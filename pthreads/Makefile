--- conflicted
+++ resolved
@@ -1,1028 +1,521 @@
-<<<<<<< HEAD
-# This makefile is compatible with MS nmake and can be used as a
-# replacement for buildlib.bat. I've changed the target from an ordinary dll
-# (/LD) to a debugging dll (/LDd).
-# 
-# The variables $DLLDEST and $LIBDEST hold the destination directories for the
-# dll and the lib, respectively. Probably all that needs to change is $DEVROOT.
-
-
-# DLL_VER:
-# See pthread.h and README - This number is computed as 'current - age'
-DLL_VER	= 2
-DLL_VERD= $(DLL_VER)d
-
-DEVROOT	= C:\pthreads
-
-DLLDEST	= $(DEVROOT)\DLL
-LIBDEST	= $(DEVROOT)\LIB
-HDRDEST	= $(DEVROOT)\INCLUDE
-
-DLLS	= pthreadVCE$(DLL_VER).dll pthreadVSE$(DLL_VER).dll pthreadVC$(DLL_VER).dll \
-		  pthreadVCE$(DLL_VERD).dll pthreadVSE$(DLL_VERD).dll pthreadVC$(DLL_VERD).dll
-INLINED_STAMPS	= pthreadVCE$(DLL_VER).stamp pthreadVSE$(DLL_VER).stamp pthreadVC$(DLL_VER).stamp \
-				  pthreadVCE$(DLL_VERD).stamp pthreadVSE$(DLL_VERD).stamp pthreadVC$(DLL_VERD).stamp
-STATIC_STAMPS	= pthreadVCE$(DLL_VER).static pthreadVSE$(DLL_VER).static pthreadVC$(DLL_VER).static \
-				  pthreadVCE$(DLL_VERD).static pthreadVSE$(DLL_VERD).static pthreadVC$(DLL_VERD).static
-
-OPTIM	= /O2 /Ob2 /MD
-OPTIMD	= /MDd
-
-CFLAGS	= /W3 /nologo /Yd /I. /D_WIN32_WINNT=0x400 /DHAVE_CONFIG_H
-#CFLAGS	= /W3 /nologo /Yd /I. /D_WIN32_WINNT=0x400 /DHAVE_CONFIG_H
-CFLAGSD	= /Zi $(CFLAGS)
-
-
-# Default cleanup style
-CLEANUP	= __CLEANUP_C
-
-# C++ Exceptions
-VCEFLAGS	= /GX /TP $(CFLAGS)
-VCEFLAGSD	= /GX /TP $(CFLAGSD)
-#Structured Exceptions
-VSEFLAGS	= $(CFLAGS)
-VSEFLAGSD	= $(CFLAGSD)
-#C cleanup code
-VCFLAGS	= $(CFLAGS)
-VCFLAGSD= $(CFLAGSD)
-
-!ifdef DEBUG
-OUTDIR=obj_d
-!else
-OUTDIR=obj
-!endif
-
-DLL_INLINED_OBJS = \
-		$(OUTDIR)\pthread.obj \
-		version.res
-
-# Aggregate modules for inlinability
-DLL_OBJS	= \
-		attr.obj \
-		barrier.obj \
-		cancel.obj \
-		cleanup.obj \
-		condvar.obj \
-		create.obj \
-		dll.obj \
-		errno.obj \
-		exit.obj \
-		fork.obj \
-		global.obj \
-		misc.obj \
-		mutex.obj \
-		nonportable.obj \
-		private.obj \
-		rwlock.obj \
-		sched.obj \
-		semaphore.obj \
-		signal.obj \
-		spin.obj \
-		sync.obj \
-		tsd.obj \
-		version.res
-
-# Separate modules for minimising the size of statically linked images
-SMALL_STATIC_OBJS	= \
-		pthread_attr_init.obj \
-		pthread_attr_destroy.obj \
-		pthread_attr_getdetachstate.obj \
-		pthread_attr_setdetachstate.obj \
-		pthread_attr_getstackaddr.obj \
-		pthread_attr_setstackaddr.obj \
-		pthread_attr_getstacksize.obj \
-		pthread_attr_setstacksize.obj \
-		pthread_attr_getscope.obj \
-		pthread_attr_setscope.obj \
-		pthread_attr_setschedpolicy.obj \
-		pthread_attr_getschedpolicy.obj \
-		pthread_attr_setschedparam.obj \
-		pthread_attr_getschedparam.obj \
-		pthread_attr_setinheritsched.obj \
-		pthread_attr_getinheritsched.obj \
-		pthread_barrier_init.obj \
-		pthread_barrier_destroy.obj \
-		pthread_barrier_wait.obj \
-		pthread_barrierattr_init.obj \
-		pthread_barrierattr_destroy.obj \
-		pthread_barrierattr_setpshared.obj \
-		pthread_barrierattr_getpshared.obj \
-		pthread_setcancelstate.obj \
-		pthread_setcanceltype.obj \
-		pthread_testcancel.obj \
-		pthread_cancel.obj \
-		cleanup.obj \
-		pthread_condattr_destroy.obj \
-		pthread_condattr_getpshared.obj \
-		pthread_condattr_init.obj \
-		pthread_condattr_setpshared.obj \
-		pthread_cond_destroy.obj \
-		pthread_cond_init.obj \
-		pthread_cond_signal.obj \
-		pthread_cond_wait.obj \
-		create.obj \
-		dll.obj \
-		errno.obj \
-		pthread_exit.obj \
-		fork.obj \
-		global.obj \
-		pthread_mutex_init.obj \
-		pthread_mutex_destroy.obj \
-		pthread_mutexattr_init.obj \
-		pthread_mutexattr_destroy.obj \
-		pthread_mutexattr_getpshared.obj \
-		pthread_mutexattr_setpshared.obj \
-		pthread_mutexattr_settype.obj \
-		pthread_mutexattr_gettype.obj \
-		pthread_mutex_lock.obj \
-		pthread_mutex_timedlock.obj \
-		pthread_mutex_unlock.obj \
-		pthread_mutex_trylock.obj \
-		pthread_mutexattr_setkind_np.obj \
-		pthread_mutexattr_getkind_np.obj \
-		pthread_getw32threadhandle_np.obj \
-		pthread_delay_np.obj \
-		pthread_num_processors_np.obj \
-		pthread_win32_attach_detach_np.obj \
-		pthread_equal.obj \
-		pthread_getconcurrency.obj \
-		pthread_once.obj \
-		pthread_self.obj \
-		pthread_setconcurrency.obj \
-		pthread_rwlock_init.obj \
-		pthread_rwlock_destroy.obj \
-		pthread_rwlockattr_init.obj \
-		pthread_rwlockattr_destroy.obj \
-		pthread_rwlockattr_getpshared.obj \
-		pthread_rwlockattr_setpshared.obj \
-		pthread_rwlock_rdlock.obj \
-		pthread_rwlock_wrlock.obj \
-		pthread_rwlock_unlock.obj \
-		pthread_rwlock_tryrdlock.obj \
-		pthread_rwlock_trywrlock.obj \
-		pthread_setschedparam.obj \
-		pthread_getschedparam.obj \
-		pthread_timechange_handler_np.obj \
-		ptw32_is_attr.obj \
-		ptw32_processInitialize.obj \
-		ptw32_processTerminate.obj \
-		ptw32_threadStart.obj \
-		ptw32_threadDestroy.obj \
-		ptw32_tkAssocCreate.obj \
-		ptw32_tkAssocDestroy.obj \
-		ptw32_callUserDestroyRoutines.obj \
-		ptw32_timespec.obj \
-		ptw32_throw.obj \
-		ptw32_InterlockedCompareExchange.obj \
-		ptw32_getprocessors.obj \
-		ptw32_calloc.obj \
-		ptw32_new.obj \
-		ptw32_reuse.obj \
-		ptw32_rwlock_check_need_init.obj \
-		ptw32_cond_check_need_init.obj \
-		ptw32_mutex_check_need_init.obj \
-		ptw32_semwait.obj \
-		ptw32_relmillisecs.obj \
-		ptw32_MCS_lock.obj \
-		sched_get_priority_max.obj \
-		sched_get_priority_min.obj \
-		sched_setscheduler.obj \
-		sched_getscheduler.obj \
-		sched_yield.obj \
-		sem_init.obj \
-		sem_destroy.obj \
-		sem_trywait.obj \
-		sem_timedwait.obj \
-		sem_wait.obj \
-		sem_post.obj \
-		sem_post_multiple.obj \
-		sem_getvalue.obj \
-		sem_open.obj \
-		sem_close.obj \
-		sem_unlink.obj \
-		signal.obj \
-		pthread_kill.obj \
-		ptw32_spinlock_check_need_init.obj \
-		pthread_spin_init.obj \
-		pthread_spin_destroy.obj \
-		pthread_spin_lock.obj \
-		pthread_spin_unlock.obj \
-		pthread_spin_trylock.obj \
-		pthread_detach.obj \
-		pthread_join.obj \
-		pthread_key_create.obj \
-		pthread_key_delete.obj \
-		pthread_setspecific.obj \
-		pthread_getspecific.obj \
-		w32_CancelableWait.obj \
-		version.res
-
-INCL	= config.h implement.h semaphore.h pthread.h need_errno.h
-
-ATTR_SRCS	= \
-		pthread_attr_init.c \
-		pthread_attr_destroy.c \
-		pthread_attr_getdetachstate.c \
-		pthread_attr_setdetachstate.c \
-		pthread_attr_getstackaddr.c \
-		pthread_attr_setstackaddr.c \
-		pthread_attr_getstacksize.c \
-		pthread_attr_setstacksize.c \
-		pthread_attr_getscope.c \
-		pthread_attr_setscope.c
-
-BARRIER_SRCS = \
-		pthread_barrier_init.c \
-		pthread_barrier_destroy.c \
-		pthread_barrier_wait.c \
-		pthread_barrierattr_init.c \
-		pthread_barrierattr_destroy.c \
-		pthread_barrierattr_setpshared.c \
-		pthread_barrierattr_getpshared.c
-
-CANCEL_SRCS	= \
-		pthread_setcancelstate.c \
-		pthread_setcanceltype.c \
-		pthread_testcancel.c \
-		pthread_cancel.c 
-
-CONDVAR_SRCS	= \
-		ptw32_cond_check_need_init.c \
-		pthread_condattr_destroy.c \
-		pthread_condattr_getpshared.c \
-		pthread_condattr_init.c \
-		pthread_condattr_setpshared.c \
-		pthread_cond_destroy.c \
-		pthread_cond_init.c \
-		pthread_cond_signal.c \
-		pthread_cond_wait.c
-
-EXIT_SRCS	= \
-		pthread_exit.c
-
-MISC_SRCS	= \
-		pthread_equal.c \
-		pthread_getconcurrency.c \
-		pthread_kill.c \
-		pthread_once.c \
-		pthread_self.c \
-		pthread_setconcurrency.c \
-		ptw32_calloc.c \
-		ptw32_MCS_lock.c \
-		ptw32_new.c \
-		ptw32_reuse.c \
-		ptw32_relmillisecs.c \
-		w32_CancelableWait.c
-
-MUTEX_SRCS	= \
-		ptw32_mutex_check_need_init.c \
-		pthread_mutex_init.c \
-		pthread_mutex_destroy.c \
-		pthread_mutexattr_init.c \
-		pthread_mutexattr_destroy.c \
-		pthread_mutexattr_getpshared.c \
-		pthread_mutexattr_setpshared.c \
-		pthread_mutexattr_settype.c \
-		pthread_mutexattr_gettype.c \
-		pthread_mutex_lock.c \
-		pthread_mutex_timedlock.c \
-		pthread_mutex_unlock.c \
-		pthread_mutex_trylock.c
-
-NONPORTABLE_SRCS = \
-		pthread_mutexattr_setkind_np.c \
-		pthread_mutexattr_getkind_np.c \
-		pthread_getw32threadhandle_np.c \
-		pthread_delay_np.c \
-		pthread_num_processors_np.c \
-		pthread_win32_attach_detach_np.c \
-		pthread_timechange_handler_np.c 
-
-PRIVATE_SRCS	= \
-		ptw32_is_attr.c \
-		ptw32_processInitialize.c \
-		ptw32_processTerminate.c \
-		ptw32_threadStart.c \
-		ptw32_threadDestroy.c \
-		ptw32_tkAssocCreate.c \
-		ptw32_tkAssocDestroy.c \
-		ptw32_callUserDestroyRoutines.c \
-		ptw32_semwait.c \
-		ptw32_timespec.c \
-		ptw32_throw.c \
-		ptw32_InterlockedCompareExchange.c \
-		ptw32_getprocessors.c
-
-RWLOCK_SRCS	= \
-		ptw32_rwlock_check_need_init.c \
-		ptw32_rwlock_cancelwrwait.c \
-		pthread_rwlock_init.c \
-		pthread_rwlock_destroy.c \
-		pthread_rwlockattr_init.c \
-		pthread_rwlockattr_destroy.c \
-		pthread_rwlockattr_getpshared.c \
-		pthread_rwlockattr_setpshared.c \
-		pthread_rwlock_rdlock.c \
-		pthread_rwlock_timedrdlock.c \
-		pthread_rwlock_wrlock.c \
-		pthread_rwlock_timedwrlock.c \
-		pthread_rwlock_unlock.c \
-		pthread_rwlock_tryrdlock.c \
-		pthread_rwlock_trywrlock.c
-
-SCHED_SRCS	= \
-		pthread_attr_setschedpolicy.c \
-		pthread_attr_getschedpolicy.c \
-		pthread_attr_setschedparam.c \
-		pthread_attr_getschedparam.c \
-		pthread_attr_setinheritsched.c \
-		pthread_attr_getinheritsched.c \
-		pthread_setschedparam.c \
-		pthread_getschedparam.c \
-		sched_get_priority_max.c \
-		sched_get_priority_min.c \
-		sched_setscheduler.c \
-		sched_getscheduler.c \
-		sched_yield.c
-
-SEMAPHORE_SRCS = \
-		sem_init.c \
-		sem_destroy.c \
-		sem_trywait.c \
-		sem_timedwait.c \
-		sem_wait.c \
-		sem_post.c \
-		sem_post_multiple.c \
-		sem_getvalue.c \
-		sem_open.c \
-		sem_close.c \
-		sem_unlink.c
-
-SPIN_SRCS	= \
-		ptw32_spinlock_check_need_init.c \
-		pthread_spin_init.c \
-		pthread_spin_destroy.c \
-		pthread_spin_lock.c \
-		pthread_spin_unlock.c \
-		pthread_spin_trylock.c
-
-SYNC_SRCS	= \
-		pthread_detach.c \
-		pthread_join.c
-
-TSD_SRCS	= \
-		pthread_key_create.c \
-		pthread_key_delete.c \
-		pthread_setspecific.c \
-		pthread_getspecific.c
-
-
-help:
-	@ echo Run one of the following command lines:
-	@ echo nmake clean VCE   (to build the MSVC dll with C++ exception handling)
-	@ echo nmake clean VSE   (to build the MSVC dll with structured exception handling)
-	@ echo nmake clean VC    (to build the MSVC dll with C cleanup code)
-	@ echo nmake clean VCE-inlined   (to build the MSVC inlined dll with C++ exception handling)
-	@ echo nmake clean VSE-inlined   (to build the MSVC inlined dll with structured exception handling)
-	@ echo nmake clean VC-inlined    (to build the MSVC inlined dll with C cleanup code)
-	@ echo nmake clean VC-static     (to build the MSVC static lib with C cleanup code)
-	@ echo nmake clean VCE-debug   (to build the debug MSVC dll with C++ exception handling)
-	@ echo nmake clean VSE-debug   (to build the debug MSVC dll with structured exception handling)
-	@ echo nmake clean VC-debug    (to build the debug MSVC dll with C cleanup code)
-	@ echo nmake clean VCE-inlined-debug   (to build the debug MSVC inlined dll with C++ exception handling)
-	@ echo nmake clean VSE-inlined-debug   (to build the debug MSVC inlined dll with structured exception handling)
-	@ echo nmake clean VC-inlined-debug    (to build the debug MSVC inlined dll with C cleanup code)
-	@ echo nmake clean VC-static-debug     (to build the debug MSVC static lib with C cleanup code)
-
-all:
-	@ nmake clean VCE-inlined
-	@ nmake clean VSE-inlined
-	@ nmake clean VC-inlined
-	@ nmake clean VCE-inlined-debug
-	@ nmake clean VSE-inlined-debug
-	@ nmake clean VC-inlined-debug
-
-VCE:
-	@ nmake /nologo EHFLAGS="$(OPTIM) $(VCEFLAGS)" CLEANUP=__CLEANUP_CXX pthreadVCE$(DLL_VER).dll
-
-VCE-debug:
-	@ nmake /nologo EHFLAGS="$(OPTIMD) $(VCEFLAGSD)" CLEANUP=__CLEANUP_CXX pthreadVCE$(DLL_VERD).dll
-
-VSE:
-	@ nmake /nologo EHFLAGS="$(OPTIM) $(VSEFLAGS)" CLEANUP=__CLEANUP_SEH pthreadVSE$(DLL_VER).dll
-
-VSE-debug:
-	@ nmake /nologo EHFLAGS="$(OPTIMD) $(VSEFLAGSD)" CLEANUP=__CLEANUP_SEH pthreadVSE$(DLL_VERD).dll
-
-VC:
-	@ nmake /nologo EHFLAGS="$(OPTIM) $(VCFLAGS)" CLEANUP=__CLEANUP_C pthreadVC$(DLL_VER).dll
-
-VC-debug:
-	@ nmake /nologo EHFLAGS="$(OPTIMD) $(VCFLAGSD)" CLEANUP=__CLEANUP_C pthreadVC$(DLL_VERD).dll
-
-#
-# The so-called inlined DLL is just a single translation unit with
-# inlining optimisation turned on.
-#
-VCE-inlined:
-	@ nmake /nologo EHFLAGS="$(OPTIM) $(VCEFLAGS) /DPTW32_BUILD_INLINED" CLEANUP=__CLEANUP_CXX pthreadVCE$(DLL_VER).stamp
-
-VCE-inlined-debug:
-	@ nmake /nologo EHFLAGS="$(OPTIMD) $(VCEFLAGSD) /DPTW32_BUILD_INLINED" CLEANUP=__CLEANUP_CXX pthreadVCE$(DLL_VERD).stamp
-
-VSE-inlined:
-	@ nmake /nologo EHFLAGS="$(OPTIM) $(VSEFLAGS) /DPTW32_BUILD_INLINED" CLEANUP=__CLEANUP_SEH pthreadVSE$(DLL_VER).stamp
-
-VSE-inlined-debug:
-	@ nmake /nologo EHFLAGS="$(OPTIMD) $(VSEFLAGSD) /DPTW32_BUILD_INLINED" CLEANUP=__CLEANUP_SEH pthreadVSE$(DLL_VERD).stamp
-
-VC-inlined:
-	@ nmake /nologo EHFLAGS="$(OPTIM) $(VCFLAGS) /DPTW32_BUILD_INLINED" CLEANUP=__CLEANUP_C pthreadVC$(DLL_VER).stamp
-
-VC-inlined-debug:
-	nmake /nologo EHFLAGS="$(OPTIMD) $(VCFLAGSD) /DPTW32_BUILD_INLINED" CLEANUP=__CLEANUP_C pthreadVC$(DLL_VERD).stamp
-
-VC-static:
-	@ nmake /nologo EHFLAGS="$(OPTIM) $(VCFLAGS) /DPTW32_BUILD_INLINED /DPTW32_STATIC_LIB" CLEANUP=__CLEANUP_C pthreadVC$(DLL_VER).static
-
-VC-static-debug:
-	@ nmake /nologo DEBUG=1 EHFLAGS="$(OPTIMD) $(VCFLAGSD) /DPTW32_BUILD_INLINED /DPTW32_STATIC_LIB" CLEANUP=__CLEANUP_C pthreadVC$(DLL_VERD).static
-
-realclean: clean
-	if exist pthread*.dll del pthread*.dll
-	if exist pthread*.lib del pthread*.lib
-	if exist *.stamp del *.stamp
-
-clean:
-	if exist *.obj del *.obj
-	if exist *.ilk del *.ilk
-	if exist *.pdb del *.pdb
-	if exist *.exp del *.exp
-	if exist *.map del *.map
-	if exist *.o del *.o
-	if exist *.i del *.i
-	if exist *.res del *.res
-
-
-install: $(DLLS)
-	copy pthread*.dll $(DLLDEST)
-	copy pthread*.lib $(LIBDEST)
-	copy pthread.h $(HDRDEST)
-	copy sched.h $(HDRDEST)
-	copy semaphore.h $(HDRDEST)
-
-$(DLLS): $(DLL_OBJS)
-	cl /LDd /Zi /nologo $(DLL_OBJS) \
-		/link /nodefaultlib:libcmt /implib:$*.lib \
-		msvcrt.lib wsock32.lib /out:$@
-
-$(INLINED_STAMPS): $(OUTDIR) $(DLL_INLINED_OBJS)
-	cl /LDd /Zi /nologo $(DLL_INLINED_OBJS) \
-		/link /nodefaultlib:libcmt /implib:$*.lib \
-		msvcrt.lib wsock32.lib /out:$*.dll
-
-$(STATIC_STAMPS): $(OUTDIR) $(DLL_INLINED_OBJS)
-	if exist $*.lib del $*.lib
-	lib $(DLL_INLINED_OBJS) /out:$*.lib
-  
-$(OUTDIR):
-	mkdir $(OUTDIR)
-  
-.c.obj:
-	cl $(EHFLAGS) /D$(CLEANUP) -c $<
-
-.c{$(OUTDIR)}.obj:
-	cl $(EHFLAGS) /D$(CLEANUP) -Fo"$@" -c $<
-
-.rc.res:
-	rc /dPTW32_RC_MSC /d$(CLEANUP) $<
-
-.c.i:
-	cl /P /O2 /Ob1 $(VCFLAGS) $<
-
-attr.obj:	attr.c $(ATTR_SRCS) $(INCL)
-barrier.obj:	barrier.c $(BARRIER_SRCS) $(INCL)
-cancel.obj:	cancel.c $(CANCEL_SRCS) $(INCL)
-condvar.obj:	condvar.c $(CONDVAR_SRCS) $(INCL)
-exit.obj:	exit.c $(EXIT_SRCS) $(INCL)
-misc.obj:	misc.c $(MISC_SRCS) $(INCL)
-mutex.obj:	mutex.c $(MUTEX_SRCS) $(INCL)
-nonportable.obj:	nonportable.c $(NONPORTABLE_SRCS) $(INCL)
-private.obj:	private.c $(PRIVATE_SRCS) $(INCL)
-rwlock.obj:	rwlock.c $(RWLOCK_SRCS) $(INCL)
-sched.obj:	sched.c $(SCHED_SRCS) $(INCL)
-semaphore.obj:	semaphore.c $(SEMAPHORE_SRCS) $(INCL)
-spin.obj:	spin.c $(SPIN_SRCS) $(INCL)
-sync.obj:	sync.c $(SYNC_SRCS) $(INCL)
-tsd.obj:	tsd.c $(TSD_SRCS) $(INCL)
-version.res:	version.rc $(INCL)
-=======
-# This makefile is compatible with MS nmake and can be used as a
-# replacement for buildlib.bat. I've changed the target from an ordinary dll
-# (/LD) to a debugging dll (/LDd).
-# 
-# The variables $DLLDEST and $LIBDEST hold the destination directories for the
-# dll and the lib, respectively. Probably all that needs to change is $DEVROOT.
-
-
-# DLL_VER:
-# See pthread.h and README - This number is computed as 'current - age'
-DLL_VER	= 2
-DLL_VERD= $(DLL_VER)d
-
-DEVROOT	= C:\pthreads
-
-DLLDEST	= $(DEVROOT)\DLL
-LIBDEST	= $(DEVROOT)\LIB
-HDRDEST	= $(DEVROOT)\INCLUDE
-
-DLLS	= pthreadVCE$(DLL_VER).dll pthreadVSE$(DLL_VER).dll pthreadVC$(DLL_VER).dll \
-		  pthreadVCE$(DLL_VERD).dll pthreadVSE$(DLL_VERD).dll pthreadVC$(DLL_VERD).dll
-INLINED_STAMPS	= pthreadVCE$(DLL_VER).stamp pthreadVSE$(DLL_VER).stamp pthreadVC$(DLL_VER).stamp \
-				  pthreadVCE$(DLL_VERD).stamp pthreadVSE$(DLL_VERD).stamp pthreadVC$(DLL_VERD).stamp
-STATIC_STAMPS	= pthreadVCE$(DLL_VER).static pthreadVSE$(DLL_VER).static pthreadVC$(DLL_VER).static \
-				  pthreadVCE$(DLL_VERD).static pthreadVSE$(DLL_VERD).static pthreadVC$(DLL_VERD).static
-
-OPTIM	= /O2 /Ob2
-OPTIMD	=
-
-CFLAGS	= /W3 /MD /nologo /I. /D_WIN32_WINNT=0x400 /DHAVE_CONFIG_H
-CFLAGSD	= /Zi $(CFLAGS)
-
-# Uncomment this if config.h defines RETAIN_WSALASTERROR
-#XLIBS = wsock32.lib
-
-# Default cleanup style
-CLEANUP	= __CLEANUP_C
-
-# C++ Exceptions
-VCEFLAGS	= /GX /TP $(CFLAGS)
-VCEFLAGSD	= /GX /TP $(CFLAGSD)
-#Structured Exceptions
-VSEFLAGS	= $(CFLAGS)
-VSEFLAGSD	= $(CFLAGSD)
-#C cleanup code
-VCFLAGS	= $(CFLAGS)
-VCFLAGSD= $(CFLAGSD)
-
-DLL_INLINED_OBJS = \
-		pthread.obj \
-		version.res
-
-# Aggregate modules for inlinability
-DLL_OBJS	= \
-		attr.obj \
-		barrier.obj \
-		cancel.obj \
-		cleanup.obj \
-		condvar.obj \
-		create.obj \
-		dll.obj \
-		autostatic.obj \
-		errno.obj \
-		exit.obj \
-		fork.obj \
-		global.obj \
-		misc.obj \
-		mutex.obj \
-		nonportable.obj \
-		private.obj \
-		rwlock.obj \
-		sched.obj \
-		semaphore.obj \
-		signal.obj \
-		spin.obj \
-		sync.obj \
-		tsd.obj \
-		version.res
-
-# Separate modules for minimising the size of statically linked images
-SMALL_STATIC_OBJS	= \
-		pthread_attr_init.obj \
-		pthread_attr_destroy.obj \
-		pthread_attr_getdetachstate.obj \
-		pthread_attr_setdetachstate.obj \
-		pthread_attr_getstackaddr.obj \
-		pthread_attr_setstackaddr.obj \
-		pthread_attr_getstacksize.obj \
-		pthread_attr_setstacksize.obj \
-		pthread_attr_getscope.obj \
-		pthread_attr_setscope.obj \
-		pthread_attr_setschedpolicy.obj \
-		pthread_attr_getschedpolicy.obj \
-		pthread_attr_setschedparam.obj \
-		pthread_attr_getschedparam.obj \
-		pthread_attr_setinheritsched.obj \
-		pthread_attr_getinheritsched.obj \
-		pthread_barrier_init.obj \
-		pthread_barrier_destroy.obj \
-		pthread_barrier_wait.obj \
-		pthread_barrierattr_init.obj \
-		pthread_barrierattr_destroy.obj \
-		pthread_barrierattr_setpshared.obj \
-		pthread_barrierattr_getpshared.obj \
-		pthread_setcancelstate.obj \
-		pthread_setcanceltype.obj \
-		pthread_testcancel.obj \
-		pthread_cancel.obj \
-		cleanup.obj \
-		pthread_condattr_destroy.obj \
-		pthread_condattr_getpshared.obj \
-		pthread_condattr_init.obj \
-		pthread_condattr_setpshared.obj \
-		pthread_cond_destroy.obj \
-		pthread_cond_init.obj \
-		pthread_cond_signal.obj \
-		pthread_cond_wait.obj \
-		create.obj \
-		dll.obj \
-		autostatic.obj \
-		errno.obj \
-		pthread_exit.obj \
-		fork.obj \
-		global.obj \
-		pthread_mutex_init.obj \
-		pthread_mutex_destroy.obj \
-		pthread_mutexattr_init.obj \
-		pthread_mutexattr_destroy.obj \
-		pthread_mutexattr_getpshared.obj \
-		pthread_mutexattr_setpshared.obj \
-		pthread_mutexattr_settype.obj \
-		pthread_mutexattr_gettype.obj \
-		pthread_mutex_lock.obj \
-		pthread_mutex_timedlock.obj \
-		pthread_mutex_unlock.obj \
-		pthread_mutex_trylock.obj \
-		pthread_mutexattr_setkind_np.obj \
-		pthread_mutexattr_getkind_np.obj \
-		pthread_getw32threadhandle_np.obj \
-		pthread_delay_np.obj \
-		pthread_num_processors_np.obj \
-		pthread_win32_attach_detach_np.obj \
-		pthread_equal.obj \
-		pthread_getconcurrency.obj \
-		pthread_once.obj \
-		pthread_self.obj \
-		pthread_setconcurrency.obj \
-		pthread_rwlock_init.obj \
-		pthread_rwlock_destroy.obj \
-		pthread_rwlockattr_init.obj \
-		pthread_rwlockattr_destroy.obj \
-		pthread_rwlockattr_getpshared.obj \
-		pthread_rwlockattr_setpshared.obj \
-		pthread_rwlock_rdlock.obj \
-		pthread_rwlock_wrlock.obj \
-		pthread_rwlock_unlock.obj \
-		pthread_rwlock_tryrdlock.obj \
-		pthread_rwlock_trywrlock.obj \
-		pthread_setschedparam.obj \
-		pthread_getschedparam.obj \
-		pthread_timechange_handler_np.obj \
-		ptw32_is_attr.obj \
-		ptw32_processInitialize.obj \
-		ptw32_processTerminate.obj \
-		ptw32_threadStart.obj \
-		ptw32_threadDestroy.obj \
-		ptw32_tkAssocCreate.obj \
-		ptw32_tkAssocDestroy.obj \
-		ptw32_callUserDestroyRoutines.obj \
-		ptw32_timespec.obj \
-		ptw32_throw.obj \
-		ptw32_InterlockedCompareExchange.obj \
-		ptw32_getprocessors.obj \
-		ptw32_calloc.obj \
-		ptw32_new.obj \
-		ptw32_reuse.obj \
-		ptw32_rwlock_check_need_init.obj \
-		ptw32_cond_check_need_init.obj \
-		ptw32_mutex_check_need_init.obj \
-		ptw32_semwait.obj \
-		ptw32_relmillisecs.obj \
-		ptw32_MCS_lock.obj \
-		sched_get_priority_max.obj \
-		sched_get_priority_min.obj \
-		sched_setscheduler.obj \
-		sched_getscheduler.obj \
-		sched_yield.obj \
-		sem_init.obj \
-		sem_destroy.obj \
-		sem_trywait.obj \
-		sem_timedwait.obj \
-		sem_wait.obj \
-		sem_post.obj \
-		sem_post_multiple.obj \
-		sem_getvalue.obj \
-		sem_open.obj \
-		sem_close.obj \
-		sem_unlink.obj \
-		signal.obj \
-		pthread_kill.obj \
-		ptw32_spinlock_check_need_init.obj \
-		pthread_spin_init.obj \
-		pthread_spin_destroy.obj \
-		pthread_spin_lock.obj \
-		pthread_spin_unlock.obj \
-		pthread_spin_trylock.obj \
-		pthread_detach.obj \
-		pthread_join.obj \
-		pthread_key_create.obj \
-		pthread_key_delete.obj \
-		pthread_setspecific.obj \
-		pthread_getspecific.obj \
-		w32_CancelableWait.obj \
-		version.res
-
-INCL	= config.h implement.h semaphore.h pthread.h need_errno.h
-
-ATTR_SRCS	= \
-		pthread_attr_init.c \
-		pthread_attr_destroy.c \
-		pthread_attr_getdetachstate.c \
-		pthread_attr_setdetachstate.c \
-		pthread_attr_getstackaddr.c \
-		pthread_attr_setstackaddr.c \
-		pthread_attr_getstacksize.c \
-		pthread_attr_setstacksize.c \
-		pthread_attr_getscope.c \
-		pthread_attr_setscope.c
-
-BARRIER_SRCS = \
-		pthread_barrier_init.c \
-		pthread_barrier_destroy.c \
-		pthread_barrier_wait.c \
-		pthread_barrierattr_init.c \
-		pthread_barrierattr_destroy.c \
-		pthread_barrierattr_setpshared.c \
-		pthread_barrierattr_getpshared.c
-
-CANCEL_SRCS	= \
-		pthread_setcancelstate.c \
-		pthread_setcanceltype.c \
-		pthread_testcancel.c \
-		pthread_cancel.c 
-
-CONDVAR_SRCS	= \
-		ptw32_cond_check_need_init.c \
-		pthread_condattr_destroy.c \
-		pthread_condattr_getpshared.c \
-		pthread_condattr_init.c \
-		pthread_condattr_setpshared.c \
-		pthread_cond_destroy.c \
-		pthread_cond_init.c \
-		pthread_cond_signal.c \
-		pthread_cond_wait.c
-
-EXIT_SRCS	= \
-		pthread_exit.c
-
-MISC_SRCS	= \
-		pthread_equal.c \
-		pthread_getconcurrency.c \
-		pthread_kill.c \
-		pthread_once.c \
-		pthread_self.c \
-		pthread_setconcurrency.c \
-		ptw32_calloc.c \
-		ptw32_MCS_lock.c \
-		ptw32_new.c \
-		ptw32_reuse.c \
-		ptw32_relmillisecs.c \
-		w32_CancelableWait.c
-
-MUTEX_SRCS	= \
-		ptw32_mutex_check_need_init.c \
-		pthread_mutex_init.c \
-		pthread_mutex_destroy.c \
-		pthread_mutexattr_init.c \
-		pthread_mutexattr_destroy.c \
-		pthread_mutexattr_getpshared.c \
-		pthread_mutexattr_setpshared.c \
-		pthread_mutexattr_settype.c \
-		pthread_mutexattr_gettype.c \
-		pthread_mutex_lock.c \
-		pthread_mutex_timedlock.c \
-		pthread_mutex_unlock.c \
-		pthread_mutex_trylock.c
-
-NONPORTABLE_SRCS = \
-		pthread_mutexattr_setkind_np.c \
-		pthread_mutexattr_getkind_np.c \
-		pthread_getw32threadhandle_np.c \
-		pthread_delay_np.c \
-		pthread_num_processors_np.c \
-		pthread_win32_attach_detach_np.c \
-		pthread_timechange_handler_np.c 
-
-PRIVATE_SRCS	= \
-		ptw32_is_attr.c \
-		ptw32_processInitialize.c \
-		ptw32_processTerminate.c \
-		ptw32_threadStart.c \
-		ptw32_threadDestroy.c \
-		ptw32_tkAssocCreate.c \
-		ptw32_tkAssocDestroy.c \
-		ptw32_callUserDestroyRoutines.c \
-		ptw32_semwait.c \
-		ptw32_timespec.c \
-		ptw32_throw.c \
-		ptw32_InterlockedCompareExchange.c \
-		ptw32_getprocessors.c
-
-RWLOCK_SRCS	= \
-		ptw32_rwlock_check_need_init.c \
-		ptw32_rwlock_cancelwrwait.c \
-		pthread_rwlock_init.c \
-		pthread_rwlock_destroy.c \
-		pthread_rwlockattr_init.c \
-		pthread_rwlockattr_destroy.c \
-		pthread_rwlockattr_getpshared.c \
-		pthread_rwlockattr_setpshared.c \
-		pthread_rwlock_rdlock.c \
-		pthread_rwlock_timedrdlock.c \
-		pthread_rwlock_wrlock.c \
-		pthread_rwlock_timedwrlock.c \
-		pthread_rwlock_unlock.c \
-		pthread_rwlock_tryrdlock.c \
-		pthread_rwlock_trywrlock.c
-
-SCHED_SRCS	= \
-		pthread_attr_setschedpolicy.c \
-		pthread_attr_getschedpolicy.c \
-		pthread_attr_setschedparam.c \
-		pthread_attr_getschedparam.c \
-		pthread_attr_setinheritsched.c \
-		pthread_attr_getinheritsched.c \
-		pthread_setschedparam.c \
-		pthread_getschedparam.c \
-		sched_get_priority_max.c \
-		sched_get_priority_min.c \
-		sched_setscheduler.c \
-		sched_getscheduler.c \
-		sched_yield.c
-
-SEMAPHORE_SRCS = \
-		sem_init.c \
-		sem_destroy.c \
-		sem_trywait.c \
-		sem_timedwait.c \
-		sem_wait.c \
-		sem_post.c \
-		sem_post_multiple.c \
-		sem_getvalue.c \
-		sem_open.c \
-		sem_close.c \
-		sem_unlink.c
-
-SPIN_SRCS	= \
-		ptw32_spinlock_check_need_init.c \
-		pthread_spin_init.c \
-		pthread_spin_destroy.c \
-		pthread_spin_lock.c \
-		pthread_spin_unlock.c \
-		pthread_spin_trylock.c
-
-SYNC_SRCS	= \
-		pthread_detach.c \
-		pthread_join.c
-
-TSD_SRCS	= \
-		pthread_key_create.c \
-		pthread_key_delete.c \
-		pthread_setspecific.c \
-		pthread_getspecific.c
-
-
-help:
-	@ echo Run one of the following command lines:
-	@ echo nmake clean VCE   (to build the MSVC dll with C++ exception handling)
-	@ echo nmake clean VSE   (to build the MSVC dll with structured exception handling)
-	@ echo nmake clean VC    (to build the MSVC dll with C cleanup code)
-	@ echo nmake clean VCE-inlined   (to build the MSVC inlined dll with C++ exception handling)
-	@ echo nmake clean VSE-inlined   (to build the MSVC inlined dll with structured exception handling)
-	@ echo nmake clean VC-inlined    (to build the MSVC inlined dll with C cleanup code)
-	@ echo nmake clean VC-static     (to build the MSVC static lib with C cleanup code)
-	@ echo nmake clean VCE-debug   (to build the debug MSVC dll with C++ exception handling)
-	@ echo nmake clean VSE-debug   (to build the debug MSVC dll with structured exception handling)
-	@ echo nmake clean VC-debug    (to build the debug MSVC dll with C cleanup code)
-	@ echo nmake clean VCE-inlined-debug   (to build the debug MSVC inlined dll with C++ exception handling)
-	@ echo nmake clean VSE-inlined-debug   (to build the debug MSVC inlined dll with structured exception handling)
-	@ echo nmake clean VC-inlined-debug    (to build the debug MSVC inlined dll with C cleanup code)
-	@ echo nmake clean VC-static-debug     (to build the debug MSVC static lib with C cleanup code)
-
-all:
-	@ nmake clean VCE-inlined
-	@ nmake clean VSE-inlined
-	@ nmake clean VC-inlined
-	@ nmake clean VCE-inlined-debug
-	@ nmake clean VSE-inlined-debug
-	@ nmake clean VC-inlined-debug
-
-VCE:
-	@ nmake /nologo EHFLAGS="$(OPTIM) $(VCEFLAGS)" CLEANUP=__CLEANUP_CXX pthreadVCE$(DLL_VER).dll
-
-VCE-debug:
-	@ nmake /nologo EHFLAGS="$(OPTIMD) $(VCEFLAGSD)" CLEANUP=__CLEANUP_CXX pthreadVCE$(DLL_VERD).dll
-
-VSE:
-	@ nmake /nologo EHFLAGS="$(OPTIM) $(VSEFLAGS)" CLEANUP=__CLEANUP_SEH pthreadVSE$(DLL_VER).dll
-
-VSE-debug:
-	@ nmake /nologo EHFLAGS="$(OPTIMD) $(VSEFLAGSD)" CLEANUP=__CLEANUP_SEH pthreadVSE$(DLL_VERD).dll
-
-VC:
-	@ nmake /nologo EHFLAGS="$(OPTIM) $(VCFLAGS)" CLEANUP=__CLEANUP_C pthreadVC$(DLL_VER).dll
-
-VC-debug:
-	@ nmake /nologo EHFLAGS="$(OPTIMD) $(VCFLAGSD)" CLEANUP=__CLEANUP_C pthreadVC$(DLL_VERD).dll
-
-#
-# The so-called inlined DLL is just a single translation unit with
-# inlining optimisation turned on.
-#
-VCE-inlined:
-	@ nmake /nologo EHFLAGS="$(OPTIM) $(VCEFLAGS) /DPTW32_BUILD_INLINED" CLEANUP=__CLEANUP_CXX pthreadVCE$(DLL_VER).stamp
-
-VCE-inlined-debug:
-	@ nmake /nologo EHFLAGS="$(OPTIMD) $(VCEFLAGSD) /DPTW32_BUILD_INLINED" CLEANUP=__CLEANUP_CXX pthreadVCE$(DLL_VERD).stamp
-
-VSE-inlined:
-	@ nmake /nologo EHFLAGS="$(OPTIM) $(VSEFLAGS) /DPTW32_BUILD_INLINED" CLEANUP=__CLEANUP_SEH pthreadVSE$(DLL_VER).stamp
-
-VSE-inlined-debug:
-	@ nmake /nologo EHFLAGS="$(OPTIMD) $(VSEFLAGSD) /DPTW32_BUILD_INLINED" CLEANUP=__CLEANUP_SEH pthreadVSE$(DLL_VERD).stamp
-
-VC-inlined:
-	@ nmake /nologo EHFLAGS="$(OPTIM) $(VCFLAGS) /DPTW32_BUILD_INLINED" CLEANUP=__CLEANUP_C pthreadVC$(DLL_VER).stamp
-
-VC-inlined-debug:
-	nmake /nologo EHFLAGS="$(OPTIMD) $(VCFLAGSD) /DPTW32_BUILD_INLINED" CLEANUP=__CLEANUP_C pthreadVC$(DLL_VERD).stamp
-
-VC-static:
-	@ nmake /nologo EHFLAGS="$(OPTIM) $(VCFLAGS) /DPTW32_BUILD_INLINED /DPTW32_STATIC_LIB" CLEANUP=__CLEANUP_C pthreadVC$(DLL_VER).static
-
-VC-static-debug:
-	@ nmake /nologo EHFLAGS="$(OPTIMD) $(VCFLAGSD) /DPTW32_BUILD_INLINED /DPTW32_STATIC_LIB" CLEANUP=__CLEANUP_C pthreadVC$(DLL_VERD).static
-
-realclean: clean
-	if exist pthread*.dll del pthread*.dll
-	if exist pthread*.lib del pthread*.lib
-	if exist *.stamp del *.stamp
-
-clean:
-	if exist *.obj del *.obj
-	if exist *.ilk del *.ilk
-	if exist *.pdb del *.pdb
-	if exist *.exp del *.exp
-	if exist *.map del *.map
-	if exist *.o del *.o
-	if exist *.i del *.i
-	if exist *.res del *.res
-
-
-install: $(DLLS)
-	copy pthread*.dll $(DLLDEST)
-	copy pthread*.lib $(LIBDEST)
-	copy pthread.h $(HDRDEST)
-	copy sched.h $(HDRDEST)
-	copy semaphore.h $(HDRDEST)
-
-$(DLLS): $(DLL_OBJS)
-	cl /LDd /Zi /nologo $(DLL_OBJS) \
-		/link /nodefaultlib:libcmt /implib:$*.lib \
-		msvcrt.lib $(XLIBS) /out:$@
-
-$(INLINED_STAMPS): $(DLL_INLINED_OBJS)
-	cl /LDd /Zi /nologo $(DLL_INLINED_OBJS) \
-		/link /nodefaultlib:libcmt /implib:$*.lib \
-		msvcrt.lib $(XLIBS) /out:$*.dll
-
-$(STATIC_STAMPS): $(DLL_INLINED_OBJS)
-	if exist $*.lib del $*.lib
-	lib $(DLL_INLINED_OBJS) /out:$*.lib
-
-.c.obj:
-	cl $(EHFLAGS) /D$(CLEANUP) -c $<
-
-.rc.res:
-	rc /dPTW32_RC_MSC /d$(CLEANUP) $<
-
-.c.i:
-	cl /P /O2 /Ob1 $(VCFLAGS) $<
-
-attr.obj:	attr.c $(ATTR_SRCS) $(INCL)
-barrier.obj:	barrier.c $(BARRIER_SRCS) $(INCL)
-cancel.obj:	cancel.c $(CANCEL_SRCS) $(INCL)
-condvar.obj:	condvar.c $(CONDVAR_SRCS) $(INCL)
-exit.obj:	exit.c $(EXIT_SRCS) $(INCL)
-misc.obj:	misc.c $(MISC_SRCS) $(INCL)
-mutex.obj:	mutex.c $(MUTEX_SRCS) $(INCL)
-nonportable.obj:	nonportable.c $(NONPORTABLE_SRCS) $(INCL)
-private.obj:	private.c $(PRIVATE_SRCS) $(INCL)
-rwlock.obj:	rwlock.c $(RWLOCK_SRCS) $(INCL)
-sched.obj:	sched.c $(SCHED_SRCS) $(INCL)
-semaphore.obj:	semaphore.c $(SEMAPHORE_SRCS) $(INCL)
-spin.obj:	spin.c $(SPIN_SRCS) $(INCL)
-sync.obj:	sync.c $(SYNC_SRCS) $(INCL)
-tsd.obj:	tsd.c $(TSD_SRCS) $(INCL)
-version.res:	version.rc $(INCL)
->>>>>>> 0cebe844
+# This makefile is compatible with MS nmake and can be used as a
+# replacement for buildlib.bat. I've changed the target from an ordinary dll
+# (/LD) to a debugging dll (/LDd).
+# 
+# The variables $DLLDEST and $LIBDEST hold the destination directories for the
+# dll and the lib, respectively. Probably all that needs to change is $DEVROOT.
+
+
+# DLL_VER:
+# See pthread.h and README - This number is computed as 'current - age'
+DLL_VER	= 2
+DLL_VERD= $(DLL_VER)d
+
+DEVROOT	= C:\pthreads
+
+DLLDEST	= $(DEVROOT)\DLL
+LIBDEST	= $(DEVROOT)\LIB
+HDRDEST	= $(DEVROOT)\INCLUDE
+
+DLLS	= pthreadVCE$(DLL_VER).dll pthreadVSE$(DLL_VER).dll pthreadVC$(DLL_VER).dll \
+		  pthreadVCE$(DLL_VERD).dll pthreadVSE$(DLL_VERD).dll pthreadVC$(DLL_VERD).dll
+INLINED_STAMPS	= pthreadVCE$(DLL_VER).stamp pthreadVSE$(DLL_VER).stamp pthreadVC$(DLL_VER).stamp \
+				  pthreadVCE$(DLL_VERD).stamp pthreadVSE$(DLL_VERD).stamp pthreadVC$(DLL_VERD).stamp
+STATIC_STAMPS	= pthreadVCE$(DLL_VER).static pthreadVSE$(DLL_VER).static pthreadVC$(DLL_VER).static \
+				  pthreadVCE$(DLL_VERD).static pthreadVSE$(DLL_VERD).static pthreadVC$(DLL_VERD).static
+
+OPTIM	= /O2 /Ob2 /MD
+OPTIMD	= /MDd
+
+CFLAGS	= /W3 /nologo /I. /D_WIN32_WINNT=0x400 /DHAVE_CONFIG_H
+
+CFLAGSD	= /Zi $(CFLAGS)
+
+# Uncomment this if config.h defines RETAIN_WSALASTERROR
+#XLIBS = wsock32.lib
+
+# Default cleanup style
+CLEANUP	= __CLEANUP_C
+
+# C++ Exceptions
+VCEFLAGS	= /GX /TP $(CFLAGS)
+VCEFLAGSD	= /GX /TP $(CFLAGSD)
+#Structured Exceptions
+VSEFLAGS	= $(CFLAGS)
+VSEFLAGSD	= $(CFLAGSD)
+#C cleanup code
+VCFLAGS	= $(CFLAGS)
+VCFLAGSD= $(CFLAGSD)
+
+!ifdef DEBUG
+OUTDIR=obj_d
+!else
+OUTDIR=obj
+!endif
+
+DLL_INLINED_OBJS = \
+		$(OUTDIR)\pthread.obj \
+		version.res
+
+# Aggregate modules for inlinability
+DLL_OBJS	= \
+		attr.obj \
+		barrier.obj \
+		cancel.obj \
+		cleanup.obj \
+		condvar.obj \
+		create.obj \
+		dll.obj \
+		autostatic.obj \
+		errno.obj \
+		exit.obj \
+		fork.obj \
+		global.obj \
+		misc.obj \
+		mutex.obj \
+		nonportable.obj \
+		private.obj \
+		rwlock.obj \
+		sched.obj \
+		semaphore.obj \
+		signal.obj \
+		spin.obj \
+		sync.obj \
+		tsd.obj \
+		version.res
+
+# Separate modules for minimising the size of statically linked images
+SMALL_STATIC_OBJS	= \
+		pthread_attr_init.obj \
+		pthread_attr_destroy.obj \
+		pthread_attr_getdetachstate.obj \
+		pthread_attr_setdetachstate.obj \
+		pthread_attr_getstackaddr.obj \
+		pthread_attr_setstackaddr.obj \
+		pthread_attr_getstacksize.obj \
+		pthread_attr_setstacksize.obj \
+		pthread_attr_getscope.obj \
+		pthread_attr_setscope.obj \
+		pthread_attr_setschedpolicy.obj \
+		pthread_attr_getschedpolicy.obj \
+		pthread_attr_setschedparam.obj \
+		pthread_attr_getschedparam.obj \
+		pthread_attr_setinheritsched.obj \
+		pthread_attr_getinheritsched.obj \
+		pthread_barrier_init.obj \
+		pthread_barrier_destroy.obj \
+		pthread_barrier_wait.obj \
+		pthread_barrierattr_init.obj \
+		pthread_barrierattr_destroy.obj \
+		pthread_barrierattr_setpshared.obj \
+		pthread_barrierattr_getpshared.obj \
+		pthread_setcancelstate.obj \
+		pthread_setcanceltype.obj \
+		pthread_testcancel.obj \
+		pthread_cancel.obj \
+		cleanup.obj \
+		pthread_condattr_destroy.obj \
+		pthread_condattr_getpshared.obj \
+		pthread_condattr_init.obj \
+		pthread_condattr_setpshared.obj \
+		pthread_cond_destroy.obj \
+		pthread_cond_init.obj \
+		pthread_cond_signal.obj \
+		pthread_cond_wait.obj \
+		create.obj \
+		dll.obj \
+		autostatic.obj \
+		errno.obj \
+		pthread_exit.obj \
+		fork.obj \
+		global.obj \
+		pthread_mutex_init.obj \
+		pthread_mutex_destroy.obj \
+		pthread_mutexattr_init.obj \
+		pthread_mutexattr_destroy.obj \
+		pthread_mutexattr_getpshared.obj \
+		pthread_mutexattr_setpshared.obj \
+		pthread_mutexattr_settype.obj \
+		pthread_mutexattr_gettype.obj \
+		pthread_mutex_lock.obj \
+		pthread_mutex_timedlock.obj \
+		pthread_mutex_unlock.obj \
+		pthread_mutex_trylock.obj \
+		pthread_mutexattr_setkind_np.obj \
+		pthread_mutexattr_getkind_np.obj \
+		pthread_getw32threadhandle_np.obj \
+		pthread_delay_np.obj \
+		pthread_num_processors_np.obj \
+		pthread_win32_attach_detach_np.obj \
+		pthread_equal.obj \
+		pthread_getconcurrency.obj \
+		pthread_once.obj \
+		pthread_self.obj \
+		pthread_setconcurrency.obj \
+		pthread_rwlock_init.obj \
+		pthread_rwlock_destroy.obj \
+		pthread_rwlockattr_init.obj \
+		pthread_rwlockattr_destroy.obj \
+		pthread_rwlockattr_getpshared.obj \
+		pthread_rwlockattr_setpshared.obj \
+		pthread_rwlock_rdlock.obj \
+		pthread_rwlock_wrlock.obj \
+		pthread_rwlock_unlock.obj \
+		pthread_rwlock_tryrdlock.obj \
+		pthread_rwlock_trywrlock.obj \
+		pthread_setschedparam.obj \
+		pthread_getschedparam.obj \
+		pthread_timechange_handler_np.obj \
+		ptw32_is_attr.obj \
+		ptw32_processInitialize.obj \
+		ptw32_processTerminate.obj \
+		ptw32_threadStart.obj \
+		ptw32_threadDestroy.obj \
+		ptw32_tkAssocCreate.obj \
+		ptw32_tkAssocDestroy.obj \
+		ptw32_callUserDestroyRoutines.obj \
+		ptw32_timespec.obj \
+		ptw32_throw.obj \
+		ptw32_InterlockedCompareExchange.obj \
+		ptw32_getprocessors.obj \
+		ptw32_calloc.obj \
+		ptw32_new.obj \
+		ptw32_reuse.obj \
+		ptw32_rwlock_check_need_init.obj \
+		ptw32_cond_check_need_init.obj \
+		ptw32_mutex_check_need_init.obj \
+		ptw32_semwait.obj \
+		ptw32_relmillisecs.obj \
+		ptw32_MCS_lock.obj \
+		sched_get_priority_max.obj \
+		sched_get_priority_min.obj \
+		sched_setscheduler.obj \
+		sched_getscheduler.obj \
+		sched_yield.obj \
+		sem_init.obj \
+		sem_destroy.obj \
+		sem_trywait.obj \
+		sem_timedwait.obj \
+		sem_wait.obj \
+		sem_post.obj \
+		sem_post_multiple.obj \
+		sem_getvalue.obj \
+		sem_open.obj \
+		sem_close.obj \
+		sem_unlink.obj \
+		signal.obj \
+		pthread_kill.obj \
+		ptw32_spinlock_check_need_init.obj \
+		pthread_spin_init.obj \
+		pthread_spin_destroy.obj \
+		pthread_spin_lock.obj \
+		pthread_spin_unlock.obj \
+		pthread_spin_trylock.obj \
+		pthread_detach.obj \
+		pthread_join.obj \
+		pthread_key_create.obj \
+		pthread_key_delete.obj \
+		pthread_setspecific.obj \
+		pthread_getspecific.obj \
+		w32_CancelableWait.obj \
+		version.res
+
+INCL	= config.h implement.h semaphore.h pthread.h need_errno.h
+
+ATTR_SRCS	= \
+		pthread_attr_init.c \
+		pthread_attr_destroy.c \
+		pthread_attr_getdetachstate.c \
+		pthread_attr_setdetachstate.c \
+		pthread_attr_getstackaddr.c \
+		pthread_attr_setstackaddr.c \
+		pthread_attr_getstacksize.c \
+		pthread_attr_setstacksize.c \
+		pthread_attr_getscope.c \
+		pthread_attr_setscope.c
+
+BARRIER_SRCS = \
+		pthread_barrier_init.c \
+		pthread_barrier_destroy.c \
+		pthread_barrier_wait.c \
+		pthread_barrierattr_init.c \
+		pthread_barrierattr_destroy.c \
+		pthread_barrierattr_setpshared.c \
+		pthread_barrierattr_getpshared.c
+
+CANCEL_SRCS	= \
+		pthread_setcancelstate.c \
+		pthread_setcanceltype.c \
+		pthread_testcancel.c \
+		pthread_cancel.c 
+
+CONDVAR_SRCS	= \
+		ptw32_cond_check_need_init.c \
+		pthread_condattr_destroy.c \
+		pthread_condattr_getpshared.c \
+		pthread_condattr_init.c \
+		pthread_condattr_setpshared.c \
+		pthread_cond_destroy.c \
+		pthread_cond_init.c \
+		pthread_cond_signal.c \
+		pthread_cond_wait.c
+
+EXIT_SRCS	= \
+		pthread_exit.c
+
+MISC_SRCS	= \
+		pthread_equal.c \
+		pthread_getconcurrency.c \
+		pthread_kill.c \
+		pthread_once.c \
+		pthread_self.c \
+		pthread_setconcurrency.c \
+		ptw32_calloc.c \
+		ptw32_MCS_lock.c \
+		ptw32_new.c \
+		ptw32_reuse.c \
+		ptw32_relmillisecs.c \
+		w32_CancelableWait.c
+
+MUTEX_SRCS	= \
+		ptw32_mutex_check_need_init.c \
+		pthread_mutex_init.c \
+		pthread_mutex_destroy.c \
+		pthread_mutexattr_init.c \
+		pthread_mutexattr_destroy.c \
+		pthread_mutexattr_getpshared.c \
+		pthread_mutexattr_setpshared.c \
+		pthread_mutexattr_settype.c \
+		pthread_mutexattr_gettype.c \
+		pthread_mutex_lock.c \
+		pthread_mutex_timedlock.c \
+		pthread_mutex_unlock.c \
+		pthread_mutex_trylock.c
+
+NONPORTABLE_SRCS = \
+		pthread_mutexattr_setkind_np.c \
+		pthread_mutexattr_getkind_np.c \
+		pthread_getw32threadhandle_np.c \
+		pthread_delay_np.c \
+		pthread_num_processors_np.c \
+		pthread_win32_attach_detach_np.c \
+		pthread_timechange_handler_np.c 
+
+PRIVATE_SRCS	= \
+		ptw32_is_attr.c \
+		ptw32_processInitialize.c \
+		ptw32_processTerminate.c \
+		ptw32_threadStart.c \
+		ptw32_threadDestroy.c \
+		ptw32_tkAssocCreate.c \
+		ptw32_tkAssocDestroy.c \
+		ptw32_callUserDestroyRoutines.c \
+		ptw32_semwait.c \
+		ptw32_timespec.c \
+		ptw32_throw.c \
+		ptw32_InterlockedCompareExchange.c \
+		ptw32_getprocessors.c
+
+RWLOCK_SRCS	= \
+		ptw32_rwlock_check_need_init.c \
+		ptw32_rwlock_cancelwrwait.c \
+		pthread_rwlock_init.c \
+		pthread_rwlock_destroy.c \
+		pthread_rwlockattr_init.c \
+		pthread_rwlockattr_destroy.c \
+		pthread_rwlockattr_getpshared.c \
+		pthread_rwlockattr_setpshared.c \
+		pthread_rwlock_rdlock.c \
+		pthread_rwlock_timedrdlock.c \
+		pthread_rwlock_wrlock.c \
+		pthread_rwlock_timedwrlock.c \
+		pthread_rwlock_unlock.c \
+		pthread_rwlock_tryrdlock.c \
+		pthread_rwlock_trywrlock.c
+
+SCHED_SRCS	= \
+		pthread_attr_setschedpolicy.c \
+		pthread_attr_getschedpolicy.c \
+		pthread_attr_setschedparam.c \
+		pthread_attr_getschedparam.c \
+		pthread_attr_setinheritsched.c \
+		pthread_attr_getinheritsched.c \
+		pthread_setschedparam.c \
+		pthread_getschedparam.c \
+		sched_get_priority_max.c \
+		sched_get_priority_min.c \
+		sched_setscheduler.c \
+		sched_getscheduler.c \
+		sched_yield.c
+
+SEMAPHORE_SRCS = \
+		sem_init.c \
+		sem_destroy.c \
+		sem_trywait.c \
+		sem_timedwait.c \
+		sem_wait.c \
+		sem_post.c \
+		sem_post_multiple.c \
+		sem_getvalue.c \
+		sem_open.c \
+		sem_close.c \
+		sem_unlink.c
+
+SPIN_SRCS	= \
+		ptw32_spinlock_check_need_init.c \
+		pthread_spin_init.c \
+		pthread_spin_destroy.c \
+		pthread_spin_lock.c \
+		pthread_spin_unlock.c \
+		pthread_spin_trylock.c
+
+SYNC_SRCS	= \
+		pthread_detach.c \
+		pthread_join.c
+
+TSD_SRCS	= \
+		pthread_key_create.c \
+		pthread_key_delete.c \
+		pthread_setspecific.c \
+		pthread_getspecific.c
+
+
+help:
+	@ echo Run one of the following command lines:
+	@ echo nmake clean VCE   (to build the MSVC dll with C++ exception handling)
+	@ echo nmake clean VSE   (to build the MSVC dll with structured exception handling)
+	@ echo nmake clean VC    (to build the MSVC dll with C cleanup code)
+	@ echo nmake clean VCE-inlined   (to build the MSVC inlined dll with C++ exception handling)
+	@ echo nmake clean VSE-inlined   (to build the MSVC inlined dll with structured exception handling)
+	@ echo nmake clean VC-inlined    (to build the MSVC inlined dll with C cleanup code)
+	@ echo nmake clean VC-static     (to build the MSVC static lib with C cleanup code)
+	@ echo nmake clean VCE-debug   (to build the debug MSVC dll with C++ exception handling)
+	@ echo nmake clean VSE-debug   (to build the debug MSVC dll with structured exception handling)
+	@ echo nmake clean VC-debug    (to build the debug MSVC dll with C cleanup code)
+	@ echo nmake clean VCE-inlined-debug   (to build the debug MSVC inlined dll with C++ exception handling)
+	@ echo nmake clean VSE-inlined-debug   (to build the debug MSVC inlined dll with structured exception handling)
+	@ echo nmake clean VC-inlined-debug    (to build the debug MSVC inlined dll with C cleanup code)
+	@ echo nmake clean VC-static-debug     (to build the debug MSVC static lib with C cleanup code)
+
+all:
+	@ nmake clean VCE-inlined
+	@ nmake clean VSE-inlined
+	@ nmake clean VC-inlined
+	@ nmake clean VCE-inlined-debug
+	@ nmake clean VSE-inlined-debug
+	@ nmake clean VC-inlined-debug
+
+VCE:
+	@ nmake /nologo EHFLAGS="$(OPTIM) $(VCEFLAGS)" CLEANUP=__CLEANUP_CXX pthreadVCE$(DLL_VER).dll
+
+VCE-debug:
+	@ nmake /nologo EHFLAGS="$(OPTIMD) $(VCEFLAGSD)" CLEANUP=__CLEANUP_CXX pthreadVCE$(DLL_VERD).dll
+
+VSE:
+	@ nmake /nologo EHFLAGS="$(OPTIM) $(VSEFLAGS)" CLEANUP=__CLEANUP_SEH pthreadVSE$(DLL_VER).dll
+
+VSE-debug:
+	@ nmake /nologo EHFLAGS="$(OPTIMD) $(VSEFLAGSD)" CLEANUP=__CLEANUP_SEH pthreadVSE$(DLL_VERD).dll
+
+VC:
+	@ nmake /nologo EHFLAGS="$(OPTIM) $(VCFLAGS)" CLEANUP=__CLEANUP_C pthreadVC$(DLL_VER).dll
+
+VC-debug:
+	@ nmake /nologo EHFLAGS="$(OPTIMD) $(VCFLAGSD)" CLEANUP=__CLEANUP_C pthreadVC$(DLL_VERD).dll
+
+#
+# The so-called inlined DLL is just a single translation unit with
+# inlining optimisation turned on.
+#
+VCE-inlined:
+	@ nmake /nologo EHFLAGS="$(OPTIM) $(VCEFLAGS) /DPTW32_BUILD_INLINED" CLEANUP=__CLEANUP_CXX pthreadVCE$(DLL_VER).stamp
+
+VCE-inlined-debug:
+	@ nmake /nologo EHFLAGS="$(OPTIMD) $(VCEFLAGSD) /DPTW32_BUILD_INLINED" CLEANUP=__CLEANUP_CXX pthreadVCE$(DLL_VERD).stamp
+
+VSE-inlined:
+	@ nmake /nologo EHFLAGS="$(OPTIM) $(VSEFLAGS) /DPTW32_BUILD_INLINED" CLEANUP=__CLEANUP_SEH pthreadVSE$(DLL_VER).stamp
+
+VSE-inlined-debug:
+	@ nmake /nologo EHFLAGS="$(OPTIMD) $(VSEFLAGSD) /DPTW32_BUILD_INLINED" CLEANUP=__CLEANUP_SEH pthreadVSE$(DLL_VERD).stamp
+
+VC-inlined:
+	@ nmake /nologo EHFLAGS="$(OPTIM) $(VCFLAGS) /DPTW32_BUILD_INLINED" CLEANUP=__CLEANUP_C pthreadVC$(DLL_VER).stamp
+
+VC-inlined-debug:
+	nmake /nologo EHFLAGS="$(OPTIMD) $(VCFLAGSD) /DPTW32_BUILD_INLINED" CLEANUP=__CLEANUP_C pthreadVC$(DLL_VERD).stamp
+
+VC-static:
+	@ nmake /nologo EHFLAGS="$(OPTIM) $(VCFLAGS) /DPTW32_BUILD_INLINED /DPTW32_STATIC_LIB" CLEANUP=__CLEANUP_C pthreadVC$(DLL_VER).static
+
+VC-static-debug:
+	@ nmake /nologo DEBUG=1 EHFLAGS="$(OPTIMD) $(VCFLAGSD) /DPTW32_BUILD_INLINED /DPTW32_STATIC_LIB" CLEANUP=__CLEANUP_C pthreadVC$(DLL_VERD).static
+
+realclean: clean
+	if exist pthread*.dll del pthread*.dll
+	if exist pthread*.lib del pthread*.lib
+	if exist *.stamp del *.stamp
+
+clean:
+	if exist *.obj del *.obj
+	if exist *.ilk del *.ilk
+	if exist *.pdb del *.pdb
+	if exist *.exp del *.exp
+	if exist *.map del *.map
+	if exist *.o del *.o
+	if exist *.i del *.i
+	if exist *.res del *.res
+
+
+install: $(DLLS)
+	copy pthread*.dll $(DLLDEST)
+	copy pthread*.lib $(LIBDEST)
+	copy pthread.h $(HDRDEST)
+	copy sched.h $(HDRDEST)
+	copy semaphore.h $(HDRDEST)
+
+$(DLLS): $(DLL_OBJS)
+	cl /LDd /Zi /nologo $(DLL_OBJS) \
+		/link /nodefaultlib:libcmt /implib:$*.lib \
+		msvcrt.lib $(XLIBS) /out:$@
+
+$(INLINED_STAMPS): $(OUTDIR) $(DLL_INLINED_OBJS)
+	cl /LDd /Zi /nologo $(DLL_INLINED_OBJS) \
+		/link /nodefaultlib:libcmt /implib:$*.lib \
+		msvcrt.lib $(XLIBS) /out:$*.dll
+
+$(STATIC_STAMPS): $(OUTDIR) $(DLL_INLINED_OBJS)
+	if exist $*.lib del $*.lib
+	lib $(DLL_INLINED_OBJS) /out:$*.lib
+  
+$(OUTDIR):
+	mkdir $(OUTDIR)
+  
+.c.obj:
+	cl $(EHFLAGS) /D$(CLEANUP) -c $<
+
+.c{$(OUTDIR)}.obj:
+	cl $(EHFLAGS) /D$(CLEANUP) -Fo"$@" -c $<
+
+.rc.res:
+	rc /dPTW32_RC_MSC /d$(CLEANUP) $<
+
+.c.i:
+	cl /P /O2 /Ob1 $(VCFLAGS) $<
+
+attr.obj:	attr.c $(ATTR_SRCS) $(INCL)
+barrier.obj:	barrier.c $(BARRIER_SRCS) $(INCL)
+cancel.obj:	cancel.c $(CANCEL_SRCS) $(INCL)
+condvar.obj:	condvar.c $(CONDVAR_SRCS) $(INCL)
+exit.obj:	exit.c $(EXIT_SRCS) $(INCL)
+misc.obj:	misc.c $(MISC_SRCS) $(INCL)
+mutex.obj:	mutex.c $(MUTEX_SRCS) $(INCL)
+nonportable.obj:	nonportable.c $(NONPORTABLE_SRCS) $(INCL)
+private.obj:	private.c $(PRIVATE_SRCS) $(INCL)
+rwlock.obj:	rwlock.c $(RWLOCK_SRCS) $(INCL)
+sched.obj:	sched.c $(SCHED_SRCS) $(INCL)
+semaphore.obj:	semaphore.c $(SEMAPHORE_SRCS) $(INCL)
+spin.obj:	spin.c $(SPIN_SRCS) $(INCL)
+sync.obj:	sync.c $(SYNC_SRCS) $(INCL)
+tsd.obj:	tsd.c $(TSD_SRCS) $(INCL)
+version.res:	version.rc $(INCL)