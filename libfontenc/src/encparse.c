<<<<<<< HEAD
/*
Copyright (c) 1998-2001 by Juliusz Chroboczek

Permission is hereby granted, free of charge, to any person obtaining a copy
of this software and associated documentation files (the "Software"), to deal
in the Software without restriction, including without limitation the rights
to use, copy, modify, merge, publish, distribute, sublicense, and/or sell
copies of the Software, and to permit persons to whom the Software is
furnished to do so, subject to the following conditions:

The above copyright notice and this permission notice shall be included in
all copies or substantial portions of the Software.

THE SOFTWARE IS PROVIDED "AS IS", WITHOUT WARRANTY OF ANY KIND, EXPRESS OR
IMPLIED, INCLUDING BUT NOT LIMITED TO THE WARRANTIES OF MERCHANTABILITY,
FITNESS FOR A PARTICULAR PURPOSE AND NONINFRINGEMENT.  IN NO EVENT SHALL THE
AUTHORS OR COPYRIGHT HOLDERS BE LIABLE FOR ANY CLAIM, DAMAGES OR OTHER
LIABILITY, WHETHER IN AN ACTION OF CONTRACT, TORT OR OTHERWISE, ARISING FROM,
OUT OF OR IN CONNECTION WITH THE SOFTWARE OR THE USE OR OTHER DEALINGS IN
THE SOFTWARE.
*/

/* Parser for encoding files */

/* This code assumes that we are using ASCII.  We don't use the ctype
   functions, as they depend on the current locale.  On the other
   hand, we do use strcasecmp, but only on strings that we've checked
   to be pure ASCII.  Bloody ``Code Set Independence''. */

#include <string.h>
#include <stdio.h>

#if defined(__SCO__) || defined(__UNIXWARE__)
#include <strings.h>
#endif

#include <stdlib.h>
#include <unistd.h>

#include "zlib.h"
typedef gzFile FontFilePtr;
#define FontFileGetc(f) gzgetc(f)
#define FontFileOpen(filename) gzopen(filename, "rb")
#define FontFileClose(f) gzclose(f)

#define MAXFONTFILENAMELEN 1024
#define MAXFONTNAMELEN 1024

#include <X11/fonts/fontenc.h>
#include "fontencI.h"

#define MAXALIASES 20

#define EOF_TOKEN -1
#define ERROR_TOKEN -2
#define EOL_TOKEN 0
#define NUMBER_TOKEN 1
#define KEYWORD_TOKEN 2

#define EOF_LINE -1
#define ERROR_LINE -2
#define STARTENCODING_LINE 1
#define STARTMAPPING_LINE 2
#define ENDMAPPING_LINE 3
#define CODE_LINE 4
#define CODE_RANGE_LINE 5
#define CODE_UNDEFINE_LINE 6
#define NAME_LINE 7
#define SIZE_LINE 8
#define ALIAS_LINE 9
#define FIRSTINDEX_LINE 10

/* Return from lexer */
#define MAXKEYWORDLEN 100

static long number_value;
static char keyword_value[MAXKEYWORDLEN+1];

static long value1, value2, value3;

/* Lexer code */

/* Skip to the beginning of new line */
static void
skipEndOfLine(FontFilePtr f, int c)
{
    if(c == 0)
        c = FontFileGetc(f);
  
    for(;;)
        if(c <= 0 || c == '\n')
            return;
        else
            c = FontFileGetc(f);
}

/* Get a number; we're at the first digit. */
static unsigned
getnum(FontFilePtr f, int c, int *cp)
{
    unsigned n = 0;
    int base = 10;

    /* look for `0' or `0x' prefix */
    if(c == '0') {
        c = FontFileGetc(f);
        base = 8;
        if(c == 'x' || c == 'X') {
            base = 16;
            c = FontFileGetc(f);
        }
    }

    /* accumulate digits */
    for(;;) {
        if ('0' <= c && c <= '9') {
            n *= base; n += c - '0';
        } else if('a' <= c && c <= 'f') {
            n *= base; n += c - 'a' + 10;
        } else if('A' <=c && c <= 'F') {
            n *= base; n += c - 'A' + 10;
        } else
            break;
        c = FontFileGetc(f);
    }

    *cp = c; return n;
}
 
/* Skip to beginning of new line; return 1 if only whitespace was found. */
static int
endOfLine(FontFilePtr f, int c)
{
    if(c == 0)
        c = FontFileGetc(f);

    for(;;) {
        if(c <= 0 || c == '\n')
            return 1;
        else if(c == '#') {
            skipEndOfLine(f,c);
            return 1;
        }
        else if(c == ' ' || c == '\t') {
            skipEndOfLine(f,c);
            return 0;
        }
        c = FontFileGetc(f);
    }
}

/* Get a token; we're at first char */
static int
gettoken(FontFilePtr f, int c, int *cp)
{
    char *p;

    if(c <= 0)
    c = FontFileGetc(f);

    if(c <= 0) {
        return EOF_TOKEN;
    }

    while(c == ' ' || c == '\t')
        c = FontFileGetc(f);

    if(c=='\n') {
        return EOL_TOKEN;
    } else if(c == '#') {
        skipEndOfLine(f,c);
        return EOL_TOKEN;
    } else if(c >= '0' && c <= '9') {
        number_value = getnum(f,c,cp);
        return NUMBER_TOKEN;
    } else if((c >= 'A' && c <= 'Z') ||
              (c >= 'a' && c <= 'z') ||
              c == '/' || c == '_' || c == '-' || c == '.') {
        p = keyword_value;
        *p++ = c;
        while(p-keyword_value < MAXKEYWORDLEN) {
            c = FontFileGetc(f);
            if(c <= ' ' || c > '~' || c == '#')
                break;
            *p++ = c;
        }
        *cp = c;
        *p = '\0';
        return KEYWORD_TOKEN;
    } else {
        *cp = c;
        return ERROR_TOKEN;
    }
}

/* Parse a line.
 * Always skips to the beginning of a new line, even if an error occurs */
static int
getnextline(FontFilePtr f)
{
    int c, token;
    c = FontFileGetc(f);
    if(c <= 0)
        return EOF_LINE;

  again:
    token=gettoken(f,c,&c);

    switch(token) {
    case EOF_TOKEN:
        return EOF_LINE;
    case EOL_TOKEN:
        /* empty line */
        c = FontFileGetc(f);
        goto again;
    case NUMBER_TOKEN:
        value1 = number_value;
        token = gettoken(f,c,&c);
        switch(token) {
        case NUMBER_TOKEN:
            value2 = number_value;
            token = gettoken(f,c,&c);
            switch(token) {
            case NUMBER_TOKEN:
                value3 = number_value;
                return CODE_RANGE_LINE;
            case EOL_TOKEN:
                return CODE_LINE;
            default:
                skipEndOfLine(f,c);
                return ERROR_LINE;
            }
        case KEYWORD_TOKEN:
            if(!endOfLine(f,c))
                return ERROR_LINE;
            else
                return NAME_LINE;
        default:
            skipEndOfLine(f,c);
            return ERROR_LINE;
        }
    case KEYWORD_TOKEN:
        if(!strcasecmp(keyword_value, "STARTENCODING")) {
            token = gettoken(f,c,&c);
            if(token == KEYWORD_TOKEN) {
                if(endOfLine(f,c))
                    return STARTENCODING_LINE;
                else
                    return ERROR_LINE;
            } else {
                skipEndOfLine(f,c);
                return ERROR_LINE;
            }
        } else if(!strcasecmp(keyword_value, "ALIAS")) {
            token = gettoken(f,c,&c);
            if(token == KEYWORD_TOKEN) {
                if(endOfLine(f,c))
                    return ALIAS_LINE;
                else
                    return ERROR_LINE;
            } else {
                skipEndOfLine(f,c);
                return ERROR_LINE;
            }
        } else if(!strcasecmp(keyword_value, "SIZE")) {
            token = gettoken(f,c,&c);
            if(token == NUMBER_TOKEN) {
                value1 = number_value;
                token = gettoken(f,c,&c);
                switch(token) {
                case NUMBER_TOKEN:
                    value2 = number_value;
                    return SIZE_LINE;
                case EOL_TOKEN:
                    value2=0;
                    return SIZE_LINE;
                default:
                    skipEndOfLine(f,c);
                    return ERROR_LINE;
                }
            } else {
                skipEndOfLine(f,c);
                return ERROR_LINE;
            }
        } else if(!strcasecmp(keyword_value, "FIRSTINDEX")) {
            token = gettoken(f,c,&c);
            if(token == NUMBER_TOKEN) {
                value1 = number_value;
                token = gettoken(f,c,&c);
                switch(token) {
                case NUMBER_TOKEN:
                    value2 = number_value;
                    return FIRSTINDEX_LINE;
                case EOL_TOKEN:
                    value2 = 0;
                    return FIRSTINDEX_LINE;
                default:
                    skipEndOfLine(f,c);
                    return ERROR_LINE;
                }
            } else {
                skipEndOfLine(f,c);
                return ERROR_LINE;
            }
        } else if(!strcasecmp(keyword_value, "STARTMAPPING")) {
            keyword_value[0] = 0;
            value1 = 0; value1 = 0;
            /* first a keyword */
            token = gettoken(f,c,&c);
            if(token != KEYWORD_TOKEN) {
                skipEndOfLine(f, c);
                return ERROR_LINE;
            }

            /* optional first integer */
            token = gettoken(f,c,&c);
            if(token == NUMBER_TOKEN) {
                value1 = number_value;
            } else if(token == EOL_TOKEN) {
                return STARTMAPPING_LINE;
            } else {
                skipEndOfLine(f, c);
                return ERROR_LINE;
            }

            /* optional second integer */
            token = gettoken(f,c,&c);
            if(token == NUMBER_TOKEN) {
                value2 = number_value;
            } else if(token == EOL_TOKEN) {
                return STARTMAPPING_LINE;
            } else {
                skipEndOfLine(f, c);
                return ERROR_LINE;
            }

            if(!endOfLine(f,c))
                return ERROR_LINE;
            else {
                return STARTMAPPING_LINE;
            }
        } else if(!strcasecmp(keyword_value, "UNDEFINE")) {
            /* first integer */
            token = gettoken(f,c,&c);
            if(token != NUMBER_TOKEN) {
                skipEndOfLine(f,c);
                return ERROR_LINE;
            }
            value1 = number_value;
            /* optional second integer */
            token = gettoken(f,c,&c);
            if(token == EOL_TOKEN) {
                value2 = value1;
                return CODE_UNDEFINE_LINE;
            } else if(token == NUMBER_TOKEN) {
                value2 = number_value;
                if(endOfLine(f,c)) {
                    return CODE_UNDEFINE_LINE;
                } else
                    return ERROR_LINE;
            } else {
                skipEndOfLine(f,c);
                return ERROR_LINE;
            }
        } else if(!strcasecmp(keyword_value, "ENDENCODING")) {
            if(endOfLine(f,c)) 
                return EOF_LINE;
            else
                return ERROR_LINE;
        } else if(!strcasecmp(keyword_value, "ENDMAPPING")) {
            if(endOfLine(f,c))
                return ENDMAPPING_LINE;
            else
                return ERROR_LINE;
        } else {
            skipEndOfLine(f,c);
            return ERROR_LINE;
        }
    default:
        return ERROR_LINE;
    }
}

static void 
install_mapping(FontEncPtr encoding, FontMapPtr mapping)
{
    FontMapPtr m;

    if(encoding->mappings == NULL)
        encoding->mappings = mapping;
    else {
        m = encoding->mappings;
        while(m->next != NULL)
            m = m->next;
        m->next = mapping;
    }
    mapping->next = NULL;
    mapping->encoding = encoding;
}

static int
setCode(unsigned from, unsigned to, unsigned row_size,
        unsigned *first, unsigned *last,
        unsigned *encsize, unsigned short **enc)
{
    unsigned index, i;
    unsigned short *newenc;

    if(from>0xFFFF)
        return 0;               /* success */

    if(row_size==0)
        index=from;
    else {
        if((value1 & 0xFF) >= row_size)
            return 0;           /* ignore out of range mappings */
        index = (from>>8) * row_size + (from&0xFF);
    }

    /* Optimize away useless identity mappings.  This is only expected
       to be useful with linear encodings. */
    if(index == to && (index < *first || index > *last))
        return 0;
    if(*encsize == 0) {
        *encsize = (index < 256) ? 256 : 0x10000;
        *enc = malloc((*encsize) * sizeof(unsigned short));
        if(*enc == NULL) {
            *encsize = 0;
            return 1;
        }
    } else if(*encsize <= index) {
        *encsize = 0x10000;
        if((newenc = realloc(enc, *encsize))==NULL)
            return 1;
        *enc = newenc;
    }
    if(*first > *last) {
        *first = *last = index;
    }
    if(index < *first) {
        for(i = index; i < *first; i++)
            (*enc)[i] = i;
        *first = index;
    }
    if(index > *last) {
        for(i = *last + 1; i <= index; i++)
            (*enc)[i] = i;
        *last = index;
    }
    (*enc)[index] = to;
    return 0;
}

/* Parser.  If headerOnly is true, we're only interested in the
   data contained in the encoding file's header. */

/* As font encodings are currently never freed, the allocations done
   by this function are mostly its private business.  Note, however,
   that FontEncIdentify needs to free the header fields -- so if you
   change this function, you may need to change FontEncIdentify. */

/* I want a garbage collector. */

static FontEncPtr
parseEncodingFile(FontFilePtr f, int headerOnly)
{
    int line;

    unsigned short *enc=NULL;
    char **nam = NULL, **newnam;
    unsigned i, first = 0xFFFF, last=0, encsize=0, namsize=0;
    FontEncPtr encoding = NULL;
    FontMapPtr mapping = NULL;
    FontEncSimpleMapPtr sm;
    FontEncSimpleNamePtr sn;
    char *aliases[MAXALIASES];
    int numaliases=0;

#if 0
    /* GCC complains about unused labels.  Please fix GCC rather than
       obfuscating my code. */
  no_encoding:
#endif
    line = getnextline(f);
    switch(line) {
    case EOF_LINE:
        goto error;
    case STARTENCODING_LINE:
        encoding = malloc(sizeof(FontEncRec));
        if(encoding == NULL)
            goto error;
        encoding->name = strdup(keyword_value);
        if(encoding->name == NULL)
            goto error;
        encoding->size = 256;
        encoding->row_size = 0;
        encoding->mappings = NULL;
        encoding->next = NULL;
        encoding->first = encoding->first_col=0;
        goto no_mapping;
    default:
        goto error;
    }

  no_mapping:
    line = getnextline(f);
    switch(line) {
    case EOF_LINE: goto done;
    case ALIAS_LINE:
        if(numaliases < MAXALIASES) {
            aliases[numaliases] = strdup(keyword_value);
            if(aliases[numaliases] == NULL)
                goto error;
            numaliases++;
        }
        goto no_mapping;
    case SIZE_LINE:
        encoding->size = value1;
        encoding->row_size = value2;
        goto no_mapping;
    case FIRSTINDEX_LINE:
        encoding->first = value1;
        encoding->first_col = value2;
        goto no_mapping;
    case STARTMAPPING_LINE:
        if(headerOnly)
            goto done;
        if(!strcasecmp(keyword_value, "unicode")) {
            mapping = malloc(sizeof(FontMapRec));
            if(mapping == NULL)
                goto error;
            mapping->type = FONT_ENCODING_UNICODE;
            mapping->pid = 0;
            mapping->eid = 0;
            mapping->recode = NULL;
            mapping->name = NULL;
            mapping->client_data = NULL;
            mapping->next = NULL;
            goto mapping;
        } else if(!strcasecmp(keyword_value, "cmap")) {
            mapping = malloc(sizeof(FontMapRec));
            if(mapping == NULL)
                goto error;
            mapping->type = FONT_ENCODING_TRUETYPE;
            mapping->pid = value1;
            mapping->eid = value2;
            mapping->recode = NULL;
            mapping->name = NULL;
            mapping->client_data = NULL;
            mapping->next = NULL;
            goto mapping;
        } else if(!strcasecmp(keyword_value, "postscript")) {
            mapping = malloc(sizeof(FontMapRec));
            if(mapping == NULL)
                goto error;
            mapping->type = FONT_ENCODING_POSTSCRIPT;
            mapping->pid = 0;
            mapping->eid = 0;
            mapping->recode = NULL;
            mapping->name = NULL;
            mapping->client_data = NULL;
            mapping->next = NULL;
            goto string_mapping;
        } else {                /* unknown mapping type -- ignore */
            goto skipmapping;
        }
        /* NOTREACHED */
        goto error;
    default: goto no_mapping;   /* ignore unknown lines */
    }

  skipmapping:
    line = getnextline(f);
    switch(line) {
    case ENDMAPPING_LINE:
        goto no_mapping;
    case EOF_LINE:
        goto error;
    default:
        goto skipmapping;
    }

  mapping:
    line = getnextline(f);
    switch(line) {
    case EOF_LINE: goto error;
    case ENDMAPPING_LINE:
        mapping->recode = FontEncSimpleRecode;
        mapping->name = FontEncUndefinedName;
        mapping->client_data = sm = malloc(sizeof(FontEncSimpleMapRec));
        if(sm == NULL)
            goto error;
        sm->row_size = encoding->row_size;
        if(first <= last) {
            unsigned short *newmap;

            sm->first = first;
            sm->len=last-first+1;
            newmap = malloc(sm->len * sizeof(unsigned short));
            if(newmap == NULL) {
                free(sm);
                mapping->client_data = sm = NULL;
                goto error;
            }
	    for(i=0; i < sm->len; i++)
		newmap[i] = enc[first+i];
	    sm->map = newmap;
        } else {
            sm->first = 0;
            sm->len = 0;
            sm->map = NULL;
        }
        install_mapping(encoding, mapping);
        mapping = NULL;
        first = 0xFFFF; last=0;
        goto no_mapping;

    case CODE_LINE:
        if(setCode(value1, value2, encoding->row_size,
                   &first, &last, &encsize, &enc))
            goto error;
        goto mapping;

    case CODE_RANGE_LINE:
        if(value1 > 0x10000)
            value1 = 0x10000;
        if(value2 > 0x10000)
            value2 = 0x10000;
        if(value2 < value1)
            goto mapping;
        /* Do the last value first to avoid having to realloc() */
        if(setCode(value2, value3+(value2-value1), encoding->row_size,
                   &first, &last, &encsize, &enc))
            goto error;
        for(i=value1; i<value2; i++) {
            if(setCode(i, value3+(i-value1), encoding->row_size,
                       &first, &last, &encsize, &enc))
                goto error;
        }
        goto mapping;
    
    case CODE_UNDEFINE_LINE:
        if(value1 > 0x10000)
            value1 = 0x10000;
        if(value2 > 0x10000)
            value2 = 0x10000;
        if(value2 < value1)
            goto mapping;
        /* Do the last value first to avoid having to realloc() */
        if(setCode(value2, 0, encoding->row_size,
                   &first, &last, &encsize, &enc))
            goto error;
        for(i = value1; i < value2; i++) {
            if(setCode(i, 0, encoding->row_size,
                       &first, &last, &encsize, &enc))
                goto error;
        }
        goto mapping;

    default: goto mapping;      /* ignore unknown lines */
    }
    
  string_mapping:
    line = getnextline(f);
    switch(line) {
    case EOF_LINE: goto error;
    case ENDMAPPING_LINE:
        mapping->recode = FontEncUndefinedRecode;
        mapping->name = FontEncSimpleName;
        mapping->client_data = sn = malloc(sizeof(FontEncSimpleNameRec));
        if(sn == NULL)
            goto error;
        if(first > last) {
            free(sn);
            mapping->client_data = sn = NULL;
            goto error;
        }
        sn->first = first;
        sn->len = last - first + 1;
        sn->map = malloc(sn->len*sizeof(char*));
        if(sn->map == NULL) {
            free(sn);
            mapping->client_data = sn = NULL;
            goto error;
        }
        for(i = 0; i < sn->len; i++)
            sn->map[i] = nam[first+i];
        install_mapping(encoding,mapping);
        mapping = NULL;
        first = 0xFFFF; last=0;
        goto no_mapping;
    case NAME_LINE:
        if(value1 >= 0x10000) goto string_mapping;
        if(namsize == 0) {
            namsize = (value1) < 256 ? 256 : 0x10000;
            nam = malloc(namsize * sizeof(char*));
            if(nam == NULL) {
                namsize=0;
                goto error;
            }
        } else if(namsize <= value1) {
            namsize = 0x10000;
            if((newnam = (char**)realloc(nam, namsize)) == NULL)
                goto error;
            nam = newnam;
        }
        if(first > last) {
            first = last = value1;
        }
        if(value1 < first) {
            for(i = value1; i < first; i++)
                nam[i] = NULL;
            first = value1;
        }
        if(value1 > last) {
            for(i=last+1; i <= value1; i++)
                nam[i]=NULL;
            last = value1;
        }
        nam[value1] = strdup(keyword_value);
        if(nam[value1] == NULL) {
            goto error;
        }
        goto string_mapping;

    default: goto string_mapping; /* ignore unknown lines */
    }

  done:
    if(encsize) free(enc); encsize=0; enc = NULL;
    if(namsize) free(nam); namsize=0; nam = NULL; /* don't free entries! */

    encoding->aliases=NULL;
    if(numaliases) {
        encoding->aliases = malloc((numaliases+1)*sizeof(char*));
        if(encoding->aliases == NULL)
            goto error;
        for(i=0; i<numaliases; i++)
            encoding->aliases[i] = aliases[i];
        encoding->aliases[numaliases]=NULL;
    }

    return encoding;

error:
    if(encsize) free(enc); encsize=0;
    if(namsize) {
        for(i = first; i <= last; i++)
            free(nam[i]);
        free(nam);
        namsize = 0;
    }
    if(mapping) {
        free(mapping->client_data);
        free(mapping);
    }
    if(encoding) {
	FontMapPtr nextmap;
	free(encoding->name);
	for (mapping = encoding->mappings; mapping; mapping = nextmap) {
	    free(mapping->client_data);
	    nextmap = mapping->next;
	    free(mapping);
	}
	free(encoding);
    }
    for(i = 0; i < numaliases; i++)
        free(aliases[i]);
    /* We don't need to free sn and sm as they handled locally in the body.*/
    return NULL;
}

char*
FontEncDirectory(void)
{
    static char* dir = NULL;

    if(dir == NULL) {
        char *c = getenv("FONT_ENCODINGS_DIRECTORY");
        if(c) {
            dir = strdup(c);
            if(!dir)
                return NULL;
        } else {
            dir = FONT_ENCODINGS_DIRECTORY;
        }
    }
    return dir;
}

static void
parseFontFileName(const char *fontFileName, char *buf, char *dir)
{
    const char *p;
    char *q, *lastslash;
    
    for(p = fontFileName, q = dir, lastslash = NULL; *p; p++, q++) {
        *q = *p;
        if(*p == '/')
            lastslash = q+1;
    }
    
    if(!lastslash)
        lastslash = dir;
    
    *lastslash = '\0';

    if(buf && strlen(dir) + 14 < MAXFONTFILENAMELEN) {
        strcpy(buf, dir);
        strcat(buf, "encodings.dir");
    }
}

static FontEncPtr
FontEncReallyReallyLoad(const char *charset, 
                        const char *dirname, const char *dir)
{
    FontFilePtr f;
    FILE *file;
    FontEncPtr encoding;
    char file_name[MAXFONTFILENAMELEN], encoding_name[MAXFONTNAMELEN],
        buf[MAXFONTFILENAMELEN];
    int count, n;
    static char format[24] = "";
    
    /* As we don't really expect to open encodings that often, we don't
       take the trouble of caching encodings directories. */

    if((file = fopen(dirname, "r")) == NULL) {
        return NULL;
    }
    
    count = fscanf(file, "%d\n", &n);
    if(count == EOF || count != 1) {
        fclose(file);
        return NULL;
    }

    encoding = NULL;
    if (!format[0]) {
	sprintf(format, "%%%ds %%%d[^\n]\n", (int)sizeof(encoding_name) - 1,
		(int)sizeof(file_name) - 1);
    }
    for(;;) {
        count = fscanf(file, format, encoding_name, file_name);
        if(count == EOF)
            break;
        if(count != 2)
            break;

        if(!strcasecmp(encoding_name, charset)) {
            /* Found it */
            if(file_name[0] != '/') {
                if(strlen(dir) + strlen(file_name) >= MAXFONTFILENAMELEN) {
		    fclose(file);
                    return NULL;
		}
                strcpy(buf, dir);
                strcat(buf, file_name);
            } else {
                strcpy(buf , file_name);
            }

            f = FontFileOpen(buf);
            if(f == NULL) {
		fclose(file);		
                return NULL;
            }
            encoding = parseEncodingFile(f, 0);
            FontFileClose(f);
            break;
        }
    }

    fclose(file);

    return encoding;
}

/* Parser ntrypoint -- used by FontEncLoad */  
FontEncPtr
FontEncReallyLoad(const char *charset, const char *fontFileName)
{
    FontEncPtr encoding;
    char dir[MAXFONTFILENAMELEN], dirname[MAXFONTFILENAMELEN];
    char *d;

    if(fontFileName) {
        parseFontFileName(fontFileName, dirname, dir);
        encoding = FontEncReallyReallyLoad(charset, dirname, dir);
        if(encoding)
            return(encoding);
    }
  
    d = FontEncDirectory();
    if(d) {
        parseFontFileName(d, NULL, dir);
        encoding = FontEncReallyReallyLoad(charset, d, dir);
        return encoding;
    }
    
    return NULL;
}

/* Return a NULL-terminated array of encoding names.  Note that this
 * function has incestuous knowledge of the allocations done by
 * parseEncodingFile. */

char **
FontEncIdentify(const char *fileName)
{
    FontFilePtr f;
    FontEncPtr encoding;
    char **names, **name, **alias;
    int numaliases;
    
    if((f = FontFileOpen(fileName))==NULL) {
        return NULL;
    }
    encoding = parseEncodingFile(f, 1);
    FontFileClose(f);

    if(!encoding)
        return NULL;

    numaliases = 0;
    if(encoding->aliases)
        for(alias = encoding->aliases; *alias; alias++)
            numaliases++;

    names = malloc((numaliases+2)*sizeof(char*));
    if(names == NULL) {
        free(encoding->aliases);
        free(encoding);
        return NULL;
    }

    name = names;
    *(name++) = encoding->name;
    if(numaliases > 0)
    for(alias = encoding->aliases; *alias; alias++, name++)
        *name = *alias;

    *name = NULL;
    free(encoding->aliases);
    free(encoding);

    return names;
}
=======
/*
Copyright (c) 1998-2001 by Juliusz Chroboczek

Permission is hereby granted, free of charge, to any person obtaining a copy
of this software and associated documentation files (the "Software"), to deal
in the Software without restriction, including without limitation the rights
to use, copy, modify, merge, publish, distribute, sublicense, and/or sell
copies of the Software, and to permit persons to whom the Software is
furnished to do so, subject to the following conditions:

The above copyright notice and this permission notice shall be included in
all copies or substantial portions of the Software.

THE SOFTWARE IS PROVIDED "AS IS", WITHOUT WARRANTY OF ANY KIND, EXPRESS OR
IMPLIED, INCLUDING BUT NOT LIMITED TO THE WARRANTIES OF MERCHANTABILITY,
FITNESS FOR A PARTICULAR PURPOSE AND NONINFRINGEMENT.  IN NO EVENT SHALL THE
AUTHORS OR COPYRIGHT HOLDERS BE LIABLE FOR ANY CLAIM, DAMAGES OR OTHER
LIABILITY, WHETHER IN AN ACTION OF CONTRACT, TORT OR OTHERWISE, ARISING FROM,
OUT OF OR IN CONNECTION WITH THE SOFTWARE OR THE USE OR OTHER DEALINGS IN
THE SOFTWARE.
*/

/* Parser for encoding files */

/* This code assumes that we are using ASCII.  We don't use the ctype
   functions, as they depend on the current locale.  On the other
   hand, we do use strcasecmp, but only on strings that we've checked
   to be pure ASCII.  Bloody ``Code Set Independence''. */

#include <string.h>
#include <stdio.h>

#if defined(__SCO__) || defined(__UNIXWARE__)
#include <strings.h>
#endif

#include <stdlib.h>

#include "zlib.h"
typedef gzFile FontFilePtr;
#define FontFileGetc(f) gzgetc(f)
#define FontFileOpen(filename) gzopen(filename, "rb")
#define FontFileClose(f) gzclose(f)

#define MAXFONTFILENAMELEN 1024
#define MAXFONTNAMELEN 1024

#include <X11/fonts/fontenc.h>
#include "fontencI.h"

#define MAXALIASES 20

#define EOF_TOKEN -1
#define ERROR_TOKEN -2
#define EOL_TOKEN 0
#define NUMBER_TOKEN 1
#define KEYWORD_TOKEN 2

#define EOF_LINE -1
#define ERROR_LINE -2
#define STARTENCODING_LINE 1
#define STARTMAPPING_LINE 2
#define ENDMAPPING_LINE 3
#define CODE_LINE 4
#define CODE_RANGE_LINE 5
#define CODE_UNDEFINE_LINE 6
#define NAME_LINE 7
#define SIZE_LINE 8
#define ALIAS_LINE 9
#define FIRSTINDEX_LINE 10

/* Return from lexer */
#define MAXKEYWORDLEN 100

static long number_value;
static char keyword_value[MAXKEYWORDLEN+1];

static long value1, value2, value3;

/* Lexer code */

/* Skip to the beginning of new line */
static void
skipEndOfLine(FontFilePtr f, int c)
{
    if(c == 0)
        c = FontFileGetc(f);
  
    for(;;)
        if(c <= 0 || c == '\n')
            return;
        else
            c = FontFileGetc(f);
}

/* Get a number; we're at the first digit. */
static unsigned
getnum(FontFilePtr f, int c, int *cp)
{
    unsigned n = 0;
    int base = 10;

    /* look for `0' or `0x' prefix */
    if(c == '0') {
        c = FontFileGetc(f);
        base = 8;
        if(c == 'x' || c == 'X') {
            base = 16;
            c = FontFileGetc(f);
        }
    }

    /* accumulate digits */
    for(;;) {
        if ('0' <= c && c <= '9') {
            n *= base; n += c - '0';
        } else if('a' <= c && c <= 'f') {
            n *= base; n += c - 'a' + 10;
        } else if('A' <=c && c <= 'F') {
            n *= base; n += c - 'A' + 10;
        } else
            break;
        c = FontFileGetc(f);
    }

    *cp = c; return n;
}
 
/* Skip to beginning of new line; return 1 if only whitespace was found. */
static int
endOfLine(FontFilePtr f, int c)
{
    if(c == 0)
        c = FontFileGetc(f);

    for(;;) {
        if(c <= 0 || c == '\n')
            return 1;
        else if(c == '#') {
            skipEndOfLine(f,c);
            return 1;
        }
        else if(c == ' ' || c == '\t') {
            skipEndOfLine(f,c);
            return 0;
        }
        c = FontFileGetc(f);
    }
}

/* Get a token; we're at first char */
static int
gettoken(FontFilePtr f, int c, int *cp)
{
    char *p;

    if(c <= 0)
    c = FontFileGetc(f);

    if(c <= 0) {
        return EOF_TOKEN;
    }

    while(c == ' ' || c == '\t')
        c = FontFileGetc(f);

    if(c=='\n') {
        return EOL_TOKEN;
    } else if(c == '#') {
        skipEndOfLine(f,c);
        return EOL_TOKEN;
    } else if(c >= '0' && c <= '9') {
        number_value = getnum(f,c,cp);
        return NUMBER_TOKEN;
    } else if((c >= 'A' && c <= 'Z') ||
              (c >= 'a' && c <= 'z') ||
              c == '/' || c == '_' || c == '-' || c == '.') {
        p = keyword_value;
        *p++ = c;
        while(p-keyword_value < MAXKEYWORDLEN) {
            c = FontFileGetc(f);
            if(c <= ' ' || c > '~' || c == '#')
                break;
            *p++ = c;
        }
        *cp = c;
        *p = '\0';
        return KEYWORD_TOKEN;
    } else {
        *cp = c;
        return ERROR_TOKEN;
    }
}

/* Parse a line.
 * Always skips to the beginning of a new line, even if an error occurs */
static int
getnextline(FontFilePtr f)
{
    int c, token;
    c = FontFileGetc(f);
    if(c <= 0)
        return EOF_LINE;

  again:
    token=gettoken(f,c,&c);

    switch(token) {
    case EOF_TOKEN:
        return EOF_LINE;
    case EOL_TOKEN:
        /* empty line */
        c = FontFileGetc(f);
        goto again;
    case NUMBER_TOKEN:
        value1 = number_value;
        token = gettoken(f,c,&c);
        switch(token) {
        case NUMBER_TOKEN:
            value2 = number_value;
            token = gettoken(f,c,&c);
            switch(token) {
            case NUMBER_TOKEN:
                value3 = number_value;
                return CODE_RANGE_LINE;
            case EOL_TOKEN:
                return CODE_LINE;
            default:
                skipEndOfLine(f,c);
                return ERROR_LINE;
            }
        case KEYWORD_TOKEN:
            if(!endOfLine(f,c))
                return ERROR_LINE;
            else
                return NAME_LINE;
        default:
            skipEndOfLine(f,c);
            return ERROR_LINE;
        }
    case KEYWORD_TOKEN:
        if(!strcasecmp(keyword_value, "STARTENCODING")) {
            token = gettoken(f,c,&c);
            if(token == KEYWORD_TOKEN) {
                if(endOfLine(f,c))
                    return STARTENCODING_LINE;
                else
                    return ERROR_LINE;
            } else {
                skipEndOfLine(f,c);
                return ERROR_LINE;
            }
        } else if(!strcasecmp(keyword_value, "ALIAS")) {
            token = gettoken(f,c,&c);
            if(token == KEYWORD_TOKEN) {
                if(endOfLine(f,c))
                    return ALIAS_LINE;
                else
                    return ERROR_LINE;
            } else {
                skipEndOfLine(f,c);
                return ERROR_LINE;
            }
        } else if(!strcasecmp(keyword_value, "SIZE")) {
            token = gettoken(f,c,&c);
            if(token == NUMBER_TOKEN) {
                value1 = number_value;
                token = gettoken(f,c,&c);
                switch(token) {
                case NUMBER_TOKEN:
                    value2 = number_value;
                    return SIZE_LINE;
                case EOL_TOKEN:
                    value2=0;
                    return SIZE_LINE;
                default:
                    skipEndOfLine(f,c);
                    return ERROR_LINE;
                }
            } else {
                skipEndOfLine(f,c);
                return ERROR_LINE;
            }
        } else if(!strcasecmp(keyword_value, "FIRSTINDEX")) {
            token = gettoken(f,c,&c);
            if(token == NUMBER_TOKEN) {
                value1 = number_value;
                token = gettoken(f,c,&c);
                switch(token) {
                case NUMBER_TOKEN:
                    value2 = number_value;
                    return FIRSTINDEX_LINE;
                case EOL_TOKEN:
                    value2 = 0;
                    return FIRSTINDEX_LINE;
                default:
                    skipEndOfLine(f,c);
                    return ERROR_LINE;
                }
            } else {
                skipEndOfLine(f,c);
                return ERROR_LINE;
            }
        } else if(!strcasecmp(keyword_value, "STARTMAPPING")) {
            keyword_value[0] = 0;
            value1 = 0; value1 = 0;
            /* first a keyword */
            token = gettoken(f,c,&c);
            if(token != KEYWORD_TOKEN) {
                skipEndOfLine(f, c);
                return ERROR_LINE;
            }

            /* optional first integer */
            token = gettoken(f,c,&c);
            if(token == NUMBER_TOKEN) {
                value1 = number_value;
            } else if(token == EOL_TOKEN) {
                return STARTMAPPING_LINE;
            } else {
                skipEndOfLine(f, c);
                return ERROR_LINE;
            }

            /* optional second integer */
            token = gettoken(f,c,&c);
            if(token == NUMBER_TOKEN) {
                value2 = number_value;
            } else if(token == EOL_TOKEN) {
                return STARTMAPPING_LINE;
            } else {
                skipEndOfLine(f, c);
                return ERROR_LINE;
            }

            if(!endOfLine(f,c))
                return ERROR_LINE;
            else {
                return STARTMAPPING_LINE;
            }
        } else if(!strcasecmp(keyword_value, "UNDEFINE")) {
            /* first integer */
            token = gettoken(f,c,&c);
            if(token != NUMBER_TOKEN) {
                skipEndOfLine(f,c);
                return ERROR_LINE;
            }
            value1 = number_value;
            /* optional second integer */
            token = gettoken(f,c,&c);
            if(token == EOL_TOKEN) {
                value2 = value1;
                return CODE_UNDEFINE_LINE;
            } else if(token == NUMBER_TOKEN) {
                value2 = number_value;
                if(endOfLine(f,c)) {
                    return CODE_UNDEFINE_LINE;
                } else
                    return ERROR_LINE;
            } else {
                skipEndOfLine(f,c);
                return ERROR_LINE;
            }
        } else if(!strcasecmp(keyword_value, "ENDENCODING")) {
            if(endOfLine(f,c)) 
                return EOF_LINE;
            else
                return ERROR_LINE;
        } else if(!strcasecmp(keyword_value, "ENDMAPPING")) {
            if(endOfLine(f,c))
                return ENDMAPPING_LINE;
            else
                return ERROR_LINE;
        } else {
            skipEndOfLine(f,c);
            return ERROR_LINE;
        }
    default:
        return ERROR_LINE;
    }
}

static void 
install_mapping(FontEncPtr encoding, FontMapPtr mapping)
{
    FontMapPtr m;

    if(encoding->mappings == NULL)
        encoding->mappings = mapping;
    else {
        m = encoding->mappings;
        while(m->next != NULL)
            m = m->next;
        m->next = mapping;
    }
    mapping->next = NULL;
    mapping->encoding = encoding;
}

static int
setCode(unsigned from, unsigned to, unsigned row_size,
        unsigned *first, unsigned *last,
        unsigned *encsize, unsigned short **enc)
{
    unsigned index, i;
    unsigned short *newenc;

    if(from>0xFFFF)
        return 0;               /* success */

    if(row_size==0)
        index=from;
    else {
        if((value1 & 0xFF) >= row_size)
            return 0;           /* ignore out of range mappings */
        index = (from>>8) * row_size + (from&0xFF);
    }

    /* Optimize away useless identity mappings.  This is only expected
       to be useful with linear encodings. */
    if(index == to && (index < *first || index > *last))
        return 0;
    if(*encsize == 0) {
        *encsize = (index < 256) ? 256 : 0x10000;
        *enc = malloc((*encsize) * sizeof(unsigned short));
        if(*enc == NULL) {
            *encsize = 0;
            return 1;
        }
    } else if(*encsize <= index) {
        *encsize = 0x10000;
        if((newenc = realloc(enc, *encsize))==NULL)
            return 1;
        *enc = newenc;
    }
    if(*first > *last) {
        *first = *last = index;
    }
    if(index < *first) {
        for(i = index; i < *first; i++)
            (*enc)[i] = i;
        *first = index;
    }
    if(index > *last) {
        for(i = *last + 1; i <= index; i++)
            (*enc)[i] = i;
        *last = index;
    }
    (*enc)[index] = to;
    return 0;
}

/* Parser.  If headerOnly is true, we're only interested in the
   data contained in the encoding file's header. */

/* As font encodings are currently never freed, the allocations done
   by this function are mostly its private business.  Note, however,
   that FontEncIdentify needs to free the header fields -- so if you
   change this function, you may need to change FontEncIdentify. */

/* I want a garbage collector. */

static FontEncPtr
parseEncodingFile(FontFilePtr f, int headerOnly)
{
    int line;

    unsigned short *enc=NULL;
    char **nam = NULL, **newnam;
    unsigned i, first = 0xFFFF, last=0, encsize=0, namsize=0;
    FontEncPtr encoding = NULL;
    FontMapPtr mapping = NULL;
    FontEncSimpleMapPtr sm;
    FontEncSimpleNamePtr sn;
    char *aliases[MAXALIASES];
    int numaliases=0;

#if 0
    /* GCC complains about unused labels.  Please fix GCC rather than
       obfuscating my code. */
  no_encoding:
#endif
    line = getnextline(f);
    switch(line) {
    case EOF_LINE:
        goto error;
    case STARTENCODING_LINE:
        encoding = malloc(sizeof(FontEncRec));
        if(encoding == NULL)
            goto error;
        encoding->name = strdup(keyword_value);
        if(encoding->name == NULL)
            goto error;
        encoding->size = 256;
        encoding->row_size = 0;
        encoding->mappings = NULL;
        encoding->next = NULL;
        encoding->first = encoding->first_col=0;
        goto no_mapping;
    default:
        goto error;
    }

  no_mapping:
    line = getnextline(f);
    switch(line) {
    case EOF_LINE: goto done;
    case ALIAS_LINE:
        if(numaliases < MAXALIASES) {
            aliases[numaliases] = strdup(keyword_value);
            if(aliases[numaliases] == NULL)
                goto error;
            numaliases++;
        }
        goto no_mapping;
    case SIZE_LINE:
        encoding->size = value1;
        encoding->row_size = value2;
        goto no_mapping;
    case FIRSTINDEX_LINE:
        encoding->first = value1;
        encoding->first_col = value2;
        goto no_mapping;
    case STARTMAPPING_LINE:
        if(headerOnly)
            goto done;
        if(!strcasecmp(keyword_value, "unicode")) {
            mapping = malloc(sizeof(FontMapRec));
            if(mapping == NULL)
                goto error;
            mapping->type = FONT_ENCODING_UNICODE;
            mapping->pid = 0;
            mapping->eid = 0;
            mapping->recode = NULL;
            mapping->name = NULL;
            mapping->client_data = NULL;
            mapping->next = NULL;
            goto mapping;
        } else if(!strcasecmp(keyword_value, "cmap")) {
            mapping = malloc(sizeof(FontMapRec));
            if(mapping == NULL)
                goto error;
            mapping->type = FONT_ENCODING_TRUETYPE;
            mapping->pid = value1;
            mapping->eid = value2;
            mapping->recode = NULL;
            mapping->name = NULL;
            mapping->client_data = NULL;
            mapping->next = NULL;
            goto mapping;
        } else if(!strcasecmp(keyword_value, "postscript")) {
            mapping = malloc(sizeof(FontMapRec));
            if(mapping == NULL)
                goto error;
            mapping->type = FONT_ENCODING_POSTSCRIPT;
            mapping->pid = 0;
            mapping->eid = 0;
            mapping->recode = NULL;
            mapping->name = NULL;
            mapping->client_data = NULL;
            mapping->next = NULL;
            goto string_mapping;
        } else {                /* unknown mapping type -- ignore */
            goto skipmapping;
        }
        /* NOTREACHED */
        goto error;
    default: goto no_mapping;   /* ignore unknown lines */
    }

  skipmapping:
    line = getnextline(f);
    switch(line) {
    case ENDMAPPING_LINE:
        goto no_mapping;
    case EOF_LINE:
        goto error;
    default:
        goto skipmapping;
    }

  mapping:
    line = getnextline(f);
    switch(line) {
    case EOF_LINE: goto error;
    case ENDMAPPING_LINE:
        mapping->recode = FontEncSimpleRecode;
        mapping->name = FontEncUndefinedName;
        mapping->client_data = sm = malloc(sizeof(FontEncSimpleMapRec));
        if(sm == NULL)
            goto error;
        sm->row_size = encoding->row_size;
        if(first <= last) {
            unsigned short *newmap;

            sm->first = first;
            sm->len=last-first+1;
            newmap = malloc(sm->len * sizeof(unsigned short));
            if(newmap == NULL) {
                free(sm);
                mapping->client_data = sm = NULL;
                goto error;
            }
	    for(i=0; i < sm->len; i++)
		newmap[i] = enc[first+i];
	    sm->map = newmap;
        } else {
            sm->first = 0;
            sm->len = 0;
            sm->map = NULL;
        }
        install_mapping(encoding, mapping);
        mapping = NULL;
        first = 0xFFFF; last=0;
        goto no_mapping;

    case CODE_LINE:
        if(setCode(value1, value2, encoding->row_size,
                   &first, &last, &encsize, &enc))
            goto error;
        goto mapping;

    case CODE_RANGE_LINE:
        if(value1 > 0x10000)
            value1 = 0x10000;
        if(value2 > 0x10000)
            value2 = 0x10000;
        if(value2 < value1)
            goto mapping;
        /* Do the last value first to avoid having to realloc() */
        if(setCode(value2, value3+(value2-value1), encoding->row_size,
                   &first, &last, &encsize, &enc))
            goto error;
        for(i=value1; i<value2; i++) {
            if(setCode(i, value3+(i-value1), encoding->row_size,
                       &first, &last, &encsize, &enc))
                goto error;
        }
        goto mapping;
    
    case CODE_UNDEFINE_LINE:
        if(value1 > 0x10000)
            value1 = 0x10000;
        if(value2 > 0x10000)
            value2 = 0x10000;
        if(value2 < value1)
            goto mapping;
        /* Do the last value first to avoid having to realloc() */
        if(setCode(value2, 0, encoding->row_size,
                   &first, &last, &encsize, &enc))
            goto error;
        for(i = value1; i < value2; i++) {
            if(setCode(i, 0, encoding->row_size,
                       &first, &last, &encsize, &enc))
                goto error;
        }
        goto mapping;

    default: goto mapping;      /* ignore unknown lines */
    }
    
  string_mapping:
    line = getnextline(f);
    switch(line) {
    case EOF_LINE: goto error;
    case ENDMAPPING_LINE:
        mapping->recode = FontEncUndefinedRecode;
        mapping->name = FontEncSimpleName;
        mapping->client_data = sn = malloc(sizeof(FontEncSimpleNameRec));
        if(sn == NULL)
            goto error;
        if(first > last) {
            free(sn);
            mapping->client_data = sn = NULL;
            goto error;
        }
        sn->first = first;
        sn->len = last - first + 1;
        sn->map = malloc(sn->len*sizeof(char*));
        if(sn->map == NULL) {
            free(sn);
            mapping->client_data = sn = NULL;
            goto error;
        }
        for(i = 0; i < sn->len; i++)
            sn->map[i] = nam[first+i];
        install_mapping(encoding,mapping);
        mapping = NULL;
        first = 0xFFFF; last=0;
        goto no_mapping;
    case NAME_LINE:
        if(value1 >= 0x10000) goto string_mapping;
        if(namsize == 0) {
            namsize = (value1) < 256 ? 256 : 0x10000;
            nam = malloc(namsize * sizeof(char*));
            if(nam == NULL) {
                namsize=0;
                goto error;
            }
        } else if(namsize <= value1) {
            namsize = 0x10000;
            if((newnam = (char**)realloc(nam, namsize)) == NULL)
                goto error;
            nam = newnam;
        }
        if(first > last) {
            first = last = value1;
        }
        if(value1 < first) {
            for(i = value1; i < first; i++)
                nam[i] = NULL;
            first = value1;
        }
        if(value1 > last) {
            for(i=last+1; i <= value1; i++)
                nam[i]=NULL;
            last = value1;
        }
        nam[value1] = strdup(keyword_value);
        if(nam[value1] == NULL) {
            goto error;
        }
        goto string_mapping;

    default: goto string_mapping; /* ignore unknown lines */
    }

  done:
    if(encsize) free(enc); encsize=0; enc = NULL;
    if(namsize) free(nam); namsize=0; nam = NULL; /* don't free entries! */

    encoding->aliases=NULL;
    if(numaliases) {
        encoding->aliases = malloc((numaliases+1)*sizeof(char*));
        if(encoding->aliases == NULL)
            goto error;
        for(i=0; i<numaliases; i++)
            encoding->aliases[i] = aliases[i];
        encoding->aliases[numaliases]=NULL;
    }

    return encoding;

error:
    if(encsize) free(enc); encsize=0;
    if(namsize) {
        for(i = first; i <= last; i++)
            free(nam[i]);
        free(nam);
    }
    if(mapping) {
        free(mapping->client_data);
        free(mapping);
    }
    if(encoding) {
	FontMapPtr nextmap;
	free(encoding->name);
	for (mapping = encoding->mappings; mapping; mapping = nextmap) {
	    free(mapping->client_data);
	    nextmap = mapping->next;
	    free(mapping);
	}
	free(encoding);
    }
    for(i = 0; i < numaliases; i++)
        free(aliases[i]);
    /* We don't need to free sn and sm as they handled locally in the body.*/
    return NULL;
}

char*
FontEncDirectory(void)
{
    static char* dir = NULL;

    if(dir == NULL) {
        char *c = getenv("FONT_ENCODINGS_DIRECTORY");
        if(c) {
            dir = strdup(c);
            if(!dir)
                return NULL;
        } else {
            dir = FONT_ENCODINGS_DIRECTORY;
        }
    }
    return dir;
}

static void
parseFontFileName(const char *fontFileName, char *buf, char *dir)
{
    const char *p;
    char *q, *lastslash;
    
    for(p = fontFileName, q = dir, lastslash = NULL; *p; p++, q++) {
        *q = *p;
        if(*p == '/')
            lastslash = q+1;
    }
    
    if(!lastslash)
        lastslash = dir;
    
    *lastslash = '\0';

    if(buf && strlen(dir) + 14 < MAXFONTFILENAMELEN) {
        strcpy(buf, dir);
        strcat(buf, "encodings.dir");
    }
}

static FontEncPtr
FontEncReallyReallyLoad(const char *charset, 
                        const char *dirname, const char *dir)
{
    FontFilePtr f;
    FILE *file;
    FontEncPtr encoding;
    char file_name[MAXFONTFILENAMELEN], encoding_name[MAXFONTNAMELEN],
        buf[MAXFONTFILENAMELEN];
    int count, n;
    static char format[24] = "";
    
    /* As we don't really expect to open encodings that often, we don't
       take the trouble of caching encodings directories. */

    if((file = fopen(dirname, "r")) == NULL) {
        return NULL;
    }
    
    count = fscanf(file, "%d\n", &n);
    if(count == EOF || count != 1) {
        fclose(file);
        return NULL;
    }

    encoding = NULL;
    if (!format[0]) {
	sprintf(format, "%%%ds %%%d[^\n]\n", (int)sizeof(encoding_name) - 1,
		(int)sizeof(file_name) - 1);
    }
    for(;;) {
        count = fscanf(file, format, encoding_name, file_name);
        if(count == EOF)
            break;
        if(count != 2)
            break;

        if(!strcasecmp(encoding_name, charset)) {
            /* Found it */
            if(file_name[0] != '/') {
                if(strlen(dir) + strlen(file_name) >= MAXFONTFILENAMELEN) {
		    fclose(file);
                    return NULL;
		}
                strcpy(buf, dir);
                strcat(buf, file_name);
            } else {
                strcpy(buf , file_name);
            }

            f = FontFileOpen(buf);
            if(f == NULL) {
		fclose(file);		
                return NULL;
            }
            encoding = parseEncodingFile(f, 0);
            FontFileClose(f);
            break;
        }
    }

    fclose(file);

    return encoding;
}

/* Parser ntrypoint -- used by FontEncLoad */  
FontEncPtr
FontEncReallyLoad(const char *charset, const char *fontFileName)
{
    FontEncPtr encoding;
    char dir[MAXFONTFILENAMELEN], dirname[MAXFONTFILENAMELEN];
    char *d;

    if(fontFileName) {
        parseFontFileName(fontFileName, dirname, dir);
        encoding = FontEncReallyReallyLoad(charset, dirname, dir);
        if(encoding)
            return(encoding);
    }
  
    d = FontEncDirectory();
    if(d) {
        parseFontFileName(d, NULL, dir);
        encoding = FontEncReallyReallyLoad(charset, d, dir);
        return encoding;
    }
    
    return NULL;
}

/* Return a NULL-terminated array of encoding names.  Note that this
 * function has incestuous knowledge of the allocations done by
 * parseEncodingFile. */

char **
FontEncIdentify(const char *fileName)
{
    FontFilePtr f;
    FontEncPtr encoding;
    char **names, **name, **alias;
    int numaliases;
    
    if((f = FontFileOpen(fileName))==NULL) {
        return NULL;
    }
    encoding = parseEncodingFile(f, 1);
    FontFileClose(f);

    if(!encoding)
        return NULL;

    numaliases = 0;
    if(encoding->aliases)
        for(alias = encoding->aliases; *alias; alias++)
            numaliases++;

    names = malloc((numaliases+2)*sizeof(char*));
    if(names == NULL) {
        free(encoding->aliases);
        free(encoding);
        return NULL;
    }

    name = names;
    *(name++) = encoding->name;
    if(numaliases > 0)
    for(alias = encoding->aliases; *alias; alias++, name++)
        *name = *alias;

    *name = NULL;
    free(encoding->aliases);
    free(encoding);

    return names;
}
>>>>>>> 0f6aea15
<|MERGE_RESOLUTION|>--- conflicted
+++ resolved
@@ -1,1899 +1,948 @@
-<<<<<<< HEAD
-/*
-Copyright (c) 1998-2001 by Juliusz Chroboczek
-
-Permission is hereby granted, free of charge, to any person obtaining a copy
-of this software and associated documentation files (the "Software"), to deal
-in the Software without restriction, including without limitation the rights
-to use, copy, modify, merge, publish, distribute, sublicense, and/or sell
-copies of the Software, and to permit persons to whom the Software is
-furnished to do so, subject to the following conditions:
-
-The above copyright notice and this permission notice shall be included in
-all copies or substantial portions of the Software.
-
-THE SOFTWARE IS PROVIDED "AS IS", WITHOUT WARRANTY OF ANY KIND, EXPRESS OR
-IMPLIED, INCLUDING BUT NOT LIMITED TO THE WARRANTIES OF MERCHANTABILITY,
-FITNESS FOR A PARTICULAR PURPOSE AND NONINFRINGEMENT.  IN NO EVENT SHALL THE
-AUTHORS OR COPYRIGHT HOLDERS BE LIABLE FOR ANY CLAIM, DAMAGES OR OTHER
-LIABILITY, WHETHER IN AN ACTION OF CONTRACT, TORT OR OTHERWISE, ARISING FROM,
-OUT OF OR IN CONNECTION WITH THE SOFTWARE OR THE USE OR OTHER DEALINGS IN
-THE SOFTWARE.
-*/
-
-/* Parser for encoding files */
-
-/* This code assumes that we are using ASCII.  We don't use the ctype
-   functions, as they depend on the current locale.  On the other
-   hand, we do use strcasecmp, but only on strings that we've checked
-   to be pure ASCII.  Bloody ``Code Set Independence''. */
-
-#include <string.h>
-#include <stdio.h>
-
-#if defined(__SCO__) || defined(__UNIXWARE__)
-#include <strings.h>
-#endif
-
-#include <stdlib.h>
-#include <unistd.h>
-
-#include "zlib.h"
-typedef gzFile FontFilePtr;
-#define FontFileGetc(f) gzgetc(f)
-#define FontFileOpen(filename) gzopen(filename, "rb")
-#define FontFileClose(f) gzclose(f)
-
-#define MAXFONTFILENAMELEN 1024
-#define MAXFONTNAMELEN 1024
-
-#include <X11/fonts/fontenc.h>
-#include "fontencI.h"
-
-#define MAXALIASES 20
-
-#define EOF_TOKEN -1
-#define ERROR_TOKEN -2
-#define EOL_TOKEN 0
-#define NUMBER_TOKEN 1
-#define KEYWORD_TOKEN 2
-
-#define EOF_LINE -1
-#define ERROR_LINE -2
-#define STARTENCODING_LINE 1
-#define STARTMAPPING_LINE 2
-#define ENDMAPPING_LINE 3
-#define CODE_LINE 4
-#define CODE_RANGE_LINE 5
-#define CODE_UNDEFINE_LINE 6
-#define NAME_LINE 7
-#define SIZE_LINE 8
-#define ALIAS_LINE 9
-#define FIRSTINDEX_LINE 10
-
-/* Return from lexer */
-#define MAXKEYWORDLEN 100
-
-static long number_value;
-static char keyword_value[MAXKEYWORDLEN+1];
-
-static long value1, value2, value3;
-
-/* Lexer code */
-
-/* Skip to the beginning of new line */
-static void
-skipEndOfLine(FontFilePtr f, int c)
-{
-    if(c == 0)
-        c = FontFileGetc(f);
-  
-    for(;;)
-        if(c <= 0 || c == '\n')
-            return;
-        else
-            c = FontFileGetc(f);
-}
-
-/* Get a number; we're at the first digit. */
-static unsigned
-getnum(FontFilePtr f, int c, int *cp)
-{
-    unsigned n = 0;
-    int base = 10;
-
-    /* look for `0' or `0x' prefix */
-    if(c == '0') {
-        c = FontFileGetc(f);
-        base = 8;
-        if(c == 'x' || c == 'X') {
-            base = 16;
-            c = FontFileGetc(f);
-        }
-    }
-
-    /* accumulate digits */
-    for(;;) {
-        if ('0' <= c && c <= '9') {
-            n *= base; n += c - '0';
-        } else if('a' <= c && c <= 'f') {
-            n *= base; n += c - 'a' + 10;
-        } else if('A' <=c && c <= 'F') {
-            n *= base; n += c - 'A' + 10;
-        } else
-            break;
-        c = FontFileGetc(f);
-    }
-
-    *cp = c; return n;
-}
- 
-/* Skip to beginning of new line; return 1 if only whitespace was found. */
-static int
-endOfLine(FontFilePtr f, int c)
-{
-    if(c == 0)
-        c = FontFileGetc(f);
-
-    for(;;) {
-        if(c <= 0 || c == '\n')
-            return 1;
-        else if(c == '#') {
-            skipEndOfLine(f,c);
-            return 1;
-        }
-        else if(c == ' ' || c == '\t') {
-            skipEndOfLine(f,c);
-            return 0;
-        }
-        c = FontFileGetc(f);
-    }
-}
-
-/* Get a token; we're at first char */
-static int
-gettoken(FontFilePtr f, int c, int *cp)
-{
-    char *p;
-
-    if(c <= 0)
-    c = FontFileGetc(f);
-
-    if(c <= 0) {
-        return EOF_TOKEN;
-    }
-
-    while(c == ' ' || c == '\t')
-        c = FontFileGetc(f);
-
-    if(c=='\n') {
-        return EOL_TOKEN;
-    } else if(c == '#') {
-        skipEndOfLine(f,c);
-        return EOL_TOKEN;
-    } else if(c >= '0' && c <= '9') {
-        number_value = getnum(f,c,cp);
-        return NUMBER_TOKEN;
-    } else if((c >= 'A' && c <= 'Z') ||
-              (c >= 'a' && c <= 'z') ||
-              c == '/' || c == '_' || c == '-' || c == '.') {
-        p = keyword_value;
-        *p++ = c;
-        while(p-keyword_value < MAXKEYWORDLEN) {
-            c = FontFileGetc(f);
-            if(c <= ' ' || c > '~' || c == '#')
-                break;
-            *p++ = c;
-        }
-        *cp = c;
-        *p = '\0';
-        return KEYWORD_TOKEN;
-    } else {
-        *cp = c;
-        return ERROR_TOKEN;
-    }
-}
-
-/* Parse a line.
- * Always skips to the beginning of a new line, even if an error occurs */
-static int
-getnextline(FontFilePtr f)
-{
-    int c, token;
-    c = FontFileGetc(f);
-    if(c <= 0)
-        return EOF_LINE;
-
-  again:
-    token=gettoken(f,c,&c);
-
-    switch(token) {
-    case EOF_TOKEN:
-        return EOF_LINE;
-    case EOL_TOKEN:
-        /* empty line */
-        c = FontFileGetc(f);
-        goto again;
-    case NUMBER_TOKEN:
-        value1 = number_value;
-        token = gettoken(f,c,&c);
-        switch(token) {
-        case NUMBER_TOKEN:
-            value2 = number_value;
-            token = gettoken(f,c,&c);
-            switch(token) {
-            case NUMBER_TOKEN:
-                value3 = number_value;
-                return CODE_RANGE_LINE;
-            case EOL_TOKEN:
-                return CODE_LINE;
-            default:
-                skipEndOfLine(f,c);
-                return ERROR_LINE;
-            }
-        case KEYWORD_TOKEN:
-            if(!endOfLine(f,c))
-                return ERROR_LINE;
-            else
-                return NAME_LINE;
-        default:
-            skipEndOfLine(f,c);
-            return ERROR_LINE;
-        }
-    case KEYWORD_TOKEN:
-        if(!strcasecmp(keyword_value, "STARTENCODING")) {
-            token = gettoken(f,c,&c);
-            if(token == KEYWORD_TOKEN) {
-                if(endOfLine(f,c))
-                    return STARTENCODING_LINE;
-                else
-                    return ERROR_LINE;
-            } else {
-                skipEndOfLine(f,c);
-                return ERROR_LINE;
-            }
-        } else if(!strcasecmp(keyword_value, "ALIAS")) {
-            token = gettoken(f,c,&c);
-            if(token == KEYWORD_TOKEN) {
-                if(endOfLine(f,c))
-                    return ALIAS_LINE;
-                else
-                    return ERROR_LINE;
-            } else {
-                skipEndOfLine(f,c);
-                return ERROR_LINE;
-            }
-        } else if(!strcasecmp(keyword_value, "SIZE")) {
-            token = gettoken(f,c,&c);
-            if(token == NUMBER_TOKEN) {
-                value1 = number_value;
-                token = gettoken(f,c,&c);
-                switch(token) {
-                case NUMBER_TOKEN:
-                    value2 = number_value;
-                    return SIZE_LINE;
-                case EOL_TOKEN:
-                    value2=0;
-                    return SIZE_LINE;
-                default:
-                    skipEndOfLine(f,c);
-                    return ERROR_LINE;
-                }
-            } else {
-                skipEndOfLine(f,c);
-                return ERROR_LINE;
-            }
-        } else if(!strcasecmp(keyword_value, "FIRSTINDEX")) {
-            token = gettoken(f,c,&c);
-            if(token == NUMBER_TOKEN) {
-                value1 = number_value;
-                token = gettoken(f,c,&c);
-                switch(token) {
-                case NUMBER_TOKEN:
-                    value2 = number_value;
-                    return FIRSTINDEX_LINE;
-                case EOL_TOKEN:
-                    value2 = 0;
-                    return FIRSTINDEX_LINE;
-                default:
-                    skipEndOfLine(f,c);
-                    return ERROR_LINE;
-                }
-            } else {
-                skipEndOfLine(f,c);
-                return ERROR_LINE;
-            }
-        } else if(!strcasecmp(keyword_value, "STARTMAPPING")) {
-            keyword_value[0] = 0;
-            value1 = 0; value1 = 0;
-            /* first a keyword */
-            token = gettoken(f,c,&c);
-            if(token != KEYWORD_TOKEN) {
-                skipEndOfLine(f, c);
-                return ERROR_LINE;
-            }
-
-            /* optional first integer */
-            token = gettoken(f,c,&c);
-            if(token == NUMBER_TOKEN) {
-                value1 = number_value;
-            } else if(token == EOL_TOKEN) {
-                return STARTMAPPING_LINE;
-            } else {
-                skipEndOfLine(f, c);
-                return ERROR_LINE;
-            }
-
-            /* optional second integer */
-            token = gettoken(f,c,&c);
-            if(token == NUMBER_TOKEN) {
-                value2 = number_value;
-            } else if(token == EOL_TOKEN) {
-                return STARTMAPPING_LINE;
-            } else {
-                skipEndOfLine(f, c);
-                return ERROR_LINE;
-            }
-
-            if(!endOfLine(f,c))
-                return ERROR_LINE;
-            else {
-                return STARTMAPPING_LINE;
-            }
-        } else if(!strcasecmp(keyword_value, "UNDEFINE")) {
-            /* first integer */
-            token = gettoken(f,c,&c);
-            if(token != NUMBER_TOKEN) {
-                skipEndOfLine(f,c);
-                return ERROR_LINE;
-            }
-            value1 = number_value;
-            /* optional second integer */
-            token = gettoken(f,c,&c);
-            if(token == EOL_TOKEN) {
-                value2 = value1;
-                return CODE_UNDEFINE_LINE;
-            } else if(token == NUMBER_TOKEN) {
-                value2 = number_value;
-                if(endOfLine(f,c)) {
-                    return CODE_UNDEFINE_LINE;
-                } else
-                    return ERROR_LINE;
-            } else {
-                skipEndOfLine(f,c);
-                return ERROR_LINE;
-            }
-        } else if(!strcasecmp(keyword_value, "ENDENCODING")) {
-            if(endOfLine(f,c)) 
-                return EOF_LINE;
-            else
-                return ERROR_LINE;
-        } else if(!strcasecmp(keyword_value, "ENDMAPPING")) {
-            if(endOfLine(f,c))
-                return ENDMAPPING_LINE;
-            else
-                return ERROR_LINE;
-        } else {
-            skipEndOfLine(f,c);
-            return ERROR_LINE;
-        }
-    default:
-        return ERROR_LINE;
-    }
-}
-
-static void 
-install_mapping(FontEncPtr encoding, FontMapPtr mapping)
-{
-    FontMapPtr m;
-
-    if(encoding->mappings == NULL)
-        encoding->mappings = mapping;
-    else {
-        m = encoding->mappings;
-        while(m->next != NULL)
-            m = m->next;
-        m->next = mapping;
-    }
-    mapping->next = NULL;
-    mapping->encoding = encoding;
-}
-
-static int
-setCode(unsigned from, unsigned to, unsigned row_size,
-        unsigned *first, unsigned *last,
-        unsigned *encsize, unsigned short **enc)
-{
-    unsigned index, i;
-    unsigned short *newenc;
-
-    if(from>0xFFFF)
-        return 0;               /* success */
-
-    if(row_size==0)
-        index=from;
-    else {
-        if((value1 & 0xFF) >= row_size)
-            return 0;           /* ignore out of range mappings */
-        index = (from>>8) * row_size + (from&0xFF);
-    }
-
-    /* Optimize away useless identity mappings.  This is only expected
-       to be useful with linear encodings. */
-    if(index == to && (index < *first || index > *last))
-        return 0;
-    if(*encsize == 0) {
-        *encsize = (index < 256) ? 256 : 0x10000;
-        *enc = malloc((*encsize) * sizeof(unsigned short));
-        if(*enc == NULL) {
-            *encsize = 0;
-            return 1;
-        }
-    } else if(*encsize <= index) {
-        *encsize = 0x10000;
-        if((newenc = realloc(enc, *encsize))==NULL)
-            return 1;
-        *enc = newenc;
-    }
-    if(*first > *last) {
-        *first = *last = index;
-    }
-    if(index < *first) {
-        for(i = index; i < *first; i++)
-            (*enc)[i] = i;
-        *first = index;
-    }
-    if(index > *last) {
-        for(i = *last + 1; i <= index; i++)
-            (*enc)[i] = i;
-        *last = index;
-    }
-    (*enc)[index] = to;
-    return 0;
-}
-
-/* Parser.  If headerOnly is true, we're only interested in the
-   data contained in the encoding file's header. */
-
-/* As font encodings are currently never freed, the allocations done
-   by this function are mostly its private business.  Note, however,
-   that FontEncIdentify needs to free the header fields -- so if you
-   change this function, you may need to change FontEncIdentify. */
-
-/* I want a garbage collector. */
-
-static FontEncPtr
-parseEncodingFile(FontFilePtr f, int headerOnly)
-{
-    int line;
-
-    unsigned short *enc=NULL;
-    char **nam = NULL, **newnam;
-    unsigned i, first = 0xFFFF, last=0, encsize=0, namsize=0;
-    FontEncPtr encoding = NULL;
-    FontMapPtr mapping = NULL;
-    FontEncSimpleMapPtr sm;
-    FontEncSimpleNamePtr sn;
-    char *aliases[MAXALIASES];
-    int numaliases=0;
-
-#if 0
-    /* GCC complains about unused labels.  Please fix GCC rather than
-       obfuscating my code. */
-  no_encoding:
-#endif
-    line = getnextline(f);
-    switch(line) {
-    case EOF_LINE:
-        goto error;
-    case STARTENCODING_LINE:
-        encoding = malloc(sizeof(FontEncRec));
-        if(encoding == NULL)
-            goto error;
-        encoding->name = strdup(keyword_value);
-        if(encoding->name == NULL)
-            goto error;
-        encoding->size = 256;
-        encoding->row_size = 0;
-        encoding->mappings = NULL;
-        encoding->next = NULL;
-        encoding->first = encoding->first_col=0;
-        goto no_mapping;
-    default:
-        goto error;
-    }
-
-  no_mapping:
-    line = getnextline(f);
-    switch(line) {
-    case EOF_LINE: goto done;
-    case ALIAS_LINE:
-        if(numaliases < MAXALIASES) {
-            aliases[numaliases] = strdup(keyword_value);
-            if(aliases[numaliases] == NULL)
-                goto error;
-            numaliases++;
-        }
-        goto no_mapping;
-    case SIZE_LINE:
-        encoding->size = value1;
-        encoding->row_size = value2;
-        goto no_mapping;
-    case FIRSTINDEX_LINE:
-        encoding->first = value1;
-        encoding->first_col = value2;
-        goto no_mapping;
-    case STARTMAPPING_LINE:
-        if(headerOnly)
-            goto done;
-        if(!strcasecmp(keyword_value, "unicode")) {
-            mapping = malloc(sizeof(FontMapRec));
-            if(mapping == NULL)
-                goto error;
-            mapping->type = FONT_ENCODING_UNICODE;
-            mapping->pid = 0;
-            mapping->eid = 0;
-            mapping->recode = NULL;
-            mapping->name = NULL;
-            mapping->client_data = NULL;
-            mapping->next = NULL;
-            goto mapping;
-        } else if(!strcasecmp(keyword_value, "cmap")) {
-            mapping = malloc(sizeof(FontMapRec));
-            if(mapping == NULL)
-                goto error;
-            mapping->type = FONT_ENCODING_TRUETYPE;
-            mapping->pid = value1;
-            mapping->eid = value2;
-            mapping->recode = NULL;
-            mapping->name = NULL;
-            mapping->client_data = NULL;
-            mapping->next = NULL;
-            goto mapping;
-        } else if(!strcasecmp(keyword_value, "postscript")) {
-            mapping = malloc(sizeof(FontMapRec));
-            if(mapping == NULL)
-                goto error;
-            mapping->type = FONT_ENCODING_POSTSCRIPT;
-            mapping->pid = 0;
-            mapping->eid = 0;
-            mapping->recode = NULL;
-            mapping->name = NULL;
-            mapping->client_data = NULL;
-            mapping->next = NULL;
-            goto string_mapping;
-        } else {                /* unknown mapping type -- ignore */
-            goto skipmapping;
-        }
-        /* NOTREACHED */
-        goto error;
-    default: goto no_mapping;   /* ignore unknown lines */
-    }
-
-  skipmapping:
-    line = getnextline(f);
-    switch(line) {
-    case ENDMAPPING_LINE:
-        goto no_mapping;
-    case EOF_LINE:
-        goto error;
-    default:
-        goto skipmapping;
-    }
-
-  mapping:
-    line = getnextline(f);
-    switch(line) {
-    case EOF_LINE: goto error;
-    case ENDMAPPING_LINE:
-        mapping->recode = FontEncSimpleRecode;
-        mapping->name = FontEncUndefinedName;
-        mapping->client_data = sm = malloc(sizeof(FontEncSimpleMapRec));
-        if(sm == NULL)
-            goto error;
-        sm->row_size = encoding->row_size;
-        if(first <= last) {
-            unsigned short *newmap;
-
-            sm->first = first;
-            sm->len=last-first+1;
-            newmap = malloc(sm->len * sizeof(unsigned short));
-            if(newmap == NULL) {
-                free(sm);
-                mapping->client_data = sm = NULL;
-                goto error;
-            }
-	    for(i=0; i < sm->len; i++)
-		newmap[i] = enc[first+i];
-	    sm->map = newmap;
-        } else {
-            sm->first = 0;
-            sm->len = 0;
-            sm->map = NULL;
-        }
-        install_mapping(encoding, mapping);
-        mapping = NULL;
-        first = 0xFFFF; last=0;
-        goto no_mapping;
-
-    case CODE_LINE:
-        if(setCode(value1, value2, encoding->row_size,
-                   &first, &last, &encsize, &enc))
-            goto error;
-        goto mapping;
-
-    case CODE_RANGE_LINE:
-        if(value1 > 0x10000)
-            value1 = 0x10000;
-        if(value2 > 0x10000)
-            value2 = 0x10000;
-        if(value2 < value1)
-            goto mapping;
-        /* Do the last value first to avoid having to realloc() */
-        if(setCode(value2, value3+(value2-value1), encoding->row_size,
-                   &first, &last, &encsize, &enc))
-            goto error;
-        for(i=value1; i<value2; i++) {
-            if(setCode(i, value3+(i-value1), encoding->row_size,
-                       &first, &last, &encsize, &enc))
-                goto error;
-        }
-        goto mapping;
-    
-    case CODE_UNDEFINE_LINE:
-        if(value1 > 0x10000)
-            value1 = 0x10000;
-        if(value2 > 0x10000)
-            value2 = 0x10000;
-        if(value2 < value1)
-            goto mapping;
-        /* Do the last value first to avoid having to realloc() */
-        if(setCode(value2, 0, encoding->row_size,
-                   &first, &last, &encsize, &enc))
-            goto error;
-        for(i = value1; i < value2; i++) {
-            if(setCode(i, 0, encoding->row_size,
-                       &first, &last, &encsize, &enc))
-                goto error;
-        }
-        goto mapping;
-
-    default: goto mapping;      /* ignore unknown lines */
-    }
-    
-  string_mapping:
-    line = getnextline(f);
-    switch(line) {
-    case EOF_LINE: goto error;
-    case ENDMAPPING_LINE:
-        mapping->recode = FontEncUndefinedRecode;
-        mapping->name = FontEncSimpleName;
-        mapping->client_data = sn = malloc(sizeof(FontEncSimpleNameRec));
-        if(sn == NULL)
-            goto error;
-        if(first > last) {
-            free(sn);
-            mapping->client_data = sn = NULL;
-            goto error;
-        }
-        sn->first = first;
-        sn->len = last - first + 1;
-        sn->map = malloc(sn->len*sizeof(char*));
-        if(sn->map == NULL) {
-            free(sn);
-            mapping->client_data = sn = NULL;
-            goto error;
-        }
-        for(i = 0; i < sn->len; i++)
-            sn->map[i] = nam[first+i];
-        install_mapping(encoding,mapping);
-        mapping = NULL;
-        first = 0xFFFF; last=0;
-        goto no_mapping;
-    case NAME_LINE:
-        if(value1 >= 0x10000) goto string_mapping;
-        if(namsize == 0) {
-            namsize = (value1) < 256 ? 256 : 0x10000;
-            nam = malloc(namsize * sizeof(char*));
-            if(nam == NULL) {
-                namsize=0;
-                goto error;
-            }
-        } else if(namsize <= value1) {
-            namsize = 0x10000;
-            if((newnam = (char**)realloc(nam, namsize)) == NULL)
-                goto error;
-            nam = newnam;
-        }
-        if(first > last) {
-            first = last = value1;
-        }
-        if(value1 < first) {
-            for(i = value1; i < first; i++)
-                nam[i] = NULL;
-            first = value1;
-        }
-        if(value1 > last) {
-            for(i=last+1; i <= value1; i++)
-                nam[i]=NULL;
-            last = value1;
-        }
-        nam[value1] = strdup(keyword_value);
-        if(nam[value1] == NULL) {
-            goto error;
-        }
-        goto string_mapping;
-
-    default: goto string_mapping; /* ignore unknown lines */
-    }
-
-  done:
-    if(encsize) free(enc); encsize=0; enc = NULL;
-    if(namsize) free(nam); namsize=0; nam = NULL; /* don't free entries! */
-
-    encoding->aliases=NULL;
-    if(numaliases) {
-        encoding->aliases = malloc((numaliases+1)*sizeof(char*));
-        if(encoding->aliases == NULL)
-            goto error;
-        for(i=0; i<numaliases; i++)
-            encoding->aliases[i] = aliases[i];
-        encoding->aliases[numaliases]=NULL;
-    }
-
-    return encoding;
-
-error:
-    if(encsize) free(enc); encsize=0;
-    if(namsize) {
-        for(i = first; i <= last; i++)
-            free(nam[i]);
-        free(nam);
-        namsize = 0;
-    }
-    if(mapping) {
-        free(mapping->client_data);
-        free(mapping);
-    }
-    if(encoding) {
-	FontMapPtr nextmap;
-	free(encoding->name);
-	for (mapping = encoding->mappings; mapping; mapping = nextmap) {
-	    free(mapping->client_data);
-	    nextmap = mapping->next;
-	    free(mapping);
-	}
-	free(encoding);
-    }
-    for(i = 0; i < numaliases; i++)
-        free(aliases[i]);
-    /* We don't need to free sn and sm as they handled locally in the body.*/
-    return NULL;
-}
-
-char*
-FontEncDirectory(void)
-{
-    static char* dir = NULL;
-
-    if(dir == NULL) {
-        char *c = getenv("FONT_ENCODINGS_DIRECTORY");
-        if(c) {
-            dir = strdup(c);
-            if(!dir)
-                return NULL;
-        } else {
-            dir = FONT_ENCODINGS_DIRECTORY;
-        }
-    }
-    return dir;
-}
-
-static void
-parseFontFileName(const char *fontFileName, char *buf, char *dir)
-{
-    const char *p;
-    char *q, *lastslash;
-    
-    for(p = fontFileName, q = dir, lastslash = NULL; *p; p++, q++) {
-        *q = *p;
-        if(*p == '/')
-            lastslash = q+1;
-    }
-    
-    if(!lastslash)
-        lastslash = dir;
-    
-    *lastslash = '\0';
-
-    if(buf && strlen(dir) + 14 < MAXFONTFILENAMELEN) {
-        strcpy(buf, dir);
-        strcat(buf, "encodings.dir");
-    }
-}
-
-static FontEncPtr
-FontEncReallyReallyLoad(const char *charset, 
-                        const char *dirname, const char *dir)
-{
-    FontFilePtr f;
-    FILE *file;
-    FontEncPtr encoding;
-    char file_name[MAXFONTFILENAMELEN], encoding_name[MAXFONTNAMELEN],
-        buf[MAXFONTFILENAMELEN];
-    int count, n;
-    static char format[24] = "";
-    
-    /* As we don't really expect to open encodings that often, we don't
-       take the trouble of caching encodings directories. */
-
-    if((file = fopen(dirname, "r")) == NULL) {
-        return NULL;
-    }
-    
-    count = fscanf(file, "%d\n", &n);
-    if(count == EOF || count != 1) {
-        fclose(file);
-        return NULL;
-    }
-
-    encoding = NULL;
-    if (!format[0]) {
-	sprintf(format, "%%%ds %%%d[^\n]\n", (int)sizeof(encoding_name) - 1,
-		(int)sizeof(file_name) - 1);
-    }
-    for(;;) {
-        count = fscanf(file, format, encoding_name, file_name);
-        if(count == EOF)
-            break;
-        if(count != 2)
-            break;
-
-        if(!strcasecmp(encoding_name, charset)) {
-            /* Found it */
-            if(file_name[0] != '/') {
-                if(strlen(dir) + strlen(file_name) >= MAXFONTFILENAMELEN) {
-		    fclose(file);
-                    return NULL;
-		}
-                strcpy(buf, dir);
-                strcat(buf, file_name);
-            } else {
-                strcpy(buf , file_name);
-            }
-
-            f = FontFileOpen(buf);
-            if(f == NULL) {
-		fclose(file);		
-                return NULL;
-            }
-            encoding = parseEncodingFile(f, 0);
-            FontFileClose(f);
-            break;
-        }
-    }
-
-    fclose(file);
-
-    return encoding;
-}
-
-/* Parser ntrypoint -- used by FontEncLoad */  
-FontEncPtr
-FontEncReallyLoad(const char *charset, const char *fontFileName)
-{
-    FontEncPtr encoding;
-    char dir[MAXFONTFILENAMELEN], dirname[MAXFONTFILENAMELEN];
-    char *d;
-
-    if(fontFileName) {
-        parseFontFileName(fontFileName, dirname, dir);
-        encoding = FontEncReallyReallyLoad(charset, dirname, dir);
-        if(encoding)
-            return(encoding);
-    }
-  
-    d = FontEncDirectory();
-    if(d) {
-        parseFontFileName(d, NULL, dir);
-        encoding = FontEncReallyReallyLoad(charset, d, dir);
-        return encoding;
-    }
-    
-    return NULL;
-}
-
-/* Return a NULL-terminated array of encoding names.  Note that this
- * function has incestuous knowledge of the allocations done by
- * parseEncodingFile. */
-
-char **
-FontEncIdentify(const char *fileName)
-{
-    FontFilePtr f;
-    FontEncPtr encoding;
-    char **names, **name, **alias;
-    int numaliases;
-    
-    if((f = FontFileOpen(fileName))==NULL) {
-        return NULL;
-    }
-    encoding = parseEncodingFile(f, 1);
-    FontFileClose(f);
-
-    if(!encoding)
-        return NULL;
-
-    numaliases = 0;
-    if(encoding->aliases)
-        for(alias = encoding->aliases; *alias; alias++)
-            numaliases++;
-
-    names = malloc((numaliases+2)*sizeof(char*));
-    if(names == NULL) {
-        free(encoding->aliases);
-        free(encoding);
-        return NULL;
-    }
-
-    name = names;
-    *(name++) = encoding->name;
-    if(numaliases > 0)
-    for(alias = encoding->aliases; *alias; alias++, name++)
-        *name = *alias;
-
-    *name = NULL;
-    free(encoding->aliases);
-    free(encoding);
-
-    return names;
-}
-=======
-/*
-Copyright (c) 1998-2001 by Juliusz Chroboczek
-
-Permission is hereby granted, free of charge, to any person obtaining a copy
-of this software and associated documentation files (the "Software"), to deal
-in the Software without restriction, including without limitation the rights
-to use, copy, modify, merge, publish, distribute, sublicense, and/or sell
-copies of the Software, and to permit persons to whom the Software is
-furnished to do so, subject to the following conditions:
-
-The above copyright notice and this permission notice shall be included in
-all copies or substantial portions of the Software.
-
-THE SOFTWARE IS PROVIDED "AS IS", WITHOUT WARRANTY OF ANY KIND, EXPRESS OR
-IMPLIED, INCLUDING BUT NOT LIMITED TO THE WARRANTIES OF MERCHANTABILITY,
-FITNESS FOR A PARTICULAR PURPOSE AND NONINFRINGEMENT.  IN NO EVENT SHALL THE
-AUTHORS OR COPYRIGHT HOLDERS BE LIABLE FOR ANY CLAIM, DAMAGES OR OTHER
-LIABILITY, WHETHER IN AN ACTION OF CONTRACT, TORT OR OTHERWISE, ARISING FROM,
-OUT OF OR IN CONNECTION WITH THE SOFTWARE OR THE USE OR OTHER DEALINGS IN
-THE SOFTWARE.
-*/
-
-/* Parser for encoding files */
-
-/* This code assumes that we are using ASCII.  We don't use the ctype
-   functions, as they depend on the current locale.  On the other
-   hand, we do use strcasecmp, but only on strings that we've checked
-   to be pure ASCII.  Bloody ``Code Set Independence''. */
-
-#include <string.h>
-#include <stdio.h>
-
-#if defined(__SCO__) || defined(__UNIXWARE__)
-#include <strings.h>
-#endif
-
-#include <stdlib.h>
-
-#include "zlib.h"
-typedef gzFile FontFilePtr;
-#define FontFileGetc(f) gzgetc(f)
-#define FontFileOpen(filename) gzopen(filename, "rb")
-#define FontFileClose(f) gzclose(f)
-
-#define MAXFONTFILENAMELEN 1024
-#define MAXFONTNAMELEN 1024
-
-#include <X11/fonts/fontenc.h>
-#include "fontencI.h"
-
-#define MAXALIASES 20
-
-#define EOF_TOKEN -1
-#define ERROR_TOKEN -2
-#define EOL_TOKEN 0
-#define NUMBER_TOKEN 1
-#define KEYWORD_TOKEN 2
-
-#define EOF_LINE -1
-#define ERROR_LINE -2
-#define STARTENCODING_LINE 1
-#define STARTMAPPING_LINE 2
-#define ENDMAPPING_LINE 3
-#define CODE_LINE 4
-#define CODE_RANGE_LINE 5
-#define CODE_UNDEFINE_LINE 6
-#define NAME_LINE 7
-#define SIZE_LINE 8
-#define ALIAS_LINE 9
-#define FIRSTINDEX_LINE 10
-
-/* Return from lexer */
-#define MAXKEYWORDLEN 100
-
-static long number_value;
-static char keyword_value[MAXKEYWORDLEN+1];
-
-static long value1, value2, value3;
-
-/* Lexer code */
-
-/* Skip to the beginning of new line */
-static void
-skipEndOfLine(FontFilePtr f, int c)
-{
-    if(c == 0)
-        c = FontFileGetc(f);
-  
-    for(;;)
-        if(c <= 0 || c == '\n')
-            return;
-        else
-            c = FontFileGetc(f);
-}
-
-/* Get a number; we're at the first digit. */
-static unsigned
-getnum(FontFilePtr f, int c, int *cp)
-{
-    unsigned n = 0;
-    int base = 10;
-
-    /* look for `0' or `0x' prefix */
-    if(c == '0') {
-        c = FontFileGetc(f);
-        base = 8;
-        if(c == 'x' || c == 'X') {
-            base = 16;
-            c = FontFileGetc(f);
-        }
-    }
-
-    /* accumulate digits */
-    for(;;) {
-        if ('0' <= c && c <= '9') {
-            n *= base; n += c - '0';
-        } else if('a' <= c && c <= 'f') {
-            n *= base; n += c - 'a' + 10;
-        } else if('A' <=c && c <= 'F') {
-            n *= base; n += c - 'A' + 10;
-        } else
-            break;
-        c = FontFileGetc(f);
-    }
-
-    *cp = c; return n;
-}
- 
-/* Skip to beginning of new line; return 1 if only whitespace was found. */
-static int
-endOfLine(FontFilePtr f, int c)
-{
-    if(c == 0)
-        c = FontFileGetc(f);
-
-    for(;;) {
-        if(c <= 0 || c == '\n')
-            return 1;
-        else if(c == '#') {
-            skipEndOfLine(f,c);
-            return 1;
-        }
-        else if(c == ' ' || c == '\t') {
-            skipEndOfLine(f,c);
-            return 0;
-        }
-        c = FontFileGetc(f);
-    }
-}
-
-/* Get a token; we're at first char */
-static int
-gettoken(FontFilePtr f, int c, int *cp)
-{
-    char *p;
-
-    if(c <= 0)
-    c = FontFileGetc(f);
-
-    if(c <= 0) {
-        return EOF_TOKEN;
-    }
-
-    while(c == ' ' || c == '\t')
-        c = FontFileGetc(f);
-
-    if(c=='\n') {
-        return EOL_TOKEN;
-    } else if(c == '#') {
-        skipEndOfLine(f,c);
-        return EOL_TOKEN;
-    } else if(c >= '0' && c <= '9') {
-        number_value = getnum(f,c,cp);
-        return NUMBER_TOKEN;
-    } else if((c >= 'A' && c <= 'Z') ||
-              (c >= 'a' && c <= 'z') ||
-              c == '/' || c == '_' || c == '-' || c == '.') {
-        p = keyword_value;
-        *p++ = c;
-        while(p-keyword_value < MAXKEYWORDLEN) {
-            c = FontFileGetc(f);
-            if(c <= ' ' || c > '~' || c == '#')
-                break;
-            *p++ = c;
-        }
-        *cp = c;
-        *p = '\0';
-        return KEYWORD_TOKEN;
-    } else {
-        *cp = c;
-        return ERROR_TOKEN;
-    }
-}
-
-/* Parse a line.
- * Always skips to the beginning of a new line, even if an error occurs */
-static int
-getnextline(FontFilePtr f)
-{
-    int c, token;
-    c = FontFileGetc(f);
-    if(c <= 0)
-        return EOF_LINE;
-
-  again:
-    token=gettoken(f,c,&c);
-
-    switch(token) {
-    case EOF_TOKEN:
-        return EOF_LINE;
-    case EOL_TOKEN:
-        /* empty line */
-        c = FontFileGetc(f);
-        goto again;
-    case NUMBER_TOKEN:
-        value1 = number_value;
-        token = gettoken(f,c,&c);
-        switch(token) {
-        case NUMBER_TOKEN:
-            value2 = number_value;
-            token = gettoken(f,c,&c);
-            switch(token) {
-            case NUMBER_TOKEN:
-                value3 = number_value;
-                return CODE_RANGE_LINE;
-            case EOL_TOKEN:
-                return CODE_LINE;
-            default:
-                skipEndOfLine(f,c);
-                return ERROR_LINE;
-            }
-        case KEYWORD_TOKEN:
-            if(!endOfLine(f,c))
-                return ERROR_LINE;
-            else
-                return NAME_LINE;
-        default:
-            skipEndOfLine(f,c);
-            return ERROR_LINE;
-        }
-    case KEYWORD_TOKEN:
-        if(!strcasecmp(keyword_value, "STARTENCODING")) {
-            token = gettoken(f,c,&c);
-            if(token == KEYWORD_TOKEN) {
-                if(endOfLine(f,c))
-                    return STARTENCODING_LINE;
-                else
-                    return ERROR_LINE;
-            } else {
-                skipEndOfLine(f,c);
-                return ERROR_LINE;
-            }
-        } else if(!strcasecmp(keyword_value, "ALIAS")) {
-            token = gettoken(f,c,&c);
-            if(token == KEYWORD_TOKEN) {
-                if(endOfLine(f,c))
-                    return ALIAS_LINE;
-                else
-                    return ERROR_LINE;
-            } else {
-                skipEndOfLine(f,c);
-                return ERROR_LINE;
-            }
-        } else if(!strcasecmp(keyword_value, "SIZE")) {
-            token = gettoken(f,c,&c);
-            if(token == NUMBER_TOKEN) {
-                value1 = number_value;
-                token = gettoken(f,c,&c);
-                switch(token) {
-                case NUMBER_TOKEN:
-                    value2 = number_value;
-                    return SIZE_LINE;
-                case EOL_TOKEN:
-                    value2=0;
-                    return SIZE_LINE;
-                default:
-                    skipEndOfLine(f,c);
-                    return ERROR_LINE;
-                }
-            } else {
-                skipEndOfLine(f,c);
-                return ERROR_LINE;
-            }
-        } else if(!strcasecmp(keyword_value, "FIRSTINDEX")) {
-            token = gettoken(f,c,&c);
-            if(token == NUMBER_TOKEN) {
-                value1 = number_value;
-                token = gettoken(f,c,&c);
-                switch(token) {
-                case NUMBER_TOKEN:
-                    value2 = number_value;
-                    return FIRSTINDEX_LINE;
-                case EOL_TOKEN:
-                    value2 = 0;
-                    return FIRSTINDEX_LINE;
-                default:
-                    skipEndOfLine(f,c);
-                    return ERROR_LINE;
-                }
-            } else {
-                skipEndOfLine(f,c);
-                return ERROR_LINE;
-            }
-        } else if(!strcasecmp(keyword_value, "STARTMAPPING")) {
-            keyword_value[0] = 0;
-            value1 = 0; value1 = 0;
-            /* first a keyword */
-            token = gettoken(f,c,&c);
-            if(token != KEYWORD_TOKEN) {
-                skipEndOfLine(f, c);
-                return ERROR_LINE;
-            }
-
-            /* optional first integer */
-            token = gettoken(f,c,&c);
-            if(token == NUMBER_TOKEN) {
-                value1 = number_value;
-            } else if(token == EOL_TOKEN) {
-                return STARTMAPPING_LINE;
-            } else {
-                skipEndOfLine(f, c);
-                return ERROR_LINE;
-            }
-
-            /* optional second integer */
-            token = gettoken(f,c,&c);
-            if(token == NUMBER_TOKEN) {
-                value2 = number_value;
-            } else if(token == EOL_TOKEN) {
-                return STARTMAPPING_LINE;
-            } else {
-                skipEndOfLine(f, c);
-                return ERROR_LINE;
-            }
-
-            if(!endOfLine(f,c))
-                return ERROR_LINE;
-            else {
-                return STARTMAPPING_LINE;
-            }
-        } else if(!strcasecmp(keyword_value, "UNDEFINE")) {
-            /* first integer */
-            token = gettoken(f,c,&c);
-            if(token != NUMBER_TOKEN) {
-                skipEndOfLine(f,c);
-                return ERROR_LINE;
-            }
-            value1 = number_value;
-            /* optional second integer */
-            token = gettoken(f,c,&c);
-            if(token == EOL_TOKEN) {
-                value2 = value1;
-                return CODE_UNDEFINE_LINE;
-            } else if(token == NUMBER_TOKEN) {
-                value2 = number_value;
-                if(endOfLine(f,c)) {
-                    return CODE_UNDEFINE_LINE;
-                } else
-                    return ERROR_LINE;
-            } else {
-                skipEndOfLine(f,c);
-                return ERROR_LINE;
-            }
-        } else if(!strcasecmp(keyword_value, "ENDENCODING")) {
-            if(endOfLine(f,c)) 
-                return EOF_LINE;
-            else
-                return ERROR_LINE;
-        } else if(!strcasecmp(keyword_value, "ENDMAPPING")) {
-            if(endOfLine(f,c))
-                return ENDMAPPING_LINE;
-            else
-                return ERROR_LINE;
-        } else {
-            skipEndOfLine(f,c);
-            return ERROR_LINE;
-        }
-    default:
-        return ERROR_LINE;
-    }
-}
-
-static void 
-install_mapping(FontEncPtr encoding, FontMapPtr mapping)
-{
-    FontMapPtr m;
-
-    if(encoding->mappings == NULL)
-        encoding->mappings = mapping;
-    else {
-        m = encoding->mappings;
-        while(m->next != NULL)
-            m = m->next;
-        m->next = mapping;
-    }
-    mapping->next = NULL;
-    mapping->encoding = encoding;
-}
-
-static int
-setCode(unsigned from, unsigned to, unsigned row_size,
-        unsigned *first, unsigned *last,
-        unsigned *encsize, unsigned short **enc)
-{
-    unsigned index, i;
-    unsigned short *newenc;
-
-    if(from>0xFFFF)
-        return 0;               /* success */
-
-    if(row_size==0)
-        index=from;
-    else {
-        if((value1 & 0xFF) >= row_size)
-            return 0;           /* ignore out of range mappings */
-        index = (from>>8) * row_size + (from&0xFF);
-    }
-
-    /* Optimize away useless identity mappings.  This is only expected
-       to be useful with linear encodings. */
-    if(index == to && (index < *first || index > *last))
-        return 0;
-    if(*encsize == 0) {
-        *encsize = (index < 256) ? 256 : 0x10000;
-        *enc = malloc((*encsize) * sizeof(unsigned short));
-        if(*enc == NULL) {
-            *encsize = 0;
-            return 1;
-        }
-    } else if(*encsize <= index) {
-        *encsize = 0x10000;
-        if((newenc = realloc(enc, *encsize))==NULL)
-            return 1;
-        *enc = newenc;
-    }
-    if(*first > *last) {
-        *first = *last = index;
-    }
-    if(index < *first) {
-        for(i = index; i < *first; i++)
-            (*enc)[i] = i;
-        *first = index;
-    }
-    if(index > *last) {
-        for(i = *last + 1; i <= index; i++)
-            (*enc)[i] = i;
-        *last = index;
-    }
-    (*enc)[index] = to;
-    return 0;
-}
-
-/* Parser.  If headerOnly is true, we're only interested in the
-   data contained in the encoding file's header. */
-
-/* As font encodings are currently never freed, the allocations done
-   by this function are mostly its private business.  Note, however,
-   that FontEncIdentify needs to free the header fields -- so if you
-   change this function, you may need to change FontEncIdentify. */
-
-/* I want a garbage collector. */
-
-static FontEncPtr
-parseEncodingFile(FontFilePtr f, int headerOnly)
-{
-    int line;
-
-    unsigned short *enc=NULL;
-    char **nam = NULL, **newnam;
-    unsigned i, first = 0xFFFF, last=0, encsize=0, namsize=0;
-    FontEncPtr encoding = NULL;
-    FontMapPtr mapping = NULL;
-    FontEncSimpleMapPtr sm;
-    FontEncSimpleNamePtr sn;
-    char *aliases[MAXALIASES];
-    int numaliases=0;
-
-#if 0
-    /* GCC complains about unused labels.  Please fix GCC rather than
-       obfuscating my code. */
-  no_encoding:
-#endif
-    line = getnextline(f);
-    switch(line) {
-    case EOF_LINE:
-        goto error;
-    case STARTENCODING_LINE:
-        encoding = malloc(sizeof(FontEncRec));
-        if(encoding == NULL)
-            goto error;
-        encoding->name = strdup(keyword_value);
-        if(encoding->name == NULL)
-            goto error;
-        encoding->size = 256;
-        encoding->row_size = 0;
-        encoding->mappings = NULL;
-        encoding->next = NULL;
-        encoding->first = encoding->first_col=0;
-        goto no_mapping;
-    default:
-        goto error;
-    }
-
-  no_mapping:
-    line = getnextline(f);
-    switch(line) {
-    case EOF_LINE: goto done;
-    case ALIAS_LINE:
-        if(numaliases < MAXALIASES) {
-            aliases[numaliases] = strdup(keyword_value);
-            if(aliases[numaliases] == NULL)
-                goto error;
-            numaliases++;
-        }
-        goto no_mapping;
-    case SIZE_LINE:
-        encoding->size = value1;
-        encoding->row_size = value2;
-        goto no_mapping;
-    case FIRSTINDEX_LINE:
-        encoding->first = value1;
-        encoding->first_col = value2;
-        goto no_mapping;
-    case STARTMAPPING_LINE:
-        if(headerOnly)
-            goto done;
-        if(!strcasecmp(keyword_value, "unicode")) {
-            mapping = malloc(sizeof(FontMapRec));
-            if(mapping == NULL)
-                goto error;
-            mapping->type = FONT_ENCODING_UNICODE;
-            mapping->pid = 0;
-            mapping->eid = 0;
-            mapping->recode = NULL;
-            mapping->name = NULL;
-            mapping->client_data = NULL;
-            mapping->next = NULL;
-            goto mapping;
-        } else if(!strcasecmp(keyword_value, "cmap")) {
-            mapping = malloc(sizeof(FontMapRec));
-            if(mapping == NULL)
-                goto error;
-            mapping->type = FONT_ENCODING_TRUETYPE;
-            mapping->pid = value1;
-            mapping->eid = value2;
-            mapping->recode = NULL;
-            mapping->name = NULL;
-            mapping->client_data = NULL;
-            mapping->next = NULL;
-            goto mapping;
-        } else if(!strcasecmp(keyword_value, "postscript")) {
-            mapping = malloc(sizeof(FontMapRec));
-            if(mapping == NULL)
-                goto error;
-            mapping->type = FONT_ENCODING_POSTSCRIPT;
-            mapping->pid = 0;
-            mapping->eid = 0;
-            mapping->recode = NULL;
-            mapping->name = NULL;
-            mapping->client_data = NULL;
-            mapping->next = NULL;
-            goto string_mapping;
-        } else {                /* unknown mapping type -- ignore */
-            goto skipmapping;
-        }
-        /* NOTREACHED */
-        goto error;
-    default: goto no_mapping;   /* ignore unknown lines */
-    }
-
-  skipmapping:
-    line = getnextline(f);
-    switch(line) {
-    case ENDMAPPING_LINE:
-        goto no_mapping;
-    case EOF_LINE:
-        goto error;
-    default:
-        goto skipmapping;
-    }
-
-  mapping:
-    line = getnextline(f);
-    switch(line) {
-    case EOF_LINE: goto error;
-    case ENDMAPPING_LINE:
-        mapping->recode = FontEncSimpleRecode;
-        mapping->name = FontEncUndefinedName;
-        mapping->client_data = sm = malloc(sizeof(FontEncSimpleMapRec));
-        if(sm == NULL)
-            goto error;
-        sm->row_size = encoding->row_size;
-        if(first <= last) {
-            unsigned short *newmap;
-
-            sm->first = first;
-            sm->len=last-first+1;
-            newmap = malloc(sm->len * sizeof(unsigned short));
-            if(newmap == NULL) {
-                free(sm);
-                mapping->client_data = sm = NULL;
-                goto error;
-            }
-	    for(i=0; i < sm->len; i++)
-		newmap[i] = enc[first+i];
-	    sm->map = newmap;
-        } else {
-            sm->first = 0;
-            sm->len = 0;
-            sm->map = NULL;
-        }
-        install_mapping(encoding, mapping);
-        mapping = NULL;
-        first = 0xFFFF; last=0;
-        goto no_mapping;
-
-    case CODE_LINE:
-        if(setCode(value1, value2, encoding->row_size,
-                   &first, &last, &encsize, &enc))
-            goto error;
-        goto mapping;
-
-    case CODE_RANGE_LINE:
-        if(value1 > 0x10000)
-            value1 = 0x10000;
-        if(value2 > 0x10000)
-            value2 = 0x10000;
-        if(value2 < value1)
-            goto mapping;
-        /* Do the last value first to avoid having to realloc() */
-        if(setCode(value2, value3+(value2-value1), encoding->row_size,
-                   &first, &last, &encsize, &enc))
-            goto error;
-        for(i=value1; i<value2; i++) {
-            if(setCode(i, value3+(i-value1), encoding->row_size,
-                       &first, &last, &encsize, &enc))
-                goto error;
-        }
-        goto mapping;
-    
-    case CODE_UNDEFINE_LINE:
-        if(value1 > 0x10000)
-            value1 = 0x10000;
-        if(value2 > 0x10000)
-            value2 = 0x10000;
-        if(value2 < value1)
-            goto mapping;
-        /* Do the last value first to avoid having to realloc() */
-        if(setCode(value2, 0, encoding->row_size,
-                   &first, &last, &encsize, &enc))
-            goto error;
-        for(i = value1; i < value2; i++) {
-            if(setCode(i, 0, encoding->row_size,
-                       &first, &last, &encsize, &enc))
-                goto error;
-        }
-        goto mapping;
-
-    default: goto mapping;      /* ignore unknown lines */
-    }
-    
-  string_mapping:
-    line = getnextline(f);
-    switch(line) {
-    case EOF_LINE: goto error;
-    case ENDMAPPING_LINE:
-        mapping->recode = FontEncUndefinedRecode;
-        mapping->name = FontEncSimpleName;
-        mapping->client_data = sn = malloc(sizeof(FontEncSimpleNameRec));
-        if(sn == NULL)
-            goto error;
-        if(first > last) {
-            free(sn);
-            mapping->client_data = sn = NULL;
-            goto error;
-        }
-        sn->first = first;
-        sn->len = last - first + 1;
-        sn->map = malloc(sn->len*sizeof(char*));
-        if(sn->map == NULL) {
-            free(sn);
-            mapping->client_data = sn = NULL;
-            goto error;
-        }
-        for(i = 0; i < sn->len; i++)
-            sn->map[i] = nam[first+i];
-        install_mapping(encoding,mapping);
-        mapping = NULL;
-        first = 0xFFFF; last=0;
-        goto no_mapping;
-    case NAME_LINE:
-        if(value1 >= 0x10000) goto string_mapping;
-        if(namsize == 0) {
-            namsize = (value1) < 256 ? 256 : 0x10000;
-            nam = malloc(namsize * sizeof(char*));
-            if(nam == NULL) {
-                namsize=0;
-                goto error;
-            }
-        } else if(namsize <= value1) {
-            namsize = 0x10000;
-            if((newnam = (char**)realloc(nam, namsize)) == NULL)
-                goto error;
-            nam = newnam;
-        }
-        if(first > last) {
-            first = last = value1;
-        }
-        if(value1 < first) {
-            for(i = value1; i < first; i++)
-                nam[i] = NULL;
-            first = value1;
-        }
-        if(value1 > last) {
-            for(i=last+1; i <= value1; i++)
-                nam[i]=NULL;
-            last = value1;
-        }
-        nam[value1] = strdup(keyword_value);
-        if(nam[value1] == NULL) {
-            goto error;
-        }
-        goto string_mapping;
-
-    default: goto string_mapping; /* ignore unknown lines */
-    }
-
-  done:
-    if(encsize) free(enc); encsize=0; enc = NULL;
-    if(namsize) free(nam); namsize=0; nam = NULL; /* don't free entries! */
-
-    encoding->aliases=NULL;
-    if(numaliases) {
-        encoding->aliases = malloc((numaliases+1)*sizeof(char*));
-        if(encoding->aliases == NULL)
-            goto error;
-        for(i=0; i<numaliases; i++)
-            encoding->aliases[i] = aliases[i];
-        encoding->aliases[numaliases]=NULL;
-    }
-
-    return encoding;
-
-error:
-    if(encsize) free(enc); encsize=0;
-    if(namsize) {
-        for(i = first; i <= last; i++)
-            free(nam[i]);
-        free(nam);
-    }
-    if(mapping) {
-        free(mapping->client_data);
-        free(mapping);
-    }
-    if(encoding) {
-	FontMapPtr nextmap;
-	free(encoding->name);
-	for (mapping = encoding->mappings; mapping; mapping = nextmap) {
-	    free(mapping->client_data);
-	    nextmap = mapping->next;
-	    free(mapping);
-	}
-	free(encoding);
-    }
-    for(i = 0; i < numaliases; i++)
-        free(aliases[i]);
-    /* We don't need to free sn and sm as they handled locally in the body.*/
-    return NULL;
-}
-
-char*
-FontEncDirectory(void)
-{
-    static char* dir = NULL;
-
-    if(dir == NULL) {
-        char *c = getenv("FONT_ENCODINGS_DIRECTORY");
-        if(c) {
-            dir = strdup(c);
-            if(!dir)
-                return NULL;
-        } else {
-            dir = FONT_ENCODINGS_DIRECTORY;
-        }
-    }
-    return dir;
-}
-
-static void
-parseFontFileName(const char *fontFileName, char *buf, char *dir)
-{
-    const char *p;
-    char *q, *lastslash;
-    
-    for(p = fontFileName, q = dir, lastslash = NULL; *p; p++, q++) {
-        *q = *p;
-        if(*p == '/')
-            lastslash = q+1;
-    }
-    
-    if(!lastslash)
-        lastslash = dir;
-    
-    *lastslash = '\0';
-
-    if(buf && strlen(dir) + 14 < MAXFONTFILENAMELEN) {
-        strcpy(buf, dir);
-        strcat(buf, "encodings.dir");
-    }
-}
-
-static FontEncPtr
-FontEncReallyReallyLoad(const char *charset, 
-                        const char *dirname, const char *dir)
-{
-    FontFilePtr f;
-    FILE *file;
-    FontEncPtr encoding;
-    char file_name[MAXFONTFILENAMELEN], encoding_name[MAXFONTNAMELEN],
-        buf[MAXFONTFILENAMELEN];
-    int count, n;
-    static char format[24] = "";
-    
-    /* As we don't really expect to open encodings that often, we don't
-       take the trouble of caching encodings directories. */
-
-    if((file = fopen(dirname, "r")) == NULL) {
-        return NULL;
-    }
-    
-    count = fscanf(file, "%d\n", &n);
-    if(count == EOF || count != 1) {
-        fclose(file);
-        return NULL;
-    }
-
-    encoding = NULL;
-    if (!format[0]) {
-	sprintf(format, "%%%ds %%%d[^\n]\n", (int)sizeof(encoding_name) - 1,
-		(int)sizeof(file_name) - 1);
-    }
-    for(;;) {
-        count = fscanf(file, format, encoding_name, file_name);
-        if(count == EOF)
-            break;
-        if(count != 2)
-            break;
-
-        if(!strcasecmp(encoding_name, charset)) {
-            /* Found it */
-            if(file_name[0] != '/') {
-                if(strlen(dir) + strlen(file_name) >= MAXFONTFILENAMELEN) {
-		    fclose(file);
-                    return NULL;
-		}
-                strcpy(buf, dir);
-                strcat(buf, file_name);
-            } else {
-                strcpy(buf , file_name);
-            }
-
-            f = FontFileOpen(buf);
-            if(f == NULL) {
-		fclose(file);		
-                return NULL;
-            }
-            encoding = parseEncodingFile(f, 0);
-            FontFileClose(f);
-            break;
-        }
-    }
-
-    fclose(file);
-
-    return encoding;
-}
-
-/* Parser ntrypoint -- used by FontEncLoad */  
-FontEncPtr
-FontEncReallyLoad(const char *charset, const char *fontFileName)
-{
-    FontEncPtr encoding;
-    char dir[MAXFONTFILENAMELEN], dirname[MAXFONTFILENAMELEN];
-    char *d;
-
-    if(fontFileName) {
-        parseFontFileName(fontFileName, dirname, dir);
-        encoding = FontEncReallyReallyLoad(charset, dirname, dir);
-        if(encoding)
-            return(encoding);
-    }
-  
-    d = FontEncDirectory();
-    if(d) {
-        parseFontFileName(d, NULL, dir);
-        encoding = FontEncReallyReallyLoad(charset, d, dir);
-        return encoding;
-    }
-    
-    return NULL;
-}
-
-/* Return a NULL-terminated array of encoding names.  Note that this
- * function has incestuous knowledge of the allocations done by
- * parseEncodingFile. */
-
-char **
-FontEncIdentify(const char *fileName)
-{
-    FontFilePtr f;
-    FontEncPtr encoding;
-    char **names, **name, **alias;
-    int numaliases;
-    
-    if((f = FontFileOpen(fileName))==NULL) {
-        return NULL;
-    }
-    encoding = parseEncodingFile(f, 1);
-    FontFileClose(f);
-
-    if(!encoding)
-        return NULL;
-
-    numaliases = 0;
-    if(encoding->aliases)
-        for(alias = encoding->aliases; *alias; alias++)
-            numaliases++;
-
-    names = malloc((numaliases+2)*sizeof(char*));
-    if(names == NULL) {
-        free(encoding->aliases);
-        free(encoding);
-        return NULL;
-    }
-
-    name = names;
-    *(name++) = encoding->name;
-    if(numaliases > 0)
-    for(alias = encoding->aliases; *alias; alias++, name++)
-        *name = *alias;
-
-    *name = NULL;
-    free(encoding->aliases);
-    free(encoding);
-
-    return names;
-}
->>>>>>> 0f6aea15
+/*
+Copyright (c) 1998-2001 by Juliusz Chroboczek
+
+Permission is hereby granted, free of charge, to any person obtaining a copy
+of this software and associated documentation files (the "Software"), to deal
+in the Software without restriction, including without limitation the rights
+to use, copy, modify, merge, publish, distribute, sublicense, and/or sell
+copies of the Software, and to permit persons to whom the Software is
+furnished to do so, subject to the following conditions:
+
+The above copyright notice and this permission notice shall be included in
+all copies or substantial portions of the Software.
+
+THE SOFTWARE IS PROVIDED "AS IS", WITHOUT WARRANTY OF ANY KIND, EXPRESS OR
+IMPLIED, INCLUDING BUT NOT LIMITED TO THE WARRANTIES OF MERCHANTABILITY,
+FITNESS FOR A PARTICULAR PURPOSE AND NONINFRINGEMENT.  IN NO EVENT SHALL THE
+AUTHORS OR COPYRIGHT HOLDERS BE LIABLE FOR ANY CLAIM, DAMAGES OR OTHER
+LIABILITY, WHETHER IN AN ACTION OF CONTRACT, TORT OR OTHERWISE, ARISING FROM,
+OUT OF OR IN CONNECTION WITH THE SOFTWARE OR THE USE OR OTHER DEALINGS IN
+THE SOFTWARE.
+*/
+
+/* Parser for encoding files */
+
+/* This code assumes that we are using ASCII.  We don't use the ctype
+   functions, as they depend on the current locale.  On the other
+   hand, we do use strcasecmp, but only on strings that we've checked
+   to be pure ASCII.  Bloody ``Code Set Independence''. */
+
+#include <string.h>
+#include <stdio.h>
+
+#if defined(__SCO__) || defined(__UNIXWARE__)
+#include <strings.h>
+#endif
+
+#include <stdlib.h>
+#include <unistd.h>
+
+#include "zlib.h"
+typedef gzFile FontFilePtr;
+#define FontFileGetc(f) gzgetc(f)
+#define FontFileOpen(filename) gzopen(filename, "rb")
+#define FontFileClose(f) gzclose(f)
+
+#define MAXFONTFILENAMELEN 1024
+#define MAXFONTNAMELEN 1024
+
+#include <X11/fonts/fontenc.h>
+#include "fontencI.h"
+
+#define MAXALIASES 20
+
+#define EOF_TOKEN -1
+#define ERROR_TOKEN -2
+#define EOL_TOKEN 0
+#define NUMBER_TOKEN 1
+#define KEYWORD_TOKEN 2
+
+#define EOF_LINE -1
+#define ERROR_LINE -2
+#define STARTENCODING_LINE 1
+#define STARTMAPPING_LINE 2
+#define ENDMAPPING_LINE 3
+#define CODE_LINE 4
+#define CODE_RANGE_LINE 5
+#define CODE_UNDEFINE_LINE 6
+#define NAME_LINE 7
+#define SIZE_LINE 8
+#define ALIAS_LINE 9
+#define FIRSTINDEX_LINE 10
+
+/* Return from lexer */
+#define MAXKEYWORDLEN 100
+
+static long number_value;
+static char keyword_value[MAXKEYWORDLEN+1];
+
+static long value1, value2, value3;
+
+/* Lexer code */
+
+/* Skip to the beginning of new line */
+static void
+skipEndOfLine(FontFilePtr f, int c)
+{
+    if(c == 0)
+        c = FontFileGetc(f);
+  
+    for(;;)
+        if(c <= 0 || c == '\n')
+            return;
+        else
+            c = FontFileGetc(f);
+}
+
+/* Get a number; we're at the first digit. */
+static unsigned
+getnum(FontFilePtr f, int c, int *cp)
+{
+    unsigned n = 0;
+    int base = 10;
+
+    /* look for `0' or `0x' prefix */
+    if(c == '0') {
+        c = FontFileGetc(f);
+        base = 8;
+        if(c == 'x' || c == 'X') {
+            base = 16;
+            c = FontFileGetc(f);
+        }
+    }
+
+    /* accumulate digits */
+    for(;;) {
+        if ('0' <= c && c <= '9') {
+            n *= base; n += c - '0';
+        } else if('a' <= c && c <= 'f') {
+            n *= base; n += c - 'a' + 10;
+        } else if('A' <=c && c <= 'F') {
+            n *= base; n += c - 'A' + 10;
+        } else
+            break;
+        c = FontFileGetc(f);
+    }
+
+    *cp = c; return n;
+}
+ 
+/* Skip to beginning of new line; return 1 if only whitespace was found. */
+static int
+endOfLine(FontFilePtr f, int c)
+{
+    if(c == 0)
+        c = FontFileGetc(f);
+
+    for(;;) {
+        if(c <= 0 || c == '\n')
+            return 1;
+        else if(c == '#') {
+            skipEndOfLine(f,c);
+            return 1;
+        }
+        else if(c == ' ' || c == '\t') {
+            skipEndOfLine(f,c);
+            return 0;
+        }
+        c = FontFileGetc(f);
+    }
+}
+
+/* Get a token; we're at first char */
+static int
+gettoken(FontFilePtr f, int c, int *cp)
+{
+    char *p;
+
+    if(c <= 0)
+    c = FontFileGetc(f);
+
+    if(c <= 0) {
+        return EOF_TOKEN;
+    }
+
+    while(c == ' ' || c == '\t')
+        c = FontFileGetc(f);
+
+    if(c=='\n') {
+        return EOL_TOKEN;
+    } else if(c == '#') {
+        skipEndOfLine(f,c);
+        return EOL_TOKEN;
+    } else if(c >= '0' && c <= '9') {
+        number_value = getnum(f,c,cp);
+        return NUMBER_TOKEN;
+    } else if((c >= 'A' && c <= 'Z') ||
+              (c >= 'a' && c <= 'z') ||
+              c == '/' || c == '_' || c == '-' || c == '.') {
+        p = keyword_value;
+        *p++ = c;
+        while(p-keyword_value < MAXKEYWORDLEN) {
+            c = FontFileGetc(f);
+            if(c <= ' ' || c > '~' || c == '#')
+                break;
+            *p++ = c;
+        }
+        *cp = c;
+        *p = '\0';
+        return KEYWORD_TOKEN;
+    } else {
+        *cp = c;
+        return ERROR_TOKEN;
+    }
+}
+
+/* Parse a line.
+ * Always skips to the beginning of a new line, even if an error occurs */
+static int
+getnextline(FontFilePtr f)
+{
+    int c, token;
+    c = FontFileGetc(f);
+    if(c <= 0)
+        return EOF_LINE;
+
+  again:
+    token=gettoken(f,c,&c);
+
+    switch(token) {
+    case EOF_TOKEN:
+        return EOF_LINE;
+    case EOL_TOKEN:
+        /* empty line */
+        c = FontFileGetc(f);
+        goto again;
+    case NUMBER_TOKEN:
+        value1 = number_value;
+        token = gettoken(f,c,&c);
+        switch(token) {
+        case NUMBER_TOKEN:
+            value2 = number_value;
+            token = gettoken(f,c,&c);
+            switch(token) {
+            case NUMBER_TOKEN:
+                value3 = number_value;
+                return CODE_RANGE_LINE;
+            case EOL_TOKEN:
+                return CODE_LINE;
+            default:
+                skipEndOfLine(f,c);
+                return ERROR_LINE;
+            }
+        case KEYWORD_TOKEN:
+            if(!endOfLine(f,c))
+                return ERROR_LINE;
+            else
+                return NAME_LINE;
+        default:
+            skipEndOfLine(f,c);
+            return ERROR_LINE;
+        }
+    case KEYWORD_TOKEN:
+        if(!strcasecmp(keyword_value, "STARTENCODING")) {
+            token = gettoken(f,c,&c);
+            if(token == KEYWORD_TOKEN) {
+                if(endOfLine(f,c))
+                    return STARTENCODING_LINE;
+                else
+                    return ERROR_LINE;
+            } else {
+                skipEndOfLine(f,c);
+                return ERROR_LINE;
+            }
+        } else if(!strcasecmp(keyword_value, "ALIAS")) {
+            token = gettoken(f,c,&c);
+            if(token == KEYWORD_TOKEN) {
+                if(endOfLine(f,c))
+                    return ALIAS_LINE;
+                else
+                    return ERROR_LINE;
+            } else {
+                skipEndOfLine(f,c);
+                return ERROR_LINE;
+            }
+        } else if(!strcasecmp(keyword_value, "SIZE")) {
+            token = gettoken(f,c,&c);
+            if(token == NUMBER_TOKEN) {
+                value1 = number_value;
+                token = gettoken(f,c,&c);
+                switch(token) {
+                case NUMBER_TOKEN:
+                    value2 = number_value;
+                    return SIZE_LINE;
+                case EOL_TOKEN:
+                    value2=0;
+                    return SIZE_LINE;
+                default:
+                    skipEndOfLine(f,c);
+                    return ERROR_LINE;
+                }
+            } else {
+                skipEndOfLine(f,c);
+                return ERROR_LINE;
+            }
+        } else if(!strcasecmp(keyword_value, "FIRSTINDEX")) {
+            token = gettoken(f,c,&c);
+            if(token == NUMBER_TOKEN) {
+                value1 = number_value;
+                token = gettoken(f,c,&c);
+                switch(token) {
+                case NUMBER_TOKEN:
+                    value2 = number_value;
+                    return FIRSTINDEX_LINE;
+                case EOL_TOKEN:
+                    value2 = 0;
+                    return FIRSTINDEX_LINE;
+                default:
+                    skipEndOfLine(f,c);
+                    return ERROR_LINE;
+                }
+            } else {
+                skipEndOfLine(f,c);
+                return ERROR_LINE;
+            }
+        } else if(!strcasecmp(keyword_value, "STARTMAPPING")) {
+            keyword_value[0] = 0;
+            value1 = 0; value1 = 0;
+            /* first a keyword */
+            token = gettoken(f,c,&c);
+            if(token != KEYWORD_TOKEN) {
+                skipEndOfLine(f, c);
+                return ERROR_LINE;
+            }
+
+            /* optional first integer */
+            token = gettoken(f,c,&c);
+            if(token == NUMBER_TOKEN) {
+                value1 = number_value;
+            } else if(token == EOL_TOKEN) {
+                return STARTMAPPING_LINE;
+            } else {
+                skipEndOfLine(f, c);
+                return ERROR_LINE;
+            }
+
+            /* optional second integer */
+            token = gettoken(f,c,&c);
+            if(token == NUMBER_TOKEN) {
+                value2 = number_value;
+            } else if(token == EOL_TOKEN) {
+                return STARTMAPPING_LINE;
+            } else {
+                skipEndOfLine(f, c);
+                return ERROR_LINE;
+            }
+
+            if(!endOfLine(f,c))
+                return ERROR_LINE;
+            else {
+                return STARTMAPPING_LINE;
+            }
+        } else if(!strcasecmp(keyword_value, "UNDEFINE")) {
+            /* first integer */
+            token = gettoken(f,c,&c);
+            if(token != NUMBER_TOKEN) {
+                skipEndOfLine(f,c);
+                return ERROR_LINE;
+            }
+            value1 = number_value;
+            /* optional second integer */
+            token = gettoken(f,c,&c);
+            if(token == EOL_TOKEN) {
+                value2 = value1;
+                return CODE_UNDEFINE_LINE;
+            } else if(token == NUMBER_TOKEN) {
+                value2 = number_value;
+                if(endOfLine(f,c)) {
+                    return CODE_UNDEFINE_LINE;
+                } else
+                    return ERROR_LINE;
+            } else {
+                skipEndOfLine(f,c);
+                return ERROR_LINE;
+            }
+        } else if(!strcasecmp(keyword_value, "ENDENCODING")) {
+            if(endOfLine(f,c)) 
+                return EOF_LINE;
+            else
+                return ERROR_LINE;
+        } else if(!strcasecmp(keyword_value, "ENDMAPPING")) {
+            if(endOfLine(f,c))
+                return ENDMAPPING_LINE;
+            else
+                return ERROR_LINE;
+        } else {
+            skipEndOfLine(f,c);
+            return ERROR_LINE;
+        }
+    default:
+        return ERROR_LINE;
+    }
+}
+
+static void 
+install_mapping(FontEncPtr encoding, FontMapPtr mapping)
+{
+    FontMapPtr m;
+
+    if(encoding->mappings == NULL)
+        encoding->mappings = mapping;
+    else {
+        m = encoding->mappings;
+        while(m->next != NULL)
+            m = m->next;
+        m->next = mapping;
+    }
+    mapping->next = NULL;
+    mapping->encoding = encoding;
+}
+
+static int
+setCode(unsigned from, unsigned to, unsigned row_size,
+        unsigned *first, unsigned *last,
+        unsigned *encsize, unsigned short **enc)
+{
+    unsigned index, i;
+    unsigned short *newenc;
+
+    if(from>0xFFFF)
+        return 0;               /* success */
+
+    if(row_size==0)
+        index=from;
+    else {
+        if((value1 & 0xFF) >= row_size)
+            return 0;           /* ignore out of range mappings */
+        index = (from>>8) * row_size + (from&0xFF);
+    }
+
+    /* Optimize away useless identity mappings.  This is only expected
+       to be useful with linear encodings. */
+    if(index == to && (index < *first || index > *last))
+        return 0;
+    if(*encsize == 0) {
+        *encsize = (index < 256) ? 256 : 0x10000;
+        *enc = malloc((*encsize) * sizeof(unsigned short));
+        if(*enc == NULL) {
+            *encsize = 0;
+            return 1;
+        }
+    } else if(*encsize <= index) {
+        *encsize = 0x10000;
+        if((newenc = realloc(enc, *encsize))==NULL)
+            return 1;
+        *enc = newenc;
+    }
+    if(*first > *last) {
+        *first = *last = index;
+    }
+    if(index < *first) {
+        for(i = index; i < *first; i++)
+            (*enc)[i] = i;
+        *first = index;
+    }
+    if(index > *last) {
+        for(i = *last + 1; i <= index; i++)
+            (*enc)[i] = i;
+        *last = index;
+    }
+    (*enc)[index] = to;
+    return 0;
+}
+
+/* Parser.  If headerOnly is true, we're only interested in the
+   data contained in the encoding file's header. */
+
+/* As font encodings are currently never freed, the allocations done
+   by this function are mostly its private business.  Note, however,
+   that FontEncIdentify needs to free the header fields -- so if you
+   change this function, you may need to change FontEncIdentify. */
+
+/* I want a garbage collector. */
+
+static FontEncPtr
+parseEncodingFile(FontFilePtr f, int headerOnly)
+{
+    int line;
+
+    unsigned short *enc=NULL;
+    char **nam = NULL, **newnam;
+    unsigned i, first = 0xFFFF, last=0, encsize=0, namsize=0;
+    FontEncPtr encoding = NULL;
+    FontMapPtr mapping = NULL;
+    FontEncSimpleMapPtr sm;
+    FontEncSimpleNamePtr sn;
+    char *aliases[MAXALIASES];
+    int numaliases=0;
+
+#if 0
+    /* GCC complains about unused labels.  Please fix GCC rather than
+       obfuscating my code. */
+  no_encoding:
+#endif
+    line = getnextline(f);
+    switch(line) {
+    case EOF_LINE:
+        goto error;
+    case STARTENCODING_LINE:
+        encoding = malloc(sizeof(FontEncRec));
+        if(encoding == NULL)
+            goto error;
+        encoding->name = strdup(keyword_value);
+        if(encoding->name == NULL)
+            goto error;
+        encoding->size = 256;
+        encoding->row_size = 0;
+        encoding->mappings = NULL;
+        encoding->next = NULL;
+        encoding->first = encoding->first_col=0;
+        goto no_mapping;
+    default:
+        goto error;
+    }
+
+  no_mapping:
+    line = getnextline(f);
+    switch(line) {
+    case EOF_LINE: goto done;
+    case ALIAS_LINE:
+        if(numaliases < MAXALIASES) {
+            aliases[numaliases] = strdup(keyword_value);
+            if(aliases[numaliases] == NULL)
+                goto error;
+            numaliases++;
+        }
+        goto no_mapping;
+    case SIZE_LINE:
+        encoding->size = value1;
+        encoding->row_size = value2;
+        goto no_mapping;
+    case FIRSTINDEX_LINE:
+        encoding->first = value1;
+        encoding->first_col = value2;
+        goto no_mapping;
+    case STARTMAPPING_LINE:
+        if(headerOnly)
+            goto done;
+        if(!strcasecmp(keyword_value, "unicode")) {
+            mapping = malloc(sizeof(FontMapRec));
+            if(mapping == NULL)
+                goto error;
+            mapping->type = FONT_ENCODING_UNICODE;
+            mapping->pid = 0;
+            mapping->eid = 0;
+            mapping->recode = NULL;
+            mapping->name = NULL;
+            mapping->client_data = NULL;
+            mapping->next = NULL;
+            goto mapping;
+        } else if(!strcasecmp(keyword_value, "cmap")) {
+            mapping = malloc(sizeof(FontMapRec));
+            if(mapping == NULL)
+                goto error;
+            mapping->type = FONT_ENCODING_TRUETYPE;
+            mapping->pid = value1;
+            mapping->eid = value2;
+            mapping->recode = NULL;
+            mapping->name = NULL;
+            mapping->client_data = NULL;
+            mapping->next = NULL;
+            goto mapping;
+        } else if(!strcasecmp(keyword_value, "postscript")) {
+            mapping = malloc(sizeof(FontMapRec));
+            if(mapping == NULL)
+                goto error;
+            mapping->type = FONT_ENCODING_POSTSCRIPT;
+            mapping->pid = 0;
+            mapping->eid = 0;
+            mapping->recode = NULL;
+            mapping->name = NULL;
+            mapping->client_data = NULL;
+            mapping->next = NULL;
+            goto string_mapping;
+        } else {                /* unknown mapping type -- ignore */
+            goto skipmapping;
+        }
+        /* NOTREACHED */
+        goto error;
+    default: goto no_mapping;   /* ignore unknown lines */
+    }
+
+  skipmapping:
+    line = getnextline(f);
+    switch(line) {
+    case ENDMAPPING_LINE:
+        goto no_mapping;
+    case EOF_LINE:
+        goto error;
+    default:
+        goto skipmapping;
+    }
+
+  mapping:
+    line = getnextline(f);
+    switch(line) {
+    case EOF_LINE: goto error;
+    case ENDMAPPING_LINE:
+        mapping->recode = FontEncSimpleRecode;
+        mapping->name = FontEncUndefinedName;
+        mapping->client_data = sm = malloc(sizeof(FontEncSimpleMapRec));
+        if(sm == NULL)
+            goto error;
+        sm->row_size = encoding->row_size;
+        if(first <= last) {
+            unsigned short *newmap;
+
+            sm->first = first;
+            sm->len=last-first+1;
+            newmap = malloc(sm->len * sizeof(unsigned short));
+            if(newmap == NULL) {
+                free(sm);
+                mapping->client_data = sm = NULL;
+                goto error;
+            }
+	    for(i=0; i < sm->len; i++)
+		newmap[i] = enc[first+i];
+	    sm->map = newmap;
+        } else {
+            sm->first = 0;
+            sm->len = 0;
+            sm->map = NULL;
+        }
+        install_mapping(encoding, mapping);
+        mapping = NULL;
+        first = 0xFFFF; last=0;
+        goto no_mapping;
+
+    case CODE_LINE:
+        if(setCode(value1, value2, encoding->row_size,
+                   &first, &last, &encsize, &enc))
+            goto error;
+        goto mapping;
+
+    case CODE_RANGE_LINE:
+        if(value1 > 0x10000)
+            value1 = 0x10000;
+        if(value2 > 0x10000)
+            value2 = 0x10000;
+        if(value2 < value1)
+            goto mapping;
+        /* Do the last value first to avoid having to realloc() */
+        if(setCode(value2, value3+(value2-value1), encoding->row_size,
+                   &first, &last, &encsize, &enc))
+            goto error;
+        for(i=value1; i<value2; i++) {
+            if(setCode(i, value3+(i-value1), encoding->row_size,
+                       &first, &last, &encsize, &enc))
+                goto error;
+        }
+        goto mapping;
+    
+    case CODE_UNDEFINE_LINE:
+        if(value1 > 0x10000)
+            value1 = 0x10000;
+        if(value2 > 0x10000)
+            value2 = 0x10000;
+        if(value2 < value1)
+            goto mapping;
+        /* Do the last value first to avoid having to realloc() */
+        if(setCode(value2, 0, encoding->row_size,
+                   &first, &last, &encsize, &enc))
+            goto error;
+        for(i = value1; i < value2; i++) {
+            if(setCode(i, 0, encoding->row_size,
+                       &first, &last, &encsize, &enc))
+                goto error;
+        }
+        goto mapping;
+
+    default: goto mapping;      /* ignore unknown lines */
+    }
+    
+  string_mapping:
+    line = getnextline(f);
+    switch(line) {
+    case EOF_LINE: goto error;
+    case ENDMAPPING_LINE:
+        mapping->recode = FontEncUndefinedRecode;
+        mapping->name = FontEncSimpleName;
+        mapping->client_data = sn = malloc(sizeof(FontEncSimpleNameRec));
+        if(sn == NULL)
+            goto error;
+        if(first > last) {
+            free(sn);
+            mapping->client_data = sn = NULL;
+            goto error;
+        }
+        sn->first = first;
+        sn->len = last - first + 1;
+        sn->map = malloc(sn->len*sizeof(char*));
+        if(sn->map == NULL) {
+            free(sn);
+            mapping->client_data = sn = NULL;
+            goto error;
+        }
+        for(i = 0; i < sn->len; i++)
+            sn->map[i] = nam[first+i];
+        install_mapping(encoding,mapping);
+        mapping = NULL;
+        first = 0xFFFF; last=0;
+        goto no_mapping;
+    case NAME_LINE:
+        if(value1 >= 0x10000) goto string_mapping;
+        if(namsize == 0) {
+            namsize = (value1) < 256 ? 256 : 0x10000;
+            nam = malloc(namsize * sizeof(char*));
+            if(nam == NULL) {
+                namsize=0;
+                goto error;
+            }
+        } else if(namsize <= value1) {
+            namsize = 0x10000;
+            if((newnam = (char**)realloc(nam, namsize)) == NULL)
+                goto error;
+            nam = newnam;
+        }
+        if(first > last) {
+            first = last = value1;
+        }
+        if(value1 < first) {
+            for(i = value1; i < first; i++)
+                nam[i] = NULL;
+            first = value1;
+        }
+        if(value1 > last) {
+            for(i=last+1; i <= value1; i++)
+                nam[i]=NULL;
+            last = value1;
+        }
+        nam[value1] = strdup(keyword_value);
+        if(nam[value1] == NULL) {
+            goto error;
+        }
+        goto string_mapping;
+
+    default: goto string_mapping; /* ignore unknown lines */
+    }
+
+  done:
+    if(encsize) free(enc); encsize=0; enc = NULL;
+    if(namsize) free(nam); namsize=0; nam = NULL; /* don't free entries! */
+
+    encoding->aliases=NULL;
+    if(numaliases) {
+        encoding->aliases = malloc((numaliases+1)*sizeof(char*));
+        if(encoding->aliases == NULL)
+            goto error;
+        for(i=0; i<numaliases; i++)
+            encoding->aliases[i] = aliases[i];
+        encoding->aliases[numaliases]=NULL;
+    }
+
+    return encoding;
+
+error:
+    if(encsize) free(enc); encsize=0;
+    if(namsize) {
+        for(i = first; i <= last; i++)
+            free(nam[i]);
+        free(nam);
+    }
+    if(mapping) {
+        free(mapping->client_data);
+        free(mapping);
+    }
+    if(encoding) {
+	FontMapPtr nextmap;
+	free(encoding->name);
+	for (mapping = encoding->mappings; mapping; mapping = nextmap) {
+	    free(mapping->client_data);
+	    nextmap = mapping->next;
+	    free(mapping);
+	}
+	free(encoding);
+    }
+    for(i = 0; i < numaliases; i++)
+        free(aliases[i]);
+    /* We don't need to free sn and sm as they handled locally in the body.*/
+    return NULL;
+}
+
+char*
+FontEncDirectory(void)
+{
+    static char* dir = NULL;
+
+    if(dir == NULL) {
+        char *c = getenv("FONT_ENCODINGS_DIRECTORY");
+        if(c) {
+            dir = strdup(c);
+            if(!dir)
+                return NULL;
+        } else {
+            dir = FONT_ENCODINGS_DIRECTORY;
+        }
+    }
+    return dir;
+}
+
+static void
+parseFontFileName(const char *fontFileName, char *buf, char *dir)
+{
+    const char *p;
+    char *q, *lastslash;
+    
+    for(p = fontFileName, q = dir, lastslash = NULL; *p; p++, q++) {
+        *q = *p;
+        if(*p == '/')
+            lastslash = q+1;
+    }
+    
+    if(!lastslash)
+        lastslash = dir;
+    
+    *lastslash = '\0';
+
+    if(buf && strlen(dir) + 14 < MAXFONTFILENAMELEN) {
+        strcpy(buf, dir);
+        strcat(buf, "encodings.dir");
+    }
+}
+
+static FontEncPtr
+FontEncReallyReallyLoad(const char *charset, 
+                        const char *dirname, const char *dir)
+{
+    FontFilePtr f;
+    FILE *file;
+    FontEncPtr encoding;
+    char file_name[MAXFONTFILENAMELEN], encoding_name[MAXFONTNAMELEN],
+        buf[MAXFONTFILENAMELEN];
+    int count, n;
+    static char format[24] = "";
+    
+    /* As we don't really expect to open encodings that often, we don't
+       take the trouble of caching encodings directories. */
+
+    if((file = fopen(dirname, "r")) == NULL) {
+        return NULL;
+    }
+    
+    count = fscanf(file, "%d\n", &n);
+    if(count == EOF || count != 1) {
+        fclose(file);
+        return NULL;
+    }
+
+    encoding = NULL;
+    if (!format[0]) {
+	sprintf(format, "%%%ds %%%d[^\n]\n", (int)sizeof(encoding_name) - 1,
+		(int)sizeof(file_name) - 1);
+    }
+    for(;;) {
+        count = fscanf(file, format, encoding_name, file_name);
+        if(count == EOF)
+            break;
+        if(count != 2)
+            break;
+
+        if(!strcasecmp(encoding_name, charset)) {
+            /* Found it */
+            if(file_name[0] != '/') {
+                if(strlen(dir) + strlen(file_name) >= MAXFONTFILENAMELEN) {
+		    fclose(file);
+                    return NULL;
+		}
+                strcpy(buf, dir);
+                strcat(buf, file_name);
+            } else {
+                strcpy(buf , file_name);
+            }
+
+            f = FontFileOpen(buf);
+            if(f == NULL) {
+		fclose(file);		
+                return NULL;
+            }
+            encoding = parseEncodingFile(f, 0);
+            FontFileClose(f);
+            break;
+        }
+    }
+
+    fclose(file);
+
+    return encoding;
+}
+
+/* Parser ntrypoint -- used by FontEncLoad */  
+FontEncPtr
+FontEncReallyLoad(const char *charset, const char *fontFileName)
+{
+    FontEncPtr encoding;
+    char dir[MAXFONTFILENAMELEN], dirname[MAXFONTFILENAMELEN];
+    char *d;
+
+    if(fontFileName) {
+        parseFontFileName(fontFileName, dirname, dir);
+        encoding = FontEncReallyReallyLoad(charset, dirname, dir);
+        if(encoding)
+            return(encoding);
+    }
+  
+    d = FontEncDirectory();
+    if(d) {
+        parseFontFileName(d, NULL, dir);
+        encoding = FontEncReallyReallyLoad(charset, d, dir);
+        return encoding;
+    }
+    
+    return NULL;
+}
+
+/* Return a NULL-terminated array of encoding names.  Note that this
+ * function has incestuous knowledge of the allocations done by
+ * parseEncodingFile. */
+
+char **
+FontEncIdentify(const char *fileName)
+{
+    FontFilePtr f;
+    FontEncPtr encoding;
+    char **names, **name, **alias;
+    int numaliases;
+    
+    if((f = FontFileOpen(fileName))==NULL) {
+        return NULL;
+    }
+    encoding = parseEncodingFile(f, 1);
+    FontFileClose(f);
+
+    if(!encoding)
+        return NULL;
+
+    numaliases = 0;
+    if(encoding->aliases)
+        for(alias = encoding->aliases; *alias; alias++)
+            numaliases++;
+
+    names = malloc((numaliases+2)*sizeof(char*));
+    if(names == NULL) {
+        free(encoding->aliases);
+        free(encoding);
+        return NULL;
+    }
+
+    name = names;
+    *(name++) = encoding->name;
+    if(numaliases > 0)
+    for(alias = encoding->aliases; *alias; alias++, name++)
+        *name = *alias;
+
+    *name = NULL;
+    free(encoding->aliases);
+    free(encoding);
+
+    return names;
+}