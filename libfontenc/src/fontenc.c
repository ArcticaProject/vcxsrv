<<<<<<< HEAD
/*
Copyright (c) 1998-2001 by Juliusz Chroboczek

Permission is hereby granted, free of charge, to any person obtaining a copy
of this software and associated documentation files (the "Software"), to deal
in the Software without restriction, including without limitation the rights
to use, copy, modify, merge, publish, distribute, sublicense, and/or sell
copies of the Software, and to permit persons to whom the Software is
furnished to do so, subject to the following conditions:

The above copyright notice and this permission notice shall be included in
all copies or substantial portions of the Software.

THE SOFTWARE IS PROVIDED "AS IS", WITHOUT WARRANTY OF ANY KIND, EXPRESS OR
IMPLIED, INCLUDING BUT NOT LIMITED TO THE WARRANTIES OF MERCHANTABILITY,
FITNESS FOR A PARTICULAR PURPOSE AND NONINFRINGEMENT.  IN NO EVENT SHALL THE
AUTHORS OR COPYRIGHT HOLDERS BE LIABLE FOR ANY CLAIM, DAMAGES OR OTHER
LIABILITY, WHETHER IN AN ACTION OF CONTRACT, TORT OR OTHERWISE, ARISING FROM,
OUT OF OR IN CONNECTION WITH THE SOFTWARE OR THE USE OR OTHER DEALINGS IN
THE SOFTWARE.
*/

/* Backend-independent encoding code */

#include <string.h>

#if defined(__SCO__) || defined(__UNIXWARE__)
#include <strings.h>
#endif

#include <stdlib.h>
#include <unistd.h>

#define FALSE 0
#define TRUE 1
#define MAXFONTNAMELEN 1024
#define MAXFONTFILENAMELEN 1024

#include <X11/fonts/fontenc.h>
#include "fontencI.h"

/* Functions local to this file */

static FontEncPtr FontEncLoad(const char*, const char*);

/* Early versions of this code only knew about hardwired encodings,
   hence the following data.  Now that the code knows how to load an
   encoding from a file, most of these tables could go away. */

/* At any rate, no new hardcoded encodings will be added. */

static FontMapRec iso10646[]=
{
    {FONT_ENCODING_UNICODE,0,0,NULL,NULL,NULL,NULL,NULL},
    {0,0,0,NULL,NULL,NULL,NULL,NULL}
};

/* Notice that the Apple encodings do not have all the characters in
   the corresponding ISO 8859, and therefore the table has some holes.
   There's not much more we can do with fonts without a Unicode cmap
   unless we are willing to combine cmaps (which we are not). */

static const unsigned short 
iso8859_1_apple_roman[]=
{ 0xCA, 0xC1, 0xA2, 0xA3, 0xDB, 0xB4, 0x00, 0xA4,
  0xAC, 0xA9, 0xBB, 0xC7, 0xC2, 0x00, 0xA8, 0xF8,
  0xA1, 0xB1, 0x00, 0x00, 0xAB, 0xB5, 0xA6, 0xE1,
  0xFC, 0x00, 0xBC, 0xC8, 0x00, 0x00, 0x00, 0xC0,
  0xCB, 0xE7, 0xE5, 0xCC, 0x80, 0x81, 0xAE, 0x82,
  0xE9, 0x83, 0xE6, 0xE8, 0xED, 0xEA, 0xEB, 0xEC,
  0x00, 0x84, 0xF1, 0xEE, 0xEF, 0xCD, 0x85, 0x00,
  0xAF, 0xF4, 0xF2, 0xF3, 0x86, 0x00, 0x00, 0xA7,
  0x88, 0x87, 0x89, 0x8B, 0x8A, 0x8C, 0xBE, 0x8D,
  0x8F, 0x8E, 0x90, 0x91, 0x93, 0x92, 0x94, 0x95,
  0x00, 0x96, 0x98, 0x97, 0x99, 0x9B, 0x9A, 0xD6,
  0xBF, 0x9D, 0x9C, 0x9E, 0x9F, 0x00, 0x00, 0xD8 };

/* Cannot use simple_recode because need to eliminate 0x80<=code<0xA0 */
static unsigned
iso8859_1_to_apple_roman(unsigned isocode, void *client_data)
{
    if(isocode<=0x80)
        return isocode;
    else if(isocode>=0xA0)
        return iso8859_1_apple_roman[isocode-0xA0];
    else
        return 0;
}

static FontMapRec iso8859_1[]=
{
    {FONT_ENCODING_TRUETYPE,2,2,NULL,NULL,NULL,NULL,NULL}, /* ISO 8859-1 */
    {FONT_ENCODING_UNICODE,0,0,NULL,NULL,NULL,NULL,NULL}, /* ISO 8859-1 coincides with Unicode*/
    {FONT_ENCODING_TRUETYPE,1,0,iso8859_1_to_apple_roman,NULL,NULL,NULL,NULL},
    {0,0,0,NULL,NULL,NULL,NULL,NULL}
};

static const unsigned short iso8859_2_tophalf[]=
{ 0x00A0, 0x0104, 0x02D8, 0x0141, 0x00A4, 0x013D, 0x015A, 0x00A7,
  0x00A8, 0x0160, 0x015E, 0x0164, 0x0179, 0x00AD, 0x017D, 0x017B,
  0x00B0, 0x0105, 0x02DB, 0x0142, 0x00B4, 0x013E, 0x015B, 0x02C7,
  0x00B8, 0x0161, 0x015F, 0x0165, 0x017A, 0x02DD, 0x017E, 0x017C,
  0x0154, 0x00C1, 0x00C2, 0x0102, 0x00C4, 0x0139, 0x0106, 0x00C7,
  0x010C, 0x00C9, 0x0118, 0x00CB, 0x011A, 0x00CD, 0x00CE, 0x010E,
  0x0110, 0x0143, 0x0147, 0x00D3, 0x00D4, 0x0150, 0x00D6, 0x00D7,
  0x0158, 0x016E, 0x00DA, 0x0170, 0x00DC, 0x00DD, 0x0162, 0x00DF,
  0x0155, 0x00E1, 0x00E2, 0x0103, 0x00E4, 0x013A, 0x0107, 0x00E7,
  0x010D, 0x00E9, 0x0119, 0x00EB, 0x011B, 0x00ED, 0x00EE, 0x010F,
  0x0111, 0x0144, 0x0148, 0x00F3, 0x00F4, 0x0151, 0x00F6, 0x00F7,
  0x0159, 0x016F, 0x00FA, 0x0171, 0x00FC, 0x00FD, 0x0163, 0x02D9 };

static FontEncSimpleMapRec iso8859_2_to_unicode_map=
{0x60, 0, 0xA0, iso8859_2_tophalf };

static const unsigned short iso8859_2_apple_centeuro[]=
{ 0xCA, 0x84, 0x00, 0xFC, 0x00, 0xBB, 0xE5, 0xA4,
  0xAC, 0xE1, 0x00, 0xE8, 0x8F, 0x00, 0xEB, 0xFB,
  0xA1, 0x88, 0x00, 0xB8, 0x00, 0xBC, 0xE6, 0xFF,
  0x00, 0xE4, 0x00, 0xE9, 0x90, 0x00, 0xEC, 0xFD,
  0xD9, 0xE7, 0x00, 0x00, 0x80, 0xBD, 0x8C, 0x00,
  0x89, 0x83, 0xA2, 0x00, 0x9D, 0xEA, 0x00, 0x91,
  0x00, 0xC1, 0xC5, 0xEE, 0xEF, 0xCC, 0x85, 0x00,
  0xDB, 0xF1, 0xF2, 0xF4, 0x86, 0xF8, 0x00, 0xA7,
  0xDA, 0x87, 0x00, 0x00, 0x8A, 0xBE, 0x8D, 0x00,
  0x8B, 0x8E, 0xAB, 0x00, 0x9E, 0x92, 0x00, 0x93,
  0x00, 0xC4, 0xCB, 0x97, 0x99, 0xCE, 0x9A, 0xD6,
  0xDE, 0xF3, 0x9C, 0xF5, 0x9F, 0xF9, 0x00, 0x00 };

static unsigned
iso8859_2_to_apple_centeuro(unsigned isocode, void *client_data)
{
    if(isocode<=0x80)
        return isocode;
    else if(isocode>=0xA0)
        return iso8859_2_apple_centeuro[isocode-0xA0];
    else
        return 0;
}


static FontMapRec iso8859_2[]=
{
    {FONT_ENCODING_UNICODE,0,0,
     FontEncSimpleRecode,NULL,&iso8859_2_to_unicode_map,NULL,NULL},
    {FONT_ENCODING_TRUETYPE,1,29,iso8859_2_to_apple_centeuro,NULL,NULL,NULL,NULL},
    {0,0,0,NULL,NULL,NULL,NULL,NULL}
};

static const unsigned short iso8859_3_tophalf[]=
{ 0x00A0, 0x0126, 0x02D8, 0x00A3, 0x00A4, 0x0000, 0x0124, 0x00A7,
  0x00A8, 0x0130, 0x015E, 0x011E, 0x0134, 0x00AD, 0x0000, 0x017B,
  0x00B0, 0x0127, 0x00B2, 0x00B3, 0x00B4, 0x00B5, 0x0125, 0x00B7,
  0x00B8, 0x0131, 0x015F, 0x011F, 0x0135, 0x00BD, 0x0000, 0x017C,
  0x00C0, 0x00C1, 0x00C2, 0x0000, 0x00C4, 0x010A, 0x0108, 0x00C7,
  0x00C8, 0x00C9, 0x00CA, 0x00CB, 0x00CC, 0x00CD, 0x00CE, 0x00CF,
  0x0000, 0x00D1, 0x00D2, 0x00D3, 0x00D4, 0x0120, 0x00D6, 0x00D7,
  0x011C, 0x00D9, 0x00DA, 0x00DB, 0x00DC, 0x016C, 0x015C, 0x00DF,
  0x00E0, 0x00E1, 0x00E2, 0x0000, 0x00E4, 0x010B, 0x0109, 0x00E7,
  0x00E8, 0x00E9, 0x00EA, 0x00EB, 0x00EC, 0x00ED, 0x00EE, 0x00EF,
  0x0000, 0x00F1, 0x00F2, 0x00F3, 0x00F4, 0x0121, 0x00F6, 0x00F7,
  0x011D, 0x00F9, 0x00FA, 0x00FB, 0x00FC, 0x016D, 0x015D, 0x02D9};

static FontEncSimpleMapRec iso8859_3_to_unicode_map=
{ 0x60, 0, 0xA0, iso8859_3_tophalf };

static FontMapRec iso8859_3[]=
{
    {FONT_ENCODING_UNICODE,0,0,
     FontEncSimpleRecode,NULL,&iso8859_3_to_unicode_map,NULL,NULL},
    {0,0,0,NULL,NULL,NULL,NULL,NULL}
};


static const unsigned short iso8859_4_tophalf[]=
{ 0x00A0, 0x0104, 0x0138, 0x0156, 0x00A4, 0x0128, 0x013B, 0x00A7,
  0x00A8, 0x0160, 0x0112, 0x0122, 0x0166, 0x00AD, 0x017D, 0x00AF,
  0x00B0, 0x0105, 0x02DB, 0x0157, 0x00B4, 0x0129, 0x013C, 0x02C7,
  0x00B8, 0x0161, 0x0113, 0x0123, 0x0167, 0x014A, 0x017E, 0x014B,
  0x0100, 0x00C1, 0x00C2, 0x00C3, 0x00C4, 0x00C5, 0x00C6, 0x012E,
  0x010C, 0x00C9, 0x0118, 0x00CB, 0x0116, 0x00CD, 0x00CE, 0x012A,
  0x0110, 0x0145, 0x014C, 0x0136, 0x00D4, 0x00D5, 0x00D6, 0x00D7,
  0x00D8, 0x0172, 0x00DA, 0x00DB, 0x00DC, 0x0168, 0x016A, 0x00DF,
  0x0101, 0x00E1, 0x00E2, 0x00E3, 0x00E4, 0x00E5, 0x00E6, 0x012F,
  0x010D, 0x00E9, 0x0119, 0x00EB, 0x0117, 0x00ED, 0x00EE, 0x012B,
  0x0111, 0x0146, 0x014D, 0x0137, 0x00F4, 0x00F5, 0x00F6, 0x00F7,
  0x00F8, 0x0173, 0x00FA, 0x00FB, 0x00FC, 0x0169, 0x016B, 0x02D9,
};

static FontEncSimpleMapRec iso8859_4_to_unicode_map=
{ 0x60, 0, 0xA0, iso8859_4_tophalf };

static FontMapRec iso8859_4[]=
{
    {FONT_ENCODING_UNICODE,0,0,FontEncSimpleRecode,NULL,
     &iso8859_4_to_unicode_map,NULL,NULL},
    {0,0,0,NULL,NULL,NULL,NULL,NULL}
};

static const unsigned short iso8859_5_tophalf[]=
{ 0x00A0, 0x0401, 0x0402, 0x0403, 0x0404, 0x0405, 0x0406, 0x0407,
  0x0408, 0x0409, 0x040A, 0x040B, 0x040C, 0x00AD, 0x040E, 0x040F,
  0x0410, 0x0411, 0x0412, 0x0413, 0x0414, 0x0415, 0x0416, 0x0417,
  0x0418, 0x0419, 0x041A, 0x041B, 0x041C, 0x041D, 0x041E, 0x041F,
  0x0420, 0x0421, 0x0422, 0x0423, 0x0424, 0x0425, 0x0426, 0x0427,
  0x0428, 0x0429, 0x042A, 0x042B, 0x042C, 0x042D, 0x042E, 0x042F,
  0x0430, 0x0431, 0x0432, 0x0433, 0x0434, 0x0435, 0x0436, 0x0437,
  0x0438, 0x0439, 0x043A, 0x043B, 0x043C, 0x043D, 0x043E, 0x043F,
  0x0440, 0x0441, 0x0442, 0x0443, 0x0444, 0x0445, 0x0446, 0x0447,
  0x0448, 0x0449, 0x044A, 0x044B, 0x044C, 0x044D, 0x044E, 0x044F,
  0x2116, 0x0451, 0x0452, 0x0453, 0x0454, 0x0455, 0x0456, 0x0457,
  0x0458, 0x0459, 0x045A, 0x045B, 0x045C, 0x00A7, 0x045E, 0x045F};

static FontEncSimpleMapRec iso8859_5_to_unicode_map=
{ 0x60, 0, 0xA0, iso8859_5_tophalf };

static const unsigned short 
iso8859_5_apple_cyrillic[]=
{ 0xCA, 0xDD, 0xAB, 0xAE, 0xB8, 0xC1, 0xA7, 0xBA,
  0xB7, 0xBC, 0xBE, 0xCB, 0xCD, 0x00, 0xD8, 0xDA,
  0x80, 0x81, 0x82, 0x83, 0x84, 0x85, 0x86, 0x87,
  0x88, 0x89, 0x8A, 0x8B, 0x8C, 0x8D, 0x8E, 0x8F,
  0x90, 0x91, 0x92, 0x93, 0x94, 0x95, 0x96, 0x97,
  0x98, 0x99, 0x9A, 0x9B, 0x9C, 0x9D, 0x9E, 0x9F,
  0xE0, 0xE1, 0xE2, 0xE3, 0xE4, 0xE5, 0xE6, 0xE7,
  0xE8, 0xE9, 0xEA, 0xEB, 0xEC, 0xED, 0xEE, 0xEF,
  0xF0, 0xF1, 0xF2, 0xF3, 0xF4, 0xF5, 0xF6, 0xF7,
  0xF8, 0xF9, 0xFA, 0xFB, 0xFC, 0xFD, 0xFE, 0xDF,
  0xDC, 0xDE, 0xAC, 0xAF, 0xB9, 0xCF, 0xB4, 0xBB,
  0xC0, 0xBD, 0xBF, 0xCC, 0xCE, 0xA4, 0xD9, 0xDB };

static unsigned
iso8859_5_to_apple_cyrillic(unsigned isocode, void *client_data)
{
    if(isocode<=0x80)
        return isocode;
    else if(isocode>=0xA0)
        return iso8859_5_apple_cyrillic[isocode-0x80];
    else return 0;
}

static FontMapRec iso8859_5[]=
{
    {FONT_ENCODING_UNICODE,0,0,FontEncSimpleRecode,NULL,
     &iso8859_5_to_unicode_map,NULL,NULL},
    {FONT_ENCODING_TRUETYPE,1,7,iso8859_5_to_apple_cyrillic,NULL,NULL,NULL,NULL},
    {0,0,0,NULL,NULL,NULL,NULL,NULL}
};

/* ISO 8859-6 seems useless for serving fonts (not enough presentation
 * forms).  What do Arabic-speakers use? */

static unsigned
iso8859_6_to_unicode(unsigned isocode, void *client_data)
{
    if(isocode<=0xA0 || isocode==0xA4 || isocode==0xAD)
        return isocode;
    else if(isocode==0xAC || isocode==0xBB || 
            (isocode>=0xBF && isocode<=0xDA) ||
            (isocode>=0xE0 && isocode<=0xEF) ||
            (isocode>=0xF0 && isocode<=0xF2))
        return isocode-0xA0+0x0600;
    else
        return 0;
}

static FontMapRec iso8859_6[]=
{
    {FONT_ENCODING_UNICODE,0,0,iso8859_6_to_unicode,NULL,NULL,NULL,NULL},
    {0,0,0,NULL,NULL,NULL,NULL,NULL}
};

static unsigned 
iso8859_7_to_unicode(unsigned isocode, void *client_data)
{
    if(isocode<=0xA0 ||
       (isocode>=0xA3 && isocode<=0xAD) ||
       (isocode>=0xB0 && isocode<=0xB3) ||
       isocode==0xB7 || isocode==0xBB || isocode==0xBD)
        return isocode;
    else if(isocode==0xA1)
        return 0x02BD;
    else if(isocode==0xA2)
        return 0x02BC;
    else if(isocode==0xAF)
        return 0x2015;
    else if(isocode>=0xB4)
        return isocode-0xA0+0x0370;
    else
        return 0;
}

static FontMapRec iso8859_7[]=
{
    {FONT_ENCODING_UNICODE,0,0,iso8859_7_to_unicode,NULL,NULL,NULL,NULL},
    {0,0,0,NULL,NULL,NULL,NULL,NULL}
};

static unsigned
iso8859_8_to_unicode(unsigned isocode, void *client_data)
{
    if(isocode==0xA1)
        return 0;
    else if(isocode<0xBF)
        return isocode;
    else if(isocode==0xDF)
        return 0x2017;
    else if(isocode>=0xE0 && isocode<=0xFA)
        return isocode+0x04F0;
    else 
        return 0;
}

static FontMapRec iso8859_8[]=
{
    {FONT_ENCODING_UNICODE,0,0,iso8859_8_to_unicode,NULL,NULL,NULL,NULL},
    {0,0,0,NULL,NULL,NULL,NULL,NULL}
};

static unsigned
iso8859_9_to_unicode(unsigned isocode, void *client_data)
{
    switch(isocode) {
    case 0xD0: return 0x011E;
    case 0xDD: return 0x0130;
    case 0xDE: return 0x015E;
    case 0xF0: return 0x011F;
    case 0xFD: return 0x0131;
    case 0xFE: return 0x015F;
    default: return isocode;
    }
}

static FontMapRec iso8859_9[]=
{
    {FONT_ENCODING_UNICODE,0,0,iso8859_9_to_unicode,NULL,NULL,NULL,NULL},
    {0,0,0,NULL,NULL,NULL,NULL,NULL}
};

static const unsigned short iso8859_10_tophalf[]=
{ 0x00A0, 0x0104, 0x0112, 0x0122, 0x012A, 0x0128, 0x0136, 0x00A7,
  0x013B, 0x0110, 0x0160, 0x0166, 0x017D, 0x00AD, 0x016A, 0x014A,
  0x00B0, 0x0105, 0x0113, 0x0123, 0x012B, 0x0129, 0x0137, 0x00B7,
  0x013C, 0x0111, 0x0161, 0x0167, 0x017E, 0x2014, 0x016B, 0x014B,
  0x0100, 0x00C1, 0x00C2, 0x00C3, 0x00C4, 0x00C5, 0x00C6, 0x012E,
  0x010C, 0x00C9, 0x0118, 0x00CB, 0x0116, 0x00CD, 0x00CE, 0x00CF,
  0x00D0, 0x0145, 0x014C, 0x00D3, 0x00D4, 0x00D5, 0x00D6, 0x0168,
  0x00D8, 0x0172, 0x00DA, 0x00DB, 0x00DC, 0x00DD, 0x00DE, 0x00DF,
  0x0101, 0x00E1, 0x00E2, 0x00E3, 0x00E4, 0x00E5, 0x00E6, 0x012F,
  0x010D, 0x00E9, 0x0119, 0x00EB, 0x0117, 0x00ED, 0x00EE, 0x00EF,
  0x00F0, 0x0146, 0x014D, 0x00F3, 0x00F4, 0x00F5, 0x00F6, 0x0169,
  0x00F8, 0x0173, 0x00FA, 0x00FB, 0x00FC, 0x00FD, 0x00FE, 0x0138};

static FontEncSimpleMapRec iso8859_10_to_unicode_map=
{ 0x60, 0, 0xA0, iso8859_10_tophalf };

static FontMapRec iso8859_10[]=
{
    {FONT_ENCODING_UNICODE,0,0,FontEncSimpleRecode,NULL,
     &iso8859_10_to_unicode_map,NULL,NULL},
    {0,0,0,NULL,NULL,NULL,NULL,NULL}
};

static unsigned
iso8859_15_to_unicode(unsigned isocode, void *client_data)
{
    switch(isocode) {
    case 0xA4: return 0x20AC;
    case 0xA6: return 0x0160;
    case 0xA8: return 0x0161;
    case 0xB4: return 0x017D;
    case 0xB8: return 0x017E;
    case 0xBC: return 0x0152;
    case 0xBD: return 0x0153;
    case 0xBE: return 0x0178;
    default: return isocode;
    }
}

static FontMapRec iso8859_15[]=
{
    {FONT_ENCODING_UNICODE,0,0,iso8859_15_to_unicode,NULL,NULL,NULL,NULL},
    {0,0,0,NULL,NULL,NULL,NULL,NULL}
};

static const unsigned short koi8_r_tophalf[]=
{ 0x2500, 0x2502, 0x250C, 0x2510, 0x2514, 0x2518, 0x251C, 0x2524,
  0x252C, 0x2534, 0x253C, 0x2580, 0x2584, 0x2588, 0x258C, 0x2590,
  0x2591, 0x2592, 0x2593, 0x2320, 0x25A0, 0x2022, 0x221A, 0x2248,
  0x2264, 0x2265, 0x00A0, 0x2321, 0x00B0, 0x00B2, 0x00B7, 0x00F7,
  0x2550, 0x2551, 0x2552, 0x0451, 0x2553, 0x2554, 0x2555, 0x2556,
  0x2557, 0x2558, 0x2559, 0x255A, 0x255B, 0x255C, 0x255D, 0x255E,
  0x255F, 0x2560, 0x2561, 0x0401, 0x2562, 0x2563, 0x2564, 0x2565,
  0x2566, 0x2567, 0x2568, 0x2569, 0x256A, 0x256B, 0x256C, 0x00A9,
  0x044E, 0x0430, 0x0431, 0x0446, 0x0434, 0x0435, 0x0444, 0x0433,
  0x0445, 0x0438, 0x0439, 0x043A, 0x043B, 0x043C, 0x043D, 0x043E,
  0x043F, 0x044F, 0x0440, 0x0441, 0x0442, 0x0443, 0x0436, 0x0432,
  0x044C, 0x044B, 0x0437, 0x0448, 0x044D, 0x0449, 0x0447, 0x044A,
  0x042E, 0x0410, 0x0411, 0x0426, 0x0414, 0x0415, 0x0424, 0x0413,
  0x0425, 0x0418, 0x0419, 0x041A, 0x041B, 0x041C, 0x041D, 0x041E,
  0x041F, 0x042F, 0x0420, 0x0421, 0x0422, 0x0423, 0x0416, 0x0412,
  0x042C, 0x042B, 0x0417, 0x0428, 0x042D, 0x0429, 0x0427, 0x042A};

static FontEncSimpleMapRec koi8_r_to_unicode_map=
{ 0x80, 0, 0x80, koi8_r_tophalf };


static FontMapRec koi8_r[]=
{
    {FONT_ENCODING_UNICODE,0,0,FontEncSimpleRecode,NULL,
     &koi8_r_to_unicode_map,NULL,NULL},
    {0,0,0,NULL,NULL,NULL,NULL,NULL}
};

static unsigned 
koi8_ru_to_unicode(unsigned koicode, void *client_data)
{
    switch(koicode) {
    case 0x93: return 0x201C;
    case 0x96: return 0x201D;
    case 0x97: return 0x2014;
    case 0x98: return 0x2116;
    case 0x99: return 0x2122;
    case 0x9B: return 0x00BB;
    case 0x9C: return 0x00AE;
    case 0x9D: return 0x00AB;
    case 0x9F: return 0x00A4;
    case 0xA4: return 0x0454;
    case 0xA6: return 0x0456;
    case 0xA7: return 0x0457;
    case 0xAD: return 0x0491;
    case 0xAE: return 0x045E;
    case 0xB4: return 0x0404;
    case 0xB6: return 0x0406;
    case 0xB7: return 0x0407;
    case 0xBD: return 0x0490;
    case 0xBE: return 0x040E;
    default: return FontEncSimpleRecode(koicode, &koi8_r_to_unicode_map);
  }
}

static FontMapRec koi8_ru[]=
{
    {FONT_ENCODING_UNICODE,0,0,koi8_ru_to_unicode,NULL,NULL,NULL,NULL},
    {0,0,0,NULL,NULL,NULL,NULL,NULL}
};

/* koi8-e, ISO-IR-111 or ECMA-Cyrillic */

static const unsigned short koi8_e_A0_BF[]=
{ 0x00A0, 0x0452, 0x0453, 0x0451, 0x0454, 0x0455, 0x0456, 0x0457,
  0x0458, 0x0459, 0x045A, 0x045B, 0x045C, 0x00AD, 0x045E, 0x045F,
  0x2116, 0x0402, 0x0403, 0x0401, 0x0404, 0x0405, 0x0406, 0x0407,
  0x0408, 0x0409, 0x040A, 0x040B, 0x040C, 0x00A4, 0x040E, 0x040F };

static unsigned
koi8_e_to_unicode(unsigned koicode, void *client_data)
{
    if(koicode<0xA0)
        return koicode;
    else if(koicode<0xC0)
        return koi8_e_A0_BF[koicode-0xA0];
    else 
        return FontEncSimpleRecode(koicode, &koi8_r_to_unicode_map);
}

static FontMapRec koi8_e[]=
{
    {FONT_ENCODING_UNICODE,0,0,koi8_e_to_unicode,NULL,NULL,NULL,NULL},
    {0,0,0,NULL,NULL,NULL,NULL,NULL}
};

/* Koi8 unified */

static const unsigned short koi8_uni_80_BF[]=
{ 0x2500, 0x2502, 0x250C, 0x2510, 0x2514, 0x2518, 0x251C, 0x2524,
  0x252C, 0x2534, 0x253C, 0x2580, 0x2584, 0x2588, 0x258C, 0x2590,
  0x2591, 0x2018, 0x2019, 0x201C, 0x201D, 0x2022, 0x2013, 0x2014,
  0x00A9, 0x2122, 0x00A0, 0x00BB, 0x00AE, 0x00AB, 0x00B7, 0x00A4,
  0x00A0, 0x0452, 0x0453, 0x0451, 0x0454, 0x0455, 0x0456, 0x0457,
  0x0458, 0x0459, 0x045A, 0x045B, 0x045C, 0x0491, 0x045E, 0x045F,
  0x2116, 0x0402, 0x0403, 0x0401, 0x0404, 0x0405, 0x0406, 0x0407,
  0x0408, 0x0409, 0x040A, 0x040B, 0x040C, 0x0490, 0x040E, 0x040F };

static unsigned 
koi8_uni_to_unicode(unsigned koicode, void *client_data)
{
    if(koicode<0x80)
        return koicode;
    else if(koicode<0xC0)
        return koi8_uni_80_BF[koicode-0x80];
    else
        return FontEncSimpleRecode(koicode, &koi8_r_to_unicode_map);
}

static FontMapRec koi8_uni[]=
{
    {FONT_ENCODING_UNICODE,0,0,koi8_uni_to_unicode,NULL,NULL,NULL,NULL},
    {0,0,0,NULL,NULL,NULL,NULL,NULL}
};

/* Ukrainian variant of Koi8-R; see RFC 2319 */

static unsigned 
koi8_u_to_unicode(unsigned koicode, void *client_data)
{
    switch(koicode) {
    case 0xA4: return 0x0454;
    case 0xA6: return 0x0456;
    case 0xA7: return 0x0457;
    case 0xAD: return 0x0491;
    case 0xB4: return 0x0404;
    case 0xB6: return 0x0406;
    case 0xB7: return 0x0407;
    case 0xBD: return 0x0490;
    default: return FontEncSimpleRecode(koicode, &koi8_r_to_unicode_map);
    }
}

static FontMapRec koi8_u[]=
{
    {FONT_ENCODING_UNICODE,0,0,koi8_u_to_unicode,NULL,NULL,NULL},
    {0,0,0,NULL,NULL,NULL,NULL,NULL}
};

/* Microsoft Symbol, which is only meaningful for TrueType fonts, is
   treated specially in ftenc.c, where we add usFirstCharIndex-0x20 to
   the glyph index before applying the cmap.  Lovely design. */

static FontMapRec microsoft_symbol[]=
{{FONT_ENCODING_TRUETYPE,3,0,NULL,NULL,NULL,NULL,NULL}, 
 /* You never know */
 {FONT_ENCODING_TRUETYPE,3,1,NULL,NULL,NULL,NULL,NULL}, 
 {0,0,0,NULL,NULL,NULL,NULL,NULL}};

static FontMapRec apple_roman[]=
{{FONT_ENCODING_TRUETYPE,1,0,NULL,NULL,NULL,NULL,NULL},
 {0,0,0,NULL,NULL,NULL,NULL,NULL}};

/* The data for recodings */

/* For compatibility with X11R6.4.  Losers. */
static char *iso8859_15_aliases[2]={"fcd8859-15",NULL};

static FontEncRec initial_encodings[]=
{
    {"iso10646-1",NULL,256*256,0,iso10646,NULL,0,0}, /* Unicode */
    {"iso8859-1",NULL,256,0,iso8859_1,NULL,0,0}, /* Latin 1 (West European) */
    {"iso8859-2",NULL,256,0,iso8859_2,NULL,0,0}, /* Latin 2 (East European) */
    {"iso8859-3",NULL,256,0,iso8859_3,NULL,0,0}, /* Latin 3 (South European) */
    {"iso8859-4",NULL,256,0,iso8859_4,NULL,0,0}, /* Latin 4 (North European) */
    {"iso8859-5",NULL,256,0,iso8859_5,NULL,0,0}, /* Cyrillic */
    {"iso8859-6",NULL,256,0,iso8859_6,NULL,0,0}, /* Arabic */
    {"iso8859-7",NULL,256,0,iso8859_7,NULL,0,0}, /* Greek */
    {"iso8859-8",NULL,256,0,iso8859_8,NULL,0,0}, /* Hebrew */
    {"iso8859-9",NULL,256,0,iso8859_9,NULL,0,0}, /* Latin 5 (Turkish) */
    {"iso8859-10",NULL,256,0,iso8859_10,NULL,0,0}, /* Latin 6 (Nordic) */
    {"iso8859-15",iso8859_15_aliases,256,0,iso8859_15,NULL,0,0}, /* Latin 9 */
    {"koi8-r",NULL,256,0,koi8_r,NULL,0,0},       /* Russian */
    {"koi8-ru",NULL,256,0,koi8_ru,NULL,0,0},     /* Ukrainian */
    {"koi8-uni",NULL,256,0,koi8_uni,NULL,0,0},   /* Russian/Ukrainian/Bielorussian */
    {"koi8-e",NULL,256,0,koi8_e,NULL,0,0},       /* ``European'' */
    {"koi8-u",NULL,256,0,koi8_u,NULL,0,0},       /* Ukrainian too */
    {"microsoft-symbol",NULL,256,0,microsoft_symbol,NULL,0,0},
    {"apple-roman",NULL,256,0,apple_roman,NULL,0,0},
    {NULL,NULL,0,0,NULL,NULL,0,0}
};

static FontEncPtr font_encodings=NULL;

static void
define_initial_encoding_info(void)
{
    FontEncPtr encoding;
    FontMapPtr mapping;

    font_encodings = initial_encodings;
    for(encoding = font_encodings; ; encoding++) {
        encoding->next = encoding + 1;
        for(mapping = encoding->mappings; ; mapping++) {
            mapping->next = mapping+1;
            mapping->encoding = encoding;
            if(mapping->next->type == 0) {
                mapping->next = NULL;
                break;
            }
        }
        if(!encoding->next->name) {
            encoding->next = NULL;
            break;
        }
    }
}


char*
FontEncFromXLFD(const char *name, int length)
{
    const char *p;
    char *q;
    static char charset[MAXFONTNAMELEN];
    int len;

    if(length > MAXFONTNAMELEN - 1)
        return NULL;

    if(name == NULL)
        p = NULL;
    else {
        p = name + length - 1;
        while(p > name && *p != '-')
            p--;
        p--;
        while(p >= name && *p != '-')
            p--;
        if(p <= name)
            p = NULL;
    }

    /* now p either is null or points at the '-' before the charset registry */

    if(p == NULL)
        return NULL;
    
    len = length - (p - name) - 1;
    memcpy(charset, p+1, len);
    charset[len] = 0;
    
    /* check for a subset specification */
    if((q = strchr(charset, (int)'[')))
        *q = 0;
    
    return charset;
}

unsigned
FontEncRecode(unsigned code,  FontMapPtr mapping)
{
    FontEncPtr encoding = mapping->encoding;
    if(encoding && mapping->recode) {
        if(encoding->row_size == 0) {
            /* linear encoding */
            if(code < encoding->first || code>=encoding->size)
                return 0;
        } else {
            /* matrix encoding */
            int row = code/0x100, col = code&0xFF;
            if(row < encoding->first || row >= encoding->size ||
               col < encoding->first_col || col >= encoding->row_size)
                return 0;
        }
        return (*mapping->recode)(code, mapping->client_data);
    } else
        return code;
}

char*
FontEncName(unsigned code, FontMapPtr mapping)
{
    FontEncPtr encoding = mapping->encoding;
    if(encoding && mapping->name) {
        if((encoding->row_size == 0 && code >= encoding->size) ||
           (encoding->row_size != 0 &&
            (code/0x100 >= encoding->size || 
             (code&0xFF) >= encoding->row_size)))
            return NULL;
        return (*mapping->name)(code, mapping->client_data);
    } else
        return NULL;
}

FontEncPtr
FontEncFind(const char *encoding_name, const char *filename)
{
    FontEncPtr encoding;
    char **alias;
    
    if(font_encodings == NULL) define_initial_encoding_info();
    
    for(encoding = font_encodings; encoding; encoding = encoding->next) {
        if(!strcasecmp(encoding->name, encoding_name))
            return encoding;
        if(encoding->aliases)
            for(alias=encoding->aliases; *alias; alias++)
                if(!strcasecmp(*alias, encoding_name))
                    return encoding;
  }

  /* Unknown charset, try to load a definition file */
    return FontEncLoad(encoding_name, filename);
}

FontMapPtr
FontMapFind(FontEncPtr encoding, int type, int pid, int eid)
{
    FontMapPtr mapping;
    if(encoding == NULL)
        return NULL;

    for(mapping = encoding->mappings; mapping; mapping = mapping->next) {
        if(mapping->type != type)
            continue;
        if(pid > 0 && mapping->pid != pid)
            continue;
        if(eid > 0 && mapping->eid != eid)
            continue;
        return mapping;
    }
    return NULL;
}

FontMapPtr
FontEncMapFind(const char *encoding_name, int type, int pid, int eid,
               const char *filename)
{
    FontEncPtr encoding;
    FontMapPtr mapping;

    encoding = FontEncFind(encoding_name, filename);
    if(encoding == NULL)
        return NULL;
    mapping = FontMapFind(encoding, type, pid, eid);
    return mapping;
}

static FontEncPtr
FontEncLoad(const char *encoding_name, const char *filename)
{
    FontEncPtr encoding;
    
    encoding = FontEncReallyLoad(encoding_name, filename);
    if (encoding == NULL) {
        return NULL;
    } else {
        char **alias;
        int found = 0;
        
        /* Check whether the name is already known for this encoding */
        if(strcasecmp(encoding->name, encoding_name) == 0) {
            found = 1;
        } else {
            if(encoding->aliases) {
                for(alias=encoding->aliases; *alias; alias++)
                    if(!strcasecmp(*alias, encoding_name)) {
                        found = 1;
                        break;
                    }
            }
        }
        
        if(!found) {
            /* Add a new alias.  This works because we know that this
               particular encoding has been allocated dynamically */
            char **new_aliases;
            char *new_name;
            int numaliases = 0;
            
            new_name = strdup(encoding_name);
            if(new_name == NULL)
                return NULL;
            if(encoding->aliases) {
                for(alias = encoding->aliases; *alias; alias++)
                    numaliases++;
            }
            new_aliases = malloc((numaliases+2)*sizeof(char*));
            if(new_aliases == NULL) {
                free(new_name);
                return NULL;
            }
            if(encoding->aliases) {
                memcpy(new_aliases, encoding->aliases, numaliases*sizeof(char*));
                free(encoding->aliases);
            }
            new_aliases[numaliases] = new_name;
            new_aliases[numaliases+1] = NULL;
            encoding->aliases = new_aliases;
        }
        
        /* register the new encoding */
        encoding->next=font_encodings;
        font_encodings=encoding;
        
        return encoding;
    }
}

unsigned
FontEncSimpleRecode(unsigned code, void *client_data)
{
    FontEncSimpleMapPtr map;
    unsigned index;

    map = client_data;

    if(code > 0xFFFF || (map->row_size && (code&0xFF) >= map->row_size))
        return 0;

    if(map->row_size)
        index = (code&0xFF)+(code>>8)*map->row_size;
    else
        index = code;

  if(map->map && index>=map->first && index<map->first+map->len)    
    return map->map[index-map->first];
  else
    return code;
}

char *
FontEncSimpleName(unsigned code, void *client_data)
{
    FontEncSimpleNamePtr map;

    map = client_data;
    if(map && code >= map->first && code<map->first+map->len)
        return map->map[code-map->first];
    else
        return NULL;
}

unsigned
FontEncUndefinedRecode(unsigned code, void *client_data)
{
    return code;
}

char *
FontEncUndefinedName(unsigned code, void *client_data)
{
    return NULL;
}

#define FONTENC_SEGMENT_SIZE 256
#define FONTENC_SEGMENTS 256
#define FONTENC_INVERSE_CODES (FONTENC_SEGMENT_SIZE * FONTENC_SEGMENTS)

static unsigned int
reverse_reverse(unsigned i, void* data)
{
    int s, j;
    unsigned **map = (unsigned**)data;

    if(i >= FONTENC_INVERSE_CODES)
        return 0;

    if(map == NULL)
        return 0;

    s = i / FONTENC_SEGMENT_SIZE;
    j = i % FONTENC_SEGMENT_SIZE;

    if(map[s] == NULL)
        return 0;
    else
        return map[s][j];
}

static int
tree_set(unsigned int **map, unsigned int i, unsigned int j)
{
    int s, c;

    if(i >= FONTENC_INVERSE_CODES)
        return FALSE;

    s = i / FONTENC_SEGMENT_SIZE;
    c = i % FONTENC_SEGMENT_SIZE;

    if(map[s] == NULL) {
        map[s] = calloc(FONTENC_SEGMENT_SIZE, sizeof(int)); 
        if(map[s] == NULL)
            return FALSE;
  }

    map[s][c] = j;
    return TRUE;
}

FontMapReversePtr
FontMapReverse(FontMapPtr mapping)
{
    FontEncPtr encoding = mapping->encoding;
    FontMapReversePtr reverse = NULL;
    unsigned int **map = NULL;
    int i, j, k;

    if(encoding == NULL) goto bail;

    map = calloc(FONTENC_SEGMENTS, sizeof(int*));
    if(map == NULL) goto bail;

    if(encoding->row_size == 0) {
        for(i = encoding->first; i < encoding->size; i++) {
            k = FontEncRecode(i, mapping);
            if(k != 0)
                if(!tree_set(map, k, i))
                    goto bail;
        }
    } else {
        for(i = encoding->first; i < encoding->size; i++) {
            for(j = encoding->first_col; j < encoding->row_size; j++) {
                k = FontEncRecode(i*256 + j, mapping);
                if(k != 0)
                    if(!tree_set(map, k, i*256+j))
                        goto bail;
            }
        }
    }

    reverse = malloc(sizeof(FontMapReverseRec));
    if(!reverse) goto bail;

    reverse->reverse = reverse_reverse;
    reverse->data = map;
    return reverse;

  bail:
    free(map);
    free(reverse);
    return NULL;
}

void
FontMapReverseFree(FontMapReversePtr delendum)
{
    unsigned int **map = (unsigned int**)delendum;
    int i;
    
    if(map == NULL)
        return;

    for(i = 0; i < FONTENC_SEGMENTS; i++)
	free(map[i]);

    free(map);
    return;
}
=======
/*
Copyright (c) 1998-2001 by Juliusz Chroboczek

Permission is hereby granted, free of charge, to any person obtaining a copy
of this software and associated documentation files (the "Software"), to deal
in the Software without restriction, including without limitation the rights
to use, copy, modify, merge, publish, distribute, sublicense, and/or sell
copies of the Software, and to permit persons to whom the Software is
furnished to do so, subject to the following conditions:

The above copyright notice and this permission notice shall be included in
all copies or substantial portions of the Software.

THE SOFTWARE IS PROVIDED "AS IS", WITHOUT WARRANTY OF ANY KIND, EXPRESS OR
IMPLIED, INCLUDING BUT NOT LIMITED TO THE WARRANTIES OF MERCHANTABILITY,
FITNESS FOR A PARTICULAR PURPOSE AND NONINFRINGEMENT.  IN NO EVENT SHALL THE
AUTHORS OR COPYRIGHT HOLDERS BE LIABLE FOR ANY CLAIM, DAMAGES OR OTHER
LIABILITY, WHETHER IN AN ACTION OF CONTRACT, TORT OR OTHERWISE, ARISING FROM,
OUT OF OR IN CONNECTION WITH THE SOFTWARE OR THE USE OR OTHER DEALINGS IN
THE SOFTWARE.
*/

/* Backend-independent encoding code */

#include <string.h>

#if defined(__SCO__) || defined(__UNIXWARE__)
#include <strings.h>
#endif

#include <stdlib.h>

#define FALSE 0
#define TRUE 1
#define MAXFONTNAMELEN 1024
#define MAXFONTFILENAMELEN 1024

#include <X11/fonts/fontenc.h>
#include "fontencI.h"

/* Functions local to this file */

static FontEncPtr FontEncLoad(const char*, const char*);

/* Early versions of this code only knew about hardwired encodings,
   hence the following data.  Now that the code knows how to load an
   encoding from a file, most of these tables could go away. */

/* At any rate, no new hardcoded encodings will be added. */

static FontMapRec iso10646[]=
{
    {FONT_ENCODING_UNICODE,0,0,NULL,NULL,NULL,NULL,NULL},
    {0,0,0,NULL,NULL,NULL,NULL,NULL}
};

/* Notice that the Apple encodings do not have all the characters in
   the corresponding ISO 8859, and therefore the table has some holes.
   There's not much more we can do with fonts without a Unicode cmap
   unless we are willing to combine cmaps (which we are not). */

static const unsigned short
iso8859_1_apple_roman[]=
{ 0xCA, 0xC1, 0xA2, 0xA3, 0xDB, 0xB4, 0x00, 0xA4,
  0xAC, 0xA9, 0xBB, 0xC7, 0xC2, 0x00, 0xA8, 0xF8,
  0xA1, 0xB1, 0x00, 0x00, 0xAB, 0xB5, 0xA6, 0xE1,
  0xFC, 0x00, 0xBC, 0xC8, 0x00, 0x00, 0x00, 0xC0,
  0xCB, 0xE7, 0xE5, 0xCC, 0x80, 0x81, 0xAE, 0x82,
  0xE9, 0x83, 0xE6, 0xE8, 0xED, 0xEA, 0xEB, 0xEC,
  0x00, 0x84, 0xF1, 0xEE, 0xEF, 0xCD, 0x85, 0x00,
  0xAF, 0xF4, 0xF2, 0xF3, 0x86, 0x00, 0x00, 0xA7,
  0x88, 0x87, 0x89, 0x8B, 0x8A, 0x8C, 0xBE, 0x8D,
  0x8F, 0x8E, 0x90, 0x91, 0x93, 0x92, 0x94, 0x95,
  0x00, 0x96, 0x98, 0x97, 0x99, 0x9B, 0x9A, 0xD6,
  0xBF, 0x9D, 0x9C, 0x9E, 0x9F, 0x00, 0x00, 0xD8 };

/* Cannot use simple_recode because need to eliminate 0x80<=code<0xA0 */
static unsigned
iso8859_1_to_apple_roman(unsigned isocode, void *client_data)
{
    if(isocode<=0x80)
        return isocode;
    else if(isocode>=0xA0)
        return iso8859_1_apple_roman[isocode-0xA0];
    else
        return 0;
}

static FontMapRec iso8859_1[]=
{
    {FONT_ENCODING_TRUETYPE,2,2,NULL,NULL,NULL,NULL,NULL}, /* ISO 8859-1 */
    {FONT_ENCODING_UNICODE,0,0,NULL,NULL,NULL,NULL,NULL}, /* ISO 8859-1 coincides with Unicode*/
    {FONT_ENCODING_TRUETYPE,1,0,iso8859_1_to_apple_roman,NULL,NULL,NULL,NULL},
    {0,0,0,NULL,NULL,NULL,NULL,NULL}
};

static const unsigned short iso8859_2_tophalf[]=
{ 0x00A0, 0x0104, 0x02D8, 0x0141, 0x00A4, 0x013D, 0x015A, 0x00A7,
  0x00A8, 0x0160, 0x015E, 0x0164, 0x0179, 0x00AD, 0x017D, 0x017B,
  0x00B0, 0x0105, 0x02DB, 0x0142, 0x00B4, 0x013E, 0x015B, 0x02C7,
  0x00B8, 0x0161, 0x015F, 0x0165, 0x017A, 0x02DD, 0x017E, 0x017C,
  0x0154, 0x00C1, 0x00C2, 0x0102, 0x00C4, 0x0139, 0x0106, 0x00C7,
  0x010C, 0x00C9, 0x0118, 0x00CB, 0x011A, 0x00CD, 0x00CE, 0x010E,
  0x0110, 0x0143, 0x0147, 0x00D3, 0x00D4, 0x0150, 0x00D6, 0x00D7,
  0x0158, 0x016E, 0x00DA, 0x0170, 0x00DC, 0x00DD, 0x0162, 0x00DF,
  0x0155, 0x00E1, 0x00E2, 0x0103, 0x00E4, 0x013A, 0x0107, 0x00E7,
  0x010D, 0x00E9, 0x0119, 0x00EB, 0x011B, 0x00ED, 0x00EE, 0x010F,
  0x0111, 0x0144, 0x0148, 0x00F3, 0x00F4, 0x0151, 0x00F6, 0x00F7,
  0x0159, 0x016F, 0x00FA, 0x0171, 0x00FC, 0x00FD, 0x0163, 0x02D9 };

static FontEncSimpleMapRec iso8859_2_to_unicode_map=
{0x60, 0, 0xA0, iso8859_2_tophalf };

static const unsigned short iso8859_2_apple_centeuro[]=
{ 0xCA, 0x84, 0x00, 0xFC, 0x00, 0xBB, 0xE5, 0xA4,
  0xAC, 0xE1, 0x00, 0xE8, 0x8F, 0x00, 0xEB, 0xFB,
  0xA1, 0x88, 0x00, 0xB8, 0x00, 0xBC, 0xE6, 0xFF,
  0x00, 0xE4, 0x00, 0xE9, 0x90, 0x00, 0xEC, 0xFD,
  0xD9, 0xE7, 0x00, 0x00, 0x80, 0xBD, 0x8C, 0x00,
  0x89, 0x83, 0xA2, 0x00, 0x9D, 0xEA, 0x00, 0x91,
  0x00, 0xC1, 0xC5, 0xEE, 0xEF, 0xCC, 0x85, 0x00,
  0xDB, 0xF1, 0xF2, 0xF4, 0x86, 0xF8, 0x00, 0xA7,
  0xDA, 0x87, 0x00, 0x00, 0x8A, 0xBE, 0x8D, 0x00,
  0x8B, 0x8E, 0xAB, 0x00, 0x9E, 0x92, 0x00, 0x93,
  0x00, 0xC4, 0xCB, 0x97, 0x99, 0xCE, 0x9A, 0xD6,
  0xDE, 0xF3, 0x9C, 0xF5, 0x9F, 0xF9, 0x00, 0x00 };

static unsigned
iso8859_2_to_apple_centeuro(unsigned isocode, void *client_data)
{
    if(isocode<=0x80)
        return isocode;
    else if(isocode>=0xA0)
        return iso8859_2_apple_centeuro[isocode-0xA0];
    else
        return 0;
}


static FontMapRec iso8859_2[]=
{
    {FONT_ENCODING_UNICODE,0,0,
     FontEncSimpleRecode,NULL,&iso8859_2_to_unicode_map,NULL,NULL},
    {FONT_ENCODING_TRUETYPE,1,29,iso8859_2_to_apple_centeuro,NULL,NULL,NULL,NULL},
    {0,0,0,NULL,NULL,NULL,NULL,NULL}
};

static const unsigned short iso8859_3_tophalf[]=
{ 0x00A0, 0x0126, 0x02D8, 0x00A3, 0x00A4, 0x0000, 0x0124, 0x00A7,
  0x00A8, 0x0130, 0x015E, 0x011E, 0x0134, 0x00AD, 0x0000, 0x017B,
  0x00B0, 0x0127, 0x00B2, 0x00B3, 0x00B4, 0x00B5, 0x0125, 0x00B7,
  0x00B8, 0x0131, 0x015F, 0x011F, 0x0135, 0x00BD, 0x0000, 0x017C,
  0x00C0, 0x00C1, 0x00C2, 0x0000, 0x00C4, 0x010A, 0x0108, 0x00C7,
  0x00C8, 0x00C9, 0x00CA, 0x00CB, 0x00CC, 0x00CD, 0x00CE, 0x00CF,
  0x0000, 0x00D1, 0x00D2, 0x00D3, 0x00D4, 0x0120, 0x00D6, 0x00D7,
  0x011C, 0x00D9, 0x00DA, 0x00DB, 0x00DC, 0x016C, 0x015C, 0x00DF,
  0x00E0, 0x00E1, 0x00E2, 0x0000, 0x00E4, 0x010B, 0x0109, 0x00E7,
  0x00E8, 0x00E9, 0x00EA, 0x00EB, 0x00EC, 0x00ED, 0x00EE, 0x00EF,
  0x0000, 0x00F1, 0x00F2, 0x00F3, 0x00F4, 0x0121, 0x00F6, 0x00F7,
  0x011D, 0x00F9, 0x00FA, 0x00FB, 0x00FC, 0x016D, 0x015D, 0x02D9};

static FontEncSimpleMapRec iso8859_3_to_unicode_map=
{ 0x60, 0, 0xA0, iso8859_3_tophalf };

static FontMapRec iso8859_3[]=
{
    {FONT_ENCODING_UNICODE,0,0,
     FontEncSimpleRecode,NULL,&iso8859_3_to_unicode_map,NULL,NULL},
    {0,0,0,NULL,NULL,NULL,NULL,NULL}
};


static const unsigned short iso8859_4_tophalf[]=
{ 0x00A0, 0x0104, 0x0138, 0x0156, 0x00A4, 0x0128, 0x013B, 0x00A7,
  0x00A8, 0x0160, 0x0112, 0x0122, 0x0166, 0x00AD, 0x017D, 0x00AF,
  0x00B0, 0x0105, 0x02DB, 0x0157, 0x00B4, 0x0129, 0x013C, 0x02C7,
  0x00B8, 0x0161, 0x0113, 0x0123, 0x0167, 0x014A, 0x017E, 0x014B,
  0x0100, 0x00C1, 0x00C2, 0x00C3, 0x00C4, 0x00C5, 0x00C6, 0x012E,
  0x010C, 0x00C9, 0x0118, 0x00CB, 0x0116, 0x00CD, 0x00CE, 0x012A,
  0x0110, 0x0145, 0x014C, 0x0136, 0x00D4, 0x00D5, 0x00D6, 0x00D7,
  0x00D8, 0x0172, 0x00DA, 0x00DB, 0x00DC, 0x0168, 0x016A, 0x00DF,
  0x0101, 0x00E1, 0x00E2, 0x00E3, 0x00E4, 0x00E5, 0x00E6, 0x012F,
  0x010D, 0x00E9, 0x0119, 0x00EB, 0x0117, 0x00ED, 0x00EE, 0x012B,
  0x0111, 0x0146, 0x014D, 0x0137, 0x00F4, 0x00F5, 0x00F6, 0x00F7,
  0x00F8, 0x0173, 0x00FA, 0x00FB, 0x00FC, 0x0169, 0x016B, 0x02D9,
};

static FontEncSimpleMapRec iso8859_4_to_unicode_map=
{ 0x60, 0, 0xA0, iso8859_4_tophalf };

static FontMapRec iso8859_4[]=
{
    {FONT_ENCODING_UNICODE,0,0,FontEncSimpleRecode,NULL,
     &iso8859_4_to_unicode_map,NULL,NULL},
    {0,0,0,NULL,NULL,NULL,NULL,NULL}
};

static const unsigned short iso8859_5_tophalf[]=
{ 0x00A0, 0x0401, 0x0402, 0x0403, 0x0404, 0x0405, 0x0406, 0x0407,
  0x0408, 0x0409, 0x040A, 0x040B, 0x040C, 0x00AD, 0x040E, 0x040F,
  0x0410, 0x0411, 0x0412, 0x0413, 0x0414, 0x0415, 0x0416, 0x0417,
  0x0418, 0x0419, 0x041A, 0x041B, 0x041C, 0x041D, 0x041E, 0x041F,
  0x0420, 0x0421, 0x0422, 0x0423, 0x0424, 0x0425, 0x0426, 0x0427,
  0x0428, 0x0429, 0x042A, 0x042B, 0x042C, 0x042D, 0x042E, 0x042F,
  0x0430, 0x0431, 0x0432, 0x0433, 0x0434, 0x0435, 0x0436, 0x0437,
  0x0438, 0x0439, 0x043A, 0x043B, 0x043C, 0x043D, 0x043E, 0x043F,
  0x0440, 0x0441, 0x0442, 0x0443, 0x0444, 0x0445, 0x0446, 0x0447,
  0x0448, 0x0449, 0x044A, 0x044B, 0x044C, 0x044D, 0x044E, 0x044F,
  0x2116, 0x0451, 0x0452, 0x0453, 0x0454, 0x0455, 0x0456, 0x0457,
  0x0458, 0x0459, 0x045A, 0x045B, 0x045C, 0x00A7, 0x045E, 0x045F};

static FontEncSimpleMapRec iso8859_5_to_unicode_map=
{ 0x60, 0, 0xA0, iso8859_5_tophalf };

static const unsigned short
iso8859_5_apple_cyrillic[]=
{ 0xCA, 0xDD, 0xAB, 0xAE, 0xB8, 0xC1, 0xA7, 0xBA,
  0xB7, 0xBC, 0xBE, 0xCB, 0xCD, 0x00, 0xD8, 0xDA,
  0x80, 0x81, 0x82, 0x83, 0x84, 0x85, 0x86, 0x87,
  0x88, 0x89, 0x8A, 0x8B, 0x8C, 0x8D, 0x8E, 0x8F,
  0x90, 0x91, 0x92, 0x93, 0x94, 0x95, 0x96, 0x97,
  0x98, 0x99, 0x9A, 0x9B, 0x9C, 0x9D, 0x9E, 0x9F,
  0xE0, 0xE1, 0xE2, 0xE3, 0xE4, 0xE5, 0xE6, 0xE7,
  0xE8, 0xE9, 0xEA, 0xEB, 0xEC, 0xED, 0xEE, 0xEF,
  0xF0, 0xF1, 0xF2, 0xF3, 0xF4, 0xF5, 0xF6, 0xF7,
  0xF8, 0xF9, 0xFA, 0xFB, 0xFC, 0xFD, 0xFE, 0xDF,
  0xDC, 0xDE, 0xAC, 0xAF, 0xB9, 0xCF, 0xB4, 0xBB,
  0xC0, 0xBD, 0xBF, 0xCC, 0xCE, 0xA4, 0xD9, 0xDB };

static unsigned
iso8859_5_to_apple_cyrillic(unsigned isocode, void *client_data)
{
    if(isocode<=0x80)
        return isocode;
    else if(isocode>=0xA0)
        return iso8859_5_apple_cyrillic[isocode-0x80];
    else return 0;
}

static FontMapRec iso8859_5[]=
{
    {FONT_ENCODING_UNICODE,0,0,FontEncSimpleRecode,NULL,
     &iso8859_5_to_unicode_map,NULL,NULL},
    {FONT_ENCODING_TRUETYPE,1,7,iso8859_5_to_apple_cyrillic,NULL,NULL,NULL,NULL},
    {0,0,0,NULL,NULL,NULL,NULL,NULL}
};

/* ISO 8859-6 seems useless for serving fonts (not enough presentation
 * forms).  What do Arabic-speakers use? */

static unsigned
iso8859_6_to_unicode(unsigned isocode, void *client_data)
{
    if(isocode<=0xA0 || isocode==0xA4 || isocode==0xAD)
        return isocode;
    else if(isocode==0xAC || isocode==0xBB ||
            (isocode>=0xBF && isocode<=0xDA) ||
            (isocode>=0xE0 && isocode<=0xEF) ||
            (isocode>=0xF0 && isocode<=0xF2))
        return isocode-0xA0+0x0600;
    else
        return 0;
}

static FontMapRec iso8859_6[]=
{
    {FONT_ENCODING_UNICODE,0,0,iso8859_6_to_unicode,NULL,NULL,NULL,NULL},
    {0,0,0,NULL,NULL,NULL,NULL,NULL}
};

static unsigned
iso8859_7_to_unicode(unsigned isocode, void *client_data)
{
    if(isocode<=0xA0 ||
       (isocode>=0xA3 && isocode<=0xAD) ||
       (isocode>=0xB0 && isocode<=0xB3) ||
       isocode==0xB7 || isocode==0xBB || isocode==0xBD)
        return isocode;
    else if(isocode==0xA1)
        return 0x02BD;
    else if(isocode==0xA2)
        return 0x02BC;
    else if(isocode==0xAF)
        return 0x2015;
    else if(isocode>=0xB4)
        return isocode-0xA0+0x0370;
    else
        return 0;
}

static FontMapRec iso8859_7[]=
{
    {FONT_ENCODING_UNICODE,0,0,iso8859_7_to_unicode,NULL,NULL,NULL,NULL},
    {0,0,0,NULL,NULL,NULL,NULL,NULL}
};

static unsigned
iso8859_8_to_unicode(unsigned isocode, void *client_data)
{
    if(isocode==0xA1)
        return 0;
    else if(isocode<0xBF)
        return isocode;
    else if(isocode==0xDF)
        return 0x2017;
    else if(isocode>=0xE0 && isocode<=0xFA)
        return isocode+0x04F0;
    else
        return 0;
}

static FontMapRec iso8859_8[]=
{
    {FONT_ENCODING_UNICODE,0,0,iso8859_8_to_unicode,NULL,NULL,NULL,NULL},
    {0,0,0,NULL,NULL,NULL,NULL,NULL}
};

static unsigned
iso8859_9_to_unicode(unsigned isocode, void *client_data)
{
    switch(isocode) {
    case 0xD0: return 0x011E;
    case 0xDD: return 0x0130;
    case 0xDE: return 0x015E;
    case 0xF0: return 0x011F;
    case 0xFD: return 0x0131;
    case 0xFE: return 0x015F;
    default: return isocode;
    }
}

static FontMapRec iso8859_9[]=
{
    {FONT_ENCODING_UNICODE,0,0,iso8859_9_to_unicode,NULL,NULL,NULL,NULL},
    {0,0,0,NULL,NULL,NULL,NULL,NULL}
};

static const unsigned short iso8859_10_tophalf[]=
{ 0x00A0, 0x0104, 0x0112, 0x0122, 0x012A, 0x0128, 0x0136, 0x00A7,
  0x013B, 0x0110, 0x0160, 0x0166, 0x017D, 0x00AD, 0x016A, 0x014A,
  0x00B0, 0x0105, 0x0113, 0x0123, 0x012B, 0x0129, 0x0137, 0x00B7,
  0x013C, 0x0111, 0x0161, 0x0167, 0x017E, 0x2014, 0x016B, 0x014B,
  0x0100, 0x00C1, 0x00C2, 0x00C3, 0x00C4, 0x00C5, 0x00C6, 0x012E,
  0x010C, 0x00C9, 0x0118, 0x00CB, 0x0116, 0x00CD, 0x00CE, 0x00CF,
  0x00D0, 0x0145, 0x014C, 0x00D3, 0x00D4, 0x00D5, 0x00D6, 0x0168,
  0x00D8, 0x0172, 0x00DA, 0x00DB, 0x00DC, 0x00DD, 0x00DE, 0x00DF,
  0x0101, 0x00E1, 0x00E2, 0x00E3, 0x00E4, 0x00E5, 0x00E6, 0x012F,
  0x010D, 0x00E9, 0x0119, 0x00EB, 0x0117, 0x00ED, 0x00EE, 0x00EF,
  0x00F0, 0x0146, 0x014D, 0x00F3, 0x00F4, 0x00F5, 0x00F6, 0x0169,
  0x00F8, 0x0173, 0x00FA, 0x00FB, 0x00FC, 0x00FD, 0x00FE, 0x0138};

static FontEncSimpleMapRec iso8859_10_to_unicode_map=
{ 0x60, 0, 0xA0, iso8859_10_tophalf };

static FontMapRec iso8859_10[]=
{
    {FONT_ENCODING_UNICODE,0,0,FontEncSimpleRecode,NULL,
     &iso8859_10_to_unicode_map,NULL,NULL},
    {0,0,0,NULL,NULL,NULL,NULL,NULL}
};

static unsigned
iso8859_15_to_unicode(unsigned isocode, void *client_data)
{
    switch(isocode) {
    case 0xA4: return 0x20AC;
    case 0xA6: return 0x0160;
    case 0xA8: return 0x0161;
    case 0xB4: return 0x017D;
    case 0xB8: return 0x017E;
    case 0xBC: return 0x0152;
    case 0xBD: return 0x0153;
    case 0xBE: return 0x0178;
    default: return isocode;
    }
}

static FontMapRec iso8859_15[]=
{
    {FONT_ENCODING_UNICODE,0,0,iso8859_15_to_unicode,NULL,NULL,NULL,NULL},
    {0,0,0,NULL,NULL,NULL,NULL,NULL}
};

static const unsigned short koi8_r_tophalf[]=
{ 0x2500, 0x2502, 0x250C, 0x2510, 0x2514, 0x2518, 0x251C, 0x2524,
  0x252C, 0x2534, 0x253C, 0x2580, 0x2584, 0x2588, 0x258C, 0x2590,
  0x2591, 0x2592, 0x2593, 0x2320, 0x25A0, 0x2022, 0x221A, 0x2248,
  0x2264, 0x2265, 0x00A0, 0x2321, 0x00B0, 0x00B2, 0x00B7, 0x00F7,
  0x2550, 0x2551, 0x2552, 0x0451, 0x2553, 0x2554, 0x2555, 0x2556,
  0x2557, 0x2558, 0x2559, 0x255A, 0x255B, 0x255C, 0x255D, 0x255E,
  0x255F, 0x2560, 0x2561, 0x0401, 0x2562, 0x2563, 0x2564, 0x2565,
  0x2566, 0x2567, 0x2568, 0x2569, 0x256A, 0x256B, 0x256C, 0x00A9,
  0x044E, 0x0430, 0x0431, 0x0446, 0x0434, 0x0435, 0x0444, 0x0433,
  0x0445, 0x0438, 0x0439, 0x043A, 0x043B, 0x043C, 0x043D, 0x043E,
  0x043F, 0x044F, 0x0440, 0x0441, 0x0442, 0x0443, 0x0436, 0x0432,
  0x044C, 0x044B, 0x0437, 0x0448, 0x044D, 0x0449, 0x0447, 0x044A,
  0x042E, 0x0410, 0x0411, 0x0426, 0x0414, 0x0415, 0x0424, 0x0413,
  0x0425, 0x0418, 0x0419, 0x041A, 0x041B, 0x041C, 0x041D, 0x041E,
  0x041F, 0x042F, 0x0420, 0x0421, 0x0422, 0x0423, 0x0416, 0x0412,
  0x042C, 0x042B, 0x0417, 0x0428, 0x042D, 0x0429, 0x0427, 0x042A};

static FontEncSimpleMapRec koi8_r_to_unicode_map=
{ 0x80, 0, 0x80, koi8_r_tophalf };


static FontMapRec koi8_r[]=
{
    {FONT_ENCODING_UNICODE,0,0,FontEncSimpleRecode,NULL,
     &koi8_r_to_unicode_map,NULL,NULL},
    {0,0,0,NULL,NULL,NULL,NULL,NULL}
};

static unsigned
koi8_ru_to_unicode(unsigned koicode, void *client_data)
{
    switch(koicode) {
    case 0x93: return 0x201C;
    case 0x96: return 0x201D;
    case 0x97: return 0x2014;
    case 0x98: return 0x2116;
    case 0x99: return 0x2122;
    case 0x9B: return 0x00BB;
    case 0x9C: return 0x00AE;
    case 0x9D: return 0x00AB;
    case 0x9F: return 0x00A4;
    case 0xA4: return 0x0454;
    case 0xA6: return 0x0456;
    case 0xA7: return 0x0457;
    case 0xAD: return 0x0491;
    case 0xAE: return 0x045E;
    case 0xB4: return 0x0404;
    case 0xB6: return 0x0406;
    case 0xB7: return 0x0407;
    case 0xBD: return 0x0490;
    case 0xBE: return 0x040E;
    default: return FontEncSimpleRecode(koicode, &koi8_r_to_unicode_map);
  }
}

static FontMapRec koi8_ru[]=
{
    {FONT_ENCODING_UNICODE,0,0,koi8_ru_to_unicode,NULL,NULL,NULL,NULL},
    {0,0,0,NULL,NULL,NULL,NULL,NULL}
};

/* koi8-e, ISO-IR-111 or ECMA-Cyrillic */

static const unsigned short koi8_e_A0_BF[]=
{ 0x00A0, 0x0452, 0x0453, 0x0451, 0x0454, 0x0455, 0x0456, 0x0457,
  0x0458, 0x0459, 0x045A, 0x045B, 0x045C, 0x00AD, 0x045E, 0x045F,
  0x2116, 0x0402, 0x0403, 0x0401, 0x0404, 0x0405, 0x0406, 0x0407,
  0x0408, 0x0409, 0x040A, 0x040B, 0x040C, 0x00A4, 0x040E, 0x040F };

static unsigned
koi8_e_to_unicode(unsigned koicode, void *client_data)
{
    if(koicode<0xA0)
        return koicode;
    else if(koicode<0xC0)
        return koi8_e_A0_BF[koicode-0xA0];
    else
        return FontEncSimpleRecode(koicode, &koi8_r_to_unicode_map);
}

static FontMapRec koi8_e[]=
{
    {FONT_ENCODING_UNICODE,0,0,koi8_e_to_unicode,NULL,NULL,NULL,NULL},
    {0,0,0,NULL,NULL,NULL,NULL,NULL}
};

/* Koi8 unified */

static const unsigned short koi8_uni_80_BF[]=
{ 0x2500, 0x2502, 0x250C, 0x2510, 0x2514, 0x2518, 0x251C, 0x2524,
  0x252C, 0x2534, 0x253C, 0x2580, 0x2584, 0x2588, 0x258C, 0x2590,
  0x2591, 0x2018, 0x2019, 0x201C, 0x201D, 0x2022, 0x2013, 0x2014,
  0x00A9, 0x2122, 0x00A0, 0x00BB, 0x00AE, 0x00AB, 0x00B7, 0x00A4,
  0x00A0, 0x0452, 0x0453, 0x0451, 0x0454, 0x0455, 0x0456, 0x0457,
  0x0458, 0x0459, 0x045A, 0x045B, 0x045C, 0x0491, 0x045E, 0x045F,
  0x2116, 0x0402, 0x0403, 0x0401, 0x0404, 0x0405, 0x0406, 0x0407,
  0x0408, 0x0409, 0x040A, 0x040B, 0x040C, 0x0490, 0x040E, 0x040F };

static unsigned
koi8_uni_to_unicode(unsigned koicode, void *client_data)
{
    if(koicode<0x80)
        return koicode;
    else if(koicode<0xC0)
        return koi8_uni_80_BF[koicode-0x80];
    else
        return FontEncSimpleRecode(koicode, &koi8_r_to_unicode_map);
}

static FontMapRec koi8_uni[]=
{
    {FONT_ENCODING_UNICODE,0,0,koi8_uni_to_unicode,NULL,NULL,NULL,NULL},
    {0,0,0,NULL,NULL,NULL,NULL,NULL}
};

/* Ukrainian variant of Koi8-R; see RFC 2319 */

static unsigned
koi8_u_to_unicode(unsigned koicode, void *client_data)
{
    switch(koicode) {
    case 0xA4: return 0x0454;
    case 0xA6: return 0x0456;
    case 0xA7: return 0x0457;
    case 0xAD: return 0x0491;
    case 0xB4: return 0x0404;
    case 0xB6: return 0x0406;
    case 0xB7: return 0x0407;
    case 0xBD: return 0x0490;
    default: return FontEncSimpleRecode(koicode, &koi8_r_to_unicode_map);
    }
}

static FontMapRec koi8_u[]=
{
    {FONT_ENCODING_UNICODE,0,0,koi8_u_to_unicode,NULL,NULL,NULL},
    {0,0,0,NULL,NULL,NULL,NULL,NULL}
};

/* Microsoft Symbol, which is only meaningful for TrueType fonts, is
   treated specially in ftenc.c, where we add usFirstCharIndex-0x20 to
   the glyph index before applying the cmap.  Lovely design. */

static FontMapRec microsoft_symbol[]=
{{FONT_ENCODING_TRUETYPE,3,0,NULL,NULL,NULL,NULL,NULL},
 /* You never know */
 {FONT_ENCODING_TRUETYPE,3,1,NULL,NULL,NULL,NULL,NULL},
 {0,0,0,NULL,NULL,NULL,NULL,NULL}};

static FontMapRec apple_roman[]=
{{FONT_ENCODING_TRUETYPE,1,0,NULL,NULL,NULL,NULL,NULL},
 {0,0,0,NULL,NULL,NULL,NULL,NULL}};

/* The data for recodings */

/* For compatibility with X11R6.4.  Losers. */
static char *iso8859_15_aliases[2]={"fcd8859-15",NULL};

static FontEncRec initial_encodings[]=
{
    {"iso10646-1",NULL,256*256,0,iso10646,NULL,0,0}, /* Unicode */
    {"iso8859-1",NULL,256,0,iso8859_1,NULL,0,0}, /* Latin 1 (West European) */
    {"iso8859-2",NULL,256,0,iso8859_2,NULL,0,0}, /* Latin 2 (East European) */
    {"iso8859-3",NULL,256,0,iso8859_3,NULL,0,0}, /* Latin 3 (South European) */
    {"iso8859-4",NULL,256,0,iso8859_4,NULL,0,0}, /* Latin 4 (North European) */
    {"iso8859-5",NULL,256,0,iso8859_5,NULL,0,0}, /* Cyrillic */
    {"iso8859-6",NULL,256,0,iso8859_6,NULL,0,0}, /* Arabic */
    {"iso8859-7",NULL,256,0,iso8859_7,NULL,0,0}, /* Greek */
    {"iso8859-8",NULL,256,0,iso8859_8,NULL,0,0}, /* Hebrew */
    {"iso8859-9",NULL,256,0,iso8859_9,NULL,0,0}, /* Latin 5 (Turkish) */
    {"iso8859-10",NULL,256,0,iso8859_10,NULL,0,0}, /* Latin 6 (Nordic) */
    {"iso8859-15",iso8859_15_aliases,256,0,iso8859_15,NULL,0,0}, /* Latin 9 */
    {"koi8-r",NULL,256,0,koi8_r,NULL,0,0},       /* Russian */
    {"koi8-ru",NULL,256,0,koi8_ru,NULL,0,0},     /* Ukrainian */
    {"koi8-uni",NULL,256,0,koi8_uni,NULL,0,0},   /* Russian/Ukrainian/Bielorussian */
    {"koi8-e",NULL,256,0,koi8_e,NULL,0,0},       /* ``European'' */
    {"koi8-u",NULL,256,0,koi8_u,NULL,0,0},       /* Ukrainian too */
    {"microsoft-symbol",NULL,256,0,microsoft_symbol,NULL,0,0},
    {"apple-roman",NULL,256,0,apple_roman,NULL,0,0},
    {NULL,NULL,0,0,NULL,NULL,0,0}
};

static FontEncPtr font_encodings=NULL;

static void
define_initial_encoding_info(void)
{
    FontEncPtr encoding;
    FontMapPtr mapping;

    font_encodings = initial_encodings;
    for(encoding = font_encodings; ; encoding++) {
        encoding->next = encoding + 1;
        for(mapping = encoding->mappings; ; mapping++) {
            mapping->next = mapping+1;
            mapping->encoding = encoding;
            if(mapping->next->type == 0) {
                mapping->next = NULL;
                break;
            }
        }
        if(!encoding->next->name) {
            encoding->next = NULL;
            break;
        }
    }
}


char*
FontEncFromXLFD(const char *name, int length)
{
    const char *p;
    char *q;
    static char charset[MAXFONTNAMELEN];
    int len;

    if(length > MAXFONTNAMELEN - 1)
        return NULL;

    if(name == NULL)
        p = NULL;
    else {
        p = name + length - 1;
        while(p > name && *p != '-')
            p--;
        p--;
        while(p >= name && *p != '-')
            p--;
        if(p <= name)
            p = NULL;
    }

    /* now p either is null or points at the '-' before the charset registry */

    if(p == NULL)
        return NULL;

    len = length - (p - name) - 1;
    memcpy(charset, p+1, len);
    charset[len] = 0;

    /* check for a subset specification */
    if((q = strchr(charset, (int)'[')))
        *q = 0;

    return charset;
}

unsigned
FontEncRecode(unsigned code,  FontMapPtr mapping)
{
    FontEncPtr encoding = mapping->encoding;
    if(encoding && mapping->recode) {
        if(encoding->row_size == 0) {
            /* linear encoding */
            if(code < encoding->first || code>=encoding->size)
                return 0;
        } else {
            /* matrix encoding */
            int row = code/0x100, col = code&0xFF;
            if(row < encoding->first || row >= encoding->size ||
               col < encoding->first_col || col >= encoding->row_size)
                return 0;
        }
        return (*mapping->recode)(code, mapping->client_data);
    } else
        return code;
}

char*
FontEncName(unsigned code, FontMapPtr mapping)
{
    FontEncPtr encoding = mapping->encoding;
    if(encoding && mapping->name) {
        if((encoding->row_size == 0 && code >= encoding->size) ||
           (encoding->row_size != 0 &&
            (code/0x100 >= encoding->size ||
             (code&0xFF) >= encoding->row_size)))
            return NULL;
        return (*mapping->name)(code, mapping->client_data);
    } else
        return NULL;
}

FontEncPtr
FontEncFind(const char *encoding_name, const char *filename)
{
    FontEncPtr encoding;
    char **alias;

    if(font_encodings == NULL) define_initial_encoding_info();

    for(encoding = font_encodings; encoding; encoding = encoding->next) {
        if(!strcasecmp(encoding->name, encoding_name))
            return encoding;
        if(encoding->aliases)
            for(alias=encoding->aliases; *alias; alias++)
                if(!strcasecmp(*alias, encoding_name))
                    return encoding;
  }

  /* Unknown charset, try to load a definition file */
    return FontEncLoad(encoding_name, filename);
}

FontMapPtr
FontMapFind(FontEncPtr encoding, int type, int pid, int eid)
{
    FontMapPtr mapping;
    if(encoding == NULL)
        return NULL;

    for(mapping = encoding->mappings; mapping; mapping = mapping->next) {
        if(mapping->type != type)
            continue;
        if(pid > 0 && mapping->pid != pid)
            continue;
        if(eid > 0 && mapping->eid != eid)
            continue;
        return mapping;
    }
    return NULL;
}

FontMapPtr
FontEncMapFind(const char *encoding_name, int type, int pid, int eid,
               const char *filename)
{
    FontEncPtr encoding;
    FontMapPtr mapping;

    encoding = FontEncFind(encoding_name, filename);
    if(encoding == NULL)
        return NULL;
    mapping = FontMapFind(encoding, type, pid, eid);
    return mapping;
}

static FontEncPtr
FontEncLoad(const char *encoding_name, const char *filename)
{
    FontEncPtr encoding;

    encoding = FontEncReallyLoad(encoding_name, filename);
    if (encoding == NULL) {
        return NULL;
    } else {
        char **alias;
        int found = 0;

        /* Check whether the name is already known for this encoding */
        if(strcasecmp(encoding->name, encoding_name) == 0) {
            found = 1;
        } else {
            if(encoding->aliases) {
                for(alias=encoding->aliases; *alias; alias++)
                    if(!strcasecmp(*alias, encoding_name)) {
                        found = 1;
                        break;
                    }
            }
        }

        if(!found) {
            /* Add a new alias.  This works because we know that this
               particular encoding has been allocated dynamically */
            char **new_aliases;
            char *new_name;
            int numaliases = 0;

            new_name = strdup(encoding_name);
            if(new_name == NULL)
                return NULL;
            if(encoding->aliases) {
                for(alias = encoding->aliases; *alias; alias++)
                    numaliases++;
            }
            new_aliases = malloc((numaliases+2)*sizeof(char*));
            if(new_aliases == NULL) {
                free(new_name);
                return NULL;
            }
            if(encoding->aliases) {
                memcpy(new_aliases, encoding->aliases, numaliases*sizeof(char*));
                free(encoding->aliases);
            }
            new_aliases[numaliases] = new_name;
            new_aliases[numaliases+1] = NULL;
            encoding->aliases = new_aliases;
        }

        /* register the new encoding */
        encoding->next=font_encodings;
        font_encodings=encoding;

        return encoding;
    }
}

unsigned
FontEncSimpleRecode(unsigned code, void *client_data)
{
    FontEncSimpleMapPtr map;
    unsigned index;

    map = client_data;

    if(code > 0xFFFF || (map->row_size && (code&0xFF) >= map->row_size))
        return 0;

    if(map->row_size)
        index = (code&0xFF)+(code>>8)*map->row_size;
    else
        index = code;

  if(map->map && index>=map->first && index<map->first+map->len)
    return map->map[index-map->first];
  else
    return code;
}

char *
FontEncSimpleName(unsigned code, void *client_data)
{
    FontEncSimpleNamePtr map;

    map = client_data;
    if(map && code >= map->first && code<map->first+map->len)
        return map->map[code-map->first];
    else
        return NULL;
}

unsigned
FontEncUndefinedRecode(unsigned code, void *client_data)
{
    return code;
}

char *
FontEncUndefinedName(unsigned code, void *client_data)
{
    return NULL;
}

#define FONTENC_SEGMENT_SIZE 256
#define FONTENC_SEGMENTS 256
#define FONTENC_INVERSE_CODES (FONTENC_SEGMENT_SIZE * FONTENC_SEGMENTS)

static unsigned int
reverse_reverse(unsigned i, void* data)
{
    int s, j;
    unsigned **map = (unsigned**)data;

    if(i >= FONTENC_INVERSE_CODES)
        return 0;

    if(map == NULL)
        return 0;

    s = i / FONTENC_SEGMENT_SIZE;
    j = i % FONTENC_SEGMENT_SIZE;

    if(map[s] == NULL)
        return 0;
    else
        return map[s][j];
}

static int
tree_set(unsigned int **map, unsigned int i, unsigned int j)
{
    int s, c;

    if(i >= FONTENC_INVERSE_CODES)
        return FALSE;

    s = i / FONTENC_SEGMENT_SIZE;
    c = i % FONTENC_SEGMENT_SIZE;

    if(map[s] == NULL) {
        map[s] = calloc(FONTENC_SEGMENT_SIZE, sizeof(int));
        if(map[s] == NULL)
            return FALSE;
  }

    map[s][c] = j;
    return TRUE;
}

FontMapReversePtr
FontMapReverse(FontMapPtr mapping)
{
    FontEncPtr encoding = mapping->encoding;
    FontMapReversePtr reverse = NULL;
    unsigned int **map = NULL;
    int i, j, k;

    if(encoding == NULL) goto bail;

    map = calloc(FONTENC_SEGMENTS, sizeof(int*));
    if(map == NULL) goto bail;

    if(encoding->row_size == 0) {
        for(i = encoding->first; i < encoding->size; i++) {
            k = FontEncRecode(i, mapping);
            if(k != 0)
                if(!tree_set(map, k, i))
                    goto bail;
        }
    } else {
        for(i = encoding->first; i < encoding->size; i++) {
            for(j = encoding->first_col; j < encoding->row_size; j++) {
                k = FontEncRecode(i*256 + j, mapping);
                if(k != 0)
                    if(!tree_set(map, k, i*256+j))
                        goto bail;
            }
        }
    }

    reverse = malloc(sizeof(FontMapReverseRec));
    if(!reverse) goto bail;

    reverse->reverse = reverse_reverse;
    reverse->data = map;
    return reverse;

  bail:
    free(map);
    free(reverse);
    return NULL;
}

void
FontMapReverseFree(FontMapReversePtr delendum)
{
    unsigned int **map = (unsigned int**)delendum;
    int i;

    if(map == NULL)
        return;

    for(i = 0; i < FONTENC_SEGMENTS; i++)
	free(map[i]);

    free(map);
    return;
}
>>>>>>> b2c925e3
<|MERGE_RESOLUTION|>--- conflicted
+++ resolved
@@ -1,4 +1,3 @@
-<<<<<<< HEAD
 /*
 Copyright (c) 1998-2001 by Juliusz Chroboczek
 
@@ -61,7 +60,7 @@
    There's not much more we can do with fonts without a Unicode cmap
    unless we are willing to combine cmaps (which we are not). */
 
-static const unsigned short 
+static const unsigned short
 iso8859_1_apple_roman[]=
 { 0xCA, 0xC1, 0xA2, 0xA3, 0xDB, 0xB4, 0x00, 0xA4,
   0xAC, 0xA9, 0xBB, 0xC7, 0xC2, 0x00, 0xA8, 0xF8,
@@ -214,7 +213,7 @@
 static FontEncSimpleMapRec iso8859_5_to_unicode_map=
 { 0x60, 0, 0xA0, iso8859_5_tophalf };
 
-static const unsigned short 
+static const unsigned short
 iso8859_5_apple_cyrillic[]=
 { 0xCA, 0xDD, 0xAB, 0xAE, 0xB8, 0xC1, 0xA7, 0xBA,
   0xB7, 0xBC, 0xBE, 0xCB, 0xCD, 0x00, 0xD8, 0xDA,
@@ -255,7 +254,7 @@
 {
     if(isocode<=0xA0 || isocode==0xA4 || isocode==0xAD)
         return isocode;
-    else if(isocode==0xAC || isocode==0xBB || 
+    else if(isocode==0xAC || isocode==0xBB ||
             (isocode>=0xBF && isocode<=0xDA) ||
             (isocode>=0xE0 && isocode<=0xEF) ||
             (isocode>=0xF0 && isocode<=0xF2))
@@ -270,7 +269,7 @@
     {0,0,0,NULL,NULL,NULL,NULL,NULL}
 };
 
-static unsigned 
+static unsigned
 iso8859_7_to_unicode(unsigned isocode, void *client_data)
 {
     if(isocode<=0xA0 ||
@@ -307,7 +306,7 @@
         return 0x2017;
     else if(isocode>=0xE0 && isocode<=0xFA)
         return isocode+0x04F0;
-    else 
+    else
         return 0;
 }
 
@@ -412,7 +411,7 @@
     {0,0,0,NULL,NULL,NULL,NULL,NULL}
 };
 
-static unsigned 
+static unsigned
 koi8_ru_to_unicode(unsigned koicode, void *client_data)
 {
     switch(koicode) {
@@ -460,7 +459,7 @@
         return koicode;
     else if(koicode<0xC0)
         return koi8_e_A0_BF[koicode-0xA0];
-    else 
+    else
         return FontEncSimpleRecode(koicode, &koi8_r_to_unicode_map);
 }
 
@@ -482,7 +481,7 @@
   0x2116, 0x0402, 0x0403, 0x0401, 0x0404, 0x0405, 0x0406, 0x0407,
   0x0408, 0x0409, 0x040A, 0x040B, 0x040C, 0x0490, 0x040E, 0x040F };
 
-static unsigned 
+static unsigned
 koi8_uni_to_unicode(unsigned koicode, void *client_data)
 {
     if(koicode<0x80)
@@ -501,7 +500,7 @@
 
 /* Ukrainian variant of Koi8-R; see RFC 2319 */
 
-static unsigned 
+static unsigned
 koi8_u_to_unicode(unsigned koicode, void *client_data)
 {
     switch(koicode) {
@@ -528,9 +527,9 @@
    the glyph index before applying the cmap.  Lovely design. */
 
 static FontMapRec microsoft_symbol[]=
-{{FONT_ENCODING_TRUETYPE,3,0,NULL,NULL,NULL,NULL,NULL}, 
+{{FONT_ENCODING_TRUETYPE,3,0,NULL,NULL,NULL,NULL,NULL},
  /* You never know */
- {FONT_ENCODING_TRUETYPE,3,1,NULL,NULL,NULL,NULL,NULL}, 
+ {FONT_ENCODING_TRUETYPE,3,1,NULL,NULL,NULL,NULL,NULL},
  {0,0,0,NULL,NULL,NULL,NULL,NULL}};
 
 static FontMapRec apple_roman[]=
@@ -621,15 +620,15 @@
 
     if(p == NULL)
         return NULL;
-    
+
     len = length - (p - name) - 1;
     memcpy(charset, p+1, len);
     charset[len] = 0;
-    
+
     /* check for a subset specification */
     if((q = strchr(charset, (int)'[')))
         *q = 0;
-    
+
     return charset;
 }
 
@@ -661,7 +660,7 @@
     if(encoding && mapping->name) {
         if((encoding->row_size == 0 && code >= encoding->size) ||
            (encoding->row_size != 0 &&
-            (code/0x100 >= encoding->size || 
+            (code/0x100 >= encoding->size ||
              (code&0xFF) >= encoding->row_size)))
             return NULL;
         return (*mapping->name)(code, mapping->client_data);
@@ -674,9 +673,9 @@
 {
     FontEncPtr encoding;
     char **alias;
-    
+
     if(font_encodings == NULL) define_initial_encoding_info();
-    
+
     for(encoding = font_encodings; encoding; encoding = encoding->next) {
         if(!strcasecmp(encoding->name, encoding_name))
             return encoding;
@@ -727,14 +726,14 @@
 FontEncLoad(const char *encoding_name, const char *filename)
 {
     FontEncPtr encoding;
-    
+
     encoding = FontEncReallyLoad(encoding_name, filename);
     if (encoding == NULL) {
         return NULL;
     } else {
         char **alias;
         int found = 0;
-        
+
         /* Check whether the name is already known for this encoding */
         if(strcasecmp(encoding->name, encoding_name) == 0) {
             found = 1;
@@ -747,14 +746,14 @@
                     }
             }
         }
-        
+
         if(!found) {
             /* Add a new alias.  This works because we know that this
                particular encoding has been allocated dynamically */
             char **new_aliases;
             char *new_name;
             int numaliases = 0;
-            
+
             new_name = strdup(encoding_name);
             if(new_name == NULL)
                 return NULL;
@@ -775,11 +774,11 @@
             new_aliases[numaliases+1] = NULL;
             encoding->aliases = new_aliases;
         }
-        
+
         /* register the new encoding */
         encoding->next=font_encodings;
         font_encodings=encoding;
-        
+
         return encoding;
     }
 }
@@ -800,7 +799,7 @@
     else
         index = code;
 
-  if(map->map && index>=map->first && index<map->first+map->len)    
+  if(map->map && index>=map->first && index<map->first+map->len)
     return map->map[index-map->first];
   else
     return code;
@@ -867,7 +866,7 @@
     c = i % FONTENC_SEGMENT_SIZE;
 
     if(map[s] == NULL) {
-        map[s] = calloc(FONTENC_SEGMENT_SIZE, sizeof(int)); 
+        map[s] = calloc(FONTENC_SEGMENT_SIZE, sizeof(int));
         if(map[s] == NULL)
             return FALSE;
   }
@@ -925,7 +924,7 @@
 {
     unsigned int **map = (unsigned int**)delendum;
     int i;
-    
+
     if(map == NULL)
         return;
 
@@ -934,941 +933,4 @@
 
     free(map);
     return;
-}
-=======
-/*
-Copyright (c) 1998-2001 by Juliusz Chroboczek
-
-Permission is hereby granted, free of charge, to any person obtaining a copy
-of this software and associated documentation files (the "Software"), to deal
-in the Software without restriction, including without limitation the rights
-to use, copy, modify, merge, publish, distribute, sublicense, and/or sell
-copies of the Software, and to permit persons to whom the Software is
-furnished to do so, subject to the following conditions:
-
-The above copyright notice and this permission notice shall be included in
-all copies or substantial portions of the Software.
-
-THE SOFTWARE IS PROVIDED "AS IS", WITHOUT WARRANTY OF ANY KIND, EXPRESS OR
-IMPLIED, INCLUDING BUT NOT LIMITED TO THE WARRANTIES OF MERCHANTABILITY,
-FITNESS FOR A PARTICULAR PURPOSE AND NONINFRINGEMENT.  IN NO EVENT SHALL THE
-AUTHORS OR COPYRIGHT HOLDERS BE LIABLE FOR ANY CLAIM, DAMAGES OR OTHER
-LIABILITY, WHETHER IN AN ACTION OF CONTRACT, TORT OR OTHERWISE, ARISING FROM,
-OUT OF OR IN CONNECTION WITH THE SOFTWARE OR THE USE OR OTHER DEALINGS IN
-THE SOFTWARE.
-*/
-
-/* Backend-independent encoding code */
-
-#include <string.h>
-
-#if defined(__SCO__) || defined(__UNIXWARE__)
-#include <strings.h>
-#endif
-
-#include <stdlib.h>
-
-#define FALSE 0
-#define TRUE 1
-#define MAXFONTNAMELEN 1024
-#define MAXFONTFILENAMELEN 1024
-
-#include <X11/fonts/fontenc.h>
-#include "fontencI.h"
-
-/* Functions local to this file */
-
-static FontEncPtr FontEncLoad(const char*, const char*);
-
-/* Early versions of this code only knew about hardwired encodings,
-   hence the following data.  Now that the code knows how to load an
-   encoding from a file, most of these tables could go away. */
-
-/* At any rate, no new hardcoded encodings will be added. */
-
-static FontMapRec iso10646[]=
-{
-    {FONT_ENCODING_UNICODE,0,0,NULL,NULL,NULL,NULL,NULL},
-    {0,0,0,NULL,NULL,NULL,NULL,NULL}
-};
-
-/* Notice that the Apple encodings do not have all the characters in
-   the corresponding ISO 8859, and therefore the table has some holes.
-   There's not much more we can do with fonts without a Unicode cmap
-   unless we are willing to combine cmaps (which we are not). */
-
-static const unsigned short
-iso8859_1_apple_roman[]=
-{ 0xCA, 0xC1, 0xA2, 0xA3, 0xDB, 0xB4, 0x00, 0xA4,
-  0xAC, 0xA9, 0xBB, 0xC7, 0xC2, 0x00, 0xA8, 0xF8,
-  0xA1, 0xB1, 0x00, 0x00, 0xAB, 0xB5, 0xA6, 0xE1,
-  0xFC, 0x00, 0xBC, 0xC8, 0x00, 0x00, 0x00, 0xC0,
-  0xCB, 0xE7, 0xE5, 0xCC, 0x80, 0x81, 0xAE, 0x82,
-  0xE9, 0x83, 0xE6, 0xE8, 0xED, 0xEA, 0xEB, 0xEC,
-  0x00, 0x84, 0xF1, 0xEE, 0xEF, 0xCD, 0x85, 0x00,
-  0xAF, 0xF4, 0xF2, 0xF3, 0x86, 0x00, 0x00, 0xA7,
-  0x88, 0x87, 0x89, 0x8B, 0x8A, 0x8C, 0xBE, 0x8D,
-  0x8F, 0x8E, 0x90, 0x91, 0x93, 0x92, 0x94, 0x95,
-  0x00, 0x96, 0x98, 0x97, 0x99, 0x9B, 0x9A, 0xD6,
-  0xBF, 0x9D, 0x9C, 0x9E, 0x9F, 0x00, 0x00, 0xD8 };
-
-/* Cannot use simple_recode because need to eliminate 0x80<=code<0xA0 */
-static unsigned
-iso8859_1_to_apple_roman(unsigned isocode, void *client_data)
-{
-    if(isocode<=0x80)
-        return isocode;
-    else if(isocode>=0xA0)
-        return iso8859_1_apple_roman[isocode-0xA0];
-    else
-        return 0;
-}
-
-static FontMapRec iso8859_1[]=
-{
-    {FONT_ENCODING_TRUETYPE,2,2,NULL,NULL,NULL,NULL,NULL}, /* ISO 8859-1 */
-    {FONT_ENCODING_UNICODE,0,0,NULL,NULL,NULL,NULL,NULL}, /* ISO 8859-1 coincides with Unicode*/
-    {FONT_ENCODING_TRUETYPE,1,0,iso8859_1_to_apple_roman,NULL,NULL,NULL,NULL},
-    {0,0,0,NULL,NULL,NULL,NULL,NULL}
-};
-
-static const unsigned short iso8859_2_tophalf[]=
-{ 0x00A0, 0x0104, 0x02D8, 0x0141, 0x00A4, 0x013D, 0x015A, 0x00A7,
-  0x00A8, 0x0160, 0x015E, 0x0164, 0x0179, 0x00AD, 0x017D, 0x017B,
-  0x00B0, 0x0105, 0x02DB, 0x0142, 0x00B4, 0x013E, 0x015B, 0x02C7,
-  0x00B8, 0x0161, 0x015F, 0x0165, 0x017A, 0x02DD, 0x017E, 0x017C,
-  0x0154, 0x00C1, 0x00C2, 0x0102, 0x00C4, 0x0139, 0x0106, 0x00C7,
-  0x010C, 0x00C9, 0x0118, 0x00CB, 0x011A, 0x00CD, 0x00CE, 0x010E,
-  0x0110, 0x0143, 0x0147, 0x00D3, 0x00D4, 0x0150, 0x00D6, 0x00D7,
-  0x0158, 0x016E, 0x00DA, 0x0170, 0x00DC, 0x00DD, 0x0162, 0x00DF,
-  0x0155, 0x00E1, 0x00E2, 0x0103, 0x00E4, 0x013A, 0x0107, 0x00E7,
-  0x010D, 0x00E9, 0x0119, 0x00EB, 0x011B, 0x00ED, 0x00EE, 0x010F,
-  0x0111, 0x0144, 0x0148, 0x00F3, 0x00F4, 0x0151, 0x00F6, 0x00F7,
-  0x0159, 0x016F, 0x00FA, 0x0171, 0x00FC, 0x00FD, 0x0163, 0x02D9 };
-
-static FontEncSimpleMapRec iso8859_2_to_unicode_map=
-{0x60, 0, 0xA0, iso8859_2_tophalf };
-
-static const unsigned short iso8859_2_apple_centeuro[]=
-{ 0xCA, 0x84, 0x00, 0xFC, 0x00, 0xBB, 0xE5, 0xA4,
-  0xAC, 0xE1, 0x00, 0xE8, 0x8F, 0x00, 0xEB, 0xFB,
-  0xA1, 0x88, 0x00, 0xB8, 0x00, 0xBC, 0xE6, 0xFF,
-  0x00, 0xE4, 0x00, 0xE9, 0x90, 0x00, 0xEC, 0xFD,
-  0xD9, 0xE7, 0x00, 0x00, 0x80, 0xBD, 0x8C, 0x00,
-  0x89, 0x83, 0xA2, 0x00, 0x9D, 0xEA, 0x00, 0x91,
-  0x00, 0xC1, 0xC5, 0xEE, 0xEF, 0xCC, 0x85, 0x00,
-  0xDB, 0xF1, 0xF2, 0xF4, 0x86, 0xF8, 0x00, 0xA7,
-  0xDA, 0x87, 0x00, 0x00, 0x8A, 0xBE, 0x8D, 0x00,
-  0x8B, 0x8E, 0xAB, 0x00, 0x9E, 0x92, 0x00, 0x93,
-  0x00, 0xC4, 0xCB, 0x97, 0x99, 0xCE, 0x9A, 0xD6,
-  0xDE, 0xF3, 0x9C, 0xF5, 0x9F, 0xF9, 0x00, 0x00 };
-
-static unsigned
-iso8859_2_to_apple_centeuro(unsigned isocode, void *client_data)
-{
-    if(isocode<=0x80)
-        return isocode;
-    else if(isocode>=0xA0)
-        return iso8859_2_apple_centeuro[isocode-0xA0];
-    else
-        return 0;
-}
-
-
-static FontMapRec iso8859_2[]=
-{
-    {FONT_ENCODING_UNICODE,0,0,
-     FontEncSimpleRecode,NULL,&iso8859_2_to_unicode_map,NULL,NULL},
-    {FONT_ENCODING_TRUETYPE,1,29,iso8859_2_to_apple_centeuro,NULL,NULL,NULL,NULL},
-    {0,0,0,NULL,NULL,NULL,NULL,NULL}
-};
-
-static const unsigned short iso8859_3_tophalf[]=
-{ 0x00A0, 0x0126, 0x02D8, 0x00A3, 0x00A4, 0x0000, 0x0124, 0x00A7,
-  0x00A8, 0x0130, 0x015E, 0x011E, 0x0134, 0x00AD, 0x0000, 0x017B,
-  0x00B0, 0x0127, 0x00B2, 0x00B3, 0x00B4, 0x00B5, 0x0125, 0x00B7,
-  0x00B8, 0x0131, 0x015F, 0x011F, 0x0135, 0x00BD, 0x0000, 0x017C,
-  0x00C0, 0x00C1, 0x00C2, 0x0000, 0x00C4, 0x010A, 0x0108, 0x00C7,
-  0x00C8, 0x00C9, 0x00CA, 0x00CB, 0x00CC, 0x00CD, 0x00CE, 0x00CF,
-  0x0000, 0x00D1, 0x00D2, 0x00D3, 0x00D4, 0x0120, 0x00D6, 0x00D7,
-  0x011C, 0x00D9, 0x00DA, 0x00DB, 0x00DC, 0x016C, 0x015C, 0x00DF,
-  0x00E0, 0x00E1, 0x00E2, 0x0000, 0x00E4, 0x010B, 0x0109, 0x00E7,
-  0x00E8, 0x00E9, 0x00EA, 0x00EB, 0x00EC, 0x00ED, 0x00EE, 0x00EF,
-  0x0000, 0x00F1, 0x00F2, 0x00F3, 0x00F4, 0x0121, 0x00F6, 0x00F7,
-  0x011D, 0x00F9, 0x00FA, 0x00FB, 0x00FC, 0x016D, 0x015D, 0x02D9};
-
-static FontEncSimpleMapRec iso8859_3_to_unicode_map=
-{ 0x60, 0, 0xA0, iso8859_3_tophalf };
-
-static FontMapRec iso8859_3[]=
-{
-    {FONT_ENCODING_UNICODE,0,0,
-     FontEncSimpleRecode,NULL,&iso8859_3_to_unicode_map,NULL,NULL},
-    {0,0,0,NULL,NULL,NULL,NULL,NULL}
-};
-
-
-static const unsigned short iso8859_4_tophalf[]=
-{ 0x00A0, 0x0104, 0x0138, 0x0156, 0x00A4, 0x0128, 0x013B, 0x00A7,
-  0x00A8, 0x0160, 0x0112, 0x0122, 0x0166, 0x00AD, 0x017D, 0x00AF,
-  0x00B0, 0x0105, 0x02DB, 0x0157, 0x00B4, 0x0129, 0x013C, 0x02C7,
-  0x00B8, 0x0161, 0x0113, 0x0123, 0x0167, 0x014A, 0x017E, 0x014B,
-  0x0100, 0x00C1, 0x00C2, 0x00C3, 0x00C4, 0x00C5, 0x00C6, 0x012E,
-  0x010C, 0x00C9, 0x0118, 0x00CB, 0x0116, 0x00CD, 0x00CE, 0x012A,
-  0x0110, 0x0145, 0x014C, 0x0136, 0x00D4, 0x00D5, 0x00D6, 0x00D7,
-  0x00D8, 0x0172, 0x00DA, 0x00DB, 0x00DC, 0x0168, 0x016A, 0x00DF,
-  0x0101, 0x00E1, 0x00E2, 0x00E3, 0x00E4, 0x00E5, 0x00E6, 0x012F,
-  0x010D, 0x00E9, 0x0119, 0x00EB, 0x0117, 0x00ED, 0x00EE, 0x012B,
-  0x0111, 0x0146, 0x014D, 0x0137, 0x00F4, 0x00F5, 0x00F6, 0x00F7,
-  0x00F8, 0x0173, 0x00FA, 0x00FB, 0x00FC, 0x0169, 0x016B, 0x02D9,
-};
-
-static FontEncSimpleMapRec iso8859_4_to_unicode_map=
-{ 0x60, 0, 0xA0, iso8859_4_tophalf };
-
-static FontMapRec iso8859_4[]=
-{
-    {FONT_ENCODING_UNICODE,0,0,FontEncSimpleRecode,NULL,
-     &iso8859_4_to_unicode_map,NULL,NULL},
-    {0,0,0,NULL,NULL,NULL,NULL,NULL}
-};
-
-static const unsigned short iso8859_5_tophalf[]=
-{ 0x00A0, 0x0401, 0x0402, 0x0403, 0x0404, 0x0405, 0x0406, 0x0407,
-  0x0408, 0x0409, 0x040A, 0x040B, 0x040C, 0x00AD, 0x040E, 0x040F,
-  0x0410, 0x0411, 0x0412, 0x0413, 0x0414, 0x0415, 0x0416, 0x0417,
-  0x0418, 0x0419, 0x041A, 0x041B, 0x041C, 0x041D, 0x041E, 0x041F,
-  0x0420, 0x0421, 0x0422, 0x0423, 0x0424, 0x0425, 0x0426, 0x0427,
-  0x0428, 0x0429, 0x042A, 0x042B, 0x042C, 0x042D, 0x042E, 0x042F,
-  0x0430, 0x0431, 0x0432, 0x0433, 0x0434, 0x0435, 0x0436, 0x0437,
-  0x0438, 0x0439, 0x043A, 0x043B, 0x043C, 0x043D, 0x043E, 0x043F,
-  0x0440, 0x0441, 0x0442, 0x0443, 0x0444, 0x0445, 0x0446, 0x0447,
-  0x0448, 0x0449, 0x044A, 0x044B, 0x044C, 0x044D, 0x044E, 0x044F,
-  0x2116, 0x0451, 0x0452, 0x0453, 0x0454, 0x0455, 0x0456, 0x0457,
-  0x0458, 0x0459, 0x045A, 0x045B, 0x045C, 0x00A7, 0x045E, 0x045F};
-
-static FontEncSimpleMapRec iso8859_5_to_unicode_map=
-{ 0x60, 0, 0xA0, iso8859_5_tophalf };
-
-static const unsigned short
-iso8859_5_apple_cyrillic[]=
-{ 0xCA, 0xDD, 0xAB, 0xAE, 0xB8, 0xC1, 0xA7, 0xBA,
-  0xB7, 0xBC, 0xBE, 0xCB, 0xCD, 0x00, 0xD8, 0xDA,
-  0x80, 0x81, 0x82, 0x83, 0x84, 0x85, 0x86, 0x87,
-  0x88, 0x89, 0x8A, 0x8B, 0x8C, 0x8D, 0x8E, 0x8F,
-  0x90, 0x91, 0x92, 0x93, 0x94, 0x95, 0x96, 0x97,
-  0x98, 0x99, 0x9A, 0x9B, 0x9C, 0x9D, 0x9E, 0x9F,
-  0xE0, 0xE1, 0xE2, 0xE3, 0xE4, 0xE5, 0xE6, 0xE7,
-  0xE8, 0xE9, 0xEA, 0xEB, 0xEC, 0xED, 0xEE, 0xEF,
-  0xF0, 0xF1, 0xF2, 0xF3, 0xF4, 0xF5, 0xF6, 0xF7,
-  0xF8, 0xF9, 0xFA, 0xFB, 0xFC, 0xFD, 0xFE, 0xDF,
-  0xDC, 0xDE, 0xAC, 0xAF, 0xB9, 0xCF, 0xB4, 0xBB,
-  0xC0, 0xBD, 0xBF, 0xCC, 0xCE, 0xA4, 0xD9, 0xDB };
-
-static unsigned
-iso8859_5_to_apple_cyrillic(unsigned isocode, void *client_data)
-{
-    if(isocode<=0x80)
-        return isocode;
-    else if(isocode>=0xA0)
-        return iso8859_5_apple_cyrillic[isocode-0x80];
-    else return 0;
-}
-
-static FontMapRec iso8859_5[]=
-{
-    {FONT_ENCODING_UNICODE,0,0,FontEncSimpleRecode,NULL,
-     &iso8859_5_to_unicode_map,NULL,NULL},
-    {FONT_ENCODING_TRUETYPE,1,7,iso8859_5_to_apple_cyrillic,NULL,NULL,NULL,NULL},
-    {0,0,0,NULL,NULL,NULL,NULL,NULL}
-};
-
-/* ISO 8859-6 seems useless for serving fonts (not enough presentation
- * forms).  What do Arabic-speakers use? */
-
-static unsigned
-iso8859_6_to_unicode(unsigned isocode, void *client_data)
-{
-    if(isocode<=0xA0 || isocode==0xA4 || isocode==0xAD)
-        return isocode;
-    else if(isocode==0xAC || isocode==0xBB ||
-            (isocode>=0xBF && isocode<=0xDA) ||
-            (isocode>=0xE0 && isocode<=0xEF) ||
-            (isocode>=0xF0 && isocode<=0xF2))
-        return isocode-0xA0+0x0600;
-    else
-        return 0;
-}
-
-static FontMapRec iso8859_6[]=
-{
-    {FONT_ENCODING_UNICODE,0,0,iso8859_6_to_unicode,NULL,NULL,NULL,NULL},
-    {0,0,0,NULL,NULL,NULL,NULL,NULL}
-};
-
-static unsigned
-iso8859_7_to_unicode(unsigned isocode, void *client_data)
-{
-    if(isocode<=0xA0 ||
-       (isocode>=0xA3 && isocode<=0xAD) ||
-       (isocode>=0xB0 && isocode<=0xB3) ||
-       isocode==0xB7 || isocode==0xBB || isocode==0xBD)
-        return isocode;
-    else if(isocode==0xA1)
-        return 0x02BD;
-    else if(isocode==0xA2)
-        return 0x02BC;
-    else if(isocode==0xAF)
-        return 0x2015;
-    else if(isocode>=0xB4)
-        return isocode-0xA0+0x0370;
-    else
-        return 0;
-}
-
-static FontMapRec iso8859_7[]=
-{
-    {FONT_ENCODING_UNICODE,0,0,iso8859_7_to_unicode,NULL,NULL,NULL,NULL},
-    {0,0,0,NULL,NULL,NULL,NULL,NULL}
-};
-
-static unsigned
-iso8859_8_to_unicode(unsigned isocode, void *client_data)
-{
-    if(isocode==0xA1)
-        return 0;
-    else if(isocode<0xBF)
-        return isocode;
-    else if(isocode==0xDF)
-        return 0x2017;
-    else if(isocode>=0xE0 && isocode<=0xFA)
-        return isocode+0x04F0;
-    else
-        return 0;
-}
-
-static FontMapRec iso8859_8[]=
-{
-    {FONT_ENCODING_UNICODE,0,0,iso8859_8_to_unicode,NULL,NULL,NULL,NULL},
-    {0,0,0,NULL,NULL,NULL,NULL,NULL}
-};
-
-static unsigned
-iso8859_9_to_unicode(unsigned isocode, void *client_data)
-{
-    switch(isocode) {
-    case 0xD0: return 0x011E;
-    case 0xDD: return 0x0130;
-    case 0xDE: return 0x015E;
-    case 0xF0: return 0x011F;
-    case 0xFD: return 0x0131;
-    case 0xFE: return 0x015F;
-    default: return isocode;
-    }
-}
-
-static FontMapRec iso8859_9[]=
-{
-    {FONT_ENCODING_UNICODE,0,0,iso8859_9_to_unicode,NULL,NULL,NULL,NULL},
-    {0,0,0,NULL,NULL,NULL,NULL,NULL}
-};
-
-static const unsigned short iso8859_10_tophalf[]=
-{ 0x00A0, 0x0104, 0x0112, 0x0122, 0x012A, 0x0128, 0x0136, 0x00A7,
-  0x013B, 0x0110, 0x0160, 0x0166, 0x017D, 0x00AD, 0x016A, 0x014A,
-  0x00B0, 0x0105, 0x0113, 0x0123, 0x012B, 0x0129, 0x0137, 0x00B7,
-  0x013C, 0x0111, 0x0161, 0x0167, 0x017E, 0x2014, 0x016B, 0x014B,
-  0x0100, 0x00C1, 0x00C2, 0x00C3, 0x00C4, 0x00C5, 0x00C6, 0x012E,
-  0x010C, 0x00C9, 0x0118, 0x00CB, 0x0116, 0x00CD, 0x00CE, 0x00CF,
-  0x00D0, 0x0145, 0x014C, 0x00D3, 0x00D4, 0x00D5, 0x00D6, 0x0168,
-  0x00D8, 0x0172, 0x00DA, 0x00DB, 0x00DC, 0x00DD, 0x00DE, 0x00DF,
-  0x0101, 0x00E1, 0x00E2, 0x00E3, 0x00E4, 0x00E5, 0x00E6, 0x012F,
-  0x010D, 0x00E9, 0x0119, 0x00EB, 0x0117, 0x00ED, 0x00EE, 0x00EF,
-  0x00F0, 0x0146, 0x014D, 0x00F3, 0x00F4, 0x00F5, 0x00F6, 0x0169,
-  0x00F8, 0x0173, 0x00FA, 0x00FB, 0x00FC, 0x00FD, 0x00FE, 0x0138};
-
-static FontEncSimpleMapRec iso8859_10_to_unicode_map=
-{ 0x60, 0, 0xA0, iso8859_10_tophalf };
-
-static FontMapRec iso8859_10[]=
-{
-    {FONT_ENCODING_UNICODE,0,0,FontEncSimpleRecode,NULL,
-     &iso8859_10_to_unicode_map,NULL,NULL},
-    {0,0,0,NULL,NULL,NULL,NULL,NULL}
-};
-
-static unsigned
-iso8859_15_to_unicode(unsigned isocode, void *client_data)
-{
-    switch(isocode) {
-    case 0xA4: return 0x20AC;
-    case 0xA6: return 0x0160;
-    case 0xA8: return 0x0161;
-    case 0xB4: return 0x017D;
-    case 0xB8: return 0x017E;
-    case 0xBC: return 0x0152;
-    case 0xBD: return 0x0153;
-    case 0xBE: return 0x0178;
-    default: return isocode;
-    }
-}
-
-static FontMapRec iso8859_15[]=
-{
-    {FONT_ENCODING_UNICODE,0,0,iso8859_15_to_unicode,NULL,NULL,NULL,NULL},
-    {0,0,0,NULL,NULL,NULL,NULL,NULL}
-};
-
-static const unsigned short koi8_r_tophalf[]=
-{ 0x2500, 0x2502, 0x250C, 0x2510, 0x2514, 0x2518, 0x251C, 0x2524,
-  0x252C, 0x2534, 0x253C, 0x2580, 0x2584, 0x2588, 0x258C, 0x2590,
-  0x2591, 0x2592, 0x2593, 0x2320, 0x25A0, 0x2022, 0x221A, 0x2248,
-  0x2264, 0x2265, 0x00A0, 0x2321, 0x00B0, 0x00B2, 0x00B7, 0x00F7,
-  0x2550, 0x2551, 0x2552, 0x0451, 0x2553, 0x2554, 0x2555, 0x2556,
-  0x2557, 0x2558, 0x2559, 0x255A, 0x255B, 0x255C, 0x255D, 0x255E,
-  0x255F, 0x2560, 0x2561, 0x0401, 0x2562, 0x2563, 0x2564, 0x2565,
-  0x2566, 0x2567, 0x2568, 0x2569, 0x256A, 0x256B, 0x256C, 0x00A9,
-  0x044E, 0x0430, 0x0431, 0x0446, 0x0434, 0x0435, 0x0444, 0x0433,
-  0x0445, 0x0438, 0x0439, 0x043A, 0x043B, 0x043C, 0x043D, 0x043E,
-  0x043F, 0x044F, 0x0440, 0x0441, 0x0442, 0x0443, 0x0436, 0x0432,
-  0x044C, 0x044B, 0x0437, 0x0448, 0x044D, 0x0449, 0x0447, 0x044A,
-  0x042E, 0x0410, 0x0411, 0x0426, 0x0414, 0x0415, 0x0424, 0x0413,
-  0x0425, 0x0418, 0x0419, 0x041A, 0x041B, 0x041C, 0x041D, 0x041E,
-  0x041F, 0x042F, 0x0420, 0x0421, 0x0422, 0x0423, 0x0416, 0x0412,
-  0x042C, 0x042B, 0x0417, 0x0428, 0x042D, 0x0429, 0x0427, 0x042A};
-
-static FontEncSimpleMapRec koi8_r_to_unicode_map=
-{ 0x80, 0, 0x80, koi8_r_tophalf };
-
-
-static FontMapRec koi8_r[]=
-{
-    {FONT_ENCODING_UNICODE,0,0,FontEncSimpleRecode,NULL,
-     &koi8_r_to_unicode_map,NULL,NULL},
-    {0,0,0,NULL,NULL,NULL,NULL,NULL}
-};
-
-static unsigned
-koi8_ru_to_unicode(unsigned koicode, void *client_data)
-{
-    switch(koicode) {
-    case 0x93: return 0x201C;
-    case 0x96: return 0x201D;
-    case 0x97: return 0x2014;
-    case 0x98: return 0x2116;
-    case 0x99: return 0x2122;
-    case 0x9B: return 0x00BB;
-    case 0x9C: return 0x00AE;
-    case 0x9D: return 0x00AB;
-    case 0x9F: return 0x00A4;
-    case 0xA4: return 0x0454;
-    case 0xA6: return 0x0456;
-    case 0xA7: return 0x0457;
-    case 0xAD: return 0x0491;
-    case 0xAE: return 0x045E;
-    case 0xB4: return 0x0404;
-    case 0xB6: return 0x0406;
-    case 0xB7: return 0x0407;
-    case 0xBD: return 0x0490;
-    case 0xBE: return 0x040E;
-    default: return FontEncSimpleRecode(koicode, &koi8_r_to_unicode_map);
-  }
-}
-
-static FontMapRec koi8_ru[]=
-{
-    {FONT_ENCODING_UNICODE,0,0,koi8_ru_to_unicode,NULL,NULL,NULL,NULL},
-    {0,0,0,NULL,NULL,NULL,NULL,NULL}
-};
-
-/* koi8-e, ISO-IR-111 or ECMA-Cyrillic */
-
-static const unsigned short koi8_e_A0_BF[]=
-{ 0x00A0, 0x0452, 0x0453, 0x0451, 0x0454, 0x0455, 0x0456, 0x0457,
-  0x0458, 0x0459, 0x045A, 0x045B, 0x045C, 0x00AD, 0x045E, 0x045F,
-  0x2116, 0x0402, 0x0403, 0x0401, 0x0404, 0x0405, 0x0406, 0x0407,
-  0x0408, 0x0409, 0x040A, 0x040B, 0x040C, 0x00A4, 0x040E, 0x040F };
-
-static unsigned
-koi8_e_to_unicode(unsigned koicode, void *client_data)
-{
-    if(koicode<0xA0)
-        return koicode;
-    else if(koicode<0xC0)
-        return koi8_e_A0_BF[koicode-0xA0];
-    else
-        return FontEncSimpleRecode(koicode, &koi8_r_to_unicode_map);
-}
-
-static FontMapRec koi8_e[]=
-{
-    {FONT_ENCODING_UNICODE,0,0,koi8_e_to_unicode,NULL,NULL,NULL,NULL},
-    {0,0,0,NULL,NULL,NULL,NULL,NULL}
-};
-
-/* Koi8 unified */
-
-static const unsigned short koi8_uni_80_BF[]=
-{ 0x2500, 0x2502, 0x250C, 0x2510, 0x2514, 0x2518, 0x251C, 0x2524,
-  0x252C, 0x2534, 0x253C, 0x2580, 0x2584, 0x2588, 0x258C, 0x2590,
-  0x2591, 0x2018, 0x2019, 0x201C, 0x201D, 0x2022, 0x2013, 0x2014,
-  0x00A9, 0x2122, 0x00A0, 0x00BB, 0x00AE, 0x00AB, 0x00B7, 0x00A4,
-  0x00A0, 0x0452, 0x0453, 0x0451, 0x0454, 0x0455, 0x0456, 0x0457,
-  0x0458, 0x0459, 0x045A, 0x045B, 0x045C, 0x0491, 0x045E, 0x045F,
-  0x2116, 0x0402, 0x0403, 0x0401, 0x0404, 0x0405, 0x0406, 0x0407,
-  0x0408, 0x0409, 0x040A, 0x040B, 0x040C, 0x0490, 0x040E, 0x040F };
-
-static unsigned
-koi8_uni_to_unicode(unsigned koicode, void *client_data)
-{
-    if(koicode<0x80)
-        return koicode;
-    else if(koicode<0xC0)
-        return koi8_uni_80_BF[koicode-0x80];
-    else
-        return FontEncSimpleRecode(koicode, &koi8_r_to_unicode_map);
-}
-
-static FontMapRec koi8_uni[]=
-{
-    {FONT_ENCODING_UNICODE,0,0,koi8_uni_to_unicode,NULL,NULL,NULL,NULL},
-    {0,0,0,NULL,NULL,NULL,NULL,NULL}
-};
-
-/* Ukrainian variant of Koi8-R; see RFC 2319 */
-
-static unsigned
-koi8_u_to_unicode(unsigned koicode, void *client_data)
-{
-    switch(koicode) {
-    case 0xA4: return 0x0454;
-    case 0xA6: return 0x0456;
-    case 0xA7: return 0x0457;
-    case 0xAD: return 0x0491;
-    case 0xB4: return 0x0404;
-    case 0xB6: return 0x0406;
-    case 0xB7: return 0x0407;
-    case 0xBD: return 0x0490;
-    default: return FontEncSimpleRecode(koicode, &koi8_r_to_unicode_map);
-    }
-}
-
-static FontMapRec koi8_u[]=
-{
-    {FONT_ENCODING_UNICODE,0,0,koi8_u_to_unicode,NULL,NULL,NULL},
-    {0,0,0,NULL,NULL,NULL,NULL,NULL}
-};
-
-/* Microsoft Symbol, which is only meaningful for TrueType fonts, is
-   treated specially in ftenc.c, where we add usFirstCharIndex-0x20 to
-   the glyph index before applying the cmap.  Lovely design. */
-
-static FontMapRec microsoft_symbol[]=
-{{FONT_ENCODING_TRUETYPE,3,0,NULL,NULL,NULL,NULL,NULL},
- /* You never know */
- {FONT_ENCODING_TRUETYPE,3,1,NULL,NULL,NULL,NULL,NULL},
- {0,0,0,NULL,NULL,NULL,NULL,NULL}};
-
-static FontMapRec apple_roman[]=
-{{FONT_ENCODING_TRUETYPE,1,0,NULL,NULL,NULL,NULL,NULL},
- {0,0,0,NULL,NULL,NULL,NULL,NULL}};
-
-/* The data for recodings */
-
-/* For compatibility with X11R6.4.  Losers. */
-static char *iso8859_15_aliases[2]={"fcd8859-15",NULL};
-
-static FontEncRec initial_encodings[]=
-{
-    {"iso10646-1",NULL,256*256,0,iso10646,NULL,0,0}, /* Unicode */
-    {"iso8859-1",NULL,256,0,iso8859_1,NULL,0,0}, /* Latin 1 (West European) */
-    {"iso8859-2",NULL,256,0,iso8859_2,NULL,0,0}, /* Latin 2 (East European) */
-    {"iso8859-3",NULL,256,0,iso8859_3,NULL,0,0}, /* Latin 3 (South European) */
-    {"iso8859-4",NULL,256,0,iso8859_4,NULL,0,0}, /* Latin 4 (North European) */
-    {"iso8859-5",NULL,256,0,iso8859_5,NULL,0,0}, /* Cyrillic */
-    {"iso8859-6",NULL,256,0,iso8859_6,NULL,0,0}, /* Arabic */
-    {"iso8859-7",NULL,256,0,iso8859_7,NULL,0,0}, /* Greek */
-    {"iso8859-8",NULL,256,0,iso8859_8,NULL,0,0}, /* Hebrew */
-    {"iso8859-9",NULL,256,0,iso8859_9,NULL,0,0}, /* Latin 5 (Turkish) */
-    {"iso8859-10",NULL,256,0,iso8859_10,NULL,0,0}, /* Latin 6 (Nordic) */
-    {"iso8859-15",iso8859_15_aliases,256,0,iso8859_15,NULL,0,0}, /* Latin 9 */
-    {"koi8-r",NULL,256,0,koi8_r,NULL,0,0},       /* Russian */
-    {"koi8-ru",NULL,256,0,koi8_ru,NULL,0,0},     /* Ukrainian */
-    {"koi8-uni",NULL,256,0,koi8_uni,NULL,0,0},   /* Russian/Ukrainian/Bielorussian */
-    {"koi8-e",NULL,256,0,koi8_e,NULL,0,0},       /* ``European'' */
-    {"koi8-u",NULL,256,0,koi8_u,NULL,0,0},       /* Ukrainian too */
-    {"microsoft-symbol",NULL,256,0,microsoft_symbol,NULL,0,0},
-    {"apple-roman",NULL,256,0,apple_roman,NULL,0,0},
-    {NULL,NULL,0,0,NULL,NULL,0,0}
-};
-
-static FontEncPtr font_encodings=NULL;
-
-static void
-define_initial_encoding_info(void)
-{
-    FontEncPtr encoding;
-    FontMapPtr mapping;
-
-    font_encodings = initial_encodings;
-    for(encoding = font_encodings; ; encoding++) {
-        encoding->next = encoding + 1;
-        for(mapping = encoding->mappings; ; mapping++) {
-            mapping->next = mapping+1;
-            mapping->encoding = encoding;
-            if(mapping->next->type == 0) {
-                mapping->next = NULL;
-                break;
-            }
-        }
-        if(!encoding->next->name) {
-            encoding->next = NULL;
-            break;
-        }
-    }
-}
-
-
-char*
-FontEncFromXLFD(const char *name, int length)
-{
-    const char *p;
-    char *q;
-    static char charset[MAXFONTNAMELEN];
-    int len;
-
-    if(length > MAXFONTNAMELEN - 1)
-        return NULL;
-
-    if(name == NULL)
-        p = NULL;
-    else {
-        p = name + length - 1;
-        while(p > name && *p != '-')
-            p--;
-        p--;
-        while(p >= name && *p != '-')
-            p--;
-        if(p <= name)
-            p = NULL;
-    }
-
-    /* now p either is null or points at the '-' before the charset registry */
-
-    if(p == NULL)
-        return NULL;
-
-    len = length - (p - name) - 1;
-    memcpy(charset, p+1, len);
-    charset[len] = 0;
-
-    /* check for a subset specification */
-    if((q = strchr(charset, (int)'[')))
-        *q = 0;
-
-    return charset;
-}
-
-unsigned
-FontEncRecode(unsigned code,  FontMapPtr mapping)
-{
-    FontEncPtr encoding = mapping->encoding;
-    if(encoding && mapping->recode) {
-        if(encoding->row_size == 0) {
-            /* linear encoding */
-            if(code < encoding->first || code>=encoding->size)
-                return 0;
-        } else {
-            /* matrix encoding */
-            int row = code/0x100, col = code&0xFF;
-            if(row < encoding->first || row >= encoding->size ||
-               col < encoding->first_col || col >= encoding->row_size)
-                return 0;
-        }
-        return (*mapping->recode)(code, mapping->client_data);
-    } else
-        return code;
-}
-
-char*
-FontEncName(unsigned code, FontMapPtr mapping)
-{
-    FontEncPtr encoding = mapping->encoding;
-    if(encoding && mapping->name) {
-        if((encoding->row_size == 0 && code >= encoding->size) ||
-           (encoding->row_size != 0 &&
-            (code/0x100 >= encoding->size ||
-             (code&0xFF) >= encoding->row_size)))
-            return NULL;
-        return (*mapping->name)(code, mapping->client_data);
-    } else
-        return NULL;
-}
-
-FontEncPtr
-FontEncFind(const char *encoding_name, const char *filename)
-{
-    FontEncPtr encoding;
-    char **alias;
-
-    if(font_encodings == NULL) define_initial_encoding_info();
-
-    for(encoding = font_encodings; encoding; encoding = encoding->next) {
-        if(!strcasecmp(encoding->name, encoding_name))
-            return encoding;
-        if(encoding->aliases)
-            for(alias=encoding->aliases; *alias; alias++)
-                if(!strcasecmp(*alias, encoding_name))
-                    return encoding;
-  }
-
-  /* Unknown charset, try to load a definition file */
-    return FontEncLoad(encoding_name, filename);
-}
-
-FontMapPtr
-FontMapFind(FontEncPtr encoding, int type, int pid, int eid)
-{
-    FontMapPtr mapping;
-    if(encoding == NULL)
-        return NULL;
-
-    for(mapping = encoding->mappings; mapping; mapping = mapping->next) {
-        if(mapping->type != type)
-            continue;
-        if(pid > 0 && mapping->pid != pid)
-            continue;
-        if(eid > 0 && mapping->eid != eid)
-            continue;
-        return mapping;
-    }
-    return NULL;
-}
-
-FontMapPtr
-FontEncMapFind(const char *encoding_name, int type, int pid, int eid,
-               const char *filename)
-{
-    FontEncPtr encoding;
-    FontMapPtr mapping;
-
-    encoding = FontEncFind(encoding_name, filename);
-    if(encoding == NULL)
-        return NULL;
-    mapping = FontMapFind(encoding, type, pid, eid);
-    return mapping;
-}
-
-static FontEncPtr
-FontEncLoad(const char *encoding_name, const char *filename)
-{
-    FontEncPtr encoding;
-
-    encoding = FontEncReallyLoad(encoding_name, filename);
-    if (encoding == NULL) {
-        return NULL;
-    } else {
-        char **alias;
-        int found = 0;
-
-        /* Check whether the name is already known for this encoding */
-        if(strcasecmp(encoding->name, encoding_name) == 0) {
-            found = 1;
-        } else {
-            if(encoding->aliases) {
-                for(alias=encoding->aliases; *alias; alias++)
-                    if(!strcasecmp(*alias, encoding_name)) {
-                        found = 1;
-                        break;
-                    }
-            }
-        }
-
-        if(!found) {
-            /* Add a new alias.  This works because we know that this
-               particular encoding has been allocated dynamically */
-            char **new_aliases;
-            char *new_name;
-            int numaliases = 0;
-
-            new_name = strdup(encoding_name);
-            if(new_name == NULL)
-                return NULL;
-            if(encoding->aliases) {
-                for(alias = encoding->aliases; *alias; alias++)
-                    numaliases++;
-            }
-            new_aliases = malloc((numaliases+2)*sizeof(char*));
-            if(new_aliases == NULL) {
-                free(new_name);
-                return NULL;
-            }
-            if(encoding->aliases) {
-                memcpy(new_aliases, encoding->aliases, numaliases*sizeof(char*));
-                free(encoding->aliases);
-            }
-            new_aliases[numaliases] = new_name;
-            new_aliases[numaliases+1] = NULL;
-            encoding->aliases = new_aliases;
-        }
-
-        /* register the new encoding */
-        encoding->next=font_encodings;
-        font_encodings=encoding;
-
-        return encoding;
-    }
-}
-
-unsigned
-FontEncSimpleRecode(unsigned code, void *client_data)
-{
-    FontEncSimpleMapPtr map;
-    unsigned index;
-
-    map = client_data;
-
-    if(code > 0xFFFF || (map->row_size && (code&0xFF) >= map->row_size))
-        return 0;
-
-    if(map->row_size)
-        index = (code&0xFF)+(code>>8)*map->row_size;
-    else
-        index = code;
-
-  if(map->map && index>=map->first && index<map->first+map->len)
-    return map->map[index-map->first];
-  else
-    return code;
-}
-
-char *
-FontEncSimpleName(unsigned code, void *client_data)
-{
-    FontEncSimpleNamePtr map;
-
-    map = client_data;
-    if(map && code >= map->first && code<map->first+map->len)
-        return map->map[code-map->first];
-    else
-        return NULL;
-}
-
-unsigned
-FontEncUndefinedRecode(unsigned code, void *client_data)
-{
-    return code;
-}
-
-char *
-FontEncUndefinedName(unsigned code, void *client_data)
-{
-    return NULL;
-}
-
-#define FONTENC_SEGMENT_SIZE 256
-#define FONTENC_SEGMENTS 256
-#define FONTENC_INVERSE_CODES (FONTENC_SEGMENT_SIZE * FONTENC_SEGMENTS)
-
-static unsigned int
-reverse_reverse(unsigned i, void* data)
-{
-    int s, j;
-    unsigned **map = (unsigned**)data;
-
-    if(i >= FONTENC_INVERSE_CODES)
-        return 0;
-
-    if(map == NULL)
-        return 0;
-
-    s = i / FONTENC_SEGMENT_SIZE;
-    j = i % FONTENC_SEGMENT_SIZE;
-
-    if(map[s] == NULL)
-        return 0;
-    else
-        return map[s][j];
-}
-
-static int
-tree_set(unsigned int **map, unsigned int i, unsigned int j)
-{
-    int s, c;
-
-    if(i >= FONTENC_INVERSE_CODES)
-        return FALSE;
-
-    s = i / FONTENC_SEGMENT_SIZE;
-    c = i % FONTENC_SEGMENT_SIZE;
-
-    if(map[s] == NULL) {
-        map[s] = calloc(FONTENC_SEGMENT_SIZE, sizeof(int));
-        if(map[s] == NULL)
-            return FALSE;
-  }
-
-    map[s][c] = j;
-    return TRUE;
-}
-
-FontMapReversePtr
-FontMapReverse(FontMapPtr mapping)
-{
-    FontEncPtr encoding = mapping->encoding;
-    FontMapReversePtr reverse = NULL;
-    unsigned int **map = NULL;
-    int i, j, k;
-
-    if(encoding == NULL) goto bail;
-
-    map = calloc(FONTENC_SEGMENTS, sizeof(int*));
-    if(map == NULL) goto bail;
-
-    if(encoding->row_size == 0) {
-        for(i = encoding->first; i < encoding->size; i++) {
-            k = FontEncRecode(i, mapping);
-            if(k != 0)
-                if(!tree_set(map, k, i))
-                    goto bail;
-        }
-    } else {
-        for(i = encoding->first; i < encoding->size; i++) {
-            for(j = encoding->first_col; j < encoding->row_size; j++) {
-                k = FontEncRecode(i*256 + j, mapping);
-                if(k != 0)
-                    if(!tree_set(map, k, i*256+j))
-                        goto bail;
-            }
-        }
-    }
-
-    reverse = malloc(sizeof(FontMapReverseRec));
-    if(!reverse) goto bail;
-
-    reverse->reverse = reverse_reverse;
-    reverse->data = map;
-    return reverse;
-
-  bail:
-    free(map);
-    free(reverse);
-    return NULL;
-}
-
-void
-FontMapReverseFree(FontMapReversePtr delendum)
-{
-    unsigned int **map = (unsigned int**)delendum;
-    int i;
-
-    if(map == NULL)
-        return;
-
-    for(i = 0; i < FONTENC_SEGMENTS; i++)
-	free(map[i]);
-
-    free(map);
-    return;
-}
->>>>>>> b2c925e3
+}