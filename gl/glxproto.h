<<<<<<< HEAD
#ifndef _GLX_glxproto_h_
#define _GLX_glxproto_h_

/*
 * SGI FREE SOFTWARE LICENSE B (Version 2.0, Sept. 18, 2008)
 * Copyright (C) 1991-2000 Silicon Graphics, Inc. All Rights Reserved.
 *
 * Permission is hereby granted, free of charge, to any person obtaining a
 * copy of this software and associated documentation files (the "Software"),
 * to deal in the Software without restriction, including without limitation
 * the rights to use, copy, modify, merge, publish, distribute, sublicense,
 * and/or sell copies of the Software, and to permit persons to whom the
 * Software is furnished to do so, subject to the following conditions:
 *
 * The above copyright notice including the dates of first publication and
 * either this permission notice or a reference to
 * http://oss.sgi.com/projects/FreeB/
 * shall be included in all copies or substantial portions of the Software.
 *
 * THE SOFTWARE IS PROVIDED "AS IS", WITHOUT WARRANTY OF ANY KIND, EXPRESS
 * OR IMPLIED, INCLUDING BUT NOT LIMITED TO THE WARRANTIES OF MERCHANTABILITY,
 * FITNESS FOR A PARTICULAR PURPOSE AND NONINFRINGEMENT. IN NO EVENT SHALL
 * SILICON GRAPHICS, INC. BE LIABLE FOR ANY CLAIM, DAMAGES OR OTHER LIABILITY,
 * WHETHER IN AN ACTION OF CONTRACT, TORT OR OTHERWISE, ARISING FROM, OUT OF
 * OR IN CONNECTION WITH THE SOFTWARE OR THE USE OR OTHER DEALINGS IN THE
 * SOFTWARE.
 *
 * Except as contained in this notice, the name of Silicon Graphics, Inc.
 * shall not be used in advertising or otherwise to promote the sale, use or
 * other dealings in this Software without prior written authorization from
 * Silicon Graphics, Inc.
 */

#include <GL/glxmd.h>

/*****************************************************************************/

/*
** Errrors.
*/
#define GLXBadContext		0
#define GLXBadContextState	1
#define GLXBadDrawable		2
#define GLXBadPixmap		3
#define GLXBadContextTag	4
#define GLXBadCurrentWindow	5
#define GLXBadRenderRequest	6
#define GLXBadLargeRequest	7
#define GLXUnsupportedPrivateRequest	8
#define GLXBadFBConfig		9
#define GLXBadPbuffer		10
#define GLXBadCurrentDrawable	11
#define GLXBadWindow		12
#define GLXBadProfileARB        13

#define __GLX_NUMBER_ERRORS 14

/*
** Events.
** __GLX_NUMBER_EVENTS is set to 17 to account for the BufferClobberSGIX
**  event - this helps initialization if the server supports the pbuffer
**  extension and the client doesn't.
*/
#define GLX_PbufferClobber	0
#define GLX_BufferSwapComplete	1

#define __GLX_NUMBER_EVENTS 17

#define GLX_EXTENSION_NAME	"GLX"
#define GLX_EXTENSION_ALIAS	"SGI-GLX"

#define __GLX_MAX_CONTEXT_PROPS 3

#ifndef GLX_VENDOR
#define GLX_VENDOR		0x1
#endif
#ifndef GLX_VERSION
#define GLX_VERSION		0x2
#endif
#ifndef GLX_EXTENSIONS
#define GLX_EXTENSIONS		0x3
#endif

/*****************************************************************************/

/*
** For the structure definitions in this file, we must redefine these types in
** terms of Xmd.h types, which may include bitfields.  All of these are
** undef'ed at the end of this file, restoring the definitions in glx.h.
*/
#define GLXContextID CARD32
#define GLXPixmap CARD32
#define GLXDrawable CARD32
#define GLXPbuffer CARD32
#define GLXWindow CARD32
#define GLXFBConfigID CARD32
#define GLXFBConfigIDSGIX CARD32
#define GLXPbufferSGIX CARD32

/*
** ContextTag is not exposed to the API.
*/
typedef CARD32 GLXContextTag;

/*****************************************************************************/

/*
** Sizes of basic wire types.
*/
#define __GLX_SIZE_INT8		1
#define __GLX_SIZE_INT16	2
#define __GLX_SIZE_INT32	4
#define __GLX_SIZE_CARD8	1
#define __GLX_SIZE_CARD16	2
#define __GLX_SIZE_CARD32	4
#define __GLX_SIZE_FLOAT32	4
#define __GLX_SIZE_FLOAT64	8

/*****************************************************************************/

/* Requests */

/*
** Render command request.  A bunch of rendering commands are packed into
** a single X extension request.
*/
typedef struct GLXRender {
    CARD8	reqType;
    CARD8	glxCode;
    CARD16	length B16;
    GLXContextTag contextTag B32;
} xGLXRenderReq;
#define sz_xGLXRenderReq 8

/*
** The maximum size that a GLXRender command can be.  The value must fit
** in 16 bits and should be a multiple of 4.
*/
#define __GLX_MAX_RENDER_CMD_SIZE	64000

/*
** Large render command request.  A single large rendering command
** is output in multiple X extension requests.	The first packet
** contains an opcode dependent header (see below) that describes
** the data that follows.
*/
typedef struct GLXRenderLarge {
    CARD8	reqType;
    CARD8	glxCode;
    CARD16	length B16;
    GLXContextTag contextTag B32;
    CARD16	requestNumber B16;
    CARD16	requestTotal B16;
    CARD32	dataBytes B32;
} xGLXRenderLargeReq;
#define sz_xGLXRenderLargeReq 16

/*
** GLX single request.	Commands that go over as single GLX protocol
** requests use this structure.  The glxCode will be one of the X_GLsop
** opcodes.
*/
typedef struct GLXSingle {
    CARD8	reqType;
    CARD8	glxCode;
    CARD16	length B16;
    GLXContextTag contextTag B32;
} xGLXSingleReq;
#define sz_xGLXSingleReq 8

/*
** glXQueryVersion request
*/
typedef struct GLXQueryVersion {
    CARD8	reqType;
    CARD8	glxCode;
    CARD16	length B16;
    CARD32	majorVersion B32;
    CARD32	minorVersion B32;
} xGLXQueryVersionReq;
#define sz_xGLXQueryVersionReq 12

/*
** glXIsDirect request
*/
typedef struct GLXIsDirect {
    CARD8	reqType;
    CARD8	glxCode;
    CARD16	length B16;
    GLXContextID context B32;
} xGLXIsDirectReq;
#define sz_xGLXIsDirectReq 8

/*
** glXCreateContext request
*/
typedef struct GLXCreateContext {
    CARD8	reqType;
    CARD8	glxCode;
    CARD16	length B16;
    GLXContextID context B32;
    CARD32	visual B32;
    CARD32	screen B32;
    GLXContextID shareList B32;
    BOOL	isDirect;
    CARD8	reserved1;
    CARD16	reserved2 B16;
} xGLXCreateContextReq;
#define sz_xGLXCreateContextReq 24

/*
** glXDestroyContext request
*/
typedef struct GLXDestroyContext {
    CARD8	reqType;
    CARD8	glxCode;
    CARD16	length B16;
    GLXContextID context B32;
} xGLXDestroyContextReq;
#define sz_xGLXDestroyContextReq 8

/*
** glXMakeCurrent request
*/
typedef struct GLXMakeCurrent {
    CARD8	reqType;
    CARD8	glxCode;
    CARD16	length B16;
    GLXDrawable drawable B32;
    GLXContextID context B32;
    GLXContextTag oldContextTag B32;
} xGLXMakeCurrentReq;
#define sz_xGLXMakeCurrentReq 16

/*
** glXWaitGL request
*/
typedef struct GLXWaitGL {
    CARD8	reqType;
    CARD8	glxCode;
    CARD16	length B16;
    GLXContextTag contextTag B32;
} xGLXWaitGLReq;
#define sz_xGLXWaitGLReq 8

/*
** glXWaitX request
*/
typedef struct GLXWaitX {
    CARD8	reqType;
    CARD8	glxCode;
    CARD16	length B16;
    GLXContextTag contextTag B32;
} xGLXWaitXReq;
#define sz_xGLXWaitXReq 8

/*
** glXCopyContext request
*/
typedef struct GLXCopyContext {
    CARD8	reqType;
    CARD8	glxCode;
    CARD16	length B16;
    GLXContextID source B32;
    GLXContextID dest B32;
    CARD32	mask B32;
    GLXContextTag contextTag B32;
} xGLXCopyContextReq;
#define sz_xGLXCopyContextReq 20

/*
** glXSwapBuffers request
*/
typedef struct GLXSwapBuffers {
    CARD8	reqType;
    CARD8	glxCode;
    CARD16	length B16;
    GLXContextTag contextTag B32;
    GLXDrawable drawable B32;
} xGLXSwapBuffersReq;
#define sz_xGLXSwapBuffersReq 12

/*
** glXUseXFont request
*/
typedef struct GLXUseXFont {
    CARD8	reqType;
    CARD8	glxCode;
    CARD16	length B16;
    GLXContextTag contextTag B32;
    CARD32	font B32;
    CARD32	first B32;
    CARD32	count B32;
    CARD32	listBase B32;
} xGLXUseXFontReq;
#define sz_xGLXUseXFontReq 24

/*
** glXCreateGLXPixmap request
*/
typedef struct GLXCreateGLXPixmap {
    CARD8	reqType;
    CARD8	glxCode;
    CARD16	length B16;
    CARD32	screen B32;
    CARD32	visual B32;
    CARD32	pixmap B32;
    GLXPixmap	glxpixmap B32;
} xGLXCreateGLXPixmapReq;
#define sz_xGLXCreateGLXPixmapReq 20

/*
** glXDestroyGLXPixmap request
*/
typedef struct GLXDestroyGLXPixmap {
    CARD8	reqType;
    CARD8	glxCode;
    CARD16	length B16;
    GLXPixmap	glxpixmap B32;
} xGLXDestroyGLXPixmapReq;
#define sz_xGLXDestroyGLXPixmapReq 8

/*
** glXGetVisualConfigs request
*/
typedef struct GLXGetVisualConfigs {
    CARD8	reqType;
    CARD8	glxCode;
    CARD16	length B16;
    CARD32	screen B32;
} xGLXGetVisualConfigsReq;
#define sz_xGLXGetVisualConfigsReq 8

/*
** glXVendorPrivate request.
*/
typedef struct GLXVendorPrivate {
    CARD8	reqType;
    CARD8	glxCode;
    CARD16	length B16;
    CARD32	vendorCode B32;		/* vendor-specific opcode */
    GLXContextTag contextTag B32;
    /*
    ** More data may follow; this is just the header.
    */
} xGLXVendorPrivateReq;
#define sz_xGLXVendorPrivateReq 12

/*
** glXVendorPrivateWithReply request
*/
typedef struct GLXVendorPrivateWithReply {
    CARD8	reqType;
    CARD8	glxCode;
    CARD16	length B16;
    CARD32	vendorCode B32;		/* vendor-specific opcode */
    GLXContextTag contextTag B32;
    /*
    ** More data may follow; this is just the header.
    */
} xGLXVendorPrivateWithReplyReq;
#define sz_xGLXVendorPrivateWithReplyReq 12

/*
** glXQueryExtensionsString request
*/
typedef struct GLXQueryExtensionsString {
    CARD8	reqType;
    CARD8	glxCode;
    CARD16	length B16;
    CARD32	screen B32;
} xGLXQueryExtensionsStringReq;
#define sz_xGLXQueryExtensionsStringReq 8

/*
** glXQueryServerString request
*/
typedef struct GLXQueryServerString {
    CARD8	reqType;
    CARD8	glxCode;
    CARD16	length B16;
    CARD32	screen	B32;
    CARD32	name B32;
} xGLXQueryServerStringReq;
#define sz_xGLXQueryServerStringReq 12

/*
** glXClientInfo request
*/
typedef struct GLXClientInfo {
    CARD8	reqType;
    CARD8	glxCode;
    CARD16	length B16;
    CARD32	major B32;
    CARD32	minor B32;
    CARD32	numbytes B32;
} xGLXClientInfoReq;
#define sz_xGLXClientInfoReq 16

/*** Start of GLX 1.3 requests */

/*
** glXGetFBConfigs request
*/
typedef struct GLXGetFBConfigs {
    CARD8	reqType;
    CARD8	glxCode;
    CARD16	length B16;
    CARD32	screen B32;
} xGLXGetFBConfigsReq;
#define sz_xGLXGetFBConfigsReq 8

/*
** glXCreatePixmap request
*/
typedef struct GLXCreatePixmap {
    CARD8	reqType;
    CARD8	glxCode;
    CARD16	length B16;
    CARD32	screen B32;
    GLXFBConfigID fbconfig B32;
    CARD32	pixmap B32;
    GLXPixmap	glxpixmap B32;
    CARD32	numAttribs B32;
    /* followed by attribute list */
} xGLXCreatePixmapReq;
#define sz_xGLXCreatePixmapReq 24

/*
** glXDestroyPixmap request
*/
typedef struct GLXDestroyPixmap {
    CARD8	reqType;
    CARD8	glxCode;
    CARD16	length B16;
    GLXPixmap	glxpixmap B32;
} xGLXDestroyPixmapReq;
#define sz_xGLXDestroyPixmapReq 8

/*
** glXCreateNewContext request
*/
typedef struct GLXCreateNewContext {
    CARD8	reqType;
    CARD8	glxCode;
    CARD16	length B16;
    GLXContextID context B32;
    GLXFBConfigID fbconfig B32;
    CARD32	screen B32;
    CARD32	renderType;
    GLXContextID shareList B32;
    BOOL	isDirect;
    CARD8	reserved1;
    CARD16	reserved2 B16;
} xGLXCreateNewContextReq;
#define sz_xGLXCreateNewContextReq 28

/*
** glXQueryContext request
*/
typedef struct GLXQueryContext {
    CARD8	reqType;
    CARD8	glxCode;
    CARD16	length B16;
    GLXContextID context B32;
} xGLXQueryContextReq;
#define sz_xGLXQueryContextReq 8

/*
** glXMakeContextCurrent request
*/
typedef struct GLXMakeContextCurrent {
    CARD8	reqType;
    CARD8	glxCode;
    CARD16	length B16;
    GLXContextTag oldContextTag B32;
    GLXDrawable drawable B32;
    GLXDrawable readdrawable B32;
    GLXContextID context B32;
} xGLXMakeContextCurrentReq;
#define sz_xGLXMakeContextCurrentReq 20

/*
** glXCreatePbuffer request
*/
typedef struct GLXCreatePbuffer {
    CARD8	reqType;
    CARD8	glxCode;
    CARD16	length B16;
    CARD32	screen B32;
    GLXFBConfigID fbconfig B32;
    GLXPbuffer	pbuffer B32;
    CARD32	numAttribs B32;
    /* followed by attribute list */
} xGLXCreatePbufferReq;
#define sz_xGLXCreatePbufferReq 20

/*
** glXDestroyPbuffer request
*/
typedef struct GLXDestroyPbuffer {
    CARD8	reqType;
    CARD8	glxCode;
    CARD16	length B16;
    GLXPbuffer	pbuffer B32;
} xGLXDestroyPbufferReq;
#define sz_xGLXDestroyPbufferReq 8

/*
** glXGetDrawableAttributes request
*/
typedef struct GLXGetDrawableAttributes {
    CARD8	reqType;
    CARD8	glxCode;
    CARD16	length B16;
    GLXDrawable drawable B32;
} xGLXGetDrawableAttributesReq;
#define sz_xGLXGetDrawableAttributesReq 8

/*
** glXChangeDrawableAttributes request
*/
typedef struct GLXChangeDrawableAttributes {
    CARD8	reqType;
    CARD8	glxCode;
    CARD16	length B16;
    GLXDrawable drawable B32;
    CARD32	numAttribs B32;
    /* followed by attribute list */
} xGLXChangeDrawableAttributesReq;
#define sz_xGLXChangeDrawableAttributesReq 12

/*
** glXCreateWindow request
*/
typedef struct GLXCreateWindow {
    CARD8	reqType;
    CARD8	glxCode;
    CARD16	length B16;
    CARD32	screen B32;
    GLXFBConfigID fbconfig B32;
    CARD32	window B32;
    GLXWindow	glxwindow B32;
    CARD32	numAttribs B32;
    /* followed by attribute list */
} xGLXCreateWindowReq;
#define sz_xGLXCreateWindowReq 24

/*
** glXDestroyWindow request
*/
typedef struct GLXDestroyWindow {
    CARD8	reqType;
    CARD8	glxCode;
    CARD16	length B16;
    GLXWindow	glxwindow B32;
} xGLXDestroyWindowReq;
#define sz_xGLXDestroyWindowReq 8

/* Replies */

typedef struct {
    BYTE	type;			/* X_Reply */
    CARD8	unused;			/* not used */
    CARD16	sequenceNumber B16;
    CARD32	length B32;
    CARD32	error B32;
    CARD32	pad2 B32;
    CARD32	pad3 B32;
    CARD32	pad4 B32;
    CARD32	pad5 B32;
    CARD32	pad6 B32;
} xGLXGetErrorReply;
#define sz_xGLXGetErrorReply 32

typedef struct {
    BYTE	type;			/* X_Reply */
    CARD8	unused;			/* not used */
    CARD16	sequenceNumber B16;
    CARD32	length B32;
    GLXContextTag contextTag B32;
    CARD32	pad2 B32;
    CARD32	pad3 B32;
    CARD32	pad4 B32;
    CARD32	pad5 B32;
    CARD32	pad6 B32;
} xGLXMakeCurrentReply;
#define sz_xGLXMakeCurrentReply 32

typedef struct {
    BYTE	type;			/* X_Reply */
    CARD8	unused;			/* not used */
    CARD16	sequenceNumber B16;
    CARD32	length B32;
    CARD32	pad1 B32;
    CARD32	pad2 B32;
    CARD32	pad3 B32;
    CARD32	pad4 B32;
    CARD32	pad5 B32;
    CARD32	pad6 B32;
} xGLXReadPixelsReply;
#define sz_xGLXReadPixelsReply 32

typedef struct {
    BYTE	type;			/* X_Reply */
    CARD8	unused;			/* not used */
    CARD16	sequenceNumber B16;
    CARD32	length B32;
    CARD32	pad1 B32;
    CARD32	pad2 B32;
    CARD32	width B32;
    CARD32	height B32;
    CARD32	depth B32;
    CARD32	pad6 B32;
} xGLXGetTexImageReply;
#define sz_xGLXGetTexImageReply 32

typedef struct {
    BYTE	type;			/* X_Reply */
    CARD8	unused;			/* not used */
    CARD16	sequenceNumber B16;
    CARD32	length B32;
    CARD32	pad1 B32;
    CARD32	pad2 B32;
    CARD32	width B32;
    CARD32	height B32;
    CARD32	pad5 B32;
    CARD32	pad6 B32;
} xGLXGetSeparableFilterReply;
#define sz_xGLXGetSeparableFilterReply 32

typedef struct {
    BYTE	type;			/* X_Reply */
    CARD8	unused;			/* not used */
    CARD16	sequenceNumber B16;
    CARD32	length B32;
    CARD32	pad1 B32;
    CARD32	pad2 B32;
    CARD32	width B32;
    CARD32	height B32;
    CARD32	pad5 B32;
    CARD32	pad6 B32;
} xGLXGetConvolutionFilterReply;
#define sz_xGLXGetConvolutionFilterReply 32

typedef struct {
    BYTE	type;			/* X_Reply */
    CARD8	unused;			/* not used */
    CARD16	sequenceNumber B16;
    CARD32	length B32;
    CARD32	pad1 B32;
    CARD32	pad2 B32;
    CARD32	width B32;
    CARD32	pad4 B32;
    CARD32	pad5 B32;
    CARD32	pad6 B32;
} xGLXGetHistogramReply;
#define sz_xGLXGetHistogramReply 32

typedef struct {
    BYTE	type;			/* X_Reply */
    CARD8	unused;			/* not used */
    CARD16	sequenceNumber B16;
    CARD32	length B32;
    CARD32	pad1 B32;
    CARD32	pad2 B32;
    CARD32	pad3 B32;
    CARD32	pad4 B32;
    CARD32	pad5 B32;
    CARD32	pad6 B32;
} xGLXGetMinmaxReply;
#define sz_xGLXGetMinmaxReply 32

typedef struct {
    BYTE	type;			/* X_Reply */
    CARD8	unused;			/* not used */
    CARD16	sequenceNumber B16;
    CARD32	length B32;
    CARD32	retval B32;
    CARD32	size B32;
    CARD32	newMode B32;
    CARD32	pad4 B32;
    CARD32	pad5 B32;
    CARD32	pad6 B32;
} xGLXRenderModeReply;
#define sz_xGLXRenderModeReply 32

typedef struct {
    BYTE	type;			/* X_Reply */
    CARD8	unused;			/* not used */
    CARD16	sequenceNumber B16;
    CARD32	length B32;
    CARD32	majorVersion B32;
    CARD32	minorVersion B32;
    CARD32	pad3 B32;
    CARD32	pad4 B32;
    CARD32	pad5 B32;
    CARD32	pad6 B32;
} xGLXQueryVersionReply;
#define sz_xGLXQueryVersionReply 32

typedef struct {
    BYTE	type;			/* X_Reply */
    CARD8	unused;			/* not used */
    CARD16	sequenceNumber B16;
    CARD32	length B32;
    CARD32	numVisuals B32;
    CARD32	numProps B32;
    CARD32	pad3 B32;
    CARD32	pad4 B32;
    CARD32	pad5 B32;
    CARD32	pad6 B32;
} xGLXGetVisualConfigsReply;
#define sz_xGLXGetVisualConfigsReply 32

typedef struct {
    BYTE	type;			/* X_Reply */
    CARD8	unused;			/* not used */
    CARD16	sequenceNumber B16;
    CARD32	length B32;
    BOOL	isDirect;
    CARD8	pad1;
    CARD16	pad2 B16;
    CARD32	pad3 B32;
    CARD32	pad4 B32;
    CARD32	pad5 B32;
    CARD32	pad6 B32;
    CARD32	pad7 B32;
} xGLXIsDirectReply;
#define sz_xGLXIsDirectReply	32

/*
** This reply structure is used for all single replies.  Single replies
** ship either 1 piece of data or N pieces of data.  In these cases
** size indicates how much data is to be returned.
*/
typedef struct {
    BYTE	type;			/* X_Reply */
    CARD8	unused;			/* not used */
    CARD16	sequenceNumber B16;
    CARD32	length B32;
    CARD32	retval B32;
    CARD32	size B32;
    CARD32	pad3 B32;		/* NOTE: may hold a single value */
    CARD32	pad4 B32;		/* NOTE: may hold half a double */
    CARD32	pad5 B32;
    CARD32	pad6 B32;
} xGLXSingleReply;
#define sz_xGLXSingleReply 32

/*
** This reply structure is used for all Vendor Private replies. Vendor
** Private replies can ship up to 24 bytes within the header or can
** be variable sized, in which case, the reply length field indicates
** the number of words of data which follow the header.
*/
typedef struct {
    BYTE	type;			/* X_Reply */
    CARD8	unused;			/* not used */
    CARD16	sequenceNumber B16;
    CARD32	length B32;
    CARD32	retval B32;
    CARD32	size B32;
    CARD32	pad3 B32;
    CARD32	pad4 B32;
    CARD32	pad5 B32;
    CARD32	pad6 B32;
} xGLXVendorPrivReply;
#define sz_xGLXVendorPrivReply 32

/*
**  QueryExtensionsStringReply
**  n indicates the number of bytes to be returned.
*/
typedef struct {
    BYTE	type;			/* X_Reply */
    CARD8	unused;			/* not used */
    CARD16	sequenceNumber B16;
    CARD32	length B32;
    CARD32	pad1 B32;
    CARD32	n B32;
    CARD32	pad3 B32;
    CARD32	pad4 B32;
    CARD32	pad5 B32;
    CARD32	pad6 B32;
} xGLXQueryExtensionsStringReply;
#define sz_xGLXQueryExtensionsStringReply 32

/*
** QueryServerString Reply struct
** n indicates the number of bytes to be returned.
*/
typedef struct {
    BYTE	type;			/* X_Reply */
    CARD8	unused;			/* not used */
    CARD16	sequenceNumber B16;
    CARD32	length B32;
    CARD32	pad1 B32;
    CARD32	n B32;
    CARD32	pad3 B32;		/* NOTE: may hold a single value */
    CARD32	pad4 B32;		/* NOTE: may hold half a double */
    CARD32	pad5 B32;
    CARD32	pad6 B32;
} xGLXQueryServerStringReply;
#define sz_xGLXQueryServerStringReply 32

/*** Start of GLX 1.3 replies */

/*
** glXGetFBConfigs reply
*/
typedef struct {
    BYTE	type;			/* X_Reply */
    CARD8	unused;			/* not used */
    CARD16	sequenceNumber B16;
    CARD32	length B32;
    CARD32	numFBConfigs B32;
    CARD32	numAttribs B32;
    CARD32	pad3 B32;
    CARD32	pad4 B32;
    CARD32	pad5 B32;
    CARD32	pad6 B32;
} xGLXGetFBConfigsReply;
#define sz_xGLXGetFBConfigsReply 32

/*
** glXQueryContext reply
*/
typedef struct {
    BYTE	type;			/* X_Reply */
    CARD8	unused;			/* not used */
    CARD16	sequenceNumber B16;
    CARD32	length B32;
    CARD32	n B32;			/* number of attribute/value pairs */
    CARD32	pad2 B32;
    CARD32	pad3 B32;
    CARD32	pad4 B32;
    CARD32	pad5 B32;
    CARD32	pad6 B32;
} xGLXQueryContextReply;
#define sz_xGLXQueryContextReply 32

/*
** glXMakeContextCurrent reply
*/
typedef struct {
    BYTE	type;			/* X_Reply */
    CARD8	unused;			/* not used */
    CARD16	sequenceNumber B16;
    CARD32	length B32;
    GLXContextTag contextTag B32;
    CARD32	pad2 B32;
    CARD32	pad3 B32;
    CARD32	pad4 B32;
    CARD32	pad5 B32;
    CARD32	pad6 B32;
} xGLXMakeContextCurrentReply;
#define sz_xGLXMakeContextCurrentReply 32

/*
** glXCreateGLXPbuffer reply
** This is used only in the direct rendering case on SGIs - otherwise
**  CreateGLXPbuffer has no reply. It is not part of GLX 1.3.
*/
typedef struct {
    BYTE	type;			/* X_Reply */
    CARD8	success;
    CARD16	sequenceNumber B16;
    CARD32	length B32;
    CARD32	pad1 B32;
    CARD32	pad2 B32;
    CARD32	pad3 B32;
    CARD32	pad4 B32;
    CARD32	pad5 B32;
    CARD32	pad6 B32;
} xGLXCreateGLXPbufferReply;
#define sz_xGLXCreateGLXPbufferReply 32

/*
** glXGetDrawableAttributes reply
*/
typedef struct {
    BYTE	type;			/* X_Reply */
    CARD8	unused;			/* not used */
    CARD16	sequenceNumber B16;
    CARD32	length B32;
    CARD32	numAttribs B32;
    CARD32	pad2 B32;
    CARD32	pad3 B32;
    CARD32	pad4 B32;
    CARD32	pad5 B32;
    CARD32	pad6 B32;
} xGLXGetDrawableAttributesReply;
#define sz_xGLXGetDrawableAttributesReply 32

/*
** glXGetColorTable reply
*/
typedef struct {
    BYTE	type;		       /* X_Reply */
    CARD8	unused;		       /* not used */
    CARD16	sequenceNumber B16;
    CARD32	length B32;
    CARD32	pad1 B32;
    CARD32	pad2 B32;
    CARD32	width B32;
    CARD32	pad4 B32;
    CARD32	pad5 B32;
    CARD32	pad6 B32;
} xGLXGetColorTableReply;
#define sz_xGLXGetColorTableReply 32

/************************************************************************/

/* GLX extension requests and replies */

/*
** glXQueryContextInfoEXT request
*/
typedef struct GLXQueryContextInfoEXT {
    CARD8	reqType;
    CARD8	glxCode;
    CARD16	length B16;
    CARD32	vendorCode B32;		/* vendor-specific opcode */
    CARD32	pad1 B32;   /* unused; corresponds to contextTag in header */
    GLXContextID context B32;
} xGLXQueryContextInfoEXTReq;
#define sz_xGLXQueryContextInfoEXTReq 16

/*
** glXQueryContextInfoEXT reply
*/
typedef struct {
    BYTE	type;			/* X_Reply */
    CARD8	unused;			/* not used */
    CARD16	sequenceNumber B16;
    CARD32	length B32;
    CARD32	n B32;			/* number of attribute/value pairs */
    CARD32	pad2 B32;
    CARD32	pad3 B32;
    CARD32	pad4 B32;
    CARD32	pad5 B32;
    CARD32	pad6 B32;
} xGLXQueryContextInfoEXTReply;
#define sz_xGLXQueryContextInfoEXTReply 32

/*
** glXMakeCurrentReadSGI request
*/
typedef struct GLXMakeCurrentReadSGI {
    CARD8	reqType;
    CARD8	glxCode;
    CARD16	length B16;
    CARD32	vendorCode B32;		/* vendor-specific opcode */
    GLXContextTag oldContextTag B32;
    GLXDrawable drawable B32;
    GLXDrawable readable B32;
    GLXContextID context B32;
} xGLXMakeCurrentReadSGIReq;
#define sz_xGLXMakeCurrentReadSGIReq 24

typedef struct {
    BYTE	type;			/* X_Reply */
    CARD8	unused;			/* not used */
    CARD16	sequenceNumber B16;
    CARD32	length B32;
    GLXContextTag contextTag B32;
    CARD32	writeVid B32;
    CARD32	writeType B32;
    CARD32	readVid B32;
    CARD32	readType B32;
    CARD32	pad6 B32;
} xGLXMakeCurrentReadSGIReply;
#define sz_xGLXMakeCurrentReadSGIReply 32

/*
** glXGetFBConfigsSGIX request
*/
typedef struct GLXGetFBConfigsSGIX {
    CARD8	reqType;
    CARD8	glxCode;
    CARD16	length B16;
    CARD32	vendorCode B32;		/* vendor-specific opcode */
    CARD32	pad1 B32;   /* unused; corresponds to contextTag in header */
    CARD32	screen B32;
} xGLXGetFBConfigsSGIXReq;
#define sz_xGLXGetFBConfigsSGIXReq 16

/*
** glXCreateContextWithConfigSGIX request
*/

typedef struct GLXCreateContextWithConfigSGIX {
    CARD8	reqType;
    CARD8	glxCode;
    CARD16	length B16;
    CARD32	vendorCode B32;		/* vendor-specific opcode */
    CARD32	pad1 B32;   /* unused; corresponds to contextTag in header */
    GLXContextID context B32;
    GLXFBConfigID fbconfig B32;
    CARD32	screen B32;
    CARD32	renderType;
    GLXContextID shareList B32;
    BOOL	isDirect;
    CARD8	reserved1;
    CARD16	reserved2 B16;
} xGLXCreateContextWithConfigSGIXReq;
#define sz_xGLXCreateContextWithConfigSGIXReq 36

/*
** glXCreatePixmapWithConfigSGIX request
*/

typedef struct GLXCreateGLXPixmapWithConfigSGIX {
    CARD8	reqType;
    CARD8	glxCode;
    CARD16	length B16;
    CARD32	vendorCode B32;		/* vendor-specific opcode */
    CARD32	pad1 B32;   /* unused; corresponds to contextTag in header */
    CARD32	screen B32;
    GLXFBConfigID fbconfig B32;
    CARD32	pixmap B32;
    GLXPixmap	glxpixmap B32;
} xGLXCreateGLXPixmapWithConfigSGIXReq;
#define sz_xGLXCreateGLXPixmapWithConfigSGIXReq 28

/*
** glXCreateGLXPbufferSGIX request
*/
typedef struct GLXCreateGLXPbufferSGIX {
    CARD8	reqType;
    CARD8	glxCode;
    CARD16	length B16;
    CARD32	vendorCode B32;		/* vendor-specific opcode */
    CARD32	pad1 B32;   /* unused; corresponds to contextTag in header */
    CARD32	screen B32;
    GLXFBConfigID fbconfig B32;
    GLXPbuffer	pbuffer B32;
    CARD32	width B32;
    CARD32	height B32;
    /* followed by attribute list */
} xGLXCreateGLXPbufferSGIXReq;
#define sz_xGLXCreateGLXPbufferSGIXReq 32

/*
** glXDestroyGLXPbufferSGIX request
*/
typedef struct GLXDestroyGLXPbuffer {
    CARD8	reqType;
    CARD8	glxCode;
    CARD16	length B16;
    CARD32	vendorCode B32;		/* vendor-specific opcode */
    CARD32	pad1 B32;   /* unused; corresponds to contextTag in header */
    GLXPbuffer	pbuffer B32;
} xGLXDestroyGLXPbufferSGIXReq;
#define sz_xGLXDestroyGLXPbufferSGIXReq 16

/*
** glXChangeDrawableAttributesSGIX request
*/
typedef struct GLXChangeDrawableAttributesSGIX {
    CARD8	reqType;
    CARD8	glxCode;
    CARD16	length B16;
    CARD32	vendorCode B32;		/* vendor-specific opcode */
    CARD32	pad1 B32;   /* unused; corresponds to contextTag in header */
    GLXDrawable drawable B32;
    CARD32	numAttribs B32;
    /* followed by attribute list */
} xGLXChangeDrawableAttributesSGIXReq;
#define sz_xGLXChangeDrawableAttributesSGIXReq 20

/*
** glXGetDrawableAttributesSGIX request
*/
typedef struct GLXGetDrawableAttributesSGIX {
    CARD8	reqType;
    CARD8	glxCode;
    CARD16	length B16;
    CARD32	vendorCode B32;		/* vendor-specific opcode */
    CARD32	pad1 B32;   /* unused; corresponds to contextTag in header */
    GLXDrawable drawable B32;
} xGLXGetDrawableAttributesSGIXReq;
#define sz_xGLXGetDrawableAttributesSGIXReq 16

/*
** glXGetDrawableAttributesSGIX reply
*/
typedef struct {
    BYTE	type;			/* X_Reply */
    CARD8	unused;			/* not used */
    CARD16	sequenceNumber B16;
    CARD32	length B32;
    CARD32	numAttribs B32;
    CARD32	pad2 B32;
    CARD32	pad3 B32;
    CARD32	pad4 B32;
    CARD32	pad5 B32;
    CARD32	pad6 B32;
} xGLXGetDrawableAttributesSGIXReply;
#define sz_xGLXGetDrawableAttributesSGIXReply 32

/*
** glXJoinSwapGroupSGIX request
*/
typedef struct GLXJoinSwapGroupSGIX {
    CARD8	reqType;
    CARD8	glxCode;
    CARD16	length B16;
    CARD32	vendorCode B32;		/* vendor-specific opcode */
    CARD32 	unused B32;		/* corresponds to contextTag in hdr */
    GLXDrawable	drawable B32;
    GLXDrawable	member B32;
} xGLXJoinSwapGroupSGIXReq;
#define sz_xGLXJoinSwapGroupSGIXReq 20

/*
** glXBindSwapBarrierSGIX request
*/
typedef struct GLXBindSwapBarrierSGIX {
    CARD8	reqType;
    CARD8	glxCode;
    CARD16	length B16;
    CARD32	vendorCode B32;		/* vendor-specific opcode */
    CARD32 	unused B32;		/* corresponds to contextTag in hdr */
    GLXDrawable	drawable B32;
    CARD32	barrier B32;
} xGLXBindSwapBarrierSGIXReq;
#define sz_xGLXBindSwapBarrierSGIXReq 20

/*
** glXQueryMaxSwapBarriersSGIX request
*/
typedef struct GLXQueryMaxSwapBarriersSGIX {
    CARD8	reqType;
    CARD8	glxCode;
    CARD16	length B16;
    CARD32	vendorCode B32;		/* vendor-specific opcode */
    CARD32 	unused B32;		/* corresponds to contextTag in hdr */
    CARD32	screen B32;
} xGLXQueryMaxSwapBarriersSGIXReq;
#define sz_xGLXQueryMaxSwapBarriersSGIXReq 16

typedef struct {
    BYTE	type;			/* X_Reply */
    CARD8	unused;			/* not used */
    CARD16	sequenceNumber B16;
    CARD32	length B32;
    CARD32	max B32;
    CARD32	size B32;
    CARD32	pad3 B32;
    CARD32	pad4 B32;
    CARD32	pad5 B32;
    CARD32	pad6 B32;
} xGLXQueryMaxSwapBarriersSGIXReply;
#define sz_xGLXQueryMaxSwapBarriersSGIXReply 32

/*
** glXQueryHyperpipeNetworkSGIX request
*/
typedef struct GLXQueryHyperpipeNetworkSGIX {
    CARD8       reqType;
    CARD8       glxCode;
    CARD16      length B16;
    CARD32      vendorCode B32;         /* vendor-specific opcode */
    CARD32      pad1 B32;   /* unused; corresponds to contextTag in header */
    CARD32      screen B32;
} xGLXQueryHyperpipeNetworkSGIXReq;
#define sz_xGLXQueryHyperpipeNetworkSGIXReq 16

/*
** glXQueryHyperpipeNetworkSGIX reply
*/
typedef struct {
    BYTE        type;                   /* X_Reply */
    CARD8       unused;                 /* not used */
    CARD16      sequenceNumber B16;
    CARD32      length B32;
    CARD32      pad1 B32;
    CARD32      n B32;
    CARD32      npipes B32;             /* NOTE: may hold a single value */
    CARD32      pad4 B32;               /* NOTE: may hold half a double */
    CARD32      pad5 B32;
    CARD32      pad6 B32;
} xGLXQueryHyperpipeNetworkSGIXReply;
#define sz_xGLXQueryHyperpipeNetworkSGIXReply 32

/*
** glXDestroyHyperpipeConfigSGIX request
*/
typedef struct GLXDestroyHyperpipeConfigSGIX {
    CARD8       reqType;
    CARD8       glxCode;
    CARD16      length B16;
    CARD32      vendorCode B32;         /* vendor-specific opcode */
    CARD32      pad1 B32;   /* unused; corresponds to contextTag in header */
    CARD32      screen B32;
    CARD32      hpId B32;
    CARD32      pad2 B32;
    CARD32      pad3 B32;
    CARD32      pad4 B32;
} xGLXDestroyHyperpipeConfigSGIXReq;
#define sz_xGLXDestroyHyperpipeConfigSGIXReq 32

/*
** glXDestroyHyperpipeConfigSGIX reply
*/
typedef struct {
    BYTE        type;                   /* X_Reply */
    CARD8       unused;                 /* not used */
    CARD16      sequenceNumber B16;
    CARD32      length B32;
    CARD32      pad1 B32;
    CARD32      n B32;
    CARD32      success B32;            /* NOTE: may hold a single value */
    CARD32      pad4 B32;               /* NOTE: may hold half a double */
    CARD32      pad5 B32;
    CARD32      pad6 B32;
} xGLXDestroyHyperpipeConfigSGIXReply;
#define sz_xGLXDestroyHyperpipeConfigSGIXReply 32

/*
** glXQueryHyperpipeConfigSGIX request
*/
typedef struct GLXQueryHyperpipeConfigSGIX {
    CARD8       reqType;
    CARD8       glxCode;
    CARD16      length B16;
    CARD32      vendorCode B32;         /* vendor-specific opcode */
    CARD32      pad1 B32;   /* unused; corresponds to contextTag in header */
    CARD32      screen B32;
    CARD32      hpId B32;
    CARD32      pad2 B32;
    CARD32      pad3 B32;
    CARD32      pad4 B32;
} xGLXQueryHyperpipeConfigSGIXReq;
#define sz_xGLXQueryHyperpipeConfigSGIXReq 32

/*
** glXQueryHyperpipeConfigSGIX reply
*/
typedef struct {
    BYTE        type;                   /* X_Reply */
    CARD8       unused;                 /* not used */
    CARD16      sequenceNumber B16;
    CARD32      length B32;
    CARD32      pad1 B32;
    CARD32      n B32;
    CARD32      npipes B32;
    CARD32      pad4 B32;
    CARD32      pad5 B32;
    CARD32      pad6 B32;
} xGLXQueryHyperpipeConfigSGIXReply;
#define sz_xGLXQueryHyperpipeConfigSGIXReply 32

/*
** glXHyperpipeConfigSGIX request
*/
typedef struct {
    CARD8       reqType;
    CARD8       glxCode;
    CARD16      length B16;
    CARD32      vendorCode B32;         /* vendor-specific opcode */
    CARD32      pad1 B32;   /* unused; corresponds to contextTag in header */
    CARD32      screen B32;
    CARD32      npipes B32;
    CARD32      networkId B32;
    CARD32      pad2 B32;
    CARD32      pad3 B32;
    /* followed by attribute list */
} xGLXHyperpipeConfigSGIXReq;
#define sz_xGLXHyperpipeConfigSGIXReq 32

/*
** glXHyperpipeConfigSGIX reply
*/
typedef struct {
    BYTE        type;                   /* X_Reply */
    CARD8       unused;                 /* not used */
    CARD16      sequenceNumber B16;
    CARD32      length B32;
    CARD32      pad1 B32;
    CARD32      n B32;
    CARD32      npipes B32;
    CARD32      hpId B32;
    CARD32      pad5 B32;
    CARD32      pad6 B32;
} xGLXHyperpipeConfigSGIXReply;
#define sz_xGLXHyperpipeConfigSGIXReply 32

/*
 * GLX_ARB_create_context
 * GLX_ARB_create_context_profile
 */

/*
 * glXSetClientInfoARB
 */
typedef struct {
    CARD8	reqType;
    CARD8	glxCode;
    CARD16	length B16;
    CARD32	major B32;
    CARD32	minor B32;
    CARD32	n0 B32;
    CARD32	n1 B32;
    CARD32	n2 B32;
    /*
    ** More data may follow; this is just the header.
    */
} xGLXSetClientInfoARB;
#define sz_xGLXSetClientInfoARB 24

/*
** glXCreateContextAttribsARB
*/
typedef struct {
    CARD8	reqType;
    CARD8	glxCode;
    CARD16	length B16;
    GLXContextID	context B32;
    GLXFBConfigID	fbconfig B32;
    CARD32	screen;
    GLXContextID	shareList B32;
    BOOL	isDirect;
    CARD8	reserved1;
    CARD16	reserved2 B16;
    CARD32	numAttribs B32;
    /* followed by attribute list */
} xGLXCreateContextAttribsARB;
#define sz_xGLXCreateContextAttribsARB 28

/*
 * glXSetClientInfo2ARB
 */
typedef struct {
    CARD8	reqType;
    CARD8	glxCode;
    CARD16	length B16;
    CARD32	major B32;
    CARD32	minor B32;
    CARD32	n0 B32;
    CARD32	n1 B32;
    CARD32	n2 B32;
    /*
    ** More data may follow; this is just the header.
    */
} xGLXSetClientInfo2ARB;
#define sz_xGLXSetClientInfo2ARB 24
/************************************************************************/

/*
** Events
*/

typedef struct {
    BYTE type;
    BYTE pad;
    CARD16 sequenceNumber B16;
    CARD16 event_type B16;  /*** was clobber_class */
    CARD16 draw_type B16;
    CARD32 drawable B32;
    CARD32 buffer_mask B32; /*** was mask */
    CARD16 aux_buffer B16;
    CARD16 x B16;
    CARD16 y B16;
    CARD16 width B16;
    CARD16 height B16;
    CARD16 count B16;
    CARD32 unused2 B32;
} xGLXPbufferClobberEvent;

typedef struct {
    BYTE type;
    BYTE pad;
    CARD16 sequenceNumber B16;
    CARD16 event_type B16;
    CARD16 pad2;
    CARD32 drawable;
    CARD32 ust_hi B32;
    CARD32 ust_lo B32;
    CARD32 msc_hi B32;
    CARD32 msc_lo B32;
    CARD32 sbc B32;
} xGLXBufferSwapComplete;

/************************************************************************/

/*
** Size of the standard X request header.
*/
#define __GLX_SINGLE_HDR_SIZE sz_xGLXSingleReq
#define __GLX_VENDPRIV_HDR_SIZE sz_xGLXVendorPrivateReq

#define __GLX_RENDER_HDR    \
    CARD16	length B16; \
    CARD16	opcode B16

#define __GLX_RENDER_HDR_SIZE 4

typedef struct {
    __GLX_RENDER_HDR;
} __GLXrenderHeader;

#define __GLX_RENDER_LARGE_HDR \
    CARD32	length B32;    \
    CARD32	opcode B32

#define __GLX_RENDER_LARGE_HDR_SIZE 8

typedef struct {
    __GLX_RENDER_LARGE_HDR;
} __GLXrenderLargeHeader;

/*
** The glBitmap, glPolygonStipple, glTexImage[12]D, glTexSubImage[12]D
** and glDrawPixels calls all have a pixel header transmitted after the
** Render or RenderLarge header and before their own opcode specific
** headers.
*/
#define __GLX_PIXEL_HDR		\
    BOOL	swapBytes;	\
    BOOL	lsbFirst;	\
    CARD8	reserved0;	\
    CARD8	reserved1;	\
    CARD32	rowLength B32;	\
    CARD32	skipRows B32;	\
    CARD32	skipPixels B32; \
    CARD32	alignment B32

#define __GLX_PIXEL_HDR_SIZE 20

typedef struct {
    __GLX_PIXEL_HDR;
} __GLXpixelHeader;

/*
** glTexImage[34]D and glTexSubImage[34]D calls
** all have a pixel header transmitted after the Render or RenderLarge
** header and before their own opcode specific headers.
*/
#define __GLX_PIXEL_3D_HDR		\
    BOOL	swapBytes;		\
    BOOL	lsbFirst;		\
    CARD8	reserved0;		\
    CARD8	reserved1;		\
    CARD32	rowLength B32;		\
    CARD32	imageHeight B32;	\
    CARD32	imageDepth B32;		\
    CARD32	skipRows B32;		\
    CARD32	skipImages B32;		\
    CARD32	skipVolumes B32;	\
    CARD32	skipPixels B32;		\
    CARD32	alignment B32

#define __GLX_PIXEL_3D_HDR_SIZE 36

/*
** Data that is specific to a glBitmap call.  The data is sent in the
** following order:
**	Render or RenderLarge header
**	Pixel header
**	Bitmap header
*/
#define __GLX_BITMAP_HDR    \
    CARD32	width B32;  \
    CARD32	height B32; \
    FLOAT32	xorig F32;  \
    FLOAT32	yorig F32;  \
    FLOAT32	xmove F32;  \
    FLOAT32	ymove F32

typedef struct {
    __GLX_RENDER_HDR;
    __GLX_PIXEL_HDR;
    __GLX_BITMAP_HDR;
} __GLXbitmapHeader;

typedef struct {
    __GLX_RENDER_LARGE_HDR;
    __GLX_PIXEL_HDR;
    __GLX_BITMAP_HDR;
} __GLXbitmapLargeHeader;

typedef struct {
    __GLX_PIXEL_HDR;
    __GLX_BITMAP_HDR;
} __GLXdispatchBitmapHeader;

#define __GLX_BITMAP_HDR_SIZE 24

#define __GLX_BITMAP_CMD_HDR_SIZE \
    (__GLX_RENDER_HDR_SIZE + __GLX_PIXEL_HDR_SIZE + __GLX_BITMAP_HDR_SIZE)

#define __GLX_BITMAP_CMD_DISPATCH_HDR_SIZE \
    (__GLX_PIXEL_HDR_SIZE + __GLX_BITMAP_HDR_SIZE)

typedef struct {
    __GLX_RENDER_HDR;
    __GLX_PIXEL_HDR;
} __GLXpolygonStippleHeader;

#define __GLX_POLYGONSTIPPLE_CMD_HDR_SIZE \
    (__GLX_RENDER_HDR_SIZE + __GLX_PIXEL_HDR_SIZE)

/*
** Data that is specific to a glTexImage1D or glTexImage2D call.  The
** data is sent in the following order:
**	Render or RenderLarge header
**	Pixel header
**	TexImage header
** When a glTexImage1D call the height field is unexamined by the server.
*/
#define __GLX_TEXIMAGE_HDR	\
    CARD32	target B32;	\
    CARD32	level B32;	\
    CARD32	components B32; \
    CARD32	width B32;	\
    CARD32	height B32;	\
    CARD32	border B32;	\
    CARD32	format B32;	\
    CARD32	type B32

#define __GLX_TEXIMAGE_HDR_SIZE 32

#define __GLX_TEXIMAGE_CMD_HDR_SIZE \
    (__GLX_RENDER_HDR_SIZE + __GLX_PIXEL_HDR_SIZE + __GLX_TEXIMAGE_HDR_SIZE)

#define __GLX_TEXIMAGE_CMD_DISPATCH_HDR_SIZE \
    (__GLX_PIXEL_HDR_SIZE + __GLX_TEXIMAGE_HDR_SIZE)

typedef struct {
    __GLX_RENDER_HDR;
    __GLX_PIXEL_HDR;
    __GLX_TEXIMAGE_HDR;
} __GLXtexImageHeader;

typedef struct {
    __GLX_RENDER_LARGE_HDR;
    __GLX_PIXEL_HDR;
    __GLX_TEXIMAGE_HDR;
} __GLXtexImageLargeHeader;

typedef struct {
    __GLX_PIXEL_HDR;
    __GLX_TEXIMAGE_HDR;
} __GLXdispatchTexImageHeader;

/*
** Data that is specific to a glTexImage3D or glTexImage4D call.  The
** data is sent in the following order:
**	Render or RenderLarge header
**	Pixel 3D header
**	TexImage 3D header
** When a glTexImage3D call the size4d and woffset fields are unexamined
** by the server.
** Could be used by all TexImage commands and perhaps should be in the
** future.
*/
#define __GLX_TEXIMAGE_3D_HDR \
    CARD32	target B32;	\
    CARD32	level B32;	\
    CARD32	internalformat B32;	\
    CARD32	width B32;	\
    CARD32	height B32;	\
    CARD32	depth B32;	\
    CARD32	size4d B32;	\
    CARD32	border B32;	\
    CARD32	format B32;	\
    CARD32	type B32;	\
    CARD32	nullimage B32

#define __GLX_TEXIMAGE_3D_HDR_SIZE 44

#define __GLX_TEXIMAGE_3D_CMD_HDR_SIZE \
    (__GLX_RENDER_HDR_SIZE + __GLX_PIXEL_3D_HDR_SIZE + \
		__GLX_TEXIMAGE_3D_HDR_SIZE)

#define __GLX_TEXIMAGE_3D_CMD_DISPATCH_HDR_SIZE \
    (__GLX_PIXEL_3D_HDR_SIZE + __GLX_TEXIMAGE_3D_HDR_SIZE)

typedef struct {
    __GLX_RENDER_HDR;
    __GLX_PIXEL_3D_HDR;
    __GLX_TEXIMAGE_3D_HDR;
} __GLXtexImage3DHeader;

typedef struct {
    __GLX_RENDER_LARGE_HDR;
    __GLX_PIXEL_3D_HDR;
    __GLX_TEXIMAGE_3D_HDR;
} __GLXtexImage3DLargeHeader;

typedef struct {
    __GLX_PIXEL_3D_HDR;
    __GLX_TEXIMAGE_3D_HDR;
} __GLXdispatchTexImage3DHeader;

/*
** Data that is specific to a glTexSubImage1D or glTexSubImage2D call.	The
** data is sent in the following order:
**	Render or RenderLarge header
**	Pixel header
**	TexSubImage header
** When a glTexSubImage1D call is made, the yoffset and height fields
** are unexamined by the server and are  considered to be padding.
*/
#define __GLX_TEXSUBIMAGE_HDR	\
    CARD32	target B32;	\
    CARD32	level B32;	\
    CARD32	xoffset B32;	\
    CARD32	yoffset B32;	\
    CARD32	width B32;	\
    CARD32	height B32;	\
    CARD32	format B32;	\
    CARD32	type B32;	\
    CARD32	nullImage	\

#define __GLX_TEXSUBIMAGE_HDR_SIZE 36

#define __GLX_TEXSUBIMAGE_CMD_HDR_SIZE \
    (__GLX_RENDER_HDR_SIZE + __GLX_PIXEL_HDR_SIZE + __GLX_TEXSUBIMAGE_HDR_SIZE)

#define __GLX_TEXSUBIMAGE_CMD_DISPATCH_HDR_SIZE \
    (__GLX_PIXEL_HDR_SIZE + __GLX_TEXSUBIMAGE_HDR_SIZE)

typedef struct {
    __GLX_RENDER_HDR;
    __GLX_PIXEL_HDR;
    __GLX_TEXSUBIMAGE_HDR;
} __GLXtexSubImageHeader;

typedef struct {
    __GLX_RENDER_LARGE_HDR;
    __GLX_PIXEL_HDR;
    __GLX_TEXSUBIMAGE_HDR;
} __GLXtexSubImageLargeHeader;

typedef struct {
    __GLX_PIXEL_HDR;
    __GLX_TEXSUBIMAGE_HDR;
} __GLXdispatchTexSubImageHeader;

/*
** Data that is specific to a glTexSubImage3D and 4D calls.  The
** data is sent in the following order:
**	Render or RenderLarge header
**	Pixel 3D header
**	TexSubImage 3D header
** When a glTexSubImage3D call is made, the woffset and size4d fields
** are unexamined by the server and are considered to be padding.
*/
#define __GLX_TEXSUBIMAGE_3D_HDR	\
    CARD32	target B32;	\
    CARD32	level B32;	\
    CARD32	xoffset B32;	\
    CARD32	yoffset B32;	\
    CARD32	zoffset B32;	\
    CARD32	woffset B32;	\
    CARD32	width B32;	\
    CARD32	height B32;	\
    CARD32	depth B32;	\
    CARD32	size4d B32;	\
    CARD32	format B32;	\
    CARD32	type B32;	\
    CARD32	nullImage	\

#define __GLX_TEXSUBIMAGE_3D_HDR_SIZE 52

#define __GLX_TEXSUBIMAGE_3D_CMD_HDR_SIZE \
    (__GLX_RENDER_HDR_SIZE + __GLX_PIXEL_3D_HDR_SIZE + \
		__GLX_TEXSUBIMAGE_3D_HDR_SIZE)

#define __GLX_TEXSUBIMAGE_3D_CMD_DISPATCH_HDR_SIZE \
    (__GLX_PIXEL_3D_HDR_SIZE + __GLX_TEXSUBIMAGE_3D_HDR_SIZE)

typedef struct {
    __GLX_RENDER_HDR;
    __GLX_PIXEL_3D_HDR;
    __GLX_TEXSUBIMAGE_3D_HDR;
} __GLXtexSubImage3DHeader;

typedef struct {
    __GLX_RENDER_LARGE_HDR;
    __GLX_PIXEL_3D_HDR;
    __GLX_TEXSUBIMAGE_3D_HDR;
} __GLXtexSubImage3DLargeHeader;

typedef struct {
    __GLX_PIXEL_3D_HDR;
    __GLX_TEXSUBIMAGE_3D_HDR;
} __GLXdispatchTexSubImage3DHeader;

/**
 * Data that is specific to a \c glCompressedTexImage1D or
 * \c glCompressedTexImage2D call.  The data is sent in the following
 * order:
 *     - Render or RenderLarge header
 *     - CompressedTexImage header
 * 
 * When a \c glCompressedTexImage1D call is made, the \c height field is
 * not examined by the server and is considered padding.
 */

#define __GLX_COMPRESSED_TEXIMAGE_HDR \
    CARD32     target B32;            \
    CARD32     level B32;             \
    CARD32     internalFormat B32;    \
    CARD32     width B32;             \
    CARD32     height B32;            \
    CARD32     border B32;            \
    CARD32     imageSize B32

#define __GLX_COMPRESSED_TEXIMAGE_HDR_SIZE 28

#define __GLX_COMPRESSED_TEXIMAGE_CMD_HDR_SIZE \
    (__GLX_RENDER_HDR_SIZE + __GLX_COMPRESSED_TEXIMAGE_HDR_SIZE)

#define __GLX_COMPRESSED_TEXIMAGE_DISPATCH_HDR_SIZE \
    (__GLX_COMPRESSED_TEXIMAGE_HDR_SIZE)

typedef struct {
    __GLX_RENDER_HDR;
    __GLX_COMPRESSED_TEXIMAGE_HDR;
} __GLXcompressedTexImageHeader;

typedef struct {
    __GLX_RENDER_LARGE_HDR;
    __GLX_COMPRESSED_TEXIMAGE_HDR;
} __GLXcompressedTexImageLargeHeader;

typedef struct {
    __GLX_COMPRESSED_TEXIMAGE_HDR;
} __GLXdispatchCompressedTexImageHeader;

/**
 * Data that is specifi to a \c glCompressedTexSubImage1D or
 * \c glCompressedTexSubImage2D call.  The data is sent in the following
 * order:
 *     - Render or RenderLarge header
 *     - CompressedTexSubImage header
 * 
 * When a \c glCompressedTexSubImage1D call is made, the \c yoffset and
 * \c height fields are not examined by the server and are considered padding.
 */

#define __GLX_COMPRESSED_TEXSUBIMAGE_HDR \
    CARD32     target B32;            \
    CARD32     level B32;             \
    CARD32     xoffset B32;           \
    CARD32     yoffset B32;           \
    CARD32     width B32;             \
    CARD32     height B32;            \
    CARD32     format B32;            \
    CARD32     imageSize B32

#define __GLX_COMPRESSED_TEXSUBIMAGE_HDR_SIZE 32

#define __GLX_COMPRESSED_TEXSUBIMAGE_CMD_HDR_SIZE \
    (__GLX_RENDER_HDR_SIZE + __GLX_COMPRESSED_TEXSUBIMAGE_HDR_SIZE)

#define __GLX_COMPRESSED_TEXSUBIMAGE_DISPATCH_HDR_SIZE \
    (__GLX_COMPRESSED_TEXSUBIMAGE_HDR_SIZE)

typedef struct {
    __GLX_RENDER_HDR;
    __GLX_COMPRESSED_TEXSUBIMAGE_HDR;
} __GLXcompressedTexSubImageHeader;

typedef struct {
    __GLX_RENDER_LARGE_HDR;
    __GLX_COMPRESSED_TEXSUBIMAGE_HDR;
} __GLXcompressedTexSubImageLargeHeader;

typedef struct {
    __GLX_COMPRESSED_TEXSUBIMAGE_HDR;
} __GLXdispatchCompressedTexSubImageHeader;

/**
 * Data that is specific to a \c glCompressedTexImage3D call.  The data is
 * sent in the following order:
 *     - Render or RenderLarge header
 *     - CompressedTexImage3D header
 */

#define __GLX_COMPRESSED_TEXIMAGE_3D_HDR \
    CARD32     target B32;            \
    CARD32     level B32;             \
    CARD32     internalFormat B32;    \
    CARD32     width B32;             \
    CARD32     height B32;            \
    CARD32     depth B32;             \
    CARD32     border B32;            \
    CARD32     imageSize B32

#define __GLX_COMPRESSED_TEXIMAGE_3D_HDR_SIZE 32

#define __GLX_COMPRESSED_TEXIMAGE_3D_CMD_HDR_SIZE \
    (__GLX_RENDER_HDR_SIZE + __GLX_COMPRESSED_TEXIMAGE_3D_HDR_SIZE)

#define __GLX_COMPRESSED_TEXIMAGE_3D_DISPATCH_HDR_SIZE \
    (__GLX_COMPRESSED_TEXIMAGE_3D_HDR_SIZE)

typedef struct {
    __GLX_RENDER_HDR;
    __GLX_COMPRESSED_TEXIMAGE_3D_HDR;
} __GLXcompressedTexImage3DHeader;

typedef struct {
    __GLX_RENDER_LARGE_HDR;
    __GLX_COMPRESSED_TEXIMAGE_3D_HDR;
} __GLXcompressedTexImage3DLargeHeader;

typedef struct {
    __GLX_COMPRESSED_TEXIMAGE_3D_HDR;
} __GLXdispatchCompressedTexImage3DHeader;

/**
 * Data that is specifi to a \c glCompressedTexSubImage3D call.  The data is
 * sent in the following order:
 *     - Render or RenderLarge header
 *     - CompressedTexSubImage3D header
 */

#define __GLX_COMPRESSED_TEXSUBIMAGE_3D_HDR \
    CARD32     target B32;            \
    CARD32     level B32;             \
    CARD32     xoffset B32;           \
    CARD32     yoffset B32;           \
    CARD32     zoffset B32;           \
    CARD32     width B32;             \
    CARD32     height B32;            \
    CARD32     depth B32;             \
    CARD32     format B32;            \
    CARD32     imageSize B32

#define __GLX_COMPRESSED_TEXSUBIMAGE_3D_HDR_SIZE 32

#define __GLX_COMPRESSED_TEXSUBIMAGE_3D_CMD_HDR_SIZE \
    (__GLX_RENDER_HDR_SIZE + __GLX_COMPRESSED_TEXSUBIMAGE_3D_HDR_SIZE)

#define __GLX_COMPRESSED_TEXSUBIMAGE_3D_DISPATCH_HDR_SIZE \
    (__GLX_COMPRESSED_TEXSUBIMAGE_3D_HDR_SIZE)

typedef struct {
    __GLX_RENDER_HDR;
    __GLX_COMPRESSED_TEXSUBIMAGE_3D_HDR;
} __GLXcompressedTexSubImage3DHeader;

typedef struct {
    __GLX_RENDER_LARGE_HDR;
    __GLX_COMPRESSED_TEXSUBIMAGE_3D_HDR;
} __GLXcompressedTexSubImage3DLargeHeader;

typedef struct {
    __GLX_COMPRESSED_TEXSUBIMAGE_3D_HDR;
} __GLXdispatchCompressedTexSubImage3DHeader;

/*
** Data that is specific to a glDrawPixels call.  The data is sent in the
** following order:
**	Render or RenderLarge header
**	Pixel header
**	DrawPixels header
*/
#define __GLX_DRAWPIXELS_HDR \
    CARD32	width B32;   \
    CARD32	height B32;  \
    CARD32	format B32;  \
    CARD32	type B32

#define __GLX_DRAWPIXELS_HDR_SIZE 16

#define __GLX_DRAWPIXELS_CMD_HDR_SIZE \
    (__GLX_RENDER_HDR_SIZE + __GLX_PIXEL_HDR_SIZE + __GLX_DRAWPIXELS_HDR_SIZE)

#define __GLX_DRAWPIXELS_CMD_DISPATCH_HDR_SIZE \
    (__GLX_PIXEL_HDR_SIZE + __GLX_DRAWPIXELS_HDR_SIZE)

typedef struct {
    __GLX_RENDER_HDR;
    __GLX_PIXEL_HDR;
    __GLX_DRAWPIXELS_HDR;
} __GLXdrawPixelsHeader;

typedef struct {
    __GLX_RENDER_LARGE_HDR;
    __GLX_PIXEL_HDR;
    __GLX_DRAWPIXELS_HDR;
} __GLXdrawPixelsLargeHeader;

typedef struct {
    __GLX_PIXEL_HDR;
    __GLX_DRAWPIXELS_HDR;
} __GLXdispatchDrawPixelsHeader;

/*
** Data that is specific to a glConvolutionFilter1D or glConvolutionFilter2D
** call.  The data is sent in the following order:
**	Render or RenderLarge header
**	Pixel header
**	ConvolutionFilter header
** When a glConvolutionFilter1D call the height field is unexamined by the server.
*/
#define __GLX_CONV_FILT_HDR	\
    CARD32	target B32;	\
    CARD32	internalformat B32;	\
    CARD32	width B32;	\
    CARD32	height B32;	\
    CARD32	format B32;	\
    CARD32	type B32

#define __GLX_CONV_FILT_HDR_SIZE 24

#define __GLX_CONV_FILT_CMD_HDR_SIZE \
    (__GLX_RENDER_HDR_SIZE + __GLX_PIXEL_HDR_SIZE + __GLX_CONV_FILT_HDR_SIZE)

#define __GLX_CONV_FILT_CMD_DISPATCH_HDR_SIZE \
    (__GLX_PIXEL_HDR_SIZE + __GLX_CONV_FILT_HDR_SIZE)
typedef struct {
    __GLX_RENDER_HDR;
    __GLX_PIXEL_HDR;
    __GLX_CONV_FILT_HDR;
} __GLXConvolutionFilterHeader;

typedef struct {
    __GLX_RENDER_LARGE_HDR;
    __GLX_PIXEL_HDR;
    __GLX_CONV_FILT_HDR;
} __GLXConvolutionFilterLargeHeader;

typedef struct {
    __GLX_PIXEL_HDR;
    __GLX_CONV_FILT_HDR;
} __GLXdispatchConvolutionFilterHeader;

/*
** Data that is specific to a glDrawArraysEXT call.  The data is sent in the
** following order:
**	Render or RenderLarge header
**	Draw Arrays header
**	a variable number of Component headers
**	vertex data for each component type
*/

#define __GLX_DRAWARRAYS_HDR \
    CARD32	numVertexes B32; \
    CARD32	numComponents B32; \
    CARD32	primType B32

#define __GLX_DRAWARRAYS_HDR_SIZE 12

#define __GLX_DRAWARRAYS_CMD_HDR_SIZE \
    (__GLX_RENDER_HDR_SIZE + __GLX_DRAWARRAYS_HDR_SIZE)

typedef struct {
    __GLX_RENDER_HDR;
    __GLX_DRAWARRAYS_HDR;
} __GLXdrawArraysHeader;

typedef struct {
    __GLX_RENDER_LARGE_HDR;
    __GLX_DRAWARRAYS_HDR;
} __GLXdrawArraysLargeHeader;

typedef struct {
    __GLX_DRAWARRAYS_HDR;
} __GLXdispatchDrawArraysHeader;

#define __GLX_COMPONENT_HDR \
    CARD32	datatype B32; \
    INT32	numVals B32; \
    CARD32	component B32

typedef struct {
    __GLX_COMPONENT_HDR;
} __GLXdispatchDrawArraysComponentHeader;

#define __GLX_COMPONENT_HDR_SIZE 12

/*
** Data that is specific to a glColorTable call
**	The data is sent in the following order:
**	Render or RenderLarge header
**	Pixel header
**	ColorTable header
*/

#define __GLX_COLOR_TABLE_HDR	     \
    CARD32	target B32;	    \
    CARD32	internalformat B32; \
    CARD32	width B32;	    \
    CARD32	format B32;	    \
    CARD32	type   B32

#define __GLX_COLOR_TABLE_HDR_SIZE 20

#define __GLX_COLOR_TABLE_CMD_HDR_SIZE \
    (__GLX_RENDER_HDR_SIZE + __GLX_PIXEL_HDR_SIZE + __GLX_COLOR_TABLE_HDR_SIZE)

typedef struct {
    __GLX_RENDER_HDR;
    __GLX_PIXEL_HDR;
    __GLX_COLOR_TABLE_HDR;
} __GLXColorTableHeader;

typedef struct {
    __GLX_RENDER_LARGE_HDR;
    __GLX_PIXEL_HDR;
    __GLX_COLOR_TABLE_HDR;
} __GLXColorTableLargeHeader;

typedef struct {
    __GLX_PIXEL_HDR;
    __GLX_COLOR_TABLE_HDR;
} __GLXdispatchColorTableHeader;

/*
** Data that is specific to a glColorSubTable call
**	The data is sent in the following order:
**	Render or RenderLarge header
**	Pixel header
**	ColorTable header
*/

#define __GLX_COLOR_SUBTABLE_HDR    \
    CARD32	target B32;	    \
    CARD32	start B32; 	    \
    CARD32	count B32;	    \
    CARD32	format B32;	    \
    CARD32	type   B32

#define __GLX_COLOR_SUBTABLE_HDR_SIZE 20

#define __GLX_COLOR_SUBTABLE_CMD_HDR_SIZE \
    (__GLX_RENDER_HDR_SIZE + __GLX_PIXEL_HDR_SIZE + \
     __GLX_COLOR_SUBTABLE_HDR_SIZE)

typedef struct {
    __GLX_RENDER_HDR;
    __GLX_PIXEL_HDR;
    __GLX_COLOR_SUBTABLE_HDR;
} __GLXColorSubTableHeader;

typedef struct {
    __GLX_RENDER_LARGE_HDR;
    __GLX_PIXEL_HDR;
    __GLX_COLOR_SUBTABLE_HDR;
} __GLXColorSubTableLargeHeader;

typedef struct {
    __GLX_PIXEL_HDR;
    __GLX_COLOR_SUBTABLE_HDR;
} __GLXdispatchColorSubTableHeader;

#define GLX_WINDOW_TYPE		1
#define GLX_PIXMAP_TYPE		2
#define GLX_VIDEO_SOURCE_TYPE	3
#define GLX_PBUFFER_TYPE	4
/* 5 is for DM_PBUFFER */
#define GLX_GLXWINDOW_TYPE	6	

/*****************************************************************************/

/*
** Restore these definitions back to the typedefs in glx.h
*/
#undef GLXContextID
#undef GLXPixmap
#undef GLXDrawable
#undef GLXPbuffer
#undef GLXWindow
#undef GLXFBConfigID
#undef GLXFBConfigIDSGIX
#undef GLXPbufferSGIX


/* Opcodes for GLX commands */

#define X_GLXRender                       1
#define X_GLXRenderLarge                  2
#define X_GLXCreateContext                3
#define X_GLXDestroyContext               4
#define X_GLXMakeCurrent                  5
#define X_GLXIsDirect                     6
#define X_GLXQueryVersion                 7
#define X_GLXWaitGL                       8
#define X_GLXWaitX                        9
#define X_GLXCopyContext                 10
#define X_GLXSwapBuffers                 11
#define X_GLXUseXFont                    12
#define X_GLXCreateGLXPixmap             13
#define X_GLXGetVisualConfigs            14
#define X_GLXDestroyGLXPixmap            15
#define X_GLXVendorPrivate               16
#define X_GLXVendorPrivateWithReply      17
#define X_GLXQueryExtensionsString       18
#define X_GLXQueryServerString           19
#define X_GLXClientInfo                  20
#define X_GLXGetFBConfigs                21
#define X_GLXCreatePixmap                22
#define X_GLXDestroyPixmap               23
#define X_GLXCreateNewContext            24
#define X_GLXQueryContext                25
#define X_GLXMakeContextCurrent          26
#define X_GLXCreatePbuffer               27
#define X_GLXDestroyPbuffer              28
#define X_GLXGetDrawableAttributes       29
#define X_GLXChangeDrawableAttributes    30
#define X_GLXCreateWindow                31
#define X_GLXDestroyWindow               32
#define X_GLXSetClientInfoARB            33
#define X_GLXCreateContextAtrribsARB     34
#define X_GLXSetConfigInfo2ARB           35

/* Opcodes for single commands (part of GLX command space) */

#define X_GLsop_NewList                    101
#define X_GLsop_EndList                    102
#define X_GLsop_DeleteLists                103
#define X_GLsop_GenLists                   104
#define X_GLsop_FeedbackBuffer             105
#define X_GLsop_SelectBuffer               106
#define X_GLsop_RenderMode                 107
#define X_GLsop_Finish                     108
#define X_GLsop_Flush                      142
#define X_GLsop_PixelStoref                109
#define X_GLsop_PixelStorei                110
#define X_GLsop_ReadPixels                 111
#define X_GLsop_GetBooleanv                112
#define X_GLsop_GetClipPlane               113
#define X_GLsop_GetDoublev                 114
#define X_GLsop_GetError                   115
#define X_GLsop_GetFloatv                  116
#define X_GLsop_GetIntegerv                117
#define X_GLsop_GetLightfv                 118
#define X_GLsop_GetLightiv                 119
#define X_GLsop_GetMapdv                   120
#define X_GLsop_GetMapfv                   121
#define X_GLsop_GetMapiv                   122
#define X_GLsop_GetMaterialfv              123
#define X_GLsop_GetMaterialiv              124
#define X_GLsop_GetPixelMapfv              125
#define X_GLsop_GetPixelMapuiv             126
#define X_GLsop_GetPixelMapusv             127
#define X_GLsop_GetPolygonStipple          128
#define X_GLsop_GetString                  129
#define X_GLsop_GetTexEnvfv                130
#define X_GLsop_GetTexEnviv                131
#define X_GLsop_GetTexGendv                132
#define X_GLsop_GetTexGenfv                133
#define X_GLsop_GetTexGeniv                134
#define X_GLsop_GetTexImage                135
#define X_GLsop_GetTexParameterfv          136
#define X_GLsop_GetTexParameteriv          137
#define X_GLsop_GetTexLevelParameterfv     138
#define X_GLsop_GetTexLevelParameteriv     139
#define X_GLsop_IsEnabled                  140
#define X_GLsop_IsList                     141
#define X_GLsop_AreTexturesResident        143
#define X_GLsop_DeleteTextures             144
#define X_GLsop_GenTextures                145
#define X_GLsop_IsTexture                  146
#define X_GLsop_GetColorTable              147
#define X_GLsop_GetColorTableParameterfv   148
#define X_GLsop_GetColorTableParameteriv   149
#define X_GLsop_GetConvolutionFilter       150
#define X_GLsop_GetConvolutionParameterfv  151
#define X_GLsop_GetConvolutionParameteriv  152
#define X_GLsop_GetSeparableFilter         153
#define X_GLsop_GetHistogram               154
#define X_GLsop_GetHistogramParameterfv    155
#define X_GLsop_GetHistogramParameteriv    156
#define X_GLsop_GetMinmax                  157
#define X_GLsop_GetMinmaxParameterfv       158
#define X_GLsop_GetMinmaxParameteriv       159
#define X_GLsop_GetCompressedTexImage      160


/* Opcodes for rendering commands */

#define X_GLrop_CallList                     1
#define X_GLrop_CallLists                    2
#define X_GLrop_ListBase                     3
#define X_GLrop_Begin                        4
#define X_GLrop_Bitmap                       5
#define X_GLrop_Color3bv                     6
#define X_GLrop_Color3dv                     7
#define X_GLrop_Color3fv                     8
#define X_GLrop_Color3iv                     9
#define X_GLrop_Color3sv                    10
#define X_GLrop_Color3ubv                   11
#define X_GLrop_Color3uiv                   12
#define X_GLrop_Color3usv                   13
#define X_GLrop_Color4bv                    14
#define X_GLrop_Color4dv                    15
#define X_GLrop_Color4fv                    16
#define X_GLrop_Color4iv                    17
#define X_GLrop_Color4sv                    18
#define X_GLrop_Color4ubv                   19
#define X_GLrop_Color4uiv                   20
#define X_GLrop_Color4usv                   21
#define X_GLrop_EdgeFlagv                   22
#define X_GLrop_End                         23
#define X_GLrop_Indexdv                     24
#define X_GLrop_Indexfv                     25
#define X_GLrop_Indexiv                     26
#define X_GLrop_Indexsv                     27
#define X_GLrop_Normal3bv                   28
#define X_GLrop_Normal3dv                   29
#define X_GLrop_Normal3fv                   30
#define X_GLrop_Normal3iv                   31
#define X_GLrop_Normal3sv                   32
#define X_GLrop_RasterPos2dv                33
#define X_GLrop_RasterPos2fv                34
#define X_GLrop_RasterPos2iv                35
#define X_GLrop_RasterPos2sv                36
#define X_GLrop_RasterPos3dv                37
#define X_GLrop_RasterPos3fv                38
#define X_GLrop_RasterPos3iv                39
#define X_GLrop_RasterPos3sv                40
#define X_GLrop_RasterPos4dv                41
#define X_GLrop_RasterPos4fv                42
#define X_GLrop_RasterPos4iv                43
#define X_GLrop_RasterPos4sv                44
#define X_GLrop_Rectdv                      45
#define X_GLrop_Rectfv                      46
#define X_GLrop_Rectiv                      47
#define X_GLrop_Rectsv                      48
#define X_GLrop_TexCoord1dv                 49
#define X_GLrop_TexCoord1fv                 50
#define X_GLrop_TexCoord1iv                 51
#define X_GLrop_TexCoord1sv                 52
#define X_GLrop_TexCoord2dv                 53
#define X_GLrop_TexCoord2fv                 54
#define X_GLrop_TexCoord2iv                 55
#define X_GLrop_TexCoord2sv                 56
#define X_GLrop_TexCoord3dv                 57
#define X_GLrop_TexCoord3fv                 58
#define X_GLrop_TexCoord3iv                 59
#define X_GLrop_TexCoord3sv                 60
#define X_GLrop_TexCoord4dv                 61
#define X_GLrop_TexCoord4fv                 62
#define X_GLrop_TexCoord4iv                 63
#define X_GLrop_TexCoord4sv                 64
#define X_GLrop_Vertex2dv                   65
#define X_GLrop_Vertex2fv                   66
#define X_GLrop_Vertex2iv                   67
#define X_GLrop_Vertex2sv                   68
#define X_GLrop_Vertex3dv                   69
#define X_GLrop_Vertex3fv                   70
#define X_GLrop_Vertex3iv                   71
#define X_GLrop_Vertex3sv                   72
#define X_GLrop_Vertex4dv                   73
#define X_GLrop_Vertex4fv                   74
#define X_GLrop_Vertex4iv                   75
#define X_GLrop_Vertex4sv                   76
#define X_GLrop_ClipPlane                   77
#define X_GLrop_ColorMaterial               78
#define X_GLrop_CullFace                    79
#define X_GLrop_Fogf                        80
#define X_GLrop_Fogfv                       81
#define X_GLrop_Fogi                        82
#define X_GLrop_Fogiv                       83
#define X_GLrop_FrontFace                   84
#define X_GLrop_Hint                        85
#define X_GLrop_Lightf                      86
#define X_GLrop_Lightfv                     87
#define X_GLrop_Lighti                      88
#define X_GLrop_Lightiv                     89
#define X_GLrop_LightModelf                 90
#define X_GLrop_LightModelfv                91
#define X_GLrop_LightModeli                 92
#define X_GLrop_LightModeliv                93
#define X_GLrop_LineStipple                 94
#define X_GLrop_LineWidth                   95
#define X_GLrop_Materialf                   96
#define X_GLrop_Materialfv                  97
#define X_GLrop_Materiali                   98
#define X_GLrop_Materialiv                  99
#define X_GLrop_PointSize                  100
#define X_GLrop_PolygonMode                101
#define X_GLrop_PolygonStipple             102
#define X_GLrop_Scissor                    103
#define X_GLrop_ShadeModel                 104
#define X_GLrop_TexParameterf              105
#define X_GLrop_TexParameterfv             106
#define X_GLrop_TexParameteri              107
#define X_GLrop_TexParameteriv             108
#define X_GLrop_TexImage1D                 109
#define X_GLrop_TexImage2D                 110
#define X_GLrop_TexEnvf                    111
#define X_GLrop_TexEnvfv                   112
#define X_GLrop_TexEnvi                    113
#define X_GLrop_TexEnviv                   114
#define X_GLrop_TexGend                    115
#define X_GLrop_TexGendv                   116
#define X_GLrop_TexGenf                    117
#define X_GLrop_TexGenfv                   118
#define X_GLrop_TexGeni                    119
#define X_GLrop_TexGeniv                   120
#define X_GLrop_InitNames                  121
#define X_GLrop_LoadName                   122
#define X_GLrop_PassThrough                123
#define X_GLrop_PopName                    124
#define X_GLrop_PushName                   125
#define X_GLrop_DrawBuffer                 126
#define X_GLrop_Clear                      127
#define X_GLrop_ClearAccum                 128
#define X_GLrop_ClearIndex                 129
#define X_GLrop_ClearColor                 130
#define X_GLrop_ClearStencil               131
#define X_GLrop_ClearDepth                 132
#define X_GLrop_StencilMask                133
#define X_GLrop_ColorMask                  134
#define X_GLrop_DepthMask                  135
#define X_GLrop_IndexMask                  136
#define X_GLrop_Accum                      137
#define X_GLrop_Disable                    138
#define X_GLrop_Enable                     139
#define X_GLrop_PopAttrib                  141
#define X_GLrop_PushAttrib                 142
#define X_GLrop_Map1d                      143
#define X_GLrop_Map1f                      144
#define X_GLrop_Map2d                      145
#define X_GLrop_Map2f                      146
#define X_GLrop_MapGrid1d                  147
#define X_GLrop_MapGrid1f                  148
#define X_GLrop_MapGrid2d                  149
#define X_GLrop_MapGrid2f                  150
#define X_GLrop_EvalCoord1dv               151
#define X_GLrop_EvalCoord1fv               152
#define X_GLrop_EvalCoord2dv               153
#define X_GLrop_EvalCoord2fv               154
#define X_GLrop_EvalMesh1                  155
#define X_GLrop_EvalPoint1                 156
#define X_GLrop_EvalMesh2                  157
#define X_GLrop_EvalPoint2                 158
#define X_GLrop_AlphaFunc                  159
#define X_GLrop_BlendFunc                  160
#define X_GLrop_LogicOp                    161
#define X_GLrop_StencilFunc                162
#define X_GLrop_StencilOp                  163
#define X_GLrop_DepthFunc                  164
#define X_GLrop_PixelZoom                  165
#define X_GLrop_PixelTransferf             166
#define X_GLrop_PixelTransferi             167
#define X_GLrop_PixelMapfv                 168
#define X_GLrop_PixelMapuiv                169
#define X_GLrop_PixelMapusv                170
#define X_GLrop_ReadBuffer                 171
#define X_GLrop_CopyPixels                 172
#define X_GLrop_DrawPixels                 173
#define X_GLrop_DepthRange                 174
#define X_GLrop_Frustum                    175
#define X_GLrop_LoadIdentity               176
#define X_GLrop_LoadMatrixf                177
#define X_GLrop_LoadMatrixd                178
#define X_GLrop_MatrixMode                 179
#define X_GLrop_MultMatrixf                180
#define X_GLrop_MultMatrixd                181
#define X_GLrop_Ortho                      182
#define X_GLrop_PopMatrix                  183
#define X_GLrop_PushMatrix                 184
#define X_GLrop_Rotated                    185
#define X_GLrop_Rotatef                    186
#define X_GLrop_Scaled                     187
#define X_GLrop_Scalef                     188
#define X_GLrop_Translated                 189
#define X_GLrop_Translatef                 190
#define X_GLrop_Viewport                   191
#define X_GLrop_DrawArrays                 193
#define X_GLrop_PolygonOffset              192
#define X_GLrop_CopyTexImage1D             4119
#define X_GLrop_CopyTexImage2D             4120
#define X_GLrop_CopyTexSubImage1D          4121
#define X_GLrop_CopyTexSubImage2D          4122
#define X_GLrop_TexSubImage1D              4099
#define X_GLrop_TexSubImage2D              4100
#define X_GLrop_BindTexture                4117
#define X_GLrop_PrioritizeTextures         4118
#define X_GLrop_Indexubv                   194
#define X_GLrop_BlendColor                 4096
#define X_GLrop_BlendEquation              4097
#define X_GLrop_ColorTable                 2053
#define X_GLrop_ColorTableParameterfv      2054
#define X_GLrop_ColorTableParameteriv      2055
#define X_GLrop_CopyColorTable             2056
#define X_GLrop_ColorSubTable              195
#define X_GLrop_CopyColorSubTable          196
#define X_GLrop_ConvolutionFilter1D        4101
#define X_GLrop_ConvolutionFilter2D        4102
#define X_GLrop_ConvolutionParameterf      4103
#define X_GLrop_ConvolutionParameterfv     4104
#define X_GLrop_ConvolutionParameteri      4105
#define X_GLrop_ConvolutionParameteriv     4106
#define X_GLrop_CopyConvolutionFilter1D    4107
#define X_GLrop_CopyConvolutionFilter2D    4108
#define X_GLrop_SeparableFilter2D          4109
#define X_GLrop_Histogram                  4110
#define X_GLrop_Minmax                     4111
#define X_GLrop_ResetHistogram             4112
#define X_GLrop_ResetMinmax                4113
#define X_GLrop_TexImage3D                 4114
#define X_GLrop_TexSubImage3D              4115
#define X_GLrop_CopyTexSubImage3D          4123
#define X_GLrop_DrawArraysEXT              4116

/* Added for core GL version 1.3 */

#define X_GLrop_ActiveTextureARB            197
#define X_GLrop_MultiTexCoord1dvARB         198
#define X_GLrop_MultiTexCoord1fvARB         199
#define X_GLrop_MultiTexCoord1ivARB         200
#define X_GLrop_MultiTexCoord1svARB         201
#define X_GLrop_MultiTexCoord2dvARB         202
#define X_GLrop_MultiTexCoord2fvARB         203
#define X_GLrop_MultiTexCoord2ivARB         204
#define X_GLrop_MultiTexCoord2svARB         205
#define X_GLrop_MultiTexCoord3dvARB         206
#define X_GLrop_MultiTexCoord3fvARB         207
#define X_GLrop_MultiTexCoord3ivARB         208
#define X_GLrop_MultiTexCoord3svARB         209
#define X_GLrop_MultiTexCoord4dvARB         210
#define X_GLrop_MultiTexCoord4fvARB         211
#define X_GLrop_MultiTexCoord4ivARB         212
#define X_GLrop_MultiTexCoord4svARB         213
#define X_GLrop_CompressedTexImage1D        214
#define X_GLrop_CompressedTexImage2D        215
#define X_GLrop_CompressedTexImage3D        216
#define X_GLrop_CompressedTexSubImage1D     217
#define X_GLrop_CompressedTexSubImage2D     218
#define X_GLrop_CompressedTexSubImage3D     219
#define X_GLrop_SampleCoverageARB           229

/* Added for core GL version 1.4 */

#define X_GLrop_WindowPos3fARB              230
#define X_GLrop_FogCoordfv                  4124
#define X_GLrop_FogCoorddv                  4125
#define X_GLrop_PointParameterfARB          2065
#define X_GLrop_PointParameterfvARB         2066
#define X_GLrop_SecondaryColor3bv           4126
#define X_GLrop_SecondaryColor3sv           4127
#define X_GLrop_SecondaryColor3iv           4128
#define X_GLrop_SecondaryColor3fv           4129
#define X_GLrop_SecondaryColor3dv           4130
#define X_GLrop_SecondaryColor3ubv          4131
#define X_GLrop_SecondaryColor3usv          4132
#define X_GLrop_SecondaryColor3uiv          4133
#define X_GLrop_BlendFuncSeparate           4134
#define X_GLrop_PointParameteri             4221
#define X_GLrop_PointParameteriv            4222

/* Added for core GL version 1.5 */
/* XXX opcodes not defined in the spec */

/* Opcodes for Vendor Private commands */


#define X_GLvop_GetConvolutionFilterEXT        1
#define X_GLvop_GetConvolutionParameterfvEXT   2
#define X_GLvop_GetConvolutionParameterivEXT   3
#define X_GLvop_GetSeparableFilterEXT          4
#define X_GLvop_GetHistogramEXT                5
#define X_GLvop_GetHistogramParameterfvEXT     6
#define X_GLvop_GetHistogramParameterivEXT     7
#define X_GLvop_GetMinmaxEXT                   8
#define X_GLvop_GetMinmaxParameterfvEXT        9
#define X_GLvop_GetMinmaxParameterivEXT        10
#define X_GLvop_AreTexturesResidentEXT         11
#define X_GLvop_DeleteTexturesEXT              12
#define X_GLvop_GenTexturesEXT                 13
#define X_GLvop_IsTextureEXT                   14
#define X_GLvop_GetCombinerInputParameterfvNV  1270
#define X_GLvop_GetCombinerInputParameterivNV  1271
#define X_GLvop_GetCombinerOutputParameterfvNV 1272
#define X_GLvop_GetCombinerOutputParameterivNV 1273
#define X_GLvop_GetFinalCombinerOutputParameterfvNV 1274
#define X_GLvop_GetFinalCombinerOutputParameterivNV 1275
#define X_GLvop_DeleteFenceNV                  1276
#define X_GLvop_GenFencesNV                    1277
#define X_GLvop_IsFenceNV                      1278
#define X_GLvop_TestFenceNV                    1279
#define X_GLvop_GetFenceivNV                   1280
#define X_GLvop_AreProgramsResidentNV          1293
#define X_GLvop_DeleteProgramARB               1294
#define X_GLvop_GenProgramsARB                 1295
#define X_GLvop_GetProgramEnvParameterfvARB    1296
#define X_GLvop_GetProgramEnvParameterdvARB    1297
#define X_GLvop_GetProgramEnvParameterivNV     1298
#define X_GLvop_GetProgramStringNV             1299
#define X_GLvop_GetTrackMatrixivNV             1300
#define X_GLvop_GetVertexAttribdvARB           1301
#define X_GLvop_GetVertexAttribfvARB           1302
#define X_GLvop_GetVertexAttribivARB           1303
#define X_GLvop_IsProgramARB                   1304
#define X_GLvop_GetProgramLocalParameterfvARB  1305
#define X_GLvop_GetProgramLocalParameterdvARB  1306
#define X_GLvop_GetProgramivARB                1307
#define X_GLvop_GetProgramStringARB            1308
#define X_GLvop_GetProgramNamedParameter4fvNV  1310
#define X_GLvop_GetProgramNamedParameter4dvNV  1311
#define X_GLvop_SampleMaskSGIS                 2048
#define X_GLvop_SamplePatternSGIS              2049
#define X_GLvop_GetDetailTexFuncSGIS           4096
#define X_GLvop_GetSharpenTexFuncSGIS          4097
#define X_GLvop_GetColorTableSGI               4098
#define X_GLvop_GetColorTableParameterfvSGI    4099
#define X_GLvop_GetColorTableParameterivSGI    4100
#define X_GLvop_GetTexFilterFuncSGIS           4101
#define X_GLvop_GetInstrumentsSGIX             4102
#define X_GLvop_InstrumentsBufferSGIX          4103
#define X_GLvop_PollInstrumentsSGIX            4104
#define X_GLvop_FlushRasterSGIX                4105

/* Opcodes for GLX vendor private commands */

#define X_GLXvop_QueryContextInfoEXT            1024
#define X_GLXvop_BindTexImageEXT                1330
#define X_GLXvop_ReleaseTexImageEXT             1331
#define X_GLXvop_SwapIntervalSGI                65536
#define X_GLXvop_MakeCurrentReadSGI             65537
#define X_GLXvop_CreateGLXVideoSourceSGIX       65538
#define X_GLXvop_DestroyGLXVideoSourceSGIX      65539
#define X_GLXvop_GetFBConfigsSGIX               65540
#define X_GLXvop_CreateContextWithConfigSGIX    65541
#define X_GLXvop_CreateGLXPixmapWithConfigSGIX  65542
#define X_GLXvop_CreateGLXPbufferSGIX           65543
#define X_GLXvop_DestroyGLXPbufferSGIX          65544
#define X_GLXvop_ChangeDrawableAttributesSGIX   65545
#define X_GLXvop_GetDrawableAttributesSGIX      65546
#define X_GLXvop_JoinSwapGroupSGIX              65547
#define X_GLXvop_BindSwapBarrierSGIX            65548
#define X_GLXvop_QueryMaxSwapBarriersSGIX       65549
#define X_GLXvop_QueryHyperpipeNetworkSGIX      65550
#define X_GLXvop_QueryHyperpipeConfigSGIX       65551
#define X_GLXvop_HyperpipeConfigSGIX            65552
#define X_GLXvop_DestroyHyperpipeConfigSGIX     65553

/* ARB extension opcodes */

/*  1. GL_ARB_multitexture - see GL 1.2 opcodes */
/*  5. GL_ARB_multisample - see GL 1.3 opcodes */
/* 12. GL_ARB_texture_compression - see GL 1.3 opcodes */
/* 14. GL_ARB_point_parameters - see GL 1.4 opcodees */

/* 15. GL_ARB_vertex_blend */
#define X_GLrop_WeightbvARB                  220
#define X_GLrop_WeightubvARB                 221
#define X_GLrop_WeightsvARB                  222
#define X_GLrop_WeightusvARB                 223
#define X_GLrop_WeightivARB                  224
#define X_GLrop_WeightuivARB                 225
#define X_GLrop_VertexBlendARB               226
#define X_GLrop_WeightfvARB                  227
#define X_GLrop_WeightdvARB                  228

/* 16. GL_ARB_matrix_palette */
/* XXX opcodes not defined in the spec */

/* 25. GL_ARB_window_pos - see GL 1.4 opcodes */

/* 26. GL_ARB_vertex_program */
#define X_GLrop_BindProgramARB              4180
#define X_GLrop_ProgramEnvParameter4fvARB   4184
#define X_GLrop_ProgramEnvParameter4dvARB   4185
#define X_GLrop_VertexAttrib1svARB          4189
#define X_GLrop_VertexAttrib2svARB          4190
#define X_GLrop_VertexAttrib3svARB          4191
#define X_GLrop_VertexAttrib4svARB          4192
#define X_GLrop_VertexAttrib1fvARB          4193
#define X_GLrop_VertexAttrib2fvARB          4194
#define X_GLrop_VertexAttrib3fvARB          4195
#define X_GLrop_VertexAttrib4fvARB          4196
#define X_GLrop_VertexAttrib1dvARB          4197
#define X_GLrop_VertexAttrib2dvARB          4198
#define X_GLrop_VertexAttrib3dvARB          4199
#define X_GLrop_ProgramLocalParameter4fvARB 4215
#define X_GLrop_ProgramLocalParameter4dvARB 4216
#define X_GLrop_ProgramStringARB            4217
#define X_GLrop_VertexAttrib4dvARB          4200
#define X_GLrop_VertexAttrib4NubvARB        4201
#define X_GLrop_VertexAttrib4bvARB          4230
#define X_GLrop_VertexAttrib4ivARB          4231
#define X_GLrop_VertexAttrib4ubvARB         4232
#define X_GLrop_VertexAttrib4usvARB         4233
#define X_GLrop_VertexAttrib4uivARB         4234
#define X_GLrop_VertexAttrib4NbvARB         4235
#define X_GLrop_VertexAttrib4NsvARB         4236
#define X_GLrop_VertexAttrib4NivARB         4237
#define X_GLrop_VertexAttrib4NusvARB        4238
#define X_GLrop_VertexAttrib4NuivARB        4239

/* 27. GL_ARB_fragment_program - see GL_ARB_vertex_program opcodes */

/* 29. GL_ARB_occlusion_query */
/* XXX opcodes not defined in the spec */


/* New extension opcodes */

/* 145. GL_EXT_secondary_color - see GL 1.4 opcodes */

/* 188. GL_EXT_vertex_weighting */
#define X_GLrop_VertexWeightfvEXT           4135

/* 191. GL_NV_register_combiners */
#define X_GLrop_CombinerParameterfNV        4136
#define X_GLrop_CombinerParameterfvNV       4137
#define X_GLrop_CombinerParameteriNV        4138
#define X_GLrop_CombinerParameterivNV       4139
#define X_GLrop_CombinerInputNV             4140
#define X_GLrop_CombinerOutputNV            4141
#define X_GLrop_FinalCombinerInputNV        4142

/* 222. GL_NV_fence */
#define X_GLrop_SetFenceNV                  4143
#define X_GLrop_FinishFenceNV               4144

/* 227. GL_NV_register_combiners2 */
/* XXX opcodes not defined in the spec */

/* 233. GL_NV_vertex_program - see also GL_ARB_vertex_program opcodes */
#define X_GLrop_ExecuteProgramNV            4181
#define X_GLrop_RequestResidentProgramsNV   4182
#define X_GLrop_LoadProgamNV                4183
#define X_GLrop_ProgramParameters4fvNV      4186
#define X_GLrop_ProgramParameters4dvNV      4187
#define X_GLrop_TrackMatrixNV               4188
#define X_GLrop_VertexAttribs1svNV          4202
#define X_GLrop_VertexAttribs2svNV          4203
#define X_GLrop_VertexAttribs3svNV          4204
#define X_GLrop_VertexAttribs4svNV          4205
#define X_GLrop_VertexAttribs1fvNV          4206
#define X_GLrop_VertexAttribs2fvNV          4207
#define X_GLrop_VertexAttribs3fvNV          4208
#define X_GLrop_VertexAttribs4fvNV          4209
#define X_GLrop_VertexAttribs1dvNV          4210
#define X_GLrop_VertexAttribs2dvNV          4211
#define X_GLrop_VertexAttribs3dvNV          4212
#define X_GLrop_VertexAttribs4dvNV          4213
#define X_GLrop_VertexAttribs4ubvNV         4214

/* 261. GL_NV_occlusion_query */
/* XXX opcodes not defined in the spec */

/* 262. GL_NV_point_sprite - see GL 1.4 opcodes */

/* 268. GL_EXT_stencil_two_side */
#define X_GLrop_ActiveStencilFaceEXT        4220

/* 282. GL_NV_fragment_program - see also GL_NV_vertex_program and GL_ARB_vertex_program opcodes */
#define X_GLrop_ProgramNamedParameter4fvNV  4218
#define X_GLrop_ProgramNamedParameter4dvNV  4219

/* 285. GL_NV_primitive_restart */
/* XXX opcodes not defined in the spec */

/* 297. GL_EXT_depth_bounds_test */
#define X_GLrop_DepthBoundsEXT              4229

/* 299. GL_EXT_blend_equation_separate */
#define X_GLrop_BlendEquationSeparateEXT    4228

/* 310. GL_EXT_framebuffer_object */
#define X_GLvop_IsRenderbufferEXT                      1422
#define X_GLvop_GenRenderbuffersEXT                    1423
#define X_GLvop_GetRenderbufferParameterivEXT          1424
#define X_GLvop_IsFramebufferEXT                       1425
#define X_GLvop_GenFramebuffersEXT                     1426
#define X_GLvop_CheckFramebufferStatusEXT              1427
#define X_GLvop_GetFramebufferAttachmentParameterivEXT 1428

#endif /* _GLX_glxproto_h_ */
=======
#ifndef _GLX_glxproto_h_
#define _GLX_glxproto_h_

/*
 * SGI FREE SOFTWARE LICENSE B (Version 2.0, Sept. 18, 2008)
 * Copyright (C) 1991-2000 Silicon Graphics, Inc. All Rights Reserved.
 *
 * Permission is hereby granted, free of charge, to any person obtaining a
 * copy of this software and associated documentation files (the "Software"),
 * to deal in the Software without restriction, including without limitation
 * the rights to use, copy, modify, merge, publish, distribute, sublicense,
 * and/or sell copies of the Software, and to permit persons to whom the
 * Software is furnished to do so, subject to the following conditions:
 *
 * The above copyright notice including the dates of first publication and
 * either this permission notice or a reference to
 * http://oss.sgi.com/projects/FreeB/
 * shall be included in all copies or substantial portions of the Software.
 *
 * THE SOFTWARE IS PROVIDED "AS IS", WITHOUT WARRANTY OF ANY KIND, EXPRESS
 * OR IMPLIED, INCLUDING BUT NOT LIMITED TO THE WARRANTIES OF MERCHANTABILITY,
 * FITNESS FOR A PARTICULAR PURPOSE AND NONINFRINGEMENT. IN NO EVENT SHALL
 * SILICON GRAPHICS, INC. BE LIABLE FOR ANY CLAIM, DAMAGES OR OTHER LIABILITY,
 * WHETHER IN AN ACTION OF CONTRACT, TORT OR OTHERWISE, ARISING FROM, OUT OF
 * OR IN CONNECTION WITH THE SOFTWARE OR THE USE OR OTHER DEALINGS IN THE
 * SOFTWARE.
 *
 * Except as contained in this notice, the name of Silicon Graphics, Inc.
 * shall not be used in advertising or otherwise to promote the sale, use or
 * other dealings in this Software without prior written authorization from
 * Silicon Graphics, Inc.
 */

#include <GL/glxmd.h>

/*****************************************************************************/

/*
** Errrors.
*/
#define GLXBadContext		0
#define GLXBadContextState	1
#define GLXBadDrawable		2
#define GLXBadPixmap		3
#define GLXBadContextTag	4
#define GLXBadCurrentWindow	5
#define GLXBadRenderRequest	6
#define GLXBadLargeRequest	7
#define GLXUnsupportedPrivateRequest	8
#define GLXBadFBConfig		9
#define GLXBadPbuffer		10
#define GLXBadCurrentDrawable	11
#define GLXBadWindow		12
#define GLXBadProfileARB        13

#define __GLX_NUMBER_ERRORS 14

/*
** Events.
** __GLX_NUMBER_EVENTS is set to 17 to account for the BufferClobberSGIX
**  event - this helps initialization if the server supports the pbuffer
**  extension and the client doesn't.
*/
#define GLX_PbufferClobber	0
#define GLX_BufferSwapComplete	1

#define __GLX_NUMBER_EVENTS 17

#define GLX_EXTENSION_NAME	"GLX"
#define GLX_EXTENSION_ALIAS	"SGI-GLX"

#define __GLX_MAX_CONTEXT_PROPS 3

#ifndef GLX_VENDOR
#define GLX_VENDOR		0x1
#endif
#ifndef GLX_VERSION
#define GLX_VERSION		0x2
#endif
#ifndef GLX_EXTENSIONS
#define GLX_EXTENSIONS		0x3
#endif

/*****************************************************************************/

/*
** For the structure definitions in this file, we must redefine these types in
** terms of Xmd.h types, which may include bitfields.  All of these are
** undef'ed at the end of this file, restoring the definitions in glx.h.
*/
#define GLXContextID CARD32
#define GLXPixmap CARD32
#define GLXDrawable CARD32
#define GLXPbuffer CARD32
#define GLXWindow CARD32
#define GLXFBConfigID CARD32
#define GLXFBConfigIDSGIX CARD32
#define GLXPbufferSGIX CARD32

/*
** ContextTag is not exposed to the API.
*/
typedef CARD32 GLXContextTag;

/*****************************************************************************/

/*
** Sizes of basic wire types.
*/
#define __GLX_SIZE_INT8		1
#define __GLX_SIZE_INT16	2
#define __GLX_SIZE_INT32	4
#define __GLX_SIZE_CARD8	1
#define __GLX_SIZE_CARD16	2
#define __GLX_SIZE_CARD32	4
#define __GLX_SIZE_FLOAT32	4
#define __GLX_SIZE_FLOAT64	8

/*****************************************************************************/

/* Requests */

/*
** Render command request.  A bunch of rendering commands are packed into
** a single X extension request.
*/
typedef struct GLXRender {
    CARD8	reqType;
    CARD8	glxCode;
    CARD16	length B16;
    GLXContextTag contextTag B32;
} xGLXRenderReq;
#define sz_xGLXRenderReq 8

/*
** The maximum size that a GLXRender command can be.  The value must fit
** in 16 bits and should be a multiple of 4.
*/
#define __GLX_MAX_RENDER_CMD_SIZE	64000

/*
** Large render command request.  A single large rendering command
** is output in multiple X extension requests.	The first packet
** contains an opcode dependent header (see below) that describes
** the data that follows.
*/
typedef struct GLXRenderLarge {
    CARD8	reqType;
    CARD8	glxCode;
    CARD16	length B16;
    GLXContextTag contextTag B32;
    CARD16	requestNumber B16;
    CARD16	requestTotal B16;
    CARD32	dataBytes B32;
} xGLXRenderLargeReq;
#define sz_xGLXRenderLargeReq 16

/*
** GLX single request.	Commands that go over as single GLX protocol
** requests use this structure.  The glxCode will be one of the X_GLsop
** opcodes.
*/
typedef struct GLXSingle {
    CARD8	reqType;
    CARD8	glxCode;
    CARD16	length B16;
    GLXContextTag contextTag B32;
} xGLXSingleReq;
#define sz_xGLXSingleReq 8

/*
** glXQueryVersion request
*/
typedef struct GLXQueryVersion {
    CARD8	reqType;
    CARD8	glxCode;
    CARD16	length B16;
    CARD32	majorVersion B32;
    CARD32	minorVersion B32;
} xGLXQueryVersionReq;
#define sz_xGLXQueryVersionReq 12

/*
** glXIsDirect request
*/
typedef struct GLXIsDirect {
    CARD8	reqType;
    CARD8	glxCode;
    CARD16	length B16;
    GLXContextID context B32;
} xGLXIsDirectReq;
#define sz_xGLXIsDirectReq 8

/*
** glXCreateContext request
*/
typedef struct GLXCreateContext {
    CARD8	reqType;
    CARD8	glxCode;
    CARD16	length B16;
    GLXContextID context B32;
    CARD32	visual B32;
    CARD32	screen B32;
    GLXContextID shareList B32;
    BOOL	isDirect;
    CARD8	reserved1;
    CARD16	reserved2 B16;
} xGLXCreateContextReq;
#define sz_xGLXCreateContextReq 24

/*
** glXDestroyContext request
*/
typedef struct GLXDestroyContext {
    CARD8	reqType;
    CARD8	glxCode;
    CARD16	length B16;
    GLXContextID context B32;
} xGLXDestroyContextReq;
#define sz_xGLXDestroyContextReq 8

/*
** glXMakeCurrent request
*/
typedef struct GLXMakeCurrent {
    CARD8	reqType;
    CARD8	glxCode;
    CARD16	length B16;
    GLXDrawable drawable B32;
    GLXContextID context B32;
    GLXContextTag oldContextTag B32;
} xGLXMakeCurrentReq;
#define sz_xGLXMakeCurrentReq 16

/*
** glXWaitGL request
*/
typedef struct GLXWaitGL {
    CARD8	reqType;
    CARD8	glxCode;
    CARD16	length B16;
    GLXContextTag contextTag B32;
} xGLXWaitGLReq;
#define sz_xGLXWaitGLReq 8

/*
** glXWaitX request
*/
typedef struct GLXWaitX {
    CARD8	reqType;
    CARD8	glxCode;
    CARD16	length B16;
    GLXContextTag contextTag B32;
} xGLXWaitXReq;
#define sz_xGLXWaitXReq 8

/*
** glXCopyContext request
*/
typedef struct GLXCopyContext {
    CARD8	reqType;
    CARD8	glxCode;
    CARD16	length B16;
    GLXContextID source B32;
    GLXContextID dest B32;
    CARD32	mask B32;
    GLXContextTag contextTag B32;
} xGLXCopyContextReq;
#define sz_xGLXCopyContextReq 20

/*
** glXSwapBuffers request
*/
typedef struct GLXSwapBuffers {
    CARD8	reqType;
    CARD8	glxCode;
    CARD16	length B16;
    GLXContextTag contextTag B32;
    GLXDrawable drawable B32;
} xGLXSwapBuffersReq;
#define sz_xGLXSwapBuffersReq 12

/*
** glXUseXFont request
*/
typedef struct GLXUseXFont {
    CARD8	reqType;
    CARD8	glxCode;
    CARD16	length B16;
    GLXContextTag contextTag B32;
    CARD32	font B32;
    CARD32	first B32;
    CARD32	count B32;
    CARD32	listBase B32;
} xGLXUseXFontReq;
#define sz_xGLXUseXFontReq 24

/*
** glXCreateGLXPixmap request
*/
typedef struct GLXCreateGLXPixmap {
    CARD8	reqType;
    CARD8	glxCode;
    CARD16	length B16;
    CARD32	screen B32;
    CARD32	visual B32;
    CARD32	pixmap B32;
    GLXPixmap	glxpixmap B32;
} xGLXCreateGLXPixmapReq;
#define sz_xGLXCreateGLXPixmapReq 20

/*
** glXDestroyGLXPixmap request
*/
typedef struct GLXDestroyGLXPixmap {
    CARD8	reqType;
    CARD8	glxCode;
    CARD16	length B16;
    GLXPixmap	glxpixmap B32;
} xGLXDestroyGLXPixmapReq;
#define sz_xGLXDestroyGLXPixmapReq 8

/*
** glXGetVisualConfigs request
*/
typedef struct GLXGetVisualConfigs {
    CARD8	reqType;
    CARD8	glxCode;
    CARD16	length B16;
    CARD32	screen B32;
} xGLXGetVisualConfigsReq;
#define sz_xGLXGetVisualConfigsReq 8

/*
** glXVendorPrivate request.
*/
typedef struct GLXVendorPrivate {
    CARD8	reqType;
    CARD8	glxCode;
    CARD16	length B16;
    CARD32	vendorCode B32;		/* vendor-specific opcode */
    GLXContextTag contextTag B32;
    /*
    ** More data may follow; this is just the header.
    */
} xGLXVendorPrivateReq;
#define sz_xGLXVendorPrivateReq 12

/*
** glXVendorPrivateWithReply request
*/
typedef struct GLXVendorPrivateWithReply {
    CARD8	reqType;
    CARD8	glxCode;
    CARD16	length B16;
    CARD32	vendorCode B32;		/* vendor-specific opcode */
    GLXContextTag contextTag B32;
    /*
    ** More data may follow; this is just the header.
    */
} xGLXVendorPrivateWithReplyReq;
#define sz_xGLXVendorPrivateWithReplyReq 12

/*
** glXQueryExtensionsString request
*/
typedef struct GLXQueryExtensionsString {
    CARD8	reqType;
    CARD8	glxCode;
    CARD16	length B16;
    CARD32	screen B32;
} xGLXQueryExtensionsStringReq;
#define sz_xGLXQueryExtensionsStringReq 8

/*
** glXQueryServerString request
*/
typedef struct GLXQueryServerString {
    CARD8	reqType;
    CARD8	glxCode;
    CARD16	length B16;
    CARD32	screen	B32;
    CARD32	name B32;
} xGLXQueryServerStringReq;
#define sz_xGLXQueryServerStringReq 12

/*
** glXClientInfo request
*/
typedef struct GLXClientInfo {
    CARD8	reqType;
    CARD8	glxCode;
    CARD16	length B16;
    CARD32	major B32;
    CARD32	minor B32;
    CARD32	numbytes B32;
} xGLXClientInfoReq;
#define sz_xGLXClientInfoReq 16

/*** Start of GLX 1.3 requests */

/*
** glXGetFBConfigs request
*/
typedef struct GLXGetFBConfigs {
    CARD8	reqType;
    CARD8	glxCode;
    CARD16	length B16;
    CARD32	screen B32;
} xGLXGetFBConfigsReq;
#define sz_xGLXGetFBConfigsReq 8

/*
** glXCreatePixmap request
*/
typedef struct GLXCreatePixmap {
    CARD8	reqType;
    CARD8	glxCode;
    CARD16	length B16;
    CARD32	screen B32;
    GLXFBConfigID fbconfig B32;
    CARD32	pixmap B32;
    GLXPixmap	glxpixmap B32;
    CARD32	numAttribs B32;
    /* followed by attribute list */
} xGLXCreatePixmapReq;
#define sz_xGLXCreatePixmapReq 24

/*
** glXDestroyPixmap request
*/
typedef struct GLXDestroyPixmap {
    CARD8	reqType;
    CARD8	glxCode;
    CARD16	length B16;
    GLXPixmap	glxpixmap B32;
} xGLXDestroyPixmapReq;
#define sz_xGLXDestroyPixmapReq 8

/*
** glXCreateNewContext request
*/
typedef struct GLXCreateNewContext {
    CARD8	reqType;
    CARD8	glxCode;
    CARD16	length B16;
    GLXContextID context B32;
    GLXFBConfigID fbconfig B32;
    CARD32	screen B32;
    CARD32	renderType;
    GLXContextID shareList B32;
    BOOL	isDirect;
    CARD8	reserved1;
    CARD16	reserved2 B16;
} xGLXCreateNewContextReq;
#define sz_xGLXCreateNewContextReq 28

/*
** glXQueryContext request
*/
typedef struct GLXQueryContext {
    CARD8	reqType;
    CARD8	glxCode;
    CARD16	length B16;
    GLXContextID context B32;
} xGLXQueryContextReq;
#define sz_xGLXQueryContextReq 8

/*
** glXMakeContextCurrent request
*/
typedef struct GLXMakeContextCurrent {
    CARD8	reqType;
    CARD8	glxCode;
    CARD16	length B16;
    GLXContextTag oldContextTag B32;
    GLXDrawable drawable B32;
    GLXDrawable readdrawable B32;
    GLXContextID context B32;
} xGLXMakeContextCurrentReq;
#define sz_xGLXMakeContextCurrentReq 20

/*
** glXCreatePbuffer request
*/
typedef struct GLXCreatePbuffer {
    CARD8	reqType;
    CARD8	glxCode;
    CARD16	length B16;
    CARD32	screen B32;
    GLXFBConfigID fbconfig B32;
    GLXPbuffer	pbuffer B32;
    CARD32	numAttribs B32;
    /* followed by attribute list */
} xGLXCreatePbufferReq;
#define sz_xGLXCreatePbufferReq 20

/*
** glXDestroyPbuffer request
*/
typedef struct GLXDestroyPbuffer {
    CARD8	reqType;
    CARD8	glxCode;
    CARD16	length B16;
    GLXPbuffer	pbuffer B32;
} xGLXDestroyPbufferReq;
#define sz_xGLXDestroyPbufferReq 8

/*
** glXGetDrawableAttributes request
*/
typedef struct GLXGetDrawableAttributes {
    CARD8	reqType;
    CARD8	glxCode;
    CARD16	length B16;
    GLXDrawable drawable B32;
} xGLXGetDrawableAttributesReq;
#define sz_xGLXGetDrawableAttributesReq 8

/*
** glXChangeDrawableAttributes request
*/
typedef struct GLXChangeDrawableAttributes {
    CARD8	reqType;
    CARD8	glxCode;
    CARD16	length B16;
    GLXDrawable drawable B32;
    CARD32	numAttribs B32;
    /* followed by attribute list */
} xGLXChangeDrawableAttributesReq;
#define sz_xGLXChangeDrawableAttributesReq 12

/*
** glXCreateWindow request
*/
typedef struct GLXCreateWindow {
    CARD8	reqType;
    CARD8	glxCode;
    CARD16	length B16;
    CARD32	screen B32;
    GLXFBConfigID fbconfig B32;
    CARD32	window B32;
    GLXWindow	glxwindow B32;
    CARD32	numAttribs B32;
    /* followed by attribute list */
} xGLXCreateWindowReq;
#define sz_xGLXCreateWindowReq 24

/*
** glXDestroyWindow request
*/
typedef struct GLXDestroyWindow {
    CARD8	reqType;
    CARD8	glxCode;
    CARD16	length B16;
    GLXWindow	glxwindow B32;
} xGLXDestroyWindowReq;
#define sz_xGLXDestroyWindowReq 8

/* Replies */

typedef struct {
    BYTE	type;			/* X_Reply */
    CARD8	unused;			/* not used */
    CARD16	sequenceNumber B16;
    CARD32	length B32;
    CARD32	error B32;
    CARD32	pad2 B32;
    CARD32	pad3 B32;
    CARD32	pad4 B32;
    CARD32	pad5 B32;
    CARD32	pad6 B32;
} xGLXGetErrorReply;
#define sz_xGLXGetErrorReply 32

typedef struct {
    BYTE	type;			/* X_Reply */
    CARD8	unused;			/* not used */
    CARD16	sequenceNumber B16;
    CARD32	length B32;
    GLXContextTag contextTag B32;
    CARD32	pad2 B32;
    CARD32	pad3 B32;
    CARD32	pad4 B32;
    CARD32	pad5 B32;
    CARD32	pad6 B32;
} xGLXMakeCurrentReply;
#define sz_xGLXMakeCurrentReply 32

typedef struct {
    BYTE	type;			/* X_Reply */
    CARD8	unused;			/* not used */
    CARD16	sequenceNumber B16;
    CARD32	length B32;
    CARD32	pad1 B32;
    CARD32	pad2 B32;
    CARD32	pad3 B32;
    CARD32	pad4 B32;
    CARD32	pad5 B32;
    CARD32	pad6 B32;
} xGLXReadPixelsReply;
#define sz_xGLXReadPixelsReply 32

typedef struct {
    BYTE	type;			/* X_Reply */
    CARD8	unused;			/* not used */
    CARD16	sequenceNumber B16;
    CARD32	length B32;
    CARD32	pad1 B32;
    CARD32	pad2 B32;
    CARD32	width B32;
    CARD32	height B32;
    CARD32	depth B32;
    CARD32	pad6 B32;
} xGLXGetTexImageReply;
#define sz_xGLXGetTexImageReply 32

typedef struct {
    BYTE	type;			/* X_Reply */
    CARD8	unused;			/* not used */
    CARD16	sequenceNumber B16;
    CARD32	length B32;
    CARD32	pad1 B32;
    CARD32	pad2 B32;
    CARD32	width B32;
    CARD32	height B32;
    CARD32	pad5 B32;
    CARD32	pad6 B32;
} xGLXGetSeparableFilterReply;
#define sz_xGLXGetSeparableFilterReply 32

typedef struct {
    BYTE	type;			/* X_Reply */
    CARD8	unused;			/* not used */
    CARD16	sequenceNumber B16;
    CARD32	length B32;
    CARD32	pad1 B32;
    CARD32	pad2 B32;
    CARD32	width B32;
    CARD32	height B32;
    CARD32	pad5 B32;
    CARD32	pad6 B32;
} xGLXGetConvolutionFilterReply;
#define sz_xGLXGetConvolutionFilterReply 32

typedef struct {
    BYTE	type;			/* X_Reply */
    CARD8	unused;			/* not used */
    CARD16	sequenceNumber B16;
    CARD32	length B32;
    CARD32	pad1 B32;
    CARD32	pad2 B32;
    CARD32	width B32;
    CARD32	pad4 B32;
    CARD32	pad5 B32;
    CARD32	pad6 B32;
} xGLXGetHistogramReply;
#define sz_xGLXGetHistogramReply 32

typedef struct {
    BYTE	type;			/* X_Reply */
    CARD8	unused;			/* not used */
    CARD16	sequenceNumber B16;
    CARD32	length B32;
    CARD32	pad1 B32;
    CARD32	pad2 B32;
    CARD32	pad3 B32;
    CARD32	pad4 B32;
    CARD32	pad5 B32;
    CARD32	pad6 B32;
} xGLXGetMinmaxReply;
#define sz_xGLXGetMinmaxReply 32

typedef struct {
    BYTE	type;			/* X_Reply */
    CARD8	unused;			/* not used */
    CARD16	sequenceNumber B16;
    CARD32	length B32;
    CARD32	retval B32;
    CARD32	size B32;
    CARD32	newMode B32;
    CARD32	pad4 B32;
    CARD32	pad5 B32;
    CARD32	pad6 B32;
} xGLXRenderModeReply;
#define sz_xGLXRenderModeReply 32

typedef struct {
    BYTE	type;			/* X_Reply */
    CARD8	unused;			/* not used */
    CARD16	sequenceNumber B16;
    CARD32	length B32;
    CARD32	majorVersion B32;
    CARD32	minorVersion B32;
    CARD32	pad3 B32;
    CARD32	pad4 B32;
    CARD32	pad5 B32;
    CARD32	pad6 B32;
} xGLXQueryVersionReply;
#define sz_xGLXQueryVersionReply 32

typedef struct {
    BYTE	type;			/* X_Reply */
    CARD8	unused;			/* not used */
    CARD16	sequenceNumber B16;
    CARD32	length B32;
    CARD32	numVisuals B32;
    CARD32	numProps B32;
    CARD32	pad3 B32;
    CARD32	pad4 B32;
    CARD32	pad5 B32;
    CARD32	pad6 B32;
} xGLXGetVisualConfigsReply;
#define sz_xGLXGetVisualConfigsReply 32

typedef struct {
    BYTE	type;			/* X_Reply */
    CARD8	unused;			/* not used */
    CARD16	sequenceNumber B16;
    CARD32	length B32;
    BOOL	isDirect;
    CARD8	pad1;
    CARD16	pad2 B16;
    CARD32	pad3 B32;
    CARD32	pad4 B32;
    CARD32	pad5 B32;
    CARD32	pad6 B32;
    CARD32	pad7 B32;
} xGLXIsDirectReply;
#define sz_xGLXIsDirectReply	32

/*
** This reply structure is used for all single replies.  Single replies
** ship either 1 piece of data or N pieces of data.  In these cases
** size indicates how much data is to be returned.
*/
typedef struct {
    BYTE	type;			/* X_Reply */
    CARD8	unused;			/* not used */
    CARD16	sequenceNumber B16;
    CARD32	length B32;
    CARD32	retval B32;
    CARD32	size B32;
    CARD32	pad3 B32;		/* NOTE: may hold a single value */
    CARD32	pad4 B32;		/* NOTE: may hold half a double */
    CARD32	pad5 B32;
    CARD32	pad6 B32;
} xGLXSingleReply;
#define sz_xGLXSingleReply 32

/*
** This reply structure is used for all Vendor Private replies. Vendor
** Private replies can ship up to 24 bytes within the header or can
** be variable sized, in which case, the reply length field indicates
** the number of words of data which follow the header.
*/
typedef struct {
    BYTE	type;			/* X_Reply */
    CARD8	unused;			/* not used */
    CARD16	sequenceNumber B16;
    CARD32	length B32;
    CARD32	retval B32;
    CARD32	size B32;
    CARD32	pad3 B32;
    CARD32	pad4 B32;
    CARD32	pad5 B32;
    CARD32	pad6 B32;
} xGLXVendorPrivReply;
#define sz_xGLXVendorPrivReply 32

/*
**  QueryExtensionsStringReply
**  n indicates the number of bytes to be returned.
*/
typedef struct {
    BYTE	type;			/* X_Reply */
    CARD8	unused;			/* not used */
    CARD16	sequenceNumber B16;
    CARD32	length B32;
    CARD32	pad1 B32;
    CARD32	n B32;
    CARD32	pad3 B32;
    CARD32	pad4 B32;
    CARD32	pad5 B32;
    CARD32	pad6 B32;
} xGLXQueryExtensionsStringReply;
#define sz_xGLXQueryExtensionsStringReply 32

/*
** QueryServerString Reply struct
** n indicates the number of bytes to be returned.
*/
typedef struct {
    BYTE	type;			/* X_Reply */
    CARD8	unused;			/* not used */
    CARD16	sequenceNumber B16;
    CARD32	length B32;
    CARD32	pad1 B32;
    CARD32	n B32;
    CARD32	pad3 B32;		/* NOTE: may hold a single value */
    CARD32	pad4 B32;		/* NOTE: may hold half a double */
    CARD32	pad5 B32;
    CARD32	pad6 B32;
} xGLXQueryServerStringReply;
#define sz_xGLXQueryServerStringReply 32

/*** Start of GLX 1.3 replies */

/*
** glXGetFBConfigs reply
*/
typedef struct {
    BYTE	type;			/* X_Reply */
    CARD8	unused;			/* not used */
    CARD16	sequenceNumber B16;
    CARD32	length B32;
    CARD32	numFBConfigs B32;
    CARD32	numAttribs B32;
    CARD32	pad3 B32;
    CARD32	pad4 B32;
    CARD32	pad5 B32;
    CARD32	pad6 B32;
} xGLXGetFBConfigsReply;
#define sz_xGLXGetFBConfigsReply 32

/*
** glXQueryContext reply
*/
typedef struct {
    BYTE	type;			/* X_Reply */
    CARD8	unused;			/* not used */
    CARD16	sequenceNumber B16;
    CARD32	length B32;
    CARD32	n B32;			/* number of attribute/value pairs */
    CARD32	pad2 B32;
    CARD32	pad3 B32;
    CARD32	pad4 B32;
    CARD32	pad5 B32;
    CARD32	pad6 B32;
} xGLXQueryContextReply;
#define sz_xGLXQueryContextReply 32

/*
** glXMakeContextCurrent reply
*/
typedef struct {
    BYTE	type;			/* X_Reply */
    CARD8	unused;			/* not used */
    CARD16	sequenceNumber B16;
    CARD32	length B32;
    GLXContextTag contextTag B32;
    CARD32	pad2 B32;
    CARD32	pad3 B32;
    CARD32	pad4 B32;
    CARD32	pad5 B32;
    CARD32	pad6 B32;
} xGLXMakeContextCurrentReply;
#define sz_xGLXMakeContextCurrentReply 32

/*
** glXCreateGLXPbuffer reply
** This is used only in the direct rendering case on SGIs - otherwise
**  CreateGLXPbuffer has no reply. It is not part of GLX 1.3.
*/
typedef struct {
    BYTE	type;			/* X_Reply */
    CARD8	success;
    CARD16	sequenceNumber B16;
    CARD32	length B32;
    CARD32	pad1 B32;
    CARD32	pad2 B32;
    CARD32	pad3 B32;
    CARD32	pad4 B32;
    CARD32	pad5 B32;
    CARD32	pad6 B32;
} xGLXCreateGLXPbufferReply;
#define sz_xGLXCreateGLXPbufferReply 32

/*
** glXGetDrawableAttributes reply
*/
typedef struct {
    BYTE	type;			/* X_Reply */
    CARD8	unused;			/* not used */
    CARD16	sequenceNumber B16;
    CARD32	length B32;
    CARD32	numAttribs B32;
    CARD32	pad2 B32;
    CARD32	pad3 B32;
    CARD32	pad4 B32;
    CARD32	pad5 B32;
    CARD32	pad6 B32;
} xGLXGetDrawableAttributesReply;
#define sz_xGLXGetDrawableAttributesReply 32

/*
** glXGetColorTable reply
*/
typedef struct {
    BYTE	type;		       /* X_Reply */
    CARD8	unused;		       /* not used */
    CARD16	sequenceNumber B16;
    CARD32	length B32;
    CARD32	pad1 B32;
    CARD32	pad2 B32;
    CARD32	width B32;
    CARD32	pad4 B32;
    CARD32	pad5 B32;
    CARD32	pad6 B32;
} xGLXGetColorTableReply;
#define sz_xGLXGetColorTableReply 32

/************************************************************************/

/* GLX extension requests and replies */

/*
** glXQueryContextInfoEXT request
*/
typedef struct GLXQueryContextInfoEXT {
    CARD8	reqType;
    CARD8	glxCode;
    CARD16	length B16;
    CARD32	vendorCode B32;		/* vendor-specific opcode */
    CARD32	pad1 B32;   /* unused; corresponds to contextTag in header */
    GLXContextID context B32;
} xGLXQueryContextInfoEXTReq;
#define sz_xGLXQueryContextInfoEXTReq 16

/*
** glXQueryContextInfoEXT reply
*/
typedef struct {
    BYTE	type;			/* X_Reply */
    CARD8	unused;			/* not used */
    CARD16	sequenceNumber B16;
    CARD32	length B32;
    CARD32	n B32;			/* number of attribute/value pairs */
    CARD32	pad2 B32;
    CARD32	pad3 B32;
    CARD32	pad4 B32;
    CARD32	pad5 B32;
    CARD32	pad6 B32;
} xGLXQueryContextInfoEXTReply;
#define sz_xGLXQueryContextInfoEXTReply 32

/*
** glXMakeCurrentReadSGI request
*/
typedef struct GLXMakeCurrentReadSGI {
    CARD8	reqType;
    CARD8	glxCode;
    CARD16	length B16;
    CARD32	vendorCode B32;		/* vendor-specific opcode */
    GLXContextTag oldContextTag B32;
    GLXDrawable drawable B32;
    GLXDrawable readable B32;
    GLXContextID context B32;
} xGLXMakeCurrentReadSGIReq;
#define sz_xGLXMakeCurrentReadSGIReq 24

typedef struct {
    BYTE	type;			/* X_Reply */
    CARD8	unused;			/* not used */
    CARD16	sequenceNumber B16;
    CARD32	length B32;
    GLXContextTag contextTag B32;
    CARD32	writeVid B32;
    CARD32	writeType B32;
    CARD32	readVid B32;
    CARD32	readType B32;
    CARD32	pad6 B32;
} xGLXMakeCurrentReadSGIReply;
#define sz_xGLXMakeCurrentReadSGIReply 32

/*
** glXGetFBConfigsSGIX request
*/
typedef struct GLXGetFBConfigsSGIX {
    CARD8	reqType;
    CARD8	glxCode;
    CARD16	length B16;
    CARD32	vendorCode B32;		/* vendor-specific opcode */
    CARD32	pad1 B32;   /* unused; corresponds to contextTag in header */
    CARD32	screen B32;
} xGLXGetFBConfigsSGIXReq;
#define sz_xGLXGetFBConfigsSGIXReq 16

/*
** glXCreateContextWithConfigSGIX request
*/

typedef struct GLXCreateContextWithConfigSGIX {
    CARD8	reqType;
    CARD8	glxCode;
    CARD16	length B16;
    CARD32	vendorCode B32;		/* vendor-specific opcode */
    CARD32	pad1 B32;   /* unused; corresponds to contextTag in header */
    GLXContextID context B32;
    GLXFBConfigID fbconfig B32;
    CARD32	screen B32;
    CARD32	renderType;
    GLXContextID shareList B32;
    BOOL	isDirect;
    CARD8	reserved1;
    CARD16	reserved2 B16;
} xGLXCreateContextWithConfigSGIXReq;
#define sz_xGLXCreateContextWithConfigSGIXReq 36

/*
** glXCreatePixmapWithConfigSGIX request
*/

typedef struct GLXCreateGLXPixmapWithConfigSGIX {
    CARD8	reqType;
    CARD8	glxCode;
    CARD16	length B16;
    CARD32	vendorCode B32;		/* vendor-specific opcode */
    CARD32	pad1 B32;   /* unused; corresponds to contextTag in header */
    CARD32	screen B32;
    GLXFBConfigID fbconfig B32;
    CARD32	pixmap B32;
    GLXPixmap	glxpixmap B32;
} xGLXCreateGLXPixmapWithConfigSGIXReq;
#define sz_xGLXCreateGLXPixmapWithConfigSGIXReq 28

/*
** glXCreateGLXPbufferSGIX request
*/
typedef struct GLXCreateGLXPbufferSGIX {
    CARD8	reqType;
    CARD8	glxCode;
    CARD16	length B16;
    CARD32	vendorCode B32;		/* vendor-specific opcode */
    CARD32	pad1 B32;   /* unused; corresponds to contextTag in header */
    CARD32	screen B32;
    GLXFBConfigID fbconfig B32;
    GLXPbuffer	pbuffer B32;
    CARD32	width B32;
    CARD32	height B32;
    /* followed by attribute list */
} xGLXCreateGLXPbufferSGIXReq;
#define sz_xGLXCreateGLXPbufferSGIXReq 32

/*
** glXDestroyGLXPbufferSGIX request
*/
typedef struct GLXDestroyGLXPbuffer {
    CARD8	reqType;
    CARD8	glxCode;
    CARD16	length B16;
    CARD32	vendorCode B32;		/* vendor-specific opcode */
    CARD32	pad1 B32;   /* unused; corresponds to contextTag in header */
    GLXPbuffer	pbuffer B32;
} xGLXDestroyGLXPbufferSGIXReq;
#define sz_xGLXDestroyGLXPbufferSGIXReq 16

/*
** glXChangeDrawableAttributesSGIX request
*/
typedef struct GLXChangeDrawableAttributesSGIX {
    CARD8	reqType;
    CARD8	glxCode;
    CARD16	length B16;
    CARD32	vendorCode B32;		/* vendor-specific opcode */
    CARD32	pad1 B32;   /* unused; corresponds to contextTag in header */
    GLXDrawable drawable B32;
    CARD32	numAttribs B32;
    /* followed by attribute list */
} xGLXChangeDrawableAttributesSGIXReq;
#define sz_xGLXChangeDrawableAttributesSGIXReq 20

/*
** glXGetDrawableAttributesSGIX request
*/
typedef struct GLXGetDrawableAttributesSGIX {
    CARD8	reqType;
    CARD8	glxCode;
    CARD16	length B16;
    CARD32	vendorCode B32;		/* vendor-specific opcode */
    CARD32	pad1 B32;   /* unused; corresponds to contextTag in header */
    GLXDrawable drawable B32;
} xGLXGetDrawableAttributesSGIXReq;
#define sz_xGLXGetDrawableAttributesSGIXReq 16

/*
** glXGetDrawableAttributesSGIX reply
*/
typedef struct {
    BYTE	type;			/* X_Reply */
    CARD8	unused;			/* not used */
    CARD16	sequenceNumber B16;
    CARD32	length B32;
    CARD32	numAttribs B32;
    CARD32	pad2 B32;
    CARD32	pad3 B32;
    CARD32	pad4 B32;
    CARD32	pad5 B32;
    CARD32	pad6 B32;
} xGLXGetDrawableAttributesSGIXReply;
#define sz_xGLXGetDrawableAttributesSGIXReply 32

/*
** glXJoinSwapGroupSGIX request
*/
typedef struct GLXJoinSwapGroupSGIX {
    CARD8	reqType;
    CARD8	glxCode;
    CARD16	length B16;
    CARD32	vendorCode B32;		/* vendor-specific opcode */
    CARD32 	unused B32;		/* corresponds to contextTag in hdr */
    GLXDrawable	drawable B32;
    GLXDrawable	member B32;
} xGLXJoinSwapGroupSGIXReq;
#define sz_xGLXJoinSwapGroupSGIXReq 20

/*
** glXBindSwapBarrierSGIX request
*/
typedef struct GLXBindSwapBarrierSGIX {
    CARD8	reqType;
    CARD8	glxCode;
    CARD16	length B16;
    CARD32	vendorCode B32;		/* vendor-specific opcode */
    CARD32 	unused B32;		/* corresponds to contextTag in hdr */
    GLXDrawable	drawable B32;
    CARD32	barrier B32;
} xGLXBindSwapBarrierSGIXReq;
#define sz_xGLXBindSwapBarrierSGIXReq 20

/*
** glXQueryMaxSwapBarriersSGIX request
*/
typedef struct GLXQueryMaxSwapBarriersSGIX {
    CARD8	reqType;
    CARD8	glxCode;
    CARD16	length B16;
    CARD32	vendorCode B32;		/* vendor-specific opcode */
    CARD32 	unused B32;		/* corresponds to contextTag in hdr */
    CARD32	screen B32;
} xGLXQueryMaxSwapBarriersSGIXReq;
#define sz_xGLXQueryMaxSwapBarriersSGIXReq 16

typedef struct {
    BYTE	type;			/* X_Reply */
    CARD8	unused;			/* not used */
    CARD16	sequenceNumber B16;
    CARD32	length B32;
    CARD32	max B32;
    CARD32	size B32;
    CARD32	pad3 B32;
    CARD32	pad4 B32;
    CARD32	pad5 B32;
    CARD32	pad6 B32;
} xGLXQueryMaxSwapBarriersSGIXReply;
#define sz_xGLXQueryMaxSwapBarriersSGIXReply 32

/*
** glXQueryHyperpipeNetworkSGIX request
*/
typedef struct GLXQueryHyperpipeNetworkSGIX {
    CARD8       reqType;
    CARD8       glxCode;
    CARD16      length B16;
    CARD32      vendorCode B32;         /* vendor-specific opcode */
    CARD32      pad1 B32;   /* unused; corresponds to contextTag in header */
    CARD32      screen B32;
} xGLXQueryHyperpipeNetworkSGIXReq;
#define sz_xGLXQueryHyperpipeNetworkSGIXReq 16

/*
** glXQueryHyperpipeNetworkSGIX reply
*/
typedef struct {
    BYTE        type;                   /* X_Reply */
    CARD8       unused;                 /* not used */
    CARD16      sequenceNumber B16;
    CARD32      length B32;
    CARD32      pad1 B32;
    CARD32      n B32;
    CARD32      npipes B32;             /* NOTE: may hold a single value */
    CARD32      pad4 B32;               /* NOTE: may hold half a double */
    CARD32      pad5 B32;
    CARD32      pad6 B32;
} xGLXQueryHyperpipeNetworkSGIXReply;
#define sz_xGLXQueryHyperpipeNetworkSGIXReply 32

/*
** glXDestroyHyperpipeConfigSGIX request
*/
typedef struct GLXDestroyHyperpipeConfigSGIX {
    CARD8       reqType;
    CARD8       glxCode;
    CARD16      length B16;
    CARD32      vendorCode B32;         /* vendor-specific opcode */
    CARD32      pad1 B32;   /* unused; corresponds to contextTag in header */
    CARD32      screen B32;
    CARD32      hpId B32;
    CARD32      pad2 B32;
    CARD32      pad3 B32;
    CARD32      pad4 B32;
} xGLXDestroyHyperpipeConfigSGIXReq;
#define sz_xGLXDestroyHyperpipeConfigSGIXReq 32

/*
** glXDestroyHyperpipeConfigSGIX reply
*/
typedef struct {
    BYTE        type;                   /* X_Reply */
    CARD8       unused;                 /* not used */
    CARD16      sequenceNumber B16;
    CARD32      length B32;
    CARD32      pad1 B32;
    CARD32      n B32;
    CARD32      success B32;            /* NOTE: may hold a single value */
    CARD32      pad4 B32;               /* NOTE: may hold half a double */
    CARD32      pad5 B32;
    CARD32      pad6 B32;
} xGLXDestroyHyperpipeConfigSGIXReply;
#define sz_xGLXDestroyHyperpipeConfigSGIXReply 32

/*
** glXQueryHyperpipeConfigSGIX request
*/
typedef struct GLXQueryHyperpipeConfigSGIX {
    CARD8       reqType;
    CARD8       glxCode;
    CARD16      length B16;
    CARD32      vendorCode B32;         /* vendor-specific opcode */
    CARD32      pad1 B32;   /* unused; corresponds to contextTag in header */
    CARD32      screen B32;
    CARD32      hpId B32;
    CARD32      pad2 B32;
    CARD32      pad3 B32;
    CARD32      pad4 B32;
} xGLXQueryHyperpipeConfigSGIXReq;
#define sz_xGLXQueryHyperpipeConfigSGIXReq 32

/*
** glXQueryHyperpipeConfigSGIX reply
*/
typedef struct {
    BYTE        type;                   /* X_Reply */
    CARD8       unused;                 /* not used */
    CARD16      sequenceNumber B16;
    CARD32      length B32;
    CARD32      pad1 B32;
    CARD32      n B32;
    CARD32      npipes B32;
    CARD32      pad4 B32;
    CARD32      pad5 B32;
    CARD32      pad6 B32;
} xGLXQueryHyperpipeConfigSGIXReply;
#define sz_xGLXQueryHyperpipeConfigSGIXReply 32

/*
** glXHyperpipeConfigSGIX request
*/
typedef struct {
    CARD8       reqType;
    CARD8       glxCode;
    CARD16      length B16;
    CARD32      vendorCode B32;         /* vendor-specific opcode */
    CARD32      pad1 B32;   /* unused; corresponds to contextTag in header */
    CARD32      screen B32;
    CARD32      npipes B32;
    CARD32      networkId B32;
    CARD32      pad2 B32;
    CARD32      pad3 B32;
    /* followed by attribute list */
} xGLXHyperpipeConfigSGIXReq;
#define sz_xGLXHyperpipeConfigSGIXReq 32

/*
** glXHyperpipeConfigSGIX reply
*/
typedef struct {
    BYTE        type;                   /* X_Reply */
    CARD8       unused;                 /* not used */
    CARD16      sequenceNumber B16;
    CARD32      length B32;
    CARD32      pad1 B32;
    CARD32      n B32;
    CARD32      npipes B32;
    CARD32      hpId B32;
    CARD32      pad5 B32;
    CARD32      pad6 B32;
} xGLXHyperpipeConfigSGIXReply;
#define sz_xGLXHyperpipeConfigSGIXReply 32

/*
 * GLX_ARB_create_context
 * GLX_ARB_create_context_profile
 */

/*
 * glXSetClientInfoARB
 */
typedef struct {
    CARD8	reqType;
    CARD8	glxCode;
    CARD16	length B16;
    CARD32	major B32;
    CARD32	minor B32;
    CARD32	n0 B32;
    CARD32	n1 B32;
    CARD32	n2 B32;
    /*
    ** More data may follow; this is just the header.
    */
} xGLXSetClientInfoARB;
#define sz_xGLXSetClientInfoARB 24

/*
** glXCreateContextAttribsARB
*/
typedef struct {
    CARD8	reqType;
    CARD8	glxCode;
    CARD16	length B16;
    GLXContextID	context B32;
    GLXFBConfigID	fbconfig B32;
    CARD32	screen;
    GLXContextID	shareList B32;
    BOOL	isDirect;
    CARD8	reserved1;
    CARD16	reserved2 B16;
    CARD32	numAttribs B32;
    /* followed by attribute list */
} xGLXCreateContextAttribsARB;
#define sz_xGLXCreateContextAttribsARB 28

/*
 * glXSetClientInfo2ARB
 */
typedef struct {
    CARD8	reqType;
    CARD8	glxCode;
    CARD16	length B16;
    CARD32	major B32;
    CARD32	minor B32;
    CARD32	n0 B32;
    CARD32	n1 B32;
    CARD32	n2 B32;
    /*
    ** More data may follow; this is just the header.
    */
} xGLXSetClientInfo2ARB;
#define sz_xGLXSetClientInfo2ARB 24
/************************************************************************/

/*
** Events
*/

typedef struct {
    BYTE type;
    BYTE pad;
    CARD16 sequenceNumber B16;
    CARD16 event_type B16;  /*** was clobber_class */
    CARD16 draw_type B16;
    CARD32 drawable B32;
    CARD32 buffer_mask B32; /*** was mask */
    CARD16 aux_buffer B16;
    CARD16 x B16;
    CARD16 y B16;
    CARD16 width B16;
    CARD16 height B16;
    CARD16 count B16;
    CARD32 unused2 B32;
} xGLXPbufferClobberEvent;

typedef struct {
    BYTE type;
    BYTE pad;
    CARD16 sequenceNumber B16;
    CARD16 event_type B16;
    CARD32 drawable;
    CARD32 ust_hi B32;
    CARD32 ust_lo B32;
    CARD32 msc_hi B32;
    CARD32 msc_lo B32;
    CARD32 sbc_hi B32;
    CARD32 sbc_lo B32;
} xGLXBufferSwapComplete;

/************************************************************************/

/*
** Size of the standard X request header.
*/
#define __GLX_SINGLE_HDR_SIZE sz_xGLXSingleReq
#define __GLX_VENDPRIV_HDR_SIZE sz_xGLXVendorPrivateReq

#define __GLX_RENDER_HDR    \
    CARD16	length B16; \
    CARD16	opcode B16

#define __GLX_RENDER_HDR_SIZE 4

typedef struct {
    __GLX_RENDER_HDR;
} __GLXrenderHeader;

#define __GLX_RENDER_LARGE_HDR \
    CARD32	length B32;    \
    CARD32	opcode B32

#define __GLX_RENDER_LARGE_HDR_SIZE 8

typedef struct {
    __GLX_RENDER_LARGE_HDR;
} __GLXrenderLargeHeader;

/*
** The glBitmap, glPolygonStipple, glTexImage[12]D, glTexSubImage[12]D
** and glDrawPixels calls all have a pixel header transmitted after the
** Render or RenderLarge header and before their own opcode specific
** headers.
*/
#define __GLX_PIXEL_HDR		\
    BOOL	swapBytes;	\
    BOOL	lsbFirst;	\
    CARD8	reserved0;	\
    CARD8	reserved1;	\
    CARD32	rowLength B32;	\
    CARD32	skipRows B32;	\
    CARD32	skipPixels B32; \
    CARD32	alignment B32

#define __GLX_PIXEL_HDR_SIZE 20

typedef struct {
    __GLX_PIXEL_HDR;
} __GLXpixelHeader;

/*
** glTexImage[34]D and glTexSubImage[34]D calls
** all have a pixel header transmitted after the Render or RenderLarge
** header and before their own opcode specific headers.
*/
#define __GLX_PIXEL_3D_HDR		\
    BOOL	swapBytes;		\
    BOOL	lsbFirst;		\
    CARD8	reserved0;		\
    CARD8	reserved1;		\
    CARD32	rowLength B32;		\
    CARD32	imageHeight B32;	\
    CARD32	imageDepth B32;		\
    CARD32	skipRows B32;		\
    CARD32	skipImages B32;		\
    CARD32	skipVolumes B32;	\
    CARD32	skipPixels B32;		\
    CARD32	alignment B32

#define __GLX_PIXEL_3D_HDR_SIZE 36

/*
** Data that is specific to a glBitmap call.  The data is sent in the
** following order:
**	Render or RenderLarge header
**	Pixel header
**	Bitmap header
*/
#define __GLX_BITMAP_HDR    \
    CARD32	width B32;  \
    CARD32	height B32; \
    FLOAT32	xorig F32;  \
    FLOAT32	yorig F32;  \
    FLOAT32	xmove F32;  \
    FLOAT32	ymove F32

typedef struct {
    __GLX_RENDER_HDR;
    __GLX_PIXEL_HDR;
    __GLX_BITMAP_HDR;
} __GLXbitmapHeader;

typedef struct {
    __GLX_RENDER_LARGE_HDR;
    __GLX_PIXEL_HDR;
    __GLX_BITMAP_HDR;
} __GLXbitmapLargeHeader;

typedef struct {
    __GLX_PIXEL_HDR;
    __GLX_BITMAP_HDR;
} __GLXdispatchBitmapHeader;

#define __GLX_BITMAP_HDR_SIZE 24

#define __GLX_BITMAP_CMD_HDR_SIZE \
    (__GLX_RENDER_HDR_SIZE + __GLX_PIXEL_HDR_SIZE + __GLX_BITMAP_HDR_SIZE)

#define __GLX_BITMAP_CMD_DISPATCH_HDR_SIZE \
    (__GLX_PIXEL_HDR_SIZE + __GLX_BITMAP_HDR_SIZE)

typedef struct {
    __GLX_RENDER_HDR;
    __GLX_PIXEL_HDR;
} __GLXpolygonStippleHeader;

#define __GLX_POLYGONSTIPPLE_CMD_HDR_SIZE \
    (__GLX_RENDER_HDR_SIZE + __GLX_PIXEL_HDR_SIZE)

/*
** Data that is specific to a glTexImage1D or glTexImage2D call.  The
** data is sent in the following order:
**	Render or RenderLarge header
**	Pixel header
**	TexImage header
** When a glTexImage1D call the height field is unexamined by the server.
*/
#define __GLX_TEXIMAGE_HDR	\
    CARD32	target B32;	\
    CARD32	level B32;	\
    CARD32	components B32; \
    CARD32	width B32;	\
    CARD32	height B32;	\
    CARD32	border B32;	\
    CARD32	format B32;	\
    CARD32	type B32

#define __GLX_TEXIMAGE_HDR_SIZE 32

#define __GLX_TEXIMAGE_CMD_HDR_SIZE \
    (__GLX_RENDER_HDR_SIZE + __GLX_PIXEL_HDR_SIZE + __GLX_TEXIMAGE_HDR_SIZE)

#define __GLX_TEXIMAGE_CMD_DISPATCH_HDR_SIZE \
    (__GLX_PIXEL_HDR_SIZE + __GLX_TEXIMAGE_HDR_SIZE)

typedef struct {
    __GLX_RENDER_HDR;
    __GLX_PIXEL_HDR;
    __GLX_TEXIMAGE_HDR;
} __GLXtexImageHeader;

typedef struct {
    __GLX_RENDER_LARGE_HDR;
    __GLX_PIXEL_HDR;
    __GLX_TEXIMAGE_HDR;
} __GLXtexImageLargeHeader;

typedef struct {
    __GLX_PIXEL_HDR;
    __GLX_TEXIMAGE_HDR;
} __GLXdispatchTexImageHeader;

/*
** Data that is specific to a glTexImage3D or glTexImage4D call.  The
** data is sent in the following order:
**	Render or RenderLarge header
**	Pixel 3D header
**	TexImage 3D header
** When a glTexImage3D call the size4d and woffset fields are unexamined
** by the server.
** Could be used by all TexImage commands and perhaps should be in the
** future.
*/
#define __GLX_TEXIMAGE_3D_HDR \
    CARD32	target B32;	\
    CARD32	level B32;	\
    CARD32	internalformat B32;	\
    CARD32	width B32;	\
    CARD32	height B32;	\
    CARD32	depth B32;	\
    CARD32	size4d B32;	\
    CARD32	border B32;	\
    CARD32	format B32;	\
    CARD32	type B32;	\
    CARD32	nullimage B32

#define __GLX_TEXIMAGE_3D_HDR_SIZE 44

#define __GLX_TEXIMAGE_3D_CMD_HDR_SIZE \
    (__GLX_RENDER_HDR_SIZE + __GLX_PIXEL_3D_HDR_SIZE + \
		__GLX_TEXIMAGE_3D_HDR_SIZE)

#define __GLX_TEXIMAGE_3D_CMD_DISPATCH_HDR_SIZE \
    (__GLX_PIXEL_3D_HDR_SIZE + __GLX_TEXIMAGE_3D_HDR_SIZE)

typedef struct {
    __GLX_RENDER_HDR;
    __GLX_PIXEL_3D_HDR;
    __GLX_TEXIMAGE_3D_HDR;
} __GLXtexImage3DHeader;

typedef struct {
    __GLX_RENDER_LARGE_HDR;
    __GLX_PIXEL_3D_HDR;
    __GLX_TEXIMAGE_3D_HDR;
} __GLXtexImage3DLargeHeader;

typedef struct {
    __GLX_PIXEL_3D_HDR;
    __GLX_TEXIMAGE_3D_HDR;
} __GLXdispatchTexImage3DHeader;

/*
** Data that is specific to a glTexSubImage1D or glTexSubImage2D call.	The
** data is sent in the following order:
**	Render or RenderLarge header
**	Pixel header
**	TexSubImage header
** When a glTexSubImage1D call is made, the yoffset and height fields
** are unexamined by the server and are  considered to be padding.
*/
#define __GLX_TEXSUBIMAGE_HDR	\
    CARD32	target B32;	\
    CARD32	level B32;	\
    CARD32	xoffset B32;	\
    CARD32	yoffset B32;	\
    CARD32	width B32;	\
    CARD32	height B32;	\
    CARD32	format B32;	\
    CARD32	type B32;	\
    CARD32	nullImage	\

#define __GLX_TEXSUBIMAGE_HDR_SIZE 36

#define __GLX_TEXSUBIMAGE_CMD_HDR_SIZE \
    (__GLX_RENDER_HDR_SIZE + __GLX_PIXEL_HDR_SIZE + __GLX_TEXSUBIMAGE_HDR_SIZE)

#define __GLX_TEXSUBIMAGE_CMD_DISPATCH_HDR_SIZE \
    (__GLX_PIXEL_HDR_SIZE + __GLX_TEXSUBIMAGE_HDR_SIZE)

typedef struct {
    __GLX_RENDER_HDR;
    __GLX_PIXEL_HDR;
    __GLX_TEXSUBIMAGE_HDR;
} __GLXtexSubImageHeader;

typedef struct {
    __GLX_RENDER_LARGE_HDR;
    __GLX_PIXEL_HDR;
    __GLX_TEXSUBIMAGE_HDR;
} __GLXtexSubImageLargeHeader;

typedef struct {
    __GLX_PIXEL_HDR;
    __GLX_TEXSUBIMAGE_HDR;
} __GLXdispatchTexSubImageHeader;

/*
** Data that is specific to a glTexSubImage3D and 4D calls.  The
** data is sent in the following order:
**	Render or RenderLarge header
**	Pixel 3D header
**	TexSubImage 3D header
** When a glTexSubImage3D call is made, the woffset and size4d fields
** are unexamined by the server and are considered to be padding.
*/
#define __GLX_TEXSUBIMAGE_3D_HDR	\
    CARD32	target B32;	\
    CARD32	level B32;	\
    CARD32	xoffset B32;	\
    CARD32	yoffset B32;	\
    CARD32	zoffset B32;	\
    CARD32	woffset B32;	\
    CARD32	width B32;	\
    CARD32	height B32;	\
    CARD32	depth B32;	\
    CARD32	size4d B32;	\
    CARD32	format B32;	\
    CARD32	type B32;	\
    CARD32	nullImage	\

#define __GLX_TEXSUBIMAGE_3D_HDR_SIZE 52

#define __GLX_TEXSUBIMAGE_3D_CMD_HDR_SIZE \
    (__GLX_RENDER_HDR_SIZE + __GLX_PIXEL_3D_HDR_SIZE + \
		__GLX_TEXSUBIMAGE_3D_HDR_SIZE)

#define __GLX_TEXSUBIMAGE_3D_CMD_DISPATCH_HDR_SIZE \
    (__GLX_PIXEL_3D_HDR_SIZE + __GLX_TEXSUBIMAGE_3D_HDR_SIZE)

typedef struct {
    __GLX_RENDER_HDR;
    __GLX_PIXEL_3D_HDR;
    __GLX_TEXSUBIMAGE_3D_HDR;
} __GLXtexSubImage3DHeader;

typedef struct {
    __GLX_RENDER_LARGE_HDR;
    __GLX_PIXEL_3D_HDR;
    __GLX_TEXSUBIMAGE_3D_HDR;
} __GLXtexSubImage3DLargeHeader;

typedef struct {
    __GLX_PIXEL_3D_HDR;
    __GLX_TEXSUBIMAGE_3D_HDR;
} __GLXdispatchTexSubImage3DHeader;

/**
 * Data that is specific to a \c glCompressedTexImage1D or
 * \c glCompressedTexImage2D call.  The data is sent in the following
 * order:
 *     - Render or RenderLarge header
 *     - CompressedTexImage header
 * 
 * When a \c glCompressedTexImage1D call is made, the \c height field is
 * not examined by the server and is considered padding.
 */

#define __GLX_COMPRESSED_TEXIMAGE_HDR \
    CARD32     target B32;            \
    CARD32     level B32;             \
    CARD32     internalFormat B32;    \
    CARD32     width B32;             \
    CARD32     height B32;            \
    CARD32     border B32;            \
    CARD32     imageSize B32

#define __GLX_COMPRESSED_TEXIMAGE_HDR_SIZE 28

#define __GLX_COMPRESSED_TEXIMAGE_CMD_HDR_SIZE \
    (__GLX_RENDER_HDR_SIZE + __GLX_COMPRESSED_TEXIMAGE_HDR_SIZE)

#define __GLX_COMPRESSED_TEXIMAGE_DISPATCH_HDR_SIZE \
    (__GLX_COMPRESSED_TEXIMAGE_HDR_SIZE)

typedef struct {
    __GLX_RENDER_HDR;
    __GLX_COMPRESSED_TEXIMAGE_HDR;
} __GLXcompressedTexImageHeader;

typedef struct {
    __GLX_RENDER_LARGE_HDR;
    __GLX_COMPRESSED_TEXIMAGE_HDR;
} __GLXcompressedTexImageLargeHeader;

typedef struct {
    __GLX_COMPRESSED_TEXIMAGE_HDR;
} __GLXdispatchCompressedTexImageHeader;

/**
 * Data that is specifi to a \c glCompressedTexSubImage1D or
 * \c glCompressedTexSubImage2D call.  The data is sent in the following
 * order:
 *     - Render or RenderLarge header
 *     - CompressedTexSubImage header
 * 
 * When a \c glCompressedTexSubImage1D call is made, the \c yoffset and
 * \c height fields are not examined by the server and are considered padding.
 */

#define __GLX_COMPRESSED_TEXSUBIMAGE_HDR \
    CARD32     target B32;            \
    CARD32     level B32;             \
    CARD32     xoffset B32;           \
    CARD32     yoffset B32;           \
    CARD32     width B32;             \
    CARD32     height B32;            \
    CARD32     format B32;            \
    CARD32     imageSize B32

#define __GLX_COMPRESSED_TEXSUBIMAGE_HDR_SIZE 32

#define __GLX_COMPRESSED_TEXSUBIMAGE_CMD_HDR_SIZE \
    (__GLX_RENDER_HDR_SIZE + __GLX_COMPRESSED_TEXSUBIMAGE_HDR_SIZE)

#define __GLX_COMPRESSED_TEXSUBIMAGE_DISPATCH_HDR_SIZE \
    (__GLX_COMPRESSED_TEXSUBIMAGE_HDR_SIZE)

typedef struct {
    __GLX_RENDER_HDR;
    __GLX_COMPRESSED_TEXSUBIMAGE_HDR;
} __GLXcompressedTexSubImageHeader;

typedef struct {
    __GLX_RENDER_LARGE_HDR;
    __GLX_COMPRESSED_TEXSUBIMAGE_HDR;
} __GLXcompressedTexSubImageLargeHeader;

typedef struct {
    __GLX_COMPRESSED_TEXSUBIMAGE_HDR;
} __GLXdispatchCompressedTexSubImageHeader;

/**
 * Data that is specific to a \c glCompressedTexImage3D call.  The data is
 * sent in the following order:
 *     - Render or RenderLarge header
 *     - CompressedTexImage3D header
 */

#define __GLX_COMPRESSED_TEXIMAGE_3D_HDR \
    CARD32     target B32;            \
    CARD32     level B32;             \
    CARD32     internalFormat B32;    \
    CARD32     width B32;             \
    CARD32     height B32;            \
    CARD32     depth B32;             \
    CARD32     border B32;            \
    CARD32     imageSize B32

#define __GLX_COMPRESSED_TEXIMAGE_3D_HDR_SIZE 32

#define __GLX_COMPRESSED_TEXIMAGE_3D_CMD_HDR_SIZE \
    (__GLX_RENDER_HDR_SIZE + __GLX_COMPRESSED_TEXIMAGE_3D_HDR_SIZE)

#define __GLX_COMPRESSED_TEXIMAGE_3D_DISPATCH_HDR_SIZE \
    (__GLX_COMPRESSED_TEXIMAGE_3D_HDR_SIZE)

typedef struct {
    __GLX_RENDER_HDR;
    __GLX_COMPRESSED_TEXIMAGE_3D_HDR;
} __GLXcompressedTexImage3DHeader;

typedef struct {
    __GLX_RENDER_LARGE_HDR;
    __GLX_COMPRESSED_TEXIMAGE_3D_HDR;
} __GLXcompressedTexImage3DLargeHeader;

typedef struct {
    __GLX_COMPRESSED_TEXIMAGE_3D_HDR;
} __GLXdispatchCompressedTexImage3DHeader;

/**
 * Data that is specifi to a \c glCompressedTexSubImage3D call.  The data is
 * sent in the following order:
 *     - Render or RenderLarge header
 *     - CompressedTexSubImage3D header
 */

#define __GLX_COMPRESSED_TEXSUBIMAGE_3D_HDR \
    CARD32     target B32;            \
    CARD32     level B32;             \
    CARD32     xoffset B32;           \
    CARD32     yoffset B32;           \
    CARD32     zoffset B32;           \
    CARD32     width B32;             \
    CARD32     height B32;            \
    CARD32     depth B32;             \
    CARD32     format B32;            \
    CARD32     imageSize B32

#define __GLX_COMPRESSED_TEXSUBIMAGE_3D_HDR_SIZE 32

#define __GLX_COMPRESSED_TEXSUBIMAGE_3D_CMD_HDR_SIZE \
    (__GLX_RENDER_HDR_SIZE + __GLX_COMPRESSED_TEXSUBIMAGE_3D_HDR_SIZE)

#define __GLX_COMPRESSED_TEXSUBIMAGE_3D_DISPATCH_HDR_SIZE \
    (__GLX_COMPRESSED_TEXSUBIMAGE_3D_HDR_SIZE)

typedef struct {
    __GLX_RENDER_HDR;
    __GLX_COMPRESSED_TEXSUBIMAGE_3D_HDR;
} __GLXcompressedTexSubImage3DHeader;

typedef struct {
    __GLX_RENDER_LARGE_HDR;
    __GLX_COMPRESSED_TEXSUBIMAGE_3D_HDR;
} __GLXcompressedTexSubImage3DLargeHeader;

typedef struct {
    __GLX_COMPRESSED_TEXSUBIMAGE_3D_HDR;
} __GLXdispatchCompressedTexSubImage3DHeader;

/*
** Data that is specific to a glDrawPixels call.  The data is sent in the
** following order:
**	Render or RenderLarge header
**	Pixel header
**	DrawPixels header
*/
#define __GLX_DRAWPIXELS_HDR \
    CARD32	width B32;   \
    CARD32	height B32;  \
    CARD32	format B32;  \
    CARD32	type B32

#define __GLX_DRAWPIXELS_HDR_SIZE 16

#define __GLX_DRAWPIXELS_CMD_HDR_SIZE \
    (__GLX_RENDER_HDR_SIZE + __GLX_PIXEL_HDR_SIZE + __GLX_DRAWPIXELS_HDR_SIZE)

#define __GLX_DRAWPIXELS_CMD_DISPATCH_HDR_SIZE \
    (__GLX_PIXEL_HDR_SIZE + __GLX_DRAWPIXELS_HDR_SIZE)

typedef struct {
    __GLX_RENDER_HDR;
    __GLX_PIXEL_HDR;
    __GLX_DRAWPIXELS_HDR;
} __GLXdrawPixelsHeader;

typedef struct {
    __GLX_RENDER_LARGE_HDR;
    __GLX_PIXEL_HDR;
    __GLX_DRAWPIXELS_HDR;
} __GLXdrawPixelsLargeHeader;

typedef struct {
    __GLX_PIXEL_HDR;
    __GLX_DRAWPIXELS_HDR;
} __GLXdispatchDrawPixelsHeader;

/*
** Data that is specific to a glConvolutionFilter1D or glConvolutionFilter2D
** call.  The data is sent in the following order:
**	Render or RenderLarge header
**	Pixel header
**	ConvolutionFilter header
** When a glConvolutionFilter1D call the height field is unexamined by the server.
*/
#define __GLX_CONV_FILT_HDR	\
    CARD32	target B32;	\
    CARD32	internalformat B32;	\
    CARD32	width B32;	\
    CARD32	height B32;	\
    CARD32	format B32;	\
    CARD32	type B32

#define __GLX_CONV_FILT_HDR_SIZE 24

#define __GLX_CONV_FILT_CMD_HDR_SIZE \
    (__GLX_RENDER_HDR_SIZE + __GLX_PIXEL_HDR_SIZE + __GLX_CONV_FILT_HDR_SIZE)

#define __GLX_CONV_FILT_CMD_DISPATCH_HDR_SIZE \
    (__GLX_PIXEL_HDR_SIZE + __GLX_CONV_FILT_HDR_SIZE)
typedef struct {
    __GLX_RENDER_HDR;
    __GLX_PIXEL_HDR;
    __GLX_CONV_FILT_HDR;
} __GLXConvolutionFilterHeader;

typedef struct {
    __GLX_RENDER_LARGE_HDR;
    __GLX_PIXEL_HDR;
    __GLX_CONV_FILT_HDR;
} __GLXConvolutionFilterLargeHeader;

typedef struct {
    __GLX_PIXEL_HDR;
    __GLX_CONV_FILT_HDR;
} __GLXdispatchConvolutionFilterHeader;

/*
** Data that is specific to a glDrawArraysEXT call.  The data is sent in the
** following order:
**	Render or RenderLarge header
**	Draw Arrays header
**	a variable number of Component headers
**	vertex data for each component type
*/

#define __GLX_DRAWARRAYS_HDR \
    CARD32	numVertexes B32; \
    CARD32	numComponents B32; \
    CARD32	primType B32

#define __GLX_DRAWARRAYS_HDR_SIZE 12

#define __GLX_DRAWARRAYS_CMD_HDR_SIZE \
    (__GLX_RENDER_HDR_SIZE + __GLX_DRAWARRAYS_HDR_SIZE)

typedef struct {
    __GLX_RENDER_HDR;
    __GLX_DRAWARRAYS_HDR;
} __GLXdrawArraysHeader;

typedef struct {
    __GLX_RENDER_LARGE_HDR;
    __GLX_DRAWARRAYS_HDR;
} __GLXdrawArraysLargeHeader;

typedef struct {
    __GLX_DRAWARRAYS_HDR;
} __GLXdispatchDrawArraysHeader;

#define __GLX_COMPONENT_HDR \
    CARD32	datatype B32; \
    INT32	numVals B32; \
    CARD32	component B32

typedef struct {
    __GLX_COMPONENT_HDR;
} __GLXdispatchDrawArraysComponentHeader;

#define __GLX_COMPONENT_HDR_SIZE 12

/*
** Data that is specific to a glColorTable call
**	The data is sent in the following order:
**	Render or RenderLarge header
**	Pixel header
**	ColorTable header
*/

#define __GLX_COLOR_TABLE_HDR	     \
    CARD32	target B32;	    \
    CARD32	internalformat B32; \
    CARD32	width B32;	    \
    CARD32	format B32;	    \
    CARD32	type   B32

#define __GLX_COLOR_TABLE_HDR_SIZE 20

#define __GLX_COLOR_TABLE_CMD_HDR_SIZE \
    (__GLX_RENDER_HDR_SIZE + __GLX_PIXEL_HDR_SIZE + __GLX_COLOR_TABLE_HDR_SIZE)

typedef struct {
    __GLX_RENDER_HDR;
    __GLX_PIXEL_HDR;
    __GLX_COLOR_TABLE_HDR;
} __GLXColorTableHeader;

typedef struct {
    __GLX_RENDER_LARGE_HDR;
    __GLX_PIXEL_HDR;
    __GLX_COLOR_TABLE_HDR;
} __GLXColorTableLargeHeader;

typedef struct {
    __GLX_PIXEL_HDR;
    __GLX_COLOR_TABLE_HDR;
} __GLXdispatchColorTableHeader;

/*
** Data that is specific to a glColorSubTable call
**	The data is sent in the following order:
**	Render or RenderLarge header
**	Pixel header
**	ColorTable header
*/

#define __GLX_COLOR_SUBTABLE_HDR    \
    CARD32	target B32;	    \
    CARD32	start B32; 	    \
    CARD32	count B32;	    \
    CARD32	format B32;	    \
    CARD32	type   B32

#define __GLX_COLOR_SUBTABLE_HDR_SIZE 20

#define __GLX_COLOR_SUBTABLE_CMD_HDR_SIZE \
    (__GLX_RENDER_HDR_SIZE + __GLX_PIXEL_HDR_SIZE + \
     __GLX_COLOR_SUBTABLE_HDR_SIZE)

typedef struct {
    __GLX_RENDER_HDR;
    __GLX_PIXEL_HDR;
    __GLX_COLOR_SUBTABLE_HDR;
} __GLXColorSubTableHeader;

typedef struct {
    __GLX_RENDER_LARGE_HDR;
    __GLX_PIXEL_HDR;
    __GLX_COLOR_SUBTABLE_HDR;
} __GLXColorSubTableLargeHeader;

typedef struct {
    __GLX_PIXEL_HDR;
    __GLX_COLOR_SUBTABLE_HDR;
} __GLXdispatchColorSubTableHeader;

#define GLX_WINDOW_TYPE		1
#define GLX_PIXMAP_TYPE		2
#define GLX_VIDEO_SOURCE_TYPE	3
#define GLX_PBUFFER_TYPE	4
/* 5 is for DM_PBUFFER */
#define GLX_GLXWINDOW_TYPE	6	

/*****************************************************************************/

/*
** Restore these definitions back to the typedefs in glx.h
*/
#undef GLXContextID
#undef GLXPixmap
#undef GLXDrawable
#undef GLXPbuffer
#undef GLXWindow
#undef GLXFBConfigID
#undef GLXFBConfigIDSGIX
#undef GLXPbufferSGIX


/* Opcodes for GLX commands */

#define X_GLXRender                       1
#define X_GLXRenderLarge                  2
#define X_GLXCreateContext                3
#define X_GLXDestroyContext               4
#define X_GLXMakeCurrent                  5
#define X_GLXIsDirect                     6
#define X_GLXQueryVersion                 7
#define X_GLXWaitGL                       8
#define X_GLXWaitX                        9
#define X_GLXCopyContext                 10
#define X_GLXSwapBuffers                 11
#define X_GLXUseXFont                    12
#define X_GLXCreateGLXPixmap             13
#define X_GLXGetVisualConfigs            14
#define X_GLXDestroyGLXPixmap            15
#define X_GLXVendorPrivate               16
#define X_GLXVendorPrivateWithReply      17
#define X_GLXQueryExtensionsString       18
#define X_GLXQueryServerString           19
#define X_GLXClientInfo                  20
#define X_GLXGetFBConfigs                21
#define X_GLXCreatePixmap                22
#define X_GLXDestroyPixmap               23
#define X_GLXCreateNewContext            24
#define X_GLXQueryContext                25
#define X_GLXMakeContextCurrent          26
#define X_GLXCreatePbuffer               27
#define X_GLXDestroyPbuffer              28
#define X_GLXGetDrawableAttributes       29
#define X_GLXChangeDrawableAttributes    30
#define X_GLXCreateWindow                31
#define X_GLXDestroyWindow               32
#define X_GLXSetClientInfoARB            33
#define X_GLXCreateContextAtrribsARB     34
#define X_GLXSetConfigInfo2ARB           35

/* Opcodes for single commands (part of GLX command space) */

#define X_GLsop_NewList                    101
#define X_GLsop_EndList                    102
#define X_GLsop_DeleteLists                103
#define X_GLsop_GenLists                   104
#define X_GLsop_FeedbackBuffer             105
#define X_GLsop_SelectBuffer               106
#define X_GLsop_RenderMode                 107
#define X_GLsop_Finish                     108
#define X_GLsop_Flush                      142
#define X_GLsop_PixelStoref                109
#define X_GLsop_PixelStorei                110
#define X_GLsop_ReadPixels                 111
#define X_GLsop_GetBooleanv                112
#define X_GLsop_GetClipPlane               113
#define X_GLsop_GetDoublev                 114
#define X_GLsop_GetError                   115
#define X_GLsop_GetFloatv                  116
#define X_GLsop_GetIntegerv                117
#define X_GLsop_GetLightfv                 118
#define X_GLsop_GetLightiv                 119
#define X_GLsop_GetMapdv                   120
#define X_GLsop_GetMapfv                   121
#define X_GLsop_GetMapiv                   122
#define X_GLsop_GetMaterialfv              123
#define X_GLsop_GetMaterialiv              124
#define X_GLsop_GetPixelMapfv              125
#define X_GLsop_GetPixelMapuiv             126
#define X_GLsop_GetPixelMapusv             127
#define X_GLsop_GetPolygonStipple          128
#define X_GLsop_GetString                  129
#define X_GLsop_GetTexEnvfv                130
#define X_GLsop_GetTexEnviv                131
#define X_GLsop_GetTexGendv                132
#define X_GLsop_GetTexGenfv                133
#define X_GLsop_GetTexGeniv                134
#define X_GLsop_GetTexImage                135
#define X_GLsop_GetTexParameterfv          136
#define X_GLsop_GetTexParameteriv          137
#define X_GLsop_GetTexLevelParameterfv     138
#define X_GLsop_GetTexLevelParameteriv     139
#define X_GLsop_IsEnabled                  140
#define X_GLsop_IsList                     141
#define X_GLsop_AreTexturesResident        143
#define X_GLsop_DeleteTextures             144
#define X_GLsop_GenTextures                145
#define X_GLsop_IsTexture                  146
#define X_GLsop_GetColorTable              147
#define X_GLsop_GetColorTableParameterfv   148
#define X_GLsop_GetColorTableParameteriv   149
#define X_GLsop_GetConvolutionFilter       150
#define X_GLsop_GetConvolutionParameterfv  151
#define X_GLsop_GetConvolutionParameteriv  152
#define X_GLsop_GetSeparableFilter         153
#define X_GLsop_GetHistogram               154
#define X_GLsop_GetHistogramParameterfv    155
#define X_GLsop_GetHistogramParameteriv    156
#define X_GLsop_GetMinmax                  157
#define X_GLsop_GetMinmaxParameterfv       158
#define X_GLsop_GetMinmaxParameteriv       159
#define X_GLsop_GetCompressedTexImage      160


/* Opcodes for rendering commands */

#define X_GLrop_CallList                     1
#define X_GLrop_CallLists                    2
#define X_GLrop_ListBase                     3
#define X_GLrop_Begin                        4
#define X_GLrop_Bitmap                       5
#define X_GLrop_Color3bv                     6
#define X_GLrop_Color3dv                     7
#define X_GLrop_Color3fv                     8
#define X_GLrop_Color3iv                     9
#define X_GLrop_Color3sv                    10
#define X_GLrop_Color3ubv                   11
#define X_GLrop_Color3uiv                   12
#define X_GLrop_Color3usv                   13
#define X_GLrop_Color4bv                    14
#define X_GLrop_Color4dv                    15
#define X_GLrop_Color4fv                    16
#define X_GLrop_Color4iv                    17
#define X_GLrop_Color4sv                    18
#define X_GLrop_Color4ubv                   19
#define X_GLrop_Color4uiv                   20
#define X_GLrop_Color4usv                   21
#define X_GLrop_EdgeFlagv                   22
#define X_GLrop_End                         23
#define X_GLrop_Indexdv                     24
#define X_GLrop_Indexfv                     25
#define X_GLrop_Indexiv                     26
#define X_GLrop_Indexsv                     27
#define X_GLrop_Normal3bv                   28
#define X_GLrop_Normal3dv                   29
#define X_GLrop_Normal3fv                   30
#define X_GLrop_Normal3iv                   31
#define X_GLrop_Normal3sv                   32
#define X_GLrop_RasterPos2dv                33
#define X_GLrop_RasterPos2fv                34
#define X_GLrop_RasterPos2iv                35
#define X_GLrop_RasterPos2sv                36
#define X_GLrop_RasterPos3dv                37
#define X_GLrop_RasterPos3fv                38
#define X_GLrop_RasterPos3iv                39
#define X_GLrop_RasterPos3sv                40
#define X_GLrop_RasterPos4dv                41
#define X_GLrop_RasterPos4fv                42
#define X_GLrop_RasterPos4iv                43
#define X_GLrop_RasterPos4sv                44
#define X_GLrop_Rectdv                      45
#define X_GLrop_Rectfv                      46
#define X_GLrop_Rectiv                      47
#define X_GLrop_Rectsv                      48
#define X_GLrop_TexCoord1dv                 49
#define X_GLrop_TexCoord1fv                 50
#define X_GLrop_TexCoord1iv                 51
#define X_GLrop_TexCoord1sv                 52
#define X_GLrop_TexCoord2dv                 53
#define X_GLrop_TexCoord2fv                 54
#define X_GLrop_TexCoord2iv                 55
#define X_GLrop_TexCoord2sv                 56
#define X_GLrop_TexCoord3dv                 57
#define X_GLrop_TexCoord3fv                 58
#define X_GLrop_TexCoord3iv                 59
#define X_GLrop_TexCoord3sv                 60
#define X_GLrop_TexCoord4dv                 61
#define X_GLrop_TexCoord4fv                 62
#define X_GLrop_TexCoord4iv                 63
#define X_GLrop_TexCoord4sv                 64
#define X_GLrop_Vertex2dv                   65
#define X_GLrop_Vertex2fv                   66
#define X_GLrop_Vertex2iv                   67
#define X_GLrop_Vertex2sv                   68
#define X_GLrop_Vertex3dv                   69
#define X_GLrop_Vertex3fv                   70
#define X_GLrop_Vertex3iv                   71
#define X_GLrop_Vertex3sv                   72
#define X_GLrop_Vertex4dv                   73
#define X_GLrop_Vertex4fv                   74
#define X_GLrop_Vertex4iv                   75
#define X_GLrop_Vertex4sv                   76
#define X_GLrop_ClipPlane                   77
#define X_GLrop_ColorMaterial               78
#define X_GLrop_CullFace                    79
#define X_GLrop_Fogf                        80
#define X_GLrop_Fogfv                       81
#define X_GLrop_Fogi                        82
#define X_GLrop_Fogiv                       83
#define X_GLrop_FrontFace                   84
#define X_GLrop_Hint                        85
#define X_GLrop_Lightf                      86
#define X_GLrop_Lightfv                     87
#define X_GLrop_Lighti                      88
#define X_GLrop_Lightiv                     89
#define X_GLrop_LightModelf                 90
#define X_GLrop_LightModelfv                91
#define X_GLrop_LightModeli                 92
#define X_GLrop_LightModeliv                93
#define X_GLrop_LineStipple                 94
#define X_GLrop_LineWidth                   95
#define X_GLrop_Materialf                   96
#define X_GLrop_Materialfv                  97
#define X_GLrop_Materiali                   98
#define X_GLrop_Materialiv                  99
#define X_GLrop_PointSize                  100
#define X_GLrop_PolygonMode                101
#define X_GLrop_PolygonStipple             102
#define X_GLrop_Scissor                    103
#define X_GLrop_ShadeModel                 104
#define X_GLrop_TexParameterf              105
#define X_GLrop_TexParameterfv             106
#define X_GLrop_TexParameteri              107
#define X_GLrop_TexParameteriv             108
#define X_GLrop_TexImage1D                 109
#define X_GLrop_TexImage2D                 110
#define X_GLrop_TexEnvf                    111
#define X_GLrop_TexEnvfv                   112
#define X_GLrop_TexEnvi                    113
#define X_GLrop_TexEnviv                   114
#define X_GLrop_TexGend                    115
#define X_GLrop_TexGendv                   116
#define X_GLrop_TexGenf                    117
#define X_GLrop_TexGenfv                   118
#define X_GLrop_TexGeni                    119
#define X_GLrop_TexGeniv                   120
#define X_GLrop_InitNames                  121
#define X_GLrop_LoadName                   122
#define X_GLrop_PassThrough                123
#define X_GLrop_PopName                    124
#define X_GLrop_PushName                   125
#define X_GLrop_DrawBuffer                 126
#define X_GLrop_Clear                      127
#define X_GLrop_ClearAccum                 128
#define X_GLrop_ClearIndex                 129
#define X_GLrop_ClearColor                 130
#define X_GLrop_ClearStencil               131
#define X_GLrop_ClearDepth                 132
#define X_GLrop_StencilMask                133
#define X_GLrop_ColorMask                  134
#define X_GLrop_DepthMask                  135
#define X_GLrop_IndexMask                  136
#define X_GLrop_Accum                      137
#define X_GLrop_Disable                    138
#define X_GLrop_Enable                     139
#define X_GLrop_PopAttrib                  141
#define X_GLrop_PushAttrib                 142
#define X_GLrop_Map1d                      143
#define X_GLrop_Map1f                      144
#define X_GLrop_Map2d                      145
#define X_GLrop_Map2f                      146
#define X_GLrop_MapGrid1d                  147
#define X_GLrop_MapGrid1f                  148
#define X_GLrop_MapGrid2d                  149
#define X_GLrop_MapGrid2f                  150
#define X_GLrop_EvalCoord1dv               151
#define X_GLrop_EvalCoord1fv               152
#define X_GLrop_EvalCoord2dv               153
#define X_GLrop_EvalCoord2fv               154
#define X_GLrop_EvalMesh1                  155
#define X_GLrop_EvalPoint1                 156
#define X_GLrop_EvalMesh2                  157
#define X_GLrop_EvalPoint2                 158
#define X_GLrop_AlphaFunc                  159
#define X_GLrop_BlendFunc                  160
#define X_GLrop_LogicOp                    161
#define X_GLrop_StencilFunc                162
#define X_GLrop_StencilOp                  163
#define X_GLrop_DepthFunc                  164
#define X_GLrop_PixelZoom                  165
#define X_GLrop_PixelTransferf             166
#define X_GLrop_PixelTransferi             167
#define X_GLrop_PixelMapfv                 168
#define X_GLrop_PixelMapuiv                169
#define X_GLrop_PixelMapusv                170
#define X_GLrop_ReadBuffer                 171
#define X_GLrop_CopyPixels                 172
#define X_GLrop_DrawPixels                 173
#define X_GLrop_DepthRange                 174
#define X_GLrop_Frustum                    175
#define X_GLrop_LoadIdentity               176
#define X_GLrop_LoadMatrixf                177
#define X_GLrop_LoadMatrixd                178
#define X_GLrop_MatrixMode                 179
#define X_GLrop_MultMatrixf                180
#define X_GLrop_MultMatrixd                181
#define X_GLrop_Ortho                      182
#define X_GLrop_PopMatrix                  183
#define X_GLrop_PushMatrix                 184
#define X_GLrop_Rotated                    185
#define X_GLrop_Rotatef                    186
#define X_GLrop_Scaled                     187
#define X_GLrop_Scalef                     188
#define X_GLrop_Translated                 189
#define X_GLrop_Translatef                 190
#define X_GLrop_Viewport                   191
#define X_GLrop_DrawArrays                 193
#define X_GLrop_PolygonOffset              192
#define X_GLrop_CopyTexImage1D             4119
#define X_GLrop_CopyTexImage2D             4120
#define X_GLrop_CopyTexSubImage1D          4121
#define X_GLrop_CopyTexSubImage2D          4122
#define X_GLrop_TexSubImage1D              4099
#define X_GLrop_TexSubImage2D              4100
#define X_GLrop_BindTexture                4117
#define X_GLrop_PrioritizeTextures         4118
#define X_GLrop_Indexubv                   194
#define X_GLrop_BlendColor                 4096
#define X_GLrop_BlendEquation              4097
#define X_GLrop_ColorTable                 2053
#define X_GLrop_ColorTableParameterfv      2054
#define X_GLrop_ColorTableParameteriv      2055
#define X_GLrop_CopyColorTable             2056
#define X_GLrop_ColorSubTable              195
#define X_GLrop_CopyColorSubTable          196
#define X_GLrop_ConvolutionFilter1D        4101
#define X_GLrop_ConvolutionFilter2D        4102
#define X_GLrop_ConvolutionParameterf      4103
#define X_GLrop_ConvolutionParameterfv     4104
#define X_GLrop_ConvolutionParameteri      4105
#define X_GLrop_ConvolutionParameteriv     4106
#define X_GLrop_CopyConvolutionFilter1D    4107
#define X_GLrop_CopyConvolutionFilter2D    4108
#define X_GLrop_SeparableFilter2D          4109
#define X_GLrop_Histogram                  4110
#define X_GLrop_Minmax                     4111
#define X_GLrop_ResetHistogram             4112
#define X_GLrop_ResetMinmax                4113
#define X_GLrop_TexImage3D                 4114
#define X_GLrop_TexSubImage3D              4115
#define X_GLrop_CopyTexSubImage3D          4123
#define X_GLrop_DrawArraysEXT              4116

/* Added for core GL version 1.3 */

#define X_GLrop_ActiveTextureARB            197
#define X_GLrop_MultiTexCoord1dvARB         198
#define X_GLrop_MultiTexCoord1fvARB         199
#define X_GLrop_MultiTexCoord1ivARB         200
#define X_GLrop_MultiTexCoord1svARB         201
#define X_GLrop_MultiTexCoord2dvARB         202
#define X_GLrop_MultiTexCoord2fvARB         203
#define X_GLrop_MultiTexCoord2ivARB         204
#define X_GLrop_MultiTexCoord2svARB         205
#define X_GLrop_MultiTexCoord3dvARB         206
#define X_GLrop_MultiTexCoord3fvARB         207
#define X_GLrop_MultiTexCoord3ivARB         208
#define X_GLrop_MultiTexCoord3svARB         209
#define X_GLrop_MultiTexCoord4dvARB         210
#define X_GLrop_MultiTexCoord4fvARB         211
#define X_GLrop_MultiTexCoord4ivARB         212
#define X_GLrop_MultiTexCoord4svARB         213
#define X_GLrop_CompressedTexImage1D        214
#define X_GLrop_CompressedTexImage2D        215
#define X_GLrop_CompressedTexImage3D        216
#define X_GLrop_CompressedTexSubImage1D     217
#define X_GLrop_CompressedTexSubImage2D     218
#define X_GLrop_CompressedTexSubImage3D     219
#define X_GLrop_SampleCoverageARB           229

/* Added for core GL version 1.4 */

#define X_GLrop_WindowPos3fARB              230
#define X_GLrop_FogCoordfv                  4124
#define X_GLrop_FogCoorddv                  4125
#define X_GLrop_PointParameterfARB          2065
#define X_GLrop_PointParameterfvARB         2066
#define X_GLrop_SecondaryColor3bv           4126
#define X_GLrop_SecondaryColor3sv           4127
#define X_GLrop_SecondaryColor3iv           4128
#define X_GLrop_SecondaryColor3fv           4129
#define X_GLrop_SecondaryColor3dv           4130
#define X_GLrop_SecondaryColor3ubv          4131
#define X_GLrop_SecondaryColor3usv          4132
#define X_GLrop_SecondaryColor3uiv          4133
#define X_GLrop_BlendFuncSeparate           4134
#define X_GLrop_PointParameteri             4221
#define X_GLrop_PointParameteriv            4222

/* Added for core GL version 1.5 */
/* XXX opcodes not defined in the spec */

/* Opcodes for Vendor Private commands */


#define X_GLvop_GetConvolutionFilterEXT        1
#define X_GLvop_GetConvolutionParameterfvEXT   2
#define X_GLvop_GetConvolutionParameterivEXT   3
#define X_GLvop_GetSeparableFilterEXT          4
#define X_GLvop_GetHistogramEXT                5
#define X_GLvop_GetHistogramParameterfvEXT     6
#define X_GLvop_GetHistogramParameterivEXT     7
#define X_GLvop_GetMinmaxEXT                   8
#define X_GLvop_GetMinmaxParameterfvEXT        9
#define X_GLvop_GetMinmaxParameterivEXT        10
#define X_GLvop_AreTexturesResidentEXT         11
#define X_GLvop_DeleteTexturesEXT              12
#define X_GLvop_GenTexturesEXT                 13
#define X_GLvop_IsTextureEXT                   14
#define X_GLvop_GetCombinerInputParameterfvNV  1270
#define X_GLvop_GetCombinerInputParameterivNV  1271
#define X_GLvop_GetCombinerOutputParameterfvNV 1272
#define X_GLvop_GetCombinerOutputParameterivNV 1273
#define X_GLvop_GetFinalCombinerOutputParameterfvNV 1274
#define X_GLvop_GetFinalCombinerOutputParameterivNV 1275
#define X_GLvop_DeleteFenceNV                  1276
#define X_GLvop_GenFencesNV                    1277
#define X_GLvop_IsFenceNV                      1278
#define X_GLvop_TestFenceNV                    1279
#define X_GLvop_GetFenceivNV                   1280
#define X_GLvop_AreProgramsResidentNV          1293
#define X_GLvop_DeleteProgramARB               1294
#define X_GLvop_GenProgramsARB                 1295
#define X_GLvop_GetProgramEnvParameterfvARB    1296
#define X_GLvop_GetProgramEnvParameterdvARB    1297
#define X_GLvop_GetProgramEnvParameterivNV     1298
#define X_GLvop_GetProgramStringNV             1299
#define X_GLvop_GetTrackMatrixivNV             1300
#define X_GLvop_GetVertexAttribdvARB           1301
#define X_GLvop_GetVertexAttribfvARB           1302
#define X_GLvop_GetVertexAttribivARB           1303
#define X_GLvop_IsProgramARB                   1304
#define X_GLvop_GetProgramLocalParameterfvARB  1305
#define X_GLvop_GetProgramLocalParameterdvARB  1306
#define X_GLvop_GetProgramivARB                1307
#define X_GLvop_GetProgramStringARB            1308
#define X_GLvop_GetProgramNamedParameter4fvNV  1310
#define X_GLvop_GetProgramNamedParameter4dvNV  1311
#define X_GLvop_SampleMaskSGIS                 2048
#define X_GLvop_SamplePatternSGIS              2049
#define X_GLvop_GetDetailTexFuncSGIS           4096
#define X_GLvop_GetSharpenTexFuncSGIS          4097
#define X_GLvop_GetColorTableSGI               4098
#define X_GLvop_GetColorTableParameterfvSGI    4099
#define X_GLvop_GetColorTableParameterivSGI    4100
#define X_GLvop_GetTexFilterFuncSGIS           4101
#define X_GLvop_GetInstrumentsSGIX             4102
#define X_GLvop_InstrumentsBufferSGIX          4103
#define X_GLvop_PollInstrumentsSGIX            4104
#define X_GLvop_FlushRasterSGIX                4105

/* Opcodes for GLX vendor private commands */

#define X_GLXvop_QueryContextInfoEXT            1024
#define X_GLXvop_BindTexImageEXT                1330
#define X_GLXvop_ReleaseTexImageEXT             1331
#define X_GLXvop_SwapIntervalSGI                65536
#define X_GLXvop_MakeCurrentReadSGI             65537
#define X_GLXvop_CreateGLXVideoSourceSGIX       65538
#define X_GLXvop_DestroyGLXVideoSourceSGIX      65539
#define X_GLXvop_GetFBConfigsSGIX               65540
#define X_GLXvop_CreateContextWithConfigSGIX    65541
#define X_GLXvop_CreateGLXPixmapWithConfigSGIX  65542
#define X_GLXvop_CreateGLXPbufferSGIX           65543
#define X_GLXvop_DestroyGLXPbufferSGIX          65544
#define X_GLXvop_ChangeDrawableAttributesSGIX   65545
#define X_GLXvop_GetDrawableAttributesSGIX      65546
#define X_GLXvop_JoinSwapGroupSGIX              65547
#define X_GLXvop_BindSwapBarrierSGIX            65548
#define X_GLXvop_QueryMaxSwapBarriersSGIX       65549
#define X_GLXvop_QueryHyperpipeNetworkSGIX      65550
#define X_GLXvop_QueryHyperpipeConfigSGIX       65551
#define X_GLXvop_HyperpipeConfigSGIX            65552
#define X_GLXvop_DestroyHyperpipeConfigSGIX     65553

/* ARB extension opcodes */

/*  1. GL_ARB_multitexture - see GL 1.2 opcodes */
/*  5. GL_ARB_multisample - see GL 1.3 opcodes */
/* 12. GL_ARB_texture_compression - see GL 1.3 opcodes */
/* 14. GL_ARB_point_parameters - see GL 1.4 opcodees */

/* 15. GL_ARB_vertex_blend */
#define X_GLrop_WeightbvARB                  220
#define X_GLrop_WeightubvARB                 221
#define X_GLrop_WeightsvARB                  222
#define X_GLrop_WeightusvARB                 223
#define X_GLrop_WeightivARB                  224
#define X_GLrop_WeightuivARB                 225
#define X_GLrop_VertexBlendARB               226
#define X_GLrop_WeightfvARB                  227
#define X_GLrop_WeightdvARB                  228

/* 16. GL_ARB_matrix_palette */
/* XXX opcodes not defined in the spec */

/* 25. GL_ARB_window_pos - see GL 1.4 opcodes */

/* 26. GL_ARB_vertex_program */
#define X_GLrop_BindProgramARB              4180
#define X_GLrop_ProgramEnvParameter4fvARB   4184
#define X_GLrop_ProgramEnvParameter4dvARB   4185
#define X_GLrop_VertexAttrib1svARB          4189
#define X_GLrop_VertexAttrib2svARB          4190
#define X_GLrop_VertexAttrib3svARB          4191
#define X_GLrop_VertexAttrib4svARB          4192
#define X_GLrop_VertexAttrib1fvARB          4193
#define X_GLrop_VertexAttrib2fvARB          4194
#define X_GLrop_VertexAttrib3fvARB          4195
#define X_GLrop_VertexAttrib4fvARB          4196
#define X_GLrop_VertexAttrib1dvARB          4197
#define X_GLrop_VertexAttrib2dvARB          4198
#define X_GLrop_VertexAttrib3dvARB          4199
#define X_GLrop_ProgramLocalParameter4fvARB 4215
#define X_GLrop_ProgramLocalParameter4dvARB 4216
#define X_GLrop_ProgramStringARB            4217
#define X_GLrop_VertexAttrib4dvARB          4200
#define X_GLrop_VertexAttrib4NubvARB        4201
#define X_GLrop_VertexAttrib4bvARB          4230
#define X_GLrop_VertexAttrib4ivARB          4231
#define X_GLrop_VertexAttrib4ubvARB         4232
#define X_GLrop_VertexAttrib4usvARB         4233
#define X_GLrop_VertexAttrib4uivARB         4234
#define X_GLrop_VertexAttrib4NbvARB         4235
#define X_GLrop_VertexAttrib4NsvARB         4236
#define X_GLrop_VertexAttrib4NivARB         4237
#define X_GLrop_VertexAttrib4NusvARB        4238
#define X_GLrop_VertexAttrib4NuivARB        4239

/* 27. GL_ARB_fragment_program - see GL_ARB_vertex_program opcodes */

/* 29. GL_ARB_occlusion_query */
/* XXX opcodes not defined in the spec */


/* New extension opcodes */

/* 145. GL_EXT_secondary_color - see GL 1.4 opcodes */

/* 188. GL_EXT_vertex_weighting */
#define X_GLrop_VertexWeightfvEXT           4135

/* 191. GL_NV_register_combiners */
#define X_GLrop_CombinerParameterfNV        4136
#define X_GLrop_CombinerParameterfvNV       4137
#define X_GLrop_CombinerParameteriNV        4138
#define X_GLrop_CombinerParameterivNV       4139
#define X_GLrop_CombinerInputNV             4140
#define X_GLrop_CombinerOutputNV            4141
#define X_GLrop_FinalCombinerInputNV        4142

/* 222. GL_NV_fence */
#define X_GLrop_SetFenceNV                  4143
#define X_GLrop_FinishFenceNV               4144

/* 227. GL_NV_register_combiners2 */
/* XXX opcodes not defined in the spec */

/* 233. GL_NV_vertex_program - see also GL_ARB_vertex_program opcodes */
#define X_GLrop_ExecuteProgramNV            4181
#define X_GLrop_RequestResidentProgramsNV   4182
#define X_GLrop_LoadProgamNV                4183
#define X_GLrop_ProgramParameters4fvNV      4186
#define X_GLrop_ProgramParameters4dvNV      4187
#define X_GLrop_TrackMatrixNV               4188
#define X_GLrop_VertexAttribs1svNV          4202
#define X_GLrop_VertexAttribs2svNV          4203
#define X_GLrop_VertexAttribs3svNV          4204
#define X_GLrop_VertexAttribs4svNV          4205
#define X_GLrop_VertexAttribs1fvNV          4206
#define X_GLrop_VertexAttribs2fvNV          4207
#define X_GLrop_VertexAttribs3fvNV          4208
#define X_GLrop_VertexAttribs4fvNV          4209
#define X_GLrop_VertexAttribs1dvNV          4210
#define X_GLrop_VertexAttribs2dvNV          4211
#define X_GLrop_VertexAttribs3dvNV          4212
#define X_GLrop_VertexAttribs4dvNV          4213
#define X_GLrop_VertexAttribs4ubvNV         4214

/* 261. GL_NV_occlusion_query */
/* XXX opcodes not defined in the spec */

/* 262. GL_NV_point_sprite - see GL 1.4 opcodes */

/* 268. GL_EXT_stencil_two_side */
#define X_GLrop_ActiveStencilFaceEXT        4220

/* 282. GL_NV_fragment_program - see also GL_NV_vertex_program and GL_ARB_vertex_program opcodes */
#define X_GLrop_ProgramNamedParameter4fvNV  4218
#define X_GLrop_ProgramNamedParameter4dvNV  4219

/* 285. GL_NV_primitive_restart */
/* XXX opcodes not defined in the spec */

/* 297. GL_EXT_depth_bounds_test */
#define X_GLrop_DepthBoundsEXT              4229

/* 299. GL_EXT_blend_equation_separate */
#define X_GLrop_BlendEquationSeparateEXT    4228

/* 310. GL_EXT_framebuffer_object */
#define X_GLvop_IsRenderbufferEXT                      1422
#define X_GLvop_GenRenderbuffersEXT                    1423
#define X_GLvop_GetRenderbufferParameterivEXT          1424
#define X_GLvop_IsFramebufferEXT                       1425
#define X_GLvop_GenFramebuffersEXT                     1426
#define X_GLvop_CheckFramebufferStatusEXT              1427
#define X_GLvop_GetFramebufferAttachmentParameterivEXT 1428

#endif /* _GLX_glxproto_h_ */
>>>>>>> 15101972
<|MERGE_RESOLUTION|>--- conflicted
+++ resolved
@@ -1,5353 +1,2675 @@
-<<<<<<< HEAD
-#ifndef _GLX_glxproto_h_
-#define _GLX_glxproto_h_
-
-/*
- * SGI FREE SOFTWARE LICENSE B (Version 2.0, Sept. 18, 2008)
- * Copyright (C) 1991-2000 Silicon Graphics, Inc. All Rights Reserved.
- *
- * Permission is hereby granted, free of charge, to any person obtaining a
- * copy of this software and associated documentation files (the "Software"),
- * to deal in the Software without restriction, including without limitation
- * the rights to use, copy, modify, merge, publish, distribute, sublicense,
- * and/or sell copies of the Software, and to permit persons to whom the
- * Software is furnished to do so, subject to the following conditions:
- *
- * The above copyright notice including the dates of first publication and
- * either this permission notice or a reference to
- * http://oss.sgi.com/projects/FreeB/
- * shall be included in all copies or substantial portions of the Software.
- *
- * THE SOFTWARE IS PROVIDED "AS IS", WITHOUT WARRANTY OF ANY KIND, EXPRESS
- * OR IMPLIED, INCLUDING BUT NOT LIMITED TO THE WARRANTIES OF MERCHANTABILITY,
- * FITNESS FOR A PARTICULAR PURPOSE AND NONINFRINGEMENT. IN NO EVENT SHALL
- * SILICON GRAPHICS, INC. BE LIABLE FOR ANY CLAIM, DAMAGES OR OTHER LIABILITY,
- * WHETHER IN AN ACTION OF CONTRACT, TORT OR OTHERWISE, ARISING FROM, OUT OF
- * OR IN CONNECTION WITH THE SOFTWARE OR THE USE OR OTHER DEALINGS IN THE
- * SOFTWARE.
- *
- * Except as contained in this notice, the name of Silicon Graphics, Inc.
- * shall not be used in advertising or otherwise to promote the sale, use or
- * other dealings in this Software without prior written authorization from
- * Silicon Graphics, Inc.
- */
-
-#include <GL/glxmd.h>
-
-/*****************************************************************************/
-
-/*
-** Errrors.
-*/
-#define GLXBadContext		0
-#define GLXBadContextState	1
-#define GLXBadDrawable		2
-#define GLXBadPixmap		3
-#define GLXBadContextTag	4
-#define GLXBadCurrentWindow	5
-#define GLXBadRenderRequest	6
-#define GLXBadLargeRequest	7
-#define GLXUnsupportedPrivateRequest	8
-#define GLXBadFBConfig		9
-#define GLXBadPbuffer		10
-#define GLXBadCurrentDrawable	11
-#define GLXBadWindow		12
-#define GLXBadProfileARB        13
-
-#define __GLX_NUMBER_ERRORS 14
-
-/*
-** Events.
-** __GLX_NUMBER_EVENTS is set to 17 to account for the BufferClobberSGIX
-**  event - this helps initialization if the server supports the pbuffer
-**  extension and the client doesn't.
-*/
-#define GLX_PbufferClobber	0
-#define GLX_BufferSwapComplete	1
-
-#define __GLX_NUMBER_EVENTS 17
-
-#define GLX_EXTENSION_NAME	"GLX"
-#define GLX_EXTENSION_ALIAS	"SGI-GLX"
-
-#define __GLX_MAX_CONTEXT_PROPS 3
-
-#ifndef GLX_VENDOR
-#define GLX_VENDOR		0x1
-#endif
-#ifndef GLX_VERSION
-#define GLX_VERSION		0x2
-#endif
-#ifndef GLX_EXTENSIONS
-#define GLX_EXTENSIONS		0x3
-#endif
-
-/*****************************************************************************/
-
-/*
-** For the structure definitions in this file, we must redefine these types in
-** terms of Xmd.h types, which may include bitfields.  All of these are
-** undef'ed at the end of this file, restoring the definitions in glx.h.
-*/
-#define GLXContextID CARD32
-#define GLXPixmap CARD32
-#define GLXDrawable CARD32
-#define GLXPbuffer CARD32
-#define GLXWindow CARD32
-#define GLXFBConfigID CARD32
-#define GLXFBConfigIDSGIX CARD32
-#define GLXPbufferSGIX CARD32
-
-/*
-** ContextTag is not exposed to the API.
-*/
-typedef CARD32 GLXContextTag;
-
-/*****************************************************************************/
-
-/*
-** Sizes of basic wire types.
-*/
-#define __GLX_SIZE_INT8		1
-#define __GLX_SIZE_INT16	2
-#define __GLX_SIZE_INT32	4
-#define __GLX_SIZE_CARD8	1
-#define __GLX_SIZE_CARD16	2
-#define __GLX_SIZE_CARD32	4
-#define __GLX_SIZE_FLOAT32	4
-#define __GLX_SIZE_FLOAT64	8
-
-/*****************************************************************************/
-
-/* Requests */
-
-/*
-** Render command request.  A bunch of rendering commands are packed into
-** a single X extension request.
-*/
-typedef struct GLXRender {
-    CARD8	reqType;
-    CARD8	glxCode;
-    CARD16	length B16;
-    GLXContextTag contextTag B32;
-} xGLXRenderReq;
-#define sz_xGLXRenderReq 8
-
-/*
-** The maximum size that a GLXRender command can be.  The value must fit
-** in 16 bits and should be a multiple of 4.
-*/
-#define __GLX_MAX_RENDER_CMD_SIZE	64000
-
-/*
-** Large render command request.  A single large rendering command
-** is output in multiple X extension requests.	The first packet
-** contains an opcode dependent header (see below) that describes
-** the data that follows.
-*/
-typedef struct GLXRenderLarge {
-    CARD8	reqType;
-    CARD8	glxCode;
-    CARD16	length B16;
-    GLXContextTag contextTag B32;
-    CARD16	requestNumber B16;
-    CARD16	requestTotal B16;
-    CARD32	dataBytes B32;
-} xGLXRenderLargeReq;
-#define sz_xGLXRenderLargeReq 16
-
-/*
-** GLX single request.	Commands that go over as single GLX protocol
-** requests use this structure.  The glxCode will be one of the X_GLsop
-** opcodes.
-*/
-typedef struct GLXSingle {
-    CARD8	reqType;
-    CARD8	glxCode;
-    CARD16	length B16;
-    GLXContextTag contextTag B32;
-} xGLXSingleReq;
-#define sz_xGLXSingleReq 8
-
-/*
-** glXQueryVersion request
-*/
-typedef struct GLXQueryVersion {
-    CARD8	reqType;
-    CARD8	glxCode;
-    CARD16	length B16;
-    CARD32	majorVersion B32;
-    CARD32	minorVersion B32;
-} xGLXQueryVersionReq;
-#define sz_xGLXQueryVersionReq 12
-
-/*
-** glXIsDirect request
-*/
-typedef struct GLXIsDirect {
-    CARD8	reqType;
-    CARD8	glxCode;
-    CARD16	length B16;
-    GLXContextID context B32;
-} xGLXIsDirectReq;
-#define sz_xGLXIsDirectReq 8
-
-/*
-** glXCreateContext request
-*/
-typedef struct GLXCreateContext {
-    CARD8	reqType;
-    CARD8	glxCode;
-    CARD16	length B16;
-    GLXContextID context B32;
-    CARD32	visual B32;
-    CARD32	screen B32;
-    GLXContextID shareList B32;
-    BOOL	isDirect;
-    CARD8	reserved1;
-    CARD16	reserved2 B16;
-} xGLXCreateContextReq;
-#define sz_xGLXCreateContextReq 24
-
-/*
-** glXDestroyContext request
-*/
-typedef struct GLXDestroyContext {
-    CARD8	reqType;
-    CARD8	glxCode;
-    CARD16	length B16;
-    GLXContextID context B32;
-} xGLXDestroyContextReq;
-#define sz_xGLXDestroyContextReq 8
-
-/*
-** glXMakeCurrent request
-*/
-typedef struct GLXMakeCurrent {
-    CARD8	reqType;
-    CARD8	glxCode;
-    CARD16	length B16;
-    GLXDrawable drawable B32;
-    GLXContextID context B32;
-    GLXContextTag oldContextTag B32;
-} xGLXMakeCurrentReq;
-#define sz_xGLXMakeCurrentReq 16
-
-/*
-** glXWaitGL request
-*/
-typedef struct GLXWaitGL {
-    CARD8	reqType;
-    CARD8	glxCode;
-    CARD16	length B16;
-    GLXContextTag contextTag B32;
-} xGLXWaitGLReq;
-#define sz_xGLXWaitGLReq 8
-
-/*
-** glXWaitX request
-*/
-typedef struct GLXWaitX {
-    CARD8	reqType;
-    CARD8	glxCode;
-    CARD16	length B16;
-    GLXContextTag contextTag B32;
-} xGLXWaitXReq;
-#define sz_xGLXWaitXReq 8
-
-/*
-** glXCopyContext request
-*/
-typedef struct GLXCopyContext {
-    CARD8	reqType;
-    CARD8	glxCode;
-    CARD16	length B16;
-    GLXContextID source B32;
-    GLXContextID dest B32;
-    CARD32	mask B32;
-    GLXContextTag contextTag B32;
-} xGLXCopyContextReq;
-#define sz_xGLXCopyContextReq 20
-
-/*
-** glXSwapBuffers request
-*/
-typedef struct GLXSwapBuffers {
-    CARD8	reqType;
-    CARD8	glxCode;
-    CARD16	length B16;
-    GLXContextTag contextTag B32;
-    GLXDrawable drawable B32;
-} xGLXSwapBuffersReq;
-#define sz_xGLXSwapBuffersReq 12
-
-/*
-** glXUseXFont request
-*/
-typedef struct GLXUseXFont {
-    CARD8	reqType;
-    CARD8	glxCode;
-    CARD16	length B16;
-    GLXContextTag contextTag B32;
-    CARD32	font B32;
-    CARD32	first B32;
-    CARD32	count B32;
-    CARD32	listBase B32;
-} xGLXUseXFontReq;
-#define sz_xGLXUseXFontReq 24
-
-/*
-** glXCreateGLXPixmap request
-*/
-typedef struct GLXCreateGLXPixmap {
-    CARD8	reqType;
-    CARD8	glxCode;
-    CARD16	length B16;
-    CARD32	screen B32;
-    CARD32	visual B32;
-    CARD32	pixmap B32;
-    GLXPixmap	glxpixmap B32;
-} xGLXCreateGLXPixmapReq;
-#define sz_xGLXCreateGLXPixmapReq 20
-
-/*
-** glXDestroyGLXPixmap request
-*/
-typedef struct GLXDestroyGLXPixmap {
-    CARD8	reqType;
-    CARD8	glxCode;
-    CARD16	length B16;
-    GLXPixmap	glxpixmap B32;
-} xGLXDestroyGLXPixmapReq;
-#define sz_xGLXDestroyGLXPixmapReq 8
-
-/*
-** glXGetVisualConfigs request
-*/
-typedef struct GLXGetVisualConfigs {
-    CARD8	reqType;
-    CARD8	glxCode;
-    CARD16	length B16;
-    CARD32	screen B32;
-} xGLXGetVisualConfigsReq;
-#define sz_xGLXGetVisualConfigsReq 8
-
-/*
-** glXVendorPrivate request.
-*/
-typedef struct GLXVendorPrivate {
-    CARD8	reqType;
-    CARD8	glxCode;
-    CARD16	length B16;
-    CARD32	vendorCode B32;		/* vendor-specific opcode */
-    GLXContextTag contextTag B32;
-    /*
-    ** More data may follow; this is just the header.
-    */
-} xGLXVendorPrivateReq;
-#define sz_xGLXVendorPrivateReq 12
-
-/*
-** glXVendorPrivateWithReply request
-*/
-typedef struct GLXVendorPrivateWithReply {
-    CARD8	reqType;
-    CARD8	glxCode;
-    CARD16	length B16;
-    CARD32	vendorCode B32;		/* vendor-specific opcode */
-    GLXContextTag contextTag B32;
-    /*
-    ** More data may follow; this is just the header.
-    */
-} xGLXVendorPrivateWithReplyReq;
-#define sz_xGLXVendorPrivateWithReplyReq 12
-
-/*
-** glXQueryExtensionsString request
-*/
-typedef struct GLXQueryExtensionsString {
-    CARD8	reqType;
-    CARD8	glxCode;
-    CARD16	length B16;
-    CARD32	screen B32;
-} xGLXQueryExtensionsStringReq;
-#define sz_xGLXQueryExtensionsStringReq 8
-
-/*
-** glXQueryServerString request
-*/
-typedef struct GLXQueryServerString {
-    CARD8	reqType;
-    CARD8	glxCode;
-    CARD16	length B16;
-    CARD32	screen	B32;
-    CARD32	name B32;
-} xGLXQueryServerStringReq;
-#define sz_xGLXQueryServerStringReq 12
-
-/*
-** glXClientInfo request
-*/
-typedef struct GLXClientInfo {
-    CARD8	reqType;
-    CARD8	glxCode;
-    CARD16	length B16;
-    CARD32	major B32;
-    CARD32	minor B32;
-    CARD32	numbytes B32;
-} xGLXClientInfoReq;
-#define sz_xGLXClientInfoReq 16
-
-/*** Start of GLX 1.3 requests */
-
-/*
-** glXGetFBConfigs request
-*/
-typedef struct GLXGetFBConfigs {
-    CARD8	reqType;
-    CARD8	glxCode;
-    CARD16	length B16;
-    CARD32	screen B32;
-} xGLXGetFBConfigsReq;
-#define sz_xGLXGetFBConfigsReq 8
-
-/*
-** glXCreatePixmap request
-*/
-typedef struct GLXCreatePixmap {
-    CARD8	reqType;
-    CARD8	glxCode;
-    CARD16	length B16;
-    CARD32	screen B32;
-    GLXFBConfigID fbconfig B32;
-    CARD32	pixmap B32;
-    GLXPixmap	glxpixmap B32;
-    CARD32	numAttribs B32;
-    /* followed by attribute list */
-} xGLXCreatePixmapReq;
-#define sz_xGLXCreatePixmapReq 24
-
-/*
-** glXDestroyPixmap request
-*/
-typedef struct GLXDestroyPixmap {
-    CARD8	reqType;
-    CARD8	glxCode;
-    CARD16	length B16;
-    GLXPixmap	glxpixmap B32;
-} xGLXDestroyPixmapReq;
-#define sz_xGLXDestroyPixmapReq 8
-
-/*
-** glXCreateNewContext request
-*/
-typedef struct GLXCreateNewContext {
-    CARD8	reqType;
-    CARD8	glxCode;
-    CARD16	length B16;
-    GLXContextID context B32;
-    GLXFBConfigID fbconfig B32;
-    CARD32	screen B32;
-    CARD32	renderType;
-    GLXContextID shareList B32;
-    BOOL	isDirect;
-    CARD8	reserved1;
-    CARD16	reserved2 B16;
-} xGLXCreateNewContextReq;
-#define sz_xGLXCreateNewContextReq 28
-
-/*
-** glXQueryContext request
-*/
-typedef struct GLXQueryContext {
-    CARD8	reqType;
-    CARD8	glxCode;
-    CARD16	length B16;
-    GLXContextID context B32;
-} xGLXQueryContextReq;
-#define sz_xGLXQueryContextReq 8
-
-/*
-** glXMakeContextCurrent request
-*/
-typedef struct GLXMakeContextCurrent {
-    CARD8	reqType;
-    CARD8	glxCode;
-    CARD16	length B16;
-    GLXContextTag oldContextTag B32;
-    GLXDrawable drawable B32;
-    GLXDrawable readdrawable B32;
-    GLXContextID context B32;
-} xGLXMakeContextCurrentReq;
-#define sz_xGLXMakeContextCurrentReq 20
-
-/*
-** glXCreatePbuffer request
-*/
-typedef struct GLXCreatePbuffer {
-    CARD8	reqType;
-    CARD8	glxCode;
-    CARD16	length B16;
-    CARD32	screen B32;
-    GLXFBConfigID fbconfig B32;
-    GLXPbuffer	pbuffer B32;
-    CARD32	numAttribs B32;
-    /* followed by attribute list */
-} xGLXCreatePbufferReq;
-#define sz_xGLXCreatePbufferReq 20
-
-/*
-** glXDestroyPbuffer request
-*/
-typedef struct GLXDestroyPbuffer {
-    CARD8	reqType;
-    CARD8	glxCode;
-    CARD16	length B16;
-    GLXPbuffer	pbuffer B32;
-} xGLXDestroyPbufferReq;
-#define sz_xGLXDestroyPbufferReq 8
-
-/*
-** glXGetDrawableAttributes request
-*/
-typedef struct GLXGetDrawableAttributes {
-    CARD8	reqType;
-    CARD8	glxCode;
-    CARD16	length B16;
-    GLXDrawable drawable B32;
-} xGLXGetDrawableAttributesReq;
-#define sz_xGLXGetDrawableAttributesReq 8
-
-/*
-** glXChangeDrawableAttributes request
-*/
-typedef struct GLXChangeDrawableAttributes {
-    CARD8	reqType;
-    CARD8	glxCode;
-    CARD16	length B16;
-    GLXDrawable drawable B32;
-    CARD32	numAttribs B32;
-    /* followed by attribute list */
-} xGLXChangeDrawableAttributesReq;
-#define sz_xGLXChangeDrawableAttributesReq 12
-
-/*
-** glXCreateWindow request
-*/
-typedef struct GLXCreateWindow {
-    CARD8	reqType;
-    CARD8	glxCode;
-    CARD16	length B16;
-    CARD32	screen B32;
-    GLXFBConfigID fbconfig B32;
-    CARD32	window B32;
-    GLXWindow	glxwindow B32;
-    CARD32	numAttribs B32;
-    /* followed by attribute list */
-} xGLXCreateWindowReq;
-#define sz_xGLXCreateWindowReq 24
-
-/*
-** glXDestroyWindow request
-*/
-typedef struct GLXDestroyWindow {
-    CARD8	reqType;
-    CARD8	glxCode;
-    CARD16	length B16;
-    GLXWindow	glxwindow B32;
-} xGLXDestroyWindowReq;
-#define sz_xGLXDestroyWindowReq 8
-
-/* Replies */
-
-typedef struct {
-    BYTE	type;			/* X_Reply */
-    CARD8	unused;			/* not used */
-    CARD16	sequenceNumber B16;
-    CARD32	length B32;
-    CARD32	error B32;
-    CARD32	pad2 B32;
-    CARD32	pad3 B32;
-    CARD32	pad4 B32;
-    CARD32	pad5 B32;
-    CARD32	pad6 B32;
-} xGLXGetErrorReply;
-#define sz_xGLXGetErrorReply 32
-
-typedef struct {
-    BYTE	type;			/* X_Reply */
-    CARD8	unused;			/* not used */
-    CARD16	sequenceNumber B16;
-    CARD32	length B32;
-    GLXContextTag contextTag B32;
-    CARD32	pad2 B32;
-    CARD32	pad3 B32;
-    CARD32	pad4 B32;
-    CARD32	pad5 B32;
-    CARD32	pad6 B32;
-} xGLXMakeCurrentReply;
-#define sz_xGLXMakeCurrentReply 32
-
-typedef struct {
-    BYTE	type;			/* X_Reply */
-    CARD8	unused;			/* not used */
-    CARD16	sequenceNumber B16;
-    CARD32	length B32;
-    CARD32	pad1 B32;
-    CARD32	pad2 B32;
-    CARD32	pad3 B32;
-    CARD32	pad4 B32;
-    CARD32	pad5 B32;
-    CARD32	pad6 B32;
-} xGLXReadPixelsReply;
-#define sz_xGLXReadPixelsReply 32
-
-typedef struct {
-    BYTE	type;			/* X_Reply */
-    CARD8	unused;			/* not used */
-    CARD16	sequenceNumber B16;
-    CARD32	length B32;
-    CARD32	pad1 B32;
-    CARD32	pad2 B32;
-    CARD32	width B32;
-    CARD32	height B32;
-    CARD32	depth B32;
-    CARD32	pad6 B32;
-} xGLXGetTexImageReply;
-#define sz_xGLXGetTexImageReply 32
-
-typedef struct {
-    BYTE	type;			/* X_Reply */
-    CARD8	unused;			/* not used */
-    CARD16	sequenceNumber B16;
-    CARD32	length B32;
-    CARD32	pad1 B32;
-    CARD32	pad2 B32;
-    CARD32	width B32;
-    CARD32	height B32;
-    CARD32	pad5 B32;
-    CARD32	pad6 B32;
-} xGLXGetSeparableFilterReply;
-#define sz_xGLXGetSeparableFilterReply 32
-
-typedef struct {
-    BYTE	type;			/* X_Reply */
-    CARD8	unused;			/* not used */
-    CARD16	sequenceNumber B16;
-    CARD32	length B32;
-    CARD32	pad1 B32;
-    CARD32	pad2 B32;
-    CARD32	width B32;
-    CARD32	height B32;
-    CARD32	pad5 B32;
-    CARD32	pad6 B32;
-} xGLXGetConvolutionFilterReply;
-#define sz_xGLXGetConvolutionFilterReply 32
-
-typedef struct {
-    BYTE	type;			/* X_Reply */
-    CARD8	unused;			/* not used */
-    CARD16	sequenceNumber B16;
-    CARD32	length B32;
-    CARD32	pad1 B32;
-    CARD32	pad2 B32;
-    CARD32	width B32;
-    CARD32	pad4 B32;
-    CARD32	pad5 B32;
-    CARD32	pad6 B32;
-} xGLXGetHistogramReply;
-#define sz_xGLXGetHistogramReply 32
-
-typedef struct {
-    BYTE	type;			/* X_Reply */
-    CARD8	unused;			/* not used */
-    CARD16	sequenceNumber B16;
-    CARD32	length B32;
-    CARD32	pad1 B32;
-    CARD32	pad2 B32;
-    CARD32	pad3 B32;
-    CARD32	pad4 B32;
-    CARD32	pad5 B32;
-    CARD32	pad6 B32;
-} xGLXGetMinmaxReply;
-#define sz_xGLXGetMinmaxReply 32
-
-typedef struct {
-    BYTE	type;			/* X_Reply */
-    CARD8	unused;			/* not used */
-    CARD16	sequenceNumber B16;
-    CARD32	length B32;
-    CARD32	retval B32;
-    CARD32	size B32;
-    CARD32	newMode B32;
-    CARD32	pad4 B32;
-    CARD32	pad5 B32;
-    CARD32	pad6 B32;
-} xGLXRenderModeReply;
-#define sz_xGLXRenderModeReply 32
-
-typedef struct {
-    BYTE	type;			/* X_Reply */
-    CARD8	unused;			/* not used */
-    CARD16	sequenceNumber B16;
-    CARD32	length B32;
-    CARD32	majorVersion B32;
-    CARD32	minorVersion B32;
-    CARD32	pad3 B32;
-    CARD32	pad4 B32;
-    CARD32	pad5 B32;
-    CARD32	pad6 B32;
-} xGLXQueryVersionReply;
-#define sz_xGLXQueryVersionReply 32
-
-typedef struct {
-    BYTE	type;			/* X_Reply */
-    CARD8	unused;			/* not used */
-    CARD16	sequenceNumber B16;
-    CARD32	length B32;
-    CARD32	numVisuals B32;
-    CARD32	numProps B32;
-    CARD32	pad3 B32;
-    CARD32	pad4 B32;
-    CARD32	pad5 B32;
-    CARD32	pad6 B32;
-} xGLXGetVisualConfigsReply;
-#define sz_xGLXGetVisualConfigsReply 32
-
-typedef struct {
-    BYTE	type;			/* X_Reply */
-    CARD8	unused;			/* not used */
-    CARD16	sequenceNumber B16;
-    CARD32	length B32;
-    BOOL	isDirect;
-    CARD8	pad1;
-    CARD16	pad2 B16;
-    CARD32	pad3 B32;
-    CARD32	pad4 B32;
-    CARD32	pad5 B32;
-    CARD32	pad6 B32;
-    CARD32	pad7 B32;
-} xGLXIsDirectReply;
-#define sz_xGLXIsDirectReply	32
-
-/*
-** This reply structure is used for all single replies.  Single replies
-** ship either 1 piece of data or N pieces of data.  In these cases
-** size indicates how much data is to be returned.
-*/
-typedef struct {
-    BYTE	type;			/* X_Reply */
-    CARD8	unused;			/* not used */
-    CARD16	sequenceNumber B16;
-    CARD32	length B32;
-    CARD32	retval B32;
-    CARD32	size B32;
-    CARD32	pad3 B32;		/* NOTE: may hold a single value */
-    CARD32	pad4 B32;		/* NOTE: may hold half a double */
-    CARD32	pad5 B32;
-    CARD32	pad6 B32;
-} xGLXSingleReply;
-#define sz_xGLXSingleReply 32
-
-/*
-** This reply structure is used for all Vendor Private replies. Vendor
-** Private replies can ship up to 24 bytes within the header or can
-** be variable sized, in which case, the reply length field indicates
-** the number of words of data which follow the header.
-*/
-typedef struct {
-    BYTE	type;			/* X_Reply */
-    CARD8	unused;			/* not used */
-    CARD16	sequenceNumber B16;
-    CARD32	length B32;
-    CARD32	retval B32;
-    CARD32	size B32;
-    CARD32	pad3 B32;
-    CARD32	pad4 B32;
-    CARD32	pad5 B32;
-    CARD32	pad6 B32;
-} xGLXVendorPrivReply;
-#define sz_xGLXVendorPrivReply 32
-
-/*
-**  QueryExtensionsStringReply
-**  n indicates the number of bytes to be returned.
-*/
-typedef struct {
-    BYTE	type;			/* X_Reply */
-    CARD8	unused;			/* not used */
-    CARD16	sequenceNumber B16;
-    CARD32	length B32;
-    CARD32	pad1 B32;
-    CARD32	n B32;
-    CARD32	pad3 B32;
-    CARD32	pad4 B32;
-    CARD32	pad5 B32;
-    CARD32	pad6 B32;
-} xGLXQueryExtensionsStringReply;
-#define sz_xGLXQueryExtensionsStringReply 32
-
-/*
-** QueryServerString Reply struct
-** n indicates the number of bytes to be returned.
-*/
-typedef struct {
-    BYTE	type;			/* X_Reply */
-    CARD8	unused;			/* not used */
-    CARD16	sequenceNumber B16;
-    CARD32	length B32;
-    CARD32	pad1 B32;
-    CARD32	n B32;
-    CARD32	pad3 B32;		/* NOTE: may hold a single value */
-    CARD32	pad4 B32;		/* NOTE: may hold half a double */
-    CARD32	pad5 B32;
-    CARD32	pad6 B32;
-} xGLXQueryServerStringReply;
-#define sz_xGLXQueryServerStringReply 32
-
-/*** Start of GLX 1.3 replies */
-
-/*
-** glXGetFBConfigs reply
-*/
-typedef struct {
-    BYTE	type;			/* X_Reply */
-    CARD8	unused;			/* not used */
-    CARD16	sequenceNumber B16;
-    CARD32	length B32;
-    CARD32	numFBConfigs B32;
-    CARD32	numAttribs B32;
-    CARD32	pad3 B32;
-    CARD32	pad4 B32;
-    CARD32	pad5 B32;
-    CARD32	pad6 B32;
-} xGLXGetFBConfigsReply;
-#define sz_xGLXGetFBConfigsReply 32
-
-/*
-** glXQueryContext reply
-*/
-typedef struct {
-    BYTE	type;			/* X_Reply */
-    CARD8	unused;			/* not used */
-    CARD16	sequenceNumber B16;
-    CARD32	length B32;
-    CARD32	n B32;			/* number of attribute/value pairs */
-    CARD32	pad2 B32;
-    CARD32	pad3 B32;
-    CARD32	pad4 B32;
-    CARD32	pad5 B32;
-    CARD32	pad6 B32;
-} xGLXQueryContextReply;
-#define sz_xGLXQueryContextReply 32
-
-/*
-** glXMakeContextCurrent reply
-*/
-typedef struct {
-    BYTE	type;			/* X_Reply */
-    CARD8	unused;			/* not used */
-    CARD16	sequenceNumber B16;
-    CARD32	length B32;
-    GLXContextTag contextTag B32;
-    CARD32	pad2 B32;
-    CARD32	pad3 B32;
-    CARD32	pad4 B32;
-    CARD32	pad5 B32;
-    CARD32	pad6 B32;
-} xGLXMakeContextCurrentReply;
-#define sz_xGLXMakeContextCurrentReply 32
-
-/*
-** glXCreateGLXPbuffer reply
-** This is used only in the direct rendering case on SGIs - otherwise
-**  CreateGLXPbuffer has no reply. It is not part of GLX 1.3.
-*/
-typedef struct {
-    BYTE	type;			/* X_Reply */
-    CARD8	success;
-    CARD16	sequenceNumber B16;
-    CARD32	length B32;
-    CARD32	pad1 B32;
-    CARD32	pad2 B32;
-    CARD32	pad3 B32;
-    CARD32	pad4 B32;
-    CARD32	pad5 B32;
-    CARD32	pad6 B32;
-} xGLXCreateGLXPbufferReply;
-#define sz_xGLXCreateGLXPbufferReply 32
-
-/*
-** glXGetDrawableAttributes reply
-*/
-typedef struct {
-    BYTE	type;			/* X_Reply */
-    CARD8	unused;			/* not used */
-    CARD16	sequenceNumber B16;
-    CARD32	length B32;
-    CARD32	numAttribs B32;
-    CARD32	pad2 B32;
-    CARD32	pad3 B32;
-    CARD32	pad4 B32;
-    CARD32	pad5 B32;
-    CARD32	pad6 B32;
-} xGLXGetDrawableAttributesReply;
-#define sz_xGLXGetDrawableAttributesReply 32
-
-/*
-** glXGetColorTable reply
-*/
-typedef struct {
-    BYTE	type;		       /* X_Reply */
-    CARD8	unused;		       /* not used */
-    CARD16	sequenceNumber B16;
-    CARD32	length B32;
-    CARD32	pad1 B32;
-    CARD32	pad2 B32;
-    CARD32	width B32;
-    CARD32	pad4 B32;
-    CARD32	pad5 B32;
-    CARD32	pad6 B32;
-} xGLXGetColorTableReply;
-#define sz_xGLXGetColorTableReply 32
-
-/************************************************************************/
-
-/* GLX extension requests and replies */
-
-/*
-** glXQueryContextInfoEXT request
-*/
-typedef struct GLXQueryContextInfoEXT {
-    CARD8	reqType;
-    CARD8	glxCode;
-    CARD16	length B16;
-    CARD32	vendorCode B32;		/* vendor-specific opcode */
-    CARD32	pad1 B32;   /* unused; corresponds to contextTag in header */
-    GLXContextID context B32;
-} xGLXQueryContextInfoEXTReq;
-#define sz_xGLXQueryContextInfoEXTReq 16
-
-/*
-** glXQueryContextInfoEXT reply
-*/
-typedef struct {
-    BYTE	type;			/* X_Reply */
-    CARD8	unused;			/* not used */
-    CARD16	sequenceNumber B16;
-    CARD32	length B32;
-    CARD32	n B32;			/* number of attribute/value pairs */
-    CARD32	pad2 B32;
-    CARD32	pad3 B32;
-    CARD32	pad4 B32;
-    CARD32	pad5 B32;
-    CARD32	pad6 B32;
-} xGLXQueryContextInfoEXTReply;
-#define sz_xGLXQueryContextInfoEXTReply 32
-
-/*
-** glXMakeCurrentReadSGI request
-*/
-typedef struct GLXMakeCurrentReadSGI {
-    CARD8	reqType;
-    CARD8	glxCode;
-    CARD16	length B16;
-    CARD32	vendorCode B32;		/* vendor-specific opcode */
-    GLXContextTag oldContextTag B32;
-    GLXDrawable drawable B32;
-    GLXDrawable readable B32;
-    GLXContextID context B32;
-} xGLXMakeCurrentReadSGIReq;
-#define sz_xGLXMakeCurrentReadSGIReq 24
-
-typedef struct {
-    BYTE	type;			/* X_Reply */
-    CARD8	unused;			/* not used */
-    CARD16	sequenceNumber B16;
-    CARD32	length B32;
-    GLXContextTag contextTag B32;
-    CARD32	writeVid B32;
-    CARD32	writeType B32;
-    CARD32	readVid B32;
-    CARD32	readType B32;
-    CARD32	pad6 B32;
-} xGLXMakeCurrentReadSGIReply;
-#define sz_xGLXMakeCurrentReadSGIReply 32
-
-/*
-** glXGetFBConfigsSGIX request
-*/
-typedef struct GLXGetFBConfigsSGIX {
-    CARD8	reqType;
-    CARD8	glxCode;
-    CARD16	length B16;
-    CARD32	vendorCode B32;		/* vendor-specific opcode */
-    CARD32	pad1 B32;   /* unused; corresponds to contextTag in header */
-    CARD32	screen B32;
-} xGLXGetFBConfigsSGIXReq;
-#define sz_xGLXGetFBConfigsSGIXReq 16
-
-/*
-** glXCreateContextWithConfigSGIX request
-*/
-
-typedef struct GLXCreateContextWithConfigSGIX {
-    CARD8	reqType;
-    CARD8	glxCode;
-    CARD16	length B16;
-    CARD32	vendorCode B32;		/* vendor-specific opcode */
-    CARD32	pad1 B32;   /* unused; corresponds to contextTag in header */
-    GLXContextID context B32;
-    GLXFBConfigID fbconfig B32;
-    CARD32	screen B32;
-    CARD32	renderType;
-    GLXContextID shareList B32;
-    BOOL	isDirect;
-    CARD8	reserved1;
-    CARD16	reserved2 B16;
-} xGLXCreateContextWithConfigSGIXReq;
-#define sz_xGLXCreateContextWithConfigSGIXReq 36
-
-/*
-** glXCreatePixmapWithConfigSGIX request
-*/
-
-typedef struct GLXCreateGLXPixmapWithConfigSGIX {
-    CARD8	reqType;
-    CARD8	glxCode;
-    CARD16	length B16;
-    CARD32	vendorCode B32;		/* vendor-specific opcode */
-    CARD32	pad1 B32;   /* unused; corresponds to contextTag in header */
-    CARD32	screen B32;
-    GLXFBConfigID fbconfig B32;
-    CARD32	pixmap B32;
-    GLXPixmap	glxpixmap B32;
-} xGLXCreateGLXPixmapWithConfigSGIXReq;
-#define sz_xGLXCreateGLXPixmapWithConfigSGIXReq 28
-
-/*
-** glXCreateGLXPbufferSGIX request
-*/
-typedef struct GLXCreateGLXPbufferSGIX {
-    CARD8	reqType;
-    CARD8	glxCode;
-    CARD16	length B16;
-    CARD32	vendorCode B32;		/* vendor-specific opcode */
-    CARD32	pad1 B32;   /* unused; corresponds to contextTag in header */
-    CARD32	screen B32;
-    GLXFBConfigID fbconfig B32;
-    GLXPbuffer	pbuffer B32;
-    CARD32	width B32;
-    CARD32	height B32;
-    /* followed by attribute list */
-} xGLXCreateGLXPbufferSGIXReq;
-#define sz_xGLXCreateGLXPbufferSGIXReq 32
-
-/*
-** glXDestroyGLXPbufferSGIX request
-*/
-typedef struct GLXDestroyGLXPbuffer {
-    CARD8	reqType;
-    CARD8	glxCode;
-    CARD16	length B16;
-    CARD32	vendorCode B32;		/* vendor-specific opcode */
-    CARD32	pad1 B32;   /* unused; corresponds to contextTag in header */
-    GLXPbuffer	pbuffer B32;
-} xGLXDestroyGLXPbufferSGIXReq;
-#define sz_xGLXDestroyGLXPbufferSGIXReq 16
-
-/*
-** glXChangeDrawableAttributesSGIX request
-*/
-typedef struct GLXChangeDrawableAttributesSGIX {
-    CARD8	reqType;
-    CARD8	glxCode;
-    CARD16	length B16;
-    CARD32	vendorCode B32;		/* vendor-specific opcode */
-    CARD32	pad1 B32;   /* unused; corresponds to contextTag in header */
-    GLXDrawable drawable B32;
-    CARD32	numAttribs B32;
-    /* followed by attribute list */
-} xGLXChangeDrawableAttributesSGIXReq;
-#define sz_xGLXChangeDrawableAttributesSGIXReq 20
-
-/*
-** glXGetDrawableAttributesSGIX request
-*/
-typedef struct GLXGetDrawableAttributesSGIX {
-    CARD8	reqType;
-    CARD8	glxCode;
-    CARD16	length B16;
-    CARD32	vendorCode B32;		/* vendor-specific opcode */
-    CARD32	pad1 B32;   /* unused; corresponds to contextTag in header */
-    GLXDrawable drawable B32;
-} xGLXGetDrawableAttributesSGIXReq;
-#define sz_xGLXGetDrawableAttributesSGIXReq 16
-
-/*
-** glXGetDrawableAttributesSGIX reply
-*/
-typedef struct {
-    BYTE	type;			/* X_Reply */
-    CARD8	unused;			/* not used */
-    CARD16	sequenceNumber B16;
-    CARD32	length B32;
-    CARD32	numAttribs B32;
-    CARD32	pad2 B32;
-    CARD32	pad3 B32;
-    CARD32	pad4 B32;
-    CARD32	pad5 B32;
-    CARD32	pad6 B32;
-} xGLXGetDrawableAttributesSGIXReply;
-#define sz_xGLXGetDrawableAttributesSGIXReply 32
-
-/*
-** glXJoinSwapGroupSGIX request
-*/
-typedef struct GLXJoinSwapGroupSGIX {
-    CARD8	reqType;
-    CARD8	glxCode;
-    CARD16	length B16;
-    CARD32	vendorCode B32;		/* vendor-specific opcode */
-    CARD32 	unused B32;		/* corresponds to contextTag in hdr */
-    GLXDrawable	drawable B32;
-    GLXDrawable	member B32;
-} xGLXJoinSwapGroupSGIXReq;
-#define sz_xGLXJoinSwapGroupSGIXReq 20
-
-/*
-** glXBindSwapBarrierSGIX request
-*/
-typedef struct GLXBindSwapBarrierSGIX {
-    CARD8	reqType;
-    CARD8	glxCode;
-    CARD16	length B16;
-    CARD32	vendorCode B32;		/* vendor-specific opcode */
-    CARD32 	unused B32;		/* corresponds to contextTag in hdr */
-    GLXDrawable	drawable B32;
-    CARD32	barrier B32;
-} xGLXBindSwapBarrierSGIXReq;
-#define sz_xGLXBindSwapBarrierSGIXReq 20
-
-/*
-** glXQueryMaxSwapBarriersSGIX request
-*/
-typedef struct GLXQueryMaxSwapBarriersSGIX {
-    CARD8	reqType;
-    CARD8	glxCode;
-    CARD16	length B16;
-    CARD32	vendorCode B32;		/* vendor-specific opcode */
-    CARD32 	unused B32;		/* corresponds to contextTag in hdr */
-    CARD32	screen B32;
-} xGLXQueryMaxSwapBarriersSGIXReq;
-#define sz_xGLXQueryMaxSwapBarriersSGIXReq 16
-
-typedef struct {
-    BYTE	type;			/* X_Reply */
-    CARD8	unused;			/* not used */
-    CARD16	sequenceNumber B16;
-    CARD32	length B32;
-    CARD32	max B32;
-    CARD32	size B32;
-    CARD32	pad3 B32;
-    CARD32	pad4 B32;
-    CARD32	pad5 B32;
-    CARD32	pad6 B32;
-} xGLXQueryMaxSwapBarriersSGIXReply;
-#define sz_xGLXQueryMaxSwapBarriersSGIXReply 32
-
-/*
-** glXQueryHyperpipeNetworkSGIX request
-*/
-typedef struct GLXQueryHyperpipeNetworkSGIX {
-    CARD8       reqType;
-    CARD8       glxCode;
-    CARD16      length B16;
-    CARD32      vendorCode B32;         /* vendor-specific opcode */
-    CARD32      pad1 B32;   /* unused; corresponds to contextTag in header */
-    CARD32      screen B32;
-} xGLXQueryHyperpipeNetworkSGIXReq;
-#define sz_xGLXQueryHyperpipeNetworkSGIXReq 16
-
-/*
-** glXQueryHyperpipeNetworkSGIX reply
-*/
-typedef struct {
-    BYTE        type;                   /* X_Reply */
-    CARD8       unused;                 /* not used */
-    CARD16      sequenceNumber B16;
-    CARD32      length B32;
-    CARD32      pad1 B32;
-    CARD32      n B32;
-    CARD32      npipes B32;             /* NOTE: may hold a single value */
-    CARD32      pad4 B32;               /* NOTE: may hold half a double */
-    CARD32      pad5 B32;
-    CARD32      pad6 B32;
-} xGLXQueryHyperpipeNetworkSGIXReply;
-#define sz_xGLXQueryHyperpipeNetworkSGIXReply 32
-
-/*
-** glXDestroyHyperpipeConfigSGIX request
-*/
-typedef struct GLXDestroyHyperpipeConfigSGIX {
-    CARD8       reqType;
-    CARD8       glxCode;
-    CARD16      length B16;
-    CARD32      vendorCode B32;         /* vendor-specific opcode */
-    CARD32      pad1 B32;   /* unused; corresponds to contextTag in header */
-    CARD32      screen B32;
-    CARD32      hpId B32;
-    CARD32      pad2 B32;
-    CARD32      pad3 B32;
-    CARD32      pad4 B32;
-} xGLXDestroyHyperpipeConfigSGIXReq;
-#define sz_xGLXDestroyHyperpipeConfigSGIXReq 32
-
-/*
-** glXDestroyHyperpipeConfigSGIX reply
-*/
-typedef struct {
-    BYTE        type;                   /* X_Reply */
-    CARD8       unused;                 /* not used */
-    CARD16      sequenceNumber B16;
-    CARD32      length B32;
-    CARD32      pad1 B32;
-    CARD32      n B32;
-    CARD32      success B32;            /* NOTE: may hold a single value */
-    CARD32      pad4 B32;               /* NOTE: may hold half a double */
-    CARD32      pad5 B32;
-    CARD32      pad6 B32;
-} xGLXDestroyHyperpipeConfigSGIXReply;
-#define sz_xGLXDestroyHyperpipeConfigSGIXReply 32
-
-/*
-** glXQueryHyperpipeConfigSGIX request
-*/
-typedef struct GLXQueryHyperpipeConfigSGIX {
-    CARD8       reqType;
-    CARD8       glxCode;
-    CARD16      length B16;
-    CARD32      vendorCode B32;         /* vendor-specific opcode */
-    CARD32      pad1 B32;   /* unused; corresponds to contextTag in header */
-    CARD32      screen B32;
-    CARD32      hpId B32;
-    CARD32      pad2 B32;
-    CARD32      pad3 B32;
-    CARD32      pad4 B32;
-} xGLXQueryHyperpipeConfigSGIXReq;
-#define sz_xGLXQueryHyperpipeConfigSGIXReq 32
-
-/*
-** glXQueryHyperpipeConfigSGIX reply
-*/
-typedef struct {
-    BYTE        type;                   /* X_Reply */
-    CARD8       unused;                 /* not used */
-    CARD16      sequenceNumber B16;
-    CARD32      length B32;
-    CARD32      pad1 B32;
-    CARD32      n B32;
-    CARD32      npipes B32;
-    CARD32      pad4 B32;
-    CARD32      pad5 B32;
-    CARD32      pad6 B32;
-} xGLXQueryHyperpipeConfigSGIXReply;
-#define sz_xGLXQueryHyperpipeConfigSGIXReply 32
-
-/*
-** glXHyperpipeConfigSGIX request
-*/
-typedef struct {
-    CARD8       reqType;
-    CARD8       glxCode;
-    CARD16      length B16;
-    CARD32      vendorCode B32;         /* vendor-specific opcode */
-    CARD32      pad1 B32;   /* unused; corresponds to contextTag in header */
-    CARD32      screen B32;
-    CARD32      npipes B32;
-    CARD32      networkId B32;
-    CARD32      pad2 B32;
-    CARD32      pad3 B32;
-    /* followed by attribute list */
-} xGLXHyperpipeConfigSGIXReq;
-#define sz_xGLXHyperpipeConfigSGIXReq 32
-
-/*
-** glXHyperpipeConfigSGIX reply
-*/
-typedef struct {
-    BYTE        type;                   /* X_Reply */
-    CARD8       unused;                 /* not used */
-    CARD16      sequenceNumber B16;
-    CARD32      length B32;
-    CARD32      pad1 B32;
-    CARD32      n B32;
-    CARD32      npipes B32;
-    CARD32      hpId B32;
-    CARD32      pad5 B32;
-    CARD32      pad6 B32;
-} xGLXHyperpipeConfigSGIXReply;
-#define sz_xGLXHyperpipeConfigSGIXReply 32
-
-/*
- * GLX_ARB_create_context
- * GLX_ARB_create_context_profile
- */
-
-/*
- * glXSetClientInfoARB
- */
-typedef struct {
-    CARD8	reqType;
-    CARD8	glxCode;
-    CARD16	length B16;
-    CARD32	major B32;
-    CARD32	minor B32;
-    CARD32	n0 B32;
-    CARD32	n1 B32;
-    CARD32	n2 B32;
-    /*
-    ** More data may follow; this is just the header.
-    */
-} xGLXSetClientInfoARB;
-#define sz_xGLXSetClientInfoARB 24
-
-/*
-** glXCreateContextAttribsARB
-*/
-typedef struct {
-    CARD8	reqType;
-    CARD8	glxCode;
-    CARD16	length B16;
-    GLXContextID	context B32;
-    GLXFBConfigID	fbconfig B32;
-    CARD32	screen;
-    GLXContextID	shareList B32;
-    BOOL	isDirect;
-    CARD8	reserved1;
-    CARD16	reserved2 B16;
-    CARD32	numAttribs B32;
-    /* followed by attribute list */
-} xGLXCreateContextAttribsARB;
-#define sz_xGLXCreateContextAttribsARB 28
-
-/*
- * glXSetClientInfo2ARB
- */
-typedef struct {
-    CARD8	reqType;
-    CARD8	glxCode;
-    CARD16	length B16;
-    CARD32	major B32;
-    CARD32	minor B32;
-    CARD32	n0 B32;
-    CARD32	n1 B32;
-    CARD32	n2 B32;
-    /*
-    ** More data may follow; this is just the header.
-    */
-} xGLXSetClientInfo2ARB;
-#define sz_xGLXSetClientInfo2ARB 24
-/************************************************************************/
-
-/*
-** Events
-*/
-
-typedef struct {
-    BYTE type;
-    BYTE pad;
-    CARD16 sequenceNumber B16;
-    CARD16 event_type B16;  /*** was clobber_class */
-    CARD16 draw_type B16;
-    CARD32 drawable B32;
-    CARD32 buffer_mask B32; /*** was mask */
-    CARD16 aux_buffer B16;
-    CARD16 x B16;
-    CARD16 y B16;
-    CARD16 width B16;
-    CARD16 height B16;
-    CARD16 count B16;
-    CARD32 unused2 B32;
-} xGLXPbufferClobberEvent;
-
-typedef struct {
-    BYTE type;
-    BYTE pad;
-    CARD16 sequenceNumber B16;
-    CARD16 event_type B16;
-    CARD16 pad2;
-    CARD32 drawable;
-    CARD32 ust_hi B32;
-    CARD32 ust_lo B32;
-    CARD32 msc_hi B32;
-    CARD32 msc_lo B32;
-    CARD32 sbc B32;
-} xGLXBufferSwapComplete;
-
-/************************************************************************/
-
-/*
-** Size of the standard X request header.
-*/
-#define __GLX_SINGLE_HDR_SIZE sz_xGLXSingleReq
-#define __GLX_VENDPRIV_HDR_SIZE sz_xGLXVendorPrivateReq
-
-#define __GLX_RENDER_HDR    \
-    CARD16	length B16; \
-    CARD16	opcode B16
-
-#define __GLX_RENDER_HDR_SIZE 4
-
-typedef struct {
-    __GLX_RENDER_HDR;
-} __GLXrenderHeader;
-
-#define __GLX_RENDER_LARGE_HDR \
-    CARD32	length B32;    \
-    CARD32	opcode B32
-
-#define __GLX_RENDER_LARGE_HDR_SIZE 8
-
-typedef struct {
-    __GLX_RENDER_LARGE_HDR;
-} __GLXrenderLargeHeader;
-
-/*
-** The glBitmap, glPolygonStipple, glTexImage[12]D, glTexSubImage[12]D
-** and glDrawPixels calls all have a pixel header transmitted after the
-** Render or RenderLarge header and before their own opcode specific
-** headers.
-*/
-#define __GLX_PIXEL_HDR		\
-    BOOL	swapBytes;	\
-    BOOL	lsbFirst;	\
-    CARD8	reserved0;	\
-    CARD8	reserved1;	\
-    CARD32	rowLength B32;	\
-    CARD32	skipRows B32;	\
-    CARD32	skipPixels B32; \
-    CARD32	alignment B32
-
-#define __GLX_PIXEL_HDR_SIZE 20
-
-typedef struct {
-    __GLX_PIXEL_HDR;
-} __GLXpixelHeader;
-
-/*
-** glTexImage[34]D and glTexSubImage[34]D calls
-** all have a pixel header transmitted after the Render or RenderLarge
-** header and before their own opcode specific headers.
-*/
-#define __GLX_PIXEL_3D_HDR		\
-    BOOL	swapBytes;		\
-    BOOL	lsbFirst;		\
-    CARD8	reserved0;		\
-    CARD8	reserved1;		\
-    CARD32	rowLength B32;		\
-    CARD32	imageHeight B32;	\
-    CARD32	imageDepth B32;		\
-    CARD32	skipRows B32;		\
-    CARD32	skipImages B32;		\
-    CARD32	skipVolumes B32;	\
-    CARD32	skipPixels B32;		\
-    CARD32	alignment B32
-
-#define __GLX_PIXEL_3D_HDR_SIZE 36
-
-/*
-** Data that is specific to a glBitmap call.  The data is sent in the
-** following order:
-**	Render or RenderLarge header
-**	Pixel header
-**	Bitmap header
-*/
-#define __GLX_BITMAP_HDR    \
-    CARD32	width B32;  \
-    CARD32	height B32; \
-    FLOAT32	xorig F32;  \
-    FLOAT32	yorig F32;  \
-    FLOAT32	xmove F32;  \
-    FLOAT32	ymove F32
-
-typedef struct {
-    __GLX_RENDER_HDR;
-    __GLX_PIXEL_HDR;
-    __GLX_BITMAP_HDR;
-} __GLXbitmapHeader;
-
-typedef struct {
-    __GLX_RENDER_LARGE_HDR;
-    __GLX_PIXEL_HDR;
-    __GLX_BITMAP_HDR;
-} __GLXbitmapLargeHeader;
-
-typedef struct {
-    __GLX_PIXEL_HDR;
-    __GLX_BITMAP_HDR;
-} __GLXdispatchBitmapHeader;
-
-#define __GLX_BITMAP_HDR_SIZE 24
-
-#define __GLX_BITMAP_CMD_HDR_SIZE \
-    (__GLX_RENDER_HDR_SIZE + __GLX_PIXEL_HDR_SIZE + __GLX_BITMAP_HDR_SIZE)
-
-#define __GLX_BITMAP_CMD_DISPATCH_HDR_SIZE \
-    (__GLX_PIXEL_HDR_SIZE + __GLX_BITMAP_HDR_SIZE)
-
-typedef struct {
-    __GLX_RENDER_HDR;
-    __GLX_PIXEL_HDR;
-} __GLXpolygonStippleHeader;
-
-#define __GLX_POLYGONSTIPPLE_CMD_HDR_SIZE \
-    (__GLX_RENDER_HDR_SIZE + __GLX_PIXEL_HDR_SIZE)
-
-/*
-** Data that is specific to a glTexImage1D or glTexImage2D call.  The
-** data is sent in the following order:
-**	Render or RenderLarge header
-**	Pixel header
-**	TexImage header
-** When a glTexImage1D call the height field is unexamined by the server.
-*/
-#define __GLX_TEXIMAGE_HDR	\
-    CARD32	target B32;	\
-    CARD32	level B32;	\
-    CARD32	components B32; \
-    CARD32	width B32;	\
-    CARD32	height B32;	\
-    CARD32	border B32;	\
-    CARD32	format B32;	\
-    CARD32	type B32
-
-#define __GLX_TEXIMAGE_HDR_SIZE 32
-
-#define __GLX_TEXIMAGE_CMD_HDR_SIZE \
-    (__GLX_RENDER_HDR_SIZE + __GLX_PIXEL_HDR_SIZE + __GLX_TEXIMAGE_HDR_SIZE)
-
-#define __GLX_TEXIMAGE_CMD_DISPATCH_HDR_SIZE \
-    (__GLX_PIXEL_HDR_SIZE + __GLX_TEXIMAGE_HDR_SIZE)
-
-typedef struct {
-    __GLX_RENDER_HDR;
-    __GLX_PIXEL_HDR;
-    __GLX_TEXIMAGE_HDR;
-} __GLXtexImageHeader;
-
-typedef struct {
-    __GLX_RENDER_LARGE_HDR;
-    __GLX_PIXEL_HDR;
-    __GLX_TEXIMAGE_HDR;
-} __GLXtexImageLargeHeader;
-
-typedef struct {
-    __GLX_PIXEL_HDR;
-    __GLX_TEXIMAGE_HDR;
-} __GLXdispatchTexImageHeader;
-
-/*
-** Data that is specific to a glTexImage3D or glTexImage4D call.  The
-** data is sent in the following order:
-**	Render or RenderLarge header
-**	Pixel 3D header
-**	TexImage 3D header
-** When a glTexImage3D call the size4d and woffset fields are unexamined
-** by the server.
-** Could be used by all TexImage commands and perhaps should be in the
-** future.
-*/
-#define __GLX_TEXIMAGE_3D_HDR \
-    CARD32	target B32;	\
-    CARD32	level B32;	\
-    CARD32	internalformat B32;	\
-    CARD32	width B32;	\
-    CARD32	height B32;	\
-    CARD32	depth B32;	\
-    CARD32	size4d B32;	\
-    CARD32	border B32;	\
-    CARD32	format B32;	\
-    CARD32	type B32;	\
-    CARD32	nullimage B32
-
-#define __GLX_TEXIMAGE_3D_HDR_SIZE 44
-
-#define __GLX_TEXIMAGE_3D_CMD_HDR_SIZE \
-    (__GLX_RENDER_HDR_SIZE + __GLX_PIXEL_3D_HDR_SIZE + \
-		__GLX_TEXIMAGE_3D_HDR_SIZE)
-
-#define __GLX_TEXIMAGE_3D_CMD_DISPATCH_HDR_SIZE \
-    (__GLX_PIXEL_3D_HDR_SIZE + __GLX_TEXIMAGE_3D_HDR_SIZE)
-
-typedef struct {
-    __GLX_RENDER_HDR;
-    __GLX_PIXEL_3D_HDR;
-    __GLX_TEXIMAGE_3D_HDR;
-} __GLXtexImage3DHeader;
-
-typedef struct {
-    __GLX_RENDER_LARGE_HDR;
-    __GLX_PIXEL_3D_HDR;
-    __GLX_TEXIMAGE_3D_HDR;
-} __GLXtexImage3DLargeHeader;
-
-typedef struct {
-    __GLX_PIXEL_3D_HDR;
-    __GLX_TEXIMAGE_3D_HDR;
-} __GLXdispatchTexImage3DHeader;
-
-/*
-** Data that is specific to a glTexSubImage1D or glTexSubImage2D call.	The
-** data is sent in the following order:
-**	Render or RenderLarge header
-**	Pixel header
-**	TexSubImage header
-** When a glTexSubImage1D call is made, the yoffset and height fields
-** are unexamined by the server and are  considered to be padding.
-*/
-#define __GLX_TEXSUBIMAGE_HDR	\
-    CARD32	target B32;	\
-    CARD32	level B32;	\
-    CARD32	xoffset B32;	\
-    CARD32	yoffset B32;	\
-    CARD32	width B32;	\
-    CARD32	height B32;	\
-    CARD32	format B32;	\
-    CARD32	type B32;	\
-    CARD32	nullImage	\
-
-#define __GLX_TEXSUBIMAGE_HDR_SIZE 36
-
-#define __GLX_TEXSUBIMAGE_CMD_HDR_SIZE \
-    (__GLX_RENDER_HDR_SIZE + __GLX_PIXEL_HDR_SIZE + __GLX_TEXSUBIMAGE_HDR_SIZE)
-
-#define __GLX_TEXSUBIMAGE_CMD_DISPATCH_HDR_SIZE \
-    (__GLX_PIXEL_HDR_SIZE + __GLX_TEXSUBIMAGE_HDR_SIZE)
-
-typedef struct {
-    __GLX_RENDER_HDR;
-    __GLX_PIXEL_HDR;
-    __GLX_TEXSUBIMAGE_HDR;
-} __GLXtexSubImageHeader;
-
-typedef struct {
-    __GLX_RENDER_LARGE_HDR;
-    __GLX_PIXEL_HDR;
-    __GLX_TEXSUBIMAGE_HDR;
-} __GLXtexSubImageLargeHeader;
-
-typedef struct {
-    __GLX_PIXEL_HDR;
-    __GLX_TEXSUBIMAGE_HDR;
-} __GLXdispatchTexSubImageHeader;
-
-/*
-** Data that is specific to a glTexSubImage3D and 4D calls.  The
-** data is sent in the following order:
-**	Render or RenderLarge header
-**	Pixel 3D header
-**	TexSubImage 3D header
-** When a glTexSubImage3D call is made, the woffset and size4d fields
-** are unexamined by the server and are considered to be padding.
-*/
-#define __GLX_TEXSUBIMAGE_3D_HDR	\
-    CARD32	target B32;	\
-    CARD32	level B32;	\
-    CARD32	xoffset B32;	\
-    CARD32	yoffset B32;	\
-    CARD32	zoffset B32;	\
-    CARD32	woffset B32;	\
-    CARD32	width B32;	\
-    CARD32	height B32;	\
-    CARD32	depth B32;	\
-    CARD32	size4d B32;	\
-    CARD32	format B32;	\
-    CARD32	type B32;	\
-    CARD32	nullImage	\
-
-#define __GLX_TEXSUBIMAGE_3D_HDR_SIZE 52
-
-#define __GLX_TEXSUBIMAGE_3D_CMD_HDR_SIZE \
-    (__GLX_RENDER_HDR_SIZE + __GLX_PIXEL_3D_HDR_SIZE + \
-		__GLX_TEXSUBIMAGE_3D_HDR_SIZE)
-
-#define __GLX_TEXSUBIMAGE_3D_CMD_DISPATCH_HDR_SIZE \
-    (__GLX_PIXEL_3D_HDR_SIZE + __GLX_TEXSUBIMAGE_3D_HDR_SIZE)
-
-typedef struct {
-    __GLX_RENDER_HDR;
-    __GLX_PIXEL_3D_HDR;
-    __GLX_TEXSUBIMAGE_3D_HDR;
-} __GLXtexSubImage3DHeader;
-
-typedef struct {
-    __GLX_RENDER_LARGE_HDR;
-    __GLX_PIXEL_3D_HDR;
-    __GLX_TEXSUBIMAGE_3D_HDR;
-} __GLXtexSubImage3DLargeHeader;
-
-typedef struct {
-    __GLX_PIXEL_3D_HDR;
-    __GLX_TEXSUBIMAGE_3D_HDR;
-} __GLXdispatchTexSubImage3DHeader;
-
-/**
- * Data that is specific to a \c glCompressedTexImage1D or
- * \c glCompressedTexImage2D call.  The data is sent in the following
- * order:
- *     - Render or RenderLarge header
- *     - CompressedTexImage header
- * 
- * When a \c glCompressedTexImage1D call is made, the \c height field is
- * not examined by the server and is considered padding.
- */
-
-#define __GLX_COMPRESSED_TEXIMAGE_HDR \
-    CARD32     target B32;            \
-    CARD32     level B32;             \
-    CARD32     internalFormat B32;    \
-    CARD32     width B32;             \
-    CARD32     height B32;            \
-    CARD32     border B32;            \
-    CARD32     imageSize B32
-
-#define __GLX_COMPRESSED_TEXIMAGE_HDR_SIZE 28
-
-#define __GLX_COMPRESSED_TEXIMAGE_CMD_HDR_SIZE \
-    (__GLX_RENDER_HDR_SIZE + __GLX_COMPRESSED_TEXIMAGE_HDR_SIZE)
-
-#define __GLX_COMPRESSED_TEXIMAGE_DISPATCH_HDR_SIZE \
-    (__GLX_COMPRESSED_TEXIMAGE_HDR_SIZE)
-
-typedef struct {
-    __GLX_RENDER_HDR;
-    __GLX_COMPRESSED_TEXIMAGE_HDR;
-} __GLXcompressedTexImageHeader;
-
-typedef struct {
-    __GLX_RENDER_LARGE_HDR;
-    __GLX_COMPRESSED_TEXIMAGE_HDR;
-} __GLXcompressedTexImageLargeHeader;
-
-typedef struct {
-    __GLX_COMPRESSED_TEXIMAGE_HDR;
-} __GLXdispatchCompressedTexImageHeader;
-
-/**
- * Data that is specifi to a \c glCompressedTexSubImage1D or
- * \c glCompressedTexSubImage2D call.  The data is sent in the following
- * order:
- *     - Render or RenderLarge header
- *     - CompressedTexSubImage header
- * 
- * When a \c glCompressedTexSubImage1D call is made, the \c yoffset and
- * \c height fields are not examined by the server and are considered padding.
- */
-
-#define __GLX_COMPRESSED_TEXSUBIMAGE_HDR \
-    CARD32     target B32;            \
-    CARD32     level B32;             \
-    CARD32     xoffset B32;           \
-    CARD32     yoffset B32;           \
-    CARD32     width B32;             \
-    CARD32     height B32;            \
-    CARD32     format B32;            \
-    CARD32     imageSize B32
-
-#define __GLX_COMPRESSED_TEXSUBIMAGE_HDR_SIZE 32
-
-#define __GLX_COMPRESSED_TEXSUBIMAGE_CMD_HDR_SIZE \
-    (__GLX_RENDER_HDR_SIZE + __GLX_COMPRESSED_TEXSUBIMAGE_HDR_SIZE)
-
-#define __GLX_COMPRESSED_TEXSUBIMAGE_DISPATCH_HDR_SIZE \
-    (__GLX_COMPRESSED_TEXSUBIMAGE_HDR_SIZE)
-
-typedef struct {
-    __GLX_RENDER_HDR;
-    __GLX_COMPRESSED_TEXSUBIMAGE_HDR;
-} __GLXcompressedTexSubImageHeader;
-
-typedef struct {
-    __GLX_RENDER_LARGE_HDR;
-    __GLX_COMPRESSED_TEXSUBIMAGE_HDR;
-} __GLXcompressedTexSubImageLargeHeader;
-
-typedef struct {
-    __GLX_COMPRESSED_TEXSUBIMAGE_HDR;
-} __GLXdispatchCompressedTexSubImageHeader;
-
-/**
- * Data that is specific to a \c glCompressedTexImage3D call.  The data is
- * sent in the following order:
- *     - Render or RenderLarge header
- *     - CompressedTexImage3D header
- */
-
-#define __GLX_COMPRESSED_TEXIMAGE_3D_HDR \
-    CARD32     target B32;            \
-    CARD32     level B32;             \
-    CARD32     internalFormat B32;    \
-    CARD32     width B32;             \
-    CARD32     height B32;            \
-    CARD32     depth B32;             \
-    CARD32     border B32;            \
-    CARD32     imageSize B32
-
-#define __GLX_COMPRESSED_TEXIMAGE_3D_HDR_SIZE 32
-
-#define __GLX_COMPRESSED_TEXIMAGE_3D_CMD_HDR_SIZE \
-    (__GLX_RENDER_HDR_SIZE + __GLX_COMPRESSED_TEXIMAGE_3D_HDR_SIZE)
-
-#define __GLX_COMPRESSED_TEXIMAGE_3D_DISPATCH_HDR_SIZE \
-    (__GLX_COMPRESSED_TEXIMAGE_3D_HDR_SIZE)
-
-typedef struct {
-    __GLX_RENDER_HDR;
-    __GLX_COMPRESSED_TEXIMAGE_3D_HDR;
-} __GLXcompressedTexImage3DHeader;
-
-typedef struct {
-    __GLX_RENDER_LARGE_HDR;
-    __GLX_COMPRESSED_TEXIMAGE_3D_HDR;
-} __GLXcompressedTexImage3DLargeHeader;
-
-typedef struct {
-    __GLX_COMPRESSED_TEXIMAGE_3D_HDR;
-} __GLXdispatchCompressedTexImage3DHeader;
-
-/**
- * Data that is specifi to a \c glCompressedTexSubImage3D call.  The data is
- * sent in the following order:
- *     - Render or RenderLarge header
- *     - CompressedTexSubImage3D header
- */
-
-#define __GLX_COMPRESSED_TEXSUBIMAGE_3D_HDR \
-    CARD32     target B32;            \
-    CARD32     level B32;             \
-    CARD32     xoffset B32;           \
-    CARD32     yoffset B32;           \
-    CARD32     zoffset B32;           \
-    CARD32     width B32;             \
-    CARD32     height B32;            \
-    CARD32     depth B32;             \
-    CARD32     format B32;            \
-    CARD32     imageSize B32
-
-#define __GLX_COMPRESSED_TEXSUBIMAGE_3D_HDR_SIZE 32
-
-#define __GLX_COMPRESSED_TEXSUBIMAGE_3D_CMD_HDR_SIZE \
-    (__GLX_RENDER_HDR_SIZE + __GLX_COMPRESSED_TEXSUBIMAGE_3D_HDR_SIZE)
-
-#define __GLX_COMPRESSED_TEXSUBIMAGE_3D_DISPATCH_HDR_SIZE \
-    (__GLX_COMPRESSED_TEXSUBIMAGE_3D_HDR_SIZE)
-
-typedef struct {
-    __GLX_RENDER_HDR;
-    __GLX_COMPRESSED_TEXSUBIMAGE_3D_HDR;
-} __GLXcompressedTexSubImage3DHeader;
-
-typedef struct {
-    __GLX_RENDER_LARGE_HDR;
-    __GLX_COMPRESSED_TEXSUBIMAGE_3D_HDR;
-} __GLXcompressedTexSubImage3DLargeHeader;
-
-typedef struct {
-    __GLX_COMPRESSED_TEXSUBIMAGE_3D_HDR;
-} __GLXdispatchCompressedTexSubImage3DHeader;
-
-/*
-** Data that is specific to a glDrawPixels call.  The data is sent in the
-** following order:
-**	Render or RenderLarge header
-**	Pixel header
-**	DrawPixels header
-*/
-#define __GLX_DRAWPIXELS_HDR \
-    CARD32	width B32;   \
-    CARD32	height B32;  \
-    CARD32	format B32;  \
-    CARD32	type B32
-
-#define __GLX_DRAWPIXELS_HDR_SIZE 16
-
-#define __GLX_DRAWPIXELS_CMD_HDR_SIZE \
-    (__GLX_RENDER_HDR_SIZE + __GLX_PIXEL_HDR_SIZE + __GLX_DRAWPIXELS_HDR_SIZE)
-
-#define __GLX_DRAWPIXELS_CMD_DISPATCH_HDR_SIZE \
-    (__GLX_PIXEL_HDR_SIZE + __GLX_DRAWPIXELS_HDR_SIZE)
-
-typedef struct {
-    __GLX_RENDER_HDR;
-    __GLX_PIXEL_HDR;
-    __GLX_DRAWPIXELS_HDR;
-} __GLXdrawPixelsHeader;
-
-typedef struct {
-    __GLX_RENDER_LARGE_HDR;
-    __GLX_PIXEL_HDR;
-    __GLX_DRAWPIXELS_HDR;
-} __GLXdrawPixelsLargeHeader;
-
-typedef struct {
-    __GLX_PIXEL_HDR;
-    __GLX_DRAWPIXELS_HDR;
-} __GLXdispatchDrawPixelsHeader;
-
-/*
-** Data that is specific to a glConvolutionFilter1D or glConvolutionFilter2D
-** call.  The data is sent in the following order:
-**	Render or RenderLarge header
-**	Pixel header
-**	ConvolutionFilter header
-** When a glConvolutionFilter1D call the height field is unexamined by the server.
-*/
-#define __GLX_CONV_FILT_HDR	\
-    CARD32	target B32;	\
-    CARD32	internalformat B32;	\
-    CARD32	width B32;	\
-    CARD32	height B32;	\
-    CARD32	format B32;	\
-    CARD32	type B32
-
-#define __GLX_CONV_FILT_HDR_SIZE 24
-
-#define __GLX_CONV_FILT_CMD_HDR_SIZE \
-    (__GLX_RENDER_HDR_SIZE + __GLX_PIXEL_HDR_SIZE + __GLX_CONV_FILT_HDR_SIZE)
-
-#define __GLX_CONV_FILT_CMD_DISPATCH_HDR_SIZE \
-    (__GLX_PIXEL_HDR_SIZE + __GLX_CONV_FILT_HDR_SIZE)
-typedef struct {
-    __GLX_RENDER_HDR;
-    __GLX_PIXEL_HDR;
-    __GLX_CONV_FILT_HDR;
-} __GLXConvolutionFilterHeader;
-
-typedef struct {
-    __GLX_RENDER_LARGE_HDR;
-    __GLX_PIXEL_HDR;
-    __GLX_CONV_FILT_HDR;
-} __GLXConvolutionFilterLargeHeader;
-
-typedef struct {
-    __GLX_PIXEL_HDR;
-    __GLX_CONV_FILT_HDR;
-} __GLXdispatchConvolutionFilterHeader;
-
-/*
-** Data that is specific to a glDrawArraysEXT call.  The data is sent in the
-** following order:
-**	Render or RenderLarge header
-**	Draw Arrays header
-**	a variable number of Component headers
-**	vertex data for each component type
-*/
-
-#define __GLX_DRAWARRAYS_HDR \
-    CARD32	numVertexes B32; \
-    CARD32	numComponents B32; \
-    CARD32	primType B32
-
-#define __GLX_DRAWARRAYS_HDR_SIZE 12
-
-#define __GLX_DRAWARRAYS_CMD_HDR_SIZE \
-    (__GLX_RENDER_HDR_SIZE + __GLX_DRAWARRAYS_HDR_SIZE)
-
-typedef struct {
-    __GLX_RENDER_HDR;
-    __GLX_DRAWARRAYS_HDR;
-} __GLXdrawArraysHeader;
-
-typedef struct {
-    __GLX_RENDER_LARGE_HDR;
-    __GLX_DRAWARRAYS_HDR;
-} __GLXdrawArraysLargeHeader;
-
-typedef struct {
-    __GLX_DRAWARRAYS_HDR;
-} __GLXdispatchDrawArraysHeader;
-
-#define __GLX_COMPONENT_HDR \
-    CARD32	datatype B32; \
-    INT32	numVals B32; \
-    CARD32	component B32
-
-typedef struct {
-    __GLX_COMPONENT_HDR;
-} __GLXdispatchDrawArraysComponentHeader;
-
-#define __GLX_COMPONENT_HDR_SIZE 12
-
-/*
-** Data that is specific to a glColorTable call
-**	The data is sent in the following order:
-**	Render or RenderLarge header
-**	Pixel header
-**	ColorTable header
-*/
-
-#define __GLX_COLOR_TABLE_HDR	     \
-    CARD32	target B32;	    \
-    CARD32	internalformat B32; \
-    CARD32	width B32;	    \
-    CARD32	format B32;	    \
-    CARD32	type   B32
-
-#define __GLX_COLOR_TABLE_HDR_SIZE 20
-
-#define __GLX_COLOR_TABLE_CMD_HDR_SIZE \
-    (__GLX_RENDER_HDR_SIZE + __GLX_PIXEL_HDR_SIZE + __GLX_COLOR_TABLE_HDR_SIZE)
-
-typedef struct {
-    __GLX_RENDER_HDR;
-    __GLX_PIXEL_HDR;
-    __GLX_COLOR_TABLE_HDR;
-} __GLXColorTableHeader;
-
-typedef struct {
-    __GLX_RENDER_LARGE_HDR;
-    __GLX_PIXEL_HDR;
-    __GLX_COLOR_TABLE_HDR;
-} __GLXColorTableLargeHeader;
-
-typedef struct {
-    __GLX_PIXEL_HDR;
-    __GLX_COLOR_TABLE_HDR;
-} __GLXdispatchColorTableHeader;
-
-/*
-** Data that is specific to a glColorSubTable call
-**	The data is sent in the following order:
-**	Render or RenderLarge header
-**	Pixel header
-**	ColorTable header
-*/
-
-#define __GLX_COLOR_SUBTABLE_HDR    \
-    CARD32	target B32;	    \
-    CARD32	start B32; 	    \
-    CARD32	count B32;	    \
-    CARD32	format B32;	    \
-    CARD32	type   B32
-
-#define __GLX_COLOR_SUBTABLE_HDR_SIZE 20
-
-#define __GLX_COLOR_SUBTABLE_CMD_HDR_SIZE \
-    (__GLX_RENDER_HDR_SIZE + __GLX_PIXEL_HDR_SIZE + \
-     __GLX_COLOR_SUBTABLE_HDR_SIZE)
-
-typedef struct {
-    __GLX_RENDER_HDR;
-    __GLX_PIXEL_HDR;
-    __GLX_COLOR_SUBTABLE_HDR;
-} __GLXColorSubTableHeader;
-
-typedef struct {
-    __GLX_RENDER_LARGE_HDR;
-    __GLX_PIXEL_HDR;
-    __GLX_COLOR_SUBTABLE_HDR;
-} __GLXColorSubTableLargeHeader;
-
-typedef struct {
-    __GLX_PIXEL_HDR;
-    __GLX_COLOR_SUBTABLE_HDR;
-} __GLXdispatchColorSubTableHeader;
-
-#define GLX_WINDOW_TYPE		1
-#define GLX_PIXMAP_TYPE		2
-#define GLX_VIDEO_SOURCE_TYPE	3
-#define GLX_PBUFFER_TYPE	4
-/* 5 is for DM_PBUFFER */
-#define GLX_GLXWINDOW_TYPE	6	
-
-/*****************************************************************************/
-
-/*
-** Restore these definitions back to the typedefs in glx.h
-*/
-#undef GLXContextID
-#undef GLXPixmap
-#undef GLXDrawable
-#undef GLXPbuffer
-#undef GLXWindow
-#undef GLXFBConfigID
-#undef GLXFBConfigIDSGIX
-#undef GLXPbufferSGIX
-
-
-/* Opcodes for GLX commands */
-
-#define X_GLXRender                       1
-#define X_GLXRenderLarge                  2
-#define X_GLXCreateContext                3
-#define X_GLXDestroyContext               4
-#define X_GLXMakeCurrent                  5
-#define X_GLXIsDirect                     6
-#define X_GLXQueryVersion                 7
-#define X_GLXWaitGL                       8
-#define X_GLXWaitX                        9
-#define X_GLXCopyContext                 10
-#define X_GLXSwapBuffers                 11
-#define X_GLXUseXFont                    12
-#define X_GLXCreateGLXPixmap             13
-#define X_GLXGetVisualConfigs            14
-#define X_GLXDestroyGLXPixmap            15
-#define X_GLXVendorPrivate               16
-#define X_GLXVendorPrivateWithReply      17
-#define X_GLXQueryExtensionsString       18
-#define X_GLXQueryServerString           19
-#define X_GLXClientInfo                  20
-#define X_GLXGetFBConfigs                21
-#define X_GLXCreatePixmap                22
-#define X_GLXDestroyPixmap               23
-#define X_GLXCreateNewContext            24
-#define X_GLXQueryContext                25
-#define X_GLXMakeContextCurrent          26
-#define X_GLXCreatePbuffer               27
-#define X_GLXDestroyPbuffer              28
-#define X_GLXGetDrawableAttributes       29
-#define X_GLXChangeDrawableAttributes    30
-#define X_GLXCreateWindow                31
-#define X_GLXDestroyWindow               32
-#define X_GLXSetClientInfoARB            33
-#define X_GLXCreateContextAtrribsARB     34
-#define X_GLXSetConfigInfo2ARB           35
-
-/* Opcodes for single commands (part of GLX command space) */
-
-#define X_GLsop_NewList                    101
-#define X_GLsop_EndList                    102
-#define X_GLsop_DeleteLists                103
-#define X_GLsop_GenLists                   104
-#define X_GLsop_FeedbackBuffer             105
-#define X_GLsop_SelectBuffer               106
-#define X_GLsop_RenderMode                 107
-#define X_GLsop_Finish                     108
-#define X_GLsop_Flush                      142
-#define X_GLsop_PixelStoref                109
-#define X_GLsop_PixelStorei                110
-#define X_GLsop_ReadPixels                 111
-#define X_GLsop_GetBooleanv                112
-#define X_GLsop_GetClipPlane               113
-#define X_GLsop_GetDoublev                 114
-#define X_GLsop_GetError                   115
-#define X_GLsop_GetFloatv                  116
-#define X_GLsop_GetIntegerv                117
-#define X_GLsop_GetLightfv                 118
-#define X_GLsop_GetLightiv                 119
-#define X_GLsop_GetMapdv                   120
-#define X_GLsop_GetMapfv                   121
-#define X_GLsop_GetMapiv                   122
-#define X_GLsop_GetMaterialfv              123
-#define X_GLsop_GetMaterialiv              124
-#define X_GLsop_GetPixelMapfv              125
-#define X_GLsop_GetPixelMapuiv             126
-#define X_GLsop_GetPixelMapusv             127
-#define X_GLsop_GetPolygonStipple          128
-#define X_GLsop_GetString                  129
-#define X_GLsop_GetTexEnvfv                130
-#define X_GLsop_GetTexEnviv                131
-#define X_GLsop_GetTexGendv                132
-#define X_GLsop_GetTexGenfv                133
-#define X_GLsop_GetTexGeniv                134
-#define X_GLsop_GetTexImage                135
-#define X_GLsop_GetTexParameterfv          136
-#define X_GLsop_GetTexParameteriv          137
-#define X_GLsop_GetTexLevelParameterfv     138
-#define X_GLsop_GetTexLevelParameteriv     139
-#define X_GLsop_IsEnabled                  140
-#define X_GLsop_IsList                     141
-#define X_GLsop_AreTexturesResident        143
-#define X_GLsop_DeleteTextures             144
-#define X_GLsop_GenTextures                145
-#define X_GLsop_IsTexture                  146
-#define X_GLsop_GetColorTable              147
-#define X_GLsop_GetColorTableParameterfv   148
-#define X_GLsop_GetColorTableParameteriv   149
-#define X_GLsop_GetConvolutionFilter       150
-#define X_GLsop_GetConvolutionParameterfv  151
-#define X_GLsop_GetConvolutionParameteriv  152
-#define X_GLsop_GetSeparableFilter         153
-#define X_GLsop_GetHistogram               154
-#define X_GLsop_GetHistogramParameterfv    155
-#define X_GLsop_GetHistogramParameteriv    156
-#define X_GLsop_GetMinmax                  157
-#define X_GLsop_GetMinmaxParameterfv       158
-#define X_GLsop_GetMinmaxParameteriv       159
-#define X_GLsop_GetCompressedTexImage      160
-
-
-/* Opcodes for rendering commands */
-
-#define X_GLrop_CallList                     1
-#define X_GLrop_CallLists                    2
-#define X_GLrop_ListBase                     3
-#define X_GLrop_Begin                        4
-#define X_GLrop_Bitmap                       5
-#define X_GLrop_Color3bv                     6
-#define X_GLrop_Color3dv                     7
-#define X_GLrop_Color3fv                     8
-#define X_GLrop_Color3iv                     9
-#define X_GLrop_Color3sv                    10
-#define X_GLrop_Color3ubv                   11
-#define X_GLrop_Color3uiv                   12
-#define X_GLrop_Color3usv                   13
-#define X_GLrop_Color4bv                    14
-#define X_GLrop_Color4dv                    15
-#define X_GLrop_Color4fv                    16
-#define X_GLrop_Color4iv                    17
-#define X_GLrop_Color4sv                    18
-#define X_GLrop_Color4ubv                   19
-#define X_GLrop_Color4uiv                   20
-#define X_GLrop_Color4usv                   21
-#define X_GLrop_EdgeFlagv                   22
-#define X_GLrop_End                         23
-#define X_GLrop_Indexdv                     24
-#define X_GLrop_Indexfv                     25
-#define X_GLrop_Indexiv                     26
-#define X_GLrop_Indexsv                     27
-#define X_GLrop_Normal3bv                   28
-#define X_GLrop_Normal3dv                   29
-#define X_GLrop_Normal3fv                   30
-#define X_GLrop_Normal3iv                   31
-#define X_GLrop_Normal3sv                   32
-#define X_GLrop_RasterPos2dv                33
-#define X_GLrop_RasterPos2fv                34
-#define X_GLrop_RasterPos2iv                35
-#define X_GLrop_RasterPos2sv                36
-#define X_GLrop_RasterPos3dv                37
-#define X_GLrop_RasterPos3fv                38
-#define X_GLrop_RasterPos3iv                39
-#define X_GLrop_RasterPos3sv                40
-#define X_GLrop_RasterPos4dv                41
-#define X_GLrop_RasterPos4fv                42
-#define X_GLrop_RasterPos4iv                43
-#define X_GLrop_RasterPos4sv                44
-#define X_GLrop_Rectdv                      45
-#define X_GLrop_Rectfv                      46
-#define X_GLrop_Rectiv                      47
-#define X_GLrop_Rectsv                      48
-#define X_GLrop_TexCoord1dv                 49
-#define X_GLrop_TexCoord1fv                 50
-#define X_GLrop_TexCoord1iv                 51
-#define X_GLrop_TexCoord1sv                 52
-#define X_GLrop_TexCoord2dv                 53
-#define X_GLrop_TexCoord2fv                 54
-#define X_GLrop_TexCoord2iv                 55
-#define X_GLrop_TexCoord2sv                 56
-#define X_GLrop_TexCoord3dv                 57
-#define X_GLrop_TexCoord3fv                 58
-#define X_GLrop_TexCoord3iv                 59
-#define X_GLrop_TexCoord3sv                 60
-#define X_GLrop_TexCoord4dv                 61
-#define X_GLrop_TexCoord4fv                 62
-#define X_GLrop_TexCoord4iv                 63
-#define X_GLrop_TexCoord4sv                 64
-#define X_GLrop_Vertex2dv                   65
-#define X_GLrop_Vertex2fv                   66
-#define X_GLrop_Vertex2iv                   67
-#define X_GLrop_Vertex2sv                   68
-#define X_GLrop_Vertex3dv                   69
-#define X_GLrop_Vertex3fv                   70
-#define X_GLrop_Vertex3iv                   71
-#define X_GLrop_Vertex3sv                   72
-#define X_GLrop_Vertex4dv                   73
-#define X_GLrop_Vertex4fv                   74
-#define X_GLrop_Vertex4iv                   75
-#define X_GLrop_Vertex4sv                   76
-#define X_GLrop_ClipPlane                   77
-#define X_GLrop_ColorMaterial               78
-#define X_GLrop_CullFace                    79
-#define X_GLrop_Fogf                        80
-#define X_GLrop_Fogfv                       81
-#define X_GLrop_Fogi                        82
-#define X_GLrop_Fogiv                       83
-#define X_GLrop_FrontFace                   84
-#define X_GLrop_Hint                        85
-#define X_GLrop_Lightf                      86
-#define X_GLrop_Lightfv                     87
-#define X_GLrop_Lighti                      88
-#define X_GLrop_Lightiv                     89
-#define X_GLrop_LightModelf                 90
-#define X_GLrop_LightModelfv                91
-#define X_GLrop_LightModeli                 92
-#define X_GLrop_LightModeliv                93
-#define X_GLrop_LineStipple                 94
-#define X_GLrop_LineWidth                   95
-#define X_GLrop_Materialf                   96
-#define X_GLrop_Materialfv                  97
-#define X_GLrop_Materiali                   98
-#define X_GLrop_Materialiv                  99
-#define X_GLrop_PointSize                  100
-#define X_GLrop_PolygonMode                101
-#define X_GLrop_PolygonStipple             102
-#define X_GLrop_Scissor                    103
-#define X_GLrop_ShadeModel                 104
-#define X_GLrop_TexParameterf              105
-#define X_GLrop_TexParameterfv             106
-#define X_GLrop_TexParameteri              107
-#define X_GLrop_TexParameteriv             108
-#define X_GLrop_TexImage1D                 109
-#define X_GLrop_TexImage2D                 110
-#define X_GLrop_TexEnvf                    111
-#define X_GLrop_TexEnvfv                   112
-#define X_GLrop_TexEnvi                    113
-#define X_GLrop_TexEnviv                   114
-#define X_GLrop_TexGend                    115
-#define X_GLrop_TexGendv                   116
-#define X_GLrop_TexGenf                    117
-#define X_GLrop_TexGenfv                   118
-#define X_GLrop_TexGeni                    119
-#define X_GLrop_TexGeniv                   120
-#define X_GLrop_InitNames                  121
-#define X_GLrop_LoadName                   122
-#define X_GLrop_PassThrough                123
-#define X_GLrop_PopName                    124
-#define X_GLrop_PushName                   125
-#define X_GLrop_DrawBuffer                 126
-#define X_GLrop_Clear                      127
-#define X_GLrop_ClearAccum                 128
-#define X_GLrop_ClearIndex                 129
-#define X_GLrop_ClearColor                 130
-#define X_GLrop_ClearStencil               131
-#define X_GLrop_ClearDepth                 132
-#define X_GLrop_StencilMask                133
-#define X_GLrop_ColorMask                  134
-#define X_GLrop_DepthMask                  135
-#define X_GLrop_IndexMask                  136
-#define X_GLrop_Accum                      137
-#define X_GLrop_Disable                    138
-#define X_GLrop_Enable                     139
-#define X_GLrop_PopAttrib                  141
-#define X_GLrop_PushAttrib                 142
-#define X_GLrop_Map1d                      143
-#define X_GLrop_Map1f                      144
-#define X_GLrop_Map2d                      145
-#define X_GLrop_Map2f                      146
-#define X_GLrop_MapGrid1d                  147
-#define X_GLrop_MapGrid1f                  148
-#define X_GLrop_MapGrid2d                  149
-#define X_GLrop_MapGrid2f                  150
-#define X_GLrop_EvalCoord1dv               151
-#define X_GLrop_EvalCoord1fv               152
-#define X_GLrop_EvalCoord2dv               153
-#define X_GLrop_EvalCoord2fv               154
-#define X_GLrop_EvalMesh1                  155
-#define X_GLrop_EvalPoint1                 156
-#define X_GLrop_EvalMesh2                  157
-#define X_GLrop_EvalPoint2                 158
-#define X_GLrop_AlphaFunc                  159
-#define X_GLrop_BlendFunc                  160
-#define X_GLrop_LogicOp                    161
-#define X_GLrop_StencilFunc                162
-#define X_GLrop_StencilOp                  163
-#define X_GLrop_DepthFunc                  164
-#define X_GLrop_PixelZoom                  165
-#define X_GLrop_PixelTransferf             166
-#define X_GLrop_PixelTransferi             167
-#define X_GLrop_PixelMapfv                 168
-#define X_GLrop_PixelMapuiv                169
-#define X_GLrop_PixelMapusv                170
-#define X_GLrop_ReadBuffer                 171
-#define X_GLrop_CopyPixels                 172
-#define X_GLrop_DrawPixels                 173
-#define X_GLrop_DepthRange                 174
-#define X_GLrop_Frustum                    175
-#define X_GLrop_LoadIdentity               176
-#define X_GLrop_LoadMatrixf                177
-#define X_GLrop_LoadMatrixd                178
-#define X_GLrop_MatrixMode                 179
-#define X_GLrop_MultMatrixf                180
-#define X_GLrop_MultMatrixd                181
-#define X_GLrop_Ortho                      182
-#define X_GLrop_PopMatrix                  183
-#define X_GLrop_PushMatrix                 184
-#define X_GLrop_Rotated                    185
-#define X_GLrop_Rotatef                    186
-#define X_GLrop_Scaled                     187
-#define X_GLrop_Scalef                     188
-#define X_GLrop_Translated                 189
-#define X_GLrop_Translatef                 190
-#define X_GLrop_Viewport                   191
-#define X_GLrop_DrawArrays                 193
-#define X_GLrop_PolygonOffset              192
-#define X_GLrop_CopyTexImage1D             4119
-#define X_GLrop_CopyTexImage2D             4120
-#define X_GLrop_CopyTexSubImage1D          4121
-#define X_GLrop_CopyTexSubImage2D          4122
-#define X_GLrop_TexSubImage1D              4099
-#define X_GLrop_TexSubImage2D              4100
-#define X_GLrop_BindTexture                4117
-#define X_GLrop_PrioritizeTextures         4118
-#define X_GLrop_Indexubv                   194
-#define X_GLrop_BlendColor                 4096
-#define X_GLrop_BlendEquation              4097
-#define X_GLrop_ColorTable                 2053
-#define X_GLrop_ColorTableParameterfv      2054
-#define X_GLrop_ColorTableParameteriv      2055
-#define X_GLrop_CopyColorTable             2056
-#define X_GLrop_ColorSubTable              195
-#define X_GLrop_CopyColorSubTable          196
-#define X_GLrop_ConvolutionFilter1D        4101
-#define X_GLrop_ConvolutionFilter2D        4102
-#define X_GLrop_ConvolutionParameterf      4103
-#define X_GLrop_ConvolutionParameterfv     4104
-#define X_GLrop_ConvolutionParameteri      4105
-#define X_GLrop_ConvolutionParameteriv     4106
-#define X_GLrop_CopyConvolutionFilter1D    4107
-#define X_GLrop_CopyConvolutionFilter2D    4108
-#define X_GLrop_SeparableFilter2D          4109
-#define X_GLrop_Histogram                  4110
-#define X_GLrop_Minmax                     4111
-#define X_GLrop_ResetHistogram             4112
-#define X_GLrop_ResetMinmax                4113
-#define X_GLrop_TexImage3D                 4114
-#define X_GLrop_TexSubImage3D              4115
-#define X_GLrop_CopyTexSubImage3D          4123
-#define X_GLrop_DrawArraysEXT              4116
-
-/* Added for core GL version 1.3 */
-
-#define X_GLrop_ActiveTextureARB            197
-#define X_GLrop_MultiTexCoord1dvARB         198
-#define X_GLrop_MultiTexCoord1fvARB         199
-#define X_GLrop_MultiTexCoord1ivARB         200
-#define X_GLrop_MultiTexCoord1svARB         201
-#define X_GLrop_MultiTexCoord2dvARB         202
-#define X_GLrop_MultiTexCoord2fvARB         203
-#define X_GLrop_MultiTexCoord2ivARB         204
-#define X_GLrop_MultiTexCoord2svARB         205
-#define X_GLrop_MultiTexCoord3dvARB         206
-#define X_GLrop_MultiTexCoord3fvARB         207
-#define X_GLrop_MultiTexCoord3ivARB         208
-#define X_GLrop_MultiTexCoord3svARB         209
-#define X_GLrop_MultiTexCoord4dvARB         210
-#define X_GLrop_MultiTexCoord4fvARB         211
-#define X_GLrop_MultiTexCoord4ivARB         212
-#define X_GLrop_MultiTexCoord4svARB         213
-#define X_GLrop_CompressedTexImage1D        214
-#define X_GLrop_CompressedTexImage2D        215
-#define X_GLrop_CompressedTexImage3D        216
-#define X_GLrop_CompressedTexSubImage1D     217
-#define X_GLrop_CompressedTexSubImage2D     218
-#define X_GLrop_CompressedTexSubImage3D     219
-#define X_GLrop_SampleCoverageARB           229
-
-/* Added for core GL version 1.4 */
-
-#define X_GLrop_WindowPos3fARB              230
-#define X_GLrop_FogCoordfv                  4124
-#define X_GLrop_FogCoorddv                  4125
-#define X_GLrop_PointParameterfARB          2065
-#define X_GLrop_PointParameterfvARB         2066
-#define X_GLrop_SecondaryColor3bv           4126
-#define X_GLrop_SecondaryColor3sv           4127
-#define X_GLrop_SecondaryColor3iv           4128
-#define X_GLrop_SecondaryColor3fv           4129
-#define X_GLrop_SecondaryColor3dv           4130
-#define X_GLrop_SecondaryColor3ubv          4131
-#define X_GLrop_SecondaryColor3usv          4132
-#define X_GLrop_SecondaryColor3uiv          4133
-#define X_GLrop_BlendFuncSeparate           4134
-#define X_GLrop_PointParameteri             4221
-#define X_GLrop_PointParameteriv            4222
-
-/* Added for core GL version 1.5 */
-/* XXX opcodes not defined in the spec */
-
-/* Opcodes for Vendor Private commands */
-
-
-#define X_GLvop_GetConvolutionFilterEXT        1
-#define X_GLvop_GetConvolutionParameterfvEXT   2
-#define X_GLvop_GetConvolutionParameterivEXT   3
-#define X_GLvop_GetSeparableFilterEXT          4
-#define X_GLvop_GetHistogramEXT                5
-#define X_GLvop_GetHistogramParameterfvEXT     6
-#define X_GLvop_GetHistogramParameterivEXT     7
-#define X_GLvop_GetMinmaxEXT                   8
-#define X_GLvop_GetMinmaxParameterfvEXT        9
-#define X_GLvop_GetMinmaxParameterivEXT        10
-#define X_GLvop_AreTexturesResidentEXT         11
-#define X_GLvop_DeleteTexturesEXT              12
-#define X_GLvop_GenTexturesEXT                 13
-#define X_GLvop_IsTextureEXT                   14
-#define X_GLvop_GetCombinerInputParameterfvNV  1270
-#define X_GLvop_GetCombinerInputParameterivNV  1271
-#define X_GLvop_GetCombinerOutputParameterfvNV 1272
-#define X_GLvop_GetCombinerOutputParameterivNV 1273
-#define X_GLvop_GetFinalCombinerOutputParameterfvNV 1274
-#define X_GLvop_GetFinalCombinerOutputParameterivNV 1275
-#define X_GLvop_DeleteFenceNV                  1276
-#define X_GLvop_GenFencesNV                    1277
-#define X_GLvop_IsFenceNV                      1278
-#define X_GLvop_TestFenceNV                    1279
-#define X_GLvop_GetFenceivNV                   1280
-#define X_GLvop_AreProgramsResidentNV          1293
-#define X_GLvop_DeleteProgramARB               1294
-#define X_GLvop_GenProgramsARB                 1295
-#define X_GLvop_GetProgramEnvParameterfvARB    1296
-#define X_GLvop_GetProgramEnvParameterdvARB    1297
-#define X_GLvop_GetProgramEnvParameterivNV     1298
-#define X_GLvop_GetProgramStringNV             1299
-#define X_GLvop_GetTrackMatrixivNV             1300
-#define X_GLvop_GetVertexAttribdvARB           1301
-#define X_GLvop_GetVertexAttribfvARB           1302
-#define X_GLvop_GetVertexAttribivARB           1303
-#define X_GLvop_IsProgramARB                   1304
-#define X_GLvop_GetProgramLocalParameterfvARB  1305
-#define X_GLvop_GetProgramLocalParameterdvARB  1306
-#define X_GLvop_GetProgramivARB                1307
-#define X_GLvop_GetProgramStringARB            1308
-#define X_GLvop_GetProgramNamedParameter4fvNV  1310
-#define X_GLvop_GetProgramNamedParameter4dvNV  1311
-#define X_GLvop_SampleMaskSGIS                 2048
-#define X_GLvop_SamplePatternSGIS              2049
-#define X_GLvop_GetDetailTexFuncSGIS           4096
-#define X_GLvop_GetSharpenTexFuncSGIS          4097
-#define X_GLvop_GetColorTableSGI               4098
-#define X_GLvop_GetColorTableParameterfvSGI    4099
-#define X_GLvop_GetColorTableParameterivSGI    4100
-#define X_GLvop_GetTexFilterFuncSGIS           4101
-#define X_GLvop_GetInstrumentsSGIX             4102
-#define X_GLvop_InstrumentsBufferSGIX          4103
-#define X_GLvop_PollInstrumentsSGIX            4104
-#define X_GLvop_FlushRasterSGIX                4105
-
-/* Opcodes for GLX vendor private commands */
-
-#define X_GLXvop_QueryContextInfoEXT            1024
-#define X_GLXvop_BindTexImageEXT                1330
-#define X_GLXvop_ReleaseTexImageEXT             1331
-#define X_GLXvop_SwapIntervalSGI                65536
-#define X_GLXvop_MakeCurrentReadSGI             65537
-#define X_GLXvop_CreateGLXVideoSourceSGIX       65538
-#define X_GLXvop_DestroyGLXVideoSourceSGIX      65539
-#define X_GLXvop_GetFBConfigsSGIX               65540
-#define X_GLXvop_CreateContextWithConfigSGIX    65541
-#define X_GLXvop_CreateGLXPixmapWithConfigSGIX  65542
-#define X_GLXvop_CreateGLXPbufferSGIX           65543
-#define X_GLXvop_DestroyGLXPbufferSGIX          65544
-#define X_GLXvop_ChangeDrawableAttributesSGIX   65545
-#define X_GLXvop_GetDrawableAttributesSGIX      65546
-#define X_GLXvop_JoinSwapGroupSGIX              65547
-#define X_GLXvop_BindSwapBarrierSGIX            65548
-#define X_GLXvop_QueryMaxSwapBarriersSGIX       65549
-#define X_GLXvop_QueryHyperpipeNetworkSGIX      65550
-#define X_GLXvop_QueryHyperpipeConfigSGIX       65551
-#define X_GLXvop_HyperpipeConfigSGIX            65552
-#define X_GLXvop_DestroyHyperpipeConfigSGIX     65553
-
-/* ARB extension opcodes */
-
-/*  1. GL_ARB_multitexture - see GL 1.2 opcodes */
-/*  5. GL_ARB_multisample - see GL 1.3 opcodes */
-/* 12. GL_ARB_texture_compression - see GL 1.3 opcodes */
-/* 14. GL_ARB_point_parameters - see GL 1.4 opcodees */
-
-/* 15. GL_ARB_vertex_blend */
-#define X_GLrop_WeightbvARB                  220
-#define X_GLrop_WeightubvARB                 221
-#define X_GLrop_WeightsvARB                  222
-#define X_GLrop_WeightusvARB                 223
-#define X_GLrop_WeightivARB                  224
-#define X_GLrop_WeightuivARB                 225
-#define X_GLrop_VertexBlendARB               226
-#define X_GLrop_WeightfvARB                  227
-#define X_GLrop_WeightdvARB                  228
-
-/* 16. GL_ARB_matrix_palette */
-/* XXX opcodes not defined in the spec */
-
-/* 25. GL_ARB_window_pos - see GL 1.4 opcodes */
-
-/* 26. GL_ARB_vertex_program */
-#define X_GLrop_BindProgramARB              4180
-#define X_GLrop_ProgramEnvParameter4fvARB   4184
-#define X_GLrop_ProgramEnvParameter4dvARB   4185
-#define X_GLrop_VertexAttrib1svARB          4189
-#define X_GLrop_VertexAttrib2svARB          4190
-#define X_GLrop_VertexAttrib3svARB          4191
-#define X_GLrop_VertexAttrib4svARB          4192
-#define X_GLrop_VertexAttrib1fvARB          4193
-#define X_GLrop_VertexAttrib2fvARB          4194
-#define X_GLrop_VertexAttrib3fvARB          4195
-#define X_GLrop_VertexAttrib4fvARB          4196
-#define X_GLrop_VertexAttrib1dvARB          4197
-#define X_GLrop_VertexAttrib2dvARB          4198
-#define X_GLrop_VertexAttrib3dvARB          4199
-#define X_GLrop_ProgramLocalParameter4fvARB 4215
-#define X_GLrop_ProgramLocalParameter4dvARB 4216
-#define X_GLrop_ProgramStringARB            4217
-#define X_GLrop_VertexAttrib4dvARB          4200
-#define X_GLrop_VertexAttrib4NubvARB        4201
-#define X_GLrop_VertexAttrib4bvARB          4230
-#define X_GLrop_VertexAttrib4ivARB          4231
-#define X_GLrop_VertexAttrib4ubvARB         4232
-#define X_GLrop_VertexAttrib4usvARB         4233
-#define X_GLrop_VertexAttrib4uivARB         4234
-#define X_GLrop_VertexAttrib4NbvARB         4235
-#define X_GLrop_VertexAttrib4NsvARB         4236
-#define X_GLrop_VertexAttrib4NivARB         4237
-#define X_GLrop_VertexAttrib4NusvARB        4238
-#define X_GLrop_VertexAttrib4NuivARB        4239
-
-/* 27. GL_ARB_fragment_program - see GL_ARB_vertex_program opcodes */
-
-/* 29. GL_ARB_occlusion_query */
-/* XXX opcodes not defined in the spec */
-
-
-/* New extension opcodes */
-
-/* 145. GL_EXT_secondary_color - see GL 1.4 opcodes */
-
-/* 188. GL_EXT_vertex_weighting */
-#define X_GLrop_VertexWeightfvEXT           4135
-
-/* 191. GL_NV_register_combiners */
-#define X_GLrop_CombinerParameterfNV        4136
-#define X_GLrop_CombinerParameterfvNV       4137
-#define X_GLrop_CombinerParameteriNV        4138
-#define X_GLrop_CombinerParameterivNV       4139
-#define X_GLrop_CombinerInputNV             4140
-#define X_GLrop_CombinerOutputNV            4141
-#define X_GLrop_FinalCombinerInputNV        4142
-
-/* 222. GL_NV_fence */
-#define X_GLrop_SetFenceNV                  4143
-#define X_GLrop_FinishFenceNV               4144
-
-/* 227. GL_NV_register_combiners2 */
-/* XXX opcodes not defined in the spec */
-
-/* 233. GL_NV_vertex_program - see also GL_ARB_vertex_program opcodes */
-#define X_GLrop_ExecuteProgramNV            4181
-#define X_GLrop_RequestResidentProgramsNV   4182
-#define X_GLrop_LoadProgamNV                4183
-#define X_GLrop_ProgramParameters4fvNV      4186
-#define X_GLrop_ProgramParameters4dvNV      4187
-#define X_GLrop_TrackMatrixNV               4188
-#define X_GLrop_VertexAttribs1svNV          4202
-#define X_GLrop_VertexAttribs2svNV          4203
-#define X_GLrop_VertexAttribs3svNV          4204
-#define X_GLrop_VertexAttribs4svNV          4205
-#define X_GLrop_VertexAttribs1fvNV          4206
-#define X_GLrop_VertexAttribs2fvNV          4207
-#define X_GLrop_VertexAttribs3fvNV          4208
-#define X_GLrop_VertexAttribs4fvNV          4209
-#define X_GLrop_VertexAttribs1dvNV          4210
-#define X_GLrop_VertexAttribs2dvNV          4211
-#define X_GLrop_VertexAttribs3dvNV          4212
-#define X_GLrop_VertexAttribs4dvNV          4213
-#define X_GLrop_VertexAttribs4ubvNV         4214
-
-/* 261. GL_NV_occlusion_query */
-/* XXX opcodes not defined in the spec */
-
-/* 262. GL_NV_point_sprite - see GL 1.4 opcodes */
-
-/* 268. GL_EXT_stencil_two_side */
-#define X_GLrop_ActiveStencilFaceEXT        4220
-
-/* 282. GL_NV_fragment_program - see also GL_NV_vertex_program and GL_ARB_vertex_program opcodes */
-#define X_GLrop_ProgramNamedParameter4fvNV  4218
-#define X_GLrop_ProgramNamedParameter4dvNV  4219
-
-/* 285. GL_NV_primitive_restart */
-/* XXX opcodes not defined in the spec */
-
-/* 297. GL_EXT_depth_bounds_test */
-#define X_GLrop_DepthBoundsEXT              4229
-
-/* 299. GL_EXT_blend_equation_separate */
-#define X_GLrop_BlendEquationSeparateEXT    4228
-
-/* 310. GL_EXT_framebuffer_object */
-#define X_GLvop_IsRenderbufferEXT                      1422
-#define X_GLvop_GenRenderbuffersEXT                    1423
-#define X_GLvop_GetRenderbufferParameterivEXT          1424
-#define X_GLvop_IsFramebufferEXT                       1425
-#define X_GLvop_GenFramebuffersEXT                     1426
-#define X_GLvop_CheckFramebufferStatusEXT              1427
-#define X_GLvop_GetFramebufferAttachmentParameterivEXT 1428
-
-#endif /* _GLX_glxproto_h_ */
-=======
-#ifndef _GLX_glxproto_h_
-#define _GLX_glxproto_h_
-
-/*
- * SGI FREE SOFTWARE LICENSE B (Version 2.0, Sept. 18, 2008)
- * Copyright (C) 1991-2000 Silicon Graphics, Inc. All Rights Reserved.
- *
- * Permission is hereby granted, free of charge, to any person obtaining a
- * copy of this software and associated documentation files (the "Software"),
- * to deal in the Software without restriction, including without limitation
- * the rights to use, copy, modify, merge, publish, distribute, sublicense,
- * and/or sell copies of the Software, and to permit persons to whom the
- * Software is furnished to do so, subject to the following conditions:
- *
- * The above copyright notice including the dates of first publication and
- * either this permission notice or a reference to
- * http://oss.sgi.com/projects/FreeB/
- * shall be included in all copies or substantial portions of the Software.
- *
- * THE SOFTWARE IS PROVIDED "AS IS", WITHOUT WARRANTY OF ANY KIND, EXPRESS
- * OR IMPLIED, INCLUDING BUT NOT LIMITED TO THE WARRANTIES OF MERCHANTABILITY,
- * FITNESS FOR A PARTICULAR PURPOSE AND NONINFRINGEMENT. IN NO EVENT SHALL
- * SILICON GRAPHICS, INC. BE LIABLE FOR ANY CLAIM, DAMAGES OR OTHER LIABILITY,
- * WHETHER IN AN ACTION OF CONTRACT, TORT OR OTHERWISE, ARISING FROM, OUT OF
- * OR IN CONNECTION WITH THE SOFTWARE OR THE USE OR OTHER DEALINGS IN THE
- * SOFTWARE.
- *
- * Except as contained in this notice, the name of Silicon Graphics, Inc.
- * shall not be used in advertising or otherwise to promote the sale, use or
- * other dealings in this Software without prior written authorization from
- * Silicon Graphics, Inc.
- */
-
-#include <GL/glxmd.h>
-
-/*****************************************************************************/
-
-/*
-** Errrors.
-*/
-#define GLXBadContext		0
-#define GLXBadContextState	1
-#define GLXBadDrawable		2
-#define GLXBadPixmap		3
-#define GLXBadContextTag	4
-#define GLXBadCurrentWindow	5
-#define GLXBadRenderRequest	6
-#define GLXBadLargeRequest	7
-#define GLXUnsupportedPrivateRequest	8
-#define GLXBadFBConfig		9
-#define GLXBadPbuffer		10
-#define GLXBadCurrentDrawable	11
-#define GLXBadWindow		12
-#define GLXBadProfileARB        13
-
-#define __GLX_NUMBER_ERRORS 14
-
-/*
-** Events.
-** __GLX_NUMBER_EVENTS is set to 17 to account for the BufferClobberSGIX
-**  event - this helps initialization if the server supports the pbuffer
-**  extension and the client doesn't.
-*/
-#define GLX_PbufferClobber	0
-#define GLX_BufferSwapComplete	1
-
-#define __GLX_NUMBER_EVENTS 17
-
-#define GLX_EXTENSION_NAME	"GLX"
-#define GLX_EXTENSION_ALIAS	"SGI-GLX"
-
-#define __GLX_MAX_CONTEXT_PROPS 3
-
-#ifndef GLX_VENDOR
-#define GLX_VENDOR		0x1
-#endif
-#ifndef GLX_VERSION
-#define GLX_VERSION		0x2
-#endif
-#ifndef GLX_EXTENSIONS
-#define GLX_EXTENSIONS		0x3
-#endif
-
-/*****************************************************************************/
-
-/*
-** For the structure definitions in this file, we must redefine these types in
-** terms of Xmd.h types, which may include bitfields.  All of these are
-** undef'ed at the end of this file, restoring the definitions in glx.h.
-*/
-#define GLXContextID CARD32
-#define GLXPixmap CARD32
-#define GLXDrawable CARD32
-#define GLXPbuffer CARD32
-#define GLXWindow CARD32
-#define GLXFBConfigID CARD32
-#define GLXFBConfigIDSGIX CARD32
-#define GLXPbufferSGIX CARD32
-
-/*
-** ContextTag is not exposed to the API.
-*/
-typedef CARD32 GLXContextTag;
-
-/*****************************************************************************/
-
-/*
-** Sizes of basic wire types.
-*/
-#define __GLX_SIZE_INT8		1
-#define __GLX_SIZE_INT16	2
-#define __GLX_SIZE_INT32	4
-#define __GLX_SIZE_CARD8	1
-#define __GLX_SIZE_CARD16	2
-#define __GLX_SIZE_CARD32	4
-#define __GLX_SIZE_FLOAT32	4
-#define __GLX_SIZE_FLOAT64	8
-
-/*****************************************************************************/
-
-/* Requests */
-
-/*
-** Render command request.  A bunch of rendering commands are packed into
-** a single X extension request.
-*/
-typedef struct GLXRender {
-    CARD8	reqType;
-    CARD8	glxCode;
-    CARD16	length B16;
-    GLXContextTag contextTag B32;
-} xGLXRenderReq;
-#define sz_xGLXRenderReq 8
-
-/*
-** The maximum size that a GLXRender command can be.  The value must fit
-** in 16 bits and should be a multiple of 4.
-*/
-#define __GLX_MAX_RENDER_CMD_SIZE	64000
-
-/*
-** Large render command request.  A single large rendering command
-** is output in multiple X extension requests.	The first packet
-** contains an opcode dependent header (see below) that describes
-** the data that follows.
-*/
-typedef struct GLXRenderLarge {
-    CARD8	reqType;
-    CARD8	glxCode;
-    CARD16	length B16;
-    GLXContextTag contextTag B32;
-    CARD16	requestNumber B16;
-    CARD16	requestTotal B16;
-    CARD32	dataBytes B32;
-} xGLXRenderLargeReq;
-#define sz_xGLXRenderLargeReq 16
-
-/*
-** GLX single request.	Commands that go over as single GLX protocol
-** requests use this structure.  The glxCode will be one of the X_GLsop
-** opcodes.
-*/
-typedef struct GLXSingle {
-    CARD8	reqType;
-    CARD8	glxCode;
-    CARD16	length B16;
-    GLXContextTag contextTag B32;
-} xGLXSingleReq;
-#define sz_xGLXSingleReq 8
-
-/*
-** glXQueryVersion request
-*/
-typedef struct GLXQueryVersion {
-    CARD8	reqType;
-    CARD8	glxCode;
-    CARD16	length B16;
-    CARD32	majorVersion B32;
-    CARD32	minorVersion B32;
-} xGLXQueryVersionReq;
-#define sz_xGLXQueryVersionReq 12
-
-/*
-** glXIsDirect request
-*/
-typedef struct GLXIsDirect {
-    CARD8	reqType;
-    CARD8	glxCode;
-    CARD16	length B16;
-    GLXContextID context B32;
-} xGLXIsDirectReq;
-#define sz_xGLXIsDirectReq 8
-
-/*
-** glXCreateContext request
-*/
-typedef struct GLXCreateContext {
-    CARD8	reqType;
-    CARD8	glxCode;
-    CARD16	length B16;
-    GLXContextID context B32;
-    CARD32	visual B32;
-    CARD32	screen B32;
-    GLXContextID shareList B32;
-    BOOL	isDirect;
-    CARD8	reserved1;
-    CARD16	reserved2 B16;
-} xGLXCreateContextReq;
-#define sz_xGLXCreateContextReq 24
-
-/*
-** glXDestroyContext request
-*/
-typedef struct GLXDestroyContext {
-    CARD8	reqType;
-    CARD8	glxCode;
-    CARD16	length B16;
-    GLXContextID context B32;
-} xGLXDestroyContextReq;
-#define sz_xGLXDestroyContextReq 8
-
-/*
-** glXMakeCurrent request
-*/
-typedef struct GLXMakeCurrent {
-    CARD8	reqType;
-    CARD8	glxCode;
-    CARD16	length B16;
-    GLXDrawable drawable B32;
-    GLXContextID context B32;
-    GLXContextTag oldContextTag B32;
-} xGLXMakeCurrentReq;
-#define sz_xGLXMakeCurrentReq 16
-
-/*
-** glXWaitGL request
-*/
-typedef struct GLXWaitGL {
-    CARD8	reqType;
-    CARD8	glxCode;
-    CARD16	length B16;
-    GLXContextTag contextTag B32;
-} xGLXWaitGLReq;
-#define sz_xGLXWaitGLReq 8
-
-/*
-** glXWaitX request
-*/
-typedef struct GLXWaitX {
-    CARD8	reqType;
-    CARD8	glxCode;
-    CARD16	length B16;
-    GLXContextTag contextTag B32;
-} xGLXWaitXReq;
-#define sz_xGLXWaitXReq 8
-
-/*
-** glXCopyContext request
-*/
-typedef struct GLXCopyContext {
-    CARD8	reqType;
-    CARD8	glxCode;
-    CARD16	length B16;
-    GLXContextID source B32;
-    GLXContextID dest B32;
-    CARD32	mask B32;
-    GLXContextTag contextTag B32;
-} xGLXCopyContextReq;
-#define sz_xGLXCopyContextReq 20
-
-/*
-** glXSwapBuffers request
-*/
-typedef struct GLXSwapBuffers {
-    CARD8	reqType;
-    CARD8	glxCode;
-    CARD16	length B16;
-    GLXContextTag contextTag B32;
-    GLXDrawable drawable B32;
-} xGLXSwapBuffersReq;
-#define sz_xGLXSwapBuffersReq 12
-
-/*
-** glXUseXFont request
-*/
-typedef struct GLXUseXFont {
-    CARD8	reqType;
-    CARD8	glxCode;
-    CARD16	length B16;
-    GLXContextTag contextTag B32;
-    CARD32	font B32;
-    CARD32	first B32;
-    CARD32	count B32;
-    CARD32	listBase B32;
-} xGLXUseXFontReq;
-#define sz_xGLXUseXFontReq 24
-
-/*
-** glXCreateGLXPixmap request
-*/
-typedef struct GLXCreateGLXPixmap {
-    CARD8	reqType;
-    CARD8	glxCode;
-    CARD16	length B16;
-    CARD32	screen B32;
-    CARD32	visual B32;
-    CARD32	pixmap B32;
-    GLXPixmap	glxpixmap B32;
-} xGLXCreateGLXPixmapReq;
-#define sz_xGLXCreateGLXPixmapReq 20
-
-/*
-** glXDestroyGLXPixmap request
-*/
-typedef struct GLXDestroyGLXPixmap {
-    CARD8	reqType;
-    CARD8	glxCode;
-    CARD16	length B16;
-    GLXPixmap	glxpixmap B32;
-} xGLXDestroyGLXPixmapReq;
-#define sz_xGLXDestroyGLXPixmapReq 8
-
-/*
-** glXGetVisualConfigs request
-*/
-typedef struct GLXGetVisualConfigs {
-    CARD8	reqType;
-    CARD8	glxCode;
-    CARD16	length B16;
-    CARD32	screen B32;
-} xGLXGetVisualConfigsReq;
-#define sz_xGLXGetVisualConfigsReq 8
-
-/*
-** glXVendorPrivate request.
-*/
-typedef struct GLXVendorPrivate {
-    CARD8	reqType;
-    CARD8	glxCode;
-    CARD16	length B16;
-    CARD32	vendorCode B32;		/* vendor-specific opcode */
-    GLXContextTag contextTag B32;
-    /*
-    ** More data may follow; this is just the header.
-    */
-} xGLXVendorPrivateReq;
-#define sz_xGLXVendorPrivateReq 12
-
-/*
-** glXVendorPrivateWithReply request
-*/
-typedef struct GLXVendorPrivateWithReply {
-    CARD8	reqType;
-    CARD8	glxCode;
-    CARD16	length B16;
-    CARD32	vendorCode B32;		/* vendor-specific opcode */
-    GLXContextTag contextTag B32;
-    /*
-    ** More data may follow; this is just the header.
-    */
-} xGLXVendorPrivateWithReplyReq;
-#define sz_xGLXVendorPrivateWithReplyReq 12
-
-/*
-** glXQueryExtensionsString request
-*/
-typedef struct GLXQueryExtensionsString {
-    CARD8	reqType;
-    CARD8	glxCode;
-    CARD16	length B16;
-    CARD32	screen B32;
-} xGLXQueryExtensionsStringReq;
-#define sz_xGLXQueryExtensionsStringReq 8
-
-/*
-** glXQueryServerString request
-*/
-typedef struct GLXQueryServerString {
-    CARD8	reqType;
-    CARD8	glxCode;
-    CARD16	length B16;
-    CARD32	screen	B32;
-    CARD32	name B32;
-} xGLXQueryServerStringReq;
-#define sz_xGLXQueryServerStringReq 12
-
-/*
-** glXClientInfo request
-*/
-typedef struct GLXClientInfo {
-    CARD8	reqType;
-    CARD8	glxCode;
-    CARD16	length B16;
-    CARD32	major B32;
-    CARD32	minor B32;
-    CARD32	numbytes B32;
-} xGLXClientInfoReq;
-#define sz_xGLXClientInfoReq 16
-
-/*** Start of GLX 1.3 requests */
-
-/*
-** glXGetFBConfigs request
-*/
-typedef struct GLXGetFBConfigs {
-    CARD8	reqType;
-    CARD8	glxCode;
-    CARD16	length B16;
-    CARD32	screen B32;
-} xGLXGetFBConfigsReq;
-#define sz_xGLXGetFBConfigsReq 8
-
-/*
-** glXCreatePixmap request
-*/
-typedef struct GLXCreatePixmap {
-    CARD8	reqType;
-    CARD8	glxCode;
-    CARD16	length B16;
-    CARD32	screen B32;
-    GLXFBConfigID fbconfig B32;
-    CARD32	pixmap B32;
-    GLXPixmap	glxpixmap B32;
-    CARD32	numAttribs B32;
-    /* followed by attribute list */
-} xGLXCreatePixmapReq;
-#define sz_xGLXCreatePixmapReq 24
-
-/*
-** glXDestroyPixmap request
-*/
-typedef struct GLXDestroyPixmap {
-    CARD8	reqType;
-    CARD8	glxCode;
-    CARD16	length B16;
-    GLXPixmap	glxpixmap B32;
-} xGLXDestroyPixmapReq;
-#define sz_xGLXDestroyPixmapReq 8
-
-/*
-** glXCreateNewContext request
-*/
-typedef struct GLXCreateNewContext {
-    CARD8	reqType;
-    CARD8	glxCode;
-    CARD16	length B16;
-    GLXContextID context B32;
-    GLXFBConfigID fbconfig B32;
-    CARD32	screen B32;
-    CARD32	renderType;
-    GLXContextID shareList B32;
-    BOOL	isDirect;
-    CARD8	reserved1;
-    CARD16	reserved2 B16;
-} xGLXCreateNewContextReq;
-#define sz_xGLXCreateNewContextReq 28
-
-/*
-** glXQueryContext request
-*/
-typedef struct GLXQueryContext {
-    CARD8	reqType;
-    CARD8	glxCode;
-    CARD16	length B16;
-    GLXContextID context B32;
-} xGLXQueryContextReq;
-#define sz_xGLXQueryContextReq 8
-
-/*
-** glXMakeContextCurrent request
-*/
-typedef struct GLXMakeContextCurrent {
-    CARD8	reqType;
-    CARD8	glxCode;
-    CARD16	length B16;
-    GLXContextTag oldContextTag B32;
-    GLXDrawable drawable B32;
-    GLXDrawable readdrawable B32;
-    GLXContextID context B32;
-} xGLXMakeContextCurrentReq;
-#define sz_xGLXMakeContextCurrentReq 20
-
-/*
-** glXCreatePbuffer request
-*/
-typedef struct GLXCreatePbuffer {
-    CARD8	reqType;
-    CARD8	glxCode;
-    CARD16	length B16;
-    CARD32	screen B32;
-    GLXFBConfigID fbconfig B32;
-    GLXPbuffer	pbuffer B32;
-    CARD32	numAttribs B32;
-    /* followed by attribute list */
-} xGLXCreatePbufferReq;
-#define sz_xGLXCreatePbufferReq 20
-
-/*
-** glXDestroyPbuffer request
-*/
-typedef struct GLXDestroyPbuffer {
-    CARD8	reqType;
-    CARD8	glxCode;
-    CARD16	length B16;
-    GLXPbuffer	pbuffer B32;
-} xGLXDestroyPbufferReq;
-#define sz_xGLXDestroyPbufferReq 8
-
-/*
-** glXGetDrawableAttributes request
-*/
-typedef struct GLXGetDrawableAttributes {
-    CARD8	reqType;
-    CARD8	glxCode;
-    CARD16	length B16;
-    GLXDrawable drawable B32;
-} xGLXGetDrawableAttributesReq;
-#define sz_xGLXGetDrawableAttributesReq 8
-
-/*
-** glXChangeDrawableAttributes request
-*/
-typedef struct GLXChangeDrawableAttributes {
-    CARD8	reqType;
-    CARD8	glxCode;
-    CARD16	length B16;
-    GLXDrawable drawable B32;
-    CARD32	numAttribs B32;
-    /* followed by attribute list */
-} xGLXChangeDrawableAttributesReq;
-#define sz_xGLXChangeDrawableAttributesReq 12
-
-/*
-** glXCreateWindow request
-*/
-typedef struct GLXCreateWindow {
-    CARD8	reqType;
-    CARD8	glxCode;
-    CARD16	length B16;
-    CARD32	screen B32;
-    GLXFBConfigID fbconfig B32;
-    CARD32	window B32;
-    GLXWindow	glxwindow B32;
-    CARD32	numAttribs B32;
-    /* followed by attribute list */
-} xGLXCreateWindowReq;
-#define sz_xGLXCreateWindowReq 24
-
-/*
-** glXDestroyWindow request
-*/
-typedef struct GLXDestroyWindow {
-    CARD8	reqType;
-    CARD8	glxCode;
-    CARD16	length B16;
-    GLXWindow	glxwindow B32;
-} xGLXDestroyWindowReq;
-#define sz_xGLXDestroyWindowReq 8
-
-/* Replies */
-
-typedef struct {
-    BYTE	type;			/* X_Reply */
-    CARD8	unused;			/* not used */
-    CARD16	sequenceNumber B16;
-    CARD32	length B32;
-    CARD32	error B32;
-    CARD32	pad2 B32;
-    CARD32	pad3 B32;
-    CARD32	pad4 B32;
-    CARD32	pad5 B32;
-    CARD32	pad6 B32;
-} xGLXGetErrorReply;
-#define sz_xGLXGetErrorReply 32
-
-typedef struct {
-    BYTE	type;			/* X_Reply */
-    CARD8	unused;			/* not used */
-    CARD16	sequenceNumber B16;
-    CARD32	length B32;
-    GLXContextTag contextTag B32;
-    CARD32	pad2 B32;
-    CARD32	pad3 B32;
-    CARD32	pad4 B32;
-    CARD32	pad5 B32;
-    CARD32	pad6 B32;
-} xGLXMakeCurrentReply;
-#define sz_xGLXMakeCurrentReply 32
-
-typedef struct {
-    BYTE	type;			/* X_Reply */
-    CARD8	unused;			/* not used */
-    CARD16	sequenceNumber B16;
-    CARD32	length B32;
-    CARD32	pad1 B32;
-    CARD32	pad2 B32;
-    CARD32	pad3 B32;
-    CARD32	pad4 B32;
-    CARD32	pad5 B32;
-    CARD32	pad6 B32;
-} xGLXReadPixelsReply;
-#define sz_xGLXReadPixelsReply 32
-
-typedef struct {
-    BYTE	type;			/* X_Reply */
-    CARD8	unused;			/* not used */
-    CARD16	sequenceNumber B16;
-    CARD32	length B32;
-    CARD32	pad1 B32;
-    CARD32	pad2 B32;
-    CARD32	width B32;
-    CARD32	height B32;
-    CARD32	depth B32;
-    CARD32	pad6 B32;
-} xGLXGetTexImageReply;
-#define sz_xGLXGetTexImageReply 32
-
-typedef struct {
-    BYTE	type;			/* X_Reply */
-    CARD8	unused;			/* not used */
-    CARD16	sequenceNumber B16;
-    CARD32	length B32;
-    CARD32	pad1 B32;
-    CARD32	pad2 B32;
-    CARD32	width B32;
-    CARD32	height B32;
-    CARD32	pad5 B32;
-    CARD32	pad6 B32;
-} xGLXGetSeparableFilterReply;
-#define sz_xGLXGetSeparableFilterReply 32
-
-typedef struct {
-    BYTE	type;			/* X_Reply */
-    CARD8	unused;			/* not used */
-    CARD16	sequenceNumber B16;
-    CARD32	length B32;
-    CARD32	pad1 B32;
-    CARD32	pad2 B32;
-    CARD32	width B32;
-    CARD32	height B32;
-    CARD32	pad5 B32;
-    CARD32	pad6 B32;
-} xGLXGetConvolutionFilterReply;
-#define sz_xGLXGetConvolutionFilterReply 32
-
-typedef struct {
-    BYTE	type;			/* X_Reply */
-    CARD8	unused;			/* not used */
-    CARD16	sequenceNumber B16;
-    CARD32	length B32;
-    CARD32	pad1 B32;
-    CARD32	pad2 B32;
-    CARD32	width B32;
-    CARD32	pad4 B32;
-    CARD32	pad5 B32;
-    CARD32	pad6 B32;
-} xGLXGetHistogramReply;
-#define sz_xGLXGetHistogramReply 32
-
-typedef struct {
-    BYTE	type;			/* X_Reply */
-    CARD8	unused;			/* not used */
-    CARD16	sequenceNumber B16;
-    CARD32	length B32;
-    CARD32	pad1 B32;
-    CARD32	pad2 B32;
-    CARD32	pad3 B32;
-    CARD32	pad4 B32;
-    CARD32	pad5 B32;
-    CARD32	pad6 B32;
-} xGLXGetMinmaxReply;
-#define sz_xGLXGetMinmaxReply 32
-
-typedef struct {
-    BYTE	type;			/* X_Reply */
-    CARD8	unused;			/* not used */
-    CARD16	sequenceNumber B16;
-    CARD32	length B32;
-    CARD32	retval B32;
-    CARD32	size B32;
-    CARD32	newMode B32;
-    CARD32	pad4 B32;
-    CARD32	pad5 B32;
-    CARD32	pad6 B32;
-} xGLXRenderModeReply;
-#define sz_xGLXRenderModeReply 32
-
-typedef struct {
-    BYTE	type;			/* X_Reply */
-    CARD8	unused;			/* not used */
-    CARD16	sequenceNumber B16;
-    CARD32	length B32;
-    CARD32	majorVersion B32;
-    CARD32	minorVersion B32;
-    CARD32	pad3 B32;
-    CARD32	pad4 B32;
-    CARD32	pad5 B32;
-    CARD32	pad6 B32;
-} xGLXQueryVersionReply;
-#define sz_xGLXQueryVersionReply 32
-
-typedef struct {
-    BYTE	type;			/* X_Reply */
-    CARD8	unused;			/* not used */
-    CARD16	sequenceNumber B16;
-    CARD32	length B32;
-    CARD32	numVisuals B32;
-    CARD32	numProps B32;
-    CARD32	pad3 B32;
-    CARD32	pad4 B32;
-    CARD32	pad5 B32;
-    CARD32	pad6 B32;
-} xGLXGetVisualConfigsReply;
-#define sz_xGLXGetVisualConfigsReply 32
-
-typedef struct {
-    BYTE	type;			/* X_Reply */
-    CARD8	unused;			/* not used */
-    CARD16	sequenceNumber B16;
-    CARD32	length B32;
-    BOOL	isDirect;
-    CARD8	pad1;
-    CARD16	pad2 B16;
-    CARD32	pad3 B32;
-    CARD32	pad4 B32;
-    CARD32	pad5 B32;
-    CARD32	pad6 B32;
-    CARD32	pad7 B32;
-} xGLXIsDirectReply;
-#define sz_xGLXIsDirectReply	32
-
-/*
-** This reply structure is used for all single replies.  Single replies
-** ship either 1 piece of data or N pieces of data.  In these cases
-** size indicates how much data is to be returned.
-*/
-typedef struct {
-    BYTE	type;			/* X_Reply */
-    CARD8	unused;			/* not used */
-    CARD16	sequenceNumber B16;
-    CARD32	length B32;
-    CARD32	retval B32;
-    CARD32	size B32;
-    CARD32	pad3 B32;		/* NOTE: may hold a single value */
-    CARD32	pad4 B32;		/* NOTE: may hold half a double */
-    CARD32	pad5 B32;
-    CARD32	pad6 B32;
-} xGLXSingleReply;
-#define sz_xGLXSingleReply 32
-
-/*
-** This reply structure is used for all Vendor Private replies. Vendor
-** Private replies can ship up to 24 bytes within the header or can
-** be variable sized, in which case, the reply length field indicates
-** the number of words of data which follow the header.
-*/
-typedef struct {
-    BYTE	type;			/* X_Reply */
-    CARD8	unused;			/* not used */
-    CARD16	sequenceNumber B16;
-    CARD32	length B32;
-    CARD32	retval B32;
-    CARD32	size B32;
-    CARD32	pad3 B32;
-    CARD32	pad4 B32;
-    CARD32	pad5 B32;
-    CARD32	pad6 B32;
-} xGLXVendorPrivReply;
-#define sz_xGLXVendorPrivReply 32
-
-/*
-**  QueryExtensionsStringReply
-**  n indicates the number of bytes to be returned.
-*/
-typedef struct {
-    BYTE	type;			/* X_Reply */
-    CARD8	unused;			/* not used */
-    CARD16	sequenceNumber B16;
-    CARD32	length B32;
-    CARD32	pad1 B32;
-    CARD32	n B32;
-    CARD32	pad3 B32;
-    CARD32	pad4 B32;
-    CARD32	pad5 B32;
-    CARD32	pad6 B32;
-} xGLXQueryExtensionsStringReply;
-#define sz_xGLXQueryExtensionsStringReply 32
-
-/*
-** QueryServerString Reply struct
-** n indicates the number of bytes to be returned.
-*/
-typedef struct {
-    BYTE	type;			/* X_Reply */
-    CARD8	unused;			/* not used */
-    CARD16	sequenceNumber B16;
-    CARD32	length B32;
-    CARD32	pad1 B32;
-    CARD32	n B32;
-    CARD32	pad3 B32;		/* NOTE: may hold a single value */
-    CARD32	pad4 B32;		/* NOTE: may hold half a double */
-    CARD32	pad5 B32;
-    CARD32	pad6 B32;
-} xGLXQueryServerStringReply;
-#define sz_xGLXQueryServerStringReply 32
-
-/*** Start of GLX 1.3 replies */
-
-/*
-** glXGetFBConfigs reply
-*/
-typedef struct {
-    BYTE	type;			/* X_Reply */
-    CARD8	unused;			/* not used */
-    CARD16	sequenceNumber B16;
-    CARD32	length B32;
-    CARD32	numFBConfigs B32;
-    CARD32	numAttribs B32;
-    CARD32	pad3 B32;
-    CARD32	pad4 B32;
-    CARD32	pad5 B32;
-    CARD32	pad6 B32;
-} xGLXGetFBConfigsReply;
-#define sz_xGLXGetFBConfigsReply 32
-
-/*
-** glXQueryContext reply
-*/
-typedef struct {
-    BYTE	type;			/* X_Reply */
-    CARD8	unused;			/* not used */
-    CARD16	sequenceNumber B16;
-    CARD32	length B32;
-    CARD32	n B32;			/* number of attribute/value pairs */
-    CARD32	pad2 B32;
-    CARD32	pad3 B32;
-    CARD32	pad4 B32;
-    CARD32	pad5 B32;
-    CARD32	pad6 B32;
-} xGLXQueryContextReply;
-#define sz_xGLXQueryContextReply 32
-
-/*
-** glXMakeContextCurrent reply
-*/
-typedef struct {
-    BYTE	type;			/* X_Reply */
-    CARD8	unused;			/* not used */
-    CARD16	sequenceNumber B16;
-    CARD32	length B32;
-    GLXContextTag contextTag B32;
-    CARD32	pad2 B32;
-    CARD32	pad3 B32;
-    CARD32	pad4 B32;
-    CARD32	pad5 B32;
-    CARD32	pad6 B32;
-} xGLXMakeContextCurrentReply;
-#define sz_xGLXMakeContextCurrentReply 32
-
-/*
-** glXCreateGLXPbuffer reply
-** This is used only in the direct rendering case on SGIs - otherwise
-**  CreateGLXPbuffer has no reply. It is not part of GLX 1.3.
-*/
-typedef struct {
-    BYTE	type;			/* X_Reply */
-    CARD8	success;
-    CARD16	sequenceNumber B16;
-    CARD32	length B32;
-    CARD32	pad1 B32;
-    CARD32	pad2 B32;
-    CARD32	pad3 B32;
-    CARD32	pad4 B32;
-    CARD32	pad5 B32;
-    CARD32	pad6 B32;
-} xGLXCreateGLXPbufferReply;
-#define sz_xGLXCreateGLXPbufferReply 32
-
-/*
-** glXGetDrawableAttributes reply
-*/
-typedef struct {
-    BYTE	type;			/* X_Reply */
-    CARD8	unused;			/* not used */
-    CARD16	sequenceNumber B16;
-    CARD32	length B32;
-    CARD32	numAttribs B32;
-    CARD32	pad2 B32;
-    CARD32	pad3 B32;
-    CARD32	pad4 B32;
-    CARD32	pad5 B32;
-    CARD32	pad6 B32;
-} xGLXGetDrawableAttributesReply;
-#define sz_xGLXGetDrawableAttributesReply 32
-
-/*
-** glXGetColorTable reply
-*/
-typedef struct {
-    BYTE	type;		       /* X_Reply */
-    CARD8	unused;		       /* not used */
-    CARD16	sequenceNumber B16;
-    CARD32	length B32;
-    CARD32	pad1 B32;
-    CARD32	pad2 B32;
-    CARD32	width B32;
-    CARD32	pad4 B32;
-    CARD32	pad5 B32;
-    CARD32	pad6 B32;
-} xGLXGetColorTableReply;
-#define sz_xGLXGetColorTableReply 32
-
-/************************************************************************/
-
-/* GLX extension requests and replies */
-
-/*
-** glXQueryContextInfoEXT request
-*/
-typedef struct GLXQueryContextInfoEXT {
-    CARD8	reqType;
-    CARD8	glxCode;
-    CARD16	length B16;
-    CARD32	vendorCode B32;		/* vendor-specific opcode */
-    CARD32	pad1 B32;   /* unused; corresponds to contextTag in header */
-    GLXContextID context B32;
-} xGLXQueryContextInfoEXTReq;
-#define sz_xGLXQueryContextInfoEXTReq 16
-
-/*
-** glXQueryContextInfoEXT reply
-*/
-typedef struct {
-    BYTE	type;			/* X_Reply */
-    CARD8	unused;			/* not used */
-    CARD16	sequenceNumber B16;
-    CARD32	length B32;
-    CARD32	n B32;			/* number of attribute/value pairs */
-    CARD32	pad2 B32;
-    CARD32	pad3 B32;
-    CARD32	pad4 B32;
-    CARD32	pad5 B32;
-    CARD32	pad6 B32;
-} xGLXQueryContextInfoEXTReply;
-#define sz_xGLXQueryContextInfoEXTReply 32
-
-/*
-** glXMakeCurrentReadSGI request
-*/
-typedef struct GLXMakeCurrentReadSGI {
-    CARD8	reqType;
-    CARD8	glxCode;
-    CARD16	length B16;
-    CARD32	vendorCode B32;		/* vendor-specific opcode */
-    GLXContextTag oldContextTag B32;
-    GLXDrawable drawable B32;
-    GLXDrawable readable B32;
-    GLXContextID context B32;
-} xGLXMakeCurrentReadSGIReq;
-#define sz_xGLXMakeCurrentReadSGIReq 24
-
-typedef struct {
-    BYTE	type;			/* X_Reply */
-    CARD8	unused;			/* not used */
-    CARD16	sequenceNumber B16;
-    CARD32	length B32;
-    GLXContextTag contextTag B32;
-    CARD32	writeVid B32;
-    CARD32	writeType B32;
-    CARD32	readVid B32;
-    CARD32	readType B32;
-    CARD32	pad6 B32;
-} xGLXMakeCurrentReadSGIReply;
-#define sz_xGLXMakeCurrentReadSGIReply 32
-
-/*
-** glXGetFBConfigsSGIX request
-*/
-typedef struct GLXGetFBConfigsSGIX {
-    CARD8	reqType;
-    CARD8	glxCode;
-    CARD16	length B16;
-    CARD32	vendorCode B32;		/* vendor-specific opcode */
-    CARD32	pad1 B32;   /* unused; corresponds to contextTag in header */
-    CARD32	screen B32;
-} xGLXGetFBConfigsSGIXReq;
-#define sz_xGLXGetFBConfigsSGIXReq 16
-
-/*
-** glXCreateContextWithConfigSGIX request
-*/
-
-typedef struct GLXCreateContextWithConfigSGIX {
-    CARD8	reqType;
-    CARD8	glxCode;
-    CARD16	length B16;
-    CARD32	vendorCode B32;		/* vendor-specific opcode */
-    CARD32	pad1 B32;   /* unused; corresponds to contextTag in header */
-    GLXContextID context B32;
-    GLXFBConfigID fbconfig B32;
-    CARD32	screen B32;
-    CARD32	renderType;
-    GLXContextID shareList B32;
-    BOOL	isDirect;
-    CARD8	reserved1;
-    CARD16	reserved2 B16;
-} xGLXCreateContextWithConfigSGIXReq;
-#define sz_xGLXCreateContextWithConfigSGIXReq 36
-
-/*
-** glXCreatePixmapWithConfigSGIX request
-*/
-
-typedef struct GLXCreateGLXPixmapWithConfigSGIX {
-    CARD8	reqType;
-    CARD8	glxCode;
-    CARD16	length B16;
-    CARD32	vendorCode B32;		/* vendor-specific opcode */
-    CARD32	pad1 B32;   /* unused; corresponds to contextTag in header */
-    CARD32	screen B32;
-    GLXFBConfigID fbconfig B32;
-    CARD32	pixmap B32;
-    GLXPixmap	glxpixmap B32;
-} xGLXCreateGLXPixmapWithConfigSGIXReq;
-#define sz_xGLXCreateGLXPixmapWithConfigSGIXReq 28
-
-/*
-** glXCreateGLXPbufferSGIX request
-*/
-typedef struct GLXCreateGLXPbufferSGIX {
-    CARD8	reqType;
-    CARD8	glxCode;
-    CARD16	length B16;
-    CARD32	vendorCode B32;		/* vendor-specific opcode */
-    CARD32	pad1 B32;   /* unused; corresponds to contextTag in header */
-    CARD32	screen B32;
-    GLXFBConfigID fbconfig B32;
-    GLXPbuffer	pbuffer B32;
-    CARD32	width B32;
-    CARD32	height B32;
-    /* followed by attribute list */
-} xGLXCreateGLXPbufferSGIXReq;
-#define sz_xGLXCreateGLXPbufferSGIXReq 32
-
-/*
-** glXDestroyGLXPbufferSGIX request
-*/
-typedef struct GLXDestroyGLXPbuffer {
-    CARD8	reqType;
-    CARD8	glxCode;
-    CARD16	length B16;
-    CARD32	vendorCode B32;		/* vendor-specific opcode */
-    CARD32	pad1 B32;   /* unused; corresponds to contextTag in header */
-    GLXPbuffer	pbuffer B32;
-} xGLXDestroyGLXPbufferSGIXReq;
-#define sz_xGLXDestroyGLXPbufferSGIXReq 16
-
-/*
-** glXChangeDrawableAttributesSGIX request
-*/
-typedef struct GLXChangeDrawableAttributesSGIX {
-    CARD8	reqType;
-    CARD8	glxCode;
-    CARD16	length B16;
-    CARD32	vendorCode B32;		/* vendor-specific opcode */
-    CARD32	pad1 B32;   /* unused; corresponds to contextTag in header */
-    GLXDrawable drawable B32;
-    CARD32	numAttribs B32;
-    /* followed by attribute list */
-} xGLXChangeDrawableAttributesSGIXReq;
-#define sz_xGLXChangeDrawableAttributesSGIXReq 20
-
-/*
-** glXGetDrawableAttributesSGIX request
-*/
-typedef struct GLXGetDrawableAttributesSGIX {
-    CARD8	reqType;
-    CARD8	glxCode;
-    CARD16	length B16;
-    CARD32	vendorCode B32;		/* vendor-specific opcode */
-    CARD32	pad1 B32;   /* unused; corresponds to contextTag in header */
-    GLXDrawable drawable B32;
-} xGLXGetDrawableAttributesSGIXReq;
-#define sz_xGLXGetDrawableAttributesSGIXReq 16
-
-/*
-** glXGetDrawableAttributesSGIX reply
-*/
-typedef struct {
-    BYTE	type;			/* X_Reply */
-    CARD8	unused;			/* not used */
-    CARD16	sequenceNumber B16;
-    CARD32	length B32;
-    CARD32	numAttribs B32;
-    CARD32	pad2 B32;
-    CARD32	pad3 B32;
-    CARD32	pad4 B32;
-    CARD32	pad5 B32;
-    CARD32	pad6 B32;
-} xGLXGetDrawableAttributesSGIXReply;
-#define sz_xGLXGetDrawableAttributesSGIXReply 32
-
-/*
-** glXJoinSwapGroupSGIX request
-*/
-typedef struct GLXJoinSwapGroupSGIX {
-    CARD8	reqType;
-    CARD8	glxCode;
-    CARD16	length B16;
-    CARD32	vendorCode B32;		/* vendor-specific opcode */
-    CARD32 	unused B32;		/* corresponds to contextTag in hdr */
-    GLXDrawable	drawable B32;
-    GLXDrawable	member B32;
-} xGLXJoinSwapGroupSGIXReq;
-#define sz_xGLXJoinSwapGroupSGIXReq 20
-
-/*
-** glXBindSwapBarrierSGIX request
-*/
-typedef struct GLXBindSwapBarrierSGIX {
-    CARD8	reqType;
-    CARD8	glxCode;
-    CARD16	length B16;
-    CARD32	vendorCode B32;		/* vendor-specific opcode */
-    CARD32 	unused B32;		/* corresponds to contextTag in hdr */
-    GLXDrawable	drawable B32;
-    CARD32	barrier B32;
-} xGLXBindSwapBarrierSGIXReq;
-#define sz_xGLXBindSwapBarrierSGIXReq 20
-
-/*
-** glXQueryMaxSwapBarriersSGIX request
-*/
-typedef struct GLXQueryMaxSwapBarriersSGIX {
-    CARD8	reqType;
-    CARD8	glxCode;
-    CARD16	length B16;
-    CARD32	vendorCode B32;		/* vendor-specific opcode */
-    CARD32 	unused B32;		/* corresponds to contextTag in hdr */
-    CARD32	screen B32;
-} xGLXQueryMaxSwapBarriersSGIXReq;
-#define sz_xGLXQueryMaxSwapBarriersSGIXReq 16
-
-typedef struct {
-    BYTE	type;			/* X_Reply */
-    CARD8	unused;			/* not used */
-    CARD16	sequenceNumber B16;
-    CARD32	length B32;
-    CARD32	max B32;
-    CARD32	size B32;
-    CARD32	pad3 B32;
-    CARD32	pad4 B32;
-    CARD32	pad5 B32;
-    CARD32	pad6 B32;
-} xGLXQueryMaxSwapBarriersSGIXReply;
-#define sz_xGLXQueryMaxSwapBarriersSGIXReply 32
-
-/*
-** glXQueryHyperpipeNetworkSGIX request
-*/
-typedef struct GLXQueryHyperpipeNetworkSGIX {
-    CARD8       reqType;
-    CARD8       glxCode;
-    CARD16      length B16;
-    CARD32      vendorCode B32;         /* vendor-specific opcode */
-    CARD32      pad1 B32;   /* unused; corresponds to contextTag in header */
-    CARD32      screen B32;
-} xGLXQueryHyperpipeNetworkSGIXReq;
-#define sz_xGLXQueryHyperpipeNetworkSGIXReq 16
-
-/*
-** glXQueryHyperpipeNetworkSGIX reply
-*/
-typedef struct {
-    BYTE        type;                   /* X_Reply */
-    CARD8       unused;                 /* not used */
-    CARD16      sequenceNumber B16;
-    CARD32      length B32;
-    CARD32      pad1 B32;
-    CARD32      n B32;
-    CARD32      npipes B32;             /* NOTE: may hold a single value */
-    CARD32      pad4 B32;               /* NOTE: may hold half a double */
-    CARD32      pad5 B32;
-    CARD32      pad6 B32;
-} xGLXQueryHyperpipeNetworkSGIXReply;
-#define sz_xGLXQueryHyperpipeNetworkSGIXReply 32
-
-/*
-** glXDestroyHyperpipeConfigSGIX request
-*/
-typedef struct GLXDestroyHyperpipeConfigSGIX {
-    CARD8       reqType;
-    CARD8       glxCode;
-    CARD16      length B16;
-    CARD32      vendorCode B32;         /* vendor-specific opcode */
-    CARD32      pad1 B32;   /* unused; corresponds to contextTag in header */
-    CARD32      screen B32;
-    CARD32      hpId B32;
-    CARD32      pad2 B32;
-    CARD32      pad3 B32;
-    CARD32      pad4 B32;
-} xGLXDestroyHyperpipeConfigSGIXReq;
-#define sz_xGLXDestroyHyperpipeConfigSGIXReq 32
-
-/*
-** glXDestroyHyperpipeConfigSGIX reply
-*/
-typedef struct {
-    BYTE        type;                   /* X_Reply */
-    CARD8       unused;                 /* not used */
-    CARD16      sequenceNumber B16;
-    CARD32      length B32;
-    CARD32      pad1 B32;
-    CARD32      n B32;
-    CARD32      success B32;            /* NOTE: may hold a single value */
-    CARD32      pad4 B32;               /* NOTE: may hold half a double */
-    CARD32      pad5 B32;
-    CARD32      pad6 B32;
-} xGLXDestroyHyperpipeConfigSGIXReply;
-#define sz_xGLXDestroyHyperpipeConfigSGIXReply 32
-
-/*
-** glXQueryHyperpipeConfigSGIX request
-*/
-typedef struct GLXQueryHyperpipeConfigSGIX {
-    CARD8       reqType;
-    CARD8       glxCode;
-    CARD16      length B16;
-    CARD32      vendorCode B32;         /* vendor-specific opcode */
-    CARD32      pad1 B32;   /* unused; corresponds to contextTag in header */
-    CARD32      screen B32;
-    CARD32      hpId B32;
-    CARD32      pad2 B32;
-    CARD32      pad3 B32;
-    CARD32      pad4 B32;
-} xGLXQueryHyperpipeConfigSGIXReq;
-#define sz_xGLXQueryHyperpipeConfigSGIXReq 32
-
-/*
-** glXQueryHyperpipeConfigSGIX reply
-*/
-typedef struct {
-    BYTE        type;                   /* X_Reply */
-    CARD8       unused;                 /* not used */
-    CARD16      sequenceNumber B16;
-    CARD32      length B32;
-    CARD32      pad1 B32;
-    CARD32      n B32;
-    CARD32      npipes B32;
-    CARD32      pad4 B32;
-    CARD32      pad5 B32;
-    CARD32      pad6 B32;
-} xGLXQueryHyperpipeConfigSGIXReply;
-#define sz_xGLXQueryHyperpipeConfigSGIXReply 32
-
-/*
-** glXHyperpipeConfigSGIX request
-*/
-typedef struct {
-    CARD8       reqType;
-    CARD8       glxCode;
-    CARD16      length B16;
-    CARD32      vendorCode B32;         /* vendor-specific opcode */
-    CARD32      pad1 B32;   /* unused; corresponds to contextTag in header */
-    CARD32      screen B32;
-    CARD32      npipes B32;
-    CARD32      networkId B32;
-    CARD32      pad2 B32;
-    CARD32      pad3 B32;
-    /* followed by attribute list */
-} xGLXHyperpipeConfigSGIXReq;
-#define sz_xGLXHyperpipeConfigSGIXReq 32
-
-/*
-** glXHyperpipeConfigSGIX reply
-*/
-typedef struct {
-    BYTE        type;                   /* X_Reply */
-    CARD8       unused;                 /* not used */
-    CARD16      sequenceNumber B16;
-    CARD32      length B32;
-    CARD32      pad1 B32;
-    CARD32      n B32;
-    CARD32      npipes B32;
-    CARD32      hpId B32;
-    CARD32      pad5 B32;
-    CARD32      pad6 B32;
-} xGLXHyperpipeConfigSGIXReply;
-#define sz_xGLXHyperpipeConfigSGIXReply 32
-
-/*
- * GLX_ARB_create_context
- * GLX_ARB_create_context_profile
- */
-
-/*
- * glXSetClientInfoARB
- */
-typedef struct {
-    CARD8	reqType;
-    CARD8	glxCode;
-    CARD16	length B16;
-    CARD32	major B32;
-    CARD32	minor B32;
-    CARD32	n0 B32;
-    CARD32	n1 B32;
-    CARD32	n2 B32;
-    /*
-    ** More data may follow; this is just the header.
-    */
-} xGLXSetClientInfoARB;
-#define sz_xGLXSetClientInfoARB 24
-
-/*
-** glXCreateContextAttribsARB
-*/
-typedef struct {
-    CARD8	reqType;
-    CARD8	glxCode;
-    CARD16	length B16;
-    GLXContextID	context B32;
-    GLXFBConfigID	fbconfig B32;
-    CARD32	screen;
-    GLXContextID	shareList B32;
-    BOOL	isDirect;
-    CARD8	reserved1;
-    CARD16	reserved2 B16;
-    CARD32	numAttribs B32;
-    /* followed by attribute list */
-} xGLXCreateContextAttribsARB;
-#define sz_xGLXCreateContextAttribsARB 28
-
-/*
- * glXSetClientInfo2ARB
- */
-typedef struct {
-    CARD8	reqType;
-    CARD8	glxCode;
-    CARD16	length B16;
-    CARD32	major B32;
-    CARD32	minor B32;
-    CARD32	n0 B32;
-    CARD32	n1 B32;
-    CARD32	n2 B32;
-    /*
-    ** More data may follow; this is just the header.
-    */
-} xGLXSetClientInfo2ARB;
-#define sz_xGLXSetClientInfo2ARB 24
-/************************************************************************/
-
-/*
-** Events
-*/
-
-typedef struct {
-    BYTE type;
-    BYTE pad;
-    CARD16 sequenceNumber B16;
-    CARD16 event_type B16;  /*** was clobber_class */
-    CARD16 draw_type B16;
-    CARD32 drawable B32;
-    CARD32 buffer_mask B32; /*** was mask */
-    CARD16 aux_buffer B16;
-    CARD16 x B16;
-    CARD16 y B16;
-    CARD16 width B16;
-    CARD16 height B16;
-    CARD16 count B16;
-    CARD32 unused2 B32;
-} xGLXPbufferClobberEvent;
-
-typedef struct {
-    BYTE type;
-    BYTE pad;
-    CARD16 sequenceNumber B16;
-    CARD16 event_type B16;
-    CARD32 drawable;
-    CARD32 ust_hi B32;
-    CARD32 ust_lo B32;
-    CARD32 msc_hi B32;
-    CARD32 msc_lo B32;
-    CARD32 sbc_hi B32;
-    CARD32 sbc_lo B32;
-} xGLXBufferSwapComplete;
-
-/************************************************************************/
-
-/*
-** Size of the standard X request header.
-*/
-#define __GLX_SINGLE_HDR_SIZE sz_xGLXSingleReq
-#define __GLX_VENDPRIV_HDR_SIZE sz_xGLXVendorPrivateReq
-
-#define __GLX_RENDER_HDR    \
-    CARD16	length B16; \
-    CARD16	opcode B16
-
-#define __GLX_RENDER_HDR_SIZE 4
-
-typedef struct {
-    __GLX_RENDER_HDR;
-} __GLXrenderHeader;
-
-#define __GLX_RENDER_LARGE_HDR \
-    CARD32	length B32;    \
-    CARD32	opcode B32
-
-#define __GLX_RENDER_LARGE_HDR_SIZE 8
-
-typedef struct {
-    __GLX_RENDER_LARGE_HDR;
-} __GLXrenderLargeHeader;
-
-/*
-** The glBitmap, glPolygonStipple, glTexImage[12]D, glTexSubImage[12]D
-** and glDrawPixels calls all have a pixel header transmitted after the
-** Render or RenderLarge header and before their own opcode specific
-** headers.
-*/
-#define __GLX_PIXEL_HDR		\
-    BOOL	swapBytes;	\
-    BOOL	lsbFirst;	\
-    CARD8	reserved0;	\
-    CARD8	reserved1;	\
-    CARD32	rowLength B32;	\
-    CARD32	skipRows B32;	\
-    CARD32	skipPixels B32; \
-    CARD32	alignment B32
-
-#define __GLX_PIXEL_HDR_SIZE 20
-
-typedef struct {
-    __GLX_PIXEL_HDR;
-} __GLXpixelHeader;
-
-/*
-** glTexImage[34]D and glTexSubImage[34]D calls
-** all have a pixel header transmitted after the Render or RenderLarge
-** header and before their own opcode specific headers.
-*/
-#define __GLX_PIXEL_3D_HDR		\
-    BOOL	swapBytes;		\
-    BOOL	lsbFirst;		\
-    CARD8	reserved0;		\
-    CARD8	reserved1;		\
-    CARD32	rowLength B32;		\
-    CARD32	imageHeight B32;	\
-    CARD32	imageDepth B32;		\
-    CARD32	skipRows B32;		\
-    CARD32	skipImages B32;		\
-    CARD32	skipVolumes B32;	\
-    CARD32	skipPixels B32;		\
-    CARD32	alignment B32
-
-#define __GLX_PIXEL_3D_HDR_SIZE 36
-
-/*
-** Data that is specific to a glBitmap call.  The data is sent in the
-** following order:
-**	Render or RenderLarge header
-**	Pixel header
-**	Bitmap header
-*/
-#define __GLX_BITMAP_HDR    \
-    CARD32	width B32;  \
-    CARD32	height B32; \
-    FLOAT32	xorig F32;  \
-    FLOAT32	yorig F32;  \
-    FLOAT32	xmove F32;  \
-    FLOAT32	ymove F32
-
-typedef struct {
-    __GLX_RENDER_HDR;
-    __GLX_PIXEL_HDR;
-    __GLX_BITMAP_HDR;
-} __GLXbitmapHeader;
-
-typedef struct {
-    __GLX_RENDER_LARGE_HDR;
-    __GLX_PIXEL_HDR;
-    __GLX_BITMAP_HDR;
-} __GLXbitmapLargeHeader;
-
-typedef struct {
-    __GLX_PIXEL_HDR;
-    __GLX_BITMAP_HDR;
-} __GLXdispatchBitmapHeader;
-
-#define __GLX_BITMAP_HDR_SIZE 24
-
-#define __GLX_BITMAP_CMD_HDR_SIZE \
-    (__GLX_RENDER_HDR_SIZE + __GLX_PIXEL_HDR_SIZE + __GLX_BITMAP_HDR_SIZE)
-
-#define __GLX_BITMAP_CMD_DISPATCH_HDR_SIZE \
-    (__GLX_PIXEL_HDR_SIZE + __GLX_BITMAP_HDR_SIZE)
-
-typedef struct {
-    __GLX_RENDER_HDR;
-    __GLX_PIXEL_HDR;
-} __GLXpolygonStippleHeader;
-
-#define __GLX_POLYGONSTIPPLE_CMD_HDR_SIZE \
-    (__GLX_RENDER_HDR_SIZE + __GLX_PIXEL_HDR_SIZE)
-
-/*
-** Data that is specific to a glTexImage1D or glTexImage2D call.  The
-** data is sent in the following order:
-**	Render or RenderLarge header
-**	Pixel header
-**	TexImage header
-** When a glTexImage1D call the height field is unexamined by the server.
-*/
-#define __GLX_TEXIMAGE_HDR	\
-    CARD32	target B32;	\
-    CARD32	level B32;	\
-    CARD32	components B32; \
-    CARD32	width B32;	\
-    CARD32	height B32;	\
-    CARD32	border B32;	\
-    CARD32	format B32;	\
-    CARD32	type B32
-
-#define __GLX_TEXIMAGE_HDR_SIZE 32
-
-#define __GLX_TEXIMAGE_CMD_HDR_SIZE \
-    (__GLX_RENDER_HDR_SIZE + __GLX_PIXEL_HDR_SIZE + __GLX_TEXIMAGE_HDR_SIZE)
-
-#define __GLX_TEXIMAGE_CMD_DISPATCH_HDR_SIZE \
-    (__GLX_PIXEL_HDR_SIZE + __GLX_TEXIMAGE_HDR_SIZE)
-
-typedef struct {
-    __GLX_RENDER_HDR;
-    __GLX_PIXEL_HDR;
-    __GLX_TEXIMAGE_HDR;
-} __GLXtexImageHeader;
-
-typedef struct {
-    __GLX_RENDER_LARGE_HDR;
-    __GLX_PIXEL_HDR;
-    __GLX_TEXIMAGE_HDR;
-} __GLXtexImageLargeHeader;
-
-typedef struct {
-    __GLX_PIXEL_HDR;
-    __GLX_TEXIMAGE_HDR;
-} __GLXdispatchTexImageHeader;
-
-/*
-** Data that is specific to a glTexImage3D or glTexImage4D call.  The
-** data is sent in the following order:
-**	Render or RenderLarge header
-**	Pixel 3D header
-**	TexImage 3D header
-** When a glTexImage3D call the size4d and woffset fields are unexamined
-** by the server.
-** Could be used by all TexImage commands and perhaps should be in the
-** future.
-*/
-#define __GLX_TEXIMAGE_3D_HDR \
-    CARD32	target B32;	\
-    CARD32	level B32;	\
-    CARD32	internalformat B32;	\
-    CARD32	width B32;	\
-    CARD32	height B32;	\
-    CARD32	depth B32;	\
-    CARD32	size4d B32;	\
-    CARD32	border B32;	\
-    CARD32	format B32;	\
-    CARD32	type B32;	\
-    CARD32	nullimage B32
-
-#define __GLX_TEXIMAGE_3D_HDR_SIZE 44
-
-#define __GLX_TEXIMAGE_3D_CMD_HDR_SIZE \
-    (__GLX_RENDER_HDR_SIZE + __GLX_PIXEL_3D_HDR_SIZE + \
-		__GLX_TEXIMAGE_3D_HDR_SIZE)
-
-#define __GLX_TEXIMAGE_3D_CMD_DISPATCH_HDR_SIZE \
-    (__GLX_PIXEL_3D_HDR_SIZE + __GLX_TEXIMAGE_3D_HDR_SIZE)
-
-typedef struct {
-    __GLX_RENDER_HDR;
-    __GLX_PIXEL_3D_HDR;
-    __GLX_TEXIMAGE_3D_HDR;
-} __GLXtexImage3DHeader;
-
-typedef struct {
-    __GLX_RENDER_LARGE_HDR;
-    __GLX_PIXEL_3D_HDR;
-    __GLX_TEXIMAGE_3D_HDR;
-} __GLXtexImage3DLargeHeader;
-
-typedef struct {
-    __GLX_PIXEL_3D_HDR;
-    __GLX_TEXIMAGE_3D_HDR;
-} __GLXdispatchTexImage3DHeader;
-
-/*
-** Data that is specific to a glTexSubImage1D or glTexSubImage2D call.	The
-** data is sent in the following order:
-**	Render or RenderLarge header
-**	Pixel header
-**	TexSubImage header
-** When a glTexSubImage1D call is made, the yoffset and height fields
-** are unexamined by the server and are  considered to be padding.
-*/
-#define __GLX_TEXSUBIMAGE_HDR	\
-    CARD32	target B32;	\
-    CARD32	level B32;	\
-    CARD32	xoffset B32;	\
-    CARD32	yoffset B32;	\
-    CARD32	width B32;	\
-    CARD32	height B32;	\
-    CARD32	format B32;	\
-    CARD32	type B32;	\
-    CARD32	nullImage	\
-
-#define __GLX_TEXSUBIMAGE_HDR_SIZE 36
-
-#define __GLX_TEXSUBIMAGE_CMD_HDR_SIZE \
-    (__GLX_RENDER_HDR_SIZE + __GLX_PIXEL_HDR_SIZE + __GLX_TEXSUBIMAGE_HDR_SIZE)
-
-#define __GLX_TEXSUBIMAGE_CMD_DISPATCH_HDR_SIZE \
-    (__GLX_PIXEL_HDR_SIZE + __GLX_TEXSUBIMAGE_HDR_SIZE)
-
-typedef struct {
-    __GLX_RENDER_HDR;
-    __GLX_PIXEL_HDR;
-    __GLX_TEXSUBIMAGE_HDR;
-} __GLXtexSubImageHeader;
-
-typedef struct {
-    __GLX_RENDER_LARGE_HDR;
-    __GLX_PIXEL_HDR;
-    __GLX_TEXSUBIMAGE_HDR;
-} __GLXtexSubImageLargeHeader;
-
-typedef struct {
-    __GLX_PIXEL_HDR;
-    __GLX_TEXSUBIMAGE_HDR;
-} __GLXdispatchTexSubImageHeader;
-
-/*
-** Data that is specific to a glTexSubImage3D and 4D calls.  The
-** data is sent in the following order:
-**	Render or RenderLarge header
-**	Pixel 3D header
-**	TexSubImage 3D header
-** When a glTexSubImage3D call is made, the woffset and size4d fields
-** are unexamined by the server and are considered to be padding.
-*/
-#define __GLX_TEXSUBIMAGE_3D_HDR	\
-    CARD32	target B32;	\
-    CARD32	level B32;	\
-    CARD32	xoffset B32;	\
-    CARD32	yoffset B32;	\
-    CARD32	zoffset B32;	\
-    CARD32	woffset B32;	\
-    CARD32	width B32;	\
-    CARD32	height B32;	\
-    CARD32	depth B32;	\
-    CARD32	size4d B32;	\
-    CARD32	format B32;	\
-    CARD32	type B32;	\
-    CARD32	nullImage	\
-
-#define __GLX_TEXSUBIMAGE_3D_HDR_SIZE 52
-
-#define __GLX_TEXSUBIMAGE_3D_CMD_HDR_SIZE \
-    (__GLX_RENDER_HDR_SIZE + __GLX_PIXEL_3D_HDR_SIZE + \
-		__GLX_TEXSUBIMAGE_3D_HDR_SIZE)
-
-#define __GLX_TEXSUBIMAGE_3D_CMD_DISPATCH_HDR_SIZE \
-    (__GLX_PIXEL_3D_HDR_SIZE + __GLX_TEXSUBIMAGE_3D_HDR_SIZE)
-
-typedef struct {
-    __GLX_RENDER_HDR;
-    __GLX_PIXEL_3D_HDR;
-    __GLX_TEXSUBIMAGE_3D_HDR;
-} __GLXtexSubImage3DHeader;
-
-typedef struct {
-    __GLX_RENDER_LARGE_HDR;
-    __GLX_PIXEL_3D_HDR;
-    __GLX_TEXSUBIMAGE_3D_HDR;
-} __GLXtexSubImage3DLargeHeader;
-
-typedef struct {
-    __GLX_PIXEL_3D_HDR;
-    __GLX_TEXSUBIMAGE_3D_HDR;
-} __GLXdispatchTexSubImage3DHeader;
-
-/**
- * Data that is specific to a \c glCompressedTexImage1D or
- * \c glCompressedTexImage2D call.  The data is sent in the following
- * order:
- *     - Render or RenderLarge header
- *     - CompressedTexImage header
- * 
- * When a \c glCompressedTexImage1D call is made, the \c height field is
- * not examined by the server and is considered padding.
- */
-
-#define __GLX_COMPRESSED_TEXIMAGE_HDR \
-    CARD32     target B32;            \
-    CARD32     level B32;             \
-    CARD32     internalFormat B32;    \
-    CARD32     width B32;             \
-    CARD32     height B32;            \
-    CARD32     border B32;            \
-    CARD32     imageSize B32
-
-#define __GLX_COMPRESSED_TEXIMAGE_HDR_SIZE 28
-
-#define __GLX_COMPRESSED_TEXIMAGE_CMD_HDR_SIZE \
-    (__GLX_RENDER_HDR_SIZE + __GLX_COMPRESSED_TEXIMAGE_HDR_SIZE)
-
-#define __GLX_COMPRESSED_TEXIMAGE_DISPATCH_HDR_SIZE \
-    (__GLX_COMPRESSED_TEXIMAGE_HDR_SIZE)
-
-typedef struct {
-    __GLX_RENDER_HDR;
-    __GLX_COMPRESSED_TEXIMAGE_HDR;
-} __GLXcompressedTexImageHeader;
-
-typedef struct {
-    __GLX_RENDER_LARGE_HDR;
-    __GLX_COMPRESSED_TEXIMAGE_HDR;
-} __GLXcompressedTexImageLargeHeader;
-
-typedef struct {
-    __GLX_COMPRESSED_TEXIMAGE_HDR;
-} __GLXdispatchCompressedTexImageHeader;
-
-/**
- * Data that is specifi to a \c glCompressedTexSubImage1D or
- * \c glCompressedTexSubImage2D call.  The data is sent in the following
- * order:
- *     - Render or RenderLarge header
- *     - CompressedTexSubImage header
- * 
- * When a \c glCompressedTexSubImage1D call is made, the \c yoffset and
- * \c height fields are not examined by the server and are considered padding.
- */
-
-#define __GLX_COMPRESSED_TEXSUBIMAGE_HDR \
-    CARD32     target B32;            \
-    CARD32     level B32;             \
-    CARD32     xoffset B32;           \
-    CARD32     yoffset B32;           \
-    CARD32     width B32;             \
-    CARD32     height B32;            \
-    CARD32     format B32;            \
-    CARD32     imageSize B32
-
-#define __GLX_COMPRESSED_TEXSUBIMAGE_HDR_SIZE 32
-
-#define __GLX_COMPRESSED_TEXSUBIMAGE_CMD_HDR_SIZE \
-    (__GLX_RENDER_HDR_SIZE + __GLX_COMPRESSED_TEXSUBIMAGE_HDR_SIZE)
-
-#define __GLX_COMPRESSED_TEXSUBIMAGE_DISPATCH_HDR_SIZE \
-    (__GLX_COMPRESSED_TEXSUBIMAGE_HDR_SIZE)
-
-typedef struct {
-    __GLX_RENDER_HDR;
-    __GLX_COMPRESSED_TEXSUBIMAGE_HDR;
-} __GLXcompressedTexSubImageHeader;
-
-typedef struct {
-    __GLX_RENDER_LARGE_HDR;
-    __GLX_COMPRESSED_TEXSUBIMAGE_HDR;
-} __GLXcompressedTexSubImageLargeHeader;
-
-typedef struct {
-    __GLX_COMPRESSED_TEXSUBIMAGE_HDR;
-} __GLXdispatchCompressedTexSubImageHeader;
-
-/**
- * Data that is specific to a \c glCompressedTexImage3D call.  The data is
- * sent in the following order:
- *     - Render or RenderLarge header
- *     - CompressedTexImage3D header
- */
-
-#define __GLX_COMPRESSED_TEXIMAGE_3D_HDR \
-    CARD32     target B32;            \
-    CARD32     level B32;             \
-    CARD32     internalFormat B32;    \
-    CARD32     width B32;             \
-    CARD32     height B32;            \
-    CARD32     depth B32;             \
-    CARD32     border B32;            \
-    CARD32     imageSize B32
-
-#define __GLX_COMPRESSED_TEXIMAGE_3D_HDR_SIZE 32
-
-#define __GLX_COMPRESSED_TEXIMAGE_3D_CMD_HDR_SIZE \
-    (__GLX_RENDER_HDR_SIZE + __GLX_COMPRESSED_TEXIMAGE_3D_HDR_SIZE)
-
-#define __GLX_COMPRESSED_TEXIMAGE_3D_DISPATCH_HDR_SIZE \
-    (__GLX_COMPRESSED_TEXIMAGE_3D_HDR_SIZE)
-
-typedef struct {
-    __GLX_RENDER_HDR;
-    __GLX_COMPRESSED_TEXIMAGE_3D_HDR;
-} __GLXcompressedTexImage3DHeader;
-
-typedef struct {
-    __GLX_RENDER_LARGE_HDR;
-    __GLX_COMPRESSED_TEXIMAGE_3D_HDR;
-} __GLXcompressedTexImage3DLargeHeader;
-
-typedef struct {
-    __GLX_COMPRESSED_TEXIMAGE_3D_HDR;
-} __GLXdispatchCompressedTexImage3DHeader;
-
-/**
- * Data that is specifi to a \c glCompressedTexSubImage3D call.  The data is
- * sent in the following order:
- *     - Render or RenderLarge header
- *     - CompressedTexSubImage3D header
- */
-
-#define __GLX_COMPRESSED_TEXSUBIMAGE_3D_HDR \
-    CARD32     target B32;            \
-    CARD32     level B32;             \
-    CARD32     xoffset B32;           \
-    CARD32     yoffset B32;           \
-    CARD32     zoffset B32;           \
-    CARD32     width B32;             \
-    CARD32     height B32;            \
-    CARD32     depth B32;             \
-    CARD32     format B32;            \
-    CARD32     imageSize B32
-
-#define __GLX_COMPRESSED_TEXSUBIMAGE_3D_HDR_SIZE 32
-
-#define __GLX_COMPRESSED_TEXSUBIMAGE_3D_CMD_HDR_SIZE \
-    (__GLX_RENDER_HDR_SIZE + __GLX_COMPRESSED_TEXSUBIMAGE_3D_HDR_SIZE)
-
-#define __GLX_COMPRESSED_TEXSUBIMAGE_3D_DISPATCH_HDR_SIZE \
-    (__GLX_COMPRESSED_TEXSUBIMAGE_3D_HDR_SIZE)
-
-typedef struct {
-    __GLX_RENDER_HDR;
-    __GLX_COMPRESSED_TEXSUBIMAGE_3D_HDR;
-} __GLXcompressedTexSubImage3DHeader;
-
-typedef struct {
-    __GLX_RENDER_LARGE_HDR;
-    __GLX_COMPRESSED_TEXSUBIMAGE_3D_HDR;
-} __GLXcompressedTexSubImage3DLargeHeader;
-
-typedef struct {
-    __GLX_COMPRESSED_TEXSUBIMAGE_3D_HDR;
-} __GLXdispatchCompressedTexSubImage3DHeader;
-
-/*
-** Data that is specific to a glDrawPixels call.  The data is sent in the
-** following order:
-**	Render or RenderLarge header
-**	Pixel header
-**	DrawPixels header
-*/
-#define __GLX_DRAWPIXELS_HDR \
-    CARD32	width B32;   \
-    CARD32	height B32;  \
-    CARD32	format B32;  \
-    CARD32	type B32
-
-#define __GLX_DRAWPIXELS_HDR_SIZE 16
-
-#define __GLX_DRAWPIXELS_CMD_HDR_SIZE \
-    (__GLX_RENDER_HDR_SIZE + __GLX_PIXEL_HDR_SIZE + __GLX_DRAWPIXELS_HDR_SIZE)
-
-#define __GLX_DRAWPIXELS_CMD_DISPATCH_HDR_SIZE \
-    (__GLX_PIXEL_HDR_SIZE + __GLX_DRAWPIXELS_HDR_SIZE)
-
-typedef struct {
-    __GLX_RENDER_HDR;
-    __GLX_PIXEL_HDR;
-    __GLX_DRAWPIXELS_HDR;
-} __GLXdrawPixelsHeader;
-
-typedef struct {
-    __GLX_RENDER_LARGE_HDR;
-    __GLX_PIXEL_HDR;
-    __GLX_DRAWPIXELS_HDR;
-} __GLXdrawPixelsLargeHeader;
-
-typedef struct {
-    __GLX_PIXEL_HDR;
-    __GLX_DRAWPIXELS_HDR;
-} __GLXdispatchDrawPixelsHeader;
-
-/*
-** Data that is specific to a glConvolutionFilter1D or glConvolutionFilter2D
-** call.  The data is sent in the following order:
-**	Render or RenderLarge header
-**	Pixel header
-**	ConvolutionFilter header
-** When a glConvolutionFilter1D call the height field is unexamined by the server.
-*/
-#define __GLX_CONV_FILT_HDR	\
-    CARD32	target B32;	\
-    CARD32	internalformat B32;	\
-    CARD32	width B32;	\
-    CARD32	height B32;	\
-    CARD32	format B32;	\
-    CARD32	type B32
-
-#define __GLX_CONV_FILT_HDR_SIZE 24
-
-#define __GLX_CONV_FILT_CMD_HDR_SIZE \
-    (__GLX_RENDER_HDR_SIZE + __GLX_PIXEL_HDR_SIZE + __GLX_CONV_FILT_HDR_SIZE)
-
-#define __GLX_CONV_FILT_CMD_DISPATCH_HDR_SIZE \
-    (__GLX_PIXEL_HDR_SIZE + __GLX_CONV_FILT_HDR_SIZE)
-typedef struct {
-    __GLX_RENDER_HDR;
-    __GLX_PIXEL_HDR;
-    __GLX_CONV_FILT_HDR;
-} __GLXConvolutionFilterHeader;
-
-typedef struct {
-    __GLX_RENDER_LARGE_HDR;
-    __GLX_PIXEL_HDR;
-    __GLX_CONV_FILT_HDR;
-} __GLXConvolutionFilterLargeHeader;
-
-typedef struct {
-    __GLX_PIXEL_HDR;
-    __GLX_CONV_FILT_HDR;
-} __GLXdispatchConvolutionFilterHeader;
-
-/*
-** Data that is specific to a glDrawArraysEXT call.  The data is sent in the
-** following order:
-**	Render or RenderLarge header
-**	Draw Arrays header
-**	a variable number of Component headers
-**	vertex data for each component type
-*/
-
-#define __GLX_DRAWARRAYS_HDR \
-    CARD32	numVertexes B32; \
-    CARD32	numComponents B32; \
-    CARD32	primType B32
-
-#define __GLX_DRAWARRAYS_HDR_SIZE 12
-
-#define __GLX_DRAWARRAYS_CMD_HDR_SIZE \
-    (__GLX_RENDER_HDR_SIZE + __GLX_DRAWARRAYS_HDR_SIZE)
-
-typedef struct {
-    __GLX_RENDER_HDR;
-    __GLX_DRAWARRAYS_HDR;
-} __GLXdrawArraysHeader;
-
-typedef struct {
-    __GLX_RENDER_LARGE_HDR;
-    __GLX_DRAWARRAYS_HDR;
-} __GLXdrawArraysLargeHeader;
-
-typedef struct {
-    __GLX_DRAWARRAYS_HDR;
-} __GLXdispatchDrawArraysHeader;
-
-#define __GLX_COMPONENT_HDR \
-    CARD32	datatype B32; \
-    INT32	numVals B32; \
-    CARD32	component B32
-
-typedef struct {
-    __GLX_COMPONENT_HDR;
-} __GLXdispatchDrawArraysComponentHeader;
-
-#define __GLX_COMPONENT_HDR_SIZE 12
-
-/*
-** Data that is specific to a glColorTable call
-**	The data is sent in the following order:
-**	Render or RenderLarge header
-**	Pixel header
-**	ColorTable header
-*/
-
-#define __GLX_COLOR_TABLE_HDR	     \
-    CARD32	target B32;	    \
-    CARD32	internalformat B32; \
-    CARD32	width B32;	    \
-    CARD32	format B32;	    \
-    CARD32	type   B32
-
-#define __GLX_COLOR_TABLE_HDR_SIZE 20
-
-#define __GLX_COLOR_TABLE_CMD_HDR_SIZE \
-    (__GLX_RENDER_HDR_SIZE + __GLX_PIXEL_HDR_SIZE + __GLX_COLOR_TABLE_HDR_SIZE)
-
-typedef struct {
-    __GLX_RENDER_HDR;
-    __GLX_PIXEL_HDR;
-    __GLX_COLOR_TABLE_HDR;
-} __GLXColorTableHeader;
-
-typedef struct {
-    __GLX_RENDER_LARGE_HDR;
-    __GLX_PIXEL_HDR;
-    __GLX_COLOR_TABLE_HDR;
-} __GLXColorTableLargeHeader;
-
-typedef struct {
-    __GLX_PIXEL_HDR;
-    __GLX_COLOR_TABLE_HDR;
-} __GLXdispatchColorTableHeader;
-
-/*
-** Data that is specific to a glColorSubTable call
-**	The data is sent in the following order:
-**	Render or RenderLarge header
-**	Pixel header
-**	ColorTable header
-*/
-
-#define __GLX_COLOR_SUBTABLE_HDR    \
-    CARD32	target B32;	    \
-    CARD32	start B32; 	    \
-    CARD32	count B32;	    \
-    CARD32	format B32;	    \
-    CARD32	type   B32
-
-#define __GLX_COLOR_SUBTABLE_HDR_SIZE 20
-
-#define __GLX_COLOR_SUBTABLE_CMD_HDR_SIZE \
-    (__GLX_RENDER_HDR_SIZE + __GLX_PIXEL_HDR_SIZE + \
-     __GLX_COLOR_SUBTABLE_HDR_SIZE)
-
-typedef struct {
-    __GLX_RENDER_HDR;
-    __GLX_PIXEL_HDR;
-    __GLX_COLOR_SUBTABLE_HDR;
-} __GLXColorSubTableHeader;
-
-typedef struct {
-    __GLX_RENDER_LARGE_HDR;
-    __GLX_PIXEL_HDR;
-    __GLX_COLOR_SUBTABLE_HDR;
-} __GLXColorSubTableLargeHeader;
-
-typedef struct {
-    __GLX_PIXEL_HDR;
-    __GLX_COLOR_SUBTABLE_HDR;
-} __GLXdispatchColorSubTableHeader;
-
-#define GLX_WINDOW_TYPE		1
-#define GLX_PIXMAP_TYPE		2
-#define GLX_VIDEO_SOURCE_TYPE	3
-#define GLX_PBUFFER_TYPE	4
-/* 5 is for DM_PBUFFER */
-#define GLX_GLXWINDOW_TYPE	6	
-
-/*****************************************************************************/
-
-/*
-** Restore these definitions back to the typedefs in glx.h
-*/
-#undef GLXContextID
-#undef GLXPixmap
-#undef GLXDrawable
-#undef GLXPbuffer
-#undef GLXWindow
-#undef GLXFBConfigID
-#undef GLXFBConfigIDSGIX
-#undef GLXPbufferSGIX
-
-
-/* Opcodes for GLX commands */
-
-#define X_GLXRender                       1
-#define X_GLXRenderLarge                  2
-#define X_GLXCreateContext                3
-#define X_GLXDestroyContext               4
-#define X_GLXMakeCurrent                  5
-#define X_GLXIsDirect                     6
-#define X_GLXQueryVersion                 7
-#define X_GLXWaitGL                       8
-#define X_GLXWaitX                        9
-#define X_GLXCopyContext                 10
-#define X_GLXSwapBuffers                 11
-#define X_GLXUseXFont                    12
-#define X_GLXCreateGLXPixmap             13
-#define X_GLXGetVisualConfigs            14
-#define X_GLXDestroyGLXPixmap            15
-#define X_GLXVendorPrivate               16
-#define X_GLXVendorPrivateWithReply      17
-#define X_GLXQueryExtensionsString       18
-#define X_GLXQueryServerString           19
-#define X_GLXClientInfo                  20
-#define X_GLXGetFBConfigs                21
-#define X_GLXCreatePixmap                22
-#define X_GLXDestroyPixmap               23
-#define X_GLXCreateNewContext            24
-#define X_GLXQueryContext                25
-#define X_GLXMakeContextCurrent          26
-#define X_GLXCreatePbuffer               27
-#define X_GLXDestroyPbuffer              28
-#define X_GLXGetDrawableAttributes       29
-#define X_GLXChangeDrawableAttributes    30
-#define X_GLXCreateWindow                31
-#define X_GLXDestroyWindow               32
-#define X_GLXSetClientInfoARB            33
-#define X_GLXCreateContextAtrribsARB     34
-#define X_GLXSetConfigInfo2ARB           35
-
-/* Opcodes for single commands (part of GLX command space) */
-
-#define X_GLsop_NewList                    101
-#define X_GLsop_EndList                    102
-#define X_GLsop_DeleteLists                103
-#define X_GLsop_GenLists                   104
-#define X_GLsop_FeedbackBuffer             105
-#define X_GLsop_SelectBuffer               106
-#define X_GLsop_RenderMode                 107
-#define X_GLsop_Finish                     108
-#define X_GLsop_Flush                      142
-#define X_GLsop_PixelStoref                109
-#define X_GLsop_PixelStorei                110
-#define X_GLsop_ReadPixels                 111
-#define X_GLsop_GetBooleanv                112
-#define X_GLsop_GetClipPlane               113
-#define X_GLsop_GetDoublev                 114
-#define X_GLsop_GetError                   115
-#define X_GLsop_GetFloatv                  116
-#define X_GLsop_GetIntegerv                117
-#define X_GLsop_GetLightfv                 118
-#define X_GLsop_GetLightiv                 119
-#define X_GLsop_GetMapdv                   120
-#define X_GLsop_GetMapfv                   121
-#define X_GLsop_GetMapiv                   122
-#define X_GLsop_GetMaterialfv              123
-#define X_GLsop_GetMaterialiv              124
-#define X_GLsop_GetPixelMapfv              125
-#define X_GLsop_GetPixelMapuiv             126
-#define X_GLsop_GetPixelMapusv             127
-#define X_GLsop_GetPolygonStipple          128
-#define X_GLsop_GetString                  129
-#define X_GLsop_GetTexEnvfv                130
-#define X_GLsop_GetTexEnviv                131
-#define X_GLsop_GetTexGendv                132
-#define X_GLsop_GetTexGenfv                133
-#define X_GLsop_GetTexGeniv                134
-#define X_GLsop_GetTexImage                135
-#define X_GLsop_GetTexParameterfv          136
-#define X_GLsop_GetTexParameteriv          137
-#define X_GLsop_GetTexLevelParameterfv     138
-#define X_GLsop_GetTexLevelParameteriv     139
-#define X_GLsop_IsEnabled                  140
-#define X_GLsop_IsList                     141
-#define X_GLsop_AreTexturesResident        143
-#define X_GLsop_DeleteTextures             144
-#define X_GLsop_GenTextures                145
-#define X_GLsop_IsTexture                  146
-#define X_GLsop_GetColorTable              147
-#define X_GLsop_GetColorTableParameterfv   148
-#define X_GLsop_GetColorTableParameteriv   149
-#define X_GLsop_GetConvolutionFilter       150
-#define X_GLsop_GetConvolutionParameterfv  151
-#define X_GLsop_GetConvolutionParameteriv  152
-#define X_GLsop_GetSeparableFilter         153
-#define X_GLsop_GetHistogram               154
-#define X_GLsop_GetHistogramParameterfv    155
-#define X_GLsop_GetHistogramParameteriv    156
-#define X_GLsop_GetMinmax                  157
-#define X_GLsop_GetMinmaxParameterfv       158
-#define X_GLsop_GetMinmaxParameteriv       159
-#define X_GLsop_GetCompressedTexImage      160
-
-
-/* Opcodes for rendering commands */
-
-#define X_GLrop_CallList                     1
-#define X_GLrop_CallLists                    2
-#define X_GLrop_ListBase                     3
-#define X_GLrop_Begin                        4
-#define X_GLrop_Bitmap                       5
-#define X_GLrop_Color3bv                     6
-#define X_GLrop_Color3dv                     7
-#define X_GLrop_Color3fv                     8
-#define X_GLrop_Color3iv                     9
-#define X_GLrop_Color3sv                    10
-#define X_GLrop_Color3ubv                   11
-#define X_GLrop_Color3uiv                   12
-#define X_GLrop_Color3usv                   13
-#define X_GLrop_Color4bv                    14
-#define X_GLrop_Color4dv                    15
-#define X_GLrop_Color4fv                    16
-#define X_GLrop_Color4iv                    17
-#define X_GLrop_Color4sv                    18
-#define X_GLrop_Color4ubv                   19
-#define X_GLrop_Color4uiv                   20
-#define X_GLrop_Color4usv                   21
-#define X_GLrop_EdgeFlagv                   22
-#define X_GLrop_End                         23
-#define X_GLrop_Indexdv                     24
-#define X_GLrop_Indexfv                     25
-#define X_GLrop_Indexiv                     26
-#define X_GLrop_Indexsv                     27
-#define X_GLrop_Normal3bv                   28
-#define X_GLrop_Normal3dv                   29
-#define X_GLrop_Normal3fv                   30
-#define X_GLrop_Normal3iv                   31
-#define X_GLrop_Normal3sv                   32
-#define X_GLrop_RasterPos2dv                33
-#define X_GLrop_RasterPos2fv                34
-#define X_GLrop_RasterPos2iv                35
-#define X_GLrop_RasterPos2sv                36
-#define X_GLrop_RasterPos3dv                37
-#define X_GLrop_RasterPos3fv                38
-#define X_GLrop_RasterPos3iv                39
-#define X_GLrop_RasterPos3sv                40
-#define X_GLrop_RasterPos4dv                41
-#define X_GLrop_RasterPos4fv                42
-#define X_GLrop_RasterPos4iv                43
-#define X_GLrop_RasterPos4sv                44
-#define X_GLrop_Rectdv                      45
-#define X_GLrop_Rectfv                      46
-#define X_GLrop_Rectiv                      47
-#define X_GLrop_Rectsv                      48
-#define X_GLrop_TexCoord1dv                 49
-#define X_GLrop_TexCoord1fv                 50
-#define X_GLrop_TexCoord1iv                 51
-#define X_GLrop_TexCoord1sv                 52
-#define X_GLrop_TexCoord2dv                 53
-#define X_GLrop_TexCoord2fv                 54
-#define X_GLrop_TexCoord2iv                 55
-#define X_GLrop_TexCoord2sv                 56
-#define X_GLrop_TexCoord3dv                 57
-#define X_GLrop_TexCoord3fv                 58
-#define X_GLrop_TexCoord3iv                 59
-#define X_GLrop_TexCoord3sv                 60
-#define X_GLrop_TexCoord4dv                 61
-#define X_GLrop_TexCoord4fv                 62
-#define X_GLrop_TexCoord4iv                 63
-#define X_GLrop_TexCoord4sv                 64
-#define X_GLrop_Vertex2dv                   65
-#define X_GLrop_Vertex2fv                   66
-#define X_GLrop_Vertex2iv                   67
-#define X_GLrop_Vertex2sv                   68
-#define X_GLrop_Vertex3dv                   69
-#define X_GLrop_Vertex3fv                   70
-#define X_GLrop_Vertex3iv                   71
-#define X_GLrop_Vertex3sv                   72
-#define X_GLrop_Vertex4dv                   73
-#define X_GLrop_Vertex4fv                   74
-#define X_GLrop_Vertex4iv                   75
-#define X_GLrop_Vertex4sv                   76
-#define X_GLrop_ClipPlane                   77
-#define X_GLrop_ColorMaterial               78
-#define X_GLrop_CullFace                    79
-#define X_GLrop_Fogf                        80
-#define X_GLrop_Fogfv                       81
-#define X_GLrop_Fogi                        82
-#define X_GLrop_Fogiv                       83
-#define X_GLrop_FrontFace                   84
-#define X_GLrop_Hint                        85
-#define X_GLrop_Lightf                      86
-#define X_GLrop_Lightfv                     87
-#define X_GLrop_Lighti                      88
-#define X_GLrop_Lightiv                     89
-#define X_GLrop_LightModelf                 90
-#define X_GLrop_LightModelfv                91
-#define X_GLrop_LightModeli                 92
-#define X_GLrop_LightModeliv                93
-#define X_GLrop_LineStipple                 94
-#define X_GLrop_LineWidth                   95
-#define X_GLrop_Materialf                   96
-#define X_GLrop_Materialfv                  97
-#define X_GLrop_Materiali                   98
-#define X_GLrop_Materialiv                  99
-#define X_GLrop_PointSize                  100
-#define X_GLrop_PolygonMode                101
-#define X_GLrop_PolygonStipple             102
-#define X_GLrop_Scissor                    103
-#define X_GLrop_ShadeModel                 104
-#define X_GLrop_TexParameterf              105
-#define X_GLrop_TexParameterfv             106
-#define X_GLrop_TexParameteri              107
-#define X_GLrop_TexParameteriv             108
-#define X_GLrop_TexImage1D                 109
-#define X_GLrop_TexImage2D                 110
-#define X_GLrop_TexEnvf                    111
-#define X_GLrop_TexEnvfv                   112
-#define X_GLrop_TexEnvi                    113
-#define X_GLrop_TexEnviv                   114
-#define X_GLrop_TexGend                    115
-#define X_GLrop_TexGendv                   116
-#define X_GLrop_TexGenf                    117
-#define X_GLrop_TexGenfv                   118
-#define X_GLrop_TexGeni                    119
-#define X_GLrop_TexGeniv                   120
-#define X_GLrop_InitNames                  121
-#define X_GLrop_LoadName                   122
-#define X_GLrop_PassThrough                123
-#define X_GLrop_PopName                    124
-#define X_GLrop_PushName                   125
-#define X_GLrop_DrawBuffer                 126
-#define X_GLrop_Clear                      127
-#define X_GLrop_ClearAccum                 128
-#define X_GLrop_ClearIndex                 129
-#define X_GLrop_ClearColor                 130
-#define X_GLrop_ClearStencil               131
-#define X_GLrop_ClearDepth                 132
-#define X_GLrop_StencilMask                133
-#define X_GLrop_ColorMask                  134
-#define X_GLrop_DepthMask                  135
-#define X_GLrop_IndexMask                  136
-#define X_GLrop_Accum                      137
-#define X_GLrop_Disable                    138
-#define X_GLrop_Enable                     139
-#define X_GLrop_PopAttrib                  141
-#define X_GLrop_PushAttrib                 142
-#define X_GLrop_Map1d                      143
-#define X_GLrop_Map1f                      144
-#define X_GLrop_Map2d                      145
-#define X_GLrop_Map2f                      146
-#define X_GLrop_MapGrid1d                  147
-#define X_GLrop_MapGrid1f                  148
-#define X_GLrop_MapGrid2d                  149
-#define X_GLrop_MapGrid2f                  150
-#define X_GLrop_EvalCoord1dv               151
-#define X_GLrop_EvalCoord1fv               152
-#define X_GLrop_EvalCoord2dv               153
-#define X_GLrop_EvalCoord2fv               154
-#define X_GLrop_EvalMesh1                  155
-#define X_GLrop_EvalPoint1                 156
-#define X_GLrop_EvalMesh2                  157
-#define X_GLrop_EvalPoint2                 158
-#define X_GLrop_AlphaFunc                  159
-#define X_GLrop_BlendFunc                  160
-#define X_GLrop_LogicOp                    161
-#define X_GLrop_StencilFunc                162
-#define X_GLrop_StencilOp                  163
-#define X_GLrop_DepthFunc                  164
-#define X_GLrop_PixelZoom                  165
-#define X_GLrop_PixelTransferf             166
-#define X_GLrop_PixelTransferi             167
-#define X_GLrop_PixelMapfv                 168
-#define X_GLrop_PixelMapuiv                169
-#define X_GLrop_PixelMapusv                170
-#define X_GLrop_ReadBuffer                 171
-#define X_GLrop_CopyPixels                 172
-#define X_GLrop_DrawPixels                 173
-#define X_GLrop_DepthRange                 174
-#define X_GLrop_Frustum                    175
-#define X_GLrop_LoadIdentity               176
-#define X_GLrop_LoadMatrixf                177
-#define X_GLrop_LoadMatrixd                178
-#define X_GLrop_MatrixMode                 179
-#define X_GLrop_MultMatrixf                180
-#define X_GLrop_MultMatrixd                181
-#define X_GLrop_Ortho                      182
-#define X_GLrop_PopMatrix                  183
-#define X_GLrop_PushMatrix                 184
-#define X_GLrop_Rotated                    185
-#define X_GLrop_Rotatef                    186
-#define X_GLrop_Scaled                     187
-#define X_GLrop_Scalef                     188
-#define X_GLrop_Translated                 189
-#define X_GLrop_Translatef                 190
-#define X_GLrop_Viewport                   191
-#define X_GLrop_DrawArrays                 193
-#define X_GLrop_PolygonOffset              192
-#define X_GLrop_CopyTexImage1D             4119
-#define X_GLrop_CopyTexImage2D             4120
-#define X_GLrop_CopyTexSubImage1D          4121
-#define X_GLrop_CopyTexSubImage2D          4122
-#define X_GLrop_TexSubImage1D              4099
-#define X_GLrop_TexSubImage2D              4100
-#define X_GLrop_BindTexture                4117
-#define X_GLrop_PrioritizeTextures         4118
-#define X_GLrop_Indexubv                   194
-#define X_GLrop_BlendColor                 4096
-#define X_GLrop_BlendEquation              4097
-#define X_GLrop_ColorTable                 2053
-#define X_GLrop_ColorTableParameterfv      2054
-#define X_GLrop_ColorTableParameteriv      2055
-#define X_GLrop_CopyColorTable             2056
-#define X_GLrop_ColorSubTable              195
-#define X_GLrop_CopyColorSubTable          196
-#define X_GLrop_ConvolutionFilter1D        4101
-#define X_GLrop_ConvolutionFilter2D        4102
-#define X_GLrop_ConvolutionParameterf      4103
-#define X_GLrop_ConvolutionParameterfv     4104
-#define X_GLrop_ConvolutionParameteri      4105
-#define X_GLrop_ConvolutionParameteriv     4106
-#define X_GLrop_CopyConvolutionFilter1D    4107
-#define X_GLrop_CopyConvolutionFilter2D    4108
-#define X_GLrop_SeparableFilter2D          4109
-#define X_GLrop_Histogram                  4110
-#define X_GLrop_Minmax                     4111
-#define X_GLrop_ResetHistogram             4112
-#define X_GLrop_ResetMinmax                4113
-#define X_GLrop_TexImage3D                 4114
-#define X_GLrop_TexSubImage3D              4115
-#define X_GLrop_CopyTexSubImage3D          4123
-#define X_GLrop_DrawArraysEXT              4116
-
-/* Added for core GL version 1.3 */
-
-#define X_GLrop_ActiveTextureARB            197
-#define X_GLrop_MultiTexCoord1dvARB         198
-#define X_GLrop_MultiTexCoord1fvARB         199
-#define X_GLrop_MultiTexCoord1ivARB         200
-#define X_GLrop_MultiTexCoord1svARB         201
-#define X_GLrop_MultiTexCoord2dvARB         202
-#define X_GLrop_MultiTexCoord2fvARB         203
-#define X_GLrop_MultiTexCoord2ivARB         204
-#define X_GLrop_MultiTexCoord2svARB         205
-#define X_GLrop_MultiTexCoord3dvARB         206
-#define X_GLrop_MultiTexCoord3fvARB         207
-#define X_GLrop_MultiTexCoord3ivARB         208
-#define X_GLrop_MultiTexCoord3svARB         209
-#define X_GLrop_MultiTexCoord4dvARB         210
-#define X_GLrop_MultiTexCoord4fvARB         211
-#define X_GLrop_MultiTexCoord4ivARB         212
-#define X_GLrop_MultiTexCoord4svARB         213
-#define X_GLrop_CompressedTexImage1D        214
-#define X_GLrop_CompressedTexImage2D        215
-#define X_GLrop_CompressedTexImage3D        216
-#define X_GLrop_CompressedTexSubImage1D     217
-#define X_GLrop_CompressedTexSubImage2D     218
-#define X_GLrop_CompressedTexSubImage3D     219
-#define X_GLrop_SampleCoverageARB           229
-
-/* Added for core GL version 1.4 */
-
-#define X_GLrop_WindowPos3fARB              230
-#define X_GLrop_FogCoordfv                  4124
-#define X_GLrop_FogCoorddv                  4125
-#define X_GLrop_PointParameterfARB          2065
-#define X_GLrop_PointParameterfvARB         2066
-#define X_GLrop_SecondaryColor3bv           4126
-#define X_GLrop_SecondaryColor3sv           4127
-#define X_GLrop_SecondaryColor3iv           4128
-#define X_GLrop_SecondaryColor3fv           4129
-#define X_GLrop_SecondaryColor3dv           4130
-#define X_GLrop_SecondaryColor3ubv          4131
-#define X_GLrop_SecondaryColor3usv          4132
-#define X_GLrop_SecondaryColor3uiv          4133
-#define X_GLrop_BlendFuncSeparate           4134
-#define X_GLrop_PointParameteri             4221
-#define X_GLrop_PointParameteriv            4222
-
-/* Added for core GL version 1.5 */
-/* XXX opcodes not defined in the spec */
-
-/* Opcodes for Vendor Private commands */
-
-
-#define X_GLvop_GetConvolutionFilterEXT        1
-#define X_GLvop_GetConvolutionParameterfvEXT   2
-#define X_GLvop_GetConvolutionParameterivEXT   3
-#define X_GLvop_GetSeparableFilterEXT          4
-#define X_GLvop_GetHistogramEXT                5
-#define X_GLvop_GetHistogramParameterfvEXT     6
-#define X_GLvop_GetHistogramParameterivEXT     7
-#define X_GLvop_GetMinmaxEXT                   8
-#define X_GLvop_GetMinmaxParameterfvEXT        9
-#define X_GLvop_GetMinmaxParameterivEXT        10
-#define X_GLvop_AreTexturesResidentEXT         11
-#define X_GLvop_DeleteTexturesEXT              12
-#define X_GLvop_GenTexturesEXT                 13
-#define X_GLvop_IsTextureEXT                   14
-#define X_GLvop_GetCombinerInputParameterfvNV  1270
-#define X_GLvop_GetCombinerInputParameterivNV  1271
-#define X_GLvop_GetCombinerOutputParameterfvNV 1272
-#define X_GLvop_GetCombinerOutputParameterivNV 1273
-#define X_GLvop_GetFinalCombinerOutputParameterfvNV 1274
-#define X_GLvop_GetFinalCombinerOutputParameterivNV 1275
-#define X_GLvop_DeleteFenceNV                  1276
-#define X_GLvop_GenFencesNV                    1277
-#define X_GLvop_IsFenceNV                      1278
-#define X_GLvop_TestFenceNV                    1279
-#define X_GLvop_GetFenceivNV                   1280
-#define X_GLvop_AreProgramsResidentNV          1293
-#define X_GLvop_DeleteProgramARB               1294
-#define X_GLvop_GenProgramsARB                 1295
-#define X_GLvop_GetProgramEnvParameterfvARB    1296
-#define X_GLvop_GetProgramEnvParameterdvARB    1297
-#define X_GLvop_GetProgramEnvParameterivNV     1298
-#define X_GLvop_GetProgramStringNV             1299
-#define X_GLvop_GetTrackMatrixivNV             1300
-#define X_GLvop_GetVertexAttribdvARB           1301
-#define X_GLvop_GetVertexAttribfvARB           1302
-#define X_GLvop_GetVertexAttribivARB           1303
-#define X_GLvop_IsProgramARB                   1304
-#define X_GLvop_GetProgramLocalParameterfvARB  1305
-#define X_GLvop_GetProgramLocalParameterdvARB  1306
-#define X_GLvop_GetProgramivARB                1307
-#define X_GLvop_GetProgramStringARB            1308
-#define X_GLvop_GetProgramNamedParameter4fvNV  1310
-#define X_GLvop_GetProgramNamedParameter4dvNV  1311
-#define X_GLvop_SampleMaskSGIS                 2048
-#define X_GLvop_SamplePatternSGIS              2049
-#define X_GLvop_GetDetailTexFuncSGIS           4096
-#define X_GLvop_GetSharpenTexFuncSGIS          4097
-#define X_GLvop_GetColorTableSGI               4098
-#define X_GLvop_GetColorTableParameterfvSGI    4099
-#define X_GLvop_GetColorTableParameterivSGI    4100
-#define X_GLvop_GetTexFilterFuncSGIS           4101
-#define X_GLvop_GetInstrumentsSGIX             4102
-#define X_GLvop_InstrumentsBufferSGIX          4103
-#define X_GLvop_PollInstrumentsSGIX            4104
-#define X_GLvop_FlushRasterSGIX                4105
-
-/* Opcodes for GLX vendor private commands */
-
-#define X_GLXvop_QueryContextInfoEXT            1024
-#define X_GLXvop_BindTexImageEXT                1330
-#define X_GLXvop_ReleaseTexImageEXT             1331
-#define X_GLXvop_SwapIntervalSGI                65536
-#define X_GLXvop_MakeCurrentReadSGI             65537
-#define X_GLXvop_CreateGLXVideoSourceSGIX       65538
-#define X_GLXvop_DestroyGLXVideoSourceSGIX      65539
-#define X_GLXvop_GetFBConfigsSGIX               65540
-#define X_GLXvop_CreateContextWithConfigSGIX    65541
-#define X_GLXvop_CreateGLXPixmapWithConfigSGIX  65542
-#define X_GLXvop_CreateGLXPbufferSGIX           65543
-#define X_GLXvop_DestroyGLXPbufferSGIX          65544
-#define X_GLXvop_ChangeDrawableAttributesSGIX   65545
-#define X_GLXvop_GetDrawableAttributesSGIX      65546
-#define X_GLXvop_JoinSwapGroupSGIX              65547
-#define X_GLXvop_BindSwapBarrierSGIX            65548
-#define X_GLXvop_QueryMaxSwapBarriersSGIX       65549
-#define X_GLXvop_QueryHyperpipeNetworkSGIX      65550
-#define X_GLXvop_QueryHyperpipeConfigSGIX       65551
-#define X_GLXvop_HyperpipeConfigSGIX            65552
-#define X_GLXvop_DestroyHyperpipeConfigSGIX     65553
-
-/* ARB extension opcodes */
-
-/*  1. GL_ARB_multitexture - see GL 1.2 opcodes */
-/*  5. GL_ARB_multisample - see GL 1.3 opcodes */
-/* 12. GL_ARB_texture_compression - see GL 1.3 opcodes */
-/* 14. GL_ARB_point_parameters - see GL 1.4 opcodees */
-
-/* 15. GL_ARB_vertex_blend */
-#define X_GLrop_WeightbvARB                  220
-#define X_GLrop_WeightubvARB                 221
-#define X_GLrop_WeightsvARB                  222
-#define X_GLrop_WeightusvARB                 223
-#define X_GLrop_WeightivARB                  224
-#define X_GLrop_WeightuivARB                 225
-#define X_GLrop_VertexBlendARB               226
-#define X_GLrop_WeightfvARB                  227
-#define X_GLrop_WeightdvARB                  228
-
-/* 16. GL_ARB_matrix_palette */
-/* XXX opcodes not defined in the spec */
-
-/* 25. GL_ARB_window_pos - see GL 1.4 opcodes */
-
-/* 26. GL_ARB_vertex_program */
-#define X_GLrop_BindProgramARB              4180
-#define X_GLrop_ProgramEnvParameter4fvARB   4184
-#define X_GLrop_ProgramEnvParameter4dvARB   4185
-#define X_GLrop_VertexAttrib1svARB          4189
-#define X_GLrop_VertexAttrib2svARB          4190
-#define X_GLrop_VertexAttrib3svARB          4191
-#define X_GLrop_VertexAttrib4svARB          4192
-#define X_GLrop_VertexAttrib1fvARB          4193
-#define X_GLrop_VertexAttrib2fvARB          4194
-#define X_GLrop_VertexAttrib3fvARB          4195
-#define X_GLrop_VertexAttrib4fvARB          4196
-#define X_GLrop_VertexAttrib1dvARB          4197
-#define X_GLrop_VertexAttrib2dvARB          4198
-#define X_GLrop_VertexAttrib3dvARB          4199
-#define X_GLrop_ProgramLocalParameter4fvARB 4215
-#define X_GLrop_ProgramLocalParameter4dvARB 4216
-#define X_GLrop_ProgramStringARB            4217
-#define X_GLrop_VertexAttrib4dvARB          4200
-#define X_GLrop_VertexAttrib4NubvARB        4201
-#define X_GLrop_VertexAttrib4bvARB          4230
-#define X_GLrop_VertexAttrib4ivARB          4231
-#define X_GLrop_VertexAttrib4ubvARB         4232
-#define X_GLrop_VertexAttrib4usvARB         4233
-#define X_GLrop_VertexAttrib4uivARB         4234
-#define X_GLrop_VertexAttrib4NbvARB         4235
-#define X_GLrop_VertexAttrib4NsvARB         4236
-#define X_GLrop_VertexAttrib4NivARB         4237
-#define X_GLrop_VertexAttrib4NusvARB        4238
-#define X_GLrop_VertexAttrib4NuivARB        4239
-
-/* 27. GL_ARB_fragment_program - see GL_ARB_vertex_program opcodes */
-
-/* 29. GL_ARB_occlusion_query */
-/* XXX opcodes not defined in the spec */
-
-
-/* New extension opcodes */
-
-/* 145. GL_EXT_secondary_color - see GL 1.4 opcodes */
-
-/* 188. GL_EXT_vertex_weighting */
-#define X_GLrop_VertexWeightfvEXT           4135
-
-/* 191. GL_NV_register_combiners */
-#define X_GLrop_CombinerParameterfNV        4136
-#define X_GLrop_CombinerParameterfvNV       4137
-#define X_GLrop_CombinerParameteriNV        4138
-#define X_GLrop_CombinerParameterivNV       4139
-#define X_GLrop_CombinerInputNV             4140
-#define X_GLrop_CombinerOutputNV            4141
-#define X_GLrop_FinalCombinerInputNV        4142
-
-/* 222. GL_NV_fence */
-#define X_GLrop_SetFenceNV                  4143
-#define X_GLrop_FinishFenceNV               4144
-
-/* 227. GL_NV_register_combiners2 */
-/* XXX opcodes not defined in the spec */
-
-/* 233. GL_NV_vertex_program - see also GL_ARB_vertex_program opcodes */
-#define X_GLrop_ExecuteProgramNV            4181
-#define X_GLrop_RequestResidentProgramsNV   4182
-#define X_GLrop_LoadProgamNV                4183
-#define X_GLrop_ProgramParameters4fvNV      4186
-#define X_GLrop_ProgramParameters4dvNV      4187
-#define X_GLrop_TrackMatrixNV               4188
-#define X_GLrop_VertexAttribs1svNV          4202
-#define X_GLrop_VertexAttribs2svNV          4203
-#define X_GLrop_VertexAttribs3svNV          4204
-#define X_GLrop_VertexAttribs4svNV          4205
-#define X_GLrop_VertexAttribs1fvNV          4206
-#define X_GLrop_VertexAttribs2fvNV          4207
-#define X_GLrop_VertexAttribs3fvNV          4208
-#define X_GLrop_VertexAttribs4fvNV          4209
-#define X_GLrop_VertexAttribs1dvNV          4210
-#define X_GLrop_VertexAttribs2dvNV          4211
-#define X_GLrop_VertexAttribs3dvNV          4212
-#define X_GLrop_VertexAttribs4dvNV          4213
-#define X_GLrop_VertexAttribs4ubvNV         4214
-
-/* 261. GL_NV_occlusion_query */
-/* XXX opcodes not defined in the spec */
-
-/* 262. GL_NV_point_sprite - see GL 1.4 opcodes */
-
-/* 268. GL_EXT_stencil_two_side */
-#define X_GLrop_ActiveStencilFaceEXT        4220
-
-/* 282. GL_NV_fragment_program - see also GL_NV_vertex_program and GL_ARB_vertex_program opcodes */
-#define X_GLrop_ProgramNamedParameter4fvNV  4218
-#define X_GLrop_ProgramNamedParameter4dvNV  4219
-
-/* 285. GL_NV_primitive_restart */
-/* XXX opcodes not defined in the spec */
-
-/* 297. GL_EXT_depth_bounds_test */
-#define X_GLrop_DepthBoundsEXT              4229
-
-/* 299. GL_EXT_blend_equation_separate */
-#define X_GLrop_BlendEquationSeparateEXT    4228
-
-/* 310. GL_EXT_framebuffer_object */
-#define X_GLvop_IsRenderbufferEXT                      1422
-#define X_GLvop_GenRenderbuffersEXT                    1423
-#define X_GLvop_GetRenderbufferParameterivEXT          1424
-#define X_GLvop_IsFramebufferEXT                       1425
-#define X_GLvop_GenFramebuffersEXT                     1426
-#define X_GLvop_CheckFramebufferStatusEXT              1427
-#define X_GLvop_GetFramebufferAttachmentParameterivEXT 1428
-
-#endif /* _GLX_glxproto_h_ */
->>>>>>> 15101972
+#ifndef _GLX_glxproto_h_
+#define _GLX_glxproto_h_
+
+/*
+ * SGI FREE SOFTWARE LICENSE B (Version 2.0, Sept. 18, 2008)
+ * Copyright (C) 1991-2000 Silicon Graphics, Inc. All Rights Reserved.
+ *
+ * Permission is hereby granted, free of charge, to any person obtaining a
+ * copy of this software and associated documentation files (the "Software"),
+ * to deal in the Software without restriction, including without limitation
+ * the rights to use, copy, modify, merge, publish, distribute, sublicense,
+ * and/or sell copies of the Software, and to permit persons to whom the
+ * Software is furnished to do so, subject to the following conditions:
+ *
+ * The above copyright notice including the dates of first publication and
+ * either this permission notice or a reference to
+ * http://oss.sgi.com/projects/FreeB/
+ * shall be included in all copies or substantial portions of the Software.
+ *
+ * THE SOFTWARE IS PROVIDED "AS IS", WITHOUT WARRANTY OF ANY KIND, EXPRESS
+ * OR IMPLIED, INCLUDING BUT NOT LIMITED TO THE WARRANTIES OF MERCHANTABILITY,
+ * FITNESS FOR A PARTICULAR PURPOSE AND NONINFRINGEMENT. IN NO EVENT SHALL
+ * SILICON GRAPHICS, INC. BE LIABLE FOR ANY CLAIM, DAMAGES OR OTHER LIABILITY,
+ * WHETHER IN AN ACTION OF CONTRACT, TORT OR OTHERWISE, ARISING FROM, OUT OF
+ * OR IN CONNECTION WITH THE SOFTWARE OR THE USE OR OTHER DEALINGS IN THE
+ * SOFTWARE.
+ *
+ * Except as contained in this notice, the name of Silicon Graphics, Inc.
+ * shall not be used in advertising or otherwise to promote the sale, use or
+ * other dealings in this Software without prior written authorization from
+ * Silicon Graphics, Inc.
+ */
+
+#include <GL/glxmd.h>
+
+/*****************************************************************************/
+
+/*
+** Errrors.
+*/
+#define GLXBadContext		0
+#define GLXBadContextState	1
+#define GLXBadDrawable		2
+#define GLXBadPixmap		3
+#define GLXBadContextTag	4
+#define GLXBadCurrentWindow	5
+#define GLXBadRenderRequest	6
+#define GLXBadLargeRequest	7
+#define GLXUnsupportedPrivateRequest	8
+#define GLXBadFBConfig		9
+#define GLXBadPbuffer		10
+#define GLXBadCurrentDrawable	11
+#define GLXBadWindow		12
+#define GLXBadProfileARB        13
+
+#define __GLX_NUMBER_ERRORS 14
+
+/*
+** Events.
+** __GLX_NUMBER_EVENTS is set to 17 to account for the BufferClobberSGIX
+**  event - this helps initialization if the server supports the pbuffer
+**  extension and the client doesn't.
+*/
+#define GLX_PbufferClobber	0
+#define GLX_BufferSwapComplete	1
+
+#define __GLX_NUMBER_EVENTS 17
+
+#define GLX_EXTENSION_NAME	"GLX"
+#define GLX_EXTENSION_ALIAS	"SGI-GLX"
+
+#define __GLX_MAX_CONTEXT_PROPS 3
+
+#ifndef GLX_VENDOR
+#define GLX_VENDOR		0x1
+#endif
+#ifndef GLX_VERSION
+#define GLX_VERSION		0x2
+#endif
+#ifndef GLX_EXTENSIONS
+#define GLX_EXTENSIONS		0x3
+#endif
+
+/*****************************************************************************/
+
+/*
+** For the structure definitions in this file, we must redefine these types in
+** terms of Xmd.h types, which may include bitfields.  All of these are
+** undef'ed at the end of this file, restoring the definitions in glx.h.
+*/
+#define GLXContextID CARD32
+#define GLXPixmap CARD32
+#define GLXDrawable CARD32
+#define GLXPbuffer CARD32
+#define GLXWindow CARD32
+#define GLXFBConfigID CARD32
+#define GLXFBConfigIDSGIX CARD32
+#define GLXPbufferSGIX CARD32
+
+/*
+** ContextTag is not exposed to the API.
+*/
+typedef CARD32 GLXContextTag;
+
+/*****************************************************************************/
+
+/*
+** Sizes of basic wire types.
+*/
+#define __GLX_SIZE_INT8		1
+#define __GLX_SIZE_INT16	2
+#define __GLX_SIZE_INT32	4
+#define __GLX_SIZE_CARD8	1
+#define __GLX_SIZE_CARD16	2
+#define __GLX_SIZE_CARD32	4
+#define __GLX_SIZE_FLOAT32	4
+#define __GLX_SIZE_FLOAT64	8
+
+/*****************************************************************************/
+
+/* Requests */
+
+/*
+** Render command request.  A bunch of rendering commands are packed into
+** a single X extension request.
+*/
+typedef struct GLXRender {
+    CARD8	reqType;
+    CARD8	glxCode;
+    CARD16	length B16;
+    GLXContextTag contextTag B32;
+} xGLXRenderReq;
+#define sz_xGLXRenderReq 8
+
+/*
+** The maximum size that a GLXRender command can be.  The value must fit
+** in 16 bits and should be a multiple of 4.
+*/
+#define __GLX_MAX_RENDER_CMD_SIZE	64000
+
+/*
+** Large render command request.  A single large rendering command
+** is output in multiple X extension requests.	The first packet
+** contains an opcode dependent header (see below) that describes
+** the data that follows.
+*/
+typedef struct GLXRenderLarge {
+    CARD8	reqType;
+    CARD8	glxCode;
+    CARD16	length B16;
+    GLXContextTag contextTag B32;
+    CARD16	requestNumber B16;
+    CARD16	requestTotal B16;
+    CARD32	dataBytes B32;
+} xGLXRenderLargeReq;
+#define sz_xGLXRenderLargeReq 16
+
+/*
+** GLX single request.	Commands that go over as single GLX protocol
+** requests use this structure.  The glxCode will be one of the X_GLsop
+** opcodes.
+*/
+typedef struct GLXSingle {
+    CARD8	reqType;
+    CARD8	glxCode;
+    CARD16	length B16;
+    GLXContextTag contextTag B32;
+} xGLXSingleReq;
+#define sz_xGLXSingleReq 8
+
+/*
+** glXQueryVersion request
+*/
+typedef struct GLXQueryVersion {
+    CARD8	reqType;
+    CARD8	glxCode;
+    CARD16	length B16;
+    CARD32	majorVersion B32;
+    CARD32	minorVersion B32;
+} xGLXQueryVersionReq;
+#define sz_xGLXQueryVersionReq 12
+
+/*
+** glXIsDirect request
+*/
+typedef struct GLXIsDirect {
+    CARD8	reqType;
+    CARD8	glxCode;
+    CARD16	length B16;
+    GLXContextID context B32;
+} xGLXIsDirectReq;
+#define sz_xGLXIsDirectReq 8
+
+/*
+** glXCreateContext request
+*/
+typedef struct GLXCreateContext {
+    CARD8	reqType;
+    CARD8	glxCode;
+    CARD16	length B16;
+    GLXContextID context B32;
+    CARD32	visual B32;
+    CARD32	screen B32;
+    GLXContextID shareList B32;
+    BOOL	isDirect;
+    CARD8	reserved1;
+    CARD16	reserved2 B16;
+} xGLXCreateContextReq;
+#define sz_xGLXCreateContextReq 24
+
+/*
+** glXDestroyContext request
+*/
+typedef struct GLXDestroyContext {
+    CARD8	reqType;
+    CARD8	glxCode;
+    CARD16	length B16;
+    GLXContextID context B32;
+} xGLXDestroyContextReq;
+#define sz_xGLXDestroyContextReq 8
+
+/*
+** glXMakeCurrent request
+*/
+typedef struct GLXMakeCurrent {
+    CARD8	reqType;
+    CARD8	glxCode;
+    CARD16	length B16;
+    GLXDrawable drawable B32;
+    GLXContextID context B32;
+    GLXContextTag oldContextTag B32;
+} xGLXMakeCurrentReq;
+#define sz_xGLXMakeCurrentReq 16
+
+/*
+** glXWaitGL request
+*/
+typedef struct GLXWaitGL {
+    CARD8	reqType;
+    CARD8	glxCode;
+    CARD16	length B16;
+    GLXContextTag contextTag B32;
+} xGLXWaitGLReq;
+#define sz_xGLXWaitGLReq 8
+
+/*
+** glXWaitX request
+*/
+typedef struct GLXWaitX {
+    CARD8	reqType;
+    CARD8	glxCode;
+    CARD16	length B16;
+    GLXContextTag contextTag B32;
+} xGLXWaitXReq;
+#define sz_xGLXWaitXReq 8
+
+/*
+** glXCopyContext request
+*/
+typedef struct GLXCopyContext {
+    CARD8	reqType;
+    CARD8	glxCode;
+    CARD16	length B16;
+    GLXContextID source B32;
+    GLXContextID dest B32;
+    CARD32	mask B32;
+    GLXContextTag contextTag B32;
+} xGLXCopyContextReq;
+#define sz_xGLXCopyContextReq 20
+
+/*
+** glXSwapBuffers request
+*/
+typedef struct GLXSwapBuffers {
+    CARD8	reqType;
+    CARD8	glxCode;
+    CARD16	length B16;
+    GLXContextTag contextTag B32;
+    GLXDrawable drawable B32;
+} xGLXSwapBuffersReq;
+#define sz_xGLXSwapBuffersReq 12
+
+/*
+** glXUseXFont request
+*/
+typedef struct GLXUseXFont {
+    CARD8	reqType;
+    CARD8	glxCode;
+    CARD16	length B16;
+    GLXContextTag contextTag B32;
+    CARD32	font B32;
+    CARD32	first B32;
+    CARD32	count B32;
+    CARD32	listBase B32;
+} xGLXUseXFontReq;
+#define sz_xGLXUseXFontReq 24
+
+/*
+** glXCreateGLXPixmap request
+*/
+typedef struct GLXCreateGLXPixmap {
+    CARD8	reqType;
+    CARD8	glxCode;
+    CARD16	length B16;
+    CARD32	screen B32;
+    CARD32	visual B32;
+    CARD32	pixmap B32;
+    GLXPixmap	glxpixmap B32;
+} xGLXCreateGLXPixmapReq;
+#define sz_xGLXCreateGLXPixmapReq 20
+
+/*
+** glXDestroyGLXPixmap request
+*/
+typedef struct GLXDestroyGLXPixmap {
+    CARD8	reqType;
+    CARD8	glxCode;
+    CARD16	length B16;
+    GLXPixmap	glxpixmap B32;
+} xGLXDestroyGLXPixmapReq;
+#define sz_xGLXDestroyGLXPixmapReq 8
+
+/*
+** glXGetVisualConfigs request
+*/
+typedef struct GLXGetVisualConfigs {
+    CARD8	reqType;
+    CARD8	glxCode;
+    CARD16	length B16;
+    CARD32	screen B32;
+} xGLXGetVisualConfigsReq;
+#define sz_xGLXGetVisualConfigsReq 8
+
+/*
+** glXVendorPrivate request.
+*/
+typedef struct GLXVendorPrivate {
+    CARD8	reqType;
+    CARD8	glxCode;
+    CARD16	length B16;
+    CARD32	vendorCode B32;		/* vendor-specific opcode */
+    GLXContextTag contextTag B32;
+    /*
+    ** More data may follow; this is just the header.
+    */
+} xGLXVendorPrivateReq;
+#define sz_xGLXVendorPrivateReq 12
+
+/*
+** glXVendorPrivateWithReply request
+*/
+typedef struct GLXVendorPrivateWithReply {
+    CARD8	reqType;
+    CARD8	glxCode;
+    CARD16	length B16;
+    CARD32	vendorCode B32;		/* vendor-specific opcode */
+    GLXContextTag contextTag B32;
+    /*
+    ** More data may follow; this is just the header.
+    */
+} xGLXVendorPrivateWithReplyReq;
+#define sz_xGLXVendorPrivateWithReplyReq 12
+
+/*
+** glXQueryExtensionsString request
+*/
+typedef struct GLXQueryExtensionsString {
+    CARD8	reqType;
+    CARD8	glxCode;
+    CARD16	length B16;
+    CARD32	screen B32;
+} xGLXQueryExtensionsStringReq;
+#define sz_xGLXQueryExtensionsStringReq 8
+
+/*
+** glXQueryServerString request
+*/
+typedef struct GLXQueryServerString {
+    CARD8	reqType;
+    CARD8	glxCode;
+    CARD16	length B16;
+    CARD32	screen	B32;
+    CARD32	name B32;
+} xGLXQueryServerStringReq;
+#define sz_xGLXQueryServerStringReq 12
+
+/*
+** glXClientInfo request
+*/
+typedef struct GLXClientInfo {
+    CARD8	reqType;
+    CARD8	glxCode;
+    CARD16	length B16;
+    CARD32	major B32;
+    CARD32	minor B32;
+    CARD32	numbytes B32;
+} xGLXClientInfoReq;
+#define sz_xGLXClientInfoReq 16
+
+/*** Start of GLX 1.3 requests */
+
+/*
+** glXGetFBConfigs request
+*/
+typedef struct GLXGetFBConfigs {
+    CARD8	reqType;
+    CARD8	glxCode;
+    CARD16	length B16;
+    CARD32	screen B32;
+} xGLXGetFBConfigsReq;
+#define sz_xGLXGetFBConfigsReq 8
+
+/*
+** glXCreatePixmap request
+*/
+typedef struct GLXCreatePixmap {
+    CARD8	reqType;
+    CARD8	glxCode;
+    CARD16	length B16;
+    CARD32	screen B32;
+    GLXFBConfigID fbconfig B32;
+    CARD32	pixmap B32;
+    GLXPixmap	glxpixmap B32;
+    CARD32	numAttribs B32;
+    /* followed by attribute list */
+} xGLXCreatePixmapReq;
+#define sz_xGLXCreatePixmapReq 24
+
+/*
+** glXDestroyPixmap request
+*/
+typedef struct GLXDestroyPixmap {
+    CARD8	reqType;
+    CARD8	glxCode;
+    CARD16	length B16;
+    GLXPixmap	glxpixmap B32;
+} xGLXDestroyPixmapReq;
+#define sz_xGLXDestroyPixmapReq 8
+
+/*
+** glXCreateNewContext request
+*/
+typedef struct GLXCreateNewContext {
+    CARD8	reqType;
+    CARD8	glxCode;
+    CARD16	length B16;
+    GLXContextID context B32;
+    GLXFBConfigID fbconfig B32;
+    CARD32	screen B32;
+    CARD32	renderType;
+    GLXContextID shareList B32;
+    BOOL	isDirect;
+    CARD8	reserved1;
+    CARD16	reserved2 B16;
+} xGLXCreateNewContextReq;
+#define sz_xGLXCreateNewContextReq 28
+
+/*
+** glXQueryContext request
+*/
+typedef struct GLXQueryContext {
+    CARD8	reqType;
+    CARD8	glxCode;
+    CARD16	length B16;
+    GLXContextID context B32;
+} xGLXQueryContextReq;
+#define sz_xGLXQueryContextReq 8
+
+/*
+** glXMakeContextCurrent request
+*/
+typedef struct GLXMakeContextCurrent {
+    CARD8	reqType;
+    CARD8	glxCode;
+    CARD16	length B16;
+    GLXContextTag oldContextTag B32;
+    GLXDrawable drawable B32;
+    GLXDrawable readdrawable B32;
+    GLXContextID context B32;
+} xGLXMakeContextCurrentReq;
+#define sz_xGLXMakeContextCurrentReq 20
+
+/*
+** glXCreatePbuffer request
+*/
+typedef struct GLXCreatePbuffer {
+    CARD8	reqType;
+    CARD8	glxCode;
+    CARD16	length B16;
+    CARD32	screen B32;
+    GLXFBConfigID fbconfig B32;
+    GLXPbuffer	pbuffer B32;
+    CARD32	numAttribs B32;
+    /* followed by attribute list */
+} xGLXCreatePbufferReq;
+#define sz_xGLXCreatePbufferReq 20
+
+/*
+** glXDestroyPbuffer request
+*/
+typedef struct GLXDestroyPbuffer {
+    CARD8	reqType;
+    CARD8	glxCode;
+    CARD16	length B16;
+    GLXPbuffer	pbuffer B32;
+} xGLXDestroyPbufferReq;
+#define sz_xGLXDestroyPbufferReq 8
+
+/*
+** glXGetDrawableAttributes request
+*/
+typedef struct GLXGetDrawableAttributes {
+    CARD8	reqType;
+    CARD8	glxCode;
+    CARD16	length B16;
+    GLXDrawable drawable B32;
+} xGLXGetDrawableAttributesReq;
+#define sz_xGLXGetDrawableAttributesReq 8
+
+/*
+** glXChangeDrawableAttributes request
+*/
+typedef struct GLXChangeDrawableAttributes {
+    CARD8	reqType;
+    CARD8	glxCode;
+    CARD16	length B16;
+    GLXDrawable drawable B32;
+    CARD32	numAttribs B32;
+    /* followed by attribute list */
+} xGLXChangeDrawableAttributesReq;
+#define sz_xGLXChangeDrawableAttributesReq 12
+
+/*
+** glXCreateWindow request
+*/
+typedef struct GLXCreateWindow {
+    CARD8	reqType;
+    CARD8	glxCode;
+    CARD16	length B16;
+    CARD32	screen B32;
+    GLXFBConfigID fbconfig B32;
+    CARD32	window B32;
+    GLXWindow	glxwindow B32;
+    CARD32	numAttribs B32;
+    /* followed by attribute list */
+} xGLXCreateWindowReq;
+#define sz_xGLXCreateWindowReq 24
+
+/*
+** glXDestroyWindow request
+*/
+typedef struct GLXDestroyWindow {
+    CARD8	reqType;
+    CARD8	glxCode;
+    CARD16	length B16;
+    GLXWindow	glxwindow B32;
+} xGLXDestroyWindowReq;
+#define sz_xGLXDestroyWindowReq 8
+
+/* Replies */
+
+typedef struct {
+    BYTE	type;			/* X_Reply */
+    CARD8	unused;			/* not used */
+    CARD16	sequenceNumber B16;
+    CARD32	length B32;
+    CARD32	error B32;
+    CARD32	pad2 B32;
+    CARD32	pad3 B32;
+    CARD32	pad4 B32;
+    CARD32	pad5 B32;
+    CARD32	pad6 B32;
+} xGLXGetErrorReply;
+#define sz_xGLXGetErrorReply 32
+
+typedef struct {
+    BYTE	type;			/* X_Reply */
+    CARD8	unused;			/* not used */
+    CARD16	sequenceNumber B16;
+    CARD32	length B32;
+    GLXContextTag contextTag B32;
+    CARD32	pad2 B32;
+    CARD32	pad3 B32;
+    CARD32	pad4 B32;
+    CARD32	pad5 B32;
+    CARD32	pad6 B32;
+} xGLXMakeCurrentReply;
+#define sz_xGLXMakeCurrentReply 32
+
+typedef struct {
+    BYTE	type;			/* X_Reply */
+    CARD8	unused;			/* not used */
+    CARD16	sequenceNumber B16;
+    CARD32	length B32;
+    CARD32	pad1 B32;
+    CARD32	pad2 B32;
+    CARD32	pad3 B32;
+    CARD32	pad4 B32;
+    CARD32	pad5 B32;
+    CARD32	pad6 B32;
+} xGLXReadPixelsReply;
+#define sz_xGLXReadPixelsReply 32
+
+typedef struct {
+    BYTE	type;			/* X_Reply */
+    CARD8	unused;			/* not used */
+    CARD16	sequenceNumber B16;
+    CARD32	length B32;
+    CARD32	pad1 B32;
+    CARD32	pad2 B32;
+    CARD32	width B32;
+    CARD32	height B32;
+    CARD32	depth B32;
+    CARD32	pad6 B32;
+} xGLXGetTexImageReply;
+#define sz_xGLXGetTexImageReply 32
+
+typedef struct {
+    BYTE	type;			/* X_Reply */
+    CARD8	unused;			/* not used */
+    CARD16	sequenceNumber B16;
+    CARD32	length B32;
+    CARD32	pad1 B32;
+    CARD32	pad2 B32;
+    CARD32	width B32;
+    CARD32	height B32;
+    CARD32	pad5 B32;
+    CARD32	pad6 B32;
+} xGLXGetSeparableFilterReply;
+#define sz_xGLXGetSeparableFilterReply 32
+
+typedef struct {
+    BYTE	type;			/* X_Reply */
+    CARD8	unused;			/* not used */
+    CARD16	sequenceNumber B16;
+    CARD32	length B32;
+    CARD32	pad1 B32;
+    CARD32	pad2 B32;
+    CARD32	width B32;
+    CARD32	height B32;
+    CARD32	pad5 B32;
+    CARD32	pad6 B32;
+} xGLXGetConvolutionFilterReply;
+#define sz_xGLXGetConvolutionFilterReply 32
+
+typedef struct {
+    BYTE	type;			/* X_Reply */
+    CARD8	unused;			/* not used */
+    CARD16	sequenceNumber B16;
+    CARD32	length B32;
+    CARD32	pad1 B32;
+    CARD32	pad2 B32;
+    CARD32	width B32;
+    CARD32	pad4 B32;
+    CARD32	pad5 B32;
+    CARD32	pad6 B32;
+} xGLXGetHistogramReply;
+#define sz_xGLXGetHistogramReply 32
+
+typedef struct {
+    BYTE	type;			/* X_Reply */
+    CARD8	unused;			/* not used */
+    CARD16	sequenceNumber B16;
+    CARD32	length B32;
+    CARD32	pad1 B32;
+    CARD32	pad2 B32;
+    CARD32	pad3 B32;
+    CARD32	pad4 B32;
+    CARD32	pad5 B32;
+    CARD32	pad6 B32;
+} xGLXGetMinmaxReply;
+#define sz_xGLXGetMinmaxReply 32
+
+typedef struct {
+    BYTE	type;			/* X_Reply */
+    CARD8	unused;			/* not used */
+    CARD16	sequenceNumber B16;
+    CARD32	length B32;
+    CARD32	retval B32;
+    CARD32	size B32;
+    CARD32	newMode B32;
+    CARD32	pad4 B32;
+    CARD32	pad5 B32;
+    CARD32	pad6 B32;
+} xGLXRenderModeReply;
+#define sz_xGLXRenderModeReply 32
+
+typedef struct {
+    BYTE	type;			/* X_Reply */
+    CARD8	unused;			/* not used */
+    CARD16	sequenceNumber B16;
+    CARD32	length B32;
+    CARD32	majorVersion B32;
+    CARD32	minorVersion B32;
+    CARD32	pad3 B32;
+    CARD32	pad4 B32;
+    CARD32	pad5 B32;
+    CARD32	pad6 B32;
+} xGLXQueryVersionReply;
+#define sz_xGLXQueryVersionReply 32
+
+typedef struct {
+    BYTE	type;			/* X_Reply */
+    CARD8	unused;			/* not used */
+    CARD16	sequenceNumber B16;
+    CARD32	length B32;
+    CARD32	numVisuals B32;
+    CARD32	numProps B32;
+    CARD32	pad3 B32;
+    CARD32	pad4 B32;
+    CARD32	pad5 B32;
+    CARD32	pad6 B32;
+} xGLXGetVisualConfigsReply;
+#define sz_xGLXGetVisualConfigsReply 32
+
+typedef struct {
+    BYTE	type;			/* X_Reply */
+    CARD8	unused;			/* not used */
+    CARD16	sequenceNumber B16;
+    CARD32	length B32;
+    BOOL	isDirect;
+    CARD8	pad1;
+    CARD16	pad2 B16;
+    CARD32	pad3 B32;
+    CARD32	pad4 B32;
+    CARD32	pad5 B32;
+    CARD32	pad6 B32;
+    CARD32	pad7 B32;
+} xGLXIsDirectReply;
+#define sz_xGLXIsDirectReply	32
+
+/*
+** This reply structure is used for all single replies.  Single replies
+** ship either 1 piece of data or N pieces of data.  In these cases
+** size indicates how much data is to be returned.
+*/
+typedef struct {
+    BYTE	type;			/* X_Reply */
+    CARD8	unused;			/* not used */
+    CARD16	sequenceNumber B16;
+    CARD32	length B32;
+    CARD32	retval B32;
+    CARD32	size B32;
+    CARD32	pad3 B32;		/* NOTE: may hold a single value */
+    CARD32	pad4 B32;		/* NOTE: may hold half a double */
+    CARD32	pad5 B32;
+    CARD32	pad6 B32;
+} xGLXSingleReply;
+#define sz_xGLXSingleReply 32
+
+/*
+** This reply structure is used for all Vendor Private replies. Vendor
+** Private replies can ship up to 24 bytes within the header or can
+** be variable sized, in which case, the reply length field indicates
+** the number of words of data which follow the header.
+*/
+typedef struct {
+    BYTE	type;			/* X_Reply */
+    CARD8	unused;			/* not used */
+    CARD16	sequenceNumber B16;
+    CARD32	length B32;
+    CARD32	retval B32;
+    CARD32	size B32;
+    CARD32	pad3 B32;
+    CARD32	pad4 B32;
+    CARD32	pad5 B32;
+    CARD32	pad6 B32;
+} xGLXVendorPrivReply;
+#define sz_xGLXVendorPrivReply 32
+
+/*
+**  QueryExtensionsStringReply
+**  n indicates the number of bytes to be returned.
+*/
+typedef struct {
+    BYTE	type;			/* X_Reply */
+    CARD8	unused;			/* not used */
+    CARD16	sequenceNumber B16;
+    CARD32	length B32;
+    CARD32	pad1 B32;
+    CARD32	n B32;
+    CARD32	pad3 B32;
+    CARD32	pad4 B32;
+    CARD32	pad5 B32;
+    CARD32	pad6 B32;
+} xGLXQueryExtensionsStringReply;
+#define sz_xGLXQueryExtensionsStringReply 32
+
+/*
+** QueryServerString Reply struct
+** n indicates the number of bytes to be returned.
+*/
+typedef struct {
+    BYTE	type;			/* X_Reply */
+    CARD8	unused;			/* not used */
+    CARD16	sequenceNumber B16;
+    CARD32	length B32;
+    CARD32	pad1 B32;
+    CARD32	n B32;
+    CARD32	pad3 B32;		/* NOTE: may hold a single value */
+    CARD32	pad4 B32;		/* NOTE: may hold half a double */
+    CARD32	pad5 B32;
+    CARD32	pad6 B32;
+} xGLXQueryServerStringReply;
+#define sz_xGLXQueryServerStringReply 32
+
+/*** Start of GLX 1.3 replies */
+
+/*
+** glXGetFBConfigs reply
+*/
+typedef struct {
+    BYTE	type;			/* X_Reply */
+    CARD8	unused;			/* not used */
+    CARD16	sequenceNumber B16;
+    CARD32	length B32;
+    CARD32	numFBConfigs B32;
+    CARD32	numAttribs B32;
+    CARD32	pad3 B32;
+    CARD32	pad4 B32;
+    CARD32	pad5 B32;
+    CARD32	pad6 B32;
+} xGLXGetFBConfigsReply;
+#define sz_xGLXGetFBConfigsReply 32
+
+/*
+** glXQueryContext reply
+*/
+typedef struct {
+    BYTE	type;			/* X_Reply */
+    CARD8	unused;			/* not used */
+    CARD16	sequenceNumber B16;
+    CARD32	length B32;
+    CARD32	n B32;			/* number of attribute/value pairs */
+    CARD32	pad2 B32;
+    CARD32	pad3 B32;
+    CARD32	pad4 B32;
+    CARD32	pad5 B32;
+    CARD32	pad6 B32;
+} xGLXQueryContextReply;
+#define sz_xGLXQueryContextReply 32
+
+/*
+** glXMakeContextCurrent reply
+*/
+typedef struct {
+    BYTE	type;			/* X_Reply */
+    CARD8	unused;			/* not used */
+    CARD16	sequenceNumber B16;
+    CARD32	length B32;
+    GLXContextTag contextTag B32;
+    CARD32	pad2 B32;
+    CARD32	pad3 B32;
+    CARD32	pad4 B32;
+    CARD32	pad5 B32;
+    CARD32	pad6 B32;
+} xGLXMakeContextCurrentReply;
+#define sz_xGLXMakeContextCurrentReply 32
+
+/*
+** glXCreateGLXPbuffer reply
+** This is used only in the direct rendering case on SGIs - otherwise
+**  CreateGLXPbuffer has no reply. It is not part of GLX 1.3.
+*/
+typedef struct {
+    BYTE	type;			/* X_Reply */
+    CARD8	success;
+    CARD16	sequenceNumber B16;
+    CARD32	length B32;
+    CARD32	pad1 B32;
+    CARD32	pad2 B32;
+    CARD32	pad3 B32;
+    CARD32	pad4 B32;
+    CARD32	pad5 B32;
+    CARD32	pad6 B32;
+} xGLXCreateGLXPbufferReply;
+#define sz_xGLXCreateGLXPbufferReply 32
+
+/*
+** glXGetDrawableAttributes reply
+*/
+typedef struct {
+    BYTE	type;			/* X_Reply */
+    CARD8	unused;			/* not used */
+    CARD16	sequenceNumber B16;
+    CARD32	length B32;
+    CARD32	numAttribs B32;
+    CARD32	pad2 B32;
+    CARD32	pad3 B32;
+    CARD32	pad4 B32;
+    CARD32	pad5 B32;
+    CARD32	pad6 B32;
+} xGLXGetDrawableAttributesReply;
+#define sz_xGLXGetDrawableAttributesReply 32
+
+/*
+** glXGetColorTable reply
+*/
+typedef struct {
+    BYTE	type;		       /* X_Reply */
+    CARD8	unused;		       /* not used */
+    CARD16	sequenceNumber B16;
+    CARD32	length B32;
+    CARD32	pad1 B32;
+    CARD32	pad2 B32;
+    CARD32	width B32;
+    CARD32	pad4 B32;
+    CARD32	pad5 B32;
+    CARD32	pad6 B32;
+} xGLXGetColorTableReply;
+#define sz_xGLXGetColorTableReply 32
+
+/************************************************************************/
+
+/* GLX extension requests and replies */
+
+/*
+** glXQueryContextInfoEXT request
+*/
+typedef struct GLXQueryContextInfoEXT {
+    CARD8	reqType;
+    CARD8	glxCode;
+    CARD16	length B16;
+    CARD32	vendorCode B32;		/* vendor-specific opcode */
+    CARD32	pad1 B32;   /* unused; corresponds to contextTag in header */
+    GLXContextID context B32;
+} xGLXQueryContextInfoEXTReq;
+#define sz_xGLXQueryContextInfoEXTReq 16
+
+/*
+** glXQueryContextInfoEXT reply
+*/
+typedef struct {
+    BYTE	type;			/* X_Reply */
+    CARD8	unused;			/* not used */
+    CARD16	sequenceNumber B16;
+    CARD32	length B32;
+    CARD32	n B32;			/* number of attribute/value pairs */
+    CARD32	pad2 B32;
+    CARD32	pad3 B32;
+    CARD32	pad4 B32;
+    CARD32	pad5 B32;
+    CARD32	pad6 B32;
+} xGLXQueryContextInfoEXTReply;
+#define sz_xGLXQueryContextInfoEXTReply 32
+
+/*
+** glXMakeCurrentReadSGI request
+*/
+typedef struct GLXMakeCurrentReadSGI {
+    CARD8	reqType;
+    CARD8	glxCode;
+    CARD16	length B16;
+    CARD32	vendorCode B32;		/* vendor-specific opcode */
+    GLXContextTag oldContextTag B32;
+    GLXDrawable drawable B32;
+    GLXDrawable readable B32;
+    GLXContextID context B32;
+} xGLXMakeCurrentReadSGIReq;
+#define sz_xGLXMakeCurrentReadSGIReq 24
+
+typedef struct {
+    BYTE	type;			/* X_Reply */
+    CARD8	unused;			/* not used */
+    CARD16	sequenceNumber B16;
+    CARD32	length B32;
+    GLXContextTag contextTag B32;
+    CARD32	writeVid B32;
+    CARD32	writeType B32;
+    CARD32	readVid B32;
+    CARD32	readType B32;
+    CARD32	pad6 B32;
+} xGLXMakeCurrentReadSGIReply;
+#define sz_xGLXMakeCurrentReadSGIReply 32
+
+/*
+** glXGetFBConfigsSGIX request
+*/
+typedef struct GLXGetFBConfigsSGIX {
+    CARD8	reqType;
+    CARD8	glxCode;
+    CARD16	length B16;
+    CARD32	vendorCode B32;		/* vendor-specific opcode */
+    CARD32	pad1 B32;   /* unused; corresponds to contextTag in header */
+    CARD32	screen B32;
+} xGLXGetFBConfigsSGIXReq;
+#define sz_xGLXGetFBConfigsSGIXReq 16
+
+/*
+** glXCreateContextWithConfigSGIX request
+*/
+
+typedef struct GLXCreateContextWithConfigSGIX {
+    CARD8	reqType;
+    CARD8	glxCode;
+    CARD16	length B16;
+    CARD32	vendorCode B32;		/* vendor-specific opcode */
+    CARD32	pad1 B32;   /* unused; corresponds to contextTag in header */
+    GLXContextID context B32;
+    GLXFBConfigID fbconfig B32;
+    CARD32	screen B32;
+    CARD32	renderType;
+    GLXContextID shareList B32;
+    BOOL	isDirect;
+    CARD8	reserved1;
+    CARD16	reserved2 B16;
+} xGLXCreateContextWithConfigSGIXReq;
+#define sz_xGLXCreateContextWithConfigSGIXReq 36
+
+/*
+** glXCreatePixmapWithConfigSGIX request
+*/
+
+typedef struct GLXCreateGLXPixmapWithConfigSGIX {
+    CARD8	reqType;
+    CARD8	glxCode;
+    CARD16	length B16;
+    CARD32	vendorCode B32;		/* vendor-specific opcode */
+    CARD32	pad1 B32;   /* unused; corresponds to contextTag in header */
+    CARD32	screen B32;
+    GLXFBConfigID fbconfig B32;
+    CARD32	pixmap B32;
+    GLXPixmap	glxpixmap B32;
+} xGLXCreateGLXPixmapWithConfigSGIXReq;
+#define sz_xGLXCreateGLXPixmapWithConfigSGIXReq 28
+
+/*
+** glXCreateGLXPbufferSGIX request
+*/
+typedef struct GLXCreateGLXPbufferSGIX {
+    CARD8	reqType;
+    CARD8	glxCode;
+    CARD16	length B16;
+    CARD32	vendorCode B32;		/* vendor-specific opcode */
+    CARD32	pad1 B32;   /* unused; corresponds to contextTag in header */
+    CARD32	screen B32;
+    GLXFBConfigID fbconfig B32;
+    GLXPbuffer	pbuffer B32;
+    CARD32	width B32;
+    CARD32	height B32;
+    /* followed by attribute list */
+} xGLXCreateGLXPbufferSGIXReq;
+#define sz_xGLXCreateGLXPbufferSGIXReq 32
+
+/*
+** glXDestroyGLXPbufferSGIX request
+*/
+typedef struct GLXDestroyGLXPbuffer {
+    CARD8	reqType;
+    CARD8	glxCode;
+    CARD16	length B16;
+    CARD32	vendorCode B32;		/* vendor-specific opcode */
+    CARD32	pad1 B32;   /* unused; corresponds to contextTag in header */
+    GLXPbuffer	pbuffer B32;
+} xGLXDestroyGLXPbufferSGIXReq;
+#define sz_xGLXDestroyGLXPbufferSGIXReq 16
+
+/*
+** glXChangeDrawableAttributesSGIX request
+*/
+typedef struct GLXChangeDrawableAttributesSGIX {
+    CARD8	reqType;
+    CARD8	glxCode;
+    CARD16	length B16;
+    CARD32	vendorCode B32;		/* vendor-specific opcode */
+    CARD32	pad1 B32;   /* unused; corresponds to contextTag in header */
+    GLXDrawable drawable B32;
+    CARD32	numAttribs B32;
+    /* followed by attribute list */
+} xGLXChangeDrawableAttributesSGIXReq;
+#define sz_xGLXChangeDrawableAttributesSGIXReq 20
+
+/*
+** glXGetDrawableAttributesSGIX request
+*/
+typedef struct GLXGetDrawableAttributesSGIX {
+    CARD8	reqType;
+    CARD8	glxCode;
+    CARD16	length B16;
+    CARD32	vendorCode B32;		/* vendor-specific opcode */
+    CARD32	pad1 B32;   /* unused; corresponds to contextTag in header */
+    GLXDrawable drawable B32;
+} xGLXGetDrawableAttributesSGIXReq;
+#define sz_xGLXGetDrawableAttributesSGIXReq 16
+
+/*
+** glXGetDrawableAttributesSGIX reply
+*/
+typedef struct {
+    BYTE	type;			/* X_Reply */
+    CARD8	unused;			/* not used */
+    CARD16	sequenceNumber B16;
+    CARD32	length B32;
+    CARD32	numAttribs B32;
+    CARD32	pad2 B32;
+    CARD32	pad3 B32;
+    CARD32	pad4 B32;
+    CARD32	pad5 B32;
+    CARD32	pad6 B32;
+} xGLXGetDrawableAttributesSGIXReply;
+#define sz_xGLXGetDrawableAttributesSGIXReply 32
+
+/*
+** glXJoinSwapGroupSGIX request
+*/
+typedef struct GLXJoinSwapGroupSGIX {
+    CARD8	reqType;
+    CARD8	glxCode;
+    CARD16	length B16;
+    CARD32	vendorCode B32;		/* vendor-specific opcode */
+    CARD32 	unused B32;		/* corresponds to contextTag in hdr */
+    GLXDrawable	drawable B32;
+    GLXDrawable	member B32;
+} xGLXJoinSwapGroupSGIXReq;
+#define sz_xGLXJoinSwapGroupSGIXReq 20
+
+/*
+** glXBindSwapBarrierSGIX request
+*/
+typedef struct GLXBindSwapBarrierSGIX {
+    CARD8	reqType;
+    CARD8	glxCode;
+    CARD16	length B16;
+    CARD32	vendorCode B32;		/* vendor-specific opcode */
+    CARD32 	unused B32;		/* corresponds to contextTag in hdr */
+    GLXDrawable	drawable B32;
+    CARD32	barrier B32;
+} xGLXBindSwapBarrierSGIXReq;
+#define sz_xGLXBindSwapBarrierSGIXReq 20
+
+/*
+** glXQueryMaxSwapBarriersSGIX request
+*/
+typedef struct GLXQueryMaxSwapBarriersSGIX {
+    CARD8	reqType;
+    CARD8	glxCode;
+    CARD16	length B16;
+    CARD32	vendorCode B32;		/* vendor-specific opcode */
+    CARD32 	unused B32;		/* corresponds to contextTag in hdr */
+    CARD32	screen B32;
+} xGLXQueryMaxSwapBarriersSGIXReq;
+#define sz_xGLXQueryMaxSwapBarriersSGIXReq 16
+
+typedef struct {
+    BYTE	type;			/* X_Reply */
+    CARD8	unused;			/* not used */
+    CARD16	sequenceNumber B16;
+    CARD32	length B32;
+    CARD32	max B32;
+    CARD32	size B32;
+    CARD32	pad3 B32;
+    CARD32	pad4 B32;
+    CARD32	pad5 B32;
+    CARD32	pad6 B32;
+} xGLXQueryMaxSwapBarriersSGIXReply;
+#define sz_xGLXQueryMaxSwapBarriersSGIXReply 32
+
+/*
+** glXQueryHyperpipeNetworkSGIX request
+*/
+typedef struct GLXQueryHyperpipeNetworkSGIX {
+    CARD8       reqType;
+    CARD8       glxCode;
+    CARD16      length B16;
+    CARD32      vendorCode B32;         /* vendor-specific opcode */
+    CARD32      pad1 B32;   /* unused; corresponds to contextTag in header */
+    CARD32      screen B32;
+} xGLXQueryHyperpipeNetworkSGIXReq;
+#define sz_xGLXQueryHyperpipeNetworkSGIXReq 16
+
+/*
+** glXQueryHyperpipeNetworkSGIX reply
+*/
+typedef struct {
+    BYTE        type;                   /* X_Reply */
+    CARD8       unused;                 /* not used */
+    CARD16      sequenceNumber B16;
+    CARD32      length B32;
+    CARD32      pad1 B32;
+    CARD32      n B32;
+    CARD32      npipes B32;             /* NOTE: may hold a single value */
+    CARD32      pad4 B32;               /* NOTE: may hold half a double */
+    CARD32      pad5 B32;
+    CARD32      pad6 B32;
+} xGLXQueryHyperpipeNetworkSGIXReply;
+#define sz_xGLXQueryHyperpipeNetworkSGIXReply 32
+
+/*
+** glXDestroyHyperpipeConfigSGIX request
+*/
+typedef struct GLXDestroyHyperpipeConfigSGIX {
+    CARD8       reqType;
+    CARD8       glxCode;
+    CARD16      length B16;
+    CARD32      vendorCode B32;         /* vendor-specific opcode */
+    CARD32      pad1 B32;   /* unused; corresponds to contextTag in header */
+    CARD32      screen B32;
+    CARD32      hpId B32;
+    CARD32      pad2 B32;
+    CARD32      pad3 B32;
+    CARD32      pad4 B32;
+} xGLXDestroyHyperpipeConfigSGIXReq;
+#define sz_xGLXDestroyHyperpipeConfigSGIXReq 32
+
+/*
+** glXDestroyHyperpipeConfigSGIX reply
+*/
+typedef struct {
+    BYTE        type;                   /* X_Reply */
+    CARD8       unused;                 /* not used */
+    CARD16      sequenceNumber B16;
+    CARD32      length B32;
+    CARD32      pad1 B32;
+    CARD32      n B32;
+    CARD32      success B32;            /* NOTE: may hold a single value */
+    CARD32      pad4 B32;               /* NOTE: may hold half a double */
+    CARD32      pad5 B32;
+    CARD32      pad6 B32;
+} xGLXDestroyHyperpipeConfigSGIXReply;
+#define sz_xGLXDestroyHyperpipeConfigSGIXReply 32
+
+/*
+** glXQueryHyperpipeConfigSGIX request
+*/
+typedef struct GLXQueryHyperpipeConfigSGIX {
+    CARD8       reqType;
+    CARD8       glxCode;
+    CARD16      length B16;
+    CARD32      vendorCode B32;         /* vendor-specific opcode */
+    CARD32      pad1 B32;   /* unused; corresponds to contextTag in header */
+    CARD32      screen B32;
+    CARD32      hpId B32;
+    CARD32      pad2 B32;
+    CARD32      pad3 B32;
+    CARD32      pad4 B32;
+} xGLXQueryHyperpipeConfigSGIXReq;
+#define sz_xGLXQueryHyperpipeConfigSGIXReq 32
+
+/*
+** glXQueryHyperpipeConfigSGIX reply
+*/
+typedef struct {
+    BYTE        type;                   /* X_Reply */
+    CARD8       unused;                 /* not used */
+    CARD16      sequenceNumber B16;
+    CARD32      length B32;
+    CARD32      pad1 B32;
+    CARD32      n B32;
+    CARD32      npipes B32;
+    CARD32      pad4 B32;
+    CARD32      pad5 B32;
+    CARD32      pad6 B32;
+} xGLXQueryHyperpipeConfigSGIXReply;
+#define sz_xGLXQueryHyperpipeConfigSGIXReply 32
+
+/*
+** glXHyperpipeConfigSGIX request
+*/
+typedef struct {
+    CARD8       reqType;
+    CARD8       glxCode;
+    CARD16      length B16;
+    CARD32      vendorCode B32;         /* vendor-specific opcode */
+    CARD32      pad1 B32;   /* unused; corresponds to contextTag in header */
+    CARD32      screen B32;
+    CARD32      npipes B32;
+    CARD32      networkId B32;
+    CARD32      pad2 B32;
+    CARD32      pad3 B32;
+    /* followed by attribute list */
+} xGLXHyperpipeConfigSGIXReq;
+#define sz_xGLXHyperpipeConfigSGIXReq 32
+
+/*
+** glXHyperpipeConfigSGIX reply
+*/
+typedef struct {
+    BYTE        type;                   /* X_Reply */
+    CARD8       unused;                 /* not used */
+    CARD16      sequenceNumber B16;
+    CARD32      length B32;
+    CARD32      pad1 B32;
+    CARD32      n B32;
+    CARD32      npipes B32;
+    CARD32      hpId B32;
+    CARD32      pad5 B32;
+    CARD32      pad6 B32;
+} xGLXHyperpipeConfigSGIXReply;
+#define sz_xGLXHyperpipeConfigSGIXReply 32
+
+/*
+ * GLX_ARB_create_context
+ * GLX_ARB_create_context_profile
+ */
+
+/*
+ * glXSetClientInfoARB
+ */
+typedef struct {
+    CARD8	reqType;
+    CARD8	glxCode;
+    CARD16	length B16;
+    CARD32	major B32;
+    CARD32	minor B32;
+    CARD32	n0 B32;
+    CARD32	n1 B32;
+    CARD32	n2 B32;
+    /*
+    ** More data may follow; this is just the header.
+    */
+} xGLXSetClientInfoARB;
+#define sz_xGLXSetClientInfoARB 24
+
+/*
+** glXCreateContextAttribsARB
+*/
+typedef struct {
+    CARD8	reqType;
+    CARD8	glxCode;
+    CARD16	length B16;
+    GLXContextID	context B32;
+    GLXFBConfigID	fbconfig B32;
+    CARD32	screen;
+    GLXContextID	shareList B32;
+    BOOL	isDirect;
+    CARD8	reserved1;
+    CARD16	reserved2 B16;
+    CARD32	numAttribs B32;
+    /* followed by attribute list */
+} xGLXCreateContextAttribsARB;
+#define sz_xGLXCreateContextAttribsARB 28
+
+/*
+ * glXSetClientInfo2ARB
+ */
+typedef struct {
+    CARD8	reqType;
+    CARD8	glxCode;
+    CARD16	length B16;
+    CARD32	major B32;
+    CARD32	minor B32;
+    CARD32	n0 B32;
+    CARD32	n1 B32;
+    CARD32	n2 B32;
+    /*
+    ** More data may follow; this is just the header.
+    */
+} xGLXSetClientInfo2ARB;
+#define sz_xGLXSetClientInfo2ARB 24
+/************************************************************************/
+
+/*
+** Events
+*/
+
+typedef struct {
+    BYTE type;
+    BYTE pad;
+    CARD16 sequenceNumber B16;
+    CARD16 event_type B16;  /*** was clobber_class */
+    CARD16 draw_type B16;
+    CARD32 drawable B32;
+    CARD32 buffer_mask B32; /*** was mask */
+    CARD16 aux_buffer B16;
+    CARD16 x B16;
+    CARD16 y B16;
+    CARD16 width B16;
+    CARD16 height B16;
+    CARD16 count B16;
+    CARD32 unused2 B32;
+} xGLXPbufferClobberEvent;
+
+typedef struct {
+    BYTE type;
+    BYTE pad;
+    CARD16 sequenceNumber B16;
+    CARD16 event_type B16;
+    CARD32 drawable;
+    CARD32 ust_hi B32;
+    CARD32 ust_lo B32;
+    CARD32 msc_hi B32;
+    CARD32 msc_lo B32;
+    CARD32 sbc_hi B32;
+    CARD32 sbc_lo B32;
+} xGLXBufferSwapComplete;
+
+/************************************************************************/
+
+/*
+** Size of the standard X request header.
+*/
+#define __GLX_SINGLE_HDR_SIZE sz_xGLXSingleReq
+#define __GLX_VENDPRIV_HDR_SIZE sz_xGLXVendorPrivateReq
+
+#define __GLX_RENDER_HDR    \
+    CARD16	length B16; \
+    CARD16	opcode B16
+
+#define __GLX_RENDER_HDR_SIZE 4
+
+typedef struct {
+    __GLX_RENDER_HDR;
+} __GLXrenderHeader;
+
+#define __GLX_RENDER_LARGE_HDR \
+    CARD32	length B32;    \
+    CARD32	opcode B32
+
+#define __GLX_RENDER_LARGE_HDR_SIZE 8
+
+typedef struct {
+    __GLX_RENDER_LARGE_HDR;
+} __GLXrenderLargeHeader;
+
+/*
+** The glBitmap, glPolygonStipple, glTexImage[12]D, glTexSubImage[12]D
+** and glDrawPixels calls all have a pixel header transmitted after the
+** Render or RenderLarge header and before their own opcode specific
+** headers.
+*/
+#define __GLX_PIXEL_HDR		\
+    BOOL	swapBytes;	\
+    BOOL	lsbFirst;	\
+    CARD8	reserved0;	\
+    CARD8	reserved1;	\
+    CARD32	rowLength B32;	\
+    CARD32	skipRows B32;	\
+    CARD32	skipPixels B32; \
+    CARD32	alignment B32
+
+#define __GLX_PIXEL_HDR_SIZE 20
+
+typedef struct {
+    __GLX_PIXEL_HDR;
+} __GLXpixelHeader;
+
+/*
+** glTexImage[34]D and glTexSubImage[34]D calls
+** all have a pixel header transmitted after the Render or RenderLarge
+** header and before their own opcode specific headers.
+*/
+#define __GLX_PIXEL_3D_HDR		\
+    BOOL	swapBytes;		\
+    BOOL	lsbFirst;		\
+    CARD8	reserved0;		\
+    CARD8	reserved1;		\
+    CARD32	rowLength B32;		\
+    CARD32	imageHeight B32;	\
+    CARD32	imageDepth B32;		\
+    CARD32	skipRows B32;		\
+    CARD32	skipImages B32;		\
+    CARD32	skipVolumes B32;	\
+    CARD32	skipPixels B32;		\
+    CARD32	alignment B32
+
+#define __GLX_PIXEL_3D_HDR_SIZE 36
+
+/*
+** Data that is specific to a glBitmap call.  The data is sent in the
+** following order:
+**	Render or RenderLarge header
+**	Pixel header
+**	Bitmap header
+*/
+#define __GLX_BITMAP_HDR    \
+    CARD32	width B32;  \
+    CARD32	height B32; \
+    FLOAT32	xorig F32;  \
+    FLOAT32	yorig F32;  \
+    FLOAT32	xmove F32;  \
+    FLOAT32	ymove F32
+
+typedef struct {
+    __GLX_RENDER_HDR;
+    __GLX_PIXEL_HDR;
+    __GLX_BITMAP_HDR;
+} __GLXbitmapHeader;
+
+typedef struct {
+    __GLX_RENDER_LARGE_HDR;
+    __GLX_PIXEL_HDR;
+    __GLX_BITMAP_HDR;
+} __GLXbitmapLargeHeader;
+
+typedef struct {
+    __GLX_PIXEL_HDR;
+    __GLX_BITMAP_HDR;
+} __GLXdispatchBitmapHeader;
+
+#define __GLX_BITMAP_HDR_SIZE 24
+
+#define __GLX_BITMAP_CMD_HDR_SIZE \
+    (__GLX_RENDER_HDR_SIZE + __GLX_PIXEL_HDR_SIZE + __GLX_BITMAP_HDR_SIZE)
+
+#define __GLX_BITMAP_CMD_DISPATCH_HDR_SIZE \
+    (__GLX_PIXEL_HDR_SIZE + __GLX_BITMAP_HDR_SIZE)
+
+typedef struct {
+    __GLX_RENDER_HDR;
+    __GLX_PIXEL_HDR;
+} __GLXpolygonStippleHeader;
+
+#define __GLX_POLYGONSTIPPLE_CMD_HDR_SIZE \
+    (__GLX_RENDER_HDR_SIZE + __GLX_PIXEL_HDR_SIZE)
+
+/*
+** Data that is specific to a glTexImage1D or glTexImage2D call.  The
+** data is sent in the following order:
+**	Render or RenderLarge header
+**	Pixel header
+**	TexImage header
+** When a glTexImage1D call the height field is unexamined by the server.
+*/
+#define __GLX_TEXIMAGE_HDR	\
+    CARD32	target B32;	\
+    CARD32	level B32;	\
+    CARD32	components B32; \
+    CARD32	width B32;	\
+    CARD32	height B32;	\
+    CARD32	border B32;	\
+    CARD32	format B32;	\
+    CARD32	type B32
+
+#define __GLX_TEXIMAGE_HDR_SIZE 32
+
+#define __GLX_TEXIMAGE_CMD_HDR_SIZE \
+    (__GLX_RENDER_HDR_SIZE + __GLX_PIXEL_HDR_SIZE + __GLX_TEXIMAGE_HDR_SIZE)
+
+#define __GLX_TEXIMAGE_CMD_DISPATCH_HDR_SIZE \
+    (__GLX_PIXEL_HDR_SIZE + __GLX_TEXIMAGE_HDR_SIZE)
+
+typedef struct {
+    __GLX_RENDER_HDR;
+    __GLX_PIXEL_HDR;
+    __GLX_TEXIMAGE_HDR;
+} __GLXtexImageHeader;
+
+typedef struct {
+    __GLX_RENDER_LARGE_HDR;
+    __GLX_PIXEL_HDR;
+    __GLX_TEXIMAGE_HDR;
+} __GLXtexImageLargeHeader;
+
+typedef struct {
+    __GLX_PIXEL_HDR;
+    __GLX_TEXIMAGE_HDR;
+} __GLXdispatchTexImageHeader;
+
+/*
+** Data that is specific to a glTexImage3D or glTexImage4D call.  The
+** data is sent in the following order:
+**	Render or RenderLarge header
+**	Pixel 3D header
+**	TexImage 3D header
+** When a glTexImage3D call the size4d and woffset fields are unexamined
+** by the server.
+** Could be used by all TexImage commands and perhaps should be in the
+** future.
+*/
+#define __GLX_TEXIMAGE_3D_HDR \
+    CARD32	target B32;	\
+    CARD32	level B32;	\
+    CARD32	internalformat B32;	\
+    CARD32	width B32;	\
+    CARD32	height B32;	\
+    CARD32	depth B32;	\
+    CARD32	size4d B32;	\
+    CARD32	border B32;	\
+    CARD32	format B32;	\
+    CARD32	type B32;	\
+    CARD32	nullimage B32
+
+#define __GLX_TEXIMAGE_3D_HDR_SIZE 44
+
+#define __GLX_TEXIMAGE_3D_CMD_HDR_SIZE \
+    (__GLX_RENDER_HDR_SIZE + __GLX_PIXEL_3D_HDR_SIZE + \
+		__GLX_TEXIMAGE_3D_HDR_SIZE)
+
+#define __GLX_TEXIMAGE_3D_CMD_DISPATCH_HDR_SIZE \
+    (__GLX_PIXEL_3D_HDR_SIZE + __GLX_TEXIMAGE_3D_HDR_SIZE)
+
+typedef struct {
+    __GLX_RENDER_HDR;
+    __GLX_PIXEL_3D_HDR;
+    __GLX_TEXIMAGE_3D_HDR;
+} __GLXtexImage3DHeader;
+
+typedef struct {
+    __GLX_RENDER_LARGE_HDR;
+    __GLX_PIXEL_3D_HDR;
+    __GLX_TEXIMAGE_3D_HDR;
+} __GLXtexImage3DLargeHeader;
+
+typedef struct {
+    __GLX_PIXEL_3D_HDR;
+    __GLX_TEXIMAGE_3D_HDR;
+} __GLXdispatchTexImage3DHeader;
+
+/*
+** Data that is specific to a glTexSubImage1D or glTexSubImage2D call.	The
+** data is sent in the following order:
+**	Render or RenderLarge header
+**	Pixel header
+**	TexSubImage header
+** When a glTexSubImage1D call is made, the yoffset and height fields
+** are unexamined by the server and are  considered to be padding.
+*/
+#define __GLX_TEXSUBIMAGE_HDR	\
+    CARD32	target B32;	\
+    CARD32	level B32;	\
+    CARD32	xoffset B32;	\
+    CARD32	yoffset B32;	\
+    CARD32	width B32;	\
+    CARD32	height B32;	\
+    CARD32	format B32;	\
+    CARD32	type B32;	\
+    CARD32	nullImage	\
+
+#define __GLX_TEXSUBIMAGE_HDR_SIZE 36
+
+#define __GLX_TEXSUBIMAGE_CMD_HDR_SIZE \
+    (__GLX_RENDER_HDR_SIZE + __GLX_PIXEL_HDR_SIZE + __GLX_TEXSUBIMAGE_HDR_SIZE)
+
+#define __GLX_TEXSUBIMAGE_CMD_DISPATCH_HDR_SIZE \
+    (__GLX_PIXEL_HDR_SIZE + __GLX_TEXSUBIMAGE_HDR_SIZE)
+
+typedef struct {
+    __GLX_RENDER_HDR;
+    __GLX_PIXEL_HDR;
+    __GLX_TEXSUBIMAGE_HDR;
+} __GLXtexSubImageHeader;
+
+typedef struct {
+    __GLX_RENDER_LARGE_HDR;
+    __GLX_PIXEL_HDR;
+    __GLX_TEXSUBIMAGE_HDR;
+} __GLXtexSubImageLargeHeader;
+
+typedef struct {
+    __GLX_PIXEL_HDR;
+    __GLX_TEXSUBIMAGE_HDR;
+} __GLXdispatchTexSubImageHeader;
+
+/*
+** Data that is specific to a glTexSubImage3D and 4D calls.  The
+** data is sent in the following order:
+**	Render or RenderLarge header
+**	Pixel 3D header
+**	TexSubImage 3D header
+** When a glTexSubImage3D call is made, the woffset and size4d fields
+** are unexamined by the server and are considered to be padding.
+*/
+#define __GLX_TEXSUBIMAGE_3D_HDR	\
+    CARD32	target B32;	\
+    CARD32	level B32;	\
+    CARD32	xoffset B32;	\
+    CARD32	yoffset B32;	\
+    CARD32	zoffset B32;	\
+    CARD32	woffset B32;	\
+    CARD32	width B32;	\
+    CARD32	height B32;	\
+    CARD32	depth B32;	\
+    CARD32	size4d B32;	\
+    CARD32	format B32;	\
+    CARD32	type B32;	\
+    CARD32	nullImage	\
+
+#define __GLX_TEXSUBIMAGE_3D_HDR_SIZE 52
+
+#define __GLX_TEXSUBIMAGE_3D_CMD_HDR_SIZE \
+    (__GLX_RENDER_HDR_SIZE + __GLX_PIXEL_3D_HDR_SIZE + \
+		__GLX_TEXSUBIMAGE_3D_HDR_SIZE)
+
+#define __GLX_TEXSUBIMAGE_3D_CMD_DISPATCH_HDR_SIZE \
+    (__GLX_PIXEL_3D_HDR_SIZE + __GLX_TEXSUBIMAGE_3D_HDR_SIZE)
+
+typedef struct {
+    __GLX_RENDER_HDR;
+    __GLX_PIXEL_3D_HDR;
+    __GLX_TEXSUBIMAGE_3D_HDR;
+} __GLXtexSubImage3DHeader;
+
+typedef struct {
+    __GLX_RENDER_LARGE_HDR;
+    __GLX_PIXEL_3D_HDR;
+    __GLX_TEXSUBIMAGE_3D_HDR;
+} __GLXtexSubImage3DLargeHeader;
+
+typedef struct {
+    __GLX_PIXEL_3D_HDR;
+    __GLX_TEXSUBIMAGE_3D_HDR;
+} __GLXdispatchTexSubImage3DHeader;
+
+/**
+ * Data that is specific to a \c glCompressedTexImage1D or
+ * \c glCompressedTexImage2D call.  The data is sent in the following
+ * order:
+ *     - Render or RenderLarge header
+ *     - CompressedTexImage header
+ * 
+ * When a \c glCompressedTexImage1D call is made, the \c height field is
+ * not examined by the server and is considered padding.
+ */
+
+#define __GLX_COMPRESSED_TEXIMAGE_HDR \
+    CARD32     target B32;            \
+    CARD32     level B32;             \
+    CARD32     internalFormat B32;    \
+    CARD32     width B32;             \
+    CARD32     height B32;            \
+    CARD32     border B32;            \
+    CARD32     imageSize B32
+
+#define __GLX_COMPRESSED_TEXIMAGE_HDR_SIZE 28
+
+#define __GLX_COMPRESSED_TEXIMAGE_CMD_HDR_SIZE \
+    (__GLX_RENDER_HDR_SIZE + __GLX_COMPRESSED_TEXIMAGE_HDR_SIZE)
+
+#define __GLX_COMPRESSED_TEXIMAGE_DISPATCH_HDR_SIZE \
+    (__GLX_COMPRESSED_TEXIMAGE_HDR_SIZE)
+
+typedef struct {
+    __GLX_RENDER_HDR;
+    __GLX_COMPRESSED_TEXIMAGE_HDR;
+} __GLXcompressedTexImageHeader;
+
+typedef struct {
+    __GLX_RENDER_LARGE_HDR;
+    __GLX_COMPRESSED_TEXIMAGE_HDR;
+} __GLXcompressedTexImageLargeHeader;
+
+typedef struct {
+    __GLX_COMPRESSED_TEXIMAGE_HDR;
+} __GLXdispatchCompressedTexImageHeader;
+
+/**
+ * Data that is specifi to a \c glCompressedTexSubImage1D or
+ * \c glCompressedTexSubImage2D call.  The data is sent in the following
+ * order:
+ *     - Render or RenderLarge header
+ *     - CompressedTexSubImage header
+ * 
+ * When a \c glCompressedTexSubImage1D call is made, the \c yoffset and
+ * \c height fields are not examined by the server and are considered padding.
+ */
+
+#define __GLX_COMPRESSED_TEXSUBIMAGE_HDR \
+    CARD32     target B32;            \
+    CARD32     level B32;             \
+    CARD32     xoffset B32;           \
+    CARD32     yoffset B32;           \
+    CARD32     width B32;             \
+    CARD32     height B32;            \
+    CARD32     format B32;            \
+    CARD32     imageSize B32
+
+#define __GLX_COMPRESSED_TEXSUBIMAGE_HDR_SIZE 32
+
+#define __GLX_COMPRESSED_TEXSUBIMAGE_CMD_HDR_SIZE \
+    (__GLX_RENDER_HDR_SIZE + __GLX_COMPRESSED_TEXSUBIMAGE_HDR_SIZE)
+
+#define __GLX_COMPRESSED_TEXSUBIMAGE_DISPATCH_HDR_SIZE \
+    (__GLX_COMPRESSED_TEXSUBIMAGE_HDR_SIZE)
+
+typedef struct {
+    __GLX_RENDER_HDR;
+    __GLX_COMPRESSED_TEXSUBIMAGE_HDR;
+} __GLXcompressedTexSubImageHeader;
+
+typedef struct {
+    __GLX_RENDER_LARGE_HDR;
+    __GLX_COMPRESSED_TEXSUBIMAGE_HDR;
+} __GLXcompressedTexSubImageLargeHeader;
+
+typedef struct {
+    __GLX_COMPRESSED_TEXSUBIMAGE_HDR;
+} __GLXdispatchCompressedTexSubImageHeader;
+
+/**
+ * Data that is specific to a \c glCompressedTexImage3D call.  The data is
+ * sent in the following order:
+ *     - Render or RenderLarge header
+ *     - CompressedTexImage3D header
+ */
+
+#define __GLX_COMPRESSED_TEXIMAGE_3D_HDR \
+    CARD32     target B32;            \
+    CARD32     level B32;             \
+    CARD32     internalFormat B32;    \
+    CARD32     width B32;             \
+    CARD32     height B32;            \
+    CARD32     depth B32;             \
+    CARD32     border B32;            \
+    CARD32     imageSize B32
+
+#define __GLX_COMPRESSED_TEXIMAGE_3D_HDR_SIZE 32
+
+#define __GLX_COMPRESSED_TEXIMAGE_3D_CMD_HDR_SIZE \
+    (__GLX_RENDER_HDR_SIZE + __GLX_COMPRESSED_TEXIMAGE_3D_HDR_SIZE)
+
+#define __GLX_COMPRESSED_TEXIMAGE_3D_DISPATCH_HDR_SIZE \
+    (__GLX_COMPRESSED_TEXIMAGE_3D_HDR_SIZE)
+
+typedef struct {
+    __GLX_RENDER_HDR;
+    __GLX_COMPRESSED_TEXIMAGE_3D_HDR;
+} __GLXcompressedTexImage3DHeader;
+
+typedef struct {
+    __GLX_RENDER_LARGE_HDR;
+    __GLX_COMPRESSED_TEXIMAGE_3D_HDR;
+} __GLXcompressedTexImage3DLargeHeader;
+
+typedef struct {
+    __GLX_COMPRESSED_TEXIMAGE_3D_HDR;
+} __GLXdispatchCompressedTexImage3DHeader;
+
+/**
+ * Data that is specifi to a \c glCompressedTexSubImage3D call.  The data is
+ * sent in the following order:
+ *     - Render or RenderLarge header
+ *     - CompressedTexSubImage3D header
+ */
+
+#define __GLX_COMPRESSED_TEXSUBIMAGE_3D_HDR \
+    CARD32     target B32;            \
+    CARD32     level B32;             \
+    CARD32     xoffset B32;           \
+    CARD32     yoffset B32;           \
+    CARD32     zoffset B32;           \
+    CARD32     width B32;             \
+    CARD32     height B32;            \
+    CARD32     depth B32;             \
+    CARD32     format B32;            \
+    CARD32     imageSize B32
+
+#define __GLX_COMPRESSED_TEXSUBIMAGE_3D_HDR_SIZE 32
+
+#define __GLX_COMPRESSED_TEXSUBIMAGE_3D_CMD_HDR_SIZE \
+    (__GLX_RENDER_HDR_SIZE + __GLX_COMPRESSED_TEXSUBIMAGE_3D_HDR_SIZE)
+
+#define __GLX_COMPRESSED_TEXSUBIMAGE_3D_DISPATCH_HDR_SIZE \
+    (__GLX_COMPRESSED_TEXSUBIMAGE_3D_HDR_SIZE)
+
+typedef struct {
+    __GLX_RENDER_HDR;
+    __GLX_COMPRESSED_TEXSUBIMAGE_3D_HDR;
+} __GLXcompressedTexSubImage3DHeader;
+
+typedef struct {
+    __GLX_RENDER_LARGE_HDR;
+    __GLX_COMPRESSED_TEXSUBIMAGE_3D_HDR;
+} __GLXcompressedTexSubImage3DLargeHeader;
+
+typedef struct {
+    __GLX_COMPRESSED_TEXSUBIMAGE_3D_HDR;
+} __GLXdispatchCompressedTexSubImage3DHeader;
+
+/*
+** Data that is specific to a glDrawPixels call.  The data is sent in the
+** following order:
+**	Render or RenderLarge header
+**	Pixel header
+**	DrawPixels header
+*/
+#define __GLX_DRAWPIXELS_HDR \
+    CARD32	width B32;   \
+    CARD32	height B32;  \
+    CARD32	format B32;  \
+    CARD32	type B32
+
+#define __GLX_DRAWPIXELS_HDR_SIZE 16
+
+#define __GLX_DRAWPIXELS_CMD_HDR_SIZE \
+    (__GLX_RENDER_HDR_SIZE + __GLX_PIXEL_HDR_SIZE + __GLX_DRAWPIXELS_HDR_SIZE)
+
+#define __GLX_DRAWPIXELS_CMD_DISPATCH_HDR_SIZE \
+    (__GLX_PIXEL_HDR_SIZE + __GLX_DRAWPIXELS_HDR_SIZE)
+
+typedef struct {
+    __GLX_RENDER_HDR;
+    __GLX_PIXEL_HDR;
+    __GLX_DRAWPIXELS_HDR;
+} __GLXdrawPixelsHeader;
+
+typedef struct {
+    __GLX_RENDER_LARGE_HDR;
+    __GLX_PIXEL_HDR;
+    __GLX_DRAWPIXELS_HDR;
+} __GLXdrawPixelsLargeHeader;
+
+typedef struct {
+    __GLX_PIXEL_HDR;
+    __GLX_DRAWPIXELS_HDR;
+} __GLXdispatchDrawPixelsHeader;
+
+/*
+** Data that is specific to a glConvolutionFilter1D or glConvolutionFilter2D
+** call.  The data is sent in the following order:
+**	Render or RenderLarge header
+**	Pixel header
+**	ConvolutionFilter header
+** When a glConvolutionFilter1D call the height field is unexamined by the server.
+*/
+#define __GLX_CONV_FILT_HDR	\
+    CARD32	target B32;	\
+    CARD32	internalformat B32;	\
+    CARD32	width B32;	\
+    CARD32	height B32;	\
+    CARD32	format B32;	\
+    CARD32	type B32
+
+#define __GLX_CONV_FILT_HDR_SIZE 24
+
+#define __GLX_CONV_FILT_CMD_HDR_SIZE \
+    (__GLX_RENDER_HDR_SIZE + __GLX_PIXEL_HDR_SIZE + __GLX_CONV_FILT_HDR_SIZE)
+
+#define __GLX_CONV_FILT_CMD_DISPATCH_HDR_SIZE \
+    (__GLX_PIXEL_HDR_SIZE + __GLX_CONV_FILT_HDR_SIZE)
+typedef struct {
+    __GLX_RENDER_HDR;
+    __GLX_PIXEL_HDR;
+    __GLX_CONV_FILT_HDR;
+} __GLXConvolutionFilterHeader;
+
+typedef struct {
+    __GLX_RENDER_LARGE_HDR;
+    __GLX_PIXEL_HDR;
+    __GLX_CONV_FILT_HDR;
+} __GLXConvolutionFilterLargeHeader;
+
+typedef struct {
+    __GLX_PIXEL_HDR;
+    __GLX_CONV_FILT_HDR;
+} __GLXdispatchConvolutionFilterHeader;
+
+/*
+** Data that is specific to a glDrawArraysEXT call.  The data is sent in the
+** following order:
+**	Render or RenderLarge header
+**	Draw Arrays header
+**	a variable number of Component headers
+**	vertex data for each component type
+*/
+
+#define __GLX_DRAWARRAYS_HDR \
+    CARD32	numVertexes B32; \
+    CARD32	numComponents B32; \
+    CARD32	primType B32
+
+#define __GLX_DRAWARRAYS_HDR_SIZE 12
+
+#define __GLX_DRAWARRAYS_CMD_HDR_SIZE \
+    (__GLX_RENDER_HDR_SIZE + __GLX_DRAWARRAYS_HDR_SIZE)
+
+typedef struct {
+    __GLX_RENDER_HDR;
+    __GLX_DRAWARRAYS_HDR;
+} __GLXdrawArraysHeader;
+
+typedef struct {
+    __GLX_RENDER_LARGE_HDR;
+    __GLX_DRAWARRAYS_HDR;
+} __GLXdrawArraysLargeHeader;
+
+typedef struct {
+    __GLX_DRAWARRAYS_HDR;
+} __GLXdispatchDrawArraysHeader;
+
+#define __GLX_COMPONENT_HDR \
+    CARD32	datatype B32; \
+    INT32	numVals B32; \
+    CARD32	component B32
+
+typedef struct {
+    __GLX_COMPONENT_HDR;
+} __GLXdispatchDrawArraysComponentHeader;
+
+#define __GLX_COMPONENT_HDR_SIZE 12
+
+/*
+** Data that is specific to a glColorTable call
+**	The data is sent in the following order:
+**	Render or RenderLarge header
+**	Pixel header
+**	ColorTable header
+*/
+
+#define __GLX_COLOR_TABLE_HDR	     \
+    CARD32	target B32;	    \
+    CARD32	internalformat B32; \
+    CARD32	width B32;	    \
+    CARD32	format B32;	    \
+    CARD32	type   B32
+
+#define __GLX_COLOR_TABLE_HDR_SIZE 20
+
+#define __GLX_COLOR_TABLE_CMD_HDR_SIZE \
+    (__GLX_RENDER_HDR_SIZE + __GLX_PIXEL_HDR_SIZE + __GLX_COLOR_TABLE_HDR_SIZE)
+
+typedef struct {
+    __GLX_RENDER_HDR;
+    __GLX_PIXEL_HDR;
+    __GLX_COLOR_TABLE_HDR;
+} __GLXColorTableHeader;
+
+typedef struct {
+    __GLX_RENDER_LARGE_HDR;
+    __GLX_PIXEL_HDR;
+    __GLX_COLOR_TABLE_HDR;
+} __GLXColorTableLargeHeader;
+
+typedef struct {
+    __GLX_PIXEL_HDR;
+    __GLX_COLOR_TABLE_HDR;
+} __GLXdispatchColorTableHeader;
+
+/*
+** Data that is specific to a glColorSubTable call
+**	The data is sent in the following order:
+**	Render or RenderLarge header
+**	Pixel header
+**	ColorTable header
+*/
+
+#define __GLX_COLOR_SUBTABLE_HDR    \
+    CARD32	target B32;	    \
+    CARD32	start B32; 	    \
+    CARD32	count B32;	    \
+    CARD32	format B32;	    \
+    CARD32	type   B32
+
+#define __GLX_COLOR_SUBTABLE_HDR_SIZE 20
+
+#define __GLX_COLOR_SUBTABLE_CMD_HDR_SIZE \
+    (__GLX_RENDER_HDR_SIZE + __GLX_PIXEL_HDR_SIZE + \
+     __GLX_COLOR_SUBTABLE_HDR_SIZE)
+
+typedef struct {
+    __GLX_RENDER_HDR;
+    __GLX_PIXEL_HDR;
+    __GLX_COLOR_SUBTABLE_HDR;
+} __GLXColorSubTableHeader;
+
+typedef struct {
+    __GLX_RENDER_LARGE_HDR;
+    __GLX_PIXEL_HDR;
+    __GLX_COLOR_SUBTABLE_HDR;
+} __GLXColorSubTableLargeHeader;
+
+typedef struct {
+    __GLX_PIXEL_HDR;
+    __GLX_COLOR_SUBTABLE_HDR;
+} __GLXdispatchColorSubTableHeader;
+
+#define GLX_WINDOW_TYPE		1
+#define GLX_PIXMAP_TYPE		2
+#define GLX_VIDEO_SOURCE_TYPE	3
+#define GLX_PBUFFER_TYPE	4
+/* 5 is for DM_PBUFFER */
+#define GLX_GLXWINDOW_TYPE	6	
+
+/*****************************************************************************/
+
+/*
+** Restore these definitions back to the typedefs in glx.h
+*/
+#undef GLXContextID
+#undef GLXPixmap
+#undef GLXDrawable
+#undef GLXPbuffer
+#undef GLXWindow
+#undef GLXFBConfigID
+#undef GLXFBConfigIDSGIX
+#undef GLXPbufferSGIX
+
+
+/* Opcodes for GLX commands */
+
+#define X_GLXRender                       1
+#define X_GLXRenderLarge                  2
+#define X_GLXCreateContext                3
+#define X_GLXDestroyContext               4
+#define X_GLXMakeCurrent                  5
+#define X_GLXIsDirect                     6
+#define X_GLXQueryVersion                 7
+#define X_GLXWaitGL                       8
+#define X_GLXWaitX                        9
+#define X_GLXCopyContext                 10
+#define X_GLXSwapBuffers                 11
+#define X_GLXUseXFont                    12
+#define X_GLXCreateGLXPixmap             13
+#define X_GLXGetVisualConfigs            14
+#define X_GLXDestroyGLXPixmap            15
+#define X_GLXVendorPrivate               16
+#define X_GLXVendorPrivateWithReply      17
+#define X_GLXQueryExtensionsString       18
+#define X_GLXQueryServerString           19
+#define X_GLXClientInfo                  20
+#define X_GLXGetFBConfigs                21
+#define X_GLXCreatePixmap                22
+#define X_GLXDestroyPixmap               23
+#define X_GLXCreateNewContext            24
+#define X_GLXQueryContext                25
+#define X_GLXMakeContextCurrent          26
+#define X_GLXCreatePbuffer               27
+#define X_GLXDestroyPbuffer              28
+#define X_GLXGetDrawableAttributes       29
+#define X_GLXChangeDrawableAttributes    30
+#define X_GLXCreateWindow                31
+#define X_GLXDestroyWindow               32
+#define X_GLXSetClientInfoARB            33
+#define X_GLXCreateContextAtrribsARB     34
+#define X_GLXSetConfigInfo2ARB           35
+
+/* Opcodes for single commands (part of GLX command space) */
+
+#define X_GLsop_NewList                    101
+#define X_GLsop_EndList                    102
+#define X_GLsop_DeleteLists                103
+#define X_GLsop_GenLists                   104
+#define X_GLsop_FeedbackBuffer             105
+#define X_GLsop_SelectBuffer               106
+#define X_GLsop_RenderMode                 107
+#define X_GLsop_Finish                     108
+#define X_GLsop_Flush                      142
+#define X_GLsop_PixelStoref                109
+#define X_GLsop_PixelStorei                110
+#define X_GLsop_ReadPixels                 111
+#define X_GLsop_GetBooleanv                112
+#define X_GLsop_GetClipPlane               113
+#define X_GLsop_GetDoublev                 114
+#define X_GLsop_GetError                   115
+#define X_GLsop_GetFloatv                  116
+#define X_GLsop_GetIntegerv                117
+#define X_GLsop_GetLightfv                 118
+#define X_GLsop_GetLightiv                 119
+#define X_GLsop_GetMapdv                   120
+#define X_GLsop_GetMapfv                   121
+#define X_GLsop_GetMapiv                   122
+#define X_GLsop_GetMaterialfv              123
+#define X_GLsop_GetMaterialiv              124
+#define X_GLsop_GetPixelMapfv              125
+#define X_GLsop_GetPixelMapuiv             126
+#define X_GLsop_GetPixelMapusv             127
+#define X_GLsop_GetPolygonStipple          128
+#define X_GLsop_GetString                  129
+#define X_GLsop_GetTexEnvfv                130
+#define X_GLsop_GetTexEnviv                131
+#define X_GLsop_GetTexGendv                132
+#define X_GLsop_GetTexGenfv                133
+#define X_GLsop_GetTexGeniv                134
+#define X_GLsop_GetTexImage                135
+#define X_GLsop_GetTexParameterfv          136
+#define X_GLsop_GetTexParameteriv          137
+#define X_GLsop_GetTexLevelParameterfv     138
+#define X_GLsop_GetTexLevelParameteriv     139
+#define X_GLsop_IsEnabled                  140
+#define X_GLsop_IsList                     141
+#define X_GLsop_AreTexturesResident        143
+#define X_GLsop_DeleteTextures             144
+#define X_GLsop_GenTextures                145
+#define X_GLsop_IsTexture                  146
+#define X_GLsop_GetColorTable              147
+#define X_GLsop_GetColorTableParameterfv   148
+#define X_GLsop_GetColorTableParameteriv   149
+#define X_GLsop_GetConvolutionFilter       150
+#define X_GLsop_GetConvolutionParameterfv  151
+#define X_GLsop_GetConvolutionParameteriv  152
+#define X_GLsop_GetSeparableFilter         153
+#define X_GLsop_GetHistogram               154
+#define X_GLsop_GetHistogramParameterfv    155
+#define X_GLsop_GetHistogramParameteriv    156
+#define X_GLsop_GetMinmax                  157
+#define X_GLsop_GetMinmaxParameterfv       158
+#define X_GLsop_GetMinmaxParameteriv       159
+#define X_GLsop_GetCompressedTexImage      160
+
+
+/* Opcodes for rendering commands */
+
+#define X_GLrop_CallList                     1
+#define X_GLrop_CallLists                    2
+#define X_GLrop_ListBase                     3
+#define X_GLrop_Begin                        4
+#define X_GLrop_Bitmap                       5
+#define X_GLrop_Color3bv                     6
+#define X_GLrop_Color3dv                     7
+#define X_GLrop_Color3fv                     8
+#define X_GLrop_Color3iv                     9
+#define X_GLrop_Color3sv                    10
+#define X_GLrop_Color3ubv                   11
+#define X_GLrop_Color3uiv                   12
+#define X_GLrop_Color3usv                   13
+#define X_GLrop_Color4bv                    14
+#define X_GLrop_Color4dv                    15
+#define X_GLrop_Color4fv                    16
+#define X_GLrop_Color4iv                    17
+#define X_GLrop_Color4sv                    18
+#define X_GLrop_Color4ubv                   19
+#define X_GLrop_Color4uiv                   20
+#define X_GLrop_Color4usv                   21
+#define X_GLrop_EdgeFlagv                   22
+#define X_GLrop_End                         23
+#define X_GLrop_Indexdv                     24
+#define X_GLrop_Indexfv                     25
+#define X_GLrop_Indexiv                     26
+#define X_GLrop_Indexsv                     27
+#define X_GLrop_Normal3bv                   28
+#define X_GLrop_Normal3dv                   29
+#define X_GLrop_Normal3fv                   30
+#define X_GLrop_Normal3iv                   31
+#define X_GLrop_Normal3sv                   32
+#define X_GLrop_RasterPos2dv                33
+#define X_GLrop_RasterPos2fv                34
+#define X_GLrop_RasterPos2iv                35
+#define X_GLrop_RasterPos2sv                36
+#define X_GLrop_RasterPos3dv                37
+#define X_GLrop_RasterPos3fv                38
+#define X_GLrop_RasterPos3iv                39
+#define X_GLrop_RasterPos3sv                40
+#define X_GLrop_RasterPos4dv                41
+#define X_GLrop_RasterPos4fv                42
+#define X_GLrop_RasterPos4iv                43
+#define X_GLrop_RasterPos4sv                44
+#define X_GLrop_Rectdv                      45
+#define X_GLrop_Rectfv                      46
+#define X_GLrop_Rectiv                      47
+#define X_GLrop_Rectsv                      48
+#define X_GLrop_TexCoord1dv                 49
+#define X_GLrop_TexCoord1fv                 50
+#define X_GLrop_TexCoord1iv                 51
+#define X_GLrop_TexCoord1sv                 52
+#define X_GLrop_TexCoord2dv                 53
+#define X_GLrop_TexCoord2fv                 54
+#define X_GLrop_TexCoord2iv                 55
+#define X_GLrop_TexCoord2sv                 56
+#define X_GLrop_TexCoord3dv                 57
+#define X_GLrop_TexCoord3fv                 58
+#define X_GLrop_TexCoord3iv                 59
+#define X_GLrop_TexCoord3sv                 60
+#define X_GLrop_TexCoord4dv                 61
+#define X_GLrop_TexCoord4fv                 62
+#define X_GLrop_TexCoord4iv                 63
+#define X_GLrop_TexCoord4sv                 64
+#define X_GLrop_Vertex2dv                   65
+#define X_GLrop_Vertex2fv                   66
+#define X_GLrop_Vertex2iv                   67
+#define X_GLrop_Vertex2sv                   68
+#define X_GLrop_Vertex3dv                   69
+#define X_GLrop_Vertex3fv                   70
+#define X_GLrop_Vertex3iv                   71
+#define X_GLrop_Vertex3sv                   72
+#define X_GLrop_Vertex4dv                   73
+#define X_GLrop_Vertex4fv                   74
+#define X_GLrop_Vertex4iv                   75
+#define X_GLrop_Vertex4sv                   76
+#define X_GLrop_ClipPlane                   77
+#define X_GLrop_ColorMaterial               78
+#define X_GLrop_CullFace                    79
+#define X_GLrop_Fogf                        80
+#define X_GLrop_Fogfv                       81
+#define X_GLrop_Fogi                        82
+#define X_GLrop_Fogiv                       83
+#define X_GLrop_FrontFace                   84
+#define X_GLrop_Hint                        85
+#define X_GLrop_Lightf                      86
+#define X_GLrop_Lightfv                     87
+#define X_GLrop_Lighti                      88
+#define X_GLrop_Lightiv                     89
+#define X_GLrop_LightModelf                 90
+#define X_GLrop_LightModelfv                91
+#define X_GLrop_LightModeli                 92
+#define X_GLrop_LightModeliv                93
+#define X_GLrop_LineStipple                 94
+#define X_GLrop_LineWidth                   95
+#define X_GLrop_Materialf                   96
+#define X_GLrop_Materialfv                  97
+#define X_GLrop_Materiali                   98
+#define X_GLrop_Materialiv                  99
+#define X_GLrop_PointSize                  100
+#define X_GLrop_PolygonMode                101
+#define X_GLrop_PolygonStipple             102
+#define X_GLrop_Scissor                    103
+#define X_GLrop_ShadeModel                 104
+#define X_GLrop_TexParameterf              105
+#define X_GLrop_TexParameterfv             106
+#define X_GLrop_TexParameteri              107
+#define X_GLrop_TexParameteriv             108
+#define X_GLrop_TexImage1D                 109
+#define X_GLrop_TexImage2D                 110
+#define X_GLrop_TexEnvf                    111
+#define X_GLrop_TexEnvfv                   112
+#define X_GLrop_TexEnvi                    113
+#define X_GLrop_TexEnviv                   114
+#define X_GLrop_TexGend                    115
+#define X_GLrop_TexGendv                   116
+#define X_GLrop_TexGenf                    117
+#define X_GLrop_TexGenfv                   118
+#define X_GLrop_TexGeni                    119
+#define X_GLrop_TexGeniv                   120
+#define X_GLrop_InitNames                  121
+#define X_GLrop_LoadName                   122
+#define X_GLrop_PassThrough                123
+#define X_GLrop_PopName                    124
+#define X_GLrop_PushName                   125
+#define X_GLrop_DrawBuffer                 126
+#define X_GLrop_Clear                      127
+#define X_GLrop_ClearAccum                 128
+#define X_GLrop_ClearIndex                 129
+#define X_GLrop_ClearColor                 130
+#define X_GLrop_ClearStencil               131
+#define X_GLrop_ClearDepth                 132
+#define X_GLrop_StencilMask                133
+#define X_GLrop_ColorMask                  134
+#define X_GLrop_DepthMask                  135
+#define X_GLrop_IndexMask                  136
+#define X_GLrop_Accum                      137
+#define X_GLrop_Disable                    138
+#define X_GLrop_Enable                     139
+#define X_GLrop_PopAttrib                  141
+#define X_GLrop_PushAttrib                 142
+#define X_GLrop_Map1d                      143
+#define X_GLrop_Map1f                      144
+#define X_GLrop_Map2d                      145
+#define X_GLrop_Map2f                      146
+#define X_GLrop_MapGrid1d                  147
+#define X_GLrop_MapGrid1f                  148
+#define X_GLrop_MapGrid2d                  149
+#define X_GLrop_MapGrid2f                  150
+#define X_GLrop_EvalCoord1dv               151
+#define X_GLrop_EvalCoord1fv               152
+#define X_GLrop_EvalCoord2dv               153
+#define X_GLrop_EvalCoord2fv               154
+#define X_GLrop_EvalMesh1                  155
+#define X_GLrop_EvalPoint1                 156
+#define X_GLrop_EvalMesh2                  157
+#define X_GLrop_EvalPoint2                 158
+#define X_GLrop_AlphaFunc                  159
+#define X_GLrop_BlendFunc                  160
+#define X_GLrop_LogicOp                    161
+#define X_GLrop_StencilFunc                162
+#define X_GLrop_StencilOp                  163
+#define X_GLrop_DepthFunc                  164
+#define X_GLrop_PixelZoom                  165
+#define X_GLrop_PixelTransferf             166
+#define X_GLrop_PixelTransferi             167
+#define X_GLrop_PixelMapfv                 168
+#define X_GLrop_PixelMapuiv                169
+#define X_GLrop_PixelMapusv                170
+#define X_GLrop_ReadBuffer                 171
+#define X_GLrop_CopyPixels                 172
+#define X_GLrop_DrawPixels                 173
+#define X_GLrop_DepthRange                 174
+#define X_GLrop_Frustum                    175
+#define X_GLrop_LoadIdentity               176
+#define X_GLrop_LoadMatrixf                177
+#define X_GLrop_LoadMatrixd                178
+#define X_GLrop_MatrixMode                 179
+#define X_GLrop_MultMatrixf                180
+#define X_GLrop_MultMatrixd                181
+#define X_GLrop_Ortho                      182
+#define X_GLrop_PopMatrix                  183
+#define X_GLrop_PushMatrix                 184
+#define X_GLrop_Rotated                    185
+#define X_GLrop_Rotatef                    186
+#define X_GLrop_Scaled                     187
+#define X_GLrop_Scalef                     188
+#define X_GLrop_Translated                 189
+#define X_GLrop_Translatef                 190
+#define X_GLrop_Viewport                   191
+#define X_GLrop_DrawArrays                 193
+#define X_GLrop_PolygonOffset              192
+#define X_GLrop_CopyTexImage1D             4119
+#define X_GLrop_CopyTexImage2D             4120
+#define X_GLrop_CopyTexSubImage1D          4121
+#define X_GLrop_CopyTexSubImage2D          4122
+#define X_GLrop_TexSubImage1D              4099
+#define X_GLrop_TexSubImage2D              4100
+#define X_GLrop_BindTexture                4117
+#define X_GLrop_PrioritizeTextures         4118
+#define X_GLrop_Indexubv                   194
+#define X_GLrop_BlendColor                 4096
+#define X_GLrop_BlendEquation              4097
+#define X_GLrop_ColorTable                 2053
+#define X_GLrop_ColorTableParameterfv      2054
+#define X_GLrop_ColorTableParameteriv      2055
+#define X_GLrop_CopyColorTable             2056
+#define X_GLrop_ColorSubTable              195
+#define X_GLrop_CopyColorSubTable          196
+#define X_GLrop_ConvolutionFilter1D        4101
+#define X_GLrop_ConvolutionFilter2D        4102
+#define X_GLrop_ConvolutionParameterf      4103
+#define X_GLrop_ConvolutionParameterfv     4104
+#define X_GLrop_ConvolutionParameteri      4105
+#define X_GLrop_ConvolutionParameteriv     4106
+#define X_GLrop_CopyConvolutionFilter1D    4107
+#define X_GLrop_CopyConvolutionFilter2D    4108
+#define X_GLrop_SeparableFilter2D          4109
+#define X_GLrop_Histogram                  4110
+#define X_GLrop_Minmax                     4111
+#define X_GLrop_ResetHistogram             4112
+#define X_GLrop_ResetMinmax                4113
+#define X_GLrop_TexImage3D                 4114
+#define X_GLrop_TexSubImage3D              4115
+#define X_GLrop_CopyTexSubImage3D          4123
+#define X_GLrop_DrawArraysEXT              4116
+
+/* Added for core GL version 1.3 */
+
+#define X_GLrop_ActiveTextureARB            197
+#define X_GLrop_MultiTexCoord1dvARB         198
+#define X_GLrop_MultiTexCoord1fvARB         199
+#define X_GLrop_MultiTexCoord1ivARB         200
+#define X_GLrop_MultiTexCoord1svARB         201
+#define X_GLrop_MultiTexCoord2dvARB         202
+#define X_GLrop_MultiTexCoord2fvARB         203
+#define X_GLrop_MultiTexCoord2ivARB         204
+#define X_GLrop_MultiTexCoord2svARB         205
+#define X_GLrop_MultiTexCoord3dvARB         206
+#define X_GLrop_MultiTexCoord3fvARB         207
+#define X_GLrop_MultiTexCoord3ivARB         208
+#define X_GLrop_MultiTexCoord3svARB         209
+#define X_GLrop_MultiTexCoord4dvARB         210
+#define X_GLrop_MultiTexCoord4fvARB         211
+#define X_GLrop_MultiTexCoord4ivARB         212
+#define X_GLrop_MultiTexCoord4svARB         213
+#define X_GLrop_CompressedTexImage1D        214
+#define X_GLrop_CompressedTexImage2D        215
+#define X_GLrop_CompressedTexImage3D        216
+#define X_GLrop_CompressedTexSubImage1D     217
+#define X_GLrop_CompressedTexSubImage2D     218
+#define X_GLrop_CompressedTexSubImage3D     219
+#define X_GLrop_SampleCoverageARB           229
+
+/* Added for core GL version 1.4 */
+
+#define X_GLrop_WindowPos3fARB              230
+#define X_GLrop_FogCoordfv                  4124
+#define X_GLrop_FogCoorddv                  4125
+#define X_GLrop_PointParameterfARB          2065
+#define X_GLrop_PointParameterfvARB         2066
+#define X_GLrop_SecondaryColor3bv           4126
+#define X_GLrop_SecondaryColor3sv           4127
+#define X_GLrop_SecondaryColor3iv           4128
+#define X_GLrop_SecondaryColor3fv           4129
+#define X_GLrop_SecondaryColor3dv           4130
+#define X_GLrop_SecondaryColor3ubv          4131
+#define X_GLrop_SecondaryColor3usv          4132
+#define X_GLrop_SecondaryColor3uiv          4133
+#define X_GLrop_BlendFuncSeparate           4134
+#define X_GLrop_PointParameteri             4221
+#define X_GLrop_PointParameteriv            4222
+
+/* Added for core GL version 1.5 */
+/* XXX opcodes not defined in the spec */
+
+/* Opcodes for Vendor Private commands */
+
+
+#define X_GLvop_GetConvolutionFilterEXT        1
+#define X_GLvop_GetConvolutionParameterfvEXT   2
+#define X_GLvop_GetConvolutionParameterivEXT   3
+#define X_GLvop_GetSeparableFilterEXT          4
+#define X_GLvop_GetHistogramEXT                5
+#define X_GLvop_GetHistogramParameterfvEXT     6
+#define X_GLvop_GetHistogramParameterivEXT     7
+#define X_GLvop_GetMinmaxEXT                   8
+#define X_GLvop_GetMinmaxParameterfvEXT        9
+#define X_GLvop_GetMinmaxParameterivEXT        10
+#define X_GLvop_AreTexturesResidentEXT         11
+#define X_GLvop_DeleteTexturesEXT              12
+#define X_GLvop_GenTexturesEXT                 13
+#define X_GLvop_IsTextureEXT                   14
+#define X_GLvop_GetCombinerInputParameterfvNV  1270
+#define X_GLvop_GetCombinerInputParameterivNV  1271
+#define X_GLvop_GetCombinerOutputParameterfvNV 1272
+#define X_GLvop_GetCombinerOutputParameterivNV 1273
+#define X_GLvop_GetFinalCombinerOutputParameterfvNV 1274
+#define X_GLvop_GetFinalCombinerOutputParameterivNV 1275
+#define X_GLvop_DeleteFenceNV                  1276
+#define X_GLvop_GenFencesNV                    1277
+#define X_GLvop_IsFenceNV                      1278
+#define X_GLvop_TestFenceNV                    1279
+#define X_GLvop_GetFenceivNV                   1280
+#define X_GLvop_AreProgramsResidentNV          1293
+#define X_GLvop_DeleteProgramARB               1294
+#define X_GLvop_GenProgramsARB                 1295
+#define X_GLvop_GetProgramEnvParameterfvARB    1296
+#define X_GLvop_GetProgramEnvParameterdvARB    1297
+#define X_GLvop_GetProgramEnvParameterivNV     1298
+#define X_GLvop_GetProgramStringNV             1299
+#define X_GLvop_GetTrackMatrixivNV             1300
+#define X_GLvop_GetVertexAttribdvARB           1301
+#define X_GLvop_GetVertexAttribfvARB           1302
+#define X_GLvop_GetVertexAttribivARB           1303
+#define X_GLvop_IsProgramARB                   1304
+#define X_GLvop_GetProgramLocalParameterfvARB  1305
+#define X_GLvop_GetProgramLocalParameterdvARB  1306
+#define X_GLvop_GetProgramivARB                1307
+#define X_GLvop_GetProgramStringARB            1308
+#define X_GLvop_GetProgramNamedParameter4fvNV  1310
+#define X_GLvop_GetProgramNamedParameter4dvNV  1311
+#define X_GLvop_SampleMaskSGIS                 2048
+#define X_GLvop_SamplePatternSGIS              2049
+#define X_GLvop_GetDetailTexFuncSGIS           4096
+#define X_GLvop_GetSharpenTexFuncSGIS          4097
+#define X_GLvop_GetColorTableSGI               4098
+#define X_GLvop_GetColorTableParameterfvSGI    4099
+#define X_GLvop_GetColorTableParameterivSGI    4100
+#define X_GLvop_GetTexFilterFuncSGIS           4101
+#define X_GLvop_GetInstrumentsSGIX             4102
+#define X_GLvop_InstrumentsBufferSGIX          4103
+#define X_GLvop_PollInstrumentsSGIX            4104
+#define X_GLvop_FlushRasterSGIX                4105
+
+/* Opcodes for GLX vendor private commands */
+
+#define X_GLXvop_QueryContextInfoEXT            1024
+#define X_GLXvop_BindTexImageEXT                1330
+#define X_GLXvop_ReleaseTexImageEXT             1331
+#define X_GLXvop_SwapIntervalSGI                65536
+#define X_GLXvop_MakeCurrentReadSGI             65537
+#define X_GLXvop_CreateGLXVideoSourceSGIX       65538
+#define X_GLXvop_DestroyGLXVideoSourceSGIX      65539
+#define X_GLXvop_GetFBConfigsSGIX               65540
+#define X_GLXvop_CreateContextWithConfigSGIX    65541
+#define X_GLXvop_CreateGLXPixmapWithConfigSGIX  65542
+#define X_GLXvop_CreateGLXPbufferSGIX           65543
+#define X_GLXvop_DestroyGLXPbufferSGIX          65544
+#define X_GLXvop_ChangeDrawableAttributesSGIX   65545
+#define X_GLXvop_GetDrawableAttributesSGIX      65546
+#define X_GLXvop_JoinSwapGroupSGIX              65547
+#define X_GLXvop_BindSwapBarrierSGIX            65548
+#define X_GLXvop_QueryMaxSwapBarriersSGIX       65549
+#define X_GLXvop_QueryHyperpipeNetworkSGIX      65550
+#define X_GLXvop_QueryHyperpipeConfigSGIX       65551
+#define X_GLXvop_HyperpipeConfigSGIX            65552
+#define X_GLXvop_DestroyHyperpipeConfigSGIX     65553
+
+/* ARB extension opcodes */
+
+/*  1. GL_ARB_multitexture - see GL 1.2 opcodes */
+/*  5. GL_ARB_multisample - see GL 1.3 opcodes */
+/* 12. GL_ARB_texture_compression - see GL 1.3 opcodes */
+/* 14. GL_ARB_point_parameters - see GL 1.4 opcodees */
+
+/* 15. GL_ARB_vertex_blend */
+#define X_GLrop_WeightbvARB                  220
+#define X_GLrop_WeightubvARB                 221
+#define X_GLrop_WeightsvARB                  222
+#define X_GLrop_WeightusvARB                 223
+#define X_GLrop_WeightivARB                  224
+#define X_GLrop_WeightuivARB                 225
+#define X_GLrop_VertexBlendARB               226
+#define X_GLrop_WeightfvARB                  227
+#define X_GLrop_WeightdvARB                  228
+
+/* 16. GL_ARB_matrix_palette */
+/* XXX opcodes not defined in the spec */
+
+/* 25. GL_ARB_window_pos - see GL 1.4 opcodes */
+
+/* 26. GL_ARB_vertex_program */
+#define X_GLrop_BindProgramARB              4180
+#define X_GLrop_ProgramEnvParameter4fvARB   4184
+#define X_GLrop_ProgramEnvParameter4dvARB   4185
+#define X_GLrop_VertexAttrib1svARB          4189
+#define X_GLrop_VertexAttrib2svARB          4190
+#define X_GLrop_VertexAttrib3svARB          4191
+#define X_GLrop_VertexAttrib4svARB          4192
+#define X_GLrop_VertexAttrib1fvARB          4193
+#define X_GLrop_VertexAttrib2fvARB          4194
+#define X_GLrop_VertexAttrib3fvARB          4195
+#define X_GLrop_VertexAttrib4fvARB          4196
+#define X_GLrop_VertexAttrib1dvARB          4197
+#define X_GLrop_VertexAttrib2dvARB          4198
+#define X_GLrop_VertexAttrib3dvARB          4199
+#define X_GLrop_ProgramLocalParameter4fvARB 4215
+#define X_GLrop_ProgramLocalParameter4dvARB 4216
+#define X_GLrop_ProgramStringARB            4217
+#define X_GLrop_VertexAttrib4dvARB          4200
+#define X_GLrop_VertexAttrib4NubvARB        4201
+#define X_GLrop_VertexAttrib4bvARB          4230
+#define X_GLrop_VertexAttrib4ivARB          4231
+#define X_GLrop_VertexAttrib4ubvARB         4232
+#define X_GLrop_VertexAttrib4usvARB         4233
+#define X_GLrop_VertexAttrib4uivARB         4234
+#define X_GLrop_VertexAttrib4NbvARB         4235
+#define X_GLrop_VertexAttrib4NsvARB         4236
+#define X_GLrop_VertexAttrib4NivARB         4237
+#define X_GLrop_VertexAttrib4NusvARB        4238
+#define X_GLrop_VertexAttrib4NuivARB        4239
+
+/* 27. GL_ARB_fragment_program - see GL_ARB_vertex_program opcodes */
+
+/* 29. GL_ARB_occlusion_query */
+/* XXX opcodes not defined in the spec */
+
+
+/* New extension opcodes */
+
+/* 145. GL_EXT_secondary_color - see GL 1.4 opcodes */
+
+/* 188. GL_EXT_vertex_weighting */
+#define X_GLrop_VertexWeightfvEXT           4135
+
+/* 191. GL_NV_register_combiners */
+#define X_GLrop_CombinerParameterfNV        4136
+#define X_GLrop_CombinerParameterfvNV       4137
+#define X_GLrop_CombinerParameteriNV        4138
+#define X_GLrop_CombinerParameterivNV       4139
+#define X_GLrop_CombinerInputNV             4140
+#define X_GLrop_CombinerOutputNV            4141
+#define X_GLrop_FinalCombinerInputNV        4142
+
+/* 222. GL_NV_fence */
+#define X_GLrop_SetFenceNV                  4143
+#define X_GLrop_FinishFenceNV               4144
+
+/* 227. GL_NV_register_combiners2 */
+/* XXX opcodes not defined in the spec */
+
+/* 233. GL_NV_vertex_program - see also GL_ARB_vertex_program opcodes */
+#define X_GLrop_ExecuteProgramNV            4181
+#define X_GLrop_RequestResidentProgramsNV   4182
+#define X_GLrop_LoadProgamNV                4183
+#define X_GLrop_ProgramParameters4fvNV      4186
+#define X_GLrop_ProgramParameters4dvNV      4187
+#define X_GLrop_TrackMatrixNV               4188
+#define X_GLrop_VertexAttribs1svNV          4202
+#define X_GLrop_VertexAttribs2svNV          4203
+#define X_GLrop_VertexAttribs3svNV          4204
+#define X_GLrop_VertexAttribs4svNV          4205
+#define X_GLrop_VertexAttribs1fvNV          4206
+#define X_GLrop_VertexAttribs2fvNV          4207
+#define X_GLrop_VertexAttribs3fvNV          4208
+#define X_GLrop_VertexAttribs4fvNV          4209
+#define X_GLrop_VertexAttribs1dvNV          4210
+#define X_GLrop_VertexAttribs2dvNV          4211
+#define X_GLrop_VertexAttribs3dvNV          4212
+#define X_GLrop_VertexAttribs4dvNV          4213
+#define X_GLrop_VertexAttribs4ubvNV         4214
+
+/* 261. GL_NV_occlusion_query */
+/* XXX opcodes not defined in the spec */
+
+/* 262. GL_NV_point_sprite - see GL 1.4 opcodes */
+
+/* 268. GL_EXT_stencil_two_side */
+#define X_GLrop_ActiveStencilFaceEXT        4220
+
+/* 282. GL_NV_fragment_program - see also GL_NV_vertex_program and GL_ARB_vertex_program opcodes */
+#define X_GLrop_ProgramNamedParameter4fvNV  4218
+#define X_GLrop_ProgramNamedParameter4dvNV  4219
+
+/* 285. GL_NV_primitive_restart */
+/* XXX opcodes not defined in the spec */
+
+/* 297. GL_EXT_depth_bounds_test */
+#define X_GLrop_DepthBoundsEXT              4229
+
+/* 299. GL_EXT_blend_equation_separate */
+#define X_GLrop_BlendEquationSeparateEXT    4228
+
+/* 310. GL_EXT_framebuffer_object */
+#define X_GLvop_IsRenderbufferEXT                      1422
+#define X_GLvop_GenRenderbuffersEXT                    1423
+#define X_GLvop_GetRenderbufferParameterivEXT          1424
+#define X_GLvop_IsFramebufferEXT                       1425
+#define X_GLvop_GenFramebuffersEXT                     1426
+#define X_GLvop_CheckFramebufferStatusEXT              1427
+#define X_GLvop_GetFramebufferAttachmentParameterivEXT 1428
+
+#endif /* _GLX_glxproto_h_ */