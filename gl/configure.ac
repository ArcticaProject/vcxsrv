--- conflicted
+++ resolved
@@ -1,17 +1,13 @@
-AC_PREREQ([2.60])
-<<<<<<< HEAD
-AC_INIT([GLProto], [1.4.13], [https://bugs.freedesktop.org/enter_bug.cgi?product=xorg])
-=======
-AC_INIT([GLProto], [1.4.14], [https://bugs.freedesktop.org/enter_bug.cgi?product=xorg])
->>>>>>> 52011cfe
-AM_INIT_AUTOMAKE([foreign dist-bzip2])
-AM_MAINTAINER_MODE
-
-# Require xorg-macros: XORG_DEFAULT_OPTIONS
-m4_ifndef([XORG_MACROS_VERSION],
-          [m4_fatal([must install xorg-macros 1.3 or later before running autoconf/autogen])])
-XORG_MACROS_VERSION(1.3)
-XORG_DEFAULT_OPTIONS
-
-AC_OUTPUT([Makefile
-           glproto.pc])
+AC_PREREQ([2.60])
+AC_INIT([GLProto], [1.4.14], [https://bugs.freedesktop.org/enter_bug.cgi?product=xorg])
+AM_INIT_AUTOMAKE([foreign dist-bzip2])
+AM_MAINTAINER_MODE
+
+# Require xorg-macros: XORG_DEFAULT_OPTIONS
+m4_ifndef([XORG_MACROS_VERSION],
+          [m4_fatal([must install xorg-macros 1.3 or later before running autoconf/autogen])])
+XORG_MACROS_VERSION(1.3)
+XORG_DEFAULT_OPTIONS
+
+AC_OUTPUT([Makefile
+           glproto.pc])