/* $Xorg: bitmapfunc.c,v 1.5 2001/02/09 02:04:02 xorgcvs Exp $ */

/*

Copyright 1991, 1998  The Open Group

Permission to use, copy, modify, distribute, and sell this software and its
documentation for any purpose is hereby granted without fee, provided that
the above copyright notice appear in all copies and that both that
copyright notice and this permission notice appear in supporting
documentation.

The above copyright notice and this permission notice shall be included in
all copies or substantial portions of the Software.

THE SOFTWARE IS PROVIDED "AS IS", WITHOUT WARRANTY OF ANY KIND, EXPRESS OR
IMPLIED, INCLUDING BUT NOT LIMITED TO THE WARRANTIES OF MERCHANTABILITY,
FITNESS FOR A PARTICULAR PURPOSE AND NONINFRINGEMENT.  IN NO EVENT SHALL THE
OPEN GROUP BE LIABLE FOR ANY CLAIM, DAMAGES OR OTHER LIABILITY, WHETHER IN
AN ACTION OF CONTRACT, TORT OR OTHERWISE, ARISING FROM, OUT OF OR IN
CONNECTION WITH THE SOFTWARE OR THE USE OR OTHER DEALINGS IN THE SOFTWARE.

Except as contained in this notice, the name of The Open Group shall not be
used in advertising or otherwise to promote the sale, use or other dealings
in this Software without prior written authorization from The Open Group.

*/

/* $XFree86: xc/lib/font/bitmap/bitmapfunc.c,v 3.17 2002/09/19 13:21:58 tsi Exp $ */

/*
 * Author:  Keith Packard, MIT X Consortium
 */

#ifdef HAVE_CONFIG_H
#include <config.h>
#endif

/*
 * Translate monolithic #defines to modular definitions
 */

#ifdef PCFFORMAT
#define XFONT_PCFFORMAT 1
#endif

#ifdef SNFFORMAT
#define XFONT_SNFFORMAT 1
#endif

#ifdef BDFFORMAT
#define XFONT_BDFFORMAT 1
#endif

#include <X11/fonts/fntfilst.h>
#include <X11/fonts/bitmap.h>
#include <X11/fonts/fontutil.h>
#include <X11/fonts/bdfint.h>
#include <X11/fonts/pcf.h>
#include "snfstr.h"

typedef struct _BitmapFileFunctions {
    int         (*ReadFont) (FontPtr /* pFont */, FontFilePtr /* file */,  
			     int /* bit */, int /* byte */, 
			     int /* glyph */, int /* scan */);
    int         (*ReadInfo) (  FontInfoPtr /* pFontInfo */, 
			       FontFilePtr /* file */ );
}           BitmapFileFunctionsRec, *BitmapFileFunctionsPtr;

static int BitmapGetRenderIndex(FontRendererPtr renderer);

/*
 * the readers[] and renderers[] arrays must be in the same order,
 * and also in the same order as scale[] and find_scale[] in bitscale.c
 *
 */
static BitmapFileFunctionsRec readers[] = {
#if XFONT_PCFFORMAT
    { pcfReadFont, pcfReadFontInfo} ,
    { pcfReadFont, pcfReadFontInfo} ,
# ifdef X_GZIP_FONT_COMPRESSION
    { pcfReadFont, pcfReadFontInfo} ,
# endif
# ifdef X_BZIP2_FONT_COMPRESSION
    { pcfReadFont, pcfReadFontInfo} ,
# endif
#endif
#if XFONT_SNFFORMAT
    { snfReadFont, snfReadFontInfo},
    { snfReadFont, snfReadFontInfo},
# ifdef X_GZIP_FONT_COMPRESSION
    { snfReadFont, snfReadFontInfo} ,
# endif
# ifdef X_BZIP2_FONT_COMPRESSION
    { snfReadFont, snfReadFontInfo} ,
# endif
#endif
#if XFONT_BDFFORMAT
    { bdfReadFont, bdfReadFontInfo} ,
    { bdfReadFont, bdfReadFontInfo} ,
# ifdef X_GZIP_FONT_COMPRESSION
    { bdfReadFont, bdfReadFontInfo} ,
# endif
# ifdef X_BZIP2_FONT_COMPRESSION
    { bdfReadFont, bdfReadFontInfo} ,
# endif
#endif
<<<<<<< HEAD
#if XFONT_PCFFORMAT
    { pmfReadFont, pcfReadFontInfo} ,
#endif
    { NULL, NULL }
=======
>>>>>>> 2fb179f8
};


#define CAPABILITIES (CAP_MATRIX | CAP_CHARSUBSETTING)

static int
BitmapOpenBitmap (FontPathElementPtr fpe, FontPtr *ppFont, int flags, 
		  FontEntryPtr entry, char *fileName, 
		  fsBitmapFormat format, fsBitmapFormatMask fmask,
		  FontPtr non_cachable_font) /* We don't do licensing */
{
    FontFilePtr	file;
    FontPtr     pFont;
    int         i;
    int         ret;
    int         bit,
                byte,
                glyph,
                scan,
		image;

    i = BitmapGetRenderIndex(entry->u.bitmap.renderer);
    file = FontFileOpen (fileName);
    if (!file)
	return BadFontName;
    if (!(pFont = CreateFontRec())) {
	fprintf(stderr, "Error: Couldn't allocate pFont (%ld)\n",
		(unsigned long)sizeof(FontRec));
	FontFileClose (file);
	return AllocError;
    }
    /* set up default values */
    FontDefaultFormat(&bit, &byte, &glyph, &scan);
    /* get any changes made from above */
    ret = CheckFSFormat(format, fmask, &bit, &byte, &scan, &glyph, &image);

    /* Fill in font record. Data format filled in by reader. */
    pFont->refcnt = 0;

    ret = (*readers[i].ReadFont) (pFont, file, bit, byte, glyph, scan);

    FontFileClose (file);
    if (ret != Successful) {
	free(pFont);
    } else {
	*ppFont = pFont;
    }
    return ret;
}

static int
BitmapGetInfoBitmap (FontPathElementPtr fpe, FontInfoPtr pFontInfo, 
		     FontEntryPtr entry, char *fileName)
{
    FontFilePtr file;
    int		i;
    int		ret;
    FontRendererPtr renderer;

    renderer = FontFileMatchRenderer (fileName);
    if (!renderer)
	return BadFontName;
    i = BitmapGetRenderIndex(renderer);
    file = FontFileOpen (fileName);
    if (!file)
	return BadFontName;
    ret = (*readers[i].ReadInfo) (pFontInfo, file);
    FontFileClose (file);
    return ret;
}

static FontRendererRec	renderers[] = {
#if XFONT_PCFFORMAT
    { ".pcf", 4, BitmapOpenBitmap, BitmapOpenScalable,
	BitmapGetInfoBitmap, BitmapGetInfoScalable, 0,
	CAPABILITIES },
    { ".pcf.Z", 6, BitmapOpenBitmap, BitmapOpenScalable,
	BitmapGetInfoBitmap, BitmapGetInfoScalable, 0,
	CAPABILITIES },
# ifdef X_GZIP_FONT_COMPRESSION
    { ".pcf.gz", 7,
	BitmapOpenBitmap, BitmapOpenScalable,
	BitmapGetInfoBitmap, BitmapGetInfoScalable, 0,
	CAPABILITIES },
# endif
# ifdef X_BZIP2_FONT_COMPRESSION
    { ".pcf.bz2", 8,
	BitmapOpenBitmap, BitmapOpenScalable,
	BitmapGetInfoBitmap, BitmapGetInfoScalable, 0,
	CAPABILITIES },
# endif
#endif
#if XFONT_SNFFORMAT
    { ".snf", 4, BitmapOpenBitmap, BitmapOpenScalable,
	BitmapGetInfoBitmap, BitmapGetInfoScalable, 0,
	CAPABILITIES },
    { ".snf.Z", 6, BitmapOpenBitmap, BitmapOpenScalable,
	BitmapGetInfoBitmap, BitmapGetInfoScalable, 0,
	CAPABILITIES },
# ifdef X_GZIP_FONT_COMPRESSION
    { ".snf.gz", 7, BitmapOpenBitmap, BitmapOpenScalable,
	BitmapGetInfoBitmap, BitmapGetInfoScalable, 0,
	CAPABILITIES },
# endif
# ifdef X_BZIP2_FONT_COMPRESSION
    { ".snf.bz2", 8, BitmapOpenBitmap, BitmapOpenScalable,
	BitmapGetInfoBitmap, BitmapGetInfoScalable, 0,
	CAPABILITIES },
# endif
#endif
#if XFONT_BDFFORMAT
    { ".bdf", 4, BitmapOpenBitmap, BitmapOpenScalable,
	BitmapGetInfoBitmap, BitmapGetInfoScalable, 0,
	CAPABILITIES },
    { ".bdf.Z", 6, BitmapOpenBitmap, BitmapOpenScalable,
	BitmapGetInfoBitmap, BitmapGetInfoScalable, 0,
	CAPABILITIES },
# ifdef X_GZIP_FONT_COMPRESSION
    { ".bdf.gz", 7, BitmapOpenBitmap, BitmapOpenScalable,
	BitmapGetInfoBitmap, BitmapGetInfoScalable, 0,
	CAPABILITIES },
# endif
# ifdef X_BZIP2_FONT_COMPRESSION
    { ".bdf.bz2", 8, BitmapOpenBitmap, BitmapOpenScalable,
	BitmapGetInfoBitmap, BitmapGetInfoScalable, 0,
	CAPABILITIES },
# endif
#endif
<<<<<<< HEAD
#if XFONT_PCFFORMAT
    { ".pmf", 4, BitmapOpenBitmap, BitmapOpenScalable,
	BitmapGetInfoBitmap, BitmapGetInfoScalable, 0,
	CAPABILITIES },
#endif
    { NULL, 0, NULL, 0, NULL, NULL, 0, 0 }
=======
>>>>>>> 2fb179f8
};

#define numRenderers	(sizeof renderers / sizeof renderers[0] - 1)

void
BitmapRegisterFontFileFunctions (void)
{
    int	    i;

    for (i = 0; i < numRenderers; i++)
	FontFileRegisterRenderer (&renderers[i]);
}

/*
 * compute offset into renderers array - used to find the font reader,
 * the font info reader, and the bitmap scaling routine.  All users
 * of this routine must be kept in step with the renderer array.
 */
static int
BitmapGetRenderIndex(FontRendererPtr renderer)
{
    return renderer - renderers;
}<|MERGE_RESOLUTION|>--- conflicted
+++ resolved
@@ -105,13 +105,7 @@
     { bdfReadFont, bdfReadFontInfo} ,
 # endif
 #endif
-<<<<<<< HEAD
-#if XFONT_PCFFORMAT
-    { pmfReadFont, pcfReadFontInfo} ,
-#endif
     { NULL, NULL }
-=======
->>>>>>> 2fb179f8
 };
 
 
@@ -240,15 +234,7 @@
 	CAPABILITIES },
 # endif
 #endif
-<<<<<<< HEAD
-#if XFONT_PCFFORMAT
-    { ".pmf", 4, BitmapOpenBitmap, BitmapOpenScalable,
-	BitmapGetInfoBitmap, BitmapGetInfoScalable, 0,
-	CAPABILITIES },
-#endif
     { NULL, 0, NULL, 0, NULL, NULL, 0, 0 }
-=======
->>>>>>> 2fb179f8
 };
 
 #define numRenderers	(sizeof renderers / sizeof renderers[0] - 1)
