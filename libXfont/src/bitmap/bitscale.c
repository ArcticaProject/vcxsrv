/*

Copyright 1991, 1994, 1998  The Open Group

Permission to use, copy, modify, distribute, and sell this software and its
documentation for any purpose is hereby granted without fee, provided that
the above copyright notice appear in all copies and that both that
copyright notice and this permission notice appear in supporting
documentation.

The above copyright notice and this permission notice shall be included
in all copies or substantial portions of the Software.

THE SOFTWARE IS PROVIDED "AS IS", WITHOUT WARRANTY OF ANY KIND, EXPRESS
OR IMPLIED, INCLUDING BUT NOT LIMITED TO THE WARRANTIES OF
MERCHANTABILITY, FITNESS FOR A PARTICULAR PURPOSE AND NONINFRINGEMENT.
IN NO EVENT SHALL THE OPEN GROUP BE LIABLE FOR ANY CLAIM, DAMAGES OR
OTHER LIABILITY, WHETHER IN AN ACTION OF CONTRACT, TORT OR OTHERWISE,
ARISING FROM, OUT OF OR IN CONNECTION WITH THE SOFTWARE OR THE USE OR
OTHER DEALINGS IN THE SOFTWARE.

Except as contained in this notice, the name of The Open Group shall
not be used in advertising or otherwise to promote the sale, use or
other dealings in this Software without prior written authorization
from The Open Group.

*/
/* $XFree86: xc/lib/font/bitmap/bitscale.c,v 3.29tsi Exp $ */

/*
 * Author:  Keith Packard, MIT X Consortium
 */

#ifdef HAVE_CONFIG_H
#include <config.h>
#endif

/*
 * Translate monolithic #defines to modular definitions
 */

#ifdef PCFFORMAT
#define XFONT_PCFFORMAT 1
#endif

#ifdef SNFFORMAT
#define XFONT_SNFFORMAT 1
#endif

#ifdef BDFFORMAT
#define XFONT_BDFFORMAT 1
#endif

#include <X11/fonts/fntfilst.h>
#include <X11/fonts/bitmap.h>
#include <X11/fonts/fontutil.h>
#include <math.h>

#ifndef MAX
#define   MAX(a,b)    (((a)>(b)) ? a : b)
#endif

/* Should get this from elsewhere */
extern unsigned long serverGeneration;

static void bitmapUnloadScalable (FontPtr pFont);
static void ScaleBitmap ( FontPtr pFont, CharInfoPtr opci, 
			  CharInfoPtr pci, double *inv_xform, 
			  double widthMult, double heightMult );
static FontPtr BitmapScaleBitmaps(FontPtr pf, FontPtr opf, 
				  double widthMult, double heightMult,   
				  FontScalablePtr vals);

enum scaleType {
    atom, truncate_atom, pixel_size, point_size, resolution_x,
    resolution_y, average_width, scaledX, scaledY, unscaled, fontname,
    raw_ascent, raw_descent, raw_pixelsize, raw_pointsize,
    raw_average_width, uncomputed
};

typedef struct _fontProp {
    char       *name;
    Atom        atom;
    enum scaleType type;
} fontProp;

<<<<<<< HEAD
typedef FontPtr (*ScaleFunc) ( FontPtr /* pf */,          
			       FontPtr /* opf */,         
			       double /* widthMult */,    
			       double /* heightMult */,   
			       FontScalablePtr /* vals */);

/* These next two arrays must be kept in step with the renderer array */
static const ScaleFunc scale[] =
{
#if XFONT_PCFFORMAT
    BitmapScaleBitmaps,
    BitmapScaleBitmaps,
# ifdef X_GZIP_FONT_COMPRESSION
    BitmapScaleBitmaps,
# endif
# ifdef X_BZIP2_FONT_COMPRESSION
    BitmapScaleBitmaps,
# endif
#endif
#if XFONT_SNFFORMAT
    BitmapScaleBitmaps,
    BitmapScaleBitmaps,
# ifdef X_GZIP_FONT_COMPRESSION
    BitmapScaleBitmaps,
# endif
# ifdef X_BZIP2_FONT_COMPRESSION
    BitmapScaleBitmaps,
# endif
#endif
#if XFONT_BDFFORMAT
    BitmapScaleBitmaps,
    BitmapScaleBitmaps,
# ifdef X_GZIP_FONT_COMPRESSION
    BitmapScaleBitmaps,
# endif
# ifdef X_BZIP2_FONT_COMPRESSION
    BitmapScaleBitmaps,
# endif
#endif
#if XFONT_PCFFORMAT
    PrinterScaleBitmaps,
#endif
   NULL
};
 
=======
>>>>>>> 2fb179f8
static FontEntryPtr FindBestToScale ( FontPathElementPtr fpe, 
				      FontEntryPtr entry, 
				      FontScalablePtr vals, 
				      FontScalablePtr best, 
				      double *dxp, double *dyp, 
				      double *sdxp, double *sdyp, 
				      FontPathElementPtr *fpep );
<<<<<<< HEAD
static FontEntryPtr FindPmfToScale ( FontPathElementPtr fpe, 
				     FontEntryPtr entry, 
				     FontScalablePtr vals, 
				     FontScalablePtr best, 
				     double *dxp, double *dyp, 
				     double *sdxp, double *sdyp, 
				     FontPathElementPtr *fpep );

typedef FontEntryPtr (*FindToScale) (FontPathElementPtr fpe, 
				     FontEntryPtr entry, 
				     FontScalablePtr vals, 
				     FontScalablePtr best, 
				     double *dxp, double *dyp, 
				     double *sdxp, double *sdyp, 
				     FontPathElementPtr *fpep);
static const FindToScale find_scale[] =
{
#if XFONT_PCFFORMAT
    FindBestToScale,
    FindBestToScale,
#ifdef X_GZIP_FONT_COMPRESSION
    FindBestToScale,
#endif
#endif
#if XFONT_SNFFORMAT
    FindBestToScale,
    FindBestToScale,
#ifdef X_GZIP_FONT_COMPRESSION
    FindBestToScale,
#endif
#endif
#if XFONT_BDFFORMAT
    FindBestToScale,
    FindBestToScale,
#ifdef X_GZIP_FONT_COMPRESSION
    FindBestToScale,
#endif
#endif
#if XFONT_PCFFORMAT
    FindPmfToScale,
#endif
    0
};
=======
>>>>>>> 2fb179f8

static unsigned long bitscaleGeneration = 0;	/* initialization flag */

static fontProp fontNamePropTable[] = {
    { "FOUNDRY", 0, atom },
    { "FAMILY_NAME", 0, atom },
    { "WEIGHT_NAME", 0, atom },
    { "SLANT", 0, atom },
    { "SETWIDTH_NAME", 0, atom },
    { "ADD_STYLE_NAME", 0, atom },
    { "PIXEL_SIZE", 0, pixel_size },
    { "POINT_SIZE", 0, point_size },
    { "RESOLUTION_X", 0, resolution_x },
    { "RESOLUTION_Y", 0, resolution_y },
    { "SPACING", 0, atom },
    { "AVERAGE_WIDTH", 0, average_width },
    { "CHARSET_REGISTRY", 0, atom },
    { "CHARSET_ENCODING", 0, truncate_atom },
    { "FONT", 0, fontname },
    { "RAW_ASCENT", 0, raw_ascent },
    { "RAW_DESCENT", 0, raw_descent },
    { "RAW_PIXEL_SIZE", 0, raw_pixelsize },
    { "RAW_POINT_SIZE", 0, raw_pointsize },
    { "RAW_AVERAGE_WIDTH", 0, raw_average_width }
};

#define TRANSFORM_POINT(matrix, x, y, dest) \
	((dest)[0] = (matrix)[0] * (x) + (matrix)[2] * (y), \
	 (dest)[1] = (matrix)[1] * (x) + (matrix)[3] * (y))

#define CHECK_EXTENT(lsb, rsb, desc, asc, data) \
	((lsb) > (data)[0] ? (lsb) = (data)[0] : 0 , \
	 (rsb) < (data)[0] ? (rsb) = (data)[0] : 0, \
	 (-desc) > (data)[1] ? (desc) = -(data)[1] : 0 , \
	 (asc) < (data)[1] ? (asc) = (data)[1] : 0)

#define NPROPS (sizeof(fontNamePropTable) / sizeof(fontProp))

/* Warning: order of the next two tables is critically interdependent.
   Location of "unscaled" properties at the end of fontPropTable[]
   is important. */

static fontProp fontPropTable[] = {
    { "MIN_SPACE", 0, scaledX },
    { "NORM_SPACE", 0, scaledX },
    { "MAX_SPACE", 0, scaledX },
    { "END_SPACE", 0, scaledX },
    { "AVG_CAPITAL_WIDTH", 0, scaledX },
    { "AVG_LOWERCASE_WIDTH", 0, scaledX },
    { "QUAD_WIDTH", 0, scaledX },
    { "FIGURE_WIDTH", 0, scaledX },
    { "SUPERSCRIPT_X", 0, scaledX },
    { "SUPERSCRIPT_Y", 0, scaledY },
    { "SUBSCRIPT_X", 0, scaledX },
    { "SUBSCRIPT_Y", 0, scaledY },
    { "SUPERSCRIPT_SIZE", 0, scaledY },
    { "SUBSCRIPT_SIZE", 0, scaledY },
    { "SMALL_CAP_SIZE", 0, scaledY },
    { "UNDERLINE_POSITION", 0, scaledY },
    { "UNDERLINE_THICKNESS", 0, scaledY },
    { "STRIKEOUT_ASCENT", 0, scaledY },
    { "STRIKEOUT_DESCENT", 0, scaledY },
    { "CAP_HEIGHT", 0, scaledY },
    { "X_HEIGHT", 0, scaledY },
    { "ITALIC_ANGLE", 0, unscaled },
    { "RELATIVE_SETWIDTH", 0, unscaled },
    { "RELATIVE_WEIGHT", 0, unscaled },
    { "WEIGHT", 0, unscaled },
    { "DESTINATION", 0, unscaled },
    { "PCL_FONT_NAME", 0, unscaled },
    { "_ADOBE_POSTSCRIPT_FONTNAME", 0, unscaled }
};

static fontProp rawFontPropTable[] = {
    { "RAW_MIN_SPACE", 0, },
    { "RAW_NORM_SPACE", 0, },
    { "RAW_MAX_SPACE", 0, },
    { "RAW_END_SPACE", 0, },
    { "RAW_AVG_CAPITAL_WIDTH", 0, },
    { "RAW_AVG_LOWERCASE_WIDTH", 0, },
    { "RAW_QUAD_WIDTH", 0, },
    { "RAW_FIGURE_WIDTH", 0, },
    { "RAW_SUPERSCRIPT_X", 0, },
    { "RAW_SUPERSCRIPT_Y", 0, },
    { "RAW_SUBSCRIPT_X", 0, },
    { "RAW_SUBSCRIPT_Y", 0, },
    { "RAW_SUPERSCRIPT_SIZE", 0, },
    { "RAW_SUBSCRIPT_SIZE", 0, },
    { "RAW_SMALL_CAP_SIZE", 0, },
    { "RAW_UNDERLINE_POSITION", 0, },
    { "RAW_UNDERLINE_THICKNESS", 0, },
    { "RAW_STRIKEOUT_ASCENT", 0, },
    { "RAW_STRIKEOUT_DESCENT", 0, },
    { "RAW_CAP_HEIGHT", 0, },
    { "RAW_X_HEIGHT", 0, }
};

static void
initFontPropTable(void)
{
    int         i;
    fontProp   *t;

    i = sizeof(fontNamePropTable) / sizeof(fontProp);
    for (t = fontNamePropTable; i; i--, t++)
	t->atom = MakeAtom(t->name, (unsigned) strlen(t->name), TRUE);

    i = sizeof(fontPropTable) / sizeof(fontProp);
    for (t = fontPropTable; i; i--, t++)
	t->atom = MakeAtom(t->name, (unsigned) strlen(t->name), TRUE);

    i = sizeof(rawFontPropTable) / sizeof(fontProp);
    for (t = rawFontPropTable; i; i--, t++)
	t->atom = MakeAtom(t->name, (unsigned) strlen(t->name), TRUE);
}

#if 0
static FontEntryPtr
GetScalableEntry (FontPathElementPtr fpe, FontNamePtr name)
{
    FontDirectoryPtr	dir;

    dir = (FontDirectoryPtr) fpe->private;
    return FontFileFindNameInDir (&dir->scalable, name);
}
#endif

static double
get_matrix_horizontal_component(double *matrix)
{
    return hypot(matrix[0], matrix[1]);
}

static double
get_matrix_vertical_component(double *matrix)
{
    return hypot(matrix[2], matrix[3]);
}


static Bool
ComputeScaleFactors(FontScalablePtr from, FontScalablePtr to, 
		    double *dx, double *dy, double *sdx, double *sdy, 
		    double *rescale_x)
{
    double srcpixelset, destpixelset, srcpixel, destpixel;

    srcpixelset = get_matrix_horizontal_component(from->pixel_matrix);
    destpixelset = get_matrix_horizontal_component(to->pixel_matrix);
    srcpixel = get_matrix_vertical_component(from->pixel_matrix);
    destpixel = get_matrix_vertical_component(to->pixel_matrix);

    if (srcpixelset >= EPS)
    {
	*dx = destpixelset / srcpixelset;
	*sdx = 1000.0 / srcpixelset;
    }
    else
	*sdx = *dx = 0;

    *rescale_x = 1.0;

    /* If client specified a width, it overrides setsize; in this
       context, we interpret width as applying to the font before any
       rotation, even though that's not what is ultimately returned in
       the width field. */
    if (from->width > 0 && to->width > 0 && fabs(*dx) > EPS)
    {
	double rescale = (double)to->width / (double)from->width;

	/* If the client specified a transformation matrix, the rescaling
	   for width does *not* override the setsize.  Instead, just check
	   for consistency between the setsize from the matrix and the
	   setsize that would result from rescaling according to the width.
	   This assumes (perhaps naively) that the width is correctly
	   reported in the name.  As an interesting side effect, this test
	   may result in choosing a different source bitmap (one that
	   scales consistently between the setsize *and* the width) than it
	   would choose if a width were not specified.  Sort of a hidden
	   multiple-master functionality. */
	if ((to->values_supplied & PIXELSIZE_MASK) == PIXELSIZE_ARRAY ||
	    (to->values_supplied & POINTSIZE_MASK) == POINTSIZE_ARRAY)
	{
	    /* Reject if resulting width difference is >= 1 pixel */
	    if (fabs(rescale * from->width - *dx * from->width) >= 10)
		return FALSE;
	}
	else
	{
	    *rescale_x = rescale/(*dx);
	    *dx = rescale;
	}
    }

    if (srcpixel >= EPS)
    {
	*dy = destpixel / srcpixel;
	*sdy = 1000.0 / srcpixel;
    }
    else
	*sdy = *dy = 0;

    return TRUE;
}

/* favor enlargement over reduction because of aliasing resulting
   from reduction */
#define SCORE(m,s) \
if (m >= 1.0) { \
    if (m == 1.0) \
        score += (16 * s); \
    else if (m == 2.0) \
        score += (4 * s); \
    else \
        score += (int)(((double)(3 * s)) / m); \
} else { \
        score += (int)(((double)(2 * s)) * m); \
}

/* don't need to favor enlargement when looking for bitmap that can
   be used unscalable */
#define SCORE2(m,s) \
if (m >= 1.0) \
    score += (int)(((double)(8 * s)) / m); \
else \
    score += (int)(((double)(8 * s)) * m);

static FontEntryPtr
FindBestToScale(FontPathElementPtr fpe, FontEntryPtr entry, 
		FontScalablePtr vals, FontScalablePtr best, 
		double *dxp, double *dyp, 
		double *sdxp, double *sdyp, 
		FontPathElementPtr *fpep)
{
    FontScalableRec temp;
    int		    source, i;
    int		    best_score, best_unscaled_score,
		    score;
    double	    dx = 0.0, sdx = 0.0, dx_amount = 0.0,
		    dy = 0.0, sdy = 0.0, dy_amount = 0.0,
		    best_dx = 0.0, best_sdx = 0.0, best_dx_amount = 0.0,
		    best_dy = 0.0, best_sdy = 0.0, best_dy_amount = 0.0,
		    best_unscaled_sdx = 0.0, best_unscaled_sdy = 0.0,
		    rescale_x = 0.0, best_rescale_x = 0.0,
		    best_unscaled_rescale_x = 0.0;
    FontEntryPtr    zero;
    FontNameRec	    zeroName;
    char	    zeroChars[MAXFONTNAMELEN];
    FontDirectoryPtr	dir;
    FontScaledPtr   scaled;
    FontScalableExtraPtr   extra;
    FontScaledPtr   best_scaled, best_unscaled;
    FontPathElementPtr	best_fpe = NULL, best_unscaled_fpe = NULL;
    FontEntryPtr    bitmap = NULL;
    FontEntryPtr    result;
    int		    aliascount = 20;
    FontPathElementPtr	bitmap_fpe = NULL;
    FontNameRec	    xlfdName;

    /* find the best match */
    rescale_x = 1.0;
    best_scaled = 0;
    best_score = 0;
    best_unscaled = 0;
    best_unscaled_score = -1;
    best_dx_amount = best_dy_amount = HUGE_VAL;
    memcpy (zeroChars, entry->name.name, entry->name.length);
    zeroChars[entry->name.length] = '\0';
    zeroName.name = zeroChars;
    FontParseXLFDName (zeroChars, &temp, FONT_XLFD_REPLACE_ZERO);
    zeroName.length = strlen (zeroChars);
    zeroName.ndashes = entry->name.ndashes;
    xlfdName.name = vals->xlfdName;
    xlfdName.length = strlen(xlfdName.name);
    xlfdName.ndashes = FontFileCountDashes(xlfdName.name, xlfdName.length);
    restart_bestscale_loop: ;
    /*
     * Look through all the registered bitmap sources for
     * the same zero name as ours; entries along that one
     * can be scaled as desired.
     */
    for (source = 0; source < FontFileBitmapSources.count; source++)
    {
	/* There might already be a bitmap that satisfies the request
	   but didn't have a zero name that was found by the scalable
	   font matching logic.  Keep track if there is.  */
	if (bitmap == NULL && vals->xlfdName != NULL)
	{
	    bitmap_fpe = FontFileBitmapSources.fpe[source];
	    dir = (FontDirectoryPtr) bitmap_fpe->private;
	    bitmap = FontFileFindNameInDir (&dir->nonScalable, &xlfdName);
	    if (bitmap && bitmap->type != FONT_ENTRY_BITMAP)
	    {
		if (bitmap->type == FONT_ENTRY_ALIAS && aliascount > 0)
		{
		    aliascount--;
		    xlfdName.name = bitmap->u.alias.resolved;
		    xlfdName.length = strlen(xlfdName.name);
		    xlfdName.ndashes = FontFileCountDashes(xlfdName.name,
							   xlfdName.length);
		    bitmap = NULL;
		    goto restart_bestscale_loop;
		}
		else
		    bitmap = NULL;
	    }
	}

	if (FontFileBitmapSources.fpe[source] == fpe)
	    zero = entry;
	else
	{
	    dir = (FontDirectoryPtr) FontFileBitmapSources.fpe[source]->private;
	    zero = FontFileFindNameInDir (&dir->scalable, &zeroName);
	    if (!zero)
		continue;
	}
	extra = zero->u.scalable.extra;
	for (i = 0; i < extra->numScaled; i++)
	{
	    scaled = &extra->scaled[i];
	    if (!scaled->bitmap)
		continue;
	    if (!ComputeScaleFactors(&scaled->vals, vals, &dx, &dy, &sdx, &sdy,
				     &rescale_x))
		continue;
	    score = 0;
	    dx_amount = dx;
	    dy_amount = dy;
	    SCORE(dy_amount, 10);
	    SCORE(dx_amount, 1);
	    if ((score > best_score) ||
		    ((score == best_score) &&
		     ((dy_amount < best_dy_amount) ||
 		      ((dy_amount == best_dy_amount) &&
 		       (dx_amount < best_dx_amount))))) 
	    {
		best_fpe = FontFileBitmapSources.fpe[source];
	    	best_scaled = scaled;
	    	best_score = score;
	    	best_dx = dx;
	    	best_dy = dy;
	    	best_sdx = sdx;
	    	best_sdy = sdy;
	    	best_dx_amount = dx_amount;
	    	best_dy_amount = dy_amount;
		best_rescale_x = rescale_x;
	    }
	    /* Is this font a candidate for use without ugly rescaling? */
	    if (fabs(dx) > EPS && fabs(dy) > EPS &&
		fabs(vals->pixel_matrix[0] * rescale_x -
		     scaled->vals.pixel_matrix[0]) < 1 &&
		fabs(vals->pixel_matrix[1] * rescale_x -
		     scaled->vals.pixel_matrix[1]) < EPS &&
		fabs(vals->pixel_matrix[2] -
		     scaled->vals.pixel_matrix[2]) < EPS &&
		fabs(vals->pixel_matrix[3] -
		     scaled->vals.pixel_matrix[3]) < 1)
	    {
		/* Yes.  The pixel sizes are close on the diagonal and
		   extremely close off the diagonal. */
		score = 0;
		SCORE2(vals->pixel_matrix[3] /
		       scaled->vals.pixel_matrix[3], 10);
		SCORE2(vals->pixel_matrix[0] * rescale_x /
		       scaled->vals.pixel_matrix[0], 1);
		if (score > best_unscaled_score)
		{
		    best_unscaled_fpe = FontFileBitmapSources.fpe[source];
	    	    best_unscaled = scaled;
	    	    best_unscaled_sdx = sdx / dx;
	    	    best_unscaled_sdy = sdy / dy;
		    best_unscaled_score = score;
		    best_unscaled_rescale_x = rescale_x;
		}
	    }
	}
    }
    if (best_unscaled)
    {
	*best = best_unscaled->vals;
	*fpep = best_unscaled_fpe;
	*dxp = 1.0;
	*dyp = 1.0;
	*sdxp = best_unscaled_sdx;
	*sdyp = best_unscaled_sdy;
	rescale_x = best_unscaled_rescale_x;
	result = best_unscaled->bitmap;
    }
    else if (best_scaled)
    {
	*best = best_scaled->vals;
	*fpep = best_fpe;
	*dxp = best_dx;
	*dyp = best_dy;
	*sdxp = best_sdx;
	*sdyp = best_sdy;
	rescale_x = best_rescale_x;
	result = best_scaled->bitmap;
    }
    else
	result = NULL;

    if (bitmap != NULL && (result == NULL || *dxp != 1.0 || *dyp != 1.0))
    {
	*fpep = bitmap_fpe;
	FontParseXLFDName (bitmap->name.name, best, FONT_XLFD_REPLACE_NONE);
	if (ComputeScaleFactors(best, best, dxp, dyp, sdxp, sdyp, &rescale_x))
	    result = bitmap;
	else
	    result = NULL;
    }

    if (result && rescale_x != 1.0)
    {
	/* We have rescaled horizontally due to an XLFD width field.  Change
	   the matrix appropriately */
	vals->pixel_matrix[0] *= rescale_x;
	vals->pixel_matrix[1] *= rescale_x;
	vals->values_supplied = vals->values_supplied & ~POINTSIZE_MASK;
	/* Recompute and reround the FontScalablePtr values after
	   rescaling for the new width. */
	FontFileCompleteXLFD(vals, vals);
    }

    return result;
}

static long
doround(double x)
{
    return (x >= 0) ? (long)(x + .5) : (long)(x - .5);
}

static int
computeProps(FontPropPtr pf, char *wasStringProp, 
	     FontPropPtr npf, char *isStringProp, 
	     unsigned int nprops, double xfactor, double yfactor,
	     double sXfactor, double sYfactor)
{
    int         n;
    int         count;
    fontProp   *t;
    double      rawfactor = 0.0;

    for (count = 0; nprops > 0; nprops--, pf++, wasStringProp++) {
	n = sizeof(fontPropTable) / sizeof(fontProp);
	for (t = fontPropTable; n && (t->atom != pf->name); n--, t++);
	if (!n)
	    continue;

	switch (t->type) {
	case scaledX:
	    npf->value = doround(xfactor * (double)pf->value);
	    rawfactor = sXfactor;
	    break;
	case scaledY:
	    npf->value = doround(yfactor * (double)pf->value);
	    rawfactor = sYfactor;
	    break;
	case unscaled:
	    npf->value = pf->value;
	    npf->name = pf->name;
	    npf++;
	    count++;
	    *isStringProp++ = *wasStringProp;
	    break;
	default:
	    break;
	}
	if (t->type != unscaled)
	{
	    npf->name = pf->name;
	    npf++;
	    count++;
	    npf->value = doround(rawfactor * (double)pf->value);
	    npf->name = rawFontPropTable[t - fontPropTable].atom;
	    npf++;
	    count++;
	    *isStringProp++ = *wasStringProp;
	    *isStringProp++ = *wasStringProp;
	}
    }
    return count;
}


static int
ComputeScaledProperties(FontInfoPtr sourceFontInfo, /* the font to be scaled */
			char *name, 		/* name of resulting font */
			FontScalablePtr vals, 
			double dx, double dy, 	/* scale factors in x and y */
			double sdx, double sdy, /* directions */
			long sWidth, 		/* 1000-pixel average width */
			FontPropPtr *pProps, 	/* returns properties; 
						   preallocated */
			char **pIsStringProp) 	/* return booleans; 
						   preallocated */
{
    int         n;
    char       *ptr1 = NULL, *ptr2 = NULL;
    char       *ptr3;
    FontPropPtr fp;
    fontProp   *fpt;
    char	*isStringProp;
    int		nProps;

    if (bitscaleGeneration != serverGeneration) {
	initFontPropTable();
	bitscaleGeneration = serverGeneration;
    }
    nProps = NPROPS + 1 + sizeof(fontPropTable) / sizeof(fontProp) +
			  sizeof(rawFontPropTable) / sizeof(fontProp);
    fp = malloc(sizeof(FontPropRec) * nProps);
    *pProps = fp;
    if (!fp) {
	fprintf(stderr, "Error: Couldn't allocate font properties (%ld*%d)\n",
		(unsigned long)sizeof(FontPropRec), nProps);
	return 1;
    }
    isStringProp = malloc (nProps);
    *pIsStringProp = isStringProp;
    if (!isStringProp)
    {
 fprintf(stderr, "Error: Couldn't allocate isStringProp (%d)\n", nProps);
	free (fp);
	return 1;
    }
    ptr2 = name;
    for (fpt = fontNamePropTable, n = NPROPS;
	 n;
 	 fp++, fpt++, n--, isStringProp++)
    {

	if (*ptr2)
	{
	    ptr1 = ptr2 + 1;
	    if (!(ptr2 = strchr(ptr1, '-'))) ptr2 = strchr(ptr1, '\0');
	}

	*isStringProp = 0;
	switch (fpt->type) {
	case atom:
	    fp->value = MakeAtom(ptr1, ptr2 - ptr1, TRUE);
	    *isStringProp = 1;
	    break;
	case truncate_atom:
	    for (ptr3 = ptr1; *ptr3; ptr3++)
		if (*ptr3 == '[')
		    break;
	    if (!*ptr3) ptr3 = ptr2;
	    fp->value = MakeAtom(ptr1, ptr3 - ptr1, TRUE);
	    *isStringProp = 1;
	    break;
	case pixel_size:
	    fp->value = doround(vals->pixel_matrix[3]);
	    break;
	case point_size:
	    fp->value = doround(vals->point_matrix[3] * 10.0);
	    break;
	case resolution_x:
	    fp->value = vals->x;
	    break;
	case resolution_y:
	    fp->value = vals->y;
	    break;
	case average_width:
	    fp->value = vals->width;
	    break;
	case fontname:
	    fp->value = MakeAtom(name, strlen(name), TRUE);
	    *isStringProp = 1;
	    break;
	case raw_ascent:
	    fp->value = sourceFontInfo->fontAscent * sdy;
	    break;
	case raw_descent:
	    fp->value = sourceFontInfo->fontDescent * sdy;
	    break;
	case raw_pointsize:
	    fp->value = (long)(72270.0 / (double)vals->y + .5);
	    break;
	case raw_pixelsize:
	    fp->value = 1000;
	    break;
	case raw_average_width:
	    fp->value = sWidth;
	    break;
	default:
	    break;
	}
	fp->name = fpt->atom;
    }
    n = NPROPS;
    n += computeProps(sourceFontInfo->props, sourceFontInfo->isStringProp,
		      fp, isStringProp, sourceFontInfo->nprops, dx, dy,
		      sdx, sdy);
    return n;
}


static int
compute_xform_matrix(FontScalablePtr vals, double dx, double dy, 
		     double *xform, double *inv_xform, 
		     double *xmult, double *ymult)
{
    double det;
    double pixel = get_matrix_vertical_component(vals->pixel_matrix);
    double pixelset = get_matrix_horizontal_component(vals->pixel_matrix);

    if (pixel < EPS || pixelset < EPS) return 0;

    /* Initialize the transformation matrix to the scaling factors */
    xform[0] = dx / pixelset;
    xform[1] = xform[2] = 0.0;
    xform[3] = dy / pixel;

/* Inline matrix multiply -- somewhat ugly to minimize register usage */
#define MULTIPLY_XFORM(a,b,c,d) \
{ \
  register double aa = (a), bb = (b), cc = (c), dd = (d); \
  register double temp; \
  temp =     aa * xform[0] + cc * xform[1]; \
  aa =       aa * xform[2] + cc * xform[3]; \
  xform[1] = bb * xform[0] + dd * xform[1]; \
  xform[3] = bb * xform[2] + dd * xform[3]; \
  xform[0] = temp; \
  xform[2] = aa; \
}

    /* Rescale the transformation matrix for size of source font */
    MULTIPLY_XFORM(vals->pixel_matrix[0],
		   vals->pixel_matrix[1],
		   vals->pixel_matrix[2],
		   vals->pixel_matrix[3]);

    *xmult = xform[0];
    *ymult = xform[3];


    if (inv_xform == NULL) return 1;

    /* Compute the determinant for use in inverting the matrix. */
    det = xform[0] * xform[3] - xform[1] * xform[2];

    /* If the determinant is tiny or zero, give up */
    if (fabs(det) < EPS) return 0;

    /* Compute the inverse */
    inv_xform[0] = xform[3] / det;
    inv_xform[1] = -xform[1] / det;
    inv_xform[2] = -xform[2] / det;
    inv_xform[3] = xform[0] / det;

    return 1;
}

/*
 *  ScaleFont
 *  returns a pointer to the new scaled font, or NULL (due to AllocError).
 */
static FontPtr
ScaleFont(FontPtr opf,            /* originating font */                    
	  double widthMult, 	  /* glyphs width scale factor */           
	  double heightMult, 	  /* glyphs height scale factor */          
	  double sWidthMult, 	  /* scalable glyphs width scale factor */  
	  double sHeightMult, 	  /* scalable glyphs height scale factor */ 
	  FontScalablePtr vals,	                                            
	  double *newWidthMult,   /* return: X component of glyphs width    
				     scale factor */                        
	  double *newHeightMult,  /* return: Y component of glyphs height   
				     scale factor */                        
	  long *sWidth)		  /* return: average 1000-pixel width */    
{
    FontPtr     pf;
    FontInfoPtr pfi,
                opfi;
    BitmapFontPtr  bitmapFont,
                obitmapFont;
    CharInfoPtr pci,
                opci;
    int         nchars = 0;	/* how many characters in the font */
    int         i;
    int		firstCol, lastCol, firstRow, lastRow;
    double	xform[4], inv_xform[4];
    double	xmult, ymult;
    int		totalwidth = 0, totalchars = 0;
#define OLDINDEX(i) (((i)/(lastCol - firstCol + 1) + \
		      firstRow - opf->info.firstRow) * \
		     (opf->info.lastCol - opf->info.firstCol + 1) + \
		     (i)%(lastCol - firstCol + 1) + \
		     firstCol - opf->info.firstCol)

    *sWidth = 0;

    opfi = &opf->info;
    obitmapFont = (BitmapFontPtr) opf->fontPrivate;

    bitmapFont = 0;
    if (!(pf = CreateFontRec())) {
	fprintf(stderr, "Error: Couldn't allocate FontRec (%ld)\n",
		(unsigned long)sizeof(FontRec));
	goto bail;
    }
    pf->refcnt = 0;
    pf->bit = opf->bit;
    pf->byte = opf->byte;
    pf->glyph = opf->glyph;
    pf->scan = opf->scan;

    pf->get_glyphs = bitmapGetGlyphs;
    pf->get_metrics = bitmapGetMetrics;
    pf->unload_font = bitmapUnloadScalable;
    pf->unload_glyphs = NULL;

    pfi = &pf->info;
    *pfi = *opfi;
    /* If charset subsetting specified in vals, determine what our range
       needs to be for the output font */
    if (vals->nranges)
    {
	int i;

	pfi->allExist = 0;
	firstCol = 255;
	lastCol = 0;
	firstRow = 255;
	lastRow = 0;

	for (i = 0; i < vals->nranges; i++)
	{
	    if (vals->ranges[i].min_char_high != vals->ranges[i].max_char_high)
	    {
		firstCol = opfi->firstCol;
		lastCol = opfi->lastCol;
	    }
	    if (firstCol > vals->ranges[i].min_char_low)
		firstCol = vals->ranges[i].min_char_low;
	    if (lastCol < vals->ranges[i].max_char_low)
		lastCol = vals->ranges[i].max_char_low;
	    if (firstRow > vals->ranges[i].min_char_high)
		firstRow = vals->ranges[i].min_char_high;
	    if (lastRow < vals->ranges[i].max_char_high)
		lastRow = vals->ranges[i].max_char_high;
	}

	if (firstCol > lastCol || firstRow > lastRow)
	    goto bail;

	if (firstCol < opfi->firstCol)
	    firstCol = opfi->firstCol;
	if (lastCol > opfi->lastCol)
	    lastCol = opfi->lastCol;
	if (firstRow < opfi->firstRow)
	    firstRow = opfi->firstRow;
	if (lastRow > opfi->lastRow)
	    lastRow = opfi->lastRow;
    }
    else
    {
	firstCol = opfi->firstCol;
	lastCol = opfi->lastCol;
	firstRow = opfi->firstRow;
	lastRow = opfi->lastRow;
    }

    bitmapFont = malloc(sizeof(BitmapFontRec));
    if (!bitmapFont) {
	fprintf(stderr, "Error: Couldn't allocate bitmapFont (%ld)\n",
		(unsigned long)sizeof(BitmapFontRec));
	goto bail;
    }
    nchars = (lastRow - firstRow + 1) * (lastCol - firstCol + 1);
    pfi->firstRow = firstRow;
    pfi->lastRow = lastRow;
    pfi->firstCol = firstCol;
    pfi->lastCol = lastCol;
    pf->fontPrivate = (pointer) bitmapFont;
    bitmapFont->version_num = obitmapFont->version_num;
    bitmapFont->num_chars = nchars;
    bitmapFont->num_tables = obitmapFont->num_tables;
    bitmapFont->metrics = 0;
    bitmapFont->ink_metrics = 0;
    bitmapFont->bitmaps = 0;
    bitmapFont->encoding = 0;
    bitmapFont->bitmapExtra = 0;
    bitmapFont->pDefault = 0;
    bitmapFont->metrics = malloc(nchars * sizeof(CharInfoRec));
    if (!bitmapFont->metrics) {
	fprintf(stderr, "Error: Couldn't allocate metrics (%d*%ld)\n",
		nchars, (unsigned long)sizeof(CharInfoRec));
	goto bail;
    }
    bitmapFont->encoding = calloc(NUM_SEGMENTS(nchars), sizeof(CharInfoPtr*));
    if (!bitmapFont->encoding) {
	fprintf(stderr, "Error: Couldn't allocate encoding (%d*%ld)\n",
		nchars, (unsigned long)sizeof(CharInfoPtr));
	goto bail;
    }

#undef MAXSHORT
#define MAXSHORT    32767
#undef MINSHORT
#define MINSHORT    -32768

    pfi->anamorphic = FALSE;
    if (heightMult != widthMult)
	pfi->anamorphic = TRUE;
    pfi->cachable = TRUE;

    if (!compute_xform_matrix(vals, widthMult, heightMult, xform,
			      inv_xform, &xmult, &ymult))
	goto bail;

    pfi->fontAscent = opfi->fontAscent * ymult;
    pfi->fontDescent = opfi->fontDescent * ymult;

    pfi->minbounds.leftSideBearing = MAXSHORT;
    pfi->minbounds.rightSideBearing = MAXSHORT;
    pfi->minbounds.ascent = MAXSHORT;
    pfi->minbounds.descent = MAXSHORT;
    pfi->minbounds.characterWidth = MAXSHORT;
    pfi->minbounds.attributes = MAXSHORT;

    pfi->maxbounds.leftSideBearing = MINSHORT;
    pfi->maxbounds.rightSideBearing = MINSHORT;
    pfi->maxbounds.ascent = MINSHORT;
    pfi->maxbounds.descent = MINSHORT;
    pfi->maxbounds.characterWidth = MINSHORT;
    pfi->maxbounds.attributes = MINSHORT;

    /* Compute the transformation and inverse transformation matrices.
       Can fail if the determinant is zero. */

    pci = bitmapFont->metrics;
    for (i = 0; i < nchars; i++)
    {
	if ((opci = ACCESSENCODING(obitmapFont->encoding,OLDINDEX(i))))
	{
	    double newlsb, newrsb, newdesc, newasc, point[2];

#define minchar(p) ((p).min_char_low + ((p).min_char_high << 8))
#define maxchar(p) ((p).max_char_low + ((p).max_char_high << 8))

	    if (vals->nranges)
	    {
		int row = i / (lastCol - firstCol + 1) + firstRow;
		int col = i % (lastCol - firstCol + 1) + firstCol;
		int ch = (row << 8) + col;
		int j;
		for (j = 0; j < vals->nranges; j++)
		    if (ch >= minchar(vals->ranges[j]) &&
			ch <= maxchar(vals->ranges[j]))
			break;
		if (j == vals->nranges)
		{
		    continue;
		}
	    }

	    if (opci->metrics.leftSideBearing == 0 &&
		opci->metrics.rightSideBearing == 0 &&
		opci->metrics.ascent == 0 &&
		opci->metrics.descent == 0 &&
		opci->metrics.characterWidth == 0)
	    {
		continue;
	    }

            if(!bitmapFont->encoding[SEGMENT_MAJOR(i)]) {
                bitmapFont->encoding[SEGMENT_MAJOR(i)]=
                  calloc(BITMAP_FONT_SEGMENT_SIZE, sizeof(CharInfoPtr));
                if(!bitmapFont->encoding[SEGMENT_MAJOR(i)])
                    goto bail;
            }
	    ACCESSENCODINGL(bitmapFont->encoding, i) = pci;

	    /* Compute new extents for this glyph */
	    TRANSFORM_POINT(xform,
			    opci->metrics.leftSideBearing,
			    -opci->metrics.descent,
			    point);
	    newlsb = point[0];
	    newrsb = newlsb;
	    newdesc = -point[1];
	    newasc = -newdesc;
	    TRANSFORM_POINT(xform,
			    opci->metrics.leftSideBearing,
			    opci->metrics.ascent,
			    point);
	    CHECK_EXTENT(newlsb, newrsb, newdesc, newasc, point);
	    TRANSFORM_POINT(xform,
			    opci->metrics.rightSideBearing,
			    -opci->metrics.descent,
			    point);
	    CHECK_EXTENT(newlsb, newrsb, newdesc, newasc, point);
	    TRANSFORM_POINT(xform,
			    opci->metrics.rightSideBearing,
			    opci->metrics.ascent,
			    point);
	    CHECK_EXTENT(newlsb, newrsb, newdesc, newasc, point);

	    pci->metrics.leftSideBearing = (int)floor(newlsb);
	    pci->metrics.rightSideBearing = (int)floor(newrsb + .5);
	    pci->metrics.descent = (int)ceil(newdesc);
	    pci->metrics.ascent = (int)floor(newasc + .5);
	    /* Accumulate total width of characters before transformation,
	       to ascertain predominant direction of font. */
	    totalwidth += opci->metrics.characterWidth;
	    pci->metrics.characterWidth =
		doround((double)opci->metrics.characterWidth * xmult);
	    pci->metrics.attributes =
		doround((double)opci->metrics.characterWidth * sWidthMult);
	    if (!pci->metrics.characterWidth)
	    {
		/* Since transformation may shrink width, height, and
		   escapement to zero, make sure existing characters
		   are not mistaken for undefined characters. */

		if (pci->metrics.rightSideBearing ==
		    pci->metrics.leftSideBearing)
		    pci->metrics.rightSideBearing++;
		if (pci->metrics.ascent == -pci->metrics.descent)
		    pci->metrics.ascent++;
	    }
    
	    pci++;
	}
    }


    /*
     * For each character, set the per-character metrics, scale the glyph, and
     * check per-font minbounds and maxbounds character information.
     */

    pci = bitmapFont->metrics;
    for (i = 0; i < nchars; i++)
    {
	if ((pci = ACCESSENCODING(bitmapFont->encoding,i)) &&
	    (opci = ACCESSENCODING(obitmapFont->encoding,OLDINDEX(i))))
	{
	    totalchars++;
	    *sWidth += abs((int)(INT16)pci->metrics.attributes);
#define MINMAX(field) \
	    if (pfi->minbounds.field > pci->metrics.field) \
	    	pfi->minbounds.field = pci->metrics.field; \
	    if (pfi->maxbounds.field < pci->metrics.field) \
	    	pfi->maxbounds.field = pci->metrics.field
    
	    MINMAX(leftSideBearing);
	    MINMAX(rightSideBearing);
	    MINMAX(ascent);
	    MINMAX(descent);
	    MINMAX(characterWidth);

	    /* Hack: Cast attributes into a signed quantity.  Tread lightly
	       for now and don't go changing the global Xproto.h file */
	    if ((INT16)pfi->minbounds.attributes >
		(INT16)pci->metrics.attributes)
	    	pfi->minbounds.attributes = pci->metrics.attributes;
	    if ((INT16)pfi->maxbounds.attributes <
		(INT16)pci->metrics.attributes)
	    	pfi->maxbounds.attributes = pci->metrics.attributes;
#undef MINMAX
	}
    }
    pfi->ink_minbounds = pfi->minbounds;
    pfi->ink_maxbounds = pfi->maxbounds;
    if (totalchars)
    {
	*sWidth = (*sWidth * 10 + totalchars / 2) / totalchars;
	if (totalwidth < 0)
	{
	    /* Dominant direction is R->L */
	    *sWidth = -*sWidth;
	}

	if (pfi->minbounds.characterWidth == pfi->maxbounds.characterWidth)
	    vals->width = pfi->minbounds.characterWidth * 10;
	else
	    vals->width = doround((double)*sWidth * vals->pixel_matrix[0] /
				  1000.0);
    }
    else
    {
	vals->width = 0;
	*sWidth = 0;
    }
    FontComputeInfoAccelerators (pfi);

    if (pfi->defaultCh != (unsigned short) NO_SUCH_CHAR) {
	unsigned int r,
	            c,
	            cols;

	r = pfi->defaultCh >> 8;
	c = pfi->defaultCh & 0xFF;
	if (pfi->firstRow <= r && r <= pfi->lastRow &&
		pfi->firstCol <= c && c <= pfi->lastCol) {
	    cols = pfi->lastCol - pfi->firstCol + 1;
	    r = r - pfi->firstRow;
	    c = c - pfi->firstCol;
	    bitmapFont->pDefault = 
                ACCESSENCODING(bitmapFont->encoding, r * cols + c);
	}
    }

    *newWidthMult = xmult;
    *newHeightMult = ymult;
    return pf;
bail:
    if (pf)
	free(pf);
    if (bitmapFont) {
	free(bitmapFont->metrics);
	free(bitmapFont->ink_metrics);
	free(bitmapFont->bitmaps);
        if(bitmapFont->encoding)
            for(i=0; i<NUM_SEGMENTS(nchars); i++)
                free(bitmapFont->encoding[i]);
	free(bitmapFont->encoding);
    }
    return NULL;
}

static void
ScaleBitmap(FontPtr pFont, CharInfoPtr opci, CharInfoPtr pci, 
	    double *inv_xform, double widthMult, double heightMult)
{
    register char  *bitmap,		/* The bits */
               *newBitmap;
    register int   bpr,			/* Padding information */
		newBpr;
    int         width,			/* Extents information */
                height,
                newWidth,
                newHeight;
    register int row,			/* Loop variables */
		col;
    INT32	deltaX,			/* Increments for resampling loop */
		deltaY;
    INT32	xValue,			/* Subscripts for resampling loop */
		yValue;
    double	point[2];
    unsigned char *char_grayscale = 0;
    INT32	*diffusion_workspace = NULL, *thisrow = NULL,
                *nextrow = NULL, pixmult = 0;
    int		box_x = 0, box_y = 0;

    static unsigned char masklsb[] =
	{ 0x1, 0x2, 0x4, 0x8, 0x10, 0x20, 0x40, 0x80 };
    static unsigned char maskmsb[] =
	{ 0x80, 0x40, 0x20, 0x10, 0x8, 0x4, 0x2, 0x1 };
    unsigned char	*mask = (pFont->bit == LSBFirst ? masklsb : maskmsb);


    bitmap = opci->bits;
    newBitmap = pci->bits;
    width = GLYPHWIDTHPIXELS(opci);
    height = GLYPHHEIGHTPIXELS(opci);
    newWidth = GLYPHWIDTHPIXELS(pci);
    newHeight = GLYPHHEIGHTPIXELS(pci);
    if (!newWidth || !newHeight || !width || !height)
	return;

    bpr = BYTES_PER_ROW(width, pFont->glyph);
    newBpr = BYTES_PER_ROW(newWidth, pFont->glyph);

    if (widthMult > 0.0 && heightMult > 0.0 &&
	(widthMult < 1.0 || heightMult < 1.0))
    {
	/* We are reducing in one or both dimensions.  In an attempt to
	   reduce aliasing, we'll antialias by passing the original
	   glyph through a low-pass box filter (which results in a
	   grayscale image), then use error diffusion to create bitonal
	   output in the resampling loop.  */

	/* First compute the sizes of the box filter */
	widthMult = ceil(1.0 / widthMult);
	heightMult = ceil(1.0 / heightMult);
	box_x = width / 2;
	box_y = height / 2;
	if (widthMult < (double)box_x) box_x = (int)widthMult;
	if (heightMult < (double)box_y) box_y = (int)heightMult;
	/* The pixmult value (below) is used to darken the image before
	   we perform error diffusion: a necessary concession to the
	   fact that it's very difficult to generate readable halftoned
	   glyphs.  The degree of darkening is proportional to the size
	   of the blurring filter, hence inversely proportional to the
	   darkness of the lightest gray that results from antialiasing.
	   The result is that characters that exercise this logic (those
	   generated by reducing from a larger source font) tend to err
	   on the side of being too bold instead of being too light to
	   be readable. */
	pixmult = box_x * box_y * 192;

	if (box_x > 1 || box_y > 1)
	{
	    /* Looks like we need to anti-alias.  Create a workspace to
	       contain the grayscale character plus an additional row and
	       column for scratch */
	    char_grayscale = malloc((width + 1) * (height + 1));
	    if (char_grayscale)
	    {
		diffusion_workspace = calloc((newWidth + 2) * 2, sizeof(int));
		if (!diffusion_workspace)
		{
		    fprintf(stderr, "Warning: Couldn't allocate diffusion"
			    " workspace (%ld)\n",
			    (newWidth + 2) * 2 * (unsigned long)sizeof(int));
		    free(char_grayscale);
		    char_grayscale = (unsigned char *)0;
		}
		/* Initialize our error diffusion workspace for later use */
		thisrow = diffusion_workspace + 1;
		nextrow = diffusion_workspace + newWidth + 3;
     } else {
  fprintf(stderr, "Warning: Couldn't allocate character grayscale (%d)\n", (width + 1) * (height + 1));
	    }
	}
    }

    if (char_grayscale)
    {
	/* We will be doing antialiasing.  First copy the bitmap into
	   our buffer, mapping input range [0,1] to output range
	   [0,255].  */
	register unsigned char *srcptr, *dstptr;
	srcptr = (unsigned char *)bitmap;
	dstptr = char_grayscale;
	for (row = 0; row < height; row++)
	{
	    for (col = 0; col < width; col++)
		*dstptr++ = (srcptr[col >> 3] & mask[col & 0x7]) ? 255 : 0;
	    srcptr += bpr;	/* On to next row of source */
	    dstptr++;		/* Skip scratch column in dest */
	}
	if (box_x > 1)
	{
	    /* Our box filter has a width > 1... let's filter the rows */

	    int right_width = box_x / 2;
	    int left_width = box_x - right_width - 1;

	    for (row = 0; row < height; row++)
	    {
		int sum = 0;
		int left_size = 0, right_size = 0;

		srcptr = char_grayscale + (width + 1) * row;
		dstptr = char_grayscale + (width + 1) * height; /* scratch */

		/* We've computed the shape of our full box filter.  Now
		   compute the right-hand part of the moving sum */
		for (right_size = 0; right_size < right_width; right_size++)
		    sum += srcptr[right_size];

		/* Now start moving the sum, growing the box filter, and
		   dropping averages into our scratch buffer */
		for (left_size = 0; left_size < left_width; left_size++)
		{
		    sum += srcptr[right_width];
		    *dstptr++ = sum / (left_size + right_width + 1);
		    srcptr++;
		}

		/* The box filter has reached full width... continue
		   computation of moving average until the right side
		   hits the wall. */
		for (col = left_size; col + right_size < width; col++)
		{
		    sum += srcptr[right_width];
		    *dstptr++ = sum / box_x;
		    sum -= srcptr[-left_width];
		    srcptr++;
		}

		/* Collapse the right side of the box filter */
		for (; right_size > 0; right_size--)
		{
		    *dstptr++ = sum / (left_width + right_size);
		    sum -= srcptr[-left_width];
		    srcptr++;
		}

		/* Done with the row... copy dest back over source */
		memmove(char_grayscale + (width + 1) * row,
			char_grayscale + (width + 1) * height,
			width);
	    }
	}
	if (box_y > 1)
	{
	    /* Our box filter has a height > 1... let's filter the columns */

	    int bottom_height = box_y / 2;
	    int top_height = box_y - bottom_height - 1;

	    for (col = 0; col < width; col++)
	    {
		int sum = 0;
		int top_size = 0, bottom_size = 0;

		srcptr = char_grayscale + col;
		dstptr = char_grayscale + width;	 /* scratch */

		/* We've computed the shape of our full box filter.  Now
		   compute the bottom part of the moving sum */
		for (bottom_size = 0;
		     bottom_size < bottom_height;
		     bottom_size++)
		    sum += srcptr[bottom_size * (width + 1)];

		/* Now start moving the sum, growing the box filter, and
		   dropping averages into our scratch buffer */
		for (top_size = 0; top_size < top_height; top_size++)
		{
		    sum += srcptr[bottom_height * (width + 1)];
		    *dstptr = sum / (top_size + bottom_height + 1);
		    dstptr += width + 1;
		    srcptr += width + 1;
		}

		/* The box filter has reached full height... continue
		   computation of moving average until the bottom
		   hits the wall. */
		for (row = top_size; row + bottom_size < height; row++)
		{
		    sum += srcptr[bottom_height * (width + 1)];
		    *dstptr = sum / box_y;
		    dstptr += width + 1;
		    sum -= srcptr[-top_height * (width + 1)];
		    srcptr += width + 1;
		}

		/* Collapse the bottom of the box filter */
		for (; bottom_size > 0; bottom_size--)
		{
		    *dstptr = sum / (top_height + bottom_size);
		    dstptr += width + 1;
		    sum -= srcptr[-top_height * (width + 1)];
		    srcptr += width + 1;
		}

		/* Done with the column... copy dest back over source */

		dstptr = char_grayscale + col;
		srcptr = char_grayscale + width;	 /* scratch */
		for (row = 0; row < height; row++)
		{
		    *dstptr = *srcptr;
		    dstptr += width + 1;
		    srcptr += width + 1;
		}
	    }
	}

	/* Increase the grayvalue to increase ink a bit */
	srcptr = char_grayscale;
	for (row = 0; row < height; row++)
	{
	    for (col = 0; col < width; col++)
	    {
		register int pixvalue = (int)*srcptr * pixmult / 256;
		if (pixvalue > 255) pixvalue = 255;
		*srcptr = pixvalue;
		srcptr++;
	    }
	    srcptr++;
	}
    }

    /* Compute the increment values for the resampling loop */
    TRANSFORM_POINT(inv_xform, 1, 0, point);
    deltaX = (INT32)(point[0] * 65536.0);
    deltaY = (INT32)(-point[1] * 65536.0);

    /* Resampling loop:  resamples original glyph for generation of new
       glyph in transformed coordinate system. */

    for (row = 0; row < newHeight; row++)
    {
	/* Compute inverse transformation for start of this row */
	TRANSFORM_POINT(inv_xform,
			(double)(pci->metrics.leftSideBearing) + .5,
			(double)(pci->metrics.ascent - row) - .5,
			point);

	/* Adjust for coordinate system to get resampling point */
	point[0] -= opci->metrics.leftSideBearing;
	point[1] = opci->metrics.ascent - point[1];

	/* Convert to integer coordinates */
	xValue = (INT32)(point[0] * 65536.0);
	yValue = (INT32)(point[1] * 65536.0);

	if (char_grayscale)
	{
	    INT32 *temp;
	    for (col = 0; col < newWidth; col++)
	    {
		register int x = xValue >> 16, y = yValue >> 16;
		int pixvalue, error;
    
		pixvalue = ((x >= 0 && x < width && y >= 0 && y < height) ?
			    char_grayscale[x + y * (width + 1)] : 0) +
			   thisrow[col] / 16;
		if (pixvalue > 255) pixvalue = 255;
		else if (pixvalue < 0) pixvalue = 0;

		/* Choose the bit value and set resulting error value */
		if (pixvalue >= 128)
		{
		    newBitmap[(col >> 3) + row * newBpr] |= mask[col & 0x7];
		    error = pixvalue - 255;
		}
		else
		    error = -pixvalue;

		/* Diffuse the error */
		thisrow[col + 1] += error * 7;
		nextrow[col - 1] += error * 3;
		nextrow[col] += error * 5;
		nextrow[col + 1] = error;

		xValue += deltaX;
		yValue += deltaY;
	    }

	    /* Add in error values that fell off either end */
	    nextrow[0] += nextrow[-1];
	    nextrow[newWidth - 2] += thisrow[newWidth];
	    nextrow[newWidth - 1] += nextrow[newWidth];
	    nextrow[newWidth] = 0;

	    temp = nextrow;
	    nextrow = thisrow;
	    thisrow = temp;
	    nextrow[-1] = nextrow[0] = 0;
	}
	else
	{
	    for (col = 0; col < newWidth; col++)
	    {
		register int x = xValue >> 16, y = yValue >> 16;
    
		if (x >= 0 && x < width && y >= 0 && y < height)
		{
		    /* Use point-sampling for rescaling. */

		    if (bitmap[(x >> 3) + y * bpr] & mask[x & 0x7])
			newBitmap[(col >> 3) + row * newBpr] |= mask[col & 0x7];
		}

		xValue += deltaX;
		yValue += deltaY;
	    }
	}
    }


    if (char_grayscale)
    {
	free(char_grayscale);
	free(diffusion_workspace);
    }
}

static FontPtr
BitmapScaleBitmaps(FontPtr pf,          /* scaled font */
		   FontPtr opf,         /* originating font */
		   double widthMult,    /* glyphs width scale factor */
		   double heightMult,   /* glyphs height scale factor */
		   FontScalablePtr vals)
{
    register int i;
    int		nchars = 0;
    char       *glyphBytes;
    BitmapFontPtr  bitmapFont,
		   obitmapFont;
    CharInfoPtr pci,
		opci;
    FontInfoPtr pfi;
    int         glyph;
    unsigned    bytestoalloc = 0;
    int		firstCol, lastCol, firstRow, lastRow;

    double	xform[4], inv_xform[4];
    double	xmult, ymult;

    bitmapFont = (BitmapFontPtr) pf->fontPrivate;
    obitmapFont = (BitmapFontPtr) opf->fontPrivate;

    if (!compute_xform_matrix(vals, widthMult, heightMult, xform,
			      inv_xform, &xmult, &ymult))
	goto bail;

    pfi = &pf->info;
    firstCol = pfi->firstCol;
    lastCol = pfi->lastCol;
    firstRow = pfi->firstRow;
    lastRow = pfi->lastRow;

    nchars = (lastRow - firstRow + 1) * (lastCol - firstCol + 1);
    glyph = pf->glyph;
    for (i = 0; i < nchars; i++)
    {
	if ((pci = ACCESSENCODING(bitmapFont->encoding, i)))
	    bytestoalloc += BYTES_FOR_GLYPH(pci, glyph);
    }

    /* Do we add the font malloc stuff for VALUE ADDED ? */
    /* Will need to remember to free in the Unload routine */


    bitmapFont->bitmaps = calloc(1, bytestoalloc);
    if (!bitmapFont->bitmaps) {
 fprintf(stderr, "Error: Couldn't allocate bitmaps (%d)\n", bytestoalloc);
	goto bail;
    }

    glyphBytes = bitmapFont->bitmaps;
    for (i = 0; i < nchars; i++)
    {
	if ((pci = ACCESSENCODING(bitmapFont->encoding, i)) &&
	    (opci = ACCESSENCODING(obitmapFont->encoding, OLDINDEX(i))))
	{
	    pci->bits = glyphBytes;
	    ScaleBitmap (pf, opci, pci, inv_xform,
			 widthMult, heightMult);
	    glyphBytes += BYTES_FOR_GLYPH(pci, glyph);
	}
    }
    return pf;

bail:
    if (pf)
	free(pf);
    if (bitmapFont) {
	free(bitmapFont->metrics);
	free(bitmapFont->ink_metrics);
	free(bitmapFont->bitmaps);
        if(bitmapFont->encoding)
            for(i=0; i<NUM_SEGMENTS(nchars); i++)
                free(bitmapFont->encoding[i]);
	free(bitmapFont->encoding);
    }
    return NULL;
}

/* ARGSUSED */
int
BitmapOpenScalable (FontPathElementPtr fpe, 
		    FontPtr *pFont, 
		    int flags, 
		    FontEntryPtr entry, 
		    char *fileName, /* unused */
		    FontScalablePtr vals, 
		    fsBitmapFormat format, 
		    fsBitmapFormatMask fmask,
		    FontPtr non_cachable_font)	/* We don't do licensing */
{
    FontScalableRec	best;
    FontPtr		font = NullFont;
    double		dx, sdx,
			dy, sdy,
			savedX, savedY;
    FontPropPtr		props;
    char		*isStringProp = NULL;
    int			propCount;
    int			status;
    long		sWidth;

    FontEntryPtr	scaleFrom;
    FontPathElementPtr	scaleFPE = NULL;
    FontPtr		sourceFont;
    char		fontName[MAXFONTNAMELEN];

    /* Can't deal with mix-endian fonts yet */


    /* Reject outrageously small font sizes to keep the math from
       blowing up. */
    if (get_matrix_vertical_component(vals->pixel_matrix) < 1.0 ||
	get_matrix_horizontal_component(vals->pixel_matrix) < 1.0)
	return BadFontName;

    scaleFrom = FindBestToScale(fpe, entry, vals, &best, &dx, &dy, &sdx, &sdy,
				&scaleFPE);

    if (!scaleFrom)
	return BadFontName;

    status = FontFileOpenBitmap(scaleFPE, &sourceFont, LoadAll, scaleFrom,
				format, fmask);

    if (status != Successful)
	return BadFontName;

    if (!vals->width)
	vals->width = best.width * dx;

    /* Compute the scaled font */

    savedX = dx;
    savedY = dy;
    font = ScaleFont(sourceFont, dx, dy, sdx, sdy, vals, &dx, &dy, &sWidth);
    if (font)
	font = BitmapScaleBitmaps(font, sourceFont, savedX, savedY, vals);

    if (!font)
    {
	if (!sourceFont->refcnt)
	    FontFileCloseFont((FontPathElementPtr) 0, sourceFont);
	return AllocError;
    }

    /* Prepare font properties for the new font */

    strcpy (fontName, scaleFrom->name.name);
    FontParseXLFDName (fontName, vals, FONT_XLFD_REPLACE_VALUE);

    propCount = ComputeScaledProperties(&sourceFont->info, fontName, vals,
					dx, dy, sdx, sdy, sWidth, &props,
					&isStringProp);

    if (!sourceFont->refcnt)
	FontFileCloseFont((FontPathElementPtr) 0, sourceFont);

    if (propCount && (!props || !isStringProp))
    {
	font->info.nprops = 0;
	font->info.props = (FontPropPtr)0;
	font->info.isStringProp = (char *)0;
	bitmapUnloadScalable(font);
	return AllocError;
    }

    font->info.props = props;
    font->info.nprops = propCount;
    font->info.isStringProp = isStringProp;

    *pFont = font;
    return Successful;
}

int
BitmapGetInfoScalable (FontPathElementPtr fpe, 
		       FontInfoPtr pFontInfo, 
		       FontEntryPtr entry, 
		       FontNamePtr fontName, 
		       char *fileName, 
		       FontScalablePtr vals)
{
    FontPtr pfont;
    int flags = 0;
    long format = 0;  /* It doesn't matter what format for just info */
    long fmask = 0;
    int ret;

    ret = BitmapOpenScalable(fpe, &pfont, flags, entry, fileName, vals,
			     format, fmask, NULL);
    if (ret != Successful)
        return ret;
    *pFontInfo = pfont->info;

    pfont->info.nprops = 0;
    pfont->info.props = NULL;
    pfont->info.isStringProp = NULL;

    (*pfont->unload_font)(pfont);
    return Successful;
}

static void
bitmapUnloadScalable (FontPtr pFont)
{
    BitmapFontPtr   bitmapFont;
    FontInfoPtr	    pfi;
    int             i, nencoding;

    bitmapFont = (BitmapFontPtr) pFont->fontPrivate;
    pfi = &pFont->info;
    free (pfi->props);
    free (pfi->isStringProp);
    if(bitmapFont->encoding) {
        nencoding = (pFont->info.lastCol - pFont->info.firstCol + 1) *
	    (pFont->info.lastRow - pFont->info.firstRow + 1);
        for(i=0; i<NUM_SEGMENTS(nencoding); i++)
            free(bitmapFont->encoding[i]);
    }
    free (bitmapFont->encoding);
    free (bitmapFont->bitmaps);
    free (bitmapFont->ink_metrics);
    free (bitmapFont->metrics);
    free (pFont->fontPrivate);
    DestroyFontRec (pFont);
}<|MERGE_RESOLUTION|>--- conflicted
+++ resolved
@@ -84,54 +84,6 @@
     enum scaleType type;
 } fontProp;
 
-<<<<<<< HEAD
-typedef FontPtr (*ScaleFunc) ( FontPtr /* pf */,          
-			       FontPtr /* opf */,         
-			       double /* widthMult */,    
-			       double /* heightMult */,   
-			       FontScalablePtr /* vals */);
-
-/* These next two arrays must be kept in step with the renderer array */
-static const ScaleFunc scale[] =
-{
-#if XFONT_PCFFORMAT
-    BitmapScaleBitmaps,
-    BitmapScaleBitmaps,
-# ifdef X_GZIP_FONT_COMPRESSION
-    BitmapScaleBitmaps,
-# endif
-# ifdef X_BZIP2_FONT_COMPRESSION
-    BitmapScaleBitmaps,
-# endif
-#endif
-#if XFONT_SNFFORMAT
-    BitmapScaleBitmaps,
-    BitmapScaleBitmaps,
-# ifdef X_GZIP_FONT_COMPRESSION
-    BitmapScaleBitmaps,
-# endif
-# ifdef X_BZIP2_FONT_COMPRESSION
-    BitmapScaleBitmaps,
-# endif
-#endif
-#if XFONT_BDFFORMAT
-    BitmapScaleBitmaps,
-    BitmapScaleBitmaps,
-# ifdef X_GZIP_FONT_COMPRESSION
-    BitmapScaleBitmaps,
-# endif
-# ifdef X_BZIP2_FONT_COMPRESSION
-    BitmapScaleBitmaps,
-# endif
-#endif
-#if XFONT_PCFFORMAT
-    PrinterScaleBitmaps,
-#endif
-   NULL
-};
- 
-=======
->>>>>>> 2fb179f8
 static FontEntryPtr FindBestToScale ( FontPathElementPtr fpe, 
 				      FontEntryPtr entry, 
 				      FontScalablePtr vals, 
@@ -139,52 +91,6 @@
 				      double *dxp, double *dyp, 
 				      double *sdxp, double *sdyp, 
 				      FontPathElementPtr *fpep );
-<<<<<<< HEAD
-static FontEntryPtr FindPmfToScale ( FontPathElementPtr fpe, 
-				     FontEntryPtr entry, 
-				     FontScalablePtr vals, 
-				     FontScalablePtr best, 
-				     double *dxp, double *dyp, 
-				     double *sdxp, double *sdyp, 
-				     FontPathElementPtr *fpep );
-
-typedef FontEntryPtr (*FindToScale) (FontPathElementPtr fpe, 
-				     FontEntryPtr entry, 
-				     FontScalablePtr vals, 
-				     FontScalablePtr best, 
-				     double *dxp, double *dyp, 
-				     double *sdxp, double *sdyp, 
-				     FontPathElementPtr *fpep);
-static const FindToScale find_scale[] =
-{
-#if XFONT_PCFFORMAT
-    FindBestToScale,
-    FindBestToScale,
-#ifdef X_GZIP_FONT_COMPRESSION
-    FindBestToScale,
-#endif
-#endif
-#if XFONT_SNFFORMAT
-    FindBestToScale,
-    FindBestToScale,
-#ifdef X_GZIP_FONT_COMPRESSION
-    FindBestToScale,
-#endif
-#endif
-#if XFONT_BDFFORMAT
-    FindBestToScale,
-    FindBestToScale,
-#ifdef X_GZIP_FONT_COMPRESSION
-    FindBestToScale,
-#endif
-#endif
-#if XFONT_PCFFORMAT
-    FindPmfToScale,
-#endif
-    0
-};
-=======
->>>>>>> 2fb179f8
 
 static unsigned long bitscaleGeneration = 0;	/* initialization flag */
 
