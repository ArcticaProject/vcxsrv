--- conflicted
+++ resolved
@@ -1,3386 +1,1692 @@
-<<<<<<< HEAD
-/*
-
-Copyright 1991, 1994, 1998  The Open Group
-
-Permission to use, copy, modify, distribute, and sell this software and its
-documentation for any purpose is hereby granted without fee, provided that
-the above copyright notice appear in all copies and that both that
-copyright notice and this permission notice appear in supporting
-documentation.
-
-The above copyright notice and this permission notice shall be included
-in all copies or substantial portions of the Software.
-
-THE SOFTWARE IS PROVIDED "AS IS", WITHOUT WARRANTY OF ANY KIND, EXPRESS
-OR IMPLIED, INCLUDING BUT NOT LIMITED TO THE WARRANTIES OF
-MERCHANTABILITY, FITNESS FOR A PARTICULAR PURPOSE AND NONINFRINGEMENT.
-IN NO EVENT SHALL THE OPEN GROUP BE LIABLE FOR ANY CLAIM, DAMAGES OR
-OTHER LIABILITY, WHETHER IN AN ACTION OF CONTRACT, TORT OR OTHERWISE,
-ARISING FROM, OUT OF OR IN CONNECTION WITH THE SOFTWARE OR THE USE OR
-OTHER DEALINGS IN THE SOFTWARE.
-
-Except as contained in this notice, the name of The Open Group shall
-not be used in advertising or otherwise to promote the sale, use or
-other dealings in this Software without prior written authorization
-from The Open Group.
-
-*/
-
-/*
- * Author:  Keith Packard, MIT X Consortium
- */
-
-#ifdef HAVE_CONFIG_H
-#include <config.h>
-#endif
-
-/*
- * Translate monolithic #defines to modular definitions
- */
-
-#ifdef PCFFORMAT
-#define XFONT_PCFFORMAT 1
-#endif
-
-#ifdef SNFFORMAT
-#define XFONT_SNFFORMAT 1
-#endif
-
-#ifdef BDFFORMAT
-#define XFONT_BDFFORMAT 1
-#endif
-
-#include <X11/fonts/fntfilst.h>
-#include <X11/fonts/bitmap.h>
-#include <X11/fonts/fontutil.h>
-#include <math.h>
-
-#ifndef MAX
-#define   MAX(a,b)    (((a)>(b)) ? a : b)
-#endif
-
-#ifdef _MSC_VER
-#define hypot _hypot
-#endif
-
-/* Should get this from elsewhere */
-extern unsigned long serverGeneration;
-
-static void bitmapUnloadScalable (FontPtr pFont);
-static void ScaleBitmap ( FontPtr pFont, CharInfoPtr opci, 
-			  CharInfoPtr pci, double *inv_xform, 
-			  double widthMult, double heightMult );
-static FontPtr BitmapScaleBitmaps(FontPtr pf, FontPtr opf, 
-				  double widthMult, double heightMult,   
-				  FontScalablePtr vals);
-
-enum scaleType {
-    atom, truncate_atom, pixel_size, point_size, resolution_x,
-    resolution_y, average_width, scaledX, scaledY, unscaled, fontname,
-    raw_ascent, raw_descent, raw_pixelsize, raw_pointsize,
-    raw_average_width, uncomputed
-};
-
-typedef struct _fontProp {
-    char       *name;
-    Atom        atom;
-    enum scaleType type;
-} fontProp;
-
-static FontEntryPtr FindBestToScale ( FontPathElementPtr fpe, 
-				      FontEntryPtr entry, 
-				      FontScalablePtr vals, 
-				      FontScalablePtr best, 
-				      double *dxp, double *dyp, 
-				      double *sdxp, double *sdyp, 
-				      FontPathElementPtr *fpep );
-
-static unsigned long bitscaleGeneration = 0;	/* initialization flag */
-
-static fontProp fontNamePropTable[] = {
-    { "FOUNDRY", 0, atom },
-    { "FAMILY_NAME", 0, atom },
-    { "WEIGHT_NAME", 0, atom },
-    { "SLANT", 0, atom },
-    { "SETWIDTH_NAME", 0, atom },
-    { "ADD_STYLE_NAME", 0, atom },
-    { "PIXEL_SIZE", 0, pixel_size },
-    { "POINT_SIZE", 0, point_size },
-    { "RESOLUTION_X", 0, resolution_x },
-    { "RESOLUTION_Y", 0, resolution_y },
-    { "SPACING", 0, atom },
-    { "AVERAGE_WIDTH", 0, average_width },
-    { "CHARSET_REGISTRY", 0, atom },
-    { "CHARSET_ENCODING", 0, truncate_atom },
-    { "FONT", 0, fontname },
-    { "RAW_ASCENT", 0, raw_ascent },
-    { "RAW_DESCENT", 0, raw_descent },
-    { "RAW_PIXEL_SIZE", 0, raw_pixelsize },
-    { "RAW_POINT_SIZE", 0, raw_pointsize },
-    { "RAW_AVERAGE_WIDTH", 0, raw_average_width }
-};
-
-#define TRANSFORM_POINT(matrix, x, y, dest) \
-	((dest)[0] = (matrix)[0] * (x) + (matrix)[2] * (y), \
-	 (dest)[1] = (matrix)[1] * (x) + (matrix)[3] * (y))
-
-#define CHECK_EXTENT(lsb, rsb, desc, asc, data) \
-	((lsb) > (data)[0] ? (lsb) = (data)[0] : 0 , \
-	 (rsb) < (data)[0] ? (rsb) = (data)[0] : 0, \
-	 (-desc) > (data)[1] ? (desc) = -(data)[1] : 0 , \
-	 (asc) < (data)[1] ? (asc) = (data)[1] : 0)
-
-#define NPROPS (sizeof(fontNamePropTable) / sizeof(fontProp))
-
-/* Warning: order of the next two tables is critically interdependent.
-   Location of "unscaled" properties at the end of fontPropTable[]
-   is important. */
-
-static fontProp fontPropTable[] = {
-    { "MIN_SPACE", 0, scaledX },
-    { "NORM_SPACE", 0, scaledX },
-    { "MAX_SPACE", 0, scaledX },
-    { "END_SPACE", 0, scaledX },
-    { "AVG_CAPITAL_WIDTH", 0, scaledX },
-    { "AVG_LOWERCASE_WIDTH", 0, scaledX },
-    { "QUAD_WIDTH", 0, scaledX },
-    { "FIGURE_WIDTH", 0, scaledX },
-    { "SUPERSCRIPT_X", 0, scaledX },
-    { "SUPERSCRIPT_Y", 0, scaledY },
-    { "SUBSCRIPT_X", 0, scaledX },
-    { "SUBSCRIPT_Y", 0, scaledY },
-    { "SUPERSCRIPT_SIZE", 0, scaledY },
-    { "SUBSCRIPT_SIZE", 0, scaledY },
-    { "SMALL_CAP_SIZE", 0, scaledY },
-    { "UNDERLINE_POSITION", 0, scaledY },
-    { "UNDERLINE_THICKNESS", 0, scaledY },
-    { "STRIKEOUT_ASCENT", 0, scaledY },
-    { "STRIKEOUT_DESCENT", 0, scaledY },
-    { "CAP_HEIGHT", 0, scaledY },
-    { "X_HEIGHT", 0, scaledY },
-    { "ITALIC_ANGLE", 0, unscaled },
-    { "RELATIVE_SETWIDTH", 0, unscaled },
-    { "RELATIVE_WEIGHT", 0, unscaled },
-    { "WEIGHT", 0, unscaled },
-    { "DESTINATION", 0, unscaled },
-    { "PCL_FONT_NAME", 0, unscaled },
-    { "_ADOBE_POSTSCRIPT_FONTNAME", 0, unscaled }
-};
-
-static fontProp rawFontPropTable[] = {
-    { "RAW_MIN_SPACE", 0, },
-    { "RAW_NORM_SPACE", 0, },
-    { "RAW_MAX_SPACE", 0, },
-    { "RAW_END_SPACE", 0, },
-    { "RAW_AVG_CAPITAL_WIDTH", 0, },
-    { "RAW_AVG_LOWERCASE_WIDTH", 0, },
-    { "RAW_QUAD_WIDTH", 0, },
-    { "RAW_FIGURE_WIDTH", 0, },
-    { "RAW_SUPERSCRIPT_X", 0, },
-    { "RAW_SUPERSCRIPT_Y", 0, },
-    { "RAW_SUBSCRIPT_X", 0, },
-    { "RAW_SUBSCRIPT_Y", 0, },
-    { "RAW_SUPERSCRIPT_SIZE", 0, },
-    { "RAW_SUBSCRIPT_SIZE", 0, },
-    { "RAW_SMALL_CAP_SIZE", 0, },
-    { "RAW_UNDERLINE_POSITION", 0, },
-    { "RAW_UNDERLINE_THICKNESS", 0, },
-    { "RAW_STRIKEOUT_ASCENT", 0, },
-    { "RAW_STRIKEOUT_DESCENT", 0, },
-    { "RAW_CAP_HEIGHT", 0, },
-    { "RAW_X_HEIGHT", 0, }
-};
-
-static void
-initFontPropTable(void)
-{
-    int         i;
-    fontProp   *t;
-
-    i = sizeof(fontNamePropTable) / sizeof(fontProp);
-    for (t = fontNamePropTable; i; i--, t++)
-	t->atom = MakeAtom(t->name, (unsigned) strlen(t->name), TRUE);
-
-    i = sizeof(fontPropTable) / sizeof(fontProp);
-    for (t = fontPropTable; i; i--, t++)
-	t->atom = MakeAtom(t->name, (unsigned) strlen(t->name), TRUE);
-
-    i = sizeof(rawFontPropTable) / sizeof(fontProp);
-    for (t = rawFontPropTable; i; i--, t++)
-	t->atom = MakeAtom(t->name, (unsigned) strlen(t->name), TRUE);
-}
-
-#if 0
-static FontEntryPtr
-GetScalableEntry (FontPathElementPtr fpe, FontNamePtr name)
-{
-    FontDirectoryPtr	dir;
-
-    dir = (FontDirectoryPtr) fpe->private;
-    return FontFileFindNameInDir (&dir->scalable, name);
-}
-#endif
-
-static double
-get_matrix_horizontal_component(double *matrix)
-{
-    return hypot(matrix[0], matrix[1]);
-}
-
-static double
-get_matrix_vertical_component(double *matrix)
-{
-    return hypot(matrix[2], matrix[3]);
-}
-
-
-static Bool
-ComputeScaleFactors(FontScalablePtr from, FontScalablePtr to, 
-		    double *dx, double *dy, double *sdx, double *sdy, 
-		    double *rescale_x)
-{
-    double srcpixelset, destpixelset, srcpixel, destpixel;
-
-    srcpixelset = get_matrix_horizontal_component(from->pixel_matrix);
-    destpixelset = get_matrix_horizontal_component(to->pixel_matrix);
-    srcpixel = get_matrix_vertical_component(from->pixel_matrix);
-    destpixel = get_matrix_vertical_component(to->pixel_matrix);
-
-    if (srcpixelset >= EPS)
-    {
-	*dx = destpixelset / srcpixelset;
-	*sdx = 1000.0 / srcpixelset;
-    }
-    else
-	*sdx = *dx = 0;
-
-    *rescale_x = 1.0;
-
-    /* If client specified a width, it overrides setsize; in this
-       context, we interpret width as applying to the font before any
-       rotation, even though that's not what is ultimately returned in
-       the width field. */
-    if (from->width > 0 && to->width > 0 && fabs(*dx) > EPS)
-    {
-	double rescale = (double)to->width / (double)from->width;
-
-	/* If the client specified a transformation matrix, the rescaling
-	   for width does *not* override the setsize.  Instead, just check
-	   for consistency between the setsize from the matrix and the
-	   setsize that would result from rescaling according to the width.
-	   This assumes (perhaps naively) that the width is correctly
-	   reported in the name.  As an interesting side effect, this test
-	   may result in choosing a different source bitmap (one that
-	   scales consistently between the setsize *and* the width) than it
-	   would choose if a width were not specified.  Sort of a hidden
-	   multiple-master functionality. */
-	if ((to->values_supplied & PIXELSIZE_MASK) == PIXELSIZE_ARRAY ||
-	    (to->values_supplied & POINTSIZE_MASK) == POINTSIZE_ARRAY)
-	{
-	    /* Reject if resulting width difference is >= 1 pixel */
-	    if (fabs(rescale * from->width - *dx * from->width) >= 10)
-		return FALSE;
-	}
-	else
-	{
-	    *rescale_x = rescale/(*dx);
-	    *dx = rescale;
-	}
-    }
-
-    if (srcpixel >= EPS)
-    {
-	*dy = destpixel / srcpixel;
-	*sdy = 1000.0 / srcpixel;
-    }
-    else
-	*sdy = *dy = 0;
-
-    return TRUE;
-}
-
-/* favor enlargement over reduction because of aliasing resulting
-   from reduction */
-#define SCORE(m,s) \
-if (m >= 1.0) { \
-    if (m == 1.0) \
-        score += (16 * s); \
-    else if (m == 2.0) \
-        score += (4 * s); \
-    else \
-        score += (int)(((double)(3 * s)) / m); \
-} else { \
-        score += (int)(((double)(2 * s)) * m); \
-}
-
-/* don't need to favor enlargement when looking for bitmap that can
-   be used unscalable */
-#define SCORE2(m,s) \
-if (m >= 1.0) \
-    score += (int)(((double)(8 * s)) / m); \
-else \
-    score += (int)(((double)(8 * s)) * m);
-
-static FontEntryPtr
-FindBestToScale(FontPathElementPtr fpe, FontEntryPtr entry, 
-		FontScalablePtr vals, FontScalablePtr best, 
-		double *dxp, double *dyp, 
-		double *sdxp, double *sdyp, 
-		FontPathElementPtr *fpep)
-{
-    FontScalableRec temp;
-    int		    source, i;
-    int		    best_score, best_unscaled_score,
-		    score;
-    double	    dx = 0.0, sdx = 0.0, dx_amount = 0.0,
-		    dy = 0.0, sdy = 0.0, dy_amount = 0.0,
-		    best_dx = 0.0, best_sdx = 0.0, best_dx_amount = 0.0,
-		    best_dy = 0.0, best_sdy = 0.0, best_dy_amount = 0.0,
-		    best_unscaled_sdx = 0.0, best_unscaled_sdy = 0.0,
-		    rescale_x = 0.0, best_rescale_x = 0.0,
-		    best_unscaled_rescale_x = 0.0;
-    FontEntryPtr    zero;
-    FontNameRec	    zeroName;
-    char	    zeroChars[MAXFONTNAMELEN];
-    FontDirectoryPtr	dir;
-    FontScaledPtr   scaled;
-    FontScalableExtraPtr   extra;
-    FontScaledPtr   best_scaled, best_unscaled;
-    FontPathElementPtr	best_fpe = NULL, best_unscaled_fpe = NULL;
-    FontEntryPtr    bitmap = NULL;
-    FontEntryPtr    result;
-    int		    aliascount = 20;
-    FontPathElementPtr	bitmap_fpe = NULL;
-    FontNameRec	    xlfdName;
-
-    /* find the best match */
-    rescale_x = 1.0;
-    best_scaled = 0;
-    best_score = 0;
-    best_unscaled = 0;
-    best_unscaled_score = -1;
-    best_dx_amount = best_dy_amount = HUGE_VAL;
-    memcpy (zeroChars, entry->name.name, entry->name.length);
-    zeroChars[entry->name.length] = '\0';
-    zeroName.name = zeroChars;
-    FontParseXLFDName (zeroChars, &temp, FONT_XLFD_REPLACE_ZERO);
-    zeroName.length = strlen (zeroChars);
-    zeroName.ndashes = entry->name.ndashes;
-    xlfdName.name = vals->xlfdName;
-    xlfdName.length = strlen(xlfdName.name);
-    xlfdName.ndashes = FontFileCountDashes(xlfdName.name, xlfdName.length);
-    restart_bestscale_loop: ;
-    /*
-     * Look through all the registered bitmap sources for
-     * the same zero name as ours; entries along that one
-     * can be scaled as desired.
-     */
-    for (source = 0; source < FontFileBitmapSources.count; source++)
-    {
-	/* There might already be a bitmap that satisfies the request
-	   but didn't have a zero name that was found by the scalable
-	   font matching logic.  Keep track if there is.  */
-	if (bitmap == NULL && vals->xlfdName != NULL)
-	{
-	    bitmap_fpe = FontFileBitmapSources.fpe[source];
-	    dir = (FontDirectoryPtr) bitmap_fpe->private;
-	    bitmap = FontFileFindNameInDir (&dir->nonScalable, &xlfdName);
-	    if (bitmap && bitmap->type != FONT_ENTRY_BITMAP)
-	    {
-		if (bitmap->type == FONT_ENTRY_ALIAS && aliascount > 0)
-		{
-		    aliascount--;
-		    xlfdName.name = bitmap->u.alias.resolved;
-		    xlfdName.length = strlen(xlfdName.name);
-		    xlfdName.ndashes = FontFileCountDashes(xlfdName.name,
-							   xlfdName.length);
-		    bitmap = NULL;
-		    goto restart_bestscale_loop;
-		}
-		else
-		    bitmap = NULL;
-	    }
-	}
-
-	if (FontFileBitmapSources.fpe[source] == fpe)
-	    zero = entry;
-	else
-	{
-	    dir = (FontDirectoryPtr) FontFileBitmapSources.fpe[source]->private;
-	    zero = FontFileFindNameInDir (&dir->scalable, &zeroName);
-	    if (!zero)
-		continue;
-	}
-	extra = zero->u.scalable.extra;
-	for (i = 0; i < extra->numScaled; i++)
-	{
-	    scaled = &extra->scaled[i];
-	    if (!scaled->bitmap)
-		continue;
-	    if (!ComputeScaleFactors(&scaled->vals, vals, &dx, &dy, &sdx, &sdy,
-				     &rescale_x))
-		continue;
-	    score = 0;
-	    dx_amount = dx;
-	    dy_amount = dy;
-	    SCORE(dy_amount, 10);
-	    SCORE(dx_amount, 1);
-	    if ((score > best_score) ||
-		    ((score == best_score) &&
-		     ((dy_amount < best_dy_amount) ||
- 		      ((dy_amount == best_dy_amount) &&
- 		       (dx_amount < best_dx_amount))))) 
-	    {
-		best_fpe = FontFileBitmapSources.fpe[source];
-	    	best_scaled = scaled;
-	    	best_score = score;
-	    	best_dx = dx;
-	    	best_dy = dy;
-	    	best_sdx = sdx;
-	    	best_sdy = sdy;
-	    	best_dx_amount = dx_amount;
-	    	best_dy_amount = dy_amount;
-		best_rescale_x = rescale_x;
-	    }
-	    /* Is this font a candidate for use without ugly rescaling? */
-	    if (fabs(dx) > EPS && fabs(dy) > EPS &&
-		fabs(vals->pixel_matrix[0] * rescale_x -
-		     scaled->vals.pixel_matrix[0]) < 1 &&
-		fabs(vals->pixel_matrix[1] * rescale_x -
-		     scaled->vals.pixel_matrix[1]) < EPS &&
-		fabs(vals->pixel_matrix[2] -
-		     scaled->vals.pixel_matrix[2]) < EPS &&
-		fabs(vals->pixel_matrix[3] -
-		     scaled->vals.pixel_matrix[3]) < 1)
-	    {
-		/* Yes.  The pixel sizes are close on the diagonal and
-		   extremely close off the diagonal. */
-		score = 0;
-		SCORE2(vals->pixel_matrix[3] /
-		       scaled->vals.pixel_matrix[3], 10);
-		SCORE2(vals->pixel_matrix[0] * rescale_x /
-		       scaled->vals.pixel_matrix[0], 1);
-		if (score > best_unscaled_score)
-		{
-		    best_unscaled_fpe = FontFileBitmapSources.fpe[source];
-	    	    best_unscaled = scaled;
-	    	    best_unscaled_sdx = sdx / dx;
-	    	    best_unscaled_sdy = sdy / dy;
-		    best_unscaled_score = score;
-		    best_unscaled_rescale_x = rescale_x;
-		}
-	    }
-	}
-    }
-    if (best_unscaled)
-    {
-	*best = best_unscaled->vals;
-	*fpep = best_unscaled_fpe;
-	*dxp = 1.0;
-	*dyp = 1.0;
-	*sdxp = best_unscaled_sdx;
-	*sdyp = best_unscaled_sdy;
-	rescale_x = best_unscaled_rescale_x;
-	result = best_unscaled->bitmap;
-    }
-    else if (best_scaled)
-    {
-	*best = best_scaled->vals;
-	*fpep = best_fpe;
-	*dxp = best_dx;
-	*dyp = best_dy;
-	*sdxp = best_sdx;
-	*sdyp = best_sdy;
-	rescale_x = best_rescale_x;
-	result = best_scaled->bitmap;
-    }
-    else
-	result = NULL;
-
-    if (bitmap != NULL && (result == NULL || *dxp != 1.0 || *dyp != 1.0))
-    {
-	*fpep = bitmap_fpe;
-	FontParseXLFDName (bitmap->name.name, best, FONT_XLFD_REPLACE_NONE);
-	if (ComputeScaleFactors(best, best, dxp, dyp, sdxp, sdyp, &rescale_x))
-	    result = bitmap;
-	else
-	    result = NULL;
-    }
-
-    if (result && rescale_x != 1.0)
-    {
-	/* We have rescaled horizontally due to an XLFD width field.  Change
-	   the matrix appropriately */
-	vals->pixel_matrix[0] *= rescale_x;
-	vals->pixel_matrix[1] *= rescale_x;
-	vals->values_supplied = vals->values_supplied & ~POINTSIZE_MASK;
-	/* Recompute and reround the FontScalablePtr values after
-	   rescaling for the new width. */
-	FontFileCompleteXLFD(vals, vals);
-    }
-
-    return result;
-}
-
-static long
-doround(double x)
-{
-    return (x >= 0) ? (long)(x + .5) : (long)(x - .5);
-}
-
-static int
-computeProps(FontPropPtr pf, char *wasStringProp, 
-	     FontPropPtr npf, char *isStringProp, 
-	     unsigned int nprops, double xfactor, double yfactor,
-	     double sXfactor, double sYfactor)
-{
-    int         n;
-    int         count;
-    fontProp   *t;
-    double      rawfactor = 0.0;
-
-    for (count = 0; nprops > 0; nprops--, pf++, wasStringProp++) {
-	n = sizeof(fontPropTable) / sizeof(fontProp);
-	for (t = fontPropTable; n && (t->atom != pf->name); n--, t++);
-	if (!n)
-	    continue;
-
-	switch (t->type) {
-	case scaledX:
-	    npf->value = doround(xfactor * (double)pf->value);
-	    rawfactor = sXfactor;
-	    break;
-	case scaledY:
-	    npf->value = doround(yfactor * (double)pf->value);
-	    rawfactor = sYfactor;
-	    break;
-	case unscaled:
-	    npf->value = pf->value;
-	    npf->name = pf->name;
-	    npf++;
-	    count++;
-	    *isStringProp++ = *wasStringProp;
-	    break;
-	default:
-	    break;
-	}
-	if (t->type != unscaled)
-	{
-	    npf->name = pf->name;
-	    npf++;
-	    count++;
-	    npf->value = doround(rawfactor * (double)pf->value);
-	    npf->name = rawFontPropTable[t - fontPropTable].atom;
-	    npf++;
-	    count++;
-	    *isStringProp++ = *wasStringProp;
-	    *isStringProp++ = *wasStringProp;
-	}
-    }
-    return count;
-}
-
-
-static int
-ComputeScaledProperties(FontInfoPtr sourceFontInfo, /* the font to be scaled */
-			char *name, 		/* name of resulting font */
-			FontScalablePtr vals, 
-			double dx, double dy, 	/* scale factors in x and y */
-			double sdx, double sdy, /* directions */
-			long sWidth, 		/* 1000-pixel average width */
-			FontPropPtr *pProps, 	/* returns properties; 
-						   preallocated */
-			char **pIsStringProp) 	/* return booleans; 
-						   preallocated */
-{
-    int         n;
-    char       *ptr1 = NULL, *ptr2 = NULL;
-    char       *ptr3;
-    FontPropPtr fp;
-    fontProp   *fpt;
-    char	*isStringProp;
-    int		nProps;
-
-    if (bitscaleGeneration != serverGeneration) {
-	initFontPropTable();
-	bitscaleGeneration = serverGeneration;
-    }
-    nProps = NPROPS + 1 + sizeof(fontPropTable) / sizeof(fontProp) +
-			  sizeof(rawFontPropTable) / sizeof(fontProp);
-    fp = malloc(sizeof(FontPropRec) * nProps);
-    *pProps = fp;
-    if (!fp) {
-	fprintf(stderr, "Error: Couldn't allocate font properties (%ld*%d)\n",
-		(unsigned long)sizeof(FontPropRec), nProps);
-	return 1;
-    }
-    isStringProp = malloc (nProps);
-    *pIsStringProp = isStringProp;
-    if (!isStringProp)
-    {
- fprintf(stderr, "Error: Couldn't allocate isStringProp (%d)\n", nProps);
-	free (fp);
-	return 1;
-    }
-    ptr2 = name;
-    for (fpt = fontNamePropTable, n = NPROPS;
-	 n;
- 	 fp++, fpt++, n--, isStringProp++)
-    {
-
-	if (*ptr2)
-	{
-	    ptr1 = ptr2 + 1;
-	    if (!(ptr2 = strchr(ptr1, '-'))) ptr2 = strchr(ptr1, '\0');
-	}
-
-	*isStringProp = 0;
-	switch (fpt->type) {
-	case atom:
-	    fp->value = MakeAtom(ptr1, ptr2 - ptr1, TRUE);
-	    *isStringProp = 1;
-	    break;
-	case truncate_atom:
-	    for (ptr3 = ptr1; *ptr3; ptr3++)
-		if (*ptr3 == '[')
-		    break;
-	    if (!*ptr3) ptr3 = ptr2;
-	    fp->value = MakeAtom(ptr1, ptr3 - ptr1, TRUE);
-	    *isStringProp = 1;
-	    break;
-	case pixel_size:
-	    fp->value = doround(vals->pixel_matrix[3]);
-	    break;
-	case point_size:
-	    fp->value = doround(vals->point_matrix[3] * 10.0);
-	    break;
-	case resolution_x:
-	    fp->value = vals->x;
-	    break;
-	case resolution_y:
-	    fp->value = vals->y;
-	    break;
-	case average_width:
-	    fp->value = vals->width;
-	    break;
-	case fontname:
-	    fp->value = MakeAtom(name, strlen(name), TRUE);
-	    *isStringProp = 1;
-	    break;
-	case raw_ascent:
-	    fp->value = sourceFontInfo->fontAscent * sdy;
-	    break;
-	case raw_descent:
-	    fp->value = sourceFontInfo->fontDescent * sdy;
-	    break;
-	case raw_pointsize:
-	    fp->value = (long)(72270.0 / (double)vals->y + .5);
-	    break;
-	case raw_pixelsize:
-	    fp->value = 1000;
-	    break;
-	case raw_average_width:
-	    fp->value = sWidth;
-	    break;
-	default:
-	    break;
-	}
-	fp->name = fpt->atom;
-    }
-    n = NPROPS;
-    n += computeProps(sourceFontInfo->props, sourceFontInfo->isStringProp,
-		      fp, isStringProp, sourceFontInfo->nprops, dx, dy,
-		      sdx, sdy);
-    return n;
-}
-
-
-static int
-compute_xform_matrix(FontScalablePtr vals, double dx, double dy, 
-		     double *xform, double *inv_xform, 
-		     double *xmult, double *ymult)
-{
-    double det;
-    double pixel = get_matrix_vertical_component(vals->pixel_matrix);
-    double pixelset = get_matrix_horizontal_component(vals->pixel_matrix);
-
-    if (pixel < EPS || pixelset < EPS) return 0;
-
-    /* Initialize the transformation matrix to the scaling factors */
-    xform[0] = dx / pixelset;
-    xform[1] = xform[2] = 0.0;
-    xform[3] = dy / pixel;
-
-/* Inline matrix multiply -- somewhat ugly to minimize register usage */
-#define MULTIPLY_XFORM(a,b,c,d) \
-{ \
-  register double aa = (a), bb = (b), cc = (c), dd = (d); \
-  register double temp; \
-  temp =     aa * xform[0] + cc * xform[1]; \
-  aa =       aa * xform[2] + cc * xform[3]; \
-  xform[1] = bb * xform[0] + dd * xform[1]; \
-  xform[3] = bb * xform[2] + dd * xform[3]; \
-  xform[0] = temp; \
-  xform[2] = aa; \
-}
-
-    /* Rescale the transformation matrix for size of source font */
-    MULTIPLY_XFORM(vals->pixel_matrix[0],
-		   vals->pixel_matrix[1],
-		   vals->pixel_matrix[2],
-		   vals->pixel_matrix[3]);
-
-    *xmult = xform[0];
-    *ymult = xform[3];
-
-
-    if (inv_xform == NULL) return 1;
-
-    /* Compute the determinant for use in inverting the matrix. */
-    det = xform[0] * xform[3] - xform[1] * xform[2];
-
-    /* If the determinant is tiny or zero, give up */
-    if (fabs(det) < EPS) return 0;
-
-    /* Compute the inverse */
-    inv_xform[0] = xform[3] / det;
-    inv_xform[1] = -xform[1] / det;
-    inv_xform[2] = -xform[2] / det;
-    inv_xform[3] = xform[0] / det;
-
-    return 1;
-}
-
-/*
- *  ScaleFont
- *  returns a pointer to the new scaled font, or NULL (due to AllocError).
- */
-static FontPtr
-ScaleFont(FontPtr opf,            /* originating font */                    
-	  double widthMult, 	  /* glyphs width scale factor */           
-	  double heightMult, 	  /* glyphs height scale factor */          
-	  double sWidthMult, 	  /* scalable glyphs width scale factor */  
-	  double sHeightMult, 	  /* scalable glyphs height scale factor */ 
-	  FontScalablePtr vals,	                                            
-	  double *newWidthMult,   /* return: X component of glyphs width    
-				     scale factor */                        
-	  double *newHeightMult,  /* return: Y component of glyphs height   
-				     scale factor */                        
-	  long *sWidth)		  /* return: average 1000-pixel width */    
-{
-    FontPtr     pf;
-    FontInfoPtr pfi,
-                opfi;
-    BitmapFontPtr  bitmapFont,
-                obitmapFont;
-    CharInfoPtr pci,
-                opci;
-    int         nchars = 0;	/* how many characters in the font */
-    int         i;
-    int		firstCol, lastCol, firstRow, lastRow;
-    double	xform[4], inv_xform[4];
-    double	xmult, ymult;
-    int		totalwidth = 0, totalchars = 0;
-#define OLDINDEX(i) (((i)/(lastCol - firstCol + 1) + \
-		      firstRow - opf->info.firstRow) * \
-		     (opf->info.lastCol - opf->info.firstCol + 1) + \
-		     (i)%(lastCol - firstCol + 1) + \
-		     firstCol - opf->info.firstCol)
-
-    *sWidth = 0;
-
-    opfi = &opf->info;
-    obitmapFont = (BitmapFontPtr) opf->fontPrivate;
-
-    bitmapFont = 0;
-    if (!(pf = CreateFontRec())) {
-	fprintf(stderr, "Error: Couldn't allocate FontRec (%ld)\n",
-		(unsigned long)sizeof(FontRec));
-	goto bail;
-    }
-    pf->refcnt = 0;
-    pf->bit = opf->bit;
-    pf->byte = opf->byte;
-    pf->glyph = opf->glyph;
-    pf->scan = opf->scan;
-
-    pf->get_glyphs = bitmapGetGlyphs;
-    pf->get_metrics = bitmapGetMetrics;
-    pf->unload_font = bitmapUnloadScalable;
-    pf->unload_glyphs = NULL;
-
-    pfi = &pf->info;
-    *pfi = *opfi;
-    /* If charset subsetting specified in vals, determine what our range
-       needs to be for the output font */
-    if (vals->nranges)
-    {
-	int i;
-
-	pfi->allExist = 0;
-	firstCol = 255;
-	lastCol = 0;
-	firstRow = 255;
-	lastRow = 0;
-
-	for (i = 0; i < vals->nranges; i++)
-	{
-	    if (vals->ranges[i].min_char_high != vals->ranges[i].max_char_high)
-	    {
-		firstCol = opfi->firstCol;
-		lastCol = opfi->lastCol;
-	    }
-	    if (firstCol > vals->ranges[i].min_char_low)
-		firstCol = vals->ranges[i].min_char_low;
-	    if (lastCol < vals->ranges[i].max_char_low)
-		lastCol = vals->ranges[i].max_char_low;
-	    if (firstRow > vals->ranges[i].min_char_high)
-		firstRow = vals->ranges[i].min_char_high;
-	    if (lastRow < vals->ranges[i].max_char_high)
-		lastRow = vals->ranges[i].max_char_high;
-	}
-
-	if (firstCol > lastCol || firstRow > lastRow)
-	    goto bail;
-
-	if (firstCol < opfi->firstCol)
-	    firstCol = opfi->firstCol;
-	if (lastCol > opfi->lastCol)
-	    lastCol = opfi->lastCol;
-	if (firstRow < opfi->firstRow)
-	    firstRow = opfi->firstRow;
-	if (lastRow > opfi->lastRow)
-	    lastRow = opfi->lastRow;
-    }
-    else
-    {
-	firstCol = opfi->firstCol;
-	lastCol = opfi->lastCol;
-	firstRow = opfi->firstRow;
-	lastRow = opfi->lastRow;
-    }
-
-    bitmapFont = malloc(sizeof(BitmapFontRec));
-    if (!bitmapFont) {
-	fprintf(stderr, "Error: Couldn't allocate bitmapFont (%ld)\n",
-		(unsigned long)sizeof(BitmapFontRec));
-	goto bail;
-    }
-    nchars = (lastRow - firstRow + 1) * (lastCol - firstCol + 1);
-    pfi->firstRow = firstRow;
-    pfi->lastRow = lastRow;
-    pfi->firstCol = firstCol;
-    pfi->lastCol = lastCol;
-    pf->fontPrivate = (pointer) bitmapFont;
-    bitmapFont->version_num = obitmapFont->version_num;
-    bitmapFont->num_chars = nchars;
-    bitmapFont->num_tables = obitmapFont->num_tables;
-    bitmapFont->metrics = 0;
-    bitmapFont->ink_metrics = 0;
-    bitmapFont->bitmaps = 0;
-    bitmapFont->encoding = 0;
-    bitmapFont->bitmapExtra = 0;
-    bitmapFont->pDefault = 0;
-    bitmapFont->metrics = malloc(nchars * sizeof(CharInfoRec));
-    if (!bitmapFont->metrics) {
-	fprintf(stderr, "Error: Couldn't allocate metrics (%d*%ld)\n",
-		nchars, (unsigned long)sizeof(CharInfoRec));
-	goto bail;
-    }
-    bitmapFont->encoding = calloc(NUM_SEGMENTS(nchars), sizeof(CharInfoPtr*));
-    if (!bitmapFont->encoding) {
-	fprintf(stderr, "Error: Couldn't allocate encoding (%d*%ld)\n",
-		nchars, (unsigned long)sizeof(CharInfoPtr));
-	goto bail;
-    }
-
-#undef MAXSHORT
-#define MAXSHORT    32767
-#undef MINSHORT
-#define MINSHORT    -32768
-
-    pfi->anamorphic = FALSE;
-    if (heightMult != widthMult)
-	pfi->anamorphic = TRUE;
-    pfi->cachable = TRUE;
-
-    if (!compute_xform_matrix(vals, widthMult, heightMult, xform,
-			      inv_xform, &xmult, &ymult))
-	goto bail;
-
-    pfi->fontAscent = opfi->fontAscent * ymult;
-    pfi->fontDescent = opfi->fontDescent * ymult;
-
-    pfi->minbounds.leftSideBearing = MAXSHORT;
-    pfi->minbounds.rightSideBearing = MAXSHORT;
-    pfi->minbounds.ascent = MAXSHORT;
-    pfi->minbounds.descent = MAXSHORT;
-    pfi->minbounds.characterWidth = MAXSHORT;
-    pfi->minbounds.attributes = MAXSHORT;
-
-    pfi->maxbounds.leftSideBearing = MINSHORT;
-    pfi->maxbounds.rightSideBearing = MINSHORT;
-    pfi->maxbounds.ascent = MINSHORT;
-    pfi->maxbounds.descent = MINSHORT;
-    pfi->maxbounds.characterWidth = MINSHORT;
-    pfi->maxbounds.attributes = MINSHORT;
-
-    /* Compute the transformation and inverse transformation matrices.
-       Can fail if the determinant is zero. */
-
-    pci = bitmapFont->metrics;
-    for (i = 0; i < nchars; i++)
-    {
-	if ((opci = ACCESSENCODING(obitmapFont->encoding,OLDINDEX(i))))
-	{
-	    double newlsb, newrsb, newdesc, newasc, point[2];
-
-#define minchar(p) ((p).min_char_low + ((p).min_char_high << 8))
-#define maxchar(p) ((p).max_char_low + ((p).max_char_high << 8))
-
-	    if (vals->nranges)
-	    {
-		int row = i / (lastCol - firstCol + 1) + firstRow;
-		int col = i % (lastCol - firstCol + 1) + firstCol;
-		int ch = (row << 8) + col;
-		int j;
-		for (j = 0; j < vals->nranges; j++)
-		    if (ch >= minchar(vals->ranges[j]) &&
-			ch <= maxchar(vals->ranges[j]))
-			break;
-		if (j == vals->nranges)
-		{
-		    continue;
-		}
-	    }
-
-	    if (opci->metrics.leftSideBearing == 0 &&
-		opci->metrics.rightSideBearing == 0 &&
-		opci->metrics.ascent == 0 &&
-		opci->metrics.descent == 0 &&
-		opci->metrics.characterWidth == 0)
-	    {
-		continue;
-	    }
-
-            if(!bitmapFont->encoding[SEGMENT_MAJOR(i)]) {
-                bitmapFont->encoding[SEGMENT_MAJOR(i)]=
-                  calloc(BITMAP_FONT_SEGMENT_SIZE, sizeof(CharInfoPtr));
-                if(!bitmapFont->encoding[SEGMENT_MAJOR(i)])
-                    goto bail;
-            }
-	    ACCESSENCODINGL(bitmapFont->encoding, i) = pci;
-
-	    /* Compute new extents for this glyph */
-	    TRANSFORM_POINT(xform,
-			    opci->metrics.leftSideBearing,
-			    -opci->metrics.descent,
-			    point);
-	    newlsb = point[0];
-	    newrsb = newlsb;
-	    newdesc = -point[1];
-	    newasc = -newdesc;
-	    TRANSFORM_POINT(xform,
-			    opci->metrics.leftSideBearing,
-			    opci->metrics.ascent,
-			    point);
-	    CHECK_EXTENT(newlsb, newrsb, newdesc, newasc, point);
-	    TRANSFORM_POINT(xform,
-			    opci->metrics.rightSideBearing,
-			    -opci->metrics.descent,
-			    point);
-	    CHECK_EXTENT(newlsb, newrsb, newdesc, newasc, point);
-	    TRANSFORM_POINT(xform,
-			    opci->metrics.rightSideBearing,
-			    opci->metrics.ascent,
-			    point);
-	    CHECK_EXTENT(newlsb, newrsb, newdesc, newasc, point);
-
-	    pci->metrics.leftSideBearing = (int)floor(newlsb);
-	    pci->metrics.rightSideBearing = (int)floor(newrsb + .5);
-	    pci->metrics.descent = (int)ceil(newdesc);
-	    pci->metrics.ascent = (int)floor(newasc + .5);
-	    /* Accumulate total width of characters before transformation,
-	       to ascertain predominant direction of font. */
-	    totalwidth += opci->metrics.characterWidth;
-	    pci->metrics.characterWidth =
-		doround((double)opci->metrics.characterWidth * xmult);
-	    pci->metrics.attributes =
-		doround((double)opci->metrics.characterWidth * sWidthMult);
-	    if (!pci->metrics.characterWidth)
-	    {
-		/* Since transformation may shrink width, height, and
-		   escapement to zero, make sure existing characters
-		   are not mistaken for undefined characters. */
-
-		if (pci->metrics.rightSideBearing ==
-		    pci->metrics.leftSideBearing)
-		    pci->metrics.rightSideBearing++;
-		if (pci->metrics.ascent == -pci->metrics.descent)
-		    pci->metrics.ascent++;
-	    }
-    
-	    pci++;
-	}
-    }
-
-
-    /*
-     * For each character, set the per-character metrics, scale the glyph, and
-     * check per-font minbounds and maxbounds character information.
-     */
-
-    pci = bitmapFont->metrics;
-    for (i = 0; i < nchars; i++)
-    {
-	if ((pci = ACCESSENCODING(bitmapFont->encoding,i)) &&
-	    (opci = ACCESSENCODING(obitmapFont->encoding,OLDINDEX(i))))
-	{
-	    totalchars++;
-	    *sWidth += abs((int)(INT16)pci->metrics.attributes);
-#define MINMAX(field) \
-	    if (pfi->minbounds.field > pci->metrics.field) \
-	    	pfi->minbounds.field = pci->metrics.field; \
-	    if (pfi->maxbounds.field < pci->metrics.field) \
-	    	pfi->maxbounds.field = pci->metrics.field
-    
-	    MINMAX(leftSideBearing);
-	    MINMAX(rightSideBearing);
-	    MINMAX(ascent);
-	    MINMAX(descent);
-	    MINMAX(characterWidth);
-
-	    /* Hack: Cast attributes into a signed quantity.  Tread lightly
-	       for now and don't go changing the global Xproto.h file */
-	    if ((INT16)pfi->minbounds.attributes >
-		(INT16)pci->metrics.attributes)
-	    	pfi->minbounds.attributes = pci->metrics.attributes;
-	    if ((INT16)pfi->maxbounds.attributes <
-		(INT16)pci->metrics.attributes)
-	    	pfi->maxbounds.attributes = pci->metrics.attributes;
-#undef MINMAX
-	}
-    }
-    pfi->ink_minbounds = pfi->minbounds;
-    pfi->ink_maxbounds = pfi->maxbounds;
-    if (totalchars)
-    {
-	*sWidth = (*sWidth * 10 + totalchars / 2) / totalchars;
-	if (totalwidth < 0)
-	{
-	    /* Dominant direction is R->L */
-	    *sWidth = -*sWidth;
-	}
-
-	if (pfi->minbounds.characterWidth == pfi->maxbounds.characterWidth)
-	    vals->width = pfi->minbounds.characterWidth * 10;
-	else
-	    vals->width = doround((double)*sWidth * vals->pixel_matrix[0] /
-				  1000.0);
-    }
-    else
-    {
-	vals->width = 0;
-	*sWidth = 0;
-    }
-    FontComputeInfoAccelerators (pfi);
-
-    if (pfi->defaultCh != (unsigned short) NO_SUCH_CHAR) {
-	unsigned int r,
-	            c,
-	            cols;
-
-	r = pfi->defaultCh >> 8;
-	c = pfi->defaultCh & 0xFF;
-	if (pfi->firstRow <= r && r <= pfi->lastRow &&
-		pfi->firstCol <= c && c <= pfi->lastCol) {
-	    cols = pfi->lastCol - pfi->firstCol + 1;
-	    r = r - pfi->firstRow;
-	    c = c - pfi->firstCol;
-	    bitmapFont->pDefault = 
-                ACCESSENCODING(bitmapFont->encoding, r * cols + c);
-	}
-    }
-
-    *newWidthMult = xmult;
-    *newHeightMult = ymult;
-    return pf;
-bail:
-    if (pf)
-	free(pf);
-    if (bitmapFont) {
-	free(bitmapFont->metrics);
-	free(bitmapFont->ink_metrics);
-	free(bitmapFont->bitmaps);
-        if(bitmapFont->encoding)
-            for(i=0; i<NUM_SEGMENTS(nchars); i++)
-                free(bitmapFont->encoding[i]);
-	free(bitmapFont->encoding);
-    }
-    return NULL;
-}
-
-static void
-ScaleBitmap(FontPtr pFont, CharInfoPtr opci, CharInfoPtr pci, 
-	    double *inv_xform, double widthMult, double heightMult)
-{
-    register char  *bitmap,		/* The bits */
-               *newBitmap;
-    register int   bpr,			/* Padding information */
-		newBpr;
-    int         width,			/* Extents information */
-                height,
-                newWidth,
-                newHeight;
-    register int row,			/* Loop variables */
-		col;
-    INT32	deltaX,			/* Increments for resampling loop */
-		deltaY;
-    INT32	xValue,			/* Subscripts for resampling loop */
-		yValue;
-    double	point[2];
-    unsigned char *char_grayscale = 0;
-    INT32	*diffusion_workspace = NULL, *thisrow = NULL,
-                *nextrow = NULL, pixmult = 0;
-    int		box_x = 0, box_y = 0;
-
-    static unsigned char masklsb[] =
-	{ 0x1, 0x2, 0x4, 0x8, 0x10, 0x20, 0x40, 0x80 };
-    static unsigned char maskmsb[] =
-	{ 0x80, 0x40, 0x20, 0x10, 0x8, 0x4, 0x2, 0x1 };
-    unsigned char	*mask = (pFont->bit == LSBFirst ? masklsb : maskmsb);
-
-
-    bitmap = opci->bits;
-    newBitmap = pci->bits;
-    width = GLYPHWIDTHPIXELS(opci);
-    height = GLYPHHEIGHTPIXELS(opci);
-    newWidth = GLYPHWIDTHPIXELS(pci);
-    newHeight = GLYPHHEIGHTPIXELS(pci);
-    if (!newWidth || !newHeight || !width || !height)
-	return;
-
-    bpr = BYTES_PER_ROW(width, pFont->glyph);
-    newBpr = BYTES_PER_ROW(newWidth, pFont->glyph);
-
-    if (widthMult > 0.0 && heightMult > 0.0 &&
-	(widthMult < 1.0 || heightMult < 1.0))
-    {
-	/* We are reducing in one or both dimensions.  In an attempt to
-	   reduce aliasing, we'll antialias by passing the original
-	   glyph through a low-pass box filter (which results in a
-	   grayscale image), then use error diffusion to create bitonal
-	   output in the resampling loop.  */
-
-	/* First compute the sizes of the box filter */
-	widthMult = ceil(1.0 / widthMult);
-	heightMult = ceil(1.0 / heightMult);
-	box_x = width / 2;
-	box_y = height / 2;
-	if (widthMult < (double)box_x) box_x = (int)widthMult;
-	if (heightMult < (double)box_y) box_y = (int)heightMult;
-	/* The pixmult value (below) is used to darken the image before
-	   we perform error diffusion: a necessary concession to the
-	   fact that it's very difficult to generate readable halftoned
-	   glyphs.  The degree of darkening is proportional to the size
-	   of the blurring filter, hence inversely proportional to the
-	   darkness of the lightest gray that results from antialiasing.
-	   The result is that characters that exercise this logic (those
-	   generated by reducing from a larger source font) tend to err
-	   on the side of being too bold instead of being too light to
-	   be readable. */
-	pixmult = box_x * box_y * 192;
-
-	if (box_x > 1 || box_y > 1)
-	{
-	    /* Looks like we need to anti-alias.  Create a workspace to
-	       contain the grayscale character plus an additional row and
-	       column for scratch */
-	    char_grayscale = malloc((width + 1) * (height + 1));
-	    if (char_grayscale)
-	    {
-		diffusion_workspace = calloc((newWidth + 2) * 2, sizeof(int));
-		if (!diffusion_workspace)
-		{
-		    fprintf(stderr, "Warning: Couldn't allocate diffusion"
-			    " workspace (%ld)\n",
-			    (newWidth + 2) * 2 * (unsigned long)sizeof(int));
-		    free(char_grayscale);
-		    char_grayscale = (unsigned char *)0;
-		}
-		/* Initialize our error diffusion workspace for later use */
-		thisrow = diffusion_workspace + 1;
-		nextrow = diffusion_workspace + newWidth + 3;
-     } else {
-  fprintf(stderr, "Warning: Couldn't allocate character grayscale (%d)\n", (width + 1) * (height + 1));
-	    }
-	}
-    }
-
-    if (char_grayscale)
-    {
-	/* We will be doing antialiasing.  First copy the bitmap into
-	   our buffer, mapping input range [0,1] to output range
-	   [0,255].  */
-	register unsigned char *srcptr, *dstptr;
-	srcptr = (unsigned char *)bitmap;
-	dstptr = char_grayscale;
-	for (row = 0; row < height; row++)
-	{
-	    for (col = 0; col < width; col++)
-		*dstptr++ = (srcptr[col >> 3] & mask[col & 0x7]) ? 255 : 0;
-	    srcptr += bpr;	/* On to next row of source */
-	    dstptr++;		/* Skip scratch column in dest */
-	}
-	if (box_x > 1)
-	{
-	    /* Our box filter has a width > 1... let's filter the rows */
-
-	    int right_width = box_x / 2;
-	    int left_width = box_x - right_width - 1;
-
-	    for (row = 0; row < height; row++)
-	    {
-		int sum = 0;
-		int left_size = 0, right_size = 0;
-
-		srcptr = char_grayscale + (width + 1) * row;
-		dstptr = char_grayscale + (width + 1) * height; /* scratch */
-
-		/* We've computed the shape of our full box filter.  Now
-		   compute the right-hand part of the moving sum */
-		for (right_size = 0; right_size < right_width; right_size++)
-		    sum += srcptr[right_size];
-
-		/* Now start moving the sum, growing the box filter, and
-		   dropping averages into our scratch buffer */
-		for (left_size = 0; left_size < left_width; left_size++)
-		{
-		    sum += srcptr[right_width];
-		    *dstptr++ = sum / (left_size + right_width + 1);
-		    srcptr++;
-		}
-
-		/* The box filter has reached full width... continue
-		   computation of moving average until the right side
-		   hits the wall. */
-		for (col = left_size; col + right_size < width; col++)
-		{
-		    sum += srcptr[right_width];
-		    *dstptr++ = sum / box_x;
-		    sum -= srcptr[-left_width];
-		    srcptr++;
-		}
-
-		/* Collapse the right side of the box filter */
-		for (; right_size > 0; right_size--)
-		{
-		    *dstptr++ = sum / (left_width + right_size);
-		    sum -= srcptr[-left_width];
-		    srcptr++;
-		}
-
-		/* Done with the row... copy dest back over source */
-		memmove(char_grayscale + (width + 1) * row,
-			char_grayscale + (width + 1) * height,
-			width);
-	    }
-	}
-	if (box_y > 1)
-	{
-	    /* Our box filter has a height > 1... let's filter the columns */
-
-	    int bottom_height = box_y / 2;
-	    int top_height = box_y - bottom_height - 1;
-
-	    for (col = 0; col < width; col++)
-	    {
-		int sum = 0;
-		int top_size = 0, bottom_size = 0;
-
-		srcptr = char_grayscale + col;
-		dstptr = char_grayscale + width;	 /* scratch */
-
-		/* We've computed the shape of our full box filter.  Now
-		   compute the bottom part of the moving sum */
-		for (bottom_size = 0;
-		     bottom_size < bottom_height;
-		     bottom_size++)
-		    sum += srcptr[bottom_size * (width + 1)];
-
-		/* Now start moving the sum, growing the box filter, and
-		   dropping averages into our scratch buffer */
-		for (top_size = 0; top_size < top_height; top_size++)
-		{
-		    sum += srcptr[bottom_height * (width + 1)];
-		    *dstptr = sum / (top_size + bottom_height + 1);
-		    dstptr += width + 1;
-		    srcptr += width + 1;
-		}
-
-		/* The box filter has reached full height... continue
-		   computation of moving average until the bottom
-		   hits the wall. */
-		for (row = top_size; row + bottom_size < height; row++)
-		{
-		    sum += srcptr[bottom_height * (width + 1)];
-		    *dstptr = sum / box_y;
-		    dstptr += width + 1;
-		    sum -= srcptr[-top_height * (width + 1)];
-		    srcptr += width + 1;
-		}
-
-		/* Collapse the bottom of the box filter */
-		for (; bottom_size > 0; bottom_size--)
-		{
-		    *dstptr = sum / (top_height + bottom_size);
-		    dstptr += width + 1;
-		    sum -= srcptr[-top_height * (width + 1)];
-		    srcptr += width + 1;
-		}
-
-		/* Done with the column... copy dest back over source */
-
-		dstptr = char_grayscale + col;
-		srcptr = char_grayscale + width;	 /* scratch */
-		for (row = 0; row < height; row++)
-		{
-		    *dstptr = *srcptr;
-		    dstptr += width + 1;
-		    srcptr += width + 1;
-		}
-	    }
-	}
-
-	/* Increase the grayvalue to increase ink a bit */
-	srcptr = char_grayscale;
-	for (row = 0; row < height; row++)
-	{
-	    for (col = 0; col < width; col++)
-	    {
-		register int pixvalue = (int)*srcptr * pixmult / 256;
-		if (pixvalue > 255) pixvalue = 255;
-		*srcptr = pixvalue;
-		srcptr++;
-	    }
-	    srcptr++;
-	}
-    }
-
-    /* Compute the increment values for the resampling loop */
-    TRANSFORM_POINT(inv_xform, 1, 0, point);
-    deltaX = (INT32)(point[0] * 65536.0);
-    deltaY = (INT32)(-point[1] * 65536.0);
-
-    /* Resampling loop:  resamples original glyph for generation of new
-       glyph in transformed coordinate system. */
-
-    for (row = 0; row < newHeight; row++)
-    {
-	/* Compute inverse transformation for start of this row */
-	TRANSFORM_POINT(inv_xform,
-			(double)(pci->metrics.leftSideBearing) + .5,
-			(double)(pci->metrics.ascent - row) - .5,
-			point);
-
-	/* Adjust for coordinate system to get resampling point */
-	point[0] -= opci->metrics.leftSideBearing;
-	point[1] = opci->metrics.ascent - point[1];
-
-	/* Convert to integer coordinates */
-	xValue = (INT32)(point[0] * 65536.0);
-	yValue = (INT32)(point[1] * 65536.0);
-
-	if (char_grayscale)
-	{
-	    INT32 *temp;
-	    for (col = 0; col < newWidth; col++)
-	    {
-		register int x = xValue >> 16, y = yValue >> 16;
-		int pixvalue, error;
-    
-		pixvalue = ((x >= 0 && x < width && y >= 0 && y < height) ?
-			    char_grayscale[x + y * (width + 1)] : 0) +
-			   thisrow[col] / 16;
-		if (pixvalue > 255) pixvalue = 255;
-		else if (pixvalue < 0) pixvalue = 0;
-
-		/* Choose the bit value and set resulting error value */
-		if (pixvalue >= 128)
-		{
-		    newBitmap[(col >> 3) + row * newBpr] |= mask[col & 0x7];
-		    error = pixvalue - 255;
-		}
-		else
-		    error = -pixvalue;
-
-		/* Diffuse the error */
-		thisrow[col + 1] += error * 7;
-		nextrow[col - 1] += error * 3;
-		nextrow[col] += error * 5;
-		nextrow[col + 1] = error;
-
-		xValue += deltaX;
-		yValue += deltaY;
-	    }
-
-	    /* Add in error values that fell off either end */
-	    nextrow[0] += nextrow[-1];
-	    nextrow[newWidth - 2] += thisrow[newWidth];
-	    nextrow[newWidth - 1] += nextrow[newWidth];
-	    nextrow[newWidth] = 0;
-
-	    temp = nextrow;
-	    nextrow = thisrow;
-	    thisrow = temp;
-	    nextrow[-1] = nextrow[0] = 0;
-	}
-	else
-	{
-	    for (col = 0; col < newWidth; col++)
-	    {
-		register int x = xValue >> 16, y = yValue >> 16;
-    
-		if (x >= 0 && x < width && y >= 0 && y < height)
-		{
-		    /* Use point-sampling for rescaling. */
-
-		    if (bitmap[(x >> 3) + y * bpr] & mask[x & 0x7])
-			newBitmap[(col >> 3) + row * newBpr] |= mask[col & 0x7];
-		}
-
-		xValue += deltaX;
-		yValue += deltaY;
-	    }
-	}
-    }
-
-
-    if (char_grayscale)
-    {
-	free(char_grayscale);
-	free(diffusion_workspace);
-    }
-}
-
-static FontPtr
-BitmapScaleBitmaps(FontPtr pf,          /* scaled font */
-		   FontPtr opf,         /* originating font */
-		   double widthMult,    /* glyphs width scale factor */
-		   double heightMult,   /* glyphs height scale factor */
-		   FontScalablePtr vals)
-{
-    register int i;
-    int		nchars = 0;
-    char       *glyphBytes;
-    BitmapFontPtr  bitmapFont,
-		   obitmapFont;
-    CharInfoPtr pci,
-		opci;
-    FontInfoPtr pfi;
-    int         glyph;
-    unsigned    bytestoalloc = 0;
-    int		firstCol, lastCol, firstRow, lastRow;
-
-    double	xform[4], inv_xform[4];
-    double	xmult, ymult;
-
-    bitmapFont = (BitmapFontPtr) pf->fontPrivate;
-    obitmapFont = (BitmapFontPtr) opf->fontPrivate;
-
-    if (!compute_xform_matrix(vals, widthMult, heightMult, xform,
-			      inv_xform, &xmult, &ymult))
-	goto bail;
-
-    pfi = &pf->info;
-    firstCol = pfi->firstCol;
-    lastCol = pfi->lastCol;
-    firstRow = pfi->firstRow;
-    lastRow = pfi->lastRow;
-
-    nchars = (lastRow - firstRow + 1) * (lastCol - firstCol + 1);
-    glyph = pf->glyph;
-    for (i = 0; i < nchars; i++)
-    {
-	if ((pci = ACCESSENCODING(bitmapFont->encoding, i)))
-	    bytestoalloc += BYTES_FOR_GLYPH(pci, glyph);
-    }
-
-    /* Do we add the font malloc stuff for VALUE ADDED ? */
-    /* Will need to remember to free in the Unload routine */
-
-
-    bitmapFont->bitmaps = calloc(1, bytestoalloc);
-    if (!bitmapFont->bitmaps) {
- fprintf(stderr, "Error: Couldn't allocate bitmaps (%d)\n", bytestoalloc);
-	goto bail;
-    }
-
-    glyphBytes = bitmapFont->bitmaps;
-    for (i = 0; i < nchars; i++)
-    {
-	if ((pci = ACCESSENCODING(bitmapFont->encoding, i)) &&
-	    (opci = ACCESSENCODING(obitmapFont->encoding, OLDINDEX(i))))
-	{
-	    pci->bits = glyphBytes;
-	    ScaleBitmap (pf, opci, pci, inv_xform,
-			 widthMult, heightMult);
-	    glyphBytes += BYTES_FOR_GLYPH(pci, glyph);
-	}
-    }
-    return pf;
-
-bail:
-    if (pf)
-	free(pf);
-    if (bitmapFont) {
-	free(bitmapFont->metrics);
-	free(bitmapFont->ink_metrics);
-	free(bitmapFont->bitmaps);
-        if(bitmapFont->encoding)
-            for(i=0; i<NUM_SEGMENTS(nchars); i++)
-                free(bitmapFont->encoding[i]);
-	free(bitmapFont->encoding);
-    }
-    return NULL;
-}
-
-/* ARGSUSED */
-int
-BitmapOpenScalable (FontPathElementPtr fpe, 
-		    FontPtr *pFont, 
-		    int flags, 
-		    FontEntryPtr entry, 
-		    char *fileName, /* unused */
-		    FontScalablePtr vals, 
-		    fsBitmapFormat format, 
-		    fsBitmapFormatMask fmask,
-		    FontPtr non_cachable_font)	/* We don't do licensing */
-{
-    FontScalableRec	best;
-    FontPtr		font = NullFont;
-    double		dx, sdx,
-			dy, sdy,
-			savedX, savedY;
-    FontPropPtr		props;
-    char		*isStringProp = NULL;
-    int			propCount;
-    int			status;
-    long		sWidth;
-
-    FontEntryPtr	scaleFrom;
-    FontPathElementPtr	scaleFPE = NULL;
-    FontPtr		sourceFont;
-    char		fontName[MAXFONTNAMELEN];
-
-    /* Can't deal with mix-endian fonts yet */
-
-
-    /* Reject outrageously small font sizes to keep the math from
-       blowing up. */
-    if (get_matrix_vertical_component(vals->pixel_matrix) < 1.0 ||
-	get_matrix_horizontal_component(vals->pixel_matrix) < 1.0)
-	return BadFontName;
-
-    scaleFrom = FindBestToScale(fpe, entry, vals, &best, &dx, &dy, &sdx, &sdy,
-				&scaleFPE);
-
-    if (!scaleFrom)
-	return BadFontName;
-
-    status = FontFileOpenBitmap(scaleFPE, &sourceFont, LoadAll, scaleFrom,
-				format, fmask);
-
-    if (status != Successful)
-	return BadFontName;
-
-    if (!vals->width)
-	vals->width = best.width * dx;
-
-    /* Compute the scaled font */
-
-    savedX = dx;
-    savedY = dy;
-    font = ScaleFont(sourceFont, dx, dy, sdx, sdy, vals, &dx, &dy, &sWidth);
-    if (font)
-	font = BitmapScaleBitmaps(font, sourceFont, savedX, savedY, vals);
-
-    if (!font)
-    {
-	if (!sourceFont->refcnt)
-	    FontFileCloseFont((FontPathElementPtr) 0, sourceFont);
-	return AllocError;
-    }
-
-    /* Prepare font properties for the new font */
-
-    strcpy (fontName, scaleFrom->name.name);
-    FontParseXLFDName (fontName, vals, FONT_XLFD_REPLACE_VALUE);
-
-    propCount = ComputeScaledProperties(&sourceFont->info, fontName, vals,
-					dx, dy, sdx, sdy, sWidth, &props,
-					&isStringProp);
-
-    if (!sourceFont->refcnt)
-	FontFileCloseFont((FontPathElementPtr) 0, sourceFont);
-
-    if (propCount && (!props || !isStringProp))
-    {
-	font->info.nprops = 0;
-	font->info.props = (FontPropPtr)0;
-	font->info.isStringProp = (char *)0;
-	bitmapUnloadScalable(font);
-	return AllocError;
-    }
-
-    font->info.props = props;
-    font->info.nprops = propCount;
-    font->info.isStringProp = isStringProp;
-
-    *pFont = font;
-    return Successful;
-}
-
-int
-BitmapGetInfoScalable (FontPathElementPtr fpe, 
-		       FontInfoPtr pFontInfo, 
-		       FontEntryPtr entry, 
-		       FontNamePtr fontName, 
-		       char *fileName, 
-		       FontScalablePtr vals)
-{
-    FontPtr pfont;
-    int flags = 0;
-    long format = 0;  /* It doesn't matter what format for just info */
-    long fmask = 0;
-    int ret;
-
-    ret = BitmapOpenScalable(fpe, &pfont, flags, entry, fileName, vals,
-			     format, fmask, NULL);
-    if (ret != Successful)
-        return ret;
-    *pFontInfo = pfont->info;
-
-    pfont->info.nprops = 0;
-    pfont->info.props = NULL;
-    pfont->info.isStringProp = NULL;
-
-    (*pfont->unload_font)(pfont);
-    return Successful;
-}
-
-static void
-bitmapUnloadScalable (FontPtr pFont)
-{
-    BitmapFontPtr   bitmapFont;
-    FontInfoPtr	    pfi;
-    int             i, nencoding;
-
-    bitmapFont = (BitmapFontPtr) pFont->fontPrivate;
-    pfi = &pFont->info;
-    free (pfi->props);
-    free (pfi->isStringProp);
-    if(bitmapFont->encoding) {
-        nencoding = (pFont->info.lastCol - pFont->info.firstCol + 1) *
-	    (pFont->info.lastRow - pFont->info.firstRow + 1);
-        for(i=0; i<NUM_SEGMENTS(nencoding); i++)
-            free(bitmapFont->encoding[i]);
-    }
-    free (bitmapFont->encoding);
-    free (bitmapFont->bitmaps);
-    free (bitmapFont->ink_metrics);
-    free (bitmapFont->metrics);
-    free (pFont->fontPrivate);
-    DestroyFontRec (pFont);
-}
-=======
-/*
-
-Copyright 1991, 1994, 1998  The Open Group
-
-Permission to use, copy, modify, distribute, and sell this software and its
-documentation for any purpose is hereby granted without fee, provided that
-the above copyright notice appear in all copies and that both that
-copyright notice and this permission notice appear in supporting
-documentation.
-
-The above copyright notice and this permission notice shall be included
-in all copies or substantial portions of the Software.
-
-THE SOFTWARE IS PROVIDED "AS IS", WITHOUT WARRANTY OF ANY KIND, EXPRESS
-OR IMPLIED, INCLUDING BUT NOT LIMITED TO THE WARRANTIES OF
-MERCHANTABILITY, FITNESS FOR A PARTICULAR PURPOSE AND NONINFRINGEMENT.
-IN NO EVENT SHALL THE OPEN GROUP BE LIABLE FOR ANY CLAIM, DAMAGES OR
-OTHER LIABILITY, WHETHER IN AN ACTION OF CONTRACT, TORT OR OTHERWISE,
-ARISING FROM, OUT OF OR IN CONNECTION WITH THE SOFTWARE OR THE USE OR
-OTHER DEALINGS IN THE SOFTWARE.
-
-Except as contained in this notice, the name of The Open Group shall
-not be used in advertising or otherwise to promote the sale, use or
-other dealings in this Software without prior written authorization
-from The Open Group.
-
-*/
-
-/*
- * Author:  Keith Packard, MIT X Consortium
- */
-
-#ifdef HAVE_CONFIG_H
-#include <config.h>
-#endif
-
-/*
- * Translate monolithic #defines to modular definitions
- */
-
-#ifdef PCFFORMAT
-#define XFONT_PCFFORMAT 1
-#endif
-
-#ifdef SNFFORMAT
-#define XFONT_SNFFORMAT 1
-#endif
-
-#ifdef BDFFORMAT
-#define XFONT_BDFFORMAT 1
-#endif
-
-#include <X11/fonts/fntfilst.h>
-#include <X11/fonts/bitmap.h>
-#include <X11/fonts/fontutil.h>
-#include <math.h>
-
-#ifndef MAX
-#define   MAX(a,b)    (((a)>(b)) ? a : b)
-#endif
-
-/* Should get this from elsewhere */
-extern unsigned long serverGeneration;
-
-static void bitmapUnloadScalable (FontPtr pFont);
-static void ScaleBitmap ( FontPtr pFont, CharInfoPtr opci, 
-			  CharInfoPtr pci, double *inv_xform, 
-			  double widthMult, double heightMult );
-static FontPtr BitmapScaleBitmaps(FontPtr pf, FontPtr opf, 
-				  double widthMult, double heightMult,   
-				  FontScalablePtr vals);
-
-enum scaleType {
-    atom, truncate_atom, pixel_size, point_size, resolution_x,
-    resolution_y, average_width, scaledX, scaledY, unscaled, fontname,
-    raw_ascent, raw_descent, raw_pixelsize, raw_pointsize,
-    raw_average_width, uncomputed
-};
-
-typedef struct _fontProp {
-    char       *name;
-    Atom        atom;
-    enum scaleType type;
-} fontProp;
-
-static FontEntryPtr FindBestToScale ( FontPathElementPtr fpe, 
-				      FontEntryPtr entry, 
-				      FontScalablePtr vals, 
-				      FontScalablePtr best, 
-				      double *dxp, double *dyp, 
-				      double *sdxp, double *sdyp, 
-				      FontPathElementPtr *fpep );
-
-static unsigned long bitscaleGeneration = 0;	/* initialization flag */
-
-static fontProp fontNamePropTable[] = {
-    { "FOUNDRY", 0, atom },
-    { "FAMILY_NAME", 0, atom },
-    { "WEIGHT_NAME", 0, atom },
-    { "SLANT", 0, atom },
-    { "SETWIDTH_NAME", 0, atom },
-    { "ADD_STYLE_NAME", 0, atom },
-    { "PIXEL_SIZE", 0, pixel_size },
-    { "POINT_SIZE", 0, point_size },
-    { "RESOLUTION_X", 0, resolution_x },
-    { "RESOLUTION_Y", 0, resolution_y },
-    { "SPACING", 0, atom },
-    { "AVERAGE_WIDTH", 0, average_width },
-    { "CHARSET_REGISTRY", 0, atom },
-    { "CHARSET_ENCODING", 0, truncate_atom },
-    { "FONT", 0, fontname },
-    { "RAW_ASCENT", 0, raw_ascent },
-    { "RAW_DESCENT", 0, raw_descent },
-    { "RAW_PIXEL_SIZE", 0, raw_pixelsize },
-    { "RAW_POINT_SIZE", 0, raw_pointsize },
-    { "RAW_AVERAGE_WIDTH", 0, raw_average_width }
-};
-
-#define TRANSFORM_POINT(matrix, x, y, dest) \
-	((dest)[0] = (matrix)[0] * (x) + (matrix)[2] * (y), \
-	 (dest)[1] = (matrix)[1] * (x) + (matrix)[3] * (y))
-
-#define CHECK_EXTENT(lsb, rsb, desc, asc, data) \
-	((lsb) > (data)[0] ? (lsb) = (data)[0] : 0 , \
-	 (rsb) < (data)[0] ? (rsb) = (data)[0] : 0, \
-	 (-desc) > (data)[1] ? (desc) = -(data)[1] : 0 , \
-	 (asc) < (data)[1] ? (asc) = (data)[1] : 0)
-
-#define NPROPS (sizeof(fontNamePropTable) / sizeof(fontProp))
-
-/* Warning: order of the next two tables is critically interdependent.
-   Location of "unscaled" properties at the end of fontPropTable[]
-   is important. */
-
-static fontProp fontPropTable[] = {
-    { "MIN_SPACE", 0, scaledX },
-    { "NORM_SPACE", 0, scaledX },
-    { "MAX_SPACE", 0, scaledX },
-    { "END_SPACE", 0, scaledX },
-    { "AVG_CAPITAL_WIDTH", 0, scaledX },
-    { "AVG_LOWERCASE_WIDTH", 0, scaledX },
-    { "QUAD_WIDTH", 0, scaledX },
-    { "FIGURE_WIDTH", 0, scaledX },
-    { "SUPERSCRIPT_X", 0, scaledX },
-    { "SUPERSCRIPT_Y", 0, scaledY },
-    { "SUBSCRIPT_X", 0, scaledX },
-    { "SUBSCRIPT_Y", 0, scaledY },
-    { "SUPERSCRIPT_SIZE", 0, scaledY },
-    { "SUBSCRIPT_SIZE", 0, scaledY },
-    { "SMALL_CAP_SIZE", 0, scaledY },
-    { "UNDERLINE_POSITION", 0, scaledY },
-    { "UNDERLINE_THICKNESS", 0, scaledY },
-    { "STRIKEOUT_ASCENT", 0, scaledY },
-    { "STRIKEOUT_DESCENT", 0, scaledY },
-    { "CAP_HEIGHT", 0, scaledY },
-    { "X_HEIGHT", 0, scaledY },
-    { "ITALIC_ANGLE", 0, unscaled },
-    { "RELATIVE_SETWIDTH", 0, unscaled },
-    { "RELATIVE_WEIGHT", 0, unscaled },
-    { "WEIGHT", 0, unscaled },
-    { "DESTINATION", 0, unscaled },
-    { "PCL_FONT_NAME", 0, unscaled },
-    { "_ADOBE_POSTSCRIPT_FONTNAME", 0, unscaled }
-};
-
-static fontProp rawFontPropTable[] = {
-    { "RAW_MIN_SPACE", 0, },
-    { "RAW_NORM_SPACE", 0, },
-    { "RAW_MAX_SPACE", 0, },
-    { "RAW_END_SPACE", 0, },
-    { "RAW_AVG_CAPITAL_WIDTH", 0, },
-    { "RAW_AVG_LOWERCASE_WIDTH", 0, },
-    { "RAW_QUAD_WIDTH", 0, },
-    { "RAW_FIGURE_WIDTH", 0, },
-    { "RAW_SUPERSCRIPT_X", 0, },
-    { "RAW_SUPERSCRIPT_Y", 0, },
-    { "RAW_SUBSCRIPT_X", 0, },
-    { "RAW_SUBSCRIPT_Y", 0, },
-    { "RAW_SUPERSCRIPT_SIZE", 0, },
-    { "RAW_SUBSCRIPT_SIZE", 0, },
-    { "RAW_SMALL_CAP_SIZE", 0, },
-    { "RAW_UNDERLINE_POSITION", 0, },
-    { "RAW_UNDERLINE_THICKNESS", 0, },
-    { "RAW_STRIKEOUT_ASCENT", 0, },
-    { "RAW_STRIKEOUT_DESCENT", 0, },
-    { "RAW_CAP_HEIGHT", 0, },
-    { "RAW_X_HEIGHT", 0, }
-};
-
-static void
-initFontPropTable(void)
-{
-    int         i;
-    fontProp   *t;
-
-    i = sizeof(fontNamePropTable) / sizeof(fontProp);
-    for (t = fontNamePropTable; i; i--, t++)
-	t->atom = MakeAtom(t->name, (unsigned) strlen(t->name), TRUE);
-
-    i = sizeof(fontPropTable) / sizeof(fontProp);
-    for (t = fontPropTable; i; i--, t++)
-	t->atom = MakeAtom(t->name, (unsigned) strlen(t->name), TRUE);
-
-    i = sizeof(rawFontPropTable) / sizeof(fontProp);
-    for (t = rawFontPropTable; i; i--, t++)
-	t->atom = MakeAtom(t->name, (unsigned) strlen(t->name), TRUE);
-}
-
-#if 0
-static FontEntryPtr
-GetScalableEntry (FontPathElementPtr fpe, FontNamePtr name)
-{
-    FontDirectoryPtr	dir;
-
-    dir = (FontDirectoryPtr) fpe->private;
-    return FontFileFindNameInDir (&dir->scalable, name);
-}
-#endif
-
-static double
-get_matrix_horizontal_component(double *matrix)
-{
-    return hypot(matrix[0], matrix[1]);
-}
-
-static double
-get_matrix_vertical_component(double *matrix)
-{
-    return hypot(matrix[2], matrix[3]);
-}
-
-
-static Bool
-ComputeScaleFactors(FontScalablePtr from, FontScalablePtr to, 
-		    double *dx, double *dy, double *sdx, double *sdy, 
-		    double *rescale_x)
-{
-    double srcpixelset, destpixelset, srcpixel, destpixel;
-
-    srcpixelset = get_matrix_horizontal_component(from->pixel_matrix);
-    destpixelset = get_matrix_horizontal_component(to->pixel_matrix);
-    srcpixel = get_matrix_vertical_component(from->pixel_matrix);
-    destpixel = get_matrix_vertical_component(to->pixel_matrix);
-
-    if (srcpixelset >= EPS)
-    {
-	*dx = destpixelset / srcpixelset;
-	*sdx = 1000.0 / srcpixelset;
-    }
-    else
-	*sdx = *dx = 0;
-
-    *rescale_x = 1.0;
-
-    /* If client specified a width, it overrides setsize; in this
-       context, we interpret width as applying to the font before any
-       rotation, even though that's not what is ultimately returned in
-       the width field. */
-    if (from->width > 0 && to->width > 0 && fabs(*dx) > EPS)
-    {
-	double rescale = (double)to->width / (double)from->width;
-
-	/* If the client specified a transformation matrix, the rescaling
-	   for width does *not* override the setsize.  Instead, just check
-	   for consistency between the setsize from the matrix and the
-	   setsize that would result from rescaling according to the width.
-	   This assumes (perhaps naively) that the width is correctly
-	   reported in the name.  As an interesting side effect, this test
-	   may result in choosing a different source bitmap (one that
-	   scales consistently between the setsize *and* the width) than it
-	   would choose if a width were not specified.  Sort of a hidden
-	   multiple-master functionality. */
-	if ((to->values_supplied & PIXELSIZE_MASK) == PIXELSIZE_ARRAY ||
-	    (to->values_supplied & POINTSIZE_MASK) == POINTSIZE_ARRAY)
-	{
-	    /* Reject if resulting width difference is >= 1 pixel */
-	    if (fabs(rescale * from->width - *dx * from->width) >= 10)
-		return FALSE;
-	}
-	else
-	{
-	    *rescale_x = rescale/(*dx);
-	    *dx = rescale;
-	}
-    }
-
-    if (srcpixel >= EPS)
-    {
-	*dy = destpixel / srcpixel;
-	*sdy = 1000.0 / srcpixel;
-    }
-    else
-	*sdy = *dy = 0;
-
-    return TRUE;
-}
-
-/* favor enlargement over reduction because of aliasing resulting
-   from reduction */
-#define SCORE(m,s) \
-if (m >= 1.0) { \
-    if (m == 1.0) \
-        score += (16 * s); \
-    else if (m == 2.0) \
-        score += (4 * s); \
-    else \
-        score += (int)(((double)(3 * s)) / m); \
-} else { \
-        score += (int)(((double)(2 * s)) * m); \
-}
-
-/* don't need to favor enlargement when looking for bitmap that can
-   be used unscalable */
-#define SCORE2(m,s) \
-if (m >= 1.0) \
-    score += (int)(((double)(8 * s)) / m); \
-else \
-    score += (int)(((double)(8 * s)) * m);
-
-static FontEntryPtr
-FindBestToScale(FontPathElementPtr fpe, FontEntryPtr entry, 
-		FontScalablePtr vals, FontScalablePtr best, 
-		double *dxp, double *dyp, 
-		double *sdxp, double *sdyp, 
-		FontPathElementPtr *fpep)
-{
-    FontScalableRec temp;
-    int		    source, i;
-    int		    best_score, best_unscaled_score,
-		    score;
-    double	    dx = 0.0, sdx = 0.0, dx_amount = 0.0,
-		    dy = 0.0, sdy = 0.0, dy_amount = 0.0,
-		    best_dx = 0.0, best_sdx = 0.0, best_dx_amount = 0.0,
-		    best_dy = 0.0, best_sdy = 0.0, best_dy_amount = 0.0,
-		    best_unscaled_sdx = 0.0, best_unscaled_sdy = 0.0,
-		    rescale_x = 0.0, best_rescale_x = 0.0,
-		    best_unscaled_rescale_x = 0.0;
-    FontEntryPtr    zero;
-    FontNameRec	    zeroName;
-    char	    zeroChars[MAXFONTNAMELEN];
-    FontDirectoryPtr	dir;
-    FontScaledPtr   scaled;
-    FontScalableExtraPtr   extra;
-    FontScaledPtr   best_scaled, best_unscaled;
-    FontPathElementPtr	best_fpe = NULL, best_unscaled_fpe = NULL;
-    FontEntryPtr    bitmap = NULL;
-    FontEntryPtr    result;
-    int		    aliascount = 20;
-    FontPathElementPtr	bitmap_fpe = NULL;
-    FontNameRec	    xlfdName;
-
-    /* find the best match */
-    rescale_x = 1.0;
-    best_scaled = 0;
-    best_score = 0;
-    best_unscaled = 0;
-    best_unscaled_score = -1;
-    best_dx_amount = best_dy_amount = HUGE_VAL;
-    memcpy (zeroChars, entry->name.name, entry->name.length);
-    zeroChars[entry->name.length] = '\0';
-    zeroName.name = zeroChars;
-    FontParseXLFDName (zeroChars, &temp, FONT_XLFD_REPLACE_ZERO);
-    zeroName.length = strlen (zeroChars);
-    zeroName.ndashes = entry->name.ndashes;
-    xlfdName.name = vals->xlfdName;
-    xlfdName.length = strlen(xlfdName.name);
-    xlfdName.ndashes = FontFileCountDashes(xlfdName.name, xlfdName.length);
-    restart_bestscale_loop: ;
-    /*
-     * Look through all the registered bitmap sources for
-     * the same zero name as ours; entries along that one
-     * can be scaled as desired.
-     */
-    for (source = 0; source < FontFileBitmapSources.count; source++)
-    {
-	/* There might already be a bitmap that satisfies the request
-	   but didn't have a zero name that was found by the scalable
-	   font matching logic.  Keep track if there is.  */
-	if (bitmap == NULL && vals->xlfdName != NULL)
-	{
-	    bitmap_fpe = FontFileBitmapSources.fpe[source];
-	    dir = (FontDirectoryPtr) bitmap_fpe->private;
-	    bitmap = FontFileFindNameInDir (&dir->nonScalable, &xlfdName);
-	    if (bitmap && bitmap->type != FONT_ENTRY_BITMAP)
-	    {
-		if (bitmap->type == FONT_ENTRY_ALIAS && aliascount > 0)
-		{
-		    aliascount--;
-		    xlfdName.name = bitmap->u.alias.resolved;
-		    xlfdName.length = strlen(xlfdName.name);
-		    xlfdName.ndashes = FontFileCountDashes(xlfdName.name,
-							   xlfdName.length);
-		    bitmap = NULL;
-		    goto restart_bestscale_loop;
-		}
-		else
-		    bitmap = NULL;
-	    }
-	}
-
-	if (FontFileBitmapSources.fpe[source] == fpe)
-	    zero = entry;
-	else
-	{
-	    dir = (FontDirectoryPtr) FontFileBitmapSources.fpe[source]->private;
-	    zero = FontFileFindNameInDir (&dir->scalable, &zeroName);
-	    if (!zero)
-		continue;
-	}
-	extra = zero->u.scalable.extra;
-	for (i = 0; i < extra->numScaled; i++)
-	{
-	    scaled = &extra->scaled[i];
-	    if (!scaled->bitmap)
-		continue;
-	    if (!ComputeScaleFactors(&scaled->vals, vals, &dx, &dy, &sdx, &sdy,
-				     &rescale_x))
-		continue;
-	    score = 0;
-	    dx_amount = dx;
-	    dy_amount = dy;
-	    SCORE(dy_amount, 10);
-	    SCORE(dx_amount, 1);
-	    if ((score > best_score) ||
-		    ((score == best_score) &&
-		     ((dy_amount < best_dy_amount) ||
- 		      ((dy_amount == best_dy_amount) &&
- 		       (dx_amount < best_dx_amount))))) 
-	    {
-		best_fpe = FontFileBitmapSources.fpe[source];
-	    	best_scaled = scaled;
-	    	best_score = score;
-	    	best_dx = dx;
-	    	best_dy = dy;
-	    	best_sdx = sdx;
-	    	best_sdy = sdy;
-	    	best_dx_amount = dx_amount;
-	    	best_dy_amount = dy_amount;
-		best_rescale_x = rescale_x;
-	    }
-	    /* Is this font a candidate for use without ugly rescaling? */
-	    if (fabs(dx) > EPS && fabs(dy) > EPS &&
-		fabs(vals->pixel_matrix[0] * rescale_x -
-		     scaled->vals.pixel_matrix[0]) < 1 &&
-		fabs(vals->pixel_matrix[1] * rescale_x -
-		     scaled->vals.pixel_matrix[1]) < EPS &&
-		fabs(vals->pixel_matrix[2] -
-		     scaled->vals.pixel_matrix[2]) < EPS &&
-		fabs(vals->pixel_matrix[3] -
-		     scaled->vals.pixel_matrix[3]) < 1)
-	    {
-		/* Yes.  The pixel sizes are close on the diagonal and
-		   extremely close off the diagonal. */
-		score = 0;
-		SCORE2(vals->pixel_matrix[3] /
-		       scaled->vals.pixel_matrix[3], 10);
-		SCORE2(vals->pixel_matrix[0] * rescale_x /
-		       scaled->vals.pixel_matrix[0], 1);
-		if (score > best_unscaled_score)
-		{
-		    best_unscaled_fpe = FontFileBitmapSources.fpe[source];
-	    	    best_unscaled = scaled;
-	    	    best_unscaled_sdx = sdx / dx;
-	    	    best_unscaled_sdy = sdy / dy;
-		    best_unscaled_score = score;
-		    best_unscaled_rescale_x = rescale_x;
-		}
-	    }
-	}
-    }
-    if (best_unscaled)
-    {
-	*best = best_unscaled->vals;
-	*fpep = best_unscaled_fpe;
-	*dxp = 1.0;
-	*dyp = 1.0;
-	*sdxp = best_unscaled_sdx;
-	*sdyp = best_unscaled_sdy;
-	rescale_x = best_unscaled_rescale_x;
-	result = best_unscaled->bitmap;
-    }
-    else if (best_scaled)
-    {
-	*best = best_scaled->vals;
-	*fpep = best_fpe;
-	*dxp = best_dx;
-	*dyp = best_dy;
-	*sdxp = best_sdx;
-	*sdyp = best_sdy;
-	rescale_x = best_rescale_x;
-	result = best_scaled->bitmap;
-    }
-    else
-	result = NULL;
-
-    if (bitmap != NULL && (result == NULL || *dxp != 1.0 || *dyp != 1.0))
-    {
-	*fpep = bitmap_fpe;
-	FontParseXLFDName (bitmap->name.name, best, FONT_XLFD_REPLACE_NONE);
-	if (ComputeScaleFactors(best, best, dxp, dyp, sdxp, sdyp, &rescale_x))
-	    result = bitmap;
-	else
-	    result = NULL;
-    }
-
-    if (result && rescale_x != 1.0)
-    {
-	/* We have rescaled horizontally due to an XLFD width field.  Change
-	   the matrix appropriately */
-	vals->pixel_matrix[0] *= rescale_x;
-	vals->pixel_matrix[1] *= rescale_x;
-	vals->values_supplied = vals->values_supplied & ~POINTSIZE_MASK;
-	/* Recompute and reround the FontScalablePtr values after
-	   rescaling for the new width. */
-	FontFileCompleteXLFD(vals, vals);
-    }
-
-    return result;
-}
-
-static long
-doround(double x)
-{
-    return (x >= 0) ? (long)(x + .5) : (long)(x - .5);
-}
-
-static int
-computeProps(FontPropPtr pf, char *wasStringProp, 
-	     FontPropPtr npf, char *isStringProp, 
-	     unsigned int nprops, double xfactor, double yfactor,
-	     double sXfactor, double sYfactor)
-{
-    int         n;
-    int         count;
-    fontProp   *t;
-    double      rawfactor = 0.0;
-
-    for (count = 0; nprops > 0; nprops--, pf++, wasStringProp++) {
-	n = sizeof(fontPropTable) / sizeof(fontProp);
-	for (t = fontPropTable; n && (t->atom != pf->name); n--, t++);
-	if (!n)
-	    continue;
-
-	switch (t->type) {
-	case scaledX:
-	    npf->value = doround(xfactor * (double)pf->value);
-	    rawfactor = sXfactor;
-	    break;
-	case scaledY:
-	    npf->value = doround(yfactor * (double)pf->value);
-	    rawfactor = sYfactor;
-	    break;
-	case unscaled:
-	    npf->value = pf->value;
-	    npf->name = pf->name;
-	    npf++;
-	    count++;
-	    *isStringProp++ = *wasStringProp;
-	    break;
-	default:
-	    break;
-	}
-	if (t->type != unscaled)
-	{
-	    npf->name = pf->name;
-	    npf++;
-	    count++;
-	    npf->value = doround(rawfactor * (double)pf->value);
-	    npf->name = rawFontPropTable[t - fontPropTable].atom;
-	    npf++;
-	    count++;
-	    *isStringProp++ = *wasStringProp;
-	    *isStringProp++ = *wasStringProp;
-	}
-    }
-    return count;
-}
-
-
-static int
-ComputeScaledProperties(FontInfoPtr sourceFontInfo, /* the font to be scaled */
-			char *name, 		/* name of resulting font */
-			FontScalablePtr vals, 
-			double dx, double dy, 	/* scale factors in x and y */
-			double sdx, double sdy, /* directions */
-			long sWidth, 		/* 1000-pixel average width */
-			FontPropPtr *pProps, 	/* returns properties; 
-						   preallocated */
-			char **pIsStringProp) 	/* return booleans; 
-						   preallocated */
-{
-    int         n;
-    char       *ptr1 = NULL, *ptr2 = NULL;
-    char       *ptr3;
-    FontPropPtr fp;
-    fontProp   *fpt;
-    char	*isStringProp;
-    int		nProps;
-
-    if (bitscaleGeneration != serverGeneration) {
-	initFontPropTable();
-	bitscaleGeneration = serverGeneration;
-    }
-    nProps = NPROPS + 1 + sizeof(fontPropTable) / sizeof(fontProp) +
-			  sizeof(rawFontPropTable) / sizeof(fontProp);
-    fp = malloc(sizeof(FontPropRec) * nProps);
-    *pProps = fp;
-    if (!fp) {
-	fprintf(stderr, "Error: Couldn't allocate font properties (%ld*%d)\n",
-		(unsigned long)sizeof(FontPropRec), nProps);
-	return 1;
-    }
-    isStringProp = malloc (nProps);
-    *pIsStringProp = isStringProp;
-    if (!isStringProp)
-    {
- fprintf(stderr, "Error: Couldn't allocate isStringProp (%d)\n", nProps);
-	free (fp);
-	return 1;
-    }
-    ptr2 = name;
-    for (fpt = fontNamePropTable, n = NPROPS;
-	 n;
- 	 fp++, fpt++, n--, isStringProp++)
-    {
-
-	if (*ptr2)
-	{
-	    ptr1 = ptr2 + 1;
-	    if (!(ptr2 = strchr(ptr1, '-'))) ptr2 = strchr(ptr1, '\0');
-	}
-
-	*isStringProp = 0;
-	switch (fpt->type) {
-	case atom:
-	    fp->value = MakeAtom(ptr1, ptr2 - ptr1, TRUE);
-	    *isStringProp = 1;
-	    break;
-	case truncate_atom:
-	    for (ptr3 = ptr1; *ptr3; ptr3++)
-		if (*ptr3 == '[')
-		    break;
-	    if (!*ptr3) ptr3 = ptr2;
-	    fp->value = MakeAtom(ptr1, ptr3 - ptr1, TRUE);
-	    *isStringProp = 1;
-	    break;
-	case pixel_size:
-	    fp->value = doround(vals->pixel_matrix[3]);
-	    break;
-	case point_size:
-	    fp->value = doround(vals->point_matrix[3] * 10.0);
-	    break;
-	case resolution_x:
-	    fp->value = vals->x;
-	    break;
-	case resolution_y:
-	    fp->value = vals->y;
-	    break;
-	case average_width:
-	    fp->value = vals->width;
-	    break;
-	case fontname:
-	    fp->value = MakeAtom(name, strlen(name), TRUE);
-	    *isStringProp = 1;
-	    break;
-	case raw_ascent:
-	    fp->value = sourceFontInfo->fontAscent * sdy;
-	    break;
-	case raw_descent:
-	    fp->value = sourceFontInfo->fontDescent * sdy;
-	    break;
-	case raw_pointsize:
-	    fp->value = (long)(72270.0 / (double)vals->y + .5);
-	    break;
-	case raw_pixelsize:
-	    fp->value = 1000;
-	    break;
-	case raw_average_width:
-	    fp->value = sWidth;
-	    break;
-	default:
-	    break;
-	}
-	fp->name = fpt->atom;
-    }
-    n = NPROPS;
-    n += computeProps(sourceFontInfo->props, sourceFontInfo->isStringProp,
-		      fp, isStringProp, sourceFontInfo->nprops, dx, dy,
-		      sdx, sdy);
-    return n;
-}
-
-
-static int
-compute_xform_matrix(FontScalablePtr vals, double dx, double dy, 
-		     double *xform, double *inv_xform, 
-		     double *xmult, double *ymult)
-{
-    double det;
-    double pixel = get_matrix_vertical_component(vals->pixel_matrix);
-    double pixelset = get_matrix_horizontal_component(vals->pixel_matrix);
-
-    if (pixel < EPS || pixelset < EPS) return 0;
-
-    /* Initialize the transformation matrix to the scaling factors */
-    xform[0] = dx / pixelset;
-    xform[1] = xform[2] = 0.0;
-    xform[3] = dy / pixel;
-
-/* Inline matrix multiply -- somewhat ugly to minimize register usage */
-#define MULTIPLY_XFORM(a,b,c,d) \
-{ \
-  register double aa = (a), bb = (b), cc = (c), dd = (d); \
-  register double temp; \
-  temp =     aa * xform[0] + cc * xform[1]; \
-  aa =       aa * xform[2] + cc * xform[3]; \
-  xform[1] = bb * xform[0] + dd * xform[1]; \
-  xform[3] = bb * xform[2] + dd * xform[3]; \
-  xform[0] = temp; \
-  xform[2] = aa; \
-}
-
-    /* Rescale the transformation matrix for size of source font */
-    MULTIPLY_XFORM(vals->pixel_matrix[0],
-		   vals->pixel_matrix[1],
-		   vals->pixel_matrix[2],
-		   vals->pixel_matrix[3]);
-
-    *xmult = xform[0];
-    *ymult = xform[3];
-
-
-    if (inv_xform == NULL) return 1;
-
-    /* Compute the determinant for use in inverting the matrix. */
-    det = xform[0] * xform[3] - xform[1] * xform[2];
-
-    /* If the determinant is tiny or zero, give up */
-    if (fabs(det) < EPS) return 0;
-
-    /* Compute the inverse */
-    inv_xform[0] = xform[3] / det;
-    inv_xform[1] = -xform[1] / det;
-    inv_xform[2] = -xform[2] / det;
-    inv_xform[3] = xform[0] / det;
-
-    return 1;
-}
-
-/*
- *  ScaleFont
- *  returns a pointer to the new scaled font, or NULL (due to AllocError).
- */
-static FontPtr
-ScaleFont(FontPtr opf,            /* originating font */                    
-	  double widthMult, 	  /* glyphs width scale factor */           
-	  double heightMult, 	  /* glyphs height scale factor */          
-	  double sWidthMult, 	  /* scalable glyphs width scale factor */  
-	  double sHeightMult, 	  /* scalable glyphs height scale factor */ 
-	  FontScalablePtr vals,	                                            
-	  double *newWidthMult,   /* return: X component of glyphs width    
-				     scale factor */                        
-	  double *newHeightMult,  /* return: Y component of glyphs height   
-				     scale factor */                        
-	  long *sWidth)		  /* return: average 1000-pixel width */    
-{
-    FontPtr     pf;
-    FontInfoPtr pfi,
-                opfi;
-    BitmapFontPtr  bitmapFont,
-                obitmapFont;
-    CharInfoPtr pci,
-                opci;
-    int         nchars = 0;	/* how many characters in the font */
-    int         i;
-    int		firstCol, lastCol, firstRow, lastRow;
-    double	xform[4], inv_xform[4];
-    double	xmult, ymult;
-    int		totalwidth = 0, totalchars = 0;
-#define OLDINDEX(i) (((i)/(lastCol - firstCol + 1) + \
-		      firstRow - opf->info.firstRow) * \
-		     (opf->info.lastCol - opf->info.firstCol + 1) + \
-		     (i)%(lastCol - firstCol + 1) + \
-		     firstCol - opf->info.firstCol)
-
-    *sWidth = 0;
-
-    opfi = &opf->info;
-    obitmapFont = (BitmapFontPtr) opf->fontPrivate;
-
-    bitmapFont = 0;
-    if (!(pf = CreateFontRec())) {
-	fprintf(stderr, "Error: Couldn't allocate FontRec (%ld)\n",
-		(unsigned long)sizeof(FontRec));
-	goto bail;
-    }
-    pf->refcnt = 0;
-    pf->bit = opf->bit;
-    pf->byte = opf->byte;
-    pf->glyph = opf->glyph;
-    pf->scan = opf->scan;
-
-    pf->get_glyphs = bitmapGetGlyphs;
-    pf->get_metrics = bitmapGetMetrics;
-    pf->unload_font = bitmapUnloadScalable;
-    pf->unload_glyphs = NULL;
-
-    pfi = &pf->info;
-    *pfi = *opfi;
-    /* If charset subsetting specified in vals, determine what our range
-       needs to be for the output font */
-    if (vals->nranges)
-    {
-	int i;
-
-	pfi->allExist = 0;
-	firstCol = 255;
-	lastCol = 0;
-	firstRow = 255;
-	lastRow = 0;
-
-	for (i = 0; i < vals->nranges; i++)
-	{
-	    if (vals->ranges[i].min_char_high != vals->ranges[i].max_char_high)
-	    {
-		firstCol = opfi->firstCol;
-		lastCol = opfi->lastCol;
-	    }
-	    if (firstCol > vals->ranges[i].min_char_low)
-		firstCol = vals->ranges[i].min_char_low;
-	    if (lastCol < vals->ranges[i].max_char_low)
-		lastCol = vals->ranges[i].max_char_low;
-	    if (firstRow > vals->ranges[i].min_char_high)
-		firstRow = vals->ranges[i].min_char_high;
-	    if (lastRow < vals->ranges[i].max_char_high)
-		lastRow = vals->ranges[i].max_char_high;
-	}
-
-	if (firstCol > lastCol || firstRow > lastRow)
-	    goto bail;
-
-	if (firstCol < opfi->firstCol)
-	    firstCol = opfi->firstCol;
-	if (lastCol > opfi->lastCol)
-	    lastCol = opfi->lastCol;
-	if (firstRow < opfi->firstRow)
-	    firstRow = opfi->firstRow;
-	if (lastRow > opfi->lastRow)
-	    lastRow = opfi->lastRow;
-    }
-    else
-    {
-	firstCol = opfi->firstCol;
-	lastCol = opfi->lastCol;
-	firstRow = opfi->firstRow;
-	lastRow = opfi->lastRow;
-    }
-
-    bitmapFont = malloc(sizeof(BitmapFontRec));
-    if (!bitmapFont) {
-	fprintf(stderr, "Error: Couldn't allocate bitmapFont (%ld)\n",
-		(unsigned long)sizeof(BitmapFontRec));
-	goto bail;
-    }
-    nchars = (lastRow - firstRow + 1) * (lastCol - firstCol + 1);
-    pfi->firstRow = firstRow;
-    pfi->lastRow = lastRow;
-    pfi->firstCol = firstCol;
-    pfi->lastCol = lastCol;
-    pf->fontPrivate = (pointer) bitmapFont;
-    bitmapFont->version_num = obitmapFont->version_num;
-    bitmapFont->num_chars = nchars;
-    bitmapFont->num_tables = obitmapFont->num_tables;
-    bitmapFont->metrics = 0;
-    bitmapFont->ink_metrics = 0;
-    bitmapFont->bitmaps = 0;
-    bitmapFont->encoding = 0;
-    bitmapFont->bitmapExtra = 0;
-    bitmapFont->pDefault = 0;
-    bitmapFont->metrics = malloc(nchars * sizeof(CharInfoRec));
-    if (!bitmapFont->metrics) {
-	fprintf(stderr, "Error: Couldn't allocate metrics (%d*%ld)\n",
-		nchars, (unsigned long)sizeof(CharInfoRec));
-	goto bail;
-    }
-    bitmapFont->encoding = calloc(NUM_SEGMENTS(nchars), sizeof(CharInfoPtr*));
-    if (!bitmapFont->encoding) {
-	fprintf(stderr, "Error: Couldn't allocate encoding (%d*%ld)\n",
-		nchars, (unsigned long)sizeof(CharInfoPtr));
-	goto bail;
-    }
-
-#undef MAXSHORT
-#define MAXSHORT    32767
-#undef MINSHORT
-#define MINSHORT    -32768
-
-    pfi->anamorphic = FALSE;
-    if (heightMult != widthMult)
-	pfi->anamorphic = TRUE;
-    pfi->cachable = TRUE;
-
-    if (!compute_xform_matrix(vals, widthMult, heightMult, xform,
-			      inv_xform, &xmult, &ymult))
-	goto bail;
-
-    pfi->fontAscent = opfi->fontAscent * ymult;
-    pfi->fontDescent = opfi->fontDescent * ymult;
-
-    pfi->minbounds.leftSideBearing = MAXSHORT;
-    pfi->minbounds.rightSideBearing = MAXSHORT;
-    pfi->minbounds.ascent = MAXSHORT;
-    pfi->minbounds.descent = MAXSHORT;
-    pfi->minbounds.characterWidth = MAXSHORT;
-    pfi->minbounds.attributes = MAXSHORT;
-
-    pfi->maxbounds.leftSideBearing = MINSHORT;
-    pfi->maxbounds.rightSideBearing = MINSHORT;
-    pfi->maxbounds.ascent = MINSHORT;
-    pfi->maxbounds.descent = MINSHORT;
-    pfi->maxbounds.characterWidth = MINSHORT;
-    pfi->maxbounds.attributes = MINSHORT;
-
-    /* Compute the transformation and inverse transformation matrices.
-       Can fail if the determinant is zero. */
-
-    pci = bitmapFont->metrics;
-    for (i = 0; i < nchars; i++)
-    {
-	if ((opci = ACCESSENCODING(obitmapFont->encoding,OLDINDEX(i))))
-	{
-	    double newlsb, newrsb, newdesc, newasc, point[2];
-
-#define minchar(p) ((p).min_char_low + ((p).min_char_high << 8))
-#define maxchar(p) ((p).max_char_low + ((p).max_char_high << 8))
-
-	    if (vals->nranges)
-	    {
-		int row = i / (lastCol - firstCol + 1) + firstRow;
-		int col = i % (lastCol - firstCol + 1) + firstCol;
-		int ch = (row << 8) + col;
-		int j;
-		for (j = 0; j < vals->nranges; j++)
-		    if (ch >= minchar(vals->ranges[j]) &&
-			ch <= maxchar(vals->ranges[j]))
-			break;
-		if (j == vals->nranges)
-		{
-		    continue;
-		}
-	    }
-
-	    if (opci->metrics.leftSideBearing == 0 &&
-		opci->metrics.rightSideBearing == 0 &&
-		opci->metrics.ascent == 0 &&
-		opci->metrics.descent == 0 &&
-		opci->metrics.characterWidth == 0)
-	    {
-		continue;
-	    }
-
-            if(!bitmapFont->encoding[SEGMENT_MAJOR(i)]) {
-                bitmapFont->encoding[SEGMENT_MAJOR(i)]=
-                  calloc(BITMAP_FONT_SEGMENT_SIZE, sizeof(CharInfoPtr));
-                if(!bitmapFont->encoding[SEGMENT_MAJOR(i)])
-                    goto bail;
-            }
-	    ACCESSENCODINGL(bitmapFont->encoding, i) = pci;
-
-	    /* Compute new extents for this glyph */
-	    TRANSFORM_POINT(xform,
-			    opci->metrics.leftSideBearing,
-			    -opci->metrics.descent,
-			    point);
-	    newlsb = point[0];
-	    newrsb = newlsb;
-	    newdesc = -point[1];
-	    newasc = -newdesc;
-	    TRANSFORM_POINT(xform,
-			    opci->metrics.leftSideBearing,
-			    opci->metrics.ascent,
-			    point);
-	    CHECK_EXTENT(newlsb, newrsb, newdesc, newasc, point);
-	    TRANSFORM_POINT(xform,
-			    opci->metrics.rightSideBearing,
-			    -opci->metrics.descent,
-			    point);
-	    CHECK_EXTENT(newlsb, newrsb, newdesc, newasc, point);
-	    TRANSFORM_POINT(xform,
-			    opci->metrics.rightSideBearing,
-			    opci->metrics.ascent,
-			    point);
-	    CHECK_EXTENT(newlsb, newrsb, newdesc, newasc, point);
-
-	    pci->metrics.leftSideBearing = (int)floor(newlsb);
-	    pci->metrics.rightSideBearing = (int)floor(newrsb + .5);
-	    pci->metrics.descent = (int)ceil(newdesc);
-	    pci->metrics.ascent = (int)floor(newasc + .5);
-	    /* Accumulate total width of characters before transformation,
-	       to ascertain predominant direction of font. */
-	    totalwidth += opci->metrics.characterWidth;
-	    pci->metrics.characterWidth =
-		doround((double)opci->metrics.characterWidth * xmult);
-	    pci->metrics.attributes =
-		doround((double)opci->metrics.characterWidth * sWidthMult);
-	    if (!pci->metrics.characterWidth)
-	    {
-		/* Since transformation may shrink width, height, and
-		   escapement to zero, make sure existing characters
-		   are not mistaken for undefined characters. */
-
-		if (pci->metrics.rightSideBearing ==
-		    pci->metrics.leftSideBearing)
-		    pci->metrics.rightSideBearing++;
-		if (pci->metrics.ascent == -pci->metrics.descent)
-		    pci->metrics.ascent++;
-	    }
-    
-	    pci++;
-	}
-    }
-
-
-    /*
-     * For each character, set the per-character metrics, scale the glyph, and
-     * check per-font minbounds and maxbounds character information.
-     */
-
-    pci = bitmapFont->metrics;
-    for (i = 0; i < nchars; i++)
-    {
-	if ((pci = ACCESSENCODING(bitmapFont->encoding,i)) &&
-	    (opci = ACCESSENCODING(obitmapFont->encoding,OLDINDEX(i))))
-	{
-	    totalchars++;
-	    *sWidth += abs((int)(INT16)pci->metrics.attributes);
-#define MINMAX(field) \
-	    if (pfi->minbounds.field > pci->metrics.field) \
-	    	pfi->minbounds.field = pci->metrics.field; \
-	    if (pfi->maxbounds.field < pci->metrics.field) \
-	    	pfi->maxbounds.field = pci->metrics.field
-    
-	    MINMAX(leftSideBearing);
-	    MINMAX(rightSideBearing);
-	    MINMAX(ascent);
-	    MINMAX(descent);
-	    MINMAX(characterWidth);
-
-	    /* Hack: Cast attributes into a signed quantity.  Tread lightly
-	       for now and don't go changing the global Xproto.h file */
-	    if ((INT16)pfi->minbounds.attributes >
-		(INT16)pci->metrics.attributes)
-	    	pfi->minbounds.attributes = pci->metrics.attributes;
-	    if ((INT16)pfi->maxbounds.attributes <
-		(INT16)pci->metrics.attributes)
-	    	pfi->maxbounds.attributes = pci->metrics.attributes;
-#undef MINMAX
-	}
-    }
-    pfi->ink_minbounds = pfi->minbounds;
-    pfi->ink_maxbounds = pfi->maxbounds;
-    if (totalchars)
-    {
-	*sWidth = (*sWidth * 10 + totalchars / 2) / totalchars;
-	if (totalwidth < 0)
-	{
-	    /* Dominant direction is R->L */
-	    *sWidth = -*sWidth;
-	}
-
-	if (pfi->minbounds.characterWidth == pfi->maxbounds.characterWidth)
-	    vals->width = pfi->minbounds.characterWidth * 10;
-	else
-	    vals->width = doround((double)*sWidth * vals->pixel_matrix[0] /
-				  1000.0);
-    }
-    else
-    {
-	vals->width = 0;
-	*sWidth = 0;
-    }
-    FontComputeInfoAccelerators (pfi);
-
-    if (pfi->defaultCh != (unsigned short) NO_SUCH_CHAR) {
-	unsigned int r,
-	            c,
-	            cols;
-
-	r = pfi->defaultCh >> 8;
-	c = pfi->defaultCh & 0xFF;
-	if (pfi->firstRow <= r && r <= pfi->lastRow &&
-		pfi->firstCol <= c && c <= pfi->lastCol) {
-	    cols = pfi->lastCol - pfi->firstCol + 1;
-	    r = r - pfi->firstRow;
-	    c = c - pfi->firstCol;
-	    bitmapFont->pDefault = 
-                ACCESSENCODING(bitmapFont->encoding, r * cols + c);
-	}
-    }
-
-    *newWidthMult = xmult;
-    *newHeightMult = ymult;
-    return pf;
-bail:
-    if (pf)
-	free(pf);
-    if (bitmapFont) {
-	free(bitmapFont->metrics);
-	free(bitmapFont->ink_metrics);
-	free(bitmapFont->bitmaps);
-        if(bitmapFont->encoding)
-            for(i=0; i<NUM_SEGMENTS(nchars); i++)
-                free(bitmapFont->encoding[i]);
-	free(bitmapFont->encoding);
-    }
-    return NULL;
-}
-
-static void
-ScaleBitmap(FontPtr pFont, CharInfoPtr opci, CharInfoPtr pci, 
-	    double *inv_xform, double widthMult, double heightMult)
-{
-    register char  *bitmap,		/* The bits */
-               *newBitmap;
-    register int   bpr,			/* Padding information */
-		newBpr;
-    int         width,			/* Extents information */
-                height,
-                newWidth,
-                newHeight;
-    register int row,			/* Loop variables */
-		col;
-    INT32	deltaX,			/* Increments for resampling loop */
-		deltaY;
-    INT32	xValue,			/* Subscripts for resampling loop */
-		yValue;
-    double	point[2];
-    unsigned char *char_grayscale = 0;
-    INT32	*diffusion_workspace = NULL, *thisrow = NULL,
-                *nextrow = NULL, pixmult = 0;
-    int		box_x = 0, box_y = 0;
-
-    static unsigned char masklsb[] =
-	{ 0x1, 0x2, 0x4, 0x8, 0x10, 0x20, 0x40, 0x80 };
-    static unsigned char maskmsb[] =
-	{ 0x80, 0x40, 0x20, 0x10, 0x8, 0x4, 0x2, 0x1 };
-    unsigned char	*mask = (pFont->bit == LSBFirst ? masklsb : maskmsb);
-
-
-    bitmap = opci->bits;
-    newBitmap = pci->bits;
-    width = GLYPHWIDTHPIXELS(opci);
-    height = GLYPHHEIGHTPIXELS(opci);
-    newWidth = GLYPHWIDTHPIXELS(pci);
-    newHeight = GLYPHHEIGHTPIXELS(pci);
-    if (!newWidth || !newHeight || !width || !height)
-	return;
-
-    bpr = BYTES_PER_ROW(width, pFont->glyph);
-    newBpr = BYTES_PER_ROW(newWidth, pFont->glyph);
-
-    if (widthMult > 0.0 && heightMult > 0.0 &&
-	(widthMult < 1.0 || heightMult < 1.0))
-    {
-	/* We are reducing in one or both dimensions.  In an attempt to
-	   reduce aliasing, we'll antialias by passing the original
-	   glyph through a low-pass box filter (which results in a
-	   grayscale image), then use error diffusion to create bitonal
-	   output in the resampling loop.  */
-
-	/* First compute the sizes of the box filter */
-	widthMult = ceil(1.0 / widthMult);
-	heightMult = ceil(1.0 / heightMult);
-	box_x = width / 2;
-	box_y = height / 2;
-	if (widthMult < (double)box_x) box_x = (int)widthMult;
-	if (heightMult < (double)box_y) box_y = (int)heightMult;
-	/* The pixmult value (below) is used to darken the image before
-	   we perform error diffusion: a necessary concession to the
-	   fact that it's very difficult to generate readable halftoned
-	   glyphs.  The degree of darkening is proportional to the size
-	   of the blurring filter, hence inversely proportional to the
-	   darkness of the lightest gray that results from antialiasing.
-	   The result is that characters that exercise this logic (those
-	   generated by reducing from a larger source font) tend to err
-	   on the side of being too bold instead of being too light to
-	   be readable. */
-	pixmult = box_x * box_y * 192;
-
-	if (box_x > 1 || box_y > 1)
-	{
-	    /* Looks like we need to anti-alias.  Create a workspace to
-	       contain the grayscale character plus an additional row and
-	       column for scratch */
-	    char_grayscale = malloc((width + 1) * (height + 1));
-	    if (char_grayscale)
-	    {
-		diffusion_workspace = calloc((newWidth + 2) * 2, sizeof(int));
-		if (!diffusion_workspace)
-		{
-		    fprintf(stderr, "Warning: Couldn't allocate diffusion"
-			    " workspace (%ld)\n",
-			    (newWidth + 2) * 2 * (unsigned long)sizeof(int));
-		    free(char_grayscale);
-		    char_grayscale = (unsigned char *)0;
-		}
-		/* Initialize our error diffusion workspace for later use */
-		thisrow = diffusion_workspace + 1;
-		nextrow = diffusion_workspace + newWidth + 3;
-     } else {
-  fprintf(stderr, "Warning: Couldn't allocate character grayscale (%d)\n", (width + 1) * (height + 1));
-	    }
-	}
-    }
-
-    if (char_grayscale)
-    {
-	/* We will be doing antialiasing.  First copy the bitmap into
-	   our buffer, mapping input range [0,1] to output range
-	   [0,255].  */
-	register unsigned char *srcptr, *dstptr;
-	srcptr = (unsigned char *)bitmap;
-	dstptr = char_grayscale;
-	for (row = 0; row < height; row++)
-	{
-	    for (col = 0; col < width; col++)
-		*dstptr++ = (srcptr[col >> 3] & mask[col & 0x7]) ? 255 : 0;
-	    srcptr += bpr;	/* On to next row of source */
-	    dstptr++;		/* Skip scratch column in dest */
-	}
-	if (box_x > 1)
-	{
-	    /* Our box filter has a width > 1... let's filter the rows */
-
-	    int right_width = box_x / 2;
-	    int left_width = box_x - right_width - 1;
-
-	    for (row = 0; row < height; row++)
-	    {
-		int sum = 0;
-		int left_size = 0, right_size = 0;
-
-		srcptr = char_grayscale + (width + 1) * row;
-		dstptr = char_grayscale + (width + 1) * height; /* scratch */
-
-		/* We've computed the shape of our full box filter.  Now
-		   compute the right-hand part of the moving sum */
-		for (right_size = 0; right_size < right_width; right_size++)
-		    sum += srcptr[right_size];
-
-		/* Now start moving the sum, growing the box filter, and
-		   dropping averages into our scratch buffer */
-		for (left_size = 0; left_size < left_width; left_size++)
-		{
-		    sum += srcptr[right_width];
-		    *dstptr++ = sum / (left_size + right_width + 1);
-		    srcptr++;
-		}
-
-		/* The box filter has reached full width... continue
-		   computation of moving average until the right side
-		   hits the wall. */
-		for (col = left_size; col + right_size < width; col++)
-		{
-		    sum += srcptr[right_width];
-		    *dstptr++ = sum / box_x;
-		    sum -= srcptr[-left_width];
-		    srcptr++;
-		}
-
-		/* Collapse the right side of the box filter */
-		for (; right_size > 0; right_size--)
-		{
-		    *dstptr++ = sum / (left_width + right_size);
-		    sum -= srcptr[-left_width];
-		    srcptr++;
-		}
-
-		/* Done with the row... copy dest back over source */
-		memmove(char_grayscale + (width + 1) * row,
-			char_grayscale + (width + 1) * height,
-			width);
-	    }
-	}
-	if (box_y > 1)
-	{
-	    /* Our box filter has a height > 1... let's filter the columns */
-
-	    int bottom_height = box_y / 2;
-	    int top_height = box_y - bottom_height - 1;
-
-	    for (col = 0; col < width; col++)
-	    {
-		int sum = 0;
-		int top_size = 0, bottom_size = 0;
-
-		srcptr = char_grayscale + col;
-		dstptr = char_grayscale + width;	 /* scratch */
-
-		/* We've computed the shape of our full box filter.  Now
-		   compute the bottom part of the moving sum */
-		for (bottom_size = 0;
-		     bottom_size < bottom_height;
-		     bottom_size++)
-		    sum += srcptr[bottom_size * (width + 1)];
-
-		/* Now start moving the sum, growing the box filter, and
-		   dropping averages into our scratch buffer */
-		for (top_size = 0; top_size < top_height; top_size++)
-		{
-		    sum += srcptr[bottom_height * (width + 1)];
-		    *dstptr = sum / (top_size + bottom_height + 1);
-		    dstptr += width + 1;
-		    srcptr += width + 1;
-		}
-
-		/* The box filter has reached full height... continue
-		   computation of moving average until the bottom
-		   hits the wall. */
-		for (row = top_size; row + bottom_size < height; row++)
-		{
-		    sum += srcptr[bottom_height * (width + 1)];
-		    *dstptr = sum / box_y;
-		    dstptr += width + 1;
-		    sum -= srcptr[-top_height * (width + 1)];
-		    srcptr += width + 1;
-		}
-
-		/* Collapse the bottom of the box filter */
-		for (; bottom_size > 0; bottom_size--)
-		{
-		    *dstptr = sum / (top_height + bottom_size);
-		    dstptr += width + 1;
-		    sum -= srcptr[-top_height * (width + 1)];
-		    srcptr += width + 1;
-		}
-
-		/* Done with the column... copy dest back over source */
-
-		dstptr = char_grayscale + col;
-		srcptr = char_grayscale + width;	 /* scratch */
-		for (row = 0; row < height; row++)
-		{
-		    *dstptr = *srcptr;
-		    dstptr += width + 1;
-		    srcptr += width + 1;
-		}
-	    }
-	}
-
-	/* Increase the grayvalue to increase ink a bit */
-	srcptr = char_grayscale;
-	for (row = 0; row < height; row++)
-	{
-	    for (col = 0; col < width; col++)
-	    {
-		register int pixvalue = (int)*srcptr * pixmult / 256;
-		if (pixvalue > 255) pixvalue = 255;
-		*srcptr = pixvalue;
-		srcptr++;
-	    }
-	    srcptr++;
-	}
-    }
-
-    /* Compute the increment values for the resampling loop */
-    TRANSFORM_POINT(inv_xform, 1, 0, point);
-    deltaX = (INT32)(point[0] * 65536.0);
-    deltaY = (INT32)(-point[1] * 65536.0);
-
-    /* Resampling loop:  resamples original glyph for generation of new
-       glyph in transformed coordinate system. */
-
-    for (row = 0; row < newHeight; row++)
-    {
-	/* Compute inverse transformation for start of this row */
-	TRANSFORM_POINT(inv_xform,
-			(double)(pci->metrics.leftSideBearing) + .5,
-			(double)(pci->metrics.ascent - row) - .5,
-			point);
-
-	/* Adjust for coordinate system to get resampling point */
-	point[0] -= opci->metrics.leftSideBearing;
-	point[1] = opci->metrics.ascent - point[1];
-
-	/* Convert to integer coordinates */
-	xValue = (INT32)(point[0] * 65536.0);
-	yValue = (INT32)(point[1] * 65536.0);
-
-	if (char_grayscale)
-	{
-	    INT32 *temp;
-	    for (col = 0; col < newWidth; col++)
-	    {
-		register int x = xValue >> 16, y = yValue >> 16;
-		int pixvalue, error;
-    
-		pixvalue = ((x >= 0 && x < width && y >= 0 && y < height) ?
-			    char_grayscale[x + y * (width + 1)] : 0) +
-			   thisrow[col] / 16;
-		if (pixvalue > 255) pixvalue = 255;
-		else if (pixvalue < 0) pixvalue = 0;
-
-		/* Choose the bit value and set resulting error value */
-		if (pixvalue >= 128)
-		{
-		    newBitmap[(col >> 3) + row * newBpr] |= mask[col & 0x7];
-		    error = pixvalue - 255;
-		}
-		else
-		    error = -pixvalue;
-
-		/* Diffuse the error */
-		thisrow[col + 1] += error * 7;
-		nextrow[col - 1] += error * 3;
-		nextrow[col] += error * 5;
-		nextrow[col + 1] = error;
-
-		xValue += deltaX;
-		yValue += deltaY;
-	    }
-
-	    /* Add in error values that fell off either end */
-	    nextrow[0] += nextrow[-1];
-	    nextrow[newWidth - 2] += thisrow[newWidth];
-	    nextrow[newWidth - 1] += nextrow[newWidth];
-	    nextrow[newWidth] = 0;
-
-	    temp = nextrow;
-	    nextrow = thisrow;
-	    thisrow = temp;
-	    nextrow[-1] = nextrow[0] = 0;
-	}
-	else
-	{
-	    for (col = 0; col < newWidth; col++)
-	    {
-		register int x = xValue >> 16, y = yValue >> 16;
-    
-		if (x >= 0 && x < width && y >= 0 && y < height)
-		{
-		    /* Use point-sampling for rescaling. */
-
-		    if (bitmap[(x >> 3) + y * bpr] & mask[x & 0x7])
-			newBitmap[(col >> 3) + row * newBpr] |= mask[col & 0x7];
-		}
-
-		xValue += deltaX;
-		yValue += deltaY;
-	    }
-	}
-    }
-
-
-    if (char_grayscale)
-    {
-	free(char_grayscale);
-	free(diffusion_workspace);
-    }
-}
-
-static FontPtr
-BitmapScaleBitmaps(FontPtr pf,          /* scaled font */
-		   FontPtr opf,         /* originating font */
-		   double widthMult,    /* glyphs width scale factor */
-		   double heightMult,   /* glyphs height scale factor */
-		   FontScalablePtr vals)
-{
-    register int i;
-    int		nchars = 0;
-    char       *glyphBytes;
-    BitmapFontPtr  bitmapFont,
-		   obitmapFont;
-    CharInfoPtr pci,
-		opci;
-    FontInfoPtr pfi;
-    int         glyph;
-    unsigned    bytestoalloc = 0;
-    int		firstCol, lastCol, firstRow, lastRow;
-
-    double	xform[4], inv_xform[4];
-    double	xmult, ymult;
-
-    bitmapFont = (BitmapFontPtr) pf->fontPrivate;
-    obitmapFont = (BitmapFontPtr) opf->fontPrivate;
-
-    if (!compute_xform_matrix(vals, widthMult, heightMult, xform,
-			      inv_xform, &xmult, &ymult))
-	goto bail;
-
-    pfi = &pf->info;
-    firstCol = pfi->firstCol;
-    lastCol = pfi->lastCol;
-    firstRow = pfi->firstRow;
-    lastRow = pfi->lastRow;
-
-    nchars = (lastRow - firstRow + 1) * (lastCol - firstCol + 1);
-    glyph = pf->glyph;
-    for (i = 0; i < nchars; i++)
-    {
-	if ((pci = ACCESSENCODING(bitmapFont->encoding, i)))
-	    bytestoalloc += BYTES_FOR_GLYPH(pci, glyph);
-    }
-
-    /* Do we add the font malloc stuff for VALUE ADDED ? */
-    /* Will need to remember to free in the Unload routine */
-
-
-    bitmapFont->bitmaps = calloc(1, bytestoalloc);
-    if (!bitmapFont->bitmaps) {
- fprintf(stderr, "Error: Couldn't allocate bitmaps (%d)\n", bytestoalloc);
-	goto bail;
-    }
-
-    glyphBytes = bitmapFont->bitmaps;
-    for (i = 0; i < nchars; i++)
-    {
-	if ((pci = ACCESSENCODING(bitmapFont->encoding, i)) &&
-	    (opci = ACCESSENCODING(obitmapFont->encoding, OLDINDEX(i))))
-	{
-	    pci->bits = glyphBytes;
-	    ScaleBitmap (pf, opci, pci, inv_xform,
-			 widthMult, heightMult);
-	    glyphBytes += BYTES_FOR_GLYPH(pci, glyph);
-	}
-    }
-    return pf;
-
-bail:
-    if (pf)
-	free(pf);
-    if (bitmapFont) {
-	free(bitmapFont->metrics);
-	free(bitmapFont->ink_metrics);
-	free(bitmapFont->bitmaps);
-        if(bitmapFont->encoding)
-            for(i=0; i<NUM_SEGMENTS(nchars); i++)
-                free(bitmapFont->encoding[i]);
-	free(bitmapFont->encoding);
-    }
-    return NULL;
-}
-
-/* ARGSUSED */
-int
-BitmapOpenScalable (FontPathElementPtr fpe, 
-		    FontPtr *pFont, 
-		    int flags, 
-		    FontEntryPtr entry, 
-		    char *fileName, /* unused */
-		    FontScalablePtr vals, 
-		    fsBitmapFormat format, 
-		    fsBitmapFormatMask fmask,
-		    FontPtr non_cachable_font)	/* We don't do licensing */
-{
-    FontScalableRec	best;
-    FontPtr		font = NullFont;
-    double		dx, sdx,
-			dy, sdy,
-			savedX, savedY;
-    FontPropPtr		props;
-    char		*isStringProp = NULL;
-    int			propCount;
-    int			status;
-    long		sWidth;
-
-    FontEntryPtr	scaleFrom;
-    FontPathElementPtr	scaleFPE = NULL;
-    FontPtr		sourceFont;
-    char		fontName[MAXFONTNAMELEN];
-
-    /* Can't deal with mix-endian fonts yet */
-
-
-    /* Reject outrageously small font sizes to keep the math from
-       blowing up. */
-    if (get_matrix_vertical_component(vals->pixel_matrix) < 1.0 ||
-	get_matrix_horizontal_component(vals->pixel_matrix) < 1.0)
-	return BadFontName;
-
-    scaleFrom = FindBestToScale(fpe, entry, vals, &best, &dx, &dy, &sdx, &sdy,
-				&scaleFPE);
-
-    if (!scaleFrom)
-	return BadFontName;
-
-    status = FontFileOpenBitmap(scaleFPE, &sourceFont, LoadAll, scaleFrom,
-				format, fmask);
-
-    if (status != Successful)
-	return BadFontName;
-
-    if (!vals->width)
-	vals->width = best.width * dx;
-
-    /* Compute the scaled font */
-
-    savedX = dx;
-    savedY = dy;
-    font = ScaleFont(sourceFont, dx, dy, sdx, sdy, vals, &dx, &dy, &sWidth);
-    if (font)
-	font = BitmapScaleBitmaps(font, sourceFont, savedX, savedY, vals);
-
-    if (!font)
-    {
-	if (!sourceFont->refcnt)
-	    FontFileCloseFont((FontPathElementPtr) 0, sourceFont);
-	return AllocError;
-    }
-
-    /* Prepare font properties for the new font */
-
-    strcpy (fontName, scaleFrom->name.name);
-    FontParseXLFDName (fontName, vals, FONT_XLFD_REPLACE_VALUE);
-
-    propCount = ComputeScaledProperties(&sourceFont->info, fontName, vals,
-					dx, dy, sdx, sdy, sWidth, &props,
-					&isStringProp);
-
-    if (!sourceFont->refcnt)
-	FontFileCloseFont((FontPathElementPtr) 0, sourceFont);
-
-    font->info.props = props;
-    font->info.nprops = propCount;
-    font->info.isStringProp = isStringProp;
-
-    if (propCount && (!props || !isStringProp))
-    {
-	bitmapUnloadScalable(font);
-	return AllocError;
-    }
-
-    *pFont = font;
-    return Successful;
-}
-
-int
-BitmapGetInfoScalable (FontPathElementPtr fpe, 
-		       FontInfoPtr pFontInfo, 
-		       FontEntryPtr entry, 
-		       FontNamePtr fontName, 
-		       char *fileName, 
-		       FontScalablePtr vals)
-{
-    FontPtr pfont;
-    int flags = 0;
-    long format = 0;  /* It doesn't matter what format for just info */
-    long fmask = 0;
-    int ret;
-
-    ret = BitmapOpenScalable(fpe, &pfont, flags, entry, fileName, vals,
-			     format, fmask, NULL);
-    if (ret != Successful)
-        return ret;
-    *pFontInfo = pfont->info;
-
-    pfont->info.nprops = 0;
-    pfont->info.props = NULL;
-    pfont->info.isStringProp = NULL;
-
-    (*pfont->unload_font)(pfont);
-    return Successful;
-}
-
-static void
-bitmapUnloadScalable (FontPtr pFont)
-{
-    BitmapFontPtr   bitmapFont;
-    FontInfoPtr	    pfi;
-    int             i, nencoding;
-
-    bitmapFont = (BitmapFontPtr) pFont->fontPrivate;
-    pfi = &pFont->info;
-    free (pfi->props);
-    free (pfi->isStringProp);
-    if(bitmapFont->encoding) {
-        nencoding = (pFont->info.lastCol - pFont->info.firstCol + 1) *
-	    (pFont->info.lastRow - pFont->info.firstRow + 1);
-        for(i=0; i<NUM_SEGMENTS(nencoding); i++)
-            free(bitmapFont->encoding[i]);
-    }
-    free (bitmapFont->encoding);
-    free (bitmapFont->bitmaps);
-    free (bitmapFont->ink_metrics);
-    free (bitmapFont->metrics);
-    free (pFont->fontPrivate);
-    DestroyFontRec (pFont);
-}
->>>>>>> 6eaea446
+/*
+
+Copyright 1991, 1994, 1998  The Open Group
+
+Permission to use, copy, modify, distribute, and sell this software and its
+documentation for any purpose is hereby granted without fee, provided that
+the above copyright notice appear in all copies and that both that
+copyright notice and this permission notice appear in supporting
+documentation.
+
+The above copyright notice and this permission notice shall be included
+in all copies or substantial portions of the Software.
+
+THE SOFTWARE IS PROVIDED "AS IS", WITHOUT WARRANTY OF ANY KIND, EXPRESS
+OR IMPLIED, INCLUDING BUT NOT LIMITED TO THE WARRANTIES OF
+MERCHANTABILITY, FITNESS FOR A PARTICULAR PURPOSE AND NONINFRINGEMENT.
+IN NO EVENT SHALL THE OPEN GROUP BE LIABLE FOR ANY CLAIM, DAMAGES OR
+OTHER LIABILITY, WHETHER IN AN ACTION OF CONTRACT, TORT OR OTHERWISE,
+ARISING FROM, OUT OF OR IN CONNECTION WITH THE SOFTWARE OR THE USE OR
+OTHER DEALINGS IN THE SOFTWARE.
+
+Except as contained in this notice, the name of The Open Group shall
+not be used in advertising or otherwise to promote the sale, use or
+other dealings in this Software without prior written authorization
+from The Open Group.
+
+*/
+
+/*
+ * Author:  Keith Packard, MIT X Consortium
+ */
+
+#ifdef HAVE_CONFIG_H
+#include <config.h>
+#endif
+
+/*
+ * Translate monolithic #defines to modular definitions
+ */
+
+#ifdef PCFFORMAT
+#define XFONT_PCFFORMAT 1
+#endif
+
+#ifdef SNFFORMAT
+#define XFONT_SNFFORMAT 1
+#endif
+
+#ifdef BDFFORMAT
+#define XFONT_BDFFORMAT 1
+#endif
+
+#include <X11/fonts/fntfilst.h>
+#include <X11/fonts/bitmap.h>
+#include <X11/fonts/fontutil.h>
+#include <math.h>
+
+#ifndef MAX
+#define   MAX(a,b)    (((a)>(b)) ? a : b)
+#endif
+
+#ifdef _MSC_VER
+#define hypot _hypot
+#endif
+
+/* Should get this from elsewhere */
+extern unsigned long serverGeneration;
+
+static void bitmapUnloadScalable (FontPtr pFont);
+static void ScaleBitmap ( FontPtr pFont, CharInfoPtr opci, 
+			  CharInfoPtr pci, double *inv_xform, 
+			  double widthMult, double heightMult );
+static FontPtr BitmapScaleBitmaps(FontPtr pf, FontPtr opf, 
+				  double widthMult, double heightMult,   
+				  FontScalablePtr vals);
+
+enum scaleType {
+    atom, truncate_atom, pixel_size, point_size, resolution_x,
+    resolution_y, average_width, scaledX, scaledY, unscaled, fontname,
+    raw_ascent, raw_descent, raw_pixelsize, raw_pointsize,
+    raw_average_width, uncomputed
+};
+
+typedef struct _fontProp {
+    char       *name;
+    Atom        atom;
+    enum scaleType type;
+} fontProp;
+
+static FontEntryPtr FindBestToScale ( FontPathElementPtr fpe, 
+				      FontEntryPtr entry, 
+				      FontScalablePtr vals, 
+				      FontScalablePtr best, 
+				      double *dxp, double *dyp, 
+				      double *sdxp, double *sdyp, 
+				      FontPathElementPtr *fpep );
+
+static unsigned long bitscaleGeneration = 0;	/* initialization flag */
+
+static fontProp fontNamePropTable[] = {
+    { "FOUNDRY", 0, atom },
+    { "FAMILY_NAME", 0, atom },
+    { "WEIGHT_NAME", 0, atom },
+    { "SLANT", 0, atom },
+    { "SETWIDTH_NAME", 0, atom },
+    { "ADD_STYLE_NAME", 0, atom },
+    { "PIXEL_SIZE", 0, pixel_size },
+    { "POINT_SIZE", 0, point_size },
+    { "RESOLUTION_X", 0, resolution_x },
+    { "RESOLUTION_Y", 0, resolution_y },
+    { "SPACING", 0, atom },
+    { "AVERAGE_WIDTH", 0, average_width },
+    { "CHARSET_REGISTRY", 0, atom },
+    { "CHARSET_ENCODING", 0, truncate_atom },
+    { "FONT", 0, fontname },
+    { "RAW_ASCENT", 0, raw_ascent },
+    { "RAW_DESCENT", 0, raw_descent },
+    { "RAW_PIXEL_SIZE", 0, raw_pixelsize },
+    { "RAW_POINT_SIZE", 0, raw_pointsize },
+    { "RAW_AVERAGE_WIDTH", 0, raw_average_width }
+};
+
+#define TRANSFORM_POINT(matrix, x, y, dest) \
+	((dest)[0] = (matrix)[0] * (x) + (matrix)[2] * (y), \
+	 (dest)[1] = (matrix)[1] * (x) + (matrix)[3] * (y))
+
+#define CHECK_EXTENT(lsb, rsb, desc, asc, data) \
+	((lsb) > (data)[0] ? (lsb) = (data)[0] : 0 , \
+	 (rsb) < (data)[0] ? (rsb) = (data)[0] : 0, \
+	 (-desc) > (data)[1] ? (desc) = -(data)[1] : 0 , \
+	 (asc) < (data)[1] ? (asc) = (data)[1] : 0)
+
+#define NPROPS (sizeof(fontNamePropTable) / sizeof(fontProp))
+
+/* Warning: order of the next two tables is critically interdependent.
+   Location of "unscaled" properties at the end of fontPropTable[]
+   is important. */
+
+static fontProp fontPropTable[] = {
+    { "MIN_SPACE", 0, scaledX },
+    { "NORM_SPACE", 0, scaledX },
+    { "MAX_SPACE", 0, scaledX },
+    { "END_SPACE", 0, scaledX },
+    { "AVG_CAPITAL_WIDTH", 0, scaledX },
+    { "AVG_LOWERCASE_WIDTH", 0, scaledX },
+    { "QUAD_WIDTH", 0, scaledX },
+    { "FIGURE_WIDTH", 0, scaledX },
+    { "SUPERSCRIPT_X", 0, scaledX },
+    { "SUPERSCRIPT_Y", 0, scaledY },
+    { "SUBSCRIPT_X", 0, scaledX },
+    { "SUBSCRIPT_Y", 0, scaledY },
+    { "SUPERSCRIPT_SIZE", 0, scaledY },
+    { "SUBSCRIPT_SIZE", 0, scaledY },
+    { "SMALL_CAP_SIZE", 0, scaledY },
+    { "UNDERLINE_POSITION", 0, scaledY },
+    { "UNDERLINE_THICKNESS", 0, scaledY },
+    { "STRIKEOUT_ASCENT", 0, scaledY },
+    { "STRIKEOUT_DESCENT", 0, scaledY },
+    { "CAP_HEIGHT", 0, scaledY },
+    { "X_HEIGHT", 0, scaledY },
+    { "ITALIC_ANGLE", 0, unscaled },
+    { "RELATIVE_SETWIDTH", 0, unscaled },
+    { "RELATIVE_WEIGHT", 0, unscaled },
+    { "WEIGHT", 0, unscaled },
+    { "DESTINATION", 0, unscaled },
+    { "PCL_FONT_NAME", 0, unscaled },
+    { "_ADOBE_POSTSCRIPT_FONTNAME", 0, unscaled }
+};
+
+static fontProp rawFontPropTable[] = {
+    { "RAW_MIN_SPACE", 0, },
+    { "RAW_NORM_SPACE", 0, },
+    { "RAW_MAX_SPACE", 0, },
+    { "RAW_END_SPACE", 0, },
+    { "RAW_AVG_CAPITAL_WIDTH", 0, },
+    { "RAW_AVG_LOWERCASE_WIDTH", 0, },
+    { "RAW_QUAD_WIDTH", 0, },
+    { "RAW_FIGURE_WIDTH", 0, },
+    { "RAW_SUPERSCRIPT_X", 0, },
+    { "RAW_SUPERSCRIPT_Y", 0, },
+    { "RAW_SUBSCRIPT_X", 0, },
+    { "RAW_SUBSCRIPT_Y", 0, },
+    { "RAW_SUPERSCRIPT_SIZE", 0, },
+    { "RAW_SUBSCRIPT_SIZE", 0, },
+    { "RAW_SMALL_CAP_SIZE", 0, },
+    { "RAW_UNDERLINE_POSITION", 0, },
+    { "RAW_UNDERLINE_THICKNESS", 0, },
+    { "RAW_STRIKEOUT_ASCENT", 0, },
+    { "RAW_STRIKEOUT_DESCENT", 0, },
+    { "RAW_CAP_HEIGHT", 0, },
+    { "RAW_X_HEIGHT", 0, }
+};
+
+static void
+initFontPropTable(void)
+{
+    int         i;
+    fontProp   *t;
+
+    i = sizeof(fontNamePropTable) / sizeof(fontProp);
+    for (t = fontNamePropTable; i; i--, t++)
+	t->atom = MakeAtom(t->name, (unsigned) strlen(t->name), TRUE);
+
+    i = sizeof(fontPropTable) / sizeof(fontProp);
+    for (t = fontPropTable; i; i--, t++)
+	t->atom = MakeAtom(t->name, (unsigned) strlen(t->name), TRUE);
+
+    i = sizeof(rawFontPropTable) / sizeof(fontProp);
+    for (t = rawFontPropTable; i; i--, t++)
+	t->atom = MakeAtom(t->name, (unsigned) strlen(t->name), TRUE);
+}
+
+#if 0
+static FontEntryPtr
+GetScalableEntry (FontPathElementPtr fpe, FontNamePtr name)
+{
+    FontDirectoryPtr	dir;
+
+    dir = (FontDirectoryPtr) fpe->private;
+    return FontFileFindNameInDir (&dir->scalable, name);
+}
+#endif
+
+static double
+get_matrix_horizontal_component(double *matrix)
+{
+    return hypot(matrix[0], matrix[1]);
+}
+
+static double
+get_matrix_vertical_component(double *matrix)
+{
+    return hypot(matrix[2], matrix[3]);
+}
+
+
+static Bool
+ComputeScaleFactors(FontScalablePtr from, FontScalablePtr to, 
+		    double *dx, double *dy, double *sdx, double *sdy, 
+		    double *rescale_x)
+{
+    double srcpixelset, destpixelset, srcpixel, destpixel;
+
+    srcpixelset = get_matrix_horizontal_component(from->pixel_matrix);
+    destpixelset = get_matrix_horizontal_component(to->pixel_matrix);
+    srcpixel = get_matrix_vertical_component(from->pixel_matrix);
+    destpixel = get_matrix_vertical_component(to->pixel_matrix);
+
+    if (srcpixelset >= EPS)
+    {
+	*dx = destpixelset / srcpixelset;
+	*sdx = 1000.0 / srcpixelset;
+    }
+    else
+	*sdx = *dx = 0;
+
+    *rescale_x = 1.0;
+
+    /* If client specified a width, it overrides setsize; in this
+       context, we interpret width as applying to the font before any
+       rotation, even though that's not what is ultimately returned in
+       the width field. */
+    if (from->width > 0 && to->width > 0 && fabs(*dx) > EPS)
+    {
+	double rescale = (double)to->width / (double)from->width;
+
+	/* If the client specified a transformation matrix, the rescaling
+	   for width does *not* override the setsize.  Instead, just check
+	   for consistency between the setsize from the matrix and the
+	   setsize that would result from rescaling according to the width.
+	   This assumes (perhaps naively) that the width is correctly
+	   reported in the name.  As an interesting side effect, this test
+	   may result in choosing a different source bitmap (one that
+	   scales consistently between the setsize *and* the width) than it
+	   would choose if a width were not specified.  Sort of a hidden
+	   multiple-master functionality. */
+	if ((to->values_supplied & PIXELSIZE_MASK) == PIXELSIZE_ARRAY ||
+	    (to->values_supplied & POINTSIZE_MASK) == POINTSIZE_ARRAY)
+	{
+	    /* Reject if resulting width difference is >= 1 pixel */
+	    if (fabs(rescale * from->width - *dx * from->width) >= 10)
+		return FALSE;
+	}
+	else
+	{
+	    *rescale_x = rescale/(*dx);
+	    *dx = rescale;
+	}
+    }
+
+    if (srcpixel >= EPS)
+    {
+	*dy = destpixel / srcpixel;
+	*sdy = 1000.0 / srcpixel;
+    }
+    else
+	*sdy = *dy = 0;
+
+    return TRUE;
+}
+
+/* favor enlargement over reduction because of aliasing resulting
+   from reduction */
+#define SCORE(m,s) \
+if (m >= 1.0) { \
+    if (m == 1.0) \
+        score += (16 * s); \
+    else if (m == 2.0) \
+        score += (4 * s); \
+    else \
+        score += (int)(((double)(3 * s)) / m); \
+} else { \
+        score += (int)(((double)(2 * s)) * m); \
+}
+
+/* don't need to favor enlargement when looking for bitmap that can
+   be used unscalable */
+#define SCORE2(m,s) \
+if (m >= 1.0) \
+    score += (int)(((double)(8 * s)) / m); \
+else \
+    score += (int)(((double)(8 * s)) * m);
+
+static FontEntryPtr
+FindBestToScale(FontPathElementPtr fpe, FontEntryPtr entry, 
+		FontScalablePtr vals, FontScalablePtr best, 
+		double *dxp, double *dyp, 
+		double *sdxp, double *sdyp, 
+		FontPathElementPtr *fpep)
+{
+    FontScalableRec temp;
+    int		    source, i;
+    int		    best_score, best_unscaled_score,
+		    score;
+    double	    dx = 0.0, sdx = 0.0, dx_amount = 0.0,
+		    dy = 0.0, sdy = 0.0, dy_amount = 0.0,
+		    best_dx = 0.0, best_sdx = 0.0, best_dx_amount = 0.0,
+		    best_dy = 0.0, best_sdy = 0.0, best_dy_amount = 0.0,
+		    best_unscaled_sdx = 0.0, best_unscaled_sdy = 0.0,
+		    rescale_x = 0.0, best_rescale_x = 0.0,
+		    best_unscaled_rescale_x = 0.0;
+    FontEntryPtr    zero;
+    FontNameRec	    zeroName;
+    char	    zeroChars[MAXFONTNAMELEN];
+    FontDirectoryPtr	dir;
+    FontScaledPtr   scaled;
+    FontScalableExtraPtr   extra;
+    FontScaledPtr   best_scaled, best_unscaled;
+    FontPathElementPtr	best_fpe = NULL, best_unscaled_fpe = NULL;
+    FontEntryPtr    bitmap = NULL;
+    FontEntryPtr    result;
+    int		    aliascount = 20;
+    FontPathElementPtr	bitmap_fpe = NULL;
+    FontNameRec	    xlfdName;
+
+    /* find the best match */
+    rescale_x = 1.0;
+    best_scaled = 0;
+    best_score = 0;
+    best_unscaled = 0;
+    best_unscaled_score = -1;
+    best_dx_amount = best_dy_amount = HUGE_VAL;
+    memcpy (zeroChars, entry->name.name, entry->name.length);
+    zeroChars[entry->name.length] = '\0';
+    zeroName.name = zeroChars;
+    FontParseXLFDName (zeroChars, &temp, FONT_XLFD_REPLACE_ZERO);
+    zeroName.length = strlen (zeroChars);
+    zeroName.ndashes = entry->name.ndashes;
+    xlfdName.name = vals->xlfdName;
+    xlfdName.length = strlen(xlfdName.name);
+    xlfdName.ndashes = FontFileCountDashes(xlfdName.name, xlfdName.length);
+    restart_bestscale_loop: ;
+    /*
+     * Look through all the registered bitmap sources for
+     * the same zero name as ours; entries along that one
+     * can be scaled as desired.
+     */
+    for (source = 0; source < FontFileBitmapSources.count; source++)
+    {
+	/* There might already be a bitmap that satisfies the request
+	   but didn't have a zero name that was found by the scalable
+	   font matching logic.  Keep track if there is.  */
+	if (bitmap == NULL && vals->xlfdName != NULL)
+	{
+	    bitmap_fpe = FontFileBitmapSources.fpe[source];
+	    dir = (FontDirectoryPtr) bitmap_fpe->private;
+	    bitmap = FontFileFindNameInDir (&dir->nonScalable, &xlfdName);
+	    if (bitmap && bitmap->type != FONT_ENTRY_BITMAP)
+	    {
+		if (bitmap->type == FONT_ENTRY_ALIAS && aliascount > 0)
+		{
+		    aliascount--;
+		    xlfdName.name = bitmap->u.alias.resolved;
+		    xlfdName.length = strlen(xlfdName.name);
+		    xlfdName.ndashes = FontFileCountDashes(xlfdName.name,
+							   xlfdName.length);
+		    bitmap = NULL;
+		    goto restart_bestscale_loop;
+		}
+		else
+		    bitmap = NULL;
+	    }
+	}
+
+	if (FontFileBitmapSources.fpe[source] == fpe)
+	    zero = entry;
+	else
+	{
+	    dir = (FontDirectoryPtr) FontFileBitmapSources.fpe[source]->private;
+	    zero = FontFileFindNameInDir (&dir->scalable, &zeroName);
+	    if (!zero)
+		continue;
+	}
+	extra = zero->u.scalable.extra;
+	for (i = 0; i < extra->numScaled; i++)
+	{
+	    scaled = &extra->scaled[i];
+	    if (!scaled->bitmap)
+		continue;
+	    if (!ComputeScaleFactors(&scaled->vals, vals, &dx, &dy, &sdx, &sdy,
+				     &rescale_x))
+		continue;
+	    score = 0;
+	    dx_amount = dx;
+	    dy_amount = dy;
+	    SCORE(dy_amount, 10);
+	    SCORE(dx_amount, 1);
+	    if ((score > best_score) ||
+		    ((score == best_score) &&
+		     ((dy_amount < best_dy_amount) ||
+ 		      ((dy_amount == best_dy_amount) &&
+ 		       (dx_amount < best_dx_amount))))) 
+	    {
+		best_fpe = FontFileBitmapSources.fpe[source];
+	    	best_scaled = scaled;
+	    	best_score = score;
+	    	best_dx = dx;
+	    	best_dy = dy;
+	    	best_sdx = sdx;
+	    	best_sdy = sdy;
+	    	best_dx_amount = dx_amount;
+	    	best_dy_amount = dy_amount;
+		best_rescale_x = rescale_x;
+	    }
+	    /* Is this font a candidate for use without ugly rescaling? */
+	    if (fabs(dx) > EPS && fabs(dy) > EPS &&
+		fabs(vals->pixel_matrix[0] * rescale_x -
+		     scaled->vals.pixel_matrix[0]) < 1 &&
+		fabs(vals->pixel_matrix[1] * rescale_x -
+		     scaled->vals.pixel_matrix[1]) < EPS &&
+		fabs(vals->pixel_matrix[2] -
+		     scaled->vals.pixel_matrix[2]) < EPS &&
+		fabs(vals->pixel_matrix[3] -
+		     scaled->vals.pixel_matrix[3]) < 1)
+	    {
+		/* Yes.  The pixel sizes are close on the diagonal and
+		   extremely close off the diagonal. */
+		score = 0;
+		SCORE2(vals->pixel_matrix[3] /
+		       scaled->vals.pixel_matrix[3], 10);
+		SCORE2(vals->pixel_matrix[0] * rescale_x /
+		       scaled->vals.pixel_matrix[0], 1);
+		if (score > best_unscaled_score)
+		{
+		    best_unscaled_fpe = FontFileBitmapSources.fpe[source];
+	    	    best_unscaled = scaled;
+	    	    best_unscaled_sdx = sdx / dx;
+	    	    best_unscaled_sdy = sdy / dy;
+		    best_unscaled_score = score;
+		    best_unscaled_rescale_x = rescale_x;
+		}
+	    }
+	}
+    }
+    if (best_unscaled)
+    {
+	*best = best_unscaled->vals;
+	*fpep = best_unscaled_fpe;
+	*dxp = 1.0;
+	*dyp = 1.0;
+	*sdxp = best_unscaled_sdx;
+	*sdyp = best_unscaled_sdy;
+	rescale_x = best_unscaled_rescale_x;
+	result = best_unscaled->bitmap;
+    }
+    else if (best_scaled)
+    {
+	*best = best_scaled->vals;
+	*fpep = best_fpe;
+	*dxp = best_dx;
+	*dyp = best_dy;
+	*sdxp = best_sdx;
+	*sdyp = best_sdy;
+	rescale_x = best_rescale_x;
+	result = best_scaled->bitmap;
+    }
+    else
+	result = NULL;
+
+    if (bitmap != NULL && (result == NULL || *dxp != 1.0 || *dyp != 1.0))
+    {
+	*fpep = bitmap_fpe;
+	FontParseXLFDName (bitmap->name.name, best, FONT_XLFD_REPLACE_NONE);
+	if (ComputeScaleFactors(best, best, dxp, dyp, sdxp, sdyp, &rescale_x))
+	    result = bitmap;
+	else
+	    result = NULL;
+    }
+
+    if (result && rescale_x != 1.0)
+    {
+	/* We have rescaled horizontally due to an XLFD width field.  Change
+	   the matrix appropriately */
+	vals->pixel_matrix[0] *= rescale_x;
+	vals->pixel_matrix[1] *= rescale_x;
+	vals->values_supplied = vals->values_supplied & ~POINTSIZE_MASK;
+	/* Recompute and reround the FontScalablePtr values after
+	   rescaling for the new width. */
+	FontFileCompleteXLFD(vals, vals);
+    }
+
+    return result;
+}
+
+static long
+doround(double x)
+{
+    return (x >= 0) ? (long)(x + .5) : (long)(x - .5);
+}
+
+static int
+computeProps(FontPropPtr pf, char *wasStringProp, 
+	     FontPropPtr npf, char *isStringProp, 
+	     unsigned int nprops, double xfactor, double yfactor,
+	     double sXfactor, double sYfactor)
+{
+    int         n;
+    int         count;
+    fontProp   *t;
+    double      rawfactor = 0.0;
+
+    for (count = 0; nprops > 0; nprops--, pf++, wasStringProp++) {
+	n = sizeof(fontPropTable) / sizeof(fontProp);
+	for (t = fontPropTable; n && (t->atom != pf->name); n--, t++);
+	if (!n)
+	    continue;
+
+	switch (t->type) {
+	case scaledX:
+	    npf->value = doround(xfactor * (double)pf->value);
+	    rawfactor = sXfactor;
+	    break;
+	case scaledY:
+	    npf->value = doround(yfactor * (double)pf->value);
+	    rawfactor = sYfactor;
+	    break;
+	case unscaled:
+	    npf->value = pf->value;
+	    npf->name = pf->name;
+	    npf++;
+	    count++;
+	    *isStringProp++ = *wasStringProp;
+	    break;
+	default:
+	    break;
+	}
+	if (t->type != unscaled)
+	{
+	    npf->name = pf->name;
+	    npf++;
+	    count++;
+	    npf->value = doround(rawfactor * (double)pf->value);
+	    npf->name = rawFontPropTable[t - fontPropTable].atom;
+	    npf++;
+	    count++;
+	    *isStringProp++ = *wasStringProp;
+	    *isStringProp++ = *wasStringProp;
+	}
+    }
+    return count;
+}
+
+
+static int
+ComputeScaledProperties(FontInfoPtr sourceFontInfo, /* the font to be scaled */
+			char *name, 		/* name of resulting font */
+			FontScalablePtr vals, 
+			double dx, double dy, 	/* scale factors in x and y */
+			double sdx, double sdy, /* directions */
+			long sWidth, 		/* 1000-pixel average width */
+			FontPropPtr *pProps, 	/* returns properties; 
+						   preallocated */
+			char **pIsStringProp) 	/* return booleans; 
+						   preallocated */
+{
+    int         n;
+    char       *ptr1 = NULL, *ptr2 = NULL;
+    char       *ptr3;
+    FontPropPtr fp;
+    fontProp   *fpt;
+    char	*isStringProp;
+    int		nProps;
+
+    if (bitscaleGeneration != serverGeneration) {
+	initFontPropTable();
+	bitscaleGeneration = serverGeneration;
+    }
+    nProps = NPROPS + 1 + sizeof(fontPropTable) / sizeof(fontProp) +
+			  sizeof(rawFontPropTable) / sizeof(fontProp);
+    fp = malloc(sizeof(FontPropRec) * nProps);
+    *pProps = fp;
+    if (!fp) {
+	fprintf(stderr, "Error: Couldn't allocate font properties (%ld*%d)\n",
+		(unsigned long)sizeof(FontPropRec), nProps);
+	return 1;
+    }
+    isStringProp = malloc (nProps);
+    *pIsStringProp = isStringProp;
+    if (!isStringProp)
+    {
+ fprintf(stderr, "Error: Couldn't allocate isStringProp (%d)\n", nProps);
+	free (fp);
+	return 1;
+    }
+    ptr2 = name;
+    for (fpt = fontNamePropTable, n = NPROPS;
+	 n;
+ 	 fp++, fpt++, n--, isStringProp++)
+    {
+
+	if (*ptr2)
+	{
+	    ptr1 = ptr2 + 1;
+	    if (!(ptr2 = strchr(ptr1, '-'))) ptr2 = strchr(ptr1, '\0');
+	}
+
+	*isStringProp = 0;
+	switch (fpt->type) {
+	case atom:
+	    fp->value = MakeAtom(ptr1, ptr2 - ptr1, TRUE);
+	    *isStringProp = 1;
+	    break;
+	case truncate_atom:
+	    for (ptr3 = ptr1; *ptr3; ptr3++)
+		if (*ptr3 == '[')
+		    break;
+	    if (!*ptr3) ptr3 = ptr2;
+	    fp->value = MakeAtom(ptr1, ptr3 - ptr1, TRUE);
+	    *isStringProp = 1;
+	    break;
+	case pixel_size:
+	    fp->value = doround(vals->pixel_matrix[3]);
+	    break;
+	case point_size:
+	    fp->value = doround(vals->point_matrix[3] * 10.0);
+	    break;
+	case resolution_x:
+	    fp->value = vals->x;
+	    break;
+	case resolution_y:
+	    fp->value = vals->y;
+	    break;
+	case average_width:
+	    fp->value = vals->width;
+	    break;
+	case fontname:
+	    fp->value = MakeAtom(name, strlen(name), TRUE);
+	    *isStringProp = 1;
+	    break;
+	case raw_ascent:
+	    fp->value = sourceFontInfo->fontAscent * sdy;
+	    break;
+	case raw_descent:
+	    fp->value = sourceFontInfo->fontDescent * sdy;
+	    break;
+	case raw_pointsize:
+	    fp->value = (long)(72270.0 / (double)vals->y + .5);
+	    break;
+	case raw_pixelsize:
+	    fp->value = 1000;
+	    break;
+	case raw_average_width:
+	    fp->value = sWidth;
+	    break;
+	default:
+	    break;
+	}
+	fp->name = fpt->atom;
+    }
+    n = NPROPS;
+    n += computeProps(sourceFontInfo->props, sourceFontInfo->isStringProp,
+		      fp, isStringProp, sourceFontInfo->nprops, dx, dy,
+		      sdx, sdy);
+    return n;
+}
+
+
+static int
+compute_xform_matrix(FontScalablePtr vals, double dx, double dy, 
+		     double *xform, double *inv_xform, 
+		     double *xmult, double *ymult)
+{
+    double det;
+    double pixel = get_matrix_vertical_component(vals->pixel_matrix);
+    double pixelset = get_matrix_horizontal_component(vals->pixel_matrix);
+
+    if (pixel < EPS || pixelset < EPS) return 0;
+
+    /* Initialize the transformation matrix to the scaling factors */
+    xform[0] = dx / pixelset;
+    xform[1] = xform[2] = 0.0;
+    xform[3] = dy / pixel;
+
+/* Inline matrix multiply -- somewhat ugly to minimize register usage */
+#define MULTIPLY_XFORM(a,b,c,d) \
+{ \
+  register double aa = (a), bb = (b), cc = (c), dd = (d); \
+  register double temp; \
+  temp =     aa * xform[0] + cc * xform[1]; \
+  aa =       aa * xform[2] + cc * xform[3]; \
+  xform[1] = bb * xform[0] + dd * xform[1]; \
+  xform[3] = bb * xform[2] + dd * xform[3]; \
+  xform[0] = temp; \
+  xform[2] = aa; \
+}
+
+    /* Rescale the transformation matrix for size of source font */
+    MULTIPLY_XFORM(vals->pixel_matrix[0],
+		   vals->pixel_matrix[1],
+		   vals->pixel_matrix[2],
+		   vals->pixel_matrix[3]);
+
+    *xmult = xform[0];
+    *ymult = xform[3];
+
+
+    if (inv_xform == NULL) return 1;
+
+    /* Compute the determinant for use in inverting the matrix. */
+    det = xform[0] * xform[3] - xform[1] * xform[2];
+
+    /* If the determinant is tiny or zero, give up */
+    if (fabs(det) < EPS) return 0;
+
+    /* Compute the inverse */
+    inv_xform[0] = xform[3] / det;
+    inv_xform[1] = -xform[1] / det;
+    inv_xform[2] = -xform[2] / det;
+    inv_xform[3] = xform[0] / det;
+
+    return 1;
+}
+
+/*
+ *  ScaleFont
+ *  returns a pointer to the new scaled font, or NULL (due to AllocError).
+ */
+static FontPtr
+ScaleFont(FontPtr opf,            /* originating font */                    
+	  double widthMult, 	  /* glyphs width scale factor */           
+	  double heightMult, 	  /* glyphs height scale factor */          
+	  double sWidthMult, 	  /* scalable glyphs width scale factor */  
+	  double sHeightMult, 	  /* scalable glyphs height scale factor */ 
+	  FontScalablePtr vals,	                                            
+	  double *newWidthMult,   /* return: X component of glyphs width    
+				     scale factor */                        
+	  double *newHeightMult,  /* return: Y component of glyphs height   
+				     scale factor */                        
+	  long *sWidth)		  /* return: average 1000-pixel width */    
+{
+    FontPtr     pf;
+    FontInfoPtr pfi,
+                opfi;
+    BitmapFontPtr  bitmapFont,
+                obitmapFont;
+    CharInfoPtr pci,
+                opci;
+    int         nchars = 0;	/* how many characters in the font */
+    int         i;
+    int		firstCol, lastCol, firstRow, lastRow;
+    double	xform[4], inv_xform[4];
+    double	xmult, ymult;
+    int		totalwidth = 0, totalchars = 0;
+#define OLDINDEX(i) (((i)/(lastCol - firstCol + 1) + \
+		      firstRow - opf->info.firstRow) * \
+		     (opf->info.lastCol - opf->info.firstCol + 1) + \
+		     (i)%(lastCol - firstCol + 1) + \
+		     firstCol - opf->info.firstCol)
+
+    *sWidth = 0;
+
+    opfi = &opf->info;
+    obitmapFont = (BitmapFontPtr) opf->fontPrivate;
+
+    bitmapFont = 0;
+    if (!(pf = CreateFontRec())) {
+	fprintf(stderr, "Error: Couldn't allocate FontRec (%ld)\n",
+		(unsigned long)sizeof(FontRec));
+	goto bail;
+    }
+    pf->refcnt = 0;
+    pf->bit = opf->bit;
+    pf->byte = opf->byte;
+    pf->glyph = opf->glyph;
+    pf->scan = opf->scan;
+
+    pf->get_glyphs = bitmapGetGlyphs;
+    pf->get_metrics = bitmapGetMetrics;
+    pf->unload_font = bitmapUnloadScalable;
+    pf->unload_glyphs = NULL;
+
+    pfi = &pf->info;
+    *pfi = *opfi;
+    /* If charset subsetting specified in vals, determine what our range
+       needs to be for the output font */
+    if (vals->nranges)
+    {
+	int i;
+
+	pfi->allExist = 0;
+	firstCol = 255;
+	lastCol = 0;
+	firstRow = 255;
+	lastRow = 0;
+
+	for (i = 0; i < vals->nranges; i++)
+	{
+	    if (vals->ranges[i].min_char_high != vals->ranges[i].max_char_high)
+	    {
+		firstCol = opfi->firstCol;
+		lastCol = opfi->lastCol;
+	    }
+	    if (firstCol > vals->ranges[i].min_char_low)
+		firstCol = vals->ranges[i].min_char_low;
+	    if (lastCol < vals->ranges[i].max_char_low)
+		lastCol = vals->ranges[i].max_char_low;
+	    if (firstRow > vals->ranges[i].min_char_high)
+		firstRow = vals->ranges[i].min_char_high;
+	    if (lastRow < vals->ranges[i].max_char_high)
+		lastRow = vals->ranges[i].max_char_high;
+	}
+
+	if (firstCol > lastCol || firstRow > lastRow)
+	    goto bail;
+
+	if (firstCol < opfi->firstCol)
+	    firstCol = opfi->firstCol;
+	if (lastCol > opfi->lastCol)
+	    lastCol = opfi->lastCol;
+	if (firstRow < opfi->firstRow)
+	    firstRow = opfi->firstRow;
+	if (lastRow > opfi->lastRow)
+	    lastRow = opfi->lastRow;
+    }
+    else
+    {
+	firstCol = opfi->firstCol;
+	lastCol = opfi->lastCol;
+	firstRow = opfi->firstRow;
+	lastRow = opfi->lastRow;
+    }
+
+    bitmapFont = malloc(sizeof(BitmapFontRec));
+    if (!bitmapFont) {
+	fprintf(stderr, "Error: Couldn't allocate bitmapFont (%ld)\n",
+		(unsigned long)sizeof(BitmapFontRec));
+	goto bail;
+    }
+    nchars = (lastRow - firstRow + 1) * (lastCol - firstCol + 1);
+    pfi->firstRow = firstRow;
+    pfi->lastRow = lastRow;
+    pfi->firstCol = firstCol;
+    pfi->lastCol = lastCol;
+    pf->fontPrivate = (pointer) bitmapFont;
+    bitmapFont->version_num = obitmapFont->version_num;
+    bitmapFont->num_chars = nchars;
+    bitmapFont->num_tables = obitmapFont->num_tables;
+    bitmapFont->metrics = 0;
+    bitmapFont->ink_metrics = 0;
+    bitmapFont->bitmaps = 0;
+    bitmapFont->encoding = 0;
+    bitmapFont->bitmapExtra = 0;
+    bitmapFont->pDefault = 0;
+    bitmapFont->metrics = malloc(nchars * sizeof(CharInfoRec));
+    if (!bitmapFont->metrics) {
+	fprintf(stderr, "Error: Couldn't allocate metrics (%d*%ld)\n",
+		nchars, (unsigned long)sizeof(CharInfoRec));
+	goto bail;
+    }
+    bitmapFont->encoding = calloc(NUM_SEGMENTS(nchars), sizeof(CharInfoPtr*));
+    if (!bitmapFont->encoding) {
+	fprintf(stderr, "Error: Couldn't allocate encoding (%d*%ld)\n",
+		nchars, (unsigned long)sizeof(CharInfoPtr));
+	goto bail;
+    }
+
+#undef MAXSHORT
+#define MAXSHORT    32767
+#undef MINSHORT
+#define MINSHORT    -32768
+
+    pfi->anamorphic = FALSE;
+    if (heightMult != widthMult)
+	pfi->anamorphic = TRUE;
+    pfi->cachable = TRUE;
+
+    if (!compute_xform_matrix(vals, widthMult, heightMult, xform,
+			      inv_xform, &xmult, &ymult))
+	goto bail;
+
+    pfi->fontAscent = opfi->fontAscent * ymult;
+    pfi->fontDescent = opfi->fontDescent * ymult;
+
+    pfi->minbounds.leftSideBearing = MAXSHORT;
+    pfi->minbounds.rightSideBearing = MAXSHORT;
+    pfi->minbounds.ascent = MAXSHORT;
+    pfi->minbounds.descent = MAXSHORT;
+    pfi->minbounds.characterWidth = MAXSHORT;
+    pfi->minbounds.attributes = MAXSHORT;
+
+    pfi->maxbounds.leftSideBearing = MINSHORT;
+    pfi->maxbounds.rightSideBearing = MINSHORT;
+    pfi->maxbounds.ascent = MINSHORT;
+    pfi->maxbounds.descent = MINSHORT;
+    pfi->maxbounds.characterWidth = MINSHORT;
+    pfi->maxbounds.attributes = MINSHORT;
+
+    /* Compute the transformation and inverse transformation matrices.
+       Can fail if the determinant is zero. */
+
+    pci = bitmapFont->metrics;
+    for (i = 0; i < nchars; i++)
+    {
+	if ((opci = ACCESSENCODING(obitmapFont->encoding,OLDINDEX(i))))
+	{
+	    double newlsb, newrsb, newdesc, newasc, point[2];
+
+#define minchar(p) ((p).min_char_low + ((p).min_char_high << 8))
+#define maxchar(p) ((p).max_char_low + ((p).max_char_high << 8))
+
+	    if (vals->nranges)
+	    {
+		int row = i / (lastCol - firstCol + 1) + firstRow;
+		int col = i % (lastCol - firstCol + 1) + firstCol;
+		int ch = (row << 8) + col;
+		int j;
+		for (j = 0; j < vals->nranges; j++)
+		    if (ch >= minchar(vals->ranges[j]) &&
+			ch <= maxchar(vals->ranges[j]))
+			break;
+		if (j == vals->nranges)
+		{
+		    continue;
+		}
+	    }
+
+	    if (opci->metrics.leftSideBearing == 0 &&
+		opci->metrics.rightSideBearing == 0 &&
+		opci->metrics.ascent == 0 &&
+		opci->metrics.descent == 0 &&
+		opci->metrics.characterWidth == 0)
+	    {
+		continue;
+	    }
+
+            if(!bitmapFont->encoding[SEGMENT_MAJOR(i)]) {
+                bitmapFont->encoding[SEGMENT_MAJOR(i)]=
+                  calloc(BITMAP_FONT_SEGMENT_SIZE, sizeof(CharInfoPtr));
+                if(!bitmapFont->encoding[SEGMENT_MAJOR(i)])
+                    goto bail;
+            }
+	    ACCESSENCODINGL(bitmapFont->encoding, i) = pci;
+
+	    /* Compute new extents for this glyph */
+	    TRANSFORM_POINT(xform,
+			    opci->metrics.leftSideBearing,
+			    -opci->metrics.descent,
+			    point);
+	    newlsb = point[0];
+	    newrsb = newlsb;
+	    newdesc = -point[1];
+	    newasc = -newdesc;
+	    TRANSFORM_POINT(xform,
+			    opci->metrics.leftSideBearing,
+			    opci->metrics.ascent,
+			    point);
+	    CHECK_EXTENT(newlsb, newrsb, newdesc, newasc, point);
+	    TRANSFORM_POINT(xform,
+			    opci->metrics.rightSideBearing,
+			    -opci->metrics.descent,
+			    point);
+	    CHECK_EXTENT(newlsb, newrsb, newdesc, newasc, point);
+	    TRANSFORM_POINT(xform,
+			    opci->metrics.rightSideBearing,
+			    opci->metrics.ascent,
+			    point);
+	    CHECK_EXTENT(newlsb, newrsb, newdesc, newasc, point);
+
+	    pci->metrics.leftSideBearing = (int)floor(newlsb);
+	    pci->metrics.rightSideBearing = (int)floor(newrsb + .5);
+	    pci->metrics.descent = (int)ceil(newdesc);
+	    pci->metrics.ascent = (int)floor(newasc + .5);
+	    /* Accumulate total width of characters before transformation,
+	       to ascertain predominant direction of font. */
+	    totalwidth += opci->metrics.characterWidth;
+	    pci->metrics.characterWidth =
+		doround((double)opci->metrics.characterWidth * xmult);
+	    pci->metrics.attributes =
+		doround((double)opci->metrics.characterWidth * sWidthMult);
+	    if (!pci->metrics.characterWidth)
+	    {
+		/* Since transformation may shrink width, height, and
+		   escapement to zero, make sure existing characters
+		   are not mistaken for undefined characters. */
+
+		if (pci->metrics.rightSideBearing ==
+		    pci->metrics.leftSideBearing)
+		    pci->metrics.rightSideBearing++;
+		if (pci->metrics.ascent == -pci->metrics.descent)
+		    pci->metrics.ascent++;
+	    }
+    
+	    pci++;
+	}
+    }
+
+
+    /*
+     * For each character, set the per-character metrics, scale the glyph, and
+     * check per-font minbounds and maxbounds character information.
+     */
+
+    pci = bitmapFont->metrics;
+    for (i = 0; i < nchars; i++)
+    {
+	if ((pci = ACCESSENCODING(bitmapFont->encoding,i)) &&
+	    (opci = ACCESSENCODING(obitmapFont->encoding,OLDINDEX(i))))
+	{
+	    totalchars++;
+	    *sWidth += abs((int)(INT16)pci->metrics.attributes);
+#define MINMAX(field) \
+	    if (pfi->minbounds.field > pci->metrics.field) \
+	    	pfi->minbounds.field = pci->metrics.field; \
+	    if (pfi->maxbounds.field < pci->metrics.field) \
+	    	pfi->maxbounds.field = pci->metrics.field
+    
+	    MINMAX(leftSideBearing);
+	    MINMAX(rightSideBearing);
+	    MINMAX(ascent);
+	    MINMAX(descent);
+	    MINMAX(characterWidth);
+
+	    /* Hack: Cast attributes into a signed quantity.  Tread lightly
+	       for now and don't go changing the global Xproto.h file */
+	    if ((INT16)pfi->minbounds.attributes >
+		(INT16)pci->metrics.attributes)
+	    	pfi->minbounds.attributes = pci->metrics.attributes;
+	    if ((INT16)pfi->maxbounds.attributes <
+		(INT16)pci->metrics.attributes)
+	    	pfi->maxbounds.attributes = pci->metrics.attributes;
+#undef MINMAX
+	}
+    }
+    pfi->ink_minbounds = pfi->minbounds;
+    pfi->ink_maxbounds = pfi->maxbounds;
+    if (totalchars)
+    {
+	*sWidth = (*sWidth * 10 + totalchars / 2) / totalchars;
+	if (totalwidth < 0)
+	{
+	    /* Dominant direction is R->L */
+	    *sWidth = -*sWidth;
+	}
+
+	if (pfi->minbounds.characterWidth == pfi->maxbounds.characterWidth)
+	    vals->width = pfi->minbounds.characterWidth * 10;
+	else
+	    vals->width = doround((double)*sWidth * vals->pixel_matrix[0] /
+				  1000.0);
+    }
+    else
+    {
+	vals->width = 0;
+	*sWidth = 0;
+    }
+    FontComputeInfoAccelerators (pfi);
+
+    if (pfi->defaultCh != (unsigned short) NO_SUCH_CHAR) {
+	unsigned int r,
+	            c,
+	            cols;
+
+	r = pfi->defaultCh >> 8;
+	c = pfi->defaultCh & 0xFF;
+	if (pfi->firstRow <= r && r <= pfi->lastRow &&
+		pfi->firstCol <= c && c <= pfi->lastCol) {
+	    cols = pfi->lastCol - pfi->firstCol + 1;
+	    r = r - pfi->firstRow;
+	    c = c - pfi->firstCol;
+	    bitmapFont->pDefault = 
+                ACCESSENCODING(bitmapFont->encoding, r * cols + c);
+	}
+    }
+
+    *newWidthMult = xmult;
+    *newHeightMult = ymult;
+    return pf;
+bail:
+    if (pf)
+	free(pf);
+    if (bitmapFont) {
+	free(bitmapFont->metrics);
+	free(bitmapFont->ink_metrics);
+	free(bitmapFont->bitmaps);
+        if(bitmapFont->encoding)
+            for(i=0; i<NUM_SEGMENTS(nchars); i++)
+                free(bitmapFont->encoding[i]);
+	free(bitmapFont->encoding);
+    }
+    return NULL;
+}
+
+static void
+ScaleBitmap(FontPtr pFont, CharInfoPtr opci, CharInfoPtr pci, 
+	    double *inv_xform, double widthMult, double heightMult)
+{
+    register char  *bitmap,		/* The bits */
+               *newBitmap;
+    register int   bpr,			/* Padding information */
+		newBpr;
+    int         width,			/* Extents information */
+                height,
+                newWidth,
+                newHeight;
+    register int row,			/* Loop variables */
+		col;
+    INT32	deltaX,			/* Increments for resampling loop */
+		deltaY;
+    INT32	xValue,			/* Subscripts for resampling loop */
+		yValue;
+    double	point[2];
+    unsigned char *char_grayscale = 0;
+    INT32	*diffusion_workspace = NULL, *thisrow = NULL,
+                *nextrow = NULL, pixmult = 0;
+    int		box_x = 0, box_y = 0;
+
+    static unsigned char masklsb[] =
+	{ 0x1, 0x2, 0x4, 0x8, 0x10, 0x20, 0x40, 0x80 };
+    static unsigned char maskmsb[] =
+	{ 0x80, 0x40, 0x20, 0x10, 0x8, 0x4, 0x2, 0x1 };
+    unsigned char	*mask = (pFont->bit == LSBFirst ? masklsb : maskmsb);
+
+
+    bitmap = opci->bits;
+    newBitmap = pci->bits;
+    width = GLYPHWIDTHPIXELS(opci);
+    height = GLYPHHEIGHTPIXELS(opci);
+    newWidth = GLYPHWIDTHPIXELS(pci);
+    newHeight = GLYPHHEIGHTPIXELS(pci);
+    if (!newWidth || !newHeight || !width || !height)
+	return;
+
+    bpr = BYTES_PER_ROW(width, pFont->glyph);
+    newBpr = BYTES_PER_ROW(newWidth, pFont->glyph);
+
+    if (widthMult > 0.0 && heightMult > 0.0 &&
+	(widthMult < 1.0 || heightMult < 1.0))
+    {
+	/* We are reducing in one or both dimensions.  In an attempt to
+	   reduce aliasing, we'll antialias by passing the original
+	   glyph through a low-pass box filter (which results in a
+	   grayscale image), then use error diffusion to create bitonal
+	   output in the resampling loop.  */
+
+	/* First compute the sizes of the box filter */
+	widthMult = ceil(1.0 / widthMult);
+	heightMult = ceil(1.0 / heightMult);
+	box_x = width / 2;
+	box_y = height / 2;
+	if (widthMult < (double)box_x) box_x = (int)widthMult;
+	if (heightMult < (double)box_y) box_y = (int)heightMult;
+	/* The pixmult value (below) is used to darken the image before
+	   we perform error diffusion: a necessary concession to the
+	   fact that it's very difficult to generate readable halftoned
+	   glyphs.  The degree of darkening is proportional to the size
+	   of the blurring filter, hence inversely proportional to the
+	   darkness of the lightest gray that results from antialiasing.
+	   The result is that characters that exercise this logic (those
+	   generated by reducing from a larger source font) tend to err
+	   on the side of being too bold instead of being too light to
+	   be readable. */
+	pixmult = box_x * box_y * 192;
+
+	if (box_x > 1 || box_y > 1)
+	{
+	    /* Looks like we need to anti-alias.  Create a workspace to
+	       contain the grayscale character plus an additional row and
+	       column for scratch */
+	    char_grayscale = malloc((width + 1) * (height + 1));
+	    if (char_grayscale)
+	    {
+		diffusion_workspace = calloc((newWidth + 2) * 2, sizeof(int));
+		if (!diffusion_workspace)
+		{
+		    fprintf(stderr, "Warning: Couldn't allocate diffusion"
+			    " workspace (%ld)\n",
+			    (newWidth + 2) * 2 * (unsigned long)sizeof(int));
+		    free(char_grayscale);
+		    char_grayscale = (unsigned char *)0;
+		}
+		/* Initialize our error diffusion workspace for later use */
+		thisrow = diffusion_workspace + 1;
+		nextrow = diffusion_workspace + newWidth + 3;
+     } else {
+  fprintf(stderr, "Warning: Couldn't allocate character grayscale (%d)\n", (width + 1) * (height + 1));
+	    }
+	}
+    }
+
+    if (char_grayscale)
+    {
+	/* We will be doing antialiasing.  First copy the bitmap into
+	   our buffer, mapping input range [0,1] to output range
+	   [0,255].  */
+	register unsigned char *srcptr, *dstptr;
+	srcptr = (unsigned char *)bitmap;
+	dstptr = char_grayscale;
+	for (row = 0; row < height; row++)
+	{
+	    for (col = 0; col < width; col++)
+		*dstptr++ = (srcptr[col >> 3] & mask[col & 0x7]) ? 255 : 0;
+	    srcptr += bpr;	/* On to next row of source */
+	    dstptr++;		/* Skip scratch column in dest */
+	}
+	if (box_x > 1)
+	{
+	    /* Our box filter has a width > 1... let's filter the rows */
+
+	    int right_width = box_x / 2;
+	    int left_width = box_x - right_width - 1;
+
+	    for (row = 0; row < height; row++)
+	    {
+		int sum = 0;
+		int left_size = 0, right_size = 0;
+
+		srcptr = char_grayscale + (width + 1) * row;
+		dstptr = char_grayscale + (width + 1) * height; /* scratch */
+
+		/* We've computed the shape of our full box filter.  Now
+		   compute the right-hand part of the moving sum */
+		for (right_size = 0; right_size < right_width; right_size++)
+		    sum += srcptr[right_size];
+
+		/* Now start moving the sum, growing the box filter, and
+		   dropping averages into our scratch buffer */
+		for (left_size = 0; left_size < left_width; left_size++)
+		{
+		    sum += srcptr[right_width];
+		    *dstptr++ = sum / (left_size + right_width + 1);
+		    srcptr++;
+		}
+
+		/* The box filter has reached full width... continue
+		   computation of moving average until the right side
+		   hits the wall. */
+		for (col = left_size; col + right_size < width; col++)
+		{
+		    sum += srcptr[right_width];
+		    *dstptr++ = sum / box_x;
+		    sum -= srcptr[-left_width];
+		    srcptr++;
+		}
+
+		/* Collapse the right side of the box filter */
+		for (; right_size > 0; right_size--)
+		{
+		    *dstptr++ = sum / (left_width + right_size);
+		    sum -= srcptr[-left_width];
+		    srcptr++;
+		}
+
+		/* Done with the row... copy dest back over source */
+		memmove(char_grayscale + (width + 1) * row,
+			char_grayscale + (width + 1) * height,
+			width);
+	    }
+	}
+	if (box_y > 1)
+	{
+	    /* Our box filter has a height > 1... let's filter the columns */
+
+	    int bottom_height = box_y / 2;
+	    int top_height = box_y - bottom_height - 1;
+
+	    for (col = 0; col < width; col++)
+	    {
+		int sum = 0;
+		int top_size = 0, bottom_size = 0;
+
+		srcptr = char_grayscale + col;
+		dstptr = char_grayscale + width;	 /* scratch */
+
+		/* We've computed the shape of our full box filter.  Now
+		   compute the bottom part of the moving sum */
+		for (bottom_size = 0;
+		     bottom_size < bottom_height;
+		     bottom_size++)
+		    sum += srcptr[bottom_size * (width + 1)];
+
+		/* Now start moving the sum, growing the box filter, and
+		   dropping averages into our scratch buffer */
+		for (top_size = 0; top_size < top_height; top_size++)
+		{
+		    sum += srcptr[bottom_height * (width + 1)];
+		    *dstptr = sum / (top_size + bottom_height + 1);
+		    dstptr += width + 1;
+		    srcptr += width + 1;
+		}
+
+		/* The box filter has reached full height... continue
+		   computation of moving average until the bottom
+		   hits the wall. */
+		for (row = top_size; row + bottom_size < height; row++)
+		{
+		    sum += srcptr[bottom_height * (width + 1)];
+		    *dstptr = sum / box_y;
+		    dstptr += width + 1;
+		    sum -= srcptr[-top_height * (width + 1)];
+		    srcptr += width + 1;
+		}
+
+		/* Collapse the bottom of the box filter */
+		for (; bottom_size > 0; bottom_size--)
+		{
+		    *dstptr = sum / (top_height + bottom_size);
+		    dstptr += width + 1;
+		    sum -= srcptr[-top_height * (width + 1)];
+		    srcptr += width + 1;
+		}
+
+		/* Done with the column... copy dest back over source */
+
+		dstptr = char_grayscale + col;
+		srcptr = char_grayscale + width;	 /* scratch */
+		for (row = 0; row < height; row++)
+		{
+		    *dstptr = *srcptr;
+		    dstptr += width + 1;
+		    srcptr += width + 1;
+		}
+	    }
+	}
+
+	/* Increase the grayvalue to increase ink a bit */
+	srcptr = char_grayscale;
+	for (row = 0; row < height; row++)
+	{
+	    for (col = 0; col < width; col++)
+	    {
+		register int pixvalue = (int)*srcptr * pixmult / 256;
+		if (pixvalue > 255) pixvalue = 255;
+		*srcptr = pixvalue;
+		srcptr++;
+	    }
+	    srcptr++;
+	}
+    }
+
+    /* Compute the increment values for the resampling loop */
+    TRANSFORM_POINT(inv_xform, 1, 0, point);
+    deltaX = (INT32)(point[0] * 65536.0);
+    deltaY = (INT32)(-point[1] * 65536.0);
+
+    /* Resampling loop:  resamples original glyph for generation of new
+       glyph in transformed coordinate system. */
+
+    for (row = 0; row < newHeight; row++)
+    {
+	/* Compute inverse transformation for start of this row */
+	TRANSFORM_POINT(inv_xform,
+			(double)(pci->metrics.leftSideBearing) + .5,
+			(double)(pci->metrics.ascent - row) - .5,
+			point);
+
+	/* Adjust for coordinate system to get resampling point */
+	point[0] -= opci->metrics.leftSideBearing;
+	point[1] = opci->metrics.ascent - point[1];
+
+	/* Convert to integer coordinates */
+	xValue = (INT32)(point[0] * 65536.0);
+	yValue = (INT32)(point[1] * 65536.0);
+
+	if (char_grayscale)
+	{
+	    INT32 *temp;
+	    for (col = 0; col < newWidth; col++)
+	    {
+		register int x = xValue >> 16, y = yValue >> 16;
+		int pixvalue, error;
+    
+		pixvalue = ((x >= 0 && x < width && y >= 0 && y < height) ?
+			    char_grayscale[x + y * (width + 1)] : 0) +
+			   thisrow[col] / 16;
+		if (pixvalue > 255) pixvalue = 255;
+		else if (pixvalue < 0) pixvalue = 0;
+
+		/* Choose the bit value and set resulting error value */
+		if (pixvalue >= 128)
+		{
+		    newBitmap[(col >> 3) + row * newBpr] |= mask[col & 0x7];
+		    error = pixvalue - 255;
+		}
+		else
+		    error = -pixvalue;
+
+		/* Diffuse the error */
+		thisrow[col + 1] += error * 7;
+		nextrow[col - 1] += error * 3;
+		nextrow[col] += error * 5;
+		nextrow[col + 1] = error;
+
+		xValue += deltaX;
+		yValue += deltaY;
+	    }
+
+	    /* Add in error values that fell off either end */
+	    nextrow[0] += nextrow[-1];
+	    nextrow[newWidth - 2] += thisrow[newWidth];
+	    nextrow[newWidth - 1] += nextrow[newWidth];
+	    nextrow[newWidth] = 0;
+
+	    temp = nextrow;
+	    nextrow = thisrow;
+	    thisrow = temp;
+	    nextrow[-1] = nextrow[0] = 0;
+	}
+	else
+	{
+	    for (col = 0; col < newWidth; col++)
+	    {
+		register int x = xValue >> 16, y = yValue >> 16;
+    
+		if (x >= 0 && x < width && y >= 0 && y < height)
+		{
+		    /* Use point-sampling for rescaling. */
+
+		    if (bitmap[(x >> 3) + y * bpr] & mask[x & 0x7])
+			newBitmap[(col >> 3) + row * newBpr] |= mask[col & 0x7];
+		}
+
+		xValue += deltaX;
+		yValue += deltaY;
+	    }
+	}
+    }
+
+
+    if (char_grayscale)
+    {
+	free(char_grayscale);
+	free(diffusion_workspace);
+    }
+}
+
+static FontPtr
+BitmapScaleBitmaps(FontPtr pf,          /* scaled font */
+		   FontPtr opf,         /* originating font */
+		   double widthMult,    /* glyphs width scale factor */
+		   double heightMult,   /* glyphs height scale factor */
+		   FontScalablePtr vals)
+{
+    register int i;
+    int		nchars = 0;
+    char       *glyphBytes;
+    BitmapFontPtr  bitmapFont,
+		   obitmapFont;
+    CharInfoPtr pci,
+		opci;
+    FontInfoPtr pfi;
+    int         glyph;
+    unsigned    bytestoalloc = 0;
+    int		firstCol, lastCol, firstRow, lastRow;
+
+    double	xform[4], inv_xform[4];
+    double	xmult, ymult;
+
+    bitmapFont = (BitmapFontPtr) pf->fontPrivate;
+    obitmapFont = (BitmapFontPtr) opf->fontPrivate;
+
+    if (!compute_xform_matrix(vals, widthMult, heightMult, xform,
+			      inv_xform, &xmult, &ymult))
+	goto bail;
+
+    pfi = &pf->info;
+    firstCol = pfi->firstCol;
+    lastCol = pfi->lastCol;
+    firstRow = pfi->firstRow;
+    lastRow = pfi->lastRow;
+
+    nchars = (lastRow - firstRow + 1) * (lastCol - firstCol + 1);
+    glyph = pf->glyph;
+    for (i = 0; i < nchars; i++)
+    {
+	if ((pci = ACCESSENCODING(bitmapFont->encoding, i)))
+	    bytestoalloc += BYTES_FOR_GLYPH(pci, glyph);
+    }
+
+    /* Do we add the font malloc stuff for VALUE ADDED ? */
+    /* Will need to remember to free in the Unload routine */
+
+
+    bitmapFont->bitmaps = calloc(1, bytestoalloc);
+    if (!bitmapFont->bitmaps) {
+ fprintf(stderr, "Error: Couldn't allocate bitmaps (%d)\n", bytestoalloc);
+	goto bail;
+    }
+
+    glyphBytes = bitmapFont->bitmaps;
+    for (i = 0; i < nchars; i++)
+    {
+	if ((pci = ACCESSENCODING(bitmapFont->encoding, i)) &&
+	    (opci = ACCESSENCODING(obitmapFont->encoding, OLDINDEX(i))))
+	{
+	    pci->bits = glyphBytes;
+	    ScaleBitmap (pf, opci, pci, inv_xform,
+			 widthMult, heightMult);
+	    glyphBytes += BYTES_FOR_GLYPH(pci, glyph);
+	}
+    }
+    return pf;
+
+bail:
+    if (pf)
+	free(pf);
+    if (bitmapFont) {
+	free(bitmapFont->metrics);
+	free(bitmapFont->ink_metrics);
+	free(bitmapFont->bitmaps);
+        if(bitmapFont->encoding)
+            for(i=0; i<NUM_SEGMENTS(nchars); i++)
+                free(bitmapFont->encoding[i]);
+	free(bitmapFont->encoding);
+    }
+    return NULL;
+}
+
+/* ARGSUSED */
+int
+BitmapOpenScalable (FontPathElementPtr fpe, 
+		    FontPtr *pFont, 
+		    int flags, 
+		    FontEntryPtr entry, 
+		    char *fileName, /* unused */
+		    FontScalablePtr vals, 
+		    fsBitmapFormat format, 
+		    fsBitmapFormatMask fmask,
+		    FontPtr non_cachable_font)	/* We don't do licensing */
+{
+    FontScalableRec	best;
+    FontPtr		font = NullFont;
+    double		dx, sdx,
+			dy, sdy,
+			savedX, savedY;
+    FontPropPtr		props;
+    char		*isStringProp = NULL;
+    int			propCount;
+    int			status;
+    long		sWidth;
+
+    FontEntryPtr	scaleFrom;
+    FontPathElementPtr	scaleFPE = NULL;
+    FontPtr		sourceFont;
+    char		fontName[MAXFONTNAMELEN];
+
+    /* Can't deal with mix-endian fonts yet */
+
+
+    /* Reject outrageously small font sizes to keep the math from
+       blowing up. */
+    if (get_matrix_vertical_component(vals->pixel_matrix) < 1.0 ||
+	get_matrix_horizontal_component(vals->pixel_matrix) < 1.0)
+	return BadFontName;
+
+    scaleFrom = FindBestToScale(fpe, entry, vals, &best, &dx, &dy, &sdx, &sdy,
+				&scaleFPE);
+
+    if (!scaleFrom)
+	return BadFontName;
+
+    status = FontFileOpenBitmap(scaleFPE, &sourceFont, LoadAll, scaleFrom,
+				format, fmask);
+
+    if (status != Successful)
+	return BadFontName;
+
+    if (!vals->width)
+	vals->width = best.width * dx;
+
+    /* Compute the scaled font */
+
+    savedX = dx;
+    savedY = dy;
+    font = ScaleFont(sourceFont, dx, dy, sdx, sdy, vals, &dx, &dy, &sWidth);
+    if (font)
+	font = BitmapScaleBitmaps(font, sourceFont, savedX, savedY, vals);
+
+    if (!font)
+    {
+	if (!sourceFont->refcnt)
+	    FontFileCloseFont((FontPathElementPtr) 0, sourceFont);
+	return AllocError;
+    }
+
+    /* Prepare font properties for the new font */
+
+    strcpy (fontName, scaleFrom->name.name);
+    FontParseXLFDName (fontName, vals, FONT_XLFD_REPLACE_VALUE);
+
+    propCount = ComputeScaledProperties(&sourceFont->info, fontName, vals,
+					dx, dy, sdx, sdy, sWidth, &props,
+					&isStringProp);
+
+    if (!sourceFont->refcnt)
+	FontFileCloseFont((FontPathElementPtr) 0, sourceFont);
+
+    font->info.props = props;
+    font->info.nprops = propCount;
+    font->info.isStringProp = isStringProp;
+
+    if (propCount && (!props || !isStringProp))
+    {
+	bitmapUnloadScalable(font);
+	return AllocError;
+    }
+
+    *pFont = font;
+    return Successful;
+}
+
+int
+BitmapGetInfoScalable (FontPathElementPtr fpe, 
+		       FontInfoPtr pFontInfo, 
+		       FontEntryPtr entry, 
+		       FontNamePtr fontName, 
+		       char *fileName, 
+		       FontScalablePtr vals)
+{
+    FontPtr pfont;
+    int flags = 0;
+    long format = 0;  /* It doesn't matter what format for just info */
+    long fmask = 0;
+    int ret;
+
+    ret = BitmapOpenScalable(fpe, &pfont, flags, entry, fileName, vals,
+			     format, fmask, NULL);
+    if (ret != Successful)
+        return ret;
+    *pFontInfo = pfont->info;
+
+    pfont->info.nprops = 0;
+    pfont->info.props = NULL;
+    pfont->info.isStringProp = NULL;
+
+    (*pfont->unload_font)(pfont);
+    return Successful;
+}
+
+static void
+bitmapUnloadScalable (FontPtr pFont)
+{
+    BitmapFontPtr   bitmapFont;
+    FontInfoPtr	    pfi;
+    int             i, nencoding;
+
+    bitmapFont = (BitmapFontPtr) pFont->fontPrivate;
+    pfi = &pFont->info;
+    free (pfi->props);
+    free (pfi->isStringProp);
+    if(bitmapFont->encoding) {
+        nencoding = (pFont->info.lastCol - pFont->info.firstCol + 1) *
+	    (pFont->info.lastRow - pFont->info.firstRow + 1);
+        for(i=0; i<NUM_SEGMENTS(nencoding); i++)
+            free(bitmapFont->encoding[i]);
+    }
+    free (bitmapFont->encoding);
+    free (bitmapFont->bitmaps);
+    free (bitmapFont->ink_metrics);
+    free (bitmapFont->metrics);
+    free (pFont->fontPrivate);
+    DestroyFontRec (pFont);
+}