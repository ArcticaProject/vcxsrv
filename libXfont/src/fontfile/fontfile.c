/*

Copyright 1991, 1998  The Open Group

Permission to use, copy, modify, distribute, and sell this software and its
documentation for any purpose is hereby granted without fee, provided that
the above copyright notice appear in all copies and that both that
copyright notice and this permission notice appear in supporting
documentation.

The above copyright notice and this permission notice shall be included in
all copies or substantial portions of the Software.

THE SOFTWARE IS PROVIDED "AS IS", WITHOUT WARRANTY OF ANY KIND, EXPRESS OR
IMPLIED, INCLUDING BUT NOT LIMITED TO THE WARRANTIES OF MERCHANTABILITY,
FITNESS FOR A PARTICULAR PURPOSE AND NONINFRINGEMENT.  IN NO EVENT SHALL THE
OPEN GROUP BE LIABLE FOR ANY CLAIM, DAMAGES OR OTHER LIABILITY, WHETHER IN
AN ACTION OF CONTRACT, TORT OR OTHERWISE, ARISING FROM, OUT OF OR IN
CONNECTION WITH THE SOFTWARE OR THE USE OR OTHER DEALINGS IN THE SOFTWARE.

Except as contained in this notice, the name of The Open Group shall not be
used in advertising or otherwise to promote the sale, use or other dealings
in this Software without prior written authorization from The Open Group.

*/

/*
 * Author:  Keith Packard, MIT X Consortium
 */

#ifdef HAVE_CONFIG_H
#include <config.h>
#endif
#include <X11/fonts/fntfilst.h>
#include <X11/keysym.h>
#ifdef WIN32
#include <ctype.h>
#endif
#ifdef _MSC_VER
#define BOOL W32BOOL
#include <windows.h>
#undef _X_HIDDEN
#define _X_HIDDEN static
#endif

static unsigned char
ISOLatin1ToLower(unsigned char source)
{
    if (source >= XK_A && source <= XK_Z)
	return source + (XK_a - XK_A);
    if (source >= XK_Agrave && source <= XK_Odiaeresis)
	return source + (XK_agrave - XK_Agrave);
    if (source >= XK_Ooblique && source <= XK_Thorn)
	return source + (XK_oslash - XK_Ooblique);
    return source;
}

<<<<<<< HEAD
void
CopyISOLatin1Lowered(char *dest, char *source, int length)
=======
_X_HIDDEN void
CopyISOLatin1Lowered(char *dest, const char *source, int length)
>>>>>>> d0f70707
{
    int i;
    for (i = 0; i < length; i++, source++, dest++)
	*dest = ISOLatin1ToLower(*source);
    *dest = '\0';
}

/*
 * Map FPE functions to renderer functions
 */

static int FontFileOpenBitmapNCF (FontPathElementPtr fpe, FontPtr *pFont,
				  int flags, FontEntryPtr entry,
				  fsBitmapFormat format,
				  fsBitmapFormatMask fmask,
				  FontPtr non_cachable_font);

int
FontFileNameCheck (const char *name)
{
#ifdef _MSC_VER
  WIN32_FIND_DATA FindData;
  HANDLE hFind;
  char Tmp;
  int LenName=strlen(name)-1;
  Tmp=name[LenName];
  if (Tmp=='/')
     name[LenName]=0;
  hFind=FindFirstFile(name,&FindData);
  name[LenName]=Tmp;

  if (hFind==INVALID_HANDLE_VALUE)
  {
    return 0;
  }
  else
  {
    FindClose(hFind);
    if (FindData.dwFileAttributes&FILE_ATTRIBUTE_DIRECTORY)
    {
      return 1;
    }
    return 0;
  }

#else
#ifndef NCD
#if defined(WIN32)
    /* OS/2 uses D:/... as a path name for fonts, so accept this as a valid
     * path if it starts with a letter and a colon. Same applies for WIN32
     */
    if (isalpha(*name) && name[1]==':')
        return TRUE;
#endif
    return *name == '/';
#else
    return ((strcmp(name, "built-ins") == 0) || (*name == '/'));
#endif
#endif
}

int
FontFileInitFPE (FontPathElementPtr fpe)
{
    int			status;
    FontDirectoryPtr	dir;

    status = FontFileReadDirectory (fpe->name, &dir);
    if (status == Successful)
    {
	if (dir->nonScalable.used > 0)
	    if (!FontFileRegisterBitmapSource (fpe))
	    {
		FontFileFreeFPE (fpe);
		return AllocError;
	    }
	fpe->private = (pointer) dir;
    }
    return status;
}

/* ARGSUSED */
int
FontFileResetFPE (FontPathElementPtr fpe)
{
    FontDirectoryPtr	dir;

    dir = (FontDirectoryPtr) fpe->private;
    /*
     * The reset must fail for bitmap fonts because they get cleared when
     * the path is set.
     */
    if (FontFileDirectoryChanged (dir))
    {
	/* can't do it, so tell the caller to close and re-open */
	return FPEResetFailed;
    }
    else
    {
	if (dir->nonScalable.used > 0)
	    if (!FontFileRegisterBitmapSource (fpe))
	    {
	        return FPEResetFailed;
	    }
        return Successful;
    }
}

int
FontFileFreeFPE (FontPathElementPtr fpe)
{
    FontFileUnregisterBitmapSource (fpe);
    FontFileFreeDir ((FontDirectoryPtr) fpe->private);
    return Successful;
}

static int
transfer_values_to_alias(char *entryname, int entrynamelength,
			 char *resolvedname,
			 char **aliasName, FontScalablePtr vals)
{
    static char		aliasname[MAXFONTNAMELEN];
    int			nameok = 1, len;
    char		lowerName[MAXFONTNAMELEN];

    *aliasName = resolvedname;
    if ((len = strlen(*aliasName)) <= MAXFONTNAMELEN &&
	(entrynamelength < MAXFONTNAMELEN) &&
	FontFileCountDashes (*aliasName, len) == 14)
    {
	FontScalableRec tmpVals;
	FontScalableRec tmpVals2;

	tmpVals2 = *vals;

	/* If we're aliasing a scalable name, transfer values
	   from the name into the destination alias, multiplying
	   by matrices that appear in the alias. */

	CopyISOLatin1Lowered (lowerName, entryname,
			      entrynamelength);
	lowerName[entrynamelength] = '\0';

	if (FontParseXLFDName(lowerName, &tmpVals,
			      FONT_XLFD_REPLACE_NONE) &&
	    !tmpVals.values_supplied &&
	    FontParseXLFDName(*aliasName, &tmpVals,
			      FONT_XLFD_REPLACE_NONE))
	{
	    double *matrix = 0, tempmatrix[4];

	    /* Use a matrix iff exactly one is defined */
	    if ((tmpVals.values_supplied & PIXELSIZE_MASK) ==
		PIXELSIZE_ARRAY &&
		!(tmpVals.values_supplied & POINTSIZE_MASK))
		matrix = tmpVals.pixel_matrix;
	    else if ((tmpVals.values_supplied & POINTSIZE_MASK) ==
		     POINTSIZE_ARRAY &&
		     !(tmpVals.values_supplied & PIXELSIZE_MASK))
		matrix = tmpVals.point_matrix;

	    /* If matrix given in the alias, compute new point
	       and/or pixel matrices */
	    if (matrix)
	    {
		/* Complete the XLFD name to avoid potential
		   gotchas */
		if (FontFileCompleteXLFD(&tmpVals2, &tmpVals2))
		{
		    tempmatrix[0] =
			matrix[0] * tmpVals2.point_matrix[0] +
			matrix[1] * tmpVals2.point_matrix[2];
		    tempmatrix[1] =
			matrix[0] * tmpVals2.point_matrix[1] +
			matrix[1] * tmpVals2.point_matrix[3];
		    tempmatrix[2] =
			matrix[2] * tmpVals2.point_matrix[0] +
			matrix[3] * tmpVals2.point_matrix[2];
		    tempmatrix[3] =
			matrix[2] * tmpVals2.point_matrix[1] +
			matrix[3] * tmpVals2.point_matrix[3];
		    tmpVals2.point_matrix[0] = tempmatrix[0];
		    tmpVals2.point_matrix[1] = tempmatrix[1];
		    tmpVals2.point_matrix[2] = tempmatrix[2];
		    tmpVals2.point_matrix[3] = tempmatrix[3];

		    tempmatrix[0] =
			matrix[0] * tmpVals2.pixel_matrix[0] +
			matrix[1] * tmpVals2.pixel_matrix[2];
		    tempmatrix[1] =
			matrix[0] * tmpVals2.pixel_matrix[1] +
			matrix[1] * tmpVals2.pixel_matrix[3];
		    tempmatrix[2] =
			matrix[2] * tmpVals2.pixel_matrix[0] +
			matrix[3] * tmpVals2.pixel_matrix[2];
		    tempmatrix[3] =
			matrix[2] * tmpVals2.pixel_matrix[1] +
			matrix[3] * tmpVals2.pixel_matrix[3];
		    tmpVals2.pixel_matrix[0] = tempmatrix[0];
		    tmpVals2.pixel_matrix[1] = tempmatrix[1];
		    tmpVals2.pixel_matrix[2] = tempmatrix[2];
		    tmpVals2.pixel_matrix[3] = tempmatrix[3];

		    tmpVals2.values_supplied =
			(tmpVals2.values_supplied &
			 ~(PIXELSIZE_MASK | POINTSIZE_MASK)) |
			PIXELSIZE_ARRAY | POINTSIZE_ARRAY;
		}
		else
		    nameok = 0;
	    }

	    CopyISOLatin1Lowered (aliasname, *aliasName, len + 1);
	    if (nameok && FontParseXLFDName(aliasname, &tmpVals2,
				  FONT_XLFD_REPLACE_VALUE))
		/* Return a version of the aliasname that has
		   had the vals stuffed into it.  To avoid
		   memory leak, this alias name lives in a
		   static buffer.  The caller needs to be done
		   with this buffer before this procedure is
		   called again to avoid reentrancy problems. */
		    *aliasName = aliasname;
	}
    }
    return nameok;
}

/* ARGSUSED */
int
FontFileOpenFont (pointer client, FontPathElementPtr fpe, Mask flags,
		  const char *name, int namelen,
		  fsBitmapFormat format, fsBitmapFormatMask fmask,
		  XID id, FontPtr *pFont, char **aliasName,
		  FontPtr non_cachable_font)
{
    FontDirectoryPtr	dir;
    char		lowerName[MAXFONTNAMELEN];
    char		fileName[MAXFONTFILENAMELEN*2 + 1];
    FontNameRec		tmpName;
    FontEntryPtr	entry;
    FontScalableRec	vals;
    FontScalableEntryPtr   scalable;
    FontScaledPtr	scaled;
    FontBitmapEntryPtr	bitmap;
    int			ret;
    Bool		noSpecificSize;
    int			nranges;
    fsRange		*ranges;

    if (namelen >= MAXFONTNAMELEN)
	return AllocError;
    dir = (FontDirectoryPtr) fpe->private;

    /* Match non-scalable pattern */
    CopyISOLatin1Lowered (lowerName, name, namelen);
    lowerName[namelen] = '\0';
    ranges = FontParseRanges(lowerName, &nranges);
    tmpName.name = lowerName;
    tmpName.length = namelen;
    tmpName.ndashes = FontFileCountDashes (lowerName, namelen);
    if (!FontParseXLFDName(lowerName, &vals, FONT_XLFD_REPLACE_NONE))
	bzero(&vals, sizeof(vals));
    if (!(entry = FontFileFindNameInDir (&dir->nonScalable, &tmpName)) &&
	tmpName.ndashes == 14 &&
	FontParseXLFDName (lowerName, &vals, FONT_XLFD_REPLACE_ZERO))
    {
        tmpName.length = strlen(lowerName);
	entry = FontFileFindNameInDir (&dir->nonScalable, &tmpName);
    }

    if (entry)
    {
	switch (entry->type) {
	case FONT_ENTRY_BITMAP:
	    bitmap = &entry->u.bitmap;
	    if (bitmap->pFont)
	    {
	    	*pFont = bitmap->pFont;
		(*pFont)->fpe = fpe;
	    	ret = Successful;
	    }
	    else
	    {
		ret = FontFileOpenBitmapNCF (fpe, pFont, flags, entry, format,
					     fmask, non_cachable_font);
		if (ret == Successful && *pFont)
		    (*pFont)->fpe = fpe;
	    }
	    break;
	case FONT_ENTRY_ALIAS:
	    vals.nranges = nranges;
	    vals.ranges = ranges;
	    transfer_values_to_alias(entry->name.name, entry->name.length,
				     entry->u.alias.resolved, aliasName, &vals);
	    ret = FontNameAlias;
	    break;
	default:
	    ret = BadFontName;
	}
    }
    else
    {
	ret = BadFontName;
    }

    if (ret != BadFontName)
    {
	if (ranges) free(ranges);
	return ret;
    }

    /* Match XLFD patterns */
    CopyISOLatin1Lowered (lowerName, name, namelen);
    lowerName[namelen] = '\0';
    tmpName.name = lowerName;
    tmpName.length = namelen;
    tmpName.ndashes = FontFileCountDashes (lowerName, namelen);
    if (!FontParseXLFDName (lowerName, &vals, FONT_XLFD_REPLACE_ZERO) ||
	!(tmpName.length = strlen (lowerName),
	  entry = FontFileFindNameInScalableDir (&dir->scalable, &tmpName,
						 &vals))) {
	CopyISOLatin1Lowered (lowerName, name, namelen);
	lowerName[namelen] = '\0';
	tmpName.name = lowerName;
	tmpName.length = namelen;
	tmpName.ndashes = FontFileCountDashes (lowerName, namelen);
	entry = FontFileFindNameInScalableDir (&dir->scalable, &tmpName, &vals);
	if (entry)
	{
	    strcpy(lowerName, entry->name.name);
	    tmpName.name = lowerName;
	    tmpName.length = entry->name.length;
	    tmpName.ndashes = entry->name.ndashes;
	}
    }

    if (entry)
    {
	noSpecificSize = FALSE;	/* TRUE breaks XLFD enhancements */
    	if (entry->type == FONT_ENTRY_SCALABLE &&
	    FontFileCompleteXLFD (&vals, &entry->u.scalable.extra->defaults))
	{
	    scalable = &entry->u.scalable;
	    if ((vals.values_supplied & PIXELSIZE_MASK) == PIXELSIZE_ARRAY ||
		(vals.values_supplied & POINTSIZE_MASK) == POINTSIZE_ARRAY ||
		(vals.values_supplied &
		 ~SIZE_SPECIFY_MASK & ~CHARSUBSET_SPECIFIED))
		scaled = 0;
	    else
	        scaled = FontFileFindScaledInstance (entry, &vals,
						     noSpecificSize);
	    /*
	     * A scaled instance can occur one of two ways:
	     *
	     *  Either the font has been scaled to this
	     *   size already, in which case scaled->pFont
	     *   will point at that font.
	     *
	     *  Or a bitmap instance in this size exists,
	     *   which is handled as if we got a pattern
	     *   matching the bitmap font name.
	     */
	    if (scaled)
	    {
		if (scaled->pFont)
		{
		    *pFont = scaled->pFont;
		    (*pFont)->fpe = fpe;
		    ret = Successful;
		}
		else if (scaled->bitmap)
		{
		    entry = scaled->bitmap;
		    bitmap = &entry->u.bitmap;
		    if (bitmap->pFont)
		    {
			*pFont = bitmap->pFont;
			(*pFont)->fpe = fpe;
			ret = Successful;
		    }
		    else
		    {
			ret = FontFileOpenBitmapNCF (fpe, pFont, flags, entry,
						     format, fmask,
						     non_cachable_font);
			if (ret == Successful && *pFont)
			    (*pFont)->fpe = fpe;
		    }
		}
		else /* "cannot" happen */
		{
		    ret = BadFontName;
		}
	    }
	    else
	    {
		ret = FontFileMatchBitmapSource (fpe, pFont, flags, entry, &tmpName, &vals, format, fmask, noSpecificSize);
		if (ret != Successful)
		{
		    char origName[MAXFONTNAMELEN];

		    CopyISOLatin1Lowered (origName, name, namelen);
		    origName[namelen] = '\0';

		    /* Pass the original XLFD name in the vals
		       structure; the rasterizer is free to examine it
		       for hidden meanings.  This information will not
		       be saved in the scaled-instances table.  */

		    vals.xlfdName = origName;
		    vals.ranges = ranges;
		    vals.nranges = nranges;

		    if (strlen(dir->directory) + strlen(scalable->fileName) >=
			sizeof(fileName)) {
			ret = BadFontName;
		    } else {
			strcpy (fileName, dir->directory);
			strcat (fileName, scalable->fileName);
                        if (scalable->renderer->OpenScalable) {
			    ret = (*scalable->renderer->OpenScalable) (fpe, pFont,
			       flags, entry, fileName, &vals, format, fmask,
			       non_cachable_font);
                        }
                        else if (scalable->renderer->OpenBitmap) {
                            ret = (*scalable->renderer->OpenBitmap) (fpe, pFont,
                               flags, entry, fileName, format, fmask,
                               non_cachable_font);
                        }
		    }

		    /* In case rasterizer does something bad because of
		       charset subsetting... */
		    if (ret == Successful &&
			((*pFont)->info.firstCol > (*pFont)->info.lastCol ||
			 (*pFont)->info.firstRow > (*pFont)->info.lastRow))
		    {
			(*(*pFont)->unload_font)(*pFont);
			ret = BadFontName;
		    }
		    /* Save the instance */
		    if (ret == Successful)
		    {
		    	if (FontFileAddScaledInstance (entry, &vals,
						    *pFont, (char *) 0))
			    ranges = 0;
			else
			    (*pFont)->fpePrivate = (pointer) 0;
			(*pFont)->fpe = fpe;
		    }
		}
	    }
	}
    }
    else
	ret = BadFontName;

    if (ranges)
	free(ranges);
    return ret;
}

/* ARGSUSED */
void
FontFileCloseFont (FontPathElementPtr fpe, FontPtr pFont)
{
    FontEntryPtr    entry;

    if ((entry = (FontEntryPtr) pFont->fpePrivate)) {
	switch (entry->type) {
	case FONT_ENTRY_SCALABLE:
	    FontFileRemoveScaledInstance (entry, pFont);
	    break;
	case FONT_ENTRY_BITMAP:
	    entry->u.bitmap.pFont = 0;
	    break;
	default:
	    /* "cannot" happen */
	    break;
	}
	pFont->fpePrivate = 0;
    }
    (*pFont->unload_font) (pFont);
}

static int
FontFileOpenBitmapNCF (FontPathElementPtr fpe, FontPtr *pFont,
		       int flags, FontEntryPtr entry,
		       fsBitmapFormat format, fsBitmapFormatMask fmask,
		       FontPtr non_cachable_font)
{
    FontBitmapEntryPtr	bitmap;
    char		fileName[MAXFONTFILENAMELEN*2+1];
    int			ret;
    FontDirectoryPtr	dir;

    dir = (FontDirectoryPtr) fpe->private;
    bitmap = &entry->u.bitmap;
    if(!bitmap || !bitmap->renderer->OpenBitmap)
        return BadFontName;
    if (strlen(dir->directory) + strlen(bitmap->fileName) >= sizeof(fileName))
	return BadFontName;
    strcpy (fileName, dir->directory);
    strcat (fileName, bitmap->fileName);
    ret = (*bitmap->renderer->OpenBitmap)
			(fpe, pFont, flags, entry, fileName, format, fmask,
			 non_cachable_font);
    if (ret == Successful)
    {
	bitmap->pFont = *pFont;
	(*pFont)->fpePrivate = (pointer) entry;
    }
    return ret;
}

int
FontFileOpenBitmap (FontPathElementPtr fpe, FontPtr *pFont,
		    int flags, FontEntryPtr entry,
		    fsBitmapFormat format, fsBitmapFormatMask fmask)
{
    return FontFileOpenBitmapNCF (fpe, pFont, flags, entry, format, fmask,
				  (FontPtr)0);
}

static int
FontFileGetInfoBitmap (FontPathElementPtr fpe, FontInfoPtr pFontInfo,
		       FontEntryPtr entry)
{
    FontBitmapEntryPtr	bitmap;
    char		fileName[MAXFONTFILENAMELEN*2+1];
    int			ret;
    FontDirectoryPtr	dir;

    dir = (FontDirectoryPtr) fpe->private;
    bitmap = &entry->u.bitmap;
    if (!bitmap || !bitmap->renderer->GetInfoBitmap)
	return BadFontName;
    if (strlen(dir->directory) + strlen(bitmap->fileName) >= sizeof(fileName))
	return BadFontName;
    strcpy (fileName, dir->directory);
    strcat (fileName, bitmap->fileName);
    ret = (*bitmap->renderer->GetInfoBitmap) (fpe, pFontInfo, entry, fileName);
    return ret;
}

static void
_FontFileAddScalableNames(FontNamesPtr names, FontNamesPtr scaleNames,
			  FontNamePtr nameptr, char *zeroChars,
			  FontScalablePtr vals, fsRange *ranges,
			  int nranges, int *max)
{
    int i;
    FontScalableRec	zeroVals, tmpVals;
    for (i = 0; i < scaleNames->nnames; i++)
    {
	char nameChars[MAXFONTNAMELEN];
	if (!*max)
	    return;
	FontParseXLFDName (scaleNames->names[i], &zeroVals,
			   FONT_XLFD_REPLACE_NONE);
	tmpVals = *vals;
	if (FontFileCompleteXLFD (&tmpVals, &zeroVals))
	{
	    --*max;

	    strcpy (nameChars, scaleNames->names[i]);
	    if ((vals->values_supplied & PIXELSIZE_MASK) ||
		!(vals->values_supplied & PIXELSIZE_WILDCARD) ||
		vals->y == 0)
	    {
		tmpVals.values_supplied =
		    (tmpVals.values_supplied & ~PIXELSIZE_MASK) |
		    (vals->values_supplied & PIXELSIZE_MASK);
		tmpVals.pixel_matrix[0] = vals->pixel_matrix[0];
		tmpVals.pixel_matrix[1] = vals->pixel_matrix[1];
		tmpVals.pixel_matrix[2] = vals->pixel_matrix[2];
		tmpVals.pixel_matrix[3] = vals->pixel_matrix[3];
	    }
	    if ((vals->values_supplied & POINTSIZE_MASK) ||
		!(vals->values_supplied & POINTSIZE_WILDCARD) ||
		vals->y == 0)
	    {
		tmpVals.values_supplied =
		    (tmpVals.values_supplied & ~POINTSIZE_MASK) |
		    (vals->values_supplied & POINTSIZE_MASK);
		tmpVals.point_matrix[0] = vals->point_matrix[0];
		tmpVals.point_matrix[1] = vals->point_matrix[1];
		tmpVals.point_matrix[2] = vals->point_matrix[2];
		tmpVals.point_matrix[3] = vals->point_matrix[3];
	    }
	    if (vals->width <= 0)
		tmpVals.width = 0;
	    if (vals->x == 0)
		tmpVals.x = 0;
	    if (vals->y == 0)
		tmpVals.y = 0;
	    tmpVals.ranges = ranges;
	    tmpVals.nranges = nranges;
	    FontParseXLFDName (nameChars, &tmpVals,
			       FONT_XLFD_REPLACE_VALUE);
	    /* If we're marking aliases with negative lengths, we
	       need to concoct a valid target name to follow it.
	       Otherwise we're done.  */
	    if (scaleNames->length[i] >= 0)
	    {
		(void) AddFontNamesName (names, nameChars,
					 strlen (nameChars));
		/* If our original pattern matches the name from
		   the table and that name doesn't duplicate what
		   we just added, add the name from the table */
		if (strcmp(nameChars, scaleNames->names[i]) &&
		    FontFileMatchName(scaleNames->names[i],
				      scaleNames->length[i],
				      nameptr) &&
		    *max)
		{
		    --*max;
		    (void) AddFontNamesName (names, scaleNames->names[i],
					     scaleNames->length[i]);
		}
	    }
	    else
	    {
		char *aliasName;
		vals->ranges = ranges;
		vals->nranges = nranges;
		if (transfer_values_to_alias(zeroChars,
					     strlen(zeroChars),
					     scaleNames->names[++i],
					     &aliasName, vals))
		{
		    (void) AddFontNamesName (names, nameChars,
					     strlen (nameChars));
		    names->length[names->nnames - 1] =
			-names->length[names->nnames - 1];
		    (void) AddFontNamesName (names, aliasName,
					     strlen (aliasName));
		    /* If our original pattern matches the name from
		       the table and that name doesn't duplicate what
		       we just added, add the name from the table */
		    if (strcmp(nameChars, scaleNames->names[i - 1]) &&
			FontFileMatchName(scaleNames->names[i - 1],
					  -scaleNames->length[i - 1],
					  nameptr) &&
			*max)
		    {
			--*max;
			(void) AddFontNamesName (names,
						 scaleNames->names[i - 1],
						 -scaleNames->length[i - 1]);
			names->length[names->nnames - 1] =
			    -names->length[names->nnames - 1];
			(void) AddFontNamesName (names, aliasName,
						 strlen (aliasName));
		    }
		}
	    }
	}
    }
}

/* ARGSUSED */
static int
_FontFileListFonts (pointer client, FontPathElementPtr fpe,
		    const char *pat, int len, int max, FontNamesPtr names,
		    int mark_aliases)
{
    FontDirectoryPtr	dir;
    char		lowerChars[MAXFONTNAMELEN], zeroChars[MAXFONTNAMELEN];
    FontNameRec		lowerName;
    FontNameRec		zeroName;
    FontNamesPtr	scaleNames;
    FontScalableRec	vals;
    fsRange		*ranges;
    int			nranges;
    int			result = BadFontName;

    if (len >= MAXFONTNAMELEN)
	return AllocError;
    dir = (FontDirectoryPtr) fpe->private;
    CopyISOLatin1Lowered (lowerChars, pat, len);
    lowerChars[len] = '\0';
    lowerName.name = lowerChars;
    lowerName.length = len;
    lowerName.ndashes = FontFileCountDashes (lowerChars, len);

    /* Match XLFD patterns */

    strcpy (zeroChars, lowerChars);
    if (lowerName.ndashes == 14 &&
	FontParseXLFDName (zeroChars, &vals, FONT_XLFD_REPLACE_ZERO))
    {
	ranges = FontParseRanges(lowerChars, &nranges);
        result = FontFileFindNamesInScalableDir (&dir->nonScalable,
				&lowerName, max, names,
				(FontScalablePtr)0,
				(mark_aliases ?
				 LIST_ALIASES_AND_TARGET_NAMES :
				 NORMAL_ALIAS_BEHAVIOR) |
				IGNORE_SCALABLE_ALIASES,
				&max);
	zeroName.name = zeroChars;
	zeroName.length = strlen (zeroChars);
	zeroName.ndashes = lowerName.ndashes;

	/* Look for scalable names and aliases, adding scaled instances of
	   them to the output */

	/* Scalable names... */
	scaleNames = MakeFontNamesRecord (0);
	if (!scaleNames)
	{
	    if (ranges) free(ranges);
	    return AllocError;
	}
	FontFileFindNamesInScalableDir (&dir->scalable, &zeroName, max,
					scaleNames, &vals,
					mark_aliases ?
					LIST_ALIASES_AND_TARGET_NAMES :
					NORMAL_ALIAS_BEHAVIOR, (int *)0);
	_FontFileAddScalableNames(names, scaleNames, &lowerName,
				  zeroChars, &vals, ranges, nranges,
				  &max);
	FreeFontNames (scaleNames);

	/* Scalable aliases... */
	scaleNames = MakeFontNamesRecord (0);
	if (!scaleNames)
	{
	    if (ranges) free(ranges);
	    return AllocError;
	}
	FontFileFindNamesInScalableDir (&dir->nonScalable, &zeroName,
					max, scaleNames, &vals,
					mark_aliases ?
					LIST_ALIASES_AND_TARGET_NAMES :
					NORMAL_ALIAS_BEHAVIOR, (int *)0);
	_FontFileAddScalableNames(names, scaleNames, &lowerName,
				  zeroChars, &vals, ranges, nranges,
				  &max);
	FreeFontNames (scaleNames);

	if (ranges) free(ranges);
    }
    else
    {
        result = FontFileFindNamesInScalableDir (&dir->nonScalable,
				&lowerName, max, names,
				(FontScalablePtr)0,
				mark_aliases ?
				LIST_ALIASES_AND_TARGET_NAMES :
				NORMAL_ALIAS_BEHAVIOR,
				&max);
	if (result == Successful)
    	    result = FontFileFindNamesInScalableDir (&dir->scalable,
				&lowerName, max, names,
				(FontScalablePtr)0,
				mark_aliases ?
				LIST_ALIASES_AND_TARGET_NAMES :
				NORMAL_ALIAS_BEHAVIOR, (int *)0);
    }
    return result;
}

typedef struct _LFWIData {
    FontNamesPtr    names;
    int                   current;
} LFWIDataRec, *LFWIDataPtr;

int
FontFileListFonts (pointer client, FontPathElementPtr fpe, const char *pat,
		   int len, int max, FontNamesPtr names)
{
    return _FontFileListFonts (client, fpe, pat, len, max, names, 0);
}

int
FontFileStartListFonts(pointer client, FontPathElementPtr fpe,
		       const char *pat, int len, int max,
		       pointer *privatep, int mark_aliases)
{
    LFWIDataPtr	data;
    int		ret;

    data = malloc (sizeof *data);
    if (!data)
	return AllocError;
    data->names = MakeFontNamesRecord (0);
    if (!data->names)
    {
	free (data);
	return AllocError;
    }
    ret = _FontFileListFonts (client, fpe, pat, len,
			      max, data->names, mark_aliases);
    if (ret != Successful)
    {
	FreeFontNames (data->names);
	free (data);
	return ret;
    }
    data->current = 0;
    *privatep = (pointer) data;
    return Successful;
}


int
FontFileStartListFontsWithInfo(pointer client, FontPathElementPtr fpe,
			       const char *pat, int len, int max,
			       pointer *privatep)
{
    return FontFileStartListFonts(client, fpe, pat, len, max, privatep, 0);
}

/* ARGSUSED */
static int
FontFileListOneFontWithInfo (pointer client, FontPathElementPtr fpe,
			     char **namep, int *namelenp,
			     FontInfoPtr *pFontInfo)
{
    FontDirectoryPtr	dir;
    char		lowerName[MAXFONTNAMELEN];
    char		fileName[MAXFONTFILENAMELEN*2 + 1];
    FontNameRec		tmpName;
    FontEntryPtr	entry;
    FontScalableRec	vals;
    FontScalableEntryPtr   scalable;
    FontScaledPtr	scaled;
    FontBitmapEntryPtr	bitmap;
    int			ret;
    Bool		noSpecificSize;
    int			nranges;
    fsRange		*ranges;

    char		*name = *namep;
    int			namelen = *namelenp;

    if (namelen >= MAXFONTNAMELEN)
	return AllocError;
    dir = (FontDirectoryPtr) fpe->private;

    /* Match non-scalable pattern */
    CopyISOLatin1Lowered (lowerName, name, namelen);
    lowerName[namelen] = '\0';
    ranges = FontParseRanges(lowerName, &nranges);
    tmpName.name = lowerName;
    tmpName.length = namelen;
    tmpName.ndashes = FontFileCountDashes (lowerName, namelen);
    if (!FontParseXLFDName(lowerName, &vals, FONT_XLFD_REPLACE_NONE))
	bzero(&vals, sizeof(vals));
    if (!(entry = FontFileFindNameInDir (&dir->nonScalable, &tmpName)) &&
	tmpName.ndashes == 14 &&
	FontParseXLFDName (lowerName, &vals, FONT_XLFD_REPLACE_ZERO))
    {
        tmpName.length = strlen(lowerName);
	entry = FontFileFindNameInDir (&dir->nonScalable, &tmpName);
    }

    if (entry)
    {
	switch (entry->type) {
	case FONT_ENTRY_BITMAP:
	    bitmap = &entry->u.bitmap;
	    if (bitmap->pFont)
	    {
	    	*pFontInfo = &bitmap->pFont->info;
	    	ret = Successful;
	    }
	    else
	    {
		ret = FontFileGetInfoBitmap (fpe, *pFontInfo, entry);
	    }
	    break;
	case FONT_ENTRY_ALIAS:
	    vals.nranges = nranges;
	    vals.ranges = ranges;
	    transfer_values_to_alias(entry->name.name, entry->name.length,
				     entry->u.alias.resolved, namep, &vals);
	    *namelenp = strlen (*namep);
	    ret = FontNameAlias;
	    break;
	default:
	    ret = BadFontName;
	}
    }
    else
    {
      ret = BadFontName;
    }

    if (ret != BadFontName)
    {
	if (ranges) free(ranges);
	return ret;
    }

    /* Match XLFD patterns */
    CopyISOLatin1Lowered (lowerName, name, namelen);
    lowerName[namelen] = '\0';
    tmpName.name = lowerName;
    tmpName.length = namelen;
    tmpName.ndashes = FontFileCountDashes (lowerName, namelen);
    if (!FontParseXLFDName (lowerName, &vals, FONT_XLFD_REPLACE_ZERO) ||
	!(tmpName.length = strlen (lowerName),
	  entry = FontFileFindNameInScalableDir (&dir->scalable, &tmpName,
						 &vals))) {
	CopyISOLatin1Lowered (lowerName, name, namelen);
	lowerName[namelen] = '\0';
	tmpName.name = lowerName;
	tmpName.length = namelen;
	tmpName.ndashes = FontFileCountDashes (lowerName, namelen);
	entry = FontFileFindNameInScalableDir (&dir->scalable, &tmpName, &vals);
	if (entry)
	{
	    strcpy(lowerName, entry->name.name);
	    tmpName.name = lowerName;
	    tmpName.length = entry->name.length;
	    tmpName.ndashes = entry->name.ndashes;
	}
    }

    if (entry)
    {
	noSpecificSize = FALSE;	/* TRUE breaks XLFD enhancements */
    	if (entry && entry->type == FONT_ENTRY_SCALABLE &&
	    FontFileCompleteXLFD (&vals, &entry->u.scalable.extra->defaults))
	{
	    scalable = &entry->u.scalable;
	    scaled = FontFileFindScaledInstance (entry, &vals, noSpecificSize);
	    /*
	     * A scaled instance can occur one of two ways:
	     *
	     *  Either the font has been scaled to this
	     *   size already, in which case scaled->pFont
	     *   will point at that font.
	     *
	     *  Or a bitmap instance in this size exists,
	     *   which is handled as if we got a pattern
	     *   matching the bitmap font name.
	     */
	    if (scaled)
	    {
		if (scaled->pFont)
		{
		    *pFontInfo = &scaled->pFont->info;
		    ret = Successful;
		}
		else if (scaled->bitmap)
		{
		    entry = scaled->bitmap;
		    bitmap = &entry->u.bitmap;
		    if (bitmap->pFont)
		    {
			*pFontInfo = &bitmap->pFont->info;
			ret = Successful;
		    }
		    else
		    {
			ret = FontFileGetInfoBitmap (fpe, *pFontInfo, entry);
		    }
		}
		else /* "cannot" happen */
		{
		    ret = BadFontName;
		}
	    }
	    else
	    {
		{
		    char origName[MAXFONTNAMELEN];

		    CopyISOLatin1Lowered (origName, name, namelen);
		    origName[namelen] = '\0';
		    vals.xlfdName = origName;
		    vals.ranges = ranges;
		    vals.nranges = nranges;

		    /* Make a new scaled instance */
		    if (strlen(dir->directory) + strlen(scalable->fileName) >=
			sizeof(fileName)) {
			ret = BadFontName;
		    } else {
			strcpy (fileName, dir->directory);
			strcat (fileName, scalable->fileName);
                        if (scalable->renderer->GetInfoScalable)
			    ret = (*scalable->renderer->GetInfoScalable)
			        (fpe, *pFontInfo, entry, &tmpName, fileName,
                                 &vals);
                        else if (scalable->renderer->GetInfoBitmap)
                            ret = (*scalable->renderer->GetInfoBitmap)
                                (fpe, *pFontInfo, entry, fileName);
		    }
		    if (ranges) {
			free(ranges);
			ranges = NULL;
		    }
		}
	    }
	    if (ret == Successful) return ret;
	}
	CopyISOLatin1Lowered (lowerName, name, namelen);
	tmpName.length = namelen;
    }
    else
	ret = BadFontName;

    if (ranges)
	free(ranges);
    return ret;
}

int
FontFileListNextFontWithInfo(pointer client, FontPathElementPtr fpe,
			     char **namep, int *namelenp,
			     FontInfoPtr *pFontInfo,
			     int *numFonts, pointer private)
{
    LFWIDataPtr	data = (LFWIDataPtr) private;
    int		ret;
    char	*name;
    int		namelen;

    if (data->current == data->names->nnames)
    {
	FreeFontNames (data->names);
	free (data);
	return BadFontName;
    }
    name = data->names->names[data->current];
    namelen = data->names->length[data->current];
    ret = FontFileListOneFontWithInfo (client, fpe, &name, &namelen, pFontInfo);
    if (ret == BadFontName)
	ret = AllocError;
    *namep = name;
    *namelenp = namelen;
    ++data->current;
    *numFonts = data->names->nnames - data->current;
    return ret;
}

int
FontFileStartListFontsAndAliases(pointer client, FontPathElementPtr fpe,
				 const char *pat, int len, int max,
				 pointer *privatep)
{
    return FontFileStartListFonts(client, fpe, pat, len, max, privatep, 1);
}

int
FontFileListNextFontOrAlias(pointer client, FontPathElementPtr fpe,
			    char **namep, int *namelenp, char **resolvedp,
			    int *resolvedlenp, pointer private)
{
    LFWIDataPtr	data = (LFWIDataPtr) private;
    int		ret;
    char	*name;
    int		namelen;

    if (data->current == data->names->nnames)
    {
	FreeFontNames (data->names);
	free (data);
	return BadFontName;
    }
    name = data->names->names[data->current];
    namelen = data->names->length[data->current];

    /* If this is a real font name... */
    if (namelen >= 0)
    {
	*namep = name;
	*namelenp = namelen;
	ret = Successful;
    }
    /* Else if an alias */
    else
    {
	/* Tell the caller that this is an alias... let him resolve it to
	   see if it's valid */
	*namep = name;
	*namelenp = -namelen;
	*resolvedp = data->names->names[++data->current];
	*resolvedlenp = data->names->length[data->current];
	ret = FontNameAlias;
    }

    ++data->current;
    return ret;
}

void
FontFileRegisterLocalFpeFunctions (void)
{
    RegisterFPEFunctions(FontFileNameCheck,
			 FontFileInitFPE,
			 FontFileFreeFPE,
			 FontFileResetFPE,
			 FontFileOpenFont,
			 FontFileCloseFont,
			 FontFileListFonts,
			 FontFileStartListFontsWithInfo,
			 FontFileListNextFontWithInfo,
			 NULL,
			 NULL,
			 NULL,
			 FontFileStartListFontsAndAliases,
			 FontFileListNextFontOrAlias,
			 FontFileEmptyBitmapSource);
}<|MERGE_RESOLUTION|>--- conflicted
+++ resolved
@@ -55,13 +55,8 @@
     return source;
 }
 
-<<<<<<< HEAD
 void
-CopyISOLatin1Lowered(char *dest, char *source, int length)
-=======
-_X_HIDDEN void
 CopyISOLatin1Lowered(char *dest, const char *source, int length)
->>>>>>> d0f70707
 {
     int i;
     for (i = 0; i < length; i++, source++, dest++)
@@ -80,7 +75,7 @@
 				  FontPtr non_cachable_font);
 
 int
-FontFileNameCheck (const char *name)
+FontFileNameCheck (char *name)
 {
 #ifdef _MSC_VER
   WIN32_FIND_DATA FindData;
