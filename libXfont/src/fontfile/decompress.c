--- conflicted
+++ resolved
@@ -1,821 +1,410 @@
-<<<<<<< HEAD
-/*
- * Copyright 1985, 1986 The Regents of the University of California.
- * All rights reserved.
- *
- * This code is derived from software contributed to Berkeley by
- * James A. Woods, derived from original work by Spencer Thomas
- * and Joseph Orost.
- *
- * Redistribution and use in source and binary forms are permitted
- * provided that the above copyright notice and this paragraph are
- * duplicated in all such forms and that any documentation,
- * advertising materials, and other materials related to such
- * distribution and use acknowledge that the software was developed
- * by the University of California, Berkeley.  The name of the
- * University may not be used to endorse or promote products derived
- * from this software without specific prior written permission.
- * THIS SOFTWARE IS PROVIDED ``AS IS'' AND WITHOUT ANY EXPRESS OR
- * IMPLIED WARRANTIES, INCLUDING, WITHOUT LIMITATION, THE IMPLIED
- * WARRANTIES OF MERCHANTIBILITY AND FITNESS FOR A PARTICULAR PURPOSE.
- */
-
-/*
-
-Copyright 1993, 1998  The Open Group
-
-Permission to use, copy, modify, distribute, and sell this software and its
-documentation for any purpose is hereby granted without fee, provided that
-the above copyright notice appear in all copies and that both that
-copyright notice and this permission notice appear in supporting
-documentation.
-
-The above copyright notice and this permission notice shall be included in
-all copies or substantial portions of the Software.
-
-THE SOFTWARE IS PROVIDED "AS IS", WITHOUT WARRANTY OF ANY KIND, EXPRESS OR
-IMPLIED, INCLUDING BUT NOT LIMITED TO THE WARRANTIES OF MERCHANTABILITY,
-FITNESS FOR A PARTICULAR PURPOSE AND NONINFRINGEMENT.  IN NO EVENT SHALL THE
-OPEN GROUP BE LIABLE FOR ANY CLAIM, DAMAGES OR OTHER LIABILITY, WHETHER IN
-AN ACTION OF CONTRACT, TORT OR OTHERWISE, ARISING FROM, OUT OF OR IN
-CONNECTION WITH THE SOFTWARE OR THE USE OR OTHER DEALINGS IN THE SOFTWARE.
-
-Except as contained in this notice, the name of The Open Group shall not be
-used in advertising or otherwise to promote the sale, use or other dealings
-in this Software without prior written authorization from The Open Group.
-
-*/
-/* 
- * decompress - cat a compressed file
- */
-
-#ifdef HAVE_CONFIG_H
-#include <config.h>
-#endif
-#include <X11/fonts/fontmisc.h>
-#include <X11/fonts/bufio.h>
-
-#define BITS	16
-
-/*
- * a code_int must be able to hold 2**BITS values of type int, and also -1
- */
-#if BITS > 15
-typedef long int	code_int;
-#else
-typedef int		code_int;
-#endif
-
-typedef long int	  count_int;
-
-#ifdef NO_UCHAR
- typedef char	char_type;
-#else
- typedef	unsigned char	char_type;
-#endif /* UCHAR */
-
-static char_type magic_header[] = { "\037\235" };	/* 1F 9D */
-
-/* Defines for third byte of header */
-#define BIT_MASK	0x1f
-#define BLOCK_MASK	0x80
-/* Masks 0x40 and 0x20 are free.  I think 0x20 should mean that there is
-   a fourth header byte (for expansion).
-*/
-
-#define INIT_BITS 9			/* initial number of bits/code */
-
-#ifdef COMPATIBLE		/* But wrong! */
-# define MAXCODE(n_bits)	(1 << (n_bits) - 1)
-#else
-# define MAXCODE(n_bits)	((1 << (n_bits)) - 1)
-#endif /* COMPATIBLE */
-
-/*
- * the next two codes should not be changed lightly, as they must not
- * lie within the contiguous general code space.
- */ 
-#define FIRST	257	/* first free entry */
-#define	CLEAR	256	/* table clear output code */
-
-#define STACK_SIZE  8192
-
-typedef struct _compressedFILE {
-    BufFilePtr	    file;
-
-    char_type	    *stackp;
-    code_int	    oldcode;
-    char_type	    finchar;
-
-    int		block_compress;
-    int		maxbits;
-    code_int	maxcode, maxmaxcode;
-
-    code_int	free_ent;
-    int		clear_flg;
-    int		n_bits;
-
-    /* bit buffer */
-    int		offset, size;
-    char_type	buf[BITS];
-
-    char_type	    de_stack[STACK_SIZE];
-    char_type	    *tab_suffix;
-    unsigned short  *tab_prefix;
-} CompressedFile;
-
-
-static int hsize_table[] = {
-    5003,	/* 12 bits - 80% occupancy */
-    9001,	/* 13 bits - 91% occupancy */
-    18013,	/* 14 bits - 91% occupancy */
-    35023,	/* 15 bits - 94% occupancy */
-    69001	/* 16 bits - 95% occupancy */
-};
-
-static int BufCompressedClose ( BufFilePtr f, int doClose );
-static int BufCompressedFill ( BufFilePtr f );
-static code_int getcode ( CompressedFile *file );
-static int BufCompressedSkip ( BufFilePtr f, int bytes );
-
-BufFilePtr
-BufFilePushCompressed (BufFilePtr f)
-{
-    int		    code;
-    int		    maxbits;
-    int		    hsize;
-    CompressedFile  *file;
-    int		    extra;
-
-    if ((BufFileGet(f) != (magic_header[0] & 0xFF)) ||
-	(BufFileGet(f) != (magic_header[1] & 0xFF)))
-    {
-	return 0;
-    }
-    code = BufFileGet (f);
-    if (code == BUFFILEEOF) return 0;
-    
-    maxbits = code & BIT_MASK;
-    if (maxbits > BITS || maxbits < 12)
-	return 0;
-    hsize = hsize_table[maxbits - 12];
-    extra = (1 << maxbits) * sizeof (char_type) +
-	    hsize * sizeof (unsigned short);
-    file = malloc (sizeof (CompressedFile) + extra);
-    if (!file)
-	return 0;
-    file->file = f;
-    file->maxbits = maxbits;
-    file->block_compress = code & BLOCK_MASK;
-    file->maxmaxcode = 1 << file->maxbits;
-    file->tab_suffix = (char_type *) &file[1];
-    file->tab_prefix = (unsigned short *) (file->tab_suffix + file->maxmaxcode);
-    /*
-     * As above, initialize the first 256 entries in the table.
-     */
-    file->maxcode = MAXCODE(file->n_bits = INIT_BITS);
-    for ( code = 255; code >= 0; code-- ) {
-	file->tab_prefix[code] = 0;
-	file->tab_suffix[code] = (char_type) code;
-    }
-    file->free_ent = ((file->block_compress) ? FIRST : 256 );
-    file->clear_flg = 0;
-    file->offset = 0;
-    file->size = 0;
-    file->stackp = file->de_stack;
-    bzero(file->buf, BITS);
-    file->finchar = file->oldcode = getcode (file);
-    if (file->oldcode != -1)
-	*file->stackp++ = file->finchar;
-    return BufFileCreate ((char *) file,
-			  BufCompressedFill,
-			  0,
-			  BufCompressedSkip,
-			  BufCompressedClose);
-}
-
-static int
-BufCompressedClose (BufFilePtr f, int doClose)
-{
-    CompressedFile  *file;
-    BufFilePtr	    raw;
-
-    file = (CompressedFile *) f->private;
-    raw = file->file;
-    free (file);
-    BufFileClose (raw, doClose);
-    return 1;
-}
-
-static int
-BufCompressedFill (BufFilePtr f)
-{
-    CompressedFile  *file;
-    register char_type *stackp, *de_stack;
-    register char_type finchar;
-    register code_int code, oldcode, incode;
-    BufChar	    *buf, *bufend;
-
-    file = (CompressedFile *) f->private;
-
-    buf = f->buffer;
-    bufend = buf + BUFFILESIZE;
-    stackp = file->stackp;
-    de_stack = file->de_stack;
-    finchar = file->finchar;
-    oldcode = file->oldcode;
-    while (buf < bufend) {
-	while (stackp > de_stack && buf < bufend)
-	    *buf++ = *--stackp;
-
-	if (buf == bufend)
-	    break;
-
-	if (oldcode == -1)
-	    break;
-
-	code = getcode (file);
-	if (code == -1)
-	    break;
-    
-    	if ( (code == CLEAR) && file->block_compress ) {
-	    for ( code = 255; code >= 0; code-- )
-	    	file->tab_prefix[code] = 0;
-	    file->clear_flg = 1;
-	    file->free_ent = FIRST - 1;
-	    if ( (code = getcode (file)) == -1 )	/* O, untimely death! */
-	    	break;
-    	}
-    	incode = code;
-    	/*
-     	 * Special case for KwKwK string.
-     	 */
-    	if ( code >= file->free_ent ) {
-	    *stackp++ = finchar;
-	    code = oldcode;
-    	}
-    
-    	/*
-     	 * Generate output characters in reverse order
-     	 */
-    	while ( code >= 256 )
-    	{
-	    *stackp++ = file->tab_suffix[code];
-	    code = file->tab_prefix[code];
-    	}
-	finchar = file->tab_suffix[code];
-	*stackp++ = finchar;
-    
-    	/*
-     	 * Generate the new entry.
-     	 */
-    	if ( (code=file->free_ent) < file->maxmaxcode ) {
-	    file->tab_prefix[code] = (unsigned short)oldcode;
-	    file->tab_suffix[code] = finchar;
-	    file->free_ent = code+1;
-    	} 
-	/*
-	 * Remember previous code.
-	 */
-	oldcode = incode;
-    }
-    file->oldcode = oldcode;
-    file->stackp = stackp;
-    file->finchar = finchar;
-    if (buf == f->buffer) {
-	f->left = 0;
-	return BUFFILEEOF;
-    }
-    f->bufp = f->buffer + 1;
-    f->left = (buf - f->buffer) - 1;
-    return f->buffer[0];
-}
-
-/*****************************************************************
- * TAG( getcode )
- *
- * Read one code from the standard input.  If BUFFILEEOF, return -1.
- * Inputs:
- * 	stdin
- * Outputs:
- * 	code or -1 is returned.
- */
-
-static char_type rmask[9] = {0x00, 0x01, 0x03, 0x07, 0x0f, 0x1f, 0x3f, 0x7f, 0xff};
-
-static code_int
-getcode(CompressedFile *file)
-{
-    register code_int code;
-    register int r_off, bits;
-    register char_type *bp = file->buf;
-    register BufFilePtr	raw;
-
-    if ( file->clear_flg > 0 || file->offset >= file->size ||
-	file->free_ent > file->maxcode )
-    {
-	/*
-	 * If the next entry will be too big for the current code
-	 * size, then we must increase the size.  This implies reading
-	 * a new buffer full, too.
-	 */
-	if ( file->free_ent > file->maxcode ) {
-	    file->n_bits++;
-	    if ( file->n_bits == file->maxbits )
-		file->maxcode = file->maxmaxcode;	/* won't get any bigger now */
-	    else
-		file->maxcode = MAXCODE(file->n_bits);
-	}
-	if ( file->clear_flg > 0) {
-    	    file->maxcode = MAXCODE (file->n_bits = INIT_BITS);
-	    file->clear_flg = 0;
-	}
-	bits = file->n_bits;
-	raw = file->file;
-	while (bits > 0 && (code = BufFileGet (raw)) != BUFFILEEOF)
-	{
-	    *bp++ = code;
-	    --bits;
-	}
-	bp = file->buf;
-	if (bits == file->n_bits)
-	    return -1;			/* end of file */
-	file->size = file->n_bits - bits;
-	file->offset = 0;
-	/* Round size down to integral number of codes */
-	file->size = (file->size << 3) - (file->n_bits - 1);
-    }
-    r_off = file->offset;
-    bits = file->n_bits;
-    /*
-     * Get to the first byte.
-     */
-    bp += (r_off >> 3);
-    r_off &= 7;
-    /* Get first part (low order bits) */
-#ifdef NO_UCHAR
-    code = ((*bp++ >> r_off) & rmask[8 - r_off]) & 0xff;
-#else
-    code = (*bp++ >> r_off);
-#endif /* NO_UCHAR */
-    bits -= (8 - r_off);
-    r_off = 8 - r_off;		/* now, offset into code word */
-    /* Get any 8 bit parts in the middle (<=1 for up to 16 bits). */
-    if ( bits >= 8 ) {
-#ifdef NO_UCHAR
-	code |= (*bp++ & 0xff) << r_off;
-#else
-	code |= *bp++ << r_off;
-#endif /* NO_UCHAR */
-	r_off += 8;
-	bits -= 8;
-    }
-    /* high order bits. */
-    code |= (*bp & rmask[bits]) << r_off;
-    file->offset += file->n_bits;
-
-    return code;
-}
-
-static int
-BufCompressedSkip (BufFilePtr f, int bytes)
-{
-    int		    c;
-    while (bytes--) 
-    {
-	c = BufFileGet(f);
-	if (c == BUFFILEEOF)
-	    return BUFFILEEOF;
-    }
-    return 0;
-}
-
-#ifdef TEST
-int
-main (int argc, char *argv[])
-{
-    BufFilePtr	    inputraw, input, output;
-    int		    c;
-    
-    inputraw = BufFileOpenRead (0);
-    input = BufFilePushCompressed (inputraw);
-    output = BufFileOpenWrite (1);
-    while ((c = BufFileGet (input)) != BUFFILEEOF)
-	BufFilePut (c, output);
-    BufFileClose (input, FALSE);
-    BufFileClose (output, FALSE);
-    return 0;
-}
-#endif
-=======
-/*
- * Copyright 1985, 1986 The Regents of the University of California.
- * All rights reserved.
- *
- * This code is derived from software contributed to Berkeley by
- * James A. Woods, derived from original work by Spencer Thomas
- * and Joseph Orost.
- *
- * Redistribution and use in source and binary forms are permitted
- * provided that the above copyright notice and this paragraph are
- * duplicated in all such forms and that any documentation,
- * advertising materials, and other materials related to such
- * distribution and use acknowledge that the software was developed
- * by the University of California, Berkeley.  The name of the
- * University may not be used to endorse or promote products derived
- * from this software without specific prior written permission.
- * THIS SOFTWARE IS PROVIDED ``AS IS'' AND WITHOUT ANY EXPRESS OR
- * IMPLIED WARRANTIES, INCLUDING, WITHOUT LIMITATION, THE IMPLIED
- * WARRANTIES OF MERCHANTIBILITY AND FITNESS FOR A PARTICULAR PURPOSE.
- */
-
-/*
-
-Copyright 1993, 1998  The Open Group
-
-Permission to use, copy, modify, distribute, and sell this software and its
-documentation for any purpose is hereby granted without fee, provided that
-the above copyright notice appear in all copies and that both that
-copyright notice and this permission notice appear in supporting
-documentation.
-
-The above copyright notice and this permission notice shall be included in
-all copies or substantial portions of the Software.
-
-THE SOFTWARE IS PROVIDED "AS IS", WITHOUT WARRANTY OF ANY KIND, EXPRESS OR
-IMPLIED, INCLUDING BUT NOT LIMITED TO THE WARRANTIES OF MERCHANTABILITY,
-FITNESS FOR A PARTICULAR PURPOSE AND NONINFRINGEMENT.  IN NO EVENT SHALL THE
-OPEN GROUP BE LIABLE FOR ANY CLAIM, DAMAGES OR OTHER LIABILITY, WHETHER IN
-AN ACTION OF CONTRACT, TORT OR OTHERWISE, ARISING FROM, OUT OF OR IN
-CONNECTION WITH THE SOFTWARE OR THE USE OR OTHER DEALINGS IN THE SOFTWARE.
-
-Except as contained in this notice, the name of The Open Group shall not be
-used in advertising or otherwise to promote the sale, use or other dealings
-in this Software without prior written authorization from The Open Group.
-
-*/
-/* 
- * decompress - cat a compressed file
- */
-
-#ifdef HAVE_CONFIG_H
-#include <config.h>
-#endif
-#include <X11/fonts/fontmisc.h>
-#include <X11/fonts/bufio.h>
-
-#define BITS	16
-
-/*
- * a code_int must be able to hold 2**BITS values of type int, and also -1
- */
-#if BITS > 15
-typedef long int	code_int;
-#else
-typedef int		code_int;
-#endif
-
-typedef long int	  count_int;
-
-#ifdef NO_UCHAR
- typedef char	char_type;
-#else
- typedef	unsigned char	char_type;
-#endif /* UCHAR */
-
-static char_type magic_header[] = { "\037\235" };	/* 1F 9D */
-
-/* Defines for third byte of header */
-#define BIT_MASK	0x1f
-#define BLOCK_MASK	0x80
-/* Masks 0x40 and 0x20 are free.  I think 0x20 should mean that there is
-   a fourth header byte (for expansion).
-*/
-
-#define INIT_BITS 9			/* initial number of bits/code */
-
-#ifdef COMPATIBLE		/* But wrong! */
-# define MAXCODE(n_bits)	(1 << (n_bits) - 1)
-#else
-# define MAXCODE(n_bits)	((1 << (n_bits)) - 1)
-#endif /* COMPATIBLE */
-
-/*
- * the next two codes should not be changed lightly, as they must not
- * lie within the contiguous general code space.
- */ 
-#define FIRST	257	/* first free entry */
-#define	CLEAR	256	/* table clear output code */
-
-#define STACK_SIZE  8192
-
-typedef struct _compressedFILE {
-    BufFilePtr	    file;
-
-    char_type	    *stackp;
-    code_int	    oldcode;
-    char_type	    finchar;
-
-    int		block_compress;
-    int		maxbits;
-    code_int	maxcode, maxmaxcode;
-
-    code_int	free_ent;
-    int		clear_flg;
-    int		n_bits;
-
-    /* bit buffer */
-    int		offset, size;
-    char_type	buf[BITS];
-
-    char_type	    de_stack[STACK_SIZE];
-    char_type	    *tab_suffix;
-    unsigned short  *tab_prefix;
-} CompressedFile;
-
-
-static int hsize_table[] = {
-    5003,	/* 12 bits - 80% occupancy */
-    9001,	/* 13 bits - 91% occupancy */
-    18013,	/* 14 bits - 91% occupancy */
-    35023,	/* 15 bits - 94% occupancy */
-    69001	/* 16 bits - 95% occupancy */
-};
-
-static int BufCompressedClose ( BufFilePtr f, int doClose );
-static int BufCompressedFill ( BufFilePtr f );
-static code_int getcode ( CompressedFile *file );
-static int BufCompressedSkip ( BufFilePtr f, int bytes );
-
-BufFilePtr
-BufFilePushCompressed (BufFilePtr f)
-{
-    int		    code;
-    int		    maxbits;
-    int		    hsize;
-    CompressedFile  *file;
-    int		    extra;
-
-    if ((BufFileGet(f) != (magic_header[0] & 0xFF)) ||
-	(BufFileGet(f) != (magic_header[1] & 0xFF)))
-    {
-	return 0;
-    }
-    code = BufFileGet (f);
-    if (code == BUFFILEEOF) return 0;
-    
-    maxbits = code & BIT_MASK;
-    if (maxbits > BITS || maxbits < 12)
-	return 0;
-    hsize = hsize_table[maxbits - 12];
-    extra = (1 << maxbits) * sizeof (char_type) +
-	    hsize * sizeof (unsigned short);
-    file = malloc (sizeof (CompressedFile) + extra);
-    if (!file)
-	return 0;
-    file->file = f;
-    file->maxbits = maxbits;
-    file->block_compress = code & BLOCK_MASK;
-    file->maxmaxcode = 1 << file->maxbits;
-    file->tab_suffix = (char_type *) &file[1];
-    file->tab_prefix = (unsigned short *) (file->tab_suffix + file->maxmaxcode);
-    /*
-     * As above, initialize the first 256 entries in the table.
-     */
-    file->maxcode = MAXCODE(file->n_bits = INIT_BITS);
-    for ( code = 255; code >= 0; code-- ) {
-	file->tab_prefix[code] = 0;
-	file->tab_suffix[code] = (char_type) code;
-    }
-    file->free_ent = ((file->block_compress) ? FIRST : 256 );
-    file->clear_flg = 0;
-    file->offset = 0;
-    file->size = 0;
-    file->stackp = file->de_stack;
-    bzero(file->buf, BITS);
-    file->finchar = file->oldcode = getcode (file);
-    if (file->oldcode != -1)
-	*file->stackp++ = file->finchar;
-    return BufFileCreate ((char *) file,
-			  BufCompressedFill,
-			  0,
-			  BufCompressedSkip,
-			  BufCompressedClose);
-}
-
-static int
-BufCompressedClose (BufFilePtr f, int doClose)
-{
-    CompressedFile  *file;
-    BufFilePtr	    raw;
-
-    file = (CompressedFile *) f->private;
-    raw = file->file;
-    free (file);
-    BufFileClose (raw, doClose);
-    return 1;
-}
-
-static int
-BufCompressedFill (BufFilePtr f)
-{
-    CompressedFile  *file;
-    register char_type *stackp, *de_stack;
-    register char_type finchar;
-    register code_int code, oldcode, incode;
-    BufChar	    *buf, *bufend;
-
-    file = (CompressedFile *) f->private;
-
-    buf = f->buffer;
-    bufend = buf + BUFFILESIZE;
-    stackp = file->stackp;
-    de_stack = file->de_stack;
-    finchar = file->finchar;
-    oldcode = file->oldcode;
-    while (buf < bufend) {
-	while (stackp > de_stack && buf < bufend)
-	    *buf++ = *--stackp;
-
-	if (buf == bufend)
-	    break;
-
-	if (oldcode == -1)
-	    break;
-
-	code = getcode (file);
-	if (code == -1)
-	    break;
-    
-    	if ( (code == CLEAR) && file->block_compress ) {
-	    for ( code = 255; code >= 0; code-- )
-	    	file->tab_prefix[code] = 0;
-	    file->clear_flg = 1;
-	    file->free_ent = FIRST - 1;
-	    if ( (code = getcode (file)) == -1 )	/* O, untimely death! */
-	    	break;
-    	}
-    	incode = code;
-    	/*
-     	 * Special case for KwKwK string.
-     	 */
-    	if ( code >= file->free_ent ) {
-	    *stackp++ = finchar;
-	    code = oldcode;
-    	}
-    
-    	/*
-     	 * Generate output characters in reverse order
-     	 */
-    	while ( code >= 256 )
-    	{
-	    if (stackp - de_stack >= STACK_SIZE - 1)
-		return BUFFILEEOF;
-	    *stackp++ = file->tab_suffix[code];
-	    code = file->tab_prefix[code];
-    	}
-	finchar = file->tab_suffix[code];
-	*stackp++ = finchar;
-    
-    	/*
-     	 * Generate the new entry.
-     	 */
-    	if ( (code=file->free_ent) < file->maxmaxcode ) {
-	    file->tab_prefix[code] = (unsigned short)oldcode;
-	    file->tab_suffix[code] = finchar;
-	    file->free_ent = code+1;
-    	} 
-	/*
-	 * Remember previous code.
-	 */
-	oldcode = incode;
-    }
-    file->oldcode = oldcode;
-    file->stackp = stackp;
-    file->finchar = finchar;
-    if (buf == f->buffer) {
-	f->left = 0;
-	return BUFFILEEOF;
-    }
-    f->bufp = f->buffer + 1;
-    f->left = (buf - f->buffer) - 1;
-    return f->buffer[0];
-}
-
-/*****************************************************************
- * TAG( getcode )
- *
- * Read one code from the standard input.  If BUFFILEEOF, return -1.
- * Inputs:
- * 	stdin
- * Outputs:
- * 	code or -1 is returned.
- */
-
-static char_type rmask[9] = {0x00, 0x01, 0x03, 0x07, 0x0f, 0x1f, 0x3f, 0x7f, 0xff};
-
-static code_int
-getcode(CompressedFile *file)
-{
-    register code_int code;
-    register int r_off, bits;
-    register char_type *bp = file->buf;
-    register BufFilePtr	raw;
-
-    if ( file->clear_flg > 0 || file->offset >= file->size ||
-	file->free_ent > file->maxcode )
-    {
-	/*
-	 * If the next entry will be too big for the current code
-	 * size, then we must increase the size.  This implies reading
-	 * a new buffer full, too.
-	 */
-	if ( file->free_ent > file->maxcode ) {
-	    file->n_bits++;
-	    if ( file->n_bits == file->maxbits )
-		file->maxcode = file->maxmaxcode;	/* won't get any bigger now */
-	    else
-		file->maxcode = MAXCODE(file->n_bits);
-	}
-	if ( file->clear_flg > 0) {
-    	    file->maxcode = MAXCODE (file->n_bits = INIT_BITS);
-	    file->clear_flg = 0;
-	}
-	bits = file->n_bits;
-	raw = file->file;
-	while (bits > 0 && (code = BufFileGet (raw)) != BUFFILEEOF)
-	{
-	    *bp++ = code;
-	    --bits;
-	}
-	bp = file->buf;
-	if (bits == file->n_bits)
-	    return -1;			/* end of file */
-	file->size = file->n_bits - bits;
-	file->offset = 0;
-	/* Round size down to integral number of codes */
-	file->size = (file->size << 3) - (file->n_bits - 1);
-    }
-    r_off = file->offset;
-    bits = file->n_bits;
-    /*
-     * Get to the first byte.
-     */
-    bp += (r_off >> 3);
-    r_off &= 7;
-    /* Get first part (low order bits) */
-#ifdef NO_UCHAR
-    code = ((*bp++ >> r_off) & rmask[8 - r_off]) & 0xff;
-#else
-    code = (*bp++ >> r_off);
-#endif /* NO_UCHAR */
-    bits -= (8 - r_off);
-    r_off = 8 - r_off;		/* now, offset into code word */
-    /* Get any 8 bit parts in the middle (<=1 for up to 16 bits). */
-    if ( bits >= 8 ) {
-#ifdef NO_UCHAR
-	code |= (*bp++ & 0xff) << r_off;
-#else
-	code |= *bp++ << r_off;
-#endif /* NO_UCHAR */
-	r_off += 8;
-	bits -= 8;
-    }
-    /* high order bits. */
-    code |= (*bp & rmask[bits]) << r_off;
-    file->offset += file->n_bits;
-
-    return code;
-}
-
-static int
-BufCompressedSkip (BufFilePtr f, int bytes)
-{
-    int		    c;
-    while (bytes--) 
-    {
-	c = BufFileGet(f);
-	if (c == BUFFILEEOF)
-	    return BUFFILEEOF;
-    }
-    return 0;
-}
-
-#ifdef TEST
-int
-main (int argc, char *argv[])
-{
-    BufFilePtr	    inputraw, input, output;
-    int		    c;
-    
-    inputraw = BufFileOpenRead (0);
-    input = BufFilePushCompressed (inputraw);
-    output = BufFileOpenWrite (1);
-    while ((c = BufFileGet (input)) != BUFFILEEOF)
-	BufFilePut (c, output);
-    BufFileClose (input, FALSE);
-    BufFileClose (output, FALSE);
-    return 0;
-}
-#endif
->>>>>>> 6eaea446
+/*
+ * Copyright 1985, 1986 The Regents of the University of California.
+ * All rights reserved.
+ *
+ * This code is derived from software contributed to Berkeley by
+ * James A. Woods, derived from original work by Spencer Thomas
+ * and Joseph Orost.
+ *
+ * Redistribution and use in source and binary forms are permitted
+ * provided that the above copyright notice and this paragraph are
+ * duplicated in all such forms and that any documentation,
+ * advertising materials, and other materials related to such
+ * distribution and use acknowledge that the software was developed
+ * by the University of California, Berkeley.  The name of the
+ * University may not be used to endorse or promote products derived
+ * from this software without specific prior written permission.
+ * THIS SOFTWARE IS PROVIDED ``AS IS'' AND WITHOUT ANY EXPRESS OR
+ * IMPLIED WARRANTIES, INCLUDING, WITHOUT LIMITATION, THE IMPLIED
+ * WARRANTIES OF MERCHANTIBILITY AND FITNESS FOR A PARTICULAR PURPOSE.
+ */
+
+/*
+
+Copyright 1993, 1998  The Open Group
+
+Permission to use, copy, modify, distribute, and sell this software and its
+documentation for any purpose is hereby granted without fee, provided that
+the above copyright notice appear in all copies and that both that
+copyright notice and this permission notice appear in supporting
+documentation.
+
+The above copyright notice and this permission notice shall be included in
+all copies or substantial portions of the Software.
+
+THE SOFTWARE IS PROVIDED "AS IS", WITHOUT WARRANTY OF ANY KIND, EXPRESS OR
+IMPLIED, INCLUDING BUT NOT LIMITED TO THE WARRANTIES OF MERCHANTABILITY,
+FITNESS FOR A PARTICULAR PURPOSE AND NONINFRINGEMENT.  IN NO EVENT SHALL THE
+OPEN GROUP BE LIABLE FOR ANY CLAIM, DAMAGES OR OTHER LIABILITY, WHETHER IN
+AN ACTION OF CONTRACT, TORT OR OTHERWISE, ARISING FROM, OUT OF OR IN
+CONNECTION WITH THE SOFTWARE OR THE USE OR OTHER DEALINGS IN THE SOFTWARE.
+
+Except as contained in this notice, the name of The Open Group shall not be
+used in advertising or otherwise to promote the sale, use or other dealings
+in this Software without prior written authorization from The Open Group.
+
+*/
+/* 
+ * decompress - cat a compressed file
+ */
+
+#ifdef HAVE_CONFIG_H
+#include <config.h>
+#endif
+#include <X11/fonts/fontmisc.h>
+#include <X11/fonts/bufio.h>
+
+#define BITS	16
+
+/*
+ * a code_int must be able to hold 2**BITS values of type int, and also -1
+ */
+#if BITS > 15
+typedef long int	code_int;
+#else
+typedef int		code_int;
+#endif
+
+typedef long int	  count_int;
+
+#ifdef NO_UCHAR
+ typedef char	char_type;
+#else
+ typedef	unsigned char	char_type;
+#endif /* UCHAR */
+
+static char_type magic_header[] = { "\037\235" };	/* 1F 9D */
+
+/* Defines for third byte of header */
+#define BIT_MASK	0x1f
+#define BLOCK_MASK	0x80
+/* Masks 0x40 and 0x20 are free.  I think 0x20 should mean that there is
+   a fourth header byte (for expansion).
+*/
+
+#define INIT_BITS 9			/* initial number of bits/code */
+
+#ifdef COMPATIBLE		/* But wrong! */
+# define MAXCODE(n_bits)	(1 << (n_bits) - 1)
+#else
+# define MAXCODE(n_bits)	((1 << (n_bits)) - 1)
+#endif /* COMPATIBLE */
+
+/*
+ * the next two codes should not be changed lightly, as they must not
+ * lie within the contiguous general code space.
+ */ 
+#define FIRST	257	/* first free entry */
+#define	CLEAR	256	/* table clear output code */
+
+#define STACK_SIZE  8192
+
+typedef struct _compressedFILE {
+    BufFilePtr	    file;
+
+    char_type	    *stackp;
+    code_int	    oldcode;
+    char_type	    finchar;
+
+    int		block_compress;
+    int		maxbits;
+    code_int	maxcode, maxmaxcode;
+
+    code_int	free_ent;
+    int		clear_flg;
+    int		n_bits;
+
+    /* bit buffer */
+    int		offset, size;
+    char_type	buf[BITS];
+
+    char_type	    de_stack[STACK_SIZE];
+    char_type	    *tab_suffix;
+    unsigned short  *tab_prefix;
+} CompressedFile;
+
+
+static int hsize_table[] = {
+    5003,	/* 12 bits - 80% occupancy */
+    9001,	/* 13 bits - 91% occupancy */
+    18013,	/* 14 bits - 91% occupancy */
+    35023,	/* 15 bits - 94% occupancy */
+    69001	/* 16 bits - 95% occupancy */
+};
+
+static int BufCompressedClose ( BufFilePtr f, int doClose );
+static int BufCompressedFill ( BufFilePtr f );
+static code_int getcode ( CompressedFile *file );
+static int BufCompressedSkip ( BufFilePtr f, int bytes );
+
+BufFilePtr
+BufFilePushCompressed (BufFilePtr f)
+{
+    int		    code;
+    int		    maxbits;
+    int		    hsize;
+    CompressedFile  *file;
+    int		    extra;
+
+    if ((BufFileGet(f) != (magic_header[0] & 0xFF)) ||
+	(BufFileGet(f) != (magic_header[1] & 0xFF)))
+    {
+	return 0;
+    }
+    code = BufFileGet (f);
+    if (code == BUFFILEEOF) return 0;
+    
+    maxbits = code & BIT_MASK;
+    if (maxbits > BITS || maxbits < 12)
+	return 0;
+    hsize = hsize_table[maxbits - 12];
+    extra = (1 << maxbits) * sizeof (char_type) +
+	    hsize * sizeof (unsigned short);
+    file = malloc (sizeof (CompressedFile) + extra);
+    if (!file)
+	return 0;
+    file->file = f;
+    file->maxbits = maxbits;
+    file->block_compress = code & BLOCK_MASK;
+    file->maxmaxcode = 1 << file->maxbits;
+    file->tab_suffix = (char_type *) &file[1];
+    file->tab_prefix = (unsigned short *) (file->tab_suffix + file->maxmaxcode);
+    /*
+     * As above, initialize the first 256 entries in the table.
+     */
+    file->maxcode = MAXCODE(file->n_bits = INIT_BITS);
+    for ( code = 255; code >= 0; code-- ) {
+	file->tab_prefix[code] = 0;
+	file->tab_suffix[code] = (char_type) code;
+    }
+    file->free_ent = ((file->block_compress) ? FIRST : 256 );
+    file->clear_flg = 0;
+    file->offset = 0;
+    file->size = 0;
+    file->stackp = file->de_stack;
+    bzero(file->buf, BITS);
+    file->finchar = file->oldcode = getcode (file);
+    if (file->oldcode != -1)
+	*file->stackp++ = file->finchar;
+    return BufFileCreate ((char *) file,
+			  BufCompressedFill,
+			  0,
+			  BufCompressedSkip,
+			  BufCompressedClose);
+}
+
+static int
+BufCompressedClose (BufFilePtr f, int doClose)
+{
+    CompressedFile  *file;
+    BufFilePtr	    raw;
+
+    file = (CompressedFile *) f->private;
+    raw = file->file;
+    free (file);
+    BufFileClose (raw, doClose);
+    return 1;
+}
+
+static int
+BufCompressedFill (BufFilePtr f)
+{
+    CompressedFile  *file;
+    register char_type *stackp, *de_stack;
+    register char_type finchar;
+    register code_int code, oldcode, incode;
+    BufChar	    *buf, *bufend;
+
+    file = (CompressedFile *) f->private;
+
+    buf = f->buffer;
+    bufend = buf + BUFFILESIZE;
+    stackp = file->stackp;
+    de_stack = file->de_stack;
+    finchar = file->finchar;
+    oldcode = file->oldcode;
+    while (buf < bufend) {
+	while (stackp > de_stack && buf < bufend)
+	    *buf++ = *--stackp;
+
+	if (buf == bufend)
+	    break;
+
+	if (oldcode == -1)
+	    break;
+
+	code = getcode (file);
+	if (code == -1)
+	    break;
+    
+    	if ( (code == CLEAR) && file->block_compress ) {
+	    for ( code = 255; code >= 0; code-- )
+	    	file->tab_prefix[code] = 0;
+	    file->clear_flg = 1;
+	    file->free_ent = FIRST - 1;
+	    if ( (code = getcode (file)) == -1 )	/* O, untimely death! */
+	    	break;
+    	}
+    	incode = code;
+    	/*
+     	 * Special case for KwKwK string.
+     	 */
+    	if ( code >= file->free_ent ) {
+	    *stackp++ = finchar;
+	    code = oldcode;
+    	}
+    
+    	/*
+     	 * Generate output characters in reverse order
+     	 */
+    	while ( code >= 256 )
+    	{
+	    if (stackp - de_stack >= STACK_SIZE - 1)
+		return BUFFILEEOF;
+	    *stackp++ = file->tab_suffix[code];
+	    code = file->tab_prefix[code];
+    	}
+	finchar = file->tab_suffix[code];
+	*stackp++ = finchar;
+    
+    	/*
+     	 * Generate the new entry.
+     	 */
+    	if ( (code=file->free_ent) < file->maxmaxcode ) {
+	    file->tab_prefix[code] = (unsigned short)oldcode;
+	    file->tab_suffix[code] = finchar;
+	    file->free_ent = code+1;
+    	} 
+	/*
+	 * Remember previous code.
+	 */
+	oldcode = incode;
+    }
+    file->oldcode = oldcode;
+    file->stackp = stackp;
+    file->finchar = finchar;
+    if (buf == f->buffer) {
+	f->left = 0;
+	return BUFFILEEOF;
+    }
+    f->bufp = f->buffer + 1;
+    f->left = (buf - f->buffer) - 1;
+    return f->buffer[0];
+}
+
+/*****************************************************************
+ * TAG( getcode )
+ *
+ * Read one code from the standard input.  If BUFFILEEOF, return -1.
+ * Inputs:
+ * 	stdin
+ * Outputs:
+ * 	code or -1 is returned.
+ */
+
+static char_type rmask[9] = {0x00, 0x01, 0x03, 0x07, 0x0f, 0x1f, 0x3f, 0x7f, 0xff};
+
+static code_int
+getcode(CompressedFile *file)
+{
+    register code_int code;
+    register int r_off, bits;
+    register char_type *bp = file->buf;
+    register BufFilePtr	raw;
+
+    if ( file->clear_flg > 0 || file->offset >= file->size ||
+	file->free_ent > file->maxcode )
+    {
+	/*
+	 * If the next entry will be too big for the current code
+	 * size, then we must increase the size.  This implies reading
+	 * a new buffer full, too.
+	 */
+	if ( file->free_ent > file->maxcode ) {
+	    file->n_bits++;
+	    if ( file->n_bits == file->maxbits )
+		file->maxcode = file->maxmaxcode;	/* won't get any bigger now */
+	    else
+		file->maxcode = MAXCODE(file->n_bits);
+	}
+	if ( file->clear_flg > 0) {
+    	    file->maxcode = MAXCODE (file->n_bits = INIT_BITS);
+	    file->clear_flg = 0;
+	}
+	bits = file->n_bits;
+	raw = file->file;
+	while (bits > 0 && (code = BufFileGet (raw)) != BUFFILEEOF)
+	{
+	    *bp++ = code;
+	    --bits;
+	}
+	bp = file->buf;
+	if (bits == file->n_bits)
+	    return -1;			/* end of file */
+	file->size = file->n_bits - bits;
+	file->offset = 0;
+	/* Round size down to integral number of codes */
+	file->size = (file->size << 3) - (file->n_bits - 1);
+    }
+    r_off = file->offset;
+    bits = file->n_bits;
+    /*
+     * Get to the first byte.
+     */
+    bp += (r_off >> 3);
+    r_off &= 7;
+    /* Get first part (low order bits) */
+#ifdef NO_UCHAR
+    code = ((*bp++ >> r_off) & rmask[8 - r_off]) & 0xff;
+#else
+    code = (*bp++ >> r_off);
+#endif /* NO_UCHAR */
+    bits -= (8 - r_off);
+    r_off = 8 - r_off;		/* now, offset into code word */
+    /* Get any 8 bit parts in the middle (<=1 for up to 16 bits). */
+    if ( bits >= 8 ) {
+#ifdef NO_UCHAR
+	code |= (*bp++ & 0xff) << r_off;
+#else
+	code |= *bp++ << r_off;
+#endif /* NO_UCHAR */
+	r_off += 8;
+	bits -= 8;
+    }
+    /* high order bits. */
+    code |= (*bp & rmask[bits]) << r_off;
+    file->offset += file->n_bits;
+
+    return code;
+}
+
+static int
+BufCompressedSkip (BufFilePtr f, int bytes)
+{
+    int		    c;
+    while (bytes--) 
+    {
+	c = BufFileGet(f);
+	if (c == BUFFILEEOF)
+	    return BUFFILEEOF;
+    }
+    return 0;
+}
+
+#ifdef TEST
+int
+main (int argc, char *argv[])
+{
+    BufFilePtr	    inputraw, input, output;
+    int		    c;
+    
+    inputraw = BufFileOpenRead (0);
+    input = BufFilePushCompressed (inputraw);
+    output = BufFileOpenWrite (1);
+    while ((c = BufFileGet (input)) != BUFFILEEOF)
+	BufFilePut (c, output);
+    BufFileClose (input, FALSE);
+    BufFileClose (output, FALSE);
+    return 0;
+}
+#endif