<<<<<<< HEAD
dnl  Copyright © 2003 Keith Packard
dnl 
dnl  Permission to use, copy, modify, distribute, and sell this software and its
dnl  documentation for any purpose is hereby granted without fee, provided that
dnl  the above copyright notice appear in all copies and that both that
dnl  copyright notice and this permission notice appear in supporting
dnl  documentation, and that the name of Keith Packard not be used in
dnl  advertising or publicity pertaining to distribution of the software without
dnl  specific, written prior permission.  Keith Packard makes no
dnl  representations about the suitability of this software for any purpose.  It
dnl  is provided "as is" without express or implied warranty.
dnl 
dnl  KEITH PACKARD DISCLAIMS ALL WARRANTIES WITH REGARD TO THIS SOFTWARE,
dnl  INCLUDING ALL IMPLIED WARRANTIES OF MERCHANTABILITY AND FITNESS, IN NO
dnl  EVENT SHALL KEITH PACKARD BE LIABLE FOR ANY SPECIAL, INDIRECT OR
dnl  CONSEQUENTIAL DAMAGES OR ANY DAMAGES WHATSOEVER RESULTING FROM LOSS OF USE,
dnl  DATA OR PROFITS, WHETHER IN AN ACTION OF CONTRACT, NEGLIGENCE OR OTHER
dnl  TORTIOUS ACTION, ARISING OUT OF OR IN CONNECTION WITH THE USE OR
dnl  PERFORMANCE OF THIS SOFTWARE.
dnl
dnl Process this file with autoconf to create configure.

AC_PREREQ([2.60])

AC_INIT([libXfont],
	[1.4.3],
	[https://bugs.freedesktop.org/enter_bug.cgi?product=xorg],
	libXfont)
# Autoheader generates config.h.in. No new lines allowed in the list.
AC_CONFIG_HEADERS([config.h include/X11/fonts/fontconf.h])
dnl
dnl This is the package version number, not the shared library
dnl version.  This same version number must appear in Xfont.h
dnl Yes, it is a pain to synchronize version numbers.  Unfortunately, it's
dnl not possible to extract the version number here from Xfont.h
dnl
AM_INIT_AUTOMAKE([foreign dist-bzip2])
AM_MAINTAINER_MODE

# Require xorg-macros minimum of 1.10 for DocBook XML documentation
m4_ifndef([XORG_MACROS_VERSION],
          [m4_fatal([must install xorg-macros 1.10 or later before running autoconf/autogen])])
XORG_MACROS_VERSION(1.10)
XORG_DEFAULT_OPTIONS
XORG_ENABLE_DEVEL_DOCS
XORG_WITH_XMLTO(0.0.20)
XORG_WITH_FOP
XORG_CHECK_SGML_DOCTOOLS(1.5)

# Check for progs
AC_PROG_CC
AC_PROG_LIBTOOL
dnl If the first PKG_CHECK_MODULES appears inside a conditional, pkg-config
dnl must first be located explicitly.
PKG_PROG_PKG_CONFIG

# Look for headers
AC_CHECK_HEADERS([endian.h poll.h sys/poll.h])
AC_CHECK_FUNCS([poll])

#
# select libraries to include
#

XFONT_FONTFILE=no

#
# Scalable fonts in files:
# 	FreeType
#	Bitstream Speedo rasterizer
#
AC_ARG_ENABLE(freetype, [ --disable-freetype],[XFONT_FREETYPE=$enableval],[XFONT_FREETYPE=yes])
AM_CONDITIONAL(XFONT_FREETYPE, [test x$XFONT_FREETYPE = xyes])
if test x$XFONT_FREETYPE = xyes; then
	AC_DEFINE(XFONT_FREETYPE,1,[Support FreeType rasterizer for nearly all font file formats])
	AC_ARG_WITH(freetype-config, [  --with-freetype-config=PROG   Use FreeType configuration program PROG], freetype_config=$withval, freetype_config=auto)
	
	if test "$freetype_config" = "auto" ; then
		PKG_CHECK_MODULES(FREETYPE, freetype2, 
			freetype_config=no, freetype_config=yes)
	fi

	if test "$freetype_config" = "yes"; then 
		AC_PATH_PROG(ft_config,freetype-config,no)
		if test "$ft_config" = "no"; then
			AC_MSG_ERROR([You must have freetype installed; see http://www.freetype.org/])
		fi
	else
		ft_config="$freetype_config"
	fi

	if test "$freetype_config" != "no"; then 	
		FREETYPE_CFLAGS="`$ft_config --cflags`"
		FREETYPE_LIBS="`$ft_config --libs`"
	fi
	FREETYPE_REQUIRES="freetype2"
	XFONT_FONTFILE=yes
else
	FREETYPE_CFLAGS=""
	FREETYPE_LIBS=""
	FREETYPE_REQUIRES=""
fi
AC_SUBST(FREETYPE_LIBS)
AC_SUBST(FREETYPE_CFLAGS)
AC_SUBST(FREETYPE_REQUIRES)

#
# Bitmap fonts in files:
#	Builtins (gzipped pcf format in .text segment)
#	PCF
#	BDF
#	SNF
#

AC_DEFINE(X_GZIP_FONT_COMPRESSION,1,[Support gzip for bitmap fonts])
X_GZIP_FONT_COMPRESSION=1
AC_SUBST(X_GZIP_FONT_COMPRESSION)
AC_CHECK_LIB(z, gzopen, [Z_LIBS=-lz], AC_MSG_ERROR([*** zlib is required]))

AC_ARG_WITH(bzip2, 
	AS_HELP_STRING([--with-bzip2], 
			[Support bzip2 compressed bitmap fonts]),
	[], [with_bzip2=no])
if test "x$with_bzip2" = xyes; then
	AC_CHECK_LIB(bz2, BZ2_bzopen, [Z_LIBS="$Z_LIBS -lbz2"],
		AC_MSG_ERROR([*** libbz2 is required for bzip2 support]))
	AC_DEFINE(X_BZIP2_FONT_COMPRESSION,1,[Support bzip2 for bitmap fonts])
fi
AM_CONDITIONAL(X_BZIP2_FONT_COMPRESSION, [test "x$with_bzip2" = xyes ])
AC_SUBST(Z_LIBS)

AC_ARG_ENABLE(builtins, [ --disable-builtins ], [XFONT_BUILTINS=$enableval], [XFONT_BUILTINS=yes])
AM_CONDITIONAL(XFONT_BUILTINS, [test "x$XFONT_BUILTINS" = xyes ])
if test "x$XFONT_BUILTINS" = xyes; then
	AC_DEFINE(XFONT_BUILTINS,1,[Support built-in fonts])
	XFONT_BITMAP=yes
fi

AC_ARG_ENABLE(pcfformat, [ --disable-pcfformat ], [XFONT_PCFFORMAT=$enableval], [XFONT_PCFFORMAT=yes])
AM_CONDITIONAL(XFONT_PCFFORMAT, [test "x$XFONT_PCFFORMAT" = xyes])
if test "x$XFONT_PCFFORMAT" = xyes; then
	AC_DEFINE(XFONT_PCFFORMAT,1,[Support pcf format bitmap font files])
	XFONT_BITMAP=yes
fi

AC_ARG_ENABLE(bdfformat, [ --disable-bdfformat ], [XFONT_BDFFORMAT=$enableval], [XFONT_BDFFORMAT=yes])
AM_CONDITIONAL(XFONT_BDFFORMAT, [test "x$XFONT_BDFFORMAT" = xyes])
if test "x$XFONT_BDFFORMAT" = xyes; then
	AC_DEFINE(XFONT_BDFFORMAT,1,[Support bdf format bitmap font files])
	XFONT_BITMAP=yes
fi

AC_ARG_ENABLE(snfformat, [ --disable-snfformat ], [XFONT_SNFFORMAT=$enableval], [XFONT_SNFFORMAT=yes])
AM_CONDITIONAL(XFONT_SNFFORMAT, [test "x$XFONT_SNFFORMAT" = xyes])
if test "x$XFONT_SNFFORMAT" = xyes; then
	AC_DEFINE(XFONT_SNFFORMAT,1,[Support snf format bitmap font files])
	XFONT_BITMAP=yes
fi

AM_CONDITIONAL(XFONT_BITMAP, [test "x$XFONT_BITMAP" = xyes ])
if test "x$XFONT_BITMAP" = xyes; then
	AC_DEFINE(XFONT_BITMAP,1,[Support bitmap font files])
	XFONT_FONTFILE=yes
fi

AM_CONDITIONAL(XFONT_FONTFILE, [test "x$XFONT_FONTFILE" = xyes])
if test "x$XFONT_FONTFILE" = xyes; then
	AC_DEFINE(XFONT_FONTFILE,1,[Support fonts in files])
fi

#
# Support connection to font servers?
#

AC_ARG_ENABLE(fc, [ --disable-fc ],[XFONT_FC=$enableval],[XFONT_FC=yes])
AM_CONDITIONAL(XFONT_FC, [test "x$XFONT_FC" = xyes])
if test "x$XFONT_FC" = xyes; then
	AC_DEFINE(XFONT_FC,1,[Support the X Font Services Protocol])
fi


AC_CHECK_LIB(m, hypot, [MATH_LIBS=-lm
AC_SUBST(MATH_LIBS)], AC_MSG_ERROR([*** libm is required]))

PKG_CHECK_MODULES(XFONT, xproto xtrans fontsproto fontenc)

# Transport selection macro from xtrans.m4
XTRANS_CONNECTION_FLAGS

case $host_os in
    linux*)
        OS_CFLAGS="-D_XOPEN_SOURCE"
        ;;
    darwin*)
        OS_CFLAGS="-Wl,-flat_namespace"
	;;
    *)
        OS_CFLAGS=
        ;;
esac
AC_SUBST([OS_CFLAGS])

AC_OUTPUT([Makefile
	   doc/Makefile
	   src/Makefile
	   src/fontfile/Makefile
	   src/FreeType/Makefile
	   src/builtins/Makefile
	   src/bitmap/Makefile
	   src/fc/Makefile
	   src/util/Makefile
	   src/stubs/Makefile
           xfont.pc])
=======
#  Copyright © 2003 Keith Packard
#
#  Permission to use, copy, modify, distribute, and sell this software and its
#  documentation for any purpose is hereby granted without fee, provided that
#  the above copyright notice appear in all copies and that both that
#  copyright notice and this permission notice appear in supporting
#  documentation, and that the name of Keith Packard not be used in
#  advertising or publicity pertaining to distribution of the software without
#  specific, written prior permission.  Keith Packard makes no
#  representations about the suitability of this software for any purpose.  It
#  is provided "as is" without express or implied warranty.
#
#  KEITH PACKARD DISCLAIMS ALL WARRANTIES WITH REGARD TO THIS SOFTWARE,
#  INCLUDING ALL IMPLIED WARRANTIES OF MERCHANTABILITY AND FITNESS, IN NO
#  EVENT SHALL KEITH PACKARD BE LIABLE FOR ANY SPECIAL, INDIRECT OR
#  CONSEQUENTIAL DAMAGES OR ANY DAMAGES WHATSOEVER RESULTING FROM LOSS OF USE,
#  DATA OR PROFITS, WHETHER IN AN ACTION OF CONTRACT, NEGLIGENCE OR OTHER
#  TORTIOUS ACTION, ARISING OUT OF OR IN CONNECTION WITH THE USE OR
#  PERFORMANCE OF THIS SOFTWARE.
#

# Initialize Autoconf
AC_PREREQ([2.60])
#
# This is the package version number, not the shared library
# version.  This same version number must appear in Xfont.h
# Yes, it is a pain to synchronize version numbers.  Unfortunately, it's
# not possible to extract the version number here from Xfont.h
#
AC_INIT([libXfont], [1.4.4],
	[https://bugs.freedesktop.org/enter_bug.cgi?product=xorg], [libXfont])
AC_CONFIG_SRCDIR([Makefile.am])
AC_CONFIG_HEADERS([config.h include/X11/fonts/fontconf.h])

# Initialize Automake
AM_INIT_AUTOMAKE([foreign dist-bzip2])
AM_MAINTAINER_MODE

# Initialize libtool
AC_PROG_LIBTOOL

# Require xorg-macros minimum of 1.10 for DocBook XML documentation
m4_ifndef([XORG_MACROS_VERSION],
          [m4_fatal([must install xorg-macros 1.10 or later before running autoconf/autogen])])
XORG_MACROS_VERSION(1.10)
XORG_DEFAULT_OPTIONS
XORG_ENABLE_DEVEL_DOCS
XORG_WITH_XMLTO(0.0.22)
XORG_WITH_FOP
XORG_CHECK_SGML_DOCTOOLS(1.7)

# Checks for header files.
AC_CHECK_HEADERS([endian.h poll.h sys/poll.h])

# Checks for library functions.
AC_CHECK_FUNCS([poll])

# If the first PKG_CHECK_MODULES appears inside a conditional, pkg-config
# must first be located explicitly.
PKG_PROG_PKG_CONFIG

#
# select libraries to include
#

XFONT_FONTFILE=no

#
# Scalable fonts in files:
# 	FreeType
#	Bitstream Speedo rasterizer
#
AC_ARG_ENABLE(freetype, [ --disable-freetype],[XFONT_FREETYPE=$enableval],[XFONT_FREETYPE=yes])
AM_CONDITIONAL(XFONT_FREETYPE, [test x$XFONT_FREETYPE = xyes])
if test x$XFONT_FREETYPE = xyes; then
	AC_DEFINE(XFONT_FREETYPE,1,[Support FreeType rasterizer for nearly all font file formats])
	AC_ARG_WITH(freetype-config, [  --with-freetype-config=PROG   Use FreeType configuration program PROG], freetype_config=$withval, freetype_config=auto)
	
	if test "$freetype_config" = "auto" ; then
		PKG_CHECK_MODULES(FREETYPE, freetype2, 
			freetype_config=no, freetype_config=yes)
	fi

	if test "$freetype_config" = "yes"; then 
		AC_PATH_PROG(ft_config,freetype-config,no)
		if test "$ft_config" = "no"; then
			AC_MSG_ERROR([You must have freetype installed; see http://www.freetype.org/])
		fi
	else
		ft_config="$freetype_config"
	fi

	if test "$freetype_config" != "no"; then 	
		FREETYPE_CFLAGS="`$ft_config --cflags`"
		FREETYPE_LIBS="`$ft_config --libs`"
	fi
	FREETYPE_REQUIRES="freetype2"
	XFONT_FONTFILE=yes
else
	FREETYPE_CFLAGS=""
	FREETYPE_LIBS=""
	FREETYPE_REQUIRES=""
fi
AC_SUBST(FREETYPE_LIBS)
AC_SUBST(FREETYPE_CFLAGS)
AC_SUBST(FREETYPE_REQUIRES)

#
# Bitmap fonts in files:
#	Builtins (gzipped pcf format in .text segment)
#	PCF
#	BDF
#	SNF
#

AC_DEFINE(X_GZIP_FONT_COMPRESSION,1,[Support gzip for bitmap fonts])
X_GZIP_FONT_COMPRESSION=1
AC_SUBST(X_GZIP_FONT_COMPRESSION)
AC_CHECK_LIB(z, gzopen, [Z_LIBS=-lz], AC_MSG_ERROR([*** zlib is required]))

AC_ARG_WITH(bzip2, 
	AS_HELP_STRING([--with-bzip2], 
			[Support bzip2 compressed bitmap fonts]),
	[], [with_bzip2=no])
if test "x$with_bzip2" = xyes; then
	AC_CHECK_LIB(bz2, BZ2_bzopen, [Z_LIBS="$Z_LIBS -lbz2"],
		AC_MSG_ERROR([*** libbz2 is required for bzip2 support]))
	AC_DEFINE(X_BZIP2_FONT_COMPRESSION,1,[Support bzip2 for bitmap fonts])
fi
AM_CONDITIONAL(X_BZIP2_FONT_COMPRESSION, [test "x$with_bzip2" = xyes ])
AC_SUBST(Z_LIBS)

AC_ARG_ENABLE(builtins, [ --disable-builtins ], [XFONT_BUILTINS=$enableval], [XFONT_BUILTINS=yes])
AM_CONDITIONAL(XFONT_BUILTINS, [test "x$XFONT_BUILTINS" = xyes ])
if test "x$XFONT_BUILTINS" = xyes; then
	AC_DEFINE(XFONT_BUILTINS,1,[Support built-in fonts])
	XFONT_BITMAP=yes
fi

AC_ARG_ENABLE(pcfformat, [ --disable-pcfformat ], [XFONT_PCFFORMAT=$enableval], [XFONT_PCFFORMAT=yes])
AM_CONDITIONAL(XFONT_PCFFORMAT, [test "x$XFONT_PCFFORMAT" = xyes])
if test "x$XFONT_PCFFORMAT" = xyes; then
	AC_DEFINE(XFONT_PCFFORMAT,1,[Support pcf format bitmap font files])
	XFONT_BITMAP=yes
fi

AC_ARG_ENABLE(bdfformat, [ --disable-bdfformat ], [XFONT_BDFFORMAT=$enableval], [XFONT_BDFFORMAT=yes])
AM_CONDITIONAL(XFONT_BDFFORMAT, [test "x$XFONT_BDFFORMAT" = xyes])
if test "x$XFONT_BDFFORMAT" = xyes; then
	AC_DEFINE(XFONT_BDFFORMAT,1,[Support bdf format bitmap font files])
	XFONT_BITMAP=yes
fi

AC_ARG_ENABLE(snfformat, [ --disable-snfformat ], [XFONT_SNFFORMAT=$enableval], [XFONT_SNFFORMAT=yes])
AM_CONDITIONAL(XFONT_SNFFORMAT, [test "x$XFONT_SNFFORMAT" = xyes])
if test "x$XFONT_SNFFORMAT" = xyes; then
	AC_DEFINE(XFONT_SNFFORMAT,1,[Support snf format bitmap font files])
	XFONT_BITMAP=yes
fi

AM_CONDITIONAL(XFONT_BITMAP, [test "x$XFONT_BITMAP" = xyes ])
if test "x$XFONT_BITMAP" = xyes; then
	AC_DEFINE(XFONT_BITMAP,1,[Support bitmap font files])
	XFONT_FONTFILE=yes
fi

AM_CONDITIONAL(XFONT_FONTFILE, [test "x$XFONT_FONTFILE" = xyes])
if test "x$XFONT_FONTFILE" = xyes; then
	AC_DEFINE(XFONT_FONTFILE,1,[Support fonts in files])
fi

#
# Support connection to font servers?
#

AC_ARG_ENABLE(fc, [ --disable-fc ],[XFONT_FC=$enableval],[XFONT_FC=yes])
AM_CONDITIONAL(XFONT_FC, [test "x$XFONT_FC" = xyes])
if test "x$XFONT_FC" = xyes; then
	AC_DEFINE(XFONT_FC,1,[Support the X Font Services Protocol])
fi


AC_CHECK_LIB(m, hypot, [MATH_LIBS=-lm
AC_SUBST(MATH_LIBS)], AC_MSG_ERROR([*** libm is required]))

PKG_CHECK_MODULES(XFONT, xproto xtrans fontsproto fontenc)

# Transport selection macro from xtrans.m4
XTRANS_CONNECTION_FLAGS

case $host_os in
    linux*)
        OS_CFLAGS="-D_XOPEN_SOURCE"
        ;;
    darwin*)
        OS_CFLAGS="-Wl,-flat_namespace"
	;;
    *)
        OS_CFLAGS=
        ;;
esac
AC_SUBST([OS_CFLAGS])

AC_CONFIG_FILES([Makefile
		doc/Makefile
		src/Makefile
		src/fontfile/Makefile
		src/FreeType/Makefile
		src/builtins/Makefile
		src/bitmap/Makefile
		src/fc/Makefile
		src/util/Makefile
		src/stubs/Makefile
		xfont.pc])
AC_OUTPUT
>>>>>>> 6eaea446
<|MERGE_RESOLUTION|>--- conflicted
+++ resolved
@@ -1,431 +1,215 @@
-<<<<<<< HEAD
-dnl  Copyright © 2003 Keith Packard
-dnl 
-dnl  Permission to use, copy, modify, distribute, and sell this software and its
-dnl  documentation for any purpose is hereby granted without fee, provided that
-dnl  the above copyright notice appear in all copies and that both that
-dnl  copyright notice and this permission notice appear in supporting
-dnl  documentation, and that the name of Keith Packard not be used in
-dnl  advertising or publicity pertaining to distribution of the software without
-dnl  specific, written prior permission.  Keith Packard makes no
-dnl  representations about the suitability of this software for any purpose.  It
-dnl  is provided "as is" without express or implied warranty.
-dnl 
-dnl  KEITH PACKARD DISCLAIMS ALL WARRANTIES WITH REGARD TO THIS SOFTWARE,
-dnl  INCLUDING ALL IMPLIED WARRANTIES OF MERCHANTABILITY AND FITNESS, IN NO
-dnl  EVENT SHALL KEITH PACKARD BE LIABLE FOR ANY SPECIAL, INDIRECT OR
-dnl  CONSEQUENTIAL DAMAGES OR ANY DAMAGES WHATSOEVER RESULTING FROM LOSS OF USE,
-dnl  DATA OR PROFITS, WHETHER IN AN ACTION OF CONTRACT, NEGLIGENCE OR OTHER
-dnl  TORTIOUS ACTION, ARISING OUT OF OR IN CONNECTION WITH THE USE OR
-dnl  PERFORMANCE OF THIS SOFTWARE.
-dnl
-dnl Process this file with autoconf to create configure.
-
-AC_PREREQ([2.60])
-
-AC_INIT([libXfont],
-	[1.4.3],
-	[https://bugs.freedesktop.org/enter_bug.cgi?product=xorg],
-	libXfont)
-# Autoheader generates config.h.in. No new lines allowed in the list.
-AC_CONFIG_HEADERS([config.h include/X11/fonts/fontconf.h])
-dnl
-dnl This is the package version number, not the shared library
-dnl version.  This same version number must appear in Xfont.h
-dnl Yes, it is a pain to synchronize version numbers.  Unfortunately, it's
-dnl not possible to extract the version number here from Xfont.h
-dnl
-AM_INIT_AUTOMAKE([foreign dist-bzip2])
-AM_MAINTAINER_MODE
-
-# Require xorg-macros minimum of 1.10 for DocBook XML documentation
-m4_ifndef([XORG_MACROS_VERSION],
-          [m4_fatal([must install xorg-macros 1.10 or later before running autoconf/autogen])])
-XORG_MACROS_VERSION(1.10)
-XORG_DEFAULT_OPTIONS
-XORG_ENABLE_DEVEL_DOCS
-XORG_WITH_XMLTO(0.0.20)
-XORG_WITH_FOP
-XORG_CHECK_SGML_DOCTOOLS(1.5)
-
-# Check for progs
-AC_PROG_CC
-AC_PROG_LIBTOOL
-dnl If the first PKG_CHECK_MODULES appears inside a conditional, pkg-config
-dnl must first be located explicitly.
-PKG_PROG_PKG_CONFIG
-
-# Look for headers
-AC_CHECK_HEADERS([endian.h poll.h sys/poll.h])
-AC_CHECK_FUNCS([poll])
-
-#
-# select libraries to include
-#
-
-XFONT_FONTFILE=no
-
-#
-# Scalable fonts in files:
-# 	FreeType
-#	Bitstream Speedo rasterizer
-#
-AC_ARG_ENABLE(freetype, [ --disable-freetype],[XFONT_FREETYPE=$enableval],[XFONT_FREETYPE=yes])
-AM_CONDITIONAL(XFONT_FREETYPE, [test x$XFONT_FREETYPE = xyes])
-if test x$XFONT_FREETYPE = xyes; then
-	AC_DEFINE(XFONT_FREETYPE,1,[Support FreeType rasterizer for nearly all font file formats])
-	AC_ARG_WITH(freetype-config, [  --with-freetype-config=PROG   Use FreeType configuration program PROG], freetype_config=$withval, freetype_config=auto)
-	
-	if test "$freetype_config" = "auto" ; then
-		PKG_CHECK_MODULES(FREETYPE, freetype2, 
-			freetype_config=no, freetype_config=yes)
-	fi
-
-	if test "$freetype_config" = "yes"; then 
-		AC_PATH_PROG(ft_config,freetype-config,no)
-		if test "$ft_config" = "no"; then
-			AC_MSG_ERROR([You must have freetype installed; see http://www.freetype.org/])
-		fi
-	else
-		ft_config="$freetype_config"
-	fi
-
-	if test "$freetype_config" != "no"; then 	
-		FREETYPE_CFLAGS="`$ft_config --cflags`"
-		FREETYPE_LIBS="`$ft_config --libs`"
-	fi
-	FREETYPE_REQUIRES="freetype2"
-	XFONT_FONTFILE=yes
-else
-	FREETYPE_CFLAGS=""
-	FREETYPE_LIBS=""
-	FREETYPE_REQUIRES=""
-fi
-AC_SUBST(FREETYPE_LIBS)
-AC_SUBST(FREETYPE_CFLAGS)
-AC_SUBST(FREETYPE_REQUIRES)
-
-#
-# Bitmap fonts in files:
-#	Builtins (gzipped pcf format in .text segment)
-#	PCF
-#	BDF
-#	SNF
-#
-
-AC_DEFINE(X_GZIP_FONT_COMPRESSION,1,[Support gzip for bitmap fonts])
-X_GZIP_FONT_COMPRESSION=1
-AC_SUBST(X_GZIP_FONT_COMPRESSION)
-AC_CHECK_LIB(z, gzopen, [Z_LIBS=-lz], AC_MSG_ERROR([*** zlib is required]))
-
-AC_ARG_WITH(bzip2, 
-	AS_HELP_STRING([--with-bzip2], 
-			[Support bzip2 compressed bitmap fonts]),
-	[], [with_bzip2=no])
-if test "x$with_bzip2" = xyes; then
-	AC_CHECK_LIB(bz2, BZ2_bzopen, [Z_LIBS="$Z_LIBS -lbz2"],
-		AC_MSG_ERROR([*** libbz2 is required for bzip2 support]))
-	AC_DEFINE(X_BZIP2_FONT_COMPRESSION,1,[Support bzip2 for bitmap fonts])
-fi
-AM_CONDITIONAL(X_BZIP2_FONT_COMPRESSION, [test "x$with_bzip2" = xyes ])
-AC_SUBST(Z_LIBS)
-
-AC_ARG_ENABLE(builtins, [ --disable-builtins ], [XFONT_BUILTINS=$enableval], [XFONT_BUILTINS=yes])
-AM_CONDITIONAL(XFONT_BUILTINS, [test "x$XFONT_BUILTINS" = xyes ])
-if test "x$XFONT_BUILTINS" = xyes; then
-	AC_DEFINE(XFONT_BUILTINS,1,[Support built-in fonts])
-	XFONT_BITMAP=yes
-fi
-
-AC_ARG_ENABLE(pcfformat, [ --disable-pcfformat ], [XFONT_PCFFORMAT=$enableval], [XFONT_PCFFORMAT=yes])
-AM_CONDITIONAL(XFONT_PCFFORMAT, [test "x$XFONT_PCFFORMAT" = xyes])
-if test "x$XFONT_PCFFORMAT" = xyes; then
-	AC_DEFINE(XFONT_PCFFORMAT,1,[Support pcf format bitmap font files])
-	XFONT_BITMAP=yes
-fi
-
-AC_ARG_ENABLE(bdfformat, [ --disable-bdfformat ], [XFONT_BDFFORMAT=$enableval], [XFONT_BDFFORMAT=yes])
-AM_CONDITIONAL(XFONT_BDFFORMAT, [test "x$XFONT_BDFFORMAT" = xyes])
-if test "x$XFONT_BDFFORMAT" = xyes; then
-	AC_DEFINE(XFONT_BDFFORMAT,1,[Support bdf format bitmap font files])
-	XFONT_BITMAP=yes
-fi
-
-AC_ARG_ENABLE(snfformat, [ --disable-snfformat ], [XFONT_SNFFORMAT=$enableval], [XFONT_SNFFORMAT=yes])
-AM_CONDITIONAL(XFONT_SNFFORMAT, [test "x$XFONT_SNFFORMAT" = xyes])
-if test "x$XFONT_SNFFORMAT" = xyes; then
-	AC_DEFINE(XFONT_SNFFORMAT,1,[Support snf format bitmap font files])
-	XFONT_BITMAP=yes
-fi
-
-AM_CONDITIONAL(XFONT_BITMAP, [test "x$XFONT_BITMAP" = xyes ])
-if test "x$XFONT_BITMAP" = xyes; then
-	AC_DEFINE(XFONT_BITMAP,1,[Support bitmap font files])
-	XFONT_FONTFILE=yes
-fi
-
-AM_CONDITIONAL(XFONT_FONTFILE, [test "x$XFONT_FONTFILE" = xyes])
-if test "x$XFONT_FONTFILE" = xyes; then
-	AC_DEFINE(XFONT_FONTFILE,1,[Support fonts in files])
-fi
-
-#
-# Support connection to font servers?
-#
-
-AC_ARG_ENABLE(fc, [ --disable-fc ],[XFONT_FC=$enableval],[XFONT_FC=yes])
-AM_CONDITIONAL(XFONT_FC, [test "x$XFONT_FC" = xyes])
-if test "x$XFONT_FC" = xyes; then
-	AC_DEFINE(XFONT_FC,1,[Support the X Font Services Protocol])
-fi
-
-
-AC_CHECK_LIB(m, hypot, [MATH_LIBS=-lm
-AC_SUBST(MATH_LIBS)], AC_MSG_ERROR([*** libm is required]))
-
-PKG_CHECK_MODULES(XFONT, xproto xtrans fontsproto fontenc)
-
-# Transport selection macro from xtrans.m4
-XTRANS_CONNECTION_FLAGS
-
-case $host_os in
-    linux*)
-        OS_CFLAGS="-D_XOPEN_SOURCE"
-        ;;
-    darwin*)
-        OS_CFLAGS="-Wl,-flat_namespace"
-	;;
-    *)
-        OS_CFLAGS=
-        ;;
-esac
-AC_SUBST([OS_CFLAGS])
-
-AC_OUTPUT([Makefile
-	   doc/Makefile
-	   src/Makefile
-	   src/fontfile/Makefile
-	   src/FreeType/Makefile
-	   src/builtins/Makefile
-	   src/bitmap/Makefile
-	   src/fc/Makefile
-	   src/util/Makefile
-	   src/stubs/Makefile
-           xfont.pc])
-=======
-#  Copyright © 2003 Keith Packard
-#
-#  Permission to use, copy, modify, distribute, and sell this software and its
-#  documentation for any purpose is hereby granted without fee, provided that
-#  the above copyright notice appear in all copies and that both that
-#  copyright notice and this permission notice appear in supporting
-#  documentation, and that the name of Keith Packard not be used in
-#  advertising or publicity pertaining to distribution of the software without
-#  specific, written prior permission.  Keith Packard makes no
-#  representations about the suitability of this software for any purpose.  It
-#  is provided "as is" without express or implied warranty.
-#
-#  KEITH PACKARD DISCLAIMS ALL WARRANTIES WITH REGARD TO THIS SOFTWARE,
-#  INCLUDING ALL IMPLIED WARRANTIES OF MERCHANTABILITY AND FITNESS, IN NO
-#  EVENT SHALL KEITH PACKARD BE LIABLE FOR ANY SPECIAL, INDIRECT OR
-#  CONSEQUENTIAL DAMAGES OR ANY DAMAGES WHATSOEVER RESULTING FROM LOSS OF USE,
-#  DATA OR PROFITS, WHETHER IN AN ACTION OF CONTRACT, NEGLIGENCE OR OTHER
-#  TORTIOUS ACTION, ARISING OUT OF OR IN CONNECTION WITH THE USE OR
-#  PERFORMANCE OF THIS SOFTWARE.
-#
-
-# Initialize Autoconf
-AC_PREREQ([2.60])
-#
-# This is the package version number, not the shared library
-# version.  This same version number must appear in Xfont.h
-# Yes, it is a pain to synchronize version numbers.  Unfortunately, it's
-# not possible to extract the version number here from Xfont.h
-#
-AC_INIT([libXfont], [1.4.4],
-	[https://bugs.freedesktop.org/enter_bug.cgi?product=xorg], [libXfont])
-AC_CONFIG_SRCDIR([Makefile.am])
-AC_CONFIG_HEADERS([config.h include/X11/fonts/fontconf.h])
-
-# Initialize Automake
-AM_INIT_AUTOMAKE([foreign dist-bzip2])
-AM_MAINTAINER_MODE
-
-# Initialize libtool
-AC_PROG_LIBTOOL
-
-# Require xorg-macros minimum of 1.10 for DocBook XML documentation
-m4_ifndef([XORG_MACROS_VERSION],
-          [m4_fatal([must install xorg-macros 1.10 or later before running autoconf/autogen])])
-XORG_MACROS_VERSION(1.10)
-XORG_DEFAULT_OPTIONS
-XORG_ENABLE_DEVEL_DOCS
-XORG_WITH_XMLTO(0.0.22)
-XORG_WITH_FOP
-XORG_CHECK_SGML_DOCTOOLS(1.7)
-
-# Checks for header files.
-AC_CHECK_HEADERS([endian.h poll.h sys/poll.h])
-
-# Checks for library functions.
-AC_CHECK_FUNCS([poll])
-
-# If the first PKG_CHECK_MODULES appears inside a conditional, pkg-config
-# must first be located explicitly.
-PKG_PROG_PKG_CONFIG
-
-#
-# select libraries to include
-#
-
-XFONT_FONTFILE=no
-
-#
-# Scalable fonts in files:
-# 	FreeType
-#	Bitstream Speedo rasterizer
-#
-AC_ARG_ENABLE(freetype, [ --disable-freetype],[XFONT_FREETYPE=$enableval],[XFONT_FREETYPE=yes])
-AM_CONDITIONAL(XFONT_FREETYPE, [test x$XFONT_FREETYPE = xyes])
-if test x$XFONT_FREETYPE = xyes; then
-	AC_DEFINE(XFONT_FREETYPE,1,[Support FreeType rasterizer for nearly all font file formats])
-	AC_ARG_WITH(freetype-config, [  --with-freetype-config=PROG   Use FreeType configuration program PROG], freetype_config=$withval, freetype_config=auto)
-	
-	if test "$freetype_config" = "auto" ; then
-		PKG_CHECK_MODULES(FREETYPE, freetype2, 
-			freetype_config=no, freetype_config=yes)
-	fi
-
-	if test "$freetype_config" = "yes"; then 
-		AC_PATH_PROG(ft_config,freetype-config,no)
-		if test "$ft_config" = "no"; then
-			AC_MSG_ERROR([You must have freetype installed; see http://www.freetype.org/])
-		fi
-	else
-		ft_config="$freetype_config"
-	fi
-
-	if test "$freetype_config" != "no"; then 	
-		FREETYPE_CFLAGS="`$ft_config --cflags`"
-		FREETYPE_LIBS="`$ft_config --libs`"
-	fi
-	FREETYPE_REQUIRES="freetype2"
-	XFONT_FONTFILE=yes
-else
-	FREETYPE_CFLAGS=""
-	FREETYPE_LIBS=""
-	FREETYPE_REQUIRES=""
-fi
-AC_SUBST(FREETYPE_LIBS)
-AC_SUBST(FREETYPE_CFLAGS)
-AC_SUBST(FREETYPE_REQUIRES)
-
-#
-# Bitmap fonts in files:
-#	Builtins (gzipped pcf format in .text segment)
-#	PCF
-#	BDF
-#	SNF
-#
-
-AC_DEFINE(X_GZIP_FONT_COMPRESSION,1,[Support gzip for bitmap fonts])
-X_GZIP_FONT_COMPRESSION=1
-AC_SUBST(X_GZIP_FONT_COMPRESSION)
-AC_CHECK_LIB(z, gzopen, [Z_LIBS=-lz], AC_MSG_ERROR([*** zlib is required]))
-
-AC_ARG_WITH(bzip2, 
-	AS_HELP_STRING([--with-bzip2], 
-			[Support bzip2 compressed bitmap fonts]),
-	[], [with_bzip2=no])
-if test "x$with_bzip2" = xyes; then
-	AC_CHECK_LIB(bz2, BZ2_bzopen, [Z_LIBS="$Z_LIBS -lbz2"],
-		AC_MSG_ERROR([*** libbz2 is required for bzip2 support]))
-	AC_DEFINE(X_BZIP2_FONT_COMPRESSION,1,[Support bzip2 for bitmap fonts])
-fi
-AM_CONDITIONAL(X_BZIP2_FONT_COMPRESSION, [test "x$with_bzip2" = xyes ])
-AC_SUBST(Z_LIBS)
-
-AC_ARG_ENABLE(builtins, [ --disable-builtins ], [XFONT_BUILTINS=$enableval], [XFONT_BUILTINS=yes])
-AM_CONDITIONAL(XFONT_BUILTINS, [test "x$XFONT_BUILTINS" = xyes ])
-if test "x$XFONT_BUILTINS" = xyes; then
-	AC_DEFINE(XFONT_BUILTINS,1,[Support built-in fonts])
-	XFONT_BITMAP=yes
-fi
-
-AC_ARG_ENABLE(pcfformat, [ --disable-pcfformat ], [XFONT_PCFFORMAT=$enableval], [XFONT_PCFFORMAT=yes])
-AM_CONDITIONAL(XFONT_PCFFORMAT, [test "x$XFONT_PCFFORMAT" = xyes])
-if test "x$XFONT_PCFFORMAT" = xyes; then
-	AC_DEFINE(XFONT_PCFFORMAT,1,[Support pcf format bitmap font files])
-	XFONT_BITMAP=yes
-fi
-
-AC_ARG_ENABLE(bdfformat, [ --disable-bdfformat ], [XFONT_BDFFORMAT=$enableval], [XFONT_BDFFORMAT=yes])
-AM_CONDITIONAL(XFONT_BDFFORMAT, [test "x$XFONT_BDFFORMAT" = xyes])
-if test "x$XFONT_BDFFORMAT" = xyes; then
-	AC_DEFINE(XFONT_BDFFORMAT,1,[Support bdf format bitmap font files])
-	XFONT_BITMAP=yes
-fi
-
-AC_ARG_ENABLE(snfformat, [ --disable-snfformat ], [XFONT_SNFFORMAT=$enableval], [XFONT_SNFFORMAT=yes])
-AM_CONDITIONAL(XFONT_SNFFORMAT, [test "x$XFONT_SNFFORMAT" = xyes])
-if test "x$XFONT_SNFFORMAT" = xyes; then
-	AC_DEFINE(XFONT_SNFFORMAT,1,[Support snf format bitmap font files])
-	XFONT_BITMAP=yes
-fi
-
-AM_CONDITIONAL(XFONT_BITMAP, [test "x$XFONT_BITMAP" = xyes ])
-if test "x$XFONT_BITMAP" = xyes; then
-	AC_DEFINE(XFONT_BITMAP,1,[Support bitmap font files])
-	XFONT_FONTFILE=yes
-fi
-
-AM_CONDITIONAL(XFONT_FONTFILE, [test "x$XFONT_FONTFILE" = xyes])
-if test "x$XFONT_FONTFILE" = xyes; then
-	AC_DEFINE(XFONT_FONTFILE,1,[Support fonts in files])
-fi
-
-#
-# Support connection to font servers?
-#
-
-AC_ARG_ENABLE(fc, [ --disable-fc ],[XFONT_FC=$enableval],[XFONT_FC=yes])
-AM_CONDITIONAL(XFONT_FC, [test "x$XFONT_FC" = xyes])
-if test "x$XFONT_FC" = xyes; then
-	AC_DEFINE(XFONT_FC,1,[Support the X Font Services Protocol])
-fi
-
-
-AC_CHECK_LIB(m, hypot, [MATH_LIBS=-lm
-AC_SUBST(MATH_LIBS)], AC_MSG_ERROR([*** libm is required]))
-
-PKG_CHECK_MODULES(XFONT, xproto xtrans fontsproto fontenc)
-
-# Transport selection macro from xtrans.m4
-XTRANS_CONNECTION_FLAGS
-
-case $host_os in
-    linux*)
-        OS_CFLAGS="-D_XOPEN_SOURCE"
-        ;;
-    darwin*)
-        OS_CFLAGS="-Wl,-flat_namespace"
-	;;
-    *)
-        OS_CFLAGS=
-        ;;
-esac
-AC_SUBST([OS_CFLAGS])
-
-AC_CONFIG_FILES([Makefile
-		doc/Makefile
-		src/Makefile
-		src/fontfile/Makefile
-		src/FreeType/Makefile
-		src/builtins/Makefile
-		src/bitmap/Makefile
-		src/fc/Makefile
-		src/util/Makefile
-		src/stubs/Makefile
-		xfont.pc])
-AC_OUTPUT
->>>>>>> 6eaea446
+#  Copyright © 2003 Keith Packard
+#
+#  Permission to use, copy, modify, distribute, and sell this software and its
+#  documentation for any purpose is hereby granted without fee, provided that
+#  the above copyright notice appear in all copies and that both that
+#  copyright notice and this permission notice appear in supporting
+#  documentation, and that the name of Keith Packard not be used in
+#  advertising or publicity pertaining to distribution of the software without
+#  specific, written prior permission.  Keith Packard makes no
+#  representations about the suitability of this software for any purpose.  It
+#  is provided "as is" without express or implied warranty.
+#
+#  KEITH PACKARD DISCLAIMS ALL WARRANTIES WITH REGARD TO THIS SOFTWARE,
+#  INCLUDING ALL IMPLIED WARRANTIES OF MERCHANTABILITY AND FITNESS, IN NO
+#  EVENT SHALL KEITH PACKARD BE LIABLE FOR ANY SPECIAL, INDIRECT OR
+#  CONSEQUENTIAL DAMAGES OR ANY DAMAGES WHATSOEVER RESULTING FROM LOSS OF USE,
+#  DATA OR PROFITS, WHETHER IN AN ACTION OF CONTRACT, NEGLIGENCE OR OTHER
+#  TORTIOUS ACTION, ARISING OUT OF OR IN CONNECTION WITH THE USE OR
+#  PERFORMANCE OF THIS SOFTWARE.
+#
+
+# Initialize Autoconf
+AC_PREREQ([2.60])
+#
+# This is the package version number, not the shared library
+# version.  This same version number must appear in Xfont.h
+# Yes, it is a pain to synchronize version numbers.  Unfortunately, it's
+# not possible to extract the version number here from Xfont.h
+#
+AC_INIT([libXfont], [1.4.4],
+	[https://bugs.freedesktop.org/enter_bug.cgi?product=xorg], [libXfont])
+AC_CONFIG_SRCDIR([Makefile.am])
+AC_CONFIG_HEADERS([config.h include/X11/fonts/fontconf.h])
+
+# Initialize Automake
+AM_INIT_AUTOMAKE([foreign dist-bzip2])
+AM_MAINTAINER_MODE
+
+# Initialize libtool
+AC_PROG_LIBTOOL
+
+# Require xorg-macros minimum of 1.10 for DocBook XML documentation
+m4_ifndef([XORG_MACROS_VERSION],
+          [m4_fatal([must install xorg-macros 1.10 or later before running autoconf/autogen])])
+XORG_MACROS_VERSION(1.10)
+XORG_DEFAULT_OPTIONS
+XORG_ENABLE_DEVEL_DOCS
+XORG_WITH_XMLTO(0.0.22)
+XORG_WITH_FOP
+XORG_CHECK_SGML_DOCTOOLS(1.7)
+
+# Checks for header files.
+AC_CHECK_HEADERS([endian.h poll.h sys/poll.h])
+
+# Checks for library functions.
+AC_CHECK_FUNCS([poll])
+
+# If the first PKG_CHECK_MODULES appears inside a conditional, pkg-config
+# must first be located explicitly.
+PKG_PROG_PKG_CONFIG
+
+#
+# select libraries to include
+#
+
+XFONT_FONTFILE=no
+
+#
+# Scalable fonts in files:
+# 	FreeType
+#	Bitstream Speedo rasterizer
+#
+AC_ARG_ENABLE(freetype, [ --disable-freetype],[XFONT_FREETYPE=$enableval],[XFONT_FREETYPE=yes])
+AM_CONDITIONAL(XFONT_FREETYPE, [test x$XFONT_FREETYPE = xyes])
+if test x$XFONT_FREETYPE = xyes; then
+	AC_DEFINE(XFONT_FREETYPE,1,[Support FreeType rasterizer for nearly all font file formats])
+	AC_ARG_WITH(freetype-config, [  --with-freetype-config=PROG   Use FreeType configuration program PROG], freetype_config=$withval, freetype_config=auto)
+	
+	if test "$freetype_config" = "auto" ; then
+		PKG_CHECK_MODULES(FREETYPE, freetype2, 
+			freetype_config=no, freetype_config=yes)
+	fi
+
+	if test "$freetype_config" = "yes"; then 
+		AC_PATH_PROG(ft_config,freetype-config,no)
+		if test "$ft_config" = "no"; then
+			AC_MSG_ERROR([You must have freetype installed; see http://www.freetype.org/])
+		fi
+	else
+		ft_config="$freetype_config"
+	fi
+
+	if test "$freetype_config" != "no"; then 	
+		FREETYPE_CFLAGS="`$ft_config --cflags`"
+		FREETYPE_LIBS="`$ft_config --libs`"
+	fi
+	FREETYPE_REQUIRES="freetype2"
+	XFONT_FONTFILE=yes
+else
+	FREETYPE_CFLAGS=""
+	FREETYPE_LIBS=""
+	FREETYPE_REQUIRES=""
+fi
+AC_SUBST(FREETYPE_LIBS)
+AC_SUBST(FREETYPE_CFLAGS)
+AC_SUBST(FREETYPE_REQUIRES)
+
+#
+# Bitmap fonts in files:
+#	Builtins (gzipped pcf format in .text segment)
+#	PCF
+#	BDF
+#	SNF
+#
+
+AC_DEFINE(X_GZIP_FONT_COMPRESSION,1,[Support gzip for bitmap fonts])
+X_GZIP_FONT_COMPRESSION=1
+AC_SUBST(X_GZIP_FONT_COMPRESSION)
+AC_CHECK_LIB(z, gzopen, [Z_LIBS=-lz], AC_MSG_ERROR([*** zlib is required]))
+
+AC_ARG_WITH(bzip2, 
+	AS_HELP_STRING([--with-bzip2], 
+			[Support bzip2 compressed bitmap fonts]),
+	[], [with_bzip2=no])
+if test "x$with_bzip2" = xyes; then
+	AC_CHECK_LIB(bz2, BZ2_bzopen, [Z_LIBS="$Z_LIBS -lbz2"],
+		AC_MSG_ERROR([*** libbz2 is required for bzip2 support]))
+	AC_DEFINE(X_BZIP2_FONT_COMPRESSION,1,[Support bzip2 for bitmap fonts])
+fi
+AM_CONDITIONAL(X_BZIP2_FONT_COMPRESSION, [test "x$with_bzip2" = xyes ])
+AC_SUBST(Z_LIBS)
+
+AC_ARG_ENABLE(builtins, [ --disable-builtins ], [XFONT_BUILTINS=$enableval], [XFONT_BUILTINS=yes])
+AM_CONDITIONAL(XFONT_BUILTINS, [test "x$XFONT_BUILTINS" = xyes ])
+if test "x$XFONT_BUILTINS" = xyes; then
+	AC_DEFINE(XFONT_BUILTINS,1,[Support built-in fonts])
+	XFONT_BITMAP=yes
+fi
+
+AC_ARG_ENABLE(pcfformat, [ --disable-pcfformat ], [XFONT_PCFFORMAT=$enableval], [XFONT_PCFFORMAT=yes])
+AM_CONDITIONAL(XFONT_PCFFORMAT, [test "x$XFONT_PCFFORMAT" = xyes])
+if test "x$XFONT_PCFFORMAT" = xyes; then
+	AC_DEFINE(XFONT_PCFFORMAT,1,[Support pcf format bitmap font files])
+	XFONT_BITMAP=yes
+fi
+
+AC_ARG_ENABLE(bdfformat, [ --disable-bdfformat ], [XFONT_BDFFORMAT=$enableval], [XFONT_BDFFORMAT=yes])
+AM_CONDITIONAL(XFONT_BDFFORMAT, [test "x$XFONT_BDFFORMAT" = xyes])
+if test "x$XFONT_BDFFORMAT" = xyes; then
+	AC_DEFINE(XFONT_BDFFORMAT,1,[Support bdf format bitmap font files])
+	XFONT_BITMAP=yes
+fi
+
+AC_ARG_ENABLE(snfformat, [ --disable-snfformat ], [XFONT_SNFFORMAT=$enableval], [XFONT_SNFFORMAT=yes])
+AM_CONDITIONAL(XFONT_SNFFORMAT, [test "x$XFONT_SNFFORMAT" = xyes])
+if test "x$XFONT_SNFFORMAT" = xyes; then
+	AC_DEFINE(XFONT_SNFFORMAT,1,[Support snf format bitmap font files])
+	XFONT_BITMAP=yes
+fi
+
+AM_CONDITIONAL(XFONT_BITMAP, [test "x$XFONT_BITMAP" = xyes ])
+if test "x$XFONT_BITMAP" = xyes; then
+	AC_DEFINE(XFONT_BITMAP,1,[Support bitmap font files])
+	XFONT_FONTFILE=yes
+fi
+
+AM_CONDITIONAL(XFONT_FONTFILE, [test "x$XFONT_FONTFILE" = xyes])
+if test "x$XFONT_FONTFILE" = xyes; then
+	AC_DEFINE(XFONT_FONTFILE,1,[Support fonts in files])
+fi
+
+#
+# Support connection to font servers?
+#
+
+AC_ARG_ENABLE(fc, [ --disable-fc ],[XFONT_FC=$enableval],[XFONT_FC=yes])
+AM_CONDITIONAL(XFONT_FC, [test "x$XFONT_FC" = xyes])
+if test "x$XFONT_FC" = xyes; then
+	AC_DEFINE(XFONT_FC,1,[Support the X Font Services Protocol])
+fi
+
+
+AC_CHECK_LIB(m, hypot, [MATH_LIBS=-lm
+AC_SUBST(MATH_LIBS)], AC_MSG_ERROR([*** libm is required]))
+
+PKG_CHECK_MODULES(XFONT, xproto xtrans fontsproto fontenc)
+
+# Transport selection macro from xtrans.m4
+XTRANS_CONNECTION_FLAGS
+
+case $host_os in
+    linux*)
+        OS_CFLAGS="-D_XOPEN_SOURCE"
+        ;;
+    darwin*)
+        OS_CFLAGS="-Wl,-flat_namespace"
+	;;
+    *)
+        OS_CFLAGS=
+        ;;
+esac
+AC_SUBST([OS_CFLAGS])
+
+AC_CONFIG_FILES([Makefile
+		doc/Makefile
+		src/Makefile
+		src/fontfile/Makefile
+		src/FreeType/Makefile
+		src/builtins/Makefile
+		src/bitmap/Makefile
+		src/fc/Makefile
+		src/util/Makefile
+		src/stubs/Makefile
+		xfont.pc])
+AC_OUTPUT