<<<<<<< HEAD
<?xml version="1.0" encoding="UTF-8" ?>
<!DOCTYPE article PUBLIC "-//OASIS//DTD DocBook XML V4.4//EN"
            "http://www.oasis-open.org/docbook/xml/4.4/docbookx.dtd" >
<!-- lifted from troff+ms by doclifter -->
<!-- previous version was in xorg-docs/specs/Xserver/fontlib.ms -->

  <article id='fontlibms'>
<!-- .ps 12 -->
<!-- .EF 'Font Library Interface'\- % \-'July 27, 1991' -->
<!-- .OF 'Font Library Interface'\- % \-'July 27, 1991' -->
<!-- .EH '''' -->
<!-- .OH '''' -->
<!-- body begins here -->
    <articleinfo>
      <title>
	The X Font Library
      </title>
      <pubdate>July 27, 1991</pubdate>
      <authorgroup>
	<author>
	  <firstname>Keith</firstname>
	  <surname>Packard</surname>
	  <affiliation>
	    <orgname>MIT X Consortium</orgname>
	  </affiliation>
	</author>
	<author>
	  <firstname>David</firstname>
	  <surname>Lemke</surname>
	  <affiliation>
	    <orgname>Network Computing Devices</orgname>
	  </affiliation>
	</author>
      </authorgroup>
      <legalnotice>
	<para>
	  Copyright 1993 <orgname>Network Computing Devices</orgname>
	</para>
	<para>
	  Permission to use, copy, modify, distribute, and sell this
	  software and its documentation for any purpose is hereby
	  granted without fee, provided that the above copyright
	  notice appear in all copies and that both that copyright
	  notice and this permission notice appear in supporting
	  documentation, and that the name of Network Computing
	  Devices not be used in advertising or publicity pertaining
	  to distribution of the software without specific, written
	  prior permission.  Network Computing Devices makes no
	  representations about the suitability of this software for
	  any purpose.  It is provided &ldquo;as is&rdquo; without
	  express or implied warranty.
	</para>
	<para>
	  Copyright 1993, 1994 <orgname>X Consortium</orgname>
	</para>
	<para>
	  Permission is hereby granted, free of charge, to any person
	  obtaining a copy of this software and associated
	  documentation files (the &ldquo;Software&rdquo;), to deal in the
	  Software without restriction, including without limitation
	  the rights to use, copy, modify, merge, publish, distribute,
	  sublicense, and/or sell copies of the Software, and to
	  permit persons to whom the Software is furnished to do so,
	  subject to the following conditions:
	</para><para>
	  The above copyright notice and this permission notice shall be
	  included in all copies or substantial portions of the Software.
	</para><para>
	  THE SOFTWARE IS PROVIDED &ldquo;AS IS&rdquo;, WITHOUT WARRANTY
	  OF ANY KIND, EXPRESS OR IMPLIED, INCLUDING BUT NOT LIMITED TO
	  THE WARRANTIES OF MERCHANTABILITY, FITNESS FOR A PARTICULAR
	  PURPOSE AND NONINFRINGEMENT.  IN NO EVENT SHALL THE X
	  CONSORTIUM BE LIABLE FOR ANY CLAIM, DAMAGES OR OTHER
	  LIABILITY, WHETHER IN AN ACTION OF CONTRACT, TORT OR
	  OTHERWISE, ARISING FROM, OUT OF OR IN CONNECTION WITH THE
	  SOFTWARE OR THE USE OR OTHER DEALINGS IN THE SOFTWARE.
	</para><para>
	  Except as contained in this notice, the name of the X
	  Consortium shall not be used in advertising or otherwise to
	  promote the sale, use or other dealings in this Software
	  without prior written authorization from the X Consortium.
	</para>
      </legalnotice>
    </articleinfo>

    <warning>
      <para>
	This document has not been updated since X11R6, and is likely
	to be somewhat out of date for the current libXfont.
      </para>
    </warning>

    <para>
      This document describes the data structures and interfaces for
      using the X Font library.  It is intended as a reference for
      programmers building X and Font servers.  You may want to refer
      to the following documents:
    </para>

    <itemizedlist>
      <listitem>
	<para>
	  <citetitle pubwork="article">Definition of the Porting Layer for
	    the X v11 Sample Server</citetitle> for a discussion on how this
	  library interacts with the X server
	</para>
      </listitem>
      <listitem>
	<para>
	  <citetitle pubwork="article">Font Server Implementation
	    Overview</citetitle> which discusses the design of the font
	  server.
	</para>
      </listitem>
      <listitem>
	<para>
	  <citetitle pubwork="article">Bitmap Distribution Format</citetitle>
	  which covers the contents of the bitmap font files which this
	  library reads; although the library is capable of reading other
	  formats as well, including non-bitmap fonts.
	</para>
      </listitem>
      <listitem>
	<para>
	  <citetitle pubwork="article">The X Font Service Protocol</citetitle>
	  for a description of the constraints placed  on the design by
	  including support for this font service mechanism.
	</para>
      </listitem>
    </itemizedlist>

    <para>
      This document assumes the reader is familiar with the X server design,
      the X protocol as it relates to fonts and the C programming language.
      As with most MIT produced documentation, this relies heavily on the
      source code, so have a listing handy.
    </para>

    <sect1 id='requirements_for_the_font_library'>
      <title>
	Requirements for the Font library
      </title>

      <para>
	To avoid miles of duplicate code in the X server, the font server
	and the various font manipulation tools, the font library should
	provide interfaces appropriate for all of these	tasks.  In
	particular, the X server and font server should be able to both
	use the library to access disk based fonts, and	to communicate
	with a font server.  By providing a general library, we hoped to
	avoid duplicating code between the X server and font server.
      </para>

      <para>
	Another requirement is that the X server (or even a font server)
	be able to continue servicing requests from other clients while
	awaiting a response from the font server on behalf of one client.
	This is the strongest requirement placed on the	font library, and
	has warped the design in curious ways.	Because both the X server
	and font server are single threaded, the font library must not
	suspend internally, rather it returns an indication of suspension
	to the application which continues processing other things, until
	the font data is ready, at which time it restarts the suspended
	request.
      </para>

      <para>
	Because the code for reading and manipulating bitmap font data is
	used by the font applications <command>mkfontdir</command> and
	<command>bdftopcf</command>, the font library includes
	bitmap-font specific interfaces which those applications use,
	instead of the more general interfaces used by the X and font
	servers, which are unaware of the source of the font data.
	These routines will be refered to as the bitmap font access
	methods.
      </para>

    </sect1>

    <sect1 id='general_font_library_interface_details'>
      <title>
	General Font Library Interface details.
      </title>

      <para>
	To avoid collision between the #define name space for errors, the Font
	library defines a new set of return values:
      </para>

      <programlisting remap='.nf'>
#define AllocError      80
#define StillWorking    81
#define FontNameAlias   82
#define BadFontName     83
#define Suspended       84
#define Successful      85
#define BadFontPath     86
#define BadCharRange    87
#define BadFontFormat   88
#define FPEResetFailed  89
      </programlisting> <!-- .fi -->

      <para>
	Whenever a routine returns <errorname>Suspended</errorname>,
	the font library will notify the caller (via the ClientSignal
	interface described below) who should then reinvoke the same routine
	again with the same arguments.
      </para>

    </sect1>

    <sect1 id='font_path_elements'>
      <title>
	Font Path Elements
      </title>

      <para>
	At the center of the general font access methods used by X and
	<command>xfs</command> is the Font Path Element data structure.
	Like most structures in the X server, this contains a collection
	of data and some function pointers for manipulating this data:
      </para>

      <programlisting remap='.nf'>
/* External view of font paths */
typedef struct _FontPathElement {
    int         name_length;
    char       *name;
    int         type;
    int         refcount;
    pointer     private;
} FontPathElementRec, *FontPathElementPtr;

typedef struct _FPEFunctions {
    int         (*name_check) ( /* name */ );
    int         (*init_fpe) ( /* fpe */ );
    int         (*reset_fpe) ( /* fpe */ );
    int         (*free_fpe) ( /* fpe */ );
    int         (*open_font) (  /* client, fpe, flags,
                        name, namelen, format,
                        fid,  ppfont, alias */ );
    int         (*close_font) ( /* pfont */ );
    int         (*list_fonts) ( /* client, fpe, pattern,
                        patlen, maxnames, paths */ );
    int         (*start_list_fonts_with_info) (
                        /* client, fpe, name, namelen,
                           maxnames, data */ );
    int         (*list_next_font_with_info) (
                        /* client, fpe, name, namelen,
                           info, num, data */ );
    int         (*wakeup_fpe) ( /* fpe, mask */ );
    int         (*client_died) ( /* client, fpe */ );
} FPEFunctionsRec, FPEFunctions;
      </programlisting> <!-- .fi -->

      <para>
	The function pointers are split out from the data structure to
	save memory; additionally, this avoids any complications when
	initializing the data structure as there would not be any way
	to discover the appropriate function to	call (a chicken and
	egg problem).
      </para>

      <para>
	When a font path type is initialized, it passes the function
	pointers to the server which are then stored in an
	<structname>FPEFunctionsRec</structname>. Each function is
	described below in turn.
      </para>

      <sect2 id='name_check'>
	<title>
	  (*name_check)
	</title>

	<para>
	  Each new font path member is passed to this function; if
	  the return value is <errorname>Successful</errorname>, then
	  the FPE recognises the format of the string.  This does not
	  guarantee that the FPE will be able to successfully use this
	  member.  For example, the disk-based font directory file
	  <filename>fonts.dir</filename> may be corrupted, this will
	  not be detected until the font path is initialized.  This
	  routine never returns <errorname>Suspended</errorname>.
	</para>
      </sect2>

      <sect2 id='init_fpe'>
	<title>
	  (*init_fpe)
	</title>

	<para>
	  Initialize a new font path element.  This function prepares
	  a new font path element for other requests: the disk font
	  routine reads the <filename>fonts.dir</filename> and
	  <filename>fonts.alias</filename> files into the internal
	  format, while the font server routine connects to the
	  requested font server and prepares for using it.  This
	  routine returns <errorname>Successful</errorname> if
	  everything went OK, otherwise the return value indicates the
	  source of the problem.  This routine never returns
	  <errorname>Suspended</errorname>.
	</para>
      </sect2>

      <sect2 id='reset_fpe'>
	<title>
	  (*reset_fpe)
	</title>

	<para>
	  When the X font path is reset, and some of the new members
	  are also in the old font path, this function is called to
	  reinitialize those FPEs.  This routine returns
	  <errorname>Successful</errorname> if everything went OK.  It
	  returns <errorname>FPEResetFailed</errorname> if (for some
	  reason) the reset failed, and the caller should remove the
	  old FPE and simply create a new one in its place.  This is
	  used by the disk-based fonts routine as resetting the
	  internal directory structures would be more complicated than
	  simply having destroying the old and creating a new.
	</para>
      </sect2>

      <sect2 id='free_fpe'>
	<title>
	  (*free_fpe)
	</title>

	<para>
	  When the server is finished with an FPE, this function is
	  called to dispose of any internal state.  It should return
	  <errorname>Successful</errorname>, unless something terrible
	  happens.
	</para>
      </sect2>

      <sect2 id='open_font'>
	<title>
	  (*open_font)
	</title>

	<para>
	  This routine requests that a font be opened.  The <parameter
	  class='function'>client</parameter> argument is used by the
	  font library only in connection with suspending/restarting
	  the request.  The <parameter class='function'>flags</parameter>
	  argument specifies some behaviour for the library and can be
	  any of:
	</para>

	<programlisting remap='.nf'>
/* OpenFont flags */
#define FontLoadInfo    0x0001
#define FontLoadProps   0x0002
#define FontLoadMetrics 0x0004
#define FontLoadBitmaps 0x0008
#define FontLoadAll     0x000f
#define FontOpenSync    0x0010
	</programlisting> <!-- .fi -->

	<para>
	  The various fields specify which portions of the font should
	  be loaded at this time.  When <constant>FontOpenSync</constant>
	  is specified, this routine will not return until all of the
	  requested portions are loaded.  Otherwise, this routine may
	  return <errorname>Suspended</errorname>.  When the presented
	  font name is actually an alias for some other font name,
	  <errorname>FontNameAlias</errorname> is returned, and the
	  actual font name is stored in the location pointed to by the
	  <parameter class='function'>alias</parameter> argument as a
	  null-terminated string.
	</para>
      </sect2>

      <sect2 id='close_font'>
	<title>
	  (*close_font)
	</title>

	<para>
	  When the server is finished with a font, this routine
	  disposes of any internal state and frees the font data
	  structure.
	</para>
      </sect2>

      <sect2 id='list_fonts'>
	<title>
	  (*list_fonts)
	</title>

	<para>
	  The <parameter class='function'>paths</parameter> argument is
	  a data structure which will be filled with all of the font names
	  from this directory which match the specified
	  <parameter class='function'>pattern</parameter>.  At
	  most <parameter class='function'>maxnames</parameter> will be added.
	  This routine may return <errorname>Suspended</errorname>.
	</para>
      </sect2>

      <sect2 id='start_list_fonts_with_info'>
	<title>
	  (*start_list_fonts_with_info)
	</title>

	<para>
	  This routine sets any internal state for a verbose listing of
	  all fonts matching the specified pattern.  This routine may
	  return <errorname>Suspended</errorname>.
	</para>
      </sect2>

      <sect2 id='list_next_font_with_info'>
	<title>
	  (*list_next_font_with_info)
	</title>

	<para>
	  To avoid storing huge amounts of data, the interface for
	  ListFontsWithInfo allows the server to get one reply at a time
	  and forward that to the client.  When the font name returned
	  is actually an alias for some other font,
	  <errorname>FontNameAlias</errorname> will be returned.  The
	  actual font name is return instead, and the font alias which
	  matched the pattern is returned in the location pointed to by
	  data as a null-terminated string.  The caller can then get the
	  information by recursively listing that font name with a
	  maxnames of 1.  When <errorname>Successful</errorname> is
	  returned, the matching font name is returned, and a
	  FontInfoPtr is stored in the location pointed to by
	  <parameter class='function'>data</parameter>.
	  <parameter class='function'>Data</parameter> must be initialized
	  with a pointer to a FontInfoRec allocated by the caller.  When the
	  pointer pointed to by <parameter class='function'>data</parameter>
	  is not left pointing at that storage, the caller mustn't free the
	  associated property data. This routine may return
	  <errorname>Suspended</errorname>.
	</para>
      </sect2>

      <sect2 id='wakeup_fpe'>
	<title>
	  (*wakeup_fpe)
	</title>

	<para>
	  Whenever an FPE function has returned
	  <errorname>Suspended</errorname>, this routine is called
	  whenever the application wakes up from waiting for input
	  (from <citerefentry><refentrytitle>select</refentrytitle>
	    <manvolnum>2</manvolnum></citerefentry>).  This
	    <parameter class='function'>mask</parameter> argument should be
	    the value returned from <function>select(2)</function>.
	</para>
      </sect2>

      <sect2 id='client_died'>
	<title>
	  (*client_died)
	</title>

	<para>
	  When an FPE function has returned <errorname>Suspended</errorname>
	  and the associated client is being destroyed, this function
	  allows the font library to dispose of any state associated
	  with that client.
	</para>
      </sect2>
    </sect1>

    <sect1 id='fonts'>
      <title>
	Fonts
      </title>

      <para>
	The data structure which actually contains the font information has
	changed significantly since previous releases; it now attempts to
	hide the actual storage format for the data from the application,
	providing accessor functions to get at the data.  This allows a
	range of internal details for different font sources.  The structure
	is split into two pieces, so that ListFontsWithInfo can share
	information from the font when it has been loaded.  The
	<structname>FontInfo</structname> structure, then, contains only
	information germane to LFWI.
      </para>

      <programlisting remap='.nf'>
typedef struct _FontInfo {
    unsigned short firstCol;            /* range of glyphs for this font */
    unsigned short lastCol;
    unsigned short firstRow;
    unsigned short lastRow;
    unsigned short defaultCh;           /* default character index */
    unsigned int noOverlap:1;           /* no combination of glyphs overlap */
    unsigned int terminalFont:1;        /* Character cell font */
    unsigned int constantMetrics:1;     /* all metrics are the same */
    unsigned int constantWidth:1;       /* all character widths are the same*/
    unsigned int inkInside:1;           /* all ink inside character cell */
    unsigned int inkMetrics:1;          /* font has ink metrics */
    unsigned int allExist:1;            /* no missing chars in range */
    unsigned int drawDirection:2;       /* left-to-right/right-to-left*/
    unsigned int cachable:1;            /* font needn't be opened each time*/
    unsigned int anamorphic:1;          /* font is strangely scaled */
    short       maxOverlap;             /* maximum overlap amount */
    short       pad;                    /* unused */
    xCharInfo   maxbounds;              /* glyph metrics maximums */
    xCharInfo   minbounds;              /* glyph metrics minimums */
    xCharInfo   ink_maxbounds;          /* ink metrics maximums */
    xCharInfo   ink_minbounds;          /* ink metrics minimums */
    short       fontAscent;             /* font ascent amount */
    short       fontDescent;            /* font descent amount */
    int         nprops;                 /* number of font properties */
    FontPropPtr props;                  /* font properties */
    char       *isStringProp;           /* boolean array */
}           FontInfoRec, *FontInfoPtr;
      </programlisting> <!-- .fi -->

      <para>
	The font structure, then, contains a font info record, the format of
	the bits in each bitmap and the functions which access the font
	records (which are stored in an opaque format hung off of
	<structfield>fontPrivate</structfield>).
      </para>

      <programlisting remap='.nf'>
typedef struct _Font {
    int         refcnt;
    FontInfoRec info;
    char        bit;                    /* bit order: LSBFirst/MSBFirst */
    char        byte;                   /* byte order: LSBFirst/MSBFirst */
    char        glyph;                  /* glyph pad: 1, 2, 4 or 8 */
    char        scan;                   /* glyph scan unit: 1, 2 or 4 */
    fsBitmapFormat format;              /* FS-style format (packed) */
    int         (*get_glyphs)  ( /* font, count, chars, encoding, count, glyphs */ );
    int         (*get_metrics) ( /* font, count, chars, encoding, count, glyphs */ );
    int         (*get_bitmaps) ( /* client, font, flags, format,
                                    flags, nranges, ranges, data_sizep,
                                    num_glyphsp, offsetsp, glyph_datap,
                                    free_datap */ );
    int         (*get_extents) ( /* client, font, flags, nranges,
                                    ranges, nextentsp, extentsp */);
    void        (*unload_font) ( /* font */ );
    FontPathElementPtr fpe;             /* FPE associated with this font */
    pointer     svrPrivate;             /* X/FS private data */
    pointer     fontPrivate;            /* private to font */
    pointer     fpePrivate;             /* private to FPE */
    int         maxPrivate;             /* devPrivates (see below) */
    pointer     *devPrivates;           /*  ... */
}           FontRec, *FontPtr;
      </programlisting> <!-- .fi -->

      <para>
	Yes, there are several different private pointers in the
	<structfield>Font</structfield> structure; they were added
	haphazardly until the devPrivate pointers were added.  Future
	releases may remove some (or all) of the specific pointers,
	leaving only the <structfield>devPrivates</structfield>mechanism.
      </para>

      <para>
	There are two similar interfaces implemented -
	<structfield>get_glyphs</structfield>/<structfield>get_metrics</structfield>
	and
	<structfield>get_bitmaps</structfield>/<structfield>get_extents</structfield>.
	Too little time caused the font-server specific interfaces to
	be placed in the font library (and portions duplicated in each
	renderer) instead of having them integrated into the font server
	itself.  This may change.  The X server uses only
	<structfield>get_glyphs</structfield>/<structfield>get_metrics</structfield>,
	and those will not change dramatically.  Each of the routines
	is described below.
      </para>

      <sect2 id='get_glyphs'>
	<title>
	  (*get_glyphs)
	</title>

	<para>
	  This routine returns <structname>CharInfoPtrs</structname>
	  for each of the requested characters in the font.  If the
	  character does not exist in the font, the default character
	  will be returned, unless no default character exists in
	  which case that character is skipped.  Thus, the number of
	  glyphs returned will not always be the same as the number of
	  characters passed in.
	</para>
      </sect2>

      <sect2 id='get_metrics'>
	<title>
	  (*get_metrics)
	</title>

	<para>
	  This is similar to <structfield>(*get_glyphs)</structfield>
	  except that pointers to <structname>xCharInfo</structname>
	  structures are returned, and, if the font has ink metrics,
	  those are returned instead of the bitmap metrics.
	</para>
      </sect2>

      <sect2 id='getbitmaps'>
	<title>
	  (*get_bitmaps)
	</title>

	<para>
	  This packs the glyph image data in the requested
	  <parameter class='function'>format</parameter> and returns it.  The
	  <parameter class='function'>ranges</parameter>/<parameter class='function'>nranges</parameter>
	  argument specify the set of glyphs from the font to pack together.
	</para>
      </sect2>

      <sect2 id='get_extents'>
	<title>
	  (*get_extents)
	</title>

	<para>
	  This returns the metrics for the specified font from the
	  specified <parameter class='function'>ranges</parameter>.
	</para>

      </sect2>

      <sect2 id='unload_font'>
	<title>
	  (*unload_font)
	</title>

	<para>
	  This is called from the FPE routine
	  <function>(*close_font)</function>, and so should not ever be
	  called from the application.
	</para>
      </sect2>

      <sect2 id='maxprivate'>
	<title>
	  maxPrivate
	</title>

	<para>
	  When initializing a new font structure,
	  <structfield>maxPrivate</structfield> should be set to -1 so
	  that the <function>FontSetPrivate()</function> macro works
	  properly with an index of 0.  Initializing
	  <structfield>maxPrivate</structfield> to 0 can cause
	  problems if the server tries to set something at index 0.
	</para>
      </sect2>
    </sect1>
  </article>
=======
<?xml version="1.0" encoding="UTF-8" ?>
<!DOCTYPE article PUBLIC "-//OASIS//DTD DocBook XML V4.3//EN"
            "http://www.oasis-open.org/docbook/xml/4.3/docbookx.dtd" >
<!-- lifted from troff+ms by doclifter -->
<!-- previous version was in xorg-docs/specs/Xserver/fontlib.ms -->

  <article id='fontlib'>
<!-- .ps 12 -->
<!-- .EF 'Font Library Interface'\- % \-'July 27, 1991' -->
<!-- .OF 'Font Library Interface'\- % \-'July 27, 1991' -->
<!-- .EH '''' -->
<!-- .OH '''' -->
<!-- body begins here -->
    <articleinfo>
      <title>
	The X Font Library
      </title>
      <pubdate>July 27, 1991</pubdate>
      <authorgroup>
	<author>
	  <firstname>Keith</firstname>
	  <surname>Packard</surname>
	  <affiliation>
	    <orgname>MIT X Consortium</orgname>
	  </affiliation>
	</author>
	<author>
	  <firstname>David</firstname>
	  <surname>Lemke</surname>
	  <affiliation>
	    <orgname>Network Computing Devices</orgname>
	  </affiliation>
	</author>
      </authorgroup>
      <legalnotice>
	<para>
	  Copyright 1993 <orgname>Network Computing Devices</orgname>
	</para>
	<para>
	  Permission to use, copy, modify, distribute, and sell this
	  software and its documentation for any purpose is hereby
	  granted without fee, provided that the above copyright
	  notice appear in all copies and that both that copyright
	  notice and this permission notice appear in supporting
	  documentation, and that the name of Network Computing
	  Devices not be used in advertising or publicity pertaining
	  to distribution of the software without specific, written
	  prior permission.  Network Computing Devices makes no
	  representations about the suitability of this software for
	  any purpose.  It is provided &ldquo;as is&rdquo; without
	  express or implied warranty.
	</para>
	<para>
	  Copyright 1993, 1994 <orgname>X Consortium</orgname>
	</para>
	<para>
	  Permission is hereby granted, free of charge, to any person
	  obtaining a copy of this software and associated
	  documentation files (the &ldquo;Software&rdquo;), to deal in the
	  Software without restriction, including without limitation
	  the rights to use, copy, modify, merge, publish, distribute,
	  sublicense, and/or sell copies of the Software, and to
	  permit persons to whom the Software is furnished to do so,
	  subject to the following conditions:
	</para><para>
	  The above copyright notice and this permission notice shall be
	  included in all copies or substantial portions of the Software.
	</para><para>
	  THE SOFTWARE IS PROVIDED &ldquo;AS IS&rdquo;, WITHOUT WARRANTY
	  OF ANY KIND, EXPRESS OR IMPLIED, INCLUDING BUT NOT LIMITED TO
	  THE WARRANTIES OF MERCHANTABILITY, FITNESS FOR A PARTICULAR
	  PURPOSE AND NONINFRINGEMENT.  IN NO EVENT SHALL THE X
	  CONSORTIUM BE LIABLE FOR ANY CLAIM, DAMAGES OR OTHER
	  LIABILITY, WHETHER IN AN ACTION OF CONTRACT, TORT OR
	  OTHERWISE, ARISING FROM, OUT OF OR IN CONNECTION WITH THE
	  SOFTWARE OR THE USE OR OTHER DEALINGS IN THE SOFTWARE.
	</para><para>
	  Except as contained in this notice, the name of the X
	  Consortium shall not be used in advertising or otherwise to
	  promote the sale, use or other dealings in this Software
	  without prior written authorization from the X Consortium.
	</para>
      </legalnotice>
    </articleinfo>

    <warning>
      <para>
	This document has not been updated since X11R6, and is likely
	to be somewhat out of date for the current libXfont.
      </para>
    </warning>

    <para>
      This document describes the data structures and interfaces for
      using the X Font library.  It is intended as a reference for
      programmers building X and Font servers.  You may want to refer
      to the following documents:
    </para>

    <itemizedlist>
      <listitem>
	<para>
	  <citetitle pubwork="article">Definition of the Porting Layer for
	    the X v11 Sample Server</citetitle> for a discussion on how this
	  library interacts with the X server
	</para>
      </listitem>
      <listitem>
	<para>
	  <citetitle pubwork="article">Font Server Implementation
	    Overview</citetitle> which discusses the design of the font
	  server.
	</para>
      </listitem>
      <listitem>
	<para>
	  <citetitle pubwork="article">Bitmap Distribution Format</citetitle>
	  which covers the contents of the bitmap font files which this
	  library reads; although the library is capable of reading other
	  formats as well, including non-bitmap fonts.
	</para>
      </listitem>
      <listitem>
	<para>
	  <citetitle pubwork="article">The X Font Service Protocol</citetitle>
	  for a description of the constraints placed  on the design by
	  including support for this font service mechanism.
	</para>
      </listitem>
    </itemizedlist>

    <para>
      This document assumes the reader is familiar with the X server design,
      the X protocol as it relates to fonts and the C programming language.
      As with most MIT produced documentation, this relies heavily on the
      source code, so have a listing handy.
    </para>

    <sect1 id='requirements_for_the_font_library'>
      <title>
	Requirements for the Font library
      </title>

      <para>
	To avoid miles of duplicate code in the X server, the font server
	and the various font manipulation tools, the font library should
	provide interfaces appropriate for all of these	tasks.  In
	particular, the X server and font server should be able to both
	use the library to access disk based fonts, and	to communicate
	with a font server.  By providing a general library, we hoped to
	avoid duplicating code between the X server and font server.
      </para>

      <para>
	Another requirement is that the X server (or even a font server)
	be able to continue servicing requests from other clients while
	awaiting a response from the font server on behalf of one client.
	This is the strongest requirement placed on the	font library, and
	has warped the design in curious ways.	Because both the X server
	and font server are single threaded, the font library must not
	suspend internally, rather it returns an indication of suspension
	to the application which continues processing other things, until
	the font data is ready, at which time it restarts the suspended
	request.
      </para>

      <para>
	Because the code for reading and manipulating bitmap font data is
	used by the font applications <command>mkfontdir</command> and
	<command>bdftopcf</command>, the font library includes
	bitmap-font specific interfaces which those applications use,
	instead of the more general interfaces used by the X and font
	servers, which are unaware of the source of the font data.
	These routines will be refered to as the bitmap font access
	methods.
      </para>

    </sect1>

    <sect1 id='general_font_library_interface_details'>
      <title>
	General Font Library Interface details.
      </title>

      <para>
	To avoid collision between the #define name space for errors, the Font
	library defines a new set of return values:
      </para>

      <programlisting remap='.nf'>
#define AllocError      80
#define StillWorking    81
#define FontNameAlias   82
#define BadFontName     83
#define Suspended       84
#define Successful      85
#define BadFontPath     86
#define BadCharRange    87
#define BadFontFormat   88
#define FPEResetFailed  89
      </programlisting> <!-- .fi -->

      <para>
	Whenever a routine returns <errorname>Suspended</errorname>,
	the font library will notify the caller (via the ClientSignal
	interface described below) who should then reinvoke the same routine
	again with the same arguments.
      </para>

    </sect1>

    <sect1 id='font_path_elements'>
      <title>
	Font Path Elements
      </title>

      <para>
	At the center of the general font access methods used by X and
	<command>xfs</command> is the Font Path Element data structure.
	Like most structures in the X server, this contains a collection
	of data and some function pointers for manipulating this data:
      </para>

      <programlisting remap='.nf'>
/* External view of font paths */
typedef struct _FontPathElement {
    int         name_length;
    char       *name;
    int         type;
    int         refcount;
    pointer     private;
} FontPathElementRec, *FontPathElementPtr;

typedef struct _FPEFunctions {
    int         (*name_check) ( /* name */ );
    int         (*init_fpe) ( /* fpe */ );
    int         (*reset_fpe) ( /* fpe */ );
    int         (*free_fpe) ( /* fpe */ );
    int         (*open_font) (  /* client, fpe, flags,
                        name, namelen, format,
                        fid,  ppfont, alias */ );
    int         (*close_font) ( /* pfont */ );
    int         (*list_fonts) ( /* client, fpe, pattern,
                        patlen, maxnames, paths */ );
    int         (*start_list_fonts_with_info) (
                        /* client, fpe, name, namelen,
                           maxnames, data */ );
    int         (*list_next_font_with_info) (
                        /* client, fpe, name, namelen,
                           info, num, data */ );
    int         (*wakeup_fpe) ( /* fpe, mask */ );
    int         (*client_died) ( /* client, fpe */ );
} FPEFunctionsRec, FPEFunctions;
      </programlisting> <!-- .fi -->

      <para>
	The function pointers are split out from the data structure to
	save memory; additionally, this avoids any complications when
	initializing the data structure as there would not be any way
	to discover the appropriate function to	call (a chicken and
	egg problem).
      </para>

      <para>
	When a font path type is initialized, it passes the function
	pointers to the server which are then stored in an
	<structname>FPEFunctionsRec</structname>. Each function is
	described below in turn.
      </para>

      <sect2 id='name_check'>
	<title>
	  (*name_check)
	</title>

	<para>
	  Each new font path member is passed to this function; if
	  the return value is <errorname>Successful</errorname>, then
	  the FPE recognises the format of the string.  This does not
	  guarantee that the FPE will be able to successfully use this
	  member.  For example, the disk-based font directory file
	  <filename>fonts.dir</filename> may be corrupted, this will
	  not be detected until the font path is initialized.  This
	  routine never returns <errorname>Suspended</errorname>.
	</para>
      </sect2>

      <sect2 id='init_fpe'>
	<title>
	  (*init_fpe)
	</title>

	<para>
	  Initialize a new font path element.  This function prepares
	  a new font path element for other requests: the disk font
	  routine reads the <filename>fonts.dir</filename> and
	  <filename>fonts.alias</filename> files into the internal
	  format, while the font server routine connects to the
	  requested font server and prepares for using it.  This
	  routine returns <errorname>Successful</errorname> if
	  everything went OK, otherwise the return value indicates the
	  source of the problem.  This routine never returns
	  <errorname>Suspended</errorname>.
	</para>
      </sect2>

      <sect2 id='reset_fpe'>
	<title>
	  (*reset_fpe)
	</title>

	<para>
	  When the X font path is reset, and some of the new members
	  are also in the old font path, this function is called to
	  reinitialize those FPEs.  This routine returns
	  <errorname>Successful</errorname> if everything went OK.  It
	  returns <errorname>FPEResetFailed</errorname> if (for some
	  reason) the reset failed, and the caller should remove the
	  old FPE and simply create a new one in its place.  This is
	  used by the disk-based fonts routine as resetting the
	  internal directory structures would be more complicated than
	  simply having destroying the old and creating a new.
	</para>
      </sect2>

      <sect2 id='free_fpe'>
	<title>
	  (*free_fpe)
	</title>

	<para>
	  When the server is finished with an FPE, this function is
	  called to dispose of any internal state.  It should return
	  <errorname>Successful</errorname>, unless something terrible
	  happens.
	</para>
      </sect2>

      <sect2 id='open_font'>
	<title>
	  (*open_font)
	</title>

	<para>
	  This routine requests that a font be opened.  The <parameter
	  class='function'>client</parameter> argument is used by the
	  font library only in connection with suspending/restarting
	  the request.  The <parameter class='function'>flags</parameter>
	  argument specifies some behaviour for the library and can be
	  any of:
	</para>

	<programlisting remap='.nf'>
/* OpenFont flags */
#define FontLoadInfo    0x0001
#define FontLoadProps   0x0002
#define FontLoadMetrics 0x0004
#define FontLoadBitmaps 0x0008
#define FontLoadAll     0x000f
#define FontOpenSync    0x0010
	</programlisting> <!-- .fi -->

	<para>
	  The various fields specify which portions of the font should
	  be loaded at this time.  When <constant>FontOpenSync</constant>
	  is specified, this routine will not return until all of the
	  requested portions are loaded.  Otherwise, this routine may
	  return <errorname>Suspended</errorname>.  When the presented
	  font name is actually an alias for some other font name,
	  <errorname>FontNameAlias</errorname> is returned, and the
	  actual font name is stored in the location pointed to by the
	  <parameter class='function'>alias</parameter> argument as a
	  null-terminated string.
	</para>
      </sect2>

      <sect2 id='close_font'>
	<title>
	  (*close_font)
	</title>

	<para>
	  When the server is finished with a font, this routine
	  disposes of any internal state and frees the font data
	  structure.
	</para>
      </sect2>

      <sect2 id='list_fonts'>
	<title>
	  (*list_fonts)
	</title>

	<para>
	  The <parameter class='function'>paths</parameter> argument is
	  a data structure which will be filled with all of the font names
	  from this directory which match the specified
	  <parameter class='function'>pattern</parameter>.  At
	  most <parameter class='function'>maxnames</parameter> will be added.
	  This routine may return <errorname>Suspended</errorname>.
	</para>
      </sect2>

      <sect2 id='start_list_fonts_with_info'>
	<title>
	  (*start_list_fonts_with_info)
	</title>

	<para>
	  This routine sets any internal state for a verbose listing of
	  all fonts matching the specified pattern.  This routine may
	  return <errorname>Suspended</errorname>.
	</para>
      </sect2>

      <sect2 id='list_next_font_with_info'>
	<title>
	  (*list_next_font_with_info)
	</title>

	<para>
	  To avoid storing huge amounts of data, the interface for
	  ListFontsWithInfo allows the server to get one reply at a time
	  and forward that to the client.  When the font name returned
	  is actually an alias for some other font,
	  <errorname>FontNameAlias</errorname> will be returned.  The
	  actual font name is return instead, and the font alias which
	  matched the pattern is returned in the location pointed to by
	  data as a null-terminated string.  The caller can then get the
	  information by recursively listing that font name with a
	  maxnames of 1.  When <errorname>Successful</errorname> is
	  returned, the matching font name is returned, and a
	  FontInfoPtr is stored in the location pointed to by
	  <parameter class='function'>data</parameter>.
	  <parameter class='function'>Data</parameter> must be initialized
	  with a pointer to a FontInfoRec allocated by the caller.  When the
	  pointer pointed to by <parameter class='function'>data</parameter>
	  is not left pointing at that storage, the caller mustn't free the
	  associated property data. This routine may return
	  <errorname>Suspended</errorname>.
	</para>
      </sect2>

      <sect2 id='wakeup_fpe'>
	<title>
	  (*wakeup_fpe)
	</title>

	<para>
	  Whenever an FPE function has returned
	  <errorname>Suspended</errorname>, this routine is called
	  whenever the application wakes up from waiting for input
	  (from <citerefentry><refentrytitle>select</refentrytitle>
	    <manvolnum>2</manvolnum></citerefentry>).  This
	    <parameter class='function'>mask</parameter> argument should be
	    the value returned from <function>select(2)</function>.
	</para>
      </sect2>

      <sect2 id='client_died'>
	<title>
	  (*client_died)
	</title>

	<para>
	  When an FPE function has returned <errorname>Suspended</errorname>
	  and the associated client is being destroyed, this function
	  allows the font library to dispose of any state associated
	  with that client.
	</para>
      </sect2>
    </sect1>

    <sect1 id='fonts'>
      <title>
	Fonts
      </title>

      <para>
	The data structure which actually contains the font information has
	changed significantly since previous releases; it now attempts to
	hide the actual storage format for the data from the application,
	providing accessor functions to get at the data.  This allows a
	range of internal details for different font sources.  The structure
	is split into two pieces, so that ListFontsWithInfo can share
	information from the font when it has been loaded.  The
	<structname>FontInfo</structname> structure, then, contains only
	information germane to LFWI.
      </para>

      <programlisting remap='.nf'>
typedef struct _FontInfo {
    unsigned short firstCol;            /* range of glyphs for this font */
    unsigned short lastCol;
    unsigned short firstRow;
    unsigned short lastRow;
    unsigned short defaultCh;           /* default character index */
    unsigned int noOverlap:1;           /* no combination of glyphs overlap */
    unsigned int terminalFont:1;        /* Character cell font */
    unsigned int constantMetrics:1;     /* all metrics are the same */
    unsigned int constantWidth:1;       /* all character widths are the same*/
    unsigned int inkInside:1;           /* all ink inside character cell */
    unsigned int inkMetrics:1;          /* font has ink metrics */
    unsigned int allExist:1;            /* no missing chars in range */
    unsigned int drawDirection:2;       /* left-to-right/right-to-left*/
    unsigned int cachable:1;            /* font needn't be opened each time*/
    unsigned int anamorphic:1;          /* font is strangely scaled */
    short       maxOverlap;             /* maximum overlap amount */
    short       pad;                    /* unused */
    xCharInfo   maxbounds;              /* glyph metrics maximums */
    xCharInfo   minbounds;              /* glyph metrics minimums */
    xCharInfo   ink_maxbounds;          /* ink metrics maximums */
    xCharInfo   ink_minbounds;          /* ink metrics minimums */
    short       fontAscent;             /* font ascent amount */
    short       fontDescent;            /* font descent amount */
    int         nprops;                 /* number of font properties */
    FontPropPtr props;                  /* font properties */
    char       *isStringProp;           /* boolean array */
}           FontInfoRec, *FontInfoPtr;
      </programlisting> <!-- .fi -->

      <para>
	The font structure, then, contains a font info record, the format of
	the bits in each bitmap and the functions which access the font
	records (which are stored in an opaque format hung off of
	<structfield>fontPrivate</structfield>).
      </para>

      <programlisting remap='.nf'>
typedef struct _Font {
    int         refcnt;
    FontInfoRec info;
    char        bit;                    /* bit order: LSBFirst/MSBFirst */
    char        byte;                   /* byte order: LSBFirst/MSBFirst */
    char        glyph;                  /* glyph pad: 1, 2, 4 or 8 */
    char        scan;                   /* glyph scan unit: 1, 2 or 4 */
    fsBitmapFormat format;              /* FS-style format (packed) */
    int         (*get_glyphs)  ( /* font, count, chars, encoding, count, glyphs */ );
    int         (*get_metrics) ( /* font, count, chars, encoding, count, glyphs */ );
    int         (*get_bitmaps) ( /* client, font, flags, format,
                                    flags, nranges, ranges, data_sizep,
                                    num_glyphsp, offsetsp, glyph_datap,
                                    free_datap */ );
    int         (*get_extents) ( /* client, font, flags, nranges,
                                    ranges, nextentsp, extentsp */);
    void        (*unload_font) ( /* font */ );
    FontPathElementPtr fpe;             /* FPE associated with this font */
    pointer     svrPrivate;             /* X/FS private data */
    pointer     fontPrivate;            /* private to font */
    pointer     fpePrivate;             /* private to FPE */
    int         maxPrivate;             /* devPrivates (see below) */
    pointer     *devPrivates;           /*  ... */
}           FontRec, *FontPtr;
      </programlisting> <!-- .fi -->

      <para>
	Yes, there are several different private pointers in the
	<structfield>Font</structfield> structure; they were added
	haphazardly until the devPrivate pointers were added.  Future
	releases may remove some (or all) of the specific pointers,
	leaving only the <structfield>devPrivates</structfield>mechanism.
      </para>

      <para>
	There are two similar interfaces implemented -
	<structfield>get_glyphs</structfield>/<structfield>get_metrics</structfield>
	and
	<structfield>get_bitmaps</structfield>/<structfield>get_extents</structfield>.
	Too little time caused the font-server specific interfaces to
	be placed in the font library (and portions duplicated in each
	renderer) instead of having them integrated into the font server
	itself.  This may change.  The X server uses only
	<structfield>get_glyphs</structfield>/<structfield>get_metrics</structfield>,
	and those will not change dramatically.  Each of the routines
	is described below.
      </para>

      <sect2 id='get_glyphs'>
	<title>
	  (*get_glyphs)
	</title>

	<para>
	  This routine returns <structname>CharInfoPtrs</structname>
	  for each of the requested characters in the font.  If the
	  character does not exist in the font, the default character
	  will be returned, unless no default character exists in
	  which case that character is skipped.  Thus, the number of
	  glyphs returned will not always be the same as the number of
	  characters passed in.
	</para>
      </sect2>

      <sect2 id='get_metrics'>
	<title>
	  (*get_metrics)
	</title>

	<para>
	  This is similar to <structfield>(*get_glyphs)</structfield>
	  except that pointers to <structname>xCharInfo</structname>
	  structures are returned, and, if the font has ink metrics,
	  those are returned instead of the bitmap metrics.
	</para>
      </sect2>

      <sect2 id='getbitmaps'>
	<title>
	  (*get_bitmaps)
	</title>

	<para>
	  This packs the glyph image data in the requested
	  <parameter class='function'>format</parameter> and returns it.  The
	  <parameter class='function'>ranges</parameter>/<parameter class='function'>nranges</parameter>
	  argument specify the set of glyphs from the font to pack together.
	</para>
      </sect2>

      <sect2 id='get_extents'>
	<title>
	  (*get_extents)
	</title>

	<para>
	  This returns the metrics for the specified font from the
	  specified <parameter class='function'>ranges</parameter>.
	</para>

      </sect2>

      <sect2 id='unload_font'>
	<title>
	  (*unload_font)
	</title>

	<para>
	  This is called from the FPE routine
	  <function>(*close_font)</function>, and so should not ever be
	  called from the application.
	</para>
      </sect2>

      <sect2 id='maxprivate'>
	<title>
	  maxPrivate
	</title>

	<para>
	  When initializing a new font structure,
	  <structfield>maxPrivate</structfield> should be set to -1 so
	  that the <function>FontSetPrivate()</function> macro works
	  properly with an index of 0.  Initializing
	  <structfield>maxPrivate</structfield> to 0 can cause
	  problems if the server tries to set something at index 0.
	</para>
      </sect2>
    </sect1>
  </article>
>>>>>>> 6eaea446
<|MERGE_RESOLUTION|>--- conflicted
+++ resolved
@@ -1,1321 +1,659 @@
-<<<<<<< HEAD
-<?xml version="1.0" encoding="UTF-8" ?>
-<!DOCTYPE article PUBLIC "-//OASIS//DTD DocBook XML V4.4//EN"
-            "http://www.oasis-open.org/docbook/xml/4.4/docbookx.dtd" >
-<!-- lifted from troff+ms by doclifter -->
-<!-- previous version was in xorg-docs/specs/Xserver/fontlib.ms -->
-
-  <article id='fontlibms'>
-<!-- .ps 12 -->
-<!-- .EF 'Font Library Interface'\- % \-'July 27, 1991' -->
-<!-- .OF 'Font Library Interface'\- % \-'July 27, 1991' -->
-<!-- .EH '''' -->
-<!-- .OH '''' -->
-<!-- body begins here -->
-    <articleinfo>
-      <title>
-	The X Font Library
-      </title>
-      <pubdate>July 27, 1991</pubdate>
-      <authorgroup>
-	<author>
-	  <firstname>Keith</firstname>
-	  <surname>Packard</surname>
-	  <affiliation>
-	    <orgname>MIT X Consortium</orgname>
-	  </affiliation>
-	</author>
-	<author>
-	  <firstname>David</firstname>
-	  <surname>Lemke</surname>
-	  <affiliation>
-	    <orgname>Network Computing Devices</orgname>
-	  </affiliation>
-	</author>
-      </authorgroup>
-      <legalnotice>
-	<para>
-	  Copyright 1993 <orgname>Network Computing Devices</orgname>
-	</para>
-	<para>
-	  Permission to use, copy, modify, distribute, and sell this
-	  software and its documentation for any purpose is hereby
-	  granted without fee, provided that the above copyright
-	  notice appear in all copies and that both that copyright
-	  notice and this permission notice appear in supporting
-	  documentation, and that the name of Network Computing
-	  Devices not be used in advertising or publicity pertaining
-	  to distribution of the software without specific, written
-	  prior permission.  Network Computing Devices makes no
-	  representations about the suitability of this software for
-	  any purpose.  It is provided &ldquo;as is&rdquo; without
-	  express or implied warranty.
-	</para>
-	<para>
-	  Copyright 1993, 1994 <orgname>X Consortium</orgname>
-	</para>
-	<para>
-	  Permission is hereby granted, free of charge, to any person
-	  obtaining a copy of this software and associated
-	  documentation files (the &ldquo;Software&rdquo;), to deal in the
-	  Software without restriction, including without limitation
-	  the rights to use, copy, modify, merge, publish, distribute,
-	  sublicense, and/or sell copies of the Software, and to
-	  permit persons to whom the Software is furnished to do so,
-	  subject to the following conditions:
-	</para><para>
-	  The above copyright notice and this permission notice shall be
-	  included in all copies or substantial portions of the Software.
-	</para><para>
-	  THE SOFTWARE IS PROVIDED &ldquo;AS IS&rdquo;, WITHOUT WARRANTY
-	  OF ANY KIND, EXPRESS OR IMPLIED, INCLUDING BUT NOT LIMITED TO
-	  THE WARRANTIES OF MERCHANTABILITY, FITNESS FOR A PARTICULAR
-	  PURPOSE AND NONINFRINGEMENT.  IN NO EVENT SHALL THE X
-	  CONSORTIUM BE LIABLE FOR ANY CLAIM, DAMAGES OR OTHER
-	  LIABILITY, WHETHER IN AN ACTION OF CONTRACT, TORT OR
-	  OTHERWISE, ARISING FROM, OUT OF OR IN CONNECTION WITH THE
-	  SOFTWARE OR THE USE OR OTHER DEALINGS IN THE SOFTWARE.
-	</para><para>
-	  Except as contained in this notice, the name of the X
-	  Consortium shall not be used in advertising or otherwise to
-	  promote the sale, use or other dealings in this Software
-	  without prior written authorization from the X Consortium.
-	</para>
-      </legalnotice>
-    </articleinfo>
-
-    <warning>
-      <para>
-	This document has not been updated since X11R6, and is likely
-	to be somewhat out of date for the current libXfont.
-      </para>
-    </warning>
-
-    <para>
-      This document describes the data structures and interfaces for
-      using the X Font library.  It is intended as a reference for
-      programmers building X and Font servers.  You may want to refer
-      to the following documents:
-    </para>
-
-    <itemizedlist>
-      <listitem>
-	<para>
-	  <citetitle pubwork="article">Definition of the Porting Layer for
-	    the X v11 Sample Server</citetitle> for a discussion on how this
-	  library interacts with the X server
-	</para>
-      </listitem>
-      <listitem>
-	<para>
-	  <citetitle pubwork="article">Font Server Implementation
-	    Overview</citetitle> which discusses the design of the font
-	  server.
-	</para>
-      </listitem>
-      <listitem>
-	<para>
-	  <citetitle pubwork="article">Bitmap Distribution Format</citetitle>
-	  which covers the contents of the bitmap font files which this
-	  library reads; although the library is capable of reading other
-	  formats as well, including non-bitmap fonts.
-	</para>
-      </listitem>
-      <listitem>
-	<para>
-	  <citetitle pubwork="article">The X Font Service Protocol</citetitle>
-	  for a description of the constraints placed  on the design by
-	  including support for this font service mechanism.
-	</para>
-      </listitem>
-    </itemizedlist>
-
-    <para>
-      This document assumes the reader is familiar with the X server design,
-      the X protocol as it relates to fonts and the C programming language.
-      As with most MIT produced documentation, this relies heavily on the
-      source code, so have a listing handy.
-    </para>
-
-    <sect1 id='requirements_for_the_font_library'>
-      <title>
-	Requirements for the Font library
-      </title>
-
-      <para>
-	To avoid miles of duplicate code in the X server, the font server
-	and the various font manipulation tools, the font library should
-	provide interfaces appropriate for all of these	tasks.  In
-	particular, the X server and font server should be able to both
-	use the library to access disk based fonts, and	to communicate
-	with a font server.  By providing a general library, we hoped to
-	avoid duplicating code between the X server and font server.
-      </para>
-
-      <para>
-	Another requirement is that the X server (or even a font server)
-	be able to continue servicing requests from other clients while
-	awaiting a response from the font server on behalf of one client.
-	This is the strongest requirement placed on the	font library, and
-	has warped the design in curious ways.	Because both the X server
-	and font server are single threaded, the font library must not
-	suspend internally, rather it returns an indication of suspension
-	to the application which continues processing other things, until
-	the font data is ready, at which time it restarts the suspended
-	request.
-      </para>
-
-      <para>
-	Because the code for reading and manipulating bitmap font data is
-	used by the font applications <command>mkfontdir</command> and
-	<command>bdftopcf</command>, the font library includes
-	bitmap-font specific interfaces which those applications use,
-	instead of the more general interfaces used by the X and font
-	servers, which are unaware of the source of the font data.
-	These routines will be refered to as the bitmap font access
-	methods.
-      </para>
-
-    </sect1>
-
-    <sect1 id='general_font_library_interface_details'>
-      <title>
-	General Font Library Interface details.
-      </title>
-
-      <para>
-	To avoid collision between the #define name space for errors, the Font
-	library defines a new set of return values:
-      </para>
-
-      <programlisting remap='.nf'>
-#define AllocError      80
-#define StillWorking    81
-#define FontNameAlias   82
-#define BadFontName     83
-#define Suspended       84
-#define Successful      85
-#define BadFontPath     86
-#define BadCharRange    87
-#define BadFontFormat   88
-#define FPEResetFailed  89
-      </programlisting> <!-- .fi -->
-
-      <para>
-	Whenever a routine returns <errorname>Suspended</errorname>,
-	the font library will notify the caller (via the ClientSignal
-	interface described below) who should then reinvoke the same routine
-	again with the same arguments.
-      </para>
-
-    </sect1>
-
-    <sect1 id='font_path_elements'>
-      <title>
-	Font Path Elements
-      </title>
-
-      <para>
-	At the center of the general font access methods used by X and
-	<command>xfs</command> is the Font Path Element data structure.
-	Like most structures in the X server, this contains a collection
-	of data and some function pointers for manipulating this data:
-      </para>
-
-      <programlisting remap='.nf'>
-/* External view of font paths */
-typedef struct _FontPathElement {
-    int         name_length;
-    char       *name;
-    int         type;
-    int         refcount;
-    pointer     private;
-} FontPathElementRec, *FontPathElementPtr;
-
-typedef struct _FPEFunctions {
-    int         (*name_check) ( /* name */ );
-    int         (*init_fpe) ( /* fpe */ );
-    int         (*reset_fpe) ( /* fpe */ );
-    int         (*free_fpe) ( /* fpe */ );
-    int         (*open_font) (  /* client, fpe, flags,
-                        name, namelen, format,
-                        fid,  ppfont, alias */ );
-    int         (*close_font) ( /* pfont */ );
-    int         (*list_fonts) ( /* client, fpe, pattern,
-                        patlen, maxnames, paths */ );
-    int         (*start_list_fonts_with_info) (
-                        /* client, fpe, name, namelen,
-                           maxnames, data */ );
-    int         (*list_next_font_with_info) (
-                        /* client, fpe, name, namelen,
-                           info, num, data */ );
-    int         (*wakeup_fpe) ( /* fpe, mask */ );
-    int         (*client_died) ( /* client, fpe */ );
-} FPEFunctionsRec, FPEFunctions;
-      </programlisting> <!-- .fi -->
-
-      <para>
-	The function pointers are split out from the data structure to
-	save memory; additionally, this avoids any complications when
-	initializing the data structure as there would not be any way
-	to discover the appropriate function to	call (a chicken and
-	egg problem).
-      </para>
-
-      <para>
-	When a font path type is initialized, it passes the function
-	pointers to the server which are then stored in an
-	<structname>FPEFunctionsRec</structname>. Each function is
-	described below in turn.
-      </para>
-
-      <sect2 id='name_check'>
-	<title>
-	  (*name_check)
-	</title>
-
-	<para>
-	  Each new font path member is passed to this function; if
-	  the return value is <errorname>Successful</errorname>, then
-	  the FPE recognises the format of the string.  This does not
-	  guarantee that the FPE will be able to successfully use this
-	  member.  For example, the disk-based font directory file
-	  <filename>fonts.dir</filename> may be corrupted, this will
-	  not be detected until the font path is initialized.  This
-	  routine never returns <errorname>Suspended</errorname>.
-	</para>
-      </sect2>
-
-      <sect2 id='init_fpe'>
-	<title>
-	  (*init_fpe)
-	</title>
-
-	<para>
-	  Initialize a new font path element.  This function prepares
-	  a new font path element for other requests: the disk font
-	  routine reads the <filename>fonts.dir</filename> and
-	  <filename>fonts.alias</filename> files into the internal
-	  format, while the font server routine connects to the
-	  requested font server and prepares for using it.  This
-	  routine returns <errorname>Successful</errorname> if
-	  everything went OK, otherwise the return value indicates the
-	  source of the problem.  This routine never returns
-	  <errorname>Suspended</errorname>.
-	</para>
-      </sect2>
-
-      <sect2 id='reset_fpe'>
-	<title>
-	  (*reset_fpe)
-	</title>
-
-	<para>
-	  When the X font path is reset, and some of the new members
-	  are also in the old font path, this function is called to
-	  reinitialize those FPEs.  This routine returns
-	  <errorname>Successful</errorname> if everything went OK.  It
-	  returns <errorname>FPEResetFailed</errorname> if (for some
-	  reason) the reset failed, and the caller should remove the
-	  old FPE and simply create a new one in its place.  This is
-	  used by the disk-based fonts routine as resetting the
-	  internal directory structures would be more complicated than
-	  simply having destroying the old and creating a new.
-	</para>
-      </sect2>
-
-      <sect2 id='free_fpe'>
-	<title>
-	  (*free_fpe)
-	</title>
-
-	<para>
-	  When the server is finished with an FPE, this function is
-	  called to dispose of any internal state.  It should return
-	  <errorname>Successful</errorname>, unless something terrible
-	  happens.
-	</para>
-      </sect2>
-
-      <sect2 id='open_font'>
-	<title>
-	  (*open_font)
-	</title>
-
-	<para>
-	  This routine requests that a font be opened.  The <parameter
-	  class='function'>client</parameter> argument is used by the
-	  font library only in connection with suspending/restarting
-	  the request.  The <parameter class='function'>flags</parameter>
-	  argument specifies some behaviour for the library and can be
-	  any of:
-	</para>
-
-	<programlisting remap='.nf'>
-/* OpenFont flags */
-#define FontLoadInfo    0x0001
-#define FontLoadProps   0x0002
-#define FontLoadMetrics 0x0004
-#define FontLoadBitmaps 0x0008
-#define FontLoadAll     0x000f
-#define FontOpenSync    0x0010
-	</programlisting> <!-- .fi -->
-
-	<para>
-	  The various fields specify which portions of the font should
-	  be loaded at this time.  When <constant>FontOpenSync</constant>
-	  is specified, this routine will not return until all of the
-	  requested portions are loaded.  Otherwise, this routine may
-	  return <errorname>Suspended</errorname>.  When the presented
-	  font name is actually an alias for some other font name,
-	  <errorname>FontNameAlias</errorname> is returned, and the
-	  actual font name is stored in the location pointed to by the
-	  <parameter class='function'>alias</parameter> argument as a
-	  null-terminated string.
-	</para>
-      </sect2>
-
-      <sect2 id='close_font'>
-	<title>
-	  (*close_font)
-	</title>
-
-	<para>
-	  When the server is finished with a font, this routine
-	  disposes of any internal state and frees the font data
-	  structure.
-	</para>
-      </sect2>
-
-      <sect2 id='list_fonts'>
-	<title>
-	  (*list_fonts)
-	</title>
-
-	<para>
-	  The <parameter class='function'>paths</parameter> argument is
-	  a data structure which will be filled with all of the font names
-	  from this directory which match the specified
-	  <parameter class='function'>pattern</parameter>.  At
-	  most <parameter class='function'>maxnames</parameter> will be added.
-	  This routine may return <errorname>Suspended</errorname>.
-	</para>
-      </sect2>
-
-      <sect2 id='start_list_fonts_with_info'>
-	<title>
-	  (*start_list_fonts_with_info)
-	</title>
-
-	<para>
-	  This routine sets any internal state for a verbose listing of
-	  all fonts matching the specified pattern.  This routine may
-	  return <errorname>Suspended</errorname>.
-	</para>
-      </sect2>
-
-      <sect2 id='list_next_font_with_info'>
-	<title>
-	  (*list_next_font_with_info)
-	</title>
-
-	<para>
-	  To avoid storing huge amounts of data, the interface for
-	  ListFontsWithInfo allows the server to get one reply at a time
-	  and forward that to the client.  When the font name returned
-	  is actually an alias for some other font,
-	  <errorname>FontNameAlias</errorname> will be returned.  The
-	  actual font name is return instead, and the font alias which
-	  matched the pattern is returned in the location pointed to by
-	  data as a null-terminated string.  The caller can then get the
-	  information by recursively listing that font name with a
-	  maxnames of 1.  When <errorname>Successful</errorname> is
-	  returned, the matching font name is returned, and a
-	  FontInfoPtr is stored in the location pointed to by
-	  <parameter class='function'>data</parameter>.
-	  <parameter class='function'>Data</parameter> must be initialized
-	  with a pointer to a FontInfoRec allocated by the caller.  When the
-	  pointer pointed to by <parameter class='function'>data</parameter>
-	  is not left pointing at that storage, the caller mustn't free the
-	  associated property data. This routine may return
-	  <errorname>Suspended</errorname>.
-	</para>
-      </sect2>
-
-      <sect2 id='wakeup_fpe'>
-	<title>
-	  (*wakeup_fpe)
-	</title>
-
-	<para>
-	  Whenever an FPE function has returned
-	  <errorname>Suspended</errorname>, this routine is called
-	  whenever the application wakes up from waiting for input
-	  (from <citerefentry><refentrytitle>select</refentrytitle>
-	    <manvolnum>2</manvolnum></citerefentry>).  This
-	    <parameter class='function'>mask</parameter> argument should be
-	    the value returned from <function>select(2)</function>.
-	</para>
-      </sect2>
-
-      <sect2 id='client_died'>
-	<title>
-	  (*client_died)
-	</title>
-
-	<para>
-	  When an FPE function has returned <errorname>Suspended</errorname>
-	  and the associated client is being destroyed, this function
-	  allows the font library to dispose of any state associated
-	  with that client.
-	</para>
-      </sect2>
-    </sect1>
-
-    <sect1 id='fonts'>
-      <title>
-	Fonts
-      </title>
-
-      <para>
-	The data structure which actually contains the font information has
-	changed significantly since previous releases; it now attempts to
-	hide the actual storage format for the data from the application,
-	providing accessor functions to get at the data.  This allows a
-	range of internal details for different font sources.  The structure
-	is split into two pieces, so that ListFontsWithInfo can share
-	information from the font when it has been loaded.  The
-	<structname>FontInfo</structname> structure, then, contains only
-	information germane to LFWI.
-      </para>
-
-      <programlisting remap='.nf'>
-typedef struct _FontInfo {
-    unsigned short firstCol;            /* range of glyphs for this font */
-    unsigned short lastCol;
-    unsigned short firstRow;
-    unsigned short lastRow;
-    unsigned short defaultCh;           /* default character index */
-    unsigned int noOverlap:1;           /* no combination of glyphs overlap */
-    unsigned int terminalFont:1;        /* Character cell font */
-    unsigned int constantMetrics:1;     /* all metrics are the same */
-    unsigned int constantWidth:1;       /* all character widths are the same*/
-    unsigned int inkInside:1;           /* all ink inside character cell */
-    unsigned int inkMetrics:1;          /* font has ink metrics */
-    unsigned int allExist:1;            /* no missing chars in range */
-    unsigned int drawDirection:2;       /* left-to-right/right-to-left*/
-    unsigned int cachable:1;            /* font needn't be opened each time*/
-    unsigned int anamorphic:1;          /* font is strangely scaled */
-    short       maxOverlap;             /* maximum overlap amount */
-    short       pad;                    /* unused */
-    xCharInfo   maxbounds;              /* glyph metrics maximums */
-    xCharInfo   minbounds;              /* glyph metrics minimums */
-    xCharInfo   ink_maxbounds;          /* ink metrics maximums */
-    xCharInfo   ink_minbounds;          /* ink metrics minimums */
-    short       fontAscent;             /* font ascent amount */
-    short       fontDescent;            /* font descent amount */
-    int         nprops;                 /* number of font properties */
-    FontPropPtr props;                  /* font properties */
-    char       *isStringProp;           /* boolean array */
-}           FontInfoRec, *FontInfoPtr;
-      </programlisting> <!-- .fi -->
-
-      <para>
-	The font structure, then, contains a font info record, the format of
-	the bits in each bitmap and the functions which access the font
-	records (which are stored in an opaque format hung off of
-	<structfield>fontPrivate</structfield>).
-      </para>
-
-      <programlisting remap='.nf'>
-typedef struct _Font {
-    int         refcnt;
-    FontInfoRec info;
-    char        bit;                    /* bit order: LSBFirst/MSBFirst */
-    char        byte;                   /* byte order: LSBFirst/MSBFirst */
-    char        glyph;                  /* glyph pad: 1, 2, 4 or 8 */
-    char        scan;                   /* glyph scan unit: 1, 2 or 4 */
-    fsBitmapFormat format;              /* FS-style format (packed) */
-    int         (*get_glyphs)  ( /* font, count, chars, encoding, count, glyphs */ );
-    int         (*get_metrics) ( /* font, count, chars, encoding, count, glyphs */ );
-    int         (*get_bitmaps) ( /* client, font, flags, format,
-                                    flags, nranges, ranges, data_sizep,
-                                    num_glyphsp, offsetsp, glyph_datap,
-                                    free_datap */ );
-    int         (*get_extents) ( /* client, font, flags, nranges,
-                                    ranges, nextentsp, extentsp */);
-    void        (*unload_font) ( /* font */ );
-    FontPathElementPtr fpe;             /* FPE associated with this font */
-    pointer     svrPrivate;             /* X/FS private data */
-    pointer     fontPrivate;            /* private to font */
-    pointer     fpePrivate;             /* private to FPE */
-    int         maxPrivate;             /* devPrivates (see below) */
-    pointer     *devPrivates;           /*  ... */
-}           FontRec, *FontPtr;
-      </programlisting> <!-- .fi -->
-
-      <para>
-	Yes, there are several different private pointers in the
-	<structfield>Font</structfield> structure; they were added
-	haphazardly until the devPrivate pointers were added.  Future
-	releases may remove some (or all) of the specific pointers,
-	leaving only the <structfield>devPrivates</structfield>mechanism.
-      </para>
-
-      <para>
-	There are two similar interfaces implemented -
-	<structfield>get_glyphs</structfield>/<structfield>get_metrics</structfield>
-	and
-	<structfield>get_bitmaps</structfield>/<structfield>get_extents</structfield>.
-	Too little time caused the font-server specific interfaces to
-	be placed in the font library (and portions duplicated in each
-	renderer) instead of having them integrated into the font server
-	itself.  This may change.  The X server uses only
-	<structfield>get_glyphs</structfield>/<structfield>get_metrics</structfield>,
-	and those will not change dramatically.  Each of the routines
-	is described below.
-      </para>
-
-      <sect2 id='get_glyphs'>
-	<title>
-	  (*get_glyphs)
-	</title>
-
-	<para>
-	  This routine returns <structname>CharInfoPtrs</structname>
-	  for each of the requested characters in the font.  If the
-	  character does not exist in the font, the default character
-	  will be returned, unless no default character exists in
-	  which case that character is skipped.  Thus, the number of
-	  glyphs returned will not always be the same as the number of
-	  characters passed in.
-	</para>
-      </sect2>
-
-      <sect2 id='get_metrics'>
-	<title>
-	  (*get_metrics)
-	</title>
-
-	<para>
-	  This is similar to <structfield>(*get_glyphs)</structfield>
-	  except that pointers to <structname>xCharInfo</structname>
-	  structures are returned, and, if the font has ink metrics,
-	  those are returned instead of the bitmap metrics.
-	</para>
-      </sect2>
-
-      <sect2 id='getbitmaps'>
-	<title>
-	  (*get_bitmaps)
-	</title>
-
-	<para>
-	  This packs the glyph image data in the requested
-	  <parameter class='function'>format</parameter> and returns it.  The
-	  <parameter class='function'>ranges</parameter>/<parameter class='function'>nranges</parameter>
-	  argument specify the set of glyphs from the font to pack together.
-	</para>
-      </sect2>
-
-      <sect2 id='get_extents'>
-	<title>
-	  (*get_extents)
-	</title>
-
-	<para>
-	  This returns the metrics for the specified font from the
-	  specified <parameter class='function'>ranges</parameter>.
-	</para>
-
-      </sect2>
-
-      <sect2 id='unload_font'>
-	<title>
-	  (*unload_font)
-	</title>
-
-	<para>
-	  This is called from the FPE routine
-	  <function>(*close_font)</function>, and so should not ever be
-	  called from the application.
-	</para>
-      </sect2>
-
-      <sect2 id='maxprivate'>
-	<title>
-	  maxPrivate
-	</title>
-
-	<para>
-	  When initializing a new font structure,
-	  <structfield>maxPrivate</structfield> should be set to -1 so
-	  that the <function>FontSetPrivate()</function> macro works
-	  properly with an index of 0.  Initializing
-	  <structfield>maxPrivate</structfield> to 0 can cause
-	  problems if the server tries to set something at index 0.
-	</para>
-      </sect2>
-    </sect1>
-  </article>
-=======
-<?xml version="1.0" encoding="UTF-8" ?>
-<!DOCTYPE article PUBLIC "-//OASIS//DTD DocBook XML V4.3//EN"
-            "http://www.oasis-open.org/docbook/xml/4.3/docbookx.dtd" >
-<!-- lifted from troff+ms by doclifter -->
-<!-- previous version was in xorg-docs/specs/Xserver/fontlib.ms -->
-
-  <article id='fontlib'>
-<!-- .ps 12 -->
-<!-- .EF 'Font Library Interface'\- % \-'July 27, 1991' -->
-<!-- .OF 'Font Library Interface'\- % \-'July 27, 1991' -->
-<!-- .EH '''' -->
-<!-- .OH '''' -->
-<!-- body begins here -->
-    <articleinfo>
-      <title>
-	The X Font Library
-      </title>
-      <pubdate>July 27, 1991</pubdate>
-      <authorgroup>
-	<author>
-	  <firstname>Keith</firstname>
-	  <surname>Packard</surname>
-	  <affiliation>
-	    <orgname>MIT X Consortium</orgname>
-	  </affiliation>
-	</author>
-	<author>
-	  <firstname>David</firstname>
-	  <surname>Lemke</surname>
-	  <affiliation>
-	    <orgname>Network Computing Devices</orgname>
-	  </affiliation>
-	</author>
-      </authorgroup>
-      <legalnotice>
-	<para>
-	  Copyright 1993 <orgname>Network Computing Devices</orgname>
-	</para>
-	<para>
-	  Permission to use, copy, modify, distribute, and sell this
-	  software and its documentation for any purpose is hereby
-	  granted without fee, provided that the above copyright
-	  notice appear in all copies and that both that copyright
-	  notice and this permission notice appear in supporting
-	  documentation, and that the name of Network Computing
-	  Devices not be used in advertising or publicity pertaining
-	  to distribution of the software without specific, written
-	  prior permission.  Network Computing Devices makes no
-	  representations about the suitability of this software for
-	  any purpose.  It is provided &ldquo;as is&rdquo; without
-	  express or implied warranty.
-	</para>
-	<para>
-	  Copyright 1993, 1994 <orgname>X Consortium</orgname>
-	</para>
-	<para>
-	  Permission is hereby granted, free of charge, to any person
-	  obtaining a copy of this software and associated
-	  documentation files (the &ldquo;Software&rdquo;), to deal in the
-	  Software without restriction, including without limitation
-	  the rights to use, copy, modify, merge, publish, distribute,
-	  sublicense, and/or sell copies of the Software, and to
-	  permit persons to whom the Software is furnished to do so,
-	  subject to the following conditions:
-	</para><para>
-	  The above copyright notice and this permission notice shall be
-	  included in all copies or substantial portions of the Software.
-	</para><para>
-	  THE SOFTWARE IS PROVIDED &ldquo;AS IS&rdquo;, WITHOUT WARRANTY
-	  OF ANY KIND, EXPRESS OR IMPLIED, INCLUDING BUT NOT LIMITED TO
-	  THE WARRANTIES OF MERCHANTABILITY, FITNESS FOR A PARTICULAR
-	  PURPOSE AND NONINFRINGEMENT.  IN NO EVENT SHALL THE X
-	  CONSORTIUM BE LIABLE FOR ANY CLAIM, DAMAGES OR OTHER
-	  LIABILITY, WHETHER IN AN ACTION OF CONTRACT, TORT OR
-	  OTHERWISE, ARISING FROM, OUT OF OR IN CONNECTION WITH THE
-	  SOFTWARE OR THE USE OR OTHER DEALINGS IN THE SOFTWARE.
-	</para><para>
-	  Except as contained in this notice, the name of the X
-	  Consortium shall not be used in advertising or otherwise to
-	  promote the sale, use or other dealings in this Software
-	  without prior written authorization from the X Consortium.
-	</para>
-      </legalnotice>
-    </articleinfo>
-
-    <warning>
-      <para>
-	This document has not been updated since X11R6, and is likely
-	to be somewhat out of date for the current libXfont.
-      </para>
-    </warning>
-
-    <para>
-      This document describes the data structures and interfaces for
-      using the X Font library.  It is intended as a reference for
-      programmers building X and Font servers.  You may want to refer
-      to the following documents:
-    </para>
-
-    <itemizedlist>
-      <listitem>
-	<para>
-	  <citetitle pubwork="article">Definition of the Porting Layer for
-	    the X v11 Sample Server</citetitle> for a discussion on how this
-	  library interacts with the X server
-	</para>
-      </listitem>
-      <listitem>
-	<para>
-	  <citetitle pubwork="article">Font Server Implementation
-	    Overview</citetitle> which discusses the design of the font
-	  server.
-	</para>
-      </listitem>
-      <listitem>
-	<para>
-	  <citetitle pubwork="article">Bitmap Distribution Format</citetitle>
-	  which covers the contents of the bitmap font files which this
-	  library reads; although the library is capable of reading other
-	  formats as well, including non-bitmap fonts.
-	</para>
-      </listitem>
-      <listitem>
-	<para>
-	  <citetitle pubwork="article">The X Font Service Protocol</citetitle>
-	  for a description of the constraints placed  on the design by
-	  including support for this font service mechanism.
-	</para>
-      </listitem>
-    </itemizedlist>
-
-    <para>
-      This document assumes the reader is familiar with the X server design,
-      the X protocol as it relates to fonts and the C programming language.
-      As with most MIT produced documentation, this relies heavily on the
-      source code, so have a listing handy.
-    </para>
-
-    <sect1 id='requirements_for_the_font_library'>
-      <title>
-	Requirements for the Font library
-      </title>
-
-      <para>
-	To avoid miles of duplicate code in the X server, the font server
-	and the various font manipulation tools, the font library should
-	provide interfaces appropriate for all of these	tasks.  In
-	particular, the X server and font server should be able to both
-	use the library to access disk based fonts, and	to communicate
-	with a font server.  By providing a general library, we hoped to
-	avoid duplicating code between the X server and font server.
-      </para>
-
-      <para>
-	Another requirement is that the X server (or even a font server)
-	be able to continue servicing requests from other clients while
-	awaiting a response from the font server on behalf of one client.
-	This is the strongest requirement placed on the	font library, and
-	has warped the design in curious ways.	Because both the X server
-	and font server are single threaded, the font library must not
-	suspend internally, rather it returns an indication of suspension
-	to the application which continues processing other things, until
-	the font data is ready, at which time it restarts the suspended
-	request.
-      </para>
-
-      <para>
-	Because the code for reading and manipulating bitmap font data is
-	used by the font applications <command>mkfontdir</command> and
-	<command>bdftopcf</command>, the font library includes
-	bitmap-font specific interfaces which those applications use,
-	instead of the more general interfaces used by the X and font
-	servers, which are unaware of the source of the font data.
-	These routines will be refered to as the bitmap font access
-	methods.
-      </para>
-
-    </sect1>
-
-    <sect1 id='general_font_library_interface_details'>
-      <title>
-	General Font Library Interface details.
-      </title>
-
-      <para>
-	To avoid collision between the #define name space for errors, the Font
-	library defines a new set of return values:
-      </para>
-
-      <programlisting remap='.nf'>
-#define AllocError      80
-#define StillWorking    81
-#define FontNameAlias   82
-#define BadFontName     83
-#define Suspended       84
-#define Successful      85
-#define BadFontPath     86
-#define BadCharRange    87
-#define BadFontFormat   88
-#define FPEResetFailed  89
-      </programlisting> <!-- .fi -->
-
-      <para>
-	Whenever a routine returns <errorname>Suspended</errorname>,
-	the font library will notify the caller (via the ClientSignal
-	interface described below) who should then reinvoke the same routine
-	again with the same arguments.
-      </para>
-
-    </sect1>
-
-    <sect1 id='font_path_elements'>
-      <title>
-	Font Path Elements
-      </title>
-
-      <para>
-	At the center of the general font access methods used by X and
-	<command>xfs</command> is the Font Path Element data structure.
-	Like most structures in the X server, this contains a collection
-	of data and some function pointers for manipulating this data:
-      </para>
-
-      <programlisting remap='.nf'>
-/* External view of font paths */
-typedef struct _FontPathElement {
-    int         name_length;
-    char       *name;
-    int         type;
-    int         refcount;
-    pointer     private;
-} FontPathElementRec, *FontPathElementPtr;
-
-typedef struct _FPEFunctions {
-    int         (*name_check) ( /* name */ );
-    int         (*init_fpe) ( /* fpe */ );
-    int         (*reset_fpe) ( /* fpe */ );
-    int         (*free_fpe) ( /* fpe */ );
-    int         (*open_font) (  /* client, fpe, flags,
-                        name, namelen, format,
-                        fid,  ppfont, alias */ );
-    int         (*close_font) ( /* pfont */ );
-    int         (*list_fonts) ( /* client, fpe, pattern,
-                        patlen, maxnames, paths */ );
-    int         (*start_list_fonts_with_info) (
-                        /* client, fpe, name, namelen,
-                           maxnames, data */ );
-    int         (*list_next_font_with_info) (
-                        /* client, fpe, name, namelen,
-                           info, num, data */ );
-    int         (*wakeup_fpe) ( /* fpe, mask */ );
-    int         (*client_died) ( /* client, fpe */ );
-} FPEFunctionsRec, FPEFunctions;
-      </programlisting> <!-- .fi -->
-
-      <para>
-	The function pointers are split out from the data structure to
-	save memory; additionally, this avoids any complications when
-	initializing the data structure as there would not be any way
-	to discover the appropriate function to	call (a chicken and
-	egg problem).
-      </para>
-
-      <para>
-	When a font path type is initialized, it passes the function
-	pointers to the server which are then stored in an
-	<structname>FPEFunctionsRec</structname>. Each function is
-	described below in turn.
-      </para>
-
-      <sect2 id='name_check'>
-	<title>
-	  (*name_check)
-	</title>
-
-	<para>
-	  Each new font path member is passed to this function; if
-	  the return value is <errorname>Successful</errorname>, then
-	  the FPE recognises the format of the string.  This does not
-	  guarantee that the FPE will be able to successfully use this
-	  member.  For example, the disk-based font directory file
-	  <filename>fonts.dir</filename> may be corrupted, this will
-	  not be detected until the font path is initialized.  This
-	  routine never returns <errorname>Suspended</errorname>.
-	</para>
-      </sect2>
-
-      <sect2 id='init_fpe'>
-	<title>
-	  (*init_fpe)
-	</title>
-
-	<para>
-	  Initialize a new font path element.  This function prepares
-	  a new font path element for other requests: the disk font
-	  routine reads the <filename>fonts.dir</filename> and
-	  <filename>fonts.alias</filename> files into the internal
-	  format, while the font server routine connects to the
-	  requested font server and prepares for using it.  This
-	  routine returns <errorname>Successful</errorname> if
-	  everything went OK, otherwise the return value indicates the
-	  source of the problem.  This routine never returns
-	  <errorname>Suspended</errorname>.
-	</para>
-      </sect2>
-
-      <sect2 id='reset_fpe'>
-	<title>
-	  (*reset_fpe)
-	</title>
-
-	<para>
-	  When the X font path is reset, and some of the new members
-	  are also in the old font path, this function is called to
-	  reinitialize those FPEs.  This routine returns
-	  <errorname>Successful</errorname> if everything went OK.  It
-	  returns <errorname>FPEResetFailed</errorname> if (for some
-	  reason) the reset failed, and the caller should remove the
-	  old FPE and simply create a new one in its place.  This is
-	  used by the disk-based fonts routine as resetting the
-	  internal directory structures would be more complicated than
-	  simply having destroying the old and creating a new.
-	</para>
-      </sect2>
-
-      <sect2 id='free_fpe'>
-	<title>
-	  (*free_fpe)
-	</title>
-
-	<para>
-	  When the server is finished with an FPE, this function is
-	  called to dispose of any internal state.  It should return
-	  <errorname>Successful</errorname>, unless something terrible
-	  happens.
-	</para>
-      </sect2>
-
-      <sect2 id='open_font'>
-	<title>
-	  (*open_font)
-	</title>
-
-	<para>
-	  This routine requests that a font be opened.  The <parameter
-	  class='function'>client</parameter> argument is used by the
-	  font library only in connection with suspending/restarting
-	  the request.  The <parameter class='function'>flags</parameter>
-	  argument specifies some behaviour for the library and can be
-	  any of:
-	</para>
-
-	<programlisting remap='.nf'>
-/* OpenFont flags */
-#define FontLoadInfo    0x0001
-#define FontLoadProps   0x0002
-#define FontLoadMetrics 0x0004
-#define FontLoadBitmaps 0x0008
-#define FontLoadAll     0x000f
-#define FontOpenSync    0x0010
-	</programlisting> <!-- .fi -->
-
-	<para>
-	  The various fields specify which portions of the font should
-	  be loaded at this time.  When <constant>FontOpenSync</constant>
-	  is specified, this routine will not return until all of the
-	  requested portions are loaded.  Otherwise, this routine may
-	  return <errorname>Suspended</errorname>.  When the presented
-	  font name is actually an alias for some other font name,
-	  <errorname>FontNameAlias</errorname> is returned, and the
-	  actual font name is stored in the location pointed to by the
-	  <parameter class='function'>alias</parameter> argument as a
-	  null-terminated string.
-	</para>
-      </sect2>
-
-      <sect2 id='close_font'>
-	<title>
-	  (*close_font)
-	</title>
-
-	<para>
-	  When the server is finished with a font, this routine
-	  disposes of any internal state and frees the font data
-	  structure.
-	</para>
-      </sect2>
-
-      <sect2 id='list_fonts'>
-	<title>
-	  (*list_fonts)
-	</title>
-
-	<para>
-	  The <parameter class='function'>paths</parameter> argument is
-	  a data structure which will be filled with all of the font names
-	  from this directory which match the specified
-	  <parameter class='function'>pattern</parameter>.  At
-	  most <parameter class='function'>maxnames</parameter> will be added.
-	  This routine may return <errorname>Suspended</errorname>.
-	</para>
-      </sect2>
-
-      <sect2 id='start_list_fonts_with_info'>
-	<title>
-	  (*start_list_fonts_with_info)
-	</title>
-
-	<para>
-	  This routine sets any internal state for a verbose listing of
-	  all fonts matching the specified pattern.  This routine may
-	  return <errorname>Suspended</errorname>.
-	</para>
-      </sect2>
-
-      <sect2 id='list_next_font_with_info'>
-	<title>
-	  (*list_next_font_with_info)
-	</title>
-
-	<para>
-	  To avoid storing huge amounts of data, the interface for
-	  ListFontsWithInfo allows the server to get one reply at a time
-	  and forward that to the client.  When the font name returned
-	  is actually an alias for some other font,
-	  <errorname>FontNameAlias</errorname> will be returned.  The
-	  actual font name is return instead, and the font alias which
-	  matched the pattern is returned in the location pointed to by
-	  data as a null-terminated string.  The caller can then get the
-	  information by recursively listing that font name with a
-	  maxnames of 1.  When <errorname>Successful</errorname> is
-	  returned, the matching font name is returned, and a
-	  FontInfoPtr is stored in the location pointed to by
-	  <parameter class='function'>data</parameter>.
-	  <parameter class='function'>Data</parameter> must be initialized
-	  with a pointer to a FontInfoRec allocated by the caller.  When the
-	  pointer pointed to by <parameter class='function'>data</parameter>
-	  is not left pointing at that storage, the caller mustn't free the
-	  associated property data. This routine may return
-	  <errorname>Suspended</errorname>.
-	</para>
-      </sect2>
-
-      <sect2 id='wakeup_fpe'>
-	<title>
-	  (*wakeup_fpe)
-	</title>
-
-	<para>
-	  Whenever an FPE function has returned
-	  <errorname>Suspended</errorname>, this routine is called
-	  whenever the application wakes up from waiting for input
-	  (from <citerefentry><refentrytitle>select</refentrytitle>
-	    <manvolnum>2</manvolnum></citerefentry>).  This
-	    <parameter class='function'>mask</parameter> argument should be
-	    the value returned from <function>select(2)</function>.
-	</para>
-      </sect2>
-
-      <sect2 id='client_died'>
-	<title>
-	  (*client_died)
-	</title>
-
-	<para>
-	  When an FPE function has returned <errorname>Suspended</errorname>
-	  and the associated client is being destroyed, this function
-	  allows the font library to dispose of any state associated
-	  with that client.
-	</para>
-      </sect2>
-    </sect1>
-
-    <sect1 id='fonts'>
-      <title>
-	Fonts
-      </title>
-
-      <para>
-	The data structure which actually contains the font information has
-	changed significantly since previous releases; it now attempts to
-	hide the actual storage format for the data from the application,
-	providing accessor functions to get at the data.  This allows a
-	range of internal details for different font sources.  The structure
-	is split into two pieces, so that ListFontsWithInfo can share
-	information from the font when it has been loaded.  The
-	<structname>FontInfo</structname> structure, then, contains only
-	information germane to LFWI.
-      </para>
-
-      <programlisting remap='.nf'>
-typedef struct _FontInfo {
-    unsigned short firstCol;            /* range of glyphs for this font */
-    unsigned short lastCol;
-    unsigned short firstRow;
-    unsigned short lastRow;
-    unsigned short defaultCh;           /* default character index */
-    unsigned int noOverlap:1;           /* no combination of glyphs overlap */
-    unsigned int terminalFont:1;        /* Character cell font */
-    unsigned int constantMetrics:1;     /* all metrics are the same */
-    unsigned int constantWidth:1;       /* all character widths are the same*/
-    unsigned int inkInside:1;           /* all ink inside character cell */
-    unsigned int inkMetrics:1;          /* font has ink metrics */
-    unsigned int allExist:1;            /* no missing chars in range */
-    unsigned int drawDirection:2;       /* left-to-right/right-to-left*/
-    unsigned int cachable:1;            /* font needn't be opened each time*/
-    unsigned int anamorphic:1;          /* font is strangely scaled */
-    short       maxOverlap;             /* maximum overlap amount */
-    short       pad;                    /* unused */
-    xCharInfo   maxbounds;              /* glyph metrics maximums */
-    xCharInfo   minbounds;              /* glyph metrics minimums */
-    xCharInfo   ink_maxbounds;          /* ink metrics maximums */
-    xCharInfo   ink_minbounds;          /* ink metrics minimums */
-    short       fontAscent;             /* font ascent amount */
-    short       fontDescent;            /* font descent amount */
-    int         nprops;                 /* number of font properties */
-    FontPropPtr props;                  /* font properties */
-    char       *isStringProp;           /* boolean array */
-}           FontInfoRec, *FontInfoPtr;
-      </programlisting> <!-- .fi -->
-
-      <para>
-	The font structure, then, contains a font info record, the format of
-	the bits in each bitmap and the functions which access the font
-	records (which are stored in an opaque format hung off of
-	<structfield>fontPrivate</structfield>).
-      </para>
-
-      <programlisting remap='.nf'>
-typedef struct _Font {
-    int         refcnt;
-    FontInfoRec info;
-    char        bit;                    /* bit order: LSBFirst/MSBFirst */
-    char        byte;                   /* byte order: LSBFirst/MSBFirst */
-    char        glyph;                  /* glyph pad: 1, 2, 4 or 8 */
-    char        scan;                   /* glyph scan unit: 1, 2 or 4 */
-    fsBitmapFormat format;              /* FS-style format (packed) */
-    int         (*get_glyphs)  ( /* font, count, chars, encoding, count, glyphs */ );
-    int         (*get_metrics) ( /* font, count, chars, encoding, count, glyphs */ );
-    int         (*get_bitmaps) ( /* client, font, flags, format,
-                                    flags, nranges, ranges, data_sizep,
-                                    num_glyphsp, offsetsp, glyph_datap,
-                                    free_datap */ );
-    int         (*get_extents) ( /* client, font, flags, nranges,
-                                    ranges, nextentsp, extentsp */);
-    void        (*unload_font) ( /* font */ );
-    FontPathElementPtr fpe;             /* FPE associated with this font */
-    pointer     svrPrivate;             /* X/FS private data */
-    pointer     fontPrivate;            /* private to font */
-    pointer     fpePrivate;             /* private to FPE */
-    int         maxPrivate;             /* devPrivates (see below) */
-    pointer     *devPrivates;           /*  ... */
-}           FontRec, *FontPtr;
-      </programlisting> <!-- .fi -->
-
-      <para>
-	Yes, there are several different private pointers in the
-	<structfield>Font</structfield> structure; they were added
-	haphazardly until the devPrivate pointers were added.  Future
-	releases may remove some (or all) of the specific pointers,
-	leaving only the <structfield>devPrivates</structfield>mechanism.
-      </para>
-
-      <para>
-	There are two similar interfaces implemented -
-	<structfield>get_glyphs</structfield>/<structfield>get_metrics</structfield>
-	and
-	<structfield>get_bitmaps</structfield>/<structfield>get_extents</structfield>.
-	Too little time caused the font-server specific interfaces to
-	be placed in the font library (and portions duplicated in each
-	renderer) instead of having them integrated into the font server
-	itself.  This may change.  The X server uses only
-	<structfield>get_glyphs</structfield>/<structfield>get_metrics</structfield>,
-	and those will not change dramatically.  Each of the routines
-	is described below.
-      </para>
-
-      <sect2 id='get_glyphs'>
-	<title>
-	  (*get_glyphs)
-	</title>
-
-	<para>
-	  This routine returns <structname>CharInfoPtrs</structname>
-	  for each of the requested characters in the font.  If the
-	  character does not exist in the font, the default character
-	  will be returned, unless no default character exists in
-	  which case that character is skipped.  Thus, the number of
-	  glyphs returned will not always be the same as the number of
-	  characters passed in.
-	</para>
-      </sect2>
-
-      <sect2 id='get_metrics'>
-	<title>
-	  (*get_metrics)
-	</title>
-
-	<para>
-	  This is similar to <structfield>(*get_glyphs)</structfield>
-	  except that pointers to <structname>xCharInfo</structname>
-	  structures are returned, and, if the font has ink metrics,
-	  those are returned instead of the bitmap metrics.
-	</para>
-      </sect2>
-
-      <sect2 id='getbitmaps'>
-	<title>
-	  (*get_bitmaps)
-	</title>
-
-	<para>
-	  This packs the glyph image data in the requested
-	  <parameter class='function'>format</parameter> and returns it.  The
-	  <parameter class='function'>ranges</parameter>/<parameter class='function'>nranges</parameter>
-	  argument specify the set of glyphs from the font to pack together.
-	</para>
-      </sect2>
-
-      <sect2 id='get_extents'>
-	<title>
-	  (*get_extents)
-	</title>
-
-	<para>
-	  This returns the metrics for the specified font from the
-	  specified <parameter class='function'>ranges</parameter>.
-	</para>
-
-      </sect2>
-
-      <sect2 id='unload_font'>
-	<title>
-	  (*unload_font)
-	</title>
-
-	<para>
-	  This is called from the FPE routine
-	  <function>(*close_font)</function>, and so should not ever be
-	  called from the application.
-	</para>
-      </sect2>
-
-      <sect2 id='maxprivate'>
-	<title>
-	  maxPrivate
-	</title>
-
-	<para>
-	  When initializing a new font structure,
-	  <structfield>maxPrivate</structfield> should be set to -1 so
-	  that the <function>FontSetPrivate()</function> macro works
-	  properly with an index of 0.  Initializing
-	  <structfield>maxPrivate</structfield> to 0 can cause
-	  problems if the server tries to set something at index 0.
-	</para>
-      </sect2>
-    </sect1>
-  </article>
->>>>>>> 6eaea446
+<?xml version="1.0" encoding="UTF-8" ?>
+<!DOCTYPE article PUBLIC "-//OASIS//DTD DocBook XML V4.3//EN"
+            "http://www.oasis-open.org/docbook/xml/4.3/docbookx.dtd" >
+<!-- lifted from troff+ms by doclifter -->
+<!-- previous version was in xorg-docs/specs/Xserver/fontlib.ms -->
+
+  <article id='fontlib'>
+<!-- .ps 12 -->
+<!-- .EF 'Font Library Interface'\- % \-'July 27, 1991' -->
+<!-- .OF 'Font Library Interface'\- % \-'July 27, 1991' -->
+<!-- .EH '''' -->
+<!-- .OH '''' -->
+<!-- body begins here -->
+    <articleinfo>
+      <title>
+	The X Font Library
+      </title>
+      <pubdate>July 27, 1991</pubdate>
+      <authorgroup>
+	<author>
+	  <firstname>Keith</firstname>
+	  <surname>Packard</surname>
+	  <affiliation>
+	    <orgname>MIT X Consortium</orgname>
+	  </affiliation>
+	</author>
+	<author>
+	  <firstname>David</firstname>
+	  <surname>Lemke</surname>
+	  <affiliation>
+	    <orgname>Network Computing Devices</orgname>
+	  </affiliation>
+	</author>
+      </authorgroup>
+      <legalnotice>
+	<para>
+	  Copyright 1993 <orgname>Network Computing Devices</orgname>
+	</para>
+	<para>
+	  Permission to use, copy, modify, distribute, and sell this
+	  software and its documentation for any purpose is hereby
+	  granted without fee, provided that the above copyright
+	  notice appear in all copies and that both that copyright
+	  notice and this permission notice appear in supporting
+	  documentation, and that the name of Network Computing
+	  Devices not be used in advertising or publicity pertaining
+	  to distribution of the software without specific, written
+	  prior permission.  Network Computing Devices makes no
+	  representations about the suitability of this software for
+	  any purpose.  It is provided &ldquo;as is&rdquo; without
+	  express or implied warranty.
+	</para>
+	<para>
+	  Copyright 1993, 1994 <orgname>X Consortium</orgname>
+	</para>
+	<para>
+	  Permission is hereby granted, free of charge, to any person
+	  obtaining a copy of this software and associated
+	  documentation files (the &ldquo;Software&rdquo;), to deal in the
+	  Software without restriction, including without limitation
+	  the rights to use, copy, modify, merge, publish, distribute,
+	  sublicense, and/or sell copies of the Software, and to
+	  permit persons to whom the Software is furnished to do so,
+	  subject to the following conditions:
+	</para><para>
+	  The above copyright notice and this permission notice shall be
+	  included in all copies or substantial portions of the Software.
+	</para><para>
+	  THE SOFTWARE IS PROVIDED &ldquo;AS IS&rdquo;, WITHOUT WARRANTY
+	  OF ANY KIND, EXPRESS OR IMPLIED, INCLUDING BUT NOT LIMITED TO
+	  THE WARRANTIES OF MERCHANTABILITY, FITNESS FOR A PARTICULAR
+	  PURPOSE AND NONINFRINGEMENT.  IN NO EVENT SHALL THE X
+	  CONSORTIUM BE LIABLE FOR ANY CLAIM, DAMAGES OR OTHER
+	  LIABILITY, WHETHER IN AN ACTION OF CONTRACT, TORT OR
+	  OTHERWISE, ARISING FROM, OUT OF OR IN CONNECTION WITH THE
+	  SOFTWARE OR THE USE OR OTHER DEALINGS IN THE SOFTWARE.
+	</para><para>
+	  Except as contained in this notice, the name of the X
+	  Consortium shall not be used in advertising or otherwise to
+	  promote the sale, use or other dealings in this Software
+	  without prior written authorization from the X Consortium.
+	</para>
+      </legalnotice>
+    </articleinfo>
+
+    <warning>
+      <para>
+	This document has not been updated since X11R6, and is likely
+	to be somewhat out of date for the current libXfont.
+      </para>
+    </warning>
+
+    <para>
+      This document describes the data structures and interfaces for
+      using the X Font library.  It is intended as a reference for
+      programmers building X and Font servers.  You may want to refer
+      to the following documents:
+    </para>
+
+    <itemizedlist>
+      <listitem>
+	<para>
+	  <citetitle pubwork="article">Definition of the Porting Layer for
+	    the X v11 Sample Server</citetitle> for a discussion on how this
+	  library interacts with the X server
+	</para>
+      </listitem>
+      <listitem>
+	<para>
+	  <citetitle pubwork="article">Font Server Implementation
+	    Overview</citetitle> which discusses the design of the font
+	  server.
+	</para>
+      </listitem>
+      <listitem>
+	<para>
+	  <citetitle pubwork="article">Bitmap Distribution Format</citetitle>
+	  which covers the contents of the bitmap font files which this
+	  library reads; although the library is capable of reading other
+	  formats as well, including non-bitmap fonts.
+	</para>
+      </listitem>
+      <listitem>
+	<para>
+	  <citetitle pubwork="article">The X Font Service Protocol</citetitle>
+	  for a description of the constraints placed  on the design by
+	  including support for this font service mechanism.
+	</para>
+      </listitem>
+    </itemizedlist>
+
+    <para>
+      This document assumes the reader is familiar with the X server design,
+      the X protocol as it relates to fonts and the C programming language.
+      As with most MIT produced documentation, this relies heavily on the
+      source code, so have a listing handy.
+    </para>
+
+    <sect1 id='requirements_for_the_font_library'>
+      <title>
+	Requirements for the Font library
+      </title>
+
+      <para>
+	To avoid miles of duplicate code in the X server, the font server
+	and the various font manipulation tools, the font library should
+	provide interfaces appropriate for all of these	tasks.  In
+	particular, the X server and font server should be able to both
+	use the library to access disk based fonts, and	to communicate
+	with a font server.  By providing a general library, we hoped to
+	avoid duplicating code between the X server and font server.
+      </para>
+
+      <para>
+	Another requirement is that the X server (or even a font server)
+	be able to continue servicing requests from other clients while
+	awaiting a response from the font server on behalf of one client.
+	This is the strongest requirement placed on the	font library, and
+	has warped the design in curious ways.	Because both the X server
+	and font server are single threaded, the font library must not
+	suspend internally, rather it returns an indication of suspension
+	to the application which continues processing other things, until
+	the font data is ready, at which time it restarts the suspended
+	request.
+      </para>
+
+      <para>
+	Because the code for reading and manipulating bitmap font data is
+	used by the font applications <command>mkfontdir</command> and
+	<command>bdftopcf</command>, the font library includes
+	bitmap-font specific interfaces which those applications use,
+	instead of the more general interfaces used by the X and font
+	servers, which are unaware of the source of the font data.
+	These routines will be refered to as the bitmap font access
+	methods.
+      </para>
+
+    </sect1>
+
+    <sect1 id='general_font_library_interface_details'>
+      <title>
+	General Font Library Interface details.
+      </title>
+
+      <para>
+	To avoid collision between the #define name space for errors, the Font
+	library defines a new set of return values:
+      </para>
+
+      <programlisting remap='.nf'>
+#define AllocError      80
+#define StillWorking    81
+#define FontNameAlias   82
+#define BadFontName     83
+#define Suspended       84
+#define Successful      85
+#define BadFontPath     86
+#define BadCharRange    87
+#define BadFontFormat   88
+#define FPEResetFailed  89
+      </programlisting> <!-- .fi -->
+
+      <para>
+	Whenever a routine returns <errorname>Suspended</errorname>,
+	the font library will notify the caller (via the ClientSignal
+	interface described below) who should then reinvoke the same routine
+	again with the same arguments.
+      </para>
+
+    </sect1>
+
+    <sect1 id='font_path_elements'>
+      <title>
+	Font Path Elements
+      </title>
+
+      <para>
+	At the center of the general font access methods used by X and
+	<command>xfs</command> is the Font Path Element data structure.
+	Like most structures in the X server, this contains a collection
+	of data and some function pointers for manipulating this data:
+      </para>
+
+      <programlisting remap='.nf'>
+/* External view of font paths */
+typedef struct _FontPathElement {
+    int         name_length;
+    char       *name;
+    int         type;
+    int         refcount;
+    pointer     private;
+} FontPathElementRec, *FontPathElementPtr;
+
+typedef struct _FPEFunctions {
+    int         (*name_check) ( /* name */ );
+    int         (*init_fpe) ( /* fpe */ );
+    int         (*reset_fpe) ( /* fpe */ );
+    int         (*free_fpe) ( /* fpe */ );
+    int         (*open_font) (  /* client, fpe, flags,
+                        name, namelen, format,
+                        fid,  ppfont, alias */ );
+    int         (*close_font) ( /* pfont */ );
+    int         (*list_fonts) ( /* client, fpe, pattern,
+                        patlen, maxnames, paths */ );
+    int         (*start_list_fonts_with_info) (
+                        /* client, fpe, name, namelen,
+                           maxnames, data */ );
+    int         (*list_next_font_with_info) (
+                        /* client, fpe, name, namelen,
+                           info, num, data */ );
+    int         (*wakeup_fpe) ( /* fpe, mask */ );
+    int         (*client_died) ( /* client, fpe */ );
+} FPEFunctionsRec, FPEFunctions;
+      </programlisting> <!-- .fi -->
+
+      <para>
+	The function pointers are split out from the data structure to
+	save memory; additionally, this avoids any complications when
+	initializing the data structure as there would not be any way
+	to discover the appropriate function to	call (a chicken and
+	egg problem).
+      </para>
+
+      <para>
+	When a font path type is initialized, it passes the function
+	pointers to the server which are then stored in an
+	<structname>FPEFunctionsRec</structname>. Each function is
+	described below in turn.
+      </para>
+
+      <sect2 id='name_check'>
+	<title>
+	  (*name_check)
+	</title>
+
+	<para>
+	  Each new font path member is passed to this function; if
+	  the return value is <errorname>Successful</errorname>, then
+	  the FPE recognises the format of the string.  This does not
+	  guarantee that the FPE will be able to successfully use this
+	  member.  For example, the disk-based font directory file
+	  <filename>fonts.dir</filename> may be corrupted, this will
+	  not be detected until the font path is initialized.  This
+	  routine never returns <errorname>Suspended</errorname>.
+	</para>
+      </sect2>
+
+      <sect2 id='init_fpe'>
+	<title>
+	  (*init_fpe)
+	</title>
+
+	<para>
+	  Initialize a new font path element.  This function prepares
+	  a new font path element for other requests: the disk font
+	  routine reads the <filename>fonts.dir</filename> and
+	  <filename>fonts.alias</filename> files into the internal
+	  format, while the font server routine connects to the
+	  requested font server and prepares for using it.  This
+	  routine returns <errorname>Successful</errorname> if
+	  everything went OK, otherwise the return value indicates the
+	  source of the problem.  This routine never returns
+	  <errorname>Suspended</errorname>.
+	</para>
+      </sect2>
+
+      <sect2 id='reset_fpe'>
+	<title>
+	  (*reset_fpe)
+	</title>
+
+	<para>
+	  When the X font path is reset, and some of the new members
+	  are also in the old font path, this function is called to
+	  reinitialize those FPEs.  This routine returns
+	  <errorname>Successful</errorname> if everything went OK.  It
+	  returns <errorname>FPEResetFailed</errorname> if (for some
+	  reason) the reset failed, and the caller should remove the
+	  old FPE and simply create a new one in its place.  This is
+	  used by the disk-based fonts routine as resetting the
+	  internal directory structures would be more complicated than
+	  simply having destroying the old and creating a new.
+	</para>
+      </sect2>
+
+      <sect2 id='free_fpe'>
+	<title>
+	  (*free_fpe)
+	</title>
+
+	<para>
+	  When the server is finished with an FPE, this function is
+	  called to dispose of any internal state.  It should return
+	  <errorname>Successful</errorname>, unless something terrible
+	  happens.
+	</para>
+      </sect2>
+
+      <sect2 id='open_font'>
+	<title>
+	  (*open_font)
+	</title>
+
+	<para>
+	  This routine requests that a font be opened.  The <parameter
+	  class='function'>client</parameter> argument is used by the
+	  font library only in connection with suspending/restarting
+	  the request.  The <parameter class='function'>flags</parameter>
+	  argument specifies some behaviour for the library and can be
+	  any of:
+	</para>
+
+	<programlisting remap='.nf'>
+/* OpenFont flags */
+#define FontLoadInfo    0x0001
+#define FontLoadProps   0x0002
+#define FontLoadMetrics 0x0004
+#define FontLoadBitmaps 0x0008
+#define FontLoadAll     0x000f
+#define FontOpenSync    0x0010
+	</programlisting> <!-- .fi -->
+
+	<para>
+	  The various fields specify which portions of the font should
+	  be loaded at this time.  When <constant>FontOpenSync</constant>
+	  is specified, this routine will not return until all of the
+	  requested portions are loaded.  Otherwise, this routine may
+	  return <errorname>Suspended</errorname>.  When the presented
+	  font name is actually an alias for some other font name,
+	  <errorname>FontNameAlias</errorname> is returned, and the
+	  actual font name is stored in the location pointed to by the
+	  <parameter class='function'>alias</parameter> argument as a
+	  null-terminated string.
+	</para>
+      </sect2>
+
+      <sect2 id='close_font'>
+	<title>
+	  (*close_font)
+	</title>
+
+	<para>
+	  When the server is finished with a font, this routine
+	  disposes of any internal state and frees the font data
+	  structure.
+	</para>
+      </sect2>
+
+      <sect2 id='list_fonts'>
+	<title>
+	  (*list_fonts)
+	</title>
+
+	<para>
+	  The <parameter class='function'>paths</parameter> argument is
+	  a data structure which will be filled with all of the font names
+	  from this directory which match the specified
+	  <parameter class='function'>pattern</parameter>.  At
+	  most <parameter class='function'>maxnames</parameter> will be added.
+	  This routine may return <errorname>Suspended</errorname>.
+	</para>
+      </sect2>
+
+      <sect2 id='start_list_fonts_with_info'>
+	<title>
+	  (*start_list_fonts_with_info)
+	</title>
+
+	<para>
+	  This routine sets any internal state for a verbose listing of
+	  all fonts matching the specified pattern.  This routine may
+	  return <errorname>Suspended</errorname>.
+	</para>
+      </sect2>
+
+      <sect2 id='list_next_font_with_info'>
+	<title>
+	  (*list_next_font_with_info)
+	</title>
+
+	<para>
+	  To avoid storing huge amounts of data, the interface for
+	  ListFontsWithInfo allows the server to get one reply at a time
+	  and forward that to the client.  When the font name returned
+	  is actually an alias for some other font,
+	  <errorname>FontNameAlias</errorname> will be returned.  The
+	  actual font name is return instead, and the font alias which
+	  matched the pattern is returned in the location pointed to by
+	  data as a null-terminated string.  The caller can then get the
+	  information by recursively listing that font name with a
+	  maxnames of 1.  When <errorname>Successful</errorname> is
+	  returned, the matching font name is returned, and a
+	  FontInfoPtr is stored in the location pointed to by
+	  <parameter class='function'>data</parameter>.
+	  <parameter class='function'>Data</parameter> must be initialized
+	  with a pointer to a FontInfoRec allocated by the caller.  When the
+	  pointer pointed to by <parameter class='function'>data</parameter>
+	  is not left pointing at that storage, the caller mustn't free the
+	  associated property data. This routine may return
+	  <errorname>Suspended</errorname>.
+	</para>
+      </sect2>
+
+      <sect2 id='wakeup_fpe'>
+	<title>
+	  (*wakeup_fpe)
+	</title>
+
+	<para>
+	  Whenever an FPE function has returned
+	  <errorname>Suspended</errorname>, this routine is called
+	  whenever the application wakes up from waiting for input
+	  (from <citerefentry><refentrytitle>select</refentrytitle>
+	    <manvolnum>2</manvolnum></citerefentry>).  This
+	    <parameter class='function'>mask</parameter> argument should be
+	    the value returned from <function>select(2)</function>.
+	</para>
+      </sect2>
+
+      <sect2 id='client_died'>
+	<title>
+	  (*client_died)
+	</title>
+
+	<para>
+	  When an FPE function has returned <errorname>Suspended</errorname>
+	  and the associated client is being destroyed, this function
+	  allows the font library to dispose of any state associated
+	  with that client.
+	</para>
+      </sect2>
+    </sect1>
+
+    <sect1 id='fonts'>
+      <title>
+	Fonts
+      </title>
+
+      <para>
+	The data structure which actually contains the font information has
+	changed significantly since previous releases; it now attempts to
+	hide the actual storage format for the data from the application,
+	providing accessor functions to get at the data.  This allows a
+	range of internal details for different font sources.  The structure
+	is split into two pieces, so that ListFontsWithInfo can share
+	information from the font when it has been loaded.  The
+	<structname>FontInfo</structname> structure, then, contains only
+	information germane to LFWI.
+      </para>
+
+      <programlisting remap='.nf'>
+typedef struct _FontInfo {
+    unsigned short firstCol;            /* range of glyphs for this font */
+    unsigned short lastCol;
+    unsigned short firstRow;
+    unsigned short lastRow;
+    unsigned short defaultCh;           /* default character index */
+    unsigned int noOverlap:1;           /* no combination of glyphs overlap */
+    unsigned int terminalFont:1;        /* Character cell font */
+    unsigned int constantMetrics:1;     /* all metrics are the same */
+    unsigned int constantWidth:1;       /* all character widths are the same*/
+    unsigned int inkInside:1;           /* all ink inside character cell */
+    unsigned int inkMetrics:1;          /* font has ink metrics */
+    unsigned int allExist:1;            /* no missing chars in range */
+    unsigned int drawDirection:2;       /* left-to-right/right-to-left*/
+    unsigned int cachable:1;            /* font needn't be opened each time*/
+    unsigned int anamorphic:1;          /* font is strangely scaled */
+    short       maxOverlap;             /* maximum overlap amount */
+    short       pad;                    /* unused */
+    xCharInfo   maxbounds;              /* glyph metrics maximums */
+    xCharInfo   minbounds;              /* glyph metrics minimums */
+    xCharInfo   ink_maxbounds;          /* ink metrics maximums */
+    xCharInfo   ink_minbounds;          /* ink metrics minimums */
+    short       fontAscent;             /* font ascent amount */
+    short       fontDescent;            /* font descent amount */
+    int         nprops;                 /* number of font properties */
+    FontPropPtr props;                  /* font properties */
+    char       *isStringProp;           /* boolean array */
+}           FontInfoRec, *FontInfoPtr;
+      </programlisting> <!-- .fi -->
+
+      <para>
+	The font structure, then, contains a font info record, the format of
+	the bits in each bitmap and the functions which access the font
+	records (which are stored in an opaque format hung off of
+	<structfield>fontPrivate</structfield>).
+      </para>
+
+      <programlisting remap='.nf'>
+typedef struct _Font {
+    int         refcnt;
+    FontInfoRec info;
+    char        bit;                    /* bit order: LSBFirst/MSBFirst */
+    char        byte;                   /* byte order: LSBFirst/MSBFirst */
+    char        glyph;                  /* glyph pad: 1, 2, 4 or 8 */
+    char        scan;                   /* glyph scan unit: 1, 2 or 4 */
+    fsBitmapFormat format;              /* FS-style format (packed) */
+    int         (*get_glyphs)  ( /* font, count, chars, encoding, count, glyphs */ );
+    int         (*get_metrics) ( /* font, count, chars, encoding, count, glyphs */ );
+    int         (*get_bitmaps) ( /* client, font, flags, format,
+                                    flags, nranges, ranges, data_sizep,
+                                    num_glyphsp, offsetsp, glyph_datap,
+                                    free_datap */ );
+    int         (*get_extents) ( /* client, font, flags, nranges,
+                                    ranges, nextentsp, extentsp */);
+    void        (*unload_font) ( /* font */ );
+    FontPathElementPtr fpe;             /* FPE associated with this font */
+    pointer     svrPrivate;             /* X/FS private data */
+    pointer     fontPrivate;            /* private to font */
+    pointer     fpePrivate;             /* private to FPE */
+    int         maxPrivate;             /* devPrivates (see below) */
+    pointer     *devPrivates;           /*  ... */
+}           FontRec, *FontPtr;
+      </programlisting> <!-- .fi -->
+
+      <para>
+	Yes, there are several different private pointers in the
+	<structfield>Font</structfield> structure; they were added
+	haphazardly until the devPrivate pointers were added.  Future
+	releases may remove some (or all) of the specific pointers,
+	leaving only the <structfield>devPrivates</structfield>mechanism.
+      </para>
+
+      <para>
+	There are two similar interfaces implemented -
+	<structfield>get_glyphs</structfield>/<structfield>get_metrics</structfield>
+	and
+	<structfield>get_bitmaps</structfield>/<structfield>get_extents</structfield>.
+	Too little time caused the font-server specific interfaces to
+	be placed in the font library (and portions duplicated in each
+	renderer) instead of having them integrated into the font server
+	itself.  This may change.  The X server uses only
+	<structfield>get_glyphs</structfield>/<structfield>get_metrics</structfield>,
+	and those will not change dramatically.  Each of the routines
+	is described below.
+      </para>
+
+      <sect2 id='get_glyphs'>
+	<title>
+	  (*get_glyphs)
+	</title>
+
+	<para>
+	  This routine returns <structname>CharInfoPtrs</structname>
+	  for each of the requested characters in the font.  If the
+	  character does not exist in the font, the default character
+	  will be returned, unless no default character exists in
+	  which case that character is skipped.  Thus, the number of
+	  glyphs returned will not always be the same as the number of
+	  characters passed in.
+	</para>
+      </sect2>
+
+      <sect2 id='get_metrics'>
+	<title>
+	  (*get_metrics)
+	</title>
+
+	<para>
+	  This is similar to <structfield>(*get_glyphs)</structfield>
+	  except that pointers to <structname>xCharInfo</structname>
+	  structures are returned, and, if the font has ink metrics,
+	  those are returned instead of the bitmap metrics.
+	</para>
+      </sect2>
+
+      <sect2 id='getbitmaps'>
+	<title>
+	  (*get_bitmaps)
+	</title>
+
+	<para>
+	  This packs the glyph image data in the requested
+	  <parameter class='function'>format</parameter> and returns it.  The
+	  <parameter class='function'>ranges</parameter>/<parameter class='function'>nranges</parameter>
+	  argument specify the set of glyphs from the font to pack together.
+	</para>
+      </sect2>
+
+      <sect2 id='get_extents'>
+	<title>
+	  (*get_extents)
+	</title>
+
+	<para>
+	  This returns the metrics for the specified font from the
+	  specified <parameter class='function'>ranges</parameter>.
+	</para>
+
+      </sect2>
+
+      <sect2 id='unload_font'>
+	<title>
+	  (*unload_font)
+	</title>
+
+	<para>
+	  This is called from the FPE routine
+	  <function>(*close_font)</function>, and so should not ever be
+	  called from the application.
+	</para>
+      </sect2>
+
+      <sect2 id='maxprivate'>
+	<title>
+	  maxPrivate
+	</title>
+
+	<para>
+	  When initializing a new font structure,
+	  <structfield>maxPrivate</structfield> should be set to -1 so
+	  that the <function>FontSetPrivate()</function> macro works
+	  properly with an index of 0.  Initializing
+	  <structfield>maxPrivate</structfield> to 0 can cause
+	  problems if the server tries to set something at index 0.
+	</para>
+      </sect2>
+    </sect1>
+  </article>