--- conflicted
+++ resolved
@@ -65,15 +65,9 @@
     BOOL        haveDefaultCh;
 }           bdfFileState;
 
-<<<<<<< HEAD
-extern void bdfError ( const char * message, ... );
-extern void bdfWarning ( cosnt char *message, ... );
-extern unsigned char * bdfGetLine ( FontFilePtr file, unsigned char *buf, 
-=======
 extern void bdfError ( const char * message, ... ) _X_ATTRIBUTE_PRINTF(1, 2);
 extern void bdfWarning ( const char *message, ... ) _X_ATTRIBUTE_PRINTF(1, 2);
 extern unsigned char * bdfGetLine ( FontFilePtr file, unsigned char *buf,
->>>>>>> 6dd755aa
 				    int len );
 extern Atom bdfForceMakeAtom ( const char *str, int *size );
 extern Atom bdfGetPropertyValue ( char *s );
