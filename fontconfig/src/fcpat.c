<<<<<<< HEAD
/*
 * Copyright © 2000 Keith Packard
 *
 * Permission to use, copy, modify, distribute, and sell this software and its
 * documentation for any purpose is hereby granted without fee, provided that
 * the above copyright notice appear in all copies and that both that
 * copyright notice and this permission notice appear in supporting
 * documentation, and that the name of the author(s) not be used in
 * advertising or publicity pertaining to distribution of the software without
 * specific, written prior permission.  The authors make no
 * representations about the suitability of this software for any purpose.  It
 * is provided "as is" without express or implied warranty.
 *
 * THE AUTHOR(S) DISCLAIMS ALL WARRANTIES WITH REGARD TO THIS SOFTWARE,
 * INCLUDING ALL IMPLIED WARRANTIES OF MERCHANTABILITY AND FITNESS, IN NO
 * EVENT SHALL THE AUTHOR(S) BE LIABLE FOR ANY SPECIAL, INDIRECT OR
 * CONSEQUENTIAL DAMAGES OR ANY DAMAGES WHATSOEVER RESULTING FROM LOSS OF USE,
 * DATA OR PROFITS, WHETHER IN AN ACTION OF CONTRACT, NEGLIGENCE OR OTHER
 * TORTIOUS ACTION, ARISING OUT OF OR IN CONNECTION WITH THE USE OR
 * PERFORMANCE OF THIS SOFTWARE.
 */

#include "fcint.h"
#include "fcftint.h"
#include <stdlib.h>
#include <string.h>
#include <assert.h>

static FcBool
FcHashOwnsName(const FcChar8 *name);

FcPattern *
FcPatternCreate (void)
{
    FcPattern	*p;

    p = (FcPattern *) malloc (sizeof (FcPattern));
    if (!p)
	return 0;
    FcMemAlloc (FC_MEM_PATTERN, sizeof (FcPattern));
    p->num = 0;
    p->size = 0;
    p->elts_offset = FcPtrToOffset (p, NULL);
    p->ref = 1;
    return p;
}

void
FcValueDestroy (FcValue v)
{
    switch (v.type) {
    case FcTypeString:
        if (!FcHashOwnsName(v.u.s))
            FcStrFree ((FcChar8 *) v.u.s);
	break;
    case FcTypeMatrix:
	FcMatrixFree ((FcMatrix *) v.u.m);
	break;
    case FcTypeCharSet:
	FcCharSetDestroy ((FcCharSet *) v.u.c);
	break;
    case FcTypeLangSet:
	FcLangSetDestroy ((FcLangSet *) v.u.l);
	break;
    default:
	break;
    }
}

FcValue
FcValueCanonicalize (const FcValue *v)
{
    FcValue new;

    switch (v->type)
    {
    case FcTypeString:
	new.u.s = FcValueString(v);
	new.type = FcTypeString;
	break;
    case FcTypeCharSet:
	new.u.c = FcValueCharSet(v);
	new.type = FcTypeCharSet;
	break;
    case FcTypeLangSet:
	new.u.l = FcValueLangSet(v);
	new.type = FcTypeLangSet;
	break;
    default:
	new = *v;
	break;
    }
    return new;
}

FcValue
FcValueSave (FcValue v)
{
    switch (v.type) {
    case FcTypeString:
	v.u.s = FcStrStaticName (v.u.s);
	if (!v.u.s)
	    v.type = FcTypeVoid;
	break;
    case FcTypeMatrix:
	v.u.m = FcMatrixCopy (v.u.m);
	if (!v.u.m)
	    v.type = FcTypeVoid;
	break;
    case FcTypeCharSet:
	v.u.c = FcCharSetCopy ((FcCharSet *) v.u.c);
	if (!v.u.c)
	    v.type = FcTypeVoid;
	break;
    case FcTypeLangSet:
	v.u.l = FcLangSetCopy (v.u.l);
	if (!v.u.l)
	    v.type = FcTypeVoid;
	break;
    default:
	break;
    }
    return v;
}

void
FcValueListDestroy (FcValueListPtr l)
{
    FcValueListPtr next;
    for (; l; l = next)
    {
	switch (l->value.type) {
	case FcTypeString:
            if (!FcHashOwnsName((FcChar8 *)l->value.u.s))
                FcStrFree ((FcChar8 *)l->value.u.s);
	    break;
	case FcTypeMatrix:
	    FcMatrixFree ((FcMatrix *)l->value.u.m);
	    break;
	case FcTypeCharSet:
	    FcCharSetDestroy
		((FcCharSet *) (l->value.u.c));
	    break;
	case FcTypeLangSet:
	    FcLangSetDestroy
		((FcLangSet *) (l->value.u.l));
	    break;
	default:
	    break;
	}
	next = FcValueListNext(l);
	FcMemFree (FC_MEM_VALLIST, sizeof (FcValueList));
	free(l);
    }
}

FcBool
FcValueEqual (FcValue va, FcValue vb)
{
    if (va.type != vb.type)
    {
	if (va.type == FcTypeInteger)
	{
	    va.type = FcTypeDouble;
	    va.u.d = va.u.i;
	}
	if (vb.type == FcTypeInteger)
	{
	    vb.type = FcTypeDouble;
	    vb.u.d = vb.u.i;
	}
	if (va.type != vb.type)
	    return FcFalse;
    }
    switch (va.type) {
    case FcTypeVoid:
	return FcTrue;
    case FcTypeInteger:
	return va.u.i == vb.u.i;
    case FcTypeDouble:
	return va.u.d == vb.u.d;
    case FcTypeString:
	return FcStrCmpIgnoreCase (va.u.s, vb.u.s) == 0;
    case FcTypeBool:
	return va.u.b == vb.u.b;
    case FcTypeMatrix:
	return FcMatrixEqual (va.u.m, vb.u.m);
    case FcTypeCharSet:
	return FcCharSetEqual (va.u.c, vb.u.c);
    case FcTypeFTFace:
	return va.u.f == vb.u.f;
    case FcTypeLangSet:
	return FcLangSetEqual (va.u.l, vb.u.l);
    }
    return FcFalse;
}

static FcChar32
FcDoubleHash (double d)
{
    if (d < 0)
	d = -d;
    if (d > 0xffffffff)
	d = 0xffffffff;
    return (FcChar32) d;
}

FcChar32
FcStringHash (const FcChar8 *s)
{
    FcChar8	c;
    FcChar32	h = 0;

    if (s)
	while ((c = *s++))
	    h = ((h << 1) | (h >> 31)) ^ c;
    return h;
}

static FcChar32
FcValueHash (const FcValue *v)
{
    switch (v->type) {
    case FcTypeVoid:
	return 0;
    case FcTypeInteger:
	return (FcChar32) v->u.i;
    case FcTypeDouble:
	return FcDoubleHash (v->u.d);
    case FcTypeString:
	return FcStringHash (FcValueString(v));
    case FcTypeBool:
	return (FcChar32) v->u.b;
    case FcTypeMatrix:
	return (FcDoubleHash (v->u.m->xx) ^
		FcDoubleHash (v->u.m->xy) ^
		FcDoubleHash (v->u.m->yx) ^
		FcDoubleHash (v->u.m->yy));
    case FcTypeCharSet:
	return (FcChar32) FcValueCharSet(v)->num;
    case FcTypeFTFace:
	return FcStringHash ((const FcChar8 *) ((FT_Face) v->u.f)->family_name) ^
	       FcStringHash ((const FcChar8 *) ((FT_Face) v->u.f)->style_name);
    case FcTypeLangSet:
	return FcLangSetHash (FcValueLangSet(v));
    }
    return FcFalse;
}

static FcBool
FcValueListEqual (FcValueListPtr la, FcValueListPtr lb)
{
    if (la == lb)
	return FcTrue;

    while (la && lb)
    {
	if (!FcValueEqual (la->value, lb->value))
	    return FcFalse;
	la = FcValueListNext(la);
	lb = FcValueListNext(lb);
    }
    if (la || lb)
	return FcFalse;
    return FcTrue;
}

static FcChar32
FcValueListHash (FcValueListPtr l)
{
    FcChar32	hash = 0;

    for (; l; l = FcValueListNext(l))
    {
	hash = ((hash << 1) | (hash >> 31)) ^ FcValueHash (&l->value);
    }
    return hash;
}

void
FcPatternDestroy (FcPattern *p)
{
    int		    i;
    FcPatternElt    *elts;

    if (p->ref == FC_REF_CONSTANT)
    {
	FcCacheObjectDereference (p);
	return;
    }
	
    if (--p->ref > 0)
	return;

    elts = FcPatternElts (p);
    for (i = 0; i < p->num; i++)
	FcValueListDestroy (FcPatternEltValues(&elts[i]));

    FcMemFree (FC_MEM_PATELT, p->size * sizeof (FcPatternElt));
    free (elts);
    FcMemFree (FC_MEM_PATTERN, sizeof (FcPattern));
    free (p);
}

static int
FcPatternObjectPosition (const FcPattern *p, FcObject object)
{
    int	    low, high, mid, c;
    FcPatternElt    *elts = FcPatternElts(p);

    low = 0;
    high = p->num - 1;
    c = 1;
    mid = 0;
    while (low <= high)
    {
	mid = (low + high) >> 1;
	c = elts[mid].object - object;
	if (c == 0)
	    return mid;
	if (c < 0)
	    low = mid + 1;
	else
	    high = mid - 1;
    }
    if (c < 0)
	mid++;
    return -(mid + 1);
}

FcPatternElt *
FcPatternObjectFindElt (const FcPattern *p, FcObject object)
{
    int	    i = FcPatternObjectPosition (p, object);
    if (i < 0)
	return 0;
    return &FcPatternElts(p)[i];
}

FcPatternElt *
FcPatternObjectInsertElt (FcPattern *p, FcObject object)
{
    int		    i;
    FcPatternElt   *e;

    i = FcPatternObjectPosition (p, object);
    if (i < 0)
    {
	i = -i - 1;

	/* reallocate array */
	if (p->num + 1 >= p->size)
	{
	    int s = p->size + 16;
	    if (p->size)
	    {
		FcPatternElt *e0 = FcPatternElts(p);
		e = (FcPatternElt *) realloc (e0, s * sizeof (FcPatternElt));
		if (!e) /* maybe it was mmapped */
		{
		    e = malloc(s * sizeof (FcPatternElt));
		    if (e)
			memcpy(e, e0, p->num * sizeof (FcPatternElt));
		}
	    }
	    else
		e = (FcPatternElt *) malloc (s * sizeof (FcPatternElt));
	    if (!e)
		return FcFalse;
	    p->elts_offset = FcPtrToOffset (p, e);
	    if (p->size)
		FcMemFree (FC_MEM_PATELT, p->size * sizeof (FcPatternElt));
	    FcMemAlloc (FC_MEM_PATELT, s * sizeof (FcPatternElt));
	    while (p->size < s)
	    {
		e[p->size].object = 0;
		e[p->size].values = NULL;
		p->size++;
	    }
	}
	
	e = FcPatternElts(p);
	/* move elts up */
	memmove (e + i + 1,
		 e + i,
		 sizeof (FcPatternElt) *
		 (p->num - i));
		
	/* bump count */
	p->num++;
	
	e[i].object = object;
	e[i].values = NULL;
    }

    return FcPatternElts(p) + i;
}

FcBool
FcPatternEqual (const FcPattern *pa, const FcPattern *pb)
{
    int	i;
    FcPatternElt   *pae, *pbe;

    if (pa == pb)
	return FcTrue;

    if (pa->num != pb->num)
	return FcFalse;
    pae = FcPatternElts(pa);
    pbe = FcPatternElts(pb);
    for (i = 0; i < pa->num; i++)
    {
	if (pae[i].object != pbe[i].object)
	    return FcFalse;
	if (!FcValueListEqual (FcPatternEltValues(&pae[i]),
			       FcPatternEltValues(&pbe[i])))
	    return FcFalse;
    }
    return FcTrue;
}

FcChar32
FcPatternHash (const FcPattern *p)
{
    int		i;
    FcChar32	h = 0;
    FcPatternElt    *pe = FcPatternElts(p);

    for (i = 0; i < p->num; i++)
    {
	h = (((h << 1) | (h >> 31)) ^
	     pe[i].object ^
	     FcValueListHash (FcPatternEltValues(&pe[i])));
    }
    return h;
}

FcBool
FcPatternEqualSubset (const FcPattern *pai, const FcPattern *pbi, const FcObjectSet *os)
{
    FcPatternElt    *ea, *eb;
    int		    i;

    for (i = 0; i < os->nobject; i++)
    {
	FcObject    object = FcObjectFromName (os->objects[i]);
	ea = FcPatternObjectFindElt (pai, object);
	eb = FcPatternObjectFindElt (pbi, object);
	if (ea)
	{
	    if (!eb)
		return FcFalse;
	    if (!FcValueListEqual (FcPatternEltValues(ea), FcPatternEltValues(eb)))
		return FcFalse;
	}
	else
	{
	    if (eb)
		return FcFalse;
	}
    }
    return FcTrue;
}

FcBool
FcPatternObjectAddWithBinding  (FcPattern	*p,
				FcObject	object,
				FcValue		value,
				FcValueBinding  binding,
				FcBool		append)
{
    FcPatternElt   *e;
    FcValueListPtr new, *prev;

    if (p->ref == FC_REF_CONSTANT)
	goto bail0;

    new = malloc (sizeof (FcValueList));
    if (!new)
	goto bail0;

    memset(new, 0, sizeof (FcValueList));
    FcMemAlloc (FC_MEM_VALLIST, sizeof (FcValueList));
    value = FcValueSave (value);
    if (value.type == FcTypeVoid)
	goto bail1;

    /*
     * Make sure the stored type is valid for built-in objects
     */
    if (!FcObjectValidType (object, value.type))
    {
	if (FcDebug() & FC_DBG_OBJTYPES)
	{
	    printf ("FcPattern object %s does not accept value ",
		    FcObjectName (object));
	    FcValuePrint (value);
	}
	goto bail1;
    }

    new->value = value;
    new->binding = binding;
    new->next = NULL;

    e = FcPatternObjectInsertElt (p, object);
    if (!e)
	goto bail2;

    if (append)
    {
	for (prev = &e->values; *prev; prev = &(*prev)->next)
	    ;
	*prev = new;
    }
    else
    {
	new->next = e->values;
	e->values = new;
    }

    return FcTrue;

bail2:
    FcValueDestroy (value);
bail1:
    FcMemFree (FC_MEM_VALLIST, sizeof (FcValueList));
    free (new);
bail0:
    return FcFalse;
}

FcBool
FcPatternObjectAdd (FcPattern *p, FcObject object, FcValue value, FcBool append)
{
    return FcPatternObjectAddWithBinding (p, object,
					  value, FcValueBindingStrong, append);
}

FcBool
FcPatternAdd (FcPattern *p, const char *object, FcValue value, FcBool append)
{
    return FcPatternObjectAddWithBinding (p, FcObjectFromName (object),
					  value, FcValueBindingStrong, append);
}

FcBool
FcPatternAddWeak  (FcPattern *p, const char *object, FcValue value, FcBool append)
{
    return FcPatternObjectAddWithBinding (p, FcObjectFromName (object),
					  value, FcValueBindingWeak, append);
}

FcBool
FcPatternObjectDel (FcPattern *p, FcObject object)
{
    FcPatternElt   *e;

    e = FcPatternObjectFindElt (p, object);
    if (!e)
	return FcFalse;

    /* destroy value */
    FcValueListDestroy (e->values);

    /* shuffle existing ones down */
    memmove (e, e+1,
	     (FcPatternElts(p) + p->num - (e + 1)) *
	     sizeof (FcPatternElt));
    p->num--;
    e = FcPatternElts(p) + p->num;
    e->object = 0;
    e->values = NULL;
    return FcTrue;
}

FcBool
FcPatternDel (FcPattern *p, const char *object)
{
    return FcPatternObjectDel (p, FcObjectFromName (object));
}

FcBool
FcPatternRemove (FcPattern *p, const char *object, int id)
{
    FcPatternElt    *e;
    FcValueListPtr  *prev, l;

    e = FcPatternObjectFindElt (p, FcObjectFromName (object));
    if (!e)
	return FcFalse;
    for (prev = &e->values; (l = *prev); prev = &l->next)
    {
	if (!id)
	{
	    *prev = l->next;
	    l->next = NULL;
	    FcValueListDestroy (l);
	    if (!e->values)
		FcPatternDel (p, object);
	    return FcTrue;
	}
	id--;
    }
    return FcFalse;
}

FcBool
FcPatternObjectAddInteger (FcPattern *p, FcObject object, int i)
{
    FcValue	v;

    v.type = FcTypeInteger;
    v.u.i = i;
    return FcPatternObjectAdd (p, object, v, FcTrue);
}

FcBool
FcPatternAddInteger (FcPattern *p, const char *object, int i)
{
    return FcPatternObjectAddInteger (p, FcObjectFromName (object), i);
}

FcBool
FcPatternObjectAddDouble (FcPattern *p, FcObject object, double d)
{
    FcValue	v;

    v.type = FcTypeDouble;
    v.u.d = d;
    return FcPatternObjectAdd (p, object, v, FcTrue);
}


FcBool
FcPatternAddDouble (FcPattern *p, const char *object, double d)
{
    return FcPatternObjectAddDouble (p, FcObjectFromName (object), d);
}

FcBool
FcPatternObjectAddString (FcPattern *p, FcObject object, const FcChar8 *s)
{
    FcValue	v;

    if (!s)
    {
	v.type = FcTypeVoid;
	v.u.s = 0;
	return FcPatternObjectAdd (p, object, v, FcTrue);
    }

    v.type = FcTypeString;
    v.u.s = FcStrStaticName(s);
    return FcPatternObjectAdd (p, object, v, FcTrue);
}

FcBool
FcPatternAddString (FcPattern *p, const char *object, const FcChar8 *s)
{
    return FcPatternObjectAddString (p, FcObjectFromName (object), s);
}

FcBool
FcPatternAddMatrix (FcPattern *p, const char *object, const FcMatrix *s)
{
    FcValue	v;

    v.type = FcTypeMatrix;
    v.u.m = s;
    return FcPatternAdd (p, object, v, FcTrue);
}


FcBool
FcPatternObjectAddBool (FcPattern *p, FcObject object, FcBool b)
{
    FcValue	v;

    v.type = FcTypeBool;
    v.u.b = b;
    return FcPatternObjectAdd (p, object, v, FcTrue);
}

FcBool
FcPatternAddBool (FcPattern *p, const char *object, FcBool b)
{
    return FcPatternObjectAddBool (p, FcObjectFromName (object), b);
}

FcBool
FcPatternAddCharSet (FcPattern *p, const char *object, const FcCharSet *c)
{
    FcValue	v;

    v.type = FcTypeCharSet;
    v.u.c = (FcCharSet *)c;
    return FcPatternAdd (p, object, v, FcTrue);
}

FcBool
FcPatternAddFTFace (FcPattern *p, const char *object, const FT_Face f)
{
    FcValue	v;

    v.type = FcTypeFTFace;
    v.u.f = (void *) f;
    return FcPatternAdd (p, object, v, FcTrue);
}

FcBool
FcPatternAddLangSet (FcPattern *p, const char *object, const FcLangSet *ls)
{
    FcValue	v;

    v.type = FcTypeLangSet;
    v.u.l = (FcLangSet *)ls;
    return FcPatternAdd (p, object, v, FcTrue);
}

FcResult
FcPatternObjectGet (const FcPattern *p, FcObject object, int id, FcValue *v)
{
    FcPatternElt   *e;
    FcValueListPtr l;

    e = FcPatternObjectFindElt (p, object);
    if (!e)
	return FcResultNoMatch;
    for (l = FcPatternEltValues(e); l; l = FcValueListNext(l))
    {
	if (!id)
	{
	    *v = FcValueCanonicalize(&l->value);
	    return FcResultMatch;
	}
	id--;
    }
    return FcResultNoId;
}

FcResult
FcPatternGet (const FcPattern *p, const char *object, int id, FcValue *v)
{
    return FcPatternObjectGet (p, FcObjectFromName (object), id, v);
}

FcResult
FcPatternObjectGetInteger (const FcPattern *p, FcObject object, int id, int *i)
{
    FcValue	v;
    FcResult	r;

    r = FcPatternObjectGet (p, object, id, &v);
    if (r != FcResultMatch)
	return r;
    switch (v.type) {
    case FcTypeDouble:
	*i = (int) v.u.d;
	break;
    case FcTypeInteger:
	*i = v.u.i;
	break;
    default:
        return FcResultTypeMismatch;
    }
    return FcResultMatch;
}

FcResult
FcPatternGetInteger (const FcPattern *p, const char *object, int id, int *i)
{
    return FcPatternObjectGetInteger (p, FcObjectFromName (object), id, i);
}


FcResult
FcPatternObjectGetDouble (const FcPattern *p, FcObject object, int id, double *d)
{
    FcValue	v;
    FcResult	r;

    r = FcPatternObjectGet (p, object, id, &v);
    if (r != FcResultMatch)
	return r;
    switch (v.type) {
    case FcTypeDouble:
	*d = v.u.d;
	break;
    case FcTypeInteger:
	*d = (double) v.u.i;
	break;
    default:
        return FcResultTypeMismatch;
    }
    return FcResultMatch;
}

FcResult
FcPatternGetDouble (const FcPattern *p, const char *object, int id, double *d)
{
    return FcPatternObjectGetDouble (p, FcObjectFromName (object), id, d);
}

FcResult
FcPatternObjectGetString (const FcPattern *p, FcObject object, int id, FcChar8 ** s)
{
    FcValue	v;
    FcResult	r;

    r = FcPatternObjectGet (p, object, id, &v);
    if (r != FcResultMatch)
	return r;
    if (v.type != FcTypeString)
        return FcResultTypeMismatch;

    *s = (FcChar8 *) v.u.s;
    return FcResultMatch;
}

FcResult
FcPatternGetString (const FcPattern *p, const char *object, int id, FcChar8 ** s)
{
    return FcPatternObjectGetString (p, FcObjectFromName (object), id, s);
}

FcResult
FcPatternGetMatrix(const FcPattern *p, const char *object, int id, FcMatrix **m)
{
    FcValue	v;
    FcResult	r;

    r = FcPatternGet (p, object, id, &v);
    if (r != FcResultMatch)
	return r;
    if (v.type != FcTypeMatrix)
        return FcResultTypeMismatch;
    *m = (FcMatrix *)v.u.m;
    return FcResultMatch;
}


FcResult
FcPatternGetBool(const FcPattern *p, const char *object, int id, FcBool *b)
{
    FcValue	v;
    FcResult	r;

    r = FcPatternGet (p, object, id, &v);
    if (r != FcResultMatch)
	return r;
    if (v.type != FcTypeBool)
        return FcResultTypeMismatch;
    *b = v.u.b;
    return FcResultMatch;
}

FcResult
FcPatternGetCharSet(const FcPattern *p, const char *object, int id, FcCharSet **c)
{
    FcValue	v;
    FcResult	r;

    r = FcPatternGet (p, object, id, &v);
    if (r != FcResultMatch)
	return r;
    if (v.type != FcTypeCharSet)
        return FcResultTypeMismatch;
    *c = (FcCharSet *)v.u.c;
    return FcResultMatch;
}

FcResult
FcPatternGetFTFace(const FcPattern *p, const char *object, int id, FT_Face *f)
{
    FcValue	v;
    FcResult	r;

    r = FcPatternGet (p, object, id, &v);
    if (r != FcResultMatch)
	return r;
    if (v.type != FcTypeFTFace)
	return FcResultTypeMismatch;
    *f = (FT_Face) v.u.f;
    return FcResultMatch;
}

FcResult
FcPatternGetLangSet(const FcPattern *p, const char *object, int id, FcLangSet **ls)
{
    FcValue	v;
    FcResult	r;

    r = FcPatternGet (p, object, id, &v);
    if (r != FcResultMatch)
	return r;
    if (v.type != FcTypeLangSet)
        return FcResultTypeMismatch;
    *ls = (FcLangSet *)v.u.l;
    return FcResultMatch;
}

FcPattern *
FcPatternDuplicate (const FcPattern *orig)
{
    FcPattern	    *new;
    FcPatternElt    *e;
    int		    i;
    FcValueListPtr  l;

    new = FcPatternCreate ();
    if (!new)
	goto bail0;

    e = FcPatternElts(orig);

    for (i = 0; i < orig->num; i++)
    {
	for (l = FcPatternEltValues(e + i); l; l = FcValueListNext(l))
	{
	    if (!FcPatternObjectAddWithBinding (new, e[i].object,
						FcValueCanonicalize(&l->value),
						l->binding,
						FcTrue))
		goto bail1;
	
	}
    }

    return new;

bail1:
    FcPatternDestroy (new);
bail0:
    return 0;
}

void
FcPatternReference (FcPattern *p)
{
    if (p->ref != FC_REF_CONSTANT)
	p->ref++;
    else
	FcCacheObjectReference (p);
}

FcPattern *
FcPatternVaBuild (FcPattern *p, va_list va)
{
    FcPattern	*ret;

    FcPatternVapBuild (ret, p, va);
    return ret;
}

FcPattern *
FcPatternBuild (FcPattern *p, ...)
{
    va_list	va;

    va_start (va, p);
    FcPatternVapBuild (p, p, va);
    va_end (va);
    return p;
}

/*
 * Add all of the elements in 's' to 'p'
 */
FcBool
FcPatternAppend (FcPattern *p, FcPattern *s)
{
    int		    i;
    FcPatternElt    *e;
    FcValueListPtr  v;

    for (i = 0; i < s->num; i++)
    {
	e = FcPatternElts(s)+i;
	for (v = FcPatternEltValues(e); v; v = FcValueListNext(v))
	{
	    if (!FcPatternObjectAddWithBinding (p, e->object,
						FcValueCanonicalize(&v->value),
						v->binding, FcTrue))
		return FcFalse;
	}
    }
    return FcTrue;
}

FcPattern *
FcPatternFilter (FcPattern *p, const FcObjectSet *os)
{
    int		    i;
    FcPattern	    *ret;
    FcPatternElt    *e;
    FcValueListPtr  v;

    if (!os)
	return FcPatternDuplicate (p);

    ret = FcPatternCreate ();
    if (!ret)
	return NULL;

    for (i = 0; i < os->nobject; i++)
    {
	FcObject object = FcObjectFromName (os->objects[i]);
	e = FcPatternObjectFindElt (p, object);
	if (e)
	{
	    for (v = FcPatternEltValues(e); v; v = FcValueListNext(v))
	    {
		if (!FcPatternObjectAddWithBinding (ret, e->object,
						    FcValueCanonicalize(&v->value),
						    v->binding, FcTrue))
		    goto bail0;
	    }
	}
    }
    return ret;

bail0:
    FcPatternDestroy (ret);
    return NULL;
}

#define OBJECT_HASH_SIZE    31
static struct objectBucket {
    struct objectBucket	*next;
    FcChar32		hash;
} *FcObjectBuckets[OBJECT_HASH_SIZE];

static FcBool
FcHashOwnsName (const FcChar8 *name)
{
    FcChar32		hash = FcStringHash (name);
    struct objectBucket	**p;
    struct objectBucket	*b;

    for (p = &FcObjectBuckets[hash % OBJECT_HASH_SIZE]; (b = *p); p = &(b->next))
	if (b->hash == hash && ((char *)name == (char *) (b + 1)))
            return FcTrue;
    return FcFalse;
}

const FcChar8 *
FcStrStaticName (const FcChar8 *name)
{
    FcChar32		hash = FcStringHash (name);
    struct objectBucket	**p;
    struct objectBucket	*b;
    int			size;

    for (p = &FcObjectBuckets[hash % OBJECT_HASH_SIZE]; (b = *p); p = &(b->next))
	if (b->hash == hash && !strcmp ((char *)name, (char *) (b + 1)))
	    return (FcChar8 *) (b + 1);
    size = sizeof (struct objectBucket) + strlen ((char *)name) + 1;
    b = malloc (size + sizeof (int));
    /* workaround glibc bug which reads strlen in groups of 4 */
    FcMemAlloc (FC_MEM_STATICSTR, size + sizeof (int));
    if (!b)
        return NULL;
    b->next = 0;
    b->hash = hash;
    strcpy ((char *) (b + 1), (char *)name);
    *p = b;
    return (FcChar8 *) (b + 1);
}

static void
FcStrStaticNameFini (void)
{
    int i, size;
    struct objectBucket *b, *next;
    char *name;

    for (i = 0; i < OBJECT_HASH_SIZE; i++)
    {
	for (b = FcObjectBuckets[i]; b; b = next)
	{
	    next = b->next;
	    name = (char *) (b + 1);
	    size = sizeof (struct objectBucket) + strlen (name) + 1;
	    FcMemFree (FC_MEM_STATICSTR, size + sizeof (int));
	    free (b);
	}
	FcObjectBuckets[i] = 0;
    }
}

void
FcPatternFini (void)
{
    FcStrStaticNameFini ();
    FcObjectFini ();
}

FcBool
FcPatternSerializeAlloc (FcSerialize *serialize, const FcPattern *pat)
{
    int	i;
    FcPatternElt    *elts = FcPatternElts(pat);

    if (!FcSerializeAlloc (serialize, pat, sizeof (FcPattern)))
	return FcFalse;
    if (!FcSerializeAlloc (serialize, elts, pat->num * sizeof (FcPatternElt)))
	return FcFalse;
    for (i = 0; i < pat->num; i++)
	if (!FcValueListSerializeAlloc (serialize, FcPatternEltValues(elts+i)))
	    return FcFalse;
    return FcTrue;
}

FcPattern *
FcPatternSerialize (FcSerialize *serialize, const FcPattern *pat)
{
    FcPattern	    *pat_serialized;
    FcPatternElt    *elts = FcPatternElts (pat);
    FcPatternElt    *elts_serialized;
    FcValueList	    *values_serialized;
    int		    i;

    pat_serialized = FcSerializePtr (serialize, pat);
    if (!pat_serialized)
	return NULL;
    *pat_serialized = *pat;
    pat_serialized->size = pat->num;
    pat_serialized->ref = FC_REF_CONSTANT;

    elts_serialized = FcSerializePtr (serialize, elts);
    if (!elts_serialized)
	return NULL;

    pat_serialized->elts_offset = FcPtrToOffset (pat_serialized,
						 elts_serialized);

    for (i = 0; i < pat->num; i++)
    {
	values_serialized = FcValueListSerialize (serialize, FcPatternEltValues (elts+i));
	if (!values_serialized)
	    return NULL;
	elts_serialized[i].object = elts[i].object;
	elts_serialized[i].values = FcPtrToEncodedOffset (&elts_serialized[i],
							  values_serialized,
							  FcValueList);
    }
    if (FcDebug() & FC_DBG_CACHEV) {
	printf ("Raw pattern:\n");
	FcPatternPrint (pat);
	printf ("Serialized pattern:\n");
	FcPatternPrint (pat_serialized);
	printf ("\n");
    }
    return pat_serialized;
}

FcBool
FcValueListSerializeAlloc (FcSerialize *serialize, const FcValueList *vl)
{
    while (vl)
    {
	if (!FcSerializeAlloc (serialize, vl, sizeof (FcValueList)))
	    return FcFalse;
	switch (vl->value.type) {
	case FcTypeString:
	    if (!FcStrSerializeAlloc (serialize, vl->value.u.s))
		return FcFalse;
	    break;
	case FcTypeCharSet:
	    if (!FcCharSetSerializeAlloc (serialize, vl->value.u.c))
		return FcFalse;
	    break;
	case FcTypeLangSet:
	    if (!FcLangSetSerializeAlloc (serialize, vl->value.u.l))
		return FcFalse;
	    break;
	default:
	    break;
	}
	vl = vl->next;
    }
    return FcTrue;
}

FcValueList *
FcValueListSerialize (FcSerialize *serialize, const FcValueList *vl)
{
    FcValueList	*vl_serialized;
    FcChar8	*s_serialized;
    FcCharSet	*c_serialized;
    FcLangSet	*l_serialized;
    FcValueList	*head_serialized = NULL;
    FcValueList	*prev_serialized = NULL;

    while (vl)
    {
	vl_serialized = FcSerializePtr (serialize, vl);
	if (!vl_serialized)
	    return NULL;

	if (prev_serialized)
	    prev_serialized->next = FcPtrToEncodedOffset (prev_serialized,
							  vl_serialized,
							  FcValueList);
	else
	    head_serialized = vl_serialized;
	
	vl_serialized->next = NULL;
	vl_serialized->value.type = vl->value.type;
	switch (vl->value.type) {
	case FcTypeInteger:
	    vl_serialized->value.u.i = vl->value.u.i;
	    break;
	case FcTypeDouble:
	    vl_serialized->value.u.d = vl->value.u.d;
	    break;
	case FcTypeString:
	    s_serialized = FcStrSerialize (serialize, vl->value.u.s);
	    if (!s_serialized)
		return NULL;
	    vl_serialized->value.u.s = FcPtrToEncodedOffset (&vl_serialized->value,
							     s_serialized,
							     FcChar8);
	    break;
	case FcTypeBool:
	    vl_serialized->value.u.b = vl->value.u.b;
	    break;
	case FcTypeMatrix:
	    /* can't happen */
	    break;
	case FcTypeCharSet:
	    c_serialized = FcCharSetSerialize (serialize, vl->value.u.c);
	    if (!c_serialized)
		return NULL;
	    vl_serialized->value.u.c = FcPtrToEncodedOffset (&vl_serialized->value,
							     c_serialized,
							     FcCharSet);
	    break;
	case FcTypeFTFace:
	    /* can't happen */
	    break;
	case FcTypeLangSet:
	    l_serialized = FcLangSetSerialize (serialize, vl->value.u.l);
	    if (!l_serialized)
		return NULL;
	    vl_serialized->value.u.l = FcPtrToEncodedOffset (&vl_serialized->value,
							     l_serialized,
							     FcLangSet);
	    break;
	default:
	    break;
	}
	prev_serialized = vl_serialized;
	vl = vl->next;
    }
    return head_serialized;
}
#define __fcpat__
#include "fcaliastail.h"
#include "fcftaliastail.h"
#undef __fcpat__
=======
/*
 * Copyright © 2000 Keith Packard
 *
 * Permission to use, copy, modify, distribute, and sell this software and its
 * documentation for any purpose is hereby granted without fee, provided that
 * the above copyright notice appear in all copies and that both that
 * copyright notice and this permission notice appear in supporting
 * documentation, and that the name of the author(s) not be used in
 * advertising or publicity pertaining to distribution of the software without
 * specific, written prior permission.  The authors make no
 * representations about the suitability of this software for any purpose.  It
 * is provided "as is" without express or implied warranty.
 *
 * THE AUTHOR(S) DISCLAIMS ALL WARRANTIES WITH REGARD TO THIS SOFTWARE,
 * INCLUDING ALL IMPLIED WARRANTIES OF MERCHANTABILITY AND FITNESS, IN NO
 * EVENT SHALL THE AUTHOR(S) BE LIABLE FOR ANY SPECIAL, INDIRECT OR
 * CONSEQUENTIAL DAMAGES OR ANY DAMAGES WHATSOEVER RESULTING FROM LOSS OF USE,
 * DATA OR PROFITS, WHETHER IN AN ACTION OF CONTRACT, NEGLIGENCE OR OTHER
 * TORTIOUS ACTION, ARISING OUT OF OR IN CONNECTION WITH THE USE OR
 * PERFORMANCE OF THIS SOFTWARE.
 */

#include "fcint.h"
#include "fcftint.h"
#include <stdlib.h>
#include <string.h>
#include <assert.h>

static FcBool
FcHashOwnsName(const FcChar8 *name);

FcPattern *
FcPatternCreate (void)
{
    FcPattern	*p;

    p = (FcPattern *) malloc (sizeof (FcPattern));
    if (!p)
	return 0;
    FcMemAlloc (FC_MEM_PATTERN, sizeof (FcPattern));
    p->num = 0;
    p->size = 0;
    p->elts_offset = FcPtrToOffset (p, NULL);
    p->ref = 1;
    return p;
}

void
FcValueDestroy (FcValue v)
{
    switch (v.type) {
    case FcTypeString:
        if (!FcHashOwnsName(v.u.s))
            FcStrFree ((FcChar8 *) v.u.s);
	break;
    case FcTypeMatrix:
	FcMatrixFree ((FcMatrix *) v.u.m);
	break;
    case FcTypeCharSet:
	FcCharSetDestroy ((FcCharSet *) v.u.c);
	break;
    case FcTypeLangSet:
	FcLangSetDestroy ((FcLangSet *) v.u.l);
	break;
    default:
	break;
    }
}

FcValue
FcValueCanonicalize (const FcValue *v)
{
    FcValue new;

    switch (v->type)
    {
    case FcTypeString:
	new.u.s = FcValueString(v);
	new.type = FcTypeString;
	break;
    case FcTypeCharSet:
	new.u.c = FcValueCharSet(v);
	new.type = FcTypeCharSet;
	break;
    case FcTypeLangSet:
	new.u.l = FcValueLangSet(v);
	new.type = FcTypeLangSet;
	break;
    default:
	new = *v;
	break;
    }
    return new;
}

FcValue
FcValueSave (FcValue v)
{
    switch (v.type) {
    case FcTypeString:
	v.u.s = FcStrStaticName (v.u.s);
	if (!v.u.s)
	    v.type = FcTypeVoid;
	break;
    case FcTypeMatrix:
	v.u.m = FcMatrixCopy (v.u.m);
	if (!v.u.m)
	    v.type = FcTypeVoid;
	break;
    case FcTypeCharSet:
	v.u.c = FcCharSetCopy ((FcCharSet *) v.u.c);
	if (!v.u.c)
	    v.type = FcTypeVoid;
	break;
    case FcTypeLangSet:
	v.u.l = FcLangSetCopy (v.u.l);
	if (!v.u.l)
	    v.type = FcTypeVoid;
	break;
    default:
	break;
    }
    return v;
}

void
FcValueListDestroy (FcValueListPtr l)
{
    FcValueListPtr next;
    for (; l; l = next)
    {
	switch (l->value.type) {
	case FcTypeString:
            if (!FcHashOwnsName((FcChar8 *)l->value.u.s))
                FcStrFree ((FcChar8 *)l->value.u.s);
	    break;
	case FcTypeMatrix:
	    FcMatrixFree ((FcMatrix *)l->value.u.m);
	    break;
	case FcTypeCharSet:
	    FcCharSetDestroy
		((FcCharSet *) (l->value.u.c));
	    break;
	case FcTypeLangSet:
	    FcLangSetDestroy
		((FcLangSet *) (l->value.u.l));
	    break;
	default:
	    break;
	}
	next = FcValueListNext(l);
	FcMemFree (FC_MEM_VALLIST, sizeof (FcValueList));
	free(l);
    }
}

FcBool
FcValueEqual (FcValue va, FcValue vb)
{
    if (va.type != vb.type)
    {
	if (va.type == FcTypeInteger)
	{
	    va.type = FcTypeDouble;
	    va.u.d = va.u.i;
	}
	if (vb.type == FcTypeInteger)
	{
	    vb.type = FcTypeDouble;
	    vb.u.d = vb.u.i;
	}
	if (va.type != vb.type)
	    return FcFalse;
    }
    switch (va.type) {
    case FcTypeVoid:
	return FcTrue;
    case FcTypeInteger:
	return va.u.i == vb.u.i;
    case FcTypeDouble:
	return va.u.d == vb.u.d;
    case FcTypeString:
	return FcStrCmpIgnoreCase (va.u.s, vb.u.s) == 0;
    case FcTypeBool:
	return va.u.b == vb.u.b;
    case FcTypeMatrix:
	return FcMatrixEqual (va.u.m, vb.u.m);
    case FcTypeCharSet:
	return FcCharSetEqual (va.u.c, vb.u.c);
    case FcTypeFTFace:
	return va.u.f == vb.u.f;
    case FcTypeLangSet:
	return FcLangSetEqual (va.u.l, vb.u.l);
    }
    return FcFalse;
}

static FcChar32
FcDoubleHash (double d)
{
    if (d < 0)
	d = -d;
    if (d > 0xffffffff)
	d = 0xffffffff;
    return (FcChar32) d;
}

FcChar32
FcStringHash (const FcChar8 *s)
{
    FcChar8	c;
    FcChar32	h = 0;

    if (s)
	while ((c = *s++))
	    h = ((h << 1) | (h >> 31)) ^ c;
    return h;
}

static FcChar32
FcValueHash (const FcValue *v)
{
    switch (v->type) {
    case FcTypeVoid:
	return 0;
    case FcTypeInteger:
	return (FcChar32) v->u.i;
    case FcTypeDouble:
	return FcDoubleHash (v->u.d);
    case FcTypeString:
	return FcStringHash (FcValueString(v));
    case FcTypeBool:
	return (FcChar32) v->u.b;
    case FcTypeMatrix:
	return (FcDoubleHash (v->u.m->xx) ^
		FcDoubleHash (v->u.m->xy) ^
		FcDoubleHash (v->u.m->yx) ^
		FcDoubleHash (v->u.m->yy));
    case FcTypeCharSet:
	return (FcChar32) FcValueCharSet(v)->num;
    case FcTypeFTFace:
	return FcStringHash ((const FcChar8 *) ((FT_Face) v->u.f)->family_name) ^
	       FcStringHash ((const FcChar8 *) ((FT_Face) v->u.f)->style_name);
    case FcTypeLangSet:
	return FcLangSetHash (FcValueLangSet(v));
    }
    return FcFalse;
}

static FcBool
FcValueListEqual (FcValueListPtr la, FcValueListPtr lb)
{
    if (la == lb)
	return FcTrue;

    while (la && lb)
    {
	if (!FcValueEqual (la->value, lb->value))
	    return FcFalse;
	la = FcValueListNext(la);
	lb = FcValueListNext(lb);
    }
    if (la || lb)
	return FcFalse;
    return FcTrue;
}

static FcChar32
FcValueListHash (FcValueListPtr l)
{
    FcChar32	hash = 0;

    for (; l; l = FcValueListNext(l))
    {
	hash = ((hash << 1) | (hash >> 31)) ^ FcValueHash (&l->value);
    }
    return hash;
}

void
FcPatternDestroy (FcPattern *p)
{
    int		    i;
    FcPatternElt    *elts;

    if (p->ref == FC_REF_CONSTANT)
    {
	FcCacheObjectDereference (p);
	return;
    }
	
    if (--p->ref > 0)
	return;

    elts = FcPatternElts (p);
    for (i = 0; i < p->num; i++)
	FcValueListDestroy (FcPatternEltValues(&elts[i]));

    FcMemFree (FC_MEM_PATELT, p->size * sizeof (FcPatternElt));
    free (elts);
    FcMemFree (FC_MEM_PATTERN, sizeof (FcPattern));
    free (p);
}

static int
FcPatternObjectPosition (const FcPattern *p, FcObject object)
{
    int	    low, high, mid, c;
    FcPatternElt    *elts = FcPatternElts(p);

    low = 0;
    high = p->num - 1;
    c = 1;
    mid = 0;
    while (low <= high)
    {
	mid = (low + high) >> 1;
	c = elts[mid].object - object;
	if (c == 0)
	    return mid;
	if (c < 0)
	    low = mid + 1;
	else
	    high = mid - 1;
    }
    if (c < 0)
	mid++;
    return -(mid + 1);
}

FcPatternElt *
FcPatternObjectFindElt (const FcPattern *p, FcObject object)
{
    int	    i = FcPatternObjectPosition (p, object);
    if (i < 0)
	return 0;
    return &FcPatternElts(p)[i];
}

FcPatternElt *
FcPatternObjectInsertElt (FcPattern *p, FcObject object)
{
    int		    i;
    FcPatternElt   *e;

    i = FcPatternObjectPosition (p, object);
    if (i < 0)
    {
	i = -i - 1;

	/* reallocate array */
	if (p->num + 1 >= p->size)
	{
	    int s = p->size + 16;
	    if (p->size)
	    {
		FcPatternElt *e0 = FcPatternElts(p);
		e = (FcPatternElt *) realloc (e0, s * sizeof (FcPatternElt));
		if (!e) /* maybe it was mmapped */
		{
		    e = malloc(s * sizeof (FcPatternElt));
		    if (e)
			memcpy(e, e0, p->num * sizeof (FcPatternElt));
		}
	    }
	    else
		e = (FcPatternElt *) malloc (s * sizeof (FcPatternElt));
	    if (!e)
		return FcFalse;
	    p->elts_offset = FcPtrToOffset (p, e);
	    if (p->size)
		FcMemFree (FC_MEM_PATELT, p->size * sizeof (FcPatternElt));
	    FcMemAlloc (FC_MEM_PATELT, s * sizeof (FcPatternElt));
	    while (p->size < s)
	    {
		e[p->size].object = 0;
		e[p->size].values = NULL;
		p->size++;
	    }
	}
	
	e = FcPatternElts(p);
	/* move elts up */
	memmove (e + i + 1,
		 e + i,
		 sizeof (FcPatternElt) *
		 (p->num - i));
		
	/* bump count */
	p->num++;
	
	e[i].object = object;
	e[i].values = NULL;
    }

    return FcPatternElts(p) + i;
}

FcBool
FcPatternEqual (const FcPattern *pa, const FcPattern *pb)
{
    int	i;
    FcPatternElt   *pae, *pbe;

    if (pa == pb)
	return FcTrue;

    if (pa->num != pb->num)
	return FcFalse;
    pae = FcPatternElts(pa);
    pbe = FcPatternElts(pb);
    for (i = 0; i < pa->num; i++)
    {
	if (pae[i].object != pbe[i].object)
	    return FcFalse;
	if (!FcValueListEqual (FcPatternEltValues(&pae[i]),
			       FcPatternEltValues(&pbe[i])))
	    return FcFalse;
    }
    return FcTrue;
}

FcChar32
FcPatternHash (const FcPattern *p)
{
    int		i;
    FcChar32	h = 0;
    FcPatternElt    *pe = FcPatternElts(p);

    for (i = 0; i < p->num; i++)
    {
	h = (((h << 1) | (h >> 31)) ^
	     pe[i].object ^
	     FcValueListHash (FcPatternEltValues(&pe[i])));
    }
    return h;
}

FcBool
FcPatternEqualSubset (const FcPattern *pai, const FcPattern *pbi, const FcObjectSet *os)
{
    FcPatternElt    *ea, *eb;
    int		    i;

    for (i = 0; i < os->nobject; i++)
    {
	FcObject    object = FcObjectFromName (os->objects[i]);
	ea = FcPatternObjectFindElt (pai, object);
	eb = FcPatternObjectFindElt (pbi, object);
	if (ea)
	{
	    if (!eb)
		return FcFalse;
	    if (!FcValueListEqual (FcPatternEltValues(ea), FcPatternEltValues(eb)))
		return FcFalse;
	}
	else
	{
	    if (eb)
		return FcFalse;
	}
    }
    return FcTrue;
}

FcBool
FcPatternObjectAddWithBinding  (FcPattern	*p,
				FcObject	object,
				FcValue		value,
				FcValueBinding  binding,
				FcBool		append)
{
    FcPatternElt   *e;
    FcValueListPtr new, *prev;

    if (p->ref == FC_REF_CONSTANT)
	goto bail0;

    new = malloc (sizeof (FcValueList));
    if (!new)
	goto bail0;

    memset(new, 0, sizeof (FcValueList));
    FcMemAlloc (FC_MEM_VALLIST, sizeof (FcValueList));
    value = FcValueSave (value);
    if (value.type == FcTypeVoid)
	goto bail1;

    /*
     * Make sure the stored type is valid for built-in objects
     */
    if (!FcObjectValidType (object, value.type))
    {
	if (FcDebug() & FC_DBG_OBJTYPES)
	{
	    printf ("FcPattern object %s does not accept value ",
		    FcObjectName (object));
	    FcValuePrint (value);
	}
	goto bail1;
    }

    new->value = value;
    new->binding = binding;
    new->next = NULL;

    e = FcPatternObjectInsertElt (p, object);
    if (!e)
	goto bail2;

    if (append)
    {
	for (prev = &e->values; *prev; prev = &(*prev)->next)
	    ;
	*prev = new;
    }
    else
    {
	new->next = e->values;
	e->values = new;
    }

    return FcTrue;

bail2:
    FcValueDestroy (value);
bail1:
    FcMemFree (FC_MEM_VALLIST, sizeof (FcValueList));
    free (new);
bail0:
    return FcFalse;
}

FcBool
FcPatternObjectAdd (FcPattern *p, FcObject object, FcValue value, FcBool append)
{
    return FcPatternObjectAddWithBinding (p, object,
					  value, FcValueBindingStrong, append);
}

FcBool
FcPatternAdd (FcPattern *p, const char *object, FcValue value, FcBool append)
{
    return FcPatternObjectAddWithBinding (p, FcObjectFromName (object),
					  value, FcValueBindingStrong, append);
}

FcBool
FcPatternAddWeak  (FcPattern *p, const char *object, FcValue value, FcBool append)
{
    return FcPatternObjectAddWithBinding (p, FcObjectFromName (object),
					  value, FcValueBindingWeak, append);
}

FcBool
FcPatternObjectDel (FcPattern *p, FcObject object)
{
    FcPatternElt   *e;

    e = FcPatternObjectFindElt (p, object);
    if (!e)
	return FcFalse;

    /* destroy value */
    FcValueListDestroy (e->values);

    /* shuffle existing ones down */
    memmove (e, e+1,
	     (FcPatternElts(p) + p->num - (e + 1)) *
	     sizeof (FcPatternElt));
    p->num--;
    e = FcPatternElts(p) + p->num;
    e->object = 0;
    e->values = NULL;
    return FcTrue;
}

FcBool
FcPatternDel (FcPattern *p, const char *object)
{
    return FcPatternObjectDel (p, FcObjectFromName (object));
}

FcBool
FcPatternRemove (FcPattern *p, const char *object, int id)
{
    FcPatternElt    *e;
    FcValueListPtr  *prev, l;

    e = FcPatternObjectFindElt (p, FcObjectFromName (object));
    if (!e)
	return FcFalse;
    for (prev = &e->values; (l = *prev); prev = &l->next)
    {
	if (!id)
	{
	    *prev = l->next;
	    l->next = NULL;
	    FcValueListDestroy (l);
	    if (!e->values)
		FcPatternDel (p, object);
	    return FcTrue;
	}
	id--;
    }
    return FcFalse;
}

FcBool
FcPatternObjectAddInteger (FcPattern *p, FcObject object, int i)
{
    FcValue	v;

    v.type = FcTypeInteger;
    v.u.i = i;
    return FcPatternObjectAdd (p, object, v, FcTrue);
}

FcBool
FcPatternAddInteger (FcPattern *p, const char *object, int i)
{
    return FcPatternObjectAddInteger (p, FcObjectFromName (object), i);
}

FcBool
FcPatternObjectAddDouble (FcPattern *p, FcObject object, double d)
{
    FcValue	v;

    v.type = FcTypeDouble;
    v.u.d = d;
    return FcPatternObjectAdd (p, object, v, FcTrue);
}


FcBool
FcPatternAddDouble (FcPattern *p, const char *object, double d)
{
    return FcPatternObjectAddDouble (p, FcObjectFromName (object), d);
}

FcBool
FcPatternObjectAddString (FcPattern *p, FcObject object, const FcChar8 *s)
{
    FcValue	v;

    if (!s)
    {
	v.type = FcTypeVoid;
	v.u.s = 0;
	return FcPatternObjectAdd (p, object, v, FcTrue);
    }

    v.type = FcTypeString;
    v.u.s = FcStrStaticName(s);
    return FcPatternObjectAdd (p, object, v, FcTrue);
}

FcBool
FcPatternAddString (FcPattern *p, const char *object, const FcChar8 *s)
{
    return FcPatternObjectAddString (p, FcObjectFromName (object), s);
}

FcBool
FcPatternAddMatrix (FcPattern *p, const char *object, const FcMatrix *s)
{
    FcValue	v;

    v.type = FcTypeMatrix;
    v.u.m = s;
    return FcPatternAdd (p, object, v, FcTrue);
}


FcBool
FcPatternObjectAddBool (FcPattern *p, FcObject object, FcBool b)
{
    FcValue	v;

    v.type = FcTypeBool;
    v.u.b = b;
    return FcPatternObjectAdd (p, object, v, FcTrue);
}

FcBool
FcPatternAddBool (FcPattern *p, const char *object, FcBool b)
{
    return FcPatternObjectAddBool (p, FcObjectFromName (object), b);
}

FcBool
FcPatternAddCharSet (FcPattern *p, const char *object, const FcCharSet *c)
{
    FcValue	v;

    v.type = FcTypeCharSet;
    v.u.c = (FcCharSet *)c;
    return FcPatternAdd (p, object, v, FcTrue);
}

FcBool
FcPatternAddFTFace (FcPattern *p, const char *object, const FT_Face f)
{
    FcValue	v;

    v.type = FcTypeFTFace;
    v.u.f = (void *) f;
    return FcPatternAdd (p, object, v, FcTrue);
}

FcBool
FcPatternAddLangSet (FcPattern *p, const char *object, const FcLangSet *ls)
{
    FcValue	v;

    v.type = FcTypeLangSet;
    v.u.l = (FcLangSet *)ls;
    return FcPatternAdd (p, object, v, FcTrue);
}

FcResult
FcPatternObjectGet (const FcPattern *p, FcObject object, int id, FcValue *v)
{
    FcPatternElt   *e;
    FcValueListPtr l;

    e = FcPatternObjectFindElt (p, object);
    if (!e)
	return FcResultNoMatch;
    for (l = FcPatternEltValues(e); l; l = FcValueListNext(l))
    {
	if (!id)
	{
	    *v = FcValueCanonicalize(&l->value);
	    return FcResultMatch;
	}
	id--;
    }
    return FcResultNoId;
}

FcResult
FcPatternGet (const FcPattern *p, const char *object, int id, FcValue *v)
{
    return FcPatternObjectGet (p, FcObjectFromName (object), id, v);
}

FcResult
FcPatternObjectGetInteger (const FcPattern *p, FcObject object, int id, int *i)
{
    FcValue	v;
    FcResult	r;

    r = FcPatternObjectGet (p, object, id, &v);
    if (r != FcResultMatch)
	return r;
    switch (v.type) {
    case FcTypeDouble:
	*i = (int) v.u.d;
	break;
    case FcTypeInteger:
	*i = v.u.i;
	break;
    default:
        return FcResultTypeMismatch;
    }
    return FcResultMatch;
}

FcResult
FcPatternGetInteger (const FcPattern *p, const char *object, int id, int *i)
{
    return FcPatternObjectGetInteger (p, FcObjectFromName (object), id, i);
}


FcResult
FcPatternObjectGetDouble (const FcPattern *p, FcObject object, int id, double *d)
{
    FcValue	v;
    FcResult	r;

    r = FcPatternObjectGet (p, object, id, &v);
    if (r != FcResultMatch)
	return r;
    switch (v.type) {
    case FcTypeDouble:
	*d = v.u.d;
	break;
    case FcTypeInteger:
	*d = (double) v.u.i;
	break;
    default:
        return FcResultTypeMismatch;
    }
    return FcResultMatch;
}

FcResult
FcPatternGetDouble (const FcPattern *p, const char *object, int id, double *d)
{
    return FcPatternObjectGetDouble (p, FcObjectFromName (object), id, d);
}

FcResult
FcPatternObjectGetString (const FcPattern *p, FcObject object, int id, FcChar8 ** s)
{
    FcValue	v;
    FcResult	r;

    r = FcPatternObjectGet (p, object, id, &v);
    if (r != FcResultMatch)
	return r;
    if (v.type != FcTypeString)
        return FcResultTypeMismatch;

    *s = (FcChar8 *) v.u.s;
    return FcResultMatch;
}

FcResult
FcPatternGetString (const FcPattern *p, const char *object, int id, FcChar8 ** s)
{
    return FcPatternObjectGetString (p, FcObjectFromName (object), id, s);
}

FcResult
FcPatternGetMatrix(const FcPattern *p, const char *object, int id, FcMatrix **m)
{
    FcValue	v;
    FcResult	r;

    r = FcPatternGet (p, object, id, &v);
    if (r != FcResultMatch)
	return r;
    if (v.type != FcTypeMatrix)
        return FcResultTypeMismatch;
    *m = (FcMatrix *)v.u.m;
    return FcResultMatch;
}


FcResult
FcPatternGetBool(const FcPattern *p, const char *object, int id, FcBool *b)
{
    FcValue	v;
    FcResult	r;

    r = FcPatternGet (p, object, id, &v);
    if (r != FcResultMatch)
	return r;
    if (v.type != FcTypeBool)
        return FcResultTypeMismatch;
    *b = v.u.b;
    return FcResultMatch;
}

FcResult
FcPatternGetCharSet(const FcPattern *p, const char *object, int id, FcCharSet **c)
{
    FcValue	v;
    FcResult	r;

    r = FcPatternGet (p, object, id, &v);
    if (r != FcResultMatch)
	return r;
    if (v.type != FcTypeCharSet)
        return FcResultTypeMismatch;
    *c = (FcCharSet *)v.u.c;
    return FcResultMatch;
}

FcResult
FcPatternGetFTFace(const FcPattern *p, const char *object, int id, FT_Face *f)
{
    FcValue	v;
    FcResult	r;

    r = FcPatternGet (p, object, id, &v);
    if (r != FcResultMatch)
	return r;
    if (v.type != FcTypeFTFace)
	return FcResultTypeMismatch;
    *f = (FT_Face) v.u.f;
    return FcResultMatch;
}

FcResult
FcPatternGetLangSet(const FcPattern *p, const char *object, int id, FcLangSet **ls)
{
    FcValue	v;
    FcResult	r;

    r = FcPatternGet (p, object, id, &v);
    if (r != FcResultMatch)
	return r;
    if (v.type != FcTypeLangSet)
        return FcResultTypeMismatch;
    *ls = (FcLangSet *)v.u.l;
    return FcResultMatch;
}

FcPattern *
FcPatternDuplicate (const FcPattern *orig)
{
    FcPattern	    *new;
    FcPatternElt    *e;
    int		    i;
    FcValueListPtr  l;

    new = FcPatternCreate ();
    if (!new)
	goto bail0;

    e = FcPatternElts(orig);

    for (i = 0; i < orig->num; i++)
    {
	for (l = FcPatternEltValues(e + i); l; l = FcValueListNext(l))
	{
	    if (!FcPatternObjectAddWithBinding (new, e[i].object,
						FcValueCanonicalize(&l->value),
						l->binding,
						FcTrue))
		goto bail1;
	
	}
    }

    return new;

bail1:
    FcPatternDestroy (new);
bail0:
    return 0;
}

void
FcPatternReference (FcPattern *p)
{
    if (p->ref != FC_REF_CONSTANT)
	p->ref++;
    else
	FcCacheObjectReference (p);
}

FcPattern *
FcPatternVaBuild (FcPattern *p, va_list va)
{
    FcPattern	*ret;

    FcPatternVapBuild (ret, p, va);
    return ret;
}

FcPattern *
FcPatternBuild (FcPattern *p, ...)
{
    va_list	va;

    va_start (va, p);
    FcPatternVapBuild (p, p, va);
    va_end (va);
    return p;
}

/*
 * Add all of the elements in 's' to 'p'
 */
FcBool
FcPatternAppend (FcPattern *p, FcPattern *s)
{
    int		    i;
    FcPatternElt    *e;
    FcValueListPtr  v;

    for (i = 0; i < s->num; i++)
    {
	e = FcPatternElts(s)+i;
	for (v = FcPatternEltValues(e); v; v = FcValueListNext(v))
	{
	    if (!FcPatternObjectAddWithBinding (p, e->object,
						FcValueCanonicalize(&v->value),
						v->binding, FcTrue))
		return FcFalse;
	}
    }
    return FcTrue;
}

FcPattern *
FcPatternFilter (FcPattern *p, const FcObjectSet *os)
{
    int		    i;
    FcPattern	    *ret;
    FcPatternElt    *e;
    FcValueListPtr  v;

    if (!os)
	return FcPatternDuplicate (p);

    ret = FcPatternCreate ();
    if (!ret)
	return NULL;

    for (i = 0; i < os->nobject; i++)
    {
	FcObject object = FcObjectFromName (os->objects[i]);
	e = FcPatternObjectFindElt (p, object);
	if (e)
	{
	    for (v = FcPatternEltValues(e); v; v = FcValueListNext(v))
	    {
		if (!FcPatternObjectAddWithBinding (ret, e->object,
						    FcValueCanonicalize(&v->value),
						    v->binding, FcTrue))
		    goto bail0;
	    }
	}
    }
    return ret;

bail0:
    FcPatternDestroy (ret);
    return NULL;
}

#define OBJECT_HASH_SIZE    31
static struct objectBucket {
    struct objectBucket	*next;
    FcChar32		hash;
} *FcObjectBuckets[OBJECT_HASH_SIZE];

static FcBool
FcHashOwnsName (const FcChar8 *name)
{
    FcChar32		hash = FcStringHash (name);
    struct objectBucket	**p;
    struct objectBucket	*b;

    for (p = &FcObjectBuckets[hash % OBJECT_HASH_SIZE]; (b = *p); p = &(b->next))
	if (b->hash == hash && ((char *)name == (char *) (b + 1)))
            return FcTrue;
    return FcFalse;
}

const FcChar8 *
FcStrStaticName (const FcChar8 *name)
{
    FcChar32		hash = FcStringHash (name);
    struct objectBucket	**p;
    struct objectBucket	*b;
    int			size;

    for (p = &FcObjectBuckets[hash % OBJECT_HASH_SIZE]; (b = *p); p = &(b->next))
	if (b->hash == hash && !strcmp ((char *)name, (char *) (b + 1)))
	    return (FcChar8 *) (b + 1);
    size = sizeof (struct objectBucket) + strlen ((char *)name) + 1;
    /*
     * workaround valgrind warning because glibc takes advantage of how it knows memory is
     * allocated to implement strlen by reading in groups of 4
     */
    size = (size + 3) & ~3;
    b = malloc (size);
    FcMemAlloc (FC_MEM_STATICSTR, size);
    if (!b)
        return NULL;
    b->next = 0;
    b->hash = hash;
    strcpy ((char *) (b + 1), (char *)name);
    *p = b;
    return (FcChar8 *) (b + 1);
}

static void
FcStrStaticNameFini (void)
{
    int i, size;
    struct objectBucket *b, *next;
    char *name;

    for (i = 0; i < OBJECT_HASH_SIZE; i++)
    {
	for (b = FcObjectBuckets[i]; b; b = next)
	{
	    next = b->next;
	    name = (char *) (b + 1);
	    size = sizeof (struct objectBucket) + strlen (name) + 1;
	    FcMemFree (FC_MEM_STATICSTR, size + sizeof (int));
	    free (b);
	}
	FcObjectBuckets[i] = 0;
    }
}

void
FcPatternFini (void)
{
    FcStrStaticNameFini ();
    FcObjectFini ();
}

FcBool
FcPatternSerializeAlloc (FcSerialize *serialize, const FcPattern *pat)
{
    int	i;
    FcPatternElt    *elts = FcPatternElts(pat);

    if (!FcSerializeAlloc (serialize, pat, sizeof (FcPattern)))
	return FcFalse;
    if (!FcSerializeAlloc (serialize, elts, pat->num * sizeof (FcPatternElt)))
	return FcFalse;
    for (i = 0; i < pat->num; i++)
	if (!FcValueListSerializeAlloc (serialize, FcPatternEltValues(elts+i)))
	    return FcFalse;
    return FcTrue;
}

FcPattern *
FcPatternSerialize (FcSerialize *serialize, const FcPattern *pat)
{
    FcPattern	    *pat_serialized;
    FcPatternElt    *elts = FcPatternElts (pat);
    FcPatternElt    *elts_serialized;
    FcValueList	    *values_serialized;
    int		    i;

    pat_serialized = FcSerializePtr (serialize, pat);
    if (!pat_serialized)
	return NULL;
    *pat_serialized = *pat;
    pat_serialized->size = pat->num;
    pat_serialized->ref = FC_REF_CONSTANT;

    elts_serialized = FcSerializePtr (serialize, elts);
    if (!elts_serialized)
	return NULL;

    pat_serialized->elts_offset = FcPtrToOffset (pat_serialized,
						 elts_serialized);

    for (i = 0; i < pat->num; i++)
    {
	values_serialized = FcValueListSerialize (serialize, FcPatternEltValues (elts+i));
	if (!values_serialized)
	    return NULL;
	elts_serialized[i].object = elts[i].object;
	elts_serialized[i].values = FcPtrToEncodedOffset (&elts_serialized[i],
							  values_serialized,
							  FcValueList);
    }
    if (FcDebug() & FC_DBG_CACHEV) {
	printf ("Raw pattern:\n");
	FcPatternPrint (pat);
	printf ("Serialized pattern:\n");
	FcPatternPrint (pat_serialized);
	printf ("\n");
    }
    return pat_serialized;
}

FcBool
FcValueListSerializeAlloc (FcSerialize *serialize, const FcValueList *vl)
{
    while (vl)
    {
	if (!FcSerializeAlloc (serialize, vl, sizeof (FcValueList)))
	    return FcFalse;
	switch (vl->value.type) {
	case FcTypeString:
	    if (!FcStrSerializeAlloc (serialize, vl->value.u.s))
		return FcFalse;
	    break;
	case FcTypeCharSet:
	    if (!FcCharSetSerializeAlloc (serialize, vl->value.u.c))
		return FcFalse;
	    break;
	case FcTypeLangSet:
	    if (!FcLangSetSerializeAlloc (serialize, vl->value.u.l))
		return FcFalse;
	    break;
	default:
	    break;
	}
	vl = vl->next;
    }
    return FcTrue;
}

FcValueList *
FcValueListSerialize (FcSerialize *serialize, const FcValueList *vl)
{
    FcValueList	*vl_serialized;
    FcChar8	*s_serialized;
    FcCharSet	*c_serialized;
    FcLangSet	*l_serialized;
    FcValueList	*head_serialized = NULL;
    FcValueList	*prev_serialized = NULL;

    while (vl)
    {
	vl_serialized = FcSerializePtr (serialize, vl);
	if (!vl_serialized)
	    return NULL;

	if (prev_serialized)
	    prev_serialized->next = FcPtrToEncodedOffset (prev_serialized,
							  vl_serialized,
							  FcValueList);
	else
	    head_serialized = vl_serialized;
	
	vl_serialized->next = NULL;
	vl_serialized->value.type = vl->value.type;
	switch (vl->value.type) {
	case FcTypeInteger:
	    vl_serialized->value.u.i = vl->value.u.i;
	    break;
	case FcTypeDouble:
	    vl_serialized->value.u.d = vl->value.u.d;
	    break;
	case FcTypeString:
	    s_serialized = FcStrSerialize (serialize, vl->value.u.s);
	    if (!s_serialized)
		return NULL;
	    vl_serialized->value.u.s = FcPtrToEncodedOffset (&vl_serialized->value,
							     s_serialized,
							     FcChar8);
	    break;
	case FcTypeBool:
	    vl_serialized->value.u.b = vl->value.u.b;
	    break;
	case FcTypeMatrix:
	    /* can't happen */
	    break;
	case FcTypeCharSet:
	    c_serialized = FcCharSetSerialize (serialize, vl->value.u.c);
	    if (!c_serialized)
		return NULL;
	    vl_serialized->value.u.c = FcPtrToEncodedOffset (&vl_serialized->value,
							     c_serialized,
							     FcCharSet);
	    break;
	case FcTypeFTFace:
	    /* can't happen */
	    break;
	case FcTypeLangSet:
	    l_serialized = FcLangSetSerialize (serialize, vl->value.u.l);
	    if (!l_serialized)
		return NULL;
	    vl_serialized->value.u.l = FcPtrToEncodedOffset (&vl_serialized->value,
							     l_serialized,
							     FcLangSet);
	    break;
	default:
	    break;
	}
	prev_serialized = vl_serialized;
	vl = vl->next;
    }
    return head_serialized;
}
#define __fcpat__
#include "fcaliastail.h"
#include "fcftaliastail.h"
#undef __fcpat__
>>>>>>> 24abc56b
<|MERGE_RESOLUTION|>--- conflicted
+++ resolved
@@ -1,2533 +1,1267 @@
-<<<<<<< HEAD
-/*
- * Copyright © 2000 Keith Packard
- *
- * Permission to use, copy, modify, distribute, and sell this software and its
- * documentation for any purpose is hereby granted without fee, provided that
- * the above copyright notice appear in all copies and that both that
- * copyright notice and this permission notice appear in supporting
- * documentation, and that the name of the author(s) not be used in
- * advertising or publicity pertaining to distribution of the software without
- * specific, written prior permission.  The authors make no
- * representations about the suitability of this software for any purpose.  It
- * is provided "as is" without express or implied warranty.
- *
- * THE AUTHOR(S) DISCLAIMS ALL WARRANTIES WITH REGARD TO THIS SOFTWARE,
- * INCLUDING ALL IMPLIED WARRANTIES OF MERCHANTABILITY AND FITNESS, IN NO
- * EVENT SHALL THE AUTHOR(S) BE LIABLE FOR ANY SPECIAL, INDIRECT OR
- * CONSEQUENTIAL DAMAGES OR ANY DAMAGES WHATSOEVER RESULTING FROM LOSS OF USE,
- * DATA OR PROFITS, WHETHER IN AN ACTION OF CONTRACT, NEGLIGENCE OR OTHER
- * TORTIOUS ACTION, ARISING OUT OF OR IN CONNECTION WITH THE USE OR
- * PERFORMANCE OF THIS SOFTWARE.
- */
-
-#include "fcint.h"
-#include "fcftint.h"
-#include <stdlib.h>
-#include <string.h>
-#include <assert.h>
-
-static FcBool
-FcHashOwnsName(const FcChar8 *name);
-
-FcPattern *
-FcPatternCreate (void)
-{
-    FcPattern	*p;
-
-    p = (FcPattern *) malloc (sizeof (FcPattern));
-    if (!p)
-	return 0;
-    FcMemAlloc (FC_MEM_PATTERN, sizeof (FcPattern));
-    p->num = 0;
-    p->size = 0;
-    p->elts_offset = FcPtrToOffset (p, NULL);
-    p->ref = 1;
-    return p;
-}
-
-void
-FcValueDestroy (FcValue v)
-{
-    switch (v.type) {
-    case FcTypeString:
-        if (!FcHashOwnsName(v.u.s))
-            FcStrFree ((FcChar8 *) v.u.s);
-	break;
-    case FcTypeMatrix:
-	FcMatrixFree ((FcMatrix *) v.u.m);
-	break;
-    case FcTypeCharSet:
-	FcCharSetDestroy ((FcCharSet *) v.u.c);
-	break;
-    case FcTypeLangSet:
-	FcLangSetDestroy ((FcLangSet *) v.u.l);
-	break;
-    default:
-	break;
-    }
-}
-
-FcValue
-FcValueCanonicalize (const FcValue *v)
-{
-    FcValue new;
-
-    switch (v->type)
-    {
-    case FcTypeString:
-	new.u.s = FcValueString(v);
-	new.type = FcTypeString;
-	break;
-    case FcTypeCharSet:
-	new.u.c = FcValueCharSet(v);
-	new.type = FcTypeCharSet;
-	break;
-    case FcTypeLangSet:
-	new.u.l = FcValueLangSet(v);
-	new.type = FcTypeLangSet;
-	break;
-    default:
-	new = *v;
-	break;
-    }
-    return new;
-}
-
-FcValue
-FcValueSave (FcValue v)
-{
-    switch (v.type) {
-    case FcTypeString:
-	v.u.s = FcStrStaticName (v.u.s);
-	if (!v.u.s)
-	    v.type = FcTypeVoid;
-	break;
-    case FcTypeMatrix:
-	v.u.m = FcMatrixCopy (v.u.m);
-	if (!v.u.m)
-	    v.type = FcTypeVoid;
-	break;
-    case FcTypeCharSet:
-	v.u.c = FcCharSetCopy ((FcCharSet *) v.u.c);
-	if (!v.u.c)
-	    v.type = FcTypeVoid;
-	break;
-    case FcTypeLangSet:
-	v.u.l = FcLangSetCopy (v.u.l);
-	if (!v.u.l)
-	    v.type = FcTypeVoid;
-	break;
-    default:
-	break;
-    }
-    return v;
-}
-
-void
-FcValueListDestroy (FcValueListPtr l)
-{
-    FcValueListPtr next;
-    for (; l; l = next)
-    {
-	switch (l->value.type) {
-	case FcTypeString:
-            if (!FcHashOwnsName((FcChar8 *)l->value.u.s))
-                FcStrFree ((FcChar8 *)l->value.u.s);
-	    break;
-	case FcTypeMatrix:
-	    FcMatrixFree ((FcMatrix *)l->value.u.m);
-	    break;
-	case FcTypeCharSet:
-	    FcCharSetDestroy
-		((FcCharSet *) (l->value.u.c));
-	    break;
-	case FcTypeLangSet:
-	    FcLangSetDestroy
-		((FcLangSet *) (l->value.u.l));
-	    break;
-	default:
-	    break;
-	}
-	next = FcValueListNext(l);
-	FcMemFree (FC_MEM_VALLIST, sizeof (FcValueList));
-	free(l);
-    }
-}
-
-FcBool
-FcValueEqual (FcValue va, FcValue vb)
-{
-    if (va.type != vb.type)
-    {
-	if (va.type == FcTypeInteger)
-	{
-	    va.type = FcTypeDouble;
-	    va.u.d = va.u.i;
-	}
-	if (vb.type == FcTypeInteger)
-	{
-	    vb.type = FcTypeDouble;
-	    vb.u.d = vb.u.i;
-	}
-	if (va.type != vb.type)
-	    return FcFalse;
-    }
-    switch (va.type) {
-    case FcTypeVoid:
-	return FcTrue;
-    case FcTypeInteger:
-	return va.u.i == vb.u.i;
-    case FcTypeDouble:
-	return va.u.d == vb.u.d;
-    case FcTypeString:
-	return FcStrCmpIgnoreCase (va.u.s, vb.u.s) == 0;
-    case FcTypeBool:
-	return va.u.b == vb.u.b;
-    case FcTypeMatrix:
-	return FcMatrixEqual (va.u.m, vb.u.m);
-    case FcTypeCharSet:
-	return FcCharSetEqual (va.u.c, vb.u.c);
-    case FcTypeFTFace:
-	return va.u.f == vb.u.f;
-    case FcTypeLangSet:
-	return FcLangSetEqual (va.u.l, vb.u.l);
-    }
-    return FcFalse;
-}
-
-static FcChar32
-FcDoubleHash (double d)
-{
-    if (d < 0)
-	d = -d;
-    if (d > 0xffffffff)
-	d = 0xffffffff;
-    return (FcChar32) d;
-}
-
-FcChar32
-FcStringHash (const FcChar8 *s)
-{
-    FcChar8	c;
-    FcChar32	h = 0;
-
-    if (s)
-	while ((c = *s++))
-	    h = ((h << 1) | (h >> 31)) ^ c;
-    return h;
-}
-
-static FcChar32
-FcValueHash (const FcValue *v)
-{
-    switch (v->type) {
-    case FcTypeVoid:
-	return 0;
-    case FcTypeInteger:
-	return (FcChar32) v->u.i;
-    case FcTypeDouble:
-	return FcDoubleHash (v->u.d);
-    case FcTypeString:
-	return FcStringHash (FcValueString(v));
-    case FcTypeBool:
-	return (FcChar32) v->u.b;
-    case FcTypeMatrix:
-	return (FcDoubleHash (v->u.m->xx) ^
-		FcDoubleHash (v->u.m->xy) ^
-		FcDoubleHash (v->u.m->yx) ^
-		FcDoubleHash (v->u.m->yy));
-    case FcTypeCharSet:
-	return (FcChar32) FcValueCharSet(v)->num;
-    case FcTypeFTFace:
-	return FcStringHash ((const FcChar8 *) ((FT_Face) v->u.f)->family_name) ^
-	       FcStringHash ((const FcChar8 *) ((FT_Face) v->u.f)->style_name);
-    case FcTypeLangSet:
-	return FcLangSetHash (FcValueLangSet(v));
-    }
-    return FcFalse;
-}
-
-static FcBool
-FcValueListEqual (FcValueListPtr la, FcValueListPtr lb)
-{
-    if (la == lb)
-	return FcTrue;
-
-    while (la && lb)
-    {
-	if (!FcValueEqual (la->value, lb->value))
-	    return FcFalse;
-	la = FcValueListNext(la);
-	lb = FcValueListNext(lb);
-    }
-    if (la || lb)
-	return FcFalse;
-    return FcTrue;
-}
-
-static FcChar32
-FcValueListHash (FcValueListPtr l)
-{
-    FcChar32	hash = 0;
-
-    for (; l; l = FcValueListNext(l))
-    {
-	hash = ((hash << 1) | (hash >> 31)) ^ FcValueHash (&l->value);
-    }
-    return hash;
-}
-
-void
-FcPatternDestroy (FcPattern *p)
-{
-    int		    i;
-    FcPatternElt    *elts;
-
-    if (p->ref == FC_REF_CONSTANT)
-    {
-	FcCacheObjectDereference (p);
-	return;
-    }
-	
-    if (--p->ref > 0)
-	return;
-
-    elts = FcPatternElts (p);
-    for (i = 0; i < p->num; i++)
-	FcValueListDestroy (FcPatternEltValues(&elts[i]));
-
-    FcMemFree (FC_MEM_PATELT, p->size * sizeof (FcPatternElt));
-    free (elts);
-    FcMemFree (FC_MEM_PATTERN, sizeof (FcPattern));
-    free (p);
-}
-
-static int
-FcPatternObjectPosition (const FcPattern *p, FcObject object)
-{
-    int	    low, high, mid, c;
-    FcPatternElt    *elts = FcPatternElts(p);
-
-    low = 0;
-    high = p->num - 1;
-    c = 1;
-    mid = 0;
-    while (low <= high)
-    {
-	mid = (low + high) >> 1;
-	c = elts[mid].object - object;
-	if (c == 0)
-	    return mid;
-	if (c < 0)
-	    low = mid + 1;
-	else
-	    high = mid - 1;
-    }
-    if (c < 0)
-	mid++;
-    return -(mid + 1);
-}
-
-FcPatternElt *
-FcPatternObjectFindElt (const FcPattern *p, FcObject object)
-{
-    int	    i = FcPatternObjectPosition (p, object);
-    if (i < 0)
-	return 0;
-    return &FcPatternElts(p)[i];
-}
-
-FcPatternElt *
-FcPatternObjectInsertElt (FcPattern *p, FcObject object)
-{
-    int		    i;
-    FcPatternElt   *e;
-
-    i = FcPatternObjectPosition (p, object);
-    if (i < 0)
-    {
-	i = -i - 1;
-
-	/* reallocate array */
-	if (p->num + 1 >= p->size)
-	{
-	    int s = p->size + 16;
-	    if (p->size)
-	    {
-		FcPatternElt *e0 = FcPatternElts(p);
-		e = (FcPatternElt *) realloc (e0, s * sizeof (FcPatternElt));
-		if (!e) /* maybe it was mmapped */
-		{
-		    e = malloc(s * sizeof (FcPatternElt));
-		    if (e)
-			memcpy(e, e0, p->num * sizeof (FcPatternElt));
-		}
-	    }
-	    else
-		e = (FcPatternElt *) malloc (s * sizeof (FcPatternElt));
-	    if (!e)
-		return FcFalse;
-	    p->elts_offset = FcPtrToOffset (p, e);
-	    if (p->size)
-		FcMemFree (FC_MEM_PATELT, p->size * sizeof (FcPatternElt));
-	    FcMemAlloc (FC_MEM_PATELT, s * sizeof (FcPatternElt));
-	    while (p->size < s)
-	    {
-		e[p->size].object = 0;
-		e[p->size].values = NULL;
-		p->size++;
-	    }
-	}
-	
-	e = FcPatternElts(p);
-	/* move elts up */
-	memmove (e + i + 1,
-		 e + i,
-		 sizeof (FcPatternElt) *
-		 (p->num - i));
-		
-	/* bump count */
-	p->num++;
-	
-	e[i].object = object;
-	e[i].values = NULL;
-    }
-
-    return FcPatternElts(p) + i;
-}
-
-FcBool
-FcPatternEqual (const FcPattern *pa, const FcPattern *pb)
-{
-    int	i;
-    FcPatternElt   *pae, *pbe;
-
-    if (pa == pb)
-	return FcTrue;
-
-    if (pa->num != pb->num)
-	return FcFalse;
-    pae = FcPatternElts(pa);
-    pbe = FcPatternElts(pb);
-    for (i = 0; i < pa->num; i++)
-    {
-	if (pae[i].object != pbe[i].object)
-	    return FcFalse;
-	if (!FcValueListEqual (FcPatternEltValues(&pae[i]),
-			       FcPatternEltValues(&pbe[i])))
-	    return FcFalse;
-    }
-    return FcTrue;
-}
-
-FcChar32
-FcPatternHash (const FcPattern *p)
-{
-    int		i;
-    FcChar32	h = 0;
-    FcPatternElt    *pe = FcPatternElts(p);
-
-    for (i = 0; i < p->num; i++)
-    {
-	h = (((h << 1) | (h >> 31)) ^
-	     pe[i].object ^
-	     FcValueListHash (FcPatternEltValues(&pe[i])));
-    }
-    return h;
-}
-
-FcBool
-FcPatternEqualSubset (const FcPattern *pai, const FcPattern *pbi, const FcObjectSet *os)
-{
-    FcPatternElt    *ea, *eb;
-    int		    i;
-
-    for (i = 0; i < os->nobject; i++)
-    {
-	FcObject    object = FcObjectFromName (os->objects[i]);
-	ea = FcPatternObjectFindElt (pai, object);
-	eb = FcPatternObjectFindElt (pbi, object);
-	if (ea)
-	{
-	    if (!eb)
-		return FcFalse;
-	    if (!FcValueListEqual (FcPatternEltValues(ea), FcPatternEltValues(eb)))
-		return FcFalse;
-	}
-	else
-	{
-	    if (eb)
-		return FcFalse;
-	}
-    }
-    return FcTrue;
-}
-
-FcBool
-FcPatternObjectAddWithBinding  (FcPattern	*p,
-				FcObject	object,
-				FcValue		value,
-				FcValueBinding  binding,
-				FcBool		append)
-{
-    FcPatternElt   *e;
-    FcValueListPtr new, *prev;
-
-    if (p->ref == FC_REF_CONSTANT)
-	goto bail0;
-
-    new = malloc (sizeof (FcValueList));
-    if (!new)
-	goto bail0;
-
-    memset(new, 0, sizeof (FcValueList));
-    FcMemAlloc (FC_MEM_VALLIST, sizeof (FcValueList));
-    value = FcValueSave (value);
-    if (value.type == FcTypeVoid)
-	goto bail1;
-
-    /*
-     * Make sure the stored type is valid for built-in objects
-     */
-    if (!FcObjectValidType (object, value.type))
-    {
-	if (FcDebug() & FC_DBG_OBJTYPES)
-	{
-	    printf ("FcPattern object %s does not accept value ",
-		    FcObjectName (object));
-	    FcValuePrint (value);
-	}
-	goto bail1;
-    }
-
-    new->value = value;
-    new->binding = binding;
-    new->next = NULL;
-
-    e = FcPatternObjectInsertElt (p, object);
-    if (!e)
-	goto bail2;
-
-    if (append)
-    {
-	for (prev = &e->values; *prev; prev = &(*prev)->next)
-	    ;
-	*prev = new;
-    }
-    else
-    {
-	new->next = e->values;
-	e->values = new;
-    }
-
-    return FcTrue;
-
-bail2:
-    FcValueDestroy (value);
-bail1:
-    FcMemFree (FC_MEM_VALLIST, sizeof (FcValueList));
-    free (new);
-bail0:
-    return FcFalse;
-}
-
-FcBool
-FcPatternObjectAdd (FcPattern *p, FcObject object, FcValue value, FcBool append)
-{
-    return FcPatternObjectAddWithBinding (p, object,
-					  value, FcValueBindingStrong, append);
-}
-
-FcBool
-FcPatternAdd (FcPattern *p, const char *object, FcValue value, FcBool append)
-{
-    return FcPatternObjectAddWithBinding (p, FcObjectFromName (object),
-					  value, FcValueBindingStrong, append);
-}
-
-FcBool
-FcPatternAddWeak  (FcPattern *p, const char *object, FcValue value, FcBool append)
-{
-    return FcPatternObjectAddWithBinding (p, FcObjectFromName (object),
-					  value, FcValueBindingWeak, append);
-}
-
-FcBool
-FcPatternObjectDel (FcPattern *p, FcObject object)
-{
-    FcPatternElt   *e;
-
-    e = FcPatternObjectFindElt (p, object);
-    if (!e)
-	return FcFalse;
-
-    /* destroy value */
-    FcValueListDestroy (e->values);
-
-    /* shuffle existing ones down */
-    memmove (e, e+1,
-	     (FcPatternElts(p) + p->num - (e + 1)) *
-	     sizeof (FcPatternElt));
-    p->num--;
-    e = FcPatternElts(p) + p->num;
-    e->object = 0;
-    e->values = NULL;
-    return FcTrue;
-}
-
-FcBool
-FcPatternDel (FcPattern *p, const char *object)
-{
-    return FcPatternObjectDel (p, FcObjectFromName (object));
-}
-
-FcBool
-FcPatternRemove (FcPattern *p, const char *object, int id)
-{
-    FcPatternElt    *e;
-    FcValueListPtr  *prev, l;
-
-    e = FcPatternObjectFindElt (p, FcObjectFromName (object));
-    if (!e)
-	return FcFalse;
-    for (prev = &e->values; (l = *prev); prev = &l->next)
-    {
-	if (!id)
-	{
-	    *prev = l->next;
-	    l->next = NULL;
-	    FcValueListDestroy (l);
-	    if (!e->values)
-		FcPatternDel (p, object);
-	    return FcTrue;
-	}
-	id--;
-    }
-    return FcFalse;
-}
-
-FcBool
-FcPatternObjectAddInteger (FcPattern *p, FcObject object, int i)
-{
-    FcValue	v;
-
-    v.type = FcTypeInteger;
-    v.u.i = i;
-    return FcPatternObjectAdd (p, object, v, FcTrue);
-}
-
-FcBool
-FcPatternAddInteger (FcPattern *p, const char *object, int i)
-{
-    return FcPatternObjectAddInteger (p, FcObjectFromName (object), i);
-}
-
-FcBool
-FcPatternObjectAddDouble (FcPattern *p, FcObject object, double d)
-{
-    FcValue	v;
-
-    v.type = FcTypeDouble;
-    v.u.d = d;
-    return FcPatternObjectAdd (p, object, v, FcTrue);
-}
-
-
-FcBool
-FcPatternAddDouble (FcPattern *p, const char *object, double d)
-{
-    return FcPatternObjectAddDouble (p, FcObjectFromName (object), d);
-}
-
-FcBool
-FcPatternObjectAddString (FcPattern *p, FcObject object, const FcChar8 *s)
-{
-    FcValue	v;
-
-    if (!s)
-    {
-	v.type = FcTypeVoid;
-	v.u.s = 0;
-	return FcPatternObjectAdd (p, object, v, FcTrue);
-    }
-
-    v.type = FcTypeString;
-    v.u.s = FcStrStaticName(s);
-    return FcPatternObjectAdd (p, object, v, FcTrue);
-}
-
-FcBool
-FcPatternAddString (FcPattern *p, const char *object, const FcChar8 *s)
-{
-    return FcPatternObjectAddString (p, FcObjectFromName (object), s);
-}
-
-FcBool
-FcPatternAddMatrix (FcPattern *p, const char *object, const FcMatrix *s)
-{
-    FcValue	v;
-
-    v.type = FcTypeMatrix;
-    v.u.m = s;
-    return FcPatternAdd (p, object, v, FcTrue);
-}
-
-
-FcBool
-FcPatternObjectAddBool (FcPattern *p, FcObject object, FcBool b)
-{
-    FcValue	v;
-
-    v.type = FcTypeBool;
-    v.u.b = b;
-    return FcPatternObjectAdd (p, object, v, FcTrue);
-}
-
-FcBool
-FcPatternAddBool (FcPattern *p, const char *object, FcBool b)
-{
-    return FcPatternObjectAddBool (p, FcObjectFromName (object), b);
-}
-
-FcBool
-FcPatternAddCharSet (FcPattern *p, const char *object, const FcCharSet *c)
-{
-    FcValue	v;
-
-    v.type = FcTypeCharSet;
-    v.u.c = (FcCharSet *)c;
-    return FcPatternAdd (p, object, v, FcTrue);
-}
-
-FcBool
-FcPatternAddFTFace (FcPattern *p, const char *object, const FT_Face f)
-{
-    FcValue	v;
-
-    v.type = FcTypeFTFace;
-    v.u.f = (void *) f;
-    return FcPatternAdd (p, object, v, FcTrue);
-}
-
-FcBool
-FcPatternAddLangSet (FcPattern *p, const char *object, const FcLangSet *ls)
-{
-    FcValue	v;
-
-    v.type = FcTypeLangSet;
-    v.u.l = (FcLangSet *)ls;
-    return FcPatternAdd (p, object, v, FcTrue);
-}
-
-FcResult
-FcPatternObjectGet (const FcPattern *p, FcObject object, int id, FcValue *v)
-{
-    FcPatternElt   *e;
-    FcValueListPtr l;
-
-    e = FcPatternObjectFindElt (p, object);
-    if (!e)
-	return FcResultNoMatch;
-    for (l = FcPatternEltValues(e); l; l = FcValueListNext(l))
-    {
-	if (!id)
-	{
-	    *v = FcValueCanonicalize(&l->value);
-	    return FcResultMatch;
-	}
-	id--;
-    }
-    return FcResultNoId;
-}
-
-FcResult
-FcPatternGet (const FcPattern *p, const char *object, int id, FcValue *v)
-{
-    return FcPatternObjectGet (p, FcObjectFromName (object), id, v);
-}
-
-FcResult
-FcPatternObjectGetInteger (const FcPattern *p, FcObject object, int id, int *i)
-{
-    FcValue	v;
-    FcResult	r;
-
-    r = FcPatternObjectGet (p, object, id, &v);
-    if (r != FcResultMatch)
-	return r;
-    switch (v.type) {
-    case FcTypeDouble:
-	*i = (int) v.u.d;
-	break;
-    case FcTypeInteger:
-	*i = v.u.i;
-	break;
-    default:
-        return FcResultTypeMismatch;
-    }
-    return FcResultMatch;
-}
-
-FcResult
-FcPatternGetInteger (const FcPattern *p, const char *object, int id, int *i)
-{
-    return FcPatternObjectGetInteger (p, FcObjectFromName (object), id, i);
-}
-
-
-FcResult
-FcPatternObjectGetDouble (const FcPattern *p, FcObject object, int id, double *d)
-{
-    FcValue	v;
-    FcResult	r;
-
-    r = FcPatternObjectGet (p, object, id, &v);
-    if (r != FcResultMatch)
-	return r;
-    switch (v.type) {
-    case FcTypeDouble:
-	*d = v.u.d;
-	break;
-    case FcTypeInteger:
-	*d = (double) v.u.i;
-	break;
-    default:
-        return FcResultTypeMismatch;
-    }
-    return FcResultMatch;
-}
-
-FcResult
-FcPatternGetDouble (const FcPattern *p, const char *object, int id, double *d)
-{
-    return FcPatternObjectGetDouble (p, FcObjectFromName (object), id, d);
-}
-
-FcResult
-FcPatternObjectGetString (const FcPattern *p, FcObject object, int id, FcChar8 ** s)
-{
-    FcValue	v;
-    FcResult	r;
-
-    r = FcPatternObjectGet (p, object, id, &v);
-    if (r != FcResultMatch)
-	return r;
-    if (v.type != FcTypeString)
-        return FcResultTypeMismatch;
-
-    *s = (FcChar8 *) v.u.s;
-    return FcResultMatch;
-}
-
-FcResult
-FcPatternGetString (const FcPattern *p, const char *object, int id, FcChar8 ** s)
-{
-    return FcPatternObjectGetString (p, FcObjectFromName (object), id, s);
-}
-
-FcResult
-FcPatternGetMatrix(const FcPattern *p, const char *object, int id, FcMatrix **m)
-{
-    FcValue	v;
-    FcResult	r;
-
-    r = FcPatternGet (p, object, id, &v);
-    if (r != FcResultMatch)
-	return r;
-    if (v.type != FcTypeMatrix)
-        return FcResultTypeMismatch;
-    *m = (FcMatrix *)v.u.m;
-    return FcResultMatch;
-}
-
-
-FcResult
-FcPatternGetBool(const FcPattern *p, const char *object, int id, FcBool *b)
-{
-    FcValue	v;
-    FcResult	r;
-
-    r = FcPatternGet (p, object, id, &v);
-    if (r != FcResultMatch)
-	return r;
-    if (v.type != FcTypeBool)
-        return FcResultTypeMismatch;
-    *b = v.u.b;
-    return FcResultMatch;
-}
-
-FcResult
-FcPatternGetCharSet(const FcPattern *p, const char *object, int id, FcCharSet **c)
-{
-    FcValue	v;
-    FcResult	r;
-
-    r = FcPatternGet (p, object, id, &v);
-    if (r != FcResultMatch)
-	return r;
-    if (v.type != FcTypeCharSet)
-        return FcResultTypeMismatch;
-    *c = (FcCharSet *)v.u.c;
-    return FcResultMatch;
-}
-
-FcResult
-FcPatternGetFTFace(const FcPattern *p, const char *object, int id, FT_Face *f)
-{
-    FcValue	v;
-    FcResult	r;
-
-    r = FcPatternGet (p, object, id, &v);
-    if (r != FcResultMatch)
-	return r;
-    if (v.type != FcTypeFTFace)
-	return FcResultTypeMismatch;
-    *f = (FT_Face) v.u.f;
-    return FcResultMatch;
-}
-
-FcResult
-FcPatternGetLangSet(const FcPattern *p, const char *object, int id, FcLangSet **ls)
-{
-    FcValue	v;
-    FcResult	r;
-
-    r = FcPatternGet (p, object, id, &v);
-    if (r != FcResultMatch)
-	return r;
-    if (v.type != FcTypeLangSet)
-        return FcResultTypeMismatch;
-    *ls = (FcLangSet *)v.u.l;
-    return FcResultMatch;
-}
-
-FcPattern *
-FcPatternDuplicate (const FcPattern *orig)
-{
-    FcPattern	    *new;
-    FcPatternElt    *e;
-    int		    i;
-    FcValueListPtr  l;
-
-    new = FcPatternCreate ();
-    if (!new)
-	goto bail0;
-
-    e = FcPatternElts(orig);
-
-    for (i = 0; i < orig->num; i++)
-    {
-	for (l = FcPatternEltValues(e + i); l; l = FcValueListNext(l))
-	{
-	    if (!FcPatternObjectAddWithBinding (new, e[i].object,
-						FcValueCanonicalize(&l->value),
-						l->binding,
-						FcTrue))
-		goto bail1;
-	
-	}
-    }
-
-    return new;
-
-bail1:
-    FcPatternDestroy (new);
-bail0:
-    return 0;
-}
-
-void
-FcPatternReference (FcPattern *p)
-{
-    if (p->ref != FC_REF_CONSTANT)
-	p->ref++;
-    else
-	FcCacheObjectReference (p);
-}
-
-FcPattern *
-FcPatternVaBuild (FcPattern *p, va_list va)
-{
-    FcPattern	*ret;
-
-    FcPatternVapBuild (ret, p, va);
-    return ret;
-}
-
-FcPattern *
-FcPatternBuild (FcPattern *p, ...)
-{
-    va_list	va;
-
-    va_start (va, p);
-    FcPatternVapBuild (p, p, va);
-    va_end (va);
-    return p;
-}
-
-/*
- * Add all of the elements in 's' to 'p'
- */
-FcBool
-FcPatternAppend (FcPattern *p, FcPattern *s)
-{
-    int		    i;
-    FcPatternElt    *e;
-    FcValueListPtr  v;
-
-    for (i = 0; i < s->num; i++)
-    {
-	e = FcPatternElts(s)+i;
-	for (v = FcPatternEltValues(e); v; v = FcValueListNext(v))
-	{
-	    if (!FcPatternObjectAddWithBinding (p, e->object,
-						FcValueCanonicalize(&v->value),
-						v->binding, FcTrue))
-		return FcFalse;
-	}
-    }
-    return FcTrue;
-}
-
-FcPattern *
-FcPatternFilter (FcPattern *p, const FcObjectSet *os)
-{
-    int		    i;
-    FcPattern	    *ret;
-    FcPatternElt    *e;
-    FcValueListPtr  v;
-
-    if (!os)
-	return FcPatternDuplicate (p);
-
-    ret = FcPatternCreate ();
-    if (!ret)
-	return NULL;
-
-    for (i = 0; i < os->nobject; i++)
-    {
-	FcObject object = FcObjectFromName (os->objects[i]);
-	e = FcPatternObjectFindElt (p, object);
-	if (e)
-	{
-	    for (v = FcPatternEltValues(e); v; v = FcValueListNext(v))
-	    {
-		if (!FcPatternObjectAddWithBinding (ret, e->object,
-						    FcValueCanonicalize(&v->value),
-						    v->binding, FcTrue))
-		    goto bail0;
-	    }
-	}
-    }
-    return ret;
-
-bail0:
-    FcPatternDestroy (ret);
-    return NULL;
-}
-
-#define OBJECT_HASH_SIZE    31
-static struct objectBucket {
-    struct objectBucket	*next;
-    FcChar32		hash;
-} *FcObjectBuckets[OBJECT_HASH_SIZE];
-
-static FcBool
-FcHashOwnsName (const FcChar8 *name)
-{
-    FcChar32		hash = FcStringHash (name);
-    struct objectBucket	**p;
-    struct objectBucket	*b;
-
-    for (p = &FcObjectBuckets[hash % OBJECT_HASH_SIZE]; (b = *p); p = &(b->next))
-	if (b->hash == hash && ((char *)name == (char *) (b + 1)))
-            return FcTrue;
-    return FcFalse;
-}
-
-const FcChar8 *
-FcStrStaticName (const FcChar8 *name)
-{
-    FcChar32		hash = FcStringHash (name);
-    struct objectBucket	**p;
-    struct objectBucket	*b;
-    int			size;
-
-    for (p = &FcObjectBuckets[hash % OBJECT_HASH_SIZE]; (b = *p); p = &(b->next))
-	if (b->hash == hash && !strcmp ((char *)name, (char *) (b + 1)))
-	    return (FcChar8 *) (b + 1);
-    size = sizeof (struct objectBucket) + strlen ((char *)name) + 1;
-    b = malloc (size + sizeof (int));
-    /* workaround glibc bug which reads strlen in groups of 4 */
-    FcMemAlloc (FC_MEM_STATICSTR, size + sizeof (int));
-    if (!b)
-        return NULL;
-    b->next = 0;
-    b->hash = hash;
-    strcpy ((char *) (b + 1), (char *)name);
-    *p = b;
-    return (FcChar8 *) (b + 1);
-}
-
-static void
-FcStrStaticNameFini (void)
-{
-    int i, size;
-    struct objectBucket *b, *next;
-    char *name;
-
-    for (i = 0; i < OBJECT_HASH_SIZE; i++)
-    {
-	for (b = FcObjectBuckets[i]; b; b = next)
-	{
-	    next = b->next;
-	    name = (char *) (b + 1);
-	    size = sizeof (struct objectBucket) + strlen (name) + 1;
-	    FcMemFree (FC_MEM_STATICSTR, size + sizeof (int));
-	    free (b);
-	}
-	FcObjectBuckets[i] = 0;
-    }
-}
-
-void
-FcPatternFini (void)
-{
-    FcStrStaticNameFini ();
-    FcObjectFini ();
-}
-
-FcBool
-FcPatternSerializeAlloc (FcSerialize *serialize, const FcPattern *pat)
-{
-    int	i;
-    FcPatternElt    *elts = FcPatternElts(pat);
-
-    if (!FcSerializeAlloc (serialize, pat, sizeof (FcPattern)))
-	return FcFalse;
-    if (!FcSerializeAlloc (serialize, elts, pat->num * sizeof (FcPatternElt)))
-	return FcFalse;
-    for (i = 0; i < pat->num; i++)
-	if (!FcValueListSerializeAlloc (serialize, FcPatternEltValues(elts+i)))
-	    return FcFalse;
-    return FcTrue;
-}
-
-FcPattern *
-FcPatternSerialize (FcSerialize *serialize, const FcPattern *pat)
-{
-    FcPattern	    *pat_serialized;
-    FcPatternElt    *elts = FcPatternElts (pat);
-    FcPatternElt    *elts_serialized;
-    FcValueList	    *values_serialized;
-    int		    i;
-
-    pat_serialized = FcSerializePtr (serialize, pat);
-    if (!pat_serialized)
-	return NULL;
-    *pat_serialized = *pat;
-    pat_serialized->size = pat->num;
-    pat_serialized->ref = FC_REF_CONSTANT;
-
-    elts_serialized = FcSerializePtr (serialize, elts);
-    if (!elts_serialized)
-	return NULL;
-
-    pat_serialized->elts_offset = FcPtrToOffset (pat_serialized,
-						 elts_serialized);
-
-    for (i = 0; i < pat->num; i++)
-    {
-	values_serialized = FcValueListSerialize (serialize, FcPatternEltValues (elts+i));
-	if (!values_serialized)
-	    return NULL;
-	elts_serialized[i].object = elts[i].object;
-	elts_serialized[i].values = FcPtrToEncodedOffset (&elts_serialized[i],
-							  values_serialized,
-							  FcValueList);
-    }
-    if (FcDebug() & FC_DBG_CACHEV) {
-	printf ("Raw pattern:\n");
-	FcPatternPrint (pat);
-	printf ("Serialized pattern:\n");
-	FcPatternPrint (pat_serialized);
-	printf ("\n");
-    }
-    return pat_serialized;
-}
-
-FcBool
-FcValueListSerializeAlloc (FcSerialize *serialize, const FcValueList *vl)
-{
-    while (vl)
-    {
-	if (!FcSerializeAlloc (serialize, vl, sizeof (FcValueList)))
-	    return FcFalse;
-	switch (vl->value.type) {
-	case FcTypeString:
-	    if (!FcStrSerializeAlloc (serialize, vl->value.u.s))
-		return FcFalse;
-	    break;
-	case FcTypeCharSet:
-	    if (!FcCharSetSerializeAlloc (serialize, vl->value.u.c))
-		return FcFalse;
-	    break;
-	case FcTypeLangSet:
-	    if (!FcLangSetSerializeAlloc (serialize, vl->value.u.l))
-		return FcFalse;
-	    break;
-	default:
-	    break;
-	}
-	vl = vl->next;
-    }
-    return FcTrue;
-}
-
-FcValueList *
-FcValueListSerialize (FcSerialize *serialize, const FcValueList *vl)
-{
-    FcValueList	*vl_serialized;
-    FcChar8	*s_serialized;
-    FcCharSet	*c_serialized;
-    FcLangSet	*l_serialized;
-    FcValueList	*head_serialized = NULL;
-    FcValueList	*prev_serialized = NULL;
-
-    while (vl)
-    {
-	vl_serialized = FcSerializePtr (serialize, vl);
-	if (!vl_serialized)
-	    return NULL;
-
-	if (prev_serialized)
-	    prev_serialized->next = FcPtrToEncodedOffset (prev_serialized,
-							  vl_serialized,
-							  FcValueList);
-	else
-	    head_serialized = vl_serialized;
-	
-	vl_serialized->next = NULL;
-	vl_serialized->value.type = vl->value.type;
-	switch (vl->value.type) {
-	case FcTypeInteger:
-	    vl_serialized->value.u.i = vl->value.u.i;
-	    break;
-	case FcTypeDouble:
-	    vl_serialized->value.u.d = vl->value.u.d;
-	    break;
-	case FcTypeString:
-	    s_serialized = FcStrSerialize (serialize, vl->value.u.s);
-	    if (!s_serialized)
-		return NULL;
-	    vl_serialized->value.u.s = FcPtrToEncodedOffset (&vl_serialized->value,
-							     s_serialized,
-							     FcChar8);
-	    break;
-	case FcTypeBool:
-	    vl_serialized->value.u.b = vl->value.u.b;
-	    break;
-	case FcTypeMatrix:
-	    /* can't happen */
-	    break;
-	case FcTypeCharSet:
-	    c_serialized = FcCharSetSerialize (serialize, vl->value.u.c);
-	    if (!c_serialized)
-		return NULL;
-	    vl_serialized->value.u.c = FcPtrToEncodedOffset (&vl_serialized->value,
-							     c_serialized,
-							     FcCharSet);
-	    break;
-	case FcTypeFTFace:
-	    /* can't happen */
-	    break;
-	case FcTypeLangSet:
-	    l_serialized = FcLangSetSerialize (serialize, vl->value.u.l);
-	    if (!l_serialized)
-		return NULL;
-	    vl_serialized->value.u.l = FcPtrToEncodedOffset (&vl_serialized->value,
-							     l_serialized,
-							     FcLangSet);
-	    break;
-	default:
-	    break;
-	}
-	prev_serialized = vl_serialized;
-	vl = vl->next;
-    }
-    return head_serialized;
-}
-#define __fcpat__
-#include "fcaliastail.h"
-#include "fcftaliastail.h"
-#undef __fcpat__
-=======
-/*
- * Copyright © 2000 Keith Packard
- *
- * Permission to use, copy, modify, distribute, and sell this software and its
- * documentation for any purpose is hereby granted without fee, provided that
- * the above copyright notice appear in all copies and that both that
- * copyright notice and this permission notice appear in supporting
- * documentation, and that the name of the author(s) not be used in
- * advertising or publicity pertaining to distribution of the software without
- * specific, written prior permission.  The authors make no
- * representations about the suitability of this software for any purpose.  It
- * is provided "as is" without express or implied warranty.
- *
- * THE AUTHOR(S) DISCLAIMS ALL WARRANTIES WITH REGARD TO THIS SOFTWARE,
- * INCLUDING ALL IMPLIED WARRANTIES OF MERCHANTABILITY AND FITNESS, IN NO
- * EVENT SHALL THE AUTHOR(S) BE LIABLE FOR ANY SPECIAL, INDIRECT OR
- * CONSEQUENTIAL DAMAGES OR ANY DAMAGES WHATSOEVER RESULTING FROM LOSS OF USE,
- * DATA OR PROFITS, WHETHER IN AN ACTION OF CONTRACT, NEGLIGENCE OR OTHER
- * TORTIOUS ACTION, ARISING OUT OF OR IN CONNECTION WITH THE USE OR
- * PERFORMANCE OF THIS SOFTWARE.
- */
-
-#include "fcint.h"
-#include "fcftint.h"
-#include <stdlib.h>
-#include <string.h>
-#include <assert.h>
-
-static FcBool
-FcHashOwnsName(const FcChar8 *name);
-
-FcPattern *
-FcPatternCreate (void)
-{
-    FcPattern	*p;
-
-    p = (FcPattern *) malloc (sizeof (FcPattern));
-    if (!p)
-	return 0;
-    FcMemAlloc (FC_MEM_PATTERN, sizeof (FcPattern));
-    p->num = 0;
-    p->size = 0;
-    p->elts_offset = FcPtrToOffset (p, NULL);
-    p->ref = 1;
-    return p;
-}
-
-void
-FcValueDestroy (FcValue v)
-{
-    switch (v.type) {
-    case FcTypeString:
-        if (!FcHashOwnsName(v.u.s))
-            FcStrFree ((FcChar8 *) v.u.s);
-	break;
-    case FcTypeMatrix:
-	FcMatrixFree ((FcMatrix *) v.u.m);
-	break;
-    case FcTypeCharSet:
-	FcCharSetDestroy ((FcCharSet *) v.u.c);
-	break;
-    case FcTypeLangSet:
-	FcLangSetDestroy ((FcLangSet *) v.u.l);
-	break;
-    default:
-	break;
-    }
-}
-
-FcValue
-FcValueCanonicalize (const FcValue *v)
-{
-    FcValue new;
-
-    switch (v->type)
-    {
-    case FcTypeString:
-	new.u.s = FcValueString(v);
-	new.type = FcTypeString;
-	break;
-    case FcTypeCharSet:
-	new.u.c = FcValueCharSet(v);
-	new.type = FcTypeCharSet;
-	break;
-    case FcTypeLangSet:
-	new.u.l = FcValueLangSet(v);
-	new.type = FcTypeLangSet;
-	break;
-    default:
-	new = *v;
-	break;
-    }
-    return new;
-}
-
-FcValue
-FcValueSave (FcValue v)
-{
-    switch (v.type) {
-    case FcTypeString:
-	v.u.s = FcStrStaticName (v.u.s);
-	if (!v.u.s)
-	    v.type = FcTypeVoid;
-	break;
-    case FcTypeMatrix:
-	v.u.m = FcMatrixCopy (v.u.m);
-	if (!v.u.m)
-	    v.type = FcTypeVoid;
-	break;
-    case FcTypeCharSet:
-	v.u.c = FcCharSetCopy ((FcCharSet *) v.u.c);
-	if (!v.u.c)
-	    v.type = FcTypeVoid;
-	break;
-    case FcTypeLangSet:
-	v.u.l = FcLangSetCopy (v.u.l);
-	if (!v.u.l)
-	    v.type = FcTypeVoid;
-	break;
-    default:
-	break;
-    }
-    return v;
-}
-
-void
-FcValueListDestroy (FcValueListPtr l)
-{
-    FcValueListPtr next;
-    for (; l; l = next)
-    {
-	switch (l->value.type) {
-	case FcTypeString:
-            if (!FcHashOwnsName((FcChar8 *)l->value.u.s))
-                FcStrFree ((FcChar8 *)l->value.u.s);
-	    break;
-	case FcTypeMatrix:
-	    FcMatrixFree ((FcMatrix *)l->value.u.m);
-	    break;
-	case FcTypeCharSet:
-	    FcCharSetDestroy
-		((FcCharSet *) (l->value.u.c));
-	    break;
-	case FcTypeLangSet:
-	    FcLangSetDestroy
-		((FcLangSet *) (l->value.u.l));
-	    break;
-	default:
-	    break;
-	}
-	next = FcValueListNext(l);
-	FcMemFree (FC_MEM_VALLIST, sizeof (FcValueList));
-	free(l);
-    }
-}
-
-FcBool
-FcValueEqual (FcValue va, FcValue vb)
-{
-    if (va.type != vb.type)
-    {
-	if (va.type == FcTypeInteger)
-	{
-	    va.type = FcTypeDouble;
-	    va.u.d = va.u.i;
-	}
-	if (vb.type == FcTypeInteger)
-	{
-	    vb.type = FcTypeDouble;
-	    vb.u.d = vb.u.i;
-	}
-	if (va.type != vb.type)
-	    return FcFalse;
-    }
-    switch (va.type) {
-    case FcTypeVoid:
-	return FcTrue;
-    case FcTypeInteger:
-	return va.u.i == vb.u.i;
-    case FcTypeDouble:
-	return va.u.d == vb.u.d;
-    case FcTypeString:
-	return FcStrCmpIgnoreCase (va.u.s, vb.u.s) == 0;
-    case FcTypeBool:
-	return va.u.b == vb.u.b;
-    case FcTypeMatrix:
-	return FcMatrixEqual (va.u.m, vb.u.m);
-    case FcTypeCharSet:
-	return FcCharSetEqual (va.u.c, vb.u.c);
-    case FcTypeFTFace:
-	return va.u.f == vb.u.f;
-    case FcTypeLangSet:
-	return FcLangSetEqual (va.u.l, vb.u.l);
-    }
-    return FcFalse;
-}
-
-static FcChar32
-FcDoubleHash (double d)
-{
-    if (d < 0)
-	d = -d;
-    if (d > 0xffffffff)
-	d = 0xffffffff;
-    return (FcChar32) d;
-}
-
-FcChar32
-FcStringHash (const FcChar8 *s)
-{
-    FcChar8	c;
-    FcChar32	h = 0;
-
-    if (s)
-	while ((c = *s++))
-	    h = ((h << 1) | (h >> 31)) ^ c;
-    return h;
-}
-
-static FcChar32
-FcValueHash (const FcValue *v)
-{
-    switch (v->type) {
-    case FcTypeVoid:
-	return 0;
-    case FcTypeInteger:
-	return (FcChar32) v->u.i;
-    case FcTypeDouble:
-	return FcDoubleHash (v->u.d);
-    case FcTypeString:
-	return FcStringHash (FcValueString(v));
-    case FcTypeBool:
-	return (FcChar32) v->u.b;
-    case FcTypeMatrix:
-	return (FcDoubleHash (v->u.m->xx) ^
-		FcDoubleHash (v->u.m->xy) ^
-		FcDoubleHash (v->u.m->yx) ^
-		FcDoubleHash (v->u.m->yy));
-    case FcTypeCharSet:
-	return (FcChar32) FcValueCharSet(v)->num;
-    case FcTypeFTFace:
-	return FcStringHash ((const FcChar8 *) ((FT_Face) v->u.f)->family_name) ^
-	       FcStringHash ((const FcChar8 *) ((FT_Face) v->u.f)->style_name);
-    case FcTypeLangSet:
-	return FcLangSetHash (FcValueLangSet(v));
-    }
-    return FcFalse;
-}
-
-static FcBool
-FcValueListEqual (FcValueListPtr la, FcValueListPtr lb)
-{
-    if (la == lb)
-	return FcTrue;
-
-    while (la && lb)
-    {
-	if (!FcValueEqual (la->value, lb->value))
-	    return FcFalse;
-	la = FcValueListNext(la);
-	lb = FcValueListNext(lb);
-    }
-    if (la || lb)
-	return FcFalse;
-    return FcTrue;
-}
-
-static FcChar32
-FcValueListHash (FcValueListPtr l)
-{
-    FcChar32	hash = 0;
-
-    for (; l; l = FcValueListNext(l))
-    {
-	hash = ((hash << 1) | (hash >> 31)) ^ FcValueHash (&l->value);
-    }
-    return hash;
-}
-
-void
-FcPatternDestroy (FcPattern *p)
-{
-    int		    i;
-    FcPatternElt    *elts;
-
-    if (p->ref == FC_REF_CONSTANT)
-    {
-	FcCacheObjectDereference (p);
-	return;
-    }
-	
-    if (--p->ref > 0)
-	return;
-
-    elts = FcPatternElts (p);
-    for (i = 0; i < p->num; i++)
-	FcValueListDestroy (FcPatternEltValues(&elts[i]));
-
-    FcMemFree (FC_MEM_PATELT, p->size * sizeof (FcPatternElt));
-    free (elts);
-    FcMemFree (FC_MEM_PATTERN, sizeof (FcPattern));
-    free (p);
-}
-
-static int
-FcPatternObjectPosition (const FcPattern *p, FcObject object)
-{
-    int	    low, high, mid, c;
-    FcPatternElt    *elts = FcPatternElts(p);
-
-    low = 0;
-    high = p->num - 1;
-    c = 1;
-    mid = 0;
-    while (low <= high)
-    {
-	mid = (low + high) >> 1;
-	c = elts[mid].object - object;
-	if (c == 0)
-	    return mid;
-	if (c < 0)
-	    low = mid + 1;
-	else
-	    high = mid - 1;
-    }
-    if (c < 0)
-	mid++;
-    return -(mid + 1);
-}
-
-FcPatternElt *
-FcPatternObjectFindElt (const FcPattern *p, FcObject object)
-{
-    int	    i = FcPatternObjectPosition (p, object);
-    if (i < 0)
-	return 0;
-    return &FcPatternElts(p)[i];
-}
-
-FcPatternElt *
-FcPatternObjectInsertElt (FcPattern *p, FcObject object)
-{
-    int		    i;
-    FcPatternElt   *e;
-
-    i = FcPatternObjectPosition (p, object);
-    if (i < 0)
-    {
-	i = -i - 1;
-
-	/* reallocate array */
-	if (p->num + 1 >= p->size)
-	{
-	    int s = p->size + 16;
-	    if (p->size)
-	    {
-		FcPatternElt *e0 = FcPatternElts(p);
-		e = (FcPatternElt *) realloc (e0, s * sizeof (FcPatternElt));
-		if (!e) /* maybe it was mmapped */
-		{
-		    e = malloc(s * sizeof (FcPatternElt));
-		    if (e)
-			memcpy(e, e0, p->num * sizeof (FcPatternElt));
-		}
-	    }
-	    else
-		e = (FcPatternElt *) malloc (s * sizeof (FcPatternElt));
-	    if (!e)
-		return FcFalse;
-	    p->elts_offset = FcPtrToOffset (p, e);
-	    if (p->size)
-		FcMemFree (FC_MEM_PATELT, p->size * sizeof (FcPatternElt));
-	    FcMemAlloc (FC_MEM_PATELT, s * sizeof (FcPatternElt));
-	    while (p->size < s)
-	    {
-		e[p->size].object = 0;
-		e[p->size].values = NULL;
-		p->size++;
-	    }
-	}
-	
-	e = FcPatternElts(p);
-	/* move elts up */
-	memmove (e + i + 1,
-		 e + i,
-		 sizeof (FcPatternElt) *
-		 (p->num - i));
-		
-	/* bump count */
-	p->num++;
-	
-	e[i].object = object;
-	e[i].values = NULL;
-    }
-
-    return FcPatternElts(p) + i;
-}
-
-FcBool
-FcPatternEqual (const FcPattern *pa, const FcPattern *pb)
-{
-    int	i;
-    FcPatternElt   *pae, *pbe;
-
-    if (pa == pb)
-	return FcTrue;
-
-    if (pa->num != pb->num)
-	return FcFalse;
-    pae = FcPatternElts(pa);
-    pbe = FcPatternElts(pb);
-    for (i = 0; i < pa->num; i++)
-    {
-	if (pae[i].object != pbe[i].object)
-	    return FcFalse;
-	if (!FcValueListEqual (FcPatternEltValues(&pae[i]),
-			       FcPatternEltValues(&pbe[i])))
-	    return FcFalse;
-    }
-    return FcTrue;
-}
-
-FcChar32
-FcPatternHash (const FcPattern *p)
-{
-    int		i;
-    FcChar32	h = 0;
-    FcPatternElt    *pe = FcPatternElts(p);
-
-    for (i = 0; i < p->num; i++)
-    {
-	h = (((h << 1) | (h >> 31)) ^
-	     pe[i].object ^
-	     FcValueListHash (FcPatternEltValues(&pe[i])));
-    }
-    return h;
-}
-
-FcBool
-FcPatternEqualSubset (const FcPattern *pai, const FcPattern *pbi, const FcObjectSet *os)
-{
-    FcPatternElt    *ea, *eb;
-    int		    i;
-
-    for (i = 0; i < os->nobject; i++)
-    {
-	FcObject    object = FcObjectFromName (os->objects[i]);
-	ea = FcPatternObjectFindElt (pai, object);
-	eb = FcPatternObjectFindElt (pbi, object);
-	if (ea)
-	{
-	    if (!eb)
-		return FcFalse;
-	    if (!FcValueListEqual (FcPatternEltValues(ea), FcPatternEltValues(eb)))
-		return FcFalse;
-	}
-	else
-	{
-	    if (eb)
-		return FcFalse;
-	}
-    }
-    return FcTrue;
-}
-
-FcBool
-FcPatternObjectAddWithBinding  (FcPattern	*p,
-				FcObject	object,
-				FcValue		value,
-				FcValueBinding  binding,
-				FcBool		append)
-{
-    FcPatternElt   *e;
-    FcValueListPtr new, *prev;
-
-    if (p->ref == FC_REF_CONSTANT)
-	goto bail0;
-
-    new = malloc (sizeof (FcValueList));
-    if (!new)
-	goto bail0;
-
-    memset(new, 0, sizeof (FcValueList));
-    FcMemAlloc (FC_MEM_VALLIST, sizeof (FcValueList));
-    value = FcValueSave (value);
-    if (value.type == FcTypeVoid)
-	goto bail1;
-
-    /*
-     * Make sure the stored type is valid for built-in objects
-     */
-    if (!FcObjectValidType (object, value.type))
-    {
-	if (FcDebug() & FC_DBG_OBJTYPES)
-	{
-	    printf ("FcPattern object %s does not accept value ",
-		    FcObjectName (object));
-	    FcValuePrint (value);
-	}
-	goto bail1;
-    }
-
-    new->value = value;
-    new->binding = binding;
-    new->next = NULL;
-
-    e = FcPatternObjectInsertElt (p, object);
-    if (!e)
-	goto bail2;
-
-    if (append)
-    {
-	for (prev = &e->values; *prev; prev = &(*prev)->next)
-	    ;
-	*prev = new;
-    }
-    else
-    {
-	new->next = e->values;
-	e->values = new;
-    }
-
-    return FcTrue;
-
-bail2:
-    FcValueDestroy (value);
-bail1:
-    FcMemFree (FC_MEM_VALLIST, sizeof (FcValueList));
-    free (new);
-bail0:
-    return FcFalse;
-}
-
-FcBool
-FcPatternObjectAdd (FcPattern *p, FcObject object, FcValue value, FcBool append)
-{
-    return FcPatternObjectAddWithBinding (p, object,
-					  value, FcValueBindingStrong, append);
-}
-
-FcBool
-FcPatternAdd (FcPattern *p, const char *object, FcValue value, FcBool append)
-{
-    return FcPatternObjectAddWithBinding (p, FcObjectFromName (object),
-					  value, FcValueBindingStrong, append);
-}
-
-FcBool
-FcPatternAddWeak  (FcPattern *p, const char *object, FcValue value, FcBool append)
-{
-    return FcPatternObjectAddWithBinding (p, FcObjectFromName (object),
-					  value, FcValueBindingWeak, append);
-}
-
-FcBool
-FcPatternObjectDel (FcPattern *p, FcObject object)
-{
-    FcPatternElt   *e;
-
-    e = FcPatternObjectFindElt (p, object);
-    if (!e)
-	return FcFalse;
-
-    /* destroy value */
-    FcValueListDestroy (e->values);
-
-    /* shuffle existing ones down */
-    memmove (e, e+1,
-	     (FcPatternElts(p) + p->num - (e + 1)) *
-	     sizeof (FcPatternElt));
-    p->num--;
-    e = FcPatternElts(p) + p->num;
-    e->object = 0;
-    e->values = NULL;
-    return FcTrue;
-}
-
-FcBool
-FcPatternDel (FcPattern *p, const char *object)
-{
-    return FcPatternObjectDel (p, FcObjectFromName (object));
-}
-
-FcBool
-FcPatternRemove (FcPattern *p, const char *object, int id)
-{
-    FcPatternElt    *e;
-    FcValueListPtr  *prev, l;
-
-    e = FcPatternObjectFindElt (p, FcObjectFromName (object));
-    if (!e)
-	return FcFalse;
-    for (prev = &e->values; (l = *prev); prev = &l->next)
-    {
-	if (!id)
-	{
-	    *prev = l->next;
-	    l->next = NULL;
-	    FcValueListDestroy (l);
-	    if (!e->values)
-		FcPatternDel (p, object);
-	    return FcTrue;
-	}
-	id--;
-    }
-    return FcFalse;
-}
-
-FcBool
-FcPatternObjectAddInteger (FcPattern *p, FcObject object, int i)
-{
-    FcValue	v;
-
-    v.type = FcTypeInteger;
-    v.u.i = i;
-    return FcPatternObjectAdd (p, object, v, FcTrue);
-}
-
-FcBool
-FcPatternAddInteger (FcPattern *p, const char *object, int i)
-{
-    return FcPatternObjectAddInteger (p, FcObjectFromName (object), i);
-}
-
-FcBool
-FcPatternObjectAddDouble (FcPattern *p, FcObject object, double d)
-{
-    FcValue	v;
-
-    v.type = FcTypeDouble;
-    v.u.d = d;
-    return FcPatternObjectAdd (p, object, v, FcTrue);
-}
-
-
-FcBool
-FcPatternAddDouble (FcPattern *p, const char *object, double d)
-{
-    return FcPatternObjectAddDouble (p, FcObjectFromName (object), d);
-}
-
-FcBool
-FcPatternObjectAddString (FcPattern *p, FcObject object, const FcChar8 *s)
-{
-    FcValue	v;
-
-    if (!s)
-    {
-	v.type = FcTypeVoid;
-	v.u.s = 0;
-	return FcPatternObjectAdd (p, object, v, FcTrue);
-    }
-
-    v.type = FcTypeString;
-    v.u.s = FcStrStaticName(s);
-    return FcPatternObjectAdd (p, object, v, FcTrue);
-}
-
-FcBool
-FcPatternAddString (FcPattern *p, const char *object, const FcChar8 *s)
-{
-    return FcPatternObjectAddString (p, FcObjectFromName (object), s);
-}
-
-FcBool
-FcPatternAddMatrix (FcPattern *p, const char *object, const FcMatrix *s)
-{
-    FcValue	v;
-
-    v.type = FcTypeMatrix;
-    v.u.m = s;
-    return FcPatternAdd (p, object, v, FcTrue);
-}
-
-
-FcBool
-FcPatternObjectAddBool (FcPattern *p, FcObject object, FcBool b)
-{
-    FcValue	v;
-
-    v.type = FcTypeBool;
-    v.u.b = b;
-    return FcPatternObjectAdd (p, object, v, FcTrue);
-}
-
-FcBool
-FcPatternAddBool (FcPattern *p, const char *object, FcBool b)
-{
-    return FcPatternObjectAddBool (p, FcObjectFromName (object), b);
-}
-
-FcBool
-FcPatternAddCharSet (FcPattern *p, const char *object, const FcCharSet *c)
-{
-    FcValue	v;
-
-    v.type = FcTypeCharSet;
-    v.u.c = (FcCharSet *)c;
-    return FcPatternAdd (p, object, v, FcTrue);
-}
-
-FcBool
-FcPatternAddFTFace (FcPattern *p, const char *object, const FT_Face f)
-{
-    FcValue	v;
-
-    v.type = FcTypeFTFace;
-    v.u.f = (void *) f;
-    return FcPatternAdd (p, object, v, FcTrue);
-}
-
-FcBool
-FcPatternAddLangSet (FcPattern *p, const char *object, const FcLangSet *ls)
-{
-    FcValue	v;
-
-    v.type = FcTypeLangSet;
-    v.u.l = (FcLangSet *)ls;
-    return FcPatternAdd (p, object, v, FcTrue);
-}
-
-FcResult
-FcPatternObjectGet (const FcPattern *p, FcObject object, int id, FcValue *v)
-{
-    FcPatternElt   *e;
-    FcValueListPtr l;
-
-    e = FcPatternObjectFindElt (p, object);
-    if (!e)
-	return FcResultNoMatch;
-    for (l = FcPatternEltValues(e); l; l = FcValueListNext(l))
-    {
-	if (!id)
-	{
-	    *v = FcValueCanonicalize(&l->value);
-	    return FcResultMatch;
-	}
-	id--;
-    }
-    return FcResultNoId;
-}
-
-FcResult
-FcPatternGet (const FcPattern *p, const char *object, int id, FcValue *v)
-{
-    return FcPatternObjectGet (p, FcObjectFromName (object), id, v);
-}
-
-FcResult
-FcPatternObjectGetInteger (const FcPattern *p, FcObject object, int id, int *i)
-{
-    FcValue	v;
-    FcResult	r;
-
-    r = FcPatternObjectGet (p, object, id, &v);
-    if (r != FcResultMatch)
-	return r;
-    switch (v.type) {
-    case FcTypeDouble:
-	*i = (int) v.u.d;
-	break;
-    case FcTypeInteger:
-	*i = v.u.i;
-	break;
-    default:
-        return FcResultTypeMismatch;
-    }
-    return FcResultMatch;
-}
-
-FcResult
-FcPatternGetInteger (const FcPattern *p, const char *object, int id, int *i)
-{
-    return FcPatternObjectGetInteger (p, FcObjectFromName (object), id, i);
-}
-
-
-FcResult
-FcPatternObjectGetDouble (const FcPattern *p, FcObject object, int id, double *d)
-{
-    FcValue	v;
-    FcResult	r;
-
-    r = FcPatternObjectGet (p, object, id, &v);
-    if (r != FcResultMatch)
-	return r;
-    switch (v.type) {
-    case FcTypeDouble:
-	*d = v.u.d;
-	break;
-    case FcTypeInteger:
-	*d = (double) v.u.i;
-	break;
-    default:
-        return FcResultTypeMismatch;
-    }
-    return FcResultMatch;
-}
-
-FcResult
-FcPatternGetDouble (const FcPattern *p, const char *object, int id, double *d)
-{
-    return FcPatternObjectGetDouble (p, FcObjectFromName (object), id, d);
-}
-
-FcResult
-FcPatternObjectGetString (const FcPattern *p, FcObject object, int id, FcChar8 ** s)
-{
-    FcValue	v;
-    FcResult	r;
-
-    r = FcPatternObjectGet (p, object, id, &v);
-    if (r != FcResultMatch)
-	return r;
-    if (v.type != FcTypeString)
-        return FcResultTypeMismatch;
-
-    *s = (FcChar8 *) v.u.s;
-    return FcResultMatch;
-}
-
-FcResult
-FcPatternGetString (const FcPattern *p, const char *object, int id, FcChar8 ** s)
-{
-    return FcPatternObjectGetString (p, FcObjectFromName (object), id, s);
-}
-
-FcResult
-FcPatternGetMatrix(const FcPattern *p, const char *object, int id, FcMatrix **m)
-{
-    FcValue	v;
-    FcResult	r;
-
-    r = FcPatternGet (p, object, id, &v);
-    if (r != FcResultMatch)
-	return r;
-    if (v.type != FcTypeMatrix)
-        return FcResultTypeMismatch;
-    *m = (FcMatrix *)v.u.m;
-    return FcResultMatch;
-}
-
-
-FcResult
-FcPatternGetBool(const FcPattern *p, const char *object, int id, FcBool *b)
-{
-    FcValue	v;
-    FcResult	r;
-
-    r = FcPatternGet (p, object, id, &v);
-    if (r != FcResultMatch)
-	return r;
-    if (v.type != FcTypeBool)
-        return FcResultTypeMismatch;
-    *b = v.u.b;
-    return FcResultMatch;
-}
-
-FcResult
-FcPatternGetCharSet(const FcPattern *p, const char *object, int id, FcCharSet **c)
-{
-    FcValue	v;
-    FcResult	r;
-
-    r = FcPatternGet (p, object, id, &v);
-    if (r != FcResultMatch)
-	return r;
-    if (v.type != FcTypeCharSet)
-        return FcResultTypeMismatch;
-    *c = (FcCharSet *)v.u.c;
-    return FcResultMatch;
-}
-
-FcResult
-FcPatternGetFTFace(const FcPattern *p, const char *object, int id, FT_Face *f)
-{
-    FcValue	v;
-    FcResult	r;
-
-    r = FcPatternGet (p, object, id, &v);
-    if (r != FcResultMatch)
-	return r;
-    if (v.type != FcTypeFTFace)
-	return FcResultTypeMismatch;
-    *f = (FT_Face) v.u.f;
-    return FcResultMatch;
-}
-
-FcResult
-FcPatternGetLangSet(const FcPattern *p, const char *object, int id, FcLangSet **ls)
-{
-    FcValue	v;
-    FcResult	r;
-
-    r = FcPatternGet (p, object, id, &v);
-    if (r != FcResultMatch)
-	return r;
-    if (v.type != FcTypeLangSet)
-        return FcResultTypeMismatch;
-    *ls = (FcLangSet *)v.u.l;
-    return FcResultMatch;
-}
-
-FcPattern *
-FcPatternDuplicate (const FcPattern *orig)
-{
-    FcPattern	    *new;
-    FcPatternElt    *e;
-    int		    i;
-    FcValueListPtr  l;
-
-    new = FcPatternCreate ();
-    if (!new)
-	goto bail0;
-
-    e = FcPatternElts(orig);
-
-    for (i = 0; i < orig->num; i++)
-    {
-	for (l = FcPatternEltValues(e + i); l; l = FcValueListNext(l))
-	{
-	    if (!FcPatternObjectAddWithBinding (new, e[i].object,
-						FcValueCanonicalize(&l->value),
-						l->binding,
-						FcTrue))
-		goto bail1;
-	
-	}
-    }
-
-    return new;
-
-bail1:
-    FcPatternDestroy (new);
-bail0:
-    return 0;
-}
-
-void
-FcPatternReference (FcPattern *p)
-{
-    if (p->ref != FC_REF_CONSTANT)
-	p->ref++;
-    else
-	FcCacheObjectReference (p);
-}
-
-FcPattern *
-FcPatternVaBuild (FcPattern *p, va_list va)
-{
-    FcPattern	*ret;
-
-    FcPatternVapBuild (ret, p, va);
-    return ret;
-}
-
-FcPattern *
-FcPatternBuild (FcPattern *p, ...)
-{
-    va_list	va;
-
-    va_start (va, p);
-    FcPatternVapBuild (p, p, va);
-    va_end (va);
-    return p;
-}
-
-/*
- * Add all of the elements in 's' to 'p'
- */
-FcBool
-FcPatternAppend (FcPattern *p, FcPattern *s)
-{
-    int		    i;
-    FcPatternElt    *e;
-    FcValueListPtr  v;
-
-    for (i = 0; i < s->num; i++)
-    {
-	e = FcPatternElts(s)+i;
-	for (v = FcPatternEltValues(e); v; v = FcValueListNext(v))
-	{
-	    if (!FcPatternObjectAddWithBinding (p, e->object,
-						FcValueCanonicalize(&v->value),
-						v->binding, FcTrue))
-		return FcFalse;
-	}
-    }
-    return FcTrue;
-}
-
-FcPattern *
-FcPatternFilter (FcPattern *p, const FcObjectSet *os)
-{
-    int		    i;
-    FcPattern	    *ret;
-    FcPatternElt    *e;
-    FcValueListPtr  v;
-
-    if (!os)
-	return FcPatternDuplicate (p);
-
-    ret = FcPatternCreate ();
-    if (!ret)
-	return NULL;
-
-    for (i = 0; i < os->nobject; i++)
-    {
-	FcObject object = FcObjectFromName (os->objects[i]);
-	e = FcPatternObjectFindElt (p, object);
-	if (e)
-	{
-	    for (v = FcPatternEltValues(e); v; v = FcValueListNext(v))
-	    {
-		if (!FcPatternObjectAddWithBinding (ret, e->object,
-						    FcValueCanonicalize(&v->value),
-						    v->binding, FcTrue))
-		    goto bail0;
-	    }
-	}
-    }
-    return ret;
-
-bail0:
-    FcPatternDestroy (ret);
-    return NULL;
-}
-
-#define OBJECT_HASH_SIZE    31
-static struct objectBucket {
-    struct objectBucket	*next;
-    FcChar32		hash;
-} *FcObjectBuckets[OBJECT_HASH_SIZE];
-
-static FcBool
-FcHashOwnsName (const FcChar8 *name)
-{
-    FcChar32		hash = FcStringHash (name);
-    struct objectBucket	**p;
-    struct objectBucket	*b;
-
-    for (p = &FcObjectBuckets[hash % OBJECT_HASH_SIZE]; (b = *p); p = &(b->next))
-	if (b->hash == hash && ((char *)name == (char *) (b + 1)))
-            return FcTrue;
-    return FcFalse;
-}
-
-const FcChar8 *
-FcStrStaticName (const FcChar8 *name)
-{
-    FcChar32		hash = FcStringHash (name);
-    struct objectBucket	**p;
-    struct objectBucket	*b;
-    int			size;
-
-    for (p = &FcObjectBuckets[hash % OBJECT_HASH_SIZE]; (b = *p); p = &(b->next))
-	if (b->hash == hash && !strcmp ((char *)name, (char *) (b + 1)))
-	    return (FcChar8 *) (b + 1);
-    size = sizeof (struct objectBucket) + strlen ((char *)name) + 1;
-    /*
-     * workaround valgrind warning because glibc takes advantage of how it knows memory is
-     * allocated to implement strlen by reading in groups of 4
-     */
-    size = (size + 3) & ~3;
-    b = malloc (size);
-    FcMemAlloc (FC_MEM_STATICSTR, size);
-    if (!b)
-        return NULL;
-    b->next = 0;
-    b->hash = hash;
-    strcpy ((char *) (b + 1), (char *)name);
-    *p = b;
-    return (FcChar8 *) (b + 1);
-}
-
-static void
-FcStrStaticNameFini (void)
-{
-    int i, size;
-    struct objectBucket *b, *next;
-    char *name;
-
-    for (i = 0; i < OBJECT_HASH_SIZE; i++)
-    {
-	for (b = FcObjectBuckets[i]; b; b = next)
-	{
-	    next = b->next;
-	    name = (char *) (b + 1);
-	    size = sizeof (struct objectBucket) + strlen (name) + 1;
-	    FcMemFree (FC_MEM_STATICSTR, size + sizeof (int));
-	    free (b);
-	}
-	FcObjectBuckets[i] = 0;
-    }
-}
-
-void
-FcPatternFini (void)
-{
-    FcStrStaticNameFini ();
-    FcObjectFini ();
-}
-
-FcBool
-FcPatternSerializeAlloc (FcSerialize *serialize, const FcPattern *pat)
-{
-    int	i;
-    FcPatternElt    *elts = FcPatternElts(pat);
-
-    if (!FcSerializeAlloc (serialize, pat, sizeof (FcPattern)))
-	return FcFalse;
-    if (!FcSerializeAlloc (serialize, elts, pat->num * sizeof (FcPatternElt)))
-	return FcFalse;
-    for (i = 0; i < pat->num; i++)
-	if (!FcValueListSerializeAlloc (serialize, FcPatternEltValues(elts+i)))
-	    return FcFalse;
-    return FcTrue;
-}
-
-FcPattern *
-FcPatternSerialize (FcSerialize *serialize, const FcPattern *pat)
-{
-    FcPattern	    *pat_serialized;
-    FcPatternElt    *elts = FcPatternElts (pat);
-    FcPatternElt    *elts_serialized;
-    FcValueList	    *values_serialized;
-    int		    i;
-
-    pat_serialized = FcSerializePtr (serialize, pat);
-    if (!pat_serialized)
-	return NULL;
-    *pat_serialized = *pat;
-    pat_serialized->size = pat->num;
-    pat_serialized->ref = FC_REF_CONSTANT;
-
-    elts_serialized = FcSerializePtr (serialize, elts);
-    if (!elts_serialized)
-	return NULL;
-
-    pat_serialized->elts_offset = FcPtrToOffset (pat_serialized,
-						 elts_serialized);
-
-    for (i = 0; i < pat->num; i++)
-    {
-	values_serialized = FcValueListSerialize (serialize, FcPatternEltValues (elts+i));
-	if (!values_serialized)
-	    return NULL;
-	elts_serialized[i].object = elts[i].object;
-	elts_serialized[i].values = FcPtrToEncodedOffset (&elts_serialized[i],
-							  values_serialized,
-							  FcValueList);
-    }
-    if (FcDebug() & FC_DBG_CACHEV) {
-	printf ("Raw pattern:\n");
-	FcPatternPrint (pat);
-	printf ("Serialized pattern:\n");
-	FcPatternPrint (pat_serialized);
-	printf ("\n");
-    }
-    return pat_serialized;
-}
-
-FcBool
-FcValueListSerializeAlloc (FcSerialize *serialize, const FcValueList *vl)
-{
-    while (vl)
-    {
-	if (!FcSerializeAlloc (serialize, vl, sizeof (FcValueList)))
-	    return FcFalse;
-	switch (vl->value.type) {
-	case FcTypeString:
-	    if (!FcStrSerializeAlloc (serialize, vl->value.u.s))
-		return FcFalse;
-	    break;
-	case FcTypeCharSet:
-	    if (!FcCharSetSerializeAlloc (serialize, vl->value.u.c))
-		return FcFalse;
-	    break;
-	case FcTypeLangSet:
-	    if (!FcLangSetSerializeAlloc (serialize, vl->value.u.l))
-		return FcFalse;
-	    break;
-	default:
-	    break;
-	}
-	vl = vl->next;
-    }
-    return FcTrue;
-}
-
-FcValueList *
-FcValueListSerialize (FcSerialize *serialize, const FcValueList *vl)
-{
-    FcValueList	*vl_serialized;
-    FcChar8	*s_serialized;
-    FcCharSet	*c_serialized;
-    FcLangSet	*l_serialized;
-    FcValueList	*head_serialized = NULL;
-    FcValueList	*prev_serialized = NULL;
-
-    while (vl)
-    {
-	vl_serialized = FcSerializePtr (serialize, vl);
-	if (!vl_serialized)
-	    return NULL;
-
-	if (prev_serialized)
-	    prev_serialized->next = FcPtrToEncodedOffset (prev_serialized,
-							  vl_serialized,
-							  FcValueList);
-	else
-	    head_serialized = vl_serialized;
-	
-	vl_serialized->next = NULL;
-	vl_serialized->value.type = vl->value.type;
-	switch (vl->value.type) {
-	case FcTypeInteger:
-	    vl_serialized->value.u.i = vl->value.u.i;
-	    break;
-	case FcTypeDouble:
-	    vl_serialized->value.u.d = vl->value.u.d;
-	    break;
-	case FcTypeString:
-	    s_serialized = FcStrSerialize (serialize, vl->value.u.s);
-	    if (!s_serialized)
-		return NULL;
-	    vl_serialized->value.u.s = FcPtrToEncodedOffset (&vl_serialized->value,
-							     s_serialized,
-							     FcChar8);
-	    break;
-	case FcTypeBool:
-	    vl_serialized->value.u.b = vl->value.u.b;
-	    break;
-	case FcTypeMatrix:
-	    /* can't happen */
-	    break;
-	case FcTypeCharSet:
-	    c_serialized = FcCharSetSerialize (serialize, vl->value.u.c);
-	    if (!c_serialized)
-		return NULL;
-	    vl_serialized->value.u.c = FcPtrToEncodedOffset (&vl_serialized->value,
-							     c_serialized,
-							     FcCharSet);
-	    break;
-	case FcTypeFTFace:
-	    /* can't happen */
-	    break;
-	case FcTypeLangSet:
-	    l_serialized = FcLangSetSerialize (serialize, vl->value.u.l);
-	    if (!l_serialized)
-		return NULL;
-	    vl_serialized->value.u.l = FcPtrToEncodedOffset (&vl_serialized->value,
-							     l_serialized,
-							     FcLangSet);
-	    break;
-	default:
-	    break;
-	}
-	prev_serialized = vl_serialized;
-	vl = vl->next;
-    }
-    return head_serialized;
-}
-#define __fcpat__
-#include "fcaliastail.h"
-#include "fcftaliastail.h"
-#undef __fcpat__
->>>>>>> 24abc56b
+/*
+ * Copyright © 2000 Keith Packard
+ *
+ * Permission to use, copy, modify, distribute, and sell this software and its
+ * documentation for any purpose is hereby granted without fee, provided that
+ * the above copyright notice appear in all copies and that both that
+ * copyright notice and this permission notice appear in supporting
+ * documentation, and that the name of the author(s) not be used in
+ * advertising or publicity pertaining to distribution of the software without
+ * specific, written prior permission.  The authors make no
+ * representations about the suitability of this software for any purpose.  It
+ * is provided "as is" without express or implied warranty.
+ *
+ * THE AUTHOR(S) DISCLAIMS ALL WARRANTIES WITH REGARD TO THIS SOFTWARE,
+ * INCLUDING ALL IMPLIED WARRANTIES OF MERCHANTABILITY AND FITNESS, IN NO
+ * EVENT SHALL THE AUTHOR(S) BE LIABLE FOR ANY SPECIAL, INDIRECT OR
+ * CONSEQUENTIAL DAMAGES OR ANY DAMAGES WHATSOEVER RESULTING FROM LOSS OF USE,
+ * DATA OR PROFITS, WHETHER IN AN ACTION OF CONTRACT, NEGLIGENCE OR OTHER
+ * TORTIOUS ACTION, ARISING OUT OF OR IN CONNECTION WITH THE USE OR
+ * PERFORMANCE OF THIS SOFTWARE.
+ */
+
+#include "fcint.h"
+#include "fcftint.h"
+#include <stdlib.h>
+#include <string.h>
+#include <assert.h>
+
+static FcBool
+FcHashOwnsName(const FcChar8 *name);
+
+FcPattern *
+FcPatternCreate (void)
+{
+    FcPattern	*p;
+
+    p = (FcPattern *) malloc (sizeof (FcPattern));
+    if (!p)
+	return 0;
+    FcMemAlloc (FC_MEM_PATTERN, sizeof (FcPattern));
+    p->num = 0;
+    p->size = 0;
+    p->elts_offset = FcPtrToOffset (p, NULL);
+    p->ref = 1;
+    return p;
+}
+
+void
+FcValueDestroy (FcValue v)
+{
+    switch (v.type) {
+    case FcTypeString:
+        if (!FcHashOwnsName(v.u.s))
+            FcStrFree ((FcChar8 *) v.u.s);
+	break;
+    case FcTypeMatrix:
+	FcMatrixFree ((FcMatrix *) v.u.m);
+	break;
+    case FcTypeCharSet:
+	FcCharSetDestroy ((FcCharSet *) v.u.c);
+	break;
+    case FcTypeLangSet:
+	FcLangSetDestroy ((FcLangSet *) v.u.l);
+	break;
+    default:
+	break;
+    }
+}
+
+FcValue
+FcValueCanonicalize (const FcValue *v)
+{
+    FcValue new;
+
+    switch (v->type)
+    {
+    case FcTypeString:
+	new.u.s = FcValueString(v);
+	new.type = FcTypeString;
+	break;
+    case FcTypeCharSet:
+	new.u.c = FcValueCharSet(v);
+	new.type = FcTypeCharSet;
+	break;
+    case FcTypeLangSet:
+	new.u.l = FcValueLangSet(v);
+	new.type = FcTypeLangSet;
+	break;
+    default:
+	new = *v;
+	break;
+    }
+    return new;
+}
+
+FcValue
+FcValueSave (FcValue v)
+{
+    switch (v.type) {
+    case FcTypeString:
+	v.u.s = FcStrStaticName (v.u.s);
+	if (!v.u.s)
+	    v.type = FcTypeVoid;
+	break;
+    case FcTypeMatrix:
+	v.u.m = FcMatrixCopy (v.u.m);
+	if (!v.u.m)
+	    v.type = FcTypeVoid;
+	break;
+    case FcTypeCharSet:
+	v.u.c = FcCharSetCopy ((FcCharSet *) v.u.c);
+	if (!v.u.c)
+	    v.type = FcTypeVoid;
+	break;
+    case FcTypeLangSet:
+	v.u.l = FcLangSetCopy (v.u.l);
+	if (!v.u.l)
+	    v.type = FcTypeVoid;
+	break;
+    default:
+	break;
+    }
+    return v;
+}
+
+void
+FcValueListDestroy (FcValueListPtr l)
+{
+    FcValueListPtr next;
+    for (; l; l = next)
+    {
+	switch (l->value.type) {
+	case FcTypeString:
+            if (!FcHashOwnsName((FcChar8 *)l->value.u.s))
+                FcStrFree ((FcChar8 *)l->value.u.s);
+	    break;
+	case FcTypeMatrix:
+	    FcMatrixFree ((FcMatrix *)l->value.u.m);
+	    break;
+	case FcTypeCharSet:
+	    FcCharSetDestroy
+		((FcCharSet *) (l->value.u.c));
+	    break;
+	case FcTypeLangSet:
+	    FcLangSetDestroy
+		((FcLangSet *) (l->value.u.l));
+	    break;
+	default:
+	    break;
+	}
+	next = FcValueListNext(l);
+	FcMemFree (FC_MEM_VALLIST, sizeof (FcValueList));
+	free(l);
+    }
+}
+
+FcBool
+FcValueEqual (FcValue va, FcValue vb)
+{
+    if (va.type != vb.type)
+    {
+	if (va.type == FcTypeInteger)
+	{
+	    va.type = FcTypeDouble;
+	    va.u.d = va.u.i;
+	}
+	if (vb.type == FcTypeInteger)
+	{
+	    vb.type = FcTypeDouble;
+	    vb.u.d = vb.u.i;
+	}
+	if (va.type != vb.type)
+	    return FcFalse;
+    }
+    switch (va.type) {
+    case FcTypeVoid:
+	return FcTrue;
+    case FcTypeInteger:
+	return va.u.i == vb.u.i;
+    case FcTypeDouble:
+	return va.u.d == vb.u.d;
+    case FcTypeString:
+	return FcStrCmpIgnoreCase (va.u.s, vb.u.s) == 0;
+    case FcTypeBool:
+	return va.u.b == vb.u.b;
+    case FcTypeMatrix:
+	return FcMatrixEqual (va.u.m, vb.u.m);
+    case FcTypeCharSet:
+	return FcCharSetEqual (va.u.c, vb.u.c);
+    case FcTypeFTFace:
+	return va.u.f == vb.u.f;
+    case FcTypeLangSet:
+	return FcLangSetEqual (va.u.l, vb.u.l);
+    }
+    return FcFalse;
+}
+
+static FcChar32
+FcDoubleHash (double d)
+{
+    if (d < 0)
+	d = -d;
+    if (d > 0xffffffff)
+	d = 0xffffffff;
+    return (FcChar32) d;
+}
+
+FcChar32
+FcStringHash (const FcChar8 *s)
+{
+    FcChar8	c;
+    FcChar32	h = 0;
+
+    if (s)
+	while ((c = *s++))
+	    h = ((h << 1) | (h >> 31)) ^ c;
+    return h;
+}
+
+static FcChar32
+FcValueHash (const FcValue *v)
+{
+    switch (v->type) {
+    case FcTypeVoid:
+	return 0;
+    case FcTypeInteger:
+	return (FcChar32) v->u.i;
+    case FcTypeDouble:
+	return FcDoubleHash (v->u.d);
+    case FcTypeString:
+	return FcStringHash (FcValueString(v));
+    case FcTypeBool:
+	return (FcChar32) v->u.b;
+    case FcTypeMatrix:
+	return (FcDoubleHash (v->u.m->xx) ^
+		FcDoubleHash (v->u.m->xy) ^
+		FcDoubleHash (v->u.m->yx) ^
+		FcDoubleHash (v->u.m->yy));
+    case FcTypeCharSet:
+	return (FcChar32) FcValueCharSet(v)->num;
+    case FcTypeFTFace:
+	return FcStringHash ((const FcChar8 *) ((FT_Face) v->u.f)->family_name) ^
+	       FcStringHash ((const FcChar8 *) ((FT_Face) v->u.f)->style_name);
+    case FcTypeLangSet:
+	return FcLangSetHash (FcValueLangSet(v));
+    }
+    return FcFalse;
+}
+
+static FcBool
+FcValueListEqual (FcValueListPtr la, FcValueListPtr lb)
+{
+    if (la == lb)
+	return FcTrue;
+
+    while (la && lb)
+    {
+	if (!FcValueEqual (la->value, lb->value))
+	    return FcFalse;
+	la = FcValueListNext(la);
+	lb = FcValueListNext(lb);
+    }
+    if (la || lb)
+	return FcFalse;
+    return FcTrue;
+}
+
+static FcChar32
+FcValueListHash (FcValueListPtr l)
+{
+    FcChar32	hash = 0;
+
+    for (; l; l = FcValueListNext(l))
+    {
+	hash = ((hash << 1) | (hash >> 31)) ^ FcValueHash (&l->value);
+    }
+    return hash;
+}
+
+void
+FcPatternDestroy (FcPattern *p)
+{
+    int		    i;
+    FcPatternElt    *elts;
+
+    if (p->ref == FC_REF_CONSTANT)
+    {
+	FcCacheObjectDereference (p);
+	return;
+    }
+	
+    if (--p->ref > 0)
+	return;
+
+    elts = FcPatternElts (p);
+    for (i = 0; i < p->num; i++)
+	FcValueListDestroy (FcPatternEltValues(&elts[i]));
+
+    FcMemFree (FC_MEM_PATELT, p->size * sizeof (FcPatternElt));
+    free (elts);
+    FcMemFree (FC_MEM_PATTERN, sizeof (FcPattern));
+    free (p);
+}
+
+static int
+FcPatternObjectPosition (const FcPattern *p, FcObject object)
+{
+    int	    low, high, mid, c;
+    FcPatternElt    *elts = FcPatternElts(p);
+
+    low = 0;
+    high = p->num - 1;
+    c = 1;
+    mid = 0;
+    while (low <= high)
+    {
+	mid = (low + high) >> 1;
+	c = elts[mid].object - object;
+	if (c == 0)
+	    return mid;
+	if (c < 0)
+	    low = mid + 1;
+	else
+	    high = mid - 1;
+    }
+    if (c < 0)
+	mid++;
+    return -(mid + 1);
+}
+
+FcPatternElt *
+FcPatternObjectFindElt (const FcPattern *p, FcObject object)
+{
+    int	    i = FcPatternObjectPosition (p, object);
+    if (i < 0)
+	return 0;
+    return &FcPatternElts(p)[i];
+}
+
+FcPatternElt *
+FcPatternObjectInsertElt (FcPattern *p, FcObject object)
+{
+    int		    i;
+    FcPatternElt   *e;
+
+    i = FcPatternObjectPosition (p, object);
+    if (i < 0)
+    {
+	i = -i - 1;
+
+	/* reallocate array */
+	if (p->num + 1 >= p->size)
+	{
+	    int s = p->size + 16;
+	    if (p->size)
+	    {
+		FcPatternElt *e0 = FcPatternElts(p);
+		e = (FcPatternElt *) realloc (e0, s * sizeof (FcPatternElt));
+		if (!e) /* maybe it was mmapped */
+		{
+		    e = malloc(s * sizeof (FcPatternElt));
+		    if (e)
+			memcpy(e, e0, p->num * sizeof (FcPatternElt));
+		}
+	    }
+	    else
+		e = (FcPatternElt *) malloc (s * sizeof (FcPatternElt));
+	    if (!e)
+		return FcFalse;
+	    p->elts_offset = FcPtrToOffset (p, e);
+	    if (p->size)
+		FcMemFree (FC_MEM_PATELT, p->size * sizeof (FcPatternElt));
+	    FcMemAlloc (FC_MEM_PATELT, s * sizeof (FcPatternElt));
+	    while (p->size < s)
+	    {
+		e[p->size].object = 0;
+		e[p->size].values = NULL;
+		p->size++;
+	    }
+	}
+	
+	e = FcPatternElts(p);
+	/* move elts up */
+	memmove (e + i + 1,
+		 e + i,
+		 sizeof (FcPatternElt) *
+		 (p->num - i));
+		
+	/* bump count */
+	p->num++;
+	
+	e[i].object = object;
+	e[i].values = NULL;
+    }
+
+    return FcPatternElts(p) + i;
+}
+
+FcBool
+FcPatternEqual (const FcPattern *pa, const FcPattern *pb)
+{
+    int	i;
+    FcPatternElt   *pae, *pbe;
+
+    if (pa == pb)
+	return FcTrue;
+
+    if (pa->num != pb->num)
+	return FcFalse;
+    pae = FcPatternElts(pa);
+    pbe = FcPatternElts(pb);
+    for (i = 0; i < pa->num; i++)
+    {
+	if (pae[i].object != pbe[i].object)
+	    return FcFalse;
+	if (!FcValueListEqual (FcPatternEltValues(&pae[i]),
+			       FcPatternEltValues(&pbe[i])))
+	    return FcFalse;
+    }
+    return FcTrue;
+}
+
+FcChar32
+FcPatternHash (const FcPattern *p)
+{
+    int		i;
+    FcChar32	h = 0;
+    FcPatternElt    *pe = FcPatternElts(p);
+
+    for (i = 0; i < p->num; i++)
+    {
+	h = (((h << 1) | (h >> 31)) ^
+	     pe[i].object ^
+	     FcValueListHash (FcPatternEltValues(&pe[i])));
+    }
+    return h;
+}
+
+FcBool
+FcPatternEqualSubset (const FcPattern *pai, const FcPattern *pbi, const FcObjectSet *os)
+{
+    FcPatternElt    *ea, *eb;
+    int		    i;
+
+    for (i = 0; i < os->nobject; i++)
+    {
+	FcObject    object = FcObjectFromName (os->objects[i]);
+	ea = FcPatternObjectFindElt (pai, object);
+	eb = FcPatternObjectFindElt (pbi, object);
+	if (ea)
+	{
+	    if (!eb)
+		return FcFalse;
+	    if (!FcValueListEqual (FcPatternEltValues(ea), FcPatternEltValues(eb)))
+		return FcFalse;
+	}
+	else
+	{
+	    if (eb)
+		return FcFalse;
+	}
+    }
+    return FcTrue;
+}
+
+FcBool
+FcPatternObjectAddWithBinding  (FcPattern	*p,
+				FcObject	object,
+				FcValue		value,
+				FcValueBinding  binding,
+				FcBool		append)
+{
+    FcPatternElt   *e;
+    FcValueListPtr new, *prev;
+
+    if (p->ref == FC_REF_CONSTANT)
+	goto bail0;
+
+    new = malloc (sizeof (FcValueList));
+    if (!new)
+	goto bail0;
+
+    memset(new, 0, sizeof (FcValueList));
+    FcMemAlloc (FC_MEM_VALLIST, sizeof (FcValueList));
+    value = FcValueSave (value);
+    if (value.type == FcTypeVoid)
+	goto bail1;
+
+    /*
+     * Make sure the stored type is valid for built-in objects
+     */
+    if (!FcObjectValidType (object, value.type))
+    {
+	if (FcDebug() & FC_DBG_OBJTYPES)
+	{
+	    printf ("FcPattern object %s does not accept value ",
+		    FcObjectName (object));
+	    FcValuePrint (value);
+	}
+	goto bail1;
+    }
+
+    new->value = value;
+    new->binding = binding;
+    new->next = NULL;
+
+    e = FcPatternObjectInsertElt (p, object);
+    if (!e)
+	goto bail2;
+
+    if (append)
+    {
+	for (prev = &e->values; *prev; prev = &(*prev)->next)
+	    ;
+	*prev = new;
+    }
+    else
+    {
+	new->next = e->values;
+	e->values = new;
+    }
+
+    return FcTrue;
+
+bail2:
+    FcValueDestroy (value);
+bail1:
+    FcMemFree (FC_MEM_VALLIST, sizeof (FcValueList));
+    free (new);
+bail0:
+    return FcFalse;
+}
+
+FcBool
+FcPatternObjectAdd (FcPattern *p, FcObject object, FcValue value, FcBool append)
+{
+    return FcPatternObjectAddWithBinding (p, object,
+					  value, FcValueBindingStrong, append);
+}
+
+FcBool
+FcPatternAdd (FcPattern *p, const char *object, FcValue value, FcBool append)
+{
+    return FcPatternObjectAddWithBinding (p, FcObjectFromName (object),
+					  value, FcValueBindingStrong, append);
+}
+
+FcBool
+FcPatternAddWeak  (FcPattern *p, const char *object, FcValue value, FcBool append)
+{
+    return FcPatternObjectAddWithBinding (p, FcObjectFromName (object),
+					  value, FcValueBindingWeak, append);
+}
+
+FcBool
+FcPatternObjectDel (FcPattern *p, FcObject object)
+{
+    FcPatternElt   *e;
+
+    e = FcPatternObjectFindElt (p, object);
+    if (!e)
+	return FcFalse;
+
+    /* destroy value */
+    FcValueListDestroy (e->values);
+
+    /* shuffle existing ones down */
+    memmove (e, e+1,
+	     (FcPatternElts(p) + p->num - (e + 1)) *
+	     sizeof (FcPatternElt));
+    p->num--;
+    e = FcPatternElts(p) + p->num;
+    e->object = 0;
+    e->values = NULL;
+    return FcTrue;
+}
+
+FcBool
+FcPatternDel (FcPattern *p, const char *object)
+{
+    return FcPatternObjectDel (p, FcObjectFromName (object));
+}
+
+FcBool
+FcPatternRemove (FcPattern *p, const char *object, int id)
+{
+    FcPatternElt    *e;
+    FcValueListPtr  *prev, l;
+
+    e = FcPatternObjectFindElt (p, FcObjectFromName (object));
+    if (!e)
+	return FcFalse;
+    for (prev = &e->values; (l = *prev); prev = &l->next)
+    {
+	if (!id)
+	{
+	    *prev = l->next;
+	    l->next = NULL;
+	    FcValueListDestroy (l);
+	    if (!e->values)
+		FcPatternDel (p, object);
+	    return FcTrue;
+	}
+	id--;
+    }
+    return FcFalse;
+}
+
+FcBool
+FcPatternObjectAddInteger (FcPattern *p, FcObject object, int i)
+{
+    FcValue	v;
+
+    v.type = FcTypeInteger;
+    v.u.i = i;
+    return FcPatternObjectAdd (p, object, v, FcTrue);
+}
+
+FcBool
+FcPatternAddInteger (FcPattern *p, const char *object, int i)
+{
+    return FcPatternObjectAddInteger (p, FcObjectFromName (object), i);
+}
+
+FcBool
+FcPatternObjectAddDouble (FcPattern *p, FcObject object, double d)
+{
+    FcValue	v;
+
+    v.type = FcTypeDouble;
+    v.u.d = d;
+    return FcPatternObjectAdd (p, object, v, FcTrue);
+}
+
+
+FcBool
+FcPatternAddDouble (FcPattern *p, const char *object, double d)
+{
+    return FcPatternObjectAddDouble (p, FcObjectFromName (object), d);
+}
+
+FcBool
+FcPatternObjectAddString (FcPattern *p, FcObject object, const FcChar8 *s)
+{
+    FcValue	v;
+
+    if (!s)
+    {
+	v.type = FcTypeVoid;
+	v.u.s = 0;
+	return FcPatternObjectAdd (p, object, v, FcTrue);
+    }
+
+    v.type = FcTypeString;
+    v.u.s = FcStrStaticName(s);
+    return FcPatternObjectAdd (p, object, v, FcTrue);
+}
+
+FcBool
+FcPatternAddString (FcPattern *p, const char *object, const FcChar8 *s)
+{
+    return FcPatternObjectAddString (p, FcObjectFromName (object), s);
+}
+
+FcBool
+FcPatternAddMatrix (FcPattern *p, const char *object, const FcMatrix *s)
+{
+    FcValue	v;
+
+    v.type = FcTypeMatrix;
+    v.u.m = s;
+    return FcPatternAdd (p, object, v, FcTrue);
+}
+
+
+FcBool
+FcPatternObjectAddBool (FcPattern *p, FcObject object, FcBool b)
+{
+    FcValue	v;
+
+    v.type = FcTypeBool;
+    v.u.b = b;
+    return FcPatternObjectAdd (p, object, v, FcTrue);
+}
+
+FcBool
+FcPatternAddBool (FcPattern *p, const char *object, FcBool b)
+{
+    return FcPatternObjectAddBool (p, FcObjectFromName (object), b);
+}
+
+FcBool
+FcPatternAddCharSet (FcPattern *p, const char *object, const FcCharSet *c)
+{
+    FcValue	v;
+
+    v.type = FcTypeCharSet;
+    v.u.c = (FcCharSet *)c;
+    return FcPatternAdd (p, object, v, FcTrue);
+}
+
+FcBool
+FcPatternAddFTFace (FcPattern *p, const char *object, const FT_Face f)
+{
+    FcValue	v;
+
+    v.type = FcTypeFTFace;
+    v.u.f = (void *) f;
+    return FcPatternAdd (p, object, v, FcTrue);
+}
+
+FcBool
+FcPatternAddLangSet (FcPattern *p, const char *object, const FcLangSet *ls)
+{
+    FcValue	v;
+
+    v.type = FcTypeLangSet;
+    v.u.l = (FcLangSet *)ls;
+    return FcPatternAdd (p, object, v, FcTrue);
+}
+
+FcResult
+FcPatternObjectGet (const FcPattern *p, FcObject object, int id, FcValue *v)
+{
+    FcPatternElt   *e;
+    FcValueListPtr l;
+
+    e = FcPatternObjectFindElt (p, object);
+    if (!e)
+	return FcResultNoMatch;
+    for (l = FcPatternEltValues(e); l; l = FcValueListNext(l))
+    {
+	if (!id)
+	{
+	    *v = FcValueCanonicalize(&l->value);
+	    return FcResultMatch;
+	}
+	id--;
+    }
+    return FcResultNoId;
+}
+
+FcResult
+FcPatternGet (const FcPattern *p, const char *object, int id, FcValue *v)
+{
+    return FcPatternObjectGet (p, FcObjectFromName (object), id, v);
+}
+
+FcResult
+FcPatternObjectGetInteger (const FcPattern *p, FcObject object, int id, int *i)
+{
+    FcValue	v;
+    FcResult	r;
+
+    r = FcPatternObjectGet (p, object, id, &v);
+    if (r != FcResultMatch)
+	return r;
+    switch (v.type) {
+    case FcTypeDouble:
+	*i = (int) v.u.d;
+	break;
+    case FcTypeInteger:
+	*i = v.u.i;
+	break;
+    default:
+        return FcResultTypeMismatch;
+    }
+    return FcResultMatch;
+}
+
+FcResult
+FcPatternGetInteger (const FcPattern *p, const char *object, int id, int *i)
+{
+    return FcPatternObjectGetInteger (p, FcObjectFromName (object), id, i);
+}
+
+
+FcResult
+FcPatternObjectGetDouble (const FcPattern *p, FcObject object, int id, double *d)
+{
+    FcValue	v;
+    FcResult	r;
+
+    r = FcPatternObjectGet (p, object, id, &v);
+    if (r != FcResultMatch)
+	return r;
+    switch (v.type) {
+    case FcTypeDouble:
+	*d = v.u.d;
+	break;
+    case FcTypeInteger:
+	*d = (double) v.u.i;
+	break;
+    default:
+        return FcResultTypeMismatch;
+    }
+    return FcResultMatch;
+}
+
+FcResult
+FcPatternGetDouble (const FcPattern *p, const char *object, int id, double *d)
+{
+    return FcPatternObjectGetDouble (p, FcObjectFromName (object), id, d);
+}
+
+FcResult
+FcPatternObjectGetString (const FcPattern *p, FcObject object, int id, FcChar8 ** s)
+{
+    FcValue	v;
+    FcResult	r;
+
+    r = FcPatternObjectGet (p, object, id, &v);
+    if (r != FcResultMatch)
+	return r;
+    if (v.type != FcTypeString)
+        return FcResultTypeMismatch;
+
+    *s = (FcChar8 *) v.u.s;
+    return FcResultMatch;
+}
+
+FcResult
+FcPatternGetString (const FcPattern *p, const char *object, int id, FcChar8 ** s)
+{
+    return FcPatternObjectGetString (p, FcObjectFromName (object), id, s);
+}
+
+FcResult
+FcPatternGetMatrix(const FcPattern *p, const char *object, int id, FcMatrix **m)
+{
+    FcValue	v;
+    FcResult	r;
+
+    r = FcPatternGet (p, object, id, &v);
+    if (r != FcResultMatch)
+	return r;
+    if (v.type != FcTypeMatrix)
+        return FcResultTypeMismatch;
+    *m = (FcMatrix *)v.u.m;
+    return FcResultMatch;
+}
+
+
+FcResult
+FcPatternGetBool(const FcPattern *p, const char *object, int id, FcBool *b)
+{
+    FcValue	v;
+    FcResult	r;
+
+    r = FcPatternGet (p, object, id, &v);
+    if (r != FcResultMatch)
+	return r;
+    if (v.type != FcTypeBool)
+        return FcResultTypeMismatch;
+    *b = v.u.b;
+    return FcResultMatch;
+}
+
+FcResult
+FcPatternGetCharSet(const FcPattern *p, const char *object, int id, FcCharSet **c)
+{
+    FcValue	v;
+    FcResult	r;
+
+    r = FcPatternGet (p, object, id, &v);
+    if (r != FcResultMatch)
+	return r;
+    if (v.type != FcTypeCharSet)
+        return FcResultTypeMismatch;
+    *c = (FcCharSet *)v.u.c;
+    return FcResultMatch;
+}
+
+FcResult
+FcPatternGetFTFace(const FcPattern *p, const char *object, int id, FT_Face *f)
+{
+    FcValue	v;
+    FcResult	r;
+
+    r = FcPatternGet (p, object, id, &v);
+    if (r != FcResultMatch)
+	return r;
+    if (v.type != FcTypeFTFace)
+	return FcResultTypeMismatch;
+    *f = (FT_Face) v.u.f;
+    return FcResultMatch;
+}
+
+FcResult
+FcPatternGetLangSet(const FcPattern *p, const char *object, int id, FcLangSet **ls)
+{
+    FcValue	v;
+    FcResult	r;
+
+    r = FcPatternGet (p, object, id, &v);
+    if (r != FcResultMatch)
+	return r;
+    if (v.type != FcTypeLangSet)
+        return FcResultTypeMismatch;
+    *ls = (FcLangSet *)v.u.l;
+    return FcResultMatch;
+}
+
+FcPattern *
+FcPatternDuplicate (const FcPattern *orig)
+{
+    FcPattern	    *new;
+    FcPatternElt    *e;
+    int		    i;
+    FcValueListPtr  l;
+
+    new = FcPatternCreate ();
+    if (!new)
+	goto bail0;
+
+    e = FcPatternElts(orig);
+
+    for (i = 0; i < orig->num; i++)
+    {
+	for (l = FcPatternEltValues(e + i); l; l = FcValueListNext(l))
+	{
+	    if (!FcPatternObjectAddWithBinding (new, e[i].object,
+						FcValueCanonicalize(&l->value),
+						l->binding,
+						FcTrue))
+		goto bail1;
+	
+	}
+    }
+
+    return new;
+
+bail1:
+    FcPatternDestroy (new);
+bail0:
+    return 0;
+}
+
+void
+FcPatternReference (FcPattern *p)
+{
+    if (p->ref != FC_REF_CONSTANT)
+	p->ref++;
+    else
+	FcCacheObjectReference (p);
+}
+
+FcPattern *
+FcPatternVaBuild (FcPattern *p, va_list va)
+{
+    FcPattern	*ret;
+
+    FcPatternVapBuild (ret, p, va);
+    return ret;
+}
+
+FcPattern *
+FcPatternBuild (FcPattern *p, ...)
+{
+    va_list	va;
+
+    va_start (va, p);
+    FcPatternVapBuild (p, p, va);
+    va_end (va);
+    return p;
+}
+
+/*
+ * Add all of the elements in 's' to 'p'
+ */
+FcBool
+FcPatternAppend (FcPattern *p, FcPattern *s)
+{
+    int		    i;
+    FcPatternElt    *e;
+    FcValueListPtr  v;
+
+    for (i = 0; i < s->num; i++)
+    {
+	e = FcPatternElts(s)+i;
+	for (v = FcPatternEltValues(e); v; v = FcValueListNext(v))
+	{
+	    if (!FcPatternObjectAddWithBinding (p, e->object,
+						FcValueCanonicalize(&v->value),
+						v->binding, FcTrue))
+		return FcFalse;
+	}
+    }
+    return FcTrue;
+}
+
+FcPattern *
+FcPatternFilter (FcPattern *p, const FcObjectSet *os)
+{
+    int		    i;
+    FcPattern	    *ret;
+    FcPatternElt    *e;
+    FcValueListPtr  v;
+
+    if (!os)
+	return FcPatternDuplicate (p);
+
+    ret = FcPatternCreate ();
+    if (!ret)
+	return NULL;
+
+    for (i = 0; i < os->nobject; i++)
+    {
+	FcObject object = FcObjectFromName (os->objects[i]);
+	e = FcPatternObjectFindElt (p, object);
+	if (e)
+	{
+	    for (v = FcPatternEltValues(e); v; v = FcValueListNext(v))
+	    {
+		if (!FcPatternObjectAddWithBinding (ret, e->object,
+						    FcValueCanonicalize(&v->value),
+						    v->binding, FcTrue))
+		    goto bail0;
+	    }
+	}
+    }
+    return ret;
+
+bail0:
+    FcPatternDestroy (ret);
+    return NULL;
+}
+
+#define OBJECT_HASH_SIZE    31
+static struct objectBucket {
+    struct objectBucket	*next;
+    FcChar32		hash;
+} *FcObjectBuckets[OBJECT_HASH_SIZE];
+
+static FcBool
+FcHashOwnsName (const FcChar8 *name)
+{
+    FcChar32		hash = FcStringHash (name);
+    struct objectBucket	**p;
+    struct objectBucket	*b;
+
+    for (p = &FcObjectBuckets[hash % OBJECT_HASH_SIZE]; (b = *p); p = &(b->next))
+	if (b->hash == hash && ((char *)name == (char *) (b + 1)))
+            return FcTrue;
+    return FcFalse;
+}
+
+const FcChar8 *
+FcStrStaticName (const FcChar8 *name)
+{
+    FcChar32		hash = FcStringHash (name);
+    struct objectBucket	**p;
+    struct objectBucket	*b;
+    int			size;
+
+    for (p = &FcObjectBuckets[hash % OBJECT_HASH_SIZE]; (b = *p); p = &(b->next))
+	if (b->hash == hash && !strcmp ((char *)name, (char *) (b + 1)))
+	    return (FcChar8 *) (b + 1);
+    size = sizeof (struct objectBucket) + strlen ((char *)name) + 1;
+    /*
+     * workaround valgrind warning because glibc takes advantage of how it knows memory is
+     * allocated to implement strlen by reading in groups of 4
+     */
+    size = (size + 3) & ~3;
+    b = malloc (size);
+    FcMemAlloc (FC_MEM_STATICSTR, size);
+    if (!b)
+        return NULL;
+    b->next = 0;
+    b->hash = hash;
+    strcpy ((char *) (b + 1), (char *)name);
+    *p = b;
+    return (FcChar8 *) (b + 1);
+}
+
+static void
+FcStrStaticNameFini (void)
+{
+    int i, size;
+    struct objectBucket *b, *next;
+    char *name;
+
+    for (i = 0; i < OBJECT_HASH_SIZE; i++)
+    {
+	for (b = FcObjectBuckets[i]; b; b = next)
+	{
+	    next = b->next;
+	    name = (char *) (b + 1);
+	    size = sizeof (struct objectBucket) + strlen (name) + 1;
+	    FcMemFree (FC_MEM_STATICSTR, size + sizeof (int));
+	    free (b);
+	}
+	FcObjectBuckets[i] = 0;
+    }
+}
+
+void
+FcPatternFini (void)
+{
+    FcStrStaticNameFini ();
+    FcObjectFini ();
+}
+
+FcBool
+FcPatternSerializeAlloc (FcSerialize *serialize, const FcPattern *pat)
+{
+    int	i;
+    FcPatternElt    *elts = FcPatternElts(pat);
+
+    if (!FcSerializeAlloc (serialize, pat, sizeof (FcPattern)))
+	return FcFalse;
+    if (!FcSerializeAlloc (serialize, elts, pat->num * sizeof (FcPatternElt)))
+	return FcFalse;
+    for (i = 0; i < pat->num; i++)
+	if (!FcValueListSerializeAlloc (serialize, FcPatternEltValues(elts+i)))
+	    return FcFalse;
+    return FcTrue;
+}
+
+FcPattern *
+FcPatternSerialize (FcSerialize *serialize, const FcPattern *pat)
+{
+    FcPattern	    *pat_serialized;
+    FcPatternElt    *elts = FcPatternElts (pat);
+    FcPatternElt    *elts_serialized;
+    FcValueList	    *values_serialized;
+    int		    i;
+
+    pat_serialized = FcSerializePtr (serialize, pat);
+    if (!pat_serialized)
+	return NULL;
+    *pat_serialized = *pat;
+    pat_serialized->size = pat->num;
+    pat_serialized->ref = FC_REF_CONSTANT;
+
+    elts_serialized = FcSerializePtr (serialize, elts);
+    if (!elts_serialized)
+	return NULL;
+
+    pat_serialized->elts_offset = FcPtrToOffset (pat_serialized,
+						 elts_serialized);
+
+    for (i = 0; i < pat->num; i++)
+    {
+	values_serialized = FcValueListSerialize (serialize, FcPatternEltValues (elts+i));
+	if (!values_serialized)
+	    return NULL;
+	elts_serialized[i].object = elts[i].object;
+	elts_serialized[i].values = FcPtrToEncodedOffset (&elts_serialized[i],
+							  values_serialized,
+							  FcValueList);
+    }
+    if (FcDebug() & FC_DBG_CACHEV) {
+	printf ("Raw pattern:\n");
+	FcPatternPrint (pat);
+	printf ("Serialized pattern:\n");
+	FcPatternPrint (pat_serialized);
+	printf ("\n");
+    }
+    return pat_serialized;
+}
+
+FcBool
+FcValueListSerializeAlloc (FcSerialize *serialize, const FcValueList *vl)
+{
+    while (vl)
+    {
+	if (!FcSerializeAlloc (serialize, vl, sizeof (FcValueList)))
+	    return FcFalse;
+	switch (vl->value.type) {
+	case FcTypeString:
+	    if (!FcStrSerializeAlloc (serialize, vl->value.u.s))
+		return FcFalse;
+	    break;
+	case FcTypeCharSet:
+	    if (!FcCharSetSerializeAlloc (serialize, vl->value.u.c))
+		return FcFalse;
+	    break;
+	case FcTypeLangSet:
+	    if (!FcLangSetSerializeAlloc (serialize, vl->value.u.l))
+		return FcFalse;
+	    break;
+	default:
+	    break;
+	}
+	vl = vl->next;
+    }
+    return FcTrue;
+}
+
+FcValueList *
+FcValueListSerialize (FcSerialize *serialize, const FcValueList *vl)
+{
+    FcValueList	*vl_serialized;
+    FcChar8	*s_serialized;
+    FcCharSet	*c_serialized;
+    FcLangSet	*l_serialized;
+    FcValueList	*head_serialized = NULL;
+    FcValueList	*prev_serialized = NULL;
+
+    while (vl)
+    {
+	vl_serialized = FcSerializePtr (serialize, vl);
+	if (!vl_serialized)
+	    return NULL;
+
+	if (prev_serialized)
+	    prev_serialized->next = FcPtrToEncodedOffset (prev_serialized,
+							  vl_serialized,
+							  FcValueList);
+	else
+	    head_serialized = vl_serialized;
+	
+	vl_serialized->next = NULL;
+	vl_serialized->value.type = vl->value.type;
+	switch (vl->value.type) {
+	case FcTypeInteger:
+	    vl_serialized->value.u.i = vl->value.u.i;
+	    break;
+	case FcTypeDouble:
+	    vl_serialized->value.u.d = vl->value.u.d;
+	    break;
+	case FcTypeString:
+	    s_serialized = FcStrSerialize (serialize, vl->value.u.s);
+	    if (!s_serialized)
+		return NULL;
+	    vl_serialized->value.u.s = FcPtrToEncodedOffset (&vl_serialized->value,
+							     s_serialized,
+							     FcChar8);
+	    break;
+	case FcTypeBool:
+	    vl_serialized->value.u.b = vl->value.u.b;
+	    break;
+	case FcTypeMatrix:
+	    /* can't happen */
+	    break;
+	case FcTypeCharSet:
+	    c_serialized = FcCharSetSerialize (serialize, vl->value.u.c);
+	    if (!c_serialized)
+		return NULL;
+	    vl_serialized->value.u.c = FcPtrToEncodedOffset (&vl_serialized->value,
+							     c_serialized,
+							     FcCharSet);
+	    break;
+	case FcTypeFTFace:
+	    /* can't happen */
+	    break;
+	case FcTypeLangSet:
+	    l_serialized = FcLangSetSerialize (serialize, vl->value.u.l);
+	    if (!l_serialized)
+		return NULL;
+	    vl_serialized->value.u.l = FcPtrToEncodedOffset (&vl_serialized->value,
+							     l_serialized,
+							     FcLangSet);
+	    break;
+	default:
+	    break;
+	}
+	prev_serialized = vl_serialized;
+	vl = vl->next;
+    }
+    return head_serialized;
+}
+#define __fcpat__
+#include "fcaliastail.h"
+#include "fcftaliastail.h"
+#undef __fcpat__