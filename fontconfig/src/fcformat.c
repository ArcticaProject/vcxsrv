<<<<<<< HEAD
/*
 * Copyright © 2008,2009 Red Hat, Inc.
 *
 * Red Hat Author(s): Behdad Esfahbod
 *
 * Permission to use, copy, modify, distribute, and sell this software and its
 * documentation for any purpose is hereby granted without fee, provided that
 * the above copyright notice appear in all copies and that both that
 * copyright notice and this permission notice appear in supporting
 * documentation, and that the name of the author(s) not be used in
 * advertising or publicity pertaining to distribution of the software without
 * specific, written prior permission.  The authors make no
 * representations about the suitability of this software for any purpose.  It
 * is provided "as is" without express or implied warranty.
 *
 * THE AUTHOR(S) DISCLAIMS ALL WARRANTIES WITH REGARD TO THIS SOFTWARE,
 * INCLUDING ALL IMPLIED WARRANTIES OF MERCHANTABILITY AND FITNESS, IN NO
 * EVENT SHALL THE AUTHOR(S) BE LIABLE FOR ANY SPECIAL, INDIRECT OR
 * CONSEQUENTIAL DAMAGES OR ANY DAMAGES WHATSOEVER RESULTING FROM LOSS OF USE,
 * DATA OR PROFITS, WHETHER IN AN ACTION OF CONTRACT, NEGLIGENCE OR OTHER
 * TORTIOUS ACTION, ARISING OUT OF OR IN CONNECTION WITH THE USE OR
 * PERFORMANCE OF THIS SOFTWARE.
 */

#include "fcint.h"
#include <stdlib.h>
#include <string.h>
#include <stdarg.h>


/* The language is documented in doc/fcformat.fncs
 * These are the features implemented:
 *
 * simple	%{elt}
 * width	%width{elt}
 * index	%{elt[idx]}
 * name=	%{elt=}
 * :name=	%{:elt}
 * default	%{elt:-word}
 * count	%{#elt}
 * subexpr	%{{expr}}
 * filter-out	%{-elt1,elt2,elt3{expr}}
 * filter-in	%{+elt1,elt2,elt3{expr}}
 * conditional	%{?elt1,elt2,!elt3{}{}}
 * enumerate	%{[]elt1,elt2{expr}}
 * langset	langset enumeration using the same syntax
 * builtin	%{=blt}
 * convert	%{elt|conv1|conv2|conv3}
 *
 * converters:
 * basename	FcStrBasename
 * dirname	FcStrDirname
 * downcase	FcStrDowncase
 * shescape
 * cescape
 * xmlescape
 * delete	delete chars
 * escape	escape chars
 * translate	translate chars
 *
 * builtins:
 * unparse	FcNameUnparse
 * fcmatch	fc-match default
 * fclist	fc-list default
 * pkgkit	PackageKit package tag format
 *
 *
 * Some ideas for future syntax extensions:
 *
 * - verbose builtin that is like FcPatternPrint
 * - allow indexing subexprs using '%{[idx]elt1,elt2{subexpr}}'
 * - allow indexing in +, -, ? filtering?
 * - conditional/filtering/deletion on binding (using '(w)'/'(s)'/'(=)' notation)
 */


#define FCMATCH_FORMAT	"%{file:-<unknown filename>|basename}: \"%{family[0]:-<unknown family>}\" \"%{style[0]:-<unknown style>}\""
#define FCLIST_FORMAT	"%{?file{%{file}: }}%{=unparse}"
#define PKGKIT_FORMAT	"%{[]family{font(%{family|downcase|delete( )})\n}}%{[]lang{font(:lang=%{lang|downcase|translate(_,-)})\n}}"


static void
message (const char *fmt, ...)
{
    va_list	args;
    va_start (args, fmt);
    fprintf (stderr, "Fontconfig: Pattern format error: ");
    vfprintf (stderr, fmt, args);
    fprintf (stderr, ".\n");
    va_end (args);
}


typedef struct _FcFormatContext
{
    const FcChar8 *format_orig;
    const FcChar8 *format;
    int            format_len;
    FcChar8       *word;
    FcBool         word_allocated;
} FcFormatContext;

static FcBool
FcFormatContextInit (FcFormatContext *c,
		     const FcChar8   *format,
		     FcChar8         *scratch,
		     int              scratch_len)
{
    c->format_orig = c->format = format;
    c->format_len = strlen ((const char *) format);

    if (c->format_len < scratch_len)
    {
	c->word = scratch;
	c->word_allocated = FcFalse;
    }
    else
    {
	c->word = malloc (c->format_len + 1);
	c->word_allocated = FcTrue;
    }

    return c->word != NULL;
}

static void
FcFormatContextDone (FcFormatContext *c)
{
    if (c && c->word_allocated)
    {
	free (c->word);
    }
}

static FcBool
consume_char (FcFormatContext *c,
	      FcChar8          term)
{
    if (*c->format != term)
	return FcFalse;

    c->format++;
    return FcTrue;
}

static FcBool
expect_char (FcFormatContext *c,
	      FcChar8          term)
{
    FcBool res = consume_char (c, term);
    if (!res)
    {
	if (c->format == c->format_orig + c->format_len)
	    message ("format ended while expecting '%c'",
		     term);
	else
	    message ("expected '%c' at %d",
		     term, c->format - c->format_orig + 1);
    }
    return res;
}

static FcBool
FcCharIsPunct (const FcChar8 c)
{
    if (c < '0')
	return FcTrue;
    if (c <= '9')
	return FcFalse;
    if (c < 'A')
	return FcTrue;
    if (c <= 'Z')
	return FcFalse;
    if (c < 'a')
	return FcTrue;
    if (c <= 'z')
	return FcFalse;
    if (c <= '~')
	return FcTrue;
    return FcFalse;
}

static char escaped_char(const char ch)
{
    switch (ch) {
    case 'a':   return '\a';
    case 'b':   return '\b';
    case 'f':   return '\f';
    case 'n':   return '\n';
    case 'r':   return '\r';
    case 't':   return '\t';
    case 'v':   return '\v';
    default:    return ch;
    }
}

static FcBool
read_word (FcFormatContext *c)
{
    FcChar8 *p;

    p = c->word;

    while (*c->format)
    {
	if (*c->format == '\\')
	{
	    c->format++;
	    if (*c->format)
	      *p++ = escaped_char (*c->format++);
	    continue;
	}
	else if (FcCharIsPunct (*c->format))
	    break;

	*p++ = *c->format++;
    }
    *p = '\0';

    if (p == c->word)
    {
	message ("expected identifier at %d",
		 c->format - c->format_orig + 1);
	return FcFalse;
    }

    return FcTrue;
}

static FcBool
read_chars (FcFormatContext *c,
	    FcChar8          term)
{
    FcChar8 *p;

    p = c->word;

    while (*c->format && *c->format != '}' && *c->format != term)
    {
	if (*c->format == '\\')
	{
	    c->format++;
	    if (*c->format)
	      *p++ = escaped_char (*c->format++);
	    continue;
	}

	*p++ = *c->format++;
    }
    *p = '\0';

    if (p == c->word)
    {
	message ("expected character data at %d",
		 c->format - c->format_orig + 1);
	return FcFalse;
    }

    return FcTrue;
}

static FcBool
FcPatternFormatToBuf (FcPattern     *pat,
		      const FcChar8 *format,
		      FcStrBuf      *buf);

static FcBool
interpret_builtin (FcFormatContext *c,
		   FcPattern       *pat,
		   FcStrBuf        *buf)
{
    FcChar8       *new_str;
    FcBool         ret;

    if (!expect_char (c, '=') ||
	!read_word (c))
	return FcFalse;

    /* try simple builtins first */
    if (0) { }
#define BUILTIN(name, func) \
    else if (0 == strcmp ((const char *) c->word, name))\
	do { new_str = func (pat); ret = FcTrue; } while (0)
    BUILTIN ("unparse",  FcNameUnparse);
 /* BUILTIN ("verbose",  FcPatternPrint); XXX */
#undef BUILTIN
    else
	ret = FcFalse;

    if (ret)
    {
	if (new_str)
	{
	    FcStrBufString (buf, new_str);
	    free (new_str);
	    return FcTrue;
	}
	else
	    return FcFalse;
    }

    /* now try our custom formats */
    if (0) { }
#define BUILTIN(name, format) \
    else if (0 == strcmp ((const char *) c->word, name))\
	ret = FcPatternFormatToBuf (pat, (const FcChar8 *) format, buf)
    BUILTIN ("fcmatch",  FCMATCH_FORMAT);
    BUILTIN ("fclist",   FCLIST_FORMAT);
    BUILTIN ("pkgkit",   PKGKIT_FORMAT);
#undef BUILTIN
    else
	ret = FcFalse;

    if (!ret)
	message ("unknown builtin \"%s\"",
		 c->word);

    return ret;
}

static FcBool
interpret_expr (FcFormatContext *c,
		FcPattern       *pat,
		FcStrBuf        *buf,
		FcChar8          term);

static FcBool
interpret_subexpr (FcFormatContext *c,
		   FcPattern       *pat,
		   FcStrBuf        *buf)
{
    return expect_char (c, '{') &&
	   interpret_expr (c, pat, buf, '}') &&
	   expect_char (c, '}');
}

static FcBool
maybe_interpret_subexpr (FcFormatContext *c,
			 FcPattern       *pat,
			 FcStrBuf        *buf)
{
    return (*c->format == '{') ?
	   interpret_subexpr (c, pat, buf) :
	   FcTrue;
}

static FcBool
skip_subexpr (FcFormatContext *c);

static FcBool
skip_percent (FcFormatContext *c)
{
    int width;

    if (!expect_char (c, '%'))
	return FcFalse;

    /* skip an optional width specifier */
    width = strtol ((const char *) c->format, (char **) &c->format, 10);

    if (!expect_char (c, '{'))
	return FcFalse;

    while(*c->format && *c->format != '}')
    {
	switch (*c->format)
	{
	case '\\':
	    c->format++; /* skip over '\\' */
	    if (*c->format)
		c->format++;
	    continue;
	case '{':
	    if (!skip_subexpr (c))
		return FcFalse;
	    continue;
	}
	c->format++;
    }

    return expect_char (c, '}');
}

static FcBool
skip_expr (FcFormatContext *c)
{
    while(*c->format && *c->format != '}')
    {
	switch (*c->format)
	{
	case '\\':
	    c->format++; /* skip over '\\' */
	    if (*c->format)
		c->format++;
	    continue;
	case '%':
	    if (!skip_percent (c))
		return FcFalse;
	    continue;
	}
	c->format++;
    }

    return FcTrue;
}

static FcBool
skip_subexpr (FcFormatContext *c)
{
    return expect_char (c, '{') &&
	   skip_expr (c) &&
	   expect_char (c, '}');
}

static FcBool
maybe_skip_subexpr (FcFormatContext *c)
{
    return (*c->format == '{') ?
	   skip_subexpr (c) :
	   FcTrue;
}

static FcBool
interpret_filter_in (FcFormatContext *c,
		     FcPattern       *pat,
		     FcStrBuf        *buf)
{
    FcObjectSet  *os;
    FcPattern    *subpat;

    if (!expect_char (c, '+'))
	return FcFalse;

    os = FcObjectSetCreate ();
    if (!os)
	return FcFalse;

    do
    {
	/* XXX binding */
	if (!read_word (c) ||
	    !FcObjectSetAdd (os, (const char *) c->word))
	{
	    FcObjectSetDestroy (os);
	    return FcFalse;
	}
    }
    while (consume_char (c, ','));

    subpat = FcPatternFilter (pat, os);
    FcObjectSetDestroy (os);

    if (!subpat ||
	!interpret_subexpr (c, subpat, buf))
	return FcFalse;

    FcPatternDestroy (subpat);
    return FcTrue;
}

static FcBool
interpret_filter_out (FcFormatContext *c,
		      FcPattern       *pat,
		      FcStrBuf        *buf)
{
    FcPattern    *subpat;

    if (!expect_char (c, '-'))
	return FcFalse;

    subpat = FcPatternDuplicate (pat);
    if (!subpat)
	return FcFalse;

    do
    {
	if (!read_word (c))
	{
	    FcPatternDestroy (subpat);
	    return FcFalse;
	}

	FcPatternDel (subpat, (const char *) c->word);
    }
    while (consume_char (c, ','));

    if (!interpret_subexpr (c, subpat, buf))
	return FcFalse;

    FcPatternDestroy (subpat);
    return FcTrue;
}

static FcBool
interpret_cond (FcFormatContext *c,
		FcPattern       *pat,
		FcStrBuf        *buf)
{
    FcBool pass;

    if (!expect_char (c, '?'))
	return FcFalse;

    pass = FcTrue;

    do
    {
	FcBool negate;
	FcValue v;

	negate = consume_char (c, '!');

	if (!read_word (c))
	    return FcFalse;

	pass = pass &&
	       (negate ^
		(FcResultMatch ==
		 FcPatternGet (pat, (const char *) c->word, 0, &v)));
    }
    while (consume_char (c, ','));

    if (pass)
    {
	if (!interpret_subexpr  (c, pat, buf) ||
	    !maybe_skip_subexpr (c))
	    return FcFalse;
    }
    else
    {
	if (!skip_subexpr (c) ||
	    !maybe_interpret_subexpr  (c, pat, buf))
	    return FcFalse;
    }

    return FcTrue;
}

static FcBool
interpret_count (FcFormatContext *c,
		 FcPattern       *pat,
		 FcStrBuf        *buf)
{
    int count;
    FcPatternElt *e;
    FcChar8 buf_static[64];

    if (!expect_char (c, '#'))
	return FcFalse;

    if (!read_word (c))
	return FcFalse;

    count = 0;
    e = FcPatternObjectFindElt (pat,
				FcObjectFromName ((const char *) c->word));
    if (e)
    {
	FcValueListPtr l;
	count++;
	for (l = FcPatternEltValues(e);
	     l->next;
	     l = l->next)
	    count++;
    }

    snprintf ((char *) buf_static, sizeof (buf_static), "%d", count);
    FcStrBufString (buf, buf_static);

    return FcTrue;
}

static FcBool
interpret_enumerate (FcFormatContext *c,
		     FcPattern       *pat,
		     FcStrBuf        *buf)
{
    FcObjectSet   *os;
    FcPattern     *subpat;
    const FcChar8 *format_save;
    int            idx;
    FcBool         ret, done;
    FcStrList      *lang_strs;

    if (!expect_char (c, '[') ||
	!expect_char (c, ']'))
	return FcFalse;

    os = FcObjectSetCreate ();
    if (!os)
	return FcFalse;

    ret = FcTrue;

    do
    {
	if (!read_word (c) ||
	    !FcObjectSetAdd (os, (const char *) c->word))
	{
	    FcObjectSetDestroy (os);
	    return FcFalse;
	}
    }
    while (consume_char (c, ','));

    /* If we have one element and it's of type FcLangSet, we want
     * to enumerate the languages in it. */
    lang_strs = NULL;
    if (os->nobject == 1)
    {
	FcLangSet *langset;
	if (FcResultMatch ==
	    FcPatternGetLangSet (pat, os->objects[0], 0, &langset))
	{
	    FcStrSet *ss;
	    if (!(ss = FcLangSetGetLangs (langset)) ||
		!(lang_strs = FcStrListCreate (ss)))
		goto bail0;
	}
    }

    subpat = FcPatternDuplicate (pat);
    if (!subpat)
	goto bail0;

    format_save = c->format;
    idx = 0;
    do
    {
	int i;

	done = FcTrue;

	if (lang_strs)
	{
	    FcChar8 *lang;

	    FcPatternDel (subpat, os->objects[0]);
	    if ((lang = FcStrListNext (lang_strs)))
	    {
		/* XXX binding? */
		FcPatternAddString (subpat, os->objects[0], lang);
		done = FcFalse;
	    }
	}
	else
	{
	    for (i = 0; i < os->nobject; i++)
	    {
		FcValue v;

		/* XXX this can be optimized by accessing valuelist linked lists
		 * directly and remembering where we were.  Most (all) value lists
		 * in normal uses are pretty short though (language tags are
		 * stored as a LangSet, not separate values.). */
		FcPatternDel (subpat, os->objects[i]);
		if (FcResultMatch ==
		    FcPatternGet (pat, os->objects[i], idx, &v))
		{
		    /* XXX binding */
		    FcPatternAdd (subpat, os->objects[i], v, FcFalse);
		    done = FcFalse;
		}
	    }
	}

	if (!done)
	{
	    c->format = format_save;
	    ret = interpret_subexpr (c, subpat, buf);
	    if (!ret)
		goto bail;
	}

	idx++;
    } while (!done);

    if (c->format == format_save)
	skip_subexpr (c);

bail:
    FcPatternDestroy (subpat);
bail0:
    if (lang_strs)
	FcStrListDone (lang_strs);
    FcObjectSetDestroy (os);

    return ret;
}

static FcBool
interpret_simple (FcFormatContext *c,
		  FcPattern       *pat,
		  FcStrBuf        *buf)
{
    FcPatternElt *e;
    FcBool        add_colon = FcFalse;
    FcBool        add_elt_name = FcFalse;
    int           idx;
    FcChar8      *else_string;

    if (consume_char (c, ':'))
	add_colon = FcTrue;

    if (!read_word (c))
	return FcFalse;

    idx = -1;
    if (consume_char (c, '['))
    {
	idx = strtol ((const char *) c->format, (char **) &c->format, 10);
	if (idx < 0)
	{
	    message ("expected non-negative number at %d",
		     c->format-1 - c->format_orig + 1);
	    return FcFalse;
	}
	if (!expect_char (c, ']'))
	    return FcFalse;
    }

    if (consume_char (c, '='))
	add_elt_name = FcTrue;

    /* modifiers */
    else_string = NULL;
    if (consume_char (c, ':'))
    {
	FcChar8 *orig;
	/* divert the c->word for now */
	orig = c->word;
	c->word = c->word + strlen ((const char *) c->word) + 1;
	/* for now we just support 'default value' */
	if (!expect_char (c, '-') ||
	    !read_chars (c, '\0'))
	{
	    c->word = orig;
	    return FcFalse;
	}
	else_string = c->word;
	c->word = orig;
    }

    e = FcPatternObjectFindElt (pat,
				FcObjectFromName ((const char *) c->word));
    if (e || else_string)
    {
	FcValueListPtr l = NULL;

	if (add_colon)
	    FcStrBufChar (buf, ':');
	if (add_elt_name)
	{
	    FcStrBufString (buf, c->word);
	    FcStrBufChar (buf, '=');
	}

	if (e)
	    l = FcPatternEltValues(e);

	if (idx != -1)
	{
	    while (l && idx > 0)
	    {
		l = FcValueListNext(l);
		idx--;
	    }
	    if (l && idx == 0)
	    {
		if (!FcNameUnparseValue (buf, &l->value, '\0'))
		    return FcFalse;
	    }
	    else goto notfound;
        }
	else if (l)
	{
	    FcNameUnparseValueList (buf, l, '\0');
	}
	else
	{
    notfound:
	    if (else_string)
		FcStrBufString (buf, else_string);
	}
    }

    return FcTrue;
}

static FcBool
cescape (FcFormatContext *c,
	 const FcChar8   *str,
	 FcStrBuf        *buf)
{
    /* XXX escape \n etc? */

    while(*str)
    {
	switch (*str)
	{
	case '\\':
	case '"':
	    FcStrBufChar (buf, '\\');
	    break;
	}
	FcStrBufChar (buf, *str++);
    }
    return FcTrue;
}

static FcBool
shescape (FcFormatContext *c,
	  const FcChar8   *str,
	  FcStrBuf        *buf)
{
    FcStrBufChar (buf, '\'');
    while(*str)
    {
	if (*str == '\'')
	    FcStrBufString (buf, (const FcChar8 *) "'\\''");
	else
	    FcStrBufChar (buf, *str);
	str++;
    }
    FcStrBufChar (buf, '\'');
    return FcTrue;
}

static FcBool
xmlescape (FcFormatContext *c,
	   const FcChar8   *str,
	   FcStrBuf        *buf)
{
    /* XXX escape \n etc? */

    while(*str)
    {
	switch (*str)
	{
	case '&': FcStrBufString (buf, (const FcChar8 *) "&amp;"); break;
	case '<': FcStrBufString (buf, (const FcChar8 *) "&lt;");  break;
	case '>': FcStrBufString (buf, (const FcChar8 *) "&gt;");  break;
	default:  FcStrBufChar   (buf, *str);                      break;
	}
	str++;
    }
    return FcTrue;
}

static FcBool
delete_chars (FcFormatContext *c,
	      const FcChar8   *str,
	      FcStrBuf        *buf)
{
    /* XXX not UTF-8 aware */

    if (!expect_char (c, '(') ||
	!read_chars (c, ')') ||
	!expect_char (c, ')'))
	return FcFalse;

    while(*str)
    {
	FcChar8 *p;

	p = (FcChar8 *) strpbrk ((const char *) str, (const char *) c->word);
	if (p)
	{
	    FcStrBufData (buf, str, p - str);
	    str = p + 1;
	}
	else
	{
	    FcStrBufString (buf, str);
	    break;
	}

    }

    return FcTrue;
}

static FcBool
escape_chars (FcFormatContext *c,
	      const FcChar8   *str,
	      FcStrBuf        *buf)
{
    /* XXX not UTF-8 aware */

    if (!expect_char (c, '(') ||
	!read_chars (c, ')') ||
	!expect_char (c, ')'))
	return FcFalse;

    while(*str)
    {
	FcChar8 *p;

	p = (FcChar8 *) strpbrk ((const char *) str, (const char *) c->word);
	if (p)
	{
	    FcStrBufData (buf, str, p - str);
	    FcStrBufChar (buf, c->word[0]);
	    FcStrBufChar (buf, *p);
	    str = p + 1;
	}
	else
	{
	    FcStrBufString (buf, str);
	    break;
	}

    }

    return FcTrue;
}

static FcBool
translate_chars (FcFormatContext *c,
		 const FcChar8   *str,
		 FcStrBuf        *buf)
{
    char *from, *to, repeat;
    int from_len, to_len;

    /* XXX not UTF-8 aware */

    if (!expect_char (c, '(') ||
	!read_chars (c, ',') ||
	!expect_char (c, ','))
	return FcFalse;

    from = (char *) c->word;
    from_len = strlen (from);
    to = from + from_len + 1;

    /* hack: we temporarily divert c->word */
    c->word = (FcChar8 *) to;
    if (!read_chars (c, ')'))
    {
      c->word = (FcChar8 *) from;
      return FcFalse;
    }
    c->word = (FcChar8 *) from;

    to_len = strlen (to);
    repeat = to[to_len - 1];

    if (!expect_char (c, ')'))
	return FcFalse;

    while(*str)
    {
	FcChar8 *p;

	p = (FcChar8 *) strpbrk ((const char *) str, (const char *) from);
	if (p)
	{
	    int i;
	    FcStrBufData (buf, str, p - str);
	    i = strchr (from, *p) - from;
	    FcStrBufChar (buf, i < to_len ? to[i] : repeat);
	    str = p + 1;
	}
	else
	{
	    FcStrBufString (buf, str);
	    break;
	}

    }

    return FcTrue;
}

static FcBool
interpret_convert (FcFormatContext *c,
		   FcStrBuf        *buf,
		   int              start)
{
    const FcChar8 *str;
    FcChar8       *new_str;
    FcStrBuf       new_buf;
    FcChar8        buf_static[8192];
    FcBool         ret;

    if (!expect_char (c, '|') ||
	!read_word (c))
	return FcFalse;

    /* prepare the buffer */
    FcStrBufChar (buf, '\0');
    if (buf->failed)
	return FcFalse;
    str = buf->buf + start;
    buf->len = start;

    /* try simple converters first */
    if (0) { }
#define CONVERTER(name, func) \
    else if (0 == strcmp ((const char *) c->word, name))\
	do { new_str = func (str); ret = FcTrue; } while (0)
    CONVERTER  ("downcase",  FcStrDowncase);
    CONVERTER  ("basename",  FcStrBasename);
    CONVERTER  ("dirname",   FcStrDirname);
#undef CONVERTER
    else
	ret = FcFalse;

    if (ret)
    {
	if (new_str)
	{
	    FcStrBufString (buf, new_str);
	    free (new_str);
	    return FcTrue;
	}
	else
	    return FcFalse;
    }

    FcStrBufInit (&new_buf, buf_static, sizeof (buf_static));

    /* now try our custom converters */
    if (0) { }
#define CONVERTER(name, func) \
    else if (0 == strcmp ((const char *) c->word, name))\
	ret = func (c, str, &new_buf)
    CONVERTER ("cescape",   cescape);
    CONVERTER ("shescape",  shescape);
    CONVERTER ("xmlescape", xmlescape);
    CONVERTER ("delete",    delete_chars);
    CONVERTER ("escape",    escape_chars);
    CONVERTER ("translate", translate_chars);
#undef CONVERTER
    else
	ret = FcFalse;

    if (ret)
    {
	FcStrBufChar (&new_buf, '\0');
	FcStrBufString (buf, new_buf.buf);
    }
    else
	message ("unknown converter \"%s\"",
		 c->word);

    FcStrBufDestroy (&new_buf);

    return ret;
}

static FcBool
maybe_interpret_converts (FcFormatContext *c,
			   FcStrBuf        *buf,
			   int              start)
{
    while (*c->format == '|')
	if (!interpret_convert (c, buf, start))
	    return FcFalse;

    return FcTrue;
}

static FcBool
align_to_width (FcStrBuf *buf,
		int       start,
		int       width)
{
    int len;

    if (buf->failed)
	return FcFalse;

    len = buf->len - start;
    if (len < -width)
    {
	/* left align */
	while (len++ < -width)
	    FcStrBufChar (buf, ' ');
    }
    else if (len < width)
    {
	int old_len;
	old_len = len;
	/* right align */
	while (len++ < width)
	    FcStrBufChar (buf, ' ');
	if (buf->failed)
	    return FcFalse;
	len = old_len;
	memmove (buf->buf + buf->len - len,
		 buf->buf + buf->len - width,
		 len);
	memset (buf->buf + buf->len - width,
		' ',
		width - len);
    }

    return !buf->failed;
}
static FcBool
interpret_percent (FcFormatContext *c,
		   FcPattern       *pat,
		   FcStrBuf        *buf)
{
    int width, start;
    FcBool ret;

    if (!expect_char (c, '%'))
	return FcFalse;

    if (consume_char (c, '%')) /* "%%" */
    {
	FcStrBufChar (buf, '%');
	return FcTrue;
    }

    /* parse an optional width specifier */
    width = strtol ((const char *) c->format, (char **) &c->format, 10);

    if (!expect_char (c, '{'))
	return FcFalse;

    start = buf->len;

    switch (*c->format) {
    case '=': ret = interpret_builtin    (c, pat, buf); break;
    case '{': ret = interpret_subexpr    (c, pat, buf); break;
    case '+': ret = interpret_filter_in  (c, pat, buf); break;
    case '-': ret = interpret_filter_out (c, pat, buf); break;
    case '?': ret = interpret_cond       (c, pat, buf); break;
    case '#': ret = interpret_count      (c, pat, buf); break;
    case '[': ret = interpret_enumerate  (c, pat, buf); break;
    default:  ret = interpret_simple     (c, pat, buf); break;
    }

    return ret &&
	   maybe_interpret_converts (c, buf, start) &&
	   align_to_width (buf, start, width) &&
	   expect_char (c, '}');
}

static FcBool
interpret_expr (FcFormatContext *c,
		FcPattern       *pat,
		FcStrBuf        *buf,
		FcChar8          term)
{
    while (*c->format && *c->format != term)
    {
	switch (*c->format)
	{
	case '\\':
	    c->format++; /* skip over '\\' */
	    if (*c->format)
		FcStrBufChar (buf, escaped_char (*c->format++));
	    continue;
	case '%':
	    if (!interpret_percent (c, pat, buf))
		return FcFalse;
	    continue;
	}
	FcStrBufChar (buf, *c->format++);
    }
    return FcTrue;
}

static FcBool
FcPatternFormatToBuf (FcPattern     *pat,
		      const FcChar8 *format,
		      FcStrBuf      *buf)
{
    FcFormatContext c;
    FcChar8         word_static[1024];
    FcBool          ret;

    if (!FcFormatContextInit (&c, format, word_static, sizeof (word_static)))
	return FcFalse;

    ret = interpret_expr (&c, pat, buf, '\0');

    FcFormatContextDone (&c);

    return ret;
}

FcChar8 *
FcPatternFormat (FcPattern *pat,
		 const FcChar8 *format)
{
    FcStrBuf        buf;
    FcChar8         buf_static[8192 - 1024];
    FcBool          ret;

    FcStrBufInit (&buf, buf_static, sizeof (buf_static));

    ret = FcPatternFormatToBuf (pat, format, &buf);

    if (ret)
	return FcStrBufDone (&buf);
    else
    {
	FcStrBufDestroy (&buf);
	return NULL;
    }
}

#define __fcformat__
#include "fcaliastail.h"
#undef __fcformat__
=======
/*
 * Copyright © 2008,2009 Red Hat, Inc.
 *
 * Red Hat Author(s): Behdad Esfahbod
 *
 * Permission to use, copy, modify, distribute, and sell this software and its
 * documentation for any purpose is hereby granted without fee, provided that
 * the above copyright notice appear in all copies and that both that
 * copyright notice and this permission notice appear in supporting
 * documentation, and that the name of the author(s) not be used in
 * advertising or publicity pertaining to distribution of the software without
 * specific, written prior permission.  The authors make no
 * representations about the suitability of this software for any purpose.  It
 * is provided "as is" without express or implied warranty.
 *
 * THE AUTHOR(S) DISCLAIMS ALL WARRANTIES WITH REGARD TO THIS SOFTWARE,
 * INCLUDING ALL IMPLIED WARRANTIES OF MERCHANTABILITY AND FITNESS, IN NO
 * EVENT SHALL THE AUTHOR(S) BE LIABLE FOR ANY SPECIAL, INDIRECT OR
 * CONSEQUENTIAL DAMAGES OR ANY DAMAGES WHATSOEVER RESULTING FROM LOSS OF USE,
 * DATA OR PROFITS, WHETHER IN AN ACTION OF CONTRACT, NEGLIGENCE OR OTHER
 * TORTIOUS ACTION, ARISING OUT OF OR IN CONNECTION WITH THE USE OR
 * PERFORMANCE OF THIS SOFTWARE.
 */

#include "fcint.h"
#include <stdlib.h>
#include <string.h>
#include <stdarg.h>


/* The language is documented in doc/fcformat.fncs
 * These are the features implemented:
 *
 * simple	%{elt}
 * width	%width{elt}
 * index	%{elt[idx]}
 * name=	%{elt=}
 * :name=	%{:elt}
 * default	%{elt:-word}
 * count	%{#elt}
 * subexpr	%{{expr}}
 * filter-out	%{-elt1,elt2,elt3{expr}}
 * filter-in	%{+elt1,elt2,elt3{expr}}
 * conditional	%{?elt1,elt2,!elt3{}{}}
 * enumerate	%{[]elt1,elt2{expr}}
 * langset	langset enumeration using the same syntax
 * builtin	%{=blt}
 * convert	%{elt|conv1|conv2|conv3}
 *
 * converters:
 * basename	FcStrBasename
 * dirname	FcStrDirname
 * downcase	FcStrDowncase
 * shescape
 * cescape
 * xmlescape
 * delete	delete chars
 * escape	escape chars
 * translate	translate chars
 *
 * builtins:
 * unparse	FcNameUnparse
 * fcmatch	fc-match default
 * fclist	fc-list default
 * fccat	fc-cat default
 * pkgkit	PackageKit package tag format
 *
 *
 * Some ideas for future syntax extensions:
 *
 * - verbose builtin that is like FcPatternPrint
 * - allow indexing subexprs using '%{[idx]elt1,elt2{subexpr}}'
 * - allow indexing in +, -, ? filtering?
 * - conditional/filtering/deletion on binding (using '(w)'/'(s)'/'(=)' notation)
 */


#define FCCAT_FORMAT	"\"%{file|basename|cescape}\" %{index} \"%{-file{%{=unparse|cescape}}}\""
#define FCMATCH_FORMAT	"%{file:-<unknown filename>|basename}: \"%{family[0]:-<unknown family>}\" \"%{style[0]:-<unknown style>}\""
#define FCLIST_FORMAT	"%{?file{%{file}: }}%{-file{%{=unparse}}}"
#define PKGKIT_FORMAT	"%{[]family{font(%{family|downcase|delete( )})\n}}%{[]lang{font(:lang=%{lang|downcase|translate(_,-)})\n}}"


static void
message (const char *fmt, ...)
{
    va_list	args;
    va_start (args, fmt);
    fprintf (stderr, "Fontconfig: Pattern format error: ");
    vfprintf (stderr, fmt, args);
    fprintf (stderr, ".\n");
    va_end (args);
}


typedef struct _FcFormatContext
{
    const FcChar8 *format_orig;
    const FcChar8 *format;
    int            format_len;
    FcChar8       *word;
    FcBool         word_allocated;
} FcFormatContext;

static FcBool
FcFormatContextInit (FcFormatContext *c,
		     const FcChar8   *format,
		     FcChar8         *scratch,
		     int              scratch_len)
{
    c->format_orig = c->format = format;
    c->format_len = strlen ((const char *) format);

    if (c->format_len < scratch_len)
    {
	c->word = scratch;
	c->word_allocated = FcFalse;
    }
    else
    {
	c->word = malloc (c->format_len + 1);
	c->word_allocated = FcTrue;
    }

    return c->word != NULL;
}

static void
FcFormatContextDone (FcFormatContext *c)
{
    if (c && c->word_allocated)
    {
	free (c->word);
    }
}

static FcBool
consume_char (FcFormatContext *c,
	      FcChar8          term)
{
    if (*c->format != term)
	return FcFalse;

    c->format++;
    return FcTrue;
}

static FcBool
expect_char (FcFormatContext *c,
	      FcChar8          term)
{
    FcBool res = consume_char (c, term);
    if (!res)
    {
	if (c->format == c->format_orig + c->format_len)
	    message ("format ended while expecting '%c'",
		     term);
	else
	    message ("expected '%c' at %d",
		     term, c->format - c->format_orig + 1);
    }
    return res;
}

static FcBool
FcCharIsPunct (const FcChar8 c)
{
    if (c < '0')
	return FcTrue;
    if (c <= '9')
	return FcFalse;
    if (c < 'A')
	return FcTrue;
    if (c <= 'Z')
	return FcFalse;
    if (c < 'a')
	return FcTrue;
    if (c <= 'z')
	return FcFalse;
    if (c <= '~')
	return FcTrue;
    return FcFalse;
}

static char escaped_char(const char ch)
{
    switch (ch) {
    case 'a':   return '\a';
    case 'b':   return '\b';
    case 'f':   return '\f';
    case 'n':   return '\n';
    case 'r':   return '\r';
    case 't':   return '\t';
    case 'v':   return '\v';
    default:    return ch;
    }
}

static FcBool
read_word (FcFormatContext *c)
{
    FcChar8 *p;

    p = c->word;

    while (*c->format)
    {
	if (*c->format == '\\')
	{
	    c->format++;
	    if (*c->format)
	      *p++ = escaped_char (*c->format++);
	    continue;
	}
	else if (FcCharIsPunct (*c->format))
	    break;

	*p++ = *c->format++;
    }
    *p = '\0';

    if (p == c->word)
    {
	message ("expected identifier at %d",
		 c->format - c->format_orig + 1);
	return FcFalse;
    }

    return FcTrue;
}

static FcBool
read_chars (FcFormatContext *c,
	    FcChar8          term)
{
    FcChar8 *p;

    p = c->word;

    while (*c->format && *c->format != '}' && *c->format != term)
    {
	if (*c->format == '\\')
	{
	    c->format++;
	    if (*c->format)
	      *p++ = escaped_char (*c->format++);
	    continue;
	}

	*p++ = *c->format++;
    }
    *p = '\0';

    if (p == c->word)
    {
	message ("expected character data at %d",
		 c->format - c->format_orig + 1);
	return FcFalse;
    }

    return FcTrue;
}

static FcBool
FcPatternFormatToBuf (FcPattern     *pat,
		      const FcChar8 *format,
		      FcStrBuf      *buf);

static FcBool
interpret_builtin (FcFormatContext *c,
		   FcPattern       *pat,
		   FcStrBuf        *buf)
{
    FcChar8       *new_str;
    FcBool         ret;

    if (!expect_char (c, '=') ||
	!read_word (c))
	return FcFalse;

    /* try simple builtins first */
    if (0) { }
#define BUILTIN(name, func) \
    else if (0 == strcmp ((const char *) c->word, name))\
	do { new_str = func (pat); ret = FcTrue; } while (0)
    BUILTIN ("unparse",  FcNameUnparse);
 /* BUILTIN ("verbose",  FcPatternPrint); XXX */
#undef BUILTIN
    else
	ret = FcFalse;

    if (ret)
    {
	if (new_str)
	{
	    FcStrBufString (buf, new_str);
	    free (new_str);
	    return FcTrue;
	}
	else
	    return FcFalse;
    }

    /* now try our custom formats */
    if (0) { }
#define BUILTIN(name, format) \
    else if (0 == strcmp ((const char *) c->word, name))\
	ret = FcPatternFormatToBuf (pat, (const FcChar8 *) format, buf)
    BUILTIN ("fccat",    FCCAT_FORMAT);
    BUILTIN ("fcmatch",  FCMATCH_FORMAT);
    BUILTIN ("fclist",   FCLIST_FORMAT);
    BUILTIN ("pkgkit",   PKGKIT_FORMAT);
#undef BUILTIN
    else
	ret = FcFalse;

    if (!ret)
	message ("unknown builtin \"%s\"",
		 c->word);

    return ret;
}

static FcBool
interpret_expr (FcFormatContext *c,
		FcPattern       *pat,
		FcStrBuf        *buf,
		FcChar8          term);

static FcBool
interpret_subexpr (FcFormatContext *c,
		   FcPattern       *pat,
		   FcStrBuf        *buf)
{
    return expect_char (c, '{') &&
	   interpret_expr (c, pat, buf, '}') &&
	   expect_char (c, '}');
}

static FcBool
maybe_interpret_subexpr (FcFormatContext *c,
			 FcPattern       *pat,
			 FcStrBuf        *buf)
{
    return (*c->format == '{') ?
	   interpret_subexpr (c, pat, buf) :
	   FcTrue;
}

static FcBool
skip_subexpr (FcFormatContext *c);

static FcBool
skip_percent (FcFormatContext *c)
{
    int width;

    if (!expect_char (c, '%'))
	return FcFalse;

    /* skip an optional width specifier */
    width = strtol ((const char *) c->format, (char **) &c->format, 10);

    if (!expect_char (c, '{'))
	return FcFalse;

    while(*c->format && *c->format != '}')
    {
	switch (*c->format)
	{
	case '\\':
	    c->format++; /* skip over '\\' */
	    if (*c->format)
		c->format++;
	    continue;
	case '{':
	    if (!skip_subexpr (c))
		return FcFalse;
	    continue;
	}
	c->format++;
    }

    return expect_char (c, '}');
}

static FcBool
skip_expr (FcFormatContext *c)
{
    while(*c->format && *c->format != '}')
    {
	switch (*c->format)
	{
	case '\\':
	    c->format++; /* skip over '\\' */
	    if (*c->format)
		c->format++;
	    continue;
	case '%':
	    if (!skip_percent (c))
		return FcFalse;
	    continue;
	}
	c->format++;
    }

    return FcTrue;
}

static FcBool
skip_subexpr (FcFormatContext *c)
{
    return expect_char (c, '{') &&
	   skip_expr (c) &&
	   expect_char (c, '}');
}

static FcBool
maybe_skip_subexpr (FcFormatContext *c)
{
    return (*c->format == '{') ?
	   skip_subexpr (c) :
	   FcTrue;
}

static FcBool
interpret_filter_in (FcFormatContext *c,
		     FcPattern       *pat,
		     FcStrBuf        *buf)
{
    FcObjectSet  *os;
    FcPattern    *subpat;

    if (!expect_char (c, '+'))
	return FcFalse;

    os = FcObjectSetCreate ();
    if (!os)
	return FcFalse;

    do
    {
	/* XXX binding */
	if (!read_word (c) ||
	    !FcObjectSetAdd (os, (const char *) c->word))
	{
	    FcObjectSetDestroy (os);
	    return FcFalse;
	}
    }
    while (consume_char (c, ','));

    subpat = FcPatternFilter (pat, os);
    FcObjectSetDestroy (os);

    if (!subpat ||
	!interpret_subexpr (c, subpat, buf))
	return FcFalse;

    FcPatternDestroy (subpat);
    return FcTrue;
}

static FcBool
interpret_filter_out (FcFormatContext *c,
		      FcPattern       *pat,
		      FcStrBuf        *buf)
{
    FcPattern    *subpat;

    if (!expect_char (c, '-'))
	return FcFalse;

    subpat = FcPatternDuplicate (pat);
    if (!subpat)
	return FcFalse;

    do
    {
	if (!read_word (c))
	{
	    FcPatternDestroy (subpat);
	    return FcFalse;
	}

	FcPatternDel (subpat, (const char *) c->word);
    }
    while (consume_char (c, ','));

    if (!interpret_subexpr (c, subpat, buf))
	return FcFalse;

    FcPatternDestroy (subpat);
    return FcTrue;
}

static FcBool
interpret_cond (FcFormatContext *c,
		FcPattern       *pat,
		FcStrBuf        *buf)
{
    FcBool pass;

    if (!expect_char (c, '?'))
	return FcFalse;

    pass = FcTrue;

    do
    {
	FcBool negate;
	FcValue v;

	negate = consume_char (c, '!');

	if (!read_word (c))
	    return FcFalse;

	pass = pass &&
	       (negate ^
		(FcResultMatch ==
		 FcPatternGet (pat, (const char *) c->word, 0, &v)));
    }
    while (consume_char (c, ','));

    if (pass)
    {
	if (!interpret_subexpr  (c, pat, buf) ||
	    !maybe_skip_subexpr (c))
	    return FcFalse;
    }
    else
    {
	if (!skip_subexpr (c) ||
	    !maybe_interpret_subexpr  (c, pat, buf))
	    return FcFalse;
    }

    return FcTrue;
}

static FcBool
interpret_count (FcFormatContext *c,
		 FcPattern       *pat,
		 FcStrBuf        *buf)
{
    int count;
    FcPatternElt *e;
    FcChar8 buf_static[64];

    if (!expect_char (c, '#'))
	return FcFalse;

    if (!read_word (c))
	return FcFalse;

    count = 0;
    e = FcPatternObjectFindElt (pat,
				FcObjectFromName ((const char *) c->word));
    if (e)
    {
	FcValueListPtr l;
	count++;
	for (l = FcPatternEltValues(e);
	     l->next;
	     l = l->next)
	    count++;
    }

    snprintf ((char *) buf_static, sizeof (buf_static), "%d", count);
    FcStrBufString (buf, buf_static);

    return FcTrue;
}

static FcBool
interpret_enumerate (FcFormatContext *c,
		     FcPattern       *pat,
		     FcStrBuf        *buf)
{
    FcObjectSet   *os;
    FcPattern     *subpat;
    const FcChar8 *format_save;
    int            idx;
    FcBool         ret, done;
    FcStrList      *lang_strs;

    if (!expect_char (c, '[') ||
	!expect_char (c, ']'))
	return FcFalse;

    os = FcObjectSetCreate ();
    if (!os)
	return FcFalse;

    ret = FcTrue;

    do
    {
	if (!read_word (c) ||
	    !FcObjectSetAdd (os, (const char *) c->word))
	{
	    FcObjectSetDestroy (os);
	    return FcFalse;
	}
    }
    while (consume_char (c, ','));

    /* If we have one element and it's of type FcLangSet, we want
     * to enumerate the languages in it. */
    lang_strs = NULL;
    if (os->nobject == 1)
    {
	FcLangSet *langset;
	if (FcResultMatch ==
	    FcPatternGetLangSet (pat, os->objects[0], 0, &langset))
	{
	    FcStrSet *ss;
	    if (!(ss = FcLangSetGetLangs (langset)) ||
		!(lang_strs = FcStrListCreate (ss)))
		goto bail0;
	}
    }

    subpat = FcPatternDuplicate (pat);
    if (!subpat)
	goto bail0;

    format_save = c->format;
    idx = 0;
    do
    {
	int i;

	done = FcTrue;

	if (lang_strs)
	{
	    FcChar8 *lang;

	    FcPatternDel (subpat, os->objects[0]);
	    if ((lang = FcStrListNext (lang_strs)))
	    {
		/* XXX binding? */
		FcPatternAddString (subpat, os->objects[0], lang);
		done = FcFalse;
	    }
	}
	else
	{
	    for (i = 0; i < os->nobject; i++)
	    {
		FcValue v;

		/* XXX this can be optimized by accessing valuelist linked lists
		 * directly and remembering where we were.  Most (all) value lists
		 * in normal uses are pretty short though (language tags are
		 * stored as a LangSet, not separate values.). */
		FcPatternDel (subpat, os->objects[i]);
		if (FcResultMatch ==
		    FcPatternGet (pat, os->objects[i], idx, &v))
		{
		    /* XXX binding */
		    FcPatternAdd (subpat, os->objects[i], v, FcFalse);
		    done = FcFalse;
		}
	    }
	}

	if (!done)
	{
	    c->format = format_save;
	    ret = interpret_subexpr (c, subpat, buf);
	    if (!ret)
		goto bail;
	}

	idx++;
    } while (!done);

    if (c->format == format_save)
	skip_subexpr (c);

bail:
    FcPatternDestroy (subpat);
bail0:
    if (lang_strs)
	FcStrListDone (lang_strs);
    FcObjectSetDestroy (os);

    return ret;
}

static FcBool
interpret_simple (FcFormatContext *c,
		  FcPattern       *pat,
		  FcStrBuf        *buf)
{
    FcPatternElt *e;
    FcBool        add_colon = FcFalse;
    FcBool        add_elt_name = FcFalse;
    int           idx;
    FcChar8      *else_string;

    if (consume_char (c, ':'))
	add_colon = FcTrue;

    if (!read_word (c))
	return FcFalse;

    idx = -1;
    if (consume_char (c, '['))
    {
	idx = strtol ((const char *) c->format, (char **) &c->format, 10);
	if (idx < 0)
	{
	    message ("expected non-negative number at %d",
		     c->format-1 - c->format_orig + 1);
	    return FcFalse;
	}
	if (!expect_char (c, ']'))
	    return FcFalse;
    }

    if (consume_char (c, '='))
	add_elt_name = FcTrue;

    /* modifiers */
    else_string = NULL;
    if (consume_char (c, ':'))
    {
	FcChar8 *orig;
	/* divert the c->word for now */
	orig = c->word;
	c->word = c->word + strlen ((const char *) c->word) + 1;
	/* for now we just support 'default value' */
	if (!expect_char (c, '-') ||
	    !read_chars (c, '|'))
	{
	    c->word = orig;
	    return FcFalse;
	}
	else_string = c->word;
	c->word = orig;
    }

    e = FcPatternObjectFindElt (pat,
				FcObjectFromName ((const char *) c->word));
    if (e || else_string)
    {
	FcValueListPtr l = NULL;

	if (add_colon)
	    FcStrBufChar (buf, ':');
	if (add_elt_name)
	{
	    FcStrBufString (buf, c->word);
	    FcStrBufChar (buf, '=');
	}

	if (e)
	    l = FcPatternEltValues(e);

	if (idx != -1)
	{
	    while (l && idx > 0)
	    {
		l = FcValueListNext(l);
		idx--;
	    }
	    if (l && idx == 0)
	    {
		if (!FcNameUnparseValue (buf, &l->value, '\0'))
		    return FcFalse;
	    }
	    else goto notfound;
        }
	else if (l)
	{
	    FcNameUnparseValueList (buf, l, '\0');
	}
	else
	{
    notfound:
	    if (else_string)
		FcStrBufString (buf, else_string);
	}
    }

    return FcTrue;
}

static FcBool
cescape (FcFormatContext *c,
	 const FcChar8   *str,
	 FcStrBuf        *buf)
{
    /* XXX escape \n etc? */

    while(*str)
    {
	switch (*str)
	{
	case '\\':
	case '"':
	    FcStrBufChar (buf, '\\');
	    break;
	}
	FcStrBufChar (buf, *str++);
    }
    return FcTrue;
}

static FcBool
shescape (FcFormatContext *c,
	  const FcChar8   *str,
	  FcStrBuf        *buf)
{
    FcStrBufChar (buf, '\'');
    while(*str)
    {
	if (*str == '\'')
	    FcStrBufString (buf, (const FcChar8 *) "'\\''");
	else
	    FcStrBufChar (buf, *str);
	str++;
    }
    FcStrBufChar (buf, '\'');
    return FcTrue;
}

static FcBool
xmlescape (FcFormatContext *c,
	   const FcChar8   *str,
	   FcStrBuf        *buf)
{
    /* XXX escape \n etc? */

    while(*str)
    {
	switch (*str)
	{
	case '&': FcStrBufString (buf, (const FcChar8 *) "&amp;"); break;
	case '<': FcStrBufString (buf, (const FcChar8 *) "&lt;");  break;
	case '>': FcStrBufString (buf, (const FcChar8 *) "&gt;");  break;
	default:  FcStrBufChar   (buf, *str);                      break;
	}
	str++;
    }
    return FcTrue;
}

static FcBool
delete_chars (FcFormatContext *c,
	      const FcChar8   *str,
	      FcStrBuf        *buf)
{
    /* XXX not UTF-8 aware */

    if (!expect_char (c, '(') ||
	!read_chars (c, ')') ||
	!expect_char (c, ')'))
	return FcFalse;

    while(*str)
    {
	FcChar8 *p;

	p = (FcChar8 *) strpbrk ((const char *) str, (const char *) c->word);
	if (p)
	{
	    FcStrBufData (buf, str, p - str);
	    str = p + 1;
	}
	else
	{
	    FcStrBufString (buf, str);
	    break;
	}

    }

    return FcTrue;
}

static FcBool
escape_chars (FcFormatContext *c,
	      const FcChar8   *str,
	      FcStrBuf        *buf)
{
    /* XXX not UTF-8 aware */

    if (!expect_char (c, '(') ||
	!read_chars (c, ')') ||
	!expect_char (c, ')'))
	return FcFalse;

    while(*str)
    {
	FcChar8 *p;

	p = (FcChar8 *) strpbrk ((const char *) str, (const char *) c->word);
	if (p)
	{
	    FcStrBufData (buf, str, p - str);
	    FcStrBufChar (buf, c->word[0]);
	    FcStrBufChar (buf, *p);
	    str = p + 1;
	}
	else
	{
	    FcStrBufString (buf, str);
	    break;
	}

    }

    return FcTrue;
}

static FcBool
translate_chars (FcFormatContext *c,
		 const FcChar8   *str,
		 FcStrBuf        *buf)
{
    char *from, *to, repeat;
    int from_len, to_len;

    /* XXX not UTF-8 aware */

    if (!expect_char (c, '(') ||
	!read_chars (c, ',') ||
	!expect_char (c, ','))
	return FcFalse;

    from = (char *) c->word;
    from_len = strlen (from);
    to = from + from_len + 1;

    /* hack: we temporarily divert c->word */
    c->word = (FcChar8 *) to;
    if (!read_chars (c, ')'))
    {
      c->word = (FcChar8 *) from;
      return FcFalse;
    }
    c->word = (FcChar8 *) from;

    to_len = strlen (to);
    repeat = to[to_len - 1];

    if (!expect_char (c, ')'))
	return FcFalse;

    while(*str)
    {
	FcChar8 *p;

	p = (FcChar8 *) strpbrk ((const char *) str, (const char *) from);
	if (p)
	{
	    int i;
	    FcStrBufData (buf, str, p - str);
	    i = strchr (from, *p) - from;
	    FcStrBufChar (buf, i < to_len ? to[i] : repeat);
	    str = p + 1;
	}
	else
	{
	    FcStrBufString (buf, str);
	    break;
	}

    }

    return FcTrue;
}

static FcBool
interpret_convert (FcFormatContext *c,
		   FcStrBuf        *buf,
		   int              start)
{
    const FcChar8 *str;
    FcChar8       *new_str;
    FcStrBuf       new_buf;
    FcChar8        buf_static[8192];
    FcBool         ret;

    if (!expect_char (c, '|') ||
	!read_word (c))
	return FcFalse;

    /* prepare the buffer */
    FcStrBufChar (buf, '\0');
    if (buf->failed)
	return FcFalse;
    str = buf->buf + start;
    buf->len = start;

    /* try simple converters first */
    if (0) { }
#define CONVERTER(name, func) \
    else if (0 == strcmp ((const char *) c->word, name))\
	do { new_str = func (str); ret = FcTrue; } while (0)
    CONVERTER  ("downcase",  FcStrDowncase);
    CONVERTER  ("basename",  FcStrBasename);
    CONVERTER  ("dirname",   FcStrDirname);
#undef CONVERTER
    else
	ret = FcFalse;

    if (ret)
    {
	if (new_str)
	{
	    FcStrBufString (buf, new_str);
	    free (new_str);
	    return FcTrue;
	}
	else
	    return FcFalse;
    }

    FcStrBufInit (&new_buf, buf_static, sizeof (buf_static));

    /* now try our custom converters */
    if (0) { }
#define CONVERTER(name, func) \
    else if (0 == strcmp ((const char *) c->word, name))\
	ret = func (c, str, &new_buf)
    CONVERTER ("cescape",   cescape);
    CONVERTER ("shescape",  shescape);
    CONVERTER ("xmlescape", xmlescape);
    CONVERTER ("delete",    delete_chars);
    CONVERTER ("escape",    escape_chars);
    CONVERTER ("translate", translate_chars);
#undef CONVERTER
    else
	ret = FcFalse;

    if (ret)
    {
	FcStrBufChar (&new_buf, '\0');
	FcStrBufString (buf, new_buf.buf);
    }
    else
	message ("unknown converter \"%s\"",
		 c->word);

    FcStrBufDestroy (&new_buf);

    return ret;
}

static FcBool
maybe_interpret_converts (FcFormatContext *c,
			   FcStrBuf        *buf,
			   int              start)
{
    while (*c->format == '|')
	if (!interpret_convert (c, buf, start))
	    return FcFalse;

    return FcTrue;
}

static FcBool
align_to_width (FcStrBuf *buf,
		int       start,
		int       width)
{
    int len;

    if (buf->failed)
	return FcFalse;

    len = buf->len - start;
    if (len < -width)
    {
	/* left align */
	while (len++ < -width)
	    FcStrBufChar (buf, ' ');
    }
    else if (len < width)
    {
	int old_len;
	old_len = len;
	/* right align */
	while (len++ < width)
	    FcStrBufChar (buf, ' ');
	if (buf->failed)
	    return FcFalse;
	len = old_len;
	memmove (buf->buf + buf->len - len,
		 buf->buf + buf->len - width,
		 len);
	memset (buf->buf + buf->len - width,
		' ',
		width - len);
    }

    return !buf->failed;
}
static FcBool
interpret_percent (FcFormatContext *c,
		   FcPattern       *pat,
		   FcStrBuf        *buf)
{
    int width, start;
    FcBool ret;

    if (!expect_char (c, '%'))
	return FcFalse;

    if (consume_char (c, '%')) /* "%%" */
    {
	FcStrBufChar (buf, '%');
	return FcTrue;
    }

    /* parse an optional width specifier */
    width = strtol ((const char *) c->format, (char **) &c->format, 10);

    if (!expect_char (c, '{'))
	return FcFalse;

    start = buf->len;

    switch (*c->format) {
    case '=': ret = interpret_builtin    (c, pat, buf); break;
    case '{': ret = interpret_subexpr    (c, pat, buf); break;
    case '+': ret = interpret_filter_in  (c, pat, buf); break;
    case '-': ret = interpret_filter_out (c, pat, buf); break;
    case '?': ret = interpret_cond       (c, pat, buf); break;
    case '#': ret = interpret_count      (c, pat, buf); break;
    case '[': ret = interpret_enumerate  (c, pat, buf); break;
    default:  ret = interpret_simple     (c, pat, buf); break;
    }

    return ret &&
	   maybe_interpret_converts (c, buf, start) &&
	   align_to_width (buf, start, width) &&
	   expect_char (c, '}');
}

static FcBool
interpret_expr (FcFormatContext *c,
		FcPattern       *pat,
		FcStrBuf        *buf,
		FcChar8          term)
{
    while (*c->format && *c->format != term)
    {
	switch (*c->format)
	{
	case '\\':
	    c->format++; /* skip over '\\' */
	    if (*c->format)
		FcStrBufChar (buf, escaped_char (*c->format++));
	    continue;
	case '%':
	    if (!interpret_percent (c, pat, buf))
		return FcFalse;
	    continue;
	}
	FcStrBufChar (buf, *c->format++);
    }
    return FcTrue;
}

static FcBool
FcPatternFormatToBuf (FcPattern     *pat,
		      const FcChar8 *format,
		      FcStrBuf      *buf)
{
    FcFormatContext c;
    FcChar8         word_static[1024];
    FcBool          ret;

    if (!FcFormatContextInit (&c, format, word_static, sizeof (word_static)))
	return FcFalse;

    ret = interpret_expr (&c, pat, buf, '\0');

    FcFormatContextDone (&c);

    return ret;
}

FcChar8 *
FcPatternFormat (FcPattern *pat,
		 const FcChar8 *format)
{
    FcStrBuf        buf;
    FcChar8         buf_static[8192 - 1024];
    FcBool          ret;

    FcStrBufInit (&buf, buf_static, sizeof (buf_static));

    ret = FcPatternFormatToBuf (pat, format, &buf);

    if (ret)
	return FcStrBufDone (&buf);
    else
    {
	FcStrBufDestroy (&buf);
	return NULL;
    }
}

#define __fcformat__
#include "fcaliastail.h"
#undef __fcformat__
>>>>>>> 8a49ff70
<|MERGE_RESOLUTION|>--- conflicted
+++ resolved
@@ -1,2428 +1,1214 @@
-<<<<<<< HEAD
-/*
- * Copyright © 2008,2009 Red Hat, Inc.
- *
- * Red Hat Author(s): Behdad Esfahbod
- *
- * Permission to use, copy, modify, distribute, and sell this software and its
- * documentation for any purpose is hereby granted without fee, provided that
- * the above copyright notice appear in all copies and that both that
- * copyright notice and this permission notice appear in supporting
- * documentation, and that the name of the author(s) not be used in
- * advertising or publicity pertaining to distribution of the software without
- * specific, written prior permission.  The authors make no
- * representations about the suitability of this software for any purpose.  It
- * is provided "as is" without express or implied warranty.
- *
- * THE AUTHOR(S) DISCLAIMS ALL WARRANTIES WITH REGARD TO THIS SOFTWARE,
- * INCLUDING ALL IMPLIED WARRANTIES OF MERCHANTABILITY AND FITNESS, IN NO
- * EVENT SHALL THE AUTHOR(S) BE LIABLE FOR ANY SPECIAL, INDIRECT OR
- * CONSEQUENTIAL DAMAGES OR ANY DAMAGES WHATSOEVER RESULTING FROM LOSS OF USE,
- * DATA OR PROFITS, WHETHER IN AN ACTION OF CONTRACT, NEGLIGENCE OR OTHER
- * TORTIOUS ACTION, ARISING OUT OF OR IN CONNECTION WITH THE USE OR
- * PERFORMANCE OF THIS SOFTWARE.
- */
-
-#include "fcint.h"
-#include <stdlib.h>
-#include <string.h>
-#include <stdarg.h>
-
-
-/* The language is documented in doc/fcformat.fncs
- * These are the features implemented:
- *
- * simple	%{elt}
- * width	%width{elt}
- * index	%{elt[idx]}
- * name=	%{elt=}
- * :name=	%{:elt}
- * default	%{elt:-word}
- * count	%{#elt}
- * subexpr	%{{expr}}
- * filter-out	%{-elt1,elt2,elt3{expr}}
- * filter-in	%{+elt1,elt2,elt3{expr}}
- * conditional	%{?elt1,elt2,!elt3{}{}}
- * enumerate	%{[]elt1,elt2{expr}}
- * langset	langset enumeration using the same syntax
- * builtin	%{=blt}
- * convert	%{elt|conv1|conv2|conv3}
- *
- * converters:
- * basename	FcStrBasename
- * dirname	FcStrDirname
- * downcase	FcStrDowncase
- * shescape
- * cescape
- * xmlescape
- * delete	delete chars
- * escape	escape chars
- * translate	translate chars
- *
- * builtins:
- * unparse	FcNameUnparse
- * fcmatch	fc-match default
- * fclist	fc-list default
- * pkgkit	PackageKit package tag format
- *
- *
- * Some ideas for future syntax extensions:
- *
- * - verbose builtin that is like FcPatternPrint
- * - allow indexing subexprs using '%{[idx]elt1,elt2{subexpr}}'
- * - allow indexing in +, -, ? filtering?
- * - conditional/filtering/deletion on binding (using '(w)'/'(s)'/'(=)' notation)
- */
-
-
-#define FCMATCH_FORMAT	"%{file:-<unknown filename>|basename}: \"%{family[0]:-<unknown family>}\" \"%{style[0]:-<unknown style>}\""
-#define FCLIST_FORMAT	"%{?file{%{file}: }}%{=unparse}"
-#define PKGKIT_FORMAT	"%{[]family{font(%{family|downcase|delete( )})\n}}%{[]lang{font(:lang=%{lang|downcase|translate(_,-)})\n}}"
-
-
-static void
-message (const char *fmt, ...)
-{
-    va_list	args;
-    va_start (args, fmt);
-    fprintf (stderr, "Fontconfig: Pattern format error: ");
-    vfprintf (stderr, fmt, args);
-    fprintf (stderr, ".\n");
-    va_end (args);
-}
-
-
-typedef struct _FcFormatContext
-{
-    const FcChar8 *format_orig;
-    const FcChar8 *format;
-    int            format_len;
-    FcChar8       *word;
-    FcBool         word_allocated;
-} FcFormatContext;
-
-static FcBool
-FcFormatContextInit (FcFormatContext *c,
-		     const FcChar8   *format,
-		     FcChar8         *scratch,
-		     int              scratch_len)
-{
-    c->format_orig = c->format = format;
-    c->format_len = strlen ((const char *) format);
-
-    if (c->format_len < scratch_len)
-    {
-	c->word = scratch;
-	c->word_allocated = FcFalse;
-    }
-    else
-    {
-	c->word = malloc (c->format_len + 1);
-	c->word_allocated = FcTrue;
-    }
-
-    return c->word != NULL;
-}
-
-static void
-FcFormatContextDone (FcFormatContext *c)
-{
-    if (c && c->word_allocated)
-    {
-	free (c->word);
-    }
-}
-
-static FcBool
-consume_char (FcFormatContext *c,
-	      FcChar8          term)
-{
-    if (*c->format != term)
-	return FcFalse;
-
-    c->format++;
-    return FcTrue;
-}
-
-static FcBool
-expect_char (FcFormatContext *c,
-	      FcChar8          term)
-{
-    FcBool res = consume_char (c, term);
-    if (!res)
-    {
-	if (c->format == c->format_orig + c->format_len)
-	    message ("format ended while expecting '%c'",
-		     term);
-	else
-	    message ("expected '%c' at %d",
-		     term, c->format - c->format_orig + 1);
-    }
-    return res;
-}
-
-static FcBool
-FcCharIsPunct (const FcChar8 c)
-{
-    if (c < '0')
-	return FcTrue;
-    if (c <= '9')
-	return FcFalse;
-    if (c < 'A')
-	return FcTrue;
-    if (c <= 'Z')
-	return FcFalse;
-    if (c < 'a')
-	return FcTrue;
-    if (c <= 'z')
-	return FcFalse;
-    if (c <= '~')
-	return FcTrue;
-    return FcFalse;
-}
-
-static char escaped_char(const char ch)
-{
-    switch (ch) {
-    case 'a':   return '\a';
-    case 'b':   return '\b';
-    case 'f':   return '\f';
-    case 'n':   return '\n';
-    case 'r':   return '\r';
-    case 't':   return '\t';
-    case 'v':   return '\v';
-    default:    return ch;
-    }
-}
-
-static FcBool
-read_word (FcFormatContext *c)
-{
-    FcChar8 *p;
-
-    p = c->word;
-
-    while (*c->format)
-    {
-	if (*c->format == '\\')
-	{
-	    c->format++;
-	    if (*c->format)
-	      *p++ = escaped_char (*c->format++);
-	    continue;
-	}
-	else if (FcCharIsPunct (*c->format))
-	    break;
-
-	*p++ = *c->format++;
-    }
-    *p = '\0';
-
-    if (p == c->word)
-    {
-	message ("expected identifier at %d",
-		 c->format - c->format_orig + 1);
-	return FcFalse;
-    }
-
-    return FcTrue;
-}
-
-static FcBool
-read_chars (FcFormatContext *c,
-	    FcChar8          term)
-{
-    FcChar8 *p;
-
-    p = c->word;
-
-    while (*c->format && *c->format != '}' && *c->format != term)
-    {
-	if (*c->format == '\\')
-	{
-	    c->format++;
-	    if (*c->format)
-	      *p++ = escaped_char (*c->format++);
-	    continue;
-	}
-
-	*p++ = *c->format++;
-    }
-    *p = '\0';
-
-    if (p == c->word)
-    {
-	message ("expected character data at %d",
-		 c->format - c->format_orig + 1);
-	return FcFalse;
-    }
-
-    return FcTrue;
-}
-
-static FcBool
-FcPatternFormatToBuf (FcPattern     *pat,
-		      const FcChar8 *format,
-		      FcStrBuf      *buf);
-
-static FcBool
-interpret_builtin (FcFormatContext *c,
-		   FcPattern       *pat,
-		   FcStrBuf        *buf)
-{
-    FcChar8       *new_str;
-    FcBool         ret;
-
-    if (!expect_char (c, '=') ||
-	!read_word (c))
-	return FcFalse;
-
-    /* try simple builtins first */
-    if (0) { }
-#define BUILTIN(name, func) \
-    else if (0 == strcmp ((const char *) c->word, name))\
-	do { new_str = func (pat); ret = FcTrue; } while (0)
-    BUILTIN ("unparse",  FcNameUnparse);
- /* BUILTIN ("verbose",  FcPatternPrint); XXX */
-#undef BUILTIN
-    else
-	ret = FcFalse;
-
-    if (ret)
-    {
-	if (new_str)
-	{
-	    FcStrBufString (buf, new_str);
-	    free (new_str);
-	    return FcTrue;
-	}
-	else
-	    return FcFalse;
-    }
-
-    /* now try our custom formats */
-    if (0) { }
-#define BUILTIN(name, format) \
-    else if (0 == strcmp ((const char *) c->word, name))\
-	ret = FcPatternFormatToBuf (pat, (const FcChar8 *) format, buf)
-    BUILTIN ("fcmatch",  FCMATCH_FORMAT);
-    BUILTIN ("fclist",   FCLIST_FORMAT);
-    BUILTIN ("pkgkit",   PKGKIT_FORMAT);
-#undef BUILTIN
-    else
-	ret = FcFalse;
-
-    if (!ret)
-	message ("unknown builtin \"%s\"",
-		 c->word);
-
-    return ret;
-}
-
-static FcBool
-interpret_expr (FcFormatContext *c,
-		FcPattern       *pat,
-		FcStrBuf        *buf,
-		FcChar8          term);
-
-static FcBool
-interpret_subexpr (FcFormatContext *c,
-		   FcPattern       *pat,
-		   FcStrBuf        *buf)
-{
-    return expect_char (c, '{') &&
-	   interpret_expr (c, pat, buf, '}') &&
-	   expect_char (c, '}');
-}
-
-static FcBool
-maybe_interpret_subexpr (FcFormatContext *c,
-			 FcPattern       *pat,
-			 FcStrBuf        *buf)
-{
-    return (*c->format == '{') ?
-	   interpret_subexpr (c, pat, buf) :
-	   FcTrue;
-}
-
-static FcBool
-skip_subexpr (FcFormatContext *c);
-
-static FcBool
-skip_percent (FcFormatContext *c)
-{
-    int width;
-
-    if (!expect_char (c, '%'))
-	return FcFalse;
-
-    /* skip an optional width specifier */
-    width = strtol ((const char *) c->format, (char **) &c->format, 10);
-
-    if (!expect_char (c, '{'))
-	return FcFalse;
-
-    while(*c->format && *c->format != '}')
-    {
-	switch (*c->format)
-	{
-	case '\\':
-	    c->format++; /* skip over '\\' */
-	    if (*c->format)
-		c->format++;
-	    continue;
-	case '{':
-	    if (!skip_subexpr (c))
-		return FcFalse;
-	    continue;
-	}
-	c->format++;
-    }
-
-    return expect_char (c, '}');
-}
-
-static FcBool
-skip_expr (FcFormatContext *c)
-{
-    while(*c->format && *c->format != '}')
-    {
-	switch (*c->format)
-	{
-	case '\\':
-	    c->format++; /* skip over '\\' */
-	    if (*c->format)
-		c->format++;
-	    continue;
-	case '%':
-	    if (!skip_percent (c))
-		return FcFalse;
-	    continue;
-	}
-	c->format++;
-    }
-
-    return FcTrue;
-}
-
-static FcBool
-skip_subexpr (FcFormatContext *c)
-{
-    return expect_char (c, '{') &&
-	   skip_expr (c) &&
-	   expect_char (c, '}');
-}
-
-static FcBool
-maybe_skip_subexpr (FcFormatContext *c)
-{
-    return (*c->format == '{') ?
-	   skip_subexpr (c) :
-	   FcTrue;
-}
-
-static FcBool
-interpret_filter_in (FcFormatContext *c,
-		     FcPattern       *pat,
-		     FcStrBuf        *buf)
-{
-    FcObjectSet  *os;
-    FcPattern    *subpat;
-
-    if (!expect_char (c, '+'))
-	return FcFalse;
-
-    os = FcObjectSetCreate ();
-    if (!os)
-	return FcFalse;
-
-    do
-    {
-	/* XXX binding */
-	if (!read_word (c) ||
-	    !FcObjectSetAdd (os, (const char *) c->word))
-	{
-	    FcObjectSetDestroy (os);
-	    return FcFalse;
-	}
-    }
-    while (consume_char (c, ','));
-
-    subpat = FcPatternFilter (pat, os);
-    FcObjectSetDestroy (os);
-
-    if (!subpat ||
-	!interpret_subexpr (c, subpat, buf))
-	return FcFalse;
-
-    FcPatternDestroy (subpat);
-    return FcTrue;
-}
-
-static FcBool
-interpret_filter_out (FcFormatContext *c,
-		      FcPattern       *pat,
-		      FcStrBuf        *buf)
-{
-    FcPattern    *subpat;
-
-    if (!expect_char (c, '-'))
-	return FcFalse;
-
-    subpat = FcPatternDuplicate (pat);
-    if (!subpat)
-	return FcFalse;
-
-    do
-    {
-	if (!read_word (c))
-	{
-	    FcPatternDestroy (subpat);
-	    return FcFalse;
-	}
-
-	FcPatternDel (subpat, (const char *) c->word);
-    }
-    while (consume_char (c, ','));
-
-    if (!interpret_subexpr (c, subpat, buf))
-	return FcFalse;
-
-    FcPatternDestroy (subpat);
-    return FcTrue;
-}
-
-static FcBool
-interpret_cond (FcFormatContext *c,
-		FcPattern       *pat,
-		FcStrBuf        *buf)
-{
-    FcBool pass;
-
-    if (!expect_char (c, '?'))
-	return FcFalse;
-
-    pass = FcTrue;
-
-    do
-    {
-	FcBool negate;
-	FcValue v;
-
-	negate = consume_char (c, '!');
-
-	if (!read_word (c))
-	    return FcFalse;
-
-	pass = pass &&
-	       (negate ^
-		(FcResultMatch ==
-		 FcPatternGet (pat, (const char *) c->word, 0, &v)));
-    }
-    while (consume_char (c, ','));
-
-    if (pass)
-    {
-	if (!interpret_subexpr  (c, pat, buf) ||
-	    !maybe_skip_subexpr (c))
-	    return FcFalse;
-    }
-    else
-    {
-	if (!skip_subexpr (c) ||
-	    !maybe_interpret_subexpr  (c, pat, buf))
-	    return FcFalse;
-    }
-
-    return FcTrue;
-}
-
-static FcBool
-interpret_count (FcFormatContext *c,
-		 FcPattern       *pat,
-		 FcStrBuf        *buf)
-{
-    int count;
-    FcPatternElt *e;
-    FcChar8 buf_static[64];
-
-    if (!expect_char (c, '#'))
-	return FcFalse;
-
-    if (!read_word (c))
-	return FcFalse;
-
-    count = 0;
-    e = FcPatternObjectFindElt (pat,
-				FcObjectFromName ((const char *) c->word));
-    if (e)
-    {
-	FcValueListPtr l;
-	count++;
-	for (l = FcPatternEltValues(e);
-	     l->next;
-	     l = l->next)
-	    count++;
-    }
-
-    snprintf ((char *) buf_static, sizeof (buf_static), "%d", count);
-    FcStrBufString (buf, buf_static);
-
-    return FcTrue;
-}
-
-static FcBool
-interpret_enumerate (FcFormatContext *c,
-		     FcPattern       *pat,
-		     FcStrBuf        *buf)
-{
-    FcObjectSet   *os;
-    FcPattern     *subpat;
-    const FcChar8 *format_save;
-    int            idx;
-    FcBool         ret, done;
-    FcStrList      *lang_strs;
-
-    if (!expect_char (c, '[') ||
-	!expect_char (c, ']'))
-	return FcFalse;
-
-    os = FcObjectSetCreate ();
-    if (!os)
-	return FcFalse;
-
-    ret = FcTrue;
-
-    do
-    {
-	if (!read_word (c) ||
-	    !FcObjectSetAdd (os, (const char *) c->word))
-	{
-	    FcObjectSetDestroy (os);
-	    return FcFalse;
-	}
-    }
-    while (consume_char (c, ','));
-
-    /* If we have one element and it's of type FcLangSet, we want
-     * to enumerate the languages in it. */
-    lang_strs = NULL;
-    if (os->nobject == 1)
-    {
-	FcLangSet *langset;
-	if (FcResultMatch ==
-	    FcPatternGetLangSet (pat, os->objects[0], 0, &langset))
-	{
-	    FcStrSet *ss;
-	    if (!(ss = FcLangSetGetLangs (langset)) ||
-		!(lang_strs = FcStrListCreate (ss)))
-		goto bail0;
-	}
-    }
-
-    subpat = FcPatternDuplicate (pat);
-    if (!subpat)
-	goto bail0;
-
-    format_save = c->format;
-    idx = 0;
-    do
-    {
-	int i;
-
-	done = FcTrue;
-
-	if (lang_strs)
-	{
-	    FcChar8 *lang;
-
-	    FcPatternDel (subpat, os->objects[0]);
-	    if ((lang = FcStrListNext (lang_strs)))
-	    {
-		/* XXX binding? */
-		FcPatternAddString (subpat, os->objects[0], lang);
-		done = FcFalse;
-	    }
-	}
-	else
-	{
-	    for (i = 0; i < os->nobject; i++)
-	    {
-		FcValue v;
-
-		/* XXX this can be optimized by accessing valuelist linked lists
-		 * directly and remembering where we were.  Most (all) value lists
-		 * in normal uses are pretty short though (language tags are
-		 * stored as a LangSet, not separate values.). */
-		FcPatternDel (subpat, os->objects[i]);
-		if (FcResultMatch ==
-		    FcPatternGet (pat, os->objects[i], idx, &v))
-		{
-		    /* XXX binding */
-		    FcPatternAdd (subpat, os->objects[i], v, FcFalse);
-		    done = FcFalse;
-		}
-	    }
-	}
-
-	if (!done)
-	{
-	    c->format = format_save;
-	    ret = interpret_subexpr (c, subpat, buf);
-	    if (!ret)
-		goto bail;
-	}
-
-	idx++;
-    } while (!done);
-
-    if (c->format == format_save)
-	skip_subexpr (c);
-
-bail:
-    FcPatternDestroy (subpat);
-bail0:
-    if (lang_strs)
-	FcStrListDone (lang_strs);
-    FcObjectSetDestroy (os);
-
-    return ret;
-}
-
-static FcBool
-interpret_simple (FcFormatContext *c,
-		  FcPattern       *pat,
-		  FcStrBuf        *buf)
-{
-    FcPatternElt *e;
-    FcBool        add_colon = FcFalse;
-    FcBool        add_elt_name = FcFalse;
-    int           idx;
-    FcChar8      *else_string;
-
-    if (consume_char (c, ':'))
-	add_colon = FcTrue;
-
-    if (!read_word (c))
-	return FcFalse;
-
-    idx = -1;
-    if (consume_char (c, '['))
-    {
-	idx = strtol ((const char *) c->format, (char **) &c->format, 10);
-	if (idx < 0)
-	{
-	    message ("expected non-negative number at %d",
-		     c->format-1 - c->format_orig + 1);
-	    return FcFalse;
-	}
-	if (!expect_char (c, ']'))
-	    return FcFalse;
-    }
-
-    if (consume_char (c, '='))
-	add_elt_name = FcTrue;
-
-    /* modifiers */
-    else_string = NULL;
-    if (consume_char (c, ':'))
-    {
-	FcChar8 *orig;
-	/* divert the c->word for now */
-	orig = c->word;
-	c->word = c->word + strlen ((const char *) c->word) + 1;
-	/* for now we just support 'default value' */
-	if (!expect_char (c, '-') ||
-	    !read_chars (c, '\0'))
-	{
-	    c->word = orig;
-	    return FcFalse;
-	}
-	else_string = c->word;
-	c->word = orig;
-    }
-
-    e = FcPatternObjectFindElt (pat,
-				FcObjectFromName ((const char *) c->word));
-    if (e || else_string)
-    {
-	FcValueListPtr l = NULL;
-
-	if (add_colon)
-	    FcStrBufChar (buf, ':');
-	if (add_elt_name)
-	{
-	    FcStrBufString (buf, c->word);
-	    FcStrBufChar (buf, '=');
-	}
-
-	if (e)
-	    l = FcPatternEltValues(e);
-
-	if (idx != -1)
-	{
-	    while (l && idx > 0)
-	    {
-		l = FcValueListNext(l);
-		idx--;
-	    }
-	    if (l && idx == 0)
-	    {
-		if (!FcNameUnparseValue (buf, &l->value, '\0'))
-		    return FcFalse;
-	    }
-	    else goto notfound;
-        }
-	else if (l)
-	{
-	    FcNameUnparseValueList (buf, l, '\0');
-	}
-	else
-	{
-    notfound:
-	    if (else_string)
-		FcStrBufString (buf, else_string);
-	}
-    }
-
-    return FcTrue;
-}
-
-static FcBool
-cescape (FcFormatContext *c,
-	 const FcChar8   *str,
-	 FcStrBuf        *buf)
-{
-    /* XXX escape \n etc? */
-
-    while(*str)
-    {
-	switch (*str)
-	{
-	case '\\':
-	case '"':
-	    FcStrBufChar (buf, '\\');
-	    break;
-	}
-	FcStrBufChar (buf, *str++);
-    }
-    return FcTrue;
-}
-
-static FcBool
-shescape (FcFormatContext *c,
-	  const FcChar8   *str,
-	  FcStrBuf        *buf)
-{
-    FcStrBufChar (buf, '\'');
-    while(*str)
-    {
-	if (*str == '\'')
-	    FcStrBufString (buf, (const FcChar8 *) "'\\''");
-	else
-	    FcStrBufChar (buf, *str);
-	str++;
-    }
-    FcStrBufChar (buf, '\'');
-    return FcTrue;
-}
-
-static FcBool
-xmlescape (FcFormatContext *c,
-	   const FcChar8   *str,
-	   FcStrBuf        *buf)
-{
-    /* XXX escape \n etc? */
-
-    while(*str)
-    {
-	switch (*str)
-	{
-	case '&': FcStrBufString (buf, (const FcChar8 *) "&amp;"); break;
-	case '<': FcStrBufString (buf, (const FcChar8 *) "&lt;");  break;
-	case '>': FcStrBufString (buf, (const FcChar8 *) "&gt;");  break;
-	default:  FcStrBufChar   (buf, *str);                      break;
-	}
-	str++;
-    }
-    return FcTrue;
-}
-
-static FcBool
-delete_chars (FcFormatContext *c,
-	      const FcChar8   *str,
-	      FcStrBuf        *buf)
-{
-    /* XXX not UTF-8 aware */
-
-    if (!expect_char (c, '(') ||
-	!read_chars (c, ')') ||
-	!expect_char (c, ')'))
-	return FcFalse;
-
-    while(*str)
-    {
-	FcChar8 *p;
-
-	p = (FcChar8 *) strpbrk ((const char *) str, (const char *) c->word);
-	if (p)
-	{
-	    FcStrBufData (buf, str, p - str);
-	    str = p + 1;
-	}
-	else
-	{
-	    FcStrBufString (buf, str);
-	    break;
-	}
-
-    }
-
-    return FcTrue;
-}
-
-static FcBool
-escape_chars (FcFormatContext *c,
-	      const FcChar8   *str,
-	      FcStrBuf        *buf)
-{
-    /* XXX not UTF-8 aware */
-
-    if (!expect_char (c, '(') ||
-	!read_chars (c, ')') ||
-	!expect_char (c, ')'))
-	return FcFalse;
-
-    while(*str)
-    {
-	FcChar8 *p;
-
-	p = (FcChar8 *) strpbrk ((const char *) str, (const char *) c->word);
-	if (p)
-	{
-	    FcStrBufData (buf, str, p - str);
-	    FcStrBufChar (buf, c->word[0]);
-	    FcStrBufChar (buf, *p);
-	    str = p + 1;
-	}
-	else
-	{
-	    FcStrBufString (buf, str);
-	    break;
-	}
-
-    }
-
-    return FcTrue;
-}
-
-static FcBool
-translate_chars (FcFormatContext *c,
-		 const FcChar8   *str,
-		 FcStrBuf        *buf)
-{
-    char *from, *to, repeat;
-    int from_len, to_len;
-
-    /* XXX not UTF-8 aware */
-
-    if (!expect_char (c, '(') ||
-	!read_chars (c, ',') ||
-	!expect_char (c, ','))
-	return FcFalse;
-
-    from = (char *) c->word;
-    from_len = strlen (from);
-    to = from + from_len + 1;
-
-    /* hack: we temporarily divert c->word */
-    c->word = (FcChar8 *) to;
-    if (!read_chars (c, ')'))
-    {
-      c->word = (FcChar8 *) from;
-      return FcFalse;
-    }
-    c->word = (FcChar8 *) from;
-
-    to_len = strlen (to);
-    repeat = to[to_len - 1];
-
-    if (!expect_char (c, ')'))
-	return FcFalse;
-
-    while(*str)
-    {
-	FcChar8 *p;
-
-	p = (FcChar8 *) strpbrk ((const char *) str, (const char *) from);
-	if (p)
-	{
-	    int i;
-	    FcStrBufData (buf, str, p - str);
-	    i = strchr (from, *p) - from;
-	    FcStrBufChar (buf, i < to_len ? to[i] : repeat);
-	    str = p + 1;
-	}
-	else
-	{
-	    FcStrBufString (buf, str);
-	    break;
-	}
-
-    }
-
-    return FcTrue;
-}
-
-static FcBool
-interpret_convert (FcFormatContext *c,
-		   FcStrBuf        *buf,
-		   int              start)
-{
-    const FcChar8 *str;
-    FcChar8       *new_str;
-    FcStrBuf       new_buf;
-    FcChar8        buf_static[8192];
-    FcBool         ret;
-
-    if (!expect_char (c, '|') ||
-	!read_word (c))
-	return FcFalse;
-
-    /* prepare the buffer */
-    FcStrBufChar (buf, '\0');
-    if (buf->failed)
-	return FcFalse;
-    str = buf->buf + start;
-    buf->len = start;
-
-    /* try simple converters first */
-    if (0) { }
-#define CONVERTER(name, func) \
-    else if (0 == strcmp ((const char *) c->word, name))\
-	do { new_str = func (str); ret = FcTrue; } while (0)
-    CONVERTER  ("downcase",  FcStrDowncase);
-    CONVERTER  ("basename",  FcStrBasename);
-    CONVERTER  ("dirname",   FcStrDirname);
-#undef CONVERTER
-    else
-	ret = FcFalse;
-
-    if (ret)
-    {
-	if (new_str)
-	{
-	    FcStrBufString (buf, new_str);
-	    free (new_str);
-	    return FcTrue;
-	}
-	else
-	    return FcFalse;
-    }
-
-    FcStrBufInit (&new_buf, buf_static, sizeof (buf_static));
-
-    /* now try our custom converters */
-    if (0) { }
-#define CONVERTER(name, func) \
-    else if (0 == strcmp ((const char *) c->word, name))\
-	ret = func (c, str, &new_buf)
-    CONVERTER ("cescape",   cescape);
-    CONVERTER ("shescape",  shescape);
-    CONVERTER ("xmlescape", xmlescape);
-    CONVERTER ("delete",    delete_chars);
-    CONVERTER ("escape",    escape_chars);
-    CONVERTER ("translate", translate_chars);
-#undef CONVERTER
-    else
-	ret = FcFalse;
-
-    if (ret)
-    {
-	FcStrBufChar (&new_buf, '\0');
-	FcStrBufString (buf, new_buf.buf);
-    }
-    else
-	message ("unknown converter \"%s\"",
-		 c->word);
-
-    FcStrBufDestroy (&new_buf);
-
-    return ret;
-}
-
-static FcBool
-maybe_interpret_converts (FcFormatContext *c,
-			   FcStrBuf        *buf,
-			   int              start)
-{
-    while (*c->format == '|')
-	if (!interpret_convert (c, buf, start))
-	    return FcFalse;
-
-    return FcTrue;
-}
-
-static FcBool
-align_to_width (FcStrBuf *buf,
-		int       start,
-		int       width)
-{
-    int len;
-
-    if (buf->failed)
-	return FcFalse;
-
-    len = buf->len - start;
-    if (len < -width)
-    {
-	/* left align */
-	while (len++ < -width)
-	    FcStrBufChar (buf, ' ');
-    }
-    else if (len < width)
-    {
-	int old_len;
-	old_len = len;
-	/* right align */
-	while (len++ < width)
-	    FcStrBufChar (buf, ' ');
-	if (buf->failed)
-	    return FcFalse;
-	len = old_len;
-	memmove (buf->buf + buf->len - len,
-		 buf->buf + buf->len - width,
-		 len);
-	memset (buf->buf + buf->len - width,
-		' ',
-		width - len);
-    }
-
-    return !buf->failed;
-}
-static FcBool
-interpret_percent (FcFormatContext *c,
-		   FcPattern       *pat,
-		   FcStrBuf        *buf)
-{
-    int width, start;
-    FcBool ret;
-
-    if (!expect_char (c, '%'))
-	return FcFalse;
-
-    if (consume_char (c, '%')) /* "%%" */
-    {
-	FcStrBufChar (buf, '%');
-	return FcTrue;
-    }
-
-    /* parse an optional width specifier */
-    width = strtol ((const char *) c->format, (char **) &c->format, 10);
-
-    if (!expect_char (c, '{'))
-	return FcFalse;
-
-    start = buf->len;
-
-    switch (*c->format) {
-    case '=': ret = interpret_builtin    (c, pat, buf); break;
-    case '{': ret = interpret_subexpr    (c, pat, buf); break;
-    case '+': ret = interpret_filter_in  (c, pat, buf); break;
-    case '-': ret = interpret_filter_out (c, pat, buf); break;
-    case '?': ret = interpret_cond       (c, pat, buf); break;
-    case '#': ret = interpret_count      (c, pat, buf); break;
-    case '[': ret = interpret_enumerate  (c, pat, buf); break;
-    default:  ret = interpret_simple     (c, pat, buf); break;
-    }
-
-    return ret &&
-	   maybe_interpret_converts (c, buf, start) &&
-	   align_to_width (buf, start, width) &&
-	   expect_char (c, '}');
-}
-
-static FcBool
-interpret_expr (FcFormatContext *c,
-		FcPattern       *pat,
-		FcStrBuf        *buf,
-		FcChar8          term)
-{
-    while (*c->format && *c->format != term)
-    {
-	switch (*c->format)
-	{
-	case '\\':
-	    c->format++; /* skip over '\\' */
-	    if (*c->format)
-		FcStrBufChar (buf, escaped_char (*c->format++));
-	    continue;
-	case '%':
-	    if (!interpret_percent (c, pat, buf))
-		return FcFalse;
-	    continue;
-	}
-	FcStrBufChar (buf, *c->format++);
-    }
-    return FcTrue;
-}
-
-static FcBool
-FcPatternFormatToBuf (FcPattern     *pat,
-		      const FcChar8 *format,
-		      FcStrBuf      *buf)
-{
-    FcFormatContext c;
-    FcChar8         word_static[1024];
-    FcBool          ret;
-
-    if (!FcFormatContextInit (&c, format, word_static, sizeof (word_static)))
-	return FcFalse;
-
-    ret = interpret_expr (&c, pat, buf, '\0');
-
-    FcFormatContextDone (&c);
-
-    return ret;
-}
-
-FcChar8 *
-FcPatternFormat (FcPattern *pat,
-		 const FcChar8 *format)
-{
-    FcStrBuf        buf;
-    FcChar8         buf_static[8192 - 1024];
-    FcBool          ret;
-
-    FcStrBufInit (&buf, buf_static, sizeof (buf_static));
-
-    ret = FcPatternFormatToBuf (pat, format, &buf);
-
-    if (ret)
-	return FcStrBufDone (&buf);
-    else
-    {
-	FcStrBufDestroy (&buf);
-	return NULL;
-    }
-}
-
-#define __fcformat__
-#include "fcaliastail.h"
-#undef __fcformat__
-=======
-/*
- * Copyright © 2008,2009 Red Hat, Inc.
- *
- * Red Hat Author(s): Behdad Esfahbod
- *
- * Permission to use, copy, modify, distribute, and sell this software and its
- * documentation for any purpose is hereby granted without fee, provided that
- * the above copyright notice appear in all copies and that both that
- * copyright notice and this permission notice appear in supporting
- * documentation, and that the name of the author(s) not be used in
- * advertising or publicity pertaining to distribution of the software without
- * specific, written prior permission.  The authors make no
- * representations about the suitability of this software for any purpose.  It
- * is provided "as is" without express or implied warranty.
- *
- * THE AUTHOR(S) DISCLAIMS ALL WARRANTIES WITH REGARD TO THIS SOFTWARE,
- * INCLUDING ALL IMPLIED WARRANTIES OF MERCHANTABILITY AND FITNESS, IN NO
- * EVENT SHALL THE AUTHOR(S) BE LIABLE FOR ANY SPECIAL, INDIRECT OR
- * CONSEQUENTIAL DAMAGES OR ANY DAMAGES WHATSOEVER RESULTING FROM LOSS OF USE,
- * DATA OR PROFITS, WHETHER IN AN ACTION OF CONTRACT, NEGLIGENCE OR OTHER
- * TORTIOUS ACTION, ARISING OUT OF OR IN CONNECTION WITH THE USE OR
- * PERFORMANCE OF THIS SOFTWARE.
- */
-
-#include "fcint.h"
-#include <stdlib.h>
-#include <string.h>
-#include <stdarg.h>
-
-
-/* The language is documented in doc/fcformat.fncs
- * These are the features implemented:
- *
- * simple	%{elt}
- * width	%width{elt}
- * index	%{elt[idx]}
- * name=	%{elt=}
- * :name=	%{:elt}
- * default	%{elt:-word}
- * count	%{#elt}
- * subexpr	%{{expr}}
- * filter-out	%{-elt1,elt2,elt3{expr}}
- * filter-in	%{+elt1,elt2,elt3{expr}}
- * conditional	%{?elt1,elt2,!elt3{}{}}
- * enumerate	%{[]elt1,elt2{expr}}
- * langset	langset enumeration using the same syntax
- * builtin	%{=blt}
- * convert	%{elt|conv1|conv2|conv3}
- *
- * converters:
- * basename	FcStrBasename
- * dirname	FcStrDirname
- * downcase	FcStrDowncase
- * shescape
- * cescape
- * xmlescape
- * delete	delete chars
- * escape	escape chars
- * translate	translate chars
- *
- * builtins:
- * unparse	FcNameUnparse
- * fcmatch	fc-match default
- * fclist	fc-list default
- * fccat	fc-cat default
- * pkgkit	PackageKit package tag format
- *
- *
- * Some ideas for future syntax extensions:
- *
- * - verbose builtin that is like FcPatternPrint
- * - allow indexing subexprs using '%{[idx]elt1,elt2{subexpr}}'
- * - allow indexing in +, -, ? filtering?
- * - conditional/filtering/deletion on binding (using '(w)'/'(s)'/'(=)' notation)
- */
-
-
-#define FCCAT_FORMAT	"\"%{file|basename|cescape}\" %{index} \"%{-file{%{=unparse|cescape}}}\""
-#define FCMATCH_FORMAT	"%{file:-<unknown filename>|basename}: \"%{family[0]:-<unknown family>}\" \"%{style[0]:-<unknown style>}\""
-#define FCLIST_FORMAT	"%{?file{%{file}: }}%{-file{%{=unparse}}}"
-#define PKGKIT_FORMAT	"%{[]family{font(%{family|downcase|delete( )})\n}}%{[]lang{font(:lang=%{lang|downcase|translate(_,-)})\n}}"
-
-
-static void
-message (const char *fmt, ...)
-{
-    va_list	args;
-    va_start (args, fmt);
-    fprintf (stderr, "Fontconfig: Pattern format error: ");
-    vfprintf (stderr, fmt, args);
-    fprintf (stderr, ".\n");
-    va_end (args);
-}
-
-
-typedef struct _FcFormatContext
-{
-    const FcChar8 *format_orig;
-    const FcChar8 *format;
-    int            format_len;
-    FcChar8       *word;
-    FcBool         word_allocated;
-} FcFormatContext;
-
-static FcBool
-FcFormatContextInit (FcFormatContext *c,
-		     const FcChar8   *format,
-		     FcChar8         *scratch,
-		     int              scratch_len)
-{
-    c->format_orig = c->format = format;
-    c->format_len = strlen ((const char *) format);
-
-    if (c->format_len < scratch_len)
-    {
-	c->word = scratch;
-	c->word_allocated = FcFalse;
-    }
-    else
-    {
-	c->word = malloc (c->format_len + 1);
-	c->word_allocated = FcTrue;
-    }
-
-    return c->word != NULL;
-}
-
-static void
-FcFormatContextDone (FcFormatContext *c)
-{
-    if (c && c->word_allocated)
-    {
-	free (c->word);
-    }
-}
-
-static FcBool
-consume_char (FcFormatContext *c,
-	      FcChar8          term)
-{
-    if (*c->format != term)
-	return FcFalse;
-
-    c->format++;
-    return FcTrue;
-}
-
-static FcBool
-expect_char (FcFormatContext *c,
-	      FcChar8          term)
-{
-    FcBool res = consume_char (c, term);
-    if (!res)
-    {
-	if (c->format == c->format_orig + c->format_len)
-	    message ("format ended while expecting '%c'",
-		     term);
-	else
-	    message ("expected '%c' at %d",
-		     term, c->format - c->format_orig + 1);
-    }
-    return res;
-}
-
-static FcBool
-FcCharIsPunct (const FcChar8 c)
-{
-    if (c < '0')
-	return FcTrue;
-    if (c <= '9')
-	return FcFalse;
-    if (c < 'A')
-	return FcTrue;
-    if (c <= 'Z')
-	return FcFalse;
-    if (c < 'a')
-	return FcTrue;
-    if (c <= 'z')
-	return FcFalse;
-    if (c <= '~')
-	return FcTrue;
-    return FcFalse;
-}
-
-static char escaped_char(const char ch)
-{
-    switch (ch) {
-    case 'a':   return '\a';
-    case 'b':   return '\b';
-    case 'f':   return '\f';
-    case 'n':   return '\n';
-    case 'r':   return '\r';
-    case 't':   return '\t';
-    case 'v':   return '\v';
-    default:    return ch;
-    }
-}
-
-static FcBool
-read_word (FcFormatContext *c)
-{
-    FcChar8 *p;
-
-    p = c->word;
-
-    while (*c->format)
-    {
-	if (*c->format == '\\')
-	{
-	    c->format++;
-	    if (*c->format)
-	      *p++ = escaped_char (*c->format++);
-	    continue;
-	}
-	else if (FcCharIsPunct (*c->format))
-	    break;
-
-	*p++ = *c->format++;
-    }
-    *p = '\0';
-
-    if (p == c->word)
-    {
-	message ("expected identifier at %d",
-		 c->format - c->format_orig + 1);
-	return FcFalse;
-    }
-
-    return FcTrue;
-}
-
-static FcBool
-read_chars (FcFormatContext *c,
-	    FcChar8          term)
-{
-    FcChar8 *p;
-
-    p = c->word;
-
-    while (*c->format && *c->format != '}' && *c->format != term)
-    {
-	if (*c->format == '\\')
-	{
-	    c->format++;
-	    if (*c->format)
-	      *p++ = escaped_char (*c->format++);
-	    continue;
-	}
-
-	*p++ = *c->format++;
-    }
-    *p = '\0';
-
-    if (p == c->word)
-    {
-	message ("expected character data at %d",
-		 c->format - c->format_orig + 1);
-	return FcFalse;
-    }
-
-    return FcTrue;
-}
-
-static FcBool
-FcPatternFormatToBuf (FcPattern     *pat,
-		      const FcChar8 *format,
-		      FcStrBuf      *buf);
-
-static FcBool
-interpret_builtin (FcFormatContext *c,
-		   FcPattern       *pat,
-		   FcStrBuf        *buf)
-{
-    FcChar8       *new_str;
-    FcBool         ret;
-
-    if (!expect_char (c, '=') ||
-	!read_word (c))
-	return FcFalse;
-
-    /* try simple builtins first */
-    if (0) { }
-#define BUILTIN(name, func) \
-    else if (0 == strcmp ((const char *) c->word, name))\
-	do { new_str = func (pat); ret = FcTrue; } while (0)
-    BUILTIN ("unparse",  FcNameUnparse);
- /* BUILTIN ("verbose",  FcPatternPrint); XXX */
-#undef BUILTIN
-    else
-	ret = FcFalse;
-
-    if (ret)
-    {
-	if (new_str)
-	{
-	    FcStrBufString (buf, new_str);
-	    free (new_str);
-	    return FcTrue;
-	}
-	else
-	    return FcFalse;
-    }
-
-    /* now try our custom formats */
-    if (0) { }
-#define BUILTIN(name, format) \
-    else if (0 == strcmp ((const char *) c->word, name))\
-	ret = FcPatternFormatToBuf (pat, (const FcChar8 *) format, buf)
-    BUILTIN ("fccat",    FCCAT_FORMAT);
-    BUILTIN ("fcmatch",  FCMATCH_FORMAT);
-    BUILTIN ("fclist",   FCLIST_FORMAT);
-    BUILTIN ("pkgkit",   PKGKIT_FORMAT);
-#undef BUILTIN
-    else
-	ret = FcFalse;
-
-    if (!ret)
-	message ("unknown builtin \"%s\"",
-		 c->word);
-
-    return ret;
-}
-
-static FcBool
-interpret_expr (FcFormatContext *c,
-		FcPattern       *pat,
-		FcStrBuf        *buf,
-		FcChar8          term);
-
-static FcBool
-interpret_subexpr (FcFormatContext *c,
-		   FcPattern       *pat,
-		   FcStrBuf        *buf)
-{
-    return expect_char (c, '{') &&
-	   interpret_expr (c, pat, buf, '}') &&
-	   expect_char (c, '}');
-}
-
-static FcBool
-maybe_interpret_subexpr (FcFormatContext *c,
-			 FcPattern       *pat,
-			 FcStrBuf        *buf)
-{
-    return (*c->format == '{') ?
-	   interpret_subexpr (c, pat, buf) :
-	   FcTrue;
-}
-
-static FcBool
-skip_subexpr (FcFormatContext *c);
-
-static FcBool
-skip_percent (FcFormatContext *c)
-{
-    int width;
-
-    if (!expect_char (c, '%'))
-	return FcFalse;
-
-    /* skip an optional width specifier */
-    width = strtol ((const char *) c->format, (char **) &c->format, 10);
-
-    if (!expect_char (c, '{'))
-	return FcFalse;
-
-    while(*c->format && *c->format != '}')
-    {
-	switch (*c->format)
-	{
-	case '\\':
-	    c->format++; /* skip over '\\' */
-	    if (*c->format)
-		c->format++;
-	    continue;
-	case '{':
-	    if (!skip_subexpr (c))
-		return FcFalse;
-	    continue;
-	}
-	c->format++;
-    }
-
-    return expect_char (c, '}');
-}
-
-static FcBool
-skip_expr (FcFormatContext *c)
-{
-    while(*c->format && *c->format != '}')
-    {
-	switch (*c->format)
-	{
-	case '\\':
-	    c->format++; /* skip over '\\' */
-	    if (*c->format)
-		c->format++;
-	    continue;
-	case '%':
-	    if (!skip_percent (c))
-		return FcFalse;
-	    continue;
-	}
-	c->format++;
-    }
-
-    return FcTrue;
-}
-
-static FcBool
-skip_subexpr (FcFormatContext *c)
-{
-    return expect_char (c, '{') &&
-	   skip_expr (c) &&
-	   expect_char (c, '}');
-}
-
-static FcBool
-maybe_skip_subexpr (FcFormatContext *c)
-{
-    return (*c->format == '{') ?
-	   skip_subexpr (c) :
-	   FcTrue;
-}
-
-static FcBool
-interpret_filter_in (FcFormatContext *c,
-		     FcPattern       *pat,
-		     FcStrBuf        *buf)
-{
-    FcObjectSet  *os;
-    FcPattern    *subpat;
-
-    if (!expect_char (c, '+'))
-	return FcFalse;
-
-    os = FcObjectSetCreate ();
-    if (!os)
-	return FcFalse;
-
-    do
-    {
-	/* XXX binding */
-	if (!read_word (c) ||
-	    !FcObjectSetAdd (os, (const char *) c->word))
-	{
-	    FcObjectSetDestroy (os);
-	    return FcFalse;
-	}
-    }
-    while (consume_char (c, ','));
-
-    subpat = FcPatternFilter (pat, os);
-    FcObjectSetDestroy (os);
-
-    if (!subpat ||
-	!interpret_subexpr (c, subpat, buf))
-	return FcFalse;
-
-    FcPatternDestroy (subpat);
-    return FcTrue;
-}
-
-static FcBool
-interpret_filter_out (FcFormatContext *c,
-		      FcPattern       *pat,
-		      FcStrBuf        *buf)
-{
-    FcPattern    *subpat;
-
-    if (!expect_char (c, '-'))
-	return FcFalse;
-
-    subpat = FcPatternDuplicate (pat);
-    if (!subpat)
-	return FcFalse;
-
-    do
-    {
-	if (!read_word (c))
-	{
-	    FcPatternDestroy (subpat);
-	    return FcFalse;
-	}
-
-	FcPatternDel (subpat, (const char *) c->word);
-    }
-    while (consume_char (c, ','));
-
-    if (!interpret_subexpr (c, subpat, buf))
-	return FcFalse;
-
-    FcPatternDestroy (subpat);
-    return FcTrue;
-}
-
-static FcBool
-interpret_cond (FcFormatContext *c,
-		FcPattern       *pat,
-		FcStrBuf        *buf)
-{
-    FcBool pass;
-
-    if (!expect_char (c, '?'))
-	return FcFalse;
-
-    pass = FcTrue;
-
-    do
-    {
-	FcBool negate;
-	FcValue v;
-
-	negate = consume_char (c, '!');
-
-	if (!read_word (c))
-	    return FcFalse;
-
-	pass = pass &&
-	       (negate ^
-		(FcResultMatch ==
-		 FcPatternGet (pat, (const char *) c->word, 0, &v)));
-    }
-    while (consume_char (c, ','));
-
-    if (pass)
-    {
-	if (!interpret_subexpr  (c, pat, buf) ||
-	    !maybe_skip_subexpr (c))
-	    return FcFalse;
-    }
-    else
-    {
-	if (!skip_subexpr (c) ||
-	    !maybe_interpret_subexpr  (c, pat, buf))
-	    return FcFalse;
-    }
-
-    return FcTrue;
-}
-
-static FcBool
-interpret_count (FcFormatContext *c,
-		 FcPattern       *pat,
-		 FcStrBuf        *buf)
-{
-    int count;
-    FcPatternElt *e;
-    FcChar8 buf_static[64];
-
-    if (!expect_char (c, '#'))
-	return FcFalse;
-
-    if (!read_word (c))
-	return FcFalse;
-
-    count = 0;
-    e = FcPatternObjectFindElt (pat,
-				FcObjectFromName ((const char *) c->word));
-    if (e)
-    {
-	FcValueListPtr l;
-	count++;
-	for (l = FcPatternEltValues(e);
-	     l->next;
-	     l = l->next)
-	    count++;
-    }
-
-    snprintf ((char *) buf_static, sizeof (buf_static), "%d", count);
-    FcStrBufString (buf, buf_static);
-
-    return FcTrue;
-}
-
-static FcBool
-interpret_enumerate (FcFormatContext *c,
-		     FcPattern       *pat,
-		     FcStrBuf        *buf)
-{
-    FcObjectSet   *os;
-    FcPattern     *subpat;
-    const FcChar8 *format_save;
-    int            idx;
-    FcBool         ret, done;
-    FcStrList      *lang_strs;
-
-    if (!expect_char (c, '[') ||
-	!expect_char (c, ']'))
-	return FcFalse;
-
-    os = FcObjectSetCreate ();
-    if (!os)
-	return FcFalse;
-
-    ret = FcTrue;
-
-    do
-    {
-	if (!read_word (c) ||
-	    !FcObjectSetAdd (os, (const char *) c->word))
-	{
-	    FcObjectSetDestroy (os);
-	    return FcFalse;
-	}
-    }
-    while (consume_char (c, ','));
-
-    /* If we have one element and it's of type FcLangSet, we want
-     * to enumerate the languages in it. */
-    lang_strs = NULL;
-    if (os->nobject == 1)
-    {
-	FcLangSet *langset;
-	if (FcResultMatch ==
-	    FcPatternGetLangSet (pat, os->objects[0], 0, &langset))
-	{
-	    FcStrSet *ss;
-	    if (!(ss = FcLangSetGetLangs (langset)) ||
-		!(lang_strs = FcStrListCreate (ss)))
-		goto bail0;
-	}
-    }
-
-    subpat = FcPatternDuplicate (pat);
-    if (!subpat)
-	goto bail0;
-
-    format_save = c->format;
-    idx = 0;
-    do
-    {
-	int i;
-
-	done = FcTrue;
-
-	if (lang_strs)
-	{
-	    FcChar8 *lang;
-
-	    FcPatternDel (subpat, os->objects[0]);
-	    if ((lang = FcStrListNext (lang_strs)))
-	    {
-		/* XXX binding? */
-		FcPatternAddString (subpat, os->objects[0], lang);
-		done = FcFalse;
-	    }
-	}
-	else
-	{
-	    for (i = 0; i < os->nobject; i++)
-	    {
-		FcValue v;
-
-		/* XXX this can be optimized by accessing valuelist linked lists
-		 * directly and remembering where we were.  Most (all) value lists
-		 * in normal uses are pretty short though (language tags are
-		 * stored as a LangSet, not separate values.). */
-		FcPatternDel (subpat, os->objects[i]);
-		if (FcResultMatch ==
-		    FcPatternGet (pat, os->objects[i], idx, &v))
-		{
-		    /* XXX binding */
-		    FcPatternAdd (subpat, os->objects[i], v, FcFalse);
-		    done = FcFalse;
-		}
-	    }
-	}
-
-	if (!done)
-	{
-	    c->format = format_save;
-	    ret = interpret_subexpr (c, subpat, buf);
-	    if (!ret)
-		goto bail;
-	}
-
-	idx++;
-    } while (!done);
-
-    if (c->format == format_save)
-	skip_subexpr (c);
-
-bail:
-    FcPatternDestroy (subpat);
-bail0:
-    if (lang_strs)
-	FcStrListDone (lang_strs);
-    FcObjectSetDestroy (os);
-
-    return ret;
-}
-
-static FcBool
-interpret_simple (FcFormatContext *c,
-		  FcPattern       *pat,
-		  FcStrBuf        *buf)
-{
-    FcPatternElt *e;
-    FcBool        add_colon = FcFalse;
-    FcBool        add_elt_name = FcFalse;
-    int           idx;
-    FcChar8      *else_string;
-
-    if (consume_char (c, ':'))
-	add_colon = FcTrue;
-
-    if (!read_word (c))
-	return FcFalse;
-
-    idx = -1;
-    if (consume_char (c, '['))
-    {
-	idx = strtol ((const char *) c->format, (char **) &c->format, 10);
-	if (idx < 0)
-	{
-	    message ("expected non-negative number at %d",
-		     c->format-1 - c->format_orig + 1);
-	    return FcFalse;
-	}
-	if (!expect_char (c, ']'))
-	    return FcFalse;
-    }
-
-    if (consume_char (c, '='))
-	add_elt_name = FcTrue;
-
-    /* modifiers */
-    else_string = NULL;
-    if (consume_char (c, ':'))
-    {
-	FcChar8 *orig;
-	/* divert the c->word for now */
-	orig = c->word;
-	c->word = c->word + strlen ((const char *) c->word) + 1;
-	/* for now we just support 'default value' */
-	if (!expect_char (c, '-') ||
-	    !read_chars (c, '|'))
-	{
-	    c->word = orig;
-	    return FcFalse;
-	}
-	else_string = c->word;
-	c->word = orig;
-    }
-
-    e = FcPatternObjectFindElt (pat,
-				FcObjectFromName ((const char *) c->word));
-    if (e || else_string)
-    {
-	FcValueListPtr l = NULL;
-
-	if (add_colon)
-	    FcStrBufChar (buf, ':');
-	if (add_elt_name)
-	{
-	    FcStrBufString (buf, c->word);
-	    FcStrBufChar (buf, '=');
-	}
-
-	if (e)
-	    l = FcPatternEltValues(e);
-
-	if (idx != -1)
-	{
-	    while (l && idx > 0)
-	    {
-		l = FcValueListNext(l);
-		idx--;
-	    }
-	    if (l && idx == 0)
-	    {
-		if (!FcNameUnparseValue (buf, &l->value, '\0'))
-		    return FcFalse;
-	    }
-	    else goto notfound;
-        }
-	else if (l)
-	{
-	    FcNameUnparseValueList (buf, l, '\0');
-	}
-	else
-	{
-    notfound:
-	    if (else_string)
-		FcStrBufString (buf, else_string);
-	}
-    }
-
-    return FcTrue;
-}
-
-static FcBool
-cescape (FcFormatContext *c,
-	 const FcChar8   *str,
-	 FcStrBuf        *buf)
-{
-    /* XXX escape \n etc? */
-
-    while(*str)
-    {
-	switch (*str)
-	{
-	case '\\':
-	case '"':
-	    FcStrBufChar (buf, '\\');
-	    break;
-	}
-	FcStrBufChar (buf, *str++);
-    }
-    return FcTrue;
-}
-
-static FcBool
-shescape (FcFormatContext *c,
-	  const FcChar8   *str,
-	  FcStrBuf        *buf)
-{
-    FcStrBufChar (buf, '\'');
-    while(*str)
-    {
-	if (*str == '\'')
-	    FcStrBufString (buf, (const FcChar8 *) "'\\''");
-	else
-	    FcStrBufChar (buf, *str);
-	str++;
-    }
-    FcStrBufChar (buf, '\'');
-    return FcTrue;
-}
-
-static FcBool
-xmlescape (FcFormatContext *c,
-	   const FcChar8   *str,
-	   FcStrBuf        *buf)
-{
-    /* XXX escape \n etc? */
-
-    while(*str)
-    {
-	switch (*str)
-	{
-	case '&': FcStrBufString (buf, (const FcChar8 *) "&amp;"); break;
-	case '<': FcStrBufString (buf, (const FcChar8 *) "&lt;");  break;
-	case '>': FcStrBufString (buf, (const FcChar8 *) "&gt;");  break;
-	default:  FcStrBufChar   (buf, *str);                      break;
-	}
-	str++;
-    }
-    return FcTrue;
-}
-
-static FcBool
-delete_chars (FcFormatContext *c,
-	      const FcChar8   *str,
-	      FcStrBuf        *buf)
-{
-    /* XXX not UTF-8 aware */
-
-    if (!expect_char (c, '(') ||
-	!read_chars (c, ')') ||
-	!expect_char (c, ')'))
-	return FcFalse;
-
-    while(*str)
-    {
-	FcChar8 *p;
-
-	p = (FcChar8 *) strpbrk ((const char *) str, (const char *) c->word);
-	if (p)
-	{
-	    FcStrBufData (buf, str, p - str);
-	    str = p + 1;
-	}
-	else
-	{
-	    FcStrBufString (buf, str);
-	    break;
-	}
-
-    }
-
-    return FcTrue;
-}
-
-static FcBool
-escape_chars (FcFormatContext *c,
-	      const FcChar8   *str,
-	      FcStrBuf        *buf)
-{
-    /* XXX not UTF-8 aware */
-
-    if (!expect_char (c, '(') ||
-	!read_chars (c, ')') ||
-	!expect_char (c, ')'))
-	return FcFalse;
-
-    while(*str)
-    {
-	FcChar8 *p;
-
-	p = (FcChar8 *) strpbrk ((const char *) str, (const char *) c->word);
-	if (p)
-	{
-	    FcStrBufData (buf, str, p - str);
-	    FcStrBufChar (buf, c->word[0]);
-	    FcStrBufChar (buf, *p);
-	    str = p + 1;
-	}
-	else
-	{
-	    FcStrBufString (buf, str);
-	    break;
-	}
-
-    }
-
-    return FcTrue;
-}
-
-static FcBool
-translate_chars (FcFormatContext *c,
-		 const FcChar8   *str,
-		 FcStrBuf        *buf)
-{
-    char *from, *to, repeat;
-    int from_len, to_len;
-
-    /* XXX not UTF-8 aware */
-
-    if (!expect_char (c, '(') ||
-	!read_chars (c, ',') ||
-	!expect_char (c, ','))
-	return FcFalse;
-
-    from = (char *) c->word;
-    from_len = strlen (from);
-    to = from + from_len + 1;
-
-    /* hack: we temporarily divert c->word */
-    c->word = (FcChar8 *) to;
-    if (!read_chars (c, ')'))
-    {
-      c->word = (FcChar8 *) from;
-      return FcFalse;
-    }
-    c->word = (FcChar8 *) from;
-
-    to_len = strlen (to);
-    repeat = to[to_len - 1];
-
-    if (!expect_char (c, ')'))
-	return FcFalse;
-
-    while(*str)
-    {
-	FcChar8 *p;
-
-	p = (FcChar8 *) strpbrk ((const char *) str, (const char *) from);
-	if (p)
-	{
-	    int i;
-	    FcStrBufData (buf, str, p - str);
-	    i = strchr (from, *p) - from;
-	    FcStrBufChar (buf, i < to_len ? to[i] : repeat);
-	    str = p + 1;
-	}
-	else
-	{
-	    FcStrBufString (buf, str);
-	    break;
-	}
-
-    }
-
-    return FcTrue;
-}
-
-static FcBool
-interpret_convert (FcFormatContext *c,
-		   FcStrBuf        *buf,
-		   int              start)
-{
-    const FcChar8 *str;
-    FcChar8       *new_str;
-    FcStrBuf       new_buf;
-    FcChar8        buf_static[8192];
-    FcBool         ret;
-
-    if (!expect_char (c, '|') ||
-	!read_word (c))
-	return FcFalse;
-
-    /* prepare the buffer */
-    FcStrBufChar (buf, '\0');
-    if (buf->failed)
-	return FcFalse;
-    str = buf->buf + start;
-    buf->len = start;
-
-    /* try simple converters first */
-    if (0) { }
-#define CONVERTER(name, func) \
-    else if (0 == strcmp ((const char *) c->word, name))\
-	do { new_str = func (str); ret = FcTrue; } while (0)
-    CONVERTER  ("downcase",  FcStrDowncase);
-    CONVERTER  ("basename",  FcStrBasename);
-    CONVERTER  ("dirname",   FcStrDirname);
-#undef CONVERTER
-    else
-	ret = FcFalse;
-
-    if (ret)
-    {
-	if (new_str)
-	{
-	    FcStrBufString (buf, new_str);
-	    free (new_str);
-	    return FcTrue;
-	}
-	else
-	    return FcFalse;
-    }
-
-    FcStrBufInit (&new_buf, buf_static, sizeof (buf_static));
-
-    /* now try our custom converters */
-    if (0) { }
-#define CONVERTER(name, func) \
-    else if (0 == strcmp ((const char *) c->word, name))\
-	ret = func (c, str, &new_buf)
-    CONVERTER ("cescape",   cescape);
-    CONVERTER ("shescape",  shescape);
-    CONVERTER ("xmlescape", xmlescape);
-    CONVERTER ("delete",    delete_chars);
-    CONVERTER ("escape",    escape_chars);
-    CONVERTER ("translate", translate_chars);
-#undef CONVERTER
-    else
-	ret = FcFalse;
-
-    if (ret)
-    {
-	FcStrBufChar (&new_buf, '\0');
-	FcStrBufString (buf, new_buf.buf);
-    }
-    else
-	message ("unknown converter \"%s\"",
-		 c->word);
-
-    FcStrBufDestroy (&new_buf);
-
-    return ret;
-}
-
-static FcBool
-maybe_interpret_converts (FcFormatContext *c,
-			   FcStrBuf        *buf,
-			   int              start)
-{
-    while (*c->format == '|')
-	if (!interpret_convert (c, buf, start))
-	    return FcFalse;
-
-    return FcTrue;
-}
-
-static FcBool
-align_to_width (FcStrBuf *buf,
-		int       start,
-		int       width)
-{
-    int len;
-
-    if (buf->failed)
-	return FcFalse;
-
-    len = buf->len - start;
-    if (len < -width)
-    {
-	/* left align */
-	while (len++ < -width)
-	    FcStrBufChar (buf, ' ');
-    }
-    else if (len < width)
-    {
-	int old_len;
-	old_len = len;
-	/* right align */
-	while (len++ < width)
-	    FcStrBufChar (buf, ' ');
-	if (buf->failed)
-	    return FcFalse;
-	len = old_len;
-	memmove (buf->buf + buf->len - len,
-		 buf->buf + buf->len - width,
-		 len);
-	memset (buf->buf + buf->len - width,
-		' ',
-		width - len);
-    }
-
-    return !buf->failed;
-}
-static FcBool
-interpret_percent (FcFormatContext *c,
-		   FcPattern       *pat,
-		   FcStrBuf        *buf)
-{
-    int width, start;
-    FcBool ret;
-
-    if (!expect_char (c, '%'))
-	return FcFalse;
-
-    if (consume_char (c, '%')) /* "%%" */
-    {
-	FcStrBufChar (buf, '%');
-	return FcTrue;
-    }
-
-    /* parse an optional width specifier */
-    width = strtol ((const char *) c->format, (char **) &c->format, 10);
-
-    if (!expect_char (c, '{'))
-	return FcFalse;
-
-    start = buf->len;
-
-    switch (*c->format) {
-    case '=': ret = interpret_builtin    (c, pat, buf); break;
-    case '{': ret = interpret_subexpr    (c, pat, buf); break;
-    case '+': ret = interpret_filter_in  (c, pat, buf); break;
-    case '-': ret = interpret_filter_out (c, pat, buf); break;
-    case '?': ret = interpret_cond       (c, pat, buf); break;
-    case '#': ret = interpret_count      (c, pat, buf); break;
-    case '[': ret = interpret_enumerate  (c, pat, buf); break;
-    default:  ret = interpret_simple     (c, pat, buf); break;
-    }
-
-    return ret &&
-	   maybe_interpret_converts (c, buf, start) &&
-	   align_to_width (buf, start, width) &&
-	   expect_char (c, '}');
-}
-
-static FcBool
-interpret_expr (FcFormatContext *c,
-		FcPattern       *pat,
-		FcStrBuf        *buf,
-		FcChar8          term)
-{
-    while (*c->format && *c->format != term)
-    {
-	switch (*c->format)
-	{
-	case '\\':
-	    c->format++; /* skip over '\\' */
-	    if (*c->format)
-		FcStrBufChar (buf, escaped_char (*c->format++));
-	    continue;
-	case '%':
-	    if (!interpret_percent (c, pat, buf))
-		return FcFalse;
-	    continue;
-	}
-	FcStrBufChar (buf, *c->format++);
-    }
-    return FcTrue;
-}
-
-static FcBool
-FcPatternFormatToBuf (FcPattern     *pat,
-		      const FcChar8 *format,
-		      FcStrBuf      *buf)
-{
-    FcFormatContext c;
-    FcChar8         word_static[1024];
-    FcBool          ret;
-
-    if (!FcFormatContextInit (&c, format, word_static, sizeof (word_static)))
-	return FcFalse;
-
-    ret = interpret_expr (&c, pat, buf, '\0');
-
-    FcFormatContextDone (&c);
-
-    return ret;
-}
-
-FcChar8 *
-FcPatternFormat (FcPattern *pat,
-		 const FcChar8 *format)
-{
-    FcStrBuf        buf;
-    FcChar8         buf_static[8192 - 1024];
-    FcBool          ret;
-
-    FcStrBufInit (&buf, buf_static, sizeof (buf_static));
-
-    ret = FcPatternFormatToBuf (pat, format, &buf);
-
-    if (ret)
-	return FcStrBufDone (&buf);
-    else
-    {
-	FcStrBufDestroy (&buf);
-	return NULL;
-    }
-}
-
-#define __fcformat__
-#include "fcaliastail.h"
-#undef __fcformat__
->>>>>>> 8a49ff70
+/*
+ * Copyright © 2008,2009 Red Hat, Inc.
+ *
+ * Red Hat Author(s): Behdad Esfahbod
+ *
+ * Permission to use, copy, modify, distribute, and sell this software and its
+ * documentation for any purpose is hereby granted without fee, provided that
+ * the above copyright notice appear in all copies and that both that
+ * copyright notice and this permission notice appear in supporting
+ * documentation, and that the name of the author(s) not be used in
+ * advertising or publicity pertaining to distribution of the software without
+ * specific, written prior permission.  The authors make no
+ * representations about the suitability of this software for any purpose.  It
+ * is provided "as is" without express or implied warranty.
+ *
+ * THE AUTHOR(S) DISCLAIMS ALL WARRANTIES WITH REGARD TO THIS SOFTWARE,
+ * INCLUDING ALL IMPLIED WARRANTIES OF MERCHANTABILITY AND FITNESS, IN NO
+ * EVENT SHALL THE AUTHOR(S) BE LIABLE FOR ANY SPECIAL, INDIRECT OR
+ * CONSEQUENTIAL DAMAGES OR ANY DAMAGES WHATSOEVER RESULTING FROM LOSS OF USE,
+ * DATA OR PROFITS, WHETHER IN AN ACTION OF CONTRACT, NEGLIGENCE OR OTHER
+ * TORTIOUS ACTION, ARISING OUT OF OR IN CONNECTION WITH THE USE OR
+ * PERFORMANCE OF THIS SOFTWARE.
+ */
+
+#include "fcint.h"
+#include <stdlib.h>
+#include <string.h>
+#include <stdarg.h>
+
+
+/* The language is documented in doc/fcformat.fncs
+ * These are the features implemented:
+ *
+ * simple	%{elt}
+ * width	%width{elt}
+ * index	%{elt[idx]}
+ * name=	%{elt=}
+ * :name=	%{:elt}
+ * default	%{elt:-word}
+ * count	%{#elt}
+ * subexpr	%{{expr}}
+ * filter-out	%{-elt1,elt2,elt3{expr}}
+ * filter-in	%{+elt1,elt2,elt3{expr}}
+ * conditional	%{?elt1,elt2,!elt3{}{}}
+ * enumerate	%{[]elt1,elt2{expr}}
+ * langset	langset enumeration using the same syntax
+ * builtin	%{=blt}
+ * convert	%{elt|conv1|conv2|conv3}
+ *
+ * converters:
+ * basename	FcStrBasename
+ * dirname	FcStrDirname
+ * downcase	FcStrDowncase
+ * shescape
+ * cescape
+ * xmlescape
+ * delete	delete chars
+ * escape	escape chars
+ * translate	translate chars
+ *
+ * builtins:
+ * unparse	FcNameUnparse
+ * fcmatch	fc-match default
+ * fclist	fc-list default
+ * fccat	fc-cat default
+ * pkgkit	PackageKit package tag format
+ *
+ *
+ * Some ideas for future syntax extensions:
+ *
+ * - verbose builtin that is like FcPatternPrint
+ * - allow indexing subexprs using '%{[idx]elt1,elt2{subexpr}}'
+ * - allow indexing in +, -, ? filtering?
+ * - conditional/filtering/deletion on binding (using '(w)'/'(s)'/'(=)' notation)
+ */
+
+
+#define FCCAT_FORMAT	"\"%{file|basename|cescape}\" %{index} \"%{-file{%{=unparse|cescape}}}\""
+#define FCMATCH_FORMAT	"%{file:-<unknown filename>|basename}: \"%{family[0]:-<unknown family>}\" \"%{style[0]:-<unknown style>}\""
+#define FCLIST_FORMAT	"%{?file{%{file}: }}%{-file{%{=unparse}}}"
+#define PKGKIT_FORMAT	"%{[]family{font(%{family|downcase|delete( )})\n}}%{[]lang{font(:lang=%{lang|downcase|translate(_,-)})\n}}"
+
+
+static void
+message (const char *fmt, ...)
+{
+    va_list	args;
+    va_start (args, fmt);
+    fprintf (stderr, "Fontconfig: Pattern format error: ");
+    vfprintf (stderr, fmt, args);
+    fprintf (stderr, ".\n");
+    va_end (args);
+}
+
+
+typedef struct _FcFormatContext
+{
+    const FcChar8 *format_orig;
+    const FcChar8 *format;
+    int            format_len;
+    FcChar8       *word;
+    FcBool         word_allocated;
+} FcFormatContext;
+
+static FcBool
+FcFormatContextInit (FcFormatContext *c,
+		     const FcChar8   *format,
+		     FcChar8         *scratch,
+		     int              scratch_len)
+{
+    c->format_orig = c->format = format;
+    c->format_len = strlen ((const char *) format);
+
+    if (c->format_len < scratch_len)
+    {
+	c->word = scratch;
+	c->word_allocated = FcFalse;
+    }
+    else
+    {
+	c->word = malloc (c->format_len + 1);
+	c->word_allocated = FcTrue;
+    }
+
+    return c->word != NULL;
+}
+
+static void
+FcFormatContextDone (FcFormatContext *c)
+{
+    if (c && c->word_allocated)
+    {
+	free (c->word);
+    }
+}
+
+static FcBool
+consume_char (FcFormatContext *c,
+	      FcChar8          term)
+{
+    if (*c->format != term)
+	return FcFalse;
+
+    c->format++;
+    return FcTrue;
+}
+
+static FcBool
+expect_char (FcFormatContext *c,
+	      FcChar8          term)
+{
+    FcBool res = consume_char (c, term);
+    if (!res)
+    {
+	if (c->format == c->format_orig + c->format_len)
+	    message ("format ended while expecting '%c'",
+		     term);
+	else
+	    message ("expected '%c' at %d",
+		     term, c->format - c->format_orig + 1);
+    }
+    return res;
+}
+
+static FcBool
+FcCharIsPunct (const FcChar8 c)
+{
+    if (c < '0')
+	return FcTrue;
+    if (c <= '9')
+	return FcFalse;
+    if (c < 'A')
+	return FcTrue;
+    if (c <= 'Z')
+	return FcFalse;
+    if (c < 'a')
+	return FcTrue;
+    if (c <= 'z')
+	return FcFalse;
+    if (c <= '~')
+	return FcTrue;
+    return FcFalse;
+}
+
+static char escaped_char(const char ch)
+{
+    switch (ch) {
+    case 'a':   return '\a';
+    case 'b':   return '\b';
+    case 'f':   return '\f';
+    case 'n':   return '\n';
+    case 'r':   return '\r';
+    case 't':   return '\t';
+    case 'v':   return '\v';
+    default:    return ch;
+    }
+}
+
+static FcBool
+read_word (FcFormatContext *c)
+{
+    FcChar8 *p;
+
+    p = c->word;
+
+    while (*c->format)
+    {
+	if (*c->format == '\\')
+	{
+	    c->format++;
+	    if (*c->format)
+	      *p++ = escaped_char (*c->format++);
+	    continue;
+	}
+	else if (FcCharIsPunct (*c->format))
+	    break;
+
+	*p++ = *c->format++;
+    }
+    *p = '\0';
+
+    if (p == c->word)
+    {
+	message ("expected identifier at %d",
+		 c->format - c->format_orig + 1);
+	return FcFalse;
+    }
+
+    return FcTrue;
+}
+
+static FcBool
+read_chars (FcFormatContext *c,
+	    FcChar8          term)
+{
+    FcChar8 *p;
+
+    p = c->word;
+
+    while (*c->format && *c->format != '}' && *c->format != term)
+    {
+	if (*c->format == '\\')
+	{
+	    c->format++;
+	    if (*c->format)
+	      *p++ = escaped_char (*c->format++);
+	    continue;
+	}
+
+	*p++ = *c->format++;
+    }
+    *p = '\0';
+
+    if (p == c->word)
+    {
+	message ("expected character data at %d",
+		 c->format - c->format_orig + 1);
+	return FcFalse;
+    }
+
+    return FcTrue;
+}
+
+static FcBool
+FcPatternFormatToBuf (FcPattern     *pat,
+		      const FcChar8 *format,
+		      FcStrBuf      *buf);
+
+static FcBool
+interpret_builtin (FcFormatContext *c,
+		   FcPattern       *pat,
+		   FcStrBuf        *buf)
+{
+    FcChar8       *new_str;
+    FcBool         ret;
+
+    if (!expect_char (c, '=') ||
+	!read_word (c))
+	return FcFalse;
+
+    /* try simple builtins first */
+    if (0) { }
+#define BUILTIN(name, func) \
+    else if (0 == strcmp ((const char *) c->word, name))\
+	do { new_str = func (pat); ret = FcTrue; } while (0)
+    BUILTIN ("unparse",  FcNameUnparse);
+ /* BUILTIN ("verbose",  FcPatternPrint); XXX */
+#undef BUILTIN
+    else
+	ret = FcFalse;
+
+    if (ret)
+    {
+	if (new_str)
+	{
+	    FcStrBufString (buf, new_str);
+	    free (new_str);
+	    return FcTrue;
+	}
+	else
+	    return FcFalse;
+    }
+
+    /* now try our custom formats */
+    if (0) { }
+#define BUILTIN(name, format) \
+    else if (0 == strcmp ((const char *) c->word, name))\
+	ret = FcPatternFormatToBuf (pat, (const FcChar8 *) format, buf)
+    BUILTIN ("fccat",    FCCAT_FORMAT);
+    BUILTIN ("fcmatch",  FCMATCH_FORMAT);
+    BUILTIN ("fclist",   FCLIST_FORMAT);
+    BUILTIN ("pkgkit",   PKGKIT_FORMAT);
+#undef BUILTIN
+    else
+	ret = FcFalse;
+
+    if (!ret)
+	message ("unknown builtin \"%s\"",
+		 c->word);
+
+    return ret;
+}
+
+static FcBool
+interpret_expr (FcFormatContext *c,
+		FcPattern       *pat,
+		FcStrBuf        *buf,
+		FcChar8          term);
+
+static FcBool
+interpret_subexpr (FcFormatContext *c,
+		   FcPattern       *pat,
+		   FcStrBuf        *buf)
+{
+    return expect_char (c, '{') &&
+	   interpret_expr (c, pat, buf, '}') &&
+	   expect_char (c, '}');
+}
+
+static FcBool
+maybe_interpret_subexpr (FcFormatContext *c,
+			 FcPattern       *pat,
+			 FcStrBuf        *buf)
+{
+    return (*c->format == '{') ?
+	   interpret_subexpr (c, pat, buf) :
+	   FcTrue;
+}
+
+static FcBool
+skip_subexpr (FcFormatContext *c);
+
+static FcBool
+skip_percent (FcFormatContext *c)
+{
+    int width;
+
+    if (!expect_char (c, '%'))
+	return FcFalse;
+
+    /* skip an optional width specifier */
+    width = strtol ((const char *) c->format, (char **) &c->format, 10);
+
+    if (!expect_char (c, '{'))
+	return FcFalse;
+
+    while(*c->format && *c->format != '}')
+    {
+	switch (*c->format)
+	{
+	case '\\':
+	    c->format++; /* skip over '\\' */
+	    if (*c->format)
+		c->format++;
+	    continue;
+	case '{':
+	    if (!skip_subexpr (c))
+		return FcFalse;
+	    continue;
+	}
+	c->format++;
+    }
+
+    return expect_char (c, '}');
+}
+
+static FcBool
+skip_expr (FcFormatContext *c)
+{
+    while(*c->format && *c->format != '}')
+    {
+	switch (*c->format)
+	{
+	case '\\':
+	    c->format++; /* skip over '\\' */
+	    if (*c->format)
+		c->format++;
+	    continue;
+	case '%':
+	    if (!skip_percent (c))
+		return FcFalse;
+	    continue;
+	}
+	c->format++;
+    }
+
+    return FcTrue;
+}
+
+static FcBool
+skip_subexpr (FcFormatContext *c)
+{
+    return expect_char (c, '{') &&
+	   skip_expr (c) &&
+	   expect_char (c, '}');
+}
+
+static FcBool
+maybe_skip_subexpr (FcFormatContext *c)
+{
+    return (*c->format == '{') ?
+	   skip_subexpr (c) :
+	   FcTrue;
+}
+
+static FcBool
+interpret_filter_in (FcFormatContext *c,
+		     FcPattern       *pat,
+		     FcStrBuf        *buf)
+{
+    FcObjectSet  *os;
+    FcPattern    *subpat;
+
+    if (!expect_char (c, '+'))
+	return FcFalse;
+
+    os = FcObjectSetCreate ();
+    if (!os)
+	return FcFalse;
+
+    do
+    {
+	/* XXX binding */
+	if (!read_word (c) ||
+	    !FcObjectSetAdd (os, (const char *) c->word))
+	{
+	    FcObjectSetDestroy (os);
+	    return FcFalse;
+	}
+    }
+    while (consume_char (c, ','));
+
+    subpat = FcPatternFilter (pat, os);
+    FcObjectSetDestroy (os);
+
+    if (!subpat ||
+	!interpret_subexpr (c, subpat, buf))
+	return FcFalse;
+
+    FcPatternDestroy (subpat);
+    return FcTrue;
+}
+
+static FcBool
+interpret_filter_out (FcFormatContext *c,
+		      FcPattern       *pat,
+		      FcStrBuf        *buf)
+{
+    FcPattern    *subpat;
+
+    if (!expect_char (c, '-'))
+	return FcFalse;
+
+    subpat = FcPatternDuplicate (pat);
+    if (!subpat)
+	return FcFalse;
+
+    do
+    {
+	if (!read_word (c))
+	{
+	    FcPatternDestroy (subpat);
+	    return FcFalse;
+	}
+
+	FcPatternDel (subpat, (const char *) c->word);
+    }
+    while (consume_char (c, ','));
+
+    if (!interpret_subexpr (c, subpat, buf))
+	return FcFalse;
+
+    FcPatternDestroy (subpat);
+    return FcTrue;
+}
+
+static FcBool
+interpret_cond (FcFormatContext *c,
+		FcPattern       *pat,
+		FcStrBuf        *buf)
+{
+    FcBool pass;
+
+    if (!expect_char (c, '?'))
+	return FcFalse;
+
+    pass = FcTrue;
+
+    do
+    {
+	FcBool negate;
+	FcValue v;
+
+	negate = consume_char (c, '!');
+
+	if (!read_word (c))
+	    return FcFalse;
+
+	pass = pass &&
+	       (negate ^
+		(FcResultMatch ==
+		 FcPatternGet (pat, (const char *) c->word, 0, &v)));
+    }
+    while (consume_char (c, ','));
+
+    if (pass)
+    {
+	if (!interpret_subexpr  (c, pat, buf) ||
+	    !maybe_skip_subexpr (c))
+	    return FcFalse;
+    }
+    else
+    {
+	if (!skip_subexpr (c) ||
+	    !maybe_interpret_subexpr  (c, pat, buf))
+	    return FcFalse;
+    }
+
+    return FcTrue;
+}
+
+static FcBool
+interpret_count (FcFormatContext *c,
+		 FcPattern       *pat,
+		 FcStrBuf        *buf)
+{
+    int count;
+    FcPatternElt *e;
+    FcChar8 buf_static[64];
+
+    if (!expect_char (c, '#'))
+	return FcFalse;
+
+    if (!read_word (c))
+	return FcFalse;
+
+    count = 0;
+    e = FcPatternObjectFindElt (pat,
+				FcObjectFromName ((const char *) c->word));
+    if (e)
+    {
+	FcValueListPtr l;
+	count++;
+	for (l = FcPatternEltValues(e);
+	     l->next;
+	     l = l->next)
+	    count++;
+    }
+
+    snprintf ((char *) buf_static, sizeof (buf_static), "%d", count);
+    FcStrBufString (buf, buf_static);
+
+    return FcTrue;
+}
+
+static FcBool
+interpret_enumerate (FcFormatContext *c,
+		     FcPattern       *pat,
+		     FcStrBuf        *buf)
+{
+    FcObjectSet   *os;
+    FcPattern     *subpat;
+    const FcChar8 *format_save;
+    int            idx;
+    FcBool         ret, done;
+    FcStrList      *lang_strs;
+
+    if (!expect_char (c, '[') ||
+	!expect_char (c, ']'))
+	return FcFalse;
+
+    os = FcObjectSetCreate ();
+    if (!os)
+	return FcFalse;
+
+    ret = FcTrue;
+
+    do
+    {
+	if (!read_word (c) ||
+	    !FcObjectSetAdd (os, (const char *) c->word))
+	{
+	    FcObjectSetDestroy (os);
+	    return FcFalse;
+	}
+    }
+    while (consume_char (c, ','));
+
+    /* If we have one element and it's of type FcLangSet, we want
+     * to enumerate the languages in it. */
+    lang_strs = NULL;
+    if (os->nobject == 1)
+    {
+	FcLangSet *langset;
+	if (FcResultMatch ==
+	    FcPatternGetLangSet (pat, os->objects[0], 0, &langset))
+	{
+	    FcStrSet *ss;
+	    if (!(ss = FcLangSetGetLangs (langset)) ||
+		!(lang_strs = FcStrListCreate (ss)))
+		goto bail0;
+	}
+    }
+
+    subpat = FcPatternDuplicate (pat);
+    if (!subpat)
+	goto bail0;
+
+    format_save = c->format;
+    idx = 0;
+    do
+    {
+	int i;
+
+	done = FcTrue;
+
+	if (lang_strs)
+	{
+	    FcChar8 *lang;
+
+	    FcPatternDel (subpat, os->objects[0]);
+	    if ((lang = FcStrListNext (lang_strs)))
+	    {
+		/* XXX binding? */
+		FcPatternAddString (subpat, os->objects[0], lang);
+		done = FcFalse;
+	    }
+	}
+	else
+	{
+	    for (i = 0; i < os->nobject; i++)
+	    {
+		FcValue v;
+
+		/* XXX this can be optimized by accessing valuelist linked lists
+		 * directly and remembering where we were.  Most (all) value lists
+		 * in normal uses are pretty short though (language tags are
+		 * stored as a LangSet, not separate values.). */
+		FcPatternDel (subpat, os->objects[i]);
+		if (FcResultMatch ==
+		    FcPatternGet (pat, os->objects[i], idx, &v))
+		{
+		    /* XXX binding */
+		    FcPatternAdd (subpat, os->objects[i], v, FcFalse);
+		    done = FcFalse;
+		}
+	    }
+	}
+
+	if (!done)
+	{
+	    c->format = format_save;
+	    ret = interpret_subexpr (c, subpat, buf);
+	    if (!ret)
+		goto bail;
+	}
+
+	idx++;
+    } while (!done);
+
+    if (c->format == format_save)
+	skip_subexpr (c);
+
+bail:
+    FcPatternDestroy (subpat);
+bail0:
+    if (lang_strs)
+	FcStrListDone (lang_strs);
+    FcObjectSetDestroy (os);
+
+    return ret;
+}
+
+static FcBool
+interpret_simple (FcFormatContext *c,
+		  FcPattern       *pat,
+		  FcStrBuf        *buf)
+{
+    FcPatternElt *e;
+    FcBool        add_colon = FcFalse;
+    FcBool        add_elt_name = FcFalse;
+    int           idx;
+    FcChar8      *else_string;
+
+    if (consume_char (c, ':'))
+	add_colon = FcTrue;
+
+    if (!read_word (c))
+	return FcFalse;
+
+    idx = -1;
+    if (consume_char (c, '['))
+    {
+	idx = strtol ((const char *) c->format, (char **) &c->format, 10);
+	if (idx < 0)
+	{
+	    message ("expected non-negative number at %d",
+		     c->format-1 - c->format_orig + 1);
+	    return FcFalse;
+	}
+	if (!expect_char (c, ']'))
+	    return FcFalse;
+    }
+
+    if (consume_char (c, '='))
+	add_elt_name = FcTrue;
+
+    /* modifiers */
+    else_string = NULL;
+    if (consume_char (c, ':'))
+    {
+	FcChar8 *orig;
+	/* divert the c->word for now */
+	orig = c->word;
+	c->word = c->word + strlen ((const char *) c->word) + 1;
+	/* for now we just support 'default value' */
+	if (!expect_char (c, '-') ||
+	    !read_chars (c, '|'))
+	{
+	    c->word = orig;
+	    return FcFalse;
+	}
+	else_string = c->word;
+	c->word = orig;
+    }
+
+    e = FcPatternObjectFindElt (pat,
+				FcObjectFromName ((const char *) c->word));
+    if (e || else_string)
+    {
+	FcValueListPtr l = NULL;
+
+	if (add_colon)
+	    FcStrBufChar (buf, ':');
+	if (add_elt_name)
+	{
+	    FcStrBufString (buf, c->word);
+	    FcStrBufChar (buf, '=');
+	}
+
+	if (e)
+	    l = FcPatternEltValues(e);
+
+	if (idx != -1)
+	{
+	    while (l && idx > 0)
+	    {
+		l = FcValueListNext(l);
+		idx--;
+	    }
+	    if (l && idx == 0)
+	    {
+		if (!FcNameUnparseValue (buf, &l->value, '\0'))
+		    return FcFalse;
+	    }
+	    else goto notfound;
+        }
+	else if (l)
+	{
+	    FcNameUnparseValueList (buf, l, '\0');
+	}
+	else
+	{
+    notfound:
+	    if (else_string)
+		FcStrBufString (buf, else_string);
+	}
+    }
+
+    return FcTrue;
+}
+
+static FcBool
+cescape (FcFormatContext *c,
+	 const FcChar8   *str,
+	 FcStrBuf        *buf)
+{
+    /* XXX escape \n etc? */
+
+    while(*str)
+    {
+	switch (*str)
+	{
+	case '\\':
+	case '"':
+	    FcStrBufChar (buf, '\\');
+	    break;
+	}
+	FcStrBufChar (buf, *str++);
+    }
+    return FcTrue;
+}
+
+static FcBool
+shescape (FcFormatContext *c,
+	  const FcChar8   *str,
+	  FcStrBuf        *buf)
+{
+    FcStrBufChar (buf, '\'');
+    while(*str)
+    {
+	if (*str == '\'')
+	    FcStrBufString (buf, (const FcChar8 *) "'\\''");
+	else
+	    FcStrBufChar (buf, *str);
+	str++;
+    }
+    FcStrBufChar (buf, '\'');
+    return FcTrue;
+}
+
+static FcBool
+xmlescape (FcFormatContext *c,
+	   const FcChar8   *str,
+	   FcStrBuf        *buf)
+{
+    /* XXX escape \n etc? */
+
+    while(*str)
+    {
+	switch (*str)
+	{
+	case '&': FcStrBufString (buf, (const FcChar8 *) "&amp;"); break;
+	case '<': FcStrBufString (buf, (const FcChar8 *) "&lt;");  break;
+	case '>': FcStrBufString (buf, (const FcChar8 *) "&gt;");  break;
+	default:  FcStrBufChar   (buf, *str);                      break;
+	}
+	str++;
+    }
+    return FcTrue;
+}
+
+static FcBool
+delete_chars (FcFormatContext *c,
+	      const FcChar8   *str,
+	      FcStrBuf        *buf)
+{
+    /* XXX not UTF-8 aware */
+
+    if (!expect_char (c, '(') ||
+	!read_chars (c, ')') ||
+	!expect_char (c, ')'))
+	return FcFalse;
+
+    while(*str)
+    {
+	FcChar8 *p;
+
+	p = (FcChar8 *) strpbrk ((const char *) str, (const char *) c->word);
+	if (p)
+	{
+	    FcStrBufData (buf, str, p - str);
+	    str = p + 1;
+	}
+	else
+	{
+	    FcStrBufString (buf, str);
+	    break;
+	}
+
+    }
+
+    return FcTrue;
+}
+
+static FcBool
+escape_chars (FcFormatContext *c,
+	      const FcChar8   *str,
+	      FcStrBuf        *buf)
+{
+    /* XXX not UTF-8 aware */
+
+    if (!expect_char (c, '(') ||
+	!read_chars (c, ')') ||
+	!expect_char (c, ')'))
+	return FcFalse;
+
+    while(*str)
+    {
+	FcChar8 *p;
+
+	p = (FcChar8 *) strpbrk ((const char *) str, (const char *) c->word);
+	if (p)
+	{
+	    FcStrBufData (buf, str, p - str);
+	    FcStrBufChar (buf, c->word[0]);
+	    FcStrBufChar (buf, *p);
+	    str = p + 1;
+	}
+	else
+	{
+	    FcStrBufString (buf, str);
+	    break;
+	}
+
+    }
+
+    return FcTrue;
+}
+
+static FcBool
+translate_chars (FcFormatContext *c,
+		 const FcChar8   *str,
+		 FcStrBuf        *buf)
+{
+    char *from, *to, repeat;
+    int from_len, to_len;
+
+    /* XXX not UTF-8 aware */
+
+    if (!expect_char (c, '(') ||
+	!read_chars (c, ',') ||
+	!expect_char (c, ','))
+	return FcFalse;
+
+    from = (char *) c->word;
+    from_len = strlen (from);
+    to = from + from_len + 1;
+
+    /* hack: we temporarily divert c->word */
+    c->word = (FcChar8 *) to;
+    if (!read_chars (c, ')'))
+    {
+      c->word = (FcChar8 *) from;
+      return FcFalse;
+    }
+    c->word = (FcChar8 *) from;
+
+    to_len = strlen (to);
+    repeat = to[to_len - 1];
+
+    if (!expect_char (c, ')'))
+	return FcFalse;
+
+    while(*str)
+    {
+	FcChar8 *p;
+
+	p = (FcChar8 *) strpbrk ((const char *) str, (const char *) from);
+	if (p)
+	{
+	    int i;
+	    FcStrBufData (buf, str, p - str);
+	    i = strchr (from, *p) - from;
+	    FcStrBufChar (buf, i < to_len ? to[i] : repeat);
+	    str = p + 1;
+	}
+	else
+	{
+	    FcStrBufString (buf, str);
+	    break;
+	}
+
+    }
+
+    return FcTrue;
+}
+
+static FcBool
+interpret_convert (FcFormatContext *c,
+		   FcStrBuf        *buf,
+		   int              start)
+{
+    const FcChar8 *str;
+    FcChar8       *new_str;
+    FcStrBuf       new_buf;
+    FcChar8        buf_static[8192];
+    FcBool         ret;
+
+    if (!expect_char (c, '|') ||
+	!read_word (c))
+	return FcFalse;
+
+    /* prepare the buffer */
+    FcStrBufChar (buf, '\0');
+    if (buf->failed)
+	return FcFalse;
+    str = buf->buf + start;
+    buf->len = start;
+
+    /* try simple converters first */
+    if (0) { }
+#define CONVERTER(name, func) \
+    else if (0 == strcmp ((const char *) c->word, name))\
+	do { new_str = func (str); ret = FcTrue; } while (0)
+    CONVERTER  ("downcase",  FcStrDowncase);
+    CONVERTER  ("basename",  FcStrBasename);
+    CONVERTER  ("dirname",   FcStrDirname);
+#undef CONVERTER
+    else
+	ret = FcFalse;
+
+    if (ret)
+    {
+	if (new_str)
+	{
+	    FcStrBufString (buf, new_str);
+	    free (new_str);
+	    return FcTrue;
+	}
+	else
+	    return FcFalse;
+    }
+
+    FcStrBufInit (&new_buf, buf_static, sizeof (buf_static));
+
+    /* now try our custom converters */
+    if (0) { }
+#define CONVERTER(name, func) \
+    else if (0 == strcmp ((const char *) c->word, name))\
+	ret = func (c, str, &new_buf)
+    CONVERTER ("cescape",   cescape);
+    CONVERTER ("shescape",  shescape);
+    CONVERTER ("xmlescape", xmlescape);
+    CONVERTER ("delete",    delete_chars);
+    CONVERTER ("escape",    escape_chars);
+    CONVERTER ("translate", translate_chars);
+#undef CONVERTER
+    else
+	ret = FcFalse;
+
+    if (ret)
+    {
+	FcStrBufChar (&new_buf, '\0');
+	FcStrBufString (buf, new_buf.buf);
+    }
+    else
+	message ("unknown converter \"%s\"",
+		 c->word);
+
+    FcStrBufDestroy (&new_buf);
+
+    return ret;
+}
+
+static FcBool
+maybe_interpret_converts (FcFormatContext *c,
+			   FcStrBuf        *buf,
+			   int              start)
+{
+    while (*c->format == '|')
+	if (!interpret_convert (c, buf, start))
+	    return FcFalse;
+
+    return FcTrue;
+}
+
+static FcBool
+align_to_width (FcStrBuf *buf,
+		int       start,
+		int       width)
+{
+    int len;
+
+    if (buf->failed)
+	return FcFalse;
+
+    len = buf->len - start;
+    if (len < -width)
+    {
+	/* left align */
+	while (len++ < -width)
+	    FcStrBufChar (buf, ' ');
+    }
+    else if (len < width)
+    {
+	int old_len;
+	old_len = len;
+	/* right align */
+	while (len++ < width)
+	    FcStrBufChar (buf, ' ');
+	if (buf->failed)
+	    return FcFalse;
+	len = old_len;
+	memmove (buf->buf + buf->len - len,
+		 buf->buf + buf->len - width,
+		 len);
+	memset (buf->buf + buf->len - width,
+		' ',
+		width - len);
+    }
+
+    return !buf->failed;
+}
+static FcBool
+interpret_percent (FcFormatContext *c,
+		   FcPattern       *pat,
+		   FcStrBuf        *buf)
+{
+    int width, start;
+    FcBool ret;
+
+    if (!expect_char (c, '%'))
+	return FcFalse;
+
+    if (consume_char (c, '%')) /* "%%" */
+    {
+	FcStrBufChar (buf, '%');
+	return FcTrue;
+    }
+
+    /* parse an optional width specifier */
+    width = strtol ((const char *) c->format, (char **) &c->format, 10);
+
+    if (!expect_char (c, '{'))
+	return FcFalse;
+
+    start = buf->len;
+
+    switch (*c->format) {
+    case '=': ret = interpret_builtin    (c, pat, buf); break;
+    case '{': ret = interpret_subexpr    (c, pat, buf); break;
+    case '+': ret = interpret_filter_in  (c, pat, buf); break;
+    case '-': ret = interpret_filter_out (c, pat, buf); break;
+    case '?': ret = interpret_cond       (c, pat, buf); break;
+    case '#': ret = interpret_count      (c, pat, buf); break;
+    case '[': ret = interpret_enumerate  (c, pat, buf); break;
+    default:  ret = interpret_simple     (c, pat, buf); break;
+    }
+
+    return ret &&
+	   maybe_interpret_converts (c, buf, start) &&
+	   align_to_width (buf, start, width) &&
+	   expect_char (c, '}');
+}
+
+static FcBool
+interpret_expr (FcFormatContext *c,
+		FcPattern       *pat,
+		FcStrBuf        *buf,
+		FcChar8          term)
+{
+    while (*c->format && *c->format != term)
+    {
+	switch (*c->format)
+	{
+	case '\\':
+	    c->format++; /* skip over '\\' */
+	    if (*c->format)
+		FcStrBufChar (buf, escaped_char (*c->format++));
+	    continue;
+	case '%':
+	    if (!interpret_percent (c, pat, buf))
+		return FcFalse;
+	    continue;
+	}
+	FcStrBufChar (buf, *c->format++);
+    }
+    return FcTrue;
+}
+
+static FcBool
+FcPatternFormatToBuf (FcPattern     *pat,
+		      const FcChar8 *format,
+		      FcStrBuf      *buf)
+{
+    FcFormatContext c;
+    FcChar8         word_static[1024];
+    FcBool          ret;
+
+    if (!FcFormatContextInit (&c, format, word_static, sizeof (word_static)))
+	return FcFalse;
+
+    ret = interpret_expr (&c, pat, buf, '\0');
+
+    FcFormatContextDone (&c);
+
+    return ret;
+}
+
+FcChar8 *
+FcPatternFormat (FcPattern *pat,
+		 const FcChar8 *format)
+{
+    FcStrBuf        buf;
+    FcChar8         buf_static[8192 - 1024];
+    FcBool          ret;
+
+    FcStrBufInit (&buf, buf_static, sizeof (buf_static));
+
+    ret = FcPatternFormatToBuf (pat, format, &buf);
+
+    if (ret)
+	return FcStrBufDone (&buf);
+    else
+    {
+	FcStrBufDestroy (&buf);
+	return NULL;
+    }
+}
+
+#define __fcformat__
+#include "fcaliastail.h"
+#undef __fcformat__