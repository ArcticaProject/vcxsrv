--- conflicted
+++ resolved
@@ -262,11 +262,7 @@
 FcFStatFs (int fd, FcStatFS *statb)
 {
     const char *p = NULL;
-<<<<<<< HEAD
-    int ret=0;
-=======
     int ret = -1;
->>>>>>> 7a2af605
     FcBool flag = FcFalse;
 
     memset (statb, 0, sizeof (FcStatFS));
