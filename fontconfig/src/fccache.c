/*
 * Copyright © 2000 Keith Packard
 * Copyright © 2005 Patrick Lam
 *
 * Permission to use, copy, modify, distribute, and sell this software and its
 * documentation for any purpose is hereby granted without fee, provided that
 * the above copyright notice appear in all copies and that both that
 * copyright notice and this permission notice appear in supporting
 * documentation, and that the name of the author(s) not be used in
 * advertising or publicity pertaining to distribution of the software without
 * specific, written prior permission.  The authors make no
 * representations about the suitability of this software for any purpose.  It
 * is provided "as is" without express or implied warranty.
 *
 * THE AUTHOR(S) DISCLAIMS ALL WARRANTIES WITH REGARD TO THIS SOFTWARE,
 * INCLUDING ALL IMPLIED WARRANTIES OF MERCHANTABILITY AND FITNESS, IN NO
 * EVENT SHALL THE AUTHOR(S) BE LIABLE FOR ANY SPECIAL, INDIRECT OR
 * CONSEQUENTIAL DAMAGES OR ANY DAMAGES WHATSOEVER RESULTING FROM LOSS OF USE,
 * DATA OR PROFITS, WHETHER IN AN ACTION OF CONTRACT, NEGLIGENCE OR OTHER
 * TORTIOUS ACTION, ARISING OUT OF OR IN CONNECTION WITH THE USE OR
 * PERFORMANCE OF THIS SOFTWARE.
 */
#ifdef HAVE_CONFIG_H
#include "config.h"
#endif
#include "fcint.h"
#include "fcarch.h"
#include <stdio.h>
#include <stdlib.h>
#include <fcntl.h>
#include <dirent.h>
#include <string.h>
#include <sys/types.h>
#include <assert.h>
#if defined(HAVE_MMAP) || defined(__CYGWIN__)
#  include <unistd.h>
#  include <sys/mman.h>
#endif

#ifndef O_BINARY
#define O_BINARY 0
#endif


struct MD5Context {
        FcChar32 buf[4];
        FcChar32 bits[2];
        unsigned char in[64];
};

static void MD5Init(struct MD5Context *ctx);
static void MD5Update(struct MD5Context *ctx, const unsigned char *buf, unsigned len);
static void MD5Final(unsigned char digest[16], struct MD5Context *ctx);
static void MD5Transform(FcChar32 buf[4], FcChar32 in[16]);

#define CACHEBASE_LEN (1 + 32 + 1 + sizeof (FC_ARCHITECTURE) + sizeof (FC_CACHE_SUFFIX))

static FcBool
FcCacheIsMmapSafe (int fd)
{
    enum {
      MMAP_NOT_INITIALIZED = 0,
      MMAP_USE,
      MMAP_DONT_USE,
      MMAP_CHECK_FS,
    } status;
    static void *static_status;

    status = (intptr_t) fc_atomic_ptr_get (&static_status);

    if (status == MMAP_NOT_INITIALIZED)
    {
	const char *env = getenv ("FONTCONFIG_USE_MMAP");
	FcBool use;
	if (env && FcNameBool ((const FcChar8 *) env, &use))
	    status =  use ? MMAP_USE : MMAP_DONT_USE;
	else
	    status = MMAP_CHECK_FS;
	(void) fc_atomic_ptr_cmpexch (&static_status, NULL, (void *) status);
    }

    if (status == MMAP_CHECK_FS)
	return FcIsFsMmapSafe (fd);
    else
	return status == MMAP_USE;

}

static const char bin2hex[] = { '0', '1', '2', '3',
				'4', '5', '6', '7',
				'8', '9', 'a', 'b',
				'c', 'd', 'e', 'f' };

static FcChar8 *
FcDirCacheBasename (const FcChar8 * dir, FcChar8 cache_base[CACHEBASE_LEN])
{
    unsigned char 	hash[16];
    FcChar8		*hex_hash;
    int			cnt;
    struct MD5Context 	ctx;

    MD5Init (&ctx);
    MD5Update (&ctx, (const unsigned char *)dir, strlen ((const char *) dir));

    MD5Final (hash, &ctx);

    cache_base[0] = '/';
    hex_hash = cache_base + 1;
    for (cnt = 0; cnt < 16; ++cnt)
    {
	hex_hash[2*cnt  ] = bin2hex[hash[cnt] >> 4];
	hex_hash[2*cnt+1] = bin2hex[hash[cnt] & 0xf];
    }
    hex_hash[2*cnt] = 0;
    strcat ((char *) cache_base, "-" FC_ARCHITECTURE FC_CACHE_SUFFIX);

    return cache_base;
}

FcBool
FcDirCacheUnlink (const FcChar8 *dir, FcConfig *config)
{
    FcChar8	*cache_hashed = NULL;
    FcChar8	cache_base[CACHEBASE_LEN];
    FcStrList	*list;
    FcChar8	*cache_dir;
    const FcChar8 *sysroot = FcConfigGetSysRoot (config);

    FcDirCacheBasename (dir, cache_base);

    list = FcStrListCreate (config->cacheDirs);
    if (!list)
        return FcFalse;
	
    while ((cache_dir = FcStrListNext (list)))
    {
	if (sysroot)
	    cache_hashed = FcStrBuildFilename (sysroot, cache_dir, cache_base, NULL);
	else
	    cache_hashed = FcStrBuildFilename (cache_dir, cache_base, NULL);
        if (!cache_hashed)
	    break;
	(void) unlink ((char *) cache_hashed);
	FcStrFree (cache_hashed);
    }
    FcStrListDone (list);
    /* return FcFalse if something went wrong */
    if (cache_dir)
	return FcFalse;
    return FcTrue;
}

static int
FcDirCacheOpenFile (const FcChar8 *cache_file, struct stat *file_stat)
{
    int	fd;

#ifdef _WIN32
    if (FcStat (cache_file, file_stat) < 0)
        return -1;
#endif
    fd = FcOpen((char *) cache_file, O_RDONLY | O_BINARY);
    if (fd < 0)
	return fd;
#ifndef _WIN32
    if (fstat (fd, file_stat) < 0)
    {
	close (fd);
	return -1;
    }
#endif
    return fd;
}

/*
 * Look for a cache file for the specified dir. Attempt
 * to use each one we find, stopping when the callback
 * indicates success
 */
static FcBool
FcDirCacheProcess (FcConfig *config, const FcChar8 *dir,
		   FcBool (*callback) (int fd, struct stat *fd_stat,
				       struct stat *dir_stat, void *closure),
		   void *closure, FcChar8 **cache_file_ret)
{
    int		fd = -1;
    FcChar8	cache_base[CACHEBASE_LEN];
    FcStrList	*list;
    FcChar8	*cache_dir;
    struct stat file_stat, dir_stat;
    FcBool	ret = FcFalse;

    if (FcStatChecksum (dir, &dir_stat) < 0)
        return FcFalse;

    FcDirCacheBasename (dir, cache_base);

    list = FcStrListCreate (config->cacheDirs);
    if (!list)
        return FcFalse;
	
    while ((cache_dir = FcStrListNext (list)))
    {
	const FcChar8 *sysroot = FcConfigGetSysRoot (config);
        FcChar8	*cache_hashed;

	if (sysroot)
	    cache_hashed = FcStrBuildFilename (sysroot, cache_dir, cache_base, NULL);
	else
	    cache_hashed = FcStrBuildFilename (cache_dir, cache_base, NULL);
        if (!cache_hashed)
	    break;
        fd = FcDirCacheOpenFile (cache_hashed, &file_stat);
        if (fd >= 0) {
	    ret = (*callback) (fd, &file_stat, &dir_stat, closure);
	    close (fd);
	    if (ret)
	    {
		if (cache_file_ret)
		    *cache_file_ret = cache_hashed;
		else
		    FcStrFree (cache_hashed);
		break;
	    }
	}
    	FcStrFree (cache_hashed);
    }
    FcStrListDone (list);

    return ret;
}

#define FC_CACHE_MIN_MMAP   1024

/*
 * Skip list element, make sure the 'next' pointer is the last thing
 * in the structure, it will be allocated large enough to hold all
 * of the necessary pointers
 */

typedef struct _FcCacheSkip FcCacheSkip;

struct _FcCacheSkip {
    FcCache	    *cache;
    FcRef	    ref;
    intptr_t	    size;
    dev_t	    cache_dev;
    ino_t	    cache_ino;
    time_t	    cache_mtime;
    FcCacheSkip	    *next[1];
};

/*
 * The head of the skip list; pointers for every possible level
 * in the skip list, plus the largest level in the list
 */

#define FC_CACHE_MAX_LEVEL  16

/* Protected by cache_lock below */
static FcCacheSkip	*fcCacheChains[FC_CACHE_MAX_LEVEL];
static int		fcCacheMaxLevel;


static FcMutex *cache_lock;

static void
lock_cache (void)
{
  FcMutex *lock;
retry:
  lock = fc_atomic_ptr_get (&cache_lock);
  if (!lock) {
    lock = (FcMutex *) malloc (sizeof (FcMutex));
    FcMutexInit (lock);
    if (!fc_atomic_ptr_cmpexch (&cache_lock, NULL, lock)) {
      FcMutexFinish (lock);
      goto retry;
    }

    FcMutexLock (lock);
    /* Initialize random state */
    FcRandom ();
    return;
  }
  FcMutexLock (lock);
}

static void
unlock_cache (void)
{
  FcMutexUnlock (cache_lock);
}

static void
free_lock (void)
{
  FcMutex *lock;
  lock = fc_atomic_ptr_get (&cache_lock);
  if (lock && fc_atomic_ptr_cmpexch (&cache_lock, lock, NULL)) {
    FcMutexFinish (lock);
    free (lock);
  }
}



/*
 * Generate a random level number, distributed
 * so that each level is 1/4 as likely as the one before
 *
 * Note that level numbers run 1 <= level <= MAX_LEVEL
 */
static int
random_level (void)
{
    /* tricky bit -- each bit is '1' 75% of the time */
    long int	bits = FcRandom () | FcRandom ();
    int	level = 0;

    while (++level < FC_CACHE_MAX_LEVEL)
    {
	if (bits & 1)
	    break;
	bits >>= 1;
    }
    return level;
}

/*
 * Insert cache into the list
 */
static FcBool
FcCacheInsert (FcCache *cache, struct stat *cache_stat)
{
    FcCacheSkip    **update[FC_CACHE_MAX_LEVEL];
    FcCacheSkip    *s, **next;
    int		    i, level;

    lock_cache ();

    /*
     * Find links along each chain
     */
    next = fcCacheChains;
    for (i = fcCacheMaxLevel; --i >= 0; )
    {
	for (; (s = next[i]); next = s->next)
	    if (s->cache > cache)
		break;
        update[i] = &next[i];
    }

    /*
     * Create new list element
     */
    level = random_level ();
    if (level > fcCacheMaxLevel)
    {
	level = fcCacheMaxLevel + 1;
	update[fcCacheMaxLevel] = &fcCacheChains[fcCacheMaxLevel];
	fcCacheMaxLevel = level;
    }

    s = malloc (sizeof (FcCacheSkip) + (level - 1) * sizeof (FcCacheSkip *));
    if (!s)
	return FcFalse;

    s->cache = cache;
    s->size = cache->size;
    FcRefInit (&s->ref, 1);
    if (cache_stat)
    {
	s->cache_dev = cache_stat->st_dev;
	s->cache_ino = cache_stat->st_ino;
	s->cache_mtime = cache_stat->st_mtime;
    }
    else
    {
	s->cache_dev = 0;
	s->cache_ino = 0;
	s->cache_mtime = 0;
    }

    /*
     * Insert into all fcCacheChains
     */
    for (i = 0; i < level; i++)
    {
	s->next[i] = *update[i];
	*update[i] = s;
    }

    unlock_cache ();
    return FcTrue;
}

static FcCacheSkip *
FcCacheFindByAddrUnlocked (void *object)
{
    int	    i;
    FcCacheSkip    **next = fcCacheChains;
    FcCacheSkip    *s;

    if (!object)
	return NULL;

    /*
     * Walk chain pointers one level at a time
     */
    for (i = fcCacheMaxLevel; --i >= 0;)
	while (next[i] && (char *) object >= ((char *) next[i]->cache + next[i]->size))
	    next = next[i]->next;
    /*
     * Here we are
     */
    s = next[0];
    if (s && (char *) object < ((char *) s->cache + s->size))
	return s;
    return NULL;
}

static FcCacheSkip *
FcCacheFindByAddr (void *object)
{
    FcCacheSkip *ret;
    lock_cache ();
    ret = FcCacheFindByAddrUnlocked (object);
    unlock_cache ();
    return ret;
}

static void
FcCacheRemoveUnlocked (FcCache *cache)
{
    FcCacheSkip	    **update[FC_CACHE_MAX_LEVEL];
    FcCacheSkip	    *s, **next;
    int		    i;

    /*
     * Find links along each chain
     */
    next = fcCacheChains;
    for (i = fcCacheMaxLevel; --i >= 0; )
    {
	for (; (s = next[i]); next = s->next)
	    if (s->cache >= cache)
		break;
        update[i] = &next[i];
    }
    s = next[0];
    for (i = 0; i < fcCacheMaxLevel && *update[i] == s; i++)
	*update[i] = s->next[i];
    while (fcCacheMaxLevel > 0 && fcCacheChains[fcCacheMaxLevel - 1] == NULL)
	fcCacheMaxLevel--;
    free (s);
}

static FcCache *
FcCacheFindByStat (struct stat *cache_stat)
{
    FcCacheSkip	    *s;

    lock_cache ();
    for (s = fcCacheChains[0]; s; s = s->next[0])
	if (s->cache_dev == cache_stat->st_dev &&
	    s->cache_ino == cache_stat->st_ino &&
	    s->cache_mtime == cache_stat->st_mtime)
	{
	    FcRefInc (&s->ref);
	    unlock_cache ();
	    return s->cache;
	}
    unlock_cache ();
    return NULL;
}

static void
FcDirCacheDisposeUnlocked (FcCache *cache)
{
    FcCacheRemoveUnlocked (cache);

    switch (cache->magic) {
    case FC_CACHE_MAGIC_ALLOC:
	free (cache);
	break;
    case FC_CACHE_MAGIC_MMAP:
#if defined(HAVE_MMAP) || defined(__CYGWIN__)
	munmap (cache, cache->size);
#elif defined(_WIN32)
	UnmapViewOfFile (cache);
#endif
	break;
    }
}

void
FcCacheObjectReference (void *object)
{
    FcCacheSkip *skip = FcCacheFindByAddr (object);

    if (skip)
	FcRefInc (&skip->ref);
}

void
FcCacheObjectDereference (void *object)
{
    FcCacheSkip	*skip;

    lock_cache ();
    skip = FcCacheFindByAddrUnlocked (object);
    if (skip)
    {
	if (FcRefDec (&skip->ref) == 1)
	    FcDirCacheDisposeUnlocked (skip->cache);
    }
    unlock_cache ();
}

void
FcCacheFini (void)
{
    int		    i;

    for (i = 0; i < FC_CACHE_MAX_LEVEL; i++)
	assert (fcCacheChains[i] == NULL);
    assert (fcCacheMaxLevel == 0);

    free_lock ();
}

static FcBool
FcCacheTimeValid (FcCache *cache, struct stat *dir_stat)
{
    struct stat	dir_static;

    if (!dir_stat)
    {
	if (FcStatChecksum (FcCacheDir (cache), &dir_static) < 0)
	    return FcFalse;
	dir_stat = &dir_static;
    }
    if (FcDebug () & FC_DBG_CACHE)
	printf ("FcCacheTimeValid dir \"%s\" cache checksum %d dir checksum %d\n",
		FcCacheDir (cache), cache->checksum, (int) dir_stat->st_mtime);
    return cache->checksum == (int) dir_stat->st_mtime;
}

/*
 * Map a cache file into memory
 */
static FcCache *
FcDirCacheMapFd (int fd, struct stat *fd_stat, struct stat *dir_stat)
{
    FcCache	*cache;
    FcBool	allocated = FcFalse;

    if (fd_stat->st_size < (int) sizeof (FcCache))
	return NULL;
    cache = FcCacheFindByStat (fd_stat);
    if (cache)
    {
	if (FcCacheTimeValid (cache, dir_stat))
	    return cache;
	FcDirCacheUnload (cache);
	cache = NULL;
    }

    /*
     * Large cache files are mmap'ed, smaller cache files are read. This
     * balances the system cost of mmap against per-process memory usage.
     */
    if (FcCacheIsMmapSafe (fd) && fd_stat->st_size >= FC_CACHE_MIN_MMAP)
    {
#if defined(HAVE_MMAP) || defined(__CYGWIN__)
	cache = mmap (0, fd_stat->st_size, PROT_READ, MAP_SHARED, fd, 0);
#ifdef HAVE_POSIX_FADVISE
	posix_fadvise (fd, 0, fd_stat->st_size, POSIX_FADV_WILLNEED);
#endif
	if (cache == MAP_FAILED)
	    cache = NULL;
#elif defined(_WIN32)
	{
	    HANDLE hFileMap;

	    cache = NULL;
	    hFileMap = CreateFileMapping((HANDLE) _get_osfhandle(fd), NULL,
					 PAGE_READONLY, 0, 0, NULL);
	    if (hFileMap != NULL)
	    {
		cache = MapViewOfFile (hFileMap, FILE_MAP_READ, 0, 0,
				       fd_stat->st_size);
		CloseHandle (hFileMap);
	    }
	}
#endif
    }
    if (!cache)
    {
	cache = malloc (fd_stat->st_size);
	if (!cache)
	    return NULL;

	if (read (fd, cache, fd_stat->st_size) != fd_stat->st_size)
	{
	    free (cache);
	    return NULL;
	}
	allocated = FcTrue;
    }
    if (cache->magic != FC_CACHE_MAGIC_MMAP ||
	cache->version < FC_CACHE_CONTENT_VERSION ||
	cache->size != (intptr_t) fd_stat->st_size ||
	!FcCacheTimeValid (cache, dir_stat) ||
	!FcCacheInsert (cache, fd_stat))
    {
	if (allocated)
	    free (cache);
	else
	{
#if defined(HAVE_MMAP) || defined(__CYGWIN__)
	    munmap (cache, fd_stat->st_size);
#elif defined(_WIN32)
	    UnmapViewOfFile (cache);
#endif
	}
	return NULL;
    }

    /* Mark allocated caches so they're freed rather than unmapped */
    if (allocated)
	cache->magic = FC_CACHE_MAGIC_ALLOC;
	
    return cache;
}

void
FcDirCacheReference (FcCache *cache, int nref)
{
    FcCacheSkip *skip = FcCacheFindByAddr (cache);

    if (skip)
	FcRefAdd (&skip->ref, nref);
}

void
FcDirCacheUnload (FcCache *cache)
{
    FcCacheObjectDereference (cache);
}

static FcBool
FcDirCacheMapHelper (int fd, struct stat *fd_stat, struct stat *dir_stat, void *closure)
{
    FcCache *cache = FcDirCacheMapFd (fd, fd_stat, dir_stat);

    if (!cache)
	return FcFalse;
    *((FcCache **) closure) = cache;
    return FcTrue;
}

FcCache *
FcDirCacheLoad (const FcChar8 *dir, FcConfig *config, FcChar8 **cache_file)
{
    FcCache *cache = NULL;

    if (!FcDirCacheProcess (config, dir,
			    FcDirCacheMapHelper,
			    &cache, cache_file))
	return NULL;
    return cache;
}

FcCache *
FcDirCacheLoadFile (const FcChar8 *cache_file, struct stat *file_stat)
{
    int	fd;
    FcCache *cache;
    struct stat	my_file_stat;

    if (!file_stat)
	file_stat = &my_file_stat;
    fd = FcDirCacheOpenFile (cache_file, file_stat);
    if (fd < 0)
	return NULL;
    cache = FcDirCacheMapFd (fd, file_stat, NULL);
    close (fd);
    return cache;
}

/*
 * Validate a cache file by reading the header and checking
 * the magic number and the size field
 */
static FcBool
FcDirCacheValidateHelper (int fd, struct stat *fd_stat, struct stat *dir_stat, void *closure FC_UNUSED)
{
    FcBool  ret = FcTrue;
    FcCache	c;

    if (read (fd, &c, sizeof (FcCache)) != sizeof (FcCache))
	ret = FcFalse;
    else if (c.magic != FC_CACHE_MAGIC_MMAP)
	ret = FcFalse;
    else if (c.version < FC_CACHE_CONTENT_VERSION)
	ret = FcFalse;
    else if (fd_stat->st_size != c.size)
	ret = FcFalse;
    else if (c.checksum != (int) dir_stat->st_mtime)
	ret = FcFalse;
    return ret;
}

static FcBool
FcDirCacheValidConfig (const FcChar8 *dir, FcConfig *config)
{
    return FcDirCacheProcess (config, dir,
			      FcDirCacheValidateHelper,
			      NULL, NULL);
}

FcBool
FcDirCacheValid (const FcChar8 *dir)
{
    FcConfig	*config;

    config = FcConfigGetCurrent ();
    if (!config)
        return FcFalse;

    return FcDirCacheValidConfig (dir, config);
}

/*
 * Build a cache structure from the given contents
 */
FcCache *
FcDirCacheBuild (FcFontSet *set, const FcChar8 *dir, struct stat *dir_stat, FcStrSet *dirs)
{
    FcSerialize	*serialize = FcSerializeCreate ();
    FcCache *cache;
    int i;
    FcChar8	*dir_serialize;
    intptr_t	*dirs_serialize;
    FcFontSet	*set_serialize;

    if (!serialize)
	return NULL;
    /*
     * Space for cache structure
     */
    FcSerializeReserve (serialize, sizeof (FcCache));
    /*
     * Directory name
     */
    if (!FcStrSerializeAlloc (serialize, dir))
	goto bail1;
    /*
     * Subdirs
     */
    FcSerializeAlloc (serialize, dirs, dirs->num * sizeof (FcChar8 *));
    for (i = 0; i < dirs->num; i++)
	if (!FcStrSerializeAlloc (serialize, dirs->strs[i]))
	    goto bail1;

    /*
     * Patterns
     */
    if (!FcFontSetSerializeAlloc (serialize, set))
	goto bail1;

    /* Serialize layout complete. Now allocate space and fill it */
    cache = malloc (serialize->size);
    if (!cache)
	goto bail1;
    /* shut up valgrind */
    memset (cache, 0, serialize->size);

    serialize->linear = cache;

    cache->magic = FC_CACHE_MAGIC_ALLOC;
    cache->version = FC_CACHE_CONTENT_VERSION;
    cache->size = serialize->size;
    cache->checksum = (int) dir_stat->st_mtime;

    /*
     * Serialize directory name
     */
    dir_serialize = FcStrSerialize (serialize, dir);
    if (!dir_serialize)
	goto bail2;
    cache->dir = FcPtrToOffset (cache, dir_serialize);

    /*
     * Serialize sub dirs
     */
    dirs_serialize = FcSerializePtr (serialize, dirs);
    if (!dirs_serialize)
	goto bail2;
    cache->dirs = FcPtrToOffset (cache, dirs_serialize);
    cache->dirs_count = dirs->num;
    for (i = 0; i < dirs->num; i++)
    {
	FcChar8	*d_serialize = FcStrSerialize (serialize, dirs->strs[i]);
	if (!d_serialize)
	    goto bail2;
	dirs_serialize[i] = FcPtrToOffset (dirs_serialize, d_serialize);
    }

    /*
     * Serialize font set
     */
    set_serialize = FcFontSetSerialize (serialize, set);
    if (!set_serialize)
	goto bail2;
    cache->set = FcPtrToOffset (cache, set_serialize);

    FcSerializeDestroy (serialize);

    FcCacheInsert (cache, NULL);

    return cache;

bail2:
    free (cache);
bail1:
    FcSerializeDestroy (serialize);
    return NULL;
}

<<<<<<< HEAD

#ifdef _WIN32
#undef mkdir
#define mkdir(path,mode) _mkdir(path)
#endif

static FcBool
FcMakeDirectory (const FcChar8 *dir)
{
    FcChar8 *parent;
    FcBool  ret;

    if (strlen ((char *) dir) == 0)
	return FcFalse;

    parent = FcStrDirname (dir);
    if (!parent)
	return FcFalse;
    if (access ((char *) parent, F_OK) == 0)
	ret = mkdir ((char *) dir, 0755) == 0 && chmod ((char *) dir, 0755) == 0;
    else if (access ((char *) parent, F_OK) == -1)
	ret = FcMakeDirectory (parent) && (mkdir ((char *) dir, 0755) == 0) && chmod ((char *) dir, 0755) == 0;
    else
	ret = FcFalse;
    FcStrFree (parent);
    return ret;
}

=======
>>>>>>> 854ec4da
/* write serialized state to the cache file */
FcBool
FcDirCacheWrite (FcCache *cache, FcConfig *config)
{
    FcChar8	    *dir = FcCacheDir (cache);
    FcChar8	    cache_base[CACHEBASE_LEN];
    FcChar8	    *cache_hashed;
    int 	    fd;
    FcAtomic 	    *atomic;
    FcStrList	    *list;
    FcChar8	    *cache_dir = NULL;
    FcChar8	    *test_dir, *d = NULL;
    FcCacheSkip     *skip;
    struct stat     cache_stat;
    unsigned int    magic;
    int		    written;
    const FcChar8   *sysroot = FcConfigGetSysRoot (config);

    /*
     * Write it to the first directory in the list which is writable
     */

    list = FcStrListCreate (config->cacheDirs);
    if (!list)
	return FcFalse;
    while ((test_dir = FcStrListNext (list)))
    {
	if (d)
	    FcStrFree (d);
	if (sysroot)
	    d = FcStrBuildFilename (sysroot, test_dir, NULL);
	else
	    d = FcStrCopyFilename (test_dir);

	if (access ((char *) d, W_OK) == 0)
	{
	    cache_dir = FcStrCopyFilename (d);
	    break;
	}
	else
	{
	    /*
	     * If the directory doesn't exist, try to create it
	     */
	    if (access ((char *) d, F_OK) == -1) {
		if (FcMakeDirectory (d))
		{
		    cache_dir = FcStrCopyFilename (d);
		    /* Create CACHEDIR.TAG */
		    FcDirCacheCreateTagFile (d);
		    break;
		}
	    }
	    /*
	     * Otherwise, try making it writable
	     */
	    else if (chmod ((char *) d, 0755) == 0)
	    {
		cache_dir = FcStrCopyFilename (d);
		/* Try to create CACHEDIR.TAG too */
		FcDirCacheCreateTagFile (d);
		break;
	    }
	}
    }
    if (d)
	FcStrFree (d);
    FcStrListDone (list);
    if (!cache_dir)
	return FcFalse;

    FcDirCacheBasename (dir, cache_base);
    cache_hashed = FcStrBuildFilename (cache_dir, cache_base, NULL);
    if (!cache_hashed)
        return FcFalse;
    FcStrFree (cache_dir);

    if (FcDebug () & FC_DBG_CACHE)
        printf ("FcDirCacheWriteDir dir \"%s\" file \"%s\"\n",
		dir, cache_hashed);

    atomic = FcAtomicCreate ((FcChar8 *)cache_hashed);
    if (!atomic)
	goto bail1;

    if (!FcAtomicLock (atomic))
	goto bail3;

    fd = FcOpen((char *)FcAtomicNewFile (atomic), O_RDWR | O_CREAT | O_BINARY, 0666);
    if (fd == -1)
	goto bail4;

    /* Temporarily switch magic to MMAP while writing to file */
    magic = cache->magic;
    if (magic != FC_CACHE_MAGIC_MMAP)
	cache->magic = FC_CACHE_MAGIC_MMAP;

    /*
     * Write cache contents to file
     */
    written = write (fd, cache, cache->size);

    /* Switch magic back */
    if (magic != FC_CACHE_MAGIC_MMAP)
	cache->magic = magic;

    if (written != cache->size)
    {
	perror ("write cache");
	goto bail5;
    }

    close(fd);
    if (!FcAtomicReplaceOrig(atomic))
        goto bail4;

    /* If the file is small, update the cache chain entry such that the
     * new cache file is not read again.  If it's large, we don't do that
     * such that we reload it, using mmap, which is shared across processes.
     */
    if (cache->size < FC_CACHE_MIN_MMAP && FcStat (cache_hashed, &cache_stat))
    {
	lock_cache ();
	if ((skip = FcCacheFindByAddrUnlocked (cache)))
	{
	    skip->cache_dev = cache_stat.st_dev;
	    skip->cache_ino = cache_stat.st_ino;
	    skip->cache_mtime = cache_stat.st_mtime;
	}
	unlock_cache ();
    }

    FcStrFree (cache_hashed);
    FcAtomicUnlock (atomic);
    FcAtomicDestroy (atomic);
    return FcTrue;

 bail5:
    close (fd);
 bail4:
    FcAtomicUnlock (atomic);
 bail3:
    FcAtomicDestroy (atomic);
 bail1:
    FcStrFree (cache_hashed);
    return FcFalse;
}

FcBool
FcDirCacheClean (const FcChar8 *cache_dir, FcBool verbose)
{
    DIR		*d;
    struct dirent *ent;
    FcChar8	*dir;
    FcBool	ret = FcTrue;
    FcBool	remove;
    FcCache	*cache;
    struct stat	target_stat;
    const FcChar8 *sysroot;

    /* FIXME: this API needs to support non-current FcConfig */
    sysroot = FcConfigGetSysRoot (NULL);
    if (sysroot)
	dir = FcStrBuildFilename (sysroot, cache_dir, NULL);
    else
	dir = FcStrCopyFilename (cache_dir);
    if (!dir)
    {
	fprintf (stderr, "Fontconfig error: %s: out of memory\n", cache_dir);
	return FcFalse;
    }
    if (access ((char *) dir, W_OK) != 0)
    {
	if (verbose || FcDebug () & FC_DBG_CACHE)
	    printf ("%s: not cleaning %s cache directory\n", dir,
		    access ((char *) dir, F_OK) == 0 ? "unwritable" : "non-existent");
	goto bail0;
    }
    if (verbose || FcDebug () & FC_DBG_CACHE)
	printf ("%s: cleaning cache directory\n", dir);
    d = opendir ((char *) dir);
    if (!d)
    {
	perror ((char *) dir);
	ret = FcFalse;
	goto bail0;
    }
    while ((ent = readdir (d)))
    {
	FcChar8	*file_name;
	const FcChar8	*target_dir;

	if (ent->d_name[0] == '.')
	    continue;
	/* skip cache files for different architectures and */
	/* files which are not cache files at all */
	if (strlen(ent->d_name) != 32 + strlen ("-" FC_ARCHITECTURE FC_CACHE_SUFFIX) ||
	    strcmp(ent->d_name + 32, "-" FC_ARCHITECTURE FC_CACHE_SUFFIX))
	    continue;

	file_name = FcStrBuildFilename (dir, (FcChar8 *)ent->d_name, NULL);
	if (!file_name)
	{
	    fprintf (stderr, "Fontconfig error: %s: allocation failure\n", dir);
	    ret = FcFalse;
	    break;
	}
	remove = FcFalse;
	cache = FcDirCacheLoadFile (file_name, NULL);
	if (!cache)
	{
	    if (verbose || FcDebug () & FC_DBG_CACHE)
		printf ("%s: invalid cache file: %s\n", dir, ent->d_name);
	    remove = FcTrue;
	}
	else
	{
	    target_dir = FcCacheDir (cache);
	    if (stat ((char *) target_dir, &target_stat) < 0)
	    {
		if (verbose || FcDebug () & FC_DBG_CACHE)
		    printf ("%s: %s: missing directory: %s \n",
			    dir, ent->d_name, target_dir);
		remove = FcTrue;
	    }
	    FcDirCacheUnload (cache);
	}
	if (remove)
	{
	    if (unlink ((char *) file_name) < 0)
	    {
		perror ((char *) file_name);
		ret = FcFalse;
	    }
	}
        FcStrFree (file_name);
    }

    closedir (d);
  bail0:
    FcStrFree (dir);

    return ret;
}

/*
 * Hokey little macro trick to permit the definitions of C functions
 * with the same name as CPP macros
 */
#define args1(x)	    (x)
#define args2(x,y)	    (x,y)

const FcChar8 *
FcCacheDir args1(const FcCache *c)
{
    return FcCacheDir (c);
}

FcFontSet *
FcCacheCopySet args1(const FcCache *c)
{
    FcFontSet	*old = FcCacheSet (c);
    FcFontSet	*new = FcFontSetCreate ();
    int		i;

    if (!new)
	return NULL;
    for (i = 0; i < old->nfont; i++)
    {
	FcPattern   *font = FcFontSetFont (old, i);
	
	FcPatternReference (font);
	if (!FcFontSetAdd (new, font))
	{
	    FcFontSetDestroy (new);
	    return NULL;
	}
    }
    return new;
}

const FcChar8 *
FcCacheSubdir args2(const FcCache *c, int i)
{
    return FcCacheSubdir (c, i);
}

int
FcCacheNumSubdir args1(const FcCache *c)
{
    return c->dirs_count;
}

int
FcCacheNumFont args1(const FcCache *c)
{
    return FcCacheSet(c)->nfont;
}

/*
 * This code implements the MD5 message-digest algorithm.
 * The algorithm is due to Ron Rivest.	This code was
 * written by Colin Plumb in 1993, no copyright is claimed.
 * This code is in the public domain; do with it what you wish.
 *
 * Equivalent code is available from RSA Data Security, Inc.
 * This code has been tested against that, and is equivalent,
 * except that you don't need to include two pages of legalese
 * with every copy.
 *
 * To compute the message digest of a chunk of bytes, declare an
 * MD5Context structure, pass it to MD5Init, call MD5Update as
 * needed on buffers full of bytes, and then call MD5Final, which
 * will fill a supplied 16-byte array with the digest.
 */

#ifndef HIGHFIRST
#define byteReverse(buf, len)	/* Nothing */
#else
/*
 * Note: this code is harmless on little-endian machines.
 */
void byteReverse(unsigned char *buf, unsigned longs)
{
    FcChar32 t;
    do {
	t = (FcChar32) ((unsigned) buf[3] << 8 | buf[2]) << 16 |
	    ((unsigned) buf[1] << 8 | buf[0]);
	*(FcChar32 *) buf = t;
	buf += 4;
    } while (--longs);
}
#endif

/*
 * Start MD5 accumulation.  Set bit count to 0 and buffer to mysterious
 * initialization constants.
 */
static void MD5Init(struct MD5Context *ctx)
{
    ctx->buf[0] = 0x67452301;
    ctx->buf[1] = 0xefcdab89;
    ctx->buf[2] = 0x98badcfe;
    ctx->buf[3] = 0x10325476;

    ctx->bits[0] = 0;
    ctx->bits[1] = 0;
}

/*
 * Update context to reflect the concatenation of another buffer full
 * of bytes.
 */
static void MD5Update(struct MD5Context *ctx, const unsigned char *buf, unsigned len)
{
    FcChar32 t;

    /* Update bitcount */

    t = ctx->bits[0];
    if ((ctx->bits[0] = t + ((FcChar32) len << 3)) < t)
	ctx->bits[1]++; 	/* Carry from low to high */
    ctx->bits[1] += len >> 29;

    t = (t >> 3) & 0x3f;	/* Bytes already in shsInfo->data */

    /* Handle any leading odd-sized chunks */

    if (t) {
	unsigned char *p = (unsigned char *) ctx->in + t;

	t = 64 - t;
	if (len < t) {
	    memcpy(p, buf, len);
	    return;
	}
	memcpy(p, buf, t);
	byteReverse(ctx->in, 16);
	MD5Transform(ctx->buf, (FcChar32 *) ctx->in);
	buf += t;
	len -= t;
    }
    /* Process data in 64-byte chunks */

    while (len >= 64) {
	memcpy(ctx->in, buf, 64);
	byteReverse(ctx->in, 16);
	MD5Transform(ctx->buf, (FcChar32 *) ctx->in);
	buf += 64;
	len -= 64;
    }

    /* Handle any remaining bytes of data. */

    memcpy(ctx->in, buf, len);
}

/*
 * Final wrapup - pad to 64-byte boundary with the bit pattern
 * 1 0* (64-bit count of bits processed, MSB-first)
 */
static void MD5Final(unsigned char digest[16], struct MD5Context *ctx)
{
    unsigned count;
    unsigned char *p;

    /* Compute number of bytes mod 64 */
    count = (ctx->bits[0] >> 3) & 0x3F;

    /* Set the first char of padding to 0x80.  This is safe since there is
       always at least one byte free */
    p = ctx->in + count;
    *p++ = 0x80;

    /* Bytes of padding needed to make 64 bytes */
    count = 64 - 1 - count;

    /* Pad out to 56 mod 64 */
    if (count < 8) {
	/* Two lots of padding:  Pad the first block to 64 bytes */
	memset(p, 0, count);
	byteReverse(ctx->in, 16);
	MD5Transform(ctx->buf, (FcChar32 *) ctx->in);

	/* Now fill the next block with 56 bytes */
	memset(ctx->in, 0, 56);
    } else {
	/* Pad block to 56 bytes */
	memset(p, 0, count - 8);
    }
    byteReverse(ctx->in, 14);

    /* Append length in bits and transform */
    ((FcChar32 *) ctx->in)[14] = ctx->bits[0];
    ((FcChar32 *) ctx->in)[15] = ctx->bits[1];

    MD5Transform(ctx->buf, (FcChar32 *) ctx->in);
    byteReverse((unsigned char *) ctx->buf, 4);
    memcpy(digest, ctx->buf, 16);
    memset(ctx, 0, sizeof(*ctx));        /* In case it's sensitive */
}


/* The four core functions - F1 is optimized somewhat */

/* #define F1(x, y, z) (x & y | ~x & z) */
#define F1(x, y, z) (z ^ (x & (y ^ z)))
#define F2(x, y, z) F1(z, x, y)
#define F3(x, y, z) (x ^ y ^ z)
#define F4(x, y, z) (y ^ (x | ~z))

/* This is the central step in the MD5 algorithm. */
#define MD5STEP(f, w, x, y, z, data, s) \
	( w += f(x, y, z) + data,  w = w<<s | w>>(32-s),  w += x )

/*
 * The core of the MD5 algorithm, this alters an existing MD5 hash to
 * reflect the addition of 16 longwords of new data.  MD5Update blocks
 * the data and converts bytes into longwords for this routine.
 */
static void MD5Transform(FcChar32 buf[4], FcChar32 in[16])
{
    register FcChar32 a, b, c, d;

    a = buf[0];
    b = buf[1];
    c = buf[2];
    d = buf[3];

    MD5STEP(F1, a, b, c, d, in[0] + 0xd76aa478, 7);
    MD5STEP(F1, d, a, b, c, in[1] + 0xe8c7b756, 12);
    MD5STEP(F1, c, d, a, b, in[2] + 0x242070db, 17);
    MD5STEP(F1, b, c, d, a, in[3] + 0xc1bdceee, 22);
    MD5STEP(F1, a, b, c, d, in[4] + 0xf57c0faf, 7);
    MD5STEP(F1, d, a, b, c, in[5] + 0x4787c62a, 12);
    MD5STEP(F1, c, d, a, b, in[6] + 0xa8304613, 17);
    MD5STEP(F1, b, c, d, a, in[7] + 0xfd469501, 22);
    MD5STEP(F1, a, b, c, d, in[8] + 0x698098d8, 7);
    MD5STEP(F1, d, a, b, c, in[9] + 0x8b44f7af, 12);
    MD5STEP(F1, c, d, a, b, in[10] + 0xffff5bb1, 17);
    MD5STEP(F1, b, c, d, a, in[11] + 0x895cd7be, 22);
    MD5STEP(F1, a, b, c, d, in[12] + 0x6b901122, 7);
    MD5STEP(F1, d, a, b, c, in[13] + 0xfd987193, 12);
    MD5STEP(F1, c, d, a, b, in[14] + 0xa679438e, 17);
    MD5STEP(F1, b, c, d, a, in[15] + 0x49b40821, 22);

    MD5STEP(F2, a, b, c, d, in[1] + 0xf61e2562, 5);
    MD5STEP(F2, d, a, b, c, in[6] + 0xc040b340, 9);
    MD5STEP(F2, c, d, a, b, in[11] + 0x265e5a51, 14);
    MD5STEP(F2, b, c, d, a, in[0] + 0xe9b6c7aa, 20);
    MD5STEP(F2, a, b, c, d, in[5] + 0xd62f105d, 5);
    MD5STEP(F2, d, a, b, c, in[10] + 0x02441453, 9);
    MD5STEP(F2, c, d, a, b, in[15] + 0xd8a1e681, 14);
    MD5STEP(F2, b, c, d, a, in[4] + 0xe7d3fbc8, 20);
    MD5STEP(F2, a, b, c, d, in[9] + 0x21e1cde6, 5);
    MD5STEP(F2, d, a, b, c, in[14] + 0xc33707d6, 9);
    MD5STEP(F2, c, d, a, b, in[3] + 0xf4d50d87, 14);
    MD5STEP(F2, b, c, d, a, in[8] + 0x455a14ed, 20);
    MD5STEP(F2, a, b, c, d, in[13] + 0xa9e3e905, 5);
    MD5STEP(F2, d, a, b, c, in[2] + 0xfcefa3f8, 9);
    MD5STEP(F2, c, d, a, b, in[7] + 0x676f02d9, 14);
    MD5STEP(F2, b, c, d, a, in[12] + 0x8d2a4c8a, 20);

    MD5STEP(F3, a, b, c, d, in[5] + 0xfffa3942, 4);
    MD5STEP(F3, d, a, b, c, in[8] + 0x8771f681, 11);
    MD5STEP(F3, c, d, a, b, in[11] + 0x6d9d6122, 16);
    MD5STEP(F3, b, c, d, a, in[14] + 0xfde5380c, 23);
    MD5STEP(F3, a, b, c, d, in[1] + 0xa4beea44, 4);
    MD5STEP(F3, d, a, b, c, in[4] + 0x4bdecfa9, 11);
    MD5STEP(F3, c, d, a, b, in[7] + 0xf6bb4b60, 16);
    MD5STEP(F3, b, c, d, a, in[10] + 0xbebfbc70, 23);
    MD5STEP(F3, a, b, c, d, in[13] + 0x289b7ec6, 4);
    MD5STEP(F3, d, a, b, c, in[0] + 0xeaa127fa, 11);
    MD5STEP(F3, c, d, a, b, in[3] + 0xd4ef3085, 16);
    MD5STEP(F3, b, c, d, a, in[6] + 0x04881d05, 23);
    MD5STEP(F3, a, b, c, d, in[9] + 0xd9d4d039, 4);
    MD5STEP(F3, d, a, b, c, in[12] + 0xe6db99e5, 11);
    MD5STEP(F3, c, d, a, b, in[15] + 0x1fa27cf8, 16);
    MD5STEP(F3, b, c, d, a, in[2] + 0xc4ac5665, 23);

    MD5STEP(F4, a, b, c, d, in[0] + 0xf4292244, 6);
    MD5STEP(F4, d, a, b, c, in[7] + 0x432aff97, 10);
    MD5STEP(F4, c, d, a, b, in[14] + 0xab9423a7, 15);
    MD5STEP(F4, b, c, d, a, in[5] + 0xfc93a039, 21);
    MD5STEP(F4, a, b, c, d, in[12] + 0x655b59c3, 6);
    MD5STEP(F4, d, a, b, c, in[3] + 0x8f0ccc92, 10);
    MD5STEP(F4, c, d, a, b, in[10] + 0xffeff47d, 15);
    MD5STEP(F4, b, c, d, a, in[1] + 0x85845dd1, 21);
    MD5STEP(F4, a, b, c, d, in[8] + 0x6fa87e4f, 6);
    MD5STEP(F4, d, a, b, c, in[15] + 0xfe2ce6e0, 10);
    MD5STEP(F4, c, d, a, b, in[6] + 0xa3014314, 15);
    MD5STEP(F4, b, c, d, a, in[13] + 0x4e0811a1, 21);
    MD5STEP(F4, a, b, c, d, in[4] + 0xf7537e82, 6);
    MD5STEP(F4, d, a, b, c, in[11] + 0xbd3af235, 10);
    MD5STEP(F4, c, d, a, b, in[2] + 0x2ad7d2bb, 15);
    MD5STEP(F4, b, c, d, a, in[9] + 0xeb86d391, 21);

    buf[0] += a;
    buf[1] += b;
    buf[2] += c;
    buf[3] += d;
}

FcBool
FcDirCacheCreateTagFile (const FcChar8 *cache_dir)
{
    FcChar8		*cache_tag;
    int 		 fd;
    FILE		*fp;
    FcAtomic		*atomic;
    static const FcChar8 cache_tag_contents[] =
	"Signature: 8a477f597d28d172789f06886806bc55\n"
	"# This file is a cache directory tag created by fontconfig.\n"
	"# For information about cache directory tags, see:\n"
	"#       http://www.brynosaurus.com/cachedir/\n";
    static size_t	 cache_tag_contents_size = sizeof (cache_tag_contents) - 1;
    FcBool		 ret = FcFalse;

    if (!cache_dir)
	return FcFalse;

    if (access ((char *) cache_dir, W_OK) == 0)
    {
	/* Create CACHEDIR.TAG */
	cache_tag = FcStrBuildFilename (cache_dir, "CACHEDIR.TAG", NULL);
	if (!cache_tag)
	    return FcFalse;
	atomic = FcAtomicCreate ((FcChar8 *)cache_tag);
	if (!atomic)
	    goto bail1;
	if (!FcAtomicLock (atomic))
	    goto bail2;
	fd = FcOpen((char *)FcAtomicNewFile (atomic), O_RDWR | O_CREAT, 0644);
	if (fd == -1)
	    goto bail3;
	fp = fdopen(fd, "wb");
	if (fp == NULL)
	    goto bail3;

	fwrite(cache_tag_contents, cache_tag_contents_size, sizeof (FcChar8), fp);
	fclose(fp);

	if (!FcAtomicReplaceOrig(atomic))
	    goto bail3;

	ret = FcTrue;
      bail3:
	FcAtomicUnlock (atomic);
      bail2:
	FcAtomicDestroy (atomic);
      bail1:
	FcStrFree (cache_tag);
    }

    if (FcDebug () & FC_DBG_CACHE)
    {
	if (ret)
	    printf ("Created CACHEDIR.TAG at %s\n", cache_dir);
	else
	    printf ("Unable to create CACHEDIR.TAG at %s\n", cache_dir);
    }

    return ret;
}

void
FcCacheCreateTagFile (const FcConfig *config)
{
    FcChar8   *cache_dir = NULL, *d = NULL;
    FcStrList *list;
    const FcChar8 *sysroot = FcConfigGetSysRoot (config);

    list = FcConfigGetCacheDirs (config);
    if (!list)
	return;

    while ((cache_dir = FcStrListNext (list)))
    {
	if (d)
	    FcStrFree (d);
	if (sysroot)
	    d = FcStrBuildFilename (sysroot, cache_dir, NULL);
	else
	    d = FcStrCopyFilename (cache_dir);
	if (FcDirCacheCreateTagFile (d))
	    break;
    }
    if (d)
	FcStrFree (d);
    FcStrListDone (list);
}

#define __fccache__
#include "fcaliastail.h"
#undef __fccache__<|MERGE_RESOLUTION|>--- conflicted
+++ resolved
@@ -830,37 +830,6 @@
     return NULL;
 }
 
-<<<<<<< HEAD
-
-#ifdef _WIN32
-#undef mkdir
-#define mkdir(path,mode) _mkdir(path)
-#endif
-
-static FcBool
-FcMakeDirectory (const FcChar8 *dir)
-{
-    FcChar8 *parent;
-    FcBool  ret;
-
-    if (strlen ((char *) dir) == 0)
-	return FcFalse;
-
-    parent = FcStrDirname (dir);
-    if (!parent)
-	return FcFalse;
-    if (access ((char *) parent, F_OK) == 0)
-	ret = mkdir ((char *) dir, 0755) == 0 && chmod ((char *) dir, 0755) == 0;
-    else if (access ((char *) parent, F_OK) == -1)
-	ret = FcMakeDirectory (parent) && (mkdir ((char *) dir, 0755) == 0) && chmod ((char *) dir, 0755) == 0;
-    else
-	ret = FcFalse;
-    FcStrFree (parent);
-    return ret;
-}
-
-=======
->>>>>>> 854ec4da
 /* write serialized state to the cache file */
 FcBool
 FcDirCacheWrite (FcCache *cache, FcConfig *config)
