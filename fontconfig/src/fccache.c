/*
 * Copyright © 2000 Keith Packard
 * Copyright © 2005 Patrick Lam
 *
 * Permission to use, copy, modify, distribute, and sell this software and its
 * documentation for any purpose is hereby granted without fee, provided that
 * the above copyright notice appear in all copies and that both that
 * copyright notice and this permission notice appear in supporting
 * documentation, and that the name of the author(s) not be used in
 * advertising or publicity pertaining to distribution of the software without
 * specific, written prior permission.  The authors make no
 * representations about the suitability of this software for any purpose.  It
 * is provided "as is" without express or implied warranty.
 *
 * THE AUTHOR(S) DISCLAIMS ALL WARRANTIES WITH REGARD TO THIS SOFTWARE,
 * INCLUDING ALL IMPLIED WARRANTIES OF MERCHANTABILITY AND FITNESS, IN NO
 * EVENT SHALL THE AUTHOR(S) BE LIABLE FOR ANY SPECIAL, INDIRECT OR
 * CONSEQUENTIAL DAMAGES OR ANY DAMAGES WHATSOEVER RESULTING FROM LOSS OF USE,
 * DATA OR PROFITS, WHETHER IN AN ACTION OF CONTRACT, NEGLIGENCE OR OTHER
 * TORTIOUS ACTION, ARISING OUT OF OR IN CONNECTION WITH THE USE OR
 * PERFORMANCE OF THIS SOFTWARE.
 */
#ifdef HAVE_CONFIG_H
#include "config.h"
#endif
#include "fcint.h"
#include "fcarch.h"
#include <stdio.h>
#include <stdlib.h>
#include <fcntl.h>
#include <dirent.h>
#include <string.h>
#include <sys/types.h>
#include <time.h>
#include <assert.h>
#if defined(HAVE_MMAP) || defined(__CYGWIN__)
#  include <unistd.h>
#  include <sys/mman.h>
#endif

#ifndef O_BINARY
#define O_BINARY 0
#endif


struct MD5Context {
        FcChar32 buf[4];
        FcChar32 bits[2];
        unsigned char in[64];
};

static void MD5Init(struct MD5Context *ctx);
static void MD5Update(struct MD5Context *ctx, const unsigned char *buf, unsigned len);
static void MD5Final(unsigned char digest[16], struct MD5Context *ctx);
static void MD5Transform(FcChar32 buf[4], FcChar32 in[16]);

#define CACHEBASE_LEN (1 + 32 + 1 + sizeof (FC_ARCHITECTURE) + sizeof (FC_CACHE_SUFFIX))

static FcBool
FcCacheIsMmapSafe (int fd)
{
    enum {
      MMAP_NOT_INITIALIZED = 0,
      MMAP_USE,
      MMAP_DONT_USE,
      MMAP_CHECK_FS,
    } status;
    static void *static_status;

    status = (intptr_t) fc_atomic_ptr_get (&static_status);

    if (status == MMAP_NOT_INITIALIZED)
    {
	const char *env = getenv ("FONTCONFIG_USE_MMAP");
	FcBool use;
	if (env && FcNameBool ((const FcChar8 *) env, &use))
	    status =  use ? MMAP_USE : MMAP_DONT_USE;
	else
	    status = MMAP_CHECK_FS;
	(void) fc_atomic_ptr_cmpexch (&static_status, NULL, (void *) status);
    }

    if (status == MMAP_CHECK_FS)
	return FcIsFsMmapSafe (fd);
    else
	return status == MMAP_USE;

}

static const char bin2hex[] = { '0', '1', '2', '3',
				'4', '5', '6', '7',
				'8', '9', 'a', 'b',
				'c', 'd', 'e', 'f' };

static FcChar8 *
FcDirCacheBasename (const FcChar8 * dir, FcChar8 cache_base[CACHEBASE_LEN])
{
    unsigned char 	hash[16];
    FcChar8		*hex_hash;
    int			cnt;
    struct MD5Context 	ctx;

    MD5Init (&ctx);
    MD5Update (&ctx, (const unsigned char *)dir, strlen ((const char *) dir));

    MD5Final (hash, &ctx);

    cache_base[0] = '/';
    hex_hash = cache_base + 1;
    for (cnt = 0; cnt < 16; ++cnt)
    {
	hex_hash[2*cnt  ] = bin2hex[hash[cnt] >> 4];
	hex_hash[2*cnt+1] = bin2hex[hash[cnt] & 0xf];
    }
    hex_hash[2*cnt] = 0;
    strcat ((char *) cache_base, "-" FC_ARCHITECTURE FC_CACHE_SUFFIX);

    return cache_base;
}

FcBool
FcDirCacheUnlink (const FcChar8 *dir, FcConfig *config)
{
    FcChar8	*cache_hashed = NULL;
    FcChar8	cache_base[CACHEBASE_LEN];
    FcStrList	*list;
    FcChar8	*cache_dir;

    FcDirCacheBasename (dir, cache_base);

    list = FcStrListCreate (config->cacheDirs);
    if (!list)
        return FcFalse;
	
    while ((cache_dir = FcStrListNext (list)))
    {
        cache_hashed = FcStrPlus (cache_dir, cache_base);
        if (!cache_hashed)
	    break;
	(void) unlink ((char *) cache_hashed);
	FcStrFree (cache_hashed);
    }
    FcStrListDone (list);
    /* return FcFalse if something went wrong */
    if (cache_dir)
	return FcFalse;
    return FcTrue;
}

static int
FcDirCacheOpenFile (const FcChar8 *cache_file, struct stat *file_stat)
{
    int	fd;

#ifdef _WIN32
    if (FcStat (cache_file, file_stat) < 0)
        return -1;
#endif
    fd = FcOpen((char *) cache_file, O_RDONLY | O_BINARY);
    if (fd < 0)
	return fd;
#ifndef _WIN32
    if (fstat (fd, file_stat) < 0)
    {
	close (fd);
	return -1;
    }
#endif
    return fd;
}

/*
 * Look for a cache file for the specified dir. Attempt
 * to use each one we find, stopping when the callback
 * indicates success
 */
static FcBool
FcDirCacheProcess (FcConfig *config, const FcChar8 *dir,
		   FcBool (*callback) (int fd, struct stat *fd_stat,
				       struct stat *dir_stat, void *closure),
		   void *closure, FcChar8 **cache_file_ret)
{
    int		fd = -1;
    FcChar8	cache_base[CACHEBASE_LEN];
    FcStrList	*list;
    FcChar8	*cache_dir;
    struct stat file_stat, dir_stat;
    FcBool	ret = FcFalse;

    if (FcStatChecksum (dir, &dir_stat) < 0)
        return FcFalse;

    FcDirCacheBasename (dir, cache_base);

    list = FcStrListCreate (config->cacheDirs);
    if (!list)
        return FcFalse;
	
    while ((cache_dir = FcStrListNext (list)))
    {
        FcChar8	*cache_hashed = FcStrPlus (cache_dir, cache_base);
        if (!cache_hashed)
	    break;
        fd = FcDirCacheOpenFile (cache_hashed, &file_stat);
        if (fd >= 0) {
	    ret = (*callback) (fd, &file_stat, &dir_stat, closure);
	    close (fd);
	    if (ret)
	    {
		if (cache_file_ret)
		    *cache_file_ret = cache_hashed;
		else
		    FcStrFree (cache_hashed);
		break;
	    }
	}
    	FcStrFree (cache_hashed);
    }
    FcStrListDone (list);

    return ret;
}

#define FC_CACHE_MIN_MMAP   1024

/*
 * Skip list element, make sure the 'next' pointer is the last thing
 * in the structure, it will be allocated large enough to hold all
 * of the necessary pointers
 */

typedef struct _FcCacheSkip FcCacheSkip;

struct _FcCacheSkip {
    FcCache	    *cache;
    FcRef	    ref;
    intptr_t	    size;
    dev_t	    cache_dev;
    ino_t	    cache_ino;
    time_t	    cache_mtime;
    FcCacheSkip	    *next[1];
};

/*
 * The head of the skip list; pointers for every possible level
 * in the skip list, plus the largest level in the list
 */

#define FC_CACHE_MAX_LEVEL  16

/* Protected by cache_lock below */
static FcCacheSkip	*fcCacheChains[FC_CACHE_MAX_LEVEL];
static int		fcCacheMaxLevel;


static int32_t
FcRandom(void)
{
    int32_t result;

#if HAVE_RANDOM_R
    static struct random_data fcrandbuf;
    static char statebuf[256];
    static FcBool initialized = FcFalse;

    if (initialized != FcTrue)
    {
	initstate_r(time(NULL), statebuf, 256, &fcrandbuf);
	initialized = FcTrue;
    }

    random_r(&fcrandbuf, &result);
#elif HAVE_RANDOM
    static char statebuf[256];
    char *state;
    static FcBool initialized = FcFalse;

    if (initialized != FcTrue)
    {
	state = initstate(time(NULL), statebuf, 256);
	initialized = FcTrue;
    }
    else
	state = setstate(statebuf);

    result = random();

    setstate(state);
#elif HAVE_LRAND48
    result = lrand48();
#elif HAVE_RAND_R
    static unsigned int seed = time(NULL);

    result = rand_r(&seed);
#elif HAVE_RAND
    static FcBool initialized = FcFalse;

    if (initialized != FcTrue)
    {
	srand(time(NULL));
	initialized = FcTrue;
    }
    result = rand();
#else
# error no random number generator function available.
#endif

    return result;
}


static FcMutex *cache_lock;

static void
lock_cache (void)
{
  FcMutex *lock;
retry:
  lock = fc_atomic_ptr_get (&cache_lock);
  if (!lock) {
    lock = (FcMutex *) malloc (sizeof (FcMutex));
    FcMutexInit (lock);
    if (!fc_atomic_ptr_cmpexch (&cache_lock, NULL, lock)) {
      FcMutexFinish (lock);
      goto retry;
    }

    FcMutexLock (lock);
    /* Initialize random state */
    FcRandom ();
    return;
  }
  FcMutexLock (lock);
}

static void
unlock_cache (void)
{
  FcMutexUnlock (cache_lock);
}

static void
free_lock (void)
{
  FcMutex *lock;
  lock = fc_atomic_ptr_get (&cache_lock);
  if (lock && fc_atomic_ptr_cmpexch (&cache_lock, lock, NULL)) {
    FcMutexFinish (lock);
    free (lock);
  }
}



/*
 * Generate a random level number, distributed
 * so that each level is 1/4 as likely as the one before
 *
 * Note that level numbers run 1 <= level <= MAX_LEVEL
 */
static int
random_level (void)
{
    /* tricky bit -- each bit is '1' 75% of the time */
    long int	bits = FcRandom () | FcRandom ();
    int	level = 0;

    while (++level < FC_CACHE_MAX_LEVEL)
    {
	if (bits & 1)
	    break;
	bits >>= 1;
    }
    return level;
}

/*
 * Insert cache into the list
 */
static FcBool
FcCacheInsert (FcCache *cache, struct stat *cache_stat)
{
    FcCacheSkip    **update[FC_CACHE_MAX_LEVEL];
    FcCacheSkip    *s, **next;
    int		    i, level;

    lock_cache ();

    /*
     * Find links along each chain
     */
    next = fcCacheChains;
    for (i = fcCacheMaxLevel; --i >= 0; )
    {
	for (; (s = next[i]); next = s->next)
	    if (s->cache > cache)
		break;
        update[i] = &next[i];
    }

    /*
     * Create new list element
     */
    level = random_level ();
    if (level > fcCacheMaxLevel)
    {
	level = fcCacheMaxLevel + 1;
	update[fcCacheMaxLevel] = &fcCacheChains[fcCacheMaxLevel];
	fcCacheMaxLevel = level;
    }

    s = malloc (sizeof (FcCacheSkip) + (level - 1) * sizeof (FcCacheSkip *));
    if (!s)
	return FcFalse;

    s->cache = cache;
    s->size = cache->size;
    FcRefInit (&s->ref, 1);
    if (cache_stat)
    {
	s->cache_dev = cache_stat->st_dev;
	s->cache_ino = cache_stat->st_ino;
	s->cache_mtime = cache_stat->st_mtime;
    }
    else
    {
	s->cache_dev = 0;
	s->cache_ino = 0;
	s->cache_mtime = 0;
    }

    /*
     * Insert into all fcCacheChains
     */
    for (i = 0; i < level; i++)
    {
	s->next[i] = *update[i];
	*update[i] = s;
    }

    unlock_cache ();
    return FcTrue;
}

static FcCacheSkip *
FcCacheFindByAddrUnlocked (void *object)
{
    int	    i;
    FcCacheSkip    **next = fcCacheChains;
    FcCacheSkip    *s;

    /*
     * Walk chain pointers one level at a time
     */
    for (i = fcCacheMaxLevel; --i >= 0;)
	while (next[i] && (char *) object >= ((char *) next[i]->cache + next[i]->size))
	    next = next[i]->next;
    /*
     * Here we are
     */
    s = next[0];
    if (s && (char *) object < ((char *) s->cache + s->size))
	return s;
    return NULL;
}

static FcCacheSkip *
FcCacheFindByAddr (void *object)
{
    FcCacheSkip *ret;
    lock_cache ();
    ret = FcCacheFindByAddrUnlocked (object);
    unlock_cache ();
    return ret;
}

static void
FcCacheRemoveUnlocked (FcCache *cache)
{
    FcCacheSkip	    **update[FC_CACHE_MAX_LEVEL];
    FcCacheSkip	    *s, **next;
    int		    i;

    /*
     * Find links along each chain
     */
    next = fcCacheChains;
    for (i = fcCacheMaxLevel; --i >= 0; )
    {
	for (; (s = next[i]); next = s->next)
	    if (s->cache >= cache)
		break;
        update[i] = &next[i];
    }
    s = next[0];
    for (i = 0; i < fcCacheMaxLevel && *update[i] == s; i++)
	*update[i] = s->next[i];
    while (fcCacheMaxLevel > 0 && fcCacheChains[fcCacheMaxLevel - 1] == NULL)
	fcCacheMaxLevel--;
    free (s);
}

static FcCache *
FcCacheFindByStat (struct stat *cache_stat)
{
    FcCacheSkip	    *s;

    lock_cache ();
    for (s = fcCacheChains[0]; s; s = s->next[0])
	if (s->cache_dev == cache_stat->st_dev &&
	    s->cache_ino == cache_stat->st_ino &&
	    s->cache_mtime == cache_stat->st_mtime)
	{
	    FcRefInc (&s->ref);
	    unlock_cache ();
	    return s->cache;
	}
    unlock_cache ();
    return NULL;
}

static void
FcDirCacheDisposeUnlocked (FcCache *cache)
{
    FcCacheRemoveUnlocked (cache);

    switch (cache->magic) {
    case FC_CACHE_MAGIC_ALLOC:
	free (cache);
	break;
    case FC_CACHE_MAGIC_MMAP:
#if defined(HAVE_MMAP) || defined(__CYGWIN__)
	munmap (cache, cache->size);
#elif defined(_WIN32)
	UnmapViewOfFile (cache);
#endif
	break;
    }
}

void
FcCacheObjectReference (void *object)
{
    FcCacheSkip *skip = FcCacheFindByAddr (object);

    if (skip)
	FcRefInc (&skip->ref);
}

void
FcCacheObjectDereference (void *object)
{
    FcCacheSkip	*skip;

    lock_cache ();
    skip = FcCacheFindByAddrUnlocked (object);
    if (skip)
    {
	if (FcRefDec (&skip->ref) <= 1)
	    FcDirCacheDisposeUnlocked (skip->cache);
    }
    unlock_cache ();
}

void
FcCacheFini (void)
{
    int		    i;

    for (i = 0; i < FC_CACHE_MAX_LEVEL; i++)
	assert (fcCacheChains[i] == NULL);
    assert (fcCacheMaxLevel == 0);

    free_lock ();
}

static FcBool
FcCacheTimeValid (FcCache *cache, struct stat *dir_stat)
{
    struct stat	dir_static;

    if (!dir_stat)
    {
	if (FcStatChecksum (FcCacheDir (cache), &dir_static) < 0)
	    return FcFalse;
	dir_stat = &dir_static;
    }
    if (FcDebug () & FC_DBG_CACHE)
	printf ("FcCacheTimeValid dir \"%s\" cache checksum %d dir checksum %d\n",
		FcCacheDir (cache), cache->checksum, (int) dir_stat->st_mtime);
    return cache->checksum == (int) dir_stat->st_mtime;
}

/*
 * Map a cache file into memory
 */
static FcCache *
FcDirCacheMapFd (int fd, struct stat *fd_stat, struct stat *dir_stat)
{
    FcCache	*cache;
    FcBool	allocated = FcFalse;

    if (fd_stat->st_size < (int) sizeof (FcCache))
	return NULL;
    cache = FcCacheFindByStat (fd_stat);
    if (cache)
    {
	if (FcCacheTimeValid (cache, dir_stat))
	    return cache;
	FcDirCacheUnload (cache);
	cache = NULL;
    }

    /*
     * Large cache files are mmap'ed, smaller cache files are read. This
     * balances the system cost of mmap against per-process memory usage.
     */
    if (FcCacheIsMmapSafe (fd) && fd_stat->st_size >= FC_CACHE_MIN_MMAP)
    {
#if defined(HAVE_MMAP) || defined(__CYGWIN__)
	cache = mmap (0, fd_stat->st_size, PROT_READ, MAP_SHARED, fd, 0);
#ifdef HAVE_POSIX_FADVISE
	posix_fadvise (fd, 0, fd_stat->st_size, POSIX_FADV_WILLNEED);
#endif
	if (cache == MAP_FAILED)
	    cache = NULL;
#elif defined(_WIN32)
	{
	    HANDLE hFileMap;

	    cache = NULL;
	    hFileMap = CreateFileMapping((HANDLE) _get_osfhandle(fd), NULL,
					 PAGE_READONLY, 0, 0, NULL);
	    if (hFileMap != NULL)
	    {
		cache = MapViewOfFile (hFileMap, FILE_MAP_READ, 0, 0,
				       fd_stat->st_size);
		CloseHandle (hFileMap);
	    }
	}
#endif
    }
    if (!cache)
    {
	cache = malloc (fd_stat->st_size);
	if (!cache)
	    return NULL;

	if (read (fd, cache, fd_stat->st_size) != fd_stat->st_size)
	{
	    free (cache);
	    return NULL;
	}
	allocated = FcTrue;
    }
    if (cache->magic != FC_CACHE_MAGIC_MMAP ||
	cache->version < FC_CACHE_CONTENT_VERSION ||
	cache->size != (intptr_t) fd_stat->st_size ||
	!FcCacheTimeValid (cache, dir_stat) ||
	!FcCacheInsert (cache, fd_stat))
    {
	if (allocated)
	    free (cache);
	else
	{
#if defined(HAVE_MMAP) || defined(__CYGWIN__)
	    munmap (cache, fd_stat->st_size);
#elif defined(_WIN32)
	    UnmapViewOfFile (cache);
#endif
	}
	return NULL;
    }

    /* Mark allocated caches so they're freed rather than unmapped */
    if (allocated)
	cache->magic = FC_CACHE_MAGIC_ALLOC;
	
    return cache;
}

void
FcDirCacheReference (FcCache *cache, int nref)
{
    FcCacheSkip *skip = FcCacheFindByAddr (cache);

    if (skip)
	FcRefAdd (&skip->ref, nref);
}

void
FcDirCacheUnload (FcCache *cache)
{
    FcCacheObjectDereference (cache);
}

static FcBool
FcDirCacheMapHelper (int fd, struct stat *fd_stat, struct stat *dir_stat, void *closure)
{
    FcCache *cache = FcDirCacheMapFd (fd, fd_stat, dir_stat);

    if (!cache)
	return FcFalse;
    *((FcCache **) closure) = cache;
    return FcTrue;
}

FcCache *
FcDirCacheLoad (const FcChar8 *dir, FcConfig *config, FcChar8 **cache_file)
{
    FcCache *cache = NULL;

    if (!FcDirCacheProcess (config, dir,
			    FcDirCacheMapHelper,
			    &cache, cache_file))
	return NULL;
    return cache;
}

FcCache *
FcDirCacheLoadFile (const FcChar8 *cache_file, struct stat *file_stat)
{
    int	fd;
    FcCache *cache;
    struct stat	my_file_stat;

    if (!file_stat)
	file_stat = &my_file_stat;
    fd = FcDirCacheOpenFile (cache_file, file_stat);
    if (fd < 0)
	return NULL;
    cache = FcDirCacheMapFd (fd, file_stat, NULL);
    close (fd);
    return cache;
}

/*
 * Validate a cache file by reading the header and checking
 * the magic number and the size field
 */
static FcBool
FcDirCacheValidateHelper (int fd, struct stat *fd_stat, struct stat *dir_stat, void *closure FC_UNUSED)
{
    FcBool  ret = FcTrue;
    FcCache	c;

    if (read (fd, &c, sizeof (FcCache)) != sizeof (FcCache))
	ret = FcFalse;
    else if (c.magic != FC_CACHE_MAGIC_MMAP)
	ret = FcFalse;
    else if (c.version < FC_CACHE_CONTENT_VERSION)
	ret = FcFalse;
    else if (fd_stat->st_size != c.size)
	ret = FcFalse;
    else if (c.checksum != (int) dir_stat->st_mtime)
	ret = FcFalse;
    return ret;
}

static FcBool
FcDirCacheValidConfig (const FcChar8 *dir, FcConfig *config)
{
    return FcDirCacheProcess (config, dir,
			      FcDirCacheValidateHelper,
			      NULL, NULL);
}

FcBool
FcDirCacheValid (const FcChar8 *dir)
{
    FcConfig	*config;

    config = FcConfigGetCurrent ();
    if (!config)
        return FcFalse;

    return FcDirCacheValidConfig (dir, config);
}

/*
 * Build a cache structure from the given contents
 */
FcCache *
FcDirCacheBuild (FcFontSet *set, const FcChar8 *dir, struct stat *dir_stat, FcStrSet *dirs)
{
    FcSerialize	*serialize = FcSerializeCreate ();
    FcCache *cache;
    int i;
    FcChar8	*dir_serialize;
    intptr_t	*dirs_serialize;
    FcFontSet	*set_serialize;

    if (!serialize)
	return NULL;
    /*
     * Space for cache structure
     */
    FcSerializeReserve (serialize, sizeof (FcCache));
    /*
     * Directory name
     */
    if (!FcStrSerializeAlloc (serialize, dir))
	goto bail1;
    /*
     * Subdirs
     */
    FcSerializeAlloc (serialize, dirs, dirs->num * sizeof (FcChar8 *));
    for (i = 0; i < dirs->num; i++)
	if (!FcStrSerializeAlloc (serialize, dirs->strs[i]))
	    goto bail1;

    /*
     * Patterns
     */
    if (!FcFontSetSerializeAlloc (serialize, set))
	goto bail1;

    /* Serialize layout complete. Now allocate space and fill it */
    cache = malloc (serialize->size);
    if (!cache)
	goto bail1;
    /* shut up valgrind */
    memset (cache, 0, serialize->size);

    serialize->linear = cache;

    cache->magic = FC_CACHE_MAGIC_ALLOC;
    cache->version = FC_CACHE_CONTENT_VERSION;
    cache->size = serialize->size;
    cache->checksum = (int) dir_stat->st_mtime;

    /*
     * Serialize directory name
     */
    dir_serialize = FcStrSerialize (serialize, dir);
    if (!dir_serialize)
	goto bail2;
    cache->dir = FcPtrToOffset (cache, dir_serialize);

    /*
     * Serialize sub dirs
     */
    dirs_serialize = FcSerializePtr (serialize, dirs);
    if (!dirs_serialize)
	goto bail2;
    cache->dirs = FcPtrToOffset (cache, dirs_serialize);
    cache->dirs_count = dirs->num;
    for (i = 0; i < dirs->num; i++)
    {
	FcChar8	*d_serialize = FcStrSerialize (serialize, dirs->strs[i]);
	if (!d_serialize)
	    goto bail2;
	dirs_serialize[i] = FcPtrToOffset (dirs_serialize, d_serialize);
    }

    /*
     * Serialize font set
     */
    set_serialize = FcFontSetSerialize (serialize, set);
    if (!set_serialize)
	goto bail2;
    cache->set = FcPtrToOffset (cache, set_serialize);

    FcSerializeDestroy (serialize);

    FcCacheInsert (cache, NULL);

    return cache;

bail2:
    free (cache);
bail1:
    FcSerializeDestroy (serialize);
    return NULL;
}


#ifdef _WIN32
<<<<<<< HEAD
#undef mkdir
=======
#include <direct.h>
>>>>>>> 8a26872f
#define mkdir(path,mode) _mkdir(path)
#endif

static FcBool
FcMakeDirectory (const FcChar8 *dir)
{
    FcChar8 *parent;
    FcBool  ret;

    if (strlen ((char *) dir) == 0)
	return FcFalse;

    parent = FcStrDirname (dir);
    if (!parent)
	return FcFalse;
    if (access ((char *) parent, F_OK) == 0)
	ret = mkdir ((char *) dir, 0755) == 0 && chmod ((char *) dir, 0755) == 0;
    else if (access ((char *) parent, F_OK) == -1)
	ret = FcMakeDirectory (parent) && (mkdir ((char *) dir, 0755) == 0) && chmod ((char *) dir, 0755) == 0;
    else
	ret = FcFalse;
    FcStrFree (parent);
    return ret;
}

/* write serialized state to the cache file */
FcBool
FcDirCacheWrite (FcCache *cache, FcConfig *config)
{
    FcChar8	    *dir = FcCacheDir (cache);
    FcChar8	    cache_base[CACHEBASE_LEN];
    FcChar8	    *cache_hashed;
    int 	    fd;
    FcAtomic 	    *atomic;
    FcStrList	    *list;
    FcChar8	    *cache_dir = NULL;
    FcChar8	    *test_dir;
    FcCacheSkip     *skip;
    struct stat     cache_stat;
    unsigned int    magic;
    int		    written;

    /*
     * Write it to the first directory in the list which is writable
     */

    list = FcStrListCreate (config->cacheDirs);
    if (!list)
	return FcFalse;
    while ((test_dir = FcStrListNext (list))) {
	if (access ((char *) test_dir, W_OK) == 0)
	{
	    cache_dir = test_dir;
	    break;
	}
	else
	{
	    /*
	     * If the directory doesn't exist, try to create it
	     */
	    if (access ((char *) test_dir, F_OK) == -1) {
		if (FcMakeDirectory (test_dir))
		{
		    cache_dir = test_dir;
		    /* Create CACHEDIR.TAG */
		    FcDirCacheCreateTagFile (cache_dir);
		    break;
		}
	    }
	    /*
	     * Otherwise, try making it writable
	     */
	    else if (chmod ((char *) test_dir, 0755) == 0)
	    {
		cache_dir = test_dir;
		/* Try to create CACHEDIR.TAG too */
		FcDirCacheCreateTagFile (cache_dir);
		break;
	    }
	}
    }
    FcStrListDone (list);
    if (!cache_dir)
	return FcFalse;

    FcDirCacheBasename (dir, cache_base);
    cache_hashed = FcStrPlus (cache_dir, cache_base);
    if (!cache_hashed)
        return FcFalse;

    if (FcDebug () & FC_DBG_CACHE)
        printf ("FcDirCacheWriteDir dir \"%s\" file \"%s\"\n",
		dir, cache_hashed);

    atomic = FcAtomicCreate ((FcChar8 *)cache_hashed);
    if (!atomic)
	goto bail1;

    if (!FcAtomicLock (atomic))
	goto bail3;

    fd = FcOpen((char *)FcAtomicNewFile (atomic), O_RDWR | O_CREAT | O_BINARY, 0666);
    if (fd == -1)
	goto bail4;

    /* Temporarily switch magic to MMAP while writing to file */
    magic = cache->magic;
    if (magic != FC_CACHE_MAGIC_MMAP)
	cache->magic = FC_CACHE_MAGIC_MMAP;

    /*
     * Write cache contents to file
     */
    written = write (fd, cache, cache->size);

    /* Switch magic back */
    if (magic != FC_CACHE_MAGIC_MMAP)
	cache->magic = magic;

    if (written != cache->size)
    {
	perror ("write cache");
	goto bail5;
    }

    close(fd);
    if (!FcAtomicReplaceOrig(atomic))
        goto bail4;

    /* If the file is small, update the cache chain entry such that the
     * new cache file is not read again.  If it's large, we don't do that
     * such that we reload it, using mmap, which is shared across processes.
     */
    if (cache->size < FC_CACHE_MIN_MMAP && FcStat (cache_hashed, &cache_stat))
    {
	lock_cache ();
	if ((skip = FcCacheFindByAddrUnlocked (cache)))
	{
	    skip->cache_dev = cache_stat.st_dev;
	    skip->cache_ino = cache_stat.st_ino;
	    skip->cache_mtime = cache_stat.st_mtime;
	}
	unlock_cache ();
    }

    FcStrFree (cache_hashed);
    FcAtomicUnlock (atomic);
    FcAtomicDestroy (atomic);
    return FcTrue;

 bail5:
    close (fd);
 bail4:
    FcAtomicUnlock (atomic);
 bail3:
    FcAtomicDestroy (atomic);
 bail1:
    FcStrFree (cache_hashed);
    return FcFalse;
}

FcBool
FcDirCacheClean (const FcChar8 *cache_dir, FcBool verbose)
{
    DIR		*d;
    struct dirent *ent;
    FcChar8	*dir_base;
    FcBool	ret = FcTrue;
    FcBool	remove;
    FcCache	*cache;
    struct stat	target_stat;

    dir_base = FcStrPlus (cache_dir, (FcChar8 *) FC_DIR_SEPARATOR_S);
    if (!dir_base)
    {
	fprintf (stderr, "Fontconfig error: %s: out of memory\n", cache_dir);
	return FcFalse;
    }
    if (access ((char *) cache_dir, W_OK) != 0)
    {
	if (verbose || FcDebug () & FC_DBG_CACHE)
	    printf ("%s: not cleaning %s cache directory\n", cache_dir,
		    access ((char *) cache_dir, F_OK) == 0 ? "unwritable" : "non-existent");
	goto bail0;
    }
    if (verbose || FcDebug () & FC_DBG_CACHE)
	printf ("%s: cleaning cache directory\n", cache_dir);
    d = opendir ((char *) cache_dir);
    if (!d)
    {
	perror ((char *) cache_dir);
	ret = FcFalse;
	goto bail0;
    }
    while ((ent = readdir (d)))
    {
	FcChar8	*file_name;
	const FcChar8	*target_dir;

	if (ent->d_name[0] == '.')
	    continue;
	/* skip cache files for different architectures and */
	/* files which are not cache files at all */
	if (strlen(ent->d_name) != 32 + strlen ("-" FC_ARCHITECTURE FC_CACHE_SUFFIX) ||
	    strcmp(ent->d_name + 32, "-" FC_ARCHITECTURE FC_CACHE_SUFFIX))
	    continue;

	file_name = FcStrPlus (dir_base, (FcChar8 *) ent->d_name);
	if (!file_name)
	{
	    fprintf (stderr, "Fontconfig error: %s: allocation failure\n", cache_dir);
	    ret = FcFalse;
	    break;
	}
	remove = FcFalse;
	cache = FcDirCacheLoadFile (file_name, NULL);
	if (!cache)
	{
	    if (verbose || FcDebug () & FC_DBG_CACHE)
		printf ("%s: invalid cache file: %s\n", cache_dir, ent->d_name);
	    remove = FcTrue;
	}
	else
	{
	    target_dir = FcCacheDir (cache);
	    if (stat ((char *) target_dir, &target_stat) < 0)
	    {
		if (verbose || FcDebug () & FC_DBG_CACHE)
		    printf ("%s: %s: missing directory: %s \n",
			    cache_dir, ent->d_name, target_dir);
		remove = FcTrue;
	    }
	}
	if (remove)
	{
	    if (unlink ((char *) file_name) < 0)
	    {
		perror ((char *) file_name);
		ret = FcFalse;
	    }
	}
	FcDirCacheUnload (cache);
        FcStrFree (file_name);
    }

    closedir (d);
  bail0:
    FcStrFree (dir_base);

    return ret;
}

/*
 * Hokey little macro trick to permit the definitions of C functions
 * with the same name as CPP macros
 */
#define args1(x)	    (x)
#define args2(x,y)	    (x,y)

const FcChar8 *
FcCacheDir args1(const FcCache *c)
{
    return FcCacheDir (c);
}

FcFontSet *
FcCacheCopySet args1(const FcCache *c)
{
    FcFontSet	*old = FcCacheSet (c);
    FcFontSet	*new = FcFontSetCreate ();
    int		i;

    if (!new)
	return NULL;
    for (i = 0; i < old->nfont; i++)
    {
	FcPattern   *font = FcFontSetFont (old, i);
	
	FcPatternReference (font);
	if (!FcFontSetAdd (new, font))
	{
	    FcFontSetDestroy (new);
	    return NULL;
	}
    }
    return new;
}

const FcChar8 *
FcCacheSubdir args2(const FcCache *c, int i)
{
    return FcCacheSubdir (c, i);
}

int
FcCacheNumSubdir args1(const FcCache *c)
{
    return c->dirs_count;
}

int
FcCacheNumFont args1(const FcCache *c)
{
    return FcCacheSet(c)->nfont;
}

/*
 * This code implements the MD5 message-digest algorithm.
 * The algorithm is due to Ron Rivest.	This code was
 * written by Colin Plumb in 1993, no copyright is claimed.
 * This code is in the public domain; do with it what you wish.
 *
 * Equivalent code is available from RSA Data Security, Inc.
 * This code has been tested against that, and is equivalent,
 * except that you don't need to include two pages of legalese
 * with every copy.
 *
 * To compute the message digest of a chunk of bytes, declare an
 * MD5Context structure, pass it to MD5Init, call MD5Update as
 * needed on buffers full of bytes, and then call MD5Final, which
 * will fill a supplied 16-byte array with the digest.
 */

#ifndef HIGHFIRST
#define byteReverse(buf, len)	/* Nothing */
#else
/*
 * Note: this code is harmless on little-endian machines.
 */
void byteReverse(unsigned char *buf, unsigned longs)
{
    FcChar32 t;
    do {
	t = (FcChar32) ((unsigned) buf[3] << 8 | buf[2]) << 16 |
	    ((unsigned) buf[1] << 8 | buf[0]);
	*(FcChar32 *) buf = t;
	buf += 4;
    } while (--longs);
}
#endif

/*
 * Start MD5 accumulation.  Set bit count to 0 and buffer to mysterious
 * initialization constants.
 */
static void MD5Init(struct MD5Context *ctx)
{
    ctx->buf[0] = 0x67452301;
    ctx->buf[1] = 0xefcdab89;
    ctx->buf[2] = 0x98badcfe;
    ctx->buf[3] = 0x10325476;

    ctx->bits[0] = 0;
    ctx->bits[1] = 0;
}

/*
 * Update context to reflect the concatenation of another buffer full
 * of bytes.
 */
static void MD5Update(struct MD5Context *ctx, const unsigned char *buf, unsigned len)
{
    FcChar32 t;

    /* Update bitcount */

    t = ctx->bits[0];
    if ((ctx->bits[0] = t + ((FcChar32) len << 3)) < t)
	ctx->bits[1]++; 	/* Carry from low to high */
    ctx->bits[1] += len >> 29;

    t = (t >> 3) & 0x3f;	/* Bytes already in shsInfo->data */

    /* Handle any leading odd-sized chunks */

    if (t) {
	unsigned char *p = (unsigned char *) ctx->in + t;

	t = 64 - t;
	if (len < t) {
	    memcpy(p, buf, len);
	    return;
	}
	memcpy(p, buf, t);
	byteReverse(ctx->in, 16);
	MD5Transform(ctx->buf, (FcChar32 *) ctx->in);
	buf += t;
	len -= t;
    }
    /* Process data in 64-byte chunks */

    while (len >= 64) {
	memcpy(ctx->in, buf, 64);
	byteReverse(ctx->in, 16);
	MD5Transform(ctx->buf, (FcChar32 *) ctx->in);
	buf += 64;
	len -= 64;
    }

    /* Handle any remaining bytes of data. */

    memcpy(ctx->in, buf, len);
}

/*
 * Final wrapup - pad to 64-byte boundary with the bit pattern
 * 1 0* (64-bit count of bits processed, MSB-first)
 */
static void MD5Final(unsigned char digest[16], struct MD5Context *ctx)
{
    unsigned count;
    unsigned char *p;

    /* Compute number of bytes mod 64 */
    count = (ctx->bits[0] >> 3) & 0x3F;

    /* Set the first char of padding to 0x80.  This is safe since there is
       always at least one byte free */
    p = ctx->in + count;
    *p++ = 0x80;

    /* Bytes of padding needed to make 64 bytes */
    count = 64 - 1 - count;

    /* Pad out to 56 mod 64 */
    if (count < 8) {
	/* Two lots of padding:  Pad the first block to 64 bytes */
	memset(p, 0, count);
	byteReverse(ctx->in, 16);
	MD5Transform(ctx->buf, (FcChar32 *) ctx->in);

	/* Now fill the next block with 56 bytes */
	memset(ctx->in, 0, 56);
    } else {
	/* Pad block to 56 bytes */
	memset(p, 0, count - 8);
    }
    byteReverse(ctx->in, 14);

    /* Append length in bits and transform */
    ((FcChar32 *) ctx->in)[14] = ctx->bits[0];
    ((FcChar32 *) ctx->in)[15] = ctx->bits[1];

    MD5Transform(ctx->buf, (FcChar32 *) ctx->in);
    byteReverse((unsigned char *) ctx->buf, 4);
    memcpy(digest, ctx->buf, 16);
    memset(ctx, 0, sizeof(*ctx));        /* In case it's sensitive */
}


/* The four core functions - F1 is optimized somewhat */

/* #define F1(x, y, z) (x & y | ~x & z) */
#define F1(x, y, z) (z ^ (x & (y ^ z)))
#define F2(x, y, z) F1(z, x, y)
#define F3(x, y, z) (x ^ y ^ z)
#define F4(x, y, z) (y ^ (x | ~z))

/* This is the central step in the MD5 algorithm. */
#define MD5STEP(f, w, x, y, z, data, s) \
	( w += f(x, y, z) + data,  w = w<<s | w>>(32-s),  w += x )

/*
 * The core of the MD5 algorithm, this alters an existing MD5 hash to
 * reflect the addition of 16 longwords of new data.  MD5Update blocks
 * the data and converts bytes into longwords for this routine.
 */
static void MD5Transform(FcChar32 buf[4], FcChar32 in[16])
{
    register FcChar32 a, b, c, d;

    a = buf[0];
    b = buf[1];
    c = buf[2];
    d = buf[3];

    MD5STEP(F1, a, b, c, d, in[0] + 0xd76aa478, 7);
    MD5STEP(F1, d, a, b, c, in[1] + 0xe8c7b756, 12);
    MD5STEP(F1, c, d, a, b, in[2] + 0x242070db, 17);
    MD5STEP(F1, b, c, d, a, in[3] + 0xc1bdceee, 22);
    MD5STEP(F1, a, b, c, d, in[4] + 0xf57c0faf, 7);
    MD5STEP(F1, d, a, b, c, in[5] + 0x4787c62a, 12);
    MD5STEP(F1, c, d, a, b, in[6] + 0xa8304613, 17);
    MD5STEP(F1, b, c, d, a, in[7] + 0xfd469501, 22);
    MD5STEP(F1, a, b, c, d, in[8] + 0x698098d8, 7);
    MD5STEP(F1, d, a, b, c, in[9] + 0x8b44f7af, 12);
    MD5STEP(F1, c, d, a, b, in[10] + 0xffff5bb1, 17);
    MD5STEP(F1, b, c, d, a, in[11] + 0x895cd7be, 22);
    MD5STEP(F1, a, b, c, d, in[12] + 0x6b901122, 7);
    MD5STEP(F1, d, a, b, c, in[13] + 0xfd987193, 12);
    MD5STEP(F1, c, d, a, b, in[14] + 0xa679438e, 17);
    MD5STEP(F1, b, c, d, a, in[15] + 0x49b40821, 22);

    MD5STEP(F2, a, b, c, d, in[1] + 0xf61e2562, 5);
    MD5STEP(F2, d, a, b, c, in[6] + 0xc040b340, 9);
    MD5STEP(F2, c, d, a, b, in[11] + 0x265e5a51, 14);
    MD5STEP(F2, b, c, d, a, in[0] + 0xe9b6c7aa, 20);
    MD5STEP(F2, a, b, c, d, in[5] + 0xd62f105d, 5);
    MD5STEP(F2, d, a, b, c, in[10] + 0x02441453, 9);
    MD5STEP(F2, c, d, a, b, in[15] + 0xd8a1e681, 14);
    MD5STEP(F2, b, c, d, a, in[4] + 0xe7d3fbc8, 20);
    MD5STEP(F2, a, b, c, d, in[9] + 0x21e1cde6, 5);
    MD5STEP(F2, d, a, b, c, in[14] + 0xc33707d6, 9);
    MD5STEP(F2, c, d, a, b, in[3] + 0xf4d50d87, 14);
    MD5STEP(F2, b, c, d, a, in[8] + 0x455a14ed, 20);
    MD5STEP(F2, a, b, c, d, in[13] + 0xa9e3e905, 5);
    MD5STEP(F2, d, a, b, c, in[2] + 0xfcefa3f8, 9);
    MD5STEP(F2, c, d, a, b, in[7] + 0x676f02d9, 14);
    MD5STEP(F2, b, c, d, a, in[12] + 0x8d2a4c8a, 20);

    MD5STEP(F3, a, b, c, d, in[5] + 0xfffa3942, 4);
    MD5STEP(F3, d, a, b, c, in[8] + 0x8771f681, 11);
    MD5STEP(F3, c, d, a, b, in[11] + 0x6d9d6122, 16);
    MD5STEP(F3, b, c, d, a, in[14] + 0xfde5380c, 23);
    MD5STEP(F3, a, b, c, d, in[1] + 0xa4beea44, 4);
    MD5STEP(F3, d, a, b, c, in[4] + 0x4bdecfa9, 11);
    MD5STEP(F3, c, d, a, b, in[7] + 0xf6bb4b60, 16);
    MD5STEP(F3, b, c, d, a, in[10] + 0xbebfbc70, 23);
    MD5STEP(F3, a, b, c, d, in[13] + 0x289b7ec6, 4);
    MD5STEP(F3, d, a, b, c, in[0] + 0xeaa127fa, 11);
    MD5STEP(F3, c, d, a, b, in[3] + 0xd4ef3085, 16);
    MD5STEP(F3, b, c, d, a, in[6] + 0x04881d05, 23);
    MD5STEP(F3, a, b, c, d, in[9] + 0xd9d4d039, 4);
    MD5STEP(F3, d, a, b, c, in[12] + 0xe6db99e5, 11);
    MD5STEP(F3, c, d, a, b, in[15] + 0x1fa27cf8, 16);
    MD5STEP(F3, b, c, d, a, in[2] + 0xc4ac5665, 23);

    MD5STEP(F4, a, b, c, d, in[0] + 0xf4292244, 6);
    MD5STEP(F4, d, a, b, c, in[7] + 0x432aff97, 10);
    MD5STEP(F4, c, d, a, b, in[14] + 0xab9423a7, 15);
    MD5STEP(F4, b, c, d, a, in[5] + 0xfc93a039, 21);
    MD5STEP(F4, a, b, c, d, in[12] + 0x655b59c3, 6);
    MD5STEP(F4, d, a, b, c, in[3] + 0x8f0ccc92, 10);
    MD5STEP(F4, c, d, a, b, in[10] + 0xffeff47d, 15);
    MD5STEP(F4, b, c, d, a, in[1] + 0x85845dd1, 21);
    MD5STEP(F4, a, b, c, d, in[8] + 0x6fa87e4f, 6);
    MD5STEP(F4, d, a, b, c, in[15] + 0xfe2ce6e0, 10);
    MD5STEP(F4, c, d, a, b, in[6] + 0xa3014314, 15);
    MD5STEP(F4, b, c, d, a, in[13] + 0x4e0811a1, 21);
    MD5STEP(F4, a, b, c, d, in[4] + 0xf7537e82, 6);
    MD5STEP(F4, d, a, b, c, in[11] + 0xbd3af235, 10);
    MD5STEP(F4, c, d, a, b, in[2] + 0x2ad7d2bb, 15);
    MD5STEP(F4, b, c, d, a, in[9] + 0xeb86d391, 21);

    buf[0] += a;
    buf[1] += b;
    buf[2] += c;
    buf[3] += d;
}

FcBool
FcDirCacheCreateTagFile (const FcChar8 *cache_dir)
{
    FcChar8		*cache_tag;
    int 		 fd;
    FILE		*fp;
    FcAtomic		*atomic;
    static const FcChar8 cache_tag_contents[] =
	"Signature: 8a477f597d28d172789f06886806bc55\n"
	"# This file is a cache directory tag created by fontconfig.\n"
	"# For information about cache directory tags, see:\n"
	"#       http://www.brynosaurus.com/cachedir/\n";
    static size_t	 cache_tag_contents_size = sizeof (cache_tag_contents) - 1;
    FcBool		 ret = FcFalse;

    if (!cache_dir)
	return FcFalse;

    if (access ((char *) cache_dir, W_OK) == 0)
    {
	/* Create CACHEDIR.TAG */
	cache_tag = FcStrPlus (cache_dir, (const FcChar8 *) FC_DIR_SEPARATOR_S "CACHEDIR.TAG");
	if (!cache_tag)
	    return FcFalse;
	atomic = FcAtomicCreate ((FcChar8 *)cache_tag);
	if (!atomic)
	    goto bail1;
	if (!FcAtomicLock (atomic))
	    goto bail2;
	fd = FcOpen((char *)FcAtomicNewFile (atomic), O_RDWR | O_CREAT, 0644);
	if (fd == -1)
	    goto bail3;
	fp = fdopen(fd, "wb");
	if (fp == NULL)
	    goto bail3;

	fwrite(cache_tag_contents, cache_tag_contents_size, sizeof (FcChar8), fp);
	fclose(fp);

	if (!FcAtomicReplaceOrig(atomic))
	    goto bail3;

	ret = FcTrue;
      bail3:
	FcAtomicUnlock (atomic);
      bail2:
	FcAtomicDestroy (atomic);
      bail1:
	FcStrFree (cache_tag);
    }

    if (FcDebug () & FC_DBG_CACHE)
    {
	if (ret)
	    printf ("Created CACHEDIR.TAG at %s\n", cache_dir);
	else
	    printf ("Unable to create CACHEDIR.TAG at %s\n", cache_dir);
    }

    return ret;
}

void
FcCacheCreateTagFile (const FcConfig *config)
{
    FcChar8   *cache_dir = NULL;
    FcStrList *list;

    list = FcConfigGetCacheDirs (config);
    if (!list)
	return;

    while ((cache_dir = FcStrListNext (list)))
    {
	if (FcDirCacheCreateTagFile (cache_dir))
	    break;
    }
    FcStrListDone (list);
}

#define __fccache__
#include "fcaliastail.h"
#undef __fccache__<|MERGE_RESOLUTION|>--- conflicted
+++ resolved
@@ -876,11 +876,7 @@
 
 
 #ifdef _WIN32
-<<<<<<< HEAD
 #undef mkdir
-=======
-#include <direct.h>
->>>>>>> 8a26872f
 #define mkdir(path,mode) _mkdir(path)
 #endif
 
