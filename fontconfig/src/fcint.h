/*
 * fontconfig/src/fcint.h
 *
 * Copyright © 2000 Keith Packard
 *
 * Permission to use, copy, modify, distribute, and sell this software and its
 * documentation for any purpose is hereby granted without fee, provided that
 * the above copyright notice appear in all copies and that both that
 * copyright notice and this permission notice appear in supporting
 * documentation, and that the name of the author(s) not be used in
 * advertising or publicity pertaining to distribution of the software without
 * specific, written prior permission.  The authors make no
 * representations about the suitability of this software for any purpose.  It
 * is provided "as is" without express or implied warranty.
 *
 * THE AUTHOR(S) DISCLAIMS ALL WARRANTIES WITH REGARD TO THIS SOFTWARE,
 * INCLUDING ALL IMPLIED WARRANTIES OF MERCHANTABILITY AND FITNESS, IN NO
 * EVENT SHALL THE AUTHOR(S) BE LIABLE FOR ANY SPECIAL, INDIRECT OR
 * CONSEQUENTIAL DAMAGES OR ANY DAMAGES WHATSOEVER RESULTING FROM LOSS OF USE,
 * DATA OR PROFITS, WHETHER IN AN ACTION OF CONTRACT, NEGLIGENCE OR OTHER
 * TORTIOUS ACTION, ARISING OUT OF OR IN CONNECTION WITH THE USE OR
 * PERFORMANCE OF THIS SOFTWARE.
 */

#ifndef _FCINT_H_
#define _FCINT_H_

#ifdef HAVE_CONFIG_H
#include <config.h>
#endif

#include <stdlib.h>
#include <stdio.h>
#ifdef HAVE_INTTYPES_H
#include <inttypes.h>
#elif defined(HAVE_STDINT_H)
#include <stdint.h>
#else
#error missing C99 integer data types
#endif
#include <string.h>
#include <ctype.h>
#include <errno.h>
#include <unistd.h>
#include <stddef.h>
#include <sys/types.h>
#include <sys/stat.h>
#include <time.h>
#include <fontconfig/fontconfig.h>
#include <fontconfig/fcprivate.h>
#include "fcdeprecate.h"

#ifndef FC_CONFIG_PATH
#define FC_CONFIG_PATH "fonts.conf"
#endif

#ifdef _WIN32
#  ifndef _WIN32_WINNT
<<<<<<< HEAD
#  define _WIN32_WINNT 0x0500
=======
#    define _WIN32_WINNT 0x0500
>>>>>>> 7a2af605
#  endif
#  define WIN32_LEAN_AND_MEAN
#  define STRICT
#  include <windows.h>
typedef UINT (WINAPI *pfnGetSystemWindowsDirectory)(LPSTR, UINT);
typedef HRESULT (WINAPI *pfnSHGetFolderPathA)(HWND, int, HANDLE, DWORD, LPSTR);
extern pfnGetSystemWindowsDirectory pGetSystemWindowsDirectory;
extern pfnSHGetFolderPathA pSHGetFolderPathA;
#  define FC_SEARCH_PATH_SEPARATOR ';'
#  define FC_DIR_SEPARATOR         '\\'
#  define FC_DIR_SEPARATOR_S       "\\"
#else
#  define FC_SEARCH_PATH_SEPARATOR ':'
#  define FC_DIR_SEPARATOR         '/'
#  define FC_DIR_SEPARATOR_S       "/"
#endif

#define FC_DBG_MATCH	1
#define FC_DBG_MATCHV	2
#define FC_DBG_EDIT	4
#define FC_DBG_FONTSET	8
#define FC_DBG_CACHE	16
#define FC_DBG_CACHEV	32
#define FC_DBG_PARSE	64
#define FC_DBG_SCAN	128
#define FC_DBG_SCANV	256
#define FC_DBG_MEMORY	512
#define FC_DBG_CONFIG	1024
#define FC_DBG_LANGSET	2048
#define FC_DBG_OBJTYPES	4096

#define FC_MEM_CHARSET	    0
#define FC_MEM_CHARLEAF	    1
#define FC_MEM_FONTSET	    2
#define FC_MEM_FONTPTR	    3
#define FC_MEM_OBJECTSET    4
#define FC_MEM_OBJECTPTR    5
#define FC_MEM_MATRIX	    6
#define FC_MEM_PATTERN	    7
#define FC_MEM_PATELT	    8
#define FC_MEM_VALLIST	    9
#define FC_MEM_SUBSTATE	    10
#define FC_MEM_STRING	    11
#define FC_MEM_LISTBUCK	    12
#define FC_MEM_STRSET	    13
#define FC_MEM_STRLIST	    14
#define FC_MEM_CONFIG	    15
#define FC_MEM_LANGSET	    16
#define FC_MEM_ATOMIC	    17
#define FC_MEM_BLANKS	    18
#define FC_MEM_CACHE	    19
#define FC_MEM_STRBUF	    20
#define FC_MEM_SUBST	    21
#define FC_MEM_OBJECTTYPE   22
#define FC_MEM_CONSTANT	    23
#define FC_MEM_TEST	    24
#define FC_MEM_EXPR	    25
#define FC_MEM_VSTACK	    26
#define FC_MEM_ATTR	    27
#define FC_MEM_PSTACK	    28
#define FC_MEM_SHAREDSTR    29

#define FC_MEM_NUM	    30

#define _FC_ASSERT_STATIC1(_line, _cond) typedef int _static_assert_on_line_##_line##_failed[(_cond)?1:-1]
#define _FC_ASSERT_STATIC0(_line, _cond) _FC_ASSERT_STATIC1 (_line, (_cond))
#define FC_ASSERT_STATIC(_cond) _FC_ASSERT_STATIC0 (__LINE__, (_cond))

#define FC_MIN(a,b) ((a) < (b) ? (a) : (b))
#define FC_MAX(a,b) ((a) > (b) ? (a) : (b))
#define FC_ABS(a)   ((a) < 0 ? -(a) : (a))

/* slim_internal.h */
#if (__GNUC__ > 3 || (__GNUC__ == 3 && __GNUC_MINOR__ >= 3)) && defined(__ELF__) && !defined(__sun)
#define FcPrivate		__attribute__((__visibility__("hidden")))
#define HAVE_GNUC_ATTRIBUTE 1
#include "fcalias.h"
#elif defined(__SUNPRO_C) && (__SUNPRO_C >= 0x550)
#define FcPrivate		__hidden
#else /* not gcc >= 3.3 and not Sun Studio >= 8 */
#define FcPrivate
#endif

typedef enum _FcValueBinding {
    FcValueBindingWeak, FcValueBindingStrong, FcValueBindingSame
} FcValueBinding;

/*
 * Serialized data structures use only offsets instead of pointers
 * A low bit of 1 indicates an offset.
 */

/* Is the provided pointer actually an offset? */
#define FcIsEncodedOffset(p)	((((intptr_t) (p)) & 1) != 0)

/* Encode offset in a pointer of type t */
#define FcOffsetEncode(o,t)	((t *) ((o) | 1))

/* Decode a pointer into an offset */
#define FcOffsetDecode(p)	(((intptr_t) (p)) & ~1)

/* Compute pointer offset */
#define FcPtrToOffset(b,p)	((intptr_t) (p) - (intptr_t) (b))

/* Given base address, offset and type, return a pointer */
#define FcOffsetToPtr(b,o,t)	((t *) ((intptr_t) (b) + (o)))

/* Given base address, encoded offset and type, return a pointer */
#define FcEncodedOffsetToPtr(b,p,t) FcOffsetToPtr(b,FcOffsetDecode(p),t)

/* Given base address, pointer and type, return an encoded offset */
#define FcPtrToEncodedOffset(b,p,t) FcOffsetEncode(FcPtrToOffset(b,p),t)

/* Given a structure, offset member and type, return pointer */
#define FcOffsetMember(s,m,t)	    FcOffsetToPtr(s,(s)->m,t)

/* Given a structure, encoded offset member and type, return pointer to member */
#define FcEncodedOffsetMember(s,m,t) FcOffsetToPtr(s,FcOffsetDecode((s)->m), t)

/* Given a structure, member and type, convert the member to a pointer */
#define FcPointerMember(s,m,t)	(FcIsEncodedOffset((s)->m) ? \
				 FcEncodedOffsetMember (s,m,t) : \
				 (s)->m)

/*
 * Serialized values may hold strings, charsets and langsets as pointers,
 * unfortunately FcValue is an exposed type so we can't just always use
 * offsets
 */
#define FcValueString(v)	FcPointerMember(v,u.s,FcChar8)
#define FcValueCharSet(v)	FcPointerMember(v,u.c,const FcCharSet)
#define FcValueLangSet(v)	FcPointerMember(v,u.l,const FcLangSet)

typedef struct _FcValueList *FcValueListPtr;

typedef struct _FcValueList {
    struct _FcValueList	*next;
    FcValue		value;
    FcValueBinding	binding;
} FcValueList;

#define FcValueListNext(vl)	FcPointerMember(vl,next,FcValueList)
			
typedef int FcObject;

typedef struct _FcPatternElt *FcPatternEltPtr;

/*
 * Pattern elts are stuck in a structure connected to the pattern,
 * so they get moved around when the pattern is resized. Hence, the
 * values field must be a pointer/offset instead of just an offset
 */
typedef struct _FcPatternElt {
    FcObject		object;
    FcValueList		*values;
} FcPatternElt;

#define FcPatternEltValues(pe)	FcPointerMember(pe,values,FcValueList)

struct _FcPattern {
    int		    num;
    int		    size;
    intptr_t	    elts_offset;
    int		    ref;
};

#define FcPatternElts(p)	FcOffsetMember(p,elts_offset,FcPatternElt)

#define FcFontSetFonts(fs)	FcPointerMember(fs,fonts,FcPattern *)

#define FcFontSetFont(fs,i)	(FcIsEncodedOffset((fs)->fonts) ? \
				 FcEncodedOffsetToPtr(fs, \
						      FcFontSetFonts(fs)[i], \
						      FcPattern) : \
				 fs->fonts[i])
						
typedef enum _FcOp {
    FcOpInteger, FcOpDouble, FcOpString, FcOpMatrix, FcOpRange, FcOpBool, FcOpCharSet, FcOpLangSet,
    FcOpNil,
    FcOpField, FcOpConst,
    FcOpAssign, FcOpAssignReplace,
    FcOpPrependFirst, FcOpPrepend, FcOpAppend, FcOpAppendLast,
    FcOpQuest,
    FcOpOr, FcOpAnd, FcOpEqual, FcOpNotEqual,
    FcOpContains, FcOpListing, FcOpNotContains,
    FcOpLess, FcOpLessEqual, FcOpMore, FcOpMoreEqual,
    FcOpPlus, FcOpMinus, FcOpTimes, FcOpDivide,
    FcOpNot, FcOpComma, FcOpFloor, FcOpCeil, FcOpRound, FcOpTrunc,
    FcOpInvalid
} FcOp;

typedef enum _FcOpFlags {
	FcOpFlagIgnoreBlanks = 1 << 0
} FcOpFlags;

#define FC_OP_GET_OP(_x_)	((_x_) & 0xffff)
#define FC_OP_GET_FLAGS(_x_)	(((_x_) & 0xffff0000) >> 16)
#define FC_OP(_x_,_f_)		(FC_OP_GET_OP (_x_) | ((_f_) << 16))

typedef struct _FcExpr {
    FcOp   op;
    union {
	int	    ival;
	double	    dval;
	const FcChar8	    *sval;
	FcMatrix    *mval;
	FcBool	    bval;
	FcCharSet   *cval;
	FcLangSet   *lval;
	FcObject    object;
	const FcChar8	    *constant;
	struct {
	    struct _FcExpr *left, *right;
	} tree;
    } u;
} FcExpr;

typedef struct _FcExprPage FcExprPage;

struct _FcExprPage {
  FcExprPage *next_page;
  FcExpr *next;
  FcExpr exprs[(1024 - 2/* two pointers */ - 2/* malloc overhead */) * sizeof (void *) / sizeof (FcExpr)];
  FcExpr end[];
};

typedef enum _FcQual {
    FcQualAny, FcQualAll, FcQualFirst, FcQualNotFirst
} FcQual;

#define FcMatchDefault	((FcMatchKind) -1)

typedef struct _FcTest {
    struct _FcTest	*next;
    FcMatchKind		kind;
    FcQual		qual;
    FcObject		object;
    FcOp		op;
    FcExpr		*expr;
} FcTest;

typedef struct _FcEdit {
    struct _FcEdit *next;
    FcObject	    object;
    FcOp	    op;
    FcExpr	    *expr;
    FcValueBinding  binding;
} FcEdit;

typedef struct _FcSubst {
    struct _FcSubst	*next;
    FcTest		*test;
    FcEdit		*edit;
} FcSubst;

typedef struct _FcCharLeaf {
    FcChar32	map[256/32];
} FcCharLeaf;

#define FC_REF_CONSTANT	    -1

struct _FcCharSet {
    int		    ref;	/* reference count */
    int		    num;	/* size of leaves and numbers arrays */
    intptr_t	    leaves_offset;
    intptr_t	    numbers_offset;
};

#define FcCharSetLeaves(c)	FcOffsetMember(c,leaves_offset,intptr_t)
#define FcCharSetLeaf(c,i)	(FcOffsetToPtr(FcCharSetLeaves(c), \
					       FcCharSetLeaves(c)[i], \
					       FcCharLeaf))
#define FcCharSetNumbers(c)	FcOffsetMember(c,numbers_offset,FcChar16)

struct _FcStrSet {
    int		    ref;	/* reference count */
    int		    num;
    int		    size;
    FcChar8	    **strs;
};

struct _FcStrList {
    FcStrSet	    *set;
    int		    n;
};

typedef struct _FcStrBuf {
    FcChar8 *buf;
    FcBool  allocated;
    FcBool  failed;
    int	    len;
    int	    size;
    FcChar8 buf_static[16 * sizeof (void *)];
} FcStrBuf;

struct _FcCache {
    int		magic;              /* FC_CACHE_MAGIC_MMAP or FC_CACHE_ALLOC */
    int		version;	    /* FC_CACHE_CONTENT_VERSION */
    intptr_t	size;		    /* size of file */
    intptr_t	dir;		    /* offset to dir name */
    intptr_t	dirs;		    /* offset to subdirs */
    int		dirs_count;	    /* number of subdir strings */
    intptr_t	set;		    /* offset to font set */
    int		checksum;	    /* checksum of directory state */
};

#undef FcCacheDir
#undef FcCacheSubdir
#define FcCacheDir(c)	FcOffsetMember(c,dir,FcChar8)
#define FcCacheDirs(c)	FcOffsetMember(c,dirs,intptr_t)
#define FcCacheSet(c)	FcOffsetMember(c,set,FcFontSet)
#define FcCacheSubdir(c,i)  FcOffsetToPtr (FcCacheDirs(c),\
					   FcCacheDirs(c)[i], \
					   FcChar8)

/*
 * Used while constructing a directory cache object
 */

#define FC_SERIALIZE_HASH_SIZE	8191

typedef union _FcAlign {
    double	d;
    int		i;
    intptr_t	ip;
    FcBool	b;
    void	*p;
} FcAlign;

typedef struct _FcSerializeBucket {
    struct _FcSerializeBucket *next;
    const void	*object;
    intptr_t	offset;
} FcSerializeBucket;

typedef struct _FcCharSetFreezer FcCharSetFreezer;

typedef struct _FcSerialize {
    intptr_t		size;
    FcCharSetFreezer	*cs_freezer;
    void		*linear;
    FcSerializeBucket	*buckets[FC_SERIALIZE_HASH_SIZE];
} FcSerialize;

/*
 * To map adobe glyph names to unicode values, a precomputed hash
 * table is used
 */

typedef struct _FcGlyphName {
    FcChar32	ucs;		/* unicode value */
    FcChar8	name[1];	/* name extends beyond struct */
} FcGlyphName;

/*
 * To perform case-insensitive string comparisons, a table
 * is used which holds three different kinds of folding data.
 *
 * The first is a range of upper case values mapping to a range
 * of their lower case equivalents.  Within each range, the offset
 * between upper and lower case is constant.
 *
 * The second is a range of upper case values which are interleaved
 * with their lower case equivalents.
 *
 * The third is a set of raw unicode values mapping to a list
 * of unicode values for comparison purposes.  This allows conversion
 * of ß to "ss" so that SS, ss and ß all match.  A separate array
 * holds the list of unicode values for each entry.
 *
 * These are packed into a single table.  Using a binary search,
 * the appropriate entry can be located.
 */

#define FC_CASE_FOLD_RANGE	    0
#define FC_CASE_FOLD_EVEN_ODD	    1
#define FC_CASE_FOLD_FULL	    2

typedef struct _FcCaseFold {
    FcChar32	upper;
    FcChar16	method : 2;
    FcChar16	count : 14;
    short    	offset;	    /* lower - upper for RANGE, table id for FULL */
} FcCaseFold;

#define FC_MAX_FILE_LEN	    4096

#define FC_CACHE_MAGIC_MMAP	    0xFC02FC04
#define FC_CACHE_MAGIC_ALLOC	    0xFC02FC05
#define FC_CACHE_CONTENT_VERSION    3 /* also check FC_CACHE_VERSION */

struct _FcAtomic {
    FcChar8	*file;		/* original file name */
    FcChar8	*new;		/* temp file name -- write data here */
    FcChar8	*lck;		/* lockfile name (used for locking) */
    FcChar8	*tmp;		/* tmpfile name (used for locking) */
};

struct _FcBlanks {
    int		nblank;
    int		sblank;
    FcChar32	*blanks;
};

struct _FcConfig {
    /*
     * File names loaded from the configuration -- saved here as the
     * cache file must be consulted before the directories are scanned,
     * and those directives may occur in any order
     */
    FcStrSet	*configDirs;	    /* directories to scan for fonts */
    /*
     * Set of allowed blank chars -- used to
     * trim fonts of bogus glyphs
     */
    FcBlanks	*blanks;
    /*
     * List of directories containing fonts,
     * built by recursively scanning the set
     * of configured directories
     */
    FcStrSet	*fontDirs;
    /*
     * List of directories containing cache files.
     */
    FcStrSet	*cacheDirs;
    /*
     * Names of all of the configuration files used
     * to create this configuration
     */
    FcStrSet	*configFiles;	    /* config files loaded */
    /*
     * Substitution instructions for patterns and fonts;
     * maxObjects is used to allocate appropriate intermediate storage
     * while performing a whole set of substitutions
     */
    FcSubst	*substPattern;	    /* substitutions for patterns */
    FcSubst	*substFont;	    /* substitutions for fonts */
    FcSubst	*substScan;	    /* substitutions for scanned fonts */
    int		maxObjects;	    /* maximum number of tests in all substs */
    /*
     * List of patterns used to control font file selection
     */
    FcStrSet	*acceptGlobs;
    FcStrSet	*rejectGlobs;
    FcFontSet	*acceptPatterns;
    FcFontSet	*rejectPatterns;
    /*
     * The set of fonts loaded from the listed directories; the
     * order within the set does not determine the font selection,
     * except in the case of identical matches in which case earlier fonts
     * match preferrentially
     */
    FcFontSet	*fonts[FcSetApplication + 1];
    /*
     * Fontconfig can periodically rescan the system configuration
     * and font directories.  This rescanning occurs when font
     * listing requests are made, but no more often than rescanInterval
     * seconds apart.
     */
    time_t	rescanTime;	    /* last time information was scanned */
    int		rescanInterval;	    /* interval between scans */

    int		ref;                /* reference count */

    FcExprPage *expr_pool;	    /* pool of FcExpr's */
};

extern FcPrivate FcConfig	*_fcConfig;

typedef struct _FcFileTime {
    time_t  time;
    FcBool  set;
} FcFileTime;

typedef struct _FcCharMap FcCharMap;

typedef struct _FcRange	    FcRange;

struct _FcRange {
    FcChar32 begin;
    FcChar32 end;
};

typedef struct _FcStatFS    FcStatFS;

struct _FcStatFS {
    FcBool is_remote_fs;
    FcBool is_mtime_broken;
};

/* fcblanks.c */

/* fccache.c */

FcPrivate FcCache *
FcDirCacheScan (const FcChar8 *dir, FcConfig *config);

FcPrivate FcCache *
FcDirCacheBuild (FcFontSet *set, const FcChar8 *dir, struct stat *dir_stat, FcStrSet *dirs);

FcPrivate FcBool
FcDirCacheWrite (FcCache *cache, FcConfig *config);

FcPrivate FcBool
FcDirCacheCreateTagFile (const FcChar8 *cache_dir);

FcPrivate void
FcCacheObjectReference (void *object);

FcPrivate void
FcCacheObjectDereference (void *object);

FcPrivate void
FcCacheFini (void);

FcPrivate void
FcDirCacheReference (FcCache *cache, int nref);

/* fccfg.c */

FcPrivate FcChar8 *
FcConfigXdgCacheHome (void);

FcPrivate FcChar8 *
FcConfigXdgConfigHome (void);

FcPrivate FcChar8 *
FcConfigXdgDataHome (void);

FcPrivate FcExpr *
FcConfigAllocExpr (FcConfig *config);

FcPrivate FcBool
FcConfigAddConfigDir (FcConfig	    *config,
		      const FcChar8 *d);

FcPrivate FcBool
FcConfigAddFontDir (FcConfig	    *config,
		    const FcChar8   *d);

FcPrivate FcBool
FcConfigAddDir (FcConfig	*config,
		const FcChar8	*d);

FcPrivate FcBool
FcConfigAddCacheDir (FcConfig	    *config,
		     const FcChar8  *d);

FcPrivate FcBool
FcConfigAddConfigFile (FcConfig		*config,
		       const FcChar8	*f);

FcPrivate FcBool
FcConfigAddBlank (FcConfig	*config,
		  FcChar32    	blank);

FcPrivate FcBool
FcConfigAddEdit (FcConfig	*config,
		 FcTest		*test,
		 FcEdit		*edit,
		 FcMatchKind	kind);

FcPrivate void
FcConfigSetFonts (FcConfig	*config,
		  FcFontSet	*fonts,
		  FcSetName	set);

FcPrivate FcBool
FcConfigCompareValue (const FcValue *m,
		      FcOp	    op,
		      const FcValue *v);

FcPrivate FcBool
FcConfigGlobAdd (FcConfig	*config,
		 const FcChar8	*glob,
		 FcBool		accept);

FcPrivate FcBool
FcConfigAcceptFilename (FcConfig	*config,
			const FcChar8	*filename);

FcPrivate FcBool
FcConfigPatternsAdd (FcConfig	*config,
		     FcPattern	*pattern,
		     FcBool	accept);

FcPrivate FcBool
FcConfigAcceptFont (FcConfig	    *config,
		    const FcPattern *font);

FcPrivate FcFileTime
FcConfigModifiedTime (FcConfig *config);

FcPrivate FcBool
FcConfigAddCache (FcConfig *config, FcCache *cache,
		  FcSetName set, FcStrSet *dirSet);

/* fcserialize.c */
FcPrivate intptr_t
FcAlignSize (intptr_t size);

FcPrivate FcSerialize *
FcSerializeCreate (void);

FcPrivate void
FcSerializeDestroy (FcSerialize *serialize);

FcPrivate FcBool
FcSerializeAlloc (FcSerialize *serialize, const void *object, int size);

FcPrivate intptr_t
FcSerializeReserve (FcSerialize *serialize, int size);

FcPrivate intptr_t
FcSerializeOffset (FcSerialize *serialize, const void *object);

FcPrivate void *
FcSerializePtr (FcSerialize *serialize, const void *object);

FcPrivate FcBool
FcLangSetSerializeAlloc (FcSerialize *serialize, const FcLangSet *l);

FcPrivate FcLangSet *
FcLangSetSerialize(FcSerialize *serialize, const FcLangSet *l);

/* fccharset.c */
FcPrivate void
FcLangCharSetPopulate (void);

FcPrivate FcCharSetFreezer *
FcCharSetFreezerCreate (void);

FcPrivate const FcCharSet *
FcCharSetFreeze (FcCharSetFreezer *freezer, const FcCharSet *fcs);

FcPrivate void
FcCharSetFreezerDestroy (FcCharSetFreezer *freezer);

FcPrivate FcBool
FcNameUnparseCharSet (FcStrBuf *buf, const FcCharSet *c);

FcPrivate FcCharSet *
FcNameParseCharSet (FcChar8 *string);

FcPrivate FcBool
FcNameUnparseValue (FcStrBuf    *buf,
                    FcValue     *v0,
		    FcChar8     *escape);

FcPrivate FcBool
FcNameUnparseValueList (FcStrBuf	*buf,
			FcValueListPtr	v,
			FcChar8		*escape);

FcPrivate FcCharLeaf *
FcCharSetFindLeafCreate (FcCharSet *fcs, FcChar32 ucs4);

FcPrivate FcBool
FcCharSetSerializeAlloc(FcSerialize *serialize, const FcCharSet *cs);

FcPrivate FcCharSet *
FcCharSetSerialize(FcSerialize *serialize, const FcCharSet *cs);

FcPrivate FcChar16 *
FcCharSetGetNumbers(const FcCharSet *c);

/* fcdbg.c */
FcPrivate void
FcValuePrintWithPosition (const FcValue v, FcBool show_pos_mark);

FcPrivate void
FcValueListPrintWithPosition (FcValueListPtr l, const FcValueListPtr pos);

FcPrivate void
FcValueListPrint (FcValueListPtr l);

FcPrivate void
FcLangSetPrint (const FcLangSet *ls);

FcPrivate void
FcOpPrint (FcOp op);

FcPrivate void
FcTestPrint (const FcTest *test);

FcPrivate void
FcExprPrint (const FcExpr *expr);

FcPrivate void
FcEditPrint (const FcEdit *edit);

FcPrivate void
FcSubstPrint (const FcSubst *subst);

FcPrivate void
FcCharSetPrint (const FcCharSet *c);

extern FcPrivate int FcDebugVal;

#define FcDebug() (FcDebugVal)

FcPrivate void
FcInitDebug (void);

/* fcdefault.c */
FcPrivate FcChar8 *
FcGetDefaultLang (void);

/* fcdir.c */

FcPrivate FcBool
FcFileScanConfig (FcFontSet	*set,
		  FcStrSet	*dirs,
		  FcBlanks	*blanks,
		  const FcChar8 *file,
		  FcConfig	*config);

FcPrivate FcBool
FcDirScanConfig (FcFontSet	*set,
		 FcStrSet	*dirs,
		 FcBlanks	*blanks,
		 const FcChar8	*dir,
		 FcBool		force,
		 FcConfig	*config);

/* fcfont.c */
FcPrivate int
FcFontDebug (void);

/* fcfs.c */

FcPrivate FcBool
FcFontSetSerializeAlloc (FcSerialize *serialize, const FcFontSet *s);

FcPrivate FcFontSet *
FcFontSetSerialize (FcSerialize *serialize, const FcFontSet * s);

/* fcxml.c */
FcPrivate void
FcTestDestroy (FcTest *test);

FcPrivate void
FcEditDestroy (FcEdit *e);

/* fcinit.c */

FcPrivate void
FcMemReport (void);

FcPrivate void
FcMemAlloc (int kind, int size);

FcPrivate void
FcMemFree (int kind, int size);

/* fclang.c */
FcPrivate FcLangSet *
FcFreeTypeLangSet (const FcCharSet  *charset,
		   const FcChar8    *exclusiveLang);

FcPrivate FcChar8 *
FcLangNormalize (const FcChar8 *lang);

FcPrivate FcLangResult
FcLangCompare (const FcChar8 *s1, const FcChar8 *s2);

FcPrivate FcLangSet *
FcLangSetPromote (const FcChar8 *lang);

FcPrivate FcLangSet *
FcNameParseLangSet (const FcChar8 *string);

FcPrivate FcBool
FcNameUnparseLangSet (FcStrBuf *buf, const FcLangSet *ls);

FcPrivate FcChar8 *
FcNameUnparseEscaped (FcPattern *pat, FcBool escape);

/* fclist.c */

FcPrivate FcBool
FcListPatternMatchAny (const FcPattern *p,
		       const FcPattern *font);

/* fcmatch.c */

/* fcname.c */

/*
 * NOTE -- this ordering is part of the cache file format.
 * It must also match the ordering in fcname.c
 */

#define FC_FAMILY_OBJECT	1
#define FC_FAMILYLANG_OBJECT	2
#define FC_STYLE_OBJECT		3
#define FC_STYLELANG_OBJECT	4
#define FC_FULLNAME_OBJECT	5
#define FC_FULLNAMELANG_OBJECT	6
#define FC_SLANT_OBJECT		7
#define FC_WEIGHT_OBJECT	8
#define FC_WIDTH_OBJECT		9
#define FC_SIZE_OBJECT		10
#define FC_ASPECT_OBJECT	11
#define FC_PIXEL_SIZE_OBJECT	12
#define FC_SPACING_OBJECT	13
#define FC_FOUNDRY_OBJECT	14
#define FC_ANTIALIAS_OBJECT	15
#define FC_HINT_STYLE_OBJECT	16
#define FC_HINTING_OBJECT	17
#define FC_VERTICAL_LAYOUT_OBJECT	18
#define FC_AUTOHINT_OBJECT	19
#define FC_GLOBAL_ADVANCE_OBJECT	20	/* deprecated */
#define FC_FILE_OBJECT		21
#define FC_INDEX_OBJECT		22
#define FC_RASTERIZER_OBJECT	23
#define FC_OUTLINE_OBJECT	24
#define FC_SCALABLE_OBJECT	25
#define FC_DPI_OBJECT		26
#define FC_RGBA_OBJECT		27
#define FC_SCALE_OBJECT		28
#define FC_MINSPACE_OBJECT	29
#define FC_CHAR_WIDTH_OBJECT	30
#define FC_CHAR_HEIGHT_OBJECT	31
#define FC_MATRIX_OBJECT	32
#define FC_CHARSET_OBJECT	33
#define FC_LANG_OBJECT		34
#define FC_FONTVERSION_OBJECT	35
#define FC_CAPABILITY_OBJECT	36
#define FC_FONTFORMAT_OBJECT	37
#define FC_EMBOLDEN_OBJECT	38
#define FC_EMBEDDED_BITMAP_OBJECT	39
#define FC_DECORATIVE_OBJECT	40
#define FC_LCD_FILTER_OBJECT	41
#define FC_NAMELANG_OBJECT	42
#define FC_MAX_BASE_OBJECT	FC_NAMELANG_OBJECT

FcPrivate FcBool
FcNameBool (const FcChar8 *v, FcBool *result);

FcPrivate FcBool
FcObjectValidType (FcObject object, FcType type);

FcPrivate FcObject
FcObjectFromName (const char * name);

FcPrivate const char *
FcObjectName (FcObject object);

FcPrivate FcObjectSet *
FcObjectGetSet (void);

FcPrivate FcBool
FcObjectInit (void);

FcPrivate void
FcObjectFini (void);

#define FcObjectCompare(a, b)	((int) a - (int) b)

/* fcpat.c */

FcPrivate FcValue
FcValueCanonicalize (const FcValue *v);

FcPrivate void
FcValueListDestroy (FcValueListPtr l);

FcPrivate FcPatternElt *
FcPatternObjectFindElt (const FcPattern *p, FcObject object);

FcPrivate FcPatternElt *
FcPatternObjectInsertElt (FcPattern *p, FcObject object);

FcPrivate FcBool
FcPatternObjectAddWithBinding  (FcPattern	*p,
				FcObject	object,
				FcValue		value,
				FcValueBinding  binding,
				FcBool		append);

FcPrivate FcBool
FcPatternObjectAdd (FcPattern *p, FcObject object, FcValue value, FcBool append);

FcPrivate FcBool
FcPatternObjectAddWeak (FcPattern *p, FcObject object, FcValue value, FcBool append);

FcPrivate FcResult
FcPatternObjectGet (const FcPattern *p, FcObject object, int id, FcValue *v);

FcPrivate FcBool
FcPatternObjectDel (FcPattern *p, FcObject object);

FcPrivate FcBool
FcPatternObjectRemove (FcPattern *p, FcObject object, int id);

FcPrivate FcBool
FcPatternObjectAddInteger (FcPattern *p, FcObject object, int i);

FcPrivate FcBool
FcPatternObjectAddDouble (FcPattern *p, FcObject object, double d);

FcPrivate FcBool
FcPatternObjectAddString (FcPattern *p, FcObject object, const FcChar8 *s);

FcPrivate FcBool
FcPatternObjectAddMatrix (FcPattern *p, FcObject object, const FcMatrix *s);

FcPrivate FcBool
FcPatternObjectAddCharSet (FcPattern *p, FcObject object, const FcCharSet *c);

FcPrivate FcBool
FcPatternObjectAddBool (FcPattern *p, FcObject object, FcBool b);

FcPrivate FcBool
FcPatternObjectAddLangSet (FcPattern *p, FcObject object, const FcLangSet *ls);

FcPrivate FcResult
FcPatternObjectGetInteger (const FcPattern *p, FcObject object, int n, int *i);

FcPrivate FcResult
FcPatternObjectGetDouble (const FcPattern *p, FcObject object, int n, double *d);

FcPrivate FcResult
FcPatternObjectGetString (const FcPattern *p, FcObject object, int n, FcChar8 ** s);

FcPrivate FcResult
FcPatternObjectGetMatrix (const FcPattern *p, FcObject object, int n, FcMatrix **s);

FcPrivate FcResult
FcPatternObjectGetCharSet (const FcPattern *p, FcObject object, int n, FcCharSet **c);

FcPrivate FcResult
FcPatternObjectGetBool (const FcPattern *p, FcObject object, int n, FcBool *b);

FcPrivate FcResult
FcPatternObjectGetLangSet (const FcPattern *p, FcObject object, int n, FcLangSet **ls);

FcPrivate FcBool
FcPatternAppend (FcPattern *p, FcPattern *s);

FcPrivate const FcChar8 *
FcSharedStr (const FcChar8 *name);

FcPrivate FcBool
FcSharedStrFree (const FcChar8 *name);

FcPrivate FcChar32
FcStringHash (const FcChar8 *s);

FcPrivate FcBool
FcPatternSerializeAlloc (FcSerialize *serialize, const FcPattern *pat);

FcPrivate FcPattern *
FcPatternSerialize (FcSerialize *serialize, const FcPattern *pat);

FcPrivate FcBool
FcValueListSerializeAlloc (FcSerialize *serialize, const FcValueList *pat);

FcPrivate FcValueList *
FcValueListSerialize (FcSerialize *serialize, const FcValueList *pat);

/* fcrender.c */

/* fcmatrix.c */

extern FcPrivate const FcMatrix    FcIdentityMatrix;

FcPrivate void
FcMatrixFree (FcMatrix *mat);

/* fcstat.c */

FcPrivate int
FcStat (const FcChar8 *file, struct stat *statb);

FcPrivate int
FcStatChecksum (const FcChar8 *file, struct stat *statb);

FcPrivate FcBool
FcIsFsMmapSafe (int fd);

FcPrivate FcBool
FcIsFsMtimeBroken (const FcChar8 *dir);

/* fcstr.c */
FcPrivate FcBool
FcStrSetAddLangs (FcStrSet *strs, const char *languages);

FcPrivate void
FcStrSetSort (FcStrSet * set);

FcPrivate void
FcStrBufInit (FcStrBuf *buf, FcChar8 *init, int size);

FcPrivate void
FcStrBufDestroy (FcStrBuf *buf);

FcPrivate FcChar8 *
FcStrBufDone (FcStrBuf *buf);

FcPrivate FcChar8 *
FcStrBufDoneStatic (FcStrBuf *buf);

FcPrivate FcBool
FcStrBufChar (FcStrBuf *buf, FcChar8 c);

FcPrivate FcBool
FcStrBufString (FcStrBuf *buf, const FcChar8 *s);

FcPrivate FcBool
FcStrBufData (FcStrBuf *buf, const FcChar8 *s, int len);

FcPrivate int
FcStrCmpIgnoreBlanksAndCase (const FcChar8 *s1, const FcChar8 *s2);

FcPrivate FcBool
FcStrRegexCmp (const FcChar8 *s, const FcChar8 *regex);

FcPrivate FcBool
FcStrRegexCmpIgnoreCase (const FcChar8 *s, const FcChar8 *regex);

FcPrivate const FcChar8 *
FcStrContainsIgnoreBlanksAndCase (const FcChar8 *s1, const FcChar8 *s2);

FcPrivate const FcChar8 *
FcStrContainsIgnoreCase (const FcChar8 *s1, const FcChar8 *s2);

FcPrivate const FcChar8 *
FcStrContainsWord (const FcChar8 *s1, const FcChar8 *s2);

FcPrivate FcBool
FcStrUsesHome (const FcChar8 *s);

FcPrivate FcChar8 *
FcStrLastSlash (const FcChar8  *path);

FcPrivate FcChar32
FcStrHashIgnoreCase (const FcChar8 *s);

FcPrivate FcChar8 *
FcStrCanonFilename (const FcChar8 *s);

FcPrivate FcBool
FcStrSerializeAlloc (FcSerialize *serialize, const FcChar8 *str);

FcPrivate FcChar8 *
FcStrSerialize (FcSerialize *serialize, const FcChar8 *str);

#endif /* _FC_INT_H_ */<|MERGE_RESOLUTION|>--- conflicted
+++ resolved
@@ -56,11 +56,7 @@
 
 #ifdef _WIN32
 #  ifndef _WIN32_WINNT
-<<<<<<< HEAD
-#  define _WIN32_WINNT 0x0500
-=======
 #    define _WIN32_WINNT 0x0500
->>>>>>> 7a2af605
 #  endif
 #  define WIN32_LEAN_AND_MEAN
 #  define STRICT
