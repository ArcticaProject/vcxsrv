--- conflicted
+++ resolved
@@ -1,509 +1,243 @@
-<<<<<<< HEAD
-/*
- * fontconfig/fc-match/fc-match.c
- *
- * Copyright © 2003 Keith Packard
- *
- * Permission to use, copy, modify, distribute, and sell this software and its
- * documentation for any purpose is hereby granted without fee, provided that
- * the above copyright notice appear in all copies and that both that
- * copyright notice and this permission notice appear in supporting
- * documentation, and that the name of the author(s) not be used in
- * advertising or publicity pertaining to distribution of the software without
- * specific, written prior permission.  The authors make no
- * representations about the suitability of this software for any purpose.  It
- * is provided "as is" without express or implied warranty.
- *
- * THE AUTHOR(S) DISCLAIMS ALL WARRANTIES WITH REGARD TO THIS SOFTWARE,
- * INCLUDING ALL IMPLIED WARRANTIES OF MERCHANTABILITY AND FITNESS, IN NO
- * EVENT SHALL THE AUTHOR(S) BE LIABLE FOR ANY SPECIAL, INDIRECT OR
- * CONSEQUENTIAL DAMAGES OR ANY DAMAGES WHATSOEVER RESULTING FROM LOSS OF USE,
- * DATA OR PROFITS, WHETHER IN AN ACTION OF CONTRACT, NEGLIGENCE OR OTHER
- * TORTIOUS ACTION, ARISING OUT OF OR IN CONNECTION WITH THE USE OR
- * PERFORMANCE OF THIS SOFTWARE.
- */
-
-#ifdef HAVE_CONFIG_H
-#include <config.h>
-#else
-#ifdef linux
-#define HAVE_GETOPT_LONG 1
-#endif
-#define HAVE_GETOPT 1
-#endif
-
-#include <fontconfig/fontconfig.h>
-#include <stdio.h>
-#include <unistd.h>
-#include <stdlib.h>
-#include <string.h>
-
-#ifndef HAVE_GETOPT
-#define HAVE_GETOPT 0
-#endif
-#ifndef HAVE_GETOPT_LONG
-#define HAVE_GETOPT_LONG 0
-#endif
-
-#if HAVE_GETOPT_LONG
-#undef  _GNU_SOURCE
-#define _GNU_SOURCE
-#include <getopt.h>
-static const struct option longopts[] = {
-    {"sort", 0, 0, 's'},
-    {"all", 0, 0, 'a'},
-    {"verbose", 0, 0, 'v'},
-    {"format", 1, 0, 'f'},
-    {"version", 0, 0, 'V'},
-    {"help", 0, 0, 'h'},
-    {NULL,0,0,0},
-};
-#else
-#if HAVE_GETOPT
-extern char *optarg;
-extern int optind, opterr, optopt;
-#endif
-#endif
-
-static void
-usage (char *program, int error)
-{
-    FILE *file = error ? stderr : stdout;
-#if HAVE_GETOPT_LONG
-    fprintf (file, "usage: %s [-savVh] [-f FORMAT] [--sort] [--all] [--verbose] [--format=FORMAT] [--version] [--help] [pattern] {element...}\n",
-	     program);
-#else
-    fprintf (file, "usage: %s [-savVh] [-f FORMAT] [pattern] {element...}\n",
-	     program);
-#endif
-    fprintf (file, "List best font matching [pattern]\n");
-    fprintf (file, "\n");
-#if HAVE_GETOPT_LONG
-    fprintf (file, "  -s, --sort           display sorted list of matches\n");
-    fprintf (file, "  -a, --all            display unpruned sorted list of matches\n");
-    fprintf (file, "  -v, --verbose        display entire font pattern verbosely\n");
-    fprintf (file, "  -f, --format=FORMAT  use the given output format\n");
-    fprintf (file, "  -V, --version        display font config version and exit\n");
-    fprintf (file, "  -h, --help           display this help and exit\n");
-#else
-    fprintf (file, "  -s,        (sort)    display sorted list of matches\n");
-    fprintf (file, "  -a         (all)     display unpruned sorted list of matches\n");
-    fprintf (file, "  -v         (verbose) display entire font pattern verbosely\n");
-    fprintf (file, "  -f FORMAT  (format)  use the given output format\n");
-    fprintf (file, "  -V         (version) display font config version and exit\n");
-    fprintf (file, "  -h         (help)    display this help and exit\n");
-#endif
-    exit (error);
-}
-
-int
-main (int argc, char **argv)
-{
-    int		verbose = 0;
-    int		sort = 0, all = 0;
-    FcChar8     *format = NULL;
-    int		i;
-    FcObjectSet *os = 0;
-    FcFontSet	*fs;
-    FcPattern   *pat;
-    FcResult	result;
-#if HAVE_GETOPT_LONG || HAVE_GETOPT
-    int		c;
-
-#if HAVE_GETOPT_LONG
-    while ((c = getopt_long (argc, argv, "asvf:Vh", longopts, NULL)) != -1)
-#else
-    while ((c = getopt (argc, argv, "asvf:Vh")) != -1)
-#endif
-    {
-	switch (c) {
-	case 'a':
-	    all = 1;
-	    break;
-	case 's':
-	    sort = 1;
-	    break;
-	case 'v':
-	    verbose = 1;
-	    break;
-	case 'f':
-	    format = (FcChar8 *) strdup (optarg);
-	    break;
-	case 'V':
-	    fprintf (stderr, "fontconfig version %d.%d.%d\n", 
-		     FC_MAJOR, FC_MINOR, FC_REVISION);
-	    exit (0);
-	case 'h':
-	    usage (argv[0], 0);
-	default:
-	    usage (argv[0], 1);
-	}
-    }
-    i = optind;
-#else
-    i = 1;
-#endif
-
-    if (!FcInit ())
-    {
-	fprintf (stderr, "Can't init font config library\n");
-	return 1;
-    }
-    if (argv[i])
-    {
-	pat = FcNameParse ((FcChar8 *) argv[i]);
-	while (argv[++i])
-	{
-	    if (!os)
-		os = FcObjectSetCreate ();
-	    FcObjectSetAdd (os, argv[i]);
-	}
-    }
-    else
-	pat = FcPatternCreate ();
-
-    if (!pat)
-	return 1;
-
-    FcConfigSubstitute (0, pat, FcMatchPattern);
-    FcDefaultSubstitute (pat);
-    
-    fs = FcFontSetCreate ();
-
-    if (sort || all)
-    {
-	FcFontSet	*font_patterns;
-	int	j;
-	font_patterns = FcFontSort (0, pat, all ? FcFalse : FcTrue, 0, &result);
-
-	for (j = 0; j < font_patterns->nfont; j++)
-	{
-	    FcPattern  *font_pattern;
-
-	    font_pattern = FcFontRenderPrepare (NULL, pat, font_patterns->fonts[j]);
-	    if (font_pattern)
-		FcFontSetAdd (fs, font_pattern);
-	}
-
-	FcFontSetSortDestroy (font_patterns);
-    }
-    else
-    {
-	FcPattern   *match;
-	match = FcFontMatch (0, pat, &result);
-	if (match)
-	    FcFontSetAdd (fs, match);
-    }
-    FcPatternDestroy (pat);
-
-    if (fs)
-    {
-	int	j;
-
-	for (j = 0; j < fs->nfont; j++)
-	{
-	    FcPattern *font;
-
-	    font = FcPatternFilter (fs->fonts[j], os);
-
-	    if (verbose)
-	    {
-		FcPatternPrint (font);
-	    }
-	    else if (format)
-	    {
-	        FcChar8 *s;
-
-		s = FcPatternFormat (font, format);
-		if (s)
-		{
-		    printf ("%s", s);
-		    free (s);
-		}
-	    }
-	    else if (os)
-	    {
-		FcChar8 *str;
-		str = FcNameUnparse (font);
-		printf ("%s\n", str);
-		free (str);
-	    }
-	    else
-	    {
-		FcChar8	*family;
-		FcChar8	*style;
-		FcChar8	*file;
-
-		if (FcPatternGetString (font, FC_FILE, 0, &file) != FcResultMatch)
-		    file = (FcChar8 *) "<unknown filename>";
-		else
-		{
-		    FcChar8 *slash = (FcChar8 *) strrchr ((char *) file, '/');
-		    if (slash)
-			file = slash+1;
-		}
-		if (FcPatternGetString (font, FC_FAMILY, 0, &family) != FcResultMatch)
-		    family = (FcChar8 *) "<unknown family>";
-		if (FcPatternGetString (font, FC_STYLE, 0, &style) != FcResultMatch)
-		    style = (FcChar8 *) "<unknown style>";
-
-		printf ("%s: \"%s\" \"%s\"\n", file, family, style);
-	    }
-
-	    FcPatternDestroy (font);
-	}
-	FcFontSetDestroy (fs);
-    }
-
-    if (os)
-	FcObjectSetDestroy (os);
-
-    FcFini ();
-
-    return 0;
-}
-=======
-/*
- * fontconfig/fc-match/fc-match.c
- *
- * Copyright © 2003 Keith Packard
- *
- * Permission to use, copy, modify, distribute, and sell this software and its
- * documentation for any purpose is hereby granted without fee, provided that
- * the above copyright notice appear in all copies and that both that
- * copyright notice and this permission notice appear in supporting
- * documentation, and that the name of the author(s) not be used in
- * advertising or publicity pertaining to distribution of the software without
- * specific, written prior permission.  The authors make no
- * representations about the suitability of this software for any purpose.  It
- * is provided "as is" without express or implied warranty.
- *
- * THE AUTHOR(S) DISCLAIMS ALL WARRANTIES WITH REGARD TO THIS SOFTWARE,
- * INCLUDING ALL IMPLIED WARRANTIES OF MERCHANTABILITY AND FITNESS, IN NO
- * EVENT SHALL THE AUTHOR(S) BE LIABLE FOR ANY SPECIAL, INDIRECT OR
- * CONSEQUENTIAL DAMAGES OR ANY DAMAGES WHATSOEVER RESULTING FROM LOSS OF USE,
- * DATA OR PROFITS, WHETHER IN AN ACTION OF CONTRACT, NEGLIGENCE OR OTHER
- * TORTIOUS ACTION, ARISING OUT OF OR IN CONNECTION WITH THE USE OR
- * PERFORMANCE OF THIS SOFTWARE.
- */
-
-#ifdef HAVE_CONFIG_H
-#include <config.h>
-#else
-#ifdef linux
-#define HAVE_GETOPT_LONG 1
-#endif
-#define HAVE_GETOPT 1
-#endif
-
-#include <fontconfig/fontconfig.h>
-#include <stdio.h>
-#include <unistd.h>
-#include <stdlib.h>
-#include <string.h>
-
-#ifndef HAVE_GETOPT
-#define HAVE_GETOPT 0
-#endif
-#ifndef HAVE_GETOPT_LONG
-#define HAVE_GETOPT_LONG 0
-#endif
-
-#if HAVE_GETOPT_LONG
-#undef  _GNU_SOURCE
-#define _GNU_SOURCE
-#include <getopt.h>
-static const struct option longopts[] = {
-    {"sort", 0, 0, 's'},
-    {"all", 0, 0, 'a'},
-    {"verbose", 0, 0, 'v'},
-    {"format", 1, 0, 'f'},
-    {"version", 0, 0, 'V'},
-    {"help", 0, 0, 'h'},
-    {NULL,0,0,0},
-};
-#else
-#if HAVE_GETOPT
-extern char *optarg;
-extern int optind, opterr, optopt;
-#endif
-#endif
-
-static void
-usage (char *program, int error)
-{
-    FILE *file = error ? stderr : stdout;
-#if HAVE_GETOPT_LONG
-    fprintf (file, "usage: %s [-savVh] [-f FORMAT] [--sort] [--all] [--verbose] [--format=FORMAT] [--version] [--help] [pattern] {element...}\n",
-	     program);
-#else
-    fprintf (file, "usage: %s [-savVh] [-f FORMAT] [pattern] {element...}\n",
-	     program);
-#endif
-    fprintf (file, "List best font matching [pattern]\n");
-    fprintf (file, "\n");
-#if HAVE_GETOPT_LONG
-    fprintf (file, "  -s, --sort           display sorted list of matches\n");
-    fprintf (file, "  -a, --all            display unpruned sorted list of matches\n");
-    fprintf (file, "  -v, --verbose        display entire font pattern verbosely\n");
-    fprintf (file, "  -f, --format=FORMAT  use the given output format\n");
-    fprintf (file, "  -V, --version        display font config version and exit\n");
-    fprintf (file, "  -h, --help           display this help and exit\n");
-#else
-    fprintf (file, "  -s,        (sort)    display sorted list of matches\n");
-    fprintf (file, "  -a         (all)     display unpruned sorted list of matches\n");
-    fprintf (file, "  -v         (verbose) display entire font pattern verbosely\n");
-    fprintf (file, "  -f FORMAT  (format)  use the given output format\n");
-    fprintf (file, "  -V         (version) display font config version and exit\n");
-    fprintf (file, "  -h         (help)    display this help and exit\n");
-#endif
-    exit (error);
-}
-
-int
-main (int argc, char **argv)
-{
-    int		verbose = 0;
-    int		sort = 0, all = 0;
-    FcChar8     *format = NULL;
-    int		i;
-    FcObjectSet *os = 0;
-    FcFontSet	*fs;
-    FcPattern   *pat;
-    FcResult	result;
-#if HAVE_GETOPT_LONG || HAVE_GETOPT
-    int		c;
-
-#if HAVE_GETOPT_LONG
-    while ((c = getopt_long (argc, argv, "asvf:Vh", longopts, NULL)) != -1)
-#else
-    while ((c = getopt (argc, argv, "asvf:Vh")) != -1)
-#endif
-    {
-	switch (c) {
-	case 'a':
-	    all = 1;
-	    break;
-	case 's':
-	    sort = 1;
-	    break;
-	case 'v':
-	    verbose = 1;
-	    break;
-	case 'f':
-	    format = (FcChar8 *) strdup (optarg);
-	    break;
-	case 'V':
-	    fprintf (stderr, "fontconfig version %d.%d.%d\n", 
-		     FC_MAJOR, FC_MINOR, FC_REVISION);
-	    exit (0);
-	case 'h':
-	    usage (argv[0], 0);
-	default:
-	    usage (argv[0], 1);
-	}
-    }
-    i = optind;
-#else
-    i = 1;
-#endif
-
-    if (!FcInit ())
-    {
-	fprintf (stderr, "Can't init font config library\n");
-	return 1;
-    }
-    if (argv[i])
-    {
-	pat = FcNameParse ((FcChar8 *) argv[i]);
-	while (argv[++i])
-	{
-	    if (!os)
-		os = FcObjectSetCreate ();
-	    FcObjectSetAdd (os, argv[i]);
-	}
-    }
-    else
-	pat = FcPatternCreate ();
-
-    if (!pat)
-	return 1;
-
-    FcConfigSubstitute (0, pat, FcMatchPattern);
-    FcDefaultSubstitute (pat);
-    
-    fs = FcFontSetCreate ();
-
-    if (sort || all)
-    {
-	FcFontSet	*font_patterns;
-	int	j;
-	font_patterns = FcFontSort (0, pat, all ? FcFalse : FcTrue, 0, &result);
-
-	for (j = 0; j < font_patterns->nfont; j++)
-	{
-	    FcPattern  *font_pattern;
-
-	    font_pattern = FcFontRenderPrepare (NULL, pat, font_patterns->fonts[j]);
-	    if (font_pattern)
-		FcFontSetAdd (fs, font_pattern);
-	}
-
-	FcFontSetSortDestroy (font_patterns);
-    }
-    else
-    {
-	FcPattern   *match;
-	match = FcFontMatch (0, pat, &result);
-	if (match)
-	    FcFontSetAdd (fs, match);
-    }
-    FcPatternDestroy (pat);
-
-    if (!format)
-    {
-	if (os)
-	    format = "%{=unparse}\n";
-	else
-	    format = "%{=fcmatch}\n";
-    }
-
-    if (fs)
-    {
-	int	j;
-
-	for (j = 0; j < fs->nfont; j++)
-	{
-	    FcPattern *font;
-
-	    font = FcPatternFilter (fs->fonts[j], os);
-
-	    if (verbose)
-	    {
-		FcPatternPrint (font);
-	    }
-	    else
-	    {
-	        FcChar8 *s;
-
-		s = FcPatternFormat (font, format);
-		if (s)
-		{
-		    printf ("%s", s);
-		    free (s);
-		}
-	    }
-
-	    FcPatternDestroy (font);
-	}
-	FcFontSetDestroy (fs);
-    }
-
-    if (os)
-	FcObjectSetDestroy (os);
-
-    FcFini ();
-
-    return 0;
-}
->>>>>>> 8a49ff70
+/*
+ * fontconfig/fc-match/fc-match.c
+ *
+ * Copyright © 2003 Keith Packard
+ *
+ * Permission to use, copy, modify, distribute, and sell this software and its
+ * documentation for any purpose is hereby granted without fee, provided that
+ * the above copyright notice appear in all copies and that both that
+ * copyright notice and this permission notice appear in supporting
+ * documentation, and that the name of the author(s) not be used in
+ * advertising or publicity pertaining to distribution of the software without
+ * specific, written prior permission.  The authors make no
+ * representations about the suitability of this software for any purpose.  It
+ * is provided "as is" without express or implied warranty.
+ *
+ * THE AUTHOR(S) DISCLAIMS ALL WARRANTIES WITH REGARD TO THIS SOFTWARE,
+ * INCLUDING ALL IMPLIED WARRANTIES OF MERCHANTABILITY AND FITNESS, IN NO
+ * EVENT SHALL THE AUTHOR(S) BE LIABLE FOR ANY SPECIAL, INDIRECT OR
+ * CONSEQUENTIAL DAMAGES OR ANY DAMAGES WHATSOEVER RESULTING FROM LOSS OF USE,
+ * DATA OR PROFITS, WHETHER IN AN ACTION OF CONTRACT, NEGLIGENCE OR OTHER
+ * TORTIOUS ACTION, ARISING OUT OF OR IN CONNECTION WITH THE USE OR
+ * PERFORMANCE OF THIS SOFTWARE.
+ */
+
+#ifdef HAVE_CONFIG_H
+#include <config.h>
+#else
+#ifdef linux
+#define HAVE_GETOPT_LONG 1
+#endif
+#define HAVE_GETOPT 1
+#endif
+
+#include <fontconfig/fontconfig.h>
+#include <stdio.h>
+#include <unistd.h>
+#include <stdlib.h>
+#include <string.h>
+
+#ifndef HAVE_GETOPT
+#define HAVE_GETOPT 0
+#endif
+#ifndef HAVE_GETOPT_LONG
+#define HAVE_GETOPT_LONG 0
+#endif
+
+#if HAVE_GETOPT_LONG
+#undef  _GNU_SOURCE
+#define _GNU_SOURCE
+#include <getopt.h>
+static const struct option longopts[] = {
+    {"sort", 0, 0, 's'},
+    {"all", 0, 0, 'a'},
+    {"verbose", 0, 0, 'v'},
+    {"format", 1, 0, 'f'},
+    {"version", 0, 0, 'V'},
+    {"help", 0, 0, 'h'},
+    {NULL,0,0,0},
+};
+#else
+#if HAVE_GETOPT
+extern char *optarg;
+extern int optind, opterr, optopt;
+#endif
+#endif
+
+static void
+usage (char *program, int error)
+{
+    FILE *file = error ? stderr : stdout;
+#if HAVE_GETOPT_LONG
+    fprintf (file, "usage: %s [-savVh] [-f FORMAT] [--sort] [--all] [--verbose] [--format=FORMAT] [--version] [--help] [pattern] {element...}\n",
+	     program);
+#else
+    fprintf (file, "usage: %s [-savVh] [-f FORMAT] [pattern] {element...}\n",
+	     program);
+#endif
+    fprintf (file, "List best font matching [pattern]\n");
+    fprintf (file, "\n");
+#if HAVE_GETOPT_LONG
+    fprintf (file, "  -s, --sort           display sorted list of matches\n");
+    fprintf (file, "  -a, --all            display unpruned sorted list of matches\n");
+    fprintf (file, "  -v, --verbose        display entire font pattern verbosely\n");
+    fprintf (file, "  -f, --format=FORMAT  use the given output format\n");
+    fprintf (file, "  -V, --version        display font config version and exit\n");
+    fprintf (file, "  -h, --help           display this help and exit\n");
+#else
+    fprintf (file, "  -s,        (sort)    display sorted list of matches\n");
+    fprintf (file, "  -a         (all)     display unpruned sorted list of matches\n");
+    fprintf (file, "  -v         (verbose) display entire font pattern verbosely\n");
+    fprintf (file, "  -f FORMAT  (format)  use the given output format\n");
+    fprintf (file, "  -V         (version) display font config version and exit\n");
+    fprintf (file, "  -h         (help)    display this help and exit\n");
+#endif
+    exit (error);
+}
+
+int
+main (int argc, char **argv)
+{
+    int		verbose = 0;
+    int		sort = 0, all = 0;
+    FcChar8     *format = NULL;
+    int		i;
+    FcObjectSet *os = 0;
+    FcFontSet	*fs;
+    FcPattern   *pat;
+    FcResult	result;
+#if HAVE_GETOPT_LONG || HAVE_GETOPT
+    int		c;
+
+#if HAVE_GETOPT_LONG
+    while ((c = getopt_long (argc, argv, "asvf:Vh", longopts, NULL)) != -1)
+#else
+    while ((c = getopt (argc, argv, "asvf:Vh")) != -1)
+#endif
+    {
+	switch (c) {
+	case 'a':
+	    all = 1;
+	    break;
+	case 's':
+	    sort = 1;
+	    break;
+	case 'v':
+	    verbose = 1;
+	    break;
+	case 'f':
+	    format = (FcChar8 *) strdup (optarg);
+	    break;
+	case 'V':
+	    fprintf (stderr, "fontconfig version %d.%d.%d\n", 
+		     FC_MAJOR, FC_MINOR, FC_REVISION);
+	    exit (0);
+	case 'h':
+	    usage (argv[0], 0);
+	default:
+	    usage (argv[0], 1);
+	}
+    }
+    i = optind;
+#else
+    i = 1;
+#endif
+
+    if (!FcInit ())
+    {
+	fprintf (stderr, "Can't init font config library\n");
+	return 1;
+    }
+    if (argv[i])
+    {
+	pat = FcNameParse ((FcChar8 *) argv[i]);
+	while (argv[++i])
+	{
+	    if (!os)
+		os = FcObjectSetCreate ();
+	    FcObjectSetAdd (os, argv[i]);
+	}
+    }
+    else
+	pat = FcPatternCreate ();
+
+    if (!pat)
+	return 1;
+
+    FcConfigSubstitute (0, pat, FcMatchPattern);
+    FcDefaultSubstitute (pat);
+    
+    fs = FcFontSetCreate ();
+
+    if (sort || all)
+    {
+	FcFontSet	*font_patterns;
+	int	j;
+	font_patterns = FcFontSort (0, pat, all ? FcFalse : FcTrue, 0, &result);
+
+	for (j = 0; j < font_patterns->nfont; j++)
+	{
+	    FcPattern  *font_pattern;
+
+	    font_pattern = FcFontRenderPrepare (NULL, pat, font_patterns->fonts[j]);
+	    if (font_pattern)
+		FcFontSetAdd (fs, font_pattern);
+	}
+
+	FcFontSetSortDestroy (font_patterns);
+    }
+    else
+    {
+	FcPattern   *match;
+	match = FcFontMatch (0, pat, &result);
+	if (match)
+	    FcFontSetAdd (fs, match);
+    }
+    FcPatternDestroy (pat);
+
+    if (!format)
+    {
+	if (os)
+	    format = "%{=unparse}\n";
+	else
+	    format = "%{=fcmatch}\n";
+    }
+
+    if (fs)
+    {
+	int	j;
+
+	for (j = 0; j < fs->nfont; j++)
+	{
+	    FcPattern *font;
+
+	    font = FcPatternFilter (fs->fonts[j], os);
+
+	    if (verbose)
+	    {
+		FcPatternPrint (font);
+	    }
+	    else
+	    {
+	        FcChar8 *s;
+
+		s = FcPatternFormat (font, format);
+		if (s)
+		{
+		    printf ("%s", s);
+		    free (s);
+		}
+	    }
+
+	    FcPatternDestroy (font);
+	}
+	FcFontSetDestroy (fs);
+    }
+
+    if (os)
+	FcObjectSetDestroy (os);
+
+    FcFini ();
+
+    return 0;
+}