--- conflicted
+++ resolved
@@ -1,4 +1,3 @@
-<<<<<<< HEAD
 /*
  * PLink - a Windows command-line (stdin/stdout) variant of PuTTY.
  */
@@ -50,6 +49,15 @@
         logctx = NULL;
     }
     cleanup_exit(1);
+}
+void nonfatal(char *p, ...)
+{
+    va_list ap;
+    fprintf(stderr, "ERROR: ");
+    va_start(ap, p);
+    vfprintf(stderr, p, ap);
+    va_end(ap);
+    fputc('\n', stderr);
 }
 void connection_fatal(void *frontend, char *p, ...)
 {
@@ -281,814 +289,6 @@
     }
 }
 
-int main(int argc, char **argv)
-{
-    int sending;
-    int portnumber = -1;
-    SOCKET *sklist;
-    int skcount, sksize;
-    int exitcode;
-    int errors;
-    int got_host = FALSE;
-    int use_subsystem = 0;
-    long now, next;
-
-    sklist = NULL;
-    skcount = sksize = 0;
-    /*
-     * Initialise port and protocol to sensible defaults. (These
-     * will be overridden by more or less anything.)
-     */
-    default_protocol = PROT_SSH;
-    default_port = 22;
-
-    flags = FLAG_STDERR;
-    /*
-     * Process the command line.
-     */
-    conf = conf_new();
-    do_defaults(NULL, conf);
-    loaded_session = FALSE;
-    default_protocol = conf_get_int(conf, CONF_protocol);
-    default_port = conf_get_int(conf, CONF_port);
-    errors = 0;
-    {
-	/*
-	 * Override the default protocol if PLINK_PROTOCOL is set.
-	 */
-	char *p = getenv("PLINK_PROTOCOL");
-	if (p) {
-	    const Backend *b = backend_from_name(p);
-	    if (b) {
-		default_protocol = b->protocol;
-		default_port = b->default_port;
-		conf_set_int(conf, CONF_protocol, default_protocol);
-		conf_set_int(conf, CONF_port, default_port);
-	    }
-	}
-    }
-    while (--argc) {
-	char *p = *++argv;
-	if (*p == '-') {
-	    int ret = cmdline_process_param(p, (argc > 1 ? argv[1] : NULL),
-					    1, conf);
-	    if (ret == -2) {
-		fprintf(stderr,
-			"plink: option \"%s\" requires an argument\n", p);
-		errors = 1;
-	    } else if (ret == 2) {
-		--argc, ++argv;
-	    } else if (ret == 1) {
-		continue;
-	    } else if (!strcmp(p, "-batch")) {
-		console_batch_mode = 1;
-	    } else if (!strcmp(p, "-s")) {
-		/* Save status to write to conf later. */
-		use_subsystem = 1;
-	    } else if (!strcmp(p, "-V")) {
-                version();
-            } else if (!strcmp(p, "-pgpfp")) {
-                pgp_fingerprints();
-                exit(1);
-	    } else {
-		fprintf(stderr, "plink: unknown option \"%s\"\n", p);
-		errors = 1;
-	    }
-	} else if (*p) {
-	    if (!conf_launchable(conf) || !(got_host || loaded_session)) {
-		char *q = p;
-		/*
-		 * If the hostname starts with "telnet:", set the
-		 * protocol to Telnet and process the string as a
-		 * Telnet URL.
-		 */
-		if (!strncmp(q, "telnet:", 7)) {
-		    char c;
-
-		    q += 7;
-		    if (q[0] == '/' && q[1] == '/')
-			q += 2;
-		    conf_set_int(conf, CONF_protocol, PROT_TELNET);
-		    p = q;
-		    while (*p && *p != ':' && *p != '/')
-			p++;
-		    c = *p;
-		    if (*p)
-			*p++ = '\0';
-		    if (c == ':')
-			conf_set_int(conf, CONF_port, atoi(p));
-		    else
-			conf_set_int(conf, CONF_port, -1);
-		    conf_set_str(conf, CONF_host, q);
-		    got_host = TRUE;
-		} else {
-		    char *r, *user, *host;
-		    /*
-		     * Before we process the [user@]host string, we
-		     * first check for the presence of a protocol
-		     * prefix (a protocol name followed by ",").
-		     */
-		    r = strchr(p, ',');
-		    if (r) {
-			const Backend *b;
-			*r = '\0';
-			b = backend_from_name(p);
-			if (b) {
-			    default_protocol = b->protocol;
-			    conf_set_int(conf, CONF_protocol,
-					 default_protocol);
-			    portnumber = b->default_port;
-			}
-			p = r + 1;
-		    }
-
-		    /*
-		     * A nonzero length string followed by an @ is treated
-		     * as a username. (We discount an _initial_ @.) The
-		     * rest of the string (or the whole string if no @)
-		     * is treated as a session name and/or hostname.
-		     */
-		    r = strrchr(p, '@');
-		    if (r == p)
-			p++, r = NULL; /* discount initial @ */
-		    if (r) {
-			*r++ = '\0';
-			user = p, host = r;
-		    } else {
-			user = NULL, host = p;
-		    }
-
-		    /*
-		     * Now attempt to load a saved session with the
-		     * same name as the hostname.
-		     */
-		    {
-			Conf *conf2 = conf_new();
-			do_defaults(host, conf2);
-			if (loaded_session || !conf_launchable(conf2)) {
-			    /* No settings for this host; use defaults */
-			    /* (or session was already loaded with -load) */
-			    conf_set_str(conf, CONF_host, host);
-			    conf_set_int(conf, CONF_port, default_port);
-			    got_host = TRUE;
-			} else {
-			    conf_copy_into(conf, conf2);
-			    loaded_session = TRUE;
-			}
-			conf_free(conf2);
-		    }
-
-		    if (user) {
-			/* Patch in specified username. */
-			conf_set_str(conf, CONF_username, user);
-		    }
-
-		}
-	    } else {
-		char *command;
-		int cmdlen, cmdsize;
-		cmdlen = cmdsize = 0;
-		command = NULL;
-
-		while (argc) {
-		    while (*p) {
-			if (cmdlen >= cmdsize) {
-			    cmdsize = cmdlen + 512;
-			    command = sresize(command, cmdsize, char);
-			}
-			command[cmdlen++]=*p++;
-		    }
-		    if (cmdlen >= cmdsize) {
-			cmdsize = cmdlen + 512;
-			command = sresize(command, cmdsize, char);
-		    }
-		    command[cmdlen++]=' '; /* always add trailing space */
-		    if (--argc) p = *++argv;
-		}
-		if (cmdlen) command[--cmdlen]='\0';
-				       /* change trailing blank to NUL */
-		conf_set_str(conf, CONF_remote_cmd, command);
-		conf_set_str(conf, CONF_remote_cmd2, "");
-		conf_set_int(conf, CONF_nopty, TRUE);  /* command => no tty */
-
-		break;		       /* done with cmdline */
-	    }
-	}
-    }
-
-    if (errors)
-	return 1;
-
-    if (!conf_launchable(conf) || !(got_host || loaded_session)) {
-	usage();
-    }
-
-    /*
-     * Muck about with the hostname in various ways.
-     */
-    {
-	char *hostbuf = dupstr(conf_get_str(conf, CONF_host));
-	char *host = hostbuf;
-	char *p, *q;
-
-	/*
-	 * Trim leading whitespace.
-	 */
-	host += strspn(host, " \t");
-
-	/*
-	 * See if host is of the form user@host, and separate out
-	 * the username if so.
-	 */
-	if (host[0] != '\0') {
-	    char *atsign = strrchr(host, '@');
-	    if (atsign) {
-		*atsign = '\0';
-		conf_set_str(conf, CONF_username, host);
-		host = atsign + 1;
-	    }
-	}
-
-	/*
-	 * Trim off a colon suffix if it's there.
-	 */
-	host[strcspn(host, ":")] = '\0';
-
-	/*
-	 * Remove any remaining whitespace.
-	 */
-	p = hostbuf;
-	q = host;
-	while (*q) {
-	    if (*q != ' ' && *q != '\t')
-		*p++ = *q;
-	    q++;
-	}
-	*p = '\0';
-
-	conf_set_str(conf, CONF_host, hostbuf);
-	sfree(hostbuf);
-    }
-
-    /*
-     * Perform command-line overrides on session configuration.
-     */
-    cmdline_run_saved(conf);
-
-    /*
-     * Apply subsystem status.
-     */
-    if (use_subsystem)
-        conf_set_int(conf, CONF_ssh_subsys, TRUE);
-
-    if (!*conf_get_str(conf, CONF_remote_cmd) &&
-	!*conf_get_str(conf, CONF_remote_cmd2) &&
-	!*conf_get_str(conf, CONF_ssh_nc_host))
-	flags |= FLAG_INTERACTIVE;
-
-    /*
-     * Select protocol. This is farmed out into a table in a
-     * separate file to enable an ssh-free variant.
-     */
-    back = backend_from_proto(conf_get_int(conf, CONF_protocol));
-    if (back == NULL) {
-	fprintf(stderr,
-		"Internal fault: Unsupported protocol found\n");
-	return 1;
-    }
-
-    /*
-     * Select port.
-     */
-    if (portnumber != -1)
-	conf_set_int(conf, CONF_port, portnumber);
-
-    sk_init();
-    if (p_WSAEventSelect == NULL) {
-	fprintf(stderr, "Plink requires WinSock 2\n");
-	return 1;
-    }
-
-    logctx = log_init(NULL, conf);
-    console_provide_logctx(logctx);
-
-    /*
-     * Start up the connection.
-     */
-    netevent = CreateEvent(NULL, FALSE, FALSE, NULL);
-    {
-	const char *error;
-	char *realhost;
-	/* nodelay is only useful if stdin is a character device (console) */
-	int nodelay = conf_get_int(conf, CONF_tcp_nodelay) &&
-	    (GetFileType(GetStdHandle(STD_INPUT_HANDLE)) == FILE_TYPE_CHAR);
-
-	error = back->init(NULL, &backhandle, conf,
-			   conf_get_str(conf, CONF_host),
-			   conf_get_int(conf, CONF_port),
-			   &realhost, nodelay,
-			   conf_get_int(conf, CONF_tcp_keepalives));
-	if (error) {
-	    fprintf(stderr, "Unable to open connection:\n%s", error);
-	    return 1;
-	}
-	back->provide_logctx(backhandle, logctx);
-	sfree(realhost);
-    }
-    connopen = 1;
-
-    inhandle = GetStdHandle(STD_INPUT_HANDLE);
-    outhandle = GetStdHandle(STD_OUTPUT_HANDLE);
-    errhandle = GetStdHandle(STD_ERROR_HANDLE);
-
-    /*
-     * Turn off ECHO and LINE input modes. We don't care if this
-     * call fails, because we know we aren't necessarily running in
-     * a console.
-     */
-    GetConsoleMode(inhandle, &orig_console_mode);
-    SetConsoleMode(inhandle, ENABLE_PROCESSED_INPUT);
-
-    /*
-     * Pass the output handles to the handle-handling subsystem.
-     * (The input one we leave until we're through the
-     * authentication process.)
-     */
-    stdout_handle = handle_output_new(outhandle, stdouterr_sent, NULL, 0);
-    stderr_handle = handle_output_new(errhandle, stdouterr_sent, NULL, 0);
-
-    main_thread_id = GetCurrentThreadId();
-
-    sending = FALSE;
-
-    now = GETTICKCOUNT();
-
-    while (1) {
-	int nhandles;
-	HANDLE *handles;	
-	int n;
-	DWORD ticks;
-
-	if (!sending && back->sendok(backhandle)) {
-	    stdin_handle = handle_input_new(inhandle, stdin_gotdata, NULL,
-					    0);
-	    sending = TRUE;
-	}
-
-	if (run_timers(now, &next)) {
-	    ticks = next - GETTICKCOUNT();
-	    if (ticks < 0) ticks = 0;  /* just in case */
-	} else {
-	    ticks = INFINITE;
-	}
-
-	handles = handle_get_events(&nhandles);
-	handles = sresize(handles, nhandles+1, HANDLE);
-	handles[nhandles] = netevent;
-	n = MsgWaitForMultipleObjects(nhandles+1, handles, FALSE, ticks,
-				      QS_POSTMESSAGE);
-	if ((unsigned)(n - WAIT_OBJECT_0) < (unsigned)nhandles) {
-	    handle_got_event(handles[n - WAIT_OBJECT_0]);
-	} else if (n == WAIT_OBJECT_0 + nhandles) {
-	    WSANETWORKEVENTS things;
-	    SOCKET socket;
-	    extern SOCKET first_socket(int *), next_socket(int *);
-	    extern int select_result(WPARAM, LPARAM);
-	    int i, socketstate;
-
-	    /*
-	     * We must not call select_result() for any socket
-	     * until we have finished enumerating within the tree.
-	     * This is because select_result() may close the socket
-	     * and modify the tree.
-	     */
-	    /* Count the active sockets. */
-	    i = 0;
-	    for (socket = first_socket(&socketstate);
-		 socket != INVALID_SOCKET;
-		 socket = next_socket(&socketstate)) i++;
-
-	    /* Expand the buffer if necessary. */
-	    if (i > sksize) {
-		sksize = i + 16;
-		sklist = sresize(sklist, sksize, SOCKET);
-	    }
-
-	    /* Retrieve the sockets into sklist. */
-	    skcount = 0;
-	    for (socket = first_socket(&socketstate);
-		 socket != INVALID_SOCKET;
-		 socket = next_socket(&socketstate)) {
-		sklist[skcount++] = socket;
-	    }
-
-	    /* Now we're done enumerating; go through the list. */
-	    for (i = 0; i < skcount; i++) {
-		WPARAM wp;
-		socket = sklist[i];
-		wp = (WPARAM) socket;
-		if (!p_WSAEnumNetworkEvents(socket, NULL, &things)) {
-                    static const struct { int bit, mask; } eventtypes[] = {
-                        {FD_CONNECT_BIT, FD_CONNECT},
-                        {FD_READ_BIT, FD_READ},
-                        {FD_CLOSE_BIT, FD_CLOSE},
-                        {FD_OOB_BIT, FD_OOB},
-                        {FD_WRITE_BIT, FD_WRITE},
-                        {FD_ACCEPT_BIT, FD_ACCEPT},
-                    };
-                    int e;
-
-		    noise_ultralight(socket);
-		    noise_ultralight(things.lNetworkEvents);
-
-                    for (e = 0; e < lenof(eventtypes); e++)
-                        if (things.lNetworkEvents & eventtypes[e].mask) {
-                            LPARAM lp;
-                            int err = things.iErrorCode[eventtypes[e].bit];
-                            lp = WSAMAKESELECTREPLY(eventtypes[e].mask, err);
-                            connopen &= select_result(wp, lp);
-                        }
-		}
-	    }
-	} else if (n == WAIT_OBJECT_0 + nhandles + 1) {
-	    MSG msg;
-	    while (PeekMessage(&msg, INVALID_HANDLE_VALUE,
-			       WM_AGENT_CALLBACK, WM_AGENT_CALLBACK,
-			       PM_REMOVE)) {
-		struct agent_callback *c = (struct agent_callback *)msg.lParam;
-		c->callback(c->callback_ctx, c->data, c->len);
-		sfree(c);
-	    }
-	}
-
-	if (n == WAIT_TIMEOUT) {
-	    now = next;
-	} else {
-	    now = GETTICKCOUNT();
-	}
-
-	sfree(handles);
-
-	if (sending)
-	    handle_unthrottle(stdin_handle, back->sendbuffer(backhandle));
-
-	if ((!connopen || !back->connected(backhandle)) &&
-	    handle_backlog(stdout_handle) + handle_backlog(stderr_handle) == 0)
-	    break;		       /* we closed the connection */
-    }
-    exitcode = back->exitcode(backhandle);
-    if (exitcode < 0) {
-	fprintf(stderr, "Remote process exit code unavailable\n");
-	exitcode = 1;		       /* this is an error condition */
-    }
-    cleanup_exit(exitcode);
-    return 0;			       /* placate compiler warning */
-}
-
-#ifdef _MSC_VER
-#pragma warning(disable:4273)
-#endif
-
-#ifndef _DEBUG
-_Check_return_opt_ int __cdecl printf(_In_z_ _Printf_format_string_ const char * pFmt, ...)
-{
-  static int ConsoleCreated=0;
-  va_list arglist;
-  if (!ConsoleCreated)
-  {
-    int hConHandle;
-    long lStdHandle;
-    CONSOLE_SCREEN_BUFFER_INFO coninfo;
-
-    FILE *fp;
-    const unsigned int MAX_CONSOLE_LINES = 500;
-    ConsoleCreated=1;
-    if (!AttachConsole(ATTACH_PARENT_PROCESS))
-      AllocConsole();
-
-      // set the screen buffer to be big enough to let us scroll text
-    GetConsoleScreenBufferInfo(GetStdHandle(STD_OUTPUT_HANDLE),	&coninfo);
-    coninfo.dwSize.Y = MAX_CONSOLE_LINES;
-    SetConsoleScreenBufferSize(GetStdHandle(STD_OUTPUT_HANDLE),	coninfo.dwSize);
-
-    // redirect unbuffered STDOUT to the console
-    lStdHandle = (long)GetStdHandle(STD_OUTPUT_HANDLE);
-    hConHandle = _open_osfhandle(lStdHandle, _O_TEXT);
-    fp = fdopen( hConHandle, "w" );
-    *stdout = *fp;
-    setvbuf( stdout, NULL, _IONBF, 0 );
-
-    // redirect unbuffered STDIN to the console
-    lStdHandle = (long)GetStdHandle(STD_INPUT_HANDLE);
-    hConHandle = _open_osfhandle(lStdHandle, _O_TEXT);
-    fp = fdopen( hConHandle, "r" );
-    *stdin = *fp;
-    setvbuf( stdin, NULL, _IONBF, 0 );
-
-    // redirect unbuffered STDERR to the console
-    lStdHandle = (long)GetStdHandle(STD_ERROR_HANDLE);
-    hConHandle = _open_osfhandle(lStdHandle, _O_TEXT);
-    fp = fdopen( hConHandle, "w" );
-    *stderr = *fp;
-    setvbuf( stderr, NULL, _IONBF, 0 );
-
-  }
-
-  va_start(arglist, pFmt );
-  return vfprintf(stderr, pFmt, arglist);
-}
-#endif
-=======
-/*
- * PLink - a Windows command-line (stdin/stdout) variant of PuTTY.
- */
-
-#include <stdio.h>
-#include <stdlib.h>
-#include <assert.h>
-#include <stdarg.h>
-
-#define PUTTY_DO_GLOBALS	       /* actually _define_ globals */
-#include "putty.h"
-#include "storage.h"
-#include "tree234.h"
-
-#define WM_AGENT_CALLBACK (WM_APP + 4)
-
-struct agent_callback {
-    void (*callback)(void *, void *, int);
-    void *callback_ctx;
-    void *data;
-    int len;
-};
-
-void fatalbox(char *p, ...)
-{
-    va_list ap;
-    fprintf(stderr, "FATAL ERROR: ");
-    va_start(ap, p);
-    vfprintf(stderr, p, ap);
-    va_end(ap);
-    fputc('\n', stderr);
-    if (logctx) {
-        log_free(logctx);
-        logctx = NULL;
-    }
-    cleanup_exit(1);
-}
-void modalfatalbox(char *p, ...)
-{
-    va_list ap;
-    fprintf(stderr, "FATAL ERROR: ");
-    va_start(ap, p);
-    vfprintf(stderr, p, ap);
-    va_end(ap);
-    fputc('\n', stderr);
-    if (logctx) {
-        log_free(logctx);
-        logctx = NULL;
-    }
-    cleanup_exit(1);
-}
-void nonfatal(char *p, ...)
-{
-    va_list ap;
-    fprintf(stderr, "ERROR: ");
-    va_start(ap, p);
-    vfprintf(stderr, p, ap);
-    va_end(ap);
-    fputc('\n', stderr);
-}
-void connection_fatal(void *frontend, char *p, ...)
-{
-    va_list ap;
-    fprintf(stderr, "FATAL ERROR: ");
-    va_start(ap, p);
-    vfprintf(stderr, p, ap);
-    va_end(ap);
-    fputc('\n', stderr);
-    if (logctx) {
-        log_free(logctx);
-        logctx = NULL;
-    }
-    cleanup_exit(1);
-}
-void cmdline_error(char *p, ...)
-{
-    va_list ap;
-    fprintf(stderr, "plink: ");
-    va_start(ap, p);
-    vfprintf(stderr, p, ap);
-    va_end(ap);
-    fputc('\n', stderr);
-    exit(1);
-}
-
-HANDLE inhandle, outhandle, errhandle;
-struct handle *stdin_handle, *stdout_handle, *stderr_handle;
-DWORD orig_console_mode;
-int connopen;
-
-WSAEVENT netevent;
-
-static Backend *back;
-static void *backhandle;
-static Conf *conf;
-
-int term_ldisc(Terminal *term, int mode)
-{
-    return FALSE;
-}
-void ldisc_update(void *frontend, int echo, int edit)
-{
-    /* Update stdin read mode to reflect changes in line discipline. */
-    DWORD mode;
-
-    mode = ENABLE_PROCESSED_INPUT;
-    if (echo)
-	mode = mode | ENABLE_ECHO_INPUT;
-    else
-	mode = mode & ~ENABLE_ECHO_INPUT;
-    if (edit)
-	mode = mode | ENABLE_LINE_INPUT;
-    else
-	mode = mode & ~ENABLE_LINE_INPUT;
-    SetConsoleMode(inhandle, mode);
-}
-
-char *get_ttymode(void *frontend, const char *mode) { return NULL; }
-
-int from_backend(void *frontend_handle, int is_stderr,
-		 const char *data, int len)
-{
-    if (is_stderr) {
-	handle_write(stderr_handle, data, len);
-    } else {
-	handle_write(stdout_handle, data, len);
-    }
-
-    return handle_backlog(stdout_handle) + handle_backlog(stderr_handle);
-}
-
-int from_backend_untrusted(void *frontend_handle, const char *data, int len)
-{
-    /*
-     * No "untrusted" output should get here (the way the code is
-     * currently, it's all diverted by FLAG_STDERR).
-     */
-    assert(!"Unexpected call to from_backend_untrusted()");
-    return 0; /* not reached */
-}
-
-int from_backend_eof(void *frontend_handle)
-{
-    handle_write_eof(stdout_handle);
-    return FALSE;   /* do not respond to incoming EOF with outgoing */
-}
-
-int get_userpass_input(prompts_t *p, unsigned char *in, int inlen)
-{
-    int ret;
-    ret = cmdline_get_passwd_input(p, in, inlen);
-    if (ret == -1)
-	ret = console_get_userpass_input(p, in, inlen);
-    return ret;
-}
-
-static DWORD main_thread_id;
-
-void agent_schedule_callback(void (*callback)(void *, void *, int),
-			     void *callback_ctx, void *data, int len)
-{
-    struct agent_callback *c = snew(struct agent_callback);
-    c->callback = callback;
-    c->callback_ctx = callback_ctx;
-    c->data = data;
-    c->len = len;
-    PostThreadMessage(main_thread_id, WM_AGENT_CALLBACK, 0, (LPARAM)c);
-}
-
-/*
- *  Short description of parameters.
- */
-static void usage(void)
-{
-    printf("PuTTY Link: command-line connection utility\n");
-    printf("%s\n", ver);
-    printf("Usage: plink [options] [user@]host [command]\n");
-    printf("       (\"host\" can also be a PuTTY saved session name)\n");
-    printf("Options:\n");
-    printf("  -V        print version information and exit\n");
-    printf("  -pgpfp    print PGP key fingerprints and exit\n");
-    printf("  -v        show verbose messages\n");
-    printf("  -load sessname  Load settings from saved session\n");
-    printf("  -ssh -telnet -rlogin -raw -serial\n");
-    printf("            force use of a particular protocol\n");
-    printf("  -P port   connect to specified port\n");
-    printf("  -l user   connect with specified username\n");
-    printf("  -batch    disable all interactive prompts\n");
-    printf("The following options only apply to SSH connections:\n");
-    printf("  -pw passw login with specified password\n");
-    printf("  -D [listen-IP:]listen-port\n");
-    printf("            Dynamic SOCKS-based port forwarding\n");
-    printf("  -L [listen-IP:]listen-port:host:port\n");
-    printf("            Forward local port to remote address\n");
-    printf("  -R [listen-IP:]listen-port:host:port\n");
-    printf("            Forward remote port to local address\n");
-    printf("  -X -x     enable / disable X11 forwarding\n");
-    printf("  -A -a     enable / disable agent forwarding\n");
-    printf("  -t -T     enable / disable pty allocation\n");
-    printf("  -1 -2     force use of particular protocol version\n");
-    printf("  -4 -6     force use of IPv4 or IPv6\n");
-    printf("  -C        enable compression\n");
-    printf("  -i key    private key file for authentication\n");
-    printf("  -noagent  disable use of Pageant\n");
-    printf("  -agent    enable use of Pageant\n");
-    printf("  -m file   read remote command(s) from file\n");
-    printf("  -s        remote command is an SSH subsystem (SSH-2 only)\n");
-    printf("  -N        don't start a shell/command (SSH-2 only)\n");
-    printf("  -nc host:port\n");
-    printf("            open tunnel in place of session (SSH-2 only)\n");
-    printf("  -sercfg configuration-string (e.g. 19200,8,n,1,X)\n");
-    printf("            Specify the serial configuration (serial only)\n");
-    exit(1);
-}
-
-static void version(void)
-{
-    printf("plink: %s\n", ver);
-    exit(1);
-}
-
-char *do_select(SOCKET skt, int startup)
-{
-    int events;
-    if (startup) {
-	events = (FD_CONNECT | FD_READ | FD_WRITE |
-		  FD_OOB | FD_CLOSE | FD_ACCEPT);
-    } else {
-	events = 0;
-    }
-    if (p_WSAEventSelect(skt, netevent, events) == SOCKET_ERROR) {
-	switch (p_WSAGetLastError()) {
-	  case WSAENETDOWN:
-	    return "Network is down";
-	  default:
-	    return "WSAEventSelect(): unknown error";
-	}
-    }
-    return NULL;
-}
-
-int stdin_gotdata(struct handle *h, void *data, int len)
-{
-    if (len < 0) {
-	/*
-	 * Special case: report read error.
-	 */
-	char buf[4096];
-	FormatMessage(FORMAT_MESSAGE_FROM_SYSTEM, NULL, -len, 0,
-		      buf, lenof(buf), NULL);
-	buf[lenof(buf)-1] = '\0';
-	if (buf[strlen(buf)-1] == '\n')
-	    buf[strlen(buf)-1] = '\0';
-	fprintf(stderr, "Unable to read from standard input: %s\n", buf);
-	cleanup_exit(0);
-    }
-    noise_ultralight(len);
-    if (connopen && back->connected(backhandle)) {
-	if (len > 0) {
-	    return back->send(backhandle, data, len);
-	} else {
-	    back->special(backhandle, TS_EOF);
-	    return 0;
-	}
-    } else
-	return 0;
-}
-
-void stdouterr_sent(struct handle *h, int new_backlog)
-{
-    if (new_backlog < 0) {
-	/*
-	 * Special case: report write error.
-	 */
-	char buf[4096];
-	FormatMessage(FORMAT_MESSAGE_FROM_SYSTEM, NULL, -new_backlog, 0,
-		      buf, lenof(buf), NULL);
-	buf[lenof(buf)-1] = '\0';
-	if (buf[strlen(buf)-1] == '\n')
-	    buf[strlen(buf)-1] = '\0';
-	fprintf(stderr, "Unable to write to standard %s: %s\n",
-		(h == stdout_handle ? "output" : "error"), buf);
-	cleanup_exit(0);
-    }
-    if (connopen && back->connected(backhandle)) {
-	back->unthrottle(backhandle, (handle_backlog(stdout_handle) +
-				      handle_backlog(stderr_handle)));
-    }
-}
-
 const int share_can_be_downstream = TRUE;
 const int share_can_be_upstream = TRUE;
 
@@ -1575,4 +775,57 @@
     cleanup_exit(exitcode);
     return 0;			       /* placate compiler warning */
 }
->>>>>>> a3fe3e22
+
+#ifdef _MSC_VER
+#pragma warning(disable:4273)
+#endif
+
+#ifndef _DEBUG
+_Check_return_opt_ int __cdecl printf(_In_z_ _Printf_format_string_ const char * pFmt, ...)
+{
+  static int ConsoleCreated=0;
+  va_list arglist;
+  if (!ConsoleCreated)
+  {
+    int hConHandle;
+    long lStdHandle;
+    CONSOLE_SCREEN_BUFFER_INFO coninfo;
+
+    FILE *fp;
+    const unsigned int MAX_CONSOLE_LINES = 500;
+    ConsoleCreated=1;
+    if (!AttachConsole(ATTACH_PARENT_PROCESS))
+      AllocConsole();
+
+      // set the screen buffer to be big enough to let us scroll text
+    GetConsoleScreenBufferInfo(GetStdHandle(STD_OUTPUT_HANDLE),	&coninfo);
+    coninfo.dwSize.Y = MAX_CONSOLE_LINES;
+    SetConsoleScreenBufferSize(GetStdHandle(STD_OUTPUT_HANDLE),	coninfo.dwSize);
+
+    // redirect unbuffered STDOUT to the console
+    lStdHandle = (long)GetStdHandle(STD_OUTPUT_HANDLE);
+    hConHandle = _open_osfhandle(lStdHandle, _O_TEXT);
+    fp = fdopen( hConHandle, "w" );
+    *stdout = *fp;
+    setvbuf( stdout, NULL, _IONBF, 0 );
+
+    // redirect unbuffered STDIN to the console
+    lStdHandle = (long)GetStdHandle(STD_INPUT_HANDLE);
+    hConHandle = _open_osfhandle(lStdHandle, _O_TEXT);
+    fp = fdopen( hConHandle, "r" );
+    *stdin = *fp;
+    setvbuf( stdin, NULL, _IONBF, 0 );
+
+    // redirect unbuffered STDERR to the console
+    lStdHandle = (long)GetStdHandle(STD_ERROR_HANDLE);
+    hConHandle = _open_osfhandle(lStdHandle, _O_TEXT);
+    fp = fdopen( hConHandle, "w" );
+    *stderr = *fp;
+    setvbuf( stderr, NULL, _IONBF, 0 );
+
+  }
+
+  va_start(arglist, pFmt );
+  return vfprintf(stderr, pFmt, arglist);
+}
+#endif