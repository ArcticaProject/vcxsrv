--- conflicted
+++ resolved
@@ -1,4 +1,3 @@
-<<<<<<< HEAD
 /*
 Copyright 1989, 1998  The Open Group
 
@@ -94,108 +93,4 @@
     while (key->data[i]-- == 0)
 	if (--i < 0)
 	    break;
-}
-=======
-/*
-Copyright 1989, 1998  The Open Group
-
-Permission to use, copy, modify, distribute, and sell this software and its
-documentation for any purpose is hereby granted without fee, provided that
-the above copyright notice appear in all copies and that both that
-copyright notice and this permission notice appear in supporting
-documentation.
-
-The above copyright notice and this permission notice shall be included in
-all copies or substantial portions of the Software.
-
-THE SOFTWARE IS PROVIDED "AS IS", WITHOUT WARRANTY OF ANY KIND, EXPRESS OR
-IMPLIED, INCLUDING BUT NOT LIMITED TO THE WARRANTIES OF MERCHANTABILITY,
-FITNESS FOR A PARTICULAR PURPOSE AND NONINFRINGEMENT.  IN NO EVENT SHALL THE
-OPEN GROUP BE LIABLE FOR ANY CLAIM, DAMAGES OR OTHER LIABILITY, WHETHER IN
-AN ACTION OF CONTRACT, TORT OR OTHERWISE, ARISING FROM, OUT OF OR IN
-CONNECTION WITH THE SOFTWARE OR THE USE OR OTHER DEALINGS IN THE SOFTWARE.
-
-Except as contained in this notice, the name of The Open Group shall not be
-used in advertising or otherwise to promote the sale, use or other dealings
-in this Software without prior written authorization from The Open Group.
- *
- * Author:  Keith Packard, MIT X Consortium
- */
-
-#ifdef HAVE_CONFIG_H
-#include <config.h>
-#endif
-#include <X11/Xos.h>
-#include <X11/X.h>
-#include <X11/Xmd.h>
-#include <X11/Xdmcp.h>
-
-static void
-getbits (long data, unsigned char *dst)
-{
-    dst[0] = (data      ) & 0xff;
-    dst[1] = (data >>  8) & 0xff;
-    dst[2] = (data >> 16) & 0xff;
-    dst[3] = (data >> 24) & 0xff;
-}
-
-#define Time_t time_t
-
-#include <stdlib.h>
-
-#if defined(HAVE_LRAND48) && defined(HAVE_SRAND48)
-#define srandom srand48
-#define random lrand48
-#endif
-#ifdef WIN32
-#include <process.h>
-#define srandom srand
-#define random rand
-#define getpid(x) _getpid(x)
-#endif
-
-void
-XdmcpGenerateKey (XdmAuthKeyPtr key)
-{
-    long    lowbits, highbits;
-
-    srandom ((int)getpid() ^ time((Time_t *)0));
-    lowbits = random ();
-    highbits = random ();
-    getbits (lowbits, key->data);
-    getbits (highbits, key->data + 4);
-}
-
-int
-XdmcpCompareKeys (const XdmAuthKeyPtr a, const XdmAuthKeyPtr b)
-{
-    int	i;
-
-    for (i = 0; i < 8; i++)
-	if (a->data[i] != b->data[i])
-	    return FALSE;
-    return TRUE;
-}
-
-void
-XdmcpIncrementKey (XdmAuthKeyPtr key)
-{
-    int	i;
-
-    i = 7;
-    while (++key->data[i] == 0)
-	if (--i < 0)
-	    break;
-}
-
-void
-XdmcpDecrementKey (XdmAuthKeyPtr key)
-{
-    int	i;
-
-    i = 7;
-    while (key->data[i]-- == 0)
-	if (--i < 0)
-	    break;
-}
->>>>>>> 6ce1d8f0
+}