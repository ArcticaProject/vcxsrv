--- conflicted
+++ resolved
@@ -1,197 +1,97 @@
-<<<<<<< HEAD
-#
-# Generate output formats for a single DocBook/XML with/without chapters
-#
-# Variables set by the calling Makefile:
-# shelfdir: the location where the docs/specs are installed. Typically $(docdir)
-# docbook:  the main DocBook/XML file, no chapters, appendix or image files
-# chapters: all files pulled in by an XInclude statement and images.
-#
-
-#
-# This makefile is intended for Users Documentation and Functional Specifications.
-# Do not use for Developer Documentation which is not installed and does not require olink.
-# Refer to http://www.x.org/releases/X11R7.6/doc/xorg-docs/ReleaseNotes.html#id2584393
-# for an explanation on documents classification.
-#
-
-# DocBook/XML generated output formats to be installed
-shelf_DATA =
-
-# DocBook/XML file with chapters, appendix and images it includes
-dist_shelf_DATA = $(docbook) $(chapters)
-
-if HAVE_XMLTO
-#
-# Generate DocBook/XML output formats with or without stylesheets
-#
-
-# Stylesheets are available if the package xorg-sgml-doctools is installed
-if HAVE_STYLESHEETS
-
-# The location where all cross reference databases are installed
-sgmldbsdir = $(XORG_SGML_PATH)/X11/dbs
-masterdb = "$(sgmldbsdir)/masterdb$(suffix $@).xml"
-XMLTO_FLAGS =							\
-	--searchpath "$(XORG_SGML_PATH)/X11"			\
-	--stringparam target.database.document=$(masterdb)	\
-	--stringparam current.docid="$(<:.xml=)"		\
-	--stringparam collect.xref.targets="no"
-
-XMLTO_XHTML_FLAGS = \
-	-x $(STYLESHEET_SRCDIR)/xorg-xhtml.xsl \
-	--stringparam html.stylesheet=$(STYLESHEET_SRCDIR)/xorg.css
-
-XMLTO_FO_FLAGS = \
-	-x $(STYLESHEET_SRCDIR)/xorg-fo.xsl
-endif HAVE_STYLESHEETS
-
-shelf_DATA += $(docbook:.xml=.html)
-%.html: %.xml  $(chapters)
-	$(AM_V_GEN)$(XMLTO) $(XMLTO_FLAGS) $(XMLTO_XHTML_FLAGS) xhtml-nochunks $<
-
-if HAVE_FOP
-shelf_DATA += $(docbook:.xml=.pdf) $(docbook:.xml=.ps)
-%.pdf: %.xml $(chapters)
-	$(AM_V_GEN)$(XMLTO) $(XMLTO_FLAGS) $(XMLTO_FO_FLAGS) --with-fop pdf $<
-%.ps: %.xml $(chapters)
-	$(AM_V_GEN)$(XMLTO) $(XMLTO_FLAGS) $(XMLTO_FO_FLAGS) --with-fop ps $<
-endif HAVE_FOP
-
-if HAVE_XMLTO_TEXT
-shelf_DATA += $(docbook:.xml=.txt)
-%.txt: %.xml $(chapters)
-	$(AM_V_GEN)$(XMLTO) $(XMLTO_FLAGS) $(XMLTO_XHTML_FLAGS) txt $<
-endif HAVE_XMLTO_TEXT
-
-#
-# Generate documents cross-reference target databases
-#
-
-# This is only possible if the xorg-sgml-doctools package is installed
-if HAVE_STYLESHEETS
-if HAVE_XSLTPROC
-
-# DocBook/XML generated document cross-reference database
-sgmldbs_DATA = $(docbook:.xml=.html.db) $(docbook:.xml=.fo.db)
-
-# Generate DocBook/XML document cross-reference database
-# Flags for the XSL Transformation processor generating xref target databases
-XSLTPROC_FLAGS =					\
-	--path "$(XORG_SGML_PATH)/X11"			\
-	--stringparam targets.filename "$@"		\
-	--stringparam collect.xref.targets "only"	\
-	--nonet --xinclude
-
-%.html.db: %.xml  $(chapters)
-	$(AM_V_GEN)$(XSLTPROC) $(XSLTPROC_FLAGS) \
-	http://docbook.sourceforge.net/release/xsl/current/xhtml/docbook.xsl $<
-
-%.fo.db: %.xml $(chapters)
-	$(AM_V_GEN)$(XSLTPROC) $(XSLTPROC_FLAGS) \
-	http://docbook.sourceforge.net/release/xsl/current/fo/docbook.xsl $<
-
-endif HAVE_XSLTPROC
-endif HAVE_STYLESHEETS
-endif HAVE_XMLTO
-
-CLEANFILES = $(shelf_DATA) $(sgmldbs_DATA)
-=======
-#
-# Generate output formats for a single DocBook/XML with/without chapters
-#
-# Variables set by the calling Makefile:
-# shelfdir: the location where the docs/specs are installed. Typically $(docdir)
-# docbook:  the main DocBook/XML file, no chapters, appendix or image files
-# chapters: all files pulled in by an XInclude statement and images.
-#
-
-#
-# This makefile is intended for Users Documentation and Functional Specifications.
-# Do not use for Developer Documentation which is not installed and does not require olink.
-# Refer to http://www.x.org/releases/X11R7.6/doc/xorg-docs/ReleaseNotes.html#id2584393
-# for an explanation on documents classification.
-#
-
-# DocBook/XML generated output formats to be installed
-shelf_DATA =
-
-# DocBook/XML file with chapters, appendix and images it includes
-dist_shelf_DATA = $(docbook) $(chapters)
-
-if HAVE_XMLTO
-#
-# Generate DocBook/XML output formats with or without stylesheets
-#
-
-# Stylesheets are available if the package xorg-sgml-doctools is installed
-if HAVE_STYLESHEETS
-
-# The location where all cross reference databases are installed
-sgmldbsdir = $(XORG_SGML_PATH)/X11/dbs
-masterdb = "$(sgmldbsdir)/masterdb$(suffix $@).xml"
-XMLTO_FLAGS =							\
-	--searchpath "$(XORG_SGML_PATH)/X11"			\
-	--stringparam target.database.document=$(masterdb)	\
-	--stringparam current.docid="$(<:.xml=)"		\
-	--stringparam collect.xref.targets="no"
-
-XMLTO_XHTML_FLAGS = \
-	-x $(STYLESHEET_SRCDIR)/xorg-xhtml.xsl \
-	--stringparam html.stylesheet=$(STYLESHEET_SRCDIR)/xorg.css
-
-XMLTO_FO_FLAGS = \
-	-x $(STYLESHEET_SRCDIR)/xorg-fo.xsl
-endif HAVE_STYLESHEETS
-
-shelf_DATA += $(docbook:.xml=.html)
-%.html: %.xml  $(chapters)
-	$(AM_V_GEN)$(XMLTO) $(XMLTO_FLAGS) $(XMLTO_XHTML_FLAGS) xhtml-nochunks $<
-
-if HAVE_FOP
-shelf_DATA += $(docbook:.xml=.pdf) $(docbook:.xml=.ps)
-%.pdf: %.xml $(chapters)
-	$(AM_V_GEN)$(XMLTO) $(XMLTO_FLAGS) $(XMLTO_FO_FLAGS) --with-fop pdf $<
-%.ps: %.xml $(chapters)
-	$(AM_V_GEN)$(XMLTO) $(XMLTO_FLAGS) $(XMLTO_FO_FLAGS) --with-fop ps $<
-endif HAVE_FOP
-
-if HAVE_XMLTO_TEXT
-shelf_DATA += $(docbook:.xml=.txt)
-%.txt: %.xml $(chapters)
-	$(AM_V_GEN)$(XMLTO) $(XMLTO_FLAGS) $(XMLTO_XHTML_FLAGS) txt $<
-endif HAVE_XMLTO_TEXT
-
-#
-# Generate documents cross-reference target databases
-#
-
-# This is only possible if the xorg-sgml-doctools package is installed
-if HAVE_STYLESHEETS
-if HAVE_XSLTPROC
-
-# DocBook/XML generated document cross-reference database
-shelf_DATA += $(docbook:.xml=.html.db) $(docbook:.xml=.fo.db)
-
-# Generate DocBook/XML document cross-reference database
-# Flags for the XSL Transformation processor generating xref target databases
-XSLTPROC_FLAGS =					\
-	--path "$(XORG_SGML_PATH)/X11"			\
-	--stringparam targets.filename "$@"		\
-	--stringparam collect.xref.targets "only"	\
-	--nonet --xinclude
-
-%.html.db: %.xml  $(chapters)
-	$(AM_V_GEN)$(XSLTPROC) $(XSLTPROC_FLAGS) \
-	http://docbook.sourceforge.net/release/xsl/current/xhtml/docbook.xsl $<
-
-%.fo.db: %.xml $(chapters)
-	$(AM_V_GEN)$(XSLTPROC) $(XSLTPROC_FLAGS) \
-	http://docbook.sourceforge.net/release/xsl/current/fo/docbook.xsl $<
-
-endif HAVE_XSLTPROC
-endif HAVE_STYLESHEETS
-endif HAVE_XMLTO
-
-CLEANFILES = $(shelf_DATA)
->>>>>>> f4babb3a
+#
+# Generate output formats for a single DocBook/XML with/without chapters
+#
+# Variables set by the calling Makefile:
+# shelfdir: the location where the docs/specs are installed. Typically $(docdir)
+# docbook:  the main DocBook/XML file, no chapters, appendix or image files
+# chapters: all files pulled in by an XInclude statement and images.
+#
+
+#
+# This makefile is intended for Users Documentation and Functional Specifications.
+# Do not use for Developer Documentation which is not installed and does not require olink.
+# Refer to http://www.x.org/releases/X11R7.6/doc/xorg-docs/ReleaseNotes.html#id2584393
+# for an explanation on documents classification.
+#
+
+# DocBook/XML generated output formats to be installed
+shelf_DATA =
+
+# DocBook/XML file with chapters, appendix and images it includes
+dist_shelf_DATA = $(docbook) $(chapters)
+
+if HAVE_XMLTO
+#
+# Generate DocBook/XML output formats with or without stylesheets
+#
+
+# Stylesheets are available if the package xorg-sgml-doctools is installed
+if HAVE_STYLESHEETS
+
+# The location where all cross reference databases are installed
+sgmldbsdir = $(XORG_SGML_PATH)/X11/dbs
+masterdb = "$(sgmldbsdir)/masterdb$(suffix $@).xml"
+XMLTO_FLAGS =							\
+	--searchpath "$(XORG_SGML_PATH)/X11"			\
+	--stringparam target.database.document=$(masterdb)	\
+	--stringparam current.docid="$(<:.xml=)"		\
+	--stringparam collect.xref.targets="no"
+
+XMLTO_XHTML_FLAGS = \
+	-x $(STYLESHEET_SRCDIR)/xorg-xhtml.xsl \
+	--stringparam html.stylesheet=$(STYLESHEET_SRCDIR)/xorg.css
+
+XMLTO_FO_FLAGS = \
+	-x $(STYLESHEET_SRCDIR)/xorg-fo.xsl
+endif HAVE_STYLESHEETS
+
+shelf_DATA += $(docbook:.xml=.html)
+%.html: %.xml  $(chapters)
+	$(AM_V_GEN)$(XMLTO) $(XMLTO_FLAGS) $(XMLTO_XHTML_FLAGS) xhtml-nochunks $<
+
+if HAVE_FOP
+shelf_DATA += $(docbook:.xml=.pdf) $(docbook:.xml=.ps)
+%.pdf: %.xml $(chapters)
+	$(AM_V_GEN)$(XMLTO) $(XMLTO_FLAGS) $(XMLTO_FO_FLAGS) --with-fop pdf $<
+%.ps: %.xml $(chapters)
+	$(AM_V_GEN)$(XMLTO) $(XMLTO_FLAGS) $(XMLTO_FO_FLAGS) --with-fop ps $<
+endif HAVE_FOP
+
+if HAVE_XMLTO_TEXT
+shelf_DATA += $(docbook:.xml=.txt)
+%.txt: %.xml $(chapters)
+	$(AM_V_GEN)$(XMLTO) $(XMLTO_FLAGS) $(XMLTO_XHTML_FLAGS) txt $<
+endif HAVE_XMLTO_TEXT
+
+#
+# Generate documents cross-reference target databases
+#
+
+# This is only possible if the xorg-sgml-doctools package is installed
+if HAVE_STYLESHEETS
+if HAVE_XSLTPROC
+
+# DocBook/XML generated document cross-reference database
+shelf_DATA += $(docbook:.xml=.html.db) $(docbook:.xml=.fo.db)
+
+# Generate DocBook/XML document cross-reference database
+# Flags for the XSL Transformation processor generating xref target databases
+XSLTPROC_FLAGS =					\
+	--path "$(XORG_SGML_PATH)/X11"			\
+	--stringparam targets.filename "$@"		\
+	--stringparam collect.xref.targets "only"	\
+	--nonet --xinclude
+
+%.html.db: %.xml  $(chapters)
+	$(AM_V_GEN)$(XSLTPROC) $(XSLTPROC_FLAGS) \
+	http://docbook.sourceforge.net/release/xsl/current/xhtml/docbook.xsl $<
+
+%.fo.db: %.xml $(chapters)
+	$(AM_V_GEN)$(XSLTPROC) $(XSLTPROC_FLAGS) \
+	http://docbook.sourceforge.net/release/xsl/current/fo/docbook.xsl $<
+
+endif HAVE_XSLTPROC
+endif HAVE_STYLESHEETS
+endif HAVE_XMLTO
+
+CLEANFILES = $(shelf_DATA)