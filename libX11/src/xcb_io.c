--- conflicted
+++ resolved
@@ -16,15 +16,12 @@
 #include <stdint.h>
 #include <stdlib.h>
 #include <string.h>
-<<<<<<< HEAD
-#include <sys/time.h>
-
-#include <X11/Xtrans/Xtrans.h>
-=======
 #ifdef HAVE_SYS_SELECT_H
 #include <sys/select.h>
 #endif
->>>>>>> b567a302
+#include <sys/time.h>
+
+#include <X11/Xtrans/Xtrans.h>
 
 static void return_socket(void *closure)
 {
