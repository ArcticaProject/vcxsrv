--- conflicted
+++ resolved
@@ -1,4 +1,3 @@
-<<<<<<< HEAD
 /*
 
 Copyright 1985, 1986, 1998  The Open Group
@@ -129,28 +128,9 @@
  */
 
 	if(!_XConnectXCB(dpy, display, &iscreen)) {
-		/* Try falling back on other transports if no transport specified */
-		const char *slash = strrchr(display_name, '/');
-		if(slash == NULL) {
-			const char *protocols[] = {"local", "unix", "tcp", "inet6", "inet", NULL};
-			const char **s;
-			size_t buf_size = strlen(display_name) + 7; // max strlen + 2 (null + /)
-			char *buf = Xmalloc(buf_size * sizeof(char));
-
-			if(buf) {
-				for(s = protocols; buf && *s; s++) {
-					snprintf(buf, buf_size, "%s/%s", *s, display_name);
-					if(_XConnectXCB(dpy, buf, &iscreen))
-						goto fallback_success;
-				}
-				Xfree(buf);
-			}
-		}
-
 		OutOfMemory(dpy);
 		return NULL;
 	}
-fallback_success:
 
 	/* Initialize as much of the display structure as we can.
 	 * Initialize pointers to NULL so that XFreeDisplayStructure will
@@ -738,726 +718,4 @@
     if(dpy->xcb->connection)
 	xcb_disconnect(dpy->xcb->connection);
     _XFreeDisplayStructure (dpy);
-}
-=======
-/*
-
-Copyright 1985, 1986, 1998  The Open Group
-
-Permission to use, copy, modify, distribute, and sell this software and its
-documentation for any purpose is hereby granted without fee, provided that
-the above copyright notice appear in all copies and that both that
-copyright notice and this permission notice appear in supporting
-documentation.
-
-The above copyright notice and this permission notice shall be included in
-all copies or substantial portions of the Software.
-
-THE SOFTWARE IS PROVIDED "AS IS", WITHOUT WARRANTY OF ANY KIND, EXPRESS OR
-IMPLIED, INCLUDING BUT NOT LIMITED TO THE WARRANTIES OF MERCHANTABILITY,
-FITNESS FOR A PARTICULAR PURPOSE AND NONINFRINGEMENT.  IN NO EVENT SHALL THE
-OPEN GROUP BE LIABLE FOR ANY CLAIM, DAMAGES OR OTHER LIABILITY, WHETHER IN
-AN ACTION OF CONTRACT, TORT OR OTHERWISE, ARISING FROM, OUT OF OR IN
-CONNECTION WITH THE SOFTWARE OR THE USE OR OTHER DEALINGS IN THE SOFTWARE.
-
-Except as contained in this notice, the name of The Open Group shall not be
-used in advertising or otherwise to promote the sale, use or other dealings
-in this Software without prior written authorization from The Open Group.
-
-*/
-
-#ifdef HAVE_CONFIG_H
-#include <config.h>
-#endif
-#include "Xlibint.h"
-#include "Xxcbint.h"
-#include <X11/Xatom.h>
-#include <X11/Xresource.h>
-#include <stdio.h>
-#include "Xintconn.h"
-
-#ifdef XKB
-#include "XKBlib.h"
-#endif /* XKB */
-
-#ifdef XTHREADS
-#include "locking.h"
-int  (*_XInitDisplayLock_fn)(Display *dpy) = NULL;
-void (*_XFreeDisplayLock_fn)(Display *dpy) = NULL;
-
-#define InitDisplayLock(d)	(_XInitDisplayLock_fn ? (*_XInitDisplayLock_fn)(d) : Success)
-#define FreeDisplayLock(d)	if (_XFreeDisplayLock_fn) (*_XFreeDisplayLock_fn)(d)
-#else
-#define InitDisplayLock(dis) Success
-#define FreeDisplayLock(dis)
-#endif /* XTHREADS */
-
-static xReq _dummy_request = {
-	0, 0, 0
-};
-
-static void OutOfMemory(Display *dpy);
-
-/*
- * Connects to a server, creates a Display object and returns a pointer to
- * the newly created Display back to the caller.
- */
-Display *
-XOpenDisplay (
-	register _Xconst char *display)
-{
-	register Display *dpy;		/* New Display object being created. */
-	register int i;
-	int j, k;			/* random iterator indexes */
-	char *display_name;		/* pointer to display name */
-	char *setup = NULL;		/* memory allocated at startup */
-	int iscreen;			/* screen number */
-	xConnSetupPrefix prefix;	/* prefix information */
-	int vendorlen;			/* length of vendor string */
-	union {
-		xConnSetup *setup;
-		char *failure;
-		char *vendor;
-		xPixmapFormat *sf;
-		xWindowRoot *rp;
-		xDepth *dp;
-		xVisualType *vp;
-	} u;				/* proto data returned from server */
-	long setuplength;	/* number of bytes in setup message */
-	long usedbytes = 0;     /* number of bytes we have processed */
-	unsigned long mask;
-	long int conn_buf_size;
-	char *xlib_buffer_size;
-
-	/*
-	 * If the display specifier string supplied as an argument to this
-	 * routine is NULL or a pointer to NULL, read the DISPLAY variable.
-	 */
-	if (display == NULL || *display == '\0') {
-		if ((display_name = getenv("DISPLAY")) == NULL) {
-			/* Oops! No DISPLAY environment variable - error. */
-			return(NULL);
-		}
-	}
-	else {
-		/* Display is non-NULL, copy the pointer */
-		display_name = (char *)display;
-	}
-
-/*
- * Set the default error handlers.  This allows the global variables to
- * default to NULL for use with shared libraries.
- */
-	if (_XErrorFunction == NULL) (void) XSetErrorHandler (NULL);
-	if (_XIOErrorFunction == NULL) (void) XSetIOErrorHandler (NULL);
-
-/*
- * Attempt to allocate a display structure. Return NULL if allocation fails.
- */
-	if ((dpy = (Display *)Xcalloc(1, sizeof(Display))) == NULL) {
-		return(NULL);
-	}
-
-	if ((dpy->display_name = strdup(display_name)) == NULL) {
-		OutOfMemory(dpy);
-		return(NULL);
-	}
-
-/*
- * Call the Connect routine to get the transport connection object.
- * If NULL is returned, the connection failed.
- */
-
-	if(!_XConnectXCB(dpy, display, &iscreen)) {
-		OutOfMemory(dpy);
-		return NULL;
-	}
-
-	/* Initialize as much of the display structure as we can.
-	 * Initialize pointers to NULL so that XFreeDisplayStructure will
-	 * work if we run out of memory before we finish initializing.
-	 */
-	dpy->keysyms		= (KeySym *) NULL;
-	dpy->modifiermap	= NULL;
-	dpy->lock_meaning	= NoSymbol;
-	dpy->keysyms_per_keycode = 0;
-	dpy->xdefaults		= (char *)NULL;
-	dpy->scratch_length	= 0L;
-	dpy->scratch_buffer	= NULL;
-	dpy->key_bindings	= NULL;
-	dpy->ext_procs		= (_XExtension *)NULL;
-	dpy->ext_data		= (XExtData *)NULL;
-	dpy->ext_number 	= 0;
-	dpy->event_vec[X_Error] = _XUnknownWireEvent;
-	dpy->event_vec[X_Reply] = _XUnknownWireEvent;
-	dpy->wire_vec[X_Error]  = _XUnknownNativeEvent;
-	dpy->wire_vec[X_Reply]  = _XUnknownNativeEvent;
-	for (i = KeyPress; i < LASTEvent; i++) {
-	    dpy->event_vec[i] 	= _XWireToEvent;
-	    dpy->wire_vec[i] 	= NULL;
-	}
-	for (i = LASTEvent; i < 128; i++) {
-	    dpy->event_vec[i] 	= _XUnknownWireEvent;
-	    dpy->wire_vec[i] 	= _XUnknownNativeEvent;
-	}
-	dpy->resource_id	= 0;
-	dpy->db 		= (struct _XrmHashBucketRec *)NULL;
-	dpy->cursor_font	= None;
-	dpy->flags		= 0;
-	dpy->async_handlers	= NULL;
-	dpy->screens		= NULL;
-	dpy->vendor		= NULL;
-	dpy->buffer		= NULL;
-	dpy->atoms		= NULL;
-	dpy->error_vec		= NULL;
-	dpy->context_db		= NULL;
-	dpy->free_funcs		= NULL;
-	dpy->pixmap_format	= NULL;
-	dpy->cms.clientCmaps	= NULL;
-	dpy->cms.defaultCCCs	= NULL;
-	dpy->cms.perVisualIntensityMaps = NULL;
-	dpy->im_filters		= NULL;
- 	dpy->bigreq_size	= 0;
-	dpy->lock		= NULL;
-	dpy->lock_fns		= NULL;
-	dpy->qfree		= NULL;
-	dpy->next_event_serial_num = 1;
-	dpy->im_fd_info		= NULL;
-	dpy->im_fd_length	= 0;
-	dpy->conn_watchers	= NULL;
-	dpy->watcher_count	= 0;
-	dpy->filedes		= NULL;
-	dpy->flushes		= NULL;
-	dpy->xcmisc_opcode	= 0;
-	dpy->xkb_info		= NULL;
-
-/*
- * Setup other information in this display structure.
- */
-	dpy->vnumber = X_PROTOCOL;
-	dpy->resource_alloc = _XAllocID;
-	dpy->idlist_alloc = _XAllocIDs;
-	dpy->synchandler = NULL;
-	dpy->savedsynchandler = NULL;
-	dpy->request = 0;
-	dpy->last_request_read = 0;
-	dpy->default_screen = iscreen;  /* Value returned by ConnectDisplay */
-	dpy->last_req = (char *)&_dummy_request;
-
-	/* Initialize the display lock */
-	if (InitDisplayLock(dpy) != 0) {
-	        OutOfMemory (dpy);
-		return(NULL);
-	}
-
-	if (!_XPollfdCacheInit(dpy)) {
-	        OutOfMemory (dpy);
-		return(NULL);
-	}
-
-	/* Set up the output buffers. */
-#ifndef XLIBDEFAULTBUFSIZE
-#define XLIBDEFAULTBUFSIZE 16384 /* 16k */
-#endif
-#ifndef XLIBMINBUFSIZE
-#define XLIBMINBUFSIZE BUFSIZE /* old default buffer size */
-#endif
-	xlib_buffer_size = getenv("XLIBBUFFERSIZE");
-
-#ifdef __sun /* Backwards compatibility for old Solaris libX11 name */
-	if (xlib_buffer_size == NULL)
-	    xlib_buffer_size = getenv("XSUNBUFFERSIZE");
-#endif
-
-	if (xlib_buffer_size == NULL)
-	    conn_buf_size = XLIBDEFAULTBUFSIZE;
-	else
-	    conn_buf_size = 1024 * strtol(xlib_buffer_size, NULL, 10);
-	if (conn_buf_size < XLIBMINBUFSIZE)
-	    conn_buf_size = XLIBMINBUFSIZE;
-
-	if ((dpy->bufptr = dpy->buffer = Xcalloc(1, conn_buf_size)) == NULL) {
-	    OutOfMemory (dpy);
-	    return(NULL);
-	}
-	dpy->xcb->real_bufmax = dpy->buffer + conn_buf_size;
-	dpy->bufmax = dpy->buffer;
-
-	/* Set up the input event queue and input event queue parameters. */
-	dpy->head = dpy->tail = NULL;
-	dpy->qlen = 0;
-
-	/* Set up free-function record */
-	if ((dpy->free_funcs = (_XFreeFuncRec *)Xcalloc(1,
-							sizeof(_XFreeFuncRec)))
-	    == NULL) {
-	    OutOfMemory (dpy);
-	    return(NULL);
-	}
-
-	{
-		const struct xcb_setup_t *xcbsetup = xcb_get_setup(dpy->xcb->connection);
-		memcpy(&prefix, xcbsetup, sizeof(prefix));
-		setuplength = prefix.length << 2;
-		setup = (char *) xcbsetup;
-		setup += SIZEOF(xConnSetupPrefix);
-		u.setup = (xConnSetup *) setup;
-	}
-
-/*
- * Check if the reply was long enough to get any information out of it.
- */
-	usedbytes = sz_xConnSetup;
-	if (setuplength < usedbytes ) {
-	    fprintf (stderr, "Xlib: Broken initial reply: Too short (%ld)\n", setuplength);
-	    OutOfMemory(dpy);
-	    return (NULL);
-	}
-
-/*
- * We succeeded at authorization, so let us move the data into
- * the display structure.
- */
-	dpy->proto_major_version= prefix.majorVersion;
-	dpy->proto_minor_version= prefix.minorVersion;
-	dpy->release 		= u.setup->release;
-	dpy->resource_base	= u.setup->ridBase;
-	dpy->resource_mask	= u.setup->ridMask;
-	dpy->min_keycode	= u.setup->minKeyCode;
-	dpy->max_keycode	= u.setup->maxKeyCode;
-	dpy->motion_buffer	= u.setup->motionBufferSize;
-	dpy->nformats		= u.setup->numFormats;
-	dpy->nscreens		= u.setup->numRoots;
-	dpy->byte_order		= u.setup->imageByteOrder;
-	dpy->bitmap_unit	= u.setup->bitmapScanlineUnit;
-	dpy->bitmap_pad		= u.setup->bitmapScanlinePad;
-	dpy->bitmap_bit_order   = u.setup->bitmapBitOrder;
-	dpy->max_request_size	= u.setup->maxRequestSize;
-	mask = dpy->resource_mask;
-	dpy->resource_shift	= 0;
-	if (!mask)
-	{
-	    fprintf (stderr, "Xlib: connection to \"%s\" invalid setup\n",
-		     dpy->display_name);
-	    OutOfMemory(dpy);
-	    return (NULL);
-	}
-
-	while (!(mask & 1)) {
-	    dpy->resource_shift++;
-	    mask = mask >> 1;
-	}
-	dpy->resource_max = (dpy->resource_mask >> dpy->resource_shift) - 5;
-/*
- * now extract the vendor string...  String must be null terminated,
- * padded to multiple of 4 bytes.
- */
-	/* Check for a sane vendor string length */
-	if (u.setup->nbytesVendor > 256) {
-	    OutOfMemory(dpy);
-	    return (NULL);
-	}
-
-	dpy->vendor = (char *) Xmalloc((unsigned) (u.setup->nbytesVendor + 1));
-	if (dpy->vendor == NULL) {
-	    OutOfMemory(dpy);
-	    return (NULL);
-	}
-	vendorlen = u.setup->nbytesVendor;
-
-/*
- * validate setup length
- */
-	usedbytes += (vendorlen + 3) & ~3;
-	if (setuplength < usedbytes) {
-	    fprintf (stderr, "Xlib: Broken initial reply: Too short (%ld)\n", setuplength);
-	    OutOfMemory(dpy);
-	    return (NULL);
-	}
-
- 	u.setup = (xConnSetup *) (((char *) u.setup) + sz_xConnSetup);
-  	(void) strncpy(dpy->vendor, u.vendor, vendorlen);
-	dpy->vendor[vendorlen] = '\0';
- 	vendorlen = (vendorlen + 3) & ~3;	/* round up */
-	u.vendor += vendorlen;
-
-/*
- * Now iterate down setup information.....
- */
-	dpy->pixmap_format =
-	    (ScreenFormat *)Xmalloc(
-		(unsigned) (dpy->nformats *sizeof(ScreenFormat)));
-	if (dpy->pixmap_format == NULL) {
-	        OutOfMemory (dpy);
-		return(NULL);
-	}
-/*
- * First decode the Z axis Screen format information.
- */
-	usedbytes += dpy->nformats * sz_xPixmapFormat;
-
-	if (setuplength < usedbytes) {
-	    fprintf (stderr, "Xlib: Broken initial reply: Too short (%ld)\n", setuplength);
-	    OutOfMemory (dpy);
-	    return(NULL);
-	}
-
-	for (i = 0; i < dpy->nformats; i++) {
-	    register ScreenFormat *fmt = &dpy->pixmap_format[i];
-	    fmt->depth = u.sf->depth;
-	    fmt->bits_per_pixel = u.sf->bitsPerPixel;
-	    fmt->scanline_pad = u.sf->scanLinePad;
-	    fmt->ext_data = NULL;
-	    u.sf = (xPixmapFormat *) (((char *) u.sf) + sz_xPixmapFormat);
-	}
-
-/*
- * next the Screen structures.
- */
-	dpy->screens =
-	    (Screen *)Xmalloc((unsigned) dpy->nscreens*sizeof(Screen));
-	if (dpy->screens == NULL) {
-	        OutOfMemory (dpy);
-		return(NULL);
-	}
-
-/*
- * Now go deal with each screen structure.
- */
-	for (i = 0; i < dpy->nscreens; i++) {
-	    register Screen *sp = &dpy->screens[i];
-	    VisualID root_visualID;
-
-	    usedbytes += sz_xWindowRoot;
-	    if (setuplength < usedbytes) {
-		fprintf (stderr, "Xlib: Broken initial reply: Too short (%ld)\n", setuplength);
-		OutOfMemory (dpy);
-		return(NULL);
-	    }
-
-	    root_visualID = u.rp->rootVisualID;
-	    sp->display	    = dpy;
-	    sp->root 	    = u.rp->windowId;
-	    sp->cmap 	    = u.rp->defaultColormap;
-	    sp->white_pixel = u.rp->whitePixel;
-	    sp->black_pixel = u.rp->blackPixel;
-	    sp->root_input_mask = u.rp->currentInputMask;
-	    sp->width	    = u.rp->pixWidth;
-	    sp->height	    = u.rp->pixHeight;
-	    sp->mwidth	    = u.rp->mmWidth;
-	    sp->mheight	    = u.rp->mmHeight;
-	    sp->min_maps    = u.rp->minInstalledMaps;
-	    sp->max_maps    = u.rp->maxInstalledMaps;
-	    sp->backing_store= u.rp->backingStore;
-	    sp->save_unders = u.rp->saveUnders;
-	    sp->root_depth  = u.rp->rootDepth;
-	    sp->ndepths	    = u.rp->nDepths;
-	    sp->ext_data   = NULL;
-	    u.rp = (xWindowRoot *) (((char *) u.rp) + sz_xWindowRoot);
-/*
- * lets set up the depth structures.
- */
-	    sp->depths = (Depth *)Xmalloc(
-			(unsigned)sp->ndepths*sizeof(Depth));
-	    if (sp->depths == NULL) {
-		OutOfMemory (dpy);
-		return(NULL);
-	    }
-	    /*
-	     * for all depths on this screen.
-	     */
-	    for (j = 0; j < sp->ndepths; j++) {
-		Depth *dp = &sp->depths[j];
-
-		usedbytes += sz_xDepth;
-		if (setuplength < usedbytes) {
-		    fprintf (stderr, "Xlib: Broken initial reply: Too short (%ld)\n", setuplength);
-		    OutOfMemory (dpy);
-		    return(NULL);
-		}
-
-		dp->depth = u.dp->depth;
-		dp->nvisuals = u.dp->nVisuals;
-		u.dp = (xDepth *) (((char *) u.dp) + sz_xDepth);
-		if (dp->nvisuals > 0) {
-		    dp->visuals =
-		      (Visual *)Xmalloc((unsigned)dp->nvisuals*sizeof(Visual));
-		    if (dp->visuals == NULL) {
-			OutOfMemory (dpy);
-			return(NULL);
-		    }
-		    for (k = 0; k < dp->nvisuals; k++) {
-			register Visual *vp = &dp->visuals[k];
-
-			usedbytes += sz_xVisualType;
-			if (setuplength < usedbytes) {
-			    fprintf (stderr, "Xlib: Broken initial reply: Too short (%ld)\n", setuplength);
-			    OutOfMemory (dpy);
-			    return(NULL);
-			}
-
-			vp->visualid	= u.vp->visualID;
-			vp->class	= u.vp->class;
-			vp->bits_per_rgb= u.vp->bitsPerRGB;
-			vp->map_entries	= u.vp->colormapEntries;
-			vp->red_mask	= u.vp->redMask;
-			vp->green_mask	= u.vp->greenMask;
-			vp->blue_mask	= u.vp->blueMask;
-			vp->ext_data	= NULL;
-			u.vp = (xVisualType *) (((char *) u.vp) +
-						sz_xVisualType);
-		    }
-		    if (dp->depth == 32 && getenv ("XLIB_SKIP_ARGB_VISUALS"))
-		    {
-			Xfree (dp->visuals);
-			dp->visuals = NULL;
-			dp->nvisuals = 0;
-		    }
-		} else {
-		    dp->visuals = (Visual *) NULL;
-		}
-	    }
-	    sp->root_visual = _XVIDtoVisual(dpy, root_visualID);
-	}
-
-	if(usedbytes != setuplength){
-	    /* Sanity check, shouldn't happen. */
-	    fprintf(stderr, "Xlib: Did not parse entire setup message: "
-	                    "parsed: %ld, message: %ld\n",
-		    usedbytes, setuplength);
-	    OutOfMemory(dpy);
-	    return(NULL);
-	}
-
-/*
- * Now start talking to the server to setup all other information...
- */
-
-/*
- * Make sure default screen is legal.
- */
-	if (iscreen >= dpy->nscreens) {
-	    OutOfMemory(dpy);
-	    return(NULL);
-	}
-
-	dpy->bigreq_size = xcb_get_maximum_request_length(dpy->xcb->connection);
-	if(dpy->bigreq_size <= dpy->max_request_size)
-		dpy->bigreq_size = 0;
-
-/*
- * Set up other stuff clients are always going to use.
- */
-	for (i = 0; i < dpy->nscreens; i++) {
-	    register Screen *sp = &dpy->screens[i];
-	    XGCValues values;
-	    values.foreground = sp->black_pixel;
-	    values.background = sp->white_pixel;
-	    if ((sp->default_gc = XCreateGC (dpy, sp->root,
-					     GCForeground|GCBackground,
-					     &values)) == NULL) {
-		OutOfMemory(dpy);
-		return (NULL);
-	    }
-	}
-/*
- * call into synchronization routine so that all programs can be
- * forced synchronous
- */
-	(void) XSynchronize(dpy, _Xdebug);
-
-/*
- * get availability of large requests, and
- * get the resource manager database off the root window.
- */
-	LockDisplay(dpy);
-	{
-	    xGetPropertyReply reply;
-	    xGetPropertyReq *req;
-
-	    GetReq (GetProperty, req);
-	    req->window = RootWindow(dpy, 0);
-	    req->property = XA_RESOURCE_MANAGER;
-	    req->type = XA_STRING;
-	    req->delete = False;
-	    req->longOffset = 0;
-	    req->longLength = 100000000L;
-
-	    if (_XReply (dpy, (xReply *) &reply, 0, xFalse)) {
-		if (reply.format == 8 && reply.propertyType == XA_STRING &&
-		    (reply.nItems + 1 > 0) &&
-		    (reply.nItems <= req->longLength * 4) &&
-		    (dpy->xdefaults = Xmalloc (reply.nItems + 1))) {
-		    _XReadPad (dpy, dpy->xdefaults, reply.nItems);
-		    dpy->xdefaults[reply.nItems] = '\0';
-		}
-		else if (reply.propertyType != None)
-		    _XEatData(dpy, reply.nItems * (reply.format >> 3));
-	    }
-	}
-	UnlockDisplay(dpy);
-
-#ifdef MOTIFBC
-	{
-	    extern Display *_XHeadOfDisplayList;
-	    _XHeadOfDisplayList = dpy;
-	}
-#endif
-#ifdef XKB
-	XkbUseExtension(dpy,NULL,NULL);
-#endif
-/*
- * and return successfully
- */
- 	return(dpy);
-}
-
-/* XFreeDisplayStructure frees all the storage associated with a
- * Display.  It is used by XOpenDisplay if it runs out of memory,
- * and also by XCloseDisplay.   It needs to check whether all pointers
- * are non-NULL before dereferencing them, since it may be called
- * by XOpenDisplay before the Display structure is fully formed.
- * XOpenDisplay must be sure to initialize all the pointers to NULL
- * before the first possible call on this.
- */
-
-void _XFreeDisplayStructure(Display *dpy)
-{
-	/* move all cookies in the EQ to the jar, then free them. */
-	if (dpy->qfree) {
-	    _XQEvent *qelt = dpy->qfree;
-	    while (qelt) {
-		if (_XIsEventCookie(dpy, &qelt->event))
-		    _XStoreEventCookie(dpy, &qelt->event);
-		qelt = qelt->next;
-	    }
-        }
-	if (dpy->cookiejar)
-	    _XFreeEventCookies(dpy);
-	while (dpy->ext_procs) {
-	    _XExtension *ext = dpy->ext_procs;
-	    dpy->ext_procs = ext->next;
-	    if (ext->name)
-		Xfree (ext->name);
-	    Xfree ((char *)ext);
-	}
-	if (dpy->im_filters)
-	   (*dpy->free_funcs->im_filters)(dpy);
-	if (dpy->cms.clientCmaps)
-	   (*dpy->free_funcs->clientCmaps)(dpy);
-	if (dpy->cms.defaultCCCs)
-	   (*dpy->free_funcs->defaultCCCs)(dpy);
-	if (dpy->cms.perVisualIntensityMaps)
-	   (*dpy->free_funcs->intensityMaps)(dpy);
-	if (dpy->atoms)
-	    (*dpy->free_funcs->atoms)(dpy);
-	if (dpy->modifiermap)
-	   (*dpy->free_funcs->modifiermap)(dpy->modifiermap);
-	if (dpy->key_bindings)
-	   (*dpy->free_funcs->key_bindings)(dpy);
-	if (dpy->context_db)
-	   (*dpy->free_funcs->context_db)(dpy);
-	if (dpy->xkb_info)
-	   (*dpy->free_funcs->xkb)(dpy);
-
-	/* if RM database was allocated by XGetDefault() free it */
-	if (dpy->db && (dpy->flags & XlibDisplayDfltRMDB))
-	    XrmDestroyDatabase(dpy->db);
-
-	if (dpy->screens) {
-	    register int i;
-
-            for (i = 0; i < dpy->nscreens; i++) {
-		Screen *sp = &dpy->screens[i];
-
-		if (sp->depths) {
-		   register int j;
-
-		   for (j = 0; j < sp->ndepths; j++) {
-			Depth *dp = &sp->depths[j];
-
-			if (dp->visuals) {
-			   register int k;
-
-			   for (k = 0; k < dp->nvisuals; k++)
-			     _XFreeExtData (dp->visuals[k].ext_data);
-			   Xfree ((char *) dp->visuals);
-			   }
-			}
-
-		   Xfree ((char *) sp->depths);
-		   }
-
-		_XFreeExtData (sp->ext_data);
-		}
-
-	    Xfree ((char *)dpy->screens);
-	    }
-
-	if (dpy->pixmap_format) {
-	    register int i;
-
-	    for (i = 0; i < dpy->nformats; i++)
-	      _XFreeExtData (dpy->pixmap_format[i].ext_data);
-            Xfree ((char *)dpy->pixmap_format);
-	    }
-
-	free(dpy->display_name);
-	if (dpy->vendor)
-	   Xfree (dpy->vendor);
-
-        if (dpy->buffer)
-	   Xfree (dpy->buffer);
-	if (dpy->keysyms)
-	   Xfree ((char *) dpy->keysyms);
-	if (dpy->xdefaults)
-	   Xfree (dpy->xdefaults);
-	if (dpy->error_vec)
-	    Xfree ((char *)dpy->error_vec);
-
-	_XFreeExtData (dpy->ext_data);
-	if (dpy->free_funcs)
-	    Xfree ((char *)dpy->free_funcs);
- 	if (dpy->scratch_buffer)
- 	    Xfree (dpy->scratch_buffer);
-	FreeDisplayLock(dpy);
-
-	if (dpy->qfree) {
-	    register _XQEvent *qelt = dpy->qfree;
-
-	    while (qelt) {
-		register _XQEvent *qnxt = qelt->next;
-		Xfree ((char *) qelt);
-		qelt = qnxt;
-	    }
-	}
-	while (dpy->im_fd_info) {
-	    struct _XConnectionInfo *conni = dpy->im_fd_info;
-	    dpy->im_fd_info = conni->next;
-	    if (conni->watch_data)
-		Xfree (conni->watch_data);
-	    Xfree (conni);
-	}
-	if (dpy->conn_watchers) {
-	    struct _XConnWatchInfo *watcher = dpy->conn_watchers;
-	    dpy->conn_watchers = watcher->next;
-	    Xfree (watcher);
-	}
-	if (dpy->filedes)
-	    Xfree (dpy->filedes);
-
-	_XFreeX11XCBStructure(dpy);
-
-	Xfree ((char *)dpy);
-}
-
-/* OutOfMemory is called if malloc fails.  XOpenDisplay returns NULL
-   after this returns. */
-
-static void OutOfMemory(Display *dpy)
-{
-    if(dpy->xcb->connection)
-	xcb_disconnect(dpy->xcb->connection);
-    _XFreeDisplayStructure (dpy);
-}
->>>>>>> b9144458
+}