--- conflicted
+++ resolved
@@ -1,528 +1,262 @@
-<<<<<<< HEAD
-
-/*
- * Copyright 1991 by the Open Software Foundation
- * Copyright 1993 by the TOSHIBA Corp.
- *
- * Permission to use, copy, modify, distribute, and sell this software and its
- * documentation for any purpose is hereby granted without fee, provided that
- * the above copyright notice appear in all copies and that both that
- * copyright notice and this permission notice appear in supporting
- * documentation, and that the name Open Software Foundation
- * not be used in advertising or publicity pertaining to distribution of the
- * software without specific, written prior permission.  Open Software
- * Foundation makes no representations about the suitability of this
- * software for any purpose.  It is provided "as is" without express or
- * implied warranty.
- *
- * OPEN SOFTWARE FOUNDATION DISCLAIMS ALL WARRANTIES WITH REGARD TO
- * THIS SOFTWARE, INCLUDING ALL IMPLIED WARRANTIES OF MERCHANTABILITY AND
- * FITNESS, IN NO EVENT SHALL OPEN SOFTWARE FOUNDATIONN BE
- * LIABLE FOR ANY SPECIAL, INDIRECT OR CONSEQUENTIAL DAMAGES OR ANY DAMAGES
- * WHATSOEVER RESULTING FROM LOSS OF USE, DATA OR PROFITS, WHETHER IN AN
- * ACTION OF CONTRACT, NEGLIGENCE OR OTHER TORTIOUS ACTION, ARISING OUT OF
- * OR IN CONNECTION WITH THE USE OR PERFORMANCE OF THIS SOFTWARE.
- *
- *		 M. Collins		OSF
- *
- *		 Katsuhisa Yano		TOSHIBA Corp.
- */
-
-/*
-
-Copyright 1991, 1998  The Open Group
-
-Permission to use, copy, modify, distribute, and sell this software and its
-documentation for any purpose is hereby granted without fee, provided that
-the above copyright notice appear in all copies and that both that
-copyright notice and this permission notice appear in supporting
-documentation.
-
-The above copyright notice and this permission notice shall be included
-in all copies or substantial portions of the Software.
-
-THE SOFTWARE IS PROVIDED "AS IS", WITHOUT WARRANTY OF ANY KIND, EXPRESS
-OR IMPLIED, INCLUDING BUT NOT LIMITED TO THE WARRANTIES OF
-MERCHANTABILITY, FITNESS FOR A PARTICULAR PURPOSE AND NONINFRINGEMENT.
-IN NO EVENT SHALL THE OPEN GROUP BE LIABLE FOR ANY CLAIM, DAMAGES OR
-OTHER LIABILITY, WHETHER IN AN ACTION OF CONTRACT, TORT OR OTHERWISE,
-ARISING FROM, OUT OF OR IN CONNECTION WITH THE SOFTWARE OR THE USE OR
-OTHER DEALINGS IN THE SOFTWARE.
-
-Except as contained in this notice, the name of The Open Group shall
-not be used in advertising or otherwise to promote the sale, use or
-other dealings in this Software without prior written authorization
-from The Open Group.
-
-*/
-
-
-#ifdef HAVE_CONFIG_H
-#include <config.h>
-#endif
-#include "Xlibint.h"
-#include "Xlcint.h"
-#include <ctype.h>
-#include <X11/Xos.h>
-
-
-#define	XMAXLIST	256
-
-char **
-_XParseBaseFontNameList(
-    char           *str,
-    int            *num)
-{
-    char           *plist[XMAXLIST];
-    char          **list;
-    char           *ptr, *psave;
-
-    *num = 0;
-    if (!str || !*str) {
-	return (char **)NULL;
-    }
-    while (*str && isspace(*str))
-	str++;
-    if (!*str)
-	return (char **)NULL;
-
-    if (!(ptr = Xmalloc((unsigned)strlen(str) + 1))) {
-	return (char **)NULL;
-    }
-    strcpy(ptr, str);
-
-    psave = ptr;
-    /* somebody who specifies more than XMAXLIST basefontnames will lose */
-    while (*num < (sizeof plist / sizeof plist[0])) {
-	char	*back;
-
-	plist[*num] = ptr;
-	if ((ptr = strchr(ptr, ','))) {
-	    back = ptr;
-	} else {
-	    back = plist[*num] + strlen(plist[*num]);
-	}
-	while (isspace(*(back - 1)))
-	    back--;
-	*back = '\0';
-	(*num)++;
-	if (!ptr)
-	    break;
-	ptr++;
-	while (*ptr && isspace(*ptr))
-	    ptr++;
-	if (!*ptr)
-	    break;
-    }
-    if (!(list = (char **) Xmalloc((unsigned)sizeof(char *) * (*num + 1)))) {
-	Xfree(psave);
-	return (char **)NULL;
-    }
-    memcpy((char *)list, (char *)plist, sizeof(char *) * (*num));
-    *(list + *num) = NULL;
-
-    return list;
-}
-
-static char **
-copy_string_list(
-    char **string_list,
-    int list_count)
-{
-    char **string_list_ret, **list_src, **list_dst, *dst;
-    int length, count;
-
-    if (string_list == NULL || list_count == 0)
-	return (char **) NULL;
-
-    string_list_ret = (char **) Xmalloc(sizeof(char *) * list_count);
-    if (string_list_ret == NULL)
-	return (char **) NULL;
-
-    list_src = string_list;
-    count = list_count;
-    for (length = 0; count-- > 0; list_src++)
-	length += strlen(*list_src) + 1;
-
-    dst = (char *) Xmalloc(length);
-    if (dst == NULL) {
-	Xfree(string_list_ret);
-	return (char **) NULL;
-    }
-
-    list_src = string_list;
-    count = list_count;
-    list_dst = string_list_ret;
-    for ( ;  count-- > 0; list_src++) {
-	strcpy(dst, *list_src);
-	*list_dst++ = dst;
-	dst += strlen(dst) + 1;
-    }
-
-    return string_list_ret;
-}
-
-XFontSet
-XCreateFontSet (
-    Display        *dpy,
-    _Xconst char   *base_font_name_list,
-    char         ***missing_charset_list,
-    int            *missing_charset_count,
-    char          **def_string)
-{
-    XOM om;
-    XOC oc;
-    XOMCharSetList *list;
-
-    *missing_charset_list = NULL;
-    *missing_charset_count = 0;
-
-    om = XOpenOM(dpy, NULL, NULL, NULL);
-    if (om == NULL)
-	return (XFontSet) NULL;
-
-    if ((oc = XCreateOC(om, XNBaseFontName, base_font_name_list, NULL))) {
-	list = &oc->core.missing_list;
-	oc->core.om_automatic = True;
-    } else
-	list = &om->core.required_charset;
-
-    *missing_charset_list = copy_string_list(list->charset_list,
-					     list->charset_count);
-    *missing_charset_count = list->charset_count;
-
-    if (list->charset_list && *missing_charset_list == NULL)
-	oc = NULL;
-
-    if (oc && def_string) {
-	*def_string = oc->core.default_string;
-	if (!*def_string)
-	    *def_string = "";
-    }
-
-    if (oc == NULL)
-	XCloseOM(om);
-
-    return (XFontSet) oc;
-}
-
-int
-XFontsOfFontSet(
-    XFontSet        font_set,
-    XFontStruct  ***font_struct_list,
-    char         ***font_name_list)
-{
-    *font_name_list   = font_set->core.font_info.font_name_list;
-    *font_struct_list = font_set->core.font_info.font_struct_list;
-    return font_set->core.font_info.num_font;
-}
-
-char *
-XBaseFontNameListOfFontSet(XFontSet font_set)
-{
-    return font_set->core.base_name_list;
-}
-
-char *
-XLocaleOfFontSet(XFontSet font_set)
-{
-    return font_set->core.om->core.lcd->core->name;
-}
-
-Bool
-XContextDependentDrawing(XFontSet font_set)
-{
-    return font_set->core.om->core.context_dependent;
-}
-
-Bool
-XDirectionalDependentDrawing(XFontSet font_set)
-{
-    return font_set->core.om->core.directional_dependent;
-}
-
-Bool
-XContextualDrawing(XFontSet font_set)
-{
-    return font_set->core.om->core.contextual_drawing;
-}
-
-XFontSetExtents *
-XExtentsOfFontSet(XFontSet font_set)
-{
-    if (!font_set)
-	return NULL;
-    return &font_set->core.font_set_extents;
-}
-
-void
-XFreeFontSet(
-    Display        *dpy,
-    XFontSet        font_set)
-{
-    XCloseOM(font_set->core.om);
-}
-=======
-
-/*
- * Copyright 1991 by the Open Software Foundation
- * Copyright 1993 by the TOSHIBA Corp.
- *
- * Permission to use, copy, modify, distribute, and sell this software and its
- * documentation for any purpose is hereby granted without fee, provided that
- * the above copyright notice appear in all copies and that both that
- * copyright notice and this permission notice appear in supporting
- * documentation, and that the name Open Software Foundation
- * not be used in advertising or publicity pertaining to distribution of the
- * software without specific, written prior permission.  Open Software
- * Foundation makes no representations about the suitability of this
- * software for any purpose.  It is provided "as is" without express or
- * implied warranty.
- *
- * OPEN SOFTWARE FOUNDATION DISCLAIMS ALL WARRANTIES WITH REGARD TO
- * THIS SOFTWARE, INCLUDING ALL IMPLIED WARRANTIES OF MERCHANTABILITY AND
- * FITNESS, IN NO EVENT SHALL OPEN SOFTWARE FOUNDATIONN BE
- * LIABLE FOR ANY SPECIAL, INDIRECT OR CONSEQUENTIAL DAMAGES OR ANY DAMAGES
- * WHATSOEVER RESULTING FROM LOSS OF USE, DATA OR PROFITS, WHETHER IN AN
- * ACTION OF CONTRACT, NEGLIGENCE OR OTHER TORTIOUS ACTION, ARISING OUT OF
- * OR IN CONNECTION WITH THE USE OR PERFORMANCE OF THIS SOFTWARE.
- *
- *		 M. Collins		OSF
- *
- *		 Katsuhisa Yano		TOSHIBA Corp.
- */
-
-/*
-
-Copyright 1991, 1998  The Open Group
-
-Permission to use, copy, modify, distribute, and sell this software and its
-documentation for any purpose is hereby granted without fee, provided that
-the above copyright notice appear in all copies and that both that
-copyright notice and this permission notice appear in supporting
-documentation.
-
-The above copyright notice and this permission notice shall be included
-in all copies or substantial portions of the Software.
-
-THE SOFTWARE IS PROVIDED "AS IS", WITHOUT WARRANTY OF ANY KIND, EXPRESS
-OR IMPLIED, INCLUDING BUT NOT LIMITED TO THE WARRANTIES OF
-MERCHANTABILITY, FITNESS FOR A PARTICULAR PURPOSE AND NONINFRINGEMENT.
-IN NO EVENT SHALL THE OPEN GROUP BE LIABLE FOR ANY CLAIM, DAMAGES OR
-OTHER LIABILITY, WHETHER IN AN ACTION OF CONTRACT, TORT OR OTHERWISE,
-ARISING FROM, OUT OF OR IN CONNECTION WITH THE SOFTWARE OR THE USE OR
-OTHER DEALINGS IN THE SOFTWARE.
-
-Except as contained in this notice, the name of The Open Group shall
-not be used in advertising or otherwise to promote the sale, use or
-other dealings in this Software without prior written authorization
-from The Open Group.
-
-*/
-
-
-#ifdef HAVE_CONFIG_H
-#include <config.h>
-#endif
-#include "Xlibint.h"
-#include "Xlcint.h"
-#include <ctype.h>
-#include <X11/Xos.h>
-
-
-#define	XMAXLIST	256
-
-char **
-_XParseBaseFontNameList(
-    char           *str,
-    int            *num)
-{
-    char           *plist[XMAXLIST];
-    char          **list;
-    char           *ptr, *psave;
-
-    *num = 0;
-    if (!str || !*str) {
-	return (char **)NULL;
-    }
-    while (*str && isspace(*str))
-	str++;
-    if (!*str)
-	return (char **)NULL;
-
-    if (!(ptr = strdup(str))) {
-	return (char **)NULL;
-    }
-
-    psave = ptr;
-    /* somebody who specifies more than XMAXLIST basefontnames will lose */
-    while (*num < (sizeof plist / sizeof plist[0])) {
-	char	*back;
-
-	plist[*num] = ptr;
-	if ((ptr = strchr(ptr, ','))) {
-	    back = ptr;
-	} else {
-	    back = plist[*num] + strlen(plist[*num]);
-	}
-	while (isspace(*(back - 1)))
-	    back--;
-	*back = '\0';
-	(*num)++;
-	if (!ptr)
-	    break;
-	ptr++;
-	while (*ptr && isspace(*ptr))
-	    ptr++;
-	if (!*ptr)
-	    break;
-    }
-    if (!(list = (char **) Xmalloc((unsigned)sizeof(char *) * (*num + 1)))) {
-	Xfree(psave);
-	return (char **)NULL;
-    }
-    memcpy((char *)list, (char *)plist, sizeof(char *) * (*num));
-    *(list + *num) = NULL;
-
-    return list;
-}
-
-static char **
-copy_string_list(
-    char **string_list,
-    int list_count)
-{
-    char **string_list_ret, **list_src, **list_dst, *dst;
-    int length, count;
-
-    if (string_list == NULL || list_count == 0)
-	return (char **) NULL;
-
-    string_list_ret = (char **) Xmalloc(sizeof(char *) * list_count);
-    if (string_list_ret == NULL)
-	return (char **) NULL;
-
-    list_src = string_list;
-    count = list_count;
-    for (length = 0; count-- > 0; list_src++)
-	length += strlen(*list_src) + 1;
-
-    dst = (char *) Xmalloc(length);
-    if (dst == NULL) {
-	Xfree(string_list_ret);
-	return (char **) NULL;
-    }
-
-    list_src = string_list;
-    count = list_count;
-    list_dst = string_list_ret;
-    for ( ;  count-- > 0; list_src++) {
-	strcpy(dst, *list_src);
-	*list_dst++ = dst;
-	dst += strlen(dst) + 1;
-    }
-
-    return string_list_ret;
-}
-
-XFontSet
-XCreateFontSet (
-    Display        *dpy,
-    _Xconst char   *base_font_name_list,
-    char         ***missing_charset_list,
-    int            *missing_charset_count,
-    char          **def_string)
-{
-    XOM om;
-    XOC oc;
-    XOMCharSetList *list;
-
-    *missing_charset_list = NULL;
-    *missing_charset_count = 0;
-
-    om = XOpenOM(dpy, NULL, NULL, NULL);
-    if (om == NULL)
-	return (XFontSet) NULL;
-
-    if ((oc = XCreateOC(om, XNBaseFontName, base_font_name_list, NULL))) {
-	list = &oc->core.missing_list;
-	oc->core.om_automatic = True;
-    } else
-	list = &om->core.required_charset;
-
-    *missing_charset_list = copy_string_list(list->charset_list,
-					     list->charset_count);
-    *missing_charset_count = list->charset_count;
-
-    if (list->charset_list && *missing_charset_list == NULL)
-	oc = NULL;
-
-    if (oc && def_string) {
-	*def_string = oc->core.default_string;
-	if (!*def_string)
-	    *def_string = "";
-    }
-
-    if (oc == NULL)
-	XCloseOM(om);
-
-    return (XFontSet) oc;
-}
-
-int
-XFontsOfFontSet(
-    XFontSet        font_set,
-    XFontStruct  ***font_struct_list,
-    char         ***font_name_list)
-{
-    *font_name_list   = font_set->core.font_info.font_name_list;
-    *font_struct_list = font_set->core.font_info.font_struct_list;
-    return font_set->core.font_info.num_font;
-}
-
-char *
-XBaseFontNameListOfFontSet(XFontSet font_set)
-{
-    return font_set->core.base_name_list;
-}
-
-char *
-XLocaleOfFontSet(XFontSet font_set)
-{
-    return font_set->core.om->core.lcd->core->name;
-}
-
-Bool
-XContextDependentDrawing(XFontSet font_set)
-{
-    return font_set->core.om->core.context_dependent;
-}
-
-Bool
-XDirectionalDependentDrawing(XFontSet font_set)
-{
-    return font_set->core.om->core.directional_dependent;
-}
-
-Bool
-XContextualDrawing(XFontSet font_set)
-{
-    return font_set->core.om->core.contextual_drawing;
-}
-
-XFontSetExtents *
-XExtentsOfFontSet(XFontSet font_set)
-{
-    if (!font_set)
-	return NULL;
-    return &font_set->core.font_set_extents;
-}
-
-void
-XFreeFontSet(
-    Display        *dpy,
-    XFontSet        font_set)
-{
-    XCloseOM(font_set->core.om);
-}
->>>>>>> 96d6df5d
+
+/*
+ * Copyright 1991 by the Open Software Foundation
+ * Copyright 1993 by the TOSHIBA Corp.
+ *
+ * Permission to use, copy, modify, distribute, and sell this software and its
+ * documentation for any purpose is hereby granted without fee, provided that
+ * the above copyright notice appear in all copies and that both that
+ * copyright notice and this permission notice appear in supporting
+ * documentation, and that the name Open Software Foundation
+ * not be used in advertising or publicity pertaining to distribution of the
+ * software without specific, written prior permission.  Open Software
+ * Foundation makes no representations about the suitability of this
+ * software for any purpose.  It is provided "as is" without express or
+ * implied warranty.
+ *
+ * OPEN SOFTWARE FOUNDATION DISCLAIMS ALL WARRANTIES WITH REGARD TO
+ * THIS SOFTWARE, INCLUDING ALL IMPLIED WARRANTIES OF MERCHANTABILITY AND
+ * FITNESS, IN NO EVENT SHALL OPEN SOFTWARE FOUNDATIONN BE
+ * LIABLE FOR ANY SPECIAL, INDIRECT OR CONSEQUENTIAL DAMAGES OR ANY DAMAGES
+ * WHATSOEVER RESULTING FROM LOSS OF USE, DATA OR PROFITS, WHETHER IN AN
+ * ACTION OF CONTRACT, NEGLIGENCE OR OTHER TORTIOUS ACTION, ARISING OUT OF
+ * OR IN CONNECTION WITH THE USE OR PERFORMANCE OF THIS SOFTWARE.
+ *
+ *		 M. Collins		OSF
+ *
+ *		 Katsuhisa Yano		TOSHIBA Corp.
+ */
+
+/*
+
+Copyright 1991, 1998  The Open Group
+
+Permission to use, copy, modify, distribute, and sell this software and its
+documentation for any purpose is hereby granted without fee, provided that
+the above copyright notice appear in all copies and that both that
+copyright notice and this permission notice appear in supporting
+documentation.
+
+The above copyright notice and this permission notice shall be included
+in all copies or substantial portions of the Software.
+
+THE SOFTWARE IS PROVIDED "AS IS", WITHOUT WARRANTY OF ANY KIND, EXPRESS
+OR IMPLIED, INCLUDING BUT NOT LIMITED TO THE WARRANTIES OF
+MERCHANTABILITY, FITNESS FOR A PARTICULAR PURPOSE AND NONINFRINGEMENT.
+IN NO EVENT SHALL THE OPEN GROUP BE LIABLE FOR ANY CLAIM, DAMAGES OR
+OTHER LIABILITY, WHETHER IN AN ACTION OF CONTRACT, TORT OR OTHERWISE,
+ARISING FROM, OUT OF OR IN CONNECTION WITH THE SOFTWARE OR THE USE OR
+OTHER DEALINGS IN THE SOFTWARE.
+
+Except as contained in this notice, the name of The Open Group shall
+not be used in advertising or otherwise to promote the sale, use or
+other dealings in this Software without prior written authorization
+from The Open Group.
+
+*/
+
+
+#ifdef HAVE_CONFIG_H
+#include <config.h>
+#endif
+#include "Xlibint.h"
+#include "Xlcint.h"
+#include <ctype.h>
+#include <X11/Xos.h>
+
+
+#define	XMAXLIST	256
+
+char **
+_XParseBaseFontNameList(
+    char           *str,
+    int            *num)
+{
+    char           *plist[XMAXLIST];
+    char          **list;
+    char           *ptr, *psave;
+
+    *num = 0;
+    if (!str || !*str) {
+	return (char **)NULL;
+    }
+    while (*str && isspace(*str))
+	str++;
+    if (!*str)
+	return (char **)NULL;
+
+    if (!(ptr = strdup(str))) {
+	return (char **)NULL;
+    }
+
+    psave = ptr;
+    /* somebody who specifies more than XMAXLIST basefontnames will lose */
+    while (*num < (sizeof plist / sizeof plist[0])) {
+	char	*back;
+
+	plist[*num] = ptr;
+	if ((ptr = strchr(ptr, ','))) {
+	    back = ptr;
+	} else {
+	    back = plist[*num] + strlen(plist[*num]);
+	}
+	while (isspace(*(back - 1)))
+	    back--;
+	*back = '\0';
+	(*num)++;
+	if (!ptr)
+	    break;
+	ptr++;
+	while (*ptr && isspace(*ptr))
+	    ptr++;
+	if (!*ptr)
+	    break;
+    }
+    if (!(list = (char **) Xmalloc((unsigned)sizeof(char *) * (*num + 1)))) {
+	Xfree(psave);
+	return (char **)NULL;
+    }
+    memcpy((char *)list, (char *)plist, sizeof(char *) * (*num));
+    *(list + *num) = NULL;
+
+    return list;
+}
+
+static char **
+copy_string_list(
+    char **string_list,
+    int list_count)
+{
+    char **string_list_ret, **list_src, **list_dst, *dst;
+    int length, count;
+
+    if (string_list == NULL || list_count == 0)
+	return (char **) NULL;
+
+    string_list_ret = (char **) Xmalloc(sizeof(char *) * list_count);
+    if (string_list_ret == NULL)
+	return (char **) NULL;
+
+    list_src = string_list;
+    count = list_count;
+    for (length = 0; count-- > 0; list_src++)
+	length += strlen(*list_src) + 1;
+
+    dst = (char *) Xmalloc(length);
+    if (dst == NULL) {
+	Xfree(string_list_ret);
+	return (char **) NULL;
+    }
+
+    list_src = string_list;
+    count = list_count;
+    list_dst = string_list_ret;
+    for ( ;  count-- > 0; list_src++) {
+	strcpy(dst, *list_src);
+	*list_dst++ = dst;
+	dst += strlen(dst) + 1;
+    }
+
+    return string_list_ret;
+}
+
+XFontSet
+XCreateFontSet (
+    Display        *dpy,
+    _Xconst char   *base_font_name_list,
+    char         ***missing_charset_list,
+    int            *missing_charset_count,
+    char          **def_string)
+{
+    XOM om;
+    XOC oc;
+    XOMCharSetList *list;
+
+    *missing_charset_list = NULL;
+    *missing_charset_count = 0;
+
+    om = XOpenOM(dpy, NULL, NULL, NULL);
+    if (om == NULL)
+	return (XFontSet) NULL;
+
+    if ((oc = XCreateOC(om, XNBaseFontName, base_font_name_list, NULL))) {
+	list = &oc->core.missing_list;
+	oc->core.om_automatic = True;
+    } else
+	list = &om->core.required_charset;
+
+    *missing_charset_list = copy_string_list(list->charset_list,
+					     list->charset_count);
+    *missing_charset_count = list->charset_count;
+
+    if (list->charset_list && *missing_charset_list == NULL)
+	oc = NULL;
+
+    if (oc && def_string) {
+	*def_string = oc->core.default_string;
+	if (!*def_string)
+	    *def_string = "";
+    }
+
+    if (oc == NULL)
+	XCloseOM(om);
+
+    return (XFontSet) oc;
+}
+
+int
+XFontsOfFontSet(
+    XFontSet        font_set,
+    XFontStruct  ***font_struct_list,
+    char         ***font_name_list)
+{
+    *font_name_list   = font_set->core.font_info.font_name_list;
+    *font_struct_list = font_set->core.font_info.font_struct_list;
+    return font_set->core.font_info.num_font;
+}
+
+char *
+XBaseFontNameListOfFontSet(XFontSet font_set)
+{
+    return font_set->core.base_name_list;
+}
+
+char *
+XLocaleOfFontSet(XFontSet font_set)
+{
+    return font_set->core.om->core.lcd->core->name;
+}
+
+Bool
+XContextDependentDrawing(XFontSet font_set)
+{
+    return font_set->core.om->core.context_dependent;
+}
+
+Bool
+XDirectionalDependentDrawing(XFontSet font_set)
+{
+    return font_set->core.om->core.directional_dependent;
+}
+
+Bool
+XContextualDrawing(XFontSet font_set)
+{
+    return font_set->core.om->core.contextual_drawing;
+}
+
+XFontSetExtents *
+XExtentsOfFontSet(XFontSet font_set)
+{
+    if (!font_set)
+	return NULL;
+    return &font_set->core.font_set_extents;
+}
+
+void
+XFreeFontSet(
+    Display        *dpy,
+    XFontSet        font_set)
+{
+    XCloseOM(font_set->core.om);
+}