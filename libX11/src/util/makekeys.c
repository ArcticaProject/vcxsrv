--- conflicted
+++ resolved
@@ -1,597 +1,317 @@
-<<<<<<< HEAD
-/*
-
-Copyright 1990, 1998  The Open Group
-
-Permission to use, copy, modify, distribute, and sell this software and its
-documentation for any purpose is hereby granted without fee, provided that
-the above copyright notice appear in all copies and that both that
-copyright notice and this permission notice appear in supporting
-documentation.
-
-The above copyright notice and this permission notice shall be included
-in all copies or substantial portions of the Software.
-
-THE SOFTWARE IS PROVIDED "AS IS", WITHOUT WARRANTY OF ANY KIND, EXPRESS
-OR IMPLIED, INCLUDING BUT NOT LIMITED TO THE WARRANTIES OF
-MERCHANTABILITY, FITNESS FOR A PARTICULAR PURPOSE AND NONINFRINGEMENT.
-IN NO EVENT SHALL THE OPEN GROUP BE LIABLE FOR ANY CLAIM, DAMAGES OR
-OTHER LIABILITY, WHETHER IN AN ACTION OF CONTRACT, TORT OR OTHERWISE,
-ARISING FROM, OUT OF OR IN CONNECTION WITH THE SOFTWARE OR THE USE OR
-OTHER DEALINGS IN THE SOFTWARE.
-
-Except as contained in this notice, the name of The Open Group shall
-not be used in advertising or otherwise to promote the sale, use or
-other dealings in this Software without prior written authorization
-from The Open Group.
-
-*/
-
-/* Constructs hash tables for XStringToKeysym and XKeysymToString. */
-
-#include <X11/X.h>
-#include <X11/Xos.h>
-#include <X11/keysymdef.h>
-#include <stdio.h>
-#include <stdlib.h>
-#include <unistd.h>
-
-typedef unsigned long Signature;
-
-#define KTNUM 4000
-
-static struct info {
-    char	*name;
-    KeySym	val;
-} info[KTNUM];
-
-#define MIN_REHASH 15
-#define MATCHES 10
-
-static char tab[KTNUM];
-static unsigned short offsets[KTNUM];
-static unsigned short indexes[KTNUM];
-static KeySym values[KTNUM];
-static char buf[1024];
-
-int
-main(int argc, char *argv[])
-{
-    int ksnum = 0;
-    int max_rehash;
-    Signature sig;
-    register int i, j, k, z;
-    register char *name;
-    register char c;
-    int first;
-    int best_max_rehash;
-    int best_z = 0;
-    int num_found;
-    KeySym val;
-    char key[128];
-    char alias[128];
-
-
-    while (fgets(buf, sizeof(buf), stdin)) {
-	i = sscanf(buf, "#define XK_%127s 0x%lx", key, &info[ksnum].val);
-	if (i != 2) {
-	    i = sscanf(buf, "#define XK_%127s XK_%127s", key, alias);
-	    if (i != 2)
-		continue;
-	    for (i = ksnum - 1; i >= 0; i--) {
-		if (strcmp(info[i].name, alias) == 0) {
-		    info[ksnum].val = info[i].val;
-		    break;
-		}
-	    }
-	    if (i < 0) {  /* Didn't find a match */
-		fprintf(stderr,
-		    "can't find matching definition %s for keysym %s\n",
-		    alias, key);
-		continue;
-	    }
-	}
-	if (info[ksnum].val == XK_VoidSymbol)
-	    info[ksnum].val = 0;
-	if (info[ksnum].val > 0x1fffffff) {
-	    fprintf(stderr,
-		    "ignoring illegal keysym (%s), remove it from .h file!\n",
-		    key);
-	    continue;
-	}
-	name = strdup(key);
-	if (!name) {
-	    fprintf(stderr, "makekeys: out of memory!\n");
-	    exit(1);
-	}
-	info[ksnum].name = name;
-	ksnum++;
-	if (ksnum == KTNUM) {
-	    fprintf(stderr, "makekeys: too many keysyms!\n");
-	    exit(1);
-	}
-    }
-
-    printf("/* This file is generated from keysymdef.h. */\n");
-    printf("/* Do not edit. */\n");
-    printf("\n");
-
-    best_max_rehash = ksnum;
-    num_found = 0;
-    for (z = ksnum; z < KTNUM; z++) {
-	max_rehash = 0;
-	for (name = tab, i = z; --i >= 0;)
-		*name++ = 0;
-	for (i = 0; i < ksnum; i++) {
-	    name = info[i].name;
-	    sig = 0;
-	    while ((c = *name++))
-		sig = (sig << 1) + c;
-	    first = j = sig % z;
-	    for (k = 0; tab[j]; k++) {
-		j += first + 1;
-		if (j >= z)
-		    j -= z;
-		if (j == first)
-		    goto next1;
-	    }
-	    tab[j] = 1;
-	    if (k > max_rehash)
-		max_rehash = k;
-	}
-	if (max_rehash < MIN_REHASH) {
-	    if (max_rehash < best_max_rehash) {
-		best_max_rehash = max_rehash;
-		best_z = z;
-	    }
-	    num_found++;
-	    if (num_found >= MATCHES)
-		break;
-	}
-next1:	;
-    }
-
-    z = best_z;
-    if (z == 0) {
-	fprintf(stderr, "makekeys: failed to find small enough hash!\n"
-		"Try increasing KTNUM in makekeys.c\n");
-	exit(1);
-    }
-    printf("#ifdef NEEDKTABLE\n");
-    printf("const unsigned char _XkeyTable[] = {\n");
-    printf("0,\n");
-    k = 1;
-    for (i = 0; i < ksnum; i++) {
-	name = info[i].name;
-	sig = 0;
-	while ((c = *name++))
-	    sig = (sig << 1) + c;
-	first = j = sig % z;
-	while (offsets[j]) {
-	    j += first + 1;
-	    if (j >= z)
-		j -= z;
-	}
-	offsets[j] = k;
-	indexes[i] = k;
-	val = info[i].val;
-	printf("0x%.2lx, 0x%.2lx, 0x%.2lx, 0x%.2lx, 0x%.2lx, 0x%.2lx, ",
-	       (sig >> 8) & 0xff, sig & 0xff,
-	       (val >> 24) & 0xff, (val >> 16) & 0xff,
-	       (val >> 8) & 0xff, val & 0xff);
-	for (name = info[i].name, k += 7; (c = *name++); k++)
-	    printf("'%c',", c);
-	printf((i == (ksnum-1)) ? "0\n" : "0,\n");
-    }
-    printf("};\n");
-    printf("\n");
-    printf("#define KTABLESIZE %d\n", z);
-    printf("#define KMAXHASH %d\n", best_max_rehash + 1);
-    printf("\n");
-    printf("static const unsigned short hashString[KTABLESIZE] = {\n");
-    for (i = 0; i < z;) {
-	printf("0x%.4x", offsets[i]);
-	i++;
-	if (i == z)
-	    break;
-	printf((i & 7) ? ", " : ",\n");
-    }
-    printf("\n");
-    printf("};\n");
-    printf("#endif /* NEEDKTABLE */\n");
-
-    best_max_rehash = ksnum;
-    num_found = 0;
-    for (z = ksnum; z < KTNUM; z++) {
-	max_rehash = 0;
-	for (name = tab, i = z; --i >= 0;)
-		*name++ = 0;
-	for (i = 0; i < ksnum; i++) {
-	    val = info[i].val;
-	    first = j = val % z;
-	    for (k = 0; tab[j]; k++) {
-		if (values[j] == val)
-		    goto skip1;
-		j += first + 1;
-		if (j >= z)
-		    j -= z;
-		if (j == first)
-		    goto next2;
-	    }
-	    tab[j] = 1;
-	    values[j] = val;
-	    if (k > max_rehash)
-		max_rehash = k;
-skip1:	;
-	}
-	if (max_rehash < MIN_REHASH) {
-	    if (max_rehash < best_max_rehash) {
-		best_max_rehash = max_rehash;
-		best_z = z;
-	    }
-	    num_found++;
-	    if (num_found >= MATCHES)
-		break;
-	}
-next2:	;
-    }
-
-    z = best_z;
-    if (z == 0) {
-	fprintf(stderr, "makekeys: failed to find small enough hash!\n"
-		"Try increasing KTNUM in makekeys.c\n");
-	exit(1);
-    }
-    for (i = z; --i >= 0;)
-	offsets[i] = 0;
-    for (i = 0; i < ksnum; i++) {
-	val = info[i].val;
-	first = j = val % z;
-	while (offsets[j]) {
-	    if (values[j] == val)
-		goto skip2;
-	    j += first + 1;
-	    if (j >= z)
-		j -= z;
-	}
-	offsets[j] = indexes[i] + 2;
-	values[j] = val;
-skip2:	;
-    }
-    printf("\n");
-    printf("#ifdef NEEDVTABLE\n");
-    printf("#define VTABLESIZE %d\n", z);
-    printf("#define VMAXHASH %d\n", best_max_rehash + 1);
-    printf("\n");
-    printf("static const unsigned short hashKeysym[VTABLESIZE] = {\n");
-    for (i = 0; i < z;) {
-	printf("0x%.4x", offsets[i]);
-	i++;
-	if (i == z)
-	    break;
-	printf((i & 7) ? ", " : ",\n");
-    }
-    printf("\n");
-    printf("};\n");
-    printf("#endif /* NEEDVTABLE */\n");
-
-    exit(0);
-}
-=======
-/*
-
-Copyright 1990, 1998  The Open Group
-
-Permission to use, copy, modify, distribute, and sell this software and its
-documentation for any purpose is hereby granted without fee, provided that
-the above copyright notice appear in all copies and that both that
-copyright notice and this permission notice appear in supporting
-documentation.
-
-The above copyright notice and this permission notice shall be included
-in all copies or substantial portions of the Software.
-
-THE SOFTWARE IS PROVIDED "AS IS", WITHOUT WARRANTY OF ANY KIND, EXPRESS
-OR IMPLIED, INCLUDING BUT NOT LIMITED TO THE WARRANTIES OF
-MERCHANTABILITY, FITNESS FOR A PARTICULAR PURPOSE AND NONINFRINGEMENT.
-IN NO EVENT SHALL THE OPEN GROUP BE LIABLE FOR ANY CLAIM, DAMAGES OR
-OTHER LIABILITY, WHETHER IN AN ACTION OF CONTRACT, TORT OR OTHERWISE,
-ARISING FROM, OUT OF OR IN CONNECTION WITH THE SOFTWARE OR THE USE OR
-OTHER DEALINGS IN THE SOFTWARE.
-
-Except as contained in this notice, the name of The Open Group shall
-not be used in advertising or otherwise to promote the sale, use or
-other dealings in this Software without prior written authorization
-from The Open Group.
-
-*/
-
-/* Constructs hash tables for XStringToKeysym and XKeysymToString. */
-
-#include <X11/X.h>
-#include <X11/Xos.h>
-#include <X11/keysymdef.h>
-#include <stdio.h>
-#include <stdlib.h>
-
-typedef unsigned long Signature;
-
-#define KTNUM 4000
-
-static struct info {
-    char	*name;
-    KeySym	val;
-} info[KTNUM];
-
-#define MIN_REHASH 15
-#define MATCHES 10
-
-static char tab[KTNUM];
-static unsigned short offsets[KTNUM];
-static unsigned short indexes[KTNUM];
-static KeySym values[KTNUM];
-static char buf[1024];
-static int ksnum = 0;
-
-static int
-parse_line(const char *buf, char *key, KeySym *val, char *prefix)
-{
-    int i;
-    char alias[128];
-    char *tmp, *tmpa;
-
-    /* See if we can catch a straight XK_foo 0x1234-style definition first;
-     * the trickery around tmp is to account for prefices. */
-    i = sscanf(buf, "#define %127s 0x%lx", key, val);
-    if (i == 2 && (tmp = strstr(key, "XK_"))) {
-        memcpy(prefix, key, tmp - key);
-        prefix[tmp - key] = '\0';
-        tmp += 3;
-        memmove(key, tmp, strlen(tmp) + 1);
-        return 1;
-    }
-
-    /* Now try to catch alias (XK_foo XK_bar) definitions, and resolve them
-     * immediately: if the target is in the form XF86XK_foo, we need to
-     * canonicalise this to XF86foo before we do the lookup. */
-    i = sscanf(buf, "#define %127s %127s", key, alias);
-    if (i == 2 && (tmp = strstr(key, "XK_")) && (tmpa = strstr(alias, "XK_"))) {
-        memcpy(prefix, key, tmp - key);
-        prefix[tmp - key] = '\0';
-        tmp += 3;
-        memmove(key, tmp, strlen(tmp) + 1);
-        memmove(tmpa, tmpa + 3, strlen(tmpa + 3) + 1);
-
-        for (i = ksnum - 1; i >= 0; i--) {
-            if (strcmp(info[i].name, alias) == 0) {
-                *val = info[i].val;
-                return 1;
-            }
-        }
-
-        fprintf(stderr, "can't find matching definition %s for keysym %s%s\n",
-                alias, prefix, key);
-    }
-
-    return 0;
-}
-
-int
-main(int argc, char *argv[])
-{
-    int max_rehash;
-    Signature sig;
-    int i, j, k, l, z;
-    FILE *fptr;
-    char *name;
-    char c;
-    int first;
-    int best_max_rehash;
-    int best_z = 0;
-    int num_found;
-    KeySym val;
-    char key[128], prefix[128];
-
-    for (l = 1; l < argc; l++) {
-        fptr = fopen(argv[l], "r");
-        if (!fptr) {
-            fprintf(stderr, "couldn't open %s\n", argv[l]);
-            continue;
-        }
-
-        while (fgets(buf, sizeof(buf), fptr)) {
-            if (!parse_line(buf, key, &val, prefix))
-                continue;
-
-            if (val == XK_VoidSymbol)
-                val = 0;
-            if (val > 0x1fffffff) {
-                fprintf(stderr, "ignoring illegal keysym (%s, %lx)\n", key,
-                        val);
-                continue;
-            }
-
-            name = malloc(strlen(prefix) + strlen(key) + 1);
-            if (!name) {
-                fprintf(stderr, "makekeys: out of memory!\n");
-                exit(1);
-            }
-            sprintf(name, "%s%s", prefix, key);
-            info[ksnum].name = name;
-            info[ksnum].val = val;
-            ksnum++;
-            if (ksnum == KTNUM) {
-                fprintf(stderr, "makekeys: too many keysyms!\n");
-                exit(1);
-            }
-        }
-
-        fclose(fptr);
-    }
-
-    printf("/* This file is generated from keysymdef.h. */\n");
-    printf("/* Do not edit. */\n");
-    printf("\n");
-
-    best_max_rehash = ksnum;
-    num_found = 0;
-    for (z = ksnum; z < KTNUM; z++) {
-	max_rehash = 0;
-	for (name = tab, i = z; --i >= 0;)
-		*name++ = 0;
-	for (i = 0; i < ksnum; i++) {
-	    name = info[i].name;
-	    sig = 0;
-	    while ((c = *name++))
-		sig = (sig << 1) + c;
-	    first = j = sig % z;
-	    for (k = 0; tab[j]; k++) {
-		j += first + 1;
-		if (j >= z)
-		    j -= z;
-		if (j == first)
-		    goto next1;
-	    }
-	    tab[j] = 1;
-	    if (k > max_rehash)
-		max_rehash = k;
-	}
-	if (max_rehash < MIN_REHASH) {
-	    if (max_rehash < best_max_rehash) {
-		best_max_rehash = max_rehash;
-		best_z = z;
-	    }
-	    num_found++;
-	    if (num_found >= MATCHES)
-		break;
-	}
-next1:	;
-    }
-
-    z = best_z;
-    if (z == 0) {
-	fprintf(stderr, "makekeys: failed to find small enough hash!\n"
-		"Try increasing KTNUM in makekeys.c\n");
-	exit(1);
-    }
-    printf("#ifdef NEEDKTABLE\n");
-    printf("const unsigned char _XkeyTable[] = {\n");
-    printf("0,\n");
-    k = 1;
-    for (i = 0; i < ksnum; i++) {
-	name = info[i].name;
-	sig = 0;
-	while ((c = *name++))
-	    sig = (sig << 1) + c;
-	first = j = sig % z;
-	while (offsets[j]) {
-	    j += first + 1;
-	    if (j >= z)
-		j -= z;
-	}
-	offsets[j] = k;
-	indexes[i] = k;
-	val = info[i].val;
-	printf("0x%.2lx, 0x%.2lx, 0x%.2lx, 0x%.2lx, 0x%.2lx, 0x%.2lx, ",
-	       (sig >> 8) & 0xff, sig & 0xff,
-	       (val >> 24) & 0xff, (val >> 16) & 0xff,
-	       (val >> 8) & 0xff, val & 0xff);
-	for (name = info[i].name, k += 7; (c = *name++); k++)
-	    printf("'%c',", c);
-	printf((i == (ksnum-1)) ? "0\n" : "0,\n");
-    }
-    printf("};\n");
-    printf("\n");
-    printf("#define KTABLESIZE %d\n", z);
-    printf("#define KMAXHASH %d\n", best_max_rehash + 1);
-    printf("\n");
-    printf("static const unsigned short hashString[KTABLESIZE] = {\n");
-    for (i = 0; i < z;) {
-	printf("0x%.4x", offsets[i]);
-	i++;
-	if (i == z)
-	    break;
-	printf((i & 7) ? ", " : ",\n");
-    }
-    printf("\n");
-    printf("};\n");
-    printf("#endif /* NEEDKTABLE */\n");
-
-    best_max_rehash = ksnum;
-    num_found = 0;
-    for (z = ksnum; z < KTNUM; z++) {
-	max_rehash = 0;
-	for (name = tab, i = z; --i >= 0;)
-		*name++ = 0;
-	for (i = 0; i < ksnum; i++) {
-	    val = info[i].val;
-	    first = j = val % z;
-	    for (k = 0; tab[j]; k++) {
-		if (values[j] == val)
-		    goto skip1;
-		j += first + 1;
-		if (j >= z)
-		    j -= z;
-		if (j == first)
-		    goto next2;
-	    }
-	    tab[j] = 1;
-	    values[j] = val;
-	    if (k > max_rehash)
-		max_rehash = k;
-skip1:	;
-	}
-	if (max_rehash < MIN_REHASH) {
-	    if (max_rehash < best_max_rehash) {
-		best_max_rehash = max_rehash;
-		best_z = z;
-	    }
-	    num_found++;
-	    if (num_found >= MATCHES)
-		break;
-	}
-next2:	;
-    }
-
-    z = best_z;
-    if (z == 0) {
-	fprintf(stderr, "makekeys: failed to find small enough hash!\n"
-		"Try increasing KTNUM in makekeys.c\n");
-	exit(1);
-    }
-    for (i = z; --i >= 0;)
-	offsets[i] = 0;
-    for (i = 0; i < ksnum; i++) {
-	val = info[i].val;
-	first = j = val % z;
-	while (offsets[j]) {
-	    if (values[j] == val)
-		goto skip2;
-	    j += first + 1;
-	    if (j >= z)
-		j -= z;
-	}
-	offsets[j] = indexes[i] + 2;
-	values[j] = val;
-skip2:	;
-    }
-    printf("\n");
-    printf("#ifdef NEEDVTABLE\n");
-    printf("#define VTABLESIZE %d\n", z);
-    printf("#define VMAXHASH %d\n", best_max_rehash + 1);
-    printf("\n");
-    printf("static const unsigned short hashKeysym[VTABLESIZE] = {\n");
-    for (i = 0; i < z;) {
-	printf("0x%.4x", offsets[i]);
-	i++;
-	if (i == z)
-	    break;
-	printf((i & 7) ? ", " : ",\n");
-    }
-    printf("\n");
-    printf("};\n");
-    printf("#endif /* NEEDVTABLE */\n");
-
-    exit(0);
-}
->>>>>>> bfb19bed
+/*
+
+Copyright 1990, 1998  The Open Group
+
+Permission to use, copy, modify, distribute, and sell this software and its
+documentation for any purpose is hereby granted without fee, provided that
+the above copyright notice appear in all copies and that both that
+copyright notice and this permission notice appear in supporting
+documentation.
+
+The above copyright notice and this permission notice shall be included
+in all copies or substantial portions of the Software.
+
+THE SOFTWARE IS PROVIDED "AS IS", WITHOUT WARRANTY OF ANY KIND, EXPRESS
+OR IMPLIED, INCLUDING BUT NOT LIMITED TO THE WARRANTIES OF
+MERCHANTABILITY, FITNESS FOR A PARTICULAR PURPOSE AND NONINFRINGEMENT.
+IN NO EVENT SHALL THE OPEN GROUP BE LIABLE FOR ANY CLAIM, DAMAGES OR
+OTHER LIABILITY, WHETHER IN AN ACTION OF CONTRACT, TORT OR OTHERWISE,
+ARISING FROM, OUT OF OR IN CONNECTION WITH THE SOFTWARE OR THE USE OR
+OTHER DEALINGS IN THE SOFTWARE.
+
+Except as contained in this notice, the name of The Open Group shall
+not be used in advertising or otherwise to promote the sale, use or
+other dealings in this Software without prior written authorization
+from The Open Group.
+
+*/
+
+/* Constructs hash tables for XStringToKeysym and XKeysymToString. */
+
+#include <X11/X.h>
+#include <X11/Xos.h>
+#include <X11/keysymdef.h>
+#include <stdio.h>
+#include <stdlib.h>
+#include <unistd.h>
+
+typedef unsigned long Signature;
+
+#define KTNUM 4000
+
+static struct info {
+    char	*name;
+    KeySym	val;
+} info[KTNUM];
+
+#define MIN_REHASH 15
+#define MATCHES 10
+
+static char tab[KTNUM];
+static unsigned short offsets[KTNUM];
+static unsigned short indexes[KTNUM];
+static KeySym values[KTNUM];
+static char buf[1024];
+static int ksnum = 0;
+
+static int
+parse_line(const char *buf, char *key, KeySym *val, char *prefix)
+{
+    int i;
+    char alias[128];
+    char *tmp, *tmpa;
+
+    /* See if we can catch a straight XK_foo 0x1234-style definition first;
+     * the trickery around tmp is to account for prefices. */
+    i = sscanf(buf, "#define %127s 0x%lx", key, val);
+    if (i == 2 && (tmp = strstr(key, "XK_"))) {
+        memcpy(prefix, key, tmp - key);
+        prefix[tmp - key] = '\0';
+        tmp += 3;
+        memmove(key, tmp, strlen(tmp) + 1);
+        return 1;
+    }
+
+    /* Now try to catch alias (XK_foo XK_bar) definitions, and resolve them
+     * immediately: if the target is in the form XF86XK_foo, we need to
+     * canonicalise this to XF86foo before we do the lookup. */
+    i = sscanf(buf, "#define %127s %127s", key, alias);
+    if (i == 2 && (tmp = strstr(key, "XK_")) && (tmpa = strstr(alias, "XK_"))) {
+        memcpy(prefix, key, tmp - key);
+        prefix[tmp - key] = '\0';
+        tmp += 3;
+        memmove(key, tmp, strlen(tmp) + 1);
+        memmove(tmpa, tmpa + 3, strlen(tmpa + 3) + 1);
+
+        for (i = ksnum - 1; i >= 0; i--) {
+            if (strcmp(info[i].name, alias) == 0) {
+                *val = info[i].val;
+                return 1;
+            }
+        }
+
+        fprintf(stderr, "can't find matching definition %s for keysym %s%s\n",
+                alias, prefix, key);
+    }
+
+    return 0;
+}
+
+int
+main(int argc, char *argv[])
+{
+    int max_rehash;
+    Signature sig;
+    int i, j, k, l, z;
+    FILE *fptr;
+    char *name;
+    char c;
+    int first;
+    int best_max_rehash;
+    int best_z = 0;
+    int num_found;
+    KeySym val;
+    char key[128], prefix[128];
+
+    for (l = 1; l < argc; l++) {
+        fptr = fopen(argv[l], "r");
+        if (!fptr) {
+            fprintf(stderr, "couldn't open %s\n", argv[l]);
+            continue;
+        }
+
+        while (fgets(buf, sizeof(buf), fptr)) {
+            if (!parse_line(buf, key, &val, prefix))
+                continue;
+
+            if (val == XK_VoidSymbol)
+                val = 0;
+            if (val > 0x1fffffff) {
+                fprintf(stderr, "ignoring illegal keysym (%s, %lx)\n", key,
+                        val);
+                continue;
+            }
+
+            name = malloc(strlen(prefix) + strlen(key) + 1);
+            if (!name) {
+                fprintf(stderr, "makekeys: out of memory!\n");
+                exit(1);
+            }
+            sprintf(name, "%s%s", prefix, key);
+            info[ksnum].name = name;
+            info[ksnum].val = val;
+            ksnum++;
+            if (ksnum == KTNUM) {
+                fprintf(stderr, "makekeys: too many keysyms!\n");
+                exit(1);
+            }
+        }
+
+        fclose(fptr);
+    }
+
+    printf("/* This file is generated from keysymdef.h. */\n");
+    printf("/* Do not edit. */\n");
+    printf("\n");
+
+    best_max_rehash = ksnum;
+    num_found = 0;
+    for (z = ksnum; z < KTNUM; z++) {
+	max_rehash = 0;
+	for (name = &tab[0], i = z; --i >= 0;)
+		*name++ = 0;
+	for (i = 0; i < ksnum; i++) {
+	    name = info[i].name;
+	    sig = 0;
+	    while ((c = *name++))
+		sig = (sig << 1) + c;
+	    first = j = sig % z;
+	    for (k = 0; tab[j]; k++) {
+		j += first + 1;
+		if (j >= z)
+		    j -= z;
+		if (j == first)
+		    goto next1;
+	    }
+	    tab[j] = 1;
+	    if (k > max_rehash)
+		max_rehash = k;
+	}
+	if (max_rehash < MIN_REHASH) {
+	    if (max_rehash < best_max_rehash) {
+		best_max_rehash = max_rehash;
+		best_z = z;
+	    }
+	    num_found++;
+	    if (num_found >= MATCHES)
+		break;
+	}
+next1:	;
+    }
+
+    z = best_z;
+    if (z == 0) {
+	fprintf(stderr, "makekeys: failed to find small enough hash!\n"
+		"Try increasing KTNUM in makekeys.c\n");
+	exit(1);
+    }
+    printf("#ifdef NEEDKTABLE\n");
+    printf("const unsigned char _XkeyTable[] = {\n");
+    printf("0,\n");
+    k = 1;
+    for (i = 0; i < ksnum; i++) {
+	name = info[i].name;
+	sig = 0;
+	while ((c = *name++))
+	    sig = (sig << 1) + c;
+	first = j = sig % z;
+	while (offsets[j]) {
+	    j += first + 1;
+	    if (j >= z)
+		j -= z;
+	}
+	offsets[j] = k;
+	indexes[i] = k;
+	val = info[i].val;
+	printf("0x%.2lx, 0x%.2lx, 0x%.2lx, 0x%.2lx, 0x%.2lx, 0x%.2lx, ",
+	       (sig >> 8) & 0xff, sig & 0xff,
+	       (val >> 24) & 0xff, (val >> 16) & 0xff,
+	       (val >> 8) & 0xff, val & 0xff);
+	for (name = info[i].name, k += 7; (c = *name++); k++)
+	    printf("'%c',", c);
+	printf((i == (ksnum-1)) ? "0\n" : "0,\n");
+    }
+    printf("};\n");
+    printf("\n");
+    printf("#define KTABLESIZE %d\n", z);
+    printf("#define KMAXHASH %d\n", best_max_rehash + 1);
+    printf("\n");
+    printf("static const unsigned short hashString[KTABLESIZE] = {\n");
+    for (i = 0; i < z;) {
+	printf("0x%.4x", offsets[i]);
+	i++;
+	if (i == z)
+	    break;
+	printf((i & 7) ? ", " : ",\n");
+    }
+    printf("\n");
+    printf("};\n");
+    printf("#endif /* NEEDKTABLE */\n");
+
+    best_max_rehash = ksnum;
+    num_found = 0;
+    for (z = ksnum; z < KTNUM; z++) {
+	max_rehash = 0;
+	for (name = tab, i = z; --i >= 0;)
+		*name++ = 0;
+	for (i = 0; i < ksnum; i++) {
+	    val = info[i].val;
+	    first = j = val % z;
+	    for (k = 0; tab[j]; k++) {
+		if (values[j] == val)
+		    goto skip1;
+		j += first + 1;
+		if (j >= z)
+		    j -= z;
+		if (j == first)
+		    goto next2;
+	    }
+	    tab[j] = 1;
+	    values[j] = val;
+	    if (k > max_rehash)
+		max_rehash = k;
+skip1:	;
+	}
+	if (max_rehash < MIN_REHASH) {
+	    if (max_rehash < best_max_rehash) {
+		best_max_rehash = max_rehash;
+		best_z = z;
+	    }
+	    num_found++;
+	    if (num_found >= MATCHES)
+		break;
+	}
+next2:	;
+    }
+
+    z = best_z;
+    if (z == 0) {
+	fprintf(stderr, "makekeys: failed to find small enough hash!\n"
+		"Try increasing KTNUM in makekeys.c\n");
+	exit(1);
+    }
+    for (i = z; --i >= 0;)
+	offsets[i] = 0;
+    for (i = 0; i < ksnum; i++) {
+	val = info[i].val;
+	first = j = val % z;
+	while (offsets[j]) {
+	    if (values[j] == val)
+		goto skip2;
+	    j += first + 1;
+	    if (j >= z)
+		j -= z;
+	}
+	offsets[j] = indexes[i] + 2;
+	values[j] = val;
+skip2:	;
+    }
+    printf("\n");
+    printf("#ifdef NEEDVTABLE\n");
+    printf("#define VTABLESIZE %d\n", z);
+    printf("#define VMAXHASH %d\n", best_max_rehash + 1);
+    printf("\n");
+    printf("static const unsigned short hashKeysym[VTABLESIZE] = {\n");
+    for (i = 0; i < z;) {
+	printf("0x%.4x", offsets[i]);
+	i++;
+	if (i == z)
+	    break;
+	printf((i & 7) ? ", " : ",\n");
+    }
+    printf("\n");
+    printf("};\n");
+    printf("#endif /* NEEDVTABLE */\n");
+
+    exit(0);
+}