--- conflicted
+++ resolved
@@ -1,462 +1,233 @@
-<<<<<<< HEAD
-/******************************************************************
-
-           Copyright 1992, 1993 by FUJITSU LIMITED
-
-Permission to use, copy, modify, distribute, and sell this software
-and its documentation for any purpose is hereby granted without fee,
-provided that the above copyright notice appear in all copies and
-that both that copyright notice and this permission notice appear
-in supporting documentation, and that the name of FUJITSU LIMITED
-not be used in advertising or publicity pertaining to distribution
-of the software without specific, written prior permission.
-FUJITSU LIMITED makes no representations about the suitability of
-this software for any purpose.
-It is provided "as is" without express or implied warranty.
-
-FUJITSU LIMITED DISCLAIM ALL WARRANTIES WITH REGARD TO THIS SOFTWARE,
-INCLUDING ALL IMPLIED WARRANTIES OF MERCHANTABILITY AND FITNESS, IN NO
-EVENT SHALL FUJITSU LIMITED BE LIABLE FOR ANY SPECIAL, INDIRECT OR
-CONSEQUENTIAL DAMAGES OR ANY DAMAGES WHATSOEVER RESULTING FROM LOSS OF
-USE, DATA OR PROFITS, WHETHER IN AN ACTION OF CONTRACT, NEGLIGENCE OR
-OTHER TORTIOUS ACTION, ARISING OUT OF OR IN CONNECTION WITH THE USE OR
-PERFORMANCE OF THIS SOFTWARE.
-
-  Author: Takashi Fujiwara     FUJITSU LIMITED
-                               fujiwara@a80.tech.yk.fujitsu.co.jp
-
-******************************************************************/
-
-#ifndef _XIMPROTO_H
-#define _XIMPROTO_H
-
-/*
- * Default Preconnection selection target
- */
-#define XIM_SERVERS		"XIM_SERVERS"
-#define XIM_LOCALES		"LOCALES"
-#define XIM_TRANSPORT		"TRANSPORT"
-
-/*
- * categories in XIM_SERVERS
- */
-#define XIM_SERVER_CATEGORY	"@server="
-#define XIM_LOCAL_CATEGORY	"@locale="
-#define XIM_TRANSPORT_CATEGORY	"@transport="
-
-/*
- * Xim implementation revision
- */
-#define PROTOCOLMAJORVERSION		1
-#define PROTOCOLMINORVERSION		0
-
-/*
- * Major Protocol number
- */
-#define	XIM_CONNECT			  1
-#define	XIM_CONNECT_REPLY		  2
-#define	XIM_DISCONNECT			  3
-#define	XIM_DISCONNECT_REPLY		  4
-
-#define XIM_AUTH_REQUIRED		 10
-#define XIM_AUTH_REPLY			 11
-#define XIM_AUTH_NEXT			 12
-#define XIM_AUTH_SETUP			 13
-#define XIM_AUTH_NG			 14
-
-#define	XIM_ERROR			 20
-
-#define	XIM_OPEN			 30
-#define	XIM_OPEN_REPLY			 31
-#define	XIM_CLOSE			 32
-#define	XIM_CLOSE_REPLY			 33
-#define	XIM_REGISTER_TRIGGERKEYS	 34
-#define	XIM_TRIGGER_NOTIFY		 35
-#define	XIM_TRIGGER_NOTIFY_REPLY	 36
-#define	XIM_SET_EVENT_MASK		 37
-#define	XIM_ENCODING_NEGOTIATION	 38
-#define	XIM_ENCODING_NEGOTIATION_REPLY	 39
-#define	XIM_QUERY_EXTENSION		 40
-#define	XIM_QUERY_EXTENSION_REPLY	 41
-#define	XIM_SET_IM_VALUES		 42
-#define	XIM_SET_IM_VALUES_REPLY		 43
-#define	XIM_GET_IM_VALUES		 44
-#define	XIM_GET_IM_VALUES_REPLY		 45
-
-#define XIM_CREATE_IC			 50
-#define	XIM_CREATE_IC_REPLY		 51
-#define	XIM_DESTROY_IC			 52
-#define	XIM_DESTROY_IC_REPLY		 53
-#define XIM_SET_IC_VALUES		 54
-#define	XIM_SET_IC_VALUES_REPLY		 55
-#define XIM_GET_IC_VALUES		 56
-#define XIM_GET_IC_VALUES_REPLY		 57
-#define	XIM_SET_IC_FOCUS		 58
-#define	XIM_UNSET_IC_FOCUS		 59
-#define	XIM_FORWARD_EVENT		 60
-#define	XIM_SYNC			 61
-#define	XIM_SYNC_REPLY			 62
-#define	XIM_COMMIT			 63
-#define	XIM_RESET_IC			 64
-#define	XIM_RESET_IC_REPLY		 65
-
-#define	XIM_GEOMETRY			 70
-#define	XIM_STR_CONVERSION		 71
-#define	XIM_STR_CONVERSION_REPLY	 72
-#define	XIM_PREEDIT_START		 73
-#define	XIM_PREEDIT_START_REPLY		 74
-#define	XIM_PREEDIT_DRAW		 75
-#define	XIM_PREEDIT_CARET		 76
-#define XIM_PREEDIT_CARET_REPLY		 77
-#define	XIM_PREEDIT_DONE		 78
-#define	XIM_STATUS_START		 79
-#define	XIM_STATUS_DRAW			 80
-#define	XIM_STATUS_DONE			 81
-#define	XIM_PREEDITSTATE		 82
-
-/*
- * values for the flag of XIM_ERROR
- */
-#define	XIM_IMID_VALID			0x0001
-#define	XIM_ICID_VALID			0x0002
-
-/*
- * XIM Error Code
- */
-#define XIM_BadAlloc			1
-#define XIM_BadStyle			2
-#define XIM_BadClientWindow		3
-#define XIM_BadFocusWindow		4
-#define XIM_BadArea			5
-#define XIM_BadSpotLocation		6
-#define XIM_BadColormap			7
-#define XIM_BadAtom			8
-#define XIM_BadPixel			9
-#define XIM_BadPixmap			10
-#define XIM_BadName			11
-#define XIM_BadCursor			12
-#define XIM_BadProtocol			13
-#define XIM_BadForeground		14
-#define XIM_BadBackground		15
-#define XIM_LocaleNotSupported		16
-#define XIM_BadSomething		999
-
-/*
- * byte order
- */
-#ifdef BIGENDIAN
-#undef BIGENDIAN
-#endif
-#ifdef LITTLEENDIAN
-#undef LITTLEENDIAN
-#endif
-
-#define BIGENDIAN	(CARD8)0x42	/* MSB first */
-#define LITTLEENDIAN	(CARD8)0x6c	/* LSB first */
-
-/*
- * values for the type of XIMATTR & XICATTR
- */
-#define	XimType_SeparatorOfNestedList	0
-#define	XimType_CARD8			1
-#define	XimType_CARD16			2
-#define	XimType_CARD32			3
-#define	XimType_STRING8			4
-#define	XimType_Window			5
-#define	XimType_XIMStyles		10
-#define	XimType_XRectangle		11
-#define	XimType_XPoint			12
-#define XimType_XFontSet		13
-#define XimType_XIMOptions		14
-#define XimType_XIMHotKeyTriggers	15
-#define XimType_XIMHotKeyState		16
-#define XimType_XIMStringConversion	17
-#define	XimType_NEST			0x7fff
-
-/*
- * values for the category of XIM_ENCODING_NEGITIATON_REPLY
- */
-#define	XIM_Encoding_NameCategory	0
-#define	XIM_Encoding_DetailCategory	1
-
-/*
- * value for the index of XIM_ENCODING_NEGITIATON_REPLY
- */
-#define	XIM_Default_Encoding_IDX	-1
-
-/*
- * value for the flag of XIM_FORWARD_EVENT, XIM_COMMIT
- */
-#define XimSYNCHRONUS		  0x0001
-#define XimLookupChars		  0x0002
-#define XimLookupKeySym		  0x0004
-#define XimLookupBoth		  0x0006
-
-/*
- * request packet header size
- */
-#define XIM_HEADER_SIZE						\
-	  sizeof(CARD8)		/* sizeof mejor-opcode */	\
-	+ sizeof(CARD8)		/* sizeof minor-opcode */	\
-	+ sizeof(INT16)		/* sizeof length */
-
-/*
- * Client Message data size
- */
-#define	XIM_CM_DATA_SIZE	20
-
-/*
- * XIM data structure
- */
-typedef CARD16	BITMASK16;
-typedef CARD32	BITMASK32;
-typedef CARD32	EVENTMASK;
-
-typedef CARD16	XIMID;		/* Input Method ID */
-typedef CARD16	XICID;		/* Input Context ID */
-
-/*
- * Padding macro
- */
-#define	XIM_PAD(length) ((4 - ((length) % 4)) % 4)
-
-#define XIM_SET_PAD(ptr, length)					\
-    {									\
-	register int	 Counter = XIM_PAD((int)length);		\
-	if (Counter) {							\
-	    register char	*Ptr = (char *)(ptr) + (length);	\
-	    length += Counter;						\
-	    for (; Counter; --Counter, ++Ptr)				\
-		*Ptr = '\0';						\
-	}								\
-    }
-
-#endif /* _XIMPROTO_H */
-=======
-/******************************************************************
-
-           Copyright 1992, 1993 by FUJITSU LIMITED
-
-Permission to use, copy, modify, distribute, and sell this software
-and its documentation for any purpose is hereby granted without fee,
-provided that the above copyright notice appear in all copies and
-that both that copyright notice and this permission notice appear
-in supporting documentation, and that the name of FUJITSU LIMITED
-not be used in advertising or publicity pertaining to distribution
-of the software without specific, written prior permission.
-FUJITSU LIMITED makes no representations about the suitability of
-this software for any purpose.
-It is provided "as is" without express or implied warranty.
-
-FUJITSU LIMITED DISCLAIM ALL WARRANTIES WITH REGARD TO THIS SOFTWARE,
-INCLUDING ALL IMPLIED WARRANTIES OF MERCHANTABILITY AND FITNESS, IN NO
-EVENT SHALL FUJITSU LIMITED BE LIABLE FOR ANY SPECIAL, INDIRECT OR
-CONSEQUENTIAL DAMAGES OR ANY DAMAGES WHATSOEVER RESULTING FROM LOSS OF
-USE, DATA OR PROFITS, WHETHER IN AN ACTION OF CONTRACT, NEGLIGENCE OR
-OTHER TORTIOUS ACTION, ARISING OUT OF OR IN CONNECTION WITH THE USE OR
-PERFORMANCE OF THIS SOFTWARE.
-
-  Author: Takashi Fujiwara     FUJITSU LIMITED
-                               fujiwara@a80.tech.yk.fujitsu.co.jp
-
-******************************************************************/
-
-#ifndef _XIMPROTO_H
-#define _XIMPROTO_H
-
-/*
- * Default Preconnection selection target
- */
-#define XIM_SERVERS		"XIM_SERVERS"
-#define XIM_LOCALES		"LOCALES"
-#define XIM_TRANSPORT		"TRANSPORT"
-
-/*
- * categories in XIM_SERVERS
- */
-#define XIM_SERVER_CATEGORY	"@server="
-#define XIM_LOCAL_CATEGORY	"@locale="
-#define XIM_TRANSPORT_CATEGORY	"@transport="
-
-/*
- * Xim implementation revision
- */
-#define PROTOCOLMAJORVERSION		1
-#define PROTOCOLMINORVERSION		0
-
-/*
- * Major Protocol number
- */
-#define	XIM_CONNECT			  1
-#define	XIM_CONNECT_REPLY		  2
-#define	XIM_DISCONNECT			  3
-#define	XIM_DISCONNECT_REPLY		  4
-
-#define XIM_AUTH_REQUIRED		 10
-#define XIM_AUTH_REPLY			 11
-#define XIM_AUTH_NEXT			 12
-#define XIM_AUTH_SETUP			 13
-#define XIM_AUTH_NG			 14
-
-#define	XIM_ERROR			 20
-
-#define	XIM_OPEN			 30
-#define	XIM_OPEN_REPLY			 31
-#define	XIM_CLOSE			 32
-#define	XIM_CLOSE_REPLY			 33
-#define	XIM_REGISTER_TRIGGERKEYS	 34
-#define	XIM_TRIGGER_NOTIFY		 35
-#define	XIM_TRIGGER_NOTIFY_REPLY	 36
-#define	XIM_SET_EVENT_MASK		 37
-#define	XIM_ENCODING_NEGOTIATION	 38
-#define	XIM_ENCODING_NEGOTIATION_REPLY	 39
-#define	XIM_QUERY_EXTENSION		 40
-#define	XIM_QUERY_EXTENSION_REPLY	 41
-#define	XIM_SET_IM_VALUES		 42
-#define	XIM_SET_IM_VALUES_REPLY		 43
-#define	XIM_GET_IM_VALUES		 44
-#define	XIM_GET_IM_VALUES_REPLY		 45
-
-#define XIM_CREATE_IC			 50
-#define	XIM_CREATE_IC_REPLY		 51
-#define	XIM_DESTROY_IC			 52
-#define	XIM_DESTROY_IC_REPLY		 53
-#define XIM_SET_IC_VALUES		 54
-#define	XIM_SET_IC_VALUES_REPLY		 55
-#define XIM_GET_IC_VALUES		 56
-#define XIM_GET_IC_VALUES_REPLY		 57
-#define	XIM_SET_IC_FOCUS		 58
-#define	XIM_UNSET_IC_FOCUS		 59
-#define	XIM_FORWARD_EVENT		 60
-#define	XIM_SYNC			 61
-#define	XIM_SYNC_REPLY			 62
-#define	XIM_COMMIT			 63
-#define	XIM_RESET_IC			 64
-#define	XIM_RESET_IC_REPLY		 65
-
-#define	XIM_GEOMETRY			 70
-#define	XIM_STR_CONVERSION		 71
-#define	XIM_STR_CONVERSION_REPLY	 72
-#define	XIM_PREEDIT_START		 73
-#define	XIM_PREEDIT_START_REPLY		 74
-#define	XIM_PREEDIT_DRAW		 75
-#define	XIM_PREEDIT_CARET		 76
-#define XIM_PREEDIT_CARET_REPLY		 77
-#define	XIM_PREEDIT_DONE		 78
-#define	XIM_STATUS_START		 79
-#define	XIM_STATUS_DRAW			 80
-#define	XIM_STATUS_DONE			 81
-#define	XIM_PREEDITSTATE		 82
-
-/*
- * values for the flag of XIM_ERROR
- */
-#define	XIM_IMID_VALID			0x0001
-#define	XIM_ICID_VALID			0x0002
-
-/*
- * XIM Error Code
- */
-#define XIM_BadAlloc			1
-#define XIM_BadStyle			2
-#define XIM_BadClientWindow		3
-#define XIM_BadFocusWindow		4
-#define XIM_BadArea			5
-#define XIM_BadSpotLocation		6
-#define XIM_BadColormap			7
-#define XIM_BadAtom			8
-#define XIM_BadPixel			9
-#define XIM_BadPixmap			10
-#define XIM_BadName			11
-#define XIM_BadCursor			12
-#define XIM_BadProtocol			13
-#define XIM_BadForeground		14
-#define XIM_BadBackground		15
-#define XIM_LocaleNotSupported		16
-#define XIM_BadSomething		999
-
-/*
- * byte order
- */
-#define BIGENDIAN	(CARD8)0x42	/* MSB first */
-#define LITTLEENDIAN	(CARD8)0x6c	/* LSB first */
-
-/*
- * values for the type of XIMATTR & XICATTR
- */
-#define	XimType_SeparatorOfNestedList	0
-#define	XimType_CARD8			1
-#define	XimType_CARD16			2
-#define	XimType_CARD32			3
-#define	XimType_STRING8			4
-#define	XimType_Window			5
-#define	XimType_XIMStyles		10
-#define	XimType_XRectangle		11
-#define	XimType_XPoint			12
-#define XimType_XFontSet		13
-#define XimType_XIMOptions		14
-#define XimType_XIMHotKeyTriggers	15
-#define XimType_XIMHotKeyState		16
-#define XimType_XIMStringConversion	17
-#define	XimType_NEST			0x7fff
-
-/*
- * values for the category of XIM_ENCODING_NEGITIATON_REPLY
- */
-#define	XIM_Encoding_NameCategory	0
-#define	XIM_Encoding_DetailCategory	1
-
-/*
- * value for the index of XIM_ENCODING_NEGITIATON_REPLY
- */
-#define	XIM_Default_Encoding_IDX	-1
-
-/*
- * value for the flag of XIM_FORWARD_EVENT, XIM_COMMIT
- */
-#define XimSYNCHRONUS		  0x0001
-#define XimLookupChars		  0x0002
-#define XimLookupKeySym		  0x0004
-#define XimLookupBoth		  0x0006
-
-/*
- * request packet header size
- */
-#define XIM_HEADER_SIZE						\
-	  sizeof(CARD8)		/* sizeof mejor-opcode */	\
-	+ sizeof(CARD8)		/* sizeof minor-opcode */	\
-	+ sizeof(INT16)		/* sizeof length */
-
-/*
- * Client Message data size
- */
-#define	XIM_CM_DATA_SIZE	20
-
-/*
- * XIM data structure
- */
-typedef CARD16	BITMASK16;
-typedef CARD32	BITMASK32;
-typedef CARD32	EVENTMASK;
-
-typedef CARD16	XIMID;		/* Input Method ID */
-typedef CARD16	XICID;		/* Input Context ID */
-
-/*
- * Padding macro
- */
-#define	XIM_PAD(length) ((4 - ((length) % 4)) % 4)
-
-#define XIM_SET_PAD(ptr, length)					\
-    {									\
-	register int	 Counter = XIM_PAD((int)length);		\
-	if (Counter) {							\
-	    register char	*Ptr = (char *)(ptr) + (length);	\
-	    length += Counter;						\
-	    for (; Counter; --Counter, ++Ptr)				\
-		*Ptr = '\0';						\
-	}								\
-    }
-
-#endif /* _XIMPROTO_H */
->>>>>>> 990bc3f0
+/******************************************************************
+
+           Copyright 1992, 1993 by FUJITSU LIMITED
+
+Permission to use, copy, modify, distribute, and sell this software
+and its documentation for any purpose is hereby granted without fee,
+provided that the above copyright notice appear in all copies and
+that both that copyright notice and this permission notice appear
+in supporting documentation, and that the name of FUJITSU LIMITED
+not be used in advertising or publicity pertaining to distribution
+of the software without specific, written prior permission.
+FUJITSU LIMITED makes no representations about the suitability of
+this software for any purpose.
+It is provided "as is" without express or implied warranty.
+
+FUJITSU LIMITED DISCLAIM ALL WARRANTIES WITH REGARD TO THIS SOFTWARE,
+INCLUDING ALL IMPLIED WARRANTIES OF MERCHANTABILITY AND FITNESS, IN NO
+EVENT SHALL FUJITSU LIMITED BE LIABLE FOR ANY SPECIAL, INDIRECT OR
+CONSEQUENTIAL DAMAGES OR ANY DAMAGES WHATSOEVER RESULTING FROM LOSS OF
+USE, DATA OR PROFITS, WHETHER IN AN ACTION OF CONTRACT, NEGLIGENCE OR
+OTHER TORTIOUS ACTION, ARISING OUT OF OR IN CONNECTION WITH THE USE OR
+PERFORMANCE OF THIS SOFTWARE.
+
+  Author: Takashi Fujiwara     FUJITSU LIMITED
+                               fujiwara@a80.tech.yk.fujitsu.co.jp
+
+******************************************************************/
+
+#ifndef _XIMPROTO_H
+#define _XIMPROTO_H
+
+/*
+ * Default Preconnection selection target
+ */
+#define XIM_SERVERS		"XIM_SERVERS"
+#define XIM_LOCALES		"LOCALES"
+#define XIM_TRANSPORT		"TRANSPORT"
+
+/*
+ * categories in XIM_SERVERS
+ */
+#define XIM_SERVER_CATEGORY	"@server="
+#define XIM_LOCAL_CATEGORY	"@locale="
+#define XIM_TRANSPORT_CATEGORY	"@transport="
+
+/*
+ * Xim implementation revision
+ */
+#define PROTOCOLMAJORVERSION		1
+#define PROTOCOLMINORVERSION		0
+
+/*
+ * Major Protocol number
+ */
+#define	XIM_CONNECT			  1
+#define	XIM_CONNECT_REPLY		  2
+#define	XIM_DISCONNECT			  3
+#define	XIM_DISCONNECT_REPLY		  4
+
+#define XIM_AUTH_REQUIRED		 10
+#define XIM_AUTH_REPLY			 11
+#define XIM_AUTH_NEXT			 12
+#define XIM_AUTH_SETUP			 13
+#define XIM_AUTH_NG			 14
+
+#define	XIM_ERROR			 20
+
+#define	XIM_OPEN			 30
+#define	XIM_OPEN_REPLY			 31
+#define	XIM_CLOSE			 32
+#define	XIM_CLOSE_REPLY			 33
+#define	XIM_REGISTER_TRIGGERKEYS	 34
+#define	XIM_TRIGGER_NOTIFY		 35
+#define	XIM_TRIGGER_NOTIFY_REPLY	 36
+#define	XIM_SET_EVENT_MASK		 37
+#define	XIM_ENCODING_NEGOTIATION	 38
+#define	XIM_ENCODING_NEGOTIATION_REPLY	 39
+#define	XIM_QUERY_EXTENSION		 40
+#define	XIM_QUERY_EXTENSION_REPLY	 41
+#define	XIM_SET_IM_VALUES		 42
+#define	XIM_SET_IM_VALUES_REPLY		 43
+#define	XIM_GET_IM_VALUES		 44
+#define	XIM_GET_IM_VALUES_REPLY		 45
+
+#define XIM_CREATE_IC			 50
+#define	XIM_CREATE_IC_REPLY		 51
+#define	XIM_DESTROY_IC			 52
+#define	XIM_DESTROY_IC_REPLY		 53
+#define XIM_SET_IC_VALUES		 54
+#define	XIM_SET_IC_VALUES_REPLY		 55
+#define XIM_GET_IC_VALUES		 56
+#define XIM_GET_IC_VALUES_REPLY		 57
+#define	XIM_SET_IC_FOCUS		 58
+#define	XIM_UNSET_IC_FOCUS		 59
+#define	XIM_FORWARD_EVENT		 60
+#define	XIM_SYNC			 61
+#define	XIM_SYNC_REPLY			 62
+#define	XIM_COMMIT			 63
+#define	XIM_RESET_IC			 64
+#define	XIM_RESET_IC_REPLY		 65
+
+#define	XIM_GEOMETRY			 70
+#define	XIM_STR_CONVERSION		 71
+#define	XIM_STR_CONVERSION_REPLY	 72
+#define	XIM_PREEDIT_START		 73
+#define	XIM_PREEDIT_START_REPLY		 74
+#define	XIM_PREEDIT_DRAW		 75
+#define	XIM_PREEDIT_CARET		 76
+#define XIM_PREEDIT_CARET_REPLY		 77
+#define	XIM_PREEDIT_DONE		 78
+#define	XIM_STATUS_START		 79
+#define	XIM_STATUS_DRAW			 80
+#define	XIM_STATUS_DONE			 81
+#define	XIM_PREEDITSTATE		 82
+
+/*
+ * values for the flag of XIM_ERROR
+ */
+#define	XIM_IMID_VALID			0x0001
+#define	XIM_ICID_VALID			0x0002
+
+/*
+ * XIM Error Code
+ */
+#define XIM_BadAlloc			1
+#define XIM_BadStyle			2
+#define XIM_BadClientWindow		3
+#define XIM_BadFocusWindow		4
+#define XIM_BadArea			5
+#define XIM_BadSpotLocation		6
+#define XIM_BadColormap			7
+#define XIM_BadAtom			8
+#define XIM_BadPixel			9
+#define XIM_BadPixmap			10
+#define XIM_BadName			11
+#define XIM_BadCursor			12
+#define XIM_BadProtocol			13
+#define XIM_BadForeground		14
+#define XIM_BadBackground		15
+#define XIM_LocaleNotSupported		16
+#define XIM_BadSomething		999
+
+/*
+ * byte order
+ */
+#ifdef BIGENDIAN
+#undef BIGENDIAN
+#endif
+#ifdef LITTLEENDIAN
+#undef LITTLEENDIAN
+#endif
+
+#define BIGENDIAN	(CARD8)0x42	/* MSB first */
+#define LITTLEENDIAN	(CARD8)0x6c	/* LSB first */
+
+/*
+ * values for the type of XIMATTR & XICATTR
+ */
+#define	XimType_SeparatorOfNestedList	0
+#define	XimType_CARD8			1
+#define	XimType_CARD16			2
+#define	XimType_CARD32			3
+#define	XimType_STRING8			4
+#define	XimType_Window			5
+#define	XimType_XIMStyles		10
+#define	XimType_XRectangle		11
+#define	XimType_XPoint			12
+#define XimType_XFontSet		13
+#define XimType_XIMOptions		14
+#define XimType_XIMHotKeyTriggers	15
+#define XimType_XIMHotKeyState		16
+#define XimType_XIMStringConversion	17
+#define	XimType_NEST			0x7fff
+
+/*
+ * values for the category of XIM_ENCODING_NEGITIATON_REPLY
+ */
+#define	XIM_Encoding_NameCategory	0
+#define	XIM_Encoding_DetailCategory	1
+
+/*
+ * value for the index of XIM_ENCODING_NEGITIATON_REPLY
+ */
+#define	XIM_Default_Encoding_IDX	-1
+
+/*
+ * value for the flag of XIM_FORWARD_EVENT, XIM_COMMIT
+ */
+#define XimSYNCHRONUS		  0x0001
+#define XimLookupChars		  0x0002
+#define XimLookupKeySym		  0x0004
+#define XimLookupBoth		  0x0006
+
+/*
+ * request packet header size
+ */
+#define XIM_HEADER_SIZE						\
+	  sizeof(CARD8)		/* sizeof mejor-opcode */	\
+	+ sizeof(CARD8)		/* sizeof minor-opcode */	\
+	+ sizeof(INT16)		/* sizeof length */
+
+/*
+ * Client Message data size
+ */
+#define	XIM_CM_DATA_SIZE	20
+
+/*
+ * XIM data structure
+ */
+typedef CARD16	BITMASK16;
+typedef CARD32	BITMASK32;
+typedef CARD32	EVENTMASK;
+
+typedef CARD16	XIMID;		/* Input Method ID */
+typedef CARD16	XICID;		/* Input Context ID */
+
+/*
+ * Padding macro
+ */
+#define	XIM_PAD(length) ((4 - ((length) % 4)) % 4)
+
+#define XIM_SET_PAD(ptr, length)					\
+    {									\
+	register int	 Counter = XIM_PAD((int)length);		\
+	if (Counter) {							\
+	    register char	*Ptr = (char *)(ptr) + (length);	\
+	    length += Counter;						\
+	    for (; Counter; --Counter, ++Ptr)				\
+		*Ptr = '\0';						\
+	}								\
+    }
+
+#endif /* _XIMPROTO_H */