--- conflicted
+++ resolved
@@ -1,2568 +1,1283 @@
-<<<<<<< HEAD
-/*
-Copyright 1985, 1986, 1987, 1991, 1998  The Open Group
-
-Permission is hereby granted, free of charge, to any person obtaining a
-copy of this software and associated documentation files (the
-"Software"), to deal in the Software without restriction, including
-without limitation the rights to use, copy, modify, merge, publish,
-distribute, sublicense, and/or sell copies of the Software, and to
-permit persons to whom the Software is furnished to do so, subject to
-the following conditions: The above copyright notice and this
-permission notice shall be included in all copies or substantial
-portions of the Software.
-
-
-THE SOFTWARE IS PROVIDED "AS IS", WITHOUT WARRANTY OF ANY KIND, EXPRESS OR
-IMPLIED, INCLUDING BUT NOT LIMITED TO THE WARRANTIES OF MERCHANTABILITY,
-FITNESS FOR A PARTICULAR PURPOSE AND NONINFRINGEMENT.  IN NO EVENT SHALL THE
-OPEN GROUP BE LIABLE FOR ANY CLAIM, DAMAGES OR OTHER LIABILITY, WHETHER IN
-AN ACTION OF CONTRACT, TORT OR OTHERWISE, ARISING FROM, OUT OF OR IN
-CONNECTION WITH THE SOFTWARE OR THE USE OR OTHER DEALINGS IN THE SOFTWARE
-EVEN IF ADVISED IN ADVANCE OF THE POSSIBILITY OF SUCH DAMAGES.
-
-
-Except as contained in this notice, the name of The Open Group shall not be
-used in advertising or otherwise to promote the sale, use or other dealings
-in this Software without prior written authorization from The Open Group.
-
-
-X Window System is a trademark of The Open Group
-
-OSF/1, OSF/Motif and Motif are registered trademarks, and OSF, the OSF
-logo, LBX, X Window System, and Xinerama are trademarks of the Open
-Group. All other trademarks and registered trademarks mentioned herein
-are the property of their respective owners. No right, title or
-interest in or to any trademark, service mark, logo or trade name of
-Sun Microsystems, Inc. or its licensors is granted.
-
-*/
-/*
- * Copyright 2000 Sun Microsystems, Inc.  All rights reserved.
- *
- * Permission is hereby granted, free of charge, to any person obtaining a
- * copy of this software and associated documentation files (the "Software"),
- * to deal in the Software without restriction, including without limitation
- * the rights to use, copy, modify, merge, publish, distribute, sublicense,
- * and/or sell copies of the Software, and to permit persons to whom the
- * Software is furnished to do so, subject to the following conditions:
- *
- * The above copyright notice and this permission notice (including the next
- * paragraph) shall be included in all copies or substantial portions of the
- * Software.
- *
- * THE SOFTWARE IS PROVIDED "AS IS", WITHOUT WARRANTY OF ANY KIND, EXPRESS OR
- * IMPLIED, INCLUDING BUT NOT LIMITED TO THE WARRANTIES OF MERCHANTABILITY,
- * FITNESS FOR A PARTICULAR PURPOSE AND NONINFRINGEMENT.  IN NO EVENT SHALL
- * THE AUTHORS OR COPYRIGHT HOLDERS BE LIABLE FOR ANY CLAIM, DAMAGES OR OTHER
- * LIABILITY, WHETHER IN AN ACTION OF CONTRACT, TORT OR OTHERWISE, ARISING
- * FROM, OUT OF OR IN CONNECTION WITH THE SOFTWARE OR THE USE OR OTHER
- * DEALINGS IN THE SOFTWARE.
- */
-
-
-#ifdef HAVE_CONFIG_H
-#include <config.h>
-#endif
-#include "Xlibint.h"
-#include "Xlcint.h"
-#include "XlcPublic.h"
-#include <X11/Xos.h>
-#include <X11/Xatom.h>
-#include <stdio.h>
-#include <stdint.h>
-
-#define MAXFONTS		100
-
-#define XOM_GENERIC(om)		(&((XOMGeneric) om)->gen)
-#define XOC_GENERIC(font_set)	(&((XOCGeneric) font_set)->gen)
-
-#define DefineLocalBuf		char local_buf[BUFSIZ]
-#define AllocLocalBuf(length)	(length > BUFSIZ ? (char *)Xmalloc(length) : local_buf)
-#define FreeLocalBuf(ptr)	if (ptr != local_buf) Xfree(ptr)
-
-typedef struct _FontDataRec {
-    char *name;
-} FontDataRec, *FontData;
-
-typedef struct _OMDataRec {
-    int font_data_count;
-    FontData font_data;
-} OMDataRec, *OMData;
-
-typedef struct _XOMGenericPart {
-    OMData data;
-} XOMGenericPart;
-
-typedef struct _XOMGenericRec {
-    XOMMethods methods;
-    XOMCoreRec core;
-    XOMGenericPart gen;
-} XOMGenericRec, *XOMGeneric;
-
-typedef struct _FontSetRec {
-    int id;
-    int font_data_count;
-    FontData font_data;
-    char *font_name;
-    XFontStruct *info;
-    XFontStruct *font;
-} FontSetRec, *FontSet;
-
-typedef struct _XOCGenericPart {
-    XlcConv wcs_to_cs;
-    FontSet font_set;
-} XOCGenericPart;
-
-typedef struct _XOCGenericRec {
-    XOCMethods methods;
-    XOCCoreRec core;
-    XOCGenericPart gen;
-} XOCGenericRec, *XOCGeneric;
-
-static Bool
-init_fontset(
-    XOC oc)
-{
-    XOCGenericPart *gen;
-    FontSet font_set;
-    OMData data;
-
-    data = XOM_GENERIC(oc->core.om)->data;
-
-    font_set = (FontSet) Xmalloc(sizeof(FontSetRec));
-    if (font_set == NULL)
-	return False;
-    bzero((char *) font_set, sizeof(FontSetRec));
-
-    gen = XOC_GENERIC(oc);
-    gen->font_set = font_set;
-
-    font_set->font_data_count = data->font_data_count;
-    font_set->font_data = data->font_data;
-
-    return True;
-}
-
-static char *
-get_prop_name(
-    Display *dpy,
-    XFontStruct	*fs)
-{
-    unsigned long fp;
-
-    if (XGetFontProperty(fs, XA_FONT, &fp))
-	return XGetAtomName(dpy, fp);
-
-    return (char *) NULL;
-}
-
-static FontData
-check_charset(
-    FontSet font_set,
-    char *font_name)
-{
-    FontData font_data;
-    char *last;
-    int count;
-    ssize_t length, name_len;
-
-    name_len = strlen(font_name);
-    last = font_name + name_len;
-
-    count = font_set->font_data_count;
-    font_data = font_set->font_data;
-
-    for ( ; count-- > 0; font_data++) {
-	length = strlen(font_data->name);
-
-	if (length > name_len)
-	    return(NULL);
-
-	if (_XlcCompareISOLatin1(last - length, font_data->name) == 0)
-	    return font_data;
-    }
-    return (FontData) NULL;
-}
-
-#if 0 /* Unused */
-static int
-check_fontname(
-    XOC oc,
-    char *name)
-{
-    Display *dpy = oc->core.om->core.display;
-    XOCGenericPart *gen = XOC_GENERIC(oc);
-    FontData data;
-    FontSet font_set;
-    XFontStruct *fs_list;
-    char **fn_list, *fname, *prop_fname = NULL;
-    int list_num, i;
-    int list2_num;
-    char **fn2_list = NULL;
-    int found_num = 0;
-
-    fn_list = XListFonts(dpy, name, MAXFONTS, &list_num);
-    if (fn_list == NULL)
-	return found_num;
-
-    for (i = 0; i < list_num; i++) {
-	fname = fn_list[i];
-
-	font_set = gen->font_set;
-
-	if ((data = check_charset(font_set, fname)) == NULL) {
-	    if ((fn2_list = XListFontsWithInfo(dpy, name, MAXFONTS,
-					       &list2_num, &fs_list))
-		&& (prop_fname = get_prop_name(dpy, fs_list))
-		&& (data = check_charset(font_set, prop_fname)))
-		fname = prop_fname;
-	}
-	if (data) {
-	    font_set->font_name = (char *) Xmalloc(strlen(fname) + 1);
-	    if (font_set->font_name) {
-		strcpy(font_set->font_name, fname);
-		found_num++;
-	    }
-	}
-	if (fn2_list) {
-	    XFreeFontInfo(fn2_list, fs_list, list2_num);
-	    fn2_list = NULL;
-	    if (prop_fname) {
-		Xfree(prop_fname);
-		prop_fname = NULL;
-	    }
-	}
-	if (found_num == 1)
-	    break;
-    }
-    XFreeFontNames(fn_list);
-    return found_num;
-}
-#endif
-
-static Bool
-load_font(
-    XOC oc)
-{
-    Display *dpy = oc->core.om->core.display;
-    XOCGenericPart *gen = XOC_GENERIC(oc);
-    FontSet font_set = gen->font_set;
-
-    if (font_set->font_name == NULL)
-	return False;
-
-    if (font_set->font == NULL) {
-	font_set->font = XLoadQueryFont(dpy, font_set->font_name);
-	if (font_set->font == NULL)
-	    return False;
-    }
-    return True;
-}
-
-#if 0
-static Bool
-load_font_info(
-    XOC oc)
-{
-    Display *dpy = oc->core.om->core.display;
-    XOCGenericPart *gen = XOC_GENERIC(oc);
-    FontSet font_set = gen->font_set;
-    char **fn_list;
-    int fn_num;
-
-    if (font_set->font_name == NULL)
-	return False;
-
-    if (font_set->info == NULL) {
-	fn_list = XListFontsWithInfo(dpy, font_set->font_name, 1, &fn_num,
-				     &font_set->info);
-	if (font_set->info == NULL)
-	    return False;
-	if (fn_num > 0)
-	    font_set->info->fid = XLoadFont(dpy, font_set->font_name);
-
-	if (fn_list) XFreeFontNames(fn_list);
-    }
-    return True;
-}
-#endif
-
-static void
-set_fontset_extents(
-    XOC oc)
-{
-    XRectangle *ink = &oc->core.font_set_extents.max_ink_extent;
-    XRectangle *logical = &oc->core.font_set_extents.max_logical_extent;
-    XFontStruct **font_list, *font;
-    XCharStruct overall;
-    int logical_ascent, logical_descent;
-
-    font_list = oc->core.font_info.font_struct_list;
-    font = *font_list++;
-    overall = font->max_bounds;
-    overall.lbearing = font->min_bounds.lbearing;
-    logical_ascent = font->ascent;
-    logical_descent = font->descent;
-
-    ink->x = overall.lbearing;
-    ink->y = -(overall.ascent);
-    ink->width = overall.rbearing - overall.lbearing;
-    ink->height = overall.ascent + overall.descent;
-
-    logical->x = 0;
-    logical->y = -(logical_ascent);
-    logical->width = overall.width;
-    logical->height = logical_ascent + logical_descent;
-}
-
-static Bool
-init_core_part(
-    XOC oc)
-{
-    XOCGenericPart *gen = XOC_GENERIC(oc);
-    FontSet font_set;
-    XFontStruct **font_struct_list;
-    char **font_name_list, *font_name_buf;
-    int	count, length;
-
-    font_set = gen->font_set;
-    count = length = 0;
-
-    if (font_set->font_name != NULL) {
-	length += strlen(font_set->font_name) + 1;
-	count++;
-    }
-    if (count == 0)
-        return False;
-
-    font_struct_list = (XFontStruct **) Xmalloc(sizeof(XFontStruct *));
-    if (font_struct_list == NULL)
-	return False;
-
-    font_name_list = (char **) Xmalloc(sizeof(char *));
-    if (font_name_list == NULL)
-	goto err;
-
-    font_name_buf = (char *) Xmalloc(length);
-    if (font_name_buf == NULL)
-	goto err;
-
-    oc->core.font_info.num_font = 1;
-    oc->core.font_info.font_name_list = font_name_list;
-    oc->core.font_info.font_struct_list = font_struct_list;
-
-    font_set = gen->font_set;
-
-    if (font_set->font_name != NULL) {
-	font_set->id = 1;
-	if (font_set->font)
-	    *font_struct_list++ = font_set->font;
-	else
-	    *font_struct_list++ = font_set->info;
-	strcpy(font_name_buf, font_set->font_name);
-	Xfree(font_set->font_name);
-	*font_name_list++ = font_set->font_name = font_name_buf;
-	font_name_buf += strlen(font_name_buf) + 1;
-    }
-
-    set_fontset_extents(oc);
-
-    return True;
-
-err:
-    if (font_name_list)
-	Xfree(font_name_list);
-    Xfree(font_struct_list);
-
-    return False;
-}
-
-static char *
-get_font_name(
-    XOC oc,
-    char *pattern)
-{
-    char **list, *name, *prop_name;
-    int count;
-    XFontStruct *fs;
-    Display *dpy = oc->core.om->core.display;
-
-    list = XListFonts(dpy, pattern, 1, &count);
-    if (list != NULL) {
-	name = (char *) Xmalloc(strlen(*list) + 1);
-	if (name)
-	    strcpy(name, *list);
-
-	XFreeFontNames(list);
-    } else {
-	fs = XLoadQueryFont(dpy, pattern);
-	if (fs == NULL) return NULL;
-
-	prop_name = get_prop_name(dpy, fs);
-	if (prop_name == NULL) return NULL;
-
-	name = (char*) Xmalloc(strlen(prop_name) + 1);
-	if (name)
-	    strcpy(name, prop_name);
-
-	XFreeFont(dpy, fs);
-    }
-    return name;
-}
-
-static int
-parse_fontname(
-    XOC oc)
-{
-    XOCGenericPart *gen = XOC_GENERIC(oc);
-    FontSet font_set;
-    FontData font_data;
-    char *pattern, *last, buf[BUFSIZ];
-    int font_data_count, found_num = 0;
-    ssize_t length;
-    int count, num_fields;
-    char *base_name, *font_name, **name_list, **cur_name_list;
-    char *charset_p = NULL;
-    Bool append_charset;
-    /*
-       append_charset flag should be set to True when the XLFD fontname
-       doesn't contain a chaset part.
-     */
-
-    name_list = _XParseBaseFontNameList(oc->core.base_name_list, &count);
-    if (name_list == NULL)
-	return -1;
-    cur_name_list = name_list;
-
-    while (count-- > 0) {
-        pattern = *cur_name_list++;
-	if (pattern == NULL || *pattern == '\0')
-	    continue;
-
-	append_charset = False;
-
-	if (strchr(pattern, '*') == NULL &&
-	    (font_name = get_font_name(oc, pattern))) {
-
-	    font_set = gen->font_set;
-
-	    font_data = check_charset(font_set, font_name);
-	    if (font_data == NULL) {
-		Display *dpy = oc->core.om->core.display;
-		char **fn_list = NULL, *prop_fname = NULL;
-		int list_num;
-		XFontStruct *fs_list;
-		if ((fn_list = XListFontsWithInfo(dpy, font_name,
-						  MAXFONTS,
-						  &list_num, &fs_list))
-		    && (prop_fname = get_prop_name(dpy, fs_list))
-		    && (font_data = check_charset(font_set, prop_fname))) {
-		    if (fn_list) {
-			XFreeFontInfo(fn_list, fs_list, list_num);
-			fn_list = NULL;
-		    }
-		    font_name = prop_fname;
-		}
-	    }
-	    if (font_data == NULL)
-		continue;
-
-	    font_set->font_name = (char *) Xmalloc(strlen(font_name) + 1);
-	    if (font_set->font_name == NULL) {
-		Xfree(font_name);
-		goto err;
-	    }
-	    strcpy(font_set->font_name, font_name);
-	    Xfree(font_name);
-	    found_num++;
-	    goto found;
-	}
-/*
-1266793
-Limit the length of the string copy to prevent stack corruption.
-	strcpy(buf, pattern);
-*/
-	strncpy(buf, pattern, BUFSIZ);
-	buf[BUFSIZ-1] = '\0';
-	length = strlen(buf);
-	last = buf + length - 1;
-
-	for (num_fields = 0, base_name = buf; *base_name != '\0'; base_name++)
-	    if (*base_name == '-') num_fields++;
-	if (strchr(pattern, '*') == NULL) {
-	    if (num_fields == 12) {
-		append_charset = True;
-		*++last = '-';
-		last++;
-	    } else
-		continue;
-	} else {
-	    if (num_fields == 13 || num_fields == 14) {
-	    /*
-	     * There are 14 fields in an XLFD name -- make certain the
-	     * charset (& encoding) is placed in the correct field.
-	     */
-		append_charset = True;
-		last = strrchr (buf, '-');
-		if (num_fields == 14) {
-		    *last = '\0';
-		    last = strrchr (buf, '-');
-		}
-		last++;
-	    } else if (*last == '*') {
-		append_charset = True;
-		if (length > 3 && *(last-3) == '-' && *(last-2) == '*'
-		    && *(last-1) == '-') {
-		    last -= 2;
-		}
-		*++last = '-';
-		last++;
-	    } else {
-		last = strrchr (buf, '-');
-		charset_p = last;
-		charset_p = strrchr (buf, '-');
-		while (*(--charset_p) != '-');
-		charset_p++;
-	    }
-	}
-
-	font_set = gen->font_set;
-
-	font_data = font_set->font_data;
-	font_data_count = font_set->font_data_count;
-	for ( ; font_data_count-- > 0; font_data++) {
-	    if (append_charset)
-		{
-/*
-1266793
-Limit the length of the string copy to prevent stack corruption.
-		strcpy(last, font_data->name);
-*/
-		strncpy(last, font_data->name, BUFSIZ - length);
-		buf[BUFSIZ-1] = '\0';
-		}
-	    else {
-		if (_XlcCompareISOLatin1(charset_p,
-					 font_data->name)) {
-		    continue;
-		}
-	    }
-	    if ((font_set->font_name = get_font_name(oc, buf)))
-		break;
-	}
-	if (font_set->font_name != NULL) {
-	    found_num++;
-	    goto found;
-	}
-    }
-  found:
-    base_name = (char *) Xmalloc(strlen(oc->core.base_name_list) + 1);
-    if (base_name == NULL)
-	goto err;
-
-    strcpy(base_name, oc->core.base_name_list);
-    oc->core.base_name_list = base_name;
-
-    XFreeStringList(name_list);
-
-    return found_num;
-err:
-    XFreeStringList(name_list);
-
-    return -1;
-}
-
-static Bool
-set_missing_list(
-    XOC oc)
-{
-    XOCGenericPart *gen = XOC_GENERIC(oc);
-    FontSet font_set;
-    char **charset_list, *charset_buf;
-    int	count, length;
-
-    font_set = gen->font_set;
-    count = length = 0;
-
-    if (!font_set->info && !font_set->font) {
-	length += strlen(font_set->font_data->name) + 1;
-	count++;
-    }
-
-    if (count == 0)
-	return True;
-
-    charset_list = (char **) Xmalloc(sizeof(char *));
-    if (charset_list == NULL)
-	return False;
-
-    charset_buf = (char *) Xmalloc(length);
-    if (charset_buf == NULL) {
-	Xfree(charset_list);
-	return False;
-    }
-
-    oc->core.missing_list.charset_list = charset_list;
-
-    font_set = gen->font_set;
-
-    if (!font_set->info && !font_set->font) {
-	strcpy(charset_buf, font_set->font_data->name);
-	*charset_list++ = charset_buf;
-	charset_buf += strlen(charset_buf) + 1;
-    }
-    return True;
-}
-
-static Bool
-create_fontset(
-    XOC oc)
-{
-    int found_num;
-
-    if (init_fontset(oc) == False)
-        return False;
-
-    found_num = parse_fontname(oc);
-    if (found_num <= 0) {
-	if (found_num == 0)
-	    set_missing_list(oc);
-	return False;
-    }
-
-    if (load_font(oc) == False)
-	return False;
-
-    if (init_core_part(oc) == False)
-	return False;
-
-    if (set_missing_list(oc) == False)
-	return False;
-
-    return True;
-}
-
-static void
-destroy_oc(
-    XOC oc)
-{
-    Display *dpy = oc->core.om->core.display;
-    XOCGenericPart *gen = XOC_GENERIC(oc);
-    XFontStruct **font_list, *font;
-
-    if (gen->font_set)
-	Xfree(gen->font_set);
-
-    if (oc->core.base_name_list)
-	Xfree(oc->core.base_name_list);
-
-    if (oc->core.font_info.font_name_list)
-	XFreeStringList(oc->core.font_info.font_name_list);
-
-    if ((font_list = oc->core.font_info.font_struct_list)) {
-	if ((font = *font_list)) {
-	    if (font->fid)
-		XFreeFont(dpy, font);
-	    else
-		XFreeFontInfo(NULL, font, 1);
-	}
-	Xfree(oc->core.font_info.font_struct_list);
-    }
-
-    if (oc->core.missing_list.charset_list)
-	XFreeStringList(oc->core.missing_list.charset_list);
-
-#ifdef notdef
-    if (oc->core.res_name)
-	Xfree(oc->core.res_name);
-    if (oc->core.res_class)
-	Xfree(oc->core.res_class);
-#endif
-
-    Xfree(oc);
-}
-
-static char *
-set_oc_values(
-    XOC oc,
-    XlcArgList args,
-    int num_args)
-{
-    if (oc->core.resources == NULL)
-	return NULL;
-
-    return _XlcSetValues((XPointer) oc, oc->core.resources,
-			 oc->core.num_resources, args, num_args, XlcSetMask);
-}
-
-static char *
-get_oc_values(
-    XOC oc,
-    XlcArgList args,
-    int num_args)
-{
-    if (oc->core.resources == NULL)
-	return NULL;
-
-    return _XlcGetValues((XPointer) oc, oc->core.resources,
-			 oc->core.num_resources, args, num_args, XlcGetMask);
-}
-
-static Bool
-wcs_to_mbs(
-    XOC oc,
-    char *to,
-    _Xconst wchar_t *from,
-    int length)
-{
-    XlcConv conv = XOC_GENERIC(oc)->wcs_to_cs;
-    XLCd lcd;
-    int ret, to_left = length;
-
-    if (conv == NULL) {
-	lcd = oc->core.om->core.lcd;
-	conv = _XlcOpenConverter(lcd, XlcNWideChar, lcd, XlcNMultiByte);
-	if (conv == NULL)
-	    return False;
-	XOC_GENERIC(oc)->wcs_to_cs = conv;
-    } else
-	_XlcResetConverter(conv);
-
-    ret = _XlcConvert(conv, (XPointer *) &from, &length, (XPointer *) &to,
-		      &to_left, NULL, 0);
-    if (ret != 0 || length > 0)
-	return False;
-
-    return True;
-}
-
-static int
-_XmbDefaultTextEscapement(XOC oc, _Xconst char *text, int length)
-{
-    return XTextWidth(*oc->core.font_info.font_struct_list, text, length);
-}
-
-static int
-_XwcDefaultTextEscapement(XOC oc, _Xconst wchar_t *text, int length)
-{
-    DefineLocalBuf;
-    char *buf = AllocLocalBuf(length);
-    int ret = 0;
-
-    if (buf == NULL)
-	return 0;
-
-    if (wcs_to_mbs(oc, buf, text, length) == False)
-	goto err;
-
-    ret = _XmbDefaultTextEscapement(oc, buf, length);
-
-err:
-    FreeLocalBuf(buf);
-
-    return ret;
-}
-
-static int
-_XmbDefaultTextExtents(XOC oc, _Xconst char *text, int length,
-		       XRectangle *overall_ink, XRectangle *overall_logical)
-{
-    int direction, logical_ascent, logical_descent;
-    XCharStruct overall;
-
-    XTextExtents(*oc->core.font_info.font_struct_list, text, length, &direction,
-		 &logical_ascent, &logical_descent, &overall);
-
-    if (overall_ink) {
-	overall_ink->x = overall.lbearing;
-	overall_ink->y = -(overall.ascent);
-	overall_ink->width = overall.rbearing - overall.lbearing;
-	overall_ink->height = overall.ascent + overall.descent;
-    }
-
-    if (overall_logical) {
-	overall_logical->x = 0;
-        overall_logical->y = -(logical_ascent);
-	overall_logical->width = overall.width;
-        overall_logical->height = logical_ascent + logical_descent;
-    }
-
-    return overall.width;
-}
-
-static int
-_XwcDefaultTextExtents(XOC oc, _Xconst wchar_t *text, int length,
-		       XRectangle *overall_ink, XRectangle *overall_logical)
-{
-    DefineLocalBuf;
-    char *buf = AllocLocalBuf(length);
-    int ret = 0;
-
-    if (buf == NULL)
-	return 0;
-
-    if (wcs_to_mbs(oc, buf, text, length) == False)
-	goto err;
-
-    ret = _XmbDefaultTextExtents(oc, buf, length, overall_ink, overall_logical);
-
-err:
-    FreeLocalBuf(buf);
-
-    return ret;
-}
-
-static Status
-_XmbDefaultTextPerCharExtents(XOC oc, _Xconst char *text, int length,
-			      XRectangle *ink_buf, XRectangle *logical_buf,
-			      int buf_size, int *num_chars,
-			      XRectangle *overall_ink,
-			      XRectangle *overall_logical)
-{
-    XFontStruct *font = *oc->core.font_info.font_struct_list;
-    XCharStruct *def, *cs, overall;
-    Bool first = True;
-
-    if (buf_size < length)
-	return 0;
-
-    bzero((char *) &overall, sizeof(XCharStruct));
-    *num_chars = 0;
-
-    CI_GET_DEFAULT_INFO_1D(font, def)
-
-    while (length-- > 0) {
-	CI_GET_CHAR_INFO_1D(font, *text, def, cs)
-	text++;
-	if (cs == NULL)
-	    continue;
-
-	ink_buf->x = overall.width + cs->lbearing;
-	ink_buf->y = -(cs->ascent);
-	ink_buf->width = cs->rbearing - cs->lbearing;
-	ink_buf->height = cs->ascent + cs->descent;
-	ink_buf++;
-
-	logical_buf->x = overall.width;
-	logical_buf->y = -(font->ascent);
-	logical_buf->width = cs->width;
-	logical_buf->height = font->ascent + font->descent;
-	logical_buf++;
-
-	if (first) {
-	    overall = *cs;
-	    first = False;
-	} else {
-	    overall.ascent = max(overall.ascent, cs->ascent);
-	    overall.descent = max(overall.descent, cs->descent);
-	    overall.lbearing = min(overall.lbearing, overall.width +
-				   cs->lbearing);
-	    overall.rbearing = max(overall.rbearing, overall.width +
-				   cs->rbearing);
-	    overall.width += cs->width;
-	}
-   	(*num_chars)++;
-    }
-
-    if (overall_ink) {
-	overall_ink->x = overall.lbearing;
-	overall_ink->y = -(overall.ascent);
-	overall_ink->width = overall.rbearing - overall.lbearing;
-	overall_ink->height = overall.ascent + overall.descent;
-    }
-
-    if (overall_logical) {
-	overall_logical->x = 0;
-	overall_logical->y = -(font->ascent);
-	overall_logical->width = overall.width;
-	overall_logical->height = font->ascent + font->descent;
-    }
-
-    return 1;
-}
-
-static Status
-_XwcDefaultTextPerCharExtents(XOC oc, _Xconst wchar_t *text, int length,
-			      XRectangle *ink_buf, XRectangle *logical_buf,
-			      int buf_size, int *num_chars,
-			      XRectangle *overall_ink,
-			      XRectangle *overall_logical)
-{
-    DefineLocalBuf;
-    char *buf = AllocLocalBuf(length);
-    Status ret = 0;
-
-    if (buf == NULL)
-	return 0;
-
-    if (wcs_to_mbs(oc, buf, text, length) == False)
-	goto err;
-
-    ret = _XmbDefaultTextPerCharExtents(oc, buf, length, ink_buf, logical_buf,
-					buf_size, num_chars, overall_ink,
-					overall_logical);
-
-err:
-    FreeLocalBuf(buf);
-
-    return ret;
-}
-
-static int
-_XmbDefaultDrawString(Display *dpy, Drawable d, XOC oc, GC gc, int x, int y,
-		      _Xconst char *text, int length)
-{
-    XFontStruct *font = *oc->core.font_info.font_struct_list;
-
-    XSetFont(dpy, gc, font->fid);
-    XDrawString(dpy, d, gc, x, y, text, length);
-
-    return XTextWidth(font, text, length);
-}
-
-static int
-_XwcDefaultDrawString(Display *dpy, Drawable d, XOC oc, GC gc, int x, int y,
-		      _Xconst wchar_t *text, int length)
-{
-    DefineLocalBuf;
-    char *buf = AllocLocalBuf(length);
-    int ret = 0;
-
-    if (buf == NULL)
-	return 0;
-
-    if (wcs_to_mbs(oc, buf, text, length) == False)
-	goto err;
-
-    ret = _XmbDefaultDrawString(dpy, d, oc, gc, x, y, buf, length);
-
-err:
-    FreeLocalBuf(buf);
-
-    return ret;
-}
-
-static void
-_XmbDefaultDrawImageString(Display *dpy, Drawable d, XOC oc, GC gc, int x,
-			   int y, _Xconst char *text, int length)
-{
-    XSetFont(dpy, gc, (*oc->core.font_info.font_struct_list)->fid);
-    XDrawImageString(dpy, d, gc, x, y, text, length);
-}
-
-static void
-_XwcDefaultDrawImageString(Display *dpy, Drawable d, XOC oc, GC gc, int x,
-			   int y, _Xconst wchar_t *text, int length)
-{
-    DefineLocalBuf;
-    char *buf = AllocLocalBuf(length);
-
-    if (buf == NULL)
-	return;
-
-    if (wcs_to_mbs(oc, buf, text, length) == False)
-	goto err;
-
-    _XmbDefaultDrawImageString(dpy, d, oc, gc, x, y, buf, length);
-
-err:
-    FreeLocalBuf(buf);
-}
-
-static _Xconst XOCMethodsRec oc_default_methods = {
-    destroy_oc,
-    set_oc_values,
-    get_oc_values,
-    _XmbDefaultTextEscapement,
-    _XmbDefaultTextExtents,
-    _XmbDefaultTextPerCharExtents,
-    _XmbDefaultDrawString,
-    _XmbDefaultDrawImageString,
-    _XwcDefaultTextEscapement,
-    _XwcDefaultTextExtents,
-    _XwcDefaultTextPerCharExtents,
-    _XwcDefaultDrawString,
-    _XwcDefaultDrawImageString
-};
-
-static XlcResource oc_resources[] = {
-    { XNBaseFontName, NULLQUARK, sizeof(char *),
-      XOffsetOf(XOCRec, core.base_name_list), XlcCreateMask | XlcGetMask },
-    { XNOMAutomatic, NULLQUARK, sizeof(Bool),
-      XOffsetOf(XOCRec, core.om_automatic), XlcGetMask },
-    { XNMissingCharSet, NULLQUARK, sizeof(XOMCharSetList),
-      XOffsetOf(XOCRec, core.missing_list), XlcGetMask },
-    { XNDefaultString, NULLQUARK, sizeof(char *),
-      XOffsetOf(XOCRec, core.default_string), XlcGetMask },
-    { XNOrientation, NULLQUARK, sizeof(XOrientation),
-      XOffsetOf(XOCRec, core.orientation), XlcSetMask | XlcGetMask },
-    { XNResourceName, NULLQUARK, sizeof(char *),
-      XOffsetOf(XOCRec, core.res_name), XlcSetMask | XlcGetMask },
-    { XNResourceClass, NULLQUARK, sizeof(char *),
-      XOffsetOf(XOCRec, core.res_class), XlcSetMask | XlcGetMask },
-    { XNFontInfo, NULLQUARK, sizeof(XOMFontInfo),
-      XOffsetOf(XOCRec, core.font_info), XlcGetMask }
-};
-
-static XOC
-create_oc(
-    XOM om,
-    XlcArgList args,
-    int num_args)
-{
-    XOC oc;
-
-    oc = (XOC) Xmalloc(sizeof(XOCGenericRec));
-    if (oc == NULL)
-	return (XOC) NULL;
-    bzero((char *) oc, sizeof(XOCGenericRec));
-
-    oc->core.om = om;
-
-    if (oc_resources[0].xrm_name == NULLQUARK)
-	_XlcCompileResourceList(oc_resources, XlcNumber(oc_resources));
-
-    if (_XlcSetValues((XPointer) oc, oc_resources, XlcNumber(oc_resources),
-		      args, num_args, XlcCreateMask | XlcDefaultMask))
-	goto err;
-
-    if (oc->core.base_name_list == NULL)
-	goto err;
-
-    oc->core.resources = oc_resources;
-    oc->core.num_resources = XlcNumber(oc_resources);
-
-    if (create_fontset(oc) == False)
-	goto err;
-
-    oc->methods = (XOCMethods)&oc_default_methods;
-
-    return oc;
-
-err:
-    destroy_oc(oc);
-
-    return (XOC) NULL;
-}
-
-static Status
-close_om(
-    XOM om)
-{
-    XOMGenericPart *gen = XOM_GENERIC(om);
-    OMData data;
-    FontData font_data;
-    int count;
-
-    if ((data = gen->data)) {
-	if (data->font_data) {
-	  for (font_data = data->font_data, count = data->font_data_count;
-	       count-- > 0 ; font_data++) {
-	    if (font_data->name)
-		Xfree(font_data->name);
-	  }
-	  Xfree(data->font_data);
-	}
-	Xfree(gen->data);
-    }
-
-    if (om->core.res_name)
-	Xfree(om->core.res_name);
-    if (om->core.res_class)
-	Xfree(om->core.res_class);
-    if (om->core.required_charset.charset_list)
-	XFreeStringList(om->core.required_charset.charset_list);
-    else
-	Xfree((char*)om->core.required_charset.charset_list);
-    if (om->core.orientation_list.orientation)
-	Xfree(om->core.orientation_list.orientation);
-
-    Xfree(om);
-
-    return 1;
-}
-
-static char *
-set_om_values(
-    XOM om,
-    XlcArgList args,
-    int num_args)
-{
-    if (om->core.resources == NULL)
-	return NULL;
-
-    return _XlcSetValues((XPointer) om, om->core.resources,
-			 om->core.num_resources, args, num_args, XlcSetMask);
-}
-
-static char *
-get_om_values(
-    XOM om,
-    XlcArgList args,
-    int num_args)
-{
-    if (om->core.resources == NULL)
-	return NULL;
-
-    return _XlcGetValues((XPointer) om, om->core.resources,
-			 om->core.num_resources, args, num_args, XlcGetMask);
-}
-
-static _Xconst XOMMethodsRec methods = {
-    close_om,
-    set_om_values,
-    get_om_values,
-    create_oc
-};
-
-static XlcResource om_resources[] = {
-    { XNRequiredCharSet, NULLQUARK, sizeof(XOMCharSetList),
-      XOffsetOf(XOMRec, core.required_charset), XlcGetMask },
-    { XNQueryOrientation, NULLQUARK, sizeof(XOMOrientation),
-      XOffsetOf(XOMRec, core.orientation_list), XlcGetMask },
-    { XNDirectionalDependentDrawing, NULLQUARK, sizeof(Bool),
-      XOffsetOf(XOMRec, core.directional_dependent), XlcGetMask },
-    { XNContextualDrawing, NULLQUARK, sizeof(Bool),
-      XOffsetOf(XOMRec, core.contextual_drawing), XlcGetMask }
-};
-
-static OMData
-add_data(
-    XOM om)
-{
-    XOMGenericPart *gen = XOM_GENERIC(om);
-    OMData new;
-
-    new = (OMData) Xmalloc(sizeof(OMDataRec));
-
-    if (new == NULL)
-        return NULL;
-
-    gen->data = new;
-
-    bzero((char *) new, sizeof(OMDataRec));
-
-    return new;
-}
-
-static _Xconst char *supported_charset_list[] = {
-    "ISO8859-1",
-/* fix for bug4332979 */
-    "adobe-fontspecific",
-/* fix for bug4237353: "JISX0201.1976-0" entry should be removed from
-   supported_charset_list because it is not a supported_charset for C locale
-    "JISX0201.1976-0", */
-    "SUNOLCURSOR-1",
-    "SUNOLGLYPH-1"
-};
-
-static Bool
-init_om(
-    XOM om)
-{
-    XOMGenericPart *gen = XOM_GENERIC(om);
-    OMData data;
-    FontData font_data;
-    char **required_list;
-    XOrientation *orientation;
-    char **value, buf[BUFSIZ], *bufptr;
-    int count, length = 0;
-
-    value = (char**)supported_charset_list;
-    count = XlcNumber(supported_charset_list);
-
-    data = add_data(om);
-    if (data == NULL)
-	return False;
-
-    font_data = (FontData) Xmalloc(sizeof(FontDataRec) * count);
-    if (font_data == NULL)
-	return False;
-    bzero((char *) font_data, sizeof(FontDataRec) * count);
-    data->font_data = font_data;
-    data->font_data_count = count;
-
-    for ( ; count-- > 0; font_data++) {
-/*
-1266793
-This one is fine.  *value points to one of the local strings in
-supported_charset_list[].
-*/
-	strcpy(buf, *value++);
-	font_data->name = (char *) Xmalloc(strlen(buf) + 1);
-	if (font_data->name == NULL)
-	    return False;
-	strcpy(font_data->name, buf);
-    }
-
-    length += strlen(data->font_data->name) + 1;
-
-    /* required charset list */
-    required_list = (char **) Xmalloc(sizeof(char *));
-    if (required_list == NULL)
-	return False;
-
-    bufptr = (char *) Xmalloc(length);
-    if (bufptr == NULL) {
-	Xfree(required_list);
-	return False;
-    }
-
-    om->core.required_charset.charset_list = required_list;
-    om->core.required_charset.charset_count = 1; /* always 1 */
-
-    data = gen->data;
-
-    strcpy(bufptr, data->font_data->name);
-    *required_list++ = bufptr;
-    bufptr += strlen(bufptr) + 1;
-
-    /* orientation list */
-    orientation = (XOrientation *) Xmalloc(sizeof(XOrientation));
-    if (orientation == NULL)
-	return False;
-
-    *orientation = XOMOrientation_LTR_TTB;
-    om->core.orientation_list.orientation = orientation;
-    om->core.orientation_list.num_orientation = 1;
-
-    /* directional dependent drawing */
-    om->core.directional_dependent = False;
-
-    /* contexual drawing */
-    om->core.contextual_drawing = False;
-
-    /* context dependent */
-    om->core.context_dependent = False;
-
-    return True;
-}
-
-XOM
-_XDefaultOpenOM(XLCd lcd, Display *dpy, XrmDatabase rdb,
-		_Xconst char *res_name, _Xconst char *res_class)
-{
-    XOM om;
-
-    om = (XOM) Xmalloc(sizeof(XOMGenericRec));
-    if (om == NULL)
-	return (XOM) NULL;
-    bzero((char *) om, sizeof(XOMGenericRec));
-
-    om->methods = (XOMMethods)&methods;
-    om->core.lcd = lcd;
-    om->core.display = dpy;
-    om->core.rdb = rdb;
-    if (res_name) {
-	om->core.res_name = (char *)Xmalloc(strlen(res_name) + 1);
-	if (om->core.res_name == NULL)
-	    goto err;
-	strcpy(om->core.res_name, res_name);
-    }
-    if (res_class) {
-	om->core.res_class = (char *)Xmalloc(strlen(res_class) + 1);
-	if (om->core.res_class == NULL)
-	    goto err;
-	strcpy(om->core.res_class, res_class);
-    }
-
-    if (om_resources[0].xrm_name == NULLQUARK)
-	_XlcCompileResourceList(om_resources, XlcNumber(om_resources));
-
-    om->core.resources = om_resources;
-    om->core.num_resources = XlcNumber(om_resources);
-
-    if (init_om(om) == False)
-	goto err;
-
-    return om;
-err:
-    close_om(om);
-
-    return (XOM) NULL;
-}
-=======
-/*
-Copyright 1985, 1986, 1987, 1991, 1998  The Open Group
-
-Permission is hereby granted, free of charge, to any person obtaining a
-copy of this software and associated documentation files (the
-"Software"), to deal in the Software without restriction, including
-without limitation the rights to use, copy, modify, merge, publish,
-distribute, sublicense, and/or sell copies of the Software, and to
-permit persons to whom the Software is furnished to do so, subject to
-the following conditions: The above copyright notice and this
-permission notice shall be included in all copies or substantial
-portions of the Software.
-
-
-THE SOFTWARE IS PROVIDED "AS IS", WITHOUT WARRANTY OF ANY KIND, EXPRESS OR
-IMPLIED, INCLUDING BUT NOT LIMITED TO THE WARRANTIES OF MERCHANTABILITY,
-FITNESS FOR A PARTICULAR PURPOSE AND NONINFRINGEMENT.  IN NO EVENT SHALL THE
-OPEN GROUP BE LIABLE FOR ANY CLAIM, DAMAGES OR OTHER LIABILITY, WHETHER IN
-AN ACTION OF CONTRACT, TORT OR OTHERWISE, ARISING FROM, OUT OF OR IN
-CONNECTION WITH THE SOFTWARE OR THE USE OR OTHER DEALINGS IN THE SOFTWARE
-EVEN IF ADVISED IN ADVANCE OF THE POSSIBILITY OF SUCH DAMAGES.
-
-
-Except as contained in this notice, the name of The Open Group shall not be
-used in advertising or otherwise to promote the sale, use or other dealings
-in this Software without prior written authorization from The Open Group.
-
-
-X Window System is a trademark of The Open Group
-
-OSF/1, OSF/Motif and Motif are registered trademarks, and OSF, the OSF
-logo, LBX, X Window System, and Xinerama are trademarks of the Open
-Group. All other trademarks and registered trademarks mentioned herein
-are the property of their respective owners. No right, title or
-interest in or to any trademark, service mark, logo or trade name of
-Sun Microsystems, Inc. or its licensors is granted.
-
-*/
-/*
- * Copyright 2000 Oracle and/or its affiliates. All rights reserved.
- *
- * Permission is hereby granted, free of charge, to any person obtaining a
- * copy of this software and associated documentation files (the "Software"),
- * to deal in the Software without restriction, including without limitation
- * the rights to use, copy, modify, merge, publish, distribute, sublicense,
- * and/or sell copies of the Software, and to permit persons to whom the
- * Software is furnished to do so, subject to the following conditions:
- *
- * The above copyright notice and this permission notice (including the next
- * paragraph) shall be included in all copies or substantial portions of the
- * Software.
- *
- * THE SOFTWARE IS PROVIDED "AS IS", WITHOUT WARRANTY OF ANY KIND, EXPRESS OR
- * IMPLIED, INCLUDING BUT NOT LIMITED TO THE WARRANTIES OF MERCHANTABILITY,
- * FITNESS FOR A PARTICULAR PURPOSE AND NONINFRINGEMENT.  IN NO EVENT SHALL
- * THE AUTHORS OR COPYRIGHT HOLDERS BE LIABLE FOR ANY CLAIM, DAMAGES OR OTHER
- * LIABILITY, WHETHER IN AN ACTION OF CONTRACT, TORT OR OTHERWISE, ARISING
- * FROM, OUT OF OR IN CONNECTION WITH THE SOFTWARE OR THE USE OR OTHER
- * DEALINGS IN THE SOFTWARE.
- */
-
-
-#ifdef HAVE_CONFIG_H
-#include <config.h>
-#endif
-#include "Xlibint.h"
-#include "Xlcint.h"
-#include "XlcPublic.h"
-#include <X11/Xos.h>
-#include <X11/Xatom.h>
-#include <stdio.h>
-
-#define MAXFONTS		100
-
-#define XOM_GENERIC(om)		(&((XOMGeneric) om)->gen)
-#define XOC_GENERIC(font_set)	(&((XOCGeneric) font_set)->gen)
-
-#define DefineLocalBuf		char local_buf[BUFSIZ]
-#define AllocLocalBuf(length)	(length > BUFSIZ ? (char *)Xmalloc(length) : local_buf)
-#define FreeLocalBuf(ptr)	if (ptr != local_buf) Xfree(ptr)
-
-typedef struct _FontDataRec {
-    char *name;
-} FontDataRec, *FontData;
-
-typedef struct _OMDataRec {
-    int font_data_count;
-    FontData font_data;
-} OMDataRec, *OMData;
-
-typedef struct _XOMGenericPart {
-    OMData data;
-} XOMGenericPart;
-
-typedef struct _XOMGenericRec {
-    XOMMethods methods;
-    XOMCoreRec core;
-    XOMGenericPart gen;
-} XOMGenericRec, *XOMGeneric;
-
-typedef struct _FontSetRec {
-    int id;
-    int font_data_count;
-    FontData font_data;
-    char *font_name;
-    XFontStruct *info;
-    XFontStruct *font;
-} FontSetRec, *FontSet;
-
-typedef struct _XOCGenericPart {
-    XlcConv wcs_to_cs;
-    FontSet font_set;
-} XOCGenericPart;
-
-typedef struct _XOCGenericRec {
-    XOCMethods methods;
-    XOCCoreRec core;
-    XOCGenericPart gen;
-} XOCGenericRec, *XOCGeneric;
-
-static Bool
-init_fontset(
-    XOC oc)
-{
-    XOCGenericPart *gen;
-    FontSet font_set;
-    OMData data;
-
-    data = XOM_GENERIC(oc->core.om)->data;
-
-    font_set = (FontSet) Xmalloc(sizeof(FontSetRec));
-    if (font_set == NULL)
-	return False;
-    bzero((char *) font_set, sizeof(FontSetRec));
-
-    gen = XOC_GENERIC(oc);
-    gen->font_set = font_set;
-
-    font_set->font_data_count = data->font_data_count;
-    font_set->font_data = data->font_data;
-
-    return True;
-}
-
-static char *
-get_prop_name(
-    Display *dpy,
-    XFontStruct	*fs)
-{
-    unsigned long fp;
-
-    if (XGetFontProperty(fs, XA_FONT, &fp))
-	return XGetAtomName(dpy, fp);
-
-    return (char *) NULL;
-}
-
-static FontData
-check_charset(
-    FontSet font_set,
-    char *font_name)
-{
-    FontData font_data;
-    char *last;
-    int count;
-    ssize_t length, name_len;
-
-    name_len = strlen(font_name);
-    last = font_name + name_len;
-
-    count = font_set->font_data_count;
-    font_data = font_set->font_data;
-
-    for ( ; count-- > 0; font_data++) {
-	length = strlen(font_data->name);
-
-	if (length > name_len)
-	    return(NULL);
-
-	if (_XlcCompareISOLatin1(last - length, font_data->name) == 0)
-	    return font_data;
-    }
-    return (FontData) NULL;
-}
-
-#if 0 /* Unused */
-static int
-check_fontname(
-    XOC oc,
-    char *name)
-{
-    Display *dpy = oc->core.om->core.display;
-    XOCGenericPart *gen = XOC_GENERIC(oc);
-    FontData data;
-    FontSet font_set;
-    XFontStruct *fs_list;
-    char **fn_list, *fname, *prop_fname = NULL;
-    int list_num, i;
-    int list2_num;
-    char **fn2_list = NULL;
-    int found_num = 0;
-
-    fn_list = XListFonts(dpy, name, MAXFONTS, &list_num);
-    if (fn_list == NULL)
-	return found_num;
-
-    for (i = 0; i < list_num; i++) {
-	fname = fn_list[i];
-
-	font_set = gen->font_set;
-
-	if ((data = check_charset(font_set, fname)) == NULL) {
-	    if ((fn2_list = XListFontsWithInfo(dpy, name, MAXFONTS,
-					       &list2_num, &fs_list))
-		&& (prop_fname = get_prop_name(dpy, fs_list))
-		&& (data = check_charset(font_set, prop_fname)))
-		fname = prop_fname;
-	}
-	if (data) {
-	    font_set->font_name = (char *) Xmalloc(strlen(fname) + 1);
-	    if (font_set->font_name) {
-		strcpy(font_set->font_name, fname);
-		found_num++;
-	    }
-	}
-	if (fn2_list) {
-	    XFreeFontInfo(fn2_list, fs_list, list2_num);
-	    fn2_list = NULL;
-	    if (prop_fname) {
-		Xfree(prop_fname);
-		prop_fname = NULL;
-	    }
-	}
-	if (found_num == 1)
-	    break;
-    }
-    XFreeFontNames(fn_list);
-    return found_num;
-}
-#endif
-
-static Bool
-load_font(
-    XOC oc)
-{
-    Display *dpy = oc->core.om->core.display;
-    XOCGenericPart *gen = XOC_GENERIC(oc);
-    FontSet font_set = gen->font_set;
-
-    if (font_set->font_name == NULL)
-	return False;
-
-    if (font_set->font == NULL) {
-	font_set->font = XLoadQueryFont(dpy, font_set->font_name);
-	if (font_set->font == NULL)
-	    return False;
-    }
-    return True;
-}
-
-#if 0
-static Bool
-load_font_info(
-    XOC oc)
-{
-    Display *dpy = oc->core.om->core.display;
-    XOCGenericPart *gen = XOC_GENERIC(oc);
-    FontSet font_set = gen->font_set;
-    char **fn_list;
-    int fn_num;
-
-    if (font_set->font_name == NULL)
-	return False;
-
-    if (font_set->info == NULL) {
-	fn_list = XListFontsWithInfo(dpy, font_set->font_name, 1, &fn_num,
-				     &font_set->info);
-	if (font_set->info == NULL)
-	    return False;
-	if (fn_num > 0)
-	    font_set->info->fid = XLoadFont(dpy, font_set->font_name);
-
-	if (fn_list) XFreeFontNames(fn_list);
-    }
-    return True;
-}
-#endif
-
-static void
-set_fontset_extents(
-    XOC oc)
-{
-    XRectangle *ink = &oc->core.font_set_extents.max_ink_extent;
-    XRectangle *logical = &oc->core.font_set_extents.max_logical_extent;
-    XFontStruct **font_list, *font;
-    XCharStruct overall;
-    int logical_ascent, logical_descent;
-
-    font_list = oc->core.font_info.font_struct_list;
-    font = *font_list++;
-    overall = font->max_bounds;
-    overall.lbearing = font->min_bounds.lbearing;
-    logical_ascent = font->ascent;
-    logical_descent = font->descent;
-
-    ink->x = overall.lbearing;
-    ink->y = -(overall.ascent);
-    ink->width = overall.rbearing - overall.lbearing;
-    ink->height = overall.ascent + overall.descent;
-
-    logical->x = 0;
-    logical->y = -(logical_ascent);
-    logical->width = overall.width;
-    logical->height = logical_ascent + logical_descent;
-}
-
-static Bool
-init_core_part(
-    XOC oc)
-{
-    XOCGenericPart *gen = XOC_GENERIC(oc);
-    FontSet font_set;
-    XFontStruct **font_struct_list;
-    char **font_name_list, *font_name_buf;
-    int	count, length;
-
-    font_set = gen->font_set;
-    count = length = 0;
-
-    if (font_set->font_name != NULL) {
-	length += strlen(font_set->font_name) + 1;
-	count++;
-    }
-    if (count == 0)
-        return False;
-
-    font_struct_list = (XFontStruct **) Xmalloc(sizeof(XFontStruct *));
-    if (font_struct_list == NULL)
-	return False;
-
-    font_name_list = (char **) Xmalloc(sizeof(char *));
-    if (font_name_list == NULL)
-	goto err;
-
-    font_name_buf = (char *) Xmalloc(length);
-    if (font_name_buf == NULL)
-	goto err;
-
-    oc->core.font_info.num_font = 1;
-    oc->core.font_info.font_name_list = font_name_list;
-    oc->core.font_info.font_struct_list = font_struct_list;
-
-    font_set = gen->font_set;
-
-    if (font_set->font_name != NULL) {
-	font_set->id = 1;
-	if (font_set->font)
-	    *font_struct_list++ = font_set->font;
-	else
-	    *font_struct_list++ = font_set->info;
-	strcpy(font_name_buf, font_set->font_name);
-	Xfree(font_set->font_name);
-	*font_name_list++ = font_set->font_name = font_name_buf;
-	font_name_buf += strlen(font_name_buf) + 1;
-    }
-
-    set_fontset_extents(oc);
-
-    return True;
-
-err:
-    if (font_name_list)
-	Xfree(font_name_list);
-    Xfree(font_struct_list);
-
-    return False;
-}
-
-static char *
-get_font_name(
-    XOC oc,
-    char *pattern)
-{
-    char **list, *name, *prop_name;
-    int count;
-    XFontStruct *fs;
-    Display *dpy = oc->core.om->core.display;
-
-    list = XListFonts(dpy, pattern, 1, &count);
-    if (list != NULL) {
-	name = (char *) Xmalloc(strlen(*list) + 1);
-	if (name)
-	    strcpy(name, *list);
-
-	XFreeFontNames(list);
-    } else {
-	fs = XLoadQueryFont(dpy, pattern);
-	if (fs == NULL) return NULL;
-
-	prop_name = get_prop_name(dpy, fs);
-	if (prop_name == NULL) return NULL;
-
-	name = (char*) Xmalloc(strlen(prop_name) + 1);
-	if (name)
-	    strcpy(name, prop_name);
-
-	XFreeFont(dpy, fs);
-    }
-    return name;
-}
-
-static int
-parse_fontname(
-    XOC oc)
-{
-    XOCGenericPart *gen = XOC_GENERIC(oc);
-    FontSet font_set;
-    FontData font_data;
-    char *pattern, *last, buf[BUFSIZ];
-    int font_data_count, found_num = 0;
-    ssize_t length;
-    int count, num_fields;
-    char *base_name, *font_name, **name_list, **cur_name_list;
-    char *charset_p = NULL;
-    Bool append_charset;
-    /*
-       append_charset flag should be set to True when the XLFD fontname
-       doesn't contain a chaset part.
-     */
-
-    name_list = _XParseBaseFontNameList(oc->core.base_name_list, &count);
-    if (name_list == NULL)
-	return -1;
-    cur_name_list = name_list;
-
-    while (count-- > 0) {
-        pattern = *cur_name_list++;
-	if (pattern == NULL || *pattern == '\0')
-	    continue;
-
-	append_charset = False;
-
-	if (strchr(pattern, '*') == NULL &&
-	    (font_name = get_font_name(oc, pattern))) {
-
-	    font_set = gen->font_set;
-
-	    font_data = check_charset(font_set, font_name);
-	    if (font_data == NULL) {
-		Display *dpy = oc->core.om->core.display;
-		char **fn_list = NULL, *prop_fname = NULL;
-		int list_num;
-		XFontStruct *fs_list;
-		if ((fn_list = XListFontsWithInfo(dpy, font_name,
-						  MAXFONTS,
-						  &list_num, &fs_list))
-		    && (prop_fname = get_prop_name(dpy, fs_list))
-		    && (font_data = check_charset(font_set, prop_fname))) {
-		    if (fn_list) {
-			XFreeFontInfo(fn_list, fs_list, list_num);
-			fn_list = NULL;
-		    }
-		    font_name = prop_fname;
-		}
-	    }
-	    if (font_data == NULL)
-		continue;
-
-	    font_set->font_name = (char *) Xmalloc(strlen(font_name) + 1);
-	    if (font_set->font_name == NULL) {
-		Xfree(font_name);
-		goto err;
-	    }
-	    strcpy(font_set->font_name, font_name);
-	    Xfree(font_name);
-	    found_num++;
-	    goto found;
-	}
-/*
-1266793
-Limit the length of the string copy to prevent stack corruption.
-	strcpy(buf, pattern);
-*/
-	strncpy(buf, pattern, BUFSIZ);
-	buf[BUFSIZ-1] = '\0';
-	length = strlen(buf);
-	last = buf + length - 1;
-
-	for (num_fields = 0, base_name = buf; *base_name != '\0'; base_name++)
-	    if (*base_name == '-') num_fields++;
-	if (strchr(pattern, '*') == NULL) {
-	    if (num_fields == 12) {
-		append_charset = True;
-		*++last = '-';
-		last++;
-	    } else
-		continue;
-	} else {
-	    if (num_fields == 13 || num_fields == 14) {
-	    /*
-	     * There are 14 fields in an XLFD name -- make certain the
-	     * charset (& encoding) is placed in the correct field.
-	     */
-		append_charset = True;
-		last = strrchr (buf, '-');
-		if (num_fields == 14) {
-		    *last = '\0';
-		    last = strrchr (buf, '-');
-		}
-		last++;
-	    } else if (*last == '*') {
-		append_charset = True;
-		if (length > 3 && *(last-3) == '-' && *(last-2) == '*'
-		    && *(last-1) == '-') {
-		    last -= 2;
-		}
-		*++last = '-';
-		last++;
-	    } else {
-		last = strrchr (buf, '-');
-		charset_p = last;
-		charset_p = strrchr (buf, '-');
-		while (*(--charset_p) != '-');
-		charset_p++;
-	    }
-	}
-
-	font_set = gen->font_set;
-
-	font_data = font_set->font_data;
-	font_data_count = font_set->font_data_count;
-	for ( ; font_data_count-- > 0; font_data++) {
-	    if (append_charset)
-		{
-/*
-1266793
-Limit the length of the string copy to prevent stack corruption.
-		strcpy(last, font_data->name);
-*/
-		strncpy(last, font_data->name, BUFSIZ - length);
-		buf[BUFSIZ-1] = '\0';
-		}
-	    else {
-		if (_XlcCompareISOLatin1(charset_p,
-					 font_data->name)) {
-		    continue;
-		}
-	    }
-	    if ((font_set->font_name = get_font_name(oc, buf)))
-		break;
-	}
-	if (font_set->font_name != NULL) {
-	    found_num++;
-	    goto found;
-	}
-    }
-  found:
-    base_name = (char *) Xmalloc(strlen(oc->core.base_name_list) + 1);
-    if (base_name == NULL)
-	goto err;
-
-    strcpy(base_name, oc->core.base_name_list);
-    oc->core.base_name_list = base_name;
-
-    XFreeStringList(name_list);
-
-    return found_num;
-err:
-    XFreeStringList(name_list);
-
-    return -1;
-}
-
-static Bool
-set_missing_list(
-    XOC oc)
-{
-    XOCGenericPart *gen = XOC_GENERIC(oc);
-    FontSet font_set;
-    char **charset_list, *charset_buf;
-    int	count, length;
-
-    font_set = gen->font_set;
-    count = length = 0;
-
-    if (!font_set->info && !font_set->font) {
-	length += strlen(font_set->font_data->name) + 1;
-	count++;
-    }
-
-    if (count == 0)
-	return True;
-
-    charset_list = (char **) Xmalloc(sizeof(char *));
-    if (charset_list == NULL)
-	return False;
-
-    charset_buf = (char *) Xmalloc(length);
-    if (charset_buf == NULL) {
-	Xfree(charset_list);
-	return False;
-    }
-
-    oc->core.missing_list.charset_list = charset_list;
-
-    font_set = gen->font_set;
-
-    if (!font_set->info && !font_set->font) {
-	strcpy(charset_buf, font_set->font_data->name);
-	*charset_list++ = charset_buf;
-	charset_buf += strlen(charset_buf) + 1;
-    }
-    return True;
-}
-
-static Bool
-create_fontset(
-    XOC oc)
-{
-    int found_num;
-
-    if (init_fontset(oc) == False)
-        return False;
-
-    found_num = parse_fontname(oc);
-    if (found_num <= 0) {
-	if (found_num == 0)
-	    set_missing_list(oc);
-	return False;
-    }
-
-    if (load_font(oc) == False)
-	return False;
-
-    if (init_core_part(oc) == False)
-	return False;
-
-    if (set_missing_list(oc) == False)
-	return False;
-
-    return True;
-}
-
-static void
-destroy_oc(
-    XOC oc)
-{
-    Display *dpy = oc->core.om->core.display;
-    XOCGenericPart *gen = XOC_GENERIC(oc);
-    XFontStruct **font_list, *font;
-
-    if (gen->font_set)
-	Xfree(gen->font_set);
-
-    if (oc->core.base_name_list)
-	Xfree(oc->core.base_name_list);
-
-    if (oc->core.font_info.font_name_list)
-	XFreeStringList(oc->core.font_info.font_name_list);
-
-    if ((font_list = oc->core.font_info.font_struct_list)) {
-	if ((font = *font_list)) {
-	    if (font->fid)
-		XFreeFont(dpy, font);
-	    else
-		XFreeFontInfo(NULL, font, 1);
-	}
-	Xfree(oc->core.font_info.font_struct_list);
-    }
-
-    if (oc->core.missing_list.charset_list)
-	XFreeStringList(oc->core.missing_list.charset_list);
-
-#ifdef notdef
-    if (oc->core.res_name)
-	Xfree(oc->core.res_name);
-    if (oc->core.res_class)
-	Xfree(oc->core.res_class);
-#endif
-
-    Xfree(oc);
-}
-
-static char *
-set_oc_values(
-    XOC oc,
-    XlcArgList args,
-    int num_args)
-{
-    if (oc->core.resources == NULL)
-	return NULL;
-
-    return _XlcSetValues((XPointer) oc, oc->core.resources,
-			 oc->core.num_resources, args, num_args, XlcSetMask);
-}
-
-static char *
-get_oc_values(
-    XOC oc,
-    XlcArgList args,
-    int num_args)
-{
-    if (oc->core.resources == NULL)
-	return NULL;
-
-    return _XlcGetValues((XPointer) oc, oc->core.resources,
-			 oc->core.num_resources, args, num_args, XlcGetMask);
-}
-
-static Bool
-wcs_to_mbs(
-    XOC oc,
-    char *to,
-    _Xconst wchar_t *from,
-    int length)
-{
-    XlcConv conv = XOC_GENERIC(oc)->wcs_to_cs;
-    XLCd lcd;
-    int ret, to_left = length;
-
-    if (conv == NULL) {
-	lcd = oc->core.om->core.lcd;
-	conv = _XlcOpenConverter(lcd, XlcNWideChar, lcd, XlcNMultiByte);
-	if (conv == NULL)
-	    return False;
-	XOC_GENERIC(oc)->wcs_to_cs = conv;
-    } else
-	_XlcResetConverter(conv);
-
-    ret = _XlcConvert(conv, (XPointer *) &from, &length, (XPointer *) &to,
-		      &to_left, NULL, 0);
-    if (ret != 0 || length > 0)
-	return False;
-
-    return True;
-}
-
-static int
-_XmbDefaultTextEscapement(XOC oc, _Xconst char *text, int length)
-{
-    return XTextWidth(*oc->core.font_info.font_struct_list, text, length);
-}
-
-static int
-_XwcDefaultTextEscapement(XOC oc, _Xconst wchar_t *text, int length)
-{
-    DefineLocalBuf;
-    char *buf = AllocLocalBuf(length);
-    int ret = 0;
-
-    if (buf == NULL)
-	return 0;
-
-    if (wcs_to_mbs(oc, buf, text, length) == False)
-	goto err;
-
-    ret = _XmbDefaultTextEscapement(oc, buf, length);
-
-err:
-    FreeLocalBuf(buf);
-
-    return ret;
-}
-
-static int
-_XmbDefaultTextExtents(XOC oc, _Xconst char *text, int length,
-		       XRectangle *overall_ink, XRectangle *overall_logical)
-{
-    int direction, logical_ascent, logical_descent;
-    XCharStruct overall;
-
-    XTextExtents(*oc->core.font_info.font_struct_list, text, length, &direction,
-		 &logical_ascent, &logical_descent, &overall);
-
-    if (overall_ink) {
-	overall_ink->x = overall.lbearing;
-	overall_ink->y = -(overall.ascent);
-	overall_ink->width = overall.rbearing - overall.lbearing;
-	overall_ink->height = overall.ascent + overall.descent;
-    }
-
-    if (overall_logical) {
-	overall_logical->x = 0;
-        overall_logical->y = -(logical_ascent);
-	overall_logical->width = overall.width;
-        overall_logical->height = logical_ascent + logical_descent;
-    }
-
-    return overall.width;
-}
-
-static int
-_XwcDefaultTextExtents(XOC oc, _Xconst wchar_t *text, int length,
-		       XRectangle *overall_ink, XRectangle *overall_logical)
-{
-    DefineLocalBuf;
-    char *buf = AllocLocalBuf(length);
-    int ret = 0;
-
-    if (buf == NULL)
-	return 0;
-
-    if (wcs_to_mbs(oc, buf, text, length) == False)
-	goto err;
-
-    ret = _XmbDefaultTextExtents(oc, buf, length, overall_ink, overall_logical);
-
-err:
-    FreeLocalBuf(buf);
-
-    return ret;
-}
-
-static Status
-_XmbDefaultTextPerCharExtents(XOC oc, _Xconst char *text, int length,
-			      XRectangle *ink_buf, XRectangle *logical_buf,
-			      int buf_size, int *num_chars,
-			      XRectangle *overall_ink,
-			      XRectangle *overall_logical)
-{
-    XFontStruct *font = *oc->core.font_info.font_struct_list;
-    XCharStruct *def, *cs, overall;
-    Bool first = True;
-
-    if (buf_size < length)
-	return 0;
-
-    bzero((char *) &overall, sizeof(XCharStruct));
-    *num_chars = 0;
-
-    CI_GET_DEFAULT_INFO_1D(font, def)
-
-    while (length-- > 0) {
-	CI_GET_CHAR_INFO_1D(font, *text, def, cs)
-	text++;
-	if (cs == NULL)
-	    continue;
-
-	ink_buf->x = overall.width + cs->lbearing;
-	ink_buf->y = -(cs->ascent);
-	ink_buf->width = cs->rbearing - cs->lbearing;
-	ink_buf->height = cs->ascent + cs->descent;
-	ink_buf++;
-
-	logical_buf->x = overall.width;
-	logical_buf->y = -(font->ascent);
-	logical_buf->width = cs->width;
-	logical_buf->height = font->ascent + font->descent;
-	logical_buf++;
-
-	if (first) {
-	    overall = *cs;
-	    first = False;
-	} else {
-	    overall.ascent = max(overall.ascent, cs->ascent);
-	    overall.descent = max(overall.descent, cs->descent);
-	    overall.lbearing = min(overall.lbearing, overall.width +
-				   cs->lbearing);
-	    overall.rbearing = max(overall.rbearing, overall.width +
-				   cs->rbearing);
-	    overall.width += cs->width;
-	}
-   	(*num_chars)++;
-    }
-
-    if (overall_ink) {
-	overall_ink->x = overall.lbearing;
-	overall_ink->y = -(overall.ascent);
-	overall_ink->width = overall.rbearing - overall.lbearing;
-	overall_ink->height = overall.ascent + overall.descent;
-    }
-
-    if (overall_logical) {
-	overall_logical->x = 0;
-	overall_logical->y = -(font->ascent);
-	overall_logical->width = overall.width;
-	overall_logical->height = font->ascent + font->descent;
-    }
-
-    return 1;
-}
-
-static Status
-_XwcDefaultTextPerCharExtents(XOC oc, _Xconst wchar_t *text, int length,
-			      XRectangle *ink_buf, XRectangle *logical_buf,
-			      int buf_size, int *num_chars,
-			      XRectangle *overall_ink,
-			      XRectangle *overall_logical)
-{
-    DefineLocalBuf;
-    char *buf = AllocLocalBuf(length);
-    Status ret = 0;
-
-    if (buf == NULL)
-	return 0;
-
-    if (wcs_to_mbs(oc, buf, text, length) == False)
-	goto err;
-
-    ret = _XmbDefaultTextPerCharExtents(oc, buf, length, ink_buf, logical_buf,
-					buf_size, num_chars, overall_ink,
-					overall_logical);
-
-err:
-    FreeLocalBuf(buf);
-
-    return ret;
-}
-
-static int
-_XmbDefaultDrawString(Display *dpy, Drawable d, XOC oc, GC gc, int x, int y,
-		      _Xconst char *text, int length)
-{
-    XFontStruct *font = *oc->core.font_info.font_struct_list;
-
-    XSetFont(dpy, gc, font->fid);
-    XDrawString(dpy, d, gc, x, y, text, length);
-
-    return XTextWidth(font, text, length);
-}
-
-static int
-_XwcDefaultDrawString(Display *dpy, Drawable d, XOC oc, GC gc, int x, int y,
-		      _Xconst wchar_t *text, int length)
-{
-    DefineLocalBuf;
-    char *buf = AllocLocalBuf(length);
-    int ret = 0;
-
-    if (buf == NULL)
-	return 0;
-
-    if (wcs_to_mbs(oc, buf, text, length) == False)
-	goto err;
-
-    ret = _XmbDefaultDrawString(dpy, d, oc, gc, x, y, buf, length);
-
-err:
-    FreeLocalBuf(buf);
-
-    return ret;
-}
-
-static void
-_XmbDefaultDrawImageString(Display *dpy, Drawable d, XOC oc, GC gc, int x,
-			   int y, _Xconst char *text, int length)
-{
-    XSetFont(dpy, gc, (*oc->core.font_info.font_struct_list)->fid);
-    XDrawImageString(dpy, d, gc, x, y, text, length);
-}
-
-static void
-_XwcDefaultDrawImageString(Display *dpy, Drawable d, XOC oc, GC gc, int x,
-			   int y, _Xconst wchar_t *text, int length)
-{
-    DefineLocalBuf;
-    char *buf = AllocLocalBuf(length);
-
-    if (buf == NULL)
-	return;
-
-    if (wcs_to_mbs(oc, buf, text, length) == False)
-	goto err;
-
-    _XmbDefaultDrawImageString(dpy, d, oc, gc, x, y, buf, length);
-
-err:
-    FreeLocalBuf(buf);
-}
-
-static _Xconst XOCMethodsRec oc_default_methods = {
-    destroy_oc,
-    set_oc_values,
-    get_oc_values,
-    _XmbDefaultTextEscapement,
-    _XmbDefaultTextExtents,
-    _XmbDefaultTextPerCharExtents,
-    _XmbDefaultDrawString,
-    _XmbDefaultDrawImageString,
-    _XwcDefaultTextEscapement,
-    _XwcDefaultTextExtents,
-    _XwcDefaultTextPerCharExtents,
-    _XwcDefaultDrawString,
-    _XwcDefaultDrawImageString
-};
-
-static XlcResource oc_resources[] = {
-    { XNBaseFontName, NULLQUARK, sizeof(char *),
-      XOffsetOf(XOCRec, core.base_name_list), XlcCreateMask | XlcGetMask },
-    { XNOMAutomatic, NULLQUARK, sizeof(Bool),
-      XOffsetOf(XOCRec, core.om_automatic), XlcGetMask },
-    { XNMissingCharSet, NULLQUARK, sizeof(XOMCharSetList),
-      XOffsetOf(XOCRec, core.missing_list), XlcGetMask },
-    { XNDefaultString, NULLQUARK, sizeof(char *),
-      XOffsetOf(XOCRec, core.default_string), XlcGetMask },
-    { XNOrientation, NULLQUARK, sizeof(XOrientation),
-      XOffsetOf(XOCRec, core.orientation), XlcSetMask | XlcGetMask },
-    { XNResourceName, NULLQUARK, sizeof(char *),
-      XOffsetOf(XOCRec, core.res_name), XlcSetMask | XlcGetMask },
-    { XNResourceClass, NULLQUARK, sizeof(char *),
-      XOffsetOf(XOCRec, core.res_class), XlcSetMask | XlcGetMask },
-    { XNFontInfo, NULLQUARK, sizeof(XOMFontInfo),
-      XOffsetOf(XOCRec, core.font_info), XlcGetMask }
-};
-
-static XOC
-create_oc(
-    XOM om,
-    XlcArgList args,
-    int num_args)
-{
-    XOC oc;
-
-    oc = (XOC) Xmalloc(sizeof(XOCGenericRec));
-    if (oc == NULL)
-	return (XOC) NULL;
-    bzero((char *) oc, sizeof(XOCGenericRec));
-
-    oc->core.om = om;
-
-    if (oc_resources[0].xrm_name == NULLQUARK)
-	_XlcCompileResourceList(oc_resources, XlcNumber(oc_resources));
-
-    if (_XlcSetValues((XPointer) oc, oc_resources, XlcNumber(oc_resources),
-		      args, num_args, XlcCreateMask | XlcDefaultMask))
-	goto err;
-
-    if (oc->core.base_name_list == NULL)
-	goto err;
-
-    oc->core.resources = oc_resources;
-    oc->core.num_resources = XlcNumber(oc_resources);
-
-    if (create_fontset(oc) == False)
-	goto err;
-
-    oc->methods = (XOCMethods)&oc_default_methods;
-
-    return oc;
-
-err:
-    destroy_oc(oc);
-
-    return (XOC) NULL;
-}
-
-static Status
-close_om(
-    XOM om)
-{
-    XOMGenericPart *gen = XOM_GENERIC(om);
-    OMData data;
-    FontData font_data;
-    int count;
-
-    if ((data = gen->data)) {
-	if (data->font_data) {
-	  for (font_data = data->font_data, count = data->font_data_count;
-	       count-- > 0 ; font_data++) {
-	    if (font_data->name)
-		Xfree(font_data->name);
-	  }
-	  Xfree(data->font_data);
-	}
-	Xfree(gen->data);
-    }
-
-    if (om->core.res_name)
-	Xfree(om->core.res_name);
-    if (om->core.res_class)
-	Xfree(om->core.res_class);
-    if (om->core.required_charset.charset_list)
-	XFreeStringList(om->core.required_charset.charset_list);
-    else
-	Xfree((char*)om->core.required_charset.charset_list);
-    if (om->core.orientation_list.orientation)
-	Xfree(om->core.orientation_list.orientation);
-
-    Xfree(om);
-
-    return 1;
-}
-
-static char *
-set_om_values(
-    XOM om,
-    XlcArgList args,
-    int num_args)
-{
-    if (om->core.resources == NULL)
-	return NULL;
-
-    return _XlcSetValues((XPointer) om, om->core.resources,
-			 om->core.num_resources, args, num_args, XlcSetMask);
-}
-
-static char *
-get_om_values(
-    XOM om,
-    XlcArgList args,
-    int num_args)
-{
-    if (om->core.resources == NULL)
-	return NULL;
-
-    return _XlcGetValues((XPointer) om, om->core.resources,
-			 om->core.num_resources, args, num_args, XlcGetMask);
-}
-
-static _Xconst XOMMethodsRec methods = {
-    close_om,
-    set_om_values,
-    get_om_values,
-    create_oc
-};
-
-static XlcResource om_resources[] = {
-    { XNRequiredCharSet, NULLQUARK, sizeof(XOMCharSetList),
-      XOffsetOf(XOMRec, core.required_charset), XlcGetMask },
-    { XNQueryOrientation, NULLQUARK, sizeof(XOMOrientation),
-      XOffsetOf(XOMRec, core.orientation_list), XlcGetMask },
-    { XNDirectionalDependentDrawing, NULLQUARK, sizeof(Bool),
-      XOffsetOf(XOMRec, core.directional_dependent), XlcGetMask },
-    { XNContextualDrawing, NULLQUARK, sizeof(Bool),
-      XOffsetOf(XOMRec, core.contextual_drawing), XlcGetMask }
-};
-
-static OMData
-add_data(
-    XOM om)
-{
-    XOMGenericPart *gen = XOM_GENERIC(om);
-    OMData new;
-
-    new = (OMData) Xmalloc(sizeof(OMDataRec));
-
-    if (new == NULL)
-        return NULL;
-
-    gen->data = new;
-
-    bzero((char *) new, sizeof(OMDataRec));
-
-    return new;
-}
-
-static _Xconst char *supported_charset_list[] = {
-    "ISO8859-1",
-/* fix for bug4332979 */
-    "adobe-fontspecific",
-/* fix for bug4237353: "JISX0201.1976-0" entry should be removed from
-   supported_charset_list because it is not a supported_charset for C locale
-    "JISX0201.1976-0", */
-    "SUNOLCURSOR-1",
-    "SUNOLGLYPH-1"
-};
-
-static Bool
-init_om(
-    XOM om)
-{
-    XOMGenericPart *gen = XOM_GENERIC(om);
-    OMData data;
-    FontData font_data;
-    char **required_list;
-    XOrientation *orientation;
-    char **value, buf[BUFSIZ], *bufptr;
-    int count, length = 0;
-
-    value = (char**)supported_charset_list;
-    count = XlcNumber(supported_charset_list);
-
-    data = add_data(om);
-    if (data == NULL)
-	return False;
-
-    font_data = (FontData) Xmalloc(sizeof(FontDataRec) * count);
-    if (font_data == NULL)
-	return False;
-    bzero((char *) font_data, sizeof(FontDataRec) * count);
-    data->font_data = font_data;
-    data->font_data_count = count;
-
-    for ( ; count-- > 0; font_data++) {
-/*
-1266793
-This one is fine.  *value points to one of the local strings in
-supported_charset_list[].
-*/
-	strcpy(buf, *value++);
-	font_data->name = (char *) Xmalloc(strlen(buf) + 1);
-	if (font_data->name == NULL)
-	    return False;
-	strcpy(font_data->name, buf);
-    }
-
-    length += strlen(data->font_data->name) + 1;
-
-    /* required charset list */
-    required_list = (char **) Xmalloc(sizeof(char *));
-    if (required_list == NULL)
-	return False;
-
-    bufptr = (char *) Xmalloc(length);
-    if (bufptr == NULL) {
-	Xfree(required_list);
-	return False;
-    }
-
-    om->core.required_charset.charset_list = required_list;
-    om->core.required_charset.charset_count = 1; /* always 1 */
-
-    data = gen->data;
-
-    strcpy(bufptr, data->font_data->name);
-    *required_list++ = bufptr;
-    bufptr += strlen(bufptr) + 1;
-
-    /* orientation list */
-    orientation = (XOrientation *) Xmalloc(sizeof(XOrientation));
-    if (orientation == NULL)
-	return False;
-
-    *orientation = XOMOrientation_LTR_TTB;
-    om->core.orientation_list.orientation = orientation;
-    om->core.orientation_list.num_orientation = 1;
-
-    /* directional dependent drawing */
-    om->core.directional_dependent = False;
-
-    /* contexual drawing */
-    om->core.contextual_drawing = False;
-
-    /* context dependent */
-    om->core.context_dependent = False;
-
-    return True;
-}
-
-XOM
-_XDefaultOpenOM(XLCd lcd, Display *dpy, XrmDatabase rdb,
-		_Xconst char *res_name, _Xconst char *res_class)
-{
-    XOM om;
-
-    om = (XOM) Xmalloc(sizeof(XOMGenericRec));
-    if (om == NULL)
-	return (XOM) NULL;
-    bzero((char *) om, sizeof(XOMGenericRec));
-
-    om->methods = (XOMMethods)&methods;
-    om->core.lcd = lcd;
-    om->core.display = dpy;
-    om->core.rdb = rdb;
-    if (res_name) {
-	om->core.res_name = (char *)Xmalloc(strlen(res_name) + 1);
-	if (om->core.res_name == NULL)
-	    goto err;
-	strcpy(om->core.res_name, res_name);
-    }
-    if (res_class) {
-	om->core.res_class = (char *)Xmalloc(strlen(res_class) + 1);
-	if (om->core.res_class == NULL)
-	    goto err;
-	strcpy(om->core.res_class, res_class);
-    }
-
-    if (om_resources[0].xrm_name == NULLQUARK)
-	_XlcCompileResourceList(om_resources, XlcNumber(om_resources));
-
-    om->core.resources = om_resources;
-    om->core.num_resources = XlcNumber(om_resources);
-
-    if (init_om(om) == False)
-	goto err;
-
-    return om;
-err:
-    close_om(om);
-
-    return (XOM) NULL;
-}
->>>>>>> ff7fa74d
+/*
+Copyright 1985, 1986, 1987, 1991, 1998  The Open Group
+
+Permission is hereby granted, free of charge, to any person obtaining a
+copy of this software and associated documentation files (the
+"Software"), to deal in the Software without restriction, including
+without limitation the rights to use, copy, modify, merge, publish,
+distribute, sublicense, and/or sell copies of the Software, and to
+permit persons to whom the Software is furnished to do so, subject to
+the following conditions: The above copyright notice and this
+permission notice shall be included in all copies or substantial
+portions of the Software.
+
+
+THE SOFTWARE IS PROVIDED "AS IS", WITHOUT WARRANTY OF ANY KIND, EXPRESS OR
+IMPLIED, INCLUDING BUT NOT LIMITED TO THE WARRANTIES OF MERCHANTABILITY,
+FITNESS FOR A PARTICULAR PURPOSE AND NONINFRINGEMENT.  IN NO EVENT SHALL THE
+OPEN GROUP BE LIABLE FOR ANY CLAIM, DAMAGES OR OTHER LIABILITY, WHETHER IN
+AN ACTION OF CONTRACT, TORT OR OTHERWISE, ARISING FROM, OUT OF OR IN
+CONNECTION WITH THE SOFTWARE OR THE USE OR OTHER DEALINGS IN THE SOFTWARE
+EVEN IF ADVISED IN ADVANCE OF THE POSSIBILITY OF SUCH DAMAGES.
+
+
+Except as contained in this notice, the name of The Open Group shall not be
+used in advertising or otherwise to promote the sale, use or other dealings
+in this Software without prior written authorization from The Open Group.
+
+
+X Window System is a trademark of The Open Group
+
+OSF/1, OSF/Motif and Motif are registered trademarks, and OSF, the OSF
+logo, LBX, X Window System, and Xinerama are trademarks of the Open
+Group. All other trademarks and registered trademarks mentioned herein
+are the property of their respective owners. No right, title or
+interest in or to any trademark, service mark, logo or trade name of
+Sun Microsystems, Inc. or its licensors is granted.
+
+*/
+/*
+ * Copyright 2000 Oracle and/or its affiliates. All rights reserved.
+ *
+ * Permission is hereby granted, free of charge, to any person obtaining a
+ * copy of this software and associated documentation files (the "Software"),
+ * to deal in the Software without restriction, including without limitation
+ * the rights to use, copy, modify, merge, publish, distribute, sublicense,
+ * and/or sell copies of the Software, and to permit persons to whom the
+ * Software is furnished to do so, subject to the following conditions:
+ *
+ * The above copyright notice and this permission notice (including the next
+ * paragraph) shall be included in all copies or substantial portions of the
+ * Software.
+ *
+ * THE SOFTWARE IS PROVIDED "AS IS", WITHOUT WARRANTY OF ANY KIND, EXPRESS OR
+ * IMPLIED, INCLUDING BUT NOT LIMITED TO THE WARRANTIES OF MERCHANTABILITY,
+ * FITNESS FOR A PARTICULAR PURPOSE AND NONINFRINGEMENT.  IN NO EVENT SHALL
+ * THE AUTHORS OR COPYRIGHT HOLDERS BE LIABLE FOR ANY CLAIM, DAMAGES OR OTHER
+ * LIABILITY, WHETHER IN AN ACTION OF CONTRACT, TORT OR OTHERWISE, ARISING
+ * FROM, OUT OF OR IN CONNECTION WITH THE SOFTWARE OR THE USE OR OTHER
+ * DEALINGS IN THE SOFTWARE.
+ */
+
+
+#ifdef HAVE_CONFIG_H
+#include <config.h>
+#endif
+#include "Xlibint.h"
+#include "Xlcint.h"
+#include "XlcPublic.h"
+#include <X11/Xos.h>
+#include <X11/Xatom.h>
+#include <stdio.h>
+#include <stdint.h>
+
+#define MAXFONTS		100
+
+#define XOM_GENERIC(om)		(&((XOMGeneric) om)->gen)
+#define XOC_GENERIC(font_set)	(&((XOCGeneric) font_set)->gen)
+
+#define DefineLocalBuf		char local_buf[BUFSIZ]
+#define AllocLocalBuf(length)	(length > BUFSIZ ? (char *)Xmalloc(length) : local_buf)
+#define FreeLocalBuf(ptr)	if (ptr != local_buf) Xfree(ptr)
+
+typedef struct _FontDataRec {
+    char *name;
+} FontDataRec, *FontData;
+
+typedef struct _OMDataRec {
+    int font_data_count;
+    FontData font_data;
+} OMDataRec, *OMData;
+
+typedef struct _XOMGenericPart {
+    OMData data;
+} XOMGenericPart;
+
+typedef struct _XOMGenericRec {
+    XOMMethods methods;
+    XOMCoreRec core;
+    XOMGenericPart gen;
+} XOMGenericRec, *XOMGeneric;
+
+typedef struct _FontSetRec {
+    int id;
+    int font_data_count;
+    FontData font_data;
+    char *font_name;
+    XFontStruct *info;
+    XFontStruct *font;
+} FontSetRec, *FontSet;
+
+typedef struct _XOCGenericPart {
+    XlcConv wcs_to_cs;
+    FontSet font_set;
+} XOCGenericPart;
+
+typedef struct _XOCGenericRec {
+    XOCMethods methods;
+    XOCCoreRec core;
+    XOCGenericPart gen;
+} XOCGenericRec, *XOCGeneric;
+
+static Bool
+init_fontset(
+    XOC oc)
+{
+    XOCGenericPart *gen;
+    FontSet font_set;
+    OMData data;
+
+    data = XOM_GENERIC(oc->core.om)->data;
+
+    font_set = (FontSet) Xmalloc(sizeof(FontSetRec));
+    if (font_set == NULL)
+	return False;
+    bzero((char *) font_set, sizeof(FontSetRec));
+
+    gen = XOC_GENERIC(oc);
+    gen->font_set = font_set;
+
+    font_set->font_data_count = data->font_data_count;
+    font_set->font_data = data->font_data;
+
+    return True;
+}
+
+static char *
+get_prop_name(
+    Display *dpy,
+    XFontStruct	*fs)
+{
+    unsigned long fp;
+
+    if (XGetFontProperty(fs, XA_FONT, &fp))
+	return XGetAtomName(dpy, fp);
+
+    return (char *) NULL;
+}
+
+static FontData
+check_charset(
+    FontSet font_set,
+    char *font_name)
+{
+    FontData font_data;
+    char *last;
+    int count;
+    ssize_t length, name_len;
+
+    name_len = strlen(font_name);
+    last = font_name + name_len;
+
+    count = font_set->font_data_count;
+    font_data = font_set->font_data;
+
+    for ( ; count-- > 0; font_data++) {
+	length = strlen(font_data->name);
+
+	if (length > name_len)
+	    return(NULL);
+
+	if (_XlcCompareISOLatin1(last - length, font_data->name) == 0)
+	    return font_data;
+    }
+    return (FontData) NULL;
+}
+
+#if 0 /* Unused */
+static int
+check_fontname(
+    XOC oc,
+    char *name)
+{
+    Display *dpy = oc->core.om->core.display;
+    XOCGenericPart *gen = XOC_GENERIC(oc);
+    FontData data;
+    FontSet font_set;
+    XFontStruct *fs_list;
+    char **fn_list, *fname, *prop_fname = NULL;
+    int list_num, i;
+    int list2_num;
+    char **fn2_list = NULL;
+    int found_num = 0;
+
+    fn_list = XListFonts(dpy, name, MAXFONTS, &list_num);
+    if (fn_list == NULL)
+	return found_num;
+
+    for (i = 0; i < list_num; i++) {
+	fname = fn_list[i];
+
+	font_set = gen->font_set;
+
+	if ((data = check_charset(font_set, fname)) == NULL) {
+	    if ((fn2_list = XListFontsWithInfo(dpy, name, MAXFONTS,
+					       &list2_num, &fs_list))
+		&& (prop_fname = get_prop_name(dpy, fs_list))
+		&& (data = check_charset(font_set, prop_fname)))
+		fname = prop_fname;
+	}
+	if (data) {
+	    font_set->font_name = (char *) Xmalloc(strlen(fname) + 1);
+	    if (font_set->font_name) {
+		strcpy(font_set->font_name, fname);
+		found_num++;
+	    }
+	}
+	if (fn2_list) {
+	    XFreeFontInfo(fn2_list, fs_list, list2_num);
+	    fn2_list = NULL;
+	    if (prop_fname) {
+		Xfree(prop_fname);
+		prop_fname = NULL;
+	    }
+	}
+	if (found_num == 1)
+	    break;
+    }
+    XFreeFontNames(fn_list);
+    return found_num;
+}
+#endif
+
+static Bool
+load_font(
+    XOC oc)
+{
+    Display *dpy = oc->core.om->core.display;
+    XOCGenericPart *gen = XOC_GENERIC(oc);
+    FontSet font_set = gen->font_set;
+
+    if (font_set->font_name == NULL)
+	return False;
+
+    if (font_set->font == NULL) {
+	font_set->font = XLoadQueryFont(dpy, font_set->font_name);
+	if (font_set->font == NULL)
+	    return False;
+    }
+    return True;
+}
+
+#if 0
+static Bool
+load_font_info(
+    XOC oc)
+{
+    Display *dpy = oc->core.om->core.display;
+    XOCGenericPart *gen = XOC_GENERIC(oc);
+    FontSet font_set = gen->font_set;
+    char **fn_list;
+    int fn_num;
+
+    if (font_set->font_name == NULL)
+	return False;
+
+    if (font_set->info == NULL) {
+	fn_list = XListFontsWithInfo(dpy, font_set->font_name, 1, &fn_num,
+				     &font_set->info);
+	if (font_set->info == NULL)
+	    return False;
+	if (fn_num > 0)
+	    font_set->info->fid = XLoadFont(dpy, font_set->font_name);
+
+	if (fn_list) XFreeFontNames(fn_list);
+    }
+    return True;
+}
+#endif
+
+static void
+set_fontset_extents(
+    XOC oc)
+{
+    XRectangle *ink = &oc->core.font_set_extents.max_ink_extent;
+    XRectangle *logical = &oc->core.font_set_extents.max_logical_extent;
+    XFontStruct **font_list, *font;
+    XCharStruct overall;
+    int logical_ascent, logical_descent;
+
+    font_list = oc->core.font_info.font_struct_list;
+    font = *font_list++;
+    overall = font->max_bounds;
+    overall.lbearing = font->min_bounds.lbearing;
+    logical_ascent = font->ascent;
+    logical_descent = font->descent;
+
+    ink->x = overall.lbearing;
+    ink->y = -(overall.ascent);
+    ink->width = overall.rbearing - overall.lbearing;
+    ink->height = overall.ascent + overall.descent;
+
+    logical->x = 0;
+    logical->y = -(logical_ascent);
+    logical->width = overall.width;
+    logical->height = logical_ascent + logical_descent;
+}
+
+static Bool
+init_core_part(
+    XOC oc)
+{
+    XOCGenericPart *gen = XOC_GENERIC(oc);
+    FontSet font_set;
+    XFontStruct **font_struct_list;
+    char **font_name_list, *font_name_buf;
+    int	count, length;
+
+    font_set = gen->font_set;
+    count = length = 0;
+
+    if (font_set->font_name != NULL) {
+	length += strlen(font_set->font_name) + 1;
+	count++;
+    }
+    if (count == 0)
+        return False;
+
+    font_struct_list = (XFontStruct **) Xmalloc(sizeof(XFontStruct *));
+    if (font_struct_list == NULL)
+	return False;
+
+    font_name_list = (char **) Xmalloc(sizeof(char *));
+    if (font_name_list == NULL)
+	goto err;
+
+    font_name_buf = (char *) Xmalloc(length);
+    if (font_name_buf == NULL)
+	goto err;
+
+    oc->core.font_info.num_font = 1;
+    oc->core.font_info.font_name_list = font_name_list;
+    oc->core.font_info.font_struct_list = font_struct_list;
+
+    font_set = gen->font_set;
+
+    if (font_set->font_name != NULL) {
+	font_set->id = 1;
+	if (font_set->font)
+	    *font_struct_list++ = font_set->font;
+	else
+	    *font_struct_list++ = font_set->info;
+	strcpy(font_name_buf, font_set->font_name);
+	Xfree(font_set->font_name);
+	*font_name_list++ = font_set->font_name = font_name_buf;
+	font_name_buf += strlen(font_name_buf) + 1;
+    }
+
+    set_fontset_extents(oc);
+
+    return True;
+
+err:
+    if (font_name_list)
+	Xfree(font_name_list);
+    Xfree(font_struct_list);
+
+    return False;
+}
+
+static char *
+get_font_name(
+    XOC oc,
+    char *pattern)
+{
+    char **list, *name, *prop_name;
+    int count;
+    XFontStruct *fs;
+    Display *dpy = oc->core.om->core.display;
+
+    list = XListFonts(dpy, pattern, 1, &count);
+    if (list != NULL) {
+	name = (char *) Xmalloc(strlen(*list) + 1);
+	if (name)
+	    strcpy(name, *list);
+
+	XFreeFontNames(list);
+    } else {
+	fs = XLoadQueryFont(dpy, pattern);
+	if (fs == NULL) return NULL;
+
+	prop_name = get_prop_name(dpy, fs);
+	if (prop_name == NULL) return NULL;
+
+	name = (char*) Xmalloc(strlen(prop_name) + 1);
+	if (name)
+	    strcpy(name, prop_name);
+
+	XFreeFont(dpy, fs);
+    }
+    return name;
+}
+
+static int
+parse_fontname(
+    XOC oc)
+{
+    XOCGenericPart *gen = XOC_GENERIC(oc);
+    FontSet font_set;
+    FontData font_data;
+    char *pattern, *last, buf[BUFSIZ];
+    int font_data_count, found_num = 0;
+    ssize_t length;
+    int count, num_fields;
+    char *base_name, *font_name, **name_list, **cur_name_list;
+    char *charset_p = NULL;
+    Bool append_charset;
+    /*
+       append_charset flag should be set to True when the XLFD fontname
+       doesn't contain a chaset part.
+     */
+
+    name_list = _XParseBaseFontNameList(oc->core.base_name_list, &count);
+    if (name_list == NULL)
+	return -1;
+    cur_name_list = name_list;
+
+    while (count-- > 0) {
+        pattern = *cur_name_list++;
+	if (pattern == NULL || *pattern == '\0')
+	    continue;
+
+	append_charset = False;
+
+	if (strchr(pattern, '*') == NULL &&
+	    (font_name = get_font_name(oc, pattern))) {
+
+	    font_set = gen->font_set;
+
+	    font_data = check_charset(font_set, font_name);
+	    if (font_data == NULL) {
+		Display *dpy = oc->core.om->core.display;
+		char **fn_list = NULL, *prop_fname = NULL;
+		int list_num;
+		XFontStruct *fs_list;
+		if ((fn_list = XListFontsWithInfo(dpy, font_name,
+						  MAXFONTS,
+						  &list_num, &fs_list))
+		    && (prop_fname = get_prop_name(dpy, fs_list))
+		    && (font_data = check_charset(font_set, prop_fname))) {
+		    if (fn_list) {
+			XFreeFontInfo(fn_list, fs_list, list_num);
+			fn_list = NULL;
+		    }
+		    font_name = prop_fname;
+		}
+	    }
+	    if (font_data == NULL)
+		continue;
+
+	    font_set->font_name = (char *) Xmalloc(strlen(font_name) + 1);
+	    if (font_set->font_name == NULL) {
+		Xfree(font_name);
+		goto err;
+	    }
+	    strcpy(font_set->font_name, font_name);
+	    Xfree(font_name);
+	    found_num++;
+	    goto found;
+	}
+/*
+1266793
+Limit the length of the string copy to prevent stack corruption.
+	strcpy(buf, pattern);
+*/
+	strncpy(buf, pattern, BUFSIZ);
+	buf[BUFSIZ-1] = '\0';
+	length = strlen(buf);
+	last = buf + length - 1;
+
+	for (num_fields = 0, base_name = buf; *base_name != '\0'; base_name++)
+	    if (*base_name == '-') num_fields++;
+	if (strchr(pattern, '*') == NULL) {
+	    if (num_fields == 12) {
+		append_charset = True;
+		*++last = '-';
+		last++;
+	    } else
+		continue;
+	} else {
+	    if (num_fields == 13 || num_fields == 14) {
+	    /*
+	     * There are 14 fields in an XLFD name -- make certain the
+	     * charset (& encoding) is placed in the correct field.
+	     */
+		append_charset = True;
+		last = strrchr (buf, '-');
+		if (num_fields == 14) {
+		    *last = '\0';
+		    last = strrchr (buf, '-');
+		}
+		last++;
+	    } else if (*last == '*') {
+		append_charset = True;
+		if (length > 3 && *(last-3) == '-' && *(last-2) == '*'
+		    && *(last-1) == '-') {
+		    last -= 2;
+		}
+		*++last = '-';
+		last++;
+	    } else {
+		last = strrchr (buf, '-');
+		charset_p = last;
+		charset_p = strrchr (buf, '-');
+		while (*(--charset_p) != '-');
+		charset_p++;
+	    }
+	}
+
+	font_set = gen->font_set;
+
+	font_data = font_set->font_data;
+	font_data_count = font_set->font_data_count;
+	for ( ; font_data_count-- > 0; font_data++) {
+	    if (append_charset)
+		{
+/*
+1266793
+Limit the length of the string copy to prevent stack corruption.
+		strcpy(last, font_data->name);
+*/
+		strncpy(last, font_data->name, BUFSIZ - length);
+		buf[BUFSIZ-1] = '\0';
+		}
+	    else {
+		if (_XlcCompareISOLatin1(charset_p,
+					 font_data->name)) {
+		    continue;
+		}
+	    }
+	    if ((font_set->font_name = get_font_name(oc, buf)))
+		break;
+	}
+	if (font_set->font_name != NULL) {
+	    found_num++;
+	    goto found;
+	}
+    }
+  found:
+    base_name = (char *) Xmalloc(strlen(oc->core.base_name_list) + 1);
+    if (base_name == NULL)
+	goto err;
+
+    strcpy(base_name, oc->core.base_name_list);
+    oc->core.base_name_list = base_name;
+
+    XFreeStringList(name_list);
+
+    return found_num;
+err:
+    XFreeStringList(name_list);
+
+    return -1;
+}
+
+static Bool
+set_missing_list(
+    XOC oc)
+{
+    XOCGenericPart *gen = XOC_GENERIC(oc);
+    FontSet font_set;
+    char **charset_list, *charset_buf;
+    int	count, length;
+
+    font_set = gen->font_set;
+    count = length = 0;
+
+    if (!font_set->info && !font_set->font) {
+	length += strlen(font_set->font_data->name) + 1;
+	count++;
+    }
+
+    if (count == 0)
+	return True;
+
+    charset_list = (char **) Xmalloc(sizeof(char *));
+    if (charset_list == NULL)
+	return False;
+
+    charset_buf = (char *) Xmalloc(length);
+    if (charset_buf == NULL) {
+	Xfree(charset_list);
+	return False;
+    }
+
+    oc->core.missing_list.charset_list = charset_list;
+
+    font_set = gen->font_set;
+
+    if (!font_set->info && !font_set->font) {
+	strcpy(charset_buf, font_set->font_data->name);
+	*charset_list++ = charset_buf;
+	charset_buf += strlen(charset_buf) + 1;
+    }
+    return True;
+}
+
+static Bool
+create_fontset(
+    XOC oc)
+{
+    int found_num;
+
+    if (init_fontset(oc) == False)
+        return False;
+
+    found_num = parse_fontname(oc);
+    if (found_num <= 0) {
+	if (found_num == 0)
+	    set_missing_list(oc);
+	return False;
+    }
+
+    if (load_font(oc) == False)
+	return False;
+
+    if (init_core_part(oc) == False)
+	return False;
+
+    if (set_missing_list(oc) == False)
+	return False;
+
+    return True;
+}
+
+static void
+destroy_oc(
+    XOC oc)
+{
+    Display *dpy = oc->core.om->core.display;
+    XOCGenericPart *gen = XOC_GENERIC(oc);
+    XFontStruct **font_list, *font;
+
+    if (gen->font_set)
+	Xfree(gen->font_set);
+
+    if (oc->core.base_name_list)
+	Xfree(oc->core.base_name_list);
+
+    if (oc->core.font_info.font_name_list)
+	XFreeStringList(oc->core.font_info.font_name_list);
+
+    if ((font_list = oc->core.font_info.font_struct_list)) {
+	if ((font = *font_list)) {
+	    if (font->fid)
+		XFreeFont(dpy, font);
+	    else
+		XFreeFontInfo(NULL, font, 1);
+	}
+	Xfree(oc->core.font_info.font_struct_list);
+    }
+
+    if (oc->core.missing_list.charset_list)
+	XFreeStringList(oc->core.missing_list.charset_list);
+
+#ifdef notdef
+    if (oc->core.res_name)
+	Xfree(oc->core.res_name);
+    if (oc->core.res_class)
+	Xfree(oc->core.res_class);
+#endif
+
+    Xfree(oc);
+}
+
+static char *
+set_oc_values(
+    XOC oc,
+    XlcArgList args,
+    int num_args)
+{
+    if (oc->core.resources == NULL)
+	return NULL;
+
+    return _XlcSetValues((XPointer) oc, oc->core.resources,
+			 oc->core.num_resources, args, num_args, XlcSetMask);
+}
+
+static char *
+get_oc_values(
+    XOC oc,
+    XlcArgList args,
+    int num_args)
+{
+    if (oc->core.resources == NULL)
+	return NULL;
+
+    return _XlcGetValues((XPointer) oc, oc->core.resources,
+			 oc->core.num_resources, args, num_args, XlcGetMask);
+}
+
+static Bool
+wcs_to_mbs(
+    XOC oc,
+    char *to,
+    _Xconst wchar_t *from,
+    int length)
+{
+    XlcConv conv = XOC_GENERIC(oc)->wcs_to_cs;
+    XLCd lcd;
+    int ret, to_left = length;
+
+    if (conv == NULL) {
+	lcd = oc->core.om->core.lcd;
+	conv = _XlcOpenConverter(lcd, XlcNWideChar, lcd, XlcNMultiByte);
+	if (conv == NULL)
+	    return False;
+	XOC_GENERIC(oc)->wcs_to_cs = conv;
+    } else
+	_XlcResetConverter(conv);
+
+    ret = _XlcConvert(conv, (XPointer *) &from, &length, (XPointer *) &to,
+		      &to_left, NULL, 0);
+    if (ret != 0 || length > 0)
+	return False;
+
+    return True;
+}
+
+static int
+_XmbDefaultTextEscapement(XOC oc, _Xconst char *text, int length)
+{
+    return XTextWidth(*oc->core.font_info.font_struct_list, text, length);
+}
+
+static int
+_XwcDefaultTextEscapement(XOC oc, _Xconst wchar_t *text, int length)
+{
+    DefineLocalBuf;
+    char *buf = AllocLocalBuf(length);
+    int ret = 0;
+
+    if (buf == NULL)
+	return 0;
+
+    if (wcs_to_mbs(oc, buf, text, length) == False)
+	goto err;
+
+    ret = _XmbDefaultTextEscapement(oc, buf, length);
+
+err:
+    FreeLocalBuf(buf);
+
+    return ret;
+}
+
+static int
+_XmbDefaultTextExtents(XOC oc, _Xconst char *text, int length,
+		       XRectangle *overall_ink, XRectangle *overall_logical)
+{
+    int direction, logical_ascent, logical_descent;
+    XCharStruct overall;
+
+    XTextExtents(*oc->core.font_info.font_struct_list, text, length, &direction,
+		 &logical_ascent, &logical_descent, &overall);
+
+    if (overall_ink) {
+	overall_ink->x = overall.lbearing;
+	overall_ink->y = -(overall.ascent);
+	overall_ink->width = overall.rbearing - overall.lbearing;
+	overall_ink->height = overall.ascent + overall.descent;
+    }
+
+    if (overall_logical) {
+	overall_logical->x = 0;
+        overall_logical->y = -(logical_ascent);
+	overall_logical->width = overall.width;
+        overall_logical->height = logical_ascent + logical_descent;
+    }
+
+    return overall.width;
+}
+
+static int
+_XwcDefaultTextExtents(XOC oc, _Xconst wchar_t *text, int length,
+		       XRectangle *overall_ink, XRectangle *overall_logical)
+{
+    DefineLocalBuf;
+    char *buf = AllocLocalBuf(length);
+    int ret = 0;
+
+    if (buf == NULL)
+	return 0;
+
+    if (wcs_to_mbs(oc, buf, text, length) == False)
+	goto err;
+
+    ret = _XmbDefaultTextExtents(oc, buf, length, overall_ink, overall_logical);
+
+err:
+    FreeLocalBuf(buf);
+
+    return ret;
+}
+
+static Status
+_XmbDefaultTextPerCharExtents(XOC oc, _Xconst char *text, int length,
+			      XRectangle *ink_buf, XRectangle *logical_buf,
+			      int buf_size, int *num_chars,
+			      XRectangle *overall_ink,
+			      XRectangle *overall_logical)
+{
+    XFontStruct *font = *oc->core.font_info.font_struct_list;
+    XCharStruct *def, *cs, overall;
+    Bool first = True;
+
+    if (buf_size < length)
+	return 0;
+
+    bzero((char *) &overall, sizeof(XCharStruct));
+    *num_chars = 0;
+
+    CI_GET_DEFAULT_INFO_1D(font, def)
+
+    while (length-- > 0) {
+	CI_GET_CHAR_INFO_1D(font, *text, def, cs)
+	text++;
+	if (cs == NULL)
+	    continue;
+
+	ink_buf->x = overall.width + cs->lbearing;
+	ink_buf->y = -(cs->ascent);
+	ink_buf->width = cs->rbearing - cs->lbearing;
+	ink_buf->height = cs->ascent + cs->descent;
+	ink_buf++;
+
+	logical_buf->x = overall.width;
+	logical_buf->y = -(font->ascent);
+	logical_buf->width = cs->width;
+	logical_buf->height = font->ascent + font->descent;
+	logical_buf++;
+
+	if (first) {
+	    overall = *cs;
+	    first = False;
+	} else {
+	    overall.ascent = max(overall.ascent, cs->ascent);
+	    overall.descent = max(overall.descent, cs->descent);
+	    overall.lbearing = min(overall.lbearing, overall.width +
+				   cs->lbearing);
+	    overall.rbearing = max(overall.rbearing, overall.width +
+				   cs->rbearing);
+	    overall.width += cs->width;
+	}
+   	(*num_chars)++;
+    }
+
+    if (overall_ink) {
+	overall_ink->x = overall.lbearing;
+	overall_ink->y = -(overall.ascent);
+	overall_ink->width = overall.rbearing - overall.lbearing;
+	overall_ink->height = overall.ascent + overall.descent;
+    }
+
+    if (overall_logical) {
+	overall_logical->x = 0;
+	overall_logical->y = -(font->ascent);
+	overall_logical->width = overall.width;
+	overall_logical->height = font->ascent + font->descent;
+    }
+
+    return 1;
+}
+
+static Status
+_XwcDefaultTextPerCharExtents(XOC oc, _Xconst wchar_t *text, int length,
+			      XRectangle *ink_buf, XRectangle *logical_buf,
+			      int buf_size, int *num_chars,
+			      XRectangle *overall_ink,
+			      XRectangle *overall_logical)
+{
+    DefineLocalBuf;
+    char *buf = AllocLocalBuf(length);
+    Status ret = 0;
+
+    if (buf == NULL)
+	return 0;
+
+    if (wcs_to_mbs(oc, buf, text, length) == False)
+	goto err;
+
+    ret = _XmbDefaultTextPerCharExtents(oc, buf, length, ink_buf, logical_buf,
+					buf_size, num_chars, overall_ink,
+					overall_logical);
+
+err:
+    FreeLocalBuf(buf);
+
+    return ret;
+}
+
+static int
+_XmbDefaultDrawString(Display *dpy, Drawable d, XOC oc, GC gc, int x, int y,
+		      _Xconst char *text, int length)
+{
+    XFontStruct *font = *oc->core.font_info.font_struct_list;
+
+    XSetFont(dpy, gc, font->fid);
+    XDrawString(dpy, d, gc, x, y, text, length);
+
+    return XTextWidth(font, text, length);
+}
+
+static int
+_XwcDefaultDrawString(Display *dpy, Drawable d, XOC oc, GC gc, int x, int y,
+		      _Xconst wchar_t *text, int length)
+{
+    DefineLocalBuf;
+    char *buf = AllocLocalBuf(length);
+    int ret = 0;
+
+    if (buf == NULL)
+	return 0;
+
+    if (wcs_to_mbs(oc, buf, text, length) == False)
+	goto err;
+
+    ret = _XmbDefaultDrawString(dpy, d, oc, gc, x, y, buf, length);
+
+err:
+    FreeLocalBuf(buf);
+
+    return ret;
+}
+
+static void
+_XmbDefaultDrawImageString(Display *dpy, Drawable d, XOC oc, GC gc, int x,
+			   int y, _Xconst char *text, int length)
+{
+    XSetFont(dpy, gc, (*oc->core.font_info.font_struct_list)->fid);
+    XDrawImageString(dpy, d, gc, x, y, text, length);
+}
+
+static void
+_XwcDefaultDrawImageString(Display *dpy, Drawable d, XOC oc, GC gc, int x,
+			   int y, _Xconst wchar_t *text, int length)
+{
+    DefineLocalBuf;
+    char *buf = AllocLocalBuf(length);
+
+    if (buf == NULL)
+	return;
+
+    if (wcs_to_mbs(oc, buf, text, length) == False)
+	goto err;
+
+    _XmbDefaultDrawImageString(dpy, d, oc, gc, x, y, buf, length);
+
+err:
+    FreeLocalBuf(buf);
+}
+
+static _Xconst XOCMethodsRec oc_default_methods = {
+    destroy_oc,
+    set_oc_values,
+    get_oc_values,
+    _XmbDefaultTextEscapement,
+    _XmbDefaultTextExtents,
+    _XmbDefaultTextPerCharExtents,
+    _XmbDefaultDrawString,
+    _XmbDefaultDrawImageString,
+    _XwcDefaultTextEscapement,
+    _XwcDefaultTextExtents,
+    _XwcDefaultTextPerCharExtents,
+    _XwcDefaultDrawString,
+    _XwcDefaultDrawImageString
+};
+
+static XlcResource oc_resources[] = {
+    { XNBaseFontName, NULLQUARK, sizeof(char *),
+      XOffsetOf(XOCRec, core.base_name_list), XlcCreateMask | XlcGetMask },
+    { XNOMAutomatic, NULLQUARK, sizeof(Bool),
+      XOffsetOf(XOCRec, core.om_automatic), XlcGetMask },
+    { XNMissingCharSet, NULLQUARK, sizeof(XOMCharSetList),
+      XOffsetOf(XOCRec, core.missing_list), XlcGetMask },
+    { XNDefaultString, NULLQUARK, sizeof(char *),
+      XOffsetOf(XOCRec, core.default_string), XlcGetMask },
+    { XNOrientation, NULLQUARK, sizeof(XOrientation),
+      XOffsetOf(XOCRec, core.orientation), XlcSetMask | XlcGetMask },
+    { XNResourceName, NULLQUARK, sizeof(char *),
+      XOffsetOf(XOCRec, core.res_name), XlcSetMask | XlcGetMask },
+    { XNResourceClass, NULLQUARK, sizeof(char *),
+      XOffsetOf(XOCRec, core.res_class), XlcSetMask | XlcGetMask },
+    { XNFontInfo, NULLQUARK, sizeof(XOMFontInfo),
+      XOffsetOf(XOCRec, core.font_info), XlcGetMask }
+};
+
+static XOC
+create_oc(
+    XOM om,
+    XlcArgList args,
+    int num_args)
+{
+    XOC oc;
+
+    oc = (XOC) Xmalloc(sizeof(XOCGenericRec));
+    if (oc == NULL)
+	return (XOC) NULL;
+    bzero((char *) oc, sizeof(XOCGenericRec));
+
+    oc->core.om = om;
+
+    if (oc_resources[0].xrm_name == NULLQUARK)
+	_XlcCompileResourceList(oc_resources, XlcNumber(oc_resources));
+
+    if (_XlcSetValues((XPointer) oc, oc_resources, XlcNumber(oc_resources),
+		      args, num_args, XlcCreateMask | XlcDefaultMask))
+	goto err;
+
+    if (oc->core.base_name_list == NULL)
+	goto err;
+
+    oc->core.resources = oc_resources;
+    oc->core.num_resources = XlcNumber(oc_resources);
+
+    if (create_fontset(oc) == False)
+	goto err;
+
+    oc->methods = (XOCMethods)&oc_default_methods;
+
+    return oc;
+
+err:
+    destroy_oc(oc);
+
+    return (XOC) NULL;
+}
+
+static Status
+close_om(
+    XOM om)
+{
+    XOMGenericPart *gen = XOM_GENERIC(om);
+    OMData data;
+    FontData font_data;
+    int count;
+
+    if ((data = gen->data)) {
+	if (data->font_data) {
+	  for (font_data = data->font_data, count = data->font_data_count;
+	       count-- > 0 ; font_data++) {
+	    if (font_data->name)
+		Xfree(font_data->name);
+	  }
+	  Xfree(data->font_data);
+	}
+	Xfree(gen->data);
+    }
+
+    if (om->core.res_name)
+	Xfree(om->core.res_name);
+    if (om->core.res_class)
+	Xfree(om->core.res_class);
+    if (om->core.required_charset.charset_list)
+	XFreeStringList(om->core.required_charset.charset_list);
+    else
+	Xfree((char*)om->core.required_charset.charset_list);
+    if (om->core.orientation_list.orientation)
+	Xfree(om->core.orientation_list.orientation);
+
+    Xfree(om);
+
+    return 1;
+}
+
+static char *
+set_om_values(
+    XOM om,
+    XlcArgList args,
+    int num_args)
+{
+    if (om->core.resources == NULL)
+	return NULL;
+
+    return _XlcSetValues((XPointer) om, om->core.resources,
+			 om->core.num_resources, args, num_args, XlcSetMask);
+}
+
+static char *
+get_om_values(
+    XOM om,
+    XlcArgList args,
+    int num_args)
+{
+    if (om->core.resources == NULL)
+	return NULL;
+
+    return _XlcGetValues((XPointer) om, om->core.resources,
+			 om->core.num_resources, args, num_args, XlcGetMask);
+}
+
+static _Xconst XOMMethodsRec methods = {
+    close_om,
+    set_om_values,
+    get_om_values,
+    create_oc
+};
+
+static XlcResource om_resources[] = {
+    { XNRequiredCharSet, NULLQUARK, sizeof(XOMCharSetList),
+      XOffsetOf(XOMRec, core.required_charset), XlcGetMask },
+    { XNQueryOrientation, NULLQUARK, sizeof(XOMOrientation),
+      XOffsetOf(XOMRec, core.orientation_list), XlcGetMask },
+    { XNDirectionalDependentDrawing, NULLQUARK, sizeof(Bool),
+      XOffsetOf(XOMRec, core.directional_dependent), XlcGetMask },
+    { XNContextualDrawing, NULLQUARK, sizeof(Bool),
+      XOffsetOf(XOMRec, core.contextual_drawing), XlcGetMask }
+};
+
+static OMData
+add_data(
+    XOM om)
+{
+    XOMGenericPart *gen = XOM_GENERIC(om);
+    OMData new;
+
+    new = (OMData) Xmalloc(sizeof(OMDataRec));
+
+    if (new == NULL)
+        return NULL;
+
+    gen->data = new;
+
+    bzero((char *) new, sizeof(OMDataRec));
+
+    return new;
+}
+
+static _Xconst char *supported_charset_list[] = {
+    "ISO8859-1",
+/* fix for bug4332979 */
+    "adobe-fontspecific",
+/* fix for bug4237353: "JISX0201.1976-0" entry should be removed from
+   supported_charset_list because it is not a supported_charset for C locale
+    "JISX0201.1976-0", */
+    "SUNOLCURSOR-1",
+    "SUNOLGLYPH-1"
+};
+
+static Bool
+init_om(
+    XOM om)
+{
+    XOMGenericPart *gen = XOM_GENERIC(om);
+    OMData data;
+    FontData font_data;
+    char **required_list;
+    XOrientation *orientation;
+    char **value, buf[BUFSIZ], *bufptr;
+    int count, length = 0;
+
+    value = (char**)supported_charset_list;
+    count = XlcNumber(supported_charset_list);
+
+    data = add_data(om);
+    if (data == NULL)
+	return False;
+
+    font_data = (FontData) Xmalloc(sizeof(FontDataRec) * count);
+    if (font_data == NULL)
+	return False;
+    bzero((char *) font_data, sizeof(FontDataRec) * count);
+    data->font_data = font_data;
+    data->font_data_count = count;
+
+    for ( ; count-- > 0; font_data++) {
+/*
+1266793
+This one is fine.  *value points to one of the local strings in
+supported_charset_list[].
+*/
+	strcpy(buf, *value++);
+	font_data->name = (char *) Xmalloc(strlen(buf) + 1);
+	if (font_data->name == NULL)
+	    return False;
+	strcpy(font_data->name, buf);
+    }
+
+    length += strlen(data->font_data->name) + 1;
+
+    /* required charset list */
+    required_list = (char **) Xmalloc(sizeof(char *));
+    if (required_list == NULL)
+	return False;
+
+    bufptr = (char *) Xmalloc(length);
+    if (bufptr == NULL) {
+	Xfree(required_list);
+	return False;
+    }
+
+    om->core.required_charset.charset_list = required_list;
+    om->core.required_charset.charset_count = 1; /* always 1 */
+
+    data = gen->data;
+
+    strcpy(bufptr, data->font_data->name);
+    *required_list++ = bufptr;
+    bufptr += strlen(bufptr) + 1;
+
+    /* orientation list */
+    orientation = (XOrientation *) Xmalloc(sizeof(XOrientation));
+    if (orientation == NULL)
+	return False;
+
+    *orientation = XOMOrientation_LTR_TTB;
+    om->core.orientation_list.orientation = orientation;
+    om->core.orientation_list.num_orientation = 1;
+
+    /* directional dependent drawing */
+    om->core.directional_dependent = False;
+
+    /* contexual drawing */
+    om->core.contextual_drawing = False;
+
+    /* context dependent */
+    om->core.context_dependent = False;
+
+    return True;
+}
+
+XOM
+_XDefaultOpenOM(XLCd lcd, Display *dpy, XrmDatabase rdb,
+		_Xconst char *res_name, _Xconst char *res_class)
+{
+    XOM om;
+
+    om = (XOM) Xmalloc(sizeof(XOMGenericRec));
+    if (om == NULL)
+	return (XOM) NULL;
+    bzero((char *) om, sizeof(XOMGenericRec));
+
+    om->methods = (XOMMethods)&methods;
+    om->core.lcd = lcd;
+    om->core.display = dpy;
+    om->core.rdb = rdb;
+    if (res_name) {
+	om->core.res_name = (char *)Xmalloc(strlen(res_name) + 1);
+	if (om->core.res_name == NULL)
+	    goto err;
+	strcpy(om->core.res_name, res_name);
+    }
+    if (res_class) {
+	om->core.res_class = (char *)Xmalloc(strlen(res_class) + 1);
+	if (om->core.res_class == NULL)
+	    goto err;
+	strcpy(om->core.res_class, res_class);
+    }
+
+    if (om_resources[0].xrm_name == NULLQUARK)
+	_XlcCompileResourceList(om_resources, XlcNumber(om_resources));
+
+    om->core.resources = om_resources;
+    om->core.num_resources = XlcNumber(om_resources);
+
+    if (init_om(om) == False)
+	goto err;
+
+    return om;
+err:
+    close_om(om);
+
+    return (XOM) NULL;
+}