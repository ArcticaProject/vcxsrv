<<<<<<< HEAD
/*
Copyright 1996, 1998  The Open Group

Permission to use, copy, modify, distribute, and sell this software and its
documentation for any purpose is hereby granted without fee, provided that
the above copyright notice appear in all copies and that both that
copyright notice and this permission notice appear in supporting
documentation.

The above copyright notice and this permission notice shall be included
in all copies or substantial portions of the Software.

THE SOFTWARE IS PROVIDED "AS IS", WITHOUT WARRANTY OF ANY KIND, EXPRESS
OR IMPLIED, INCLUDING BUT NOT LIMITED TO THE WARRANTIES OF
MERCHANTABILITY, FITNESS FOR A PARTICULAR PURPOSE AND NONINFRINGEMENT.
IN NO EVENT SHALL THE OPEN GROUP BE LIABLE FOR ANY CLAIM, DAMAGES OR
OTHER LIABILITY, WHETHER IN AN ACTION OF CONTRACT, TORT OR OTHERWISE,
ARISING FROM, OUT OF OR IN CONNECTION WITH THE SOFTWARE OR THE USE OR
OTHER DEALINGS IN THE SOFTWARE.

Except as contained in this notice, the name of The Open Group shall
not be used in advertising or otherwise to promote the sale, use or
other dealings in this Software without prior written authorization
from The Open Group.
*/
/*
 * Copyright 1995 by FUJITSU LIMITED
 * This is source code modified by FUJITSU LIMITED under the Joint
 * Development Agreement for the CDE/Motif PST.
 *
 * Modifier: Takanori Tateno   FUJITSU LIMITED
 *
 */

/*
 * A dynamically loaded locale.
 * Supports: All locale names.
 * How: Loads $(XLOCALEDIR)/xi18n.so and forwards the request to that library.
 * Platforms: Only those defining USE_DYNAMIC_LOADER (none known).
 */

#ifdef USE_DYNAMIC_LOADER
#ifdef HAVE_CONFIG_H
#include <config.h>
#endif
#include <stdio.h>
#include <string.h>
#include <dlfcn.h>

#include "Xlibint.h"
#include "Xlcint.h"

#ifndef XLOCALEDIR
#define XLOCALEDIR "locale"
#endif

#define LCLIBNAME    "xi18n.so"

XLCd
_XlcDynamicLoader(
    const char *name)
{
    char libpath[1024];
    XLCdMethods _XlcGenericMethods;
    XLCd lcd;
    void *nlshandler;

    sprintf(libpath,"%s/%s/%s",
		XLOCALEDIR,name,LCLIBNAME);
    nlshandler = dlopen(libpath,LAZY);
    _XlcGenericMethods = (XLCdMethods)dlsym(nlshandler,"genericMethods");
    lcd = _XlcCreateLC(name,_XlcGenericMethods);

    return lcd;
}
#else
typedef int dummy;
#endif /* USE_DYNAMIC_LOADER */
=======
/*
Copyright 1996, 1998  The Open Group

Permission to use, copy, modify, distribute, and sell this software and its
documentation for any purpose is hereby granted without fee, provided that
the above copyright notice appear in all copies and that both that
copyright notice and this permission notice appear in supporting
documentation.

The above copyright notice and this permission notice shall be included
in all copies or substantial portions of the Software.

THE SOFTWARE IS PROVIDED "AS IS", WITHOUT WARRANTY OF ANY KIND, EXPRESS
OR IMPLIED, INCLUDING BUT NOT LIMITED TO THE WARRANTIES OF
MERCHANTABILITY, FITNESS FOR A PARTICULAR PURPOSE AND NONINFRINGEMENT.
IN NO EVENT SHALL THE OPEN GROUP BE LIABLE FOR ANY CLAIM, DAMAGES OR
OTHER LIABILITY, WHETHER IN AN ACTION OF CONTRACT, TORT OR OTHERWISE,
ARISING FROM, OUT OF OR IN CONNECTION WITH THE SOFTWARE OR THE USE OR
OTHER DEALINGS IN THE SOFTWARE.

Except as contained in this notice, the name of The Open Group shall
not be used in advertising or otherwise to promote the sale, use or
other dealings in this Software without prior written authorization
from The Open Group.
*/
/*
 * Copyright 1995 by FUJITSU LIMITED
 * This is source code modified by FUJITSU LIMITED under the Joint
 * Development Agreement for the CDE/Motif PST.
 *
 * Modifier: Takanori Tateno   FUJITSU LIMITED
 *
 */

/*
 * A dynamically loaded locale.
 * Supports: All locale names.
 * How: Loads $(XLOCALEDIR)/xi18n.so and forwards the request to that library.
 * Platforms: Only those defining USE_DYNAMIC_LOADER (none known).
 */

#ifdef USE_DYNAMIC_LOADER
#ifdef HAVE_CONFIG_H
#include <config.h>
#endif
#include <stdio.h>
#include <string.h>
#include <dlfcn.h>

#include "Xlibint.h"
#include "Xlcint.h"

#ifndef XLOCALEDIR
#define XLOCALEDIR "/usr/lib/X11/locale"
#endif

#define LCLIBNAME    "xi18n.so"

XLCd
_XlcDynamicLoader(
    const char *name)
{
    char libpath[1024];
    XLCdMethods _XlcGenericMethods;
    XLCd lcd;
    void *nlshandler;

    sprintf(libpath,"%s/%s/%s",
		XLOCALEDIR,name,LCLIBNAME);
    nlshandler = dlopen(libpath,LAZY);
    _XlcGenericMethods = (XLCdMethods)dlsym(nlshandler,"genericMethods");
    lcd = _XlcCreateLC(name,_XlcGenericMethods);

    return lcd;
}
#else
typedef int dummy;
#endif /* USE_DYNAMIC_LOADER */
>>>>>>> 6ce1d8f0
<|MERGE_RESOLUTION|>--- conflicted
+++ resolved
@@ -1,4 +1,3 @@
-<<<<<<< HEAD
 /*
 Copyright 1996, 1998  The Open Group
 
@@ -76,84 +75,4 @@
 }
 #else
 typedef int dummy;
-#endif /* USE_DYNAMIC_LOADER */
-=======
-/*
-Copyright 1996, 1998  The Open Group
-
-Permission to use, copy, modify, distribute, and sell this software and its
-documentation for any purpose is hereby granted without fee, provided that
-the above copyright notice appear in all copies and that both that
-copyright notice and this permission notice appear in supporting
-documentation.
-
-The above copyright notice and this permission notice shall be included
-in all copies or substantial portions of the Software.
-
-THE SOFTWARE IS PROVIDED "AS IS", WITHOUT WARRANTY OF ANY KIND, EXPRESS
-OR IMPLIED, INCLUDING BUT NOT LIMITED TO THE WARRANTIES OF
-MERCHANTABILITY, FITNESS FOR A PARTICULAR PURPOSE AND NONINFRINGEMENT.
-IN NO EVENT SHALL THE OPEN GROUP BE LIABLE FOR ANY CLAIM, DAMAGES OR
-OTHER LIABILITY, WHETHER IN AN ACTION OF CONTRACT, TORT OR OTHERWISE,
-ARISING FROM, OUT OF OR IN CONNECTION WITH THE SOFTWARE OR THE USE OR
-OTHER DEALINGS IN THE SOFTWARE.
-
-Except as contained in this notice, the name of The Open Group shall
-not be used in advertising or otherwise to promote the sale, use or
-other dealings in this Software without prior written authorization
-from The Open Group.
-*/
-/*
- * Copyright 1995 by FUJITSU LIMITED
- * This is source code modified by FUJITSU LIMITED under the Joint
- * Development Agreement for the CDE/Motif PST.
- *
- * Modifier: Takanori Tateno   FUJITSU LIMITED
- *
- */
-
-/*
- * A dynamically loaded locale.
- * Supports: All locale names.
- * How: Loads $(XLOCALEDIR)/xi18n.so and forwards the request to that library.
- * Platforms: Only those defining USE_DYNAMIC_LOADER (none known).
- */
-
-#ifdef USE_DYNAMIC_LOADER
-#ifdef HAVE_CONFIG_H
-#include <config.h>
-#endif
-#include <stdio.h>
-#include <string.h>
-#include <dlfcn.h>
-
-#include "Xlibint.h"
-#include "Xlcint.h"
-
-#ifndef XLOCALEDIR
-#define XLOCALEDIR "/usr/lib/X11/locale"
-#endif
-
-#define LCLIBNAME    "xi18n.so"
-
-XLCd
-_XlcDynamicLoader(
-    const char *name)
-{
-    char libpath[1024];
-    XLCdMethods _XlcGenericMethods;
-    XLCd lcd;
-    void *nlshandler;
-
-    sprintf(libpath,"%s/%s/%s",
-		XLOCALEDIR,name,LCLIBNAME);
-    nlshandler = dlopen(libpath,LAZY);
-    _XlcGenericMethods = (XLCdMethods)dlsym(nlshandler,"genericMethods");
-    lcd = _XlcCreateLC(name,_XlcGenericMethods);
-
-    return lcd;
-}
-#else
-typedef int dummy;
-#endif /* USE_DYNAMIC_LOADER */
->>>>>>> 6ce1d8f0
+#endif /* USE_DYNAMIC_LOADER */