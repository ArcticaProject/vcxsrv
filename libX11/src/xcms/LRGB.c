--- conflicted
+++ resolved
@@ -1,3725 +1,1861 @@
-<<<<<<< HEAD
-
-/*
- * Code and supporting documentation (c) Copyright 1990 1991 Tektronix, Inc.
- * 	All Rights Reserved
- *
- * This file is a component of an X Window System-specific implementation
- * of Xcms based on the TekColor Color Management System.  Permission is
- * hereby granted to use, copy, modify, sell, and otherwise distribute this
- * software and its documentation for any purpose and without fee, provided
- * that this copyright, permission, and disclaimer notice is reproduced in
- * all copies of this software and in supporting documentation.  TekColor
- * is a trademark of Tektronix, Inc.
- *
- * Tektronix makes no representation about the suitability of this software
- * for any purpose.  It is provided "as is" and with all faults.
- *
- * TEKTRONIX DISCLAIMS ALL WARRANTIES APPLICABLE TO THIS SOFTWARE,
- * INCLUDING THE IMPLIED WARRANTIES OF MERCHANTABILITY AND FITNESS FOR A
- * PARTICULAR PURPOSE.  IN NO EVENT SHALL TEKTRONIX BE LIABLE FOR ANY
- * SPECIAL, INDIRECT OR CONSEQUENTIAL DAMAGES OR ANY DAMAGES WHATSOEVER
- * RESULTING FROM LOSS OF USE, DATA, OR PROFITS, WHETHER IN AN ACTION OF
- * CONTRACT, NEGLIGENCE, OR OTHER TORTIOUS ACTION, ARISING OUT OF OR IN
- * CONNECTION WITH THE USE OR THE PERFORMANCE OF THIS SOFTWARE.
- *
- *
- *	NAME
- *		XcmsLRGB.c
- *
- *	DESCRIPTION
- *		This file contains the conversion routines:
- *		    1. CIE XYZ to RGB intensity
- *		    2. RGB intensity to device RGB
- *		    3. device RGB to RGB intensity
- *		    4. RGB intensity to CIE XYZ
- *
- */
-
-#ifdef HAVE_CONFIG_H
-#include <config.h>
-#endif
-#include <stdio.h>
-#include <X11/Xos.h>
-#include <X11/Xatom.h>
-#include "Xlibint.h"
-#include "Xcmsint.h"
-#include "Cv.h"
-
-/*
- *      LOCAL DEFINES
- *		#define declarations local to this package.
- */
-#define EPS	0.001
-#ifndef MIN
-#define MIN(x,y) ((x) > (y) ? (y) : (x))
-#endif /* MIN */
-#ifndef MAX
-#define MAX(x,y) ((x) > (y) ? (x) : (y))
-#endif /* MAX */
-#ifndef MIN3
-#define MIN3(x,y,z) ((x) > (MIN((y), (z))) ? (MIN((y), (z))) : (x))
-#endif /* MIN3 */
-#ifndef MAX3
-#define MAX3(x,y,z) ((x) > (MAX((y), (z))) ? (x) : (MAX((y), (z))))
-#endif /* MAX3 */
-
-/*
- *      LOCAL TYPEDEFS
- *              typedefs local to this package (for use with local vars).
- *
- */
-
-/*
- *      FORWARD DECLARATIONS
- */
-static void LINEAR_RGB_FreeSCCData(XPointer pScreenDataTemp);
-static int LINEAR_RGB_InitSCCData(Display *dpy,
-    int screenNumber, XcmsPerScrnInfo *pPerScrnInfo);
-static int XcmsLRGB_RGB_ParseString(register char *spec, XcmsColor *pColor);
-static int XcmsLRGB_RGBi_ParseString(register char *spec, XcmsColor *pColor);
-static Status
-_XcmsGetTableType0(
-    IntensityTbl *pTbl,
-    int	  format,
-    char **pChar,
-    unsigned long *pCount);
-static Status
-_XcmsGetTableType1(
-    IntensityTbl *pTbl,
-    int	  format,
-    char **pChar,
-    unsigned long *pCount);
-
-/*
- *      LOCALS VARIABLES
- *		Variables local to this package.
- *		    Usage example:
- *		        static int	ExampleLocalVar;
- */
-
-static unsigned short const MASK[17] = {
-    0x0000,	/*  0 bitsPerRGB */
-    0x8000,	/*  1 bitsPerRGB */
-    0xc000,	/*  2 bitsPerRGB */
-    0xe000,	/*  3 bitsPerRGB */
-    0xf000,	/*  4 bitsPerRGB */
-    0xf800,	/*  5 bitsPerRGB */
-    0xfc00,	/*  6 bitsPerRGB */
-    0xfe00,	/*  7 bitsPerRGB */
-    0xff00,	/*  8 bitsPerRGB */
-    0xff80,	/*  9 bitsPerRGB */
-    0xffc0,	/* 10 bitsPerRGB */
-    0xffe0,	/* 11 bitsPerRGB */
-    0xfff0,	/* 12 bitsPerRGB */
-    0xfff8,	/* 13 bitsPerRGB */
-    0xfffc,	/* 14 bitsPerRGB */
-    0xfffe,	/* 15 bitsPerRGB */
-    0xffff	/* 16 bitsPerRGB */
-};
-
-
-    /*
-     * A NULL terminated array of function pointers that when applied
-     * in series will convert an XcmsColor structure from XcmsRGBFormat
-     * to XcmsCIEXYZFormat.
-     */
-static XcmsConversionProc Fl_RGB_to_CIEXYZ[] = {
-    (XcmsConversionProc)XcmsRGBToRGBi,
-    (XcmsConversionProc)XcmsRGBiToCIEXYZ,
-    NULL
-};
-
-    /*
-     * A NULL terminated array of function pointers that when applied
-     * in series will convert an XcmsColor structure from XcmsCIEXYZFormat
-     * to XcmsRGBFormat.
-     */
-static XcmsConversionProc Fl_CIEXYZ_to_RGB[] = {
-    (XcmsConversionProc)XcmsCIEXYZToRGBi,
-    (XcmsConversionProc)XcmsRGBiToRGB,
-    NULL
-};
-
-    /*
-     * A NULL terminated array of function pointers that when applied
-     * in series will convert an XcmsColor structure from XcmsRGBiFormat
-     * to XcmsCIEXYZFormat.
-     */
-static XcmsConversionProc Fl_RGBi_to_CIEXYZ[] = {
-    (XcmsConversionProc)XcmsRGBiToCIEXYZ,
-    NULL
-};
-
-    /*
-     * A NULL terminated array of function pointers that when applied
-     * in series will convert an XcmsColor structure from XcmsCIEXYZFormat
-     * to XcmsRGBiFormat.
-     */
-static XcmsConversionProc Fl_CIEXYZ_to_RGBi[] = {
-    (XcmsConversionProc)XcmsCIEXYZToRGBi,
-    NULL
-};
-
-    /*
-     * RGBi Color Spaces
-     */
-XcmsColorSpace	XcmsRGBiColorSpace =
-    {
-	_XcmsRGBi_prefix,	/* prefix */
-	XcmsRGBiFormat,		/* id */
-	XcmsLRGB_RGBi_ParseString,	/* parseString */
-	Fl_RGBi_to_CIEXYZ,	/* to_CIEXYZ */
-	Fl_CIEXYZ_to_RGBi,	/* from_CIEXYZ */
-	1
-    };
-
-    /*
-     * RGB Color Spaces
-     */
-XcmsColorSpace	XcmsRGBColorSpace =
-    {
-	_XcmsRGB_prefix,		/* prefix */
-	XcmsRGBFormat,		/* id */
-	XcmsLRGB_RGB_ParseString,	/* parseString */
-	Fl_RGB_to_CIEXYZ,	/* to_CIEXYZ */
-	Fl_CIEXYZ_to_RGB,	/* from_CIEXYZ */
-	1
-    };
-
-    /*
-     * Device-Independent Color Spaces known to the
-     * LINEAR_RGB Screen Color Characteristics Function Set.
-     */
-static XcmsColorSpace	*DDColorSpaces[] = {
-    &XcmsRGBColorSpace,
-    &XcmsRGBiColorSpace,
-    NULL
-};
-
-
-/*
- *      GLOBALS
- *              Variables declared in this package that are allowed
- *		to be used globally.
- */
-
-    /*
-     * LINEAR_RGB Screen Color Characteristics Function Set.
-     */
-XcmsFunctionSet	XcmsLinearRGBFunctionSet =
-    {
-	&DDColorSpaces[0],	/* pDDColorSpaces */
-	LINEAR_RGB_InitSCCData,	/* pInitScrnFunc */
-	LINEAR_RGB_FreeSCCData	/* pFreeSCCData */
-    };
-
-/*
- *	DESCRIPTION
- *		Contents of Default SCCData should be replaced if other
- *		data should be used as default.
- *
- *
- */
-
-/*
- * NAME		Tektronix 19" (Sony) CRT
- * PART_NUMBER		119-2451-00
- * MODEL		Tek4300, Tek4800
- */
-
-static IntensityRec const Default_RGB_RedTuples[] = {
-    /* {unsigned short value, XcmsFloat intensity} */
-            { 0x0000,    0.000000 },
-            { 0x0909,    0.000000 },
-            { 0x0a0a,    0.000936 },
-            { 0x0f0f,    0.001481 },
-            { 0x1414,    0.002329 },
-            { 0x1919,    0.003529 },
-            { 0x1e1e,    0.005127 },
-            { 0x2323,    0.007169 },
-            { 0x2828,    0.009699 },
-            { 0x2d2d,    0.012759 },
-            { 0x3232,    0.016392 },
-            { 0x3737,    0.020637 },
-            { 0x3c3c,    0.025533 },
-            { 0x4141,    0.031119 },
-            { 0x4646,    0.037431 },
-            { 0x4b4b,    0.044504 },
-            { 0x5050,    0.052373 },
-            { 0x5555,    0.061069 },
-            { 0x5a5a,    0.070624 },
-            { 0x5f5f,    0.081070 },
-            { 0x6464,    0.092433 },
-            { 0x6969,    0.104744 },
-            { 0x6e6e,    0.118026 },
-            { 0x7373,    0.132307 },
-            { 0x7878,    0.147610 },
-            { 0x7d7d,    0.163958 },
-            { 0x8282,    0.181371 },
-            { 0x8787,    0.199871 },
-            { 0x8c8c,    0.219475 },
-            { 0x9191,    0.240202 },
-            { 0x9696,    0.262069 },
-            { 0x9b9b,    0.285089 },
-            { 0xa0a0,    0.309278 },
-            { 0xa5a5,    0.334647 },
-            { 0xaaaa,    0.361208 },
-            { 0xafaf,    0.388971 },
-            { 0xb4b4,    0.417945 },
-            { 0xb9b9,    0.448138 },
-            { 0xbebe,    0.479555 },
-            { 0xc3c3,    0.512202 },
-            { 0xc8c8,    0.546082 },
-            { 0xcdcd,    0.581199 },
-            { 0xd2d2,    0.617552 },
-            { 0xd7d7,    0.655144 },
-            { 0xdcdc,    0.693971 },
-            { 0xe1e1,    0.734031 },
-            { 0xe6e6,    0.775322 },
-            { 0xebeb,    0.817837 },
-            { 0xf0f0,    0.861571 },
-            { 0xf5f5,    0.906515 },
-            { 0xfafa,    0.952662 },
-            { 0xffff,    1.000000 }
-};
-
-static IntensityRec const Default_RGB_GreenTuples[] = {
-    /* {unsigned short value, XcmsFloat intensity} */
-            { 0x0000,    0.000000 },
-            { 0x1313,    0.000000 },
-            { 0x1414,    0.000832 },
-            { 0x1919,    0.001998 },
-            { 0x1e1e,    0.003612 },
-            { 0x2323,    0.005736 },
-            { 0x2828,    0.008428 },
-            { 0x2d2d,    0.011745 },
-            { 0x3232,    0.015740 },
-            { 0x3737,    0.020463 },
-            { 0x3c3c,    0.025960 },
-            { 0x4141,    0.032275 },
-            { 0x4646,    0.039449 },
-            { 0x4b4b,    0.047519 },
-            { 0x5050,    0.056520 },
-            { 0x5555,    0.066484 },
-            { 0x5a5a,    0.077439 },
-            { 0x5f5f,    0.089409 },
-            { 0x6464,    0.102418 },
-            { 0x6969,    0.116485 },
-            { 0x6e6e,    0.131625 },
-            { 0x7373,    0.147853 },
-            { 0x7878,    0.165176 },
-            { 0x7d7d,    0.183604 },
-            { 0x8282,    0.203140 },
-            { 0x8787,    0.223783 },
-            { 0x8c8c,    0.245533 },
-            { 0x9191,    0.268384 },
-            { 0x9696,    0.292327 },
-            { 0x9b9b,    0.317351 },
-            { 0xa0a0,    0.343441 },
-            { 0xa5a5,    0.370580 },
-            { 0xaaaa,    0.398747 },
-            { 0xafaf,    0.427919 },
-            { 0xb4b4,    0.458068 },
-            { 0xb9b9,    0.489165 },
-            { 0xbebe,    0.521176 },
-            { 0xc3c3,    0.554067 },
-            { 0xc8c8,    0.587797 },
-            { 0xcdcd,    0.622324 },
-            { 0xd2d2,    0.657604 },
-            { 0xd7d7,    0.693588 },
-            { 0xdcdc,    0.730225 },
-            { 0xe1e1,    0.767459 },
-            { 0xe6e6,    0.805235 },
-            { 0xebeb,    0.843491 },
-            { 0xf0f0,    0.882164 },
-            { 0xf5f5,    0.921187 },
-            { 0xfafa,    0.960490 },
-            { 0xffff,    1.000000 }
-};
-
-static IntensityRec const Default_RGB_BlueTuples[] = {
-    /* {unsigned short value, XcmsFloat intensity} */
-            { 0x0000,    0.000000 },
-            { 0x0e0e,    0.000000 },
-            { 0x0f0f,    0.001341 },
-            { 0x1414,    0.002080 },
-            { 0x1919,    0.003188 },
-            { 0x1e1e,    0.004729 },
-            { 0x2323,    0.006766 },
-            { 0x2828,    0.009357 },
-            { 0x2d2d,    0.012559 },
-            { 0x3232,    0.016424 },
-            { 0x3737,    0.021004 },
-            { 0x3c3c,    0.026344 },
-            { 0x4141,    0.032489 },
-            { 0x4646,    0.039481 },
-            { 0x4b4b,    0.047357 },
-            { 0x5050,    0.056154 },
-            { 0x5555,    0.065903 },
-            { 0x5a5a,    0.076634 },
-            { 0x5f5f,    0.088373 },
-            { 0x6464,    0.101145 },
-            { 0x6969,    0.114968 },
-            { 0x6e6e,    0.129862 },
-            { 0x7373,    0.145841 },
-            { 0x7878,    0.162915 },
-            { 0x7d7d,    0.181095 },
-            { 0x8282,    0.200386 },
-            { 0x8787,    0.220791 },
-            { 0x8c8c,    0.242309 },
-            { 0x9191,    0.264937 },
-            { 0x9696,    0.288670 },
-            { 0x9b9b,    0.313499 },
-            { 0xa0a0,    0.339410 },
-            { 0xa5a5,    0.366390 },
-            { 0xaaaa,    0.394421 },
-            { 0xafaf,    0.423481 },
-            { 0xb4b4,    0.453547 },
-            { 0xb9b9,    0.484592 },
-            { 0xbebe,    0.516587 },
-            { 0xc3c3,    0.549498 },
-            { 0xc8c8,    0.583291 },
-            { 0xcdcd,    0.617925 },
-            { 0xd2d2,    0.653361 },
-            { 0xd7d7,    0.689553 },
-            { 0xdcdc,    0.726454 },
-            { 0xe1e1,    0.764013 },
-            { 0xe6e6,    0.802178 },
-            { 0xebeb,    0.840891 },
-            { 0xf0f0,    0.880093 },
-            { 0xf5f5,    0.919723 },
-            { 0xfafa,    0.959715 },
-	    { 0xffff,    1.00000 }
-};
-
-static IntensityTbl Default_RGB_RedTbl = {
-    /* IntensityRec *pBase */
-	(IntensityRec *) Default_RGB_RedTuples,
-    /* unsigned int nEntries */
-	52
-};
-
-static IntensityTbl Default_RGB_GreenTbl = {
-    /* IntensityRec *pBase */
-	(IntensityRec *)Default_RGB_GreenTuples,
-    /* unsigned int nEntries */
-	50
-};
-
-static IntensityTbl Default_RGB_BlueTbl = {
-    /* IntensityRec *pBase */
-	(IntensityRec *)Default_RGB_BlueTuples,
-    /* unsigned int nEntries */
-	51
-};
-
-static LINEAR_RGB_SCCData Default_RGB_SCCData = {
-    /* XcmsFloat XYZtoRGBmatrix[3][3] */
-  {
-    { 3.48340481253539000, -1.52176374927285200, -0.55923133354049780 },
-    {-1.07152751306193600,  1.96593795204372400,  0.03673691339553462 },
-    { 0.06351179790497788, -0.20020501000496480,  0.81070942031648220 }
-  },
-
-    /* XcmsFloat RGBtoXYZmatrix[3][3] */
-  {
-    { 0.38106149108714790, 0.32025712365352110, 0.24834578525933100 },
-    { 0.20729745115140850, 0.68054638776373240, 0.11215616108485920 },
-    { 0.02133944350088028, 0.14297193020246480, 1.24172892629665500 }
-  },
-
-    /* IntensityTbl *pRedTbl */
-	&Default_RGB_RedTbl,
-
-    /* IntensityTbl *pGreenTbl */
-	&Default_RGB_GreenTbl,
-
-    /* IntensityTbl *pBlueTbl */
-	&Default_RGB_BlueTbl
-};
+
+/*
+ * Code and supporting documentation (c) Copyright 1990 1991 Tektronix, Inc.
+ * 	All Rights Reserved
+ *
+ * This file is a component of an X Window System-specific implementation
+ * of Xcms based on the TekColor Color Management System.  Permission is
+ * hereby granted to use, copy, modify, sell, and otherwise distribute this
+ * software and its documentation for any purpose and without fee, provided
+ * that this copyright, permission, and disclaimer notice is reproduced in
+ * all copies of this software and in supporting documentation.  TekColor
+ * is a trademark of Tektronix, Inc.
+ *
+ * Tektronix makes no representation about the suitability of this software
+ * for any purpose.  It is provided "as is" and with all faults.
+ *
+ * TEKTRONIX DISCLAIMS ALL WARRANTIES APPLICABLE TO THIS SOFTWARE,
+ * INCLUDING THE IMPLIED WARRANTIES OF MERCHANTABILITY AND FITNESS FOR A
+ * PARTICULAR PURPOSE.  IN NO EVENT SHALL TEKTRONIX BE LIABLE FOR ANY
+ * SPECIAL, INDIRECT OR CONSEQUENTIAL DAMAGES OR ANY DAMAGES WHATSOEVER
+ * RESULTING FROM LOSS OF USE, DATA, OR PROFITS, WHETHER IN AN ACTION OF
+ * CONTRACT, NEGLIGENCE, OR OTHER TORTIOUS ACTION, ARISING OUT OF OR IN
+ * CONNECTION WITH THE USE OR THE PERFORMANCE OF THIS SOFTWARE.
+ *
+ *
+ *	NAME
+ *		XcmsLRGB.c
+ *
+ *	DESCRIPTION
+ *		This file contains the conversion routines:
+ *		    1. CIE XYZ to RGB intensity
+ *		    2. RGB intensity to device RGB
+ *		    3. device RGB to RGB intensity
+ *		    4. RGB intensity to CIE XYZ
+ *
+ */
+
+#ifdef HAVE_CONFIG_H
+#include <config.h>
+#endif
+#include <stdio.h>
+#include <X11/Xos.h>
+#include <X11/Xatom.h>
+#include "Xlibint.h"
+#include "Xcmsint.h"
+#include "Cv.h"
+
+/*
+ *      LOCAL DEFINES
+ *		#define declarations local to this package.
+ */
+#define EPS	0.001
+#ifndef MIN
+#define MIN(x,y) ((x) > (y) ? (y) : (x))
+#endif /* MIN */
+#ifndef MAX
+#define MAX(x,y) ((x) > (y) ? (x) : (y))
+#endif /* MAX */
+#ifndef MIN3
+#define MIN3(x,y,z) ((x) > (MIN((y), (z))) ? (MIN((y), (z))) : (x))
+#endif /* MIN3 */
+#ifndef MAX3
+#define MAX3(x,y,z) ((x) > (MAX((y), (z))) ? (x) : (MAX((y), (z))))
+#endif /* MAX3 */
+
+/*
+ *      LOCAL TYPEDEFS
+ *              typedefs local to this package (for use with local vars).
+ *
+ */
+
+/*
+ *      FORWARD DECLARATIONS
+ */
+static void LINEAR_RGB_FreeSCCData(XPointer pScreenDataTemp);
+static int LINEAR_RGB_InitSCCData(Display *dpy,
+    int screenNumber, XcmsPerScrnInfo *pPerScrnInfo);
+static int XcmsLRGB_RGB_ParseString(register char *spec, XcmsColor *pColor);
+static int XcmsLRGB_RGBi_ParseString(register char *spec, XcmsColor *pColor);
+static Status
+_XcmsGetTableType0(
+    IntensityTbl *pTbl,
+    int	  format,
+    char **pChar,
+    unsigned long *pCount);
+static Status
+_XcmsGetTableType1(
+    IntensityTbl *pTbl,
+    int	  format,
+    char **pChar,
+    unsigned long *pCount);
+
+/*
+ *      LOCALS VARIABLES
+ *		Variables local to this package.
+ *		    Usage example:
+ *		        static int	ExampleLocalVar;
+ */
+
+static unsigned short const MASK[17] = {
+    0x0000,	/*  0 bitsPerRGB */
+    0x8000,	/*  1 bitsPerRGB */
+    0xc000,	/*  2 bitsPerRGB */
+    0xe000,	/*  3 bitsPerRGB */
+    0xf000,	/*  4 bitsPerRGB */
+    0xf800,	/*  5 bitsPerRGB */
+    0xfc00,	/*  6 bitsPerRGB */
+    0xfe00,	/*  7 bitsPerRGB */
+    0xff00,	/*  8 bitsPerRGB */
+    0xff80,	/*  9 bitsPerRGB */
+    0xffc0,	/* 10 bitsPerRGB */
+    0xffe0,	/* 11 bitsPerRGB */
+    0xfff0,	/* 12 bitsPerRGB */
+    0xfff8,	/* 13 bitsPerRGB */
+    0xfffc,	/* 14 bitsPerRGB */
+    0xfffe,	/* 15 bitsPerRGB */
+    0xffff	/* 16 bitsPerRGB */
+};
+
+
+    /*
+     * A NULL terminated array of function pointers that when applied
+     * in series will convert an XcmsColor structure from XcmsRGBFormat
+     * to XcmsCIEXYZFormat.
+     */
+static XcmsConversionProc Fl_RGB_to_CIEXYZ[] = {
+    (XcmsConversionProc)XcmsRGBToRGBi,
+    (XcmsConversionProc)XcmsRGBiToCIEXYZ,
+    NULL
+};
+
+    /*
+     * A NULL terminated array of function pointers that when applied
+     * in series will convert an XcmsColor structure from XcmsCIEXYZFormat
+     * to XcmsRGBFormat.
+     */
+static XcmsConversionProc Fl_CIEXYZ_to_RGB[] = {
+    (XcmsConversionProc)XcmsCIEXYZToRGBi,
+    (XcmsConversionProc)XcmsRGBiToRGB,
+    NULL
+};
+
+    /*
+     * A NULL terminated array of function pointers that when applied
+     * in series will convert an XcmsColor structure from XcmsRGBiFormat
+     * to XcmsCIEXYZFormat.
+     */
+static XcmsConversionProc Fl_RGBi_to_CIEXYZ[] = {
+    (XcmsConversionProc)XcmsRGBiToCIEXYZ,
+    NULL
+};
+
+    /*
+     * A NULL terminated array of function pointers that when applied
+     * in series will convert an XcmsColor structure from XcmsCIEXYZFormat
+     * to XcmsRGBiFormat.
+     */
+static XcmsConversionProc Fl_CIEXYZ_to_RGBi[] = {
+    (XcmsConversionProc)XcmsCIEXYZToRGBi,
+    NULL
+};
+
+    /*
+     * RGBi Color Spaces
+     */
+XcmsColorSpace	XcmsRGBiColorSpace =
+    {
+	_XcmsRGBi_prefix,	/* prefix */
+	XcmsRGBiFormat,		/* id */
+	XcmsLRGB_RGBi_ParseString,	/* parseString */
+	Fl_RGBi_to_CIEXYZ,	/* to_CIEXYZ */
+	Fl_CIEXYZ_to_RGBi,	/* from_CIEXYZ */
+	1
+    };
+
+    /*
+     * RGB Color Spaces
+     */
+XcmsColorSpace	XcmsRGBColorSpace =
+    {
+	_XcmsRGB_prefix,		/* prefix */
+	XcmsRGBFormat,		/* id */
+	XcmsLRGB_RGB_ParseString,	/* parseString */
+	Fl_RGB_to_CIEXYZ,	/* to_CIEXYZ */
+	Fl_CIEXYZ_to_RGB,	/* from_CIEXYZ */
+	1
+    };
+
+    /*
+     * Device-Independent Color Spaces known to the
+     * LINEAR_RGB Screen Color Characteristics Function Set.
+     */
+static XcmsColorSpace	*DDColorSpaces[] = {
+    &XcmsRGBColorSpace,
+    &XcmsRGBiColorSpace,
+    NULL
+};
+
+
+/*
+ *      GLOBALS
+ *              Variables declared in this package that are allowed
+ *		to be used globally.
+ */
+
+    /*
+     * LINEAR_RGB Screen Color Characteristics Function Set.
+     */
+XcmsFunctionSet	XcmsLinearRGBFunctionSet =
+    {
+	&DDColorSpaces[0],	/* pDDColorSpaces */
+	LINEAR_RGB_InitSCCData,	/* pInitScrnFunc */
+	LINEAR_RGB_FreeSCCData	/* pFreeSCCData */
+    };
+
+/*
+ *	DESCRIPTION
+ *		Contents of Default SCCData should be replaced if other
+ *		data should be used as default.
+ *
+ *
+ */
+
+/*
+ * NAME		Tektronix 19" (Sony) CRT
+ * PART_NUMBER		119-2451-00
+ * MODEL		Tek4300, Tek4800
+ */
+
+static IntensityRec const Default_RGB_RedTuples[] = {
+    /* {unsigned short value, XcmsFloat intensity} */
+            { 0x0000,    0.000000 },
+            { 0x0909,    0.000000 },
+            { 0x0a0a,    0.000936 },
+            { 0x0f0f,    0.001481 },
+            { 0x1414,    0.002329 },
+            { 0x1919,    0.003529 },
+            { 0x1e1e,    0.005127 },
+            { 0x2323,    0.007169 },
+            { 0x2828,    0.009699 },
+            { 0x2d2d,    0.012759 },
+            { 0x3232,    0.016392 },
+            { 0x3737,    0.020637 },
+            { 0x3c3c,    0.025533 },
+            { 0x4141,    0.031119 },
+            { 0x4646,    0.037431 },
+            { 0x4b4b,    0.044504 },
+            { 0x5050,    0.052373 },
+            { 0x5555,    0.061069 },
+            { 0x5a5a,    0.070624 },
+            { 0x5f5f,    0.081070 },
+            { 0x6464,    0.092433 },
+            { 0x6969,    0.104744 },
+            { 0x6e6e,    0.118026 },
+            { 0x7373,    0.132307 },
+            { 0x7878,    0.147610 },
+            { 0x7d7d,    0.163958 },
+            { 0x8282,    0.181371 },
+            { 0x8787,    0.199871 },
+            { 0x8c8c,    0.219475 },
+            { 0x9191,    0.240202 },
+            { 0x9696,    0.262069 },
+            { 0x9b9b,    0.285089 },
+            { 0xa0a0,    0.309278 },
+            { 0xa5a5,    0.334647 },
+            { 0xaaaa,    0.361208 },
+            { 0xafaf,    0.388971 },
+            { 0xb4b4,    0.417945 },
+            { 0xb9b9,    0.448138 },
+            { 0xbebe,    0.479555 },
+            { 0xc3c3,    0.512202 },
+            { 0xc8c8,    0.546082 },
+            { 0xcdcd,    0.581199 },
+            { 0xd2d2,    0.617552 },
+            { 0xd7d7,    0.655144 },
+            { 0xdcdc,    0.693971 },
+            { 0xe1e1,    0.734031 },
+            { 0xe6e6,    0.775322 },
+            { 0xebeb,    0.817837 },
+            { 0xf0f0,    0.861571 },
+            { 0xf5f5,    0.906515 },
+            { 0xfafa,    0.952662 },
+            { 0xffff,    1.000000 }
+};
+
+static IntensityRec const Default_RGB_GreenTuples[] = {
+    /* {unsigned short value, XcmsFloat intensity} */
+            { 0x0000,    0.000000 },
+            { 0x1313,    0.000000 },
+            { 0x1414,    0.000832 },
+            { 0x1919,    0.001998 },
+            { 0x1e1e,    0.003612 },
+            { 0x2323,    0.005736 },
+            { 0x2828,    0.008428 },
+            { 0x2d2d,    0.011745 },
+            { 0x3232,    0.015740 },
+            { 0x3737,    0.020463 },
+            { 0x3c3c,    0.025960 },
+            { 0x4141,    0.032275 },
+            { 0x4646,    0.039449 },
+            { 0x4b4b,    0.047519 },
+            { 0x5050,    0.056520 },
+            { 0x5555,    0.066484 },
+            { 0x5a5a,    0.077439 },
+            { 0x5f5f,    0.089409 },
+            { 0x6464,    0.102418 },
+            { 0x6969,    0.116485 },
+            { 0x6e6e,    0.131625 },
+            { 0x7373,    0.147853 },
+            { 0x7878,    0.165176 },
+            { 0x7d7d,    0.183604 },
+            { 0x8282,    0.203140 },
+            { 0x8787,    0.223783 },
+            { 0x8c8c,    0.245533 },
+            { 0x9191,    0.268384 },
+            { 0x9696,    0.292327 },
+            { 0x9b9b,    0.317351 },
+            { 0xa0a0,    0.343441 },
+            { 0xa5a5,    0.370580 },
+            { 0xaaaa,    0.398747 },
+            { 0xafaf,    0.427919 },
+            { 0xb4b4,    0.458068 },
+            { 0xb9b9,    0.489165 },
+            { 0xbebe,    0.521176 },
+            { 0xc3c3,    0.554067 },
+            { 0xc8c8,    0.587797 },
+            { 0xcdcd,    0.622324 },
+            { 0xd2d2,    0.657604 },
+            { 0xd7d7,    0.693588 },
+            { 0xdcdc,    0.730225 },
+            { 0xe1e1,    0.767459 },
+            { 0xe6e6,    0.805235 },
+            { 0xebeb,    0.843491 },
+            { 0xf0f0,    0.882164 },
+            { 0xf5f5,    0.921187 },
+            { 0xfafa,    0.960490 },
+            { 0xffff,    1.000000 }
+};
+
+static IntensityRec const Default_RGB_BlueTuples[] = {
+    /* {unsigned short value, XcmsFloat intensity} */
+            { 0x0000,    0.000000 },
+            { 0x0e0e,    0.000000 },
+            { 0x0f0f,    0.001341 },
+            { 0x1414,    0.002080 },
+            { 0x1919,    0.003188 },
+            { 0x1e1e,    0.004729 },
+            { 0x2323,    0.006766 },
+            { 0x2828,    0.009357 },
+            { 0x2d2d,    0.012559 },
+            { 0x3232,    0.016424 },
+            { 0x3737,    0.021004 },
+            { 0x3c3c,    0.026344 },
+            { 0x4141,    0.032489 },
+            { 0x4646,    0.039481 },
+            { 0x4b4b,    0.047357 },
+            { 0x5050,    0.056154 },
+            { 0x5555,    0.065903 },
+            { 0x5a5a,    0.076634 },
+            { 0x5f5f,    0.088373 },
+            { 0x6464,    0.101145 },
+            { 0x6969,    0.114968 },
+            { 0x6e6e,    0.129862 },
+            { 0x7373,    0.145841 },
+            { 0x7878,    0.162915 },
+            { 0x7d7d,    0.181095 },
+            { 0x8282,    0.200386 },
+            { 0x8787,    0.220791 },
+            { 0x8c8c,    0.242309 },
+            { 0x9191,    0.264937 },
+            { 0x9696,    0.288670 },
+            { 0x9b9b,    0.313499 },
+            { 0xa0a0,    0.339410 },
+            { 0xa5a5,    0.366390 },
+            { 0xaaaa,    0.394421 },
+            { 0xafaf,    0.423481 },
+            { 0xb4b4,    0.453547 },
+            { 0xb9b9,    0.484592 },
+            { 0xbebe,    0.516587 },
+            { 0xc3c3,    0.549498 },
+            { 0xc8c8,    0.583291 },
+            { 0xcdcd,    0.617925 },
+            { 0xd2d2,    0.653361 },
+            { 0xd7d7,    0.689553 },
+            { 0xdcdc,    0.726454 },
+            { 0xe1e1,    0.764013 },
+            { 0xe6e6,    0.802178 },
+            { 0xebeb,    0.840891 },
+            { 0xf0f0,    0.880093 },
+            { 0xf5f5,    0.919723 },
+            { 0xfafa,    0.959715 },
+	    { 0xffff,    1.00000 }
+};
+
+static IntensityTbl Default_RGB_RedTbl = {
+    /* IntensityRec *pBase */
+	(IntensityRec *) Default_RGB_RedTuples,
+    /* unsigned int nEntries */
+	52
+};
+
+static IntensityTbl Default_RGB_GreenTbl = {
+    /* IntensityRec *pBase */
+	(IntensityRec *)Default_RGB_GreenTuples,
+    /* unsigned int nEntries */
+	50
+};
+
+static IntensityTbl Default_RGB_BlueTbl = {
+    /* IntensityRec *pBase */
+	(IntensityRec *)Default_RGB_BlueTuples,
+    /* unsigned int nEntries */
+	51
+};
+
+static LINEAR_RGB_SCCData Default_RGB_SCCData = {
+    /* XcmsFloat XYZtoRGBmatrix[3][3] */
+  {
+    { 3.48340481253539000, -1.52176374927285200, -0.55923133354049780 },
+    {-1.07152751306193600,  1.96593795204372400,  0.03673691339553462 },
+    { 0.06351179790497788, -0.20020501000496480,  0.81070942031648220 }
+  },
+
+    /* XcmsFloat RGBtoXYZmatrix[3][3] */
+  {
+    { 0.38106149108714790, 0.32025712365352110, 0.24834578525933100 },
+    { 0.20729745115140850, 0.68054638776373240, 0.11215616108485920 },
+    { 0.02133944350088028, 0.14297193020246480, 1.24172892629665500 }
+  },
+
+    /* IntensityTbl *pRedTbl */
+	&Default_RGB_RedTbl,
+
+    /* IntensityTbl *pGreenTbl */
+	&Default_RGB_GreenTbl,
+
+    /* IntensityTbl *pBlueTbl */
+	&Default_RGB_BlueTbl
+};
 -
-/************************************************************************
- *									*
- *			PRIVATE ROUTINES				*
- *									*
- ************************************************************************/
-
-/*
- *	NAME
- *		LINEAR_RGB_InitSCCData()
- *
- *	SYNOPSIS
- */
-static Status
-LINEAR_RGB_InitSCCData(
-    Display *dpy,
-    int screenNumber,
-    XcmsPerScrnInfo *pPerScrnInfo)
-/*
- *	DESCRIPTION
- *
- *	RETURNS
- *		XcmsFailure if failed.
- *		XcmsSuccess if succeeded.
- *
- */
-{
-    Atom  CorrectAtom = XInternAtom (dpy, XDCCC_CORRECT_ATOM_NAME, True);
-    Atom  MatrixAtom  = XInternAtom (dpy, XDCCC_MATRIX_ATOM_NAME, True);
-    int	  format_return, count, cType, nTables;
-    unsigned long nitems, nbytes_return;
-    char *property_return, *pChar;
-    XcmsFloat *pValue;
-#ifdef ALLDEBUG
-    IntensityRec *pIRec;
-#endif /* ALLDEBUG */
-    VisualID visualID;
-
-    LINEAR_RGB_SCCData *pScreenData, *pScreenDefaultData;
-    XcmsIntensityMap *pNewMap;
-
-    /*
-     * Allocate memory for pScreenData
-     */
-    if (!(pScreenData = pScreenDefaultData = (LINEAR_RGB_SCCData *)
-		      Xcalloc (1, sizeof(LINEAR_RGB_SCCData)))) {
-	return(XcmsFailure);
-    }
-
-    /*
-     *  1. Get the XYZ->RGB and RGB->XYZ matrices
-     */
-
-    if (MatrixAtom == None ||
-	!_XcmsGetProperty (dpy, RootWindow(dpy, screenNumber), MatrixAtom,
-	   &format_return, &nitems, &nbytes_return, &property_return) ||
-	   nitems != 18 || format_return != 32) {
-	/*
-	 * As per the XDCCC, there must be 18 data items and each must be
-	 * in 32 bits !
-	 */
-	goto FreeSCCData;
-
-    } else {
-
-	/*
-	 * RGBtoXYZ and XYZtoRGB matrices
-	 */
-	pValue = (XcmsFloat *) pScreenData;
-	pChar = property_return;
-	for (count = 0; count < 18; count++) {
-	    *pValue++ = (long)_XcmsGetElement(format_return, &pChar,
-		    &nitems) / (XcmsFloat)XDCCC_NUMBER;
-	}
-	Xfree ((char *)property_return);
-	pPerScrnInfo->screenWhitePt.spec.CIEXYZ.X =
-		pScreenData->RGBtoXYZmatrix[0][0] +
-		pScreenData->RGBtoXYZmatrix[0][1] +
-		pScreenData->RGBtoXYZmatrix[0][2];
-	pPerScrnInfo->screenWhitePt.spec.CIEXYZ.Y =
-		pScreenData->RGBtoXYZmatrix[1][0] +
-		pScreenData->RGBtoXYZmatrix[1][1] +
-		pScreenData->RGBtoXYZmatrix[1][2];
-	pPerScrnInfo->screenWhitePt.spec.CIEXYZ.Z =
-		pScreenData->RGBtoXYZmatrix[2][0] +
-		pScreenData->RGBtoXYZmatrix[2][1] +
-		pScreenData->RGBtoXYZmatrix[2][2];
-
-	/*
-	 * Compute the Screen White Point
-	 */
-	if ((pPerScrnInfo->screenWhitePt.spec.CIEXYZ.Y < (1.0 - EPS) )
-		|| (pPerScrnInfo->screenWhitePt.spec.CIEXYZ.Y > (1.0 + EPS))) {
-	    goto FreeSCCData;
-	} else {
-	    pPerScrnInfo->screenWhitePt.spec.CIEXYZ.Y = 1.0;
-	}
-	pPerScrnInfo->screenWhitePt.format = XcmsCIEXYZFormat;
-	pPerScrnInfo->screenWhitePt.pixel = 0;
-
-#ifdef PDEBUG
-	printf ("RGB to XYZ Matrix values:\n");
-	printf ("       %f %f %f\n       %f %f %f\n       %f %f %f\n",
-		pScreenData->RGBtoXYZmatrix[0][0],
-		pScreenData->RGBtoXYZmatrix[0][1],
-		pScreenData->RGBtoXYZmatrix[0][2],
-		pScreenData->RGBtoXYZmatrix[1][0],
-		pScreenData->RGBtoXYZmatrix[1][1],
-		pScreenData->RGBtoXYZmatrix[1][2],
-		pScreenData->RGBtoXYZmatrix[2][0],
-		pScreenData->RGBtoXYZmatrix[2][1],
-		pScreenData->RGBtoXYZmatrix[2][2]);
-	printf ("XYZ to RGB Matrix values:\n");
-	printf ("       %f %f %f\n       %f %f %f\n       %f %f %f\n",
-		pScreenData->XYZtoRGBmatrix[0][0],
-		pScreenData->XYZtoRGBmatrix[0][1],
-		pScreenData->XYZtoRGBmatrix[0][2],
-		pScreenData->XYZtoRGBmatrix[1][0],
-		pScreenData->XYZtoRGBmatrix[1][1],
-		pScreenData->XYZtoRGBmatrix[1][2],
-		pScreenData->XYZtoRGBmatrix[2][0],
-		pScreenData->XYZtoRGBmatrix[2][1],
-		pScreenData->XYZtoRGBmatrix[2][2]);
-	printf ("Screen White Pt value: %f %f %f\n",
-		pPerScrnInfo->screenWhitePt.spec.CIEXYZ.X,
-		pPerScrnInfo->screenWhitePt.spec.CIEXYZ.Y,
-		pPerScrnInfo->screenWhitePt.spec.CIEXYZ.Z);
-#endif /* PDEBUG */
-    }
-
-    /*
-     *	2. Get the Intensity Profile
-     */
-    if (CorrectAtom == None ||
-	!_XcmsGetProperty (dpy, RootWindow(dpy, screenNumber), CorrectAtom,
-	   &format_return, &nitems, &nbytes_return, &property_return)) {
-	goto FreeSCCData;
-    }
-
-    pChar = property_return;
-
-    while (nitems) {
-	switch (format_return) {
-	  case 8:
-	    /*
-	     * Must have at least:
-	     *		VisualID0
-	     *		VisualID1
-	     *		VisualID2
-	     *		VisualID3
-	     *		type
-	     *		count
-	     *		length
-	     *		intensity1
-	     *		intensity2
-	     */
-	    if (nitems < 9) {
-		goto Free_property_return;
-	    }
-	    count = 3;
-	    break;
-	  case 16:
-	    /*
-	     * Must have at least:
-	     *		VisualID0
-	     *		VisualID3
-	     *		type
-	     *		count
-	     *		length
-	     *		intensity1
-	     *		intensity2
-	     */
-	    if (nitems < 7) {
-		goto Free_property_return;
-	    }
-	    count = 1;
-	    break;
-	  case 32:
-	    /*
-	     * Must have at least:
-	     *		VisualID0
-	     *		type
-	     *		count
-	     *		length
-	     *		intensity1
-	     *		intensity2
-	     */
-	    if (nitems < 6) {
-		goto Free_property_return;
-	    }
-	    count = 0;
-	    break;
-	  default:
-	    goto Free_property_return;
-	}
-
-	/*
-	 * Get VisualID
-	 */
-	visualID = _XcmsGetElement(format_return, &pChar, &nitems);
-	while (count--) {
-	    visualID = visualID << format_return;
-	    visualID |= _XcmsGetElement(format_return, &pChar, &nitems);
-	}
-
-	if (visualID == 0) {
-	    /*
-	     * This is a shared intensity table
-	     */
-	    pScreenData = pScreenDefaultData;
-	} else {
-	    /*
-	     * This is a per-Visual intensity table
-	     */
-	    if (!(pScreenData = (LINEAR_RGB_SCCData *)
-			      Xcalloc (1, sizeof(LINEAR_RGB_SCCData)))) {
-		return(XcmsFailure);
-	    }
-	    /* copy matrices */
-	    memcpy((char *)pScreenData, (char *)pScreenDefaultData,
-		   18 * sizeof(XcmsFloat));
-
-	    /* Create, initialize, and add map */
-	    if (!(pNewMap = (XcmsIntensityMap *)
-			      Xcalloc (1, sizeof(XcmsIntensityMap)))) {
-		Xfree((char *)pScreenData);
-		return(XcmsFailure);
-	    }
-	    pNewMap->visualID = visualID;
-	    pNewMap->screenData = (XPointer)pScreenData;
-	    pNewMap->pFreeScreenData = LINEAR_RGB_FreeSCCData;
-	    pNewMap->pNext =
-		    (XcmsIntensityMap *)dpy->cms.perVisualIntensityMaps;
-	    dpy->cms.perVisualIntensityMaps = (XPointer)pNewMap;
-	    dpy->free_funcs->intensityMaps = _XcmsFreeIntensityMaps;
-	}
-
-	cType = _XcmsGetElement(format_return, &pChar, &nitems);
-	nTables = _XcmsGetElement(format_return, &pChar, &nitems);
-
-	if (cType == 0) {
-
-	    /* Red Intensity Table */
-	    if (!(pScreenData->pRedTbl = (IntensityTbl *)
-		    Xcalloc (1, sizeof(IntensityTbl)))) {
-		goto Free_property_return;
-	    }
-	    if (_XcmsGetTableType0(pScreenData->pRedTbl, format_return, &pChar,
-		    &nitems) == XcmsFailure) {
-		goto FreeRedTbl;
-	    }
-
-	    if (nTables == 1) {
-		/* Green Intensity Table */
-		pScreenData->pGreenTbl = pScreenData->pRedTbl;
-		/* Blue Intensity Table */
-		pScreenData->pBlueTbl = pScreenData->pRedTbl;
-	    } else {
-		/* Green Intensity Table */
-		if (!(pScreenData->pGreenTbl = (IntensityTbl *)
-			Xcalloc (1, sizeof(IntensityTbl)))) {
-		    goto FreeRedTblElements;
-		}
-		if (_XcmsGetTableType0(pScreenData->pGreenTbl, format_return, &pChar,
-			&nitems) == XcmsFailure) {
-		    goto FreeGreenTbl;
-		}
-
-		/* Blue Intensity Table */
-		if (!(pScreenData->pBlueTbl = (IntensityTbl *)
-			Xcalloc (1, sizeof(IntensityTbl)))) {
-		    goto FreeGreenTblElements;
-		}
-		if (_XcmsGetTableType0(pScreenData->pBlueTbl, format_return, &pChar,
-			&nitems) == XcmsFailure) {
-		    goto FreeBlueTbl;
-		}
-	    }
-	} else if (cType == 1) {
-	    /* Red Intensity Table */
-	    if (!(pScreenData->pRedTbl = (IntensityTbl *)
-		    Xcalloc (1, sizeof(IntensityTbl)))) {
-		goto Free_property_return;
-	    }
-	    if (_XcmsGetTableType1(pScreenData->pRedTbl, format_return, &pChar,
-		    &nitems) == XcmsFailure) {
-		goto FreeRedTbl;
-	    }
-
-	    if (nTables == 1) {
-
-		/* Green Intensity Table */
-		pScreenData->pGreenTbl = pScreenData->pRedTbl;
-		/* Blue Intensity Table */
-		pScreenData->pBlueTbl = pScreenData->pRedTbl;
-
-	    } else {
-
-		/* Green Intensity Table */
-		if (!(pScreenData->pGreenTbl = (IntensityTbl *)
-			Xcalloc (1, sizeof(IntensityTbl)))) {
-		    goto FreeRedTblElements;
-		}
-		if (_XcmsGetTableType1(pScreenData->pGreenTbl, format_return, &pChar,
-			&nitems) == XcmsFailure) {
-		    goto FreeGreenTbl;
-		}
-
-		/* Blue Intensity Table */
-		if (!(pScreenData->pBlueTbl = (IntensityTbl *)
-			Xcalloc (1, sizeof(IntensityTbl)))) {
-		    goto FreeGreenTblElements;
-		}
-		if (_XcmsGetTableType1(pScreenData->pBlueTbl, format_return, &pChar,
-			&nitems) == XcmsFailure) {
-		    goto FreeBlueTbl;
-		}
-	    }
-	} else {
-	    goto Free_property_return;
-	}
-
-#ifdef ALLDEBUG
-	printf ("Intensity Table  RED    %d\n", pScreenData->pRedTbl->nEntries);
-	pIRec = (IntensityRec *) pScreenData->pRedTbl->pBase;
-	for (count = 0; count < pScreenData->pRedTbl->nEntries; count++, pIRec++) {
-	    printf ("\t0x%4x\t%f\n", pIRec->value, pIRec->intensity);
-	}
-	if (pScreenData->pGreenTbl->pBase != pScreenData->pRedTbl->pBase) {
-	    printf ("Intensity Table  GREEN  %d\n", pScreenData->pGreenTbl->nEntries);
-	    pIRec = (IntensityRec *)pScreenData->pGreenTbl->pBase;
-	    for (count = 0; count < pScreenData->pGreenTbl->nEntries; count++, pIRec++) {
-		printf ("\t0x%4x\t%f\n", pIRec->value, pIRec->intensity);
-	    }
-	}
-	if (pScreenData->pBlueTbl->pBase != pScreenData->pRedTbl->pBase) {
-	    printf ("Intensity Table  BLUE   %d\n", pScreenData->pBlueTbl->nEntries);
-	    pIRec = (IntensityRec *) pScreenData->pBlueTbl->pBase;
-	    for (count = 0; count < pScreenData->pBlueTbl->nEntries; count++, pIRec++) {
-		printf ("\t0x%4x\t%f\n", pIRec->value, pIRec->intensity);
-	    }
-	}
-#endif /* ALLDEBUG */
-    }
-
-    Xfree ((char *)property_return);
-
-    /* Free the old memory and use the new structure created. */
-    LINEAR_RGB_FreeSCCData(pPerScrnInfo->screenData);
-
-    pPerScrnInfo->functionSet = (XPointer) &XcmsLinearRGBFunctionSet;
-
-    pPerScrnInfo->screenData = (XPointer) pScreenData;
-
-    pPerScrnInfo->state = XcmsInitSuccess;
-
-    return(XcmsSuccess);
-
-FreeBlueTblElements:
-    Xfree((char *)pScreenData->pBlueTbl->pBase);
-
-FreeBlueTbl:
-    Xfree((char *)pScreenData->pBlueTbl);
-
-FreeGreenTblElements:
-    Xfree((char *)pScreenData->pBlueTbl->pBase);
-
-FreeGreenTbl:
-    Xfree((char *)pScreenData->pGreenTbl);
-
-FreeRedTblElements:
-    Xfree((char *)pScreenData->pRedTbl->pBase);
-
-FreeRedTbl:
-    Xfree((char *)pScreenData->pRedTbl);
-
-Free_property_return:
-    Xfree ((char *)property_return);
-
-FreeSCCData:
-    Xfree((char *)pScreenData);
-    pPerScrnInfo->state = XcmsInitNone;
-    return(XcmsFailure);
-}
-
+
+/************************************************************************
+ *									*
+ *			PRIVATE ROUTINES				*
+ *									*
+ ************************************************************************/
+
+/*
+ *	NAME
+ *		LINEAR_RGB_InitSCCData()
+ *
+ *	SYNOPSIS
+ */
+static Status
+LINEAR_RGB_InitSCCData(
+    Display *dpy,
+    int screenNumber,
+    XcmsPerScrnInfo *pPerScrnInfo)
+/*
+ *	DESCRIPTION
+ *
+ *	RETURNS
+ *		XcmsFailure if failed.
+ *		XcmsSuccess if succeeded.
+ *
+ */
+{
+    Atom  CorrectAtom = XInternAtom (dpy, XDCCC_CORRECT_ATOM_NAME, True);
+    Atom  MatrixAtom  = XInternAtom (dpy, XDCCC_MATRIX_ATOM_NAME, True);
+    int	  format_return, count, cType, nTables;
+    unsigned long nitems, nbytes_return;
+    char *property_return, *pChar;
+    XcmsFloat *pValue;
+#ifdef ALLDEBUG
+    IntensityRec *pIRec;
+#endif /* ALLDEBUG */
+    VisualID visualID;
+
+    LINEAR_RGB_SCCData *pScreenData, *pScreenDefaultData;
+    XcmsIntensityMap *pNewMap;
+
+    /*
+     * Allocate memory for pScreenData
+     */
+    if (!(pScreenData = pScreenDefaultData = (LINEAR_RGB_SCCData *)
+		      Xcalloc (1, sizeof(LINEAR_RGB_SCCData)))) {
+	return(XcmsFailure);
+    }
+
+    /*
+     *  1. Get the XYZ->RGB and RGB->XYZ matrices
+     */
+
+    if (MatrixAtom == None ||
+	!_XcmsGetProperty (dpy, RootWindow(dpy, screenNumber), MatrixAtom,
+	   &format_return, &nitems, &nbytes_return, &property_return) ||
+	   nitems != 18 || format_return != 32) {
+	/*
+	 * As per the XDCCC, there must be 18 data items and each must be
+	 * in 32 bits !
+	 */
+	goto FreeSCCData;
+
+    } else {
+
+	/*
+	 * RGBtoXYZ and XYZtoRGB matrices
+	 */
+	pValue = (XcmsFloat *) pScreenData;
+	pChar = property_return;
+	for (count = 0; count < 18; count++) {
+	    *pValue++ = (long)_XcmsGetElement(format_return, &pChar,
+		    &nitems) / (XcmsFloat)XDCCC_NUMBER;
+	}
+	Xfree ((char *)property_return);
+	pPerScrnInfo->screenWhitePt.spec.CIEXYZ.X =
+		pScreenData->RGBtoXYZmatrix[0][0] +
+		pScreenData->RGBtoXYZmatrix[0][1] +
+		pScreenData->RGBtoXYZmatrix[0][2];
+	pPerScrnInfo->screenWhitePt.spec.CIEXYZ.Y =
+		pScreenData->RGBtoXYZmatrix[1][0] +
+		pScreenData->RGBtoXYZmatrix[1][1] +
+		pScreenData->RGBtoXYZmatrix[1][2];
+	pPerScrnInfo->screenWhitePt.spec.CIEXYZ.Z =
+		pScreenData->RGBtoXYZmatrix[2][0] +
+		pScreenData->RGBtoXYZmatrix[2][1] +
+		pScreenData->RGBtoXYZmatrix[2][2];
+
+	/*
+	 * Compute the Screen White Point
+	 */
+	if ((pPerScrnInfo->screenWhitePt.spec.CIEXYZ.Y < (1.0 - EPS) )
+		|| (pPerScrnInfo->screenWhitePt.spec.CIEXYZ.Y > (1.0 + EPS))) {
+	    goto FreeSCCData;
+	} else {
+	    pPerScrnInfo->screenWhitePt.spec.CIEXYZ.Y = 1.0;
+	}
+	pPerScrnInfo->screenWhitePt.format = XcmsCIEXYZFormat;
+	pPerScrnInfo->screenWhitePt.pixel = 0;
+
+#ifdef PDEBUG
+	printf ("RGB to XYZ Matrix values:\n");
+	printf ("       %f %f %f\n       %f %f %f\n       %f %f %f\n",
+		pScreenData->RGBtoXYZmatrix[0][0],
+		pScreenData->RGBtoXYZmatrix[0][1],
+		pScreenData->RGBtoXYZmatrix[0][2],
+		pScreenData->RGBtoXYZmatrix[1][0],
+		pScreenData->RGBtoXYZmatrix[1][1],
+		pScreenData->RGBtoXYZmatrix[1][2],
+		pScreenData->RGBtoXYZmatrix[2][0],
+		pScreenData->RGBtoXYZmatrix[2][1],
+		pScreenData->RGBtoXYZmatrix[2][2]);
+	printf ("XYZ to RGB Matrix values:\n");
+	printf ("       %f %f %f\n       %f %f %f\n       %f %f %f\n",
+		pScreenData->XYZtoRGBmatrix[0][0],
+		pScreenData->XYZtoRGBmatrix[0][1],
+		pScreenData->XYZtoRGBmatrix[0][2],
+		pScreenData->XYZtoRGBmatrix[1][0],
+		pScreenData->XYZtoRGBmatrix[1][1],
+		pScreenData->XYZtoRGBmatrix[1][2],
+		pScreenData->XYZtoRGBmatrix[2][0],
+		pScreenData->XYZtoRGBmatrix[2][1],
+		pScreenData->XYZtoRGBmatrix[2][2]);
+	printf ("Screen White Pt value: %f %f %f\n",
+		pPerScrnInfo->screenWhitePt.spec.CIEXYZ.X,
+		pPerScrnInfo->screenWhitePt.spec.CIEXYZ.Y,
+		pPerScrnInfo->screenWhitePt.spec.CIEXYZ.Z);
+#endif /* PDEBUG */
+    }
+
+    /*
+     *	2. Get the Intensity Profile
+     */
+    if (CorrectAtom == None ||
+	!_XcmsGetProperty (dpy, RootWindow(dpy, screenNumber), CorrectAtom,
+	   &format_return, &nitems, &nbytes_return, &property_return)) {
+	goto FreeSCCData;
+    }
+
+    pChar = property_return;
+
+    while (nitems) {
+	switch (format_return) {
+	  case 8:
+	    /*
+	     * Must have at least:
+	     *		VisualID0
+	     *		VisualID1
+	     *		VisualID2
+	     *		VisualID3
+	     *		type
+	     *		count
+	     *		length
+	     *		intensity1
+	     *		intensity2
+	     */
+	    if (nitems < 9) {
+		goto Free_property_return;
+	    }
+	    count = 3;
+	    break;
+	  case 16:
+	    /*
+	     * Must have at least:
+	     *		VisualID0
+	     *		VisualID3
+	     *		type
+	     *		count
+	     *		length
+	     *		intensity1
+	     *		intensity2
+	     */
+	    if (nitems < 7) {
+		goto Free_property_return;
+	    }
+	    count = 1;
+	    break;
+	  case 32:
+	    /*
+	     * Must have at least:
+	     *		VisualID0
+	     *		type
+	     *		count
+	     *		length
+	     *		intensity1
+	     *		intensity2
+	     */
+	    if (nitems < 6) {
+		goto Free_property_return;
+	    }
+	    count = 0;
+	    break;
+	  default:
+	    goto Free_property_return;
+	}
+
+	/*
+	 * Get VisualID
+	 */
+	visualID = _XcmsGetElement(format_return, &pChar, &nitems);
+	while (count--) {
+	    visualID = visualID << format_return;
+	    visualID |= _XcmsGetElement(format_return, &pChar, &nitems);
+	}
+
+	if (visualID == 0) {
+	    /*
+	     * This is a shared intensity table
+	     */
+	    pScreenData = pScreenDefaultData;
+	} else {
+	    /*
+	     * This is a per-Visual intensity table
+	     */
+	    if (!(pScreenData = (LINEAR_RGB_SCCData *)
+			      Xcalloc (1, sizeof(LINEAR_RGB_SCCData)))) {
+		goto Free_property_return;
+	    }
+	    /* copy matrices */
+	    memcpy((char *)pScreenData, (char *)pScreenDefaultData,
+		   18 * sizeof(XcmsFloat));
+
+	    /* Create, initialize, and add map */
+	    if (!(pNewMap = (XcmsIntensityMap *)
+			      Xcalloc (1, sizeof(XcmsIntensityMap)))) {
+		Xfree((char *)pScreenData);
+		goto Free_property_return;
+	    }
+	    pNewMap->visualID = visualID;
+	    pNewMap->screenData = (XPointer)pScreenData;
+	    pNewMap->pFreeScreenData = LINEAR_RGB_FreeSCCData;
+	    pNewMap->pNext =
+		    (XcmsIntensityMap *)dpy->cms.perVisualIntensityMaps;
+	    dpy->cms.perVisualIntensityMaps = (XPointer)pNewMap;
+	    dpy->free_funcs->intensityMaps = _XcmsFreeIntensityMaps;
+	}
+
+	cType = _XcmsGetElement(format_return, &pChar, &nitems);
+	nTables = _XcmsGetElement(format_return, &pChar, &nitems);
+
+	if (cType == 0) {
+
+	    /* Red Intensity Table */
+	    if (!(pScreenData->pRedTbl = (IntensityTbl *)
+		    Xcalloc (1, sizeof(IntensityTbl)))) {
+		goto Free_property_return;
+	    }
+	    if (_XcmsGetTableType0(pScreenData->pRedTbl, format_return, &pChar,
+		    &nitems) == XcmsFailure) {
+		goto FreeRedTbl;
+	    }
+
+	    if (nTables == 1) {
+		/* Green Intensity Table */
+		pScreenData->pGreenTbl = pScreenData->pRedTbl;
+		/* Blue Intensity Table */
+		pScreenData->pBlueTbl = pScreenData->pRedTbl;
+	    } else {
+		/* Green Intensity Table */
+		if (!(pScreenData->pGreenTbl = (IntensityTbl *)
+			Xcalloc (1, sizeof(IntensityTbl)))) {
+		    goto FreeRedTblElements;
+		}
+		if (_XcmsGetTableType0(pScreenData->pGreenTbl, format_return, &pChar,
+			&nitems) == XcmsFailure) {
+		    goto FreeGreenTbl;
+		}
+
+		/* Blue Intensity Table */
+		if (!(pScreenData->pBlueTbl = (IntensityTbl *)
+			Xcalloc (1, sizeof(IntensityTbl)))) {
+		    goto FreeGreenTblElements;
+		}
+		if (_XcmsGetTableType0(pScreenData->pBlueTbl, format_return, &pChar,
+			&nitems) == XcmsFailure) {
+		    goto FreeBlueTbl;
+		}
+	    }
+	} else if (cType == 1) {
+	    /* Red Intensity Table */
+	    if (!(pScreenData->pRedTbl = (IntensityTbl *)
+		    Xcalloc (1, sizeof(IntensityTbl)))) {
+		goto Free_property_return;
+	    }
+	    if (_XcmsGetTableType1(pScreenData->pRedTbl, format_return, &pChar,
+		    &nitems) == XcmsFailure) {
+		goto FreeRedTbl;
+	    }
+
+	    if (nTables == 1) {
+
+		/* Green Intensity Table */
+		pScreenData->pGreenTbl = pScreenData->pRedTbl;
+		/* Blue Intensity Table */
+		pScreenData->pBlueTbl = pScreenData->pRedTbl;
+
+	    } else {
+
+		/* Green Intensity Table */
+		if (!(pScreenData->pGreenTbl = (IntensityTbl *)
+			Xcalloc (1, sizeof(IntensityTbl)))) {
+		    goto FreeRedTblElements;
+		}
+		if (_XcmsGetTableType1(pScreenData->pGreenTbl, format_return, &pChar,
+			&nitems) == XcmsFailure) {
+		    goto FreeGreenTbl;
+		}
+
+		/* Blue Intensity Table */
+		if (!(pScreenData->pBlueTbl = (IntensityTbl *)
+			Xcalloc (1, sizeof(IntensityTbl)))) {
+		    goto FreeGreenTblElements;
+		}
+		if (_XcmsGetTableType1(pScreenData->pBlueTbl, format_return, &pChar,
+			&nitems) == XcmsFailure) {
+		    goto FreeBlueTbl;
+		}
+	    }
+	} else {
+	    goto Free_property_return;
+	}
+
+#ifdef ALLDEBUG
+	printf ("Intensity Table  RED    %d\n", pScreenData->pRedTbl->nEntries);
+	pIRec = (IntensityRec *) pScreenData->pRedTbl->pBase;
+	for (count = 0; count < pScreenData->pRedTbl->nEntries; count++, pIRec++) {
+	    printf ("\t0x%4x\t%f\n", pIRec->value, pIRec->intensity);
+	}
+	if (pScreenData->pGreenTbl->pBase != pScreenData->pRedTbl->pBase) {
+	    printf ("Intensity Table  GREEN  %d\n", pScreenData->pGreenTbl->nEntries);
+	    pIRec = (IntensityRec *)pScreenData->pGreenTbl->pBase;
+	    for (count = 0; count < pScreenData->pGreenTbl->nEntries; count++, pIRec++) {
+		printf ("\t0x%4x\t%f\n", pIRec->value, pIRec->intensity);
+	    }
+	}
+	if (pScreenData->pBlueTbl->pBase != pScreenData->pRedTbl->pBase) {
+	    printf ("Intensity Table  BLUE   %d\n", pScreenData->pBlueTbl->nEntries);
+	    pIRec = (IntensityRec *) pScreenData->pBlueTbl->pBase;
+	    for (count = 0; count < pScreenData->pBlueTbl->nEntries; count++, pIRec++) {
+		printf ("\t0x%4x\t%f\n", pIRec->value, pIRec->intensity);
+	    }
+	}
+#endif /* ALLDEBUG */
+    }
+
+    Xfree ((char *)property_return);
+
+    /* Free the old memory and use the new structure created. */
+    LINEAR_RGB_FreeSCCData(pPerScrnInfo->screenData);
+
+    pPerScrnInfo->functionSet = (XPointer) &XcmsLinearRGBFunctionSet;
+
+    pPerScrnInfo->screenData = (XPointer) pScreenData;
+
+    pPerScrnInfo->state = XcmsInitSuccess;
+
+    return(XcmsSuccess);
+
+FreeBlueTblElements:
+    Xfree((char *)pScreenData->pBlueTbl->pBase);
+
+FreeBlueTbl:
+    Xfree((char *)pScreenData->pBlueTbl);
+
+FreeGreenTblElements:
+    Xfree((char *)pScreenData->pGreenTbl->pBase);
+
+FreeGreenTbl:
+    Xfree((char *)pScreenData->pGreenTbl);
+
+FreeRedTblElements:
+    Xfree((char *)pScreenData->pRedTbl->pBase);
+
+FreeRedTbl:
+    Xfree((char *)pScreenData->pRedTbl);
+
+Free_property_return:
+    Xfree ((char *)property_return);
+
+FreeSCCData:
+    Xfree((char *)pScreenDefaultData);
+    pPerScrnInfo->state = XcmsInitNone;
+    return(XcmsFailure);
+}
+
 -
-/*
- *	NAME
- *		LINEAR_RGB_FreeSCCData()
- *
- *	SYNOPSIS
- */
-static void
-LINEAR_RGB_FreeSCCData(
-    XPointer pScreenDataTemp)
-/*
- *	DESCRIPTION
- *
- *	RETURNS
- *		0 if failed.
- *		1 if succeeded with no modifications.
- *
- */
-{
-    LINEAR_RGB_SCCData *pScreenData = (LINEAR_RGB_SCCData *) pScreenDataTemp;
-
-    if (pScreenData && pScreenData != &Default_RGB_SCCData) {
-	if (pScreenData->pRedTbl) {
-	    if (pScreenData->pGreenTbl) {
-		if (pScreenData->pRedTbl->pBase !=
-		    pScreenData->pGreenTbl->pBase) {
-		    if (pScreenData->pGreenTbl->pBase) {
-			Xfree ((char *)pScreenData->pGreenTbl->pBase);
-		    }
-		}
-		if (pScreenData->pGreenTbl != pScreenData->pRedTbl) {
-		    Xfree ((char *)pScreenData->pGreenTbl);
-		}
-	    }
-	    if (pScreenData->pBlueTbl) {
-		if (pScreenData->pRedTbl->pBase !=
-		    pScreenData->pBlueTbl->pBase) {
-		    if (pScreenData->pBlueTbl->pBase) {
-			Xfree ((char *)pScreenData->pBlueTbl->pBase);
-		    }
-		}
-		if (pScreenData->pBlueTbl != pScreenData->pRedTbl) {
-		    Xfree ((char *)pScreenData->pBlueTbl);
-		}
-	    }
-	    if (pScreenData->pRedTbl->pBase) {
-		Xfree ((char *)pScreenData->pRedTbl->pBase);
-	    }
-	    Xfree ((char *)pScreenData->pRedTbl);
-	}
-	Xfree ((char *)pScreenData);
-    }
-}
-
-
+
+/*
+ *	NAME
+ *		LINEAR_RGB_FreeSCCData()
+ *
+ *	SYNOPSIS
+ */
+static void
+LINEAR_RGB_FreeSCCData(
+    XPointer pScreenDataTemp)
+/*
+ *	DESCRIPTION
+ *
+ *	RETURNS
+ *		0 if failed.
+ *		1 if succeeded with no modifications.
+ *
+ */
+{
+    LINEAR_RGB_SCCData *pScreenData = (LINEAR_RGB_SCCData *) pScreenDataTemp;
+
+    if (pScreenData && pScreenData != &Default_RGB_SCCData) {
+	if (pScreenData->pRedTbl) {
+	    if (pScreenData->pGreenTbl) {
+		if (pScreenData->pRedTbl->pBase !=
+		    pScreenData->pGreenTbl->pBase) {
+		    if (pScreenData->pGreenTbl->pBase) {
+			Xfree ((char *)pScreenData->pGreenTbl->pBase);
+		    }
+		}
+		if (pScreenData->pGreenTbl != pScreenData->pRedTbl) {
+		    Xfree ((char *)pScreenData->pGreenTbl);
+		}
+	    }
+	    if (pScreenData->pBlueTbl) {
+		if (pScreenData->pRedTbl->pBase !=
+		    pScreenData->pBlueTbl->pBase) {
+		    if (pScreenData->pBlueTbl->pBase) {
+			Xfree ((char *)pScreenData->pBlueTbl->pBase);
+		    }
+		}
+		if (pScreenData->pBlueTbl != pScreenData->pRedTbl) {
+		    Xfree ((char *)pScreenData->pBlueTbl);
+		}
+	    }
+	    if (pScreenData->pRedTbl->pBase) {
+		Xfree ((char *)pScreenData->pRedTbl->pBase);
+	    }
+	    Xfree ((char *)pScreenData->pRedTbl);
+	}
+	Xfree ((char *)pScreenData);
+    }
+}
+
+
 -
-/************************************************************************
- *									*
- *			API PRIVATE ROUTINES				*
- *									*
- ************************************************************************/
-
-/*
- *	NAME
- *		_XcmsGetTableType0
- *
- *	SYNOPSIS
- */
-static Status
-_XcmsGetTableType0(
-    IntensityTbl *pTbl,
-    int	  format,
-    char **pChar,
-    unsigned long *pCount)
-/*
- *	DESCRIPTION
- *
- *	RETURNS
- *		XcmsFailure if failed.
- *		XcmsSuccess if succeeded.
- *
- */
-{
-    unsigned int nElements;
-    IntensityRec *pIRec;
-
-    nElements = pTbl->nEntries =
-	    _XcmsGetElement(format, pChar, pCount) + 1;
-    if (!(pIRec = pTbl->pBase = (IntensityRec *)
-	  Xcalloc (nElements, sizeof(IntensityRec)))) {
-	return(XcmsFailure);
-    }
-
-    switch (format) {
-      case 8:
-	for (; nElements--; pIRec++) {
-	    /* 0xFFFF/0xFF = 0x101 */
-	    pIRec->value = _XcmsGetElement (format, pChar, pCount) * 0x101;
-	    pIRec->intensity =
-		    _XcmsGetElement (format, pChar, pCount) / (XcmsFloat)255.0;
-	}
-	break;
-      case 16:
-	for (; nElements--; pIRec++) {
-	    pIRec->value = _XcmsGetElement (format, pChar, pCount);
-	    pIRec->intensity = _XcmsGetElement (format, pChar, pCount)
-		    / (XcmsFloat)65535.0;
-	}
-	break;
-      case 32:
-	for (; nElements--; pIRec++) {
-	    pIRec->value = _XcmsGetElement (format, pChar, pCount);
-	    pIRec->intensity = _XcmsGetElement (format, pChar, pCount)
-		    / (XcmsFloat)4294967295.0;
-	}
-	break;
-      default:
-	return(XcmsFailure);
-    }
-    return(XcmsSuccess);
-}
-
+
+/************************************************************************
+ *									*
+ *			API PRIVATE ROUTINES				*
+ *									*
+ ************************************************************************/
+
+/*
+ *	NAME
+ *		_XcmsGetTableType0
+ *
+ *	SYNOPSIS
+ */
+static Status
+_XcmsGetTableType0(
+    IntensityTbl *pTbl,
+    int	  format,
+    char **pChar,
+    unsigned long *pCount)
+/*
+ *	DESCRIPTION
+ *
+ *	RETURNS
+ *		XcmsFailure if failed.
+ *		XcmsSuccess if succeeded.
+ *
+ */
+{
+    unsigned int nElements;
+    IntensityRec *pIRec;
+
+    nElements = pTbl->nEntries =
+	    _XcmsGetElement(format, pChar, pCount) + 1;
+    if (!(pIRec = pTbl->pBase = (IntensityRec *)
+	  Xcalloc (nElements, sizeof(IntensityRec)))) {
+	return(XcmsFailure);
+    }
+
+    switch (format) {
+      case 8:
+	for (; nElements--; pIRec++) {
+	    /* 0xFFFF/0xFF = 0x101 */
+	    pIRec->value = _XcmsGetElement (format, pChar, pCount) * 0x101;
+	    pIRec->intensity =
+		    _XcmsGetElement (format, pChar, pCount) / (XcmsFloat)255.0;
+	}
+	break;
+      case 16:
+	for (; nElements--; pIRec++) {
+	    pIRec->value = _XcmsGetElement (format, pChar, pCount);
+	    pIRec->intensity = _XcmsGetElement (format, pChar, pCount)
+		    / (XcmsFloat)65535.0;
+	}
+	break;
+      case 32:
+	for (; nElements--; pIRec++) {
+	    pIRec->value = _XcmsGetElement (format, pChar, pCount);
+	    pIRec->intensity = _XcmsGetElement (format, pChar, pCount)
+		    / (XcmsFloat)4294967295.0;
+	}
+	break;
+      default:
+	return(XcmsFailure);
+    }
+    return(XcmsSuccess);
+}
+
 -
-/*
- *	NAME
- *		_XcmsGetTableType1
- *
- *	SYNOPSIS
- */
-static Status
-_XcmsGetTableType1(
-    IntensityTbl *pTbl,
-    int	  format,
-    char **pChar,
-    unsigned long *pCount)
-/*
- *	DESCRIPTION
- *
- *	RETURNS
- *		XcmsFailure if failed.
- *		XcmsSuccess if succeeded.
- *
- */
-{
-    int count;
-    unsigned int max_index;
-    IntensityRec *pIRec;
-
-    max_index = _XcmsGetElement(format, pChar, pCount);
-    pTbl->nEntries = max_index + 1;
-    if (!(pIRec = pTbl->pBase = (IntensityRec *)
-	  Xcalloc (max_index+1, sizeof(IntensityRec)))) {
-	return(XcmsFailure);
-    }
-
-    switch (format) {
-      case 8:
-	for (count = 0; count < max_index+1; count++, pIRec++) {
-	    pIRec->value = (count * 65535) / max_index;
-	    pIRec->intensity = _XcmsGetElement (format, pChar, pCount)
-		    / (XcmsFloat)255.0;
-	}
-	break;
-      case 16:
-	for (count = 0; count < max_index+1; count++, pIRec++) {
-	    pIRec->value = (count * 65535) / max_index;
-	    pIRec->intensity = _XcmsGetElement (format, pChar, pCount)
-		    / (XcmsFloat)65535.0;
-	}
-	break;
-      case 32:
-	for (count = 0; count < max_index+1; count++, pIRec++) {
-	    pIRec->value = (count * 65535) / max_index;
-	    pIRec->intensity = _XcmsGetElement (format, pChar, pCount)
-		    / (XcmsFloat)4294967295.0;
-	}
-	break;
-      default:
-	return(XcmsFailure);
-    }
-
-    return(XcmsSuccess);
-}
-
+
+/*
+ *	NAME
+ *		_XcmsGetTableType1
+ *
+ *	SYNOPSIS
+ */
+static Status
+_XcmsGetTableType1(
+    IntensityTbl *pTbl,
+    int	  format,
+    char **pChar,
+    unsigned long *pCount)
+/*
+ *	DESCRIPTION
+ *
+ *	RETURNS
+ *		XcmsFailure if failed.
+ *		XcmsSuccess if succeeded.
+ *
+ */
+{
+    int count;
+    unsigned int max_index;
+    IntensityRec *pIRec;
+
+    max_index = _XcmsGetElement(format, pChar, pCount);
+    pTbl->nEntries = max_index + 1;
+    if (!(pIRec = pTbl->pBase = (IntensityRec *)
+	  Xcalloc (max_index+1, sizeof(IntensityRec)))) {
+	return(XcmsFailure);
+    }
+
+    switch (format) {
+      case 8:
+	for (count = 0; count < max_index+1; count++, pIRec++) {
+	    pIRec->value = (count * 65535) / max_index;
+	    pIRec->intensity = _XcmsGetElement (format, pChar, pCount)
+		    / (XcmsFloat)255.0;
+	}
+	break;
+      case 16:
+	for (count = 0; count < max_index+1; count++, pIRec++) {
+	    pIRec->value = (count * 65535) / max_index;
+	    pIRec->intensity = _XcmsGetElement (format, pChar, pCount)
+		    / (XcmsFloat)65535.0;
+	}
+	break;
+      case 32:
+	for (count = 0; count < max_index+1; count++, pIRec++) {
+	    pIRec->value = (count * 65535) / max_index;
+	    pIRec->intensity = _XcmsGetElement (format, pChar, pCount)
+		    / (XcmsFloat)4294967295.0;
+	}
+	break;
+      default:
+	return(XcmsFailure);
+    }
+
+    return(XcmsSuccess);
+}
+
 -
-/*
- *	NAME
- *		ValueCmp
- *
- *	SYNOPSIS
- */
-static int
-_XcmsValueCmp(
-    IntensityRec *p1, IntensityRec *p2)
-/*
- *	DESCRIPTION
- *		Compares the value component of two IntensityRec
- *		structures.
- *
- *	RETURNS
- *		0 if p1->value is equal to p2->value
- *		< 0 if p1->value is less than p2->value
- *		> 0 if p1->value is greater than p2->value
- *
- */
-{
-    return (p1->value - p2->value);
-}
-
+
+/*
+ *	NAME
+ *		ValueCmp
+ *
+ *	SYNOPSIS
+ */
+static int
+_XcmsValueCmp(
+    IntensityRec *p1, IntensityRec *p2)
+/*
+ *	DESCRIPTION
+ *		Compares the value component of two IntensityRec
+ *		structures.
+ *
+ *	RETURNS
+ *		0 if p1->value is equal to p2->value
+ *		< 0 if p1->value is less than p2->value
+ *		> 0 if p1->value is greater than p2->value
+ *
+ */
+{
+    return (p1->value - p2->value);
+}
+
 -
-/*
- *	NAME
- *		IntensityCmp
- *
- *	SYNOPSIS
- */
-static int
-_XcmsIntensityCmp(
-    IntensityRec *p1, IntensityRec *p2)
-/*
- *	DESCRIPTION
- *		Compares the intensity component of two IntensityRec
- *		structures.
- *
- *	RETURNS
- *		0 if equal;
- *		< 0 if first precedes second
- *		> 0 if first succeeds second
- *
- */
-{
-    if (p1->intensity < p2->intensity) {
-	return (-1);
-    }
-    if (p1->intensity > p2->intensity) {
-	return (XcmsSuccess);
-    }
-    return (XcmsFailure);
-}
+
+/*
+ *	NAME
+ *		IntensityCmp
+ *
+ *	SYNOPSIS
+ */
+static int
+_XcmsIntensityCmp(
+    IntensityRec *p1, IntensityRec *p2)
+/*
+ *	DESCRIPTION
+ *		Compares the intensity component of two IntensityRec
+ *		structures.
+ *
+ *	RETURNS
+ *		0 if equal;
+ *		< 0 if first precedes second
+ *		> 0 if first succeeds second
+ *
+ */
+{
+    if (p1->intensity < p2->intensity) {
+	return (-1);
+    }
+    if (p1->intensity > p2->intensity) {
+	return (XcmsSuccess);
+    }
+    return (XcmsFailure);
+}
 -
-/*
- *	NAME
- *		ValueInterpolation
- *
- *	SYNOPSIS
- */
-/* ARGSUSED */
-static int
-_XcmsValueInterpolation(
-    IntensityRec *key, IntensityRec *lo, IntensityRec *hi, IntensityRec *answer,
-    int bitsPerRGB)
-/*
- *	DESCRIPTION
- *		Based on a given value, performs a linear interpolation
- *		on the intensities between two IntensityRec structures.
- *		Note that the bitsPerRGB parameter is ignored.
- *
- *	RETURNS
- *		Returns 0 if failed; otherwise non-zero.
- */
-{
-    XcmsFloat ratio;
-
-    ratio = ((XcmsFloat)key->value - (XcmsFloat)lo->value) /
-	((XcmsFloat)hi->value - (XcmsFloat)lo->value);
-    answer->value = key->value;
-    answer->intensity = (hi->intensity - lo->intensity) * ratio;
-    answer->intensity += lo->intensity;
-    return (XcmsSuccess);
-}
+
+/*
+ *	NAME
+ *		ValueInterpolation
+ *
+ *	SYNOPSIS
+ */
+/* ARGSUSED */
+static int
+_XcmsValueInterpolation(
+    IntensityRec *key, IntensityRec *lo, IntensityRec *hi, IntensityRec *answer,
+    int bitsPerRGB)
+/*
+ *	DESCRIPTION
+ *		Based on a given value, performs a linear interpolation
+ *		on the intensities between two IntensityRec structures.
+ *		Note that the bitsPerRGB parameter is ignored.
+ *
+ *	RETURNS
+ *		Returns 0 if failed; otherwise non-zero.
+ */
+{
+    XcmsFloat ratio;
+
+    ratio = ((XcmsFloat)key->value - (XcmsFloat)lo->value) /
+	((XcmsFloat)hi->value - (XcmsFloat)lo->value);
+    answer->value = key->value;
+    answer->intensity = (hi->intensity - lo->intensity) * ratio;
+    answer->intensity += lo->intensity;
+    return (XcmsSuccess);
+}
 -
-/*
- *	NAME
- *		IntensityInterpolation
- *
- *	SYNOPSIS
- */
-static int
-_XcmsIntensityInterpolation(
-    IntensityRec *key, IntensityRec *lo, IntensityRec *hi, IntensityRec *answer,
-    int bitsPerRGB)
-/*
- *	DESCRIPTION
- *		Based on a given intensity, performs a linear interpolation
- *		on the values between two IntensityRec structures.
- *		The bitsPerRGB parameter is necessary to perform rounding
- *		to the correct number of significant bits.
- *
- *	RETURNS
- *		Returns 0 if failed; otherwise non-zero.
- */
-{
-    XcmsFloat ratio;
-    long target, up, down;
-    int shift = 16 - bitsPerRGB;
-    int max_color = (1 << bitsPerRGB) - 1;
-
-    ratio = (key->intensity - lo->intensity) / (hi->intensity - lo->intensity);
-    answer->intensity = key->intensity;
-    target = hi->value - lo->value;
-    target *= ratio;
-    target += lo->value;
-
-    /*
-     * Ok now, lets find the closest in respects to bits per RGB
-     */
-    up = ((target >> shift) * 0xFFFF) / max_color;
-    if (up < target) {
-	down = up;
-	up = (MIN((down >> shift) + 1, max_color) * 0xFFFF) / max_color;
-    } else {
-	down = (MAX((up >> shift) - 1, 0) * 0xFFFF) / max_color;
-    }
-    answer->value = ((up - target) < (target - down) ? up : down);
-    answer->value &= MASK[bitsPerRGB];
-    return (XcmsSuccess);
-}
-
+
+/*
+ *	NAME
+ *		IntensityInterpolation
+ *
+ *	SYNOPSIS
+ */
+static int
+_XcmsIntensityInterpolation(
+    IntensityRec *key, IntensityRec *lo, IntensityRec *hi, IntensityRec *answer,
+    int bitsPerRGB)
+/*
+ *	DESCRIPTION
+ *		Based on a given intensity, performs a linear interpolation
+ *		on the values between two IntensityRec structures.
+ *		The bitsPerRGB parameter is necessary to perform rounding
+ *		to the correct number of significant bits.
+ *
+ *	RETURNS
+ *		Returns 0 if failed; otherwise non-zero.
+ */
+{
+    XcmsFloat ratio;
+    long target, up, down;
+    int shift = 16 - bitsPerRGB;
+    int max_color = (1 << bitsPerRGB) - 1;
+
+    ratio = (key->intensity - lo->intensity) / (hi->intensity - lo->intensity);
+    answer->intensity = key->intensity;
+    target = hi->value - lo->value;
+    target *= ratio;
+    target += lo->value;
+
+    /*
+     * Ok now, lets find the closest in respects to bits per RGB
+     */
+    up = ((target >> shift) * 0xFFFF) / max_color;
+    if (up < target) {
+	down = up;
+	up = (MIN((down >> shift) + 1, max_color) * 0xFFFF) / max_color;
+    } else {
+	down = (MAX((up >> shift) - 1, 0) * 0xFFFF) / max_color;
+    }
+    answer->value = ((up - target) < (target - down) ? up : down);
+    answer->value &= MASK[bitsPerRGB];
+    return (XcmsSuccess);
+}
+
 -
-
-typedef int (*comparProcp)(
-    char *p1,
-    char *p2);
-typedef int (*interpolProcp)(
-    char *key,
-    char *lo,
-    char *hi,
-    char *answer,
-    int bitsPerRGB);
-
-/*
- *	NAME
- *		_XcmsTableSearch
- *
- *	SYNOPSIS
- */
-static int
-_XcmsTableSearch(
-    char *key,
-    int bitsPerRGB,
-    char *base,
-    unsigned nel,
-    unsigned nKeyPtrSize,
-    int (*compar)(
-        char *p1,
-        char *p2),
-    int (*interpol)(
-        char *key,
-        char *lo,
-        char *hi,
-        char *answer,
-        int bitsPerRGB),
-    char *answer)
-
-/*
- *	DESCRIPTION
- *		A binary search through the specificied table.
- *
- *	RETURNS
- *		Returns 0 if failed; otherwise non-zero.
- *
- */
-{
-    char *hi, *lo, *mid, *last;
-    int result;
-
-    last = hi = base + ((nel - 1) * nKeyPtrSize);
-    mid = lo = base;
-
-    /* use only the significants bits, then scale into 16 bits */
-    ((IntensityRec *)key)->value = ((unsigned long)
-	    (((IntensityRec *)key)->value >> (16 - bitsPerRGB)) * 0xFFFF)
-	    / ((1 << bitsPerRGB) - 1);
-
-    /* Special case so that zero intensity always maps to zero value */
-    if ((*compar) (key,lo) <= 0) {
-	memcpy (answer, lo, nKeyPtrSize);
-	((IntensityRec *)answer)->value &= MASK[bitsPerRGB];
-	return XcmsSuccess;
-    }
-    while (mid != last) {
-	last = mid;
-	mid = lo + (((unsigned)(hi - lo) / nKeyPtrSize) / 2) * nKeyPtrSize;
-	result = (*compar) (key, mid);
-	if (result == 0) {
-
-	    memcpy(answer, mid, nKeyPtrSize);
-	    ((IntensityRec *)answer)->value &= MASK[bitsPerRGB];
-	    return (XcmsSuccess);
-	} else if (result < 0) {
-	    hi = mid;
-	} else {
-	    lo = mid;
-	}
-    }
-
-    /*
-     * If we got to here, we didn't find a solution, so we
-     * need to apply interpolation.
-     */
-    return ((*interpol)(key, lo, hi, answer, bitsPerRGB));
-}
-
+
+
+typedef int (*comparProcp)(
+    char *p1,
+    char *p2);
+typedef int (*interpolProcp)(
+    char *key,
+    char *lo,
+    char *hi,
+    char *answer,
+    int bitsPerRGB);
+
+/*
+ *	NAME
+ *		_XcmsTableSearch
+ *
+ *	SYNOPSIS
+ */
+static int
+_XcmsTableSearch(
+    char *key,
+    int bitsPerRGB,
+    char *base,
+    unsigned nel,
+    unsigned nKeyPtrSize,
+    int (*compar)(
+        char *p1,
+        char *p2),
+    int (*interpol)(
+        char *key,
+        char *lo,
+        char *hi,
+        char *answer,
+        int bitsPerRGB),
+    char *answer)
+
+/*
+ *	DESCRIPTION
+ *		A binary search through the specificied table.
+ *
+ *	RETURNS
+ *		Returns 0 if failed; otherwise non-zero.
+ *
+ */
+{
+    char *hi, *lo, *mid, *last;
+    int result;
+
+    last = hi = base + ((nel - 1) * nKeyPtrSize);
+    mid = lo = base;
+
+    /* use only the significants bits, then scale into 16 bits */
+    ((IntensityRec *)key)->value = ((unsigned long)
+	    (((IntensityRec *)key)->value >> (16 - bitsPerRGB)) * 0xFFFF)
+	    / ((1 << bitsPerRGB) - 1);
+
+    /* Special case so that zero intensity always maps to zero value */
+    if ((*compar) (key,lo) <= 0) {
+	memcpy (answer, lo, nKeyPtrSize);
+	((IntensityRec *)answer)->value &= MASK[bitsPerRGB];
+	return XcmsSuccess;
+    }
+    while (mid != last) {
+	last = mid;
+	mid = lo + (((unsigned)(hi - lo) / nKeyPtrSize) / 2) * nKeyPtrSize;
+	result = (*compar) (key, mid);
+	if (result == 0) {
+
+	    memcpy(answer, mid, nKeyPtrSize);
+	    ((IntensityRec *)answer)->value &= MASK[bitsPerRGB];
+	    return (XcmsSuccess);
+	} else if (result < 0) {
+	    hi = mid;
+	} else {
+	    lo = mid;
+	}
+    }
+
+    /*
+     * If we got to here, we didn't find a solution, so we
+     * need to apply interpolation.
+     */
+    return ((*interpol)(key, lo, hi, answer, bitsPerRGB));
+}
+
 -
-/*
- *      NAME
- *		_XcmsMatVec - multiply a 3 x 3 by a 3 x 1 vector
- *
- *	SYNOPSIS
- */
-static void _XcmsMatVec(
-    XcmsFloat *pMat, XcmsFloat *pIn, XcmsFloat *pOut)
-/*
- *      DESCRIPTION
- *		Multiply the passed vector by the passed matrix to return a
- *		vector. Matrix is 3x3, vectors are of length 3.
- *
- *	RETURNS
- *		void
- */
-{
-    int i, j;
-
-    for (i = 0; i < 3; i++) {
-	pOut[i] = 0.0;
-	for (j = 0; j < 3; j++)
-	    pOut[i] += *(pMat+(i*3)+j) * pIn[j];
-    }
-}
-
+
+/*
+ *      NAME
+ *		_XcmsMatVec - multiply a 3 x 3 by a 3 x 1 vector
+ *
+ *	SYNOPSIS
+ */
+static void _XcmsMatVec(
+    XcmsFloat *pMat, XcmsFloat *pIn, XcmsFloat *pOut)
+/*
+ *      DESCRIPTION
+ *		Multiply the passed vector by the passed matrix to return a
+ *		vector. Matrix is 3x3, vectors are of length 3.
+ *
+ *	RETURNS
+ *		void
+ */
+{
+    int i, j;
+
+    for (i = 0; i < 3; i++) {
+	pOut[i] = 0.0;
+	for (j = 0; j < 3; j++)
+	    pOut[i] += *(pMat+(i*3)+j) * pIn[j];
+    }
+}
+
 -
-/************************************************************************
- *									*
- *			 PUBLIC ROUTINES				*
- *									*
- ************************************************************************/
-
-
-/*
- *	NAME
- *		XcmsLRGB_RGB_ParseString
- *
- *	SYNOPSIS
- */
-static int
-XcmsLRGB_RGB_ParseString(
-    register char *spec,
-    XcmsColor *pColor)
-/*
- *	DESCRIPTION
- *		This routines takes a string and attempts to convert
- *		it into a XcmsColor structure with XcmsRGBFormat.
- *
- *	RETURNS
- *		0 if failed, non-zero otherwise.
- */
-{
-    register int n, i;
-    unsigned short r, g, b;
-    char c;
-    char *pchar;
-    unsigned short *pShort;
-
-    /*
-     * Check for old # format
-     */
-    if (*spec == '#') {
-	/*
-	 * Attempt to parse the value portion.
-	 */
-	spec++;
-	n = strlen(spec);
-	if (n != 3 && n != 6 && n != 9 && n != 12) {
-	    return(XcmsFailure);
-	}
-
-	n /= 3;
-	g = b = 0;
-	do {
-	    r = g;
-	    g = b;
-	    b = 0;
-	    for (i = n; --i >= 0; ) {
-		c = *spec++;
-		b <<= 4;
-		if (c >= '0' && c <= '9')
-		    b |= c - '0';
-		/* assume string in lowercase
-		else if (c >= 'A' && c <= 'F')
-		    b |= c - ('A' - 10);
-		*/
-		else if (c >= 'a' && c <= 'f')
-		    b |= c - ('a' - 10);
-		else return (XcmsFailure);
-	    }
-	} while (*spec != '\0');
-
-	/*
-	 * Succeeded !
-	 */
-	n <<= 2;
-	n = 16 - n;
-	/* shift instead of scale, to match old broken semantics */
-	pColor->spec.RGB.red = r << n;
-	pColor->spec.RGB.green = g << n;
-	pColor->spec.RGB.blue =  b << n;
-    } else {
-	if ((pchar = strchr(spec, ':')) == NULL) {
-	    return(XcmsFailure);
-	}
-	n = (int)(pchar - spec);
-
-	/*
-	 * Check for proper prefix.
-	 */
-	if (strncmp(spec, _XcmsRGB_prefix, n) != 0) {
-	    return(XcmsFailure);
-	}
-
-	/*
-	 * Attempt to parse the value portion.
-	 */
-	spec += (n + 1);
-	pShort = &pColor->spec.RGB.red;
-	for (i = 0; i < 3; i++, pShort++, spec++) {
-	    n = 0;
-	    *pShort = 0;
-	    while (*spec != '/' && *spec != '\0') {
-		if (++n > 4) {
-		    return(XcmsFailure);
-		}
-		c = *spec++;
-		*pShort <<= 4;
-		if (c >= '0' && c <= '9')
-		    *pShort |= c - '0';
-		/* assume string in lowercase
-		else if (c >= 'A' && c <= 'F')
-		    *pShort |= c - ('A' - 10);
-		*/
-		else if (c >= 'a' && c <= 'f')
-		    *pShort |= c - ('a' - 10);
-		else return (XcmsFailure);
-	    }
-	    if (n == 0)
-		return (XcmsFailure);
-	    if (n < 4) {
-		*pShort = ((unsigned long)*pShort * 0xFFFF) / ((1 << n*4) - 1);
-	    }
-	}
-    }
-    pColor->format = XcmsRGBFormat;
-    pColor->pixel = 0;
-    return (XcmsSuccess);
-}
-
+
+/************************************************************************
+ *									*
+ *			 PUBLIC ROUTINES				*
+ *									*
+ ************************************************************************/
+
+
+/*
+ *	NAME
+ *		XcmsLRGB_RGB_ParseString
+ *
+ *	SYNOPSIS
+ */
+static int
+XcmsLRGB_RGB_ParseString(
+    register char *spec,
+    XcmsColor *pColor)
+/*
+ *	DESCRIPTION
+ *		This routines takes a string and attempts to convert
+ *		it into a XcmsColor structure with XcmsRGBFormat.
+ *
+ *	RETURNS
+ *		0 if failed, non-zero otherwise.
+ */
+{
+    register int n, i;
+    unsigned short r, g, b;
+    char c;
+    char *pchar;
+    unsigned short *pShort;
+
+    /*
+     * Check for old # format
+     */
+    if (*spec == '#') {
+	/*
+	 * Attempt to parse the value portion.
+	 */
+	spec++;
+	n = strlen(spec);
+	if (n != 3 && n != 6 && n != 9 && n != 12) {
+	    return(XcmsFailure);
+	}
+
+	n /= 3;
+	g = b = 0;
+	do {
+	    r = g;
+	    g = b;
+	    b = 0;
+	    for (i = n; --i >= 0; ) {
+		c = *spec++;
+		b <<= 4;
+		if (c >= '0' && c <= '9')
+		    b |= c - '0';
+		/* assume string in lowercase
+		else if (c >= 'A' && c <= 'F')
+		    b |= c - ('A' - 10);
+		*/
+		else if (c >= 'a' && c <= 'f')
+		    b |= c - ('a' - 10);
+		else return (XcmsFailure);
+	    }
+	} while (*spec != '\0');
+
+	/*
+	 * Succeeded !
+	 */
+	n <<= 2;
+	n = 16 - n;
+	/* shift instead of scale, to match old broken semantics */
+	pColor->spec.RGB.red = r << n;
+	pColor->spec.RGB.green = g << n;
+	pColor->spec.RGB.blue =  b << n;
+    } else {
+	if ((pchar = strchr(spec, ':')) == NULL) {
+	    return(XcmsFailure);
+	}
+	n = (int)(pchar - spec);
+
+	/*
+	 * Check for proper prefix.
+	 */
+	if (strncmp(spec, _XcmsRGB_prefix, n) != 0) {
+	    return(XcmsFailure);
+	}
+
+	/*
+	 * Attempt to parse the value portion.
+	 */
+	spec += (n + 1);
+	pShort = &pColor->spec.RGB.red;
+	for (i = 0; i < 3; i++, pShort++, spec++) {
+	    n = 0;
+	    *pShort = 0;
+	    while (*spec != '/' && *spec != '\0') {
+		if (++n > 4) {
+		    return(XcmsFailure);
+		}
+		c = *spec++;
+		*pShort <<= 4;
+		if (c >= '0' && c <= '9')
+		    *pShort |= c - '0';
+		/* assume string in lowercase
+		else if (c >= 'A' && c <= 'F')
+		    *pShort |= c - ('A' - 10);
+		*/
+		else if (c >= 'a' && c <= 'f')
+		    *pShort |= c - ('a' - 10);
+		else return (XcmsFailure);
+	    }
+	    if (n == 0)
+		return (XcmsFailure);
+	    if (n < 4) {
+		*pShort = ((unsigned long)*pShort * 0xFFFF) / ((1 << n*4) - 1);
+	    }
+	}
+    }
+    pColor->format = XcmsRGBFormat;
+    pColor->pixel = 0;
+    return (XcmsSuccess);
+}
+
 -
-/*
- *	NAME
- *		XcmsLRGB_RGBi_ParseString
- *
- *	SYNOPSIS
- */
-static int
-XcmsLRGB_RGBi_ParseString(
-    register char *spec,
-    XcmsColor *pColor)
-/*
- *	DESCRIPTION
- *		This routines takes a string and attempts to convert
- *		it into a XcmsColor structure with XcmsRGBiFormat.
- *		The assumed RGBi string syntax is:
- *		    RGBi:<r>/<g>/<b>
- *		Where r, g, and b are in string input format for floats
- *		consisting of:
- *		    a. an optional sign
- *		    b. a string of numbers possibly containing a decimal point,
- *		    c. an optional exponent field containing an 'E' or 'e'
- *			followed by a possibly signed integer string.
- *
- *	RETURNS
- *		0 if failed, non-zero otherwise.
- */
-{
-    int n;
-    char *pchar;
-
-    if ((pchar = strchr(spec, ':')) == NULL) {
-	return(XcmsFailure);
-    }
-    n = (int)(pchar - spec);
-
-    /*
-     * Check for proper prefix.
-     */
-    if (strncmp(spec, _XcmsRGBi_prefix, n) != 0) {
-	return(XcmsFailure);
-    }
-
-    /*
-     * Attempt to parse the value portion.
-     */
-    if (sscanf(spec + n + 1, "%lf/%lf/%lf",
-	    &pColor->spec.RGBi.red,
-	    &pColor->spec.RGBi.green,
-	    &pColor->spec.RGBi.blue) != 3) {
-        char *s; /* Maybe failed due to locale */
-        int f;
-        if ((s = strdup(spec))) {
-            for (f = 0; s[f]; ++f)
-                if (s[f] == '.')
-                    s[f] = ',';
-                else if (s[f] == ',')
-                    s[f] = '.';
-	    if (sscanf(s + n + 1, "%lf/%lf/%lf",
-		       &pColor->spec.RGBi.red,
-		       &pColor->spec.RGBi.green,
-		       &pColor->spec.RGBi.blue) != 3) {
-                free(s);
-                return(XcmsFailure);
-            }
-            free(s);
-        } else
-	    return(XcmsFailure);
-    }
-
-    /*
-     * Succeeded !
-     */
-    pColor->format = XcmsRGBiFormat;
-    pColor->pixel = 0;
-    return (XcmsSuccess);
-}
-
+
+/*
+ *	NAME
+ *		XcmsLRGB_RGBi_ParseString
+ *
+ *	SYNOPSIS
+ */
+static int
+XcmsLRGB_RGBi_ParseString(
+    register char *spec,
+    XcmsColor *pColor)
+/*
+ *	DESCRIPTION
+ *		This routines takes a string and attempts to convert
+ *		it into a XcmsColor structure with XcmsRGBiFormat.
+ *		The assumed RGBi string syntax is:
+ *		    RGBi:<r>/<g>/<b>
+ *		Where r, g, and b are in string input format for floats
+ *		consisting of:
+ *		    a. an optional sign
+ *		    b. a string of numbers possibly containing a decimal point,
+ *		    c. an optional exponent field containing an 'E' or 'e'
+ *			followed by a possibly signed integer string.
+ *
+ *	RETURNS
+ *		0 if failed, non-zero otherwise.
+ */
+{
+    int n;
+    char *pchar;
+
+    if ((pchar = strchr(spec, ':')) == NULL) {
+	return(XcmsFailure);
+    }
+    n = (int)(pchar - spec);
+
+    /*
+     * Check for proper prefix.
+     */
+    if (strncmp(spec, _XcmsRGBi_prefix, n) != 0) {
+	return(XcmsFailure);
+    }
+
+    /*
+     * Attempt to parse the value portion.
+     */
+    if (sscanf(spec + n + 1, "%lf/%lf/%lf",
+	    &pColor->spec.RGBi.red,
+	    &pColor->spec.RGBi.green,
+	    &pColor->spec.RGBi.blue) != 3) {
+        char *s; /* Maybe failed due to locale */
+        int f;
+        if ((s = strdup(spec))) {
+            for (f = 0; s[f]; ++f)
+                if (s[f] == '.')
+                    s[f] = ',';
+                else if (s[f] == ',')
+                    s[f] = '.';
+	    if (sscanf(s + n + 1, "%lf/%lf/%lf",
+		       &pColor->spec.RGBi.red,
+		       &pColor->spec.RGBi.green,
+		       &pColor->spec.RGBi.blue) != 3) {
+                free(s);
+                return(XcmsFailure);
+            }
+            free(s);
+        } else
+	    return(XcmsFailure);
+    }
+
+    /*
+     * Succeeded !
+     */
+    pColor->format = XcmsRGBiFormat;
+    pColor->pixel = 0;
+    return (XcmsSuccess);
+}
+
 -
-/*
- *	NAME
- *		XcmsCIEXYZToRGBi - convert CIE XYZ to RGB
- *
- *	SYNOPSIS
- */
-/* ARGSUSED */
-Status
-XcmsCIEXYZToRGBi(
-    XcmsCCC ccc,
-    XcmsColor *pXcmsColors_in_out,/* pointer to XcmsColors to convert 	*/
-    unsigned int nColors,	/* Number of colors			*/
-    Bool *pCompressed)		/* pointer to an array of Bool		*/
-/*
- *	DESCRIPTION
- *		Converts color specifications in an array of XcmsColor
- *		structures from RGB format to RGBi format.
- *
- *	RETURNS
- *		XcmsFailure if failed,
- *		XcmsSuccess if succeeded without gamut compression.
- *		XcmsSuccessWithCompression if succeeded with gamut
- *			compression.
- */
-{
-    LINEAR_RGB_SCCData *pScreenData;
-    XcmsFloat tmp[3];
-    int hasCompressed = 0;
-    unsigned int i;
-    XcmsColor *pColor = pXcmsColors_in_out;
-
-    if (ccc == NULL) {
-	return(XcmsFailure);
-    }
-
-    pScreenData = (LINEAR_RGB_SCCData *)ccc->pPerScrnInfo->screenData;
-
-    /*
-     * XcmsColors should be White Point Adjusted, if necessary, by now!
-     */
-
-    /*
-     * NEW!!! for extended gamut compression
-     *
-     * 1. Need to zero out pCompressed
-     *
-     * 2. Need to save initial address of pColor
-     *
-     * 3. Need to save initial address of pCompressed
-     */
-
-    for (i = 0; i < nColors; i++) {
-
-	/* Make sure format is XcmsCIEXYZFormat */
-	if (pColor->format != XcmsCIEXYZFormat) {
-	    return(XcmsFailure);
-	}
-
-	/* Multiply [A]-1 * [XYZ] to get RGB intensity */
-	_XcmsMatVec((XcmsFloat *) pScreenData->XYZtoRGBmatrix,
-		(XcmsFloat *) &pColor->spec, tmp);
-
-	if ((MIN3 (tmp[0], tmp[1], tmp[2]) < -EPS) ||
-	    (MAX3 (tmp[0], tmp[1], tmp[2]) > (1.0 + EPS))) {
-
-	    /*
-	     * RGBi out of screen's gamut
-	     */
-
-	    if (ccc->gamutCompProc == NULL) {
-		/*
-		 * Aha!! Here's that little trick that will allow
-		 * gamut compression routines to get the out of bound
-		 * RGBi.
-		 */
-		memcpy((char *)&pColor->spec, (char *)tmp, sizeof(tmp));
-		pColor->format = XcmsRGBiFormat;
-		return(XcmsFailure);
-	    } else if ((*ccc->gamutCompProc)(ccc, pXcmsColors_in_out, nColors,
-		    i, pCompressed) == 0) {
-		return(XcmsFailure);
-	    }
-
-	    /*
-	     * The gamut compression function should return colors in CIEXYZ
-	     *	Also check again to if the new color is within gamut.
-	     */
-	    if (pColor->format != XcmsCIEXYZFormat) {
-		return(XcmsFailure);
-	    }
-	    _XcmsMatVec((XcmsFloat *) pScreenData->XYZtoRGBmatrix,
-		    (XcmsFloat *) &pColor->spec, tmp);
-	    if ((MIN3 (tmp[0], tmp[1], tmp[2]) < -EPS) ||
-		(MAX3 (tmp[0], tmp[1], tmp[2]) > (1.0 + EPS))) {
-		return(XcmsFailure);
-	    }
-	    hasCompressed++;
-	}
-	memcpy((char *)&pColor->spec, (char *)tmp, sizeof(tmp));
-	/* These if statements are done to ensure the fudge factor is */
-	/* is taken into account. */
-	if (pColor->spec.RGBi.red < 0.0) {
-		pColor->spec.RGBi.red = 0.0;
-	} else if (pColor->spec.RGBi.red > 1.0) {
-		pColor->spec.RGBi.red = 1.0;
-	}
-	if (pColor->spec.RGBi.green < 0.0) {
-		pColor->spec.RGBi.green = 0.0;
-	} else if (pColor->spec.RGBi.green > 1.0) {
-		pColor->spec.RGBi.green = 1.0;
-	}
-	if (pColor->spec.RGBi.blue < 0.0) {
-		pColor->spec.RGBi.blue = 0.0;
-	} else if (pColor->spec.RGBi.blue > 1.0) {
-		pColor->spec.RGBi.blue = 1.0;
-	}
-	(pColor++)->format = XcmsRGBiFormat;
-    }
-    return (hasCompressed ? XcmsSuccessWithCompression : XcmsSuccess);
-}
-
+
+/*
+ *	NAME
+ *		XcmsCIEXYZToRGBi - convert CIE XYZ to RGB
+ *
+ *	SYNOPSIS
+ */
+/* ARGSUSED */
+Status
+XcmsCIEXYZToRGBi(
+    XcmsCCC ccc,
+    XcmsColor *pXcmsColors_in_out,/* pointer to XcmsColors to convert 	*/
+    unsigned int nColors,	/* Number of colors			*/
+    Bool *pCompressed)		/* pointer to an array of Bool		*/
+/*
+ *	DESCRIPTION
+ *		Converts color specifications in an array of XcmsColor
+ *		structures from RGB format to RGBi format.
+ *
+ *	RETURNS
+ *		XcmsFailure if failed,
+ *		XcmsSuccess if succeeded without gamut compression.
+ *		XcmsSuccessWithCompression if succeeded with gamut
+ *			compression.
+ */
+{
+    LINEAR_RGB_SCCData *pScreenData;
+    XcmsFloat tmp[3];
+    int hasCompressed = 0;
+    unsigned int i;
+    XcmsColor *pColor = pXcmsColors_in_out;
+
+    if (ccc == NULL) {
+	return(XcmsFailure);
+    }
+
+    pScreenData = (LINEAR_RGB_SCCData *)ccc->pPerScrnInfo->screenData;
+
+    /*
+     * XcmsColors should be White Point Adjusted, if necessary, by now!
+     */
+
+    /*
+     * NEW!!! for extended gamut compression
+     *
+     * 1. Need to zero out pCompressed
+     *
+     * 2. Need to save initial address of pColor
+     *
+     * 3. Need to save initial address of pCompressed
+     */
+
+    for (i = 0; i < nColors; i++) {
+
+	/* Make sure format is XcmsCIEXYZFormat */
+	if (pColor->format != XcmsCIEXYZFormat) {
+	    return(XcmsFailure);
+	}
+
+	/* Multiply [A]-1 * [XYZ] to get RGB intensity */
+	_XcmsMatVec((XcmsFloat *) pScreenData->XYZtoRGBmatrix,
+		(XcmsFloat *) &pColor->spec, tmp);
+
+	if ((MIN3 (tmp[0], tmp[1], tmp[2]) < -EPS) ||
+	    (MAX3 (tmp[0], tmp[1], tmp[2]) > (1.0 + EPS))) {
+
+	    /*
+	     * RGBi out of screen's gamut
+	     */
+
+	    if (ccc->gamutCompProc == NULL) {
+		/*
+		 * Aha!! Here's that little trick that will allow
+		 * gamut compression routines to get the out of bound
+		 * RGBi.
+		 */
+		memcpy((char *)&pColor->spec, (char *)tmp, sizeof(tmp));
+		pColor->format = XcmsRGBiFormat;
+		return(XcmsFailure);
+	    } else if ((*ccc->gamutCompProc)(ccc, pXcmsColors_in_out, nColors,
+		    i, pCompressed) == 0) {
+		return(XcmsFailure);
+	    }
+
+	    /*
+	     * The gamut compression function should return colors in CIEXYZ
+	     *	Also check again to if the new color is within gamut.
+	     */
+	    if (pColor->format != XcmsCIEXYZFormat) {
+		return(XcmsFailure);
+	    }
+	    _XcmsMatVec((XcmsFloat *) pScreenData->XYZtoRGBmatrix,
+		    (XcmsFloat *) &pColor->spec, tmp);
+	    if ((MIN3 (tmp[0], tmp[1], tmp[2]) < -EPS) ||
+		(MAX3 (tmp[0], tmp[1], tmp[2]) > (1.0 + EPS))) {
+		return(XcmsFailure);
+	    }
+	    hasCompressed++;
+	}
+	memcpy((char *)&pColor->spec, (char *)tmp, sizeof(tmp));
+	/* These if statements are done to ensure the fudge factor is */
+	/* is taken into account. */
+	if (pColor->spec.RGBi.red < 0.0) {
+		pColor->spec.RGBi.red = 0.0;
+	} else if (pColor->spec.RGBi.red > 1.0) {
+		pColor->spec.RGBi.red = 1.0;
+	}
+	if (pColor->spec.RGBi.green < 0.0) {
+		pColor->spec.RGBi.green = 0.0;
+	} else if (pColor->spec.RGBi.green > 1.0) {
+		pColor->spec.RGBi.green = 1.0;
+	}
+	if (pColor->spec.RGBi.blue < 0.0) {
+		pColor->spec.RGBi.blue = 0.0;
+	} else if (pColor->spec.RGBi.blue > 1.0) {
+		pColor->spec.RGBi.blue = 1.0;
+	}
+	(pColor++)->format = XcmsRGBiFormat;
+    }
+    return (hasCompressed ? XcmsSuccessWithCompression : XcmsSuccess);
+}
+
 -
-/*
- *	NAME
- *		LINEAR_RGBi_to_CIEXYZ - convert RGBi to CIEXYZ
- *
- *	SYNOPSIS
- */
-/* ARGSUSED */
-Status
-XcmsRGBiToCIEXYZ(
-    XcmsCCC ccc,
-    XcmsColor *pXcmsColors_in_out,/* pointer to XcmsColors to convert 	*/
-    unsigned int nColors,	/* Number of colors			*/
-    Bool *pCompressed)		/* pointer to a bit array		*/
-/*
- *	DESCRIPTION
- *		Converts color specifications in an array of XcmsColor
- *		structures from RGBi format to CIEXYZ format.
- *
- *	RETURNS
- *		XcmsFailure if failed,
- *		XcmsSuccess if succeeded.
- */
-{
-    LINEAR_RGB_SCCData *pScreenData;
-    XcmsFloat tmp[3];
-
-    /*
-     * pCompressed ignored in this function.
-     */
-
-    if (ccc == NULL) {
-	return(XcmsFailure);
-    }
-
-    pScreenData = (LINEAR_RGB_SCCData *)ccc->pPerScrnInfo->screenData;
-
-    /*
-     * XcmsColors should be White Point Adjusted, if necessary, by now!
-     */
-
-    while (nColors--) {
-
-	/* Multiply [A]-1 * [XYZ] to get RGB intensity */
-	_XcmsMatVec((XcmsFloat *) pScreenData->RGBtoXYZmatrix,
-		(XcmsFloat *) &pXcmsColors_in_out->spec, tmp);
-
-	memcpy((char *)&pXcmsColors_in_out->spec, (char *)tmp, sizeof(tmp));
-	(pXcmsColors_in_out++)->format = XcmsCIEXYZFormat;
-    }
-    return(XcmsSuccess);
-}
-
+
+/*
+ *	NAME
+ *		LINEAR_RGBi_to_CIEXYZ - convert RGBi to CIEXYZ
+ *
+ *	SYNOPSIS
+ */
+/* ARGSUSED */
+Status
+XcmsRGBiToCIEXYZ(
+    XcmsCCC ccc,
+    XcmsColor *pXcmsColors_in_out,/* pointer to XcmsColors to convert 	*/
+    unsigned int nColors,	/* Number of colors			*/
+    Bool *pCompressed)		/* pointer to a bit array		*/
+/*
+ *	DESCRIPTION
+ *		Converts color specifications in an array of XcmsColor
+ *		structures from RGBi format to CIEXYZ format.
+ *
+ *	RETURNS
+ *		XcmsFailure if failed,
+ *		XcmsSuccess if succeeded.
+ */
+{
+    LINEAR_RGB_SCCData *pScreenData;
+    XcmsFloat tmp[3];
+
+    /*
+     * pCompressed ignored in this function.
+     */
+
+    if (ccc == NULL) {
+	return(XcmsFailure);
+    }
+
+    pScreenData = (LINEAR_RGB_SCCData *)ccc->pPerScrnInfo->screenData;
+
+    /*
+     * XcmsColors should be White Point Adjusted, if necessary, by now!
+     */
+
+    while (nColors--) {
+
+	/* Multiply [A]-1 * [XYZ] to get RGB intensity */
+	_XcmsMatVec((XcmsFloat *) pScreenData->RGBtoXYZmatrix,
+		(XcmsFloat *) &pXcmsColors_in_out->spec, tmp);
+
+	memcpy((char *)&pXcmsColors_in_out->spec, (char *)tmp, sizeof(tmp));
+	(pXcmsColors_in_out++)->format = XcmsCIEXYZFormat;
+    }
+    return(XcmsSuccess);
+}
+
 -
-/*
- *	NAME
- *		XcmsRGBiToRGB
- *
- *	SYNOPSIS
- */
-/* ARGSUSED */
-Status
-XcmsRGBiToRGB(
-    XcmsCCC ccc,
-    XcmsColor *pXcmsColors_in_out,/* pointer to XcmsColors to convert 	*/
-    unsigned int nColors,	/* Number of colors			*/
-    Bool *pCompressed)		/* pointer to a bit array		*/
-/*
- *	DESCRIPTION
- *		Converts color specifications in an array of XcmsColor
- *		structures from RGBi format to RGB format.
- *
- *	RETURNS
- *		XcmsFailure if failed,
- *		XcmsSuccess if succeeded without gamut compression.
- *		XcmsSuccessWithCompression if succeeded with gamut
- *			compression.
- */
-{
-    LINEAR_RGB_SCCData *pScreenData;
-    XcmsRGB tmpRGB;
-    IntensityRec keyIRec, answerIRec;
-
-    /*
-     * pCompressed ignored in this function.
-     */
-
-    if (ccc == NULL) {
-	return(XcmsFailure);
-    }
-
-    pScreenData = (LINEAR_RGB_SCCData *)ccc->pPerScrnInfo->screenData;
-
-    while (nColors--) {
-
-	/* Make sure format is XcmsRGBiFormat */
-	if (pXcmsColors_in_out->format != XcmsRGBiFormat) {
-	    return(XcmsFailure);
-	}
-
-	keyIRec.intensity = pXcmsColors_in_out->spec.RGBi.red;
-	if (!_XcmsTableSearch((char *)&keyIRec, ccc->visual->bits_per_rgb,
-		(char *)pScreenData->pRedTbl->pBase,
-		(unsigned)pScreenData->pRedTbl->nEntries,
-		(unsigned)sizeof(IntensityRec),
-		(comparProcp)_XcmsIntensityCmp, (interpolProcp)_XcmsIntensityInterpolation, (char *)&answerIRec)) {
-	    return(XcmsFailure);
-	}
-	tmpRGB.red = answerIRec.value;
-
-	keyIRec.intensity = pXcmsColors_in_out->spec.RGBi.green;
-	if (!_XcmsTableSearch((char *)&keyIRec, ccc->visual->bits_per_rgb,
-		(char *)pScreenData->pGreenTbl->pBase,
-		(unsigned)pScreenData->pGreenTbl->nEntries,
-		(unsigned)sizeof(IntensityRec),
-		(comparProcp)_XcmsIntensityCmp, (interpolProcp)_XcmsIntensityInterpolation, (char *)&answerIRec)) {
-	    return(XcmsFailure);
-	}
-	tmpRGB.green = answerIRec.value;
-
-	keyIRec.intensity = pXcmsColors_in_out->spec.RGBi.blue;
-	if (!_XcmsTableSearch((char *)&keyIRec, ccc->visual->bits_per_rgb,
-		(char *)pScreenData->pBlueTbl->pBase,
-		(unsigned)pScreenData->pBlueTbl->nEntries,
-		(unsigned)sizeof(IntensityRec),
-		(comparProcp)_XcmsIntensityCmp, (interpolProcp)_XcmsIntensityInterpolation, (char *)&answerIRec)) {
-	    return(XcmsFailure);
-	}
-	tmpRGB.blue = answerIRec.value;
-
-	memcpy((char *)&pXcmsColors_in_out->spec, (char *)&tmpRGB, sizeof(XcmsRGB));
-	(pXcmsColors_in_out++)->format = XcmsRGBFormat;
-    }
-    return(XcmsSuccess);
-}
-
+
+/*
+ *	NAME
+ *		XcmsRGBiToRGB
+ *
+ *	SYNOPSIS
+ */
+/* ARGSUSED */
+Status
+XcmsRGBiToRGB(
+    XcmsCCC ccc,
+    XcmsColor *pXcmsColors_in_out,/* pointer to XcmsColors to convert 	*/
+    unsigned int nColors,	/* Number of colors			*/
+    Bool *pCompressed)		/* pointer to a bit array		*/
+/*
+ *	DESCRIPTION
+ *		Converts color specifications in an array of XcmsColor
+ *		structures from RGBi format to RGB format.
+ *
+ *	RETURNS
+ *		XcmsFailure if failed,
+ *		XcmsSuccess if succeeded without gamut compression.
+ *		XcmsSuccessWithCompression if succeeded with gamut
+ *			compression.
+ */
+{
+    LINEAR_RGB_SCCData *pScreenData;
+    XcmsRGB tmpRGB;
+    IntensityRec keyIRec, answerIRec;
+
+    /*
+     * pCompressed ignored in this function.
+     */
+
+    if (ccc == NULL) {
+	return(XcmsFailure);
+    }
+
+    pScreenData = (LINEAR_RGB_SCCData *)ccc->pPerScrnInfo->screenData;
+
+    while (nColors--) {
+
+	/* Make sure format is XcmsRGBiFormat */
+	if (pXcmsColors_in_out->format != XcmsRGBiFormat) {
+	    return(XcmsFailure);
+	}
+
+	keyIRec.intensity = pXcmsColors_in_out->spec.RGBi.red;
+	if (!_XcmsTableSearch((char *)&keyIRec, ccc->visual->bits_per_rgb,
+		(char *)pScreenData->pRedTbl->pBase,
+		(unsigned)pScreenData->pRedTbl->nEntries,
+		(unsigned)sizeof(IntensityRec),
+		(comparProcp)_XcmsIntensityCmp, (interpolProcp)_XcmsIntensityInterpolation, (char *)&answerIRec)) {
+	    return(XcmsFailure);
+	}
+	tmpRGB.red = answerIRec.value;
+
+	keyIRec.intensity = pXcmsColors_in_out->spec.RGBi.green;
+	if (!_XcmsTableSearch((char *)&keyIRec, ccc->visual->bits_per_rgb,
+		(char *)pScreenData->pGreenTbl->pBase,
+		(unsigned)pScreenData->pGreenTbl->nEntries,
+		(unsigned)sizeof(IntensityRec),
+		(comparProcp)_XcmsIntensityCmp, (interpolProcp)_XcmsIntensityInterpolation, (char *)&answerIRec)) {
+	    return(XcmsFailure);
+	}
+	tmpRGB.green = answerIRec.value;
+
+	keyIRec.intensity = pXcmsColors_in_out->spec.RGBi.blue;
+	if (!_XcmsTableSearch((char *)&keyIRec, ccc->visual->bits_per_rgb,
+		(char *)pScreenData->pBlueTbl->pBase,
+		(unsigned)pScreenData->pBlueTbl->nEntries,
+		(unsigned)sizeof(IntensityRec),
+		(comparProcp)_XcmsIntensityCmp, (interpolProcp)_XcmsIntensityInterpolation, (char *)&answerIRec)) {
+	    return(XcmsFailure);
+	}
+	tmpRGB.blue = answerIRec.value;
+
+	memcpy((char *)&pXcmsColors_in_out->spec, (char *)&tmpRGB, sizeof(XcmsRGB));
+	(pXcmsColors_in_out++)->format = XcmsRGBFormat;
+    }
+    return(XcmsSuccess);
+}
+
 -
-/*
- *	NAME
- *		XcmsRGBToRGBi
- *
- *	SYNOPSIS
- */
-/* ARGSUSED */
-Status
-XcmsRGBToRGBi(
-    XcmsCCC ccc,
-    XcmsColor *pXcmsColors_in_out,/* pointer to XcmsColors to convert 	*/
-    unsigned int nColors,	/* Number of colors			*/
-    Bool *pCompressed)		/* pointer to a bit array		*/
-/*
- *	DESCRIPTION
- *		Converts color specifications in an array of XcmsColor
- *		structures from RGB format to RGBi format.
- *
- *	RETURNS
- *		XcmsFailure if failed,
- *		XcmsSuccess if succeeded.
- */
-{
-    LINEAR_RGB_SCCData *pScreenData;
-    XcmsRGBi tmpRGBi;
-    IntensityRec keyIRec, answerIRec;
-
-    /*
-     * pCompressed ignored in this function.
-     */
-
-    if (ccc == NULL) {
-	return(XcmsFailure);
-    }
-
-    pScreenData = (LINEAR_RGB_SCCData *)ccc->pPerScrnInfo->screenData;
-
-    while (nColors--) {
-
-	/* Make sure format is XcmsRGBFormat */
-	if (pXcmsColors_in_out->format != XcmsRGBFormat) {
-	    return(XcmsFailure);
-	}
-
-	keyIRec.value = pXcmsColors_in_out->spec.RGB.red;
-	if (!_XcmsTableSearch((char *)&keyIRec, ccc->visual->bits_per_rgb,
-		(char *)pScreenData->pRedTbl->pBase,
-		(unsigned)pScreenData->pRedTbl->nEntries,
-		(unsigned)sizeof(IntensityRec),
-		(comparProcp)_XcmsValueCmp, (interpolProcp)_XcmsValueInterpolation, (char *)&answerIRec)) {
-	    return(XcmsFailure);
-	}
-	tmpRGBi.red = answerIRec.intensity;
-
-	keyIRec.value = pXcmsColors_in_out->spec.RGB.green;
-	if (!_XcmsTableSearch((char *)&keyIRec, ccc->visual->bits_per_rgb,
-		(char *)pScreenData->pGreenTbl->pBase,
-		(unsigned)pScreenData->pGreenTbl->nEntries,
-		(unsigned)sizeof(IntensityRec),
-		(comparProcp)_XcmsValueCmp, (interpolProcp)_XcmsValueInterpolation, (char *)&answerIRec)) {
-	    return(XcmsFailure);
-	}
-	tmpRGBi.green = answerIRec.intensity;
-
-	keyIRec.value = pXcmsColors_in_out->spec.RGB.blue;
-	if (!_XcmsTableSearch((char *)&keyIRec, ccc->visual->bits_per_rgb,
-		(char *)pScreenData->pBlueTbl->pBase,
-		(unsigned)pScreenData->pBlueTbl->nEntries,
-		(unsigned)sizeof(IntensityRec),
-		(comparProcp)_XcmsValueCmp, (interpolProcp)_XcmsValueInterpolation, (char *)&answerIRec)) {
-	    return(XcmsFailure);
-	}
-	tmpRGBi.blue = answerIRec.intensity;
-
-	memcpy((char *)&pXcmsColors_in_out->spec, (char *)&tmpRGBi, sizeof(XcmsRGBi));
-	(pXcmsColors_in_out++)->format = XcmsRGBiFormat;
-    }
-    return(XcmsSuccess);
-}
+
+/*
+ *	NAME
+ *		XcmsRGBToRGBi
+ *
+ *	SYNOPSIS
+ */
+/* ARGSUSED */
+Status
+XcmsRGBToRGBi(
+    XcmsCCC ccc,
+    XcmsColor *pXcmsColors_in_out,/* pointer to XcmsColors to convert 	*/
+    unsigned int nColors,	/* Number of colors			*/
+    Bool *pCompressed)		/* pointer to a bit array		*/
+/*
+ *	DESCRIPTION
+ *		Converts color specifications in an array of XcmsColor
+ *		structures from RGB format to RGBi format.
+ *
+ *	RETURNS
+ *		XcmsFailure if failed,
+ *		XcmsSuccess if succeeded.
+ */
+{
+    LINEAR_RGB_SCCData *pScreenData;
+    XcmsRGBi tmpRGBi;
+    IntensityRec keyIRec, answerIRec;
+
+    /*
+     * pCompressed ignored in this function.
+     */
+
+    if (ccc == NULL) {
+	return(XcmsFailure);
+    }
+
+    pScreenData = (LINEAR_RGB_SCCData *)ccc->pPerScrnInfo->screenData;
+
+    while (nColors--) {
+
+	/* Make sure format is XcmsRGBFormat */
+	if (pXcmsColors_in_out->format != XcmsRGBFormat) {
+	    return(XcmsFailure);
+	}
+
+	keyIRec.value = pXcmsColors_in_out->spec.RGB.red;
+	if (!_XcmsTableSearch((char *)&keyIRec, ccc->visual->bits_per_rgb,
+		(char *)pScreenData->pRedTbl->pBase,
+		(unsigned)pScreenData->pRedTbl->nEntries,
+		(unsigned)sizeof(IntensityRec),
+		(comparProcp)_XcmsValueCmp, (interpolProcp)_XcmsValueInterpolation, (char *)&answerIRec)) {
+	    return(XcmsFailure);
+	}
+	tmpRGBi.red = answerIRec.intensity;
+
+	keyIRec.value = pXcmsColors_in_out->spec.RGB.green;
+	if (!_XcmsTableSearch((char *)&keyIRec, ccc->visual->bits_per_rgb,
+		(char *)pScreenData->pGreenTbl->pBase,
+		(unsigned)pScreenData->pGreenTbl->nEntries,
+		(unsigned)sizeof(IntensityRec),
+		(comparProcp)_XcmsValueCmp, (interpolProcp)_XcmsValueInterpolation, (char *)&answerIRec)) {
+	    return(XcmsFailure);
+	}
+	tmpRGBi.green = answerIRec.intensity;
+
+	keyIRec.value = pXcmsColors_in_out->spec.RGB.blue;
+	if (!_XcmsTableSearch((char *)&keyIRec, ccc->visual->bits_per_rgb,
+		(char *)pScreenData->pBlueTbl->pBase,
+		(unsigned)pScreenData->pBlueTbl->nEntries,
+		(unsigned)sizeof(IntensityRec),
+		(comparProcp)_XcmsValueCmp, (interpolProcp)_XcmsValueInterpolation, (char *)&answerIRec)) {
+	    return(XcmsFailure);
+	}
+	tmpRGBi.blue = answerIRec.intensity;
+
+	memcpy((char *)&pXcmsColors_in_out->spec, (char *)&tmpRGBi, sizeof(XcmsRGBi));
+	(pXcmsColors_in_out++)->format = XcmsRGBiFormat;
+    }
+    return(XcmsSuccess);
+}
 -
-/*
- *	NAME
- *		_XcmsInitScrnDefaultInfo
- *
- *	SYNOPSIS
- */
-/* ARGSUSED */
-int
-_XcmsLRGB_InitScrnDefault(
-    Display *dpy,
-    int screenNumber,
-    XcmsPerScrnInfo *pPerScrnInfo)
-/*
- *	DESCRIPTION
- *		Given a display and screen number, this routine attempts
- *		to initialize the Xcms per Screen Info structure
- *		(XcmsPerScrnInfo) with defaults.
- *
- *	RETURNS
- *		Returns zero if initialization failed; non-zero otherwise.
- */
-{
-    pPerScrnInfo->screenData = (XPointer)&Default_RGB_SCCData;
-    pPerScrnInfo->screenWhitePt.spec.CIEXYZ.X =
-		Default_RGB_SCCData.RGBtoXYZmatrix[0][0] +
-		Default_RGB_SCCData.RGBtoXYZmatrix[0][1] +
-		Default_RGB_SCCData.RGBtoXYZmatrix[0][2];
-    pPerScrnInfo->screenWhitePt.spec.CIEXYZ.Y =
-		Default_RGB_SCCData.RGBtoXYZmatrix[1][0] +
-		Default_RGB_SCCData.RGBtoXYZmatrix[1][1] +
-		Default_RGB_SCCData.RGBtoXYZmatrix[1][2];
-    pPerScrnInfo->screenWhitePt.spec.CIEXYZ.Z =
-		Default_RGB_SCCData.RGBtoXYZmatrix[2][0] +
-		Default_RGB_SCCData.RGBtoXYZmatrix[2][1] +
-		Default_RGB_SCCData.RGBtoXYZmatrix[2][2];
-    if ((pPerScrnInfo->screenWhitePt.spec.CIEXYZ.Y < (1.0 - EPS) )
-	    || (pPerScrnInfo->screenWhitePt.spec.CIEXYZ.Y > (1.0 + EPS))) {
-	pPerScrnInfo->screenData = (XPointer)NULL;
-	pPerScrnInfo->state = XcmsInitNone;
-	return(0);
-    }
-    pPerScrnInfo->screenWhitePt.spec.CIEXYZ.Y = 1.0;
-    pPerScrnInfo->screenWhitePt.format = XcmsCIEXYZFormat;
-    pPerScrnInfo->screenWhitePt.pixel = 0;
-    pPerScrnInfo->functionSet = (XPointer)&XcmsLinearRGBFunctionSet;
-    pPerScrnInfo->state = XcmsInitFailure; /* default initialization */
-    return(1);
-}
-=======
-
-/*
- * Code and supporting documentation (c) Copyright 1990 1991 Tektronix, Inc.
- * 	All Rights Reserved
- *
- * This file is a component of an X Window System-specific implementation
- * of Xcms based on the TekColor Color Management System.  Permission is
- * hereby granted to use, copy, modify, sell, and otherwise distribute this
- * software and its documentation for any purpose and without fee, provided
- * that this copyright, permission, and disclaimer notice is reproduced in
- * all copies of this software and in supporting documentation.  TekColor
- * is a trademark of Tektronix, Inc.
- *
- * Tektronix makes no representation about the suitability of this software
- * for any purpose.  It is provided "as is" and with all faults.
- *
- * TEKTRONIX DISCLAIMS ALL WARRANTIES APPLICABLE TO THIS SOFTWARE,
- * INCLUDING THE IMPLIED WARRANTIES OF MERCHANTABILITY AND FITNESS FOR A
- * PARTICULAR PURPOSE.  IN NO EVENT SHALL TEKTRONIX BE LIABLE FOR ANY
- * SPECIAL, INDIRECT OR CONSEQUENTIAL DAMAGES OR ANY DAMAGES WHATSOEVER
- * RESULTING FROM LOSS OF USE, DATA, OR PROFITS, WHETHER IN AN ACTION OF
- * CONTRACT, NEGLIGENCE, OR OTHER TORTIOUS ACTION, ARISING OUT OF OR IN
- * CONNECTION WITH THE USE OR THE PERFORMANCE OF THIS SOFTWARE.
- *
- *
- *	NAME
- *		XcmsLRGB.c
- *
- *	DESCRIPTION
- *		This file contains the conversion routines:
- *		    1. CIE XYZ to RGB intensity
- *		    2. RGB intensity to device RGB
- *		    3. device RGB to RGB intensity
- *		    4. RGB intensity to CIE XYZ
- *
- */
-
-#ifdef HAVE_CONFIG_H
-#include <config.h>
-#endif
-#include <stdio.h>
-#include <X11/Xos.h>
-#include <X11/Xatom.h>
-#include "Xlibint.h"
-#include "Xcmsint.h"
-#include "Cv.h"
-
-/*
- *      LOCAL DEFINES
- *		#define declarations local to this package.
- */
-#define EPS	0.001
-#ifndef MIN
-#define MIN(x,y) ((x) > (y) ? (y) : (x))
-#endif /* MIN */
-#ifndef MAX
-#define MAX(x,y) ((x) > (y) ? (x) : (y))
-#endif /* MAX */
-#ifndef MIN3
-#define MIN3(x,y,z) ((x) > (MIN((y), (z))) ? (MIN((y), (z))) : (x))
-#endif /* MIN3 */
-#ifndef MAX3
-#define MAX3(x,y,z) ((x) > (MAX((y), (z))) ? (x) : (MAX((y), (z))))
-#endif /* MAX3 */
-
-/*
- *      LOCAL TYPEDEFS
- *              typedefs local to this package (for use with local vars).
- *
- */
-
-/*
- *      FORWARD DECLARATIONS
- */
-static void LINEAR_RGB_FreeSCCData(XPointer pScreenDataTemp);
-static int LINEAR_RGB_InitSCCData(Display *dpy,
-    int screenNumber, XcmsPerScrnInfo *pPerScrnInfo);
-static int XcmsLRGB_RGB_ParseString(register char *spec, XcmsColor *pColor);
-static int XcmsLRGB_RGBi_ParseString(register char *spec, XcmsColor *pColor);
-static Status
-_XcmsGetTableType0(
-    IntensityTbl *pTbl,
-    int	  format,
-    char **pChar,
-    unsigned long *pCount);
-static Status
-_XcmsGetTableType1(
-    IntensityTbl *pTbl,
-    int	  format,
-    char **pChar,
-    unsigned long *pCount);
-
-/*
- *      LOCALS VARIABLES
- *		Variables local to this package.
- *		    Usage example:
- *		        static int	ExampleLocalVar;
- */
-
-static unsigned short const MASK[17] = {
-    0x0000,	/*  0 bitsPerRGB */
-    0x8000,	/*  1 bitsPerRGB */
-    0xc000,	/*  2 bitsPerRGB */
-    0xe000,	/*  3 bitsPerRGB */
-    0xf000,	/*  4 bitsPerRGB */
-    0xf800,	/*  5 bitsPerRGB */
-    0xfc00,	/*  6 bitsPerRGB */
-    0xfe00,	/*  7 bitsPerRGB */
-    0xff00,	/*  8 bitsPerRGB */
-    0xff80,	/*  9 bitsPerRGB */
-    0xffc0,	/* 10 bitsPerRGB */
-    0xffe0,	/* 11 bitsPerRGB */
-    0xfff0,	/* 12 bitsPerRGB */
-    0xfff8,	/* 13 bitsPerRGB */
-    0xfffc,	/* 14 bitsPerRGB */
-    0xfffe,	/* 15 bitsPerRGB */
-    0xffff	/* 16 bitsPerRGB */
-};
-
-
-    /*
-     * A NULL terminated array of function pointers that when applied
-     * in series will convert an XcmsColor structure from XcmsRGBFormat
-     * to XcmsCIEXYZFormat.
-     */
-static XcmsConversionProc Fl_RGB_to_CIEXYZ[] = {
-    (XcmsConversionProc)XcmsRGBToRGBi,
-    (XcmsConversionProc)XcmsRGBiToCIEXYZ,
-    NULL
-};
-
-    /*
-     * A NULL terminated array of function pointers that when applied
-     * in series will convert an XcmsColor structure from XcmsCIEXYZFormat
-     * to XcmsRGBFormat.
-     */
-static XcmsConversionProc Fl_CIEXYZ_to_RGB[] = {
-    (XcmsConversionProc)XcmsCIEXYZToRGBi,
-    (XcmsConversionProc)XcmsRGBiToRGB,
-    NULL
-};
-
-    /*
-     * A NULL terminated array of function pointers that when applied
-     * in series will convert an XcmsColor structure from XcmsRGBiFormat
-     * to XcmsCIEXYZFormat.
-     */
-static XcmsConversionProc Fl_RGBi_to_CIEXYZ[] = {
-    (XcmsConversionProc)XcmsRGBiToCIEXYZ,
-    NULL
-};
-
-    /*
-     * A NULL terminated array of function pointers that when applied
-     * in series will convert an XcmsColor structure from XcmsCIEXYZFormat
-     * to XcmsRGBiFormat.
-     */
-static XcmsConversionProc Fl_CIEXYZ_to_RGBi[] = {
-    (XcmsConversionProc)XcmsCIEXYZToRGBi,
-    NULL
-};
-
-    /*
-     * RGBi Color Spaces
-     */
-XcmsColorSpace	XcmsRGBiColorSpace =
-    {
-	_XcmsRGBi_prefix,	/* prefix */
-	XcmsRGBiFormat,		/* id */
-	XcmsLRGB_RGBi_ParseString,	/* parseString */
-	Fl_RGBi_to_CIEXYZ,	/* to_CIEXYZ */
-	Fl_CIEXYZ_to_RGBi,	/* from_CIEXYZ */
-	1
-    };
-
-    /*
-     * RGB Color Spaces
-     */
-XcmsColorSpace	XcmsRGBColorSpace =
-    {
-	_XcmsRGB_prefix,		/* prefix */
-	XcmsRGBFormat,		/* id */
-	XcmsLRGB_RGB_ParseString,	/* parseString */
-	Fl_RGB_to_CIEXYZ,	/* to_CIEXYZ */
-	Fl_CIEXYZ_to_RGB,	/* from_CIEXYZ */
-	1
-    };
-
-    /*
-     * Device-Independent Color Spaces known to the
-     * LINEAR_RGB Screen Color Characteristics Function Set.
-     */
-static XcmsColorSpace	*DDColorSpaces[] = {
-    &XcmsRGBColorSpace,
-    &XcmsRGBiColorSpace,
-    NULL
-};
-
-
-/*
- *      GLOBALS
- *              Variables declared in this package that are allowed
- *		to be used globally.
- */
-
-    /*
-     * LINEAR_RGB Screen Color Characteristics Function Set.
-     */
-XcmsFunctionSet	XcmsLinearRGBFunctionSet =
-    {
-	&DDColorSpaces[0],	/* pDDColorSpaces */
-	LINEAR_RGB_InitSCCData,	/* pInitScrnFunc */
-	LINEAR_RGB_FreeSCCData	/* pFreeSCCData */
-    };
-
-/*
- *	DESCRIPTION
- *		Contents of Default SCCData should be replaced if other
- *		data should be used as default.
- *
- *
- */
-
-/*
- * NAME		Tektronix 19" (Sony) CRT
- * PART_NUMBER		119-2451-00
- * MODEL		Tek4300, Tek4800
- */
-
-static IntensityRec const Default_RGB_RedTuples[] = {
-    /* {unsigned short value, XcmsFloat intensity} */
-            { 0x0000,    0.000000 },
-            { 0x0909,    0.000000 },
-            { 0x0a0a,    0.000936 },
-            { 0x0f0f,    0.001481 },
-            { 0x1414,    0.002329 },
-            { 0x1919,    0.003529 },
-            { 0x1e1e,    0.005127 },
-            { 0x2323,    0.007169 },
-            { 0x2828,    0.009699 },
-            { 0x2d2d,    0.012759 },
-            { 0x3232,    0.016392 },
-            { 0x3737,    0.020637 },
-            { 0x3c3c,    0.025533 },
-            { 0x4141,    0.031119 },
-            { 0x4646,    0.037431 },
-            { 0x4b4b,    0.044504 },
-            { 0x5050,    0.052373 },
-            { 0x5555,    0.061069 },
-            { 0x5a5a,    0.070624 },
-            { 0x5f5f,    0.081070 },
-            { 0x6464,    0.092433 },
-            { 0x6969,    0.104744 },
-            { 0x6e6e,    0.118026 },
-            { 0x7373,    0.132307 },
-            { 0x7878,    0.147610 },
-            { 0x7d7d,    0.163958 },
-            { 0x8282,    0.181371 },
-            { 0x8787,    0.199871 },
-            { 0x8c8c,    0.219475 },
-            { 0x9191,    0.240202 },
-            { 0x9696,    0.262069 },
-            { 0x9b9b,    0.285089 },
-            { 0xa0a0,    0.309278 },
-            { 0xa5a5,    0.334647 },
-            { 0xaaaa,    0.361208 },
-            { 0xafaf,    0.388971 },
-            { 0xb4b4,    0.417945 },
-            { 0xb9b9,    0.448138 },
-            { 0xbebe,    0.479555 },
-            { 0xc3c3,    0.512202 },
-            { 0xc8c8,    0.546082 },
-            { 0xcdcd,    0.581199 },
-            { 0xd2d2,    0.617552 },
-            { 0xd7d7,    0.655144 },
-            { 0xdcdc,    0.693971 },
-            { 0xe1e1,    0.734031 },
-            { 0xe6e6,    0.775322 },
-            { 0xebeb,    0.817837 },
-            { 0xf0f0,    0.861571 },
-            { 0xf5f5,    0.906515 },
-            { 0xfafa,    0.952662 },
-            { 0xffff,    1.000000 }
-};
-
-static IntensityRec const Default_RGB_GreenTuples[] = {
-    /* {unsigned short value, XcmsFloat intensity} */
-            { 0x0000,    0.000000 },
-            { 0x1313,    0.000000 },
-            { 0x1414,    0.000832 },
-            { 0x1919,    0.001998 },
-            { 0x1e1e,    0.003612 },
-            { 0x2323,    0.005736 },
-            { 0x2828,    0.008428 },
-            { 0x2d2d,    0.011745 },
-            { 0x3232,    0.015740 },
-            { 0x3737,    0.020463 },
-            { 0x3c3c,    0.025960 },
-            { 0x4141,    0.032275 },
-            { 0x4646,    0.039449 },
-            { 0x4b4b,    0.047519 },
-            { 0x5050,    0.056520 },
-            { 0x5555,    0.066484 },
-            { 0x5a5a,    0.077439 },
-            { 0x5f5f,    0.089409 },
-            { 0x6464,    0.102418 },
-            { 0x6969,    0.116485 },
-            { 0x6e6e,    0.131625 },
-            { 0x7373,    0.147853 },
-            { 0x7878,    0.165176 },
-            { 0x7d7d,    0.183604 },
-            { 0x8282,    0.203140 },
-            { 0x8787,    0.223783 },
-            { 0x8c8c,    0.245533 },
-            { 0x9191,    0.268384 },
-            { 0x9696,    0.292327 },
-            { 0x9b9b,    0.317351 },
-            { 0xa0a0,    0.343441 },
-            { 0xa5a5,    0.370580 },
-            { 0xaaaa,    0.398747 },
-            { 0xafaf,    0.427919 },
-            { 0xb4b4,    0.458068 },
-            { 0xb9b9,    0.489165 },
-            { 0xbebe,    0.521176 },
-            { 0xc3c3,    0.554067 },
-            { 0xc8c8,    0.587797 },
-            { 0xcdcd,    0.622324 },
-            { 0xd2d2,    0.657604 },
-            { 0xd7d7,    0.693588 },
-            { 0xdcdc,    0.730225 },
-            { 0xe1e1,    0.767459 },
-            { 0xe6e6,    0.805235 },
-            { 0xebeb,    0.843491 },
-            { 0xf0f0,    0.882164 },
-            { 0xf5f5,    0.921187 },
-            { 0xfafa,    0.960490 },
-            { 0xffff,    1.000000 }
-};
-
-static IntensityRec const Default_RGB_BlueTuples[] = {
-    /* {unsigned short value, XcmsFloat intensity} */
-            { 0x0000,    0.000000 },
-            { 0x0e0e,    0.000000 },
-            { 0x0f0f,    0.001341 },
-            { 0x1414,    0.002080 },
-            { 0x1919,    0.003188 },
-            { 0x1e1e,    0.004729 },
-            { 0x2323,    0.006766 },
-            { 0x2828,    0.009357 },
-            { 0x2d2d,    0.012559 },
-            { 0x3232,    0.016424 },
-            { 0x3737,    0.021004 },
-            { 0x3c3c,    0.026344 },
-            { 0x4141,    0.032489 },
-            { 0x4646,    0.039481 },
-            { 0x4b4b,    0.047357 },
-            { 0x5050,    0.056154 },
-            { 0x5555,    0.065903 },
-            { 0x5a5a,    0.076634 },
-            { 0x5f5f,    0.088373 },
-            { 0x6464,    0.101145 },
-            { 0x6969,    0.114968 },
-            { 0x6e6e,    0.129862 },
-            { 0x7373,    0.145841 },
-            { 0x7878,    0.162915 },
-            { 0x7d7d,    0.181095 },
-            { 0x8282,    0.200386 },
-            { 0x8787,    0.220791 },
-            { 0x8c8c,    0.242309 },
-            { 0x9191,    0.264937 },
-            { 0x9696,    0.288670 },
-            { 0x9b9b,    0.313499 },
-            { 0xa0a0,    0.339410 },
-            { 0xa5a5,    0.366390 },
-            { 0xaaaa,    0.394421 },
-            { 0xafaf,    0.423481 },
-            { 0xb4b4,    0.453547 },
-            { 0xb9b9,    0.484592 },
-            { 0xbebe,    0.516587 },
-            { 0xc3c3,    0.549498 },
-            { 0xc8c8,    0.583291 },
-            { 0xcdcd,    0.617925 },
-            { 0xd2d2,    0.653361 },
-            { 0xd7d7,    0.689553 },
-            { 0xdcdc,    0.726454 },
-            { 0xe1e1,    0.764013 },
-            { 0xe6e6,    0.802178 },
-            { 0xebeb,    0.840891 },
-            { 0xf0f0,    0.880093 },
-            { 0xf5f5,    0.919723 },
-            { 0xfafa,    0.959715 },
-	    { 0xffff,    1.00000 }
-};
-
-static IntensityTbl Default_RGB_RedTbl = {
-    /* IntensityRec *pBase */
-	(IntensityRec *) Default_RGB_RedTuples,
-    /* unsigned int nEntries */
-	52
-};
-
-static IntensityTbl Default_RGB_GreenTbl = {
-    /* IntensityRec *pBase */
-	(IntensityRec *)Default_RGB_GreenTuples,
-    /* unsigned int nEntries */
-	50
-};
-
-static IntensityTbl Default_RGB_BlueTbl = {
-    /* IntensityRec *pBase */
-	(IntensityRec *)Default_RGB_BlueTuples,
-    /* unsigned int nEntries */
-	51
-};
-
-static LINEAR_RGB_SCCData Default_RGB_SCCData = {
-    /* XcmsFloat XYZtoRGBmatrix[3][3] */
-  {
-    { 3.48340481253539000, -1.52176374927285200, -0.55923133354049780 },
-    {-1.07152751306193600,  1.96593795204372400,  0.03673691339553462 },
-    { 0.06351179790497788, -0.20020501000496480,  0.81070942031648220 }
-  },
-
-    /* XcmsFloat RGBtoXYZmatrix[3][3] */
-  {
-    { 0.38106149108714790, 0.32025712365352110, 0.24834578525933100 },
-    { 0.20729745115140850, 0.68054638776373240, 0.11215616108485920 },
-    { 0.02133944350088028, 0.14297193020246480, 1.24172892629665500 }
-  },
-
-    /* IntensityTbl *pRedTbl */
-	&Default_RGB_RedTbl,
-
-    /* IntensityTbl *pGreenTbl */
-	&Default_RGB_GreenTbl,
-
-    /* IntensityTbl *pBlueTbl */
-	&Default_RGB_BlueTbl
-};
--
-/************************************************************************
- *									*
- *			PRIVATE ROUTINES				*
- *									*
- ************************************************************************/
-
-/*
- *	NAME
- *		LINEAR_RGB_InitSCCData()
- *
- *	SYNOPSIS
- */
-static Status
-LINEAR_RGB_InitSCCData(
-    Display *dpy,
-    int screenNumber,
-    XcmsPerScrnInfo *pPerScrnInfo)
-/*
- *	DESCRIPTION
- *
- *	RETURNS
- *		XcmsFailure if failed.
- *		XcmsSuccess if succeeded.
- *
- */
-{
-    Atom  CorrectAtom = XInternAtom (dpy, XDCCC_CORRECT_ATOM_NAME, True);
-    Atom  MatrixAtom  = XInternAtom (dpy, XDCCC_MATRIX_ATOM_NAME, True);
-    int	  format_return, count, cType, nTables;
-    unsigned long nitems, nbytes_return;
-    char *property_return, *pChar;
-    XcmsFloat *pValue;
-#ifdef ALLDEBUG
-    IntensityRec *pIRec;
-#endif /* ALLDEBUG */
-    VisualID visualID;
-
-    LINEAR_RGB_SCCData *pScreenData, *pScreenDefaultData;
-    XcmsIntensityMap *pNewMap;
-
-    /*
-     * Allocate memory for pScreenData
-     */
-    if (!(pScreenData = pScreenDefaultData = (LINEAR_RGB_SCCData *)
-		      Xcalloc (1, sizeof(LINEAR_RGB_SCCData)))) {
-	return(XcmsFailure);
-    }
-
-    /*
-     *  1. Get the XYZ->RGB and RGB->XYZ matrices
-     */
-
-    if (MatrixAtom == None ||
-	!_XcmsGetProperty (dpy, RootWindow(dpy, screenNumber), MatrixAtom,
-	   &format_return, &nitems, &nbytes_return, &property_return) ||
-	   nitems != 18 || format_return != 32) {
-	/*
-	 * As per the XDCCC, there must be 18 data items and each must be
-	 * in 32 bits !
-	 */
-	goto FreeSCCData;
-
-    } else {
-
-	/*
-	 * RGBtoXYZ and XYZtoRGB matrices
-	 */
-	pValue = (XcmsFloat *) pScreenData;
-	pChar = property_return;
-	for (count = 0; count < 18; count++) {
-	    *pValue++ = (long)_XcmsGetElement(format_return, &pChar,
-		    &nitems) / (XcmsFloat)XDCCC_NUMBER;
-	}
-	Xfree ((char *)property_return);
-	pPerScrnInfo->screenWhitePt.spec.CIEXYZ.X =
-		pScreenData->RGBtoXYZmatrix[0][0] +
-		pScreenData->RGBtoXYZmatrix[0][1] +
-		pScreenData->RGBtoXYZmatrix[0][2];
-	pPerScrnInfo->screenWhitePt.spec.CIEXYZ.Y =
-		pScreenData->RGBtoXYZmatrix[1][0] +
-		pScreenData->RGBtoXYZmatrix[1][1] +
-		pScreenData->RGBtoXYZmatrix[1][2];
-	pPerScrnInfo->screenWhitePt.spec.CIEXYZ.Z =
-		pScreenData->RGBtoXYZmatrix[2][0] +
-		pScreenData->RGBtoXYZmatrix[2][1] +
-		pScreenData->RGBtoXYZmatrix[2][2];
-
-	/*
-	 * Compute the Screen White Point
-	 */
-	if ((pPerScrnInfo->screenWhitePt.spec.CIEXYZ.Y < (1.0 - EPS) )
-		|| (pPerScrnInfo->screenWhitePt.spec.CIEXYZ.Y > (1.0 + EPS))) {
-	    goto FreeSCCData;
-	} else {
-	    pPerScrnInfo->screenWhitePt.spec.CIEXYZ.Y = 1.0;
-	}
-	pPerScrnInfo->screenWhitePt.format = XcmsCIEXYZFormat;
-	pPerScrnInfo->screenWhitePt.pixel = 0;
-
-#ifdef PDEBUG
-	printf ("RGB to XYZ Matrix values:\n");
-	printf ("       %f %f %f\n       %f %f %f\n       %f %f %f\n",
-		pScreenData->RGBtoXYZmatrix[0][0],
-		pScreenData->RGBtoXYZmatrix[0][1],
-		pScreenData->RGBtoXYZmatrix[0][2],
-		pScreenData->RGBtoXYZmatrix[1][0],
-		pScreenData->RGBtoXYZmatrix[1][1],
-		pScreenData->RGBtoXYZmatrix[1][2],
-		pScreenData->RGBtoXYZmatrix[2][0],
-		pScreenData->RGBtoXYZmatrix[2][1],
-		pScreenData->RGBtoXYZmatrix[2][2]);
-	printf ("XYZ to RGB Matrix values:\n");
-	printf ("       %f %f %f\n       %f %f %f\n       %f %f %f\n",
-		pScreenData->XYZtoRGBmatrix[0][0],
-		pScreenData->XYZtoRGBmatrix[0][1],
-		pScreenData->XYZtoRGBmatrix[0][2],
-		pScreenData->XYZtoRGBmatrix[1][0],
-		pScreenData->XYZtoRGBmatrix[1][1],
-		pScreenData->XYZtoRGBmatrix[1][2],
-		pScreenData->XYZtoRGBmatrix[2][0],
-		pScreenData->XYZtoRGBmatrix[2][1],
-		pScreenData->XYZtoRGBmatrix[2][2]);
-	printf ("Screen White Pt value: %f %f %f\n",
-		pPerScrnInfo->screenWhitePt.spec.CIEXYZ.X,
-		pPerScrnInfo->screenWhitePt.spec.CIEXYZ.Y,
-		pPerScrnInfo->screenWhitePt.spec.CIEXYZ.Z);
-#endif /* PDEBUG */
-    }
-
-    /*
-     *	2. Get the Intensity Profile
-     */
-    if (CorrectAtom == None ||
-	!_XcmsGetProperty (dpy, RootWindow(dpy, screenNumber), CorrectAtom,
-	   &format_return, &nitems, &nbytes_return, &property_return)) {
-	goto FreeSCCData;
-    }
-
-    pChar = property_return;
-
-    while (nitems) {
-	switch (format_return) {
-	  case 8:
-	    /*
-	     * Must have at least:
-	     *		VisualID0
-	     *		VisualID1
-	     *		VisualID2
-	     *		VisualID3
-	     *		type
-	     *		count
-	     *		length
-	     *		intensity1
-	     *		intensity2
-	     */
-	    if (nitems < 9) {
-		goto Free_property_return;
-	    }
-	    count = 3;
-	    break;
-	  case 16:
-	    /*
-	     * Must have at least:
-	     *		VisualID0
-	     *		VisualID3
-	     *		type
-	     *		count
-	     *		length
-	     *		intensity1
-	     *		intensity2
-	     */
-	    if (nitems < 7) {
-		goto Free_property_return;
-	    }
-	    count = 1;
-	    break;
-	  case 32:
-	    /*
-	     * Must have at least:
-	     *		VisualID0
-	     *		type
-	     *		count
-	     *		length
-	     *		intensity1
-	     *		intensity2
-	     */
-	    if (nitems < 6) {
-		goto Free_property_return;
-	    }
-	    count = 0;
-	    break;
-	  default:
-	    goto Free_property_return;
-	}
-
-	/*
-	 * Get VisualID
-	 */
-	visualID = _XcmsGetElement(format_return, &pChar, &nitems);
-	while (count--) {
-	    visualID = visualID << format_return;
-	    visualID |= _XcmsGetElement(format_return, &pChar, &nitems);
-	}
-
-	if (visualID == 0) {
-	    /*
-	     * This is a shared intensity table
-	     */
-	    pScreenData = pScreenDefaultData;
-	} else {
-	    /*
-	     * This is a per-Visual intensity table
-	     */
-	    if (!(pScreenData = (LINEAR_RGB_SCCData *)
-			      Xcalloc (1, sizeof(LINEAR_RGB_SCCData)))) {
-		goto Free_property_return;
-	    }
-	    /* copy matrices */
-	    memcpy((char *)pScreenData, (char *)pScreenDefaultData,
-		   18 * sizeof(XcmsFloat));
-
-	    /* Create, initialize, and add map */
-	    if (!(pNewMap = (XcmsIntensityMap *)
-			      Xcalloc (1, sizeof(XcmsIntensityMap)))) {
-		Xfree((char *)pScreenData);
-		goto Free_property_return;
-	    }
-	    pNewMap->visualID = visualID;
-	    pNewMap->screenData = (XPointer)pScreenData;
-	    pNewMap->pFreeScreenData = LINEAR_RGB_FreeSCCData;
-	    pNewMap->pNext =
-		    (XcmsIntensityMap *)dpy->cms.perVisualIntensityMaps;
-	    dpy->cms.perVisualIntensityMaps = (XPointer)pNewMap;
-	    dpy->free_funcs->intensityMaps = _XcmsFreeIntensityMaps;
-	}
-
-	cType = _XcmsGetElement(format_return, &pChar, &nitems);
-	nTables = _XcmsGetElement(format_return, &pChar, &nitems);
-
-	if (cType == 0) {
-
-	    /* Red Intensity Table */
-	    if (!(pScreenData->pRedTbl = (IntensityTbl *)
-		    Xcalloc (1, sizeof(IntensityTbl)))) {
-		goto Free_property_return;
-	    }
-	    if (_XcmsGetTableType0(pScreenData->pRedTbl, format_return, &pChar,
-		    &nitems) == XcmsFailure) {
-		goto FreeRedTbl;
-	    }
-
-	    if (nTables == 1) {
-		/* Green Intensity Table */
-		pScreenData->pGreenTbl = pScreenData->pRedTbl;
-		/* Blue Intensity Table */
-		pScreenData->pBlueTbl = pScreenData->pRedTbl;
-	    } else {
-		/* Green Intensity Table */
-		if (!(pScreenData->pGreenTbl = (IntensityTbl *)
-			Xcalloc (1, sizeof(IntensityTbl)))) {
-		    goto FreeRedTblElements;
-		}
-		if (_XcmsGetTableType0(pScreenData->pGreenTbl, format_return, &pChar,
-			&nitems) == XcmsFailure) {
-		    goto FreeGreenTbl;
-		}
-
-		/* Blue Intensity Table */
-		if (!(pScreenData->pBlueTbl = (IntensityTbl *)
-			Xcalloc (1, sizeof(IntensityTbl)))) {
-		    goto FreeGreenTblElements;
-		}
-		if (_XcmsGetTableType0(pScreenData->pBlueTbl, format_return, &pChar,
-			&nitems) == XcmsFailure) {
-		    goto FreeBlueTbl;
-		}
-	    }
-	} else if (cType == 1) {
-	    /* Red Intensity Table */
-	    if (!(pScreenData->pRedTbl = (IntensityTbl *)
-		    Xcalloc (1, sizeof(IntensityTbl)))) {
-		goto Free_property_return;
-	    }
-	    if (_XcmsGetTableType1(pScreenData->pRedTbl, format_return, &pChar,
-		    &nitems) == XcmsFailure) {
-		goto FreeRedTbl;
-	    }
-
-	    if (nTables == 1) {
-
-		/* Green Intensity Table */
-		pScreenData->pGreenTbl = pScreenData->pRedTbl;
-		/* Blue Intensity Table */
-		pScreenData->pBlueTbl = pScreenData->pRedTbl;
-
-	    } else {
-
-		/* Green Intensity Table */
-		if (!(pScreenData->pGreenTbl = (IntensityTbl *)
-			Xcalloc (1, sizeof(IntensityTbl)))) {
-		    goto FreeRedTblElements;
-		}
-		if (_XcmsGetTableType1(pScreenData->pGreenTbl, format_return, &pChar,
-			&nitems) == XcmsFailure) {
-		    goto FreeGreenTbl;
-		}
-
-		/* Blue Intensity Table */
-		if (!(pScreenData->pBlueTbl = (IntensityTbl *)
-			Xcalloc (1, sizeof(IntensityTbl)))) {
-		    goto FreeGreenTblElements;
-		}
-		if (_XcmsGetTableType1(pScreenData->pBlueTbl, format_return, &pChar,
-			&nitems) == XcmsFailure) {
-		    goto FreeBlueTbl;
-		}
-	    }
-	} else {
-	    goto Free_property_return;
-	}
-
-#ifdef ALLDEBUG
-	printf ("Intensity Table  RED    %d\n", pScreenData->pRedTbl->nEntries);
-	pIRec = (IntensityRec *) pScreenData->pRedTbl->pBase;
-	for (count = 0; count < pScreenData->pRedTbl->nEntries; count++, pIRec++) {
-	    printf ("\t0x%4x\t%f\n", pIRec->value, pIRec->intensity);
-	}
-	if (pScreenData->pGreenTbl->pBase != pScreenData->pRedTbl->pBase) {
-	    printf ("Intensity Table  GREEN  %d\n", pScreenData->pGreenTbl->nEntries);
-	    pIRec = (IntensityRec *)pScreenData->pGreenTbl->pBase;
-	    for (count = 0; count < pScreenData->pGreenTbl->nEntries; count++, pIRec++) {
-		printf ("\t0x%4x\t%f\n", pIRec->value, pIRec->intensity);
-	    }
-	}
-	if (pScreenData->pBlueTbl->pBase != pScreenData->pRedTbl->pBase) {
-	    printf ("Intensity Table  BLUE   %d\n", pScreenData->pBlueTbl->nEntries);
-	    pIRec = (IntensityRec *) pScreenData->pBlueTbl->pBase;
-	    for (count = 0; count < pScreenData->pBlueTbl->nEntries; count++, pIRec++) {
-		printf ("\t0x%4x\t%f\n", pIRec->value, pIRec->intensity);
-	    }
-	}
-#endif /* ALLDEBUG */
-    }
-
-    Xfree ((char *)property_return);
-
-    /* Free the old memory and use the new structure created. */
-    LINEAR_RGB_FreeSCCData(pPerScrnInfo->screenData);
-
-    pPerScrnInfo->functionSet = (XPointer) &XcmsLinearRGBFunctionSet;
-
-    pPerScrnInfo->screenData = (XPointer) pScreenData;
-
-    pPerScrnInfo->state = XcmsInitSuccess;
-
-    return(XcmsSuccess);
-
-FreeBlueTblElements:
-    Xfree((char *)pScreenData->pBlueTbl->pBase);
-
-FreeBlueTbl:
-    Xfree((char *)pScreenData->pBlueTbl);
-
-FreeGreenTblElements:
-    Xfree((char *)pScreenData->pGreenTbl->pBase);
-
-FreeGreenTbl:
-    Xfree((char *)pScreenData->pGreenTbl);
-
-FreeRedTblElements:
-    Xfree((char *)pScreenData->pRedTbl->pBase);
-
-FreeRedTbl:
-    Xfree((char *)pScreenData->pRedTbl);
-
-Free_property_return:
-    Xfree ((char *)property_return);
-
-FreeSCCData:
-    Xfree((char *)pScreenDefaultData);
-    pPerScrnInfo->state = XcmsInitNone;
-    return(XcmsFailure);
-}
-
--
-/*
- *	NAME
- *		LINEAR_RGB_FreeSCCData()
- *
- *	SYNOPSIS
- */
-static void
-LINEAR_RGB_FreeSCCData(
-    XPointer pScreenDataTemp)
-/*
- *	DESCRIPTION
- *
- *	RETURNS
- *		0 if failed.
- *		1 if succeeded with no modifications.
- *
- */
-{
-    LINEAR_RGB_SCCData *pScreenData = (LINEAR_RGB_SCCData *) pScreenDataTemp;
-
-    if (pScreenData && pScreenData != &Default_RGB_SCCData) {
-	if (pScreenData->pRedTbl) {
-	    if (pScreenData->pGreenTbl) {
-		if (pScreenData->pRedTbl->pBase !=
-		    pScreenData->pGreenTbl->pBase) {
-		    if (pScreenData->pGreenTbl->pBase) {
-			Xfree ((char *)pScreenData->pGreenTbl->pBase);
-		    }
-		}
-		if (pScreenData->pGreenTbl != pScreenData->pRedTbl) {
-		    Xfree ((char *)pScreenData->pGreenTbl);
-		}
-	    }
-	    if (pScreenData->pBlueTbl) {
-		if (pScreenData->pRedTbl->pBase !=
-		    pScreenData->pBlueTbl->pBase) {
-		    if (pScreenData->pBlueTbl->pBase) {
-			Xfree ((char *)pScreenData->pBlueTbl->pBase);
-		    }
-		}
-		if (pScreenData->pBlueTbl != pScreenData->pRedTbl) {
-		    Xfree ((char *)pScreenData->pBlueTbl);
-		}
-	    }
-	    if (pScreenData->pRedTbl->pBase) {
-		Xfree ((char *)pScreenData->pRedTbl->pBase);
-	    }
-	    Xfree ((char *)pScreenData->pRedTbl);
-	}
-	Xfree ((char *)pScreenData);
-    }
-}
-
-
--
-/************************************************************************
- *									*
- *			API PRIVATE ROUTINES				*
- *									*
- ************************************************************************/
-
-/*
- *	NAME
- *		_XcmsGetTableType0
- *
- *	SYNOPSIS
- */
-static Status
-_XcmsGetTableType0(
-    IntensityTbl *pTbl,
-    int	  format,
-    char **pChar,
-    unsigned long *pCount)
-/*
- *	DESCRIPTION
- *
- *	RETURNS
- *		XcmsFailure if failed.
- *		XcmsSuccess if succeeded.
- *
- */
-{
-    unsigned int nElements;
-    IntensityRec *pIRec;
-
-    nElements = pTbl->nEntries =
-	    _XcmsGetElement(format, pChar, pCount) + 1;
-    if (!(pIRec = pTbl->pBase = (IntensityRec *)
-	  Xcalloc (nElements, sizeof(IntensityRec)))) {
-	return(XcmsFailure);
-    }
-
-    switch (format) {
-      case 8:
-	for (; nElements--; pIRec++) {
-	    /* 0xFFFF/0xFF = 0x101 */
-	    pIRec->value = _XcmsGetElement (format, pChar, pCount) * 0x101;
-	    pIRec->intensity =
-		    _XcmsGetElement (format, pChar, pCount) / (XcmsFloat)255.0;
-	}
-	break;
-      case 16:
-	for (; nElements--; pIRec++) {
-	    pIRec->value = _XcmsGetElement (format, pChar, pCount);
-	    pIRec->intensity = _XcmsGetElement (format, pChar, pCount)
-		    / (XcmsFloat)65535.0;
-	}
-	break;
-      case 32:
-	for (; nElements--; pIRec++) {
-	    pIRec->value = _XcmsGetElement (format, pChar, pCount);
-	    pIRec->intensity = _XcmsGetElement (format, pChar, pCount)
-		    / (XcmsFloat)4294967295.0;
-	}
-	break;
-      default:
-	return(XcmsFailure);
-    }
-    return(XcmsSuccess);
-}
-
--
-/*
- *	NAME
- *		_XcmsGetTableType1
- *
- *	SYNOPSIS
- */
-static Status
-_XcmsGetTableType1(
-    IntensityTbl *pTbl,
-    int	  format,
-    char **pChar,
-    unsigned long *pCount)
-/*
- *	DESCRIPTION
- *
- *	RETURNS
- *		XcmsFailure if failed.
- *		XcmsSuccess if succeeded.
- *
- */
-{
-    int count;
-    unsigned int max_index;
-    IntensityRec *pIRec;
-
-    max_index = _XcmsGetElement(format, pChar, pCount);
-    pTbl->nEntries = max_index + 1;
-    if (!(pIRec = pTbl->pBase = (IntensityRec *)
-	  Xcalloc (max_index+1, sizeof(IntensityRec)))) {
-	return(XcmsFailure);
-    }
-
-    switch (format) {
-      case 8:
-	for (count = 0; count < max_index+1; count++, pIRec++) {
-	    pIRec->value = (count * 65535) / max_index;
-	    pIRec->intensity = _XcmsGetElement (format, pChar, pCount)
-		    / (XcmsFloat)255.0;
-	}
-	break;
-      case 16:
-	for (count = 0; count < max_index+1; count++, pIRec++) {
-	    pIRec->value = (count * 65535) / max_index;
-	    pIRec->intensity = _XcmsGetElement (format, pChar, pCount)
-		    / (XcmsFloat)65535.0;
-	}
-	break;
-      case 32:
-	for (count = 0; count < max_index+1; count++, pIRec++) {
-	    pIRec->value = (count * 65535) / max_index;
-	    pIRec->intensity = _XcmsGetElement (format, pChar, pCount)
-		    / (XcmsFloat)4294967295.0;
-	}
-	break;
-      default:
-	return(XcmsFailure);
-    }
-
-    return(XcmsSuccess);
-}
-
--
-/*
- *	NAME
- *		ValueCmp
- *
- *	SYNOPSIS
- */
-static int
-_XcmsValueCmp(
-    IntensityRec *p1, IntensityRec *p2)
-/*
- *	DESCRIPTION
- *		Compares the value component of two IntensityRec
- *		structures.
- *
- *	RETURNS
- *		0 if p1->value is equal to p2->value
- *		< 0 if p1->value is less than p2->value
- *		> 0 if p1->value is greater than p2->value
- *
- */
-{
-    return (p1->value - p2->value);
-}
-
--
-/*
- *	NAME
- *		IntensityCmp
- *
- *	SYNOPSIS
- */
-static int
-_XcmsIntensityCmp(
-    IntensityRec *p1, IntensityRec *p2)
-/*
- *	DESCRIPTION
- *		Compares the intensity component of two IntensityRec
- *		structures.
- *
- *	RETURNS
- *		0 if equal;
- *		< 0 if first precedes second
- *		> 0 if first succeeds second
- *
- */
-{
-    if (p1->intensity < p2->intensity) {
-	return (-1);
-    }
-    if (p1->intensity > p2->intensity) {
-	return (XcmsSuccess);
-    }
-    return (XcmsFailure);
-}
--
-/*
- *	NAME
- *		ValueInterpolation
- *
- *	SYNOPSIS
- */
-/* ARGSUSED */
-static int
-_XcmsValueInterpolation(
-    IntensityRec *key, IntensityRec *lo, IntensityRec *hi, IntensityRec *answer,
-    int bitsPerRGB)
-/*
- *	DESCRIPTION
- *		Based on a given value, performs a linear interpolation
- *		on the intensities between two IntensityRec structures.
- *		Note that the bitsPerRGB parameter is ignored.
- *
- *	RETURNS
- *		Returns 0 if failed; otherwise non-zero.
- */
-{
-    XcmsFloat ratio;
-
-    ratio = ((XcmsFloat)key->value - (XcmsFloat)lo->value) /
-	((XcmsFloat)hi->value - (XcmsFloat)lo->value);
-    answer->value = key->value;
-    answer->intensity = (hi->intensity - lo->intensity) * ratio;
-    answer->intensity += lo->intensity;
-    return (XcmsSuccess);
-}
--
-/*
- *	NAME
- *		IntensityInterpolation
- *
- *	SYNOPSIS
- */
-static int
-_XcmsIntensityInterpolation(
-    IntensityRec *key, IntensityRec *lo, IntensityRec *hi, IntensityRec *answer,
-    int bitsPerRGB)
-/*
- *	DESCRIPTION
- *		Based on a given intensity, performs a linear interpolation
- *		on the values between two IntensityRec structures.
- *		The bitsPerRGB parameter is necessary to perform rounding
- *		to the correct number of significant bits.
- *
- *	RETURNS
- *		Returns 0 if failed; otherwise non-zero.
- */
-{
-    XcmsFloat ratio;
-    long target, up, down;
-    int shift = 16 - bitsPerRGB;
-    int max_color = (1 << bitsPerRGB) - 1;
-
-    ratio = (key->intensity - lo->intensity) / (hi->intensity - lo->intensity);
-    answer->intensity = key->intensity;
-    target = hi->value - lo->value;
-    target *= ratio;
-    target += lo->value;
-
-    /*
-     * Ok now, lets find the closest in respects to bits per RGB
-     */
-    up = ((target >> shift) * 0xFFFF) / max_color;
-    if (up < target) {
-	down = up;
-	up = (MIN((down >> shift) + 1, max_color) * 0xFFFF) / max_color;
-    } else {
-	down = (MAX((up >> shift) - 1, 0) * 0xFFFF) / max_color;
-    }
-    answer->value = ((up - target) < (target - down) ? up : down);
-    answer->value &= MASK[bitsPerRGB];
-    return (XcmsSuccess);
-}
-
--
-
-typedef int (*comparProcp)(
-    char *p1,
-    char *p2);
-typedef int (*interpolProcp)(
-    char *key,
-    char *lo,
-    char *hi,
-    char *answer,
-    int bitsPerRGB);
-
-/*
- *	NAME
- *		_XcmsTableSearch
- *
- *	SYNOPSIS
- */
-static int
-_XcmsTableSearch(
-    char *key,
-    int bitsPerRGB,
-    char *base,
-    unsigned nel,
-    unsigned nKeyPtrSize,
-    int (*compar)(
-        char *p1,
-        char *p2),
-    int (*interpol)(
-        char *key,
-        char *lo,
-        char *hi,
-        char *answer,
-        int bitsPerRGB),
-    char *answer)
-
-/*
- *	DESCRIPTION
- *		A binary search through the specificied table.
- *
- *	RETURNS
- *		Returns 0 if failed; otherwise non-zero.
- *
- */
-{
-    char *hi, *lo, *mid, *last;
-    int result;
-
-    last = hi = base + ((nel - 1) * nKeyPtrSize);
-    mid = lo = base;
-
-    /* use only the significants bits, then scale into 16 bits */
-    ((IntensityRec *)key)->value = ((unsigned long)
-	    (((IntensityRec *)key)->value >> (16 - bitsPerRGB)) * 0xFFFF)
-	    / ((1 << bitsPerRGB) - 1);
-
-    /* Special case so that zero intensity always maps to zero value */
-    if ((*compar) (key,lo) <= 0) {
-	memcpy (answer, lo, nKeyPtrSize);
-	((IntensityRec *)answer)->value &= MASK[bitsPerRGB];
-	return XcmsSuccess;
-    }
-    while (mid != last) {
-	last = mid;
-	mid = lo + (((unsigned)(hi - lo) / nKeyPtrSize) / 2) * nKeyPtrSize;
-	result = (*compar) (key, mid);
-	if (result == 0) {
-
-	    memcpy(answer, mid, nKeyPtrSize);
-	    ((IntensityRec *)answer)->value &= MASK[bitsPerRGB];
-	    return (XcmsSuccess);
-	} else if (result < 0) {
-	    hi = mid;
-	} else {
-	    lo = mid;
-	}
-    }
-
-    /*
-     * If we got to here, we didn't find a solution, so we
-     * need to apply interpolation.
-     */
-    return ((*interpol)(key, lo, hi, answer, bitsPerRGB));
-}
-
--
-/*
- *      NAME
- *		_XcmsMatVec - multiply a 3 x 3 by a 3 x 1 vector
- *
- *	SYNOPSIS
- */
-static void _XcmsMatVec(
-    XcmsFloat *pMat, XcmsFloat *pIn, XcmsFloat *pOut)
-/*
- *      DESCRIPTION
- *		Multiply the passed vector by the passed matrix to return a
- *		vector. Matrix is 3x3, vectors are of length 3.
- *
- *	RETURNS
- *		void
- */
-{
-    int i, j;
-
-    for (i = 0; i < 3; i++) {
-	pOut[i] = 0.0;
-	for (j = 0; j < 3; j++)
-	    pOut[i] += *(pMat+(i*3)+j) * pIn[j];
-    }
-}
-
--
-/************************************************************************
- *									*
- *			 PUBLIC ROUTINES				*
- *									*
- ************************************************************************/
-
-
-/*
- *	NAME
- *		XcmsLRGB_RGB_ParseString
- *
- *	SYNOPSIS
- */
-static int
-XcmsLRGB_RGB_ParseString(
-    register char *spec,
-    XcmsColor *pColor)
-/*
- *	DESCRIPTION
- *		This routines takes a string and attempts to convert
- *		it into a XcmsColor structure with XcmsRGBFormat.
- *
- *	RETURNS
- *		0 if failed, non-zero otherwise.
- */
-{
-    register int n, i;
-    unsigned short r, g, b;
-    char c;
-    char *pchar;
-    unsigned short *pShort;
-
-    /*
-     * Check for old # format
-     */
-    if (*spec == '#') {
-	/*
-	 * Attempt to parse the value portion.
-	 */
-	spec++;
-	n = strlen(spec);
-	if (n != 3 && n != 6 && n != 9 && n != 12) {
-	    return(XcmsFailure);
-	}
-
-	n /= 3;
-	g = b = 0;
-	do {
-	    r = g;
-	    g = b;
-	    b = 0;
-	    for (i = n; --i >= 0; ) {
-		c = *spec++;
-		b <<= 4;
-		if (c >= '0' && c <= '9')
-		    b |= c - '0';
-		/* assume string in lowercase
-		else if (c >= 'A' && c <= 'F')
-		    b |= c - ('A' - 10);
-		*/
-		else if (c >= 'a' && c <= 'f')
-		    b |= c - ('a' - 10);
-		else return (XcmsFailure);
-	    }
-	} while (*spec != '\0');
-
-	/*
-	 * Succeeded !
-	 */
-	n <<= 2;
-	n = 16 - n;
-	/* shift instead of scale, to match old broken semantics */
-	pColor->spec.RGB.red = r << n;
-	pColor->spec.RGB.green = g << n;
-	pColor->spec.RGB.blue =  b << n;
-    } else {
-	if ((pchar = strchr(spec, ':')) == NULL) {
-	    return(XcmsFailure);
-	}
-	n = (int)(pchar - spec);
-
-	/*
-	 * Check for proper prefix.
-	 */
-	if (strncmp(spec, _XcmsRGB_prefix, n) != 0) {
-	    return(XcmsFailure);
-	}
-
-	/*
-	 * Attempt to parse the value portion.
-	 */
-	spec += (n + 1);
-	pShort = &pColor->spec.RGB.red;
-	for (i = 0; i < 3; i++, pShort++, spec++) {
-	    n = 0;
-	    *pShort = 0;
-	    while (*spec != '/' && *spec != '\0') {
-		if (++n > 4) {
-		    return(XcmsFailure);
-		}
-		c = *spec++;
-		*pShort <<= 4;
-		if (c >= '0' && c <= '9')
-		    *pShort |= c - '0';
-		/* assume string in lowercase
-		else if (c >= 'A' && c <= 'F')
-		    *pShort |= c - ('A' - 10);
-		*/
-		else if (c >= 'a' && c <= 'f')
-		    *pShort |= c - ('a' - 10);
-		else return (XcmsFailure);
-	    }
-	    if (n == 0)
-		return (XcmsFailure);
-	    if (n < 4) {
-		*pShort = ((unsigned long)*pShort * 0xFFFF) / ((1 << n*4) - 1);
-	    }
-	}
-    }
-    pColor->format = XcmsRGBFormat;
-    pColor->pixel = 0;
-    return (XcmsSuccess);
-}
-
--
-/*
- *	NAME
- *		XcmsLRGB_RGBi_ParseString
- *
- *	SYNOPSIS
- */
-static int
-XcmsLRGB_RGBi_ParseString(
-    register char *spec,
-    XcmsColor *pColor)
-/*
- *	DESCRIPTION
- *		This routines takes a string and attempts to convert
- *		it into a XcmsColor structure with XcmsRGBiFormat.
- *		The assumed RGBi string syntax is:
- *		    RGBi:<r>/<g>/<b>
- *		Where r, g, and b are in string input format for floats
- *		consisting of:
- *		    a. an optional sign
- *		    b. a string of numbers possibly containing a decimal point,
- *		    c. an optional exponent field containing an 'E' or 'e'
- *			followed by a possibly signed integer string.
- *
- *	RETURNS
- *		0 if failed, non-zero otherwise.
- */
-{
-    int n;
-    char *pchar;
-
-    if ((pchar = strchr(spec, ':')) == NULL) {
-	return(XcmsFailure);
-    }
-    n = (int)(pchar - spec);
-
-    /*
-     * Check for proper prefix.
-     */
-    if (strncmp(spec, _XcmsRGBi_prefix, n) != 0) {
-	return(XcmsFailure);
-    }
-
-    /*
-     * Attempt to parse the value portion.
-     */
-    if (sscanf(spec + n + 1, "%lf/%lf/%lf",
-	    &pColor->spec.RGBi.red,
-	    &pColor->spec.RGBi.green,
-	    &pColor->spec.RGBi.blue) != 3) {
-        char *s; /* Maybe failed due to locale */
-        int f;
-        if ((s = strdup(spec))) {
-            for (f = 0; s[f]; ++f)
-                if (s[f] == '.')
-                    s[f] = ',';
-                else if (s[f] == ',')
-                    s[f] = '.';
-	    if (sscanf(s + n + 1, "%lf/%lf/%lf",
-		       &pColor->spec.RGBi.red,
-		       &pColor->spec.RGBi.green,
-		       &pColor->spec.RGBi.blue) != 3) {
-                free(s);
-                return(XcmsFailure);
-            }
-            free(s);
-        } else
-	    return(XcmsFailure);
-    }
-
-    /*
-     * Succeeded !
-     */
-    pColor->format = XcmsRGBiFormat;
-    pColor->pixel = 0;
-    return (XcmsSuccess);
-}
-
--
-/*
- *	NAME
- *		XcmsCIEXYZToRGBi - convert CIE XYZ to RGB
- *
- *	SYNOPSIS
- */
-/* ARGSUSED */
-Status
-XcmsCIEXYZToRGBi(
-    XcmsCCC ccc,
-    XcmsColor *pXcmsColors_in_out,/* pointer to XcmsColors to convert 	*/
-    unsigned int nColors,	/* Number of colors			*/
-    Bool *pCompressed)		/* pointer to an array of Bool		*/
-/*
- *	DESCRIPTION
- *		Converts color specifications in an array of XcmsColor
- *		structures from RGB format to RGBi format.
- *
- *	RETURNS
- *		XcmsFailure if failed,
- *		XcmsSuccess if succeeded without gamut compression.
- *		XcmsSuccessWithCompression if succeeded with gamut
- *			compression.
- */
-{
-    LINEAR_RGB_SCCData *pScreenData;
-    XcmsFloat tmp[3];
-    int hasCompressed = 0;
-    unsigned int i;
-    XcmsColor *pColor = pXcmsColors_in_out;
-
-    if (ccc == NULL) {
-	return(XcmsFailure);
-    }
-
-    pScreenData = (LINEAR_RGB_SCCData *)ccc->pPerScrnInfo->screenData;
-
-    /*
-     * XcmsColors should be White Point Adjusted, if necessary, by now!
-     */
-
-    /*
-     * NEW!!! for extended gamut compression
-     *
-     * 1. Need to zero out pCompressed
-     *
-     * 2. Need to save initial address of pColor
-     *
-     * 3. Need to save initial address of pCompressed
-     */
-
-    for (i = 0; i < nColors; i++) {
-
-	/* Make sure format is XcmsCIEXYZFormat */
-	if (pColor->format != XcmsCIEXYZFormat) {
-	    return(XcmsFailure);
-	}
-
-	/* Multiply [A]-1 * [XYZ] to get RGB intensity */
-	_XcmsMatVec((XcmsFloat *) pScreenData->XYZtoRGBmatrix,
-		(XcmsFloat *) &pColor->spec, tmp);
-
-	if ((MIN3 (tmp[0], tmp[1], tmp[2]) < -EPS) ||
-	    (MAX3 (tmp[0], tmp[1], tmp[2]) > (1.0 + EPS))) {
-
-	    /*
-	     * RGBi out of screen's gamut
-	     */
-
-	    if (ccc->gamutCompProc == NULL) {
-		/*
-		 * Aha!! Here's that little trick that will allow
-		 * gamut compression routines to get the out of bound
-		 * RGBi.
-		 */
-		memcpy((char *)&pColor->spec, (char *)tmp, sizeof(tmp));
-		pColor->format = XcmsRGBiFormat;
-		return(XcmsFailure);
-	    } else if ((*ccc->gamutCompProc)(ccc, pXcmsColors_in_out, nColors,
-		    i, pCompressed) == 0) {
-		return(XcmsFailure);
-	    }
-
-	    /*
-	     * The gamut compression function should return colors in CIEXYZ
-	     *	Also check again to if the new color is within gamut.
-	     */
-	    if (pColor->format != XcmsCIEXYZFormat) {
-		return(XcmsFailure);
-	    }
-	    _XcmsMatVec((XcmsFloat *) pScreenData->XYZtoRGBmatrix,
-		    (XcmsFloat *) &pColor->spec, tmp);
-	    if ((MIN3 (tmp[0], tmp[1], tmp[2]) < -EPS) ||
-		(MAX3 (tmp[0], tmp[1], tmp[2]) > (1.0 + EPS))) {
-		return(XcmsFailure);
-	    }
-	    hasCompressed++;
-	}
-	memcpy((char *)&pColor->spec, (char *)tmp, sizeof(tmp));
-	/* These if statements are done to ensure the fudge factor is */
-	/* is taken into account. */
-	if (pColor->spec.RGBi.red < 0.0) {
-		pColor->spec.RGBi.red = 0.0;
-	} else if (pColor->spec.RGBi.red > 1.0) {
-		pColor->spec.RGBi.red = 1.0;
-	}
-	if (pColor->spec.RGBi.green < 0.0) {
-		pColor->spec.RGBi.green = 0.0;
-	} else if (pColor->spec.RGBi.green > 1.0) {
-		pColor->spec.RGBi.green = 1.0;
-	}
-	if (pColor->spec.RGBi.blue < 0.0) {
-		pColor->spec.RGBi.blue = 0.0;
-	} else if (pColor->spec.RGBi.blue > 1.0) {
-		pColor->spec.RGBi.blue = 1.0;
-	}
-	(pColor++)->format = XcmsRGBiFormat;
-    }
-    return (hasCompressed ? XcmsSuccessWithCompression : XcmsSuccess);
-}
-
--
-/*
- *	NAME
- *		LINEAR_RGBi_to_CIEXYZ - convert RGBi to CIEXYZ
- *
- *	SYNOPSIS
- */
-/* ARGSUSED */
-Status
-XcmsRGBiToCIEXYZ(
-    XcmsCCC ccc,
-    XcmsColor *pXcmsColors_in_out,/* pointer to XcmsColors to convert 	*/
-    unsigned int nColors,	/* Number of colors			*/
-    Bool *pCompressed)		/* pointer to a bit array		*/
-/*
- *	DESCRIPTION
- *		Converts color specifications in an array of XcmsColor
- *		structures from RGBi format to CIEXYZ format.
- *
- *	RETURNS
- *		XcmsFailure if failed,
- *		XcmsSuccess if succeeded.
- */
-{
-    LINEAR_RGB_SCCData *pScreenData;
-    XcmsFloat tmp[3];
-
-    /*
-     * pCompressed ignored in this function.
-     */
-
-    if (ccc == NULL) {
-	return(XcmsFailure);
-    }
-
-    pScreenData = (LINEAR_RGB_SCCData *)ccc->pPerScrnInfo->screenData;
-
-    /*
-     * XcmsColors should be White Point Adjusted, if necessary, by now!
-     */
-
-    while (nColors--) {
-
-	/* Multiply [A]-1 * [XYZ] to get RGB intensity */
-	_XcmsMatVec((XcmsFloat *) pScreenData->RGBtoXYZmatrix,
-		(XcmsFloat *) &pXcmsColors_in_out->spec, tmp);
-
-	memcpy((char *)&pXcmsColors_in_out->spec, (char *)tmp, sizeof(tmp));
-	(pXcmsColors_in_out++)->format = XcmsCIEXYZFormat;
-    }
-    return(XcmsSuccess);
-}
-
--
-/*
- *	NAME
- *		XcmsRGBiToRGB
- *
- *	SYNOPSIS
- */
-/* ARGSUSED */
-Status
-XcmsRGBiToRGB(
-    XcmsCCC ccc,
-    XcmsColor *pXcmsColors_in_out,/* pointer to XcmsColors to convert 	*/
-    unsigned int nColors,	/* Number of colors			*/
-    Bool *pCompressed)		/* pointer to a bit array		*/
-/*
- *	DESCRIPTION
- *		Converts color specifications in an array of XcmsColor
- *		structures from RGBi format to RGB format.
- *
- *	RETURNS
- *		XcmsFailure if failed,
- *		XcmsSuccess if succeeded without gamut compression.
- *		XcmsSuccessWithCompression if succeeded with gamut
- *			compression.
- */
-{
-    LINEAR_RGB_SCCData *pScreenData;
-    XcmsRGB tmpRGB;
-    IntensityRec keyIRec, answerIRec;
-
-    /*
-     * pCompressed ignored in this function.
-     */
-
-    if (ccc == NULL) {
-	return(XcmsFailure);
-    }
-
-    pScreenData = (LINEAR_RGB_SCCData *)ccc->pPerScrnInfo->screenData;
-
-    while (nColors--) {
-
-	/* Make sure format is XcmsRGBiFormat */
-	if (pXcmsColors_in_out->format != XcmsRGBiFormat) {
-	    return(XcmsFailure);
-	}
-
-	keyIRec.intensity = pXcmsColors_in_out->spec.RGBi.red;
-	if (!_XcmsTableSearch((char *)&keyIRec, ccc->visual->bits_per_rgb,
-		(char *)pScreenData->pRedTbl->pBase,
-		(unsigned)pScreenData->pRedTbl->nEntries,
-		(unsigned)sizeof(IntensityRec),
-		(comparProcp)_XcmsIntensityCmp, (interpolProcp)_XcmsIntensityInterpolation, (char *)&answerIRec)) {
-	    return(XcmsFailure);
-	}
-	tmpRGB.red = answerIRec.value;
-
-	keyIRec.intensity = pXcmsColors_in_out->spec.RGBi.green;
-	if (!_XcmsTableSearch((char *)&keyIRec, ccc->visual->bits_per_rgb,
-		(char *)pScreenData->pGreenTbl->pBase,
-		(unsigned)pScreenData->pGreenTbl->nEntries,
-		(unsigned)sizeof(IntensityRec),
-		(comparProcp)_XcmsIntensityCmp, (interpolProcp)_XcmsIntensityInterpolation, (char *)&answerIRec)) {
-	    return(XcmsFailure);
-	}
-	tmpRGB.green = answerIRec.value;
-
-	keyIRec.intensity = pXcmsColors_in_out->spec.RGBi.blue;
-	if (!_XcmsTableSearch((char *)&keyIRec, ccc->visual->bits_per_rgb,
-		(char *)pScreenData->pBlueTbl->pBase,
-		(unsigned)pScreenData->pBlueTbl->nEntries,
-		(unsigned)sizeof(IntensityRec),
-		(comparProcp)_XcmsIntensityCmp, (interpolProcp)_XcmsIntensityInterpolation, (char *)&answerIRec)) {
-	    return(XcmsFailure);
-	}
-	tmpRGB.blue = answerIRec.value;
-
-	memcpy((char *)&pXcmsColors_in_out->spec, (char *)&tmpRGB, sizeof(XcmsRGB));
-	(pXcmsColors_in_out++)->format = XcmsRGBFormat;
-    }
-    return(XcmsSuccess);
-}
-
--
-/*
- *	NAME
- *		XcmsRGBToRGBi
- *
- *	SYNOPSIS
- */
-/* ARGSUSED */
-Status
-XcmsRGBToRGBi(
-    XcmsCCC ccc,
-    XcmsColor *pXcmsColors_in_out,/* pointer to XcmsColors to convert 	*/
-    unsigned int nColors,	/* Number of colors			*/
-    Bool *pCompressed)		/* pointer to a bit array		*/
-/*
- *	DESCRIPTION
- *		Converts color specifications in an array of XcmsColor
- *		structures from RGB format to RGBi format.
- *
- *	RETURNS
- *		XcmsFailure if failed,
- *		XcmsSuccess if succeeded.
- */
-{
-    LINEAR_RGB_SCCData *pScreenData;
-    XcmsRGBi tmpRGBi;
-    IntensityRec keyIRec, answerIRec;
-
-    /*
-     * pCompressed ignored in this function.
-     */
-
-    if (ccc == NULL) {
-	return(XcmsFailure);
-    }
-
-    pScreenData = (LINEAR_RGB_SCCData *)ccc->pPerScrnInfo->screenData;
-
-    while (nColors--) {
-
-	/* Make sure format is XcmsRGBFormat */
-	if (pXcmsColors_in_out->format != XcmsRGBFormat) {
-	    return(XcmsFailure);
-	}
-
-	keyIRec.value = pXcmsColors_in_out->spec.RGB.red;
-	if (!_XcmsTableSearch((char *)&keyIRec, ccc->visual->bits_per_rgb,
-		(char *)pScreenData->pRedTbl->pBase,
-		(unsigned)pScreenData->pRedTbl->nEntries,
-		(unsigned)sizeof(IntensityRec),
-		(comparProcp)_XcmsValueCmp, (interpolProcp)_XcmsValueInterpolation, (char *)&answerIRec)) {
-	    return(XcmsFailure);
-	}
-	tmpRGBi.red = answerIRec.intensity;
-
-	keyIRec.value = pXcmsColors_in_out->spec.RGB.green;
-	if (!_XcmsTableSearch((char *)&keyIRec, ccc->visual->bits_per_rgb,
-		(char *)pScreenData->pGreenTbl->pBase,
-		(unsigned)pScreenData->pGreenTbl->nEntries,
-		(unsigned)sizeof(IntensityRec),
-		(comparProcp)_XcmsValueCmp, (interpolProcp)_XcmsValueInterpolation, (char *)&answerIRec)) {
-	    return(XcmsFailure);
-	}
-	tmpRGBi.green = answerIRec.intensity;
-
-	keyIRec.value = pXcmsColors_in_out->spec.RGB.blue;
-	if (!_XcmsTableSearch((char *)&keyIRec, ccc->visual->bits_per_rgb,
-		(char *)pScreenData->pBlueTbl->pBase,
-		(unsigned)pScreenData->pBlueTbl->nEntries,
-		(unsigned)sizeof(IntensityRec),
-		(comparProcp)_XcmsValueCmp, (interpolProcp)_XcmsValueInterpolation, (char *)&answerIRec)) {
-	    return(XcmsFailure);
-	}
-	tmpRGBi.blue = answerIRec.intensity;
-
-	memcpy((char *)&pXcmsColors_in_out->spec, (char *)&tmpRGBi, sizeof(XcmsRGBi));
-	(pXcmsColors_in_out++)->format = XcmsRGBiFormat;
-    }
-    return(XcmsSuccess);
-}
--
-/*
- *	NAME
- *		_XcmsInitScrnDefaultInfo
- *
- *	SYNOPSIS
- */
-/* ARGSUSED */
-int
-_XcmsLRGB_InitScrnDefault(
-    Display *dpy,
-    int screenNumber,
-    XcmsPerScrnInfo *pPerScrnInfo)
-/*
- *	DESCRIPTION
- *		Given a display and screen number, this routine attempts
- *		to initialize the Xcms per Screen Info structure
- *		(XcmsPerScrnInfo) with defaults.
- *
- *	RETURNS
- *		Returns zero if initialization failed; non-zero otherwise.
- */
-{
-    pPerScrnInfo->screenData = (XPointer)&Default_RGB_SCCData;
-    pPerScrnInfo->screenWhitePt.spec.CIEXYZ.X =
-		Default_RGB_SCCData.RGBtoXYZmatrix[0][0] +
-		Default_RGB_SCCData.RGBtoXYZmatrix[0][1] +
-		Default_RGB_SCCData.RGBtoXYZmatrix[0][2];
-    pPerScrnInfo->screenWhitePt.spec.CIEXYZ.Y =
-		Default_RGB_SCCData.RGBtoXYZmatrix[1][0] +
-		Default_RGB_SCCData.RGBtoXYZmatrix[1][1] +
-		Default_RGB_SCCData.RGBtoXYZmatrix[1][2];
-    pPerScrnInfo->screenWhitePt.spec.CIEXYZ.Z =
-		Default_RGB_SCCData.RGBtoXYZmatrix[2][0] +
-		Default_RGB_SCCData.RGBtoXYZmatrix[2][1] +
-		Default_RGB_SCCData.RGBtoXYZmatrix[2][2];
-    if ((pPerScrnInfo->screenWhitePt.spec.CIEXYZ.Y < (1.0 - EPS) )
-	    || (pPerScrnInfo->screenWhitePt.spec.CIEXYZ.Y > (1.0 + EPS))) {
-	pPerScrnInfo->screenData = (XPointer)NULL;
-	pPerScrnInfo->state = XcmsInitNone;
-	return(0);
-    }
-    pPerScrnInfo->screenWhitePt.spec.CIEXYZ.Y = 1.0;
-    pPerScrnInfo->screenWhitePt.format = XcmsCIEXYZFormat;
-    pPerScrnInfo->screenWhitePt.pixel = 0;
-    pPerScrnInfo->functionSet = (XPointer)&XcmsLinearRGBFunctionSet;
-    pPerScrnInfo->state = XcmsInitFailure; /* default initialization */
-    return(1);
-}
->>>>>>> 71372d36
+
+/*
+ *	NAME
+ *		_XcmsInitScrnDefaultInfo
+ *
+ *	SYNOPSIS
+ */
+/* ARGSUSED */
+int
+_XcmsLRGB_InitScrnDefault(
+    Display *dpy,
+    int screenNumber,
+    XcmsPerScrnInfo *pPerScrnInfo)
+/*
+ *	DESCRIPTION
+ *		Given a display and screen number, this routine attempts
+ *		to initialize the Xcms per Screen Info structure
+ *		(XcmsPerScrnInfo) with defaults.
+ *
+ *	RETURNS
+ *		Returns zero if initialization failed; non-zero otherwise.
+ */
+{
+    pPerScrnInfo->screenData = (XPointer)&Default_RGB_SCCData;
+    pPerScrnInfo->screenWhitePt.spec.CIEXYZ.X =
+		Default_RGB_SCCData.RGBtoXYZmatrix[0][0] +
+		Default_RGB_SCCData.RGBtoXYZmatrix[0][1] +
+		Default_RGB_SCCData.RGBtoXYZmatrix[0][2];
+    pPerScrnInfo->screenWhitePt.spec.CIEXYZ.Y =
+		Default_RGB_SCCData.RGBtoXYZmatrix[1][0] +
+		Default_RGB_SCCData.RGBtoXYZmatrix[1][1] +
+		Default_RGB_SCCData.RGBtoXYZmatrix[1][2];
+    pPerScrnInfo->screenWhitePt.spec.CIEXYZ.Z =
+		Default_RGB_SCCData.RGBtoXYZmatrix[2][0] +
+		Default_RGB_SCCData.RGBtoXYZmatrix[2][1] +
+		Default_RGB_SCCData.RGBtoXYZmatrix[2][2];
+    if ((pPerScrnInfo->screenWhitePt.spec.CIEXYZ.Y < (1.0 - EPS) )
+	    || (pPerScrnInfo->screenWhitePt.spec.CIEXYZ.Y > (1.0 + EPS))) {
+	pPerScrnInfo->screenData = (XPointer)NULL;
+	pPerScrnInfo->state = XcmsInitNone;
+	return(0);
+    }
+    pPerScrnInfo->screenWhitePt.spec.CIEXYZ.Y = 1.0;
+    pPerScrnInfo->screenWhitePt.format = XcmsCIEXYZFormat;
+    pPerScrnInfo->screenWhitePt.pixel = 0;
+    pPerScrnInfo->functionSet = (XPointer)&XcmsLinearRGBFunctionSet;
+    pPerScrnInfo->state = XcmsInitFailure; /* default initialization */
+    return(1);
+}