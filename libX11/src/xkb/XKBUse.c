--- conflicted
+++ resolved
@@ -1,4 +1,3 @@
-<<<<<<< HEAD
 /************************************************************
 Copyright (c) 1993 by Silicon Graphics Computer Systems, Inc.
 
@@ -823,802 +822,3 @@
     SyncHandle();
     return True;
 }
-
-=======
-/************************************************************
-Copyright (c) 1993 by Silicon Graphics Computer Systems, Inc.
-
-Permission to use, copy, modify, and distribute this
-software and its documentation for any purpose and without
-fee is hereby granted, provided that the above copyright
-notice appear in all copies and that both that copyright
-notice and this permission notice appear in supporting
-documentation, and that the name of Silicon Graphics not be
-used in advertising or publicity pertaining to distribution
-of the software without specific prior written permission.
-Silicon Graphics makes no representation about the suitability
-of this software for any purpose. It is provided "as is"
-without any express or implied warranty.
-
-SILICON GRAPHICS DISCLAIMS ALL WARRANTIES WITH REGARD TO THIS
-SOFTWARE, INCLUDING ALL IMPLIED WARRANTIES OF MERCHANTABILITY
-AND FITNESS FOR A PARTICULAR PURPOSE. IN NO EVENT SHALL SILICON
-GRAPHICS BE LIABLE FOR ANY SPECIAL, INDIRECT OR CONSEQUENTIAL
-DAMAGES OR ANY DAMAGES WHATSOEVER RESULTING FROM LOSS OF USE,
-DATA OR PROFITS, WHETHER IN AN ACTION OF CONTRACT, NEGLIGENCE
-OR OTHER TORTIOUS ACTION, ARISING OUT OF OR IN CONNECTION  WITH
-THE USE OR PERFORMANCE OF THIS SOFTWARE.
-
-********************************************************/
-
-#ifdef HAVE_CONFIG_H
-#include <config.h>
-#endif
-#include <stdio.h>
-#include <ctype.h>
-#include "Xlibint.h"
-#include <X11/extensions/XKBproto.h>
-#include "XKBlibint.h"
-
-static Bool	_XkbIgnoreExtension = False;
-
-void
-XkbNoteMapChanges(XkbMapChangesPtr old,XkbMapNotifyEvent *new,unsigned wanted)
-{
-    int first,oldLast,newLast;
-    wanted&= new->changed;
-
-    if (wanted&XkbKeyTypesMask) {
-	if (old->changed&XkbKeyTypesMask) {
-	    first = old->first_type;
-	    oldLast = old->first_type+old->num_types-1;
-	    newLast = new->first_type+new->num_types-1;
-
-	    if (new->first_type<first)
-		first = new->first_type;
-	    if (oldLast>newLast)
-		newLast= oldLast;
-	    old->first_type = first;
-	    old->num_types = newLast-first+1;
-	}
-	else {
-	    old->first_type= new->first_type;
-	    old->num_types = new->num_types;
-	}
-    }
-    if (wanted&XkbKeySymsMask) {
-	if (old->changed&XkbKeySymsMask) {
-	    first = old->first_key_sym;
-	    oldLast = old->first_key_sym+old->num_key_syms-1;
-	    newLast = new->first_key_sym+new->num_key_syms-1;
-
-	    if (new->first_key_sym<first)
-		first = new->first_key_sym;
-	    if (oldLast>newLast)
-		newLast= oldLast;
-	    old->first_key_sym = first;
-	    old->num_key_syms = newLast-first+1;
-	}
-	else {
-	    old->first_key_sym = new->first_key_sym;
-	    old->num_key_syms = new->num_key_syms;
-	}
-    }
-    if (wanted&XkbKeyActionsMask) {
-	if (old->changed&XkbKeyActionsMask) {
-	    first = old->first_key_act;
-	    oldLast = old->first_key_act+old->num_key_acts-1;
-	    newLast = new->first_key_act+new->num_key_acts-1;
-
-	    if (new->first_key_act<first)
-		first = new->first_key_act;
-	    if (oldLast>newLast)
-		newLast= oldLast;
-	    old->first_key_act = first;
-	    old->num_key_acts = newLast-first+1;
-	}
-	else {
-	    old->first_key_act = new->first_key_act;
-	    old->num_key_acts = new->num_key_acts;
-	}
-    }
-    if (wanted&XkbKeyBehaviorsMask) {
-	if (old->changed&XkbKeyBehaviorsMask) {
-	    first = old->first_key_behavior;
-	    oldLast = old->first_key_behavior+old->num_key_behaviors-1;
-	    newLast = new->first_key_behavior+new->num_key_behaviors-1;
-
-	    if (new->first_key_behavior<first)
-		first = new->first_key_behavior;
-	    if (oldLast>newLast)
-		newLast= oldLast;
-	    old->first_key_behavior = first;
-	    old->num_key_behaviors = newLast-first+1;
-	}
-	else {
-	    old->first_key_behavior = new->first_key_behavior;
-	    old->num_key_behaviors = new->num_key_behaviors;
-	}
-    }
-    if (wanted&XkbVirtualModsMask) {
-	old->vmods|= new->vmods;
-    }
-    if (wanted&XkbExplicitComponentsMask) {
-	if (old->changed&XkbExplicitComponentsMask) {
-	    first = old->first_key_explicit;
-	    oldLast = old->first_key_explicit+old->num_key_explicit-1;
-	    newLast = new->first_key_explicit+new->num_key_explicit-1;
-
-	    if (new->first_key_explicit<first)
-		first = new->first_key_explicit;
-	    if (oldLast>newLast)
-		newLast= oldLast;
-	    old->first_key_explicit = first;
-	    old->num_key_explicit = newLast-first+1;
-	}
-	else {
-	    old->first_key_explicit = new->first_key_explicit;
-	    old->num_key_explicit = new->num_key_explicit;
-	}
-    }
-    if (wanted&XkbModifierMapMask) {
-	if (old->changed&XkbModifierMapMask) {
-	    first = old->first_modmap_key;
-	    oldLast = old->first_modmap_key+old->num_modmap_keys-1;
-	    newLast = new->first_modmap_key+new->num_modmap_keys-1;
-
-	    if (new->first_modmap_key<first)
-		first = new->first_modmap_key;
-	    if (oldLast>newLast)
-		newLast= oldLast;
-	    old->first_modmap_key = first;
-	    old->num_modmap_keys = newLast-first+1;
-	}
-	else {
-	    old->first_modmap_key = new->first_modmap_key;
-	    old->num_modmap_keys = new->num_modmap_keys;
-	}
-    }
-    if (wanted&XkbVirtualModMapMask) {
-	if (old->changed&XkbVirtualModMapMask) {
-	    first = old->first_vmodmap_key;
-	    oldLast = old->first_vmodmap_key+old->num_vmodmap_keys-1;
-	    newLast = new->first_vmodmap_key+new->num_vmodmap_keys-1;
-
-	    if (new->first_vmodmap_key<first)
-		first = new->first_vmodmap_key;
-	    if (oldLast>newLast)
-		newLast= oldLast;
-	    old->first_vmodmap_key = first;
-	    old->num_vmodmap_keys = newLast-first+1;
-	}
-	else {
-	    old->first_vmodmap_key = new->first_vmodmap_key;
-	    old->num_vmodmap_keys = new->num_vmodmap_keys;
-	}
-    }
-    old->changed|= wanted;
-    return;
-}
-
-void
-_XkbNoteCoreMapChanges(	XkbMapChangesPtr	 old,
-			XMappingEvent * 	new,
-			unsigned int 		wanted)
-{
-    int first,oldLast,newLast;
-
-    if ((new->request==MappingKeyboard)&&(wanted&XkbKeySymsMask)) {
-	if (old->changed&XkbKeySymsMask) {
-	    first = old->first_key_sym;
-	    oldLast = old->first_key_sym+old->num_key_syms-1;
-	    newLast = new->first_keycode+new->count-1;
-
-	    if (new->first_keycode<first)
-		first = new->first_keycode;
-	    if (oldLast>newLast)
-		newLast= oldLast;
-	    old->first_key_sym = first;
-	    old->num_key_syms = newLast-first+1;
-	}
-	else {
-	    old->changed|= XkbKeySymsMask;
-	    old->first_key_sym = new->first_keycode;
-	    old->num_key_syms = new->count;
-	}
-    }
-    return;
-}
-
-static Bool
-wire_to_event(Display *dpy,XEvent *re,xEvent *event)
-{
-    xkbEvent *xkbevent= (xkbEvent *)event;
-    XkbInfoPtr xkbi;
-
-    if ((dpy->flags & XlibDisplayNoXkb) ||
-	(!dpy->xkb_info && !XkbUseExtension(dpy,NULL,NULL)))
-	return False;
-    xkbi = dpy->xkb_info;
-    if (((event->u.u.type&0x7f)-xkbi->codes->first_event)!=XkbEventCode)
-	return False;
-
-    switch (xkbevent->u.any.xkbType) {
-	case XkbStateNotify:
-	    {
-		xkbStateNotify *sn = (xkbStateNotify *)event;
-		if ( xkbi->selected_events&XkbStateNotifyMask ) {
-		    XkbStateNotifyEvent *sev=(XkbStateNotifyEvent *)re;
-		    sev->type = XkbEventCode+xkbi->codes->first_event;
-		    sev->xkb_type = XkbStateNotify;
-		    sev->serial = _XSetLastRequestRead(dpy,
-					(xGenericReply *)event);
-		    sev->send_event = ((event->u.u.type & 0x80) != 0);
-		    sev->display = dpy;
-		    sev->time = sn->time;
-		    sev->device = sn->deviceID;
-		    sev->keycode = sn->keycode;
-		    sev->event_type = sn->eventType;
-		    sev->req_major = sn->requestMajor;
-		    sev->req_minor = sn->requestMinor;
-		    sev->changed = sn->changed;
-		    sev->group = sn->group;
-		    sev->base_group = sn->baseGroup;
-		    sev->latched_group = sn->latchedGroup;
-		    sev->locked_group = sn->lockedGroup;
-		    sev->mods = sn->mods;
-		    sev->base_mods = sn->baseMods;
-		    sev->latched_mods = sn->latchedMods;
-		    sev->locked_mods = sn->lockedMods;
-		    sev->compat_state = sn->compatState;
-		    sev->grab_mods = sn->grabMods;
-		    sev->compat_grab_mods = sn->compatGrabMods;
-		    sev->lookup_mods = sn->lookupMods;
-		    sev->compat_lookup_mods = sn->compatLookupMods;
-		    sev->ptr_buttons = sn->ptrBtnState;
-		    return True;
-		}
-	    }
-	    break;
-	case XkbMapNotify:
-	    {
-		xkbMapNotify *mn = (xkbMapNotify *)event;
-		if ((xkbi->selected_events&XkbMapNotifyMask)&&
-				(xkbi->selected_map_details&mn->changed)) {
-		    XkbMapNotifyEvent *mev;
-		    mev =(XkbMapNotifyEvent *)re;
-		    mev->type = XkbEventCode+xkbi->codes->first_event;
-		    mev->xkb_type = XkbMapNotify;
-		    mev->serial = _XSetLastRequestRead(dpy,
-						(xGenericReply *)event);
-		    mev->send_event = ((event->u.u.type&0x80)!=0);
-		    mev->display = dpy;
-		    mev->time = mn->time;
-		    mev->device = mn->deviceID;
-		    mev->changed =  mn->changed;
-		    mev->min_key_code = mn->minKeyCode;
-		    mev->max_key_code = mn->maxKeyCode;
-		    mev->first_type = mn->firstType;
-		    mev->num_types = mn->nTypes;
-		    mev->first_key_sym = mn->firstKeySym;
-		    mev->num_key_syms = mn->nKeySyms;
-		    mev->first_key_act = mn->firstKeyAct;
-		    mev->num_key_acts = mn->nKeyActs;
-		    mev->first_key_behavior = mn->firstKeyBehavior;
-		    mev->num_key_behaviors = mn->nKeyBehaviors;
-		    mev->vmods = mn->virtualMods;
-		    mev->first_key_explicit = mn->firstKeyExplicit;
-		    mev->num_key_explicit = mn->nKeyExplicit;
-		    mev->first_modmap_key = mn->firstModMapKey;
-		    mev->num_modmap_keys = mn->nModMapKeys;
-		    mev->first_vmodmap_key = mn->firstVModMapKey;
-		    mev->num_vmodmap_keys = mn->nVModMapKeys;
-		    XkbNoteMapChanges(&xkbi->changes,mev,XKB_XLIB_MAP_MASK);
-		    if (xkbi->changes.changed)
-			xkbi->flags|= XkbMapPending;
-		    return True;
-		}
-		else if (mn->nKeySyms>0) {
-		    register XMappingEvent *ev = (XMappingEvent *)re;
-		    ev->type = MappingNotify;
-		    ev->serial = _XSetLastRequestRead(dpy,
-						(xGenericReply *)event);
-		    ev->send_event = ((event->u.u.type&0x80)!=0);
-		    ev->display = dpy;
-		    ev->window = 0;
-		    ev->first_keycode = mn->firstKeySym;
-		    ev->request = MappingKeyboard;
-		    ev->count = mn->nKeySyms;
-		    _XkbNoteCoreMapChanges(&xkbi->changes,ev,XKB_XLIB_MAP_MASK);
-		    if (xkbi->changes.changed)
-			xkbi->flags|= XkbMapPending;
-		    return True;
-		}
-	    }
-	    break;
-	case XkbControlsNotify:
-	    {
-		if (xkbi->selected_events&XkbControlsNotifyMask) {
-		    xkbControlsNotify *cn =(xkbControlsNotify *)event;
-		    XkbControlsNotifyEvent *cev;
-		    cev =(XkbControlsNotifyEvent *)re;
-		    cev->type = XkbEventCode+xkbi->codes->first_event;
-		    cev->xkb_type = XkbControlsNotify;
-		    cev->serial = _XSetLastRequestRead(dpy,
-						(xGenericReply *)event);
-		    cev->send_event = ((event->u.u.type&0x80)!=0);
-		    cev->display = dpy;
-		    cev->time = cn->time;
-		    cev->device = cn->deviceID;
-		    cev->changed_ctrls =  cn->changedControls;
-		    cev->enabled_ctrls =  cn->enabledControls;
-		    cev->enabled_ctrl_changes = cn->enabledControlChanges;
-		    cev->keycode = cn->keycode;
-		    cev->num_groups = cn->numGroups;
-		    cev->event_type = cn->eventType;
-		    cev->req_major = cn->requestMajor;
-		    cev->req_minor = cn->requestMinor;
-		    return True;
-		}
-	    }
-	    break;
-	case XkbIndicatorMapNotify:
-	    {
-		if (xkbi->selected_events&XkbIndicatorMapNotifyMask) {
-		    xkbIndicatorNotify *in =(xkbIndicatorNotify *)event;
-		    XkbIndicatorNotifyEvent *iev;
-		    iev =(XkbIndicatorNotifyEvent *)re;
-		    iev->type = XkbEventCode+xkbi->codes->first_event;
-		    iev->xkb_type = XkbIndicatorMapNotify;
-		    iev->serial = _XSetLastRequestRead(dpy,
-						(xGenericReply *)event);
-		    iev->send_event = ((event->u.u.type&0x80)!=0);
-		    iev->display = dpy;
-		    iev->time = in->time;
-		    iev->device = in->deviceID;
-		    iev->changed =  in->changed;
-		    iev->state=  in->state;
-		    return True;
-		}
-	    }
-	    break;
-	case XkbIndicatorStateNotify:
-	    {
-		if (xkbi->selected_events&XkbIndicatorStateNotifyMask) {
-		    xkbIndicatorNotify *in =(xkbIndicatorNotify *)event;
-		    XkbIndicatorNotifyEvent *iev;
-		    iev =(XkbIndicatorNotifyEvent *)re;
-		    iev->type = XkbEventCode+xkbi->codes->first_event;
-		    iev->xkb_type = XkbIndicatorStateNotify;
-		    iev->serial = _XSetLastRequestRead(dpy,
-						(xGenericReply *)event);
-		    iev->send_event = ((event->u.u.type&0x80)!=0);
-		    iev->display = dpy;
-		    iev->time = in->time;
-		    iev->device = in->deviceID;
-		    iev->changed =  in->changed;
-		    iev->state=  in->state;
-		    return True;
-		}
-	    }
-	    break;
-	case XkbBellNotify:
-	    {
-		if (xkbi->selected_events&XkbBellNotifyMask) {
-		    xkbBellNotify *bn =(xkbBellNotify *)event;
-		    XkbBellNotifyEvent *bev;
-		    bev =(XkbBellNotifyEvent *)re;
-		    bev->type = XkbEventCode+xkbi->codes->first_event;
-		    bev->xkb_type = XkbBellNotify;
-		    bev->serial = _XSetLastRequestRead(dpy,
-						(xGenericReply *)event);
-		    bev->send_event = ((event->u.u.type&0x80)!=0);
-		    bev->display = dpy;
-		    bev->time = bn->time;
-		    bev->device = bn->deviceID;
-		    bev->percent = bn->percent;
-		    bev->pitch = bn->pitch;
-		    bev->duration = bn->duration;
-		    bev->bell_class = bn->bellClass;
-		    bev->bell_id = bn->bellID;
-		    bev->name = bn->name;
-		    bev->window = bn->window;
-		    bev->event_only = bn->eventOnly;
-		    return True;
-		}
-	    }
-	    break;
-	case XkbAccessXNotify:
-	    {
-		if (xkbi->selected_events&XkbAccessXNotifyMask) {
-		    xkbAccessXNotify *axn =(xkbAccessXNotify *)event;
-		    XkbAccessXNotifyEvent *axev;
-		    axev =(XkbAccessXNotifyEvent *)re;
-		    axev->type = XkbEventCode+xkbi->codes->first_event;
-		    axev->xkb_type = XkbAccessXNotify;
-		    axev->serial = _XSetLastRequestRead(dpy,
-						(xGenericReply *)event);
-		    axev->send_event = ((event->u.u.type&0x80)!=0);
-		    axev->display = dpy;
-		    axev->time = axn->time;
-		    axev->device = axn->deviceID;
-		    axev->detail = axn->detail;
-		    axev->keycode = axn->keycode;
-		    axev->sk_delay = axn->slowKeysDelay;
-		    axev->debounce_delay = axn->debounceDelay;
-		    return True;
-		}
-	    }
-	    break;
-	case XkbNamesNotify:
-	    {
-		if (xkbi->selected_events&XkbNamesNotifyMask) {
-		    xkbNamesNotify *nn =(xkbNamesNotify *)event;
-		    XkbNamesNotifyEvent *nev;
-		    nev =(XkbNamesNotifyEvent *)re;
-		    nev->type = XkbEventCode+xkbi->codes->first_event;
-		    nev->xkb_type = XkbNamesNotify;
-		    nev->serial = _XSetLastRequestRead(dpy,
-						(xGenericReply *)event);
-		    nev->send_event = ((event->u.u.type&0x80)!=0);
-		    nev->display = dpy;
-		    nev->time = nn->time;
-		    nev->device = nn->deviceID;
-		    nev->changed = nn->changed;
-		    nev->first_type = nn->firstType;
-		    nev->num_types = nn->nTypes;
-		    nev->first_lvl = nn->firstLevelName;
-		    nev->num_lvls = nn->nLevelNames;
-		    nev->num_aliases = nn->nAliases;
-		    nev->num_radio_groups = nn->nRadioGroups;
-		    nev->changed_vmods = nn->changedVirtualMods;
-		    nev->changed_groups = nn->changedGroupNames;
-		    nev->changed_indicators = nn->changedIndicators;
-		    nev->first_key = nn->firstKey;
-		    nev->num_keys = nn->nKeys;
-		    return True;
-		}
-	    }
-	    break;
-	case XkbCompatMapNotify:
-	    {
-		if (xkbi->selected_events&XkbCompatMapNotifyMask) {
-		    xkbCompatMapNotify *cmn =(xkbCompatMapNotify *)event;
-		    XkbCompatMapNotifyEvent *cmev;
-		    cmev =(XkbCompatMapNotifyEvent *)re;
-		    cmev->type = XkbEventCode+xkbi->codes->first_event;
-		    cmev->xkb_type = XkbCompatMapNotify;
-		    cmev->serial = _XSetLastRequestRead(dpy,
-						(xGenericReply *)event);
-		    cmev->send_event = ((event->u.u.type&0x80)!=0);
-		    cmev->display = dpy;
-		    cmev->time = cmn->time;
-		    cmev->device = cmn->deviceID;
-		    cmev->changed_groups = cmn->changedGroups;
-		    cmev->first_si = cmn->firstSI;
-		    cmev->num_si = cmn->nSI;
-		    cmev->num_total_si = cmn->nTotalSI;
-		    return True;
-		}
-	    }
-	    break;
-	case XkbActionMessage:
-	    {
-		if (xkbi->selected_events&XkbActionMessageMask) {
-		    xkbActionMessage *am= (xkbActionMessage *)event;
-		    XkbActionMessageEvent *amev;
-		    amev= (XkbActionMessageEvent *)re;
-		    amev->type = XkbEventCode+xkbi->codes->first_event;
-		    amev->xkb_type = XkbActionMessage;
-		    amev->serial = _XSetLastRequestRead(dpy,
-						(xGenericReply *)event);
-		    amev->send_event = ((event->u.u.type&0x80)!=0);
-		    amev->display = dpy;
-		    amev->time = am->time;
-		    amev->device = am->deviceID;
-		    amev->keycode = am->keycode;
-		    amev->press = am->press;
-		    amev->key_event_follows = am->keyEventFollows;
-		    amev->group = am->group;
-		    amev->mods = am->mods;
-		    memcpy(amev->message,am->message,XkbActionMessageLength);
-		    amev->message[XkbActionMessageLength]= '\0';
-		    return True;
-		}
-	    }
-	    break;
-	case XkbExtensionDeviceNotify:
-	    {
-		if (xkbi->selected_events&XkbExtensionDeviceNotifyMask) {
-		    xkbExtensionDeviceNotify *ed=
-					(xkbExtensionDeviceNotify *)event;
-		    XkbExtensionDeviceNotifyEvent *edev;
-		    edev= (XkbExtensionDeviceNotifyEvent *)re;
-		    edev->type= XkbEventCode+xkbi->codes->first_event;
-		    edev->xkb_type= XkbExtensionDeviceNotify;
-		    edev->serial= _XSetLastRequestRead(dpy,
-						(xGenericReply *)event);
-		    edev->send_event= ((event->u.u.type&0x80)!=0);
-		    edev->display= dpy;
-		    edev->time= ed->time;
-		    edev->device= ed->deviceID;
-		    edev->led_class= ed->ledClass;
-		    edev->led_id= ed->ledID;
-		    edev->reason= ed->reason;
-		    edev->supported= ed->supported;
-		    edev->leds_defined= ed->ledsDefined;
-		    edev->led_state= ed->ledState;
-		    edev->first_btn= ed->firstBtn;
-		    edev->num_btns= ed->nBtns;
-		    edev->unsupported= ed->unsupported;
-		    return True;
-		}
-	    }
-	    break;
-	case XkbNewKeyboardNotify:
-	    {
-		xkbNewKeyboardNotify *nkn = (xkbNewKeyboardNotify *)event;
-		if ((xkbi->selected_events&XkbNewKeyboardNotifyMask)&&
-				    (xkbi->selected_nkn_details&nkn->changed)) {
-		    XkbNewKeyboardNotifyEvent *nkev;
-		    nkev =(XkbNewKeyboardNotifyEvent *)re;
-		    nkev->type = XkbEventCode+xkbi->codes->first_event;
-		    nkev->xkb_type = XkbNewKeyboardNotify;
-		    nkev->serial = _XSetLastRequestRead(dpy,
-						(xGenericReply *)event);
-		    nkev->send_event = ((event->u.u.type&0x80)!=0);
-		    nkev->display = dpy;
-		    nkev->time = nkn->time;
-		    nkev->device = nkn->deviceID;
-		    nkev->old_device = nkn->oldDeviceID;
-		    nkev->min_key_code = nkn->minKeyCode;
-		    nkev->max_key_code = nkn->maxKeyCode;
-		    nkev->old_min_key_code = nkn->oldMinKeyCode;
-		    nkev->old_max_key_code = nkn->oldMaxKeyCode;
-		    nkev->req_major = nkn->requestMajor;
-		    nkev->req_minor = nkn->requestMinor;
-		    nkev->changed = nkn->changed;
-		    if ((xkbi->desc)&&(nkev->send_event==0)&&
-			((xkbi->desc->device_spec==nkev->old_device)||
-			 (nkev->device!=nkev->old_device))) {
-			xkbi->flags= XkbMapPending|XkbXlibNewKeyboard;
-		    }
-		    return True;
-		}
-		else if(nkn->changed&(XkbNKN_KeycodesMask|XkbNKN_DeviceIDMask)){
-		    register XMappingEvent *ev = (XMappingEvent *)re;
-		    ev->type = MappingNotify;
-		    ev->serial = _XSetLastRequestRead(dpy,
-						(xGenericReply *)event);
-		    ev->send_event = ((event->u.u.type&0x80)!=0);
-		    ev->display = dpy;
-		    ev->window = 0;
-		    ev->first_keycode = dpy->min_keycode;
-		    ev->request = MappingKeyboard;
-		    ev->count = (dpy->max_keycode-dpy->min_keycode)+1;
-		    if ((xkbi->desc)&&(ev->send_event==0)&&
-			((xkbi->desc->device_spec==nkn->oldDeviceID)||
-			 (nkn->deviceID!=nkn->oldDeviceID))) {
-			xkbi->flags|= XkbMapPending|XkbXlibNewKeyboard;
-		    }
-		    return True;
-		}
-	    }
-	    break;
-	default:
-#ifdef DEBUG
-	    fprintf(stderr,"Got unknown XKEYBOARD event (%d, base=%d)\n",
-						re->type,
-						xkbi->codes->first_event);
-#endif
-	    break;
-    }
-    return False;
-}
-
-Bool
-XkbIgnoreExtension(Bool ignore)
-{
-    if (getenv("XKB_FORCE")!=NULL) {
-#ifdef DEBUG
-	fprintf(stderr,"Forcing use of XKEYBOARD (overriding an IgnoreExtensions)\n");
-#endif
-	return False;
-    }
-#ifdef DEBUG
-    else if (getenv("XKB_DEBUG")!=NULL) {
-	fprintf(stderr,"Explicitly %signoring XKEYBOARD\n",ignore?"":"not ");
-    }
-#endif
-    _XkbIgnoreExtension = ignore;
-    return True;
-}
-
-static void
-_XkbFreeInfo(Display *dpy)
-{
-    XkbInfoPtr xkbi = dpy->xkb_info;
-    if (xkbi) {
-	if (xkbi->desc)
-	    XkbFreeKeyboard(xkbi->desc,XkbAllComponentsMask,True);
-	Xfree(xkbi);
-      }
-}
-
-Bool
-XkbUseExtension(Display *dpy,int *major_rtrn,int *minor_rtrn)
-{
-    xkbUseExtensionReply rep;
-    register xkbUseExtensionReq *req;
-    XExtCodes		*codes;
-    int	ev_base,forceIgnore;
-    XkbInfoPtr xkbi;
-    char *	str;
-    static int debugMsg;
-    static int been_here= 0;
-
-    if ( dpy->xkb_info && !(dpy->flags & XlibDisplayNoXkb)) {
-	if (major_rtrn)	*major_rtrn= dpy->xkb_info->srv_major;
-	if (minor_rtrn)	*minor_rtrn= dpy->xkb_info->srv_minor;
-	return True;
-    }
-    if (!been_here) {
-	debugMsg= (getenv("XKB_DEBUG")!=NULL);
-	been_here= 1;
-    }
-
-    if (major_rtrn)	*major_rtrn= 0;
-    if (minor_rtrn)	*minor_rtrn= 0;
-
-    if (!dpy->xkb_info) {
-        xkbi = _XkbTypedCalloc(1, XkbInfoRec);
-        if ( !xkbi )
-	    return False;
-        dpy->xkb_info = xkbi;
-        dpy->free_funcs->xkb = _XkbFreeInfo;
-
-        xkbi->xlib_ctrls|= (XkbLC_ControlFallback|XkbLC_ConsumeLookupMods);
-        if ((str=getenv("_XKB_OPTIONS_ENABLE"))!=NULL) {
-	    if ((str=getenv("_XKB_LATIN1_LOOKUP"))!=NULL) {
-	        if ((strcmp(str,"off")==0)||(strcmp(str,"0")==0))
-		     xkbi->xlib_ctrls&= ~XkbLC_ForceLatin1Lookup;
-	        else xkbi->xlib_ctrls|= XkbLC_ForceLatin1Lookup;
-	    }
-	    if ((str=getenv("_XKB_CONSUME_LOOKUP_MODS"))!=NULL) {
-	        if ((strcmp(str,"off")==0)||(strcmp(str,"0")==0))
-		     xkbi->xlib_ctrls&= ~XkbLC_ConsumeLookupMods;
-	        else xkbi->xlib_ctrls|= XkbLC_ConsumeLookupMods;
-	    }
-	    if ((str=getenv("_XKB_CONSUME_SHIFT_AND_LOCK"))!=NULL) {
-	        if ((strcmp(str,"off")==0)||(strcmp(str,"0")==0))
-		     xkbi->xlib_ctrls&= ~XkbLC_AlwaysConsumeShiftAndLock;
-	        else xkbi->xlib_ctrls|= XkbLC_AlwaysConsumeShiftAndLock;
-	    }
-	    if ((str=getenv("_XKB_IGNORE_NEW_KEYBOARDS"))!=NULL) {
-	        if ((strcmp(str,"off")==0)||(strcmp(str,"0")==0))
-		     xkbi->xlib_ctrls&= ~XkbLC_IgnoreNewKeyboards;
-	        else xkbi->xlib_ctrls|= XkbLC_IgnoreNewKeyboards;
-	    }
-	    if ((str=getenv("_XKB_CONTROL_FALLBACK"))!=NULL) {
-	        if ((strcmp(str,"off")==0)||(strcmp(str,"0")==0))
-		     xkbi->xlib_ctrls&= ~XkbLC_ControlFallback;
-	        else xkbi->xlib_ctrls|= XkbLC_ControlFallback;
-	    }
-	    if ((str=getenv("_XKB_COMP_LED"))!=NULL) {
-	        if ((strcmp(str,"off")==0)||(strcmp(str,"0")==0))
-		    xkbi->xlib_ctrls&= ~XkbLC_ComposeLED;
-	        else {
-		    xkbi->xlib_ctrls|= XkbLC_ComposeLED;
-		    if (strlen(str)>0)
-		        xkbi->composeLED= XInternAtom(dpy,str,False);
-	        }
-	    }
-	    if ((str=getenv("_XKB_COMP_FAIL_BEEP"))!=NULL) {
-	        if ((strcmp(str,"off")==0)||(strcmp(str,"0")==0))
-		     xkbi->xlib_ctrls&= ~XkbLC_BeepOnComposeFail;
-	        else xkbi->xlib_ctrls|= XkbLC_BeepOnComposeFail;
-	    }
-        }
-        if ((xkbi->composeLED==None)&&((xkbi->xlib_ctrls&XkbLC_ComposeLED)!=0))
-	    xkbi->composeLED= XInternAtom(dpy,"Compose",False);
-#ifdef DEBUG
-        if (debugMsg) {
-	    register unsigned c= xkbi->xlib_ctrls;
-	    fprintf(stderr,"XKEYBOARD compose: beep on failure is %s, LED is %s\n",
-		((c&XkbLC_BeepOnComposeFail)?"on":"off"),
-		((c&XkbLC_ComposeLED)?"on":"off"));
-	    fprintf(stderr,"XKEYBOARD XLookupString: %slatin-1, %s lookup modifiers\n",
-		((c&XkbLC_ForceLatin1Lookup)?"allow non-":"force "),
-		((c&XkbLC_ConsumeLookupMods)?"consume":"re-use"));
-	    fprintf(stderr,
-	        "XKEYBOARD XLookupString: %sconsume shift and lock, %scontrol fallback\n",
-	        ((c&XkbLC_AlwaysConsumeShiftAndLock)?"always ":"don't "),
-	        ((c&XkbLC_ControlFallback)?"":"no "));
-
-        }
-#endif
-    } else
-        xkbi = dpy->xkb_info;
-
-    forceIgnore= (dpy->flags&XlibDisplayNoXkb)||dpy->keysyms;
-    forceIgnore= forceIgnore&&(major_rtrn==NULL)&&(minor_rtrn==NULL);
-    if ( forceIgnore || _XkbIgnoreExtension || getenv("XKB_DISABLE")) {
-	LockDisplay(dpy);
-	dpy->flags |= XlibDisplayNoXkb;
-	UnlockDisplay(dpy);
-	if (debugMsg)
-	    fprintf(stderr,"XKEYBOARD extension disabled or missing\n");
-	return False;
-    }
-
-    if ( (codes=XInitExtension(dpy,XkbName))==NULL ) {
-	LockDisplay(dpy);
-	dpy->flags |= XlibDisplayNoXkb;
-	UnlockDisplay(dpy);
-	if (debugMsg)
-	    fprintf(stderr,"XKEYBOARD extension not present\n");
-	return False;
-    }
-    xkbi->codes = codes;
-    LockDisplay(dpy);
-
-    GetReq(kbUseExtension, req);
-    req->reqType = xkbi->codes->major_opcode;
-    req->xkbReqType = X_kbUseExtension;
-    req->wantedMajor = XkbMajorVersion;
-    req->wantedMinor = XkbMinorVersion;
-    if (!_XReply(dpy, (xReply *)&rep, 0, xFalse) || !rep.supported ) {
-	Bool	fail;
-	fail= True;
-	if (debugMsg)
-	    fprintf(stderr,
-		"XKEYBOARD version mismatch (want %d.%02d, got %d.%02d)\n",
-		XkbMajorVersion,XkbMinorVersion,
-		rep.serverMajor, rep.serverMinor);
-
-	/* pre-release 0.65 is very close to 1.00 */
-	if ((rep.serverMajor==0)&&(rep.serverMinor==65)) {
-	    if (debugMsg)
-		fprintf(stderr,"Trying to fall back to version 0.65...");
-	    GetReq(kbUseExtension, req);
-	    req->reqType = xkbi->codes->major_opcode;
-	    req->xkbReqType = X_kbUseExtension;
-	    req->wantedMajor = 0;
-	    req->wantedMinor = 65;
-	    if ( _XReply(dpy, (xReply *)&rep, 0, xFalse) && rep.supported ) {
-		if (debugMsg)
-		    fprintf(stderr,"succeeded\n");
-		fail= False;
-	    }
-	    else if (debugMsg) fprintf(stderr,"failed\n");
-	}
-	if (fail) {
-	    dpy->flags |= XlibDisplayNoXkb;
-	    UnlockDisplay(dpy);
-	    SyncHandle();
-	    if (major_rtrn) *major_rtrn= rep.serverMajor;
-	    if (minor_rtrn) *minor_rtrn= rep.serverMinor;
-	    return False;
-	}
-    }
-#ifdef DEBUG
-    else if ( forceIgnore ) {
-	fprintf(stderr,"Internal Error!  XkbUseExtension succeeded with forceIgnore set\n");
-    }
-#endif
-    UnlockDisplay(dpy);
-    xkbi->srv_major= rep.serverMajor;
-    xkbi->srv_minor= rep.serverMinor;
-    if (major_rtrn)	*major_rtrn= rep.serverMajor;
-    if (minor_rtrn)	*minor_rtrn= rep.serverMinor;
-    if (debugMsg)
-	fprintf(stderr,"XKEYBOARD (version %d.%02d/%d.%02d) OK!\n",
-				XkbMajorVersion,XkbMinorVersion,
-				rep.serverMajor,rep.serverMinor);
-
-    ev_base = codes->first_event;
-    XESetWireToEvent(dpy,ev_base+XkbEventCode,wire_to_event);
-    SyncHandle();
-    return True;
-}
->>>>>>> 6ce1d8f0
