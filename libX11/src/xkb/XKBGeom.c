<<<<<<< HEAD
/************************************************************
Copyright (c) 1993 by Silicon Graphics Computer Systems, Inc.

Permission to use, copy, modify, and distribute this
software and its documentation for any purpose and without
fee is hereby granted, provided that the above copyright
notice appear in all copies and that both that copyright
notice and this permission notice appear in supporting
documentation, and that the name of Silicon Graphics not be
used in advertising or publicity pertaining to distribution
of the software without specific prior written permission.
Silicon Graphics makes no representation about the suitability
of this software for any purpose. It is provided "as is"
without any express or implied warranty.

SILICON GRAPHICS DISCLAIMS ALL WARRANTIES WITH REGARD TO THIS
SOFTWARE, INCLUDING ALL IMPLIED WARRANTIES OF MERCHANTABILITY
AND FITNESS FOR A PARTICULAR PURPOSE. IN NO EVENT SHALL SILICON
GRAPHICS BE LIABLE FOR ANY SPECIAL, INDIRECT OR CONSEQUENTIAL
DAMAGES OR ANY DAMAGES WHATSOEVER RESULTING FROM LOSS OF USE,
DATA OR PROFITS, WHETHER IN AN ACTION OF CONTRACT, NEGLIGENCE
OR OTHER TORTIOUS ACTION, ARISING OUT OF OR IN CONNECTION  WITH
THE USE OR PERFORMANCE OF THIS SOFTWARE.

********************************************************/

#ifdef DEBUG
#ifdef HAVE_CONFIG_H
#include <config.h>
#endif
#include <stdio.h>
#endif

#define NEED_MAP_READERS
#include "Xlibint.h"
#include <X11/extensions/XKBgeom.h>
#include <X11/extensions/XKBproto.h>
#include "XKBlibint.h"

#define	MINSHORT	-32768
#define	MAXSHORT	32767

/***====================================================================***/

static void
_XkbCheckBounds(XkbBoundsPtr bounds,int	x,int y)
{
    if (x<bounds->x1)	bounds->x1= x;
    if (x>bounds->x2)	bounds->x2= x;
    if (y<bounds->y1)	bounds->y1= y;
    if (y>bounds->y2)	bounds->y2= y;
    return;
}

Bool
XkbComputeShapeBounds(XkbShapePtr shape)
{
register int	o,p;
XkbOutlinePtr	outline;
XkbPointPtr	pt;

    if ((!shape)||(shape->num_outlines<1))
	return False;
    shape->bounds.x1= shape->bounds.y1= MAXSHORT;
    shape->bounds.x2= shape->bounds.y2= MINSHORT;
    for (outline=shape->outlines,o=0;o<shape->num_outlines;o++,outline++) {
	for (pt=outline->points,p=0;p<outline->num_points;p++,pt++) {
	    _XkbCheckBounds(&shape->bounds,pt->x,pt->y);
	}
        if (outline->num_points<2) {
            _XkbCheckBounds(&shape->bounds,0,0);
        }
    }
    return True;
}

Bool
XkbComputeShapeTop(XkbShapePtr shape,XkbBoundsPtr bounds)
{
register int	p;
XkbOutlinePtr	outline;
XkbPointPtr	pt;

    if ((!shape)||(shape->num_outlines<1))
	return False;
    if (shape->approx)	outline= shape->approx;
    else		outline= &shape->outlines[shape->num_outlines-1];
    if (outline->num_points<2) {
	 bounds->x1= bounds->y1= 0;
	 bounds->x2= bounds->y2= 0;
    }
    else {
	bounds->x1= bounds->y1= MAXSHORT;
	bounds->x2= bounds->y2= MINSHORT;
    }
    for (pt=outline->points,p=0;p<outline->num_points;p++,pt++) {
	_XkbCheckBounds(bounds,pt->x,pt->y);
    }
    return True;
}

Bool
XkbComputeRowBounds(XkbGeometryPtr geom,XkbSectionPtr section,XkbRowPtr row)
{
register int	k,pos;
XkbKeyPtr	key;
XkbBoundsPtr	bounds,sbounds;

    if ((!geom)||(!section)||(!row))
	return False;
    pos= 0;
    bounds= &row->bounds;
    bzero(bounds,sizeof(XkbBoundsRec));
    for (key=row->keys,pos=k=0;k<row->num_keys;k++,key++) {
	sbounds= &XkbKeyShape(geom,key)->bounds;
	_XkbCheckBounds(bounds,pos,0);
	if (!row->vertical) {
	    if (key->gap!=0) {
		pos+= key->gap;
		_XkbCheckBounds(bounds,pos,0);
	    }
	    _XkbCheckBounds(bounds,pos+sbounds->x1,sbounds->y1);
	    _XkbCheckBounds(bounds,pos+sbounds->x2,sbounds->y2);
	    pos+= sbounds->x2;
	}
	else {
	    if (key->gap!=0) {
		pos+= key->gap;
		_XkbCheckBounds(bounds,0,pos);
	    }
	    _XkbCheckBounds(bounds,pos+sbounds->x1,sbounds->y1);
	    _XkbCheckBounds(bounds,pos+sbounds->x2,sbounds->y2);
	    pos+= sbounds->y2;
	}
    }
    return True;
}

Bool
XkbComputeSectionBounds(XkbGeometryPtr geom,XkbSectionPtr section)
{
register int	i;
XkbShapePtr	shape;
XkbRowPtr	row;
XkbDoodadPtr	doodad;
XkbBoundsPtr	bounds,rbounds=NULL;

    if ((!geom)||(!section))
	return False;
    bounds= &section->bounds;
    bzero(bounds,sizeof(XkbBoundsRec));
    for (i=0,row=section->rows;i<section->num_rows;i++,row++) {
	if (!XkbComputeRowBounds(geom,section,row))
	    return False;
	rbounds= &row->bounds;
	_XkbCheckBounds(bounds,row->left+rbounds->x1,row->top+rbounds->y1);
	_XkbCheckBounds(bounds,row->left+rbounds->x2,row->top+rbounds->y2);
    }
    for (i=0,doodad=section->doodads;i<section->num_doodads;i++,doodad++) {
	static XkbBoundsRec	tbounds;
	switch (doodad->any.type) {
	    case XkbOutlineDoodad:
	    case XkbSolidDoodad:
		shape= XkbShapeDoodadShape(geom,&doodad->shape);
		rbounds= &shape->bounds;
		break;
	    case XkbTextDoodad:
		tbounds.x1= doodad->text.left;
		tbounds.y1= doodad->text.top;
		tbounds.x2= tbounds.x1+doodad->text.width;
		tbounds.y2= tbounds.y1+doodad->text.height;
		rbounds= &tbounds;
		break;
	    case XkbIndicatorDoodad:
		shape= XkbIndicatorDoodadShape(geom,&doodad->indicator);
		rbounds= &shape->bounds;
		break;
	    case XkbLogoDoodad:
		shape= XkbLogoDoodadShape(geom,&doodad->logo);
		rbounds= &shape->bounds;
		break;
	    default:
		tbounds.x1= tbounds.x2= doodad->any.left;
		tbounds.y1= tbounds.y2= doodad->any.top;
		break;
	}
	_XkbCheckBounds(bounds,rbounds->x1,rbounds->y1);
	_XkbCheckBounds(bounds,rbounds->x2,rbounds->y2);
    }
    return True;
}

/***====================================================================***/

char *
XkbFindOverlayForKey(XkbGeometryPtr geom,XkbSectionPtr wanted,char *under)
{
int		s;
XkbSectionPtr	section;

    if ((geom==NULL)||(under==NULL)||(geom->num_sections<1))
	return NULL;

    if (wanted)
	 section= wanted;
    else section= geom->sections;

    for (s=0;s<geom->num_sections;s++,section++) {
	XkbOverlayPtr	ol;
	int		o;

	if (section->num_overlays<1)
	    continue;
	for (o=0,ol=section->overlays;o<section->num_overlays;o++,ol++) {
	    XkbOverlayRowPtr	row;
	    int			r;

	    for (r=0,row=ol->rows;r<ol->num_rows;r++,row++) {
		XkbOverlayKeyPtr	key;
		int			k;
		for (k=0,key=row->keys;k<row->num_keys;k++,key++) {
		    if (strncmp(under,key->under.name,XkbKeyNameLength)==0)
			return key->over.name;
		}
	    }
	}
	if (wanted!=NULL)
	    break;
    }
    return NULL;
}

/***====================================================================***/

static Status
_XkbReadGeomProperties(	XkbReadBufferPtr	buf,
			XkbGeometryPtr 		geom,
			xkbGetGeometryReply *	rep)
{
Status	rtrn;

    if (rep->nProperties<1)
	return Success;
    if ((rtrn=XkbAllocGeomProps(geom,rep->nProperties))==Success) {
	register int i;
	register Bool ok;
	char *name,*value;
	ok= True;
	for (i=0;(i<rep->nProperties)&&ok;i++) {
	    name=NULL;
	    value=NULL;
	    ok= _XkbGetReadBufferCountedString(buf,&name)&&ok;
	    ok= _XkbGetReadBufferCountedString(buf,&value)&&ok;
	    ok= ok&&(XkbAddGeomProperty(geom,name,value)!=NULL);
	    if (name)
		_XkbFree(name);
	    if (value)
		_XkbFree(value);
	}
	if (ok)	rtrn= Success;
	else	rtrn= BadLength;
    }
    return rtrn;
}

static Status
_XkbReadGeomKeyAliases(	XkbReadBufferPtr	buf,
			XkbGeometryPtr		geom,
			xkbGetGeometryReply *	rep)
{
Status	rtrn;

    if (rep->nKeyAliases<1)
	return Success;
    if ((rtrn=XkbAllocGeomKeyAliases(geom,rep->nKeyAliases))==Success) {
	if (!_XkbCopyFromReadBuffer(buf,(char *)geom->key_aliases,
					(rep->nKeyAliases*XkbKeyNameLength*2)))
	    return BadLength;
	geom->num_key_aliases= rep->nKeyAliases;
	return Success;
    }
    else { /* alloc failed, just skip the aliases */
	_XkbSkipReadBufferData(buf,(rep->nKeyAliases*XkbKeyNameLength*2));
    }
    return rtrn;
}

static Status
_XkbReadGeomColors(	XkbReadBufferPtr	buf,
			XkbGeometryPtr		geom,
			xkbGetGeometryReply *	rep)
{
Status	rtrn;

    if (rep->nColors<1)
	return Success;
    if ((rtrn=XkbAllocGeomColors(geom,rep->nColors))==Success) {
	register int i;
	char *spec;
	for (i=0;i<rep->nColors;i++) {
	    spec = NULL;
	    if (!_XkbGetReadBufferCountedString(buf,&spec))
		rtrn = BadLength;
	    else if (XkbAddGeomColor(geom,spec,geom->num_colors)==NULL)
		rtrn = BadAlloc;
	    if (spec)
		_XkbFree(spec);
	    if (rtrn != Success)
		return rtrn;
	}
	return Success;
    }
    return rtrn;
}

static Status
_XkbReadGeomShapes(	XkbReadBufferPtr	buf,
			XkbGeometryPtr		geom,
			xkbGetGeometryReply *	rep)
{
register int i;
Status	rtrn;

    if (rep->nShapes<1)
	return Success;
    if ((rtrn=XkbAllocGeomShapes(geom,rep->nShapes))!=Success)
	return rtrn;
    for (i=0;i<rep->nShapes;i++) {
	xkbShapeWireDesc *shapeWire;
	XkbShapePtr	 shape;
	register int	 o;
	shapeWire= (xkbShapeWireDesc *)
		   _XkbGetReadBufferPtr(buf,SIZEOF(xkbShapeWireDesc));
	if (!shapeWire)
	    return BadLength;
	shape= XkbAddGeomShape(geom,shapeWire->name,shapeWire->nOutlines);
	if (!shape)
	   return BadAlloc;
	for (o=0;o<shapeWire->nOutlines;o++) {
	    xkbOutlineWireDesc *olWire;
	    XkbOutlinePtr	ol;
	    register int	p;
	    XkbPointPtr		pt;
	    olWire=  (xkbOutlineWireDesc *)
		 _XkbGetReadBufferPtr(buf,SIZEOF(xkbOutlineWireDesc));
	    if (!olWire)
		return BadLength;
	    ol= XkbAddGeomOutline(shape,olWire->nPoints);
	    if (!ol)
		return BadAlloc;
	    ol->corner_radius=  olWire->cornerRadius;
	    for (p=0,pt=ol->points;p<olWire->nPoints;p++,pt++) {
		xkbPointWireDesc *	ptWire;
		ptWire= (xkbPointWireDesc *)
		    _XkbGetReadBufferPtr(buf,SIZEOF(xkbPointWireDesc));
		if (!ptWire)
		    return BadLength;
		pt->x= ptWire->x;
		pt->y= ptWire->y;
	    }
	    ol->num_points= olWire->nPoints;
	}
	if (shapeWire->primaryNdx!=XkbNoShape)
	     shape->primary= &shape->outlines[shapeWire->primaryNdx];
	else shape->primary= NULL;
	if (shapeWire->approxNdx!=XkbNoShape)
	     shape->approx= &shape->outlines[shapeWire->approxNdx];
	else shape->approx= NULL;
	XkbComputeShapeBounds(shape);
    }
    return Success;
}

static Status
_XkbReadGeomDoodad(	XkbReadBufferPtr 	buf,
			XkbGeometryPtr 		geom,
			XkbSectionPtr 		section)
{
XkbDoodadPtr		doodad;
xkbDoodadWireDesc *	doodadWire;

    doodadWire= (xkbDoodadWireDesc *)
		   _XkbGetReadBufferPtr(buf,SIZEOF(xkbDoodadWireDesc));
    if (!doodadWire)
	return 	BadLength;
    doodad= XkbAddGeomDoodad(geom,section,doodadWire->any.name);
    if (!doodad)
	return BadAlloc;
    doodad->any.type= doodadWire->any.type;
    doodad->any.priority= doodadWire->any.priority;
    doodad->any.top= doodadWire->any.top;
    doodad->any.left= doodadWire->any.left;
    doodad->any.angle= doodadWire->any.angle;
    switch (doodad->any.type) {
	case XkbOutlineDoodad:
	case XkbSolidDoodad:
	    doodad->shape.color_ndx= doodadWire->shape.colorNdx;
	    doodad->shape.shape_ndx= doodadWire->shape.shapeNdx;
	    break;
	case XkbTextDoodad:
	    doodad->text.width= doodadWire->text.width;
	    doodad->text.height= doodadWire->text.height;
	    doodad->text.color_ndx= doodadWire->text.colorNdx;
	    if (!_XkbGetReadBufferCountedString(buf,&doodad->text.text))
		return BadLength;
	    if (!_XkbGetReadBufferCountedString(buf,&doodad->text.font))
		return BadLength;
	    break;
	case XkbIndicatorDoodad:
	    doodad->indicator.shape_ndx= doodadWire->indicator.shapeNdx;
	    doodad->indicator.on_color_ndx= doodadWire->indicator.onColorNdx;
	    doodad->indicator.off_color_ndx= doodadWire->indicator.offColorNdx;
	    break;
	case XkbLogoDoodad:
	    doodad->logo.color_ndx= doodadWire->logo.colorNdx;
	    doodad->logo.shape_ndx= doodadWire->logo.shapeNdx;
	    if (!_XkbGetReadBufferCountedString(buf,&doodad->logo.logo_name))
		return BadLength;
	    break;
	default:
	    return BadValue;
    }
    return Success;
}

static Status
_XkbReadGeomOverlay(	XkbReadBufferPtr	buf,
			XkbGeometryPtr		geom,
			XkbSectionPtr		section)
{
XkbOverlayPtr		ol;
xkbOverlayWireDesc *	olWire;
register int		r;

    olWire= (xkbOverlayWireDesc *)
		   _XkbGetReadBufferPtr(buf,SIZEOF(xkbOverlayWireDesc));
    if (olWire==NULL)
	return BadLength;
    ol= XkbAddGeomOverlay(section,olWire->name,olWire->nRows);
    if (ol==NULL)
	return BadLength;
    for (r=0;r<olWire->nRows;r++) {
	register int 			k;
	XkbOverlayRowPtr		row;
	xkbOverlayRowWireDesc *		rowWire;
	xkbOverlayKeyWireDesc *		keyWire;
	rowWire= (xkbOverlayRowWireDesc *)
			_XkbGetReadBufferPtr(buf,SIZEOF(xkbOverlayRowWireDesc));
	if (rowWire==NULL)
	    return BadLength;
	row= XkbAddGeomOverlayRow(ol,rowWire->rowUnder,rowWire->nKeys);
	row->row_under= rowWire->rowUnder;
	if (!row)
	    return BadAlloc;
	if (rowWire->nKeys<1)
	    continue;
	keyWire= (xkbOverlayKeyWireDesc *)
     			_XkbGetReadBufferPtr(buf,
				SIZEOF(xkbOverlayKeyWireDesc)*rowWire->nKeys);
	if (keyWire==NULL)
	    return BadLength;
	for (k=0;k<rowWire->nKeys;k++,keyWire++,row->num_keys++) {
	    memcpy(row->keys[row->num_keys].over.name,keyWire->over,
	    						XkbKeyNameLength);
	    memcpy(row->keys[row->num_keys].under.name,keyWire->under,
	    						XkbKeyNameLength);
	}
    }
    return Success;
}

static Status
_XkbReadGeomSections(	XkbReadBufferPtr	buf,
			XkbGeometryPtr		geom,
			xkbGetGeometryReply *	rep)
{
register int 		s;
XkbSectionPtr		section;
xkbSectionWireDesc *	sectionWire;
Status			rtrn;

    if (rep->nSections<1)
	return Success;
    if ((rtrn=XkbAllocGeomSections(geom,rep->nSections))!=Success)
	return rtrn;
    for (s=0;s<rep->nSections;s++) {
	sectionWire= (xkbSectionWireDesc *)
			_XkbGetReadBufferPtr(buf,SIZEOF(xkbSectionWireDesc));
	if (!sectionWire)
	    return BadLength;
	section= XkbAddGeomSection(geom,sectionWire->name,sectionWire->nRows,
						sectionWire->nDoodads,
						sectionWire->nOverlays);
	if (!section)
	    return BadAlloc;
	section->top= sectionWire->top;
	section->left= sectionWire->left;
	section->width= sectionWire->width;
	section->height= sectionWire->height;
	section->angle= sectionWire->angle;
	section->priority= sectionWire->priority;
	if (sectionWire->nRows>0) {
	    register int 	r;
	    XkbRowPtr		row;
	    xkbRowWireDesc *	rowWire;
	    for (r=0;r<sectionWire->nRows;r++) {
		rowWire= (xkbRowWireDesc *)
			 _XkbGetReadBufferPtr(buf,SIZEOF(xkbRowWireDesc));
		if (!rowWire)
		    return BadLength;
		row= XkbAddGeomRow(section,rowWire->nKeys);
		if (!row)
		    return BadAlloc;
		row->top= rowWire->top;
		row->left= rowWire->left;
		row->vertical= rowWire->vertical;
		if (rowWire->nKeys>0) {
		    register int	k;
		    XkbKeyPtr		key;
		    xkbKeyWireDesc *	keyWire;
		    for (k=0;k<rowWire->nKeys;k++) {
			keyWire= (xkbKeyWireDesc *)
			      _XkbGetReadBufferPtr(buf,SIZEOF(xkbKeyWireDesc));
			if (!keyWire)
			    return BadLength;
			key= XkbAddGeomKey(row);
			if (!key)
			    return BadAlloc;
			memcpy(key->name.name,keyWire->name,XkbKeyNameLength);
			key->gap= keyWire->gap;
			key->shape_ndx= keyWire->shapeNdx;
			key->color_ndx= keyWire->colorNdx;
		    }
		}
	    }
	}
	if (sectionWire->nDoodads>0) {
	    register int d;
	    for (d=0;d<sectionWire->nDoodads;d++) {
		if ((rtrn=_XkbReadGeomDoodad(buf,geom,section))!=Success)
		    return rtrn;
	    }
	}
	if (sectionWire->nOverlays>0) {
	    register int o;
	    for (o=0;o<sectionWire->nOverlays;o++) {
		if ((rtrn=_XkbReadGeomOverlay(buf,geom,section))!=Success)
		    return rtrn;
	    }
	}
    }
    return Success;
}

static Status
_XkbReadGeomDoodads(	XkbReadBufferPtr	buf,
			XkbGeometryPtr		geom,
			xkbGetGeometryReply *	rep)
{
register int d;
Status	rtrn;

    if (rep->nDoodads<1)
	return Success;
    if ((rtrn=XkbAllocGeomDoodads(geom,rep->nDoodads))!=Success)
	return rtrn;
    for (d=0;d<rep->nDoodads;d++) {
	if ((rtrn=_XkbReadGeomDoodad(buf,geom,NULL))!=Success)
	    return rtrn;
    }
    return Success;
}

Status
_XkbReadGetGeometryReply(	Display * dpy,
				xkbGetGeometryReply * rep,
				XkbDescPtr xkb,
				int * nread_rtrn)
{
XkbGeometryPtr	geom;

    geom= _XkbTypedCalloc(1,XkbGeometryRec);
    if (!geom)
	return BadAlloc;
    if (xkb->geom)
	XkbFreeGeometry(xkb->geom,XkbGeomAllMask,True);
    xkb->geom= geom;

    geom->name= rep->name;
    geom->width_mm= rep->widthMM;
    geom->height_mm= rep->heightMM;
    if (rep->length) {
	XkbReadBufferRec	buf;
	int			left;
	if (_XkbInitReadBuffer(dpy,&buf,(int)rep->length*4)) {
	    Status status= Success;
	    if (nread_rtrn)
		*nread_rtrn= (int)rep->length*4;
	    if (!_XkbGetReadBufferCountedString(&buf,&geom->label_font))
		status= BadLength;
	    if (status==Success)
		status= _XkbReadGeomProperties(&buf,geom,rep);
	    if (status==Success)
		status= _XkbReadGeomColors(&buf,geom,rep);
	    if (status==Success)
		status= _XkbReadGeomShapes(&buf,geom,rep);
	    if (status==Success)
		status= _XkbReadGeomSections(&buf,geom,rep);
	    if (status==Success)
		status= _XkbReadGeomDoodads(&buf,geom,rep);
	    if (status==Success)
		status= _XkbReadGeomKeyAliases(&buf,geom,rep);
	    left= _XkbFreeReadBuffer(&buf);
	    if ((status!=Success) || left || buf.error) {
		if (status==Success)
		    status= BadLength;
		XkbFreeGeometry(geom,XkbGeomAllMask,True);
		xkb->geom= NULL;
		return status;
	    }
	    geom->base_color= &geom->colors[rep->baseColorNdx];
	    geom->label_color= &geom->colors[rep->labelColorNdx];
	}
	else {
	    XkbFreeGeometry(geom,XkbGeomAllMask,True);
	    xkb->geom= NULL;
	    return BadAlloc;
	}
    }
    return Success;
}

Status
XkbGetGeometry(Display *dpy,XkbDescPtr xkb)
{
xkbGetGeometryReq	*req;
xkbGetGeometryReply	 rep;
Status			 status;

    if ( (!xkb) || (dpy->flags & XlibDisplayNoXkb) ||
	(!dpy->xkb_info && !XkbUseExtension(dpy,NULL,NULL)))
	return BadAccess;

    LockDisplay(dpy);
    GetReq(kbGetGeometry, req);
    req->reqType = dpy->xkb_info->codes->major_opcode;
    req->xkbReqType = X_kbGetGeometry;
    req->deviceSpec = xkb->device_spec;
    req->name= None;
    if (!_XReply(dpy, (xReply *)&rep, 0, xFalse))
	status = BadImplementation;
    else if (!rep.found)
	status = BadName;
    else
	status = _XkbReadGetGeometryReply(dpy,&rep,xkb,NULL);
    UnlockDisplay(dpy);
    SyncHandle();
    return status;
}

Status
XkbGetNamedGeometry(Display *dpy,XkbDescPtr xkb,Atom name)
{
xkbGetGeometryReq	*req;
xkbGetGeometryReply	 rep;
Status			 status;

    if ( (name==None) || (dpy->flags & XlibDisplayNoXkb) ||
	(!dpy->xkb_info && !XkbUseExtension(dpy,NULL,NULL)) )
	return BadAccess;

    LockDisplay(dpy);
    GetReq(kbGetGeometry, req);
    req->reqType = dpy->xkb_info->codes->major_opcode;
    req->xkbReqType = X_kbGetGeometry;
    req->deviceSpec = xkb->device_spec;
    req->name= (CARD32)name;
    if ((!_XReply(dpy, (xReply *)&rep, 0, xFalse))||(!rep.found))
	status = BadImplementation;
    else if (!rep.found)
	status = BadName;
    else
	status = _XkbReadGetGeometryReply(dpy,&rep,xkb,NULL);
    UnlockDisplay(dpy);
    SyncHandle();
    return status;
}

=======
/************************************************************
Copyright (c) 1993 by Silicon Graphics Computer Systems, Inc.

Permission to use, copy, modify, and distribute this
software and its documentation for any purpose and without
fee is hereby granted, provided that the above copyright
notice appear in all copies and that both that copyright
notice and this permission notice appear in supporting
documentation, and that the name of Silicon Graphics not be
used in advertising or publicity pertaining to distribution
of the software without specific prior written permission.
Silicon Graphics makes no representation about the suitability
of this software for any purpose. It is provided "as is"
without any express or implied warranty.

SILICON GRAPHICS DISCLAIMS ALL WARRANTIES WITH REGARD TO THIS
SOFTWARE, INCLUDING ALL IMPLIED WARRANTIES OF MERCHANTABILITY
AND FITNESS FOR A PARTICULAR PURPOSE. IN NO EVENT SHALL SILICON
GRAPHICS BE LIABLE FOR ANY SPECIAL, INDIRECT OR CONSEQUENTIAL
DAMAGES OR ANY DAMAGES WHATSOEVER RESULTING FROM LOSS OF USE,
DATA OR PROFITS, WHETHER IN AN ACTION OF CONTRACT, NEGLIGENCE
OR OTHER TORTIOUS ACTION, ARISING OUT OF OR IN CONNECTION  WITH
THE USE OR PERFORMANCE OF THIS SOFTWARE.

********************************************************/

#ifdef DEBUG
#ifdef HAVE_CONFIG_H
#include <config.h>
#endif
#include <stdio.h>
#endif

#define NEED_MAP_READERS
#include "Xlibint.h"
#include <X11/extensions/XKBgeom.h>
#include <X11/extensions/XKBproto.h>
#include "XKBlibint.h"

#ifndef MINSHORT
#define	MINSHORT	-32768
#endif
#ifndef MAXSHORT
#define	MAXSHORT	32767
#endif

/***====================================================================***/

static void
_XkbCheckBounds(XkbBoundsPtr bounds,int	x,int y)
{
    if (x<bounds->x1)	bounds->x1= x;
    if (x>bounds->x2)	bounds->x2= x;
    if (y<bounds->y1)	bounds->y1= y;
    if (y>bounds->y2)	bounds->y2= y;
    return;
}

Bool
XkbComputeShapeBounds(XkbShapePtr shape)
{
register int	o,p;
XkbOutlinePtr	outline;
XkbPointPtr	pt;

    if ((!shape)||(shape->num_outlines<1))
	return False;
    shape->bounds.x1= shape->bounds.y1= MAXSHORT;
    shape->bounds.x2= shape->bounds.y2= MINSHORT;
    for (outline=shape->outlines,o=0;o<shape->num_outlines;o++,outline++) {
	for (pt=outline->points,p=0;p<outline->num_points;p++,pt++) {
	    _XkbCheckBounds(&shape->bounds,pt->x,pt->y);
	}
        if (outline->num_points<2) {
            _XkbCheckBounds(&shape->bounds,0,0);
        }
    }
    return True;
}

Bool
XkbComputeShapeTop(XkbShapePtr shape,XkbBoundsPtr bounds)
{
register int	p;
XkbOutlinePtr	outline;
XkbPointPtr	pt;

    if ((!shape)||(shape->num_outlines<1))
	return False;
    if (shape->approx)	outline= shape->approx;
    else		outline= &shape->outlines[shape->num_outlines-1];
    if (outline->num_points<2) {
	 bounds->x1= bounds->y1= 0;
	 bounds->x2= bounds->y2= 0;
    }
    else {
	bounds->x1= bounds->y1= MAXSHORT;
	bounds->x2= bounds->y2= MINSHORT;
    }
    for (pt=outline->points,p=0;p<outline->num_points;p++,pt++) {
	_XkbCheckBounds(bounds,pt->x,pt->y);
    }
    return True;
}

Bool
XkbComputeRowBounds(XkbGeometryPtr geom,XkbSectionPtr section,XkbRowPtr row)
{
register int	k,pos;
XkbKeyPtr	key;
XkbBoundsPtr	bounds,sbounds;

    if ((!geom)||(!section)||(!row))
	return False;
    bounds= &row->bounds;
    bzero(bounds,sizeof(XkbBoundsRec));
    for (key=row->keys,pos=k=0;k<row->num_keys;k++,key++) {
	sbounds= &XkbKeyShape(geom,key)->bounds;
	_XkbCheckBounds(bounds,pos,0);
	if (!row->vertical) {
	    if (key->gap!=0) {
		pos+= key->gap;
		_XkbCheckBounds(bounds,pos,0);
	    }
	    _XkbCheckBounds(bounds,pos+sbounds->x1,sbounds->y1);
	    _XkbCheckBounds(bounds,pos+sbounds->x2,sbounds->y2);
	    pos+= sbounds->x2;
	}
	else {
	    if (key->gap!=0) {
		pos+= key->gap;
		_XkbCheckBounds(bounds,0,pos);
	    }
	    _XkbCheckBounds(bounds,pos+sbounds->x1,sbounds->y1);
	    _XkbCheckBounds(bounds,pos+sbounds->x2,sbounds->y2);
	    pos+= sbounds->y2;
	}
    }
    return True;
}

Bool
XkbComputeSectionBounds(XkbGeometryPtr geom,XkbSectionPtr section)
{
register int	i;
XkbShapePtr	shape;
XkbRowPtr	row;
XkbDoodadPtr	doodad;
XkbBoundsPtr	bounds,rbounds;

    if ((!geom)||(!section))
	return False;
    bounds= &section->bounds;
    bzero(bounds,sizeof(XkbBoundsRec));
    for (i=0,row=section->rows;i<section->num_rows;i++,row++) {
	if (!XkbComputeRowBounds(geom,section,row))
	    return False;
	rbounds= &row->bounds;
	_XkbCheckBounds(bounds,row->left+rbounds->x1,row->top+rbounds->y1);
	_XkbCheckBounds(bounds,row->left+rbounds->x2,row->top+rbounds->y2);
    }
    for (i=0,doodad=section->doodads;i<section->num_doodads;i++,doodad++) {
	static XkbBoundsRec	tbounds;
	switch (doodad->any.type) {
	    case XkbOutlineDoodad:
	    case XkbSolidDoodad:
		shape= XkbShapeDoodadShape(geom,&doodad->shape);
		rbounds= &shape->bounds;
		break;
	    case XkbTextDoodad:
		tbounds.x1= doodad->text.left;
		tbounds.y1= doodad->text.top;
		tbounds.x2= tbounds.x1+doodad->text.width;
		tbounds.y2= tbounds.y1+doodad->text.height;
		rbounds= &tbounds;
		break;
	    case XkbIndicatorDoodad:
		shape= XkbIndicatorDoodadShape(geom,&doodad->indicator);
		rbounds= &shape->bounds;
		break;
	    case XkbLogoDoodad:
		shape= XkbLogoDoodadShape(geom,&doodad->logo);
		rbounds= &shape->bounds;
		break;
	    default:
		tbounds.x1= tbounds.x2= doodad->any.left;
		tbounds.y1= tbounds.y2= doodad->any.top;
		rbounds= &tbounds;
		break;
	}
	_XkbCheckBounds(bounds,rbounds->x1,rbounds->y1);
	_XkbCheckBounds(bounds,rbounds->x2,rbounds->y2);
    }
    return True;
}

/***====================================================================***/

char *
XkbFindOverlayForKey(XkbGeometryPtr geom,XkbSectionPtr wanted,char *under)
{
int		s;
XkbSectionPtr	section;

    if ((geom==NULL)||(under==NULL)||(geom->num_sections<1))
	return NULL;

    if (wanted)
	 section= wanted;
    else section= geom->sections;

    for (s=0;s<geom->num_sections;s++,section++) {
	XkbOverlayPtr	ol;
	int		o;

	if (section->num_overlays<1)
	    continue;
	for (o=0,ol=section->overlays;o<section->num_overlays;o++,ol++) {
	    XkbOverlayRowPtr	row;
	    int			r;

	    for (r=0,row=ol->rows;r<ol->num_rows;r++,row++) {
		XkbOverlayKeyPtr	key;
		int			k;
		for (k=0,key=row->keys;k<row->num_keys;k++,key++) {
		    if (strncmp(under,key->under.name,XkbKeyNameLength)==0)
			return key->over.name;
		}
	    }
	}
	if (wanted!=NULL)
	    break;
    }
    return NULL;
}

/***====================================================================***/

static Status
_XkbReadGeomProperties(	XkbReadBufferPtr	buf,
			XkbGeometryPtr 		geom,
			xkbGetGeometryReply *	rep)
{
Status	rtrn;

    if (rep->nProperties<1)
	return Success;
    if ((rtrn=XkbAllocGeomProps(geom,rep->nProperties))==Success) {
	register int i;
	register Bool ok;
	char *name,*value;
	ok= True;
	for (i=0;(i<rep->nProperties)&&ok;i++) {
	    name=NULL;
	    value=NULL;
	    ok= _XkbGetReadBufferCountedString(buf,&name)&&ok;
	    ok= _XkbGetReadBufferCountedString(buf,&value)&&ok;
	    ok= ok&&(XkbAddGeomProperty(geom,name,value)!=NULL);
	    if (name)
		_XkbFree(name);
	    if (value)
		_XkbFree(value);
	}
	if (ok)	rtrn= Success;
	else	rtrn= BadLength;
    }
    return rtrn;
}

static Status
_XkbReadGeomKeyAliases(	XkbReadBufferPtr	buf,
			XkbGeometryPtr		geom,
			xkbGetGeometryReply *	rep)
{
Status	rtrn;

    if (rep->nKeyAliases<1)
	return Success;
    if ((rtrn=XkbAllocGeomKeyAliases(geom,rep->nKeyAliases))==Success) {
	if (!_XkbCopyFromReadBuffer(buf,(char *)geom->key_aliases,
					(rep->nKeyAliases*XkbKeyNameLength*2)))
	    return BadLength;
	geom->num_key_aliases= rep->nKeyAliases;
	return Success;
    }
    else { /* alloc failed, just skip the aliases */
	_XkbSkipReadBufferData(buf,(rep->nKeyAliases*XkbKeyNameLength*2));
    }
    return rtrn;
}

static Status
_XkbReadGeomColors(	XkbReadBufferPtr	buf,
			XkbGeometryPtr		geom,
			xkbGetGeometryReply *	rep)
{
Status	rtrn;

    if (rep->nColors<1)
	return Success;
    if ((rtrn=XkbAllocGeomColors(geom,rep->nColors))==Success) {
	register int i;
	char *spec;
	for (i=0;i<rep->nColors;i++) {
	    spec = NULL;
	    if (!_XkbGetReadBufferCountedString(buf,&spec))
		rtrn = BadLength;
	    else if (XkbAddGeomColor(geom,spec,geom->num_colors)==NULL)
		rtrn = BadAlloc;
	    if (spec)
		_XkbFree(spec);
	    if (rtrn != Success)
		return rtrn;
	}
	return Success;
    }
    return rtrn;
}

static Status
_XkbReadGeomShapes(	XkbReadBufferPtr	buf,
			XkbGeometryPtr		geom,
			xkbGetGeometryReply *	rep)
{
register int i;
Status	rtrn;

    if (rep->nShapes<1)
	return Success;
    if ((rtrn=XkbAllocGeomShapes(geom,rep->nShapes))!=Success)
	return rtrn;
    for (i=0;i<rep->nShapes;i++) {
	xkbShapeWireDesc *shapeWire;
	XkbShapePtr	 shape;
	register int	 o;
	shapeWire= (xkbShapeWireDesc *)
		   _XkbGetReadBufferPtr(buf,SIZEOF(xkbShapeWireDesc));
	if (!shapeWire)
	    return BadLength;
	shape= XkbAddGeomShape(geom,shapeWire->name,shapeWire->nOutlines);
	if (!shape)
	   return BadAlloc;
	for (o=0;o<shapeWire->nOutlines;o++) {
	    xkbOutlineWireDesc *olWire;
	    XkbOutlinePtr	ol;
	    register int	p;
	    XkbPointPtr		pt;
	    olWire=  (xkbOutlineWireDesc *)
		 _XkbGetReadBufferPtr(buf,SIZEOF(xkbOutlineWireDesc));
	    if (!olWire)
		return BadLength;
	    ol= XkbAddGeomOutline(shape,olWire->nPoints);
	    if (!ol)
		return BadAlloc;
	    ol->corner_radius=  olWire->cornerRadius;
	    for (p=0,pt=ol->points;p<olWire->nPoints;p++,pt++) {
		xkbPointWireDesc *	ptWire;
		ptWire= (xkbPointWireDesc *)
		    _XkbGetReadBufferPtr(buf,SIZEOF(xkbPointWireDesc));
		if (!ptWire)
		    return BadLength;
		pt->x= ptWire->x;
		pt->y= ptWire->y;
	    }
	    ol->num_points= olWire->nPoints;
	}
	if (shapeWire->primaryNdx!=XkbNoShape)
	     shape->primary= &shape->outlines[shapeWire->primaryNdx];
	else shape->primary= NULL;
	if (shapeWire->approxNdx!=XkbNoShape)
	     shape->approx= &shape->outlines[shapeWire->approxNdx];
	else shape->approx= NULL;
	XkbComputeShapeBounds(shape);
    }
    return Success;
}

static Status
_XkbReadGeomDoodad(	XkbReadBufferPtr 	buf,
			XkbGeometryPtr 		geom,
			XkbSectionPtr 		section)
{
XkbDoodadPtr		doodad;
xkbDoodadWireDesc *	doodadWire;

    doodadWire= (xkbDoodadWireDesc *)
		   _XkbGetReadBufferPtr(buf,SIZEOF(xkbDoodadWireDesc));
    if (!doodadWire)
	return 	BadLength;
    doodad= XkbAddGeomDoodad(geom,section,doodadWire->any.name);
    if (!doodad)
	return BadAlloc;
    doodad->any.type= doodadWire->any.type;
    doodad->any.priority= doodadWire->any.priority;
    doodad->any.top= doodadWire->any.top;
    doodad->any.left= doodadWire->any.left;
    doodad->any.angle= doodadWire->any.angle;
    switch (doodad->any.type) {
	case XkbOutlineDoodad:
	case XkbSolidDoodad:
	    doodad->shape.color_ndx= doodadWire->shape.colorNdx;
	    doodad->shape.shape_ndx= doodadWire->shape.shapeNdx;
	    break;
	case XkbTextDoodad:
	    doodad->text.width= doodadWire->text.width;
	    doodad->text.height= doodadWire->text.height;
	    doodad->text.color_ndx= doodadWire->text.colorNdx;
	    if (!_XkbGetReadBufferCountedString(buf,&doodad->text.text))
		return BadLength;
	    if (!_XkbGetReadBufferCountedString(buf,&doodad->text.font))
		return BadLength;
	    break;
	case XkbIndicatorDoodad:
	    doodad->indicator.shape_ndx= doodadWire->indicator.shapeNdx;
	    doodad->indicator.on_color_ndx= doodadWire->indicator.onColorNdx;
	    doodad->indicator.off_color_ndx= doodadWire->indicator.offColorNdx;
	    break;
	case XkbLogoDoodad:
	    doodad->logo.color_ndx= doodadWire->logo.colorNdx;
	    doodad->logo.shape_ndx= doodadWire->logo.shapeNdx;
	    if (!_XkbGetReadBufferCountedString(buf,&doodad->logo.logo_name))
		return BadLength;
	    break;
	default:
	    return BadValue;
    }
    return Success;
}

static Status
_XkbReadGeomOverlay(	XkbReadBufferPtr	buf,
			XkbGeometryPtr		geom,
			XkbSectionPtr		section)
{
XkbOverlayPtr		ol;
xkbOverlayWireDesc *	olWire;
register int		r;

    olWire= (xkbOverlayWireDesc *)
		   _XkbGetReadBufferPtr(buf,SIZEOF(xkbOverlayWireDesc));
    if (olWire==NULL)
	return BadLength;
    ol= XkbAddGeomOverlay(section,olWire->name,olWire->nRows);
    if (ol==NULL)
	return BadLength;
    for (r=0;r<olWire->nRows;r++) {
	register int 			k;
	XkbOverlayRowPtr		row;
	xkbOverlayRowWireDesc *		rowWire;
	xkbOverlayKeyWireDesc *		keyWire;
	rowWire= (xkbOverlayRowWireDesc *)
			_XkbGetReadBufferPtr(buf,SIZEOF(xkbOverlayRowWireDesc));
	if (rowWire==NULL)
	    return BadLength;
	row= XkbAddGeomOverlayRow(ol,rowWire->rowUnder,rowWire->nKeys);
	row->row_under= rowWire->rowUnder;
	if (!row)
	    return BadAlloc;
	if (rowWire->nKeys<1)
	    continue;
	keyWire= (xkbOverlayKeyWireDesc *)
     			_XkbGetReadBufferPtr(buf,
				SIZEOF(xkbOverlayKeyWireDesc)*rowWire->nKeys);
	if (keyWire==NULL)
	    return BadLength;
	for (k=0;k<rowWire->nKeys;k++,keyWire++,row->num_keys++) {
	    memcpy(row->keys[row->num_keys].over.name,keyWire->over,
	    						XkbKeyNameLength);
	    memcpy(row->keys[row->num_keys].under.name,keyWire->under,
	    						XkbKeyNameLength);
	}
    }
    return Success;
}

static Status
_XkbReadGeomSections(	XkbReadBufferPtr	buf,
			XkbGeometryPtr		geom,
			xkbGetGeometryReply *	rep)
{
register int 		s;
XkbSectionPtr		section;
xkbSectionWireDesc *	sectionWire;
Status			rtrn;

    if (rep->nSections<1)
	return Success;
    if ((rtrn=XkbAllocGeomSections(geom,rep->nSections))!=Success)
	return rtrn;
    for (s=0;s<rep->nSections;s++) {
	sectionWire= (xkbSectionWireDesc *)
			_XkbGetReadBufferPtr(buf,SIZEOF(xkbSectionWireDesc));
	if (!sectionWire)
	    return BadLength;
	section= XkbAddGeomSection(geom,sectionWire->name,sectionWire->nRows,
						sectionWire->nDoodads,
						sectionWire->nOverlays);
	if (!section)
	    return BadAlloc;
	section->top= sectionWire->top;
	section->left= sectionWire->left;
	section->width= sectionWire->width;
	section->height= sectionWire->height;
	section->angle= sectionWire->angle;
	section->priority= sectionWire->priority;
	if (sectionWire->nRows>0) {
	    register int 	r;
	    XkbRowPtr		row;
	    xkbRowWireDesc *	rowWire;
	    for (r=0;r<sectionWire->nRows;r++) {
		rowWire= (xkbRowWireDesc *)
			 _XkbGetReadBufferPtr(buf,SIZEOF(xkbRowWireDesc));
		if (!rowWire)
		    return BadLength;
		row= XkbAddGeomRow(section,rowWire->nKeys);
		if (!row)
		    return BadAlloc;
		row->top= rowWire->top;
		row->left= rowWire->left;
		row->vertical= rowWire->vertical;
		if (rowWire->nKeys>0) {
		    register int	k;
		    XkbKeyPtr		key;
		    xkbKeyWireDesc *	keyWire;
		    for (k=0;k<rowWire->nKeys;k++) {
			keyWire= (xkbKeyWireDesc *)
			      _XkbGetReadBufferPtr(buf,SIZEOF(xkbKeyWireDesc));
			if (!keyWire)
			    return BadLength;
			key= XkbAddGeomKey(row);
			if (!key)
			    return BadAlloc;
			memcpy(key->name.name,keyWire->name,XkbKeyNameLength);
			key->gap= keyWire->gap;
			key->shape_ndx= keyWire->shapeNdx;
			key->color_ndx= keyWire->colorNdx;
		    }
		}
	    }
	}
	if (sectionWire->nDoodads>0) {
	    register int d;
	    for (d=0;d<sectionWire->nDoodads;d++) {
		if ((rtrn=_XkbReadGeomDoodad(buf,geom,section))!=Success)
		    return rtrn;
	    }
	}
	if (sectionWire->nOverlays>0) {
	    register int o;
	    for (o=0;o<sectionWire->nOverlays;o++) {
		if ((rtrn=_XkbReadGeomOverlay(buf,geom,section))!=Success)
		    return rtrn;
	    }
	}
    }
    return Success;
}

static Status
_XkbReadGeomDoodads(	XkbReadBufferPtr	buf,
			XkbGeometryPtr		geom,
			xkbGetGeometryReply *	rep)
{
register int d;
Status	rtrn;

    if (rep->nDoodads<1)
	return Success;
    if ((rtrn=XkbAllocGeomDoodads(geom,rep->nDoodads))!=Success)
	return rtrn;
    for (d=0;d<rep->nDoodads;d++) {
	if ((rtrn=_XkbReadGeomDoodad(buf,geom,NULL))!=Success)
	    return rtrn;
    }
    return Success;
}

Status
_XkbReadGetGeometryReply(	Display * dpy,
				xkbGetGeometryReply * rep,
				XkbDescPtr xkb,
				int * nread_rtrn)
{
XkbGeometryPtr	geom;

    geom= _XkbTypedCalloc(1,XkbGeometryRec);
    if (!geom)
	return BadAlloc;
    if (xkb->geom)
	XkbFreeGeometry(xkb->geom,XkbGeomAllMask,True);
    xkb->geom= geom;

    geom->name= rep->name;
    geom->width_mm= rep->widthMM;
    geom->height_mm= rep->heightMM;
    if (rep->length) {
	XkbReadBufferRec	buf;
	int			left;
	if (_XkbInitReadBuffer(dpy,&buf,(int)rep->length*4)) {
	    Status status= Success;
	    if (nread_rtrn)
		*nread_rtrn= (int)rep->length*4;
	    if (!_XkbGetReadBufferCountedString(&buf,&geom->label_font))
		status= BadLength;
	    if (status==Success)
		status= _XkbReadGeomProperties(&buf,geom,rep);
	    if (status==Success)
		status= _XkbReadGeomColors(&buf,geom,rep);
	    if (status==Success)
		status= _XkbReadGeomShapes(&buf,geom,rep);
	    if (status==Success)
		status= _XkbReadGeomSections(&buf,geom,rep);
	    if (status==Success)
		status= _XkbReadGeomDoodads(&buf,geom,rep);
	    if (status==Success)
		status= _XkbReadGeomKeyAliases(&buf,geom,rep);
	    left= _XkbFreeReadBuffer(&buf);
	    if ((status!=Success) || left || buf.error) {
		if (status==Success)
		    status= BadLength;
		XkbFreeGeometry(geom,XkbGeomAllMask,True);
		xkb->geom= NULL;
		return status;
	    }
	    geom->base_color= &geom->colors[rep->baseColorNdx];
	    geom->label_color= &geom->colors[rep->labelColorNdx];
	}
	else {
	    XkbFreeGeometry(geom,XkbGeomAllMask,True);
	    xkb->geom= NULL;
	    return BadAlloc;
	}
    }
    return Success;
}

Status
XkbGetGeometry(Display *dpy,XkbDescPtr xkb)
{
xkbGetGeometryReq	*req;
xkbGetGeometryReply	 rep;
Status			 status;

    if ( (!xkb) || (dpy->flags & XlibDisplayNoXkb) ||
	(!dpy->xkb_info && !XkbUseExtension(dpy,NULL,NULL)))
	return BadAccess;

    LockDisplay(dpy);
    GetReq(kbGetGeometry, req);
    req->reqType = dpy->xkb_info->codes->major_opcode;
    req->xkbReqType = X_kbGetGeometry;
    req->deviceSpec = xkb->device_spec;
    req->name= None;
    if (!_XReply(dpy, (xReply *)&rep, 0, xFalse))
	status = BadImplementation;
    else if (!rep.found)
	status = BadName;
    else
	status = _XkbReadGetGeometryReply(dpy,&rep,xkb,NULL);
    UnlockDisplay(dpy);
    SyncHandle();
    return status;
}

Status
XkbGetNamedGeometry(Display *dpy,XkbDescPtr xkb,Atom name)
{
xkbGetGeometryReq	*req;
xkbGetGeometryReply	 rep;
Status			 status;

    if ( (name==None) || (dpy->flags & XlibDisplayNoXkb) ||
	(!dpy->xkb_info && !XkbUseExtension(dpy,NULL,NULL)) )
	return BadAccess;

    LockDisplay(dpy);
    GetReq(kbGetGeometry, req);
    req->reqType = dpy->xkb_info->codes->major_opcode;
    req->xkbReqType = X_kbGetGeometry;
    req->deviceSpec = xkb->device_spec;
    req->name= (CARD32)name;
    if ((!_XReply(dpy, (xReply *)&rep, 0, xFalse))||(!rep.found))
	status = BadImplementation;
    else if (!rep.found)
	status = BadName;
    else
	status = _XkbReadGetGeometryReply(dpy,&rep,xkb,NULL);
    UnlockDisplay(dpy);
    SyncHandle();
    return status;
}
>>>>>>> d40f0a49
<|MERGE_RESOLUTION|>--- conflicted
+++ resolved
@@ -1,1382 +1,688 @@
-<<<<<<< HEAD
-/************************************************************
-Copyright (c) 1993 by Silicon Graphics Computer Systems, Inc.
-
-Permission to use, copy, modify, and distribute this
-software and its documentation for any purpose and without
-fee is hereby granted, provided that the above copyright
-notice appear in all copies and that both that copyright
-notice and this permission notice appear in supporting
-documentation, and that the name of Silicon Graphics not be
-used in advertising or publicity pertaining to distribution
-of the software without specific prior written permission.
-Silicon Graphics makes no representation about the suitability
-of this software for any purpose. It is provided "as is"
-without any express or implied warranty.
-
-SILICON GRAPHICS DISCLAIMS ALL WARRANTIES WITH REGARD TO THIS
-SOFTWARE, INCLUDING ALL IMPLIED WARRANTIES OF MERCHANTABILITY
-AND FITNESS FOR A PARTICULAR PURPOSE. IN NO EVENT SHALL SILICON
-GRAPHICS BE LIABLE FOR ANY SPECIAL, INDIRECT OR CONSEQUENTIAL
-DAMAGES OR ANY DAMAGES WHATSOEVER RESULTING FROM LOSS OF USE,
-DATA OR PROFITS, WHETHER IN AN ACTION OF CONTRACT, NEGLIGENCE
-OR OTHER TORTIOUS ACTION, ARISING OUT OF OR IN CONNECTION  WITH
-THE USE OR PERFORMANCE OF THIS SOFTWARE.
-
-********************************************************/
-
-#ifdef DEBUG
-#ifdef HAVE_CONFIG_H
-#include <config.h>
-#endif
-#include <stdio.h>
-#endif
-
-#define NEED_MAP_READERS
-#include "Xlibint.h"
-#include <X11/extensions/XKBgeom.h>
-#include <X11/extensions/XKBproto.h>
-#include "XKBlibint.h"
-
-#define	MINSHORT	-32768
-#define	MAXSHORT	32767
-
-/***====================================================================***/
-
-static void
-_XkbCheckBounds(XkbBoundsPtr bounds,int	x,int y)
-{
-    if (x<bounds->x1)	bounds->x1= x;
-    if (x>bounds->x2)	bounds->x2= x;
-    if (y<bounds->y1)	bounds->y1= y;
-    if (y>bounds->y2)	bounds->y2= y;
-    return;
-}
-
-Bool
-XkbComputeShapeBounds(XkbShapePtr shape)
-{
-register int	o,p;
-XkbOutlinePtr	outline;
-XkbPointPtr	pt;
-
-    if ((!shape)||(shape->num_outlines<1))
-	return False;
-    shape->bounds.x1= shape->bounds.y1= MAXSHORT;
-    shape->bounds.x2= shape->bounds.y2= MINSHORT;
-    for (outline=shape->outlines,o=0;o<shape->num_outlines;o++,outline++) {
-	for (pt=outline->points,p=0;p<outline->num_points;p++,pt++) {
-	    _XkbCheckBounds(&shape->bounds,pt->x,pt->y);
-	}
-        if (outline->num_points<2) {
-            _XkbCheckBounds(&shape->bounds,0,0);
-        }
-    }
-    return True;
-}
-
-Bool
-XkbComputeShapeTop(XkbShapePtr shape,XkbBoundsPtr bounds)
-{
-register int	p;
-XkbOutlinePtr	outline;
-XkbPointPtr	pt;
-
-    if ((!shape)||(shape->num_outlines<1))
-	return False;
-    if (shape->approx)	outline= shape->approx;
-    else		outline= &shape->outlines[shape->num_outlines-1];
-    if (outline->num_points<2) {
-	 bounds->x1= bounds->y1= 0;
-	 bounds->x2= bounds->y2= 0;
-    }
-    else {
-	bounds->x1= bounds->y1= MAXSHORT;
-	bounds->x2= bounds->y2= MINSHORT;
-    }
-    for (pt=outline->points,p=0;p<outline->num_points;p++,pt++) {
-	_XkbCheckBounds(bounds,pt->x,pt->y);
-    }
-    return True;
-}
-
-Bool
-XkbComputeRowBounds(XkbGeometryPtr geom,XkbSectionPtr section,XkbRowPtr row)
-{
-register int	k,pos;
-XkbKeyPtr	key;
-XkbBoundsPtr	bounds,sbounds;
-
-    if ((!geom)||(!section)||(!row))
-	return False;
-    pos= 0;
-    bounds= &row->bounds;
-    bzero(bounds,sizeof(XkbBoundsRec));
-    for (key=row->keys,pos=k=0;k<row->num_keys;k++,key++) {
-	sbounds= &XkbKeyShape(geom,key)->bounds;
-	_XkbCheckBounds(bounds,pos,0);
-	if (!row->vertical) {
-	    if (key->gap!=0) {
-		pos+= key->gap;
-		_XkbCheckBounds(bounds,pos,0);
-	    }
-	    _XkbCheckBounds(bounds,pos+sbounds->x1,sbounds->y1);
-	    _XkbCheckBounds(bounds,pos+sbounds->x2,sbounds->y2);
-	    pos+= sbounds->x2;
-	}
-	else {
-	    if (key->gap!=0) {
-		pos+= key->gap;
-		_XkbCheckBounds(bounds,0,pos);
-	    }
-	    _XkbCheckBounds(bounds,pos+sbounds->x1,sbounds->y1);
-	    _XkbCheckBounds(bounds,pos+sbounds->x2,sbounds->y2);
-	    pos+= sbounds->y2;
-	}
-    }
-    return True;
-}
-
-Bool
-XkbComputeSectionBounds(XkbGeometryPtr geom,XkbSectionPtr section)
-{
-register int	i;
-XkbShapePtr	shape;
-XkbRowPtr	row;
-XkbDoodadPtr	doodad;
-XkbBoundsPtr	bounds,rbounds=NULL;
-
-    if ((!geom)||(!section))
-	return False;
-    bounds= &section->bounds;
-    bzero(bounds,sizeof(XkbBoundsRec));
-    for (i=0,row=section->rows;i<section->num_rows;i++,row++) {
-	if (!XkbComputeRowBounds(geom,section,row))
-	    return False;
-	rbounds= &row->bounds;
-	_XkbCheckBounds(bounds,row->left+rbounds->x1,row->top+rbounds->y1);
-	_XkbCheckBounds(bounds,row->left+rbounds->x2,row->top+rbounds->y2);
-    }
-    for (i=0,doodad=section->doodads;i<section->num_doodads;i++,doodad++) {
-	static XkbBoundsRec	tbounds;
-	switch (doodad->any.type) {
-	    case XkbOutlineDoodad:
-	    case XkbSolidDoodad:
-		shape= XkbShapeDoodadShape(geom,&doodad->shape);
-		rbounds= &shape->bounds;
-		break;
-	    case XkbTextDoodad:
-		tbounds.x1= doodad->text.left;
-		tbounds.y1= doodad->text.top;
-		tbounds.x2= tbounds.x1+doodad->text.width;
-		tbounds.y2= tbounds.y1+doodad->text.height;
-		rbounds= &tbounds;
-		break;
-	    case XkbIndicatorDoodad:
-		shape= XkbIndicatorDoodadShape(geom,&doodad->indicator);
-		rbounds= &shape->bounds;
-		break;
-	    case XkbLogoDoodad:
-		shape= XkbLogoDoodadShape(geom,&doodad->logo);
-		rbounds= &shape->bounds;
-		break;
-	    default:
-		tbounds.x1= tbounds.x2= doodad->any.left;
-		tbounds.y1= tbounds.y2= doodad->any.top;
-		break;
-	}
-	_XkbCheckBounds(bounds,rbounds->x1,rbounds->y1);
-	_XkbCheckBounds(bounds,rbounds->x2,rbounds->y2);
-    }
-    return True;
-}
-
-/***====================================================================***/
-
-char *
-XkbFindOverlayForKey(XkbGeometryPtr geom,XkbSectionPtr wanted,char *under)
-{
-int		s;
-XkbSectionPtr	section;
-
-    if ((geom==NULL)||(under==NULL)||(geom->num_sections<1))
-	return NULL;
-
-    if (wanted)
-	 section= wanted;
-    else section= geom->sections;
-
-    for (s=0;s<geom->num_sections;s++,section++) {
-	XkbOverlayPtr	ol;
-	int		o;
-
-	if (section->num_overlays<1)
-	    continue;
-	for (o=0,ol=section->overlays;o<section->num_overlays;o++,ol++) {
-	    XkbOverlayRowPtr	row;
-	    int			r;
-
-	    for (r=0,row=ol->rows;r<ol->num_rows;r++,row++) {
-		XkbOverlayKeyPtr	key;
-		int			k;
-		for (k=0,key=row->keys;k<row->num_keys;k++,key++) {
-		    if (strncmp(under,key->under.name,XkbKeyNameLength)==0)
-			return key->over.name;
-		}
-	    }
-	}
-	if (wanted!=NULL)
-	    break;
-    }
-    return NULL;
-}
-
-/***====================================================================***/
-
-static Status
-_XkbReadGeomProperties(	XkbReadBufferPtr	buf,
-			XkbGeometryPtr 		geom,
-			xkbGetGeometryReply *	rep)
-{
-Status	rtrn;
-
-    if (rep->nProperties<1)
-	return Success;
-    if ((rtrn=XkbAllocGeomProps(geom,rep->nProperties))==Success) {
-	register int i;
-	register Bool ok;
-	char *name,*value;
-	ok= True;
-	for (i=0;(i<rep->nProperties)&&ok;i++) {
-	    name=NULL;
-	    value=NULL;
-	    ok= _XkbGetReadBufferCountedString(buf,&name)&&ok;
-	    ok= _XkbGetReadBufferCountedString(buf,&value)&&ok;
-	    ok= ok&&(XkbAddGeomProperty(geom,name,value)!=NULL);
-	    if (name)
-		_XkbFree(name);
-	    if (value)
-		_XkbFree(value);
-	}
-	if (ok)	rtrn= Success;
-	else	rtrn= BadLength;
-    }
-    return rtrn;
-}
-
-static Status
-_XkbReadGeomKeyAliases(	XkbReadBufferPtr	buf,
-			XkbGeometryPtr		geom,
-			xkbGetGeometryReply *	rep)
-{
-Status	rtrn;
-
-    if (rep->nKeyAliases<1)
-	return Success;
-    if ((rtrn=XkbAllocGeomKeyAliases(geom,rep->nKeyAliases))==Success) {
-	if (!_XkbCopyFromReadBuffer(buf,(char *)geom->key_aliases,
-					(rep->nKeyAliases*XkbKeyNameLength*2)))
-	    return BadLength;
-	geom->num_key_aliases= rep->nKeyAliases;
-	return Success;
-    }
-    else { /* alloc failed, just skip the aliases */
-	_XkbSkipReadBufferData(buf,(rep->nKeyAliases*XkbKeyNameLength*2));
-    }
-    return rtrn;
-}
-
-static Status
-_XkbReadGeomColors(	XkbReadBufferPtr	buf,
-			XkbGeometryPtr		geom,
-			xkbGetGeometryReply *	rep)
-{
-Status	rtrn;
-
-    if (rep->nColors<1)
-	return Success;
-    if ((rtrn=XkbAllocGeomColors(geom,rep->nColors))==Success) {
-	register int i;
-	char *spec;
-	for (i=0;i<rep->nColors;i++) {
-	    spec = NULL;
-	    if (!_XkbGetReadBufferCountedString(buf,&spec))
-		rtrn = BadLength;
-	    else if (XkbAddGeomColor(geom,spec,geom->num_colors)==NULL)
-		rtrn = BadAlloc;
-	    if (spec)
-		_XkbFree(spec);
-	    if (rtrn != Success)
-		return rtrn;
-	}
-	return Success;
-    }
-    return rtrn;
-}
-
-static Status
-_XkbReadGeomShapes(	XkbReadBufferPtr	buf,
-			XkbGeometryPtr		geom,
-			xkbGetGeometryReply *	rep)
-{
-register int i;
-Status	rtrn;
-
-    if (rep->nShapes<1)
-	return Success;
-    if ((rtrn=XkbAllocGeomShapes(geom,rep->nShapes))!=Success)
-	return rtrn;
-    for (i=0;i<rep->nShapes;i++) {
-	xkbShapeWireDesc *shapeWire;
-	XkbShapePtr	 shape;
-	register int	 o;
-	shapeWire= (xkbShapeWireDesc *)
-		   _XkbGetReadBufferPtr(buf,SIZEOF(xkbShapeWireDesc));
-	if (!shapeWire)
-	    return BadLength;
-	shape= XkbAddGeomShape(geom,shapeWire->name,shapeWire->nOutlines);
-	if (!shape)
-	   return BadAlloc;
-	for (o=0;o<shapeWire->nOutlines;o++) {
-	    xkbOutlineWireDesc *olWire;
-	    XkbOutlinePtr	ol;
-	    register int	p;
-	    XkbPointPtr		pt;
-	    olWire=  (xkbOutlineWireDesc *)
-		 _XkbGetReadBufferPtr(buf,SIZEOF(xkbOutlineWireDesc));
-	    if (!olWire)
-		return BadLength;
-	    ol= XkbAddGeomOutline(shape,olWire->nPoints);
-	    if (!ol)
-		return BadAlloc;
-	    ol->corner_radius=  olWire->cornerRadius;
-	    for (p=0,pt=ol->points;p<olWire->nPoints;p++,pt++) {
-		xkbPointWireDesc *	ptWire;
-		ptWire= (xkbPointWireDesc *)
-		    _XkbGetReadBufferPtr(buf,SIZEOF(xkbPointWireDesc));
-		if (!ptWire)
-		    return BadLength;
-		pt->x= ptWire->x;
-		pt->y= ptWire->y;
-	    }
-	    ol->num_points= olWire->nPoints;
-	}
-	if (shapeWire->primaryNdx!=XkbNoShape)
-	     shape->primary= &shape->outlines[shapeWire->primaryNdx];
-	else shape->primary= NULL;
-	if (shapeWire->approxNdx!=XkbNoShape)
-	     shape->approx= &shape->outlines[shapeWire->approxNdx];
-	else shape->approx= NULL;
-	XkbComputeShapeBounds(shape);
-    }
-    return Success;
-}
-
-static Status
-_XkbReadGeomDoodad(	XkbReadBufferPtr 	buf,
-			XkbGeometryPtr 		geom,
-			XkbSectionPtr 		section)
-{
-XkbDoodadPtr		doodad;
-xkbDoodadWireDesc *	doodadWire;
-
-    doodadWire= (xkbDoodadWireDesc *)
-		   _XkbGetReadBufferPtr(buf,SIZEOF(xkbDoodadWireDesc));
-    if (!doodadWire)
-	return 	BadLength;
-    doodad= XkbAddGeomDoodad(geom,section,doodadWire->any.name);
-    if (!doodad)
-	return BadAlloc;
-    doodad->any.type= doodadWire->any.type;
-    doodad->any.priority= doodadWire->any.priority;
-    doodad->any.top= doodadWire->any.top;
-    doodad->any.left= doodadWire->any.left;
-    doodad->any.angle= doodadWire->any.angle;
-    switch (doodad->any.type) {
-	case XkbOutlineDoodad:
-	case XkbSolidDoodad:
-	    doodad->shape.color_ndx= doodadWire->shape.colorNdx;
-	    doodad->shape.shape_ndx= doodadWire->shape.shapeNdx;
-	    break;
-	case XkbTextDoodad:
-	    doodad->text.width= doodadWire->text.width;
-	    doodad->text.height= doodadWire->text.height;
-	    doodad->text.color_ndx= doodadWire->text.colorNdx;
-	    if (!_XkbGetReadBufferCountedString(buf,&doodad->text.text))
-		return BadLength;
-	    if (!_XkbGetReadBufferCountedString(buf,&doodad->text.font))
-		return BadLength;
-	    break;
-	case XkbIndicatorDoodad:
-	    doodad->indicator.shape_ndx= doodadWire->indicator.shapeNdx;
-	    doodad->indicator.on_color_ndx= doodadWire->indicator.onColorNdx;
-	    doodad->indicator.off_color_ndx= doodadWire->indicator.offColorNdx;
-	    break;
-	case XkbLogoDoodad:
-	    doodad->logo.color_ndx= doodadWire->logo.colorNdx;
-	    doodad->logo.shape_ndx= doodadWire->logo.shapeNdx;
-	    if (!_XkbGetReadBufferCountedString(buf,&doodad->logo.logo_name))
-		return BadLength;
-	    break;
-	default:
-	    return BadValue;
-    }
-    return Success;
-}
-
-static Status
-_XkbReadGeomOverlay(	XkbReadBufferPtr	buf,
-			XkbGeometryPtr		geom,
-			XkbSectionPtr		section)
-{
-XkbOverlayPtr		ol;
-xkbOverlayWireDesc *	olWire;
-register int		r;
-
-    olWire= (xkbOverlayWireDesc *)
-		   _XkbGetReadBufferPtr(buf,SIZEOF(xkbOverlayWireDesc));
-    if (olWire==NULL)
-	return BadLength;
-    ol= XkbAddGeomOverlay(section,olWire->name,olWire->nRows);
-    if (ol==NULL)
-	return BadLength;
-    for (r=0;r<olWire->nRows;r++) {
-	register int 			k;
-	XkbOverlayRowPtr		row;
-	xkbOverlayRowWireDesc *		rowWire;
-	xkbOverlayKeyWireDesc *		keyWire;
-	rowWire= (xkbOverlayRowWireDesc *)
-			_XkbGetReadBufferPtr(buf,SIZEOF(xkbOverlayRowWireDesc));
-	if (rowWire==NULL)
-	    return BadLength;
-	row= XkbAddGeomOverlayRow(ol,rowWire->rowUnder,rowWire->nKeys);
-	row->row_under= rowWire->rowUnder;
-	if (!row)
-	    return BadAlloc;
-	if (rowWire->nKeys<1)
-	    continue;
-	keyWire= (xkbOverlayKeyWireDesc *)
-     			_XkbGetReadBufferPtr(buf,
-				SIZEOF(xkbOverlayKeyWireDesc)*rowWire->nKeys);
-	if (keyWire==NULL)
-	    return BadLength;
-	for (k=0;k<rowWire->nKeys;k++,keyWire++,row->num_keys++) {
-	    memcpy(row->keys[row->num_keys].over.name,keyWire->over,
-	    						XkbKeyNameLength);
-	    memcpy(row->keys[row->num_keys].under.name,keyWire->under,
-	    						XkbKeyNameLength);
-	}
-    }
-    return Success;
-}
-
-static Status
-_XkbReadGeomSections(	XkbReadBufferPtr	buf,
-			XkbGeometryPtr		geom,
-			xkbGetGeometryReply *	rep)
-{
-register int 		s;
-XkbSectionPtr		section;
-xkbSectionWireDesc *	sectionWire;
-Status			rtrn;
-
-    if (rep->nSections<1)
-	return Success;
-    if ((rtrn=XkbAllocGeomSections(geom,rep->nSections))!=Success)
-	return rtrn;
-    for (s=0;s<rep->nSections;s++) {
-	sectionWire= (xkbSectionWireDesc *)
-			_XkbGetReadBufferPtr(buf,SIZEOF(xkbSectionWireDesc));
-	if (!sectionWire)
-	    return BadLength;
-	section= XkbAddGeomSection(geom,sectionWire->name,sectionWire->nRows,
-						sectionWire->nDoodads,
-						sectionWire->nOverlays);
-	if (!section)
-	    return BadAlloc;
-	section->top= sectionWire->top;
-	section->left= sectionWire->left;
-	section->width= sectionWire->width;
-	section->height= sectionWire->height;
-	section->angle= sectionWire->angle;
-	section->priority= sectionWire->priority;
-	if (sectionWire->nRows>0) {
-	    register int 	r;
-	    XkbRowPtr		row;
-	    xkbRowWireDesc *	rowWire;
-	    for (r=0;r<sectionWire->nRows;r++) {
-		rowWire= (xkbRowWireDesc *)
-			 _XkbGetReadBufferPtr(buf,SIZEOF(xkbRowWireDesc));
-		if (!rowWire)
-		    return BadLength;
-		row= XkbAddGeomRow(section,rowWire->nKeys);
-		if (!row)
-		    return BadAlloc;
-		row->top= rowWire->top;
-		row->left= rowWire->left;
-		row->vertical= rowWire->vertical;
-		if (rowWire->nKeys>0) {
-		    register int	k;
-		    XkbKeyPtr		key;
-		    xkbKeyWireDesc *	keyWire;
-		    for (k=0;k<rowWire->nKeys;k++) {
-			keyWire= (xkbKeyWireDesc *)
-			      _XkbGetReadBufferPtr(buf,SIZEOF(xkbKeyWireDesc));
-			if (!keyWire)
-			    return BadLength;
-			key= XkbAddGeomKey(row);
-			if (!key)
-			    return BadAlloc;
-			memcpy(key->name.name,keyWire->name,XkbKeyNameLength);
-			key->gap= keyWire->gap;
-			key->shape_ndx= keyWire->shapeNdx;
-			key->color_ndx= keyWire->colorNdx;
-		    }
-		}
-	    }
-	}
-	if (sectionWire->nDoodads>0) {
-	    register int d;
-	    for (d=0;d<sectionWire->nDoodads;d++) {
-		if ((rtrn=_XkbReadGeomDoodad(buf,geom,section))!=Success)
-		    return rtrn;
-	    }
-	}
-	if (sectionWire->nOverlays>0) {
-	    register int o;
-	    for (o=0;o<sectionWire->nOverlays;o++) {
-		if ((rtrn=_XkbReadGeomOverlay(buf,geom,section))!=Success)
-		    return rtrn;
-	    }
-	}
-    }
-    return Success;
-}
-
-static Status
-_XkbReadGeomDoodads(	XkbReadBufferPtr	buf,
-			XkbGeometryPtr		geom,
-			xkbGetGeometryReply *	rep)
-{
-register int d;
-Status	rtrn;
-
-    if (rep->nDoodads<1)
-	return Success;
-    if ((rtrn=XkbAllocGeomDoodads(geom,rep->nDoodads))!=Success)
-	return rtrn;
-    for (d=0;d<rep->nDoodads;d++) {
-	if ((rtrn=_XkbReadGeomDoodad(buf,geom,NULL))!=Success)
-	    return rtrn;
-    }
-    return Success;
-}
-
-Status
-_XkbReadGetGeometryReply(	Display * dpy,
-				xkbGetGeometryReply * rep,
-				XkbDescPtr xkb,
-				int * nread_rtrn)
-{
-XkbGeometryPtr	geom;
-
-    geom= _XkbTypedCalloc(1,XkbGeometryRec);
-    if (!geom)
-	return BadAlloc;
-    if (xkb->geom)
-	XkbFreeGeometry(xkb->geom,XkbGeomAllMask,True);
-    xkb->geom= geom;
-
-    geom->name= rep->name;
-    geom->width_mm= rep->widthMM;
-    geom->height_mm= rep->heightMM;
-    if (rep->length) {
-	XkbReadBufferRec	buf;
-	int			left;
-	if (_XkbInitReadBuffer(dpy,&buf,(int)rep->length*4)) {
-	    Status status= Success;
-	    if (nread_rtrn)
-		*nread_rtrn= (int)rep->length*4;
-	    if (!_XkbGetReadBufferCountedString(&buf,&geom->label_font))
-		status= BadLength;
-	    if (status==Success)
-		status= _XkbReadGeomProperties(&buf,geom,rep);
-	    if (status==Success)
-		status= _XkbReadGeomColors(&buf,geom,rep);
-	    if (status==Success)
-		status= _XkbReadGeomShapes(&buf,geom,rep);
-	    if (status==Success)
-		status= _XkbReadGeomSections(&buf,geom,rep);
-	    if (status==Success)
-		status= _XkbReadGeomDoodads(&buf,geom,rep);
-	    if (status==Success)
-		status= _XkbReadGeomKeyAliases(&buf,geom,rep);
-	    left= _XkbFreeReadBuffer(&buf);
-	    if ((status!=Success) || left || buf.error) {
-		if (status==Success)
-		    status= BadLength;
-		XkbFreeGeometry(geom,XkbGeomAllMask,True);
-		xkb->geom= NULL;
-		return status;
-	    }
-	    geom->base_color= &geom->colors[rep->baseColorNdx];
-	    geom->label_color= &geom->colors[rep->labelColorNdx];
-	}
-	else {
-	    XkbFreeGeometry(geom,XkbGeomAllMask,True);
-	    xkb->geom= NULL;
-	    return BadAlloc;
-	}
-    }
-    return Success;
-}
-
-Status
-XkbGetGeometry(Display *dpy,XkbDescPtr xkb)
-{
-xkbGetGeometryReq	*req;
-xkbGetGeometryReply	 rep;
-Status			 status;
-
-    if ( (!xkb) || (dpy->flags & XlibDisplayNoXkb) ||
-	(!dpy->xkb_info && !XkbUseExtension(dpy,NULL,NULL)))
-	return BadAccess;
-
-    LockDisplay(dpy);
-    GetReq(kbGetGeometry, req);
-    req->reqType = dpy->xkb_info->codes->major_opcode;
-    req->xkbReqType = X_kbGetGeometry;
-    req->deviceSpec = xkb->device_spec;
-    req->name= None;
-    if (!_XReply(dpy, (xReply *)&rep, 0, xFalse))
-	status = BadImplementation;
-    else if (!rep.found)
-	status = BadName;
-    else
-	status = _XkbReadGetGeometryReply(dpy,&rep,xkb,NULL);
-    UnlockDisplay(dpy);
-    SyncHandle();
-    return status;
-}
-
-Status
-XkbGetNamedGeometry(Display *dpy,XkbDescPtr xkb,Atom name)
-{
-xkbGetGeometryReq	*req;
-xkbGetGeometryReply	 rep;
-Status			 status;
-
-    if ( (name==None) || (dpy->flags & XlibDisplayNoXkb) ||
-	(!dpy->xkb_info && !XkbUseExtension(dpy,NULL,NULL)) )
-	return BadAccess;
-
-    LockDisplay(dpy);
-    GetReq(kbGetGeometry, req);
-    req->reqType = dpy->xkb_info->codes->major_opcode;
-    req->xkbReqType = X_kbGetGeometry;
-    req->deviceSpec = xkb->device_spec;
-    req->name= (CARD32)name;
-    if ((!_XReply(dpy, (xReply *)&rep, 0, xFalse))||(!rep.found))
-	status = BadImplementation;
-    else if (!rep.found)
-	status = BadName;
-    else
-	status = _XkbReadGetGeometryReply(dpy,&rep,xkb,NULL);
-    UnlockDisplay(dpy);
-    SyncHandle();
-    return status;
-}
-
-=======
-/************************************************************
-Copyright (c) 1993 by Silicon Graphics Computer Systems, Inc.
-
-Permission to use, copy, modify, and distribute this
-software and its documentation for any purpose and without
-fee is hereby granted, provided that the above copyright
-notice appear in all copies and that both that copyright
-notice and this permission notice appear in supporting
-documentation, and that the name of Silicon Graphics not be
-used in advertising or publicity pertaining to distribution
-of the software without specific prior written permission.
-Silicon Graphics makes no representation about the suitability
-of this software for any purpose. It is provided "as is"
-without any express or implied warranty.
-
-SILICON GRAPHICS DISCLAIMS ALL WARRANTIES WITH REGARD TO THIS
-SOFTWARE, INCLUDING ALL IMPLIED WARRANTIES OF MERCHANTABILITY
-AND FITNESS FOR A PARTICULAR PURPOSE. IN NO EVENT SHALL SILICON
-GRAPHICS BE LIABLE FOR ANY SPECIAL, INDIRECT OR CONSEQUENTIAL
-DAMAGES OR ANY DAMAGES WHATSOEVER RESULTING FROM LOSS OF USE,
-DATA OR PROFITS, WHETHER IN AN ACTION OF CONTRACT, NEGLIGENCE
-OR OTHER TORTIOUS ACTION, ARISING OUT OF OR IN CONNECTION  WITH
-THE USE OR PERFORMANCE OF THIS SOFTWARE.
-
-********************************************************/
-
-#ifdef DEBUG
-#ifdef HAVE_CONFIG_H
-#include <config.h>
-#endif
-#include <stdio.h>
-#endif
-
-#define NEED_MAP_READERS
-#include "Xlibint.h"
-#include <X11/extensions/XKBgeom.h>
-#include <X11/extensions/XKBproto.h>
-#include "XKBlibint.h"
-
-#ifndef MINSHORT
-#define	MINSHORT	-32768
-#endif
-#ifndef MAXSHORT
-#define	MAXSHORT	32767
-#endif
-
-/***====================================================================***/
-
-static void
-_XkbCheckBounds(XkbBoundsPtr bounds,int	x,int y)
-{
-    if (x<bounds->x1)	bounds->x1= x;
-    if (x>bounds->x2)	bounds->x2= x;
-    if (y<bounds->y1)	bounds->y1= y;
-    if (y>bounds->y2)	bounds->y2= y;
-    return;
-}
-
-Bool
-XkbComputeShapeBounds(XkbShapePtr shape)
-{
-register int	o,p;
-XkbOutlinePtr	outline;
-XkbPointPtr	pt;
-
-    if ((!shape)||(shape->num_outlines<1))
-	return False;
-    shape->bounds.x1= shape->bounds.y1= MAXSHORT;
-    shape->bounds.x2= shape->bounds.y2= MINSHORT;
-    for (outline=shape->outlines,o=0;o<shape->num_outlines;o++,outline++) {
-	for (pt=outline->points,p=0;p<outline->num_points;p++,pt++) {
-	    _XkbCheckBounds(&shape->bounds,pt->x,pt->y);
-	}
-        if (outline->num_points<2) {
-            _XkbCheckBounds(&shape->bounds,0,0);
-        }
-    }
-    return True;
-}
-
-Bool
-XkbComputeShapeTop(XkbShapePtr shape,XkbBoundsPtr bounds)
-{
-register int	p;
-XkbOutlinePtr	outline;
-XkbPointPtr	pt;
-
-    if ((!shape)||(shape->num_outlines<1))
-	return False;
-    if (shape->approx)	outline= shape->approx;
-    else		outline= &shape->outlines[shape->num_outlines-1];
-    if (outline->num_points<2) {
-	 bounds->x1= bounds->y1= 0;
-	 bounds->x2= bounds->y2= 0;
-    }
-    else {
-	bounds->x1= bounds->y1= MAXSHORT;
-	bounds->x2= bounds->y2= MINSHORT;
-    }
-    for (pt=outline->points,p=0;p<outline->num_points;p++,pt++) {
-	_XkbCheckBounds(bounds,pt->x,pt->y);
-    }
-    return True;
-}
-
-Bool
-XkbComputeRowBounds(XkbGeometryPtr geom,XkbSectionPtr section,XkbRowPtr row)
-{
-register int	k,pos;
-XkbKeyPtr	key;
-XkbBoundsPtr	bounds,sbounds;
-
-    if ((!geom)||(!section)||(!row))
-	return False;
-    bounds= &row->bounds;
-    bzero(bounds,sizeof(XkbBoundsRec));
-    for (key=row->keys,pos=k=0;k<row->num_keys;k++,key++) {
-	sbounds= &XkbKeyShape(geom,key)->bounds;
-	_XkbCheckBounds(bounds,pos,0);
-	if (!row->vertical) {
-	    if (key->gap!=0) {
-		pos+= key->gap;
-		_XkbCheckBounds(bounds,pos,0);
-	    }
-	    _XkbCheckBounds(bounds,pos+sbounds->x1,sbounds->y1);
-	    _XkbCheckBounds(bounds,pos+sbounds->x2,sbounds->y2);
-	    pos+= sbounds->x2;
-	}
-	else {
-	    if (key->gap!=0) {
-		pos+= key->gap;
-		_XkbCheckBounds(bounds,0,pos);
-	    }
-	    _XkbCheckBounds(bounds,pos+sbounds->x1,sbounds->y1);
-	    _XkbCheckBounds(bounds,pos+sbounds->x2,sbounds->y2);
-	    pos+= sbounds->y2;
-	}
-    }
-    return True;
-}
-
-Bool
-XkbComputeSectionBounds(XkbGeometryPtr geom,XkbSectionPtr section)
-{
-register int	i;
-XkbShapePtr	shape;
-XkbRowPtr	row;
-XkbDoodadPtr	doodad;
-XkbBoundsPtr	bounds,rbounds;
-
-    if ((!geom)||(!section))
-	return False;
-    bounds= &section->bounds;
-    bzero(bounds,sizeof(XkbBoundsRec));
-    for (i=0,row=section->rows;i<section->num_rows;i++,row++) {
-	if (!XkbComputeRowBounds(geom,section,row))
-	    return False;
-	rbounds= &row->bounds;
-	_XkbCheckBounds(bounds,row->left+rbounds->x1,row->top+rbounds->y1);
-	_XkbCheckBounds(bounds,row->left+rbounds->x2,row->top+rbounds->y2);
-    }
-    for (i=0,doodad=section->doodads;i<section->num_doodads;i++,doodad++) {
-	static XkbBoundsRec	tbounds;
-	switch (doodad->any.type) {
-	    case XkbOutlineDoodad:
-	    case XkbSolidDoodad:
-		shape= XkbShapeDoodadShape(geom,&doodad->shape);
-		rbounds= &shape->bounds;
-		break;
-	    case XkbTextDoodad:
-		tbounds.x1= doodad->text.left;
-		tbounds.y1= doodad->text.top;
-		tbounds.x2= tbounds.x1+doodad->text.width;
-		tbounds.y2= tbounds.y1+doodad->text.height;
-		rbounds= &tbounds;
-		break;
-	    case XkbIndicatorDoodad:
-		shape= XkbIndicatorDoodadShape(geom,&doodad->indicator);
-		rbounds= &shape->bounds;
-		break;
-	    case XkbLogoDoodad:
-		shape= XkbLogoDoodadShape(geom,&doodad->logo);
-		rbounds= &shape->bounds;
-		break;
-	    default:
-		tbounds.x1= tbounds.x2= doodad->any.left;
-		tbounds.y1= tbounds.y2= doodad->any.top;
-		rbounds= &tbounds;
-		break;
-	}
-	_XkbCheckBounds(bounds,rbounds->x1,rbounds->y1);
-	_XkbCheckBounds(bounds,rbounds->x2,rbounds->y2);
-    }
-    return True;
-}
-
-/***====================================================================***/
-
-char *
-XkbFindOverlayForKey(XkbGeometryPtr geom,XkbSectionPtr wanted,char *under)
-{
-int		s;
-XkbSectionPtr	section;
-
-    if ((geom==NULL)||(under==NULL)||(geom->num_sections<1))
-	return NULL;
-
-    if (wanted)
-	 section= wanted;
-    else section= geom->sections;
-
-    for (s=0;s<geom->num_sections;s++,section++) {
-	XkbOverlayPtr	ol;
-	int		o;
-
-	if (section->num_overlays<1)
-	    continue;
-	for (o=0,ol=section->overlays;o<section->num_overlays;o++,ol++) {
-	    XkbOverlayRowPtr	row;
-	    int			r;
-
-	    for (r=0,row=ol->rows;r<ol->num_rows;r++,row++) {
-		XkbOverlayKeyPtr	key;
-		int			k;
-		for (k=0,key=row->keys;k<row->num_keys;k++,key++) {
-		    if (strncmp(under,key->under.name,XkbKeyNameLength)==0)
-			return key->over.name;
-		}
-	    }
-	}
-	if (wanted!=NULL)
-	    break;
-    }
-    return NULL;
-}
-
-/***====================================================================***/
-
-static Status
-_XkbReadGeomProperties(	XkbReadBufferPtr	buf,
-			XkbGeometryPtr 		geom,
-			xkbGetGeometryReply *	rep)
-{
-Status	rtrn;
-
-    if (rep->nProperties<1)
-	return Success;
-    if ((rtrn=XkbAllocGeomProps(geom,rep->nProperties))==Success) {
-	register int i;
-	register Bool ok;
-	char *name,*value;
-	ok= True;
-	for (i=0;(i<rep->nProperties)&&ok;i++) {
-	    name=NULL;
-	    value=NULL;
-	    ok= _XkbGetReadBufferCountedString(buf,&name)&&ok;
-	    ok= _XkbGetReadBufferCountedString(buf,&value)&&ok;
-	    ok= ok&&(XkbAddGeomProperty(geom,name,value)!=NULL);
-	    if (name)
-		_XkbFree(name);
-	    if (value)
-		_XkbFree(value);
-	}
-	if (ok)	rtrn= Success;
-	else	rtrn= BadLength;
-    }
-    return rtrn;
-}
-
-static Status
-_XkbReadGeomKeyAliases(	XkbReadBufferPtr	buf,
-			XkbGeometryPtr		geom,
-			xkbGetGeometryReply *	rep)
-{
-Status	rtrn;
-
-    if (rep->nKeyAliases<1)
-	return Success;
-    if ((rtrn=XkbAllocGeomKeyAliases(geom,rep->nKeyAliases))==Success) {
-	if (!_XkbCopyFromReadBuffer(buf,(char *)geom->key_aliases,
-					(rep->nKeyAliases*XkbKeyNameLength*2)))
-	    return BadLength;
-	geom->num_key_aliases= rep->nKeyAliases;
-	return Success;
-    }
-    else { /* alloc failed, just skip the aliases */
-	_XkbSkipReadBufferData(buf,(rep->nKeyAliases*XkbKeyNameLength*2));
-    }
-    return rtrn;
-}
-
-static Status
-_XkbReadGeomColors(	XkbReadBufferPtr	buf,
-			XkbGeometryPtr		geom,
-			xkbGetGeometryReply *	rep)
-{
-Status	rtrn;
-
-    if (rep->nColors<1)
-	return Success;
-    if ((rtrn=XkbAllocGeomColors(geom,rep->nColors))==Success) {
-	register int i;
-	char *spec;
-	for (i=0;i<rep->nColors;i++) {
-	    spec = NULL;
-	    if (!_XkbGetReadBufferCountedString(buf,&spec))
-		rtrn = BadLength;
-	    else if (XkbAddGeomColor(geom,spec,geom->num_colors)==NULL)
-		rtrn = BadAlloc;
-	    if (spec)
-		_XkbFree(spec);
-	    if (rtrn != Success)
-		return rtrn;
-	}
-	return Success;
-    }
-    return rtrn;
-}
-
-static Status
-_XkbReadGeomShapes(	XkbReadBufferPtr	buf,
-			XkbGeometryPtr		geom,
-			xkbGetGeometryReply *	rep)
-{
-register int i;
-Status	rtrn;
-
-    if (rep->nShapes<1)
-	return Success;
-    if ((rtrn=XkbAllocGeomShapes(geom,rep->nShapes))!=Success)
-	return rtrn;
-    for (i=0;i<rep->nShapes;i++) {
-	xkbShapeWireDesc *shapeWire;
-	XkbShapePtr	 shape;
-	register int	 o;
-	shapeWire= (xkbShapeWireDesc *)
-		   _XkbGetReadBufferPtr(buf,SIZEOF(xkbShapeWireDesc));
-	if (!shapeWire)
-	    return BadLength;
-	shape= XkbAddGeomShape(geom,shapeWire->name,shapeWire->nOutlines);
-	if (!shape)
-	   return BadAlloc;
-	for (o=0;o<shapeWire->nOutlines;o++) {
-	    xkbOutlineWireDesc *olWire;
-	    XkbOutlinePtr	ol;
-	    register int	p;
-	    XkbPointPtr		pt;
-	    olWire=  (xkbOutlineWireDesc *)
-		 _XkbGetReadBufferPtr(buf,SIZEOF(xkbOutlineWireDesc));
-	    if (!olWire)
-		return BadLength;
-	    ol= XkbAddGeomOutline(shape,olWire->nPoints);
-	    if (!ol)
-		return BadAlloc;
-	    ol->corner_radius=  olWire->cornerRadius;
-	    for (p=0,pt=ol->points;p<olWire->nPoints;p++,pt++) {
-		xkbPointWireDesc *	ptWire;
-		ptWire= (xkbPointWireDesc *)
-		    _XkbGetReadBufferPtr(buf,SIZEOF(xkbPointWireDesc));
-		if (!ptWire)
-		    return BadLength;
-		pt->x= ptWire->x;
-		pt->y= ptWire->y;
-	    }
-	    ol->num_points= olWire->nPoints;
-	}
-	if (shapeWire->primaryNdx!=XkbNoShape)
-	     shape->primary= &shape->outlines[shapeWire->primaryNdx];
-	else shape->primary= NULL;
-	if (shapeWire->approxNdx!=XkbNoShape)
-	     shape->approx= &shape->outlines[shapeWire->approxNdx];
-	else shape->approx= NULL;
-	XkbComputeShapeBounds(shape);
-    }
-    return Success;
-}
-
-static Status
-_XkbReadGeomDoodad(	XkbReadBufferPtr 	buf,
-			XkbGeometryPtr 		geom,
-			XkbSectionPtr 		section)
-{
-XkbDoodadPtr		doodad;
-xkbDoodadWireDesc *	doodadWire;
-
-    doodadWire= (xkbDoodadWireDesc *)
-		   _XkbGetReadBufferPtr(buf,SIZEOF(xkbDoodadWireDesc));
-    if (!doodadWire)
-	return 	BadLength;
-    doodad= XkbAddGeomDoodad(geom,section,doodadWire->any.name);
-    if (!doodad)
-	return BadAlloc;
-    doodad->any.type= doodadWire->any.type;
-    doodad->any.priority= doodadWire->any.priority;
-    doodad->any.top= doodadWire->any.top;
-    doodad->any.left= doodadWire->any.left;
-    doodad->any.angle= doodadWire->any.angle;
-    switch (doodad->any.type) {
-	case XkbOutlineDoodad:
-	case XkbSolidDoodad:
-	    doodad->shape.color_ndx= doodadWire->shape.colorNdx;
-	    doodad->shape.shape_ndx= doodadWire->shape.shapeNdx;
-	    break;
-	case XkbTextDoodad:
-	    doodad->text.width= doodadWire->text.width;
-	    doodad->text.height= doodadWire->text.height;
-	    doodad->text.color_ndx= doodadWire->text.colorNdx;
-	    if (!_XkbGetReadBufferCountedString(buf,&doodad->text.text))
-		return BadLength;
-	    if (!_XkbGetReadBufferCountedString(buf,&doodad->text.font))
-		return BadLength;
-	    break;
-	case XkbIndicatorDoodad:
-	    doodad->indicator.shape_ndx= doodadWire->indicator.shapeNdx;
-	    doodad->indicator.on_color_ndx= doodadWire->indicator.onColorNdx;
-	    doodad->indicator.off_color_ndx= doodadWire->indicator.offColorNdx;
-	    break;
-	case XkbLogoDoodad:
-	    doodad->logo.color_ndx= doodadWire->logo.colorNdx;
-	    doodad->logo.shape_ndx= doodadWire->logo.shapeNdx;
-	    if (!_XkbGetReadBufferCountedString(buf,&doodad->logo.logo_name))
-		return BadLength;
-	    break;
-	default:
-	    return BadValue;
-    }
-    return Success;
-}
-
-static Status
-_XkbReadGeomOverlay(	XkbReadBufferPtr	buf,
-			XkbGeometryPtr		geom,
-			XkbSectionPtr		section)
-{
-XkbOverlayPtr		ol;
-xkbOverlayWireDesc *	olWire;
-register int		r;
-
-    olWire= (xkbOverlayWireDesc *)
-		   _XkbGetReadBufferPtr(buf,SIZEOF(xkbOverlayWireDesc));
-    if (olWire==NULL)
-	return BadLength;
-    ol= XkbAddGeomOverlay(section,olWire->name,olWire->nRows);
-    if (ol==NULL)
-	return BadLength;
-    for (r=0;r<olWire->nRows;r++) {
-	register int 			k;
-	XkbOverlayRowPtr		row;
-	xkbOverlayRowWireDesc *		rowWire;
-	xkbOverlayKeyWireDesc *		keyWire;
-	rowWire= (xkbOverlayRowWireDesc *)
-			_XkbGetReadBufferPtr(buf,SIZEOF(xkbOverlayRowWireDesc));
-	if (rowWire==NULL)
-	    return BadLength;
-	row= XkbAddGeomOverlayRow(ol,rowWire->rowUnder,rowWire->nKeys);
-	row->row_under= rowWire->rowUnder;
-	if (!row)
-	    return BadAlloc;
-	if (rowWire->nKeys<1)
-	    continue;
-	keyWire= (xkbOverlayKeyWireDesc *)
-     			_XkbGetReadBufferPtr(buf,
-				SIZEOF(xkbOverlayKeyWireDesc)*rowWire->nKeys);
-	if (keyWire==NULL)
-	    return BadLength;
-	for (k=0;k<rowWire->nKeys;k++,keyWire++,row->num_keys++) {
-	    memcpy(row->keys[row->num_keys].over.name,keyWire->over,
-	    						XkbKeyNameLength);
-	    memcpy(row->keys[row->num_keys].under.name,keyWire->under,
-	    						XkbKeyNameLength);
-	}
-    }
-    return Success;
-}
-
-static Status
-_XkbReadGeomSections(	XkbReadBufferPtr	buf,
-			XkbGeometryPtr		geom,
-			xkbGetGeometryReply *	rep)
-{
-register int 		s;
-XkbSectionPtr		section;
-xkbSectionWireDesc *	sectionWire;
-Status			rtrn;
-
-    if (rep->nSections<1)
-	return Success;
-    if ((rtrn=XkbAllocGeomSections(geom,rep->nSections))!=Success)
-	return rtrn;
-    for (s=0;s<rep->nSections;s++) {
-	sectionWire= (xkbSectionWireDesc *)
-			_XkbGetReadBufferPtr(buf,SIZEOF(xkbSectionWireDesc));
-	if (!sectionWire)
-	    return BadLength;
-	section= XkbAddGeomSection(geom,sectionWire->name,sectionWire->nRows,
-						sectionWire->nDoodads,
-						sectionWire->nOverlays);
-	if (!section)
-	    return BadAlloc;
-	section->top= sectionWire->top;
-	section->left= sectionWire->left;
-	section->width= sectionWire->width;
-	section->height= sectionWire->height;
-	section->angle= sectionWire->angle;
-	section->priority= sectionWire->priority;
-	if (sectionWire->nRows>0) {
-	    register int 	r;
-	    XkbRowPtr		row;
-	    xkbRowWireDesc *	rowWire;
-	    for (r=0;r<sectionWire->nRows;r++) {
-		rowWire= (xkbRowWireDesc *)
-			 _XkbGetReadBufferPtr(buf,SIZEOF(xkbRowWireDesc));
-		if (!rowWire)
-		    return BadLength;
-		row= XkbAddGeomRow(section,rowWire->nKeys);
-		if (!row)
-		    return BadAlloc;
-		row->top= rowWire->top;
-		row->left= rowWire->left;
-		row->vertical= rowWire->vertical;
-		if (rowWire->nKeys>0) {
-		    register int	k;
-		    XkbKeyPtr		key;
-		    xkbKeyWireDesc *	keyWire;
-		    for (k=0;k<rowWire->nKeys;k++) {
-			keyWire= (xkbKeyWireDesc *)
-			      _XkbGetReadBufferPtr(buf,SIZEOF(xkbKeyWireDesc));
-			if (!keyWire)
-			    return BadLength;
-			key= XkbAddGeomKey(row);
-			if (!key)
-			    return BadAlloc;
-			memcpy(key->name.name,keyWire->name,XkbKeyNameLength);
-			key->gap= keyWire->gap;
-			key->shape_ndx= keyWire->shapeNdx;
-			key->color_ndx= keyWire->colorNdx;
-		    }
-		}
-	    }
-	}
-	if (sectionWire->nDoodads>0) {
-	    register int d;
-	    for (d=0;d<sectionWire->nDoodads;d++) {
-		if ((rtrn=_XkbReadGeomDoodad(buf,geom,section))!=Success)
-		    return rtrn;
-	    }
-	}
-	if (sectionWire->nOverlays>0) {
-	    register int o;
-	    for (o=0;o<sectionWire->nOverlays;o++) {
-		if ((rtrn=_XkbReadGeomOverlay(buf,geom,section))!=Success)
-		    return rtrn;
-	    }
-	}
-    }
-    return Success;
-}
-
-static Status
-_XkbReadGeomDoodads(	XkbReadBufferPtr	buf,
-			XkbGeometryPtr		geom,
-			xkbGetGeometryReply *	rep)
-{
-register int d;
-Status	rtrn;
-
-    if (rep->nDoodads<1)
-	return Success;
-    if ((rtrn=XkbAllocGeomDoodads(geom,rep->nDoodads))!=Success)
-	return rtrn;
-    for (d=0;d<rep->nDoodads;d++) {
-	if ((rtrn=_XkbReadGeomDoodad(buf,geom,NULL))!=Success)
-	    return rtrn;
-    }
-    return Success;
-}
-
-Status
-_XkbReadGetGeometryReply(	Display * dpy,
-				xkbGetGeometryReply * rep,
-				XkbDescPtr xkb,
-				int * nread_rtrn)
-{
-XkbGeometryPtr	geom;
-
-    geom= _XkbTypedCalloc(1,XkbGeometryRec);
-    if (!geom)
-	return BadAlloc;
-    if (xkb->geom)
-	XkbFreeGeometry(xkb->geom,XkbGeomAllMask,True);
-    xkb->geom= geom;
-
-    geom->name= rep->name;
-    geom->width_mm= rep->widthMM;
-    geom->height_mm= rep->heightMM;
-    if (rep->length) {
-	XkbReadBufferRec	buf;
-	int			left;
-	if (_XkbInitReadBuffer(dpy,&buf,(int)rep->length*4)) {
-	    Status status= Success;
-	    if (nread_rtrn)
-		*nread_rtrn= (int)rep->length*4;
-	    if (!_XkbGetReadBufferCountedString(&buf,&geom->label_font))
-		status= BadLength;
-	    if (status==Success)
-		status= _XkbReadGeomProperties(&buf,geom,rep);
-	    if (status==Success)
-		status= _XkbReadGeomColors(&buf,geom,rep);
-	    if (status==Success)
-		status= _XkbReadGeomShapes(&buf,geom,rep);
-	    if (status==Success)
-		status= _XkbReadGeomSections(&buf,geom,rep);
-	    if (status==Success)
-		status= _XkbReadGeomDoodads(&buf,geom,rep);
-	    if (status==Success)
-		status= _XkbReadGeomKeyAliases(&buf,geom,rep);
-	    left= _XkbFreeReadBuffer(&buf);
-	    if ((status!=Success) || left || buf.error) {
-		if (status==Success)
-		    status= BadLength;
-		XkbFreeGeometry(geom,XkbGeomAllMask,True);
-		xkb->geom= NULL;
-		return status;
-	    }
-	    geom->base_color= &geom->colors[rep->baseColorNdx];
-	    geom->label_color= &geom->colors[rep->labelColorNdx];
-	}
-	else {
-	    XkbFreeGeometry(geom,XkbGeomAllMask,True);
-	    xkb->geom= NULL;
-	    return BadAlloc;
-	}
-    }
-    return Success;
-}
-
-Status
-XkbGetGeometry(Display *dpy,XkbDescPtr xkb)
-{
-xkbGetGeometryReq	*req;
-xkbGetGeometryReply	 rep;
-Status			 status;
-
-    if ( (!xkb) || (dpy->flags & XlibDisplayNoXkb) ||
-	(!dpy->xkb_info && !XkbUseExtension(dpy,NULL,NULL)))
-	return BadAccess;
-
-    LockDisplay(dpy);
-    GetReq(kbGetGeometry, req);
-    req->reqType = dpy->xkb_info->codes->major_opcode;
-    req->xkbReqType = X_kbGetGeometry;
-    req->deviceSpec = xkb->device_spec;
-    req->name= None;
-    if (!_XReply(dpy, (xReply *)&rep, 0, xFalse))
-	status = BadImplementation;
-    else if (!rep.found)
-	status = BadName;
-    else
-	status = _XkbReadGetGeometryReply(dpy,&rep,xkb,NULL);
-    UnlockDisplay(dpy);
-    SyncHandle();
-    return status;
-}
-
-Status
-XkbGetNamedGeometry(Display *dpy,XkbDescPtr xkb,Atom name)
-{
-xkbGetGeometryReq	*req;
-xkbGetGeometryReply	 rep;
-Status			 status;
-
-    if ( (name==None) || (dpy->flags & XlibDisplayNoXkb) ||
-	(!dpy->xkb_info && !XkbUseExtension(dpy,NULL,NULL)) )
-	return BadAccess;
-
-    LockDisplay(dpy);
-    GetReq(kbGetGeometry, req);
-    req->reqType = dpy->xkb_info->codes->major_opcode;
-    req->xkbReqType = X_kbGetGeometry;
-    req->deviceSpec = xkb->device_spec;
-    req->name= (CARD32)name;
-    if ((!_XReply(dpy, (xReply *)&rep, 0, xFalse))||(!rep.found))
-	status = BadImplementation;
-    else if (!rep.found)
-	status = BadName;
-    else
-	status = _XkbReadGetGeometryReply(dpy,&rep,xkb,NULL);
-    UnlockDisplay(dpy);
-    SyncHandle();
-    return status;
-}
->>>>>>> d40f0a49
+/************************************************************
+Copyright (c) 1993 by Silicon Graphics Computer Systems, Inc.
+
+Permission to use, copy, modify, and distribute this
+software and its documentation for any purpose and without
+fee is hereby granted, provided that the above copyright
+notice appear in all copies and that both that copyright
+notice and this permission notice appear in supporting
+documentation, and that the name of Silicon Graphics not be
+used in advertising or publicity pertaining to distribution
+of the software without specific prior written permission.
+Silicon Graphics makes no representation about the suitability
+of this software for any purpose. It is provided "as is"
+without any express or implied warranty.
+
+SILICON GRAPHICS DISCLAIMS ALL WARRANTIES WITH REGARD TO THIS
+SOFTWARE, INCLUDING ALL IMPLIED WARRANTIES OF MERCHANTABILITY
+AND FITNESS FOR A PARTICULAR PURPOSE. IN NO EVENT SHALL SILICON
+GRAPHICS BE LIABLE FOR ANY SPECIAL, INDIRECT OR CONSEQUENTIAL
+DAMAGES OR ANY DAMAGES WHATSOEVER RESULTING FROM LOSS OF USE,
+DATA OR PROFITS, WHETHER IN AN ACTION OF CONTRACT, NEGLIGENCE
+OR OTHER TORTIOUS ACTION, ARISING OUT OF OR IN CONNECTION  WITH
+THE USE OR PERFORMANCE OF THIS SOFTWARE.
+
+********************************************************/
+
+#ifdef DEBUG
+#ifdef HAVE_CONFIG_H
+#include <config.h>
+#endif
+#include <stdio.h>
+#endif
+
+#define NEED_MAP_READERS
+#include "Xlibint.h"
+#include <X11/extensions/XKBgeom.h>
+#include <X11/extensions/XKBproto.h>
+#include "XKBlibint.h"
+
+#define	MINSHORT	-32768
+#define	MAXSHORT	32767
+
+/***====================================================================***/
+
+static void
+_XkbCheckBounds(XkbBoundsPtr bounds,int	x,int y)
+{
+    if (x<bounds->x1)	bounds->x1= x;
+    if (x>bounds->x2)	bounds->x2= x;
+    if (y<bounds->y1)	bounds->y1= y;
+    if (y>bounds->y2)	bounds->y2= y;
+    return;
+}
+
+Bool
+XkbComputeShapeBounds(XkbShapePtr shape)
+{
+register int	o,p;
+XkbOutlinePtr	outline;
+XkbPointPtr	pt;
+
+    if ((!shape)||(shape->num_outlines<1))
+	return False;
+    shape->bounds.x1= shape->bounds.y1= MAXSHORT;
+    shape->bounds.x2= shape->bounds.y2= MINSHORT;
+    for (outline=shape->outlines,o=0;o<shape->num_outlines;o++,outline++) {
+	for (pt=outline->points,p=0;p<outline->num_points;p++,pt++) {
+	    _XkbCheckBounds(&shape->bounds,pt->x,pt->y);
+	}
+        if (outline->num_points<2) {
+            _XkbCheckBounds(&shape->bounds,0,0);
+        }
+    }
+    return True;
+}
+
+Bool
+XkbComputeShapeTop(XkbShapePtr shape,XkbBoundsPtr bounds)
+{
+register int	p;
+XkbOutlinePtr	outline;
+XkbPointPtr	pt;
+
+    if ((!shape)||(shape->num_outlines<1))
+	return False;
+    if (shape->approx)	outline= shape->approx;
+    else		outline= &shape->outlines[shape->num_outlines-1];
+    if (outline->num_points<2) {
+	 bounds->x1= bounds->y1= 0;
+	 bounds->x2= bounds->y2= 0;
+    }
+    else {
+	bounds->x1= bounds->y1= MAXSHORT;
+	bounds->x2= bounds->y2= MINSHORT;
+    }
+    for (pt=outline->points,p=0;p<outline->num_points;p++,pt++) {
+	_XkbCheckBounds(bounds,pt->x,pt->y);
+    }
+    return True;
+}
+
+Bool
+XkbComputeRowBounds(XkbGeometryPtr geom,XkbSectionPtr section,XkbRowPtr row)
+{
+register int	k,pos;
+XkbKeyPtr	key;
+XkbBoundsPtr	bounds,sbounds;
+
+    if ((!geom)||(!section)||(!row))
+	return False;
+    bounds= &row->bounds;
+    bzero(bounds,sizeof(XkbBoundsRec));
+    for (key=row->keys,pos=k=0;k<row->num_keys;k++,key++) {
+	sbounds= &XkbKeyShape(geom,key)->bounds;
+	_XkbCheckBounds(bounds,pos,0);
+	if (!row->vertical) {
+	    if (key->gap!=0) {
+		pos+= key->gap;
+		_XkbCheckBounds(bounds,pos,0);
+	    }
+	    _XkbCheckBounds(bounds,pos+sbounds->x1,sbounds->y1);
+	    _XkbCheckBounds(bounds,pos+sbounds->x2,sbounds->y2);
+	    pos+= sbounds->x2;
+	}
+	else {
+	    if (key->gap!=0) {
+		pos+= key->gap;
+		_XkbCheckBounds(bounds,0,pos);
+	    }
+	    _XkbCheckBounds(bounds,pos+sbounds->x1,sbounds->y1);
+	    _XkbCheckBounds(bounds,pos+sbounds->x2,sbounds->y2);
+	    pos+= sbounds->y2;
+	}
+    }
+    return True;
+}
+
+Bool
+XkbComputeSectionBounds(XkbGeometryPtr geom,XkbSectionPtr section)
+{
+register int	i;
+XkbShapePtr	shape;
+XkbRowPtr	row;
+XkbDoodadPtr	doodad;
+XkbBoundsPtr	bounds,rbounds;
+
+    if ((!geom)||(!section))
+	return False;
+    bounds= &section->bounds;
+    bzero(bounds,sizeof(XkbBoundsRec));
+    for (i=0,row=section->rows;i<section->num_rows;i++,row++) {
+	if (!XkbComputeRowBounds(geom,section,row))
+	    return False;
+	rbounds= &row->bounds;
+	_XkbCheckBounds(bounds,row->left+rbounds->x1,row->top+rbounds->y1);
+	_XkbCheckBounds(bounds,row->left+rbounds->x2,row->top+rbounds->y2);
+    }
+    for (i=0,doodad=section->doodads;i<section->num_doodads;i++,doodad++) {
+	static XkbBoundsRec	tbounds;
+	switch (doodad->any.type) {
+	    case XkbOutlineDoodad:
+	    case XkbSolidDoodad:
+		shape= XkbShapeDoodadShape(geom,&doodad->shape);
+		rbounds= &shape->bounds;
+		break;
+	    case XkbTextDoodad:
+		tbounds.x1= doodad->text.left;
+		tbounds.y1= doodad->text.top;
+		tbounds.x2= tbounds.x1+doodad->text.width;
+		tbounds.y2= tbounds.y1+doodad->text.height;
+		rbounds= &tbounds;
+		break;
+	    case XkbIndicatorDoodad:
+		shape= XkbIndicatorDoodadShape(geom,&doodad->indicator);
+		rbounds= &shape->bounds;
+		break;
+	    case XkbLogoDoodad:
+		shape= XkbLogoDoodadShape(geom,&doodad->logo);
+		rbounds= &shape->bounds;
+		break;
+	    default:
+		tbounds.x1= tbounds.x2= doodad->any.left;
+		tbounds.y1= tbounds.y2= doodad->any.top;
+		rbounds= &tbounds;
+		break;
+	}
+	_XkbCheckBounds(bounds,rbounds->x1,rbounds->y1);
+	_XkbCheckBounds(bounds,rbounds->x2,rbounds->y2);
+    }
+    return True;
+}
+
+/***====================================================================***/
+
+char *
+XkbFindOverlayForKey(XkbGeometryPtr geom,XkbSectionPtr wanted,char *under)
+{
+int		s;
+XkbSectionPtr	section;
+
+    if ((geom==NULL)||(under==NULL)||(geom->num_sections<1))
+	return NULL;
+
+    if (wanted)
+	 section= wanted;
+    else section= geom->sections;
+
+    for (s=0;s<geom->num_sections;s++,section++) {
+	XkbOverlayPtr	ol;
+	int		o;
+
+	if (section->num_overlays<1)
+	    continue;
+	for (o=0,ol=section->overlays;o<section->num_overlays;o++,ol++) {
+	    XkbOverlayRowPtr	row;
+	    int			r;
+
+	    for (r=0,row=ol->rows;r<ol->num_rows;r++,row++) {
+		XkbOverlayKeyPtr	key;
+		int			k;
+		for (k=0,key=row->keys;k<row->num_keys;k++,key++) {
+		    if (strncmp(under,key->under.name,XkbKeyNameLength)==0)
+			return key->over.name;
+		}
+	    }
+	}
+	if (wanted!=NULL)
+	    break;
+    }
+    return NULL;
+}
+
+/***====================================================================***/
+
+static Status
+_XkbReadGeomProperties(	XkbReadBufferPtr	buf,
+			XkbGeometryPtr 		geom,
+			xkbGetGeometryReply *	rep)
+{
+Status	rtrn;
+
+    if (rep->nProperties<1)
+	return Success;
+    if ((rtrn=XkbAllocGeomProps(geom,rep->nProperties))==Success) {
+	register int i;
+	register Bool ok;
+	char *name,*value;
+	ok= True;
+	for (i=0;(i<rep->nProperties)&&ok;i++) {
+	    name=NULL;
+	    value=NULL;
+	    ok= _XkbGetReadBufferCountedString(buf,&name)&&ok;
+	    ok= _XkbGetReadBufferCountedString(buf,&value)&&ok;
+	    ok= ok&&(XkbAddGeomProperty(geom,name,value)!=NULL);
+	    if (name)
+		_XkbFree(name);
+	    if (value)
+		_XkbFree(value);
+	}
+	if (ok)	rtrn= Success;
+	else	rtrn= BadLength;
+    }
+    return rtrn;
+}
+
+static Status
+_XkbReadGeomKeyAliases(	XkbReadBufferPtr	buf,
+			XkbGeometryPtr		geom,
+			xkbGetGeometryReply *	rep)
+{
+Status	rtrn;
+
+    if (rep->nKeyAliases<1)
+	return Success;
+    if ((rtrn=XkbAllocGeomKeyAliases(geom,rep->nKeyAliases))==Success) {
+	if (!_XkbCopyFromReadBuffer(buf,(char *)geom->key_aliases,
+					(rep->nKeyAliases*XkbKeyNameLength*2)))
+	    return BadLength;
+	geom->num_key_aliases= rep->nKeyAliases;
+	return Success;
+    }
+    else { /* alloc failed, just skip the aliases */
+	_XkbSkipReadBufferData(buf,(rep->nKeyAliases*XkbKeyNameLength*2));
+    }
+    return rtrn;
+}
+
+static Status
+_XkbReadGeomColors(	XkbReadBufferPtr	buf,
+			XkbGeometryPtr		geom,
+			xkbGetGeometryReply *	rep)
+{
+Status	rtrn;
+
+    if (rep->nColors<1)
+	return Success;
+    if ((rtrn=XkbAllocGeomColors(geom,rep->nColors))==Success) {
+	register int i;
+	char *spec;
+	for (i=0;i<rep->nColors;i++) {
+	    spec = NULL;
+	    if (!_XkbGetReadBufferCountedString(buf,&spec))
+		rtrn = BadLength;
+	    else if (XkbAddGeomColor(geom,spec,geom->num_colors)==NULL)
+		rtrn = BadAlloc;
+	    if (spec)
+		_XkbFree(spec);
+	    if (rtrn != Success)
+		return rtrn;
+	}
+	return Success;
+    }
+    return rtrn;
+}
+
+static Status
+_XkbReadGeomShapes(	XkbReadBufferPtr	buf,
+			XkbGeometryPtr		geom,
+			xkbGetGeometryReply *	rep)
+{
+register int i;
+Status	rtrn;
+
+    if (rep->nShapes<1)
+	return Success;
+    if ((rtrn=XkbAllocGeomShapes(geom,rep->nShapes))!=Success)
+	return rtrn;
+    for (i=0;i<rep->nShapes;i++) {
+	xkbShapeWireDesc *shapeWire;
+	XkbShapePtr	 shape;
+	register int	 o;
+	shapeWire= (xkbShapeWireDesc *)
+		   _XkbGetReadBufferPtr(buf,SIZEOF(xkbShapeWireDesc));
+	if (!shapeWire)
+	    return BadLength;
+	shape= XkbAddGeomShape(geom,shapeWire->name,shapeWire->nOutlines);
+	if (!shape)
+	   return BadAlloc;
+	for (o=0;o<shapeWire->nOutlines;o++) {
+	    xkbOutlineWireDesc *olWire;
+	    XkbOutlinePtr	ol;
+	    register int	p;
+	    XkbPointPtr		pt;
+	    olWire=  (xkbOutlineWireDesc *)
+		 _XkbGetReadBufferPtr(buf,SIZEOF(xkbOutlineWireDesc));
+	    if (!olWire)
+		return BadLength;
+	    ol= XkbAddGeomOutline(shape,olWire->nPoints);
+	    if (!ol)
+		return BadAlloc;
+	    ol->corner_radius=  olWire->cornerRadius;
+	    for (p=0,pt=ol->points;p<olWire->nPoints;p++,pt++) {
+		xkbPointWireDesc *	ptWire;
+		ptWire= (xkbPointWireDesc *)
+		    _XkbGetReadBufferPtr(buf,SIZEOF(xkbPointWireDesc));
+		if (!ptWire)
+		    return BadLength;
+		pt->x= ptWire->x;
+		pt->y= ptWire->y;
+	    }
+	    ol->num_points= olWire->nPoints;
+	}
+	if (shapeWire->primaryNdx!=XkbNoShape)
+	     shape->primary= &shape->outlines[shapeWire->primaryNdx];
+	else shape->primary= NULL;
+	if (shapeWire->approxNdx!=XkbNoShape)
+	     shape->approx= &shape->outlines[shapeWire->approxNdx];
+	else shape->approx= NULL;
+	XkbComputeShapeBounds(shape);
+    }
+    return Success;
+}
+
+static Status
+_XkbReadGeomDoodad(	XkbReadBufferPtr 	buf,
+			XkbGeometryPtr 		geom,
+			XkbSectionPtr 		section)
+{
+XkbDoodadPtr		doodad;
+xkbDoodadWireDesc *	doodadWire;
+
+    doodadWire= (xkbDoodadWireDesc *)
+		   _XkbGetReadBufferPtr(buf,SIZEOF(xkbDoodadWireDesc));
+    if (!doodadWire)
+	return 	BadLength;
+    doodad= XkbAddGeomDoodad(geom,section,doodadWire->any.name);
+    if (!doodad)
+	return BadAlloc;
+    doodad->any.type= doodadWire->any.type;
+    doodad->any.priority= doodadWire->any.priority;
+    doodad->any.top= doodadWire->any.top;
+    doodad->any.left= doodadWire->any.left;
+    doodad->any.angle= doodadWire->any.angle;
+    switch (doodad->any.type) {
+	case XkbOutlineDoodad:
+	case XkbSolidDoodad:
+	    doodad->shape.color_ndx= doodadWire->shape.colorNdx;
+	    doodad->shape.shape_ndx= doodadWire->shape.shapeNdx;
+	    break;
+	case XkbTextDoodad:
+	    doodad->text.width= doodadWire->text.width;
+	    doodad->text.height= doodadWire->text.height;
+	    doodad->text.color_ndx= doodadWire->text.colorNdx;
+	    if (!_XkbGetReadBufferCountedString(buf,&doodad->text.text))
+		return BadLength;
+	    if (!_XkbGetReadBufferCountedString(buf,&doodad->text.font))
+		return BadLength;
+	    break;
+	case XkbIndicatorDoodad:
+	    doodad->indicator.shape_ndx= doodadWire->indicator.shapeNdx;
+	    doodad->indicator.on_color_ndx= doodadWire->indicator.onColorNdx;
+	    doodad->indicator.off_color_ndx= doodadWire->indicator.offColorNdx;
+	    break;
+	case XkbLogoDoodad:
+	    doodad->logo.color_ndx= doodadWire->logo.colorNdx;
+	    doodad->logo.shape_ndx= doodadWire->logo.shapeNdx;
+	    if (!_XkbGetReadBufferCountedString(buf,&doodad->logo.logo_name))
+		return BadLength;
+	    break;
+	default:
+	    return BadValue;
+    }
+    return Success;
+}
+
+static Status
+_XkbReadGeomOverlay(	XkbReadBufferPtr	buf,
+			XkbGeometryPtr		geom,
+			XkbSectionPtr		section)
+{
+XkbOverlayPtr		ol;
+xkbOverlayWireDesc *	olWire;
+register int		r;
+
+    olWire= (xkbOverlayWireDesc *)
+		   _XkbGetReadBufferPtr(buf,SIZEOF(xkbOverlayWireDesc));
+    if (olWire==NULL)
+	return BadLength;
+    ol= XkbAddGeomOverlay(section,olWire->name,olWire->nRows);
+    if (ol==NULL)
+	return BadLength;
+    for (r=0;r<olWire->nRows;r++) {
+	register int 			k;
+	XkbOverlayRowPtr		row;
+	xkbOverlayRowWireDesc *		rowWire;
+	xkbOverlayKeyWireDesc *		keyWire;
+	rowWire= (xkbOverlayRowWireDesc *)
+			_XkbGetReadBufferPtr(buf,SIZEOF(xkbOverlayRowWireDesc));
+	if (rowWire==NULL)
+	    return BadLength;
+	row= XkbAddGeomOverlayRow(ol,rowWire->rowUnder,rowWire->nKeys);
+	row->row_under= rowWire->rowUnder;
+	if (!row)
+	    return BadAlloc;
+	if (rowWire->nKeys<1)
+	    continue;
+	keyWire= (xkbOverlayKeyWireDesc *)
+     			_XkbGetReadBufferPtr(buf,
+				SIZEOF(xkbOverlayKeyWireDesc)*rowWire->nKeys);
+	if (keyWire==NULL)
+	    return BadLength;
+	for (k=0;k<rowWire->nKeys;k++,keyWire++,row->num_keys++) {
+	    memcpy(row->keys[row->num_keys].over.name,keyWire->over,
+	    						XkbKeyNameLength);
+	    memcpy(row->keys[row->num_keys].under.name,keyWire->under,
+	    						XkbKeyNameLength);
+	}
+    }
+    return Success;
+}
+
+static Status
+_XkbReadGeomSections(	XkbReadBufferPtr	buf,
+			XkbGeometryPtr		geom,
+			xkbGetGeometryReply *	rep)
+{
+register int 		s;
+XkbSectionPtr		section;
+xkbSectionWireDesc *	sectionWire;
+Status			rtrn;
+
+    if (rep->nSections<1)
+	return Success;
+    if ((rtrn=XkbAllocGeomSections(geom,rep->nSections))!=Success)
+	return rtrn;
+    for (s=0;s<rep->nSections;s++) {
+	sectionWire= (xkbSectionWireDesc *)
+			_XkbGetReadBufferPtr(buf,SIZEOF(xkbSectionWireDesc));
+	if (!sectionWire)
+	    return BadLength;
+	section= XkbAddGeomSection(geom,sectionWire->name,sectionWire->nRows,
+						sectionWire->nDoodads,
+						sectionWire->nOverlays);
+	if (!section)
+	    return BadAlloc;
+	section->top= sectionWire->top;
+	section->left= sectionWire->left;
+	section->width= sectionWire->width;
+	section->height= sectionWire->height;
+	section->angle= sectionWire->angle;
+	section->priority= sectionWire->priority;
+	if (sectionWire->nRows>0) {
+	    register int 	r;
+	    XkbRowPtr		row;
+	    xkbRowWireDesc *	rowWire;
+	    for (r=0;r<sectionWire->nRows;r++) {
+		rowWire= (xkbRowWireDesc *)
+			 _XkbGetReadBufferPtr(buf,SIZEOF(xkbRowWireDesc));
+		if (!rowWire)
+		    return BadLength;
+		row= XkbAddGeomRow(section,rowWire->nKeys);
+		if (!row)
+		    return BadAlloc;
+		row->top= rowWire->top;
+		row->left= rowWire->left;
+		row->vertical= rowWire->vertical;
+		if (rowWire->nKeys>0) {
+		    register int	k;
+		    XkbKeyPtr		key;
+		    xkbKeyWireDesc *	keyWire;
+		    for (k=0;k<rowWire->nKeys;k++) {
+			keyWire= (xkbKeyWireDesc *)
+			      _XkbGetReadBufferPtr(buf,SIZEOF(xkbKeyWireDesc));
+			if (!keyWire)
+			    return BadLength;
+			key= XkbAddGeomKey(row);
+			if (!key)
+			    return BadAlloc;
+			memcpy(key->name.name,keyWire->name,XkbKeyNameLength);
+			key->gap= keyWire->gap;
+			key->shape_ndx= keyWire->shapeNdx;
+			key->color_ndx= keyWire->colorNdx;
+		    }
+		}
+	    }
+	}
+	if (sectionWire->nDoodads>0) {
+	    register int d;
+	    for (d=0;d<sectionWire->nDoodads;d++) {
+		if ((rtrn=_XkbReadGeomDoodad(buf,geom,section))!=Success)
+		    return rtrn;
+	    }
+	}
+	if (sectionWire->nOverlays>0) {
+	    register int o;
+	    for (o=0;o<sectionWire->nOverlays;o++) {
+		if ((rtrn=_XkbReadGeomOverlay(buf,geom,section))!=Success)
+		    return rtrn;
+	    }
+	}
+    }
+    return Success;
+}
+
+static Status
+_XkbReadGeomDoodads(	XkbReadBufferPtr	buf,
+			XkbGeometryPtr		geom,
+			xkbGetGeometryReply *	rep)
+{
+register int d;
+Status	rtrn;
+
+    if (rep->nDoodads<1)
+	return Success;
+    if ((rtrn=XkbAllocGeomDoodads(geom,rep->nDoodads))!=Success)
+	return rtrn;
+    for (d=0;d<rep->nDoodads;d++) {
+	if ((rtrn=_XkbReadGeomDoodad(buf,geom,NULL))!=Success)
+	    return rtrn;
+    }
+    return Success;
+}
+
+Status
+_XkbReadGetGeometryReply(	Display * dpy,
+				xkbGetGeometryReply * rep,
+				XkbDescPtr xkb,
+				int * nread_rtrn)
+{
+XkbGeometryPtr	geom;
+
+    geom= _XkbTypedCalloc(1,XkbGeometryRec);
+    if (!geom)
+	return BadAlloc;
+    if (xkb->geom)
+	XkbFreeGeometry(xkb->geom,XkbGeomAllMask,True);
+    xkb->geom= geom;
+
+    geom->name= rep->name;
+    geom->width_mm= rep->widthMM;
+    geom->height_mm= rep->heightMM;
+    if (rep->length) {
+	XkbReadBufferRec	buf;
+	int			left;
+	if (_XkbInitReadBuffer(dpy,&buf,(int)rep->length*4)) {
+	    Status status= Success;
+	    if (nread_rtrn)
+		*nread_rtrn= (int)rep->length*4;
+	    if (!_XkbGetReadBufferCountedString(&buf,&geom->label_font))
+		status= BadLength;
+	    if (status==Success)
+		status= _XkbReadGeomProperties(&buf,geom,rep);
+	    if (status==Success)
+		status= _XkbReadGeomColors(&buf,geom,rep);
+	    if (status==Success)
+		status= _XkbReadGeomShapes(&buf,geom,rep);
+	    if (status==Success)
+		status= _XkbReadGeomSections(&buf,geom,rep);
+	    if (status==Success)
+		status= _XkbReadGeomDoodads(&buf,geom,rep);
+	    if (status==Success)
+		status= _XkbReadGeomKeyAliases(&buf,geom,rep);
+	    left= _XkbFreeReadBuffer(&buf);
+	    if ((status!=Success) || left || buf.error) {
+		if (status==Success)
+		    status= BadLength;
+		XkbFreeGeometry(geom,XkbGeomAllMask,True);
+		xkb->geom= NULL;
+		return status;
+	    }
+	    geom->base_color= &geom->colors[rep->baseColorNdx];
+	    geom->label_color= &geom->colors[rep->labelColorNdx];
+	}
+	else {
+	    XkbFreeGeometry(geom,XkbGeomAllMask,True);
+	    xkb->geom= NULL;
+	    return BadAlloc;
+	}
+    }
+    return Success;
+}
+
+Status
+XkbGetGeometry(Display *dpy,XkbDescPtr xkb)
+{
+xkbGetGeometryReq	*req;
+xkbGetGeometryReply	 rep;
+Status			 status;
+
+    if ( (!xkb) || (dpy->flags & XlibDisplayNoXkb) ||
+	(!dpy->xkb_info && !XkbUseExtension(dpy,NULL,NULL)))
+	return BadAccess;
+
+    LockDisplay(dpy);
+    GetReq(kbGetGeometry, req);
+    req->reqType = dpy->xkb_info->codes->major_opcode;
+    req->xkbReqType = X_kbGetGeometry;
+    req->deviceSpec = xkb->device_spec;
+    req->name= None;
+    if (!_XReply(dpy, (xReply *)&rep, 0, xFalse))
+	status = BadImplementation;
+    else if (!rep.found)
+	status = BadName;
+    else
+	status = _XkbReadGetGeometryReply(dpy,&rep,xkb,NULL);
+    UnlockDisplay(dpy);
+    SyncHandle();
+    return status;
+}
+
+Status
+XkbGetNamedGeometry(Display *dpy,XkbDescPtr xkb,Atom name)
+{
+xkbGetGeometryReq	*req;
+xkbGetGeometryReply	 rep;
+Status			 status;
+
+    if ( (name==None) || (dpy->flags & XlibDisplayNoXkb) ||
+	(!dpy->xkb_info && !XkbUseExtension(dpy,NULL,NULL)) )
+	return BadAccess;
+
+    LockDisplay(dpy);
+    GetReq(kbGetGeometry, req);
+    req->reqType = dpy->xkb_info->codes->major_opcode;
+    req->xkbReqType = X_kbGetGeometry;
+    req->deviceSpec = xkb->device_spec;
+    req->name= (CARD32)name;
+    if ((!_XReply(dpy, (xReply *)&rep, 0, xFalse))||(!rep.found))
+	status = BadImplementation;
+    else if (!rep.found)
+	status = BadName;
+    else
+	status = _XkbReadGetGeometryReply(dpy,&rep,xkb,NULL);
+    UnlockDisplay(dpy);
+    SyncHandle();
+    return status;
+}
+