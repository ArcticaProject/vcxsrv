<<<<<<< HEAD
/************************************************************
Copyright (c) 1993 by Silicon Graphics Computer Systems, Inc.

Permission to use, copy, modify, and distribute this
software and its documentation for any purpose and without
fee is hereby granted, provided that the above copyright
notice appear in all copies and that both that copyright
notice and this permission notice appear in supporting
documentation, and that the name of Silicon Graphics not be
used in advertising or publicity pertaining to distribution
of the software without specific prior written permission.
Silicon Graphics makes no representation about the suitability
of this software for any purpose. It is provided "as is"
without any express or implied warranty.

SILICON GRAPHICS DISCLAIMS ALL WARRANTIES WITH REGARD TO THIS
SOFTWARE, INCLUDING ALL IMPLIED WARRANTIES OF MERCHANTABILITY
AND FITNESS FOR A PARTICULAR PURPOSE. IN NO EVENT SHALL SILICON
GRAPHICS BE LIABLE FOR ANY SPECIAL, INDIRECT OR CONSEQUENTIAL
DAMAGES OR ANY DAMAGES WHATSOEVER RESULTING FROM LOSS OF USE,
DATA OR PROFITS, WHETHER IN AN ACTION OF CONTRACT, NEGLIGENCE
OR OTHER TORTIOUS ACTION, ARISING OUT OF OR IN CONNECTION  WITH
THE USE OR PERFORMANCE OF THIS SOFTWARE.

********************************************************/

#define	NEED_MAP_READERS
#ifdef HAVE_CONFIG_H
#include <config.h>
#endif

#ifdef XKB_IN_SERVER
#define XkbAllocClientMap   SrvXkbAllocClientMap
#define XkbAllocServerMap   SrvXkbAllocServerMap
#define XkbChangeTypesOfKey   SrvXkbChangeTypesOfKey
#define XkbCopyKeyTypes     SrvXkbCopyKeyTypes
#define XkbFreeClientMap    SrvXkbFreeClientMap
#define XkbFreeServerMap    SrvXkbFreeServerMap
#define XkbKeyTypesForCoreSymbols SrvXkbKeyTypesForCoreSymbols
#define XkbApplyCompatMapToKey    SrvXkbApplyCompatMapToKey
#define XkbResizeKeyActions   SrvXkbResizeKeyActions
#define XkbResizeKeySyms    SrvXkbResizeKeySyms
#define XkbResizeKeyType    SrvXkbResizeKeyType
#define XkbAllocCompatMap   SrvXkbAllocCompatMap
#define XkbAllocControls    SrvXkbAllocControls
#define XkbAllocIndicatorMaps   SrvXkbAllocIndicatorMaps
#define XkbAllocKeyboard    SrvXkbAllocKeyboard
#define XkbAllocNames     SrvXkbAllocNames
#define XkbFreeCompatMap    SrvXkbFreeCompatMap
#define XkbFreeKeyboard     SrvXkbFreeKeyboard
#define XkbFreeNames      SrvXkbFreeNames
#define XkbLatchModifiers   SrvXkbLatchModifiers
#define XkbLatchGroup     SrvXkbLatchGroup
#define XkbVirtualModsToReal    SrvXkbVirtualModsToReal
#define XkbChangeKeycodeRange   SrvXkbChangeKeycodeRange
#define XkbApplyVirtualModChanges SrvXkbApplyVirtualModChanges
#endif

#include "Xlibint.h"
#include <X11/extensions/XKBproto.h>
#include "XKBlibint.h"

static Status
_XkbReadKeyTypes(XkbReadBufferPtr buf,XkbDescPtr xkb,xkbGetMapReply *rep)
{
int		 i,n,lastMapCount;
XkbKeyTypePtr	type;

    if ( rep->nTypes>0 ) {
	n = rep->firstType+rep->nTypes;
	if (xkb->map->num_types>=n)
	    n= xkb->map->num_types;
	else if (XkbAllocClientMap(xkb,XkbKeyTypesMask,n)!=Success)
	    return BadAlloc;

	type = &xkb->map->types[rep->firstType];
	for (i=0;i<(int)rep->nTypes;i++,type++) {
	    xkbKeyTypeWireDesc	*desc;
	    register int ndx;

	    ndx= i+rep->firstType;
	    if (ndx>=xkb->map->num_types)
		xkb->map->num_types= ndx+1;

	    desc= (xkbKeyTypeWireDesc *)_XkbGetReadBufferPtr(buf,
						SIZEOF(xkbKeyTypeWireDesc));
	    if (desc==NULL)
		return BadLength;

	    lastMapCount= type->map_count;
	    if ( desc->nMapEntries>0 ) {
		if ((type->map==NULL)||(desc->nMapEntries>type->map_count)) {
		    XkbKTMapEntryRec *prev_map = type->map;

		    type->map= _XkbTypedRealloc(type->map,desc->nMapEntries,
							      XkbKTMapEntryRec);
		    if (type->map==NULL) {
			_XkbFree(prev_map);
			return BadAlloc;
		    }
		}
	    }
	    else if (type->map!=NULL) {
		Xfree(type->map);
		type->map_count= 0;
		type->map= NULL;
	    }

	    if ( desc->preserve && (desc->nMapEntries>0) ) {
		if ((!type->preserve)||
		    (desc->nMapEntries>lastMapCount)) {
		    XkbModsRec *prev_preserve = type->preserve;

		    type->preserve= _XkbTypedRealloc(type->preserve,
							desc->nMapEntries,
							XkbModsRec);
		    if (type->preserve==NULL) {
			_XkbFree(prev_preserve);
			return BadAlloc;
		    }
		}
	    }
	    else if (type->preserve!=NULL) {
		Xfree(type->preserve);
		type->preserve= NULL;
	    }

	    type->mods.mask = desc->mask;
	    type->mods.real_mods = desc->realMods;
	    type->mods.vmods = desc->virtualMods;
	    type->num_levels = desc->numLevels;
	    type->map_count = desc->nMapEntries;
	    if (desc->nMapEntries>0) {
		register xkbKTMapEntryWireDesc *wire;
		register XkbKTMapEntryPtr	entry;
		register int size;

		size= type->map_count*SIZEOF(xkbKTMapEntryWireDesc);
		wire= (xkbKTMapEntryWireDesc *)_XkbGetReadBufferPtr(buf,size);
		if (wire==NULL)
		    return BadLength;
		entry= type->map;
		for (n=0;n<type->map_count;n++,wire++,entry++) {
		    entry->active= wire->active;
		    entry->level= wire->level;
		    entry->mods.mask= wire->mask;
		    entry->mods.real_mods= wire->realMods;
		    entry->mods.vmods= wire->virtualMods;
		}

	 	if (desc->preserve) {
		    register xkbModsWireDesc *	pwire;
		    register XkbModsPtr		preserve;
		    register int sz;

		    sz= desc->nMapEntries*SIZEOF(xkbModsWireDesc);
		    pwire=(xkbModsWireDesc *)_XkbGetReadBufferPtr(buf,sz);
		    if (pwire==NULL)
			return BadLength;
		    preserve= type->preserve;
		    for (n=0;n<desc->nMapEntries;n++,pwire++,preserve++) {
			preserve->mask=  pwire->mask;
			preserve->vmods=  pwire->virtualMods;
			preserve->real_mods= pwire->realMods;
		    }
		}
	    }
	}
    }
    return Success;
}

static Status
_XkbReadKeySyms(XkbReadBufferPtr buf,XkbDescPtr xkb,xkbGetMapReply *rep)
{
register int i;
XkbClientMapPtr	map;

    map= xkb->map;
    if (map->key_sym_map==NULL) {
	register int offset;
	XkbSymMapPtr	oldMap;
	xkbSymMapWireDesc *newMap;
	map->key_sym_map= _XkbTypedCalloc((xkb->max_key_code+1),XkbSymMapRec);
	if (map->key_sym_map==NULL)
	    return BadAlloc;
	if (map->syms==NULL) {
	    int sz;
	    sz= (rep->totalSyms*12)/10;
	    sz= ((sz+(unsigned)128)/128)*128;
	    map->syms = _XkbTypedCalloc(sz,KeySym);
	    if (map->syms==NULL)
		return BadAlloc;
	    map->size_syms = sz;
	}
	offset = 1;
	oldMap = &map->key_sym_map[rep->firstKeySym];
	for (i=0;i<(int)rep->nKeySyms;i++,oldMap++) {
	    newMap= (xkbSymMapWireDesc *)
			_XkbGetReadBufferPtr(buf,SIZEOF(xkbSymMapWireDesc));
	    if (newMap==NULL)
		return BadLength;
	    oldMap->kt_index[0]= newMap->ktIndex[0];
	    oldMap->kt_index[1]= newMap->ktIndex[1];
	    oldMap->kt_index[2]= newMap->ktIndex[2];
	    oldMap->kt_index[3]= newMap->ktIndex[3];
	    oldMap->group_info= newMap->groupInfo;
	    oldMap->width= newMap->width;
	    oldMap->offset= offset;
	    if (offset+newMap->nSyms>=map->size_syms) {
		register int sz;
		KeySym *prev_syms = map->syms;

		sz= map->size_syms+128;
		map->syms= _XkbTypedRealloc(map->syms,sz,KeySym);
		if (map->syms==NULL) {
		    _XkbFree(prev_syms);
		    map->size_syms= 0;
		    return BadAlloc;
		}
		map->size_syms= sz;
	    }
	    if (newMap->nSyms>0) {
		_XkbReadBufferCopyKeySyms(buf,(KeySym *)&map->syms[offset],
							newMap->nSyms);
		offset+= newMap->nSyms;
	    }
	    else {
		map->syms[offset]= 0;
	    }
	}
	map->num_syms= offset;
    }
    else {
	xkbSymMapWireDesc *	newMap;
	XkbSymMapPtr		oldMap;
	KeySym *		newSyms;
	int			tmp;

	oldMap = &map->key_sym_map[rep->firstKeySym];
	for (i=0;i<(int)rep->nKeySyms;i++,oldMap++) {
	    newMap= (xkbSymMapWireDesc *)
			_XkbGetReadBufferPtr(buf,SIZEOF(xkbSymMapWireDesc));
	    if (newMap==NULL)
		return BadLength;

	    if (newMap->nSyms>0)
		 tmp= newMap->nSyms;
	    else tmp= 0;

	    newSyms = XkbResizeKeySyms(xkb,i+rep->firstKeySym,tmp);
	    if (newSyms==NULL)
		return BadAlloc;
	    if (newMap->nSyms>0)
		_XkbReadBufferCopyKeySyms(buf,newSyms,newMap->nSyms);
	    else newSyms[0]= NoSymbol;
	    oldMap->kt_index[0] = newMap->ktIndex[0];
	    oldMap->kt_index[1] = newMap->ktIndex[1];
	    oldMap->kt_index[2] = newMap->ktIndex[2];
	    oldMap->kt_index[3] = newMap->ktIndex[3];
	    oldMap->group_info = newMap->groupInfo;
	    oldMap->width = newMap->width;
	}
    }
    return Success;
}

static Status
_XkbReadKeyActions(XkbReadBufferPtr buf,XkbDescPtr info,xkbGetMapReply *rep)
{
int		i;
CARD8		numDescBuf[248];
CARD8*		numDesc = NULL;
register int	nKeyActs;
Status		ret = Success;

    if ( (nKeyActs=rep->nKeyActs)>0 ) {
	XkbSymMapPtr	symMap;

	if (nKeyActs < sizeof numDescBuf) numDesc = numDescBuf;
	else numDesc = Xmalloc (nKeyActs * sizeof(CARD8));

	if (!_XkbCopyFromReadBuffer(buf, (char *)numDesc, nKeyActs)) {
	    ret = BadLength;
	    goto done;
	}
	i= XkbPaddedSize(nKeyActs)-nKeyActs;
	if ((i>0)&&(!_XkbSkipReadBufferData(buf,i))) {
	    ret = BadLength;
	    goto done;
	}
	symMap = &info->map->key_sym_map[rep->firstKeyAct];
	for (i=0;i<(int)rep->nKeyActs;i++,symMap++) {
	    if (numDesc[i]==0) {
		info->server->key_acts[i+rep->firstKeyAct]= 0;
	    }
	    else {
		XkbAction *newActs;
		/* 8/16/93 (ef) -- XXX! Verify size here (numdesc must be */
		/*                 either zero or XkbKeyNumSyms(info,key) */
		newActs=XkbResizeKeyActions(info,i+rep->firstKeyAct,
								numDesc[i]);
		if (newActs==NULL) {
		    ret = BadAlloc;
		    goto done;
		}
		if (!_XkbCopyFromReadBuffer(buf,(char *)newActs,
					(int)(numDesc[i]*sizeof(XkbAction)))) {
		    ret = BadLength;
		    goto done;
		}
	    }
	}
    }
done:
    if (numDesc != NULL && numDesc != numDescBuf) Xfree (numDesc);
    return ret;
}

static Status
_XkbReadKeyBehaviors(XkbReadBufferPtr buf,XkbDescPtr xkb,xkbGetMapReply *rep)
{
register int i;
xkbBehaviorWireDesc	*wire;

    if ( rep->totalKeyBehaviors>0 ) {
	if ( xkb->server->behaviors == NULL ) {
	    int size = xkb->max_key_code+1;
	    xkb->server->behaviors = _XkbTypedCalloc(size,XkbBehavior);
	    if (xkb->server->behaviors==NULL)
		return BadAlloc;
	}
	else {
	    bzero(&xkb->server->behaviors[rep->firstKeyBehavior],
	    		(rep->nKeyBehaviors*sizeof(XkbBehavior)));
	}
	for (i=0;i<rep->totalKeyBehaviors;i++) {
	    wire= (xkbBehaviorWireDesc *)_XkbGetReadBufferPtr(buf,
						SIZEOF(xkbBehaviorWireDesc));
	    if (wire==NULL)
		return BadLength;
	    xkb->server->behaviors[wire->key].type= wire->type;
	    xkb->server->behaviors[wire->key].data= wire->data;
	}
    }
    return Success;
}

static Status
_XkbReadVirtualMods(XkbReadBufferPtr buf,XkbDescPtr xkb,xkbGetMapReply *rep)
{
    if ( rep->virtualMods ) {
	register int i,bit,nVMods;
	register char *data;

	for (i=nVMods=0,bit=1;i<XkbNumVirtualMods;i++,bit<<=1) {
	    if (rep->virtualMods&bit)
		nVMods++;
	}
	data= _XkbGetReadBufferPtr(buf,XkbPaddedSize(nVMods));
	if (data==NULL)
	    return BadLength;
	for (i=0,bit=1;(i<XkbNumVirtualMods)&&(nVMods>0);i++,bit<<=1) {
	    if (rep->virtualMods&bit) {
		xkb->server->vmods[i]= *data++;
		nVMods--;
	    }
	}
    }
    return Success;
}

static Status
_XkbReadExplicitComponents(	XkbReadBufferPtr	buf,
				XkbDescPtr 		xkb,
				xkbGetMapReply *	rep)
{
register int i;
unsigned char *wire;

    if ( rep->totalKeyExplicit>0 ) {
	if ( xkb->server->explicit == NULL ) {
	    int size = xkb->max_key_code+1;
	    xkb->server->explicit = _XkbTypedCalloc(size,unsigned char);
	    if (xkb->server->explicit==NULL)
		return BadAlloc;
	}
	else {
	    bzero(&xkb->server->explicit[rep->firstKeyExplicit],
	    						rep->nKeyExplicit);
	}
	i= XkbPaddedSize(2*rep->totalKeyExplicit);
	wire=(unsigned char *)_XkbGetReadBufferPtr(buf,i);
	if (!wire)
	    return BadLength;
	for (i=0;i<rep->totalKeyExplicit;i++,wire+=2) {
	    xkb->server->explicit[wire[0]]= wire[1];
	}
    }
    return Success;
}

static Status
_XkbReadModifierMap(XkbReadBufferPtr buf,XkbDescPtr xkb,xkbGetMapReply *rep)
{
register int i;
unsigned char *wire;

    if ( rep->totalModMapKeys>0 ) {
	if ((xkb->map->modmap==NULL)&&
	    (XkbAllocClientMap(xkb,XkbModifierMapMask,0)!=Success)) {
	    return BadAlloc;
	}
	else {
	    bzero(&xkb->map->modmap[rep->firstModMapKey],rep->nModMapKeys);
	}
	i= XkbPaddedSize(2*rep->totalModMapKeys);
	wire=(unsigned char *)_XkbGetReadBufferPtr(buf,i);
	if (!wire)
	    return BadLength;
	for (i=0;i<rep->totalModMapKeys;i++,wire+=2) {
	    xkb->map->modmap[wire[0]]= wire[1];
	}
    }
    return Success;
}

static Status
_XkbReadVirtualModMap(XkbReadBufferPtr buf,XkbDescPtr xkb,xkbGetMapReply *rep)
{
register int 		i;
xkbVModMapWireDesc *	wire;
XkbServerMapPtr		srv;

    if ( rep->totalVModMapKeys>0 ) {
	if (((xkb->server==NULL)||(xkb->server->vmodmap==NULL))&&
	    (XkbAllocServerMap(xkb,XkbVirtualModMapMask,0)!=Success)) {
	    return BadAlloc;
	}
	else {
	    srv= xkb->server;
	    if (rep->nVModMapKeys > rep->firstVModMapKey)
		bzero((char *)&srv->vmodmap[rep->firstVModMapKey],
		      (rep->nVModMapKeys - rep->firstVModMapKey) *
		      sizeof(unsigned short));
	}
	srv= xkb->server;
	i= rep->totalVModMapKeys*SIZEOF(xkbVModMapWireDesc);
	wire=(xkbVModMapWireDesc *)_XkbGetReadBufferPtr(buf,i);
	if (!wire)
	    return BadLength;
	for (i=0;i<rep->totalVModMapKeys;i++,wire++) {
	    if ((wire->key>=xkb->min_key_code)&&(wire->key<=xkb->max_key_code))
		srv->vmodmap[wire->key]= wire->vmods;
	}
    }
    return Success;
}

static xkbGetMapReq *
_XkbGetGetMapReq(Display *dpy,XkbDescPtr xkb)
{
xkbGetMapReq *req;

    GetReq(kbGetMap, req);
    req->reqType = dpy->xkb_info->codes->major_opcode;
    req->xkbReqType = X_kbGetMap;
    req->deviceSpec = xkb->device_spec;
    req->full = req->partial = 0;
    req->firstType = req->nTypes = 0;
    req->firstKeySym = req->nKeySyms = 0;
    req->firstKeyAct = req->nKeyActs = 0;
    req->firstKeyBehavior = req->nKeyBehaviors = 0;
    req->virtualMods = 0;
    req->firstKeyExplicit = req->nKeyExplicit = 0;
    req->firstModMapKey = req->nModMapKeys = 0;
    req->firstVModMapKey = req->nVModMapKeys = 0;
    return req;
}

Status
_XkbReadGetMapReply(	Display *	dpy,
			xkbGetMapReply *rep,
			XkbDescPtr	xkb,
			int *		nread_rtrn)
{
int		extraData;
unsigned	mask;

    if ( xkb->device_spec == XkbUseCoreKbd )
	xkb->device_spec= rep->deviceID;
    xkb->min_key_code = rep->minKeyCode;
    xkb->max_key_code = rep->maxKeyCode;

    if (!xkb->map) {
	mask= rep->present&XkbAllClientInfoMask;
	if (mask&&(XkbAllocClientMap(xkb,mask,rep->nTypes)!=Success))
	    return BadAlloc;
    }
    if (!xkb->server) {
	mask= rep->present&XkbAllServerInfoMask;
	if (mask&&(XkbAllocServerMap(xkb,mask,rep->totalActs)!=Success))
	    return BadAlloc;
    }
    extraData= (int)(rep->length*4);
    extraData-= (SIZEOF(xkbGetMapReply)-SIZEOF(xGenericReply));
    if (rep->length) {
	XkbReadBufferRec	buf;
	int			left;
	if (_XkbInitReadBuffer(dpy,&buf,extraData)) {
	    Status status= Success;
	    if (nread_rtrn!=NULL)
		*nread_rtrn= extraData;
	    if (status==Success)
		status= _XkbReadKeyTypes(&buf,xkb,rep);
	    if (status==Success)
		status= _XkbReadKeySyms(&buf,xkb,rep);
	    if (status==Success)
		status= _XkbReadKeyActions(&buf,xkb,rep);
	    if (status==Success)
		status= _XkbReadKeyBehaviors(&buf,xkb,rep);
	    if (status==Success)
		status= _XkbReadVirtualMods(&buf,xkb,rep);
	    if (status==Success)
		status= _XkbReadExplicitComponents(&buf,xkb,rep);
	    if (status==Success)
		status= _XkbReadModifierMap(&buf,xkb,rep);
	    if (status==Success)
		status= _XkbReadVirtualModMap(&buf,xkb,rep);
	    left= _XkbFreeReadBuffer(&buf);
	    if (status!=Success)		return status;
	    else if ( left || buf.error )	return BadLength;
	}
	else return BadAlloc;
    }
    return Success;
}

static Status
_XkbHandleGetMapReply(Display *dpy,XkbDescPtr xkb)
{
xkbGetMapReply	rep;

    if (!_XReply(dpy, (xReply *)&rep,
    		 ( (SIZEOF(xkbGetMapReply)-SIZEOF(xGenericReply)) >> 2 ),
		 xFalse)) {
	return BadImplementation;
    }
    return _XkbReadGetMapReply(dpy,&rep,xkb,NULL);
}

Status
XkbGetUpdatedMap(Display *dpy,unsigned which,XkbDescPtr xkb)
{
    if ((dpy->flags & XlibDisplayNoXkb) ||
	(!dpy->xkb_info && !XkbUseExtension(dpy,NULL,NULL)))
	return BadAccess;
    if (which) {
	register xkbGetMapReq *req;
	Status status;

	LockDisplay(dpy);

	req = _XkbGetGetMapReq(dpy, xkb);
	req->full = which;
	status= _XkbHandleGetMapReply(dpy, xkb);

	UnlockDisplay(dpy);
	SyncHandle();
	return status;
    }
    return Success;
}

XkbDescPtr
XkbGetMap(Display *dpy,unsigned which,unsigned deviceSpec)
{
XkbDescPtr xkb;

    xkb = _XkbTypedCalloc(1,XkbDescRec);
    if (xkb) {
	xkb->device_spec = deviceSpec;
	xkb->map = _XkbTypedCalloc(1,XkbClientMapRec);
	if ((xkb->map==NULL)||
	    ((which)&&(XkbGetUpdatedMap(dpy,which,xkb)!=Success))) {
	    if (xkb->map) {
		Xfree(xkb->map);
		xkb->map= NULL;
	    }
	    Xfree(xkb);
	    return NULL;
	}
	xkb->dpy= dpy;
    }
    return xkb;
}

Status
XkbGetKeyTypes(Display *dpy,unsigned first,unsigned num,XkbDescPtr xkb)
{
    register xkbGetMapReq *req;
    Status status;

    if ((dpy->flags & XlibDisplayNoXkb) ||
	(!dpy->xkb_info && !XkbUseExtension(dpy,NULL,NULL)))
	return BadAccess;
    if ((num<1)||(num>XkbMaxKeyTypes))
	return BadValue;

    LockDisplay(dpy);

    req = _XkbGetGetMapReq(dpy, xkb);
    req->firstType = first;
    req->nTypes = num;
    status= _XkbHandleGetMapReply(dpy, xkb);

    UnlockDisplay(dpy);
    SyncHandle();
    return status;
}

Status
XkbGetKeyActions(Display *dpy,unsigned first,unsigned num,XkbDescPtr xkb)
{
    register xkbGetMapReq *req;
    Status status;

    if ((dpy->flags & XlibDisplayNoXkb) ||
	(!dpy->xkb_info && !XkbUseExtension(dpy,NULL,NULL)))
	return BadAccess;

    if ((num<1)||(num>XkbMaxKeyCount))
	return BadValue;

    LockDisplay(dpy);

    req = _XkbGetGetMapReq(dpy, xkb);
    req->firstKeyAct = first;
    req->nKeyActs = num;
    status= _XkbHandleGetMapReply(dpy, xkb);

    UnlockDisplay(dpy);
    SyncHandle();
    return status;
}

Status
XkbGetKeySyms(Display *dpy,unsigned first,unsigned num,XkbDescPtr xkb)
{
    register xkbGetMapReq *req;
    Status status;

    if ((dpy->flags & XlibDisplayNoXkb) ||
	(!dpy->xkb_info && !XkbUseExtension(dpy,NULL,NULL)))
	return BadAccess;

    if ((num<1)||(num>XkbMaxKeyCount))
	return BadValue;

    LockDisplay(dpy);

    req = _XkbGetGetMapReq(dpy, xkb);
    req->firstKeySym = first;
    req->nKeySyms = num;
    status= _XkbHandleGetMapReply(dpy, xkb);

    UnlockDisplay(dpy);
    SyncHandle();

    return status;
}

Status
XkbGetKeyBehaviors(Display *dpy,unsigned first,unsigned num,XkbDescPtr xkb)
{
    register xkbGetMapReq *req;
    Status status;

    if ((dpy->flags & XlibDisplayNoXkb) ||
	(!dpy->xkb_info && !XkbUseExtension(dpy,NULL,NULL)))
	return BadAccess;

    if ((num<1)||(num>XkbMaxKeyCount))
	return BadValue;

    LockDisplay(dpy);

    req = _XkbGetGetMapReq(dpy, xkb);
    req->firstKeyBehavior = first;
    req->nKeyBehaviors = num;
    status= _XkbHandleGetMapReply(dpy, xkb);

    UnlockDisplay(dpy);
    SyncHandle();
    return status;
}

Status
XkbGetVirtualMods(Display *dpy,unsigned which,XkbDescPtr xkb)
{
    register xkbGetMapReq *req;
    Status status;

    if ((dpy->flags & XlibDisplayNoXkb) ||
	(!dpy->xkb_info && !XkbUseExtension(dpy,NULL,NULL)))
	return BadAccess;

    LockDisplay(dpy);

    req = _XkbGetGetMapReq(dpy, xkb);
    req->virtualMods = which;
    status= _XkbHandleGetMapReply(dpy, xkb);

    UnlockDisplay(dpy);
    SyncHandle();
    return status;
}

Status
XkbGetKeyExplicitComponents(	Display *	dpy,
				unsigned	first,
				unsigned 	num,
				XkbDescPtr	xkb)
{
    register xkbGetMapReq *req;
    Status status;

    if ((dpy->flags & XlibDisplayNoXkb) ||
	(!dpy->xkb_info && !XkbUseExtension(dpy,NULL,NULL)))
	return BadAccess;

    if ((num<1)||(num>XkbMaxKeyCount))
	return BadValue;

    LockDisplay(dpy);

    req = _XkbGetGetMapReq(dpy, xkb);
    req->firstKeyExplicit = first;
    req->nKeyExplicit = num;
    if ((xkb!=NULL) && (xkb->server!=NULL) && (xkb->server->explicit!=NULL)) {
	if ((num>0)&&(first>=xkb->min_key_code)&&(first+num<=xkb->max_key_code))
	    bzero(&xkb->server->explicit[first],num);
    }
    if (xkb)
        status= _XkbHandleGetMapReply(dpy, xkb);
    else
        status = BadMatch;

    UnlockDisplay(dpy);
    SyncHandle();
    return status;
}

Status
XkbGetKeyModifierMap(Display *dpy,unsigned first,unsigned num,XkbDescPtr xkb)
{
    register xkbGetMapReq *req;
    Status status;

    if ((dpy->flags & XlibDisplayNoXkb) ||
	(!dpy->xkb_info && !XkbUseExtension(dpy,NULL,NULL)))
	return BadAccess;

    if ((num<1)||(num>XkbMaxKeyCount))
	return BadValue;

    LockDisplay(dpy);

    req = _XkbGetGetMapReq(dpy, xkb);
    req->firstModMapKey = first;
    req->nModMapKeys = num;
    if ((xkb!=NULL) && (xkb->map!=NULL) && (xkb->map->modmap!=NULL)) {
	if ((num>0)&&(first>=xkb->min_key_code)&&(first+num<=xkb->max_key_code))
	    bzero(&xkb->map->modmap[first],num);
    }
    if (xkb)
        status= _XkbHandleGetMapReply(dpy, xkb);
    else
        status = BadMatch;

    UnlockDisplay(dpy);
    SyncHandle();
    return status;
}

Status
XkbGetKeyVirtualModMap(Display *dpy,unsigned first,unsigned num,XkbDescPtr xkb)
{
    register xkbGetMapReq *req;
    Status status;

    if ((dpy->flags & XlibDisplayNoXkb) ||
	(!dpy->xkb_info && !XkbUseExtension(dpy,NULL,NULL)))
	return BadAccess;

    if ((num<1)||(num>XkbMaxKeyCount))
	return BadValue;

    LockDisplay(dpy);

    req = _XkbGetGetMapReq(dpy, xkb);
    req->firstVModMapKey = first;
    req->nVModMapKeys = num;
    if ((xkb!=NULL) && (xkb->map!=NULL) && (xkb->map->modmap!=NULL)) {
	if ((num>0)&&(first>=xkb->min_key_code)&&(first+num<=xkb->max_key_code))
	    bzero(&xkb->server->vmodmap[first],num*sizeof(unsigned short));
    }

    if (xkb)
        status= _XkbHandleGetMapReply(dpy, xkb);
    else
        status = BadMatch;

    UnlockDisplay(dpy);
    SyncHandle();
    return status;
}

Status
XkbGetMapChanges(Display *dpy,XkbDescPtr xkb,XkbMapChangesPtr changes)
{
    xkbGetMapReq *req;

    if ((dpy->flags & XlibDisplayNoXkb) ||
	(!dpy->xkb_info && !XkbUseExtension(dpy,NULL,NULL)))
	return BadAccess;
    LockDisplay(dpy);
    if (changes->changed) {
	Status status= Success;
	req = _XkbGetGetMapReq(dpy, xkb);
	req->full = 0;
	req->partial = changes->changed;
	req->firstType = changes->first_type;
	req->nTypes = changes->num_types;
	req->firstKeySym = changes->first_key_sym;
	req->nKeySyms = changes->num_key_syms;
	req->firstKeyAct = changes->first_key_act;
	req->nKeyActs = changes->num_key_acts;
	req->firstKeyBehavior = changes->first_key_behavior;
	req->nKeyBehaviors = changes->num_key_behaviors;
	req->virtualMods = changes->vmods;
	req->firstKeyExplicit = changes->first_key_explicit;
	req->nKeyExplicit = changes->num_key_explicit;
	req->firstModMapKey = changes->first_modmap_key;
	req->nModMapKeys = changes->num_modmap_keys;
	req->firstVModMapKey = changes->first_vmodmap_key;
	req->nVModMapKeys = changes->num_vmodmap_keys;
	status= _XkbHandleGetMapReply(dpy, xkb);
	UnlockDisplay(dpy);
	SyncHandle();
	return status;
    }
    UnlockDisplay(dpy);
    return Success;
}

=======
/************************************************************
Copyright (c) 1993 by Silicon Graphics Computer Systems, Inc.

Permission to use, copy, modify, and distribute this
software and its documentation for any purpose and without
fee is hereby granted, provided that the above copyright
notice appear in all copies and that both that copyright
notice and this permission notice appear in supporting
documentation, and that the name of Silicon Graphics not be
used in advertising or publicity pertaining to distribution
of the software without specific prior written permission.
Silicon Graphics makes no representation about the suitability
of this software for any purpose. It is provided "as is"
without any express or implied warranty.

SILICON GRAPHICS DISCLAIMS ALL WARRANTIES WITH REGARD TO THIS
SOFTWARE, INCLUDING ALL IMPLIED WARRANTIES OF MERCHANTABILITY
AND FITNESS FOR A PARTICULAR PURPOSE. IN NO EVENT SHALL SILICON
GRAPHICS BE LIABLE FOR ANY SPECIAL, INDIRECT OR CONSEQUENTIAL
DAMAGES OR ANY DAMAGES WHATSOEVER RESULTING FROM LOSS OF USE,
DATA OR PROFITS, WHETHER IN AN ACTION OF CONTRACT, NEGLIGENCE
OR OTHER TORTIOUS ACTION, ARISING OUT OF OR IN CONNECTION  WITH
THE USE OR PERFORMANCE OF THIS SOFTWARE.

********************************************************/

#define	NEED_MAP_READERS
#ifdef HAVE_CONFIG_H
#include <config.h>
#endif
#include "Xlibint.h"
#include <X11/extensions/XKBproto.h>
#include "XKBlibint.h"

static Status
_XkbReadKeyTypes(XkbReadBufferPtr buf,XkbDescPtr xkb,xkbGetMapReply *rep)
{
int		 i,n,lastMapCount;
XkbKeyTypePtr	type;

    if ( rep->nTypes>0 ) {
	n = rep->firstType+rep->nTypes;
	if (xkb->map->num_types>=n)
	    n= xkb->map->num_types;
	else if (XkbAllocClientMap(xkb,XkbKeyTypesMask,n)!=Success)
	    return BadAlloc;

	type = &xkb->map->types[rep->firstType];
	for (i=0;i<(int)rep->nTypes;i++,type++) {
	    xkbKeyTypeWireDesc	*desc;
	    register int ndx;

	    ndx= i+rep->firstType;
	    if (ndx>=xkb->map->num_types)
		xkb->map->num_types= ndx+1;

	    desc= (xkbKeyTypeWireDesc *)_XkbGetReadBufferPtr(buf,
						SIZEOF(xkbKeyTypeWireDesc));
	    if (desc==NULL)
		return BadLength;

	    lastMapCount= type->map_count;
	    if ( desc->nMapEntries>0 ) {
		if ((type->map==NULL)||(desc->nMapEntries>type->map_count)) {
		    XkbKTMapEntryRec *prev_map = type->map;

		    type->map= _XkbTypedRealloc(type->map,desc->nMapEntries,
							      XkbKTMapEntryRec);
		    if (type->map==NULL) {
			_XkbFree(prev_map);
			return BadAlloc;
		    }
		}
	    }
	    else if (type->map!=NULL) {
		Xfree(type->map);
		type->map_count= 0;
		type->map= NULL;
	    }

	    if ( desc->preserve && (desc->nMapEntries>0) ) {
		if ((!type->preserve)||
		    (desc->nMapEntries>lastMapCount)) {
		    XkbModsRec *prev_preserve = type->preserve;

		    type->preserve= _XkbTypedRealloc(type->preserve,
							desc->nMapEntries,
							XkbModsRec);
		    if (type->preserve==NULL) {
			_XkbFree(prev_preserve);
			return BadAlloc;
		    }
		}
	    }
	    else if (type->preserve!=NULL) {
		Xfree(type->preserve);
		type->preserve= NULL;
	    }

	    type->mods.mask = desc->mask;
	    type->mods.real_mods = desc->realMods;
	    type->mods.vmods = desc->virtualMods;
	    type->num_levels = desc->numLevels;
	    type->map_count = desc->nMapEntries;
	    if (desc->nMapEntries>0) {
		register xkbKTMapEntryWireDesc *wire;
		register XkbKTMapEntryPtr	entry;
		register int size;

		size= type->map_count*SIZEOF(xkbKTMapEntryWireDesc);
		wire= (xkbKTMapEntryWireDesc *)_XkbGetReadBufferPtr(buf,size);
		if (wire==NULL)
		    return BadLength;
		entry= type->map;
		for (n=0;n<type->map_count;n++,wire++,entry++) {
		    entry->active= wire->active;
		    entry->level= wire->level;
		    entry->mods.mask= wire->mask;
		    entry->mods.real_mods= wire->realMods;
		    entry->mods.vmods= wire->virtualMods;
		}

	 	if (desc->preserve) {
		    register xkbModsWireDesc *	pwire;
		    register XkbModsPtr		preserve;
		    register int sz;

		    sz= desc->nMapEntries*SIZEOF(xkbModsWireDesc);
		    pwire=(xkbModsWireDesc *)_XkbGetReadBufferPtr(buf,sz);
		    if (pwire==NULL)
			return BadLength;
		    preserve= type->preserve;
		    for (n=0;n<desc->nMapEntries;n++,pwire++,preserve++) {
			preserve->mask=  pwire->mask;
			preserve->vmods=  pwire->virtualMods;
			preserve->real_mods= pwire->realMods;
		    }
		}
	    }
	}
    }
    return Success;
}

static Status
_XkbReadKeySyms(XkbReadBufferPtr buf,XkbDescPtr xkb,xkbGetMapReply *rep)
{
register int i;
XkbClientMapPtr	map;

    map= xkb->map;
    if (map->key_sym_map==NULL) {
	register int offset;
	XkbSymMapPtr	oldMap;
	xkbSymMapWireDesc *newMap;
	map->key_sym_map= _XkbTypedCalloc((xkb->max_key_code+1),XkbSymMapRec);
	if (map->key_sym_map==NULL)
	    return BadAlloc;
	if (map->syms==NULL) {
	    int sz;
	    sz= (rep->totalSyms*12)/10;
	    sz= ((sz+(unsigned)128)/128)*128;
	    map->syms = _XkbTypedCalloc(sz,KeySym);
	    if (map->syms==NULL)
		return BadAlloc;
	    map->size_syms = sz;
	}
	offset = 1;
	oldMap = &map->key_sym_map[rep->firstKeySym];
	for (i=0;i<(int)rep->nKeySyms;i++,oldMap++) {
	    newMap= (xkbSymMapWireDesc *)
			_XkbGetReadBufferPtr(buf,SIZEOF(xkbSymMapWireDesc));
	    if (newMap==NULL)
		return BadLength;
	    oldMap->kt_index[0]= newMap->ktIndex[0];
	    oldMap->kt_index[1]= newMap->ktIndex[1];
	    oldMap->kt_index[2]= newMap->ktIndex[2];
	    oldMap->kt_index[3]= newMap->ktIndex[3];
	    oldMap->group_info= newMap->groupInfo;
	    oldMap->width= newMap->width;
	    oldMap->offset= offset;
	    if (offset+newMap->nSyms>=map->size_syms) {
		register int sz;
		KeySym *prev_syms = map->syms;

		sz= map->size_syms+128;
		map->syms= _XkbTypedRealloc(map->syms,sz,KeySym);
		if (map->syms==NULL) {
		    _XkbFree(prev_syms);
		    map->size_syms= 0;
		    return BadAlloc;
		}
		map->size_syms= sz;
	    }
	    if (newMap->nSyms>0) {
		_XkbReadBufferCopyKeySyms(buf,(KeySym *)&map->syms[offset],
							newMap->nSyms);
		offset+= newMap->nSyms;
	    }
	    else {
		map->syms[offset]= 0;
	    }
	}
	map->num_syms= offset;
    }
    else {
	xkbSymMapWireDesc *	newMap;
	XkbSymMapPtr		oldMap;
	KeySym *		newSyms;
	int			tmp;

	oldMap = &map->key_sym_map[rep->firstKeySym];
	for (i=0;i<(int)rep->nKeySyms;i++,oldMap++) {
	    newMap= (xkbSymMapWireDesc *)
			_XkbGetReadBufferPtr(buf,SIZEOF(xkbSymMapWireDesc));
	    if (newMap==NULL)
		return BadLength;

	    if (newMap->nSyms>0)
		 tmp= newMap->nSyms;
	    else tmp= 0;

	    newSyms = XkbResizeKeySyms(xkb,i+rep->firstKeySym,tmp);
	    if (newSyms==NULL)
		return BadAlloc;
	    if (newMap->nSyms>0)
		_XkbReadBufferCopyKeySyms(buf,newSyms,newMap->nSyms);
	    else newSyms[0]= NoSymbol;
	    oldMap->kt_index[0] = newMap->ktIndex[0];
	    oldMap->kt_index[1] = newMap->ktIndex[1];
	    oldMap->kt_index[2] = newMap->ktIndex[2];
	    oldMap->kt_index[3] = newMap->ktIndex[3];
	    oldMap->group_info = newMap->groupInfo;
	    oldMap->width = newMap->width;
	}
    }
    return Success;
}

static Status
_XkbReadKeyActions(XkbReadBufferPtr buf,XkbDescPtr info,xkbGetMapReply *rep)
{
int		i;
CARD8		numDescBuf[248];
CARD8*		numDesc = NULL;
register int	nKeyActs;
Status		ret = Success;

    if ( (nKeyActs=rep->nKeyActs)>0 ) {
	XkbSymMapPtr	symMap;

	if (nKeyActs < sizeof numDescBuf) numDesc = numDescBuf;
	else numDesc = Xmalloc (nKeyActs * sizeof(CARD8));

	if (!_XkbCopyFromReadBuffer(buf, (char *)numDesc, nKeyActs)) {
	    ret = BadLength;
	    goto done;
	}
	i= XkbPaddedSize(nKeyActs)-nKeyActs;
	if ((i>0)&&(!_XkbSkipReadBufferData(buf,i))) {
	    ret = BadLength;
	    goto done;
	}
	symMap = &info->map->key_sym_map[rep->firstKeyAct];
	for (i=0;i<(int)rep->nKeyActs;i++,symMap++) {
	    if (numDesc[i]==0) {
		info->server->key_acts[i+rep->firstKeyAct]= 0;
	    }
	    else {
		XkbAction *newActs;
		/* 8/16/93 (ef) -- XXX! Verify size here (numdesc must be */
		/*                 either zero or XkbKeyNumSyms(info,key) */
		newActs=XkbResizeKeyActions(info,i+rep->firstKeyAct,
								numDesc[i]);
		if (newActs==NULL) {
		    ret = BadAlloc;
		    goto done;
		}
		if (!_XkbCopyFromReadBuffer(buf,(char *)newActs,
					(int)(numDesc[i]*sizeof(XkbAction)))) {
		    ret = BadLength;
		    goto done;
		}
	    }
	}
    }
done:
    if (numDesc != NULL && numDesc != numDescBuf) Xfree (numDesc);
    return ret;
}

static Status
_XkbReadKeyBehaviors(XkbReadBufferPtr buf,XkbDescPtr xkb,xkbGetMapReply *rep)
{
register int i;
xkbBehaviorWireDesc	*wire;

    if ( rep->totalKeyBehaviors>0 ) {
	if ( xkb->server->behaviors == NULL ) {
	    int size = xkb->max_key_code+1;
	    xkb->server->behaviors = _XkbTypedCalloc(size,XkbBehavior);
	    if (xkb->server->behaviors==NULL)
		return BadAlloc;
	}
	else {
	    bzero(&xkb->server->behaviors[rep->firstKeyBehavior],
	    		(rep->nKeyBehaviors*sizeof(XkbBehavior)));
	}
	for (i=0;i<rep->totalKeyBehaviors;i++) {
	    wire= (xkbBehaviorWireDesc *)_XkbGetReadBufferPtr(buf,
						SIZEOF(xkbBehaviorWireDesc));
	    if (wire==NULL)
		return BadLength;
	    xkb->server->behaviors[wire->key].type= wire->type;
	    xkb->server->behaviors[wire->key].data= wire->data;
	}
    }
    return Success;
}

static Status
_XkbReadVirtualMods(XkbReadBufferPtr buf,XkbDescPtr xkb,xkbGetMapReply *rep)
{
    if ( rep->virtualMods ) {
	register int i,bit,nVMods;
	register char *data;

	for (i=nVMods=0,bit=1;i<XkbNumVirtualMods;i++,bit<<=1) {
	    if (rep->virtualMods&bit)
		nVMods++;
	}
	data= _XkbGetReadBufferPtr(buf,XkbPaddedSize(nVMods));
	if (data==NULL)
	    return BadLength;
	for (i=0,bit=1;(i<XkbNumVirtualMods)&&(nVMods>0);i++,bit<<=1) {
	    if (rep->virtualMods&bit) {
		xkb->server->vmods[i]= *data++;
		nVMods--;
	    }
	}
    }
    return Success;
}

static Status
_XkbReadExplicitComponents(	XkbReadBufferPtr	buf,
				XkbDescPtr 		xkb,
				xkbGetMapReply *	rep)
{
register int i;
unsigned char *wire;

    if ( rep->totalKeyExplicit>0 ) {
	if ( xkb->server->explicit == NULL ) {
	    int size = xkb->max_key_code+1;
	    xkb->server->explicit = _XkbTypedCalloc(size,unsigned char);
	    if (xkb->server->explicit==NULL)
		return BadAlloc;
	}
	else {
	    bzero(&xkb->server->explicit[rep->firstKeyExplicit],
	    						rep->nKeyExplicit);
	}
	i= XkbPaddedSize(2*rep->totalKeyExplicit);
	wire=(unsigned char *)_XkbGetReadBufferPtr(buf,i);
	if (!wire)
	    return BadLength;
	for (i=0;i<rep->totalKeyExplicit;i++,wire+=2) {
	    xkb->server->explicit[wire[0]]= wire[1];
	}
    }
    return Success;
}

static Status
_XkbReadModifierMap(XkbReadBufferPtr buf,XkbDescPtr xkb,xkbGetMapReply *rep)
{
register int i;
unsigned char *wire;

    if ( rep->totalModMapKeys>0 ) {
	if ((xkb->map->modmap==NULL)&&
	    (XkbAllocClientMap(xkb,XkbModifierMapMask,0)!=Success)) {
	    return BadAlloc;
	}
	else {
	    bzero(&xkb->map->modmap[rep->firstModMapKey],rep->nModMapKeys);
	}
	i= XkbPaddedSize(2*rep->totalModMapKeys);
	wire=(unsigned char *)_XkbGetReadBufferPtr(buf,i);
	if (!wire)
	    return BadLength;
	for (i=0;i<rep->totalModMapKeys;i++,wire+=2) {
	    xkb->map->modmap[wire[0]]= wire[1];
	}
    }
    return Success;
}

static Status
_XkbReadVirtualModMap(XkbReadBufferPtr buf,XkbDescPtr xkb,xkbGetMapReply *rep)
{
register int 		i;
xkbVModMapWireDesc *	wire;
XkbServerMapPtr		srv;

    if ( rep->totalVModMapKeys>0 ) {
	if (((xkb->server==NULL)||(xkb->server->vmodmap==NULL))&&
	    (XkbAllocServerMap(xkb,XkbVirtualModMapMask,0)!=Success)) {
	    return BadAlloc;
	}
	else {
	    srv= xkb->server;
	    if (rep->nVModMapKeys > rep->firstVModMapKey)
		bzero((char *)&srv->vmodmap[rep->firstVModMapKey],
		      (rep->nVModMapKeys - rep->firstVModMapKey) *
		      sizeof(unsigned short));
	}
	srv= xkb->server;
	i= rep->totalVModMapKeys*SIZEOF(xkbVModMapWireDesc);
	wire=(xkbVModMapWireDesc *)_XkbGetReadBufferPtr(buf,i);
	if (!wire)
	    return BadLength;
	for (i=0;i<rep->totalVModMapKeys;i++,wire++) {
	    if ((wire->key>=xkb->min_key_code)&&(wire->key<=xkb->max_key_code))
		srv->vmodmap[wire->key]= wire->vmods;
	}
    }
    return Success;
}

static xkbGetMapReq *
_XkbGetGetMapReq(Display *dpy,XkbDescPtr xkb)
{
xkbGetMapReq *req;

    GetReq(kbGetMap, req);
    req->reqType = dpy->xkb_info->codes->major_opcode;
    req->xkbReqType = X_kbGetMap;
    req->deviceSpec = xkb->device_spec;
    req->full = req->partial = 0;
    req->firstType = req->nTypes = 0;
    req->firstKeySym = req->nKeySyms = 0;
    req->firstKeyAct = req->nKeyActs = 0;
    req->firstKeyBehavior = req->nKeyBehaviors = 0;
    req->virtualMods = 0;
    req->firstKeyExplicit = req->nKeyExplicit = 0;
    req->firstModMapKey = req->nModMapKeys = 0;
    req->firstVModMapKey = req->nVModMapKeys = 0;
    return req;
}

Status
_XkbReadGetMapReply(	Display *	dpy,
			xkbGetMapReply *rep,
			XkbDescPtr	xkb,
			int *		nread_rtrn)
{
int		extraData;
unsigned	mask;

    if ( xkb->device_spec == XkbUseCoreKbd )
	xkb->device_spec= rep->deviceID;
    xkb->min_key_code = rep->minKeyCode;
    xkb->max_key_code = rep->maxKeyCode;

    if (!xkb->map) {
	mask= rep->present&XkbAllClientInfoMask;
	if (mask&&(XkbAllocClientMap(xkb,mask,rep->nTypes)!=Success))
	    return BadAlloc;
    }
    if (!xkb->server) {
	mask= rep->present&XkbAllServerInfoMask;
	if (mask&&(XkbAllocServerMap(xkb,mask,rep->totalActs)!=Success))
	    return BadAlloc;
    }
    extraData= (int)(rep->length*4);
    extraData-= (SIZEOF(xkbGetMapReply)-SIZEOF(xGenericReply));
    if (rep->length) {
	XkbReadBufferRec	buf;
	int			left;
	if (_XkbInitReadBuffer(dpy,&buf,extraData)) {
	    Status status= Success;
	    if (nread_rtrn!=NULL)
		*nread_rtrn= extraData;
	    if (status==Success)
		status= _XkbReadKeyTypes(&buf,xkb,rep);
	    if (status==Success)
		status= _XkbReadKeySyms(&buf,xkb,rep);
	    if (status==Success)
		status= _XkbReadKeyActions(&buf,xkb,rep);
	    if (status==Success)
		status= _XkbReadKeyBehaviors(&buf,xkb,rep);
	    if (status==Success)
		status= _XkbReadVirtualMods(&buf,xkb,rep);
	    if (status==Success)
		status= _XkbReadExplicitComponents(&buf,xkb,rep);
	    if (status==Success)
		status= _XkbReadModifierMap(&buf,xkb,rep);
	    if (status==Success)
		status= _XkbReadVirtualModMap(&buf,xkb,rep);
	    left= _XkbFreeReadBuffer(&buf);
	    if (status!=Success)		return status;
	    else if ( left || buf.error )	return BadLength;
	}
	else return BadAlloc;
    }
    return Success;
}

static Status
_XkbHandleGetMapReply(Display *dpy,XkbDescPtr xkb)
{
xkbGetMapReply	rep;

    if (!_XReply(dpy, (xReply *)&rep,
    		 ( (SIZEOF(xkbGetMapReply)-SIZEOF(xGenericReply)) >> 2 ),
		 xFalse)) {
	return BadImplementation;
    }
    return _XkbReadGetMapReply(dpy,&rep,xkb,NULL);
}

Status
XkbGetUpdatedMap(Display *dpy,unsigned which,XkbDescPtr xkb)
{
    if ((dpy->flags & XlibDisplayNoXkb) ||
	(!dpy->xkb_info && !XkbUseExtension(dpy,NULL,NULL)))
	return BadAccess;
    if (which) {
	register xkbGetMapReq *req;
	Status status;

	LockDisplay(dpy);

	req = _XkbGetGetMapReq(dpy, xkb);
	req->full = which;
	status= _XkbHandleGetMapReply(dpy, xkb);

	UnlockDisplay(dpy);
	SyncHandle();
	return status;
    }
    return Success;
}

XkbDescPtr
XkbGetMap(Display *dpy,unsigned which,unsigned deviceSpec)
{
XkbDescPtr xkb;

    xkb = _XkbTypedCalloc(1,XkbDescRec);
    if (xkb) {
	xkb->device_spec = deviceSpec;
	xkb->map = _XkbTypedCalloc(1,XkbClientMapRec);
	if ((xkb->map==NULL)||
	    ((which)&&(XkbGetUpdatedMap(dpy,which,xkb)!=Success))) {
	    if (xkb->map) {
		Xfree(xkb->map);
		xkb->map= NULL;
	    }
	    Xfree(xkb);
	    return NULL;
	}
	xkb->dpy= dpy;
    }
    return xkb;
}

Status
XkbGetKeyTypes(Display *dpy,unsigned first,unsigned num,XkbDescPtr xkb)
{
    register xkbGetMapReq *req;
    Status status;

    if ((dpy->flags & XlibDisplayNoXkb) ||
	(!dpy->xkb_info && !XkbUseExtension(dpy,NULL,NULL)))
	return BadAccess;
    if ((num<1)||(num>XkbMaxKeyTypes))
	return BadValue;

    LockDisplay(dpy);

    req = _XkbGetGetMapReq(dpy, xkb);
    req->firstType = first;
    req->nTypes = num;
    status= _XkbHandleGetMapReply(dpy, xkb);

    UnlockDisplay(dpy);
    SyncHandle();
    return status;
}

Status
XkbGetKeyActions(Display *dpy,unsigned first,unsigned num,XkbDescPtr xkb)
{
    register xkbGetMapReq *req;
    Status status;

    if ((dpy->flags & XlibDisplayNoXkb) ||
	(!dpy->xkb_info && !XkbUseExtension(dpy,NULL,NULL)))
	return BadAccess;

    if ((num<1)||(num>XkbMaxKeyCount))
	return BadValue;

    LockDisplay(dpy);

    req = _XkbGetGetMapReq(dpy, xkb);
    req->firstKeyAct = first;
    req->nKeyActs = num;
    status= _XkbHandleGetMapReply(dpy, xkb);

    UnlockDisplay(dpy);
    SyncHandle();
    return status;
}

Status
XkbGetKeySyms(Display *dpy,unsigned first,unsigned num,XkbDescPtr xkb)
{
    register xkbGetMapReq *req;
    Status status;

    if ((dpy->flags & XlibDisplayNoXkb) ||
	(!dpy->xkb_info && !XkbUseExtension(dpy,NULL,NULL)))
	return BadAccess;

    if ((num<1)||(num>XkbMaxKeyCount))
	return BadValue;

    LockDisplay(dpy);

    req = _XkbGetGetMapReq(dpy, xkb);
    req->firstKeySym = first;
    req->nKeySyms = num;
    status= _XkbHandleGetMapReply(dpy, xkb);

    UnlockDisplay(dpy);
    SyncHandle();

    return status;
}

Status
XkbGetKeyBehaviors(Display *dpy,unsigned first,unsigned num,XkbDescPtr xkb)
{
    register xkbGetMapReq *req;
    Status status;

    if ((dpy->flags & XlibDisplayNoXkb) ||
	(!dpy->xkb_info && !XkbUseExtension(dpy,NULL,NULL)))
	return BadAccess;

    if ((num<1)||(num>XkbMaxKeyCount))
	return BadValue;

    LockDisplay(dpy);

    req = _XkbGetGetMapReq(dpy, xkb);
    req->firstKeyBehavior = first;
    req->nKeyBehaviors = num;
    status= _XkbHandleGetMapReply(dpy, xkb);

    UnlockDisplay(dpy);
    SyncHandle();
    return status;
}

Status
XkbGetVirtualMods(Display *dpy,unsigned which,XkbDescPtr xkb)
{
    register xkbGetMapReq *req;
    Status status;

    if ((dpy->flags & XlibDisplayNoXkb) ||
	(!dpy->xkb_info && !XkbUseExtension(dpy,NULL,NULL)))
	return BadAccess;

    LockDisplay(dpy);

    req = _XkbGetGetMapReq(dpy, xkb);
    req->virtualMods = which;
    status= _XkbHandleGetMapReply(dpy, xkb);

    UnlockDisplay(dpy);
    SyncHandle();
    return status;
}

Status
XkbGetKeyExplicitComponents(	Display *	dpy,
				unsigned	first,
				unsigned 	num,
				XkbDescPtr	xkb)
{
    register xkbGetMapReq *req;
    Status status;

    if ((dpy->flags & XlibDisplayNoXkb) ||
	(!dpy->xkb_info && !XkbUseExtension(dpy,NULL,NULL)))
	return BadAccess;

    if ((num<1)||(num>XkbMaxKeyCount))
	return BadValue;

    LockDisplay(dpy);

    req = _XkbGetGetMapReq(dpy, xkb);
    req->firstKeyExplicit = first;
    req->nKeyExplicit = num;
    if ((xkb!=NULL) && (xkb->server!=NULL) && (xkb->server->explicit!=NULL)) {
	if ((num>0)&&(first>=xkb->min_key_code)&&(first+num<=xkb->max_key_code))
	    bzero(&xkb->server->explicit[first],num);
    }
    if (xkb)
        status= _XkbHandleGetMapReply(dpy, xkb);
    else
        status = BadMatch;

    UnlockDisplay(dpy);
    SyncHandle();
    return status;
}

Status
XkbGetKeyModifierMap(Display *dpy,unsigned first,unsigned num,XkbDescPtr xkb)
{
    register xkbGetMapReq *req;
    Status status;

    if ((dpy->flags & XlibDisplayNoXkb) ||
	(!dpy->xkb_info && !XkbUseExtension(dpy,NULL,NULL)))
	return BadAccess;

    if ((num<1)||(num>XkbMaxKeyCount))
	return BadValue;

    LockDisplay(dpy);

    req = _XkbGetGetMapReq(dpy, xkb);
    req->firstModMapKey = first;
    req->nModMapKeys = num;
    if ((xkb!=NULL) && (xkb->map!=NULL) && (xkb->map->modmap!=NULL)) {
	if ((num>0)&&(first>=xkb->min_key_code)&&(first+num<=xkb->max_key_code))
	    bzero(&xkb->map->modmap[first],num);
    }
    if (xkb)
        status= _XkbHandleGetMapReply(dpy, xkb);
    else
        status = BadMatch;

    UnlockDisplay(dpy);
    SyncHandle();
    return status;
}

Status
XkbGetKeyVirtualModMap(Display *dpy,unsigned first,unsigned num,XkbDescPtr xkb)
{
    register xkbGetMapReq *req;
    Status status;

    if ((dpy->flags & XlibDisplayNoXkb) ||
	(!dpy->xkb_info && !XkbUseExtension(dpy,NULL,NULL)))
	return BadAccess;

    if ((num<1)||(num>XkbMaxKeyCount))
	return BadValue;

    LockDisplay(dpy);

    req = _XkbGetGetMapReq(dpy, xkb);
    req->firstVModMapKey = first;
    req->nVModMapKeys = num;
    if ((xkb!=NULL) && (xkb->map!=NULL) && (xkb->map->modmap!=NULL)) {
	if ((num>0)&&(first>=xkb->min_key_code)&&(first+num<=xkb->max_key_code))
	    bzero(&xkb->server->vmodmap[first],num*sizeof(unsigned short));
    }

    if (xkb)
        status= _XkbHandleGetMapReply(dpy, xkb);
    else
        status = BadMatch;

    UnlockDisplay(dpy);
    SyncHandle();
    return status;
}

Status
XkbGetMapChanges(Display *dpy,XkbDescPtr xkb,XkbMapChangesPtr changes)
{
    xkbGetMapReq *req;

    if ((dpy->flags & XlibDisplayNoXkb) ||
	(!dpy->xkb_info && !XkbUseExtension(dpy,NULL,NULL)))
	return BadAccess;
    LockDisplay(dpy);
    if (changes->changed) {
	Status status= Success;
	req = _XkbGetGetMapReq(dpy, xkb);
	req->full = 0;
	req->partial = changes->changed;
	req->firstType = changes->first_type;
	req->nTypes = changes->num_types;
	req->firstKeySym = changes->first_key_sym;
	req->nKeySyms = changes->num_key_syms;
	req->firstKeyAct = changes->first_key_act;
	req->nKeyActs = changes->num_key_acts;
	req->firstKeyBehavior = changes->first_key_behavior;
	req->nKeyBehaviors = changes->num_key_behaviors;
	req->virtualMods = changes->vmods;
	req->firstKeyExplicit = changes->first_key_explicit;
	req->nKeyExplicit = changes->num_key_explicit;
	req->firstModMapKey = changes->first_modmap_key;
	req->nModMapKeys = changes->num_modmap_keys;
	req->firstVModMapKey = changes->first_vmodmap_key;
	req->nVModMapKeys = changes->num_vmodmap_keys;
	status= _XkbHandleGetMapReply(dpy, xkb);
	UnlockDisplay(dpy);
	SyncHandle();
	return status;
    }
    UnlockDisplay(dpy);
    return Success;
}
>>>>>>> 6ce1d8f0
<|MERGE_RESOLUTION|>--- conflicted
+++ resolved
@@ -1,4 +1,3 @@
-<<<<<<< HEAD
 /************************************************************
 Copyright (c) 1993 by Silicon Graphics Computer Systems, Inc.
 
@@ -854,833 +853,3 @@
     UnlockDisplay(dpy);
     return Success;
 }
-
-=======
-/************************************************************
-Copyright (c) 1993 by Silicon Graphics Computer Systems, Inc.
-
-Permission to use, copy, modify, and distribute this
-software and its documentation for any purpose and without
-fee is hereby granted, provided that the above copyright
-notice appear in all copies and that both that copyright
-notice and this permission notice appear in supporting
-documentation, and that the name of Silicon Graphics not be
-used in advertising or publicity pertaining to distribution
-of the software without specific prior written permission.
-Silicon Graphics makes no representation about the suitability
-of this software for any purpose. It is provided "as is"
-without any express or implied warranty.
-
-SILICON GRAPHICS DISCLAIMS ALL WARRANTIES WITH REGARD TO THIS
-SOFTWARE, INCLUDING ALL IMPLIED WARRANTIES OF MERCHANTABILITY
-AND FITNESS FOR A PARTICULAR PURPOSE. IN NO EVENT SHALL SILICON
-GRAPHICS BE LIABLE FOR ANY SPECIAL, INDIRECT OR CONSEQUENTIAL
-DAMAGES OR ANY DAMAGES WHATSOEVER RESULTING FROM LOSS OF USE,
-DATA OR PROFITS, WHETHER IN AN ACTION OF CONTRACT, NEGLIGENCE
-OR OTHER TORTIOUS ACTION, ARISING OUT OF OR IN CONNECTION  WITH
-THE USE OR PERFORMANCE OF THIS SOFTWARE.
-
-********************************************************/
-
-#define	NEED_MAP_READERS
-#ifdef HAVE_CONFIG_H
-#include <config.h>
-#endif
-#include "Xlibint.h"
-#include <X11/extensions/XKBproto.h>
-#include "XKBlibint.h"
-
-static Status
-_XkbReadKeyTypes(XkbReadBufferPtr buf,XkbDescPtr xkb,xkbGetMapReply *rep)
-{
-int		 i,n,lastMapCount;
-XkbKeyTypePtr	type;
-
-    if ( rep->nTypes>0 ) {
-	n = rep->firstType+rep->nTypes;
-	if (xkb->map->num_types>=n)
-	    n= xkb->map->num_types;
-	else if (XkbAllocClientMap(xkb,XkbKeyTypesMask,n)!=Success)
-	    return BadAlloc;
-
-	type = &xkb->map->types[rep->firstType];
-	for (i=0;i<(int)rep->nTypes;i++,type++) {
-	    xkbKeyTypeWireDesc	*desc;
-	    register int ndx;
-
-	    ndx= i+rep->firstType;
-	    if (ndx>=xkb->map->num_types)
-		xkb->map->num_types= ndx+1;
-
-	    desc= (xkbKeyTypeWireDesc *)_XkbGetReadBufferPtr(buf,
-						SIZEOF(xkbKeyTypeWireDesc));
-	    if (desc==NULL)
-		return BadLength;
-
-	    lastMapCount= type->map_count;
-	    if ( desc->nMapEntries>0 ) {
-		if ((type->map==NULL)||(desc->nMapEntries>type->map_count)) {
-		    XkbKTMapEntryRec *prev_map = type->map;
-
-		    type->map= _XkbTypedRealloc(type->map,desc->nMapEntries,
-							      XkbKTMapEntryRec);
-		    if (type->map==NULL) {
-			_XkbFree(prev_map);
-			return BadAlloc;
-		    }
-		}
-	    }
-	    else if (type->map!=NULL) {
-		Xfree(type->map);
-		type->map_count= 0;
-		type->map= NULL;
-	    }
-
-	    if ( desc->preserve && (desc->nMapEntries>0) ) {
-		if ((!type->preserve)||
-		    (desc->nMapEntries>lastMapCount)) {
-		    XkbModsRec *prev_preserve = type->preserve;
-
-		    type->preserve= _XkbTypedRealloc(type->preserve,
-							desc->nMapEntries,
-							XkbModsRec);
-		    if (type->preserve==NULL) {
-			_XkbFree(prev_preserve);
-			return BadAlloc;
-		    }
-		}
-	    }
-	    else if (type->preserve!=NULL) {
-		Xfree(type->preserve);
-		type->preserve= NULL;
-	    }
-
-	    type->mods.mask = desc->mask;
-	    type->mods.real_mods = desc->realMods;
-	    type->mods.vmods = desc->virtualMods;
-	    type->num_levels = desc->numLevels;
-	    type->map_count = desc->nMapEntries;
-	    if (desc->nMapEntries>0) {
-		register xkbKTMapEntryWireDesc *wire;
-		register XkbKTMapEntryPtr	entry;
-		register int size;
-
-		size= type->map_count*SIZEOF(xkbKTMapEntryWireDesc);
-		wire= (xkbKTMapEntryWireDesc *)_XkbGetReadBufferPtr(buf,size);
-		if (wire==NULL)
-		    return BadLength;
-		entry= type->map;
-		for (n=0;n<type->map_count;n++,wire++,entry++) {
-		    entry->active= wire->active;
-		    entry->level= wire->level;
-		    entry->mods.mask= wire->mask;
-		    entry->mods.real_mods= wire->realMods;
-		    entry->mods.vmods= wire->virtualMods;
-		}
-
-	 	if (desc->preserve) {
-		    register xkbModsWireDesc *	pwire;
-		    register XkbModsPtr		preserve;
-		    register int sz;
-
-		    sz= desc->nMapEntries*SIZEOF(xkbModsWireDesc);
-		    pwire=(xkbModsWireDesc *)_XkbGetReadBufferPtr(buf,sz);
-		    if (pwire==NULL)
-			return BadLength;
-		    preserve= type->preserve;
-		    for (n=0;n<desc->nMapEntries;n++,pwire++,preserve++) {
-			preserve->mask=  pwire->mask;
-			preserve->vmods=  pwire->virtualMods;
-			preserve->real_mods= pwire->realMods;
-		    }
-		}
-	    }
-	}
-    }
-    return Success;
-}
-
-static Status
-_XkbReadKeySyms(XkbReadBufferPtr buf,XkbDescPtr xkb,xkbGetMapReply *rep)
-{
-register int i;
-XkbClientMapPtr	map;
-
-    map= xkb->map;
-    if (map->key_sym_map==NULL) {
-	register int offset;
-	XkbSymMapPtr	oldMap;
-	xkbSymMapWireDesc *newMap;
-	map->key_sym_map= _XkbTypedCalloc((xkb->max_key_code+1),XkbSymMapRec);
-	if (map->key_sym_map==NULL)
-	    return BadAlloc;
-	if (map->syms==NULL) {
-	    int sz;
-	    sz= (rep->totalSyms*12)/10;
-	    sz= ((sz+(unsigned)128)/128)*128;
-	    map->syms = _XkbTypedCalloc(sz,KeySym);
-	    if (map->syms==NULL)
-		return BadAlloc;
-	    map->size_syms = sz;
-	}
-	offset = 1;
-	oldMap = &map->key_sym_map[rep->firstKeySym];
-	for (i=0;i<(int)rep->nKeySyms;i++,oldMap++) {
-	    newMap= (xkbSymMapWireDesc *)
-			_XkbGetReadBufferPtr(buf,SIZEOF(xkbSymMapWireDesc));
-	    if (newMap==NULL)
-		return BadLength;
-	    oldMap->kt_index[0]= newMap->ktIndex[0];
-	    oldMap->kt_index[1]= newMap->ktIndex[1];
-	    oldMap->kt_index[2]= newMap->ktIndex[2];
-	    oldMap->kt_index[3]= newMap->ktIndex[3];
-	    oldMap->group_info= newMap->groupInfo;
-	    oldMap->width= newMap->width;
-	    oldMap->offset= offset;
-	    if (offset+newMap->nSyms>=map->size_syms) {
-		register int sz;
-		KeySym *prev_syms = map->syms;
-
-		sz= map->size_syms+128;
-		map->syms= _XkbTypedRealloc(map->syms,sz,KeySym);
-		if (map->syms==NULL) {
-		    _XkbFree(prev_syms);
-		    map->size_syms= 0;
-		    return BadAlloc;
-		}
-		map->size_syms= sz;
-	    }
-	    if (newMap->nSyms>0) {
-		_XkbReadBufferCopyKeySyms(buf,(KeySym *)&map->syms[offset],
-							newMap->nSyms);
-		offset+= newMap->nSyms;
-	    }
-	    else {
-		map->syms[offset]= 0;
-	    }
-	}
-	map->num_syms= offset;
-    }
-    else {
-	xkbSymMapWireDesc *	newMap;
-	XkbSymMapPtr		oldMap;
-	KeySym *		newSyms;
-	int			tmp;
-
-	oldMap = &map->key_sym_map[rep->firstKeySym];
-	for (i=0;i<(int)rep->nKeySyms;i++,oldMap++) {
-	    newMap= (xkbSymMapWireDesc *)
-			_XkbGetReadBufferPtr(buf,SIZEOF(xkbSymMapWireDesc));
-	    if (newMap==NULL)
-		return BadLength;
-
-	    if (newMap->nSyms>0)
-		 tmp= newMap->nSyms;
-	    else tmp= 0;
-
-	    newSyms = XkbResizeKeySyms(xkb,i+rep->firstKeySym,tmp);
-	    if (newSyms==NULL)
-		return BadAlloc;
-	    if (newMap->nSyms>0)
-		_XkbReadBufferCopyKeySyms(buf,newSyms,newMap->nSyms);
-	    else newSyms[0]= NoSymbol;
-	    oldMap->kt_index[0] = newMap->ktIndex[0];
-	    oldMap->kt_index[1] = newMap->ktIndex[1];
-	    oldMap->kt_index[2] = newMap->ktIndex[2];
-	    oldMap->kt_index[3] = newMap->ktIndex[3];
-	    oldMap->group_info = newMap->groupInfo;
-	    oldMap->width = newMap->width;
-	}
-    }
-    return Success;
-}
-
-static Status
-_XkbReadKeyActions(XkbReadBufferPtr buf,XkbDescPtr info,xkbGetMapReply *rep)
-{
-int		i;
-CARD8		numDescBuf[248];
-CARD8*		numDesc = NULL;
-register int	nKeyActs;
-Status		ret = Success;
-
-    if ( (nKeyActs=rep->nKeyActs)>0 ) {
-	XkbSymMapPtr	symMap;
-
-	if (nKeyActs < sizeof numDescBuf) numDesc = numDescBuf;
-	else numDesc = Xmalloc (nKeyActs * sizeof(CARD8));
-
-	if (!_XkbCopyFromReadBuffer(buf, (char *)numDesc, nKeyActs)) {
-	    ret = BadLength;
-	    goto done;
-	}
-	i= XkbPaddedSize(nKeyActs)-nKeyActs;
-	if ((i>0)&&(!_XkbSkipReadBufferData(buf,i))) {
-	    ret = BadLength;
-	    goto done;
-	}
-	symMap = &info->map->key_sym_map[rep->firstKeyAct];
-	for (i=0;i<(int)rep->nKeyActs;i++,symMap++) {
-	    if (numDesc[i]==0) {
-		info->server->key_acts[i+rep->firstKeyAct]= 0;
-	    }
-	    else {
-		XkbAction *newActs;
-		/* 8/16/93 (ef) -- XXX! Verify size here (numdesc must be */
-		/*                 either zero or XkbKeyNumSyms(info,key) */
-		newActs=XkbResizeKeyActions(info,i+rep->firstKeyAct,
-								numDesc[i]);
-		if (newActs==NULL) {
-		    ret = BadAlloc;
-		    goto done;
-		}
-		if (!_XkbCopyFromReadBuffer(buf,(char *)newActs,
-					(int)(numDesc[i]*sizeof(XkbAction)))) {
-		    ret = BadLength;
-		    goto done;
-		}
-	    }
-	}
-    }
-done:
-    if (numDesc != NULL && numDesc != numDescBuf) Xfree (numDesc);
-    return ret;
-}
-
-static Status
-_XkbReadKeyBehaviors(XkbReadBufferPtr buf,XkbDescPtr xkb,xkbGetMapReply *rep)
-{
-register int i;
-xkbBehaviorWireDesc	*wire;
-
-    if ( rep->totalKeyBehaviors>0 ) {
-	if ( xkb->server->behaviors == NULL ) {
-	    int size = xkb->max_key_code+1;
-	    xkb->server->behaviors = _XkbTypedCalloc(size,XkbBehavior);
-	    if (xkb->server->behaviors==NULL)
-		return BadAlloc;
-	}
-	else {
-	    bzero(&xkb->server->behaviors[rep->firstKeyBehavior],
-	    		(rep->nKeyBehaviors*sizeof(XkbBehavior)));
-	}
-	for (i=0;i<rep->totalKeyBehaviors;i++) {
-	    wire= (xkbBehaviorWireDesc *)_XkbGetReadBufferPtr(buf,
-						SIZEOF(xkbBehaviorWireDesc));
-	    if (wire==NULL)
-		return BadLength;
-	    xkb->server->behaviors[wire->key].type= wire->type;
-	    xkb->server->behaviors[wire->key].data= wire->data;
-	}
-    }
-    return Success;
-}
-
-static Status
-_XkbReadVirtualMods(XkbReadBufferPtr buf,XkbDescPtr xkb,xkbGetMapReply *rep)
-{
-    if ( rep->virtualMods ) {
-	register int i,bit,nVMods;
-	register char *data;
-
-	for (i=nVMods=0,bit=1;i<XkbNumVirtualMods;i++,bit<<=1) {
-	    if (rep->virtualMods&bit)
-		nVMods++;
-	}
-	data= _XkbGetReadBufferPtr(buf,XkbPaddedSize(nVMods));
-	if (data==NULL)
-	    return BadLength;
-	for (i=0,bit=1;(i<XkbNumVirtualMods)&&(nVMods>0);i++,bit<<=1) {
-	    if (rep->virtualMods&bit) {
-		xkb->server->vmods[i]= *data++;
-		nVMods--;
-	    }
-	}
-    }
-    return Success;
-}
-
-static Status
-_XkbReadExplicitComponents(	XkbReadBufferPtr	buf,
-				XkbDescPtr 		xkb,
-				xkbGetMapReply *	rep)
-{
-register int i;
-unsigned char *wire;
-
-    if ( rep->totalKeyExplicit>0 ) {
-	if ( xkb->server->explicit == NULL ) {
-	    int size = xkb->max_key_code+1;
-	    xkb->server->explicit = _XkbTypedCalloc(size,unsigned char);
-	    if (xkb->server->explicit==NULL)
-		return BadAlloc;
-	}
-	else {
-	    bzero(&xkb->server->explicit[rep->firstKeyExplicit],
-	    						rep->nKeyExplicit);
-	}
-	i= XkbPaddedSize(2*rep->totalKeyExplicit);
-	wire=(unsigned char *)_XkbGetReadBufferPtr(buf,i);
-	if (!wire)
-	    return BadLength;
-	for (i=0;i<rep->totalKeyExplicit;i++,wire+=2) {
-	    xkb->server->explicit[wire[0]]= wire[1];
-	}
-    }
-    return Success;
-}
-
-static Status
-_XkbReadModifierMap(XkbReadBufferPtr buf,XkbDescPtr xkb,xkbGetMapReply *rep)
-{
-register int i;
-unsigned char *wire;
-
-    if ( rep->totalModMapKeys>0 ) {
-	if ((xkb->map->modmap==NULL)&&
-	    (XkbAllocClientMap(xkb,XkbModifierMapMask,0)!=Success)) {
-	    return BadAlloc;
-	}
-	else {
-	    bzero(&xkb->map->modmap[rep->firstModMapKey],rep->nModMapKeys);
-	}
-	i= XkbPaddedSize(2*rep->totalModMapKeys);
-	wire=(unsigned char *)_XkbGetReadBufferPtr(buf,i);
-	if (!wire)
-	    return BadLength;
-	for (i=0;i<rep->totalModMapKeys;i++,wire+=2) {
-	    xkb->map->modmap[wire[0]]= wire[1];
-	}
-    }
-    return Success;
-}
-
-static Status
-_XkbReadVirtualModMap(XkbReadBufferPtr buf,XkbDescPtr xkb,xkbGetMapReply *rep)
-{
-register int 		i;
-xkbVModMapWireDesc *	wire;
-XkbServerMapPtr		srv;
-
-    if ( rep->totalVModMapKeys>0 ) {
-	if (((xkb->server==NULL)||(xkb->server->vmodmap==NULL))&&
-	    (XkbAllocServerMap(xkb,XkbVirtualModMapMask,0)!=Success)) {
-	    return BadAlloc;
-	}
-	else {
-	    srv= xkb->server;
-	    if (rep->nVModMapKeys > rep->firstVModMapKey)
-		bzero((char *)&srv->vmodmap[rep->firstVModMapKey],
-		      (rep->nVModMapKeys - rep->firstVModMapKey) *
-		      sizeof(unsigned short));
-	}
-	srv= xkb->server;
-	i= rep->totalVModMapKeys*SIZEOF(xkbVModMapWireDesc);
-	wire=(xkbVModMapWireDesc *)_XkbGetReadBufferPtr(buf,i);
-	if (!wire)
-	    return BadLength;
-	for (i=0;i<rep->totalVModMapKeys;i++,wire++) {
-	    if ((wire->key>=xkb->min_key_code)&&(wire->key<=xkb->max_key_code))
-		srv->vmodmap[wire->key]= wire->vmods;
-	}
-    }
-    return Success;
-}
-
-static xkbGetMapReq *
-_XkbGetGetMapReq(Display *dpy,XkbDescPtr xkb)
-{
-xkbGetMapReq *req;
-
-    GetReq(kbGetMap, req);
-    req->reqType = dpy->xkb_info->codes->major_opcode;
-    req->xkbReqType = X_kbGetMap;
-    req->deviceSpec = xkb->device_spec;
-    req->full = req->partial = 0;
-    req->firstType = req->nTypes = 0;
-    req->firstKeySym = req->nKeySyms = 0;
-    req->firstKeyAct = req->nKeyActs = 0;
-    req->firstKeyBehavior = req->nKeyBehaviors = 0;
-    req->virtualMods = 0;
-    req->firstKeyExplicit = req->nKeyExplicit = 0;
-    req->firstModMapKey = req->nModMapKeys = 0;
-    req->firstVModMapKey = req->nVModMapKeys = 0;
-    return req;
-}
-
-Status
-_XkbReadGetMapReply(	Display *	dpy,
-			xkbGetMapReply *rep,
-			XkbDescPtr	xkb,
-			int *		nread_rtrn)
-{
-int		extraData;
-unsigned	mask;
-
-    if ( xkb->device_spec == XkbUseCoreKbd )
-	xkb->device_spec= rep->deviceID;
-    xkb->min_key_code = rep->minKeyCode;
-    xkb->max_key_code = rep->maxKeyCode;
-
-    if (!xkb->map) {
-	mask= rep->present&XkbAllClientInfoMask;
-	if (mask&&(XkbAllocClientMap(xkb,mask,rep->nTypes)!=Success))
-	    return BadAlloc;
-    }
-    if (!xkb->server) {
-	mask= rep->present&XkbAllServerInfoMask;
-	if (mask&&(XkbAllocServerMap(xkb,mask,rep->totalActs)!=Success))
-	    return BadAlloc;
-    }
-    extraData= (int)(rep->length*4);
-    extraData-= (SIZEOF(xkbGetMapReply)-SIZEOF(xGenericReply));
-    if (rep->length) {
-	XkbReadBufferRec	buf;
-	int			left;
-	if (_XkbInitReadBuffer(dpy,&buf,extraData)) {
-	    Status status= Success;
-	    if (nread_rtrn!=NULL)
-		*nread_rtrn= extraData;
-	    if (status==Success)
-		status= _XkbReadKeyTypes(&buf,xkb,rep);
-	    if (status==Success)
-		status= _XkbReadKeySyms(&buf,xkb,rep);
-	    if (status==Success)
-		status= _XkbReadKeyActions(&buf,xkb,rep);
-	    if (status==Success)
-		status= _XkbReadKeyBehaviors(&buf,xkb,rep);
-	    if (status==Success)
-		status= _XkbReadVirtualMods(&buf,xkb,rep);
-	    if (status==Success)
-		status= _XkbReadExplicitComponents(&buf,xkb,rep);
-	    if (status==Success)
-		status= _XkbReadModifierMap(&buf,xkb,rep);
-	    if (status==Success)
-		status= _XkbReadVirtualModMap(&buf,xkb,rep);
-	    left= _XkbFreeReadBuffer(&buf);
-	    if (status!=Success)		return status;
-	    else if ( left || buf.error )	return BadLength;
-	}
-	else return BadAlloc;
-    }
-    return Success;
-}
-
-static Status
-_XkbHandleGetMapReply(Display *dpy,XkbDescPtr xkb)
-{
-xkbGetMapReply	rep;
-
-    if (!_XReply(dpy, (xReply *)&rep,
-    		 ( (SIZEOF(xkbGetMapReply)-SIZEOF(xGenericReply)) >> 2 ),
-		 xFalse)) {
-	return BadImplementation;
-    }
-    return _XkbReadGetMapReply(dpy,&rep,xkb,NULL);
-}
-
-Status
-XkbGetUpdatedMap(Display *dpy,unsigned which,XkbDescPtr xkb)
-{
-    if ((dpy->flags & XlibDisplayNoXkb) ||
-	(!dpy->xkb_info && !XkbUseExtension(dpy,NULL,NULL)))
-	return BadAccess;
-    if (which) {
-	register xkbGetMapReq *req;
-	Status status;
-
-	LockDisplay(dpy);
-
-	req = _XkbGetGetMapReq(dpy, xkb);
-	req->full = which;
-	status= _XkbHandleGetMapReply(dpy, xkb);
-
-	UnlockDisplay(dpy);
-	SyncHandle();
-	return status;
-    }
-    return Success;
-}
-
-XkbDescPtr
-XkbGetMap(Display *dpy,unsigned which,unsigned deviceSpec)
-{
-XkbDescPtr xkb;
-
-    xkb = _XkbTypedCalloc(1,XkbDescRec);
-    if (xkb) {
-	xkb->device_spec = deviceSpec;
-	xkb->map = _XkbTypedCalloc(1,XkbClientMapRec);
-	if ((xkb->map==NULL)||
-	    ((which)&&(XkbGetUpdatedMap(dpy,which,xkb)!=Success))) {
-	    if (xkb->map) {
-		Xfree(xkb->map);
-		xkb->map= NULL;
-	    }
-	    Xfree(xkb);
-	    return NULL;
-	}
-	xkb->dpy= dpy;
-    }
-    return xkb;
-}
-
-Status
-XkbGetKeyTypes(Display *dpy,unsigned first,unsigned num,XkbDescPtr xkb)
-{
-    register xkbGetMapReq *req;
-    Status status;
-
-    if ((dpy->flags & XlibDisplayNoXkb) ||
-	(!dpy->xkb_info && !XkbUseExtension(dpy,NULL,NULL)))
-	return BadAccess;
-    if ((num<1)||(num>XkbMaxKeyTypes))
-	return BadValue;
-
-    LockDisplay(dpy);
-
-    req = _XkbGetGetMapReq(dpy, xkb);
-    req->firstType = first;
-    req->nTypes = num;
-    status= _XkbHandleGetMapReply(dpy, xkb);
-
-    UnlockDisplay(dpy);
-    SyncHandle();
-    return status;
-}
-
-Status
-XkbGetKeyActions(Display *dpy,unsigned first,unsigned num,XkbDescPtr xkb)
-{
-    register xkbGetMapReq *req;
-    Status status;
-
-    if ((dpy->flags & XlibDisplayNoXkb) ||
-	(!dpy->xkb_info && !XkbUseExtension(dpy,NULL,NULL)))
-	return BadAccess;
-
-    if ((num<1)||(num>XkbMaxKeyCount))
-	return BadValue;
-
-    LockDisplay(dpy);
-
-    req = _XkbGetGetMapReq(dpy, xkb);
-    req->firstKeyAct = first;
-    req->nKeyActs = num;
-    status= _XkbHandleGetMapReply(dpy, xkb);
-
-    UnlockDisplay(dpy);
-    SyncHandle();
-    return status;
-}
-
-Status
-XkbGetKeySyms(Display *dpy,unsigned first,unsigned num,XkbDescPtr xkb)
-{
-    register xkbGetMapReq *req;
-    Status status;
-
-    if ((dpy->flags & XlibDisplayNoXkb) ||
-	(!dpy->xkb_info && !XkbUseExtension(dpy,NULL,NULL)))
-	return BadAccess;
-
-    if ((num<1)||(num>XkbMaxKeyCount))
-	return BadValue;
-
-    LockDisplay(dpy);
-
-    req = _XkbGetGetMapReq(dpy, xkb);
-    req->firstKeySym = first;
-    req->nKeySyms = num;
-    status= _XkbHandleGetMapReply(dpy, xkb);
-
-    UnlockDisplay(dpy);
-    SyncHandle();
-
-    return status;
-}
-
-Status
-XkbGetKeyBehaviors(Display *dpy,unsigned first,unsigned num,XkbDescPtr xkb)
-{
-    register xkbGetMapReq *req;
-    Status status;
-
-    if ((dpy->flags & XlibDisplayNoXkb) ||
-	(!dpy->xkb_info && !XkbUseExtension(dpy,NULL,NULL)))
-	return BadAccess;
-
-    if ((num<1)||(num>XkbMaxKeyCount))
-	return BadValue;
-
-    LockDisplay(dpy);
-
-    req = _XkbGetGetMapReq(dpy, xkb);
-    req->firstKeyBehavior = first;
-    req->nKeyBehaviors = num;
-    status= _XkbHandleGetMapReply(dpy, xkb);
-
-    UnlockDisplay(dpy);
-    SyncHandle();
-    return status;
-}
-
-Status
-XkbGetVirtualMods(Display *dpy,unsigned which,XkbDescPtr xkb)
-{
-    register xkbGetMapReq *req;
-    Status status;
-
-    if ((dpy->flags & XlibDisplayNoXkb) ||
-	(!dpy->xkb_info && !XkbUseExtension(dpy,NULL,NULL)))
-	return BadAccess;
-
-    LockDisplay(dpy);
-
-    req = _XkbGetGetMapReq(dpy, xkb);
-    req->virtualMods = which;
-    status= _XkbHandleGetMapReply(dpy, xkb);
-
-    UnlockDisplay(dpy);
-    SyncHandle();
-    return status;
-}
-
-Status
-XkbGetKeyExplicitComponents(	Display *	dpy,
-				unsigned	first,
-				unsigned 	num,
-				XkbDescPtr	xkb)
-{
-    register xkbGetMapReq *req;
-    Status status;
-
-    if ((dpy->flags & XlibDisplayNoXkb) ||
-	(!dpy->xkb_info && !XkbUseExtension(dpy,NULL,NULL)))
-	return BadAccess;
-
-    if ((num<1)||(num>XkbMaxKeyCount))
-	return BadValue;
-
-    LockDisplay(dpy);
-
-    req = _XkbGetGetMapReq(dpy, xkb);
-    req->firstKeyExplicit = first;
-    req->nKeyExplicit = num;
-    if ((xkb!=NULL) && (xkb->server!=NULL) && (xkb->server->explicit!=NULL)) {
-	if ((num>0)&&(first>=xkb->min_key_code)&&(first+num<=xkb->max_key_code))
-	    bzero(&xkb->server->explicit[first],num);
-    }
-    if (xkb)
-        status= _XkbHandleGetMapReply(dpy, xkb);
-    else
-        status = BadMatch;
-
-    UnlockDisplay(dpy);
-    SyncHandle();
-    return status;
-}
-
-Status
-XkbGetKeyModifierMap(Display *dpy,unsigned first,unsigned num,XkbDescPtr xkb)
-{
-    register xkbGetMapReq *req;
-    Status status;
-
-    if ((dpy->flags & XlibDisplayNoXkb) ||
-	(!dpy->xkb_info && !XkbUseExtension(dpy,NULL,NULL)))
-	return BadAccess;
-
-    if ((num<1)||(num>XkbMaxKeyCount))
-	return BadValue;
-
-    LockDisplay(dpy);
-
-    req = _XkbGetGetMapReq(dpy, xkb);
-    req->firstModMapKey = first;
-    req->nModMapKeys = num;
-    if ((xkb!=NULL) && (xkb->map!=NULL) && (xkb->map->modmap!=NULL)) {
-	if ((num>0)&&(first>=xkb->min_key_code)&&(first+num<=xkb->max_key_code))
-	    bzero(&xkb->map->modmap[first],num);
-    }
-    if (xkb)
-        status= _XkbHandleGetMapReply(dpy, xkb);
-    else
-        status = BadMatch;
-
-    UnlockDisplay(dpy);
-    SyncHandle();
-    return status;
-}
-
-Status
-XkbGetKeyVirtualModMap(Display *dpy,unsigned first,unsigned num,XkbDescPtr xkb)
-{
-    register xkbGetMapReq *req;
-    Status status;
-
-    if ((dpy->flags & XlibDisplayNoXkb) ||
-	(!dpy->xkb_info && !XkbUseExtension(dpy,NULL,NULL)))
-	return BadAccess;
-
-    if ((num<1)||(num>XkbMaxKeyCount))
-	return BadValue;
-
-    LockDisplay(dpy);
-
-    req = _XkbGetGetMapReq(dpy, xkb);
-    req->firstVModMapKey = first;
-    req->nVModMapKeys = num;
-    if ((xkb!=NULL) && (xkb->map!=NULL) && (xkb->map->modmap!=NULL)) {
-	if ((num>0)&&(first>=xkb->min_key_code)&&(first+num<=xkb->max_key_code))
-	    bzero(&xkb->server->vmodmap[first],num*sizeof(unsigned short));
-    }
-
-    if (xkb)
-        status= _XkbHandleGetMapReply(dpy, xkb);
-    else
-        status = BadMatch;
-
-    UnlockDisplay(dpy);
-    SyncHandle();
-    return status;
-}
-
-Status
-XkbGetMapChanges(Display *dpy,XkbDescPtr xkb,XkbMapChangesPtr changes)
-{
-    xkbGetMapReq *req;
-
-    if ((dpy->flags & XlibDisplayNoXkb) ||
-	(!dpy->xkb_info && !XkbUseExtension(dpy,NULL,NULL)))
-	return BadAccess;
-    LockDisplay(dpy);
-    if (changes->changed) {
-	Status status= Success;
-	req = _XkbGetGetMapReq(dpy, xkb);
-	req->full = 0;
-	req->partial = changes->changed;
-	req->firstType = changes->first_type;
-	req->nTypes = changes->num_types;
-	req->firstKeySym = changes->first_key_sym;
-	req->nKeySyms = changes->num_key_syms;
-	req->firstKeyAct = changes->first_key_act;
-	req->nKeyActs = changes->num_key_acts;
-	req->firstKeyBehavior = changes->first_key_behavior;
-	req->nKeyBehaviors = changes->num_key_behaviors;
-	req->virtualMods = changes->vmods;
-	req->firstKeyExplicit = changes->first_key_explicit;
-	req->nKeyExplicit = changes->num_key_explicit;
-	req->firstModMapKey = changes->first_modmap_key;
-	req->nModMapKeys = changes->num_modmap_keys;
-	req->firstVModMapKey = changes->first_vmodmap_key;
-	req->nVModMapKeys = changes->num_vmodmap_keys;
-	status= _XkbHandleGetMapReply(dpy, xkb);
-	UnlockDisplay(dpy);
-	SyncHandle();
-	return status;
-    }
-    UnlockDisplay(dpy);
-    return Success;
-}
->>>>>>> 6ce1d8f0
