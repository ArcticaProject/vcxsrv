<<<<<<< HEAD
/************************************************************
Copyright (c) 1993 by Silicon Graphics Computer Systems, Inc.

Permission to use, copy, modify, and distribute this
software and its documentation for any purpose and without
fee is hereby granted, provided that the above copyright
notice appear in all copies and that both that copyright
notice and this permission notice appear in supporting
documentation, and that the name of Silicon Graphics not be
used in advertising or publicity pertaining to distribution
of the software without specific prior written permission.
Silicon Graphics makes no representation about the suitability
of this software for any purpose. It is provided "as is"
without any express or implied warranty.

SILICON GRAPHICS DISCLAIMS ALL WARRANTIES WITH REGARD TO THIS
SOFTWARE, INCLUDING ALL IMPLIED WARRANTIES OF MERCHANTABILITY
AND FITNESS FOR A PARTICULAR PURPOSE. IN NO EVENT SHALL SILICON
GRAPHICS BE LIABLE FOR ANY SPECIAL, INDIRECT OR CONSEQUENTIAL
DAMAGES OR ANY DAMAGES WHATSOEVER RESULTING FROM LOSS OF USE,
DATA OR PROFITS, WHETHER IN AN ACTION OF CONTRACT, NEGLIGENCE
OR OTHER TORTIOUS ACTION, ARISING OUT OF OR IN CONNECTION  WITH
THE USE OR PERFORMANCE OF THIS SOFTWARE.

********************************************************/

#ifdef HAVE_CONFIG_H
#include <config.h>
#endif
#include <stdio.h>

#ifdef XKB_IN_SERVER
#define XkbVirtualModsToReal    SrvXkbVirtualModsToReal
#endif

#include "Xlibint.h"
#include <X11/extensions/XKBproto.h>
#include "XKBlibint.h"

XkbInternAtomFunc	_XkbInternAtomFunc= XInternAtom;
XkbGetAtomNameFunc	_XkbGetAtomNameFunc= XGetAtomName;

Bool
XkbQueryExtension(	Display *dpy,
			int *	opcodeReturn,
			int *	eventBaseReturn,
			int *	errorBaseReturn,
			int *	majorReturn,
			int *	minorReturn)
{
    if (!XkbUseExtension(dpy,majorReturn,minorReturn))
	return False;
    if (opcodeReturn)
	*opcodeReturn = dpy->xkb_info->codes->major_opcode;
    if (eventBaseReturn)
	*eventBaseReturn = dpy->xkb_info->codes->first_event;
    if (errorBaseReturn)
	*errorBaseReturn = dpy->xkb_info->codes->first_error;
    if (majorReturn)
	*majorReturn = dpy->xkb_info->srv_major;
    if (minorReturn)
	*minorReturn = dpy->xkb_info->srv_minor;
    return True;
}

Bool
XkbLibraryVersion(int *libMajorRtrn,int *libMinorRtrn)
{
int supported;

    if (*libMajorRtrn != XkbMajorVersion) {
	/* version 0.65 is (almost) compatible with 1.00 */
	if ((XkbMajorVersion==1)&&(((*libMajorRtrn)==0)&&((*libMinorRtrn)==65)))
	     supported= True;
	else supported= False;
    }
    else {
	supported = True;
    }

    *libMajorRtrn = XkbMajorVersion;
    *libMinorRtrn = XkbMinorVersion;
    return supported;
}

Bool
XkbSelectEvents(	Display *	dpy,
			unsigned int 	deviceSpec,
			unsigned int 	affect,
			unsigned int 	selectAll)
{
    register xkbSelectEventsReq *req;
    XkbInfoPtr xkbi;

    if ((dpy->flags & XlibDisplayNoXkb) ||
	(!dpy->xkb_info && !XkbUseExtension(dpy,NULL,NULL)))
	return False;
    LockDisplay(dpy);
    xkbi = dpy->xkb_info;
    xkbi->selected_events&= ~affect;
    xkbi->selected_events|= (affect&selectAll);
    GetReq(kbSelectEvents, req);
    req->reqType = xkbi->codes->major_opcode;
    req->xkbReqType = X_kbSelectEvents;
    req->deviceSpec = deviceSpec;
    req->affectWhich = (CARD16)affect;
    req->clear = affect&(~selectAll);
    req->selectAll = affect&selectAll;
    if (affect&XkbMapNotifyMask) {
	req->affectMap= XkbAllMapComponentsMask;
	/* the implicit support needs the client info */
	/* even if the client itself doesn't want it */
	if (selectAll&XkbMapNotifyMask)
	     req->map= XkbAllMapEventsMask;
	else req->map= XkbAllClientInfoMask;
	if (selectAll&XkbMapNotifyMask)
	     xkbi->selected_map_details= XkbAllMapEventsMask;
	else xkbi->selected_map_details= 0;
    }
    if (affect&XkbNewKeyboardNotifyMask) {
	if (selectAll&XkbNewKeyboardNotifyMask)
	     xkbi->selected_nkn_details= XkbAllNewKeyboardEventsMask;
	else xkbi->selected_nkn_details= 0;
	if (!(xkbi->xlib_ctrls&XkbLC_IgnoreNewKeyboards)) {
	    /* we want it, even if the client doesn't.  Don't mess */
	    /* around with details -- ask for all of them and throw */
	    /* away the ones we don't need */
	    req->selectAll|= XkbNewKeyboardNotifyMask;
	}
    }
    UnlockDisplay(dpy);
    SyncHandle();
    return True;
}

Bool
XkbSelectEventDetails(	Display *		dpy,
			unsigned 		deviceSpec,
			unsigned 		eventType,
			unsigned long int 	affect,
			unsigned long int 	details)
{
    register xkbSelectEventsReq *req;
    XkbInfoPtr xkbi;
    int	     size = 0;
    char     *out;
    union {
	CARD8	*c8;
	CARD16	*c16;
	CARD32	*c32;
    } u;

    if ((dpy->flags & XlibDisplayNoXkb) ||
	(!dpy->xkb_info && !XkbUseExtension(dpy,NULL,NULL)))
	return False;
    LockDisplay(dpy);
    xkbi = dpy->xkb_info;
    if (affect&details)	xkbi->selected_events|= (1<<eventType);
    else		xkbi->selected_events&= ~(1<<eventType);
    GetReq(kbSelectEvents, req);
    req->reqType = xkbi->codes->major_opcode;
    req->xkbReqType = X_kbSelectEvents;
    req->deviceSpec = deviceSpec;
    req->clear= req->selectAll= 0;
    if (eventType==XkbMapNotify) {
	/* we need all of the client info, even if the application */
	/* doesn't.   Make sure that we always request the stuff */
	/* that the implicit support needs, and just filter out anything */
	/* the client doesn't want later */
	req->affectWhich = 0;
	req->selectAll = 0;
	req->clear = 0;
	req->affectMap = (CARD16)affect;
	req->map = (CARD16)details|(XkbAllClientInfoMask&affect);
	req->affectWhich = XkbMapNotifyMask;
	xkbi->selected_map_details&= ~affect;
	xkbi->selected_map_details|=  (details&affect);
    }
    else {
	req->affectMap = req->map = 0;
	req->affectWhich= (1<<eventType);
	switch (eventType) {
	    case XkbNewKeyboardNotify:
		xkbi->selected_nkn_details&= ~affect;
		xkbi->selected_nkn_details|= (details&affect);
		if (!(xkbi->xlib_ctrls&XkbLC_IgnoreNewKeyboards))
		    details= (affect&XkbAllNewKeyboardEventsMask);
	    case XkbStateNotify:
	    case XkbNamesNotify:
	    case XkbAccessXNotify:
	    case XkbExtensionDeviceNotify:
		size= 2;
		req->length+= 1;
		break;
	    case XkbControlsNotify:
	    case XkbIndicatorStateNotify:
	    case XkbIndicatorMapNotify:
		size= 4;
		req->length+= 2;
		break;
	    case XkbBellNotify:
	    case XkbActionMessage:
	    case XkbCompatMapNotify:
		size= 1;
		req->length+= 1;
		break;
	}
	BufAlloc(char *,out,(((size*2)+(unsigned)3)/4)*4);
	u.c8= (CARD8 *)out;
	if (size==2) {
	    u.c16[0]= (CARD16)affect;
	    u.c16[1]= (CARD16)details;
	}
	else if (size==4) {
	    u.c32[0]= (CARD32)affect;
	    u.c32[1]= (CARD32)details;
	}
	else {
	    u.c8[0]= (CARD8)affect;
	    u.c8[1]= (CARD8)details;
	}
    }
    UnlockDisplay(dpy);
    SyncHandle();
    return True;
}

Bool
XkbLockModifiers(	Display *	dpy,
			unsigned int 	deviceSpec,
			unsigned int 	affect,
			unsigned int 	values)
{
    register xkbLatchLockStateReq *req;
    XkbInfoPtr xkbi;

    if ((dpy->flags & XlibDisplayNoXkb) ||
	(!dpy->xkb_info && !XkbUseExtension(dpy,NULL,NULL)))
	return False;
    LockDisplay(dpy);
    xkbi = dpy->xkb_info;
    GetReq(kbLatchLockState, req);
    req->reqType = xkbi->codes->major_opcode;
    req->xkbReqType = X_kbLatchLockState;
    req->deviceSpec = deviceSpec;
    req->affectModLocks= affect;
    req->modLocks = values;
    req->lockGroup = False;
    req->groupLock = 0;

    req->affectModLatches = req->modLatches = 0;
    req->latchGroup = False;
    req->groupLatch = 0;
    UnlockDisplay(dpy);
    SyncHandle();
    return True;
}

Bool
XkbLatchModifiers(	Display *	dpy,
			unsigned int	deviceSpec,
			unsigned int	affect,
			unsigned int	values)
{
    register xkbLatchLockStateReq *req;
    XkbInfoPtr xkbi;

    if ((dpy->flags & XlibDisplayNoXkb) ||
	(!dpy->xkb_info && !XkbUseExtension(dpy,NULL,NULL)))
	return False;
    LockDisplay(dpy);
    xkbi = dpy->xkb_info;
    GetReq(kbLatchLockState, req);
    req->reqType = xkbi->codes->major_opcode;
    req->xkbReqType = X_kbLatchLockState;
    req->deviceSpec = deviceSpec;

    req->affectModLatches= affect;
    req->modLatches = values;
    req->latchGroup = False;
    req->groupLatch = 0;

    req->affectModLocks = req->modLocks = 0;
    req->lockGroup = False;
    req->groupLock = 0;

    UnlockDisplay(dpy);
    SyncHandle();
    return True;
}

Bool
XkbLockGroup(Display *dpy,unsigned int deviceSpec,unsigned int group)
{
    register xkbLatchLockStateReq *req;
    XkbInfoPtr xkbi;

    if ((dpy->flags & XlibDisplayNoXkb) ||
	(!dpy->xkb_info && !XkbUseExtension(dpy,NULL,NULL)))
	return False;
    LockDisplay(dpy);
    xkbi = dpy->xkb_info;
    GetReq(kbLatchLockState, req);
    req->reqType = xkbi->codes->major_opcode;
    req->xkbReqType = X_kbLatchLockState;
    req->deviceSpec = deviceSpec;
    req->affectModLocks= 0;
    req->modLocks = 0;
    req->lockGroup = True;
    req->groupLock = group;

    req->affectModLatches = req->modLatches = 0;
    req->latchGroup = False;
    req->groupLatch = 0;
    UnlockDisplay(dpy);
    SyncHandle();
    return True;
}

Bool
XkbLatchGroup(Display *dpy,unsigned int deviceSpec,unsigned int group)
{
    register xkbLatchLockStateReq *req;
    XkbInfoPtr xkbi;

    if ((dpy->flags & XlibDisplayNoXkb) ||
	(!dpy->xkb_info && !XkbUseExtension(dpy,NULL,NULL)))
	return False;
    LockDisplay(dpy);
    xkbi = dpy->xkb_info;
    GetReq(kbLatchLockState, req);
    req->reqType = xkbi->codes->major_opcode;
    req->xkbReqType = X_kbLatchLockState;
    req->deviceSpec = deviceSpec;

    req->affectModLatches= 0;
    req->modLatches = 0;
    req->latchGroup = True;
    req->groupLatch = group;

    req->affectModLocks = req->modLocks = 0;
    req->lockGroup = False;
    req->groupLock = 0;

    UnlockDisplay(dpy);
    SyncHandle();
    return True;
}

unsigned
XkbSetXlibControls(Display *dpy,unsigned affect,unsigned values)
{
    if (!dpy->xkb_info)
	XkbUseExtension(dpy,NULL,NULL);
    if (!dpy->xkb_info)
	return 0;
    affect&= XkbLC_AllControls;
    dpy->xkb_info->xlib_ctrls&= ~affect;
    dpy->xkb_info->xlib_ctrls|= (affect&values);
    return dpy->xkb_info->xlib_ctrls;
}

unsigned
XkbGetXlibControls(Display *dpy)
{
    if (!dpy->xkb_info)
	XkbUseExtension(dpy,NULL,NULL);
    if (!dpy->xkb_info)
	return 0;
    return dpy->xkb_info->xlib_ctrls;
}

unsigned int
XkbXlibControlsImplemented(void)
{
#ifdef __sgi
    return XkbLC_AllControls;
#else
    return XkbLC_AllControls&~XkbLC_AllComposeControls;
#endif
}

Bool
XkbSetDebuggingFlags(	Display *	dpy,
			unsigned int 	mask,
			unsigned int 	flags,
			char *		msg,
			unsigned int	ctrls_mask,
			unsigned int	ctrls,
			unsigned int *	rtrn_flags,
			unsigned int *	rtrn_ctrls)
{
    register xkbSetDebuggingFlagsReq *req;
    xkbSetDebuggingFlagsReply rep;
    XkbInfoPtr xkbi;

    if ((dpy->flags & XlibDisplayNoXkb) ||
	(!dpy->xkb_info && !XkbUseExtension(dpy,NULL,NULL)))
	return False;
    LockDisplay(dpy);
    xkbi = dpy->xkb_info;
    GetReq(kbSetDebuggingFlags, req);
    req->reqType= 	xkbi->codes->major_opcode;
    req->xkbReqType=	X_kbSetDebuggingFlags;
    req->affectFlags=	mask;
    req->flags= 	flags;
    req->affectCtrls=	ctrls_mask;
    req->ctrls= 	ctrls;

    if (msg) {
	char *out;
	req->msgLength= (unsigned short)strlen(msg)+1;
	req->length+= (req->msgLength+(unsigned)3)>>2;
	BufAlloc(char *,out,((req->msgLength+(unsigned)3)/4)*4);
	memcpy(out,msg,req->msgLength);
    }
    else req->msgLength= 0;
    if (!_XReply(dpy, (xReply *)&rep, 0, xFalse)) {
	UnlockDisplay(dpy);
	SyncHandle();
	return False;
    }
    if (rtrn_flags)
	*rtrn_flags= rep.currentFlags;
    if (rtrn_ctrls)
	*rtrn_ctrls= rep.currentCtrls;
    UnlockDisplay(dpy);
    SyncHandle();
    return True;
}

Bool
XkbComputeEffectiveMap(	XkbDescPtr 	xkb,
			XkbKeyTypePtr 	type,
			unsigned char *	map_rtrn)
{
register int 		i;
unsigned     		tmp;
XkbKTMapEntryPtr	entry = NULL;

    if ((!xkb)||(!type)||(!xkb->server))
	return False;

    if (type->mods.vmods!=0) {
	if (!XkbVirtualModsToReal(xkb,type->mods.vmods,&tmp))
	    return False;

	type->mods.mask= tmp|type->mods.real_mods;
	entry= type->map;
	for (i=0;i<type->map_count;i++,entry++) {
	    tmp= 0;
	    if (entry->mods.vmods!=0) {
		if (!XkbVirtualModsToReal(xkb,entry->mods.vmods,&tmp))
		    return False;
		if (tmp==0) {
		    entry->active= False;
		    continue;
		}
	    }
	    entry->active= True;
	    entry->mods.mask= (entry->mods.real_mods|tmp)&type->mods.mask;
	}
    }
    else {
	type->mods.mask= type->mods.real_mods;
    }
    if (map_rtrn!=NULL) {
	bzero(map_rtrn,type->mods.mask+1);
	for (i=0;i<type->map_count;i++) {
	    if (entry->active) {
		map_rtrn[type->map[i].mods.mask]= type->map[i].level;
	    }
	}
    }
    return True;
}

Status
XkbGetState(Display *dpy,unsigned deviceSpec,XkbStatePtr rtrn)
{
    register xkbGetStateReq	*req;
    xkbGetStateReply rep;
    XkbInfoPtr xkbi;

    if ((dpy->flags & XlibDisplayNoXkb) ||
	(!dpy->xkb_info && !XkbUseExtension(dpy,NULL,NULL)))
	return BadAccess;
    LockDisplay(dpy);
    xkbi = dpy->xkb_info;
    GetReq(kbGetState, req);
    req->reqType = xkbi->codes->major_opcode;
    req->xkbReqType = X_kbGetState;
    req->deviceSpec = deviceSpec;
    if (!_XReply(dpy, (xReply *)&rep, 0, xFalse)) {
	UnlockDisplay(dpy);
	SyncHandle();
	return BadImplementation;
    }
    rtrn->mods= 		rep.mods;
    rtrn->base_mods= 		rep.baseMods;
    rtrn->latched_mods= 	rep.latchedMods;
    rtrn->locked_mods= 		rep.lockedMods;
    rtrn->group= 		rep.group;
    rtrn->base_group= 		rep.baseGroup;
    rtrn->latched_group= 	rep.latchedGroup;
    rtrn->locked_group= 	rep.lockedGroup;
    rtrn->compat_state= 	rep.compatState;
    rtrn->grab_mods=		rep.grabMods;
    rtrn->compat_grab_mods=	rep.compatGrabMods;
    rtrn->lookup_mods=		rep.lookupMods;
    rtrn->compat_lookup_mods=	rep.compatLookupMods;
    rtrn->ptr_buttons=		rep.ptrBtnState;
    UnlockDisplay(dpy);
    SyncHandle();
    return Success;
}

Bool
XkbSetDetectableAutoRepeat(Display *dpy,Bool detectable,Bool *supported)
{
register xkbPerClientFlagsReq *	req;
xkbPerClientFlagsReply 		rep;
XkbInfoPtr 			xkbi;

    if ((dpy->flags & XlibDisplayNoXkb) ||
	(!dpy->xkb_info && !XkbUseExtension(dpy,NULL,NULL)))
	return False;
    LockDisplay(dpy);
    xkbi = dpy->xkb_info;
    GetReq(kbPerClientFlags, req);
    req->reqType = xkbi->codes->major_opcode;
    req->xkbReqType = X_kbPerClientFlags;
    req->deviceSpec = XkbUseCoreKbd;
    req->change = XkbPCF_DetectableAutoRepeatMask;
    if (detectable)
	 req->value = XkbPCF_DetectableAutoRepeatMask;
    else req->value = 0;
    req->ctrlsToChange = req->autoCtrls= req->autoCtrlValues= 0;
    if (!_XReply(dpy, (xReply *)&rep, 0, xFalse)) {
	UnlockDisplay(dpy);
	SyncHandle();
	return False;
    }
    UnlockDisplay(dpy);
    SyncHandle();
    if (supported!=NULL)
	*supported= ((rep.supported&XkbPCF_DetectableAutoRepeatMask)!=0);
    return ((rep.value&XkbPCF_DetectableAutoRepeatMask)!=0);
}

Bool
XkbGetDetectableAutoRepeat(Display *dpy,Bool *supported)
{
register xkbPerClientFlagsReq *	req;
xkbPerClientFlagsReply 		rep;
XkbInfoPtr 			xkbi;

    if ((dpy->flags & XlibDisplayNoXkb) ||
	(!dpy->xkb_info && !XkbUseExtension(dpy,NULL,NULL)))
	return False;
    LockDisplay(dpy);
    xkbi = dpy->xkb_info;
    GetReq(kbPerClientFlags, req);
    req->reqType = xkbi->codes->major_opcode;
    req->xkbReqType = X_kbPerClientFlags;
    req->deviceSpec = XkbUseCoreKbd;
    req->change = 0;
    req->value = 0;
    req->ctrlsToChange = req->autoCtrls= req->autoCtrlValues= 0;
    if (!_XReply(dpy, (xReply *)&rep, 0, xFalse)) {
	UnlockDisplay(dpy);
	SyncHandle();
	return False;
    }
    UnlockDisplay(dpy);
    SyncHandle();
    if (supported!=NULL)
	*supported= ((rep.supported&XkbPCF_DetectableAutoRepeatMask)!=0);
    return ((rep.value&XkbPCF_DetectableAutoRepeatMask)!=0);
}

Bool
XkbSetAutoResetControls(	Display *	dpy,
				unsigned 	changes,
				unsigned *	auto_ctrls,
				unsigned *	auto_values)
{
register xkbPerClientFlagsReq *	req;
xkbPerClientFlagsReply 		rep;
XkbInfoPtr 			xkbi;

    if ((dpy->flags & XlibDisplayNoXkb) ||
	(!dpy->xkb_info && !XkbUseExtension(dpy,NULL,NULL)))
	return False;
    LockDisplay(dpy);
    xkbi = dpy->xkb_info;
    GetReq(kbPerClientFlags, req);
    req->reqType = xkbi->codes->major_opcode;
    req->xkbReqType = X_kbPerClientFlags;
    req->change = XkbPCF_AutoResetControlsMask;
    req->deviceSpec = XkbUseCoreKbd;
    req->value = XkbPCF_AutoResetControlsMask;
    req->ctrlsToChange= changes;
    req->autoCtrls= *auto_ctrls;
    req->autoCtrlValues= *auto_values;
    if (!_XReply(dpy, (xReply *)&rep, 0, xFalse)) {
	UnlockDisplay(dpy);
	SyncHandle();
	return False;
    }
    UnlockDisplay(dpy);
    SyncHandle();
    *auto_ctrls= rep.autoCtrls;
    *auto_values= rep.autoCtrlValues;
    return ((rep.value&XkbPCF_AutoResetControlsMask)!=0);
}

Bool
XkbGetAutoResetControls(	Display *	dpy,
				unsigned *	auto_ctrls,
				unsigned *	auto_ctrl_values)
{
register xkbPerClientFlagsReq *	req;
xkbPerClientFlagsReply 		rep;
XkbInfoPtr 			xkbi;

    if ((dpy->flags & XlibDisplayNoXkb) ||
	(!dpy->xkb_info && !XkbUseExtension(dpy,NULL,NULL)))
	return False;
    LockDisplay(dpy);
    xkbi = dpy->xkb_info;
    GetReq(kbPerClientFlags, req);
    req->reqType = xkbi->codes->major_opcode;
    req->xkbReqType = X_kbPerClientFlags;
    req->deviceSpec = XkbUseCoreKbd;
    req->change = 0;
    req->value = 0;
    req->ctrlsToChange = req->autoCtrls= req->autoCtrlValues= 0;
    if (!_XReply(dpy, (xReply *)&rep, 0, xFalse)) {
	UnlockDisplay(dpy);
	SyncHandle();
	return False;
    }
    UnlockDisplay(dpy);
    SyncHandle();
    if (auto_ctrls)
	*auto_ctrls= rep.autoCtrls;
    if (auto_ctrl_values)
	*auto_ctrl_values= rep.autoCtrlValues;
    return ((rep.value&XkbPCF_AutoResetControlsMask)!=0);
}

Bool
XkbSetPerClientControls(	Display *	dpy,
				unsigned 	change,
				unsigned *	values)
{
register xkbPerClientFlagsReq *	req;
xkbPerClientFlagsReply 		rep;
XkbInfoPtr 			xkbi;
unsigned			value_hold = *values;

    if ((dpy->flags & XlibDisplayNoXkb) ||
	(!dpy->xkb_info && !XkbUseExtension(dpy,NULL,NULL)) ||
	(change & ~(XkbPCF_GrabsUseXKBStateMask|XkbPCF_LookupStateWhenGrabbed|XkbPCF_SendEventUsesXKBState)))
	return False;
    LockDisplay(dpy);
    xkbi = dpy->xkb_info;
    GetReq(kbPerClientFlags, req);
    req->reqType = xkbi->codes->major_opcode;
    req->xkbReqType = X_kbPerClientFlags;
    req->change = change;
    req->deviceSpec = XkbUseCoreKbd;
    req->value = *values;
    req->ctrlsToChange = req->autoCtrls = req->autoCtrlValues= 0;
    if (!_XReply(dpy, (xReply *)&rep, 0, xFalse)) {
	UnlockDisplay(dpy);
	SyncHandle();
	return False;
    }
    UnlockDisplay(dpy);
    SyncHandle();
    *values = rep.value;
    return ((rep.value&value_hold)!=0);
}

Bool
XkbGetPerClientControls(	Display *	dpy,
				unsigned *	ctrls)
{
register xkbPerClientFlagsReq *	req;
xkbPerClientFlagsReply 		rep;
XkbInfoPtr 			xkbi;

    if ((dpy->flags & XlibDisplayNoXkb) ||
	(!dpy->xkb_info && !XkbUseExtension(dpy,NULL,NULL)) ||
	(*ctrls & ~(XkbPCF_GrabsUseXKBStateMask|XkbPCF_LookupStateWhenGrabbed|XkbPCF_SendEventUsesXKBState)))
	return False;
    LockDisplay(dpy);
    xkbi = dpy->xkb_info;
    GetReq(kbPerClientFlags, req);
    req->reqType = xkbi->codes->major_opcode;
    req->xkbReqType = X_kbPerClientFlags;
    req->deviceSpec = XkbUseCoreKbd;
    req->change = 0;
    req->value = 0;
    req->ctrlsToChange = req->autoCtrls= req->autoCtrlValues= 0;
    if (!_XReply(dpy, (xReply *)&rep, 0, xFalse)) {
	UnlockDisplay(dpy);
	SyncHandle();
	return False;
    }
    UnlockDisplay(dpy);
    SyncHandle();
    if (ctrls)
	*ctrls= (rep.value & (XkbPCF_GrabsUseXKBStateMask |
		 XkbPCF_LookupStateWhenGrabbed |
		 XkbPCF_SendEventUsesXKBState));
    return (True);
}

Display *
XkbOpenDisplay(	char *	name,
		int *	ev_rtrn,
		int *	err_rtrn,
		int *	major_rtrn,
		int *	minor_rtrn,
		int *	reason)
{
    Display* dpy;
    int	 major_num,minor_num;

    if ((major_rtrn!=NULL) && (minor_rtrn!=NULL)) {
	if (!XkbLibraryVersion(major_rtrn,minor_rtrn)) {
	    if (reason!=NULL)
		*reason= XkbOD_BadLibraryVersion;
	    return NULL;
	}
    }
    else {
	major_num= XkbMajorVersion;
	minor_num= XkbMinorVersion;
	major_rtrn= &major_num;
	minor_rtrn= &minor_num;
    }
    dpy= XOpenDisplay(name);
    if (dpy==NULL) {
	if (reason!=NULL)
	    *reason= XkbOD_ConnectionRefused;
	return NULL;
    }
    if (!XkbQueryExtension(dpy,NULL,ev_rtrn,err_rtrn,major_rtrn,minor_rtrn)) {
	if (reason!=NULL) {
	    if ((*major_rtrn!=0)||(*minor_rtrn!=0))
		 *reason= XkbOD_BadServerVersion;
	    else *reason= XkbOD_NonXkbServer;
	}
	XCloseDisplay(dpy);
	return NULL;
    }
    if (reason!=NULL)
	*reason= XkbOD_Success;
    return dpy;
}

void
XkbSetAtomFuncs(XkbInternAtomFunc getAtom,XkbGetAtomNameFunc getName)
{
    _XkbInternAtomFunc= (getAtom?getAtom:XInternAtom);
    _XkbGetAtomNameFunc= (getName?getName:XGetAtomName);
    return;
}
=======
/************************************************************
Copyright (c) 1993 by Silicon Graphics Computer Systems, Inc.

Permission to use, copy, modify, and distribute this
software and its documentation for any purpose and without
fee is hereby granted, provided that the above copyright
notice appear in all copies and that both that copyright
notice and this permission notice appear in supporting
documentation, and that the name of Silicon Graphics not be
used in advertising or publicity pertaining to distribution
of the software without specific prior written permission.
Silicon Graphics makes no representation about the suitability
of this software for any purpose. It is provided "as is"
without any express or implied warranty.

SILICON GRAPHICS DISCLAIMS ALL WARRANTIES WITH REGARD TO THIS
SOFTWARE, INCLUDING ALL IMPLIED WARRANTIES OF MERCHANTABILITY
AND FITNESS FOR A PARTICULAR PURPOSE. IN NO EVENT SHALL SILICON
GRAPHICS BE LIABLE FOR ANY SPECIAL, INDIRECT OR CONSEQUENTIAL
DAMAGES OR ANY DAMAGES WHATSOEVER RESULTING FROM LOSS OF USE,
DATA OR PROFITS, WHETHER IN AN ACTION OF CONTRACT, NEGLIGENCE
OR OTHER TORTIOUS ACTION, ARISING OUT OF OR IN CONNECTION  WITH
THE USE OR PERFORMANCE OF THIS SOFTWARE.

********************************************************/

#ifdef HAVE_CONFIG_H
#include <config.h>
#endif
#include <stdio.h>
#include "Xlibint.h"
#include <X11/extensions/XKBproto.h>
#include "XKBlibint.h"

XkbInternAtomFunc	_XkbInternAtomFunc= XInternAtom;
XkbGetAtomNameFunc	_XkbGetAtomNameFunc= XGetAtomName;

Bool
XkbQueryExtension(	Display *dpy,
			int *	opcodeReturn,
			int *	eventBaseReturn,
			int *	errorBaseReturn,
			int *	majorReturn,
			int *	minorReturn)
{
    if (!XkbUseExtension(dpy,majorReturn,minorReturn))
	return False;
    if (opcodeReturn)
	*opcodeReturn = dpy->xkb_info->codes->major_opcode;
    if (eventBaseReturn)
	*eventBaseReturn = dpy->xkb_info->codes->first_event;
    if (errorBaseReturn)
	*errorBaseReturn = dpy->xkb_info->codes->first_error;
    if (majorReturn)
	*majorReturn = dpy->xkb_info->srv_major;
    if (minorReturn)
	*minorReturn = dpy->xkb_info->srv_minor;
    return True;
}

Bool
XkbLibraryVersion(int *libMajorRtrn,int *libMinorRtrn)
{
int supported;

    if (*libMajorRtrn != XkbMajorVersion) {
	/* version 0.65 is (almost) compatible with 1.00 */
	if ((XkbMajorVersion==1)&&(((*libMajorRtrn)==0)&&((*libMinorRtrn)==65)))
	     supported= True;
	else supported= False;
    }
    else {
	supported = True;
    }

    *libMajorRtrn = XkbMajorVersion;
    *libMinorRtrn = XkbMinorVersion;
    return supported;
}

Bool
XkbSelectEvents(	Display *	dpy,
			unsigned int 	deviceSpec,
			unsigned int 	affect,
			unsigned int 	selectAll)
{
    register xkbSelectEventsReq *req;
    XkbInfoPtr xkbi;

    if ((dpy->flags & XlibDisplayNoXkb) ||
	(!dpy->xkb_info && !XkbUseExtension(dpy,NULL,NULL)))
	return False;
    LockDisplay(dpy);
    xkbi = dpy->xkb_info;
    xkbi->selected_events&= ~affect;
    xkbi->selected_events|= (affect&selectAll);
    GetReq(kbSelectEvents, req);
    req->reqType = xkbi->codes->major_opcode;
    req->xkbReqType = X_kbSelectEvents;
    req->deviceSpec = deviceSpec;
    req->affectWhich = (CARD16)affect;
    req->clear = affect&(~selectAll);
    req->selectAll = affect&selectAll;
    if (affect&XkbMapNotifyMask) {
	req->affectMap= XkbAllMapComponentsMask;
	/* the implicit support needs the client info */
	/* even if the client itself doesn't want it */
	if (selectAll&XkbMapNotifyMask)
	     req->map= XkbAllMapEventsMask;
	else req->map= XkbAllClientInfoMask;
	if (selectAll&XkbMapNotifyMask)
	     xkbi->selected_map_details= XkbAllMapEventsMask;
	else xkbi->selected_map_details= 0;
    }
    if (affect&XkbNewKeyboardNotifyMask) {
	if (selectAll&XkbNewKeyboardNotifyMask)
	     xkbi->selected_nkn_details= XkbAllNewKeyboardEventsMask;
	else xkbi->selected_nkn_details= 0;
	if (!(xkbi->xlib_ctrls&XkbLC_IgnoreNewKeyboards)) {
	    /* we want it, even if the client doesn't.  Don't mess */
	    /* around with details -- ask for all of them and throw */
	    /* away the ones we don't need */
	    req->selectAll|= XkbNewKeyboardNotifyMask;
	}
    }
    UnlockDisplay(dpy);
    SyncHandle();
    return True;
}

Bool
XkbSelectEventDetails(	Display *		dpy,
			unsigned 		deviceSpec,
			unsigned 		eventType,
			unsigned long int 	affect,
			unsigned long int 	details)
{
    register xkbSelectEventsReq *req;
    XkbInfoPtr xkbi;
    int	     size = 0;
    char     *out;
    union {
	CARD8	*c8;
	CARD16	*c16;
	CARD32	*c32;
    } u;

    if ((dpy->flags & XlibDisplayNoXkb) ||
	(!dpy->xkb_info && !XkbUseExtension(dpy,NULL,NULL)))
	return False;
    LockDisplay(dpy);
    xkbi = dpy->xkb_info;
    if (affect&details)	xkbi->selected_events|= (1<<eventType);
    else		xkbi->selected_events&= ~(1<<eventType);
    GetReq(kbSelectEvents, req);
    req->reqType = xkbi->codes->major_opcode;
    req->xkbReqType = X_kbSelectEvents;
    req->deviceSpec = deviceSpec;
    req->clear= req->selectAll= 0;
    if (eventType==XkbMapNotify) {
	/* we need all of the client info, even if the application */
	/* doesn't.   Make sure that we always request the stuff */
	/* that the implicit support needs, and just filter out anything */
	/* the client doesn't want later */
	req->affectWhich = 0;
	req->selectAll = 0;
	req->clear = 0;
	req->affectMap = (CARD16)affect;
	req->map = (CARD16)details|(XkbAllClientInfoMask&affect);
	req->affectWhich = XkbMapNotifyMask;
	xkbi->selected_map_details&= ~affect;
	xkbi->selected_map_details|=  (details&affect);
    }
    else {
	req->affectMap = req->map = 0;
	req->affectWhich= (1<<eventType);
	switch (eventType) {
	    case XkbNewKeyboardNotify:
		xkbi->selected_nkn_details&= ~affect;
		xkbi->selected_nkn_details|= (details&affect);
		if (!(xkbi->xlib_ctrls&XkbLC_IgnoreNewKeyboards))
		    details= (affect&XkbAllNewKeyboardEventsMask);
	    case XkbStateNotify:
	    case XkbNamesNotify:
	    case XkbAccessXNotify:
	    case XkbExtensionDeviceNotify:
		size= 2;
		req->length+= 1;
		break;
	    case XkbControlsNotify:
	    case XkbIndicatorStateNotify:
	    case XkbIndicatorMapNotify:
		size= 4;
		req->length+= 2;
		break;
	    case XkbBellNotify:
	    case XkbActionMessage:
	    case XkbCompatMapNotify:
		size= 1;
		req->length+= 1;
		break;
	}
	BufAlloc(char *,out,(((size*2)+(unsigned)3)/4)*4);
	u.c8= (CARD8 *)out;
	if (size==2) {
	    u.c16[0]= (CARD16)affect;
	    u.c16[1]= (CARD16)details;
	}
	else if (size==4) {
	    u.c32[0]= (CARD32)affect;
	    u.c32[1]= (CARD32)details;
	}
	else {
	    u.c8[0]= (CARD8)affect;
	    u.c8[1]= (CARD8)details;
	}
    }
    UnlockDisplay(dpy);
    SyncHandle();
    return True;
}

Bool
XkbLockModifiers(	Display *	dpy,
			unsigned int 	deviceSpec,
			unsigned int 	affect,
			unsigned int 	values)
{
    register xkbLatchLockStateReq *req;
    XkbInfoPtr xkbi;

    if ((dpy->flags & XlibDisplayNoXkb) ||
	(!dpy->xkb_info && !XkbUseExtension(dpy,NULL,NULL)))
	return False;
    LockDisplay(dpy);
    xkbi = dpy->xkb_info;
    GetReq(kbLatchLockState, req);
    req->reqType = xkbi->codes->major_opcode;
    req->xkbReqType = X_kbLatchLockState;
    req->deviceSpec = deviceSpec;
    req->affectModLocks= affect;
    req->modLocks = values;
    req->lockGroup = False;
    req->groupLock = 0;

    req->affectModLatches = req->modLatches = 0;
    req->latchGroup = False;
    req->groupLatch = 0;
    UnlockDisplay(dpy);
    SyncHandle();
    return True;
}

Bool
XkbLatchModifiers(	Display *	dpy,
			unsigned int	deviceSpec,
			unsigned int	affect,
			unsigned int	values)
{
    register xkbLatchLockStateReq *req;
    XkbInfoPtr xkbi;

    if ((dpy->flags & XlibDisplayNoXkb) ||
	(!dpy->xkb_info && !XkbUseExtension(dpy,NULL,NULL)))
	return False;
    LockDisplay(dpy);
    xkbi = dpy->xkb_info;
    GetReq(kbLatchLockState, req);
    req->reqType = xkbi->codes->major_opcode;
    req->xkbReqType = X_kbLatchLockState;
    req->deviceSpec = deviceSpec;

    req->affectModLatches= affect;
    req->modLatches = values;
    req->latchGroup = False;
    req->groupLatch = 0;

    req->affectModLocks = req->modLocks = 0;
    req->lockGroup = False;
    req->groupLock = 0;

    UnlockDisplay(dpy);
    SyncHandle();
    return True;
}

Bool
XkbLockGroup(Display *dpy,unsigned int deviceSpec,unsigned int group)
{
    register xkbLatchLockStateReq *req;
    XkbInfoPtr xkbi;

    if ((dpy->flags & XlibDisplayNoXkb) ||
	(!dpy->xkb_info && !XkbUseExtension(dpy,NULL,NULL)))
	return False;
    LockDisplay(dpy);
    xkbi = dpy->xkb_info;
    GetReq(kbLatchLockState, req);
    req->reqType = xkbi->codes->major_opcode;
    req->xkbReqType = X_kbLatchLockState;
    req->deviceSpec = deviceSpec;
    req->affectModLocks= 0;
    req->modLocks = 0;
    req->lockGroup = True;
    req->groupLock = group;

    req->affectModLatches = req->modLatches = 0;
    req->latchGroup = False;
    req->groupLatch = 0;
    UnlockDisplay(dpy);
    SyncHandle();
    return True;
}

Bool
XkbLatchGroup(Display *dpy,unsigned int deviceSpec,unsigned int group)
{
    register xkbLatchLockStateReq *req;
    XkbInfoPtr xkbi;

    if ((dpy->flags & XlibDisplayNoXkb) ||
	(!dpy->xkb_info && !XkbUseExtension(dpy,NULL,NULL)))
	return False;
    LockDisplay(dpy);
    xkbi = dpy->xkb_info;
    GetReq(kbLatchLockState, req);
    req->reqType = xkbi->codes->major_opcode;
    req->xkbReqType = X_kbLatchLockState;
    req->deviceSpec = deviceSpec;

    req->affectModLatches= 0;
    req->modLatches = 0;
    req->latchGroup = True;
    req->groupLatch = group;

    req->affectModLocks = req->modLocks = 0;
    req->lockGroup = False;
    req->groupLock = 0;

    UnlockDisplay(dpy);
    SyncHandle();
    return True;
}

unsigned
XkbSetXlibControls(Display *dpy,unsigned affect,unsigned values)
{
    if (!dpy->xkb_info)
	XkbUseExtension(dpy,NULL,NULL);
    if (!dpy->xkb_info)
	return 0;
    affect&= XkbLC_AllControls;
    dpy->xkb_info->xlib_ctrls&= ~affect;
    dpy->xkb_info->xlib_ctrls|= (affect&values);
    return dpy->xkb_info->xlib_ctrls;
}

unsigned
XkbGetXlibControls(Display *dpy)
{
    if (!dpy->xkb_info)
	XkbUseExtension(dpy,NULL,NULL);
    if (!dpy->xkb_info)
	return 0;
    return dpy->xkb_info->xlib_ctrls;
}

unsigned int
XkbXlibControlsImplemented(void)
{
#ifdef __sgi
    return XkbLC_AllControls;
#else
    return XkbLC_AllControls&~XkbLC_AllComposeControls;
#endif
}

Bool
XkbSetDebuggingFlags(	Display *	dpy,
			unsigned int 	mask,
			unsigned int 	flags,
			char *		msg,
			unsigned int	ctrls_mask,
			unsigned int	ctrls,
			unsigned int *	rtrn_flags,
			unsigned int *	rtrn_ctrls)
{
    register xkbSetDebuggingFlagsReq *req;
    xkbSetDebuggingFlagsReply rep;
    XkbInfoPtr xkbi;

    if ((dpy->flags & XlibDisplayNoXkb) ||
	(!dpy->xkb_info && !XkbUseExtension(dpy,NULL,NULL)))
	return False;
    LockDisplay(dpy);
    xkbi = dpy->xkb_info;
    GetReq(kbSetDebuggingFlags, req);
    req->reqType= 	xkbi->codes->major_opcode;
    req->xkbReqType=	X_kbSetDebuggingFlags;
    req->affectFlags=	mask;
    req->flags= 	flags;
    req->affectCtrls=	ctrls_mask;
    req->ctrls= 	ctrls;

    if (msg) {
	char *out;
	req->msgLength= (unsigned short)strlen(msg)+1;
	req->length+= (req->msgLength+(unsigned)3)>>2;
	BufAlloc(char *,out,((req->msgLength+(unsigned)3)/4)*4);
	memcpy(out,msg,req->msgLength);
    }
    else req->msgLength= 0;
    if (!_XReply(dpy, (xReply *)&rep, 0, xFalse)) {
	UnlockDisplay(dpy);
	SyncHandle();
	return False;
    }
    if (rtrn_flags)
	*rtrn_flags= rep.currentFlags;
    if (rtrn_ctrls)
	*rtrn_ctrls= rep.currentCtrls;
    UnlockDisplay(dpy);
    SyncHandle();
    return True;
}

Bool
XkbComputeEffectiveMap(	XkbDescPtr 	xkb,
			XkbKeyTypePtr 	type,
			unsigned char *	map_rtrn)
{
register int 		i;
unsigned     		tmp;
XkbKTMapEntryPtr	entry = NULL;

    if ((!xkb)||(!type)||(!xkb->server))
	return False;

    if (type->mods.vmods!=0) {
	if (!XkbVirtualModsToReal(xkb,type->mods.vmods,&tmp))
	    return False;

	type->mods.mask= tmp|type->mods.real_mods;
	entry= type->map;
	for (i=0;i<type->map_count;i++,entry++) {
	    tmp= 0;
	    if (entry->mods.vmods!=0) {
		if (!XkbVirtualModsToReal(xkb,entry->mods.vmods,&tmp))
		    return False;
		if (tmp==0) {
		    entry->active= False;
		    continue;
		}
	    }
	    entry->active= True;
	    entry->mods.mask= (entry->mods.real_mods|tmp)&type->mods.mask;
	}
    }
    else {
	type->mods.mask= type->mods.real_mods;
    }
    if (map_rtrn!=NULL) {
	bzero(map_rtrn,type->mods.mask+1);
	for (i=0;i<type->map_count;i++) {
	    if (entry && entry->active) {
		map_rtrn[type->map[i].mods.mask]= type->map[i].level;
	    }
	}
    }
    return True;
}

Status
XkbGetState(Display *dpy,unsigned deviceSpec,XkbStatePtr rtrn)
{
    register xkbGetStateReq	*req;
    xkbGetStateReply rep;
    XkbInfoPtr xkbi;

    if ((dpy->flags & XlibDisplayNoXkb) ||
	(!dpy->xkb_info && !XkbUseExtension(dpy,NULL,NULL)))
	return BadAccess;
    LockDisplay(dpy);
    xkbi = dpy->xkb_info;
    GetReq(kbGetState, req);
    req->reqType = xkbi->codes->major_opcode;
    req->xkbReqType = X_kbGetState;
    req->deviceSpec = deviceSpec;
    if (!_XReply(dpy, (xReply *)&rep, 0, xFalse)) {
	UnlockDisplay(dpy);
	SyncHandle();
	return BadImplementation;
    }
    rtrn->mods= 		rep.mods;
    rtrn->base_mods= 		rep.baseMods;
    rtrn->latched_mods= 	rep.latchedMods;
    rtrn->locked_mods= 		rep.lockedMods;
    rtrn->group= 		rep.group;
    rtrn->base_group= 		rep.baseGroup;
    rtrn->latched_group= 	rep.latchedGroup;
    rtrn->locked_group= 	rep.lockedGroup;
    rtrn->compat_state= 	rep.compatState;
    rtrn->grab_mods=		rep.grabMods;
    rtrn->compat_grab_mods=	rep.compatGrabMods;
    rtrn->lookup_mods=		rep.lookupMods;
    rtrn->compat_lookup_mods=	rep.compatLookupMods;
    rtrn->ptr_buttons=		rep.ptrBtnState;
    UnlockDisplay(dpy);
    SyncHandle();
    return Success;
}

Bool
XkbSetDetectableAutoRepeat(Display *dpy,Bool detectable,Bool *supported)
{
register xkbPerClientFlagsReq *	req;
xkbPerClientFlagsReply 		rep;
XkbInfoPtr 			xkbi;

    if ((dpy->flags & XlibDisplayNoXkb) ||
	(!dpy->xkb_info && !XkbUseExtension(dpy,NULL,NULL)))
	return False;
    LockDisplay(dpy);
    xkbi = dpy->xkb_info;
    GetReq(kbPerClientFlags, req);
    req->reqType = xkbi->codes->major_opcode;
    req->xkbReqType = X_kbPerClientFlags;
    req->deviceSpec = XkbUseCoreKbd;
    req->change = XkbPCF_DetectableAutoRepeatMask;
    if (detectable)
	 req->value = XkbPCF_DetectableAutoRepeatMask;
    else req->value = 0;
    req->ctrlsToChange = req->autoCtrls= req->autoCtrlValues= 0;
    if (!_XReply(dpy, (xReply *)&rep, 0, xFalse)) {
	UnlockDisplay(dpy);
	SyncHandle();
	return False;
    }
    UnlockDisplay(dpy);
    SyncHandle();
    if (supported!=NULL)
	*supported= ((rep.supported&XkbPCF_DetectableAutoRepeatMask)!=0);
    return ((rep.value&XkbPCF_DetectableAutoRepeatMask)!=0);
}

Bool
XkbGetDetectableAutoRepeat(Display *dpy,Bool *supported)
{
register xkbPerClientFlagsReq *	req;
xkbPerClientFlagsReply 		rep;
XkbInfoPtr 			xkbi;

    if ((dpy->flags & XlibDisplayNoXkb) ||
	(!dpy->xkb_info && !XkbUseExtension(dpy,NULL,NULL)))
	return False;
    LockDisplay(dpy);
    xkbi = dpy->xkb_info;
    GetReq(kbPerClientFlags, req);
    req->reqType = xkbi->codes->major_opcode;
    req->xkbReqType = X_kbPerClientFlags;
    req->deviceSpec = XkbUseCoreKbd;
    req->change = 0;
    req->value = 0;
    req->ctrlsToChange = req->autoCtrls= req->autoCtrlValues= 0;
    if (!_XReply(dpy, (xReply *)&rep, 0, xFalse)) {
	UnlockDisplay(dpy);
	SyncHandle();
	return False;
    }
    UnlockDisplay(dpy);
    SyncHandle();
    if (supported!=NULL)
	*supported= ((rep.supported&XkbPCF_DetectableAutoRepeatMask)!=0);
    return ((rep.value&XkbPCF_DetectableAutoRepeatMask)!=0);
}

Bool
XkbSetAutoResetControls(	Display *	dpy,
				unsigned 	changes,
				unsigned *	auto_ctrls,
				unsigned *	auto_values)
{
register xkbPerClientFlagsReq *	req;
xkbPerClientFlagsReply 		rep;
XkbInfoPtr 			xkbi;

    if ((dpy->flags & XlibDisplayNoXkb) ||
	(!dpy->xkb_info && !XkbUseExtension(dpy,NULL,NULL)))
	return False;
    LockDisplay(dpy);
    xkbi = dpy->xkb_info;
    GetReq(kbPerClientFlags, req);
    req->reqType = xkbi->codes->major_opcode;
    req->xkbReqType = X_kbPerClientFlags;
    req->change = XkbPCF_AutoResetControlsMask;
    req->deviceSpec = XkbUseCoreKbd;
    req->value = XkbPCF_AutoResetControlsMask;
    req->ctrlsToChange= changes;
    req->autoCtrls= *auto_ctrls;
    req->autoCtrlValues= *auto_values;
    if (!_XReply(dpy, (xReply *)&rep, 0, xFalse)) {
	UnlockDisplay(dpy);
	SyncHandle();
	return False;
    }
    UnlockDisplay(dpy);
    SyncHandle();
    *auto_ctrls= rep.autoCtrls;
    *auto_values= rep.autoCtrlValues;
    return ((rep.value&XkbPCF_AutoResetControlsMask)!=0);
}

Bool
XkbGetAutoResetControls(	Display *	dpy,
				unsigned *	auto_ctrls,
				unsigned *	auto_ctrl_values)
{
register xkbPerClientFlagsReq *	req;
xkbPerClientFlagsReply 		rep;
XkbInfoPtr 			xkbi;

    if ((dpy->flags & XlibDisplayNoXkb) ||
	(!dpy->xkb_info && !XkbUseExtension(dpy,NULL,NULL)))
	return False;
    LockDisplay(dpy);
    xkbi = dpy->xkb_info;
    GetReq(kbPerClientFlags, req);
    req->reqType = xkbi->codes->major_opcode;
    req->xkbReqType = X_kbPerClientFlags;
    req->deviceSpec = XkbUseCoreKbd;
    req->change = 0;
    req->value = 0;
    req->ctrlsToChange = req->autoCtrls= req->autoCtrlValues= 0;
    if (!_XReply(dpy, (xReply *)&rep, 0, xFalse)) {
	UnlockDisplay(dpy);
	SyncHandle();
	return False;
    }
    UnlockDisplay(dpy);
    SyncHandle();
    if (auto_ctrls)
	*auto_ctrls= rep.autoCtrls;
    if (auto_ctrl_values)
	*auto_ctrl_values= rep.autoCtrlValues;
    return ((rep.value&XkbPCF_AutoResetControlsMask)!=0);
}

Bool
XkbSetPerClientControls(	Display *	dpy,
				unsigned 	change,
				unsigned *	values)
{
register xkbPerClientFlagsReq *	req;
xkbPerClientFlagsReply 		rep;
XkbInfoPtr 			xkbi;
unsigned			value_hold = *values;

    if ((dpy->flags & XlibDisplayNoXkb) ||
	(!dpy->xkb_info && !XkbUseExtension(dpy,NULL,NULL)) ||
	(change & ~(XkbPCF_GrabsUseXKBStateMask|XkbPCF_LookupStateWhenGrabbed|XkbPCF_SendEventUsesXKBState)))
	return False;
    LockDisplay(dpy);
    xkbi = dpy->xkb_info;
    GetReq(kbPerClientFlags, req);
    req->reqType = xkbi->codes->major_opcode;
    req->xkbReqType = X_kbPerClientFlags;
    req->change = change;
    req->deviceSpec = XkbUseCoreKbd;
    req->value = *values;
    req->ctrlsToChange = req->autoCtrls = req->autoCtrlValues= 0;
    if (!_XReply(dpy, (xReply *)&rep, 0, xFalse)) {
	UnlockDisplay(dpy);
	SyncHandle();
	return False;
    }
    UnlockDisplay(dpy);
    SyncHandle();
    *values = rep.value;
    return ((rep.value&value_hold)!=0);
}

Bool
XkbGetPerClientControls(	Display *	dpy,
				unsigned *	ctrls)
{
register xkbPerClientFlagsReq *	req;
xkbPerClientFlagsReply 		rep;
XkbInfoPtr 			xkbi;

    if ((dpy->flags & XlibDisplayNoXkb) ||
	(!dpy->xkb_info && !XkbUseExtension(dpy,NULL,NULL)) ||
	(*ctrls & ~(XkbPCF_GrabsUseXKBStateMask|XkbPCF_LookupStateWhenGrabbed|XkbPCF_SendEventUsesXKBState)))
	return False;
    LockDisplay(dpy);
    xkbi = dpy->xkb_info;
    GetReq(kbPerClientFlags, req);
    req->reqType = xkbi->codes->major_opcode;
    req->xkbReqType = X_kbPerClientFlags;
    req->deviceSpec = XkbUseCoreKbd;
    req->change = 0;
    req->value = 0;
    req->ctrlsToChange = req->autoCtrls= req->autoCtrlValues= 0;
    if (!_XReply(dpy, (xReply *)&rep, 0, xFalse)) {
	UnlockDisplay(dpy);
	SyncHandle();
	return False;
    }
    UnlockDisplay(dpy);
    SyncHandle();
    if (ctrls)
	*ctrls= (rep.value & (XkbPCF_GrabsUseXKBStateMask |
		 XkbPCF_LookupStateWhenGrabbed |
		 XkbPCF_SendEventUsesXKBState));
    return (True);
}

Display *
XkbOpenDisplay(	char *	name,
		int *	ev_rtrn,
		int *	err_rtrn,
		int *	major_rtrn,
		int *	minor_rtrn,
		int *	reason)
{
    Display* dpy;
    int	 major_num,minor_num;

    if ((major_rtrn!=NULL) && (minor_rtrn!=NULL)) {
	if (!XkbLibraryVersion(major_rtrn,minor_rtrn)) {
	    if (reason!=NULL)
		*reason= XkbOD_BadLibraryVersion;
	    return NULL;
	}
    }
    else {
	major_num= XkbMajorVersion;
	minor_num= XkbMinorVersion;
	major_rtrn= &major_num;
	minor_rtrn= &minor_num;
    }
    dpy= XOpenDisplay(name);
    if (dpy==NULL) {
	if (reason!=NULL)
	    *reason= XkbOD_ConnectionRefused;
	return NULL;
    }
    if (!XkbQueryExtension(dpy,NULL,ev_rtrn,err_rtrn,major_rtrn,minor_rtrn)) {
	if (reason!=NULL) {
	    if ((*major_rtrn!=0)||(*minor_rtrn!=0))
		 *reason= XkbOD_BadServerVersion;
	    else *reason= XkbOD_NonXkbServer;
	}
	XCloseDisplay(dpy);
	return NULL;
    }
    if (reason!=NULL)
	*reason= XkbOD_Success;
    return dpy;
}

void
XkbSetAtomFuncs(XkbInternAtomFunc getAtom,XkbGetAtomNameFunc getName)
{
    _XkbInternAtomFunc= (getAtom?getAtom:XInternAtom);
    _XkbGetAtomNameFunc= (getName?getName:XGetAtomName);
    return;
}
>>>>>>> 0bf07d32
<|MERGE_RESOLUTION|>--- conflicted
+++ resolved
@@ -1,4 +1,3 @@
-<<<<<<< HEAD
 /************************************************************
 Copyright (c) 1993 by Silicon Graphics Computer Systems, Inc.
 
@@ -468,7 +467,7 @@
     if (map_rtrn!=NULL) {
 	bzero(map_rtrn,type->mods.mask+1);
 	for (i=0;i<type->map_count;i++) {
-	    if (entry->active) {
+	    if (entry && entry->active) {
 		map_rtrn[type->map[i].mods.mask]= type->map[i].level;
 	    }
 	}
@@ -770,773 +769,4 @@
     _XkbInternAtomFunc= (getAtom?getAtom:XInternAtom);
     _XkbGetAtomNameFunc= (getName?getName:XGetAtomName);
     return;
-}
-=======
-/************************************************************
-Copyright (c) 1993 by Silicon Graphics Computer Systems, Inc.
-
-Permission to use, copy, modify, and distribute this
-software and its documentation for any purpose and without
-fee is hereby granted, provided that the above copyright
-notice appear in all copies and that both that copyright
-notice and this permission notice appear in supporting
-documentation, and that the name of Silicon Graphics not be
-used in advertising or publicity pertaining to distribution
-of the software without specific prior written permission.
-Silicon Graphics makes no representation about the suitability
-of this software for any purpose. It is provided "as is"
-without any express or implied warranty.
-
-SILICON GRAPHICS DISCLAIMS ALL WARRANTIES WITH REGARD TO THIS
-SOFTWARE, INCLUDING ALL IMPLIED WARRANTIES OF MERCHANTABILITY
-AND FITNESS FOR A PARTICULAR PURPOSE. IN NO EVENT SHALL SILICON
-GRAPHICS BE LIABLE FOR ANY SPECIAL, INDIRECT OR CONSEQUENTIAL
-DAMAGES OR ANY DAMAGES WHATSOEVER RESULTING FROM LOSS OF USE,
-DATA OR PROFITS, WHETHER IN AN ACTION OF CONTRACT, NEGLIGENCE
-OR OTHER TORTIOUS ACTION, ARISING OUT OF OR IN CONNECTION  WITH
-THE USE OR PERFORMANCE OF THIS SOFTWARE.
-
-********************************************************/
-
-#ifdef HAVE_CONFIG_H
-#include <config.h>
-#endif
-#include <stdio.h>
-#include "Xlibint.h"
-#include <X11/extensions/XKBproto.h>
-#include "XKBlibint.h"
-
-XkbInternAtomFunc	_XkbInternAtomFunc= XInternAtom;
-XkbGetAtomNameFunc	_XkbGetAtomNameFunc= XGetAtomName;
-
-Bool
-XkbQueryExtension(	Display *dpy,
-			int *	opcodeReturn,
-			int *	eventBaseReturn,
-			int *	errorBaseReturn,
-			int *	majorReturn,
-			int *	minorReturn)
-{
-    if (!XkbUseExtension(dpy,majorReturn,minorReturn))
-	return False;
-    if (opcodeReturn)
-	*opcodeReturn = dpy->xkb_info->codes->major_opcode;
-    if (eventBaseReturn)
-	*eventBaseReturn = dpy->xkb_info->codes->first_event;
-    if (errorBaseReturn)
-	*errorBaseReturn = dpy->xkb_info->codes->first_error;
-    if (majorReturn)
-	*majorReturn = dpy->xkb_info->srv_major;
-    if (minorReturn)
-	*minorReturn = dpy->xkb_info->srv_minor;
-    return True;
-}
-
-Bool
-XkbLibraryVersion(int *libMajorRtrn,int *libMinorRtrn)
-{
-int supported;
-
-    if (*libMajorRtrn != XkbMajorVersion) {
-	/* version 0.65 is (almost) compatible with 1.00 */
-	if ((XkbMajorVersion==1)&&(((*libMajorRtrn)==0)&&((*libMinorRtrn)==65)))
-	     supported= True;
-	else supported= False;
-    }
-    else {
-	supported = True;
-    }
-
-    *libMajorRtrn = XkbMajorVersion;
-    *libMinorRtrn = XkbMinorVersion;
-    return supported;
-}
-
-Bool
-XkbSelectEvents(	Display *	dpy,
-			unsigned int 	deviceSpec,
-			unsigned int 	affect,
-			unsigned int 	selectAll)
-{
-    register xkbSelectEventsReq *req;
-    XkbInfoPtr xkbi;
-
-    if ((dpy->flags & XlibDisplayNoXkb) ||
-	(!dpy->xkb_info && !XkbUseExtension(dpy,NULL,NULL)))
-	return False;
-    LockDisplay(dpy);
-    xkbi = dpy->xkb_info;
-    xkbi->selected_events&= ~affect;
-    xkbi->selected_events|= (affect&selectAll);
-    GetReq(kbSelectEvents, req);
-    req->reqType = xkbi->codes->major_opcode;
-    req->xkbReqType = X_kbSelectEvents;
-    req->deviceSpec = deviceSpec;
-    req->affectWhich = (CARD16)affect;
-    req->clear = affect&(~selectAll);
-    req->selectAll = affect&selectAll;
-    if (affect&XkbMapNotifyMask) {
-	req->affectMap= XkbAllMapComponentsMask;
-	/* the implicit support needs the client info */
-	/* even if the client itself doesn't want it */
-	if (selectAll&XkbMapNotifyMask)
-	     req->map= XkbAllMapEventsMask;
-	else req->map= XkbAllClientInfoMask;
-	if (selectAll&XkbMapNotifyMask)
-	     xkbi->selected_map_details= XkbAllMapEventsMask;
-	else xkbi->selected_map_details= 0;
-    }
-    if (affect&XkbNewKeyboardNotifyMask) {
-	if (selectAll&XkbNewKeyboardNotifyMask)
-	     xkbi->selected_nkn_details= XkbAllNewKeyboardEventsMask;
-	else xkbi->selected_nkn_details= 0;
-	if (!(xkbi->xlib_ctrls&XkbLC_IgnoreNewKeyboards)) {
-	    /* we want it, even if the client doesn't.  Don't mess */
-	    /* around with details -- ask for all of them and throw */
-	    /* away the ones we don't need */
-	    req->selectAll|= XkbNewKeyboardNotifyMask;
-	}
-    }
-    UnlockDisplay(dpy);
-    SyncHandle();
-    return True;
-}
-
-Bool
-XkbSelectEventDetails(	Display *		dpy,
-			unsigned 		deviceSpec,
-			unsigned 		eventType,
-			unsigned long int 	affect,
-			unsigned long int 	details)
-{
-    register xkbSelectEventsReq *req;
-    XkbInfoPtr xkbi;
-    int	     size = 0;
-    char     *out;
-    union {
-	CARD8	*c8;
-	CARD16	*c16;
-	CARD32	*c32;
-    } u;
-
-    if ((dpy->flags & XlibDisplayNoXkb) ||
-	(!dpy->xkb_info && !XkbUseExtension(dpy,NULL,NULL)))
-	return False;
-    LockDisplay(dpy);
-    xkbi = dpy->xkb_info;
-    if (affect&details)	xkbi->selected_events|= (1<<eventType);
-    else		xkbi->selected_events&= ~(1<<eventType);
-    GetReq(kbSelectEvents, req);
-    req->reqType = xkbi->codes->major_opcode;
-    req->xkbReqType = X_kbSelectEvents;
-    req->deviceSpec = deviceSpec;
-    req->clear= req->selectAll= 0;
-    if (eventType==XkbMapNotify) {
-	/* we need all of the client info, even if the application */
-	/* doesn't.   Make sure that we always request the stuff */
-	/* that the implicit support needs, and just filter out anything */
-	/* the client doesn't want later */
-	req->affectWhich = 0;
-	req->selectAll = 0;
-	req->clear = 0;
-	req->affectMap = (CARD16)affect;
-	req->map = (CARD16)details|(XkbAllClientInfoMask&affect);
-	req->affectWhich = XkbMapNotifyMask;
-	xkbi->selected_map_details&= ~affect;
-	xkbi->selected_map_details|=  (details&affect);
-    }
-    else {
-	req->affectMap = req->map = 0;
-	req->affectWhich= (1<<eventType);
-	switch (eventType) {
-	    case XkbNewKeyboardNotify:
-		xkbi->selected_nkn_details&= ~affect;
-		xkbi->selected_nkn_details|= (details&affect);
-		if (!(xkbi->xlib_ctrls&XkbLC_IgnoreNewKeyboards))
-		    details= (affect&XkbAllNewKeyboardEventsMask);
-	    case XkbStateNotify:
-	    case XkbNamesNotify:
-	    case XkbAccessXNotify:
-	    case XkbExtensionDeviceNotify:
-		size= 2;
-		req->length+= 1;
-		break;
-	    case XkbControlsNotify:
-	    case XkbIndicatorStateNotify:
-	    case XkbIndicatorMapNotify:
-		size= 4;
-		req->length+= 2;
-		break;
-	    case XkbBellNotify:
-	    case XkbActionMessage:
-	    case XkbCompatMapNotify:
-		size= 1;
-		req->length+= 1;
-		break;
-	}
-	BufAlloc(char *,out,(((size*2)+(unsigned)3)/4)*4);
-	u.c8= (CARD8 *)out;
-	if (size==2) {
-	    u.c16[0]= (CARD16)affect;
-	    u.c16[1]= (CARD16)details;
-	}
-	else if (size==4) {
-	    u.c32[0]= (CARD32)affect;
-	    u.c32[1]= (CARD32)details;
-	}
-	else {
-	    u.c8[0]= (CARD8)affect;
-	    u.c8[1]= (CARD8)details;
-	}
-    }
-    UnlockDisplay(dpy);
-    SyncHandle();
-    return True;
-}
-
-Bool
-XkbLockModifiers(	Display *	dpy,
-			unsigned int 	deviceSpec,
-			unsigned int 	affect,
-			unsigned int 	values)
-{
-    register xkbLatchLockStateReq *req;
-    XkbInfoPtr xkbi;
-
-    if ((dpy->flags & XlibDisplayNoXkb) ||
-	(!dpy->xkb_info && !XkbUseExtension(dpy,NULL,NULL)))
-	return False;
-    LockDisplay(dpy);
-    xkbi = dpy->xkb_info;
-    GetReq(kbLatchLockState, req);
-    req->reqType = xkbi->codes->major_opcode;
-    req->xkbReqType = X_kbLatchLockState;
-    req->deviceSpec = deviceSpec;
-    req->affectModLocks= affect;
-    req->modLocks = values;
-    req->lockGroup = False;
-    req->groupLock = 0;
-
-    req->affectModLatches = req->modLatches = 0;
-    req->latchGroup = False;
-    req->groupLatch = 0;
-    UnlockDisplay(dpy);
-    SyncHandle();
-    return True;
-}
-
-Bool
-XkbLatchModifiers(	Display *	dpy,
-			unsigned int	deviceSpec,
-			unsigned int	affect,
-			unsigned int	values)
-{
-    register xkbLatchLockStateReq *req;
-    XkbInfoPtr xkbi;
-
-    if ((dpy->flags & XlibDisplayNoXkb) ||
-	(!dpy->xkb_info && !XkbUseExtension(dpy,NULL,NULL)))
-	return False;
-    LockDisplay(dpy);
-    xkbi = dpy->xkb_info;
-    GetReq(kbLatchLockState, req);
-    req->reqType = xkbi->codes->major_opcode;
-    req->xkbReqType = X_kbLatchLockState;
-    req->deviceSpec = deviceSpec;
-
-    req->affectModLatches= affect;
-    req->modLatches = values;
-    req->latchGroup = False;
-    req->groupLatch = 0;
-
-    req->affectModLocks = req->modLocks = 0;
-    req->lockGroup = False;
-    req->groupLock = 0;
-
-    UnlockDisplay(dpy);
-    SyncHandle();
-    return True;
-}
-
-Bool
-XkbLockGroup(Display *dpy,unsigned int deviceSpec,unsigned int group)
-{
-    register xkbLatchLockStateReq *req;
-    XkbInfoPtr xkbi;
-
-    if ((dpy->flags & XlibDisplayNoXkb) ||
-	(!dpy->xkb_info && !XkbUseExtension(dpy,NULL,NULL)))
-	return False;
-    LockDisplay(dpy);
-    xkbi = dpy->xkb_info;
-    GetReq(kbLatchLockState, req);
-    req->reqType = xkbi->codes->major_opcode;
-    req->xkbReqType = X_kbLatchLockState;
-    req->deviceSpec = deviceSpec;
-    req->affectModLocks= 0;
-    req->modLocks = 0;
-    req->lockGroup = True;
-    req->groupLock = group;
-
-    req->affectModLatches = req->modLatches = 0;
-    req->latchGroup = False;
-    req->groupLatch = 0;
-    UnlockDisplay(dpy);
-    SyncHandle();
-    return True;
-}
-
-Bool
-XkbLatchGroup(Display *dpy,unsigned int deviceSpec,unsigned int group)
-{
-    register xkbLatchLockStateReq *req;
-    XkbInfoPtr xkbi;
-
-    if ((dpy->flags & XlibDisplayNoXkb) ||
-	(!dpy->xkb_info && !XkbUseExtension(dpy,NULL,NULL)))
-	return False;
-    LockDisplay(dpy);
-    xkbi = dpy->xkb_info;
-    GetReq(kbLatchLockState, req);
-    req->reqType = xkbi->codes->major_opcode;
-    req->xkbReqType = X_kbLatchLockState;
-    req->deviceSpec = deviceSpec;
-
-    req->affectModLatches= 0;
-    req->modLatches = 0;
-    req->latchGroup = True;
-    req->groupLatch = group;
-
-    req->affectModLocks = req->modLocks = 0;
-    req->lockGroup = False;
-    req->groupLock = 0;
-
-    UnlockDisplay(dpy);
-    SyncHandle();
-    return True;
-}
-
-unsigned
-XkbSetXlibControls(Display *dpy,unsigned affect,unsigned values)
-{
-    if (!dpy->xkb_info)
-	XkbUseExtension(dpy,NULL,NULL);
-    if (!dpy->xkb_info)
-	return 0;
-    affect&= XkbLC_AllControls;
-    dpy->xkb_info->xlib_ctrls&= ~affect;
-    dpy->xkb_info->xlib_ctrls|= (affect&values);
-    return dpy->xkb_info->xlib_ctrls;
-}
-
-unsigned
-XkbGetXlibControls(Display *dpy)
-{
-    if (!dpy->xkb_info)
-	XkbUseExtension(dpy,NULL,NULL);
-    if (!dpy->xkb_info)
-	return 0;
-    return dpy->xkb_info->xlib_ctrls;
-}
-
-unsigned int
-XkbXlibControlsImplemented(void)
-{
-#ifdef __sgi
-    return XkbLC_AllControls;
-#else
-    return XkbLC_AllControls&~XkbLC_AllComposeControls;
-#endif
-}
-
-Bool
-XkbSetDebuggingFlags(	Display *	dpy,
-			unsigned int 	mask,
-			unsigned int 	flags,
-			char *		msg,
-			unsigned int	ctrls_mask,
-			unsigned int	ctrls,
-			unsigned int *	rtrn_flags,
-			unsigned int *	rtrn_ctrls)
-{
-    register xkbSetDebuggingFlagsReq *req;
-    xkbSetDebuggingFlagsReply rep;
-    XkbInfoPtr xkbi;
-
-    if ((dpy->flags & XlibDisplayNoXkb) ||
-	(!dpy->xkb_info && !XkbUseExtension(dpy,NULL,NULL)))
-	return False;
-    LockDisplay(dpy);
-    xkbi = dpy->xkb_info;
-    GetReq(kbSetDebuggingFlags, req);
-    req->reqType= 	xkbi->codes->major_opcode;
-    req->xkbReqType=	X_kbSetDebuggingFlags;
-    req->affectFlags=	mask;
-    req->flags= 	flags;
-    req->affectCtrls=	ctrls_mask;
-    req->ctrls= 	ctrls;
-
-    if (msg) {
-	char *out;
-	req->msgLength= (unsigned short)strlen(msg)+1;
-	req->length+= (req->msgLength+(unsigned)3)>>2;
-	BufAlloc(char *,out,((req->msgLength+(unsigned)3)/4)*4);
-	memcpy(out,msg,req->msgLength);
-    }
-    else req->msgLength= 0;
-    if (!_XReply(dpy, (xReply *)&rep, 0, xFalse)) {
-	UnlockDisplay(dpy);
-	SyncHandle();
-	return False;
-    }
-    if (rtrn_flags)
-	*rtrn_flags= rep.currentFlags;
-    if (rtrn_ctrls)
-	*rtrn_ctrls= rep.currentCtrls;
-    UnlockDisplay(dpy);
-    SyncHandle();
-    return True;
-}
-
-Bool
-XkbComputeEffectiveMap(	XkbDescPtr 	xkb,
-			XkbKeyTypePtr 	type,
-			unsigned char *	map_rtrn)
-{
-register int 		i;
-unsigned     		tmp;
-XkbKTMapEntryPtr	entry = NULL;
-
-    if ((!xkb)||(!type)||(!xkb->server))
-	return False;
-
-    if (type->mods.vmods!=0) {
-	if (!XkbVirtualModsToReal(xkb,type->mods.vmods,&tmp))
-	    return False;
-
-	type->mods.mask= tmp|type->mods.real_mods;
-	entry= type->map;
-	for (i=0;i<type->map_count;i++,entry++) {
-	    tmp= 0;
-	    if (entry->mods.vmods!=0) {
-		if (!XkbVirtualModsToReal(xkb,entry->mods.vmods,&tmp))
-		    return False;
-		if (tmp==0) {
-		    entry->active= False;
-		    continue;
-		}
-	    }
-	    entry->active= True;
-	    entry->mods.mask= (entry->mods.real_mods|tmp)&type->mods.mask;
-	}
-    }
-    else {
-	type->mods.mask= type->mods.real_mods;
-    }
-    if (map_rtrn!=NULL) {
-	bzero(map_rtrn,type->mods.mask+1);
-	for (i=0;i<type->map_count;i++) {
-	    if (entry && entry->active) {
-		map_rtrn[type->map[i].mods.mask]= type->map[i].level;
-	    }
-	}
-    }
-    return True;
-}
-
-Status
-XkbGetState(Display *dpy,unsigned deviceSpec,XkbStatePtr rtrn)
-{
-    register xkbGetStateReq	*req;
-    xkbGetStateReply rep;
-    XkbInfoPtr xkbi;
-
-    if ((dpy->flags & XlibDisplayNoXkb) ||
-	(!dpy->xkb_info && !XkbUseExtension(dpy,NULL,NULL)))
-	return BadAccess;
-    LockDisplay(dpy);
-    xkbi = dpy->xkb_info;
-    GetReq(kbGetState, req);
-    req->reqType = xkbi->codes->major_opcode;
-    req->xkbReqType = X_kbGetState;
-    req->deviceSpec = deviceSpec;
-    if (!_XReply(dpy, (xReply *)&rep, 0, xFalse)) {
-	UnlockDisplay(dpy);
-	SyncHandle();
-	return BadImplementation;
-    }
-    rtrn->mods= 		rep.mods;
-    rtrn->base_mods= 		rep.baseMods;
-    rtrn->latched_mods= 	rep.latchedMods;
-    rtrn->locked_mods= 		rep.lockedMods;
-    rtrn->group= 		rep.group;
-    rtrn->base_group= 		rep.baseGroup;
-    rtrn->latched_group= 	rep.latchedGroup;
-    rtrn->locked_group= 	rep.lockedGroup;
-    rtrn->compat_state= 	rep.compatState;
-    rtrn->grab_mods=		rep.grabMods;
-    rtrn->compat_grab_mods=	rep.compatGrabMods;
-    rtrn->lookup_mods=		rep.lookupMods;
-    rtrn->compat_lookup_mods=	rep.compatLookupMods;
-    rtrn->ptr_buttons=		rep.ptrBtnState;
-    UnlockDisplay(dpy);
-    SyncHandle();
-    return Success;
-}
-
-Bool
-XkbSetDetectableAutoRepeat(Display *dpy,Bool detectable,Bool *supported)
-{
-register xkbPerClientFlagsReq *	req;
-xkbPerClientFlagsReply 		rep;
-XkbInfoPtr 			xkbi;
-
-    if ((dpy->flags & XlibDisplayNoXkb) ||
-	(!dpy->xkb_info && !XkbUseExtension(dpy,NULL,NULL)))
-	return False;
-    LockDisplay(dpy);
-    xkbi = dpy->xkb_info;
-    GetReq(kbPerClientFlags, req);
-    req->reqType = xkbi->codes->major_opcode;
-    req->xkbReqType = X_kbPerClientFlags;
-    req->deviceSpec = XkbUseCoreKbd;
-    req->change = XkbPCF_DetectableAutoRepeatMask;
-    if (detectable)
-	 req->value = XkbPCF_DetectableAutoRepeatMask;
-    else req->value = 0;
-    req->ctrlsToChange = req->autoCtrls= req->autoCtrlValues= 0;
-    if (!_XReply(dpy, (xReply *)&rep, 0, xFalse)) {
-	UnlockDisplay(dpy);
-	SyncHandle();
-	return False;
-    }
-    UnlockDisplay(dpy);
-    SyncHandle();
-    if (supported!=NULL)
-	*supported= ((rep.supported&XkbPCF_DetectableAutoRepeatMask)!=0);
-    return ((rep.value&XkbPCF_DetectableAutoRepeatMask)!=0);
-}
-
-Bool
-XkbGetDetectableAutoRepeat(Display *dpy,Bool *supported)
-{
-register xkbPerClientFlagsReq *	req;
-xkbPerClientFlagsReply 		rep;
-XkbInfoPtr 			xkbi;
-
-    if ((dpy->flags & XlibDisplayNoXkb) ||
-	(!dpy->xkb_info && !XkbUseExtension(dpy,NULL,NULL)))
-	return False;
-    LockDisplay(dpy);
-    xkbi = dpy->xkb_info;
-    GetReq(kbPerClientFlags, req);
-    req->reqType = xkbi->codes->major_opcode;
-    req->xkbReqType = X_kbPerClientFlags;
-    req->deviceSpec = XkbUseCoreKbd;
-    req->change = 0;
-    req->value = 0;
-    req->ctrlsToChange = req->autoCtrls= req->autoCtrlValues= 0;
-    if (!_XReply(dpy, (xReply *)&rep, 0, xFalse)) {
-	UnlockDisplay(dpy);
-	SyncHandle();
-	return False;
-    }
-    UnlockDisplay(dpy);
-    SyncHandle();
-    if (supported!=NULL)
-	*supported= ((rep.supported&XkbPCF_DetectableAutoRepeatMask)!=0);
-    return ((rep.value&XkbPCF_DetectableAutoRepeatMask)!=0);
-}
-
-Bool
-XkbSetAutoResetControls(	Display *	dpy,
-				unsigned 	changes,
-				unsigned *	auto_ctrls,
-				unsigned *	auto_values)
-{
-register xkbPerClientFlagsReq *	req;
-xkbPerClientFlagsReply 		rep;
-XkbInfoPtr 			xkbi;
-
-    if ((dpy->flags & XlibDisplayNoXkb) ||
-	(!dpy->xkb_info && !XkbUseExtension(dpy,NULL,NULL)))
-	return False;
-    LockDisplay(dpy);
-    xkbi = dpy->xkb_info;
-    GetReq(kbPerClientFlags, req);
-    req->reqType = xkbi->codes->major_opcode;
-    req->xkbReqType = X_kbPerClientFlags;
-    req->change = XkbPCF_AutoResetControlsMask;
-    req->deviceSpec = XkbUseCoreKbd;
-    req->value = XkbPCF_AutoResetControlsMask;
-    req->ctrlsToChange= changes;
-    req->autoCtrls= *auto_ctrls;
-    req->autoCtrlValues= *auto_values;
-    if (!_XReply(dpy, (xReply *)&rep, 0, xFalse)) {
-	UnlockDisplay(dpy);
-	SyncHandle();
-	return False;
-    }
-    UnlockDisplay(dpy);
-    SyncHandle();
-    *auto_ctrls= rep.autoCtrls;
-    *auto_values= rep.autoCtrlValues;
-    return ((rep.value&XkbPCF_AutoResetControlsMask)!=0);
-}
-
-Bool
-XkbGetAutoResetControls(	Display *	dpy,
-				unsigned *	auto_ctrls,
-				unsigned *	auto_ctrl_values)
-{
-register xkbPerClientFlagsReq *	req;
-xkbPerClientFlagsReply 		rep;
-XkbInfoPtr 			xkbi;
-
-    if ((dpy->flags & XlibDisplayNoXkb) ||
-	(!dpy->xkb_info && !XkbUseExtension(dpy,NULL,NULL)))
-	return False;
-    LockDisplay(dpy);
-    xkbi = dpy->xkb_info;
-    GetReq(kbPerClientFlags, req);
-    req->reqType = xkbi->codes->major_opcode;
-    req->xkbReqType = X_kbPerClientFlags;
-    req->deviceSpec = XkbUseCoreKbd;
-    req->change = 0;
-    req->value = 0;
-    req->ctrlsToChange = req->autoCtrls= req->autoCtrlValues= 0;
-    if (!_XReply(dpy, (xReply *)&rep, 0, xFalse)) {
-	UnlockDisplay(dpy);
-	SyncHandle();
-	return False;
-    }
-    UnlockDisplay(dpy);
-    SyncHandle();
-    if (auto_ctrls)
-	*auto_ctrls= rep.autoCtrls;
-    if (auto_ctrl_values)
-	*auto_ctrl_values= rep.autoCtrlValues;
-    return ((rep.value&XkbPCF_AutoResetControlsMask)!=0);
-}
-
-Bool
-XkbSetPerClientControls(	Display *	dpy,
-				unsigned 	change,
-				unsigned *	values)
-{
-register xkbPerClientFlagsReq *	req;
-xkbPerClientFlagsReply 		rep;
-XkbInfoPtr 			xkbi;
-unsigned			value_hold = *values;
-
-    if ((dpy->flags & XlibDisplayNoXkb) ||
-	(!dpy->xkb_info && !XkbUseExtension(dpy,NULL,NULL)) ||
-	(change & ~(XkbPCF_GrabsUseXKBStateMask|XkbPCF_LookupStateWhenGrabbed|XkbPCF_SendEventUsesXKBState)))
-	return False;
-    LockDisplay(dpy);
-    xkbi = dpy->xkb_info;
-    GetReq(kbPerClientFlags, req);
-    req->reqType = xkbi->codes->major_opcode;
-    req->xkbReqType = X_kbPerClientFlags;
-    req->change = change;
-    req->deviceSpec = XkbUseCoreKbd;
-    req->value = *values;
-    req->ctrlsToChange = req->autoCtrls = req->autoCtrlValues= 0;
-    if (!_XReply(dpy, (xReply *)&rep, 0, xFalse)) {
-	UnlockDisplay(dpy);
-	SyncHandle();
-	return False;
-    }
-    UnlockDisplay(dpy);
-    SyncHandle();
-    *values = rep.value;
-    return ((rep.value&value_hold)!=0);
-}
-
-Bool
-XkbGetPerClientControls(	Display *	dpy,
-				unsigned *	ctrls)
-{
-register xkbPerClientFlagsReq *	req;
-xkbPerClientFlagsReply 		rep;
-XkbInfoPtr 			xkbi;
-
-    if ((dpy->flags & XlibDisplayNoXkb) ||
-	(!dpy->xkb_info && !XkbUseExtension(dpy,NULL,NULL)) ||
-	(*ctrls & ~(XkbPCF_GrabsUseXKBStateMask|XkbPCF_LookupStateWhenGrabbed|XkbPCF_SendEventUsesXKBState)))
-	return False;
-    LockDisplay(dpy);
-    xkbi = dpy->xkb_info;
-    GetReq(kbPerClientFlags, req);
-    req->reqType = xkbi->codes->major_opcode;
-    req->xkbReqType = X_kbPerClientFlags;
-    req->deviceSpec = XkbUseCoreKbd;
-    req->change = 0;
-    req->value = 0;
-    req->ctrlsToChange = req->autoCtrls= req->autoCtrlValues= 0;
-    if (!_XReply(dpy, (xReply *)&rep, 0, xFalse)) {
-	UnlockDisplay(dpy);
-	SyncHandle();
-	return False;
-    }
-    UnlockDisplay(dpy);
-    SyncHandle();
-    if (ctrls)
-	*ctrls= (rep.value & (XkbPCF_GrabsUseXKBStateMask |
-		 XkbPCF_LookupStateWhenGrabbed |
-		 XkbPCF_SendEventUsesXKBState));
-    return (True);
-}
-
-Display *
-XkbOpenDisplay(	char *	name,
-		int *	ev_rtrn,
-		int *	err_rtrn,
-		int *	major_rtrn,
-		int *	minor_rtrn,
-		int *	reason)
-{
-    Display* dpy;
-    int	 major_num,minor_num;
-
-    if ((major_rtrn!=NULL) && (minor_rtrn!=NULL)) {
-	if (!XkbLibraryVersion(major_rtrn,minor_rtrn)) {
-	    if (reason!=NULL)
-		*reason= XkbOD_BadLibraryVersion;
-	    return NULL;
-	}
-    }
-    else {
-	major_num= XkbMajorVersion;
-	minor_num= XkbMinorVersion;
-	major_rtrn= &major_num;
-	minor_rtrn= &minor_num;
-    }
-    dpy= XOpenDisplay(name);
-    if (dpy==NULL) {
-	if (reason!=NULL)
-	    *reason= XkbOD_ConnectionRefused;
-	return NULL;
-    }
-    if (!XkbQueryExtension(dpy,NULL,ev_rtrn,err_rtrn,major_rtrn,minor_rtrn)) {
-	if (reason!=NULL) {
-	    if ((*major_rtrn!=0)||(*minor_rtrn!=0))
-		 *reason= XkbOD_BadServerVersion;
-	    else *reason= XkbOD_NonXkbServer;
-	}
-	XCloseDisplay(dpy);
-	return NULL;
-    }
-    if (reason!=NULL)
-	*reason= XkbOD_Success;
-    return dpy;
-}
-
-void
-XkbSetAtomFuncs(XkbInternAtomFunc getAtom,XkbGetAtomNameFunc getName)
-{
-    _XkbInternAtomFunc= (getAtom?getAtom:XInternAtom);
-    _XkbGetAtomNameFunc= (getName?getName:XGetAtomName);
-    return;
-}
->>>>>>> 0bf07d32
+}