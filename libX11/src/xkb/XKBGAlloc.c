--- conflicted
+++ resolved
@@ -30,39 +30,15 @@
 #include <config.h>
 #endif
 
-<<<<<<< HEAD
 #include <stdio.h>
 #include <unistd.h>
 
-#ifndef XKB_IN_SERVER
-=======
->>>>>>> d4d629b7
 
 #include "Xlibint.h"
 #include "XKBlibint.h"
 #include <X11/extensions/XKBgeom.h>
 #include <X11/extensions/XKBproto.h>
 
-<<<<<<< HEAD
-#else
-
-#include <X11/X.h>
-#include <X11/Xproto.h>
-#include "misc.h"
-#include "inputstr.h"
-#include <X11/extensions/XKBsrv.h>
-#include <X11/extensions/XKBgeom.h>
-
-#endif /* XKB_IN_SERVER */
-
-#ifdef X_NOT_POSIX
-#define Size_t unsigned int
-#else
-#define Size_t size_t
-#endif
-
-=======
->>>>>>> d4d629b7
 /***====================================================================***/
 
 static void
