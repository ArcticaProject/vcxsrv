--- conflicted
+++ resolved
@@ -1,2807 +1,1402 @@
-<<<<<<< HEAD
-
-/*
-
-Copyright 1984, 1985, 1987, 1989, 1998  The Open Group
-
-Permission to use, copy, modify, distribute, and sell this software and its
-documentation for any purpose is hereby granted without fee, provided that
-the above copyright notice appear in all copies and that both that
-copyright notice and this permission notice appear in supporting
-documentation.
-
-The above copyright notice and this permission notice shall be included
-in all copies or substantial portions of the Software.
-
-THE SOFTWARE IS PROVIDED "AS IS", WITHOUT WARRANTY OF ANY KIND, EXPRESS
-OR IMPLIED, INCLUDING BUT NOT LIMITED TO THE WARRANTIES OF
-MERCHANTABILITY, FITNESS FOR A PARTICULAR PURPOSE AND NONINFRINGEMENT.
-IN NO EVENT SHALL THE OPEN GROUP BE LIABLE FOR ANY CLAIM, DAMAGES OR
-OTHER LIABILITY, WHETHER IN AN ACTION OF CONTRACT, TORT OR OTHERWISE,
-ARISING FROM, OUT OF OR IN CONNECTION WITH THE SOFTWARE OR THE USE OR
-OTHER DEALINGS IN THE SOFTWARE.
-
-Except as contained in this notice, the name of The Open Group shall
-not be used in advertising or otherwise to promote the sale, use or
-other dealings in this Software without prior written authorization
-from The Open Group.
-
-*/
-
-#ifndef _X11_XLIBINT_H_
-#define _X11_XLIBINT_H_ 1
-
-/*
- *	Xlibint.h - Header definition and support file for the internal
- *	support routines used by the C subroutine interface
- *	library (Xlib) to the X Window System.
- *
- *	Warning, there be dragons here....
- */
-
-#include <X11/Xlib.h>
-#include <X11/Xproto.h>		/* to declare xEvent */
-#include <X11/XlibConf.h>	/* for configured options like XTHREADS */
-
-#ifdef WIN32
-#define _XFlush _XFlushIt
-#endif
-
-/*
- * If your BytesReadable correctly detects broken connections, then
- * you should NOT define XCONN_CHECK_FREQ.
- */
-#ifndef XCONN_CHECK_FREQ
-#define XCONN_CHECK_FREQ 256
-#endif
-
-struct _XGC
-{
-    XExtData *ext_data;	/* hook for extension to hang data */
-    GContext gid;	/* protocol ID for graphics context */
-    Bool rects;		/* boolean: TRUE if clipmask is list of rectangles */
-    Bool dashes;	/* boolean: TRUE if dash-list is really a list */
-    unsigned long dirty;/* cache dirty bits */
-    XGCValues values;	/* shadow structure of values */
-};
-
-struct _XDisplay
-{
-	XExtData *ext_data;	/* hook for extension to hang data */
-	struct _XFreeFuncs *free_funcs; /* internal free functions */
-	int fd;			/* Network socket. */
-	int conn_checker;         /* ugly thing used by _XEventsQueued */
-	int proto_major_version;/* maj. version of server's X protocol */
-	int proto_minor_version;/* minor version of server's X protocol */
-	char *vendor;		/* vendor of the server hardware */
-        XID resource_base;	/* resource ID base */
-	XID resource_mask;	/* resource ID mask bits */
-	XID resource_id;	/* allocator current ID */
-	int resource_shift;	/* allocator shift to correct bits */
-	XID (*resource_alloc)(	/* allocator function */
-		struct _XDisplay*
-		);
-	int byte_order;		/* screen byte order, LSBFirst, MSBFirst */
-	int bitmap_unit;	/* padding and data requirements */
-	int bitmap_pad;		/* padding requirements on bitmaps */
-	int bitmap_bit_order;	/* LeastSignificant or MostSignificant */
-	int nformats;		/* number of pixmap formats in list */
-	ScreenFormat *pixmap_format;	/* pixmap format list */
-	int vnumber;		/* Xlib's X protocol version number. */
-	int release;		/* release of the server */
-	struct _XSQEvent *head, *tail;	/* Input event queue. */
-	int qlen;		/* Length of input event queue */
-	unsigned long last_request_read; /* seq number of last event read */
-	unsigned long request;	/* sequence number of last request. */
-	char *last_req;		/* beginning of last request, or dummy */
-	char *buffer;		/* Output buffer starting address. */
-	char *bufptr;		/* Output buffer index pointer. */
-	char *bufmax;		/* Output buffer maximum+1 address. */
-	unsigned max_request_size; /* maximum number 32 bit words in request*/
-	struct _XrmHashBucketRec *db;
-	int (*synchandler)(	/* Synchronization handler */
-		struct _XDisplay*
-		);
-	char *display_name;	/* "host:display" string used on this connect*/
-	int default_screen;	/* default screen for operations */
-	int nscreens;		/* number of screens on this server*/
-	Screen *screens;	/* pointer to list of screens */
-	unsigned long motion_buffer;	/* size of motion buffer */
-	volatile unsigned long flags;	   /* internal connection flags */
-	int min_keycode;	/* minimum defined keycode */
-	int max_keycode;	/* maximum defined keycode */
-	KeySym *keysyms;	/* This server's keysyms */
-	XModifierKeymap *modifiermap;	/* This server's modifier keymap */
-	int keysyms_per_keycode;/* number of rows */
-	char *xdefaults;	/* contents of defaults from server */
-	char *scratch_buffer;	/* place to hang scratch buffer */
-	unsigned long scratch_length;	/* length of scratch buffer */
-	int ext_number;		/* extension number on this display */
-	struct _XExten *ext_procs; /* extensions initialized on this display */
-	/*
-	 * the following can be fixed size, as the protocol defines how
-	 * much address space is available.
-	 * While this could be done using the extension vector, there
-	 * may be MANY events processed, so a search through the extension
-	 * list to find the right procedure for each event might be
-	 * expensive if many extensions are being used.
-	 */
-	Bool (*event_vec[128])(	/* vector for wire to event */
-		Display *	/* dpy */,
-		XEvent *	/* re */,
-		xEvent *	/* event */
-		);
-	Status (*wire_vec[128])( /* vector for event to wire */
-		Display *	/* dpy */,
-		XEvent *	/* re */,
-		xEvent *	/* event */
-		);
-	KeySym lock_meaning;	   /* for XLookupString */
-	struct _XLockInfo *lock;   /* multi-thread state, display lock */
-	struct _XInternalAsync *async_handlers; /* for internal async */
-	unsigned long bigreq_size; /* max size of big requests */
-	struct _XLockPtrs *lock_fns; /* pointers to threads functions */
-	void (*idlist_alloc)(	   /* XID list allocator function */
-		Display *	/* dpy */,
-		XID *		/* ids */,
-		int		/* count */
-		);
-	/* things above this line should not move, for binary compatibility */
-	struct _XKeytrans *key_bindings; /* for XLookupString */
-	Font cursor_font;	   /* for XCreateFontCursor */
-	struct _XDisplayAtoms *atoms; /* for XInternAtom */
-	unsigned int mode_switch;  /* keyboard group modifiers */
-	unsigned int num_lock;  /* keyboard numlock modifiers */
-	struct _XContextDB *context_db; /* context database */
-	Bool (**error_vec)(	/* vector for wire to error */
-		Display     *	/* display */,
-		XErrorEvent *	/* he */,
-		xError      *	/* we */
-		);
-	/*
-	 * Xcms information
-	 */
-	struct {
-	   XPointer defaultCCCs;  /* pointer to an array of default XcmsCCC */
-	   XPointer clientCmaps;  /* pointer to linked list of XcmsCmapRec */
-	   XPointer perVisualIntensityMaps;
-				  /* linked list of XcmsIntensityMap */
-	} cms;
-	struct _XIMFilter *im_filters;
-	struct _XSQEvent *qfree; /* unallocated event queue elements */
-	unsigned long next_event_serial_num; /* inserted into next queue elt */
-	struct _XExten *flushes; /* Flush hooks */
-	struct _XConnectionInfo *im_fd_info; /* _XRegisterInternalConnection */
-	int im_fd_length;	/* number of im_fd_info */
-	struct _XConnWatchInfo *conn_watchers; /* XAddConnectionWatch */
-	int watcher_count;	/* number of conn_watchers */
-	XPointer filedes;	/* struct pollfd cache for _XWaitForReadable */
-	int (*savedsynchandler)( /* user synchandler when Xlib usurps */
-		Display *	/* dpy */
-		);
-	XID resource_max;	/* allocator max ID */
-	int xcmisc_opcode;	/* major opcode for XC-MISC */
-	struct _XkbInfoRec *xkb_info; /* XKB info */
-	struct _XtransConnInfo *trans_conn; /* transport connection object */
-	struct _X11XCBPrivate *xcb; /* XCB glue private data */
-
-	/* Generic event cookie handling */
-	unsigned int next_cookie; /* next event cookie */
-	/* vector for wire to generic event, index is (extension - 128) */
-	Bool (*generic_event_vec[128])(
-		Display *	/* dpy */,
-		XGenericEventCookie *	/* Xlib event */,
-		xEvent *	/* wire event */);
-	/* vector for event copy, index is (extension - 128) */
-	Bool (*generic_event_copy_vec[128])(
-		Display *	/* dpy */,
-		XGenericEventCookie *	/* in */,
-		XGenericEventCookie *   /* out*/);
-	void *cookiejar;  /* cookie events returned but not claimed */
-};
-
-#define XAllocIDs(dpy,ids,n) (*(dpy)->idlist_alloc)(dpy,ids,n)
-
-/*
- * define the following if you want the Data macro to be a procedure instead
- */
-#ifdef CRAY
-#define DataRoutineIsProcedure
-#endif /* CRAY */
-
-#ifndef _XEVENT_
-/*
- * _QEvent datatype for use in input queueing.
- */
-typedef struct _XSQEvent
-{
-    struct _XSQEvent *next;
-    XEvent event;
-    unsigned long qserial_num;	/* so multi-threaded code can find new ones */
-} _XQEvent;
-#endif
-
-#include <X11/Xproto.h>
-#ifdef __sgi
-#define _SGI_MP_SOURCE  /* turn this on to get MP safe errno */
-#endif
-#include <errno.h>
-#define _XBCOPYFUNC _Xbcopy
-#include <X11/Xfuncs.h>
-#include <X11/Xosdefs.h>
-
-/* Utek leaves kernel macros around in include files (bleah) */
-#ifdef dirty
-#undef dirty
-#endif
-
-#include <stdlib.h>
-#include <string.h>
-
-#include <X11/Xfuncproto.h>
-
-_XFUNCPROTOBEGIN
-
-/*
- * The following definitions can be used for locking requests in multi-threaded
- * address spaces.
- */
-#ifdef XTHREADS
-/* Author: Stephen Gildea, MIT X Consortium
- *
- * declarations for C Threads locking
- */
-
-typedef struct _LockInfoRec *LockInfoPtr;
-
-/* interfaces for locking.c */
-struct _XLockPtrs {
-    /* used by all, including extensions; do not move */
-    void (*lock_display)(
-		Display *dpy
-#if defined(XTHREADS_WARN) || defined(XTHREADS_FILE_LINE)
-		, char *file
-		, int line
-#endif
-	);
-    void (*unlock_display)(
-		Display *dpy
-#if defined(XTHREADS_WARN) || defined(XTHREADS_FILE_LINE)
-		, char *file
-		, int line
-#endif
-	);
-};
-
-#if defined(WIN32) && !defined(_XLIBINT_)
-#define _XCreateMutex_fn (*_XCreateMutex_fn_p)
-#define _XFreeMutex_fn (*_XFreeMutex_fn_p)
-#define _XLockMutex_fn (*_XLockMutex_fn_p)
-#define _XUnlockMutex_fn (*_XUnlockMutex_fn_p)
-#define _Xglobal_lock (*_Xglobal_lock_p)
-#endif
-
-/* in XlibInt.c */
-extern void (*_XCreateMutex_fn)(
-    LockInfoPtr /* lock */
-);
-extern void (*_XFreeMutex_fn)(
-    LockInfoPtr /* lock */
-);
-extern void (*_XLockMutex_fn)(
-    LockInfoPtr	/* lock */
-#if defined(XTHREADS_WARN) || defined(XTHREADS_FILE_LINE)
-    , char * /* file */
-    , int /* line */
-#endif
-);
-extern void (*_XUnlockMutex_fn)(
-    LockInfoPtr	/* lock */
-#if defined(XTHREADS_WARN) || defined(XTHREADS_FILE_LINE)
-    , char * /* file */
-    , int /* line */
-#endif
-);
-
-extern LockInfoPtr _Xglobal_lock;
-
-#if defined(XTHREADS_WARN) || defined(XTHREADS_FILE_LINE)
-#define LockDisplay(d)	     if ((d)->lock_fns) (*(d)->lock_fns->lock_display)((d),__FILE__,__LINE__)
-#define UnlockDisplay(d)     if ((d)->lock_fns) (*(d)->lock_fns->unlock_display)((d),__FILE__,__LINE__)
-#define _XLockMutex(lock)		if (_XLockMutex_fn) (*_XLockMutex_fn)(lock,__FILE__,__LINE__)
-#define _XUnlockMutex(lock)	if (_XUnlockMutex_fn) (*_XUnlockMutex_fn)(lock,__FILE__,__LINE__)
-#else
-/* used everywhere, so must be fast if not using threads */
-#define LockDisplay(d)	     if ((d)->lock_fns) (*(d)->lock_fns->lock_display)(d)
-#define UnlockDisplay(d)     if ((d)->lock_fns) (*(d)->lock_fns->unlock_display)(d)
-#define _XLockMutex(lock)		if (_XLockMutex_fn) (*_XLockMutex_fn)(lock)
-#define _XUnlockMutex(lock)	if (_XUnlockMutex_fn) (*_XUnlockMutex_fn)(lock)
-#endif
-#define _XCreateMutex(lock)	if (_XCreateMutex_fn) (*_XCreateMutex_fn)(lock);
-#define _XFreeMutex(lock)	if (_XFreeMutex_fn) (*_XFreeMutex_fn)(lock);
-
-#else /* XTHREADS */
-#define LockDisplay(dis)
-#define _XLockMutex(lock)
-#define _XUnlockMutex(lock)
-#define UnlockDisplay(dis)
-#define _XCreateMutex(lock)
-#define _XFreeMutex(lock)
-#endif
-
-#define Xfree(ptr) free((ptr))
-
-/*
- * Note that some machines do not return a valid pointer for malloc(0), in
- * which case we provide an alternate under the control of the
- * define MALLOC_0_RETURNS_NULL.  This is necessary because some
- * Xlib code expects malloc(0) to return a valid pointer to storage.
- */
-#if defined(MALLOC_0_RETURNS_NULL) || defined(__clang_analyzer__)
-
-# define Xmalloc(size) malloc(((size) == 0 ? 1 : (size)))
-# define Xrealloc(ptr, size) realloc((ptr), ((size) == 0 ? 1 : (size)))
-# define Xcalloc(nelem, elsize) calloc(((nelem) == 0 ? 1 : (nelem)), (elsize))
-
-#else
-
-# define Xmalloc(size) malloc((size))
-# define Xrealloc(ptr, size) realloc((ptr), (size))
-# define Xcalloc(nelem, elsize) calloc((nelem), (elsize))
-
-#endif
-
-#include <stddef.h>
-
-#define LOCKED 1
-#define UNLOCKED 0
-
-#ifndef BUFSIZE
-#define BUFSIZE 2048			/* X output buffer size. */
-#endif
-#ifndef PTSPERBATCH
-#define PTSPERBATCH 1024		/* point batching */
-#endif
-#ifndef WLNSPERBATCH
-#define WLNSPERBATCH 50			/* wide line batching */
-#endif
-#ifndef ZLNSPERBATCH
-#define ZLNSPERBATCH 1024		/* thin line batching */
-#endif
-#ifndef WRCTSPERBATCH
-#define WRCTSPERBATCH 10		/* wide line rectangle batching */
-#endif
-#ifndef ZRCTSPERBATCH
-#define ZRCTSPERBATCH 256		/* thin line rectangle batching */
-#endif
-#ifndef FRCTSPERBATCH
-#define FRCTSPERBATCH 256		/* filled rectangle batching */
-#endif
-#ifndef FARCSPERBATCH
-#define FARCSPERBATCH 256		/* filled arc batching */
-#endif
-#ifndef CURSORFONT
-#define CURSORFONT "cursor"		/* standard cursor fonts */
-#endif
-
-/*
- * Display flags
- */
-#define XlibDisplayIOError	(1L << 0)
-#define XlibDisplayClosing	(1L << 1)
-#define XlibDisplayNoXkb	(1L << 2)
-#define XlibDisplayPrivSync	(1L << 3)
-#define XlibDisplayProcConni	(1L << 4) /* in _XProcessInternalConnection */
-#define XlibDisplayReadEvents	(1L << 5) /* in _XReadEvents */
-#define XlibDisplayReply	(1L << 5) /* in _XReply */
-#define XlibDisplayWriting	(1L << 6) /* in _XFlushInt, _XSend */
-#define XlibDisplayDfltRMDB     (1L << 7) /* mark if RM db from XGetDefault */
-
-/*
- * X Protocol packetizing macros.
- */
-
-/*   Need to start requests on 64 bit word boundaries
- *   on a CRAY computer so add a NoOp (127) if needed.
- *   A character pointer on a CRAY computer will be non-zero
- *   after shifting right 61 bits of it is not pointing to
- *   a word boundary.
- */
-#ifdef WORD64
-#define WORD64ALIGN if ((long)dpy->bufptr >> 61) {\
-           dpy->last_req = dpy->bufptr;\
-           *(dpy->bufptr)   = X_NoOperation;\
-           *(dpy->bufptr+1) =  0;\
-           *(dpy->bufptr+2) =  0;\
-           *(dpy->bufptr+3) =  1;\
-             dpy->request++;\
-             dpy->bufptr += 4;\
-         }
-#else /* else does not require alignment on 64-bit boundaries */
-#define WORD64ALIGN
-#endif /* WORD64 */
-
-
-/*
- * GetReq - Get the next available X request packet in the buffer and
- * return it.
- *
- * "name" is the name of the request, e.g. CreatePixmap, OpenFont, etc.
- * "req" is the name of the request pointer.
- *
- */
-
-#if !defined(UNIXCPP) || defined(ANSICPP)
-#define GetReq(name, req) \
-        WORD64ALIGN\
-	if ((dpy->bufptr + SIZEOF(x##name##Req)) > dpy->bufmax)\
-		_XFlush(dpy);\
-	req = (x##name##Req *)(dpy->last_req = dpy->bufptr);\
-	req->reqType = X_##name;\
-	req->length = (SIZEOF(x##name##Req))>>2;\
-	dpy->bufptr += SIZEOF(x##name##Req);\
-	dpy->request++
-
-#else  /* non-ANSI C uses empty comment instead of "##" for token concatenation */
-#define GetReq(name, req) \
-        WORD64ALIGN\
-	if ((dpy->bufptr + SIZEOF(x/**/name/**/Req)) > dpy->bufmax)\
-		_XFlush(dpy);\
-	req = (x/**/name/**/Req *)(dpy->last_req = dpy->bufptr);\
-	req->reqType = X_/**/name;\
-	req->length = (SIZEOF(x/**/name/**/Req))>>2;\
-	dpy->bufptr += SIZEOF(x/**/name/**/Req);\
-	dpy->request++
-#endif
-
-/* GetReqExtra is the same as GetReq, but allocates "n" additional
-   bytes after the request. "n" must be a multiple of 4!  */
-
-#if !defined(UNIXCPP) || defined(ANSICPP)
-#define GetReqExtra(name, n, req) \
-        WORD64ALIGN\
-	if ((dpy->bufptr + SIZEOF(x##name##Req) + n) > dpy->bufmax)\
-		_XFlush(dpy);\
-	req = (x##name##Req *)(dpy->last_req = dpy->bufptr);\
-	req->reqType = X_##name;\
-	req->length = (SIZEOF(x##name##Req) + n)>>2;\
-	dpy->bufptr += SIZEOF(x##name##Req) + n;\
-	dpy->request++
-#else
-#define GetReqExtra(name, n, req) \
-        WORD64ALIGN\
-	if ((dpy->bufptr + SIZEOF(x/**/name/**/Req) + n) > dpy->bufmax)\
-		_XFlush(dpy);\
-	req = (x/**/name/**/Req *)(dpy->last_req = dpy->bufptr);\
-	req->reqType = X_/**/name;\
-	req->length = (SIZEOF(x/**/name/**/Req) + n)>>2;\
-	dpy->bufptr += SIZEOF(x/**/name/**/Req) + n;\
-	dpy->request++
-#endif
-
-
-/*
- * GetResReq is for those requests that have a resource ID
- * (Window, Pixmap, GContext, etc.) as their single argument.
- * "rid" is the name of the resource.
- */
-
-#if !defined(UNIXCPP) || defined(ANSICPP)
-#define GetResReq(name, rid, req) \
-        WORD64ALIGN\
-	if ((dpy->bufptr + SIZEOF(xResourceReq)) > dpy->bufmax)\
-	    _XFlush(dpy);\
-	req = (xResourceReq *) (dpy->last_req = dpy->bufptr);\
-	req->reqType = X_##name;\
-	req->length = 2;\
-	req->id = (rid);\
-	dpy->bufptr += SIZEOF(xResourceReq);\
-	dpy->request++
-#else
-#define GetResReq(name, rid, req) \
-        WORD64ALIGN\
-	if ((dpy->bufptr + SIZEOF(xResourceReq)) > dpy->bufmax)\
-	    _XFlush(dpy);\
-	req = (xResourceReq *) (dpy->last_req = dpy->bufptr);\
-	req->reqType = X_/**/name;\
-	req->length = 2;\
-	req->id = (rid);\
-	dpy->bufptr += SIZEOF(xResourceReq);\
-	dpy->request++
-#endif
-
-/*
- * GetEmptyReq is for those requests that have no arguments
- * at all.
- */
-#if !defined(UNIXCPP) || defined(ANSICPP)
-#define GetEmptyReq(name, req) \
-        WORD64ALIGN\
-	if ((dpy->bufptr + SIZEOF(xReq)) > dpy->bufmax)\
-	    _XFlush(dpy);\
-	req = (xReq *) (dpy->last_req = dpy->bufptr);\
-	req->reqType = X_##name;\
-	req->length = 1;\
-	dpy->bufptr += SIZEOF(xReq);\
-	dpy->request++
-#else
-#define GetEmptyReq(name, req) \
-        WORD64ALIGN\
-	if ((dpy->bufptr + SIZEOF(xReq)) > dpy->bufmax)\
-	    _XFlush(dpy);\
-	req = (xReq *) (dpy->last_req = dpy->bufptr);\
-	req->reqType = X_/**/name;\
-	req->length = 1;\
-	dpy->bufptr += SIZEOF(xReq);\
-	dpy->request++
-#endif
-
-#ifdef WORD64
-#define MakeBigReq(req,n) \
-    { \
-    char _BRdat[4]; \
-    unsigned long _BRlen = req->length - 1; \
-    req->length = 0; \
-    memcpy(_BRdat, ((char *)req) + (_BRlen << 2), 4); \
-    memmove(((char *)req) + 8, ((char *)req) + 4, _BRlen << 2); \
-    memcpy(((char *)req) + 4, _BRdat, 4); \
-    Data32(dpy, (long *)&_BRdat, 4); \
-    }
-#else
-#ifdef LONG64
-#define MakeBigReq(req,n) \
-    { \
-    CARD64 _BRdat; \
-    CARD32 _BRlen = req->length - 1; \
-    req->length = 0; \
-    _BRdat = ((CARD32 *)req)[_BRlen]; \
-    memmove(((char *)req) + 8, ((char *)req) + 4, _BRlen << 2); \
-    ((CARD32 *)req)[1] = _BRlen + n + 2; \
-    Data32(dpy, &_BRdat, 4); \
-    }
-#else
-#define MakeBigReq(req,n) \
-    { \
-    CARD32 _BRdat; \
-    CARD32 _BRlen = req->length - 1; \
-    req->length = 0; \
-    _BRdat = ((CARD32 *)req)[_BRlen]; \
-    memmove(((char *)req) + 8, ((char *)req) + 4, _BRlen << 2); \
-    ((CARD32 *)req)[1] = _BRlen + n + 2; \
-    Data32(dpy, &_BRdat, 4); \
-    }
-#endif
-#endif
-
-#ifndef __clang_analyzer__
-#define SetReqLen(req,n,badlen) \
-    if ((req->length + n) > (unsigned)65535) { \
-	if (dpy->bigreq_size) { \
-	    MakeBigReq(req,n) \
-	} else { \
-	    n = badlen; \
-	    req->length += n; \
-	} \
-    } else \
-	req->length += n
-#else
-#define SetReqLen(req,n,badlen) \
-    req->length += n
-#endif
-
-#define SyncHandle() \
-	if (dpy->synchandler) (*dpy->synchandler)(dpy)
-
-extern void _XFlushGCCache(Display *dpy, GC gc);
-#define FlushGC(dpy, gc) \
-	if ((gc)->dirty) _XFlushGCCache((dpy), (gc))
-/*
- * Data - Place data in the buffer and pad the end to provide
- * 32 bit word alignment.  Transmit if the buffer fills.
- *
- * "dpy" is a pointer to a Display.
- * "data" is a pinter to a data buffer.
- * "len" is the length of the data buffer.
- */
-#ifndef DataRoutineIsProcedure
-#define Data(dpy, data, len) {\
-	if (dpy->bufptr + (len) <= dpy->bufmax) {\
-		memcpy(dpy->bufptr, data, (int)len);\
-		dpy->bufptr += ((len) + 3) & ~3;\
-	} else\
-		_XSend(dpy, data, len);\
-	}
-#endif /* DataRoutineIsProcedure */
-
-
-/* Allocate bytes from the buffer.  No padding is done, so if
- * the length is not a multiple of 4, the caller must be
- * careful to leave the buffer aligned after sending the
- * current request.
- *
- * "type" is the type of the pointer being assigned to.
- * "ptr" is the pointer being assigned to.
- * "n" is the number of bytes to allocate.
- *
- * Example:
- *    xTextElt *elt;
- *    BufAlloc (xTextElt *, elt, nbytes)
- */
-
-#define BufAlloc(type, ptr, n) \
-    if (dpy->bufptr + (n) > dpy->bufmax) \
-        _XFlush (dpy); \
-    ptr = (type) dpy->bufptr; \
-    memset(ptr, '\0', n); \
-    dpy->bufptr += (n);
-
-#ifdef WORD64
-#define Data16(dpy, data, len) _XData16(dpy, (short *)data, len)
-#define Data32(dpy, data, len) _XData32(dpy, (long *)data, len)
-#else
-#define Data16(dpy, data, len) Data((dpy), (char *)(data), (len))
-#define _XRead16Pad(dpy, data, len) _XReadPad((dpy), (char *)(data), (len))
-#define _XRead16(dpy, data, len) _XRead((dpy), (char *)(data), (len))
-#ifdef LONG64
-#define Data32(dpy, data, len) _XData32(dpy, (long *)data, len)
-extern int _XData32(
-	     Display *dpy,
-	     register long *data,
-	     unsigned len
-);
-extern void _XRead32(
-	     Display *dpy,
-	     register long *data,
-	     long len
-);
-#else
-#define Data32(dpy, data, len) Data((dpy), (char *)(data), (len))
-#define _XRead32(dpy, data, len) _XRead((dpy), (char *)(data), (len))
-#endif
-#endif /* not WORD64 */
-
-#define PackData16(dpy,data,len) Data16 (dpy, data, len)
-#define PackData32(dpy,data,len) Data32 (dpy, data, len)
-
-/* Xlib manual is bogus */
-#define PackData(dpy,data,len) PackData16 (dpy, data, len)
-
-#define min(a,b) (((a) < (b)) ? (a) : (b))
-#define max(a,b) (((a) > (b)) ? (a) : (b))
-
-#define CI_NONEXISTCHAR(cs) (((cs)->width == 0) && \
-			     (((cs)->rbearing|(cs)->lbearing| \
-			       (cs)->ascent|(cs)->descent) == 0))
-
-/*
- * CI_GET_CHAR_INFO_1D - return the charinfo struct for the indicated 8bit
- * character.  If the character is in the column and exists, then return the
- * appropriate metrics (note that fonts with common per-character metrics will
- * return min_bounds).  If none of these hold true, try again with the default
- * char.
- */
-#define CI_GET_CHAR_INFO_1D(fs,col,def,cs) \
-{ \
-    cs = def; \
-    if (col >= fs->min_char_or_byte2 && col <= fs->max_char_or_byte2) { \
-	if (fs->per_char == NULL) { \
-	    cs = &fs->min_bounds; \
-	} else { \
-	    cs = &fs->per_char[(col - fs->min_char_or_byte2)]; \
-	    if (CI_NONEXISTCHAR(cs)) cs = def; \
-	} \
-    } \
-}
-
-#define CI_GET_DEFAULT_INFO_1D(fs,cs) \
-  CI_GET_CHAR_INFO_1D (fs, fs->default_char, NULL, cs)
-
-
-
-/*
- * CI_GET_CHAR_INFO_2D - return the charinfo struct for the indicated row and
- * column.  This is used for fonts that have more than row zero.
- */
-#define CI_GET_CHAR_INFO_2D(fs,row,col,def,cs) \
-{ \
-    cs = def; \
-    if (row >= fs->min_byte1 && row <= fs->max_byte1 && \
-	col >= fs->min_char_or_byte2 && col <= fs->max_char_or_byte2) { \
-	if (fs->per_char == NULL) { \
-	    cs = &fs->min_bounds; \
-	} else { \
-	    cs = &fs->per_char[((row - fs->min_byte1) * \
-			        (fs->max_char_or_byte2 - \
-				 fs->min_char_or_byte2 + 1)) + \
-			       (col - fs->min_char_or_byte2)]; \
-	    if (CI_NONEXISTCHAR(cs)) cs = def; \
-        } \
-    } \
-}
-
-#define CI_GET_DEFAULT_INFO_2D(fs,cs) \
-{ \
-    unsigned int r = (fs->default_char >> 8); \
-    unsigned int c = (fs->default_char & 0xff); \
-    CI_GET_CHAR_INFO_2D (fs, r, c, NULL, cs); \
-}
-
-
-#ifdef MUSTCOPY
-
-/* for when 32-bit alignment is not good enough */
-#define OneDataCard32(dpy,dstaddr,srcvar) \
-  { dpy->bufptr -= 4; Data32 (dpy, (char *) &(srcvar), 4); }
-
-#else
-
-/* srcvar must be a variable for large architecture version */
-#define OneDataCard32(dpy,dstaddr,srcvar) \
-  { *(CARD32 *)(dstaddr) = (srcvar); }
-
-#endif /* MUSTCOPY */
-
-typedef struct _XInternalAsync {
-    struct _XInternalAsync *next;
-    /*
-     * handler arguments:
-     * rep is the generic reply that caused this handler
-     * to be invoked.  It must also be passed to _XGetAsyncReply.
-     * buf and len are opaque values that must be passed to
-     * _XGetAsyncReply or _XGetAsyncData.
-     * data is the closure stored in this struct.
-     * The handler returns True iff it handled this reply.
-     */
-    Bool (*handler)(
-		    Display*	/* dpy */,
-		    xReply*	/* rep */,
-		    char*	/* buf */,
-		    int		/* len */,
-		    XPointer	/* data */
-		    );
-    XPointer data;
-} _XAsyncHandler;
-
-typedef struct _XAsyncEState {
-    unsigned long min_sequence_number;
-    unsigned long max_sequence_number;
-    unsigned char error_code;
-    unsigned char major_opcode;
-    unsigned short minor_opcode;
-    unsigned char last_error_received;
-    int error_count;
-} _XAsyncErrorState;
-
-extern void _XDeqAsyncHandler(Display *dpy, _XAsyncHandler *handler);
-#define DeqAsyncHandler(dpy,handler) { \
-    if (dpy->async_handlers == (handler)) \
-	dpy->async_handlers = (handler)->next; \
-    else \
-	_XDeqAsyncHandler(dpy, handler); \
-    }
-
-typedef void (*FreeFuncType) (
-    Display*	/* display */
-);
-
-typedef int (*FreeModmapType) (
-    XModifierKeymap*	/* modmap */
-);
-
-/*
- * This structure is private to the library.
- */
-typedef struct _XFreeFuncs {
-    FreeFuncType atoms;		/* _XFreeAtomTable */
-    FreeModmapType modifiermap;	/* XFreeModifierMap */
-    FreeFuncType key_bindings;	/* _XFreeKeyBindings */
-    FreeFuncType context_db;	/* _XFreeContextDB */
-    FreeFuncType defaultCCCs;	/* _XcmsFreeDefaultCCCs */
-    FreeFuncType clientCmaps;	/* _XcmsFreeClientCmaps */
-    FreeFuncType intensityMaps;	/* _XcmsFreeIntensityMaps */
-    FreeFuncType im_filters;	/* _XFreeIMFilters */
-    FreeFuncType xkb;		/* _XkbFreeInfo */
-} _XFreeFuncRec;
-
-/* types for InitExt.c */
-typedef int (*CreateGCType) (
-    Display*	/* display */,
-    GC		/* gc */,
-    XExtCodes*	/* codes */
-);
-
-typedef int (*CopyGCType)(
-    Display*	/* display */,
-    GC		/* gc */,
-    XExtCodes*	/* codes */
-);
-
-typedef int (*FlushGCType) (
-    Display*	/* display */,
-    GC		/* gc */,
-    XExtCodes*	/* codes */
-);
-
-typedef int (*FreeGCType) (
-    Display*	/* display */,
-    GC		/* gc */,
-    XExtCodes*	/* codes */
-);
-
-typedef int (*CreateFontType) (
-    Display*	/* display */,
-    XFontStruct* /* fs */,
-    XExtCodes*	/* codes */
-);
-
-typedef int (*FreeFontType) (
-    Display*	/* display */,
-    XFontStruct* /* fs */,
-    XExtCodes*	/* codes */
-);
-
-typedef int (*CloseDisplayType) (
-    Display*	/* display */,
-    XExtCodes*	/* codes */
-);
-
-typedef int (*ErrorType) (
-    Display*	/* display */,
-    xError*	/* err */,
-    XExtCodes*	/* codes */,
-    int*	/* ret_code */
-);
-
-typedef char* (*ErrorStringType) (
-    Display*	/* display */,
-    int		/* code */,
-    XExtCodes*	/* codes */,
-    char*	/* buffer */,
-    int		/* nbytes */
-);
-
-typedef void (*PrintErrorType)(
-    Display*	/* display */,
-    XErrorEvent* /* ev */,
-    void*	/* fp */
-);
-
-typedef void (*BeforeFlushType)(
-    Display*	/* display */,
-    XExtCodes*	/* codes */,
-    _Xconst char* /* data */,
-    long	/* len */
-);
-
-/*
- * This structure is private to the library.
- */
-typedef struct _XExten {		/* private to extension mechanism */
-	struct _XExten *next;		/* next in list */
-	XExtCodes codes;		/* public information, all extension told */
-	CreateGCType create_GC;		/* routine to call when GC created */
-	CopyGCType copy_GC;		/* routine to call when GC copied */
-	FlushGCType flush_GC;		/* routine to call when GC flushed */
-	FreeGCType free_GC;		/* routine to call when GC freed */
-	CreateFontType create_Font;	/* routine to call when Font created */
-	FreeFontType free_Font;		/* routine to call when Font freed */
-	CloseDisplayType close_display;	/* routine to call when connection closed */
-	ErrorType error;		/* who to call when an error occurs */
-	ErrorStringType error_string;	/* routine to supply error string */
-	char *name;			/* name of this extension */
-	PrintErrorType error_values;	/* routine to supply error values */
-	BeforeFlushType before_flush;	/* routine to call when sending data */
-	struct _XExten *next_flush;	/* next in list of those with flushes */
-} _XExtension;
-
-/* extension hooks */
-
-#ifdef DataRoutineIsProcedure
-extern void Data(Display *dpy, char *data, long len);
-#endif
-extern int _XError(
-    Display*	/* dpy */,
-    xError*	/* rep */
-);
-extern int _XIOError(
-    Display*	/* dpy */
-) _X_NORETURN;
-extern int (*_XIOErrorFunction)(
-    Display*	/* dpy */
-);
-extern int (*_XErrorFunction)(
-    Display*		/* dpy */,
-    XErrorEvent*	/* error_event */
-);
-extern void _XEatData(
-    Display*		/* dpy */,
-    unsigned long	/* n */
-);
-extern char *_XAllocScratch(
-    Display*		/* dpy */,
-    unsigned long	/* nbytes */
-);
-extern char *_XAllocTemp(
-    Display*		/* dpy */,
-    unsigned long	/* nbytes */
-);
-extern void _XFreeTemp(
-    Display*		/* dpy */,
-    char*		/* buf */,
-    unsigned long	/* nbytes */
-);
-extern Visual *_XVIDtoVisual(
-    Display*	/* dpy */,
-    VisualID	/* id */
-);
-extern unsigned long _XSetLastRequestRead(
-    Display*		/* dpy */,
-    xGenericReply*	/* rep */
-);
-extern int _XGetHostname(
-    char*	/* buf */,
-    int		/* maxlen */
-);
-extern Screen *_XScreenOfWindow(
-    Display*	/* dpy */,
-    Window	/* w */
-);
-extern Bool _XAsyncErrorHandler(
-    Display*	/* dpy */,
-    xReply*	/* rep */,
-    char*	/* buf */,
-    int		/* len */,
-    XPointer	/* data */
-);
-extern char *_XGetAsyncReply(
-    Display*	/* dpy */,
-    char*	/* replbuf */,
-    xReply*	/* rep */,
-    char*	/* buf */,
-    int		/* len */,
-    int		/* extra */,
-    Bool	/* discard */
-);
-extern void _XGetAsyncData(
-    Display*	/* dpy */,
-    char *	/* data */,
-    char *	/* buf */,
-    int		/* len */,
-    int		/* skip */,
-    int		/* datalen */,
-    int		/* discardtotal */
-);
-extern void _XFlush(
-    Display*	/* dpy */
-);
-extern int _XEventsQueued(
-    Display*	/* dpy */,
-    int 	/* mode */
-);
-extern void _XReadEvents(
-    Display*	/* dpy */
-);
-extern int _XRead(
-    Display*	/* dpy */,
-    char*	/* data */,
-    long	/* size */
-);
-extern void _XReadPad(
-    Display*	/* dpy */,
-    char*	/* data */,
-    long	/* size */
-);
-extern void _XSend(
-    Display*		/* dpy */,
-    _Xconst char*	/* data */,
-    long		/* size */
-);
-extern Status _XReply(
-    Display*	/* dpy */,
-    xReply*	/* rep */,
-    int		/* extra */,
-    Bool	/* discard */
-);
-extern void _XEnq(
-    Display*	/* dpy */,
-    xEvent*	/* event */
-);
-extern void _XDeq(
-    Display*	/* dpy */,
-    _XQEvent*	/* prev */,
-    _XQEvent*	/* qelt */
-);
-
-extern Bool _XUnknownWireEvent(
-    Display*	/* dpy */,
-    XEvent*	/* re */,
-    xEvent*	/* event */
-);
-
-extern Bool _XUnknownWireEventCookie(
-    Display*	/* dpy */,
-    XGenericEventCookie*	/* re */,
-    xEvent*	/* event */
-);
-
-extern Bool _XUnknownCopyEventCookie(
-    Display*	/* dpy */,
-    XGenericEventCookie*	/* in */,
-    XGenericEventCookie*	/* out */
-);
-
-extern Status _XUnknownNativeEvent(
-    Display*	/* dpy */,
-    XEvent*	/* re */,
-    xEvent*	/* event */
-);
-
-extern Bool _XWireToEvent(Display *dpy, XEvent *re, xEvent *event);
-extern Bool _XDefaultWireError(Display *display, XErrorEvent *he, xError *we);
-extern Bool _XPollfdCacheInit(Display *dpy);
-extern void _XPollfdCacheAdd(Display *dpy, int fd);
-extern void _XPollfdCacheDel(Display *dpy, int fd);
-extern XID _XAllocID(Display *dpy);
-extern void _XAllocIDs(Display *dpy, XID *ids, int count);
-
-extern int _XFreeExtData(
-    XExtData*	/* extension */
-);
-
-extern int (*XESetCreateGC(
-    Display*		/* display */,
-    int			/* extension */,
-    int (*) (
-	      Display*			/* display */,
-	      GC			/* gc */,
-	      XExtCodes*		/* codes */
-	    )		/* proc */
-))(
-    Display*, GC, XExtCodes*
-);
-
-extern int (*XESetCopyGC(
-    Display*		/* display */,
-    int			/* extension */,
-    int (*) (
-	      Display*			/* display */,
-              GC			/* gc */,
-              XExtCodes*		/* codes */
-            )		/* proc */
-))(
-    Display*, GC, XExtCodes*
-);
-
-extern int (*XESetFlushGC(
-    Display*		/* display */,
-    int			/* extension */,
-    int (*) (
-	      Display*			/* display */,
-              GC			/* gc */,
-              XExtCodes*		/* codes */
-            )		/* proc */
-))(
-    Display*, GC, XExtCodes*
-);
-
-extern int (*XESetFreeGC(
-    Display*		/* display */,
-    int			/* extension */,
-    int (*) (
-	      Display*			/* display */,
-              GC			/* gc */,
-              XExtCodes*		/* codes */
-            )		/* proc */
-))(
-    Display*, GC, XExtCodes*
-);
-
-extern int (*XESetCreateFont(
-    Display*		/* display */,
-    int			/* extension */,
-    int (*) (
-	      Display*			/* display */,
-              XFontStruct*		/* fs */,
-              XExtCodes*		/* codes */
-            )		/* proc */
-))(
-    Display*, XFontStruct*, XExtCodes*
-);
-
-extern int (*XESetFreeFont(
-    Display*		/* display */,
-    int			/* extension */,
-    int (*) (
-	      Display*			/* display */,
-              XFontStruct*		/* fs */,
-              XExtCodes*		/* codes */
-            )		/* proc */
-))(
-    Display*, XFontStruct*, XExtCodes*
-);
-
-extern int (*XESetCloseDisplay(
-    Display*		/* display */,
-    int			/* extension */,
-    int (*) (
-	      Display*			/* display */,
-              XExtCodes*		/* codes */
-            )		/* proc */
-))(
-    Display*, XExtCodes*
-);
-
-extern int (*XESetError(
-    Display*		/* display */,
-    int			/* extension */,
-    int (*) (
-	      Display*			/* display */,
-              xError*			/* err */,
-              XExtCodes*		/* codes */,
-              int*			/* ret_code */
-            )		/* proc */
-))(
-    Display*, xError*, XExtCodes*, int*
-);
-
-extern char* (*XESetErrorString(
-    Display*		/* display */,
-    int			/* extension */,
-    char* (*) (
-	        Display*		/* display */,
-                int			/* code */,
-                XExtCodes*		/* codes */,
-                char*			/* buffer */,
-                int			/* nbytes */
-              )		/* proc */
-))(
-    Display*, int, XExtCodes*, char*, int
-);
-
-extern void (*XESetPrintErrorValues (
-    Display*		/* display */,
-    int			/* extension */,
-    void (*)(
-	      Display*			/* display */,
-	      XErrorEvent*		/* ev */,
-	      void*			/* fp */
-	     )		/* proc */
-))(
-    Display*, XErrorEvent*, void*
-);
-
-extern Bool (*XESetWireToEvent(
-    Display*		/* display */,
-    int			/* event_number */,
-    Bool (*) (
-	       Display*			/* display */,
-               XEvent*			/* re */,
-               xEvent*			/* event */
-             )		/* proc */
-))(
-    Display*, XEvent*, xEvent*
-);
-
-extern Bool (*XESetWireToEventCookie(
-    Display*		/* display */,
-    int			/* extension */,
-    Bool (*) (
-	       Display*			/* display */,
-               XGenericEventCookie*	/* re */,
-               xEvent*			/* event */
-             )		/* proc */
-))(
-    Display*, XGenericEventCookie*, xEvent*
-);
-
-extern Bool (*XESetCopyEventCookie(
-    Display*		/* display */,
-    int			/* extension */,
-    Bool (*) (
-	       Display*			/* display */,
-               XGenericEventCookie*	/* in */,
-               XGenericEventCookie*	/* out */
-             )		/* proc */
-))(
-    Display*, XGenericEventCookie*, XGenericEventCookie*
-);
-
-
-extern Status (*XESetEventToWire(
-    Display*		/* display */,
-    int			/* event_number */,
-    Status (*) (
-	      Display*			/* display */,
-              XEvent*			/* re */,
-              xEvent*			/* event */
-            )		/* proc */
-))(
-    Display*, XEvent*, xEvent*
-);
-
-extern Bool (*XESetWireToError(
-    Display*		/* display */,
-    int			/* error_number */,
-    Bool (*) (
-	       Display*			/* display */,
-	       XErrorEvent*		/* he */,
-	       xError*			/* we */
-            )		/* proc */
-))(
-    Display*, XErrorEvent*, xError*
-);
-
-extern void (*XESetBeforeFlush(
-    Display*		/* display */,
-    int			/* error_number */,
-    void (*) (
-	       Display*			/* display */,
-	       XExtCodes*		/* codes */,
-	       _Xconst char*		/* data */,
-	       long			/* len */
-            )		/* proc */
-))(
-    Display*, XExtCodes*, _Xconst char*, long
-);
-
-/* internal connections for IMs */
-
-typedef void (*_XInternalConnectionProc)(
-    Display*			/* dpy */,
-    int				/* fd */,
-    XPointer			/* call_data */
-);
-
-
-extern Status _XRegisterInternalConnection(
-    Display*			/* dpy */,
-    int				/* fd */,
-    _XInternalConnectionProc	/* callback */,
-    XPointer			/* call_data */
-);
-
-extern void _XUnregisterInternalConnection(
-    Display*			/* dpy */,
-    int				/* fd */
-);
-
-extern void _XProcessInternalConnection(
-    Display*			/* dpy */,
-    struct _XConnectionInfo*	/* conn_info */
-);
-
-/* Display structure has pointers to these */
-
-struct _XConnectionInfo {	/* info from _XRegisterInternalConnection */
-    int fd;
-    _XInternalConnectionProc read_callback;
-    XPointer call_data;
-    XPointer *watch_data;	/* set/used by XConnectionWatchProc */
-    struct _XConnectionInfo *next;
-};
-
-struct _XConnWatchInfo {	/* info from XAddConnectionWatch */
-    XConnectionWatchProc fn;
-    XPointer client_data;
-    struct _XConnWatchInfo *next;
-};
-
-#ifdef __UNIXOS2__
-extern char* __XOS2RedirRoot(
-    char*
-);
-#endif
-
-extern int _XTextHeight(
-    XFontStruct*	/* font_struct */,
-    _Xconst char*	/* string */,
-    int			/* count */
-);
-
-extern int _XTextHeight16(
-    XFontStruct*	/* font_struct */,
-    _Xconst XChar2b*	/* string */,
-    int			/* count */
-);
-
-#if defined(WIN32)
-
-extern int _XOpenFile(
-    _Xconst char*	/* path */,
-    int			/* flags */
-);
-
-extern int _XOpenFileMode(
-    _Xconst char*	/* path */,
-    int			/* flags */,
-    mode_t              /* mode */
-);
-
-extern void* _XFopenFile(
-    _Xconst char*	/* path */,
-    _Xconst char*	/* mode */
-);
-
-extern int _XAccessFile(
-    _Xconst char*	/* path */
-);
-#else
-#define _XOpenFile(path,flags) open(path,flags)
-#define _XOpenFileMode(path,flags,mode) open(path,flags,mode)
-#define _XFopenFile(path,mode) fopen(path,mode)
-#endif
-
-/* EvToWire.c */
-extern Status _XEventToWire(Display *dpy, XEvent *re, xEvent *event);
-
-extern int _XF86LoadQueryLocaleFont(
-    Display*		/* dpy */,
-    _Xconst char*	/* name*/,
-    XFontStruct**	/* xfp*/,
-    Font*		/* fidp */
-);
-
-extern void _XProcessWindowAttributes (
-    register Display *dpy,
-    xChangeWindowAttributesReq *req,
-    register unsigned long valuemask,
-    register XSetWindowAttributes *attributes);
-
-extern int _XDefaultError(
-        Display *dpy,
-        XErrorEvent *event);
-
-extern int _XDefaultIOError(
-        Display *dpy);
-
-extern void _XSetClipRectangles (
-    register Display *dpy,
-    GC gc,
-    int clip_x_origin, int clip_y_origin,
-    XRectangle *rectangles,
-    int n,
-    int ordering);
-
-Status _XGetWindowAttributes(
-    register Display *dpy,
-    Window w,
-    XWindowAttributes *attr);
-
-int _XPutBackEvent (
-    register Display *dpy,
-    register XEvent *event);
-
-extern Bool _XIsEventCookie(
-        Display *dpy,
-        XEvent *ev);
-
-extern void _XFreeEventCookies(
-        Display *dpy);
-
-extern void _XStoreEventCookie(
-        Display *dpy,
-        XEvent *ev);
-
-extern Bool _XFetchEventCookie(
-        Display *dpy,
-        XGenericEventCookie *ev);
-
-extern Bool _XCopyEventCookie(
-        Display *dpy,
-        XGenericEventCookie *in,
-        XGenericEventCookie *out);
-
-/* lcFile.c */
-
-extern void xlocaledir(
-    char *buf,
-    int buf_len
-);
-
-_XFUNCPROTOEND
-
-#endif /* _X11_XLIBINT_H_ */
-=======
-
-/*
-
-Copyright 1984, 1985, 1987, 1989, 1998  The Open Group
-
-Permission to use, copy, modify, distribute, and sell this software and its
-documentation for any purpose is hereby granted without fee, provided that
-the above copyright notice appear in all copies and that both that
-copyright notice and this permission notice appear in supporting
-documentation.
-
-The above copyright notice and this permission notice shall be included
-in all copies or substantial portions of the Software.
-
-THE SOFTWARE IS PROVIDED "AS IS", WITHOUT WARRANTY OF ANY KIND, EXPRESS
-OR IMPLIED, INCLUDING BUT NOT LIMITED TO THE WARRANTIES OF
-MERCHANTABILITY, FITNESS FOR A PARTICULAR PURPOSE AND NONINFRINGEMENT.
-IN NO EVENT SHALL THE OPEN GROUP BE LIABLE FOR ANY CLAIM, DAMAGES OR
-OTHER LIABILITY, WHETHER IN AN ACTION OF CONTRACT, TORT OR OTHERWISE,
-ARISING FROM, OUT OF OR IN CONNECTION WITH THE SOFTWARE OR THE USE OR
-OTHER DEALINGS IN THE SOFTWARE.
-
-Except as contained in this notice, the name of The Open Group shall
-not be used in advertising or otherwise to promote the sale, use or
-other dealings in this Software without prior written authorization
-from The Open Group.
-
-*/
-
-#ifndef _X11_XLIBINT_H_
-#define _X11_XLIBINT_H_ 1
-
-/*
- *	Xlibint.h - Header definition and support file for the internal
- *	support routines used by the C subroutine interface
- *	library (Xlib) to the X Window System.
- *
- *	Warning, there be dragons here....
- */
-
-#include <X11/Xlib.h>
-#include <X11/Xproto.h>		/* to declare xEvent */
-#include <X11/XlibConf.h>	/* for configured options like XTHREADS */
-
-#ifdef WIN32
-#define _XFlush _XFlushIt
-#endif
-
-/*
- * If your BytesReadable correctly detects broken connections, then
- * you should NOT define XCONN_CHECK_FREQ.
- */
-#ifndef XCONN_CHECK_FREQ
-#define XCONN_CHECK_FREQ 256
-#endif
-
-struct _XGC
-{
-    XExtData *ext_data;	/* hook for extension to hang data */
-    GContext gid;	/* protocol ID for graphics context */
-    Bool rects;		/* boolean: TRUE if clipmask is list of rectangles */
-    Bool dashes;	/* boolean: TRUE if dash-list is really a list */
-    unsigned long dirty;/* cache dirty bits */
-    XGCValues values;	/* shadow structure of values */
-};
-
-struct _XDisplay
-{
-	XExtData *ext_data;	/* hook for extension to hang data */
-	struct _XFreeFuncs *free_funcs; /* internal free functions */
-	int fd;			/* Network socket. */
-	int conn_checker;         /* ugly thing used by _XEventsQueued */
-	int proto_major_version;/* maj. version of server's X protocol */
-	int proto_minor_version;/* minor version of server's X protocol */
-	char *vendor;		/* vendor of the server hardware */
-        XID resource_base;	/* resource ID base */
-	XID resource_mask;	/* resource ID mask bits */
-	XID resource_id;	/* allocator current ID */
-	int resource_shift;	/* allocator shift to correct bits */
-	XID (*resource_alloc)(	/* allocator function */
-		struct _XDisplay*
-		);
-	int byte_order;		/* screen byte order, LSBFirst, MSBFirst */
-	int bitmap_unit;	/* padding and data requirements */
-	int bitmap_pad;		/* padding requirements on bitmaps */
-	int bitmap_bit_order;	/* LeastSignificant or MostSignificant */
-	int nformats;		/* number of pixmap formats in list */
-	ScreenFormat *pixmap_format;	/* pixmap format list */
-	int vnumber;		/* Xlib's X protocol version number. */
-	int release;		/* release of the server */
-	struct _XSQEvent *head, *tail;	/* Input event queue. */
-	int qlen;		/* Length of input event queue */
-	unsigned long last_request_read; /* seq number of last event read */
-	unsigned long request;	/* sequence number of last request. */
-	char *last_req;		/* beginning of last request, or dummy */
-	char *buffer;		/* Output buffer starting address. */
-	char *bufptr;		/* Output buffer index pointer. */
-	char *bufmax;		/* Output buffer maximum+1 address. */
-	unsigned max_request_size; /* maximum number 32 bit words in request*/
-	struct _XrmHashBucketRec *db;
-	int (*synchandler)(	/* Synchronization handler */
-		struct _XDisplay*
-		);
-	char *display_name;	/* "host:display" string used on this connect*/
-	int default_screen;	/* default screen for operations */
-	int nscreens;		/* number of screens on this server*/
-	Screen *screens;	/* pointer to list of screens */
-	unsigned long motion_buffer;	/* size of motion buffer */
-	volatile unsigned long flags;	   /* internal connection flags */
-	int min_keycode;	/* minimum defined keycode */
-	int max_keycode;	/* maximum defined keycode */
-	KeySym *keysyms;	/* This server's keysyms */
-	XModifierKeymap *modifiermap;	/* This server's modifier keymap */
-	int keysyms_per_keycode;/* number of rows */
-	char *xdefaults;	/* contents of defaults from server */
-	char *scratch_buffer;	/* place to hang scratch buffer */
-	unsigned long scratch_length;	/* length of scratch buffer */
-	int ext_number;		/* extension number on this display */
-	struct _XExten *ext_procs; /* extensions initialized on this display */
-	/*
-	 * the following can be fixed size, as the protocol defines how
-	 * much address space is available.
-	 * While this could be done using the extension vector, there
-	 * may be MANY events processed, so a search through the extension
-	 * list to find the right procedure for each event might be
-	 * expensive if many extensions are being used.
-	 */
-	Bool (*event_vec[128])(	/* vector for wire to event */
-		Display *	/* dpy */,
-		XEvent *	/* re */,
-		xEvent *	/* event */
-		);
-	Status (*wire_vec[128])( /* vector for event to wire */
-		Display *	/* dpy */,
-		XEvent *	/* re */,
-		xEvent *	/* event */
-		);
-	KeySym lock_meaning;	   /* for XLookupString */
-	struct _XLockInfo *lock;   /* multi-thread state, display lock */
-	struct _XInternalAsync *async_handlers; /* for internal async */
-	unsigned long bigreq_size; /* max size of big requests */
-	struct _XLockPtrs *lock_fns; /* pointers to threads functions */
-	void (*idlist_alloc)(	   /* XID list allocator function */
-		Display *	/* dpy */,
-		XID *		/* ids */,
-		int		/* count */
-		);
-	/* things above this line should not move, for binary compatibility */
-	struct _XKeytrans *key_bindings; /* for XLookupString */
-	Font cursor_font;	   /* for XCreateFontCursor */
-	struct _XDisplayAtoms *atoms; /* for XInternAtom */
-	unsigned int mode_switch;  /* keyboard group modifiers */
-	unsigned int num_lock;  /* keyboard numlock modifiers */
-	struct _XContextDB *context_db; /* context database */
-	Bool (**error_vec)(	/* vector for wire to error */
-		Display     *	/* display */,
-		XErrorEvent *	/* he */,
-		xError      *	/* we */
-		);
-	/*
-	 * Xcms information
-	 */
-	struct {
-	   XPointer defaultCCCs;  /* pointer to an array of default XcmsCCC */
-	   XPointer clientCmaps;  /* pointer to linked list of XcmsCmapRec */
-	   XPointer perVisualIntensityMaps;
-				  /* linked list of XcmsIntensityMap */
-	} cms;
-	struct _XIMFilter *im_filters;
-	struct _XSQEvent *qfree; /* unallocated event queue elements */
-	unsigned long next_event_serial_num; /* inserted into next queue elt */
-	struct _XExten *flushes; /* Flush hooks */
-	struct _XConnectionInfo *im_fd_info; /* _XRegisterInternalConnection */
-	int im_fd_length;	/* number of im_fd_info */
-	struct _XConnWatchInfo *conn_watchers; /* XAddConnectionWatch */
-	int watcher_count;	/* number of conn_watchers */
-	XPointer filedes;	/* struct pollfd cache for _XWaitForReadable */
-	int (*savedsynchandler)( /* user synchandler when Xlib usurps */
-		Display *	/* dpy */
-		);
-	XID resource_max;	/* allocator max ID */
-	int xcmisc_opcode;	/* major opcode for XC-MISC */
-	struct _XkbInfoRec *xkb_info; /* XKB info */
-	struct _XtransConnInfo *trans_conn; /* transport connection object */
-	struct _X11XCBPrivate *xcb; /* XCB glue private data */
-
-	/* Generic event cookie handling */
-	unsigned int next_cookie; /* next event cookie */
-	/* vector for wire to generic event, index is (extension - 128) */
-	Bool (*generic_event_vec[128])(
-		Display *	/* dpy */,
-		XGenericEventCookie *	/* Xlib event */,
-		xEvent *	/* wire event */);
-	/* vector for event copy, index is (extension - 128) */
-	Bool (*generic_event_copy_vec[128])(
-		Display *	/* dpy */,
-		XGenericEventCookie *	/* in */,
-		XGenericEventCookie *   /* out*/);
-	void *cookiejar;  /* cookie events returned but not claimed */
-};
-
-#define XAllocIDs(dpy,ids,n) (*(dpy)->idlist_alloc)(dpy,ids,n)
-
-/*
- * define the following if you want the Data macro to be a procedure instead
- */
-#ifdef CRAY
-#define DataRoutineIsProcedure
-#endif /* CRAY */
-
-#ifndef _XEVENT_
-/*
- * _QEvent datatype for use in input queueing.
- */
-typedef struct _XSQEvent
-{
-    struct _XSQEvent *next;
-    XEvent event;
-    unsigned long qserial_num;	/* so multi-threaded code can find new ones */
-} _XQEvent;
-#endif
-
-#include <X11/Xproto.h>
-#ifdef __sgi
-#define _SGI_MP_SOURCE  /* turn this on to get MP safe errno */
-#endif
-#include <errno.h>
-#define _XBCOPYFUNC _Xbcopy
-#include <X11/Xfuncs.h>
-#include <X11/Xosdefs.h>
-
-/* Utek leaves kernel macros around in include files (bleah) */
-#ifdef dirty
-#undef dirty
-#endif
-
-#include <stdlib.h>
-#include <string.h>
-
-#include <X11/Xfuncproto.h>
-
-_XFUNCPROTOBEGIN
-
-/*
- * The following definitions can be used for locking requests in multi-threaded
- * address spaces.
- */
-#ifdef XTHREADS
-/* Author: Stephen Gildea, MIT X Consortium
- *
- * declarations for C Threads locking
- */
-
-typedef struct _LockInfoRec *LockInfoPtr;
-
-/* interfaces for locking.c */
-struct _XLockPtrs {
-    /* used by all, including extensions; do not move */
-    void (*lock_display)(
-		Display *dpy
-#if defined(XTHREADS_WARN) || defined(XTHREADS_FILE_LINE)
-		, char *file
-		, int line
-#endif
-	);
-    void (*unlock_display)(
-		Display *dpy
-#if defined(XTHREADS_WARN) || defined(XTHREADS_FILE_LINE)
-		, char *file
-		, int line
-#endif
-	);
-};
-
-#if defined(WIN32) && !defined(_XLIBINT_)
-#define _XCreateMutex_fn (*_XCreateMutex_fn_p)
-#define _XFreeMutex_fn (*_XFreeMutex_fn_p)
-#define _XLockMutex_fn (*_XLockMutex_fn_p)
-#define _XUnlockMutex_fn (*_XUnlockMutex_fn_p)
-#define _Xglobal_lock (*_Xglobal_lock_p)
-#endif
-
-/* in XlibInt.c */
-extern void (*_XCreateMutex_fn)(
-    LockInfoPtr /* lock */
-);
-extern void (*_XFreeMutex_fn)(
-    LockInfoPtr /* lock */
-);
-extern void (*_XLockMutex_fn)(
-    LockInfoPtr	/* lock */
-#if defined(XTHREADS_WARN) || defined(XTHREADS_FILE_LINE)
-    , char * /* file */
-    , int /* line */
-#endif
-);
-extern void (*_XUnlockMutex_fn)(
-    LockInfoPtr	/* lock */
-#if defined(XTHREADS_WARN) || defined(XTHREADS_FILE_LINE)
-    , char * /* file */
-    , int /* line */
-#endif
-);
-
-extern LockInfoPtr _Xglobal_lock;
-
-#if defined(XTHREADS_WARN) || defined(XTHREADS_FILE_LINE)
-#define LockDisplay(d)	     if ((d)->lock_fns) (*(d)->lock_fns->lock_display)((d),__FILE__,__LINE__)
-#define UnlockDisplay(d)     if ((d)->lock_fns) (*(d)->lock_fns->unlock_display)((d),__FILE__,__LINE__)
-#define _XLockMutex(lock)		if (_XLockMutex_fn) (*_XLockMutex_fn)(lock,__FILE__,__LINE__)
-#define _XUnlockMutex(lock)	if (_XUnlockMutex_fn) (*_XUnlockMutex_fn)(lock,__FILE__,__LINE__)
-#else
-/* used everywhere, so must be fast if not using threads */
-#define LockDisplay(d)	     if ((d)->lock_fns) (*(d)->lock_fns->lock_display)(d)
-#define UnlockDisplay(d)     if ((d)->lock_fns) (*(d)->lock_fns->unlock_display)(d)
-#define _XLockMutex(lock)		if (_XLockMutex_fn) (*_XLockMutex_fn)(lock)
-#define _XUnlockMutex(lock)	if (_XUnlockMutex_fn) (*_XUnlockMutex_fn)(lock)
-#endif
-#define _XCreateMutex(lock)	if (_XCreateMutex_fn) (*_XCreateMutex_fn)(lock);
-#define _XFreeMutex(lock)	if (_XFreeMutex_fn) (*_XFreeMutex_fn)(lock);
-
-#else /* XTHREADS */
-#define LockDisplay(dis)
-#define _XLockMutex(lock)
-#define _XUnlockMutex(lock)
-#define UnlockDisplay(dis)
-#define _XCreateMutex(lock)
-#define _XFreeMutex(lock)
-#endif
-
-#define Xfree(ptr) free((ptr))
-
-/*
- * Note that some machines do not return a valid pointer for malloc(0), in
- * which case we provide an alternate under the control of the
- * define MALLOC_0_RETURNS_NULL.  This is necessary because some
- * Xlib code expects malloc(0) to return a valid pointer to storage.
- */
-#if defined(MALLOC_0_RETURNS_NULL) || defined(__clang_analyzer__)
-
-# define Xmalloc(size) malloc(((size) == 0 ? 1 : (size)))
-# define Xrealloc(ptr, size) realloc((ptr), ((size) == 0 ? 1 : (size)))
-# define Xcalloc(nelem, elsize) calloc(((nelem) == 0 ? 1 : (nelem)), (elsize))
-
-#else
-
-# define Xmalloc(size) malloc((size))
-# define Xrealloc(ptr, size) realloc((ptr), (size))
-# define Xcalloc(nelem, elsize) calloc((nelem), (elsize))
-
-#endif
-
-#include <stddef.h>
-
-#define LOCKED 1
-#define UNLOCKED 0
-
-#ifndef BUFSIZE
-#define BUFSIZE 2048			/* X output buffer size. */
-#endif
-#ifndef PTSPERBATCH
-#define PTSPERBATCH 1024		/* point batching */
-#endif
-#ifndef WLNSPERBATCH
-#define WLNSPERBATCH 50			/* wide line batching */
-#endif
-#ifndef ZLNSPERBATCH
-#define ZLNSPERBATCH 1024		/* thin line batching */
-#endif
-#ifndef WRCTSPERBATCH
-#define WRCTSPERBATCH 10		/* wide line rectangle batching */
-#endif
-#ifndef ZRCTSPERBATCH
-#define ZRCTSPERBATCH 256		/* thin line rectangle batching */
-#endif
-#ifndef FRCTSPERBATCH
-#define FRCTSPERBATCH 256		/* filled rectangle batching */
-#endif
-#ifndef FARCSPERBATCH
-#define FARCSPERBATCH 256		/* filled arc batching */
-#endif
-#ifndef CURSORFONT
-#define CURSORFONT "cursor"		/* standard cursor fonts */
-#endif
-
-/*
- * Display flags
- */
-#define XlibDisplayIOError	(1L << 0)
-#define XlibDisplayClosing	(1L << 1)
-#define XlibDisplayNoXkb	(1L << 2)
-#define XlibDisplayPrivSync	(1L << 3)
-#define XlibDisplayProcConni	(1L << 4) /* in _XProcessInternalConnection */
-#define XlibDisplayReadEvents	(1L << 5) /* in _XReadEvents */
-#define XlibDisplayReply	(1L << 5) /* in _XReply */
-#define XlibDisplayWriting	(1L << 6) /* in _XFlushInt, _XSend */
-#define XlibDisplayDfltRMDB     (1L << 7) /* mark if RM db from XGetDefault */
-
-/*
- * X Protocol packetizing macros.
- */
-
-/*   Need to start requests on 64 bit word boundaries
- *   on a CRAY computer so add a NoOp (127) if needed.
- *   A character pointer on a CRAY computer will be non-zero
- *   after shifting right 61 bits of it is not pointing to
- *   a word boundary.
- */
-#ifdef WORD64
-#define WORD64ALIGN if ((long)dpy->bufptr >> 61) {\
-           dpy->last_req = dpy->bufptr;\
-           *(dpy->bufptr)   = X_NoOperation;\
-           *(dpy->bufptr+1) =  0;\
-           *(dpy->bufptr+2) =  0;\
-           *(dpy->bufptr+3) =  1;\
-             dpy->request++;\
-             dpy->bufptr += 4;\
-         }
-#else /* else does not require alignment on 64-bit boundaries */
-#define WORD64ALIGN
-#endif /* WORD64 */
-
-
-/*
- * GetReq - Get the next available X request packet in the buffer and
- * return it.
- *
- * "name" is the name of the request, e.g. CreatePixmap, OpenFont, etc.
- * "req" is the name of the request pointer.
- *
- */
-
-#if !defined(UNIXCPP) || defined(ANSICPP)
-#define GetReq(name, req) \
-        WORD64ALIGN\
-	if ((dpy->bufptr + SIZEOF(x##name##Req)) > dpy->bufmax)\
-		_XFlush(dpy);\
-	req = (x##name##Req *)(dpy->last_req = dpy->bufptr);\
-	req->reqType = X_##name;\
-	req->length = (SIZEOF(x##name##Req))>>2;\
-	dpy->bufptr += SIZEOF(x##name##Req);\
-	dpy->request++
-
-#else  /* non-ANSI C uses empty comment instead of "##" for token concatenation */
-#define GetReq(name, req) \
-        WORD64ALIGN\
-	if ((dpy->bufptr + SIZEOF(x/**/name/**/Req)) > dpy->bufmax)\
-		_XFlush(dpy);\
-	req = (x/**/name/**/Req *)(dpy->last_req = dpy->bufptr);\
-	req->reqType = X_/**/name;\
-	req->length = (SIZEOF(x/**/name/**/Req))>>2;\
-	dpy->bufptr += SIZEOF(x/**/name/**/Req);\
-	dpy->request++
-#endif
-
-/* GetReqExtra is the same as GetReq, but allocates "n" additional
-   bytes after the request. "n" must be a multiple of 4!  */
-
-#if !defined(UNIXCPP) || defined(ANSICPP)
-#define GetReqExtra(name, n, req) \
-        WORD64ALIGN\
-	if ((dpy->bufptr + SIZEOF(x##name##Req) + n) > dpy->bufmax)\
-		_XFlush(dpy);\
-	req = (x##name##Req *)(dpy->last_req = dpy->bufptr);\
-	req->reqType = X_##name;\
-	req->length = (SIZEOF(x##name##Req) + n)>>2;\
-	dpy->bufptr += SIZEOF(x##name##Req) + n;\
-	dpy->request++
-#else
-#define GetReqExtra(name, n, req) \
-        WORD64ALIGN\
-	if ((dpy->bufptr + SIZEOF(x/**/name/**/Req) + n) > dpy->bufmax)\
-		_XFlush(dpy);\
-	req = (x/**/name/**/Req *)(dpy->last_req = dpy->bufptr);\
-	req->reqType = X_/**/name;\
-	req->length = (SIZEOF(x/**/name/**/Req) + n)>>2;\
-	dpy->bufptr += SIZEOF(x/**/name/**/Req) + n;\
-	dpy->request++
-#endif
-
-
-/*
- * GetResReq is for those requests that have a resource ID
- * (Window, Pixmap, GContext, etc.) as their single argument.
- * "rid" is the name of the resource.
- */
-
-#if !defined(UNIXCPP) || defined(ANSICPP)
-#define GetResReq(name, rid, req) \
-        WORD64ALIGN\
-	if ((dpy->bufptr + SIZEOF(xResourceReq)) > dpy->bufmax)\
-	    _XFlush(dpy);\
-	req = (xResourceReq *) (dpy->last_req = dpy->bufptr);\
-	req->reqType = X_##name;\
-	req->length = 2;\
-	req->id = (rid);\
-	dpy->bufptr += SIZEOF(xResourceReq);\
-	dpy->request++
-#else
-#define GetResReq(name, rid, req) \
-        WORD64ALIGN\
-	if ((dpy->bufptr + SIZEOF(xResourceReq)) > dpy->bufmax)\
-	    _XFlush(dpy);\
-	req = (xResourceReq *) (dpy->last_req = dpy->bufptr);\
-	req->reqType = X_/**/name;\
-	req->length = 2;\
-	req->id = (rid);\
-	dpy->bufptr += SIZEOF(xResourceReq);\
-	dpy->request++
-#endif
-
-/*
- * GetEmptyReq is for those requests that have no arguments
- * at all.
- */
-#if !defined(UNIXCPP) || defined(ANSICPP)
-#define GetEmptyReq(name, req) \
-        WORD64ALIGN\
-	if ((dpy->bufptr + SIZEOF(xReq)) > dpy->bufmax)\
-	    _XFlush(dpy);\
-	req = (xReq *) (dpy->last_req = dpy->bufptr);\
-	req->reqType = X_##name;\
-	req->length = 1;\
-	dpy->bufptr += SIZEOF(xReq);\
-	dpy->request++
-#else
-#define GetEmptyReq(name, req) \
-        WORD64ALIGN\
-	if ((dpy->bufptr + SIZEOF(xReq)) > dpy->bufmax)\
-	    _XFlush(dpy);\
-	req = (xReq *) (dpy->last_req = dpy->bufptr);\
-	req->reqType = X_/**/name;\
-	req->length = 1;\
-	dpy->bufptr += SIZEOF(xReq);\
-	dpy->request++
-#endif
-
-#ifdef WORD64
-#define MakeBigReq(req,n) \
-    { \
-    char _BRdat[4]; \
-    unsigned long _BRlen = req->length - 1; \
-    req->length = 0; \
-    memcpy(_BRdat, ((char *)req) + (_BRlen << 2), 4); \
-    memmove(((char *)req) + 8, ((char *)req) + 4, _BRlen << 2); \
-    memcpy(((char *)req) + 4, _BRdat, 4); \
-    Data32(dpy, (long *)&_BRdat, 4); \
-    }
-#else
-#ifdef LONG64
-#define MakeBigReq(req,n) \
-    { \
-    CARD64 _BRdat; \
-    CARD32 _BRlen = req->length - 1; \
-    req->length = 0; \
-    _BRdat = ((CARD32 *)req)[_BRlen]; \
-    memmove(((char *)req) + 8, ((char *)req) + 4, _BRlen << 2); \
-    ((CARD32 *)req)[1] = _BRlen + n + 2; \
-    Data32(dpy, &_BRdat, 4); \
-    }
-#else
-#define MakeBigReq(req,n) \
-    { \
-    CARD32 _BRdat; \
-    CARD32 _BRlen = req->length - 1; \
-    req->length = 0; \
-    _BRdat = ((CARD32 *)req)[_BRlen]; \
-    memmove(((char *)req) + 8, ((char *)req) + 4, _BRlen << 2); \
-    ((CARD32 *)req)[1] = _BRlen + n + 2; \
-    Data32(dpy, &_BRdat, 4); \
-    }
-#endif
-#endif
-
-#ifndef __clang_analyzer__
-#define SetReqLen(req,n,badlen) \
-    if ((req->length + n) > (unsigned)65535) { \
-	if (dpy->bigreq_size) { \
-	    MakeBigReq(req,n) \
-	} else { \
-	    n = badlen; \
-	    req->length += n; \
-	} \
-    } else \
-	req->length += n
-#else
-#define SetReqLen(req,n,badlen) \
-    req->length += n
-#endif
-
-#define SyncHandle() \
-	if (dpy->synchandler) (*dpy->synchandler)(dpy)
-
-extern void _XFlushGCCache(Display *dpy, GC gc);
-#define FlushGC(dpy, gc) \
-	if ((gc)->dirty) _XFlushGCCache((dpy), (gc))
-/*
- * Data - Place data in the buffer and pad the end to provide
- * 32 bit word alignment.  Transmit if the buffer fills.
- *
- * "dpy" is a pointer to a Display.
- * "data" is a pinter to a data buffer.
- * "len" is the length of the data buffer.
- */
-#ifndef DataRoutineIsProcedure
-#define Data(dpy, data, len) {\
-	if (dpy->bufptr + (len) <= dpy->bufmax) {\
-		memcpy(dpy->bufptr, data, (int)len);\
-		dpy->bufptr += ((len) + 3) & ~3;\
-	} else\
-		_XSend(dpy, data, len);\
-	}
-#endif /* DataRoutineIsProcedure */
-
-
-/* Allocate bytes from the buffer.  No padding is done, so if
- * the length is not a multiple of 4, the caller must be
- * careful to leave the buffer aligned after sending the
- * current request.
- *
- * "type" is the type of the pointer being assigned to.
- * "ptr" is the pointer being assigned to.
- * "n" is the number of bytes to allocate.
- *
- * Example:
- *    xTextElt *elt;
- *    BufAlloc (xTextElt *, elt, nbytes)
- */
-
-#define BufAlloc(type, ptr, n) \
-    if (dpy->bufptr + (n) > dpy->bufmax) \
-        _XFlush (dpy); \
-    ptr = (type) dpy->bufptr; \
-    memset(ptr, '\0', n); \
-    dpy->bufptr += (n);
-
-#ifdef WORD64
-#define Data16(dpy, data, len) _XData16(dpy, (short *)data, len)
-#define Data32(dpy, data, len) _XData32(dpy, (long *)data, len)
-#else
-#define Data16(dpy, data, len) Data((dpy), (char *)(data), (len))
-#define _XRead16Pad(dpy, data, len) _XReadPad((dpy), (char *)(data), (len))
-#define _XRead16(dpy, data, len) _XRead((dpy), (char *)(data), (len))
-#ifdef LONG64
-#define Data32(dpy, data, len) _XData32(dpy, (long *)data, len)
-extern int _XData32(
-	     Display *dpy,
-	     register long *data,
-	     unsigned len
-);
-extern void _XRead32(
-	     Display *dpy,
-	     register long *data,
-	     long len
-);
-#else
-#define Data32(dpy, data, len) Data((dpy), (char *)(data), (len))
-#define _XRead32(dpy, data, len) _XRead((dpy), (char *)(data), (len))
-#endif
-#endif /* not WORD64 */
-
-#define PackData16(dpy,data,len) Data16 (dpy, data, len)
-#define PackData32(dpy,data,len) Data32 (dpy, data, len)
-
-/* Xlib manual is bogus */
-#define PackData(dpy,data,len) PackData16 (dpy, data, len)
-
-#define min(a,b) (((a) < (b)) ? (a) : (b))
-#define max(a,b) (((a) > (b)) ? (a) : (b))
-
-#define CI_NONEXISTCHAR(cs) (((cs)->width == 0) && \
-			     (((cs)->rbearing|(cs)->lbearing| \
-			       (cs)->ascent|(cs)->descent) == 0))
-
-/*
- * CI_GET_CHAR_INFO_1D - return the charinfo struct for the indicated 8bit
- * character.  If the character is in the column and exists, then return the
- * appropriate metrics (note that fonts with common per-character metrics will
- * return min_bounds).  If none of these hold true, try again with the default
- * char.
- */
-#define CI_GET_CHAR_INFO_1D(fs,col,def,cs) \
-{ \
-    cs = def; \
-    if (col >= fs->min_char_or_byte2 && col <= fs->max_char_or_byte2) { \
-	if (fs->per_char == NULL) { \
-	    cs = &fs->min_bounds; \
-	} else { \
-	    cs = &fs->per_char[(col - fs->min_char_or_byte2)]; \
-	    if (CI_NONEXISTCHAR(cs)) cs = def; \
-	} \
-    } \
-}
-
-#define CI_GET_DEFAULT_INFO_1D(fs,cs) \
-  CI_GET_CHAR_INFO_1D (fs, fs->default_char, NULL, cs)
-
-
-
-/*
- * CI_GET_CHAR_INFO_2D - return the charinfo struct for the indicated row and
- * column.  This is used for fonts that have more than row zero.
- */
-#define CI_GET_CHAR_INFO_2D(fs,row,col,def,cs) \
-{ \
-    cs = def; \
-    if (row >= fs->min_byte1 && row <= fs->max_byte1 && \
-	col >= fs->min_char_or_byte2 && col <= fs->max_char_or_byte2) { \
-	if (fs->per_char == NULL) { \
-	    cs = &fs->min_bounds; \
-	} else { \
-	    cs = &fs->per_char[((row - fs->min_byte1) * \
-			        (fs->max_char_or_byte2 - \
-				 fs->min_char_or_byte2 + 1)) + \
-			       (col - fs->min_char_or_byte2)]; \
-	    if (CI_NONEXISTCHAR(cs)) cs = def; \
-        } \
-    } \
-}
-
-#define CI_GET_DEFAULT_INFO_2D(fs,cs) \
-{ \
-    unsigned int r = (fs->default_char >> 8); \
-    unsigned int c = (fs->default_char & 0xff); \
-    CI_GET_CHAR_INFO_2D (fs, r, c, NULL, cs); \
-}
-
-
-#ifdef MUSTCOPY
-
-/* for when 32-bit alignment is not good enough */
-#define OneDataCard32(dpy,dstaddr,srcvar) \
-  { dpy->bufptr -= 4; Data32 (dpy, (char *) &(srcvar), 4); }
-
-#else
-
-/* srcvar must be a variable for large architecture version */
-#define OneDataCard32(dpy,dstaddr,srcvar) \
-  { *(CARD32 *)(dstaddr) = (srcvar); }
-
-#endif /* MUSTCOPY */
-
-typedef struct _XInternalAsync {
-    struct _XInternalAsync *next;
-    /*
-     * handler arguments:
-     * rep is the generic reply that caused this handler
-     * to be invoked.  It must also be passed to _XGetAsyncReply.
-     * buf and len are opaque values that must be passed to
-     * _XGetAsyncReply or _XGetAsyncData.
-     * data is the closure stored in this struct.
-     * The handler returns True iff it handled this reply.
-     */
-    Bool (*handler)(
-		    Display*	/* dpy */,
-		    xReply*	/* rep */,
-		    char*	/* buf */,
-		    int		/* len */,
-		    XPointer	/* data */
-		    );
-    XPointer data;
-} _XAsyncHandler;
-
-typedef struct _XAsyncEState {
-    unsigned long min_sequence_number;
-    unsigned long max_sequence_number;
-    unsigned char error_code;
-    unsigned char major_opcode;
-    unsigned short minor_opcode;
-    unsigned char last_error_received;
-    int error_count;
-} _XAsyncErrorState;
-
-extern void _XDeqAsyncHandler(Display *dpy, _XAsyncHandler *handler);
-#define DeqAsyncHandler(dpy,handler) { \
-    if (dpy->async_handlers == (handler)) \
-	dpy->async_handlers = (handler)->next; \
-    else \
-	_XDeqAsyncHandler(dpy, handler); \
-    }
-
-typedef void (*FreeFuncType) (
-    Display*	/* display */
-);
-
-typedef int (*FreeModmapType) (
-    XModifierKeymap*	/* modmap */
-);
-
-/*
- * This structure is private to the library.
- */
-typedef struct _XFreeFuncs {
-    FreeFuncType atoms;		/* _XFreeAtomTable */
-    FreeModmapType modifiermap;	/* XFreeModifiermap */
-    FreeFuncType key_bindings;	/* _XFreeKeyBindings */
-    FreeFuncType context_db;	/* _XFreeContextDB */
-    FreeFuncType defaultCCCs;	/* _XcmsFreeDefaultCCCs */
-    FreeFuncType clientCmaps;	/* _XcmsFreeClientCmaps */
-    FreeFuncType intensityMaps;	/* _XcmsFreeIntensityMaps */
-    FreeFuncType im_filters;	/* _XFreeIMFilters */
-    FreeFuncType xkb;		/* _XkbFreeInfo */
-} _XFreeFuncRec;
-
-/* types for InitExt.c */
-typedef int (*CreateGCType) (
-    Display*	/* display */,
-    GC		/* gc */,
-    XExtCodes*	/* codes */
-);
-
-typedef int (*CopyGCType)(
-    Display*	/* display */,
-    GC		/* gc */,
-    XExtCodes*	/* codes */
-);
-
-typedef int (*FlushGCType) (
-    Display*	/* display */,
-    GC		/* gc */,
-    XExtCodes*	/* codes */
-);
-
-typedef int (*FreeGCType) (
-    Display*	/* display */,
-    GC		/* gc */,
-    XExtCodes*	/* codes */
-);
-
-typedef int (*CreateFontType) (
-    Display*	/* display */,
-    XFontStruct* /* fs */,
-    XExtCodes*	/* codes */
-);
-
-typedef int (*FreeFontType) (
-    Display*	/* display */,
-    XFontStruct* /* fs */,
-    XExtCodes*	/* codes */
-);
-
-typedef int (*CloseDisplayType) (
-    Display*	/* display */,
-    XExtCodes*	/* codes */
-);
-
-typedef int (*ErrorType) (
-    Display*	/* display */,
-    xError*	/* err */,
-    XExtCodes*	/* codes */,
-    int*	/* ret_code */
-);
-
-typedef char* (*ErrorStringType) (
-    Display*	/* display */,
-    int		/* code */,
-    XExtCodes*	/* codes */,
-    char*	/* buffer */,
-    int		/* nbytes */
-);
-
-typedef void (*PrintErrorType)(
-    Display*	/* display */,
-    XErrorEvent* /* ev */,
-    void*	/* fp */
-);
-
-typedef void (*BeforeFlushType)(
-    Display*	/* display */,
-    XExtCodes*	/* codes */,
-    _Xconst char* /* data */,
-    long	/* len */
-);
-
-/*
- * This structure is private to the library.
- */
-typedef struct _XExten {		/* private to extension mechanism */
-	struct _XExten *next;		/* next in list */
-	XExtCodes codes;		/* public information, all extension told */
-	CreateGCType create_GC;		/* routine to call when GC created */
-	CopyGCType copy_GC;		/* routine to call when GC copied */
-	FlushGCType flush_GC;		/* routine to call when GC flushed */
-	FreeGCType free_GC;		/* routine to call when GC freed */
-	CreateFontType create_Font;	/* routine to call when Font created */
-	FreeFontType free_Font;		/* routine to call when Font freed */
-	CloseDisplayType close_display;	/* routine to call when connection closed */
-	ErrorType error;		/* who to call when an error occurs */
-	ErrorStringType error_string;	/* routine to supply error string */
-	char *name;			/* name of this extension */
-	PrintErrorType error_values;	/* routine to supply error values */
-	BeforeFlushType before_flush;	/* routine to call when sending data */
-	struct _XExten *next_flush;	/* next in list of those with flushes */
-} _XExtension;
-
-/* extension hooks */
-
-#ifdef DataRoutineIsProcedure
-extern void Data(Display *dpy, char *data, long len);
-#endif
-extern int _XError(
-    Display*	/* dpy */,
-    xError*	/* rep */
-);
-extern int _XIOError(
-    Display*	/* dpy */
-) _X_NORETURN;
-extern int (*_XIOErrorFunction)(
-    Display*	/* dpy */
-);
-extern int (*_XErrorFunction)(
-    Display*		/* dpy */,
-    XErrorEvent*	/* error_event */
-);
-extern void _XEatData(
-    Display*		/* dpy */,
-    unsigned long	/* n */
-);
-extern char *_XAllocScratch(
-    Display*		/* dpy */,
-    unsigned long	/* nbytes */
-);
-extern char *_XAllocTemp(
-    Display*		/* dpy */,
-    unsigned long	/* nbytes */
-);
-extern void _XFreeTemp(
-    Display*		/* dpy */,
-    char*		/* buf */,
-    unsigned long	/* nbytes */
-);
-extern Visual *_XVIDtoVisual(
-    Display*	/* dpy */,
-    VisualID	/* id */
-);
-extern unsigned long _XSetLastRequestRead(
-    Display*		/* dpy */,
-    xGenericReply*	/* rep */
-);
-extern int _XGetHostname(
-    char*	/* buf */,
-    int		/* maxlen */
-);
-extern Screen *_XScreenOfWindow(
-    Display*	/* dpy */,
-    Window	/* w */
-);
-extern Bool _XAsyncErrorHandler(
-    Display*	/* dpy */,
-    xReply*	/* rep */,
-    char*	/* buf */,
-    int		/* len */,
-    XPointer	/* data */
-);
-extern char *_XGetAsyncReply(
-    Display*	/* dpy */,
-    char*	/* replbuf */,
-    xReply*	/* rep */,
-    char*	/* buf */,
-    int		/* len */,
-    int		/* extra */,
-    Bool	/* discard */
-);
-extern void _XGetAsyncData(
-    Display*	/* dpy */,
-    char *	/* data */,
-    char *	/* buf */,
-    int		/* len */,
-    int		/* skip */,
-    int		/* datalen */,
-    int		/* discardtotal */
-);
-extern void _XFlush(
-    Display*	/* dpy */
-);
-extern int _XEventsQueued(
-    Display*	/* dpy */,
-    int 	/* mode */
-);
-extern void _XReadEvents(
-    Display*	/* dpy */
-);
-extern int _XRead(
-    Display*	/* dpy */,
-    char*	/* data */,
-    long	/* size */
-);
-extern void _XReadPad(
-    Display*	/* dpy */,
-    char*	/* data */,
-    long	/* size */
-);
-extern void _XSend(
-    Display*		/* dpy */,
-    _Xconst char*	/* data */,
-    long		/* size */
-);
-extern Status _XReply(
-    Display*	/* dpy */,
-    xReply*	/* rep */,
-    int		/* extra */,
-    Bool	/* discard */
-);
-extern void _XEnq(
-    Display*	/* dpy */,
-    xEvent*	/* event */
-);
-extern void _XDeq(
-    Display*	/* dpy */,
-    _XQEvent*	/* prev */,
-    _XQEvent*	/* qelt */
-);
-
-extern Bool _XUnknownWireEvent(
-    Display*	/* dpy */,
-    XEvent*	/* re */,
-    xEvent*	/* event */
-);
-
-extern Bool _XUnknownWireEventCookie(
-    Display*	/* dpy */,
-    XGenericEventCookie*	/* re */,
-    xEvent*	/* event */
-);
-
-extern Bool _XUnknownCopyEventCookie(
-    Display*	/* dpy */,
-    XGenericEventCookie*	/* in */,
-    XGenericEventCookie*	/* out */
-);
-
-extern Status _XUnknownNativeEvent(
-    Display*	/* dpy */,
-    XEvent*	/* re */,
-    xEvent*	/* event */
-);
-
-extern Bool _XWireToEvent(Display *dpy, XEvent *re, xEvent *event);
-extern Bool _XDefaultWireError(Display *display, XErrorEvent *he, xError *we);
-extern Bool _XPollfdCacheInit(Display *dpy);
-extern void _XPollfdCacheAdd(Display *dpy, int fd);
-extern void _XPollfdCacheDel(Display *dpy, int fd);
-extern XID _XAllocID(Display *dpy);
-extern void _XAllocIDs(Display *dpy, XID *ids, int count);
-
-extern int _XFreeExtData(
-    XExtData*	/* extension */
-);
-
-extern int (*XESetCreateGC(
-    Display*		/* display */,
-    int			/* extension */,
-    int (*) (
-	      Display*			/* display */,
-	      GC			/* gc */,
-	      XExtCodes*		/* codes */
-	    )		/* proc */
-))(
-    Display*, GC, XExtCodes*
-);
-
-extern int (*XESetCopyGC(
-    Display*		/* display */,
-    int			/* extension */,
-    int (*) (
-	      Display*			/* display */,
-              GC			/* gc */,
-              XExtCodes*		/* codes */
-            )		/* proc */
-))(
-    Display*, GC, XExtCodes*
-);
-
-extern int (*XESetFlushGC(
-    Display*		/* display */,
-    int			/* extension */,
-    int (*) (
-	      Display*			/* display */,
-              GC			/* gc */,
-              XExtCodes*		/* codes */
-            )		/* proc */
-))(
-    Display*, GC, XExtCodes*
-);
-
-extern int (*XESetFreeGC(
-    Display*		/* display */,
-    int			/* extension */,
-    int (*) (
-	      Display*			/* display */,
-              GC			/* gc */,
-              XExtCodes*		/* codes */
-            )		/* proc */
-))(
-    Display*, GC, XExtCodes*
-);
-
-extern int (*XESetCreateFont(
-    Display*		/* display */,
-    int			/* extension */,
-    int (*) (
-	      Display*			/* display */,
-              XFontStruct*		/* fs */,
-              XExtCodes*		/* codes */
-            )		/* proc */
-))(
-    Display*, XFontStruct*, XExtCodes*
-);
-
-extern int (*XESetFreeFont(
-    Display*		/* display */,
-    int			/* extension */,
-    int (*) (
-	      Display*			/* display */,
-              XFontStruct*		/* fs */,
-              XExtCodes*		/* codes */
-            )		/* proc */
-))(
-    Display*, XFontStruct*, XExtCodes*
-);
-
-extern int (*XESetCloseDisplay(
-    Display*		/* display */,
-    int			/* extension */,
-    int (*) (
-	      Display*			/* display */,
-              XExtCodes*		/* codes */
-            )		/* proc */
-))(
-    Display*, XExtCodes*
-);
-
-extern int (*XESetError(
-    Display*		/* display */,
-    int			/* extension */,
-    int (*) (
-	      Display*			/* display */,
-              xError*			/* err */,
-              XExtCodes*		/* codes */,
-              int*			/* ret_code */
-            )		/* proc */
-))(
-    Display*, xError*, XExtCodes*, int*
-);
-
-extern char* (*XESetErrorString(
-    Display*		/* display */,
-    int			/* extension */,
-    char* (*) (
-	        Display*		/* display */,
-                int			/* code */,
-                XExtCodes*		/* codes */,
-                char*			/* buffer */,
-                int			/* nbytes */
-              )		/* proc */
-))(
-    Display*, int, XExtCodes*, char*, int
-);
-
-extern void (*XESetPrintErrorValues (
-    Display*		/* display */,
-    int			/* extension */,
-    void (*)(
-	      Display*			/* display */,
-	      XErrorEvent*		/* ev */,
-	      void*			/* fp */
-	     )		/* proc */
-))(
-    Display*, XErrorEvent*, void*
-);
-
-extern Bool (*XESetWireToEvent(
-    Display*		/* display */,
-    int			/* event_number */,
-    Bool (*) (
-	       Display*			/* display */,
-               XEvent*			/* re */,
-               xEvent*			/* event */
-             )		/* proc */
-))(
-    Display*, XEvent*, xEvent*
-);
-
-extern Bool (*XESetWireToEventCookie(
-    Display*		/* display */,
-    int			/* extension */,
-    Bool (*) (
-	       Display*			/* display */,
-               XGenericEventCookie*	/* re */,
-               xEvent*			/* event */
-             )		/* proc */
-))(
-    Display*, XGenericEventCookie*, xEvent*
-);
-
-extern Bool (*XESetCopyEventCookie(
-    Display*		/* display */,
-    int			/* extension */,
-    Bool (*) (
-	       Display*			/* display */,
-               XGenericEventCookie*	/* in */,
-               XGenericEventCookie*	/* out */
-             )		/* proc */
-))(
-    Display*, XGenericEventCookie*, XGenericEventCookie*
-);
-
-
-extern Status (*XESetEventToWire(
-    Display*		/* display */,
-    int			/* event_number */,
-    Status (*) (
-	      Display*			/* display */,
-              XEvent*			/* re */,
-              xEvent*			/* event */
-            )		/* proc */
-))(
-    Display*, XEvent*, xEvent*
-);
-
-extern Bool (*XESetWireToError(
-    Display*		/* display */,
-    int			/* error_number */,
-    Bool (*) (
-	       Display*			/* display */,
-	       XErrorEvent*		/* he */,
-	       xError*			/* we */
-            )		/* proc */
-))(
-    Display*, XErrorEvent*, xError*
-);
-
-extern void (*XESetBeforeFlush(
-    Display*		/* display */,
-    int			/* error_number */,
-    void (*) (
-	       Display*			/* display */,
-	       XExtCodes*		/* codes */,
-	       _Xconst char*		/* data */,
-	       long			/* len */
-            )		/* proc */
-))(
-    Display*, XExtCodes*, _Xconst char*, long
-);
-
-/* internal connections for IMs */
-
-typedef void (*_XInternalConnectionProc)(
-    Display*			/* dpy */,
-    int				/* fd */,
-    XPointer			/* call_data */
-);
-
-
-extern Status _XRegisterInternalConnection(
-    Display*			/* dpy */,
-    int				/* fd */,
-    _XInternalConnectionProc	/* callback */,
-    XPointer			/* call_data */
-);
-
-extern void _XUnregisterInternalConnection(
-    Display*			/* dpy */,
-    int				/* fd */
-);
-
-extern void _XProcessInternalConnection(
-    Display*			/* dpy */,
-    struct _XConnectionInfo*	/* conn_info */
-);
-
-/* Display structure has pointers to these */
-
-struct _XConnectionInfo {	/* info from _XRegisterInternalConnection */
-    int fd;
-    _XInternalConnectionProc read_callback;
-    XPointer call_data;
-    XPointer *watch_data;	/* set/used by XConnectionWatchProc */
-    struct _XConnectionInfo *next;
-};
-
-struct _XConnWatchInfo {	/* info from XAddConnectionWatch */
-    XConnectionWatchProc fn;
-    XPointer client_data;
-    struct _XConnWatchInfo *next;
-};
-
-#ifdef __UNIXOS2__
-extern char* __XOS2RedirRoot(
-    char*
-);
-#endif
-
-extern int _XTextHeight(
-    XFontStruct*	/* font_struct */,
-    _Xconst char*	/* string */,
-    int			/* count */
-);
-
-extern int _XTextHeight16(
-    XFontStruct*	/* font_struct */,
-    _Xconst XChar2b*	/* string */,
-    int			/* count */
-);
-
-#if defined(WIN32)
-
-extern int _XOpenFile(
-    _Xconst char*	/* path */,
-    int			/* flags */
-);
-
-extern int _XOpenFileMode(
-    _Xconst char*	/* path */,
-    int			/* flags */,
-    mode_t              /* mode */
-);
-
-extern void* _XFopenFile(
-    _Xconst char*	/* path */,
-    _Xconst char*	/* mode */
-);
-
-extern int _XAccessFile(
-    _Xconst char*	/* path */
-);
-#else
-#define _XOpenFile(path,flags) open(path,flags)
-#define _XOpenFileMode(path,flags,mode) open(path,flags,mode)
-#define _XFopenFile(path,mode) fopen(path,mode)
-#endif
-
-/* EvToWire.c */
-extern Status _XEventToWire(Display *dpy, XEvent *re, xEvent *event);
-
-extern int _XF86LoadQueryLocaleFont(
-    Display*		/* dpy */,
-    _Xconst char*	/* name*/,
-    XFontStruct**	/* xfp*/,
-    Font*		/* fidp */
-);
-
-extern void _XProcessWindowAttributes (
-    register Display *dpy,
-    xChangeWindowAttributesReq *req,
-    register unsigned long valuemask,
-    register XSetWindowAttributes *attributes);
-
-extern int _XDefaultError(
-        Display *dpy,
-        XErrorEvent *event);
-
-extern int _XDefaultIOError(
-        Display *dpy);
-
-extern void _XSetClipRectangles (
-    register Display *dpy,
-    GC gc,
-    int clip_x_origin, int clip_y_origin,
-    XRectangle *rectangles,
-    int n,
-    int ordering);
-
-Status _XGetWindowAttributes(
-    register Display *dpy,
-    Window w,
-    XWindowAttributes *attr);
-
-int _XPutBackEvent (
-    register Display *dpy,
-    register XEvent *event);
-
-extern Bool _XIsEventCookie(
-        Display *dpy,
-        XEvent *ev);
-
-extern void _XFreeEventCookies(
-        Display *dpy);
-
-extern void _XStoreEventCookie(
-        Display *dpy,
-        XEvent *ev);
-
-extern Bool _XFetchEventCookie(
-        Display *dpy,
-        XGenericEventCookie *ev);
-
-extern Bool _XCopyEventCookie(
-        Display *dpy,
-        XGenericEventCookie *in,
-        XGenericEventCookie *out);
-
-/* lcFile.c */
-
-extern void xlocaledir(
-    char *buf,
-    int buf_len
-);
-
-_XFUNCPROTOEND
-
-#endif /* _X11_XLIBINT_H_ */
->>>>>>> 35484135
+
+/*
+
+Copyright 1984, 1985, 1987, 1989, 1998  The Open Group
+
+Permission to use, copy, modify, distribute, and sell this software and its
+documentation for any purpose is hereby granted without fee, provided that
+the above copyright notice appear in all copies and that both that
+copyright notice and this permission notice appear in supporting
+documentation.
+
+The above copyright notice and this permission notice shall be included
+in all copies or substantial portions of the Software.
+
+THE SOFTWARE IS PROVIDED "AS IS", WITHOUT WARRANTY OF ANY KIND, EXPRESS
+OR IMPLIED, INCLUDING BUT NOT LIMITED TO THE WARRANTIES OF
+MERCHANTABILITY, FITNESS FOR A PARTICULAR PURPOSE AND NONINFRINGEMENT.
+IN NO EVENT SHALL THE OPEN GROUP BE LIABLE FOR ANY CLAIM, DAMAGES OR
+OTHER LIABILITY, WHETHER IN AN ACTION OF CONTRACT, TORT OR OTHERWISE,
+ARISING FROM, OUT OF OR IN CONNECTION WITH THE SOFTWARE OR THE USE OR
+OTHER DEALINGS IN THE SOFTWARE.
+
+Except as contained in this notice, the name of The Open Group shall
+not be used in advertising or otherwise to promote the sale, use or
+other dealings in this Software without prior written authorization
+from The Open Group.
+
+*/
+
+#ifndef _X11_XLIBINT_H_
+#define _X11_XLIBINT_H_ 1
+
+/*
+ *	Xlibint.h - Header definition and support file for the internal
+ *	support routines used by the C subroutine interface
+ *	library (Xlib) to the X Window System.
+ *
+ *	Warning, there be dragons here....
+ */
+
+#include <X11/Xlib.h>
+#include <X11/Xproto.h>		/* to declare xEvent */
+#include <X11/XlibConf.h>	/* for configured options like XTHREADS */
+
+#ifdef WIN32
+#define _XFlush _XFlushIt
+#endif
+
+/*
+ * If your BytesReadable correctly detects broken connections, then
+ * you should NOT define XCONN_CHECK_FREQ.
+ */
+#ifndef XCONN_CHECK_FREQ
+#define XCONN_CHECK_FREQ 256
+#endif
+
+struct _XGC
+{
+    XExtData *ext_data;	/* hook for extension to hang data */
+    GContext gid;	/* protocol ID for graphics context */
+    Bool rects;		/* boolean: TRUE if clipmask is list of rectangles */
+    Bool dashes;	/* boolean: TRUE if dash-list is really a list */
+    unsigned long dirty;/* cache dirty bits */
+    XGCValues values;	/* shadow structure of values */
+};
+
+struct _XDisplay
+{
+	XExtData *ext_data;	/* hook for extension to hang data */
+	struct _XFreeFuncs *free_funcs; /* internal free functions */
+	int fd;			/* Network socket. */
+	int conn_checker;         /* ugly thing used by _XEventsQueued */
+	int proto_major_version;/* maj. version of server's X protocol */
+	int proto_minor_version;/* minor version of server's X protocol */
+	char *vendor;		/* vendor of the server hardware */
+        XID resource_base;	/* resource ID base */
+	XID resource_mask;	/* resource ID mask bits */
+	XID resource_id;	/* allocator current ID */
+	int resource_shift;	/* allocator shift to correct bits */
+	XID (*resource_alloc)(	/* allocator function */
+		struct _XDisplay*
+		);
+	int byte_order;		/* screen byte order, LSBFirst, MSBFirst */
+	int bitmap_unit;	/* padding and data requirements */
+	int bitmap_pad;		/* padding requirements on bitmaps */
+	int bitmap_bit_order;	/* LeastSignificant or MostSignificant */
+	int nformats;		/* number of pixmap formats in list */
+	ScreenFormat *pixmap_format;	/* pixmap format list */
+	int vnumber;		/* Xlib's X protocol version number. */
+	int release;		/* release of the server */
+	struct _XSQEvent *head, *tail;	/* Input event queue. */
+	int qlen;		/* Length of input event queue */
+	unsigned long last_request_read; /* seq number of last event read */
+	unsigned long request;	/* sequence number of last request. */
+	char *last_req;		/* beginning of last request, or dummy */
+	char *buffer;		/* Output buffer starting address. */
+	char *bufptr;		/* Output buffer index pointer. */
+	char *bufmax;		/* Output buffer maximum+1 address. */
+	unsigned max_request_size; /* maximum number 32 bit words in request*/
+	struct _XrmHashBucketRec *db;
+	int (*synchandler)(	/* Synchronization handler */
+		struct _XDisplay*
+		);
+	char *display_name;	/* "host:display" string used on this connect*/
+	int default_screen;	/* default screen for operations */
+	int nscreens;		/* number of screens on this server*/
+	Screen *screens;	/* pointer to list of screens */
+	unsigned long motion_buffer;	/* size of motion buffer */
+	volatile unsigned long flags;	   /* internal connection flags */
+	int min_keycode;	/* minimum defined keycode */
+	int max_keycode;	/* maximum defined keycode */
+	KeySym *keysyms;	/* This server's keysyms */
+	XModifierKeymap *modifiermap;	/* This server's modifier keymap */
+	int keysyms_per_keycode;/* number of rows */
+	char *xdefaults;	/* contents of defaults from server */
+	char *scratch_buffer;	/* place to hang scratch buffer */
+	unsigned long scratch_length;	/* length of scratch buffer */
+	int ext_number;		/* extension number on this display */
+	struct _XExten *ext_procs; /* extensions initialized on this display */
+	/*
+	 * the following can be fixed size, as the protocol defines how
+	 * much address space is available.
+	 * While this could be done using the extension vector, there
+	 * may be MANY events processed, so a search through the extension
+	 * list to find the right procedure for each event might be
+	 * expensive if many extensions are being used.
+	 */
+	Bool (*event_vec[128])(	/* vector for wire to event */
+		Display *	/* dpy */,
+		XEvent *	/* re */,
+		xEvent *	/* event */
+		);
+	Status (*wire_vec[128])( /* vector for event to wire */
+		Display *	/* dpy */,
+		XEvent *	/* re */,
+		xEvent *	/* event */
+		);
+	KeySym lock_meaning;	   /* for XLookupString */
+	struct _XLockInfo *lock;   /* multi-thread state, display lock */
+	struct _XInternalAsync *async_handlers; /* for internal async */
+	unsigned long bigreq_size; /* max size of big requests */
+	struct _XLockPtrs *lock_fns; /* pointers to threads functions */
+	void (*idlist_alloc)(	   /* XID list allocator function */
+		Display *	/* dpy */,
+		XID *		/* ids */,
+		int		/* count */
+		);
+	/* things above this line should not move, for binary compatibility */
+	struct _XKeytrans *key_bindings; /* for XLookupString */
+	Font cursor_font;	   /* for XCreateFontCursor */
+	struct _XDisplayAtoms *atoms; /* for XInternAtom */
+	unsigned int mode_switch;  /* keyboard group modifiers */
+	unsigned int num_lock;  /* keyboard numlock modifiers */
+	struct _XContextDB *context_db; /* context database */
+	Bool (**error_vec)(	/* vector for wire to error */
+		Display     *	/* display */,
+		XErrorEvent *	/* he */,
+		xError      *	/* we */
+		);
+	/*
+	 * Xcms information
+	 */
+	struct {
+	   XPointer defaultCCCs;  /* pointer to an array of default XcmsCCC */
+	   XPointer clientCmaps;  /* pointer to linked list of XcmsCmapRec */
+	   XPointer perVisualIntensityMaps;
+				  /* linked list of XcmsIntensityMap */
+	} cms;
+	struct _XIMFilter *im_filters;
+	struct _XSQEvent *qfree; /* unallocated event queue elements */
+	unsigned long next_event_serial_num; /* inserted into next queue elt */
+	struct _XExten *flushes; /* Flush hooks */
+	struct _XConnectionInfo *im_fd_info; /* _XRegisterInternalConnection */
+	int im_fd_length;	/* number of im_fd_info */
+	struct _XConnWatchInfo *conn_watchers; /* XAddConnectionWatch */
+	int watcher_count;	/* number of conn_watchers */
+	XPointer filedes;	/* struct pollfd cache for _XWaitForReadable */
+	int (*savedsynchandler)( /* user synchandler when Xlib usurps */
+		Display *	/* dpy */
+		);
+	XID resource_max;	/* allocator max ID */
+	int xcmisc_opcode;	/* major opcode for XC-MISC */
+	struct _XkbInfoRec *xkb_info; /* XKB info */
+	struct _XtransConnInfo *trans_conn; /* transport connection object */
+	struct _X11XCBPrivate *xcb; /* XCB glue private data */
+
+	/* Generic event cookie handling */
+	unsigned int next_cookie; /* next event cookie */
+	/* vector for wire to generic event, index is (extension - 128) */
+	Bool (*generic_event_vec[128])(
+		Display *	/* dpy */,
+		XGenericEventCookie *	/* Xlib event */,
+		xEvent *	/* wire event */);
+	/* vector for event copy, index is (extension - 128) */
+	Bool (*generic_event_copy_vec[128])(
+		Display *	/* dpy */,
+		XGenericEventCookie *	/* in */,
+		XGenericEventCookie *   /* out*/);
+	void *cookiejar;  /* cookie events returned but not claimed */
+};
+
+#define XAllocIDs(dpy,ids,n) (*(dpy)->idlist_alloc)(dpy,ids,n)
+
+/*
+ * define the following if you want the Data macro to be a procedure instead
+ */
+#ifdef CRAY
+#define DataRoutineIsProcedure
+#endif /* CRAY */
+
+#ifndef _XEVENT_
+/*
+ * _QEvent datatype for use in input queueing.
+ */
+typedef struct _XSQEvent
+{
+    struct _XSQEvent *next;
+    XEvent event;
+    unsigned long qserial_num;	/* so multi-threaded code can find new ones */
+} _XQEvent;
+#endif
+
+#include <X11/Xproto.h>
+#ifdef __sgi
+#define _SGI_MP_SOURCE  /* turn this on to get MP safe errno */
+#endif
+#include <errno.h>
+#define _XBCOPYFUNC _Xbcopy
+#include <X11/Xfuncs.h>
+#include <X11/Xosdefs.h>
+
+/* Utek leaves kernel macros around in include files (bleah) */
+#ifdef dirty
+#undef dirty
+#endif
+
+#include <stdlib.h>
+#include <string.h>
+
+#include <X11/Xfuncproto.h>
+
+_XFUNCPROTOBEGIN
+
+/*
+ * The following definitions can be used for locking requests in multi-threaded
+ * address spaces.
+ */
+#ifdef XTHREADS
+/* Author: Stephen Gildea, MIT X Consortium
+ *
+ * declarations for C Threads locking
+ */
+
+typedef struct _LockInfoRec *LockInfoPtr;
+
+/* interfaces for locking.c */
+struct _XLockPtrs {
+    /* used by all, including extensions; do not move */
+    void (*lock_display)(
+		Display *dpy
+#if defined(XTHREADS_WARN) || defined(XTHREADS_FILE_LINE)
+		, char *file
+		, int line
+#endif
+	);
+    void (*unlock_display)(
+		Display *dpy
+#if defined(XTHREADS_WARN) || defined(XTHREADS_FILE_LINE)
+		, char *file
+		, int line
+#endif
+	);
+};
+
+#if defined(WIN32) && !defined(_XLIBINT_)
+#define _XCreateMutex_fn (*_XCreateMutex_fn_p)
+#define _XFreeMutex_fn (*_XFreeMutex_fn_p)
+#define _XLockMutex_fn (*_XLockMutex_fn_p)
+#define _XUnlockMutex_fn (*_XUnlockMutex_fn_p)
+#define _Xglobal_lock (*_Xglobal_lock_p)
+#endif
+
+/* in XlibInt.c */
+extern void (*_XCreateMutex_fn)(
+    LockInfoPtr /* lock */
+);
+extern void (*_XFreeMutex_fn)(
+    LockInfoPtr /* lock */
+);
+extern void (*_XLockMutex_fn)(
+    LockInfoPtr	/* lock */
+#if defined(XTHREADS_WARN) || defined(XTHREADS_FILE_LINE)
+    , char * /* file */
+    , int /* line */
+#endif
+);
+extern void (*_XUnlockMutex_fn)(
+    LockInfoPtr	/* lock */
+#if defined(XTHREADS_WARN) || defined(XTHREADS_FILE_LINE)
+    , char * /* file */
+    , int /* line */
+#endif
+);
+
+extern LockInfoPtr _Xglobal_lock;
+
+#if defined(XTHREADS_WARN) || defined(XTHREADS_FILE_LINE)
+#define LockDisplay(d)	     if ((d)->lock_fns) (*(d)->lock_fns->lock_display)((d),__FILE__,__LINE__)
+#define UnlockDisplay(d)     if ((d)->lock_fns) (*(d)->lock_fns->unlock_display)((d),__FILE__,__LINE__)
+#define _XLockMutex(lock)		if (_XLockMutex_fn) (*_XLockMutex_fn)(lock,__FILE__,__LINE__)
+#define _XUnlockMutex(lock)	if (_XUnlockMutex_fn) (*_XUnlockMutex_fn)(lock,__FILE__,__LINE__)
+#else
+/* used everywhere, so must be fast if not using threads */
+#define LockDisplay(d)	     if ((d)->lock_fns) (*(d)->lock_fns->lock_display)(d)
+#define UnlockDisplay(d)     if ((d)->lock_fns) (*(d)->lock_fns->unlock_display)(d)
+#define _XLockMutex(lock)		if (_XLockMutex_fn) (*_XLockMutex_fn)(lock)
+#define _XUnlockMutex(lock)	if (_XUnlockMutex_fn) (*_XUnlockMutex_fn)(lock)
+#endif
+#define _XCreateMutex(lock)	if (_XCreateMutex_fn) (*_XCreateMutex_fn)(lock);
+#define _XFreeMutex(lock)	if (_XFreeMutex_fn) (*_XFreeMutex_fn)(lock);
+
+#else /* XTHREADS */
+#define LockDisplay(dis)
+#define _XLockMutex(lock)
+#define _XUnlockMutex(lock)
+#define UnlockDisplay(dis)
+#define _XCreateMutex(lock)
+#define _XFreeMutex(lock)
+#endif
+
+#define Xfree(ptr) free((ptr))
+
+/*
+ * Note that some machines do not return a valid pointer for malloc(0), in
+ * which case we provide an alternate under the control of the
+ * define MALLOC_0_RETURNS_NULL.  This is necessary because some
+ * Xlib code expects malloc(0) to return a valid pointer to storage.
+ */
+#if defined(MALLOC_0_RETURNS_NULL) || defined(__clang_analyzer__)
+
+# define Xmalloc(size) malloc(((size) == 0 ? 1 : (size)))
+# define Xrealloc(ptr, size) realloc((ptr), ((size) == 0 ? 1 : (size)))
+# define Xcalloc(nelem, elsize) calloc(((nelem) == 0 ? 1 : (nelem)), (elsize))
+
+#else
+
+# define Xmalloc(size) malloc((size))
+# define Xrealloc(ptr, size) realloc((ptr), (size))
+# define Xcalloc(nelem, elsize) calloc((nelem), (elsize))
+
+#endif
+
+#include <stddef.h>
+
+#define LOCKED 1
+#define UNLOCKED 0
+
+#ifndef BUFSIZE
+#define BUFSIZE 2048			/* X output buffer size. */
+#endif
+#ifndef PTSPERBATCH
+#define PTSPERBATCH 1024		/* point batching */
+#endif
+#ifndef WLNSPERBATCH
+#define WLNSPERBATCH 50			/* wide line batching */
+#endif
+#ifndef ZLNSPERBATCH
+#define ZLNSPERBATCH 1024		/* thin line batching */
+#endif
+#ifndef WRCTSPERBATCH
+#define WRCTSPERBATCH 10		/* wide line rectangle batching */
+#endif
+#ifndef ZRCTSPERBATCH
+#define ZRCTSPERBATCH 256		/* thin line rectangle batching */
+#endif
+#ifndef FRCTSPERBATCH
+#define FRCTSPERBATCH 256		/* filled rectangle batching */
+#endif
+#ifndef FARCSPERBATCH
+#define FARCSPERBATCH 256		/* filled arc batching */
+#endif
+#ifndef CURSORFONT
+#define CURSORFONT "cursor"		/* standard cursor fonts */
+#endif
+
+/*
+ * Display flags
+ */
+#define XlibDisplayIOError	(1L << 0)
+#define XlibDisplayClosing	(1L << 1)
+#define XlibDisplayNoXkb	(1L << 2)
+#define XlibDisplayPrivSync	(1L << 3)
+#define XlibDisplayProcConni	(1L << 4) /* in _XProcessInternalConnection */
+#define XlibDisplayReadEvents	(1L << 5) /* in _XReadEvents */
+#define XlibDisplayReply	(1L << 5) /* in _XReply */
+#define XlibDisplayWriting	(1L << 6) /* in _XFlushInt, _XSend */
+#define XlibDisplayDfltRMDB     (1L << 7) /* mark if RM db from XGetDefault */
+
+/*
+ * X Protocol packetizing macros.
+ */
+
+/*   Need to start requests on 64 bit word boundaries
+ *   on a CRAY computer so add a NoOp (127) if needed.
+ *   A character pointer on a CRAY computer will be non-zero
+ *   after shifting right 61 bits of it is not pointing to
+ *   a word boundary.
+ */
+#ifdef WORD64
+#define WORD64ALIGN if ((long)dpy->bufptr >> 61) {\
+           dpy->last_req = dpy->bufptr;\
+           *(dpy->bufptr)   = X_NoOperation;\
+           *(dpy->bufptr+1) =  0;\
+           *(dpy->bufptr+2) =  0;\
+           *(dpy->bufptr+3) =  1;\
+             dpy->request++;\
+             dpy->bufptr += 4;\
+         }
+#else /* else does not require alignment on 64-bit boundaries */
+#define WORD64ALIGN
+#endif /* WORD64 */
+
+
+/*
+ * GetReq - Get the next available X request packet in the buffer and
+ * return it.
+ *
+ * "name" is the name of the request, e.g. CreatePixmap, OpenFont, etc.
+ * "req" is the name of the request pointer.
+ *
+ */
+
+#if !defined(UNIXCPP) || defined(ANSICPP)
+#define GetReq(name, req) \
+        WORD64ALIGN\
+	if ((dpy->bufptr + SIZEOF(x##name##Req)) > dpy->bufmax)\
+		_XFlush(dpy);\
+	req = (x##name##Req *)(dpy->last_req = dpy->bufptr);\
+	req->reqType = X_##name;\
+	req->length = (SIZEOF(x##name##Req))>>2;\
+	dpy->bufptr += SIZEOF(x##name##Req);\
+	dpy->request++
+
+#else  /* non-ANSI C uses empty comment instead of "##" for token concatenation */
+#define GetReq(name, req) \
+        WORD64ALIGN\
+	if ((dpy->bufptr + SIZEOF(x/**/name/**/Req)) > dpy->bufmax)\
+		_XFlush(dpy);\
+	req = (x/**/name/**/Req *)(dpy->last_req = dpy->bufptr);\
+	req->reqType = X_/**/name;\
+	req->length = (SIZEOF(x/**/name/**/Req))>>2;\
+	dpy->bufptr += SIZEOF(x/**/name/**/Req);\
+	dpy->request++
+#endif
+
+/* GetReqExtra is the same as GetReq, but allocates "n" additional
+   bytes after the request. "n" must be a multiple of 4!  */
+
+#if !defined(UNIXCPP) || defined(ANSICPP)
+#define GetReqExtra(name, n, req) \
+        WORD64ALIGN\
+	if ((dpy->bufptr + SIZEOF(x##name##Req) + n) > dpy->bufmax)\
+		_XFlush(dpy);\
+	req = (x##name##Req *)(dpy->last_req = dpy->bufptr);\
+	req->reqType = X_##name;\
+	req->length = (SIZEOF(x##name##Req) + n)>>2;\
+	dpy->bufptr += SIZEOF(x##name##Req) + n;\
+	dpy->request++
+#else
+#define GetReqExtra(name, n, req) \
+        WORD64ALIGN\
+	if ((dpy->bufptr + SIZEOF(x/**/name/**/Req) + n) > dpy->bufmax)\
+		_XFlush(dpy);\
+	req = (x/**/name/**/Req *)(dpy->last_req = dpy->bufptr);\
+	req->reqType = X_/**/name;\
+	req->length = (SIZEOF(x/**/name/**/Req) + n)>>2;\
+	dpy->bufptr += SIZEOF(x/**/name/**/Req) + n;\
+	dpy->request++
+#endif
+
+
+/*
+ * GetResReq is for those requests that have a resource ID
+ * (Window, Pixmap, GContext, etc.) as their single argument.
+ * "rid" is the name of the resource.
+ */
+
+#if !defined(UNIXCPP) || defined(ANSICPP)
+#define GetResReq(name, rid, req) \
+        WORD64ALIGN\
+	if ((dpy->bufptr + SIZEOF(xResourceReq)) > dpy->bufmax)\
+	    _XFlush(dpy);\
+	req = (xResourceReq *) (dpy->last_req = dpy->bufptr);\
+	req->reqType = X_##name;\
+	req->length = 2;\
+	req->id = (rid);\
+	dpy->bufptr += SIZEOF(xResourceReq);\
+	dpy->request++
+#else
+#define GetResReq(name, rid, req) \
+        WORD64ALIGN\
+	if ((dpy->bufptr + SIZEOF(xResourceReq)) > dpy->bufmax)\
+	    _XFlush(dpy);\
+	req = (xResourceReq *) (dpy->last_req = dpy->bufptr);\
+	req->reqType = X_/**/name;\
+	req->length = 2;\
+	req->id = (rid);\
+	dpy->bufptr += SIZEOF(xResourceReq);\
+	dpy->request++
+#endif
+
+/*
+ * GetEmptyReq is for those requests that have no arguments
+ * at all.
+ */
+#if !defined(UNIXCPP) || defined(ANSICPP)
+#define GetEmptyReq(name, req) \
+        WORD64ALIGN\
+	if ((dpy->bufptr + SIZEOF(xReq)) > dpy->bufmax)\
+	    _XFlush(dpy);\
+	req = (xReq *) (dpy->last_req = dpy->bufptr);\
+	req->reqType = X_##name;\
+	req->length = 1;\
+	dpy->bufptr += SIZEOF(xReq);\
+	dpy->request++
+#else
+#define GetEmptyReq(name, req) \
+        WORD64ALIGN\
+	if ((dpy->bufptr + SIZEOF(xReq)) > dpy->bufmax)\
+	    _XFlush(dpy);\
+	req = (xReq *) (dpy->last_req = dpy->bufptr);\
+	req->reqType = X_/**/name;\
+	req->length = 1;\
+	dpy->bufptr += SIZEOF(xReq);\
+	dpy->request++
+#endif
+
+#ifdef WORD64
+#define MakeBigReq(req,n) \
+    { \
+    char _BRdat[4]; \
+    unsigned long _BRlen = req->length - 1; \
+    req->length = 0; \
+    memcpy(_BRdat, ((char *)req) + (_BRlen << 2), 4); \
+    memmove(((char *)req) + 8, ((char *)req) + 4, _BRlen << 2); \
+    memcpy(((char *)req) + 4, _BRdat, 4); \
+    Data32(dpy, (long *)&_BRdat, 4); \
+    }
+#else
+#ifdef LONG64
+#define MakeBigReq(req,n) \
+    { \
+    CARD64 _BRdat; \
+    CARD32 _BRlen = req->length - 1; \
+    req->length = 0; \
+    _BRdat = ((CARD32 *)req)[_BRlen]; \
+    memmove(((char *)req) + 8, ((char *)req) + 4, _BRlen << 2); \
+    ((CARD32 *)req)[1] = _BRlen + n + 2; \
+    Data32(dpy, &_BRdat, 4); \
+    }
+#else
+#define MakeBigReq(req,n) \
+    { \
+    CARD32 _BRdat; \
+    CARD32 _BRlen = req->length - 1; \
+    req->length = 0; \
+    _BRdat = ((CARD32 *)req)[_BRlen]; \
+    memmove(((char *)req) + 8, ((char *)req) + 4, _BRlen << 2); \
+    ((CARD32 *)req)[1] = _BRlen + n + 2; \
+    Data32(dpy, &_BRdat, 4); \
+    }
+#endif
+#endif
+
+#ifndef __clang_analyzer__
+#define SetReqLen(req,n,badlen) \
+    if ((req->length + n) > (unsigned)65535) { \
+	if (dpy->bigreq_size) { \
+	    MakeBigReq(req,n) \
+	} else { \
+	    n = badlen; \
+	    req->length += n; \
+	} \
+    } else \
+	req->length += n
+#else
+#define SetReqLen(req,n,badlen) \
+    req->length += n
+#endif
+
+#define SyncHandle() \
+	if (dpy->synchandler) (*dpy->synchandler)(dpy)
+
+extern void _XFlushGCCache(Display *dpy, GC gc);
+#define FlushGC(dpy, gc) \
+	if ((gc)->dirty) _XFlushGCCache((dpy), (gc))
+/*
+ * Data - Place data in the buffer and pad the end to provide
+ * 32 bit word alignment.  Transmit if the buffer fills.
+ *
+ * "dpy" is a pointer to a Display.
+ * "data" is a pinter to a data buffer.
+ * "len" is the length of the data buffer.
+ */
+#ifndef DataRoutineIsProcedure
+#define Data(dpy, data, len) {\
+	if (dpy->bufptr + (len) <= dpy->bufmax) {\
+		memcpy(dpy->bufptr, data, (int)len);\
+		dpy->bufptr += ((len) + 3) & ~3;\
+	} else\
+		_XSend(dpy, data, len);\
+	}
+#endif /* DataRoutineIsProcedure */
+
+
+/* Allocate bytes from the buffer.  No padding is done, so if
+ * the length is not a multiple of 4, the caller must be
+ * careful to leave the buffer aligned after sending the
+ * current request.
+ *
+ * "type" is the type of the pointer being assigned to.
+ * "ptr" is the pointer being assigned to.
+ * "n" is the number of bytes to allocate.
+ *
+ * Example:
+ *    xTextElt *elt;
+ *    BufAlloc (xTextElt *, elt, nbytes)
+ */
+
+#define BufAlloc(type, ptr, n) \
+    if (dpy->bufptr + (n) > dpy->bufmax) \
+        _XFlush (dpy); \
+    ptr = (type) dpy->bufptr; \
+    memset(ptr, '\0', n); \
+    dpy->bufptr += (n);
+
+#ifdef WORD64
+#define Data16(dpy, data, len) _XData16(dpy, (short *)data, len)
+#define Data32(dpy, data, len) _XData32(dpy, (long *)data, len)
+#else
+#define Data16(dpy, data, len) Data((dpy), (char *)(data), (len))
+#define _XRead16Pad(dpy, data, len) _XReadPad((dpy), (char *)(data), (len))
+#define _XRead16(dpy, data, len) _XRead((dpy), (char *)(data), (len))
+#ifdef LONG64
+#define Data32(dpy, data, len) _XData32(dpy, (long *)data, len)
+extern int _XData32(
+	     Display *dpy,
+	     register long *data,
+	     unsigned len
+);
+extern void _XRead32(
+	     Display *dpy,
+	     register long *data,
+	     long len
+);
+#else
+#define Data32(dpy, data, len) Data((dpy), (char *)(data), (len))
+#define _XRead32(dpy, data, len) _XRead((dpy), (char *)(data), (len))
+#endif
+#endif /* not WORD64 */
+
+#define PackData16(dpy,data,len) Data16 (dpy, data, len)
+#define PackData32(dpy,data,len) Data32 (dpy, data, len)
+
+/* Xlib manual is bogus */
+#define PackData(dpy,data,len) PackData16 (dpy, data, len)
+
+#define min(a,b) (((a) < (b)) ? (a) : (b))
+#define max(a,b) (((a) > (b)) ? (a) : (b))
+
+#define CI_NONEXISTCHAR(cs) (((cs)->width == 0) && \
+			     (((cs)->rbearing|(cs)->lbearing| \
+			       (cs)->ascent|(cs)->descent) == 0))
+
+/*
+ * CI_GET_CHAR_INFO_1D - return the charinfo struct for the indicated 8bit
+ * character.  If the character is in the column and exists, then return the
+ * appropriate metrics (note that fonts with common per-character metrics will
+ * return min_bounds).  If none of these hold true, try again with the default
+ * char.
+ */
+#define CI_GET_CHAR_INFO_1D(fs,col,def,cs) \
+{ \
+    cs = def; \
+    if (col >= fs->min_char_or_byte2 && col <= fs->max_char_or_byte2) { \
+	if (fs->per_char == NULL) { \
+	    cs = &fs->min_bounds; \
+	} else { \
+	    cs = &fs->per_char[(col - fs->min_char_or_byte2)]; \
+	    if (CI_NONEXISTCHAR(cs)) cs = def; \
+	} \
+    } \
+}
+
+#define CI_GET_DEFAULT_INFO_1D(fs,cs) \
+  CI_GET_CHAR_INFO_1D (fs, fs->default_char, NULL, cs)
+
+
+
+/*
+ * CI_GET_CHAR_INFO_2D - return the charinfo struct for the indicated row and
+ * column.  This is used for fonts that have more than row zero.
+ */
+#define CI_GET_CHAR_INFO_2D(fs,row,col,def,cs) \
+{ \
+    cs = def; \
+    if (row >= fs->min_byte1 && row <= fs->max_byte1 && \
+	col >= fs->min_char_or_byte2 && col <= fs->max_char_or_byte2) { \
+	if (fs->per_char == NULL) { \
+	    cs = &fs->min_bounds; \
+	} else { \
+	    cs = &fs->per_char[((row - fs->min_byte1) * \
+			        (fs->max_char_or_byte2 - \
+				 fs->min_char_or_byte2 + 1)) + \
+			       (col - fs->min_char_or_byte2)]; \
+	    if (CI_NONEXISTCHAR(cs)) cs = def; \
+        } \
+    } \
+}
+
+#define CI_GET_DEFAULT_INFO_2D(fs,cs) \
+{ \
+    unsigned int r = (fs->default_char >> 8); \
+    unsigned int c = (fs->default_char & 0xff); \
+    CI_GET_CHAR_INFO_2D (fs, r, c, NULL, cs); \
+}
+
+
+#ifdef MUSTCOPY
+
+/* for when 32-bit alignment is not good enough */
+#define OneDataCard32(dpy,dstaddr,srcvar) \
+  { dpy->bufptr -= 4; Data32 (dpy, (char *) &(srcvar), 4); }
+
+#else
+
+/* srcvar must be a variable for large architecture version */
+#define OneDataCard32(dpy,dstaddr,srcvar) \
+  { *(CARD32 *)(dstaddr) = (srcvar); }
+
+#endif /* MUSTCOPY */
+
+typedef struct _XInternalAsync {
+    struct _XInternalAsync *next;
+    /*
+     * handler arguments:
+     * rep is the generic reply that caused this handler
+     * to be invoked.  It must also be passed to _XGetAsyncReply.
+     * buf and len are opaque values that must be passed to
+     * _XGetAsyncReply or _XGetAsyncData.
+     * data is the closure stored in this struct.
+     * The handler returns True iff it handled this reply.
+     */
+    Bool (*handler)(
+		    Display*	/* dpy */,
+		    xReply*	/* rep */,
+		    char*	/* buf */,
+		    int		/* len */,
+		    XPointer	/* data */
+		    );
+    XPointer data;
+} _XAsyncHandler;
+
+typedef struct _XAsyncEState {
+    unsigned long min_sequence_number;
+    unsigned long max_sequence_number;
+    unsigned char error_code;
+    unsigned char major_opcode;
+    unsigned short minor_opcode;
+    unsigned char last_error_received;
+    int error_count;
+} _XAsyncErrorState;
+
+extern void _XDeqAsyncHandler(Display *dpy, _XAsyncHandler *handler);
+#define DeqAsyncHandler(dpy,handler) { \
+    if (dpy->async_handlers == (handler)) \
+	dpy->async_handlers = (handler)->next; \
+    else \
+	_XDeqAsyncHandler(dpy, handler); \
+    }
+
+typedef void (*FreeFuncType) (
+    Display*	/* display */
+);
+
+typedef int (*FreeModmapType) (
+    XModifierKeymap*	/* modmap */
+);
+
+/*
+ * This structure is private to the library.
+ */
+typedef struct _XFreeFuncs {
+    FreeFuncType atoms;		/* _XFreeAtomTable */
+    FreeModmapType modifiermap;	/* XFreeModifiermap */
+    FreeFuncType key_bindings;	/* _XFreeKeyBindings */
+    FreeFuncType context_db;	/* _XFreeContextDB */
+    FreeFuncType defaultCCCs;	/* _XcmsFreeDefaultCCCs */
+    FreeFuncType clientCmaps;	/* _XcmsFreeClientCmaps */
+    FreeFuncType intensityMaps;	/* _XcmsFreeIntensityMaps */
+    FreeFuncType im_filters;	/* _XFreeIMFilters */
+    FreeFuncType xkb;		/* _XkbFreeInfo */
+} _XFreeFuncRec;
+
+/* types for InitExt.c */
+typedef int (*CreateGCType) (
+    Display*	/* display */,
+    GC		/* gc */,
+    XExtCodes*	/* codes */
+);
+
+typedef int (*CopyGCType)(
+    Display*	/* display */,
+    GC		/* gc */,
+    XExtCodes*	/* codes */
+);
+
+typedef int (*FlushGCType) (
+    Display*	/* display */,
+    GC		/* gc */,
+    XExtCodes*	/* codes */
+);
+
+typedef int (*FreeGCType) (
+    Display*	/* display */,
+    GC		/* gc */,
+    XExtCodes*	/* codes */
+);
+
+typedef int (*CreateFontType) (
+    Display*	/* display */,
+    XFontStruct* /* fs */,
+    XExtCodes*	/* codes */
+);
+
+typedef int (*FreeFontType) (
+    Display*	/* display */,
+    XFontStruct* /* fs */,
+    XExtCodes*	/* codes */
+);
+
+typedef int (*CloseDisplayType) (
+    Display*	/* display */,
+    XExtCodes*	/* codes */
+);
+
+typedef int (*ErrorType) (
+    Display*	/* display */,
+    xError*	/* err */,
+    XExtCodes*	/* codes */,
+    int*	/* ret_code */
+);
+
+typedef char* (*ErrorStringType) (
+    Display*	/* display */,
+    int		/* code */,
+    XExtCodes*	/* codes */,
+    char*	/* buffer */,
+    int		/* nbytes */
+);
+
+typedef void (*PrintErrorType)(
+    Display*	/* display */,
+    XErrorEvent* /* ev */,
+    void*	/* fp */
+);
+
+typedef void (*BeforeFlushType)(
+    Display*	/* display */,
+    XExtCodes*	/* codes */,
+    _Xconst char* /* data */,
+    long	/* len */
+);
+
+/*
+ * This structure is private to the library.
+ */
+typedef struct _XExten {		/* private to extension mechanism */
+	struct _XExten *next;		/* next in list */
+	XExtCodes codes;		/* public information, all extension told */
+	CreateGCType create_GC;		/* routine to call when GC created */
+	CopyGCType copy_GC;		/* routine to call when GC copied */
+	FlushGCType flush_GC;		/* routine to call when GC flushed */
+	FreeGCType free_GC;		/* routine to call when GC freed */
+	CreateFontType create_Font;	/* routine to call when Font created */
+	FreeFontType free_Font;		/* routine to call when Font freed */
+	CloseDisplayType close_display;	/* routine to call when connection closed */
+	ErrorType error;		/* who to call when an error occurs */
+	ErrorStringType error_string;	/* routine to supply error string */
+	char *name;			/* name of this extension */
+	PrintErrorType error_values;	/* routine to supply error values */
+	BeforeFlushType before_flush;	/* routine to call when sending data */
+	struct _XExten *next_flush;	/* next in list of those with flushes */
+} _XExtension;
+
+/* extension hooks */
+
+#ifdef DataRoutineIsProcedure
+extern void Data(Display *dpy, char *data, long len);
+#endif
+extern int _XError(
+    Display*	/* dpy */,
+    xError*	/* rep */
+);
+extern int _XIOError(
+    Display*	/* dpy */
+) _X_NORETURN;
+extern int (*_XIOErrorFunction)(
+    Display*	/* dpy */
+);
+extern int (*_XErrorFunction)(
+    Display*		/* dpy */,
+    XErrorEvent*	/* error_event */
+);
+extern void _XEatData(
+    Display*		/* dpy */,
+    unsigned long	/* n */
+);
+extern char *_XAllocScratch(
+    Display*		/* dpy */,
+    unsigned long	/* nbytes */
+);
+extern char *_XAllocTemp(
+    Display*		/* dpy */,
+    unsigned long	/* nbytes */
+);
+extern void _XFreeTemp(
+    Display*		/* dpy */,
+    char*		/* buf */,
+    unsigned long	/* nbytes */
+);
+extern Visual *_XVIDtoVisual(
+    Display*	/* dpy */,
+    VisualID	/* id */
+);
+extern unsigned long _XSetLastRequestRead(
+    Display*		/* dpy */,
+    xGenericReply*	/* rep */
+);
+extern int _XGetHostname(
+    char*	/* buf */,
+    int		/* maxlen */
+);
+extern Screen *_XScreenOfWindow(
+    Display*	/* dpy */,
+    Window	/* w */
+);
+extern Bool _XAsyncErrorHandler(
+    Display*	/* dpy */,
+    xReply*	/* rep */,
+    char*	/* buf */,
+    int		/* len */,
+    XPointer	/* data */
+);
+extern char *_XGetAsyncReply(
+    Display*	/* dpy */,
+    char*	/* replbuf */,
+    xReply*	/* rep */,
+    char*	/* buf */,
+    int		/* len */,
+    int		/* extra */,
+    Bool	/* discard */
+);
+extern void _XGetAsyncData(
+    Display*	/* dpy */,
+    char *	/* data */,
+    char *	/* buf */,
+    int		/* len */,
+    int		/* skip */,
+    int		/* datalen */,
+    int		/* discardtotal */
+);
+extern void _XFlush(
+    Display*	/* dpy */
+);
+extern int _XEventsQueued(
+    Display*	/* dpy */,
+    int 	/* mode */
+);
+extern void _XReadEvents(
+    Display*	/* dpy */
+);
+extern int _XRead(
+    Display*	/* dpy */,
+    char*	/* data */,
+    long	/* size */
+);
+extern void _XReadPad(
+    Display*	/* dpy */,
+    char*	/* data */,
+    long	/* size */
+);
+extern void _XSend(
+    Display*		/* dpy */,
+    _Xconst char*	/* data */,
+    long		/* size */
+);
+extern Status _XReply(
+    Display*	/* dpy */,
+    xReply*	/* rep */,
+    int		/* extra */,
+    Bool	/* discard */
+);
+extern void _XEnq(
+    Display*	/* dpy */,
+    xEvent*	/* event */
+);
+extern void _XDeq(
+    Display*	/* dpy */,
+    _XQEvent*	/* prev */,
+    _XQEvent*	/* qelt */
+);
+
+extern Bool _XUnknownWireEvent(
+    Display*	/* dpy */,
+    XEvent*	/* re */,
+    xEvent*	/* event */
+);
+
+extern Bool _XUnknownWireEventCookie(
+    Display*	/* dpy */,
+    XGenericEventCookie*	/* re */,
+    xEvent*	/* event */
+);
+
+extern Bool _XUnknownCopyEventCookie(
+    Display*	/* dpy */,
+    XGenericEventCookie*	/* in */,
+    XGenericEventCookie*	/* out */
+);
+
+extern Status _XUnknownNativeEvent(
+    Display*	/* dpy */,
+    XEvent*	/* re */,
+    xEvent*	/* event */
+);
+
+extern Bool _XWireToEvent(Display *dpy, XEvent *re, xEvent *event);
+extern Bool _XDefaultWireError(Display *display, XErrorEvent *he, xError *we);
+extern Bool _XPollfdCacheInit(Display *dpy);
+extern void _XPollfdCacheAdd(Display *dpy, int fd);
+extern void _XPollfdCacheDel(Display *dpy, int fd);
+extern XID _XAllocID(Display *dpy);
+extern void _XAllocIDs(Display *dpy, XID *ids, int count);
+
+extern int _XFreeExtData(
+    XExtData*	/* extension */
+);
+
+extern int (*XESetCreateGC(
+    Display*		/* display */,
+    int			/* extension */,
+    int (*) (
+	      Display*			/* display */,
+	      GC			/* gc */,
+	      XExtCodes*		/* codes */
+	    )		/* proc */
+))(
+    Display*, GC, XExtCodes*
+);
+
+extern int (*XESetCopyGC(
+    Display*		/* display */,
+    int			/* extension */,
+    int (*) (
+	      Display*			/* display */,
+              GC			/* gc */,
+              XExtCodes*		/* codes */
+            )		/* proc */
+))(
+    Display*, GC, XExtCodes*
+);
+
+extern int (*XESetFlushGC(
+    Display*		/* display */,
+    int			/* extension */,
+    int (*) (
+	      Display*			/* display */,
+              GC			/* gc */,
+              XExtCodes*		/* codes */
+            )		/* proc */
+))(
+    Display*, GC, XExtCodes*
+);
+
+extern int (*XESetFreeGC(
+    Display*		/* display */,
+    int			/* extension */,
+    int (*) (
+	      Display*			/* display */,
+              GC			/* gc */,
+              XExtCodes*		/* codes */
+            )		/* proc */
+))(
+    Display*, GC, XExtCodes*
+);
+
+extern int (*XESetCreateFont(
+    Display*		/* display */,
+    int			/* extension */,
+    int (*) (
+	      Display*			/* display */,
+              XFontStruct*		/* fs */,
+              XExtCodes*		/* codes */
+            )		/* proc */
+))(
+    Display*, XFontStruct*, XExtCodes*
+);
+
+extern int (*XESetFreeFont(
+    Display*		/* display */,
+    int			/* extension */,
+    int (*) (
+	      Display*			/* display */,
+              XFontStruct*		/* fs */,
+              XExtCodes*		/* codes */
+            )		/* proc */
+))(
+    Display*, XFontStruct*, XExtCodes*
+);
+
+extern int (*XESetCloseDisplay(
+    Display*		/* display */,
+    int			/* extension */,
+    int (*) (
+	      Display*			/* display */,
+              XExtCodes*		/* codes */
+            )		/* proc */
+))(
+    Display*, XExtCodes*
+);
+
+extern int (*XESetError(
+    Display*		/* display */,
+    int			/* extension */,
+    int (*) (
+	      Display*			/* display */,
+              xError*			/* err */,
+              XExtCodes*		/* codes */,
+              int*			/* ret_code */
+            )		/* proc */
+))(
+    Display*, xError*, XExtCodes*, int*
+);
+
+extern char* (*XESetErrorString(
+    Display*		/* display */,
+    int			/* extension */,
+    char* (*) (
+	        Display*		/* display */,
+                int			/* code */,
+                XExtCodes*		/* codes */,
+                char*			/* buffer */,
+                int			/* nbytes */
+              )		/* proc */
+))(
+    Display*, int, XExtCodes*, char*, int
+);
+
+extern void (*XESetPrintErrorValues (
+    Display*		/* display */,
+    int			/* extension */,
+    void (*)(
+	      Display*			/* display */,
+	      XErrorEvent*		/* ev */,
+	      void*			/* fp */
+	     )		/* proc */
+))(
+    Display*, XErrorEvent*, void*
+);
+
+extern Bool (*XESetWireToEvent(
+    Display*		/* display */,
+    int			/* event_number */,
+    Bool (*) (
+	       Display*			/* display */,
+               XEvent*			/* re */,
+               xEvent*			/* event */
+             )		/* proc */
+))(
+    Display*, XEvent*, xEvent*
+);
+
+extern Bool (*XESetWireToEventCookie(
+    Display*		/* display */,
+    int			/* extension */,
+    Bool (*) (
+	       Display*			/* display */,
+               XGenericEventCookie*	/* re */,
+               xEvent*			/* event */
+             )		/* proc */
+))(
+    Display*, XGenericEventCookie*, xEvent*
+);
+
+extern Bool (*XESetCopyEventCookie(
+    Display*		/* display */,
+    int			/* extension */,
+    Bool (*) (
+	       Display*			/* display */,
+               XGenericEventCookie*	/* in */,
+               XGenericEventCookie*	/* out */
+             )		/* proc */
+))(
+    Display*, XGenericEventCookie*, XGenericEventCookie*
+);
+
+
+extern Status (*XESetEventToWire(
+    Display*		/* display */,
+    int			/* event_number */,
+    Status (*) (
+	      Display*			/* display */,
+              XEvent*			/* re */,
+              xEvent*			/* event */
+            )		/* proc */
+))(
+    Display*, XEvent*, xEvent*
+);
+
+extern Bool (*XESetWireToError(
+    Display*		/* display */,
+    int			/* error_number */,
+    Bool (*) (
+	       Display*			/* display */,
+	       XErrorEvent*		/* he */,
+	       xError*			/* we */
+            )		/* proc */
+))(
+    Display*, XErrorEvent*, xError*
+);
+
+extern void (*XESetBeforeFlush(
+    Display*		/* display */,
+    int			/* error_number */,
+    void (*) (
+	       Display*			/* display */,
+	       XExtCodes*		/* codes */,
+	       _Xconst char*		/* data */,
+	       long			/* len */
+            )		/* proc */
+))(
+    Display*, XExtCodes*, _Xconst char*, long
+);
+
+/* internal connections for IMs */
+
+typedef void (*_XInternalConnectionProc)(
+    Display*			/* dpy */,
+    int				/* fd */,
+    XPointer			/* call_data */
+);
+
+
+extern Status _XRegisterInternalConnection(
+    Display*			/* dpy */,
+    int				/* fd */,
+    _XInternalConnectionProc	/* callback */,
+    XPointer			/* call_data */
+);
+
+extern void _XUnregisterInternalConnection(
+    Display*			/* dpy */,
+    int				/* fd */
+);
+
+extern void _XProcessInternalConnection(
+    Display*			/* dpy */,
+    struct _XConnectionInfo*	/* conn_info */
+);
+
+/* Display structure has pointers to these */
+
+struct _XConnectionInfo {	/* info from _XRegisterInternalConnection */
+    int fd;
+    _XInternalConnectionProc read_callback;
+    XPointer call_data;
+    XPointer *watch_data;	/* set/used by XConnectionWatchProc */
+    struct _XConnectionInfo *next;
+};
+
+struct _XConnWatchInfo {	/* info from XAddConnectionWatch */
+    XConnectionWatchProc fn;
+    XPointer client_data;
+    struct _XConnWatchInfo *next;
+};
+
+#ifdef __UNIXOS2__
+extern char* __XOS2RedirRoot(
+    char*
+);
+#endif
+
+extern int _XTextHeight(
+    XFontStruct*	/* font_struct */,
+    _Xconst char*	/* string */,
+    int			/* count */
+);
+
+extern int _XTextHeight16(
+    XFontStruct*	/* font_struct */,
+    _Xconst XChar2b*	/* string */,
+    int			/* count */
+);
+
+#if defined(WIN32)
+
+extern int _XOpenFile(
+    _Xconst char*	/* path */,
+    int			/* flags */
+);
+
+extern int _XOpenFileMode(
+    _Xconst char*	/* path */,
+    int			/* flags */,
+    mode_t              /* mode */
+);
+
+extern void* _XFopenFile(
+    _Xconst char*	/* path */,
+    _Xconst char*	/* mode */
+);
+
+extern int _XAccessFile(
+    _Xconst char*	/* path */
+);
+#else
+#define _XOpenFile(path,flags) open(path,flags)
+#define _XOpenFileMode(path,flags,mode) open(path,flags,mode)
+#define _XFopenFile(path,mode) fopen(path,mode)
+#endif
+
+/* EvToWire.c */
+extern Status _XEventToWire(Display *dpy, XEvent *re, xEvent *event);
+
+extern int _XF86LoadQueryLocaleFont(
+    Display*		/* dpy */,
+    _Xconst char*	/* name*/,
+    XFontStruct**	/* xfp*/,
+    Font*		/* fidp */
+);
+
+extern void _XProcessWindowAttributes (
+    register Display *dpy,
+    xChangeWindowAttributesReq *req,
+    register unsigned long valuemask,
+    register XSetWindowAttributes *attributes);
+
+extern int _XDefaultError(
+        Display *dpy,
+        XErrorEvent *event);
+
+extern int _XDefaultIOError(
+        Display *dpy);
+
+extern void _XSetClipRectangles (
+    register Display *dpy,
+    GC gc,
+    int clip_x_origin, int clip_y_origin,
+    XRectangle *rectangles,
+    int n,
+    int ordering);
+
+Status _XGetWindowAttributes(
+    register Display *dpy,
+    Window w,
+    XWindowAttributes *attr);
+
+int _XPutBackEvent (
+    register Display *dpy,
+    register XEvent *event);
+
+extern Bool _XIsEventCookie(
+        Display *dpy,
+        XEvent *ev);
+
+extern void _XFreeEventCookies(
+        Display *dpy);
+
+extern void _XStoreEventCookie(
+        Display *dpy,
+        XEvent *ev);
+
+extern Bool _XFetchEventCookie(
+        Display *dpy,
+        XGenericEventCookie *ev);
+
+extern Bool _XCopyEventCookie(
+        Display *dpy,
+        XGenericEventCookie *in,
+        XGenericEventCookie *out);
+
+/* lcFile.c */
+
+extern void xlocaledir(
+    char *buf,
+    int buf_len
+);
+
+_XFUNCPROTOEND
+
+#endif /* _X11_XLIBINT_H_ */