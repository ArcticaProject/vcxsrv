--- conflicted
+++ resolved
@@ -1,4 +1,3 @@
-<<<<<<< HEAD
 /*
 
 Copyright 1985, 1986, 1987, 1991, 1998  The Open Group
@@ -1549,7 +1548,7 @@
 );
 extern Status XInternAtoms(
     Display*		/* dpy */,
-    _Xconst char**	/* names */,
+    char**		/* names */,
     int			/* count */,
     Bool		/* onlyIfExists */,
     Atom*		/* atoms_return */
@@ -4021,4029 +4020,4 @@
 
 _XFUNCPROTOEND
 
-#endif /* _X11_XLIB_H_ */
-=======
-/*
-
-Copyright 1985, 1986, 1987, 1991, 1998  The Open Group
-
-Permission to use, copy, modify, distribute, and sell this software and its
-documentation for any purpose is hereby granted without fee, provided that
-the above copyright notice appear in all copies and that both that
-copyright notice and this permission notice appear in supporting
-documentation.
-
-The above copyright notice and this permission notice shall be included in
-all copies or substantial portions of the Software.
-
-THE SOFTWARE IS PROVIDED "AS IS", WITHOUT WARRANTY OF ANY KIND, EXPRESS OR
-IMPLIED, INCLUDING BUT NOT LIMITED TO THE WARRANTIES OF MERCHANTABILITY,
-FITNESS FOR A PARTICULAR PURPOSE AND NONINFRINGEMENT.  IN NO EVENT SHALL THE
-OPEN GROUP BE LIABLE FOR ANY CLAIM, DAMAGES OR OTHER LIABILITY, WHETHER IN
-AN ACTION OF CONTRACT, TORT OR OTHERWISE, ARISING FROM, OUT OF OR IN
-CONNECTION WITH THE SOFTWARE OR THE USE OR OTHER DEALINGS IN THE SOFTWARE.
-
-Except as contained in this notice, the name of The Open Group shall not be
-used in advertising or otherwise to promote the sale, use or other dealings
-in this Software without prior written authorization from The Open Group.
-
-*/
-
-
-/*
- *	Xlib.h - Header definition and support file for the C subroutine
- *	interface library (Xlib) to the X Window System Protocol (V11).
- *	Structures and symbols starting with "_" are private to the library.
- */
-#ifndef _X11_XLIB_H_
-#define _X11_XLIB_H_
-
-#define XlibSpecificationRelease 6
-
-#include <sys/types.h>
-
-#if defined(__SCO__) || defined(__UNIXWARE__)
-#include <stdint.h>
-#endif
-
-#include <X11/X.h>
-
-/* applications should not depend on these two headers being included! */
-#include <X11/Xfuncproto.h>
-#include <X11/Xosdefs.h>
-
-#ifndef X_WCHAR
-#include <stddef.h>
-#else
-#ifdef __UNIXOS2__
-#include <stdlib.h>
-#else
-/* replace this with #include or typedef appropriate for your system */
-typedef unsigned long wchar_t;
-#endif
-#endif
-
-#if defined(ISC) && defined(USE_XMBTOWC)
-#define wctomb(a,b)	_Xwctomb(a,b)
-#define mblen(a,b)	_Xmblen(a,b)
-#ifndef USE_XWCHAR_STRING
-#define mbtowc(a,b,c)	_Xmbtowc(a,b,c)
-#endif
-#endif
-
-extern int
-_Xmblen(
-#ifdef ISC
-    char const *str,
-    size_t len
-#else
-    char *str,
-    int len
-#endif
-    );
-
-/* API mentioning "UTF8" or "utf8" is an XFree86 extension, introduced in
-   November 2000. Its presence is indicated through the following macro. */
-#define X_HAVE_UTF8_STRING 1
-
-typedef char *XPointer;
-
-#define Bool int
-#define Status int
-#define True 1
-#define False 0
-
-#define QueuedAlready 0
-#define QueuedAfterReading 1
-#define QueuedAfterFlush 2
-
-#define ConnectionNumber(dpy) 	(((_XPrivDisplay)dpy)->fd)
-#define RootWindow(dpy, scr) 	(ScreenOfDisplay(dpy,scr)->root)
-#define DefaultScreen(dpy) 	(((_XPrivDisplay)dpy)->default_screen)
-#define DefaultRootWindow(dpy) 	(ScreenOfDisplay(dpy,DefaultScreen(dpy))->root)
-#define DefaultVisual(dpy, scr) (ScreenOfDisplay(dpy,scr)->root_visual)
-#define DefaultGC(dpy, scr) 	(ScreenOfDisplay(dpy,scr)->default_gc)
-#define BlackPixel(dpy, scr) 	(ScreenOfDisplay(dpy,scr)->black_pixel)
-#define WhitePixel(dpy, scr) 	(ScreenOfDisplay(dpy,scr)->white_pixel)
-#define AllPlanes 		((unsigned long)~0L)
-#define QLength(dpy) 		(((_XPrivDisplay)dpy)->qlen)
-#define DisplayWidth(dpy, scr) 	(ScreenOfDisplay(dpy,scr)->width)
-#define DisplayHeight(dpy, scr) (ScreenOfDisplay(dpy,scr)->height)
-#define DisplayWidthMM(dpy, scr)(ScreenOfDisplay(dpy,scr)->mwidth)
-#define DisplayHeightMM(dpy, scr)(ScreenOfDisplay(dpy,scr)->mheight)
-#define DisplayPlanes(dpy, scr) (ScreenOfDisplay(dpy,scr)->root_depth)
-#define DisplayCells(dpy, scr) 	(DefaultVisual(dpy,scr)->map_entries)
-#define ScreenCount(dpy) 	(((_XPrivDisplay)dpy)->nscreens)
-#define ServerVendor(dpy) 	(((_XPrivDisplay)dpy)->vendor)
-#define ProtocolVersion(dpy) 	(((_XPrivDisplay)dpy)->proto_major_version)
-#define ProtocolRevision(dpy) 	(((_XPrivDisplay)dpy)->proto_minor_version)
-#define VendorRelease(dpy) 	(((_XPrivDisplay)dpy)->release)
-#define DisplayString(dpy) 	(((_XPrivDisplay)dpy)->display_name)
-#define DefaultDepth(dpy, scr) 	(ScreenOfDisplay(dpy,scr)->root_depth)
-#define DefaultColormap(dpy, scr)(ScreenOfDisplay(dpy,scr)->cmap)
-#define BitmapUnit(dpy) 	(((_XPrivDisplay)dpy)->bitmap_unit)
-#define BitmapBitOrder(dpy) 	(((_XPrivDisplay)dpy)->bitmap_bit_order)
-#define BitmapPad(dpy) 		(((_XPrivDisplay)dpy)->bitmap_pad)
-#define ImageByteOrder(dpy) 	(((_XPrivDisplay)dpy)->byte_order)
-#ifdef CRAY /* unable to get WORD64 without pulling in other symbols */
-#define NextRequest(dpy)	XNextRequest(dpy)
-#else
-#define NextRequest(dpy)	(((_XPrivDisplay)dpy)->request + 1)
-#endif
-#define LastKnownRequestProcessed(dpy)	(((_XPrivDisplay)dpy)->last_request_read)
-
-/* macros for screen oriented applications (toolkit) */
-#define ScreenOfDisplay(dpy, scr)(&((_XPrivDisplay)dpy)->screens[scr])
-#define DefaultScreenOfDisplay(dpy) ScreenOfDisplay(dpy,DefaultScreen(dpy))
-#define DisplayOfScreen(s)	((s)->display)
-#define RootWindowOfScreen(s)	((s)->root)
-#define BlackPixelOfScreen(s)	((s)->black_pixel)
-#define WhitePixelOfScreen(s)	((s)->white_pixel)
-#define DefaultColormapOfScreen(s)((s)->cmap)
-#define DefaultDepthOfScreen(s)	((s)->root_depth)
-#define DefaultGCOfScreen(s)	((s)->default_gc)
-#define DefaultVisualOfScreen(s)((s)->root_visual)
-#define WidthOfScreen(s)	((s)->width)
-#define HeightOfScreen(s)	((s)->height)
-#define WidthMMOfScreen(s)	((s)->mwidth)
-#define HeightMMOfScreen(s)	((s)->mheight)
-#define PlanesOfScreen(s)	((s)->root_depth)
-#define CellsOfScreen(s)	(DefaultVisualOfScreen((s))->map_entries)
-#define MinCmapsOfScreen(s)	((s)->min_maps)
-#define MaxCmapsOfScreen(s)	((s)->max_maps)
-#define DoesSaveUnders(s)	((s)->save_unders)
-#define DoesBackingStore(s)	((s)->backing_store)
-#define EventMaskOfScreen(s)	((s)->root_input_mask)
-
-/*
- * Extensions need a way to hang private data on some structures.
- */
-typedef struct _XExtData {
-	int number;		/* number returned by XRegisterExtension */
-	struct _XExtData *next;	/* next item on list of data for structure */
-	int (*free_private)(	/* called to free private storage */
-	struct _XExtData *extension
-	);
-	XPointer private_data;	/* data private to this extension. */
-} XExtData;
-
-/*
- * This file contains structures used by the extension mechanism.
- */
-typedef struct {		/* public to extension, cannot be changed */
-	int extension;		/* extension number */
-	int major_opcode;	/* major op-code assigned by server */
-	int first_event;	/* first event number for the extension */
-	int first_error;	/* first error number for the extension */
-} XExtCodes;
-
-/*
- * Data structure for retrieving info about pixmap formats.
- */
-
-typedef struct {
-    int depth;
-    int bits_per_pixel;
-    int scanline_pad;
-} XPixmapFormatValues;
-
-
-/*
- * Data structure for setting graphics context.
- */
-typedef struct {
-	int function;		/* logical operation */
-	unsigned long plane_mask;/* plane mask */
-	unsigned long foreground;/* foreground pixel */
-	unsigned long background;/* background pixel */
-	int line_width;		/* line width */
-	int line_style;	 	/* LineSolid, LineOnOffDash, LineDoubleDash */
-	int cap_style;	  	/* CapNotLast, CapButt,
-				   CapRound, CapProjecting */
-	int join_style;	 	/* JoinMiter, JoinRound, JoinBevel */
-	int fill_style;	 	/* FillSolid, FillTiled,
-				   FillStippled, FillOpaeueStippled */
-	int fill_rule;	  	/* EvenOddRule, WindingRule */
-	int arc_mode;		/* ArcChord, ArcPieSlice */
-	Pixmap tile;		/* tile pixmap for tiling operations */
-	Pixmap stipple;		/* stipple 1 plane pixmap for stipping */
-	int ts_x_origin;	/* offset for tile or stipple operations */
-	int ts_y_origin;
-        Font font;	        /* default text font for text operations */
-	int subwindow_mode;     /* ClipByChildren, IncludeInferiors */
-	Bool graphics_exposures;/* boolean, should exposures be generated */
-	int clip_x_origin;	/* origin for clipping */
-	int clip_y_origin;
-	Pixmap clip_mask;	/* bitmap clipping; other calls for rects */
-	int dash_offset;	/* patterned/dashed line information */
-	char dashes;
-} XGCValues;
-
-/*
- * Graphics context.  The contents of this structure are implementation
- * dependent.  A GC should be treated as opaque by application code.
- */
-
-typedef struct _XGC
-#ifdef XLIB_ILLEGAL_ACCESS
-{
-    XExtData *ext_data;	/* hook for extension to hang data */
-    GContext gid;	/* protocol ID for graphics context */
-    /* there is more to this structure, but it is private to Xlib */
-}
-#endif
-*GC;
-
-/*
- * Visual structure; contains information about colormapping possible.
- */
-typedef struct {
-	XExtData *ext_data;	/* hook for extension to hang data */
-	VisualID visualid;	/* visual id of this visual */
-#if defined(__cplusplus) || defined(c_plusplus)
-	int c_class;		/* C++ class of screen (monochrome, etc.) */
-#else
-	int class;		/* class of screen (monochrome, etc.) */
-#endif
-	unsigned long red_mask, green_mask, blue_mask;	/* mask values */
-	int bits_per_rgb;	/* log base 2 of distinct color values */
-	int map_entries;	/* color map entries */
-} Visual;
-
-/*
- * Depth structure; contains information for each possible depth.
- */
-typedef struct {
-	int depth;		/* this depth (Z) of the depth */
-	int nvisuals;		/* number of Visual types at this depth */
-	Visual *visuals;	/* list of visuals possible at this depth */
-} Depth;
-
-/*
- * Information about the screen.  The contents of this structure are
- * implementation dependent.  A Screen should be treated as opaque
- * by application code.
- */
-
-struct _XDisplay;		/* Forward declare before use for C++ */
-
-typedef struct {
-	XExtData *ext_data;	/* hook for extension to hang data */
-	struct _XDisplay *display;/* back pointer to display structure */
-	Window root;		/* Root window id. */
-	int width, height;	/* width and height of screen */
-	int mwidth, mheight;	/* width and height of  in millimeters */
-	int ndepths;		/* number of depths possible */
-	Depth *depths;		/* list of allowable depths on the screen */
-	int root_depth;		/* bits per pixel */
-	Visual *root_visual;	/* root visual */
-	GC default_gc;		/* GC for the root root visual */
-	Colormap cmap;		/* default color map */
-	unsigned long white_pixel;
-	unsigned long black_pixel;	/* White and Black pixel values */
-	int max_maps, min_maps;	/* max and min color maps */
-	int backing_store;	/* Never, WhenMapped, Always */
-	Bool save_unders;
-	long root_input_mask;	/* initial root input mask */
-} Screen;
-
-/*
- * Format structure; describes ZFormat data the screen will understand.
- */
-typedef struct {
-	XExtData *ext_data;	/* hook for extension to hang data */
-	int depth;		/* depth of this image format */
-	int bits_per_pixel;	/* bits/pixel at this depth */
-	int scanline_pad;	/* scanline must padded to this multiple */
-} ScreenFormat;
-
-/*
- * Data structure for setting window attributes.
- */
-typedef struct {
-    Pixmap background_pixmap;	/* background or None or ParentRelative */
-    unsigned long background_pixel;	/* background pixel */
-    Pixmap border_pixmap;	/* border of the window */
-    unsigned long border_pixel;	/* border pixel value */
-    int bit_gravity;		/* one of bit gravity values */
-    int win_gravity;		/* one of the window gravity values */
-    int backing_store;		/* NotUseful, WhenMapped, Always */
-    unsigned long backing_planes;/* planes to be preseved if possible */
-    unsigned long backing_pixel;/* value to use in restoring planes */
-    Bool save_under;		/* should bits under be saved? (popups) */
-    long event_mask;		/* set of events that should be saved */
-    long do_not_propagate_mask;	/* set of events that should not propagate */
-    Bool override_redirect;	/* boolean value for override-redirect */
-    Colormap colormap;		/* color map to be associated with window */
-    Cursor cursor;		/* cursor to be displayed (or None) */
-} XSetWindowAttributes;
-
-typedef struct {
-    int x, y;			/* location of window */
-    int width, height;		/* width and height of window */
-    int border_width;		/* border width of window */
-    int depth;          	/* depth of window */
-    Visual *visual;		/* the associated visual structure */
-    Window root;        	/* root of screen containing window */
-#if defined(__cplusplus) || defined(c_plusplus)
-    int c_class;		/* C++ InputOutput, InputOnly*/
-#else
-    int class;			/* InputOutput, InputOnly*/
-#endif
-    int bit_gravity;		/* one of bit gravity values */
-    int win_gravity;		/* one of the window gravity values */
-    int backing_store;		/* NotUseful, WhenMapped, Always */
-    unsigned long backing_planes;/* planes to be preserved if possible */
-    unsigned long backing_pixel;/* value to be used when restoring planes */
-    Bool save_under;		/* boolean, should bits under be saved? */
-    Colormap colormap;		/* color map to be associated with window */
-    Bool map_installed;		/* boolean, is color map currently installed*/
-    int map_state;		/* IsUnmapped, IsUnviewable, IsViewable */
-    long all_event_masks;	/* set of events all people have interest in*/
-    long your_event_mask;	/* my event mask */
-    long do_not_propagate_mask; /* set of events that should not propagate */
-    Bool override_redirect;	/* boolean value for override-redirect */
-    Screen *screen;		/* back pointer to correct screen */
-} XWindowAttributes;
-
-/*
- * Data structure for host setting; getting routines.
- *
- */
-
-typedef struct {
-	int family;		/* for example FamilyInternet */
-	int length;		/* length of address, in bytes */
-	char *address;		/* pointer to where to find the bytes */
-} XHostAddress;
-
-/*
- * Data structure for ServerFamilyInterpreted addresses in host routines
- */
-typedef struct {
-	int typelength;		/* length of type string, in bytes */
-	int valuelength;	/* length of value string, in bytes */
-	char *type;		/* pointer to where to find the type string */
-	char *value;		/* pointer to where to find the address */
-} XServerInterpretedAddress;
-
-/*
- * Data structure for "image" data, used by image manipulation routines.
- */
-typedef struct _XImage {
-    int width, height;		/* size of image */
-    int xoffset;		/* number of pixels offset in X direction */
-    int format;			/* XYBitmap, XYPixmap, ZPixmap */
-    char *data;			/* pointer to image data */
-    int byte_order;		/* data byte order, LSBFirst, MSBFirst */
-    int bitmap_unit;		/* quant. of scanline 8, 16, 32 */
-    int bitmap_bit_order;	/* LSBFirst, MSBFirst */
-    int bitmap_pad;		/* 8, 16, 32 either XY or ZPixmap */
-    int depth;			/* depth of image */
-    int bytes_per_line;		/* accelarator to next line */
-    int bits_per_pixel;		/* bits per pixel (ZPixmap) */
-    unsigned long red_mask;	/* bits in z arrangment */
-    unsigned long green_mask;
-    unsigned long blue_mask;
-    XPointer obdata;		/* hook for the object routines to hang on */
-    struct funcs {		/* image manipulation routines */
-	struct _XImage *(*create_image)(
-		struct _XDisplay* /* display */,
-		Visual*		/* visual */,
-		unsigned int	/* depth */,
-		int		/* format */,
-		int		/* offset */,
-		char*		/* data */,
-		unsigned int	/* width */,
-		unsigned int	/* height */,
-		int		/* bitmap_pad */,
-		int		/* bytes_per_line */);
-	int (*destroy_image)        (struct _XImage *);
-	unsigned long (*get_pixel)  (struct _XImage *, int, int);
-	int (*put_pixel)            (struct _XImage *, int, int, unsigned long);
-	struct _XImage *(*sub_image)(struct _XImage *, int, int, unsigned int, unsigned int);
-	int (*add_pixel)            (struct _XImage *, long);
-	} f;
-} XImage;
-
-/*
- * Data structure for XReconfigureWindow
- */
-typedef struct {
-    int x, y;
-    int width, height;
-    int border_width;
-    Window sibling;
-    int stack_mode;
-} XWindowChanges;
-
-/*
- * Data structure used by color operations
- */
-typedef struct {
-	unsigned long pixel;
-	unsigned short red, green, blue;
-	char flags;  /* do_red, do_green, do_blue */
-	char pad;
-} XColor;
-
-/*
- * Data structures for graphics operations.  On most machines, these are
- * congruent with the wire protocol structures, so reformatting the data
- * can be avoided on these architectures.
- */
-typedef struct {
-    short x1, y1, x2, y2;
-} XSegment;
-
-typedef struct {
-    short x, y;
-} XPoint;
-
-typedef struct {
-    short x, y;
-    unsigned short width, height;
-} XRectangle;
-
-typedef struct {
-    short x, y;
-    unsigned short width, height;
-    short angle1, angle2;
-} XArc;
-
-
-/* Data structure for XChangeKeyboardControl */
-
-typedef struct {
-        int key_click_percent;
-        int bell_percent;
-        int bell_pitch;
-        int bell_duration;
-        int led;
-        int led_mode;
-        int key;
-        int auto_repeat_mode;   /* On, Off, Default */
-} XKeyboardControl;
-
-/* Data structure for XGetKeyboardControl */
-
-typedef struct {
-        int key_click_percent;
-	int bell_percent;
-	unsigned int bell_pitch, bell_duration;
-	unsigned long led_mask;
-	int global_auto_repeat;
-	char auto_repeats[32];
-} XKeyboardState;
-
-/* Data structure for XGetMotionEvents.  */
-
-typedef struct {
-        Time time;
-	short x, y;
-} XTimeCoord;
-
-/* Data structure for X{Set,Get}ModifierMapping */
-
-typedef struct {
- 	int max_keypermod;	/* The server's max # of keys per modifier */
- 	KeyCode *modifiermap;	/* An 8 by max_keypermod array of modifiers */
-} XModifierKeymap;
-
-
-/*
- * Display datatype maintaining display specific data.
- * The contents of this structure are implementation dependent.
- * A Display should be treated as opaque by application code.
- */
-#ifndef XLIB_ILLEGAL_ACCESS
-typedef struct _XDisplay Display;
-#endif
-
-struct _XPrivate;		/* Forward declare before use for C++ */
-struct _XrmHashBucketRec;
-
-typedef struct
-#ifdef XLIB_ILLEGAL_ACCESS
-_XDisplay
-#endif
-{
-	XExtData *ext_data;	/* hook for extension to hang data */
-	struct _XPrivate *private1;
-	int fd;			/* Network socket. */
-	int private2;
-	int proto_major_version;/* major version of server's X protocol */
-	int proto_minor_version;/* minor version of servers X protocol */
-	char *vendor;		/* vendor of the server hardware */
-        XID private3;
-	XID private4;
-	XID private5;
-	int private6;
-	XID (*resource_alloc)(	/* allocator function */
-		struct _XDisplay*
-	);
-	int byte_order;		/* screen byte order, LSBFirst, MSBFirst */
-	int bitmap_unit;	/* padding and data requirements */
-	int bitmap_pad;		/* padding requirements on bitmaps */
-	int bitmap_bit_order;	/* LeastSignificant or MostSignificant */
-	int nformats;		/* number of pixmap formats in list */
-	ScreenFormat *pixmap_format;	/* pixmap format list */
-	int private8;
-	int release;		/* release of the server */
-	struct _XPrivate *private9, *private10;
-	int qlen;		/* Length of input event queue */
-	unsigned long last_request_read; /* seq number of last event read */
-	unsigned long request;	/* sequence number of last request. */
-	XPointer private11;
-	XPointer private12;
-	XPointer private13;
-	XPointer private14;
-	unsigned max_request_size; /* maximum number 32 bit words in request*/
-	struct _XrmHashBucketRec *db;
-	int (*private15)(
-		struct _XDisplay*
-		);
-	char *display_name;	/* "host:display" string used on this connect*/
-	int default_screen;	/* default screen for operations */
-	int nscreens;		/* number of screens on this server*/
-	Screen *screens;	/* pointer to list of screens */
-	unsigned long motion_buffer;	/* size of motion buffer */
-	unsigned long private16;
-	int min_keycode;	/* minimum defined keycode */
-	int max_keycode;	/* maximum defined keycode */
-	XPointer private17;
-	XPointer private18;
-	int private19;
-	char *xdefaults;	/* contents of defaults from server */
-	/* there is more to this structure, but it is private to Xlib */
-}
-#ifdef XLIB_ILLEGAL_ACCESS
-Display,
-#endif
-*_XPrivDisplay;
-
-#undef _XEVENT_
-#ifndef _XEVENT_
-/*
- * Definitions of specific events.
- */
-typedef struct {
-	int type;		/* of event */
-	unsigned long serial;	/* # of last request processed by server */
-	Bool send_event;	/* true if this came from a SendEvent request */
-	Display *display;	/* Display the event was read from */
-	Window window;	        /* "event" window it is reported relative to */
-	Window root;	        /* root window that the event occurred on */
-	Window subwindow;	/* child window */
-	Time time;		/* milliseconds */
-	int x, y;		/* pointer x, y coordinates in event window */
-	int x_root, y_root;	/* coordinates relative to root */
-	unsigned int state;	/* key or button mask */
-	unsigned int keycode;	/* detail */
-	Bool same_screen;	/* same screen flag */
-} XKeyEvent;
-typedef XKeyEvent XKeyPressedEvent;
-typedef XKeyEvent XKeyReleasedEvent;
-
-typedef struct {
-	int type;		/* of event */
-	unsigned long serial;	/* # of last request processed by server */
-	Bool send_event;	/* true if this came from a SendEvent request */
-	Display *display;	/* Display the event was read from */
-	Window window;	        /* "event" window it is reported relative to */
-	Window root;	        /* root window that the event occurred on */
-	Window subwindow;	/* child window */
-	Time time;		/* milliseconds */
-	int x, y;		/* pointer x, y coordinates in event window */
-	int x_root, y_root;	/* coordinates relative to root */
-	unsigned int state;	/* key or button mask */
-	unsigned int button;	/* detail */
-	Bool same_screen;	/* same screen flag */
-} XButtonEvent;
-typedef XButtonEvent XButtonPressedEvent;
-typedef XButtonEvent XButtonReleasedEvent;
-
-typedef struct {
-	int type;		/* of event */
-	unsigned long serial;	/* # of last request processed by server */
-	Bool send_event;	/* true if this came from a SendEvent request */
-	Display *display;	/* Display the event was read from */
-	Window window;	        /* "event" window reported relative to */
-	Window root;	        /* root window that the event occurred on */
-	Window subwindow;	/* child window */
-	Time time;		/* milliseconds */
-	int x, y;		/* pointer x, y coordinates in event window */
-	int x_root, y_root;	/* coordinates relative to root */
-	unsigned int state;	/* key or button mask */
-	char is_hint;		/* detail */
-	Bool same_screen;	/* same screen flag */
-} XMotionEvent;
-typedef XMotionEvent XPointerMovedEvent;
-
-typedef struct {
-	int type;		/* of event */
-	unsigned long serial;	/* # of last request processed by server */
-	Bool send_event;	/* true if this came from a SendEvent request */
-	Display *display;	/* Display the event was read from */
-	Window window;	        /* "event" window reported relative to */
-	Window root;	        /* root window that the event occurred on */
-	Window subwindow;	/* child window */
-	Time time;		/* milliseconds */
-	int x, y;		/* pointer x, y coordinates in event window */
-	int x_root, y_root;	/* coordinates relative to root */
-	int mode;		/* NotifyNormal, NotifyGrab, NotifyUngrab */
-	int detail;
-	/*
-	 * NotifyAncestor, NotifyVirtual, NotifyInferior,
-	 * NotifyNonlinear,NotifyNonlinearVirtual
-	 */
-	Bool same_screen;	/* same screen flag */
-	Bool focus;		/* boolean focus */
-	unsigned int state;	/* key or button mask */
-} XCrossingEvent;
-typedef XCrossingEvent XEnterWindowEvent;
-typedef XCrossingEvent XLeaveWindowEvent;
-
-typedef struct {
-	int type;		/* FocusIn or FocusOut */
-	unsigned long serial;	/* # of last request processed by server */
-	Bool send_event;	/* true if this came from a SendEvent request */
-	Display *display;	/* Display the event was read from */
-	Window window;		/* window of event */
-	int mode;		/* NotifyNormal, NotifyWhileGrabbed,
-				   NotifyGrab, NotifyUngrab */
-	int detail;
-	/*
-	 * NotifyAncestor, NotifyVirtual, NotifyInferior,
-	 * NotifyNonlinear,NotifyNonlinearVirtual, NotifyPointer,
-	 * NotifyPointerRoot, NotifyDetailNone
-	 */
-} XFocusChangeEvent;
-typedef XFocusChangeEvent XFocusInEvent;
-typedef XFocusChangeEvent XFocusOutEvent;
-
-/* generated on EnterWindow and FocusIn  when KeyMapState selected */
-typedef struct {
-	int type;
-	unsigned long serial;	/* # of last request processed by server */
-	Bool send_event;	/* true if this came from a SendEvent request */
-	Display *display;	/* Display the event was read from */
-	Window window;
-	char key_vector[32];
-} XKeymapEvent;
-
-typedef struct {
-	int type;
-	unsigned long serial;	/* # of last request processed by server */
-	Bool send_event;	/* true if this came from a SendEvent request */
-	Display *display;	/* Display the event was read from */
-	Window window;
-	int x, y;
-	int width, height;
-	int count;		/* if non-zero, at least this many more */
-} XExposeEvent;
-
-typedef struct {
-	int type;
-	unsigned long serial;	/* # of last request processed by server */
-	Bool send_event;	/* true if this came from a SendEvent request */
-	Display *display;	/* Display the event was read from */
-	Drawable drawable;
-	int x, y;
-	int width, height;
-	int count;		/* if non-zero, at least this many more */
-	int major_code;		/* core is CopyArea or CopyPlane */
-	int minor_code;		/* not defined in the core */
-} XGraphicsExposeEvent;
-
-typedef struct {
-	int type;
-	unsigned long serial;	/* # of last request processed by server */
-	Bool send_event;	/* true if this came from a SendEvent request */
-	Display *display;	/* Display the event was read from */
-	Drawable drawable;
-	int major_code;		/* core is CopyArea or CopyPlane */
-	int minor_code;		/* not defined in the core */
-} XNoExposeEvent;
-
-typedef struct {
-	int type;
-	unsigned long serial;	/* # of last request processed by server */
-	Bool send_event;	/* true if this came from a SendEvent request */
-	Display *display;	/* Display the event was read from */
-	Window window;
-	int state;		/* Visibility state */
-} XVisibilityEvent;
-
-typedef struct {
-	int type;
-	unsigned long serial;	/* # of last request processed by server */
-	Bool send_event;	/* true if this came from a SendEvent request */
-	Display *display;	/* Display the event was read from */
-	Window parent;		/* parent of the window */
-	Window window;		/* window id of window created */
-	int x, y;		/* window location */
-	int width, height;	/* size of window */
-	int border_width;	/* border width */
-	Bool override_redirect;	/* creation should be overridden */
-} XCreateWindowEvent;
-
-typedef struct {
-	int type;
-	unsigned long serial;	/* # of last request processed by server */
-	Bool send_event;	/* true if this came from a SendEvent request */
-	Display *display;	/* Display the event was read from */
-	Window event;
-	Window window;
-} XDestroyWindowEvent;
-
-typedef struct {
-	int type;
-	unsigned long serial;	/* # of last request processed by server */
-	Bool send_event;	/* true if this came from a SendEvent request */
-	Display *display;	/* Display the event was read from */
-	Window event;
-	Window window;
-	Bool from_configure;
-} XUnmapEvent;
-
-typedef struct {
-	int type;
-	unsigned long serial;	/* # of last request processed by server */
-	Bool send_event;	/* true if this came from a SendEvent request */
-	Display *display;	/* Display the event was read from */
-	Window event;
-	Window window;
-	Bool override_redirect;	/* boolean, is override set... */
-} XMapEvent;
-
-typedef struct {
-	int type;
-	unsigned long serial;	/* # of last request processed by server */
-	Bool send_event;	/* true if this came from a SendEvent request */
-	Display *display;	/* Display the event was read from */
-	Window parent;
-	Window window;
-} XMapRequestEvent;
-
-typedef struct {
-	int type;
-	unsigned long serial;	/* # of last request processed by server */
-	Bool send_event;	/* true if this came from a SendEvent request */
-	Display *display;	/* Display the event was read from */
-	Window event;
-	Window window;
-	Window parent;
-	int x, y;
-	Bool override_redirect;
-} XReparentEvent;
-
-typedef struct {
-	int type;
-	unsigned long serial;	/* # of last request processed by server */
-	Bool send_event;	/* true if this came from a SendEvent request */
-	Display *display;	/* Display the event was read from */
-	Window event;
-	Window window;
-	int x, y;
-	int width, height;
-	int border_width;
-	Window above;
-	Bool override_redirect;
-} XConfigureEvent;
-
-typedef struct {
-	int type;
-	unsigned long serial;	/* # of last request processed by server */
-	Bool send_event;	/* true if this came from a SendEvent request */
-	Display *display;	/* Display the event was read from */
-	Window event;
-	Window window;
-	int x, y;
-} XGravityEvent;
-
-typedef struct {
-	int type;
-	unsigned long serial;	/* # of last request processed by server */
-	Bool send_event;	/* true if this came from a SendEvent request */
-	Display *display;	/* Display the event was read from */
-	Window window;
-	int width, height;
-} XResizeRequestEvent;
-
-typedef struct {
-	int type;
-	unsigned long serial;	/* # of last request processed by server */
-	Bool send_event;	/* true if this came from a SendEvent request */
-	Display *display;	/* Display the event was read from */
-	Window parent;
-	Window window;
-	int x, y;
-	int width, height;
-	int border_width;
-	Window above;
-	int detail;		/* Above, Below, TopIf, BottomIf, Opposite */
-	unsigned long value_mask;
-} XConfigureRequestEvent;
-
-typedef struct {
-	int type;
-	unsigned long serial;	/* # of last request processed by server */
-	Bool send_event;	/* true if this came from a SendEvent request */
-	Display *display;	/* Display the event was read from */
-	Window event;
-	Window window;
-	int place;		/* PlaceOnTop, PlaceOnBottom */
-} XCirculateEvent;
-
-typedef struct {
-	int type;
-	unsigned long serial;	/* # of last request processed by server */
-	Bool send_event;	/* true if this came from a SendEvent request */
-	Display *display;	/* Display the event was read from */
-	Window parent;
-	Window window;
-	int place;		/* PlaceOnTop, PlaceOnBottom */
-} XCirculateRequestEvent;
-
-typedef struct {
-	int type;
-	unsigned long serial;	/* # of last request processed by server */
-	Bool send_event;	/* true if this came from a SendEvent request */
-	Display *display;	/* Display the event was read from */
-	Window window;
-	Atom atom;
-	Time time;
-	int state;		/* NewValue, Deleted */
-} XPropertyEvent;
-
-typedef struct {
-	int type;
-	unsigned long serial;	/* # of last request processed by server */
-	Bool send_event;	/* true if this came from a SendEvent request */
-	Display *display;	/* Display the event was read from */
-	Window window;
-	Atom selection;
-	Time time;
-} XSelectionClearEvent;
-
-typedef struct {
-	int type;
-	unsigned long serial;	/* # of last request processed by server */
-	Bool send_event;	/* true if this came from a SendEvent request */
-	Display *display;	/* Display the event was read from */
-	Window owner;
-	Window requestor;
-	Atom selection;
-	Atom target;
-	Atom property;
-	Time time;
-} XSelectionRequestEvent;
-
-typedef struct {
-	int type;
-	unsigned long serial;	/* # of last request processed by server */
-	Bool send_event;	/* true if this came from a SendEvent request */
-	Display *display;	/* Display the event was read from */
-	Window requestor;
-	Atom selection;
-	Atom target;
-	Atom property;		/* ATOM or None */
-	Time time;
-} XSelectionEvent;
-
-typedef struct {
-	int type;
-	unsigned long serial;	/* # of last request processed by server */
-	Bool send_event;	/* true if this came from a SendEvent request */
-	Display *display;	/* Display the event was read from */
-	Window window;
-	Colormap colormap;	/* COLORMAP or None */
-#if defined(__cplusplus) || defined(c_plusplus)
-	Bool c_new;		/* C++ */
-#else
-	Bool new;
-#endif
-	int state;		/* ColormapInstalled, ColormapUninstalled */
-} XColormapEvent;
-
-typedef struct {
-	int type;
-	unsigned long serial;	/* # of last request processed by server */
-	Bool send_event;	/* true if this came from a SendEvent request */
-	Display *display;	/* Display the event was read from */
-	Window window;
-	Atom message_type;
-	int format;
-	union {
-		char b[20];
-		short s[10];
-		long l[5];
-		} data;
-} XClientMessageEvent;
-
-typedef struct {
-	int type;
-	unsigned long serial;	/* # of last request processed by server */
-	Bool send_event;	/* true if this came from a SendEvent request */
-	Display *display;	/* Display the event was read from */
-	Window window;		/* unused */
-	int request;		/* one of MappingModifier, MappingKeyboard,
-				   MappingPointer */
-	int first_keycode;	/* first keycode */
-	int count;		/* defines range of change w. first_keycode*/
-} XMappingEvent;
-
-typedef struct {
-	int type;
-	Display *display;	/* Display the event was read from */
-	XID resourceid;		/* resource id */
-	unsigned long serial;	/* serial number of failed request */
-	unsigned char error_code;	/* error code of failed request */
-	unsigned char request_code;	/* Major op-code of failed request */
-	unsigned char minor_code;	/* Minor op-code of failed request */
-} XErrorEvent;
-
-typedef struct {
-	int type;
-	unsigned long serial;	/* # of last request processed by server */
-	Bool send_event;	/* true if this came from a SendEvent request */
-	Display *display;/* Display the event was read from */
-	Window window;	/* window on which event was requested in event mask */
-} XAnyEvent;
-
-
-/***************************************************************
- *
- * GenericEvent.  This event is the standard event for all newer extensions.
- */
-
-typedef struct
-    {
-    int            type;         /* of event. Always GenericEvent */
-    unsigned long  serial;       /* # of last request processed */
-    Bool           send_event;   /* true if from SendEvent request */
-    Display        *display;     /* Display the event was read from */
-    int            extension;    /* major opcode of extension that caused the event */
-    int            evtype;       /* actual event type. */
-    } XGenericEvent;
-
-typedef struct {
-    int            type;         /* of event. Always GenericEvent */
-    unsigned long  serial;       /* # of last request processed */
-    Bool           send_event;   /* true if from SendEvent request */
-    Display        *display;     /* Display the event was read from */
-    int            extension;    /* major opcode of extension that caused the event */
-    int            evtype;       /* actual event type. */
-    unsigned int   cookie;
-    void           *data;
-} XGenericEventCookie;
-
-/*
- * this union is defined so Xlib can always use the same sized
- * event structure internally, to avoid memory fragmentation.
- */
-typedef union _XEvent {
-        int type;		/* must not be changed; first element */
-	XAnyEvent xany;
-	XKeyEvent xkey;
-	XButtonEvent xbutton;
-	XMotionEvent xmotion;
-	XCrossingEvent xcrossing;
-	XFocusChangeEvent xfocus;
-	XExposeEvent xexpose;
-	XGraphicsExposeEvent xgraphicsexpose;
-	XNoExposeEvent xnoexpose;
-	XVisibilityEvent xvisibility;
-	XCreateWindowEvent xcreatewindow;
-	XDestroyWindowEvent xdestroywindow;
-	XUnmapEvent xunmap;
-	XMapEvent xmap;
-	XMapRequestEvent xmaprequest;
-	XReparentEvent xreparent;
-	XConfigureEvent xconfigure;
-	XGravityEvent xgravity;
-	XResizeRequestEvent xresizerequest;
-	XConfigureRequestEvent xconfigurerequest;
-	XCirculateEvent xcirculate;
-	XCirculateRequestEvent xcirculaterequest;
-	XPropertyEvent xproperty;
-	XSelectionClearEvent xselectionclear;
-	XSelectionRequestEvent xselectionrequest;
-	XSelectionEvent xselection;
-	XColormapEvent xcolormap;
-	XClientMessageEvent xclient;
-	XMappingEvent xmapping;
-	XErrorEvent xerror;
-	XKeymapEvent xkeymap;
-	XGenericEvent xgeneric;
-	XGenericEventCookie xcookie;
-	long pad[24];
-} XEvent;
-#endif
-
-#define XAllocID(dpy) ((*((_XPrivDisplay)dpy)->resource_alloc)((dpy)))
-
-/*
- * per character font metric information.
- */
-typedef struct {
-    short	lbearing;	/* origin to left edge of raster */
-    short	rbearing;	/* origin to right edge of raster */
-    short	width;		/* advance to next char's origin */
-    short	ascent;		/* baseline to top edge of raster */
-    short	descent;	/* baseline to bottom edge of raster */
-    unsigned short attributes;	/* per char flags (not predefined) */
-} XCharStruct;
-
-/*
- * To allow arbitrary information with fonts, there are additional properties
- * returned.
- */
-typedef struct {
-    Atom name;
-    unsigned long card32;
-} XFontProp;
-
-typedef struct {
-    XExtData	*ext_data;	/* hook for extension to hang data */
-    Font        fid;            /* Font id for this font */
-    unsigned	direction;	/* hint about direction the font is painted */
-    unsigned	min_char_or_byte2;/* first character */
-    unsigned	max_char_or_byte2;/* last character */
-    unsigned	min_byte1;	/* first row that exists */
-    unsigned	max_byte1;	/* last row that exists */
-    Bool	all_chars_exist;/* flag if all characters have non-zero size*/
-    unsigned	default_char;	/* char to print for undefined character */
-    int         n_properties;   /* how many properties there are */
-    XFontProp	*properties;	/* pointer to array of additional properties*/
-    XCharStruct	min_bounds;	/* minimum bounds over all existing char*/
-    XCharStruct	max_bounds;	/* maximum bounds over all existing char*/
-    XCharStruct	*per_char;	/* first_char to last_char information */
-    int		ascent;		/* log. extent above baseline for spacing */
-    int		descent;	/* log. descent below baseline for spacing */
-} XFontStruct;
-
-/*
- * PolyText routines take these as arguments.
- */
-typedef struct {
-    char *chars;		/* pointer to string */
-    int nchars;			/* number of characters */
-    int delta;			/* delta between strings */
-    Font font;			/* font to print it in, None don't change */
-} XTextItem;
-
-typedef struct {		/* normal 16 bit characters are two bytes */
-    unsigned char byte1;
-    unsigned char byte2;
-} XChar2b;
-
-typedef struct {
-    XChar2b *chars;		/* two byte characters */
-    int nchars;			/* number of characters */
-    int delta;			/* delta between strings */
-    Font font;			/* font to print it in, None don't change */
-} XTextItem16;
-
-
-typedef union { Display *display;
-		GC gc;
-		Visual *visual;
-		Screen *screen;
-		ScreenFormat *pixmap_format;
-		XFontStruct *font; } XEDataObject;
-
-typedef struct {
-    XRectangle      max_ink_extent;
-    XRectangle      max_logical_extent;
-} XFontSetExtents;
-
-/* unused:
-typedef void (*XOMProc)();
- */
-
-typedef struct _XOM *XOM;
-typedef struct _XOC *XOC, *XFontSet;
-
-typedef struct {
-    char           *chars;
-    int             nchars;
-    int             delta;
-    XFontSet        font_set;
-} XmbTextItem;
-
-typedef struct {
-    wchar_t        *chars;
-    int             nchars;
-    int             delta;
-    XFontSet        font_set;
-} XwcTextItem;
-
-#define XNRequiredCharSet "requiredCharSet"
-#define XNQueryOrientation "queryOrientation"
-#define XNBaseFontName "baseFontName"
-#define XNOMAutomatic "omAutomatic"
-#define XNMissingCharSet "missingCharSet"
-#define XNDefaultString "defaultString"
-#define XNOrientation "orientation"
-#define XNDirectionalDependentDrawing "directionalDependentDrawing"
-#define XNContextualDrawing "contextualDrawing"
-#define XNFontInfo "fontInfo"
-
-typedef struct {
-    int charset_count;
-    char **charset_list;
-} XOMCharSetList;
-
-typedef enum {
-    XOMOrientation_LTR_TTB,
-    XOMOrientation_RTL_TTB,
-    XOMOrientation_TTB_LTR,
-    XOMOrientation_TTB_RTL,
-    XOMOrientation_Context
-} XOrientation;
-
-typedef struct {
-    int num_orientation;
-    XOrientation *orientation;	/* Input Text description */
-} XOMOrientation;
-
-typedef struct {
-    int num_font;
-    XFontStruct **font_struct_list;
-    char **font_name_list;
-} XOMFontInfo;
-
-typedef struct _XIM *XIM;
-typedef struct _XIC *XIC;
-
-typedef void (*XIMProc)(
-    XIM,
-    XPointer,
-    XPointer
-);
-
-typedef Bool (*XICProc)(
-    XIC,
-    XPointer,
-    XPointer
-);
-
-typedef void (*XIDProc)(
-    Display*,
-    XPointer,
-    XPointer
-);
-
-typedef unsigned long XIMStyle;
-
-typedef struct {
-    unsigned short count_styles;
-    XIMStyle *supported_styles;
-} XIMStyles;
-
-#define XIMPreeditArea		0x0001L
-#define XIMPreeditCallbacks	0x0002L
-#define XIMPreeditPosition	0x0004L
-#define XIMPreeditNothing	0x0008L
-#define XIMPreeditNone		0x0010L
-#define XIMStatusArea		0x0100L
-#define XIMStatusCallbacks	0x0200L
-#define XIMStatusNothing	0x0400L
-#define XIMStatusNone		0x0800L
-
-#define XNVaNestedList "XNVaNestedList"
-#define XNQueryInputStyle "queryInputStyle"
-#define XNClientWindow "clientWindow"
-#define XNInputStyle "inputStyle"
-#define XNFocusWindow "focusWindow"
-#define XNResourceName "resourceName"
-#define XNResourceClass "resourceClass"
-#define XNGeometryCallback "geometryCallback"
-#define XNDestroyCallback "destroyCallback"
-#define XNFilterEvents "filterEvents"
-#define XNPreeditStartCallback "preeditStartCallback"
-#define XNPreeditDoneCallback "preeditDoneCallback"
-#define XNPreeditDrawCallback "preeditDrawCallback"
-#define XNPreeditCaretCallback "preeditCaretCallback"
-#define XNPreeditStateNotifyCallback "preeditStateNotifyCallback"
-#define XNPreeditAttributes "preeditAttributes"
-#define XNStatusStartCallback "statusStartCallback"
-#define XNStatusDoneCallback "statusDoneCallback"
-#define XNStatusDrawCallback "statusDrawCallback"
-#define XNStatusAttributes "statusAttributes"
-#define XNArea "area"
-#define XNAreaNeeded "areaNeeded"
-#define XNSpotLocation "spotLocation"
-#define XNColormap "colorMap"
-#define XNStdColormap "stdColorMap"
-#define XNForeground "foreground"
-#define XNBackground "background"
-#define XNBackgroundPixmap "backgroundPixmap"
-#define XNFontSet "fontSet"
-#define XNLineSpace "lineSpace"
-#define XNCursor "cursor"
-
-#define XNQueryIMValuesList "queryIMValuesList"
-#define XNQueryICValuesList "queryICValuesList"
-#define XNVisiblePosition "visiblePosition"
-#define XNR6PreeditCallback "r6PreeditCallback"
-#define XNStringConversionCallback "stringConversionCallback"
-#define XNStringConversion "stringConversion"
-#define XNResetState "resetState"
-#define XNHotKey "hotKey"
-#define XNHotKeyState "hotKeyState"
-#define XNPreeditState "preeditState"
-#define XNSeparatorofNestedList "separatorofNestedList"
-
-#define XBufferOverflow		-1
-#define XLookupNone		1
-#define XLookupChars		2
-#define XLookupKeySym		3
-#define XLookupBoth		4
-
-typedef void *XVaNestedList;
-
-typedef struct {
-    XPointer client_data;
-    XIMProc callback;
-} XIMCallback;
-
-typedef struct {
-    XPointer client_data;
-    XICProc callback;
-} XICCallback;
-
-typedef unsigned long XIMFeedback;
-
-#define XIMReverse		1L
-#define XIMUnderline		(1L<<1)
-#define XIMHighlight		(1L<<2)
-#define XIMPrimary	 	(1L<<5)
-#define XIMSecondary		(1L<<6)
-#define XIMTertiary	 	(1L<<7)
-#define XIMVisibleToForward 	(1L<<8)
-#define XIMVisibleToBackword 	(1L<<9)
-#define XIMVisibleToCenter 	(1L<<10)
-
-typedef struct _XIMText {
-    unsigned short length;
-    XIMFeedback *feedback;
-    Bool encoding_is_wchar;
-    union {
-	char *multi_byte;
-	wchar_t *wide_char;
-    } string;
-} XIMText;
-
-typedef	unsigned long	 XIMPreeditState;
-
-#define	XIMPreeditUnKnown	0L
-#define	XIMPreeditEnable	1L
-#define	XIMPreeditDisable	(1L<<1)
-
-typedef	struct	_XIMPreeditStateNotifyCallbackStruct {
-    XIMPreeditState state;
-} XIMPreeditStateNotifyCallbackStruct;
-
-typedef	unsigned long	 XIMResetState;
-
-#define	XIMInitialState		1L
-#define	XIMPreserveState	(1L<<1)
-
-typedef unsigned long XIMStringConversionFeedback;
-
-#define	XIMStringConversionLeftEdge	(0x00000001)
-#define	XIMStringConversionRightEdge	(0x00000002)
-#define	XIMStringConversionTopEdge	(0x00000004)
-#define	XIMStringConversionBottomEdge	(0x00000008)
-#define	XIMStringConversionConcealed	(0x00000010)
-#define	XIMStringConversionWrapped	(0x00000020)
-
-typedef struct _XIMStringConversionText {
-    unsigned short length;
-    XIMStringConversionFeedback *feedback;
-    Bool encoding_is_wchar;
-    union {
-	char *mbs;
-	wchar_t *wcs;
-    } string;
-} XIMStringConversionText;
-
-typedef	unsigned short	XIMStringConversionPosition;
-
-typedef	unsigned short	XIMStringConversionType;
-
-#define	XIMStringConversionBuffer	(0x0001)
-#define	XIMStringConversionLine		(0x0002)
-#define	XIMStringConversionWord		(0x0003)
-#define	XIMStringConversionChar		(0x0004)
-
-typedef	unsigned short	XIMStringConversionOperation;
-
-#define	XIMStringConversionSubstitution	(0x0001)
-#define	XIMStringConversionRetrieval	(0x0002)
-
-typedef enum {
-    XIMForwardChar, XIMBackwardChar,
-    XIMForwardWord, XIMBackwardWord,
-    XIMCaretUp, XIMCaretDown,
-    XIMNextLine, XIMPreviousLine,
-    XIMLineStart, XIMLineEnd,
-    XIMAbsolutePosition,
-    XIMDontChange
-} XIMCaretDirection;
-
-typedef struct _XIMStringConversionCallbackStruct {
-    XIMStringConversionPosition position;
-    XIMCaretDirection direction;
-    XIMStringConversionOperation operation;
-    unsigned short factor;
-    XIMStringConversionText *text;
-} XIMStringConversionCallbackStruct;
-
-typedef struct _XIMPreeditDrawCallbackStruct {
-    int caret;		/* Cursor offset within pre-edit string */
-    int chg_first;	/* Starting change position */
-    int chg_length;	/* Length of the change in character count */
-    XIMText *text;
-} XIMPreeditDrawCallbackStruct;
-
-typedef enum {
-    XIMIsInvisible,	/* Disable caret feedback */
-    XIMIsPrimary,	/* UI defined caret feedback */
-    XIMIsSecondary	/* UI defined caret feedback */
-} XIMCaretStyle;
-
-typedef struct _XIMPreeditCaretCallbackStruct {
-    int position;		 /* Caret offset within pre-edit string */
-    XIMCaretDirection direction; /* Caret moves direction */
-    XIMCaretStyle style;	 /* Feedback of the caret */
-} XIMPreeditCaretCallbackStruct;
-
-typedef enum {
-    XIMTextType,
-    XIMBitmapType
-} XIMStatusDataType;
-
-typedef struct _XIMStatusDrawCallbackStruct {
-    XIMStatusDataType type;
-    union {
-	XIMText *text;
-	Pixmap  bitmap;
-    } data;
-} XIMStatusDrawCallbackStruct;
-
-typedef struct _XIMHotKeyTrigger {
-    KeySym	 keysym;
-    int		 modifier;
-    int		 modifier_mask;
-} XIMHotKeyTrigger;
-
-typedef struct _XIMHotKeyTriggers {
-    int			 num_hot_key;
-    XIMHotKeyTrigger	*key;
-} XIMHotKeyTriggers;
-
-typedef	unsigned long	 XIMHotKeyState;
-
-#define	XIMHotKeyStateON	(0x0001L)
-#define	XIMHotKeyStateOFF	(0x0002L)
-
-typedef struct {
-    unsigned short count_values;
-    char **supported_values;
-} XIMValuesList;
-
-_XFUNCPROTOBEGIN
-
-#if defined(WIN32) && !defined(_XLIBINT_)
-#define _Xdebug (*_Xdebug_p)
-#endif
-
-extern int _Xdebug;
-
-extern XFontStruct *XLoadQueryFont(
-    Display*		/* display */,
-    _Xconst char*	/* name */
-);
-
-extern XFontStruct *XQueryFont(
-    Display*		/* display */,
-    XID			/* font_ID */
-);
-
-
-extern XTimeCoord *XGetMotionEvents(
-    Display*		/* display */,
-    Window		/* w */,
-    Time		/* start */,
-    Time		/* stop */,
-    int*		/* nevents_return */
-);
-
-extern XModifierKeymap *XDeleteModifiermapEntry(
-    XModifierKeymap*	/* modmap */,
-#if NeedWidePrototypes
-    unsigned int	/* keycode_entry */,
-#else
-    KeyCode		/* keycode_entry */,
-#endif
-    int			/* modifier */
-);
-
-extern XModifierKeymap	*XGetModifierMapping(
-    Display*		/* display */
-);
-
-extern XModifierKeymap	*XInsertModifiermapEntry(
-    XModifierKeymap*	/* modmap */,
-#if NeedWidePrototypes
-    unsigned int	/* keycode_entry */,
-#else
-    KeyCode		/* keycode_entry */,
-#endif
-    int			/* modifier */
-);
-
-extern XModifierKeymap *XNewModifiermap(
-    int			/* max_keys_per_mod */
-);
-
-extern XImage *XCreateImage(
-    Display*		/* display */,
-    Visual*		/* visual */,
-    unsigned int	/* depth */,
-    int			/* format */,
-    int			/* offset */,
-    char*		/* data */,
-    unsigned int	/* width */,
-    unsigned int	/* height */,
-    int			/* bitmap_pad */,
-    int			/* bytes_per_line */
-);
-extern Status XInitImage(
-    XImage*		/* image */
-);
-extern XImage *XGetImage(
-    Display*		/* display */,
-    Drawable		/* d */,
-    int			/* x */,
-    int			/* y */,
-    unsigned int	/* width */,
-    unsigned int	/* height */,
-    unsigned long	/* plane_mask */,
-    int			/* format */
-);
-extern XImage *XGetSubImage(
-    Display*		/* display */,
-    Drawable		/* d */,
-    int			/* x */,
-    int			/* y */,
-    unsigned int	/* width */,
-    unsigned int	/* height */,
-    unsigned long	/* plane_mask */,
-    int			/* format */,
-    XImage*		/* dest_image */,
-    int			/* dest_x */,
-    int			/* dest_y */
-);
-
-/*
- * X function declarations.
- */
-extern Display *XOpenDisplay(
-    _Xconst char*	/* display_name */
-);
-
-extern void XrmInitialize(
-    void
-);
-
-extern char *XFetchBytes(
-    Display*		/* display */,
-    int*		/* nbytes_return */
-);
-extern char *XFetchBuffer(
-    Display*		/* display */,
-    int*		/* nbytes_return */,
-    int			/* buffer */
-);
-extern char *XGetAtomName(
-    Display*		/* display */,
-    Atom		/* atom */
-);
-extern Status XGetAtomNames(
-    Display*		/* dpy */,
-    Atom*		/* atoms */,
-    int			/* count */,
-    char**		/* names_return */
-);
-extern char *XGetDefault(
-    Display*		/* display */,
-    _Xconst char*	/* program */,
-    _Xconst char*	/* option */
-);
-extern char *XDisplayName(
-    _Xconst char*	/* string */
-);
-extern char *XKeysymToString(
-    KeySym		/* keysym */
-);
-
-extern int (*XSynchronize(
-    Display*		/* display */,
-    Bool		/* onoff */
-))(
-    Display*		/* display */
-);
-extern int (*XSetAfterFunction(
-    Display*		/* display */,
-    int (*) (
-	     Display*	/* display */
-            )		/* procedure */
-))(
-    Display*		/* display */
-);
-extern Atom XInternAtom(
-    Display*		/* display */,
-    _Xconst char*	/* atom_name */,
-    Bool		/* only_if_exists */
-);
-extern Status XInternAtoms(
-    Display*		/* dpy */,
-    char**		/* names */,
-    int			/* count */,
-    Bool		/* onlyIfExists */,
-    Atom*		/* atoms_return */
-);
-extern Colormap XCopyColormapAndFree(
-    Display*		/* display */,
-    Colormap		/* colormap */
-);
-extern Colormap XCreateColormap(
-    Display*		/* display */,
-    Window		/* w */,
-    Visual*		/* visual */,
-    int			/* alloc */
-);
-extern Cursor XCreatePixmapCursor(
-    Display*		/* display */,
-    Pixmap		/* source */,
-    Pixmap		/* mask */,
-    XColor*		/* foreground_color */,
-    XColor*		/* background_color */,
-    unsigned int	/* x */,
-    unsigned int	/* y */
-);
-extern Cursor XCreateGlyphCursor(
-    Display*		/* display */,
-    Font		/* source_font */,
-    Font		/* mask_font */,
-    unsigned int	/* source_char */,
-    unsigned int	/* mask_char */,
-    XColor _Xconst *	/* foreground_color */,
-    XColor _Xconst *	/* background_color */
-);
-extern Cursor XCreateFontCursor(
-    Display*		/* display */,
-    unsigned int	/* shape */
-);
-extern Font XLoadFont(
-    Display*		/* display */,
-    _Xconst char*	/* name */
-);
-extern GC XCreateGC(
-    Display*		/* display */,
-    Drawable		/* d */,
-    unsigned long	/* valuemask */,
-    XGCValues*		/* values */
-);
-extern GContext XGContextFromGC(
-    GC			/* gc */
-);
-extern void XFlushGC(
-    Display*		/* display */,
-    GC			/* gc */
-);
-extern Pixmap XCreatePixmap(
-    Display*		/* display */,
-    Drawable		/* d */,
-    unsigned int	/* width */,
-    unsigned int	/* height */,
-    unsigned int	/* depth */
-);
-extern Pixmap XCreateBitmapFromData(
-    Display*		/* display */,
-    Drawable		/* d */,
-    _Xconst char*	/* data */,
-    unsigned int	/* width */,
-    unsigned int	/* height */
-);
-extern Pixmap XCreatePixmapFromBitmapData(
-    Display*		/* display */,
-    Drawable		/* d */,
-    char*		/* data */,
-    unsigned int	/* width */,
-    unsigned int	/* height */,
-    unsigned long	/* fg */,
-    unsigned long	/* bg */,
-    unsigned int	/* depth */
-);
-extern Window XCreateSimpleWindow(
-    Display*		/* display */,
-    Window		/* parent */,
-    int			/* x */,
-    int			/* y */,
-    unsigned int	/* width */,
-    unsigned int	/* height */,
-    unsigned int	/* border_width */,
-    unsigned long	/* border */,
-    unsigned long	/* background */
-);
-extern Window XGetSelectionOwner(
-    Display*		/* display */,
-    Atom		/* selection */
-);
-extern Window XCreateWindow(
-    Display*		/* display */,
-    Window		/* parent */,
-    int			/* x */,
-    int			/* y */,
-    unsigned int	/* width */,
-    unsigned int	/* height */,
-    unsigned int	/* border_width */,
-    int			/* depth */,
-    unsigned int	/* class */,
-    Visual*		/* visual */,
-    unsigned long	/* valuemask */,
-    XSetWindowAttributes*	/* attributes */
-);
-extern Colormap *XListInstalledColormaps(
-    Display*		/* display */,
-    Window		/* w */,
-    int*		/* num_return */
-);
-extern char **XListFonts(
-    Display*		/* display */,
-    _Xconst char*	/* pattern */,
-    int			/* maxnames */,
-    int*		/* actual_count_return */
-);
-extern char **XListFontsWithInfo(
-    Display*		/* display */,
-    _Xconst char*	/* pattern */,
-    int			/* maxnames */,
-    int*		/* count_return */,
-    XFontStruct**	/* info_return */
-);
-extern char **XGetFontPath(
-    Display*		/* display */,
-    int*		/* npaths_return */
-);
-extern char **XListExtensions(
-    Display*		/* display */,
-    int*		/* nextensions_return */
-);
-extern Atom *XListProperties(
-    Display*		/* display */,
-    Window		/* w */,
-    int*		/* num_prop_return */
-);
-extern XHostAddress *XListHosts(
-    Display*		/* display */,
-    int*		/* nhosts_return */,
-    Bool*		/* state_return */
-);
-extern KeySym XKeycodeToKeysym(
-    Display*		/* display */,
-#if NeedWidePrototypes
-    unsigned int	/* keycode */,
-#else
-    KeyCode		/* keycode */,
-#endif
-    int			/* index */
-);
-extern KeySym XLookupKeysym(
-    XKeyEvent*		/* key_event */,
-    int			/* index */
-);
-extern KeySym *XGetKeyboardMapping(
-    Display*		/* display */,
-#if NeedWidePrototypes
-    unsigned int	/* first_keycode */,
-#else
-    KeyCode		/* first_keycode */,
-#endif
-    int			/* keycode_count */,
-    int*		/* keysyms_per_keycode_return */
-);
-extern KeySym XStringToKeysym(
-    _Xconst char*	/* string */
-);
-extern long XMaxRequestSize(
-    Display*		/* display */
-);
-extern long XExtendedMaxRequestSize(
-    Display*		/* display */
-);
-extern char *XResourceManagerString(
-    Display*		/* display */
-);
-extern char *XScreenResourceString(
-	Screen*		/* screen */
-);
-extern unsigned long XDisplayMotionBufferSize(
-    Display*		/* display */
-);
-extern VisualID XVisualIDFromVisual(
-    Visual*		/* visual */
-);
-
-/* multithread routines */
-
-extern Status XInitThreads(
-    void
-);
-
-extern void XLockDisplay(
-    Display*		/* display */
-);
-
-extern void XUnlockDisplay(
-    Display*		/* display */
-);
-
-/* routines for dealing with extensions */
-
-extern XExtCodes *XInitExtension(
-    Display*		/* display */,
-    _Xconst char*	/* name */
-);
-
-extern XExtCodes *XAddExtension(
-    Display*		/* display */
-);
-extern XExtData *XFindOnExtensionList(
-    XExtData**		/* structure */,
-    int			/* number */
-);
-extern XExtData **XEHeadOfExtensionList(
-    XEDataObject	/* object */
-);
-
-/* these are routines for which there are also macros */
-extern Window XRootWindow(
-    Display*		/* display */,
-    int			/* screen_number */
-);
-extern Window XDefaultRootWindow(
-    Display*		/* display */
-);
-extern Window XRootWindowOfScreen(
-    Screen*		/* screen */
-);
-extern Visual *XDefaultVisual(
-    Display*		/* display */,
-    int			/* screen_number */
-);
-extern Visual *XDefaultVisualOfScreen(
-    Screen*		/* screen */
-);
-extern GC XDefaultGC(
-    Display*		/* display */,
-    int			/* screen_number */
-);
-extern GC XDefaultGCOfScreen(
-    Screen*		/* screen */
-);
-extern unsigned long XBlackPixel(
-    Display*		/* display */,
-    int			/* screen_number */
-);
-extern unsigned long XWhitePixel(
-    Display*		/* display */,
-    int			/* screen_number */
-);
-extern unsigned long XAllPlanes(
-    void
-);
-extern unsigned long XBlackPixelOfScreen(
-    Screen*		/* screen */
-);
-extern unsigned long XWhitePixelOfScreen(
-    Screen*		/* screen */
-);
-extern unsigned long XNextRequest(
-    Display*		/* display */
-);
-extern unsigned long XLastKnownRequestProcessed(
-    Display*		/* display */
-);
-extern char *XServerVendor(
-    Display*		/* display */
-);
-extern char *XDisplayString(
-    Display*		/* display */
-);
-extern Colormap XDefaultColormap(
-    Display*		/* display */,
-    int			/* screen_number */
-);
-extern Colormap XDefaultColormapOfScreen(
-    Screen*		/* screen */
-);
-extern Display *XDisplayOfScreen(
-    Screen*		/* screen */
-);
-extern Screen *XScreenOfDisplay(
-    Display*		/* display */,
-    int			/* screen_number */
-);
-extern Screen *XDefaultScreenOfDisplay(
-    Display*		/* display */
-);
-extern long XEventMaskOfScreen(
-    Screen*		/* screen */
-);
-
-extern int XScreenNumberOfScreen(
-    Screen*		/* screen */
-);
-
-typedef int (*XErrorHandler) (	    /* WARNING, this type not in Xlib spec */
-    Display*		/* display */,
-    XErrorEvent*	/* error_event */
-);
-
-extern XErrorHandler XSetErrorHandler (
-    XErrorHandler	/* handler */
-);
-
-
-typedef int (*XIOErrorHandler) (    /* WARNING, this type not in Xlib spec */
-    Display*		/* display */
-);
-
-extern XIOErrorHandler XSetIOErrorHandler (
-    XIOErrorHandler	/* handler */
-);
-
-
-extern XPixmapFormatValues *XListPixmapFormats(
-    Display*		/* display */,
-    int*		/* count_return */
-);
-extern int *XListDepths(
-    Display*		/* display */,
-    int			/* screen_number */,
-    int*		/* count_return */
-);
-
-/* ICCCM routines for things that don't require special include files; */
-/* other declarations are given in Xutil.h                             */
-extern Status XReconfigureWMWindow(
-    Display*		/* display */,
-    Window		/* w */,
-    int			/* screen_number */,
-    unsigned int	/* mask */,
-    XWindowChanges*	/* changes */
-);
-
-extern Status XGetWMProtocols(
-    Display*		/* display */,
-    Window		/* w */,
-    Atom**		/* protocols_return */,
-    int*		/* count_return */
-);
-extern Status XSetWMProtocols(
-    Display*		/* display */,
-    Window		/* w */,
-    Atom*		/* protocols */,
-    int			/* count */
-);
-extern Status XIconifyWindow(
-    Display*		/* display */,
-    Window		/* w */,
-    int			/* screen_number */
-);
-extern Status XWithdrawWindow(
-    Display*		/* display */,
-    Window		/* w */,
-    int			/* screen_number */
-);
-extern Status XGetCommand(
-    Display*		/* display */,
-    Window		/* w */,
-    char***		/* argv_return */,
-    int*		/* argc_return */
-);
-extern Status XGetWMColormapWindows(
-    Display*		/* display */,
-    Window		/* w */,
-    Window**		/* windows_return */,
-    int*		/* count_return */
-);
-extern Status XSetWMColormapWindows(
-    Display*		/* display */,
-    Window		/* w */,
-    Window*		/* colormap_windows */,
-    int			/* count */
-);
-extern void XFreeStringList(
-    char**		/* list */
-);
-extern int XSetTransientForHint(
-    Display*		/* display */,
-    Window		/* w */,
-    Window		/* prop_window */
-);
-
-/* The following are given in alphabetical order */
-
-extern int XActivateScreenSaver(
-    Display*		/* display */
-);
-
-extern int XAddHost(
-    Display*		/* display */,
-    XHostAddress*	/* host */
-);
-
-extern int XAddHosts(
-    Display*		/* display */,
-    XHostAddress*	/* hosts */,
-    int			/* num_hosts */
-);
-
-extern int XAddToExtensionList(
-    struct _XExtData**	/* structure */,
-    XExtData*		/* ext_data */
-);
-
-extern int XAddToSaveSet(
-    Display*		/* display */,
-    Window		/* w */
-);
-
-extern Status XAllocColor(
-    Display*		/* display */,
-    Colormap		/* colormap */,
-    XColor*		/* screen_in_out */
-);
-
-extern Status XAllocColorCells(
-    Display*		/* display */,
-    Colormap		/* colormap */,
-    Bool	        /* contig */,
-    unsigned long*	/* plane_masks_return */,
-    unsigned int	/* nplanes */,
-    unsigned long*	/* pixels_return */,
-    unsigned int 	/* npixels */
-);
-
-extern Status XAllocColorPlanes(
-    Display*		/* display */,
-    Colormap		/* colormap */,
-    Bool		/* contig */,
-    unsigned long*	/* pixels_return */,
-    int			/* ncolors */,
-    int			/* nreds */,
-    int			/* ngreens */,
-    int			/* nblues */,
-    unsigned long*	/* rmask_return */,
-    unsigned long*	/* gmask_return */,
-    unsigned long*	/* bmask_return */
-);
-
-extern Status XAllocNamedColor(
-    Display*		/* display */,
-    Colormap		/* colormap */,
-    _Xconst char*	/* color_name */,
-    XColor*		/* screen_def_return */,
-    XColor*		/* exact_def_return */
-);
-
-extern int XAllowEvents(
-    Display*		/* display */,
-    int			/* event_mode */,
-    Time		/* time */
-);
-
-extern int XAutoRepeatOff(
-    Display*		/* display */
-);
-
-extern int XAutoRepeatOn(
-    Display*		/* display */
-);
-
-extern int XBell(
-    Display*		/* display */,
-    int			/* percent */
-);
-
-extern int XBitmapBitOrder(
-    Display*		/* display */
-);
-
-extern int XBitmapPad(
-    Display*		/* display */
-);
-
-extern int XBitmapUnit(
-    Display*		/* display */
-);
-
-extern int XCellsOfScreen(
-    Screen*		/* screen */
-);
-
-extern int XChangeActivePointerGrab(
-    Display*		/* display */,
-    unsigned int	/* event_mask */,
-    Cursor		/* cursor */,
-    Time		/* time */
-);
-
-extern int XChangeGC(
-    Display*		/* display */,
-    GC			/* gc */,
-    unsigned long	/* valuemask */,
-    XGCValues*		/* values */
-);
-
-extern int XChangeKeyboardControl(
-    Display*		/* display */,
-    unsigned long	/* value_mask */,
-    XKeyboardControl*	/* values */
-);
-
-extern int XChangeKeyboardMapping(
-    Display*		/* display */,
-    int			/* first_keycode */,
-    int			/* keysyms_per_keycode */,
-    KeySym*		/* keysyms */,
-    int			/* num_codes */
-);
-
-extern int XChangePointerControl(
-    Display*		/* display */,
-    Bool		/* do_accel */,
-    Bool		/* do_threshold */,
-    int			/* accel_numerator */,
-    int			/* accel_denominator */,
-    int			/* threshold */
-);
-
-extern int XChangeProperty(
-    Display*		/* display */,
-    Window		/* w */,
-    Atom		/* property */,
-    Atom		/* type */,
-    int			/* format */,
-    int			/* mode */,
-    _Xconst unsigned char*	/* data */,
-    int			/* nelements */
-);
-
-extern int XChangeSaveSet(
-    Display*		/* display */,
-    Window		/* w */,
-    int			/* change_mode */
-);
-
-extern int XChangeWindowAttributes(
-    Display*		/* display */,
-    Window		/* w */,
-    unsigned long	/* valuemask */,
-    XSetWindowAttributes* /* attributes */
-);
-
-extern Bool XCheckIfEvent(
-    Display*		/* display */,
-    XEvent*		/* event_return */,
-    Bool (*) (
-	       Display*			/* display */,
-               XEvent*			/* event */,
-               XPointer			/* arg */
-             )		/* predicate */,
-    XPointer		/* arg */
-);
-
-extern Bool XCheckMaskEvent(
-    Display*		/* display */,
-    long		/* event_mask */,
-    XEvent*		/* event_return */
-);
-
-extern Bool XCheckTypedEvent(
-    Display*		/* display */,
-    int			/* event_type */,
-    XEvent*		/* event_return */
-);
-
-extern Bool XCheckTypedWindowEvent(
-    Display*		/* display */,
-    Window		/* w */,
-    int			/* event_type */,
-    XEvent*		/* event_return */
-);
-
-extern Bool XCheckWindowEvent(
-    Display*		/* display */,
-    Window		/* w */,
-    long		/* event_mask */,
-    XEvent*		/* event_return */
-);
-
-extern int XCirculateSubwindows(
-    Display*		/* display */,
-    Window		/* w */,
-    int			/* direction */
-);
-
-extern int XCirculateSubwindowsDown(
-    Display*		/* display */,
-    Window		/* w */
-);
-
-extern int XCirculateSubwindowsUp(
-    Display*		/* display */,
-    Window		/* w */
-);
-
-extern int XClearArea(
-    Display*		/* display */,
-    Window		/* w */,
-    int			/* x */,
-    int			/* y */,
-    unsigned int	/* width */,
-    unsigned int	/* height */,
-    Bool		/* exposures */
-);
-
-extern int XClearWindow(
-    Display*		/* display */,
-    Window		/* w */
-);
-
-extern int XCloseDisplay(
-    Display*		/* display */
-);
-
-extern int XConfigureWindow(
-    Display*		/* display */,
-    Window		/* w */,
-    unsigned int	/* value_mask */,
-    XWindowChanges*	/* values */
-);
-
-extern int XConnectionNumber(
-    Display*		/* display */
-);
-
-extern int XConvertSelection(
-    Display*		/* display */,
-    Atom		/* selection */,
-    Atom 		/* target */,
-    Atom		/* property */,
-    Window		/* requestor */,
-    Time		/* time */
-);
-
-extern int XCopyArea(
-    Display*		/* display */,
-    Drawable		/* src */,
-    Drawable		/* dest */,
-    GC			/* gc */,
-    int			/* src_x */,
-    int			/* src_y */,
-    unsigned int	/* width */,
-    unsigned int	/* height */,
-    int			/* dest_x */,
-    int			/* dest_y */
-);
-
-extern int XCopyGC(
-    Display*		/* display */,
-    GC			/* src */,
-    unsigned long	/* valuemask */,
-    GC			/* dest */
-);
-
-extern int XCopyPlane(
-    Display*		/* display */,
-    Drawable		/* src */,
-    Drawable		/* dest */,
-    GC			/* gc */,
-    int			/* src_x */,
-    int			/* src_y */,
-    unsigned int	/* width */,
-    unsigned int	/* height */,
-    int			/* dest_x */,
-    int			/* dest_y */,
-    unsigned long	/* plane */
-);
-
-extern int XDefaultDepth(
-    Display*		/* display */,
-    int			/* screen_number */
-);
-
-extern int XDefaultDepthOfScreen(
-    Screen*		/* screen */
-);
-
-extern int XDefaultScreen(
-    Display*		/* display */
-);
-
-extern int XDefineCursor(
-    Display*		/* display */,
-    Window		/* w */,
-    Cursor		/* cursor */
-);
-
-extern int XDeleteProperty(
-    Display*		/* display */,
-    Window		/* w */,
-    Atom		/* property */
-);
-
-extern int XDestroyWindow(
-    Display*		/* display */,
-    Window		/* w */
-);
-
-extern int XDestroySubwindows(
-    Display*		/* display */,
-    Window		/* w */
-);
-
-extern int XDoesBackingStore(
-    Screen*		/* screen */
-);
-
-extern Bool XDoesSaveUnders(
-    Screen*		/* screen */
-);
-
-extern int XDisableAccessControl(
-    Display*		/* display */
-);
-
-
-extern int XDisplayCells(
-    Display*		/* display */,
-    int			/* screen_number */
-);
-
-extern int XDisplayHeight(
-    Display*		/* display */,
-    int			/* screen_number */
-);
-
-extern int XDisplayHeightMM(
-    Display*		/* display */,
-    int			/* screen_number */
-);
-
-extern int XDisplayKeycodes(
-    Display*		/* display */,
-    int*		/* min_keycodes_return */,
-    int*		/* max_keycodes_return */
-);
-
-extern int XDisplayPlanes(
-    Display*		/* display */,
-    int			/* screen_number */
-);
-
-extern int XDisplayWidth(
-    Display*		/* display */,
-    int			/* screen_number */
-);
-
-extern int XDisplayWidthMM(
-    Display*		/* display */,
-    int			/* screen_number */
-);
-
-extern int XDrawArc(
-    Display*		/* display */,
-    Drawable		/* d */,
-    GC			/* gc */,
-    int			/* x */,
-    int			/* y */,
-    unsigned int	/* width */,
-    unsigned int	/* height */,
-    int			/* angle1 */,
-    int			/* angle2 */
-);
-
-extern int XDrawArcs(
-    Display*		/* display */,
-    Drawable		/* d */,
-    GC			/* gc */,
-    XArc*		/* arcs */,
-    int			/* narcs */
-);
-
-extern int XDrawImageString(
-    Display*		/* display */,
-    Drawable		/* d */,
-    GC			/* gc */,
-    int			/* x */,
-    int			/* y */,
-    _Xconst char*	/* string */,
-    int			/* length */
-);
-
-extern int XDrawImageString16(
-    Display*		/* display */,
-    Drawable		/* d */,
-    GC			/* gc */,
-    int			/* x */,
-    int			/* y */,
-    _Xconst XChar2b*	/* string */,
-    int			/* length */
-);
-
-extern int XDrawLine(
-    Display*		/* display */,
-    Drawable		/* d */,
-    GC			/* gc */,
-    int			/* x1 */,
-    int			/* y1 */,
-    int			/* x2 */,
-    int			/* y2 */
-);
-
-extern int XDrawLines(
-    Display*		/* display */,
-    Drawable		/* d */,
-    GC			/* gc */,
-    XPoint*		/* points */,
-    int			/* npoints */,
-    int			/* mode */
-);
-
-extern int XDrawPoint(
-    Display*		/* display */,
-    Drawable		/* d */,
-    GC			/* gc */,
-    int			/* x */,
-    int			/* y */
-);
-
-extern int XDrawPoints(
-    Display*		/* display */,
-    Drawable		/* d */,
-    GC			/* gc */,
-    XPoint*		/* points */,
-    int			/* npoints */,
-    int			/* mode */
-);
-
-extern int XDrawRectangle(
-    Display*		/* display */,
-    Drawable		/* d */,
-    GC			/* gc */,
-    int			/* x */,
-    int			/* y */,
-    unsigned int	/* width */,
-    unsigned int	/* height */
-);
-
-extern int XDrawRectangles(
-    Display*		/* display */,
-    Drawable		/* d */,
-    GC			/* gc */,
-    XRectangle*		/* rectangles */,
-    int			/* nrectangles */
-);
-
-extern int XDrawSegments(
-    Display*		/* display */,
-    Drawable		/* d */,
-    GC			/* gc */,
-    XSegment*		/* segments */,
-    int			/* nsegments */
-);
-
-extern int XDrawString(
-    Display*		/* display */,
-    Drawable		/* d */,
-    GC			/* gc */,
-    int			/* x */,
-    int			/* y */,
-    _Xconst char*	/* string */,
-    int			/* length */
-);
-
-extern int XDrawString16(
-    Display*		/* display */,
-    Drawable		/* d */,
-    GC			/* gc */,
-    int			/* x */,
-    int			/* y */,
-    _Xconst XChar2b*	/* string */,
-    int			/* length */
-);
-
-extern int XDrawText(
-    Display*		/* display */,
-    Drawable		/* d */,
-    GC			/* gc */,
-    int			/* x */,
-    int			/* y */,
-    XTextItem*		/* items */,
-    int			/* nitems */
-);
-
-extern int XDrawText16(
-    Display*		/* display */,
-    Drawable		/* d */,
-    GC			/* gc */,
-    int			/* x */,
-    int			/* y */,
-    XTextItem16*	/* items */,
-    int			/* nitems */
-);
-
-extern int XEnableAccessControl(
-    Display*		/* display */
-);
-
-extern int XEventsQueued(
-    Display*		/* display */,
-    int			/* mode */
-);
-
-extern Status XFetchName(
-    Display*		/* display */,
-    Window		/* w */,
-    char**		/* window_name_return */
-);
-
-extern int XFillArc(
-    Display*		/* display */,
-    Drawable		/* d */,
-    GC			/* gc */,
-    int			/* x */,
-    int			/* y */,
-    unsigned int	/* width */,
-    unsigned int	/* height */,
-    int			/* angle1 */,
-    int			/* angle2 */
-);
-
-extern int XFillArcs(
-    Display*		/* display */,
-    Drawable		/* d */,
-    GC			/* gc */,
-    XArc*		/* arcs */,
-    int			/* narcs */
-);
-
-extern int XFillPolygon(
-    Display*		/* display */,
-    Drawable		/* d */,
-    GC			/* gc */,
-    XPoint*		/* points */,
-    int			/* npoints */,
-    int			/* shape */,
-    int			/* mode */
-);
-
-extern int XFillRectangle(
-    Display*		/* display */,
-    Drawable		/* d */,
-    GC			/* gc */,
-    int			/* x */,
-    int			/* y */,
-    unsigned int	/* width */,
-    unsigned int	/* height */
-);
-
-extern int XFillRectangles(
-    Display*		/* display */,
-    Drawable		/* d */,
-    GC			/* gc */,
-    XRectangle*		/* rectangles */,
-    int			/* nrectangles */
-);
-
-extern int XFlush(
-    Display*		/* display */
-);
-
-extern int XForceScreenSaver(
-    Display*		/* display */,
-    int			/* mode */
-);
-
-extern int XFree(
-    void*		/* data */
-);
-
-extern int XFreeColormap(
-    Display*		/* display */,
-    Colormap		/* colormap */
-);
-
-extern int XFreeColors(
-    Display*		/* display */,
-    Colormap		/* colormap */,
-    unsigned long*	/* pixels */,
-    int			/* npixels */,
-    unsigned long	/* planes */
-);
-
-extern int XFreeCursor(
-    Display*		/* display */,
-    Cursor		/* cursor */
-);
-
-extern int XFreeExtensionList(
-    char**		/* list */
-);
-
-extern int XFreeFont(
-    Display*		/* display */,
-    XFontStruct*	/* font_struct */
-);
-
-extern int XFreeFontInfo(
-    char**		/* names */,
-    XFontStruct*	/* free_info */,
-    int			/* actual_count */
-);
-
-extern int XFreeFontNames(
-    char**		/* list */
-);
-
-extern int XFreeFontPath(
-    char**		/* list */
-);
-
-extern int XFreeGC(
-    Display*		/* display */,
-    GC			/* gc */
-);
-
-extern int XFreeModifiermap(
-    XModifierKeymap*	/* modmap */
-);
-
-extern int XFreePixmap(
-    Display*		/* display */,
-    Pixmap		/* pixmap */
-);
-
-extern int XGeometry(
-    Display*		/* display */,
-    int			/* screen */,
-    _Xconst char*	/* position */,
-    _Xconst char*	/* default_position */,
-    unsigned int	/* bwidth */,
-    unsigned int	/* fwidth */,
-    unsigned int	/* fheight */,
-    int			/* xadder */,
-    int			/* yadder */,
-    int*		/* x_return */,
-    int*		/* y_return */,
-    int*		/* width_return */,
-    int*		/* height_return */
-);
-
-extern int XGetErrorDatabaseText(
-    Display*		/* display */,
-    _Xconst char*	/* name */,
-    _Xconst char*	/* message */,
-    _Xconst char*	/* default_string */,
-    char*		/* buffer_return */,
-    int			/* length */
-);
-
-extern int XGetErrorText(
-    Display*		/* display */,
-    int			/* code */,
-    char*		/* buffer_return */,
-    int			/* length */
-);
-
-extern Bool XGetFontProperty(
-    XFontStruct*	/* font_struct */,
-    Atom		/* atom */,
-    unsigned long*	/* value_return */
-);
-
-extern Status XGetGCValues(
-    Display*		/* display */,
-    GC			/* gc */,
-    unsigned long	/* valuemask */,
-    XGCValues*		/* values_return */
-);
-
-extern Status XGetGeometry(
-    Display*		/* display */,
-    Drawable		/* d */,
-    Window*		/* root_return */,
-    int*		/* x_return */,
-    int*		/* y_return */,
-    unsigned int*	/* width_return */,
-    unsigned int*	/* height_return */,
-    unsigned int*	/* border_width_return */,
-    unsigned int*	/* depth_return */
-);
-
-extern Status XGetIconName(
-    Display*		/* display */,
-    Window		/* w */,
-    char**		/* icon_name_return */
-);
-
-extern int XGetInputFocus(
-    Display*		/* display */,
-    Window*		/* focus_return */,
-    int*		/* revert_to_return */
-);
-
-extern int XGetKeyboardControl(
-    Display*		/* display */,
-    XKeyboardState*	/* values_return */
-);
-
-extern int XGetPointerControl(
-    Display*		/* display */,
-    int*		/* accel_numerator_return */,
-    int*		/* accel_denominator_return */,
-    int*		/* threshold_return */
-);
-
-extern int XGetPointerMapping(
-    Display*		/* display */,
-    unsigned char*	/* map_return */,
-    int			/* nmap */
-);
-
-extern int XGetScreenSaver(
-    Display*		/* display */,
-    int*		/* timeout_return */,
-    int*		/* interval_return */,
-    int*		/* prefer_blanking_return */,
-    int*		/* allow_exposures_return */
-);
-
-extern Status XGetTransientForHint(
-    Display*		/* display */,
-    Window		/* w */,
-    Window*		/* prop_window_return */
-);
-
-extern int XGetWindowProperty(
-    Display*		/* display */,
-    Window		/* w */,
-    Atom		/* property */,
-    long		/* long_offset */,
-    long		/* long_length */,
-    Bool		/* delete */,
-    Atom		/* req_type */,
-    Atom*		/* actual_type_return */,
-    int*		/* actual_format_return */,
-    unsigned long*	/* nitems_return */,
-    unsigned long*	/* bytes_after_return */,
-    unsigned char**	/* prop_return */
-);
-
-extern Status XGetWindowAttributes(
-    Display*		/* display */,
-    Window		/* w */,
-    XWindowAttributes*	/* window_attributes_return */
-);
-
-extern int XGrabButton(
-    Display*		/* display */,
-    unsigned int	/* button */,
-    unsigned int	/* modifiers */,
-    Window		/* grab_window */,
-    Bool		/* owner_events */,
-    unsigned int	/* event_mask */,
-    int			/* pointer_mode */,
-    int			/* keyboard_mode */,
-    Window		/* confine_to */,
-    Cursor		/* cursor */
-);
-
-extern int XGrabKey(
-    Display*		/* display */,
-    int			/* keycode */,
-    unsigned int	/* modifiers */,
-    Window		/* grab_window */,
-    Bool		/* owner_events */,
-    int			/* pointer_mode */,
-    int			/* keyboard_mode */
-);
-
-extern int XGrabKeyboard(
-    Display*		/* display */,
-    Window		/* grab_window */,
-    Bool		/* owner_events */,
-    int			/* pointer_mode */,
-    int			/* keyboard_mode */,
-    Time		/* time */
-);
-
-extern int XGrabPointer(
-    Display*		/* display */,
-    Window		/* grab_window */,
-    Bool		/* owner_events */,
-    unsigned int	/* event_mask */,
-    int			/* pointer_mode */,
-    int			/* keyboard_mode */,
-    Window		/* confine_to */,
-    Cursor		/* cursor */,
-    Time		/* time */
-);
-
-extern int XGrabServer(
-    Display*		/* display */
-);
-
-extern int XHeightMMOfScreen(
-    Screen*		/* screen */
-);
-
-extern int XHeightOfScreen(
-    Screen*		/* screen */
-);
-
-extern int XIfEvent(
-    Display*		/* display */,
-    XEvent*		/* event_return */,
-    Bool (*) (
-	       Display*			/* display */,
-               XEvent*			/* event */,
-               XPointer			/* arg */
-             )		/* predicate */,
-    XPointer		/* arg */
-);
-
-extern int XImageByteOrder(
-    Display*		/* display */
-);
-
-extern int XInstallColormap(
-    Display*		/* display */,
-    Colormap		/* colormap */
-);
-
-extern KeyCode XKeysymToKeycode(
-    Display*		/* display */,
-    KeySym		/* keysym */
-);
-
-extern int XKillClient(
-    Display*		/* display */,
-    XID			/* resource */
-);
-
-extern Status XLookupColor(
-    Display*		/* display */,
-    Colormap		/* colormap */,
-    _Xconst char*	/* color_name */,
-    XColor*		/* exact_def_return */,
-    XColor*		/* screen_def_return */
-);
-
-extern int XLowerWindow(
-    Display*		/* display */,
-    Window		/* w */
-);
-
-extern int XMapRaised(
-    Display*		/* display */,
-    Window		/* w */
-);
-
-extern int XMapSubwindows(
-    Display*		/* display */,
-    Window		/* w */
-);
-
-extern int XMapWindow(
-    Display*		/* display */,
-    Window		/* w */
-);
-
-extern int XMaskEvent(
-    Display*		/* display */,
-    long		/* event_mask */,
-    XEvent*		/* event_return */
-);
-
-extern int XMaxCmapsOfScreen(
-    Screen*		/* screen */
-);
-
-extern int XMinCmapsOfScreen(
-    Screen*		/* screen */
-);
-
-extern int XMoveResizeWindow(
-    Display*		/* display */,
-    Window		/* w */,
-    int			/* x */,
-    int			/* y */,
-    unsigned int	/* width */,
-    unsigned int	/* height */
-);
-
-extern int XMoveWindow(
-    Display*		/* display */,
-    Window		/* w */,
-    int			/* x */,
-    int			/* y */
-);
-
-extern int XNextEvent(
-    Display*		/* display */,
-    XEvent*		/* event_return */
-);
-
-extern int XNoOp(
-    Display*		/* display */
-);
-
-extern Status XParseColor(
-    Display*		/* display */,
-    Colormap		/* colormap */,
-    _Xconst char*	/* spec */,
-    XColor*		/* exact_def_return */
-);
-
-extern int XParseGeometry(
-    _Xconst char*	/* parsestring */,
-    int*		/* x_return */,
-    int*		/* y_return */,
-    unsigned int*	/* width_return */,
-    unsigned int*	/* height_return */
-);
-
-extern int XPeekEvent(
-    Display*		/* display */,
-    XEvent*		/* event_return */
-);
-
-extern int XPeekIfEvent(
-    Display*		/* display */,
-    XEvent*		/* event_return */,
-    Bool (*) (
-	       Display*		/* display */,
-               XEvent*		/* event */,
-               XPointer		/* arg */
-             )		/* predicate */,
-    XPointer		/* arg */
-);
-
-extern int XPending(
-    Display*		/* display */
-);
-
-extern int XPlanesOfScreen(
-    Screen*		/* screen */
-);
-
-extern int XProtocolRevision(
-    Display*		/* display */
-);
-
-extern int XProtocolVersion(
-    Display*		/* display */
-);
-
-
-extern int XPutBackEvent(
-    Display*		/* display */,
-    XEvent*		/* event */
-);
-
-extern int XPutImage(
-    Display*		/* display */,
-    Drawable		/* d */,
-    GC			/* gc */,
-    XImage*		/* image */,
-    int			/* src_x */,
-    int			/* src_y */,
-    int			/* dest_x */,
-    int			/* dest_y */,
-    unsigned int	/* width */,
-    unsigned int	/* height */
-);
-
-extern int XQLength(
-    Display*		/* display */
-);
-
-extern Status XQueryBestCursor(
-    Display*		/* display */,
-    Drawable		/* d */,
-    unsigned int        /* width */,
-    unsigned int	/* height */,
-    unsigned int*	/* width_return */,
-    unsigned int*	/* height_return */
-);
-
-extern Status XQueryBestSize(
-    Display*		/* display */,
-    int			/* class */,
-    Drawable		/* which_screen */,
-    unsigned int	/* width */,
-    unsigned int	/* height */,
-    unsigned int*	/* width_return */,
-    unsigned int*	/* height_return */
-);
-
-extern Status XQueryBestStipple(
-    Display*		/* display */,
-    Drawable		/* which_screen */,
-    unsigned int	/* width */,
-    unsigned int	/* height */,
-    unsigned int*	/* width_return */,
-    unsigned int*	/* height_return */
-);
-
-extern Status XQueryBestTile(
-    Display*		/* display */,
-    Drawable		/* which_screen */,
-    unsigned int	/* width */,
-    unsigned int	/* height */,
-    unsigned int*	/* width_return */,
-    unsigned int*	/* height_return */
-);
-
-extern int XQueryColor(
-    Display*		/* display */,
-    Colormap		/* colormap */,
-    XColor*		/* def_in_out */
-);
-
-extern int XQueryColors(
-    Display*		/* display */,
-    Colormap		/* colormap */,
-    XColor*		/* defs_in_out */,
-    int			/* ncolors */
-);
-
-extern Bool XQueryExtension(
-    Display*		/* display */,
-    _Xconst char*	/* name */,
-    int*		/* major_opcode_return */,
-    int*		/* first_event_return */,
-    int*		/* first_error_return */
-);
-
-extern int XQueryKeymap(
-    Display*		/* display */,
-    char [32]		/* keys_return */
-);
-
-extern Bool XQueryPointer(
-    Display*		/* display */,
-    Window		/* w */,
-    Window*		/* root_return */,
-    Window*		/* child_return */,
-    int*		/* root_x_return */,
-    int*		/* root_y_return */,
-    int*		/* win_x_return */,
-    int*		/* win_y_return */,
-    unsigned int*       /* mask_return */
-);
-
-extern int XQueryTextExtents(
-    Display*		/* display */,
-    XID			/* font_ID */,
-    _Xconst char*	/* string */,
-    int			/* nchars */,
-    int*		/* direction_return */,
-    int*		/* font_ascent_return */,
-    int*		/* font_descent_return */,
-    XCharStruct*	/* overall_return */
-);
-
-extern int XQueryTextExtents16(
-    Display*		/* display */,
-    XID			/* font_ID */,
-    _Xconst XChar2b*	/* string */,
-    int			/* nchars */,
-    int*		/* direction_return */,
-    int*		/* font_ascent_return */,
-    int*		/* font_descent_return */,
-    XCharStruct*	/* overall_return */
-);
-
-extern Status XQueryTree(
-    Display*		/* display */,
-    Window		/* w */,
-    Window*		/* root_return */,
-    Window*		/* parent_return */,
-    Window**		/* children_return */,
-    unsigned int*	/* nchildren_return */
-);
-
-extern int XRaiseWindow(
-    Display*		/* display */,
-    Window		/* w */
-);
-
-extern int XReadBitmapFile(
-    Display*		/* display */,
-    Drawable 		/* d */,
-    _Xconst char*	/* filename */,
-    unsigned int*	/* width_return */,
-    unsigned int*	/* height_return */,
-    Pixmap*		/* bitmap_return */,
-    int*		/* x_hot_return */,
-    int*		/* y_hot_return */
-);
-
-extern int XReadBitmapFileData(
-    _Xconst char*	/* filename */,
-    unsigned int*	/* width_return */,
-    unsigned int*	/* height_return */,
-    unsigned char**	/* data_return */,
-    int*		/* x_hot_return */,
-    int*		/* y_hot_return */
-);
-
-extern int XRebindKeysym(
-    Display*		/* display */,
-    KeySym		/* keysym */,
-    KeySym*		/* list */,
-    int			/* mod_count */,
-    _Xconst unsigned char*	/* string */,
-    int			/* bytes_string */
-);
-
-extern int XRecolorCursor(
-    Display*		/* display */,
-    Cursor		/* cursor */,
-    XColor*		/* foreground_color */,
-    XColor*		/* background_color */
-);
-
-extern int XRefreshKeyboardMapping(
-    XMappingEvent*	/* event_map */
-);
-
-extern int XRemoveFromSaveSet(
-    Display*		/* display */,
-    Window		/* w */
-);
-
-extern int XRemoveHost(
-    Display*		/* display */,
-    XHostAddress*	/* host */
-);
-
-extern int XRemoveHosts(
-    Display*		/* display */,
-    XHostAddress*	/* hosts */,
-    int			/* num_hosts */
-);
-
-extern int XReparentWindow(
-    Display*		/* display */,
-    Window		/* w */,
-    Window		/* parent */,
-    int			/* x */,
-    int			/* y */
-);
-
-extern int XResetScreenSaver(
-    Display*		/* display */
-);
-
-extern int XResizeWindow(
-    Display*		/* display */,
-    Window		/* w */,
-    unsigned int	/* width */,
-    unsigned int	/* height */
-);
-
-extern int XRestackWindows(
-    Display*		/* display */,
-    Window*		/* windows */,
-    int			/* nwindows */
-);
-
-extern int XRotateBuffers(
-    Display*		/* display */,
-    int			/* rotate */
-);
-
-extern int XRotateWindowProperties(
-    Display*		/* display */,
-    Window		/* w */,
-    Atom*		/* properties */,
-    int			/* num_prop */,
-    int			/* npositions */
-);
-
-extern int XScreenCount(
-    Display*		/* display */
-);
-
-extern int XSelectInput(
-    Display*		/* display */,
-    Window		/* w */,
-    long		/* event_mask */
-);
-
-extern Status XSendEvent(
-    Display*		/* display */,
-    Window		/* w */,
-    Bool		/* propagate */,
-    long		/* event_mask */,
-    XEvent*		/* event_send */
-);
-
-extern int XSetAccessControl(
-    Display*		/* display */,
-    int			/* mode */
-);
-
-extern int XSetArcMode(
-    Display*		/* display */,
-    GC			/* gc */,
-    int			/* arc_mode */
-);
-
-extern int XSetBackground(
-    Display*		/* display */,
-    GC			/* gc */,
-    unsigned long	/* background */
-);
-
-extern int XSetClipMask(
-    Display*		/* display */,
-    GC			/* gc */,
-    Pixmap		/* pixmap */
-);
-
-extern int XSetClipOrigin(
-    Display*		/* display */,
-    GC			/* gc */,
-    int			/* clip_x_origin */,
-    int			/* clip_y_origin */
-);
-
-extern int XSetClipRectangles(
-    Display*		/* display */,
-    GC			/* gc */,
-    int			/* clip_x_origin */,
-    int			/* clip_y_origin */,
-    XRectangle*		/* rectangles */,
-    int			/* n */,
-    int			/* ordering */
-);
-
-extern int XSetCloseDownMode(
-    Display*		/* display */,
-    int			/* close_mode */
-);
-
-extern int XSetCommand(
-    Display*		/* display */,
-    Window		/* w */,
-    char**		/* argv */,
-    int			/* argc */
-);
-
-extern int XSetDashes(
-    Display*		/* display */,
-    GC			/* gc */,
-    int			/* dash_offset */,
-    _Xconst char*	/* dash_list */,
-    int			/* n */
-);
-
-extern int XSetFillRule(
-    Display*		/* display */,
-    GC			/* gc */,
-    int			/* fill_rule */
-);
-
-extern int XSetFillStyle(
-    Display*		/* display */,
-    GC			/* gc */,
-    int			/* fill_style */
-);
-
-extern int XSetFont(
-    Display*		/* display */,
-    GC			/* gc */,
-    Font		/* font */
-);
-
-extern int XSetFontPath(
-    Display*		/* display */,
-    char**		/* directories */,
-    int			/* ndirs */
-);
-
-extern int XSetForeground(
-    Display*		/* display */,
-    GC			/* gc */,
-    unsigned long	/* foreground */
-);
-
-extern int XSetFunction(
-    Display*		/* display */,
-    GC			/* gc */,
-    int			/* function */
-);
-
-extern int XSetGraphicsExposures(
-    Display*		/* display */,
-    GC			/* gc */,
-    Bool		/* graphics_exposures */
-);
-
-extern int XSetIconName(
-    Display*		/* display */,
-    Window		/* w */,
-    _Xconst char*	/* icon_name */
-);
-
-extern int XSetInputFocus(
-    Display*		/* display */,
-    Window		/* focus */,
-    int			/* revert_to */,
-    Time		/* time */
-);
-
-extern int XSetLineAttributes(
-    Display*		/* display */,
-    GC			/* gc */,
-    unsigned int	/* line_width */,
-    int			/* line_style */,
-    int			/* cap_style */,
-    int			/* join_style */
-);
-
-extern int XSetModifierMapping(
-    Display*		/* display */,
-    XModifierKeymap*	/* modmap */
-);
-
-extern int XSetPlaneMask(
-    Display*		/* display */,
-    GC			/* gc */,
-    unsigned long	/* plane_mask */
-);
-
-extern int XSetPointerMapping(
-    Display*		/* display */,
-    _Xconst unsigned char*	/* map */,
-    int			/* nmap */
-);
-
-extern int XSetScreenSaver(
-    Display*		/* display */,
-    int			/* timeout */,
-    int			/* interval */,
-    int			/* prefer_blanking */,
-    int			/* allow_exposures */
-);
-
-extern int XSetSelectionOwner(
-    Display*		/* display */,
-    Atom	        /* selection */,
-    Window		/* owner */,
-    Time		/* time */
-);
-
-extern int XSetState(
-    Display*		/* display */,
-    GC			/* gc */,
-    unsigned long 	/* foreground */,
-    unsigned long	/* background */,
-    int			/* function */,
-    unsigned long	/* plane_mask */
-);
-
-extern int XSetStipple(
-    Display*		/* display */,
-    GC			/* gc */,
-    Pixmap		/* stipple */
-);
-
-extern int XSetSubwindowMode(
-    Display*		/* display */,
-    GC			/* gc */,
-    int			/* subwindow_mode */
-);
-
-extern int XSetTSOrigin(
-    Display*		/* display */,
-    GC			/* gc */,
-    int			/* ts_x_origin */,
-    int			/* ts_y_origin */
-);
-
-extern int XSetTile(
-    Display*		/* display */,
-    GC			/* gc */,
-    Pixmap		/* tile */
-);
-
-extern int XSetWindowBackground(
-    Display*		/* display */,
-    Window		/* w */,
-    unsigned long	/* background_pixel */
-);
-
-extern int XSetWindowBackgroundPixmap(
-    Display*		/* display */,
-    Window		/* w */,
-    Pixmap		/* background_pixmap */
-);
-
-extern int XSetWindowBorder(
-    Display*		/* display */,
-    Window		/* w */,
-    unsigned long	/* border_pixel */
-);
-
-extern int XSetWindowBorderPixmap(
-    Display*		/* display */,
-    Window		/* w */,
-    Pixmap		/* border_pixmap */
-);
-
-extern int XSetWindowBorderWidth(
-    Display*		/* display */,
-    Window		/* w */,
-    unsigned int	/* width */
-);
-
-extern int XSetWindowColormap(
-    Display*		/* display */,
-    Window		/* w */,
-    Colormap		/* colormap */
-);
-
-extern int XStoreBuffer(
-    Display*		/* display */,
-    _Xconst char*	/* bytes */,
-    int			/* nbytes */,
-    int			/* buffer */
-);
-
-extern int XStoreBytes(
-    Display*		/* display */,
-    _Xconst char*	/* bytes */,
-    int			/* nbytes */
-);
-
-extern int XStoreColor(
-    Display*		/* display */,
-    Colormap		/* colormap */,
-    XColor*		/* color */
-);
-
-extern int XStoreColors(
-    Display*		/* display */,
-    Colormap		/* colormap */,
-    XColor*		/* color */,
-    int			/* ncolors */
-);
-
-extern int XStoreName(
-    Display*		/* display */,
-    Window		/* w */,
-    _Xconst char*	/* window_name */
-);
-
-extern int XStoreNamedColor(
-    Display*		/* display */,
-    Colormap		/* colormap */,
-    _Xconst char*	/* color */,
-    unsigned long	/* pixel */,
-    int			/* flags */
-);
-
-extern int XSync(
-    Display*		/* display */,
-    Bool		/* discard */
-);
-
-extern int XTextExtents(
-    XFontStruct*	/* font_struct */,
-    _Xconst char*	/* string */,
-    int			/* nchars */,
-    int*		/* direction_return */,
-    int*		/* font_ascent_return */,
-    int*		/* font_descent_return */,
-    XCharStruct*	/* overall_return */
-);
-
-extern int XTextExtents16(
-    XFontStruct*	/* font_struct */,
-    _Xconst XChar2b*	/* string */,
-    int			/* nchars */,
-    int*		/* direction_return */,
-    int*		/* font_ascent_return */,
-    int*		/* font_descent_return */,
-    XCharStruct*	/* overall_return */
-);
-
-extern int XTextWidth(
-    XFontStruct*	/* font_struct */,
-    _Xconst char*	/* string */,
-    int			/* count */
-);
-
-extern int XTextWidth16(
-    XFontStruct*	/* font_struct */,
-    _Xconst XChar2b*	/* string */,
-    int			/* count */
-);
-
-extern Bool XTranslateCoordinates(
-    Display*		/* display */,
-    Window		/* src_w */,
-    Window		/* dest_w */,
-    int			/* src_x */,
-    int			/* src_y */,
-    int*		/* dest_x_return */,
-    int*		/* dest_y_return */,
-    Window*		/* child_return */
-);
-
-extern int XUndefineCursor(
-    Display*		/* display */,
-    Window		/* w */
-);
-
-extern int XUngrabButton(
-    Display*		/* display */,
-    unsigned int	/* button */,
-    unsigned int	/* modifiers */,
-    Window		/* grab_window */
-);
-
-extern int XUngrabKey(
-    Display*		/* display */,
-    int			/* keycode */,
-    unsigned int	/* modifiers */,
-    Window		/* grab_window */
-);
-
-extern int XUngrabKeyboard(
-    Display*		/* display */,
-    Time		/* time */
-);
-
-extern int XUngrabPointer(
-    Display*		/* display */,
-    Time		/* time */
-);
-
-extern int XUngrabServer(
-    Display*		/* display */
-);
-
-extern int XUninstallColormap(
-    Display*		/* display */,
-    Colormap		/* colormap */
-);
-
-extern int XUnloadFont(
-    Display*		/* display */,
-    Font		/* font */
-);
-
-extern int XUnmapSubwindows(
-    Display*		/* display */,
-    Window		/* w */
-);
-
-extern int XUnmapWindow(
-    Display*		/* display */,
-    Window		/* w */
-);
-
-extern int XVendorRelease(
-    Display*		/* display */
-);
-
-extern int XWarpPointer(
-    Display*		/* display */,
-    Window		/* src_w */,
-    Window		/* dest_w */,
-    int			/* src_x */,
-    int			/* src_y */,
-    unsigned int	/* src_width */,
-    unsigned int	/* src_height */,
-    int			/* dest_x */,
-    int			/* dest_y */
-);
-
-extern int XWidthMMOfScreen(
-    Screen*		/* screen */
-);
-
-extern int XWidthOfScreen(
-    Screen*		/* screen */
-);
-
-extern int XWindowEvent(
-    Display*		/* display */,
-    Window		/* w */,
-    long		/* event_mask */,
-    XEvent*		/* event_return */
-);
-
-extern int XWriteBitmapFile(
-    Display*		/* display */,
-    _Xconst char*	/* filename */,
-    Pixmap		/* bitmap */,
-    unsigned int	/* width */,
-    unsigned int	/* height */,
-    int			/* x_hot */,
-    int			/* y_hot */
-);
-
-extern Bool XSupportsLocale (void);
-
-extern char *XSetLocaleModifiers(
-    const char*		/* modifier_list */
-);
-
-extern XOM XOpenOM(
-    Display*			/* display */,
-    struct _XrmHashBucketRec*	/* rdb */,
-    _Xconst char*		/* res_name */,
-    _Xconst char*		/* res_class */
-);
-
-extern Status XCloseOM(
-    XOM			/* om */
-);
-
-extern char *XSetOMValues(
-    XOM			/* om */,
-    ...
-) _X_SENTINEL(0);
-
-extern char *XGetOMValues(
-    XOM			/* om */,
-    ...
-) _X_SENTINEL(0);
-
-extern Display *XDisplayOfOM(
-    XOM			/* om */
-);
-
-extern char *XLocaleOfOM(
-    XOM			/* om */
-);
-
-extern XOC XCreateOC(
-    XOM			/* om */,
-    ...
-) _X_SENTINEL(0);
-
-extern void XDestroyOC(
-    XOC			/* oc */
-);
-
-extern XOM XOMOfOC(
-    XOC			/* oc */
-);
-
-extern char *XSetOCValues(
-    XOC			/* oc */,
-    ...
-) _X_SENTINEL(0);
-
-extern char *XGetOCValues(
-    XOC			/* oc */,
-    ...
-) _X_SENTINEL(0);
-
-extern XFontSet XCreateFontSet(
-    Display*		/* display */,
-    _Xconst char*	/* base_font_name_list */,
-    char***		/* missing_charset_list */,
-    int*		/* missing_charset_count */,
-    char**		/* def_string */
-);
-
-extern void XFreeFontSet(
-    Display*		/* display */,
-    XFontSet		/* font_set */
-);
-
-extern int XFontsOfFontSet(
-    XFontSet		/* font_set */,
-    XFontStruct***	/* font_struct_list */,
-    char***		/* font_name_list */
-);
-
-extern char *XBaseFontNameListOfFontSet(
-    XFontSet		/* font_set */
-);
-
-extern char *XLocaleOfFontSet(
-    XFontSet		/* font_set */
-);
-
-extern Bool XContextDependentDrawing(
-    XFontSet		/* font_set */
-);
-
-extern Bool XDirectionalDependentDrawing(
-    XFontSet		/* font_set */
-);
-
-extern Bool XContextualDrawing(
-    XFontSet		/* font_set */
-);
-
-extern XFontSetExtents *XExtentsOfFontSet(
-    XFontSet		/* font_set */
-);
-
-extern int XmbTextEscapement(
-    XFontSet		/* font_set */,
-    _Xconst char*	/* text */,
-    int			/* bytes_text */
-);
-
-extern int XwcTextEscapement(
-    XFontSet		/* font_set */,
-    _Xconst wchar_t*	/* text */,
-    int			/* num_wchars */
-);
-
-extern int Xutf8TextEscapement(
-    XFontSet		/* font_set */,
-    _Xconst char*	/* text */,
-    int			/* bytes_text */
-);
-
-extern int XmbTextExtents(
-    XFontSet		/* font_set */,
-    _Xconst char*	/* text */,
-    int			/* bytes_text */,
-    XRectangle*		/* overall_ink_return */,
-    XRectangle*		/* overall_logical_return */
-);
-
-extern int XwcTextExtents(
-    XFontSet		/* font_set */,
-    _Xconst wchar_t*	/* text */,
-    int			/* num_wchars */,
-    XRectangle*		/* overall_ink_return */,
-    XRectangle*		/* overall_logical_return */
-);
-
-extern int Xutf8TextExtents(
-    XFontSet		/* font_set */,
-    _Xconst char*	/* text */,
-    int			/* bytes_text */,
-    XRectangle*		/* overall_ink_return */,
-    XRectangle*		/* overall_logical_return */
-);
-
-extern Status XmbTextPerCharExtents(
-    XFontSet		/* font_set */,
-    _Xconst char*	/* text */,
-    int			/* bytes_text */,
-    XRectangle*		/* ink_extents_buffer */,
-    XRectangle*		/* logical_extents_buffer */,
-    int			/* buffer_size */,
-    int*		/* num_chars */,
-    XRectangle*		/* overall_ink_return */,
-    XRectangle*		/* overall_logical_return */
-);
-
-extern Status XwcTextPerCharExtents(
-    XFontSet		/* font_set */,
-    _Xconst wchar_t*	/* text */,
-    int			/* num_wchars */,
-    XRectangle*		/* ink_extents_buffer */,
-    XRectangle*		/* logical_extents_buffer */,
-    int			/* buffer_size */,
-    int*		/* num_chars */,
-    XRectangle*		/* overall_ink_return */,
-    XRectangle*		/* overall_logical_return */
-);
-
-extern Status Xutf8TextPerCharExtents(
-    XFontSet		/* font_set */,
-    _Xconst char*	/* text */,
-    int			/* bytes_text */,
-    XRectangle*		/* ink_extents_buffer */,
-    XRectangle*		/* logical_extents_buffer */,
-    int			/* buffer_size */,
-    int*		/* num_chars */,
-    XRectangle*		/* overall_ink_return */,
-    XRectangle*		/* overall_logical_return */
-);
-
-extern void XmbDrawText(
-    Display*		/* display */,
-    Drawable		/* d */,
-    GC			/* gc */,
-    int			/* x */,
-    int			/* y */,
-    XmbTextItem*	/* text_items */,
-    int			/* nitems */
-);
-
-extern void XwcDrawText(
-    Display*		/* display */,
-    Drawable		/* d */,
-    GC			/* gc */,
-    int			/* x */,
-    int			/* y */,
-    XwcTextItem*	/* text_items */,
-    int			/* nitems */
-);
-
-extern void Xutf8DrawText(
-    Display*		/* display */,
-    Drawable		/* d */,
-    GC			/* gc */,
-    int			/* x */,
-    int			/* y */,
-    XmbTextItem*	/* text_items */,
-    int			/* nitems */
-);
-
-extern void XmbDrawString(
-    Display*		/* display */,
-    Drawable		/* d */,
-    XFontSet		/* font_set */,
-    GC			/* gc */,
-    int			/* x */,
-    int			/* y */,
-    _Xconst char*	/* text */,
-    int			/* bytes_text */
-);
-
-extern void XwcDrawString(
-    Display*		/* display */,
-    Drawable		/* d */,
-    XFontSet		/* font_set */,
-    GC			/* gc */,
-    int			/* x */,
-    int			/* y */,
-    _Xconst wchar_t*	/* text */,
-    int			/* num_wchars */
-);
-
-extern void Xutf8DrawString(
-    Display*		/* display */,
-    Drawable		/* d */,
-    XFontSet		/* font_set */,
-    GC			/* gc */,
-    int			/* x */,
-    int			/* y */,
-    _Xconst char*	/* text */,
-    int			/* bytes_text */
-);
-
-extern void XmbDrawImageString(
-    Display*		/* display */,
-    Drawable		/* d */,
-    XFontSet		/* font_set */,
-    GC			/* gc */,
-    int			/* x */,
-    int			/* y */,
-    _Xconst char*	/* text */,
-    int			/* bytes_text */
-);
-
-extern void XwcDrawImageString(
-    Display*		/* display */,
-    Drawable		/* d */,
-    XFontSet		/* font_set */,
-    GC			/* gc */,
-    int			/* x */,
-    int			/* y */,
-    _Xconst wchar_t*	/* text */,
-    int			/* num_wchars */
-);
-
-extern void Xutf8DrawImageString(
-    Display*		/* display */,
-    Drawable		/* d */,
-    XFontSet		/* font_set */,
-    GC			/* gc */,
-    int			/* x */,
-    int			/* y */,
-    _Xconst char*	/* text */,
-    int			/* bytes_text */
-);
-
-extern XIM XOpenIM(
-    Display*			/* dpy */,
-    struct _XrmHashBucketRec*	/* rdb */,
-    char*			/* res_name */,
-    char*			/* res_class */
-);
-
-extern Status XCloseIM(
-    XIM /* im */
-);
-
-extern char *XGetIMValues(
-    XIM /* im */, ...
-) _X_SENTINEL(0);
-
-extern char *XSetIMValues(
-    XIM /* im */, ...
-) _X_SENTINEL(0);
-
-extern Display *XDisplayOfIM(
-    XIM /* im */
-);
-
-extern char *XLocaleOfIM(
-    XIM /* im*/
-);
-
-extern XIC XCreateIC(
-    XIM /* im */, ...
-) _X_SENTINEL(0);
-
-extern void XDestroyIC(
-    XIC /* ic */
-);
-
-extern void XSetICFocus(
-    XIC /* ic */
-);
-
-extern void XUnsetICFocus(
-    XIC /* ic */
-);
-
-extern wchar_t *XwcResetIC(
-    XIC /* ic */
-);
-
-extern char *XmbResetIC(
-    XIC /* ic */
-);
-
-extern char *Xutf8ResetIC(
-    XIC /* ic */
-);
-
-extern char *XSetICValues(
-    XIC /* ic */, ...
-) _X_SENTINEL(0);
-
-extern char *XGetICValues(
-    XIC /* ic */, ...
-) _X_SENTINEL(0);
-
-extern XIM XIMOfIC(
-    XIC /* ic */
-);
-
-extern Bool XFilterEvent(
-    XEvent*	/* event */,
-    Window	/* window */
-);
-
-extern int XmbLookupString(
-    XIC			/* ic */,
-    XKeyPressedEvent*	/* event */,
-    char*		/* buffer_return */,
-    int			/* bytes_buffer */,
-    KeySym*		/* keysym_return */,
-    Status*		/* status_return */
-);
-
-extern int XwcLookupString(
-    XIC			/* ic */,
-    XKeyPressedEvent*	/* event */,
-    wchar_t*		/* buffer_return */,
-    int			/* wchars_buffer */,
-    KeySym*		/* keysym_return */,
-    Status*		/* status_return */
-);
-
-extern int Xutf8LookupString(
-    XIC			/* ic */,
-    XKeyPressedEvent*	/* event */,
-    char*		/* buffer_return */,
-    int			/* bytes_buffer */,
-    KeySym*		/* keysym_return */,
-    Status*		/* status_return */
-);
-
-extern XVaNestedList XVaCreateNestedList(
-    int /*unused*/, ...
-) _X_SENTINEL(0);
-
-/* internal connections for IMs */
-
-extern Bool XRegisterIMInstantiateCallback(
-    Display*			/* dpy */,
-    struct _XrmHashBucketRec*	/* rdb */,
-    char*			/* res_name */,
-    char*			/* res_class */,
-    XIDProc			/* callback */,
-    XPointer			/* client_data */
-);
-
-extern Bool XUnregisterIMInstantiateCallback(
-    Display*			/* dpy */,
-    struct _XrmHashBucketRec*	/* rdb */,
-    char*			/* res_name */,
-    char*			/* res_class */,
-    XIDProc			/* callback */,
-    XPointer			/* client_data */
-);
-
-typedef void (*XConnectionWatchProc)(
-    Display*			/* dpy */,
-    XPointer			/* client_data */,
-    int				/* fd */,
-    Bool			/* opening */,	 /* open or close flag */
-    XPointer*			/* watch_data */ /* open sets, close uses */
-);
-
-
-extern Status XInternalConnectionNumbers(
-    Display*			/* dpy */,
-    int**			/* fd_return */,
-    int*			/* count_return */
-);
-
-extern void XProcessInternalConnection(
-    Display*			/* dpy */,
-    int				/* fd */
-);
-
-extern Status XAddConnectionWatch(
-    Display*			/* dpy */,
-    XConnectionWatchProc	/* callback */,
-    XPointer			/* client_data */
-);
-
-extern void XRemoveConnectionWatch(
-    Display*			/* dpy */,
-    XConnectionWatchProc	/* callback */,
-    XPointer			/* client_data */
-);
-
-extern void XSetAuthorization(
-    char *			/* name */,
-    int				/* namelen */,
-    char *			/* data */,
-    int				/* datalen */
-);
-
-extern int _Xmbtowc(
-    wchar_t *			/* wstr */,
-#ifdef ISC
-    char const *		/* str */,
-    size_t			/* len */
-#else
-    char *			/* str */,
-    int				/* len */
-#endif
-);
-
-extern int _Xwctomb(
-    char *			/* str */,
-    wchar_t			/* wc */
-);
-
-extern Bool XGetEventData(
-    Display*			/* dpy */,
-    XGenericEventCookie*	/* cookie*/
-);
-
-extern void XFreeEventData(
-    Display*			/* dpy */,
-    XGenericEventCookie*	/* cookie*/
-);
-
-_XFUNCPROTOEND
-
-#endif /* _X11_XLIB_H_ */
->>>>>>> 8fd06c45
+#endif /* _X11_XLIB_H_ */