--- conflicted
+++ resolved
@@ -1,3040 +1,1515 @@
-<<<<<<< HEAD
-/******************************************************************
-
-           Copyright 1992, 1993, 1994 by FUJITSU LIMITED
-
-Permission to use, copy, modify, distribute, and sell this software
-and its documentation for any purpose is hereby granted without fee,
-provided that the above copyright notice appear in all copies and
-that both that copyright notice and this permission notice appear
-in supporting documentation, and that the name of FUJITSU LIMITED
-not be used in advertising or publicity pertaining to distribution
-of the software without specific, written prior permission.
-FUJITSU LIMITED makes no representations about the suitability of
-this software for any purpose.
-It is provided "as is" without express or implied warranty.
-
-FUJITSU LIMITED DISCLAIM ALL WARRANTIES WITH REGARD TO THIS SOFTWARE,
-INCLUDING ALL IMPLIED WARRANTIES OF MERCHANTABILITY AND FITNESS, IN NO
-EVENT SHALL FUJITSU LIMITED BE LIABLE FOR ANY SPECIAL, INDIRECT OR
-CONSEQUENTIAL DAMAGES OR ANY DAMAGES WHATSOEVER RESULTING FROM LOSS OF
-USE, DATA OR PROFITS, WHETHER IN AN ACTION OF CONTRACT, NEGLIGENCE OR
-OTHER TORTIOUS ACTION, ARISING OUT OF OR IN CONNECTION WITH THE USE OR
-PERFORMANCE OF THIS SOFTWARE.
-
-  Author: Takashi Fujiwara     FUJITSU LIMITED
-                               fujiwara@a80.tech.yk.fujitsu.co.jp
-
-******************************************************************/
-
-#ifdef HAVE_CONFIG_H
-#include <config.h>
-#endif
-#include "Xlibint.h"
-#include "Xlcint.h"
-#include "Ximint.h"
-
-
-Private XIMResourceList
-_XimGetNestedListSeparator(
-    XIMResourceList	 res_list,		/* LISTofIMATTR or IMATTR */
-    unsigned int	 res_num)
-{
-    return  _XimGetResourceListRec(res_list, res_num, XNSeparatorofNestedList);
-}
-
-Private Bool
-_XimCheckInnerIMAttributes(
-    Xim			 im,
-    XIMArg		*arg,
-    unsigned long	 mode)
-{
-    XIMResourceList	 res;
-    int			 check;
-
-    if (!(res = _XimGetResourceListRec(im->private.proto.im_inner_resources,
-			im->private.proto.im_num_inner_resources, arg->name)))
-	return False;
-
-    check = _XimCheckIMMode(res, mode);
-    if(check == XIM_CHECK_INVALID)
-	return True;
-    else if(check == XIM_CHECK_ERROR)
-	return False;
-
-    return True;
-}
-
-Public char *
-_XimMakeIMAttrIDList(
-    Xim			 im,
-    XIMResourceList	 res_list,
-    unsigned int	 res_num,
-    XIMArg		*arg,
-    CARD16		*buf,
-    INT16		*len,
-    unsigned long	 mode)
-{
-    register XIMArg	*p;
-    XIMResourceList	 res;
-    int			 check;
-
-    *len = 0;
-    if (!arg)
-	return (char *)NULL;
-
-    for (p = arg; p->name; p++) {
-	if (!(res = _XimGetResourceListRec(res_list, res_num, p->name))) {
-	    if (_XimCheckInnerIMAttributes(im, p, mode))
-		continue;
-	    return p->name;
-	}
-
-	check = _XimCheckIMMode(res, mode);
-	if (check == XIM_CHECK_INVALID)
-	    continue;
-	else if (check == XIM_CHECK_ERROR)
-	    return p->name;
-
-	*buf = res->id;
-	*len += sizeof(CARD16);
-	 buf++;
-    }
-    return (char *)NULL;
-}
-
-Private Bool
-_XimCheckInnerICAttributes(
-    Xic			 ic,
-    XIMArg		*arg,
-    unsigned long	 mode)
-{
-    XIMResourceList	 res;
-    int			 check;
-
-    if (!(res = _XimGetResourceListRec(ic->private.proto.ic_inner_resources,
-			ic->private.proto.ic_num_inner_resources, arg->name)))
-	return False;
-
-    check = _XimCheckICMode(res, mode);
-    if(check == XIM_CHECK_INVALID)
-	return True;
-    else if(check == XIM_CHECK_ERROR)
-	return False;
-
-    return True;
-}
-
-Public char *
-_XimMakeICAttrIDList(
-    Xic			 ic,
-    XIMResourceList	 res_list,
-    unsigned int	 res_num,
-    XIMArg		*arg,
-    CARD16		*buf,
-    INT16		*len,
-    unsigned long	 mode)
-{
-    register XIMArg	*p;
-    XIMResourceList	 res;
-    int			 check;
-    XrmQuark		 pre_quark;
-    XrmQuark		 sts_quark;
-    char		*name;
-    INT16		 new_len;
-
-    *len = 0;
-    if (!arg)
-	return (char *)NULL;
-
-    pre_quark = XrmStringToQuark(XNPreeditAttributes);
-    sts_quark = XrmStringToQuark(XNStatusAttributes);
-
-    for (p = arg; p && p->name; p++) {
-	if (!(res = _XimGetResourceListRec(res_list, res_num, p->name))) {
-	    if (_XimCheckInnerICAttributes(ic, p, mode))
-		continue;
-	    *len = -1;
-	    return p->name;
-	}
-
-	check = _XimCheckICMode(res, mode);
-	if(check == XIM_CHECK_INVALID)
-	    continue;
-	else if(check == XIM_CHECK_ERROR) {
-	    *len = -1;
-	    return p->name;
-	}
-
-	*buf = res->id;
-	*len += sizeof(CARD16);
-	buf++;
-	if (res->resource_size == XimType_NEST) {
-	    if (res->xrm_name == pre_quark) {
-		if ((name = _XimMakeICAttrIDList(ic, res_list, res_num,
-				(XIMArg *)p->value, buf, &new_len,
-				(mode | XIM_PREEDIT_ATTR)))) {
-		    if (new_len < 0) *len = -1;
-		    else *len += new_len;
-		    return name;
-		}
-	    } else if (res->xrm_name == sts_quark) {
-		if ((name = _XimMakeICAttrIDList(ic, res_list, res_num,
-				(XIMArg *)p->value, buf, &new_len,
-				(mode | XIM_STATUS_ATTR)))) {
-		    if (new_len < 0) *len = -1;
-		    else *len += new_len;
-		    return name;
-		}
-	    }
-	    *len += new_len;
-	    buf = (CARD16 *)((char *)buf + new_len);
-	    if (!(res = _XimGetNestedListSeparator(res_list, res_num))) {
-		p++;
-		if (p) {
-		    *len = -1;
-		    return p->name;
-		}
-		else {
-		    return (char *)NULL;
-		}
-	    }
-	    *buf = res->id;
-	    *len += sizeof(CARD16);
-	    buf++;
-	}
-    }
-    return (char *)NULL;
-}
-
-Private Bool
-_XimAttributeToValue(
-    Xic			  ic,
-    XIMResourceList	  res,
-    CARD16		 *data,
-    INT16		  data_len,
-    XPointer		  value,
-    BITMASK32		  mode)
-{
-    switch (res->resource_size) {
-    case XimType_SeparatorOfNestedList:
-    case XimType_NEST:
-	break;
-
-    case XimType_CARD8:
-    case XimType_CARD16:
-    case XimType_CARD32:
-    case XimType_Window:
-    case XimType_XIMHotKeyState:
-	_XCopyToArg((XPointer)data, (XPointer *)&value, data_len);
-	break;
-
-    case XimType_STRING8:
-	{
-	    char	*str;
-
-	    if (!(value))
-		return False;
-
-	    if (!(str = (char *)Xmalloc(data_len + 1)))
-		return False;
-
-	    (void)memcpy(str, (char *)data, data_len);
-	    str[data_len] = '\0';
-
-	    *((char **)value) = str;
-	    break;
-	}
-
-    case XimType_XIMStyles:
-	{
-	    INT16		 num = data[0];
-	    register CARD32	*style_list = (CARD32 *)&data[2];
-	    XIMStyle		*style;
-	    XIMStyles		*rep;
-	    register int	 i;
-	    char		*p;
-	    int			 alloc_len;
-
-	    if (!(value))
-		return False;
-
-	    alloc_len = sizeof(XIMStyles) + sizeof(XIMStyle) * num;
-	    if (!(p = (char *)Xmalloc(alloc_len)))
-		return False;
-
-	    rep   = (XIMStyles *)p;
-	    style = (XIMStyle *)(p + sizeof(XIMStyles));
-
-	    for (i = 0; i < num; i++)
-		style[i] = (XIMStyle)style_list[i];
-
-	    rep->count_styles = (unsigned short)num;
-	    rep->supported_styles = style;
-	    *((XIMStyles **)value) = rep;
-	    break;
-	}
-
-    case XimType_XRectangle:
-	{
-	    XRectangle	*rep;
-
-	    if (!(value))
-		return False;
-
-	    if (!(rep = (XRectangle *)Xmalloc(sizeof(XRectangle))))
-		return False;
-
-	    rep->x      = data[0];
-	    rep->y      = data[1];
-	    rep->width  = data[2];
-	    rep->height = data[3];
-	    *((XRectangle **)value) = rep;
-	    break;
-	}
-
-    case XimType_XPoint:
-	{
-	    XPoint	*rep;
-
-	    if (!(value))
-		return False;
-
-	    if (!(rep = (XPoint *)Xmalloc(sizeof(XPoint))))
-		return False;
-
-	    rep->x = data[0];
-	    rep->y = data[1];
-	    *((XPoint **)value) = rep;
-	    break;
-	}
-
-    case XimType_XFontSet:
-	{
-	    INT16	 len = data[0];
-	    char	*base_name;
-	    XFontSet	 rep = (XFontSet)NULL;
-	    char	**missing_list = NULL;
-	    int		 missing_count;
-	    char	*def_string;
-
-	    if (!(value))
-		return False;
-	    if (!ic)
-		return False;
-
-	    if (!(base_name = (char *)Xmalloc(len + 1)))
-		return False;
-
-	    (void)strncpy(base_name, (char *)&data[1], (int)len);
-	    base_name[len] = '\0';
-
-	    if (mode & XIM_PREEDIT_ATTR) {
-		if (!strcmp(base_name, ic->private.proto.preedit_font)) {
-		    rep = ic->core.preedit_attr.fontset;
-		} else if (!ic->private.proto.preedit_font_length) {
-		    rep = XCreateFontSet(ic->core.im->core.display,
-					base_name, &missing_list,
-					&missing_count, &def_string);
-		}
-	    } else if (mode & XIM_STATUS_ATTR) {
-		if (!strcmp(base_name, ic->private.proto.status_font)) {
-		    rep = ic->core.status_attr.fontset;
-		} else if (!ic->private.proto.status_font_length) {
-		    rep = XCreateFontSet(ic->core.im->core.display,
-					base_name, &missing_list,
-					&missing_count, &def_string);
-		}
-	    }
-
-	    Xfree(base_name);
-	    Xfree(missing_list);
-	    *((XFontSet *)value) = rep;
-	    break;
-	}
-
-    case XimType_XIMHotKeyTriggers:
-	{
-	    INT32			 num = *((CARD32 *)data);
-	    register CARD32		*key_list = (CARD32 *)&data[2];
-	    XIMHotKeyTrigger		*key;
-	    XIMHotKeyTriggers		*rep;
-	    register int		 i;
-	    char			*p;
-	    int				 alloc_len;
-
-	    if (!(value))
-		return False;
-
-	    alloc_len = sizeof(XIMHotKeyTriggers)
-		      + sizeof(XIMHotKeyTrigger) * num;
-	    if (!(p = (char *)Xmalloc(alloc_len)))
-		return False;
-
-	    rep = (XIMHotKeyTriggers *)p;
-	    key = (XIMHotKeyTrigger *)(p + sizeof(XIMHotKeyTriggers));
-
-	    for (i = 0; i < num; i++, key_list += 3) {
-		key[i].keysym        = (KeySym)key_list[0]; /* keysym */
-		key[i].modifier      = (int)key_list[1];    /* modifier */
-		key[i].modifier_mask = (int)key_list[2];    /* modifier_mask */
-	    }
-
-	    rep->num_hot_key = (int)num;
-	    rep->key = key;
-	    *((XIMHotKeyTriggers **)value) = rep;
-	    break;
-	}
-
-    case XimType_XIMStringConversion:
-	{
-	    break;
-	}
-
-    default:
-	return False;
-    }
-    return True;
-}
-
-Private Bool
-_XimDecodeInnerIMATTRIBUTE(
-    Xim			 im,
-    XIMArg		*arg)
-{
-    XIMResourceList	 res;
-    XimDefIMValues	 im_values;
-
-    if (!(res = _XimGetResourceListRec(im->private.proto.im_inner_resources,
-			im->private.proto.im_num_inner_resources, arg->name)))
-	return False;
-
-    _XimGetCurrentIMValues(im, &im_values);
-    return _XimDecodeLocalIMAttr(res, (XPointer)&im_values, arg->value);
-}
-
-Public char *
-_XimDecodeIMATTRIBUTE(
-    Xim			 im,
-    XIMResourceList	 res_list,
-    unsigned int	 res_num,
-    CARD16		*data,
-    INT16		 data_len,
-    XIMArg		*arg,
-    BITMASK32		 mode)
-{
-    register XIMArg	*p;
-    XIMResourceList	 res;
-    int			 check;
-    INT16		 len;
-    CARD16		*buf;
-    INT16		 total;
-    INT16		 min_len = sizeof(CARD16)	/* sizeof attributeID */
-			 	 + sizeof(INT16);	/* sizeof length */
-
-    for (p = arg; p->name; p++) {
-	if (!(res = _XimGetResourceListRec(res_list, res_num, p->name))) {
-	    if (_XimDecodeInnerIMATTRIBUTE(im, p))
-		continue;
-	    return p->name;
-	}
-
-	check = _XimCheckIMMode(res, mode);
-	if(check == XIM_CHECK_INVALID)
-	    continue;
-	else if(check == XIM_CHECK_ERROR)
-	    return p->name;
-
-	total = data_len;
-	buf = data;
-	while (total >= min_len) {
-	    if (res->id == buf[0])
-		break;
-
-	    len = buf[1];
-	    len += XIM_PAD(len) + min_len;
-	    buf = (CARD16 *)((char *)buf + len);
-	    total -= len;
-	}
-	if (total < min_len)
-	    return p->name;
-
-	if (!(_XimAttributeToValue((Xic) im->private.local.current_ic,
-				   res, &buf[2], buf[1], p->value, mode)))
-	    return p->name;
-    }
-    return (char *)NULL;
-}
-
-Private Bool
-_XimDecodeInnerICATTRIBUTE(
-    Xic			 ic,
-    XIMArg		*arg,
-    unsigned long	 mode)
-{
-    XIMResourceList	 res;
-    XimDefICValues	 ic_values;
-
-    if (!(res = _XimGetResourceListRec(ic->private.proto.ic_inner_resources,
-			ic->private.proto.ic_num_inner_resources, arg->name)))
-	return False;
-
-    _XimGetCurrentICValues(ic, &ic_values);
-    if (!_XimDecodeLocalICAttr(res, (XPointer)&ic_values, arg->value, mode))
-	return False;
-    _XimSetCurrentICValues(ic, &ic_values);
-    return True;
-}
-
-Public char *
-_XimDecodeICATTRIBUTE(
-    Xic			 ic,
-    XIMResourceList	 res_list,
-    unsigned int	 res_num,
-    CARD16		*data,
-    INT16		 data_len,
-    XIMArg		*arg,
-    BITMASK32		 mode)
-{
-    register XIMArg	*p;
-    XIMResourceList	 res;
-    int			 check;
-    INT16		 len;
-    CARD16		*buf;
-    INT16		 total;
-    char		*name;
-    INT16		 min_len = sizeof(CARD16)	/* sizeof attributeID */
-			 	 + sizeof(INT16);	/* sizeof length */
-    XrmQuark		 pre_quark;
-    XrmQuark		 sts_quark;
-
-    if (!arg)
-	return (char *)NULL;
-
-    pre_quark = XrmStringToQuark(XNPreeditAttributes);
-    sts_quark = XrmStringToQuark(XNStatusAttributes);
-
-    for (p = arg; p->name; p++) {
-	if (!(res = _XimGetResourceListRec(res_list, res_num, p->name))) {
-	    if (_XimDecodeInnerICATTRIBUTE(ic, p, mode))
-		continue;
-	    return p->name;
-	}
-
-	check = _XimCheckICMode(res, mode);
-	if (check == XIM_CHECK_INVALID)
-	    continue;
-	else if (check == XIM_CHECK_ERROR)
-	    return p->name;
-
-	total = data_len;
-	buf = data;
-	while (total >= min_len) {
-	    if (res->id == buf[0])
-		break;
-
-	    len = buf[1];
-	    len += XIM_PAD(len) + min_len;
-	    buf = (CARD16 *)((char *)buf + len);
-	    total -= len;
-	}
-	if (total < min_len)
-	    return p->name;
-
-	if (res->resource_size == XimType_NEST) {
-	    if (res->xrm_name == pre_quark) {
-	        if ((name = _XimDecodeICATTRIBUTE(ic, res_list, res_num,
-			&buf[2], buf[1], (XIMArg *)p->value,
-			(mode | XIM_PREEDIT_ATTR))))
-		    return name;
-	    } else if (res->xrm_name == sts_quark) {
-	        if ((name = _XimDecodeICATTRIBUTE(ic, res_list, res_num,
-			&buf[2], buf[1], (XIMArg *)p->value,
-			(mode | XIM_STATUS_ATTR))))
-		    return name;
-	    }
-	} else {
-	    if (!(_XimAttributeToValue(ic, res, &buf[2], buf[1],
-							p->value, mode)))
-		return p->name;
-	}
-    }
-    return (char *)NULL;
-}
-
-Private Bool
-_XimValueToAttribute(
-    XIMResourceList	 res,
-    XPointer		 buf,
-    int			 buf_size,
-    XPointer		 value,
-    int			*len,
-    unsigned long	 mode,
-    XPointer		 param)
-{
-    int			 ret_len;
-
-    switch (res->resource_size) {
-    case XimType_SeparatorOfNestedList:
-    case XimType_NEST:
-	*len = 0;
-	break;
-
-    case XimType_CARD8:
-	ret_len = sizeof(CARD8);
-	if (buf_size < ret_len + XIM_PAD(ret_len)) {
-	    *len = -1;
-	    return False;
-	}
-
-	*((CARD8 *)buf) = (CARD8)(long)value;
-	*len = ret_len;
-	break;
-
-    case XimType_CARD16:
-	ret_len = sizeof(CARD16);
-	if (buf_size < ret_len + XIM_PAD(ret_len)) {
-	    *len = -1;
-	    return False;
-	}
-
-	*((CARD16 *)buf) = (CARD16)(long)value;
-	*len = ret_len;
-	break;
-
-    case XimType_CARD32:
-    case XimType_Window:
-    case XimType_XIMHotKeyState:
-	ret_len = sizeof(CARD32);
-	if (buf_size < ret_len + XIM_PAD(ret_len)) {
-	    *len = -1;
-	    return False;
-	}
-
-	*((CARD32 *)buf) = (CARD32)(long)value;
-	*len = ret_len;
-	break;
-
-    case XimType_STRING8:
-	if (!value) {
-	    *len = 0;
-	    return False;
-	}
-
-	ret_len = strlen((char *)value);
-	if (buf_size < ret_len + XIM_PAD(ret_len)) {
-	    *len = -1;
-	    return False;
-	}
-
-	(void)memcpy((char *)buf, (char *)value, ret_len);
-	*len = ret_len;
-	break;
-
-    case XimType_XRectangle:
-	{
-	    XRectangle	*rect = (XRectangle *)value;
-	    CARD16	*buf_s = (CARD16 *)buf;
-
-	    if (!rect) {
-		*len = 0;
-		return False;
-	    }
-
-	    ret_len = sizeof(INT16)		/* sizeof X */
-	    	    + sizeof(INT16)		/* sizeof Y */
-	            + sizeof(CARD16)		/* sizeof width */
-	            + sizeof(CARD16);		/* sizeof height */
-	    if (buf_size < ret_len + XIM_PAD(ret_len)) {
-		*len = -1;
-		return False;
-	    }
-
-	    buf_s[0] = (CARD16)rect->x;		/* X */
-	    buf_s[1] = (CARD16)rect->y;		/* Y */
-	    buf_s[2] = (CARD16)rect->width;	/* width */
-	    buf_s[3] = (CARD16)rect->height;	/* heght */
-	    *len = ret_len;
-	    break;
-	}
-
-    case XimType_XPoint:
-	{
-	    XPoint	*point = (XPoint *)value;
-	    CARD16	*buf_s = (CARD16 *)buf;
-
-	    if (!point) {
-		*len = 0;
-		return False;
-	    }
-
-	    ret_len = sizeof(INT16)		/* sizeof X */
-	            + sizeof(INT16);		/* sizeof Y */
-	    if (buf_size < ret_len + XIM_PAD(ret_len)) {
-		*len = -1;
-		return False;
-	    }
-
-	    buf_s[0] = (CARD16)point->x;		/* X */
-	    buf_s[1] = (CARD16)point->y;		/* Y */
-	    *len = ret_len;
-	    break;
-	}
-
-    case XimType_XFontSet:
-	{
-	    XFontSet	 font = (XFontSet)value;
-	    Xic		 ic = (Xic)param;
-	    char	*base_name = NULL;
-	    int		 length = 0;
-	    CARD16	*buf_s = (CARD16 *)buf;
-
-	    if (!font) {
-		*len = 0;
-		return False;
-	    }
-
-	    if (mode & XIM_PREEDIT_ATTR) {
-		base_name = ic->private.proto.preedit_font;
-		length	  = ic->private.proto.preedit_font_length;
-	    } else if (mode & XIM_STATUS_ATTR) {
-		base_name = ic->private.proto.status_font;
-		length	  = ic->private.proto.status_font_length;
-	    }
-
-	    if (!base_name) {
-		*len = 0;
-		return False;
-	    }
-
-	    ret_len = sizeof(CARD16)		/* sizeof length of Base name */
-		    + length;			/* sizeof Base font name list */
-	    if (buf_size < ret_len + XIM_PAD(ret_len)) {
-		*len = -1;
-		return False;
-	    }
-
-	    buf_s[0] = (INT16)length;		/* length of Base font name */
-	    (void)memcpy((char *)&buf_s[1], base_name, length);
-						/* Base font name list */
-	    *len = ret_len;
-	    break;
-	}
-
-    case XimType_XIMHotKeyTriggers:
-	{
-	    XIMHotKeyTriggers	*hotkey = (XIMHotKeyTriggers *)value;
-	    INT32		 num;
-	    CARD32		*buf_l = (CARD32 *)buf;
-	    register CARD32	*key = (CARD32 *)&buf_l[1];
-	    register int	 i;
-
-	    if (!hotkey) {
-		*len = 0;
-		return False;
-	    }
-	    num = (INT32)hotkey->num_hot_key;
-
-	    ret_len = sizeof(INT32)		/* sizeof number of key list */
-	           + (sizeof(CARD32)		/* sizeof keysyn */
-	           +  sizeof(CARD32)		/* sizeof modifier */
-	           +  sizeof(CARD32))		/* sizeof modifier_mask */
-	           *  num;			/* number of key list */
-	    if (buf_size < ret_len + XIM_PAD(ret_len)) {
-		*len = -1;
-		return False;
-	    }
-
-	    buf_l[0] = num;		/* number of key list */
-	    for (i = 0; i < num; i++, key += 3) {
-		key[0] = (CARD32)(hotkey->key[i].keysym);
-						/* keysym */
-		key[1] = (CARD32)(hotkey->key[i].modifier);
-						/* modifier */
-		key[2] = (CARD32)(hotkey->key[i].modifier_mask);
-						/* modifier_mask */
-	    }
-	    *len = ret_len;
-	    break;
-	}
-
-    case XimType_XIMStringConversion:
-	{
-	    *len = 0;
-	    break;
-	}
-
-    default:
-	return False;
-    }
-    return True;
-}
-
-Private Bool
-_XimSetInnerIMAttributes(
-    Xim			 im,
-    XPointer		 top,
-    XIMArg		*arg,
-    unsigned long	 mode)
-{
-    XIMResourceList	 res;
-    int			 check;
-
-    if (!(res = _XimGetResourceListRec(im->private.proto.im_inner_resources,
-			im->private.proto.im_num_inner_resources, arg->name)))
-	return False;
-
-    check = _XimCheckIMMode(res, mode);
-    if(check == XIM_CHECK_INVALID)
-	return True;
-    else if(check == XIM_CHECK_ERROR)
-	return False;
-
-    return _XimEncodeLocalIMAttr(res, top, arg->value);
-}
-
-Public char *
-_XimEncodeIMATTRIBUTE(
-    Xim			  im,
-    XIMResourceList	  res_list,
-    unsigned int	  res_num,
-    XIMArg		 *arg,
-    XIMArg		**arg_ret,
-    char		 *buf,
-    int			  size,
-    int			 *ret_len,
-    XPointer		  top,
-    unsigned long	  mode)
-{
-    register XIMArg	*p;
-    XIMResourceList	 res;
-    int			 check;
-    CARD16		*buf_s;
-    int			 len;
-    int			 min_len = sizeof(CARD16) /* sizeof attribute ID */
-				 + sizeof(INT16); /* sizeof value length */
-
-    *ret_len = 0;
-    for (p = arg; p->name; p++) {
-	if (!(res = _XimGetResourceListRec(res_list, res_num, p->name))) {
-	    if (_XimSetInnerIMAttributes(im, top, p, mode))
-		continue;
-	    return p->name;
-	}
-
-	check = _XimCheckIMMode(res, mode);
-	if (check == XIM_CHECK_INVALID)
-	    continue;
-	else if (check == XIM_CHECK_ERROR)
-	    return p->name;
-
-	if (!(_XimEncodeLocalIMAttr(res, top, p->value)))
-	    return p->name;
-
-	buf_s = (CARD16 *)buf;
-	if (!(_XimValueToAttribute(res, (XPointer)&buf_s[2], (size - min_len),
-				p->value, &len, mode, (XPointer)NULL)))
-	    return p->name;
-
-	if (len == 0) {
-	    continue;
-	} else if (len < 0) {
-	    *arg_ret = p;
-	    return (char *)NULL;
-	}
-
-	buf_s[0] = res->id;			/* attribute ID */
-	buf_s[1] = len;				/* value length */
-	XIM_SET_PAD(&buf_s[2], len);		/* pad */
-	len += min_len;
-
-	buf += len;
-	*ret_len += len;
-	size -= len;
-    }
-    *arg_ret = (XIMArg *)NULL;
-    return (char *)NULL;
-}
-
-#ifdef XIM_CONNECTABLE
-Public	Bool
-_XimEncodeSavedIMATTRIBUTE(
-    Xim			 im,
-    XIMResourceList	 res_list,
-    unsigned int	 res_num,
-    int			*idx,
-    char		*buf,
-    int			 size,
-    int			*ret_len,
-    XPointer		 top,
-    unsigned long	 mode)
-{
-    register int	 i;
-    int			 num = im->private.proto.num_saved_imvalues;
-    XrmQuark		*quark_list = im->private.proto.saved_imvalues;
-    XIMResourceList	 res;
-    XPointer		 value;
-    CARD16		*buf_s;
-    int			 len;
-    int			 min_len = sizeof(CARD16) /* sizeof attribute ID */
-				 + sizeof(INT16); /* sizeof value length */
-
-    if (!im->private.proto.saved_imvalues) {
-	*idx = -1;
-	*ret_len = 0;
-	return True;
-    }
-
-    *ret_len = 0;
-    for (i = *idx; i < num; i++) {
-	if (!(res = _XimGetResourceListRecByQuark(res_list,
-						res_num, quark_list[i])))
-	    continue;
-
-	if (!_XimDecodeLocalIMAttr(res, top, value))
-	    return False;
-
-	buf_s = (CARD16 *)buf;
-	if (!(_XimValueToAttribute(res, (XPointer)&buf_s[2],
-			(size - min_len), value, &len, mode, (XPointer)NULL)))
-	    return False;
-
-	if (len == 0) {
-	    continue;
-	} else if (len < 0) {
-	    *idx = i;
-	    return True;
-	}
-
-	buf_s[0] = res->id;			/* attribute ID */
-	buf_s[1] = len;				/* value length */
-	XIM_SET_PAD(&buf_s[2], len);		/* pad */
-	len += min_len;
-
-	buf += len;
-	*ret_len += len;
-	size -= len;
-    }
-    *idx = -1;
-    return True;
-}
-#endif /* XIM_CONNECTABLE */
-
-Private Bool
-_XimEncodeTopValue(
-    Xic			 ic,
-    XIMResourceList	 res,
-    XIMArg		*p)
-{
-    if (res->xrm_name == XrmStringToQuark(XNClientWindow)) {
-	ic->core.client_window = (Window)p->value;
-	if (ic->core.focus_window == (Window)0)
-	    ic->core.focus_window = ic->core.client_window;
-	_XimRegisterFilter(ic);
-
-    } else if (res->xrm_name == XrmStringToQuark(XNFocusWindow)) {
-	if (ic->core.client_window) {
-	    _XimUnregisterFilter(ic);
-	    ic->core.focus_window = (Window)p->value;
-	    _XimRegisterFilter(ic);
-	} else /* client_window not yet */
-	    ic->core.focus_window = (Window)p->value;
-    }
-    return True;
-}
-
-Private Bool
-_XimEncodePreeditValue(
-    Xic			 ic,
-    XIMResourceList	 res,
-    XIMArg		*p)
-{
-    if (res->xrm_name == XrmStringToQuark(XNStdColormap)) {
-	XStandardColormap	*colormap_ret;
-	int			 count;
-
-	if (!(XGetRGBColormaps(ic->core.im->core.display,
-				ic->core.focus_window, &colormap_ret,
-				&count, (Atom)p->value)))
-	    return False;
-
-	XFree(colormap_ret);
-    } else if (res->xrm_name == XrmStringToQuark(XNFontSet)) {
-	int		  list_ret;
-	XFontStruct	**struct_list;
-	char		**name_list;
-	char		 *tmp;
-	int		  len;
-	register int	  i;
-
-	if (!p->value)
-	    return False;
-
-	if (ic->private.proto.preedit_font)
-	    Xfree(ic->private.proto.preedit_font);
-
-	list_ret = XFontsOfFontSet((XFontSet)p->value,
-						 &struct_list, &name_list);
-	for (i = 0, len = 0; i < list_ret; i++) {
-	     len += (strlen(name_list[i]) + sizeof(char));
-	}
-	if (!(tmp = Xmalloc(len + 1))) {
-	    ic->private.proto.preedit_font = NULL;
-	    return False;
-	}
-
-	tmp[0] = '\0';
-	for (i = 0; i < list_ret; i++) {
-	    strcat(tmp, name_list[i]);
-	    strcat(tmp, ",");
-	}
-	tmp[len - 1] = 0;
-	ic->private.proto.preedit_font        = tmp;
-	ic->private.proto.preedit_font_length = len - 1;
-    }
-    return True;
-}
-
-Private Bool
-_XimEncodeStatusValue(
-    Xic			 ic,
-    XIMResourceList	 res,
-    XIMArg		*p)
-{
-    if (res->xrm_name == XrmStringToQuark(XNStdColormap)) {
-	XStandardColormap	*colormap_ret = NULL;
-	int			 count;
-
-	if (!(XGetRGBColormaps(ic->core.im->core.display,
-				ic->core.focus_window, &colormap_ret,
-				&count, (Atom)p->value)))
-	    return False;
-
-	XFree(colormap_ret);
-    } else if (res->xrm_name == XrmStringToQuark(XNFontSet)) {
-	int		  list_ret;
-	XFontStruct	**struct_list;
-	char		**name_list;
-	char		 *tmp;
-	int		  len;
-	register int	  i;
-
-	if (!p->value)
-	    return False;
-
-	if (ic->private.proto.status_font)
-	    Xfree(ic->private.proto.status_font);
-
-	list_ret = XFontsOfFontSet((XFontSet)p->value,
-						 &struct_list, &name_list);
-	for (i = 0, len = 0; i < list_ret; i++) {
-	     len += (strlen(name_list[i]) + sizeof(char));
-	}
-	if (!(tmp = Xmalloc(len+1))) {
-	    ic->private.proto.status_font = NULL;
-	    return False;
-	}
-
-	tmp[0] = '\0';
-	for(i = 0; i < list_ret; i++) {
-	    strcat(tmp, name_list[i]);
-	    strcat(tmp, ",");
-	}
-	tmp[len - 1] = 0;
-	ic->private.proto.status_font        = tmp;
-	ic->private.proto.status_font_length = len - 1;
-    }
-    return True;
-}
-
-Private Bool
-_XimSetInnerICAttributes(
-    Xic			 ic,
-    XPointer		 top,
-    XIMArg		*arg,
-    unsigned long	 mode)
-{
-    XIMResourceList	 res;
-    int			 check;
-
-    if (!(res = _XimGetResourceListRec(ic->private.proto.ic_inner_resources,
-			ic->private.proto.ic_num_inner_resources, arg->name)))
-	return False;
-
-    check = _XimCheckICMode(res, mode);
-    if(check == XIM_CHECK_INVALID)
-	return True;
-    else if(check == XIM_CHECK_ERROR)
-	return False;
-
-    return _XimEncodeLocalICAttr(ic, res, top, arg, mode);
-}
-
-Public char *
-_XimEncodeICATTRIBUTE(
-    Xic			  ic,
-    XIMResourceList	  res_list,
-    unsigned int	  res_num,
-    XIMArg		 *arg,
-    XIMArg		**arg_ret,
-    char		 *buf,
-    int			  size,
-    int			 *ret_len,
-    XPointer		  top,
-    BITMASK32		 *flag,
-    unsigned long	  mode)
-{
-    register XIMArg	*p;
-    XIMResourceList	 res;
-    int			 check;
-    CARD16		*buf_s;
-    int			 len;
-    int			 min_len = sizeof(CARD16) /* sizeof attribute ID */
-				 + sizeof(INT16); /* sizeof value length */
-    XrmQuark		 pre_quark;
-    XrmQuark		 sts_quark;
-    char		*name;
-
-    pre_quark = XrmStringToQuark(XNPreeditAttributes);
-    sts_quark = XrmStringToQuark(XNStatusAttributes);
-
-    *ret_len = 0;
-    for (p = arg; p && p->name; p++) {
-	buf_s = (CARD16 *)buf;
-	if (!(res = _XimGetResourceListRec(res_list, res_num, p->name))) {
-	    if (_XimSetInnerICAttributes(ic, top, p, mode))
-		continue;
-	    return p->name;
-	}
-
-	check = _XimCheckICMode(res, mode);
-	if (check == XIM_CHECK_INVALID)
-	    continue;
-	else if (check == XIM_CHECK_ERROR)
-	    return p->name;
-
-	if (mode & XIM_PREEDIT_ATTR) {
-	    if (!(_XimEncodePreeditValue(ic, res, p)))
-		return p->name;
-	} else if (mode & XIM_STATUS_ATTR) {
-	    if (!(_XimEncodeStatusValue(ic, res, p)))
-		return p->name;
-	} else {
-	    if (!(_XimEncodeTopValue(ic, res, p)))
-		return p->name;
-	}
-
-	if (res->resource_size == XimType_NEST) {
-	    XimDefICValues	*ic_attr = (XimDefICValues *)top;
-
-	    if (res->xrm_name == pre_quark) {
-		XIMArg		*arg_rt;
-		if ((name = _XimEncodeICATTRIBUTE(ic, res_list, res_num,
-				(XIMArg *)p->value, &arg_rt,
-				(char *)&buf_s[2], (size - min_len),
-				 &len, (XPointer)&ic_attr->preedit_attr, flag,
-				(mode | XIM_PREEDIT_ATTR)))) {
-		    return name;
-		}
-
-	    } else if (res->xrm_name == sts_quark) {
-		XIMArg		*arg_rt;
-		if ((name = _XimEncodeICATTRIBUTE(ic, res_list, res_num,
-				(XIMArg *)p->value,  &arg_rt,
-				(char *)&buf_s[2], (size - min_len),
-				 &len, (XPointer)&ic_attr->status_attr, flag,
-				(mode | XIM_STATUS_ATTR)))) {
-		    return name;
-		}
-	    }
-	} else {
-#ifdef EXT_MOVE
-	    if (flag)
-		*flag |= _XimExtenArgCheck(p);
-#endif
-    	    if (!(_XimEncodeLocalICAttr(ic, res, top, p, mode)))
-		return p->name;
-
-	    if (!(_XimValueToAttribute(res, (XPointer)&buf_s[2],
-			 	(size - min_len), p->value,
-				&len, mode, (XPointer)ic)))
-		return p->name;
-	}
-
-	if (len == 0) {
-	    continue;
-	} else if (len < 0) {
-	    *arg_ret = p;
-	    return (char *)NULL;
-	}
-
-	buf_s[0] = res->id;			/* attribute ID */
-	buf_s[1] = len;				/* value length */
-	XIM_SET_PAD(&buf_s[2], len);		/* pad */
-	len += min_len;
-
-	buf += len;
-	*ret_len += len;
-	size -= len;
-    }
-    *arg_ret = (XIMArg *)NULL;
-    return (char *)NULL;
-}
-
-#ifdef XIM_CONNECTABLE
-Private Bool
-_XimEncodeSavedPreeditValue(
-    Xic			  ic,
-    XIMResourceList	  res,
-    XPointer		  value)
-{
-    int			  list_ret;
-    XFontStruct		**struct_list;
-    char		**name_list;
-    char		 *tmp;
-    int			  len;
-    register int	  i;
-
-    if (res->xrm_name == XrmStringToQuark(XNFontSet)) {
-	if (!value)
-	    return False;
-
-	if (ic->private.proto.preedit_font)
-	    Xfree(ic->private.proto.preedit_font);
-
-	list_ret = XFontsOfFontSet((XFontSet)value,
-						&struct_list, &name_list);
-	for(i = 0, len = 0; i < list_ret; i++) {
-	    len += (strlen(name_list[i]) + sizeof(char));
-	}
-	if(!(tmp = Xmalloc(len + 1))) {
-	    ic->private.proto.preedit_font = NULL;
-	    return False;
-	}
-
-	tmp[0] = '\0';
-	for(i = 0; i < list_ret; i++) {
-	    strcat(tmp, name_list[i]);
-	    strcat(tmp, ",");
-	}
-	tmp[len - 1] = 0;
-	ic->private.proto.preedit_font        = tmp;
-	ic->private.proto.preedit_font_length = len - 1;
-    }
-    return True;
-}
-
-Private Bool
-_XimEncodeSavedStatusValue(
-    Xic			  ic,
-    XIMResourceList	  res,
-    XPointer		  value)
-{
-    int			  list_ret;
-    XFontStruct		**struct_list;
-    char		**name_list;
-    char		 *tmp;
-    int			  len;
-    register int	  i;
-
-    if (res->xrm_name == XrmStringToQuark(XNFontSet)) {
-	if (!value)
-	    return False;
-
-	if (ic->private.proto.status_font)
-	    Xfree(ic->private.proto.status_font);
-
-	list_ret = XFontsOfFontSet((XFontSet)value,
-						&struct_list, &name_list);
-	for(i = 0, len = 0; i < list_ret; i++) {
-	    len += (strlen(name_list[i]) + sizeof(char));
-	}
-	if(!(tmp = Xmalloc(len + 1))) {
-	    ic->private.proto.status_font = NULL;
-	    return False;
-	}
-
-	tmp[0] = '\0';
-	for(i = 0; i < list_ret; i++) {
-	    strcat(tmp, name_list[i]);
-	    strcat(tmp, ",");
-	}
-	tmp[len - 1] = 0;
-	ic->private.proto.status_font        = tmp;
-	ic->private.proto.status_font_length = len - 1;
-    }
-    return True;
-}
-
-Public	Bool
-_XimEncodeSavedICATTRIBUTE(
-    Xic			 ic,
-    XIMResourceList	 res_list,
-    unsigned int	 res_num,
-    int			*idx,
-    char		*buf,
-    int			 size,
-    int			*ret_len,
-    XPointer		 top,
-    unsigned long	 mode)
-{
-    int			 i;
-    int			 num = ic->private.proto.num_saved_icvalues;
-    XrmQuark		*quark_list = ic->private.proto.saved_icvalues;
-    XIMResourceList	 res;
-    XPointer		 value;
-    CARD16		*buf_s;
-    int			 len;
-    int			 min_len = sizeof(CARD16) /* sizeof attribute ID */
-				 + sizeof(INT16); /* sizeof value length */
-    XrmQuark		 pre_quark;
-    XrmQuark		 sts_quark;
-    XrmQuark		 separator;
-
-    if (!ic->private.proto.saved_icvalues) {
-	*idx = -1;
-	*ret_len = 0;
-	return True;
-    }
-
-    pre_quark = XrmStringToQuark(XNPreeditAttributes);
-    sts_quark = XrmStringToQuark(XNStatusAttributes);
-    separator = XrmStringToQuark(XNSeparatorofNestedList);
-
-    *ret_len = 0;
-    for (i = *idx; i < num; i++) {
-	if (quark_list[i] == separator) {
-	    *idx = i;
-	    return True;
-	}
-
-	if (!(res = _XimGetResourceListRecByQuark(res_list,
-						res_num, quark_list[i])))
-	    continue;
-
-	if (!_XimDecodeLocalICAttr(res, top,(XPointer)&value, mode))
-	    return False;
-
-	if (mode & XIM_PREEDIT_ATTR) {
-	    if (!(_XimEncodeSavedPreeditValue(ic, res, value))) {
-		return False;
-	    }
-	} else if (mode & XIM_STATUS_ATTR) {
-	    if (!(_XimEncodeSavedStatusValue(ic, res, value))) {
-		return False;
-	    }
-	}
-
-	buf_s = (CARD16 *)buf;
-	if (res->resource_size == XimType_NEST) {
-	    XimDefICValues	*ic_attr = (XimDefICValues *)top;
-
-	    i++;
-	    if (res->xrm_name == pre_quark) {
-		if (!_XimEncodeSavedICATTRIBUTE(ic, res_list, res_num,
-				 &i, (char *)&buf_s[2], (size - min_len),
-				 &len, (XPointer)&ic_attr->preedit_attr,
-				(mode | XIM_PREEDIT_ATTR))) {
-		    return False;
-		}
-
-	    } else if (res->xrm_name == sts_quark) {
-		if (!_XimEncodeSavedICATTRIBUTE(ic, res_list, res_num,
-				&i, (char *)&buf_s[2], (size - min_len),
-				&len, (XPointer)&ic_attr->status_attr,
-				(mode | XIM_STATUS_ATTR))) {
-		    return False;
-		}
-	    }
-	} else {
-	    if (!(_XimValueToAttribute(res, (XPointer)&buf_s[2],
-			 	(size - min_len), value,
-				&len, mode, (XPointer)ic))) {
-		return False;
-	    }
-	}
-
-	if (len == 0) {
-	    continue;
-	} else if (len < 0) {
-	    if (quark_list[i] == separator)
-		i++;
-	    *idx = i;
-	    return True;
-	}
-
-	buf_s[0] = res->id;			/* attribute ID */
-	buf_s[1] = len;				/* value length */
-	XIM_SET_PAD(&buf_s[2], len);		/* pad */
-	len += min_len;
-
-	buf += len;
-	*ret_len += len;
-	size -= len;
-    }
-    *idx = -1;
-    return True;
-}
-#endif /* XIM_CONNECTABLE */
-
-Private unsigned int
-_XimCountNumberOfAttr(
-    INT16	 total,
-    CARD16	*attr,
-    int		*names_len)
-{
-    unsigned int n;
-    INT16	 len;
-    INT16	 min_len = sizeof(CARD16)	/* sizeof attribute ID */
-			 + sizeof(CARD16)	/* sizeof type of value */
-			 + sizeof(INT16);	/* sizeof length of attribute */
-
-    n = 0;
-    *names_len = 0;
-    while (total > min_len) {
-	len = attr[2];
-	*names_len += (len + 1);
-	len += (min_len + XIM_PAD(len + 2));
-	total -= len;
-	attr = (CARD16 *)((char *)attr + len);
-	n++;
-    }
-    return n;
-}
-
-Public Bool
-_XimGetAttributeID(
-    Xim			  im,
-    CARD16		 *buf)
-{
-    unsigned int	  n;
-    XIMResourceList	  res;
-    int			  res_len;
-    char		 *names;
-    int			  names_len;
-    XPointer		  tmp;
-    XIMValuesList	 *values_list;
-    char		**values;
-    int			  values_len;
-    register int	  i;
-    INT16		  len;
-    INT16		  min_len = sizeof(CARD16) /* sizeof attribute ID */
-				  + sizeof(CARD16) /* sizeof type of value */
-				  + sizeof(INT16); /* sizeof length of attr */
-    /*
-     * IM attribute ID
-     */
-
-    if (!(n = _XimCountNumberOfAttr(buf[0], &buf[1], &names_len)))
-	return False;
-    res_len = sizeof(XIMResource) * n;
-
-    if (!(res = (XIMResourceList)Xmalloc(res_len)))
-	return False;
-    bzero((char *)res, res_len);
-
-    values_len = sizeof(XIMValuesList) + (sizeof(char **) * n) + names_len;
-    if (!(tmp = (XPointer)Xmalloc(values_len))) {
-	Xfree(res);
-	return False;
-    }
-    bzero(tmp, values_len);
-
-    values_list = (XIMValuesList *)tmp;
-    values = (char **)((char *)tmp + sizeof(XIMValuesList));
-    names = (char *)((char *)values + (sizeof(char **) * n));
-
-    values_list->count_values = n;
-    values_list->supported_values = values;
-
-    buf++;
-    for (i = 0; i < n; i++) {
-	len = buf[2];
-	(void)memcpy(names, (char *)&buf[3], len);
-	values[i] = names;
-	names[len] = '\0';
-	res[i].resource_name = names;
-	res[i].resource_size = buf[1];
-	res[i].id	     = buf[0];
-	names += (len + 1);
-	len += (min_len + XIM_PAD(len + 2));
-	buf = (CARD16 *)((char *)buf + len);
-    }
-    _XIMCompileResourceList(res, n);
-
-    if (im->core.im_resources)
-	Xfree(im->core.im_resources);
-    if (im->core.im_values_list)
-	Xfree(im->core.im_values_list);
-    im->core.im_resources     = res;
-    im->core.im_num_resources = n;
-    im->core.im_values_list   = values_list;
-
-    /*
-     * IC attribute ID
-     */
-
-    if (!(n = _XimCountNumberOfAttr(buf[0], &buf[2], &names_len)))
-	return False;
-    res_len = sizeof(XIMResource) * n;
-
-    if (!(res = (XIMResourceList)Xmalloc(res_len)))
-	return False;
-    bzero((char *)res, res_len);
-
-    values_len = sizeof(XIMValuesList) + (sizeof(char **) * n) + names_len;
-    if (!(tmp = (XPointer)Xmalloc(values_len))) {
-	Xfree(res);
-	return False;
-    }
-    bzero(tmp, values_len);
-
-    values_list = (XIMValuesList *)tmp;
-    values = (char **)((char *)tmp + sizeof(XIMValuesList));
-    names = (char *)((char *)values + (sizeof(char **) * n));
-
-    values_list->count_values = n;
-    values_list->supported_values = values;
-
-    buf += 2;
-    for (i = 0; i < n; i++) {
-	len = buf[2];
-	(void)memcpy(names, (char *)&buf[3], len);
-	values[i] = names;
-	names[len] = '\0';
-	res[i].resource_name = names;
-	res[i].resource_size = buf[1];
-	res[i].id	     = buf[0];
-	names += (len + 1);
-	len += (min_len + XIM_PAD(len + 2));
-	buf = (CARD16 *)((char *)buf + len);
-    }
-    _XIMCompileResourceList(res, n);
-
-    if (im->core.ic_resources)
-	Xfree(im->core.ic_resources);
-    if (im->core.ic_values_list)
-	Xfree(im->core.ic_values_list);
-    im->core.ic_resources     = res;
-    im->core.ic_num_resources = n;
-    im->core.ic_values_list   = values_list;
-
-    return True;
-}
-=======
-/******************************************************************
-
-           Copyright 1992, 1993, 1994 by FUJITSU LIMITED
-
-Permission to use, copy, modify, distribute, and sell this software
-and its documentation for any purpose is hereby granted without fee,
-provided that the above copyright notice appear in all copies and
-that both that copyright notice and this permission notice appear
-in supporting documentation, and that the name of FUJITSU LIMITED
-not be used in advertising or publicity pertaining to distribution
-of the software without specific, written prior permission.
-FUJITSU LIMITED makes no representations about the suitability of
-this software for any purpose.
-It is provided "as is" without express or implied warranty.
-
-FUJITSU LIMITED DISCLAIM ALL WARRANTIES WITH REGARD TO THIS SOFTWARE,
-INCLUDING ALL IMPLIED WARRANTIES OF MERCHANTABILITY AND FITNESS, IN NO
-EVENT SHALL FUJITSU LIMITED BE LIABLE FOR ANY SPECIAL, INDIRECT OR
-CONSEQUENTIAL DAMAGES OR ANY DAMAGES WHATSOEVER RESULTING FROM LOSS OF
-USE, DATA OR PROFITS, WHETHER IN AN ACTION OF CONTRACT, NEGLIGENCE OR
-OTHER TORTIOUS ACTION, ARISING OUT OF OR IN CONNECTION WITH THE USE OR
-PERFORMANCE OF THIS SOFTWARE.
-
-  Author: Takashi Fujiwara     FUJITSU LIMITED
-                               fujiwara@a80.tech.yk.fujitsu.co.jp
-
-******************************************************************/
-
-#ifdef HAVE_CONFIG_H
-#include <config.h>
-#endif
-#include "Xlibint.h"
-#include "Xlcint.h"
-#include "Ximint.h"
-
-
-Private XIMResourceList
-_XimGetNestedListSeparator(
-    XIMResourceList	 res_list,		/* LISTofIMATTR or IMATTR */
-    unsigned int	 res_num)
-{
-    return  _XimGetResourceListRec(res_list, res_num, XNSeparatorofNestedList);
-}
-
-Private Bool
-_XimCheckInnerIMAttributes(
-    Xim			 im,
-    XIMArg		*arg,
-    unsigned long	 mode)
-{
-    XIMResourceList	 res;
-    int			 check;
-
-    if (!(res = _XimGetResourceListRec(im->private.proto.im_inner_resources,
-			im->private.proto.im_num_inner_resources, arg->name)))
-	return False;
-
-    check = _XimCheckIMMode(res, mode);
-    if(check == XIM_CHECK_INVALID)
-	return True;
-    else if(check == XIM_CHECK_ERROR)
-	return False;
-
-    return True;
-}
-
-Public char *
-_XimMakeIMAttrIDList(
-    Xim			 im,
-    XIMResourceList	 res_list,
-    unsigned int	 res_num,
-    XIMArg		*arg,
-    CARD16		*buf,
-    INT16		*len,
-    unsigned long	 mode)
-{
-    register XIMArg	*p;
-    XIMResourceList	 res;
-    int			 check;
-
-    *len = 0;
-    if (!arg)
-	return (char *)NULL;
-
-    for (p = arg; p->name; p++) {
-	if (!(res = _XimGetResourceListRec(res_list, res_num, p->name))) {
-	    if (_XimCheckInnerIMAttributes(im, p, mode))
-		continue;
-	    return p->name;
-	}
-
-	check = _XimCheckIMMode(res, mode);
-	if (check == XIM_CHECK_INVALID)
-	    continue;
-	else if (check == XIM_CHECK_ERROR)
-	    return p->name;
-
-	*buf = res->id;
-	*len += sizeof(CARD16);
-	 buf++;
-    }
-    return (char *)NULL;
-}
-
-Private Bool
-_XimCheckInnerICAttributes(
-    Xic			 ic,
-    XIMArg		*arg,
-    unsigned long	 mode)
-{
-    XIMResourceList	 res;
-    int			 check;
-
-    if (!(res = _XimGetResourceListRec(ic->private.proto.ic_inner_resources,
-			ic->private.proto.ic_num_inner_resources, arg->name)))
-	return False;
-
-    check = _XimCheckICMode(res, mode);
-    if(check == XIM_CHECK_INVALID)
-	return True;
-    else if(check == XIM_CHECK_ERROR)
-	return False;
-
-    return True;
-}
-
-Public char *
-_XimMakeICAttrIDList(
-    Xic			 ic,
-    XIMResourceList	 res_list,
-    unsigned int	 res_num,
-    XIMArg		*arg,
-    CARD16		*buf,
-    INT16		*len,
-    unsigned long	 mode)
-{
-    register XIMArg	*p;
-    XIMResourceList	 res;
-    int			 check;
-    XrmQuark		 pre_quark;
-    XrmQuark		 sts_quark;
-    char		*name;
-    INT16		 new_len;
-
-    *len = 0;
-    if (!arg)
-	return (char *)NULL;
-
-    pre_quark = XrmStringToQuark(XNPreeditAttributes);
-    sts_quark = XrmStringToQuark(XNStatusAttributes);
-
-    for (p = arg; p && p->name; p++) {
-	if (!(res = _XimGetResourceListRec(res_list, res_num, p->name))) {
-	    if (_XimCheckInnerICAttributes(ic, p, mode))
-		continue;
-	    *len = -1;
-	    return p->name;
-	}
-
-	check = _XimCheckICMode(res, mode);
-	if(check == XIM_CHECK_INVALID)
-	    continue;
-	else if(check == XIM_CHECK_ERROR) {
-	    *len = -1;
-	    return p->name;
-	}
-
-	*buf = res->id;
-	*len += sizeof(CARD16);
-	buf++;
-	if (res->resource_size == XimType_NEST) {
-	    if (res->xrm_name == pre_quark) {
-		if ((name = _XimMakeICAttrIDList(ic, res_list, res_num,
-				(XIMArg *)p->value, buf, &new_len,
-				(mode | XIM_PREEDIT_ATTR)))) {
-		    if (new_len < 0) *len = -1;
-		    else *len += new_len;
-		    return name;
-		}
-	    } else if (res->xrm_name == sts_quark) {
-		if ((name = _XimMakeICAttrIDList(ic, res_list, res_num,
-				(XIMArg *)p->value, buf, &new_len,
-				(mode | XIM_STATUS_ATTR)))) {
-		    if (new_len < 0) *len = -1;
-		    else *len += new_len;
-		    return name;
-		}
-	    }
-	    *len += new_len;
-	    buf = (CARD16 *)((char *)buf + new_len);
-	    if (!(res = _XimGetNestedListSeparator(res_list, res_num))) {
-		p++;
-		if (p) {
-		    *len = -1;
-		    return p->name;
-		}
-		else {
-		    return (char *)NULL;
-		}
-	    }
-	    *buf = res->id;
-	    *len += sizeof(CARD16);
-	    buf++;
-	}
-    }
-    return (char *)NULL;
-}
-
-Private Bool
-_XimAttributeToValue(
-    Xic			  ic,
-    XIMResourceList	  res,
-    CARD16		 *data,
-    INT16		  data_len,
-    XPointer		  value,
-    BITMASK32		  mode)
-{
-    switch (res->resource_size) {
-    case XimType_SeparatorOfNestedList:
-    case XimType_NEST:
-	break;
-
-    case XimType_CARD8:
-    case XimType_CARD16:
-    case XimType_CARD32:
-    case XimType_Window:
-    case XimType_XIMHotKeyState:
-	_XCopyToArg((XPointer)data, (XPointer *)&value, data_len);
-	break;
-
-    case XimType_STRING8:
-	{
-	    char	*str;
-
-	    if (!(value))
-		return False;
-
-	    if (!(str = (char *)Xmalloc(data_len + 1)))
-		return False;
-
-	    (void)memcpy(str, (char *)data, data_len);
-	    str[data_len] = '\0';
-
-	    *((char **)value) = str;
-	    break;
-	}
-
-    case XimType_XIMStyles:
-	{
-	    INT16		 num = data[0];
-	    register CARD32	*style_list = (CARD32 *)&data[2];
-	    XIMStyle		*style;
-	    XIMStyles		*rep;
-	    register int	 i;
-	    char		*p;
-	    int			 alloc_len;
-
-	    if (!(value))
-		return False;
-
-	    alloc_len = sizeof(XIMStyles) + sizeof(XIMStyle) * num;
-	    if (!(p = (char *)Xmalloc(alloc_len)))
-		return False;
-
-	    rep   = (XIMStyles *)p;
-	    style = (XIMStyle *)(p + sizeof(XIMStyles));
-
-	    for (i = 0; i < num; i++)
-		style[i] = (XIMStyle)style_list[i];
-
-	    rep->count_styles = (unsigned short)num;
-	    rep->supported_styles = style;
-	    *((XIMStyles **)value) = rep;
-	    break;
-	}
-
-    case XimType_XRectangle:
-	{
-	    XRectangle	*rep;
-
-	    if (!(value))
-		return False;
-
-	    if (!(rep = (XRectangle *)Xmalloc(sizeof(XRectangle))))
-		return False;
-
-	    rep->x      = data[0];
-	    rep->y      = data[1];
-	    rep->width  = data[2];
-	    rep->height = data[3];
-	    *((XRectangle **)value) = rep;
-	    break;
-	}
-
-    case XimType_XPoint:
-	{
-	    XPoint	*rep;
-
-	    if (!(value))
-		return False;
-
-	    if (!(rep = (XPoint *)Xmalloc(sizeof(XPoint))))
-		return False;
-
-	    rep->x = data[0];
-	    rep->y = data[1];
-	    *((XPoint **)value) = rep;
-	    break;
-	}
-
-    case XimType_XFontSet:
-	{
-	    INT16	 len = data[0];
-	    char	*base_name;
-	    XFontSet	 rep = (XFontSet)NULL;
-	    char	**missing_list = NULL;
-	    int		 missing_count;
-	    char	*def_string;
-
-	    if (!(value))
-		return False;
-	    if (!ic)
-		return False;
-
-	    if (!(base_name = (char *)Xmalloc(len + 1)))
-		return False;
-
-	    (void)strncpy(base_name, (char *)&data[1], (int)len);
-	    base_name[len] = '\0';
-
-	    if (mode & XIM_PREEDIT_ATTR) {
-		if (!strcmp(base_name, ic->private.proto.preedit_font)) {
-		    rep = ic->core.preedit_attr.fontset;
-		} else if (!ic->private.proto.preedit_font_length) {
-		    rep = XCreateFontSet(ic->core.im->core.display,
-					base_name, &missing_list,
-					&missing_count, &def_string);
-		}
-	    } else if (mode & XIM_STATUS_ATTR) {
-		if (!strcmp(base_name, ic->private.proto.status_font)) {
-		    rep = ic->core.status_attr.fontset;
-		} else if (!ic->private.proto.status_font_length) {
-		    rep = XCreateFontSet(ic->core.im->core.display,
-					base_name, &missing_list,
-					&missing_count, &def_string);
-		}
-	    }
-
-	    Xfree(base_name);
-	    Xfree(missing_list);
-	    *((XFontSet *)value) = rep;
-	    break;
-	}
-
-    case XimType_XIMHotKeyTriggers:
-	{
-	    INT32			 num = *((CARD32 *)data);
-	    register CARD32		*key_list = (CARD32 *)&data[2];
-	    XIMHotKeyTrigger		*key;
-	    XIMHotKeyTriggers		*rep;
-	    register int		 i;
-	    char			*p;
-	    int				 alloc_len;
-
-	    if (!(value))
-		return False;
-
-	    alloc_len = sizeof(XIMHotKeyTriggers)
-		      + sizeof(XIMHotKeyTrigger) * num;
-	    if (!(p = (char *)Xmalloc(alloc_len)))
-		return False;
-
-	    rep = (XIMHotKeyTriggers *)p;
-	    key = (XIMHotKeyTrigger *)(p + sizeof(XIMHotKeyTriggers));
-
-	    for (i = 0; i < num; i++, key_list += 3) {
-		key[i].keysym        = (KeySym)key_list[0]; /* keysym */
-		key[i].modifier      = (int)key_list[1];    /* modifier */
-		key[i].modifier_mask = (int)key_list[2];    /* modifier_mask */
-	    }
-
-	    rep->num_hot_key = (int)num;
-	    rep->key = key;
-	    *((XIMHotKeyTriggers **)value) = rep;
-	    break;
-	}
-
-    case XimType_XIMStringConversion:
-	{
-	    break;
-	}
-
-    default:
-	return False;
-    }
-    return True;
-}
-
-Private Bool
-_XimDecodeInnerIMATTRIBUTE(
-    Xim			 im,
-    XIMArg		*arg)
-{
-    XIMResourceList	 res;
-    XimDefIMValues	 im_values;
-
-    if (!(res = _XimGetResourceListRec(im->private.proto.im_inner_resources,
-			im->private.proto.im_num_inner_resources, arg->name)))
-	return False;
-
-    _XimGetCurrentIMValues(im, &im_values);
-    return _XimDecodeLocalIMAttr(res, (XPointer)&im_values, arg->value);
-}
-
-Public char *
-_XimDecodeIMATTRIBUTE(
-    Xim			 im,
-    XIMResourceList	 res_list,
-    unsigned int	 res_num,
-    CARD16		*data,
-    INT16		 data_len,
-    XIMArg		*arg,
-    BITMASK32		 mode)
-{
-    register XIMArg	*p;
-    XIMResourceList	 res;
-    int			 check;
-    INT16		 len;
-    CARD16		*buf;
-    INT16		 total;
-    INT16		 min_len = sizeof(CARD16)	/* sizeof attributeID */
-			 	 + sizeof(INT16);	/* sizeof length */
-
-    for (p = arg; p->name; p++) {
-	if (!(res = _XimGetResourceListRec(res_list, res_num, p->name))) {
-	    if (_XimDecodeInnerIMATTRIBUTE(im, p))
-		continue;
-	    return p->name;
-	}
-
-	check = _XimCheckIMMode(res, mode);
-	if(check == XIM_CHECK_INVALID)
-	    continue;
-	else if(check == XIM_CHECK_ERROR)
-	    return p->name;
-
-	total = data_len;
-	buf = data;
-	while (total >= min_len) {
-	    if (res->id == buf[0])
-		break;
-
-	    len = buf[1];
-	    len += XIM_PAD(len) + min_len;
-	    buf = (CARD16 *)((char *)buf + len);
-	    total -= len;
-	}
-	if (total < min_len)
-	    return p->name;
-
-	if (!(_XimAttributeToValue((Xic) im->private.local.current_ic,
-				   res, &buf[2], buf[1], p->value, mode)))
-	    return p->name;
-    }
-    return (char *)NULL;
-}
-
-Private Bool
-_XimDecodeInnerICATTRIBUTE(
-    Xic			 ic,
-    XIMArg		*arg,
-    unsigned long	 mode)
-{
-    XIMResourceList	 res;
-    XimDefICValues	 ic_values;
-
-    if (!(res = _XimGetResourceListRec(ic->private.proto.ic_inner_resources,
-			ic->private.proto.ic_num_inner_resources, arg->name)))
-	return False;
-
-    _XimGetCurrentICValues(ic, &ic_values);
-    if (!_XimDecodeLocalICAttr(res, (XPointer)&ic_values, arg->value, mode))
-	return False;
-    _XimSetCurrentICValues(ic, &ic_values);
-    return True;
-}
-
-Public char *
-_XimDecodeICATTRIBUTE(
-    Xic			 ic,
-    XIMResourceList	 res_list,
-    unsigned int	 res_num,
-    CARD16		*data,
-    INT16		 data_len,
-    XIMArg		*arg,
-    BITMASK32		 mode)
-{
-    register XIMArg	*p;
-    XIMResourceList	 res;
-    int			 check;
-    INT16		 len;
-    CARD16		*buf;
-    INT16		 total;
-    char		*name;
-    INT16		 min_len = sizeof(CARD16)	/* sizeof attributeID */
-			 	 + sizeof(INT16);	/* sizeof length */
-    XrmQuark		 pre_quark;
-    XrmQuark		 sts_quark;
-
-    if (!arg)
-	return (char *)NULL;
-
-    pre_quark = XrmStringToQuark(XNPreeditAttributes);
-    sts_quark = XrmStringToQuark(XNStatusAttributes);
-
-    for (p = arg; p->name; p++) {
-	if (!(res = _XimGetResourceListRec(res_list, res_num, p->name))) {
-	    if (_XimDecodeInnerICATTRIBUTE(ic, p, mode))
-		continue;
-	    return p->name;
-	}
-
-	check = _XimCheckICMode(res, mode);
-	if (check == XIM_CHECK_INVALID)
-	    continue;
-	else if (check == XIM_CHECK_ERROR)
-	    return p->name;
-
-	total = data_len;
-	buf = data;
-	while (total >= min_len) {
-	    if (res->id == buf[0])
-		break;
-
-	    len = buf[1];
-	    len += XIM_PAD(len) + min_len;
-	    buf = (CARD16 *)((char *)buf + len);
-	    total -= len;
-	}
-	if (total < min_len)
-	    return p->name;
-
-	if (res->resource_size == XimType_NEST) {
-	    if (res->xrm_name == pre_quark) {
-	        if ((name = _XimDecodeICATTRIBUTE(ic, res_list, res_num,
-			&buf[2], buf[1], (XIMArg *)p->value,
-			(mode | XIM_PREEDIT_ATTR))))
-		    return name;
-	    } else if (res->xrm_name == sts_quark) {
-	        if ((name = _XimDecodeICATTRIBUTE(ic, res_list, res_num,
-			&buf[2], buf[1], (XIMArg *)p->value,
-			(mode | XIM_STATUS_ATTR))))
-		    return name;
-	    }
-	} else {
-	    if (!(_XimAttributeToValue(ic, res, &buf[2], buf[1],
-							p->value, mode)))
-		return p->name;
-	}
-    }
-    return (char *)NULL;
-}
-
-Private Bool
-_XimValueToAttribute(
-    XIMResourceList	 res,
-    XPointer		 buf,
-    int			 buf_size,
-    XPointer		 value,
-    int			*len,
-    unsigned long	 mode,
-    XPointer		 param)
-{
-    int			 ret_len;
-
-    switch (res->resource_size) {
-    case XimType_SeparatorOfNestedList:
-    case XimType_NEST:
-	*len = 0;
-	break;
-
-    case XimType_CARD8:
-	ret_len = sizeof(CARD8);
-	if (buf_size < ret_len + XIM_PAD(ret_len)) {
-	    *len = -1;
-	    return False;
-	}
-
-	*((CARD8 *)buf) = (CARD8)(long)value;
-	*len = ret_len;
-	break;
-
-    case XimType_CARD16:
-	ret_len = sizeof(CARD16);
-	if (buf_size < ret_len + XIM_PAD(ret_len)) {
-	    *len = -1;
-	    return False;
-	}
-
-	*((CARD16 *)buf) = (CARD16)(long)value;
-	*len = ret_len;
-	break;
-
-    case XimType_CARD32:
-    case XimType_Window:
-    case XimType_XIMHotKeyState:
-	ret_len = sizeof(CARD32);
-	if (buf_size < ret_len + XIM_PAD(ret_len)) {
-	    *len = -1;
-	    return False;
-	}
-
-	*((CARD32 *)buf) = (CARD32)(long)value;
-	*len = ret_len;
-	break;
-
-    case XimType_STRING8:
-	if (!value) {
-	    *len = 0;
-	    return False;
-	}
-
-	ret_len = strlen((char *)value);
-	if (buf_size < ret_len + XIM_PAD(ret_len)) {
-	    *len = -1;
-	    return False;
-	}
-
-	(void)memcpy((char *)buf, (char *)value, ret_len);
-	*len = ret_len;
-	break;
-
-    case XimType_XRectangle:
-	{
-	    XRectangle	*rect = (XRectangle *)value;
-	    CARD16	*buf_s = (CARD16 *)buf;
-
-	    if (!rect) {
-		*len = 0;
-		return False;
-	    }
-
-	    ret_len = sizeof(INT16)		/* sizeof X */
-	    	    + sizeof(INT16)		/* sizeof Y */
-	            + sizeof(CARD16)		/* sizeof width */
-	            + sizeof(CARD16);		/* sizeof height */
-	    if (buf_size < ret_len + XIM_PAD(ret_len)) {
-		*len = -1;
-		return False;
-	    }
-
-	    buf_s[0] = (CARD16)rect->x;		/* X */
-	    buf_s[1] = (CARD16)rect->y;		/* Y */
-	    buf_s[2] = (CARD16)rect->width;	/* width */
-	    buf_s[3] = (CARD16)rect->height;	/* heght */
-	    *len = ret_len;
-	    break;
-	}
-
-    case XimType_XPoint:
-	{
-	    XPoint	*point = (XPoint *)value;
-	    CARD16	*buf_s = (CARD16 *)buf;
-
-	    if (!point) {
-		*len = 0;
-		return False;
-	    }
-
-	    ret_len = sizeof(INT16)		/* sizeof X */
-	            + sizeof(INT16);		/* sizeof Y */
-	    if (buf_size < ret_len + XIM_PAD(ret_len)) {
-		*len = -1;
-		return False;
-	    }
-
-	    buf_s[0] = (CARD16)point->x;		/* X */
-	    buf_s[1] = (CARD16)point->y;		/* Y */
-	    *len = ret_len;
-	    break;
-	}
-
-    case XimType_XFontSet:
-	{
-	    XFontSet	 font = (XFontSet)value;
-	    Xic		 ic = (Xic)param;
-	    char	*base_name = NULL;
-	    int		 length = 0;
-	    CARD16	*buf_s = (CARD16 *)buf;
-
-	    if (!font) {
-		*len = 0;
-		return False;
-	    }
-
-	    if (mode & XIM_PREEDIT_ATTR) {
-		base_name = ic->private.proto.preedit_font;
-		length	  = ic->private.proto.preedit_font_length;
-	    } else if (mode & XIM_STATUS_ATTR) {
-		base_name = ic->private.proto.status_font;
-		length	  = ic->private.proto.status_font_length;
-	    }
-
-	    if (!base_name) {
-		*len = 0;
-		return False;
-	    }
-
-	    ret_len = sizeof(CARD16)		/* sizeof length of Base name */
-		    + length;			/* sizeof Base font name list */
-	    if (buf_size < ret_len + XIM_PAD(ret_len)) {
-		*len = -1;
-		return False;
-	    }
-
-	    buf_s[0] = (INT16)length;		/* length of Base font name */
-	    (void)memcpy((char *)&buf_s[1], base_name, length);
-						/* Base font name list */
-	    *len = ret_len;
-	    break;
-	}
-
-    case XimType_XIMHotKeyTriggers:
-	{
-	    XIMHotKeyTriggers	*hotkey = (XIMHotKeyTriggers *)value;
-	    INT32		 num;
-	    CARD32		*buf_l = (CARD32 *)buf;
-	    register CARD32	*key = (CARD32 *)&buf_l[1];
-	    register int	 i;
-
-	    if (!hotkey) {
-		*len = 0;
-		return False;
-	    }
-	    num = (INT32)hotkey->num_hot_key;
-
-	    ret_len = sizeof(INT32)		/* sizeof number of key list */
-	           + (sizeof(CARD32)		/* sizeof keysyn */
-	           +  sizeof(CARD32)		/* sizeof modifier */
-	           +  sizeof(CARD32))		/* sizeof modifier_mask */
-	           *  num;			/* number of key list */
-	    if (buf_size < ret_len + XIM_PAD(ret_len)) {
-		*len = -1;
-		return False;
-	    }
-
-	    buf_l[0] = num;		/* number of key list */
-	    for (i = 0; i < num; i++, key += 3) {
-		key[0] = (CARD32)(hotkey->key[i].keysym);
-						/* keysym */
-		key[1] = (CARD32)(hotkey->key[i].modifier);
-						/* modifier */
-		key[2] = (CARD32)(hotkey->key[i].modifier_mask);
-						/* modifier_mask */
-	    }
-	    *len = ret_len;
-	    break;
-	}
-
-    case XimType_XIMStringConversion:
-	{
-	    *len = 0;
-	    break;
-	}
-
-    default:
-	return False;
-    }
-    return True;
-}
-
-Private Bool
-_XimSetInnerIMAttributes(
-    Xim			 im,
-    XPointer		 top,
-    XIMArg		*arg,
-    unsigned long	 mode)
-{
-    XIMResourceList	 res;
-    int			 check;
-
-    if (!(res = _XimGetResourceListRec(im->private.proto.im_inner_resources,
-			im->private.proto.im_num_inner_resources, arg->name)))
-	return False;
-
-    check = _XimCheckIMMode(res, mode);
-    if(check == XIM_CHECK_INVALID)
-	return True;
-    else if(check == XIM_CHECK_ERROR)
-	return False;
-
-    return _XimEncodeLocalIMAttr(res, top, arg->value);
-}
-
-Public char *
-_XimEncodeIMATTRIBUTE(
-    Xim			  im,
-    XIMResourceList	  res_list,
-    unsigned int	  res_num,
-    XIMArg		 *arg,
-    XIMArg		**arg_ret,
-    char		 *buf,
-    int			  size,
-    int			 *ret_len,
-    XPointer		  top,
-    unsigned long	  mode)
-{
-    register XIMArg	*p;
-    XIMResourceList	 res;
-    int			 check;
-    CARD16		*buf_s;
-    int			 len;
-    int			 min_len = sizeof(CARD16) /* sizeof attribute ID */
-				 + sizeof(INT16); /* sizeof value length */
-
-    *ret_len = 0;
-    for (p = arg; p->name; p++) {
-	if (!(res = _XimGetResourceListRec(res_list, res_num, p->name))) {
-	    if (_XimSetInnerIMAttributes(im, top, p, mode))
-		continue;
-	    return p->name;
-	}
-
-	check = _XimCheckIMMode(res, mode);
-	if (check == XIM_CHECK_INVALID)
-	    continue;
-	else if (check == XIM_CHECK_ERROR)
-	    return p->name;
-
-	if (!(_XimEncodeLocalIMAttr(res, top, p->value)))
-	    return p->name;
-
-	buf_s = (CARD16 *)buf;
-	if (!(_XimValueToAttribute(res, (XPointer)&buf_s[2], (size - min_len),
-				p->value, &len, mode, (XPointer)NULL)))
-	    return p->name;
-
-	if (len == 0) {
-	    continue;
-	} else if (len < 0) {
-	    *arg_ret = p;
-	    return (char *)NULL;
-	}
-
-	buf_s[0] = res->id;			/* attribute ID */
-	buf_s[1] = len;				/* value length */
-	XIM_SET_PAD(&buf_s[2], len);		/* pad */
-	len += min_len;
-
-	buf += len;
-	*ret_len += len;
-	size -= len;
-    }
-    *arg_ret = (XIMArg *)NULL;
-    return (char *)NULL;
-}
-
-#ifdef XIM_CONNECTABLE
-Public	Bool
-_XimEncodeSavedIMATTRIBUTE(
-    Xim			 im,
-    XIMResourceList	 res_list,
-    unsigned int	 res_num,
-    int			*idx,
-    char		*buf,
-    int			 size,
-    int			*ret_len,
-    XPointer		 top,
-    unsigned long	 mode)
-{
-    register int	 i;
-    int			 num = im->private.proto.num_saved_imvalues;
-    XrmQuark		*quark_list = im->private.proto.saved_imvalues;
-    XIMResourceList	 res;
-    XPointer		 value;
-    CARD16		*buf_s;
-    int			 len;
-    int			 min_len = sizeof(CARD16) /* sizeof attribute ID */
-				 + sizeof(INT16); /* sizeof value length */
-
-    if (!im->private.proto.saved_imvalues) {
-	*idx = -1;
-	*ret_len = 0;
-	return True;
-    }
-
-    *ret_len = 0;
-    for (i = *idx; i < num; i++) {
-	if (!(res = _XimGetResourceListRecByQuark(res_list,
-						res_num, quark_list[i])))
-	    continue;
-
-	if (!_XimDecodeLocalIMAttr(res, top, value))
-	    return False;
-
-	buf_s = (CARD16 *)buf;
-	if (!(_XimValueToAttribute(res, (XPointer)&buf_s[2],
-			(size - min_len), value, &len, mode, (XPointer)NULL)))
-	    return False;
-
-	if (len == 0) {
-	    continue;
-	} else if (len < 0) {
-	    *idx = i;
-	    return True;
-	}
-
-	buf_s[0] = res->id;			/* attribute ID */
-	buf_s[1] = len;				/* value length */
-	XIM_SET_PAD(&buf_s[2], len);		/* pad */
-	len += min_len;
-
-	buf += len;
-	*ret_len += len;
-	size -= len;
-    }
-    *idx = -1;
-    return True;
-}
-#endif /* XIM_CONNECTABLE */
-
-Private Bool
-_XimEncodeTopValue(
-    Xic			 ic,
-    XIMResourceList	 res,
-    XIMArg		*p)
-{
-    if (res->xrm_name == XrmStringToQuark(XNClientWindow)) {
-	ic->core.client_window = (Window)p->value;
-	if (ic->core.focus_window == (Window)0)
-	    ic->core.focus_window = ic->core.client_window;
-	_XimRegisterFilter(ic);
-
-    } else if (res->xrm_name == XrmStringToQuark(XNFocusWindow)) {
-	if (ic->core.client_window) {
-	    _XimUnregisterFilter(ic);
-	    ic->core.focus_window = (Window)p->value;
-	    _XimRegisterFilter(ic);
-	} else /* client_window not yet */
-	    ic->core.focus_window = (Window)p->value;
-    }
-    return True;
-}
-
-Private Bool
-_XimEncodePreeditValue(
-    Xic			 ic,
-    XIMResourceList	 res,
-    XIMArg		*p)
-{
-    if (res->xrm_name == XrmStringToQuark(XNStdColormap)) {
-	XStandardColormap	*colormap_ret;
-	int			 count;
-
-	if (!(XGetRGBColormaps(ic->core.im->core.display,
-				ic->core.focus_window, &colormap_ret,
-				&count, (Atom)p->value)))
-	    return False;
-
-	XFree(colormap_ret);
-    } else if (res->xrm_name == XrmStringToQuark(XNFontSet)) {
-	int		  list_ret;
-	XFontStruct	**struct_list;
-	char		**name_list;
-	char		 *tmp;
-	int		  len;
-	register int	  i;
-
-	if (!p->value)
-	    return False;
-
-	if (ic->private.proto.preedit_font)
-	    Xfree(ic->private.proto.preedit_font);
-
-	list_ret = XFontsOfFontSet((XFontSet)p->value,
-						 &struct_list, &name_list);
-	for (i = 0, len = 0; i < list_ret; i++) {
-	     len += (strlen(name_list[i]) + sizeof(char));
-	}
-	if (!(tmp = Xmalloc(len + 1))) {
-	    ic->private.proto.preedit_font = NULL;
-	    return False;
-	}
-
-	tmp[0] = '\0';
-	for (i = 0; i < list_ret; i++) {
-	    strcat(tmp, name_list[i]);
-	    strcat(tmp, ",");
-	}
-	tmp[len - 1] = 0;
-	ic->private.proto.preedit_font        = tmp;
-	ic->private.proto.preedit_font_length = len - 1;
-    }
-    return True;
-}
-
-Private Bool
-_XimEncodeStatusValue(
-    Xic			 ic,
-    XIMResourceList	 res,
-    XIMArg		*p)
-{
-    if (res->xrm_name == XrmStringToQuark(XNStdColormap)) {
-	XStandardColormap	*colormap_ret = NULL;
-	int			 count;
-
-	if (!(XGetRGBColormaps(ic->core.im->core.display,
-				ic->core.focus_window, &colormap_ret,
-				&count, (Atom)p->value)))
-	    return False;
-
-	XFree(colormap_ret);
-    } else if (res->xrm_name == XrmStringToQuark(XNFontSet)) {
-	int		  list_ret;
-	XFontStruct	**struct_list;
-	char		**name_list;
-	char		 *tmp;
-	int		  len;
-	register int	  i;
-
-	if (!p->value)
-	    return False;
-
-	if (ic->private.proto.status_font)
-	    Xfree(ic->private.proto.status_font);
-
-	list_ret = XFontsOfFontSet((XFontSet)p->value,
-						 &struct_list, &name_list);
-	for (i = 0, len = 0; i < list_ret; i++) {
-	     len += (strlen(name_list[i]) + sizeof(char));
-	}
-	if (!(tmp = Xmalloc(len+1))) {
-	    ic->private.proto.status_font = NULL;
-	    return False;
-	}
-
-	tmp[0] = '\0';
-	for(i = 0; i < list_ret; i++) {
-	    strcat(tmp, name_list[i]);
-	    strcat(tmp, ",");
-	}
-	tmp[len - 1] = 0;
-	ic->private.proto.status_font        = tmp;
-	ic->private.proto.status_font_length = len - 1;
-    }
-    return True;
-}
-
-Private Bool
-_XimSetInnerICAttributes(
-    Xic			 ic,
-    XPointer		 top,
-    XIMArg		*arg,
-    unsigned long	 mode)
-{
-    XIMResourceList	 res;
-    int			 check;
-
-    if (!(res = _XimGetResourceListRec(ic->private.proto.ic_inner_resources,
-			ic->private.proto.ic_num_inner_resources, arg->name)))
-	return False;
-
-    check = _XimCheckICMode(res, mode);
-    if(check == XIM_CHECK_INVALID)
-	return True;
-    else if(check == XIM_CHECK_ERROR)
-	return False;
-
-    return _XimEncodeLocalICAttr(ic, res, top, arg, mode);
-}
-
-Public char *
-_XimEncodeICATTRIBUTE(
-    Xic			  ic,
-    XIMResourceList	  res_list,
-    unsigned int	  res_num,
-    XIMArg		 *arg,
-    XIMArg		**arg_ret,
-    char		 *buf,
-    int			  size,
-    int			 *ret_len,
-    XPointer		  top,
-    BITMASK32		 *flag,
-    unsigned long	  mode)
-{
-    register XIMArg	*p;
-    XIMResourceList	 res;
-    int			 check;
-    CARD16		*buf_s;
-    int			 len;
-    int			 min_len = sizeof(CARD16) /* sizeof attribute ID */
-				 + sizeof(INT16); /* sizeof value length */
-    XrmQuark		 pre_quark;
-    XrmQuark		 sts_quark;
-    char		*name;
-
-    pre_quark = XrmStringToQuark(XNPreeditAttributes);
-    sts_quark = XrmStringToQuark(XNStatusAttributes);
-
-    *ret_len = 0;
-    for (p = arg; p && p->name; p++) {
-	buf_s = (CARD16 *)buf;
-	if (!(res = _XimGetResourceListRec(res_list, res_num, p->name))) {
-	    if (_XimSetInnerICAttributes(ic, top, p, mode))
-		continue;
-	    return p->name;
-	}
-
-	check = _XimCheckICMode(res, mode);
-	if (check == XIM_CHECK_INVALID)
-	    continue;
-	else if (check == XIM_CHECK_ERROR)
-	    return p->name;
-
-	if (mode & XIM_PREEDIT_ATTR) {
-	    if (!(_XimEncodePreeditValue(ic, res, p)))
-		return p->name;
-	} else if (mode & XIM_STATUS_ATTR) {
-	    if (!(_XimEncodeStatusValue(ic, res, p)))
-		return p->name;
-	} else {
-	    if (!(_XimEncodeTopValue(ic, res, p)))
-		return p->name;
-	}
-
-	if (res->resource_size == XimType_NEST) {
-	    XimDefICValues	*ic_attr = (XimDefICValues *)top;
-
-	    if (res->xrm_name == pre_quark) {
-		XIMArg		*arg_rt;
-		if ((name = _XimEncodeICATTRIBUTE(ic, res_list, res_num,
-				(XIMArg *)p->value, &arg_rt,
-				(char *)&buf_s[2], (size - min_len),
-				 &len, (XPointer)&ic_attr->preedit_attr, flag,
-				(mode | XIM_PREEDIT_ATTR)))) {
-		    return name;
-		}
-
-	    } else if (res->xrm_name == sts_quark) {
-		XIMArg		*arg_rt;
-		if ((name = _XimEncodeICATTRIBUTE(ic, res_list, res_num,
-				(XIMArg *)p->value,  &arg_rt,
-				(char *)&buf_s[2], (size - min_len),
-				 &len, (XPointer)&ic_attr->status_attr, flag,
-				(mode | XIM_STATUS_ATTR)))) {
-		    return name;
-		}
-	    }
-	} else {
-#ifdef EXT_MOVE
-	    if (flag)
-		*flag |= _XimExtenArgCheck(p);
-#endif
-    	    if (!(_XimEncodeLocalICAttr(ic, res, top, p, mode)))
-		return p->name;
-
-	    if (!(_XimValueToAttribute(res, (XPointer)&buf_s[2],
-			 	(size - min_len), p->value,
-				&len, mode, (XPointer)ic)))
-		return p->name;
-	}
-
-	if (len == 0) {
-	    continue;
-	} else if (len < 0) {
-	    *arg_ret = p;
-	    return (char *)NULL;
-	}
-
-	buf_s[0] = res->id;			/* attribute ID */
-	buf_s[1] = len;				/* value length */
-	XIM_SET_PAD(&buf_s[2], len);		/* pad */
-	len += min_len;
-
-	buf += len;
-	*ret_len += len;
-	size -= len;
-    }
-    *arg_ret = (XIMArg *)NULL;
-    return (char *)NULL;
-}
-
-#ifdef XIM_CONNECTABLE
-Private Bool
-_XimEncodeSavedPreeditValue(
-    Xic			  ic,
-    XIMResourceList	  res,
-    XPointer		  value)
-{
-    int			  list_ret;
-    XFontStruct		**struct_list;
-    char		**name_list;
-    char		 *tmp;
-    int			  len;
-    register int	  i;
-
-    if (res->xrm_name == XrmStringToQuark(XNFontSet)) {
-	if (!value)
-	    return False;
-
-	if (ic->private.proto.preedit_font)
-	    Xfree(ic->private.proto.preedit_font);
-
-	list_ret = XFontsOfFontSet((XFontSet)value,
-						&struct_list, &name_list);
-	for(i = 0, len = 0; i < list_ret; i++) {
-	    len += (strlen(name_list[i]) + sizeof(char));
-	}
-	if(!(tmp = Xmalloc(len + 1))) {
-	    ic->private.proto.preedit_font = NULL;
-	    return False;
-	}
-
-	tmp[0] = '\0';
-	for(i = 0; i < list_ret; i++) {
-	    strcat(tmp, name_list[i]);
-	    strcat(tmp, ",");
-	}
-	tmp[len - 1] = 0;
-	ic->private.proto.preedit_font        = tmp;
-	ic->private.proto.preedit_font_length = len - 1;
-    }
-    return True;
-}
-
-Private Bool
-_XimEncodeSavedStatusValue(
-    Xic			  ic,
-    XIMResourceList	  res,
-    XPointer		  value)
-{
-    int			  list_ret;
-    XFontStruct		**struct_list;
-    char		**name_list;
-    char		 *tmp;
-    int			  len;
-    register int	  i;
-
-    if (res->xrm_name == XrmStringToQuark(XNFontSet)) {
-	if (!value)
-	    return False;
-
-	if (ic->private.proto.status_font)
-	    Xfree(ic->private.proto.status_font);
-
-	list_ret = XFontsOfFontSet((XFontSet)value,
-						&struct_list, &name_list);
-	for(i = 0, len = 0; i < list_ret; i++) {
-	    len += (strlen(name_list[i]) + sizeof(char));
-	}
-	if(!(tmp = Xmalloc(len + 1))) {
-	    ic->private.proto.status_font = NULL;
-	    return False;
-	}
-
-	tmp[0] = '\0';
-	for(i = 0; i < list_ret; i++) {
-	    strcat(tmp, name_list[i]);
-	    strcat(tmp, ",");
-	}
-	tmp[len - 1] = 0;
-	ic->private.proto.status_font        = tmp;
-	ic->private.proto.status_font_length = len - 1;
-    }
-    return True;
-}
-
-Public	Bool
-_XimEncodeSavedICATTRIBUTE(
-    Xic			 ic,
-    XIMResourceList	 res_list,
-    unsigned int	 res_num,
-    int			*idx,
-    char		*buf,
-    int			 size,
-    int			*ret_len,
-    XPointer		 top,
-    unsigned long	 mode)
-{
-    int			 i;
-    int			 num = ic->private.proto.num_saved_icvalues;
-    XrmQuark		*quark_list = ic->private.proto.saved_icvalues;
-    XIMResourceList	 res;
-    XPointer		 value;
-    CARD16		*buf_s;
-    int			 len;
-    int			 min_len = sizeof(CARD16) /* sizeof attribute ID */
-				 + sizeof(INT16); /* sizeof value length */
-    XrmQuark		 pre_quark;
-    XrmQuark		 sts_quark;
-    XrmQuark		 separator;
-
-    if (!ic->private.proto.saved_icvalues) {
-	*idx = -1;
-	*ret_len = 0;
-	return True;
-    }
-
-    pre_quark = XrmStringToQuark(XNPreeditAttributes);
-    sts_quark = XrmStringToQuark(XNStatusAttributes);
-    separator = XrmStringToQuark(XNSeparatorofNestedList);
-
-    *ret_len = 0;
-    for (i = *idx; i < num; i++) {
-	if (quark_list[i] == separator) {
-	    *idx = i;
-	    return True;
-	}
-
-	if (!(res = _XimGetResourceListRecByQuark(res_list,
-						res_num, quark_list[i])))
-	    continue;
-
-	if (!_XimDecodeLocalICAttr(res, top,(XPointer)&value, mode))
-	    return False;
-
-	if (mode & XIM_PREEDIT_ATTR) {
-	    if (!(_XimEncodeSavedPreeditValue(ic, res, value))) {
-		return False;
-	    }
-	} else if (mode & XIM_STATUS_ATTR) {
-	    if (!(_XimEncodeSavedStatusValue(ic, res, value))) {
-		return False;
-	    }
-	}
-
-	buf_s = (CARD16 *)buf;
-	if (res->resource_size == XimType_NEST) {
-	    XimDefICValues	*ic_attr = (XimDefICValues *)top;
-
-	    i++;
-	    if (res->xrm_name == pre_quark) {
-		if (!_XimEncodeSavedICATTRIBUTE(ic, res_list, res_num,
-				 &i, (char *)&buf_s[2], (size - min_len),
-				 &len, (XPointer)&ic_attr->preedit_attr,
-				(mode | XIM_PREEDIT_ATTR))) {
-		    return False;
-		}
-
-	    } else if (res->xrm_name == sts_quark) {
-		if (!_XimEncodeSavedICATTRIBUTE(ic, res_list, res_num,
-				&i, (char *)&buf_s[2], (size - min_len),
-				&len, (XPointer)&ic_attr->status_attr,
-				(mode | XIM_STATUS_ATTR))) {
-		    return False;
-		}
-	    }
-	} else {
-	    if (!(_XimValueToAttribute(res, (XPointer)&buf_s[2],
-			 	(size - min_len), value,
-				&len, mode, (XPointer)ic))) {
-		return False;
-	    }
-	}
-
-	if (len == 0) {
-	    continue;
-	} else if (len < 0) {
-	    if (quark_list[i] == separator)
-		i++;
-	    *idx = i;
-	    return True;
-	}
-
-	buf_s[0] = res->id;			/* attribute ID */
-	buf_s[1] = len;				/* value length */
-	XIM_SET_PAD(&buf_s[2], len);		/* pad */
-	len += min_len;
-
-	buf += len;
-	*ret_len += len;
-	size -= len;
-    }
-    *idx = -1;
-    return True;
-}
-#endif /* XIM_CONNECTABLE */
-
-Private unsigned int
-_XimCountNumberOfAttr(
-    INT16	 total,
-    CARD16	*attr,
-    int		*names_len)
-{
-    unsigned int n;
-    INT16	 len;
-    INT16	 min_len = sizeof(CARD16)	/* sizeof attribute ID */
-			 + sizeof(CARD16)	/* sizeof type of value */
-			 + sizeof(INT16);	/* sizeof length of attribute */
-
-    n = 0;
-    *names_len = 0;
-    while (total > min_len) {
-	len = attr[2];
-	*names_len += (len + 1);
-	len += (min_len + XIM_PAD(len + 2));
-	total -= len;
-	attr = (CARD16 *)((char *)attr + len);
-	n++;
-    }
-    return n;
-}
-
-Public Bool
-_XimGetAttributeID(
-    Xim			  im,
-    CARD16		 *buf)
-{
-    unsigned int	  n;
-    XIMResourceList	  res;
-    char		 *names;
-    int			  names_len;
-    XPointer		  tmp;
-    XIMValuesList	 *values_list;
-    char		**values;
-    int			  values_len;
-    register int	  i;
-    INT16		  len;
-    INT16		  min_len = sizeof(CARD16) /* sizeof attribute ID */
-				  + sizeof(CARD16) /* sizeof type of value */
-				  + sizeof(INT16); /* sizeof length of attr */
-    /*
-     * IM attribute ID
-     */
-
-    if (!(n = _XimCountNumberOfAttr(buf[0], &buf[1], &names_len)))
-	return False;
-
-    if (!(res = Xcalloc(n, sizeof(XIMResource))))
-	return False;
-
-    values_len = sizeof(XIMValuesList) + (sizeof(char **) * n) + names_len;
-    if (!(tmp = Xcalloc(1, values_len))) {
-	Xfree(res);
-	return False;
-    }
-
-    values_list = (XIMValuesList *)tmp;
-    values = (char **)((char *)tmp + sizeof(XIMValuesList));
-    names = (char *)((char *)values + (sizeof(char **) * n));
-
-    values_list->count_values = n;
-    values_list->supported_values = values;
-
-    buf++;
-    for (i = 0; i < n; i++) {
-	len = buf[2];
-	(void)memcpy(names, (char *)&buf[3], len);
-	values[i] = names;
-	names[len] = '\0';
-	res[i].resource_name = names;
-	res[i].resource_size = buf[1];
-	res[i].id	     = buf[0];
-	names += (len + 1);
-	len += (min_len + XIM_PAD(len + 2));
-	buf = (CARD16 *)((char *)buf + len);
-    }
-    _XIMCompileResourceList(res, n);
-
-    if (im->core.im_resources)
-	Xfree(im->core.im_resources);
-    if (im->core.im_values_list)
-	Xfree(im->core.im_values_list);
-    im->core.im_resources     = res;
-    im->core.im_num_resources = n;
-    im->core.im_values_list   = values_list;
-
-    /*
-     * IC attribute ID
-     */
-
-    if (!(n = _XimCountNumberOfAttr(buf[0], &buf[2], &names_len)))
-	return False;
-
-    if (!(res = Xcalloc(n, sizeof(XIMResource))))
-	return False;
-
-    values_len = sizeof(XIMValuesList) + (sizeof(char **) * n) + names_len;
-    if (!(tmp = Xcalloc(1, values_len))) {
-	Xfree(res);
-	return False;
-    }
-
-    values_list = (XIMValuesList *)tmp;
-    values = (char **)((char *)tmp + sizeof(XIMValuesList));
-    names = (char *)((char *)values + (sizeof(char **) * n));
-
-    values_list->count_values = n;
-    values_list->supported_values = values;
-
-    buf += 2;
-    for (i = 0; i < n; i++) {
-	len = buf[2];
-	(void)memcpy(names, (char *)&buf[3], len);
-	values[i] = names;
-	names[len] = '\0';
-	res[i].resource_name = names;
-	res[i].resource_size = buf[1];
-	res[i].id	     = buf[0];
-	names += (len + 1);
-	len += (min_len + XIM_PAD(len + 2));
-	buf = (CARD16 *)((char *)buf + len);
-    }
-    _XIMCompileResourceList(res, n);
-
-    if (im->core.ic_resources)
-	Xfree(im->core.ic_resources);
-    if (im->core.ic_values_list)
-	Xfree(im->core.ic_values_list);
-    im->core.ic_resources     = res;
-    im->core.ic_num_resources = n;
-    im->core.ic_values_list   = values_list;
-
-    return True;
-}
->>>>>>> 96d6df5d
+/******************************************************************
+
+           Copyright 1992, 1993, 1994 by FUJITSU LIMITED
+
+Permission to use, copy, modify, distribute, and sell this software
+and its documentation for any purpose is hereby granted without fee,
+provided that the above copyright notice appear in all copies and
+that both that copyright notice and this permission notice appear
+in supporting documentation, and that the name of FUJITSU LIMITED
+not be used in advertising or publicity pertaining to distribution
+of the software without specific, written prior permission.
+FUJITSU LIMITED makes no representations about the suitability of
+this software for any purpose.
+It is provided "as is" without express or implied warranty.
+
+FUJITSU LIMITED DISCLAIM ALL WARRANTIES WITH REGARD TO THIS SOFTWARE,
+INCLUDING ALL IMPLIED WARRANTIES OF MERCHANTABILITY AND FITNESS, IN NO
+EVENT SHALL FUJITSU LIMITED BE LIABLE FOR ANY SPECIAL, INDIRECT OR
+CONSEQUENTIAL DAMAGES OR ANY DAMAGES WHATSOEVER RESULTING FROM LOSS OF
+USE, DATA OR PROFITS, WHETHER IN AN ACTION OF CONTRACT, NEGLIGENCE OR
+OTHER TORTIOUS ACTION, ARISING OUT OF OR IN CONNECTION WITH THE USE OR
+PERFORMANCE OF THIS SOFTWARE.
+
+  Author: Takashi Fujiwara     FUJITSU LIMITED
+                               fujiwara@a80.tech.yk.fujitsu.co.jp
+
+******************************************************************/
+
+#ifdef HAVE_CONFIG_H
+#include <config.h>
+#endif
+#include "Xlibint.h"
+#include "Xlcint.h"
+#include "Ximint.h"
+
+
+Private XIMResourceList
+_XimGetNestedListSeparator(
+    XIMResourceList	 res_list,		/* LISTofIMATTR or IMATTR */
+    unsigned int	 res_num)
+{
+    return  _XimGetResourceListRec(res_list, res_num, XNSeparatorofNestedList);
+}
+
+Private Bool
+_XimCheckInnerIMAttributes(
+    Xim			 im,
+    XIMArg		*arg,
+    unsigned long	 mode)
+{
+    XIMResourceList	 res;
+    int			 check;
+
+    if (!(res = _XimGetResourceListRec(im->private.proto.im_inner_resources,
+			im->private.proto.im_num_inner_resources, arg->name)))
+	return False;
+
+    check = _XimCheckIMMode(res, mode);
+    if(check == XIM_CHECK_INVALID)
+	return True;
+    else if(check == XIM_CHECK_ERROR)
+	return False;
+
+    return True;
+}
+
+Public char *
+_XimMakeIMAttrIDList(
+    Xim			 im,
+    XIMResourceList	 res_list,
+    unsigned int	 res_num,
+    XIMArg		*arg,
+    CARD16		*buf,
+    INT16		*len,
+    unsigned long	 mode)
+{
+    register XIMArg	*p;
+    XIMResourceList	 res;
+    int			 check;
+
+    *len = 0;
+    if (!arg)
+	return (char *)NULL;
+
+    for (p = arg; p->name; p++) {
+	if (!(res = _XimGetResourceListRec(res_list, res_num, p->name))) {
+	    if (_XimCheckInnerIMAttributes(im, p, mode))
+		continue;
+	    return p->name;
+	}
+
+	check = _XimCheckIMMode(res, mode);
+	if (check == XIM_CHECK_INVALID)
+	    continue;
+	else if (check == XIM_CHECK_ERROR)
+	    return p->name;
+
+	*buf = res->id;
+	*len += sizeof(CARD16);
+	 buf++;
+    }
+    return (char *)NULL;
+}
+
+Private Bool
+_XimCheckInnerICAttributes(
+    Xic			 ic,
+    XIMArg		*arg,
+    unsigned long	 mode)
+{
+    XIMResourceList	 res;
+    int			 check;
+
+    if (!(res = _XimGetResourceListRec(ic->private.proto.ic_inner_resources,
+			ic->private.proto.ic_num_inner_resources, arg->name)))
+	return False;
+
+    check = _XimCheckICMode(res, mode);
+    if(check == XIM_CHECK_INVALID)
+	return True;
+    else if(check == XIM_CHECK_ERROR)
+	return False;
+
+    return True;
+}
+
+Public char *
+_XimMakeICAttrIDList(
+    Xic			 ic,
+    XIMResourceList	 res_list,
+    unsigned int	 res_num,
+    XIMArg		*arg,
+    CARD16		*buf,
+    INT16		*len,
+    unsigned long	 mode)
+{
+    register XIMArg	*p;
+    XIMResourceList	 res;
+    int			 check;
+    XrmQuark		 pre_quark;
+    XrmQuark		 sts_quark;
+    char		*name;
+    INT16		 new_len;
+
+    *len = 0;
+    if (!arg)
+	return (char *)NULL;
+
+    pre_quark = XrmStringToQuark(XNPreeditAttributes);
+    sts_quark = XrmStringToQuark(XNStatusAttributes);
+
+    for (p = arg; p && p->name; p++) {
+	if (!(res = _XimGetResourceListRec(res_list, res_num, p->name))) {
+	    if (_XimCheckInnerICAttributes(ic, p, mode))
+		continue;
+	    *len = -1;
+	    return p->name;
+	}
+
+	check = _XimCheckICMode(res, mode);
+	if(check == XIM_CHECK_INVALID)
+	    continue;
+	else if(check == XIM_CHECK_ERROR) {
+	    *len = -1;
+	    return p->name;
+	}
+
+	*buf = res->id;
+	*len += sizeof(CARD16);
+	buf++;
+	if (res->resource_size == XimType_NEST) {
+	    if (res->xrm_name == pre_quark) {
+		if ((name = _XimMakeICAttrIDList(ic, res_list, res_num,
+				(XIMArg *)p->value, buf, &new_len,
+				(mode | XIM_PREEDIT_ATTR)))) {
+		    if (new_len < 0) *len = -1;
+		    else *len += new_len;
+		    return name;
+		}
+	    } else if (res->xrm_name == sts_quark) {
+		if ((name = _XimMakeICAttrIDList(ic, res_list, res_num,
+				(XIMArg *)p->value, buf, &new_len,
+				(mode | XIM_STATUS_ATTR)))) {
+		    if (new_len < 0) *len = -1;
+		    else *len += new_len;
+		    return name;
+		}
+	    }
+	    *len += new_len;
+	    buf = (CARD16 *)((char *)buf + new_len);
+	    if (!(res = _XimGetNestedListSeparator(res_list, res_num))) {
+		p++;
+		if (p) {
+		    *len = -1;
+		    return p->name;
+		}
+		else {
+		    return (char *)NULL;
+		}
+	    }
+	    *buf = res->id;
+	    *len += sizeof(CARD16);
+	    buf++;
+	}
+    }
+    return (char *)NULL;
+}
+
+Private Bool
+_XimAttributeToValue(
+    Xic			  ic,
+    XIMResourceList	  res,
+    CARD16		 *data,
+    INT16		  data_len,
+    XPointer		  value,
+    BITMASK32		  mode)
+{
+    switch (res->resource_size) {
+    case XimType_SeparatorOfNestedList:
+    case XimType_NEST:
+	break;
+
+    case XimType_CARD8:
+    case XimType_CARD16:
+    case XimType_CARD32:
+    case XimType_Window:
+    case XimType_XIMHotKeyState:
+	_XCopyToArg((XPointer)data, (XPointer *)&value, data_len);
+	break;
+
+    case XimType_STRING8:
+	{
+	    char	*str;
+
+	    if (!(value))
+		return False;
+
+	    if (!(str = (char *)Xmalloc(data_len + 1)))
+		return False;
+
+	    (void)memcpy(str, (char *)data, data_len);
+	    str[data_len] = '\0';
+
+	    *((char **)value) = str;
+	    break;
+	}
+
+    case XimType_XIMStyles:
+	{
+	    INT16		 num = data[0];
+	    register CARD32	*style_list = (CARD32 *)&data[2];
+	    XIMStyle		*style;
+	    XIMStyles		*rep;
+	    register int	 i;
+	    char		*p;
+	    int			 alloc_len;
+
+	    if (!(value))
+		return False;
+
+	    alloc_len = sizeof(XIMStyles) + sizeof(XIMStyle) * num;
+	    if (!(p = (char *)Xmalloc(alloc_len)))
+		return False;
+
+	    rep   = (XIMStyles *)p;
+	    style = (XIMStyle *)(p + sizeof(XIMStyles));
+
+	    for (i = 0; i < num; i++)
+		style[i] = (XIMStyle)style_list[i];
+
+	    rep->count_styles = (unsigned short)num;
+	    rep->supported_styles = style;
+	    *((XIMStyles **)value) = rep;
+	    break;
+	}
+
+    case XimType_XRectangle:
+	{
+	    XRectangle	*rep;
+
+	    if (!(value))
+		return False;
+
+	    if (!(rep = (XRectangle *)Xmalloc(sizeof(XRectangle))))
+		return False;
+
+	    rep->x      = data[0];
+	    rep->y      = data[1];
+	    rep->width  = data[2];
+	    rep->height = data[3];
+	    *((XRectangle **)value) = rep;
+	    break;
+	}
+
+    case XimType_XPoint:
+	{
+	    XPoint	*rep;
+
+	    if (!(value))
+		return False;
+
+	    if (!(rep = (XPoint *)Xmalloc(sizeof(XPoint))))
+		return False;
+
+	    rep->x = data[0];
+	    rep->y = data[1];
+	    *((XPoint **)value) = rep;
+	    break;
+	}
+
+    case XimType_XFontSet:
+	{
+	    INT16	 len = data[0];
+	    char	*base_name;
+	    XFontSet	 rep = (XFontSet)NULL;
+	    char	**missing_list = NULL;
+	    int		 missing_count;
+	    char	*def_string;
+
+	    if (!(value))
+		return False;
+	    if (!ic)
+		return False;
+
+	    if (!(base_name = (char *)Xmalloc(len + 1)))
+		return False;
+
+	    (void)strncpy(base_name, (char *)&data[1], (int)len);
+	    base_name[len] = '\0';
+
+	    if (mode & XIM_PREEDIT_ATTR) {
+		if (!strcmp(base_name, ic->private.proto.preedit_font)) {
+		    rep = ic->core.preedit_attr.fontset;
+		} else if (!ic->private.proto.preedit_font_length) {
+		    rep = XCreateFontSet(ic->core.im->core.display,
+					base_name, &missing_list,
+					&missing_count, &def_string);
+		}
+	    } else if (mode & XIM_STATUS_ATTR) {
+		if (!strcmp(base_name, ic->private.proto.status_font)) {
+		    rep = ic->core.status_attr.fontset;
+		} else if (!ic->private.proto.status_font_length) {
+		    rep = XCreateFontSet(ic->core.im->core.display,
+					base_name, &missing_list,
+					&missing_count, &def_string);
+		}
+	    }
+
+	    Xfree(base_name);
+	    Xfree(missing_list);
+	    *((XFontSet *)value) = rep;
+	    break;
+	}
+
+    case XimType_XIMHotKeyTriggers:
+	{
+	    INT32			 num = *((CARD32 *)data);
+	    register CARD32		*key_list = (CARD32 *)&data[2];
+	    XIMHotKeyTrigger		*key;
+	    XIMHotKeyTriggers		*rep;
+	    register int		 i;
+	    char			*p;
+	    int				 alloc_len;
+
+	    if (!(value))
+		return False;
+
+	    alloc_len = sizeof(XIMHotKeyTriggers)
+		      + sizeof(XIMHotKeyTrigger) * num;
+	    if (!(p = (char *)Xmalloc(alloc_len)))
+		return False;
+
+	    rep = (XIMHotKeyTriggers *)p;
+	    key = (XIMHotKeyTrigger *)(p + sizeof(XIMHotKeyTriggers));
+
+	    for (i = 0; i < num; i++, key_list += 3) {
+		key[i].keysym        = (KeySym)key_list[0]; /* keysym */
+		key[i].modifier      = (int)key_list[1];    /* modifier */
+		key[i].modifier_mask = (int)key_list[2];    /* modifier_mask */
+	    }
+
+	    rep->num_hot_key = (int)num;
+	    rep->key = key;
+	    *((XIMHotKeyTriggers **)value) = rep;
+	    break;
+	}
+
+    case XimType_XIMStringConversion:
+	{
+	    break;
+	}
+
+    default:
+	return False;
+    }
+    return True;
+}
+
+Private Bool
+_XimDecodeInnerIMATTRIBUTE(
+    Xim			 im,
+    XIMArg		*arg)
+{
+    XIMResourceList	 res;
+    XimDefIMValues	 im_values;
+
+    if (!(res = _XimGetResourceListRec(im->private.proto.im_inner_resources,
+			im->private.proto.im_num_inner_resources, arg->name)))
+	return False;
+
+    _XimGetCurrentIMValues(im, &im_values);
+    return _XimDecodeLocalIMAttr(res, (XPointer)&im_values, arg->value);
+}
+
+Public char *
+_XimDecodeIMATTRIBUTE(
+    Xim			 im,
+    XIMResourceList	 res_list,
+    unsigned int	 res_num,
+    CARD16		*data,
+    INT16		 data_len,
+    XIMArg		*arg,
+    BITMASK32		 mode)
+{
+    register XIMArg	*p;
+    XIMResourceList	 res;
+    int			 check;
+    INT16		 len;
+    CARD16		*buf;
+    INT16		 total;
+    INT16		 min_len = sizeof(CARD16)	/* sizeof attributeID */
+			 	 + sizeof(INT16);	/* sizeof length */
+
+    for (p = arg; p->name; p++) {
+	if (!(res = _XimGetResourceListRec(res_list, res_num, p->name))) {
+	    if (_XimDecodeInnerIMATTRIBUTE(im, p))
+		continue;
+	    return p->name;
+	}
+
+	check = _XimCheckIMMode(res, mode);
+	if(check == XIM_CHECK_INVALID)
+	    continue;
+	else if(check == XIM_CHECK_ERROR)
+	    return p->name;
+
+	total = data_len;
+	buf = data;
+	while (total >= min_len) {
+	    if (res->id == buf[0])
+		break;
+
+	    len = buf[1];
+	    len += XIM_PAD(len) + min_len;
+	    buf = (CARD16 *)((char *)buf + len);
+	    total -= len;
+	}
+	if (total < min_len)
+	    return p->name;
+
+	if (!(_XimAttributeToValue((Xic) im->private.local.current_ic,
+				   res, &buf[2], buf[1], p->value, mode)))
+	    return p->name;
+    }
+    return (char *)NULL;
+}
+
+Private Bool
+_XimDecodeInnerICATTRIBUTE(
+    Xic			 ic,
+    XIMArg		*arg,
+    unsigned long	 mode)
+{
+    XIMResourceList	 res;
+    XimDefICValues	 ic_values;
+
+    if (!(res = _XimGetResourceListRec(ic->private.proto.ic_inner_resources,
+			ic->private.proto.ic_num_inner_resources, arg->name)))
+	return False;
+
+    _XimGetCurrentICValues(ic, &ic_values);
+    if (!_XimDecodeLocalICAttr(res, (XPointer)&ic_values, arg->value, mode))
+	return False;
+    _XimSetCurrentICValues(ic, &ic_values);
+    return True;
+}
+
+Public char *
+_XimDecodeICATTRIBUTE(
+    Xic			 ic,
+    XIMResourceList	 res_list,
+    unsigned int	 res_num,
+    CARD16		*data,
+    INT16		 data_len,
+    XIMArg		*arg,
+    BITMASK32		 mode)
+{
+    register XIMArg	*p;
+    XIMResourceList	 res;
+    int			 check;
+    INT16		 len;
+    CARD16		*buf;
+    INT16		 total;
+    char		*name;
+    INT16		 min_len = sizeof(CARD16)	/* sizeof attributeID */
+			 	 + sizeof(INT16);	/* sizeof length */
+    XrmQuark		 pre_quark;
+    XrmQuark		 sts_quark;
+
+    if (!arg)
+	return (char *)NULL;
+
+    pre_quark = XrmStringToQuark(XNPreeditAttributes);
+    sts_quark = XrmStringToQuark(XNStatusAttributes);
+
+    for (p = arg; p->name; p++) {
+	if (!(res = _XimGetResourceListRec(res_list, res_num, p->name))) {
+	    if (_XimDecodeInnerICATTRIBUTE(ic, p, mode))
+		continue;
+	    return p->name;
+	}
+
+	check = _XimCheckICMode(res, mode);
+	if (check == XIM_CHECK_INVALID)
+	    continue;
+	else if (check == XIM_CHECK_ERROR)
+	    return p->name;
+
+	total = data_len;
+	buf = data;
+	while (total >= min_len) {
+	    if (res->id == buf[0])
+		break;
+
+	    len = buf[1];
+	    len += XIM_PAD(len) + min_len;
+	    buf = (CARD16 *)((char *)buf + len);
+	    total -= len;
+	}
+	if (total < min_len)
+	    return p->name;
+
+	if (res->resource_size == XimType_NEST) {
+	    if (res->xrm_name == pre_quark) {
+	        if ((name = _XimDecodeICATTRIBUTE(ic, res_list, res_num,
+			&buf[2], buf[1], (XIMArg *)p->value,
+			(mode | XIM_PREEDIT_ATTR))))
+		    return name;
+	    } else if (res->xrm_name == sts_quark) {
+	        if ((name = _XimDecodeICATTRIBUTE(ic, res_list, res_num,
+			&buf[2], buf[1], (XIMArg *)p->value,
+			(mode | XIM_STATUS_ATTR))))
+		    return name;
+	    }
+	} else {
+	    if (!(_XimAttributeToValue(ic, res, &buf[2], buf[1],
+							p->value, mode)))
+		return p->name;
+	}
+    }
+    return (char *)NULL;
+}
+
+Private Bool
+_XimValueToAttribute(
+    XIMResourceList	 res,
+    XPointer		 buf,
+    int			 buf_size,
+    XPointer		 value,
+    int			*len,
+    unsigned long	 mode,
+    XPointer		 param)
+{
+    int			 ret_len;
+
+    switch (res->resource_size) {
+    case XimType_SeparatorOfNestedList:
+    case XimType_NEST:
+	*len = 0;
+	break;
+
+    case XimType_CARD8:
+	ret_len = sizeof(CARD8);
+	if (buf_size < ret_len + XIM_PAD(ret_len)) {
+	    *len = -1;
+	    return False;
+	}
+
+	*((CARD8 *)buf) = (CARD8)(long)value;
+	*len = ret_len;
+	break;
+
+    case XimType_CARD16:
+	ret_len = sizeof(CARD16);
+	if (buf_size < ret_len + XIM_PAD(ret_len)) {
+	    *len = -1;
+	    return False;
+	}
+
+	*((CARD16 *)buf) = (CARD16)(long)value;
+	*len = ret_len;
+	break;
+
+    case XimType_CARD32:
+    case XimType_Window:
+    case XimType_XIMHotKeyState:
+	ret_len = sizeof(CARD32);
+	if (buf_size < ret_len + XIM_PAD(ret_len)) {
+	    *len = -1;
+	    return False;
+	}
+
+	*((CARD32 *)buf) = (CARD32)(long)value;
+	*len = ret_len;
+	break;
+
+    case XimType_STRING8:
+	if (!value) {
+	    *len = 0;
+	    return False;
+	}
+
+	ret_len = strlen((char *)value);
+	if (buf_size < ret_len + XIM_PAD(ret_len)) {
+	    *len = -1;
+	    return False;
+	}
+
+	(void)memcpy((char *)buf, (char *)value, ret_len);
+	*len = ret_len;
+	break;
+
+    case XimType_XRectangle:
+	{
+	    XRectangle	*rect = (XRectangle *)value;
+	    CARD16	*buf_s = (CARD16 *)buf;
+
+	    if (!rect) {
+		*len = 0;
+		return False;
+	    }
+
+	    ret_len = sizeof(INT16)		/* sizeof X */
+	    	    + sizeof(INT16)		/* sizeof Y */
+	            + sizeof(CARD16)		/* sizeof width */
+	            + sizeof(CARD16);		/* sizeof height */
+	    if (buf_size < ret_len + XIM_PAD(ret_len)) {
+		*len = -1;
+		return False;
+	    }
+
+	    buf_s[0] = (CARD16)rect->x;		/* X */
+	    buf_s[1] = (CARD16)rect->y;		/* Y */
+	    buf_s[2] = (CARD16)rect->width;	/* width */
+	    buf_s[3] = (CARD16)rect->height;	/* heght */
+	    *len = ret_len;
+	    break;
+	}
+
+    case XimType_XPoint:
+	{
+	    XPoint	*point = (XPoint *)value;
+	    CARD16	*buf_s = (CARD16 *)buf;
+
+	    if (!point) {
+		*len = 0;
+		return False;
+	    }
+
+	    ret_len = sizeof(INT16)		/* sizeof X */
+	            + sizeof(INT16);		/* sizeof Y */
+	    if (buf_size < ret_len + XIM_PAD(ret_len)) {
+		*len = -1;
+		return False;
+	    }
+
+	    buf_s[0] = (CARD16)point->x;		/* X */
+	    buf_s[1] = (CARD16)point->y;		/* Y */
+	    *len = ret_len;
+	    break;
+	}
+
+    case XimType_XFontSet:
+	{
+	    XFontSet	 font = (XFontSet)value;
+	    Xic		 ic = (Xic)param;
+	    char	*base_name = NULL;
+	    int		 length = 0;
+	    CARD16	*buf_s = (CARD16 *)buf;
+
+	    if (!font) {
+		*len = 0;
+		return False;
+	    }
+
+	    if (mode & XIM_PREEDIT_ATTR) {
+		base_name = ic->private.proto.preedit_font;
+		length	  = ic->private.proto.preedit_font_length;
+	    } else if (mode & XIM_STATUS_ATTR) {
+		base_name = ic->private.proto.status_font;
+		length	  = ic->private.proto.status_font_length;
+	    }
+
+	    if (!base_name) {
+		*len = 0;
+		return False;
+	    }
+
+	    ret_len = sizeof(CARD16)		/* sizeof length of Base name */
+		    + length;			/* sizeof Base font name list */
+	    if (buf_size < ret_len + XIM_PAD(ret_len)) {
+		*len = -1;
+		return False;
+	    }
+
+	    buf_s[0] = (INT16)length;		/* length of Base font name */
+	    (void)memcpy((char *)&buf_s[1], base_name, length);
+						/* Base font name list */
+	    *len = ret_len;
+	    break;
+	}
+
+    case XimType_XIMHotKeyTriggers:
+	{
+	    XIMHotKeyTriggers	*hotkey = (XIMHotKeyTriggers *)value;
+	    INT32		 num;
+	    CARD32		*buf_l = (CARD32 *)buf;
+	    register CARD32	*key = (CARD32 *)&buf_l[1];
+	    register int	 i;
+
+	    if (!hotkey) {
+		*len = 0;
+		return False;
+	    }
+	    num = (INT32)hotkey->num_hot_key;
+
+	    ret_len = sizeof(INT32)		/* sizeof number of key list */
+	           + (sizeof(CARD32)		/* sizeof keysyn */
+	           +  sizeof(CARD32)		/* sizeof modifier */
+	           +  sizeof(CARD32))		/* sizeof modifier_mask */
+	           *  num;			/* number of key list */
+	    if (buf_size < ret_len + XIM_PAD(ret_len)) {
+		*len = -1;
+		return False;
+	    }
+
+	    buf_l[0] = num;		/* number of key list */
+	    for (i = 0; i < num; i++, key += 3) {
+		key[0] = (CARD32)(hotkey->key[i].keysym);
+						/* keysym */
+		key[1] = (CARD32)(hotkey->key[i].modifier);
+						/* modifier */
+		key[2] = (CARD32)(hotkey->key[i].modifier_mask);
+						/* modifier_mask */
+	    }
+	    *len = ret_len;
+	    break;
+	}
+
+    case XimType_XIMStringConversion:
+	{
+	    *len = 0;
+	    break;
+	}
+
+    default:
+	return False;
+    }
+    return True;
+}
+
+Private Bool
+_XimSetInnerIMAttributes(
+    Xim			 im,
+    XPointer		 top,
+    XIMArg		*arg,
+    unsigned long	 mode)
+{
+    XIMResourceList	 res;
+    int			 check;
+
+    if (!(res = _XimGetResourceListRec(im->private.proto.im_inner_resources,
+			im->private.proto.im_num_inner_resources, arg->name)))
+	return False;
+
+    check = _XimCheckIMMode(res, mode);
+    if(check == XIM_CHECK_INVALID)
+	return True;
+    else if(check == XIM_CHECK_ERROR)
+	return False;
+
+    return _XimEncodeLocalIMAttr(res, top, arg->value);
+}
+
+Public char *
+_XimEncodeIMATTRIBUTE(
+    Xim			  im,
+    XIMResourceList	  res_list,
+    unsigned int	  res_num,
+    XIMArg		 *arg,
+    XIMArg		**arg_ret,
+    char		 *buf,
+    int			  size,
+    int			 *ret_len,
+    XPointer		  top,
+    unsigned long	  mode)
+{
+    register XIMArg	*p;
+    XIMResourceList	 res;
+    int			 check;
+    CARD16		*buf_s;
+    int			 len;
+    int			 min_len = sizeof(CARD16) /* sizeof attribute ID */
+				 + sizeof(INT16); /* sizeof value length */
+
+    *ret_len = 0;
+    for (p = arg; p->name; p++) {
+	if (!(res = _XimGetResourceListRec(res_list, res_num, p->name))) {
+	    if (_XimSetInnerIMAttributes(im, top, p, mode))
+		continue;
+	    return p->name;
+	}
+
+	check = _XimCheckIMMode(res, mode);
+	if (check == XIM_CHECK_INVALID)
+	    continue;
+	else if (check == XIM_CHECK_ERROR)
+	    return p->name;
+
+	if (!(_XimEncodeLocalIMAttr(res, top, p->value)))
+	    return p->name;
+
+	buf_s = (CARD16 *)buf;
+	if (!(_XimValueToAttribute(res, (XPointer)&buf_s[2], (size - min_len),
+				p->value, &len, mode, (XPointer)NULL)))
+	    return p->name;
+
+	if (len == 0) {
+	    continue;
+	} else if (len < 0) {
+	    *arg_ret = p;
+	    return (char *)NULL;
+	}
+
+	buf_s[0] = res->id;			/* attribute ID */
+	buf_s[1] = len;				/* value length */
+	XIM_SET_PAD(&buf_s[2], len);		/* pad */
+	len += min_len;
+
+	buf += len;
+	*ret_len += len;
+	size -= len;
+    }
+    *arg_ret = (XIMArg *)NULL;
+    return (char *)NULL;
+}
+
+#ifdef XIM_CONNECTABLE
+Public	Bool
+_XimEncodeSavedIMATTRIBUTE(
+    Xim			 im,
+    XIMResourceList	 res_list,
+    unsigned int	 res_num,
+    int			*idx,
+    char		*buf,
+    int			 size,
+    int			*ret_len,
+    XPointer		 top,
+    unsigned long	 mode)
+{
+    register int	 i;
+    int			 num = im->private.proto.num_saved_imvalues;
+    XrmQuark		*quark_list = im->private.proto.saved_imvalues;
+    XIMResourceList	 res;
+    XPointer		 value;
+    CARD16		*buf_s;
+    int			 len;
+    int			 min_len = sizeof(CARD16) /* sizeof attribute ID */
+				 + sizeof(INT16); /* sizeof value length */
+
+    if (!im->private.proto.saved_imvalues) {
+	*idx = -1;
+	*ret_len = 0;
+	return True;
+    }
+
+    *ret_len = 0;
+    for (i = *idx; i < num; i++) {
+	if (!(res = _XimGetResourceListRecByQuark(res_list,
+						res_num, quark_list[i])))
+	    continue;
+
+	if (!_XimDecodeLocalIMAttr(res, top, value))
+	    return False;
+
+	buf_s = (CARD16 *)buf;
+	if (!(_XimValueToAttribute(res, (XPointer)&buf_s[2],
+			(size - min_len), value, &len, mode, (XPointer)NULL)))
+	    return False;
+
+	if (len == 0) {
+	    continue;
+	} else if (len < 0) {
+	    *idx = i;
+	    return True;
+	}
+
+	buf_s[0] = res->id;			/* attribute ID */
+	buf_s[1] = len;				/* value length */
+	XIM_SET_PAD(&buf_s[2], len);		/* pad */
+	len += min_len;
+
+	buf += len;
+	*ret_len += len;
+	size -= len;
+    }
+    *idx = -1;
+    return True;
+}
+#endif /* XIM_CONNECTABLE */
+
+Private Bool
+_XimEncodeTopValue(
+    Xic			 ic,
+    XIMResourceList	 res,
+    XIMArg		*p)
+{
+    if (res->xrm_name == XrmStringToQuark(XNClientWindow)) {
+	ic->core.client_window = (Window)p->value;
+	if (ic->core.focus_window == (Window)0)
+	    ic->core.focus_window = ic->core.client_window;
+	_XimRegisterFilter(ic);
+
+    } else if (res->xrm_name == XrmStringToQuark(XNFocusWindow)) {
+	if (ic->core.client_window) {
+	    _XimUnregisterFilter(ic);
+	    ic->core.focus_window = (Window)p->value;
+	    _XimRegisterFilter(ic);
+	} else /* client_window not yet */
+	    ic->core.focus_window = (Window)p->value;
+    }
+    return True;
+}
+
+Private Bool
+_XimEncodePreeditValue(
+    Xic			 ic,
+    XIMResourceList	 res,
+    XIMArg		*p)
+{
+    if (res->xrm_name == XrmStringToQuark(XNStdColormap)) {
+	XStandardColormap	*colormap_ret;
+	int			 count;
+
+	if (!(XGetRGBColormaps(ic->core.im->core.display,
+				ic->core.focus_window, &colormap_ret,
+				&count, (Atom)p->value)))
+	    return False;
+
+	XFree(colormap_ret);
+    } else if (res->xrm_name == XrmStringToQuark(XNFontSet)) {
+	int		  list_ret;
+	XFontStruct	**struct_list;
+	char		**name_list;
+	char		 *tmp;
+	int		  len;
+	register int	  i;
+
+	if (!p->value)
+	    return False;
+
+	if (ic->private.proto.preedit_font)
+	    Xfree(ic->private.proto.preedit_font);
+
+	list_ret = XFontsOfFontSet((XFontSet)p->value,
+						 &struct_list, &name_list);
+	for (i = 0, len = 0; i < list_ret; i++) {
+	     len += (strlen(name_list[i]) + sizeof(char));
+	}
+	if (!(tmp = Xmalloc(len + 1))) {
+	    ic->private.proto.preedit_font = NULL;
+	    return False;
+	}
+
+	tmp[0] = '\0';
+	for (i = 0; i < list_ret; i++) {
+	    strcat(tmp, name_list[i]);
+	    strcat(tmp, ",");
+	}
+	tmp[len - 1] = 0;
+	ic->private.proto.preedit_font        = tmp;
+	ic->private.proto.preedit_font_length = len - 1;
+    }
+    return True;
+}
+
+Private Bool
+_XimEncodeStatusValue(
+    Xic			 ic,
+    XIMResourceList	 res,
+    XIMArg		*p)
+{
+    if (res->xrm_name == XrmStringToQuark(XNStdColormap)) {
+	XStandardColormap	*colormap_ret = NULL;
+	int			 count;
+
+	if (!(XGetRGBColormaps(ic->core.im->core.display,
+				ic->core.focus_window, &colormap_ret,
+				&count, (Atom)p->value)))
+	    return False;
+
+	XFree(colormap_ret);
+    } else if (res->xrm_name == XrmStringToQuark(XNFontSet)) {
+	int		  list_ret;
+	XFontStruct	**struct_list;
+	char		**name_list;
+	char		 *tmp;
+	int		  len;
+	register int	  i;
+
+	if (!p->value)
+	    return False;
+
+	if (ic->private.proto.status_font)
+	    Xfree(ic->private.proto.status_font);
+
+	list_ret = XFontsOfFontSet((XFontSet)p->value,
+						 &struct_list, &name_list);
+	for (i = 0, len = 0; i < list_ret; i++) {
+	     len += (strlen(name_list[i]) + sizeof(char));
+	}
+	if (!(tmp = Xmalloc(len+1))) {
+	    ic->private.proto.status_font = NULL;
+	    return False;
+	}
+
+	tmp[0] = '\0';
+	for(i = 0; i < list_ret; i++) {
+	    strcat(tmp, name_list[i]);
+	    strcat(tmp, ",");
+	}
+	tmp[len - 1] = 0;
+	ic->private.proto.status_font        = tmp;
+	ic->private.proto.status_font_length = len - 1;
+    }
+    return True;
+}
+
+Private Bool
+_XimSetInnerICAttributes(
+    Xic			 ic,
+    XPointer		 top,
+    XIMArg		*arg,
+    unsigned long	 mode)
+{
+    XIMResourceList	 res;
+    int			 check;
+
+    if (!(res = _XimGetResourceListRec(ic->private.proto.ic_inner_resources,
+			ic->private.proto.ic_num_inner_resources, arg->name)))
+	return False;
+
+    check = _XimCheckICMode(res, mode);
+    if(check == XIM_CHECK_INVALID)
+	return True;
+    else if(check == XIM_CHECK_ERROR)
+	return False;
+
+    return _XimEncodeLocalICAttr(ic, res, top, arg, mode);
+}
+
+Public char *
+_XimEncodeICATTRIBUTE(
+    Xic			  ic,
+    XIMResourceList	  res_list,
+    unsigned int	  res_num,
+    XIMArg		 *arg,
+    XIMArg		**arg_ret,
+    char		 *buf,
+    int			  size,
+    int			 *ret_len,
+    XPointer		  top,
+    BITMASK32		 *flag,
+    unsigned long	  mode)
+{
+    register XIMArg	*p;
+    XIMResourceList	 res;
+    int			 check;
+    CARD16		*buf_s;
+    int			 len;
+    int			 min_len = sizeof(CARD16) /* sizeof attribute ID */
+				 + sizeof(INT16); /* sizeof value length */
+    XrmQuark		 pre_quark;
+    XrmQuark		 sts_quark;
+    char		*name;
+
+    pre_quark = XrmStringToQuark(XNPreeditAttributes);
+    sts_quark = XrmStringToQuark(XNStatusAttributes);
+
+    *ret_len = 0;
+    for (p = arg; p && p->name; p++) {
+	buf_s = (CARD16 *)buf;
+	if (!(res = _XimGetResourceListRec(res_list, res_num, p->name))) {
+	    if (_XimSetInnerICAttributes(ic, top, p, mode))
+		continue;
+	    return p->name;
+	}
+
+	check = _XimCheckICMode(res, mode);
+	if (check == XIM_CHECK_INVALID)
+	    continue;
+	else if (check == XIM_CHECK_ERROR)
+	    return p->name;
+
+	if (mode & XIM_PREEDIT_ATTR) {
+	    if (!(_XimEncodePreeditValue(ic, res, p)))
+		return p->name;
+	} else if (mode & XIM_STATUS_ATTR) {
+	    if (!(_XimEncodeStatusValue(ic, res, p)))
+		return p->name;
+	} else {
+	    if (!(_XimEncodeTopValue(ic, res, p)))
+		return p->name;
+	}
+
+	if (res->resource_size == XimType_NEST) {
+	    XimDefICValues	*ic_attr = (XimDefICValues *)top;
+
+	    if (res->xrm_name == pre_quark) {
+		XIMArg		*arg_rt;
+		if ((name = _XimEncodeICATTRIBUTE(ic, res_list, res_num,
+				(XIMArg *)p->value, &arg_rt,
+				(char *)&buf_s[2], (size - min_len),
+				 &len, (XPointer)&ic_attr->preedit_attr, flag,
+				(mode | XIM_PREEDIT_ATTR)))) {
+		    return name;
+		}
+
+	    } else if (res->xrm_name == sts_quark) {
+		XIMArg		*arg_rt;
+		if ((name = _XimEncodeICATTRIBUTE(ic, res_list, res_num,
+				(XIMArg *)p->value,  &arg_rt,
+				(char *)&buf_s[2], (size - min_len),
+				 &len, (XPointer)&ic_attr->status_attr, flag,
+				(mode | XIM_STATUS_ATTR)))) {
+		    return name;
+		}
+	    }
+	} else {
+#ifdef EXT_MOVE
+	    if (flag)
+		*flag |= _XimExtenArgCheck(p);
+#endif
+    	    if (!(_XimEncodeLocalICAttr(ic, res, top, p, mode)))
+		return p->name;
+
+	    if (!(_XimValueToAttribute(res, (XPointer)&buf_s[2],
+			 	(size - min_len), p->value,
+				&len, mode, (XPointer)ic)))
+		return p->name;
+	}
+
+	if (len == 0) {
+	    continue;
+	} else if (len < 0) {
+	    *arg_ret = p;
+	    return (char *)NULL;
+	}
+
+	buf_s[0] = res->id;			/* attribute ID */
+	buf_s[1] = len;				/* value length */
+	XIM_SET_PAD(&buf_s[2], len);		/* pad */
+	len += min_len;
+
+	buf += len;
+	*ret_len += len;
+	size -= len;
+    }
+    *arg_ret = (XIMArg *)NULL;
+    return (char *)NULL;
+}
+
+#ifdef XIM_CONNECTABLE
+Private Bool
+_XimEncodeSavedPreeditValue(
+    Xic			  ic,
+    XIMResourceList	  res,
+    XPointer		  value)
+{
+    int			  list_ret;
+    XFontStruct		**struct_list;
+    char		**name_list;
+    char		 *tmp;
+    int			  len;
+    register int	  i;
+
+    if (res->xrm_name == XrmStringToQuark(XNFontSet)) {
+	if (!value)
+	    return False;
+
+	if (ic->private.proto.preedit_font)
+	    Xfree(ic->private.proto.preedit_font);
+
+	list_ret = XFontsOfFontSet((XFontSet)value,
+						&struct_list, &name_list);
+	for(i = 0, len = 0; i < list_ret; i++) {
+	    len += (strlen(name_list[i]) + sizeof(char));
+	}
+	if(!(tmp = Xmalloc(len + 1))) {
+	    ic->private.proto.preedit_font = NULL;
+	    return False;
+	}
+
+	tmp[0] = '\0';
+	for(i = 0; i < list_ret; i++) {
+	    strcat(tmp, name_list[i]);
+	    strcat(tmp, ",");
+	}
+	tmp[len - 1] = 0;
+	ic->private.proto.preedit_font        = tmp;
+	ic->private.proto.preedit_font_length = len - 1;
+    }
+    return True;
+}
+
+Private Bool
+_XimEncodeSavedStatusValue(
+    Xic			  ic,
+    XIMResourceList	  res,
+    XPointer		  value)
+{
+    int			  list_ret;
+    XFontStruct		**struct_list;
+    char		**name_list;
+    char		 *tmp;
+    int			  len;
+    register int	  i;
+
+    if (res->xrm_name == XrmStringToQuark(XNFontSet)) {
+	if (!value)
+	    return False;
+
+	if (ic->private.proto.status_font)
+	    Xfree(ic->private.proto.status_font);
+
+	list_ret = XFontsOfFontSet((XFontSet)value,
+						&struct_list, &name_list);
+	for(i = 0, len = 0; i < list_ret; i++) {
+	    len += (strlen(name_list[i]) + sizeof(char));
+	}
+	if(!(tmp = Xmalloc(len + 1))) {
+	    ic->private.proto.status_font = NULL;
+	    return False;
+	}
+
+	tmp[0] = '\0';
+	for(i = 0; i < list_ret; i++) {
+	    strcat(tmp, name_list[i]);
+	    strcat(tmp, ",");
+	}
+	tmp[len - 1] = 0;
+	ic->private.proto.status_font        = tmp;
+	ic->private.proto.status_font_length = len - 1;
+    }
+    return True;
+}
+
+Public	Bool
+_XimEncodeSavedICATTRIBUTE(
+    Xic			 ic,
+    XIMResourceList	 res_list,
+    unsigned int	 res_num,
+    int			*idx,
+    char		*buf,
+    int			 size,
+    int			*ret_len,
+    XPointer		 top,
+    unsigned long	 mode)
+{
+    int			 i;
+    int			 num = ic->private.proto.num_saved_icvalues;
+    XrmQuark		*quark_list = ic->private.proto.saved_icvalues;
+    XIMResourceList	 res;
+    XPointer		 value;
+    CARD16		*buf_s;
+    int			 len;
+    int			 min_len = sizeof(CARD16) /* sizeof attribute ID */
+				 + sizeof(INT16); /* sizeof value length */
+    XrmQuark		 pre_quark;
+    XrmQuark		 sts_quark;
+    XrmQuark		 separator;
+
+    if (!ic->private.proto.saved_icvalues) {
+	*idx = -1;
+	*ret_len = 0;
+	return True;
+    }
+
+    pre_quark = XrmStringToQuark(XNPreeditAttributes);
+    sts_quark = XrmStringToQuark(XNStatusAttributes);
+    separator = XrmStringToQuark(XNSeparatorofNestedList);
+
+    *ret_len = 0;
+    for (i = *idx; i < num; i++) {
+	if (quark_list[i] == separator) {
+	    *idx = i;
+	    return True;
+	}
+
+	if (!(res = _XimGetResourceListRecByQuark(res_list,
+						res_num, quark_list[i])))
+	    continue;
+
+	if (!_XimDecodeLocalICAttr(res, top,(XPointer)&value, mode))
+	    return False;
+
+	if (mode & XIM_PREEDIT_ATTR) {
+	    if (!(_XimEncodeSavedPreeditValue(ic, res, value))) {
+		return False;
+	    }
+	} else if (mode & XIM_STATUS_ATTR) {
+	    if (!(_XimEncodeSavedStatusValue(ic, res, value))) {
+		return False;
+	    }
+	}
+
+	buf_s = (CARD16 *)buf;
+	if (res->resource_size == XimType_NEST) {
+	    XimDefICValues	*ic_attr = (XimDefICValues *)top;
+
+	    i++;
+	    if (res->xrm_name == pre_quark) {
+		if (!_XimEncodeSavedICATTRIBUTE(ic, res_list, res_num,
+				 &i, (char *)&buf_s[2], (size - min_len),
+				 &len, (XPointer)&ic_attr->preedit_attr,
+				(mode | XIM_PREEDIT_ATTR))) {
+		    return False;
+		}
+
+	    } else if (res->xrm_name == sts_quark) {
+		if (!_XimEncodeSavedICATTRIBUTE(ic, res_list, res_num,
+				&i, (char *)&buf_s[2], (size - min_len),
+				&len, (XPointer)&ic_attr->status_attr,
+				(mode | XIM_STATUS_ATTR))) {
+		    return False;
+		}
+	    }
+	} else {
+	    if (!(_XimValueToAttribute(res, (XPointer)&buf_s[2],
+			 	(size - min_len), value,
+				&len, mode, (XPointer)ic))) {
+		return False;
+	    }
+	}
+
+	if (len == 0) {
+	    continue;
+	} else if (len < 0) {
+	    if (quark_list[i] == separator)
+		i++;
+	    *idx = i;
+	    return True;
+	}
+
+	buf_s[0] = res->id;			/* attribute ID */
+	buf_s[1] = len;				/* value length */
+	XIM_SET_PAD(&buf_s[2], len);		/* pad */
+	len += min_len;
+
+	buf += len;
+	*ret_len += len;
+	size -= len;
+    }
+    *idx = -1;
+    return True;
+}
+#endif /* XIM_CONNECTABLE */
+
+Private unsigned int
+_XimCountNumberOfAttr(
+    INT16	 total,
+    CARD16	*attr,
+    int		*names_len)
+{
+    unsigned int n;
+    INT16	 len;
+    INT16	 min_len = sizeof(CARD16)	/* sizeof attribute ID */
+			 + sizeof(CARD16)	/* sizeof type of value */
+			 + sizeof(INT16);	/* sizeof length of attribute */
+
+    n = 0;
+    *names_len = 0;
+    while (total > min_len) {
+	len = attr[2];
+	*names_len += (len + 1);
+	len += (min_len + XIM_PAD(len + 2));
+	total -= len;
+	attr = (CARD16 *)((char *)attr + len);
+	n++;
+    }
+    return n;
+}
+
+Public Bool
+_XimGetAttributeID(
+    Xim			  im,
+    CARD16		 *buf)
+{
+    unsigned int	  n;
+    XIMResourceList	  res;
+    char		 *names;
+    int			  names_len;
+    XPointer		  tmp;
+    XIMValuesList	 *values_list;
+    char		**values;
+    int			  values_len;
+    register int	  i;
+    INT16		  len;
+    INT16		  min_len = sizeof(CARD16) /* sizeof attribute ID */
+				  + sizeof(CARD16) /* sizeof type of value */
+				  + sizeof(INT16); /* sizeof length of attr */
+    /*
+     * IM attribute ID
+     */
+
+    if (!(n = _XimCountNumberOfAttr(buf[0], &buf[1], &names_len)))
+	return False;
+
+    if (!(res = Xcalloc(n, sizeof(XIMResource))))
+	return False;
+
+    values_len = sizeof(XIMValuesList) + (sizeof(char **) * n) + names_len;
+    if (!(tmp = Xcalloc(1, values_len))) {
+	Xfree(res);
+	return False;
+    }
+
+    values_list = (XIMValuesList *)tmp;
+    values = (char **)((char *)tmp + sizeof(XIMValuesList));
+    names = (char *)((char *)values + (sizeof(char **) * n));
+
+    values_list->count_values = n;
+    values_list->supported_values = values;
+
+    buf++;
+    for (i = 0; i < n; i++) {
+	len = buf[2];
+	(void)memcpy(names, (char *)&buf[3], len);
+	values[i] = names;
+	names[len] = '\0';
+	res[i].resource_name = names;
+	res[i].resource_size = buf[1];
+	res[i].id	     = buf[0];
+	names += (len + 1);
+	len += (min_len + XIM_PAD(len + 2));
+	buf = (CARD16 *)((char *)buf + len);
+    }
+    _XIMCompileResourceList(res, n);
+
+    if (im->core.im_resources)
+	Xfree(im->core.im_resources);
+    if (im->core.im_values_list)
+	Xfree(im->core.im_values_list);
+    im->core.im_resources     = res;
+    im->core.im_num_resources = n;
+    im->core.im_values_list   = values_list;
+
+    /*
+     * IC attribute ID
+     */
+
+    if (!(n = _XimCountNumberOfAttr(buf[0], &buf[2], &names_len)))
+	return False;
+
+    if (!(res = Xcalloc(n, sizeof(XIMResource))))
+	return False;
+
+    values_len = sizeof(XIMValuesList) + (sizeof(char **) * n) + names_len;
+    if (!(tmp = Xcalloc(1, values_len))) {
+	Xfree(res);
+	return False;
+    }
+
+    values_list = (XIMValuesList *)tmp;
+    values = (char **)((char *)tmp + sizeof(XIMValuesList));
+    names = (char *)((char *)values + (sizeof(char **) * n));
+
+    values_list->count_values = n;
+    values_list->supported_values = values;
+
+    buf += 2;
+    for (i = 0; i < n; i++) {
+	len = buf[2];
+	(void)memcpy(names, (char *)&buf[3], len);
+	values[i] = names;
+	names[len] = '\0';
+	res[i].resource_name = names;
+	res[i].resource_size = buf[1];
+	res[i].id	     = buf[0];
+	names += (len + 1);
+	len += (min_len + XIM_PAD(len + 2));
+	buf = (CARD16 *)((char *)buf + len);
+    }
+    _XIMCompileResourceList(res, n);
+
+    if (im->core.ic_resources)
+	Xfree(im->core.ic_resources);
+    if (im->core.ic_values_list)
+	Xfree(im->core.ic_values_list);
+    im->core.ic_resources     = res;
+    im->core.ic_num_resources = n;
+    im->core.ic_values_list   = values_list;
+
+    return True;
+}