--- conflicted
+++ resolved
@@ -1,402 +1,199 @@
-<<<<<<< HEAD
-/******************************************************************
-
-                Copyright 1992,1993, 1994 by FUJITSU LIMITED
-
-Permission to use, copy, modify, distribute, and sell this software
-and its documentation for any purpose is hereby granted without fee,
-provided that the above copyright notice appear in all copies and
-that both that copyright notice and this permission notice appear
-in supporting documentation, and that the name of FUJITSU LIMITED
-not be used in advertising or publicity pertaining to distribution
-of the software without specific, written prior permission.
-FUJITSU LIMITED makes no representations about the suitability of
-this software for any purpose.
-It is provided "as is" without express or implied warranty.
-
-FUJITSU LIMITED DISCLAIM ALL WARRANTIES WITH REGARD TO THIS SOFTWARE,
-INCLUDING ALL IMPLIED WARRANTIES OF MERCHANTABILITY AND FITNESS, IN NO
-EVENT SHALL FUJITSU LIMITED BE LIABLE FOR ANY SPECIAL, INDIRECT OR
-CONSEQUENTIAL DAMAGES OR ANY DAMAGES WHATSOEVER RESULTING FROM LOSS OF
-USE, DATA OR PROFITS, WHETHER IN AN ACTION OF CONTRACT, NEGLIGENCE OR
-OTHER TORTIOUS ACTION, ARISING OUT OF OR IN CONNECTION WITH THE USE OR
-PERFORMANCE OF THIS SOFTWARE.
-
-  Author: Takashi Fujiwara     FUJITSU LIMITED
-                               fujiwara@a80.tech.yk.fujitsu.co.jp
-
-******************************************************************/
-
-#ifdef HAVE_CONFIG_H
-#include <config.h>
-#endif
-#include <stdio.h>
-#include <X11/Xlib.h>
-#include <X11/Xmd.h>
-#include "Xlibint.h"
-#include "Xlcint.h"
-#include "Ximint.h"
-
-Private void
-_XimLocalUnSetFocus(
-    XIC	 xic)
-{
-    Xic  ic = (Xic)xic;
-    ((Xim)ic->core.im)->private.local.current_ic = (XIC)NULL;
-
-    if (ic->core.focus_window)
-	_XUnregisterFilter(ic->core.im->core.display,
-			ic->core.focus_window, _XimLocalFilter, (XPointer)ic);
-    return;
-}
-
-Private void
-_XimLocalDestroyIC(
-    XIC	 xic)
-{
-    Xic	 ic = (Xic)xic;
-
-    if(((Xim)ic->core.im)->private.local.current_ic == (XIC)ic) {
-	((Xim)ic->core.im)->private.local.current_ic = (XIC)NULL;
-    }
-    if (ic->core.focus_window)
-	_XUnregisterFilter(ic->core.im->core.display,
-			ic->core.focus_window, _XimLocalFilter, (XPointer)ic);
-    if(ic->private.local.ic_resources) {
-	Xfree(ic->private.local.ic_resources);
-	ic->private.local.ic_resources = NULL;
-    }
-    return;
-}
-
-Private void
-_XimLocalSetFocus(
-    XIC	 xic)
-{
-    Xic	 ic = (Xic)xic;
-    XIC	 current_ic = ((Xim)ic->core.im)->private.local.current_ic;
-
-    if (current_ic == (XIC)ic)
-	return;
-
-    if (current_ic != (XIC)NULL) {
-	_XimLocalUnSetFocus(current_ic);
-    }
-    ((Xim)ic->core.im)->private.local.current_ic = (XIC)ic;
-
-    if (ic->core.focus_window)
-	_XRegisterFilterByType(ic->core.im->core.display,
-			ic->core.focus_window, KeyPress, KeyRelease,
-			_XimLocalFilter, (XPointer)ic);
-    return;
-}
-
-Private void
-_XimLocalReset(
-    XIC	 xic)
-{
-    Xic	 ic = (Xic)xic;
-    ic->private.local.composed       = 0;
-    ic->private.local.context        = ((Xim)ic->core.im)->private.local.top;
-    ic->private.local.brl_pressed    = 0;
-    ic->private.local.brl_committing = 0;
-    ic->private.local.brl_committed  = 0;
-}
-
-Private char *
-_XimLocalMbReset(
-    XIC	 xic)
-{
-    _XimLocalReset(xic);
-    return (char *)NULL;
-}
-
-Private wchar_t *
-_XimLocalWcReset(
-    XIC	 xic)
-{
-    _XimLocalReset(xic);
-    return (wchar_t *)NULL;
-}
-
-Private XICMethodsRec Local_ic_methods = {
-    _XimLocalDestroyIC, 	/* destroy */
-    _XimLocalSetFocus,  	/* set_focus */
-    _XimLocalUnSetFocus,	/* unset_focus */
-    _XimLocalSetICValues,	/* set_values */
-    _XimLocalGetICValues,	/* get_values */
-    _XimLocalMbReset,		/* mb_reset */
-    _XimLocalWcReset,		/* wc_reset */
-    _XimLocalMbReset,		/* utf8_reset */
-    _XimLocalMbLookupString,	/* mb_lookup_string */
-    _XimLocalWcLookupString,	/* wc_lookup_string */
-    _XimLocalUtf8LookupString	/* utf8_lookup_string */
-};
-
-Public XIC
-_XimLocalCreateIC(
-    XIM			 im,
-    XIMArg		*values)
-{
-    Xic			 ic;
-    XimDefICValues	 ic_values;
-    XIMResourceList	 res;
-    unsigned int	 num;
-    int			 len;
-
-    if((ic = (Xic)Xmalloc(sizeof(XicRec))) == (Xic)NULL) {
-	return ((XIC)NULL);
-    }
-    bzero((char *)ic, sizeof(XicRec));
-
-    ic->methods = &Local_ic_methods;
-    ic->core.im = im;
-    ic->private.local.base           = ((Xim)im)->private.local.base;
-    ic->private.local.context        = ((Xim)im)->private.local.top;
-    ic->private.local.composed       = 0;
-    ic->private.local.brl_pressed    = 0;
-    ic->private.local.brl_committing = 0;
-    ic->private.local.brl_committed  = 0;
-
-    num = im->core.ic_num_resources;
-    len = sizeof(XIMResource) * num;
-    if((res = (XIMResourceList)Xmalloc(len)) == (XIMResourceList)NULL) {
-	goto Set_Error;
-    }
-    (void)memcpy((char *)res, (char *)im->core.ic_resources, len);
-    ic->private.local.ic_resources     = res;
-    ic->private.local.ic_num_resources = num;
-
-    bzero((char *)&ic_values, sizeof(XimDefICValues));
-    if(_XimCheckLocalInputStyle(ic, (XPointer)&ic_values, values,
-				 im->core.styles, res, num) == False) {
-	goto Set_Error;
-    }
-
-    _XimSetICMode(res, num, ic_values.input_style);
-
-    if(_XimSetICValueData(ic, (XPointer)&ic_values,
-			ic->private.local.ic_resources,
-			ic->private.local.ic_num_resources,
-			values, XIM_CREATEIC, True)) {
-	goto Set_Error;
-    }
-    ic_values.filter_events = KeyPressMask | KeyReleaseMask;
-    _XimSetCurrentICValues(ic, &ic_values);
-    if(_XimSetICDefaults(ic, (XPointer)&ic_values,
-				XIM_SETICDEFAULTS, res, num) == False) {
-	goto Set_Error;
-    }
-    _XimSetCurrentICValues(ic, &ic_values);
-
-    return((XIC)ic);
-
-Set_Error :
-    if (ic->private.local.ic_resources) {
-	Xfree(ic->private.local.ic_resources);
-	ic->private.local.ic_resources = NULL;
-    }
-    Xfree(ic);
-    return((XIC)NULL);
-}
-=======
-/******************************************************************
-
-                Copyright 1992,1993, 1994 by FUJITSU LIMITED
-
-Permission to use, copy, modify, distribute, and sell this software
-and its documentation for any purpose is hereby granted without fee,
-provided that the above copyright notice appear in all copies and
-that both that copyright notice and this permission notice appear
-in supporting documentation, and that the name of FUJITSU LIMITED
-not be used in advertising or publicity pertaining to distribution
-of the software without specific, written prior permission.
-FUJITSU LIMITED makes no representations about the suitability of
-this software for any purpose.
-It is provided "as is" without express or implied warranty.
-
-FUJITSU LIMITED DISCLAIM ALL WARRANTIES WITH REGARD TO THIS SOFTWARE,
-INCLUDING ALL IMPLIED WARRANTIES OF MERCHANTABILITY AND FITNESS, IN NO
-EVENT SHALL FUJITSU LIMITED BE LIABLE FOR ANY SPECIAL, INDIRECT OR
-CONSEQUENTIAL DAMAGES OR ANY DAMAGES WHATSOEVER RESULTING FROM LOSS OF
-USE, DATA OR PROFITS, WHETHER IN AN ACTION OF CONTRACT, NEGLIGENCE OR
-OTHER TORTIOUS ACTION, ARISING OUT OF OR IN CONNECTION WITH THE USE OR
-PERFORMANCE OF THIS SOFTWARE.
-
-  Author: Takashi Fujiwara     FUJITSU LIMITED
-                               fujiwara@a80.tech.yk.fujitsu.co.jp
-
-******************************************************************/
-
-#ifdef HAVE_CONFIG_H
-#include <config.h>
-#endif
-#include <stdio.h>
-#include <X11/Xlib.h>
-#include <X11/Xmd.h>
-#include "Xlibint.h"
-#include "Xlcint.h"
-#include "Ximint.h"
-
-Private void
-_XimLocalUnSetFocus(
-    XIC	 xic)
-{
-    Xic  ic = (Xic)xic;
-    ((Xim)ic->core.im)->private.local.current_ic = (XIC)NULL;
-
-    if (ic->core.focus_window)
-	_XUnregisterFilter(ic->core.im->core.display,
-			ic->core.focus_window, _XimLocalFilter, (XPointer)ic);
-    return;
-}
-
-Private void
-_XimLocalDestroyIC(
-    XIC	 xic)
-{
-    Xic	 ic = (Xic)xic;
-
-    if(((Xim)ic->core.im)->private.local.current_ic == (XIC)ic) {
-	((Xim)ic->core.im)->private.local.current_ic = (XIC)NULL;
-    }
-    if (ic->core.focus_window)
-	_XUnregisterFilter(ic->core.im->core.display,
-			ic->core.focus_window, _XimLocalFilter, (XPointer)ic);
-    if(ic->private.local.ic_resources) {
-	Xfree(ic->private.local.ic_resources);
-	ic->private.local.ic_resources = NULL;
-    }
-    return;
-}
-
-Private void
-_XimLocalSetFocus(
-    XIC	 xic)
-{
-    Xic	 ic = (Xic)xic;
-    XIC	 current_ic = ((Xim)ic->core.im)->private.local.current_ic;
-
-    if (current_ic == (XIC)ic)
-	return;
-
-    if (current_ic != (XIC)NULL) {
-	_XimLocalUnSetFocus(current_ic);
-    }
-    ((Xim)ic->core.im)->private.local.current_ic = (XIC)ic;
-
-    if (ic->core.focus_window)
-	_XRegisterFilterByType(ic->core.im->core.display,
-			ic->core.focus_window, KeyPress, KeyRelease,
-			_XimLocalFilter, (XPointer)ic);
-    return;
-}
-
-Private void
-_XimLocalReset(
-    XIC	 xic)
-{
-    Xic	 ic = (Xic)xic;
-    ic->private.local.composed       = 0;
-    ic->private.local.context        = ((Xim)ic->core.im)->private.local.top;
-    ic->private.local.brl_pressed    = 0;
-    ic->private.local.brl_committing = 0;
-    ic->private.local.brl_committed  = 0;
-}
-
-Private char *
-_XimLocalMbReset(
-    XIC	 xic)
-{
-    _XimLocalReset(xic);
-    return (char *)NULL;
-}
-
-Private wchar_t *
-_XimLocalWcReset(
-    XIC	 xic)
-{
-    _XimLocalReset(xic);
-    return (wchar_t *)NULL;
-}
-
-Private XICMethodsRec Local_ic_methods = {
-    _XimLocalDestroyIC, 	/* destroy */
-    _XimLocalSetFocus,  	/* set_focus */
-    _XimLocalUnSetFocus,	/* unset_focus */
-    _XimLocalSetICValues,	/* set_values */
-    _XimLocalGetICValues,	/* get_values */
-    _XimLocalMbReset,		/* mb_reset */
-    _XimLocalWcReset,		/* wc_reset */
-    _XimLocalMbReset,		/* utf8_reset */
-    _XimLocalMbLookupString,	/* mb_lookup_string */
-    _XimLocalWcLookupString,	/* wc_lookup_string */
-    _XimLocalUtf8LookupString	/* utf8_lookup_string */
-};
-
-Public XIC
-_XimLocalCreateIC(
-    XIM			 im,
-    XIMArg		*values)
-{
-    Xic			 ic;
-    XimDefICValues	 ic_values;
-    XIMResourceList	 res;
-    unsigned int	 num;
-    int			 len;
-
-    if((ic = Xcalloc(1, sizeof(XicRec))) == (Xic)NULL) {
-	return ((XIC)NULL);
-    }
-
-    ic->methods = &Local_ic_methods;
-    ic->core.im = im;
-    ic->private.local.base           = ((Xim)im)->private.local.base;
-    ic->private.local.context        = ((Xim)im)->private.local.top;
-    ic->private.local.composed       = 0;
-    ic->private.local.brl_pressed    = 0;
-    ic->private.local.brl_committing = 0;
-    ic->private.local.brl_committed  = 0;
-
-    num = im->core.ic_num_resources;
-    len = sizeof(XIMResource) * num;
-    if((res = (XIMResourceList)Xmalloc(len)) == (XIMResourceList)NULL) {
-	goto Set_Error;
-    }
-    (void)memcpy((char *)res, (char *)im->core.ic_resources, len);
-    ic->private.local.ic_resources     = res;
-    ic->private.local.ic_num_resources = num;
-
-    bzero((char *)&ic_values, sizeof(XimDefICValues));
-    if(_XimCheckLocalInputStyle(ic, (XPointer)&ic_values, values,
-				 im->core.styles, res, num) == False) {
-	goto Set_Error;
-    }
-
-    _XimSetICMode(res, num, ic_values.input_style);
-
-    if(_XimSetICValueData(ic, (XPointer)&ic_values,
-			ic->private.local.ic_resources,
-			ic->private.local.ic_num_resources,
-			values, XIM_CREATEIC, True)) {
-	goto Set_Error;
-    }
-    ic_values.filter_events = KeyPressMask | KeyReleaseMask;
-    _XimSetCurrentICValues(ic, &ic_values);
-    if(_XimSetICDefaults(ic, (XPointer)&ic_values,
-				XIM_SETICDEFAULTS, res, num) == False) {
-	goto Set_Error;
-    }
-    _XimSetCurrentICValues(ic, &ic_values);
-
-    return((XIC)ic);
-
-Set_Error :
-    if (ic->private.local.ic_resources) {
-	Xfree(ic->private.local.ic_resources);
-	ic->private.local.ic_resources = NULL;
-    }
-    Xfree(ic);
-    return((XIC)NULL);
-}
->>>>>>> 96d6df5d
+/******************************************************************
+
+                Copyright 1992,1993, 1994 by FUJITSU LIMITED
+
+Permission to use, copy, modify, distribute, and sell this software
+and its documentation for any purpose is hereby granted without fee,
+provided that the above copyright notice appear in all copies and
+that both that copyright notice and this permission notice appear
+in supporting documentation, and that the name of FUJITSU LIMITED
+not be used in advertising or publicity pertaining to distribution
+of the software without specific, written prior permission.
+FUJITSU LIMITED makes no representations about the suitability of
+this software for any purpose.
+It is provided "as is" without express or implied warranty.
+
+FUJITSU LIMITED DISCLAIM ALL WARRANTIES WITH REGARD TO THIS SOFTWARE,
+INCLUDING ALL IMPLIED WARRANTIES OF MERCHANTABILITY AND FITNESS, IN NO
+EVENT SHALL FUJITSU LIMITED BE LIABLE FOR ANY SPECIAL, INDIRECT OR
+CONSEQUENTIAL DAMAGES OR ANY DAMAGES WHATSOEVER RESULTING FROM LOSS OF
+USE, DATA OR PROFITS, WHETHER IN AN ACTION OF CONTRACT, NEGLIGENCE OR
+OTHER TORTIOUS ACTION, ARISING OUT OF OR IN CONNECTION WITH THE USE OR
+PERFORMANCE OF THIS SOFTWARE.
+
+  Author: Takashi Fujiwara     FUJITSU LIMITED
+                               fujiwara@a80.tech.yk.fujitsu.co.jp
+
+******************************************************************/
+
+#ifdef HAVE_CONFIG_H
+#include <config.h>
+#endif
+#include <stdio.h>
+#include <X11/Xlib.h>
+#include <X11/Xmd.h>
+#include "Xlibint.h"
+#include "Xlcint.h"
+#include "Ximint.h"
+
+Private void
+_XimLocalUnSetFocus(
+    XIC	 xic)
+{
+    Xic  ic = (Xic)xic;
+    ((Xim)ic->core.im)->private.local.current_ic = (XIC)NULL;
+
+    if (ic->core.focus_window)
+	_XUnregisterFilter(ic->core.im->core.display,
+			ic->core.focus_window, _XimLocalFilter, (XPointer)ic);
+    return;
+}
+
+Private void
+_XimLocalDestroyIC(
+    XIC	 xic)
+{
+    Xic	 ic = (Xic)xic;
+
+    if(((Xim)ic->core.im)->private.local.current_ic == (XIC)ic) {
+	((Xim)ic->core.im)->private.local.current_ic = (XIC)NULL;
+    }
+    if (ic->core.focus_window)
+	_XUnregisterFilter(ic->core.im->core.display,
+			ic->core.focus_window, _XimLocalFilter, (XPointer)ic);
+    if(ic->private.local.ic_resources) {
+	Xfree(ic->private.local.ic_resources);
+	ic->private.local.ic_resources = NULL;
+    }
+    return;
+}
+
+Private void
+_XimLocalSetFocus(
+    XIC	 xic)
+{
+    Xic	 ic = (Xic)xic;
+    XIC	 current_ic = ((Xim)ic->core.im)->private.local.current_ic;
+
+    if (current_ic == (XIC)ic)
+	return;
+
+    if (current_ic != (XIC)NULL) {
+	_XimLocalUnSetFocus(current_ic);
+    }
+    ((Xim)ic->core.im)->private.local.current_ic = (XIC)ic;
+
+    if (ic->core.focus_window)
+	_XRegisterFilterByType(ic->core.im->core.display,
+			ic->core.focus_window, KeyPress, KeyRelease,
+			_XimLocalFilter, (XPointer)ic);
+    return;
+}
+
+Private void
+_XimLocalReset(
+    XIC	 xic)
+{
+    Xic	 ic = (Xic)xic;
+    ic->private.local.composed       = 0;
+    ic->private.local.context        = ((Xim)ic->core.im)->private.local.top;
+    ic->private.local.brl_pressed    = 0;
+    ic->private.local.brl_committing = 0;
+    ic->private.local.brl_committed  = 0;
+}
+
+Private char *
+_XimLocalMbReset(
+    XIC	 xic)
+{
+    _XimLocalReset(xic);
+    return (char *)NULL;
+}
+
+Private wchar_t *
+_XimLocalWcReset(
+    XIC	 xic)
+{
+    _XimLocalReset(xic);
+    return (wchar_t *)NULL;
+}
+
+Private XICMethodsRec Local_ic_methods = {
+    _XimLocalDestroyIC, 	/* destroy */
+    _XimLocalSetFocus,  	/* set_focus */
+    _XimLocalUnSetFocus,	/* unset_focus */
+    _XimLocalSetICValues,	/* set_values */
+    _XimLocalGetICValues,	/* get_values */
+    _XimLocalMbReset,		/* mb_reset */
+    _XimLocalWcReset,		/* wc_reset */
+    _XimLocalMbReset,		/* utf8_reset */
+    _XimLocalMbLookupString,	/* mb_lookup_string */
+    _XimLocalWcLookupString,	/* wc_lookup_string */
+    _XimLocalUtf8LookupString	/* utf8_lookup_string */
+};
+
+Public XIC
+_XimLocalCreateIC(
+    XIM			 im,
+    XIMArg		*values)
+{
+    Xic			 ic;
+    XimDefICValues	 ic_values;
+    XIMResourceList	 res;
+    unsigned int	 num;
+    int			 len;
+
+    if((ic = Xcalloc(1, sizeof(XicRec))) == (Xic)NULL) {
+	return ((XIC)NULL);
+    }
+
+    ic->methods = &Local_ic_methods;
+    ic->core.im = im;
+    ic->private.local.base           = ((Xim)im)->private.local.base;
+    ic->private.local.context        = ((Xim)im)->private.local.top;
+    ic->private.local.composed       = 0;
+    ic->private.local.brl_pressed    = 0;
+    ic->private.local.brl_committing = 0;
+    ic->private.local.brl_committed  = 0;
+
+    num = im->core.ic_num_resources;
+    len = sizeof(XIMResource) * num;
+    if((res = (XIMResourceList)Xmalloc(len)) == (XIMResourceList)NULL) {
+	goto Set_Error;
+    }
+    (void)memcpy((char *)res, (char *)im->core.ic_resources, len);
+    ic->private.local.ic_resources     = res;
+    ic->private.local.ic_num_resources = num;
+
+    bzero((char *)&ic_values, sizeof(XimDefICValues));
+    if(_XimCheckLocalInputStyle(ic, (XPointer)&ic_values, values,
+				 im->core.styles, res, num) == False) {
+	goto Set_Error;
+    }
+
+    _XimSetICMode(res, num, ic_values.input_style);
+
+    if(_XimSetICValueData(ic, (XPointer)&ic_values,
+			ic->private.local.ic_resources,
+			ic->private.local.ic_num_resources,
+			values, XIM_CREATEIC, True)) {
+	goto Set_Error;
+    }
+    ic_values.filter_events = KeyPressMask | KeyReleaseMask;
+    _XimSetCurrentICValues(ic, &ic_values);
+    if(_XimSetICDefaults(ic, (XPointer)&ic_values,
+				XIM_SETICDEFAULTS, res, num) == False) {
+	goto Set_Error;
+    }
+    _XimSetCurrentICValues(ic, &ic_values);
+
+    return((XIC)ic);
+
+Set_Error :
+    if (ic->private.local.ic_resources) {
+	Xfree(ic->private.local.ic_resources);
+	ic->private.local.ic_resources = NULL;
+    }
+    Xfree(ic);
+    return((XIC)NULL);
+}