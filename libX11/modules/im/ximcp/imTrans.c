<<<<<<< HEAD
/*
 * Copyright 1992 Oracle and/or its affiliates. All rights reserved.
 *
 * Permission is hereby granted, free of charge, to any person obtaining a
 * copy of this software and associated documentation files (the "Software"),
 * to deal in the Software without restriction, including without limitation
 * the rights to use, copy, modify, merge, publish, distribute, sublicense,
 * and/or sell copies of the Software, and to permit persons to whom the
 * Software is furnished to do so, subject to the following conditions:
 *
 * The above copyright notice and this permission notice (including the next
 * paragraph) shall be included in all copies or substantial portions of the
 * Software.
 *
 * THE SOFTWARE IS PROVIDED "AS IS", WITHOUT WARRANTY OF ANY KIND, EXPRESS OR
 * IMPLIED, INCLUDING BUT NOT LIMITED TO THE WARRANTIES OF MERCHANTABILITY,
 * FITNESS FOR A PARTICULAR PURPOSE AND NONINFRINGEMENT.  IN NO EVENT SHALL
 * THE AUTHORS OR COPYRIGHT HOLDERS BE LIABLE FOR ANY CLAIM, DAMAGES OR OTHER
 * LIABILITY, WHETHER IN AN ACTION OF CONTRACT, TORT OR OTHERWISE, ARISING
 * FROM, OUT OF OR IN CONNECTION WITH THE SOFTWARE OR THE USE OR OTHER
 * DEALINGS IN THE SOFTWARE.
 */
/******************************************************************

           Copyright 1992, 1993, 1994 by FUJITSU LIMITED

Permission to use, copy, modify, distribute, and sell this software
and its documentation for any purpose is hereby granted without fee,
provided that the above copyright notice appear in all copies and
that both that copyright notice and this permission notice appear
in supporting documentation, and that the name of FUJITSU LIMITED
not be used in advertising or publicity pertaining to distribution
of the software without specific, written prior permission.
FUJITSU LIMITED makes no representations about the suitability of
this software for any purpose.
It is provided "as is" without express or implied warranty.

FUJITSU LIMITED DISCLAIM ALL WARRANTIES WITH REGARD TO THIS SOFTWARE,
INCLUDING ALL IMPLIED WARRANTIES OF MERCHANTABILITY AND FITNESS, IN NO
EVENT SHALL FUJITSU LIMITED BE LIABLE FOR ANY SPECIAL, INDIRECT OR
CONSEQUENTIAL DAMAGES OR ANY DAMAGES WHATSOEVER RESULTING FROM LOSS OF
USE, DATA OR PROFITS, WHETHER IN AN ACTION OF CONTRACT, NEGLIGENCE OR
OTHER TORTIOUS ACTION, ARISING OUT OF OR IN CONNECTION WITH THE USE OR
PERFORMANCE OF THIS SOFTWARE.

  Author: Hideki Hiura (hhiura@Sun.COM) Sun Microsystems, Inc.
          Takashi Fujiwara     FUJITSU LIMITED
                               fujiwara@a80.tech.yk.fujitsu.co.jp

******************************************************************/

#ifdef HAVE_CONFIG_H
#include <config.h>
#endif
#include <stdio.h>
#include <X11/Xatom.h>
#include <X11/Xmd.h>
#include "Xlibint.h"
#include <X11/Xwindows.h>
#include <X11/Xtrans/Xtrans.h>
#include "Xlcint.h"
#include "Ximint.h"
#include "XimTrans.h"
#include "XimTrInt.h"

#ifdef WIN32
#include <X11/Xwindows.h>
#endif


#ifndef XIM_CONNECTION_RETRIES
#define XIM_CONNECTION_RETRIES 5
#endif


Private Bool
_XimTransConnect(
    Xim			 im)
{
    TransSpecRec	*spec = (TransSpecRec *)im->private.proto.spec;
    int			connect_stat, retry;
    Window		window;

    for (retry = XIM_CONNECTION_RETRIES; retry >= 0; retry--)
    {
	if ((spec->trans_conn = _XimXTransOpenCOTSClient (
	    spec->address)) == NULL)
	{
	    break;
	}

	if ((connect_stat = _XimXTransConnect (
	    spec->trans_conn, spec->address)) < 0)
	{
	    _XimXTransClose (spec->trans_conn);
	    spec->trans_conn = NULL;

	    if (connect_stat == TRANS_TRY_CONNECT_AGAIN)
		continue;
	    else
		break;
	}
	else
	    break;
    }

    if (spec->trans_conn == NULL)
	return False;

    spec->fd = _XimXTransGetConnectionNumber (spec->trans_conn);

    if (!(window = XCreateSimpleWindow(im->core.display,
		DefaultRootWindow(im->core.display), 0, 0, 1, 1, 1, 0, 0)))
	return False;
    spec->window = window;

    _XRegisterFilterByType(im->core.display, window, KeyPress, KeyPress,
				_XimTransFilterWaitEvent, (XPointer)im);

    return _XRegisterInternalConnection(im->core.display, spec->fd,
			(_XInternalConnectionProc)_XimTransInternalConnection,
			(XPointer)im);
}


Private Bool
_XimTransShutdown(
    Xim im)
{
    TransSpecRec *spec = (TransSpecRec *)im->private.proto.spec;

    _XimXTransDisconnect(spec->trans_conn);
    (void)_XimXTransClose(spec->trans_conn);
    _XimFreeTransIntrCallback(im);
    _XUnregisterInternalConnection(im->core.display, spec->fd);
    _XUnregisterFilter(im->core.display, spec->window,
				_XimTransFilterWaitEvent, (XPointer)im);
    XDestroyWindow(im->core.display, spec->window);
    Xfree(spec->address);
    Xfree(spec);
    return True;
}



Public Bool
_XimTransRegisterDispatcher(
    Xim				 im,
    Bool			 (*callback)(
					     Xim, INT16, XPointer, XPointer
					     ),
    XPointer			 call_data)
{
    TransSpecRec		*spec = (TransSpecRec *)im->private.proto.spec;
    TransIntrCallbackPtr	 rec;

    if (!(rec = (TransIntrCallbackPtr)Xmalloc(sizeof(TransIntrCallbackRec))))
        return False;

    rec->func       = callback;
    rec->call_data  = call_data;
    rec->next       = spec->intr_cb;
    spec->intr_cb   = rec;
    return True;
}


Public void
_XimFreeTransIntrCallback(
    Xim				 im)
{
    TransSpecRec		*spec = (TransSpecRec *)im->private.proto.spec;
    register TransIntrCallbackPtr	 rec, next;

    for (rec = spec->intr_cb; rec;) {
	next = rec->next;
	Xfree(rec);
	rec = next;
    }
    return;
}


Public Bool
_XimTransCallDispatcher(Xim im, INT16 len, XPointer data)
{
    TransSpecRec		*spec = (TransSpecRec *)im->private.proto.spec;
    TransIntrCallbackRec	*rec;

    for (rec = spec->intr_cb; rec; rec = rec->next) {
	if ((*rec->func)(im, len, data, rec->call_data))
	    return True;
    }
    return False;
}


Public Bool
_XimTransFilterWaitEvent(
    Display		*d,
    Window		 w,
    XEvent		*ev,
    XPointer		 arg)
{
    Xim			 im = (Xim)arg;
    TransSpecRec	*spec = (TransSpecRec *)im->private.proto.spec;

    spec->is_putback  = False;
    return _XimFilterWaitEvent(im);
}


Public void
_XimTransInternalConnection(
    Display		*d,
    int			 fd,
    XPointer		 arg)
{
    Xim			 im = (Xim)arg;
    XEvent		 ev;
    XKeyEvent		*kev;
    TransSpecRec	*spec = (TransSpecRec *)im->private.proto.spec;

    if (spec->is_putback)
	return;
    kev = (XKeyEvent *)&ev;
    kev->type = KeyPress;
    kev->send_event = False;
    kev->display = im->core.display;
    kev->window = spec->window;
    kev->keycode = 0;
    XPutBackEvent(im->core.display, &ev);
    XFlush(im->core.display);
    spec->is_putback = True;
    return;
}


Public Bool
_XimTransWrite(Xim im, INT16 len, XPointer data)
{
    TransSpecRec	*spec	= (TransSpecRec *)im->private.proto.spec;
    char		*buf = (char *)data;
    register int	 nbyte;

    while (len > 0) {
	if ((nbyte = _XimXTransWrite(spec->trans_conn, buf, len)) <= 0)
	    return False;
	len -= nbyte;
	buf += nbyte;
    }
    return True;
}


Public Bool
_XimTransRead(
    Xim			 im,
    XPointer		 recv_buf,
    int			 buf_len,
    int			*ret_len)
{
    TransSpecRec	*spec = (TransSpecRec *)im->private.proto.spec;
    int			 len;

    if (buf_len == 0) {
	*ret_len = 0;
	return True;
    }
    if ((len = _XimXTransRead(spec->trans_conn, recv_buf, buf_len)) <= 0)
	return False;
    *ret_len = len;
    return True;
}


Public void
_XimTransFlush(
    Xim		 im)
{
    return;
}



Public Bool
_XimTransConf(
    Xim		   	 im,
    char	 	*address)
{
    char		*paddr;
    TransSpecRec	*spec;

    if (!(paddr = (char *)Xmalloc(strlen(address) + 1)))
	return False;

    if (!(spec = (TransSpecRec *) Xmalloc(sizeof(TransSpecRec)))) {
	Xfree(paddr);
	return False;
    }

    bzero(spec, sizeof(TransSpecRec));

    (void)strcpy(paddr, address);
    spec->address   = paddr;

    im->private.proto.spec     = (XPointer)spec;
    im->private.proto.connect  = _XimTransConnect;
    im->private.proto.shutdown = _XimTransShutdown;
    im->private.proto.write    = _XimTransWrite;
    im->private.proto.read     = _XimTransRead;
    im->private.proto.flush    = _XimTransFlush;
    im->private.proto.register_dispatcher = _XimTransRegisterDispatcher;
    im->private.proto.call_dispatcher = _XimTransCallDispatcher;

    return True;
}
=======
/*
 * Copyright 1992 Oracle and/or its affiliates. All rights reserved.
 *
 * Permission is hereby granted, free of charge, to any person obtaining a
 * copy of this software and associated documentation files (the "Software"),
 * to deal in the Software without restriction, including without limitation
 * the rights to use, copy, modify, merge, publish, distribute, sublicense,
 * and/or sell copies of the Software, and to permit persons to whom the
 * Software is furnished to do so, subject to the following conditions:
 *
 * The above copyright notice and this permission notice (including the next
 * paragraph) shall be included in all copies or substantial portions of the
 * Software.
 *
 * THE SOFTWARE IS PROVIDED "AS IS", WITHOUT WARRANTY OF ANY KIND, EXPRESS OR
 * IMPLIED, INCLUDING BUT NOT LIMITED TO THE WARRANTIES OF MERCHANTABILITY,
 * FITNESS FOR A PARTICULAR PURPOSE AND NONINFRINGEMENT.  IN NO EVENT SHALL
 * THE AUTHORS OR COPYRIGHT HOLDERS BE LIABLE FOR ANY CLAIM, DAMAGES OR OTHER
 * LIABILITY, WHETHER IN AN ACTION OF CONTRACT, TORT OR OTHERWISE, ARISING
 * FROM, OUT OF OR IN CONNECTION WITH THE SOFTWARE OR THE USE OR OTHER
 * DEALINGS IN THE SOFTWARE.
 */
/******************************************************************

           Copyright 1992, 1993, 1994 by FUJITSU LIMITED

Permission to use, copy, modify, distribute, and sell this software
and its documentation for any purpose is hereby granted without fee,
provided that the above copyright notice appear in all copies and
that both that copyright notice and this permission notice appear
in supporting documentation, and that the name of FUJITSU LIMITED
not be used in advertising or publicity pertaining to distribution
of the software without specific, written prior permission.
FUJITSU LIMITED makes no representations about the suitability of
this software for any purpose.
It is provided "as is" without express or implied warranty.

FUJITSU LIMITED DISCLAIM ALL WARRANTIES WITH REGARD TO THIS SOFTWARE,
INCLUDING ALL IMPLIED WARRANTIES OF MERCHANTABILITY AND FITNESS, IN NO
EVENT SHALL FUJITSU LIMITED BE LIABLE FOR ANY SPECIAL, INDIRECT OR
CONSEQUENTIAL DAMAGES OR ANY DAMAGES WHATSOEVER RESULTING FROM LOSS OF
USE, DATA OR PROFITS, WHETHER IN AN ACTION OF CONTRACT, NEGLIGENCE OR
OTHER TORTIOUS ACTION, ARISING OUT OF OR IN CONNECTION WITH THE USE OR
PERFORMANCE OF THIS SOFTWARE.

  Author: Hideki Hiura (hhiura@Sun.COM) Sun Microsystems, Inc.
          Takashi Fujiwara     FUJITSU LIMITED
                               fujiwara@a80.tech.yk.fujitsu.co.jp

******************************************************************/

#ifdef HAVE_CONFIG_H
#include <config.h>
#endif
#include <stdio.h>
#include <X11/Xatom.h>
#include <X11/Xmd.h>
#include "Xlibint.h"
#include <X11/Xtrans/Xtrans.h>
#include "Xlcint.h"
#include "Ximint.h"
#include "XimTrans.h"
#include "XimTrInt.h"

#ifdef WIN32
#include <X11/Xwindows.h>
#endif


#ifndef XIM_CONNECTION_RETRIES
#define XIM_CONNECTION_RETRIES 5
#endif


Private Bool
_XimTransConnect(
    Xim			 im)
{
    TransSpecRec	*spec = (TransSpecRec *)im->private.proto.spec;
    int			connect_stat, retry;
    Window		window;

    for (retry = XIM_CONNECTION_RETRIES; retry >= 0; retry--)
    {
	if ((spec->trans_conn = _XimXTransOpenCOTSClient (
	    spec->address)) == NULL)
	{
	    break;
	}

	if ((connect_stat = _XimXTransConnect (
	    spec->trans_conn, spec->address)) < 0)
	{
	    _XimXTransClose (spec->trans_conn);
	    spec->trans_conn = NULL;

	    if (connect_stat == TRANS_TRY_CONNECT_AGAIN)
		continue;
	    else
		break;
	}
	else
	    break;
    }

    if (spec->trans_conn == NULL)
	return False;

    spec->fd = _XimXTransGetConnectionNumber (spec->trans_conn);

    if (!(window = XCreateSimpleWindow(im->core.display,
		DefaultRootWindow(im->core.display), 0, 0, 1, 1, 1, 0, 0)))
	return False;
    spec->window = window;

    _XRegisterFilterByType(im->core.display, window, KeyPress, KeyPress,
				_XimTransFilterWaitEvent, (XPointer)im);

    return _XRegisterInternalConnection(im->core.display, spec->fd,
			(_XInternalConnectionProc)_XimTransInternalConnection,
			(XPointer)im);
}


Private Bool
_XimTransShutdown(
    Xim im)
{
    TransSpecRec *spec = (TransSpecRec *)im->private.proto.spec;

    _XimXTransDisconnect(spec->trans_conn);
    (void)_XimXTransClose(spec->trans_conn);
    _XimFreeTransIntrCallback(im);
    _XUnregisterInternalConnection(im->core.display, spec->fd);
    _XUnregisterFilter(im->core.display, spec->window,
				_XimTransFilterWaitEvent, (XPointer)im);
    XDestroyWindow(im->core.display, spec->window);
    Xfree(spec->address);
    Xfree(spec);
    return True;
}



Public Bool
_XimTransRegisterDispatcher(
    Xim				 im,
    Bool			 (*callback)(
					     Xim, INT16, XPointer, XPointer
					     ),
    XPointer			 call_data)
{
    TransSpecRec		*spec = (TransSpecRec *)im->private.proto.spec;
    TransIntrCallbackPtr	 rec;

    if (!(rec = (TransIntrCallbackPtr)Xmalloc(sizeof(TransIntrCallbackRec))))
        return False;

    rec->func       = callback;
    rec->call_data  = call_data;
    rec->next       = spec->intr_cb;
    spec->intr_cb   = rec;
    return True;
}


Public void
_XimFreeTransIntrCallback(
    Xim				 im)
{
    TransSpecRec		*spec = (TransSpecRec *)im->private.proto.spec;
    register TransIntrCallbackPtr	 rec, next;

    for (rec = spec->intr_cb; rec;) {
	next = rec->next;
	Xfree(rec);
	rec = next;
    }
    return;
}


Public Bool
_XimTransCallDispatcher(Xim im, INT16 len, XPointer data)
{
    TransSpecRec		*spec = (TransSpecRec *)im->private.proto.spec;
    TransIntrCallbackRec	*rec;

    for (rec = spec->intr_cb; rec; rec = rec->next) {
	if ((*rec->func)(im, len, data, rec->call_data))
	    return True;
    }
    return False;
}


Public Bool
_XimTransFilterWaitEvent(
    Display		*d,
    Window		 w,
    XEvent		*ev,
    XPointer		 arg)
{
    Xim			 im = (Xim)arg;
    TransSpecRec	*spec = (TransSpecRec *)im->private.proto.spec;

    spec->is_putback  = False;
    return _XimFilterWaitEvent(im);
}


Public void
_XimTransInternalConnection(
    Display		*d,
    int			 fd,
    XPointer		 arg)
{
    Xim			 im = (Xim)arg;
    XEvent		 ev;
    XKeyEvent		*kev;
    TransSpecRec	*spec = (TransSpecRec *)im->private.proto.spec;

    if (spec->is_putback)
	return;
    kev = (XKeyEvent *)&ev;
    kev->type = KeyPress;
    kev->send_event = False;
    kev->display = im->core.display;
    kev->window = spec->window;
    kev->keycode = 0;
    XPutBackEvent(im->core.display, &ev);
    XFlush(im->core.display);
    spec->is_putback = True;
    return;
}


Public Bool
_XimTransWrite(Xim im, INT16 len, XPointer data)
{
    TransSpecRec	*spec	= (TransSpecRec *)im->private.proto.spec;
    char		*buf = (char *)data;
    register int	 nbyte;

    while (len > 0) {
	if ((nbyte = _XimXTransWrite(spec->trans_conn, buf, len)) <= 0)
	    return False;
	len -= nbyte;
	buf += nbyte;
    }
    return True;
}


Public Bool
_XimTransRead(
    Xim			 im,
    XPointer		 recv_buf,
    int			 buf_len,
    int			*ret_len)
{
    TransSpecRec	*spec = (TransSpecRec *)im->private.proto.spec;
    int			 len;

    if (buf_len == 0) {
	*ret_len = 0;
	return True;
    }
    if ((len = _XimXTransRead(spec->trans_conn, recv_buf, buf_len)) <= 0)
	return False;
    *ret_len = len;
    return True;
}


Public void
_XimTransFlush(
    Xim		 im)
{
    return;
}



Public Bool
_XimTransConf(
    Xim		   	 im,
    char	 	*address)
{
    char		*paddr;
    TransSpecRec	*spec;

    if (!(paddr = strdup(address)))
	return False;

    if (!(spec = Xcalloc(1, sizeof(TransSpecRec)))) {
	Xfree(paddr);
	return False;
    }

    spec->address   = paddr;

    im->private.proto.spec     = (XPointer)spec;
    im->private.proto.connect  = _XimTransConnect;
    im->private.proto.shutdown = _XimTransShutdown;
    im->private.proto.write    = _XimTransWrite;
    im->private.proto.read     = _XimTransRead;
    im->private.proto.flush    = _XimTransFlush;
    im->private.proto.register_dispatcher = _XimTransRegisterDispatcher;
    im->private.proto.call_dispatcher = _XimTransCallDispatcher;

    return True;
}
>>>>>>> 96d6df5d
<|MERGE_RESOLUTION|>--- conflicted
+++ resolved
@@ -1,633 +1,314 @@
-<<<<<<< HEAD
-/*
- * Copyright 1992 Oracle and/or its affiliates. All rights reserved.
- *
- * Permission is hereby granted, free of charge, to any person obtaining a
- * copy of this software and associated documentation files (the "Software"),
- * to deal in the Software without restriction, including without limitation
- * the rights to use, copy, modify, merge, publish, distribute, sublicense,
- * and/or sell copies of the Software, and to permit persons to whom the
- * Software is furnished to do so, subject to the following conditions:
- *
- * The above copyright notice and this permission notice (including the next
- * paragraph) shall be included in all copies or substantial portions of the
- * Software.
- *
- * THE SOFTWARE IS PROVIDED "AS IS", WITHOUT WARRANTY OF ANY KIND, EXPRESS OR
- * IMPLIED, INCLUDING BUT NOT LIMITED TO THE WARRANTIES OF MERCHANTABILITY,
- * FITNESS FOR A PARTICULAR PURPOSE AND NONINFRINGEMENT.  IN NO EVENT SHALL
- * THE AUTHORS OR COPYRIGHT HOLDERS BE LIABLE FOR ANY CLAIM, DAMAGES OR OTHER
- * LIABILITY, WHETHER IN AN ACTION OF CONTRACT, TORT OR OTHERWISE, ARISING
- * FROM, OUT OF OR IN CONNECTION WITH THE SOFTWARE OR THE USE OR OTHER
- * DEALINGS IN THE SOFTWARE.
- */
-/******************************************************************
-
-           Copyright 1992, 1993, 1994 by FUJITSU LIMITED
-
-Permission to use, copy, modify, distribute, and sell this software
-and its documentation for any purpose is hereby granted without fee,
-provided that the above copyright notice appear in all copies and
-that both that copyright notice and this permission notice appear
-in supporting documentation, and that the name of FUJITSU LIMITED
-not be used in advertising or publicity pertaining to distribution
-of the software without specific, written prior permission.
-FUJITSU LIMITED makes no representations about the suitability of
-this software for any purpose.
-It is provided "as is" without express or implied warranty.
-
-FUJITSU LIMITED DISCLAIM ALL WARRANTIES WITH REGARD TO THIS SOFTWARE,
-INCLUDING ALL IMPLIED WARRANTIES OF MERCHANTABILITY AND FITNESS, IN NO
-EVENT SHALL FUJITSU LIMITED BE LIABLE FOR ANY SPECIAL, INDIRECT OR
-CONSEQUENTIAL DAMAGES OR ANY DAMAGES WHATSOEVER RESULTING FROM LOSS OF
-USE, DATA OR PROFITS, WHETHER IN AN ACTION OF CONTRACT, NEGLIGENCE OR
-OTHER TORTIOUS ACTION, ARISING OUT OF OR IN CONNECTION WITH THE USE OR
-PERFORMANCE OF THIS SOFTWARE.
-
-  Author: Hideki Hiura (hhiura@Sun.COM) Sun Microsystems, Inc.
-          Takashi Fujiwara     FUJITSU LIMITED
-                               fujiwara@a80.tech.yk.fujitsu.co.jp
-
-******************************************************************/
-
-#ifdef HAVE_CONFIG_H
-#include <config.h>
-#endif
-#include <stdio.h>
-#include <X11/Xatom.h>
-#include <X11/Xmd.h>
-#include "Xlibint.h"
-#include <X11/Xwindows.h>
-#include <X11/Xtrans/Xtrans.h>
-#include "Xlcint.h"
-#include "Ximint.h"
-#include "XimTrans.h"
-#include "XimTrInt.h"
-
-#ifdef WIN32
-#include <X11/Xwindows.h>
-#endif
-
-
-#ifndef XIM_CONNECTION_RETRIES
-#define XIM_CONNECTION_RETRIES 5
-#endif
-
-
-Private Bool
-_XimTransConnect(
-    Xim			 im)
-{
-    TransSpecRec	*spec = (TransSpecRec *)im->private.proto.spec;
-    int			connect_stat, retry;
-    Window		window;
-
-    for (retry = XIM_CONNECTION_RETRIES; retry >= 0; retry--)
-    {
-	if ((spec->trans_conn = _XimXTransOpenCOTSClient (
-	    spec->address)) == NULL)
-	{
-	    break;
-	}
-
-	if ((connect_stat = _XimXTransConnect (
-	    spec->trans_conn, spec->address)) < 0)
-	{
-	    _XimXTransClose (spec->trans_conn);
-	    spec->trans_conn = NULL;
-
-	    if (connect_stat == TRANS_TRY_CONNECT_AGAIN)
-		continue;
-	    else
-		break;
-	}
-	else
-	    break;
-    }
-
-    if (spec->trans_conn == NULL)
-	return False;
-
-    spec->fd = _XimXTransGetConnectionNumber (spec->trans_conn);
-
-    if (!(window = XCreateSimpleWindow(im->core.display,
-		DefaultRootWindow(im->core.display), 0, 0, 1, 1, 1, 0, 0)))
-	return False;
-    spec->window = window;
-
-    _XRegisterFilterByType(im->core.display, window, KeyPress, KeyPress,
-				_XimTransFilterWaitEvent, (XPointer)im);
-
-    return _XRegisterInternalConnection(im->core.display, spec->fd,
-			(_XInternalConnectionProc)_XimTransInternalConnection,
-			(XPointer)im);
-}
-
-
-Private Bool
-_XimTransShutdown(
-    Xim im)
-{
-    TransSpecRec *spec = (TransSpecRec *)im->private.proto.spec;
-
-    _XimXTransDisconnect(spec->trans_conn);
-    (void)_XimXTransClose(spec->trans_conn);
-    _XimFreeTransIntrCallback(im);
-    _XUnregisterInternalConnection(im->core.display, spec->fd);
-    _XUnregisterFilter(im->core.display, spec->window,
-				_XimTransFilterWaitEvent, (XPointer)im);
-    XDestroyWindow(im->core.display, spec->window);
-    Xfree(spec->address);
-    Xfree(spec);
-    return True;
-}
-
-
-
-Public Bool
-_XimTransRegisterDispatcher(
-    Xim				 im,
-    Bool			 (*callback)(
-					     Xim, INT16, XPointer, XPointer
-					     ),
-    XPointer			 call_data)
-{
-    TransSpecRec		*spec = (TransSpecRec *)im->private.proto.spec;
-    TransIntrCallbackPtr	 rec;
-
-    if (!(rec = (TransIntrCallbackPtr)Xmalloc(sizeof(TransIntrCallbackRec))))
-        return False;
-
-    rec->func       = callback;
-    rec->call_data  = call_data;
-    rec->next       = spec->intr_cb;
-    spec->intr_cb   = rec;
-    return True;
-}
-
-
-Public void
-_XimFreeTransIntrCallback(
-    Xim				 im)
-{
-    TransSpecRec		*spec = (TransSpecRec *)im->private.proto.spec;
-    register TransIntrCallbackPtr	 rec, next;
-
-    for (rec = spec->intr_cb; rec;) {
-	next = rec->next;
-	Xfree(rec);
-	rec = next;
-    }
-    return;
-}
-
-
-Public Bool
-_XimTransCallDispatcher(Xim im, INT16 len, XPointer data)
-{
-    TransSpecRec		*spec = (TransSpecRec *)im->private.proto.spec;
-    TransIntrCallbackRec	*rec;
-
-    for (rec = spec->intr_cb; rec; rec = rec->next) {
-	if ((*rec->func)(im, len, data, rec->call_data))
-	    return True;
-    }
-    return False;
-}
-
-
-Public Bool
-_XimTransFilterWaitEvent(
-    Display		*d,
-    Window		 w,
-    XEvent		*ev,
-    XPointer		 arg)
-{
-    Xim			 im = (Xim)arg;
-    TransSpecRec	*spec = (TransSpecRec *)im->private.proto.spec;
-
-    spec->is_putback  = False;
-    return _XimFilterWaitEvent(im);
-}
-
-
-Public void
-_XimTransInternalConnection(
-    Display		*d,
-    int			 fd,
-    XPointer		 arg)
-{
-    Xim			 im = (Xim)arg;
-    XEvent		 ev;
-    XKeyEvent		*kev;
-    TransSpecRec	*spec = (TransSpecRec *)im->private.proto.spec;
-
-    if (spec->is_putback)
-	return;
-    kev = (XKeyEvent *)&ev;
-    kev->type = KeyPress;
-    kev->send_event = False;
-    kev->display = im->core.display;
-    kev->window = spec->window;
-    kev->keycode = 0;
-    XPutBackEvent(im->core.display, &ev);
-    XFlush(im->core.display);
-    spec->is_putback = True;
-    return;
-}
-
-
-Public Bool
-_XimTransWrite(Xim im, INT16 len, XPointer data)
-{
-    TransSpecRec	*spec	= (TransSpecRec *)im->private.proto.spec;
-    char		*buf = (char *)data;
-    register int	 nbyte;
-
-    while (len > 0) {
-	if ((nbyte = _XimXTransWrite(spec->trans_conn, buf, len)) <= 0)
-	    return False;
-	len -= nbyte;
-	buf += nbyte;
-    }
-    return True;
-}
-
-
-Public Bool
-_XimTransRead(
-    Xim			 im,
-    XPointer		 recv_buf,
-    int			 buf_len,
-    int			*ret_len)
-{
-    TransSpecRec	*spec = (TransSpecRec *)im->private.proto.spec;
-    int			 len;
-
-    if (buf_len == 0) {
-	*ret_len = 0;
-	return True;
-    }
-    if ((len = _XimXTransRead(spec->trans_conn, recv_buf, buf_len)) <= 0)
-	return False;
-    *ret_len = len;
-    return True;
-}
-
-
-Public void
-_XimTransFlush(
-    Xim		 im)
-{
-    return;
-}
-
-
-
-Public Bool
-_XimTransConf(
-    Xim		   	 im,
-    char	 	*address)
-{
-    char		*paddr;
-    TransSpecRec	*spec;
-
-    if (!(paddr = (char *)Xmalloc(strlen(address) + 1)))
-	return False;
-
-    if (!(spec = (TransSpecRec *) Xmalloc(sizeof(TransSpecRec)))) {
-	Xfree(paddr);
-	return False;
-    }
-
-    bzero(spec, sizeof(TransSpecRec));
-
-    (void)strcpy(paddr, address);
-    spec->address   = paddr;
-
-    im->private.proto.spec     = (XPointer)spec;
-    im->private.proto.connect  = _XimTransConnect;
-    im->private.proto.shutdown = _XimTransShutdown;
-    im->private.proto.write    = _XimTransWrite;
-    im->private.proto.read     = _XimTransRead;
-    im->private.proto.flush    = _XimTransFlush;
-    im->private.proto.register_dispatcher = _XimTransRegisterDispatcher;
-    im->private.proto.call_dispatcher = _XimTransCallDispatcher;
-
-    return True;
-}
-=======
-/*
- * Copyright 1992 Oracle and/or its affiliates. All rights reserved.
- *
- * Permission is hereby granted, free of charge, to any person obtaining a
- * copy of this software and associated documentation files (the "Software"),
- * to deal in the Software without restriction, including without limitation
- * the rights to use, copy, modify, merge, publish, distribute, sublicense,
- * and/or sell copies of the Software, and to permit persons to whom the
- * Software is furnished to do so, subject to the following conditions:
- *
- * The above copyright notice and this permission notice (including the next
- * paragraph) shall be included in all copies or substantial portions of the
- * Software.
- *
- * THE SOFTWARE IS PROVIDED "AS IS", WITHOUT WARRANTY OF ANY KIND, EXPRESS OR
- * IMPLIED, INCLUDING BUT NOT LIMITED TO THE WARRANTIES OF MERCHANTABILITY,
- * FITNESS FOR A PARTICULAR PURPOSE AND NONINFRINGEMENT.  IN NO EVENT SHALL
- * THE AUTHORS OR COPYRIGHT HOLDERS BE LIABLE FOR ANY CLAIM, DAMAGES OR OTHER
- * LIABILITY, WHETHER IN AN ACTION OF CONTRACT, TORT OR OTHERWISE, ARISING
- * FROM, OUT OF OR IN CONNECTION WITH THE SOFTWARE OR THE USE OR OTHER
- * DEALINGS IN THE SOFTWARE.
- */
-/******************************************************************
-
-           Copyright 1992, 1993, 1994 by FUJITSU LIMITED
-
-Permission to use, copy, modify, distribute, and sell this software
-and its documentation for any purpose is hereby granted without fee,
-provided that the above copyright notice appear in all copies and
-that both that copyright notice and this permission notice appear
-in supporting documentation, and that the name of FUJITSU LIMITED
-not be used in advertising or publicity pertaining to distribution
-of the software without specific, written prior permission.
-FUJITSU LIMITED makes no representations about the suitability of
-this software for any purpose.
-It is provided "as is" without express or implied warranty.
-
-FUJITSU LIMITED DISCLAIM ALL WARRANTIES WITH REGARD TO THIS SOFTWARE,
-INCLUDING ALL IMPLIED WARRANTIES OF MERCHANTABILITY AND FITNESS, IN NO
-EVENT SHALL FUJITSU LIMITED BE LIABLE FOR ANY SPECIAL, INDIRECT OR
-CONSEQUENTIAL DAMAGES OR ANY DAMAGES WHATSOEVER RESULTING FROM LOSS OF
-USE, DATA OR PROFITS, WHETHER IN AN ACTION OF CONTRACT, NEGLIGENCE OR
-OTHER TORTIOUS ACTION, ARISING OUT OF OR IN CONNECTION WITH THE USE OR
-PERFORMANCE OF THIS SOFTWARE.
-
-  Author: Hideki Hiura (hhiura@Sun.COM) Sun Microsystems, Inc.
-          Takashi Fujiwara     FUJITSU LIMITED
-                               fujiwara@a80.tech.yk.fujitsu.co.jp
-
-******************************************************************/
-
-#ifdef HAVE_CONFIG_H
-#include <config.h>
-#endif
-#include <stdio.h>
-#include <X11/Xatom.h>
-#include <X11/Xmd.h>
-#include "Xlibint.h"
-#include <X11/Xtrans/Xtrans.h>
-#include "Xlcint.h"
-#include "Ximint.h"
-#include "XimTrans.h"
-#include "XimTrInt.h"
-
-#ifdef WIN32
-#include <X11/Xwindows.h>
-#endif
-
-
-#ifndef XIM_CONNECTION_RETRIES
-#define XIM_CONNECTION_RETRIES 5
-#endif
-
-
-Private Bool
-_XimTransConnect(
-    Xim			 im)
-{
-    TransSpecRec	*spec = (TransSpecRec *)im->private.proto.spec;
-    int			connect_stat, retry;
-    Window		window;
-
-    for (retry = XIM_CONNECTION_RETRIES; retry >= 0; retry--)
-    {
-	if ((spec->trans_conn = _XimXTransOpenCOTSClient (
-	    spec->address)) == NULL)
-	{
-	    break;
-	}
-
-	if ((connect_stat = _XimXTransConnect (
-	    spec->trans_conn, spec->address)) < 0)
-	{
-	    _XimXTransClose (spec->trans_conn);
-	    spec->trans_conn = NULL;
-
-	    if (connect_stat == TRANS_TRY_CONNECT_AGAIN)
-		continue;
-	    else
-		break;
-	}
-	else
-	    break;
-    }
-
-    if (spec->trans_conn == NULL)
-	return False;
-
-    spec->fd = _XimXTransGetConnectionNumber (spec->trans_conn);
-
-    if (!(window = XCreateSimpleWindow(im->core.display,
-		DefaultRootWindow(im->core.display), 0, 0, 1, 1, 1, 0, 0)))
-	return False;
-    spec->window = window;
-
-    _XRegisterFilterByType(im->core.display, window, KeyPress, KeyPress,
-				_XimTransFilterWaitEvent, (XPointer)im);
-
-    return _XRegisterInternalConnection(im->core.display, spec->fd,
-			(_XInternalConnectionProc)_XimTransInternalConnection,
-			(XPointer)im);
-}
-
-
-Private Bool
-_XimTransShutdown(
-    Xim im)
-{
-    TransSpecRec *spec = (TransSpecRec *)im->private.proto.spec;
-
-    _XimXTransDisconnect(spec->trans_conn);
-    (void)_XimXTransClose(spec->trans_conn);
-    _XimFreeTransIntrCallback(im);
-    _XUnregisterInternalConnection(im->core.display, spec->fd);
-    _XUnregisterFilter(im->core.display, spec->window,
-				_XimTransFilterWaitEvent, (XPointer)im);
-    XDestroyWindow(im->core.display, spec->window);
-    Xfree(spec->address);
-    Xfree(spec);
-    return True;
-}
-
-
-
-Public Bool
-_XimTransRegisterDispatcher(
-    Xim				 im,
-    Bool			 (*callback)(
-					     Xim, INT16, XPointer, XPointer
-					     ),
-    XPointer			 call_data)
-{
-    TransSpecRec		*spec = (TransSpecRec *)im->private.proto.spec;
-    TransIntrCallbackPtr	 rec;
-
-    if (!(rec = (TransIntrCallbackPtr)Xmalloc(sizeof(TransIntrCallbackRec))))
-        return False;
-
-    rec->func       = callback;
-    rec->call_data  = call_data;
-    rec->next       = spec->intr_cb;
-    spec->intr_cb   = rec;
-    return True;
-}
-
-
-Public void
-_XimFreeTransIntrCallback(
-    Xim				 im)
-{
-    TransSpecRec		*spec = (TransSpecRec *)im->private.proto.spec;
-    register TransIntrCallbackPtr	 rec, next;
-
-    for (rec = spec->intr_cb; rec;) {
-	next = rec->next;
-	Xfree(rec);
-	rec = next;
-    }
-    return;
-}
-
-
-Public Bool
-_XimTransCallDispatcher(Xim im, INT16 len, XPointer data)
-{
-    TransSpecRec		*spec = (TransSpecRec *)im->private.proto.spec;
-    TransIntrCallbackRec	*rec;
-
-    for (rec = spec->intr_cb; rec; rec = rec->next) {
-	if ((*rec->func)(im, len, data, rec->call_data))
-	    return True;
-    }
-    return False;
-}
-
-
-Public Bool
-_XimTransFilterWaitEvent(
-    Display		*d,
-    Window		 w,
-    XEvent		*ev,
-    XPointer		 arg)
-{
-    Xim			 im = (Xim)arg;
-    TransSpecRec	*spec = (TransSpecRec *)im->private.proto.spec;
-
-    spec->is_putback  = False;
-    return _XimFilterWaitEvent(im);
-}
-
-
-Public void
-_XimTransInternalConnection(
-    Display		*d,
-    int			 fd,
-    XPointer		 arg)
-{
-    Xim			 im = (Xim)arg;
-    XEvent		 ev;
-    XKeyEvent		*kev;
-    TransSpecRec	*spec = (TransSpecRec *)im->private.proto.spec;
-
-    if (spec->is_putback)
-	return;
-    kev = (XKeyEvent *)&ev;
-    kev->type = KeyPress;
-    kev->send_event = False;
-    kev->display = im->core.display;
-    kev->window = spec->window;
-    kev->keycode = 0;
-    XPutBackEvent(im->core.display, &ev);
-    XFlush(im->core.display);
-    spec->is_putback = True;
-    return;
-}
-
-
-Public Bool
-_XimTransWrite(Xim im, INT16 len, XPointer data)
-{
-    TransSpecRec	*spec	= (TransSpecRec *)im->private.proto.spec;
-    char		*buf = (char *)data;
-    register int	 nbyte;
-
-    while (len > 0) {
-	if ((nbyte = _XimXTransWrite(spec->trans_conn, buf, len)) <= 0)
-	    return False;
-	len -= nbyte;
-	buf += nbyte;
-    }
-    return True;
-}
-
-
-Public Bool
-_XimTransRead(
-    Xim			 im,
-    XPointer		 recv_buf,
-    int			 buf_len,
-    int			*ret_len)
-{
-    TransSpecRec	*spec = (TransSpecRec *)im->private.proto.spec;
-    int			 len;
-
-    if (buf_len == 0) {
-	*ret_len = 0;
-	return True;
-    }
-    if ((len = _XimXTransRead(spec->trans_conn, recv_buf, buf_len)) <= 0)
-	return False;
-    *ret_len = len;
-    return True;
-}
-
-
-Public void
-_XimTransFlush(
-    Xim		 im)
-{
-    return;
-}
-
-
-
-Public Bool
-_XimTransConf(
-    Xim		   	 im,
-    char	 	*address)
-{
-    char		*paddr;
-    TransSpecRec	*spec;
-
-    if (!(paddr = strdup(address)))
-	return False;
-
-    if (!(spec = Xcalloc(1, sizeof(TransSpecRec)))) {
-	Xfree(paddr);
-	return False;
-    }
-
-    spec->address   = paddr;
-
-    im->private.proto.spec     = (XPointer)spec;
-    im->private.proto.connect  = _XimTransConnect;
-    im->private.proto.shutdown = _XimTransShutdown;
-    im->private.proto.write    = _XimTransWrite;
-    im->private.proto.read     = _XimTransRead;
-    im->private.proto.flush    = _XimTransFlush;
-    im->private.proto.register_dispatcher = _XimTransRegisterDispatcher;
-    im->private.proto.call_dispatcher = _XimTransCallDispatcher;
-
-    return True;
-}
->>>>>>> 96d6df5d
+/*
+ * Copyright 1992 Oracle and/or its affiliates. All rights reserved.
+ *
+ * Permission is hereby granted, free of charge, to any person obtaining a
+ * copy of this software and associated documentation files (the "Software"),
+ * to deal in the Software without restriction, including without limitation
+ * the rights to use, copy, modify, merge, publish, distribute, sublicense,
+ * and/or sell copies of the Software, and to permit persons to whom the
+ * Software is furnished to do so, subject to the following conditions:
+ *
+ * The above copyright notice and this permission notice (including the next
+ * paragraph) shall be included in all copies or substantial portions of the
+ * Software.
+ *
+ * THE SOFTWARE IS PROVIDED "AS IS", WITHOUT WARRANTY OF ANY KIND, EXPRESS OR
+ * IMPLIED, INCLUDING BUT NOT LIMITED TO THE WARRANTIES OF MERCHANTABILITY,
+ * FITNESS FOR A PARTICULAR PURPOSE AND NONINFRINGEMENT.  IN NO EVENT SHALL
+ * THE AUTHORS OR COPYRIGHT HOLDERS BE LIABLE FOR ANY CLAIM, DAMAGES OR OTHER
+ * LIABILITY, WHETHER IN AN ACTION OF CONTRACT, TORT OR OTHERWISE, ARISING
+ * FROM, OUT OF OR IN CONNECTION WITH THE SOFTWARE OR THE USE OR OTHER
+ * DEALINGS IN THE SOFTWARE.
+ */
+/******************************************************************
+
+           Copyright 1992, 1993, 1994 by FUJITSU LIMITED
+
+Permission to use, copy, modify, distribute, and sell this software
+and its documentation for any purpose is hereby granted without fee,
+provided that the above copyright notice appear in all copies and
+that both that copyright notice and this permission notice appear
+in supporting documentation, and that the name of FUJITSU LIMITED
+not be used in advertising or publicity pertaining to distribution
+of the software without specific, written prior permission.
+FUJITSU LIMITED makes no representations about the suitability of
+this software for any purpose.
+It is provided "as is" without express or implied warranty.
+
+FUJITSU LIMITED DISCLAIM ALL WARRANTIES WITH REGARD TO THIS SOFTWARE,
+INCLUDING ALL IMPLIED WARRANTIES OF MERCHANTABILITY AND FITNESS, IN NO
+EVENT SHALL FUJITSU LIMITED BE LIABLE FOR ANY SPECIAL, INDIRECT OR
+CONSEQUENTIAL DAMAGES OR ANY DAMAGES WHATSOEVER RESULTING FROM LOSS OF
+USE, DATA OR PROFITS, WHETHER IN AN ACTION OF CONTRACT, NEGLIGENCE OR
+OTHER TORTIOUS ACTION, ARISING OUT OF OR IN CONNECTION WITH THE USE OR
+PERFORMANCE OF THIS SOFTWARE.
+
+  Author: Hideki Hiura (hhiura@Sun.COM) Sun Microsystems, Inc.
+          Takashi Fujiwara     FUJITSU LIMITED
+                               fujiwara@a80.tech.yk.fujitsu.co.jp
+
+******************************************************************/
+
+#ifdef HAVE_CONFIG_H
+#include <config.h>
+#endif
+#include <stdio.h>
+#include <X11/Xatom.h>
+#include <X11/Xmd.h>
+#include "Xlibint.h"
+#include <X11/Xwindows.h>
+#include <X11/Xtrans/Xtrans.h>
+#include "Xlcint.h"
+#include "Ximint.h"
+#include "XimTrans.h"
+#include "XimTrInt.h"
+
+#ifdef WIN32
+#include <X11/Xwindows.h>
+#endif
+
+
+#ifndef XIM_CONNECTION_RETRIES
+#define XIM_CONNECTION_RETRIES 5
+#endif
+
+
+Private Bool
+_XimTransConnect(
+    Xim			 im)
+{
+    TransSpecRec	*spec = (TransSpecRec *)im->private.proto.spec;
+    int			connect_stat, retry;
+    Window		window;
+
+    for (retry = XIM_CONNECTION_RETRIES; retry >= 0; retry--)
+    {
+	if ((spec->trans_conn = _XimXTransOpenCOTSClient (
+	    spec->address)) == NULL)
+	{
+	    break;
+	}
+
+	if ((connect_stat = _XimXTransConnect (
+	    spec->trans_conn, spec->address)) < 0)
+	{
+	    _XimXTransClose (spec->trans_conn);
+	    spec->trans_conn = NULL;
+
+	    if (connect_stat == TRANS_TRY_CONNECT_AGAIN)
+		continue;
+	    else
+		break;
+	}
+	else
+	    break;
+    }
+
+    if (spec->trans_conn == NULL)
+	return False;
+
+    spec->fd = _XimXTransGetConnectionNumber (spec->trans_conn);
+
+    if (!(window = XCreateSimpleWindow(im->core.display,
+		DefaultRootWindow(im->core.display), 0, 0, 1, 1, 1, 0, 0)))
+	return False;
+    spec->window = window;
+
+    _XRegisterFilterByType(im->core.display, window, KeyPress, KeyPress,
+				_XimTransFilterWaitEvent, (XPointer)im);
+
+    return _XRegisterInternalConnection(im->core.display, spec->fd,
+			(_XInternalConnectionProc)_XimTransInternalConnection,
+			(XPointer)im);
+}
+
+
+Private Bool
+_XimTransShutdown(
+    Xim im)
+{
+    TransSpecRec *spec = (TransSpecRec *)im->private.proto.spec;
+
+    _XimXTransDisconnect(spec->trans_conn);
+    (void)_XimXTransClose(spec->trans_conn);
+    _XimFreeTransIntrCallback(im);
+    _XUnregisterInternalConnection(im->core.display, spec->fd);
+    _XUnregisterFilter(im->core.display, spec->window,
+				_XimTransFilterWaitEvent, (XPointer)im);
+    XDestroyWindow(im->core.display, spec->window);
+    Xfree(spec->address);
+    Xfree(spec);
+    return True;
+}
+
+
+
+Public Bool
+_XimTransRegisterDispatcher(
+    Xim				 im,
+    Bool			 (*callback)(
+					     Xim, INT16, XPointer, XPointer
+					     ),
+    XPointer			 call_data)
+{
+    TransSpecRec		*spec = (TransSpecRec *)im->private.proto.spec;
+    TransIntrCallbackPtr	 rec;
+
+    if (!(rec = (TransIntrCallbackPtr)Xmalloc(sizeof(TransIntrCallbackRec))))
+        return False;
+
+    rec->func       = callback;
+    rec->call_data  = call_data;
+    rec->next       = spec->intr_cb;
+    spec->intr_cb   = rec;
+    return True;
+}
+
+
+Public void
+_XimFreeTransIntrCallback(
+    Xim				 im)
+{
+    TransSpecRec		*spec = (TransSpecRec *)im->private.proto.spec;
+    register TransIntrCallbackPtr	 rec, next;
+
+    for (rec = spec->intr_cb; rec;) {
+	next = rec->next;
+	Xfree(rec);
+	rec = next;
+    }
+    return;
+}
+
+
+Public Bool
+_XimTransCallDispatcher(Xim im, INT16 len, XPointer data)
+{
+    TransSpecRec		*spec = (TransSpecRec *)im->private.proto.spec;
+    TransIntrCallbackRec	*rec;
+
+    for (rec = spec->intr_cb; rec; rec = rec->next) {
+	if ((*rec->func)(im, len, data, rec->call_data))
+	    return True;
+    }
+    return False;
+}
+
+
+Public Bool
+_XimTransFilterWaitEvent(
+    Display		*d,
+    Window		 w,
+    XEvent		*ev,
+    XPointer		 arg)
+{
+    Xim			 im = (Xim)arg;
+    TransSpecRec	*spec = (TransSpecRec *)im->private.proto.spec;
+
+    spec->is_putback  = False;
+    return _XimFilterWaitEvent(im);
+}
+
+
+Public void
+_XimTransInternalConnection(
+    Display		*d,
+    int			 fd,
+    XPointer		 arg)
+{
+    Xim			 im = (Xim)arg;
+    XEvent		 ev;
+    XKeyEvent		*kev;
+    TransSpecRec	*spec = (TransSpecRec *)im->private.proto.spec;
+
+    if (spec->is_putback)
+	return;
+    kev = (XKeyEvent *)&ev;
+    kev->type = KeyPress;
+    kev->send_event = False;
+    kev->display = im->core.display;
+    kev->window = spec->window;
+    kev->keycode = 0;
+    XPutBackEvent(im->core.display, &ev);
+    XFlush(im->core.display);
+    spec->is_putback = True;
+    return;
+}
+
+
+Public Bool
+_XimTransWrite(Xim im, INT16 len, XPointer data)
+{
+    TransSpecRec	*spec	= (TransSpecRec *)im->private.proto.spec;
+    char		*buf = (char *)data;
+    register int	 nbyte;
+
+    while (len > 0) {
+	if ((nbyte = _XimXTransWrite(spec->trans_conn, buf, len)) <= 0)
+	    return False;
+	len -= nbyte;
+	buf += nbyte;
+    }
+    return True;
+}
+
+
+Public Bool
+_XimTransRead(
+    Xim			 im,
+    XPointer		 recv_buf,
+    int			 buf_len,
+    int			*ret_len)
+{
+    TransSpecRec	*spec = (TransSpecRec *)im->private.proto.spec;
+    int			 len;
+
+    if (buf_len == 0) {
+	*ret_len = 0;
+	return True;
+    }
+    if ((len = _XimXTransRead(spec->trans_conn, recv_buf, buf_len)) <= 0)
+	return False;
+    *ret_len = len;
+    return True;
+}
+
+
+Public void
+_XimTransFlush(
+    Xim		 im)
+{
+    return;
+}
+
+
+
+Public Bool
+_XimTransConf(
+    Xim		   	 im,
+    char	 	*address)
+{
+    char		*paddr;
+    TransSpecRec	*spec;
+
+    if (!(paddr = strdup(address)))
+	return False;
+
+    if (!(spec = Xcalloc(1, sizeof(TransSpecRec)))) {
+	Xfree(paddr);
+	return False;
+    }
+
+    spec->address   = paddr;
+
+    im->private.proto.spec     = (XPointer)spec;
+    im->private.proto.connect  = _XimTransConnect;
+    im->private.proto.shutdown = _XimTransShutdown;
+    im->private.proto.write    = _XimTransWrite;
+    im->private.proto.read     = _XimTransRead;
+    im->private.proto.flush    = _XimTransFlush;
+    im->private.proto.register_dispatcher = _XimTransRegisterDispatcher;
+    im->private.proto.call_dispatcher = _XimTransCallDispatcher;
+
+    return True;
+}