<<<<<<< HEAD
<?xml version="1.0" encoding="UTF-8" ?>
<!DOCTYPE chapter PUBLIC "-//OASIS//DTD DocBook XML V4.3//EN"
	  "http://www.oasis-open.org/docbook/xml/4.3/docbookx.dtd">
<chapter id="window_and_session_manager_functions">
<title>Window and Session Manager Functions</title>

<para>
Although it is difficult to categorize functions as exclusively for an application,
a window manager, or a session manager, the functions in this chapter are most
often used by window managers and session managers. It is not expected that
these functions will be used by most application programs. Xlib provides
management functions to:
</para>

<itemizedlist>
  <listitem><para>Change the parent of a window</para></listitem>
  <listitem><para>Control the lifetime of a window</para></listitem>
  <listitem><para>Manage installed colormaps</para></listitem>
  <listitem><para>Set and retrieve the font search path</para></listitem>
  <listitem><para>Grab the server</para></listitem>
  <listitem><para>Kill a client</para></listitem>
  <listitem><para>Control the screen saver</para></listitem>
  <listitem><para>Control host access</para></listitem>
</itemizedlist>

<sect1 id="Changing_the_Parent_of_a_Window">
<title>Changing the Parent of a Window</title>
<!-- .XS -->
<!-- (SN Changing the Parent of a Window  -->
<!-- .XE -->
<para>
<!-- .LP -->
To change a window's parent to another window on the same screen, use
<function>XReparentWindow</function>.
There is no way to move a window between screens.
<indexterm significance="preferred"><primary>XReparentWindow</primary></indexterm>
<!-- .sM -->
<funcsynopsis id='xreparentwindow'>
<funcprototype>
  <funcdef><function>XReparentWindow</function></funcdef>
  <paramdef>Display<parameter> *display</parameter></paramdef>
  <paramdef>Window<parameter> w</parameter></paramdef>
  <paramdef>Window<parameter> parent</parameter></paramdef>
  <paramdef>intx,<parameter> y</parameter></paramdef>
</funcprototype>
</funcsynopsis>
<!-- .FN -->
<variablelist>
  <varlistentry>
    <term>
      <emphasis remap='I'>display</emphasis>
    </term>
    <listitem>
      <para>
Specifies the connection to the X server.
      </para>
    </listitem>
  </varlistentry>
  <varlistentry>
    <term>
      <emphasis remap='I'>w</emphasis>
    </term>
    <listitem>
      <para>
Specifies the window.
      </para>
    </listitem>
  </varlistentry>
  <varlistentry>
    <term>
      <emphasis remap='I'>parent</emphasis>
    </term>
    <listitem>
      <para>
Specifies the parent window.
<!-- .ds Xy \ of the position in the new parent window -->
      </para>
    </listitem>
  </varlistentry>
  <varlistentry>
    <term>
      <emphasis remap='I'>x</emphasis>
    </term>
    <listitem>
      <para>
<!-- .br -->
<!-- .ns -->
      </para>
    </listitem>
  </varlistentry>
  <varlistentry>
    <term>
      <emphasis remap='I'>y</emphasis>
    </term>
    <listitem>
      <para>
Specify the x and y coordinates(Xy.
    </para>
  </listitem>
  </varlistentry>
</variablelist>
</para>
<para>
<!-- .LP -->
<!-- .eM -->
If the specified window is mapped,
<function>XReparentWindow</function>
automatically performs an
<systemitem>UnmapWindow</systemitem>
request on it, removes it from its current position in the hierarchy,
and inserts it as the child of the specified parent.
The window is placed in the stacking order on top with respect to
sibling windows.
</para>
<para>
<!-- .LP -->
After reparenting the specified window,
<function>XReparentWindow</function>
causes the X server to generate a
<symbol>ReparentNotify</symbol>
event.
The override_redirect member returned in this event is
set to the window's corresponding attribute.
Window manager clients usually should ignore this window if this member
is set to
<symbol>True</symbol>.
Finally, if the specified window was originally mapped,
the X server automatically performs a
<systemitem>MapWindow</systemitem>
request on it.
</para>
<para>
<!-- .LP -->
The X server performs normal exposure processing on formerly obscured
windows.
The X server might not generate 
<symbol>Expose</symbol>
events for regions from the initial
<systemitem>UnmapWindow</systemitem>
request that are immediately obscured by the final
<systemitem>MapWindow</systemitem>
request.
A
<errorname>BadMatch</errorname>
error results if:
</para>
<itemizedlist>
  <listitem>
    <para>
The new parent window is not on the same screen as
the old parent window.
    </para>
  </listitem>
  <listitem>
    <para>
The new parent window is the specified window or an inferior of the
specified window.
    </para>
  </listitem>
  <listitem>
    <para>
The new parent is
<symbol>InputOnly</symbol>,
and the window is not.
    </para>
  </listitem>
  <listitem>
    <para>
The specified window has a
<symbol>ParentRelative</symbol>
background, and the new parent window is not the same depth as the
specified window.
    </para>
  </listitem>
</itemizedlist>
<para>
<!-- .LP -->
<function>XReparentWindow</function>
can generate
<errorname>BadMatch</errorname>
and
<errorname>BadWindow</errorname>
errors.
</para>
</sect1>
<sect1 id="Controlling_the_Lifetime_of_a_Window">
<title>Controlling the Lifetime of a Window</title>
<!-- .XS -->
<!-- (SN Controlling the Lifetime of a Window  -->
<!-- .XE -->
<para>
<!-- .LP -->
The save-set of a client is a list of other clients' windows that,
if they are inferiors of one of the client's windows at connection close,
should not be destroyed and should be remapped if they are unmapped.
For further information about close-connection processing,
see <link linkend="Using_X_Server_Connection_Close_Operations_">section 2.6</link>.
To allow an application's window to survive when a window manager that
has reparented a window fails,
Xlib provides the save-set functions that you can 
use to control the longevity of subwindows
that are normally destroyed when the parent is destroyed.
For example, a window manager that wants to add decoration
to a window by adding a frame might reparent an application's
window. 
When the frame is destroyed,
the application's window should not be destroyed 
but be returned to its previous place in the window hierarchy.
</para>
<para>
<!-- .LP -->
The X server automatically removes windows from the save-set
when they are destroyed.
</para>
<para>
<!-- .LP -->
<!-- .sp -->
To add or remove a window from the client's save-set, use
<function>XChangeSaveSet</function>.
<indexterm significance="preferred"><primary>XChangeSaveSet</primary></indexterm>
<!-- .sM -->
<funcsynopsis id='xchangesaveset'>
<funcprototype>
  <funcdef><function>XChangeSaveSet</function></funcdef>
  <paramdef>Display<parameter> *display</parameter></paramdef>
  <paramdef>Window<parameter> w</parameter></paramdef>
  <paramdef>int<parameter> change_mode</parameter></paramdef>
</funcprototype>
</funcsynopsis>
<!-- .FN -->
<variablelist>
  <varlistentry>
    <term>
      <emphasis remap='I'>display</emphasis>
    </term>
    <listitem>
      <para>
Specifies the connection to the X server.
<!-- .ds Wi that you want to add to or delete from the client's save-set -->
      </para>
    </listitem>
  </varlistentry>
  <varlistentry>
    <term>
      <emphasis remap='I'>w</emphasis>
    </term>
    <listitem>
      <para>
Specifies the window (Wi.
      </para>
    </listitem>
  </varlistentry>
  <varlistentry>
    <term>
      <emphasis remap='I'>change_mode</emphasis>
    </term>
    <listitem>
      <para>
Specifies the mode.
You can pass
<symbol>SetModeInsert</symbol>
or
<symbol>SetModeDelete</symbol>.
    </para>
  </listitem>
  </varlistentry>
</variablelist>
</para>
<para>
<!-- .LP -->
<!-- .eM -->
Depending on the specified mode,
<function>XChangeSaveSet</function>
either inserts or deletes the specified window from the client's save-set. 
The specified window must have been created by some other client,
or a
<errorname>BadMatch</errorname>
error results.
</para>
<para>
<!-- .LP -->
<function>XChangeSaveSet</function>
can generate
<errorname>BadMatch</errorname>,
<errorname>BadValue</errorname>,
and
<errorname>BadWindow</errorname>
errors.
</para>
<para>
<!-- .LP -->
<!-- .sp -->
To add a window to the client's save-set, use
<function>XAddToSaveSet</function>.
<indexterm significance="preferred"><primary>XAddToSaveSet</primary></indexterm>
<!-- .sM -->
<funcsynopsis id='xaddtosaveset'>
<funcprototype>
  <funcdef><function>XAddToSaveSet</function></funcdef>
  <paramdef>Display<parameter> *display</parameter></paramdef>
  <paramdef>Window<parameter> w</parameter></paramdef>
</funcprototype>
</funcsynopsis>
<!-- .FN -->
<variablelist>
  <varlistentry>
    <term>
      <emphasis remap='I'>display</emphasis>
    </term>
    <listitem>
      <para>
Specifies the connection to the X server.
<!-- .ds Wi that you want to add to the client's save-set -->
      </para>
    </listitem>
  </varlistentry>
  <varlistentry>
    <term>
      <emphasis remap='I'>w</emphasis>
    </term>
    <listitem>
      <para>
Specifies the window (Wi.
    </para>
  </listitem>
  </varlistentry>
</variablelist>
</para>
<para>
<!-- .LP -->
<!-- .eM -->
The
<function>XAddToSaveSet</function>
function adds the specified window to the client's save-set.
The specified window must have been created by some other client,
or a
<errorname>BadMatch</errorname>
error results.
</para>
<para>
<!-- .LP -->
<function>XAddToSaveSet</function>
can generate
<errorname>BadMatch</errorname>
and
<errorname>BadWindow</errorname>
errors.
</para>
<para>
<!-- .LP -->
<!-- .sp -->
To remove a window from the client's save-set, use
<function>XRemoveFromSaveSet</function>.
<indexterm significance="preferred"><primary>XRemoveFromSaveSet</primary></indexterm>
<!-- .sM -->
<funcsynopsis id='xremovefromsaveset'>
<funcprototype>
  <funcdef><function>XRemoveFromSaveSet</function></funcdef>
  <paramdef>Display<parameter> *display</parameter></paramdef>
  <paramdef>Window<parameter> w</parameter></paramdef>
</funcprototype>
</funcsynopsis>
<!-- .FN -->
<variablelist>
  <varlistentry>
    <term>
      <emphasis remap='I'>display</emphasis>
    </term>
    <listitem>
      <para>
Specifies the connection to the X server.
<!-- .ds Wi that you want to delete from the client's save-set -->
      </para>
    </listitem>
  </varlistentry>
  <varlistentry>
    <term>
      <emphasis remap='I'>w</emphasis>
    </term>
    <listitem>
      <para>
Specifies the window (Wi.
    </para>
  </listitem>
  </varlistentry>
</variablelist>
</para>
<para>
<!-- .LP -->
<!-- .eM -->
The
<function>XRemoveFromSaveSet</function>
function removes the specified window from the client's save-set.
The specified window must have been created by some other client,
or a
<errorname>BadMatch</errorname>
error results.
</para>
<para>
<!-- .LP -->
<function>XRemoveFromSaveSet</function>
can generate
<errorname>BadMatch</errorname>
and
<errorname>BadWindow</errorname>
errors.
</para>
</sect1>
<sect1 id="Managing_Installed_Colormaps">
<title>Managing Installed Colormaps</title>
<!-- .XS -->
<!-- (SN Managing Installed Colormaps -->
<!-- .XE -->
<para>
<!-- .LP -->
The X server maintains a list of installed colormaps.
Windows using these colormaps are guaranteed to display with
correct colors; windows using other colormaps may or may not display
with correct colors.
Xlib provides functions that you can use to install a colormap, 
uninstall a colormap, and obtain a list of installed colormaps.
</para>
<para>
<!-- .LP -->
At any time,
there is a subset of the installed maps that is viewed as an ordered list
and is called the required list.
The length of the required list is at most M,
where M is the minimum number of installed colormaps specified for the screen
in the connection setup.
The required list is maintained as follows.
When a colormap is specified to
<function>XInstallColormap</function>,
it is added to the head of the list;
the list is truncated at the tail, if necessary, to keep its length to 
at most M.
When a colormap is specified to
<function>XUninstallColormap</function>
and it is in the required list,
it is removed from the list.
A colormap is not added to the required list when it is implicitly installed
by the X server,
and the X server cannot implicitly uninstall a colormap that is in the
required list.
</para>
<para>
<!-- .LP -->
<!-- .sp -->
To install a colormap, use
<function>XInstallColormap</function>.
<indexterm significance="preferred"><primary>XInstallColormap</primary></indexterm>
<!-- .sM -->
<funcsynopsis id='xinstallcolormap'>
<funcprototype>
  <funcdef><function>XInstallColormap</function></funcdef>
  <paramdef>Display<parameter> *display</parameter></paramdef>
  <paramdef>Colormap<parameter> colormap</parameter></paramdef>
</funcprototype>
</funcsynopsis>
<!-- .FN -->
<variablelist>
  <varlistentry>
    <term>
      <emphasis remap='I'>display</emphasis>
    </term>
    <listitem>
      <para>
Specifies the connection to the X server.
      </para>
    </listitem>
  </varlistentry>
  <varlistentry>
    <term>
      <emphasis remap='I'>colormap</emphasis>
    </term>
    <listitem>
      <para>
Specifies the colormap.
    </para>
  </listitem>
  </varlistentry>
</variablelist>
</para>
<para>
<!-- .LP -->
<!-- .eM -->
The
<function>XInstallColormap</function>
function installs the specified colormap for its associated screen.
All windows associated with this colormap immediately display with
true colors.
You associated the windows with this colormap when you created them by calling
<function>XCreateWindow</function>,
<function>XCreateSimpleWindow</function>,
<function>XChangeWindowAttributes</function>,
or
<function>XSetWindowColormap</function>.
</para>
<para>
<!-- .LP -->
If the specified colormap is not already an installed colormap, 
the X server generates a
<symbol>ColormapNotify</symbol>
event on each window that has that colormap.
In addition, for every other colormap that is installed as 
a result of a call to
<function>XInstallColormap</function>,
the X server generates a
<symbol>ColormapNotify</symbol>
event on each window that has that colormap.
</para>
<para>
<!-- .LP -->
<function>XInstallColormap</function>
can generate a
<errorname>BadColor</errorname>
error.
</para>
<para>
<!-- .LP -->
<!-- .sp -->
To uninstall a colormap, use
<function>XUninstallColormap</function>.
<indexterm significance="preferred"><primary>XUninstallColormap</primary></indexterm>
<!-- .sM -->
<funcsynopsis id='xuninstallcolormap'>
<funcprototype>
  <funcdef><function>XUninstallColormap</function></funcdef>
  <paramdef>Display<parameter> *display</parameter></paramdef>
  <paramdef>Colormap<parameter> colormap</parameter></paramdef>
</funcprototype>
</funcsynopsis>
<!-- .FN -->
<variablelist>
  <varlistentry>
    <term>
      <emphasis remap='I'>display</emphasis>
    </term>
    <listitem>
      <para>
Specifies the connection to the X server.
      </para>
    </listitem>
  </varlistentry>
  <varlistentry>
    <term>
      <emphasis remap='I'>colormap</emphasis>
    </term>
    <listitem>
      <para>
Specifies the colormap.
    </para>
  </listitem>
  </varlistentry>
</variablelist>
</para>
<para>
<!-- .LP -->
<!-- .eM -->
The
<function>XUninstallColormap</function>
function removes the specified colormap from the required
list for its screen.
As a result,
the specified colormap might be uninstalled, 
and the X server might implicitly install or uninstall additional colormaps.
Which colormaps get installed or uninstalled is server dependent
except that the required list must remain installed.
</para>
<para>
<!-- .LP -->
If the specified colormap becomes uninstalled, 
the X server generates a
<symbol>ColormapNotify</symbol>
event on each window that has that colormap.
In addition, for every other colormap that is installed or uninstalled as a 
result of a call to 
<function>XUninstallColormap</function>,
the X server generates a
<symbol>ColormapNotify</symbol>
event on each window that has that colormap.
</para>
<para>
<!-- .LP -->
<function>XUninstallColormap</function>
can generate a
<errorname>BadColor</errorname>
error.
</para>
<para>
<!-- .LP -->
<!-- .sp -->
To obtain a list of the currently installed colormaps for a given screen, use
<function>XListInstalledColormaps</function>.
<indexterm significance="preferred"><primary>XListInstalledColormaps</primary></indexterm>
<!-- .sM -->
<funcsynopsis id='xlistinstalledcolormaps'>
<funcprototype>
  <funcdef>Colormap *<function>XListInstalledColormaps</function></funcdef>
  <paramdef>Display<parameter> *display</parameter></paramdef>
  <paramdef>Window<parameter> w</parameter></paramdef>
  <paramdef>int<parameter> *num_return</parameter></paramdef>
</funcprototype>
</funcsynopsis>
<!-- .FN -->
<variablelist>
  <varlistentry>
    <term>
      <emphasis remap='I'>display</emphasis>
    </term>
    <listitem>
      <para>
Specifies the connection to the X server.
<!-- .ds Wi that determines the screen -->
      </para>
    </listitem>
  </varlistentry>
  <varlistentry>
    <term>
      <emphasis remap='I'>w</emphasis>
    </term>
    <listitem>
      <para>
Specifies the window (Wi.
      </para>
    </listitem>
  </varlistentry>
  <varlistentry>
    <term>
      <emphasis remap='I'>num_return</emphasis>
    </term>
    <listitem>
      <para>
Returns the number of currently installed colormaps.
    </para>
  </listitem>
  </varlistentry>
</variablelist>
</para>
<para>
<!-- .LP -->
<!-- .eM -->
The
<function>XListInstalledColormaps</function>
function returns a list of the currently installed colormaps for the screen 
of the specified window.
The order of the colormaps in the list is not significant
and is no explicit indication of the required list.
When the allocated list is no longer needed,
free it by using
<function>XFree</function>.
</para>
<para>
<!-- .LP -->
<function>XListInstalledColormaps</function>
can generate a
<errorname>BadWindow</errorname>
error.
</para>
</sect1>
<sect1 id="Setting_and_Retrieving_the_Font_Search_Path">
<title>Setting and Retrieving the Font Search Path</title>
<!-- .XS -->
<!-- (SN Setting and Retrieving the Font Search Path  -->
<!-- .XE -->
<para>
<!-- .LP -->
The set of fonts available from a server depends on a font
search path.  Xlib provides functions to set and retrieve the
search path for a server.
</para>
<para>
<!-- .LP -->
<!-- .sp -->
To set the font search path, use
<function>XSetFontPath</function>.
<indexterm significance="preferred"><primary>XSetFontPath</primary></indexterm>
<!-- .sM -->
<funcsynopsis id='xsetfontpath'>
<funcprototype>
  <funcdef><function>XSetFontPath</function></funcdef>
  <paramdef>Display<parameter> *display</parameter></paramdef>
  <paramdef>char<parameter> **directories</parameter></paramdef>
  <paramdef>int<parameter> ndirs</parameter></paramdef>
</funcprototype>
</funcsynopsis>
<!-- .FN -->
<variablelist>
  <varlistentry>
    <term>
      <emphasis remap='I'>display</emphasis>
    </term>
    <listitem>
      <para>
Specifies the connection to the X server.
      </para>
    </listitem>
  </varlistentry>
  <varlistentry>
    <term>
      <emphasis remap='I'>directories</emphasis>
    </term>
    <listitem>
      <para>
Specifies the directory path used to look for a font.
Setting the path to the empty list restores the default path defined
for the X server.
      </para>
    </listitem>
  </varlistentry>
  <varlistentry>
    <term>
      <emphasis remap='I'>ndirs</emphasis>
    </term>
    <listitem>
      <para>
Specifies the number of directories in the path.
    </para>
  </listitem>
  </varlistentry>
</variablelist>
</para>
<para>
<!-- .LP -->
<!-- .eM -->
The
<function>XSetFontPath</function>
function defines the directory search path for font lookup.
There is only one search path per X server, not one per client.
The encoding and interpretation of the strings are implementation-dependent,
but typically they specify directories or font servers to be searched 
in the order listed.
An X server is permitted to cache font information internally;
for example, it might cache an entire font from a file and not
check on subsequent opens of that font to see if the underlying
font file has changed.
However,
when the font path is changed,
the X server is guaranteed to flush all cached information about fonts 
for which there currently are no explicit resource IDs allocated.
The meaning of an error from this request is implementation-dependent.
</para>
<para>
<!-- .LP -->
<function>XSetFontPath</function>
can generate a
<errorname>BadValue</errorname>
error.
</para>
<para>
<!-- .LP -->
<!-- .sp -->
To get the current font search path, use
<function>XGetFontPath</function>.
<indexterm significance="preferred"><primary>XGetFontPath</primary></indexterm>
<!-- .sM -->
<funcsynopsis id='xgetfontpath'>
<funcprototype>
  <funcdef>char **<function>XGetFontPath</function></funcdef>
  <paramdef>Display<parameter> *display</parameter></paramdef>
  <paramdef>int<parameter> *npaths_return</parameter></paramdef>
</funcprototype>
</funcsynopsis>
<!-- .FN -->
<variablelist>
  <varlistentry>
    <term>
      <emphasis remap='I'>display</emphasis>
    </term>
    <listitem>
      <para>
Specifies the connection to the X server.
      </para>
    </listitem>
  </varlistentry>
  <varlistentry>
    <term>
      <emphasis remap='I'>npaths_return</emphasis>
    </term>
    <listitem>
      <para>
Returns the number of strings in the font path array.
    </para>
  </listitem>
  </varlistentry>
</variablelist>
</para>
<para>
<!-- .LP -->
<!-- .eM -->
The
<function>XGetFontPath</function>
function allocates and returns an array of strings containing the search path.
The contents of these strings are implementation-dependent
and are not intended to be interpreted by client applications.
When it is no longer needed,
the data in the font path should be freed by using
<function>XFreeFontPath</function>.
</para>
<para>
<!-- .LP -->
<!-- .sp -->
To free data returned by
<function>XGetFontPath</function>,
use
<function>XFreeFontPath</function>.
<indexterm significance="preferred"><primary>XFreeFontPath</primary></indexterm>
<!-- .sM -->
<funcsynopsis id='xfreefontpath'>
<funcprototype>
  <funcdef><function>XFreeFontPath</function></funcdef>
  <paramdef>char<parameter> **list</parameter></paramdef>
</funcprototype>
</funcsynopsis>
<!-- .FN -->
<variablelist>
  <varlistentry>
    <term>
      <emphasis remap='I'>list</emphasis>
    </term>
    <listitem>
      <para>
Specifies the array of strings you want to free.
    </para>
  </listitem>
  </varlistentry>
</variablelist>
</para>
<para>
<!-- .LP -->
<!-- .eM -->
The
<function>XFreeFontPath</function>
function
frees the data allocated by
<function>XGetFontPath</function>.
</para>
</sect1>
<sect1 id="Grabbing_the_Server_">
<title>Grabbing the Server </title>
<!-- .XS -->
<!-- (SN Grabbing the Server  -->
<!-- .XE -->
<para>
<!-- .LP -->
Xlib provides functions that you can use to grab and ungrab the server.
These functions can be used to control processing of output on other
connections by the window system server.
While the server is grabbed,
no processing of requests or close downs on any other connection will occur.
A client closing its connection automatically ungrabs the server.
<indexterm><primary>Menus</primary></indexterm>
<indexterm><primary>Window</primary><secondary>managers</secondary></indexterm>
Although grabbing the server is highly discouraged, it is sometimes necessary.
</para>
<para>
<!-- .LP -->
<!-- .sp -->
To grab the server, use
<function>XGrabServer</function>.
<indexterm><primary>Server</primary><secondary>grabbing</secondary></indexterm>
<indexterm><primary>Grabbing</primary><secondary>server</secondary></indexterm>
<indexterm significance="preferred"><primary>XGrabServer</primary></indexterm>
<!-- .sM -->
<funcsynopsis id='xgrabserver'>
<funcprototype>
  <funcdef><function>XGrabServer</function></funcdef>
  <paramdef>Display<parameter> *display</parameter></paramdef>
</funcprototype>
</funcsynopsis>
<!-- .FN -->
<variablelist>
  <varlistentry>
    <term>
      <emphasis remap='I'>display</emphasis>
    </term>
    <listitem>
      <para>
Specifies the connection to the X server.
    </para>
  </listitem>
  </varlistentry>
</variablelist>
</para>
<para>
<!-- .LP -->
<!-- .eM -->
The
<function>XGrabServer</function>
function disables processing of requests and close downs on all other 
connections than the one this request arrived on.
You should not grab the X server any more than is absolutely necessary.
</para>
<para>
<!-- .LP -->
<!-- .sp -->
To ungrab the server, use
<function>XUngrabServer</function>.
<indexterm significance="preferred"><primary>XUngrabServer</primary></indexterm>
<!-- .sM -->
<funcsynopsis id='xungrabserver'>
<funcprototype>
  <funcdef><function>XUngrabServer</function></funcdef>
  <paramdef>Display<parameter> *display</parameter></paramdef>
</funcprototype>
</funcsynopsis>
<!-- .FN -->
<variablelist>
  <varlistentry>
    <term>
      <emphasis remap='I'>display</emphasis>
    </term>
    <listitem>
      <para>
Specifies the connection to the X server.
    </para>
  </listitem>
  </varlistentry>
</variablelist>
</para>
<para>
<!-- .LP -->
<!-- .eM -->
The
<function>XUngrabServer</function>
function restarts processing of requests and close downs on other connections.
You should avoid grabbing the X server as much as possible.
</para>
</sect1>
<sect1 id="Killing_Clients">
<title>Killing Clients</title>
<!-- .XS -->
<!-- (SN Killing Clients  -->
<!-- .XE -->
<para>
<!-- .LP -->
Xlib provides a function to cause the connection to
a client to be closed and its resources to be destroyed.
To destroy a client, use
<function>XKillClient</function>.
<indexterm significance="preferred"><primary>XKillClient</primary></indexterm>
<!-- .sM -->
<funcsynopsis id='xkillclient'>
<funcprototype>
  <funcdef><function>XKillClient</function></funcdef>
  <paramdef>Display<parameter> *display</parameter></paramdef>
  <paramdef>XID<parameter> resource</parameter></paramdef>
</funcprototype>
</funcsynopsis>
<!-- .FN -->
<variablelist>
  <varlistentry>
    <term>
      <emphasis remap='I'>display</emphasis>
    </term>
    <listitem>
      <para>
Specifies the connection to the X server.
      </para>
    </listitem>
  </varlistentry>
  <varlistentry>
    <term>
      <emphasis remap='I'>resource</emphasis>
    </term>
    <listitem>
      <para>
Specifies any resource associated with the client that you want to destroy or
<symbol>AllTemporary</symbol>.
    </para>
  </listitem>
  </varlistentry>
</variablelist>
</para>
<para>
<!-- .LP -->
<!-- .eM -->
The
<function>XKillClient</function>
function
forces a close down of the client
that created the resource
if a valid resource is specified.
If the client has already terminated in
either 
<symbol>RetainPermanent</symbol>
or 
<symbol>RetainTemporary</symbol>
mode, all of the client's
resources are destroyed.
If 
<symbol>AllTemporary</symbol>
is specified, the resources of all clients that have terminated in
<symbol>RetainTemporary</symbol>
are destroyed (see <link linkend="Closing_the_Display">section 2.5</link>).
This permits implementation of window manager facilities that aid debugging.
A client can set its close-down mode to
<symbol>RetainTemporary</symbol>.
If the client then crashes,
its windows would not be destroyed. 
The programmer can then inspect the application's window tree 
and use the window manager to destroy the zombie windows.
</para>
<para>
<!-- .LP -->
<function>XKillClient</function>
can generate a
<errorname>BadValue</errorname>
error.
</para>
</sect1>
<sect1 id="Controlling_the_Screen_Saver_">
<title>Controlling the Screen Saver </title>
<!-- .XS -->
<!-- (SN Controlling the Screen Saver  -->
<!-- .XE -->
<para>
<!-- .LP -->
Xlib provides functions that you can use to set or reset the mode 
of the screen saver, to force or activate the screen saver,
or to obtain the current screen saver values.
</para>
<para>
<!-- .LP -->
<!-- .sp -->
To set the screen saver mode, use
<function>XSetScreenSaver</function>.
<indexterm significance="preferred"><primary>XSetScreenSaver</primary></indexterm>
<!-- .sM -->
<funcsynopsis id='xsetscreensaver'>
<funcprototype>
  <funcdef><function>XSetScreenSaver</function></funcdef>
  <paramdef>Display<parameter> *display</parameter></paramdef>
  <paramdef>inttimeout,<parameter> interval</parameter></paramdef>
  <paramdef>int<parameter> prefer_blanking</parameter></paramdef>
  <paramdef>int<parameter> allow_exposures</parameter></paramdef>
</funcprototype>
</funcsynopsis>
<!-- .FN -->
<variablelist>
  <varlistentry>
    <term>
      <emphasis remap='I'>display</emphasis>
    </term>
    <listitem>
      <para>
Specifies the connection to the X server.
      </para>
    </listitem>
  </varlistentry>
  <varlistentry>
    <term>
      <emphasis remap='I'>timeout</emphasis>
    </term>
    <listitem>
      <para>
Specifies the timeout, in seconds, until the screen saver turns on.
      </para>
    </listitem>
  </varlistentry>
  <varlistentry>
    <term>
      <emphasis remap='I'>interval</emphasis>
    </term>
    <listitem>
      <para>
Specifies the interval, in seconds, between screen saver alterations.
      </para>
    </listitem>
  </varlistentry>
  <varlistentry>
    <term>
      <emphasis remap='I'>prefer_blanking</emphasis>
    </term>
    <listitem>
      <para>
Specifies how to enable screen blanking.
You can pass
<symbol>DontPreferBlanking</symbol>,
<symbol>PreferBlanking</symbol>,
or
<symbol>DefaultBlanking</symbol>.
      </para>
    </listitem>
  </varlistentry>
  <varlistentry>
    <term>
      <emphasis remap='I'>allow_exposures</emphasis>
    </term>
    <listitem>
      <para>
Specifies the screen save control values.
You can pass
<symbol>DontAllowExposures</symbol>,
<symbol>AllowExposures</symbol>,
or
<symbol>DefaultExposures</symbol>.
    </para>
  </listitem>
  </varlistentry>
</variablelist>
</para>
<para>
<!-- .LP -->
<!-- .eM -->
Timeout and interval are specified in seconds. 
A timeout of 0 disables the screen saver 
(but an activated screen saver is not deactivated),
and a timeout of &minus;1 restores the default.
Other negative values generate a
<errorname>BadValue</errorname>
error.
If the timeout value is nonzero, 
<function>XSetScreenSaver</function>
enables the screen saver.
An interval of 0 disables the random-pattern motion.
If no input from devices (keyboard, mouse, and so on) is generated 
for the specified number of timeout seconds once the screen saver is enabled,
the screen saver is activated.
</para>
<para>
<!-- .LP -->
For each screen, 
if blanking is preferred and the hardware supports video blanking, 
the screen simply goes blank.  
Otherwise, if either exposures are allowed or the screen can be regenerated 
without sending 
<symbol>Expose</symbol>
events to clients, 
the screen is tiled with the root window background tile randomly 
re-origined each interval seconds.
Otherwise, the screens' state do not change, 
and the screen saver is not activated.
The screen saver is deactivated,
and all screen states are restored at the next
keyboard or pointer input or at the next call to
<function>XForceScreenSaver</function>
with mode
<symbol>ScreenSaverReset</symbol>.
</para>
<para>
<!-- .LP -->
If the server-dependent screen saver method supports periodic change,
the interval argument serves as a hint about how long the change period
should be, and zero hints that no periodic change should be made.
Examples of ways to change the screen include scrambling the colormap
periodically, moving an icon image around the screen periodically, or tiling
the screen with the root window background tile, randomly re-origined
periodically.
</para>
<para>
<!-- .LP -->
<function>XSetScreenSaver</function>
can generate a
<errorname>BadValue</errorname>
error.
</para>
<para>
<!-- .LP -->
<!-- .sp -->
To force the screen saver on or off, use
<function>XForceScreenSaver</function>.
<indexterm significance="preferred"><primary>XForceScreenSaver</primary></indexterm>
<!-- .sM -->
<funcsynopsis id='xforcescreensaver'>
<funcprototype>
  <funcdef><function>XForceScreenSaver</function></funcdef>
  <paramdef>Display<parameter> *display</parameter></paramdef>
  <paramdef>int<parameter> mode</parameter></paramdef>
</funcprototype>
</funcsynopsis>
<!-- .FN -->
<variablelist>
  <varlistentry>
    <term>
      <emphasis remap='I'>display</emphasis>
    </term>
    <listitem>
      <para>
Specifies the connection to the X server.
      </para>
    </listitem>
  </varlistentry>
  <varlistentry>
    <term>
      <emphasis remap='I'>mode</emphasis>
    </term>
    <listitem>
      <para>
Specifies the mode that is to be applied.
You can pass
<symbol>ScreenSaverActive</symbol>
or
<symbol>ScreenSaverReset</symbol>.
    </para>
  </listitem>
  </varlistentry>
</variablelist>
</para>
<para>
<!-- .LP -->
<!-- .eM -->
If the specified mode is 
<symbol>ScreenSaverActive</symbol>
and the screen saver currently is deactivated,
<function>XForceScreenSaver</function>
activates the screen saver even if the screen saver had been disabled
with a timeout of zero.
If the specified mode is 
<symbol>ScreenSaverReset</symbol>
and the screen saver currently is enabled,
<function>XForceScreenSaver</function>
deactivates the screen saver if it was activated,
and the activation timer is reset to its initial state 
(as if device input had been received).
</para>
<para>
<!-- .LP -->
<function>XForceScreenSaver</function>
can generate a
<errorname>BadValue</errorname>
error.
</para>
<para>
<!-- .LP -->
<!-- .sp -->
To activate the screen saver, use
<function>XActivateScreenSaver</function>.
<indexterm significance="preferred"><primary>XActivateScreenSaver</primary></indexterm>
<!-- .sM -->
<funcsynopsis id='xactivatescreensaver'>
<funcprototype>
  <funcdef><function>XActivateScreenSaver</function></funcdef>
  <paramdef>Display<parameter> *display</parameter></paramdef>
</funcprototype>
</funcsynopsis>
<!-- .FN -->
<variablelist>
  <varlistentry>
    <term>
      <emphasis remap='I'>display</emphasis>
    </term>
    <listitem>
      <para>
Specifies the connection to the X server.
    </para>
  </listitem>
  </varlistentry>
</variablelist>
</para>
<para>
<!-- .LP -->
<!-- .eM -->
<!-- .sp -->
To reset the screen saver, use
<function>XResetScreenSaver</function>.
<indexterm significance="preferred"><primary>XResetScreenSaver</primary></indexterm>
<!-- .sM -->
<funcsynopsis id='xresetscreensaver'>
<funcprototype>
  <funcdef><function>XResetScreenSaver</function></funcdef>
  <paramdef>Display<parameter> *display</parameter></paramdef>
</funcprototype>
</funcsynopsis>
<!-- .FN -->
<variablelist>
  <varlistentry>
    <term>
      <emphasis remap='I'>display</emphasis>
    </term>
    <listitem>
      <para>
Specifies the connection to the X server.
    </para>
  </listitem>
  </varlistentry>
</variablelist>
</para>
<para>
<!-- .LP -->
<!-- .eM -->
<!-- .sp -->
To get the current screen saver values, use
<function>XGetScreenSaver</function>.
<indexterm significance="preferred"><primary>XGetScreenSaver</primary></indexterm>
<!-- .sM -->
<funcsynopsis id='xgetscreensaver'>
<funcprototype>
  <funcdef><function>XGetScreenSaver</function></funcdef>
  <paramdef>Display<parameter> *display</parameter></paramdef>
  <paramdef>int*timeout_return,<parameter> *interval_return</parameter></paramdef>
  <paramdef>int<parameter> *prefer_blanking_return</parameter></paramdef>
  <paramdef>int<parameter> *allow_exposures_return</parameter></paramdef>
</funcprototype>
</funcsynopsis>
<!-- .FN -->
<variablelist>
  <varlistentry>
    <term>
      <emphasis remap='I'>display</emphasis>
    </term>
    <listitem>
      <para>
Specifies the connection to the X server.
      </para>
    </listitem>
  </varlistentry>
  <varlistentry>
    <term>
      <emphasis remap='I'>timeout_return</emphasis>
    </term>
    <listitem>
      <para>
Returns the timeout, in seconds, until the screen saver turns on.
      </para>
    </listitem>
  </varlistentry>
  <varlistentry>
    <term>
      <emphasis remap='I'>interval_return</emphasis>
    </term>
    <listitem>
      <para>
Returns the interval between screen saver invocations.
      </para>
    </listitem>
  </varlistentry>
  <varlistentry>
    <term>
      <emphasis remap='I'>prefer_blanking_return</emphasis>
    </term>
    <listitem>
      <para>
Returns the current screen blanking preference
(<symbol>DontPreferBlanking</symbol>,
<symbol>PreferBlanking</symbol>,
or
<symbol>DefaultBlanking</symbol>).
      </para>
    </listitem>
  </varlistentry>
  <varlistentry>
    <term>
      <emphasis remap='I'>allow_exposures_return</emphasis>
    </term>
    <listitem>
      <para>
Returns the current screen save control value
(<symbol>DontAllowExposures</symbol>,
<symbol>AllowExposures</symbol>,
or
<symbol>DefaultExposures</symbol>).
    </para>
  </listitem>
  </varlistentry>
</variablelist>
</para>
<para>
<!-- .LP -->
<!-- .eM -->
</para>
</sect1>
<sect1 id="Controlling_Host_Access">
<title>Controlling Host Access</title>
<!-- .XS -->
<!-- (SN Controlling Host Access  -->
<!-- .XE -->
<para>
<!-- .LP -->
This section discusses how to:
</para>
<itemizedlist>
  <listitem>
    <para>
Add, get, or remove hosts from the access control list
    </para>
  </listitem>
  <listitem>
    <para>
Change, enable, or disable access
    </para>
  </listitem>
</itemizedlist>
<para>
<!-- .LP -->
<indexterm><primary>Access control list</primary></indexterm>
<indexterm><primary>Authentication</primary></indexterm>
X does not provide any protection on a per-window basis.
If you find out the resource ID of a resource, you can manipulate it.
To provide some minimal level of protection, however,
connections are permitted only from machines you trust.
This is adequate on single-user workstations but obviously
breaks down on timesharing machines.
Although provisions exist in the X protocol for proper connection
authentication, the lack of a standard authentication server
leaves host-level access control as the only common mechanism.
</para>
<para>
<!-- .LP -->
<indexterm><primary>Default Protection</primary></indexterm>
The initial set of hosts allowed to open connections typically consists of:
</para>
<itemizedlist>
  <listitem>
    <para>
The host the window system is running on.
    </para>
  </listitem>
  <listitem>
    <para>
On <acronym>POSIX</acronym>-conformant systems, each host listed in the
<filename>/etc/X<replaceable>?</replaceable>.hosts</filename>
file.
The ? indicates the number of the
display.
<indexterm><primary>Files</primary><secondary><filename>/etc/X<replaceable>?</replaceable>.hosts</filename></secondary></indexterm>
This file should consist of host names separated by newlines.
DECnet nodes must terminate in :: to distinguish them from Internet hosts.
    </para>
  </listitem>
</itemizedlist>
<para>
<!-- .LP -->
If a host is not in the access control list when the access control 
mechanism is enabled and if the host attempts to establish a connection,
the server refuses the connection.
To change the access list,
the client must reside on the same host as the server and/or must
have been granted permission in the initial authorization at connection
setup.
</para>
<para>
<!-- .LP -->
Servers also can implement other access control policies in addition to
or in place of this host access facility.
For further information about other access control implementations,
see ``X Window System Protocol.''
</para>
<sect2 id="Adding_Getting_or_Removing_Hosts">
<title>Adding, Getting, or Removing Hosts</title>
<!-- .XS -->
<!-- (SN Adding, Getting, or Removing Hosts  -->
<!-- .XE -->
<para>
<!-- .LP -->
Xlib provides functions that you can use to add, get, or remove hosts
from the access control list.
All the host access control functions use the 
<structname>XHostAddress</structname>
structure, which contains:
</para>
<para>
<!-- .LP -->
<indexterm significance="preferred"><primary>XHostAddress</primary></indexterm>
<!-- .sM -->
<literallayout class="monospaced">
<!-- .TA .5i 3i -->
<!-- .ta .5i 3i -->
typedef struct {
     int family;        /* for example FamilyInternet */
     int length;        /* length of address, in bytes */
     char *address;     /* pointer to where to find the address */
} XHostAddress;
</literallayout>
</para>
<para>
<!-- .LP -->
<!-- .eM -->
The family member specifies which protocol address family to use 
(for example, <acronym>TCP</acronym>/<acronym>IP</acronym> or DECnet) and can be
<symbol>FamilyInternet</symbol>,
<symbol>FamilyInternet6</symbol>,
<symbol>FamilyServerInterpreted</symbol>,
<symbol>FamilyDECnet</symbol>,
or
<symbol>FamilyChaos</symbol>.
The length member specifies the length of the address in bytes.
The address member specifies a pointer to the address.
</para>
<para>
<!-- .LP -->
For <acronym>TCP</acronym>/<acronym>IP</acronym>, the address should be in network byte order.
For <acronym>IP</acronym> version 4 addresses, the family should be FamilyInternet
and the length should be 4 bytes.  For <acronym>IP</acronym> version 6 addresses, the
family should be FamilyInternet6 and the length should be 16 bytes.
</para>
<para>
<!-- .LP -->
For the DECnet family, 
the server performs no automatic swapping on the address bytes.
A Phase IV address is 2 bytes long.
The first byte contains the least significant 8 bits of the node number.
The second byte contains the most significant 2 bits of the
node number in the least significant 2 bits of the byte
and the area in the most significant 6 bits of the byte.
</para>
<para>
<!-- .LP -->
For the ServerInterpreted family, the length is ignored and the address 
member is a pointer to a 
<structname>XServerInterpretedAddress</structname>
structure, which contains:
</para>
<para>
<!-- .LP -->
<indexterm significance="preferred"><primary>XServerInterpretedAddress</primary></indexterm>
<!-- .sM -->
<literallayout class="monospaced">
<!-- .TA .5i 3i -->
<!-- .ta .5i 3i -->
typedef struct {
     int typelength;     /* length of type string, in bytes */
     int valuelength;    /* length of value string, in bytes */
     char *type;         /* pointer to where to find the type string */
     char *value;        /* pointer to where to find the address */
} XServerInterpretedAddress;
</literallayout>
</para>
<para>
<!-- .LP -->
<!-- .eM -->
The type and value members point to strings representing the type and value of
the server interpreted entry.  These strings may not be NULL-terminated so care
should be used when accessing them.  The typelength and valuelength members
specify the length in byte of the type and value strings.
</para>
<para>
<!-- .LP -->
<!-- .sp -->
To add a single host, use
<function>XAddHost</function>.
<indexterm significance="preferred"><primary>XAddHost</primary></indexterm>
<!-- .sM -->
<funcsynopsis id='xaddhost'>
<funcprototype>
  <funcdef><function>XAddHost</function></funcdef>
  <paramdef>Display<parameter> *display</parameter></paramdef>
  <paramdef>XHostAddress<parameter> *host</parameter></paramdef>
</funcprototype>
</funcsynopsis>
<!-- .FN -->
<variablelist>
  <varlistentry>
    <term>
      <emphasis remap='I'>display</emphasis>
    </term>
    <listitem>
      <para>
Specifies the connection to the X server.
<!-- .ds Ho added -->
      </para>
    </listitem>
  </varlistentry>
  <varlistentry>
    <term>
      <emphasis remap='I'>host</emphasis>
    </term>
    <listitem>
      <para>
Specifies the host that is to be (Ho.
    </para>
  </listitem>
  </varlistentry>
</variablelist>
</para>
<para>
<!-- .LP -->
<!-- .eM -->
The
<function>XAddHost</function>
function adds the specified host to the access control list for that display.
The server must be on the same host as the client issuing the command, or a
<errorname>BadAccess</errorname>
error results.
</para>
<para>
<!-- .LP -->
<function>XAddHost</function>
can generate
<errorname>BadAccess</errorname>
and
<errorname>BadValue</errorname>
errors.
</para>
<para>
<!-- .LP -->
<!-- .sp -->
To add multiple hosts at one time, use
<function>XAddHosts</function>.
<indexterm significance="preferred"><primary>XAddHosts</primary></indexterm>
<!-- .sM -->
<funcsynopsis id='xaddhosts'>
<funcprototype>
  <funcdef><function>XAddHosts</function></funcdef>
  <paramdef>Display<parameter> *display</parameter></paramdef>
  <paramdef>XHostAddress<parameter> *hosts</parameter></paramdef>
  <paramdef>int<parameter> num_hosts</parameter></paramdef>
</funcprototype>
</funcsynopsis>
<!-- .FN -->
<variablelist>
  <varlistentry>
    <term>
      <emphasis remap='I'>display</emphasis>
    </term>
    <listitem>
      <para>
Specifies the connection to the X server.
<!-- .ds Ho added -->
      </para>
    </listitem>
  </varlistentry>
  <varlistentry>
    <term>
      <emphasis remap='I'>hosts</emphasis>
    </term>
    <listitem>
      <para>
Specifies each host that is to be (Ho.
      </para>
    </listitem>
  </varlistentry>
  <varlistentry>
    <term>
      <emphasis remap='I'>num_hosts</emphasis>
    </term>
    <listitem>
      <para>
Specifies the number of hosts.
    </para>
  </listitem>
  </varlistentry>
</variablelist>
</para>
<para>
<!-- .LP -->
<!-- .eM -->
The
<function>XAddHosts</function>
function adds each specified host to the access control list for that display.
The server must be on the same host as the client issuing the command, or a
<errorname>BadAccess</errorname>
error results.
</para>
<para>
<!-- .LP -->
<function>XAddHosts</function>
can generate
<errorname>BadAccess</errorname>
and
<errorname>BadValue</errorname>
errors.
</para>
<para>
<!-- .LP -->
<!-- .sp -->
To obtain a host list, use
<function>XListHosts</function>.
<indexterm significance="preferred"><primary>XListHosts</primary></indexterm>
<!-- .sM -->
<funcsynopsis id='xlisthosts'>
<funcprototype>
  <funcdef>XHostAddress *<function>XListHosts</function></funcdef>
  <paramdef>Display<parameter> *display</parameter></paramdef>
  <paramdef>int<parameter> *nhosts_return</parameter></paramdef>
  <paramdef>Bool<parameter> *state_return</parameter></paramdef>
</funcprototype>
</funcsynopsis>
<!-- .FN -->
<variablelist>
  <varlistentry>
    <term>
      <emphasis remap='I'>display</emphasis>
    </term>
    <listitem>
      <para>
Specifies the connection to the X server.
      </para>
    </listitem>
  </varlistentry>
  <varlistentry>
    <term>
      <emphasis remap='I'>nhosts_return</emphasis>
    </term>
    <listitem>
      <para>
Returns the number of hosts currently in the access control list.
      </para>
    </listitem>
  </varlistentry>
  <varlistentry>
    <term>
      <emphasis remap='I'>state_return</emphasis>
    </term>
    <listitem>
      <para>
Returns the state of the access control.
    </para>
  </listitem>
  </varlistentry>
</variablelist>
</para>
<para>
<!-- .LP -->
<!-- .eM -->
The
<function>XListHosts</function>
function returns the current access control list as well as whether the use 
of the list at connection setup was enabled or disabled.
<function>XListHosts</function>
allows a program to find out what machines can make connections.
It also returns a pointer to a list of host structures that
were allocated by the function. 
When no longer needed,
this memory should be freed by calling
<function>XFree</function>.
</para>
<para>
<!-- .LP -->
<!-- .sp -->
To remove a single host, use
<function>XRemoveHost</function>.
<indexterm significance="preferred"><primary>XRemoveHost</primary></indexterm>
<!-- .sM -->
<funcsynopsis id='xremovehost'>
<funcprototype>
  <funcdef><function>XRemoveHost</function></funcdef>
  <paramdef>Display<parameter> *display</parameter></paramdef>
  <paramdef>XHostAddress<parameter> *host</parameter></paramdef>
</funcprototype>
</funcsynopsis>
<!-- .FN -->
<variablelist>
  <varlistentry>
    <term>
      <emphasis remap='I'>display</emphasis>
    </term>
    <listitem>
      <para>
Specifies the connection to the X server.
<!-- .ds Ho removed -->
      </para>
    </listitem>
  </varlistentry>
  <varlistentry>
    <term>
      <emphasis remap='I'>host</emphasis>
    </term>
    <listitem>
      <para>
Specifies the host that is to be (Ho.
    </para>
  </listitem>
  </varlistentry>
</variablelist>
</para>
<para>
<!-- .LP -->
<!-- .eM -->
The
<function>XRemoveHost</function>
function removes the specified host from the access control list 
for that display.
The server must be on the same host as the client process, or a
<errorname>BadAccess</errorname>
error results.
If you remove your machine from the access list,
you can no longer connect to that server,
and this operation cannot be reversed unless you reset the server.
</para>
<para>
<!-- .LP -->
<function>XRemoveHost</function>
can generate
<errorname>BadAccess</errorname>
and
<errorname>BadValue</errorname>
errors.
</para>
<para>
<!-- .LP -->
<!-- .sp -->
To remove multiple hosts at one time, use
<function>XRemoveHosts</function>.
<indexterm significance="preferred"><primary>XRemoveHosts</primary></indexterm>
<!-- .sM -->
<funcsynopsis id='xremovehosts'>
<funcprototype>
  <funcdef><function>XRemoveHosts</function></funcdef>
  <paramdef>Display<parameter> *display</parameter></paramdef>
  <paramdef>XHostAddress<parameter> *hosts</parameter></paramdef>
  <paramdef>int<parameter> num_hosts</parameter></paramdef>
</funcprototype>
</funcsynopsis>
<!-- .FN -->
<variablelist>
  <varlistentry>
    <term>
      <emphasis remap='I'>display</emphasis>
    </term>
    <listitem>
      <para>
Specifies the connection to the X server.
<!-- .ds Ho removed -->
      </para>
    </listitem>
  </varlistentry>
  <varlistentry>
    <term>
      <emphasis remap='I'>hosts</emphasis>
    </term>
    <listitem>
      <para>
Specifies each host that is to be (Ho.
      </para>
    </listitem>
  </varlistentry>
  <varlistentry>
    <term>
      <emphasis remap='I'>num_hosts</emphasis>
    </term>
    <listitem>
      <para>
Specifies the number of hosts.
    </para>
  </listitem>
  </varlistentry>
</variablelist>
</para>
<para>
<!-- .LP -->
<!-- .eM -->
The
<function>XRemoveHosts</function>
function removes each specified host from the access control list for that 
display.  
The X server must be on the same host as the client process, or a
<errorname>BadAccess</errorname>
error results.
If you remove your machine from the access list, 
you can no longer connect to that server,
and this operation cannot be reversed unless you reset the server.
</para>
<para>
<!-- .LP -->
<function>XRemoveHosts</function>
can generate
<errorname>BadAccess</errorname>
and
<errorname>BadValue</errorname>
errors.
</para>
</sect2>
<sect2 id="Changing_Enabling_or_Disabling_Access_Control">
<title>Changing, Enabling, or Disabling Access Control</title>
<!-- .XS -->
<!-- (SN Changing, Enabling, or Disabling Access Control  -->
<!-- .XE -->
<para>
<!-- .LP -->
Xlib provides functions that you can use to enable, disable, 
or change access control.
</para>
<para>
<!-- .LP -->
For these functions to execute successfully,
the client application must reside on the same host as the X server
and/or have been given permission in the initial authorization
at connection setup.
</para>
<para>
<!-- .LP -->
<!-- .sp -->
To change access control, use
<function>XSetAccessControl</function>.
<indexterm significance="preferred"><primary>XSetAccessControl</primary></indexterm>
<!-- .sM -->
<funcsynopsis id='xsetaccesscontrol'>
<funcprototype>
  <funcdef><function>XSetAccessControl</function></funcdef>
  <paramdef>Display<parameter> *display</parameter></paramdef>
  <paramdef>int<parameter> mode</parameter></paramdef>
</funcprototype>
</funcsynopsis>
<!-- .FN -->
<variablelist>
  <varlistentry>
    <term>
      <emphasis remap='I'>display</emphasis>
    </term>
    <listitem>
      <para>
Specifies the connection to the X server.
      </para>
    </listitem>
  </varlistentry>
  <varlistentry>
    <term>
      <emphasis remap='I'>mode</emphasis>
    </term>
    <listitem>
      <para>
Specifies the mode.
You can pass
<symbol>EnableAccess</symbol>
or
<symbol>DisableAccess</symbol>.
    </para>
  </listitem>
  </varlistentry>
</variablelist>
</para>
<para>
<!-- .LP -->
<!-- .eM -->
The
<function>XSetAccessControl</function>
function either enables or disables the use of the access control list 
at each connection setup.
</para>
<para>
<!-- .LP -->
<function>XSetAccessControl</function>
can generate
<errorname>BadAccess</errorname>
and
<errorname>BadValue</errorname>
errors.
</para>
<para>
<!-- .LP -->
<!-- .sp -->
To enable access control, use
<function>XEnableAccessControl</function>.
<indexterm significance="preferred"><primary>XEnableAccessControl</primary></indexterm>
<!-- .sM -->
<funcsynopsis id='xenableaccesscontrol'>
<funcprototype>
  <funcdef><function>XEnableAccessControl</function></funcdef>
  <paramdef>Display<parameter> *display</parameter></paramdef>
</funcprototype>
</funcsynopsis>
<!-- .FN -->
<variablelist>
  <varlistentry>
    <term>
      <emphasis remap='I'>display</emphasis>
    </term>
    <listitem>
      <para>
Specifies the connection to the X server.
    </para>
  </listitem>
  </varlistentry>
</variablelist>
</para>
<para>
<!-- .LP -->
<!-- .eM -->
The
<function>XEnableAccessControl</function>
function enables the use of the access control list at each connection setup.
</para>
<para>
<!-- .LP -->
<function>XEnableAccessControl</function>
can generate a
<errorname>BadAccess</errorname>
error.
</para>
<para>
<!-- .LP -->
<!-- .sp -->
To disable access control, use
<function>XDisableAccessControl</function>.
<indexterm significance="preferred"><primary>XDisableAccessControl</primary></indexterm>
<!-- .sM -->
<funcsynopsis id='xdisableaccesscontrol'>
<funcprototype>
  <funcdef><function>XDisableAccessControl</function></funcdef>
  <paramdef>Display<parameter> *display</parameter></paramdef>
</funcprototype>
</funcsynopsis>
<!-- .FN -->
<variablelist>
  <varlistentry>
    <term>
      <emphasis remap='I'>display</emphasis>
    </term>
    <listitem>
      <para>
Specifies the connection to the X server.
    </para>
  </listitem>
  </varlistentry>
</variablelist>
</para>
<para>
<!-- .LP -->
<!-- .eM -->
The
<function>XDisableAccessControl</function>
function disables the use of the access control list at each connection setup.
</para>
<para>
<!-- .LP -->
<function>XDisableAccessControl</function>
can generate a
<errorname>BadAccess</errorname>
error.
<!-- .bp -->

</para>
</sect2>
</sect1>
</chapter>
=======
<?xml version="1.0" encoding="UTF-8" ?>
<!DOCTYPE chapter PUBLIC "-//OASIS//DTD DocBook XML V4.3//EN"
	  "http://www.oasis-open.org/docbook/xml/4.3/docbookx.dtd">
<chapter id="window_and_session_manager_functions">
<title>Window and Session Manager Functions</title>

<para>
Although it is difficult to categorize functions as exclusively for an application,
a window manager, or a session manager, the functions in this chapter are most
often used by window managers and session managers. It is not expected that
these functions will be used by most application programs. Xlib provides
management functions to:
</para>

<itemizedlist>
  <listitem><para>Change the parent of a window</para></listitem>
  <listitem><para>Control the lifetime of a window</para></listitem>
  <listitem><para>Manage installed colormaps</para></listitem>
  <listitem><para>Set and retrieve the font search path</para></listitem>
  <listitem><para>Grab the server</para></listitem>
  <listitem><para>Kill a client</para></listitem>
  <listitem><para>Control the screen saver</para></listitem>
  <listitem><para>Control host access</para></listitem>
</itemizedlist>

<sect1 id="Changing_the_Parent_of_a_Window">
<title>Changing the Parent of a Window</title>
<!-- .XS -->
<!-- (SN Changing the Parent of a Window  -->
<!-- .XE -->
<para>
<!-- .LP -->
To change a window's parent to another window on the same screen, use
<function>XReparentWindow</function>.
There is no way to move a window between screens.
</para>
<indexterm significance="preferred"><primary>XReparentWindow</primary></indexterm>
<!-- .sM -->
<funcsynopsis id='xreparentwindow'>
<funcprototype>
  <funcdef><function>XReparentWindow</function></funcdef>
  <paramdef>Display<parameter> *display</parameter></paramdef>
  <paramdef>Window<parameter> w</parameter></paramdef>
  <paramdef>Window<parameter> parent</parameter></paramdef>
  <paramdef>intx,<parameter> y</parameter></paramdef>
</funcprototype>
</funcsynopsis>
<!-- .FN -->
<variablelist>
  <varlistentry>
    <term>
      <emphasis remap='I'>display</emphasis>
    </term>
    <listitem>
      <para>
Specifies the connection to the X server.
      </para>
    </listitem>
  </varlistentry>
  <varlistentry>
    <term>
      <emphasis remap='I'>w</emphasis>
    </term>
    <listitem>
      <para>
Specifies the window.
      </para>
    </listitem>
  </varlistentry>
  <varlistentry>
    <term>
      <emphasis remap='I'>parent</emphasis>
    </term>
    <listitem>
      <para>
Specifies the parent window.
<!-- .ds Xy \ of the position in the new parent window -->
      </para>
    </listitem>
  </varlistentry>
  <varlistentry>
    <term>
      <emphasis remap='I'>x</emphasis>
    </term>
    <listitem>
      <para>
<!-- .br -->
<!-- .ns -->
      </para>
    </listitem>
  </varlistentry>
  <varlistentry>
    <term>
      <emphasis remap='I'>y</emphasis>
    </term>
    <listitem>
      <para>
Specify the x and y coordinates(Xy.
    </para>
  </listitem>
  </varlistentry>
</variablelist>
<para>
<!-- .LP -->
<!-- .eM -->
If the specified window is mapped,
<function>XReparentWindow</function>
automatically performs an
<systemitem>UnmapWindow</systemitem>
request on it, removes it from its current position in the hierarchy,
and inserts it as the child of the specified parent.
The window is placed in the stacking order on top with respect to
sibling windows.
</para>
<para>
<!-- .LP -->
After reparenting the specified window,
<function>XReparentWindow</function>
causes the X server to generate a
<symbol>ReparentNotify</symbol>
event.
The override_redirect member returned in this event is
set to the window's corresponding attribute.
Window manager clients usually should ignore this window if this member
is set to
<symbol>True</symbol>.
Finally, if the specified window was originally mapped,
the X server automatically performs a
<systemitem>MapWindow</systemitem>
request on it.
</para>
<para>
<!-- .LP -->
The X server performs normal exposure processing on formerly obscured
windows.
The X server might not generate 
<symbol>Expose</symbol>
events for regions from the initial
<systemitem>UnmapWindow</systemitem>
request that are immediately obscured by the final
<systemitem>MapWindow</systemitem>
request.
A
<errorname>BadMatch</errorname>
error results if:
</para>
<itemizedlist>
  <listitem>
    <para>
The new parent window is not on the same screen as
the old parent window.
    </para>
  </listitem>
  <listitem>
    <para>
The new parent window is the specified window or an inferior of the
specified window.
    </para>
  </listitem>
  <listitem>
    <para>
The new parent is
<symbol>InputOnly</symbol>,
and the window is not.
    </para>
  </listitem>
  <listitem>
    <para>
The specified window has a
<symbol>ParentRelative</symbol>
background, and the new parent window is not the same depth as the
specified window.
    </para>
  </listitem>
</itemizedlist>
<para>
<!-- .LP -->
<function>XReparentWindow</function>
can generate
<errorname>BadMatch</errorname>
and
<errorname>BadWindow</errorname>
errors.
</para>
</sect1>
<sect1 id="Controlling_the_Lifetime_of_a_Window">
<title>Controlling the Lifetime of a Window</title>
<!-- .XS -->
<!-- (SN Controlling the Lifetime of a Window  -->
<!-- .XE -->
<para>
<!-- .LP -->
The save-set of a client is a list of other clients' windows that,
if they are inferiors of one of the client's windows at connection close,
should not be destroyed and should be remapped if they are unmapped.
For further information about close-connection processing,
see <link linkend="Using_X_Server_Connection_Close_Operations_">section 2.6</link>.
To allow an application's window to survive when a window manager that
has reparented a window fails,
Xlib provides the save-set functions that you can 
use to control the longevity of subwindows
that are normally destroyed when the parent is destroyed.
For example, a window manager that wants to add decoration
to a window by adding a frame might reparent an application's
window. 
When the frame is destroyed,
the application's window should not be destroyed 
but be returned to its previous place in the window hierarchy.
</para>
<para>
<!-- .LP -->
The X server automatically removes windows from the save-set
when they are destroyed.
</para>
<para>
<!-- .LP -->
<!-- .sp -->
To add or remove a window from the client's save-set, use
<function>XChangeSaveSet</function>.
</para>
<indexterm significance="preferred"><primary>XChangeSaveSet</primary></indexterm>
<!-- .sM -->
<funcsynopsis id='xchangesaveset'>
<funcprototype>
  <funcdef><function>XChangeSaveSet</function></funcdef>
  <paramdef>Display<parameter> *display</parameter></paramdef>
  <paramdef>Window<parameter> w</parameter></paramdef>
  <paramdef>int<parameter> change_mode</parameter></paramdef>
</funcprototype>
</funcsynopsis>
<!-- .FN -->
<variablelist>
  <varlistentry>
    <term>
      <emphasis remap='I'>display</emphasis>
    </term>
    <listitem>
      <para>
Specifies the connection to the X server.
<!-- .ds Wi that you want to add to or delete from the client's save-set -->
      </para>
    </listitem>
  </varlistentry>
  <varlistentry>
    <term>
      <emphasis remap='I'>w</emphasis>
    </term>
    <listitem>
      <para>
Specifies the window (Wi.
      </para>
    </listitem>
  </varlistentry>
  <varlistentry>
    <term>
      <emphasis remap='I'>change_mode</emphasis>
    </term>
    <listitem>
      <para>
Specifies the mode.
You can pass
<symbol>SetModeInsert</symbol>
or
<symbol>SetModeDelete</symbol>.
    </para>
  </listitem>
  </varlistentry>
</variablelist>
<para>
<!-- .LP -->
<!-- .eM -->
Depending on the specified mode,
<function>XChangeSaveSet</function>
either inserts or deletes the specified window from the client's save-set. 
The specified window must have been created by some other client,
or a
<errorname>BadMatch</errorname>
error results.
</para>
<para>
<!-- .LP -->
<function>XChangeSaveSet</function>
can generate
<errorname>BadMatch</errorname>,
<errorname>BadValue</errorname>,
and
<errorname>BadWindow</errorname>
errors.
</para>
<para>
<!-- .LP -->
<!-- .sp -->
To add a window to the client's save-set, use
<function>XAddToSaveSet</function>.
</para>
<indexterm significance="preferred"><primary>XAddToSaveSet</primary></indexterm>
<!-- .sM -->
<funcsynopsis id='xaddtosaveset'>
<funcprototype>
  <funcdef><function>XAddToSaveSet</function></funcdef>
  <paramdef>Display<parameter> *display</parameter></paramdef>
  <paramdef>Window<parameter> w</parameter></paramdef>
</funcprototype>
</funcsynopsis>
<!-- .FN -->
<variablelist>
  <varlistentry>
    <term>
      <emphasis remap='I'>display</emphasis>
    </term>
    <listitem>
      <para>
Specifies the connection to the X server.
<!-- .ds Wi that you want to add to the client's save-set -->
      </para>
    </listitem>
  </varlistentry>
  <varlistentry>
    <term>
      <emphasis remap='I'>w</emphasis>
    </term>
    <listitem>
      <para>
Specifies the window (Wi.
    </para>
  </listitem>
  </varlistentry>
</variablelist>
<para>
<!-- .LP -->
<!-- .eM -->
The
<function>XAddToSaveSet</function>
function adds the specified window to the client's save-set.
The specified window must have been created by some other client,
or a
<errorname>BadMatch</errorname>
error results.
</para>
<para>
<!-- .LP -->
<function>XAddToSaveSet</function>
can generate
<errorname>BadMatch</errorname>
and
<errorname>BadWindow</errorname>
errors.
</para>
<para>
<!-- .LP -->
<!-- .sp -->
To remove a window from the client's save-set, use
<function>XRemoveFromSaveSet</function>.
</para>
<indexterm significance="preferred"><primary>XRemoveFromSaveSet</primary></indexterm>
<!-- .sM -->
<funcsynopsis id='xremovefromsaveset'>
<funcprototype>
  <funcdef><function>XRemoveFromSaveSet</function></funcdef>
  <paramdef>Display<parameter> *display</parameter></paramdef>
  <paramdef>Window<parameter> w</parameter></paramdef>
</funcprototype>
</funcsynopsis>
<!-- .FN -->
<variablelist>
  <varlistentry>
    <term>
      <emphasis remap='I'>display</emphasis>
    </term>
    <listitem>
      <para>
Specifies the connection to the X server.
<!-- .ds Wi that you want to delete from the client's save-set -->
      </para>
    </listitem>
  </varlistentry>
  <varlistentry>
    <term>
      <emphasis remap='I'>w</emphasis>
    </term>
    <listitem>
      <para>
Specifies the window (Wi.
    </para>
  </listitem>
  </varlistentry>
</variablelist>
<para>
<!-- .LP -->
<!-- .eM -->
The
<function>XRemoveFromSaveSet</function>
function removes the specified window from the client's save-set.
The specified window must have been created by some other client,
or a
<errorname>BadMatch</errorname>
error results.
</para>
<para>
<!-- .LP -->
<function>XRemoveFromSaveSet</function>
can generate
<errorname>BadMatch</errorname>
and
<errorname>BadWindow</errorname>
errors.
</para>
</sect1>
<sect1 id="Managing_Installed_Colormaps">
<title>Managing Installed Colormaps</title>
<!-- .XS -->
<!-- (SN Managing Installed Colormaps -->
<!-- .XE -->
<para>
<!-- .LP -->
The X server maintains a list of installed colormaps.
Windows using these colormaps are guaranteed to display with
correct colors; windows using other colormaps may or may not display
with correct colors.
Xlib provides functions that you can use to install a colormap, 
uninstall a colormap, and obtain a list of installed colormaps.
</para>
<para>
<!-- .LP -->
At any time,
there is a subset of the installed maps that is viewed as an ordered list
and is called the required list.
The length of the required list is at most M,
where M is the minimum number of installed colormaps specified for the screen
in the connection setup.
The required list is maintained as follows.
When a colormap is specified to
<function>XInstallColormap</function>,
it is added to the head of the list;
the list is truncated at the tail, if necessary, to keep its length to 
at most M.
When a colormap is specified to
<function>XUninstallColormap</function>
and it is in the required list,
it is removed from the list.
A colormap is not added to the required list when it is implicitly installed
by the X server,
and the X server cannot implicitly uninstall a colormap that is in the
required list.
</para>
<para>
<!-- .LP -->
<!-- .sp -->
To install a colormap, use
<function>XInstallColormap</function>.
</para>
<indexterm significance="preferred"><primary>XInstallColormap</primary></indexterm>
<!-- .sM -->
<funcsynopsis id='xinstallcolormap'>
<funcprototype>
  <funcdef><function>XInstallColormap</function></funcdef>
  <paramdef>Display<parameter> *display</parameter></paramdef>
  <paramdef>Colormap<parameter> colormap</parameter></paramdef>
</funcprototype>
</funcsynopsis>
<!-- .FN -->
<variablelist>
  <varlistentry>
    <term>
      <emphasis remap='I'>display</emphasis>
    </term>
    <listitem>
      <para>
Specifies the connection to the X server.
      </para>
    </listitem>
  </varlistentry>
  <varlistentry>
    <term>
      <emphasis remap='I'>colormap</emphasis>
    </term>
    <listitem>
      <para>
Specifies the colormap.
    </para>
  </listitem>
  </varlistentry>
</variablelist>
<para>
<!-- .LP -->
<!-- .eM -->
The
<function>XInstallColormap</function>
function installs the specified colormap for its associated screen.
All windows associated with this colormap immediately display with
true colors.
You associated the windows with this colormap when you created them by calling
<function>XCreateWindow</function>,
<function>XCreateSimpleWindow</function>,
<function>XChangeWindowAttributes</function>,
or
<function>XSetWindowColormap</function>.
</para>
<para>
<!-- .LP -->
If the specified colormap is not already an installed colormap, 
the X server generates a
<symbol>ColormapNotify</symbol>
event on each window that has that colormap.
In addition, for every other colormap that is installed as 
a result of a call to
<function>XInstallColormap</function>,
the X server generates a
<symbol>ColormapNotify</symbol>
event on each window that has that colormap.
</para>
<para>
<!-- .LP -->
<function>XInstallColormap</function>
can generate a
<errorname>BadColor</errorname>
error.
</para>
<para>
<!-- .LP -->
<!-- .sp -->
To uninstall a colormap, use
<function>XUninstallColormap</function>.
</para>
<indexterm significance="preferred"><primary>XUninstallColormap</primary></indexterm>
<!-- .sM -->
<funcsynopsis id='xuninstallcolormap'>
<funcprototype>
  <funcdef><function>XUninstallColormap</function></funcdef>
  <paramdef>Display<parameter> *display</parameter></paramdef>
  <paramdef>Colormap<parameter> colormap</parameter></paramdef>
</funcprototype>
</funcsynopsis>
<!-- .FN -->
<variablelist>
  <varlistentry>
    <term>
      <emphasis remap='I'>display</emphasis>
    </term>
    <listitem>
      <para>
Specifies the connection to the X server.
      </para>
    </listitem>
  </varlistentry>
  <varlistentry>
    <term>
      <emphasis remap='I'>colormap</emphasis>
    </term>
    <listitem>
      <para>
Specifies the colormap.
    </para>
  </listitem>
  </varlistentry>
</variablelist>
<para>
<!-- .LP -->
<!-- .eM -->
The
<function>XUninstallColormap</function>
function removes the specified colormap from the required
list for its screen.
As a result,
the specified colormap might be uninstalled, 
and the X server might implicitly install or uninstall additional colormaps.
Which colormaps get installed or uninstalled is server dependent
except that the required list must remain installed.
</para>
<para>
<!-- .LP -->
If the specified colormap becomes uninstalled, 
the X server generates a
<symbol>ColormapNotify</symbol>
event on each window that has that colormap.
In addition, for every other colormap that is installed or uninstalled as a 
result of a call to 
<function>XUninstallColormap</function>,
the X server generates a
<symbol>ColormapNotify</symbol>
event on each window that has that colormap.
</para>
<para>
<!-- .LP -->
<function>XUninstallColormap</function>
can generate a
<errorname>BadColor</errorname>
error.
</para>
<para>
<!-- .LP -->
<!-- .sp -->
To obtain a list of the currently installed colormaps for a given screen, use
<function>XListInstalledColormaps</function>.
</para>
<indexterm significance="preferred"><primary>XListInstalledColormaps</primary></indexterm>
<!-- .sM -->
<funcsynopsis id='xlistinstalledcolormaps'>
<funcprototype>
  <funcdef>Colormap *<function>XListInstalledColormaps</function></funcdef>
  <paramdef>Display<parameter> *display</parameter></paramdef>
  <paramdef>Window<parameter> w</parameter></paramdef>
  <paramdef>int<parameter> *num_return</parameter></paramdef>
</funcprototype>
</funcsynopsis>
<!-- .FN -->
<variablelist>
  <varlistentry>
    <term>
      <emphasis remap='I'>display</emphasis>
    </term>
    <listitem>
      <para>
Specifies the connection to the X server.
<!-- .ds Wi that determines the screen -->
      </para>
    </listitem>
  </varlistentry>
  <varlistentry>
    <term>
      <emphasis remap='I'>w</emphasis>
    </term>
    <listitem>
      <para>
Specifies the window (Wi.
      </para>
    </listitem>
  </varlistentry>
  <varlistentry>
    <term>
      <emphasis remap='I'>num_return</emphasis>
    </term>
    <listitem>
      <para>
Returns the number of currently installed colormaps.
    </para>
  </listitem>
  </varlistentry>
</variablelist>
<para>
<!-- .LP -->
<!-- .eM -->
The
<function>XListInstalledColormaps</function>
function returns a list of the currently installed colormaps for the screen 
of the specified window.
The order of the colormaps in the list is not significant
and is no explicit indication of the required list.
When the allocated list is no longer needed,
free it by using
<function>XFree</function>.
</para>
<para>
<!-- .LP -->
<function>XListInstalledColormaps</function>
can generate a
<errorname>BadWindow</errorname>
error.
</para>
</sect1>
<sect1 id="Setting_and_Retrieving_the_Font_Search_Path">
<title>Setting and Retrieving the Font Search Path</title>
<!-- .XS -->
<!-- (SN Setting and Retrieving the Font Search Path  -->
<!-- .XE -->
<para>
<!-- .LP -->
The set of fonts available from a server depends on a font
search path.  Xlib provides functions to set and retrieve the
search path for a server.
</para>
<para>
<!-- .LP -->
<!-- .sp -->
To set the font search path, use
<function>XSetFontPath</function>.
</para>
<indexterm significance="preferred"><primary>XSetFontPath</primary></indexterm>
<!-- .sM -->
<funcsynopsis id='xsetfontpath'>
<funcprototype>
  <funcdef><function>XSetFontPath</function></funcdef>
  <paramdef>Display<parameter> *display</parameter></paramdef>
  <paramdef>char<parameter> **directories</parameter></paramdef>
  <paramdef>int<parameter> ndirs</parameter></paramdef>
</funcprototype>
</funcsynopsis>
<!-- .FN -->
<variablelist>
  <varlistentry>
    <term>
      <emphasis remap='I'>display</emphasis>
    </term>
    <listitem>
      <para>
Specifies the connection to the X server.
      </para>
    </listitem>
  </varlistentry>
  <varlistentry>
    <term>
      <emphasis remap='I'>directories</emphasis>
    </term>
    <listitem>
      <para>
Specifies the directory path used to look for a font.
Setting the path to the empty list restores the default path defined
for the X server.
      </para>
    </listitem>
  </varlistentry>
  <varlistentry>
    <term>
      <emphasis remap='I'>ndirs</emphasis>
    </term>
    <listitem>
      <para>
Specifies the number of directories in the path.
    </para>
  </listitem>
  </varlistentry>
</variablelist>
<para>
<!-- .LP -->
<!-- .eM -->
The
<function>XSetFontPath</function>
function defines the directory search path for font lookup.
There is only one search path per X server, not one per client.
The encoding and interpretation of the strings are implementation-dependent,
but typically they specify directories or font servers to be searched 
in the order listed.
An X server is permitted to cache font information internally;
for example, it might cache an entire font from a file and not
check on subsequent opens of that font to see if the underlying
font file has changed.
However,
when the font path is changed,
the X server is guaranteed to flush all cached information about fonts 
for which there currently are no explicit resource IDs allocated.
The meaning of an error from this request is implementation-dependent.
</para>
<para>
<!-- .LP -->
<function>XSetFontPath</function>
can generate a
<errorname>BadValue</errorname>
error.
</para>
<para>
<!-- .LP -->
<!-- .sp -->
To get the current font search path, use
<function>XGetFontPath</function>.
</para>
<indexterm significance="preferred"><primary>XGetFontPath</primary></indexterm>
<!-- .sM -->
<funcsynopsis id='xgetfontpath'>
<funcprototype>
  <funcdef>char **<function>XGetFontPath</function></funcdef>
  <paramdef>Display<parameter> *display</parameter></paramdef>
  <paramdef>int<parameter> *npaths_return</parameter></paramdef>
</funcprototype>
</funcsynopsis>
<!-- .FN -->
<variablelist>
  <varlistentry>
    <term>
      <emphasis remap='I'>display</emphasis>
    </term>
    <listitem>
      <para>
Specifies the connection to the X server.
      </para>
    </listitem>
  </varlistentry>
  <varlistentry>
    <term>
      <emphasis remap='I'>npaths_return</emphasis>
    </term>
    <listitem>
      <para>
Returns the number of strings in the font path array.
    </para>
  </listitem>
  </varlistentry>
</variablelist>
<para>
<!-- .LP -->
<!-- .eM -->
The
<function>XGetFontPath</function>
function allocates and returns an array of strings containing the search path.
The contents of these strings are implementation-dependent
and are not intended to be interpreted by client applications.
When it is no longer needed,
the data in the font path should be freed by using
<function>XFreeFontPath</function>.
</para>
<para>
<!-- .LP -->
<!-- .sp -->
To free data returned by
<function>XGetFontPath</function>,
use
<function>XFreeFontPath</function>.
</para>
<indexterm significance="preferred"><primary>XFreeFontPath</primary></indexterm>
<!-- .sM -->
<funcsynopsis id='xfreefontpath'>
<funcprototype>
  <funcdef><function>XFreeFontPath</function></funcdef>
  <paramdef>char<parameter> **list</parameter></paramdef>
</funcprototype>
</funcsynopsis>
<!-- .FN -->
<variablelist>
  <varlistentry>
    <term>
      <emphasis remap='I'>list</emphasis>
    </term>
    <listitem>
      <para>
Specifies the array of strings you want to free.
    </para>
  </listitem>
  </varlistentry>
</variablelist>
<para>
<!-- .LP -->
<!-- .eM -->
The
<function>XFreeFontPath</function>
function
frees the data allocated by
<function>XGetFontPath</function>.
</para>
</sect1>
<sect1 id="Grabbing_the_Server_">
<title>Grabbing the Server </title>
<!-- .XS -->
<!-- (SN Grabbing the Server  -->
<!-- .XE -->
<para>
<!-- .LP -->
Xlib provides functions that you can use to grab and ungrab the server.
These functions can be used to control processing of output on other
connections by the window system server.
While the server is grabbed,
no processing of requests or close downs on any other connection will occur.
A client closing its connection automatically ungrabs the server.
<indexterm><primary>Menus</primary></indexterm>
<indexterm><primary>Window</primary><secondary>managers</secondary></indexterm>
Although grabbing the server is highly discouraged, it is sometimes necessary.
</para>
<para>
<!-- .LP -->
<!-- .sp -->
To grab the server, use
<function>XGrabServer</function>.
</para>
<indexterm><primary>Server</primary><secondary>grabbing</secondary></indexterm>
<indexterm><primary>Grabbing</primary><secondary>server</secondary></indexterm>
<indexterm significance="preferred"><primary>XGrabServer</primary></indexterm>
<!-- .sM -->
<funcsynopsis id='xgrabserver'>
<funcprototype>
  <funcdef><function>XGrabServer</function></funcdef>
  <paramdef>Display<parameter> *display</parameter></paramdef>
</funcprototype>
</funcsynopsis>
<!-- .FN -->
<variablelist>
  <varlistentry>
    <term>
      <emphasis remap='I'>display</emphasis>
    </term>
    <listitem>
      <para>
Specifies the connection to the X server.
    </para>
  </listitem>
  </varlistentry>
</variablelist>
<para>
<!-- .LP -->
<!-- .eM -->
The
<function>XGrabServer</function>
function disables processing of requests and close downs on all other 
connections than the one this request arrived on.
You should not grab the X server any more than is absolutely necessary.
</para>
<para>
<!-- .LP -->
<!-- .sp -->
To ungrab the server, use
<function>XUngrabServer</function>.
</para>
<indexterm significance="preferred"><primary>XUngrabServer</primary></indexterm>
<!-- .sM -->
<funcsynopsis id='xungrabserver'>
<funcprototype>
  <funcdef><function>XUngrabServer</function></funcdef>
  <paramdef>Display<parameter> *display</parameter></paramdef>
</funcprototype>
</funcsynopsis>
<!-- .FN -->
<variablelist>
  <varlistentry>
    <term>
      <emphasis remap='I'>display</emphasis>
    </term>
    <listitem>
      <para>
Specifies the connection to the X server.
    </para>
  </listitem>
  </varlistentry>
</variablelist>
<para>
<!-- .LP -->
<!-- .eM -->
The
<function>XUngrabServer</function>
function restarts processing of requests and close downs on other connections.
You should avoid grabbing the X server as much as possible.
</para>
</sect1>
<sect1 id="Killing_Clients">
<title>Killing Clients</title>
<!-- .XS -->
<!-- (SN Killing Clients  -->
<!-- .XE -->
<para>
<!-- .LP -->
Xlib provides a function to cause the connection to
a client to be closed and its resources to be destroyed.
To destroy a client, use
<function>XKillClient</function>.
</para>
<indexterm significance="preferred"><primary>XKillClient</primary></indexterm>
<!-- .sM -->
<funcsynopsis id='xkillclient'>
<funcprototype>
  <funcdef><function>XKillClient</function></funcdef>
  <paramdef>Display<parameter> *display</parameter></paramdef>
  <paramdef>XID<parameter> resource</parameter></paramdef>
</funcprototype>
</funcsynopsis>
<!-- .FN -->
<variablelist>
  <varlistentry>
    <term>
      <emphasis remap='I'>display</emphasis>
    </term>
    <listitem>
      <para>
Specifies the connection to the X server.
      </para>
    </listitem>
  </varlistentry>
  <varlistentry>
    <term>
      <emphasis remap='I'>resource</emphasis>
    </term>
    <listitem>
      <para>
Specifies any resource associated with the client that you want to destroy or
<symbol>AllTemporary</symbol>.
    </para>
  </listitem>
  </varlistentry>
</variablelist>
<para>
<!-- .LP -->
<!-- .eM -->
The
<function>XKillClient</function>
function
forces a close down of the client
that created the resource
if a valid resource is specified.
If the client has already terminated in
either 
<symbol>RetainPermanent</symbol>
or 
<symbol>RetainTemporary</symbol>
mode, all of the client's
resources are destroyed.
If 
<symbol>AllTemporary</symbol>
is specified, the resources of all clients that have terminated in
<symbol>RetainTemporary</symbol>
are destroyed (see <link linkend="Closing_the_Display">section 2.5</link>).
This permits implementation of window manager facilities that aid debugging.
A client can set its close-down mode to
<symbol>RetainTemporary</symbol>.
If the client then crashes,
its windows would not be destroyed. 
The programmer can then inspect the application's window tree 
and use the window manager to destroy the zombie windows.
</para>
<para>
<!-- .LP -->
<function>XKillClient</function>
can generate a
<errorname>BadValue</errorname>
error.
</para>
</sect1>
<sect1 id="Controlling_the_Screen_Saver_">
<title>Controlling the Screen Saver </title>
<!-- .XS -->
<!-- (SN Controlling the Screen Saver  -->
<!-- .XE -->
<para>
<!-- .LP -->
Xlib provides functions that you can use to set or reset the mode 
of the screen saver, to force or activate the screen saver,
or to obtain the current screen saver values.
</para>
<para>
<!-- .LP -->
<!-- .sp -->
To set the screen saver mode, use
<function>XSetScreenSaver</function>.
</para>
<indexterm significance="preferred"><primary>XSetScreenSaver</primary></indexterm>
<!-- .sM -->
<funcsynopsis id='xsetscreensaver'>
<funcprototype>
  <funcdef><function>XSetScreenSaver</function></funcdef>
  <paramdef>Display<parameter> *display</parameter></paramdef>
  <paramdef>inttimeout,<parameter> interval</parameter></paramdef>
  <paramdef>int<parameter> prefer_blanking</parameter></paramdef>
  <paramdef>int<parameter> allow_exposures</parameter></paramdef>
</funcprototype>
</funcsynopsis>
<!-- .FN -->
<variablelist>
  <varlistentry>
    <term>
      <emphasis remap='I'>display</emphasis>
    </term>
    <listitem>
      <para>
Specifies the connection to the X server.
      </para>
    </listitem>
  </varlistentry>
  <varlistentry>
    <term>
      <emphasis remap='I'>timeout</emphasis>
    </term>
    <listitem>
      <para>
Specifies the timeout, in seconds, until the screen saver turns on.
      </para>
    </listitem>
  </varlistentry>
  <varlistentry>
    <term>
      <emphasis remap='I'>interval</emphasis>
    </term>
    <listitem>
      <para>
Specifies the interval, in seconds, between screen saver alterations.
      </para>
    </listitem>
  </varlistentry>
  <varlistentry>
    <term>
      <emphasis remap='I'>prefer_blanking</emphasis>
    </term>
    <listitem>
      <para>
Specifies how to enable screen blanking.
You can pass
<symbol>DontPreferBlanking</symbol>,
<symbol>PreferBlanking</symbol>,
or
<symbol>DefaultBlanking</symbol>.
      </para>
    </listitem>
  </varlistentry>
  <varlistentry>
    <term>
      <emphasis remap='I'>allow_exposures</emphasis>
    </term>
    <listitem>
      <para>
Specifies the screen save control values.
You can pass
<symbol>DontAllowExposures</symbol>,
<symbol>AllowExposures</symbol>,
or
<symbol>DefaultExposures</symbol>.
    </para>
  </listitem>
  </varlistentry>
</variablelist>
<para>
<!-- .LP -->
<!-- .eM -->
Timeout and interval are specified in seconds. 
A timeout of 0 disables the screen saver 
(but an activated screen saver is not deactivated),
and a timeout of &minus;1 restores the default.
Other negative values generate a
<errorname>BadValue</errorname>
error.
If the timeout value is nonzero, 
<function>XSetScreenSaver</function>
enables the screen saver.
An interval of 0 disables the random-pattern motion.
If no input from devices (keyboard, mouse, and so on) is generated 
for the specified number of timeout seconds once the screen saver is enabled,
the screen saver is activated.
</para>
<para>
<!-- .LP -->
For each screen, 
if blanking is preferred and the hardware supports video blanking, 
the screen simply goes blank.  
Otherwise, if either exposures are allowed or the screen can be regenerated 
without sending 
<symbol>Expose</symbol>
events to clients, 
the screen is tiled with the root window background tile randomly 
re-origined each interval seconds.
Otherwise, the screens' state do not change, 
and the screen saver is not activated.
The screen saver is deactivated,
and all screen states are restored at the next
keyboard or pointer input or at the next call to
<function>XForceScreenSaver</function>
with mode
<symbol>ScreenSaverReset</symbol>.
</para>
<para>
<!-- .LP -->
If the server-dependent screen saver method supports periodic change,
the interval argument serves as a hint about how long the change period
should be, and zero hints that no periodic change should be made.
Examples of ways to change the screen include scrambling the colormap
periodically, moving an icon image around the screen periodically, or tiling
the screen with the root window background tile, randomly re-origined
periodically.
</para>
<para>
<!-- .LP -->
<function>XSetScreenSaver</function>
can generate a
<errorname>BadValue</errorname>
error.
</para>
<para>
<!-- .LP -->
<!-- .sp -->
To force the screen saver on or off, use
<function>XForceScreenSaver</function>.
</para>
<indexterm significance="preferred"><primary>XForceScreenSaver</primary></indexterm>
<!-- .sM -->
<funcsynopsis id='xforcescreensaver'>
<funcprototype>
  <funcdef><function>XForceScreenSaver</function></funcdef>
  <paramdef>Display<parameter> *display</parameter></paramdef>
  <paramdef>int<parameter> mode</parameter></paramdef>
</funcprototype>
</funcsynopsis>
<!-- .FN -->
<variablelist>
  <varlistentry>
    <term>
      <emphasis remap='I'>display</emphasis>
    </term>
    <listitem>
      <para>
Specifies the connection to the X server.
      </para>
    </listitem>
  </varlistentry>
  <varlistentry>
    <term>
      <emphasis remap='I'>mode</emphasis>
    </term>
    <listitem>
      <para>
Specifies the mode that is to be applied.
You can pass
<symbol>ScreenSaverActive</symbol>
or
<symbol>ScreenSaverReset</symbol>.
    </para>
  </listitem>
  </varlistentry>
</variablelist>
<para>
<!-- .LP -->
<!-- .eM -->
If the specified mode is 
<symbol>ScreenSaverActive</symbol>
and the screen saver currently is deactivated,
<function>XForceScreenSaver</function>
activates the screen saver even if the screen saver had been disabled
with a timeout of zero.
If the specified mode is 
<symbol>ScreenSaverReset</symbol>
and the screen saver currently is enabled,
<function>XForceScreenSaver</function>
deactivates the screen saver if it was activated,
and the activation timer is reset to its initial state 
(as if device input had been received).
</para>
<para>
<!-- .LP -->
<function>XForceScreenSaver</function>
can generate a
<errorname>BadValue</errorname>
error.
</para>
<para>
<!-- .LP -->
<!-- .sp -->
To activate the screen saver, use
<function>XActivateScreenSaver</function>.
</para>
<indexterm significance="preferred"><primary>XActivateScreenSaver</primary></indexterm>
<!-- .sM -->
<funcsynopsis id='xactivatescreensaver'>
<funcprototype>
  <funcdef><function>XActivateScreenSaver</function></funcdef>
  <paramdef>Display<parameter> *display</parameter></paramdef>
</funcprototype>
</funcsynopsis>
<!-- .FN -->
<variablelist>
  <varlistentry>
    <term>
      <emphasis remap='I'>display</emphasis>
    </term>
    <listitem>
      <para>
Specifies the connection to the X server.
    </para>
  </listitem>
  </varlistentry>
</variablelist>
<para>
<!-- .LP -->
<!-- .eM -->
<!-- .sp -->
To reset the screen saver, use
<function>XResetScreenSaver</function>.
</para>
<indexterm significance="preferred"><primary>XResetScreenSaver</primary></indexterm>
<!-- .sM -->
<funcsynopsis id='xresetscreensaver'>
<funcprototype>
  <funcdef><function>XResetScreenSaver</function></funcdef>
  <paramdef>Display<parameter> *display</parameter></paramdef>
</funcprototype>
</funcsynopsis>
<!-- .FN -->
<variablelist>
  <varlistentry>
    <term>
      <emphasis remap='I'>display</emphasis>
    </term>
    <listitem>
      <para>
Specifies the connection to the X server.
    </para>
  </listitem>
  </varlistentry>
</variablelist>
<para>
<!-- .LP -->
<!-- .eM -->
<!-- .sp -->
To get the current screen saver values, use
<function>XGetScreenSaver</function>.
</para>
<indexterm significance="preferred"><primary>XGetScreenSaver</primary></indexterm>
<!-- .sM -->
<funcsynopsis id='xgetscreensaver'>
<funcprototype>
  <funcdef><function>XGetScreenSaver</function></funcdef>
  <paramdef>Display<parameter> *display</parameter></paramdef>
  <paramdef>int*timeout_return,<parameter> *interval_return</parameter></paramdef>
  <paramdef>int<parameter> *prefer_blanking_return</parameter></paramdef>
  <paramdef>int<parameter> *allow_exposures_return</parameter></paramdef>
</funcprototype>
</funcsynopsis>
<!-- .FN -->
<variablelist>
  <varlistentry>
    <term>
      <emphasis remap='I'>display</emphasis>
    </term>
    <listitem>
      <para>
Specifies the connection to the X server.
      </para>
    </listitem>
  </varlistentry>
  <varlistentry>
    <term>
      <emphasis remap='I'>timeout_return</emphasis>
    </term>
    <listitem>
      <para>
Returns the timeout, in seconds, until the screen saver turns on.
      </para>
    </listitem>
  </varlistentry>
  <varlistentry>
    <term>
      <emphasis remap='I'>interval_return</emphasis>
    </term>
    <listitem>
      <para>
Returns the interval between screen saver invocations.
      </para>
    </listitem>
  </varlistentry>
  <varlistentry>
    <term>
      <emphasis remap='I'>prefer_blanking_return</emphasis>
    </term>
    <listitem>
      <para>
Returns the current screen blanking preference
(<symbol>DontPreferBlanking</symbol>,
<symbol>PreferBlanking</symbol>,
or
<symbol>DefaultBlanking</symbol>).
      </para>
    </listitem>
  </varlistentry>
  <varlistentry>
    <term>
      <emphasis remap='I'>allow_exposures_return</emphasis>
    </term>
    <listitem>
      <para>
Returns the current screen save control value
(<symbol>DontAllowExposures</symbol>,
<symbol>AllowExposures</symbol>,
or
<symbol>DefaultExposures</symbol>).
    </para>
  </listitem>
  </varlistentry>
</variablelist>
<para>
<!-- .LP -->
<!-- .eM -->
</para>
</sect1>
<sect1 id="Controlling_Host_Access">
<title>Controlling Host Access</title>
<!-- .XS -->
<!-- (SN Controlling Host Access  -->
<!-- .XE -->
<para>
<!-- .LP -->
This section discusses how to:
</para>
<itemizedlist>
  <listitem>
    <para>
Add, get, or remove hosts from the access control list
    </para>
  </listitem>
  <listitem>
    <para>
Change, enable, or disable access
    </para>
  </listitem>
</itemizedlist>
<para>
<!-- .LP -->
<indexterm><primary>Access control list</primary></indexterm>
<indexterm><primary>Authentication</primary></indexterm>
X does not provide any protection on a per-window basis.
If you find out the resource ID of a resource, you can manipulate it.
To provide some minimal level of protection, however,
connections are permitted only from machines you trust.
This is adequate on single-user workstations but obviously
breaks down on timesharing machines.
Although provisions exist in the X protocol for proper connection
authentication, the lack of a standard authentication server
leaves host-level access control as the only common mechanism.
</para>
<para>
<!-- .LP -->
<indexterm><primary>Default Protection</primary></indexterm>
The initial set of hosts allowed to open connections typically consists of:
</para>
<itemizedlist>
  <listitem>
    <para>
The host the window system is running on.
    </para>
  </listitem>
  <listitem>
    <para>
On <acronym>POSIX</acronym>-conformant systems, each host listed in the
<filename>/etc/X<replaceable>?</replaceable>.hosts</filename>
file.
The ? indicates the number of the
display.
<indexterm><primary>Files</primary><secondary><filename>/etc/X<replaceable>?</replaceable>.hosts</filename></secondary></indexterm>
This file should consist of host names separated by newlines.
DECnet nodes must terminate in :: to distinguish them from Internet hosts.
    </para>
  </listitem>
</itemizedlist>
<para>
<!-- .LP -->
If a host is not in the access control list when the access control 
mechanism is enabled and if the host attempts to establish a connection,
the server refuses the connection.
To change the access list,
the client must reside on the same host as the server and/or must
have been granted permission in the initial authorization at connection
setup.
</para>
<para>
<!-- .LP -->
Servers also can implement other access control policies in addition to
or in place of this host access facility.
For further information about other access control implementations,
see ``X Window System Protocol.''
</para>
<sect2 id="Adding_Getting_or_Removing_Hosts">
<title>Adding, Getting, or Removing Hosts</title>
<!-- .XS -->
<!-- (SN Adding, Getting, or Removing Hosts  -->
<!-- .XE -->
<para>
<!-- .LP -->
Xlib provides functions that you can use to add, get, or remove hosts
from the access control list.
All the host access control functions use the 
<structname>XHostAddress</structname>
structure, which contains:
</para>
<para>
<!-- .LP -->
<indexterm significance="preferred"><primary>XHostAddress</primary></indexterm>
<!-- .sM -->
<literallayout class="monospaced">
<!-- .TA .5i 3i -->
<!-- .ta .5i 3i -->
typedef struct {
     int family;        /* for example FamilyInternet */
     int length;        /* length of address, in bytes */
     char *address;     /* pointer to where to find the address */
} XHostAddress;
</literallayout>
</para>
<para>
<!-- .LP -->
<!-- .eM -->
The family member specifies which protocol address family to use 
(for example, <acronym>TCP</acronym>/<acronym>IP</acronym> or DECnet) and can be
<symbol>FamilyInternet</symbol>,
<symbol>FamilyInternet6</symbol>,
<symbol>FamilyServerInterpreted</symbol>,
<symbol>FamilyDECnet</symbol>,
or
<symbol>FamilyChaos</symbol>.
The length member specifies the length of the address in bytes.
The address member specifies a pointer to the address.
</para>
<para>
<!-- .LP -->
For <acronym>TCP</acronym>/<acronym>IP</acronym>, the address should be in network byte order.
For <acronym>IP</acronym> version 4 addresses, the family should be FamilyInternet
and the length should be 4 bytes.  For <acronym>IP</acronym> version 6 addresses, the
family should be FamilyInternet6 and the length should be 16 bytes.
</para>
<para>
<!-- .LP -->
For the DECnet family, 
the server performs no automatic swapping on the address bytes.
A Phase IV address is 2 bytes long.
The first byte contains the least significant 8 bits of the node number.
The second byte contains the most significant 2 bits of the
node number in the least significant 2 bits of the byte
and the area in the most significant 6 bits of the byte.
</para>
<para>
<!-- .LP -->
For the ServerInterpreted family, the length is ignored and the address 
member is a pointer to a 
<structname>XServerInterpretedAddress</structname>
structure, which contains:
</para>
<para>
<!-- .LP -->
<indexterm significance="preferred"><primary>XServerInterpretedAddress</primary></indexterm>
<!-- .sM -->
<literallayout class="monospaced">
<!-- .TA .5i 3i -->
<!-- .ta .5i 3i -->
typedef struct {
     int typelength;     /* length of type string, in bytes */
     int valuelength;    /* length of value string, in bytes */
     char *type;         /* pointer to where to find the type string */
     char *value;        /* pointer to where to find the address */
} XServerInterpretedAddress;
</literallayout>
</para>
<para>
<!-- .LP -->
<!-- .eM -->
The type and value members point to strings representing the type and value of
the server interpreted entry.  These strings may not be NULL-terminated so care
should be used when accessing them.  The typelength and valuelength members
specify the length in byte of the type and value strings.
</para>
<para>
<!-- .LP -->
<!-- .sp -->
To add a single host, use
<function>XAddHost</function>.
</para>
<indexterm significance="preferred"><primary>XAddHost</primary></indexterm>
<!-- .sM -->
<funcsynopsis id='xaddhost'>
<funcprototype>
  <funcdef><function>XAddHost</function></funcdef>
  <paramdef>Display<parameter> *display</parameter></paramdef>
  <paramdef>XHostAddress<parameter> *host</parameter></paramdef>
</funcprototype>
</funcsynopsis>
<!-- .FN -->
<variablelist>
  <varlistentry>
    <term>
      <emphasis remap='I'>display</emphasis>
    </term>
    <listitem>
      <para>
Specifies the connection to the X server.
<!-- .ds Ho added -->
      </para>
    </listitem>
  </varlistentry>
  <varlistentry>
    <term>
      <emphasis remap='I'>host</emphasis>
    </term>
    <listitem>
      <para>
Specifies the host that is to be (Ho.
    </para>
  </listitem>
  </varlistentry>
</variablelist>
<para>
<!-- .LP -->
<!-- .eM -->
The
<function>XAddHost</function>
function adds the specified host to the access control list for that display.
The server must be on the same host as the client issuing the command, or a
<errorname>BadAccess</errorname>
error results.
</para>
<para>
<!-- .LP -->
<function>XAddHost</function>
can generate
<errorname>BadAccess</errorname>
and
<errorname>BadValue</errorname>
errors.
</para>
<para>
<!-- .LP -->
<!-- .sp -->
To add multiple hosts at one time, use
<function>XAddHosts</function>.
</para>
<indexterm significance="preferred"><primary>XAddHosts</primary></indexterm>
<!-- .sM -->
<funcsynopsis id='xaddhosts'>
<funcprototype>
  <funcdef><function>XAddHosts</function></funcdef>
  <paramdef>Display<parameter> *display</parameter></paramdef>
  <paramdef>XHostAddress<parameter> *hosts</parameter></paramdef>
  <paramdef>int<parameter> num_hosts</parameter></paramdef>
</funcprototype>
</funcsynopsis>
<!-- .FN -->
<variablelist>
  <varlistentry>
    <term>
      <emphasis remap='I'>display</emphasis>
    </term>
    <listitem>
      <para>
Specifies the connection to the X server.
<!-- .ds Ho added -->
      </para>
    </listitem>
  </varlistentry>
  <varlistentry>
    <term>
      <emphasis remap='I'>hosts</emphasis>
    </term>
    <listitem>
      <para>
Specifies each host that is to be (Ho.
      </para>
    </listitem>
  </varlistentry>
  <varlistentry>
    <term>
      <emphasis remap='I'>num_hosts</emphasis>
    </term>
    <listitem>
      <para>
Specifies the number of hosts.
    </para>
  </listitem>
  </varlistentry>
</variablelist>
<para>
<!-- .LP -->
<!-- .eM -->
The
<function>XAddHosts</function>
function adds each specified host to the access control list for that display.
The server must be on the same host as the client issuing the command, or a
<errorname>BadAccess</errorname>
error results.
</para>
<para>
<!-- .LP -->
<function>XAddHosts</function>
can generate
<errorname>BadAccess</errorname>
and
<errorname>BadValue</errorname>
errors.
</para>
<para>
<!-- .LP -->
<!-- .sp -->
To obtain a host list, use
<function>XListHosts</function>.
</para>
<indexterm significance="preferred"><primary>XListHosts</primary></indexterm>
<!-- .sM -->
<funcsynopsis id='xlisthosts'>
<funcprototype>
  <funcdef>XHostAddress *<function>XListHosts</function></funcdef>
  <paramdef>Display<parameter> *display</parameter></paramdef>
  <paramdef>int<parameter> *nhosts_return</parameter></paramdef>
  <paramdef>Bool<parameter> *state_return</parameter></paramdef>
</funcprototype>
</funcsynopsis>
<!-- .FN -->
<variablelist>
  <varlistentry>
    <term>
      <emphasis remap='I'>display</emphasis>
    </term>
    <listitem>
      <para>
Specifies the connection to the X server.
      </para>
    </listitem>
  </varlistentry>
  <varlistentry>
    <term>
      <emphasis remap='I'>nhosts_return</emphasis>
    </term>
    <listitem>
      <para>
Returns the number of hosts currently in the access control list.
      </para>
    </listitem>
  </varlistentry>
  <varlistentry>
    <term>
      <emphasis remap='I'>state_return</emphasis>
    </term>
    <listitem>
      <para>
Returns the state of the access control.
    </para>
  </listitem>
  </varlistentry>
</variablelist>
<para>
<!-- .LP -->
<!-- .eM -->
The
<function>XListHosts</function>
function returns the current access control list as well as whether the use 
of the list at connection setup was enabled or disabled.
<function>XListHosts</function>
allows a program to find out what machines can make connections.
It also returns a pointer to a list of host structures that
were allocated by the function. 
When no longer needed,
this memory should be freed by calling
<function>XFree</function>.
</para>
<para>
<!-- .LP -->
<!-- .sp -->
To remove a single host, use
<function>XRemoveHost</function>.
</para>
<indexterm significance="preferred"><primary>XRemoveHost</primary></indexterm>
<!-- .sM -->
<funcsynopsis id='xremovehost'>
<funcprototype>
  <funcdef><function>XRemoveHost</function></funcdef>
  <paramdef>Display<parameter> *display</parameter></paramdef>
  <paramdef>XHostAddress<parameter> *host</parameter></paramdef>
</funcprototype>
</funcsynopsis>
<!-- .FN -->
<variablelist>
  <varlistentry>
    <term>
      <emphasis remap='I'>display</emphasis>
    </term>
    <listitem>
      <para>
Specifies the connection to the X server.
<!-- .ds Ho removed -->
      </para>
    </listitem>
  </varlistentry>
  <varlistentry>
    <term>
      <emphasis remap='I'>host</emphasis>
    </term>
    <listitem>
      <para>
Specifies the host that is to be (Ho.
    </para>
  </listitem>
  </varlistentry>
</variablelist>
<para>
<!-- .LP -->
<!-- .eM -->
The
<function>XRemoveHost</function>
function removes the specified host from the access control list 
for that display.
The server must be on the same host as the client process, or a
<errorname>BadAccess</errorname>
error results.
If you remove your machine from the access list,
you can no longer connect to that server,
and this operation cannot be reversed unless you reset the server.
</para>
<para>
<!-- .LP -->
<function>XRemoveHost</function>
can generate
<errorname>BadAccess</errorname>
and
<errorname>BadValue</errorname>
errors.
</para>
<para>
<!-- .LP -->
<!-- .sp -->
To remove multiple hosts at one time, use
<function>XRemoveHosts</function>.
</para>
<indexterm significance="preferred"><primary>XRemoveHosts</primary></indexterm>
<!-- .sM -->
<funcsynopsis id='xremovehosts'>
<funcprototype>
  <funcdef><function>XRemoveHosts</function></funcdef>
  <paramdef>Display<parameter> *display</parameter></paramdef>
  <paramdef>XHostAddress<parameter> *hosts</parameter></paramdef>
  <paramdef>int<parameter> num_hosts</parameter></paramdef>
</funcprototype>
</funcsynopsis>
<!-- .FN -->
<variablelist>
  <varlistentry>
    <term>
      <emphasis remap='I'>display</emphasis>
    </term>
    <listitem>
      <para>
Specifies the connection to the X server.
<!-- .ds Ho removed -->
      </para>
    </listitem>
  </varlistentry>
  <varlistentry>
    <term>
      <emphasis remap='I'>hosts</emphasis>
    </term>
    <listitem>
      <para>
Specifies each host that is to be (Ho.
      </para>
    </listitem>
  </varlistentry>
  <varlistentry>
    <term>
      <emphasis remap='I'>num_hosts</emphasis>
    </term>
    <listitem>
      <para>
Specifies the number of hosts.
    </para>
  </listitem>
  </varlistentry>
</variablelist>
<para>
<!-- .LP -->
<!-- .eM -->
The
<function>XRemoveHosts</function>
function removes each specified host from the access control list for that 
display.  
The X server must be on the same host as the client process, or a
<errorname>BadAccess</errorname>
error results.
If you remove your machine from the access list, 
you can no longer connect to that server,
and this operation cannot be reversed unless you reset the server.
</para>
<para>
<!-- .LP -->
<function>XRemoveHosts</function>
can generate
<errorname>BadAccess</errorname>
and
<errorname>BadValue</errorname>
errors.
</para>
</sect2>
<sect2 id="Changing_Enabling_or_Disabling_Access_Control">
<title>Changing, Enabling, or Disabling Access Control</title>
<!-- .XS -->
<!-- (SN Changing, Enabling, or Disabling Access Control  -->
<!-- .XE -->
<para>
<!-- .LP -->
Xlib provides functions that you can use to enable, disable, 
or change access control.
</para>
<para>
<!-- .LP -->
For these functions to execute successfully,
the client application must reside on the same host as the X server
and/or have been given permission in the initial authorization
at connection setup.
</para>
<para>
<!-- .LP -->
<!-- .sp -->
To change access control, use
<function>XSetAccessControl</function>.
</para>
<indexterm significance="preferred"><primary>XSetAccessControl</primary></indexterm>
<!-- .sM -->
<funcsynopsis id='xsetaccesscontrol'>
<funcprototype>
  <funcdef><function>XSetAccessControl</function></funcdef>
  <paramdef>Display<parameter> *display</parameter></paramdef>
  <paramdef>int<parameter> mode</parameter></paramdef>
</funcprototype>
</funcsynopsis>
<!-- .FN -->
<variablelist>
  <varlistentry>
    <term>
      <emphasis remap='I'>display</emphasis>
    </term>
    <listitem>
      <para>
Specifies the connection to the X server.
      </para>
    </listitem>
  </varlistentry>
  <varlistentry>
    <term>
      <emphasis remap='I'>mode</emphasis>
    </term>
    <listitem>
      <para>
Specifies the mode.
You can pass
<symbol>EnableAccess</symbol>
or
<symbol>DisableAccess</symbol>.
    </para>
  </listitem>
  </varlistentry>
</variablelist>
<para>
<!-- .LP -->
<!-- .eM -->
The
<function>XSetAccessControl</function>
function either enables or disables the use of the access control list 
at each connection setup.
</para>
<para>
<!-- .LP -->
<function>XSetAccessControl</function>
can generate
<errorname>BadAccess</errorname>
and
<errorname>BadValue</errorname>
errors.
</para>
<para>
<!-- .LP -->
<!-- .sp -->
To enable access control, use
<function>XEnableAccessControl</function>.
</para>
<indexterm significance="preferred"><primary>XEnableAccessControl</primary></indexterm>
<!-- .sM -->
<funcsynopsis id='xenableaccesscontrol'>
<funcprototype>
  <funcdef><function>XEnableAccessControl</function></funcdef>
  <paramdef>Display<parameter> *display</parameter></paramdef>
</funcprototype>
</funcsynopsis>
<!-- .FN -->
<variablelist>
  <varlistentry>
    <term>
      <emphasis remap='I'>display</emphasis>
    </term>
    <listitem>
      <para>
Specifies the connection to the X server.
    </para>
  </listitem>
  </varlistentry>
</variablelist>
<para>
<!-- .LP -->
<!-- .eM -->
The
<function>XEnableAccessControl</function>
function enables the use of the access control list at each connection setup.
</para>
<para>
<!-- .LP -->
<function>XEnableAccessControl</function>
can generate a
<errorname>BadAccess</errorname>
error.
</para>
<para>
<!-- .LP -->
<!-- .sp -->
To disable access control, use
<function>XDisableAccessControl</function>.
</para>
<indexterm significance="preferred"><primary>XDisableAccessControl</primary></indexterm>
<!-- .sM -->
<funcsynopsis id='xdisableaccesscontrol'>
<funcprototype>
  <funcdef><function>XDisableAccessControl</function></funcdef>
  <paramdef>Display<parameter> *display</parameter></paramdef>
</funcprototype>
</funcsynopsis>
<!-- .FN -->
<variablelist>
  <varlistentry>
    <term>
      <emphasis remap='I'>display</emphasis>
    </term>
    <listitem>
      <para>
Specifies the connection to the X server.
    </para>
  </listitem>
  </varlistentry>
</variablelist>
<para>
<!-- .LP -->
<!-- .eM -->
The
<function>XDisableAccessControl</function>
function disables the use of the access control list at each connection setup.
</para>
<para>
<!-- .LP -->
<function>XDisableAccessControl</function>
can generate a
<errorname>BadAccess</errorname>
error.
<!-- .bp -->

</para>
</sect2>
</sect1>
</chapter>
>>>>>>> 01df5d59
<|MERGE_RESOLUTION|>--- conflicted
+++ resolved
@@ -1,4035 +1,2016 @@
-<<<<<<< HEAD
-<?xml version="1.0" encoding="UTF-8" ?>
-<!DOCTYPE chapter PUBLIC "-//OASIS//DTD DocBook XML V4.3//EN"
-	  "http://www.oasis-open.org/docbook/xml/4.3/docbookx.dtd">
-<chapter id="window_and_session_manager_functions">
-<title>Window and Session Manager Functions</title>
-
-<para>
-Although it is difficult to categorize functions as exclusively for an application,
-a window manager, or a session manager, the functions in this chapter are most
-often used by window managers and session managers. It is not expected that
-these functions will be used by most application programs. Xlib provides
-management functions to:
-</para>
-
-<itemizedlist>
-  <listitem><para>Change the parent of a window</para></listitem>
-  <listitem><para>Control the lifetime of a window</para></listitem>
-  <listitem><para>Manage installed colormaps</para></listitem>
-  <listitem><para>Set and retrieve the font search path</para></listitem>
-  <listitem><para>Grab the server</para></listitem>
-  <listitem><para>Kill a client</para></listitem>
-  <listitem><para>Control the screen saver</para></listitem>
-  <listitem><para>Control host access</para></listitem>
-</itemizedlist>
-
-<sect1 id="Changing_the_Parent_of_a_Window">
-<title>Changing the Parent of a Window</title>
-<!-- .XS -->
-<!-- (SN Changing the Parent of a Window  -->
-<!-- .XE -->
-<para>
-<!-- .LP -->
-To change a window's parent to another window on the same screen, use
-<function>XReparentWindow</function>.
-There is no way to move a window between screens.
-<indexterm significance="preferred"><primary>XReparentWindow</primary></indexterm>
-<!-- .sM -->
-<funcsynopsis id='xreparentwindow'>
-<funcprototype>
-  <funcdef><function>XReparentWindow</function></funcdef>
-  <paramdef>Display<parameter> *display</parameter></paramdef>
-  <paramdef>Window<parameter> w</parameter></paramdef>
-  <paramdef>Window<parameter> parent</parameter></paramdef>
-  <paramdef>intx,<parameter> y</parameter></paramdef>
-</funcprototype>
-</funcsynopsis>
-<!-- .FN -->
-<variablelist>
-  <varlistentry>
-    <term>
-      <emphasis remap='I'>display</emphasis>
-    </term>
-    <listitem>
-      <para>
-Specifies the connection to the X server.
-      </para>
-    </listitem>
-  </varlistentry>
-  <varlistentry>
-    <term>
-      <emphasis remap='I'>w</emphasis>
-    </term>
-    <listitem>
-      <para>
-Specifies the window.
-      </para>
-    </listitem>
-  </varlistentry>
-  <varlistentry>
-    <term>
-      <emphasis remap='I'>parent</emphasis>
-    </term>
-    <listitem>
-      <para>
-Specifies the parent window.
-<!-- .ds Xy \ of the position in the new parent window -->
-      </para>
-    </listitem>
-  </varlistentry>
-  <varlistentry>
-    <term>
-      <emphasis remap='I'>x</emphasis>
-    </term>
-    <listitem>
-      <para>
-<!-- .br -->
-<!-- .ns -->
-      </para>
-    </listitem>
-  </varlistentry>
-  <varlistentry>
-    <term>
-      <emphasis remap='I'>y</emphasis>
-    </term>
-    <listitem>
-      <para>
-Specify the x and y coordinates(Xy.
-    </para>
-  </listitem>
-  </varlistentry>
-</variablelist>
-</para>
-<para>
-<!-- .LP -->
-<!-- .eM -->
-If the specified window is mapped,
-<function>XReparentWindow</function>
-automatically performs an
-<systemitem>UnmapWindow</systemitem>
-request on it, removes it from its current position in the hierarchy,
-and inserts it as the child of the specified parent.
-The window is placed in the stacking order on top with respect to
-sibling windows.
-</para>
-<para>
-<!-- .LP -->
-After reparenting the specified window,
-<function>XReparentWindow</function>
-causes the X server to generate a
-<symbol>ReparentNotify</symbol>
-event.
-The override_redirect member returned in this event is
-set to the window's corresponding attribute.
-Window manager clients usually should ignore this window if this member
-is set to
-<symbol>True</symbol>.
-Finally, if the specified window was originally mapped,
-the X server automatically performs a
-<systemitem>MapWindow</systemitem>
-request on it.
-</para>
-<para>
-<!-- .LP -->
-The X server performs normal exposure processing on formerly obscured
-windows.
-The X server might not generate 
-<symbol>Expose</symbol>
-events for regions from the initial
-<systemitem>UnmapWindow</systemitem>
-request that are immediately obscured by the final
-<systemitem>MapWindow</systemitem>
-request.
-A
-<errorname>BadMatch</errorname>
-error results if:
-</para>
-<itemizedlist>
-  <listitem>
-    <para>
-The new parent window is not on the same screen as
-the old parent window.
-    </para>
-  </listitem>
-  <listitem>
-    <para>
-The new parent window is the specified window or an inferior of the
-specified window.
-    </para>
-  </listitem>
-  <listitem>
-    <para>
-The new parent is
-<symbol>InputOnly</symbol>,
-and the window is not.
-    </para>
-  </listitem>
-  <listitem>
-    <para>
-The specified window has a
-<symbol>ParentRelative</symbol>
-background, and the new parent window is not the same depth as the
-specified window.
-    </para>
-  </listitem>
-</itemizedlist>
-<para>
-<!-- .LP -->
-<function>XReparentWindow</function>
-can generate
-<errorname>BadMatch</errorname>
-and
-<errorname>BadWindow</errorname>
-errors.
-</para>
-</sect1>
-<sect1 id="Controlling_the_Lifetime_of_a_Window">
-<title>Controlling the Lifetime of a Window</title>
-<!-- .XS -->
-<!-- (SN Controlling the Lifetime of a Window  -->
-<!-- .XE -->
-<para>
-<!-- .LP -->
-The save-set of a client is a list of other clients' windows that,
-if they are inferiors of one of the client's windows at connection close,
-should not be destroyed and should be remapped if they are unmapped.
-For further information about close-connection processing,
-see <link linkend="Using_X_Server_Connection_Close_Operations_">section 2.6</link>.
-To allow an application's window to survive when a window manager that
-has reparented a window fails,
-Xlib provides the save-set functions that you can 
-use to control the longevity of subwindows
-that are normally destroyed when the parent is destroyed.
-For example, a window manager that wants to add decoration
-to a window by adding a frame might reparent an application's
-window. 
-When the frame is destroyed,
-the application's window should not be destroyed 
-but be returned to its previous place in the window hierarchy.
-</para>
-<para>
-<!-- .LP -->
-The X server automatically removes windows from the save-set
-when they are destroyed.
-</para>
-<para>
-<!-- .LP -->
-<!-- .sp -->
-To add or remove a window from the client's save-set, use
-<function>XChangeSaveSet</function>.
-<indexterm significance="preferred"><primary>XChangeSaveSet</primary></indexterm>
-<!-- .sM -->
-<funcsynopsis id='xchangesaveset'>
-<funcprototype>
-  <funcdef><function>XChangeSaveSet</function></funcdef>
-  <paramdef>Display<parameter> *display</parameter></paramdef>
-  <paramdef>Window<parameter> w</parameter></paramdef>
-  <paramdef>int<parameter> change_mode</parameter></paramdef>
-</funcprototype>
-</funcsynopsis>
-<!-- .FN -->
-<variablelist>
-  <varlistentry>
-    <term>
-      <emphasis remap='I'>display</emphasis>
-    </term>
-    <listitem>
-      <para>
-Specifies the connection to the X server.
-<!-- .ds Wi that you want to add to or delete from the client's save-set -->
-      </para>
-    </listitem>
-  </varlistentry>
-  <varlistentry>
-    <term>
-      <emphasis remap='I'>w</emphasis>
-    </term>
-    <listitem>
-      <para>
-Specifies the window (Wi.
-      </para>
-    </listitem>
-  </varlistentry>
-  <varlistentry>
-    <term>
-      <emphasis remap='I'>change_mode</emphasis>
-    </term>
-    <listitem>
-      <para>
-Specifies the mode.
-You can pass
-<symbol>SetModeInsert</symbol>
-or
-<symbol>SetModeDelete</symbol>.
-    </para>
-  </listitem>
-  </varlistentry>
-</variablelist>
-</para>
-<para>
-<!-- .LP -->
-<!-- .eM -->
-Depending on the specified mode,
-<function>XChangeSaveSet</function>
-either inserts or deletes the specified window from the client's save-set. 
-The specified window must have been created by some other client,
-or a
-<errorname>BadMatch</errorname>
-error results.
-</para>
-<para>
-<!-- .LP -->
-<function>XChangeSaveSet</function>
-can generate
-<errorname>BadMatch</errorname>,
-<errorname>BadValue</errorname>,
-and
-<errorname>BadWindow</errorname>
-errors.
-</para>
-<para>
-<!-- .LP -->
-<!-- .sp -->
-To add a window to the client's save-set, use
-<function>XAddToSaveSet</function>.
-<indexterm significance="preferred"><primary>XAddToSaveSet</primary></indexterm>
-<!-- .sM -->
-<funcsynopsis id='xaddtosaveset'>
-<funcprototype>
-  <funcdef><function>XAddToSaveSet</function></funcdef>
-  <paramdef>Display<parameter> *display</parameter></paramdef>
-  <paramdef>Window<parameter> w</parameter></paramdef>
-</funcprototype>
-</funcsynopsis>
-<!-- .FN -->
-<variablelist>
-  <varlistentry>
-    <term>
-      <emphasis remap='I'>display</emphasis>
-    </term>
-    <listitem>
-      <para>
-Specifies the connection to the X server.
-<!-- .ds Wi that you want to add to the client's save-set -->
-      </para>
-    </listitem>
-  </varlistentry>
-  <varlistentry>
-    <term>
-      <emphasis remap='I'>w</emphasis>
-    </term>
-    <listitem>
-      <para>
-Specifies the window (Wi.
-    </para>
-  </listitem>
-  </varlistentry>
-</variablelist>
-</para>
-<para>
-<!-- .LP -->
-<!-- .eM -->
-The
-<function>XAddToSaveSet</function>
-function adds the specified window to the client's save-set.
-The specified window must have been created by some other client,
-or a
-<errorname>BadMatch</errorname>
-error results.
-</para>
-<para>
-<!-- .LP -->
-<function>XAddToSaveSet</function>
-can generate
-<errorname>BadMatch</errorname>
-and
-<errorname>BadWindow</errorname>
-errors.
-</para>
-<para>
-<!-- .LP -->
-<!-- .sp -->
-To remove a window from the client's save-set, use
-<function>XRemoveFromSaveSet</function>.
-<indexterm significance="preferred"><primary>XRemoveFromSaveSet</primary></indexterm>
-<!-- .sM -->
-<funcsynopsis id='xremovefromsaveset'>
-<funcprototype>
-  <funcdef><function>XRemoveFromSaveSet</function></funcdef>
-  <paramdef>Display<parameter> *display</parameter></paramdef>
-  <paramdef>Window<parameter> w</parameter></paramdef>
-</funcprototype>
-</funcsynopsis>
-<!-- .FN -->
-<variablelist>
-  <varlistentry>
-    <term>
-      <emphasis remap='I'>display</emphasis>
-    </term>
-    <listitem>
-      <para>
-Specifies the connection to the X server.
-<!-- .ds Wi that you want to delete from the client's save-set -->
-      </para>
-    </listitem>
-  </varlistentry>
-  <varlistentry>
-    <term>
-      <emphasis remap='I'>w</emphasis>
-    </term>
-    <listitem>
-      <para>
-Specifies the window (Wi.
-    </para>
-  </listitem>
-  </varlistentry>
-</variablelist>
-</para>
-<para>
-<!-- .LP -->
-<!-- .eM -->
-The
-<function>XRemoveFromSaveSet</function>
-function removes the specified window from the client's save-set.
-The specified window must have been created by some other client,
-or a
-<errorname>BadMatch</errorname>
-error results.
-</para>
-<para>
-<!-- .LP -->
-<function>XRemoveFromSaveSet</function>
-can generate
-<errorname>BadMatch</errorname>
-and
-<errorname>BadWindow</errorname>
-errors.
-</para>
-</sect1>
-<sect1 id="Managing_Installed_Colormaps">
-<title>Managing Installed Colormaps</title>
-<!-- .XS -->
-<!-- (SN Managing Installed Colormaps -->
-<!-- .XE -->
-<para>
-<!-- .LP -->
-The X server maintains a list of installed colormaps.
-Windows using these colormaps are guaranteed to display with
-correct colors; windows using other colormaps may or may not display
-with correct colors.
-Xlib provides functions that you can use to install a colormap, 
-uninstall a colormap, and obtain a list of installed colormaps.
-</para>
-<para>
-<!-- .LP -->
-At any time,
-there is a subset of the installed maps that is viewed as an ordered list
-and is called the required list.
-The length of the required list is at most M,
-where M is the minimum number of installed colormaps specified for the screen
-in the connection setup.
-The required list is maintained as follows.
-When a colormap is specified to
-<function>XInstallColormap</function>,
-it is added to the head of the list;
-the list is truncated at the tail, if necessary, to keep its length to 
-at most M.
-When a colormap is specified to
-<function>XUninstallColormap</function>
-and it is in the required list,
-it is removed from the list.
-A colormap is not added to the required list when it is implicitly installed
-by the X server,
-and the X server cannot implicitly uninstall a colormap that is in the
-required list.
-</para>
-<para>
-<!-- .LP -->
-<!-- .sp -->
-To install a colormap, use
-<function>XInstallColormap</function>.
-<indexterm significance="preferred"><primary>XInstallColormap</primary></indexterm>
-<!-- .sM -->
-<funcsynopsis id='xinstallcolormap'>
-<funcprototype>
-  <funcdef><function>XInstallColormap</function></funcdef>
-  <paramdef>Display<parameter> *display</parameter></paramdef>
-  <paramdef>Colormap<parameter> colormap</parameter></paramdef>
-</funcprototype>
-</funcsynopsis>
-<!-- .FN -->
-<variablelist>
-  <varlistentry>
-    <term>
-      <emphasis remap='I'>display</emphasis>
-    </term>
-    <listitem>
-      <para>
-Specifies the connection to the X server.
-      </para>
-    </listitem>
-  </varlistentry>
-  <varlistentry>
-    <term>
-      <emphasis remap='I'>colormap</emphasis>
-    </term>
-    <listitem>
-      <para>
-Specifies the colormap.
-    </para>
-  </listitem>
-  </varlistentry>
-</variablelist>
-</para>
-<para>
-<!-- .LP -->
-<!-- .eM -->
-The
-<function>XInstallColormap</function>
-function installs the specified colormap for its associated screen.
-All windows associated with this colormap immediately display with
-true colors.
-You associated the windows with this colormap when you created them by calling
-<function>XCreateWindow</function>,
-<function>XCreateSimpleWindow</function>,
-<function>XChangeWindowAttributes</function>,
-or
-<function>XSetWindowColormap</function>.
-</para>
-<para>
-<!-- .LP -->
-If the specified colormap is not already an installed colormap, 
-the X server generates a
-<symbol>ColormapNotify</symbol>
-event on each window that has that colormap.
-In addition, for every other colormap that is installed as 
-a result of a call to
-<function>XInstallColormap</function>,
-the X server generates a
-<symbol>ColormapNotify</symbol>
-event on each window that has that colormap.
-</para>
-<para>
-<!-- .LP -->
-<function>XInstallColormap</function>
-can generate a
-<errorname>BadColor</errorname>
-error.
-</para>
-<para>
-<!-- .LP -->
-<!-- .sp -->
-To uninstall a colormap, use
-<function>XUninstallColormap</function>.
-<indexterm significance="preferred"><primary>XUninstallColormap</primary></indexterm>
-<!-- .sM -->
-<funcsynopsis id='xuninstallcolormap'>
-<funcprototype>
-  <funcdef><function>XUninstallColormap</function></funcdef>
-  <paramdef>Display<parameter> *display</parameter></paramdef>
-  <paramdef>Colormap<parameter> colormap</parameter></paramdef>
-</funcprototype>
-</funcsynopsis>
-<!-- .FN -->
-<variablelist>
-  <varlistentry>
-    <term>
-      <emphasis remap='I'>display</emphasis>
-    </term>
-    <listitem>
-      <para>
-Specifies the connection to the X server.
-      </para>
-    </listitem>
-  </varlistentry>
-  <varlistentry>
-    <term>
-      <emphasis remap='I'>colormap</emphasis>
-    </term>
-    <listitem>
-      <para>
-Specifies the colormap.
-    </para>
-  </listitem>
-  </varlistentry>
-</variablelist>
-</para>
-<para>
-<!-- .LP -->
-<!-- .eM -->
-The
-<function>XUninstallColormap</function>
-function removes the specified colormap from the required
-list for its screen.
-As a result,
-the specified colormap might be uninstalled, 
-and the X server might implicitly install or uninstall additional colormaps.
-Which colormaps get installed or uninstalled is server dependent
-except that the required list must remain installed.
-</para>
-<para>
-<!-- .LP -->
-If the specified colormap becomes uninstalled, 
-the X server generates a
-<symbol>ColormapNotify</symbol>
-event on each window that has that colormap.
-In addition, for every other colormap that is installed or uninstalled as a 
-result of a call to 
-<function>XUninstallColormap</function>,
-the X server generates a
-<symbol>ColormapNotify</symbol>
-event on each window that has that colormap.
-</para>
-<para>
-<!-- .LP -->
-<function>XUninstallColormap</function>
-can generate a
-<errorname>BadColor</errorname>
-error.
-</para>
-<para>
-<!-- .LP -->
-<!-- .sp -->
-To obtain a list of the currently installed colormaps for a given screen, use
-<function>XListInstalledColormaps</function>.
-<indexterm significance="preferred"><primary>XListInstalledColormaps</primary></indexterm>
-<!-- .sM -->
-<funcsynopsis id='xlistinstalledcolormaps'>
-<funcprototype>
-  <funcdef>Colormap *<function>XListInstalledColormaps</function></funcdef>
-  <paramdef>Display<parameter> *display</parameter></paramdef>
-  <paramdef>Window<parameter> w</parameter></paramdef>
-  <paramdef>int<parameter> *num_return</parameter></paramdef>
-</funcprototype>
-</funcsynopsis>
-<!-- .FN -->
-<variablelist>
-  <varlistentry>
-    <term>
-      <emphasis remap='I'>display</emphasis>
-    </term>
-    <listitem>
-      <para>
-Specifies the connection to the X server.
-<!-- .ds Wi that determines the screen -->
-      </para>
-    </listitem>
-  </varlistentry>
-  <varlistentry>
-    <term>
-      <emphasis remap='I'>w</emphasis>
-    </term>
-    <listitem>
-      <para>
-Specifies the window (Wi.
-      </para>
-    </listitem>
-  </varlistentry>
-  <varlistentry>
-    <term>
-      <emphasis remap='I'>num_return</emphasis>
-    </term>
-    <listitem>
-      <para>
-Returns the number of currently installed colormaps.
-    </para>
-  </listitem>
-  </varlistentry>
-</variablelist>
-</para>
-<para>
-<!-- .LP -->
-<!-- .eM -->
-The
-<function>XListInstalledColormaps</function>
-function returns a list of the currently installed colormaps for the screen 
-of the specified window.
-The order of the colormaps in the list is not significant
-and is no explicit indication of the required list.
-When the allocated list is no longer needed,
-free it by using
-<function>XFree</function>.
-</para>
-<para>
-<!-- .LP -->
-<function>XListInstalledColormaps</function>
-can generate a
-<errorname>BadWindow</errorname>
-error.
-</para>
-</sect1>
-<sect1 id="Setting_and_Retrieving_the_Font_Search_Path">
-<title>Setting and Retrieving the Font Search Path</title>
-<!-- .XS -->
-<!-- (SN Setting and Retrieving the Font Search Path  -->
-<!-- .XE -->
-<para>
-<!-- .LP -->
-The set of fonts available from a server depends on a font
-search path.  Xlib provides functions to set and retrieve the
-search path for a server.
-</para>
-<para>
-<!-- .LP -->
-<!-- .sp -->
-To set the font search path, use
-<function>XSetFontPath</function>.
-<indexterm significance="preferred"><primary>XSetFontPath</primary></indexterm>
-<!-- .sM -->
-<funcsynopsis id='xsetfontpath'>
-<funcprototype>
-  <funcdef><function>XSetFontPath</function></funcdef>
-  <paramdef>Display<parameter> *display</parameter></paramdef>
-  <paramdef>char<parameter> **directories</parameter></paramdef>
-  <paramdef>int<parameter> ndirs</parameter></paramdef>
-</funcprototype>
-</funcsynopsis>
-<!-- .FN -->
-<variablelist>
-  <varlistentry>
-    <term>
-      <emphasis remap='I'>display</emphasis>
-    </term>
-    <listitem>
-      <para>
-Specifies the connection to the X server.
-      </para>
-    </listitem>
-  </varlistentry>
-  <varlistentry>
-    <term>
-      <emphasis remap='I'>directories</emphasis>
-    </term>
-    <listitem>
-      <para>
-Specifies the directory path used to look for a font.
-Setting the path to the empty list restores the default path defined
-for the X server.
-      </para>
-    </listitem>
-  </varlistentry>
-  <varlistentry>
-    <term>
-      <emphasis remap='I'>ndirs</emphasis>
-    </term>
-    <listitem>
-      <para>
-Specifies the number of directories in the path.
-    </para>
-  </listitem>
-  </varlistentry>
-</variablelist>
-</para>
-<para>
-<!-- .LP -->
-<!-- .eM -->
-The
-<function>XSetFontPath</function>
-function defines the directory search path for font lookup.
-There is only one search path per X server, not one per client.
-The encoding and interpretation of the strings are implementation-dependent,
-but typically they specify directories or font servers to be searched 
-in the order listed.
-An X server is permitted to cache font information internally;
-for example, it might cache an entire font from a file and not
-check on subsequent opens of that font to see if the underlying
-font file has changed.
-However,
-when the font path is changed,
-the X server is guaranteed to flush all cached information about fonts 
-for which there currently are no explicit resource IDs allocated.
-The meaning of an error from this request is implementation-dependent.
-</para>
-<para>
-<!-- .LP -->
-<function>XSetFontPath</function>
-can generate a
-<errorname>BadValue</errorname>
-error.
-</para>
-<para>
-<!-- .LP -->
-<!-- .sp -->
-To get the current font search path, use
-<function>XGetFontPath</function>.
-<indexterm significance="preferred"><primary>XGetFontPath</primary></indexterm>
-<!-- .sM -->
-<funcsynopsis id='xgetfontpath'>
-<funcprototype>
-  <funcdef>char **<function>XGetFontPath</function></funcdef>
-  <paramdef>Display<parameter> *display</parameter></paramdef>
-  <paramdef>int<parameter> *npaths_return</parameter></paramdef>
-</funcprototype>
-</funcsynopsis>
-<!-- .FN -->
-<variablelist>
-  <varlistentry>
-    <term>
-      <emphasis remap='I'>display</emphasis>
-    </term>
-    <listitem>
-      <para>
-Specifies the connection to the X server.
-      </para>
-    </listitem>
-  </varlistentry>
-  <varlistentry>
-    <term>
-      <emphasis remap='I'>npaths_return</emphasis>
-    </term>
-    <listitem>
-      <para>
-Returns the number of strings in the font path array.
-    </para>
-  </listitem>
-  </varlistentry>
-</variablelist>
-</para>
-<para>
-<!-- .LP -->
-<!-- .eM -->
-The
-<function>XGetFontPath</function>
-function allocates and returns an array of strings containing the search path.
-The contents of these strings are implementation-dependent
-and are not intended to be interpreted by client applications.
-When it is no longer needed,
-the data in the font path should be freed by using
-<function>XFreeFontPath</function>.
-</para>
-<para>
-<!-- .LP -->
-<!-- .sp -->
-To free data returned by
-<function>XGetFontPath</function>,
-use
-<function>XFreeFontPath</function>.
-<indexterm significance="preferred"><primary>XFreeFontPath</primary></indexterm>
-<!-- .sM -->
-<funcsynopsis id='xfreefontpath'>
-<funcprototype>
-  <funcdef><function>XFreeFontPath</function></funcdef>
-  <paramdef>char<parameter> **list</parameter></paramdef>
-</funcprototype>
-</funcsynopsis>
-<!-- .FN -->
-<variablelist>
-  <varlistentry>
-    <term>
-      <emphasis remap='I'>list</emphasis>
-    </term>
-    <listitem>
-      <para>
-Specifies the array of strings you want to free.
-    </para>
-  </listitem>
-  </varlistentry>
-</variablelist>
-</para>
-<para>
-<!-- .LP -->
-<!-- .eM -->
-The
-<function>XFreeFontPath</function>
-function
-frees the data allocated by
-<function>XGetFontPath</function>.
-</para>
-</sect1>
-<sect1 id="Grabbing_the_Server_">
-<title>Grabbing the Server </title>
-<!-- .XS -->
-<!-- (SN Grabbing the Server  -->
-<!-- .XE -->
-<para>
-<!-- .LP -->
-Xlib provides functions that you can use to grab and ungrab the server.
-These functions can be used to control processing of output on other
-connections by the window system server.
-While the server is grabbed,
-no processing of requests or close downs on any other connection will occur.
-A client closing its connection automatically ungrabs the server.
-<indexterm><primary>Menus</primary></indexterm>
-<indexterm><primary>Window</primary><secondary>managers</secondary></indexterm>
-Although grabbing the server is highly discouraged, it is sometimes necessary.
-</para>
-<para>
-<!-- .LP -->
-<!-- .sp -->
-To grab the server, use
-<function>XGrabServer</function>.
-<indexterm><primary>Server</primary><secondary>grabbing</secondary></indexterm>
-<indexterm><primary>Grabbing</primary><secondary>server</secondary></indexterm>
-<indexterm significance="preferred"><primary>XGrabServer</primary></indexterm>
-<!-- .sM -->
-<funcsynopsis id='xgrabserver'>
-<funcprototype>
-  <funcdef><function>XGrabServer</function></funcdef>
-  <paramdef>Display<parameter> *display</parameter></paramdef>
-</funcprototype>
-</funcsynopsis>
-<!-- .FN -->
-<variablelist>
-  <varlistentry>
-    <term>
-      <emphasis remap='I'>display</emphasis>
-    </term>
-    <listitem>
-      <para>
-Specifies the connection to the X server.
-    </para>
-  </listitem>
-  </varlistentry>
-</variablelist>
-</para>
-<para>
-<!-- .LP -->
-<!-- .eM -->
-The
-<function>XGrabServer</function>
-function disables processing of requests and close downs on all other 
-connections than the one this request arrived on.
-You should not grab the X server any more than is absolutely necessary.
-</para>
-<para>
-<!-- .LP -->
-<!-- .sp -->
-To ungrab the server, use
-<function>XUngrabServer</function>.
-<indexterm significance="preferred"><primary>XUngrabServer</primary></indexterm>
-<!-- .sM -->
-<funcsynopsis id='xungrabserver'>
-<funcprototype>
-  <funcdef><function>XUngrabServer</function></funcdef>
-  <paramdef>Display<parameter> *display</parameter></paramdef>
-</funcprototype>
-</funcsynopsis>
-<!-- .FN -->
-<variablelist>
-  <varlistentry>
-    <term>
-      <emphasis remap='I'>display</emphasis>
-    </term>
-    <listitem>
-      <para>
-Specifies the connection to the X server.
-    </para>
-  </listitem>
-  </varlistentry>
-</variablelist>
-</para>
-<para>
-<!-- .LP -->
-<!-- .eM -->
-The
-<function>XUngrabServer</function>
-function restarts processing of requests and close downs on other connections.
-You should avoid grabbing the X server as much as possible.
-</para>
-</sect1>
-<sect1 id="Killing_Clients">
-<title>Killing Clients</title>
-<!-- .XS -->
-<!-- (SN Killing Clients  -->
-<!-- .XE -->
-<para>
-<!-- .LP -->
-Xlib provides a function to cause the connection to
-a client to be closed and its resources to be destroyed.
-To destroy a client, use
-<function>XKillClient</function>.
-<indexterm significance="preferred"><primary>XKillClient</primary></indexterm>
-<!-- .sM -->
-<funcsynopsis id='xkillclient'>
-<funcprototype>
-  <funcdef><function>XKillClient</function></funcdef>
-  <paramdef>Display<parameter> *display</parameter></paramdef>
-  <paramdef>XID<parameter> resource</parameter></paramdef>
-</funcprototype>
-</funcsynopsis>
-<!-- .FN -->
-<variablelist>
-  <varlistentry>
-    <term>
-      <emphasis remap='I'>display</emphasis>
-    </term>
-    <listitem>
-      <para>
-Specifies the connection to the X server.
-      </para>
-    </listitem>
-  </varlistentry>
-  <varlistentry>
-    <term>
-      <emphasis remap='I'>resource</emphasis>
-    </term>
-    <listitem>
-      <para>
-Specifies any resource associated with the client that you want to destroy or
-<symbol>AllTemporary</symbol>.
-    </para>
-  </listitem>
-  </varlistentry>
-</variablelist>
-</para>
-<para>
-<!-- .LP -->
-<!-- .eM -->
-The
-<function>XKillClient</function>
-function
-forces a close down of the client
-that created the resource
-if a valid resource is specified.
-If the client has already terminated in
-either 
-<symbol>RetainPermanent</symbol>
-or 
-<symbol>RetainTemporary</symbol>
-mode, all of the client's
-resources are destroyed.
-If 
-<symbol>AllTemporary</symbol>
-is specified, the resources of all clients that have terminated in
-<symbol>RetainTemporary</symbol>
-are destroyed (see <link linkend="Closing_the_Display">section 2.5</link>).
-This permits implementation of window manager facilities that aid debugging.
-A client can set its close-down mode to
-<symbol>RetainTemporary</symbol>.
-If the client then crashes,
-its windows would not be destroyed. 
-The programmer can then inspect the application's window tree 
-and use the window manager to destroy the zombie windows.
-</para>
-<para>
-<!-- .LP -->
-<function>XKillClient</function>
-can generate a
-<errorname>BadValue</errorname>
-error.
-</para>
-</sect1>
-<sect1 id="Controlling_the_Screen_Saver_">
-<title>Controlling the Screen Saver </title>
-<!-- .XS -->
-<!-- (SN Controlling the Screen Saver  -->
-<!-- .XE -->
-<para>
-<!-- .LP -->
-Xlib provides functions that you can use to set or reset the mode 
-of the screen saver, to force or activate the screen saver,
-or to obtain the current screen saver values.
-</para>
-<para>
-<!-- .LP -->
-<!-- .sp -->
-To set the screen saver mode, use
-<function>XSetScreenSaver</function>.
-<indexterm significance="preferred"><primary>XSetScreenSaver</primary></indexterm>
-<!-- .sM -->
-<funcsynopsis id='xsetscreensaver'>
-<funcprototype>
-  <funcdef><function>XSetScreenSaver</function></funcdef>
-  <paramdef>Display<parameter> *display</parameter></paramdef>
-  <paramdef>inttimeout,<parameter> interval</parameter></paramdef>
-  <paramdef>int<parameter> prefer_blanking</parameter></paramdef>
-  <paramdef>int<parameter> allow_exposures</parameter></paramdef>
-</funcprototype>
-</funcsynopsis>
-<!-- .FN -->
-<variablelist>
-  <varlistentry>
-    <term>
-      <emphasis remap='I'>display</emphasis>
-    </term>
-    <listitem>
-      <para>
-Specifies the connection to the X server.
-      </para>
-    </listitem>
-  </varlistentry>
-  <varlistentry>
-    <term>
-      <emphasis remap='I'>timeout</emphasis>
-    </term>
-    <listitem>
-      <para>
-Specifies the timeout, in seconds, until the screen saver turns on.
-      </para>
-    </listitem>
-  </varlistentry>
-  <varlistentry>
-    <term>
-      <emphasis remap='I'>interval</emphasis>
-    </term>
-    <listitem>
-      <para>
-Specifies the interval, in seconds, between screen saver alterations.
-      </para>
-    </listitem>
-  </varlistentry>
-  <varlistentry>
-    <term>
-      <emphasis remap='I'>prefer_blanking</emphasis>
-    </term>
-    <listitem>
-      <para>
-Specifies how to enable screen blanking.
-You can pass
-<symbol>DontPreferBlanking</symbol>,
-<symbol>PreferBlanking</symbol>,
-or
-<symbol>DefaultBlanking</symbol>.
-      </para>
-    </listitem>
-  </varlistentry>
-  <varlistentry>
-    <term>
-      <emphasis remap='I'>allow_exposures</emphasis>
-    </term>
-    <listitem>
-      <para>
-Specifies the screen save control values.
-You can pass
-<symbol>DontAllowExposures</symbol>,
-<symbol>AllowExposures</symbol>,
-or
-<symbol>DefaultExposures</symbol>.
-    </para>
-  </listitem>
-  </varlistentry>
-</variablelist>
-</para>
-<para>
-<!-- .LP -->
-<!-- .eM -->
-Timeout and interval are specified in seconds. 
-A timeout of 0 disables the screen saver 
-(but an activated screen saver is not deactivated),
-and a timeout of &minus;1 restores the default.
-Other negative values generate a
-<errorname>BadValue</errorname>
-error.
-If the timeout value is nonzero, 
-<function>XSetScreenSaver</function>
-enables the screen saver.
-An interval of 0 disables the random-pattern motion.
-If no input from devices (keyboard, mouse, and so on) is generated 
-for the specified number of timeout seconds once the screen saver is enabled,
-the screen saver is activated.
-</para>
-<para>
-<!-- .LP -->
-For each screen, 
-if blanking is preferred and the hardware supports video blanking, 
-the screen simply goes blank.  
-Otherwise, if either exposures are allowed or the screen can be regenerated 
-without sending 
-<symbol>Expose</symbol>
-events to clients, 
-the screen is tiled with the root window background tile randomly 
-re-origined each interval seconds.
-Otherwise, the screens' state do not change, 
-and the screen saver is not activated.
-The screen saver is deactivated,
-and all screen states are restored at the next
-keyboard or pointer input or at the next call to
-<function>XForceScreenSaver</function>
-with mode
-<symbol>ScreenSaverReset</symbol>.
-</para>
-<para>
-<!-- .LP -->
-If the server-dependent screen saver method supports periodic change,
-the interval argument serves as a hint about how long the change period
-should be, and zero hints that no periodic change should be made.
-Examples of ways to change the screen include scrambling the colormap
-periodically, moving an icon image around the screen periodically, or tiling
-the screen with the root window background tile, randomly re-origined
-periodically.
-</para>
-<para>
-<!-- .LP -->
-<function>XSetScreenSaver</function>
-can generate a
-<errorname>BadValue</errorname>
-error.
-</para>
-<para>
-<!-- .LP -->
-<!-- .sp -->
-To force the screen saver on or off, use
-<function>XForceScreenSaver</function>.
-<indexterm significance="preferred"><primary>XForceScreenSaver</primary></indexterm>
-<!-- .sM -->
-<funcsynopsis id='xforcescreensaver'>
-<funcprototype>
-  <funcdef><function>XForceScreenSaver</function></funcdef>
-  <paramdef>Display<parameter> *display</parameter></paramdef>
-  <paramdef>int<parameter> mode</parameter></paramdef>
-</funcprototype>
-</funcsynopsis>
-<!-- .FN -->
-<variablelist>
-  <varlistentry>
-    <term>
-      <emphasis remap='I'>display</emphasis>
-    </term>
-    <listitem>
-      <para>
-Specifies the connection to the X server.
-      </para>
-    </listitem>
-  </varlistentry>
-  <varlistentry>
-    <term>
-      <emphasis remap='I'>mode</emphasis>
-    </term>
-    <listitem>
-      <para>
-Specifies the mode that is to be applied.
-You can pass
-<symbol>ScreenSaverActive</symbol>
-or
-<symbol>ScreenSaverReset</symbol>.
-    </para>
-  </listitem>
-  </varlistentry>
-</variablelist>
-</para>
-<para>
-<!-- .LP -->
-<!-- .eM -->
-If the specified mode is 
-<symbol>ScreenSaverActive</symbol>
-and the screen saver currently is deactivated,
-<function>XForceScreenSaver</function>
-activates the screen saver even if the screen saver had been disabled
-with a timeout of zero.
-If the specified mode is 
-<symbol>ScreenSaverReset</symbol>
-and the screen saver currently is enabled,
-<function>XForceScreenSaver</function>
-deactivates the screen saver if it was activated,
-and the activation timer is reset to its initial state 
-(as if device input had been received).
-</para>
-<para>
-<!-- .LP -->
-<function>XForceScreenSaver</function>
-can generate a
-<errorname>BadValue</errorname>
-error.
-</para>
-<para>
-<!-- .LP -->
-<!-- .sp -->
-To activate the screen saver, use
-<function>XActivateScreenSaver</function>.
-<indexterm significance="preferred"><primary>XActivateScreenSaver</primary></indexterm>
-<!-- .sM -->
-<funcsynopsis id='xactivatescreensaver'>
-<funcprototype>
-  <funcdef><function>XActivateScreenSaver</function></funcdef>
-  <paramdef>Display<parameter> *display</parameter></paramdef>
-</funcprototype>
-</funcsynopsis>
-<!-- .FN -->
-<variablelist>
-  <varlistentry>
-    <term>
-      <emphasis remap='I'>display</emphasis>
-    </term>
-    <listitem>
-      <para>
-Specifies the connection to the X server.
-    </para>
-  </listitem>
-  </varlistentry>
-</variablelist>
-</para>
-<para>
-<!-- .LP -->
-<!-- .eM -->
-<!-- .sp -->
-To reset the screen saver, use
-<function>XResetScreenSaver</function>.
-<indexterm significance="preferred"><primary>XResetScreenSaver</primary></indexterm>
-<!-- .sM -->
-<funcsynopsis id='xresetscreensaver'>
-<funcprototype>
-  <funcdef><function>XResetScreenSaver</function></funcdef>
-  <paramdef>Display<parameter> *display</parameter></paramdef>
-</funcprototype>
-</funcsynopsis>
-<!-- .FN -->
-<variablelist>
-  <varlistentry>
-    <term>
-      <emphasis remap='I'>display</emphasis>
-    </term>
-    <listitem>
-      <para>
-Specifies the connection to the X server.
-    </para>
-  </listitem>
-  </varlistentry>
-</variablelist>
-</para>
-<para>
-<!-- .LP -->
-<!-- .eM -->
-<!-- .sp -->
-To get the current screen saver values, use
-<function>XGetScreenSaver</function>.
-<indexterm significance="preferred"><primary>XGetScreenSaver</primary></indexterm>
-<!-- .sM -->
-<funcsynopsis id='xgetscreensaver'>
-<funcprototype>
-  <funcdef><function>XGetScreenSaver</function></funcdef>
-  <paramdef>Display<parameter> *display</parameter></paramdef>
-  <paramdef>int*timeout_return,<parameter> *interval_return</parameter></paramdef>
-  <paramdef>int<parameter> *prefer_blanking_return</parameter></paramdef>
-  <paramdef>int<parameter> *allow_exposures_return</parameter></paramdef>
-</funcprototype>
-</funcsynopsis>
-<!-- .FN -->
-<variablelist>
-  <varlistentry>
-    <term>
-      <emphasis remap='I'>display</emphasis>
-    </term>
-    <listitem>
-      <para>
-Specifies the connection to the X server.
-      </para>
-    </listitem>
-  </varlistentry>
-  <varlistentry>
-    <term>
-      <emphasis remap='I'>timeout_return</emphasis>
-    </term>
-    <listitem>
-      <para>
-Returns the timeout, in seconds, until the screen saver turns on.
-      </para>
-    </listitem>
-  </varlistentry>
-  <varlistentry>
-    <term>
-      <emphasis remap='I'>interval_return</emphasis>
-    </term>
-    <listitem>
-      <para>
-Returns the interval between screen saver invocations.
-      </para>
-    </listitem>
-  </varlistentry>
-  <varlistentry>
-    <term>
-      <emphasis remap='I'>prefer_blanking_return</emphasis>
-    </term>
-    <listitem>
-      <para>
-Returns the current screen blanking preference
-(<symbol>DontPreferBlanking</symbol>,
-<symbol>PreferBlanking</symbol>,
-or
-<symbol>DefaultBlanking</symbol>).
-      </para>
-    </listitem>
-  </varlistentry>
-  <varlistentry>
-    <term>
-      <emphasis remap='I'>allow_exposures_return</emphasis>
-    </term>
-    <listitem>
-      <para>
-Returns the current screen save control value
-(<symbol>DontAllowExposures</symbol>,
-<symbol>AllowExposures</symbol>,
-or
-<symbol>DefaultExposures</symbol>).
-    </para>
-  </listitem>
-  </varlistentry>
-</variablelist>
-</para>
-<para>
-<!-- .LP -->
-<!-- .eM -->
-</para>
-</sect1>
-<sect1 id="Controlling_Host_Access">
-<title>Controlling Host Access</title>
-<!-- .XS -->
-<!-- (SN Controlling Host Access  -->
-<!-- .XE -->
-<para>
-<!-- .LP -->
-This section discusses how to:
-</para>
-<itemizedlist>
-  <listitem>
-    <para>
-Add, get, or remove hosts from the access control list
-    </para>
-  </listitem>
-  <listitem>
-    <para>
-Change, enable, or disable access
-    </para>
-  </listitem>
-</itemizedlist>
-<para>
-<!-- .LP -->
-<indexterm><primary>Access control list</primary></indexterm>
-<indexterm><primary>Authentication</primary></indexterm>
-X does not provide any protection on a per-window basis.
-If you find out the resource ID of a resource, you can manipulate it.
-To provide some minimal level of protection, however,
-connections are permitted only from machines you trust.
-This is adequate on single-user workstations but obviously
-breaks down on timesharing machines.
-Although provisions exist in the X protocol for proper connection
-authentication, the lack of a standard authentication server
-leaves host-level access control as the only common mechanism.
-</para>
-<para>
-<!-- .LP -->
-<indexterm><primary>Default Protection</primary></indexterm>
-The initial set of hosts allowed to open connections typically consists of:
-</para>
-<itemizedlist>
-  <listitem>
-    <para>
-The host the window system is running on.
-    </para>
-  </listitem>
-  <listitem>
-    <para>
-On <acronym>POSIX</acronym>-conformant systems, each host listed in the
-<filename>/etc/X<replaceable>?</replaceable>.hosts</filename>
-file.
-The ? indicates the number of the
-display.
-<indexterm><primary>Files</primary><secondary><filename>/etc/X<replaceable>?</replaceable>.hosts</filename></secondary></indexterm>
-This file should consist of host names separated by newlines.
-DECnet nodes must terminate in :: to distinguish them from Internet hosts.
-    </para>
-  </listitem>
-</itemizedlist>
-<para>
-<!-- .LP -->
-If a host is not in the access control list when the access control 
-mechanism is enabled and if the host attempts to establish a connection,
-the server refuses the connection.
-To change the access list,
-the client must reside on the same host as the server and/or must
-have been granted permission in the initial authorization at connection
-setup.
-</para>
-<para>
-<!-- .LP -->
-Servers also can implement other access control policies in addition to
-or in place of this host access facility.
-For further information about other access control implementations,
-see ``X Window System Protocol.''
-</para>
-<sect2 id="Adding_Getting_or_Removing_Hosts">
-<title>Adding, Getting, or Removing Hosts</title>
-<!-- .XS -->
-<!-- (SN Adding, Getting, or Removing Hosts  -->
-<!-- .XE -->
-<para>
-<!-- .LP -->
-Xlib provides functions that you can use to add, get, or remove hosts
-from the access control list.
-All the host access control functions use the 
-<structname>XHostAddress</structname>
-structure, which contains:
-</para>
-<para>
-<!-- .LP -->
-<indexterm significance="preferred"><primary>XHostAddress</primary></indexterm>
-<!-- .sM -->
-<literallayout class="monospaced">
-<!-- .TA .5i 3i -->
-<!-- .ta .5i 3i -->
-typedef struct {
-     int family;        /* for example FamilyInternet */
-     int length;        /* length of address, in bytes */
-     char *address;     /* pointer to where to find the address */
-} XHostAddress;
-</literallayout>
-</para>
-<para>
-<!-- .LP -->
-<!-- .eM -->
-The family member specifies which protocol address family to use 
-(for example, <acronym>TCP</acronym>/<acronym>IP</acronym> or DECnet) and can be
-<symbol>FamilyInternet</symbol>,
-<symbol>FamilyInternet6</symbol>,
-<symbol>FamilyServerInterpreted</symbol>,
-<symbol>FamilyDECnet</symbol>,
-or
-<symbol>FamilyChaos</symbol>.
-The length member specifies the length of the address in bytes.
-The address member specifies a pointer to the address.
-</para>
-<para>
-<!-- .LP -->
-For <acronym>TCP</acronym>/<acronym>IP</acronym>, the address should be in network byte order.
-For <acronym>IP</acronym> version 4 addresses, the family should be FamilyInternet
-and the length should be 4 bytes.  For <acronym>IP</acronym> version 6 addresses, the
-family should be FamilyInternet6 and the length should be 16 bytes.
-</para>
-<para>
-<!-- .LP -->
-For the DECnet family, 
-the server performs no automatic swapping on the address bytes.
-A Phase IV address is 2 bytes long.
-The first byte contains the least significant 8 bits of the node number.
-The second byte contains the most significant 2 bits of the
-node number in the least significant 2 bits of the byte
-and the area in the most significant 6 bits of the byte.
-</para>
-<para>
-<!-- .LP -->
-For the ServerInterpreted family, the length is ignored and the address 
-member is a pointer to a 
-<structname>XServerInterpretedAddress</structname>
-structure, which contains:
-</para>
-<para>
-<!-- .LP -->
-<indexterm significance="preferred"><primary>XServerInterpretedAddress</primary></indexterm>
-<!-- .sM -->
-<literallayout class="monospaced">
-<!-- .TA .5i 3i -->
-<!-- .ta .5i 3i -->
-typedef struct {
-     int typelength;     /* length of type string, in bytes */
-     int valuelength;    /* length of value string, in bytes */
-     char *type;         /* pointer to where to find the type string */
-     char *value;        /* pointer to where to find the address */
-} XServerInterpretedAddress;
-</literallayout>
-</para>
-<para>
-<!-- .LP -->
-<!-- .eM -->
-The type and value members point to strings representing the type and value of
-the server interpreted entry.  These strings may not be NULL-terminated so care
-should be used when accessing them.  The typelength and valuelength members
-specify the length in byte of the type and value strings.
-</para>
-<para>
-<!-- .LP -->
-<!-- .sp -->
-To add a single host, use
-<function>XAddHost</function>.
-<indexterm significance="preferred"><primary>XAddHost</primary></indexterm>
-<!-- .sM -->
-<funcsynopsis id='xaddhost'>
-<funcprototype>
-  <funcdef><function>XAddHost</function></funcdef>
-  <paramdef>Display<parameter> *display</parameter></paramdef>
-  <paramdef>XHostAddress<parameter> *host</parameter></paramdef>
-</funcprototype>
-</funcsynopsis>
-<!-- .FN -->
-<variablelist>
-  <varlistentry>
-    <term>
-      <emphasis remap='I'>display</emphasis>
-    </term>
-    <listitem>
-      <para>
-Specifies the connection to the X server.
-<!-- .ds Ho added -->
-      </para>
-    </listitem>
-  </varlistentry>
-  <varlistentry>
-    <term>
-      <emphasis remap='I'>host</emphasis>
-    </term>
-    <listitem>
-      <para>
-Specifies the host that is to be (Ho.
-    </para>
-  </listitem>
-  </varlistentry>
-</variablelist>
-</para>
-<para>
-<!-- .LP -->
-<!-- .eM -->
-The
-<function>XAddHost</function>
-function adds the specified host to the access control list for that display.
-The server must be on the same host as the client issuing the command, or a
-<errorname>BadAccess</errorname>
-error results.
-</para>
-<para>
-<!-- .LP -->
-<function>XAddHost</function>
-can generate
-<errorname>BadAccess</errorname>
-and
-<errorname>BadValue</errorname>
-errors.
-</para>
-<para>
-<!-- .LP -->
-<!-- .sp -->
-To add multiple hosts at one time, use
-<function>XAddHosts</function>.
-<indexterm significance="preferred"><primary>XAddHosts</primary></indexterm>
-<!-- .sM -->
-<funcsynopsis id='xaddhosts'>
-<funcprototype>
-  <funcdef><function>XAddHosts</function></funcdef>
-  <paramdef>Display<parameter> *display</parameter></paramdef>
-  <paramdef>XHostAddress<parameter> *hosts</parameter></paramdef>
-  <paramdef>int<parameter> num_hosts</parameter></paramdef>
-</funcprototype>
-</funcsynopsis>
-<!-- .FN -->
-<variablelist>
-  <varlistentry>
-    <term>
-      <emphasis remap='I'>display</emphasis>
-    </term>
-    <listitem>
-      <para>
-Specifies the connection to the X server.
-<!-- .ds Ho added -->
-      </para>
-    </listitem>
-  </varlistentry>
-  <varlistentry>
-    <term>
-      <emphasis remap='I'>hosts</emphasis>
-    </term>
-    <listitem>
-      <para>
-Specifies each host that is to be (Ho.
-      </para>
-    </listitem>
-  </varlistentry>
-  <varlistentry>
-    <term>
-      <emphasis remap='I'>num_hosts</emphasis>
-    </term>
-    <listitem>
-      <para>
-Specifies the number of hosts.
-    </para>
-  </listitem>
-  </varlistentry>
-</variablelist>
-</para>
-<para>
-<!-- .LP -->
-<!-- .eM -->
-The
-<function>XAddHosts</function>
-function adds each specified host to the access control list for that display.
-The server must be on the same host as the client issuing the command, or a
-<errorname>BadAccess</errorname>
-error results.
-</para>
-<para>
-<!-- .LP -->
-<function>XAddHosts</function>
-can generate
-<errorname>BadAccess</errorname>
-and
-<errorname>BadValue</errorname>
-errors.
-</para>
-<para>
-<!-- .LP -->
-<!-- .sp -->
-To obtain a host list, use
-<function>XListHosts</function>.
-<indexterm significance="preferred"><primary>XListHosts</primary></indexterm>
-<!-- .sM -->
-<funcsynopsis id='xlisthosts'>
-<funcprototype>
-  <funcdef>XHostAddress *<function>XListHosts</function></funcdef>
-  <paramdef>Display<parameter> *display</parameter></paramdef>
-  <paramdef>int<parameter> *nhosts_return</parameter></paramdef>
-  <paramdef>Bool<parameter> *state_return</parameter></paramdef>
-</funcprototype>
-</funcsynopsis>
-<!-- .FN -->
-<variablelist>
-  <varlistentry>
-    <term>
-      <emphasis remap='I'>display</emphasis>
-    </term>
-    <listitem>
-      <para>
-Specifies the connection to the X server.
-      </para>
-    </listitem>
-  </varlistentry>
-  <varlistentry>
-    <term>
-      <emphasis remap='I'>nhosts_return</emphasis>
-    </term>
-    <listitem>
-      <para>
-Returns the number of hosts currently in the access control list.
-      </para>
-    </listitem>
-  </varlistentry>
-  <varlistentry>
-    <term>
-      <emphasis remap='I'>state_return</emphasis>
-    </term>
-    <listitem>
-      <para>
-Returns the state of the access control.
-    </para>
-  </listitem>
-  </varlistentry>
-</variablelist>
-</para>
-<para>
-<!-- .LP -->
-<!-- .eM -->
-The
-<function>XListHosts</function>
-function returns the current access control list as well as whether the use 
-of the list at connection setup was enabled or disabled.
-<function>XListHosts</function>
-allows a program to find out what machines can make connections.
-It also returns a pointer to a list of host structures that
-were allocated by the function. 
-When no longer needed,
-this memory should be freed by calling
-<function>XFree</function>.
-</para>
-<para>
-<!-- .LP -->
-<!-- .sp -->
-To remove a single host, use
-<function>XRemoveHost</function>.
-<indexterm significance="preferred"><primary>XRemoveHost</primary></indexterm>
-<!-- .sM -->
-<funcsynopsis id='xremovehost'>
-<funcprototype>
-  <funcdef><function>XRemoveHost</function></funcdef>
-  <paramdef>Display<parameter> *display</parameter></paramdef>
-  <paramdef>XHostAddress<parameter> *host</parameter></paramdef>
-</funcprototype>
-</funcsynopsis>
-<!-- .FN -->
-<variablelist>
-  <varlistentry>
-    <term>
-      <emphasis remap='I'>display</emphasis>
-    </term>
-    <listitem>
-      <para>
-Specifies the connection to the X server.
-<!-- .ds Ho removed -->
-      </para>
-    </listitem>
-  </varlistentry>
-  <varlistentry>
-    <term>
-      <emphasis remap='I'>host</emphasis>
-    </term>
-    <listitem>
-      <para>
-Specifies the host that is to be (Ho.
-    </para>
-  </listitem>
-  </varlistentry>
-</variablelist>
-</para>
-<para>
-<!-- .LP -->
-<!-- .eM -->
-The
-<function>XRemoveHost</function>
-function removes the specified host from the access control list 
-for that display.
-The server must be on the same host as the client process, or a
-<errorname>BadAccess</errorname>
-error results.
-If you remove your machine from the access list,
-you can no longer connect to that server,
-and this operation cannot be reversed unless you reset the server.
-</para>
-<para>
-<!-- .LP -->
-<function>XRemoveHost</function>
-can generate
-<errorname>BadAccess</errorname>
-and
-<errorname>BadValue</errorname>
-errors.
-</para>
-<para>
-<!-- .LP -->
-<!-- .sp -->
-To remove multiple hosts at one time, use
-<function>XRemoveHosts</function>.
-<indexterm significance="preferred"><primary>XRemoveHosts</primary></indexterm>
-<!-- .sM -->
-<funcsynopsis id='xremovehosts'>
-<funcprototype>
-  <funcdef><function>XRemoveHosts</function></funcdef>
-  <paramdef>Display<parameter> *display</parameter></paramdef>
-  <paramdef>XHostAddress<parameter> *hosts</parameter></paramdef>
-  <paramdef>int<parameter> num_hosts</parameter></paramdef>
-</funcprototype>
-</funcsynopsis>
-<!-- .FN -->
-<variablelist>
-  <varlistentry>
-    <term>
-      <emphasis remap='I'>display</emphasis>
-    </term>
-    <listitem>
-      <para>
-Specifies the connection to the X server.
-<!-- .ds Ho removed -->
-      </para>
-    </listitem>
-  </varlistentry>
-  <varlistentry>
-    <term>
-      <emphasis remap='I'>hosts</emphasis>
-    </term>
-    <listitem>
-      <para>
-Specifies each host that is to be (Ho.
-      </para>
-    </listitem>
-  </varlistentry>
-  <varlistentry>
-    <term>
-      <emphasis remap='I'>num_hosts</emphasis>
-    </term>
-    <listitem>
-      <para>
-Specifies the number of hosts.
-    </para>
-  </listitem>
-  </varlistentry>
-</variablelist>
-</para>
-<para>
-<!-- .LP -->
-<!-- .eM -->
-The
-<function>XRemoveHosts</function>
-function removes each specified host from the access control list for that 
-display.  
-The X server must be on the same host as the client process, or a
-<errorname>BadAccess</errorname>
-error results.
-If you remove your machine from the access list, 
-you can no longer connect to that server,
-and this operation cannot be reversed unless you reset the server.
-</para>
-<para>
-<!-- .LP -->
-<function>XRemoveHosts</function>
-can generate
-<errorname>BadAccess</errorname>
-and
-<errorname>BadValue</errorname>
-errors.
-</para>
-</sect2>
-<sect2 id="Changing_Enabling_or_Disabling_Access_Control">
-<title>Changing, Enabling, or Disabling Access Control</title>
-<!-- .XS -->
-<!-- (SN Changing, Enabling, or Disabling Access Control  -->
-<!-- .XE -->
-<para>
-<!-- .LP -->
-Xlib provides functions that you can use to enable, disable, 
-or change access control.
-</para>
-<para>
-<!-- .LP -->
-For these functions to execute successfully,
-the client application must reside on the same host as the X server
-and/or have been given permission in the initial authorization
-at connection setup.
-</para>
-<para>
-<!-- .LP -->
-<!-- .sp -->
-To change access control, use
-<function>XSetAccessControl</function>.
-<indexterm significance="preferred"><primary>XSetAccessControl</primary></indexterm>
-<!-- .sM -->
-<funcsynopsis id='xsetaccesscontrol'>
-<funcprototype>
-  <funcdef><function>XSetAccessControl</function></funcdef>
-  <paramdef>Display<parameter> *display</parameter></paramdef>
-  <paramdef>int<parameter> mode</parameter></paramdef>
-</funcprototype>
-</funcsynopsis>
-<!-- .FN -->
-<variablelist>
-  <varlistentry>
-    <term>
-      <emphasis remap='I'>display</emphasis>
-    </term>
-    <listitem>
-      <para>
-Specifies the connection to the X server.
-      </para>
-    </listitem>
-  </varlistentry>
-  <varlistentry>
-    <term>
-      <emphasis remap='I'>mode</emphasis>
-    </term>
-    <listitem>
-      <para>
-Specifies the mode.
-You can pass
-<symbol>EnableAccess</symbol>
-or
-<symbol>DisableAccess</symbol>.
-    </para>
-  </listitem>
-  </varlistentry>
-</variablelist>
-</para>
-<para>
-<!-- .LP -->
-<!-- .eM -->
-The
-<function>XSetAccessControl</function>
-function either enables or disables the use of the access control list 
-at each connection setup.
-</para>
-<para>
-<!-- .LP -->
-<function>XSetAccessControl</function>
-can generate
-<errorname>BadAccess</errorname>
-and
-<errorname>BadValue</errorname>
-errors.
-</para>
-<para>
-<!-- .LP -->
-<!-- .sp -->
-To enable access control, use
-<function>XEnableAccessControl</function>.
-<indexterm significance="preferred"><primary>XEnableAccessControl</primary></indexterm>
-<!-- .sM -->
-<funcsynopsis id='xenableaccesscontrol'>
-<funcprototype>
-  <funcdef><function>XEnableAccessControl</function></funcdef>
-  <paramdef>Display<parameter> *display</parameter></paramdef>
-</funcprototype>
-</funcsynopsis>
-<!-- .FN -->
-<variablelist>
-  <varlistentry>
-    <term>
-      <emphasis remap='I'>display</emphasis>
-    </term>
-    <listitem>
-      <para>
-Specifies the connection to the X server.
-    </para>
-  </listitem>
-  </varlistentry>
-</variablelist>
-</para>
-<para>
-<!-- .LP -->
-<!-- .eM -->
-The
-<function>XEnableAccessControl</function>
-function enables the use of the access control list at each connection setup.
-</para>
-<para>
-<!-- .LP -->
-<function>XEnableAccessControl</function>
-can generate a
-<errorname>BadAccess</errorname>
-error.
-</para>
-<para>
-<!-- .LP -->
-<!-- .sp -->
-To disable access control, use
-<function>XDisableAccessControl</function>.
-<indexterm significance="preferred"><primary>XDisableAccessControl</primary></indexterm>
-<!-- .sM -->
-<funcsynopsis id='xdisableaccesscontrol'>
-<funcprototype>
-  <funcdef><function>XDisableAccessControl</function></funcdef>
-  <paramdef>Display<parameter> *display</parameter></paramdef>
-</funcprototype>
-</funcsynopsis>
-<!-- .FN -->
-<variablelist>
-  <varlistentry>
-    <term>
-      <emphasis remap='I'>display</emphasis>
-    </term>
-    <listitem>
-      <para>
-Specifies the connection to the X server.
-    </para>
-  </listitem>
-  </varlistentry>
-</variablelist>
-</para>
-<para>
-<!-- .LP -->
-<!-- .eM -->
-The
-<function>XDisableAccessControl</function>
-function disables the use of the access control list at each connection setup.
-</para>
-<para>
-<!-- .LP -->
-<function>XDisableAccessControl</function>
-can generate a
-<errorname>BadAccess</errorname>
-error.
-<!-- .bp -->
-
-</para>
-</sect2>
-</sect1>
-</chapter>
-=======
-<?xml version="1.0" encoding="UTF-8" ?>
-<!DOCTYPE chapter PUBLIC "-//OASIS//DTD DocBook XML V4.3//EN"
-	  "http://www.oasis-open.org/docbook/xml/4.3/docbookx.dtd">
-<chapter id="window_and_session_manager_functions">
-<title>Window and Session Manager Functions</title>
-
-<para>
-Although it is difficult to categorize functions as exclusively for an application,
-a window manager, or a session manager, the functions in this chapter are most
-often used by window managers and session managers. It is not expected that
-these functions will be used by most application programs. Xlib provides
-management functions to:
-</para>
-
-<itemizedlist>
-  <listitem><para>Change the parent of a window</para></listitem>
-  <listitem><para>Control the lifetime of a window</para></listitem>
-  <listitem><para>Manage installed colormaps</para></listitem>
-  <listitem><para>Set and retrieve the font search path</para></listitem>
-  <listitem><para>Grab the server</para></listitem>
-  <listitem><para>Kill a client</para></listitem>
-  <listitem><para>Control the screen saver</para></listitem>
-  <listitem><para>Control host access</para></listitem>
-</itemizedlist>
-
-<sect1 id="Changing_the_Parent_of_a_Window">
-<title>Changing the Parent of a Window</title>
-<!-- .XS -->
-<!-- (SN Changing the Parent of a Window  -->
-<!-- .XE -->
-<para>
-<!-- .LP -->
-To change a window's parent to another window on the same screen, use
-<function>XReparentWindow</function>.
-There is no way to move a window between screens.
-</para>
-<indexterm significance="preferred"><primary>XReparentWindow</primary></indexterm>
-<!-- .sM -->
-<funcsynopsis id='xreparentwindow'>
-<funcprototype>
-  <funcdef><function>XReparentWindow</function></funcdef>
-  <paramdef>Display<parameter> *display</parameter></paramdef>
-  <paramdef>Window<parameter> w</parameter></paramdef>
-  <paramdef>Window<parameter> parent</parameter></paramdef>
-  <paramdef>intx,<parameter> y</parameter></paramdef>
-</funcprototype>
-</funcsynopsis>
-<!-- .FN -->
-<variablelist>
-  <varlistentry>
-    <term>
-      <emphasis remap='I'>display</emphasis>
-    </term>
-    <listitem>
-      <para>
-Specifies the connection to the X server.
-      </para>
-    </listitem>
-  </varlistentry>
-  <varlistentry>
-    <term>
-      <emphasis remap='I'>w</emphasis>
-    </term>
-    <listitem>
-      <para>
-Specifies the window.
-      </para>
-    </listitem>
-  </varlistentry>
-  <varlistentry>
-    <term>
-      <emphasis remap='I'>parent</emphasis>
-    </term>
-    <listitem>
-      <para>
-Specifies the parent window.
-<!-- .ds Xy \ of the position in the new parent window -->
-      </para>
-    </listitem>
-  </varlistentry>
-  <varlistentry>
-    <term>
-      <emphasis remap='I'>x</emphasis>
-    </term>
-    <listitem>
-      <para>
-<!-- .br -->
-<!-- .ns -->
-      </para>
-    </listitem>
-  </varlistentry>
-  <varlistentry>
-    <term>
-      <emphasis remap='I'>y</emphasis>
-    </term>
-    <listitem>
-      <para>
-Specify the x and y coordinates(Xy.
-    </para>
-  </listitem>
-  </varlistentry>
-</variablelist>
-<para>
-<!-- .LP -->
-<!-- .eM -->
-If the specified window is mapped,
-<function>XReparentWindow</function>
-automatically performs an
-<systemitem>UnmapWindow</systemitem>
-request on it, removes it from its current position in the hierarchy,
-and inserts it as the child of the specified parent.
-The window is placed in the stacking order on top with respect to
-sibling windows.
-</para>
-<para>
-<!-- .LP -->
-After reparenting the specified window,
-<function>XReparentWindow</function>
-causes the X server to generate a
-<symbol>ReparentNotify</symbol>
-event.
-The override_redirect member returned in this event is
-set to the window's corresponding attribute.
-Window manager clients usually should ignore this window if this member
-is set to
-<symbol>True</symbol>.
-Finally, if the specified window was originally mapped,
-the X server automatically performs a
-<systemitem>MapWindow</systemitem>
-request on it.
-</para>
-<para>
-<!-- .LP -->
-The X server performs normal exposure processing on formerly obscured
-windows.
-The X server might not generate 
-<symbol>Expose</symbol>
-events for regions from the initial
-<systemitem>UnmapWindow</systemitem>
-request that are immediately obscured by the final
-<systemitem>MapWindow</systemitem>
-request.
-A
-<errorname>BadMatch</errorname>
-error results if:
-</para>
-<itemizedlist>
-  <listitem>
-    <para>
-The new parent window is not on the same screen as
-the old parent window.
-    </para>
-  </listitem>
-  <listitem>
-    <para>
-The new parent window is the specified window or an inferior of the
-specified window.
-    </para>
-  </listitem>
-  <listitem>
-    <para>
-The new parent is
-<symbol>InputOnly</symbol>,
-and the window is not.
-    </para>
-  </listitem>
-  <listitem>
-    <para>
-The specified window has a
-<symbol>ParentRelative</symbol>
-background, and the new parent window is not the same depth as the
-specified window.
-    </para>
-  </listitem>
-</itemizedlist>
-<para>
-<!-- .LP -->
-<function>XReparentWindow</function>
-can generate
-<errorname>BadMatch</errorname>
-and
-<errorname>BadWindow</errorname>
-errors.
-</para>
-</sect1>
-<sect1 id="Controlling_the_Lifetime_of_a_Window">
-<title>Controlling the Lifetime of a Window</title>
-<!-- .XS -->
-<!-- (SN Controlling the Lifetime of a Window  -->
-<!-- .XE -->
-<para>
-<!-- .LP -->
-The save-set of a client is a list of other clients' windows that,
-if they are inferiors of one of the client's windows at connection close,
-should not be destroyed and should be remapped if they are unmapped.
-For further information about close-connection processing,
-see <link linkend="Using_X_Server_Connection_Close_Operations_">section 2.6</link>.
-To allow an application's window to survive when a window manager that
-has reparented a window fails,
-Xlib provides the save-set functions that you can 
-use to control the longevity of subwindows
-that are normally destroyed when the parent is destroyed.
-For example, a window manager that wants to add decoration
-to a window by adding a frame might reparent an application's
-window. 
-When the frame is destroyed,
-the application's window should not be destroyed 
-but be returned to its previous place in the window hierarchy.
-</para>
-<para>
-<!-- .LP -->
-The X server automatically removes windows from the save-set
-when they are destroyed.
-</para>
-<para>
-<!-- .LP -->
-<!-- .sp -->
-To add or remove a window from the client's save-set, use
-<function>XChangeSaveSet</function>.
-</para>
-<indexterm significance="preferred"><primary>XChangeSaveSet</primary></indexterm>
-<!-- .sM -->
-<funcsynopsis id='xchangesaveset'>
-<funcprototype>
-  <funcdef><function>XChangeSaveSet</function></funcdef>
-  <paramdef>Display<parameter> *display</parameter></paramdef>
-  <paramdef>Window<parameter> w</parameter></paramdef>
-  <paramdef>int<parameter> change_mode</parameter></paramdef>
-</funcprototype>
-</funcsynopsis>
-<!-- .FN -->
-<variablelist>
-  <varlistentry>
-    <term>
-      <emphasis remap='I'>display</emphasis>
-    </term>
-    <listitem>
-      <para>
-Specifies the connection to the X server.
-<!-- .ds Wi that you want to add to or delete from the client's save-set -->
-      </para>
-    </listitem>
-  </varlistentry>
-  <varlistentry>
-    <term>
-      <emphasis remap='I'>w</emphasis>
-    </term>
-    <listitem>
-      <para>
-Specifies the window (Wi.
-      </para>
-    </listitem>
-  </varlistentry>
-  <varlistentry>
-    <term>
-      <emphasis remap='I'>change_mode</emphasis>
-    </term>
-    <listitem>
-      <para>
-Specifies the mode.
-You can pass
-<symbol>SetModeInsert</symbol>
-or
-<symbol>SetModeDelete</symbol>.
-    </para>
-  </listitem>
-  </varlistentry>
-</variablelist>
-<para>
-<!-- .LP -->
-<!-- .eM -->
-Depending on the specified mode,
-<function>XChangeSaveSet</function>
-either inserts or deletes the specified window from the client's save-set. 
-The specified window must have been created by some other client,
-or a
-<errorname>BadMatch</errorname>
-error results.
-</para>
-<para>
-<!-- .LP -->
-<function>XChangeSaveSet</function>
-can generate
-<errorname>BadMatch</errorname>,
-<errorname>BadValue</errorname>,
-and
-<errorname>BadWindow</errorname>
-errors.
-</para>
-<para>
-<!-- .LP -->
-<!-- .sp -->
-To add a window to the client's save-set, use
-<function>XAddToSaveSet</function>.
-</para>
-<indexterm significance="preferred"><primary>XAddToSaveSet</primary></indexterm>
-<!-- .sM -->
-<funcsynopsis id='xaddtosaveset'>
-<funcprototype>
-  <funcdef><function>XAddToSaveSet</function></funcdef>
-  <paramdef>Display<parameter> *display</parameter></paramdef>
-  <paramdef>Window<parameter> w</parameter></paramdef>
-</funcprototype>
-</funcsynopsis>
-<!-- .FN -->
-<variablelist>
-  <varlistentry>
-    <term>
-      <emphasis remap='I'>display</emphasis>
-    </term>
-    <listitem>
-      <para>
-Specifies the connection to the X server.
-<!-- .ds Wi that you want to add to the client's save-set -->
-      </para>
-    </listitem>
-  </varlistentry>
-  <varlistentry>
-    <term>
-      <emphasis remap='I'>w</emphasis>
-    </term>
-    <listitem>
-      <para>
-Specifies the window (Wi.
-    </para>
-  </listitem>
-  </varlistentry>
-</variablelist>
-<para>
-<!-- .LP -->
-<!-- .eM -->
-The
-<function>XAddToSaveSet</function>
-function adds the specified window to the client's save-set.
-The specified window must have been created by some other client,
-or a
-<errorname>BadMatch</errorname>
-error results.
-</para>
-<para>
-<!-- .LP -->
-<function>XAddToSaveSet</function>
-can generate
-<errorname>BadMatch</errorname>
-and
-<errorname>BadWindow</errorname>
-errors.
-</para>
-<para>
-<!-- .LP -->
-<!-- .sp -->
-To remove a window from the client's save-set, use
-<function>XRemoveFromSaveSet</function>.
-</para>
-<indexterm significance="preferred"><primary>XRemoveFromSaveSet</primary></indexterm>
-<!-- .sM -->
-<funcsynopsis id='xremovefromsaveset'>
-<funcprototype>
-  <funcdef><function>XRemoveFromSaveSet</function></funcdef>
-  <paramdef>Display<parameter> *display</parameter></paramdef>
-  <paramdef>Window<parameter> w</parameter></paramdef>
-</funcprototype>
-</funcsynopsis>
-<!-- .FN -->
-<variablelist>
-  <varlistentry>
-    <term>
-      <emphasis remap='I'>display</emphasis>
-    </term>
-    <listitem>
-      <para>
-Specifies the connection to the X server.
-<!-- .ds Wi that you want to delete from the client's save-set -->
-      </para>
-    </listitem>
-  </varlistentry>
-  <varlistentry>
-    <term>
-      <emphasis remap='I'>w</emphasis>
-    </term>
-    <listitem>
-      <para>
-Specifies the window (Wi.
-    </para>
-  </listitem>
-  </varlistentry>
-</variablelist>
-<para>
-<!-- .LP -->
-<!-- .eM -->
-The
-<function>XRemoveFromSaveSet</function>
-function removes the specified window from the client's save-set.
-The specified window must have been created by some other client,
-or a
-<errorname>BadMatch</errorname>
-error results.
-</para>
-<para>
-<!-- .LP -->
-<function>XRemoveFromSaveSet</function>
-can generate
-<errorname>BadMatch</errorname>
-and
-<errorname>BadWindow</errorname>
-errors.
-</para>
-</sect1>
-<sect1 id="Managing_Installed_Colormaps">
-<title>Managing Installed Colormaps</title>
-<!-- .XS -->
-<!-- (SN Managing Installed Colormaps -->
-<!-- .XE -->
-<para>
-<!-- .LP -->
-The X server maintains a list of installed colormaps.
-Windows using these colormaps are guaranteed to display with
-correct colors; windows using other colormaps may or may not display
-with correct colors.
-Xlib provides functions that you can use to install a colormap, 
-uninstall a colormap, and obtain a list of installed colormaps.
-</para>
-<para>
-<!-- .LP -->
-At any time,
-there is a subset of the installed maps that is viewed as an ordered list
-and is called the required list.
-The length of the required list is at most M,
-where M is the minimum number of installed colormaps specified for the screen
-in the connection setup.
-The required list is maintained as follows.
-When a colormap is specified to
-<function>XInstallColormap</function>,
-it is added to the head of the list;
-the list is truncated at the tail, if necessary, to keep its length to 
-at most M.
-When a colormap is specified to
-<function>XUninstallColormap</function>
-and it is in the required list,
-it is removed from the list.
-A colormap is not added to the required list when it is implicitly installed
-by the X server,
-and the X server cannot implicitly uninstall a colormap that is in the
-required list.
-</para>
-<para>
-<!-- .LP -->
-<!-- .sp -->
-To install a colormap, use
-<function>XInstallColormap</function>.
-</para>
-<indexterm significance="preferred"><primary>XInstallColormap</primary></indexterm>
-<!-- .sM -->
-<funcsynopsis id='xinstallcolormap'>
-<funcprototype>
-  <funcdef><function>XInstallColormap</function></funcdef>
-  <paramdef>Display<parameter> *display</parameter></paramdef>
-  <paramdef>Colormap<parameter> colormap</parameter></paramdef>
-</funcprototype>
-</funcsynopsis>
-<!-- .FN -->
-<variablelist>
-  <varlistentry>
-    <term>
-      <emphasis remap='I'>display</emphasis>
-    </term>
-    <listitem>
-      <para>
-Specifies the connection to the X server.
-      </para>
-    </listitem>
-  </varlistentry>
-  <varlistentry>
-    <term>
-      <emphasis remap='I'>colormap</emphasis>
-    </term>
-    <listitem>
-      <para>
-Specifies the colormap.
-    </para>
-  </listitem>
-  </varlistentry>
-</variablelist>
-<para>
-<!-- .LP -->
-<!-- .eM -->
-The
-<function>XInstallColormap</function>
-function installs the specified colormap for its associated screen.
-All windows associated with this colormap immediately display with
-true colors.
-You associated the windows with this colormap when you created them by calling
-<function>XCreateWindow</function>,
-<function>XCreateSimpleWindow</function>,
-<function>XChangeWindowAttributes</function>,
-or
-<function>XSetWindowColormap</function>.
-</para>
-<para>
-<!-- .LP -->
-If the specified colormap is not already an installed colormap, 
-the X server generates a
-<symbol>ColormapNotify</symbol>
-event on each window that has that colormap.
-In addition, for every other colormap that is installed as 
-a result of a call to
-<function>XInstallColormap</function>,
-the X server generates a
-<symbol>ColormapNotify</symbol>
-event on each window that has that colormap.
-</para>
-<para>
-<!-- .LP -->
-<function>XInstallColormap</function>
-can generate a
-<errorname>BadColor</errorname>
-error.
-</para>
-<para>
-<!-- .LP -->
-<!-- .sp -->
-To uninstall a colormap, use
-<function>XUninstallColormap</function>.
-</para>
-<indexterm significance="preferred"><primary>XUninstallColormap</primary></indexterm>
-<!-- .sM -->
-<funcsynopsis id='xuninstallcolormap'>
-<funcprototype>
-  <funcdef><function>XUninstallColormap</function></funcdef>
-  <paramdef>Display<parameter> *display</parameter></paramdef>
-  <paramdef>Colormap<parameter> colormap</parameter></paramdef>
-</funcprototype>
-</funcsynopsis>
-<!-- .FN -->
-<variablelist>
-  <varlistentry>
-    <term>
-      <emphasis remap='I'>display</emphasis>
-    </term>
-    <listitem>
-      <para>
-Specifies the connection to the X server.
-      </para>
-    </listitem>
-  </varlistentry>
-  <varlistentry>
-    <term>
-      <emphasis remap='I'>colormap</emphasis>
-    </term>
-    <listitem>
-      <para>
-Specifies the colormap.
-    </para>
-  </listitem>
-  </varlistentry>
-</variablelist>
-<para>
-<!-- .LP -->
-<!-- .eM -->
-The
-<function>XUninstallColormap</function>
-function removes the specified colormap from the required
-list for its screen.
-As a result,
-the specified colormap might be uninstalled, 
-and the X server might implicitly install or uninstall additional colormaps.
-Which colormaps get installed or uninstalled is server dependent
-except that the required list must remain installed.
-</para>
-<para>
-<!-- .LP -->
-If the specified colormap becomes uninstalled, 
-the X server generates a
-<symbol>ColormapNotify</symbol>
-event on each window that has that colormap.
-In addition, for every other colormap that is installed or uninstalled as a 
-result of a call to 
-<function>XUninstallColormap</function>,
-the X server generates a
-<symbol>ColormapNotify</symbol>
-event on each window that has that colormap.
-</para>
-<para>
-<!-- .LP -->
-<function>XUninstallColormap</function>
-can generate a
-<errorname>BadColor</errorname>
-error.
-</para>
-<para>
-<!-- .LP -->
-<!-- .sp -->
-To obtain a list of the currently installed colormaps for a given screen, use
-<function>XListInstalledColormaps</function>.
-</para>
-<indexterm significance="preferred"><primary>XListInstalledColormaps</primary></indexterm>
-<!-- .sM -->
-<funcsynopsis id='xlistinstalledcolormaps'>
-<funcprototype>
-  <funcdef>Colormap *<function>XListInstalledColormaps</function></funcdef>
-  <paramdef>Display<parameter> *display</parameter></paramdef>
-  <paramdef>Window<parameter> w</parameter></paramdef>
-  <paramdef>int<parameter> *num_return</parameter></paramdef>
-</funcprototype>
-</funcsynopsis>
-<!-- .FN -->
-<variablelist>
-  <varlistentry>
-    <term>
-      <emphasis remap='I'>display</emphasis>
-    </term>
-    <listitem>
-      <para>
-Specifies the connection to the X server.
-<!-- .ds Wi that determines the screen -->
-      </para>
-    </listitem>
-  </varlistentry>
-  <varlistentry>
-    <term>
-      <emphasis remap='I'>w</emphasis>
-    </term>
-    <listitem>
-      <para>
-Specifies the window (Wi.
-      </para>
-    </listitem>
-  </varlistentry>
-  <varlistentry>
-    <term>
-      <emphasis remap='I'>num_return</emphasis>
-    </term>
-    <listitem>
-      <para>
-Returns the number of currently installed colormaps.
-    </para>
-  </listitem>
-  </varlistentry>
-</variablelist>
-<para>
-<!-- .LP -->
-<!-- .eM -->
-The
-<function>XListInstalledColormaps</function>
-function returns a list of the currently installed colormaps for the screen 
-of the specified window.
-The order of the colormaps in the list is not significant
-and is no explicit indication of the required list.
-When the allocated list is no longer needed,
-free it by using
-<function>XFree</function>.
-</para>
-<para>
-<!-- .LP -->
-<function>XListInstalledColormaps</function>
-can generate a
-<errorname>BadWindow</errorname>
-error.
-</para>
-</sect1>
-<sect1 id="Setting_and_Retrieving_the_Font_Search_Path">
-<title>Setting and Retrieving the Font Search Path</title>
-<!-- .XS -->
-<!-- (SN Setting and Retrieving the Font Search Path  -->
-<!-- .XE -->
-<para>
-<!-- .LP -->
-The set of fonts available from a server depends on a font
-search path.  Xlib provides functions to set and retrieve the
-search path for a server.
-</para>
-<para>
-<!-- .LP -->
-<!-- .sp -->
-To set the font search path, use
-<function>XSetFontPath</function>.
-</para>
-<indexterm significance="preferred"><primary>XSetFontPath</primary></indexterm>
-<!-- .sM -->
-<funcsynopsis id='xsetfontpath'>
-<funcprototype>
-  <funcdef><function>XSetFontPath</function></funcdef>
-  <paramdef>Display<parameter> *display</parameter></paramdef>
-  <paramdef>char<parameter> **directories</parameter></paramdef>
-  <paramdef>int<parameter> ndirs</parameter></paramdef>
-</funcprototype>
-</funcsynopsis>
-<!-- .FN -->
-<variablelist>
-  <varlistentry>
-    <term>
-      <emphasis remap='I'>display</emphasis>
-    </term>
-    <listitem>
-      <para>
-Specifies the connection to the X server.
-      </para>
-    </listitem>
-  </varlistentry>
-  <varlistentry>
-    <term>
-      <emphasis remap='I'>directories</emphasis>
-    </term>
-    <listitem>
-      <para>
-Specifies the directory path used to look for a font.
-Setting the path to the empty list restores the default path defined
-for the X server.
-      </para>
-    </listitem>
-  </varlistentry>
-  <varlistentry>
-    <term>
-      <emphasis remap='I'>ndirs</emphasis>
-    </term>
-    <listitem>
-      <para>
-Specifies the number of directories in the path.
-    </para>
-  </listitem>
-  </varlistentry>
-</variablelist>
-<para>
-<!-- .LP -->
-<!-- .eM -->
-The
-<function>XSetFontPath</function>
-function defines the directory search path for font lookup.
-There is only one search path per X server, not one per client.
-The encoding and interpretation of the strings are implementation-dependent,
-but typically they specify directories or font servers to be searched 
-in the order listed.
-An X server is permitted to cache font information internally;
-for example, it might cache an entire font from a file and not
-check on subsequent opens of that font to see if the underlying
-font file has changed.
-However,
-when the font path is changed,
-the X server is guaranteed to flush all cached information about fonts 
-for which there currently are no explicit resource IDs allocated.
-The meaning of an error from this request is implementation-dependent.
-</para>
-<para>
-<!-- .LP -->
-<function>XSetFontPath</function>
-can generate a
-<errorname>BadValue</errorname>
-error.
-</para>
-<para>
-<!-- .LP -->
-<!-- .sp -->
-To get the current font search path, use
-<function>XGetFontPath</function>.
-</para>
-<indexterm significance="preferred"><primary>XGetFontPath</primary></indexterm>
-<!-- .sM -->
-<funcsynopsis id='xgetfontpath'>
-<funcprototype>
-  <funcdef>char **<function>XGetFontPath</function></funcdef>
-  <paramdef>Display<parameter> *display</parameter></paramdef>
-  <paramdef>int<parameter> *npaths_return</parameter></paramdef>
-</funcprototype>
-</funcsynopsis>
-<!-- .FN -->
-<variablelist>
-  <varlistentry>
-    <term>
-      <emphasis remap='I'>display</emphasis>
-    </term>
-    <listitem>
-      <para>
-Specifies the connection to the X server.
-      </para>
-    </listitem>
-  </varlistentry>
-  <varlistentry>
-    <term>
-      <emphasis remap='I'>npaths_return</emphasis>
-    </term>
-    <listitem>
-      <para>
-Returns the number of strings in the font path array.
-    </para>
-  </listitem>
-  </varlistentry>
-</variablelist>
-<para>
-<!-- .LP -->
-<!-- .eM -->
-The
-<function>XGetFontPath</function>
-function allocates and returns an array of strings containing the search path.
-The contents of these strings are implementation-dependent
-and are not intended to be interpreted by client applications.
-When it is no longer needed,
-the data in the font path should be freed by using
-<function>XFreeFontPath</function>.
-</para>
-<para>
-<!-- .LP -->
-<!-- .sp -->
-To free data returned by
-<function>XGetFontPath</function>,
-use
-<function>XFreeFontPath</function>.
-</para>
-<indexterm significance="preferred"><primary>XFreeFontPath</primary></indexterm>
-<!-- .sM -->
-<funcsynopsis id='xfreefontpath'>
-<funcprototype>
-  <funcdef><function>XFreeFontPath</function></funcdef>
-  <paramdef>char<parameter> **list</parameter></paramdef>
-</funcprototype>
-</funcsynopsis>
-<!-- .FN -->
-<variablelist>
-  <varlistentry>
-    <term>
-      <emphasis remap='I'>list</emphasis>
-    </term>
-    <listitem>
-      <para>
-Specifies the array of strings you want to free.
-    </para>
-  </listitem>
-  </varlistentry>
-</variablelist>
-<para>
-<!-- .LP -->
-<!-- .eM -->
-The
-<function>XFreeFontPath</function>
-function
-frees the data allocated by
-<function>XGetFontPath</function>.
-</para>
-</sect1>
-<sect1 id="Grabbing_the_Server_">
-<title>Grabbing the Server </title>
-<!-- .XS -->
-<!-- (SN Grabbing the Server  -->
-<!-- .XE -->
-<para>
-<!-- .LP -->
-Xlib provides functions that you can use to grab and ungrab the server.
-These functions can be used to control processing of output on other
-connections by the window system server.
-While the server is grabbed,
-no processing of requests or close downs on any other connection will occur.
-A client closing its connection automatically ungrabs the server.
-<indexterm><primary>Menus</primary></indexterm>
-<indexterm><primary>Window</primary><secondary>managers</secondary></indexterm>
-Although grabbing the server is highly discouraged, it is sometimes necessary.
-</para>
-<para>
-<!-- .LP -->
-<!-- .sp -->
-To grab the server, use
-<function>XGrabServer</function>.
-</para>
-<indexterm><primary>Server</primary><secondary>grabbing</secondary></indexterm>
-<indexterm><primary>Grabbing</primary><secondary>server</secondary></indexterm>
-<indexterm significance="preferred"><primary>XGrabServer</primary></indexterm>
-<!-- .sM -->
-<funcsynopsis id='xgrabserver'>
-<funcprototype>
-  <funcdef><function>XGrabServer</function></funcdef>
-  <paramdef>Display<parameter> *display</parameter></paramdef>
-</funcprototype>
-</funcsynopsis>
-<!-- .FN -->
-<variablelist>
-  <varlistentry>
-    <term>
-      <emphasis remap='I'>display</emphasis>
-    </term>
-    <listitem>
-      <para>
-Specifies the connection to the X server.
-    </para>
-  </listitem>
-  </varlistentry>
-</variablelist>
-<para>
-<!-- .LP -->
-<!-- .eM -->
-The
-<function>XGrabServer</function>
-function disables processing of requests and close downs on all other 
-connections than the one this request arrived on.
-You should not grab the X server any more than is absolutely necessary.
-</para>
-<para>
-<!-- .LP -->
-<!-- .sp -->
-To ungrab the server, use
-<function>XUngrabServer</function>.
-</para>
-<indexterm significance="preferred"><primary>XUngrabServer</primary></indexterm>
-<!-- .sM -->
-<funcsynopsis id='xungrabserver'>
-<funcprototype>
-  <funcdef><function>XUngrabServer</function></funcdef>
-  <paramdef>Display<parameter> *display</parameter></paramdef>
-</funcprototype>
-</funcsynopsis>
-<!-- .FN -->
-<variablelist>
-  <varlistentry>
-    <term>
-      <emphasis remap='I'>display</emphasis>
-    </term>
-    <listitem>
-      <para>
-Specifies the connection to the X server.
-    </para>
-  </listitem>
-  </varlistentry>
-</variablelist>
-<para>
-<!-- .LP -->
-<!-- .eM -->
-The
-<function>XUngrabServer</function>
-function restarts processing of requests and close downs on other connections.
-You should avoid grabbing the X server as much as possible.
-</para>
-</sect1>
-<sect1 id="Killing_Clients">
-<title>Killing Clients</title>
-<!-- .XS -->
-<!-- (SN Killing Clients  -->
-<!-- .XE -->
-<para>
-<!-- .LP -->
-Xlib provides a function to cause the connection to
-a client to be closed and its resources to be destroyed.
-To destroy a client, use
-<function>XKillClient</function>.
-</para>
-<indexterm significance="preferred"><primary>XKillClient</primary></indexterm>
-<!-- .sM -->
-<funcsynopsis id='xkillclient'>
-<funcprototype>
-  <funcdef><function>XKillClient</function></funcdef>
-  <paramdef>Display<parameter> *display</parameter></paramdef>
-  <paramdef>XID<parameter> resource</parameter></paramdef>
-</funcprototype>
-</funcsynopsis>
-<!-- .FN -->
-<variablelist>
-  <varlistentry>
-    <term>
-      <emphasis remap='I'>display</emphasis>
-    </term>
-    <listitem>
-      <para>
-Specifies the connection to the X server.
-      </para>
-    </listitem>
-  </varlistentry>
-  <varlistentry>
-    <term>
-      <emphasis remap='I'>resource</emphasis>
-    </term>
-    <listitem>
-      <para>
-Specifies any resource associated with the client that you want to destroy or
-<symbol>AllTemporary</symbol>.
-    </para>
-  </listitem>
-  </varlistentry>
-</variablelist>
-<para>
-<!-- .LP -->
-<!-- .eM -->
-The
-<function>XKillClient</function>
-function
-forces a close down of the client
-that created the resource
-if a valid resource is specified.
-If the client has already terminated in
-either 
-<symbol>RetainPermanent</symbol>
-or 
-<symbol>RetainTemporary</symbol>
-mode, all of the client's
-resources are destroyed.
-If 
-<symbol>AllTemporary</symbol>
-is specified, the resources of all clients that have terminated in
-<symbol>RetainTemporary</symbol>
-are destroyed (see <link linkend="Closing_the_Display">section 2.5</link>).
-This permits implementation of window manager facilities that aid debugging.
-A client can set its close-down mode to
-<symbol>RetainTemporary</symbol>.
-If the client then crashes,
-its windows would not be destroyed. 
-The programmer can then inspect the application's window tree 
-and use the window manager to destroy the zombie windows.
-</para>
-<para>
-<!-- .LP -->
-<function>XKillClient</function>
-can generate a
-<errorname>BadValue</errorname>
-error.
-</para>
-</sect1>
-<sect1 id="Controlling_the_Screen_Saver_">
-<title>Controlling the Screen Saver </title>
-<!-- .XS -->
-<!-- (SN Controlling the Screen Saver  -->
-<!-- .XE -->
-<para>
-<!-- .LP -->
-Xlib provides functions that you can use to set or reset the mode 
-of the screen saver, to force or activate the screen saver,
-or to obtain the current screen saver values.
-</para>
-<para>
-<!-- .LP -->
-<!-- .sp -->
-To set the screen saver mode, use
-<function>XSetScreenSaver</function>.
-</para>
-<indexterm significance="preferred"><primary>XSetScreenSaver</primary></indexterm>
-<!-- .sM -->
-<funcsynopsis id='xsetscreensaver'>
-<funcprototype>
-  <funcdef><function>XSetScreenSaver</function></funcdef>
-  <paramdef>Display<parameter> *display</parameter></paramdef>
-  <paramdef>inttimeout,<parameter> interval</parameter></paramdef>
-  <paramdef>int<parameter> prefer_blanking</parameter></paramdef>
-  <paramdef>int<parameter> allow_exposures</parameter></paramdef>
-</funcprototype>
-</funcsynopsis>
-<!-- .FN -->
-<variablelist>
-  <varlistentry>
-    <term>
-      <emphasis remap='I'>display</emphasis>
-    </term>
-    <listitem>
-      <para>
-Specifies the connection to the X server.
-      </para>
-    </listitem>
-  </varlistentry>
-  <varlistentry>
-    <term>
-      <emphasis remap='I'>timeout</emphasis>
-    </term>
-    <listitem>
-      <para>
-Specifies the timeout, in seconds, until the screen saver turns on.
-      </para>
-    </listitem>
-  </varlistentry>
-  <varlistentry>
-    <term>
-      <emphasis remap='I'>interval</emphasis>
-    </term>
-    <listitem>
-      <para>
-Specifies the interval, in seconds, between screen saver alterations.
-      </para>
-    </listitem>
-  </varlistentry>
-  <varlistentry>
-    <term>
-      <emphasis remap='I'>prefer_blanking</emphasis>
-    </term>
-    <listitem>
-      <para>
-Specifies how to enable screen blanking.
-You can pass
-<symbol>DontPreferBlanking</symbol>,
-<symbol>PreferBlanking</symbol>,
-or
-<symbol>DefaultBlanking</symbol>.
-      </para>
-    </listitem>
-  </varlistentry>
-  <varlistentry>
-    <term>
-      <emphasis remap='I'>allow_exposures</emphasis>
-    </term>
-    <listitem>
-      <para>
-Specifies the screen save control values.
-You can pass
-<symbol>DontAllowExposures</symbol>,
-<symbol>AllowExposures</symbol>,
-or
-<symbol>DefaultExposures</symbol>.
-    </para>
-  </listitem>
-  </varlistentry>
-</variablelist>
-<para>
-<!-- .LP -->
-<!-- .eM -->
-Timeout and interval are specified in seconds. 
-A timeout of 0 disables the screen saver 
-(but an activated screen saver is not deactivated),
-and a timeout of &minus;1 restores the default.
-Other negative values generate a
-<errorname>BadValue</errorname>
-error.
-If the timeout value is nonzero, 
-<function>XSetScreenSaver</function>
-enables the screen saver.
-An interval of 0 disables the random-pattern motion.
-If no input from devices (keyboard, mouse, and so on) is generated 
-for the specified number of timeout seconds once the screen saver is enabled,
-the screen saver is activated.
-</para>
-<para>
-<!-- .LP -->
-For each screen, 
-if blanking is preferred and the hardware supports video blanking, 
-the screen simply goes blank.  
-Otherwise, if either exposures are allowed or the screen can be regenerated 
-without sending 
-<symbol>Expose</symbol>
-events to clients, 
-the screen is tiled with the root window background tile randomly 
-re-origined each interval seconds.
-Otherwise, the screens' state do not change, 
-and the screen saver is not activated.
-The screen saver is deactivated,
-and all screen states are restored at the next
-keyboard or pointer input or at the next call to
-<function>XForceScreenSaver</function>
-with mode
-<symbol>ScreenSaverReset</symbol>.
-</para>
-<para>
-<!-- .LP -->
-If the server-dependent screen saver method supports periodic change,
-the interval argument serves as a hint about how long the change period
-should be, and zero hints that no periodic change should be made.
-Examples of ways to change the screen include scrambling the colormap
-periodically, moving an icon image around the screen periodically, or tiling
-the screen with the root window background tile, randomly re-origined
-periodically.
-</para>
-<para>
-<!-- .LP -->
-<function>XSetScreenSaver</function>
-can generate a
-<errorname>BadValue</errorname>
-error.
-</para>
-<para>
-<!-- .LP -->
-<!-- .sp -->
-To force the screen saver on or off, use
-<function>XForceScreenSaver</function>.
-</para>
-<indexterm significance="preferred"><primary>XForceScreenSaver</primary></indexterm>
-<!-- .sM -->
-<funcsynopsis id='xforcescreensaver'>
-<funcprototype>
-  <funcdef><function>XForceScreenSaver</function></funcdef>
-  <paramdef>Display<parameter> *display</parameter></paramdef>
-  <paramdef>int<parameter> mode</parameter></paramdef>
-</funcprototype>
-</funcsynopsis>
-<!-- .FN -->
-<variablelist>
-  <varlistentry>
-    <term>
-      <emphasis remap='I'>display</emphasis>
-    </term>
-    <listitem>
-      <para>
-Specifies the connection to the X server.
-      </para>
-    </listitem>
-  </varlistentry>
-  <varlistentry>
-    <term>
-      <emphasis remap='I'>mode</emphasis>
-    </term>
-    <listitem>
-      <para>
-Specifies the mode that is to be applied.
-You can pass
-<symbol>ScreenSaverActive</symbol>
-or
-<symbol>ScreenSaverReset</symbol>.
-    </para>
-  </listitem>
-  </varlistentry>
-</variablelist>
-<para>
-<!-- .LP -->
-<!-- .eM -->
-If the specified mode is 
-<symbol>ScreenSaverActive</symbol>
-and the screen saver currently is deactivated,
-<function>XForceScreenSaver</function>
-activates the screen saver even if the screen saver had been disabled
-with a timeout of zero.
-If the specified mode is 
-<symbol>ScreenSaverReset</symbol>
-and the screen saver currently is enabled,
-<function>XForceScreenSaver</function>
-deactivates the screen saver if it was activated,
-and the activation timer is reset to its initial state 
-(as if device input had been received).
-</para>
-<para>
-<!-- .LP -->
-<function>XForceScreenSaver</function>
-can generate a
-<errorname>BadValue</errorname>
-error.
-</para>
-<para>
-<!-- .LP -->
-<!-- .sp -->
-To activate the screen saver, use
-<function>XActivateScreenSaver</function>.
-</para>
-<indexterm significance="preferred"><primary>XActivateScreenSaver</primary></indexterm>
-<!-- .sM -->
-<funcsynopsis id='xactivatescreensaver'>
-<funcprototype>
-  <funcdef><function>XActivateScreenSaver</function></funcdef>
-  <paramdef>Display<parameter> *display</parameter></paramdef>
-</funcprototype>
-</funcsynopsis>
-<!-- .FN -->
-<variablelist>
-  <varlistentry>
-    <term>
-      <emphasis remap='I'>display</emphasis>
-    </term>
-    <listitem>
-      <para>
-Specifies the connection to the X server.
-    </para>
-  </listitem>
-  </varlistentry>
-</variablelist>
-<para>
-<!-- .LP -->
-<!-- .eM -->
-<!-- .sp -->
-To reset the screen saver, use
-<function>XResetScreenSaver</function>.
-</para>
-<indexterm significance="preferred"><primary>XResetScreenSaver</primary></indexterm>
-<!-- .sM -->
-<funcsynopsis id='xresetscreensaver'>
-<funcprototype>
-  <funcdef><function>XResetScreenSaver</function></funcdef>
-  <paramdef>Display<parameter> *display</parameter></paramdef>
-</funcprototype>
-</funcsynopsis>
-<!-- .FN -->
-<variablelist>
-  <varlistentry>
-    <term>
-      <emphasis remap='I'>display</emphasis>
-    </term>
-    <listitem>
-      <para>
-Specifies the connection to the X server.
-    </para>
-  </listitem>
-  </varlistentry>
-</variablelist>
-<para>
-<!-- .LP -->
-<!-- .eM -->
-<!-- .sp -->
-To get the current screen saver values, use
-<function>XGetScreenSaver</function>.
-</para>
-<indexterm significance="preferred"><primary>XGetScreenSaver</primary></indexterm>
-<!-- .sM -->
-<funcsynopsis id='xgetscreensaver'>
-<funcprototype>
-  <funcdef><function>XGetScreenSaver</function></funcdef>
-  <paramdef>Display<parameter> *display</parameter></paramdef>
-  <paramdef>int*timeout_return,<parameter> *interval_return</parameter></paramdef>
-  <paramdef>int<parameter> *prefer_blanking_return</parameter></paramdef>
-  <paramdef>int<parameter> *allow_exposures_return</parameter></paramdef>
-</funcprototype>
-</funcsynopsis>
-<!-- .FN -->
-<variablelist>
-  <varlistentry>
-    <term>
-      <emphasis remap='I'>display</emphasis>
-    </term>
-    <listitem>
-      <para>
-Specifies the connection to the X server.
-      </para>
-    </listitem>
-  </varlistentry>
-  <varlistentry>
-    <term>
-      <emphasis remap='I'>timeout_return</emphasis>
-    </term>
-    <listitem>
-      <para>
-Returns the timeout, in seconds, until the screen saver turns on.
-      </para>
-    </listitem>
-  </varlistentry>
-  <varlistentry>
-    <term>
-      <emphasis remap='I'>interval_return</emphasis>
-    </term>
-    <listitem>
-      <para>
-Returns the interval between screen saver invocations.
-      </para>
-    </listitem>
-  </varlistentry>
-  <varlistentry>
-    <term>
-      <emphasis remap='I'>prefer_blanking_return</emphasis>
-    </term>
-    <listitem>
-      <para>
-Returns the current screen blanking preference
-(<symbol>DontPreferBlanking</symbol>,
-<symbol>PreferBlanking</symbol>,
-or
-<symbol>DefaultBlanking</symbol>).
-      </para>
-    </listitem>
-  </varlistentry>
-  <varlistentry>
-    <term>
-      <emphasis remap='I'>allow_exposures_return</emphasis>
-    </term>
-    <listitem>
-      <para>
-Returns the current screen save control value
-(<symbol>DontAllowExposures</symbol>,
-<symbol>AllowExposures</symbol>,
-or
-<symbol>DefaultExposures</symbol>).
-    </para>
-  </listitem>
-  </varlistentry>
-</variablelist>
-<para>
-<!-- .LP -->
-<!-- .eM -->
-</para>
-</sect1>
-<sect1 id="Controlling_Host_Access">
-<title>Controlling Host Access</title>
-<!-- .XS -->
-<!-- (SN Controlling Host Access  -->
-<!-- .XE -->
-<para>
-<!-- .LP -->
-This section discusses how to:
-</para>
-<itemizedlist>
-  <listitem>
-    <para>
-Add, get, or remove hosts from the access control list
-    </para>
-  </listitem>
-  <listitem>
-    <para>
-Change, enable, or disable access
-    </para>
-  </listitem>
-</itemizedlist>
-<para>
-<!-- .LP -->
-<indexterm><primary>Access control list</primary></indexterm>
-<indexterm><primary>Authentication</primary></indexterm>
-X does not provide any protection on a per-window basis.
-If you find out the resource ID of a resource, you can manipulate it.
-To provide some minimal level of protection, however,
-connections are permitted only from machines you trust.
-This is adequate on single-user workstations but obviously
-breaks down on timesharing machines.
-Although provisions exist in the X protocol for proper connection
-authentication, the lack of a standard authentication server
-leaves host-level access control as the only common mechanism.
-</para>
-<para>
-<!-- .LP -->
-<indexterm><primary>Default Protection</primary></indexterm>
-The initial set of hosts allowed to open connections typically consists of:
-</para>
-<itemizedlist>
-  <listitem>
-    <para>
-The host the window system is running on.
-    </para>
-  </listitem>
-  <listitem>
-    <para>
-On <acronym>POSIX</acronym>-conformant systems, each host listed in the
-<filename>/etc/X<replaceable>?</replaceable>.hosts</filename>
-file.
-The ? indicates the number of the
-display.
-<indexterm><primary>Files</primary><secondary><filename>/etc/X<replaceable>?</replaceable>.hosts</filename></secondary></indexterm>
-This file should consist of host names separated by newlines.
-DECnet nodes must terminate in :: to distinguish them from Internet hosts.
-    </para>
-  </listitem>
-</itemizedlist>
-<para>
-<!-- .LP -->
-If a host is not in the access control list when the access control 
-mechanism is enabled and if the host attempts to establish a connection,
-the server refuses the connection.
-To change the access list,
-the client must reside on the same host as the server and/or must
-have been granted permission in the initial authorization at connection
-setup.
-</para>
-<para>
-<!-- .LP -->
-Servers also can implement other access control policies in addition to
-or in place of this host access facility.
-For further information about other access control implementations,
-see ``X Window System Protocol.''
-</para>
-<sect2 id="Adding_Getting_or_Removing_Hosts">
-<title>Adding, Getting, or Removing Hosts</title>
-<!-- .XS -->
-<!-- (SN Adding, Getting, or Removing Hosts  -->
-<!-- .XE -->
-<para>
-<!-- .LP -->
-Xlib provides functions that you can use to add, get, or remove hosts
-from the access control list.
-All the host access control functions use the 
-<structname>XHostAddress</structname>
-structure, which contains:
-</para>
-<para>
-<!-- .LP -->
-<indexterm significance="preferred"><primary>XHostAddress</primary></indexterm>
-<!-- .sM -->
-<literallayout class="monospaced">
-<!-- .TA .5i 3i -->
-<!-- .ta .5i 3i -->
-typedef struct {
-     int family;        /* for example FamilyInternet */
-     int length;        /* length of address, in bytes */
-     char *address;     /* pointer to where to find the address */
-} XHostAddress;
-</literallayout>
-</para>
-<para>
-<!-- .LP -->
-<!-- .eM -->
-The family member specifies which protocol address family to use 
-(for example, <acronym>TCP</acronym>/<acronym>IP</acronym> or DECnet) and can be
-<symbol>FamilyInternet</symbol>,
-<symbol>FamilyInternet6</symbol>,
-<symbol>FamilyServerInterpreted</symbol>,
-<symbol>FamilyDECnet</symbol>,
-or
-<symbol>FamilyChaos</symbol>.
-The length member specifies the length of the address in bytes.
-The address member specifies a pointer to the address.
-</para>
-<para>
-<!-- .LP -->
-For <acronym>TCP</acronym>/<acronym>IP</acronym>, the address should be in network byte order.
-For <acronym>IP</acronym> version 4 addresses, the family should be FamilyInternet
-and the length should be 4 bytes.  For <acronym>IP</acronym> version 6 addresses, the
-family should be FamilyInternet6 and the length should be 16 bytes.
-</para>
-<para>
-<!-- .LP -->
-For the DECnet family, 
-the server performs no automatic swapping on the address bytes.
-A Phase IV address is 2 bytes long.
-The first byte contains the least significant 8 bits of the node number.
-The second byte contains the most significant 2 bits of the
-node number in the least significant 2 bits of the byte
-and the area in the most significant 6 bits of the byte.
-</para>
-<para>
-<!-- .LP -->
-For the ServerInterpreted family, the length is ignored and the address 
-member is a pointer to a 
-<structname>XServerInterpretedAddress</structname>
-structure, which contains:
-</para>
-<para>
-<!-- .LP -->
-<indexterm significance="preferred"><primary>XServerInterpretedAddress</primary></indexterm>
-<!-- .sM -->
-<literallayout class="monospaced">
-<!-- .TA .5i 3i -->
-<!-- .ta .5i 3i -->
-typedef struct {
-     int typelength;     /* length of type string, in bytes */
-     int valuelength;    /* length of value string, in bytes */
-     char *type;         /* pointer to where to find the type string */
-     char *value;        /* pointer to where to find the address */
-} XServerInterpretedAddress;
-</literallayout>
-</para>
-<para>
-<!-- .LP -->
-<!-- .eM -->
-The type and value members point to strings representing the type and value of
-the server interpreted entry.  These strings may not be NULL-terminated so care
-should be used when accessing them.  The typelength and valuelength members
-specify the length in byte of the type and value strings.
-</para>
-<para>
-<!-- .LP -->
-<!-- .sp -->
-To add a single host, use
-<function>XAddHost</function>.
-</para>
-<indexterm significance="preferred"><primary>XAddHost</primary></indexterm>
-<!-- .sM -->
-<funcsynopsis id='xaddhost'>
-<funcprototype>
-  <funcdef><function>XAddHost</function></funcdef>
-  <paramdef>Display<parameter> *display</parameter></paramdef>
-  <paramdef>XHostAddress<parameter> *host</parameter></paramdef>
-</funcprototype>
-</funcsynopsis>
-<!-- .FN -->
-<variablelist>
-  <varlistentry>
-    <term>
-      <emphasis remap='I'>display</emphasis>
-    </term>
-    <listitem>
-      <para>
-Specifies the connection to the X server.
-<!-- .ds Ho added -->
-      </para>
-    </listitem>
-  </varlistentry>
-  <varlistentry>
-    <term>
-      <emphasis remap='I'>host</emphasis>
-    </term>
-    <listitem>
-      <para>
-Specifies the host that is to be (Ho.
-    </para>
-  </listitem>
-  </varlistentry>
-</variablelist>
-<para>
-<!-- .LP -->
-<!-- .eM -->
-The
-<function>XAddHost</function>
-function adds the specified host to the access control list for that display.
-The server must be on the same host as the client issuing the command, or a
-<errorname>BadAccess</errorname>
-error results.
-</para>
-<para>
-<!-- .LP -->
-<function>XAddHost</function>
-can generate
-<errorname>BadAccess</errorname>
-and
-<errorname>BadValue</errorname>
-errors.
-</para>
-<para>
-<!-- .LP -->
-<!-- .sp -->
-To add multiple hosts at one time, use
-<function>XAddHosts</function>.
-</para>
-<indexterm significance="preferred"><primary>XAddHosts</primary></indexterm>
-<!-- .sM -->
-<funcsynopsis id='xaddhosts'>
-<funcprototype>
-  <funcdef><function>XAddHosts</function></funcdef>
-  <paramdef>Display<parameter> *display</parameter></paramdef>
-  <paramdef>XHostAddress<parameter> *hosts</parameter></paramdef>
-  <paramdef>int<parameter> num_hosts</parameter></paramdef>
-</funcprototype>
-</funcsynopsis>
-<!-- .FN -->
-<variablelist>
-  <varlistentry>
-    <term>
-      <emphasis remap='I'>display</emphasis>
-    </term>
-    <listitem>
-      <para>
-Specifies the connection to the X server.
-<!-- .ds Ho added -->
-      </para>
-    </listitem>
-  </varlistentry>
-  <varlistentry>
-    <term>
-      <emphasis remap='I'>hosts</emphasis>
-    </term>
-    <listitem>
-      <para>
-Specifies each host that is to be (Ho.
-      </para>
-    </listitem>
-  </varlistentry>
-  <varlistentry>
-    <term>
-      <emphasis remap='I'>num_hosts</emphasis>
-    </term>
-    <listitem>
-      <para>
-Specifies the number of hosts.
-    </para>
-  </listitem>
-  </varlistentry>
-</variablelist>
-<para>
-<!-- .LP -->
-<!-- .eM -->
-The
-<function>XAddHosts</function>
-function adds each specified host to the access control list for that display.
-The server must be on the same host as the client issuing the command, or a
-<errorname>BadAccess</errorname>
-error results.
-</para>
-<para>
-<!-- .LP -->
-<function>XAddHosts</function>
-can generate
-<errorname>BadAccess</errorname>
-and
-<errorname>BadValue</errorname>
-errors.
-</para>
-<para>
-<!-- .LP -->
-<!-- .sp -->
-To obtain a host list, use
-<function>XListHosts</function>.
-</para>
-<indexterm significance="preferred"><primary>XListHosts</primary></indexterm>
-<!-- .sM -->
-<funcsynopsis id='xlisthosts'>
-<funcprototype>
-  <funcdef>XHostAddress *<function>XListHosts</function></funcdef>
-  <paramdef>Display<parameter> *display</parameter></paramdef>
-  <paramdef>int<parameter> *nhosts_return</parameter></paramdef>
-  <paramdef>Bool<parameter> *state_return</parameter></paramdef>
-</funcprototype>
-</funcsynopsis>
-<!-- .FN -->
-<variablelist>
-  <varlistentry>
-    <term>
-      <emphasis remap='I'>display</emphasis>
-    </term>
-    <listitem>
-      <para>
-Specifies the connection to the X server.
-      </para>
-    </listitem>
-  </varlistentry>
-  <varlistentry>
-    <term>
-      <emphasis remap='I'>nhosts_return</emphasis>
-    </term>
-    <listitem>
-      <para>
-Returns the number of hosts currently in the access control list.
-      </para>
-    </listitem>
-  </varlistentry>
-  <varlistentry>
-    <term>
-      <emphasis remap='I'>state_return</emphasis>
-    </term>
-    <listitem>
-      <para>
-Returns the state of the access control.
-    </para>
-  </listitem>
-  </varlistentry>
-</variablelist>
-<para>
-<!-- .LP -->
-<!-- .eM -->
-The
-<function>XListHosts</function>
-function returns the current access control list as well as whether the use 
-of the list at connection setup was enabled or disabled.
-<function>XListHosts</function>
-allows a program to find out what machines can make connections.
-It also returns a pointer to a list of host structures that
-were allocated by the function. 
-When no longer needed,
-this memory should be freed by calling
-<function>XFree</function>.
-</para>
-<para>
-<!-- .LP -->
-<!-- .sp -->
-To remove a single host, use
-<function>XRemoveHost</function>.
-</para>
-<indexterm significance="preferred"><primary>XRemoveHost</primary></indexterm>
-<!-- .sM -->
-<funcsynopsis id='xremovehost'>
-<funcprototype>
-  <funcdef><function>XRemoveHost</function></funcdef>
-  <paramdef>Display<parameter> *display</parameter></paramdef>
-  <paramdef>XHostAddress<parameter> *host</parameter></paramdef>
-</funcprototype>
-</funcsynopsis>
-<!-- .FN -->
-<variablelist>
-  <varlistentry>
-    <term>
-      <emphasis remap='I'>display</emphasis>
-    </term>
-    <listitem>
-      <para>
-Specifies the connection to the X server.
-<!-- .ds Ho removed -->
-      </para>
-    </listitem>
-  </varlistentry>
-  <varlistentry>
-    <term>
-      <emphasis remap='I'>host</emphasis>
-    </term>
-    <listitem>
-      <para>
-Specifies the host that is to be (Ho.
-    </para>
-  </listitem>
-  </varlistentry>
-</variablelist>
-<para>
-<!-- .LP -->
-<!-- .eM -->
-The
-<function>XRemoveHost</function>
-function removes the specified host from the access control list 
-for that display.
-The server must be on the same host as the client process, or a
-<errorname>BadAccess</errorname>
-error results.
-If you remove your machine from the access list,
-you can no longer connect to that server,
-and this operation cannot be reversed unless you reset the server.
-</para>
-<para>
-<!-- .LP -->
-<function>XRemoveHost</function>
-can generate
-<errorname>BadAccess</errorname>
-and
-<errorname>BadValue</errorname>
-errors.
-</para>
-<para>
-<!-- .LP -->
-<!-- .sp -->
-To remove multiple hosts at one time, use
-<function>XRemoveHosts</function>.
-</para>
-<indexterm significance="preferred"><primary>XRemoveHosts</primary></indexterm>
-<!-- .sM -->
-<funcsynopsis id='xremovehosts'>
-<funcprototype>
-  <funcdef><function>XRemoveHosts</function></funcdef>
-  <paramdef>Display<parameter> *display</parameter></paramdef>
-  <paramdef>XHostAddress<parameter> *hosts</parameter></paramdef>
-  <paramdef>int<parameter> num_hosts</parameter></paramdef>
-</funcprototype>
-</funcsynopsis>
-<!-- .FN -->
-<variablelist>
-  <varlistentry>
-    <term>
-      <emphasis remap='I'>display</emphasis>
-    </term>
-    <listitem>
-      <para>
-Specifies the connection to the X server.
-<!-- .ds Ho removed -->
-      </para>
-    </listitem>
-  </varlistentry>
-  <varlistentry>
-    <term>
-      <emphasis remap='I'>hosts</emphasis>
-    </term>
-    <listitem>
-      <para>
-Specifies each host that is to be (Ho.
-      </para>
-    </listitem>
-  </varlistentry>
-  <varlistentry>
-    <term>
-      <emphasis remap='I'>num_hosts</emphasis>
-    </term>
-    <listitem>
-      <para>
-Specifies the number of hosts.
-    </para>
-  </listitem>
-  </varlistentry>
-</variablelist>
-<para>
-<!-- .LP -->
-<!-- .eM -->
-The
-<function>XRemoveHosts</function>
-function removes each specified host from the access control list for that 
-display.  
-The X server must be on the same host as the client process, or a
-<errorname>BadAccess</errorname>
-error results.
-If you remove your machine from the access list, 
-you can no longer connect to that server,
-and this operation cannot be reversed unless you reset the server.
-</para>
-<para>
-<!-- .LP -->
-<function>XRemoveHosts</function>
-can generate
-<errorname>BadAccess</errorname>
-and
-<errorname>BadValue</errorname>
-errors.
-</para>
-</sect2>
-<sect2 id="Changing_Enabling_or_Disabling_Access_Control">
-<title>Changing, Enabling, or Disabling Access Control</title>
-<!-- .XS -->
-<!-- (SN Changing, Enabling, or Disabling Access Control  -->
-<!-- .XE -->
-<para>
-<!-- .LP -->
-Xlib provides functions that you can use to enable, disable, 
-or change access control.
-</para>
-<para>
-<!-- .LP -->
-For these functions to execute successfully,
-the client application must reside on the same host as the X server
-and/or have been given permission in the initial authorization
-at connection setup.
-</para>
-<para>
-<!-- .LP -->
-<!-- .sp -->
-To change access control, use
-<function>XSetAccessControl</function>.
-</para>
-<indexterm significance="preferred"><primary>XSetAccessControl</primary></indexterm>
-<!-- .sM -->
-<funcsynopsis id='xsetaccesscontrol'>
-<funcprototype>
-  <funcdef><function>XSetAccessControl</function></funcdef>
-  <paramdef>Display<parameter> *display</parameter></paramdef>
-  <paramdef>int<parameter> mode</parameter></paramdef>
-</funcprototype>
-</funcsynopsis>
-<!-- .FN -->
-<variablelist>
-  <varlistentry>
-    <term>
-      <emphasis remap='I'>display</emphasis>
-    </term>
-    <listitem>
-      <para>
-Specifies the connection to the X server.
-      </para>
-    </listitem>
-  </varlistentry>
-  <varlistentry>
-    <term>
-      <emphasis remap='I'>mode</emphasis>
-    </term>
-    <listitem>
-      <para>
-Specifies the mode.
-You can pass
-<symbol>EnableAccess</symbol>
-or
-<symbol>DisableAccess</symbol>.
-    </para>
-  </listitem>
-  </varlistentry>
-</variablelist>
-<para>
-<!-- .LP -->
-<!-- .eM -->
-The
-<function>XSetAccessControl</function>
-function either enables or disables the use of the access control list 
-at each connection setup.
-</para>
-<para>
-<!-- .LP -->
-<function>XSetAccessControl</function>
-can generate
-<errorname>BadAccess</errorname>
-and
-<errorname>BadValue</errorname>
-errors.
-</para>
-<para>
-<!-- .LP -->
-<!-- .sp -->
-To enable access control, use
-<function>XEnableAccessControl</function>.
-</para>
-<indexterm significance="preferred"><primary>XEnableAccessControl</primary></indexterm>
-<!-- .sM -->
-<funcsynopsis id='xenableaccesscontrol'>
-<funcprototype>
-  <funcdef><function>XEnableAccessControl</function></funcdef>
-  <paramdef>Display<parameter> *display</parameter></paramdef>
-</funcprototype>
-</funcsynopsis>
-<!-- .FN -->
-<variablelist>
-  <varlistentry>
-    <term>
-      <emphasis remap='I'>display</emphasis>
-    </term>
-    <listitem>
-      <para>
-Specifies the connection to the X server.
-    </para>
-  </listitem>
-  </varlistentry>
-</variablelist>
-<para>
-<!-- .LP -->
-<!-- .eM -->
-The
-<function>XEnableAccessControl</function>
-function enables the use of the access control list at each connection setup.
-</para>
-<para>
-<!-- .LP -->
-<function>XEnableAccessControl</function>
-can generate a
-<errorname>BadAccess</errorname>
-error.
-</para>
-<para>
-<!-- .LP -->
-<!-- .sp -->
-To disable access control, use
-<function>XDisableAccessControl</function>.
-</para>
-<indexterm significance="preferred"><primary>XDisableAccessControl</primary></indexterm>
-<!-- .sM -->
-<funcsynopsis id='xdisableaccesscontrol'>
-<funcprototype>
-  <funcdef><function>XDisableAccessControl</function></funcdef>
-  <paramdef>Display<parameter> *display</parameter></paramdef>
-</funcprototype>
-</funcsynopsis>
-<!-- .FN -->
-<variablelist>
-  <varlistentry>
-    <term>
-      <emphasis remap='I'>display</emphasis>
-    </term>
-    <listitem>
-      <para>
-Specifies the connection to the X server.
-    </para>
-  </listitem>
-  </varlistentry>
-</variablelist>
-<para>
-<!-- .LP -->
-<!-- .eM -->
-The
-<function>XDisableAccessControl</function>
-function disables the use of the access control list at each connection setup.
-</para>
-<para>
-<!-- .LP -->
-<function>XDisableAccessControl</function>
-can generate a
-<errorname>BadAccess</errorname>
-error.
-<!-- .bp -->
-
-</para>
-</sect2>
-</sect1>
-</chapter>
->>>>>>> 01df5d59
+<?xml version="1.0" encoding="UTF-8" ?>
+<!DOCTYPE chapter PUBLIC "-//OASIS//DTD DocBook XML V4.3//EN"
+	  "http://www.oasis-open.org/docbook/xml/4.3/docbookx.dtd">
+<chapter id="window_and_session_manager_functions">
+<title>Window and Session Manager Functions</title>
+
+<para>
+Although it is difficult to categorize functions as exclusively for an application,
+a window manager, or a session manager, the functions in this chapter are most
+often used by window managers and session managers. It is not expected that
+these functions will be used by most application programs. Xlib provides
+management functions to:
+</para>
+
+<itemizedlist>
+  <listitem><para>Change the parent of a window</para></listitem>
+  <listitem><para>Control the lifetime of a window</para></listitem>
+  <listitem><para>Manage installed colormaps</para></listitem>
+  <listitem><para>Set and retrieve the font search path</para></listitem>
+  <listitem><para>Grab the server</para></listitem>
+  <listitem><para>Kill a client</para></listitem>
+  <listitem><para>Control the screen saver</para></listitem>
+  <listitem><para>Control host access</para></listitem>
+</itemizedlist>
+
+<sect1 id="Changing_the_Parent_of_a_Window">
+<title>Changing the Parent of a Window</title>
+<!-- .XS -->
+<!-- (SN Changing the Parent of a Window  -->
+<!-- .XE -->
+<para>
+<!-- .LP -->
+To change a window's parent to another window on the same screen, use
+<function>XReparentWindow</function>.
+There is no way to move a window between screens.
+</para>
+<indexterm significance="preferred"><primary>XReparentWindow</primary></indexterm>
+<!-- .sM -->
+<funcsynopsis id='xreparentwindow'>
+<funcprototype>
+  <funcdef><function>XReparentWindow</function></funcdef>
+  <paramdef>Display<parameter> *display</parameter></paramdef>
+  <paramdef>Window<parameter> w</parameter></paramdef>
+  <paramdef>Window<parameter> parent</parameter></paramdef>
+  <paramdef>intx,<parameter> y</parameter></paramdef>
+</funcprototype>
+</funcsynopsis>
+<!-- .FN -->
+<variablelist>
+  <varlistentry>
+    <term>
+      <emphasis remap='I'>display</emphasis>
+    </term>
+    <listitem>
+      <para>
+Specifies the connection to the X server.
+      </para>
+    </listitem>
+  </varlistentry>
+  <varlistentry>
+    <term>
+      <emphasis remap='I'>w</emphasis>
+    </term>
+    <listitem>
+      <para>
+Specifies the window.
+      </para>
+    </listitem>
+  </varlistentry>
+  <varlistentry>
+    <term>
+      <emphasis remap='I'>parent</emphasis>
+    </term>
+    <listitem>
+      <para>
+Specifies the parent window.
+<!-- .ds Xy \ of the position in the new parent window -->
+      </para>
+    </listitem>
+  </varlistentry>
+  <varlistentry>
+    <term>
+      <emphasis remap='I'>x</emphasis>
+    </term>
+    <listitem>
+      <para>
+<!-- .br -->
+<!-- .ns -->
+      </para>
+    </listitem>
+  </varlistentry>
+  <varlistentry>
+    <term>
+      <emphasis remap='I'>y</emphasis>
+    </term>
+    <listitem>
+      <para>
+Specify the x and y coordinates(Xy.
+    </para>
+  </listitem>
+  </varlistentry>
+</variablelist>
+<para>
+<!-- .LP -->
+<!-- .eM -->
+If the specified window is mapped,
+<function>XReparentWindow</function>
+automatically performs an
+<systemitem>UnmapWindow</systemitem>
+request on it, removes it from its current position in the hierarchy,
+and inserts it as the child of the specified parent.
+The window is placed in the stacking order on top with respect to
+sibling windows.
+</para>
+<para>
+<!-- .LP -->
+After reparenting the specified window,
+<function>XReparentWindow</function>
+causes the X server to generate a
+<symbol>ReparentNotify</symbol>
+event.
+The override_redirect member returned in this event is
+set to the window's corresponding attribute.
+Window manager clients usually should ignore this window if this member
+is set to
+<symbol>True</symbol>.
+Finally, if the specified window was originally mapped,
+the X server automatically performs a
+<systemitem>MapWindow</systemitem>
+request on it.
+</para>
+<para>
+<!-- .LP -->
+The X server performs normal exposure processing on formerly obscured
+windows.
+The X server might not generate 
+<symbol>Expose</symbol>
+events for regions from the initial
+<systemitem>UnmapWindow</systemitem>
+request that are immediately obscured by the final
+<systemitem>MapWindow</systemitem>
+request.
+A
+<errorname>BadMatch</errorname>
+error results if:
+</para>
+<itemizedlist>
+  <listitem>
+    <para>
+The new parent window is not on the same screen as
+the old parent window.
+    </para>
+  </listitem>
+  <listitem>
+    <para>
+The new parent window is the specified window or an inferior of the
+specified window.
+    </para>
+  </listitem>
+  <listitem>
+    <para>
+The new parent is
+<symbol>InputOnly</symbol>,
+and the window is not.
+    </para>
+  </listitem>
+  <listitem>
+    <para>
+The specified window has a
+<symbol>ParentRelative</symbol>
+background, and the new parent window is not the same depth as the
+specified window.
+    </para>
+  </listitem>
+</itemizedlist>
+<para>
+<!-- .LP -->
+<function>XReparentWindow</function>
+can generate
+<errorname>BadMatch</errorname>
+and
+<errorname>BadWindow</errorname>
+errors.
+</para>
+</sect1>
+<sect1 id="Controlling_the_Lifetime_of_a_Window">
+<title>Controlling the Lifetime of a Window</title>
+<!-- .XS -->
+<!-- (SN Controlling the Lifetime of a Window  -->
+<!-- .XE -->
+<para>
+<!-- .LP -->
+The save-set of a client is a list of other clients' windows that,
+if they are inferiors of one of the client's windows at connection close,
+should not be destroyed and should be remapped if they are unmapped.
+For further information about close-connection processing,
+see <link linkend="Using_X_Server_Connection_Close_Operations_">section 2.6</link>.
+To allow an application's window to survive when a window manager that
+has reparented a window fails,
+Xlib provides the save-set functions that you can 
+use to control the longevity of subwindows
+that are normally destroyed when the parent is destroyed.
+For example, a window manager that wants to add decoration
+to a window by adding a frame might reparent an application's
+window. 
+When the frame is destroyed,
+the application's window should not be destroyed 
+but be returned to its previous place in the window hierarchy.
+</para>
+<para>
+<!-- .LP -->
+The X server automatically removes windows from the save-set
+when they are destroyed.
+</para>
+<para>
+<!-- .LP -->
+<!-- .sp -->
+To add or remove a window from the client's save-set, use
+<function>XChangeSaveSet</function>.
+</para>
+<indexterm significance="preferred"><primary>XChangeSaveSet</primary></indexterm>
+<!-- .sM -->
+<funcsynopsis id='xchangesaveset'>
+<funcprototype>
+  <funcdef><function>XChangeSaveSet</function></funcdef>
+  <paramdef>Display<parameter> *display</parameter></paramdef>
+  <paramdef>Window<parameter> w</parameter></paramdef>
+  <paramdef>int<parameter> change_mode</parameter></paramdef>
+</funcprototype>
+</funcsynopsis>
+<!-- .FN -->
+<variablelist>
+  <varlistentry>
+    <term>
+      <emphasis remap='I'>display</emphasis>
+    </term>
+    <listitem>
+      <para>
+Specifies the connection to the X server.
+<!-- .ds Wi that you want to add to or delete from the client's save-set -->
+      </para>
+    </listitem>
+  </varlistentry>
+  <varlistentry>
+    <term>
+      <emphasis remap='I'>w</emphasis>
+    </term>
+    <listitem>
+      <para>
+Specifies the window (Wi.
+      </para>
+    </listitem>
+  </varlistentry>
+  <varlistentry>
+    <term>
+      <emphasis remap='I'>change_mode</emphasis>
+    </term>
+    <listitem>
+      <para>
+Specifies the mode.
+You can pass
+<symbol>SetModeInsert</symbol>
+or
+<symbol>SetModeDelete</symbol>.
+    </para>
+  </listitem>
+  </varlistentry>
+</variablelist>
+<para>
+<!-- .LP -->
+<!-- .eM -->
+Depending on the specified mode,
+<function>XChangeSaveSet</function>
+either inserts or deletes the specified window from the client's save-set. 
+The specified window must have been created by some other client,
+or a
+<errorname>BadMatch</errorname>
+error results.
+</para>
+<para>
+<!-- .LP -->
+<function>XChangeSaveSet</function>
+can generate
+<errorname>BadMatch</errorname>,
+<errorname>BadValue</errorname>,
+and
+<errorname>BadWindow</errorname>
+errors.
+</para>
+<para>
+<!-- .LP -->
+<!-- .sp -->
+To add a window to the client's save-set, use
+<function>XAddToSaveSet</function>.
+</para>
+<indexterm significance="preferred"><primary>XAddToSaveSet</primary></indexterm>
+<!-- .sM -->
+<funcsynopsis id='xaddtosaveset'>
+<funcprototype>
+  <funcdef><function>XAddToSaveSet</function></funcdef>
+  <paramdef>Display<parameter> *display</parameter></paramdef>
+  <paramdef>Window<parameter> w</parameter></paramdef>
+</funcprototype>
+</funcsynopsis>
+<!-- .FN -->
+<variablelist>
+  <varlistentry>
+    <term>
+      <emphasis remap='I'>display</emphasis>
+    </term>
+    <listitem>
+      <para>
+Specifies the connection to the X server.
+<!-- .ds Wi that you want to add to the client's save-set -->
+      </para>
+    </listitem>
+  </varlistentry>
+  <varlistentry>
+    <term>
+      <emphasis remap='I'>w</emphasis>
+    </term>
+    <listitem>
+      <para>
+Specifies the window (Wi.
+    </para>
+  </listitem>
+  </varlistentry>
+</variablelist>
+<para>
+<!-- .LP -->
+<!-- .eM -->
+The
+<function>XAddToSaveSet</function>
+function adds the specified window to the client's save-set.
+The specified window must have been created by some other client,
+or a
+<errorname>BadMatch</errorname>
+error results.
+</para>
+<para>
+<!-- .LP -->
+<function>XAddToSaveSet</function>
+can generate
+<errorname>BadMatch</errorname>
+and
+<errorname>BadWindow</errorname>
+errors.
+</para>
+<para>
+<!-- .LP -->
+<!-- .sp -->
+To remove a window from the client's save-set, use
+<function>XRemoveFromSaveSet</function>.
+</para>
+<indexterm significance="preferred"><primary>XRemoveFromSaveSet</primary></indexterm>
+<!-- .sM -->
+<funcsynopsis id='xremovefromsaveset'>
+<funcprototype>
+  <funcdef><function>XRemoveFromSaveSet</function></funcdef>
+  <paramdef>Display<parameter> *display</parameter></paramdef>
+  <paramdef>Window<parameter> w</parameter></paramdef>
+</funcprototype>
+</funcsynopsis>
+<!-- .FN -->
+<variablelist>
+  <varlistentry>
+    <term>
+      <emphasis remap='I'>display</emphasis>
+    </term>
+    <listitem>
+      <para>
+Specifies the connection to the X server.
+<!-- .ds Wi that you want to delete from the client's save-set -->
+      </para>
+    </listitem>
+  </varlistentry>
+  <varlistentry>
+    <term>
+      <emphasis remap='I'>w</emphasis>
+    </term>
+    <listitem>
+      <para>
+Specifies the window (Wi.
+    </para>
+  </listitem>
+  </varlistentry>
+</variablelist>
+<para>
+<!-- .LP -->
+<!-- .eM -->
+The
+<function>XRemoveFromSaveSet</function>
+function removes the specified window from the client's save-set.
+The specified window must have been created by some other client,
+or a
+<errorname>BadMatch</errorname>
+error results.
+</para>
+<para>
+<!-- .LP -->
+<function>XRemoveFromSaveSet</function>
+can generate
+<errorname>BadMatch</errorname>
+and
+<errorname>BadWindow</errorname>
+errors.
+</para>
+</sect1>
+<sect1 id="Managing_Installed_Colormaps">
+<title>Managing Installed Colormaps</title>
+<!-- .XS -->
+<!-- (SN Managing Installed Colormaps -->
+<!-- .XE -->
+<para>
+<!-- .LP -->
+The X server maintains a list of installed colormaps.
+Windows using these colormaps are guaranteed to display with
+correct colors; windows using other colormaps may or may not display
+with correct colors.
+Xlib provides functions that you can use to install a colormap, 
+uninstall a colormap, and obtain a list of installed colormaps.
+</para>
+<para>
+<!-- .LP -->
+At any time,
+there is a subset of the installed maps that is viewed as an ordered list
+and is called the required list.
+The length of the required list is at most M,
+where M is the minimum number of installed colormaps specified for the screen
+in the connection setup.
+The required list is maintained as follows.
+When a colormap is specified to
+<function>XInstallColormap</function>,
+it is added to the head of the list;
+the list is truncated at the tail, if necessary, to keep its length to 
+at most M.
+When a colormap is specified to
+<function>XUninstallColormap</function>
+and it is in the required list,
+it is removed from the list.
+A colormap is not added to the required list when it is implicitly installed
+by the X server,
+and the X server cannot implicitly uninstall a colormap that is in the
+required list.
+</para>
+<para>
+<!-- .LP -->
+<!-- .sp -->
+To install a colormap, use
+<function>XInstallColormap</function>.
+</para>
+<indexterm significance="preferred"><primary>XInstallColormap</primary></indexterm>
+<!-- .sM -->
+<funcsynopsis id='xinstallcolormap'>
+<funcprototype>
+  <funcdef><function>XInstallColormap</function></funcdef>
+  <paramdef>Display<parameter> *display</parameter></paramdef>
+  <paramdef>Colormap<parameter> colormap</parameter></paramdef>
+</funcprototype>
+</funcsynopsis>
+<!-- .FN -->
+<variablelist>
+  <varlistentry>
+    <term>
+      <emphasis remap='I'>display</emphasis>
+    </term>
+    <listitem>
+      <para>
+Specifies the connection to the X server.
+      </para>
+    </listitem>
+  </varlistentry>
+  <varlistentry>
+    <term>
+      <emphasis remap='I'>colormap</emphasis>
+    </term>
+    <listitem>
+      <para>
+Specifies the colormap.
+    </para>
+  </listitem>
+  </varlistentry>
+</variablelist>
+<para>
+<!-- .LP -->
+<!-- .eM -->
+The
+<function>XInstallColormap</function>
+function installs the specified colormap for its associated screen.
+All windows associated with this colormap immediately display with
+true colors.
+You associated the windows with this colormap when you created them by calling
+<function>XCreateWindow</function>,
+<function>XCreateSimpleWindow</function>,
+<function>XChangeWindowAttributes</function>,
+or
+<function>XSetWindowColormap</function>.
+</para>
+<para>
+<!-- .LP -->
+If the specified colormap is not already an installed colormap, 
+the X server generates a
+<symbol>ColormapNotify</symbol>
+event on each window that has that colormap.
+In addition, for every other colormap that is installed as 
+a result of a call to
+<function>XInstallColormap</function>,
+the X server generates a
+<symbol>ColormapNotify</symbol>
+event on each window that has that colormap.
+</para>
+<para>
+<!-- .LP -->
+<function>XInstallColormap</function>
+can generate a
+<errorname>BadColor</errorname>
+error.
+</para>
+<para>
+<!-- .LP -->
+<!-- .sp -->
+To uninstall a colormap, use
+<function>XUninstallColormap</function>.
+</para>
+<indexterm significance="preferred"><primary>XUninstallColormap</primary></indexterm>
+<!-- .sM -->
+<funcsynopsis id='xuninstallcolormap'>
+<funcprototype>
+  <funcdef><function>XUninstallColormap</function></funcdef>
+  <paramdef>Display<parameter> *display</parameter></paramdef>
+  <paramdef>Colormap<parameter> colormap</parameter></paramdef>
+</funcprototype>
+</funcsynopsis>
+<!-- .FN -->
+<variablelist>
+  <varlistentry>
+    <term>
+      <emphasis remap='I'>display</emphasis>
+    </term>
+    <listitem>
+      <para>
+Specifies the connection to the X server.
+      </para>
+    </listitem>
+  </varlistentry>
+  <varlistentry>
+    <term>
+      <emphasis remap='I'>colormap</emphasis>
+    </term>
+    <listitem>
+      <para>
+Specifies the colormap.
+    </para>
+  </listitem>
+  </varlistentry>
+</variablelist>
+<para>
+<!-- .LP -->
+<!-- .eM -->
+The
+<function>XUninstallColormap</function>
+function removes the specified colormap from the required
+list for its screen.
+As a result,
+the specified colormap might be uninstalled, 
+and the X server might implicitly install or uninstall additional colormaps.
+Which colormaps get installed or uninstalled is server dependent
+except that the required list must remain installed.
+</para>
+<para>
+<!-- .LP -->
+If the specified colormap becomes uninstalled, 
+the X server generates a
+<symbol>ColormapNotify</symbol>
+event on each window that has that colormap.
+In addition, for every other colormap that is installed or uninstalled as a 
+result of a call to 
+<function>XUninstallColormap</function>,
+the X server generates a
+<symbol>ColormapNotify</symbol>
+event on each window that has that colormap.
+</para>
+<para>
+<!-- .LP -->
+<function>XUninstallColormap</function>
+can generate a
+<errorname>BadColor</errorname>
+error.
+</para>
+<para>
+<!-- .LP -->
+<!-- .sp -->
+To obtain a list of the currently installed colormaps for a given screen, use
+<function>XListInstalledColormaps</function>.
+</para>
+<indexterm significance="preferred"><primary>XListInstalledColormaps</primary></indexterm>
+<!-- .sM -->
+<funcsynopsis id='xlistinstalledcolormaps'>
+<funcprototype>
+  <funcdef>Colormap *<function>XListInstalledColormaps</function></funcdef>
+  <paramdef>Display<parameter> *display</parameter></paramdef>
+  <paramdef>Window<parameter> w</parameter></paramdef>
+  <paramdef>int<parameter> *num_return</parameter></paramdef>
+</funcprototype>
+</funcsynopsis>
+<!-- .FN -->
+<variablelist>
+  <varlistentry>
+    <term>
+      <emphasis remap='I'>display</emphasis>
+    </term>
+    <listitem>
+      <para>
+Specifies the connection to the X server.
+<!-- .ds Wi that determines the screen -->
+      </para>
+    </listitem>
+  </varlistentry>
+  <varlistentry>
+    <term>
+      <emphasis remap='I'>w</emphasis>
+    </term>
+    <listitem>
+      <para>
+Specifies the window (Wi.
+      </para>
+    </listitem>
+  </varlistentry>
+  <varlistentry>
+    <term>
+      <emphasis remap='I'>num_return</emphasis>
+    </term>
+    <listitem>
+      <para>
+Returns the number of currently installed colormaps.
+    </para>
+  </listitem>
+  </varlistentry>
+</variablelist>
+<para>
+<!-- .LP -->
+<!-- .eM -->
+The
+<function>XListInstalledColormaps</function>
+function returns a list of the currently installed colormaps for the screen 
+of the specified window.
+The order of the colormaps in the list is not significant
+and is no explicit indication of the required list.
+When the allocated list is no longer needed,
+free it by using
+<function>XFree</function>.
+</para>
+<para>
+<!-- .LP -->
+<function>XListInstalledColormaps</function>
+can generate a
+<errorname>BadWindow</errorname>
+error.
+</para>
+</sect1>
+<sect1 id="Setting_and_Retrieving_the_Font_Search_Path">
+<title>Setting and Retrieving the Font Search Path</title>
+<!-- .XS -->
+<!-- (SN Setting and Retrieving the Font Search Path  -->
+<!-- .XE -->
+<para>
+<!-- .LP -->
+The set of fonts available from a server depends on a font
+search path.  Xlib provides functions to set and retrieve the
+search path for a server.
+</para>
+<para>
+<!-- .LP -->
+<!-- .sp -->
+To set the font search path, use
+<function>XSetFontPath</function>.
+</para>
+<indexterm significance="preferred"><primary>XSetFontPath</primary></indexterm>
+<!-- .sM -->
+<funcsynopsis id='xsetfontpath'>
+<funcprototype>
+  <funcdef><function>XSetFontPath</function></funcdef>
+  <paramdef>Display<parameter> *display</parameter></paramdef>
+  <paramdef>char<parameter> **directories</parameter></paramdef>
+  <paramdef>int<parameter> ndirs</parameter></paramdef>
+</funcprototype>
+</funcsynopsis>
+<!-- .FN -->
+<variablelist>
+  <varlistentry>
+    <term>
+      <emphasis remap='I'>display</emphasis>
+    </term>
+    <listitem>
+      <para>
+Specifies the connection to the X server.
+      </para>
+    </listitem>
+  </varlistentry>
+  <varlistentry>
+    <term>
+      <emphasis remap='I'>directories</emphasis>
+    </term>
+    <listitem>
+      <para>
+Specifies the directory path used to look for a font.
+Setting the path to the empty list restores the default path defined
+for the X server.
+      </para>
+    </listitem>
+  </varlistentry>
+  <varlistentry>
+    <term>
+      <emphasis remap='I'>ndirs</emphasis>
+    </term>
+    <listitem>
+      <para>
+Specifies the number of directories in the path.
+    </para>
+  </listitem>
+  </varlistentry>
+</variablelist>
+<para>
+<!-- .LP -->
+<!-- .eM -->
+The
+<function>XSetFontPath</function>
+function defines the directory search path for font lookup.
+There is only one search path per X server, not one per client.
+The encoding and interpretation of the strings are implementation-dependent,
+but typically they specify directories or font servers to be searched 
+in the order listed.
+An X server is permitted to cache font information internally;
+for example, it might cache an entire font from a file and not
+check on subsequent opens of that font to see if the underlying
+font file has changed.
+However,
+when the font path is changed,
+the X server is guaranteed to flush all cached information about fonts 
+for which there currently are no explicit resource IDs allocated.
+The meaning of an error from this request is implementation-dependent.
+</para>
+<para>
+<!-- .LP -->
+<function>XSetFontPath</function>
+can generate a
+<errorname>BadValue</errorname>
+error.
+</para>
+<para>
+<!-- .LP -->
+<!-- .sp -->
+To get the current font search path, use
+<function>XGetFontPath</function>.
+</para>
+<indexterm significance="preferred"><primary>XGetFontPath</primary></indexterm>
+<!-- .sM -->
+<funcsynopsis id='xgetfontpath'>
+<funcprototype>
+  <funcdef>char **<function>XGetFontPath</function></funcdef>
+  <paramdef>Display<parameter> *display</parameter></paramdef>
+  <paramdef>int<parameter> *npaths_return</parameter></paramdef>
+</funcprototype>
+</funcsynopsis>
+<!-- .FN -->
+<variablelist>
+  <varlistentry>
+    <term>
+      <emphasis remap='I'>display</emphasis>
+    </term>
+    <listitem>
+      <para>
+Specifies the connection to the X server.
+      </para>
+    </listitem>
+  </varlistentry>
+  <varlistentry>
+    <term>
+      <emphasis remap='I'>npaths_return</emphasis>
+    </term>
+    <listitem>
+      <para>
+Returns the number of strings in the font path array.
+    </para>
+  </listitem>
+  </varlistentry>
+</variablelist>
+<para>
+<!-- .LP -->
+<!-- .eM -->
+The
+<function>XGetFontPath</function>
+function allocates and returns an array of strings containing the search path.
+The contents of these strings are implementation-dependent
+and are not intended to be interpreted by client applications.
+When it is no longer needed,
+the data in the font path should be freed by using
+<function>XFreeFontPath</function>.
+</para>
+<para>
+<!-- .LP -->
+<!-- .sp -->
+To free data returned by
+<function>XGetFontPath</function>,
+use
+<function>XFreeFontPath</function>.
+</para>
+<indexterm significance="preferred"><primary>XFreeFontPath</primary></indexterm>
+<!-- .sM -->
+<funcsynopsis id='xfreefontpath'>
+<funcprototype>
+  <funcdef><function>XFreeFontPath</function></funcdef>
+  <paramdef>char<parameter> **list</parameter></paramdef>
+</funcprototype>
+</funcsynopsis>
+<!-- .FN -->
+<variablelist>
+  <varlistentry>
+    <term>
+      <emphasis remap='I'>list</emphasis>
+    </term>
+    <listitem>
+      <para>
+Specifies the array of strings you want to free.
+    </para>
+  </listitem>
+  </varlistentry>
+</variablelist>
+<para>
+<!-- .LP -->
+<!-- .eM -->
+The
+<function>XFreeFontPath</function>
+function
+frees the data allocated by
+<function>XGetFontPath</function>.
+</para>
+</sect1>
+<sect1 id="Grabbing_the_Server_">
+<title>Grabbing the Server </title>
+<!-- .XS -->
+<!-- (SN Grabbing the Server  -->
+<!-- .XE -->
+<para>
+<!-- .LP -->
+Xlib provides functions that you can use to grab and ungrab the server.
+These functions can be used to control processing of output on other
+connections by the window system server.
+While the server is grabbed,
+no processing of requests or close downs on any other connection will occur.
+A client closing its connection automatically ungrabs the server.
+<indexterm><primary>Menus</primary></indexterm>
+<indexterm><primary>Window</primary><secondary>managers</secondary></indexterm>
+Although grabbing the server is highly discouraged, it is sometimes necessary.
+</para>
+<para>
+<!-- .LP -->
+<!-- .sp -->
+To grab the server, use
+<function>XGrabServer</function>.
+</para>
+<indexterm><primary>Server</primary><secondary>grabbing</secondary></indexterm>
+<indexterm><primary>Grabbing</primary><secondary>server</secondary></indexterm>
+<indexterm significance="preferred"><primary>XGrabServer</primary></indexterm>
+<!-- .sM -->
+<funcsynopsis id='xgrabserver'>
+<funcprototype>
+  <funcdef><function>XGrabServer</function></funcdef>
+  <paramdef>Display<parameter> *display</parameter></paramdef>
+</funcprototype>
+</funcsynopsis>
+<!-- .FN -->
+<variablelist>
+  <varlistentry>
+    <term>
+      <emphasis remap='I'>display</emphasis>
+    </term>
+    <listitem>
+      <para>
+Specifies the connection to the X server.
+    </para>
+  </listitem>
+  </varlistentry>
+</variablelist>
+<para>
+<!-- .LP -->
+<!-- .eM -->
+The
+<function>XGrabServer</function>
+function disables processing of requests and close downs on all other 
+connections than the one this request arrived on.
+You should not grab the X server any more than is absolutely necessary.
+</para>
+<para>
+<!-- .LP -->
+<!-- .sp -->
+To ungrab the server, use
+<function>XUngrabServer</function>.
+</para>
+<indexterm significance="preferred"><primary>XUngrabServer</primary></indexterm>
+<!-- .sM -->
+<funcsynopsis id='xungrabserver'>
+<funcprototype>
+  <funcdef><function>XUngrabServer</function></funcdef>
+  <paramdef>Display<parameter> *display</parameter></paramdef>
+</funcprototype>
+</funcsynopsis>
+<!-- .FN -->
+<variablelist>
+  <varlistentry>
+    <term>
+      <emphasis remap='I'>display</emphasis>
+    </term>
+    <listitem>
+      <para>
+Specifies the connection to the X server.
+    </para>
+  </listitem>
+  </varlistentry>
+</variablelist>
+<para>
+<!-- .LP -->
+<!-- .eM -->
+The
+<function>XUngrabServer</function>
+function restarts processing of requests and close downs on other connections.
+You should avoid grabbing the X server as much as possible.
+</para>
+</sect1>
+<sect1 id="Killing_Clients">
+<title>Killing Clients</title>
+<!-- .XS -->
+<!-- (SN Killing Clients  -->
+<!-- .XE -->
+<para>
+<!-- .LP -->
+Xlib provides a function to cause the connection to
+a client to be closed and its resources to be destroyed.
+To destroy a client, use
+<function>XKillClient</function>.
+</para>
+<indexterm significance="preferred"><primary>XKillClient</primary></indexterm>
+<!-- .sM -->
+<funcsynopsis id='xkillclient'>
+<funcprototype>
+  <funcdef><function>XKillClient</function></funcdef>
+  <paramdef>Display<parameter> *display</parameter></paramdef>
+  <paramdef>XID<parameter> resource</parameter></paramdef>
+</funcprototype>
+</funcsynopsis>
+<!-- .FN -->
+<variablelist>
+  <varlistentry>
+    <term>
+      <emphasis remap='I'>display</emphasis>
+    </term>
+    <listitem>
+      <para>
+Specifies the connection to the X server.
+      </para>
+    </listitem>
+  </varlistentry>
+  <varlistentry>
+    <term>
+      <emphasis remap='I'>resource</emphasis>
+    </term>
+    <listitem>
+      <para>
+Specifies any resource associated with the client that you want to destroy or
+<symbol>AllTemporary</symbol>.
+    </para>
+  </listitem>
+  </varlistentry>
+</variablelist>
+<para>
+<!-- .LP -->
+<!-- .eM -->
+The
+<function>XKillClient</function>
+function
+forces a close down of the client
+that created the resource
+if a valid resource is specified.
+If the client has already terminated in
+either 
+<symbol>RetainPermanent</symbol>
+or 
+<symbol>RetainTemporary</symbol>
+mode, all of the client's
+resources are destroyed.
+If 
+<symbol>AllTemporary</symbol>
+is specified, the resources of all clients that have terminated in
+<symbol>RetainTemporary</symbol>
+are destroyed (see <link linkend="Closing_the_Display">section 2.5</link>).
+This permits implementation of window manager facilities that aid debugging.
+A client can set its close-down mode to
+<symbol>RetainTemporary</symbol>.
+If the client then crashes,
+its windows would not be destroyed. 
+The programmer can then inspect the application's window tree 
+and use the window manager to destroy the zombie windows.
+</para>
+<para>
+<!-- .LP -->
+<function>XKillClient</function>
+can generate a
+<errorname>BadValue</errorname>
+error.
+</para>
+</sect1>
+<sect1 id="Controlling_the_Screen_Saver_">
+<title>Controlling the Screen Saver </title>
+<!-- .XS -->
+<!-- (SN Controlling the Screen Saver  -->
+<!-- .XE -->
+<para>
+<!-- .LP -->
+Xlib provides functions that you can use to set or reset the mode 
+of the screen saver, to force or activate the screen saver,
+or to obtain the current screen saver values.
+</para>
+<para>
+<!-- .LP -->
+<!-- .sp -->
+To set the screen saver mode, use
+<function>XSetScreenSaver</function>.
+</para>
+<indexterm significance="preferred"><primary>XSetScreenSaver</primary></indexterm>
+<!-- .sM -->
+<funcsynopsis id='xsetscreensaver'>
+<funcprototype>
+  <funcdef><function>XSetScreenSaver</function></funcdef>
+  <paramdef>Display<parameter> *display</parameter></paramdef>
+  <paramdef>inttimeout,<parameter> interval</parameter></paramdef>
+  <paramdef>int<parameter> prefer_blanking</parameter></paramdef>
+  <paramdef>int<parameter> allow_exposures</parameter></paramdef>
+</funcprototype>
+</funcsynopsis>
+<!-- .FN -->
+<variablelist>
+  <varlistentry>
+    <term>
+      <emphasis remap='I'>display</emphasis>
+    </term>
+    <listitem>
+      <para>
+Specifies the connection to the X server.
+      </para>
+    </listitem>
+  </varlistentry>
+  <varlistentry>
+    <term>
+      <emphasis remap='I'>timeout</emphasis>
+    </term>
+    <listitem>
+      <para>
+Specifies the timeout, in seconds, until the screen saver turns on.
+      </para>
+    </listitem>
+  </varlistentry>
+  <varlistentry>
+    <term>
+      <emphasis remap='I'>interval</emphasis>
+    </term>
+    <listitem>
+      <para>
+Specifies the interval, in seconds, between screen saver alterations.
+      </para>
+    </listitem>
+  </varlistentry>
+  <varlistentry>
+    <term>
+      <emphasis remap='I'>prefer_blanking</emphasis>
+    </term>
+    <listitem>
+      <para>
+Specifies how to enable screen blanking.
+You can pass
+<symbol>DontPreferBlanking</symbol>,
+<symbol>PreferBlanking</symbol>,
+or
+<symbol>DefaultBlanking</symbol>.
+      </para>
+    </listitem>
+  </varlistentry>
+  <varlistentry>
+    <term>
+      <emphasis remap='I'>allow_exposures</emphasis>
+    </term>
+    <listitem>
+      <para>
+Specifies the screen save control values.
+You can pass
+<symbol>DontAllowExposures</symbol>,
+<symbol>AllowExposures</symbol>,
+or
+<symbol>DefaultExposures</symbol>.
+    </para>
+  </listitem>
+  </varlistentry>
+</variablelist>
+<para>
+<!-- .LP -->
+<!-- .eM -->
+Timeout and interval are specified in seconds. 
+A timeout of 0 disables the screen saver 
+(but an activated screen saver is not deactivated),
+and a timeout of &minus;1 restores the default.
+Other negative values generate a
+<errorname>BadValue</errorname>
+error.
+If the timeout value is nonzero, 
+<function>XSetScreenSaver</function>
+enables the screen saver.
+An interval of 0 disables the random-pattern motion.
+If no input from devices (keyboard, mouse, and so on) is generated 
+for the specified number of timeout seconds once the screen saver is enabled,
+the screen saver is activated.
+</para>
+<para>
+<!-- .LP -->
+For each screen, 
+if blanking is preferred and the hardware supports video blanking, 
+the screen simply goes blank.  
+Otherwise, if either exposures are allowed or the screen can be regenerated 
+without sending 
+<symbol>Expose</symbol>
+events to clients, 
+the screen is tiled with the root window background tile randomly 
+re-origined each interval seconds.
+Otherwise, the screens' state do not change, 
+and the screen saver is not activated.
+The screen saver is deactivated,
+and all screen states are restored at the next
+keyboard or pointer input or at the next call to
+<function>XForceScreenSaver</function>
+with mode
+<symbol>ScreenSaverReset</symbol>.
+</para>
+<para>
+<!-- .LP -->
+If the server-dependent screen saver method supports periodic change,
+the interval argument serves as a hint about how long the change period
+should be, and zero hints that no periodic change should be made.
+Examples of ways to change the screen include scrambling the colormap
+periodically, moving an icon image around the screen periodically, or tiling
+the screen with the root window background tile, randomly re-origined
+periodically.
+</para>
+<para>
+<!-- .LP -->
+<function>XSetScreenSaver</function>
+can generate a
+<errorname>BadValue</errorname>
+error.
+</para>
+<para>
+<!-- .LP -->
+<!-- .sp -->
+To force the screen saver on or off, use
+<function>XForceScreenSaver</function>.
+</para>
+<indexterm significance="preferred"><primary>XForceScreenSaver</primary></indexterm>
+<!-- .sM -->
+<funcsynopsis id='xforcescreensaver'>
+<funcprototype>
+  <funcdef><function>XForceScreenSaver</function></funcdef>
+  <paramdef>Display<parameter> *display</parameter></paramdef>
+  <paramdef>int<parameter> mode</parameter></paramdef>
+</funcprototype>
+</funcsynopsis>
+<!-- .FN -->
+<variablelist>
+  <varlistentry>
+    <term>
+      <emphasis remap='I'>display</emphasis>
+    </term>
+    <listitem>
+      <para>
+Specifies the connection to the X server.
+      </para>
+    </listitem>
+  </varlistentry>
+  <varlistentry>
+    <term>
+      <emphasis remap='I'>mode</emphasis>
+    </term>
+    <listitem>
+      <para>
+Specifies the mode that is to be applied.
+You can pass
+<symbol>ScreenSaverActive</symbol>
+or
+<symbol>ScreenSaverReset</symbol>.
+    </para>
+  </listitem>
+  </varlistentry>
+</variablelist>
+<para>
+<!-- .LP -->
+<!-- .eM -->
+If the specified mode is 
+<symbol>ScreenSaverActive</symbol>
+and the screen saver currently is deactivated,
+<function>XForceScreenSaver</function>
+activates the screen saver even if the screen saver had been disabled
+with a timeout of zero.
+If the specified mode is 
+<symbol>ScreenSaverReset</symbol>
+and the screen saver currently is enabled,
+<function>XForceScreenSaver</function>
+deactivates the screen saver if it was activated,
+and the activation timer is reset to its initial state 
+(as if device input had been received).
+</para>
+<para>
+<!-- .LP -->
+<function>XForceScreenSaver</function>
+can generate a
+<errorname>BadValue</errorname>
+error.
+</para>
+<para>
+<!-- .LP -->
+<!-- .sp -->
+To activate the screen saver, use
+<function>XActivateScreenSaver</function>.
+</para>
+<indexterm significance="preferred"><primary>XActivateScreenSaver</primary></indexterm>
+<!-- .sM -->
+<funcsynopsis id='xactivatescreensaver'>
+<funcprototype>
+  <funcdef><function>XActivateScreenSaver</function></funcdef>
+  <paramdef>Display<parameter> *display</parameter></paramdef>
+</funcprototype>
+</funcsynopsis>
+<!-- .FN -->
+<variablelist>
+  <varlistentry>
+    <term>
+      <emphasis remap='I'>display</emphasis>
+    </term>
+    <listitem>
+      <para>
+Specifies the connection to the X server.
+    </para>
+  </listitem>
+  </varlistentry>
+</variablelist>
+<para>
+<!-- .LP -->
+<!-- .eM -->
+<!-- .sp -->
+To reset the screen saver, use
+<function>XResetScreenSaver</function>.
+</para>
+<indexterm significance="preferred"><primary>XResetScreenSaver</primary></indexterm>
+<!-- .sM -->
+<funcsynopsis id='xresetscreensaver'>
+<funcprototype>
+  <funcdef><function>XResetScreenSaver</function></funcdef>
+  <paramdef>Display<parameter> *display</parameter></paramdef>
+</funcprototype>
+</funcsynopsis>
+<!-- .FN -->
+<variablelist>
+  <varlistentry>
+    <term>
+      <emphasis remap='I'>display</emphasis>
+    </term>
+    <listitem>
+      <para>
+Specifies the connection to the X server.
+    </para>
+  </listitem>
+  </varlistentry>
+</variablelist>
+<para>
+<!-- .LP -->
+<!-- .eM -->
+<!-- .sp -->
+To get the current screen saver values, use
+<function>XGetScreenSaver</function>.
+</para>
+<indexterm significance="preferred"><primary>XGetScreenSaver</primary></indexterm>
+<!-- .sM -->
+<funcsynopsis id='xgetscreensaver'>
+<funcprototype>
+  <funcdef><function>XGetScreenSaver</function></funcdef>
+  <paramdef>Display<parameter> *display</parameter></paramdef>
+  <paramdef>int*timeout_return,<parameter> *interval_return</parameter></paramdef>
+  <paramdef>int<parameter> *prefer_blanking_return</parameter></paramdef>
+  <paramdef>int<parameter> *allow_exposures_return</parameter></paramdef>
+</funcprototype>
+</funcsynopsis>
+<!-- .FN -->
+<variablelist>
+  <varlistentry>
+    <term>
+      <emphasis remap='I'>display</emphasis>
+    </term>
+    <listitem>
+      <para>
+Specifies the connection to the X server.
+      </para>
+    </listitem>
+  </varlistentry>
+  <varlistentry>
+    <term>
+      <emphasis remap='I'>timeout_return</emphasis>
+    </term>
+    <listitem>
+      <para>
+Returns the timeout, in seconds, until the screen saver turns on.
+      </para>
+    </listitem>
+  </varlistentry>
+  <varlistentry>
+    <term>
+      <emphasis remap='I'>interval_return</emphasis>
+    </term>
+    <listitem>
+      <para>
+Returns the interval between screen saver invocations.
+      </para>
+    </listitem>
+  </varlistentry>
+  <varlistentry>
+    <term>
+      <emphasis remap='I'>prefer_blanking_return</emphasis>
+    </term>
+    <listitem>
+      <para>
+Returns the current screen blanking preference
+(<symbol>DontPreferBlanking</symbol>,
+<symbol>PreferBlanking</symbol>,
+or
+<symbol>DefaultBlanking</symbol>).
+      </para>
+    </listitem>
+  </varlistentry>
+  <varlistentry>
+    <term>
+      <emphasis remap='I'>allow_exposures_return</emphasis>
+    </term>
+    <listitem>
+      <para>
+Returns the current screen save control value
+(<symbol>DontAllowExposures</symbol>,
+<symbol>AllowExposures</symbol>,
+or
+<symbol>DefaultExposures</symbol>).
+    </para>
+  </listitem>
+  </varlistentry>
+</variablelist>
+<para>
+<!-- .LP -->
+<!-- .eM -->
+</para>
+</sect1>
+<sect1 id="Controlling_Host_Access">
+<title>Controlling Host Access</title>
+<!-- .XS -->
+<!-- (SN Controlling Host Access  -->
+<!-- .XE -->
+<para>
+<!-- .LP -->
+This section discusses how to:
+</para>
+<itemizedlist>
+  <listitem>
+    <para>
+Add, get, or remove hosts from the access control list
+    </para>
+  </listitem>
+  <listitem>
+    <para>
+Change, enable, or disable access
+    </para>
+  </listitem>
+</itemizedlist>
+<para>
+<!-- .LP -->
+<indexterm><primary>Access control list</primary></indexterm>
+<indexterm><primary>Authentication</primary></indexterm>
+X does not provide any protection on a per-window basis.
+If you find out the resource ID of a resource, you can manipulate it.
+To provide some minimal level of protection, however,
+connections are permitted only from machines you trust.
+This is adequate on single-user workstations but obviously
+breaks down on timesharing machines.
+Although provisions exist in the X protocol for proper connection
+authentication, the lack of a standard authentication server
+leaves host-level access control as the only common mechanism.
+</para>
+<para>
+<!-- .LP -->
+<indexterm><primary>Default Protection</primary></indexterm>
+The initial set of hosts allowed to open connections typically consists of:
+</para>
+<itemizedlist>
+  <listitem>
+    <para>
+The host the window system is running on.
+    </para>
+  </listitem>
+  <listitem>
+    <para>
+On <acronym>POSIX</acronym>-conformant systems, each host listed in the
+<filename>/etc/X<replaceable>?</replaceable>.hosts</filename>
+file.
+The ? indicates the number of the
+display.
+<indexterm><primary>Files</primary><secondary><filename>/etc/X<replaceable>?</replaceable>.hosts</filename></secondary></indexterm>
+This file should consist of host names separated by newlines.
+DECnet nodes must terminate in :: to distinguish them from Internet hosts.
+    </para>
+  </listitem>
+</itemizedlist>
+<para>
+<!-- .LP -->
+If a host is not in the access control list when the access control 
+mechanism is enabled and if the host attempts to establish a connection,
+the server refuses the connection.
+To change the access list,
+the client must reside on the same host as the server and/or must
+have been granted permission in the initial authorization at connection
+setup.
+</para>
+<para>
+<!-- .LP -->
+Servers also can implement other access control policies in addition to
+or in place of this host access facility.
+For further information about other access control implementations,
+see ``X Window System Protocol.''
+</para>
+<sect2 id="Adding_Getting_or_Removing_Hosts">
+<title>Adding, Getting, or Removing Hosts</title>
+<!-- .XS -->
+<!-- (SN Adding, Getting, or Removing Hosts  -->
+<!-- .XE -->
+<para>
+<!-- .LP -->
+Xlib provides functions that you can use to add, get, or remove hosts
+from the access control list.
+All the host access control functions use the 
+<structname>XHostAddress</structname>
+structure, which contains:
+</para>
+<para>
+<!-- .LP -->
+<indexterm significance="preferred"><primary>XHostAddress</primary></indexterm>
+<!-- .sM -->
+<literallayout class="monospaced">
+<!-- .TA .5i 3i -->
+<!-- .ta .5i 3i -->
+typedef struct {
+     int family;        /* for example FamilyInternet */
+     int length;        /* length of address, in bytes */
+     char *address;     /* pointer to where to find the address */
+} XHostAddress;
+</literallayout>
+</para>
+<para>
+<!-- .LP -->
+<!-- .eM -->
+The family member specifies which protocol address family to use 
+(for example, <acronym>TCP</acronym>/<acronym>IP</acronym> or DECnet) and can be
+<symbol>FamilyInternet</symbol>,
+<symbol>FamilyInternet6</symbol>,
+<symbol>FamilyServerInterpreted</symbol>,
+<symbol>FamilyDECnet</symbol>,
+or
+<symbol>FamilyChaos</symbol>.
+The length member specifies the length of the address in bytes.
+The address member specifies a pointer to the address.
+</para>
+<para>
+<!-- .LP -->
+For <acronym>TCP</acronym>/<acronym>IP</acronym>, the address should be in network byte order.
+For <acronym>IP</acronym> version 4 addresses, the family should be FamilyInternet
+and the length should be 4 bytes.  For <acronym>IP</acronym> version 6 addresses, the
+family should be FamilyInternet6 and the length should be 16 bytes.
+</para>
+<para>
+<!-- .LP -->
+For the DECnet family, 
+the server performs no automatic swapping on the address bytes.
+A Phase IV address is 2 bytes long.
+The first byte contains the least significant 8 bits of the node number.
+The second byte contains the most significant 2 bits of the
+node number in the least significant 2 bits of the byte
+and the area in the most significant 6 bits of the byte.
+</para>
+<para>
+<!-- .LP -->
+For the ServerInterpreted family, the length is ignored and the address 
+member is a pointer to a 
+<structname>XServerInterpretedAddress</structname>
+structure, which contains:
+</para>
+<para>
+<!-- .LP -->
+<indexterm significance="preferred"><primary>XServerInterpretedAddress</primary></indexterm>
+<!-- .sM -->
+<literallayout class="monospaced">
+<!-- .TA .5i 3i -->
+<!-- .ta .5i 3i -->
+typedef struct {
+     int typelength;     /* length of type string, in bytes */
+     int valuelength;    /* length of value string, in bytes */
+     char *type;         /* pointer to where to find the type string */
+     char *value;        /* pointer to where to find the address */
+} XServerInterpretedAddress;
+</literallayout>
+</para>
+<para>
+<!-- .LP -->
+<!-- .eM -->
+The type and value members point to strings representing the type and value of
+the server interpreted entry.  These strings may not be NULL-terminated so care
+should be used when accessing them.  The typelength and valuelength members
+specify the length in byte of the type and value strings.
+</para>
+<para>
+<!-- .LP -->
+<!-- .sp -->
+To add a single host, use
+<function>XAddHost</function>.
+</para>
+<indexterm significance="preferred"><primary>XAddHost</primary></indexterm>
+<!-- .sM -->
+<funcsynopsis id='xaddhost'>
+<funcprototype>
+  <funcdef><function>XAddHost</function></funcdef>
+  <paramdef>Display<parameter> *display</parameter></paramdef>
+  <paramdef>XHostAddress<parameter> *host</parameter></paramdef>
+</funcprototype>
+</funcsynopsis>
+<!-- .FN -->
+<variablelist>
+  <varlistentry>
+    <term>
+      <emphasis remap='I'>display</emphasis>
+    </term>
+    <listitem>
+      <para>
+Specifies the connection to the X server.
+<!-- .ds Ho added -->
+      </para>
+    </listitem>
+  </varlistentry>
+  <varlistentry>
+    <term>
+      <emphasis remap='I'>host</emphasis>
+    </term>
+    <listitem>
+      <para>
+Specifies the host that is to be (Ho.
+    </para>
+  </listitem>
+  </varlistentry>
+</variablelist>
+<para>
+<!-- .LP -->
+<!-- .eM -->
+The
+<function>XAddHost</function>
+function adds the specified host to the access control list for that display.
+The server must be on the same host as the client issuing the command, or a
+<errorname>BadAccess</errorname>
+error results.
+</para>
+<para>
+<!-- .LP -->
+<function>XAddHost</function>
+can generate
+<errorname>BadAccess</errorname>
+and
+<errorname>BadValue</errorname>
+errors.
+</para>
+<para>
+<!-- .LP -->
+<!-- .sp -->
+To add multiple hosts at one time, use
+<function>XAddHosts</function>.
+</para>
+<indexterm significance="preferred"><primary>XAddHosts</primary></indexterm>
+<!-- .sM -->
+<funcsynopsis id='xaddhosts'>
+<funcprototype>
+  <funcdef><function>XAddHosts</function></funcdef>
+  <paramdef>Display<parameter> *display</parameter></paramdef>
+  <paramdef>XHostAddress<parameter> *hosts</parameter></paramdef>
+  <paramdef>int<parameter> num_hosts</parameter></paramdef>
+</funcprototype>
+</funcsynopsis>
+<!-- .FN -->
+<variablelist>
+  <varlistentry>
+    <term>
+      <emphasis remap='I'>display</emphasis>
+    </term>
+    <listitem>
+      <para>
+Specifies the connection to the X server.
+<!-- .ds Ho added -->
+      </para>
+    </listitem>
+  </varlistentry>
+  <varlistentry>
+    <term>
+      <emphasis remap='I'>hosts</emphasis>
+    </term>
+    <listitem>
+      <para>
+Specifies each host that is to be (Ho.
+      </para>
+    </listitem>
+  </varlistentry>
+  <varlistentry>
+    <term>
+      <emphasis remap='I'>num_hosts</emphasis>
+    </term>
+    <listitem>
+      <para>
+Specifies the number of hosts.
+    </para>
+  </listitem>
+  </varlistentry>
+</variablelist>
+<para>
+<!-- .LP -->
+<!-- .eM -->
+The
+<function>XAddHosts</function>
+function adds each specified host to the access control list for that display.
+The server must be on the same host as the client issuing the command, or a
+<errorname>BadAccess</errorname>
+error results.
+</para>
+<para>
+<!-- .LP -->
+<function>XAddHosts</function>
+can generate
+<errorname>BadAccess</errorname>
+and
+<errorname>BadValue</errorname>
+errors.
+</para>
+<para>
+<!-- .LP -->
+<!-- .sp -->
+To obtain a host list, use
+<function>XListHosts</function>.
+</para>
+<indexterm significance="preferred"><primary>XListHosts</primary></indexterm>
+<!-- .sM -->
+<funcsynopsis id='xlisthosts'>
+<funcprototype>
+  <funcdef>XHostAddress *<function>XListHosts</function></funcdef>
+  <paramdef>Display<parameter> *display</parameter></paramdef>
+  <paramdef>int<parameter> *nhosts_return</parameter></paramdef>
+  <paramdef>Bool<parameter> *state_return</parameter></paramdef>
+</funcprototype>
+</funcsynopsis>
+<!-- .FN -->
+<variablelist>
+  <varlistentry>
+    <term>
+      <emphasis remap='I'>display</emphasis>
+    </term>
+    <listitem>
+      <para>
+Specifies the connection to the X server.
+      </para>
+    </listitem>
+  </varlistentry>
+  <varlistentry>
+    <term>
+      <emphasis remap='I'>nhosts_return</emphasis>
+    </term>
+    <listitem>
+      <para>
+Returns the number of hosts currently in the access control list.
+      </para>
+    </listitem>
+  </varlistentry>
+  <varlistentry>
+    <term>
+      <emphasis remap='I'>state_return</emphasis>
+    </term>
+    <listitem>
+      <para>
+Returns the state of the access control.
+    </para>
+  </listitem>
+  </varlistentry>
+</variablelist>
+<para>
+<!-- .LP -->
+<!-- .eM -->
+The
+<function>XListHosts</function>
+function returns the current access control list as well as whether the use 
+of the list at connection setup was enabled or disabled.
+<function>XListHosts</function>
+allows a program to find out what machines can make connections.
+It also returns a pointer to a list of host structures that
+were allocated by the function. 
+When no longer needed,
+this memory should be freed by calling
+<function>XFree</function>.
+</para>
+<para>
+<!-- .LP -->
+<!-- .sp -->
+To remove a single host, use
+<function>XRemoveHost</function>.
+</para>
+<indexterm significance="preferred"><primary>XRemoveHost</primary></indexterm>
+<!-- .sM -->
+<funcsynopsis id='xremovehost'>
+<funcprototype>
+  <funcdef><function>XRemoveHost</function></funcdef>
+  <paramdef>Display<parameter> *display</parameter></paramdef>
+  <paramdef>XHostAddress<parameter> *host</parameter></paramdef>
+</funcprototype>
+</funcsynopsis>
+<!-- .FN -->
+<variablelist>
+  <varlistentry>
+    <term>
+      <emphasis remap='I'>display</emphasis>
+    </term>
+    <listitem>
+      <para>
+Specifies the connection to the X server.
+<!-- .ds Ho removed -->
+      </para>
+    </listitem>
+  </varlistentry>
+  <varlistentry>
+    <term>
+      <emphasis remap='I'>host</emphasis>
+    </term>
+    <listitem>
+      <para>
+Specifies the host that is to be (Ho.
+    </para>
+  </listitem>
+  </varlistentry>
+</variablelist>
+<para>
+<!-- .LP -->
+<!-- .eM -->
+The
+<function>XRemoveHost</function>
+function removes the specified host from the access control list 
+for that display.
+The server must be on the same host as the client process, or a
+<errorname>BadAccess</errorname>
+error results.
+If you remove your machine from the access list,
+you can no longer connect to that server,
+and this operation cannot be reversed unless you reset the server.
+</para>
+<para>
+<!-- .LP -->
+<function>XRemoveHost</function>
+can generate
+<errorname>BadAccess</errorname>
+and
+<errorname>BadValue</errorname>
+errors.
+</para>
+<para>
+<!-- .LP -->
+<!-- .sp -->
+To remove multiple hosts at one time, use
+<function>XRemoveHosts</function>.
+</para>
+<indexterm significance="preferred"><primary>XRemoveHosts</primary></indexterm>
+<!-- .sM -->
+<funcsynopsis id='xremovehosts'>
+<funcprototype>
+  <funcdef><function>XRemoveHosts</function></funcdef>
+  <paramdef>Display<parameter> *display</parameter></paramdef>
+  <paramdef>XHostAddress<parameter> *hosts</parameter></paramdef>
+  <paramdef>int<parameter> num_hosts</parameter></paramdef>
+</funcprototype>
+</funcsynopsis>
+<!-- .FN -->
+<variablelist>
+  <varlistentry>
+    <term>
+      <emphasis remap='I'>display</emphasis>
+    </term>
+    <listitem>
+      <para>
+Specifies the connection to the X server.
+<!-- .ds Ho removed -->
+      </para>
+    </listitem>
+  </varlistentry>
+  <varlistentry>
+    <term>
+      <emphasis remap='I'>hosts</emphasis>
+    </term>
+    <listitem>
+      <para>
+Specifies each host that is to be (Ho.
+      </para>
+    </listitem>
+  </varlistentry>
+  <varlistentry>
+    <term>
+      <emphasis remap='I'>num_hosts</emphasis>
+    </term>
+    <listitem>
+      <para>
+Specifies the number of hosts.
+    </para>
+  </listitem>
+  </varlistentry>
+</variablelist>
+<para>
+<!-- .LP -->
+<!-- .eM -->
+The
+<function>XRemoveHosts</function>
+function removes each specified host from the access control list for that 
+display.  
+The X server must be on the same host as the client process, or a
+<errorname>BadAccess</errorname>
+error results.
+If you remove your machine from the access list, 
+you can no longer connect to that server,
+and this operation cannot be reversed unless you reset the server.
+</para>
+<para>
+<!-- .LP -->
+<function>XRemoveHosts</function>
+can generate
+<errorname>BadAccess</errorname>
+and
+<errorname>BadValue</errorname>
+errors.
+</para>
+</sect2>
+<sect2 id="Changing_Enabling_or_Disabling_Access_Control">
+<title>Changing, Enabling, or Disabling Access Control</title>
+<!-- .XS -->
+<!-- (SN Changing, Enabling, or Disabling Access Control  -->
+<!-- .XE -->
+<para>
+<!-- .LP -->
+Xlib provides functions that you can use to enable, disable, 
+or change access control.
+</para>
+<para>
+<!-- .LP -->
+For these functions to execute successfully,
+the client application must reside on the same host as the X server
+and/or have been given permission in the initial authorization
+at connection setup.
+</para>
+<para>
+<!-- .LP -->
+<!-- .sp -->
+To change access control, use
+<function>XSetAccessControl</function>.
+</para>
+<indexterm significance="preferred"><primary>XSetAccessControl</primary></indexterm>
+<!-- .sM -->
+<funcsynopsis id='xsetaccesscontrol'>
+<funcprototype>
+  <funcdef><function>XSetAccessControl</function></funcdef>
+  <paramdef>Display<parameter> *display</parameter></paramdef>
+  <paramdef>int<parameter> mode</parameter></paramdef>
+</funcprototype>
+</funcsynopsis>
+<!-- .FN -->
+<variablelist>
+  <varlistentry>
+    <term>
+      <emphasis remap='I'>display</emphasis>
+    </term>
+    <listitem>
+      <para>
+Specifies the connection to the X server.
+      </para>
+    </listitem>
+  </varlistentry>
+  <varlistentry>
+    <term>
+      <emphasis remap='I'>mode</emphasis>
+    </term>
+    <listitem>
+      <para>
+Specifies the mode.
+You can pass
+<symbol>EnableAccess</symbol>
+or
+<symbol>DisableAccess</symbol>.
+    </para>
+  </listitem>
+  </varlistentry>
+</variablelist>
+<para>
+<!-- .LP -->
+<!-- .eM -->
+The
+<function>XSetAccessControl</function>
+function either enables or disables the use of the access control list 
+at each connection setup.
+</para>
+<para>
+<!-- .LP -->
+<function>XSetAccessControl</function>
+can generate
+<errorname>BadAccess</errorname>
+and
+<errorname>BadValue</errorname>
+errors.
+</para>
+<para>
+<!-- .LP -->
+<!-- .sp -->
+To enable access control, use
+<function>XEnableAccessControl</function>.
+</para>
+<indexterm significance="preferred"><primary>XEnableAccessControl</primary></indexterm>
+<!-- .sM -->
+<funcsynopsis id='xenableaccesscontrol'>
+<funcprototype>
+  <funcdef><function>XEnableAccessControl</function></funcdef>
+  <paramdef>Display<parameter> *display</parameter></paramdef>
+</funcprototype>
+</funcsynopsis>
+<!-- .FN -->
+<variablelist>
+  <varlistentry>
+    <term>
+      <emphasis remap='I'>display</emphasis>
+    </term>
+    <listitem>
+      <para>
+Specifies the connection to the X server.
+    </para>
+  </listitem>
+  </varlistentry>
+</variablelist>
+<para>
+<!-- .LP -->
+<!-- .eM -->
+The
+<function>XEnableAccessControl</function>
+function enables the use of the access control list at each connection setup.
+</para>
+<para>
+<!-- .LP -->
+<function>XEnableAccessControl</function>
+can generate a
+<errorname>BadAccess</errorname>
+error.
+</para>
+<para>
+<!-- .LP -->
+<!-- .sp -->
+To disable access control, use
+<function>XDisableAccessControl</function>.
+</para>
+<indexterm significance="preferred"><primary>XDisableAccessControl</primary></indexterm>
+<!-- .sM -->
+<funcsynopsis id='xdisableaccesscontrol'>
+<funcprototype>
+  <funcdef><function>XDisableAccessControl</function></funcdef>
+  <paramdef>Display<parameter> *display</parameter></paramdef>
+</funcprototype>
+</funcsynopsis>
+<!-- .FN -->
+<variablelist>
+  <varlistentry>
+    <term>
+      <emphasis remap='I'>display</emphasis>
+    </term>
+    <listitem>
+      <para>
+Specifies the connection to the X server.
+    </para>
+  </listitem>
+  </varlistentry>
+</variablelist>
+<para>
+<!-- .LP -->
+<!-- .eM -->
+The
+<function>XDisableAccessControl</function>
+function disables the use of the access control list at each connection setup.
+</para>
+<para>
+<!-- .LP -->
+<function>XDisableAccessControl</function>
+can generate a
+<errorname>BadAccess</errorname>
+error.
+<!-- .bp -->
+
+</para>
+</sect2>
+</sect1>
+</chapter>