<<<<<<< HEAD
<?xml version="1.0" encoding="UTF-8" ?>
<!DOCTYPE chapter PUBLIC "-//OASIS//DTD DocBook XML V4.3//EN"
	  "http://www.oasis-open.org/docbook/xml/4.3/docbookx.dtd">
<chapter id="inter_client_communication_functions">
<title>Inter-Client Communication Functions</title>
<para>
The Inter-Client Communication Conventions Manual, hereafter referred to as the <acronym>ICCCM</acronym>,
details the X Consortium approved conventions that govern inter-client communications. These
conventions ensure peer-to-peer client cooperation in the use of selections, cut buffers, and shared
resources as well as client cooperation with window and session managers. For further information,
see the Inter-Client Communication Conventions Manual.
</para>
<para>
Xlib provides a number of standard properties and programming interfaces that are <acronym>ICCCM</acronym>
compliant. The predefined atoms for some of these properties are defined in the &lt;X11/Xatom.h&gt;
header file, where to avoid name conflicts with user symbols their #define name has an XA_ prefix.
For further information about atoms and properties, see section 4.3.
</para>
<para>
Xlib’s selection and cut buffer mechanisms provide the primary programming interfaces by which
peer client applications communicate with each other (see sections 4.5 and 16.6). The functions
discussed in this chapter provide the primary programming interfaces by which client applications
communicate with their window and session managers as well as share standard colormaps.
</para>
<para>
The standard properties that are of special interest for communicating with window and session
managers are:
</para>

<informaltable>
  <tgroup cols='4' align='center'>
  <colspec colname='c1'/>
  <colspec colname='c2'/>
  <colspec colname='c3'/>
  <colspec colname='c4'/>
  <thead>
    <row>
      <entry>Name</entry>
      <entry>Type</entry>
      <entry>Format</entry>
      <entry>Description</entry>
    </row>
  </thead>
  <tbody>
    <row>
      <entry><property>WM_CLASS</property></entry>
      <entry>STRING</entry>
      <entry>8</entry>
      <entry>Set by application programs to allow
      window and session managers to
      obtain the application’s resources
      from the resource database.
      </entry>
    </row>
    <row>
      <entry><property>WM_CLIENT_MACHINE</property></entry>
      <entry>TEXT</entry>
      <entry></entry>
      <entry>The string name of the machine on
      which the client application is running.
      </entry>
    </row>
    <row>
      <entry><property>WM_COLORMAP_WINDOWS</property></entry>
      <entry>WINDOWS</entry>
      <entry>32</entry>
      <entry>The list of window IDs that may
      need a different colormap from that
      of their top-level window.
      </entry>
    </row>
    <row>
      <entry><property>WM_COMMAND</property></entry>
      <entry>TEXT</entry>
      <entry></entry>
      <entry>The command and arguments, null
      separated, used to invoke the application.
      </entry>
    </row>
    <row>
      <entry><property>WM_HINTS</property></entry>
      <entry><property>WM_HINTS</property></entry>
      <entry>32</entry>
      <entry>Additional hints set by the client for
      use by the window manager. The C
      type of this property is XWMHints.
      </entry> 
    </row>
    <row>
      <entry><property>WM_ICON_NAME</property></entry>
      <entry>TEXT</entry>
      <entry></entry>
      <entry>The name to be used in an icon.</entry>
    </row>
    <row>
      <entry><property>WM_ICON_SIZE</property></entry>
      <entry><property>WM_ICON_SIZE</property></entry>
      <entry>32</entry>
      <entry>The window manager may set this
      property on the root window to
      specify the icon sizes it supports.
      The C type of this property is
      XIconSize.
      </entry>
    </row>
    <row>
      <entry><property>WM_NAME</property></entry>
      <entry>TEXT</entry>
      <entry></entry>
      <entry>The name of the application.</entry>
    </row>
    <row>
      <entry><property>WM_NORMAL_HINTS</property></entry>
      <entry><property>WM_NORMAL_HINTS</property></entry>
      <entry>32</entry>
      <entry>Size hints for a window in its
      normal state. The C type of this
      property is XSizeHints.
      </entry>
    </row>
    <row>
      <entry><property>WM_PROTOCOLS</property></entry>
      <entry>ATOM</entry>
      <entry>32</entry>
      <entry>List of atoms that identify the 
      communications protocols between the
      client and window manager in
      which the client is willing to participate.
      </entry>
    </row>
    <row>
      <entry><property>WM_STATE</property></entry>
      <entry><property>WM_STATE</property></entry>
      <entry>32</entry>
      <entry>Intended for communication
      between window and session managers only.
      </entry>
    </row>
    <row>
      <entry><property>WM_TRANSIENT_FOR</property></entry>
      <entry>WINDOW</entry>
      <entry>32</entry>
      <entry>Set by application programs to 
      indicate to the window manager that a
      transient top-level window, such as a
      dialog box.
      </entry>
    </row>
  </tbody>
  </tgroup>
</informaltable>

<para>
The remainder of this chapter discusses:
</para>

<itemizedlist>
  <listitem><para>Client to window manager communication</para></listitem>
  <listitem><para>Client to session manager communication</para></listitem>
  <listitem><para>Standard colormaps</para></listitem>
</itemizedlist>

<sect1 id="Client_to_Window_Manager_Communication">
<title>Client to Window Manager Communication</title>
<!-- .XS -->
<!-- (SN Client to Window Manager Communication -->
<!-- .XE -->
<para>
<!-- .LP -->
This section discusses how to:
</para>
<itemizedlist>
  <listitem>
    <para>
Manipulate top-level windows
    </para>
  </listitem>
  <listitem>
    <para>
Convert string lists
    </para>
  </listitem>
  <listitem>
    <para>
Set and read text properties
    </para>
  </listitem>
  <listitem>
    <para>
Set and read the <property>WM_NAME</property> property
    </para>
  </listitem>
  <listitem>
    <para>
Set and read the <property>WM_ICON_NAME</property> property
    </para>
  </listitem>
  <listitem>
    <para>
Set and read the <property>WM_HINTS</property> property
    </para>
  </listitem>
  <listitem>
    <para>
Set and read the <property>WM_NORMAL_HINTS</property> property
    </para>
  </listitem>
  <listitem>
    <para>
Set and read the <property>WM_CLASS</property> property
    </para>
  </listitem>
  <listitem>
    <para>
Set and read the <property>WM_TRANSIENT_FOR</property> property
    </para>
  </listitem>
  <listitem>
    <para>
Set and read the <property>WM_PROTOCOLS</property> property
    </para>
  </listitem>
  <listitem>
    <para>
Set and read the <property>WM_COLORMAP_WINDOWS</property> property
    </para>
  </listitem>
  <listitem>
    <para>
Set and read the <property>WM_ICON_SIZE</property> property
    </para>
  </listitem>
  <listitem>
    <para>
Use window manager convenience functions
    </para>
  </listitem>
</itemizedlist>
<sect2 id="Manipulating_Top_Level_Windows">
<title>Manipulating Top-Level Windows</title>
<!-- .XS -->
<!-- (SN Manipulating Top-Level Windows -->
<!-- .XE -->
<para>
<!-- .LP -->
Xlib provides functions that you can use to change the visibility or size
of top-level windows (that is, those that were created as children 
of the root window).
Note that the subwindows that you create are ignored by window managers.
Therefore,
you should use the basic window functions described in chapter 3
to manipulate your application's subwindows.
</para>
<para>
<!-- .LP -->
To request that a top-level window be iconified, use
<function>XIconifyWindow</function>.
<indexterm significance="preferred"><primary>XIconifyWindow</primary></indexterm>
<!-- .sM -->
<funcsynopsis id='xiconifywindow'>
<funcprototype>
  <funcdef>Status <function>XIconifyWindow</function></funcdef>
  <paramdef>Display<parameter> *display</parameter></paramdef>
  <paramdef>Window<parameter> w</parameter></paramdef>
  <paramdef>int<parameter> screen_number</parameter></paramdef>
</funcprototype>
</funcsynopsis>
<!-- .FN -->
<variablelist>
  <varlistentry>
    <term>
      <emphasis remap='I'>display</emphasis>
    </term>
    <listitem>
      <para>
Specifies the connection to the X server.
      </para>
    </listitem>
  </varlistentry>
  <varlistentry>
    <term>
      <emphasis remap='I'>w</emphasis>
    </term>
    <listitem>
      <para>
Specifies the window.
      </para>
    </listitem>
  </varlistentry>
  <varlistentry>
    <term>
      <emphasis remap='I'>screen_number</emphasis>
    </term>
    <listitem>
      <para>
Specifies the appropriate screen number on the host server.
    </para>
  </listitem>
  </varlistentry>
</variablelist>
</para>
<para>
<!-- .LP -->
<!-- .eM -->
The 
<function>XIconifyWindow</function>
function sends a <property>WM_CHANGE_STATE</property> 
<symbol>ClientMessage</symbol>
event with a format of 32 and a first data element of 
<symbol>IconicState</symbol>
(as described in section 4.1.4 of the 
<emphasis remap='I'>Inter-Client Communication Conventions Manual</emphasis>)
and a window of w
to the root window of the specified screen
with an event mask set to
<symbol>SubstructureNotifyMask</symbol> |
<symbol>SubstructureRedirectMask</symbol>.
Window managers may elect to receive this message and
if the window is in its normal state, 
may treat it as a request to change the window's state from normal to iconic.
If the <property>WM_CHANGE_STATE</property> property cannot be interned, 
<function>XIconifyWindow</function>
does not send a message and returns a zero status.
It returns a nonzero status if the client message is sent successfully;
otherwise, it returns a zero status.
<!-- .sp -->
</para>
<para>
<!-- .LP -->
To request that a top-level window be withdrawn, use
<function>XWithdrawWindow</function>.
<indexterm significance="preferred"><primary>XWithdrawWindow</primary></indexterm>
<!-- .sM -->
<funcsynopsis id='xwithdrawwindow'>
<funcprototype>
  <funcdef>Status <function>XWithdrawWindow</function></funcdef>
  <paramdef>Display<parameter> *display</parameter></paramdef>
  <paramdef>Window<parameter> w</parameter></paramdef>
  <paramdef>int<parameter> screen_number</parameter></paramdef>
</funcprototype>
</funcsynopsis>
<!-- .FN -->
<variablelist>
  <varlistentry>
    <term>
      <emphasis remap='I'>display</emphasis>
    </term>
    <listitem>
      <para>
Specifies the connection to the X server.
      </para>
    </listitem>
  </varlistentry>
  <varlistentry>
    <term>
      <emphasis remap='I'>w</emphasis>
    </term>
    <listitem>
      <para>
Specifies the window.
      </para>
    </listitem>
  </varlistentry>
  <varlistentry>
    <term>
      <emphasis remap='I'>screen_number</emphasis>
    </term>
    <listitem>
      <para>
Specifies the appropriate screen number on the host server.
    </para>
  </listitem>
  </varlistentry>
</variablelist>
</para>
<para>
<!-- .LP -->
<!-- .eM -->
The 
<function>XWithdrawWindow</function>
function unmaps the specified window 
and sends a synthetic 
<symbol>UnmapNotify</symbol>
event to the root window of the specified screen.
Window managers may elect to receive this message 
and may treat it as a request to change the window's state to withdrawn.
When a window is in the withdrawn state, 
neither its normal nor its iconic representations is visible.
It returns a nonzero status if the 
<symbol>UnmapNotify</symbol>
event is successfully sent; 
otherwise, it returns a zero status.
</para>
<para>
<!-- .LP -->
<function>XWithdrawWindow</function>
can generate a
<errorname>BadWindow</errorname>
error.
<!-- .sp -->
</para>
<para>
<!-- .LP -->
To request that a top-level window be reconfigured, use
<function>XReconfigureWMWindow</function>.
<indexterm significance="preferred"><primary>XReconfigureWMWindow</primary></indexterm>
<!-- .sM -->
<funcsynopsis id='xreconfigurewmwindow'>
<funcprototype>
  <funcdef>Status <function>XReconfigureWMWindow</function></funcdef>
  <paramdef>Display<parameter> *display</parameter></paramdef>
  <paramdef>Window<parameter> w</parameter></paramdef>
  <paramdef>int<parameter> screen_number</parameter></paramdef>
  <paramdef>unsignedint<parameter> value_mask</parameter></paramdef>
  <paramdef>XWindowChanges<parameter> *values</parameter></paramdef>
</funcprototype>
</funcsynopsis>
<!-- .FN -->
<variablelist>
  <varlistentry>
    <term>
      <emphasis remap='I'>display</emphasis>
    </term>
    <listitem>
      <para>
Specifies the connection to the X server.
      </para>
    </listitem>
  </varlistentry>
  <varlistentry>
    <term>
      <emphasis remap='I'>w</emphasis>
    </term>
    <listitem>
      <para>
Specifies the window.
      </para>
    </listitem>
  </varlistentry>
  <varlistentry>
    <term>
      <emphasis remap='I'>screen_number</emphasis>
    </term>
    <listitem>
      <para>
Specifies the appropriate screen number on the host server.
      </para>
    </listitem>
  </varlistentry>
  <varlistentry>
    <term>
      <emphasis remap='I'>value_mask</emphasis>
    </term>
    <listitem>
      <para>
Specifies which values are to be set using information in
the values structure.
This mask is the bitwise inclusive OR of the valid configure window values bits.
      </para>
    </listitem>
  </varlistentry>
  <varlistentry>
    <term>
      <emphasis remap='I'>values</emphasis>
    </term>
    <listitem>
      <para>
Specifies the 
<structname>XWindowChanges</structname>
structure.
    </para>
  </listitem>
  </varlistentry>
</variablelist>
</para>
<para>
<!-- .LP -->
<!-- .eM -->
The 
<function>XReconfigureWMWindow</function>
function issues a 
<systemitem>ConfigureWindow</systemitem>
request on the specified top-level window.
If the stacking mode is changed and the request fails with a 
<errorname>BadMatch</errorname>
error, 
the error is trapped by Xlib and a synthetic 
<systemitem class="event">ConfigureRequestEvent</systemitem>
containing the same configuration parameters is sent to the root 
of the specified window.
Window managers may elect to receive this event 
and treat it as a request to reconfigure the indicated window.
It returns a nonzero status if the request or event is successfully sent;
otherwise, it returns a zero status.
</para>
<para>
<!-- .LP -->
<function>XReconfigureWMWindow</function>
can generate
<errorname>BadValue</errorname>
and 
<errorname>BadWindow</errorname>
errors.
</para>
</sect2>
<sect2 id="Converting_String_Lists">
<title>Converting String Lists</title>
<!-- .XS -->
<!-- (SN Converting String Lists -->
<!-- .XE -->
<para>
<!-- .LP -->
Many of the text properties allow a variety of types and formats.
Because the data stored in these properties are not
simple null-terminated strings, an
<structname>XTextProperty</structname>
structure is used to describe the encoding, type, and length of the text 
as well as its value.
The
<structname>XTextProperty</structname>
structure contains:
<indexterm significance="preferred"><primary>XTextProperty</primary></indexterm>
<!-- .sM -->
<literallayout class="monospaced">
<!-- .TA .5i 2.5i -->
<!-- .ta .5i 2.5i -->
typedef struct {
	unsigned char *value;	/* property data */
	Atom encoding;	/* type of property */
	int format;	/* 8, 16, or 32 */
	unsigned long nitems;	/* number of items in value */
} XTextProperty;
</literallayout>
</para>
<para>
<!-- .LP -->
<!-- .eM -->
Xlib provides functions to convert localized text to or from encodings
that support the inter-client communication conventions for text.
In addition, functions are provided for converting between lists of pointers 
to character strings and text properties in the STRING encoding.
</para>
<para>
<!-- .LP -->
The functions for localized text return a signed integer error status 
that encodes 
<symbol>Success</symbol>
as zero, specific error conditions as negative numbers, and partial conversion
as a count of unconvertible characters.
</para>

<literallayout class="monospaced">

#define #XNoMemory           -1
#define #XLocaleNotSupported -2
#define #XConverterNotFound  -3

typedef enum {
	XStringStyle,		/* STRING */
	XCompoundTextStyle,	/* COMPOUND_TEXT */
	XTextStyle,		/* text in owner's encoding (current locale) */
	XStdICCTextStyle	/* STRING, else COMPOUND_TEXT */
} XICCEncodingStyle;
</literallayout>

<para>
<!-- .LP -->
<!-- .eM -->
<!-- .sp -->
</para>
<para>
<!-- .LP -->
To convert a list of text strings to an 
<structname>XTextProperty</structname>
structure, use
<function>XmbTextListToTextProperty</function>
or
<function>XwcTextListToTextProperty</function>.
<indexterm significance="preferred"><primary>XmbTextListToTextProperty</primary></indexterm>
<indexterm significance="preferred"><primary>XwcTextListToTextProperty</primary></indexterm>
<!-- .sM -->
<funcsynopsis id='xmbtextlisttotextproperty'>
<funcprototype>
  <funcdef>int <function>XmbTextListToTextProperty</function></funcdef>
  <paramdef>Display<parameter> *display</parameter></paramdef>
  <paramdef>char<parameter> **list</parameter></paramdef>
  <paramdef>int<parameter> count</parameter></paramdef>
  <paramdef>XICCEncodingStyle<parameter> style</parameter></paramdef>
  <paramdef>XTextProperty<parameter> *text_prop_return</parameter></paramdef>
</funcprototype>
</funcsynopsis>
<!-- .FN -->
<funcsynopsis id='xwctextlisttotextproperty'>
<funcprototype>
  <funcdef>int <function>XwcTextListToTextProperty</function></funcdef>
  <paramdef>Display<parameter> *display</parameter></paramdef>
  <paramdef>wchar_t<parameter> **list</parameter></paramdef>
  <paramdef>int<parameter> count</parameter></paramdef>
  <paramdef>XICCEncodingStyle<parameter> style</parameter></paramdef>
  <paramdef>XTextProperty<parameter> *text_prop_return</parameter></paramdef>
</funcprototype>
</funcsynopsis>
<!-- .FN -->
<variablelist>
  <varlistentry>
    <term>
      <emphasis remap='I'>display</emphasis>
    </term>
    <listitem>
      <para>
Specifies the connection to the X server.
      </para>
    </listitem>
  </varlistentry>
  <varlistentry>
    <term>
      <emphasis remap='I'>list</emphasis>
    </term>
    <listitem>
      <para>
Specifies a list of null-terminated character strings.
      </para>
    </listitem>
  </varlistentry>
  <varlistentry>
    <term>
      <emphasis remap='I'>count</emphasis>
    </term>
    <listitem>
      <para>
Specifies the number of strings specified.
      </para>
    </listitem>
  </varlistentry>
  <varlistentry>
    <term>
      <emphasis remap='I'>style</emphasis>
    </term>
    <listitem>
      <para>
Specifies the manner in which the property is encoded.
      </para>
    </listitem>
  </varlistentry>
  <varlistentry>
    <term>
      <emphasis remap='I'>text_prop_return</emphasis>
    </term>
    <listitem>
      <para>
Returns the
<structname>XTextProperty</structname>
structure.
    </para>
  </listitem>
  </varlistentry>
</variablelist>
</para>
<para>
<!-- .LP -->
<!-- .eM -->
The
<function>XmbTextListToTextProperty</function>
and
<function>XwcTextListToTextProperty</function>
functions set the specified 
<structname>XTextProperty</structname>
value to a set of null-separated elements representing the concatenation
of the specified list of null-terminated text strings.
A final terminating null is stored at the end of the value field 
of text_prop_return but is not included in the nitems member.
</para>
<para>
<!-- .LP -->
The functions set the encoding field of text_prop_return to an
<type>Atom</type>
for the specified display 
naming the encoding determined by the specified style
and convert the specified text list to this encoding for storage in
the text_prop_return value field.
If the style 
<constant>XStringStyle</constant>
or 
<constant>XCompoundTextStyle</constant>
is specified,
this encoding is ``STRING'' or ``COMPOUND_TEXT'', respectively.
If the style 
<constant>XTextStyle</constant>
is specified,
this encoding is the encoding of the current locale.
If the style 
<constant>XStdICCTextStyle</constant>
is specified,
this encoding is ``STRING'' if the text is fully convertible to STRING,
else ``COMPOUND_TEXT''.
</para>
<para>
<!-- .LP -->
If insufficient memory is available for the new value string,
the functions return 
<symbol>XNoMemory</symbol>.
If the current locale is not supported,
the functions return 
<symbol>XLocaleNotSupported</symbol>.
In both of these error cases,
the functions do not set text_prop_return.
</para>
<para>
<!-- .LP -->
To determine if the functions are guaranteed not to return
<symbol>XLocaleNotSupported</symbol>,
use
<function>XSupportsLocale</function>.
</para>
<para>
<!-- .LP -->
If the supplied text is not fully convertible to the specified encoding,
the functions return the number of unconvertible characters.
Each unconvertible character is converted to an implementation-defined and
encoding-specific default string.
Otherwise, the functions return 
<symbol>Success</symbol>.
Note that full convertibility to all styles except 
<constant>XStringStyle</constant>
is guaranteed.
</para>
<para>
<!-- .LP -->
To free the storage for the value field, use
<function>XFree</function>.
<!-- .sp -->
</para>
<para>
<!-- .LP -->
To obtain a list of text strings from an 
<structname>XTextProperty</structname>
structure, use
<function>XmbTextPropertyToTextList</function>
or
<function>XwcTextPropertyToTextList</function>.
<indexterm significance="preferred"><primary>XmbTextPropertyToTextList</primary></indexterm>
<indexterm significance="preferred"><primary>XwcTextPropertyToTextList</primary></indexterm>
<!-- .sM -->
<funcsynopsis id='xmbtextpropertytotextlist'>
<funcprototype>
  <funcdef>int <function>XmbTextPropertyToTextList</function></funcdef>
  <paramdef>Display<parameter> *display</parameter></paramdef>
  <paramdef>XTextProperty<parameter> *text_prop</parameter></paramdef>
  <paramdef>char<parameter> ***list_return</parameter></paramdef>
  <paramdef>int<parameter> *count_return</parameter></paramdef>
</funcprototype>
</funcsynopsis>
<!-- .FN -->
<funcsynopsis id='xwctextpropertytotextlist'>
<funcprototype>
  <funcdef>int <function>XwcTextPropertyToTextList</function></funcdef>
  <paramdef>Display<parameter> *display</parameter></paramdef>
  <paramdef>XTextProperty<parameter> *text_prop</parameter></paramdef>
  <paramdef>wchar_t<parameter> ***list_return</parameter></paramdef>
  <paramdef>int<parameter> *count_return</parameter></paramdef>
</funcprototype>
</funcsynopsis>
<!-- .FN -->
<variablelist>
  <varlistentry>
    <term>
      <emphasis remap='I'>display</emphasis>
    </term>
    <listitem>
      <para>
Specifies the connection to the X server.
      </para>
    </listitem>
  </varlistentry>
  <varlistentry>
    <term>
      <emphasis remap='I'>text_prop</emphasis>
    </term>
    <listitem>
      <para>
Specifies the
<structname>XTextProperty</structname>
structure to be used.
      </para>
    </listitem>
  </varlistentry>
  <varlistentry>
    <term>
      <emphasis remap='I'>list_return</emphasis>
    </term>
    <listitem>
      <para>
Returns a list of null-terminated character strings.
<!-- .ds Cn strings -->
      </para>
    </listitem>
  </varlistentry>
  <varlistentry>
    <term>
      <emphasis remap='I'>count_return</emphasis>
    </term>
    <listitem>
      <para>
Returns the number of (Cn.
    </para>
  </listitem>
  </varlistentry>
</variablelist>
</para>
<para>
<!-- .LP -->
<!-- .eM -->
The 
<function>XmbTextPropertyToTextList</function>
and 
<function>XwcTextPropertyToTextList</function>
functions return a list of text strings in the current locale representing the
null-separated elements of the specified
<structname>XTextProperty</structname>
structure.
The data in text_prop must be format 8.
</para>
<para>
<!-- .LP -->
Multiple elements of the property (for example, the strings in a disjoint
text selection) are separated by a null byte.
The contents of the property are not required to be null-terminated;
any terminating null should not be included in text_prop.nitems.
</para>
<para>
<!-- .LP -->
If insufficient memory is available for the list and its elements,
<function>XmbTextPropertyToTextList</function>
and
<function>XwcTextPropertyToTextList</function>
return 
<symbol>XNoMemory</symbol>.
If the current locale is not supported,
the functions return
<symbol>XLocaleNotSupported</symbol>.
Otherwise, if the encoding field of text_prop is not convertible 
to the encoding of the current locale,
the functions return
<symbol>XConverterNotFound</symbol>.
For supported locales,
existence of a converter from COMPOUND_TEXT, STRING
or the encoding of the current locale is guaranteed if
<function>XSupportsLocale</function>
returns 
<symbol>True</symbol>
for the current locale (but the actual text
may contain unconvertible characters).
Conversion of other encodings is implementation-dependent.
In all of these error cases,
the functions do not set any return values.
</para>
<para>
<!-- .LP -->
Otherwise, 
<function>XmbTextPropertyToTextList</function>
and
<function>XwcTextPropertyToTextList</function>
return the list of null-terminated text strings to list_return
and the number of text strings to count_return.
</para>
<para>
<!-- .LP -->
If the value field of text_prop is not fully convertible to the encoding of
the current locale,
the functions return the number of unconvertible characters.
Each unconvertible character is converted to a string in the
current locale that is specific to the current locale.
To obtain the value of this string, 
use
<function>XDefaultString</function>.
Otherwise,
<function>XmbTextPropertyToTextList</function>
and
<function>XwcTextPropertyToTextList</function>
return 
<symbol>Success</symbol>.
</para>
<para>
<!-- .LP -->
To free the storage for the list and its contents returned by
<function>XmbTextPropertyToTextList</function>,
use
<function>XFreeStringList</function>.
To free the storage for the list and its contents returned by
<function>XwcTextPropertyToTextList</function>,
use
<function>XwcFreeStringList</function>.
<!-- .sp -->
</para>
<para>
<!-- .LP -->
To free the in-memory data associated with the specified
wide character string list, use
<function>XwcFreeStringList</function>.
<indexterm significance="preferred"><primary>XwcFreeStringList</primary></indexterm>
<!-- .sM -->
<funcsynopsis id='xwcfreestringlist'>
<funcprototype>
  <funcdef>void <function>XwcFreeStringList</function></funcdef>
  <paramdef>wchar_t<parameter> **list</parameter></paramdef>
</funcprototype>
</funcsynopsis>
<!-- .FN -->
<variablelist>
  <varlistentry>
    <term>
      <emphasis remap='I'>list</emphasis>
    </term>
    <listitem>
      <para>
Specifies the list of strings to be freed.
    </para>
  </listitem>
  </varlistentry>
</variablelist>
</para>
<para>
<!-- .LP -->
<!-- .eM -->
The
<function>XwcFreeStringList</function>
function frees memory allocated by
<function>XwcTextPropertyToTextList</function>.
<!-- .sp -->
</para>
<para>
<!-- .LP -->
To obtain the default string for text conversion in the current locale,
use</para>

<para>char *XDefaultString()</para>

<para>
<!-- .LP -->
<!-- .eM -->
The
<function>XDefaultString</function>
function returns the default string used by Xlib for text conversion
(for example, in 
<function>XmbTextPropertyToTextList</function>).
The default string is the string in the current locale that is output 
when an unconvertible character is found during text conversion.
If the string returned by
<function>XDefaultString</function>
is the empty string (""),
no character is output in the converted text.
<function>XDefaultString</function>
does not return NULL.
</para>
<para>
<!-- .LP -->
The string returned by 
<function>XDefaultString</function>
is independent of the default string for text drawing;
see 
<function>XCreateFontSet</function>
to obtain the default string for an
<type>XFontSet</type>.
</para>
<para>
<!-- .LP -->
The behavior when an invalid codepoint is supplied to any Xlib function is
undefined.
</para>
<para>
<!-- .LP -->
The returned string is null-terminated.
It is owned by Xlib and should not be modified or freed by the client.
It may be freed after the current locale is changed.
Until freed, it will not be modified by Xlib.
<!-- .sp -->
</para>
<para>
<!-- .LP -->
To set the specified list of strings in the STRING encoding to a 
<structname>XTextProperty</structname>
structure, use
<function>XStringListToTextProperty</function>.
<indexterm significance="preferred"><primary>XStringListToTextProperty</primary></indexterm>
<!-- .sM -->
<funcsynopsis id='xstringlisttotextproperty'>
<funcprototype>
  <funcdef>Status <function>XStringListToTextProperty</function></funcdef>
  <paramdef>char<parameter> **list</parameter></paramdef>
  <paramdef>int<parameter> count</parameter></paramdef>
  <paramdef>XTextProperty<parameter> *text_prop_return</parameter></paramdef>
</funcprototype>
</funcsynopsis>
<!-- .FN -->
<variablelist>
  <varlistentry>
    <term>
      <emphasis remap='I'>list</emphasis>
    </term>
    <listitem>
      <para>
Specifies a list of null-terminated character strings.
<!-- .ds Cn strings -->
      </para>
    </listitem>
  </varlistentry>
  <varlistentry>
    <term>
      <emphasis remap='I'>count</emphasis>
    </term>
    <listitem>
      <para>
Specifies the number of (Cn.
      </para>
    </listitem>
  </varlistentry>
  <varlistentry>
    <term>
      <emphasis remap='I'>text_prop_return</emphasis>
    </term>
    <listitem>
      <para>
Returns the
<structname>XTextProperty</structname>
structure.
    </para>
  </listitem>
  </varlistentry>
</variablelist>
</para>
<para>
<!-- .LP -->
<!-- .eM -->
The 
<function>XStringListToTextProperty</function>
function sets the specified 
<structname>XTextProperty</structname>
to be of type STRING (format 8) with a value representing the
concatenation of the specified list of null-separated character strings.
An extra null byte (which is not included in the nitems member) 
is stored at the end of the value field of text_prop_return.
The strings are assumed (without verification) to be in the STRING encoding.
If insufficient memory is available for the new value string, 
<function>XStringListToTextProperty</function>
does not set any fields in the
<structname>XTextProperty</structname>
structure and returns a zero status.
Otherwise, it returns a nonzero status.
To free the storage for the value field, use 
<function>XFree</function>.
<!-- .sp -->
</para>
<para>
<!-- .LP -->
To obtain a list of strings from a specified
<structname>XTextProperty</structname>
structure in the STRING encoding, use
<function>XTextPropertyToStringList</function>.
<indexterm significance="preferred"><primary>XTextPropertyToStringList</primary></indexterm>
<!-- .sM -->
<funcsynopsis id='xtextpropertytostringlist'>
<funcprototype>
  <funcdef>Status <function>XTextPropertyToStringList</function></funcdef>
  <paramdef>XTextProperty<parameter> *text_prop</parameter></paramdef>
  <paramdef>char<parameter> ***list_return</parameter></paramdef>
  <paramdef>int<parameter> *count_return</parameter></paramdef>
</funcprototype>
</funcsynopsis>
<!-- .FN -->
<variablelist>
  <varlistentry>
    <term>
      <emphasis remap='I'>text_prop</emphasis>
    </term>
    <listitem>
      <para>
Specifies the
<structname>XTextProperty</structname>
structure to be used.
      </para>
    </listitem>
  </varlistentry>
  <varlistentry>
    <term>
      <emphasis remap='I'>list_return</emphasis>
    </term>
    <listitem>
      <para>
Returns a list of null-terminated character strings.
<!-- .ds Cn strings -->
      </para>
    </listitem>
  </varlistentry>
  <varlistentry>
    <term>
      <emphasis remap='I'>count_return</emphasis>
    </term>
    <listitem>
      <para>
Returns the number of (Cn.
    </para>
  </listitem>
  </varlistentry>
</variablelist>
</para>
<para>
<!-- .LP -->
<!-- .eM -->
The 
<function>XTextPropertyToStringList</function>
function returns a list of strings representing the null-separated elements 
of the specified
<structname>XTextProperty</structname>
structure.
The data in text_prop must be of type STRING and format 8. 
Multiple elements of the property 
(for example, the strings in a disjoint text selection) 
are separated by NULL (encoding 0).
The contents of the property are not null-terminated.
If insufficient memory is available for the list and its elements, 
<function>XTextPropertyToStringList</function>
sets no return values and returns a zero status.
Otherwise, it returns a nonzero status.
To free the storage for the list and its contents, use 
<function>XFreeStringList</function>.
<!-- .sp -->
</para>
<para>
<!-- .LP -->
To free the in-memory data associated with the specified string list, use
<function>XFreeStringList</function>.
<indexterm significance="preferred"><primary>XFreeStringList</primary></indexterm>
<!-- .sM -->
<funcsynopsis id='xfreestringlist'>
<funcprototype>
  <funcdef>void <function>XFreeStringList</function></funcdef>
  <paramdef>char<parameter> **list</parameter></paramdef>
</funcprototype>
</funcsynopsis>
<!-- .FN -->
<variablelist>
  <varlistentry>
    <term>
      <emphasis remap='I'>list</emphasis>
    </term>
    <listitem>
      <para>
Specifies the list of strings to be freed.
    </para>
  </listitem>
  </varlistentry>
</variablelist>
</para>
<para>
<!-- .LP -->
<!-- .eM -->
The 
<function>XFreeStringList</function>
function releases memory allocated by 
<function>XmbTextPropertyToTextList</function>
and
<function>XTextPropertyToStringList</function>
and the missing charset list allocated by 
<function>XCreateFontSet</function>.
</para>
</sect2>
<sect2 id="Setting_and_Reading_Text_Properties">
<title>Setting and Reading Text Properties</title>
<!-- .XS -->
<!-- (SN Setting and Reading Text Properties -->
<!-- .XE -->
<para>
<!-- .LP -->
Xlib provides two functions that you can use to set and read
the text properties for a given window.
You can use these functions to set and read those properties of type TEXT
(<property>WM_NAME</property>, <property>WM_ICON_NAME</property>, <property>WM_COMMAND</property>, and <property>WM_CLIENT_MACHINE</property>).
In addition,
Xlib provides separate convenience functions that you can use to set each 
of these properties.
For further information about these convenience functions,
see sections 14.1.4, 14.1.5, 14.2.1, and 14.2.2, respectively.
<!-- .sp -->
</para>
<para>
<!-- .LP -->
To set one of a window's text properties, use
<function>XSetTextProperty</function>.
<indexterm significance="preferred"><primary>XSetTextProperty</primary></indexterm>
<!-- .sM -->
<funcsynopsis id='xsettextproperty'>
<funcprototype>
  <funcdef>void <function>XSetTextProperty</function></funcdef>
  <paramdef>Display<parameter> *display</parameter></paramdef>
  <paramdef>Window<parameter> w</parameter></paramdef>
  <paramdef>XTextProperty<parameter> *text_prop</parameter></paramdef>
  <paramdef>Atom<parameter> property</parameter></paramdef>
</funcprototype>
</funcsynopsis>
<!-- .FN -->
<variablelist>
  <varlistentry>
    <term>
      <emphasis remap='I'>display</emphasis>
    </term>
    <listitem>
      <para>
Specifies the connection to the X server.
      </para>
    </listitem>
  </varlistentry>
  <varlistentry>
    <term>
      <emphasis remap='I'>w</emphasis>
    </term>
    <listitem>
      <para>
Specifies the window.
      </para>
    </listitem>
  </varlistentry>
  <varlistentry>
    <term>
      <emphasis remap='I'>text_prop</emphasis>
    </term>
    <listitem>
      <para>
Specifies the
<structname>XTextProperty</structname>
structure to be used.
      </para>
    </listitem>
  </varlistentry>
  <varlistentry>
    <term>
      <emphasis remap='I'>property</emphasis>
    </term>
    <listitem>
      <para>
Specifies the property name.
    </para>
  </listitem>
  </varlistentry>
</variablelist>
</para>
<para>
<!-- .LP -->
<!-- .eM -->
The
<function>XSetTextProperty</function>
function replaces the existing specified property for the named window 
with the data, type, format, and number of items determined 
by the value field, the encoding field, the format field, 
and the nitems field, respectively, of the specified
<structname>XTextProperty</structname>
structure.
If the property does not already exist,
<function>XSetTextProperty</function>
sets it for the specified window.
</para>
<para>
<!-- .LP -->
<function>XSetTextProperty</function>
can generate
<errorname>BadAlloc</errorname>,
<errorname>BadAtom</errorname>,
<errorname>BadValue</errorname>,
and 
<errorname>BadWindow</errorname>
errors.
<!-- .sp -->
</para>
<para>
<!-- .LP -->
To read one of a window's text properties, use
<function>XGetTextProperty</function>.
<indexterm significance="preferred"><primary>XGetTextProperty</primary></indexterm>
<!-- .sM -->
<funcsynopsis id='xgettextproperty'>
<funcprototype>
  <funcdef>Status <function>XGetTextProperty</function></funcdef>
  <paramdef>Display<parameter> *display</parameter></paramdef>
  <paramdef>Window<parameter> w</parameter></paramdef>
  <paramdef>XTextProperty<parameter> *text_prop_return</parameter></paramdef>
  <paramdef>Atom<parameter> property</parameter></paramdef>
</funcprototype>
</funcsynopsis>
<!-- .FN -->
<variablelist>
  <varlistentry>
    <term>
      <emphasis remap='I'>display</emphasis>
    </term>
    <listitem>
      <para>
Specifies the connection to the X server.
      </para>
    </listitem>
  </varlistentry>
  <varlistentry>
    <term>
      <emphasis remap='I'>w</emphasis>
    </term>
    <listitem>
      <para>
Specifies the window.
      </para>
    </listitem>
  </varlistentry>
  <varlistentry>
    <term>
      <emphasis remap='I'>text_prop_return</emphasis>
    </term>
    <listitem>
      <para>
Returns the
<structname>XTextProperty</structname>
structure.
      </para>
    </listitem>
  </varlistentry>
  <varlistentry>
    <term>
      <emphasis remap='I'>property</emphasis>
    </term>
    <listitem>
      <para>
Specifies the property name.
    </para>
  </listitem>
  </varlistentry>
</variablelist>
</para>
<para>
<!-- .LP -->
<!-- .eM -->
The
<function>XGetTextProperty</function>
function reads the specified property from the window
and stores the data in the returned
<structname>XTextProperty</structname>
structure.
It stores the data in the value field,
the type of the data in the encoding field,
the format of the data in the format field, 
and the number of items of data in the nitems field.
An extra byte containing null (which is not included in the nitems member) 
is stored at the end of the value field of text_prop_return.
The particular interpretation of the property's encoding 
and data as text is left to the calling application.
If the specified property does not exist on the window,
<function>XGetTextProperty</function>
sets the value field to NULL, 
the encoding field to
<symbol>None</symbol>,
the format field to zero, 
and the nitems field to zero.
</para>
<para>
<!-- .LP -->
If it was able to read and store the data in the
<structname>XTextProperty</structname>
structure,
<function>XGetTextProperty</function>
returns a nonzero status; 
otherwise, it returns a zero status.
</para>
<para>
<!-- .LP -->
<function>XGetTextProperty</function>
can generate
<errorname>BadAtom</errorname>
and 
<errorname>BadWindow</errorname>
errors.
</para>
</sect2>
<sect2 id="Setting_and_Reading_the_WM_NAME_Property">
<title>Setting and Reading the WM_NAME Property</title>
<!-- .XS -->
<!-- (SN Setting and Reading the WM_NAME Property -->
<!-- .XE -->
<para>
<!-- .LP -->
Xlib provides convenience functions that you can use to set and read 
the <property>WM_NAME</property> property for a given window.
<!-- .sp -->
</para>
<para>
<!-- .LP -->
To set a window's <property>WM_NAME</property> property with the supplied convenience function, use
<function>XSetWMName</function>.
<indexterm significance="preferred"><primary>XSetWMName</primary></indexterm>
<!-- .sM -->
<funcsynopsis id='xsetwmname'>
<funcprototype>
  <funcdef>void <function>XSetWMName</function></funcdef>
  <paramdef>Display<parameter> *display</parameter></paramdef>
  <paramdef>Window<parameter> w</parameter></paramdef>
  <paramdef>XTextProperty<parameter> *text_prop</parameter></paramdef>
</funcprototype>
</funcsynopsis>
<!-- .FN -->
<variablelist>
  <varlistentry>
    <term>
      <emphasis remap='I'>display</emphasis>
    </term>
    <listitem>
      <para>
Specifies the connection to the X server.
      </para>
    </listitem>
  </varlistentry>
  <varlistentry>
    <term>
      <emphasis remap='I'>w</emphasis>
    </term>
    <listitem>
      <para>
Specifies the window.
      </para>
    </listitem>
  </varlistentry>
  <varlistentry>
    <term>
      <emphasis remap='I'>text_prop</emphasis>
    </term>
    <listitem>
      <para>
Specifies the
<structname>XTextProperty</structname>
structure to be used.
    </para>
  </listitem>
  </varlistentry>
</variablelist>
</para>
<para>
<!-- .LP -->
<!-- .eM -->
The
<function>XSetWMName</function>
convenience function calls
<function>XSetTextProperty</function>
to set the <property>WM_NAME</property> property.
<!-- .sp -->
</para>
<para>
<!-- .LP -->
To read a window's <property>WM_NAME</property> property with the supplied convenience function, use
<function>XGetWMName</function>.
<indexterm significance="preferred"><primary>XGetWMName</primary></indexterm>
<!-- .sM -->
<funcsynopsis id='xgetwmname'>
<funcprototype>
  <funcdef>Status <function>XGetWMName</function></funcdef>
  <paramdef>Display<parameter> *display</parameter></paramdef>
  <paramdef>Window<parameter> w</parameter></paramdef>
  <paramdef>XTextProperty<parameter> *text_prop_return</parameter></paramdef>
</funcprototype>
</funcsynopsis>
<!-- .FN -->
<variablelist>
  <varlistentry>
    <term>
      <emphasis remap='I'>display</emphasis>
    </term>
    <listitem>
      <para>
Specifies the connection to the X server.
      </para>
    </listitem>
  </varlistentry>
  <varlistentry>
    <term>
      <emphasis remap='I'>w</emphasis>
    </term>
    <listitem>
      <para>
Specifies the window.
      </para>
    </listitem>
  </varlistentry>
  <varlistentry>
    <term>
      <emphasis remap='I'>text_prop_return</emphasis>
    </term>
    <listitem>
      <para>
Returns the
<structname>XTextProperty</structname>
structure.
    </para>
  </listitem>
  </varlistentry>
</variablelist>
</para>
<para>
<!-- .LP -->
<!-- .eM -->
The
<function>XGetWMName</function>
convenience function calls
<function>XGetTextProperty</function>
to obtain the <property>WM_NAME</property> property.
It returns a nonzero status on success;
otherwise, it returns a zero status.
</para>
<para>
<!-- .LP -->
The following two functions have been superseded by
<function>XSetWMName</function>
and
<function>XGetWMName</function>,
respectively. 
You can use these additional convenience functions 
for window names that are encoded as STRING properties.
<!-- .sp -->
</para>
<para>
<!-- .LP -->
To assign a name to a window, use
<function>XStoreName</function>.
<indexterm><primary>Window</primary><secondary>name</secondary></indexterm>
<indexterm significance="preferred"><primary>XStoreName</primary></indexterm>
<!-- .sM -->
<funcsynopsis id='xstorename'>
<funcprototype>
  <funcdef><function>XStoreName</function></funcdef>
  <paramdef>Display<parameter> *display</parameter></paramdef>
  <paramdef>Window<parameter> w</parameter></paramdef>
  <paramdef>char<parameter> *window_name</parameter></paramdef>
</funcprototype>
</funcsynopsis>
<!-- .FN -->
<variablelist>
  <varlistentry>
    <term>
      <emphasis remap='I'>display</emphasis>
    </term>
    <listitem>
      <para>
Specifies the connection to the X server.
      </para>
    </listitem>
  </varlistentry>
  <varlistentry>
    <term>
      <emphasis remap='I'>w</emphasis>
    </term>
    <listitem>
      <para>
Specifies the window.
      </para>
    </listitem>
  </varlistentry>
  <varlistentry>
    <term>
      <emphasis remap='I'>window_name</emphasis>
    </term>
    <listitem>
      <para>
Specifies the window name,
which should be a null-terminated string.
    </para>
  </listitem>
  </varlistentry>
</variablelist>
</para>
<para>
<!-- .LP -->
<!-- .eM -->
The
<function>XStoreName</function>
function assigns the name passed to window_name to the specified window.
A window manager can display the window name in some prominent
place, such as the title bar, to allow users to identify windows easily.
Some window managers may display a window's name in the window's icon,
although they are encouraged to use the window's icon name
if one is provided by the application.
If the string is not in the Host Portable Character Encoding,
the result is implementation-dependent.
</para>
<para>
<!-- .LP -->
<function>XStoreName</function>
can generate
<errorname>BadAlloc</errorname>
and
<errorname>BadWindow</errorname>
errors.
</para>
<para>
<!-- .LP -->
<!-- .sp -->
To get the name of a window, use
<function>XFetchName</function>.
<indexterm significance="preferred"><primary>XFetchName</primary></indexterm>
<!-- .sM -->
<funcsynopsis id='xfetchname'>
<funcprototype>
  <funcdef>Status <function>XFetchName</function></funcdef>
  <paramdef>Display<parameter> *display</parameter></paramdef>
  <paramdef>Window<parameter> w</parameter></paramdef>
  <paramdef>char<parameter> **window_name_return</parameter></paramdef>
</funcprototype>
</funcsynopsis>
<!-- .FN -->
<variablelist>
  <varlistentry>
    <term>
      <emphasis remap='I'>display</emphasis>
    </term>
    <listitem>
      <para>
Specifies the connection to the X server.
      </para>
    </listitem>
  </varlistentry>
  <varlistentry>
    <term>
      <emphasis remap='I'>w</emphasis>
    </term>
    <listitem>
      <para>
Specifies the window.
      </para>
    </listitem>
  </varlistentry>
  <varlistentry>
    <term>
      <emphasis remap='I'>window_name_return</emphasis>
    </term>
    <listitem>
      <para>
Returns the window name, which is a null-terminated string.
    </para>
  </listitem>
  </varlistentry>
</variablelist>
</para>
<para>
<!-- .LP -->
<!-- .eM -->
The
<function>XFetchName</function>
function returns the name of the specified window.
If it succeeds,
it returns a nonzero status; 
otherwise, no name has been set for the window,
and it returns zero.
If the <property>WM_NAME</property> property has not been set for this window,
<function>XFetchName</function>
sets window_name_return to NULL.
If the data returned by the server is in the Latin Portable Character Encoding,
then the returned string is in the Host Portable Character Encoding.
Otherwise, the result is implementation-dependent.
When finished with it, a client must free
the window name string using
<function>XFree</function>.
</para>
<para>
<!-- .LP -->
<function>XFetchName</function>
can generate a
<errorname>BadWindow</errorname>
error.
</para>
</sect2>
<sect2 id="Setting_and_Reading_the_WM_ICON_NAME_Property">
<title>Setting and Reading the WM_ICON_NAME Property</title>
<!-- .XS -->
<!-- (SN Setting and Reading the WM_ICON_NAME Property -->
<!-- .XE -->
<para>
<!-- .LP -->
Xlib provides convenience functions that you can use to set and read 
the <property>WM_ICON_NAME</property> property for a given window.
</para>
<para>
<!-- .LP -->
<!-- .sp -->
To set a window's <property>WM_ICON_NAME</property> property,
use
<function>XSetWMIconName</function>.
<indexterm significance="preferred"><primary>XSetWMIconName</primary></indexterm>
<!-- .sM -->
<funcsynopsis id='xsetwmiconname'>
<funcprototype>
  <funcdef>void <function>XSetWMIconName</function></funcdef>
  <paramdef>Display<parameter> *display</parameter></paramdef>
  <paramdef>Window<parameter> w</parameter></paramdef>
  <paramdef>XTextProperty<parameter> *text_prop</parameter></paramdef>
</funcprototype>
</funcsynopsis>
<!-- .FN -->
<variablelist>
  <varlistentry>
    <term>
      <emphasis remap='I'>display</emphasis>
    </term>
    <listitem>
      <para>
Specifies the connection to the X server.
      </para>
    </listitem>
  </varlistentry>
  <varlistentry>
    <term>
      <emphasis remap='I'>w</emphasis>
    </term>
    <listitem>
      <para>
Specifies the window.
      </para>
    </listitem>
  </varlistentry>
  <varlistentry>
    <term>
      <emphasis remap='I'>text_prop</emphasis>
    </term>
    <listitem>
      <para>
Specifies the
<structname>XTextProperty</structname>
structure to be used.
    </para>
  </listitem>
  </varlistentry>
</variablelist>
</para>
<para>
<!-- .LP -->
<!-- .eM -->
The
<function>XSetWMIconName</function>
convenience function calls
<function>XSetTextProperty</function>
to set the <property>WM_ICON_NAME</property> property.
<!-- .sp -->
</para>
<para>
<!-- .LP -->
To read a window's <property>WM_ICON_NAME</property> property,
use
<function>XGetWMIconName</function>.
<indexterm significance="preferred"><primary>XGetWMIconName</primary></indexterm>
<!-- .sM -->
<funcsynopsis id='xgetwmiconname'>
<funcprototype>
  <funcdef>Status <function>XGetWMIconName</function></funcdef>
  <paramdef>Display<parameter> *display</parameter></paramdef>
  <paramdef>Window<parameter> w</parameter></paramdef>
  <paramdef>XTextProperty<parameter> *text_prop_return</parameter></paramdef>
</funcprototype>
</funcsynopsis>
<!-- .FN -->
<variablelist>
  <varlistentry>
    <term>
      <emphasis remap='I'>display</emphasis>
    </term>
    <listitem>
      <para>
Specifies the connection to the X server.
      </para>
    </listitem>
  </varlistentry>
  <varlistentry>
    <term>
      <emphasis remap='I'>w</emphasis>
    </term>
    <listitem>
      <para>
Specifies the window.
      </para>
    </listitem>
  </varlistentry>
  <varlistentry>
    <term>
      <emphasis remap='I'>text_prop_return</emphasis>
    </term>
    <listitem>
      <para>
Returns the
<structname>XTextProperty</structname>
structure.
    </para>
  </listitem>
  </varlistentry>
</variablelist>
</para>
<para>
<!-- .LP -->
<!-- .eM -->
The 
<function>XGetWMIconName</function>
convenience function calls
<function>XGetTextProperty</function>
to obtain the <property>WM_ICON_NAME</property> property.
It returns a nonzero status on success;
otherwise, it returns a zero status.
</para>
<para>
<!-- .LP -->
The next two functions have been superseded by
<function>XSetWMIconName</function>
and
<function>XGetWMIconName</function>,
respectively.
You can use these additional convenience functions 
for window names that are encoded as STRING properties.
<!-- .sp -->
</para>
<para>
<!-- .LP -->
<!-- .sp -->
To set the name to be displayed in a window's icon, use
<function>XSetIconName</function>.
<indexterm><primary>Window</primary><secondary>icon name</secondary></indexterm>
<indexterm significance="preferred"><primary>XSetIconName</primary></indexterm>
<!-- .sM -->
<funcsynopsis id='xseticonname'>
<funcprototype>
  <funcdef><function>XSetIconName</function></funcdef>
  <paramdef>Display<parameter> *display</parameter></paramdef>
  <paramdef>Window<parameter> w</parameter></paramdef>
  <paramdef>char<parameter> *icon_name</parameter></paramdef>
</funcprototype>
</funcsynopsis>
<!-- .FN -->
<variablelist>
  <varlistentry>
    <term>
      <emphasis remap='I'>display</emphasis>
    </term>
    <listitem>
      <para>
Specifies the connection to the X server.
      </para>
    </listitem>
  </varlistentry>
  <varlistentry>
    <term>
      <emphasis remap='I'>w</emphasis>
    </term>
    <listitem>
      <para>
Specifies the window.
      </para>
    </listitem>
  </varlistentry>
  <varlistentry>
    <term>
      <emphasis remap='I'>icon_name</emphasis>
    </term>
    <listitem>
      <para>
Specifies the icon name,
which should be a null-terminated string.
    </para>
  </listitem>
  </varlistentry>
</variablelist>
</para>
<para>
<!-- .LP -->
<!-- .eM -->
If the string is not in the Host Portable Character Encoding,
the result is implementation-dependent.
<function>XSetIconName</function>
can generate
<errorname>BadAlloc</errorname>
and
<errorname>BadWindow</errorname>
errors.
</para>
<para>
<!-- .LP -->
<!-- .sp -->
To get the name a window wants displayed in its icon, use
<function>XGetIconName</function>.
<indexterm significance="preferred"><primary>XGetIconName</primary></indexterm>
<!-- .sM -->
<funcsynopsis id='xgeticonname'>
<funcprototype>
  <funcdef>Status <function>XGetIconName</function></funcdef>
  <paramdef>Display<parameter> *display</parameter></paramdef>
  <paramdef>Window<parameter> w</parameter></paramdef>
  <paramdef>char<parameter> **icon_name_return</parameter></paramdef>
</funcprototype>
</funcsynopsis>
<!-- .FN -->
<variablelist>
  <varlistentry>
    <term>
      <emphasis remap='I'>display</emphasis>
    </term>
    <listitem>
      <para>
Specifies the connection to the X server.
      </para>
    </listitem>
  </varlistentry>
  <varlistentry>
    <term>
      <emphasis remap='I'>w</emphasis>
    </term>
    <listitem>
      <para>
Specifies the window.
      </para>
    </listitem>
  </varlistentry>
  <varlistentry>
    <term>
      <emphasis remap='I'>icon_name_return</emphasis>
    </term>
    <listitem>
      <para>
Returns the window's icon name,
which is a null-terminated string.
    </para>
  </listitem>
  </varlistentry>
</variablelist>
</para>
<para>
<!-- .LP -->
<!-- .eM -->
The
<function>XGetIconName</function>
function returns the name to be displayed in the specified window's icon.
If it succeeds, it returns a nonzero status; otherwise, 
if no icon name has been set for the window,
it returns zero.
If you never assigned a name to the window,
<function>XGetIconName</function>
sets icon_name_return to NULL.
If the data returned by the server is in the Latin Portable Character Encoding,
then the returned string is in the Host Portable Character Encoding.
Otherwise, the result is implementation-dependent.
When finished with it, a client must free
the icon name string using
<function>XFree</function>.
</para>
<para>
<!-- .LP -->
<function>XGetIconName</function>
can generate a
<errorname>BadWindow</errorname>
error.
</para>
</sect2>
<sect2 id="Setting_and_Reading_the_WM_HINTS_Property">
<title>Setting and Reading the WM_HINTS Property</title>
<!-- .XS -->
<!-- (SN Setting and Reading the WM_HINTS Property -->
<!-- .XE -->
<para>
<!-- .LP -->
Xlib provides functions that you can use to set and read 
the <property>WM_HINTS</property> property for a given window.
These functions use the flags and the
<structname>XWMHints</structname>
structure, as defined in the
<filename class="headerfile">&lt;X11/Xutil.h&gt;</filename>
<indexterm type="file"><primary><filename class="headerfile">X11/Xutil.h</filename></primary></indexterm>
<indexterm><primary>Files</primary><secondary><filename class="headerfile">&lt;X11/Xutil.h&gt;</filename></secondary></indexterm>
<indexterm><primary>Headers</primary><secondary><filename class="headerfile">&lt;X11/Xutil.h&gt;</filename></secondary></indexterm>
header file.
<!-- .sp -->
</para>
<para>
<!-- .LP -->
To allocate an
<structname>XWMHints</structname>
structure, use
<function>XAllocWMHints</function>.
</para>

<para>
  XWMHints *XAllocWMHints()
</para>

<para>
<!-- .LP -->
<!-- .eM -->
The
<function>XAllocWMHints</function>
function allocates and returns a pointer to an
<structname>XWMHints</structname>
structure.
Note that all fields in the
<structname>XWMHints</structname>
structure are initially set to zero.
If insufficient memory is available, 
<function>XAllocWMHints</function>
returns NULL.
To free the memory allocated to this structure,
use
<function>XFree</function>.
</para>
<para>
<!-- .LP -->
The
<structname>XWMHints</structname>
structure contains:
</para>

<literallayout class="monospaced">
/* Window manager hints mask bits */

#define         InputHint             (1L&lt;&lt;0)
#define         StateHint             (1L&lt;&lt;1)
#define         IconPixmapHint        (1L&lt;&lt;2)
#define         IconWindowHint        (1L&lt;&lt;3)
#define         IconPositionHint      (1L&lt;&lt;4)
#define         IconMaskHint          (1L&lt;&lt;5)
#define         WindowGroupHint       (1L&lt;&lt;6)
#define         UrgencyHint           (1L&lt;&lt;8)
#define         AllHints              (InputHint|StateHint|IconPixmapHint|
                                       IconWIndowHint|IconPositionHint|
                                       IconMaskHint|WindowGroupHint)


/* Values */

typedef struct {
	long flags;	        /* marks which fields in this structure are defined */
	Bool input;	        /* does this application rely on the window manager to
			           get keyboard input? */
	int initial_state;	/* see below */
	Pixmap icon_pixmap;	/* pixmap to be used as icon */
	Window icon_window;	/* window to be used as icon */
	int icon_x, icon_y;	/* initial position of icon */
	Pixmap icon_mask;	/* pixmap to be used as mask for icon_pixmap */
	XID window_group;	/* id of related window group */
	/* this structure may be extended in the future */
} XWMHints;
</literallayout>
<para>
<!-- .LP -->
<!-- .eM -->
The input member is used to communicate to the window manager the input focus
model used by the application.
Applications that expect input but never explicitly set focus to any 
of their subwindows (that is, use the push model of focus management), 
such as X Version 10 style applications that use real-estate
driven focus, should set this member to 
<symbol>True</symbol>.
Similarly, applications
that set input focus to their subwindows only when it is given to their
top-level window by a window manager should also set this member to 
<symbol>True</symbol>.
Applications that manage their own input focus by explicitly setting
focus to one of their subwindows whenever they want keyboard input 
(that is, use the pull model of focus management) should set this member to 
<symbol>False</symbol>.
Applications that never expect any keyboard input also should set this member
to 
<symbol>False</symbol>.
</para>
<para>
<!-- .LP -->
Pull model window managers should make it possible for push model
applications to get input by setting input focus to the top-level windows of
applications whose input member is 
<symbol>True</symbol>.
Push model window managers should
make sure that pull model applications do not break them 
by resetting input focus to 
<symbol>PointerRoot</symbol>
when it is appropriate (for example, whenever an application whose
input member is 
<symbol>False</symbol>
sets input focus to one of its subwindows).
</para>
<para>
<!-- .LP -->
The definitions for the initial_state flag are:
</para>

<literallayout class="monospaced">
#define      WithdrawnState 0
#define      NormalState    1   /* most applications start this way */
#define      IconicState    2   /* application wants to start as an icon */

</literallayout>
<para>
The icon_mask specifies which pixels of the icon_pixmap should be used as the
icon.  
This allows for nonrectangular icons.
Both icon_pixmap and icon_mask must be bitmaps.
The icon_window lets an application provide a window for use as an icon
for window managers that support such use.
The window_group lets you specify that this window belongs to a group
of other windows.
For example, if a single application manipulates multiple 
top-level windows, this allows you to provide enough
information that a window manager can iconify all of the windows
rather than just the one window.
</para>
<para>
<!-- .LP -->
The
<symbol>UrgencyHint</symbol>
flag, if set in the flags field, indicates that the client deems the window
contents to be urgent, requiring the timely response of the user.  The
window manager will make some effort to draw the user's attention to this
window while this flag is set.  The client must provide some means by which the
user can cause the urgency flag to be cleared (either mitigating
the condition that made the window urgent or merely shutting off the alarm)
or the window to be withdrawn.
</para>
<para>
<!-- .LP -->
<!-- .sp -->
To set a window's <property>WM_HINTS</property> property, use
<function>XSetWMHints</function>.
<indexterm significance="preferred"><primary>XSetWMHints</primary></indexterm>
<!-- .sM -->
<funcsynopsis id='xsetwmhints'>
<funcprototype>
  <funcdef><function>XSetWMHints</function></funcdef>
  <paramdef>Display<parameter> *display</parameter></paramdef>
  <paramdef>Window<parameter> w</parameter></paramdef>
  <paramdef>XWMHints<parameter> *wmhints</parameter></paramdef>
</funcprototype>
</funcsynopsis>
<!-- .FN -->
<variablelist>
  <varlistentry>
    <term>
      <emphasis remap='I'>display</emphasis>
    </term>
    <listitem>
      <para>
Specifies the connection to the X server.
      </para>
    </listitem>
  </varlistentry>
  <varlistentry>
    <term>
      <emphasis remap='I'>w</emphasis>
    </term>
    <listitem>
      <para>
Specifies the window.
      </para>
    </listitem>
  </varlistentry>
  <varlistentry>
    <term>
      <emphasis remap='I'>wmhints</emphasis>
    </term>
    <listitem>
      <para>
Specifies the 
<structname>XWMHints</structname>
structure to be used.
    </para>
  </listitem>
  </varlistentry>
</variablelist>
</para>
<para>
<!-- .LP -->
<!-- .eM -->
The
<function>XSetWMHints</function>
function sets the window manager hints that include icon information and location,
the initial state of the window, and whether the application relies on the
window manager to get keyboard input.
</para>
<para>
<!-- .LP -->
<function>XSetWMHints</function>
can generate
<errorname>BadAlloc</errorname>
and
<errorname>BadWindow</errorname>
errors.
</para>
<para>
<!-- .LP -->
<!-- .sp -->
To read a window's <property>WM_HINTS</property> property, use
<function>XGetWMHints</function>.
<indexterm significance="preferred"><primary>XGetWMHints</primary></indexterm>
<!-- .sM -->
<funcsynopsis id='xgetwmhints'>
<funcprototype>
  <funcdef>XWMHints *<function>XGetWMHints</function></funcdef>
  <paramdef>Display<parameter> *display</parameter></paramdef>
  <paramdef>Window<parameter> w</parameter></paramdef>
</funcprototype>
</funcsynopsis>
<!-- .FN -->
<variablelist>
  <varlistentry>
    <term>
      <emphasis remap='I'>display</emphasis>
    </term>
    <listitem>
      <para>
Specifies the connection to the X server.
      </para>
    </listitem>
  </varlistentry>
  <varlistentry>
    <term>
      <emphasis remap='I'>w</emphasis>
    </term>
    <listitem>
      <para>
Specifies the window.
    </para>
  </listitem>
  </varlistentry>
</variablelist>
</para>
<para>
<!-- .LP -->
<!-- .eM -->
The
<function>XGetWMHints</function>
function reads the window manager hints and 
returns NULL if no <property>WM_HINTS</property> property was set on the window 
or returns a pointer to an 
<structname>XWMHints</structname>
structure if it succeeds.
When finished with the data,
free the space used for it by calling
<function>XFree</function>.
</para>
<para>
<!-- .LP -->
<function>XGetWMHints</function>
can generate a
<errorname>BadWindow</errorname>
error.
</para>
</sect2>
<sect2 id="Setting_and_Reading_the_WM_NORMAL_HINTS_Property">
<title>Setting and Reading the WM_NORMAL_HINTS Property</title>
<!-- .XS -->
<!-- (SN Setting and Reading the WM_NORMAL_HINTS Property -->
<!-- .XE -->
<para>
<!-- .LP -->
Xlib provides functions that you can use to set or read 
the <property>WM_NORMAL_HINTS</property> property for a given window.
The functions use the flags and the
<structname>XSizeHints</structname>
structure, as defined in the
<filename class="headerfile">&lt;X11/Xutil.h&gt;</filename>
<indexterm type="file"><primary><filename class="headerfile">X11/Xutil.h</filename></primary></indexterm>
<indexterm><primary>Files</primary><secondary><filename class="headerfile">&lt;X11/Xutil.h&gt;</filename></secondary></indexterm>
<indexterm><primary>Headers</primary><secondary><filename class="headerfile">&lt;X11/Xutil.h&gt;</filename></secondary></indexterm>
header file.
</para>
<para>
<!-- .LP -->
The size of the
<structname>XSizeHints</structname>
structure may grow in future releases, as new components are
added to support new <acronym>ICCCM</acronym> features.
Passing statically allocated instances of this structure into
Xlib may result in memory corruption when running against a
future release of the library.
As such, it is recommended that only dynamically allocated
instances of the structure be used.
<!-- .sp -->
</para>
<para>
<!-- .LP -->
To allocate an
<structname>XSizeHints</structname>
structure, use
<function>XAllocSizeHints</function>.
</para>

<para>
XSizeHints *XAllocSizeHints()
</para>
<para>
<!-- .LP -->
<!-- .eM -->
The
<function>XAllocSizeHints</function>
function allocates and returns a pointer to an
<structname>XSizeHints</structname>
structure.
Note that all fields in the
<structname>XSizeHints</structname>
structure are initially set to zero.
If insufficient memory is available, 
<function>XAllocSizeHints</function>
returns NULL.
To free the memory allocated to this structure,
use
<function>XFree</function>.
</para>
<para>
<!-- .LP -->
The
<structname>XSizeHints</structname>
structure contains:
</para>


<literallayout class="monospaced">
/* Size hints mask bits */

#define           USPosition         (1L&lt;&lt;0)  /* user specified x,y */
#define           USSize             (1L&lt;&lt;1)  /* user specified width,height */
#define           PPosition          (1L&lt;&lt;2)  /* program specified posistion */
#define           PSize              (1L&lt;&lt;3)  /* program specified size */
#define           PMinSize           (1L&lt;&lt;4)  /* program specified minimum size */
#define           PMaxSize           (1L&lt;&lt;5)  /* program specified maximum size */
#define           PResizeInc         (1L&lt;&lt;5)  /* program specified resize increments */
#define           PAspect            (1L&lt;&lt;6)  /* program specified min and max aspect ratios */
#define           PBaseSize          (1L&lt;&lt;8)
#define           PWinGravity        (1L&lt;&lt;9)
#define           PAllHints          (PPosition|Psize|
                                      PMinSize|PMaxSize|
                                      PResizeInc|PAspect)


/* Values */

typedef struct {
	long flags;	        /* marks which fields in this structure are defined */
	int x, y;	        /* Obsolete */
	int width, height;	/* Obsolete */
	int min_width, min_height;
	int max_width, max_height;
	int width_inc, height_inc;
	struct {
	       int x;	        /* numerator */
	       int y;	        /* denominator */
	} min_aspect, max_aspect;
	int base_width, base_height;
	int win_gravity;
	/* this structure may be extended in the future */
} XSizeHints;
</literallayout>

<para>
<!-- .LP -->
<!-- .eM -->
The x, y, width, and height members are now obsolete
and are left solely for compatibility reasons.
The min_width and min_height members specify the
minimum window size that still allows the application to be useful.
The max_width and max_height members specify the maximum window size.
The width_inc and height_inc members define an arithmetic progression of
sizes (minimum to maximum) into which the window prefers to be resized.
The min_aspect and max_aspect members are expressed
as ratios of x and y, 
and they allow an application to specify the range of aspect
ratios it prefers.
The base_width and base_height members define the desired size of the window.
The window manager will interpret the position of the window 
and its border width to position the point of the outer rectangle 
of the overall window specified by the win_gravity member.
The outer rectangle of the window includes any borders or decorations
supplied by the window manager.
In other words,
if the window manager decides to place the window where the client asked,
the position on the parent window's border named by the win_gravity 
will be placed where the client window would have been placed 
in the absence of a window manager.
</para>
<para>
<!-- .LP -->
Note that use of the
<symbol>PAllHints</symbol>
macro is highly discouraged.
<!-- .sp -->
</para>
<para>
<!-- .LP -->
To set a window's <property>WM_NORMAL_HINTS</property> property, use
<function>XSetWMNormalHints</function>.
<indexterm significance="preferred"><primary>XSetWMNormalHints</primary></indexterm>
<!-- .sM -->
<funcsynopsis id='xsetwmnormalhints'>
<funcprototype>
  <funcdef>void <function>XSetWMNormalHints</function></funcdef>
  <paramdef>Display<parameter> *display</parameter></paramdef>
  <paramdef>Window<parameter> w</parameter></paramdef>
  <paramdef>XSizeHints<parameter> *hints</parameter></paramdef>
</funcprototype>
</funcsynopsis>
<!-- .FN -->
<variablelist>
  <varlistentry>
    <term>
      <emphasis remap='I'>display</emphasis>
    </term>
    <listitem>
      <para>
Specifies the connection to the X server.
      </para>
    </listitem>
  </varlistentry>
  <varlistentry>
    <term>
      <emphasis remap='I'>w</emphasis>
    </term>
    <listitem>
      <para>
Specifies the window.
      </para>
    </listitem>
  </varlistentry>
  <varlistentry>
    <term>
      <emphasis remap='I'>hints</emphasis>
    </term>
    <listitem>
      <para>
Specifies the size hints for the window in its normal state.
    </para>
  </listitem>
  </varlistentry>
</variablelist>
</para>
<para>
<!-- .LP -->
<!-- .eM -->
The 
<function>XSetWMNormalHints</function>
function replaces the size hints for the <property>WM_NORMAL_HINTS</property> property 
on the specified window.
If the property does not already exist,
<function>XSetWMNormalHints</function>
sets the size hints for the <property>WM_NORMAL_HINTS</property> property on the specified window.
The property is stored with a type of <property>WM_SIZE_HINTS</property> and a format of 32.
</para>
<para>
<!-- .LP -->
<function>XSetWMNormalHints</function>
can generate
<errorname>BadAlloc</errorname>
and
<errorname>BadWindow</errorname>
errors.
<!-- .sp -->
</para>
<para>
<!-- .LP -->
To read a window's <property>WM_NORMAL_HINTS</property> property, use
<function>XGetWMNormalHints</function>.
<indexterm significance="preferred"><primary>XGetWMNormalHints</primary></indexterm>
<!-- .sM -->
<funcsynopsis id='xgetwmnormalhints'>
<funcprototype>
  <funcdef>Status <function>XGetWMNormalHints</function></funcdef>
  <paramdef>Display<parameter> *display</parameter></paramdef>
  <paramdef>Window<parameter> w</parameter></paramdef>
  <paramdef>XSizeHints<parameter> *hints_return</parameter></paramdef>
  <paramdef>long<parameter> *supplied_return</parameter></paramdef>
</funcprototype>
</funcsynopsis>
<!-- .FN -->
<variablelist>
  <varlistentry>
    <term>
      <emphasis remap='I'>display</emphasis>
    </term>
    <listitem>
      <para>
Specifies the connection to the X server.
      </para>
    </listitem>
  </varlistentry>
  <varlistentry>
    <term>
      <emphasis remap='I'>w</emphasis>
    </term>
    <listitem>
      <para>
Specifies the window.
      </para>
    </listitem>
  </varlistentry>
  <varlistentry>
    <term>
      <emphasis remap='I'>hints_return</emphasis>
    </term>
    <listitem>
      <para>
Returns the size hints for the window in its normal state.
      </para>
    </listitem>
  </varlistentry>
  <varlistentry>
    <term>
      <emphasis remap='I'>supplied_return</emphasis>
    </term>
    <listitem>
      <para>
Returns the hints that were supplied by the user.
    </para>
  </listitem>
  </varlistentry>
</variablelist>
</para>
<para>
<!-- .LP -->
<!-- .eM -->
The 
<function>XGetWMNormalHints</function>
function returns the size hints stored in the <property>WM_NORMAL_HINTS</property> property 
on the specified window.
If the property is of type <property>WM_SIZE_HINTS</property>, is of format 32,
and is long enough to contain either an old (pre-<acronym>ICCCM</acronym>) 
or new size hints structure, 
<function>XGetWMNormalHints</function>
sets the various fields of the 
<structname>XSizeHints</structname>
structure, sets the supplied_return argument to the list of fields 
that were supplied by the user (whether or not they contained defined values),
and returns a nonzero status.
Otherwise, it returns a zero status.
</para>
<para>
<!-- .LP -->
If 
<function>XGetWMNormalHints</function>
returns successfully and a pre-<acronym>ICCCM</acronym> size hints property is read, 
the supplied_return argument will contain the following bits:
</para>
<para>
<!-- .LP -->
<literallayout class="monospaced">
(USPosition|USSize|PPosition|PSize|PMinSize|
 PMaxSize|PResizeInc|PAspect)
</literallayout>
</para>
<para>
<!-- .LP -->
If the property is large enough to contain the base size 
and window gravity fields as well, 
the supplied_return argument will also contain the following bits:
</para>
<para>
<!-- .LP -->
<literallayout class="monospaced">
PBaseSize|PWinGravity
</literallayout>
</para>
<para>
<!-- .LP -->
<function>XGetWMNormalHints</function>
can generate a
<errorname>BadWindow</errorname>
error.
<!-- .sp -->
</para>
<para>
<!-- .LP -->
To set a window's <property>WM_SIZE_HINTS</property> property, use
<function>XSetWMSizeHints</function>.
<indexterm significance="preferred"><primary>XSetWMSizeHints</primary></indexterm>
<!-- .sM -->
<funcsynopsis id='xsetwmsizehints'>
<funcprototype>
  <funcdef>void <function>XSetWMSizeHints</function></funcdef>
  <paramdef>Display<parameter> *display</parameter></paramdef>
  <paramdef>Window<parameter> w</parameter></paramdef>
  <paramdef>XSizeHints<parameter> *hints</parameter></paramdef>
  <paramdef>Atom<parameter> property</parameter></paramdef>
</funcprototype>
</funcsynopsis>
<!-- .FN -->
<variablelist>
  <varlistentry>
    <term>
      <emphasis remap='I'>display</emphasis>
    </term>
    <listitem>
      <para>
Specifies the connection to the X server.
      </para>
    </listitem>
  </varlistentry>
  <varlistentry>
    <term>
      <emphasis remap='I'>w</emphasis>
    </term>
    <listitem>
      <para>
Specifies the window.
      </para>
    </listitem>
  </varlistentry>
  <varlistentry>
    <term>
      <emphasis remap='I'>hints</emphasis>
    </term>
    <listitem>
      <para>
Specifies the
<structname>XSizeHints</structname>
structure to be used.
      </para>
    </listitem>
  </varlistentry>
  <varlistentry>
    <term>
      <emphasis remap='I'>property</emphasis>
    </term>
    <listitem>
      <para>
Specifies the property name.
    </para>
  </listitem>
  </varlistentry>
</variablelist>
</para>
<para>
<!-- .LP -->
<!-- .eM -->
The 
<function>XSetWMSizeHints</function>
function replaces the size hints for the specified property 
on the named window.
If the specified property does not already exist,
<function>XSetWMSizeHints</function>
sets the size hints for the specified property
on the named window.
The property is stored with a type of <property>WM_SIZE_HINTS</property> and a format of 32.
To set a window's normal size hints, 
you can use the 
<function>XSetWMNormalHints</function>
function.
</para>
<para>
<!-- .LP -->
<function>XSetWMSizeHints</function>
can generate
<errorname>BadAlloc</errorname>,
<errorname>BadAtom</errorname>,
and 
<errorname>BadWindow</errorname>
errors.
<!-- .sp -->
</para>
<para>
<!-- .LP -->
To read a window's <property>WM_SIZE_HINTS</property> property, use
<function>XGetWMSizeHints</function>.
<indexterm significance="preferred"><primary>XGetWMSizeHints</primary></indexterm>
<!-- .sM -->
<funcsynopsis id='xgetwmsizehints'>
<funcprototype>
  <funcdef>Status <function>XGetWMSizeHints</function></funcdef>
  <paramdef>Display<parameter> *display</parameter></paramdef>
  <paramdef>Window<parameter> w</parameter></paramdef>
  <paramdef>XSizeHints<parameter> *hints_return</parameter></paramdef>
  <paramdef>long<parameter> *supplied_return</parameter></paramdef>
  <paramdef>Atom<parameter> property</parameter></paramdef>
</funcprototype>
</funcsynopsis>
<!-- .FN -->
<variablelist>
  <varlistentry>
    <term>
      <emphasis remap='I'>display</emphasis>
    </term>
    <listitem>
      <para>
Specifies the connection to the X server.
      </para>
    </listitem>
  </varlistentry>
  <varlistentry>
    <term>
      <emphasis remap='I'>w</emphasis>
    </term>
    <listitem>
      <para>
Specifies the window.
      </para>
    </listitem>
  </varlistentry>
  <varlistentry>
    <term>
      <emphasis remap='I'>hints_return</emphasis>
    </term>
    <listitem>
      <para>
Returns the
<structname>XSizeHints</structname>
structure.
      </para>
    </listitem>
  </varlistentry>
  <varlistentry>
    <term>
      <emphasis remap='I'>supplied_return</emphasis>
    </term>
    <listitem>
      <para>
Returns the hints that were supplied by the user.
      </para>
    </listitem>
  </varlistentry>
  <varlistentry>
    <term>
      <emphasis remap='I'>property</emphasis>
    </term>
    <listitem>
      <para>
Specifies the property name.
    </para>
  </listitem>
  </varlistentry>
</variablelist>
</para>
<para>
<!-- .LP -->
<!-- .eM -->
The 
<function>XGetWMSizeHints</function>
function returns the size hints stored in the specified property 
on the named window.
If the property is of type <property>WM_SIZE_HINTS</property>, is of format 32, 
and is long enough to contain either an old (pre-<acronym>ICCCM</acronym>) 
or new size hints structure, 
<function>XGetWMSizeHints</function>
sets the various fields of the 
<structname>XSizeHints</structname>
structure, sets the supplied_return argument to the
list of fields that were supplied by the user 
(whether or not they contained defined values), 
and returns a nonzero status.
Otherwise, it returns a zero status.
To get a window's normal size hints, 
you can use the 
<function>XGetWMNormalHints</function>
function.
</para>
<para>
<!-- .LP -->
If 
<function>XGetWMSizeHints</function>
returns successfully and a pre-<acronym>ICCCM</acronym> size hints property is read, 
the supplied_return argument will contain the following bits:
</para>
<para>
<!-- .LP -->
<literallayout class="monospaced">
(USPosition|USSize|PPosition|PSize|PMinSize|
 PMaxSize|PResizeInc|PAspect)
</literallayout>
</para>
<para>
<!-- .LP -->
If the property is large enough to contain the base size 
and window gravity fields as well, 
the supplied_return argument will also contain the following bits:
</para>
<para>
<!-- .LP -->
<literallayout class="monospaced">
PBaseSize|PWinGravity
</literallayout>
</para>
<para>
<!-- .LP -->
<function>XGetWMSizeHints</function>
can generate
<errorname>BadAtom</errorname>
and 
<errorname>BadWindow</errorname>
errors.
</para>
</sect2>
<sect2 id="Setting_and_Reading_the_WM_CLASS_Property">
<title>Setting and Reading the WM_CLASS Property</title>
<!-- .XS -->
<!-- (SN Setting and Reading the WM_CLASS Property -->
<!-- .XE -->
<para>
<!-- .LP -->
Xlib provides functions that you can use to set and get 
the <property>WM_CLASS</property> property for a given window.
These functions use the
<structname>XClassHint</structname>
structure, which is defined in the
<filename class="headerfile">&lt;X11/Xutil.h&gt;</filename>
<indexterm type="file"><primary><filename class="headerfile">X11/Xutil.h</filename></primary></indexterm>
<indexterm><primary>Files</primary><secondary><filename class="headerfile">&lt;X11/Xutil.h&gt;</filename></secondary></indexterm>
<indexterm><primary>Headers</primary><secondary><filename class="headerfile">&lt;X11/Xutil.h&gt;</filename></secondary></indexterm>
header file.
<!-- .sp -->
</para>
<para>
<!-- .LP -->
To allocate an
<structname>XClassHint</structname>
structure, use
<function>XAllocClassHint</function>.
<indexterm significance="preferred"><primary>XAllocClassHint</primary></indexterm>
<!-- .sM -->
</para>
<para>

  XClassHint *XAllocClassHint()
</para>

<para>
<!-- .LP -->
<!-- .eM -->
The
<function>XAllocClassHint</function>
function allocates and returns a pointer to an
<structname>XClassHint</structname>
structure.
Note that the pointer fields in the
<structname>XClassHint</structname>
structure are initially set to NULL.
If insufficient memory is available, 
<function>XAllocClassHint</function>
returns NULL.
To free the memory allocated to this structure,
use
<function>XFree</function>.
</para>
<para>
<!-- .LP -->
The
<structname>XClassHint</structname>
contains:
</para>
<para>
<!-- .LP -->
<!-- .sM -->
<indexterm significance="preferred"><primary>XClassHint</primary></indexterm>
<literallayout class="monospaced">
<!-- .TA .5i -->
<!-- .ta .5i -->
typedef struct {
	char *res_name;
	char *res_class;
} XClassHint;
</literallayout>
</para>
<para>
<!-- .LP -->
<!-- .eM -->
The res_name member contains the application name, 
and the res_class member contains the application class. 
Note that the name set in this property may differ from the name set as <property>WM_NAME</property>.
That is, <property>WM_NAME</property> specifies what should be displayed in the title bar and,
therefore, can contain temporal information (for example, the name of
a file currently in an editor's buffer).
On the other hand, 
the name specified as part of <property>WM_CLASS</property> is the formal name of the application
that should be used when retrieving the application's resources from the 
resource database.
</para>
<para>
<!-- .LP -->
<!-- .sp -->
To set a window's <property>WM_CLASS</property> property, use
<function>XSetClassHint</function>.
<indexterm significance="preferred"><primary>XSetClassHint</primary></indexterm>
<!-- .sM -->
<funcsynopsis id='xsetclasshint'>
<funcprototype>
  <funcdef><function>XSetClassHint</function></funcdef>
  <paramdef>Display<parameter> *display</parameter></paramdef>
  <paramdef>Window<parameter> w</parameter></paramdef>
  <paramdef>XClassHint<parameter> *class_hints</parameter></paramdef>
</funcprototype>
</funcsynopsis>
<!-- .FN -->
<variablelist>
  <varlistentry>
    <term>
      <emphasis remap='I'>display</emphasis>
    </term>
    <listitem>
      <para>
Specifies the connection to the X server.
      </para>
    </listitem>
  </varlistentry>
  <varlistentry>
    <term>
      <emphasis remap='I'>w</emphasis>
    </term>
    <listitem>
      <para>
Specifies the window.
      </para>
    </listitem>
  </varlistentry>
  <varlistentry>
    <term>
      <emphasis remap='I'>class_hints</emphasis>
    </term>
    <listitem>
      <para>
Specifies the
<structname>XClassHint</structname>
structure that is to be used.
    </para>
  </listitem>
  </varlistentry>
</variablelist>
</para>
<para>
<!-- .LP -->
<!-- .eM -->
The
<function>XSetClassHint</function>
function sets the class hint for the specified window.
If the strings are not in the Host Portable Character Encoding,
the result is implementation-dependent.
</para>
<para>
<!-- .LP -->
<function>XSetClassHint</function>
can generate
<errorname>BadAlloc</errorname>
and
<errorname>BadWindow</errorname>
errors. 
</para>
<para>
<!-- .LP -->
<!-- .sp -->
To read a window's <property>WM_CLASS</property> property, use
<function>XGetClassHint</function>.
<indexterm significance="preferred"><primary>XGetClassHint</primary></indexterm>
<!-- .sM -->
<funcsynopsis id='xgetclasshint'>
<funcprototype>
  <funcdef>Status <function>XGetClassHint</function></funcdef>
  <paramdef>Display<parameter> *display</parameter></paramdef>
  <paramdef>Window<parameter> w</parameter></paramdef>
  <paramdef>XClassHint<parameter> *class_hints_return</parameter></paramdef>
</funcprototype>
</funcsynopsis>
<!-- .FN -->
<variablelist>
  <varlistentry>
    <term>
      <emphasis remap='I'>display</emphasis>
    </term>
    <listitem>
      <para>
Specifies the connection to the X server.
      </para>
    </listitem>
  </varlistentry>
  <varlistentry>
    <term>
      <emphasis remap='I'>w</emphasis>
    </term>
    <listitem>
      <para>
Specifies the window.
      </para>
    </listitem>
  </varlistentry>
  <varlistentry>
    <term>
      <emphasis remap='I'>class_hints_return</emphasis>
    </term>
    <listitem>
      <para>
Returns the 
<structname>XClassHint</structname>
structure.
    </para>
  </listitem>
  </varlistentry>
</variablelist>
</para>
<para>
<!-- .LP -->
<!-- .eM -->
The
<function>XGetClassHint</function>
function returns the class hint of the specified window to the members
of the supplied structure.
If the data returned by the server is in the Latin Portable Character Encoding,
then the returned strings are in the Host Portable Character Encoding.
Otherwise, the result is implementation-dependent.
It returns a nonzero status on success;
otherwise, it returns a zero status.
To free res_name and res_class when finished with the strings,
use
<function>XFree</function>
on each individually.
</para>
<para>
<!-- .LP -->
<function>XGetClassHint</function>
can generate a
<errorname>BadWindow</errorname>
error.
</para>
</sect2>
<sect2 id="Setting_and_Reading_the_WM_TRANSIENT_FOR_Property">
<title>Setting and Reading the WM_TRANSIENT_FOR Property</title>
<!-- .XS -->
<!-- (SN Setting and Reading the WM_TRANSIENT_FOR Property -->
<!-- .XE -->
<para>
<!-- .LP -->
Xlib provides functions that you can use to set and read
the <property>WM_TRANSIENT_FOR</property> property for a given window.
</para>
<para>
<!-- .LP -->
<!-- .sp -->
To set a window's <property>WM_TRANSIENT_FOR</property> property, use
<function>XSetTransientForHint</function>.
<indexterm significance="preferred"><primary>XSetTransientForHint</primary></indexterm>
<!-- .sM -->
<funcsynopsis id='xsettransientforhint'>
<funcprototype>
  <funcdef><function>XSetTransientForHint</function></funcdef>
  <paramdef>Display<parameter> *display</parameter></paramdef>
  <paramdef>Window<parameter> w</parameter></paramdef>
  <paramdef>Window<parameter> prop_window</parameter></paramdef>
</funcprototype>
</funcsynopsis>
<!-- .FN -->
<variablelist>
  <varlistentry>
    <term>
      <emphasis remap='I'>display</emphasis>
    </term>
    <listitem>
      <para>
Specifies the connection to the X server.
      </para>
    </listitem>
  </varlistentry>
  <varlistentry>
    <term>
      <emphasis remap='I'>w</emphasis>
    </term>
    <listitem>
      <para>
Specifies the window.
      </para>
    </listitem>
  </varlistentry>
  <varlistentry>
    <term>
      <emphasis remap='I'>prop_window</emphasis>
    </term>
    <listitem>
      <para>
Specifies the window that the <property>WM_TRANSIENT_FOR</property> property is to be set to.
    </para>
  </listitem>
  </varlistentry>
</variablelist>
</para>
<para>
<!-- .LP -->
<!-- .eM -->
The
<function>XSetTransientForHint</function>
function sets the <property>WM_TRANSIENT_FOR</property> property of the specified window to the 
specified prop_window.
</para>
<para>
<!-- .LP -->
<function>XSetTransientForHint</function>
can generate
<errorname>BadAlloc</errorname>
and
<errorname>BadWindow</errorname>
errors.
</para>
<para>
<!-- .LP -->
<!-- .sp -->
To read a window's <property>WM_TRANSIENT_FOR</property> property, use
<function>XGetTransientForHint</function>.
<indexterm significance="preferred"><primary>XGetTransientForHint</primary></indexterm>
<!-- .sM -->
<funcsynopsis id='xgettransientforhint'>
<funcprototype>
  <funcdef>Status <function>XGetTransientForHint</function></funcdef>
  <paramdef>Display<parameter> *display</parameter></paramdef>
  <paramdef>Window<parameter> w</parameter></paramdef>
  <paramdef>Window<parameter> *prop_window_return</parameter></paramdef>
</funcprototype>
</funcsynopsis>
<!-- .FN -->
<variablelist>
  <varlistentry>
    <term>
      <emphasis remap='I'>display</emphasis>
    </term>
    <listitem>
      <para>
Specifies the connection to the X server.
      </para>
    </listitem>
  </varlistentry>
  <varlistentry>
    <term>
      <emphasis remap='I'>w</emphasis>
    </term>
    <listitem>
      <para>
Specifies the window.
      </para>
    </listitem>
  </varlistentry>
  <varlistentry>
    <term>
      <emphasis remap='I'>prop_window_return</emphasis>
    </term>
    <listitem>
      <para>
Returns the <property>WM_TRANSIENT_FOR</property> property of the specified window.
    </para>
  </listitem>
  </varlistentry>
</variablelist>
</para>
<para>
<!-- .LP -->
<!-- .eM -->
The
<function>XGetTransientForHint</function>
function returns the <property>WM_TRANSIENT_FOR</property> property for the specified window.
It returns a nonzero status on success;
otherwise, it returns a zero status.
</para>
<para>
<!-- .LP -->
<function>XGetTransientForHint</function>
can generate a
<errorname>BadWindow</errorname>
error.
</para>
</sect2>
<sect2 id="Setting_and_Reading_the_WM_PROTOCOLS_Property">
<title>Setting and Reading the WM_PROTOCOLS Property</title>
<!-- .XS -->
<!-- (SN Setting and Reading the WM_PROTOCOLS Property -->
<!-- .XE -->
<para>
<!-- .LP -->
Xlib provides functions that you can use to set and read
the <property>WM_PROTOCOLS</property> property for a given window.
</para>
<para>
<!-- .LP -->
<!-- .sp -->
To set a window's <property>WM_PROTOCOLS</property> property, use
<function>XSetWMProtocols</function>.
<indexterm significance="preferred"><primary>XSetWMProtocols</primary></indexterm>
<!-- .sM -->
<funcsynopsis id='xsetwmprotocols'>
<funcprototype>
  <funcdef>Status <function>XSetWMProtocols</function></funcdef>
  <paramdef>Display<parameter> *display</parameter></paramdef>
  <paramdef>Window<parameter> w</parameter></paramdef>
  <paramdef>Atom<parameter> *protocols</parameter></paramdef>
  <paramdef>int<parameter> count</parameter></paramdef>
</funcprototype>
</funcsynopsis>
<!-- .FN -->
<variablelist>
  <varlistentry>
    <term>
      <emphasis remap='I'>display</emphasis>
    </term>
    <listitem>
      <para>
Specifies the connection to the X server.
      </para>
    </listitem>
  </varlistentry>
  <varlistentry>
    <term>
      <emphasis remap='I'>w</emphasis>
    </term>
    <listitem>
      <para>
Specifies the window.
      </para>
    </listitem>
  </varlistentry>
  <varlistentry>
    <term>
      <emphasis remap='I'>protocols</emphasis>
    </term>
    <listitem>
      <para>
Specifies the list of protocols.
<!-- .ds Cn protocols in the list -->
      </para>
    </listitem>
  </varlistentry>
  <varlistentry>
    <term>
      <emphasis remap='I'>count</emphasis>
    </term>
    <listitem>
      <para>
Specifies the number of (Cn.
    </para>
  </listitem>
  </varlistentry>
</variablelist>
</para>
<para>
<!-- .LP -->
<!-- .eM -->
The 
<function>XSetWMProtocols</function>
function replaces the <property>WM_PROTOCOLS</property> property on the specified window 
with the list of atoms specified by the protocols argument.
If the property does not already exist,
<function>XSetWMProtocols</function>
sets the <property>WM_PROTOCOLS</property> property on the specified window
to the list of atoms specified by the protocols argument.
The property is stored with a type of ATOM and a format of 32.
If it cannot intern the <property>WM_PROTOCOLS</property> atom, 
<function>XSetWMProtocols</function>
returns a zero status.
Otherwise, it returns a nonzero status.
</para>
<para>
<!-- .LP -->
<function>XSetWMProtocols</function>
can generate
<errorname>BadAlloc</errorname>
and
<errorname>BadWindow</errorname>
errors.
<!-- .sp -->
</para>
<para>
<!-- .LP -->
To read a window's <property>WM_PROTOCOLS</property> property, use
<function>XGetWMProtocols</function>.
<indexterm significance="preferred"><primary>XGetWMProtocols</primary></indexterm>
<!-- .sM -->
<funcsynopsis id='xgetwmprotocols'>
<funcprototype>
  <funcdef>Status <function>XGetWMProtocols</function></funcdef>
  <paramdef>Display<parameter> *display</parameter></paramdef>
  <paramdef>Window<parameter> w</parameter></paramdef>
  <paramdef>Atom<parameter> **protocols_return</parameter></paramdef>
  <paramdef>int<parameter> *count_return</parameter></paramdef>
</funcprototype>
</funcsynopsis>
<!-- .FN -->
<variablelist>
  <varlistentry>
    <term>
      <emphasis remap='I'>display</emphasis>
    </term>
    <listitem>
      <para>
Specifies the connection to the X server.
      </para>
    </listitem>
  </varlistentry>
  <varlistentry>
    <term>
      <emphasis remap='I'>w</emphasis>
    </term>
    <listitem>
      <para>
Specifies the window.
      </para>
    </listitem>
  </varlistentry>
  <varlistentry>
    <term>
      <emphasis remap='I'>protocols_return</emphasis>
    </term>
    <listitem>
      <para>
Returns the list of protocols.
<!-- .ds Cn protocols in the list -->
      </para>
    </listitem>
  </varlistentry>
  <varlistentry>
    <term>
      <emphasis remap='I'>count_return</emphasis>
    </term>
    <listitem>
      <para>
Returns the number of (Cn.
    </para>
  </listitem>
  </varlistentry>
</variablelist>
</para>
<para>
<!-- .LP -->
<!-- .eM -->
The 
<function>XGetWMProtocols</function>
function returns the list of atoms stored in the <property>WM_PROTOCOLS</property> property 
on the specified window.
These atoms describe window manager protocols in which the owner 
of this window is willing to participate.
If the property exists, is of type ATOM, is of format 32, 
and the atom <property>WM_PROTOCOLS</property> can be interned, 
<function>XGetWMProtocols</function>
sets the protocols_return argument to a list of atoms, 
sets the count_return argument to the number of elements in the list, 
and returns a nonzero status.
Otherwise, it sets neither of the return arguments
and returns a zero status.
To release the list of atoms, use
<function>XFree</function>.
</para>
<para>
<!-- .LP -->
<function>XGetWMProtocols</function>
can generate a
<errorname>BadWindow</errorname>
error.
</para>
</sect2>
<sect2 id="Setting_and_Reading_the_WM_COLORMAP_WINDOWS_Property">
<title>Setting and Reading the WM_COLORMAP_WINDOWS Property</title>
<!-- .XS -->
<!-- (SN Setting and Reading the WM_COLORMAP_WINDOWS Property -->
<!-- .XE -->
<para>
<!-- .LP -->
Xlib provides functions that you can use to set and read
the <property>WM_COLORMAP_WINDOWS</property> property for a given window.
<!-- .sp -->
</para>
<para>
<!-- .LP -->
To set a window's <property>WM_COLORMAP_WINDOWS</property> property, use
<function>XSetWMColormapWindows</function>.
<indexterm significance="preferred"><primary>XSetWMColormapWindows</primary></indexterm>
<!-- .sM -->
<funcsynopsis id='xsetwmcolormapwindows'>
<funcprototype>
  <funcdef>Status <function>XSetWMColormapWindows</function></funcdef>
  <paramdef>Display<parameter> *display</parameter></paramdef>
  <paramdef>Window<parameter> w</parameter></paramdef>
  <paramdef>Window<parameter> *colormap_windows</parameter></paramdef>
  <paramdef>int<parameter> count</parameter></paramdef>
</funcprototype>
</funcsynopsis>
<!-- .FN -->
<variablelist>
  <varlistentry>
    <term>
      <emphasis remap='I'>display</emphasis>
    </term>
    <listitem>
      <para>
Specifies the connection to the X server.
      </para>
    </listitem>
  </varlistentry>
  <varlistentry>
    <term>
      <emphasis remap='I'>w</emphasis>
    </term>
    <listitem>
      <para>
Specifies the window.
      </para>
    </listitem>
  </varlistentry>
  <varlistentry>
    <term>
      <emphasis remap='I'>colormap_windows</emphasis>
    </term>
    <listitem>
      <para>
Specifies the list of windows.
<!-- .ds Cn windows in the list -->
      </para>
    </listitem>
  </varlistentry>
  <varlistentry>
    <term>
      <emphasis remap='I'>count</emphasis>
    </term>
    <listitem>
      <para>
Specifies the number of (Cn.
    </para>
  </listitem>
  </varlistentry>
</variablelist>
</para>
<para>
<!-- .LP -->
<!-- .eM -->
The 
<function>XSetWMColormapWindows</function>
function replaces the <property>WM_COLORMAP_WINDOWS</property> property on the specified
window with the list of windows specified by the colormap_windows argument.
If the property does not already exist,
<function>XSetWMColormapWindows</function>
sets the <property>WM_COLORMAP_WINDOWS</property> property on the specified
window to the list of windows specified by the colormap_windows argument.
The property is stored with a type of WINDOW and a format of 32.
If it cannot intern the <property>WM_COLORMAP_WINDOWS</property> atom,
<function>XSetWMColormapWindows</function>
returns a zero status.
Otherwise, it returns a nonzero status.
</para>
<para>
<!-- .LP -->
<function>XSetWMColormapWindows</function>
can generate
<errorname>BadAlloc</errorname>
and
<errorname>BadWindow</errorname>
errors.
<!-- .sp -->
</para>
<para>
<!-- .LP -->
To read a window's <property>WM_COLORMAP_WINDOWS</property> property, use
<function>XGetWMColormapWindows</function>.
<indexterm significance="preferred"><primary>XGetWMColormapWindows</primary></indexterm>
<!-- .sM -->
<funcsynopsis id='xgetwmcolormapwindows'>
<funcprototype>
  <funcdef>Status <function>XGetWMColormapWindows</function></funcdef>
  <paramdef>Display<parameter> *display</parameter></paramdef>
  <paramdef>Window<parameter> w</parameter></paramdef>
  <paramdef>Window<parameter> **colormap_windows_return</parameter></paramdef>
  <paramdef>int<parameter> *count_return</parameter></paramdef>
</funcprototype>
</funcsynopsis>
<!-- .FN -->
<variablelist>
  <varlistentry>
    <term>
      <emphasis remap='I'>display</emphasis>
    </term>
    <listitem>
      <para>
Specifies the connection to the X server.
      </para>
    </listitem>
  </varlistentry>
  <varlistentry>
    <term>
      <emphasis remap='I'>w</emphasis>
    </term>
    <listitem>
      <para>
Specifies the window.
      </para>
    </listitem>
  </varlistentry>
  <varlistentry>
    <term>
      <emphasis remap='I'>colormap_windows_return</emphasis>
    </term>
    <listitem>
      <para>
Returns the list of windows.
<!-- .ds Cn windows in the list -->
      </para>
    </listitem>
  </varlistentry>
  <varlistentry>
    <term>
      <emphasis remap='I'>count_return</emphasis>
    </term>
    <listitem>
      <para>
Returns the number of (Cn.
    </para>
  </listitem>
  </varlistentry>
</variablelist>
</para>
<para>
<!-- .LP -->
<!-- .eM -->
The 
<function>XGetWMColormapWindows</function>
function returns the list of window identifiers stored 
in the <property>WM_COLORMAP_WINDOWS</property> property on the specified window.
These identifiers indicate the colormaps that the window manager
may need to install for this window.
If the property exists, is of type WINDOW, is of format 32, 
and the atom <property>WM_COLORMAP_WINDOWS</property> can be interned, 
<function>XGetWMColormapWindows</function>
sets the windows_return argument to a list of window identifiers, 
sets the count_return argument to the number of elements in the list, 
and returns a nonzero status.
Otherwise, it sets neither of the return arguments
and returns a zero status.
To release the list of window identifiers, use
<function>XFree</function>.
</para>
<para>
<!-- .LP -->
<function>XGetWMColormapWindows</function>
can generate a
<errorname>BadWindow</errorname>
error.
</para>
</sect2>
<sect2 id="Setting_and_Reading_the_WM_ICON_SIZE_Property">
<title>Setting and Reading the WM_ICON_SIZE Property</title>
<!-- .XS -->
<!-- (SN Setting and Reading the WM_ICON_SIZE Property -->
<!-- .XE -->
<para>
<!-- .LP -->
Xlib provides functions that you can use to set and read 
the <property>WM_ICON_SIZE</property> property for a given window.
These functions use the 
<structname>XIconSize</structname>
<indexterm><primary>XIconSize</primary></indexterm>
structure, which is defined in the
<filename class="headerfile">&lt;X11/Xutil.h&gt;</filename>
<indexterm type="file"><primary><filename class="headerfile">X11/Xutil.h</filename></primary></indexterm>
<indexterm><primary>Files</primary><secondary><filename class="headerfile">&lt;X11/Xutil.h&gt;</filename></secondary></indexterm>
<indexterm><primary>Headers</primary><secondary><filename class="headerfile">&lt;X11/Xutil.h&gt;</filename></secondary></indexterm>
header file.
<!-- .sp -->
</para>
<para>
<!-- .LP -->
To allocate an
<structname>XIconSize</structname>
structure, use
<function>XAllocIconSize</function>.
</para>

<para>
  XIconSize *XAllocIconSize()
</para>

<para>
<!-- .LP -->
<!-- .eM -->
The
<function>XAllocIconSize</function>
function allocates and returns a pointer to an
<structname>XIconSize</structname>
structure.
Note that all fields in the
<structname>XIconSize</structname>
structure are initially set to zero.
If insufficient memory is available, 
<function>XAllocIconSize</function>
returns NULL.
To free the memory allocated to this structure,
use
<function>XFree</function>.
</para>
<para>
<!-- .LP -->
The
<structname>XIconSize</structname>
structure contains:
</para>
<para>
<!-- .LP -->
<!-- .sM -->
<indexterm significance="preferred"><primary>XIconSize</primary></indexterm>
<literallayout class="monospaced">
<!-- .TA .5i 2.5i -->
<!-- .ta .5i 2.5i -->
typedef struct {
	int min_width, min_height;
	int max_width, max_height;
	int width_inc, height_inc;
} XIconSize;
</literallayout>
</para>
<para>
<!-- .LP -->
<!-- .eM -->
The width_inc and height_inc members define an arithmetic progression of
sizes (minimum to maximum) that represent the supported icon sizes.
</para>
<para>
<!-- .LP -->
<!-- .sp -->
To set a window's <property>WM_ICON_SIZE</property> property, use
<function>XSetIconSizes</function>.
<indexterm significance="preferred"><primary>XSetIconSizes</primary></indexterm>
<!-- .sM -->
<funcsynopsis id='xseticonsizes'>
<funcprototype>
  <funcdef><function>XSetIconSizes</function></funcdef>
  <paramdef>Display<parameter> *display</parameter></paramdef>
  <paramdef>Window<parameter> w</parameter></paramdef>
  <paramdef>XIconSize<parameter> *size_list</parameter></paramdef>
  <paramdef>int<parameter> count</parameter></paramdef>
</funcprototype>
</funcsynopsis>
<!-- .FN -->
<variablelist>
  <varlistentry>
    <term>
      <emphasis remap='I'>display</emphasis>
    </term>
    <listitem>
      <para>
Specifies the connection to the X server.
      </para>
    </listitem>
  </varlistentry>
  <varlistentry>
    <term>
      <emphasis remap='I'>w</emphasis>
    </term>
    <listitem>
      <para>
Specifies the window.
      </para>
    </listitem>
  </varlistentry>
  <varlistentry>
    <term>
      <emphasis remap='I'>size_list</emphasis>
    </term>
    <listitem>
      <para>
Specifies the size list.
      </para>
    </listitem>
  </varlistentry>
  <varlistentry>
    <term>
      <emphasis remap='I'>count</emphasis>
    </term>
    <listitem>
      <para>
Specifies the number of items in the size list.
    </para>
  </listitem>
  </varlistentry>
</variablelist>
</para>
<para>
<!-- .LP -->
<!-- .eM -->
The
<function>XSetIconSizes</function>
function is used only by window managers to set the supported icon sizes.
</para>
<para>
<!-- .LP -->
<function>XSetIconSizes</function>
can generate
<errorname>BadAlloc</errorname>
and
<errorname>BadWindow</errorname>
errors.
</para>
<para>
<!-- .LP -->
<!-- .sp -->
To read a window's <property>WM_ICON_SIZE</property> property, use
<function>XGetIconSizes</function>.
<indexterm significance="preferred"><primary>XGetIconSizes</primary></indexterm>
<!-- .sM -->
<funcsynopsis id='xgeticonsizes'>
<funcprototype>
  <funcdef>Status <function>XGetIconSizes</function></funcdef>
  <paramdef>Display<parameter> *display</parameter></paramdef>
  <paramdef>Window<parameter> w</parameter></paramdef>
  <paramdef>XIconSize<parameter> **size_list_return</parameter></paramdef>
  <paramdef>int<parameter> *count_return</parameter></paramdef>
</funcprototype>
</funcsynopsis>
<!-- .FN -->
<variablelist>
  <varlistentry>
    <term>
      <emphasis remap='I'>display</emphasis>
    </term>
    <listitem>
      <para>
Specifies the connection to the X server.
      </para>
    </listitem>
  </varlistentry>
  <varlistentry>
    <term>
      <emphasis remap='I'>w</emphasis>
    </term>
    <listitem>
      <para>
Specifies the window.
      </para>
    </listitem>
  </varlistentry>
  <varlistentry>
    <term>
      <emphasis remap='I'>size_list_return</emphasis>
    </term>
    <listitem>
      <para>
Returns the size list.
      </para>
    </listitem>
  </varlistentry>
  <varlistentry>
    <term>
      <emphasis remap='I'>count_return</emphasis>
    </term>
    <listitem>
      <para>
Returns the number of items in the size list.
    </para>
  </listitem>
  </varlistentry>
</variablelist>
</para>
<para>
<!-- .LP -->
<!-- .eM -->
The
<function>XGetIconSizes</function>
function returns zero if a window manager has not set icon sizes;
otherwise, it returns nonzero.
<function>XGetIconSizes</function>
should be called by an application that
wants to find out what icon sizes would be most appreciated by the
window manager under which the application is running.
The application
should then use
<function>XSetWMHints</function>
to supply the window manager with an icon pixmap or window in one of the
supported sizes.
To free the data allocated in size_list_return, use
<function>XFree</function>.
</para>
<para>
<!-- .LP -->
<function>XGetIconSizes</function>
can generate a
<errorname>BadWindow</errorname>
error.
</para>
</sect2>
<sect2 id="Using_Window_Manager_Convenience_Functions">
<title>Using Window Manager Convenience Functions</title>
<!-- .XS -->
<!-- (SN Using Window Manager Convenience Functions -->
<!-- .XE -->
<para>
<!-- .LP -->
The 
<function>XmbSetWMProperties</function>
function stores the standard set of window manager properties,
with text properties in standard encodings
for internationalized text communication.
The standard window manager properties for a given window are
<property>WM_NAME</property>, <property>WM_ICON_NAME</property>, <property>WM_HINTS</property>, <property>WM_NORMAL_HINTS</property>, <property>WM_CLASS</property>,
<property>WM_COMMAND</property>, <property>WM_CLIENT_MACHINE</property>, and <property>WM_LOCALE_NAME</property>.
<indexterm significance="preferred"><primary>XmbSetWMProperties</primary></indexterm>
<!-- .sM -->
<funcsynopsis id='xmbsetwmproperties'>
<funcprototype>
  <funcdef>void <function>XmbSetWMProperties</function></funcdef>
  <paramdef>Display<parameter> *display</parameter></paramdef>
  <paramdef>Window<parameter> w</parameter></paramdef>
  <paramdef>char<parameter> *window_name</parameter></paramdef>
  <paramdef>char<parameter> *icon_name</parameter></paramdef>
  <paramdef>char<parameter> *argv[]</parameter></paramdef>
  <paramdef>int<parameter> argc</parameter></paramdef>
  <paramdef>XSizeHints<parameter> *normal_hints</parameter></paramdef>
  <paramdef>XWMHints<parameter> *wm_hints</parameter></paramdef>
  <paramdef>XClassHint<parameter> *class_hints</parameter></paramdef>
</funcprototype>
</funcsynopsis>
<!-- .FN -->
<variablelist>
  <varlistentry>
    <term>
      <emphasis remap='I'>display</emphasis>
    </term>
    <listitem>
      <para>
Specifies the connection to the X server.
      </para>
    </listitem>
  </varlistentry>
  <varlistentry>
    <term>
      <emphasis remap='I'>w</emphasis>
    </term>
    <listitem>
      <para>
Specifies the window.
      </para>
    </listitem>
  </varlistentry>
  <varlistentry>
    <term>
      <emphasis remap='I'>window_name</emphasis>
    </term>
    <listitem>
      <para>
Specifies the window name,
which should be a null-terminated string.
      </para>
    </listitem>
  </varlistentry>
  <varlistentry>
    <term>
      <emphasis remap='I'>icon_name</emphasis>
    </term>
    <listitem>
      <para>
Specifies the icon name,
which should be a null-terminated string.
      </para>
    </listitem>
  </varlistentry>
  <varlistentry>
    <term>
      <emphasis remap='I'>argv</emphasis>
    </term>
    <listitem>
      <para>
Specifies the application's argument list.
      </para>
    </listitem>
  </varlistentry>
  <varlistentry>
    <term>
      <emphasis remap='I'>argc</emphasis>
    </term>
    <listitem>
      <para>
Specifies the number of arguments.
      </para>
    </listitem>
  </varlistentry>
  <varlistentry>
    <term>
      <emphasis remap='I'>hints</emphasis>
    </term>
    <listitem>
      <para>
Specifies the size hints for the window in its normal state.
      </para>
    </listitem>
  </varlistentry>
  <varlistentry>
    <term>
      <emphasis remap='I'>wm_hints</emphasis>
    </term>
    <listitem>
      <para>
Specifies the
<structname>XWMHints</structname>
structure to be used.
      </para>
    </listitem>
  </varlistentry>
  <varlistentry>
    <term>
      <emphasis remap='I'>class_hints</emphasis>
    </term>
    <listitem>
      <para>
Specifies the
<structname>XClassHint</structname>
structure to be used.
    </para>
  </listitem>
  </varlistentry>
</variablelist>
</para>
<para>
<!-- .LP -->
<!-- .eM -->
The
<function>XmbSetWMProperties</function>
convenience function provides a simple programming interface 
for setting those essential window properties that are used 
for communicating with other clients
(particularly window and session managers).
</para>
<para>
<!-- .LP -->
If the window_name argument is non-NULL,
<function>XmbSetWMProperties</function>
sets the <property>WM_NAME</property> property.
If the icon_name argument is non-NULL,
<function>XmbSetWMProperties</function>
sets the <property>WM_ICON_NAME</property> property.
The window_name and icon_name arguments are null-terminated strings
in the encoding of the current locale.
If the arguments can be fully converted to the STRING encoding,
the properties are created with type ``STRING''; 
otherwise, the arguments are converted to Compound Text, 
and the properties are created with type ``COMPOUND_TEXT''.
</para>
<para>
<!-- .LP -->
If the normal_hints argument is non-NULL,
<function>XmbSetWMProperties</function>
calls
<function>XSetWMNormalHints</function>,
which sets the <property>WM_NORMAL_HINTS</property> property (see section 14.1.7).
If the wm_hints argument is non-NULL, 
<function>XmbSetWMProperties</function>
calls
<function>XSetWMHints</function>,
which sets the <property>WM_HINTS</property> property (see section 14.1.6).
</para>
<para>
<!-- .LP -->
If the argv argument is non-NULL,
<function>XmbSetWMProperties</function>
sets the <property>WM_COMMAND</property> property from argv and argc.
An argc of zero indicates a zero-length command.
</para>
<para>
<!-- .LP -->
The hostname of the machine is stored using 
<function>XSetWMClientMachine</function>
(see section 14.2.2).
</para>
<para>
<!-- .LP -->
If the class_hints argument is non-NULL,
<function>XmbSetWMProperties</function>
sets the <property>WM_CLASS</property> property.
If the res_name member in the 
<structname>XClassHint</structname>
structure is set to the NULL pointer and the RESOURCE_NAME
environment variable is set,
the value of the environment variable is substituted for res_name.
If the res_name member is NULL,
the environment variable is not set, and argv and argv[0] are set,
then the value of argv[0], stripped of any directory prefixes,
is substituted for res_name.
</para>
<para>
<!-- .LP -->
It is assumed that the supplied class_hints.res_name and argv,
the RESOURCE_NAME environment variable, and the hostname of the machine
are in the encoding of the locale announced for the LC_CTYPE category
(on <acronym>POSIX</acronym>-compliant systems, the LC_CTYPE, else LANG environment variable).
The corresponding <property>WM_CLASS</property>, <property>WM_COMMAND</property>, and <property>WM_CLIENT_MACHINE</property> properties
are typed according to the local host locale announcer.
No encoding conversion is performed prior to storage in the properties.
</para>
<para>
<!-- .LP -->
For clients that need to process the property text in a locale,
<function>XmbSetWMProperties</function>
sets the <property>WM_LOCALE_NAME</property> property to be the name of the current locale.
The name is assumed to be in the Host Portable Character Encoding
and is converted to STRING for storage in the property.
</para>
<para>
<!-- .LP -->
<function>XmbSetWMProperties</function>
can generate
<errorname>BadAlloc</errorname>
and
<errorname>BadWindow</errorname>
errors.
<!-- .sp -->
</para>
<para>
<!-- .LP -->
To set a window's standard window manager properties
with strings in client-specified encodings, use
<function>XSetWMProperties</function>.
The standard window manager properties for a given window are
<property>WM_NAME</property>, <property>WM_ICON_NAME</property>, <property>WM_HINTS</property>, <property>WM_NORMAL_HINTS</property>, <property>WM_CLASS</property>,
<property>WM_COMMAND</property>, and <property>WM_CLIENT_MACHINE</property>.
<indexterm significance="preferred"><primary>XSetWMProperties</primary></indexterm>
<!-- .sM -->
<funcsynopsis id='xsetwmproperties'>
<funcprototype>
  <funcdef>void <function>XSetWMProperties</function></funcdef>
  <paramdef>Display<parameter> *display</parameter></paramdef>
  <paramdef>Window<parameter> w</parameter></paramdef>
  <paramdef>XTextProperty<parameter> *window_name</parameter></paramdef>
  <paramdef>XTextProperty<parameter> *icon_name</parameter></paramdef>
  <paramdef>char<parameter> **argv</parameter></paramdef>
  <paramdef>int<parameter> argc</parameter></paramdef>
  <paramdef>XSizeHints<parameter> *normal_hints</parameter></paramdef>
  <paramdef>XWMHints<parameter> *wm_hints</parameter></paramdef>
  <paramdef>XClassHint<parameter> *class_hints</parameter></paramdef>
</funcprototype>
</funcsynopsis>
<!-- .FN -->
<variablelist>
  <varlistentry>
    <term>
      <emphasis remap='I'>display</emphasis>
    </term>
    <listitem>
      <para>
Specifies the connection to the X server.
      </para>
    </listitem>
  </varlistentry>
  <varlistentry>
    <term>
      <emphasis remap='I'>w</emphasis>
    </term>
    <listitem>
      <para>
Specifies the window.
      </para>
    </listitem>
  </varlistentry>
  <varlistentry>
    <term>
      <emphasis remap='I'>window_name</emphasis>
    </term>
    <listitem>
      <para>
Specifies the window name,
which should be a null-terminated string.
      </para>
    </listitem>
  </varlistentry>
  <varlistentry>
    <term>
      <emphasis remap='I'>icon_name</emphasis>
    </term>
    <listitem>
      <para>
Specifies the icon name,
which should be a null-terminated string.
      </para>
    </listitem>
  </varlistentry>
  <varlistentry>
    <term>
      <emphasis remap='I'>argv</emphasis>
    </term>
    <listitem>
      <para>
Specifies the application's argument list.
      </para>
    </listitem>
  </varlistentry>
  <varlistentry>
    <term>
      <emphasis remap='I'>argc</emphasis>
    </term>
    <listitem>
      <para>
Specifies the number of arguments.
      </para>
    </listitem>
  </varlistentry>
  <varlistentry>
    <term>
      <emphasis remap='I'>normal_hints</emphasis>
    </term>
    <listitem>
      <para>
Specifies the size hints for the window in its normal state.
      </para>
    </listitem>
  </varlistentry>
  <varlistentry>
    <term>
      <emphasis remap='I'>wm_hints</emphasis>
    </term>
    <listitem>
      <para>
Specifies the
<structname>XWMHints</structname>
structure to be used.
      </para>
    </listitem>
  </varlistentry>
  <varlistentry>
    <term>
      <emphasis remap='I'>class_hints</emphasis>
    </term>
    <listitem>
      <para>
Specifies the
<structname>XClassHint</structname>
structure to be used.
    </para>
  </listitem>
  </varlistentry>
</variablelist>
</para>
<para>
<!-- .LP -->
<!-- .eM -->
The 
<function>XSetWMProperties</function>
convenience function provides a single programming interface 
for setting those essential window properties that are used 
for communicating with other clients (particularly window and session
managers).
</para>
<para>
<!-- .LP -->
If the window_name argument is non-NULL, 
<function>XSetWMProperties</function>
calls
<function>XSetWMName</function>,
which, in turn, sets the <property>WM_NAME</property> property (see section 14.1.4).
If the icon_name argument is non-NULL,
<function>XSetWMProperties</function>
calls
<function>XSetWMIconName</function>,
which sets the <property>WM_ICON_NAME</property> property (see section 14.1.5).
If the argv argument is non-NULL, 
<function>XSetWMProperties</function>
calls
<function>XSetCommand</function>,
which sets the <property>WM_COMMAND</property> property (see section 14.2.1).
Note that an argc of zero is allowed to indicate a zero-length command.
Note also that the hostname of this machine is stored using
<function>XSetWMClientMachine</function>
(see section 14.2.2).
</para>
<para>
<!-- .LP -->
If the normal_hints argument is non-NULL, 
<function>XSetWMProperties</function>
calls
<function>XSetWMNormalHints</function>,
which sets the <property>WM_NORMAL_HINTS</property> property (see section 14.1.7).
If the wm_hints argument is non-NULL, 
<function>XSetWMProperties</function>
calls
<function>XSetWMHints</function>,
which sets the <property>WM_HINTS</property> property (see section 14.1.6).
</para>
<para>
<!-- .LP -->
If the class_hints argument is non-NULL, 
<function>XSetWMProperties</function>
calls
<function>XSetClassHint</function>,
which sets the <property>WM_CLASS</property> property (see section 14.1.8).
If the res_name member in the
<structname>XClassHint</structname>
structure is set to the NULL pointer and the RESOURCE_NAME environment 
variable is set, 
then the value of the environment variable is substituted for res_name.
If the res_name member is NULL, 
the environment variable is not set, 
and argv and argv[0] are set, 
then the value of argv[0], stripped of
any directory prefixes, is substituted for res_name.
</para>
<para>
<!-- .LP -->
<function>XSetWMProperties</function>
can generate
<errorname>BadAlloc</errorname>
and
<errorname>BadWindow</errorname>
errors.
</para>
</sect2>
</sect1>
<sect1 id="Client_to_Session_Manager_Communication">
<title>Client to Session Manager Communication</title>
<!-- .XS -->
<!-- (SN Client to Session Manager Communication -->
<!-- .XE -->
<para>
<!-- .LP -->
This section discusses how to:
</para>
<itemizedlist>
  <listitem>
    <para>
Set and read the <property>WM_COMMAND</property> property
    </para>
  </listitem>
  <listitem>
    <para>
Set and read the <property>WM_CLIENT_MACHINE</property> property
    </para>
  </listitem>
</itemizedlist>
<sect2 id="Setting_and_Reading_the_WM_COMMAND_Property">
<title>Setting and Reading the WM_COMMAND Property</title>
<!-- .XS -->
<!-- (SN Setting and Reading the WM_COMMAND Property -->
<!-- .XE -->
<para>
<!-- .LP -->
Xlib provides functions that you can use to set and read
the <property>WM_COMMAND</property> property for a given window.
<!-- .sp -->
</para>
<para>
<!-- .LP -->
To set a window's <property>WM_COMMAND</property> property, use
<function>XSetCommand</function>.
<indexterm significance="preferred"><primary>XSetCommand</primary></indexterm>
<!-- .sM -->
<funcsynopsis id='xsetcommand'>
<funcprototype>
  <funcdef><function>XSetCommand</function></funcdef>
  <paramdef>Display<parameter> *display</parameter></paramdef>
  <paramdef>Window<parameter> w</parameter></paramdef>
  <paramdef>char<parameter> **argv</parameter></paramdef>
  <paramdef>int<parameter> argc</parameter></paramdef>
</funcprototype>
</funcsynopsis>
<!-- .FN -->
<variablelist>
  <varlistentry>
    <term>
      <emphasis remap='I'>display</emphasis>
    </term>
    <listitem>
      <para>
Specifies the connection to the X server.
      </para>
    </listitem>
  </varlistentry>
  <varlistentry>
    <term>
      <emphasis remap='I'>w</emphasis>
    </term>
    <listitem>
      <para>
Specifies the window.
      </para>
    </listitem>
  </varlistentry>
  <varlistentry>
    <term>
      <emphasis remap='I'>argv</emphasis>
    </term>
    <listitem>
      <para>
Specifies the application's argument list.
      </para>
    </listitem>
  </varlistentry>
  <varlistentry>
    <term>
      <emphasis remap='I'>argc</emphasis>
    </term>
    <listitem>
      <para>
Specifies the number of arguments.
    </para>
  </listitem>
  </varlistentry>
</variablelist>
</para>
<para>
<!-- .LP -->
<!-- .eM -->
The
<function>XSetCommand</function>
function sets the command and arguments used to invoke the
application.
(Typically, argv is the argv array of your main program.)
If the strings are not in the Host Portable Character Encoding,
the result is implementation-dependent.
</para>
<para>
<!-- .LP -->
<function>XSetCommand</function>
can generate
<errorname>BadAlloc</errorname>
and
<errorname>BadWindow</errorname>
errors.
<!-- .sp -->
</para>
<para>
<!-- .LP -->
To read a window's <property>WM_COMMAND</property> property, use
<function>XGetCommand</function>.
<indexterm significance="preferred"><primary>XGetCommand</primary></indexterm>
<!-- .sM -->
<funcsynopsis id='xgetcommand'>
<funcprototype>
  <funcdef>Status <function>XGetCommand</function></funcdef>
  <paramdef>Display<parameter> *display</parameter></paramdef>
  <paramdef>Window<parameter> w</parameter></paramdef>
  <paramdef>char<parameter> ***argv_return</parameter></paramdef>
  <paramdef>int<parameter> *argc_return</parameter></paramdef>
</funcprototype>
</funcsynopsis>
<!-- .FN -->
<variablelist>
  <varlistentry>
    <term>
      <emphasis remap='I'>display</emphasis>
    </term>
    <listitem>
      <para>
Specifies the connection to the X server.
      </para>
    </listitem>
  </varlistentry>
  <varlistentry>
    <term>
      <emphasis remap='I'>w</emphasis>
    </term>
    <listitem>
      <para>
Specifies the window.
      </para>
    </listitem>
  </varlistentry>
  <varlistentry>
    <term>
      <emphasis remap='I'>argv_return</emphasis>
    </term>
    <listitem>
      <para>
Returns the application's argument list.
      </para>
    </listitem>
  </varlistentry>
  <varlistentry>
    <term>
      <emphasis remap='I'>argc_return</emphasis>
    </term>
    <listitem>
      <para>
Returns the number of arguments returned.
    </para>
  </listitem>
  </varlistentry>
</variablelist>
</para>
<para>
<!-- .LP -->
<!-- .eM -->
The 
<function>XGetCommand</function>
function reads the <property>WM_COMMAND</property> property from the specified window 
and returns a string list.
If the <property>WM_COMMAND</property> property exists, 
it is of type STRING and format 8.
If sufficient memory can be allocated to contain the string list, 
<function>XGetCommand</function>
fills in the argv_return and argc_return arguments
and returns a nonzero status.
Otherwise, it returns a zero status.
If the data returned by the server is in the Latin Portable Character Encoding,
then the returned strings are in the Host Portable Character Encoding.
Otherwise, the result is implementation-dependent.
To free the memory allocated to the string list, use
<function>XFreeStringList</function>.
</para>
</sect2>
<sect2 id="Setting_and_Reading_the_WM_CLIENT_MACHINE_Property">
<title>Setting and Reading the WM_CLIENT_MACHINE Property</title>
<!-- .XS -->
<!-- (SN Setting and Reading the WM_CLIENT_MACHINE Property -->
<!-- .XE -->
<para>
<!-- .LP -->
Xlib provides functions that you can use to set and read 
the <property>WM_CLIENT_MACHINE</property> property for a given window.
<!-- .sp -->
</para>
<para>
<!-- .LP -->
To set a window's <property>WM_CLIENT_MACHINE</property> property, use
<function>XSetWMClientMachine</function>.
<indexterm significance="preferred"><primary>XSetWMClientMachine</primary></indexterm>
<!-- .sM -->
<funcsynopsis id='xsetwmclientmachine'>
<funcprototype>
  <funcdef>void <function>XSetWMClientMachine</function></funcdef>
  <paramdef>Display<parameter> *display</parameter></paramdef>
  <paramdef>Window<parameter> w</parameter></paramdef>
  <paramdef>XTextProperty<parameter> *text_prop</parameter></paramdef>
</funcprototype>
</funcsynopsis>
<!-- .FN -->
<variablelist>
  <varlistentry>
    <term>
      <emphasis remap='I'>display</emphasis>
    </term>
    <listitem>
      <para>
Specifies the connection to the X server.
      </para>
    </listitem>
  </varlistentry>
  <varlistentry>
    <term>
      <emphasis remap='I'>w</emphasis>
    </term>
    <listitem>
      <para>
Specifies the window.
      </para>
    </listitem>
  </varlistentry>
  <varlistentry>
    <term>
      <emphasis remap='I'>text_prop</emphasis>
    </term>
    <listitem>
      <para>
Specifies the
<structname>XTextProperty</structname>
structure to be used.
    </para>
  </listitem>
  </varlistentry>
</variablelist>
</para>
<para>
<!-- .LP -->
<!-- .eM -->
The
<function>XSetWMClientMachine</function>
convenience function calls
<function>XSetTextProperty</function>
to set the <property>WM_CLIENT_MACHINE</property> property.
<!-- .sp -->
</para>
<para>
<!-- .LP -->
To read a window's <property>WM_CLIENT_MACHINE</property> property, use
<function>XGetWMClientMachine</function>.
<indexterm significance="preferred"><primary>XGetWMClientMachine</primary></indexterm>
<!-- .sM -->
<funcsynopsis id='xgetwmclientmachine'>
<funcprototype>
  <funcdef>Status <function>XGetWMClientMachine</function></funcdef>
  <paramdef>Display<parameter> *display</parameter></paramdef>
  <paramdef>Window<parameter> w</parameter></paramdef>
  <paramdef>XTextProperty<parameter> *text_prop_return</parameter></paramdef>
</funcprototype>
</funcsynopsis>
<!-- .FN -->
<variablelist>
  <varlistentry>
    <term>
      <emphasis remap='I'>display</emphasis>
    </term>
    <listitem>
      <para>
Specifies the connection to the X server.
      </para>
    </listitem>
  </varlistentry>
  <varlistentry>
    <term>
      <emphasis remap='I'>w</emphasis>
    </term>
    <listitem>
      <para>
Specifies the window.
      </para>
    </listitem>
  </varlistentry>
  <varlistentry>
    <term>
      <emphasis remap='I'>text_prop_return</emphasis>
    </term>
    <listitem>
      <para>
Returns the
<structname>XTextProperty</structname>
structure.
    </para>
  </listitem>
  </varlistentry>
</variablelist>
</para>
<para>
<!-- .LP -->
<!-- .eM -->
The
<function>XGetWMClientMachine</function>
convenience function performs an 
<function>XGetTextProperty</function>
on the <property>WM_CLIENT_MACHINE</property> property.
It returns a nonzero status on success;
otherwise, it returns a zero status.
</para>
</sect2>
</sect1>
<sect1 id="Standard_Colormaps">
<title>Standard Colormaps</title>
<!-- .XS -->
<!-- (SN Standard Colormaps  -->
<!-- .XE -->
<para>
<!-- .LP -->
Applications with color palettes, smooth-shaded drawings, or digitized
images demand large numbers of colors.  
In addition, these applications often require an efficient mapping 
from color triples to pixel values that display the appropriate colors.
</para>
<para>
<!-- .LP -->
As an example, consider a three-dimensional display program that wants 
to draw a smoothly shaded sphere.  
At each pixel in the image of the sphere, 
the program computes the intensity and color of light
reflected back to the viewer.  
The result of each computation is a triple of red, green, and blue (<acronym>RGB</acronym>)
coefficients in the range 0.0 to 1.0.  
To draw the sphere, the program needs a colormap that provides a
large range of uniformly distributed colors.  
The colormap should be arranged so that the program can
convert its <acronym>RGB</acronym> triples into pixel values very quickly,
because drawing the entire sphere requires many such
conversions.
</para>
<para>
<!-- .LP -->
On many current workstations,
the display is limited to 256 or fewer colors.  
Applications must allocate colors carefully, 
not only to make sure they cover the entire range they need 
but also to make use of as many of the available colors as possible.
On a typical X display, 
many applications are active at once.
Most workstations have only one hardware look-up table for colors,
so only one application colormap can be installed at a given time.
The application using the installed colormap is displayed correctly, 
and the other applications go technicolor and are
displayed with false colors.
</para>
<para>
<!-- .LP -->
As another example, consider a user who is running an 
image processing program to display earth-resources data.  
The image processing program needs a colormap set up with 8 reds, 
8 greens, and 4 blues, for a total of 256 colors.
Because some colors are already in use in the default colormap, 
the image processing program allocates and installs a new colormap.
</para>
<para>
<!-- .LP -->
The user decides to alter some of the colors in the image
by invoking a color palette program to mix and choose colors.
The color palette program also needs a
colormap with eight reds, eight greens, and four blues, so just like
the image processing program, it must allocate and
install a new colormap.
</para>
<para>
<!-- .LP -->
Because only one colormap can be installed at a time,
the color palette may be displayed incorrectly
whenever the image processing program is active.
Conversely, whenever the palette program is active, 
the image may be displayed incorrectly.  
The user can never match or compare colors in the palette and image.
Contention for colormap resources can be reduced if applications
with similar color needs share colormaps.
</para>
<para>
<!-- .LP -->
The image processing program and the color palette program 
could share the same colormap if there existed a convention that described
how the colormap was set up.  
Whenever either program was active, 
both would be displayed correctly.
</para>
<para>
<!-- .LP -->
The standard colormap properties define a set of commonly used
colormaps.  
Applications that share these colormaps and conventions display 
true colors more often and provide a better interface to the user.
</para>
<para>
<!-- .LP -->
Standard colormaps allow applications to share commonly used color
resources.  
This allows many applications to be displayed in true colors
simultaneously, even when each application needs an entirely filled
colormap.
</para>
<para>
<!-- .LP -->
Several standard colormaps are described in this section.
Usually, a window manager creates these colormaps.
Applications should use the standard colormaps if they already exist.
<!-- .sp -->
</para>
<para>
<!-- .LP -->
To allocate an
<structname>XStandardColormap</structname>
structure, use
<function>XAllocStandardColormap</function>.
</para>

<para>
XStandardColormap *XAllocStandardColormap()
</para>
<para>
<!-- .LP -->
<!-- .eM -->
The
<function>XAllocStandardColormap</function>
function allocates and returns a pointer to an
<structname>XStandardColormap</structname>
structure.
Note that all fields in the
<structname>XStandardColormap</structname>
structure are initially set to zero.
If insufficient memory is available, 
<function>XAllocStandardColormap</function>
returns NULL.
To free the memory allocated to this structure,
use
<function>XFree</function>.
</para>
<para>
<!-- .LP -->
The 
<structname>XStandardColormap</structname>
structure contains:
</para>
<literallayout class="monospaced">
/* Hints */

#define       ReeaseByFreeingColormap  ((XID)1L)

/* Values */

typedef struct {
	Colormap colormap;
	unsigned long red_max;
	unsigned long red_mult;
	unsigned long green_max;
	unsigned long green_mult;
	unsigned long blue_max;
	unsigned long blue_mult;
	unsigned long base_pixel;
	VisualID visualid;
	XID killid;
} XStandardColormap;
</literallayout>

<para>
<!-- .LP -->
<!-- .eM -->
The colormap member is the colormap created by the
<function>XCreateColormap</function>
function.
The red_max, green_max, and blue_max members give the maximum
red, green, and blue values, respectively.  
Each color coefficient ranges from zero to its max, inclusive.  
For example,
a common colormap allocation is 3/3/2 (3 planes for red, 3
planes for green, and 2 planes for blue).  
This colormap would have red_max = 7, green_max = 7, 
and blue_max = 3.  
An alternate allocation that uses only 216 colors is red_max = 5, 
green_max = 5, and blue_max = 5.
</para>
<para>
<!-- .LP -->
The red_mult, green_mult, and blue_mult members give the
scale factors used to compose a full pixel value. 
(See the discussion of the base_pixel members for further information.)
For a 3/3/2 allocation, red_mult might be 32,
green_mult might be 4, and blue_mult might be 1.  
For a 6-colors-each allocation, red_mult might be 36, 
green_mult might be 6, and blue_mult might be 1.
</para>
<para>
<!-- .LP -->
The base_pixel member gives the base pixel value used to
compose a full pixel value.  
Usually, the base_pixel is obtained from a call to the 
<function>XAllocColorPlanes</function>
function.  
Given integer red, green, and blue coefficients in their appropriate 
ranges, one then can compute a corresponding pixel value by
using the following expression:
</para>
<para>
<!-- .LP -->
<literallayout class="monospaced">
<!-- .TA .5i 1.5i -->
<!-- .ta .5i 1.5i -->
(r * red_mult + g * green_mult + b * blue_mult + base_pixel) &amp; 0xFFFFFFFF
</literallayout>
</para>
<para>
<!-- .LP -->
For 
<symbol>GrayScale</symbol>
colormaps, 
only the colormap, red_max, red_mult, 
and base_pixel members are defined. 
The other members are ignored.  
To compute a 
<symbol>GrayScale</symbol>
pixel value, use the following expression:
</para>
<para>
<!-- .LP -->
<literallayout class="monospaced">
<!-- .TA .5i 1.5i -->
<!-- .ta .5i 1.5i -->
(gray * red_mult + base_pixel) &amp; 0xFFFFFFFF
</literallayout>
</para>
<para>
<!-- .LP -->
Negative multipliers can be represented by converting the 2's
complement representation of the multiplier into an unsigned long and
storing the result in the appropriate _mult field.
The step of masking by 0xFFFFFFFF effectively converts the resulting
positive multiplier into a negative one.
The masking step will take place automatically on many machine architectures,
depending on the size of the integer type used to do the computation.
</para>
<para>
<!-- .LP -->
The visualid member gives the ID number of the visual from which the
colormap was created.
The killid member gives a resource ID that indicates whether
the cells held by this standard colormap are to be released 
by freeing the colormap ID or by calling the
<function>XKillClient</function>
function on the indicated resource.
(Note that this method is necessary for allocating out of an existing colormap.)
</para>
<para>
<!-- .LP -->
The properties containing the 
<structname>XStandardColormap</structname>
information have 
the type RGB_COLOR_MAP.
</para>
<para>
<!-- .LP -->
The remainder of this section discusses standard colormap properties and atoms
as well as how to manipulate standard colormaps.
</para>
<sect2 id="Standard_Colormap_Properties_and_Atoms">
<title>Standard Colormap Properties and Atoms</title>
<!-- .XS -->
<!-- (SN Standard Colormap Properties and Atoms  -->
<!-- .XE -->
<para>
<!-- .LP -->
<indexterm><primary>Standard Colormaps</primary></indexterm>
<indexterm><primary>Colormaps</primary><secondary>standard</secondary></indexterm>
Several standard colormaps are available.  
Each standard colormap is defined by a property, 
and each such property is identified by an atom.  
The following list names the atoms and describes the colormap
associated with each one.
The
<filename class="headerfile">&lt;X11/Xatom.h&gt;</filename>
<indexterm type="file"><primary><filename class="headerfile">X11/Xatom.h</filename></primary></indexterm>
<indexterm><primary>Files</primary><secondary><filename class="headerfile">&lt;X11/Xatom.h&gt;</filename></secondary></indexterm>
<indexterm><primary>Headers</primary><secondary><filename class="headerfile">&lt;X11/Xatom.h&gt;</filename></secondary></indexterm>
header file contains the definitions for each of the following atoms,
which are prefixed with XA_.
</para>



<variablelist>
  <varlistentry>
    <term>RGB_DEFAULT_MAP</term>
    <listitem>
      <para>
This atom names a property.
The value of the property is an array of
<structname>XStandardColormap</structname>
structures.
Each entry in the array describes an <acronym>RGB</acronym> subset of the default color
map for the Visual specified by visual_id.
      </para>
      <para>
Some applications only need a few <acronym>RGB</acronym> colors and
may be able to allocate them from the system default colormap.
This is the ideal situation because the fewer colormaps that are
active in the system the more applications are displayed
with correct colors at all times.
      </para>
      <para>
A typical allocation for the RGB_DEFAULT_MAP on 8-plane displays
is 6 reds, 6 greens, and 6 blues.  
This gives 216 uniformly distributed colors 
(6 intensities of 36 different hues) and still leaves 40 elements 
of a 256-element colormap available for special-purpose colors 
for text, borders, and so on.
      </para>
    </listitem>
  </varlistentry>
  <varlistentry>
    <term>RGB_BEST_MAP</term>
    <listitem>
      <para>
This atom names a property.  The value of the property is an 
<structname>XStandardColormap</structname>.
      </para>
      <para>
The property defines the best <acronym>RGB</acronym> colormap available on
the screen.
(Of course, this is a subjective evaluation.)
Many image processing and three-dimensional applications need to
use all available colormap cells and to distribute as many
perceptually distinct colors as possible over those cells.
This implies that there may be more green values available than
red, as well as more green or red than blue.
      </para>
      <para>
For an 8-plane 
<symbol>PseudoColor</symbol>
visual, 
RGB_BEST_MAP is likely to be a 3/3/2 allocation.  
For a 24-plane 
<symbol>DirectColor</symbol>
visual, 
RGB_BEST_MAP is normally an 8/8/8 allocation.  
      </para>
    </listitem>
  </varlistentry>
  <varlistentry>
    <term>RGB_RED_MAP,RGB_GREEN_MAP,RGB_BLUE_MAP</term>
    <listitem>
      <para>
These atoms name properties.
The value of each property is an
<structname>XStandardColormap</structname>.
      </para>
      <para>
The properties define all-red, all-green, and all-blue
colormaps, respectively.  
These maps are used by applications that want to make color-separated 
images.  
For example, a user might generate a full-color image 
on an 8-plane display both by rendering an image three times 
(once with high color resolution in red, once with green, 
and once with blue) and by multiply exposing a single frame in a camera.
      </para>
    </listitem>
  </varlistentry>
  <varlistentry> 
    <term>RGB_GRAY_MAP</term>
    <listitem>
      <para>
This atom names a property.
The value of the property is an 
<structname>XStandardColormap</structname>.
      </para>
      <para>
The property describes the best 
<symbol>GrayScale</symbol>
colormap available on the screen.  
As previously mentioned, 
only the colormap, red_max, red_mult, and base_pixel members of the
<structname>XStandardColormap</structname>
structure are used for 
<symbol>GrayScale</symbol>
colormaps.
      </para>
    </listitem>
  </varlistentry>
</variablelist>

</sect2>

<sect2 id="Setting_and_Obtaining_Standard_Colormaps">
<title>Setting and Obtaining Standard Colormaps</title>
<!-- .XS -->
<!-- (SN Setting and Obtaining Standard Colormaps -->
<!-- .XE -->
<para>
<!-- .LP -->
Xlib provides functions that you can use to set and obtain an
<structname>XStandardColormap</structname>
structure.
<!-- .sp -->
</para>
<para>
<!-- .LP -->
To set an
<structname>XStandardColormap</structname>
structure, use
<function>XSetRGBColormaps</function>.
<indexterm significance="preferred"><primary>XSetRGBColormaps</primary></indexterm>
<!-- .sM -->
<funcsynopsis id='xsetrgbcolormaps'>
<funcprototype>
  <funcdef>void <function>XSetRGBColormaps</function></funcdef>
  <paramdef>Display<parameter> *display</parameter></paramdef>
  <paramdef>Window<parameter> w</parameter></paramdef>
  <paramdef>XStandardColormap<parameter> *std_colormap</parameter></paramdef>
  <paramdef>int<parameter> count</parameter></paramdef>
  <paramdef>Atom<parameter> property</parameter></paramdef>
</funcprototype>
</funcsynopsis>
<!-- .FN -->
<variablelist>
  <varlistentry>
    <term>
      <emphasis remap='I'>display</emphasis>
    </term>
    <listitem>
      <para>
Specifies the connection to the X server.
      </para>
    </listitem>
  </varlistentry>
  <varlistentry>
    <term>
      <emphasis remap='I'>w</emphasis>
    </term>
    <listitem>
      <para>
Specifies the window.
      </para>
    </listitem>
  </varlistentry>
  <varlistentry>
    <term>
      <emphasis remap='I'>std_colormap</emphasis>
    </term>
    <listitem>
      <para>
Specifies the
<structname>XStandardColormap</structname>
structure to be used.
<!-- .ds Cn colormaps -->
      </para>
    </listitem>
  </varlistentry>
  <varlistentry>
    <term>
      <emphasis remap='I'>count</emphasis>
    </term>
    <listitem>
      <para>
Specifies the number of (Cn.
      </para>
    </listitem>
  </varlistentry>
  <varlistentry>
    <term>
      <emphasis remap='I'>property</emphasis>
    </term>
    <listitem>
      <para>
Specifies the property name.
    </para>
  </listitem>
  </varlistentry>
</variablelist>
</para>
<para>
<!-- .LP -->
<!-- .eM -->
The 
<function>XSetRGBColormaps</function>
function replaces the <acronym>RGB</acronym> colormap definition in the specified property 
on the named window.
If the property does not already exist,
<function>XSetRGBColormaps</function>
sets the <acronym>RGB</acronym> colormap definition in the specified property
on the named window.
The property is stored with a type of RGB_COLOR_MAP and a format of 32.
Note that it is the caller's responsibility to honor the <acronym>ICCCM</acronym>
restriction that only RGB_DEFAULT_MAP contain more than one definition.
</para>
<para>
<!-- .LP -->
The
<function>XSetRGBColormaps</function>
function usually is only used by window or session managers.
To create a standard colormap, 
follow this procedure:
</para>
<itemizedlist>
  <listitem>
    <para>
Open a new connection to the same server.
    </para>
  </listitem>
  <listitem>
    <para>
Grab the server.
    </para>
  </listitem>
  <listitem>
    <para>
See if the property is on the property list of the root window for the screen.
    </para>
  </listitem>
  <listitem>
    <para>
If the desired property is not present:
<!-- .RS -->
    </para>
  </listitem>
  <listitem>
    <para>
Create a colormap (unless you are using the default colormap of the screen).
    </para>
  </listitem>
  <listitem>
    <para>
Determine the color characteristics of the visual.
    </para>
  </listitem>
  <listitem>
    <para>
Allocate cells in the colormap (or create it with
<symbol>AllocAll</symbol>).
    </para>
  </listitem>
  <listitem>
    <para>
Call 
<function>XStoreColors</function>
to store appropriate color values in the colormap.
    </para>
  </listitem>
  <listitem>
    <para>
Fill in the descriptive members in the 
<structname>XStandardColormap</structname>
structure.
    </para>
  </listitem>
  <listitem>
    <para>
Attach the property to the root window.
    </para>
  </listitem>
  <listitem>
    <para>
Use
<function>XSetCloseDownMode</function>
to make the resource permanent.
<!-- .RE -->
    </para>
  </listitem>
  <listitem>
    <para>
Ungrab the server.
    </para>
  </listitem>
</itemizedlist>
<para>
<!-- .LP -->
<function>XSetRGBColormaps</function>
can generate
<errorname>BadAlloc</errorname>,
<errorname>BadAtom</errorname>,
and
<errorname>BadWindow</errorname>
errors.
<!-- .sp -->
</para>
<para>
<!-- .LP -->
To obtain the 
<structname>XStandardColormap</structname>
structure associated with the specified property, use
<function>XGetRGBColormaps</function>.
<indexterm significance="preferred"><primary>XGetRGBColormaps</primary></indexterm>
<!-- .sM -->
<funcsynopsis id='xgetrgbcolormaps'>
<funcprototype>
  <funcdef>Status <function>XGetRGBColormaps</function></funcdef>
  <paramdef>Display<parameter> *display</parameter></paramdef>
  <paramdef>Window<parameter> w</parameter></paramdef>
  <paramdef>XStandardColormap<parameter> **std_colormap_return</parameter></paramdef>
  <paramdef>int<parameter> *count_return</parameter></paramdef>
  <paramdef>Atom<parameter> property</parameter></paramdef>
</funcprototype>
</funcsynopsis>
<!-- .FN -->
<variablelist>
  <varlistentry>
    <term>
      <emphasis remap='I'>display</emphasis>
    </term>
    <listitem>
      <para>
Specifies the connection to the X server.
      </para>
    </listitem>
  </varlistentry>
  <varlistentry>
    <term>
      <emphasis remap='I'>w</emphasis>
    </term>
    <listitem>
      <para>
Specifies the window.
      </para>
    </listitem>
  </varlistentry>
  <varlistentry>
    <term>
      <emphasis remap='I'>std_colormap_return</emphasis>
    </term>
    <listitem>
      <para>
Returns the
<structname>XStandardColormap</structname>
structure.
<!-- .ds Cn colormaps -->
      </para>
    </listitem>
  </varlistentry>
  <varlistentry>
    <term>
      <emphasis remap='I'>count_return</emphasis>
    </term>
    <listitem>
      <para>
Returns the number of (Cn.
      </para>
    </listitem>
  </varlistentry>
  <varlistentry>
    <term>
      <emphasis remap='I'>property</emphasis>
    </term>
    <listitem>
      <para>
Specifies the property name.
    </para>
  </listitem>
  </varlistentry>
</variablelist>
</para>
<para>
<!-- .LP -->
<!-- .eM -->
The 
<function>XGetRGBColormaps</function>
function returns the <acronym>RGB</acronym> colormap definitions stored 
in the specified property on the named window.
If the property exists, is of type RGB_COLOR_MAP, is of format 32, 
and is long enough to contain a colormap definition,
<function>XGetRGBColormaps</function>
allocates and fills in space for the returned colormaps
and returns a nonzero status.
If the visualid is not present, 
<function>XGetRGBColormaps</function>
assumes the default visual for the screen on which the window is located; 
if the killid is not present, 
<symbol>None</symbol>
is assumed, which indicates that the resources cannot be released.
Otherwise, 
none of the fields are set, and 
<function>XGetRGBColormaps</function>
returns a zero status.
Note that it is the caller's responsibility to honor the <acronym>ICCCM</acronym>
restriction that only RGB_DEFAULT_MAP contain more than one definition.
</para>
<para>
<!-- .LP -->
<function>XGetRGBColormaps</function>
can generate
<errorname>BadAtom</errorname>
and
<errorname>BadWindow</errorname>
errors.
<!-- .bp -->

</para>
</sect2>
</sect1>
</chapter>
=======
<?xml version="1.0" encoding="UTF-8" ?>
<!DOCTYPE chapter PUBLIC "-//OASIS//DTD DocBook XML V4.3//EN"
	  "http://www.oasis-open.org/docbook/xml/4.3/docbookx.dtd">
<chapter id="inter_client_communication_functions">
<title>Inter-Client Communication Functions</title>
<para>
The Inter-Client Communication Conventions Manual, hereafter referred to as the <acronym>ICCCM</acronym>,
details the X Consortium approved conventions that govern inter-client communications. These
conventions ensure peer-to-peer client cooperation in the use of selections, cut buffers, and shared
resources as well as client cooperation with window and session managers. For further information,
see the Inter-Client Communication Conventions Manual.
</para>
<para>
Xlib provides a number of standard properties and programming interfaces that are <acronym>ICCCM</acronym>
compliant. The predefined atoms for some of these properties are defined in the &lt;X11/Xatom.h&gt;
header file, where to avoid name conflicts with user symbols their #define name has an XA_ prefix.
For further information about atoms and properties,
see <link linkend="Properties_and_Atoms">section 4.3</link>.
</para>
<para>
Xlib’s selection and cut buffer mechanisms provide the primary programming interfaces by which
peer client applications communicate with each other
(see sections <link linkend="Selections">4.5</link> and
<link linkend="Using_Cut_Buffers">16.6</link>). The functions
discussed in this chapter provide the primary programming interfaces by which client applications
communicate with their window and session managers as well as share standard colormaps.
</para>
<para>
The standard properties that are of special interest for communicating with window and session
managers are:
</para>

<informaltable>
  <tgroup cols='4' align='center'>
  <colspec colname='c1'/>
  <colspec colname='c2'/>
  <colspec colname='c3'/>
  <colspec colname='c4'/>
  <thead>
    <row>
      <entry>Name</entry>
      <entry>Type</entry>
      <entry>Format</entry>
      <entry>Description</entry>
    </row>
  </thead>
  <tbody>
    <row>
      <entry><property>WM_CLASS</property></entry>
      <entry>STRING</entry>
      <entry>8</entry>
      <entry>Set by application programs to allow
      window and session managers to
      obtain the application’s resources
      from the resource database.
      </entry>
    </row>
    <row>
      <entry><property>WM_CLIENT_MACHINE</property></entry>
      <entry>TEXT</entry>
      <entry></entry>
      <entry>The string name of the machine on
      which the client application is running.
      </entry>
    </row>
    <row>
      <entry><property>WM_COLORMAP_WINDOWS</property></entry>
      <entry>WINDOWS</entry>
      <entry>32</entry>
      <entry>The list of window IDs that may
      need a different colormap from that
      of their top-level window.
      </entry>
    </row>
    <row>
      <entry><property>WM_COMMAND</property></entry>
      <entry>TEXT</entry>
      <entry></entry>
      <entry>The command and arguments, null
      separated, used to invoke the application.
      </entry>
    </row>
    <row>
      <entry><property>WM_HINTS</property></entry>
      <entry><property>WM_HINTS</property></entry>
      <entry>32</entry>
      <entry>Additional hints set by the client for
      use by the window manager. The C
      type of this property is XWMHints.
      </entry> 
    </row>
    <row>
      <entry><property>WM_ICON_NAME</property></entry>
      <entry>TEXT</entry>
      <entry></entry>
      <entry>The name to be used in an icon.</entry>
    </row>
    <row>
      <entry><property>WM_ICON_SIZE</property></entry>
      <entry><property>WM_ICON_SIZE</property></entry>
      <entry>32</entry>
      <entry>The window manager may set this
      property on the root window to
      specify the icon sizes it supports.
      The C type of this property is
      XIconSize.
      </entry>
    </row>
    <row>
      <entry><property>WM_NAME</property></entry>
      <entry>TEXT</entry>
      <entry></entry>
      <entry>The name of the application.</entry>
    </row>
    <row>
      <entry><property>WM_NORMAL_HINTS</property></entry>
      <entry><property>WM_NORMAL_HINTS</property></entry>
      <entry>32</entry>
      <entry>Size hints for a window in its
      normal state. The C type of this
      property is XSizeHints.
      </entry>
    </row>
    <row>
      <entry><property>WM_PROTOCOLS</property></entry>
      <entry>ATOM</entry>
      <entry>32</entry>
      <entry>List of atoms that identify the 
      communications protocols between the
      client and window manager in
      which the client is willing to participate.
      </entry>
    </row>
    <row>
      <entry><property>WM_STATE</property></entry>
      <entry><property>WM_STATE</property></entry>
      <entry>32</entry>
      <entry>Intended for communication
      between window and session managers only.
      </entry>
    </row>
    <row>
      <entry><property>WM_TRANSIENT_FOR</property></entry>
      <entry>WINDOW</entry>
      <entry>32</entry>
      <entry>Set by application programs to 
      indicate to the window manager that a
      transient top-level window, such as a
      dialog box.
      </entry>
    </row>
  </tbody>
  </tgroup>
</informaltable>

<para>
The remainder of this chapter discusses:
</para>

<itemizedlist>
  <listitem><para>Client to window manager communication</para></listitem>
  <listitem><para>Client to session manager communication</para></listitem>
  <listitem><para>Standard colormaps</para></listitem>
</itemizedlist>

<sect1 id="Client_to_Window_Manager_Communication">
<title>Client to Window Manager Communication</title>
<!-- .XS -->
<!-- (SN Client to Window Manager Communication -->
<!-- .XE -->
<para>
<!-- .LP -->
This section discusses how to:
</para>
<itemizedlist>
  <listitem>
    <para>
Manipulate top-level windows
    </para>
  </listitem>
  <listitem>
    <para>
Convert string lists
    </para>
  </listitem>
  <listitem>
    <para>
Set and read text properties
    </para>
  </listitem>
  <listitem>
    <para>
Set and read the <property>WM_NAME</property> property
    </para>
  </listitem>
  <listitem>
    <para>
Set and read the <property>WM_ICON_NAME</property> property
    </para>
  </listitem>
  <listitem>
    <para>
Set and read the <property>WM_HINTS</property> property
    </para>
  </listitem>
  <listitem>
    <para>
Set and read the <property>WM_NORMAL_HINTS</property> property
    </para>
  </listitem>
  <listitem>
    <para>
Set and read the <property>WM_CLASS</property> property
    </para>
  </listitem>
  <listitem>
    <para>
Set and read the <property>WM_TRANSIENT_FOR</property> property
    </para>
  </listitem>
  <listitem>
    <para>
Set and read the <property>WM_PROTOCOLS</property> property
    </para>
  </listitem>
  <listitem>
    <para>
Set and read the <property>WM_COLORMAP_WINDOWS</property> property
    </para>
  </listitem>
  <listitem>
    <para>
Set and read the <property>WM_ICON_SIZE</property> property
    </para>
  </listitem>
  <listitem>
    <para>
Use window manager convenience functions
    </para>
  </listitem>
</itemizedlist>
<sect2 id="Manipulating_Top_Level_Windows">
<title>Manipulating Top-Level Windows</title>
<!-- .XS -->
<!-- (SN Manipulating Top-Level Windows -->
<!-- .XE -->
<para>
<!-- .LP -->
Xlib provides functions that you can use to change the visibility or size
of top-level windows (that is, those that were created as children 
of the root window).
Note that the subwindows that you create are ignored by window managers.
Therefore,
you should use the basic window functions described in
<link linkend="window_functions">chapter 3</link>
to manipulate your application's subwindows.
</para>
<para>
<!-- .LP -->
To request that a top-level window be iconified, use
<function>XIconifyWindow</function>.
<indexterm significance="preferred"><primary>XIconifyWindow</primary></indexterm>
<!-- .sM -->
<funcsynopsis id='xiconifywindow'>
<funcprototype>
  <funcdef>Status <function>XIconifyWindow</function></funcdef>
  <paramdef>Display<parameter> *display</parameter></paramdef>
  <paramdef>Window<parameter> w</parameter></paramdef>
  <paramdef>int<parameter> screen_number</parameter></paramdef>
</funcprototype>
</funcsynopsis>
<!-- .FN -->
<variablelist>
  <varlistentry>
    <term>
      <emphasis remap='I'>display</emphasis>
    </term>
    <listitem>
      <para>
Specifies the connection to the X server.
      </para>
    </listitem>
  </varlistentry>
  <varlistentry>
    <term>
      <emphasis remap='I'>w</emphasis>
    </term>
    <listitem>
      <para>
Specifies the window.
      </para>
    </listitem>
  </varlistentry>
  <varlistentry>
    <term>
      <emphasis remap='I'>screen_number</emphasis>
    </term>
    <listitem>
      <para>
Specifies the appropriate screen number on the host server.
    </para>
  </listitem>
  </varlistentry>
</variablelist>
</para>
<para>
<!-- .LP -->
<!-- .eM -->
The 
<function>XIconifyWindow</function>
function sends a <property>WM_CHANGE_STATE</property> 
<symbol>ClientMessage</symbol>
event with a format of 32 and a first data element of 
<symbol>IconicState</symbol>
(as described in section 4.1.4 of the 
<emphasis remap='I'>Inter-Client Communication Conventions Manual</emphasis>)
and a window of w
to the root window of the specified screen
with an event mask set to
<symbol>SubstructureNotifyMask</symbol> |
<symbol>SubstructureRedirectMask</symbol>.
Window managers may elect to receive this message and
if the window is in its normal state, 
may treat it as a request to change the window's state from normal to iconic.
If the <property>WM_CHANGE_STATE</property> property cannot be interned, 
<function>XIconifyWindow</function>
does not send a message and returns a zero status.
It returns a nonzero status if the client message is sent successfully;
otherwise, it returns a zero status.
<!-- .sp -->
</para>
<para>
<!-- .LP -->
To request that a top-level window be withdrawn, use
<function>XWithdrawWindow</function>.
<indexterm significance="preferred"><primary>XWithdrawWindow</primary></indexterm>
<!-- .sM -->
<funcsynopsis id='xwithdrawwindow'>
<funcprototype>
  <funcdef>Status <function>XWithdrawWindow</function></funcdef>
  <paramdef>Display<parameter> *display</parameter></paramdef>
  <paramdef>Window<parameter> w</parameter></paramdef>
  <paramdef>int<parameter> screen_number</parameter></paramdef>
</funcprototype>
</funcsynopsis>
<!-- .FN -->
<variablelist>
  <varlistentry>
    <term>
      <emphasis remap='I'>display</emphasis>
    </term>
    <listitem>
      <para>
Specifies the connection to the X server.
      </para>
    </listitem>
  </varlistentry>
  <varlistentry>
    <term>
      <emphasis remap='I'>w</emphasis>
    </term>
    <listitem>
      <para>
Specifies the window.
      </para>
    </listitem>
  </varlistentry>
  <varlistentry>
    <term>
      <emphasis remap='I'>screen_number</emphasis>
    </term>
    <listitem>
      <para>
Specifies the appropriate screen number on the host server.
    </para>
  </listitem>
  </varlistentry>
</variablelist>
</para>
<para>
<!-- .LP -->
<!-- .eM -->
The 
<function>XWithdrawWindow</function>
function unmaps the specified window 
and sends a synthetic 
<symbol>UnmapNotify</symbol>
event to the root window of the specified screen.
Window managers may elect to receive this message 
and may treat it as a request to change the window's state to withdrawn.
When a window is in the withdrawn state, 
neither its normal nor its iconic representations is visible.
It returns a nonzero status if the 
<symbol>UnmapNotify</symbol>
event is successfully sent; 
otherwise, it returns a zero status.
</para>
<para>
<!-- .LP -->
<function>XWithdrawWindow</function>
can generate a
<errorname>BadWindow</errorname>
error.
<!-- .sp -->
</para>
<para>
<!-- .LP -->
To request that a top-level window be reconfigured, use
<function>XReconfigureWMWindow</function>.
<indexterm significance="preferred"><primary>XReconfigureWMWindow</primary></indexterm>
<!-- .sM -->
<funcsynopsis id='xreconfigurewmwindow'>
<funcprototype>
  <funcdef>Status <function>XReconfigureWMWindow</function></funcdef>
  <paramdef>Display<parameter> *display</parameter></paramdef>
  <paramdef>Window<parameter> w</parameter></paramdef>
  <paramdef>int<parameter> screen_number</parameter></paramdef>
  <paramdef>unsignedint<parameter> value_mask</parameter></paramdef>
  <paramdef>XWindowChanges<parameter> *values</parameter></paramdef>
</funcprototype>
</funcsynopsis>
<!-- .FN -->
<variablelist>
  <varlistentry>
    <term>
      <emphasis remap='I'>display</emphasis>
    </term>
    <listitem>
      <para>
Specifies the connection to the X server.
      </para>
    </listitem>
  </varlistentry>
  <varlistentry>
    <term>
      <emphasis remap='I'>w</emphasis>
    </term>
    <listitem>
      <para>
Specifies the window.
      </para>
    </listitem>
  </varlistentry>
  <varlistentry>
    <term>
      <emphasis remap='I'>screen_number</emphasis>
    </term>
    <listitem>
      <para>
Specifies the appropriate screen number on the host server.
      </para>
    </listitem>
  </varlistentry>
  <varlistentry>
    <term>
      <emphasis remap='I'>value_mask</emphasis>
    </term>
    <listitem>
      <para>
Specifies which values are to be set using information in
the values structure.
This mask is the bitwise inclusive OR of the valid configure window values bits.
      </para>
    </listitem>
  </varlistentry>
  <varlistentry>
    <term>
      <emphasis remap='I'>values</emphasis>
    </term>
    <listitem>
      <para>
Specifies the 
<structname>XWindowChanges</structname>
structure.
    </para>
  </listitem>
  </varlistentry>
</variablelist>
</para>
<para>
<!-- .LP -->
<!-- .eM -->
The 
<function>XReconfigureWMWindow</function>
function issues a 
<systemitem>ConfigureWindow</systemitem>
request on the specified top-level window.
If the stacking mode is changed and the request fails with a 
<errorname>BadMatch</errorname>
error, 
the error is trapped by Xlib and a synthetic 
<systemitem class="event">ConfigureRequestEvent</systemitem>
containing the same configuration parameters is sent to the root 
of the specified window.
Window managers may elect to receive this event 
and treat it as a request to reconfigure the indicated window.
It returns a nonzero status if the request or event is successfully sent;
otherwise, it returns a zero status.
</para>
<para>
<!-- .LP -->
<function>XReconfigureWMWindow</function>
can generate
<errorname>BadValue</errorname>
and 
<errorname>BadWindow</errorname>
errors.
</para>
</sect2>
<sect2 id="Converting_String_Lists">
<title>Converting String Lists</title>
<!-- .XS -->
<!-- (SN Converting String Lists -->
<!-- .XE -->
<para>
<!-- .LP -->
Many of the text properties allow a variety of types and formats.
Because the data stored in these properties are not
simple null-terminated strings, an
<structname>XTextProperty</structname>
structure is used to describe the encoding, type, and length of the text 
as well as its value.
The
<structname>XTextProperty</structname>
structure contains:
<indexterm significance="preferred"><primary>XTextProperty</primary></indexterm>
<!-- .sM -->
<literallayout class="monospaced">
<!-- .TA .5i 2.5i -->
<!-- .ta .5i 2.5i -->
typedef struct {
	unsigned char *value;	/* property data */
	Atom encoding;	/* type of property */
	int format;	/* 8, 16, or 32 */
	unsigned long nitems;	/* number of items in value */
} XTextProperty;
</literallayout>
</para>
<para>
<!-- .LP -->
<!-- .eM -->
Xlib provides functions to convert localized text to or from encodings
that support the inter-client communication conventions for text.
In addition, functions are provided for converting between lists of pointers 
to character strings and text properties in the STRING encoding.
</para>
<para>
<!-- .LP -->
The functions for localized text return a signed integer error status 
that encodes 
<symbol>Success</symbol>
as zero, specific error conditions as negative numbers, and partial conversion
as a count of unconvertible characters.
</para>

<literallayout class="monospaced">

#define #XNoMemory           -1
#define #XLocaleNotSupported -2
#define #XConverterNotFound  -3

typedef enum {
	XStringStyle,		/* STRING */
	XCompoundTextStyle,	/* COMPOUND_TEXT */
	XTextStyle,		/* text in owner's encoding (current locale) */
	XStdICCTextStyle	/* STRING, else COMPOUND_TEXT */
} XICCEncodingStyle;
</literallayout>

<para>
<!-- .LP -->
<!-- .eM -->
<!-- .sp -->
</para>
<para>
<!-- .LP -->
To convert a list of text strings to an 
<structname>XTextProperty</structname>
structure, use
<function>XmbTextListToTextProperty</function>
or
<function>XwcTextListToTextProperty</function>.
<indexterm significance="preferred"><primary>XmbTextListToTextProperty</primary></indexterm>
<indexterm significance="preferred"><primary>XwcTextListToTextProperty</primary></indexterm>
<!-- .sM -->
<funcsynopsis id='xmbtextlisttotextproperty'>
<funcprototype>
  <funcdef>int <function>XmbTextListToTextProperty</function></funcdef>
  <paramdef>Display<parameter> *display</parameter></paramdef>
  <paramdef>char<parameter> **list</parameter></paramdef>
  <paramdef>int<parameter> count</parameter></paramdef>
  <paramdef>XICCEncodingStyle<parameter> style</parameter></paramdef>
  <paramdef>XTextProperty<parameter> *text_prop_return</parameter></paramdef>
</funcprototype>
</funcsynopsis>
<!-- .FN -->
<funcsynopsis id='xwctextlisttotextproperty'>
<funcprototype>
  <funcdef>int <function>XwcTextListToTextProperty</function></funcdef>
  <paramdef>Display<parameter> *display</parameter></paramdef>
  <paramdef>wchar_t<parameter> **list</parameter></paramdef>
  <paramdef>int<parameter> count</parameter></paramdef>
  <paramdef>XICCEncodingStyle<parameter> style</parameter></paramdef>
  <paramdef>XTextProperty<parameter> *text_prop_return</parameter></paramdef>
</funcprototype>
</funcsynopsis>
<!-- .FN -->
<variablelist>
  <varlistentry>
    <term>
      <emphasis remap='I'>display</emphasis>
    </term>
    <listitem>
      <para>
Specifies the connection to the X server.
      </para>
    </listitem>
  </varlistentry>
  <varlistentry>
    <term>
      <emphasis remap='I'>list</emphasis>
    </term>
    <listitem>
      <para>
Specifies a list of null-terminated character strings.
      </para>
    </listitem>
  </varlistentry>
  <varlistentry>
    <term>
      <emphasis remap='I'>count</emphasis>
    </term>
    <listitem>
      <para>
Specifies the number of strings specified.
      </para>
    </listitem>
  </varlistentry>
  <varlistentry>
    <term>
      <emphasis remap='I'>style</emphasis>
    </term>
    <listitem>
      <para>
Specifies the manner in which the property is encoded.
      </para>
    </listitem>
  </varlistentry>
  <varlistentry>
    <term>
      <emphasis remap='I'>text_prop_return</emphasis>
    </term>
    <listitem>
      <para>
Returns the
<structname>XTextProperty</structname>
structure.
    </para>
  </listitem>
  </varlistentry>
</variablelist>
</para>
<para>
<!-- .LP -->
<!-- .eM -->
The
<function>XmbTextListToTextProperty</function>
and
<function>XwcTextListToTextProperty</function>
functions set the specified 
<structname>XTextProperty</structname>
value to a set of null-separated elements representing the concatenation
of the specified list of null-terminated text strings.
A final terminating null is stored at the end of the value field 
of text_prop_return but is not included in the nitems member.
</para>
<para>
<!-- .LP -->
The functions set the encoding field of text_prop_return to an
<type>Atom</type>
for the specified display 
naming the encoding determined by the specified style
and convert the specified text list to this encoding for storage in
the text_prop_return value field.
If the style 
<constant>XStringStyle</constant>
or 
<constant>XCompoundTextStyle</constant>
is specified,
this encoding is ``STRING'' or ``COMPOUND_TEXT'', respectively.
If the style 
<constant>XTextStyle</constant>
is specified,
this encoding is the encoding of the current locale.
If the style 
<constant>XStdICCTextStyle</constant>
is specified,
this encoding is ``STRING'' if the text is fully convertible to STRING,
else ``COMPOUND_TEXT''.
</para>
<para>
<!-- .LP -->
If insufficient memory is available for the new value string,
the functions return 
<symbol>XNoMemory</symbol>.
If the current locale is not supported,
the functions return 
<symbol>XLocaleNotSupported</symbol>.
In both of these error cases,
the functions do not set text_prop_return.
</para>
<para>
<!-- .LP -->
To determine if the functions are guaranteed not to return
<symbol>XLocaleNotSupported</symbol>,
use
<function>XSupportsLocale</function>.
</para>
<para>
<!-- .LP -->
If the supplied text is not fully convertible to the specified encoding,
the functions return the number of unconvertible characters.
Each unconvertible character is converted to an implementation-defined and
encoding-specific default string.
Otherwise, the functions return 
<symbol>Success</symbol>.
Note that full convertibility to all styles except 
<constant>XStringStyle</constant>
is guaranteed.
</para>
<para>
<!-- .LP -->
To free the storage for the value field, use
<function>XFree</function>.
<!-- .sp -->
</para>
<para>
<!-- .LP -->
To obtain a list of text strings from an 
<structname>XTextProperty</structname>
structure, use
<function>XmbTextPropertyToTextList</function>
or
<function>XwcTextPropertyToTextList</function>.
<indexterm significance="preferred"><primary>XmbTextPropertyToTextList</primary></indexterm>
<indexterm significance="preferred"><primary>XwcTextPropertyToTextList</primary></indexterm>
<!-- .sM -->
<funcsynopsis id='xmbtextpropertytotextlist'>
<funcprototype>
  <funcdef>int <function>XmbTextPropertyToTextList</function></funcdef>
  <paramdef>Display<parameter> *display</parameter></paramdef>
  <paramdef>XTextProperty<parameter> *text_prop</parameter></paramdef>
  <paramdef>char<parameter> ***list_return</parameter></paramdef>
  <paramdef>int<parameter> *count_return</parameter></paramdef>
</funcprototype>
</funcsynopsis>
<!-- .FN -->
<funcsynopsis id='xwctextpropertytotextlist'>
<funcprototype>
  <funcdef>int <function>XwcTextPropertyToTextList</function></funcdef>
  <paramdef>Display<parameter> *display</parameter></paramdef>
  <paramdef>XTextProperty<parameter> *text_prop</parameter></paramdef>
  <paramdef>wchar_t<parameter> ***list_return</parameter></paramdef>
  <paramdef>int<parameter> *count_return</parameter></paramdef>
</funcprototype>
</funcsynopsis>
<!-- .FN -->
<variablelist>
  <varlistentry>
    <term>
      <emphasis remap='I'>display</emphasis>
    </term>
    <listitem>
      <para>
Specifies the connection to the X server.
      </para>
    </listitem>
  </varlistentry>
  <varlistentry>
    <term>
      <emphasis remap='I'>text_prop</emphasis>
    </term>
    <listitem>
      <para>
Specifies the
<structname>XTextProperty</structname>
structure to be used.
      </para>
    </listitem>
  </varlistentry>
  <varlistentry>
    <term>
      <emphasis remap='I'>list_return</emphasis>
    </term>
    <listitem>
      <para>
Returns a list of null-terminated character strings.
<!-- .ds Cn strings -->
      </para>
    </listitem>
  </varlistentry>
  <varlistentry>
    <term>
      <emphasis remap='I'>count_return</emphasis>
    </term>
    <listitem>
      <para>
Returns the number of (Cn.
    </para>
  </listitem>
  </varlistentry>
</variablelist>
</para>
<para>
<!-- .LP -->
<!-- .eM -->
The 
<function>XmbTextPropertyToTextList</function>
and 
<function>XwcTextPropertyToTextList</function>
functions return a list of text strings in the current locale representing the
null-separated elements of the specified
<structname>XTextProperty</structname>
structure.
The data in text_prop must be format 8.
</para>
<para>
<!-- .LP -->
Multiple elements of the property (for example, the strings in a disjoint
text selection) are separated by a null byte.
The contents of the property are not required to be null-terminated;
any terminating null should not be included in text_prop.nitems.
</para>
<para>
<!-- .LP -->
If insufficient memory is available for the list and its elements,
<function>XmbTextPropertyToTextList</function>
and
<function>XwcTextPropertyToTextList</function>
return 
<symbol>XNoMemory</symbol>.
If the current locale is not supported,
the functions return
<symbol>XLocaleNotSupported</symbol>.
Otherwise, if the encoding field of text_prop is not convertible 
to the encoding of the current locale,
the functions return
<symbol>XConverterNotFound</symbol>.
For supported locales,
existence of a converter from COMPOUND_TEXT, STRING
or the encoding of the current locale is guaranteed if
<function>XSupportsLocale</function>
returns 
<symbol>True</symbol>
for the current locale (but the actual text
may contain unconvertible characters).
Conversion of other encodings is implementation-dependent.
In all of these error cases,
the functions do not set any return values.
</para>
<para>
<!-- .LP -->
Otherwise, 
<function>XmbTextPropertyToTextList</function>
and
<function>XwcTextPropertyToTextList</function>
return the list of null-terminated text strings to list_return
and the number of text strings to count_return.
</para>
<para>
<!-- .LP -->
If the value field of text_prop is not fully convertible to the encoding of
the current locale,
the functions return the number of unconvertible characters.
Each unconvertible character is converted to a string in the
current locale that is specific to the current locale.
To obtain the value of this string, 
use
<function>XDefaultString</function>.
Otherwise,
<function>XmbTextPropertyToTextList</function>
and
<function>XwcTextPropertyToTextList</function>
return 
<symbol>Success</symbol>.
</para>
<para>
<!-- .LP -->
To free the storage for the list and its contents returned by
<function>XmbTextPropertyToTextList</function>,
use
<function>XFreeStringList</function>.
To free the storage for the list and its contents returned by
<function>XwcTextPropertyToTextList</function>,
use
<function>XwcFreeStringList</function>.
<!-- .sp -->
</para>
<para>
<!-- .LP -->
To free the in-memory data associated with the specified
wide character string list, use
<function>XwcFreeStringList</function>.
<indexterm significance="preferred"><primary>XwcFreeStringList</primary></indexterm>
<!-- .sM -->
<funcsynopsis id='xwcfreestringlist'>
<funcprototype>
  <funcdef>void <function>XwcFreeStringList</function></funcdef>
  <paramdef>wchar_t<parameter> **list</parameter></paramdef>
</funcprototype>
</funcsynopsis>
<!-- .FN -->
<variablelist>
  <varlistentry>
    <term>
      <emphasis remap='I'>list</emphasis>
    </term>
    <listitem>
      <para>
Specifies the list of strings to be freed.
    </para>
  </listitem>
  </varlistentry>
</variablelist>
</para>
<para>
<!-- .LP -->
<!-- .eM -->
The
<function>XwcFreeStringList</function>
function frees memory allocated by
<function>XwcTextPropertyToTextList</function>.
<!-- .sp -->
</para>
<para>
<!-- .LP -->
To obtain the default string for text conversion in the current locale,
use</para>

<para>char *XDefaultString()</para>

<para>
<!-- .LP -->
<!-- .eM -->
The
<function>XDefaultString</function>
function returns the default string used by Xlib for text conversion
(for example, in 
<function>XmbTextPropertyToTextList</function>).
The default string is the string in the current locale that is output 
when an unconvertible character is found during text conversion.
If the string returned by
<function>XDefaultString</function>
is the empty string (""),
no character is output in the converted text.
<function>XDefaultString</function>
does not return NULL.
</para>
<para>
<!-- .LP -->
The string returned by 
<function>XDefaultString</function>
is independent of the default string for text drawing;
see 
<function>XCreateFontSet</function>
to obtain the default string for an
<type>XFontSet</type>.
</para>
<para>
<!-- .LP -->
The behavior when an invalid codepoint is supplied to any Xlib function is
undefined.
</para>
<para>
<!-- .LP -->
The returned string is null-terminated.
It is owned by Xlib and should not be modified or freed by the client.
It may be freed after the current locale is changed.
Until freed, it will not be modified by Xlib.
<!-- .sp -->
</para>
<para>
<!-- .LP -->
To set the specified list of strings in the STRING encoding to a 
<structname>XTextProperty</structname>
structure, use
<function>XStringListToTextProperty</function>.
<indexterm significance="preferred"><primary>XStringListToTextProperty</primary></indexterm>
<!-- .sM -->
<funcsynopsis id='xstringlisttotextproperty'>
<funcprototype>
  <funcdef>Status <function>XStringListToTextProperty</function></funcdef>
  <paramdef>char<parameter> **list</parameter></paramdef>
  <paramdef>int<parameter> count</parameter></paramdef>
  <paramdef>XTextProperty<parameter> *text_prop_return</parameter></paramdef>
</funcprototype>
</funcsynopsis>
<!-- .FN -->
<variablelist>
  <varlistentry>
    <term>
      <emphasis remap='I'>list</emphasis>
    </term>
    <listitem>
      <para>
Specifies a list of null-terminated character strings.
<!-- .ds Cn strings -->
      </para>
    </listitem>
  </varlistentry>
  <varlistentry>
    <term>
      <emphasis remap='I'>count</emphasis>
    </term>
    <listitem>
      <para>
Specifies the number of (Cn.
      </para>
    </listitem>
  </varlistentry>
  <varlistentry>
    <term>
      <emphasis remap='I'>text_prop_return</emphasis>
    </term>
    <listitem>
      <para>
Returns the
<structname>XTextProperty</structname>
structure.
    </para>
  </listitem>
  </varlistentry>
</variablelist>
</para>
<para>
<!-- .LP -->
<!-- .eM -->
The 
<function>XStringListToTextProperty</function>
function sets the specified 
<structname>XTextProperty</structname>
to be of type STRING (format 8) with a value representing the
concatenation of the specified list of null-separated character strings.
An extra null byte (which is not included in the nitems member) 
is stored at the end of the value field of text_prop_return.
The strings are assumed (without verification) to be in the STRING encoding.
If insufficient memory is available for the new value string, 
<function>XStringListToTextProperty</function>
does not set any fields in the
<structname>XTextProperty</structname>
structure and returns a zero status.
Otherwise, it returns a nonzero status.
To free the storage for the value field, use 
<function>XFree</function>.
<!-- .sp -->
</para>
<para>
<!-- .LP -->
To obtain a list of strings from a specified
<structname>XTextProperty</structname>
structure in the STRING encoding, use
<function>XTextPropertyToStringList</function>.
<indexterm significance="preferred"><primary>XTextPropertyToStringList</primary></indexterm>
<!-- .sM -->
<funcsynopsis id='xtextpropertytostringlist'>
<funcprototype>
  <funcdef>Status <function>XTextPropertyToStringList</function></funcdef>
  <paramdef>XTextProperty<parameter> *text_prop</parameter></paramdef>
  <paramdef>char<parameter> ***list_return</parameter></paramdef>
  <paramdef>int<parameter> *count_return</parameter></paramdef>
</funcprototype>
</funcsynopsis>
<!-- .FN -->
<variablelist>
  <varlistentry>
    <term>
      <emphasis remap='I'>text_prop</emphasis>
    </term>
    <listitem>
      <para>
Specifies the
<structname>XTextProperty</structname>
structure to be used.
      </para>
    </listitem>
  </varlistentry>
  <varlistentry>
    <term>
      <emphasis remap='I'>list_return</emphasis>
    </term>
    <listitem>
      <para>
Returns a list of null-terminated character strings.
<!-- .ds Cn strings -->
      </para>
    </listitem>
  </varlistentry>
  <varlistentry>
    <term>
      <emphasis remap='I'>count_return</emphasis>
    </term>
    <listitem>
      <para>
Returns the number of (Cn.
    </para>
  </listitem>
  </varlistentry>
</variablelist>
</para>
<para>
<!-- .LP -->
<!-- .eM -->
The 
<function>XTextPropertyToStringList</function>
function returns a list of strings representing the null-separated elements 
of the specified
<structname>XTextProperty</structname>
structure.
The data in text_prop must be of type STRING and format 8. 
Multiple elements of the property 
(for example, the strings in a disjoint text selection) 
are separated by NULL (encoding 0).
The contents of the property are not null-terminated.
If insufficient memory is available for the list and its elements, 
<function>XTextPropertyToStringList</function>
sets no return values and returns a zero status.
Otherwise, it returns a nonzero status.
To free the storage for the list and its contents, use 
<function>XFreeStringList</function>.
<!-- .sp -->
</para>
<para>
<!-- .LP -->
To free the in-memory data associated with the specified string list, use
<function>XFreeStringList</function>.
<indexterm significance="preferred"><primary>XFreeStringList</primary></indexterm>
<!-- .sM -->
<funcsynopsis id='xfreestringlist'>
<funcprototype>
  <funcdef>void <function>XFreeStringList</function></funcdef>
  <paramdef>char<parameter> **list</parameter></paramdef>
</funcprototype>
</funcsynopsis>
<!-- .FN -->
<variablelist>
  <varlistentry>
    <term>
      <emphasis remap='I'>list</emphasis>
    </term>
    <listitem>
      <para>
Specifies the list of strings to be freed.
    </para>
  </listitem>
  </varlistentry>
</variablelist>
</para>
<para>
<!-- .LP -->
<!-- .eM -->
The 
<function>XFreeStringList</function>
function releases memory allocated by 
<function>XmbTextPropertyToTextList</function>
and
<function>XTextPropertyToStringList</function>
and the missing charset list allocated by 
<function>XCreateFontSet</function>.
</para>
</sect2>
<sect2 id="Setting_and_Reading_Text_Properties">
<title>Setting and Reading Text Properties</title>
<!-- .XS -->
<!-- (SN Setting and Reading Text Properties -->
<!-- .XE -->
<para>
<!-- .LP -->
Xlib provides two functions that you can use to set and read
the text properties for a given window.
You can use these functions to set and read those properties of type TEXT
(<property>WM_NAME</property>, <property>WM_ICON_NAME</property>, <property>WM_COMMAND</property>, and <property>WM_CLIENT_MACHINE</property>).
In addition,
Xlib provides separate convenience functions that you can use to set each 
of these properties.
For further information about these convenience functions,
see sections
<link linkend="Setting_and_Reading_the_WM_NAME_Property">14.1.4</link>,
<link linkend="Setting_and_Reading_the_WM_ICON_NAME_Property">14.1.5</link>,
<link linkend="Setting_and_Reading_the_WM_COMMAND_Property">14.2.1</link>, and
<link linkend="Setting_and_Reading_the_WM_CLIENT_MACHINE_Property">14.2.2</link>,
respectively.
<!-- .sp -->
</para>
<para>
<!-- .LP -->
To set one of a window's text properties, use
<function>XSetTextProperty</function>.
<indexterm significance="preferred"><primary>XSetTextProperty</primary></indexterm>
<!-- .sM -->
<funcsynopsis id='xsettextproperty'>
<funcprototype>
  <funcdef>void <function>XSetTextProperty</function></funcdef>
  <paramdef>Display<parameter> *display</parameter></paramdef>
  <paramdef>Window<parameter> w</parameter></paramdef>
  <paramdef>XTextProperty<parameter> *text_prop</parameter></paramdef>
  <paramdef>Atom<parameter> property</parameter></paramdef>
</funcprototype>
</funcsynopsis>
<!-- .FN -->
<variablelist>
  <varlistentry>
    <term>
      <emphasis remap='I'>display</emphasis>
    </term>
    <listitem>
      <para>
Specifies the connection to the X server.
      </para>
    </listitem>
  </varlistentry>
  <varlistentry>
    <term>
      <emphasis remap='I'>w</emphasis>
    </term>
    <listitem>
      <para>
Specifies the window.
      </para>
    </listitem>
  </varlistentry>
  <varlistentry>
    <term>
      <emphasis remap='I'>text_prop</emphasis>
    </term>
    <listitem>
      <para>
Specifies the
<structname>XTextProperty</structname>
structure to be used.
      </para>
    </listitem>
  </varlistentry>
  <varlistentry>
    <term>
      <emphasis remap='I'>property</emphasis>
    </term>
    <listitem>
      <para>
Specifies the property name.
    </para>
  </listitem>
  </varlistentry>
</variablelist>
</para>
<para>
<!-- .LP -->
<!-- .eM -->
The
<function>XSetTextProperty</function>
function replaces the existing specified property for the named window 
with the data, type, format, and number of items determined 
by the value field, the encoding field, the format field, 
and the nitems field, respectively, of the specified
<structname>XTextProperty</structname>
structure.
If the property does not already exist,
<function>XSetTextProperty</function>
sets it for the specified window.
</para>
<para>
<!-- .LP -->
<function>XSetTextProperty</function>
can generate
<errorname>BadAlloc</errorname>,
<errorname>BadAtom</errorname>,
<errorname>BadValue</errorname>,
and 
<errorname>BadWindow</errorname>
errors.
<!-- .sp -->
</para>
<para>
<!-- .LP -->
To read one of a window's text properties, use
<function>XGetTextProperty</function>.
<indexterm significance="preferred"><primary>XGetTextProperty</primary></indexterm>
<!-- .sM -->
<funcsynopsis id='xgettextproperty'>
<funcprototype>
  <funcdef>Status <function>XGetTextProperty</function></funcdef>
  <paramdef>Display<parameter> *display</parameter></paramdef>
  <paramdef>Window<parameter> w</parameter></paramdef>
  <paramdef>XTextProperty<parameter> *text_prop_return</parameter></paramdef>
  <paramdef>Atom<parameter> property</parameter></paramdef>
</funcprototype>
</funcsynopsis>
<!-- .FN -->
<variablelist>
  <varlistentry>
    <term>
      <emphasis remap='I'>display</emphasis>
    </term>
    <listitem>
      <para>
Specifies the connection to the X server.
      </para>
    </listitem>
  </varlistentry>
  <varlistentry>
    <term>
      <emphasis remap='I'>w</emphasis>
    </term>
    <listitem>
      <para>
Specifies the window.
      </para>
    </listitem>
  </varlistentry>
  <varlistentry>
    <term>
      <emphasis remap='I'>text_prop_return</emphasis>
    </term>
    <listitem>
      <para>
Returns the
<structname>XTextProperty</structname>
structure.
      </para>
    </listitem>
  </varlistentry>
  <varlistentry>
    <term>
      <emphasis remap='I'>property</emphasis>
    </term>
    <listitem>
      <para>
Specifies the property name.
    </para>
  </listitem>
  </varlistentry>
</variablelist>
</para>
<para>
<!-- .LP -->
<!-- .eM -->
The
<function>XGetTextProperty</function>
function reads the specified property from the window
and stores the data in the returned
<structname>XTextProperty</structname>
structure.
It stores the data in the value field,
the type of the data in the encoding field,
the format of the data in the format field, 
and the number of items of data in the nitems field.
An extra byte containing null (which is not included in the nitems member) 
is stored at the end of the value field of text_prop_return.
The particular interpretation of the property's encoding 
and data as text is left to the calling application.
If the specified property does not exist on the window,
<function>XGetTextProperty</function>
sets the value field to NULL, 
the encoding field to
<symbol>None</symbol>,
the format field to zero, 
and the nitems field to zero.
</para>
<para>
<!-- .LP -->
If it was able to read and store the data in the
<structname>XTextProperty</structname>
structure,
<function>XGetTextProperty</function>
returns a nonzero status; 
otherwise, it returns a zero status.
</para>
<para>
<!-- .LP -->
<function>XGetTextProperty</function>
can generate
<errorname>BadAtom</errorname>
and 
<errorname>BadWindow</errorname>
errors.
</para>
</sect2>
<sect2 id="Setting_and_Reading_the_WM_NAME_Property">
<title>Setting and Reading the WM_NAME Property</title>
<!-- .XS -->
<!-- (SN Setting and Reading the WM_NAME Property -->
<!-- .XE -->
<para>
<!-- .LP -->
Xlib provides convenience functions that you can use to set and read 
the <property>WM_NAME</property> property for a given window.
<!-- .sp -->
</para>
<para>
<!-- .LP -->
To set a window's <property>WM_NAME</property> property with the supplied convenience function, use
<function>XSetWMName</function>.
<indexterm significance="preferred"><primary>XSetWMName</primary></indexterm>
<!-- .sM -->
<funcsynopsis id='xsetwmname'>
<funcprototype>
  <funcdef>void <function>XSetWMName</function></funcdef>
  <paramdef>Display<parameter> *display</parameter></paramdef>
  <paramdef>Window<parameter> w</parameter></paramdef>
  <paramdef>XTextProperty<parameter> *text_prop</parameter></paramdef>
</funcprototype>
</funcsynopsis>
<!-- .FN -->
<variablelist>
  <varlistentry>
    <term>
      <emphasis remap='I'>display</emphasis>
    </term>
    <listitem>
      <para>
Specifies the connection to the X server.
      </para>
    </listitem>
  </varlistentry>
  <varlistentry>
    <term>
      <emphasis remap='I'>w</emphasis>
    </term>
    <listitem>
      <para>
Specifies the window.
      </para>
    </listitem>
  </varlistentry>
  <varlistentry>
    <term>
      <emphasis remap='I'>text_prop</emphasis>
    </term>
    <listitem>
      <para>
Specifies the
<structname>XTextProperty</structname>
structure to be used.
    </para>
  </listitem>
  </varlistentry>
</variablelist>
</para>
<para>
<!-- .LP -->
<!-- .eM -->
The
<function>XSetWMName</function>
convenience function calls
<function>XSetTextProperty</function>
to set the <property>WM_NAME</property> property.
<!-- .sp -->
</para>
<para>
<!-- .LP -->
To read a window's <property>WM_NAME</property> property with the supplied convenience function, use
<function>XGetWMName</function>.
<indexterm significance="preferred"><primary>XGetWMName</primary></indexterm>
<!-- .sM -->
<funcsynopsis id='xgetwmname'>
<funcprototype>
  <funcdef>Status <function>XGetWMName</function></funcdef>
  <paramdef>Display<parameter> *display</parameter></paramdef>
  <paramdef>Window<parameter> w</parameter></paramdef>
  <paramdef>XTextProperty<parameter> *text_prop_return</parameter></paramdef>
</funcprototype>
</funcsynopsis>
<!-- .FN -->
<variablelist>
  <varlistentry>
    <term>
      <emphasis remap='I'>display</emphasis>
    </term>
    <listitem>
      <para>
Specifies the connection to the X server.
      </para>
    </listitem>
  </varlistentry>
  <varlistentry>
    <term>
      <emphasis remap='I'>w</emphasis>
    </term>
    <listitem>
      <para>
Specifies the window.
      </para>
    </listitem>
  </varlistentry>
  <varlistentry>
    <term>
      <emphasis remap='I'>text_prop_return</emphasis>
    </term>
    <listitem>
      <para>
Returns the
<structname>XTextProperty</structname>
structure.
    </para>
  </listitem>
  </varlistentry>
</variablelist>
</para>
<para>
<!-- .LP -->
<!-- .eM -->
The
<function>XGetWMName</function>
convenience function calls
<function>XGetTextProperty</function>
to obtain the <property>WM_NAME</property> property.
It returns a nonzero status on success;
otherwise, it returns a zero status.
</para>
<para>
<!-- .LP -->
The following two functions have been superseded by
<function>XSetWMName</function>
and
<function>XGetWMName</function>,
respectively. 
You can use these additional convenience functions 
for window names that are encoded as STRING properties.
<!-- .sp -->
</para>
<para>
<!-- .LP -->
To assign a name to a window, use
<function>XStoreName</function>.
<indexterm><primary>Window</primary><secondary>name</secondary></indexterm>
<indexterm significance="preferred"><primary>XStoreName</primary></indexterm>
<!-- .sM -->
<funcsynopsis id='xstorename'>
<funcprototype>
  <funcdef><function>XStoreName</function></funcdef>
  <paramdef>Display<parameter> *display</parameter></paramdef>
  <paramdef>Window<parameter> w</parameter></paramdef>
  <paramdef>char<parameter> *window_name</parameter></paramdef>
</funcprototype>
</funcsynopsis>
<!-- .FN -->
<variablelist>
  <varlistentry>
    <term>
      <emphasis remap='I'>display</emphasis>
    </term>
    <listitem>
      <para>
Specifies the connection to the X server.
      </para>
    </listitem>
  </varlistentry>
  <varlistentry>
    <term>
      <emphasis remap='I'>w</emphasis>
    </term>
    <listitem>
      <para>
Specifies the window.
      </para>
    </listitem>
  </varlistentry>
  <varlistentry>
    <term>
      <emphasis remap='I'>window_name</emphasis>
    </term>
    <listitem>
      <para>
Specifies the window name,
which should be a null-terminated string.
    </para>
  </listitem>
  </varlistentry>
</variablelist>
</para>
<para>
<!-- .LP -->
<!-- .eM -->
The
<function>XStoreName</function>
function assigns the name passed to window_name to the specified window.
A window manager can display the window name in some prominent
place, such as the title bar, to allow users to identify windows easily.
Some window managers may display a window's name in the window's icon,
although they are encouraged to use the window's icon name
if one is provided by the application.
If the string is not in the Host Portable Character Encoding,
the result is implementation-dependent.
</para>
<para>
<!-- .LP -->
<function>XStoreName</function>
can generate
<errorname>BadAlloc</errorname>
and
<errorname>BadWindow</errorname>
errors.
</para>
<para>
<!-- .LP -->
<!-- .sp -->
To get the name of a window, use
<function>XFetchName</function>.
<indexterm significance="preferred"><primary>XFetchName</primary></indexterm>
<!-- .sM -->
<funcsynopsis id='xfetchname'>
<funcprototype>
  <funcdef>Status <function>XFetchName</function></funcdef>
  <paramdef>Display<parameter> *display</parameter></paramdef>
  <paramdef>Window<parameter> w</parameter></paramdef>
  <paramdef>char<parameter> **window_name_return</parameter></paramdef>
</funcprototype>
</funcsynopsis>
<!-- .FN -->
<variablelist>
  <varlistentry>
    <term>
      <emphasis remap='I'>display</emphasis>
    </term>
    <listitem>
      <para>
Specifies the connection to the X server.
      </para>
    </listitem>
  </varlistentry>
  <varlistentry>
    <term>
      <emphasis remap='I'>w</emphasis>
    </term>
    <listitem>
      <para>
Specifies the window.
      </para>
    </listitem>
  </varlistentry>
  <varlistentry>
    <term>
      <emphasis remap='I'>window_name_return</emphasis>
    </term>
    <listitem>
      <para>
Returns the window name, which is a null-terminated string.
    </para>
  </listitem>
  </varlistentry>
</variablelist>
</para>
<para>
<!-- .LP -->
<!-- .eM -->
The
<function>XFetchName</function>
function returns the name of the specified window.
If it succeeds,
it returns a nonzero status; 
otherwise, no name has been set for the window,
and it returns zero.
If the <property>WM_NAME</property> property has not been set for this window,
<function>XFetchName</function>
sets window_name_return to NULL.
If the data returned by the server is in the Latin Portable Character Encoding,
then the returned string is in the Host Portable Character Encoding.
Otherwise, the result is implementation-dependent.
When finished with it, a client must free
the window name string using
<function>XFree</function>.
</para>
<para>
<!-- .LP -->
<function>XFetchName</function>
can generate a
<errorname>BadWindow</errorname>
error.
</para>
</sect2>
<sect2 id="Setting_and_Reading_the_WM_ICON_NAME_Property">
<title>Setting and Reading the WM_ICON_NAME Property</title>
<!-- .XS -->
<!-- (SN Setting and Reading the WM_ICON_NAME Property -->
<!-- .XE -->
<para>
<!-- .LP -->
Xlib provides convenience functions that you can use to set and read 
the <property>WM_ICON_NAME</property> property for a given window.
</para>
<para>
<!-- .LP -->
<!-- .sp -->
To set a window's <property>WM_ICON_NAME</property> property,
use
<function>XSetWMIconName</function>.
<indexterm significance="preferred"><primary>XSetWMIconName</primary></indexterm>
<!-- .sM -->
<funcsynopsis id='xsetwmiconname'>
<funcprototype>
  <funcdef>void <function>XSetWMIconName</function></funcdef>
  <paramdef>Display<parameter> *display</parameter></paramdef>
  <paramdef>Window<parameter> w</parameter></paramdef>
  <paramdef>XTextProperty<parameter> *text_prop</parameter></paramdef>
</funcprototype>
</funcsynopsis>
<!-- .FN -->
<variablelist>
  <varlistentry>
    <term>
      <emphasis remap='I'>display</emphasis>
    </term>
    <listitem>
      <para>
Specifies the connection to the X server.
      </para>
    </listitem>
  </varlistentry>
  <varlistentry>
    <term>
      <emphasis remap='I'>w</emphasis>
    </term>
    <listitem>
      <para>
Specifies the window.
      </para>
    </listitem>
  </varlistentry>
  <varlistentry>
    <term>
      <emphasis remap='I'>text_prop</emphasis>
    </term>
    <listitem>
      <para>
Specifies the
<structname>XTextProperty</structname>
structure to be used.
    </para>
  </listitem>
  </varlistentry>
</variablelist>
</para>
<para>
<!-- .LP -->
<!-- .eM -->
The
<function>XSetWMIconName</function>
convenience function calls
<function>XSetTextProperty</function>
to set the <property>WM_ICON_NAME</property> property.
<!-- .sp -->
</para>
<para>
<!-- .LP -->
To read a window's <property>WM_ICON_NAME</property> property,
use
<function>XGetWMIconName</function>.
<indexterm significance="preferred"><primary>XGetWMIconName</primary></indexterm>
<!-- .sM -->
<funcsynopsis id='xgetwmiconname'>
<funcprototype>
  <funcdef>Status <function>XGetWMIconName</function></funcdef>
  <paramdef>Display<parameter> *display</parameter></paramdef>
  <paramdef>Window<parameter> w</parameter></paramdef>
  <paramdef>XTextProperty<parameter> *text_prop_return</parameter></paramdef>
</funcprototype>
</funcsynopsis>
<!-- .FN -->
<variablelist>
  <varlistentry>
    <term>
      <emphasis remap='I'>display</emphasis>
    </term>
    <listitem>
      <para>
Specifies the connection to the X server.
      </para>
    </listitem>
  </varlistentry>
  <varlistentry>
    <term>
      <emphasis remap='I'>w</emphasis>
    </term>
    <listitem>
      <para>
Specifies the window.
      </para>
    </listitem>
  </varlistentry>
  <varlistentry>
    <term>
      <emphasis remap='I'>text_prop_return</emphasis>
    </term>
    <listitem>
      <para>
Returns the
<structname>XTextProperty</structname>
structure.
    </para>
  </listitem>
  </varlistentry>
</variablelist>
</para>
<para>
<!-- .LP -->
<!-- .eM -->
The 
<function>XGetWMIconName</function>
convenience function calls
<function>XGetTextProperty</function>
to obtain the <property>WM_ICON_NAME</property> property.
It returns a nonzero status on success;
otherwise, it returns a zero status.
</para>
<para>
<!-- .LP -->
The next two functions have been superseded by
<function>XSetWMIconName</function>
and
<function>XGetWMIconName</function>,
respectively.
You can use these additional convenience functions 
for window names that are encoded as STRING properties.
<!-- .sp -->
</para>
<para>
<!-- .LP -->
<!-- .sp -->
To set the name to be displayed in a window's icon, use
<function>XSetIconName</function>.
<indexterm><primary>Window</primary><secondary>icon name</secondary></indexterm>
<indexterm significance="preferred"><primary>XSetIconName</primary></indexterm>
<!-- .sM -->
<funcsynopsis id='xseticonname'>
<funcprototype>
  <funcdef><function>XSetIconName</function></funcdef>
  <paramdef>Display<parameter> *display</parameter></paramdef>
  <paramdef>Window<parameter> w</parameter></paramdef>
  <paramdef>char<parameter> *icon_name</parameter></paramdef>
</funcprototype>
</funcsynopsis>
<!-- .FN -->
<variablelist>
  <varlistentry>
    <term>
      <emphasis remap='I'>display</emphasis>
    </term>
    <listitem>
      <para>
Specifies the connection to the X server.
      </para>
    </listitem>
  </varlistentry>
  <varlistentry>
    <term>
      <emphasis remap='I'>w</emphasis>
    </term>
    <listitem>
      <para>
Specifies the window.
      </para>
    </listitem>
  </varlistentry>
  <varlistentry>
    <term>
      <emphasis remap='I'>icon_name</emphasis>
    </term>
    <listitem>
      <para>
Specifies the icon name,
which should be a null-terminated string.
    </para>
  </listitem>
  </varlistentry>
</variablelist>
</para>
<para>
<!-- .LP -->
<!-- .eM -->
If the string is not in the Host Portable Character Encoding,
the result is implementation-dependent.
<function>XSetIconName</function>
can generate
<errorname>BadAlloc</errorname>
and
<errorname>BadWindow</errorname>
errors.
</para>
<para>
<!-- .LP -->
<!-- .sp -->
To get the name a window wants displayed in its icon, use
<function>XGetIconName</function>.
<indexterm significance="preferred"><primary>XGetIconName</primary></indexterm>
<!-- .sM -->
<funcsynopsis id='xgeticonname'>
<funcprototype>
  <funcdef>Status <function>XGetIconName</function></funcdef>
  <paramdef>Display<parameter> *display</parameter></paramdef>
  <paramdef>Window<parameter> w</parameter></paramdef>
  <paramdef>char<parameter> **icon_name_return</parameter></paramdef>
</funcprototype>
</funcsynopsis>
<!-- .FN -->
<variablelist>
  <varlistentry>
    <term>
      <emphasis remap='I'>display</emphasis>
    </term>
    <listitem>
      <para>
Specifies the connection to the X server.
      </para>
    </listitem>
  </varlistentry>
  <varlistentry>
    <term>
      <emphasis remap='I'>w</emphasis>
    </term>
    <listitem>
      <para>
Specifies the window.
      </para>
    </listitem>
  </varlistentry>
  <varlistentry>
    <term>
      <emphasis remap='I'>icon_name_return</emphasis>
    </term>
    <listitem>
      <para>
Returns the window's icon name,
which is a null-terminated string.
    </para>
  </listitem>
  </varlistentry>
</variablelist>
</para>
<para>
<!-- .LP -->
<!-- .eM -->
The
<function>XGetIconName</function>
function returns the name to be displayed in the specified window's icon.
If it succeeds, it returns a nonzero status; otherwise, 
if no icon name has been set for the window,
it returns zero.
If you never assigned a name to the window,
<function>XGetIconName</function>
sets icon_name_return to NULL.
If the data returned by the server is in the Latin Portable Character Encoding,
then the returned string is in the Host Portable Character Encoding.
Otherwise, the result is implementation-dependent.
When finished with it, a client must free
the icon name string using
<function>XFree</function>.
</para>
<para>
<!-- .LP -->
<function>XGetIconName</function>
can generate a
<errorname>BadWindow</errorname>
error.
</para>
</sect2>
<sect2 id="Setting_and_Reading_the_WM_HINTS_Property">
<title>Setting and Reading the WM_HINTS Property</title>
<!-- .XS -->
<!-- (SN Setting and Reading the WM_HINTS Property -->
<!-- .XE -->
<para>
<!-- .LP -->
Xlib provides functions that you can use to set and read 
the <property>WM_HINTS</property> property for a given window.
These functions use the flags and the
<structname>XWMHints</structname>
structure, as defined in the
<filename class="headerfile">&lt;X11/Xutil.h&gt;</filename>
<indexterm type="file"><primary><filename class="headerfile">X11/Xutil.h</filename></primary></indexterm>
<indexterm><primary>Files</primary><secondary><filename class="headerfile">&lt;X11/Xutil.h&gt;</filename></secondary></indexterm>
<indexterm><primary>Headers</primary><secondary><filename class="headerfile">&lt;X11/Xutil.h&gt;</filename></secondary></indexterm>
header file.
<!-- .sp -->
</para>
<para>
<!-- .LP -->
To allocate an
<structname>XWMHints</structname>
structure, use
<function>XAllocWMHints</function>.
</para>

<para>
  XWMHints *XAllocWMHints()
</para>

<para>
<!-- .LP -->
<!-- .eM -->
The
<function>XAllocWMHints</function>
function allocates and returns a pointer to an
<structname>XWMHints</structname>
structure.
Note that all fields in the
<structname>XWMHints</structname>
structure are initially set to zero.
If insufficient memory is available, 
<function>XAllocWMHints</function>
returns NULL.
To free the memory allocated to this structure,
use
<function>XFree</function>.
</para>
<para>
<!-- .LP -->
The
<structname>XWMHints</structname>
structure contains:
</para>

<literallayout class="monospaced">
/* Window manager hints mask bits */

#define         InputHint             (1L&lt;&lt;0)
#define         StateHint             (1L&lt;&lt;1)
#define         IconPixmapHint        (1L&lt;&lt;2)
#define         IconWindowHint        (1L&lt;&lt;3)
#define         IconPositionHint      (1L&lt;&lt;4)
#define         IconMaskHint          (1L&lt;&lt;5)
#define         WindowGroupHint       (1L&lt;&lt;6)
#define         UrgencyHint           (1L&lt;&lt;8)
#define         AllHints              (InputHint|StateHint|IconPixmapHint|
                                       IconWIndowHint|IconPositionHint|
                                       IconMaskHint|WindowGroupHint)


/* Values */

typedef struct {
	long flags;	        /* marks which fields in this structure are defined */
	Bool input;	        /* does this application rely on the window manager to
			           get keyboard input? */
	int initial_state;	/* see below */
	Pixmap icon_pixmap;	/* pixmap to be used as icon */
	Window icon_window;	/* window to be used as icon */
	int icon_x, icon_y;	/* initial position of icon */
	Pixmap icon_mask;	/* pixmap to be used as mask for icon_pixmap */
	XID window_group;	/* id of related window group */
	/* this structure may be extended in the future */
} XWMHints;
</literallayout>
<para>
<!-- .LP -->
<!-- .eM -->
The input member is used to communicate to the window manager the input focus
model used by the application.
Applications that expect input but never explicitly set focus to any 
of their subwindows (that is, use the push model of focus management), 
such as X Version 10 style applications that use real-estate
driven focus, should set this member to 
<symbol>True</symbol>.
Similarly, applications
that set input focus to their subwindows only when it is given to their
top-level window by a window manager should also set this member to 
<symbol>True</symbol>.
Applications that manage their own input focus by explicitly setting
focus to one of their subwindows whenever they want keyboard input 
(that is, use the pull model of focus management) should set this member to 
<symbol>False</symbol>.
Applications that never expect any keyboard input also should set this member
to 
<symbol>False</symbol>.
</para>
<para>
<!-- .LP -->
Pull model window managers should make it possible for push model
applications to get input by setting input focus to the top-level windows of
applications whose input member is 
<symbol>True</symbol>.
Push model window managers should
make sure that pull model applications do not break them 
by resetting input focus to 
<symbol>PointerRoot</symbol>
when it is appropriate (for example, whenever an application whose
input member is 
<symbol>False</symbol>
sets input focus to one of its subwindows).
</para>
<para>
<!-- .LP -->
The definitions for the initial_state flag are:
</para>

<literallayout class="monospaced">
#define      WithdrawnState 0
#define      NormalState    1   /* most applications start this way */
#define      IconicState    2   /* application wants to start as an icon */

</literallayout>
<para>
The icon_mask specifies which pixels of the icon_pixmap should be used as the
icon.  
This allows for nonrectangular icons.
Both icon_pixmap and icon_mask must be bitmaps.
The icon_window lets an application provide a window for use as an icon
for window managers that support such use.
The window_group lets you specify that this window belongs to a group
of other windows.
For example, if a single application manipulates multiple 
top-level windows, this allows you to provide enough
information that a window manager can iconify all of the windows
rather than just the one window.
</para>
<para>
<!-- .LP -->
The
<symbol>UrgencyHint</symbol>
flag, if set in the flags field, indicates that the client deems the window
contents to be urgent, requiring the timely response of the user.  The
window manager will make some effort to draw the user's attention to this
window while this flag is set.  The client must provide some means by which the
user can cause the urgency flag to be cleared (either mitigating
the condition that made the window urgent or merely shutting off the alarm)
or the window to be withdrawn.
</para>
<para>
<!-- .LP -->
<!-- .sp -->
To set a window's <property>WM_HINTS</property> property, use
<function>XSetWMHints</function>.
<indexterm significance="preferred"><primary>XSetWMHints</primary></indexterm>
<!-- .sM -->
<funcsynopsis id='xsetwmhints'>
<funcprototype>
  <funcdef><function>XSetWMHints</function></funcdef>
  <paramdef>Display<parameter> *display</parameter></paramdef>
  <paramdef>Window<parameter> w</parameter></paramdef>
  <paramdef>XWMHints<parameter> *wmhints</parameter></paramdef>
</funcprototype>
</funcsynopsis>
<!-- .FN -->
<variablelist>
  <varlistentry>
    <term>
      <emphasis remap='I'>display</emphasis>
    </term>
    <listitem>
      <para>
Specifies the connection to the X server.
      </para>
    </listitem>
  </varlistentry>
  <varlistentry>
    <term>
      <emphasis remap='I'>w</emphasis>
    </term>
    <listitem>
      <para>
Specifies the window.
      </para>
    </listitem>
  </varlistentry>
  <varlistentry>
    <term>
      <emphasis remap='I'>wmhints</emphasis>
    </term>
    <listitem>
      <para>
Specifies the 
<structname>XWMHints</structname>
structure to be used.
    </para>
  </listitem>
  </varlistentry>
</variablelist>
</para>
<para>
<!-- .LP -->
<!-- .eM -->
The
<function>XSetWMHints</function>
function sets the window manager hints that include icon information and location,
the initial state of the window, and whether the application relies on the
window manager to get keyboard input.
</para>
<para>
<!-- .LP -->
<function>XSetWMHints</function>
can generate
<errorname>BadAlloc</errorname>
and
<errorname>BadWindow</errorname>
errors.
</para>
<para>
<!-- .LP -->
<!-- .sp -->
To read a window's <property>WM_HINTS</property> property, use
<function>XGetWMHints</function>.
<indexterm significance="preferred"><primary>XGetWMHints</primary></indexterm>
<!-- .sM -->
<funcsynopsis id='xgetwmhints'>
<funcprototype>
  <funcdef>XWMHints *<function>XGetWMHints</function></funcdef>
  <paramdef>Display<parameter> *display</parameter></paramdef>
  <paramdef>Window<parameter> w</parameter></paramdef>
</funcprototype>
</funcsynopsis>
<!-- .FN -->
<variablelist>
  <varlistentry>
    <term>
      <emphasis remap='I'>display</emphasis>
    </term>
    <listitem>
      <para>
Specifies the connection to the X server.
      </para>
    </listitem>
  </varlistentry>
  <varlistentry>
    <term>
      <emphasis remap='I'>w</emphasis>
    </term>
    <listitem>
      <para>
Specifies the window.
    </para>
  </listitem>
  </varlistentry>
</variablelist>
</para>
<para>
<!-- .LP -->
<!-- .eM -->
The
<function>XGetWMHints</function>
function reads the window manager hints and 
returns NULL if no <property>WM_HINTS</property> property was set on the window 
or returns a pointer to an 
<structname>XWMHints</structname>
structure if it succeeds.
When finished with the data,
free the space used for it by calling
<function>XFree</function>.
</para>
<para>
<!-- .LP -->
<function>XGetWMHints</function>
can generate a
<errorname>BadWindow</errorname>
error.
</para>
</sect2>
<sect2 id="Setting_and_Reading_the_WM_NORMAL_HINTS_Property">
<title>Setting and Reading the WM_NORMAL_HINTS Property</title>
<!-- .XS -->
<!-- (SN Setting and Reading the WM_NORMAL_HINTS Property -->
<!-- .XE -->
<para>
<!-- .LP -->
Xlib provides functions that you can use to set or read 
the <property>WM_NORMAL_HINTS</property> property for a given window.
The functions use the flags and the
<structname>XSizeHints</structname>
structure, as defined in the
<filename class="headerfile">&lt;X11/Xutil.h&gt;</filename>
<indexterm type="file"><primary><filename class="headerfile">X11/Xutil.h</filename></primary></indexterm>
<indexterm><primary>Files</primary><secondary><filename class="headerfile">&lt;X11/Xutil.h&gt;</filename></secondary></indexterm>
<indexterm><primary>Headers</primary><secondary><filename class="headerfile">&lt;X11/Xutil.h&gt;</filename></secondary></indexterm>
header file.
</para>
<para>
<!-- .LP -->
The size of the
<structname>XSizeHints</structname>
structure may grow in future releases, as new components are
added to support new <acronym>ICCCM</acronym> features.
Passing statically allocated instances of this structure into
Xlib may result in memory corruption when running against a
future release of the library.
As such, it is recommended that only dynamically allocated
instances of the structure be used.
<!-- .sp -->
</para>
<para>
<!-- .LP -->
To allocate an
<structname>XSizeHints</structname>
structure, use
<function>XAllocSizeHints</function>.
</para>

<para>
XSizeHints *XAllocSizeHints()
</para>
<para>
<!-- .LP -->
<!-- .eM -->
The
<function>XAllocSizeHints</function>
function allocates and returns a pointer to an
<structname>XSizeHints</structname>
structure.
Note that all fields in the
<structname>XSizeHints</structname>
structure are initially set to zero.
If insufficient memory is available, 
<function>XAllocSizeHints</function>
returns NULL.
To free the memory allocated to this structure,
use
<function>XFree</function>.
</para>
<para>
<!-- .LP -->
The
<structname>XSizeHints</structname>
structure contains:
</para>


<literallayout class="monospaced">
/* Size hints mask bits */

#define           USPosition         (1L&lt;&lt;0)  /* user specified x,y */
#define           USSize             (1L&lt;&lt;1)  /* user specified width,height */
#define           PPosition          (1L&lt;&lt;2)  /* program specified posistion */
#define           PSize              (1L&lt;&lt;3)  /* program specified size */
#define           PMinSize           (1L&lt;&lt;4)  /* program specified minimum size */
#define           PMaxSize           (1L&lt;&lt;5)  /* program specified maximum size */
#define           PResizeInc         (1L&lt;&lt;5)  /* program specified resize increments */
#define           PAspect            (1L&lt;&lt;6)  /* program specified min and max aspect ratios */
#define           PBaseSize          (1L&lt;&lt;8)
#define           PWinGravity        (1L&lt;&lt;9)
#define           PAllHints          (PPosition|Psize|
                                      PMinSize|PMaxSize|
                                      PResizeInc|PAspect)


/* Values */

typedef struct {
	long flags;	        /* marks which fields in this structure are defined */
	int x, y;	        /* Obsolete */
	int width, height;	/* Obsolete */
	int min_width, min_height;
	int max_width, max_height;
	int width_inc, height_inc;
	struct {
	       int x;	        /* numerator */
	       int y;	        /* denominator */
	} min_aspect, max_aspect;
	int base_width, base_height;
	int win_gravity;
	/* this structure may be extended in the future */
} XSizeHints;
</literallayout>

<para>
<!-- .LP -->
<!-- .eM -->
The x, y, width, and height members are now obsolete
and are left solely for compatibility reasons.
The min_width and min_height members specify the
minimum window size that still allows the application to be useful.
The max_width and max_height members specify the maximum window size.
The width_inc and height_inc members define an arithmetic progression of
sizes (minimum to maximum) into which the window prefers to be resized.
The min_aspect and max_aspect members are expressed
as ratios of x and y, 
and they allow an application to specify the range of aspect
ratios it prefers.
The base_width and base_height members define the desired size of the window.
The window manager will interpret the position of the window 
and its border width to position the point of the outer rectangle 
of the overall window specified by the win_gravity member.
The outer rectangle of the window includes any borders or decorations
supplied by the window manager.
In other words,
if the window manager decides to place the window where the client asked,
the position on the parent window's border named by the win_gravity 
will be placed where the client window would have been placed 
in the absence of a window manager.
</para>
<para>
<!-- .LP -->
Note that use of the
<symbol>PAllHints</symbol>
macro is highly discouraged.
<!-- .sp -->
</para>
<para>
<!-- .LP -->
To set a window's <property>WM_NORMAL_HINTS</property> property, use
<function>XSetWMNormalHints</function>.
<indexterm significance="preferred"><primary>XSetWMNormalHints</primary></indexterm>
<!-- .sM -->
<funcsynopsis id='xsetwmnormalhints'>
<funcprototype>
  <funcdef>void <function>XSetWMNormalHints</function></funcdef>
  <paramdef>Display<parameter> *display</parameter></paramdef>
  <paramdef>Window<parameter> w</parameter></paramdef>
  <paramdef>XSizeHints<parameter> *hints</parameter></paramdef>
</funcprototype>
</funcsynopsis>
<!-- .FN -->
<variablelist>
  <varlistentry>
    <term>
      <emphasis remap='I'>display</emphasis>
    </term>
    <listitem>
      <para>
Specifies the connection to the X server.
      </para>
    </listitem>
  </varlistentry>
  <varlistentry>
    <term>
      <emphasis remap='I'>w</emphasis>
    </term>
    <listitem>
      <para>
Specifies the window.
      </para>
    </listitem>
  </varlistentry>
  <varlistentry>
    <term>
      <emphasis remap='I'>hints</emphasis>
    </term>
    <listitem>
      <para>
Specifies the size hints for the window in its normal state.
    </para>
  </listitem>
  </varlistentry>
</variablelist>
</para>
<para>
<!-- .LP -->
<!-- .eM -->
The 
<function>XSetWMNormalHints</function>
function replaces the size hints for the <property>WM_NORMAL_HINTS</property> property 
on the specified window.
If the property does not already exist,
<function>XSetWMNormalHints</function>
sets the size hints for the <property>WM_NORMAL_HINTS</property> property on the specified window.
The property is stored with a type of <property>WM_SIZE_HINTS</property> and a format of 32.
</para>
<para>
<!-- .LP -->
<function>XSetWMNormalHints</function>
can generate
<errorname>BadAlloc</errorname>
and
<errorname>BadWindow</errorname>
errors.
<!-- .sp -->
</para>
<para>
<!-- .LP -->
To read a window's <property>WM_NORMAL_HINTS</property> property, use
<function>XGetWMNormalHints</function>.
<indexterm significance="preferred"><primary>XGetWMNormalHints</primary></indexterm>
<!-- .sM -->
<funcsynopsis id='xgetwmnormalhints'>
<funcprototype>
  <funcdef>Status <function>XGetWMNormalHints</function></funcdef>
  <paramdef>Display<parameter> *display</parameter></paramdef>
  <paramdef>Window<parameter> w</parameter></paramdef>
  <paramdef>XSizeHints<parameter> *hints_return</parameter></paramdef>
  <paramdef>long<parameter> *supplied_return</parameter></paramdef>
</funcprototype>
</funcsynopsis>
<!-- .FN -->
<variablelist>
  <varlistentry>
    <term>
      <emphasis remap='I'>display</emphasis>
    </term>
    <listitem>
      <para>
Specifies the connection to the X server.
      </para>
    </listitem>
  </varlistentry>
  <varlistentry>
    <term>
      <emphasis remap='I'>w</emphasis>
    </term>
    <listitem>
      <para>
Specifies the window.
      </para>
    </listitem>
  </varlistentry>
  <varlistentry>
    <term>
      <emphasis remap='I'>hints_return</emphasis>
    </term>
    <listitem>
      <para>
Returns the size hints for the window in its normal state.
      </para>
    </listitem>
  </varlistentry>
  <varlistentry>
    <term>
      <emphasis remap='I'>supplied_return</emphasis>
    </term>
    <listitem>
      <para>
Returns the hints that were supplied by the user.
    </para>
  </listitem>
  </varlistentry>
</variablelist>
</para>
<para>
<!-- .LP -->
<!-- .eM -->
The 
<function>XGetWMNormalHints</function>
function returns the size hints stored in the <property>WM_NORMAL_HINTS</property> property 
on the specified window.
If the property is of type <property>WM_SIZE_HINTS</property>, is of format 32,
and is long enough to contain either an old (pre-<acronym>ICCCM</acronym>) 
or new size hints structure, 
<function>XGetWMNormalHints</function>
sets the various fields of the 
<structname>XSizeHints</structname>
structure, sets the supplied_return argument to the list of fields 
that were supplied by the user (whether or not they contained defined values),
and returns a nonzero status.
Otherwise, it returns a zero status.
</para>
<para>
<!-- .LP -->
If 
<function>XGetWMNormalHints</function>
returns successfully and a pre-<acronym>ICCCM</acronym> size hints property is read, 
the supplied_return argument will contain the following bits:
</para>
<para>
<!-- .LP -->
<literallayout class="monospaced">
(USPosition|USSize|PPosition|PSize|PMinSize|
 PMaxSize|PResizeInc|PAspect)
</literallayout>
</para>
<para>
<!-- .LP -->
If the property is large enough to contain the base size 
and window gravity fields as well, 
the supplied_return argument will also contain the following bits:
</para>
<para>
<!-- .LP -->
<literallayout class="monospaced">
PBaseSize|PWinGravity
</literallayout>
</para>
<para>
<!-- .LP -->
<function>XGetWMNormalHints</function>
can generate a
<errorname>BadWindow</errorname>
error.
<!-- .sp -->
</para>
<para>
<!-- .LP -->
To set a window's <property>WM_SIZE_HINTS</property> property, use
<function>XSetWMSizeHints</function>.
<indexterm significance="preferred"><primary>XSetWMSizeHints</primary></indexterm>
<!-- .sM -->
<funcsynopsis id='xsetwmsizehints'>
<funcprototype>
  <funcdef>void <function>XSetWMSizeHints</function></funcdef>
  <paramdef>Display<parameter> *display</parameter></paramdef>
  <paramdef>Window<parameter> w</parameter></paramdef>
  <paramdef>XSizeHints<parameter> *hints</parameter></paramdef>
  <paramdef>Atom<parameter> property</parameter></paramdef>
</funcprototype>
</funcsynopsis>
<!-- .FN -->
<variablelist>
  <varlistentry>
    <term>
      <emphasis remap='I'>display</emphasis>
    </term>
    <listitem>
      <para>
Specifies the connection to the X server.
      </para>
    </listitem>
  </varlistentry>
  <varlistentry>
    <term>
      <emphasis remap='I'>w</emphasis>
    </term>
    <listitem>
      <para>
Specifies the window.
      </para>
    </listitem>
  </varlistentry>
  <varlistentry>
    <term>
      <emphasis remap='I'>hints</emphasis>
    </term>
    <listitem>
      <para>
Specifies the
<structname>XSizeHints</structname>
structure to be used.
      </para>
    </listitem>
  </varlistentry>
  <varlistentry>
    <term>
      <emphasis remap='I'>property</emphasis>
    </term>
    <listitem>
      <para>
Specifies the property name.
    </para>
  </listitem>
  </varlistentry>
</variablelist>
</para>
<para>
<!-- .LP -->
<!-- .eM -->
The 
<function>XSetWMSizeHints</function>
function replaces the size hints for the specified property 
on the named window.
If the specified property does not already exist,
<function>XSetWMSizeHints</function>
sets the size hints for the specified property
on the named window.
The property is stored with a type of <property>WM_SIZE_HINTS</property> and a format of 32.
To set a window's normal size hints, 
you can use the 
<function>XSetWMNormalHints</function>
function.
</para>
<para>
<!-- .LP -->
<function>XSetWMSizeHints</function>
can generate
<errorname>BadAlloc</errorname>,
<errorname>BadAtom</errorname>,
and 
<errorname>BadWindow</errorname>
errors.
<!-- .sp -->
</para>
<para>
<!-- .LP -->
To read a window's <property>WM_SIZE_HINTS</property> property, use
<function>XGetWMSizeHints</function>.
<indexterm significance="preferred"><primary>XGetWMSizeHints</primary></indexterm>
<!-- .sM -->
<funcsynopsis id='xgetwmsizehints'>
<funcprototype>
  <funcdef>Status <function>XGetWMSizeHints</function></funcdef>
  <paramdef>Display<parameter> *display</parameter></paramdef>
  <paramdef>Window<parameter> w</parameter></paramdef>
  <paramdef>XSizeHints<parameter> *hints_return</parameter></paramdef>
  <paramdef>long<parameter> *supplied_return</parameter></paramdef>
  <paramdef>Atom<parameter> property</parameter></paramdef>
</funcprototype>
</funcsynopsis>
<!-- .FN -->
<variablelist>
  <varlistentry>
    <term>
      <emphasis remap='I'>display</emphasis>
    </term>
    <listitem>
      <para>
Specifies the connection to the X server.
      </para>
    </listitem>
  </varlistentry>
  <varlistentry>
    <term>
      <emphasis remap='I'>w</emphasis>
    </term>
    <listitem>
      <para>
Specifies the window.
      </para>
    </listitem>
  </varlistentry>
  <varlistentry>
    <term>
      <emphasis remap='I'>hints_return</emphasis>
    </term>
    <listitem>
      <para>
Returns the
<structname>XSizeHints</structname>
structure.
      </para>
    </listitem>
  </varlistentry>
  <varlistentry>
    <term>
      <emphasis remap='I'>supplied_return</emphasis>
    </term>
    <listitem>
      <para>
Returns the hints that were supplied by the user.
      </para>
    </listitem>
  </varlistentry>
  <varlistentry>
    <term>
      <emphasis remap='I'>property</emphasis>
    </term>
    <listitem>
      <para>
Specifies the property name.
    </para>
  </listitem>
  </varlistentry>
</variablelist>
</para>
<para>
<!-- .LP -->
<!-- .eM -->
The 
<function>XGetWMSizeHints</function>
function returns the size hints stored in the specified property 
on the named window.
If the property is of type <property>WM_SIZE_HINTS</property>, is of format 32, 
and is long enough to contain either an old (pre-<acronym>ICCCM</acronym>) 
or new size hints structure, 
<function>XGetWMSizeHints</function>
sets the various fields of the 
<structname>XSizeHints</structname>
structure, sets the supplied_return argument to the
list of fields that were supplied by the user 
(whether or not they contained defined values), 
and returns a nonzero status.
Otherwise, it returns a zero status.
To get a window's normal size hints, 
you can use the 
<function>XGetWMNormalHints</function>
function.
</para>
<para>
<!-- .LP -->
If 
<function>XGetWMSizeHints</function>
returns successfully and a pre-<acronym>ICCCM</acronym> size hints property is read, 
the supplied_return argument will contain the following bits:
</para>
<para>
<!-- .LP -->
<literallayout class="monospaced">
(USPosition|USSize|PPosition|PSize|PMinSize|
 PMaxSize|PResizeInc|PAspect)
</literallayout>
</para>
<para>
<!-- .LP -->
If the property is large enough to contain the base size 
and window gravity fields as well, 
the supplied_return argument will also contain the following bits:
</para>
<para>
<!-- .LP -->
<literallayout class="monospaced">
PBaseSize|PWinGravity
</literallayout>
</para>
<para>
<!-- .LP -->
<function>XGetWMSizeHints</function>
can generate
<errorname>BadAtom</errorname>
and 
<errorname>BadWindow</errorname>
errors.
</para>
</sect2>
<sect2 id="Setting_and_Reading_the_WM_CLASS_Property">
<title>Setting and Reading the WM_CLASS Property</title>
<!-- .XS -->
<!-- (SN Setting and Reading the WM_CLASS Property -->
<!-- .XE -->
<para>
<!-- .LP -->
Xlib provides functions that you can use to set and get 
the <property>WM_CLASS</property> property for a given window.
These functions use the
<structname>XClassHint</structname>
structure, which is defined in the
<filename class="headerfile">&lt;X11/Xutil.h&gt;</filename>
<indexterm type="file"><primary><filename class="headerfile">X11/Xutil.h</filename></primary></indexterm>
<indexterm><primary>Files</primary><secondary><filename class="headerfile">&lt;X11/Xutil.h&gt;</filename></secondary></indexterm>
<indexterm><primary>Headers</primary><secondary><filename class="headerfile">&lt;X11/Xutil.h&gt;</filename></secondary></indexterm>
header file.
<!-- .sp -->
</para>
<para>
<!-- .LP -->
To allocate an
<structname>XClassHint</structname>
structure, use
<function>XAllocClassHint</function>.
<indexterm significance="preferred"><primary>XAllocClassHint</primary></indexterm>
<!-- .sM -->
</para>
<para>

  XClassHint *XAllocClassHint()
</para>

<para>
<!-- .LP -->
<!-- .eM -->
The
<function>XAllocClassHint</function>
function allocates and returns a pointer to an
<structname>XClassHint</structname>
structure.
Note that the pointer fields in the
<structname>XClassHint</structname>
structure are initially set to NULL.
If insufficient memory is available, 
<function>XAllocClassHint</function>
returns NULL.
To free the memory allocated to this structure,
use
<function>XFree</function>.
</para>
<para>
<!-- .LP -->
The
<structname>XClassHint</structname>
contains:
</para>
<para>
<!-- .LP -->
<!-- .sM -->
<indexterm significance="preferred"><primary>XClassHint</primary></indexterm>
<literallayout class="monospaced">
<!-- .TA .5i -->
<!-- .ta .5i -->
typedef struct {
	char *res_name;
	char *res_class;
} XClassHint;
</literallayout>
</para>
<para>
<!-- .LP -->
<!-- .eM -->
The res_name member contains the application name, 
and the res_class member contains the application class. 
Note that the name set in this property may differ from the name set as <property>WM_NAME</property>.
That is, <property>WM_NAME</property> specifies what should be displayed in the title bar and,
therefore, can contain temporal information (for example, the name of
a file currently in an editor's buffer).
On the other hand, 
the name specified as part of <property>WM_CLASS</property> is the formal name of the application
that should be used when retrieving the application's resources from the 
resource database.
</para>
<para>
<!-- .LP -->
<!-- .sp -->
To set a window's <property>WM_CLASS</property> property, use
<function>XSetClassHint</function>.
<indexterm significance="preferred"><primary>XSetClassHint</primary></indexterm>
<!-- .sM -->
<funcsynopsis id='xsetclasshint'>
<funcprototype>
  <funcdef><function>XSetClassHint</function></funcdef>
  <paramdef>Display<parameter> *display</parameter></paramdef>
  <paramdef>Window<parameter> w</parameter></paramdef>
  <paramdef>XClassHint<parameter> *class_hints</parameter></paramdef>
</funcprototype>
</funcsynopsis>
<!-- .FN -->
<variablelist>
  <varlistentry>
    <term>
      <emphasis remap='I'>display</emphasis>
    </term>
    <listitem>
      <para>
Specifies the connection to the X server.
      </para>
    </listitem>
  </varlistentry>
  <varlistentry>
    <term>
      <emphasis remap='I'>w</emphasis>
    </term>
    <listitem>
      <para>
Specifies the window.
      </para>
    </listitem>
  </varlistentry>
  <varlistentry>
    <term>
      <emphasis remap='I'>class_hints</emphasis>
    </term>
    <listitem>
      <para>
Specifies the
<structname>XClassHint</structname>
structure that is to be used.
    </para>
  </listitem>
  </varlistentry>
</variablelist>
</para>
<para>
<!-- .LP -->
<!-- .eM -->
The
<function>XSetClassHint</function>
function sets the class hint for the specified window.
If the strings are not in the Host Portable Character Encoding,
the result is implementation-dependent.
</para>
<para>
<!-- .LP -->
<function>XSetClassHint</function>
can generate
<errorname>BadAlloc</errorname>
and
<errorname>BadWindow</errorname>
errors. 
</para>
<para>
<!-- .LP -->
<!-- .sp -->
To read a window's <property>WM_CLASS</property> property, use
<function>XGetClassHint</function>.
<indexterm significance="preferred"><primary>XGetClassHint</primary></indexterm>
<!-- .sM -->
<funcsynopsis id='xgetclasshint'>
<funcprototype>
  <funcdef>Status <function>XGetClassHint</function></funcdef>
  <paramdef>Display<parameter> *display</parameter></paramdef>
  <paramdef>Window<parameter> w</parameter></paramdef>
  <paramdef>XClassHint<parameter> *class_hints_return</parameter></paramdef>
</funcprototype>
</funcsynopsis>
<!-- .FN -->
<variablelist>
  <varlistentry>
    <term>
      <emphasis remap='I'>display</emphasis>
    </term>
    <listitem>
      <para>
Specifies the connection to the X server.
      </para>
    </listitem>
  </varlistentry>
  <varlistentry>
    <term>
      <emphasis remap='I'>w</emphasis>
    </term>
    <listitem>
      <para>
Specifies the window.
      </para>
    </listitem>
  </varlistentry>
  <varlistentry>
    <term>
      <emphasis remap='I'>class_hints_return</emphasis>
    </term>
    <listitem>
      <para>
Returns the 
<structname>XClassHint</structname>
structure.
    </para>
  </listitem>
  </varlistentry>
</variablelist>
</para>
<para>
<!-- .LP -->
<!-- .eM -->
The
<function>XGetClassHint</function>
function returns the class hint of the specified window to the members
of the supplied structure.
If the data returned by the server is in the Latin Portable Character Encoding,
then the returned strings are in the Host Portable Character Encoding.
Otherwise, the result is implementation-dependent.
It returns a nonzero status on success;
otherwise, it returns a zero status.
To free res_name and res_class when finished with the strings,
use
<function>XFree</function>
on each individually.
</para>
<para>
<!-- .LP -->
<function>XGetClassHint</function>
can generate a
<errorname>BadWindow</errorname>
error.
</para>
</sect2>
<sect2 id="Setting_and_Reading_the_WM_TRANSIENT_FOR_Property">
<title>Setting and Reading the WM_TRANSIENT_FOR Property</title>
<!-- .XS -->
<!-- (SN Setting and Reading the WM_TRANSIENT_FOR Property -->
<!-- .XE -->
<para>
<!-- .LP -->
Xlib provides functions that you can use to set and read
the <property>WM_TRANSIENT_FOR</property> property for a given window.
</para>
<para>
<!-- .LP -->
<!-- .sp -->
To set a window's <property>WM_TRANSIENT_FOR</property> property, use
<function>XSetTransientForHint</function>.
<indexterm significance="preferred"><primary>XSetTransientForHint</primary></indexterm>
<!-- .sM -->
<funcsynopsis id='xsettransientforhint'>
<funcprototype>
  <funcdef><function>XSetTransientForHint</function></funcdef>
  <paramdef>Display<parameter> *display</parameter></paramdef>
  <paramdef>Window<parameter> w</parameter></paramdef>
  <paramdef>Window<parameter> prop_window</parameter></paramdef>
</funcprototype>
</funcsynopsis>
<!-- .FN -->
<variablelist>
  <varlistentry>
    <term>
      <emphasis remap='I'>display</emphasis>
    </term>
    <listitem>
      <para>
Specifies the connection to the X server.
      </para>
    </listitem>
  </varlistentry>
  <varlistentry>
    <term>
      <emphasis remap='I'>w</emphasis>
    </term>
    <listitem>
      <para>
Specifies the window.
      </para>
    </listitem>
  </varlistentry>
  <varlistentry>
    <term>
      <emphasis remap='I'>prop_window</emphasis>
    </term>
    <listitem>
      <para>
Specifies the window that the <property>WM_TRANSIENT_FOR</property> property is to be set to.
    </para>
  </listitem>
  </varlistentry>
</variablelist>
</para>
<para>
<!-- .LP -->
<!-- .eM -->
The
<function>XSetTransientForHint</function>
function sets the <property>WM_TRANSIENT_FOR</property> property of the specified window to the 
specified prop_window.
</para>
<para>
<!-- .LP -->
<function>XSetTransientForHint</function>
can generate
<errorname>BadAlloc</errorname>
and
<errorname>BadWindow</errorname>
errors.
</para>
<para>
<!-- .LP -->
<!-- .sp -->
To read a window's <property>WM_TRANSIENT_FOR</property> property, use
<function>XGetTransientForHint</function>.
<indexterm significance="preferred"><primary>XGetTransientForHint</primary></indexterm>
<!-- .sM -->
<funcsynopsis id='xgettransientforhint'>
<funcprototype>
  <funcdef>Status <function>XGetTransientForHint</function></funcdef>
  <paramdef>Display<parameter> *display</parameter></paramdef>
  <paramdef>Window<parameter> w</parameter></paramdef>
  <paramdef>Window<parameter> *prop_window_return</parameter></paramdef>
</funcprototype>
</funcsynopsis>
<!-- .FN -->
<variablelist>
  <varlistentry>
    <term>
      <emphasis remap='I'>display</emphasis>
    </term>
    <listitem>
      <para>
Specifies the connection to the X server.
      </para>
    </listitem>
  </varlistentry>
  <varlistentry>
    <term>
      <emphasis remap='I'>w</emphasis>
    </term>
    <listitem>
      <para>
Specifies the window.
      </para>
    </listitem>
  </varlistentry>
  <varlistentry>
    <term>
      <emphasis remap='I'>prop_window_return</emphasis>
    </term>
    <listitem>
      <para>
Returns the <property>WM_TRANSIENT_FOR</property> property of the specified window.
    </para>
  </listitem>
  </varlistentry>
</variablelist>
</para>
<para>
<!-- .LP -->
<!-- .eM -->
The
<function>XGetTransientForHint</function>
function returns the <property>WM_TRANSIENT_FOR</property> property for the specified window.
It returns a nonzero status on success;
otherwise, it returns a zero status.
</para>
<para>
<!-- .LP -->
<function>XGetTransientForHint</function>
can generate a
<errorname>BadWindow</errorname>
error.
</para>
</sect2>
<sect2 id="Setting_and_Reading_the_WM_PROTOCOLS_Property">
<title>Setting and Reading the WM_PROTOCOLS Property</title>
<!-- .XS -->
<!-- (SN Setting and Reading the WM_PROTOCOLS Property -->
<!-- .XE -->
<para>
<!-- .LP -->
Xlib provides functions that you can use to set and read
the <property>WM_PROTOCOLS</property> property for a given window.
</para>
<para>
<!-- .LP -->
<!-- .sp -->
To set a window's <property>WM_PROTOCOLS</property> property, use
<function>XSetWMProtocols</function>.
<indexterm significance="preferred"><primary>XSetWMProtocols</primary></indexterm>
<!-- .sM -->
<funcsynopsis id='xsetwmprotocols'>
<funcprototype>
  <funcdef>Status <function>XSetWMProtocols</function></funcdef>
  <paramdef>Display<parameter> *display</parameter></paramdef>
  <paramdef>Window<parameter> w</parameter></paramdef>
  <paramdef>Atom<parameter> *protocols</parameter></paramdef>
  <paramdef>int<parameter> count</parameter></paramdef>
</funcprototype>
</funcsynopsis>
<!-- .FN -->
<variablelist>
  <varlistentry>
    <term>
      <emphasis remap='I'>display</emphasis>
    </term>
    <listitem>
      <para>
Specifies the connection to the X server.
      </para>
    </listitem>
  </varlistentry>
  <varlistentry>
    <term>
      <emphasis remap='I'>w</emphasis>
    </term>
    <listitem>
      <para>
Specifies the window.
      </para>
    </listitem>
  </varlistentry>
  <varlistentry>
    <term>
      <emphasis remap='I'>protocols</emphasis>
    </term>
    <listitem>
      <para>
Specifies the list of protocols.
<!-- .ds Cn protocols in the list -->
      </para>
    </listitem>
  </varlistentry>
  <varlistentry>
    <term>
      <emphasis remap='I'>count</emphasis>
    </term>
    <listitem>
      <para>
Specifies the number of (Cn.
    </para>
  </listitem>
  </varlistentry>
</variablelist>
</para>
<para>
<!-- .LP -->
<!-- .eM -->
The 
<function>XSetWMProtocols</function>
function replaces the <property>WM_PROTOCOLS</property> property on the specified window 
with the list of atoms specified by the protocols argument.
If the property does not already exist,
<function>XSetWMProtocols</function>
sets the <property>WM_PROTOCOLS</property> property on the specified window
to the list of atoms specified by the protocols argument.
The property is stored with a type of ATOM and a format of 32.
If it cannot intern the <property>WM_PROTOCOLS</property> atom, 
<function>XSetWMProtocols</function>
returns a zero status.
Otherwise, it returns a nonzero status.
</para>
<para>
<!-- .LP -->
<function>XSetWMProtocols</function>
can generate
<errorname>BadAlloc</errorname>
and
<errorname>BadWindow</errorname>
errors.
<!-- .sp -->
</para>
<para>
<!-- .LP -->
To read a window's <property>WM_PROTOCOLS</property> property, use
<function>XGetWMProtocols</function>.
<indexterm significance="preferred"><primary>XGetWMProtocols</primary></indexterm>
<!-- .sM -->
<funcsynopsis id='xgetwmprotocols'>
<funcprototype>
  <funcdef>Status <function>XGetWMProtocols</function></funcdef>
  <paramdef>Display<parameter> *display</parameter></paramdef>
  <paramdef>Window<parameter> w</parameter></paramdef>
  <paramdef>Atom<parameter> **protocols_return</parameter></paramdef>
  <paramdef>int<parameter> *count_return</parameter></paramdef>
</funcprototype>
</funcsynopsis>
<!-- .FN -->
<variablelist>
  <varlistentry>
    <term>
      <emphasis remap='I'>display</emphasis>
    </term>
    <listitem>
      <para>
Specifies the connection to the X server.
      </para>
    </listitem>
  </varlistentry>
  <varlistentry>
    <term>
      <emphasis remap='I'>w</emphasis>
    </term>
    <listitem>
      <para>
Specifies the window.
      </para>
    </listitem>
  </varlistentry>
  <varlistentry>
    <term>
      <emphasis remap='I'>protocols_return</emphasis>
    </term>
    <listitem>
      <para>
Returns the list of protocols.
<!-- .ds Cn protocols in the list -->
      </para>
    </listitem>
  </varlistentry>
  <varlistentry>
    <term>
      <emphasis remap='I'>count_return</emphasis>
    </term>
    <listitem>
      <para>
Returns the number of (Cn.
    </para>
  </listitem>
  </varlistentry>
</variablelist>
</para>
<para>
<!-- .LP -->
<!-- .eM -->
The 
<function>XGetWMProtocols</function>
function returns the list of atoms stored in the <property>WM_PROTOCOLS</property> property 
on the specified window.
These atoms describe window manager protocols in which the owner 
of this window is willing to participate.
If the property exists, is of type ATOM, is of format 32, 
and the atom <property>WM_PROTOCOLS</property> can be interned, 
<function>XGetWMProtocols</function>
sets the protocols_return argument to a list of atoms, 
sets the count_return argument to the number of elements in the list, 
and returns a nonzero status.
Otherwise, it sets neither of the return arguments
and returns a zero status.
To release the list of atoms, use
<function>XFree</function>.
</para>
<para>
<!-- .LP -->
<function>XGetWMProtocols</function>
can generate a
<errorname>BadWindow</errorname>
error.
</para>
</sect2>
<sect2 id="Setting_and_Reading_the_WM_COLORMAP_WINDOWS_Property">
<title>Setting and Reading the WM_COLORMAP_WINDOWS Property</title>
<!-- .XS -->
<!-- (SN Setting and Reading the WM_COLORMAP_WINDOWS Property -->
<!-- .XE -->
<para>
<!-- .LP -->
Xlib provides functions that you can use to set and read
the <property>WM_COLORMAP_WINDOWS</property> property for a given window.
<!-- .sp -->
</para>
<para>
<!-- .LP -->
To set a window's <property>WM_COLORMAP_WINDOWS</property> property, use
<function>XSetWMColormapWindows</function>.
<indexterm significance="preferred"><primary>XSetWMColormapWindows</primary></indexterm>
<!-- .sM -->
<funcsynopsis id='xsetwmcolormapwindows'>
<funcprototype>
  <funcdef>Status <function>XSetWMColormapWindows</function></funcdef>
  <paramdef>Display<parameter> *display</parameter></paramdef>
  <paramdef>Window<parameter> w</parameter></paramdef>
  <paramdef>Window<parameter> *colormap_windows</parameter></paramdef>
  <paramdef>int<parameter> count</parameter></paramdef>
</funcprototype>
</funcsynopsis>
<!-- .FN -->
<variablelist>
  <varlistentry>
    <term>
      <emphasis remap='I'>display</emphasis>
    </term>
    <listitem>
      <para>
Specifies the connection to the X server.
      </para>
    </listitem>
  </varlistentry>
  <varlistentry>
    <term>
      <emphasis remap='I'>w</emphasis>
    </term>
    <listitem>
      <para>
Specifies the window.
      </para>
    </listitem>
  </varlistentry>
  <varlistentry>
    <term>
      <emphasis remap='I'>colormap_windows</emphasis>
    </term>
    <listitem>
      <para>
Specifies the list of windows.
<!-- .ds Cn windows in the list -->
      </para>
    </listitem>
  </varlistentry>
  <varlistentry>
    <term>
      <emphasis remap='I'>count</emphasis>
    </term>
    <listitem>
      <para>
Specifies the number of (Cn.
    </para>
  </listitem>
  </varlistentry>
</variablelist>
</para>
<para>
<!-- .LP -->
<!-- .eM -->
The 
<function>XSetWMColormapWindows</function>
function replaces the <property>WM_COLORMAP_WINDOWS</property> property on the specified
window with the list of windows specified by the colormap_windows argument.
If the property does not already exist,
<function>XSetWMColormapWindows</function>
sets the <property>WM_COLORMAP_WINDOWS</property> property on the specified
window to the list of windows specified by the colormap_windows argument.
The property is stored with a type of WINDOW and a format of 32.
If it cannot intern the <property>WM_COLORMAP_WINDOWS</property> atom,
<function>XSetWMColormapWindows</function>
returns a zero status.
Otherwise, it returns a nonzero status.
</para>
<para>
<!-- .LP -->
<function>XSetWMColormapWindows</function>
can generate
<errorname>BadAlloc</errorname>
and
<errorname>BadWindow</errorname>
errors.
<!-- .sp -->
</para>
<para>
<!-- .LP -->
To read a window's <property>WM_COLORMAP_WINDOWS</property> property, use
<function>XGetWMColormapWindows</function>.
<indexterm significance="preferred"><primary>XGetWMColormapWindows</primary></indexterm>
<!-- .sM -->
<funcsynopsis id='xgetwmcolormapwindows'>
<funcprototype>
  <funcdef>Status <function>XGetWMColormapWindows</function></funcdef>
  <paramdef>Display<parameter> *display</parameter></paramdef>
  <paramdef>Window<parameter> w</parameter></paramdef>
  <paramdef>Window<parameter> **colormap_windows_return</parameter></paramdef>
  <paramdef>int<parameter> *count_return</parameter></paramdef>
</funcprototype>
</funcsynopsis>
<!-- .FN -->
<variablelist>
  <varlistentry>
    <term>
      <emphasis remap='I'>display</emphasis>
    </term>
    <listitem>
      <para>
Specifies the connection to the X server.
      </para>
    </listitem>
  </varlistentry>
  <varlistentry>
    <term>
      <emphasis remap='I'>w</emphasis>
    </term>
    <listitem>
      <para>
Specifies the window.
      </para>
    </listitem>
  </varlistentry>
  <varlistentry>
    <term>
      <emphasis remap='I'>colormap_windows_return</emphasis>
    </term>
    <listitem>
      <para>
Returns the list of windows.
<!-- .ds Cn windows in the list -->
      </para>
    </listitem>
  </varlistentry>
  <varlistentry>
    <term>
      <emphasis remap='I'>count_return</emphasis>
    </term>
    <listitem>
      <para>
Returns the number of (Cn.
    </para>
  </listitem>
  </varlistentry>
</variablelist>
</para>
<para>
<!-- .LP -->
<!-- .eM -->
The 
<function>XGetWMColormapWindows</function>
function returns the list of window identifiers stored 
in the <property>WM_COLORMAP_WINDOWS</property> property on the specified window.
These identifiers indicate the colormaps that the window manager
may need to install for this window.
If the property exists, is of type WINDOW, is of format 32, 
and the atom <property>WM_COLORMAP_WINDOWS</property> can be interned, 
<function>XGetWMColormapWindows</function>
sets the windows_return argument to a list of window identifiers, 
sets the count_return argument to the number of elements in the list, 
and returns a nonzero status.
Otherwise, it sets neither of the return arguments
and returns a zero status.
To release the list of window identifiers, use
<function>XFree</function>.
</para>
<para>
<!-- .LP -->
<function>XGetWMColormapWindows</function>
can generate a
<errorname>BadWindow</errorname>
error.
</para>
</sect2>
<sect2 id="Setting_and_Reading_the_WM_ICON_SIZE_Property">
<title>Setting and Reading the WM_ICON_SIZE Property</title>
<!-- .XS -->
<!-- (SN Setting and Reading the WM_ICON_SIZE Property -->
<!-- .XE -->
<para>
<!-- .LP -->
Xlib provides functions that you can use to set and read 
the <property>WM_ICON_SIZE</property> property for a given window.
These functions use the 
<structname>XIconSize</structname>
<indexterm><primary>XIconSize</primary></indexterm>
structure, which is defined in the
<filename class="headerfile">&lt;X11/Xutil.h&gt;</filename>
<indexterm type="file"><primary><filename class="headerfile">X11/Xutil.h</filename></primary></indexterm>
<indexterm><primary>Files</primary><secondary><filename class="headerfile">&lt;X11/Xutil.h&gt;</filename></secondary></indexterm>
<indexterm><primary>Headers</primary><secondary><filename class="headerfile">&lt;X11/Xutil.h&gt;</filename></secondary></indexterm>
header file.
<!-- .sp -->
</para>
<para>
<!-- .LP -->
To allocate an
<structname>XIconSize</structname>
structure, use
<function>XAllocIconSize</function>.
</para>

<para>
  XIconSize *XAllocIconSize()
</para>

<para>
<!-- .LP -->
<!-- .eM -->
The
<function>XAllocIconSize</function>
function allocates and returns a pointer to an
<structname>XIconSize</structname>
structure.
Note that all fields in the
<structname>XIconSize</structname>
structure are initially set to zero.
If insufficient memory is available, 
<function>XAllocIconSize</function>
returns NULL.
To free the memory allocated to this structure,
use
<function>XFree</function>.
</para>
<para>
<!-- .LP -->
The
<structname>XIconSize</structname>
structure contains:
</para>
<para>
<!-- .LP -->
<!-- .sM -->
<indexterm significance="preferred"><primary>XIconSize</primary></indexterm>
<literallayout class="monospaced">
<!-- .TA .5i 2.5i -->
<!-- .ta .5i 2.5i -->
typedef struct {
	int min_width, min_height;
	int max_width, max_height;
	int width_inc, height_inc;
} XIconSize;
</literallayout>
</para>
<para>
<!-- .LP -->
<!-- .eM -->
The width_inc and height_inc members define an arithmetic progression of
sizes (minimum to maximum) that represent the supported icon sizes.
</para>
<para>
<!-- .LP -->
<!-- .sp -->
To set a window's <property>WM_ICON_SIZE</property> property, use
<function>XSetIconSizes</function>.
<indexterm significance="preferred"><primary>XSetIconSizes</primary></indexterm>
<!-- .sM -->
<funcsynopsis id='xseticonsizes'>
<funcprototype>
  <funcdef><function>XSetIconSizes</function></funcdef>
  <paramdef>Display<parameter> *display</parameter></paramdef>
  <paramdef>Window<parameter> w</parameter></paramdef>
  <paramdef>XIconSize<parameter> *size_list</parameter></paramdef>
  <paramdef>int<parameter> count</parameter></paramdef>
</funcprototype>
</funcsynopsis>
<!-- .FN -->
<variablelist>
  <varlistentry>
    <term>
      <emphasis remap='I'>display</emphasis>
    </term>
    <listitem>
      <para>
Specifies the connection to the X server.
      </para>
    </listitem>
  </varlistentry>
  <varlistentry>
    <term>
      <emphasis remap='I'>w</emphasis>
    </term>
    <listitem>
      <para>
Specifies the window.
      </para>
    </listitem>
  </varlistentry>
  <varlistentry>
    <term>
      <emphasis remap='I'>size_list</emphasis>
    </term>
    <listitem>
      <para>
Specifies the size list.
      </para>
    </listitem>
  </varlistentry>
  <varlistentry>
    <term>
      <emphasis remap='I'>count</emphasis>
    </term>
    <listitem>
      <para>
Specifies the number of items in the size list.
    </para>
  </listitem>
  </varlistentry>
</variablelist>
</para>
<para>
<!-- .LP -->
<!-- .eM -->
The
<function>XSetIconSizes</function>
function is used only by window managers to set the supported icon sizes.
</para>
<para>
<!-- .LP -->
<function>XSetIconSizes</function>
can generate
<errorname>BadAlloc</errorname>
and
<errorname>BadWindow</errorname>
errors.
</para>
<para>
<!-- .LP -->
<!-- .sp -->
To read a window's <property>WM_ICON_SIZE</property> property, use
<function>XGetIconSizes</function>.
<indexterm significance="preferred"><primary>XGetIconSizes</primary></indexterm>
<!-- .sM -->
<funcsynopsis id='xgeticonsizes'>
<funcprototype>
  <funcdef>Status <function>XGetIconSizes</function></funcdef>
  <paramdef>Display<parameter> *display</parameter></paramdef>
  <paramdef>Window<parameter> w</parameter></paramdef>
  <paramdef>XIconSize<parameter> **size_list_return</parameter></paramdef>
  <paramdef>int<parameter> *count_return</parameter></paramdef>
</funcprototype>
</funcsynopsis>
<!-- .FN -->
<variablelist>
  <varlistentry>
    <term>
      <emphasis remap='I'>display</emphasis>
    </term>
    <listitem>
      <para>
Specifies the connection to the X server.
      </para>
    </listitem>
  </varlistentry>
  <varlistentry>
    <term>
      <emphasis remap='I'>w</emphasis>
    </term>
    <listitem>
      <para>
Specifies the window.
      </para>
    </listitem>
  </varlistentry>
  <varlistentry>
    <term>
      <emphasis remap='I'>size_list_return</emphasis>
    </term>
    <listitem>
      <para>
Returns the size list.
      </para>
    </listitem>
  </varlistentry>
  <varlistentry>
    <term>
      <emphasis remap='I'>count_return</emphasis>
    </term>
    <listitem>
      <para>
Returns the number of items in the size list.
    </para>
  </listitem>
  </varlistentry>
</variablelist>
</para>
<para>
<!-- .LP -->
<!-- .eM -->
The
<function>XGetIconSizes</function>
function returns zero if a window manager has not set icon sizes;
otherwise, it returns nonzero.
<function>XGetIconSizes</function>
should be called by an application that
wants to find out what icon sizes would be most appreciated by the
window manager under which the application is running.
The application
should then use
<function>XSetWMHints</function>
to supply the window manager with an icon pixmap or window in one of the
supported sizes.
To free the data allocated in size_list_return, use
<function>XFree</function>.
</para>
<para>
<!-- .LP -->
<function>XGetIconSizes</function>
can generate a
<errorname>BadWindow</errorname>
error.
</para>
</sect2>
<sect2 id="Using_Window_Manager_Convenience_Functions">
<title>Using Window Manager Convenience Functions</title>
<!-- .XS -->
<!-- (SN Using Window Manager Convenience Functions -->
<!-- .XE -->
<para>
<!-- .LP -->
The 
<function>XmbSetWMProperties</function>
function stores the standard set of window manager properties,
with text properties in standard encodings
for internationalized text communication.
The standard window manager properties for a given window are
<property>WM_NAME</property>, <property>WM_ICON_NAME</property>, <property>WM_HINTS</property>, <property>WM_NORMAL_HINTS</property>, <property>WM_CLASS</property>,
<property>WM_COMMAND</property>, <property>WM_CLIENT_MACHINE</property>, and <property>WM_LOCALE_NAME</property>.
<indexterm significance="preferred"><primary>XmbSetWMProperties</primary></indexterm>
<!-- .sM -->
<funcsynopsis id='xmbsetwmproperties'>
<funcprototype>
  <funcdef>void <function>XmbSetWMProperties</function></funcdef>
  <paramdef>Display<parameter> *display</parameter></paramdef>
  <paramdef>Window<parameter> w</parameter></paramdef>
  <paramdef>char<parameter> *window_name</parameter></paramdef>
  <paramdef>char<parameter> *icon_name</parameter></paramdef>
  <paramdef>char<parameter> *argv[]</parameter></paramdef>
  <paramdef>int<parameter> argc</parameter></paramdef>
  <paramdef>XSizeHints<parameter> *normal_hints</parameter></paramdef>
  <paramdef>XWMHints<parameter> *wm_hints</parameter></paramdef>
  <paramdef>XClassHint<parameter> *class_hints</parameter></paramdef>
</funcprototype>
</funcsynopsis>
<!-- .FN -->
<variablelist>
  <varlistentry>
    <term>
      <emphasis remap='I'>display</emphasis>
    </term>
    <listitem>
      <para>
Specifies the connection to the X server.
      </para>
    </listitem>
  </varlistentry>
  <varlistentry>
    <term>
      <emphasis remap='I'>w</emphasis>
    </term>
    <listitem>
      <para>
Specifies the window.
      </para>
    </listitem>
  </varlistentry>
  <varlistentry>
    <term>
      <emphasis remap='I'>window_name</emphasis>
    </term>
    <listitem>
      <para>
Specifies the window name,
which should be a null-terminated string.
      </para>
    </listitem>
  </varlistentry>
  <varlistentry>
    <term>
      <emphasis remap='I'>icon_name</emphasis>
    </term>
    <listitem>
      <para>
Specifies the icon name,
which should be a null-terminated string.
      </para>
    </listitem>
  </varlistentry>
  <varlistentry>
    <term>
      <emphasis remap='I'>argv</emphasis>
    </term>
    <listitem>
      <para>
Specifies the application's argument list.
      </para>
    </listitem>
  </varlistentry>
  <varlistentry>
    <term>
      <emphasis remap='I'>argc</emphasis>
    </term>
    <listitem>
      <para>
Specifies the number of arguments.
      </para>
    </listitem>
  </varlistentry>
  <varlistentry>
    <term>
      <emphasis remap='I'>hints</emphasis>
    </term>
    <listitem>
      <para>
Specifies the size hints for the window in its normal state.
      </para>
    </listitem>
  </varlistentry>
  <varlistentry>
    <term>
      <emphasis remap='I'>wm_hints</emphasis>
    </term>
    <listitem>
      <para>
Specifies the
<structname>XWMHints</structname>
structure to be used.
      </para>
    </listitem>
  </varlistentry>
  <varlistentry>
    <term>
      <emphasis remap='I'>class_hints</emphasis>
    </term>
    <listitem>
      <para>
Specifies the
<structname>XClassHint</structname>
structure to be used.
    </para>
  </listitem>
  </varlistentry>
</variablelist>
</para>
<para>
<!-- .LP -->
<!-- .eM -->
The
<function>XmbSetWMProperties</function>
convenience function provides a simple programming interface 
for setting those essential window properties that are used 
for communicating with other clients
(particularly window and session managers).
</para>
<para>
<!-- .LP -->
If the window_name argument is non-NULL,
<function>XmbSetWMProperties</function>
sets the <property>WM_NAME</property> property.
If the icon_name argument is non-NULL,
<function>XmbSetWMProperties</function>
sets the <property>WM_ICON_NAME</property> property.
The window_name and icon_name arguments are null-terminated strings
in the encoding of the current locale.
If the arguments can be fully converted to the STRING encoding,
the properties are created with type ``STRING''; 
otherwise, the arguments are converted to Compound Text, 
and the properties are created with type ``COMPOUND_TEXT''.
</para>
<para>
<!-- .LP -->
If the normal_hints argument is non-NULL,
<function>XmbSetWMProperties</function>
calls
<function>XSetWMNormalHints</function>,
which sets the <property>WM_NORMAL_HINTS</property> property
(see <link linkend="Setting_and_Reading_the_WM_NORMAL_HINTS_Property">section 14.1.7</link>).
If the wm_hints argument is non-NULL, 
<function>XmbSetWMProperties</function>
calls
<function>XSetWMHints</function>,
which sets the <property>WM_HINTS</property> property
(see <link linkend="Setting_and_Reading_the_WM_HINTS_Property">section 14.1.6</link>).
</para>
<para>
<!-- .LP -->
If the argv argument is non-NULL,
<function>XmbSetWMProperties</function>
sets the <property>WM_COMMAND</property> property from argv and argc.
An argc of zero indicates a zero-length command.
</para>
<para>
<!-- .LP -->
The hostname of the machine is stored using 
<function>XSetWMClientMachine</function>
(see <link linkend="Setting_and_Reading_the_WM_CLIENT_MACHINE_Property">section 14.2.2</link>).
</para>
<para>
<!-- .LP -->
If the class_hints argument is non-NULL,
<function>XmbSetWMProperties</function>
sets the <property>WM_CLASS</property> property.
If the res_name member in the 
<structname>XClassHint</structname>
structure is set to the NULL pointer and the RESOURCE_NAME
environment variable is set,
the value of the environment variable is substituted for res_name.
If the res_name member is NULL,
the environment variable is not set, and argv and argv[0] are set,
then the value of argv[0], stripped of any directory prefixes,
is substituted for res_name.
</para>
<para>
<!-- .LP -->
It is assumed that the supplied class_hints.res_name and argv,
the RESOURCE_NAME environment variable, and the hostname of the machine
are in the encoding of the locale announced for the LC_CTYPE category
(on <acronym>POSIX</acronym>-compliant systems, the LC_CTYPE, else LANG environment variable).
The corresponding <property>WM_CLASS</property>, <property>WM_COMMAND</property>, and <property>WM_CLIENT_MACHINE</property> properties
are typed according to the local host locale announcer.
No encoding conversion is performed prior to storage in the properties.
</para>
<para>
<!-- .LP -->
For clients that need to process the property text in a locale,
<function>XmbSetWMProperties</function>
sets the <property>WM_LOCALE_NAME</property> property to be the name of the current locale.
The name is assumed to be in the Host Portable Character Encoding
and is converted to STRING for storage in the property.
</para>
<para>
<!-- .LP -->
<function>XmbSetWMProperties</function>
can generate
<errorname>BadAlloc</errorname>
and
<errorname>BadWindow</errorname>
errors.
<!-- .sp -->
</para>
<para>
<!-- .LP -->
To set a window's standard window manager properties
with strings in client-specified encodings, use
<function>XSetWMProperties</function>.
The standard window manager properties for a given window are
<property>WM_NAME</property>, <property>WM_ICON_NAME</property>, <property>WM_HINTS</property>, <property>WM_NORMAL_HINTS</property>, <property>WM_CLASS</property>,
<property>WM_COMMAND</property>, and <property>WM_CLIENT_MACHINE</property>.
<indexterm significance="preferred"><primary>XSetWMProperties</primary></indexterm>
<!-- .sM -->
<funcsynopsis id='xsetwmproperties'>
<funcprototype>
  <funcdef>void <function>XSetWMProperties</function></funcdef>
  <paramdef>Display<parameter> *display</parameter></paramdef>
  <paramdef>Window<parameter> w</parameter></paramdef>
  <paramdef>XTextProperty<parameter> *window_name</parameter></paramdef>
  <paramdef>XTextProperty<parameter> *icon_name</parameter></paramdef>
  <paramdef>char<parameter> **argv</parameter></paramdef>
  <paramdef>int<parameter> argc</parameter></paramdef>
  <paramdef>XSizeHints<parameter> *normal_hints</parameter></paramdef>
  <paramdef>XWMHints<parameter> *wm_hints</parameter></paramdef>
  <paramdef>XClassHint<parameter> *class_hints</parameter></paramdef>
</funcprototype>
</funcsynopsis>
<!-- .FN -->
<variablelist>
  <varlistentry>
    <term>
      <emphasis remap='I'>display</emphasis>
    </term>
    <listitem>
      <para>
Specifies the connection to the X server.
      </para>
    </listitem>
  </varlistentry>
  <varlistentry>
    <term>
      <emphasis remap='I'>w</emphasis>
    </term>
    <listitem>
      <para>
Specifies the window.
      </para>
    </listitem>
  </varlistentry>
  <varlistentry>
    <term>
      <emphasis remap='I'>window_name</emphasis>
    </term>
    <listitem>
      <para>
Specifies the window name,
which should be a null-terminated string.
      </para>
    </listitem>
  </varlistentry>
  <varlistentry>
    <term>
      <emphasis remap='I'>icon_name</emphasis>
    </term>
    <listitem>
      <para>
Specifies the icon name,
which should be a null-terminated string.
      </para>
    </listitem>
  </varlistentry>
  <varlistentry>
    <term>
      <emphasis remap='I'>argv</emphasis>
    </term>
    <listitem>
      <para>
Specifies the application's argument list.
      </para>
    </listitem>
  </varlistentry>
  <varlistentry>
    <term>
      <emphasis remap='I'>argc</emphasis>
    </term>
    <listitem>
      <para>
Specifies the number of arguments.
      </para>
    </listitem>
  </varlistentry>
  <varlistentry>
    <term>
      <emphasis remap='I'>normal_hints</emphasis>
    </term>
    <listitem>
      <para>
Specifies the size hints for the window in its normal state.
      </para>
    </listitem>
  </varlistentry>
  <varlistentry>
    <term>
      <emphasis remap='I'>wm_hints</emphasis>
    </term>
    <listitem>
      <para>
Specifies the
<structname>XWMHints</structname>
structure to be used.
      </para>
    </listitem>
  </varlistentry>
  <varlistentry>
    <term>
      <emphasis remap='I'>class_hints</emphasis>
    </term>
    <listitem>
      <para>
Specifies the
<structname>XClassHint</structname>
structure to be used.
    </para>
  </listitem>
  </varlistentry>
</variablelist>
</para>
<para>
<!-- .LP -->
<!-- .eM -->
The 
<function>XSetWMProperties</function>
convenience function provides a single programming interface 
for setting those essential window properties that are used 
for communicating with other clients (particularly window and session
managers).
</para>
<para>
<!-- .LP -->
If the window_name argument is non-NULL, 
<function>XSetWMProperties</function>
calls
<function>XSetWMName</function>,
which, in turn, sets the <property>WM_NAME</property> property
(see <link linkend="Setting_and_Reading_the_WM_NAME_Property">section 14.1.4</link>).
If the icon_name argument is non-NULL,
<function>XSetWMProperties</function>
calls
<function>XSetWMIconName</function>,
which sets the <property>WM_ICON_NAME</property> property
(see <link linkend="Setting_and_Reading_the_WM_ICON_NAME_Property">section 14.1.5</link>).
If the argv argument is non-NULL, 
<function>XSetWMProperties</function>
calls
<function>XSetCommand</function>,
which sets the <property>WM_COMMAND</property> property
(see <link linkend="Setting_and_Reading_the_WM_COMMAND_Property">section 14.2.1</link>).
Note that an argc of zero is allowed to indicate a zero-length command.
Note also that the hostname of this machine is stored using
<function>XSetWMClientMachine</function>
(see <link linkend="Setting_and_Reading_the_WM_CLIENT_MACHINE_Property">section 14.2.2</link>).
</para>
<para>
<!-- .LP -->
If the normal_hints argument is non-NULL, 
<function>XSetWMProperties</function>
calls
<function>XSetWMNormalHints</function>,
which sets the <property>WM_NORMAL_HINTS</property> property
(see <link linkend="Setting_and_Reading_the_WM_NORMAL_HINTS_Property">section 14.1.7</link>).
If the wm_hints argument is non-NULL, 
<function>XSetWMProperties</function>
calls
<function>XSetWMHints</function>,
which sets the <property>WM_HINTS</property> property
(see <link linkend="Setting_and_Reading_the_WM_HINTS_Property">section 14.1.6</link>).
</para>
<para>
<!-- .LP -->
If the class_hints argument is non-NULL, 
<function>XSetWMProperties</function>
calls
<function>XSetClassHint</function>,
which sets the <property>WM_CLASS</property> property
(see <link linkend="Setting_and_Reading_the_WM_CLASS_Property">section 14.1.8</link>).
If the res_name member in the
<structname>XClassHint</structname>
structure is set to the NULL pointer and the RESOURCE_NAME environment 
variable is set, 
then the value of the environment variable is substituted for res_name.
If the res_name member is NULL, 
the environment variable is not set, 
and argv and argv[0] are set, 
then the value of argv[0], stripped of
any directory prefixes, is substituted for res_name.
</para>
<para>
<!-- .LP -->
<function>XSetWMProperties</function>
can generate
<errorname>BadAlloc</errorname>
and
<errorname>BadWindow</errorname>
errors.
</para>
</sect2>
</sect1>
<sect1 id="Client_to_Session_Manager_Communication">
<title>Client to Session Manager Communication</title>
<!-- .XS -->
<!-- (SN Client to Session Manager Communication -->
<!-- .XE -->
<para>
<!-- .LP -->
This section discusses how to:
</para>
<itemizedlist>
  <listitem>
    <para>
Set and read the <property>WM_COMMAND</property> property
    </para>
  </listitem>
  <listitem>
    <para>
Set and read the <property>WM_CLIENT_MACHINE</property> property
    </para>
  </listitem>
</itemizedlist>
<sect2 id="Setting_and_Reading_the_WM_COMMAND_Property">
<title>Setting and Reading the WM_COMMAND Property</title>
<!-- .XS -->
<!-- (SN Setting and Reading the WM_COMMAND Property -->
<!-- .XE -->
<para>
<!-- .LP -->
Xlib provides functions that you can use to set and read
the <property>WM_COMMAND</property> property for a given window.
<!-- .sp -->
</para>
<para>
<!-- .LP -->
To set a window's <property>WM_COMMAND</property> property, use
<function>XSetCommand</function>.
<indexterm significance="preferred"><primary>XSetCommand</primary></indexterm>
<!-- .sM -->
<funcsynopsis id='xsetcommand'>
<funcprototype>
  <funcdef><function>XSetCommand</function></funcdef>
  <paramdef>Display<parameter> *display</parameter></paramdef>
  <paramdef>Window<parameter> w</parameter></paramdef>
  <paramdef>char<parameter> **argv</parameter></paramdef>
  <paramdef>int<parameter> argc</parameter></paramdef>
</funcprototype>
</funcsynopsis>
<!-- .FN -->
<variablelist>
  <varlistentry>
    <term>
      <emphasis remap='I'>display</emphasis>
    </term>
    <listitem>
      <para>
Specifies the connection to the X server.
      </para>
    </listitem>
  </varlistentry>
  <varlistentry>
    <term>
      <emphasis remap='I'>w</emphasis>
    </term>
    <listitem>
      <para>
Specifies the window.
      </para>
    </listitem>
  </varlistentry>
  <varlistentry>
    <term>
      <emphasis remap='I'>argv</emphasis>
    </term>
    <listitem>
      <para>
Specifies the application's argument list.
      </para>
    </listitem>
  </varlistentry>
  <varlistentry>
    <term>
      <emphasis remap='I'>argc</emphasis>
    </term>
    <listitem>
      <para>
Specifies the number of arguments.
    </para>
  </listitem>
  </varlistentry>
</variablelist>
</para>
<para>
<!-- .LP -->
<!-- .eM -->
The
<function>XSetCommand</function>
function sets the command and arguments used to invoke the
application.
(Typically, argv is the argv array of your main program.)
If the strings are not in the Host Portable Character Encoding,
the result is implementation-dependent.
</para>
<para>
<!-- .LP -->
<function>XSetCommand</function>
can generate
<errorname>BadAlloc</errorname>
and
<errorname>BadWindow</errorname>
errors.
<!-- .sp -->
</para>
<para>
<!-- .LP -->
To read a window's <property>WM_COMMAND</property> property, use
<function>XGetCommand</function>.
<indexterm significance="preferred"><primary>XGetCommand</primary></indexterm>
<!-- .sM -->
<funcsynopsis id='xgetcommand'>
<funcprototype>
  <funcdef>Status <function>XGetCommand</function></funcdef>
  <paramdef>Display<parameter> *display</parameter></paramdef>
  <paramdef>Window<parameter> w</parameter></paramdef>
  <paramdef>char<parameter> ***argv_return</parameter></paramdef>
  <paramdef>int<parameter> *argc_return</parameter></paramdef>
</funcprototype>
</funcsynopsis>
<!-- .FN -->
<variablelist>
  <varlistentry>
    <term>
      <emphasis remap='I'>display</emphasis>
    </term>
    <listitem>
      <para>
Specifies the connection to the X server.
      </para>
    </listitem>
  </varlistentry>
  <varlistentry>
    <term>
      <emphasis remap='I'>w</emphasis>
    </term>
    <listitem>
      <para>
Specifies the window.
      </para>
    </listitem>
  </varlistentry>
  <varlistentry>
    <term>
      <emphasis remap='I'>argv_return</emphasis>
    </term>
    <listitem>
      <para>
Returns the application's argument list.
      </para>
    </listitem>
  </varlistentry>
  <varlistentry>
    <term>
      <emphasis remap='I'>argc_return</emphasis>
    </term>
    <listitem>
      <para>
Returns the number of arguments returned.
    </para>
  </listitem>
  </varlistentry>
</variablelist>
</para>
<para>
<!-- .LP -->
<!-- .eM -->
The 
<function>XGetCommand</function>
function reads the <property>WM_COMMAND</property> property from the specified window 
and returns a string list.
If the <property>WM_COMMAND</property> property exists, 
it is of type STRING and format 8.
If sufficient memory can be allocated to contain the string list, 
<function>XGetCommand</function>
fills in the argv_return and argc_return arguments
and returns a nonzero status.
Otherwise, it returns a zero status.
If the data returned by the server is in the Latin Portable Character Encoding,
then the returned strings are in the Host Portable Character Encoding.
Otherwise, the result is implementation-dependent.
To free the memory allocated to the string list, use
<function>XFreeStringList</function>.
</para>
</sect2>
<sect2 id="Setting_and_Reading_the_WM_CLIENT_MACHINE_Property">
<title>Setting and Reading the WM_CLIENT_MACHINE Property</title>
<!-- .XS -->
<!-- (SN Setting and Reading the WM_CLIENT_MACHINE Property -->
<!-- .XE -->
<para>
<!-- .LP -->
Xlib provides functions that you can use to set and read 
the <property>WM_CLIENT_MACHINE</property> property for a given window.
<!-- .sp -->
</para>
<para>
<!-- .LP -->
To set a window's <property>WM_CLIENT_MACHINE</property> property, use
<function>XSetWMClientMachine</function>.
<indexterm significance="preferred"><primary>XSetWMClientMachine</primary></indexterm>
<!-- .sM -->
<funcsynopsis id='xsetwmclientmachine'>
<funcprototype>
  <funcdef>void <function>XSetWMClientMachine</function></funcdef>
  <paramdef>Display<parameter> *display</parameter></paramdef>
  <paramdef>Window<parameter> w</parameter></paramdef>
  <paramdef>XTextProperty<parameter> *text_prop</parameter></paramdef>
</funcprototype>
</funcsynopsis>
<!-- .FN -->
<variablelist>
  <varlistentry>
    <term>
      <emphasis remap='I'>display</emphasis>
    </term>
    <listitem>
      <para>
Specifies the connection to the X server.
      </para>
    </listitem>
  </varlistentry>
  <varlistentry>
    <term>
      <emphasis remap='I'>w</emphasis>
    </term>
    <listitem>
      <para>
Specifies the window.
      </para>
    </listitem>
  </varlistentry>
  <varlistentry>
    <term>
      <emphasis remap='I'>text_prop</emphasis>
    </term>
    <listitem>
      <para>
Specifies the
<structname>XTextProperty</structname>
structure to be used.
    </para>
  </listitem>
  </varlistentry>
</variablelist>
</para>
<para>
<!-- .LP -->
<!-- .eM -->
The
<function>XSetWMClientMachine</function>
convenience function calls
<function>XSetTextProperty</function>
to set the <property>WM_CLIENT_MACHINE</property> property.
<!-- .sp -->
</para>
<para>
<!-- .LP -->
To read a window's <property>WM_CLIENT_MACHINE</property> property, use
<function>XGetWMClientMachine</function>.
<indexterm significance="preferred"><primary>XGetWMClientMachine</primary></indexterm>
<!-- .sM -->
<funcsynopsis id='xgetwmclientmachine'>
<funcprototype>
  <funcdef>Status <function>XGetWMClientMachine</function></funcdef>
  <paramdef>Display<parameter> *display</parameter></paramdef>
  <paramdef>Window<parameter> w</parameter></paramdef>
  <paramdef>XTextProperty<parameter> *text_prop_return</parameter></paramdef>
</funcprototype>
</funcsynopsis>
<!-- .FN -->
<variablelist>
  <varlistentry>
    <term>
      <emphasis remap='I'>display</emphasis>
    </term>
    <listitem>
      <para>
Specifies the connection to the X server.
      </para>
    </listitem>
  </varlistentry>
  <varlistentry>
    <term>
      <emphasis remap='I'>w</emphasis>
    </term>
    <listitem>
      <para>
Specifies the window.
      </para>
    </listitem>
  </varlistentry>
  <varlistentry>
    <term>
      <emphasis remap='I'>text_prop_return</emphasis>
    </term>
    <listitem>
      <para>
Returns the
<structname>XTextProperty</structname>
structure.
    </para>
  </listitem>
  </varlistentry>
</variablelist>
</para>
<para>
<!-- .LP -->
<!-- .eM -->
The
<function>XGetWMClientMachine</function>
convenience function performs an 
<function>XGetTextProperty</function>
on the <property>WM_CLIENT_MACHINE</property> property.
It returns a nonzero status on success;
otherwise, it returns a zero status.
</para>
</sect2>
</sect1>
<sect1 id="Standard_Colormaps">
<title>Standard Colormaps</title>
<!-- .XS -->
<!-- (SN Standard Colormaps  -->
<!-- .XE -->
<para>
<!-- .LP -->
Applications with color palettes, smooth-shaded drawings, or digitized
images demand large numbers of colors.  
In addition, these applications often require an efficient mapping 
from color triples to pixel values that display the appropriate colors.
</para>
<para>
<!-- .LP -->
As an example, consider a three-dimensional display program that wants 
to draw a smoothly shaded sphere.  
At each pixel in the image of the sphere, 
the program computes the intensity and color of light
reflected back to the viewer.  
The result of each computation is a triple of red, green, and blue (<acronym>RGB</acronym>)
coefficients in the range 0.0 to 1.0.  
To draw the sphere, the program needs a colormap that provides a
large range of uniformly distributed colors.  
The colormap should be arranged so that the program can
convert its <acronym>RGB</acronym> triples into pixel values very quickly,
because drawing the entire sphere requires many such
conversions.
</para>
<para>
<!-- .LP -->
On many current workstations,
the display is limited to 256 or fewer colors.  
Applications must allocate colors carefully, 
not only to make sure they cover the entire range they need 
but also to make use of as many of the available colors as possible.
On a typical X display, 
many applications are active at once.
Most workstations have only one hardware look-up table for colors,
so only one application colormap can be installed at a given time.
The application using the installed colormap is displayed correctly, 
and the other applications go technicolor and are
displayed with false colors.
</para>
<para>
<!-- .LP -->
As another example, consider a user who is running an 
image processing program to display earth-resources data.  
The image processing program needs a colormap set up with 8 reds, 
8 greens, and 4 blues, for a total of 256 colors.
Because some colors are already in use in the default colormap, 
the image processing program allocates and installs a new colormap.
</para>
<para>
<!-- .LP -->
The user decides to alter some of the colors in the image
by invoking a color palette program to mix and choose colors.
The color palette program also needs a
colormap with eight reds, eight greens, and four blues, so just like
the image processing program, it must allocate and
install a new colormap.
</para>
<para>
<!-- .LP -->
Because only one colormap can be installed at a time,
the color palette may be displayed incorrectly
whenever the image processing program is active.
Conversely, whenever the palette program is active, 
the image may be displayed incorrectly.  
The user can never match or compare colors in the palette and image.
Contention for colormap resources can be reduced if applications
with similar color needs share colormaps.
</para>
<para>
<!-- .LP -->
The image processing program and the color palette program 
could share the same colormap if there existed a convention that described
how the colormap was set up.  
Whenever either program was active, 
both would be displayed correctly.
</para>
<para>
<!-- .LP -->
The standard colormap properties define a set of commonly used
colormaps.  
Applications that share these colormaps and conventions display 
true colors more often and provide a better interface to the user.
</para>
<para>
<!-- .LP -->
Standard colormaps allow applications to share commonly used color
resources.  
This allows many applications to be displayed in true colors
simultaneously, even when each application needs an entirely filled
colormap.
</para>
<para>
<!-- .LP -->
Several standard colormaps are described in this section.
Usually, a window manager creates these colormaps.
Applications should use the standard colormaps if they already exist.
<!-- .sp -->
</para>
<para>
<!-- .LP -->
To allocate an
<structname>XStandardColormap</structname>
structure, use
<function>XAllocStandardColormap</function>.
</para>

<para>
XStandardColormap *XAllocStandardColormap()
</para>
<para>
<!-- .LP -->
<!-- .eM -->
The
<function>XAllocStandardColormap</function>
function allocates and returns a pointer to an
<structname>XStandardColormap</structname>
structure.
Note that all fields in the
<structname>XStandardColormap</structname>
structure are initially set to zero.
If insufficient memory is available, 
<function>XAllocStandardColormap</function>
returns NULL.
To free the memory allocated to this structure,
use
<function>XFree</function>.
</para>
<para>
<!-- .LP -->
The 
<structname>XStandardColormap</structname>
structure contains:
</para>
<literallayout class="monospaced">
/* Hints */

#define       ReeaseByFreeingColormap  ((XID)1L)

/* Values */

typedef struct {
	Colormap colormap;
	unsigned long red_max;
	unsigned long red_mult;
	unsigned long green_max;
	unsigned long green_mult;
	unsigned long blue_max;
	unsigned long blue_mult;
	unsigned long base_pixel;
	VisualID visualid;
	XID killid;
} XStandardColormap;
</literallayout>

<para>
<!-- .LP -->
<!-- .eM -->
The colormap member is the colormap created by the
<function>XCreateColormap</function>
function.
The red_max, green_max, and blue_max members give the maximum
red, green, and blue values, respectively.  
Each color coefficient ranges from zero to its max, inclusive.  
For example,
a common colormap allocation is 3/3/2 (3 planes for red, 3
planes for green, and 2 planes for blue).  
This colormap would have red_max = 7, green_max = 7, 
and blue_max = 3.  
An alternate allocation that uses only 216 colors is red_max = 5, 
green_max = 5, and blue_max = 5.
</para>
<para>
<!-- .LP -->
The red_mult, green_mult, and blue_mult members give the
scale factors used to compose a full pixel value. 
(See the discussion of the base_pixel members for further information.)
For a 3/3/2 allocation, red_mult might be 32,
green_mult might be 4, and blue_mult might be 1.  
For a 6-colors-each allocation, red_mult might be 36, 
green_mult might be 6, and blue_mult might be 1.
</para>
<para>
<!-- .LP -->
The base_pixel member gives the base pixel value used to
compose a full pixel value.  
Usually, the base_pixel is obtained from a call to the 
<function>XAllocColorPlanes</function>
function.  
Given integer red, green, and blue coefficients in their appropriate 
ranges, one then can compute a corresponding pixel value by
using the following expression:
</para>
<para>
<!-- .LP -->
<literallayout class="monospaced">
<!-- .TA .5i 1.5i -->
<!-- .ta .5i 1.5i -->
(r * red_mult + g * green_mult + b * blue_mult + base_pixel) &amp; 0xFFFFFFFF
</literallayout>
</para>
<para>
<!-- .LP -->
For 
<symbol>GrayScale</symbol>
colormaps, 
only the colormap, red_max, red_mult, 
and base_pixel members are defined. 
The other members are ignored.  
To compute a 
<symbol>GrayScale</symbol>
pixel value, use the following expression:
</para>
<para>
<!-- .LP -->
<literallayout class="monospaced">
<!-- .TA .5i 1.5i -->
<!-- .ta .5i 1.5i -->
(gray * red_mult + base_pixel) &amp; 0xFFFFFFFF
</literallayout>
</para>
<para>
<!-- .LP -->
Negative multipliers can be represented by converting the 2's
complement representation of the multiplier into an unsigned long and
storing the result in the appropriate _mult field.
The step of masking by 0xFFFFFFFF effectively converts the resulting
positive multiplier into a negative one.
The masking step will take place automatically on many machine architectures,
depending on the size of the integer type used to do the computation.
</para>
<para>
<!-- .LP -->
The visualid member gives the ID number of the visual from which the
colormap was created.
The killid member gives a resource ID that indicates whether
the cells held by this standard colormap are to be released 
by freeing the colormap ID or by calling the
<function>XKillClient</function>
function on the indicated resource.
(Note that this method is necessary for allocating out of an existing colormap.)
</para>
<para>
<!-- .LP -->
The properties containing the 
<structname>XStandardColormap</structname>
information have 
the type RGB_COLOR_MAP.
</para>
<para>
<!-- .LP -->
The remainder of this section discusses standard colormap properties and atoms
as well as how to manipulate standard colormaps.
</para>
<sect2 id="Standard_Colormap_Properties_and_Atoms">
<title>Standard Colormap Properties and Atoms</title>
<!-- .XS -->
<!-- (SN Standard Colormap Properties and Atoms  -->
<!-- .XE -->
<para>
<!-- .LP -->
<indexterm><primary>Standard Colormaps</primary></indexterm>
<indexterm><primary>Colormaps</primary><secondary>standard</secondary></indexterm>
Several standard colormaps are available.  
Each standard colormap is defined by a property, 
and each such property is identified by an atom.  
The following list names the atoms and describes the colormap
associated with each one.
The
<filename class="headerfile">&lt;X11/Xatom.h&gt;</filename>
<indexterm type="file"><primary><filename class="headerfile">X11/Xatom.h</filename></primary></indexterm>
<indexterm><primary>Files</primary><secondary><filename class="headerfile">&lt;X11/Xatom.h&gt;</filename></secondary></indexterm>
<indexterm><primary>Headers</primary><secondary><filename class="headerfile">&lt;X11/Xatom.h&gt;</filename></secondary></indexterm>
header file contains the definitions for each of the following atoms,
which are prefixed with XA_.
</para>



<variablelist>
  <varlistentry>
    <term>RGB_DEFAULT_MAP</term>
    <listitem>
      <para>
This atom names a property.
The value of the property is an array of
<structname>XStandardColormap</structname>
structures.
Each entry in the array describes an <acronym>RGB</acronym> subset of the default color
map for the Visual specified by visual_id.
      </para>
      <para>
Some applications only need a few <acronym>RGB</acronym> colors and
may be able to allocate them from the system default colormap.
This is the ideal situation because the fewer colormaps that are
active in the system the more applications are displayed
with correct colors at all times.
      </para>
      <para>
A typical allocation for the RGB_DEFAULT_MAP on 8-plane displays
is 6 reds, 6 greens, and 6 blues.  
This gives 216 uniformly distributed colors 
(6 intensities of 36 different hues) and still leaves 40 elements 
of a 256-element colormap available for special-purpose colors 
for text, borders, and so on.
      </para>
    </listitem>
  </varlistentry>
  <varlistentry>
    <term>RGB_BEST_MAP</term>
    <listitem>
      <para>
This atom names a property.  The value of the property is an 
<structname>XStandardColormap</structname>.
      </para>
      <para>
The property defines the best <acronym>RGB</acronym> colormap available on
the screen.
(Of course, this is a subjective evaluation.)
Many image processing and three-dimensional applications need to
use all available colormap cells and to distribute as many
perceptually distinct colors as possible over those cells.
This implies that there may be more green values available than
red, as well as more green or red than blue.
      </para>
      <para>
For an 8-plane 
<symbol>PseudoColor</symbol>
visual, 
RGB_BEST_MAP is likely to be a 3/3/2 allocation.  
For a 24-plane 
<symbol>DirectColor</symbol>
visual, 
RGB_BEST_MAP is normally an 8/8/8 allocation.  
      </para>
    </listitem>
  </varlistentry>
  <varlistentry>
    <term>RGB_RED_MAP,RGB_GREEN_MAP,RGB_BLUE_MAP</term>
    <listitem>
      <para>
These atoms name properties.
The value of each property is an
<structname>XStandardColormap</structname>.
      </para>
      <para>
The properties define all-red, all-green, and all-blue
colormaps, respectively.  
These maps are used by applications that want to make color-separated 
images.  
For example, a user might generate a full-color image 
on an 8-plane display both by rendering an image three times 
(once with high color resolution in red, once with green, 
and once with blue) and by multiply exposing a single frame in a camera.
      </para>
    </listitem>
  </varlistentry>
  <varlistentry> 
    <term>RGB_GRAY_MAP</term>
    <listitem>
      <para>
This atom names a property.
The value of the property is an 
<structname>XStandardColormap</structname>.
      </para>
      <para>
The property describes the best 
<symbol>GrayScale</symbol>
colormap available on the screen.  
As previously mentioned, 
only the colormap, red_max, red_mult, and base_pixel members of the
<structname>XStandardColormap</structname>
structure are used for 
<symbol>GrayScale</symbol>
colormaps.
      </para>
    </listitem>
  </varlistentry>
</variablelist>

</sect2>

<sect2 id="Setting_and_Obtaining_Standard_Colormaps">
<title>Setting and Obtaining Standard Colormaps</title>
<!-- .XS -->
<!-- (SN Setting and Obtaining Standard Colormaps -->
<!-- .XE -->
<para>
<!-- .LP -->
Xlib provides functions that you can use to set and obtain an
<structname>XStandardColormap</structname>
structure.
<!-- .sp -->
</para>
<para>
<!-- .LP -->
To set an
<structname>XStandardColormap</structname>
structure, use
<function>XSetRGBColormaps</function>.
<indexterm significance="preferred"><primary>XSetRGBColormaps</primary></indexterm>
<!-- .sM -->
<funcsynopsis id='xsetrgbcolormaps'>
<funcprototype>
  <funcdef>void <function>XSetRGBColormaps</function></funcdef>
  <paramdef>Display<parameter> *display</parameter></paramdef>
  <paramdef>Window<parameter> w</parameter></paramdef>
  <paramdef>XStandardColormap<parameter> *std_colormap</parameter></paramdef>
  <paramdef>int<parameter> count</parameter></paramdef>
  <paramdef>Atom<parameter> property</parameter></paramdef>
</funcprototype>
</funcsynopsis>
<!-- .FN -->
<variablelist>
  <varlistentry>
    <term>
      <emphasis remap='I'>display</emphasis>
    </term>
    <listitem>
      <para>
Specifies the connection to the X server.
      </para>
    </listitem>
  </varlistentry>
  <varlistentry>
    <term>
      <emphasis remap='I'>w</emphasis>
    </term>
    <listitem>
      <para>
Specifies the window.
      </para>
    </listitem>
  </varlistentry>
  <varlistentry>
    <term>
      <emphasis remap='I'>std_colormap</emphasis>
    </term>
    <listitem>
      <para>
Specifies the
<structname>XStandardColormap</structname>
structure to be used.
<!-- .ds Cn colormaps -->
      </para>
    </listitem>
  </varlistentry>
  <varlistentry>
    <term>
      <emphasis remap='I'>count</emphasis>
    </term>
    <listitem>
      <para>
Specifies the number of (Cn.
      </para>
    </listitem>
  </varlistentry>
  <varlistentry>
    <term>
      <emphasis remap='I'>property</emphasis>
    </term>
    <listitem>
      <para>
Specifies the property name.
    </para>
  </listitem>
  </varlistentry>
</variablelist>
</para>
<para>
<!-- .LP -->
<!-- .eM -->
The 
<function>XSetRGBColormaps</function>
function replaces the <acronym>RGB</acronym> colormap definition in the specified property 
on the named window.
If the property does not already exist,
<function>XSetRGBColormaps</function>
sets the <acronym>RGB</acronym> colormap definition in the specified property
on the named window.
The property is stored with a type of RGB_COLOR_MAP and a format of 32.
Note that it is the caller's responsibility to honor the <acronym>ICCCM</acronym>
restriction that only RGB_DEFAULT_MAP contain more than one definition.
</para>
<para>
<!-- .LP -->
The
<function>XSetRGBColormaps</function>
function usually is only used by window or session managers.
To create a standard colormap, 
follow this procedure:
</para>
<itemizedlist>
  <listitem>
    <para>
Open a new connection to the same server.
    </para>
  </listitem>
  <listitem>
    <para>
Grab the server.
    </para>
  </listitem>
  <listitem>
    <para>
See if the property is on the property list of the root window for the screen.
    </para>
  </listitem>
  <listitem>
    <para>
If the desired property is not present:
<!-- .RS -->
    </para>
  </listitem>
  <listitem>
    <para>
Create a colormap (unless you are using the default colormap of the screen).
    </para>
  </listitem>
  <listitem>
    <para>
Determine the color characteristics of the visual.
    </para>
  </listitem>
  <listitem>
    <para>
Allocate cells in the colormap (or create it with
<symbol>AllocAll</symbol>).
    </para>
  </listitem>
  <listitem>
    <para>
Call 
<function>XStoreColors</function>
to store appropriate color values in the colormap.
    </para>
  </listitem>
  <listitem>
    <para>
Fill in the descriptive members in the 
<structname>XStandardColormap</structname>
structure.
    </para>
  </listitem>
  <listitem>
    <para>
Attach the property to the root window.
    </para>
  </listitem>
  <listitem>
    <para>
Use
<function>XSetCloseDownMode</function>
to make the resource permanent.
<!-- .RE -->
    </para>
  </listitem>
  <listitem>
    <para>
Ungrab the server.
    </para>
  </listitem>
</itemizedlist>
<para>
<!-- .LP -->
<function>XSetRGBColormaps</function>
can generate
<errorname>BadAlloc</errorname>,
<errorname>BadAtom</errorname>,
and
<errorname>BadWindow</errorname>
errors.
<!-- .sp -->
</para>
<para>
<!-- .LP -->
To obtain the 
<structname>XStandardColormap</structname>
structure associated with the specified property, use
<function>XGetRGBColormaps</function>.
<indexterm significance="preferred"><primary>XGetRGBColormaps</primary></indexterm>
<!-- .sM -->
<funcsynopsis id='xgetrgbcolormaps'>
<funcprototype>
  <funcdef>Status <function>XGetRGBColormaps</function></funcdef>
  <paramdef>Display<parameter> *display</parameter></paramdef>
  <paramdef>Window<parameter> w</parameter></paramdef>
  <paramdef>XStandardColormap<parameter> **std_colormap_return</parameter></paramdef>
  <paramdef>int<parameter> *count_return</parameter></paramdef>
  <paramdef>Atom<parameter> property</parameter></paramdef>
</funcprototype>
</funcsynopsis>
<!-- .FN -->
<variablelist>
  <varlistentry>
    <term>
      <emphasis remap='I'>display</emphasis>
    </term>
    <listitem>
      <para>
Specifies the connection to the X server.
      </para>
    </listitem>
  </varlistentry>
  <varlistentry>
    <term>
      <emphasis remap='I'>w</emphasis>
    </term>
    <listitem>
      <para>
Specifies the window.
      </para>
    </listitem>
  </varlistentry>
  <varlistentry>
    <term>
      <emphasis remap='I'>std_colormap_return</emphasis>
    </term>
    <listitem>
      <para>
Returns the
<structname>XStandardColormap</structname>
structure.
<!-- .ds Cn colormaps -->
      </para>
    </listitem>
  </varlistentry>
  <varlistentry>
    <term>
      <emphasis remap='I'>count_return</emphasis>
    </term>
    <listitem>
      <para>
Returns the number of (Cn.
      </para>
    </listitem>
  </varlistentry>
  <varlistentry>
    <term>
      <emphasis remap='I'>property</emphasis>
    </term>
    <listitem>
      <para>
Specifies the property name.
    </para>
  </listitem>
  </varlistentry>
</variablelist>
</para>
<para>
<!-- .LP -->
<!-- .eM -->
The 
<function>XGetRGBColormaps</function>
function returns the <acronym>RGB</acronym> colormap definitions stored 
in the specified property on the named window.
If the property exists, is of type RGB_COLOR_MAP, is of format 32, 
and is long enough to contain a colormap definition,
<function>XGetRGBColormaps</function>
allocates and fills in space for the returned colormaps
and returns a nonzero status.
If the visualid is not present, 
<function>XGetRGBColormaps</function>
assumes the default visual for the screen on which the window is located; 
if the killid is not present, 
<symbol>None</symbol>
is assumed, which indicates that the resources cannot be released.
Otherwise, 
none of the fields are set, and 
<function>XGetRGBColormaps</function>
returns a zero status.
Note that it is the caller's responsibility to honor the <acronym>ICCCM</acronym>
restriction that only RGB_DEFAULT_MAP contain more than one definition.
</para>
<para>
<!-- .LP -->
<function>XGetRGBColormaps</function>
can generate
<errorname>BadAtom</errorname>
and
<errorname>BadWindow</errorname>
errors.
<!-- .bp -->

</para>
</sect2>
</sect1>
</chapter>
>>>>>>> adeb8256
<|MERGE_RESOLUTION|>--- conflicted
+++ resolved
@@ -1,10432 +1,5223 @@
-<<<<<<< HEAD
-<?xml version="1.0" encoding="UTF-8" ?>
-<!DOCTYPE chapter PUBLIC "-//OASIS//DTD DocBook XML V4.3//EN"
-	  "http://www.oasis-open.org/docbook/xml/4.3/docbookx.dtd">
-<chapter id="inter_client_communication_functions">
-<title>Inter-Client Communication Functions</title>
-<para>
-The Inter-Client Communication Conventions Manual, hereafter referred to as the <acronym>ICCCM</acronym>,
-details the X Consortium approved conventions that govern inter-client communications. These
-conventions ensure peer-to-peer client cooperation in the use of selections, cut buffers, and shared
-resources as well as client cooperation with window and session managers. For further information,
-see the Inter-Client Communication Conventions Manual.
-</para>
-<para>
-Xlib provides a number of standard properties and programming interfaces that are <acronym>ICCCM</acronym>
-compliant. The predefined atoms for some of these properties are defined in the &lt;X11/Xatom.h&gt;
-header file, where to avoid name conflicts with user symbols their #define name has an XA_ prefix.
-For further information about atoms and properties, see section 4.3.
-</para>
-<para>
-Xlib’s selection and cut buffer mechanisms provide the primary programming interfaces by which
-peer client applications communicate with each other (see sections 4.5 and 16.6). The functions
-discussed in this chapter provide the primary programming interfaces by which client applications
-communicate with their window and session managers as well as share standard colormaps.
-</para>
-<para>
-The standard properties that are of special interest for communicating with window and session
-managers are:
-</para>
-
-<informaltable>
-  <tgroup cols='4' align='center'>
-  <colspec colname='c1'/>
-  <colspec colname='c2'/>
-  <colspec colname='c3'/>
-  <colspec colname='c4'/>
-  <thead>
-    <row>
-      <entry>Name</entry>
-      <entry>Type</entry>
-      <entry>Format</entry>
-      <entry>Description</entry>
-    </row>
-  </thead>
-  <tbody>
-    <row>
-      <entry><property>WM_CLASS</property></entry>
-      <entry>STRING</entry>
-      <entry>8</entry>
-      <entry>Set by application programs to allow
-      window and session managers to
-      obtain the application’s resources
-      from the resource database.
-      </entry>
-    </row>
-    <row>
-      <entry><property>WM_CLIENT_MACHINE</property></entry>
-      <entry>TEXT</entry>
-      <entry></entry>
-      <entry>The string name of the machine on
-      which the client application is running.
-      </entry>
-    </row>
-    <row>
-      <entry><property>WM_COLORMAP_WINDOWS</property></entry>
-      <entry>WINDOWS</entry>
-      <entry>32</entry>
-      <entry>The list of window IDs that may
-      need a different colormap from that
-      of their top-level window.
-      </entry>
-    </row>
-    <row>
-      <entry><property>WM_COMMAND</property></entry>
-      <entry>TEXT</entry>
-      <entry></entry>
-      <entry>The command and arguments, null
-      separated, used to invoke the application.
-      </entry>
-    </row>
-    <row>
-      <entry><property>WM_HINTS</property></entry>
-      <entry><property>WM_HINTS</property></entry>
-      <entry>32</entry>
-      <entry>Additional hints set by the client for
-      use by the window manager. The C
-      type of this property is XWMHints.
-      </entry> 
-    </row>
-    <row>
-      <entry><property>WM_ICON_NAME</property></entry>
-      <entry>TEXT</entry>
-      <entry></entry>
-      <entry>The name to be used in an icon.</entry>
-    </row>
-    <row>
-      <entry><property>WM_ICON_SIZE</property></entry>
-      <entry><property>WM_ICON_SIZE</property></entry>
-      <entry>32</entry>
-      <entry>The window manager may set this
-      property on the root window to
-      specify the icon sizes it supports.
-      The C type of this property is
-      XIconSize.
-      </entry>
-    </row>
-    <row>
-      <entry><property>WM_NAME</property></entry>
-      <entry>TEXT</entry>
-      <entry></entry>
-      <entry>The name of the application.</entry>
-    </row>
-    <row>
-      <entry><property>WM_NORMAL_HINTS</property></entry>
-      <entry><property>WM_NORMAL_HINTS</property></entry>
-      <entry>32</entry>
-      <entry>Size hints for a window in its
-      normal state. The C type of this
-      property is XSizeHints.
-      </entry>
-    </row>
-    <row>
-      <entry><property>WM_PROTOCOLS</property></entry>
-      <entry>ATOM</entry>
-      <entry>32</entry>
-      <entry>List of atoms that identify the 
-      communications protocols between the
-      client and window manager in
-      which the client is willing to participate.
-      </entry>
-    </row>
-    <row>
-      <entry><property>WM_STATE</property></entry>
-      <entry><property>WM_STATE</property></entry>
-      <entry>32</entry>
-      <entry>Intended for communication
-      between window and session managers only.
-      </entry>
-    </row>
-    <row>
-      <entry><property>WM_TRANSIENT_FOR</property></entry>
-      <entry>WINDOW</entry>
-      <entry>32</entry>
-      <entry>Set by application programs to 
-      indicate to the window manager that a
-      transient top-level window, such as a
-      dialog box.
-      </entry>
-    </row>
-  </tbody>
-  </tgroup>
-</informaltable>
-
-<para>
-The remainder of this chapter discusses:
-</para>
-
-<itemizedlist>
-  <listitem><para>Client to window manager communication</para></listitem>
-  <listitem><para>Client to session manager communication</para></listitem>
-  <listitem><para>Standard colormaps</para></listitem>
-</itemizedlist>
-
-<sect1 id="Client_to_Window_Manager_Communication">
-<title>Client to Window Manager Communication</title>
-<!-- .XS -->
-<!-- (SN Client to Window Manager Communication -->
-<!-- .XE -->
-<para>
-<!-- .LP -->
-This section discusses how to:
-</para>
-<itemizedlist>
-  <listitem>
-    <para>
-Manipulate top-level windows
-    </para>
-  </listitem>
-  <listitem>
-    <para>
-Convert string lists
-    </para>
-  </listitem>
-  <listitem>
-    <para>
-Set and read text properties
-    </para>
-  </listitem>
-  <listitem>
-    <para>
-Set and read the <property>WM_NAME</property> property
-    </para>
-  </listitem>
-  <listitem>
-    <para>
-Set and read the <property>WM_ICON_NAME</property> property
-    </para>
-  </listitem>
-  <listitem>
-    <para>
-Set and read the <property>WM_HINTS</property> property
-    </para>
-  </listitem>
-  <listitem>
-    <para>
-Set and read the <property>WM_NORMAL_HINTS</property> property
-    </para>
-  </listitem>
-  <listitem>
-    <para>
-Set and read the <property>WM_CLASS</property> property
-    </para>
-  </listitem>
-  <listitem>
-    <para>
-Set and read the <property>WM_TRANSIENT_FOR</property> property
-    </para>
-  </listitem>
-  <listitem>
-    <para>
-Set and read the <property>WM_PROTOCOLS</property> property
-    </para>
-  </listitem>
-  <listitem>
-    <para>
-Set and read the <property>WM_COLORMAP_WINDOWS</property> property
-    </para>
-  </listitem>
-  <listitem>
-    <para>
-Set and read the <property>WM_ICON_SIZE</property> property
-    </para>
-  </listitem>
-  <listitem>
-    <para>
-Use window manager convenience functions
-    </para>
-  </listitem>
-</itemizedlist>
-<sect2 id="Manipulating_Top_Level_Windows">
-<title>Manipulating Top-Level Windows</title>
-<!-- .XS -->
-<!-- (SN Manipulating Top-Level Windows -->
-<!-- .XE -->
-<para>
-<!-- .LP -->
-Xlib provides functions that you can use to change the visibility or size
-of top-level windows (that is, those that were created as children 
-of the root window).
-Note that the subwindows that you create are ignored by window managers.
-Therefore,
-you should use the basic window functions described in chapter 3
-to manipulate your application's subwindows.
-</para>
-<para>
-<!-- .LP -->
-To request that a top-level window be iconified, use
-<function>XIconifyWindow</function>.
-<indexterm significance="preferred"><primary>XIconifyWindow</primary></indexterm>
-<!-- .sM -->
-<funcsynopsis id='xiconifywindow'>
-<funcprototype>
-  <funcdef>Status <function>XIconifyWindow</function></funcdef>
-  <paramdef>Display<parameter> *display</parameter></paramdef>
-  <paramdef>Window<parameter> w</parameter></paramdef>
-  <paramdef>int<parameter> screen_number</parameter></paramdef>
-</funcprototype>
-</funcsynopsis>
-<!-- .FN -->
-<variablelist>
-  <varlistentry>
-    <term>
-      <emphasis remap='I'>display</emphasis>
-    </term>
-    <listitem>
-      <para>
-Specifies the connection to the X server.
-      </para>
-    </listitem>
-  </varlistentry>
-  <varlistentry>
-    <term>
-      <emphasis remap='I'>w</emphasis>
-    </term>
-    <listitem>
-      <para>
-Specifies the window.
-      </para>
-    </listitem>
-  </varlistentry>
-  <varlistentry>
-    <term>
-      <emphasis remap='I'>screen_number</emphasis>
-    </term>
-    <listitem>
-      <para>
-Specifies the appropriate screen number on the host server.
-    </para>
-  </listitem>
-  </varlistentry>
-</variablelist>
-</para>
-<para>
-<!-- .LP -->
-<!-- .eM -->
-The 
-<function>XIconifyWindow</function>
-function sends a <property>WM_CHANGE_STATE</property> 
-<symbol>ClientMessage</symbol>
-event with a format of 32 and a first data element of 
-<symbol>IconicState</symbol>
-(as described in section 4.1.4 of the 
-<emphasis remap='I'>Inter-Client Communication Conventions Manual</emphasis>)
-and a window of w
-to the root window of the specified screen
-with an event mask set to
-<symbol>SubstructureNotifyMask</symbol> |
-<symbol>SubstructureRedirectMask</symbol>.
-Window managers may elect to receive this message and
-if the window is in its normal state, 
-may treat it as a request to change the window's state from normal to iconic.
-If the <property>WM_CHANGE_STATE</property> property cannot be interned, 
-<function>XIconifyWindow</function>
-does not send a message and returns a zero status.
-It returns a nonzero status if the client message is sent successfully;
-otherwise, it returns a zero status.
-<!-- .sp -->
-</para>
-<para>
-<!-- .LP -->
-To request that a top-level window be withdrawn, use
-<function>XWithdrawWindow</function>.
-<indexterm significance="preferred"><primary>XWithdrawWindow</primary></indexterm>
-<!-- .sM -->
-<funcsynopsis id='xwithdrawwindow'>
-<funcprototype>
-  <funcdef>Status <function>XWithdrawWindow</function></funcdef>
-  <paramdef>Display<parameter> *display</parameter></paramdef>
-  <paramdef>Window<parameter> w</parameter></paramdef>
-  <paramdef>int<parameter> screen_number</parameter></paramdef>
-</funcprototype>
-</funcsynopsis>
-<!-- .FN -->
-<variablelist>
-  <varlistentry>
-    <term>
-      <emphasis remap='I'>display</emphasis>
-    </term>
-    <listitem>
-      <para>
-Specifies the connection to the X server.
-      </para>
-    </listitem>
-  </varlistentry>
-  <varlistentry>
-    <term>
-      <emphasis remap='I'>w</emphasis>
-    </term>
-    <listitem>
-      <para>
-Specifies the window.
-      </para>
-    </listitem>
-  </varlistentry>
-  <varlistentry>
-    <term>
-      <emphasis remap='I'>screen_number</emphasis>
-    </term>
-    <listitem>
-      <para>
-Specifies the appropriate screen number on the host server.
-    </para>
-  </listitem>
-  </varlistentry>
-</variablelist>
-</para>
-<para>
-<!-- .LP -->
-<!-- .eM -->
-The 
-<function>XWithdrawWindow</function>
-function unmaps the specified window 
-and sends a synthetic 
-<symbol>UnmapNotify</symbol>
-event to the root window of the specified screen.
-Window managers may elect to receive this message 
-and may treat it as a request to change the window's state to withdrawn.
-When a window is in the withdrawn state, 
-neither its normal nor its iconic representations is visible.
-It returns a nonzero status if the 
-<symbol>UnmapNotify</symbol>
-event is successfully sent; 
-otherwise, it returns a zero status.
-</para>
-<para>
-<!-- .LP -->
-<function>XWithdrawWindow</function>
-can generate a
-<errorname>BadWindow</errorname>
-error.
-<!-- .sp -->
-</para>
-<para>
-<!-- .LP -->
-To request that a top-level window be reconfigured, use
-<function>XReconfigureWMWindow</function>.
-<indexterm significance="preferred"><primary>XReconfigureWMWindow</primary></indexterm>
-<!-- .sM -->
-<funcsynopsis id='xreconfigurewmwindow'>
-<funcprototype>
-  <funcdef>Status <function>XReconfigureWMWindow</function></funcdef>
-  <paramdef>Display<parameter> *display</parameter></paramdef>
-  <paramdef>Window<parameter> w</parameter></paramdef>
-  <paramdef>int<parameter> screen_number</parameter></paramdef>
-  <paramdef>unsignedint<parameter> value_mask</parameter></paramdef>
-  <paramdef>XWindowChanges<parameter> *values</parameter></paramdef>
-</funcprototype>
-</funcsynopsis>
-<!-- .FN -->
-<variablelist>
-  <varlistentry>
-    <term>
-      <emphasis remap='I'>display</emphasis>
-    </term>
-    <listitem>
-      <para>
-Specifies the connection to the X server.
-      </para>
-    </listitem>
-  </varlistentry>
-  <varlistentry>
-    <term>
-      <emphasis remap='I'>w</emphasis>
-    </term>
-    <listitem>
-      <para>
-Specifies the window.
-      </para>
-    </listitem>
-  </varlistentry>
-  <varlistentry>
-    <term>
-      <emphasis remap='I'>screen_number</emphasis>
-    </term>
-    <listitem>
-      <para>
-Specifies the appropriate screen number on the host server.
-      </para>
-    </listitem>
-  </varlistentry>
-  <varlistentry>
-    <term>
-      <emphasis remap='I'>value_mask</emphasis>
-    </term>
-    <listitem>
-      <para>
-Specifies which values are to be set using information in
-the values structure.
-This mask is the bitwise inclusive OR of the valid configure window values bits.
-      </para>
-    </listitem>
-  </varlistentry>
-  <varlistentry>
-    <term>
-      <emphasis remap='I'>values</emphasis>
-    </term>
-    <listitem>
-      <para>
-Specifies the 
-<structname>XWindowChanges</structname>
-structure.
-    </para>
-  </listitem>
-  </varlistentry>
-</variablelist>
-</para>
-<para>
-<!-- .LP -->
-<!-- .eM -->
-The 
-<function>XReconfigureWMWindow</function>
-function issues a 
-<systemitem>ConfigureWindow</systemitem>
-request on the specified top-level window.
-If the stacking mode is changed and the request fails with a 
-<errorname>BadMatch</errorname>
-error, 
-the error is trapped by Xlib and a synthetic 
-<systemitem class="event">ConfigureRequestEvent</systemitem>
-containing the same configuration parameters is sent to the root 
-of the specified window.
-Window managers may elect to receive this event 
-and treat it as a request to reconfigure the indicated window.
-It returns a nonzero status if the request or event is successfully sent;
-otherwise, it returns a zero status.
-</para>
-<para>
-<!-- .LP -->
-<function>XReconfigureWMWindow</function>
-can generate
-<errorname>BadValue</errorname>
-and 
-<errorname>BadWindow</errorname>
-errors.
-</para>
-</sect2>
-<sect2 id="Converting_String_Lists">
-<title>Converting String Lists</title>
-<!-- .XS -->
-<!-- (SN Converting String Lists -->
-<!-- .XE -->
-<para>
-<!-- .LP -->
-Many of the text properties allow a variety of types and formats.
-Because the data stored in these properties are not
-simple null-terminated strings, an
-<structname>XTextProperty</structname>
-structure is used to describe the encoding, type, and length of the text 
-as well as its value.
-The
-<structname>XTextProperty</structname>
-structure contains:
-<indexterm significance="preferred"><primary>XTextProperty</primary></indexterm>
-<!-- .sM -->
-<literallayout class="monospaced">
-<!-- .TA .5i 2.5i -->
-<!-- .ta .5i 2.5i -->
-typedef struct {
-	unsigned char *value;	/* property data */
-	Atom encoding;	/* type of property */
-	int format;	/* 8, 16, or 32 */
-	unsigned long nitems;	/* number of items in value */
-} XTextProperty;
-</literallayout>
-</para>
-<para>
-<!-- .LP -->
-<!-- .eM -->
-Xlib provides functions to convert localized text to or from encodings
-that support the inter-client communication conventions for text.
-In addition, functions are provided for converting between lists of pointers 
-to character strings and text properties in the STRING encoding.
-</para>
-<para>
-<!-- .LP -->
-The functions for localized text return a signed integer error status 
-that encodes 
-<symbol>Success</symbol>
-as zero, specific error conditions as negative numbers, and partial conversion
-as a count of unconvertible characters.
-</para>
-
-<literallayout class="monospaced">
-
-#define #XNoMemory           -1
-#define #XLocaleNotSupported -2
-#define #XConverterNotFound  -3
-
-typedef enum {
-	XStringStyle,		/* STRING */
-	XCompoundTextStyle,	/* COMPOUND_TEXT */
-	XTextStyle,		/* text in owner's encoding (current locale) */
-	XStdICCTextStyle	/* STRING, else COMPOUND_TEXT */
-} XICCEncodingStyle;
-</literallayout>
-
-<para>
-<!-- .LP -->
-<!-- .eM -->
-<!-- .sp -->
-</para>
-<para>
-<!-- .LP -->
-To convert a list of text strings to an 
-<structname>XTextProperty</structname>
-structure, use
-<function>XmbTextListToTextProperty</function>
-or
-<function>XwcTextListToTextProperty</function>.
-<indexterm significance="preferred"><primary>XmbTextListToTextProperty</primary></indexterm>
-<indexterm significance="preferred"><primary>XwcTextListToTextProperty</primary></indexterm>
-<!-- .sM -->
-<funcsynopsis id='xmbtextlisttotextproperty'>
-<funcprototype>
-  <funcdef>int <function>XmbTextListToTextProperty</function></funcdef>
-  <paramdef>Display<parameter> *display</parameter></paramdef>
-  <paramdef>char<parameter> **list</parameter></paramdef>
-  <paramdef>int<parameter> count</parameter></paramdef>
-  <paramdef>XICCEncodingStyle<parameter> style</parameter></paramdef>
-  <paramdef>XTextProperty<parameter> *text_prop_return</parameter></paramdef>
-</funcprototype>
-</funcsynopsis>
-<!-- .FN -->
-<funcsynopsis id='xwctextlisttotextproperty'>
-<funcprototype>
-  <funcdef>int <function>XwcTextListToTextProperty</function></funcdef>
-  <paramdef>Display<parameter> *display</parameter></paramdef>
-  <paramdef>wchar_t<parameter> **list</parameter></paramdef>
-  <paramdef>int<parameter> count</parameter></paramdef>
-  <paramdef>XICCEncodingStyle<parameter> style</parameter></paramdef>
-  <paramdef>XTextProperty<parameter> *text_prop_return</parameter></paramdef>
-</funcprototype>
-</funcsynopsis>
-<!-- .FN -->
-<variablelist>
-  <varlistentry>
-    <term>
-      <emphasis remap='I'>display</emphasis>
-    </term>
-    <listitem>
-      <para>
-Specifies the connection to the X server.
-      </para>
-    </listitem>
-  </varlistentry>
-  <varlistentry>
-    <term>
-      <emphasis remap='I'>list</emphasis>
-    </term>
-    <listitem>
-      <para>
-Specifies a list of null-terminated character strings.
-      </para>
-    </listitem>
-  </varlistentry>
-  <varlistentry>
-    <term>
-      <emphasis remap='I'>count</emphasis>
-    </term>
-    <listitem>
-      <para>
-Specifies the number of strings specified.
-      </para>
-    </listitem>
-  </varlistentry>
-  <varlistentry>
-    <term>
-      <emphasis remap='I'>style</emphasis>
-    </term>
-    <listitem>
-      <para>
-Specifies the manner in which the property is encoded.
-      </para>
-    </listitem>
-  </varlistentry>
-  <varlistentry>
-    <term>
-      <emphasis remap='I'>text_prop_return</emphasis>
-    </term>
-    <listitem>
-      <para>
-Returns the
-<structname>XTextProperty</structname>
-structure.
-    </para>
-  </listitem>
-  </varlistentry>
-</variablelist>
-</para>
-<para>
-<!-- .LP -->
-<!-- .eM -->
-The
-<function>XmbTextListToTextProperty</function>
-and
-<function>XwcTextListToTextProperty</function>
-functions set the specified 
-<structname>XTextProperty</structname>
-value to a set of null-separated elements representing the concatenation
-of the specified list of null-terminated text strings.
-A final terminating null is stored at the end of the value field 
-of text_prop_return but is not included in the nitems member.
-</para>
-<para>
-<!-- .LP -->
-The functions set the encoding field of text_prop_return to an
-<type>Atom</type>
-for the specified display 
-naming the encoding determined by the specified style
-and convert the specified text list to this encoding for storage in
-the text_prop_return value field.
-If the style 
-<constant>XStringStyle</constant>
-or 
-<constant>XCompoundTextStyle</constant>
-is specified,
-this encoding is ``STRING'' or ``COMPOUND_TEXT'', respectively.
-If the style 
-<constant>XTextStyle</constant>
-is specified,
-this encoding is the encoding of the current locale.
-If the style 
-<constant>XStdICCTextStyle</constant>
-is specified,
-this encoding is ``STRING'' if the text is fully convertible to STRING,
-else ``COMPOUND_TEXT''.
-</para>
-<para>
-<!-- .LP -->
-If insufficient memory is available for the new value string,
-the functions return 
-<symbol>XNoMemory</symbol>.
-If the current locale is not supported,
-the functions return 
-<symbol>XLocaleNotSupported</symbol>.
-In both of these error cases,
-the functions do not set text_prop_return.
-</para>
-<para>
-<!-- .LP -->
-To determine if the functions are guaranteed not to return
-<symbol>XLocaleNotSupported</symbol>,
-use
-<function>XSupportsLocale</function>.
-</para>
-<para>
-<!-- .LP -->
-If the supplied text is not fully convertible to the specified encoding,
-the functions return the number of unconvertible characters.
-Each unconvertible character is converted to an implementation-defined and
-encoding-specific default string.
-Otherwise, the functions return 
-<symbol>Success</symbol>.
-Note that full convertibility to all styles except 
-<constant>XStringStyle</constant>
-is guaranteed.
-</para>
-<para>
-<!-- .LP -->
-To free the storage for the value field, use
-<function>XFree</function>.
-<!-- .sp -->
-</para>
-<para>
-<!-- .LP -->
-To obtain a list of text strings from an 
-<structname>XTextProperty</structname>
-structure, use
-<function>XmbTextPropertyToTextList</function>
-or
-<function>XwcTextPropertyToTextList</function>.
-<indexterm significance="preferred"><primary>XmbTextPropertyToTextList</primary></indexterm>
-<indexterm significance="preferred"><primary>XwcTextPropertyToTextList</primary></indexterm>
-<!-- .sM -->
-<funcsynopsis id='xmbtextpropertytotextlist'>
-<funcprototype>
-  <funcdef>int <function>XmbTextPropertyToTextList</function></funcdef>
-  <paramdef>Display<parameter> *display</parameter></paramdef>
-  <paramdef>XTextProperty<parameter> *text_prop</parameter></paramdef>
-  <paramdef>char<parameter> ***list_return</parameter></paramdef>
-  <paramdef>int<parameter> *count_return</parameter></paramdef>
-</funcprototype>
-</funcsynopsis>
-<!-- .FN -->
-<funcsynopsis id='xwctextpropertytotextlist'>
-<funcprototype>
-  <funcdef>int <function>XwcTextPropertyToTextList</function></funcdef>
-  <paramdef>Display<parameter> *display</parameter></paramdef>
-  <paramdef>XTextProperty<parameter> *text_prop</parameter></paramdef>
-  <paramdef>wchar_t<parameter> ***list_return</parameter></paramdef>
-  <paramdef>int<parameter> *count_return</parameter></paramdef>
-</funcprototype>
-</funcsynopsis>
-<!-- .FN -->
-<variablelist>
-  <varlistentry>
-    <term>
-      <emphasis remap='I'>display</emphasis>
-    </term>
-    <listitem>
-      <para>
-Specifies the connection to the X server.
-      </para>
-    </listitem>
-  </varlistentry>
-  <varlistentry>
-    <term>
-      <emphasis remap='I'>text_prop</emphasis>
-    </term>
-    <listitem>
-      <para>
-Specifies the
-<structname>XTextProperty</structname>
-structure to be used.
-      </para>
-    </listitem>
-  </varlistentry>
-  <varlistentry>
-    <term>
-      <emphasis remap='I'>list_return</emphasis>
-    </term>
-    <listitem>
-      <para>
-Returns a list of null-terminated character strings.
-<!-- .ds Cn strings -->
-      </para>
-    </listitem>
-  </varlistentry>
-  <varlistentry>
-    <term>
-      <emphasis remap='I'>count_return</emphasis>
-    </term>
-    <listitem>
-      <para>
-Returns the number of (Cn.
-    </para>
-  </listitem>
-  </varlistentry>
-</variablelist>
-</para>
-<para>
-<!-- .LP -->
-<!-- .eM -->
-The 
-<function>XmbTextPropertyToTextList</function>
-and 
-<function>XwcTextPropertyToTextList</function>
-functions return a list of text strings in the current locale representing the
-null-separated elements of the specified
-<structname>XTextProperty</structname>
-structure.
-The data in text_prop must be format 8.
-</para>
-<para>
-<!-- .LP -->
-Multiple elements of the property (for example, the strings in a disjoint
-text selection) are separated by a null byte.
-The contents of the property are not required to be null-terminated;
-any terminating null should not be included in text_prop.nitems.
-</para>
-<para>
-<!-- .LP -->
-If insufficient memory is available for the list and its elements,
-<function>XmbTextPropertyToTextList</function>
-and
-<function>XwcTextPropertyToTextList</function>
-return 
-<symbol>XNoMemory</symbol>.
-If the current locale is not supported,
-the functions return
-<symbol>XLocaleNotSupported</symbol>.
-Otherwise, if the encoding field of text_prop is not convertible 
-to the encoding of the current locale,
-the functions return
-<symbol>XConverterNotFound</symbol>.
-For supported locales,
-existence of a converter from COMPOUND_TEXT, STRING
-or the encoding of the current locale is guaranteed if
-<function>XSupportsLocale</function>
-returns 
-<symbol>True</symbol>
-for the current locale (but the actual text
-may contain unconvertible characters).
-Conversion of other encodings is implementation-dependent.
-In all of these error cases,
-the functions do not set any return values.
-</para>
-<para>
-<!-- .LP -->
-Otherwise, 
-<function>XmbTextPropertyToTextList</function>
-and
-<function>XwcTextPropertyToTextList</function>
-return the list of null-terminated text strings to list_return
-and the number of text strings to count_return.
-</para>
-<para>
-<!-- .LP -->
-If the value field of text_prop is not fully convertible to the encoding of
-the current locale,
-the functions return the number of unconvertible characters.
-Each unconvertible character is converted to a string in the
-current locale that is specific to the current locale.
-To obtain the value of this string, 
-use
-<function>XDefaultString</function>.
-Otherwise,
-<function>XmbTextPropertyToTextList</function>
-and
-<function>XwcTextPropertyToTextList</function>
-return 
-<symbol>Success</symbol>.
-</para>
-<para>
-<!-- .LP -->
-To free the storage for the list and its contents returned by
-<function>XmbTextPropertyToTextList</function>,
-use
-<function>XFreeStringList</function>.
-To free the storage for the list and its contents returned by
-<function>XwcTextPropertyToTextList</function>,
-use
-<function>XwcFreeStringList</function>.
-<!-- .sp -->
-</para>
-<para>
-<!-- .LP -->
-To free the in-memory data associated with the specified
-wide character string list, use
-<function>XwcFreeStringList</function>.
-<indexterm significance="preferred"><primary>XwcFreeStringList</primary></indexterm>
-<!-- .sM -->
-<funcsynopsis id='xwcfreestringlist'>
-<funcprototype>
-  <funcdef>void <function>XwcFreeStringList</function></funcdef>
-  <paramdef>wchar_t<parameter> **list</parameter></paramdef>
-</funcprototype>
-</funcsynopsis>
-<!-- .FN -->
-<variablelist>
-  <varlistentry>
-    <term>
-      <emphasis remap='I'>list</emphasis>
-    </term>
-    <listitem>
-      <para>
-Specifies the list of strings to be freed.
-    </para>
-  </listitem>
-  </varlistentry>
-</variablelist>
-</para>
-<para>
-<!-- .LP -->
-<!-- .eM -->
-The
-<function>XwcFreeStringList</function>
-function frees memory allocated by
-<function>XwcTextPropertyToTextList</function>.
-<!-- .sp -->
-</para>
-<para>
-<!-- .LP -->
-To obtain the default string for text conversion in the current locale,
-use</para>
-
-<para>char *XDefaultString()</para>
-
-<para>
-<!-- .LP -->
-<!-- .eM -->
-The
-<function>XDefaultString</function>
-function returns the default string used by Xlib for text conversion
-(for example, in 
-<function>XmbTextPropertyToTextList</function>).
-The default string is the string in the current locale that is output 
-when an unconvertible character is found during text conversion.
-If the string returned by
-<function>XDefaultString</function>
-is the empty string (""),
-no character is output in the converted text.
-<function>XDefaultString</function>
-does not return NULL.
-</para>
-<para>
-<!-- .LP -->
-The string returned by 
-<function>XDefaultString</function>
-is independent of the default string for text drawing;
-see 
-<function>XCreateFontSet</function>
-to obtain the default string for an
-<type>XFontSet</type>.
-</para>
-<para>
-<!-- .LP -->
-The behavior when an invalid codepoint is supplied to any Xlib function is
-undefined.
-</para>
-<para>
-<!-- .LP -->
-The returned string is null-terminated.
-It is owned by Xlib and should not be modified or freed by the client.
-It may be freed after the current locale is changed.
-Until freed, it will not be modified by Xlib.
-<!-- .sp -->
-</para>
-<para>
-<!-- .LP -->
-To set the specified list of strings in the STRING encoding to a 
-<structname>XTextProperty</structname>
-structure, use
-<function>XStringListToTextProperty</function>.
-<indexterm significance="preferred"><primary>XStringListToTextProperty</primary></indexterm>
-<!-- .sM -->
-<funcsynopsis id='xstringlisttotextproperty'>
-<funcprototype>
-  <funcdef>Status <function>XStringListToTextProperty</function></funcdef>
-  <paramdef>char<parameter> **list</parameter></paramdef>
-  <paramdef>int<parameter> count</parameter></paramdef>
-  <paramdef>XTextProperty<parameter> *text_prop_return</parameter></paramdef>
-</funcprototype>
-</funcsynopsis>
-<!-- .FN -->
-<variablelist>
-  <varlistentry>
-    <term>
-      <emphasis remap='I'>list</emphasis>
-    </term>
-    <listitem>
-      <para>
-Specifies a list of null-terminated character strings.
-<!-- .ds Cn strings -->
-      </para>
-    </listitem>
-  </varlistentry>
-  <varlistentry>
-    <term>
-      <emphasis remap='I'>count</emphasis>
-    </term>
-    <listitem>
-      <para>
-Specifies the number of (Cn.
-      </para>
-    </listitem>
-  </varlistentry>
-  <varlistentry>
-    <term>
-      <emphasis remap='I'>text_prop_return</emphasis>
-    </term>
-    <listitem>
-      <para>
-Returns the
-<structname>XTextProperty</structname>
-structure.
-    </para>
-  </listitem>
-  </varlistentry>
-</variablelist>
-</para>
-<para>
-<!-- .LP -->
-<!-- .eM -->
-The 
-<function>XStringListToTextProperty</function>
-function sets the specified 
-<structname>XTextProperty</structname>
-to be of type STRING (format 8) with a value representing the
-concatenation of the specified list of null-separated character strings.
-An extra null byte (which is not included in the nitems member) 
-is stored at the end of the value field of text_prop_return.
-The strings are assumed (without verification) to be in the STRING encoding.
-If insufficient memory is available for the new value string, 
-<function>XStringListToTextProperty</function>
-does not set any fields in the
-<structname>XTextProperty</structname>
-structure and returns a zero status.
-Otherwise, it returns a nonzero status.
-To free the storage for the value field, use 
-<function>XFree</function>.
-<!-- .sp -->
-</para>
-<para>
-<!-- .LP -->
-To obtain a list of strings from a specified
-<structname>XTextProperty</structname>
-structure in the STRING encoding, use
-<function>XTextPropertyToStringList</function>.
-<indexterm significance="preferred"><primary>XTextPropertyToStringList</primary></indexterm>
-<!-- .sM -->
-<funcsynopsis id='xtextpropertytostringlist'>
-<funcprototype>
-  <funcdef>Status <function>XTextPropertyToStringList</function></funcdef>
-  <paramdef>XTextProperty<parameter> *text_prop</parameter></paramdef>
-  <paramdef>char<parameter> ***list_return</parameter></paramdef>
-  <paramdef>int<parameter> *count_return</parameter></paramdef>
-</funcprototype>
-</funcsynopsis>
-<!-- .FN -->
-<variablelist>
-  <varlistentry>
-    <term>
-      <emphasis remap='I'>text_prop</emphasis>
-    </term>
-    <listitem>
-      <para>
-Specifies the
-<structname>XTextProperty</structname>
-structure to be used.
-      </para>
-    </listitem>
-  </varlistentry>
-  <varlistentry>
-    <term>
-      <emphasis remap='I'>list_return</emphasis>
-    </term>
-    <listitem>
-      <para>
-Returns a list of null-terminated character strings.
-<!-- .ds Cn strings -->
-      </para>
-    </listitem>
-  </varlistentry>
-  <varlistentry>
-    <term>
-      <emphasis remap='I'>count_return</emphasis>
-    </term>
-    <listitem>
-      <para>
-Returns the number of (Cn.
-    </para>
-  </listitem>
-  </varlistentry>
-</variablelist>
-</para>
-<para>
-<!-- .LP -->
-<!-- .eM -->
-The 
-<function>XTextPropertyToStringList</function>
-function returns a list of strings representing the null-separated elements 
-of the specified
-<structname>XTextProperty</structname>
-structure.
-The data in text_prop must be of type STRING and format 8. 
-Multiple elements of the property 
-(for example, the strings in a disjoint text selection) 
-are separated by NULL (encoding 0).
-The contents of the property are not null-terminated.
-If insufficient memory is available for the list and its elements, 
-<function>XTextPropertyToStringList</function>
-sets no return values and returns a zero status.
-Otherwise, it returns a nonzero status.
-To free the storage for the list and its contents, use 
-<function>XFreeStringList</function>.
-<!-- .sp -->
-</para>
-<para>
-<!-- .LP -->
-To free the in-memory data associated with the specified string list, use
-<function>XFreeStringList</function>.
-<indexterm significance="preferred"><primary>XFreeStringList</primary></indexterm>
-<!-- .sM -->
-<funcsynopsis id='xfreestringlist'>
-<funcprototype>
-  <funcdef>void <function>XFreeStringList</function></funcdef>
-  <paramdef>char<parameter> **list</parameter></paramdef>
-</funcprototype>
-</funcsynopsis>
-<!-- .FN -->
-<variablelist>
-  <varlistentry>
-    <term>
-      <emphasis remap='I'>list</emphasis>
-    </term>
-    <listitem>
-      <para>
-Specifies the list of strings to be freed.
-    </para>
-  </listitem>
-  </varlistentry>
-</variablelist>
-</para>
-<para>
-<!-- .LP -->
-<!-- .eM -->
-The 
-<function>XFreeStringList</function>
-function releases memory allocated by 
-<function>XmbTextPropertyToTextList</function>
-and
-<function>XTextPropertyToStringList</function>
-and the missing charset list allocated by 
-<function>XCreateFontSet</function>.
-</para>
-</sect2>
-<sect2 id="Setting_and_Reading_Text_Properties">
-<title>Setting and Reading Text Properties</title>
-<!-- .XS -->
-<!-- (SN Setting and Reading Text Properties -->
-<!-- .XE -->
-<para>
-<!-- .LP -->
-Xlib provides two functions that you can use to set and read
-the text properties for a given window.
-You can use these functions to set and read those properties of type TEXT
-(<property>WM_NAME</property>, <property>WM_ICON_NAME</property>, <property>WM_COMMAND</property>, and <property>WM_CLIENT_MACHINE</property>).
-In addition,
-Xlib provides separate convenience functions that you can use to set each 
-of these properties.
-For further information about these convenience functions,
-see sections 14.1.4, 14.1.5, 14.2.1, and 14.2.2, respectively.
-<!-- .sp -->
-</para>
-<para>
-<!-- .LP -->
-To set one of a window's text properties, use
-<function>XSetTextProperty</function>.
-<indexterm significance="preferred"><primary>XSetTextProperty</primary></indexterm>
-<!-- .sM -->
-<funcsynopsis id='xsettextproperty'>
-<funcprototype>
-  <funcdef>void <function>XSetTextProperty</function></funcdef>
-  <paramdef>Display<parameter> *display</parameter></paramdef>
-  <paramdef>Window<parameter> w</parameter></paramdef>
-  <paramdef>XTextProperty<parameter> *text_prop</parameter></paramdef>
-  <paramdef>Atom<parameter> property</parameter></paramdef>
-</funcprototype>
-</funcsynopsis>
-<!-- .FN -->
-<variablelist>
-  <varlistentry>
-    <term>
-      <emphasis remap='I'>display</emphasis>
-    </term>
-    <listitem>
-      <para>
-Specifies the connection to the X server.
-      </para>
-    </listitem>
-  </varlistentry>
-  <varlistentry>
-    <term>
-      <emphasis remap='I'>w</emphasis>
-    </term>
-    <listitem>
-      <para>
-Specifies the window.
-      </para>
-    </listitem>
-  </varlistentry>
-  <varlistentry>
-    <term>
-      <emphasis remap='I'>text_prop</emphasis>
-    </term>
-    <listitem>
-      <para>
-Specifies the
-<structname>XTextProperty</structname>
-structure to be used.
-      </para>
-    </listitem>
-  </varlistentry>
-  <varlistentry>
-    <term>
-      <emphasis remap='I'>property</emphasis>
-    </term>
-    <listitem>
-      <para>
-Specifies the property name.
-    </para>
-  </listitem>
-  </varlistentry>
-</variablelist>
-</para>
-<para>
-<!-- .LP -->
-<!-- .eM -->
-The
-<function>XSetTextProperty</function>
-function replaces the existing specified property for the named window 
-with the data, type, format, and number of items determined 
-by the value field, the encoding field, the format field, 
-and the nitems field, respectively, of the specified
-<structname>XTextProperty</structname>
-structure.
-If the property does not already exist,
-<function>XSetTextProperty</function>
-sets it for the specified window.
-</para>
-<para>
-<!-- .LP -->
-<function>XSetTextProperty</function>
-can generate
-<errorname>BadAlloc</errorname>,
-<errorname>BadAtom</errorname>,
-<errorname>BadValue</errorname>,
-and 
-<errorname>BadWindow</errorname>
-errors.
-<!-- .sp -->
-</para>
-<para>
-<!-- .LP -->
-To read one of a window's text properties, use
-<function>XGetTextProperty</function>.
-<indexterm significance="preferred"><primary>XGetTextProperty</primary></indexterm>
-<!-- .sM -->
-<funcsynopsis id='xgettextproperty'>
-<funcprototype>
-  <funcdef>Status <function>XGetTextProperty</function></funcdef>
-  <paramdef>Display<parameter> *display</parameter></paramdef>
-  <paramdef>Window<parameter> w</parameter></paramdef>
-  <paramdef>XTextProperty<parameter> *text_prop_return</parameter></paramdef>
-  <paramdef>Atom<parameter> property</parameter></paramdef>
-</funcprototype>
-</funcsynopsis>
-<!-- .FN -->
-<variablelist>
-  <varlistentry>
-    <term>
-      <emphasis remap='I'>display</emphasis>
-    </term>
-    <listitem>
-      <para>
-Specifies the connection to the X server.
-      </para>
-    </listitem>
-  </varlistentry>
-  <varlistentry>
-    <term>
-      <emphasis remap='I'>w</emphasis>
-    </term>
-    <listitem>
-      <para>
-Specifies the window.
-      </para>
-    </listitem>
-  </varlistentry>
-  <varlistentry>
-    <term>
-      <emphasis remap='I'>text_prop_return</emphasis>
-    </term>
-    <listitem>
-      <para>
-Returns the
-<structname>XTextProperty</structname>
-structure.
-      </para>
-    </listitem>
-  </varlistentry>
-  <varlistentry>
-    <term>
-      <emphasis remap='I'>property</emphasis>
-    </term>
-    <listitem>
-      <para>
-Specifies the property name.
-    </para>
-  </listitem>
-  </varlistentry>
-</variablelist>
-</para>
-<para>
-<!-- .LP -->
-<!-- .eM -->
-The
-<function>XGetTextProperty</function>
-function reads the specified property from the window
-and stores the data in the returned
-<structname>XTextProperty</structname>
-structure.
-It stores the data in the value field,
-the type of the data in the encoding field,
-the format of the data in the format field, 
-and the number of items of data in the nitems field.
-An extra byte containing null (which is not included in the nitems member) 
-is stored at the end of the value field of text_prop_return.
-The particular interpretation of the property's encoding 
-and data as text is left to the calling application.
-If the specified property does not exist on the window,
-<function>XGetTextProperty</function>
-sets the value field to NULL, 
-the encoding field to
-<symbol>None</symbol>,
-the format field to zero, 
-and the nitems field to zero.
-</para>
-<para>
-<!-- .LP -->
-If it was able to read and store the data in the
-<structname>XTextProperty</structname>
-structure,
-<function>XGetTextProperty</function>
-returns a nonzero status; 
-otherwise, it returns a zero status.
-</para>
-<para>
-<!-- .LP -->
-<function>XGetTextProperty</function>
-can generate
-<errorname>BadAtom</errorname>
-and 
-<errorname>BadWindow</errorname>
-errors.
-</para>
-</sect2>
-<sect2 id="Setting_and_Reading_the_WM_NAME_Property">
-<title>Setting and Reading the WM_NAME Property</title>
-<!-- .XS -->
-<!-- (SN Setting and Reading the WM_NAME Property -->
-<!-- .XE -->
-<para>
-<!-- .LP -->
-Xlib provides convenience functions that you can use to set and read 
-the <property>WM_NAME</property> property for a given window.
-<!-- .sp -->
-</para>
-<para>
-<!-- .LP -->
-To set a window's <property>WM_NAME</property> property with the supplied convenience function, use
-<function>XSetWMName</function>.
-<indexterm significance="preferred"><primary>XSetWMName</primary></indexterm>
-<!-- .sM -->
-<funcsynopsis id='xsetwmname'>
-<funcprototype>
-  <funcdef>void <function>XSetWMName</function></funcdef>
-  <paramdef>Display<parameter> *display</parameter></paramdef>
-  <paramdef>Window<parameter> w</parameter></paramdef>
-  <paramdef>XTextProperty<parameter> *text_prop</parameter></paramdef>
-</funcprototype>
-</funcsynopsis>
-<!-- .FN -->
-<variablelist>
-  <varlistentry>
-    <term>
-      <emphasis remap='I'>display</emphasis>
-    </term>
-    <listitem>
-      <para>
-Specifies the connection to the X server.
-      </para>
-    </listitem>
-  </varlistentry>
-  <varlistentry>
-    <term>
-      <emphasis remap='I'>w</emphasis>
-    </term>
-    <listitem>
-      <para>
-Specifies the window.
-      </para>
-    </listitem>
-  </varlistentry>
-  <varlistentry>
-    <term>
-      <emphasis remap='I'>text_prop</emphasis>
-    </term>
-    <listitem>
-      <para>
-Specifies the
-<structname>XTextProperty</structname>
-structure to be used.
-    </para>
-  </listitem>
-  </varlistentry>
-</variablelist>
-</para>
-<para>
-<!-- .LP -->
-<!-- .eM -->
-The
-<function>XSetWMName</function>
-convenience function calls
-<function>XSetTextProperty</function>
-to set the <property>WM_NAME</property> property.
-<!-- .sp -->
-</para>
-<para>
-<!-- .LP -->
-To read a window's <property>WM_NAME</property> property with the supplied convenience function, use
-<function>XGetWMName</function>.
-<indexterm significance="preferred"><primary>XGetWMName</primary></indexterm>
-<!-- .sM -->
-<funcsynopsis id='xgetwmname'>
-<funcprototype>
-  <funcdef>Status <function>XGetWMName</function></funcdef>
-  <paramdef>Display<parameter> *display</parameter></paramdef>
-  <paramdef>Window<parameter> w</parameter></paramdef>
-  <paramdef>XTextProperty<parameter> *text_prop_return</parameter></paramdef>
-</funcprototype>
-</funcsynopsis>
-<!-- .FN -->
-<variablelist>
-  <varlistentry>
-    <term>
-      <emphasis remap='I'>display</emphasis>
-    </term>
-    <listitem>
-      <para>
-Specifies the connection to the X server.
-      </para>
-    </listitem>
-  </varlistentry>
-  <varlistentry>
-    <term>
-      <emphasis remap='I'>w</emphasis>
-    </term>
-    <listitem>
-      <para>
-Specifies the window.
-      </para>
-    </listitem>
-  </varlistentry>
-  <varlistentry>
-    <term>
-      <emphasis remap='I'>text_prop_return</emphasis>
-    </term>
-    <listitem>
-      <para>
-Returns the
-<structname>XTextProperty</structname>
-structure.
-    </para>
-  </listitem>
-  </varlistentry>
-</variablelist>
-</para>
-<para>
-<!-- .LP -->
-<!-- .eM -->
-The
-<function>XGetWMName</function>
-convenience function calls
-<function>XGetTextProperty</function>
-to obtain the <property>WM_NAME</property> property.
-It returns a nonzero status on success;
-otherwise, it returns a zero status.
-</para>
-<para>
-<!-- .LP -->
-The following two functions have been superseded by
-<function>XSetWMName</function>
-and
-<function>XGetWMName</function>,
-respectively. 
-You can use these additional convenience functions 
-for window names that are encoded as STRING properties.
-<!-- .sp -->
-</para>
-<para>
-<!-- .LP -->
-To assign a name to a window, use
-<function>XStoreName</function>.
-<indexterm><primary>Window</primary><secondary>name</secondary></indexterm>
-<indexterm significance="preferred"><primary>XStoreName</primary></indexterm>
-<!-- .sM -->
-<funcsynopsis id='xstorename'>
-<funcprototype>
-  <funcdef><function>XStoreName</function></funcdef>
-  <paramdef>Display<parameter> *display</parameter></paramdef>
-  <paramdef>Window<parameter> w</parameter></paramdef>
-  <paramdef>char<parameter> *window_name</parameter></paramdef>
-</funcprototype>
-</funcsynopsis>
-<!-- .FN -->
-<variablelist>
-  <varlistentry>
-    <term>
-      <emphasis remap='I'>display</emphasis>
-    </term>
-    <listitem>
-      <para>
-Specifies the connection to the X server.
-      </para>
-    </listitem>
-  </varlistentry>
-  <varlistentry>
-    <term>
-      <emphasis remap='I'>w</emphasis>
-    </term>
-    <listitem>
-      <para>
-Specifies the window.
-      </para>
-    </listitem>
-  </varlistentry>
-  <varlistentry>
-    <term>
-      <emphasis remap='I'>window_name</emphasis>
-    </term>
-    <listitem>
-      <para>
-Specifies the window name,
-which should be a null-terminated string.
-    </para>
-  </listitem>
-  </varlistentry>
-</variablelist>
-</para>
-<para>
-<!-- .LP -->
-<!-- .eM -->
-The
-<function>XStoreName</function>
-function assigns the name passed to window_name to the specified window.
-A window manager can display the window name in some prominent
-place, such as the title bar, to allow users to identify windows easily.
-Some window managers may display a window's name in the window's icon,
-although they are encouraged to use the window's icon name
-if one is provided by the application.
-If the string is not in the Host Portable Character Encoding,
-the result is implementation-dependent.
-</para>
-<para>
-<!-- .LP -->
-<function>XStoreName</function>
-can generate
-<errorname>BadAlloc</errorname>
-and
-<errorname>BadWindow</errorname>
-errors.
-</para>
-<para>
-<!-- .LP -->
-<!-- .sp -->
-To get the name of a window, use
-<function>XFetchName</function>.
-<indexterm significance="preferred"><primary>XFetchName</primary></indexterm>
-<!-- .sM -->
-<funcsynopsis id='xfetchname'>
-<funcprototype>
-  <funcdef>Status <function>XFetchName</function></funcdef>
-  <paramdef>Display<parameter> *display</parameter></paramdef>
-  <paramdef>Window<parameter> w</parameter></paramdef>
-  <paramdef>char<parameter> **window_name_return</parameter></paramdef>
-</funcprototype>
-</funcsynopsis>
-<!-- .FN -->
-<variablelist>
-  <varlistentry>
-    <term>
-      <emphasis remap='I'>display</emphasis>
-    </term>
-    <listitem>
-      <para>
-Specifies the connection to the X server.
-      </para>
-    </listitem>
-  </varlistentry>
-  <varlistentry>
-    <term>
-      <emphasis remap='I'>w</emphasis>
-    </term>
-    <listitem>
-      <para>
-Specifies the window.
-      </para>
-    </listitem>
-  </varlistentry>
-  <varlistentry>
-    <term>
-      <emphasis remap='I'>window_name_return</emphasis>
-    </term>
-    <listitem>
-      <para>
-Returns the window name, which is a null-terminated string.
-    </para>
-  </listitem>
-  </varlistentry>
-</variablelist>
-</para>
-<para>
-<!-- .LP -->
-<!-- .eM -->
-The
-<function>XFetchName</function>
-function returns the name of the specified window.
-If it succeeds,
-it returns a nonzero status; 
-otherwise, no name has been set for the window,
-and it returns zero.
-If the <property>WM_NAME</property> property has not been set for this window,
-<function>XFetchName</function>
-sets window_name_return to NULL.
-If the data returned by the server is in the Latin Portable Character Encoding,
-then the returned string is in the Host Portable Character Encoding.
-Otherwise, the result is implementation-dependent.
-When finished with it, a client must free
-the window name string using
-<function>XFree</function>.
-</para>
-<para>
-<!-- .LP -->
-<function>XFetchName</function>
-can generate a
-<errorname>BadWindow</errorname>
-error.
-</para>
-</sect2>
-<sect2 id="Setting_and_Reading_the_WM_ICON_NAME_Property">
-<title>Setting and Reading the WM_ICON_NAME Property</title>
-<!-- .XS -->
-<!-- (SN Setting and Reading the WM_ICON_NAME Property -->
-<!-- .XE -->
-<para>
-<!-- .LP -->
-Xlib provides convenience functions that you can use to set and read 
-the <property>WM_ICON_NAME</property> property for a given window.
-</para>
-<para>
-<!-- .LP -->
-<!-- .sp -->
-To set a window's <property>WM_ICON_NAME</property> property,
-use
-<function>XSetWMIconName</function>.
-<indexterm significance="preferred"><primary>XSetWMIconName</primary></indexterm>
-<!-- .sM -->
-<funcsynopsis id='xsetwmiconname'>
-<funcprototype>
-  <funcdef>void <function>XSetWMIconName</function></funcdef>
-  <paramdef>Display<parameter> *display</parameter></paramdef>
-  <paramdef>Window<parameter> w</parameter></paramdef>
-  <paramdef>XTextProperty<parameter> *text_prop</parameter></paramdef>
-</funcprototype>
-</funcsynopsis>
-<!-- .FN -->
-<variablelist>
-  <varlistentry>
-    <term>
-      <emphasis remap='I'>display</emphasis>
-    </term>
-    <listitem>
-      <para>
-Specifies the connection to the X server.
-      </para>
-    </listitem>
-  </varlistentry>
-  <varlistentry>
-    <term>
-      <emphasis remap='I'>w</emphasis>
-    </term>
-    <listitem>
-      <para>
-Specifies the window.
-      </para>
-    </listitem>
-  </varlistentry>
-  <varlistentry>
-    <term>
-      <emphasis remap='I'>text_prop</emphasis>
-    </term>
-    <listitem>
-      <para>
-Specifies the
-<structname>XTextProperty</structname>
-structure to be used.
-    </para>
-  </listitem>
-  </varlistentry>
-</variablelist>
-</para>
-<para>
-<!-- .LP -->
-<!-- .eM -->
-The
-<function>XSetWMIconName</function>
-convenience function calls
-<function>XSetTextProperty</function>
-to set the <property>WM_ICON_NAME</property> property.
-<!-- .sp -->
-</para>
-<para>
-<!-- .LP -->
-To read a window's <property>WM_ICON_NAME</property> property,
-use
-<function>XGetWMIconName</function>.
-<indexterm significance="preferred"><primary>XGetWMIconName</primary></indexterm>
-<!-- .sM -->
-<funcsynopsis id='xgetwmiconname'>
-<funcprototype>
-  <funcdef>Status <function>XGetWMIconName</function></funcdef>
-  <paramdef>Display<parameter> *display</parameter></paramdef>
-  <paramdef>Window<parameter> w</parameter></paramdef>
-  <paramdef>XTextProperty<parameter> *text_prop_return</parameter></paramdef>
-</funcprototype>
-</funcsynopsis>
-<!-- .FN -->
-<variablelist>
-  <varlistentry>
-    <term>
-      <emphasis remap='I'>display</emphasis>
-    </term>
-    <listitem>
-      <para>
-Specifies the connection to the X server.
-      </para>
-    </listitem>
-  </varlistentry>
-  <varlistentry>
-    <term>
-      <emphasis remap='I'>w</emphasis>
-    </term>
-    <listitem>
-      <para>
-Specifies the window.
-      </para>
-    </listitem>
-  </varlistentry>
-  <varlistentry>
-    <term>
-      <emphasis remap='I'>text_prop_return</emphasis>
-    </term>
-    <listitem>
-      <para>
-Returns the
-<structname>XTextProperty</structname>
-structure.
-    </para>
-  </listitem>
-  </varlistentry>
-</variablelist>
-</para>
-<para>
-<!-- .LP -->
-<!-- .eM -->
-The 
-<function>XGetWMIconName</function>
-convenience function calls
-<function>XGetTextProperty</function>
-to obtain the <property>WM_ICON_NAME</property> property.
-It returns a nonzero status on success;
-otherwise, it returns a zero status.
-</para>
-<para>
-<!-- .LP -->
-The next two functions have been superseded by
-<function>XSetWMIconName</function>
-and
-<function>XGetWMIconName</function>,
-respectively.
-You can use these additional convenience functions 
-for window names that are encoded as STRING properties.
-<!-- .sp -->
-</para>
-<para>
-<!-- .LP -->
-<!-- .sp -->
-To set the name to be displayed in a window's icon, use
-<function>XSetIconName</function>.
-<indexterm><primary>Window</primary><secondary>icon name</secondary></indexterm>
-<indexterm significance="preferred"><primary>XSetIconName</primary></indexterm>
-<!-- .sM -->
-<funcsynopsis id='xseticonname'>
-<funcprototype>
-  <funcdef><function>XSetIconName</function></funcdef>
-  <paramdef>Display<parameter> *display</parameter></paramdef>
-  <paramdef>Window<parameter> w</parameter></paramdef>
-  <paramdef>char<parameter> *icon_name</parameter></paramdef>
-</funcprototype>
-</funcsynopsis>
-<!-- .FN -->
-<variablelist>
-  <varlistentry>
-    <term>
-      <emphasis remap='I'>display</emphasis>
-    </term>
-    <listitem>
-      <para>
-Specifies the connection to the X server.
-      </para>
-    </listitem>
-  </varlistentry>
-  <varlistentry>
-    <term>
-      <emphasis remap='I'>w</emphasis>
-    </term>
-    <listitem>
-      <para>
-Specifies the window.
-      </para>
-    </listitem>
-  </varlistentry>
-  <varlistentry>
-    <term>
-      <emphasis remap='I'>icon_name</emphasis>
-    </term>
-    <listitem>
-      <para>
-Specifies the icon name,
-which should be a null-terminated string.
-    </para>
-  </listitem>
-  </varlistentry>
-</variablelist>
-</para>
-<para>
-<!-- .LP -->
-<!-- .eM -->
-If the string is not in the Host Portable Character Encoding,
-the result is implementation-dependent.
-<function>XSetIconName</function>
-can generate
-<errorname>BadAlloc</errorname>
-and
-<errorname>BadWindow</errorname>
-errors.
-</para>
-<para>
-<!-- .LP -->
-<!-- .sp -->
-To get the name a window wants displayed in its icon, use
-<function>XGetIconName</function>.
-<indexterm significance="preferred"><primary>XGetIconName</primary></indexterm>
-<!-- .sM -->
-<funcsynopsis id='xgeticonname'>
-<funcprototype>
-  <funcdef>Status <function>XGetIconName</function></funcdef>
-  <paramdef>Display<parameter> *display</parameter></paramdef>
-  <paramdef>Window<parameter> w</parameter></paramdef>
-  <paramdef>char<parameter> **icon_name_return</parameter></paramdef>
-</funcprototype>
-</funcsynopsis>
-<!-- .FN -->
-<variablelist>
-  <varlistentry>
-    <term>
-      <emphasis remap='I'>display</emphasis>
-    </term>
-    <listitem>
-      <para>
-Specifies the connection to the X server.
-      </para>
-    </listitem>
-  </varlistentry>
-  <varlistentry>
-    <term>
-      <emphasis remap='I'>w</emphasis>
-    </term>
-    <listitem>
-      <para>
-Specifies the window.
-      </para>
-    </listitem>
-  </varlistentry>
-  <varlistentry>
-    <term>
-      <emphasis remap='I'>icon_name_return</emphasis>
-    </term>
-    <listitem>
-      <para>
-Returns the window's icon name,
-which is a null-terminated string.
-    </para>
-  </listitem>
-  </varlistentry>
-</variablelist>
-</para>
-<para>
-<!-- .LP -->
-<!-- .eM -->
-The
-<function>XGetIconName</function>
-function returns the name to be displayed in the specified window's icon.
-If it succeeds, it returns a nonzero status; otherwise, 
-if no icon name has been set for the window,
-it returns zero.
-If you never assigned a name to the window,
-<function>XGetIconName</function>
-sets icon_name_return to NULL.
-If the data returned by the server is in the Latin Portable Character Encoding,
-then the returned string is in the Host Portable Character Encoding.
-Otherwise, the result is implementation-dependent.
-When finished with it, a client must free
-the icon name string using
-<function>XFree</function>.
-</para>
-<para>
-<!-- .LP -->
-<function>XGetIconName</function>
-can generate a
-<errorname>BadWindow</errorname>
-error.
-</para>
-</sect2>
-<sect2 id="Setting_and_Reading_the_WM_HINTS_Property">
-<title>Setting and Reading the WM_HINTS Property</title>
-<!-- .XS -->
-<!-- (SN Setting and Reading the WM_HINTS Property -->
-<!-- .XE -->
-<para>
-<!-- .LP -->
-Xlib provides functions that you can use to set and read 
-the <property>WM_HINTS</property> property for a given window.
-These functions use the flags and the
-<structname>XWMHints</structname>
-structure, as defined in the
-<filename class="headerfile">&lt;X11/Xutil.h&gt;</filename>
-<indexterm type="file"><primary><filename class="headerfile">X11/Xutil.h</filename></primary></indexterm>
-<indexterm><primary>Files</primary><secondary><filename class="headerfile">&lt;X11/Xutil.h&gt;</filename></secondary></indexterm>
-<indexterm><primary>Headers</primary><secondary><filename class="headerfile">&lt;X11/Xutil.h&gt;</filename></secondary></indexterm>
-header file.
-<!-- .sp -->
-</para>
-<para>
-<!-- .LP -->
-To allocate an
-<structname>XWMHints</structname>
-structure, use
-<function>XAllocWMHints</function>.
-</para>
-
-<para>
-  XWMHints *XAllocWMHints()
-</para>
-
-<para>
-<!-- .LP -->
-<!-- .eM -->
-The
-<function>XAllocWMHints</function>
-function allocates and returns a pointer to an
-<structname>XWMHints</structname>
-structure.
-Note that all fields in the
-<structname>XWMHints</structname>
-structure are initially set to zero.
-If insufficient memory is available, 
-<function>XAllocWMHints</function>
-returns NULL.
-To free the memory allocated to this structure,
-use
-<function>XFree</function>.
-</para>
-<para>
-<!-- .LP -->
-The
-<structname>XWMHints</structname>
-structure contains:
-</para>
-
-<literallayout class="monospaced">
-/* Window manager hints mask bits */
-
-#define         InputHint             (1L&lt;&lt;0)
-#define         StateHint             (1L&lt;&lt;1)
-#define         IconPixmapHint        (1L&lt;&lt;2)
-#define         IconWindowHint        (1L&lt;&lt;3)
-#define         IconPositionHint      (1L&lt;&lt;4)
-#define         IconMaskHint          (1L&lt;&lt;5)
-#define         WindowGroupHint       (1L&lt;&lt;6)
-#define         UrgencyHint           (1L&lt;&lt;8)
-#define         AllHints              (InputHint|StateHint|IconPixmapHint|
-                                       IconWIndowHint|IconPositionHint|
-                                       IconMaskHint|WindowGroupHint)
-
-
-/* Values */
-
-typedef struct {
-	long flags;	        /* marks which fields in this structure are defined */
-	Bool input;	        /* does this application rely on the window manager to
-			           get keyboard input? */
-	int initial_state;	/* see below */
-	Pixmap icon_pixmap;	/* pixmap to be used as icon */
-	Window icon_window;	/* window to be used as icon */
-	int icon_x, icon_y;	/* initial position of icon */
-	Pixmap icon_mask;	/* pixmap to be used as mask for icon_pixmap */
-	XID window_group;	/* id of related window group */
-	/* this structure may be extended in the future */
-} XWMHints;
-</literallayout>
-<para>
-<!-- .LP -->
-<!-- .eM -->
-The input member is used to communicate to the window manager the input focus
-model used by the application.
-Applications that expect input but never explicitly set focus to any 
-of their subwindows (that is, use the push model of focus management), 
-such as X Version 10 style applications that use real-estate
-driven focus, should set this member to 
-<symbol>True</symbol>.
-Similarly, applications
-that set input focus to their subwindows only when it is given to their
-top-level window by a window manager should also set this member to 
-<symbol>True</symbol>.
-Applications that manage their own input focus by explicitly setting
-focus to one of their subwindows whenever they want keyboard input 
-(that is, use the pull model of focus management) should set this member to 
-<symbol>False</symbol>.
-Applications that never expect any keyboard input also should set this member
-to 
-<symbol>False</symbol>.
-</para>
-<para>
-<!-- .LP -->
-Pull model window managers should make it possible for push model
-applications to get input by setting input focus to the top-level windows of
-applications whose input member is 
-<symbol>True</symbol>.
-Push model window managers should
-make sure that pull model applications do not break them 
-by resetting input focus to 
-<symbol>PointerRoot</symbol>
-when it is appropriate (for example, whenever an application whose
-input member is 
-<symbol>False</symbol>
-sets input focus to one of its subwindows).
-</para>
-<para>
-<!-- .LP -->
-The definitions for the initial_state flag are:
-</para>
-
-<literallayout class="monospaced">
-#define      WithdrawnState 0
-#define      NormalState    1   /* most applications start this way */
-#define      IconicState    2   /* application wants to start as an icon */
-
-</literallayout>
-<para>
-The icon_mask specifies which pixels of the icon_pixmap should be used as the
-icon.  
-This allows for nonrectangular icons.
-Both icon_pixmap and icon_mask must be bitmaps.
-The icon_window lets an application provide a window for use as an icon
-for window managers that support such use.
-The window_group lets you specify that this window belongs to a group
-of other windows.
-For example, if a single application manipulates multiple 
-top-level windows, this allows you to provide enough
-information that a window manager can iconify all of the windows
-rather than just the one window.
-</para>
-<para>
-<!-- .LP -->
-The
-<symbol>UrgencyHint</symbol>
-flag, if set in the flags field, indicates that the client deems the window
-contents to be urgent, requiring the timely response of the user.  The
-window manager will make some effort to draw the user's attention to this
-window while this flag is set.  The client must provide some means by which the
-user can cause the urgency flag to be cleared (either mitigating
-the condition that made the window urgent or merely shutting off the alarm)
-or the window to be withdrawn.
-</para>
-<para>
-<!-- .LP -->
-<!-- .sp -->
-To set a window's <property>WM_HINTS</property> property, use
-<function>XSetWMHints</function>.
-<indexterm significance="preferred"><primary>XSetWMHints</primary></indexterm>
-<!-- .sM -->
-<funcsynopsis id='xsetwmhints'>
-<funcprototype>
-  <funcdef><function>XSetWMHints</function></funcdef>
-  <paramdef>Display<parameter> *display</parameter></paramdef>
-  <paramdef>Window<parameter> w</parameter></paramdef>
-  <paramdef>XWMHints<parameter> *wmhints</parameter></paramdef>
-</funcprototype>
-</funcsynopsis>
-<!-- .FN -->
-<variablelist>
-  <varlistentry>
-    <term>
-      <emphasis remap='I'>display</emphasis>
-    </term>
-    <listitem>
-      <para>
-Specifies the connection to the X server.
-      </para>
-    </listitem>
-  </varlistentry>
-  <varlistentry>
-    <term>
-      <emphasis remap='I'>w</emphasis>
-    </term>
-    <listitem>
-      <para>
-Specifies the window.
-      </para>
-    </listitem>
-  </varlistentry>
-  <varlistentry>
-    <term>
-      <emphasis remap='I'>wmhints</emphasis>
-    </term>
-    <listitem>
-      <para>
-Specifies the 
-<structname>XWMHints</structname>
-structure to be used.
-    </para>
-  </listitem>
-  </varlistentry>
-</variablelist>
-</para>
-<para>
-<!-- .LP -->
-<!-- .eM -->
-The
-<function>XSetWMHints</function>
-function sets the window manager hints that include icon information and location,
-the initial state of the window, and whether the application relies on the
-window manager to get keyboard input.
-</para>
-<para>
-<!-- .LP -->
-<function>XSetWMHints</function>
-can generate
-<errorname>BadAlloc</errorname>
-and
-<errorname>BadWindow</errorname>
-errors.
-</para>
-<para>
-<!-- .LP -->
-<!-- .sp -->
-To read a window's <property>WM_HINTS</property> property, use
-<function>XGetWMHints</function>.
-<indexterm significance="preferred"><primary>XGetWMHints</primary></indexterm>
-<!-- .sM -->
-<funcsynopsis id='xgetwmhints'>
-<funcprototype>
-  <funcdef>XWMHints *<function>XGetWMHints</function></funcdef>
-  <paramdef>Display<parameter> *display</parameter></paramdef>
-  <paramdef>Window<parameter> w</parameter></paramdef>
-</funcprototype>
-</funcsynopsis>
-<!-- .FN -->
-<variablelist>
-  <varlistentry>
-    <term>
-      <emphasis remap='I'>display</emphasis>
-    </term>
-    <listitem>
-      <para>
-Specifies the connection to the X server.
-      </para>
-    </listitem>
-  </varlistentry>
-  <varlistentry>
-    <term>
-      <emphasis remap='I'>w</emphasis>
-    </term>
-    <listitem>
-      <para>
-Specifies the window.
-    </para>
-  </listitem>
-  </varlistentry>
-</variablelist>
-</para>
-<para>
-<!-- .LP -->
-<!-- .eM -->
-The
-<function>XGetWMHints</function>
-function reads the window manager hints and 
-returns NULL if no <property>WM_HINTS</property> property was set on the window 
-or returns a pointer to an 
-<structname>XWMHints</structname>
-structure if it succeeds.
-When finished with the data,
-free the space used for it by calling
-<function>XFree</function>.
-</para>
-<para>
-<!-- .LP -->
-<function>XGetWMHints</function>
-can generate a
-<errorname>BadWindow</errorname>
-error.
-</para>
-</sect2>
-<sect2 id="Setting_and_Reading_the_WM_NORMAL_HINTS_Property">
-<title>Setting and Reading the WM_NORMAL_HINTS Property</title>
-<!-- .XS -->
-<!-- (SN Setting and Reading the WM_NORMAL_HINTS Property -->
-<!-- .XE -->
-<para>
-<!-- .LP -->
-Xlib provides functions that you can use to set or read 
-the <property>WM_NORMAL_HINTS</property> property for a given window.
-The functions use the flags and the
-<structname>XSizeHints</structname>
-structure, as defined in the
-<filename class="headerfile">&lt;X11/Xutil.h&gt;</filename>
-<indexterm type="file"><primary><filename class="headerfile">X11/Xutil.h</filename></primary></indexterm>
-<indexterm><primary>Files</primary><secondary><filename class="headerfile">&lt;X11/Xutil.h&gt;</filename></secondary></indexterm>
-<indexterm><primary>Headers</primary><secondary><filename class="headerfile">&lt;X11/Xutil.h&gt;</filename></secondary></indexterm>
-header file.
-</para>
-<para>
-<!-- .LP -->
-The size of the
-<structname>XSizeHints</structname>
-structure may grow in future releases, as new components are
-added to support new <acronym>ICCCM</acronym> features.
-Passing statically allocated instances of this structure into
-Xlib may result in memory corruption when running against a
-future release of the library.
-As such, it is recommended that only dynamically allocated
-instances of the structure be used.
-<!-- .sp -->
-</para>
-<para>
-<!-- .LP -->
-To allocate an
-<structname>XSizeHints</structname>
-structure, use
-<function>XAllocSizeHints</function>.
-</para>
-
-<para>
-XSizeHints *XAllocSizeHints()
-</para>
-<para>
-<!-- .LP -->
-<!-- .eM -->
-The
-<function>XAllocSizeHints</function>
-function allocates and returns a pointer to an
-<structname>XSizeHints</structname>
-structure.
-Note that all fields in the
-<structname>XSizeHints</structname>
-structure are initially set to zero.
-If insufficient memory is available, 
-<function>XAllocSizeHints</function>
-returns NULL.
-To free the memory allocated to this structure,
-use
-<function>XFree</function>.
-</para>
-<para>
-<!-- .LP -->
-The
-<structname>XSizeHints</structname>
-structure contains:
-</para>
-
-
-<literallayout class="monospaced">
-/* Size hints mask bits */
-
-#define           USPosition         (1L&lt;&lt;0)  /* user specified x,y */
-#define           USSize             (1L&lt;&lt;1)  /* user specified width,height */
-#define           PPosition          (1L&lt;&lt;2)  /* program specified posistion */
-#define           PSize              (1L&lt;&lt;3)  /* program specified size */
-#define           PMinSize           (1L&lt;&lt;4)  /* program specified minimum size */
-#define           PMaxSize           (1L&lt;&lt;5)  /* program specified maximum size */
-#define           PResizeInc         (1L&lt;&lt;5)  /* program specified resize increments */
-#define           PAspect            (1L&lt;&lt;6)  /* program specified min and max aspect ratios */
-#define           PBaseSize          (1L&lt;&lt;8)
-#define           PWinGravity        (1L&lt;&lt;9)
-#define           PAllHints          (PPosition|Psize|
-                                      PMinSize|PMaxSize|
-                                      PResizeInc|PAspect)
-
-
-/* Values */
-
-typedef struct {
-	long flags;	        /* marks which fields in this structure are defined */
-	int x, y;	        /* Obsolete */
-	int width, height;	/* Obsolete */
-	int min_width, min_height;
-	int max_width, max_height;
-	int width_inc, height_inc;
-	struct {
-	       int x;	        /* numerator */
-	       int y;	        /* denominator */
-	} min_aspect, max_aspect;
-	int base_width, base_height;
-	int win_gravity;
-	/* this structure may be extended in the future */
-} XSizeHints;
-</literallayout>
-
-<para>
-<!-- .LP -->
-<!-- .eM -->
-The x, y, width, and height members are now obsolete
-and are left solely for compatibility reasons.
-The min_width and min_height members specify the
-minimum window size that still allows the application to be useful.
-The max_width and max_height members specify the maximum window size.
-The width_inc and height_inc members define an arithmetic progression of
-sizes (minimum to maximum) into which the window prefers to be resized.
-The min_aspect and max_aspect members are expressed
-as ratios of x and y, 
-and they allow an application to specify the range of aspect
-ratios it prefers.
-The base_width and base_height members define the desired size of the window.
-The window manager will interpret the position of the window 
-and its border width to position the point of the outer rectangle 
-of the overall window specified by the win_gravity member.
-The outer rectangle of the window includes any borders or decorations
-supplied by the window manager.
-In other words,
-if the window manager decides to place the window where the client asked,
-the position on the parent window's border named by the win_gravity 
-will be placed where the client window would have been placed 
-in the absence of a window manager.
-</para>
-<para>
-<!-- .LP -->
-Note that use of the
-<symbol>PAllHints</symbol>
-macro is highly discouraged.
-<!-- .sp -->
-</para>
-<para>
-<!-- .LP -->
-To set a window's <property>WM_NORMAL_HINTS</property> property, use
-<function>XSetWMNormalHints</function>.
-<indexterm significance="preferred"><primary>XSetWMNormalHints</primary></indexterm>
-<!-- .sM -->
-<funcsynopsis id='xsetwmnormalhints'>
-<funcprototype>
-  <funcdef>void <function>XSetWMNormalHints</function></funcdef>
-  <paramdef>Display<parameter> *display</parameter></paramdef>
-  <paramdef>Window<parameter> w</parameter></paramdef>
-  <paramdef>XSizeHints<parameter> *hints</parameter></paramdef>
-</funcprototype>
-</funcsynopsis>
-<!-- .FN -->
-<variablelist>
-  <varlistentry>
-    <term>
-      <emphasis remap='I'>display</emphasis>
-    </term>
-    <listitem>
-      <para>
-Specifies the connection to the X server.
-      </para>
-    </listitem>
-  </varlistentry>
-  <varlistentry>
-    <term>
-      <emphasis remap='I'>w</emphasis>
-    </term>
-    <listitem>
-      <para>
-Specifies the window.
-      </para>
-    </listitem>
-  </varlistentry>
-  <varlistentry>
-    <term>
-      <emphasis remap='I'>hints</emphasis>
-    </term>
-    <listitem>
-      <para>
-Specifies the size hints for the window in its normal state.
-    </para>
-  </listitem>
-  </varlistentry>
-</variablelist>
-</para>
-<para>
-<!-- .LP -->
-<!-- .eM -->
-The 
-<function>XSetWMNormalHints</function>
-function replaces the size hints for the <property>WM_NORMAL_HINTS</property> property 
-on the specified window.
-If the property does not already exist,
-<function>XSetWMNormalHints</function>
-sets the size hints for the <property>WM_NORMAL_HINTS</property> property on the specified window.
-The property is stored with a type of <property>WM_SIZE_HINTS</property> and a format of 32.
-</para>
-<para>
-<!-- .LP -->
-<function>XSetWMNormalHints</function>
-can generate
-<errorname>BadAlloc</errorname>
-and
-<errorname>BadWindow</errorname>
-errors.
-<!-- .sp -->
-</para>
-<para>
-<!-- .LP -->
-To read a window's <property>WM_NORMAL_HINTS</property> property, use
-<function>XGetWMNormalHints</function>.
-<indexterm significance="preferred"><primary>XGetWMNormalHints</primary></indexterm>
-<!-- .sM -->
-<funcsynopsis id='xgetwmnormalhints'>
-<funcprototype>
-  <funcdef>Status <function>XGetWMNormalHints</function></funcdef>
-  <paramdef>Display<parameter> *display</parameter></paramdef>
-  <paramdef>Window<parameter> w</parameter></paramdef>
-  <paramdef>XSizeHints<parameter> *hints_return</parameter></paramdef>
-  <paramdef>long<parameter> *supplied_return</parameter></paramdef>
-</funcprototype>
-</funcsynopsis>
-<!-- .FN -->
-<variablelist>
-  <varlistentry>
-    <term>
-      <emphasis remap='I'>display</emphasis>
-    </term>
-    <listitem>
-      <para>
-Specifies the connection to the X server.
-      </para>
-    </listitem>
-  </varlistentry>
-  <varlistentry>
-    <term>
-      <emphasis remap='I'>w</emphasis>
-    </term>
-    <listitem>
-      <para>
-Specifies the window.
-      </para>
-    </listitem>
-  </varlistentry>
-  <varlistentry>
-    <term>
-      <emphasis remap='I'>hints_return</emphasis>
-    </term>
-    <listitem>
-      <para>
-Returns the size hints for the window in its normal state.
-      </para>
-    </listitem>
-  </varlistentry>
-  <varlistentry>
-    <term>
-      <emphasis remap='I'>supplied_return</emphasis>
-    </term>
-    <listitem>
-      <para>
-Returns the hints that were supplied by the user.
-    </para>
-  </listitem>
-  </varlistentry>
-</variablelist>
-</para>
-<para>
-<!-- .LP -->
-<!-- .eM -->
-The 
-<function>XGetWMNormalHints</function>
-function returns the size hints stored in the <property>WM_NORMAL_HINTS</property> property 
-on the specified window.
-If the property is of type <property>WM_SIZE_HINTS</property>, is of format 32,
-and is long enough to contain either an old (pre-<acronym>ICCCM</acronym>) 
-or new size hints structure, 
-<function>XGetWMNormalHints</function>
-sets the various fields of the 
-<structname>XSizeHints</structname>
-structure, sets the supplied_return argument to the list of fields 
-that were supplied by the user (whether or not they contained defined values),
-and returns a nonzero status.
-Otherwise, it returns a zero status.
-</para>
-<para>
-<!-- .LP -->
-If 
-<function>XGetWMNormalHints</function>
-returns successfully and a pre-<acronym>ICCCM</acronym> size hints property is read, 
-the supplied_return argument will contain the following bits:
-</para>
-<para>
-<!-- .LP -->
-<literallayout class="monospaced">
-(USPosition|USSize|PPosition|PSize|PMinSize|
- PMaxSize|PResizeInc|PAspect)
-</literallayout>
-</para>
-<para>
-<!-- .LP -->
-If the property is large enough to contain the base size 
-and window gravity fields as well, 
-the supplied_return argument will also contain the following bits:
-</para>
-<para>
-<!-- .LP -->
-<literallayout class="monospaced">
-PBaseSize|PWinGravity
-</literallayout>
-</para>
-<para>
-<!-- .LP -->
-<function>XGetWMNormalHints</function>
-can generate a
-<errorname>BadWindow</errorname>
-error.
-<!-- .sp -->
-</para>
-<para>
-<!-- .LP -->
-To set a window's <property>WM_SIZE_HINTS</property> property, use
-<function>XSetWMSizeHints</function>.
-<indexterm significance="preferred"><primary>XSetWMSizeHints</primary></indexterm>
-<!-- .sM -->
-<funcsynopsis id='xsetwmsizehints'>
-<funcprototype>
-  <funcdef>void <function>XSetWMSizeHints</function></funcdef>
-  <paramdef>Display<parameter> *display</parameter></paramdef>
-  <paramdef>Window<parameter> w</parameter></paramdef>
-  <paramdef>XSizeHints<parameter> *hints</parameter></paramdef>
-  <paramdef>Atom<parameter> property</parameter></paramdef>
-</funcprototype>
-</funcsynopsis>
-<!-- .FN -->
-<variablelist>
-  <varlistentry>
-    <term>
-      <emphasis remap='I'>display</emphasis>
-    </term>
-    <listitem>
-      <para>
-Specifies the connection to the X server.
-      </para>
-    </listitem>
-  </varlistentry>
-  <varlistentry>
-    <term>
-      <emphasis remap='I'>w</emphasis>
-    </term>
-    <listitem>
-      <para>
-Specifies the window.
-      </para>
-    </listitem>
-  </varlistentry>
-  <varlistentry>
-    <term>
-      <emphasis remap='I'>hints</emphasis>
-    </term>
-    <listitem>
-      <para>
-Specifies the
-<structname>XSizeHints</structname>
-structure to be used.
-      </para>
-    </listitem>
-  </varlistentry>
-  <varlistentry>
-    <term>
-      <emphasis remap='I'>property</emphasis>
-    </term>
-    <listitem>
-      <para>
-Specifies the property name.
-    </para>
-  </listitem>
-  </varlistentry>
-</variablelist>
-</para>
-<para>
-<!-- .LP -->
-<!-- .eM -->
-The 
-<function>XSetWMSizeHints</function>
-function replaces the size hints for the specified property 
-on the named window.
-If the specified property does not already exist,
-<function>XSetWMSizeHints</function>
-sets the size hints for the specified property
-on the named window.
-The property is stored with a type of <property>WM_SIZE_HINTS</property> and a format of 32.
-To set a window's normal size hints, 
-you can use the 
-<function>XSetWMNormalHints</function>
-function.
-</para>
-<para>
-<!-- .LP -->
-<function>XSetWMSizeHints</function>
-can generate
-<errorname>BadAlloc</errorname>,
-<errorname>BadAtom</errorname>,
-and 
-<errorname>BadWindow</errorname>
-errors.
-<!-- .sp -->
-</para>
-<para>
-<!-- .LP -->
-To read a window's <property>WM_SIZE_HINTS</property> property, use
-<function>XGetWMSizeHints</function>.
-<indexterm significance="preferred"><primary>XGetWMSizeHints</primary></indexterm>
-<!-- .sM -->
-<funcsynopsis id='xgetwmsizehints'>
-<funcprototype>
-  <funcdef>Status <function>XGetWMSizeHints</function></funcdef>
-  <paramdef>Display<parameter> *display</parameter></paramdef>
-  <paramdef>Window<parameter> w</parameter></paramdef>
-  <paramdef>XSizeHints<parameter> *hints_return</parameter></paramdef>
-  <paramdef>long<parameter> *supplied_return</parameter></paramdef>
-  <paramdef>Atom<parameter> property</parameter></paramdef>
-</funcprototype>
-</funcsynopsis>
-<!-- .FN -->
-<variablelist>
-  <varlistentry>
-    <term>
-      <emphasis remap='I'>display</emphasis>
-    </term>
-    <listitem>
-      <para>
-Specifies the connection to the X server.
-      </para>
-    </listitem>
-  </varlistentry>
-  <varlistentry>
-    <term>
-      <emphasis remap='I'>w</emphasis>
-    </term>
-    <listitem>
-      <para>
-Specifies the window.
-      </para>
-    </listitem>
-  </varlistentry>
-  <varlistentry>
-    <term>
-      <emphasis remap='I'>hints_return</emphasis>
-    </term>
-    <listitem>
-      <para>
-Returns the
-<structname>XSizeHints</structname>
-structure.
-      </para>
-    </listitem>
-  </varlistentry>
-  <varlistentry>
-    <term>
-      <emphasis remap='I'>supplied_return</emphasis>
-    </term>
-    <listitem>
-      <para>
-Returns the hints that were supplied by the user.
-      </para>
-    </listitem>
-  </varlistentry>
-  <varlistentry>
-    <term>
-      <emphasis remap='I'>property</emphasis>
-    </term>
-    <listitem>
-      <para>
-Specifies the property name.
-    </para>
-  </listitem>
-  </varlistentry>
-</variablelist>
-</para>
-<para>
-<!-- .LP -->
-<!-- .eM -->
-The 
-<function>XGetWMSizeHints</function>
-function returns the size hints stored in the specified property 
-on the named window.
-If the property is of type <property>WM_SIZE_HINTS</property>, is of format 32, 
-and is long enough to contain either an old (pre-<acronym>ICCCM</acronym>) 
-or new size hints structure, 
-<function>XGetWMSizeHints</function>
-sets the various fields of the 
-<structname>XSizeHints</structname>
-structure, sets the supplied_return argument to the
-list of fields that were supplied by the user 
-(whether or not they contained defined values), 
-and returns a nonzero status.
-Otherwise, it returns a zero status.
-To get a window's normal size hints, 
-you can use the 
-<function>XGetWMNormalHints</function>
-function.
-</para>
-<para>
-<!-- .LP -->
-If 
-<function>XGetWMSizeHints</function>
-returns successfully and a pre-<acronym>ICCCM</acronym> size hints property is read, 
-the supplied_return argument will contain the following bits:
-</para>
-<para>
-<!-- .LP -->
-<literallayout class="monospaced">
-(USPosition|USSize|PPosition|PSize|PMinSize|
- PMaxSize|PResizeInc|PAspect)
-</literallayout>
-</para>
-<para>
-<!-- .LP -->
-If the property is large enough to contain the base size 
-and window gravity fields as well, 
-the supplied_return argument will also contain the following bits:
-</para>
-<para>
-<!-- .LP -->
-<literallayout class="monospaced">
-PBaseSize|PWinGravity
-</literallayout>
-</para>
-<para>
-<!-- .LP -->
-<function>XGetWMSizeHints</function>
-can generate
-<errorname>BadAtom</errorname>
-and 
-<errorname>BadWindow</errorname>
-errors.
-</para>
-</sect2>
-<sect2 id="Setting_and_Reading_the_WM_CLASS_Property">
-<title>Setting and Reading the WM_CLASS Property</title>
-<!-- .XS -->
-<!-- (SN Setting and Reading the WM_CLASS Property -->
-<!-- .XE -->
-<para>
-<!-- .LP -->
-Xlib provides functions that you can use to set and get 
-the <property>WM_CLASS</property> property for a given window.
-These functions use the
-<structname>XClassHint</structname>
-structure, which is defined in the
-<filename class="headerfile">&lt;X11/Xutil.h&gt;</filename>
-<indexterm type="file"><primary><filename class="headerfile">X11/Xutil.h</filename></primary></indexterm>
-<indexterm><primary>Files</primary><secondary><filename class="headerfile">&lt;X11/Xutil.h&gt;</filename></secondary></indexterm>
-<indexterm><primary>Headers</primary><secondary><filename class="headerfile">&lt;X11/Xutil.h&gt;</filename></secondary></indexterm>
-header file.
-<!-- .sp -->
-</para>
-<para>
-<!-- .LP -->
-To allocate an
-<structname>XClassHint</structname>
-structure, use
-<function>XAllocClassHint</function>.
-<indexterm significance="preferred"><primary>XAllocClassHint</primary></indexterm>
-<!-- .sM -->
-</para>
-<para>
-
-  XClassHint *XAllocClassHint()
-</para>
-
-<para>
-<!-- .LP -->
-<!-- .eM -->
-The
-<function>XAllocClassHint</function>
-function allocates and returns a pointer to an
-<structname>XClassHint</structname>
-structure.
-Note that the pointer fields in the
-<structname>XClassHint</structname>
-structure are initially set to NULL.
-If insufficient memory is available, 
-<function>XAllocClassHint</function>
-returns NULL.
-To free the memory allocated to this structure,
-use
-<function>XFree</function>.
-</para>
-<para>
-<!-- .LP -->
-The
-<structname>XClassHint</structname>
-contains:
-</para>
-<para>
-<!-- .LP -->
-<!-- .sM -->
-<indexterm significance="preferred"><primary>XClassHint</primary></indexterm>
-<literallayout class="monospaced">
-<!-- .TA .5i -->
-<!-- .ta .5i -->
-typedef struct {
-	char *res_name;
-	char *res_class;
-} XClassHint;
-</literallayout>
-</para>
-<para>
-<!-- .LP -->
-<!-- .eM -->
-The res_name member contains the application name, 
-and the res_class member contains the application class. 
-Note that the name set in this property may differ from the name set as <property>WM_NAME</property>.
-That is, <property>WM_NAME</property> specifies what should be displayed in the title bar and,
-therefore, can contain temporal information (for example, the name of
-a file currently in an editor's buffer).
-On the other hand, 
-the name specified as part of <property>WM_CLASS</property> is the formal name of the application
-that should be used when retrieving the application's resources from the 
-resource database.
-</para>
-<para>
-<!-- .LP -->
-<!-- .sp -->
-To set a window's <property>WM_CLASS</property> property, use
-<function>XSetClassHint</function>.
-<indexterm significance="preferred"><primary>XSetClassHint</primary></indexterm>
-<!-- .sM -->
-<funcsynopsis id='xsetclasshint'>
-<funcprototype>
-  <funcdef><function>XSetClassHint</function></funcdef>
-  <paramdef>Display<parameter> *display</parameter></paramdef>
-  <paramdef>Window<parameter> w</parameter></paramdef>
-  <paramdef>XClassHint<parameter> *class_hints</parameter></paramdef>
-</funcprototype>
-</funcsynopsis>
-<!-- .FN -->
-<variablelist>
-  <varlistentry>
-    <term>
-      <emphasis remap='I'>display</emphasis>
-    </term>
-    <listitem>
-      <para>
-Specifies the connection to the X server.
-      </para>
-    </listitem>
-  </varlistentry>
-  <varlistentry>
-    <term>
-      <emphasis remap='I'>w</emphasis>
-    </term>
-    <listitem>
-      <para>
-Specifies the window.
-      </para>
-    </listitem>
-  </varlistentry>
-  <varlistentry>
-    <term>
-      <emphasis remap='I'>class_hints</emphasis>
-    </term>
-    <listitem>
-      <para>
-Specifies the
-<structname>XClassHint</structname>
-structure that is to be used.
-    </para>
-  </listitem>
-  </varlistentry>
-</variablelist>
-</para>
-<para>
-<!-- .LP -->
-<!-- .eM -->
-The
-<function>XSetClassHint</function>
-function sets the class hint for the specified window.
-If the strings are not in the Host Portable Character Encoding,
-the result is implementation-dependent.
-</para>
-<para>
-<!-- .LP -->
-<function>XSetClassHint</function>
-can generate
-<errorname>BadAlloc</errorname>
-and
-<errorname>BadWindow</errorname>
-errors. 
-</para>
-<para>
-<!-- .LP -->
-<!-- .sp -->
-To read a window's <property>WM_CLASS</property> property, use
-<function>XGetClassHint</function>.
-<indexterm significance="preferred"><primary>XGetClassHint</primary></indexterm>
-<!-- .sM -->
-<funcsynopsis id='xgetclasshint'>
-<funcprototype>
-  <funcdef>Status <function>XGetClassHint</function></funcdef>
-  <paramdef>Display<parameter> *display</parameter></paramdef>
-  <paramdef>Window<parameter> w</parameter></paramdef>
-  <paramdef>XClassHint<parameter> *class_hints_return</parameter></paramdef>
-</funcprototype>
-</funcsynopsis>
-<!-- .FN -->
-<variablelist>
-  <varlistentry>
-    <term>
-      <emphasis remap='I'>display</emphasis>
-    </term>
-    <listitem>
-      <para>
-Specifies the connection to the X server.
-      </para>
-    </listitem>
-  </varlistentry>
-  <varlistentry>
-    <term>
-      <emphasis remap='I'>w</emphasis>
-    </term>
-    <listitem>
-      <para>
-Specifies the window.
-      </para>
-    </listitem>
-  </varlistentry>
-  <varlistentry>
-    <term>
-      <emphasis remap='I'>class_hints_return</emphasis>
-    </term>
-    <listitem>
-      <para>
-Returns the 
-<structname>XClassHint</structname>
-structure.
-    </para>
-  </listitem>
-  </varlistentry>
-</variablelist>
-</para>
-<para>
-<!-- .LP -->
-<!-- .eM -->
-The
-<function>XGetClassHint</function>
-function returns the class hint of the specified window to the members
-of the supplied structure.
-If the data returned by the server is in the Latin Portable Character Encoding,
-then the returned strings are in the Host Portable Character Encoding.
-Otherwise, the result is implementation-dependent.
-It returns a nonzero status on success;
-otherwise, it returns a zero status.
-To free res_name and res_class when finished with the strings,
-use
-<function>XFree</function>
-on each individually.
-</para>
-<para>
-<!-- .LP -->
-<function>XGetClassHint</function>
-can generate a
-<errorname>BadWindow</errorname>
-error.
-</para>
-</sect2>
-<sect2 id="Setting_and_Reading_the_WM_TRANSIENT_FOR_Property">
-<title>Setting and Reading the WM_TRANSIENT_FOR Property</title>
-<!-- .XS -->
-<!-- (SN Setting and Reading the WM_TRANSIENT_FOR Property -->
-<!-- .XE -->
-<para>
-<!-- .LP -->
-Xlib provides functions that you can use to set and read
-the <property>WM_TRANSIENT_FOR</property> property for a given window.
-</para>
-<para>
-<!-- .LP -->
-<!-- .sp -->
-To set a window's <property>WM_TRANSIENT_FOR</property> property, use
-<function>XSetTransientForHint</function>.
-<indexterm significance="preferred"><primary>XSetTransientForHint</primary></indexterm>
-<!-- .sM -->
-<funcsynopsis id='xsettransientforhint'>
-<funcprototype>
-  <funcdef><function>XSetTransientForHint</function></funcdef>
-  <paramdef>Display<parameter> *display</parameter></paramdef>
-  <paramdef>Window<parameter> w</parameter></paramdef>
-  <paramdef>Window<parameter> prop_window</parameter></paramdef>
-</funcprototype>
-</funcsynopsis>
-<!-- .FN -->
-<variablelist>
-  <varlistentry>
-    <term>
-      <emphasis remap='I'>display</emphasis>
-    </term>
-    <listitem>
-      <para>
-Specifies the connection to the X server.
-      </para>
-    </listitem>
-  </varlistentry>
-  <varlistentry>
-    <term>
-      <emphasis remap='I'>w</emphasis>
-    </term>
-    <listitem>
-      <para>
-Specifies the window.
-      </para>
-    </listitem>
-  </varlistentry>
-  <varlistentry>
-    <term>
-      <emphasis remap='I'>prop_window</emphasis>
-    </term>
-    <listitem>
-      <para>
-Specifies the window that the <property>WM_TRANSIENT_FOR</property> property is to be set to.
-    </para>
-  </listitem>
-  </varlistentry>
-</variablelist>
-</para>
-<para>
-<!-- .LP -->
-<!-- .eM -->
-The
-<function>XSetTransientForHint</function>
-function sets the <property>WM_TRANSIENT_FOR</property> property of the specified window to the 
-specified prop_window.
-</para>
-<para>
-<!-- .LP -->
-<function>XSetTransientForHint</function>
-can generate
-<errorname>BadAlloc</errorname>
-and
-<errorname>BadWindow</errorname>
-errors.
-</para>
-<para>
-<!-- .LP -->
-<!-- .sp -->
-To read a window's <property>WM_TRANSIENT_FOR</property> property, use
-<function>XGetTransientForHint</function>.
-<indexterm significance="preferred"><primary>XGetTransientForHint</primary></indexterm>
-<!-- .sM -->
-<funcsynopsis id='xgettransientforhint'>
-<funcprototype>
-  <funcdef>Status <function>XGetTransientForHint</function></funcdef>
-  <paramdef>Display<parameter> *display</parameter></paramdef>
-  <paramdef>Window<parameter> w</parameter></paramdef>
-  <paramdef>Window<parameter> *prop_window_return</parameter></paramdef>
-</funcprototype>
-</funcsynopsis>
-<!-- .FN -->
-<variablelist>
-  <varlistentry>
-    <term>
-      <emphasis remap='I'>display</emphasis>
-    </term>
-    <listitem>
-      <para>
-Specifies the connection to the X server.
-      </para>
-    </listitem>
-  </varlistentry>
-  <varlistentry>
-    <term>
-      <emphasis remap='I'>w</emphasis>
-    </term>
-    <listitem>
-      <para>
-Specifies the window.
-      </para>
-    </listitem>
-  </varlistentry>
-  <varlistentry>
-    <term>
-      <emphasis remap='I'>prop_window_return</emphasis>
-    </term>
-    <listitem>
-      <para>
-Returns the <property>WM_TRANSIENT_FOR</property> property of the specified window.
-    </para>
-  </listitem>
-  </varlistentry>
-</variablelist>
-</para>
-<para>
-<!-- .LP -->
-<!-- .eM -->
-The
-<function>XGetTransientForHint</function>
-function returns the <property>WM_TRANSIENT_FOR</property> property for the specified window.
-It returns a nonzero status on success;
-otherwise, it returns a zero status.
-</para>
-<para>
-<!-- .LP -->
-<function>XGetTransientForHint</function>
-can generate a
-<errorname>BadWindow</errorname>
-error.
-</para>
-</sect2>
-<sect2 id="Setting_and_Reading_the_WM_PROTOCOLS_Property">
-<title>Setting and Reading the WM_PROTOCOLS Property</title>
-<!-- .XS -->
-<!-- (SN Setting and Reading the WM_PROTOCOLS Property -->
-<!-- .XE -->
-<para>
-<!-- .LP -->
-Xlib provides functions that you can use to set and read
-the <property>WM_PROTOCOLS</property> property for a given window.
-</para>
-<para>
-<!-- .LP -->
-<!-- .sp -->
-To set a window's <property>WM_PROTOCOLS</property> property, use
-<function>XSetWMProtocols</function>.
-<indexterm significance="preferred"><primary>XSetWMProtocols</primary></indexterm>
-<!-- .sM -->
-<funcsynopsis id='xsetwmprotocols'>
-<funcprototype>
-  <funcdef>Status <function>XSetWMProtocols</function></funcdef>
-  <paramdef>Display<parameter> *display</parameter></paramdef>
-  <paramdef>Window<parameter> w</parameter></paramdef>
-  <paramdef>Atom<parameter> *protocols</parameter></paramdef>
-  <paramdef>int<parameter> count</parameter></paramdef>
-</funcprototype>
-</funcsynopsis>
-<!-- .FN -->
-<variablelist>
-  <varlistentry>
-    <term>
-      <emphasis remap='I'>display</emphasis>
-    </term>
-    <listitem>
-      <para>
-Specifies the connection to the X server.
-      </para>
-    </listitem>
-  </varlistentry>
-  <varlistentry>
-    <term>
-      <emphasis remap='I'>w</emphasis>
-    </term>
-    <listitem>
-      <para>
-Specifies the window.
-      </para>
-    </listitem>
-  </varlistentry>
-  <varlistentry>
-    <term>
-      <emphasis remap='I'>protocols</emphasis>
-    </term>
-    <listitem>
-      <para>
-Specifies the list of protocols.
-<!-- .ds Cn protocols in the list -->
-      </para>
-    </listitem>
-  </varlistentry>
-  <varlistentry>
-    <term>
-      <emphasis remap='I'>count</emphasis>
-    </term>
-    <listitem>
-      <para>
-Specifies the number of (Cn.
-    </para>
-  </listitem>
-  </varlistentry>
-</variablelist>
-</para>
-<para>
-<!-- .LP -->
-<!-- .eM -->
-The 
-<function>XSetWMProtocols</function>
-function replaces the <property>WM_PROTOCOLS</property> property on the specified window 
-with the list of atoms specified by the protocols argument.
-If the property does not already exist,
-<function>XSetWMProtocols</function>
-sets the <property>WM_PROTOCOLS</property> property on the specified window
-to the list of atoms specified by the protocols argument.
-The property is stored with a type of ATOM and a format of 32.
-If it cannot intern the <property>WM_PROTOCOLS</property> atom, 
-<function>XSetWMProtocols</function>
-returns a zero status.
-Otherwise, it returns a nonzero status.
-</para>
-<para>
-<!-- .LP -->
-<function>XSetWMProtocols</function>
-can generate
-<errorname>BadAlloc</errorname>
-and
-<errorname>BadWindow</errorname>
-errors.
-<!-- .sp -->
-</para>
-<para>
-<!-- .LP -->
-To read a window's <property>WM_PROTOCOLS</property> property, use
-<function>XGetWMProtocols</function>.
-<indexterm significance="preferred"><primary>XGetWMProtocols</primary></indexterm>
-<!-- .sM -->
-<funcsynopsis id='xgetwmprotocols'>
-<funcprototype>
-  <funcdef>Status <function>XGetWMProtocols</function></funcdef>
-  <paramdef>Display<parameter> *display</parameter></paramdef>
-  <paramdef>Window<parameter> w</parameter></paramdef>
-  <paramdef>Atom<parameter> **protocols_return</parameter></paramdef>
-  <paramdef>int<parameter> *count_return</parameter></paramdef>
-</funcprototype>
-</funcsynopsis>
-<!-- .FN -->
-<variablelist>
-  <varlistentry>
-    <term>
-      <emphasis remap='I'>display</emphasis>
-    </term>
-    <listitem>
-      <para>
-Specifies the connection to the X server.
-      </para>
-    </listitem>
-  </varlistentry>
-  <varlistentry>
-    <term>
-      <emphasis remap='I'>w</emphasis>
-    </term>
-    <listitem>
-      <para>
-Specifies the window.
-      </para>
-    </listitem>
-  </varlistentry>
-  <varlistentry>
-    <term>
-      <emphasis remap='I'>protocols_return</emphasis>
-    </term>
-    <listitem>
-      <para>
-Returns the list of protocols.
-<!-- .ds Cn protocols in the list -->
-      </para>
-    </listitem>
-  </varlistentry>
-  <varlistentry>
-    <term>
-      <emphasis remap='I'>count_return</emphasis>
-    </term>
-    <listitem>
-      <para>
-Returns the number of (Cn.
-    </para>
-  </listitem>
-  </varlistentry>
-</variablelist>
-</para>
-<para>
-<!-- .LP -->
-<!-- .eM -->
-The 
-<function>XGetWMProtocols</function>
-function returns the list of atoms stored in the <property>WM_PROTOCOLS</property> property 
-on the specified window.
-These atoms describe window manager protocols in which the owner 
-of this window is willing to participate.
-If the property exists, is of type ATOM, is of format 32, 
-and the atom <property>WM_PROTOCOLS</property> can be interned, 
-<function>XGetWMProtocols</function>
-sets the protocols_return argument to a list of atoms, 
-sets the count_return argument to the number of elements in the list, 
-and returns a nonzero status.
-Otherwise, it sets neither of the return arguments
-and returns a zero status.
-To release the list of atoms, use
-<function>XFree</function>.
-</para>
-<para>
-<!-- .LP -->
-<function>XGetWMProtocols</function>
-can generate a
-<errorname>BadWindow</errorname>
-error.
-</para>
-</sect2>
-<sect2 id="Setting_and_Reading_the_WM_COLORMAP_WINDOWS_Property">
-<title>Setting and Reading the WM_COLORMAP_WINDOWS Property</title>
-<!-- .XS -->
-<!-- (SN Setting and Reading the WM_COLORMAP_WINDOWS Property -->
-<!-- .XE -->
-<para>
-<!-- .LP -->
-Xlib provides functions that you can use to set and read
-the <property>WM_COLORMAP_WINDOWS</property> property for a given window.
-<!-- .sp -->
-</para>
-<para>
-<!-- .LP -->
-To set a window's <property>WM_COLORMAP_WINDOWS</property> property, use
-<function>XSetWMColormapWindows</function>.
-<indexterm significance="preferred"><primary>XSetWMColormapWindows</primary></indexterm>
-<!-- .sM -->
-<funcsynopsis id='xsetwmcolormapwindows'>
-<funcprototype>
-  <funcdef>Status <function>XSetWMColormapWindows</function></funcdef>
-  <paramdef>Display<parameter> *display</parameter></paramdef>
-  <paramdef>Window<parameter> w</parameter></paramdef>
-  <paramdef>Window<parameter> *colormap_windows</parameter></paramdef>
-  <paramdef>int<parameter> count</parameter></paramdef>
-</funcprototype>
-</funcsynopsis>
-<!-- .FN -->
-<variablelist>
-  <varlistentry>
-    <term>
-      <emphasis remap='I'>display</emphasis>
-    </term>
-    <listitem>
-      <para>
-Specifies the connection to the X server.
-      </para>
-    </listitem>
-  </varlistentry>
-  <varlistentry>
-    <term>
-      <emphasis remap='I'>w</emphasis>
-    </term>
-    <listitem>
-      <para>
-Specifies the window.
-      </para>
-    </listitem>
-  </varlistentry>
-  <varlistentry>
-    <term>
-      <emphasis remap='I'>colormap_windows</emphasis>
-    </term>
-    <listitem>
-      <para>
-Specifies the list of windows.
-<!-- .ds Cn windows in the list -->
-      </para>
-    </listitem>
-  </varlistentry>
-  <varlistentry>
-    <term>
-      <emphasis remap='I'>count</emphasis>
-    </term>
-    <listitem>
-      <para>
-Specifies the number of (Cn.
-    </para>
-  </listitem>
-  </varlistentry>
-</variablelist>
-</para>
-<para>
-<!-- .LP -->
-<!-- .eM -->
-The 
-<function>XSetWMColormapWindows</function>
-function replaces the <property>WM_COLORMAP_WINDOWS</property> property on the specified
-window with the list of windows specified by the colormap_windows argument.
-If the property does not already exist,
-<function>XSetWMColormapWindows</function>
-sets the <property>WM_COLORMAP_WINDOWS</property> property on the specified
-window to the list of windows specified by the colormap_windows argument.
-The property is stored with a type of WINDOW and a format of 32.
-If it cannot intern the <property>WM_COLORMAP_WINDOWS</property> atom,
-<function>XSetWMColormapWindows</function>
-returns a zero status.
-Otherwise, it returns a nonzero status.
-</para>
-<para>
-<!-- .LP -->
-<function>XSetWMColormapWindows</function>
-can generate
-<errorname>BadAlloc</errorname>
-and
-<errorname>BadWindow</errorname>
-errors.
-<!-- .sp -->
-</para>
-<para>
-<!-- .LP -->
-To read a window's <property>WM_COLORMAP_WINDOWS</property> property, use
-<function>XGetWMColormapWindows</function>.
-<indexterm significance="preferred"><primary>XGetWMColormapWindows</primary></indexterm>
-<!-- .sM -->
-<funcsynopsis id='xgetwmcolormapwindows'>
-<funcprototype>
-  <funcdef>Status <function>XGetWMColormapWindows</function></funcdef>
-  <paramdef>Display<parameter> *display</parameter></paramdef>
-  <paramdef>Window<parameter> w</parameter></paramdef>
-  <paramdef>Window<parameter> **colormap_windows_return</parameter></paramdef>
-  <paramdef>int<parameter> *count_return</parameter></paramdef>
-</funcprototype>
-</funcsynopsis>
-<!-- .FN -->
-<variablelist>
-  <varlistentry>
-    <term>
-      <emphasis remap='I'>display</emphasis>
-    </term>
-    <listitem>
-      <para>
-Specifies the connection to the X server.
-      </para>
-    </listitem>
-  </varlistentry>
-  <varlistentry>
-    <term>
-      <emphasis remap='I'>w</emphasis>
-    </term>
-    <listitem>
-      <para>
-Specifies the window.
-      </para>
-    </listitem>
-  </varlistentry>
-  <varlistentry>
-    <term>
-      <emphasis remap='I'>colormap_windows_return</emphasis>
-    </term>
-    <listitem>
-      <para>
-Returns the list of windows.
-<!-- .ds Cn windows in the list -->
-      </para>
-    </listitem>
-  </varlistentry>
-  <varlistentry>
-    <term>
-      <emphasis remap='I'>count_return</emphasis>
-    </term>
-    <listitem>
-      <para>
-Returns the number of (Cn.
-    </para>
-  </listitem>
-  </varlistentry>
-</variablelist>
-</para>
-<para>
-<!-- .LP -->
-<!-- .eM -->
-The 
-<function>XGetWMColormapWindows</function>
-function returns the list of window identifiers stored 
-in the <property>WM_COLORMAP_WINDOWS</property> property on the specified window.
-These identifiers indicate the colormaps that the window manager
-may need to install for this window.
-If the property exists, is of type WINDOW, is of format 32, 
-and the atom <property>WM_COLORMAP_WINDOWS</property> can be interned, 
-<function>XGetWMColormapWindows</function>
-sets the windows_return argument to a list of window identifiers, 
-sets the count_return argument to the number of elements in the list, 
-and returns a nonzero status.
-Otherwise, it sets neither of the return arguments
-and returns a zero status.
-To release the list of window identifiers, use
-<function>XFree</function>.
-</para>
-<para>
-<!-- .LP -->
-<function>XGetWMColormapWindows</function>
-can generate a
-<errorname>BadWindow</errorname>
-error.
-</para>
-</sect2>
-<sect2 id="Setting_and_Reading_the_WM_ICON_SIZE_Property">
-<title>Setting and Reading the WM_ICON_SIZE Property</title>
-<!-- .XS -->
-<!-- (SN Setting and Reading the WM_ICON_SIZE Property -->
-<!-- .XE -->
-<para>
-<!-- .LP -->
-Xlib provides functions that you can use to set and read 
-the <property>WM_ICON_SIZE</property> property for a given window.
-These functions use the 
-<structname>XIconSize</structname>
-<indexterm><primary>XIconSize</primary></indexterm>
-structure, which is defined in the
-<filename class="headerfile">&lt;X11/Xutil.h&gt;</filename>
-<indexterm type="file"><primary><filename class="headerfile">X11/Xutil.h</filename></primary></indexterm>
-<indexterm><primary>Files</primary><secondary><filename class="headerfile">&lt;X11/Xutil.h&gt;</filename></secondary></indexterm>
-<indexterm><primary>Headers</primary><secondary><filename class="headerfile">&lt;X11/Xutil.h&gt;</filename></secondary></indexterm>
-header file.
-<!-- .sp -->
-</para>
-<para>
-<!-- .LP -->
-To allocate an
-<structname>XIconSize</structname>
-structure, use
-<function>XAllocIconSize</function>.
-</para>
-
-<para>
-  XIconSize *XAllocIconSize()
-</para>
-
-<para>
-<!-- .LP -->
-<!-- .eM -->
-The
-<function>XAllocIconSize</function>
-function allocates and returns a pointer to an
-<structname>XIconSize</structname>
-structure.
-Note that all fields in the
-<structname>XIconSize</structname>
-structure are initially set to zero.
-If insufficient memory is available, 
-<function>XAllocIconSize</function>
-returns NULL.
-To free the memory allocated to this structure,
-use
-<function>XFree</function>.
-</para>
-<para>
-<!-- .LP -->
-The
-<structname>XIconSize</structname>
-structure contains:
-</para>
-<para>
-<!-- .LP -->
-<!-- .sM -->
-<indexterm significance="preferred"><primary>XIconSize</primary></indexterm>
-<literallayout class="monospaced">
-<!-- .TA .5i 2.5i -->
-<!-- .ta .5i 2.5i -->
-typedef struct {
-	int min_width, min_height;
-	int max_width, max_height;
-	int width_inc, height_inc;
-} XIconSize;
-</literallayout>
-</para>
-<para>
-<!-- .LP -->
-<!-- .eM -->
-The width_inc and height_inc members define an arithmetic progression of
-sizes (minimum to maximum) that represent the supported icon sizes.
-</para>
-<para>
-<!-- .LP -->
-<!-- .sp -->
-To set a window's <property>WM_ICON_SIZE</property> property, use
-<function>XSetIconSizes</function>.
-<indexterm significance="preferred"><primary>XSetIconSizes</primary></indexterm>
-<!-- .sM -->
-<funcsynopsis id='xseticonsizes'>
-<funcprototype>
-  <funcdef><function>XSetIconSizes</function></funcdef>
-  <paramdef>Display<parameter> *display</parameter></paramdef>
-  <paramdef>Window<parameter> w</parameter></paramdef>
-  <paramdef>XIconSize<parameter> *size_list</parameter></paramdef>
-  <paramdef>int<parameter> count</parameter></paramdef>
-</funcprototype>
-</funcsynopsis>
-<!-- .FN -->
-<variablelist>
-  <varlistentry>
-    <term>
-      <emphasis remap='I'>display</emphasis>
-    </term>
-    <listitem>
-      <para>
-Specifies the connection to the X server.
-      </para>
-    </listitem>
-  </varlistentry>
-  <varlistentry>
-    <term>
-      <emphasis remap='I'>w</emphasis>
-    </term>
-    <listitem>
-      <para>
-Specifies the window.
-      </para>
-    </listitem>
-  </varlistentry>
-  <varlistentry>
-    <term>
-      <emphasis remap='I'>size_list</emphasis>
-    </term>
-    <listitem>
-      <para>
-Specifies the size list.
-      </para>
-    </listitem>
-  </varlistentry>
-  <varlistentry>
-    <term>
-      <emphasis remap='I'>count</emphasis>
-    </term>
-    <listitem>
-      <para>
-Specifies the number of items in the size list.
-    </para>
-  </listitem>
-  </varlistentry>
-</variablelist>
-</para>
-<para>
-<!-- .LP -->
-<!-- .eM -->
-The
-<function>XSetIconSizes</function>
-function is used only by window managers to set the supported icon sizes.
-</para>
-<para>
-<!-- .LP -->
-<function>XSetIconSizes</function>
-can generate
-<errorname>BadAlloc</errorname>
-and
-<errorname>BadWindow</errorname>
-errors.
-</para>
-<para>
-<!-- .LP -->
-<!-- .sp -->
-To read a window's <property>WM_ICON_SIZE</property> property, use
-<function>XGetIconSizes</function>.
-<indexterm significance="preferred"><primary>XGetIconSizes</primary></indexterm>
-<!-- .sM -->
-<funcsynopsis id='xgeticonsizes'>
-<funcprototype>
-  <funcdef>Status <function>XGetIconSizes</function></funcdef>
-  <paramdef>Display<parameter> *display</parameter></paramdef>
-  <paramdef>Window<parameter> w</parameter></paramdef>
-  <paramdef>XIconSize<parameter> **size_list_return</parameter></paramdef>
-  <paramdef>int<parameter> *count_return</parameter></paramdef>
-</funcprototype>
-</funcsynopsis>
-<!-- .FN -->
-<variablelist>
-  <varlistentry>
-    <term>
-      <emphasis remap='I'>display</emphasis>
-    </term>
-    <listitem>
-      <para>
-Specifies the connection to the X server.
-      </para>
-    </listitem>
-  </varlistentry>
-  <varlistentry>
-    <term>
-      <emphasis remap='I'>w</emphasis>
-    </term>
-    <listitem>
-      <para>
-Specifies the window.
-      </para>
-    </listitem>
-  </varlistentry>
-  <varlistentry>
-    <term>
-      <emphasis remap='I'>size_list_return</emphasis>
-    </term>
-    <listitem>
-      <para>
-Returns the size list.
-      </para>
-    </listitem>
-  </varlistentry>
-  <varlistentry>
-    <term>
-      <emphasis remap='I'>count_return</emphasis>
-    </term>
-    <listitem>
-      <para>
-Returns the number of items in the size list.
-    </para>
-  </listitem>
-  </varlistentry>
-</variablelist>
-</para>
-<para>
-<!-- .LP -->
-<!-- .eM -->
-The
-<function>XGetIconSizes</function>
-function returns zero if a window manager has not set icon sizes;
-otherwise, it returns nonzero.
-<function>XGetIconSizes</function>
-should be called by an application that
-wants to find out what icon sizes would be most appreciated by the
-window manager under which the application is running.
-The application
-should then use
-<function>XSetWMHints</function>
-to supply the window manager with an icon pixmap or window in one of the
-supported sizes.
-To free the data allocated in size_list_return, use
-<function>XFree</function>.
-</para>
-<para>
-<!-- .LP -->
-<function>XGetIconSizes</function>
-can generate a
-<errorname>BadWindow</errorname>
-error.
-</para>
-</sect2>
-<sect2 id="Using_Window_Manager_Convenience_Functions">
-<title>Using Window Manager Convenience Functions</title>
-<!-- .XS -->
-<!-- (SN Using Window Manager Convenience Functions -->
-<!-- .XE -->
-<para>
-<!-- .LP -->
-The 
-<function>XmbSetWMProperties</function>
-function stores the standard set of window manager properties,
-with text properties in standard encodings
-for internationalized text communication.
-The standard window manager properties for a given window are
-<property>WM_NAME</property>, <property>WM_ICON_NAME</property>, <property>WM_HINTS</property>, <property>WM_NORMAL_HINTS</property>, <property>WM_CLASS</property>,
-<property>WM_COMMAND</property>, <property>WM_CLIENT_MACHINE</property>, and <property>WM_LOCALE_NAME</property>.
-<indexterm significance="preferred"><primary>XmbSetWMProperties</primary></indexterm>
-<!-- .sM -->
-<funcsynopsis id='xmbsetwmproperties'>
-<funcprototype>
-  <funcdef>void <function>XmbSetWMProperties</function></funcdef>
-  <paramdef>Display<parameter> *display</parameter></paramdef>
-  <paramdef>Window<parameter> w</parameter></paramdef>
-  <paramdef>char<parameter> *window_name</parameter></paramdef>
-  <paramdef>char<parameter> *icon_name</parameter></paramdef>
-  <paramdef>char<parameter> *argv[]</parameter></paramdef>
-  <paramdef>int<parameter> argc</parameter></paramdef>
-  <paramdef>XSizeHints<parameter> *normal_hints</parameter></paramdef>
-  <paramdef>XWMHints<parameter> *wm_hints</parameter></paramdef>
-  <paramdef>XClassHint<parameter> *class_hints</parameter></paramdef>
-</funcprototype>
-</funcsynopsis>
-<!-- .FN -->
-<variablelist>
-  <varlistentry>
-    <term>
-      <emphasis remap='I'>display</emphasis>
-    </term>
-    <listitem>
-      <para>
-Specifies the connection to the X server.
-      </para>
-    </listitem>
-  </varlistentry>
-  <varlistentry>
-    <term>
-      <emphasis remap='I'>w</emphasis>
-    </term>
-    <listitem>
-      <para>
-Specifies the window.
-      </para>
-    </listitem>
-  </varlistentry>
-  <varlistentry>
-    <term>
-      <emphasis remap='I'>window_name</emphasis>
-    </term>
-    <listitem>
-      <para>
-Specifies the window name,
-which should be a null-terminated string.
-      </para>
-    </listitem>
-  </varlistentry>
-  <varlistentry>
-    <term>
-      <emphasis remap='I'>icon_name</emphasis>
-    </term>
-    <listitem>
-      <para>
-Specifies the icon name,
-which should be a null-terminated string.
-      </para>
-    </listitem>
-  </varlistentry>
-  <varlistentry>
-    <term>
-      <emphasis remap='I'>argv</emphasis>
-    </term>
-    <listitem>
-      <para>
-Specifies the application's argument list.
-      </para>
-    </listitem>
-  </varlistentry>
-  <varlistentry>
-    <term>
-      <emphasis remap='I'>argc</emphasis>
-    </term>
-    <listitem>
-      <para>
-Specifies the number of arguments.
-      </para>
-    </listitem>
-  </varlistentry>
-  <varlistentry>
-    <term>
-      <emphasis remap='I'>hints</emphasis>
-    </term>
-    <listitem>
-      <para>
-Specifies the size hints for the window in its normal state.
-      </para>
-    </listitem>
-  </varlistentry>
-  <varlistentry>
-    <term>
-      <emphasis remap='I'>wm_hints</emphasis>
-    </term>
-    <listitem>
-      <para>
-Specifies the
-<structname>XWMHints</structname>
-structure to be used.
-      </para>
-    </listitem>
-  </varlistentry>
-  <varlistentry>
-    <term>
-      <emphasis remap='I'>class_hints</emphasis>
-    </term>
-    <listitem>
-      <para>
-Specifies the
-<structname>XClassHint</structname>
-structure to be used.
-    </para>
-  </listitem>
-  </varlistentry>
-</variablelist>
-</para>
-<para>
-<!-- .LP -->
-<!-- .eM -->
-The
-<function>XmbSetWMProperties</function>
-convenience function provides a simple programming interface 
-for setting those essential window properties that are used 
-for communicating with other clients
-(particularly window and session managers).
-</para>
-<para>
-<!-- .LP -->
-If the window_name argument is non-NULL,
-<function>XmbSetWMProperties</function>
-sets the <property>WM_NAME</property> property.
-If the icon_name argument is non-NULL,
-<function>XmbSetWMProperties</function>
-sets the <property>WM_ICON_NAME</property> property.
-The window_name and icon_name arguments are null-terminated strings
-in the encoding of the current locale.
-If the arguments can be fully converted to the STRING encoding,
-the properties are created with type ``STRING''; 
-otherwise, the arguments are converted to Compound Text, 
-and the properties are created with type ``COMPOUND_TEXT''.
-</para>
-<para>
-<!-- .LP -->
-If the normal_hints argument is non-NULL,
-<function>XmbSetWMProperties</function>
-calls
-<function>XSetWMNormalHints</function>,
-which sets the <property>WM_NORMAL_HINTS</property> property (see section 14.1.7).
-If the wm_hints argument is non-NULL, 
-<function>XmbSetWMProperties</function>
-calls
-<function>XSetWMHints</function>,
-which sets the <property>WM_HINTS</property> property (see section 14.1.6).
-</para>
-<para>
-<!-- .LP -->
-If the argv argument is non-NULL,
-<function>XmbSetWMProperties</function>
-sets the <property>WM_COMMAND</property> property from argv and argc.
-An argc of zero indicates a zero-length command.
-</para>
-<para>
-<!-- .LP -->
-The hostname of the machine is stored using 
-<function>XSetWMClientMachine</function>
-(see section 14.2.2).
-</para>
-<para>
-<!-- .LP -->
-If the class_hints argument is non-NULL,
-<function>XmbSetWMProperties</function>
-sets the <property>WM_CLASS</property> property.
-If the res_name member in the 
-<structname>XClassHint</structname>
-structure is set to the NULL pointer and the RESOURCE_NAME
-environment variable is set,
-the value of the environment variable is substituted for res_name.
-If the res_name member is NULL,
-the environment variable is not set, and argv and argv[0] are set,
-then the value of argv[0], stripped of any directory prefixes,
-is substituted for res_name.
-</para>
-<para>
-<!-- .LP -->
-It is assumed that the supplied class_hints.res_name and argv,
-the RESOURCE_NAME environment variable, and the hostname of the machine
-are in the encoding of the locale announced for the LC_CTYPE category
-(on <acronym>POSIX</acronym>-compliant systems, the LC_CTYPE, else LANG environment variable).
-The corresponding <property>WM_CLASS</property>, <property>WM_COMMAND</property>, and <property>WM_CLIENT_MACHINE</property> properties
-are typed according to the local host locale announcer.
-No encoding conversion is performed prior to storage in the properties.
-</para>
-<para>
-<!-- .LP -->
-For clients that need to process the property text in a locale,
-<function>XmbSetWMProperties</function>
-sets the <property>WM_LOCALE_NAME</property> property to be the name of the current locale.
-The name is assumed to be in the Host Portable Character Encoding
-and is converted to STRING for storage in the property.
-</para>
-<para>
-<!-- .LP -->
-<function>XmbSetWMProperties</function>
-can generate
-<errorname>BadAlloc</errorname>
-and
-<errorname>BadWindow</errorname>
-errors.
-<!-- .sp -->
-</para>
-<para>
-<!-- .LP -->
-To set a window's standard window manager properties
-with strings in client-specified encodings, use
-<function>XSetWMProperties</function>.
-The standard window manager properties for a given window are
-<property>WM_NAME</property>, <property>WM_ICON_NAME</property>, <property>WM_HINTS</property>, <property>WM_NORMAL_HINTS</property>, <property>WM_CLASS</property>,
-<property>WM_COMMAND</property>, and <property>WM_CLIENT_MACHINE</property>.
-<indexterm significance="preferred"><primary>XSetWMProperties</primary></indexterm>
-<!-- .sM -->
-<funcsynopsis id='xsetwmproperties'>
-<funcprototype>
-  <funcdef>void <function>XSetWMProperties</function></funcdef>
-  <paramdef>Display<parameter> *display</parameter></paramdef>
-  <paramdef>Window<parameter> w</parameter></paramdef>
-  <paramdef>XTextProperty<parameter> *window_name</parameter></paramdef>
-  <paramdef>XTextProperty<parameter> *icon_name</parameter></paramdef>
-  <paramdef>char<parameter> **argv</parameter></paramdef>
-  <paramdef>int<parameter> argc</parameter></paramdef>
-  <paramdef>XSizeHints<parameter> *normal_hints</parameter></paramdef>
-  <paramdef>XWMHints<parameter> *wm_hints</parameter></paramdef>
-  <paramdef>XClassHint<parameter> *class_hints</parameter></paramdef>
-</funcprototype>
-</funcsynopsis>
-<!-- .FN -->
-<variablelist>
-  <varlistentry>
-    <term>
-      <emphasis remap='I'>display</emphasis>
-    </term>
-    <listitem>
-      <para>
-Specifies the connection to the X server.
-      </para>
-    </listitem>
-  </varlistentry>
-  <varlistentry>
-    <term>
-      <emphasis remap='I'>w</emphasis>
-    </term>
-    <listitem>
-      <para>
-Specifies the window.
-      </para>
-    </listitem>
-  </varlistentry>
-  <varlistentry>
-    <term>
-      <emphasis remap='I'>window_name</emphasis>
-    </term>
-    <listitem>
-      <para>
-Specifies the window name,
-which should be a null-terminated string.
-      </para>
-    </listitem>
-  </varlistentry>
-  <varlistentry>
-    <term>
-      <emphasis remap='I'>icon_name</emphasis>
-    </term>
-    <listitem>
-      <para>
-Specifies the icon name,
-which should be a null-terminated string.
-      </para>
-    </listitem>
-  </varlistentry>
-  <varlistentry>
-    <term>
-      <emphasis remap='I'>argv</emphasis>
-    </term>
-    <listitem>
-      <para>
-Specifies the application's argument list.
-      </para>
-    </listitem>
-  </varlistentry>
-  <varlistentry>
-    <term>
-      <emphasis remap='I'>argc</emphasis>
-    </term>
-    <listitem>
-      <para>
-Specifies the number of arguments.
-      </para>
-    </listitem>
-  </varlistentry>
-  <varlistentry>
-    <term>
-      <emphasis remap='I'>normal_hints</emphasis>
-    </term>
-    <listitem>
-      <para>
-Specifies the size hints for the window in its normal state.
-      </para>
-    </listitem>
-  </varlistentry>
-  <varlistentry>
-    <term>
-      <emphasis remap='I'>wm_hints</emphasis>
-    </term>
-    <listitem>
-      <para>
-Specifies the
-<structname>XWMHints</structname>
-structure to be used.
-      </para>
-    </listitem>
-  </varlistentry>
-  <varlistentry>
-    <term>
-      <emphasis remap='I'>class_hints</emphasis>
-    </term>
-    <listitem>
-      <para>
-Specifies the
-<structname>XClassHint</structname>
-structure to be used.
-    </para>
-  </listitem>
-  </varlistentry>
-</variablelist>
-</para>
-<para>
-<!-- .LP -->
-<!-- .eM -->
-The 
-<function>XSetWMProperties</function>
-convenience function provides a single programming interface 
-for setting those essential window properties that are used 
-for communicating with other clients (particularly window and session
-managers).
-</para>
-<para>
-<!-- .LP -->
-If the window_name argument is non-NULL, 
-<function>XSetWMProperties</function>
-calls
-<function>XSetWMName</function>,
-which, in turn, sets the <property>WM_NAME</property> property (see section 14.1.4).
-If the icon_name argument is non-NULL,
-<function>XSetWMProperties</function>
-calls
-<function>XSetWMIconName</function>,
-which sets the <property>WM_ICON_NAME</property> property (see section 14.1.5).
-If the argv argument is non-NULL, 
-<function>XSetWMProperties</function>
-calls
-<function>XSetCommand</function>,
-which sets the <property>WM_COMMAND</property> property (see section 14.2.1).
-Note that an argc of zero is allowed to indicate a zero-length command.
-Note also that the hostname of this machine is stored using
-<function>XSetWMClientMachine</function>
-(see section 14.2.2).
-</para>
-<para>
-<!-- .LP -->
-If the normal_hints argument is non-NULL, 
-<function>XSetWMProperties</function>
-calls
-<function>XSetWMNormalHints</function>,
-which sets the <property>WM_NORMAL_HINTS</property> property (see section 14.1.7).
-If the wm_hints argument is non-NULL, 
-<function>XSetWMProperties</function>
-calls
-<function>XSetWMHints</function>,
-which sets the <property>WM_HINTS</property> property (see section 14.1.6).
-</para>
-<para>
-<!-- .LP -->
-If the class_hints argument is non-NULL, 
-<function>XSetWMProperties</function>
-calls
-<function>XSetClassHint</function>,
-which sets the <property>WM_CLASS</property> property (see section 14.1.8).
-If the res_name member in the
-<structname>XClassHint</structname>
-structure is set to the NULL pointer and the RESOURCE_NAME environment 
-variable is set, 
-then the value of the environment variable is substituted for res_name.
-If the res_name member is NULL, 
-the environment variable is not set, 
-and argv and argv[0] are set, 
-then the value of argv[0], stripped of
-any directory prefixes, is substituted for res_name.
-</para>
-<para>
-<!-- .LP -->
-<function>XSetWMProperties</function>
-can generate
-<errorname>BadAlloc</errorname>
-and
-<errorname>BadWindow</errorname>
-errors.
-</para>
-</sect2>
-</sect1>
-<sect1 id="Client_to_Session_Manager_Communication">
-<title>Client to Session Manager Communication</title>
-<!-- .XS -->
-<!-- (SN Client to Session Manager Communication -->
-<!-- .XE -->
-<para>
-<!-- .LP -->
-This section discusses how to:
-</para>
-<itemizedlist>
-  <listitem>
-    <para>
-Set and read the <property>WM_COMMAND</property> property
-    </para>
-  </listitem>
-  <listitem>
-    <para>
-Set and read the <property>WM_CLIENT_MACHINE</property> property
-    </para>
-  </listitem>
-</itemizedlist>
-<sect2 id="Setting_and_Reading_the_WM_COMMAND_Property">
-<title>Setting and Reading the WM_COMMAND Property</title>
-<!-- .XS -->
-<!-- (SN Setting and Reading the WM_COMMAND Property -->
-<!-- .XE -->
-<para>
-<!-- .LP -->
-Xlib provides functions that you can use to set and read
-the <property>WM_COMMAND</property> property for a given window.
-<!-- .sp -->
-</para>
-<para>
-<!-- .LP -->
-To set a window's <property>WM_COMMAND</property> property, use
-<function>XSetCommand</function>.
-<indexterm significance="preferred"><primary>XSetCommand</primary></indexterm>
-<!-- .sM -->
-<funcsynopsis id='xsetcommand'>
-<funcprototype>
-  <funcdef><function>XSetCommand</function></funcdef>
-  <paramdef>Display<parameter> *display</parameter></paramdef>
-  <paramdef>Window<parameter> w</parameter></paramdef>
-  <paramdef>char<parameter> **argv</parameter></paramdef>
-  <paramdef>int<parameter> argc</parameter></paramdef>
-</funcprototype>
-</funcsynopsis>
-<!-- .FN -->
-<variablelist>
-  <varlistentry>
-    <term>
-      <emphasis remap='I'>display</emphasis>
-    </term>
-    <listitem>
-      <para>
-Specifies the connection to the X server.
-      </para>
-    </listitem>
-  </varlistentry>
-  <varlistentry>
-    <term>
-      <emphasis remap='I'>w</emphasis>
-    </term>
-    <listitem>
-      <para>
-Specifies the window.
-      </para>
-    </listitem>
-  </varlistentry>
-  <varlistentry>
-    <term>
-      <emphasis remap='I'>argv</emphasis>
-    </term>
-    <listitem>
-      <para>
-Specifies the application's argument list.
-      </para>
-    </listitem>
-  </varlistentry>
-  <varlistentry>
-    <term>
-      <emphasis remap='I'>argc</emphasis>
-    </term>
-    <listitem>
-      <para>
-Specifies the number of arguments.
-    </para>
-  </listitem>
-  </varlistentry>
-</variablelist>
-</para>
-<para>
-<!-- .LP -->
-<!-- .eM -->
-The
-<function>XSetCommand</function>
-function sets the command and arguments used to invoke the
-application.
-(Typically, argv is the argv array of your main program.)
-If the strings are not in the Host Portable Character Encoding,
-the result is implementation-dependent.
-</para>
-<para>
-<!-- .LP -->
-<function>XSetCommand</function>
-can generate
-<errorname>BadAlloc</errorname>
-and
-<errorname>BadWindow</errorname>
-errors.
-<!-- .sp -->
-</para>
-<para>
-<!-- .LP -->
-To read a window's <property>WM_COMMAND</property> property, use
-<function>XGetCommand</function>.
-<indexterm significance="preferred"><primary>XGetCommand</primary></indexterm>
-<!-- .sM -->
-<funcsynopsis id='xgetcommand'>
-<funcprototype>
-  <funcdef>Status <function>XGetCommand</function></funcdef>
-  <paramdef>Display<parameter> *display</parameter></paramdef>
-  <paramdef>Window<parameter> w</parameter></paramdef>
-  <paramdef>char<parameter> ***argv_return</parameter></paramdef>
-  <paramdef>int<parameter> *argc_return</parameter></paramdef>
-</funcprototype>
-</funcsynopsis>
-<!-- .FN -->
-<variablelist>
-  <varlistentry>
-    <term>
-      <emphasis remap='I'>display</emphasis>
-    </term>
-    <listitem>
-      <para>
-Specifies the connection to the X server.
-      </para>
-    </listitem>
-  </varlistentry>
-  <varlistentry>
-    <term>
-      <emphasis remap='I'>w</emphasis>
-    </term>
-    <listitem>
-      <para>
-Specifies the window.
-      </para>
-    </listitem>
-  </varlistentry>
-  <varlistentry>
-    <term>
-      <emphasis remap='I'>argv_return</emphasis>
-    </term>
-    <listitem>
-      <para>
-Returns the application's argument list.
-      </para>
-    </listitem>
-  </varlistentry>
-  <varlistentry>
-    <term>
-      <emphasis remap='I'>argc_return</emphasis>
-    </term>
-    <listitem>
-      <para>
-Returns the number of arguments returned.
-    </para>
-  </listitem>
-  </varlistentry>
-</variablelist>
-</para>
-<para>
-<!-- .LP -->
-<!-- .eM -->
-The 
-<function>XGetCommand</function>
-function reads the <property>WM_COMMAND</property> property from the specified window 
-and returns a string list.
-If the <property>WM_COMMAND</property> property exists, 
-it is of type STRING and format 8.
-If sufficient memory can be allocated to contain the string list, 
-<function>XGetCommand</function>
-fills in the argv_return and argc_return arguments
-and returns a nonzero status.
-Otherwise, it returns a zero status.
-If the data returned by the server is in the Latin Portable Character Encoding,
-then the returned strings are in the Host Portable Character Encoding.
-Otherwise, the result is implementation-dependent.
-To free the memory allocated to the string list, use
-<function>XFreeStringList</function>.
-</para>
-</sect2>
-<sect2 id="Setting_and_Reading_the_WM_CLIENT_MACHINE_Property">
-<title>Setting and Reading the WM_CLIENT_MACHINE Property</title>
-<!-- .XS -->
-<!-- (SN Setting and Reading the WM_CLIENT_MACHINE Property -->
-<!-- .XE -->
-<para>
-<!-- .LP -->
-Xlib provides functions that you can use to set and read 
-the <property>WM_CLIENT_MACHINE</property> property for a given window.
-<!-- .sp -->
-</para>
-<para>
-<!-- .LP -->
-To set a window's <property>WM_CLIENT_MACHINE</property> property, use
-<function>XSetWMClientMachine</function>.
-<indexterm significance="preferred"><primary>XSetWMClientMachine</primary></indexterm>
-<!-- .sM -->
-<funcsynopsis id='xsetwmclientmachine'>
-<funcprototype>
-  <funcdef>void <function>XSetWMClientMachine</function></funcdef>
-  <paramdef>Display<parameter> *display</parameter></paramdef>
-  <paramdef>Window<parameter> w</parameter></paramdef>
-  <paramdef>XTextProperty<parameter> *text_prop</parameter></paramdef>
-</funcprototype>
-</funcsynopsis>
-<!-- .FN -->
-<variablelist>
-  <varlistentry>
-    <term>
-      <emphasis remap='I'>display</emphasis>
-    </term>
-    <listitem>
-      <para>
-Specifies the connection to the X server.
-      </para>
-    </listitem>
-  </varlistentry>
-  <varlistentry>
-    <term>
-      <emphasis remap='I'>w</emphasis>
-    </term>
-    <listitem>
-      <para>
-Specifies the window.
-      </para>
-    </listitem>
-  </varlistentry>
-  <varlistentry>
-    <term>
-      <emphasis remap='I'>text_prop</emphasis>
-    </term>
-    <listitem>
-      <para>
-Specifies the
-<structname>XTextProperty</structname>
-structure to be used.
-    </para>
-  </listitem>
-  </varlistentry>
-</variablelist>
-</para>
-<para>
-<!-- .LP -->
-<!-- .eM -->
-The
-<function>XSetWMClientMachine</function>
-convenience function calls
-<function>XSetTextProperty</function>
-to set the <property>WM_CLIENT_MACHINE</property> property.
-<!-- .sp -->
-</para>
-<para>
-<!-- .LP -->
-To read a window's <property>WM_CLIENT_MACHINE</property> property, use
-<function>XGetWMClientMachine</function>.
-<indexterm significance="preferred"><primary>XGetWMClientMachine</primary></indexterm>
-<!-- .sM -->
-<funcsynopsis id='xgetwmclientmachine'>
-<funcprototype>
-  <funcdef>Status <function>XGetWMClientMachine</function></funcdef>
-  <paramdef>Display<parameter> *display</parameter></paramdef>
-  <paramdef>Window<parameter> w</parameter></paramdef>
-  <paramdef>XTextProperty<parameter> *text_prop_return</parameter></paramdef>
-</funcprototype>
-</funcsynopsis>
-<!-- .FN -->
-<variablelist>
-  <varlistentry>
-    <term>
-      <emphasis remap='I'>display</emphasis>
-    </term>
-    <listitem>
-      <para>
-Specifies the connection to the X server.
-      </para>
-    </listitem>
-  </varlistentry>
-  <varlistentry>
-    <term>
-      <emphasis remap='I'>w</emphasis>
-    </term>
-    <listitem>
-      <para>
-Specifies the window.
-      </para>
-    </listitem>
-  </varlistentry>
-  <varlistentry>
-    <term>
-      <emphasis remap='I'>text_prop_return</emphasis>
-    </term>
-    <listitem>
-      <para>
-Returns the
-<structname>XTextProperty</structname>
-structure.
-    </para>
-  </listitem>
-  </varlistentry>
-</variablelist>
-</para>
-<para>
-<!-- .LP -->
-<!-- .eM -->
-The
-<function>XGetWMClientMachine</function>
-convenience function performs an 
-<function>XGetTextProperty</function>
-on the <property>WM_CLIENT_MACHINE</property> property.
-It returns a nonzero status on success;
-otherwise, it returns a zero status.
-</para>
-</sect2>
-</sect1>
-<sect1 id="Standard_Colormaps">
-<title>Standard Colormaps</title>
-<!-- .XS -->
-<!-- (SN Standard Colormaps  -->
-<!-- .XE -->
-<para>
-<!-- .LP -->
-Applications with color palettes, smooth-shaded drawings, or digitized
-images demand large numbers of colors.  
-In addition, these applications often require an efficient mapping 
-from color triples to pixel values that display the appropriate colors.
-</para>
-<para>
-<!-- .LP -->
-As an example, consider a three-dimensional display program that wants 
-to draw a smoothly shaded sphere.  
-At each pixel in the image of the sphere, 
-the program computes the intensity and color of light
-reflected back to the viewer.  
-The result of each computation is a triple of red, green, and blue (<acronym>RGB</acronym>)
-coefficients in the range 0.0 to 1.0.  
-To draw the sphere, the program needs a colormap that provides a
-large range of uniformly distributed colors.  
-The colormap should be arranged so that the program can
-convert its <acronym>RGB</acronym> triples into pixel values very quickly,
-because drawing the entire sphere requires many such
-conversions.
-</para>
-<para>
-<!-- .LP -->
-On many current workstations,
-the display is limited to 256 or fewer colors.  
-Applications must allocate colors carefully, 
-not only to make sure they cover the entire range they need 
-but also to make use of as many of the available colors as possible.
-On a typical X display, 
-many applications are active at once.
-Most workstations have only one hardware look-up table for colors,
-so only one application colormap can be installed at a given time.
-The application using the installed colormap is displayed correctly, 
-and the other applications go technicolor and are
-displayed with false colors.
-</para>
-<para>
-<!-- .LP -->
-As another example, consider a user who is running an 
-image processing program to display earth-resources data.  
-The image processing program needs a colormap set up with 8 reds, 
-8 greens, and 4 blues, for a total of 256 colors.
-Because some colors are already in use in the default colormap, 
-the image processing program allocates and installs a new colormap.
-</para>
-<para>
-<!-- .LP -->
-The user decides to alter some of the colors in the image
-by invoking a color palette program to mix and choose colors.
-The color palette program also needs a
-colormap with eight reds, eight greens, and four blues, so just like
-the image processing program, it must allocate and
-install a new colormap.
-</para>
-<para>
-<!-- .LP -->
-Because only one colormap can be installed at a time,
-the color palette may be displayed incorrectly
-whenever the image processing program is active.
-Conversely, whenever the palette program is active, 
-the image may be displayed incorrectly.  
-The user can never match or compare colors in the palette and image.
-Contention for colormap resources can be reduced if applications
-with similar color needs share colormaps.
-</para>
-<para>
-<!-- .LP -->
-The image processing program and the color palette program 
-could share the same colormap if there existed a convention that described
-how the colormap was set up.  
-Whenever either program was active, 
-both would be displayed correctly.
-</para>
-<para>
-<!-- .LP -->
-The standard colormap properties define a set of commonly used
-colormaps.  
-Applications that share these colormaps and conventions display 
-true colors more often and provide a better interface to the user.
-</para>
-<para>
-<!-- .LP -->
-Standard colormaps allow applications to share commonly used color
-resources.  
-This allows many applications to be displayed in true colors
-simultaneously, even when each application needs an entirely filled
-colormap.
-</para>
-<para>
-<!-- .LP -->
-Several standard colormaps are described in this section.
-Usually, a window manager creates these colormaps.
-Applications should use the standard colormaps if they already exist.
-<!-- .sp -->
-</para>
-<para>
-<!-- .LP -->
-To allocate an
-<structname>XStandardColormap</structname>
-structure, use
-<function>XAllocStandardColormap</function>.
-</para>
-
-<para>
-XStandardColormap *XAllocStandardColormap()
-</para>
-<para>
-<!-- .LP -->
-<!-- .eM -->
-The
-<function>XAllocStandardColormap</function>
-function allocates and returns a pointer to an
-<structname>XStandardColormap</structname>
-structure.
-Note that all fields in the
-<structname>XStandardColormap</structname>
-structure are initially set to zero.
-If insufficient memory is available, 
-<function>XAllocStandardColormap</function>
-returns NULL.
-To free the memory allocated to this structure,
-use
-<function>XFree</function>.
-</para>
-<para>
-<!-- .LP -->
-The 
-<structname>XStandardColormap</structname>
-structure contains:
-</para>
-<literallayout class="monospaced">
-/* Hints */
-
-#define       ReeaseByFreeingColormap  ((XID)1L)
-
-/* Values */
-
-typedef struct {
-	Colormap colormap;
-	unsigned long red_max;
-	unsigned long red_mult;
-	unsigned long green_max;
-	unsigned long green_mult;
-	unsigned long blue_max;
-	unsigned long blue_mult;
-	unsigned long base_pixel;
-	VisualID visualid;
-	XID killid;
-} XStandardColormap;
-</literallayout>
-
-<para>
-<!-- .LP -->
-<!-- .eM -->
-The colormap member is the colormap created by the
-<function>XCreateColormap</function>
-function.
-The red_max, green_max, and blue_max members give the maximum
-red, green, and blue values, respectively.  
-Each color coefficient ranges from zero to its max, inclusive.  
-For example,
-a common colormap allocation is 3/3/2 (3 planes for red, 3
-planes for green, and 2 planes for blue).  
-This colormap would have red_max = 7, green_max = 7, 
-and blue_max = 3.  
-An alternate allocation that uses only 216 colors is red_max = 5, 
-green_max = 5, and blue_max = 5.
-</para>
-<para>
-<!-- .LP -->
-The red_mult, green_mult, and blue_mult members give the
-scale factors used to compose a full pixel value. 
-(See the discussion of the base_pixel members for further information.)
-For a 3/3/2 allocation, red_mult might be 32,
-green_mult might be 4, and blue_mult might be 1.  
-For a 6-colors-each allocation, red_mult might be 36, 
-green_mult might be 6, and blue_mult might be 1.
-</para>
-<para>
-<!-- .LP -->
-The base_pixel member gives the base pixel value used to
-compose a full pixel value.  
-Usually, the base_pixel is obtained from a call to the 
-<function>XAllocColorPlanes</function>
-function.  
-Given integer red, green, and blue coefficients in their appropriate 
-ranges, one then can compute a corresponding pixel value by
-using the following expression:
-</para>
-<para>
-<!-- .LP -->
-<literallayout class="monospaced">
-<!-- .TA .5i 1.5i -->
-<!-- .ta .5i 1.5i -->
-(r * red_mult + g * green_mult + b * blue_mult + base_pixel) &amp; 0xFFFFFFFF
-</literallayout>
-</para>
-<para>
-<!-- .LP -->
-For 
-<symbol>GrayScale</symbol>
-colormaps, 
-only the colormap, red_max, red_mult, 
-and base_pixel members are defined. 
-The other members are ignored.  
-To compute a 
-<symbol>GrayScale</symbol>
-pixel value, use the following expression:
-</para>
-<para>
-<!-- .LP -->
-<literallayout class="monospaced">
-<!-- .TA .5i 1.5i -->
-<!-- .ta .5i 1.5i -->
-(gray * red_mult + base_pixel) &amp; 0xFFFFFFFF
-</literallayout>
-</para>
-<para>
-<!-- .LP -->
-Negative multipliers can be represented by converting the 2's
-complement representation of the multiplier into an unsigned long and
-storing the result in the appropriate _mult field.
-The step of masking by 0xFFFFFFFF effectively converts the resulting
-positive multiplier into a negative one.
-The masking step will take place automatically on many machine architectures,
-depending on the size of the integer type used to do the computation.
-</para>
-<para>
-<!-- .LP -->
-The visualid member gives the ID number of the visual from which the
-colormap was created.
-The killid member gives a resource ID that indicates whether
-the cells held by this standard colormap are to be released 
-by freeing the colormap ID or by calling the
-<function>XKillClient</function>
-function on the indicated resource.
-(Note that this method is necessary for allocating out of an existing colormap.)
-</para>
-<para>
-<!-- .LP -->
-The properties containing the 
-<structname>XStandardColormap</structname>
-information have 
-the type RGB_COLOR_MAP.
-</para>
-<para>
-<!-- .LP -->
-The remainder of this section discusses standard colormap properties and atoms
-as well as how to manipulate standard colormaps.
-</para>
-<sect2 id="Standard_Colormap_Properties_and_Atoms">
-<title>Standard Colormap Properties and Atoms</title>
-<!-- .XS -->
-<!-- (SN Standard Colormap Properties and Atoms  -->
-<!-- .XE -->
-<para>
-<!-- .LP -->
-<indexterm><primary>Standard Colormaps</primary></indexterm>
-<indexterm><primary>Colormaps</primary><secondary>standard</secondary></indexterm>
-Several standard colormaps are available.  
-Each standard colormap is defined by a property, 
-and each such property is identified by an atom.  
-The following list names the atoms and describes the colormap
-associated with each one.
-The
-<filename class="headerfile">&lt;X11/Xatom.h&gt;</filename>
-<indexterm type="file"><primary><filename class="headerfile">X11/Xatom.h</filename></primary></indexterm>
-<indexterm><primary>Files</primary><secondary><filename class="headerfile">&lt;X11/Xatom.h&gt;</filename></secondary></indexterm>
-<indexterm><primary>Headers</primary><secondary><filename class="headerfile">&lt;X11/Xatom.h&gt;</filename></secondary></indexterm>
-header file contains the definitions for each of the following atoms,
-which are prefixed with XA_.
-</para>
-
-
-
-<variablelist>
-  <varlistentry>
-    <term>RGB_DEFAULT_MAP</term>
-    <listitem>
-      <para>
-This atom names a property.
-The value of the property is an array of
-<structname>XStandardColormap</structname>
-structures.
-Each entry in the array describes an <acronym>RGB</acronym> subset of the default color
-map for the Visual specified by visual_id.
-      </para>
-      <para>
-Some applications only need a few <acronym>RGB</acronym> colors and
-may be able to allocate them from the system default colormap.
-This is the ideal situation because the fewer colormaps that are
-active in the system the more applications are displayed
-with correct colors at all times.
-      </para>
-      <para>
-A typical allocation for the RGB_DEFAULT_MAP on 8-plane displays
-is 6 reds, 6 greens, and 6 blues.  
-This gives 216 uniformly distributed colors 
-(6 intensities of 36 different hues) and still leaves 40 elements 
-of a 256-element colormap available for special-purpose colors 
-for text, borders, and so on.
-      </para>
-    </listitem>
-  </varlistentry>
-  <varlistentry>
-    <term>RGB_BEST_MAP</term>
-    <listitem>
-      <para>
-This atom names a property.  The value of the property is an 
-<structname>XStandardColormap</structname>.
-      </para>
-      <para>
-The property defines the best <acronym>RGB</acronym> colormap available on
-the screen.
-(Of course, this is a subjective evaluation.)
-Many image processing and three-dimensional applications need to
-use all available colormap cells and to distribute as many
-perceptually distinct colors as possible over those cells.
-This implies that there may be more green values available than
-red, as well as more green or red than blue.
-      </para>
-      <para>
-For an 8-plane 
-<symbol>PseudoColor</symbol>
-visual, 
-RGB_BEST_MAP is likely to be a 3/3/2 allocation.  
-For a 24-plane 
-<symbol>DirectColor</symbol>
-visual, 
-RGB_BEST_MAP is normally an 8/8/8 allocation.  
-      </para>
-    </listitem>
-  </varlistentry>
-  <varlistentry>
-    <term>RGB_RED_MAP,RGB_GREEN_MAP,RGB_BLUE_MAP</term>
-    <listitem>
-      <para>
-These atoms name properties.
-The value of each property is an
-<structname>XStandardColormap</structname>.
-      </para>
-      <para>
-The properties define all-red, all-green, and all-blue
-colormaps, respectively.  
-These maps are used by applications that want to make color-separated 
-images.  
-For example, a user might generate a full-color image 
-on an 8-plane display both by rendering an image three times 
-(once with high color resolution in red, once with green, 
-and once with blue) and by multiply exposing a single frame in a camera.
-      </para>
-    </listitem>
-  </varlistentry>
-  <varlistentry> 
-    <term>RGB_GRAY_MAP</term>
-    <listitem>
-      <para>
-This atom names a property.
-The value of the property is an 
-<structname>XStandardColormap</structname>.
-      </para>
-      <para>
-The property describes the best 
-<symbol>GrayScale</symbol>
-colormap available on the screen.  
-As previously mentioned, 
-only the colormap, red_max, red_mult, and base_pixel members of the
-<structname>XStandardColormap</structname>
-structure are used for 
-<symbol>GrayScale</symbol>
-colormaps.
-      </para>
-    </listitem>
-  </varlistentry>
-</variablelist>
-
-</sect2>
-
-<sect2 id="Setting_and_Obtaining_Standard_Colormaps">
-<title>Setting and Obtaining Standard Colormaps</title>
-<!-- .XS -->
-<!-- (SN Setting and Obtaining Standard Colormaps -->
-<!-- .XE -->
-<para>
-<!-- .LP -->
-Xlib provides functions that you can use to set and obtain an
-<structname>XStandardColormap</structname>
-structure.
-<!-- .sp -->
-</para>
-<para>
-<!-- .LP -->
-To set an
-<structname>XStandardColormap</structname>
-structure, use
-<function>XSetRGBColormaps</function>.
-<indexterm significance="preferred"><primary>XSetRGBColormaps</primary></indexterm>
-<!-- .sM -->
-<funcsynopsis id='xsetrgbcolormaps'>
-<funcprototype>
-  <funcdef>void <function>XSetRGBColormaps</function></funcdef>
-  <paramdef>Display<parameter> *display</parameter></paramdef>
-  <paramdef>Window<parameter> w</parameter></paramdef>
-  <paramdef>XStandardColormap<parameter> *std_colormap</parameter></paramdef>
-  <paramdef>int<parameter> count</parameter></paramdef>
-  <paramdef>Atom<parameter> property</parameter></paramdef>
-</funcprototype>
-</funcsynopsis>
-<!-- .FN -->
-<variablelist>
-  <varlistentry>
-    <term>
-      <emphasis remap='I'>display</emphasis>
-    </term>
-    <listitem>
-      <para>
-Specifies the connection to the X server.
-      </para>
-    </listitem>
-  </varlistentry>
-  <varlistentry>
-    <term>
-      <emphasis remap='I'>w</emphasis>
-    </term>
-    <listitem>
-      <para>
-Specifies the window.
-      </para>
-    </listitem>
-  </varlistentry>
-  <varlistentry>
-    <term>
-      <emphasis remap='I'>std_colormap</emphasis>
-    </term>
-    <listitem>
-      <para>
-Specifies the
-<structname>XStandardColormap</structname>
-structure to be used.
-<!-- .ds Cn colormaps -->
-      </para>
-    </listitem>
-  </varlistentry>
-  <varlistentry>
-    <term>
-      <emphasis remap='I'>count</emphasis>
-    </term>
-    <listitem>
-      <para>
-Specifies the number of (Cn.
-      </para>
-    </listitem>
-  </varlistentry>
-  <varlistentry>
-    <term>
-      <emphasis remap='I'>property</emphasis>
-    </term>
-    <listitem>
-      <para>
-Specifies the property name.
-    </para>
-  </listitem>
-  </varlistentry>
-</variablelist>
-</para>
-<para>
-<!-- .LP -->
-<!-- .eM -->
-The 
-<function>XSetRGBColormaps</function>
-function replaces the <acronym>RGB</acronym> colormap definition in the specified property 
-on the named window.
-If the property does not already exist,
-<function>XSetRGBColormaps</function>
-sets the <acronym>RGB</acronym> colormap definition in the specified property
-on the named window.
-The property is stored with a type of RGB_COLOR_MAP and a format of 32.
-Note that it is the caller's responsibility to honor the <acronym>ICCCM</acronym>
-restriction that only RGB_DEFAULT_MAP contain more than one definition.
-</para>
-<para>
-<!-- .LP -->
-The
-<function>XSetRGBColormaps</function>
-function usually is only used by window or session managers.
-To create a standard colormap, 
-follow this procedure:
-</para>
-<itemizedlist>
-  <listitem>
-    <para>
-Open a new connection to the same server.
-    </para>
-  </listitem>
-  <listitem>
-    <para>
-Grab the server.
-    </para>
-  </listitem>
-  <listitem>
-    <para>
-See if the property is on the property list of the root window for the screen.
-    </para>
-  </listitem>
-  <listitem>
-    <para>
-If the desired property is not present:
-<!-- .RS -->
-    </para>
-  </listitem>
-  <listitem>
-    <para>
-Create a colormap (unless you are using the default colormap of the screen).
-    </para>
-  </listitem>
-  <listitem>
-    <para>
-Determine the color characteristics of the visual.
-    </para>
-  </listitem>
-  <listitem>
-    <para>
-Allocate cells in the colormap (or create it with
-<symbol>AllocAll</symbol>).
-    </para>
-  </listitem>
-  <listitem>
-    <para>
-Call 
-<function>XStoreColors</function>
-to store appropriate color values in the colormap.
-    </para>
-  </listitem>
-  <listitem>
-    <para>
-Fill in the descriptive members in the 
-<structname>XStandardColormap</structname>
-structure.
-    </para>
-  </listitem>
-  <listitem>
-    <para>
-Attach the property to the root window.
-    </para>
-  </listitem>
-  <listitem>
-    <para>
-Use
-<function>XSetCloseDownMode</function>
-to make the resource permanent.
-<!-- .RE -->
-    </para>
-  </listitem>
-  <listitem>
-    <para>
-Ungrab the server.
-    </para>
-  </listitem>
-</itemizedlist>
-<para>
-<!-- .LP -->
-<function>XSetRGBColormaps</function>
-can generate
-<errorname>BadAlloc</errorname>,
-<errorname>BadAtom</errorname>,
-and
-<errorname>BadWindow</errorname>
-errors.
-<!-- .sp -->
-</para>
-<para>
-<!-- .LP -->
-To obtain the 
-<structname>XStandardColormap</structname>
-structure associated with the specified property, use
-<function>XGetRGBColormaps</function>.
-<indexterm significance="preferred"><primary>XGetRGBColormaps</primary></indexterm>
-<!-- .sM -->
-<funcsynopsis id='xgetrgbcolormaps'>
-<funcprototype>
-  <funcdef>Status <function>XGetRGBColormaps</function></funcdef>
-  <paramdef>Display<parameter> *display</parameter></paramdef>
-  <paramdef>Window<parameter> w</parameter></paramdef>
-  <paramdef>XStandardColormap<parameter> **std_colormap_return</parameter></paramdef>
-  <paramdef>int<parameter> *count_return</parameter></paramdef>
-  <paramdef>Atom<parameter> property</parameter></paramdef>
-</funcprototype>
-</funcsynopsis>
-<!-- .FN -->
-<variablelist>
-  <varlistentry>
-    <term>
-      <emphasis remap='I'>display</emphasis>
-    </term>
-    <listitem>
-      <para>
-Specifies the connection to the X server.
-      </para>
-    </listitem>
-  </varlistentry>
-  <varlistentry>
-    <term>
-      <emphasis remap='I'>w</emphasis>
-    </term>
-    <listitem>
-      <para>
-Specifies the window.
-      </para>
-    </listitem>
-  </varlistentry>
-  <varlistentry>
-    <term>
-      <emphasis remap='I'>std_colormap_return</emphasis>
-    </term>
-    <listitem>
-      <para>
-Returns the
-<structname>XStandardColormap</structname>
-structure.
-<!-- .ds Cn colormaps -->
-      </para>
-    </listitem>
-  </varlistentry>
-  <varlistentry>
-    <term>
-      <emphasis remap='I'>count_return</emphasis>
-    </term>
-    <listitem>
-      <para>
-Returns the number of (Cn.
-      </para>
-    </listitem>
-  </varlistentry>
-  <varlistentry>
-    <term>
-      <emphasis remap='I'>property</emphasis>
-    </term>
-    <listitem>
-      <para>
-Specifies the property name.
-    </para>
-  </listitem>
-  </varlistentry>
-</variablelist>
-</para>
-<para>
-<!-- .LP -->
-<!-- .eM -->
-The 
-<function>XGetRGBColormaps</function>
-function returns the <acronym>RGB</acronym> colormap definitions stored 
-in the specified property on the named window.
-If the property exists, is of type RGB_COLOR_MAP, is of format 32, 
-and is long enough to contain a colormap definition,
-<function>XGetRGBColormaps</function>
-allocates and fills in space for the returned colormaps
-and returns a nonzero status.
-If the visualid is not present, 
-<function>XGetRGBColormaps</function>
-assumes the default visual for the screen on which the window is located; 
-if the killid is not present, 
-<symbol>None</symbol>
-is assumed, which indicates that the resources cannot be released.
-Otherwise, 
-none of the fields are set, and 
-<function>XGetRGBColormaps</function>
-returns a zero status.
-Note that it is the caller's responsibility to honor the <acronym>ICCCM</acronym>
-restriction that only RGB_DEFAULT_MAP contain more than one definition.
-</para>
-<para>
-<!-- .LP -->
-<function>XGetRGBColormaps</function>
-can generate
-<errorname>BadAtom</errorname>
-and
-<errorname>BadWindow</errorname>
-errors.
-<!-- .bp -->
-
-</para>
-</sect2>
-</sect1>
-</chapter>
-=======
-<?xml version="1.0" encoding="UTF-8" ?>
-<!DOCTYPE chapter PUBLIC "-//OASIS//DTD DocBook XML V4.3//EN"
-	  "http://www.oasis-open.org/docbook/xml/4.3/docbookx.dtd">
-<chapter id="inter_client_communication_functions">
-<title>Inter-Client Communication Functions</title>
-<para>
-The Inter-Client Communication Conventions Manual, hereafter referred to as the <acronym>ICCCM</acronym>,
-details the X Consortium approved conventions that govern inter-client communications. These
-conventions ensure peer-to-peer client cooperation in the use of selections, cut buffers, and shared
-resources as well as client cooperation with window and session managers. For further information,
-see the Inter-Client Communication Conventions Manual.
-</para>
-<para>
-Xlib provides a number of standard properties and programming interfaces that are <acronym>ICCCM</acronym>
-compliant. The predefined atoms for some of these properties are defined in the &lt;X11/Xatom.h&gt;
-header file, where to avoid name conflicts with user symbols their #define name has an XA_ prefix.
-For further information about atoms and properties,
-see <link linkend="Properties_and_Atoms">section 4.3</link>.
-</para>
-<para>
-Xlib’s selection and cut buffer mechanisms provide the primary programming interfaces by which
-peer client applications communicate with each other
-(see sections <link linkend="Selections">4.5</link> and
-<link linkend="Using_Cut_Buffers">16.6</link>). The functions
-discussed in this chapter provide the primary programming interfaces by which client applications
-communicate with their window and session managers as well as share standard colormaps.
-</para>
-<para>
-The standard properties that are of special interest for communicating with window and session
-managers are:
-</para>
-
-<informaltable>
-  <tgroup cols='4' align='center'>
-  <colspec colname='c1'/>
-  <colspec colname='c2'/>
-  <colspec colname='c3'/>
-  <colspec colname='c4'/>
-  <thead>
-    <row>
-      <entry>Name</entry>
-      <entry>Type</entry>
-      <entry>Format</entry>
-      <entry>Description</entry>
-    </row>
-  </thead>
-  <tbody>
-    <row>
-      <entry><property>WM_CLASS</property></entry>
-      <entry>STRING</entry>
-      <entry>8</entry>
-      <entry>Set by application programs to allow
-      window and session managers to
-      obtain the application’s resources
-      from the resource database.
-      </entry>
-    </row>
-    <row>
-      <entry><property>WM_CLIENT_MACHINE</property></entry>
-      <entry>TEXT</entry>
-      <entry></entry>
-      <entry>The string name of the machine on
-      which the client application is running.
-      </entry>
-    </row>
-    <row>
-      <entry><property>WM_COLORMAP_WINDOWS</property></entry>
-      <entry>WINDOWS</entry>
-      <entry>32</entry>
-      <entry>The list of window IDs that may
-      need a different colormap from that
-      of their top-level window.
-      </entry>
-    </row>
-    <row>
-      <entry><property>WM_COMMAND</property></entry>
-      <entry>TEXT</entry>
-      <entry></entry>
-      <entry>The command and arguments, null
-      separated, used to invoke the application.
-      </entry>
-    </row>
-    <row>
-      <entry><property>WM_HINTS</property></entry>
-      <entry><property>WM_HINTS</property></entry>
-      <entry>32</entry>
-      <entry>Additional hints set by the client for
-      use by the window manager. The C
-      type of this property is XWMHints.
-      </entry> 
-    </row>
-    <row>
-      <entry><property>WM_ICON_NAME</property></entry>
-      <entry>TEXT</entry>
-      <entry></entry>
-      <entry>The name to be used in an icon.</entry>
-    </row>
-    <row>
-      <entry><property>WM_ICON_SIZE</property></entry>
-      <entry><property>WM_ICON_SIZE</property></entry>
-      <entry>32</entry>
-      <entry>The window manager may set this
-      property on the root window to
-      specify the icon sizes it supports.
-      The C type of this property is
-      XIconSize.
-      </entry>
-    </row>
-    <row>
-      <entry><property>WM_NAME</property></entry>
-      <entry>TEXT</entry>
-      <entry></entry>
-      <entry>The name of the application.</entry>
-    </row>
-    <row>
-      <entry><property>WM_NORMAL_HINTS</property></entry>
-      <entry><property>WM_NORMAL_HINTS</property></entry>
-      <entry>32</entry>
-      <entry>Size hints for a window in its
-      normal state. The C type of this
-      property is XSizeHints.
-      </entry>
-    </row>
-    <row>
-      <entry><property>WM_PROTOCOLS</property></entry>
-      <entry>ATOM</entry>
-      <entry>32</entry>
-      <entry>List of atoms that identify the 
-      communications protocols between the
-      client and window manager in
-      which the client is willing to participate.
-      </entry>
-    </row>
-    <row>
-      <entry><property>WM_STATE</property></entry>
-      <entry><property>WM_STATE</property></entry>
-      <entry>32</entry>
-      <entry>Intended for communication
-      between window and session managers only.
-      </entry>
-    </row>
-    <row>
-      <entry><property>WM_TRANSIENT_FOR</property></entry>
-      <entry>WINDOW</entry>
-      <entry>32</entry>
-      <entry>Set by application programs to 
-      indicate to the window manager that a
-      transient top-level window, such as a
-      dialog box.
-      </entry>
-    </row>
-  </tbody>
-  </tgroup>
-</informaltable>
-
-<para>
-The remainder of this chapter discusses:
-</para>
-
-<itemizedlist>
-  <listitem><para>Client to window manager communication</para></listitem>
-  <listitem><para>Client to session manager communication</para></listitem>
-  <listitem><para>Standard colormaps</para></listitem>
-</itemizedlist>
-
-<sect1 id="Client_to_Window_Manager_Communication">
-<title>Client to Window Manager Communication</title>
-<!-- .XS -->
-<!-- (SN Client to Window Manager Communication -->
-<!-- .XE -->
-<para>
-<!-- .LP -->
-This section discusses how to:
-</para>
-<itemizedlist>
-  <listitem>
-    <para>
-Manipulate top-level windows
-    </para>
-  </listitem>
-  <listitem>
-    <para>
-Convert string lists
-    </para>
-  </listitem>
-  <listitem>
-    <para>
-Set and read text properties
-    </para>
-  </listitem>
-  <listitem>
-    <para>
-Set and read the <property>WM_NAME</property> property
-    </para>
-  </listitem>
-  <listitem>
-    <para>
-Set and read the <property>WM_ICON_NAME</property> property
-    </para>
-  </listitem>
-  <listitem>
-    <para>
-Set and read the <property>WM_HINTS</property> property
-    </para>
-  </listitem>
-  <listitem>
-    <para>
-Set and read the <property>WM_NORMAL_HINTS</property> property
-    </para>
-  </listitem>
-  <listitem>
-    <para>
-Set and read the <property>WM_CLASS</property> property
-    </para>
-  </listitem>
-  <listitem>
-    <para>
-Set and read the <property>WM_TRANSIENT_FOR</property> property
-    </para>
-  </listitem>
-  <listitem>
-    <para>
-Set and read the <property>WM_PROTOCOLS</property> property
-    </para>
-  </listitem>
-  <listitem>
-    <para>
-Set and read the <property>WM_COLORMAP_WINDOWS</property> property
-    </para>
-  </listitem>
-  <listitem>
-    <para>
-Set and read the <property>WM_ICON_SIZE</property> property
-    </para>
-  </listitem>
-  <listitem>
-    <para>
-Use window manager convenience functions
-    </para>
-  </listitem>
-</itemizedlist>
-<sect2 id="Manipulating_Top_Level_Windows">
-<title>Manipulating Top-Level Windows</title>
-<!-- .XS -->
-<!-- (SN Manipulating Top-Level Windows -->
-<!-- .XE -->
-<para>
-<!-- .LP -->
-Xlib provides functions that you can use to change the visibility or size
-of top-level windows (that is, those that were created as children 
-of the root window).
-Note that the subwindows that you create are ignored by window managers.
-Therefore,
-you should use the basic window functions described in
-<link linkend="window_functions">chapter 3</link>
-to manipulate your application's subwindows.
-</para>
-<para>
-<!-- .LP -->
-To request that a top-level window be iconified, use
-<function>XIconifyWindow</function>.
-<indexterm significance="preferred"><primary>XIconifyWindow</primary></indexterm>
-<!-- .sM -->
-<funcsynopsis id='xiconifywindow'>
-<funcprototype>
-  <funcdef>Status <function>XIconifyWindow</function></funcdef>
-  <paramdef>Display<parameter> *display</parameter></paramdef>
-  <paramdef>Window<parameter> w</parameter></paramdef>
-  <paramdef>int<parameter> screen_number</parameter></paramdef>
-</funcprototype>
-</funcsynopsis>
-<!-- .FN -->
-<variablelist>
-  <varlistentry>
-    <term>
-      <emphasis remap='I'>display</emphasis>
-    </term>
-    <listitem>
-      <para>
-Specifies the connection to the X server.
-      </para>
-    </listitem>
-  </varlistentry>
-  <varlistentry>
-    <term>
-      <emphasis remap='I'>w</emphasis>
-    </term>
-    <listitem>
-      <para>
-Specifies the window.
-      </para>
-    </listitem>
-  </varlistentry>
-  <varlistentry>
-    <term>
-      <emphasis remap='I'>screen_number</emphasis>
-    </term>
-    <listitem>
-      <para>
-Specifies the appropriate screen number on the host server.
-    </para>
-  </listitem>
-  </varlistentry>
-</variablelist>
-</para>
-<para>
-<!-- .LP -->
-<!-- .eM -->
-The 
-<function>XIconifyWindow</function>
-function sends a <property>WM_CHANGE_STATE</property> 
-<symbol>ClientMessage</symbol>
-event with a format of 32 and a first data element of 
-<symbol>IconicState</symbol>
-(as described in section 4.1.4 of the 
-<emphasis remap='I'>Inter-Client Communication Conventions Manual</emphasis>)
-and a window of w
-to the root window of the specified screen
-with an event mask set to
-<symbol>SubstructureNotifyMask</symbol> |
-<symbol>SubstructureRedirectMask</symbol>.
-Window managers may elect to receive this message and
-if the window is in its normal state, 
-may treat it as a request to change the window's state from normal to iconic.
-If the <property>WM_CHANGE_STATE</property> property cannot be interned, 
-<function>XIconifyWindow</function>
-does not send a message and returns a zero status.
-It returns a nonzero status if the client message is sent successfully;
-otherwise, it returns a zero status.
-<!-- .sp -->
-</para>
-<para>
-<!-- .LP -->
-To request that a top-level window be withdrawn, use
-<function>XWithdrawWindow</function>.
-<indexterm significance="preferred"><primary>XWithdrawWindow</primary></indexterm>
-<!-- .sM -->
-<funcsynopsis id='xwithdrawwindow'>
-<funcprototype>
-  <funcdef>Status <function>XWithdrawWindow</function></funcdef>
-  <paramdef>Display<parameter> *display</parameter></paramdef>
-  <paramdef>Window<parameter> w</parameter></paramdef>
-  <paramdef>int<parameter> screen_number</parameter></paramdef>
-</funcprototype>
-</funcsynopsis>
-<!-- .FN -->
-<variablelist>
-  <varlistentry>
-    <term>
-      <emphasis remap='I'>display</emphasis>
-    </term>
-    <listitem>
-      <para>
-Specifies the connection to the X server.
-      </para>
-    </listitem>
-  </varlistentry>
-  <varlistentry>
-    <term>
-      <emphasis remap='I'>w</emphasis>
-    </term>
-    <listitem>
-      <para>
-Specifies the window.
-      </para>
-    </listitem>
-  </varlistentry>
-  <varlistentry>
-    <term>
-      <emphasis remap='I'>screen_number</emphasis>
-    </term>
-    <listitem>
-      <para>
-Specifies the appropriate screen number on the host server.
-    </para>
-  </listitem>
-  </varlistentry>
-</variablelist>
-</para>
-<para>
-<!-- .LP -->
-<!-- .eM -->
-The 
-<function>XWithdrawWindow</function>
-function unmaps the specified window 
-and sends a synthetic 
-<symbol>UnmapNotify</symbol>
-event to the root window of the specified screen.
-Window managers may elect to receive this message 
-and may treat it as a request to change the window's state to withdrawn.
-When a window is in the withdrawn state, 
-neither its normal nor its iconic representations is visible.
-It returns a nonzero status if the 
-<symbol>UnmapNotify</symbol>
-event is successfully sent; 
-otherwise, it returns a zero status.
-</para>
-<para>
-<!-- .LP -->
-<function>XWithdrawWindow</function>
-can generate a
-<errorname>BadWindow</errorname>
-error.
-<!-- .sp -->
-</para>
-<para>
-<!-- .LP -->
-To request that a top-level window be reconfigured, use
-<function>XReconfigureWMWindow</function>.
-<indexterm significance="preferred"><primary>XReconfigureWMWindow</primary></indexterm>
-<!-- .sM -->
-<funcsynopsis id='xreconfigurewmwindow'>
-<funcprototype>
-  <funcdef>Status <function>XReconfigureWMWindow</function></funcdef>
-  <paramdef>Display<parameter> *display</parameter></paramdef>
-  <paramdef>Window<parameter> w</parameter></paramdef>
-  <paramdef>int<parameter> screen_number</parameter></paramdef>
-  <paramdef>unsignedint<parameter> value_mask</parameter></paramdef>
-  <paramdef>XWindowChanges<parameter> *values</parameter></paramdef>
-</funcprototype>
-</funcsynopsis>
-<!-- .FN -->
-<variablelist>
-  <varlistentry>
-    <term>
-      <emphasis remap='I'>display</emphasis>
-    </term>
-    <listitem>
-      <para>
-Specifies the connection to the X server.
-      </para>
-    </listitem>
-  </varlistentry>
-  <varlistentry>
-    <term>
-      <emphasis remap='I'>w</emphasis>
-    </term>
-    <listitem>
-      <para>
-Specifies the window.
-      </para>
-    </listitem>
-  </varlistentry>
-  <varlistentry>
-    <term>
-      <emphasis remap='I'>screen_number</emphasis>
-    </term>
-    <listitem>
-      <para>
-Specifies the appropriate screen number on the host server.
-      </para>
-    </listitem>
-  </varlistentry>
-  <varlistentry>
-    <term>
-      <emphasis remap='I'>value_mask</emphasis>
-    </term>
-    <listitem>
-      <para>
-Specifies which values are to be set using information in
-the values structure.
-This mask is the bitwise inclusive OR of the valid configure window values bits.
-      </para>
-    </listitem>
-  </varlistentry>
-  <varlistentry>
-    <term>
-      <emphasis remap='I'>values</emphasis>
-    </term>
-    <listitem>
-      <para>
-Specifies the 
-<structname>XWindowChanges</structname>
-structure.
-    </para>
-  </listitem>
-  </varlistentry>
-</variablelist>
-</para>
-<para>
-<!-- .LP -->
-<!-- .eM -->
-The 
-<function>XReconfigureWMWindow</function>
-function issues a 
-<systemitem>ConfigureWindow</systemitem>
-request on the specified top-level window.
-If the stacking mode is changed and the request fails with a 
-<errorname>BadMatch</errorname>
-error, 
-the error is trapped by Xlib and a synthetic 
-<systemitem class="event">ConfigureRequestEvent</systemitem>
-containing the same configuration parameters is sent to the root 
-of the specified window.
-Window managers may elect to receive this event 
-and treat it as a request to reconfigure the indicated window.
-It returns a nonzero status if the request or event is successfully sent;
-otherwise, it returns a zero status.
-</para>
-<para>
-<!-- .LP -->
-<function>XReconfigureWMWindow</function>
-can generate
-<errorname>BadValue</errorname>
-and 
-<errorname>BadWindow</errorname>
-errors.
-</para>
-</sect2>
-<sect2 id="Converting_String_Lists">
-<title>Converting String Lists</title>
-<!-- .XS -->
-<!-- (SN Converting String Lists -->
-<!-- .XE -->
-<para>
-<!-- .LP -->
-Many of the text properties allow a variety of types and formats.
-Because the data stored in these properties are not
-simple null-terminated strings, an
-<structname>XTextProperty</structname>
-structure is used to describe the encoding, type, and length of the text 
-as well as its value.
-The
-<structname>XTextProperty</structname>
-structure contains:
-<indexterm significance="preferred"><primary>XTextProperty</primary></indexterm>
-<!-- .sM -->
-<literallayout class="monospaced">
-<!-- .TA .5i 2.5i -->
-<!-- .ta .5i 2.5i -->
-typedef struct {
-	unsigned char *value;	/* property data */
-	Atom encoding;	/* type of property */
-	int format;	/* 8, 16, or 32 */
-	unsigned long nitems;	/* number of items in value */
-} XTextProperty;
-</literallayout>
-</para>
-<para>
-<!-- .LP -->
-<!-- .eM -->
-Xlib provides functions to convert localized text to or from encodings
-that support the inter-client communication conventions for text.
-In addition, functions are provided for converting between lists of pointers 
-to character strings and text properties in the STRING encoding.
-</para>
-<para>
-<!-- .LP -->
-The functions for localized text return a signed integer error status 
-that encodes 
-<symbol>Success</symbol>
-as zero, specific error conditions as negative numbers, and partial conversion
-as a count of unconvertible characters.
-</para>
-
-<literallayout class="monospaced">
-
-#define #XNoMemory           -1
-#define #XLocaleNotSupported -2
-#define #XConverterNotFound  -3
-
-typedef enum {
-	XStringStyle,		/* STRING */
-	XCompoundTextStyle,	/* COMPOUND_TEXT */
-	XTextStyle,		/* text in owner's encoding (current locale) */
-	XStdICCTextStyle	/* STRING, else COMPOUND_TEXT */
-} XICCEncodingStyle;
-</literallayout>
-
-<para>
-<!-- .LP -->
-<!-- .eM -->
-<!-- .sp -->
-</para>
-<para>
-<!-- .LP -->
-To convert a list of text strings to an 
-<structname>XTextProperty</structname>
-structure, use
-<function>XmbTextListToTextProperty</function>
-or
-<function>XwcTextListToTextProperty</function>.
-<indexterm significance="preferred"><primary>XmbTextListToTextProperty</primary></indexterm>
-<indexterm significance="preferred"><primary>XwcTextListToTextProperty</primary></indexterm>
-<!-- .sM -->
-<funcsynopsis id='xmbtextlisttotextproperty'>
-<funcprototype>
-  <funcdef>int <function>XmbTextListToTextProperty</function></funcdef>
-  <paramdef>Display<parameter> *display</parameter></paramdef>
-  <paramdef>char<parameter> **list</parameter></paramdef>
-  <paramdef>int<parameter> count</parameter></paramdef>
-  <paramdef>XICCEncodingStyle<parameter> style</parameter></paramdef>
-  <paramdef>XTextProperty<parameter> *text_prop_return</parameter></paramdef>
-</funcprototype>
-</funcsynopsis>
-<!-- .FN -->
-<funcsynopsis id='xwctextlisttotextproperty'>
-<funcprototype>
-  <funcdef>int <function>XwcTextListToTextProperty</function></funcdef>
-  <paramdef>Display<parameter> *display</parameter></paramdef>
-  <paramdef>wchar_t<parameter> **list</parameter></paramdef>
-  <paramdef>int<parameter> count</parameter></paramdef>
-  <paramdef>XICCEncodingStyle<parameter> style</parameter></paramdef>
-  <paramdef>XTextProperty<parameter> *text_prop_return</parameter></paramdef>
-</funcprototype>
-</funcsynopsis>
-<!-- .FN -->
-<variablelist>
-  <varlistentry>
-    <term>
-      <emphasis remap='I'>display</emphasis>
-    </term>
-    <listitem>
-      <para>
-Specifies the connection to the X server.
-      </para>
-    </listitem>
-  </varlistentry>
-  <varlistentry>
-    <term>
-      <emphasis remap='I'>list</emphasis>
-    </term>
-    <listitem>
-      <para>
-Specifies a list of null-terminated character strings.
-      </para>
-    </listitem>
-  </varlistentry>
-  <varlistentry>
-    <term>
-      <emphasis remap='I'>count</emphasis>
-    </term>
-    <listitem>
-      <para>
-Specifies the number of strings specified.
-      </para>
-    </listitem>
-  </varlistentry>
-  <varlistentry>
-    <term>
-      <emphasis remap='I'>style</emphasis>
-    </term>
-    <listitem>
-      <para>
-Specifies the manner in which the property is encoded.
-      </para>
-    </listitem>
-  </varlistentry>
-  <varlistentry>
-    <term>
-      <emphasis remap='I'>text_prop_return</emphasis>
-    </term>
-    <listitem>
-      <para>
-Returns the
-<structname>XTextProperty</structname>
-structure.
-    </para>
-  </listitem>
-  </varlistentry>
-</variablelist>
-</para>
-<para>
-<!-- .LP -->
-<!-- .eM -->
-The
-<function>XmbTextListToTextProperty</function>
-and
-<function>XwcTextListToTextProperty</function>
-functions set the specified 
-<structname>XTextProperty</structname>
-value to a set of null-separated elements representing the concatenation
-of the specified list of null-terminated text strings.
-A final terminating null is stored at the end of the value field 
-of text_prop_return but is not included in the nitems member.
-</para>
-<para>
-<!-- .LP -->
-The functions set the encoding field of text_prop_return to an
-<type>Atom</type>
-for the specified display 
-naming the encoding determined by the specified style
-and convert the specified text list to this encoding for storage in
-the text_prop_return value field.
-If the style 
-<constant>XStringStyle</constant>
-or 
-<constant>XCompoundTextStyle</constant>
-is specified,
-this encoding is ``STRING'' or ``COMPOUND_TEXT'', respectively.
-If the style 
-<constant>XTextStyle</constant>
-is specified,
-this encoding is the encoding of the current locale.
-If the style 
-<constant>XStdICCTextStyle</constant>
-is specified,
-this encoding is ``STRING'' if the text is fully convertible to STRING,
-else ``COMPOUND_TEXT''.
-</para>
-<para>
-<!-- .LP -->
-If insufficient memory is available for the new value string,
-the functions return 
-<symbol>XNoMemory</symbol>.
-If the current locale is not supported,
-the functions return 
-<symbol>XLocaleNotSupported</symbol>.
-In both of these error cases,
-the functions do not set text_prop_return.
-</para>
-<para>
-<!-- .LP -->
-To determine if the functions are guaranteed not to return
-<symbol>XLocaleNotSupported</symbol>,
-use
-<function>XSupportsLocale</function>.
-</para>
-<para>
-<!-- .LP -->
-If the supplied text is not fully convertible to the specified encoding,
-the functions return the number of unconvertible characters.
-Each unconvertible character is converted to an implementation-defined and
-encoding-specific default string.
-Otherwise, the functions return 
-<symbol>Success</symbol>.
-Note that full convertibility to all styles except 
-<constant>XStringStyle</constant>
-is guaranteed.
-</para>
-<para>
-<!-- .LP -->
-To free the storage for the value field, use
-<function>XFree</function>.
-<!-- .sp -->
-</para>
-<para>
-<!-- .LP -->
-To obtain a list of text strings from an 
-<structname>XTextProperty</structname>
-structure, use
-<function>XmbTextPropertyToTextList</function>
-or
-<function>XwcTextPropertyToTextList</function>.
-<indexterm significance="preferred"><primary>XmbTextPropertyToTextList</primary></indexterm>
-<indexterm significance="preferred"><primary>XwcTextPropertyToTextList</primary></indexterm>
-<!-- .sM -->
-<funcsynopsis id='xmbtextpropertytotextlist'>
-<funcprototype>
-  <funcdef>int <function>XmbTextPropertyToTextList</function></funcdef>
-  <paramdef>Display<parameter> *display</parameter></paramdef>
-  <paramdef>XTextProperty<parameter> *text_prop</parameter></paramdef>
-  <paramdef>char<parameter> ***list_return</parameter></paramdef>
-  <paramdef>int<parameter> *count_return</parameter></paramdef>
-</funcprototype>
-</funcsynopsis>
-<!-- .FN -->
-<funcsynopsis id='xwctextpropertytotextlist'>
-<funcprototype>
-  <funcdef>int <function>XwcTextPropertyToTextList</function></funcdef>
-  <paramdef>Display<parameter> *display</parameter></paramdef>
-  <paramdef>XTextProperty<parameter> *text_prop</parameter></paramdef>
-  <paramdef>wchar_t<parameter> ***list_return</parameter></paramdef>
-  <paramdef>int<parameter> *count_return</parameter></paramdef>
-</funcprototype>
-</funcsynopsis>
-<!-- .FN -->
-<variablelist>
-  <varlistentry>
-    <term>
-      <emphasis remap='I'>display</emphasis>
-    </term>
-    <listitem>
-      <para>
-Specifies the connection to the X server.
-      </para>
-    </listitem>
-  </varlistentry>
-  <varlistentry>
-    <term>
-      <emphasis remap='I'>text_prop</emphasis>
-    </term>
-    <listitem>
-      <para>
-Specifies the
-<structname>XTextProperty</structname>
-structure to be used.
-      </para>
-    </listitem>
-  </varlistentry>
-  <varlistentry>
-    <term>
-      <emphasis remap='I'>list_return</emphasis>
-    </term>
-    <listitem>
-      <para>
-Returns a list of null-terminated character strings.
-<!-- .ds Cn strings -->
-      </para>
-    </listitem>
-  </varlistentry>
-  <varlistentry>
-    <term>
-      <emphasis remap='I'>count_return</emphasis>
-    </term>
-    <listitem>
-      <para>
-Returns the number of (Cn.
-    </para>
-  </listitem>
-  </varlistentry>
-</variablelist>
-</para>
-<para>
-<!-- .LP -->
-<!-- .eM -->
-The 
-<function>XmbTextPropertyToTextList</function>
-and 
-<function>XwcTextPropertyToTextList</function>
-functions return a list of text strings in the current locale representing the
-null-separated elements of the specified
-<structname>XTextProperty</structname>
-structure.
-The data in text_prop must be format 8.
-</para>
-<para>
-<!-- .LP -->
-Multiple elements of the property (for example, the strings in a disjoint
-text selection) are separated by a null byte.
-The contents of the property are not required to be null-terminated;
-any terminating null should not be included in text_prop.nitems.
-</para>
-<para>
-<!-- .LP -->
-If insufficient memory is available for the list and its elements,
-<function>XmbTextPropertyToTextList</function>
-and
-<function>XwcTextPropertyToTextList</function>
-return 
-<symbol>XNoMemory</symbol>.
-If the current locale is not supported,
-the functions return
-<symbol>XLocaleNotSupported</symbol>.
-Otherwise, if the encoding field of text_prop is not convertible 
-to the encoding of the current locale,
-the functions return
-<symbol>XConverterNotFound</symbol>.
-For supported locales,
-existence of a converter from COMPOUND_TEXT, STRING
-or the encoding of the current locale is guaranteed if
-<function>XSupportsLocale</function>
-returns 
-<symbol>True</symbol>
-for the current locale (but the actual text
-may contain unconvertible characters).
-Conversion of other encodings is implementation-dependent.
-In all of these error cases,
-the functions do not set any return values.
-</para>
-<para>
-<!-- .LP -->
-Otherwise, 
-<function>XmbTextPropertyToTextList</function>
-and
-<function>XwcTextPropertyToTextList</function>
-return the list of null-terminated text strings to list_return
-and the number of text strings to count_return.
-</para>
-<para>
-<!-- .LP -->
-If the value field of text_prop is not fully convertible to the encoding of
-the current locale,
-the functions return the number of unconvertible characters.
-Each unconvertible character is converted to a string in the
-current locale that is specific to the current locale.
-To obtain the value of this string, 
-use
-<function>XDefaultString</function>.
-Otherwise,
-<function>XmbTextPropertyToTextList</function>
-and
-<function>XwcTextPropertyToTextList</function>
-return 
-<symbol>Success</symbol>.
-</para>
-<para>
-<!-- .LP -->
-To free the storage for the list and its contents returned by
-<function>XmbTextPropertyToTextList</function>,
-use
-<function>XFreeStringList</function>.
-To free the storage for the list and its contents returned by
-<function>XwcTextPropertyToTextList</function>,
-use
-<function>XwcFreeStringList</function>.
-<!-- .sp -->
-</para>
-<para>
-<!-- .LP -->
-To free the in-memory data associated with the specified
-wide character string list, use
-<function>XwcFreeStringList</function>.
-<indexterm significance="preferred"><primary>XwcFreeStringList</primary></indexterm>
-<!-- .sM -->
-<funcsynopsis id='xwcfreestringlist'>
-<funcprototype>
-  <funcdef>void <function>XwcFreeStringList</function></funcdef>
-  <paramdef>wchar_t<parameter> **list</parameter></paramdef>
-</funcprototype>
-</funcsynopsis>
-<!-- .FN -->
-<variablelist>
-  <varlistentry>
-    <term>
-      <emphasis remap='I'>list</emphasis>
-    </term>
-    <listitem>
-      <para>
-Specifies the list of strings to be freed.
-    </para>
-  </listitem>
-  </varlistentry>
-</variablelist>
-</para>
-<para>
-<!-- .LP -->
-<!-- .eM -->
-The
-<function>XwcFreeStringList</function>
-function frees memory allocated by
-<function>XwcTextPropertyToTextList</function>.
-<!-- .sp -->
-</para>
-<para>
-<!-- .LP -->
-To obtain the default string for text conversion in the current locale,
-use</para>
-
-<para>char *XDefaultString()</para>
-
-<para>
-<!-- .LP -->
-<!-- .eM -->
-The
-<function>XDefaultString</function>
-function returns the default string used by Xlib for text conversion
-(for example, in 
-<function>XmbTextPropertyToTextList</function>).
-The default string is the string in the current locale that is output 
-when an unconvertible character is found during text conversion.
-If the string returned by
-<function>XDefaultString</function>
-is the empty string (""),
-no character is output in the converted text.
-<function>XDefaultString</function>
-does not return NULL.
-</para>
-<para>
-<!-- .LP -->
-The string returned by 
-<function>XDefaultString</function>
-is independent of the default string for text drawing;
-see 
-<function>XCreateFontSet</function>
-to obtain the default string for an
-<type>XFontSet</type>.
-</para>
-<para>
-<!-- .LP -->
-The behavior when an invalid codepoint is supplied to any Xlib function is
-undefined.
-</para>
-<para>
-<!-- .LP -->
-The returned string is null-terminated.
-It is owned by Xlib and should not be modified or freed by the client.
-It may be freed after the current locale is changed.
-Until freed, it will not be modified by Xlib.
-<!-- .sp -->
-</para>
-<para>
-<!-- .LP -->
-To set the specified list of strings in the STRING encoding to a 
-<structname>XTextProperty</structname>
-structure, use
-<function>XStringListToTextProperty</function>.
-<indexterm significance="preferred"><primary>XStringListToTextProperty</primary></indexterm>
-<!-- .sM -->
-<funcsynopsis id='xstringlisttotextproperty'>
-<funcprototype>
-  <funcdef>Status <function>XStringListToTextProperty</function></funcdef>
-  <paramdef>char<parameter> **list</parameter></paramdef>
-  <paramdef>int<parameter> count</parameter></paramdef>
-  <paramdef>XTextProperty<parameter> *text_prop_return</parameter></paramdef>
-</funcprototype>
-</funcsynopsis>
-<!-- .FN -->
-<variablelist>
-  <varlistentry>
-    <term>
-      <emphasis remap='I'>list</emphasis>
-    </term>
-    <listitem>
-      <para>
-Specifies a list of null-terminated character strings.
-<!-- .ds Cn strings -->
-      </para>
-    </listitem>
-  </varlistentry>
-  <varlistentry>
-    <term>
-      <emphasis remap='I'>count</emphasis>
-    </term>
-    <listitem>
-      <para>
-Specifies the number of (Cn.
-      </para>
-    </listitem>
-  </varlistentry>
-  <varlistentry>
-    <term>
-      <emphasis remap='I'>text_prop_return</emphasis>
-    </term>
-    <listitem>
-      <para>
-Returns the
-<structname>XTextProperty</structname>
-structure.
-    </para>
-  </listitem>
-  </varlistentry>
-</variablelist>
-</para>
-<para>
-<!-- .LP -->
-<!-- .eM -->
-The 
-<function>XStringListToTextProperty</function>
-function sets the specified 
-<structname>XTextProperty</structname>
-to be of type STRING (format 8) with a value representing the
-concatenation of the specified list of null-separated character strings.
-An extra null byte (which is not included in the nitems member) 
-is stored at the end of the value field of text_prop_return.
-The strings are assumed (without verification) to be in the STRING encoding.
-If insufficient memory is available for the new value string, 
-<function>XStringListToTextProperty</function>
-does not set any fields in the
-<structname>XTextProperty</structname>
-structure and returns a zero status.
-Otherwise, it returns a nonzero status.
-To free the storage for the value field, use 
-<function>XFree</function>.
-<!-- .sp -->
-</para>
-<para>
-<!-- .LP -->
-To obtain a list of strings from a specified
-<structname>XTextProperty</structname>
-structure in the STRING encoding, use
-<function>XTextPropertyToStringList</function>.
-<indexterm significance="preferred"><primary>XTextPropertyToStringList</primary></indexterm>
-<!-- .sM -->
-<funcsynopsis id='xtextpropertytostringlist'>
-<funcprototype>
-  <funcdef>Status <function>XTextPropertyToStringList</function></funcdef>
-  <paramdef>XTextProperty<parameter> *text_prop</parameter></paramdef>
-  <paramdef>char<parameter> ***list_return</parameter></paramdef>
-  <paramdef>int<parameter> *count_return</parameter></paramdef>
-</funcprototype>
-</funcsynopsis>
-<!-- .FN -->
-<variablelist>
-  <varlistentry>
-    <term>
-      <emphasis remap='I'>text_prop</emphasis>
-    </term>
-    <listitem>
-      <para>
-Specifies the
-<structname>XTextProperty</structname>
-structure to be used.
-      </para>
-    </listitem>
-  </varlistentry>
-  <varlistentry>
-    <term>
-      <emphasis remap='I'>list_return</emphasis>
-    </term>
-    <listitem>
-      <para>
-Returns a list of null-terminated character strings.
-<!-- .ds Cn strings -->
-      </para>
-    </listitem>
-  </varlistentry>
-  <varlistentry>
-    <term>
-      <emphasis remap='I'>count_return</emphasis>
-    </term>
-    <listitem>
-      <para>
-Returns the number of (Cn.
-    </para>
-  </listitem>
-  </varlistentry>
-</variablelist>
-</para>
-<para>
-<!-- .LP -->
-<!-- .eM -->
-The 
-<function>XTextPropertyToStringList</function>
-function returns a list of strings representing the null-separated elements 
-of the specified
-<structname>XTextProperty</structname>
-structure.
-The data in text_prop must be of type STRING and format 8. 
-Multiple elements of the property 
-(for example, the strings in a disjoint text selection) 
-are separated by NULL (encoding 0).
-The contents of the property are not null-terminated.
-If insufficient memory is available for the list and its elements, 
-<function>XTextPropertyToStringList</function>
-sets no return values and returns a zero status.
-Otherwise, it returns a nonzero status.
-To free the storage for the list and its contents, use 
-<function>XFreeStringList</function>.
-<!-- .sp -->
-</para>
-<para>
-<!-- .LP -->
-To free the in-memory data associated with the specified string list, use
-<function>XFreeStringList</function>.
-<indexterm significance="preferred"><primary>XFreeStringList</primary></indexterm>
-<!-- .sM -->
-<funcsynopsis id='xfreestringlist'>
-<funcprototype>
-  <funcdef>void <function>XFreeStringList</function></funcdef>
-  <paramdef>char<parameter> **list</parameter></paramdef>
-</funcprototype>
-</funcsynopsis>
-<!-- .FN -->
-<variablelist>
-  <varlistentry>
-    <term>
-      <emphasis remap='I'>list</emphasis>
-    </term>
-    <listitem>
-      <para>
-Specifies the list of strings to be freed.
-    </para>
-  </listitem>
-  </varlistentry>
-</variablelist>
-</para>
-<para>
-<!-- .LP -->
-<!-- .eM -->
-The 
-<function>XFreeStringList</function>
-function releases memory allocated by 
-<function>XmbTextPropertyToTextList</function>
-and
-<function>XTextPropertyToStringList</function>
-and the missing charset list allocated by 
-<function>XCreateFontSet</function>.
-</para>
-</sect2>
-<sect2 id="Setting_and_Reading_Text_Properties">
-<title>Setting and Reading Text Properties</title>
-<!-- .XS -->
-<!-- (SN Setting and Reading Text Properties -->
-<!-- .XE -->
-<para>
-<!-- .LP -->
-Xlib provides two functions that you can use to set and read
-the text properties for a given window.
-You can use these functions to set and read those properties of type TEXT
-(<property>WM_NAME</property>, <property>WM_ICON_NAME</property>, <property>WM_COMMAND</property>, and <property>WM_CLIENT_MACHINE</property>).
-In addition,
-Xlib provides separate convenience functions that you can use to set each 
-of these properties.
-For further information about these convenience functions,
-see sections
-<link linkend="Setting_and_Reading_the_WM_NAME_Property">14.1.4</link>,
-<link linkend="Setting_and_Reading_the_WM_ICON_NAME_Property">14.1.5</link>,
-<link linkend="Setting_and_Reading_the_WM_COMMAND_Property">14.2.1</link>, and
-<link linkend="Setting_and_Reading_the_WM_CLIENT_MACHINE_Property">14.2.2</link>,
-respectively.
-<!-- .sp -->
-</para>
-<para>
-<!-- .LP -->
-To set one of a window's text properties, use
-<function>XSetTextProperty</function>.
-<indexterm significance="preferred"><primary>XSetTextProperty</primary></indexterm>
-<!-- .sM -->
-<funcsynopsis id='xsettextproperty'>
-<funcprototype>
-  <funcdef>void <function>XSetTextProperty</function></funcdef>
-  <paramdef>Display<parameter> *display</parameter></paramdef>
-  <paramdef>Window<parameter> w</parameter></paramdef>
-  <paramdef>XTextProperty<parameter> *text_prop</parameter></paramdef>
-  <paramdef>Atom<parameter> property</parameter></paramdef>
-</funcprototype>
-</funcsynopsis>
-<!-- .FN -->
-<variablelist>
-  <varlistentry>
-    <term>
-      <emphasis remap='I'>display</emphasis>
-    </term>
-    <listitem>
-      <para>
-Specifies the connection to the X server.
-      </para>
-    </listitem>
-  </varlistentry>
-  <varlistentry>
-    <term>
-      <emphasis remap='I'>w</emphasis>
-    </term>
-    <listitem>
-      <para>
-Specifies the window.
-      </para>
-    </listitem>
-  </varlistentry>
-  <varlistentry>
-    <term>
-      <emphasis remap='I'>text_prop</emphasis>
-    </term>
-    <listitem>
-      <para>
-Specifies the
-<structname>XTextProperty</structname>
-structure to be used.
-      </para>
-    </listitem>
-  </varlistentry>
-  <varlistentry>
-    <term>
-      <emphasis remap='I'>property</emphasis>
-    </term>
-    <listitem>
-      <para>
-Specifies the property name.
-    </para>
-  </listitem>
-  </varlistentry>
-</variablelist>
-</para>
-<para>
-<!-- .LP -->
-<!-- .eM -->
-The
-<function>XSetTextProperty</function>
-function replaces the existing specified property for the named window 
-with the data, type, format, and number of items determined 
-by the value field, the encoding field, the format field, 
-and the nitems field, respectively, of the specified
-<structname>XTextProperty</structname>
-structure.
-If the property does not already exist,
-<function>XSetTextProperty</function>
-sets it for the specified window.
-</para>
-<para>
-<!-- .LP -->
-<function>XSetTextProperty</function>
-can generate
-<errorname>BadAlloc</errorname>,
-<errorname>BadAtom</errorname>,
-<errorname>BadValue</errorname>,
-and 
-<errorname>BadWindow</errorname>
-errors.
-<!-- .sp -->
-</para>
-<para>
-<!-- .LP -->
-To read one of a window's text properties, use
-<function>XGetTextProperty</function>.
-<indexterm significance="preferred"><primary>XGetTextProperty</primary></indexterm>
-<!-- .sM -->
-<funcsynopsis id='xgettextproperty'>
-<funcprototype>
-  <funcdef>Status <function>XGetTextProperty</function></funcdef>
-  <paramdef>Display<parameter> *display</parameter></paramdef>
-  <paramdef>Window<parameter> w</parameter></paramdef>
-  <paramdef>XTextProperty<parameter> *text_prop_return</parameter></paramdef>
-  <paramdef>Atom<parameter> property</parameter></paramdef>
-</funcprototype>
-</funcsynopsis>
-<!-- .FN -->
-<variablelist>
-  <varlistentry>
-    <term>
-      <emphasis remap='I'>display</emphasis>
-    </term>
-    <listitem>
-      <para>
-Specifies the connection to the X server.
-      </para>
-    </listitem>
-  </varlistentry>
-  <varlistentry>
-    <term>
-      <emphasis remap='I'>w</emphasis>
-    </term>
-    <listitem>
-      <para>
-Specifies the window.
-      </para>
-    </listitem>
-  </varlistentry>
-  <varlistentry>
-    <term>
-      <emphasis remap='I'>text_prop_return</emphasis>
-    </term>
-    <listitem>
-      <para>
-Returns the
-<structname>XTextProperty</structname>
-structure.
-      </para>
-    </listitem>
-  </varlistentry>
-  <varlistentry>
-    <term>
-      <emphasis remap='I'>property</emphasis>
-    </term>
-    <listitem>
-      <para>
-Specifies the property name.
-    </para>
-  </listitem>
-  </varlistentry>
-</variablelist>
-</para>
-<para>
-<!-- .LP -->
-<!-- .eM -->
-The
-<function>XGetTextProperty</function>
-function reads the specified property from the window
-and stores the data in the returned
-<structname>XTextProperty</structname>
-structure.
-It stores the data in the value field,
-the type of the data in the encoding field,
-the format of the data in the format field, 
-and the number of items of data in the nitems field.
-An extra byte containing null (which is not included in the nitems member) 
-is stored at the end of the value field of text_prop_return.
-The particular interpretation of the property's encoding 
-and data as text is left to the calling application.
-If the specified property does not exist on the window,
-<function>XGetTextProperty</function>
-sets the value field to NULL, 
-the encoding field to
-<symbol>None</symbol>,
-the format field to zero, 
-and the nitems field to zero.
-</para>
-<para>
-<!-- .LP -->
-If it was able to read and store the data in the
-<structname>XTextProperty</structname>
-structure,
-<function>XGetTextProperty</function>
-returns a nonzero status; 
-otherwise, it returns a zero status.
-</para>
-<para>
-<!-- .LP -->
-<function>XGetTextProperty</function>
-can generate
-<errorname>BadAtom</errorname>
-and 
-<errorname>BadWindow</errorname>
-errors.
-</para>
-</sect2>
-<sect2 id="Setting_and_Reading_the_WM_NAME_Property">
-<title>Setting and Reading the WM_NAME Property</title>
-<!-- .XS -->
-<!-- (SN Setting and Reading the WM_NAME Property -->
-<!-- .XE -->
-<para>
-<!-- .LP -->
-Xlib provides convenience functions that you can use to set and read 
-the <property>WM_NAME</property> property for a given window.
-<!-- .sp -->
-</para>
-<para>
-<!-- .LP -->
-To set a window's <property>WM_NAME</property> property with the supplied convenience function, use
-<function>XSetWMName</function>.
-<indexterm significance="preferred"><primary>XSetWMName</primary></indexterm>
-<!-- .sM -->
-<funcsynopsis id='xsetwmname'>
-<funcprototype>
-  <funcdef>void <function>XSetWMName</function></funcdef>
-  <paramdef>Display<parameter> *display</parameter></paramdef>
-  <paramdef>Window<parameter> w</parameter></paramdef>
-  <paramdef>XTextProperty<parameter> *text_prop</parameter></paramdef>
-</funcprototype>
-</funcsynopsis>
-<!-- .FN -->
-<variablelist>
-  <varlistentry>
-    <term>
-      <emphasis remap='I'>display</emphasis>
-    </term>
-    <listitem>
-      <para>
-Specifies the connection to the X server.
-      </para>
-    </listitem>
-  </varlistentry>
-  <varlistentry>
-    <term>
-      <emphasis remap='I'>w</emphasis>
-    </term>
-    <listitem>
-      <para>
-Specifies the window.
-      </para>
-    </listitem>
-  </varlistentry>
-  <varlistentry>
-    <term>
-      <emphasis remap='I'>text_prop</emphasis>
-    </term>
-    <listitem>
-      <para>
-Specifies the
-<structname>XTextProperty</structname>
-structure to be used.
-    </para>
-  </listitem>
-  </varlistentry>
-</variablelist>
-</para>
-<para>
-<!-- .LP -->
-<!-- .eM -->
-The
-<function>XSetWMName</function>
-convenience function calls
-<function>XSetTextProperty</function>
-to set the <property>WM_NAME</property> property.
-<!-- .sp -->
-</para>
-<para>
-<!-- .LP -->
-To read a window's <property>WM_NAME</property> property with the supplied convenience function, use
-<function>XGetWMName</function>.
-<indexterm significance="preferred"><primary>XGetWMName</primary></indexterm>
-<!-- .sM -->
-<funcsynopsis id='xgetwmname'>
-<funcprototype>
-  <funcdef>Status <function>XGetWMName</function></funcdef>
-  <paramdef>Display<parameter> *display</parameter></paramdef>
-  <paramdef>Window<parameter> w</parameter></paramdef>
-  <paramdef>XTextProperty<parameter> *text_prop_return</parameter></paramdef>
-</funcprototype>
-</funcsynopsis>
-<!-- .FN -->
-<variablelist>
-  <varlistentry>
-    <term>
-      <emphasis remap='I'>display</emphasis>
-    </term>
-    <listitem>
-      <para>
-Specifies the connection to the X server.
-      </para>
-    </listitem>
-  </varlistentry>
-  <varlistentry>
-    <term>
-      <emphasis remap='I'>w</emphasis>
-    </term>
-    <listitem>
-      <para>
-Specifies the window.
-      </para>
-    </listitem>
-  </varlistentry>
-  <varlistentry>
-    <term>
-      <emphasis remap='I'>text_prop_return</emphasis>
-    </term>
-    <listitem>
-      <para>
-Returns the
-<structname>XTextProperty</structname>
-structure.
-    </para>
-  </listitem>
-  </varlistentry>
-</variablelist>
-</para>
-<para>
-<!-- .LP -->
-<!-- .eM -->
-The
-<function>XGetWMName</function>
-convenience function calls
-<function>XGetTextProperty</function>
-to obtain the <property>WM_NAME</property> property.
-It returns a nonzero status on success;
-otherwise, it returns a zero status.
-</para>
-<para>
-<!-- .LP -->
-The following two functions have been superseded by
-<function>XSetWMName</function>
-and
-<function>XGetWMName</function>,
-respectively. 
-You can use these additional convenience functions 
-for window names that are encoded as STRING properties.
-<!-- .sp -->
-</para>
-<para>
-<!-- .LP -->
-To assign a name to a window, use
-<function>XStoreName</function>.
-<indexterm><primary>Window</primary><secondary>name</secondary></indexterm>
-<indexterm significance="preferred"><primary>XStoreName</primary></indexterm>
-<!-- .sM -->
-<funcsynopsis id='xstorename'>
-<funcprototype>
-  <funcdef><function>XStoreName</function></funcdef>
-  <paramdef>Display<parameter> *display</parameter></paramdef>
-  <paramdef>Window<parameter> w</parameter></paramdef>
-  <paramdef>char<parameter> *window_name</parameter></paramdef>
-</funcprototype>
-</funcsynopsis>
-<!-- .FN -->
-<variablelist>
-  <varlistentry>
-    <term>
-      <emphasis remap='I'>display</emphasis>
-    </term>
-    <listitem>
-      <para>
-Specifies the connection to the X server.
-      </para>
-    </listitem>
-  </varlistentry>
-  <varlistentry>
-    <term>
-      <emphasis remap='I'>w</emphasis>
-    </term>
-    <listitem>
-      <para>
-Specifies the window.
-      </para>
-    </listitem>
-  </varlistentry>
-  <varlistentry>
-    <term>
-      <emphasis remap='I'>window_name</emphasis>
-    </term>
-    <listitem>
-      <para>
-Specifies the window name,
-which should be a null-terminated string.
-    </para>
-  </listitem>
-  </varlistentry>
-</variablelist>
-</para>
-<para>
-<!-- .LP -->
-<!-- .eM -->
-The
-<function>XStoreName</function>
-function assigns the name passed to window_name to the specified window.
-A window manager can display the window name in some prominent
-place, such as the title bar, to allow users to identify windows easily.
-Some window managers may display a window's name in the window's icon,
-although they are encouraged to use the window's icon name
-if one is provided by the application.
-If the string is not in the Host Portable Character Encoding,
-the result is implementation-dependent.
-</para>
-<para>
-<!-- .LP -->
-<function>XStoreName</function>
-can generate
-<errorname>BadAlloc</errorname>
-and
-<errorname>BadWindow</errorname>
-errors.
-</para>
-<para>
-<!-- .LP -->
-<!-- .sp -->
-To get the name of a window, use
-<function>XFetchName</function>.
-<indexterm significance="preferred"><primary>XFetchName</primary></indexterm>
-<!-- .sM -->
-<funcsynopsis id='xfetchname'>
-<funcprototype>
-  <funcdef>Status <function>XFetchName</function></funcdef>
-  <paramdef>Display<parameter> *display</parameter></paramdef>
-  <paramdef>Window<parameter> w</parameter></paramdef>
-  <paramdef>char<parameter> **window_name_return</parameter></paramdef>
-</funcprototype>
-</funcsynopsis>
-<!-- .FN -->
-<variablelist>
-  <varlistentry>
-    <term>
-      <emphasis remap='I'>display</emphasis>
-    </term>
-    <listitem>
-      <para>
-Specifies the connection to the X server.
-      </para>
-    </listitem>
-  </varlistentry>
-  <varlistentry>
-    <term>
-      <emphasis remap='I'>w</emphasis>
-    </term>
-    <listitem>
-      <para>
-Specifies the window.
-      </para>
-    </listitem>
-  </varlistentry>
-  <varlistentry>
-    <term>
-      <emphasis remap='I'>window_name_return</emphasis>
-    </term>
-    <listitem>
-      <para>
-Returns the window name, which is a null-terminated string.
-    </para>
-  </listitem>
-  </varlistentry>
-</variablelist>
-</para>
-<para>
-<!-- .LP -->
-<!-- .eM -->
-The
-<function>XFetchName</function>
-function returns the name of the specified window.
-If it succeeds,
-it returns a nonzero status; 
-otherwise, no name has been set for the window,
-and it returns zero.
-If the <property>WM_NAME</property> property has not been set for this window,
-<function>XFetchName</function>
-sets window_name_return to NULL.
-If the data returned by the server is in the Latin Portable Character Encoding,
-then the returned string is in the Host Portable Character Encoding.
-Otherwise, the result is implementation-dependent.
-When finished with it, a client must free
-the window name string using
-<function>XFree</function>.
-</para>
-<para>
-<!-- .LP -->
-<function>XFetchName</function>
-can generate a
-<errorname>BadWindow</errorname>
-error.
-</para>
-</sect2>
-<sect2 id="Setting_and_Reading_the_WM_ICON_NAME_Property">
-<title>Setting and Reading the WM_ICON_NAME Property</title>
-<!-- .XS -->
-<!-- (SN Setting and Reading the WM_ICON_NAME Property -->
-<!-- .XE -->
-<para>
-<!-- .LP -->
-Xlib provides convenience functions that you can use to set and read 
-the <property>WM_ICON_NAME</property> property for a given window.
-</para>
-<para>
-<!-- .LP -->
-<!-- .sp -->
-To set a window's <property>WM_ICON_NAME</property> property,
-use
-<function>XSetWMIconName</function>.
-<indexterm significance="preferred"><primary>XSetWMIconName</primary></indexterm>
-<!-- .sM -->
-<funcsynopsis id='xsetwmiconname'>
-<funcprototype>
-  <funcdef>void <function>XSetWMIconName</function></funcdef>
-  <paramdef>Display<parameter> *display</parameter></paramdef>
-  <paramdef>Window<parameter> w</parameter></paramdef>
-  <paramdef>XTextProperty<parameter> *text_prop</parameter></paramdef>
-</funcprototype>
-</funcsynopsis>
-<!-- .FN -->
-<variablelist>
-  <varlistentry>
-    <term>
-      <emphasis remap='I'>display</emphasis>
-    </term>
-    <listitem>
-      <para>
-Specifies the connection to the X server.
-      </para>
-    </listitem>
-  </varlistentry>
-  <varlistentry>
-    <term>
-      <emphasis remap='I'>w</emphasis>
-    </term>
-    <listitem>
-      <para>
-Specifies the window.
-      </para>
-    </listitem>
-  </varlistentry>
-  <varlistentry>
-    <term>
-      <emphasis remap='I'>text_prop</emphasis>
-    </term>
-    <listitem>
-      <para>
-Specifies the
-<structname>XTextProperty</structname>
-structure to be used.
-    </para>
-  </listitem>
-  </varlistentry>
-</variablelist>
-</para>
-<para>
-<!-- .LP -->
-<!-- .eM -->
-The
-<function>XSetWMIconName</function>
-convenience function calls
-<function>XSetTextProperty</function>
-to set the <property>WM_ICON_NAME</property> property.
-<!-- .sp -->
-</para>
-<para>
-<!-- .LP -->
-To read a window's <property>WM_ICON_NAME</property> property,
-use
-<function>XGetWMIconName</function>.
-<indexterm significance="preferred"><primary>XGetWMIconName</primary></indexterm>
-<!-- .sM -->
-<funcsynopsis id='xgetwmiconname'>
-<funcprototype>
-  <funcdef>Status <function>XGetWMIconName</function></funcdef>
-  <paramdef>Display<parameter> *display</parameter></paramdef>
-  <paramdef>Window<parameter> w</parameter></paramdef>
-  <paramdef>XTextProperty<parameter> *text_prop_return</parameter></paramdef>
-</funcprototype>
-</funcsynopsis>
-<!-- .FN -->
-<variablelist>
-  <varlistentry>
-    <term>
-      <emphasis remap='I'>display</emphasis>
-    </term>
-    <listitem>
-      <para>
-Specifies the connection to the X server.
-      </para>
-    </listitem>
-  </varlistentry>
-  <varlistentry>
-    <term>
-      <emphasis remap='I'>w</emphasis>
-    </term>
-    <listitem>
-      <para>
-Specifies the window.
-      </para>
-    </listitem>
-  </varlistentry>
-  <varlistentry>
-    <term>
-      <emphasis remap='I'>text_prop_return</emphasis>
-    </term>
-    <listitem>
-      <para>
-Returns the
-<structname>XTextProperty</structname>
-structure.
-    </para>
-  </listitem>
-  </varlistentry>
-</variablelist>
-</para>
-<para>
-<!-- .LP -->
-<!-- .eM -->
-The 
-<function>XGetWMIconName</function>
-convenience function calls
-<function>XGetTextProperty</function>
-to obtain the <property>WM_ICON_NAME</property> property.
-It returns a nonzero status on success;
-otherwise, it returns a zero status.
-</para>
-<para>
-<!-- .LP -->
-The next two functions have been superseded by
-<function>XSetWMIconName</function>
-and
-<function>XGetWMIconName</function>,
-respectively.
-You can use these additional convenience functions 
-for window names that are encoded as STRING properties.
-<!-- .sp -->
-</para>
-<para>
-<!-- .LP -->
-<!-- .sp -->
-To set the name to be displayed in a window's icon, use
-<function>XSetIconName</function>.
-<indexterm><primary>Window</primary><secondary>icon name</secondary></indexterm>
-<indexterm significance="preferred"><primary>XSetIconName</primary></indexterm>
-<!-- .sM -->
-<funcsynopsis id='xseticonname'>
-<funcprototype>
-  <funcdef><function>XSetIconName</function></funcdef>
-  <paramdef>Display<parameter> *display</parameter></paramdef>
-  <paramdef>Window<parameter> w</parameter></paramdef>
-  <paramdef>char<parameter> *icon_name</parameter></paramdef>
-</funcprototype>
-</funcsynopsis>
-<!-- .FN -->
-<variablelist>
-  <varlistentry>
-    <term>
-      <emphasis remap='I'>display</emphasis>
-    </term>
-    <listitem>
-      <para>
-Specifies the connection to the X server.
-      </para>
-    </listitem>
-  </varlistentry>
-  <varlistentry>
-    <term>
-      <emphasis remap='I'>w</emphasis>
-    </term>
-    <listitem>
-      <para>
-Specifies the window.
-      </para>
-    </listitem>
-  </varlistentry>
-  <varlistentry>
-    <term>
-      <emphasis remap='I'>icon_name</emphasis>
-    </term>
-    <listitem>
-      <para>
-Specifies the icon name,
-which should be a null-terminated string.
-    </para>
-  </listitem>
-  </varlistentry>
-</variablelist>
-</para>
-<para>
-<!-- .LP -->
-<!-- .eM -->
-If the string is not in the Host Portable Character Encoding,
-the result is implementation-dependent.
-<function>XSetIconName</function>
-can generate
-<errorname>BadAlloc</errorname>
-and
-<errorname>BadWindow</errorname>
-errors.
-</para>
-<para>
-<!-- .LP -->
-<!-- .sp -->
-To get the name a window wants displayed in its icon, use
-<function>XGetIconName</function>.
-<indexterm significance="preferred"><primary>XGetIconName</primary></indexterm>
-<!-- .sM -->
-<funcsynopsis id='xgeticonname'>
-<funcprototype>
-  <funcdef>Status <function>XGetIconName</function></funcdef>
-  <paramdef>Display<parameter> *display</parameter></paramdef>
-  <paramdef>Window<parameter> w</parameter></paramdef>
-  <paramdef>char<parameter> **icon_name_return</parameter></paramdef>
-</funcprototype>
-</funcsynopsis>
-<!-- .FN -->
-<variablelist>
-  <varlistentry>
-    <term>
-      <emphasis remap='I'>display</emphasis>
-    </term>
-    <listitem>
-      <para>
-Specifies the connection to the X server.
-      </para>
-    </listitem>
-  </varlistentry>
-  <varlistentry>
-    <term>
-      <emphasis remap='I'>w</emphasis>
-    </term>
-    <listitem>
-      <para>
-Specifies the window.
-      </para>
-    </listitem>
-  </varlistentry>
-  <varlistentry>
-    <term>
-      <emphasis remap='I'>icon_name_return</emphasis>
-    </term>
-    <listitem>
-      <para>
-Returns the window's icon name,
-which is a null-terminated string.
-    </para>
-  </listitem>
-  </varlistentry>
-</variablelist>
-</para>
-<para>
-<!-- .LP -->
-<!-- .eM -->
-The
-<function>XGetIconName</function>
-function returns the name to be displayed in the specified window's icon.
-If it succeeds, it returns a nonzero status; otherwise, 
-if no icon name has been set for the window,
-it returns zero.
-If you never assigned a name to the window,
-<function>XGetIconName</function>
-sets icon_name_return to NULL.
-If the data returned by the server is in the Latin Portable Character Encoding,
-then the returned string is in the Host Portable Character Encoding.
-Otherwise, the result is implementation-dependent.
-When finished with it, a client must free
-the icon name string using
-<function>XFree</function>.
-</para>
-<para>
-<!-- .LP -->
-<function>XGetIconName</function>
-can generate a
-<errorname>BadWindow</errorname>
-error.
-</para>
-</sect2>
-<sect2 id="Setting_and_Reading_the_WM_HINTS_Property">
-<title>Setting and Reading the WM_HINTS Property</title>
-<!-- .XS -->
-<!-- (SN Setting and Reading the WM_HINTS Property -->
-<!-- .XE -->
-<para>
-<!-- .LP -->
-Xlib provides functions that you can use to set and read 
-the <property>WM_HINTS</property> property for a given window.
-These functions use the flags and the
-<structname>XWMHints</structname>
-structure, as defined in the
-<filename class="headerfile">&lt;X11/Xutil.h&gt;</filename>
-<indexterm type="file"><primary><filename class="headerfile">X11/Xutil.h</filename></primary></indexterm>
-<indexterm><primary>Files</primary><secondary><filename class="headerfile">&lt;X11/Xutil.h&gt;</filename></secondary></indexterm>
-<indexterm><primary>Headers</primary><secondary><filename class="headerfile">&lt;X11/Xutil.h&gt;</filename></secondary></indexterm>
-header file.
-<!-- .sp -->
-</para>
-<para>
-<!-- .LP -->
-To allocate an
-<structname>XWMHints</structname>
-structure, use
-<function>XAllocWMHints</function>.
-</para>
-
-<para>
-  XWMHints *XAllocWMHints()
-</para>
-
-<para>
-<!-- .LP -->
-<!-- .eM -->
-The
-<function>XAllocWMHints</function>
-function allocates and returns a pointer to an
-<structname>XWMHints</structname>
-structure.
-Note that all fields in the
-<structname>XWMHints</structname>
-structure are initially set to zero.
-If insufficient memory is available, 
-<function>XAllocWMHints</function>
-returns NULL.
-To free the memory allocated to this structure,
-use
-<function>XFree</function>.
-</para>
-<para>
-<!-- .LP -->
-The
-<structname>XWMHints</structname>
-structure contains:
-</para>
-
-<literallayout class="monospaced">
-/* Window manager hints mask bits */
-
-#define         InputHint             (1L&lt;&lt;0)
-#define         StateHint             (1L&lt;&lt;1)
-#define         IconPixmapHint        (1L&lt;&lt;2)
-#define         IconWindowHint        (1L&lt;&lt;3)
-#define         IconPositionHint      (1L&lt;&lt;4)
-#define         IconMaskHint          (1L&lt;&lt;5)
-#define         WindowGroupHint       (1L&lt;&lt;6)
-#define         UrgencyHint           (1L&lt;&lt;8)
-#define         AllHints              (InputHint|StateHint|IconPixmapHint|
-                                       IconWIndowHint|IconPositionHint|
-                                       IconMaskHint|WindowGroupHint)
-
-
-/* Values */
-
-typedef struct {
-	long flags;	        /* marks which fields in this structure are defined */
-	Bool input;	        /* does this application rely on the window manager to
-			           get keyboard input? */
-	int initial_state;	/* see below */
-	Pixmap icon_pixmap;	/* pixmap to be used as icon */
-	Window icon_window;	/* window to be used as icon */
-	int icon_x, icon_y;	/* initial position of icon */
-	Pixmap icon_mask;	/* pixmap to be used as mask for icon_pixmap */
-	XID window_group;	/* id of related window group */
-	/* this structure may be extended in the future */
-} XWMHints;
-</literallayout>
-<para>
-<!-- .LP -->
-<!-- .eM -->
-The input member is used to communicate to the window manager the input focus
-model used by the application.
-Applications that expect input but never explicitly set focus to any 
-of their subwindows (that is, use the push model of focus management), 
-such as X Version 10 style applications that use real-estate
-driven focus, should set this member to 
-<symbol>True</symbol>.
-Similarly, applications
-that set input focus to their subwindows only when it is given to their
-top-level window by a window manager should also set this member to 
-<symbol>True</symbol>.
-Applications that manage their own input focus by explicitly setting
-focus to one of their subwindows whenever they want keyboard input 
-(that is, use the pull model of focus management) should set this member to 
-<symbol>False</symbol>.
-Applications that never expect any keyboard input also should set this member
-to 
-<symbol>False</symbol>.
-</para>
-<para>
-<!-- .LP -->
-Pull model window managers should make it possible for push model
-applications to get input by setting input focus to the top-level windows of
-applications whose input member is 
-<symbol>True</symbol>.
-Push model window managers should
-make sure that pull model applications do not break them 
-by resetting input focus to 
-<symbol>PointerRoot</symbol>
-when it is appropriate (for example, whenever an application whose
-input member is 
-<symbol>False</symbol>
-sets input focus to one of its subwindows).
-</para>
-<para>
-<!-- .LP -->
-The definitions for the initial_state flag are:
-</para>
-
-<literallayout class="monospaced">
-#define      WithdrawnState 0
-#define      NormalState    1   /* most applications start this way */
-#define      IconicState    2   /* application wants to start as an icon */
-
-</literallayout>
-<para>
-The icon_mask specifies which pixels of the icon_pixmap should be used as the
-icon.  
-This allows for nonrectangular icons.
-Both icon_pixmap and icon_mask must be bitmaps.
-The icon_window lets an application provide a window for use as an icon
-for window managers that support such use.
-The window_group lets you specify that this window belongs to a group
-of other windows.
-For example, if a single application manipulates multiple 
-top-level windows, this allows you to provide enough
-information that a window manager can iconify all of the windows
-rather than just the one window.
-</para>
-<para>
-<!-- .LP -->
-The
-<symbol>UrgencyHint</symbol>
-flag, if set in the flags field, indicates that the client deems the window
-contents to be urgent, requiring the timely response of the user.  The
-window manager will make some effort to draw the user's attention to this
-window while this flag is set.  The client must provide some means by which the
-user can cause the urgency flag to be cleared (either mitigating
-the condition that made the window urgent or merely shutting off the alarm)
-or the window to be withdrawn.
-</para>
-<para>
-<!-- .LP -->
-<!-- .sp -->
-To set a window's <property>WM_HINTS</property> property, use
-<function>XSetWMHints</function>.
-<indexterm significance="preferred"><primary>XSetWMHints</primary></indexterm>
-<!-- .sM -->
-<funcsynopsis id='xsetwmhints'>
-<funcprototype>
-  <funcdef><function>XSetWMHints</function></funcdef>
-  <paramdef>Display<parameter> *display</parameter></paramdef>
-  <paramdef>Window<parameter> w</parameter></paramdef>
-  <paramdef>XWMHints<parameter> *wmhints</parameter></paramdef>
-</funcprototype>
-</funcsynopsis>
-<!-- .FN -->
-<variablelist>
-  <varlistentry>
-    <term>
-      <emphasis remap='I'>display</emphasis>
-    </term>
-    <listitem>
-      <para>
-Specifies the connection to the X server.
-      </para>
-    </listitem>
-  </varlistentry>
-  <varlistentry>
-    <term>
-      <emphasis remap='I'>w</emphasis>
-    </term>
-    <listitem>
-      <para>
-Specifies the window.
-      </para>
-    </listitem>
-  </varlistentry>
-  <varlistentry>
-    <term>
-      <emphasis remap='I'>wmhints</emphasis>
-    </term>
-    <listitem>
-      <para>
-Specifies the 
-<structname>XWMHints</structname>
-structure to be used.
-    </para>
-  </listitem>
-  </varlistentry>
-</variablelist>
-</para>
-<para>
-<!-- .LP -->
-<!-- .eM -->
-The
-<function>XSetWMHints</function>
-function sets the window manager hints that include icon information and location,
-the initial state of the window, and whether the application relies on the
-window manager to get keyboard input.
-</para>
-<para>
-<!-- .LP -->
-<function>XSetWMHints</function>
-can generate
-<errorname>BadAlloc</errorname>
-and
-<errorname>BadWindow</errorname>
-errors.
-</para>
-<para>
-<!-- .LP -->
-<!-- .sp -->
-To read a window's <property>WM_HINTS</property> property, use
-<function>XGetWMHints</function>.
-<indexterm significance="preferred"><primary>XGetWMHints</primary></indexterm>
-<!-- .sM -->
-<funcsynopsis id='xgetwmhints'>
-<funcprototype>
-  <funcdef>XWMHints *<function>XGetWMHints</function></funcdef>
-  <paramdef>Display<parameter> *display</parameter></paramdef>
-  <paramdef>Window<parameter> w</parameter></paramdef>
-</funcprototype>
-</funcsynopsis>
-<!-- .FN -->
-<variablelist>
-  <varlistentry>
-    <term>
-      <emphasis remap='I'>display</emphasis>
-    </term>
-    <listitem>
-      <para>
-Specifies the connection to the X server.
-      </para>
-    </listitem>
-  </varlistentry>
-  <varlistentry>
-    <term>
-      <emphasis remap='I'>w</emphasis>
-    </term>
-    <listitem>
-      <para>
-Specifies the window.
-    </para>
-  </listitem>
-  </varlistentry>
-</variablelist>
-</para>
-<para>
-<!-- .LP -->
-<!-- .eM -->
-The
-<function>XGetWMHints</function>
-function reads the window manager hints and 
-returns NULL if no <property>WM_HINTS</property> property was set on the window 
-or returns a pointer to an 
-<structname>XWMHints</structname>
-structure if it succeeds.
-When finished with the data,
-free the space used for it by calling
-<function>XFree</function>.
-</para>
-<para>
-<!-- .LP -->
-<function>XGetWMHints</function>
-can generate a
-<errorname>BadWindow</errorname>
-error.
-</para>
-</sect2>
-<sect2 id="Setting_and_Reading_the_WM_NORMAL_HINTS_Property">
-<title>Setting and Reading the WM_NORMAL_HINTS Property</title>
-<!-- .XS -->
-<!-- (SN Setting and Reading the WM_NORMAL_HINTS Property -->
-<!-- .XE -->
-<para>
-<!-- .LP -->
-Xlib provides functions that you can use to set or read 
-the <property>WM_NORMAL_HINTS</property> property for a given window.
-The functions use the flags and the
-<structname>XSizeHints</structname>
-structure, as defined in the
-<filename class="headerfile">&lt;X11/Xutil.h&gt;</filename>
-<indexterm type="file"><primary><filename class="headerfile">X11/Xutil.h</filename></primary></indexterm>
-<indexterm><primary>Files</primary><secondary><filename class="headerfile">&lt;X11/Xutil.h&gt;</filename></secondary></indexterm>
-<indexterm><primary>Headers</primary><secondary><filename class="headerfile">&lt;X11/Xutil.h&gt;</filename></secondary></indexterm>
-header file.
-</para>
-<para>
-<!-- .LP -->
-The size of the
-<structname>XSizeHints</structname>
-structure may grow in future releases, as new components are
-added to support new <acronym>ICCCM</acronym> features.
-Passing statically allocated instances of this structure into
-Xlib may result in memory corruption when running against a
-future release of the library.
-As such, it is recommended that only dynamically allocated
-instances of the structure be used.
-<!-- .sp -->
-</para>
-<para>
-<!-- .LP -->
-To allocate an
-<structname>XSizeHints</structname>
-structure, use
-<function>XAllocSizeHints</function>.
-</para>
-
-<para>
-XSizeHints *XAllocSizeHints()
-</para>
-<para>
-<!-- .LP -->
-<!-- .eM -->
-The
-<function>XAllocSizeHints</function>
-function allocates and returns a pointer to an
-<structname>XSizeHints</structname>
-structure.
-Note that all fields in the
-<structname>XSizeHints</structname>
-structure are initially set to zero.
-If insufficient memory is available, 
-<function>XAllocSizeHints</function>
-returns NULL.
-To free the memory allocated to this structure,
-use
-<function>XFree</function>.
-</para>
-<para>
-<!-- .LP -->
-The
-<structname>XSizeHints</structname>
-structure contains:
-</para>
-
-
-<literallayout class="monospaced">
-/* Size hints mask bits */
-
-#define           USPosition         (1L&lt;&lt;0)  /* user specified x,y */
-#define           USSize             (1L&lt;&lt;1)  /* user specified width,height */
-#define           PPosition          (1L&lt;&lt;2)  /* program specified posistion */
-#define           PSize              (1L&lt;&lt;3)  /* program specified size */
-#define           PMinSize           (1L&lt;&lt;4)  /* program specified minimum size */
-#define           PMaxSize           (1L&lt;&lt;5)  /* program specified maximum size */
-#define           PResizeInc         (1L&lt;&lt;5)  /* program specified resize increments */
-#define           PAspect            (1L&lt;&lt;6)  /* program specified min and max aspect ratios */
-#define           PBaseSize          (1L&lt;&lt;8)
-#define           PWinGravity        (1L&lt;&lt;9)
-#define           PAllHints          (PPosition|Psize|
-                                      PMinSize|PMaxSize|
-                                      PResizeInc|PAspect)
-
-
-/* Values */
-
-typedef struct {
-	long flags;	        /* marks which fields in this structure are defined */
-	int x, y;	        /* Obsolete */
-	int width, height;	/* Obsolete */
-	int min_width, min_height;
-	int max_width, max_height;
-	int width_inc, height_inc;
-	struct {
-	       int x;	        /* numerator */
-	       int y;	        /* denominator */
-	} min_aspect, max_aspect;
-	int base_width, base_height;
-	int win_gravity;
-	/* this structure may be extended in the future */
-} XSizeHints;
-</literallayout>
-
-<para>
-<!-- .LP -->
-<!-- .eM -->
-The x, y, width, and height members are now obsolete
-and are left solely for compatibility reasons.
-The min_width and min_height members specify the
-minimum window size that still allows the application to be useful.
-The max_width and max_height members specify the maximum window size.
-The width_inc and height_inc members define an arithmetic progression of
-sizes (minimum to maximum) into which the window prefers to be resized.
-The min_aspect and max_aspect members are expressed
-as ratios of x and y, 
-and they allow an application to specify the range of aspect
-ratios it prefers.
-The base_width and base_height members define the desired size of the window.
-The window manager will interpret the position of the window 
-and its border width to position the point of the outer rectangle 
-of the overall window specified by the win_gravity member.
-The outer rectangle of the window includes any borders or decorations
-supplied by the window manager.
-In other words,
-if the window manager decides to place the window where the client asked,
-the position on the parent window's border named by the win_gravity 
-will be placed where the client window would have been placed 
-in the absence of a window manager.
-</para>
-<para>
-<!-- .LP -->
-Note that use of the
-<symbol>PAllHints</symbol>
-macro is highly discouraged.
-<!-- .sp -->
-</para>
-<para>
-<!-- .LP -->
-To set a window's <property>WM_NORMAL_HINTS</property> property, use
-<function>XSetWMNormalHints</function>.
-<indexterm significance="preferred"><primary>XSetWMNormalHints</primary></indexterm>
-<!-- .sM -->
-<funcsynopsis id='xsetwmnormalhints'>
-<funcprototype>
-  <funcdef>void <function>XSetWMNormalHints</function></funcdef>
-  <paramdef>Display<parameter> *display</parameter></paramdef>
-  <paramdef>Window<parameter> w</parameter></paramdef>
-  <paramdef>XSizeHints<parameter> *hints</parameter></paramdef>
-</funcprototype>
-</funcsynopsis>
-<!-- .FN -->
-<variablelist>
-  <varlistentry>
-    <term>
-      <emphasis remap='I'>display</emphasis>
-    </term>
-    <listitem>
-      <para>
-Specifies the connection to the X server.
-      </para>
-    </listitem>
-  </varlistentry>
-  <varlistentry>
-    <term>
-      <emphasis remap='I'>w</emphasis>
-    </term>
-    <listitem>
-      <para>
-Specifies the window.
-      </para>
-    </listitem>
-  </varlistentry>
-  <varlistentry>
-    <term>
-      <emphasis remap='I'>hints</emphasis>
-    </term>
-    <listitem>
-      <para>
-Specifies the size hints for the window in its normal state.
-    </para>
-  </listitem>
-  </varlistentry>
-</variablelist>
-</para>
-<para>
-<!-- .LP -->
-<!-- .eM -->
-The 
-<function>XSetWMNormalHints</function>
-function replaces the size hints for the <property>WM_NORMAL_HINTS</property> property 
-on the specified window.
-If the property does not already exist,
-<function>XSetWMNormalHints</function>
-sets the size hints for the <property>WM_NORMAL_HINTS</property> property on the specified window.
-The property is stored with a type of <property>WM_SIZE_HINTS</property> and a format of 32.
-</para>
-<para>
-<!-- .LP -->
-<function>XSetWMNormalHints</function>
-can generate
-<errorname>BadAlloc</errorname>
-and
-<errorname>BadWindow</errorname>
-errors.
-<!-- .sp -->
-</para>
-<para>
-<!-- .LP -->
-To read a window's <property>WM_NORMAL_HINTS</property> property, use
-<function>XGetWMNormalHints</function>.
-<indexterm significance="preferred"><primary>XGetWMNormalHints</primary></indexterm>
-<!-- .sM -->
-<funcsynopsis id='xgetwmnormalhints'>
-<funcprototype>
-  <funcdef>Status <function>XGetWMNormalHints</function></funcdef>
-  <paramdef>Display<parameter> *display</parameter></paramdef>
-  <paramdef>Window<parameter> w</parameter></paramdef>
-  <paramdef>XSizeHints<parameter> *hints_return</parameter></paramdef>
-  <paramdef>long<parameter> *supplied_return</parameter></paramdef>
-</funcprototype>
-</funcsynopsis>
-<!-- .FN -->
-<variablelist>
-  <varlistentry>
-    <term>
-      <emphasis remap='I'>display</emphasis>
-    </term>
-    <listitem>
-      <para>
-Specifies the connection to the X server.
-      </para>
-    </listitem>
-  </varlistentry>
-  <varlistentry>
-    <term>
-      <emphasis remap='I'>w</emphasis>
-    </term>
-    <listitem>
-      <para>
-Specifies the window.
-      </para>
-    </listitem>
-  </varlistentry>
-  <varlistentry>
-    <term>
-      <emphasis remap='I'>hints_return</emphasis>
-    </term>
-    <listitem>
-      <para>
-Returns the size hints for the window in its normal state.
-      </para>
-    </listitem>
-  </varlistentry>
-  <varlistentry>
-    <term>
-      <emphasis remap='I'>supplied_return</emphasis>
-    </term>
-    <listitem>
-      <para>
-Returns the hints that were supplied by the user.
-    </para>
-  </listitem>
-  </varlistentry>
-</variablelist>
-</para>
-<para>
-<!-- .LP -->
-<!-- .eM -->
-The 
-<function>XGetWMNormalHints</function>
-function returns the size hints stored in the <property>WM_NORMAL_HINTS</property> property 
-on the specified window.
-If the property is of type <property>WM_SIZE_HINTS</property>, is of format 32,
-and is long enough to contain either an old (pre-<acronym>ICCCM</acronym>) 
-or new size hints structure, 
-<function>XGetWMNormalHints</function>
-sets the various fields of the 
-<structname>XSizeHints</structname>
-structure, sets the supplied_return argument to the list of fields 
-that were supplied by the user (whether or not they contained defined values),
-and returns a nonzero status.
-Otherwise, it returns a zero status.
-</para>
-<para>
-<!-- .LP -->
-If 
-<function>XGetWMNormalHints</function>
-returns successfully and a pre-<acronym>ICCCM</acronym> size hints property is read, 
-the supplied_return argument will contain the following bits:
-</para>
-<para>
-<!-- .LP -->
-<literallayout class="monospaced">
-(USPosition|USSize|PPosition|PSize|PMinSize|
- PMaxSize|PResizeInc|PAspect)
-</literallayout>
-</para>
-<para>
-<!-- .LP -->
-If the property is large enough to contain the base size 
-and window gravity fields as well, 
-the supplied_return argument will also contain the following bits:
-</para>
-<para>
-<!-- .LP -->
-<literallayout class="monospaced">
-PBaseSize|PWinGravity
-</literallayout>
-</para>
-<para>
-<!-- .LP -->
-<function>XGetWMNormalHints</function>
-can generate a
-<errorname>BadWindow</errorname>
-error.
-<!-- .sp -->
-</para>
-<para>
-<!-- .LP -->
-To set a window's <property>WM_SIZE_HINTS</property> property, use
-<function>XSetWMSizeHints</function>.
-<indexterm significance="preferred"><primary>XSetWMSizeHints</primary></indexterm>
-<!-- .sM -->
-<funcsynopsis id='xsetwmsizehints'>
-<funcprototype>
-  <funcdef>void <function>XSetWMSizeHints</function></funcdef>
-  <paramdef>Display<parameter> *display</parameter></paramdef>
-  <paramdef>Window<parameter> w</parameter></paramdef>
-  <paramdef>XSizeHints<parameter> *hints</parameter></paramdef>
-  <paramdef>Atom<parameter> property</parameter></paramdef>
-</funcprototype>
-</funcsynopsis>
-<!-- .FN -->
-<variablelist>
-  <varlistentry>
-    <term>
-      <emphasis remap='I'>display</emphasis>
-    </term>
-    <listitem>
-      <para>
-Specifies the connection to the X server.
-      </para>
-    </listitem>
-  </varlistentry>
-  <varlistentry>
-    <term>
-      <emphasis remap='I'>w</emphasis>
-    </term>
-    <listitem>
-      <para>
-Specifies the window.
-      </para>
-    </listitem>
-  </varlistentry>
-  <varlistentry>
-    <term>
-      <emphasis remap='I'>hints</emphasis>
-    </term>
-    <listitem>
-      <para>
-Specifies the
-<structname>XSizeHints</structname>
-structure to be used.
-      </para>
-    </listitem>
-  </varlistentry>
-  <varlistentry>
-    <term>
-      <emphasis remap='I'>property</emphasis>
-    </term>
-    <listitem>
-      <para>
-Specifies the property name.
-    </para>
-  </listitem>
-  </varlistentry>
-</variablelist>
-</para>
-<para>
-<!-- .LP -->
-<!-- .eM -->
-The 
-<function>XSetWMSizeHints</function>
-function replaces the size hints for the specified property 
-on the named window.
-If the specified property does not already exist,
-<function>XSetWMSizeHints</function>
-sets the size hints for the specified property
-on the named window.
-The property is stored with a type of <property>WM_SIZE_HINTS</property> and a format of 32.
-To set a window's normal size hints, 
-you can use the 
-<function>XSetWMNormalHints</function>
-function.
-</para>
-<para>
-<!-- .LP -->
-<function>XSetWMSizeHints</function>
-can generate
-<errorname>BadAlloc</errorname>,
-<errorname>BadAtom</errorname>,
-and 
-<errorname>BadWindow</errorname>
-errors.
-<!-- .sp -->
-</para>
-<para>
-<!-- .LP -->
-To read a window's <property>WM_SIZE_HINTS</property> property, use
-<function>XGetWMSizeHints</function>.
-<indexterm significance="preferred"><primary>XGetWMSizeHints</primary></indexterm>
-<!-- .sM -->
-<funcsynopsis id='xgetwmsizehints'>
-<funcprototype>
-  <funcdef>Status <function>XGetWMSizeHints</function></funcdef>
-  <paramdef>Display<parameter> *display</parameter></paramdef>
-  <paramdef>Window<parameter> w</parameter></paramdef>
-  <paramdef>XSizeHints<parameter> *hints_return</parameter></paramdef>
-  <paramdef>long<parameter> *supplied_return</parameter></paramdef>
-  <paramdef>Atom<parameter> property</parameter></paramdef>
-</funcprototype>
-</funcsynopsis>
-<!-- .FN -->
-<variablelist>
-  <varlistentry>
-    <term>
-      <emphasis remap='I'>display</emphasis>
-    </term>
-    <listitem>
-      <para>
-Specifies the connection to the X server.
-      </para>
-    </listitem>
-  </varlistentry>
-  <varlistentry>
-    <term>
-      <emphasis remap='I'>w</emphasis>
-    </term>
-    <listitem>
-      <para>
-Specifies the window.
-      </para>
-    </listitem>
-  </varlistentry>
-  <varlistentry>
-    <term>
-      <emphasis remap='I'>hints_return</emphasis>
-    </term>
-    <listitem>
-      <para>
-Returns the
-<structname>XSizeHints</structname>
-structure.
-      </para>
-    </listitem>
-  </varlistentry>
-  <varlistentry>
-    <term>
-      <emphasis remap='I'>supplied_return</emphasis>
-    </term>
-    <listitem>
-      <para>
-Returns the hints that were supplied by the user.
-      </para>
-    </listitem>
-  </varlistentry>
-  <varlistentry>
-    <term>
-      <emphasis remap='I'>property</emphasis>
-    </term>
-    <listitem>
-      <para>
-Specifies the property name.
-    </para>
-  </listitem>
-  </varlistentry>
-</variablelist>
-</para>
-<para>
-<!-- .LP -->
-<!-- .eM -->
-The 
-<function>XGetWMSizeHints</function>
-function returns the size hints stored in the specified property 
-on the named window.
-If the property is of type <property>WM_SIZE_HINTS</property>, is of format 32, 
-and is long enough to contain either an old (pre-<acronym>ICCCM</acronym>) 
-or new size hints structure, 
-<function>XGetWMSizeHints</function>
-sets the various fields of the 
-<structname>XSizeHints</structname>
-structure, sets the supplied_return argument to the
-list of fields that were supplied by the user 
-(whether or not they contained defined values), 
-and returns a nonzero status.
-Otherwise, it returns a zero status.
-To get a window's normal size hints, 
-you can use the 
-<function>XGetWMNormalHints</function>
-function.
-</para>
-<para>
-<!-- .LP -->
-If 
-<function>XGetWMSizeHints</function>
-returns successfully and a pre-<acronym>ICCCM</acronym> size hints property is read, 
-the supplied_return argument will contain the following bits:
-</para>
-<para>
-<!-- .LP -->
-<literallayout class="monospaced">
-(USPosition|USSize|PPosition|PSize|PMinSize|
- PMaxSize|PResizeInc|PAspect)
-</literallayout>
-</para>
-<para>
-<!-- .LP -->
-If the property is large enough to contain the base size 
-and window gravity fields as well, 
-the supplied_return argument will also contain the following bits:
-</para>
-<para>
-<!-- .LP -->
-<literallayout class="monospaced">
-PBaseSize|PWinGravity
-</literallayout>
-</para>
-<para>
-<!-- .LP -->
-<function>XGetWMSizeHints</function>
-can generate
-<errorname>BadAtom</errorname>
-and 
-<errorname>BadWindow</errorname>
-errors.
-</para>
-</sect2>
-<sect2 id="Setting_and_Reading_the_WM_CLASS_Property">
-<title>Setting and Reading the WM_CLASS Property</title>
-<!-- .XS -->
-<!-- (SN Setting and Reading the WM_CLASS Property -->
-<!-- .XE -->
-<para>
-<!-- .LP -->
-Xlib provides functions that you can use to set and get 
-the <property>WM_CLASS</property> property for a given window.
-These functions use the
-<structname>XClassHint</structname>
-structure, which is defined in the
-<filename class="headerfile">&lt;X11/Xutil.h&gt;</filename>
-<indexterm type="file"><primary><filename class="headerfile">X11/Xutil.h</filename></primary></indexterm>
-<indexterm><primary>Files</primary><secondary><filename class="headerfile">&lt;X11/Xutil.h&gt;</filename></secondary></indexterm>
-<indexterm><primary>Headers</primary><secondary><filename class="headerfile">&lt;X11/Xutil.h&gt;</filename></secondary></indexterm>
-header file.
-<!-- .sp -->
-</para>
-<para>
-<!-- .LP -->
-To allocate an
-<structname>XClassHint</structname>
-structure, use
-<function>XAllocClassHint</function>.
-<indexterm significance="preferred"><primary>XAllocClassHint</primary></indexterm>
-<!-- .sM -->
-</para>
-<para>
-
-  XClassHint *XAllocClassHint()
-</para>
-
-<para>
-<!-- .LP -->
-<!-- .eM -->
-The
-<function>XAllocClassHint</function>
-function allocates and returns a pointer to an
-<structname>XClassHint</structname>
-structure.
-Note that the pointer fields in the
-<structname>XClassHint</structname>
-structure are initially set to NULL.
-If insufficient memory is available, 
-<function>XAllocClassHint</function>
-returns NULL.
-To free the memory allocated to this structure,
-use
-<function>XFree</function>.
-</para>
-<para>
-<!-- .LP -->
-The
-<structname>XClassHint</structname>
-contains:
-</para>
-<para>
-<!-- .LP -->
-<!-- .sM -->
-<indexterm significance="preferred"><primary>XClassHint</primary></indexterm>
-<literallayout class="monospaced">
-<!-- .TA .5i -->
-<!-- .ta .5i -->
-typedef struct {
-	char *res_name;
-	char *res_class;
-} XClassHint;
-</literallayout>
-</para>
-<para>
-<!-- .LP -->
-<!-- .eM -->
-The res_name member contains the application name, 
-and the res_class member contains the application class. 
-Note that the name set in this property may differ from the name set as <property>WM_NAME</property>.
-That is, <property>WM_NAME</property> specifies what should be displayed in the title bar and,
-therefore, can contain temporal information (for example, the name of
-a file currently in an editor's buffer).
-On the other hand, 
-the name specified as part of <property>WM_CLASS</property> is the formal name of the application
-that should be used when retrieving the application's resources from the 
-resource database.
-</para>
-<para>
-<!-- .LP -->
-<!-- .sp -->
-To set a window's <property>WM_CLASS</property> property, use
-<function>XSetClassHint</function>.
-<indexterm significance="preferred"><primary>XSetClassHint</primary></indexterm>
-<!-- .sM -->
-<funcsynopsis id='xsetclasshint'>
-<funcprototype>
-  <funcdef><function>XSetClassHint</function></funcdef>
-  <paramdef>Display<parameter> *display</parameter></paramdef>
-  <paramdef>Window<parameter> w</parameter></paramdef>
-  <paramdef>XClassHint<parameter> *class_hints</parameter></paramdef>
-</funcprototype>
-</funcsynopsis>
-<!-- .FN -->
-<variablelist>
-  <varlistentry>
-    <term>
-      <emphasis remap='I'>display</emphasis>
-    </term>
-    <listitem>
-      <para>
-Specifies the connection to the X server.
-      </para>
-    </listitem>
-  </varlistentry>
-  <varlistentry>
-    <term>
-      <emphasis remap='I'>w</emphasis>
-    </term>
-    <listitem>
-      <para>
-Specifies the window.
-      </para>
-    </listitem>
-  </varlistentry>
-  <varlistentry>
-    <term>
-      <emphasis remap='I'>class_hints</emphasis>
-    </term>
-    <listitem>
-      <para>
-Specifies the
-<structname>XClassHint</structname>
-structure that is to be used.
-    </para>
-  </listitem>
-  </varlistentry>
-</variablelist>
-</para>
-<para>
-<!-- .LP -->
-<!-- .eM -->
-The
-<function>XSetClassHint</function>
-function sets the class hint for the specified window.
-If the strings are not in the Host Portable Character Encoding,
-the result is implementation-dependent.
-</para>
-<para>
-<!-- .LP -->
-<function>XSetClassHint</function>
-can generate
-<errorname>BadAlloc</errorname>
-and
-<errorname>BadWindow</errorname>
-errors. 
-</para>
-<para>
-<!-- .LP -->
-<!-- .sp -->
-To read a window's <property>WM_CLASS</property> property, use
-<function>XGetClassHint</function>.
-<indexterm significance="preferred"><primary>XGetClassHint</primary></indexterm>
-<!-- .sM -->
-<funcsynopsis id='xgetclasshint'>
-<funcprototype>
-  <funcdef>Status <function>XGetClassHint</function></funcdef>
-  <paramdef>Display<parameter> *display</parameter></paramdef>
-  <paramdef>Window<parameter> w</parameter></paramdef>
-  <paramdef>XClassHint<parameter> *class_hints_return</parameter></paramdef>
-</funcprototype>
-</funcsynopsis>
-<!-- .FN -->
-<variablelist>
-  <varlistentry>
-    <term>
-      <emphasis remap='I'>display</emphasis>
-    </term>
-    <listitem>
-      <para>
-Specifies the connection to the X server.
-      </para>
-    </listitem>
-  </varlistentry>
-  <varlistentry>
-    <term>
-      <emphasis remap='I'>w</emphasis>
-    </term>
-    <listitem>
-      <para>
-Specifies the window.
-      </para>
-    </listitem>
-  </varlistentry>
-  <varlistentry>
-    <term>
-      <emphasis remap='I'>class_hints_return</emphasis>
-    </term>
-    <listitem>
-      <para>
-Returns the 
-<structname>XClassHint</structname>
-structure.
-    </para>
-  </listitem>
-  </varlistentry>
-</variablelist>
-</para>
-<para>
-<!-- .LP -->
-<!-- .eM -->
-The
-<function>XGetClassHint</function>
-function returns the class hint of the specified window to the members
-of the supplied structure.
-If the data returned by the server is in the Latin Portable Character Encoding,
-then the returned strings are in the Host Portable Character Encoding.
-Otherwise, the result is implementation-dependent.
-It returns a nonzero status on success;
-otherwise, it returns a zero status.
-To free res_name and res_class when finished with the strings,
-use
-<function>XFree</function>
-on each individually.
-</para>
-<para>
-<!-- .LP -->
-<function>XGetClassHint</function>
-can generate a
-<errorname>BadWindow</errorname>
-error.
-</para>
-</sect2>
-<sect2 id="Setting_and_Reading_the_WM_TRANSIENT_FOR_Property">
-<title>Setting and Reading the WM_TRANSIENT_FOR Property</title>
-<!-- .XS -->
-<!-- (SN Setting and Reading the WM_TRANSIENT_FOR Property -->
-<!-- .XE -->
-<para>
-<!-- .LP -->
-Xlib provides functions that you can use to set and read
-the <property>WM_TRANSIENT_FOR</property> property for a given window.
-</para>
-<para>
-<!-- .LP -->
-<!-- .sp -->
-To set a window's <property>WM_TRANSIENT_FOR</property> property, use
-<function>XSetTransientForHint</function>.
-<indexterm significance="preferred"><primary>XSetTransientForHint</primary></indexterm>
-<!-- .sM -->
-<funcsynopsis id='xsettransientforhint'>
-<funcprototype>
-  <funcdef><function>XSetTransientForHint</function></funcdef>
-  <paramdef>Display<parameter> *display</parameter></paramdef>
-  <paramdef>Window<parameter> w</parameter></paramdef>
-  <paramdef>Window<parameter> prop_window</parameter></paramdef>
-</funcprototype>
-</funcsynopsis>
-<!-- .FN -->
-<variablelist>
-  <varlistentry>
-    <term>
-      <emphasis remap='I'>display</emphasis>
-    </term>
-    <listitem>
-      <para>
-Specifies the connection to the X server.
-      </para>
-    </listitem>
-  </varlistentry>
-  <varlistentry>
-    <term>
-      <emphasis remap='I'>w</emphasis>
-    </term>
-    <listitem>
-      <para>
-Specifies the window.
-      </para>
-    </listitem>
-  </varlistentry>
-  <varlistentry>
-    <term>
-      <emphasis remap='I'>prop_window</emphasis>
-    </term>
-    <listitem>
-      <para>
-Specifies the window that the <property>WM_TRANSIENT_FOR</property> property is to be set to.
-    </para>
-  </listitem>
-  </varlistentry>
-</variablelist>
-</para>
-<para>
-<!-- .LP -->
-<!-- .eM -->
-The
-<function>XSetTransientForHint</function>
-function sets the <property>WM_TRANSIENT_FOR</property> property of the specified window to the 
-specified prop_window.
-</para>
-<para>
-<!-- .LP -->
-<function>XSetTransientForHint</function>
-can generate
-<errorname>BadAlloc</errorname>
-and
-<errorname>BadWindow</errorname>
-errors.
-</para>
-<para>
-<!-- .LP -->
-<!-- .sp -->
-To read a window's <property>WM_TRANSIENT_FOR</property> property, use
-<function>XGetTransientForHint</function>.
-<indexterm significance="preferred"><primary>XGetTransientForHint</primary></indexterm>
-<!-- .sM -->
-<funcsynopsis id='xgettransientforhint'>
-<funcprototype>
-  <funcdef>Status <function>XGetTransientForHint</function></funcdef>
-  <paramdef>Display<parameter> *display</parameter></paramdef>
-  <paramdef>Window<parameter> w</parameter></paramdef>
-  <paramdef>Window<parameter> *prop_window_return</parameter></paramdef>
-</funcprototype>
-</funcsynopsis>
-<!-- .FN -->
-<variablelist>
-  <varlistentry>
-    <term>
-      <emphasis remap='I'>display</emphasis>
-    </term>
-    <listitem>
-      <para>
-Specifies the connection to the X server.
-      </para>
-    </listitem>
-  </varlistentry>
-  <varlistentry>
-    <term>
-      <emphasis remap='I'>w</emphasis>
-    </term>
-    <listitem>
-      <para>
-Specifies the window.
-      </para>
-    </listitem>
-  </varlistentry>
-  <varlistentry>
-    <term>
-      <emphasis remap='I'>prop_window_return</emphasis>
-    </term>
-    <listitem>
-      <para>
-Returns the <property>WM_TRANSIENT_FOR</property> property of the specified window.
-    </para>
-  </listitem>
-  </varlistentry>
-</variablelist>
-</para>
-<para>
-<!-- .LP -->
-<!-- .eM -->
-The
-<function>XGetTransientForHint</function>
-function returns the <property>WM_TRANSIENT_FOR</property> property for the specified window.
-It returns a nonzero status on success;
-otherwise, it returns a zero status.
-</para>
-<para>
-<!-- .LP -->
-<function>XGetTransientForHint</function>
-can generate a
-<errorname>BadWindow</errorname>
-error.
-</para>
-</sect2>
-<sect2 id="Setting_and_Reading_the_WM_PROTOCOLS_Property">
-<title>Setting and Reading the WM_PROTOCOLS Property</title>
-<!-- .XS -->
-<!-- (SN Setting and Reading the WM_PROTOCOLS Property -->
-<!-- .XE -->
-<para>
-<!-- .LP -->
-Xlib provides functions that you can use to set and read
-the <property>WM_PROTOCOLS</property> property for a given window.
-</para>
-<para>
-<!-- .LP -->
-<!-- .sp -->
-To set a window's <property>WM_PROTOCOLS</property> property, use
-<function>XSetWMProtocols</function>.
-<indexterm significance="preferred"><primary>XSetWMProtocols</primary></indexterm>
-<!-- .sM -->
-<funcsynopsis id='xsetwmprotocols'>
-<funcprototype>
-  <funcdef>Status <function>XSetWMProtocols</function></funcdef>
-  <paramdef>Display<parameter> *display</parameter></paramdef>
-  <paramdef>Window<parameter> w</parameter></paramdef>
-  <paramdef>Atom<parameter> *protocols</parameter></paramdef>
-  <paramdef>int<parameter> count</parameter></paramdef>
-</funcprototype>
-</funcsynopsis>
-<!-- .FN -->
-<variablelist>
-  <varlistentry>
-    <term>
-      <emphasis remap='I'>display</emphasis>
-    </term>
-    <listitem>
-      <para>
-Specifies the connection to the X server.
-      </para>
-    </listitem>
-  </varlistentry>
-  <varlistentry>
-    <term>
-      <emphasis remap='I'>w</emphasis>
-    </term>
-    <listitem>
-      <para>
-Specifies the window.
-      </para>
-    </listitem>
-  </varlistentry>
-  <varlistentry>
-    <term>
-      <emphasis remap='I'>protocols</emphasis>
-    </term>
-    <listitem>
-      <para>
-Specifies the list of protocols.
-<!-- .ds Cn protocols in the list -->
-      </para>
-    </listitem>
-  </varlistentry>
-  <varlistentry>
-    <term>
-      <emphasis remap='I'>count</emphasis>
-    </term>
-    <listitem>
-      <para>
-Specifies the number of (Cn.
-    </para>
-  </listitem>
-  </varlistentry>
-</variablelist>
-</para>
-<para>
-<!-- .LP -->
-<!-- .eM -->
-The 
-<function>XSetWMProtocols</function>
-function replaces the <property>WM_PROTOCOLS</property> property on the specified window 
-with the list of atoms specified by the protocols argument.
-If the property does not already exist,
-<function>XSetWMProtocols</function>
-sets the <property>WM_PROTOCOLS</property> property on the specified window
-to the list of atoms specified by the protocols argument.
-The property is stored with a type of ATOM and a format of 32.
-If it cannot intern the <property>WM_PROTOCOLS</property> atom, 
-<function>XSetWMProtocols</function>
-returns a zero status.
-Otherwise, it returns a nonzero status.
-</para>
-<para>
-<!-- .LP -->
-<function>XSetWMProtocols</function>
-can generate
-<errorname>BadAlloc</errorname>
-and
-<errorname>BadWindow</errorname>
-errors.
-<!-- .sp -->
-</para>
-<para>
-<!-- .LP -->
-To read a window's <property>WM_PROTOCOLS</property> property, use
-<function>XGetWMProtocols</function>.
-<indexterm significance="preferred"><primary>XGetWMProtocols</primary></indexterm>
-<!-- .sM -->
-<funcsynopsis id='xgetwmprotocols'>
-<funcprototype>
-  <funcdef>Status <function>XGetWMProtocols</function></funcdef>
-  <paramdef>Display<parameter> *display</parameter></paramdef>
-  <paramdef>Window<parameter> w</parameter></paramdef>
-  <paramdef>Atom<parameter> **protocols_return</parameter></paramdef>
-  <paramdef>int<parameter> *count_return</parameter></paramdef>
-</funcprototype>
-</funcsynopsis>
-<!-- .FN -->
-<variablelist>
-  <varlistentry>
-    <term>
-      <emphasis remap='I'>display</emphasis>
-    </term>
-    <listitem>
-      <para>
-Specifies the connection to the X server.
-      </para>
-    </listitem>
-  </varlistentry>
-  <varlistentry>
-    <term>
-      <emphasis remap='I'>w</emphasis>
-    </term>
-    <listitem>
-      <para>
-Specifies the window.
-      </para>
-    </listitem>
-  </varlistentry>
-  <varlistentry>
-    <term>
-      <emphasis remap='I'>protocols_return</emphasis>
-    </term>
-    <listitem>
-      <para>
-Returns the list of protocols.
-<!-- .ds Cn protocols in the list -->
-      </para>
-    </listitem>
-  </varlistentry>
-  <varlistentry>
-    <term>
-      <emphasis remap='I'>count_return</emphasis>
-    </term>
-    <listitem>
-      <para>
-Returns the number of (Cn.
-    </para>
-  </listitem>
-  </varlistentry>
-</variablelist>
-</para>
-<para>
-<!-- .LP -->
-<!-- .eM -->
-The 
-<function>XGetWMProtocols</function>
-function returns the list of atoms stored in the <property>WM_PROTOCOLS</property> property 
-on the specified window.
-These atoms describe window manager protocols in which the owner 
-of this window is willing to participate.
-If the property exists, is of type ATOM, is of format 32, 
-and the atom <property>WM_PROTOCOLS</property> can be interned, 
-<function>XGetWMProtocols</function>
-sets the protocols_return argument to a list of atoms, 
-sets the count_return argument to the number of elements in the list, 
-and returns a nonzero status.
-Otherwise, it sets neither of the return arguments
-and returns a zero status.
-To release the list of atoms, use
-<function>XFree</function>.
-</para>
-<para>
-<!-- .LP -->
-<function>XGetWMProtocols</function>
-can generate a
-<errorname>BadWindow</errorname>
-error.
-</para>
-</sect2>
-<sect2 id="Setting_and_Reading_the_WM_COLORMAP_WINDOWS_Property">
-<title>Setting and Reading the WM_COLORMAP_WINDOWS Property</title>
-<!-- .XS -->
-<!-- (SN Setting and Reading the WM_COLORMAP_WINDOWS Property -->
-<!-- .XE -->
-<para>
-<!-- .LP -->
-Xlib provides functions that you can use to set and read
-the <property>WM_COLORMAP_WINDOWS</property> property for a given window.
-<!-- .sp -->
-</para>
-<para>
-<!-- .LP -->
-To set a window's <property>WM_COLORMAP_WINDOWS</property> property, use
-<function>XSetWMColormapWindows</function>.
-<indexterm significance="preferred"><primary>XSetWMColormapWindows</primary></indexterm>
-<!-- .sM -->
-<funcsynopsis id='xsetwmcolormapwindows'>
-<funcprototype>
-  <funcdef>Status <function>XSetWMColormapWindows</function></funcdef>
-  <paramdef>Display<parameter> *display</parameter></paramdef>
-  <paramdef>Window<parameter> w</parameter></paramdef>
-  <paramdef>Window<parameter> *colormap_windows</parameter></paramdef>
-  <paramdef>int<parameter> count</parameter></paramdef>
-</funcprototype>
-</funcsynopsis>
-<!-- .FN -->
-<variablelist>
-  <varlistentry>
-    <term>
-      <emphasis remap='I'>display</emphasis>
-    </term>
-    <listitem>
-      <para>
-Specifies the connection to the X server.
-      </para>
-    </listitem>
-  </varlistentry>
-  <varlistentry>
-    <term>
-      <emphasis remap='I'>w</emphasis>
-    </term>
-    <listitem>
-      <para>
-Specifies the window.
-      </para>
-    </listitem>
-  </varlistentry>
-  <varlistentry>
-    <term>
-      <emphasis remap='I'>colormap_windows</emphasis>
-    </term>
-    <listitem>
-      <para>
-Specifies the list of windows.
-<!-- .ds Cn windows in the list -->
-      </para>
-    </listitem>
-  </varlistentry>
-  <varlistentry>
-    <term>
-      <emphasis remap='I'>count</emphasis>
-    </term>
-    <listitem>
-      <para>
-Specifies the number of (Cn.
-    </para>
-  </listitem>
-  </varlistentry>
-</variablelist>
-</para>
-<para>
-<!-- .LP -->
-<!-- .eM -->
-The 
-<function>XSetWMColormapWindows</function>
-function replaces the <property>WM_COLORMAP_WINDOWS</property> property on the specified
-window with the list of windows specified by the colormap_windows argument.
-If the property does not already exist,
-<function>XSetWMColormapWindows</function>
-sets the <property>WM_COLORMAP_WINDOWS</property> property on the specified
-window to the list of windows specified by the colormap_windows argument.
-The property is stored with a type of WINDOW and a format of 32.
-If it cannot intern the <property>WM_COLORMAP_WINDOWS</property> atom,
-<function>XSetWMColormapWindows</function>
-returns a zero status.
-Otherwise, it returns a nonzero status.
-</para>
-<para>
-<!-- .LP -->
-<function>XSetWMColormapWindows</function>
-can generate
-<errorname>BadAlloc</errorname>
-and
-<errorname>BadWindow</errorname>
-errors.
-<!-- .sp -->
-</para>
-<para>
-<!-- .LP -->
-To read a window's <property>WM_COLORMAP_WINDOWS</property> property, use
-<function>XGetWMColormapWindows</function>.
-<indexterm significance="preferred"><primary>XGetWMColormapWindows</primary></indexterm>
-<!-- .sM -->
-<funcsynopsis id='xgetwmcolormapwindows'>
-<funcprototype>
-  <funcdef>Status <function>XGetWMColormapWindows</function></funcdef>
-  <paramdef>Display<parameter> *display</parameter></paramdef>
-  <paramdef>Window<parameter> w</parameter></paramdef>
-  <paramdef>Window<parameter> **colormap_windows_return</parameter></paramdef>
-  <paramdef>int<parameter> *count_return</parameter></paramdef>
-</funcprototype>
-</funcsynopsis>
-<!-- .FN -->
-<variablelist>
-  <varlistentry>
-    <term>
-      <emphasis remap='I'>display</emphasis>
-    </term>
-    <listitem>
-      <para>
-Specifies the connection to the X server.
-      </para>
-    </listitem>
-  </varlistentry>
-  <varlistentry>
-    <term>
-      <emphasis remap='I'>w</emphasis>
-    </term>
-    <listitem>
-      <para>
-Specifies the window.
-      </para>
-    </listitem>
-  </varlistentry>
-  <varlistentry>
-    <term>
-      <emphasis remap='I'>colormap_windows_return</emphasis>
-    </term>
-    <listitem>
-      <para>
-Returns the list of windows.
-<!-- .ds Cn windows in the list -->
-      </para>
-    </listitem>
-  </varlistentry>
-  <varlistentry>
-    <term>
-      <emphasis remap='I'>count_return</emphasis>
-    </term>
-    <listitem>
-      <para>
-Returns the number of (Cn.
-    </para>
-  </listitem>
-  </varlistentry>
-</variablelist>
-</para>
-<para>
-<!-- .LP -->
-<!-- .eM -->
-The 
-<function>XGetWMColormapWindows</function>
-function returns the list of window identifiers stored 
-in the <property>WM_COLORMAP_WINDOWS</property> property on the specified window.
-These identifiers indicate the colormaps that the window manager
-may need to install for this window.
-If the property exists, is of type WINDOW, is of format 32, 
-and the atom <property>WM_COLORMAP_WINDOWS</property> can be interned, 
-<function>XGetWMColormapWindows</function>
-sets the windows_return argument to a list of window identifiers, 
-sets the count_return argument to the number of elements in the list, 
-and returns a nonzero status.
-Otherwise, it sets neither of the return arguments
-and returns a zero status.
-To release the list of window identifiers, use
-<function>XFree</function>.
-</para>
-<para>
-<!-- .LP -->
-<function>XGetWMColormapWindows</function>
-can generate a
-<errorname>BadWindow</errorname>
-error.
-</para>
-</sect2>
-<sect2 id="Setting_and_Reading_the_WM_ICON_SIZE_Property">
-<title>Setting and Reading the WM_ICON_SIZE Property</title>
-<!-- .XS -->
-<!-- (SN Setting and Reading the WM_ICON_SIZE Property -->
-<!-- .XE -->
-<para>
-<!-- .LP -->
-Xlib provides functions that you can use to set and read 
-the <property>WM_ICON_SIZE</property> property for a given window.
-These functions use the 
-<structname>XIconSize</structname>
-<indexterm><primary>XIconSize</primary></indexterm>
-structure, which is defined in the
-<filename class="headerfile">&lt;X11/Xutil.h&gt;</filename>
-<indexterm type="file"><primary><filename class="headerfile">X11/Xutil.h</filename></primary></indexterm>
-<indexterm><primary>Files</primary><secondary><filename class="headerfile">&lt;X11/Xutil.h&gt;</filename></secondary></indexterm>
-<indexterm><primary>Headers</primary><secondary><filename class="headerfile">&lt;X11/Xutil.h&gt;</filename></secondary></indexterm>
-header file.
-<!-- .sp -->
-</para>
-<para>
-<!-- .LP -->
-To allocate an
-<structname>XIconSize</structname>
-structure, use
-<function>XAllocIconSize</function>.
-</para>
-
-<para>
-  XIconSize *XAllocIconSize()
-</para>
-
-<para>
-<!-- .LP -->
-<!-- .eM -->
-The
-<function>XAllocIconSize</function>
-function allocates and returns a pointer to an
-<structname>XIconSize</structname>
-structure.
-Note that all fields in the
-<structname>XIconSize</structname>
-structure are initially set to zero.
-If insufficient memory is available, 
-<function>XAllocIconSize</function>
-returns NULL.
-To free the memory allocated to this structure,
-use
-<function>XFree</function>.
-</para>
-<para>
-<!-- .LP -->
-The
-<structname>XIconSize</structname>
-structure contains:
-</para>
-<para>
-<!-- .LP -->
-<!-- .sM -->
-<indexterm significance="preferred"><primary>XIconSize</primary></indexterm>
-<literallayout class="monospaced">
-<!-- .TA .5i 2.5i -->
-<!-- .ta .5i 2.5i -->
-typedef struct {
-	int min_width, min_height;
-	int max_width, max_height;
-	int width_inc, height_inc;
-} XIconSize;
-</literallayout>
-</para>
-<para>
-<!-- .LP -->
-<!-- .eM -->
-The width_inc and height_inc members define an arithmetic progression of
-sizes (minimum to maximum) that represent the supported icon sizes.
-</para>
-<para>
-<!-- .LP -->
-<!-- .sp -->
-To set a window's <property>WM_ICON_SIZE</property> property, use
-<function>XSetIconSizes</function>.
-<indexterm significance="preferred"><primary>XSetIconSizes</primary></indexterm>
-<!-- .sM -->
-<funcsynopsis id='xseticonsizes'>
-<funcprototype>
-  <funcdef><function>XSetIconSizes</function></funcdef>
-  <paramdef>Display<parameter> *display</parameter></paramdef>
-  <paramdef>Window<parameter> w</parameter></paramdef>
-  <paramdef>XIconSize<parameter> *size_list</parameter></paramdef>
-  <paramdef>int<parameter> count</parameter></paramdef>
-</funcprototype>
-</funcsynopsis>
-<!-- .FN -->
-<variablelist>
-  <varlistentry>
-    <term>
-      <emphasis remap='I'>display</emphasis>
-    </term>
-    <listitem>
-      <para>
-Specifies the connection to the X server.
-      </para>
-    </listitem>
-  </varlistentry>
-  <varlistentry>
-    <term>
-      <emphasis remap='I'>w</emphasis>
-    </term>
-    <listitem>
-      <para>
-Specifies the window.
-      </para>
-    </listitem>
-  </varlistentry>
-  <varlistentry>
-    <term>
-      <emphasis remap='I'>size_list</emphasis>
-    </term>
-    <listitem>
-      <para>
-Specifies the size list.
-      </para>
-    </listitem>
-  </varlistentry>
-  <varlistentry>
-    <term>
-      <emphasis remap='I'>count</emphasis>
-    </term>
-    <listitem>
-      <para>
-Specifies the number of items in the size list.
-    </para>
-  </listitem>
-  </varlistentry>
-</variablelist>
-</para>
-<para>
-<!-- .LP -->
-<!-- .eM -->
-The
-<function>XSetIconSizes</function>
-function is used only by window managers to set the supported icon sizes.
-</para>
-<para>
-<!-- .LP -->
-<function>XSetIconSizes</function>
-can generate
-<errorname>BadAlloc</errorname>
-and
-<errorname>BadWindow</errorname>
-errors.
-</para>
-<para>
-<!-- .LP -->
-<!-- .sp -->
-To read a window's <property>WM_ICON_SIZE</property> property, use
-<function>XGetIconSizes</function>.
-<indexterm significance="preferred"><primary>XGetIconSizes</primary></indexterm>
-<!-- .sM -->
-<funcsynopsis id='xgeticonsizes'>
-<funcprototype>
-  <funcdef>Status <function>XGetIconSizes</function></funcdef>
-  <paramdef>Display<parameter> *display</parameter></paramdef>
-  <paramdef>Window<parameter> w</parameter></paramdef>
-  <paramdef>XIconSize<parameter> **size_list_return</parameter></paramdef>
-  <paramdef>int<parameter> *count_return</parameter></paramdef>
-</funcprototype>
-</funcsynopsis>
-<!-- .FN -->
-<variablelist>
-  <varlistentry>
-    <term>
-      <emphasis remap='I'>display</emphasis>
-    </term>
-    <listitem>
-      <para>
-Specifies the connection to the X server.
-      </para>
-    </listitem>
-  </varlistentry>
-  <varlistentry>
-    <term>
-      <emphasis remap='I'>w</emphasis>
-    </term>
-    <listitem>
-      <para>
-Specifies the window.
-      </para>
-    </listitem>
-  </varlistentry>
-  <varlistentry>
-    <term>
-      <emphasis remap='I'>size_list_return</emphasis>
-    </term>
-    <listitem>
-      <para>
-Returns the size list.
-      </para>
-    </listitem>
-  </varlistentry>
-  <varlistentry>
-    <term>
-      <emphasis remap='I'>count_return</emphasis>
-    </term>
-    <listitem>
-      <para>
-Returns the number of items in the size list.
-    </para>
-  </listitem>
-  </varlistentry>
-</variablelist>
-</para>
-<para>
-<!-- .LP -->
-<!-- .eM -->
-The
-<function>XGetIconSizes</function>
-function returns zero if a window manager has not set icon sizes;
-otherwise, it returns nonzero.
-<function>XGetIconSizes</function>
-should be called by an application that
-wants to find out what icon sizes would be most appreciated by the
-window manager under which the application is running.
-The application
-should then use
-<function>XSetWMHints</function>
-to supply the window manager with an icon pixmap or window in one of the
-supported sizes.
-To free the data allocated in size_list_return, use
-<function>XFree</function>.
-</para>
-<para>
-<!-- .LP -->
-<function>XGetIconSizes</function>
-can generate a
-<errorname>BadWindow</errorname>
-error.
-</para>
-</sect2>
-<sect2 id="Using_Window_Manager_Convenience_Functions">
-<title>Using Window Manager Convenience Functions</title>
-<!-- .XS -->
-<!-- (SN Using Window Manager Convenience Functions -->
-<!-- .XE -->
-<para>
-<!-- .LP -->
-The 
-<function>XmbSetWMProperties</function>
-function stores the standard set of window manager properties,
-with text properties in standard encodings
-for internationalized text communication.
-The standard window manager properties for a given window are
-<property>WM_NAME</property>, <property>WM_ICON_NAME</property>, <property>WM_HINTS</property>, <property>WM_NORMAL_HINTS</property>, <property>WM_CLASS</property>,
-<property>WM_COMMAND</property>, <property>WM_CLIENT_MACHINE</property>, and <property>WM_LOCALE_NAME</property>.
-<indexterm significance="preferred"><primary>XmbSetWMProperties</primary></indexterm>
-<!-- .sM -->
-<funcsynopsis id='xmbsetwmproperties'>
-<funcprototype>
-  <funcdef>void <function>XmbSetWMProperties</function></funcdef>
-  <paramdef>Display<parameter> *display</parameter></paramdef>
-  <paramdef>Window<parameter> w</parameter></paramdef>
-  <paramdef>char<parameter> *window_name</parameter></paramdef>
-  <paramdef>char<parameter> *icon_name</parameter></paramdef>
-  <paramdef>char<parameter> *argv[]</parameter></paramdef>
-  <paramdef>int<parameter> argc</parameter></paramdef>
-  <paramdef>XSizeHints<parameter> *normal_hints</parameter></paramdef>
-  <paramdef>XWMHints<parameter> *wm_hints</parameter></paramdef>
-  <paramdef>XClassHint<parameter> *class_hints</parameter></paramdef>
-</funcprototype>
-</funcsynopsis>
-<!-- .FN -->
-<variablelist>
-  <varlistentry>
-    <term>
-      <emphasis remap='I'>display</emphasis>
-    </term>
-    <listitem>
-      <para>
-Specifies the connection to the X server.
-      </para>
-    </listitem>
-  </varlistentry>
-  <varlistentry>
-    <term>
-      <emphasis remap='I'>w</emphasis>
-    </term>
-    <listitem>
-      <para>
-Specifies the window.
-      </para>
-    </listitem>
-  </varlistentry>
-  <varlistentry>
-    <term>
-      <emphasis remap='I'>window_name</emphasis>
-    </term>
-    <listitem>
-      <para>
-Specifies the window name,
-which should be a null-terminated string.
-      </para>
-    </listitem>
-  </varlistentry>
-  <varlistentry>
-    <term>
-      <emphasis remap='I'>icon_name</emphasis>
-    </term>
-    <listitem>
-      <para>
-Specifies the icon name,
-which should be a null-terminated string.
-      </para>
-    </listitem>
-  </varlistentry>
-  <varlistentry>
-    <term>
-      <emphasis remap='I'>argv</emphasis>
-    </term>
-    <listitem>
-      <para>
-Specifies the application's argument list.
-      </para>
-    </listitem>
-  </varlistentry>
-  <varlistentry>
-    <term>
-      <emphasis remap='I'>argc</emphasis>
-    </term>
-    <listitem>
-      <para>
-Specifies the number of arguments.
-      </para>
-    </listitem>
-  </varlistentry>
-  <varlistentry>
-    <term>
-      <emphasis remap='I'>hints</emphasis>
-    </term>
-    <listitem>
-      <para>
-Specifies the size hints for the window in its normal state.
-      </para>
-    </listitem>
-  </varlistentry>
-  <varlistentry>
-    <term>
-      <emphasis remap='I'>wm_hints</emphasis>
-    </term>
-    <listitem>
-      <para>
-Specifies the
-<structname>XWMHints</structname>
-structure to be used.
-      </para>
-    </listitem>
-  </varlistentry>
-  <varlistentry>
-    <term>
-      <emphasis remap='I'>class_hints</emphasis>
-    </term>
-    <listitem>
-      <para>
-Specifies the
-<structname>XClassHint</structname>
-structure to be used.
-    </para>
-  </listitem>
-  </varlistentry>
-</variablelist>
-</para>
-<para>
-<!-- .LP -->
-<!-- .eM -->
-The
-<function>XmbSetWMProperties</function>
-convenience function provides a simple programming interface 
-for setting those essential window properties that are used 
-for communicating with other clients
-(particularly window and session managers).
-</para>
-<para>
-<!-- .LP -->
-If the window_name argument is non-NULL,
-<function>XmbSetWMProperties</function>
-sets the <property>WM_NAME</property> property.
-If the icon_name argument is non-NULL,
-<function>XmbSetWMProperties</function>
-sets the <property>WM_ICON_NAME</property> property.
-The window_name and icon_name arguments are null-terminated strings
-in the encoding of the current locale.
-If the arguments can be fully converted to the STRING encoding,
-the properties are created with type ``STRING''; 
-otherwise, the arguments are converted to Compound Text, 
-and the properties are created with type ``COMPOUND_TEXT''.
-</para>
-<para>
-<!-- .LP -->
-If the normal_hints argument is non-NULL,
-<function>XmbSetWMProperties</function>
-calls
-<function>XSetWMNormalHints</function>,
-which sets the <property>WM_NORMAL_HINTS</property> property
-(see <link linkend="Setting_and_Reading_the_WM_NORMAL_HINTS_Property">section 14.1.7</link>).
-If the wm_hints argument is non-NULL, 
-<function>XmbSetWMProperties</function>
-calls
-<function>XSetWMHints</function>,
-which sets the <property>WM_HINTS</property> property
-(see <link linkend="Setting_and_Reading_the_WM_HINTS_Property">section 14.1.6</link>).
-</para>
-<para>
-<!-- .LP -->
-If the argv argument is non-NULL,
-<function>XmbSetWMProperties</function>
-sets the <property>WM_COMMAND</property> property from argv and argc.
-An argc of zero indicates a zero-length command.
-</para>
-<para>
-<!-- .LP -->
-The hostname of the machine is stored using 
-<function>XSetWMClientMachine</function>
-(see <link linkend="Setting_and_Reading_the_WM_CLIENT_MACHINE_Property">section 14.2.2</link>).
-</para>
-<para>
-<!-- .LP -->
-If the class_hints argument is non-NULL,
-<function>XmbSetWMProperties</function>
-sets the <property>WM_CLASS</property> property.
-If the res_name member in the 
-<structname>XClassHint</structname>
-structure is set to the NULL pointer and the RESOURCE_NAME
-environment variable is set,
-the value of the environment variable is substituted for res_name.
-If the res_name member is NULL,
-the environment variable is not set, and argv and argv[0] are set,
-then the value of argv[0], stripped of any directory prefixes,
-is substituted for res_name.
-</para>
-<para>
-<!-- .LP -->
-It is assumed that the supplied class_hints.res_name and argv,
-the RESOURCE_NAME environment variable, and the hostname of the machine
-are in the encoding of the locale announced for the LC_CTYPE category
-(on <acronym>POSIX</acronym>-compliant systems, the LC_CTYPE, else LANG environment variable).
-The corresponding <property>WM_CLASS</property>, <property>WM_COMMAND</property>, and <property>WM_CLIENT_MACHINE</property> properties
-are typed according to the local host locale announcer.
-No encoding conversion is performed prior to storage in the properties.
-</para>
-<para>
-<!-- .LP -->
-For clients that need to process the property text in a locale,
-<function>XmbSetWMProperties</function>
-sets the <property>WM_LOCALE_NAME</property> property to be the name of the current locale.
-The name is assumed to be in the Host Portable Character Encoding
-and is converted to STRING for storage in the property.
-</para>
-<para>
-<!-- .LP -->
-<function>XmbSetWMProperties</function>
-can generate
-<errorname>BadAlloc</errorname>
-and
-<errorname>BadWindow</errorname>
-errors.
-<!-- .sp -->
-</para>
-<para>
-<!-- .LP -->
-To set a window's standard window manager properties
-with strings in client-specified encodings, use
-<function>XSetWMProperties</function>.
-The standard window manager properties for a given window are
-<property>WM_NAME</property>, <property>WM_ICON_NAME</property>, <property>WM_HINTS</property>, <property>WM_NORMAL_HINTS</property>, <property>WM_CLASS</property>,
-<property>WM_COMMAND</property>, and <property>WM_CLIENT_MACHINE</property>.
-<indexterm significance="preferred"><primary>XSetWMProperties</primary></indexterm>
-<!-- .sM -->
-<funcsynopsis id='xsetwmproperties'>
-<funcprototype>
-  <funcdef>void <function>XSetWMProperties</function></funcdef>
-  <paramdef>Display<parameter> *display</parameter></paramdef>
-  <paramdef>Window<parameter> w</parameter></paramdef>
-  <paramdef>XTextProperty<parameter> *window_name</parameter></paramdef>
-  <paramdef>XTextProperty<parameter> *icon_name</parameter></paramdef>
-  <paramdef>char<parameter> **argv</parameter></paramdef>
-  <paramdef>int<parameter> argc</parameter></paramdef>
-  <paramdef>XSizeHints<parameter> *normal_hints</parameter></paramdef>
-  <paramdef>XWMHints<parameter> *wm_hints</parameter></paramdef>
-  <paramdef>XClassHint<parameter> *class_hints</parameter></paramdef>
-</funcprototype>
-</funcsynopsis>
-<!-- .FN -->
-<variablelist>
-  <varlistentry>
-    <term>
-      <emphasis remap='I'>display</emphasis>
-    </term>
-    <listitem>
-      <para>
-Specifies the connection to the X server.
-      </para>
-    </listitem>
-  </varlistentry>
-  <varlistentry>
-    <term>
-      <emphasis remap='I'>w</emphasis>
-    </term>
-    <listitem>
-      <para>
-Specifies the window.
-      </para>
-    </listitem>
-  </varlistentry>
-  <varlistentry>
-    <term>
-      <emphasis remap='I'>window_name</emphasis>
-    </term>
-    <listitem>
-      <para>
-Specifies the window name,
-which should be a null-terminated string.
-      </para>
-    </listitem>
-  </varlistentry>
-  <varlistentry>
-    <term>
-      <emphasis remap='I'>icon_name</emphasis>
-    </term>
-    <listitem>
-      <para>
-Specifies the icon name,
-which should be a null-terminated string.
-      </para>
-    </listitem>
-  </varlistentry>
-  <varlistentry>
-    <term>
-      <emphasis remap='I'>argv</emphasis>
-    </term>
-    <listitem>
-      <para>
-Specifies the application's argument list.
-      </para>
-    </listitem>
-  </varlistentry>
-  <varlistentry>
-    <term>
-      <emphasis remap='I'>argc</emphasis>
-    </term>
-    <listitem>
-      <para>
-Specifies the number of arguments.
-      </para>
-    </listitem>
-  </varlistentry>
-  <varlistentry>
-    <term>
-      <emphasis remap='I'>normal_hints</emphasis>
-    </term>
-    <listitem>
-      <para>
-Specifies the size hints for the window in its normal state.
-      </para>
-    </listitem>
-  </varlistentry>
-  <varlistentry>
-    <term>
-      <emphasis remap='I'>wm_hints</emphasis>
-    </term>
-    <listitem>
-      <para>
-Specifies the
-<structname>XWMHints</structname>
-structure to be used.
-      </para>
-    </listitem>
-  </varlistentry>
-  <varlistentry>
-    <term>
-      <emphasis remap='I'>class_hints</emphasis>
-    </term>
-    <listitem>
-      <para>
-Specifies the
-<structname>XClassHint</structname>
-structure to be used.
-    </para>
-  </listitem>
-  </varlistentry>
-</variablelist>
-</para>
-<para>
-<!-- .LP -->
-<!-- .eM -->
-The 
-<function>XSetWMProperties</function>
-convenience function provides a single programming interface 
-for setting those essential window properties that are used 
-for communicating with other clients (particularly window and session
-managers).
-</para>
-<para>
-<!-- .LP -->
-If the window_name argument is non-NULL, 
-<function>XSetWMProperties</function>
-calls
-<function>XSetWMName</function>,
-which, in turn, sets the <property>WM_NAME</property> property
-(see <link linkend="Setting_and_Reading_the_WM_NAME_Property">section 14.1.4</link>).
-If the icon_name argument is non-NULL,
-<function>XSetWMProperties</function>
-calls
-<function>XSetWMIconName</function>,
-which sets the <property>WM_ICON_NAME</property> property
-(see <link linkend="Setting_and_Reading_the_WM_ICON_NAME_Property">section 14.1.5</link>).
-If the argv argument is non-NULL, 
-<function>XSetWMProperties</function>
-calls
-<function>XSetCommand</function>,
-which sets the <property>WM_COMMAND</property> property
-(see <link linkend="Setting_and_Reading_the_WM_COMMAND_Property">section 14.2.1</link>).
-Note that an argc of zero is allowed to indicate a zero-length command.
-Note also that the hostname of this machine is stored using
-<function>XSetWMClientMachine</function>
-(see <link linkend="Setting_and_Reading_the_WM_CLIENT_MACHINE_Property">section 14.2.2</link>).
-</para>
-<para>
-<!-- .LP -->
-If the normal_hints argument is non-NULL, 
-<function>XSetWMProperties</function>
-calls
-<function>XSetWMNormalHints</function>,
-which sets the <property>WM_NORMAL_HINTS</property> property
-(see <link linkend="Setting_and_Reading_the_WM_NORMAL_HINTS_Property">section 14.1.7</link>).
-If the wm_hints argument is non-NULL, 
-<function>XSetWMProperties</function>
-calls
-<function>XSetWMHints</function>,
-which sets the <property>WM_HINTS</property> property
-(see <link linkend="Setting_and_Reading_the_WM_HINTS_Property">section 14.1.6</link>).
-</para>
-<para>
-<!-- .LP -->
-If the class_hints argument is non-NULL, 
-<function>XSetWMProperties</function>
-calls
-<function>XSetClassHint</function>,
-which sets the <property>WM_CLASS</property> property
-(see <link linkend="Setting_and_Reading_the_WM_CLASS_Property">section 14.1.8</link>).
-If the res_name member in the
-<structname>XClassHint</structname>
-structure is set to the NULL pointer and the RESOURCE_NAME environment 
-variable is set, 
-then the value of the environment variable is substituted for res_name.
-If the res_name member is NULL, 
-the environment variable is not set, 
-and argv and argv[0] are set, 
-then the value of argv[0], stripped of
-any directory prefixes, is substituted for res_name.
-</para>
-<para>
-<!-- .LP -->
-<function>XSetWMProperties</function>
-can generate
-<errorname>BadAlloc</errorname>
-and
-<errorname>BadWindow</errorname>
-errors.
-</para>
-</sect2>
-</sect1>
-<sect1 id="Client_to_Session_Manager_Communication">
-<title>Client to Session Manager Communication</title>
-<!-- .XS -->
-<!-- (SN Client to Session Manager Communication -->
-<!-- .XE -->
-<para>
-<!-- .LP -->
-This section discusses how to:
-</para>
-<itemizedlist>
-  <listitem>
-    <para>
-Set and read the <property>WM_COMMAND</property> property
-    </para>
-  </listitem>
-  <listitem>
-    <para>
-Set and read the <property>WM_CLIENT_MACHINE</property> property
-    </para>
-  </listitem>
-</itemizedlist>
-<sect2 id="Setting_and_Reading_the_WM_COMMAND_Property">
-<title>Setting and Reading the WM_COMMAND Property</title>
-<!-- .XS -->
-<!-- (SN Setting and Reading the WM_COMMAND Property -->
-<!-- .XE -->
-<para>
-<!-- .LP -->
-Xlib provides functions that you can use to set and read
-the <property>WM_COMMAND</property> property for a given window.
-<!-- .sp -->
-</para>
-<para>
-<!-- .LP -->
-To set a window's <property>WM_COMMAND</property> property, use
-<function>XSetCommand</function>.
-<indexterm significance="preferred"><primary>XSetCommand</primary></indexterm>
-<!-- .sM -->
-<funcsynopsis id='xsetcommand'>
-<funcprototype>
-  <funcdef><function>XSetCommand</function></funcdef>
-  <paramdef>Display<parameter> *display</parameter></paramdef>
-  <paramdef>Window<parameter> w</parameter></paramdef>
-  <paramdef>char<parameter> **argv</parameter></paramdef>
-  <paramdef>int<parameter> argc</parameter></paramdef>
-</funcprototype>
-</funcsynopsis>
-<!-- .FN -->
-<variablelist>
-  <varlistentry>
-    <term>
-      <emphasis remap='I'>display</emphasis>
-    </term>
-    <listitem>
-      <para>
-Specifies the connection to the X server.
-      </para>
-    </listitem>
-  </varlistentry>
-  <varlistentry>
-    <term>
-      <emphasis remap='I'>w</emphasis>
-    </term>
-    <listitem>
-      <para>
-Specifies the window.
-      </para>
-    </listitem>
-  </varlistentry>
-  <varlistentry>
-    <term>
-      <emphasis remap='I'>argv</emphasis>
-    </term>
-    <listitem>
-      <para>
-Specifies the application's argument list.
-      </para>
-    </listitem>
-  </varlistentry>
-  <varlistentry>
-    <term>
-      <emphasis remap='I'>argc</emphasis>
-    </term>
-    <listitem>
-      <para>
-Specifies the number of arguments.
-    </para>
-  </listitem>
-  </varlistentry>
-</variablelist>
-</para>
-<para>
-<!-- .LP -->
-<!-- .eM -->
-The
-<function>XSetCommand</function>
-function sets the command and arguments used to invoke the
-application.
-(Typically, argv is the argv array of your main program.)
-If the strings are not in the Host Portable Character Encoding,
-the result is implementation-dependent.
-</para>
-<para>
-<!-- .LP -->
-<function>XSetCommand</function>
-can generate
-<errorname>BadAlloc</errorname>
-and
-<errorname>BadWindow</errorname>
-errors.
-<!-- .sp -->
-</para>
-<para>
-<!-- .LP -->
-To read a window's <property>WM_COMMAND</property> property, use
-<function>XGetCommand</function>.
-<indexterm significance="preferred"><primary>XGetCommand</primary></indexterm>
-<!-- .sM -->
-<funcsynopsis id='xgetcommand'>
-<funcprototype>
-  <funcdef>Status <function>XGetCommand</function></funcdef>
-  <paramdef>Display<parameter> *display</parameter></paramdef>
-  <paramdef>Window<parameter> w</parameter></paramdef>
-  <paramdef>char<parameter> ***argv_return</parameter></paramdef>
-  <paramdef>int<parameter> *argc_return</parameter></paramdef>
-</funcprototype>
-</funcsynopsis>
-<!-- .FN -->
-<variablelist>
-  <varlistentry>
-    <term>
-      <emphasis remap='I'>display</emphasis>
-    </term>
-    <listitem>
-      <para>
-Specifies the connection to the X server.
-      </para>
-    </listitem>
-  </varlistentry>
-  <varlistentry>
-    <term>
-      <emphasis remap='I'>w</emphasis>
-    </term>
-    <listitem>
-      <para>
-Specifies the window.
-      </para>
-    </listitem>
-  </varlistentry>
-  <varlistentry>
-    <term>
-      <emphasis remap='I'>argv_return</emphasis>
-    </term>
-    <listitem>
-      <para>
-Returns the application's argument list.
-      </para>
-    </listitem>
-  </varlistentry>
-  <varlistentry>
-    <term>
-      <emphasis remap='I'>argc_return</emphasis>
-    </term>
-    <listitem>
-      <para>
-Returns the number of arguments returned.
-    </para>
-  </listitem>
-  </varlistentry>
-</variablelist>
-</para>
-<para>
-<!-- .LP -->
-<!-- .eM -->
-The 
-<function>XGetCommand</function>
-function reads the <property>WM_COMMAND</property> property from the specified window 
-and returns a string list.
-If the <property>WM_COMMAND</property> property exists, 
-it is of type STRING and format 8.
-If sufficient memory can be allocated to contain the string list, 
-<function>XGetCommand</function>
-fills in the argv_return and argc_return arguments
-and returns a nonzero status.
-Otherwise, it returns a zero status.
-If the data returned by the server is in the Latin Portable Character Encoding,
-then the returned strings are in the Host Portable Character Encoding.
-Otherwise, the result is implementation-dependent.
-To free the memory allocated to the string list, use
-<function>XFreeStringList</function>.
-</para>
-</sect2>
-<sect2 id="Setting_and_Reading_the_WM_CLIENT_MACHINE_Property">
-<title>Setting and Reading the WM_CLIENT_MACHINE Property</title>
-<!-- .XS -->
-<!-- (SN Setting and Reading the WM_CLIENT_MACHINE Property -->
-<!-- .XE -->
-<para>
-<!-- .LP -->
-Xlib provides functions that you can use to set and read 
-the <property>WM_CLIENT_MACHINE</property> property for a given window.
-<!-- .sp -->
-</para>
-<para>
-<!-- .LP -->
-To set a window's <property>WM_CLIENT_MACHINE</property> property, use
-<function>XSetWMClientMachine</function>.
-<indexterm significance="preferred"><primary>XSetWMClientMachine</primary></indexterm>
-<!-- .sM -->
-<funcsynopsis id='xsetwmclientmachine'>
-<funcprototype>
-  <funcdef>void <function>XSetWMClientMachine</function></funcdef>
-  <paramdef>Display<parameter> *display</parameter></paramdef>
-  <paramdef>Window<parameter> w</parameter></paramdef>
-  <paramdef>XTextProperty<parameter> *text_prop</parameter></paramdef>
-</funcprototype>
-</funcsynopsis>
-<!-- .FN -->
-<variablelist>
-  <varlistentry>
-    <term>
-      <emphasis remap='I'>display</emphasis>
-    </term>
-    <listitem>
-      <para>
-Specifies the connection to the X server.
-      </para>
-    </listitem>
-  </varlistentry>
-  <varlistentry>
-    <term>
-      <emphasis remap='I'>w</emphasis>
-    </term>
-    <listitem>
-      <para>
-Specifies the window.
-      </para>
-    </listitem>
-  </varlistentry>
-  <varlistentry>
-    <term>
-      <emphasis remap='I'>text_prop</emphasis>
-    </term>
-    <listitem>
-      <para>
-Specifies the
-<structname>XTextProperty</structname>
-structure to be used.
-    </para>
-  </listitem>
-  </varlistentry>
-</variablelist>
-</para>
-<para>
-<!-- .LP -->
-<!-- .eM -->
-The
-<function>XSetWMClientMachine</function>
-convenience function calls
-<function>XSetTextProperty</function>
-to set the <property>WM_CLIENT_MACHINE</property> property.
-<!-- .sp -->
-</para>
-<para>
-<!-- .LP -->
-To read a window's <property>WM_CLIENT_MACHINE</property> property, use
-<function>XGetWMClientMachine</function>.
-<indexterm significance="preferred"><primary>XGetWMClientMachine</primary></indexterm>
-<!-- .sM -->
-<funcsynopsis id='xgetwmclientmachine'>
-<funcprototype>
-  <funcdef>Status <function>XGetWMClientMachine</function></funcdef>
-  <paramdef>Display<parameter> *display</parameter></paramdef>
-  <paramdef>Window<parameter> w</parameter></paramdef>
-  <paramdef>XTextProperty<parameter> *text_prop_return</parameter></paramdef>
-</funcprototype>
-</funcsynopsis>
-<!-- .FN -->
-<variablelist>
-  <varlistentry>
-    <term>
-      <emphasis remap='I'>display</emphasis>
-    </term>
-    <listitem>
-      <para>
-Specifies the connection to the X server.
-      </para>
-    </listitem>
-  </varlistentry>
-  <varlistentry>
-    <term>
-      <emphasis remap='I'>w</emphasis>
-    </term>
-    <listitem>
-      <para>
-Specifies the window.
-      </para>
-    </listitem>
-  </varlistentry>
-  <varlistentry>
-    <term>
-      <emphasis remap='I'>text_prop_return</emphasis>
-    </term>
-    <listitem>
-      <para>
-Returns the
-<structname>XTextProperty</structname>
-structure.
-    </para>
-  </listitem>
-  </varlistentry>
-</variablelist>
-</para>
-<para>
-<!-- .LP -->
-<!-- .eM -->
-The
-<function>XGetWMClientMachine</function>
-convenience function performs an 
-<function>XGetTextProperty</function>
-on the <property>WM_CLIENT_MACHINE</property> property.
-It returns a nonzero status on success;
-otherwise, it returns a zero status.
-</para>
-</sect2>
-</sect1>
-<sect1 id="Standard_Colormaps">
-<title>Standard Colormaps</title>
-<!-- .XS -->
-<!-- (SN Standard Colormaps  -->
-<!-- .XE -->
-<para>
-<!-- .LP -->
-Applications with color palettes, smooth-shaded drawings, or digitized
-images demand large numbers of colors.  
-In addition, these applications often require an efficient mapping 
-from color triples to pixel values that display the appropriate colors.
-</para>
-<para>
-<!-- .LP -->
-As an example, consider a three-dimensional display program that wants 
-to draw a smoothly shaded sphere.  
-At each pixel in the image of the sphere, 
-the program computes the intensity and color of light
-reflected back to the viewer.  
-The result of each computation is a triple of red, green, and blue (<acronym>RGB</acronym>)
-coefficients in the range 0.0 to 1.0.  
-To draw the sphere, the program needs a colormap that provides a
-large range of uniformly distributed colors.  
-The colormap should be arranged so that the program can
-convert its <acronym>RGB</acronym> triples into pixel values very quickly,
-because drawing the entire sphere requires many such
-conversions.
-</para>
-<para>
-<!-- .LP -->
-On many current workstations,
-the display is limited to 256 or fewer colors.  
-Applications must allocate colors carefully, 
-not only to make sure they cover the entire range they need 
-but also to make use of as many of the available colors as possible.
-On a typical X display, 
-many applications are active at once.
-Most workstations have only one hardware look-up table for colors,
-so only one application colormap can be installed at a given time.
-The application using the installed colormap is displayed correctly, 
-and the other applications go technicolor and are
-displayed with false colors.
-</para>
-<para>
-<!-- .LP -->
-As another example, consider a user who is running an 
-image processing program to display earth-resources data.  
-The image processing program needs a colormap set up with 8 reds, 
-8 greens, and 4 blues, for a total of 256 colors.
-Because some colors are already in use in the default colormap, 
-the image processing program allocates and installs a new colormap.
-</para>
-<para>
-<!-- .LP -->
-The user decides to alter some of the colors in the image
-by invoking a color palette program to mix and choose colors.
-The color palette program also needs a
-colormap with eight reds, eight greens, and four blues, so just like
-the image processing program, it must allocate and
-install a new colormap.
-</para>
-<para>
-<!-- .LP -->
-Because only one colormap can be installed at a time,
-the color palette may be displayed incorrectly
-whenever the image processing program is active.
-Conversely, whenever the palette program is active, 
-the image may be displayed incorrectly.  
-The user can never match or compare colors in the palette and image.
-Contention for colormap resources can be reduced if applications
-with similar color needs share colormaps.
-</para>
-<para>
-<!-- .LP -->
-The image processing program and the color palette program 
-could share the same colormap if there existed a convention that described
-how the colormap was set up.  
-Whenever either program was active, 
-both would be displayed correctly.
-</para>
-<para>
-<!-- .LP -->
-The standard colormap properties define a set of commonly used
-colormaps.  
-Applications that share these colormaps and conventions display 
-true colors more often and provide a better interface to the user.
-</para>
-<para>
-<!-- .LP -->
-Standard colormaps allow applications to share commonly used color
-resources.  
-This allows many applications to be displayed in true colors
-simultaneously, even when each application needs an entirely filled
-colormap.
-</para>
-<para>
-<!-- .LP -->
-Several standard colormaps are described in this section.
-Usually, a window manager creates these colormaps.
-Applications should use the standard colormaps if they already exist.
-<!-- .sp -->
-</para>
-<para>
-<!-- .LP -->
-To allocate an
-<structname>XStandardColormap</structname>
-structure, use
-<function>XAllocStandardColormap</function>.
-</para>
-
-<para>
-XStandardColormap *XAllocStandardColormap()
-</para>
-<para>
-<!-- .LP -->
-<!-- .eM -->
-The
-<function>XAllocStandardColormap</function>
-function allocates and returns a pointer to an
-<structname>XStandardColormap</structname>
-structure.
-Note that all fields in the
-<structname>XStandardColormap</structname>
-structure are initially set to zero.
-If insufficient memory is available, 
-<function>XAllocStandardColormap</function>
-returns NULL.
-To free the memory allocated to this structure,
-use
-<function>XFree</function>.
-</para>
-<para>
-<!-- .LP -->
-The 
-<structname>XStandardColormap</structname>
-structure contains:
-</para>
-<literallayout class="monospaced">
-/* Hints */
-
-#define       ReeaseByFreeingColormap  ((XID)1L)
-
-/* Values */
-
-typedef struct {
-	Colormap colormap;
-	unsigned long red_max;
-	unsigned long red_mult;
-	unsigned long green_max;
-	unsigned long green_mult;
-	unsigned long blue_max;
-	unsigned long blue_mult;
-	unsigned long base_pixel;
-	VisualID visualid;
-	XID killid;
-} XStandardColormap;
-</literallayout>
-
-<para>
-<!-- .LP -->
-<!-- .eM -->
-The colormap member is the colormap created by the
-<function>XCreateColormap</function>
-function.
-The red_max, green_max, and blue_max members give the maximum
-red, green, and blue values, respectively.  
-Each color coefficient ranges from zero to its max, inclusive.  
-For example,
-a common colormap allocation is 3/3/2 (3 planes for red, 3
-planes for green, and 2 planes for blue).  
-This colormap would have red_max = 7, green_max = 7, 
-and blue_max = 3.  
-An alternate allocation that uses only 216 colors is red_max = 5, 
-green_max = 5, and blue_max = 5.
-</para>
-<para>
-<!-- .LP -->
-The red_mult, green_mult, and blue_mult members give the
-scale factors used to compose a full pixel value. 
-(See the discussion of the base_pixel members for further information.)
-For a 3/3/2 allocation, red_mult might be 32,
-green_mult might be 4, and blue_mult might be 1.  
-For a 6-colors-each allocation, red_mult might be 36, 
-green_mult might be 6, and blue_mult might be 1.
-</para>
-<para>
-<!-- .LP -->
-The base_pixel member gives the base pixel value used to
-compose a full pixel value.  
-Usually, the base_pixel is obtained from a call to the 
-<function>XAllocColorPlanes</function>
-function.  
-Given integer red, green, and blue coefficients in their appropriate 
-ranges, one then can compute a corresponding pixel value by
-using the following expression:
-</para>
-<para>
-<!-- .LP -->
-<literallayout class="monospaced">
-<!-- .TA .5i 1.5i -->
-<!-- .ta .5i 1.5i -->
-(r * red_mult + g * green_mult + b * blue_mult + base_pixel) &amp; 0xFFFFFFFF
-</literallayout>
-</para>
-<para>
-<!-- .LP -->
-For 
-<symbol>GrayScale</symbol>
-colormaps, 
-only the colormap, red_max, red_mult, 
-and base_pixel members are defined. 
-The other members are ignored.  
-To compute a 
-<symbol>GrayScale</symbol>
-pixel value, use the following expression:
-</para>
-<para>
-<!-- .LP -->
-<literallayout class="monospaced">
-<!-- .TA .5i 1.5i -->
-<!-- .ta .5i 1.5i -->
-(gray * red_mult + base_pixel) &amp; 0xFFFFFFFF
-</literallayout>
-</para>
-<para>
-<!-- .LP -->
-Negative multipliers can be represented by converting the 2's
-complement representation of the multiplier into an unsigned long and
-storing the result in the appropriate _mult field.
-The step of masking by 0xFFFFFFFF effectively converts the resulting
-positive multiplier into a negative one.
-The masking step will take place automatically on many machine architectures,
-depending on the size of the integer type used to do the computation.
-</para>
-<para>
-<!-- .LP -->
-The visualid member gives the ID number of the visual from which the
-colormap was created.
-The killid member gives a resource ID that indicates whether
-the cells held by this standard colormap are to be released 
-by freeing the colormap ID or by calling the
-<function>XKillClient</function>
-function on the indicated resource.
-(Note that this method is necessary for allocating out of an existing colormap.)
-</para>
-<para>
-<!-- .LP -->
-The properties containing the 
-<structname>XStandardColormap</structname>
-information have 
-the type RGB_COLOR_MAP.
-</para>
-<para>
-<!-- .LP -->
-The remainder of this section discusses standard colormap properties and atoms
-as well as how to manipulate standard colormaps.
-</para>
-<sect2 id="Standard_Colormap_Properties_and_Atoms">
-<title>Standard Colormap Properties and Atoms</title>
-<!-- .XS -->
-<!-- (SN Standard Colormap Properties and Atoms  -->
-<!-- .XE -->
-<para>
-<!-- .LP -->
-<indexterm><primary>Standard Colormaps</primary></indexterm>
-<indexterm><primary>Colormaps</primary><secondary>standard</secondary></indexterm>
-Several standard colormaps are available.  
-Each standard colormap is defined by a property, 
-and each such property is identified by an atom.  
-The following list names the atoms and describes the colormap
-associated with each one.
-The
-<filename class="headerfile">&lt;X11/Xatom.h&gt;</filename>
-<indexterm type="file"><primary><filename class="headerfile">X11/Xatom.h</filename></primary></indexterm>
-<indexterm><primary>Files</primary><secondary><filename class="headerfile">&lt;X11/Xatom.h&gt;</filename></secondary></indexterm>
-<indexterm><primary>Headers</primary><secondary><filename class="headerfile">&lt;X11/Xatom.h&gt;</filename></secondary></indexterm>
-header file contains the definitions for each of the following atoms,
-which are prefixed with XA_.
-</para>
-
-
-
-<variablelist>
-  <varlistentry>
-    <term>RGB_DEFAULT_MAP</term>
-    <listitem>
-      <para>
-This atom names a property.
-The value of the property is an array of
-<structname>XStandardColormap</structname>
-structures.
-Each entry in the array describes an <acronym>RGB</acronym> subset of the default color
-map for the Visual specified by visual_id.
-      </para>
-      <para>
-Some applications only need a few <acronym>RGB</acronym> colors and
-may be able to allocate them from the system default colormap.
-This is the ideal situation because the fewer colormaps that are
-active in the system the more applications are displayed
-with correct colors at all times.
-      </para>
-      <para>
-A typical allocation for the RGB_DEFAULT_MAP on 8-plane displays
-is 6 reds, 6 greens, and 6 blues.  
-This gives 216 uniformly distributed colors 
-(6 intensities of 36 different hues) and still leaves 40 elements 
-of a 256-element colormap available for special-purpose colors 
-for text, borders, and so on.
-      </para>
-    </listitem>
-  </varlistentry>
-  <varlistentry>
-    <term>RGB_BEST_MAP</term>
-    <listitem>
-      <para>
-This atom names a property.  The value of the property is an 
-<structname>XStandardColormap</structname>.
-      </para>
-      <para>
-The property defines the best <acronym>RGB</acronym> colormap available on
-the screen.
-(Of course, this is a subjective evaluation.)
-Many image processing and three-dimensional applications need to
-use all available colormap cells and to distribute as many
-perceptually distinct colors as possible over those cells.
-This implies that there may be more green values available than
-red, as well as more green or red than blue.
-      </para>
-      <para>
-For an 8-plane 
-<symbol>PseudoColor</symbol>
-visual, 
-RGB_BEST_MAP is likely to be a 3/3/2 allocation.  
-For a 24-plane 
-<symbol>DirectColor</symbol>
-visual, 
-RGB_BEST_MAP is normally an 8/8/8 allocation.  
-      </para>
-    </listitem>
-  </varlistentry>
-  <varlistentry>
-    <term>RGB_RED_MAP,RGB_GREEN_MAP,RGB_BLUE_MAP</term>
-    <listitem>
-      <para>
-These atoms name properties.
-The value of each property is an
-<structname>XStandardColormap</structname>.
-      </para>
-      <para>
-The properties define all-red, all-green, and all-blue
-colormaps, respectively.  
-These maps are used by applications that want to make color-separated 
-images.  
-For example, a user might generate a full-color image 
-on an 8-plane display both by rendering an image three times 
-(once with high color resolution in red, once with green, 
-and once with blue) and by multiply exposing a single frame in a camera.
-      </para>
-    </listitem>
-  </varlistentry>
-  <varlistentry> 
-    <term>RGB_GRAY_MAP</term>
-    <listitem>
-      <para>
-This atom names a property.
-The value of the property is an 
-<structname>XStandardColormap</structname>.
-      </para>
-      <para>
-The property describes the best 
-<symbol>GrayScale</symbol>
-colormap available on the screen.  
-As previously mentioned, 
-only the colormap, red_max, red_mult, and base_pixel members of the
-<structname>XStandardColormap</structname>
-structure are used for 
-<symbol>GrayScale</symbol>
-colormaps.
-      </para>
-    </listitem>
-  </varlistentry>
-</variablelist>
-
-</sect2>
-
-<sect2 id="Setting_and_Obtaining_Standard_Colormaps">
-<title>Setting and Obtaining Standard Colormaps</title>
-<!-- .XS -->
-<!-- (SN Setting and Obtaining Standard Colormaps -->
-<!-- .XE -->
-<para>
-<!-- .LP -->
-Xlib provides functions that you can use to set and obtain an
-<structname>XStandardColormap</structname>
-structure.
-<!-- .sp -->
-</para>
-<para>
-<!-- .LP -->
-To set an
-<structname>XStandardColormap</structname>
-structure, use
-<function>XSetRGBColormaps</function>.
-<indexterm significance="preferred"><primary>XSetRGBColormaps</primary></indexterm>
-<!-- .sM -->
-<funcsynopsis id='xsetrgbcolormaps'>
-<funcprototype>
-  <funcdef>void <function>XSetRGBColormaps</function></funcdef>
-  <paramdef>Display<parameter> *display</parameter></paramdef>
-  <paramdef>Window<parameter> w</parameter></paramdef>
-  <paramdef>XStandardColormap<parameter> *std_colormap</parameter></paramdef>
-  <paramdef>int<parameter> count</parameter></paramdef>
-  <paramdef>Atom<parameter> property</parameter></paramdef>
-</funcprototype>
-</funcsynopsis>
-<!-- .FN -->
-<variablelist>
-  <varlistentry>
-    <term>
-      <emphasis remap='I'>display</emphasis>
-    </term>
-    <listitem>
-      <para>
-Specifies the connection to the X server.
-      </para>
-    </listitem>
-  </varlistentry>
-  <varlistentry>
-    <term>
-      <emphasis remap='I'>w</emphasis>
-    </term>
-    <listitem>
-      <para>
-Specifies the window.
-      </para>
-    </listitem>
-  </varlistentry>
-  <varlistentry>
-    <term>
-      <emphasis remap='I'>std_colormap</emphasis>
-    </term>
-    <listitem>
-      <para>
-Specifies the
-<structname>XStandardColormap</structname>
-structure to be used.
-<!-- .ds Cn colormaps -->
-      </para>
-    </listitem>
-  </varlistentry>
-  <varlistentry>
-    <term>
-      <emphasis remap='I'>count</emphasis>
-    </term>
-    <listitem>
-      <para>
-Specifies the number of (Cn.
-      </para>
-    </listitem>
-  </varlistentry>
-  <varlistentry>
-    <term>
-      <emphasis remap='I'>property</emphasis>
-    </term>
-    <listitem>
-      <para>
-Specifies the property name.
-    </para>
-  </listitem>
-  </varlistentry>
-</variablelist>
-</para>
-<para>
-<!-- .LP -->
-<!-- .eM -->
-The 
-<function>XSetRGBColormaps</function>
-function replaces the <acronym>RGB</acronym> colormap definition in the specified property 
-on the named window.
-If the property does not already exist,
-<function>XSetRGBColormaps</function>
-sets the <acronym>RGB</acronym> colormap definition in the specified property
-on the named window.
-The property is stored with a type of RGB_COLOR_MAP and a format of 32.
-Note that it is the caller's responsibility to honor the <acronym>ICCCM</acronym>
-restriction that only RGB_DEFAULT_MAP contain more than one definition.
-</para>
-<para>
-<!-- .LP -->
-The
-<function>XSetRGBColormaps</function>
-function usually is only used by window or session managers.
-To create a standard colormap, 
-follow this procedure:
-</para>
-<itemizedlist>
-  <listitem>
-    <para>
-Open a new connection to the same server.
-    </para>
-  </listitem>
-  <listitem>
-    <para>
-Grab the server.
-    </para>
-  </listitem>
-  <listitem>
-    <para>
-See if the property is on the property list of the root window for the screen.
-    </para>
-  </listitem>
-  <listitem>
-    <para>
-If the desired property is not present:
-<!-- .RS -->
-    </para>
-  </listitem>
-  <listitem>
-    <para>
-Create a colormap (unless you are using the default colormap of the screen).
-    </para>
-  </listitem>
-  <listitem>
-    <para>
-Determine the color characteristics of the visual.
-    </para>
-  </listitem>
-  <listitem>
-    <para>
-Allocate cells in the colormap (or create it with
-<symbol>AllocAll</symbol>).
-    </para>
-  </listitem>
-  <listitem>
-    <para>
-Call 
-<function>XStoreColors</function>
-to store appropriate color values in the colormap.
-    </para>
-  </listitem>
-  <listitem>
-    <para>
-Fill in the descriptive members in the 
-<structname>XStandardColormap</structname>
-structure.
-    </para>
-  </listitem>
-  <listitem>
-    <para>
-Attach the property to the root window.
-    </para>
-  </listitem>
-  <listitem>
-    <para>
-Use
-<function>XSetCloseDownMode</function>
-to make the resource permanent.
-<!-- .RE -->
-    </para>
-  </listitem>
-  <listitem>
-    <para>
-Ungrab the server.
-    </para>
-  </listitem>
-</itemizedlist>
-<para>
-<!-- .LP -->
-<function>XSetRGBColormaps</function>
-can generate
-<errorname>BadAlloc</errorname>,
-<errorname>BadAtom</errorname>,
-and
-<errorname>BadWindow</errorname>
-errors.
-<!-- .sp -->
-</para>
-<para>
-<!-- .LP -->
-To obtain the 
-<structname>XStandardColormap</structname>
-structure associated with the specified property, use
-<function>XGetRGBColormaps</function>.
-<indexterm significance="preferred"><primary>XGetRGBColormaps</primary></indexterm>
-<!-- .sM -->
-<funcsynopsis id='xgetrgbcolormaps'>
-<funcprototype>
-  <funcdef>Status <function>XGetRGBColormaps</function></funcdef>
-  <paramdef>Display<parameter> *display</parameter></paramdef>
-  <paramdef>Window<parameter> w</parameter></paramdef>
-  <paramdef>XStandardColormap<parameter> **std_colormap_return</parameter></paramdef>
-  <paramdef>int<parameter> *count_return</parameter></paramdef>
-  <paramdef>Atom<parameter> property</parameter></paramdef>
-</funcprototype>
-</funcsynopsis>
-<!-- .FN -->
-<variablelist>
-  <varlistentry>
-    <term>
-      <emphasis remap='I'>display</emphasis>
-    </term>
-    <listitem>
-      <para>
-Specifies the connection to the X server.
-      </para>
-    </listitem>
-  </varlistentry>
-  <varlistentry>
-    <term>
-      <emphasis remap='I'>w</emphasis>
-    </term>
-    <listitem>
-      <para>
-Specifies the window.
-      </para>
-    </listitem>
-  </varlistentry>
-  <varlistentry>
-    <term>
-      <emphasis remap='I'>std_colormap_return</emphasis>
-    </term>
-    <listitem>
-      <para>
-Returns the
-<structname>XStandardColormap</structname>
-structure.
-<!-- .ds Cn colormaps -->
-      </para>
-    </listitem>
-  </varlistentry>
-  <varlistentry>
-    <term>
-      <emphasis remap='I'>count_return</emphasis>
-    </term>
-    <listitem>
-      <para>
-Returns the number of (Cn.
-      </para>
-    </listitem>
-  </varlistentry>
-  <varlistentry>
-    <term>
-      <emphasis remap='I'>property</emphasis>
-    </term>
-    <listitem>
-      <para>
-Specifies the property name.
-    </para>
-  </listitem>
-  </varlistentry>
-</variablelist>
-</para>
-<para>
-<!-- .LP -->
-<!-- .eM -->
-The 
-<function>XGetRGBColormaps</function>
-function returns the <acronym>RGB</acronym> colormap definitions stored 
-in the specified property on the named window.
-If the property exists, is of type RGB_COLOR_MAP, is of format 32, 
-and is long enough to contain a colormap definition,
-<function>XGetRGBColormaps</function>
-allocates and fills in space for the returned colormaps
-and returns a nonzero status.
-If the visualid is not present, 
-<function>XGetRGBColormaps</function>
-assumes the default visual for the screen on which the window is located; 
-if the killid is not present, 
-<symbol>None</symbol>
-is assumed, which indicates that the resources cannot be released.
-Otherwise, 
-none of the fields are set, and 
-<function>XGetRGBColormaps</function>
-returns a zero status.
-Note that it is the caller's responsibility to honor the <acronym>ICCCM</acronym>
-restriction that only RGB_DEFAULT_MAP contain more than one definition.
-</para>
-<para>
-<!-- .LP -->
-<function>XGetRGBColormaps</function>
-can generate
-<errorname>BadAtom</errorname>
-and
-<errorname>BadWindow</errorname>
-errors.
-<!-- .bp -->
-
-</para>
-</sect2>
-</sect1>
-</chapter>
->>>>>>> adeb8256
+<?xml version="1.0" encoding="UTF-8" ?>
+<!DOCTYPE chapter PUBLIC "-//OASIS//DTD DocBook XML V4.3//EN"
+	  "http://www.oasis-open.org/docbook/xml/4.3/docbookx.dtd">
+<chapter id="inter_client_communication_functions">
+<title>Inter-Client Communication Functions</title>
+<para>
+The Inter-Client Communication Conventions Manual, hereafter referred to as the <acronym>ICCCM</acronym>,
+details the X Consortium approved conventions that govern inter-client communications. These
+conventions ensure peer-to-peer client cooperation in the use of selections, cut buffers, and shared
+resources as well as client cooperation with window and session managers. For further information,
+see the Inter-Client Communication Conventions Manual.
+</para>
+<para>
+Xlib provides a number of standard properties and programming interfaces that are <acronym>ICCCM</acronym>
+compliant. The predefined atoms for some of these properties are defined in the &lt;X11/Xatom.h&gt;
+header file, where to avoid name conflicts with user symbols their #define name has an XA_ prefix.
+For further information about atoms and properties,
+see <link linkend="Properties_and_Atoms">section 4.3</link>.
+</para>
+<para>
+Xlib’s selection and cut buffer mechanisms provide the primary programming interfaces by which
+peer client applications communicate with each other
+(see sections <link linkend="Selections">4.5</link> and
+<link linkend="Using_Cut_Buffers">16.6</link>). The functions
+discussed in this chapter provide the primary programming interfaces by which client applications
+communicate with their window and session managers as well as share standard colormaps.
+</para>
+<para>
+The standard properties that are of special interest for communicating with window and session
+managers are:
+</para>
+
+<informaltable>
+  <tgroup cols='4' align='center'>
+  <colspec colname='c1'/>
+  <colspec colname='c2'/>
+  <colspec colname='c3'/>
+  <colspec colname='c4'/>
+  <thead>
+    <row>
+      <entry>Name</entry>
+      <entry>Type</entry>
+      <entry>Format</entry>
+      <entry>Description</entry>
+    </row>
+  </thead>
+  <tbody>
+    <row>
+      <entry><property>WM_CLASS</property></entry>
+      <entry>STRING</entry>
+      <entry>8</entry>
+      <entry>Set by application programs to allow
+      window and session managers to
+      obtain the application’s resources
+      from the resource database.
+      </entry>
+    </row>
+    <row>
+      <entry><property>WM_CLIENT_MACHINE</property></entry>
+      <entry>TEXT</entry>
+      <entry></entry>
+      <entry>The string name of the machine on
+      which the client application is running.
+      </entry>
+    </row>
+    <row>
+      <entry><property>WM_COLORMAP_WINDOWS</property></entry>
+      <entry>WINDOWS</entry>
+      <entry>32</entry>
+      <entry>The list of window IDs that may
+      need a different colormap from that
+      of their top-level window.
+      </entry>
+    </row>
+    <row>
+      <entry><property>WM_COMMAND</property></entry>
+      <entry>TEXT</entry>
+      <entry></entry>
+      <entry>The command and arguments, null
+      separated, used to invoke the application.
+      </entry>
+    </row>
+    <row>
+      <entry><property>WM_HINTS</property></entry>
+      <entry><property>WM_HINTS</property></entry>
+      <entry>32</entry>
+      <entry>Additional hints set by the client for
+      use by the window manager. The C
+      type of this property is XWMHints.
+      </entry> 
+    </row>
+    <row>
+      <entry><property>WM_ICON_NAME</property></entry>
+      <entry>TEXT</entry>
+      <entry></entry>
+      <entry>The name to be used in an icon.</entry>
+    </row>
+    <row>
+      <entry><property>WM_ICON_SIZE</property></entry>
+      <entry><property>WM_ICON_SIZE</property></entry>
+      <entry>32</entry>
+      <entry>The window manager may set this
+      property on the root window to
+      specify the icon sizes it supports.
+      The C type of this property is
+      XIconSize.
+      </entry>
+    </row>
+    <row>
+      <entry><property>WM_NAME</property></entry>
+      <entry>TEXT</entry>
+      <entry></entry>
+      <entry>The name of the application.</entry>
+    </row>
+    <row>
+      <entry><property>WM_NORMAL_HINTS</property></entry>
+      <entry><property>WM_NORMAL_HINTS</property></entry>
+      <entry>32</entry>
+      <entry>Size hints for a window in its
+      normal state. The C type of this
+      property is XSizeHints.
+      </entry>
+    </row>
+    <row>
+      <entry><property>WM_PROTOCOLS</property></entry>
+      <entry>ATOM</entry>
+      <entry>32</entry>
+      <entry>List of atoms that identify the 
+      communications protocols between the
+      client and window manager in
+      which the client is willing to participate.
+      </entry>
+    </row>
+    <row>
+      <entry><property>WM_STATE</property></entry>
+      <entry><property>WM_STATE</property></entry>
+      <entry>32</entry>
+      <entry>Intended for communication
+      between window and session managers only.
+      </entry>
+    </row>
+    <row>
+      <entry><property>WM_TRANSIENT_FOR</property></entry>
+      <entry>WINDOW</entry>
+      <entry>32</entry>
+      <entry>Set by application programs to 
+      indicate to the window manager that a
+      transient top-level window, such as a
+      dialog box.
+      </entry>
+    </row>
+  </tbody>
+  </tgroup>
+</informaltable>
+
+<para>
+The remainder of this chapter discusses:
+</para>
+
+<itemizedlist>
+  <listitem><para>Client to window manager communication</para></listitem>
+  <listitem><para>Client to session manager communication</para></listitem>
+  <listitem><para>Standard colormaps</para></listitem>
+</itemizedlist>
+
+<sect1 id="Client_to_Window_Manager_Communication">
+<title>Client to Window Manager Communication</title>
+<!-- .XS -->
+<!-- (SN Client to Window Manager Communication -->
+<!-- .XE -->
+<para>
+<!-- .LP -->
+This section discusses how to:
+</para>
+<itemizedlist>
+  <listitem>
+    <para>
+Manipulate top-level windows
+    </para>
+  </listitem>
+  <listitem>
+    <para>
+Convert string lists
+    </para>
+  </listitem>
+  <listitem>
+    <para>
+Set and read text properties
+    </para>
+  </listitem>
+  <listitem>
+    <para>
+Set and read the <property>WM_NAME</property> property
+    </para>
+  </listitem>
+  <listitem>
+    <para>
+Set and read the <property>WM_ICON_NAME</property> property
+    </para>
+  </listitem>
+  <listitem>
+    <para>
+Set and read the <property>WM_HINTS</property> property
+    </para>
+  </listitem>
+  <listitem>
+    <para>
+Set and read the <property>WM_NORMAL_HINTS</property> property
+    </para>
+  </listitem>
+  <listitem>
+    <para>
+Set and read the <property>WM_CLASS</property> property
+    </para>
+  </listitem>
+  <listitem>
+    <para>
+Set and read the <property>WM_TRANSIENT_FOR</property> property
+    </para>
+  </listitem>
+  <listitem>
+    <para>
+Set and read the <property>WM_PROTOCOLS</property> property
+    </para>
+  </listitem>
+  <listitem>
+    <para>
+Set and read the <property>WM_COLORMAP_WINDOWS</property> property
+    </para>
+  </listitem>
+  <listitem>
+    <para>
+Set and read the <property>WM_ICON_SIZE</property> property
+    </para>
+  </listitem>
+  <listitem>
+    <para>
+Use window manager convenience functions
+    </para>
+  </listitem>
+</itemizedlist>
+<sect2 id="Manipulating_Top_Level_Windows">
+<title>Manipulating Top-Level Windows</title>
+<!-- .XS -->
+<!-- (SN Manipulating Top-Level Windows -->
+<!-- .XE -->
+<para>
+<!-- .LP -->
+Xlib provides functions that you can use to change the visibility or size
+of top-level windows (that is, those that were created as children 
+of the root window).
+Note that the subwindows that you create are ignored by window managers.
+Therefore,
+you should use the basic window functions described in
+<link linkend="window_functions">chapter 3</link>
+to manipulate your application's subwindows.
+</para>
+<para>
+<!-- .LP -->
+To request that a top-level window be iconified, use
+<function>XIconifyWindow</function>.
+<indexterm significance="preferred"><primary>XIconifyWindow</primary></indexterm>
+<!-- .sM -->
+<funcsynopsis id='xiconifywindow'>
+<funcprototype>
+  <funcdef>Status <function>XIconifyWindow</function></funcdef>
+  <paramdef>Display<parameter> *display</parameter></paramdef>
+  <paramdef>Window<parameter> w</parameter></paramdef>
+  <paramdef>int<parameter> screen_number</parameter></paramdef>
+</funcprototype>
+</funcsynopsis>
+<!-- .FN -->
+<variablelist>
+  <varlistentry>
+    <term>
+      <emphasis remap='I'>display</emphasis>
+    </term>
+    <listitem>
+      <para>
+Specifies the connection to the X server.
+      </para>
+    </listitem>
+  </varlistentry>
+  <varlistentry>
+    <term>
+      <emphasis remap='I'>w</emphasis>
+    </term>
+    <listitem>
+      <para>
+Specifies the window.
+      </para>
+    </listitem>
+  </varlistentry>
+  <varlistentry>
+    <term>
+      <emphasis remap='I'>screen_number</emphasis>
+    </term>
+    <listitem>
+      <para>
+Specifies the appropriate screen number on the host server.
+    </para>
+  </listitem>
+  </varlistentry>
+</variablelist>
+</para>
+<para>
+<!-- .LP -->
+<!-- .eM -->
+The 
+<function>XIconifyWindow</function>
+function sends a <property>WM_CHANGE_STATE</property> 
+<symbol>ClientMessage</symbol>
+event with a format of 32 and a first data element of 
+<symbol>IconicState</symbol>
+(as described in section 4.1.4 of the 
+<emphasis remap='I'>Inter-Client Communication Conventions Manual</emphasis>)
+and a window of w
+to the root window of the specified screen
+with an event mask set to
+<symbol>SubstructureNotifyMask</symbol> |
+<symbol>SubstructureRedirectMask</symbol>.
+Window managers may elect to receive this message and
+if the window is in its normal state, 
+may treat it as a request to change the window's state from normal to iconic.
+If the <property>WM_CHANGE_STATE</property> property cannot be interned, 
+<function>XIconifyWindow</function>
+does not send a message and returns a zero status.
+It returns a nonzero status if the client message is sent successfully;
+otherwise, it returns a zero status.
+<!-- .sp -->
+</para>
+<para>
+<!-- .LP -->
+To request that a top-level window be withdrawn, use
+<function>XWithdrawWindow</function>.
+<indexterm significance="preferred"><primary>XWithdrawWindow</primary></indexterm>
+<!-- .sM -->
+<funcsynopsis id='xwithdrawwindow'>
+<funcprototype>
+  <funcdef>Status <function>XWithdrawWindow</function></funcdef>
+  <paramdef>Display<parameter> *display</parameter></paramdef>
+  <paramdef>Window<parameter> w</parameter></paramdef>
+  <paramdef>int<parameter> screen_number</parameter></paramdef>
+</funcprototype>
+</funcsynopsis>
+<!-- .FN -->
+<variablelist>
+  <varlistentry>
+    <term>
+      <emphasis remap='I'>display</emphasis>
+    </term>
+    <listitem>
+      <para>
+Specifies the connection to the X server.
+      </para>
+    </listitem>
+  </varlistentry>
+  <varlistentry>
+    <term>
+      <emphasis remap='I'>w</emphasis>
+    </term>
+    <listitem>
+      <para>
+Specifies the window.
+      </para>
+    </listitem>
+  </varlistentry>
+  <varlistentry>
+    <term>
+      <emphasis remap='I'>screen_number</emphasis>
+    </term>
+    <listitem>
+      <para>
+Specifies the appropriate screen number on the host server.
+    </para>
+  </listitem>
+  </varlistentry>
+</variablelist>
+</para>
+<para>
+<!-- .LP -->
+<!-- .eM -->
+The 
+<function>XWithdrawWindow</function>
+function unmaps the specified window 
+and sends a synthetic 
+<symbol>UnmapNotify</symbol>
+event to the root window of the specified screen.
+Window managers may elect to receive this message 
+and may treat it as a request to change the window's state to withdrawn.
+When a window is in the withdrawn state, 
+neither its normal nor its iconic representations is visible.
+It returns a nonzero status if the 
+<symbol>UnmapNotify</symbol>
+event is successfully sent; 
+otherwise, it returns a zero status.
+</para>
+<para>
+<!-- .LP -->
+<function>XWithdrawWindow</function>
+can generate a
+<errorname>BadWindow</errorname>
+error.
+<!-- .sp -->
+</para>
+<para>
+<!-- .LP -->
+To request that a top-level window be reconfigured, use
+<function>XReconfigureWMWindow</function>.
+<indexterm significance="preferred"><primary>XReconfigureWMWindow</primary></indexterm>
+<!-- .sM -->
+<funcsynopsis id='xreconfigurewmwindow'>
+<funcprototype>
+  <funcdef>Status <function>XReconfigureWMWindow</function></funcdef>
+  <paramdef>Display<parameter> *display</parameter></paramdef>
+  <paramdef>Window<parameter> w</parameter></paramdef>
+  <paramdef>int<parameter> screen_number</parameter></paramdef>
+  <paramdef>unsignedint<parameter> value_mask</parameter></paramdef>
+  <paramdef>XWindowChanges<parameter> *values</parameter></paramdef>
+</funcprototype>
+</funcsynopsis>
+<!-- .FN -->
+<variablelist>
+  <varlistentry>
+    <term>
+      <emphasis remap='I'>display</emphasis>
+    </term>
+    <listitem>
+      <para>
+Specifies the connection to the X server.
+      </para>
+    </listitem>
+  </varlistentry>
+  <varlistentry>
+    <term>
+      <emphasis remap='I'>w</emphasis>
+    </term>
+    <listitem>
+      <para>
+Specifies the window.
+      </para>
+    </listitem>
+  </varlistentry>
+  <varlistentry>
+    <term>
+      <emphasis remap='I'>screen_number</emphasis>
+    </term>
+    <listitem>
+      <para>
+Specifies the appropriate screen number on the host server.
+      </para>
+    </listitem>
+  </varlistentry>
+  <varlistentry>
+    <term>
+      <emphasis remap='I'>value_mask</emphasis>
+    </term>
+    <listitem>
+      <para>
+Specifies which values are to be set using information in
+the values structure.
+This mask is the bitwise inclusive OR of the valid configure window values bits.
+      </para>
+    </listitem>
+  </varlistentry>
+  <varlistentry>
+    <term>
+      <emphasis remap='I'>values</emphasis>
+    </term>
+    <listitem>
+      <para>
+Specifies the 
+<structname>XWindowChanges</structname>
+structure.
+    </para>
+  </listitem>
+  </varlistentry>
+</variablelist>
+</para>
+<para>
+<!-- .LP -->
+<!-- .eM -->
+The 
+<function>XReconfigureWMWindow</function>
+function issues a 
+<systemitem>ConfigureWindow</systemitem>
+request on the specified top-level window.
+If the stacking mode is changed and the request fails with a 
+<errorname>BadMatch</errorname>
+error, 
+the error is trapped by Xlib and a synthetic 
+<systemitem class="event">ConfigureRequestEvent</systemitem>
+containing the same configuration parameters is sent to the root 
+of the specified window.
+Window managers may elect to receive this event 
+and treat it as a request to reconfigure the indicated window.
+It returns a nonzero status if the request or event is successfully sent;
+otherwise, it returns a zero status.
+</para>
+<para>
+<!-- .LP -->
+<function>XReconfigureWMWindow</function>
+can generate
+<errorname>BadValue</errorname>
+and 
+<errorname>BadWindow</errorname>
+errors.
+</para>
+</sect2>
+<sect2 id="Converting_String_Lists">
+<title>Converting String Lists</title>
+<!-- .XS -->
+<!-- (SN Converting String Lists -->
+<!-- .XE -->
+<para>
+<!-- .LP -->
+Many of the text properties allow a variety of types and formats.
+Because the data stored in these properties are not
+simple null-terminated strings, an
+<structname>XTextProperty</structname>
+structure is used to describe the encoding, type, and length of the text 
+as well as its value.
+The
+<structname>XTextProperty</structname>
+structure contains:
+<indexterm significance="preferred"><primary>XTextProperty</primary></indexterm>
+<!-- .sM -->
+<literallayout class="monospaced">
+<!-- .TA .5i 2.5i -->
+<!-- .ta .5i 2.5i -->
+typedef struct {
+	unsigned char *value;	/* property data */
+	Atom encoding;	/* type of property */
+	int format;	/* 8, 16, or 32 */
+	unsigned long nitems;	/* number of items in value */
+} XTextProperty;
+</literallayout>
+</para>
+<para>
+<!-- .LP -->
+<!-- .eM -->
+Xlib provides functions to convert localized text to or from encodings
+that support the inter-client communication conventions for text.
+In addition, functions are provided for converting between lists of pointers 
+to character strings and text properties in the STRING encoding.
+</para>
+<para>
+<!-- .LP -->
+The functions for localized text return a signed integer error status 
+that encodes 
+<symbol>Success</symbol>
+as zero, specific error conditions as negative numbers, and partial conversion
+as a count of unconvertible characters.
+</para>
+
+<literallayout class="monospaced">
+
+#define #XNoMemory           -1
+#define #XLocaleNotSupported -2
+#define #XConverterNotFound  -3
+
+typedef enum {
+	XStringStyle,		/* STRING */
+	XCompoundTextStyle,	/* COMPOUND_TEXT */
+	XTextStyle,		/* text in owner's encoding (current locale) */
+	XStdICCTextStyle	/* STRING, else COMPOUND_TEXT */
+} XICCEncodingStyle;
+</literallayout>
+
+<para>
+<!-- .LP -->
+<!-- .eM -->
+<!-- .sp -->
+</para>
+<para>
+<!-- .LP -->
+To convert a list of text strings to an 
+<structname>XTextProperty</structname>
+structure, use
+<function>XmbTextListToTextProperty</function>
+or
+<function>XwcTextListToTextProperty</function>.
+<indexterm significance="preferred"><primary>XmbTextListToTextProperty</primary></indexterm>
+<indexterm significance="preferred"><primary>XwcTextListToTextProperty</primary></indexterm>
+<!-- .sM -->
+<funcsynopsis id='xmbtextlisttotextproperty'>
+<funcprototype>
+  <funcdef>int <function>XmbTextListToTextProperty</function></funcdef>
+  <paramdef>Display<parameter> *display</parameter></paramdef>
+  <paramdef>char<parameter> **list</parameter></paramdef>
+  <paramdef>int<parameter> count</parameter></paramdef>
+  <paramdef>XICCEncodingStyle<parameter> style</parameter></paramdef>
+  <paramdef>XTextProperty<parameter> *text_prop_return</parameter></paramdef>
+</funcprototype>
+</funcsynopsis>
+<!-- .FN -->
+<funcsynopsis id='xwctextlisttotextproperty'>
+<funcprototype>
+  <funcdef>int <function>XwcTextListToTextProperty</function></funcdef>
+  <paramdef>Display<parameter> *display</parameter></paramdef>
+  <paramdef>wchar_t<parameter> **list</parameter></paramdef>
+  <paramdef>int<parameter> count</parameter></paramdef>
+  <paramdef>XICCEncodingStyle<parameter> style</parameter></paramdef>
+  <paramdef>XTextProperty<parameter> *text_prop_return</parameter></paramdef>
+</funcprototype>
+</funcsynopsis>
+<!-- .FN -->
+<variablelist>
+  <varlistentry>
+    <term>
+      <emphasis remap='I'>display</emphasis>
+    </term>
+    <listitem>
+      <para>
+Specifies the connection to the X server.
+      </para>
+    </listitem>
+  </varlistentry>
+  <varlistentry>
+    <term>
+      <emphasis remap='I'>list</emphasis>
+    </term>
+    <listitem>
+      <para>
+Specifies a list of null-terminated character strings.
+      </para>
+    </listitem>
+  </varlistentry>
+  <varlistentry>
+    <term>
+      <emphasis remap='I'>count</emphasis>
+    </term>
+    <listitem>
+      <para>
+Specifies the number of strings specified.
+      </para>
+    </listitem>
+  </varlistentry>
+  <varlistentry>
+    <term>
+      <emphasis remap='I'>style</emphasis>
+    </term>
+    <listitem>
+      <para>
+Specifies the manner in which the property is encoded.
+      </para>
+    </listitem>
+  </varlistentry>
+  <varlistentry>
+    <term>
+      <emphasis remap='I'>text_prop_return</emphasis>
+    </term>
+    <listitem>
+      <para>
+Returns the
+<structname>XTextProperty</structname>
+structure.
+    </para>
+  </listitem>
+  </varlistentry>
+</variablelist>
+</para>
+<para>
+<!-- .LP -->
+<!-- .eM -->
+The
+<function>XmbTextListToTextProperty</function>
+and
+<function>XwcTextListToTextProperty</function>
+functions set the specified 
+<structname>XTextProperty</structname>
+value to a set of null-separated elements representing the concatenation
+of the specified list of null-terminated text strings.
+A final terminating null is stored at the end of the value field 
+of text_prop_return but is not included in the nitems member.
+</para>
+<para>
+<!-- .LP -->
+The functions set the encoding field of text_prop_return to an
+<type>Atom</type>
+for the specified display 
+naming the encoding determined by the specified style
+and convert the specified text list to this encoding for storage in
+the text_prop_return value field.
+If the style 
+<constant>XStringStyle</constant>
+or 
+<constant>XCompoundTextStyle</constant>
+is specified,
+this encoding is ``STRING'' or ``COMPOUND_TEXT'', respectively.
+If the style 
+<constant>XTextStyle</constant>
+is specified,
+this encoding is the encoding of the current locale.
+If the style 
+<constant>XStdICCTextStyle</constant>
+is specified,
+this encoding is ``STRING'' if the text is fully convertible to STRING,
+else ``COMPOUND_TEXT''.
+</para>
+<para>
+<!-- .LP -->
+If insufficient memory is available for the new value string,
+the functions return 
+<symbol>XNoMemory</symbol>.
+If the current locale is not supported,
+the functions return 
+<symbol>XLocaleNotSupported</symbol>.
+In both of these error cases,
+the functions do not set text_prop_return.
+</para>
+<para>
+<!-- .LP -->
+To determine if the functions are guaranteed not to return
+<symbol>XLocaleNotSupported</symbol>,
+use
+<function>XSupportsLocale</function>.
+</para>
+<para>
+<!-- .LP -->
+If the supplied text is not fully convertible to the specified encoding,
+the functions return the number of unconvertible characters.
+Each unconvertible character is converted to an implementation-defined and
+encoding-specific default string.
+Otherwise, the functions return 
+<symbol>Success</symbol>.
+Note that full convertibility to all styles except 
+<constant>XStringStyle</constant>
+is guaranteed.
+</para>
+<para>
+<!-- .LP -->
+To free the storage for the value field, use
+<function>XFree</function>.
+<!-- .sp -->
+</para>
+<para>
+<!-- .LP -->
+To obtain a list of text strings from an 
+<structname>XTextProperty</structname>
+structure, use
+<function>XmbTextPropertyToTextList</function>
+or
+<function>XwcTextPropertyToTextList</function>.
+<indexterm significance="preferred"><primary>XmbTextPropertyToTextList</primary></indexterm>
+<indexterm significance="preferred"><primary>XwcTextPropertyToTextList</primary></indexterm>
+<!-- .sM -->
+<funcsynopsis id='xmbtextpropertytotextlist'>
+<funcprototype>
+  <funcdef>int <function>XmbTextPropertyToTextList</function></funcdef>
+  <paramdef>Display<parameter> *display</parameter></paramdef>
+  <paramdef>XTextProperty<parameter> *text_prop</parameter></paramdef>
+  <paramdef>char<parameter> ***list_return</parameter></paramdef>
+  <paramdef>int<parameter> *count_return</parameter></paramdef>
+</funcprototype>
+</funcsynopsis>
+<!-- .FN -->
+<funcsynopsis id='xwctextpropertytotextlist'>
+<funcprototype>
+  <funcdef>int <function>XwcTextPropertyToTextList</function></funcdef>
+  <paramdef>Display<parameter> *display</parameter></paramdef>
+  <paramdef>XTextProperty<parameter> *text_prop</parameter></paramdef>
+  <paramdef>wchar_t<parameter> ***list_return</parameter></paramdef>
+  <paramdef>int<parameter> *count_return</parameter></paramdef>
+</funcprototype>
+</funcsynopsis>
+<!-- .FN -->
+<variablelist>
+  <varlistentry>
+    <term>
+      <emphasis remap='I'>display</emphasis>
+    </term>
+    <listitem>
+      <para>
+Specifies the connection to the X server.
+      </para>
+    </listitem>
+  </varlistentry>
+  <varlistentry>
+    <term>
+      <emphasis remap='I'>text_prop</emphasis>
+    </term>
+    <listitem>
+      <para>
+Specifies the
+<structname>XTextProperty</structname>
+structure to be used.
+      </para>
+    </listitem>
+  </varlistentry>
+  <varlistentry>
+    <term>
+      <emphasis remap='I'>list_return</emphasis>
+    </term>
+    <listitem>
+      <para>
+Returns a list of null-terminated character strings.
+<!-- .ds Cn strings -->
+      </para>
+    </listitem>
+  </varlistentry>
+  <varlistentry>
+    <term>
+      <emphasis remap='I'>count_return</emphasis>
+    </term>
+    <listitem>
+      <para>
+Returns the number of (Cn.
+    </para>
+  </listitem>
+  </varlistentry>
+</variablelist>
+</para>
+<para>
+<!-- .LP -->
+<!-- .eM -->
+The 
+<function>XmbTextPropertyToTextList</function>
+and 
+<function>XwcTextPropertyToTextList</function>
+functions return a list of text strings in the current locale representing the
+null-separated elements of the specified
+<structname>XTextProperty</structname>
+structure.
+The data in text_prop must be format 8.
+</para>
+<para>
+<!-- .LP -->
+Multiple elements of the property (for example, the strings in a disjoint
+text selection) are separated by a null byte.
+The contents of the property are not required to be null-terminated;
+any terminating null should not be included in text_prop.nitems.
+</para>
+<para>
+<!-- .LP -->
+If insufficient memory is available for the list and its elements,
+<function>XmbTextPropertyToTextList</function>
+and
+<function>XwcTextPropertyToTextList</function>
+return 
+<symbol>XNoMemory</symbol>.
+If the current locale is not supported,
+the functions return
+<symbol>XLocaleNotSupported</symbol>.
+Otherwise, if the encoding field of text_prop is not convertible 
+to the encoding of the current locale,
+the functions return
+<symbol>XConverterNotFound</symbol>.
+For supported locales,
+existence of a converter from COMPOUND_TEXT, STRING
+or the encoding of the current locale is guaranteed if
+<function>XSupportsLocale</function>
+returns 
+<symbol>True</symbol>
+for the current locale (but the actual text
+may contain unconvertible characters).
+Conversion of other encodings is implementation-dependent.
+In all of these error cases,
+the functions do not set any return values.
+</para>
+<para>
+<!-- .LP -->
+Otherwise, 
+<function>XmbTextPropertyToTextList</function>
+and
+<function>XwcTextPropertyToTextList</function>
+return the list of null-terminated text strings to list_return
+and the number of text strings to count_return.
+</para>
+<para>
+<!-- .LP -->
+If the value field of text_prop is not fully convertible to the encoding of
+the current locale,
+the functions return the number of unconvertible characters.
+Each unconvertible character is converted to a string in the
+current locale that is specific to the current locale.
+To obtain the value of this string, 
+use
+<function>XDefaultString</function>.
+Otherwise,
+<function>XmbTextPropertyToTextList</function>
+and
+<function>XwcTextPropertyToTextList</function>
+return 
+<symbol>Success</symbol>.
+</para>
+<para>
+<!-- .LP -->
+To free the storage for the list and its contents returned by
+<function>XmbTextPropertyToTextList</function>,
+use
+<function>XFreeStringList</function>.
+To free the storage for the list and its contents returned by
+<function>XwcTextPropertyToTextList</function>,
+use
+<function>XwcFreeStringList</function>.
+<!-- .sp -->
+</para>
+<para>
+<!-- .LP -->
+To free the in-memory data associated with the specified
+wide character string list, use
+<function>XwcFreeStringList</function>.
+<indexterm significance="preferred"><primary>XwcFreeStringList</primary></indexterm>
+<!-- .sM -->
+<funcsynopsis id='xwcfreestringlist'>
+<funcprototype>
+  <funcdef>void <function>XwcFreeStringList</function></funcdef>
+  <paramdef>wchar_t<parameter> **list</parameter></paramdef>
+</funcprototype>
+</funcsynopsis>
+<!-- .FN -->
+<variablelist>
+  <varlistentry>
+    <term>
+      <emphasis remap='I'>list</emphasis>
+    </term>
+    <listitem>
+      <para>
+Specifies the list of strings to be freed.
+    </para>
+  </listitem>
+  </varlistentry>
+</variablelist>
+</para>
+<para>
+<!-- .LP -->
+<!-- .eM -->
+The
+<function>XwcFreeStringList</function>
+function frees memory allocated by
+<function>XwcTextPropertyToTextList</function>.
+<!-- .sp -->
+</para>
+<para>
+<!-- .LP -->
+To obtain the default string for text conversion in the current locale,
+use</para>
+
+<para>char *XDefaultString()</para>
+
+<para>
+<!-- .LP -->
+<!-- .eM -->
+The
+<function>XDefaultString</function>
+function returns the default string used by Xlib for text conversion
+(for example, in 
+<function>XmbTextPropertyToTextList</function>).
+The default string is the string in the current locale that is output 
+when an unconvertible character is found during text conversion.
+If the string returned by
+<function>XDefaultString</function>
+is the empty string (""),
+no character is output in the converted text.
+<function>XDefaultString</function>
+does not return NULL.
+</para>
+<para>
+<!-- .LP -->
+The string returned by 
+<function>XDefaultString</function>
+is independent of the default string for text drawing;
+see 
+<function>XCreateFontSet</function>
+to obtain the default string for an
+<type>XFontSet</type>.
+</para>
+<para>
+<!-- .LP -->
+The behavior when an invalid codepoint is supplied to any Xlib function is
+undefined.
+</para>
+<para>
+<!-- .LP -->
+The returned string is null-terminated.
+It is owned by Xlib and should not be modified or freed by the client.
+It may be freed after the current locale is changed.
+Until freed, it will not be modified by Xlib.
+<!-- .sp -->
+</para>
+<para>
+<!-- .LP -->
+To set the specified list of strings in the STRING encoding to a 
+<structname>XTextProperty</structname>
+structure, use
+<function>XStringListToTextProperty</function>.
+<indexterm significance="preferred"><primary>XStringListToTextProperty</primary></indexterm>
+<!-- .sM -->
+<funcsynopsis id='xstringlisttotextproperty'>
+<funcprototype>
+  <funcdef>Status <function>XStringListToTextProperty</function></funcdef>
+  <paramdef>char<parameter> **list</parameter></paramdef>
+  <paramdef>int<parameter> count</parameter></paramdef>
+  <paramdef>XTextProperty<parameter> *text_prop_return</parameter></paramdef>
+</funcprototype>
+</funcsynopsis>
+<!-- .FN -->
+<variablelist>
+  <varlistentry>
+    <term>
+      <emphasis remap='I'>list</emphasis>
+    </term>
+    <listitem>
+      <para>
+Specifies a list of null-terminated character strings.
+<!-- .ds Cn strings -->
+      </para>
+    </listitem>
+  </varlistentry>
+  <varlistentry>
+    <term>
+      <emphasis remap='I'>count</emphasis>
+    </term>
+    <listitem>
+      <para>
+Specifies the number of (Cn.
+      </para>
+    </listitem>
+  </varlistentry>
+  <varlistentry>
+    <term>
+      <emphasis remap='I'>text_prop_return</emphasis>
+    </term>
+    <listitem>
+      <para>
+Returns the
+<structname>XTextProperty</structname>
+structure.
+    </para>
+  </listitem>
+  </varlistentry>
+</variablelist>
+</para>
+<para>
+<!-- .LP -->
+<!-- .eM -->
+The 
+<function>XStringListToTextProperty</function>
+function sets the specified 
+<structname>XTextProperty</structname>
+to be of type STRING (format 8) with a value representing the
+concatenation of the specified list of null-separated character strings.
+An extra null byte (which is not included in the nitems member) 
+is stored at the end of the value field of text_prop_return.
+The strings are assumed (without verification) to be in the STRING encoding.
+If insufficient memory is available for the new value string, 
+<function>XStringListToTextProperty</function>
+does not set any fields in the
+<structname>XTextProperty</structname>
+structure and returns a zero status.
+Otherwise, it returns a nonzero status.
+To free the storage for the value field, use 
+<function>XFree</function>.
+<!-- .sp -->
+</para>
+<para>
+<!-- .LP -->
+To obtain a list of strings from a specified
+<structname>XTextProperty</structname>
+structure in the STRING encoding, use
+<function>XTextPropertyToStringList</function>.
+<indexterm significance="preferred"><primary>XTextPropertyToStringList</primary></indexterm>
+<!-- .sM -->
+<funcsynopsis id='xtextpropertytostringlist'>
+<funcprototype>
+  <funcdef>Status <function>XTextPropertyToStringList</function></funcdef>
+  <paramdef>XTextProperty<parameter> *text_prop</parameter></paramdef>
+  <paramdef>char<parameter> ***list_return</parameter></paramdef>
+  <paramdef>int<parameter> *count_return</parameter></paramdef>
+</funcprototype>
+</funcsynopsis>
+<!-- .FN -->
+<variablelist>
+  <varlistentry>
+    <term>
+      <emphasis remap='I'>text_prop</emphasis>
+    </term>
+    <listitem>
+      <para>
+Specifies the
+<structname>XTextProperty</structname>
+structure to be used.
+      </para>
+    </listitem>
+  </varlistentry>
+  <varlistentry>
+    <term>
+      <emphasis remap='I'>list_return</emphasis>
+    </term>
+    <listitem>
+      <para>
+Returns a list of null-terminated character strings.
+<!-- .ds Cn strings -->
+      </para>
+    </listitem>
+  </varlistentry>
+  <varlistentry>
+    <term>
+      <emphasis remap='I'>count_return</emphasis>
+    </term>
+    <listitem>
+      <para>
+Returns the number of (Cn.
+    </para>
+  </listitem>
+  </varlistentry>
+</variablelist>
+</para>
+<para>
+<!-- .LP -->
+<!-- .eM -->
+The 
+<function>XTextPropertyToStringList</function>
+function returns a list of strings representing the null-separated elements 
+of the specified
+<structname>XTextProperty</structname>
+structure.
+The data in text_prop must be of type STRING and format 8. 
+Multiple elements of the property 
+(for example, the strings in a disjoint text selection) 
+are separated by NULL (encoding 0).
+The contents of the property are not null-terminated.
+If insufficient memory is available for the list and its elements, 
+<function>XTextPropertyToStringList</function>
+sets no return values and returns a zero status.
+Otherwise, it returns a nonzero status.
+To free the storage for the list and its contents, use 
+<function>XFreeStringList</function>.
+<!-- .sp -->
+</para>
+<para>
+<!-- .LP -->
+To free the in-memory data associated with the specified string list, use
+<function>XFreeStringList</function>.
+<indexterm significance="preferred"><primary>XFreeStringList</primary></indexterm>
+<!-- .sM -->
+<funcsynopsis id='xfreestringlist'>
+<funcprototype>
+  <funcdef>void <function>XFreeStringList</function></funcdef>
+  <paramdef>char<parameter> **list</parameter></paramdef>
+</funcprototype>
+</funcsynopsis>
+<!-- .FN -->
+<variablelist>
+  <varlistentry>
+    <term>
+      <emphasis remap='I'>list</emphasis>
+    </term>
+    <listitem>
+      <para>
+Specifies the list of strings to be freed.
+    </para>
+  </listitem>
+  </varlistentry>
+</variablelist>
+</para>
+<para>
+<!-- .LP -->
+<!-- .eM -->
+The 
+<function>XFreeStringList</function>
+function releases memory allocated by 
+<function>XmbTextPropertyToTextList</function>
+and
+<function>XTextPropertyToStringList</function>
+and the missing charset list allocated by 
+<function>XCreateFontSet</function>.
+</para>
+</sect2>
+<sect2 id="Setting_and_Reading_Text_Properties">
+<title>Setting and Reading Text Properties</title>
+<!-- .XS -->
+<!-- (SN Setting and Reading Text Properties -->
+<!-- .XE -->
+<para>
+<!-- .LP -->
+Xlib provides two functions that you can use to set and read
+the text properties for a given window.
+You can use these functions to set and read those properties of type TEXT
+(<property>WM_NAME</property>, <property>WM_ICON_NAME</property>, <property>WM_COMMAND</property>, and <property>WM_CLIENT_MACHINE</property>).
+In addition,
+Xlib provides separate convenience functions that you can use to set each 
+of these properties.
+For further information about these convenience functions,
+see sections
+<link linkend="Setting_and_Reading_the_WM_NAME_Property">14.1.4</link>,
+<link linkend="Setting_and_Reading_the_WM_ICON_NAME_Property">14.1.5</link>,
+<link linkend="Setting_and_Reading_the_WM_COMMAND_Property">14.2.1</link>, and
+<link linkend="Setting_and_Reading_the_WM_CLIENT_MACHINE_Property">14.2.2</link>,
+respectively.
+<!-- .sp -->
+</para>
+<para>
+<!-- .LP -->
+To set one of a window's text properties, use
+<function>XSetTextProperty</function>.
+<indexterm significance="preferred"><primary>XSetTextProperty</primary></indexterm>
+<!-- .sM -->
+<funcsynopsis id='xsettextproperty'>
+<funcprototype>
+  <funcdef>void <function>XSetTextProperty</function></funcdef>
+  <paramdef>Display<parameter> *display</parameter></paramdef>
+  <paramdef>Window<parameter> w</parameter></paramdef>
+  <paramdef>XTextProperty<parameter> *text_prop</parameter></paramdef>
+  <paramdef>Atom<parameter> property</parameter></paramdef>
+</funcprototype>
+</funcsynopsis>
+<!-- .FN -->
+<variablelist>
+  <varlistentry>
+    <term>
+      <emphasis remap='I'>display</emphasis>
+    </term>
+    <listitem>
+      <para>
+Specifies the connection to the X server.
+      </para>
+    </listitem>
+  </varlistentry>
+  <varlistentry>
+    <term>
+      <emphasis remap='I'>w</emphasis>
+    </term>
+    <listitem>
+      <para>
+Specifies the window.
+      </para>
+    </listitem>
+  </varlistentry>
+  <varlistentry>
+    <term>
+      <emphasis remap='I'>text_prop</emphasis>
+    </term>
+    <listitem>
+      <para>
+Specifies the
+<structname>XTextProperty</structname>
+structure to be used.
+      </para>
+    </listitem>
+  </varlistentry>
+  <varlistentry>
+    <term>
+      <emphasis remap='I'>property</emphasis>
+    </term>
+    <listitem>
+      <para>
+Specifies the property name.
+    </para>
+  </listitem>
+  </varlistentry>
+</variablelist>
+</para>
+<para>
+<!-- .LP -->
+<!-- .eM -->
+The
+<function>XSetTextProperty</function>
+function replaces the existing specified property for the named window 
+with the data, type, format, and number of items determined 
+by the value field, the encoding field, the format field, 
+and the nitems field, respectively, of the specified
+<structname>XTextProperty</structname>
+structure.
+If the property does not already exist,
+<function>XSetTextProperty</function>
+sets it for the specified window.
+</para>
+<para>
+<!-- .LP -->
+<function>XSetTextProperty</function>
+can generate
+<errorname>BadAlloc</errorname>,
+<errorname>BadAtom</errorname>,
+<errorname>BadValue</errorname>,
+and 
+<errorname>BadWindow</errorname>
+errors.
+<!-- .sp -->
+</para>
+<para>
+<!-- .LP -->
+To read one of a window's text properties, use
+<function>XGetTextProperty</function>.
+<indexterm significance="preferred"><primary>XGetTextProperty</primary></indexterm>
+<!-- .sM -->
+<funcsynopsis id='xgettextproperty'>
+<funcprototype>
+  <funcdef>Status <function>XGetTextProperty</function></funcdef>
+  <paramdef>Display<parameter> *display</parameter></paramdef>
+  <paramdef>Window<parameter> w</parameter></paramdef>
+  <paramdef>XTextProperty<parameter> *text_prop_return</parameter></paramdef>
+  <paramdef>Atom<parameter> property</parameter></paramdef>
+</funcprototype>
+</funcsynopsis>
+<!-- .FN -->
+<variablelist>
+  <varlistentry>
+    <term>
+      <emphasis remap='I'>display</emphasis>
+    </term>
+    <listitem>
+      <para>
+Specifies the connection to the X server.
+      </para>
+    </listitem>
+  </varlistentry>
+  <varlistentry>
+    <term>
+      <emphasis remap='I'>w</emphasis>
+    </term>
+    <listitem>
+      <para>
+Specifies the window.
+      </para>
+    </listitem>
+  </varlistentry>
+  <varlistentry>
+    <term>
+      <emphasis remap='I'>text_prop_return</emphasis>
+    </term>
+    <listitem>
+      <para>
+Returns the
+<structname>XTextProperty</structname>
+structure.
+      </para>
+    </listitem>
+  </varlistentry>
+  <varlistentry>
+    <term>
+      <emphasis remap='I'>property</emphasis>
+    </term>
+    <listitem>
+      <para>
+Specifies the property name.
+    </para>
+  </listitem>
+  </varlistentry>
+</variablelist>
+</para>
+<para>
+<!-- .LP -->
+<!-- .eM -->
+The
+<function>XGetTextProperty</function>
+function reads the specified property from the window
+and stores the data in the returned
+<structname>XTextProperty</structname>
+structure.
+It stores the data in the value field,
+the type of the data in the encoding field,
+the format of the data in the format field, 
+and the number of items of data in the nitems field.
+An extra byte containing null (which is not included in the nitems member) 
+is stored at the end of the value field of text_prop_return.
+The particular interpretation of the property's encoding 
+and data as text is left to the calling application.
+If the specified property does not exist on the window,
+<function>XGetTextProperty</function>
+sets the value field to NULL, 
+the encoding field to
+<symbol>None</symbol>,
+the format field to zero, 
+and the nitems field to zero.
+</para>
+<para>
+<!-- .LP -->
+If it was able to read and store the data in the
+<structname>XTextProperty</structname>
+structure,
+<function>XGetTextProperty</function>
+returns a nonzero status; 
+otherwise, it returns a zero status.
+</para>
+<para>
+<!-- .LP -->
+<function>XGetTextProperty</function>
+can generate
+<errorname>BadAtom</errorname>
+and 
+<errorname>BadWindow</errorname>
+errors.
+</para>
+</sect2>
+<sect2 id="Setting_and_Reading_the_WM_NAME_Property">
+<title>Setting and Reading the WM_NAME Property</title>
+<!-- .XS -->
+<!-- (SN Setting and Reading the WM_NAME Property -->
+<!-- .XE -->
+<para>
+<!-- .LP -->
+Xlib provides convenience functions that you can use to set and read 
+the <property>WM_NAME</property> property for a given window.
+<!-- .sp -->
+</para>
+<para>
+<!-- .LP -->
+To set a window's <property>WM_NAME</property> property with the supplied convenience function, use
+<function>XSetWMName</function>.
+<indexterm significance="preferred"><primary>XSetWMName</primary></indexterm>
+<!-- .sM -->
+<funcsynopsis id='xsetwmname'>
+<funcprototype>
+  <funcdef>void <function>XSetWMName</function></funcdef>
+  <paramdef>Display<parameter> *display</parameter></paramdef>
+  <paramdef>Window<parameter> w</parameter></paramdef>
+  <paramdef>XTextProperty<parameter> *text_prop</parameter></paramdef>
+</funcprototype>
+</funcsynopsis>
+<!-- .FN -->
+<variablelist>
+  <varlistentry>
+    <term>
+      <emphasis remap='I'>display</emphasis>
+    </term>
+    <listitem>
+      <para>
+Specifies the connection to the X server.
+      </para>
+    </listitem>
+  </varlistentry>
+  <varlistentry>
+    <term>
+      <emphasis remap='I'>w</emphasis>
+    </term>
+    <listitem>
+      <para>
+Specifies the window.
+      </para>
+    </listitem>
+  </varlistentry>
+  <varlistentry>
+    <term>
+      <emphasis remap='I'>text_prop</emphasis>
+    </term>
+    <listitem>
+      <para>
+Specifies the
+<structname>XTextProperty</structname>
+structure to be used.
+    </para>
+  </listitem>
+  </varlistentry>
+</variablelist>
+</para>
+<para>
+<!-- .LP -->
+<!-- .eM -->
+The
+<function>XSetWMName</function>
+convenience function calls
+<function>XSetTextProperty</function>
+to set the <property>WM_NAME</property> property.
+<!-- .sp -->
+</para>
+<para>
+<!-- .LP -->
+To read a window's <property>WM_NAME</property> property with the supplied convenience function, use
+<function>XGetWMName</function>.
+<indexterm significance="preferred"><primary>XGetWMName</primary></indexterm>
+<!-- .sM -->
+<funcsynopsis id='xgetwmname'>
+<funcprototype>
+  <funcdef>Status <function>XGetWMName</function></funcdef>
+  <paramdef>Display<parameter> *display</parameter></paramdef>
+  <paramdef>Window<parameter> w</parameter></paramdef>
+  <paramdef>XTextProperty<parameter> *text_prop_return</parameter></paramdef>
+</funcprototype>
+</funcsynopsis>
+<!-- .FN -->
+<variablelist>
+  <varlistentry>
+    <term>
+      <emphasis remap='I'>display</emphasis>
+    </term>
+    <listitem>
+      <para>
+Specifies the connection to the X server.
+      </para>
+    </listitem>
+  </varlistentry>
+  <varlistentry>
+    <term>
+      <emphasis remap='I'>w</emphasis>
+    </term>
+    <listitem>
+      <para>
+Specifies the window.
+      </para>
+    </listitem>
+  </varlistentry>
+  <varlistentry>
+    <term>
+      <emphasis remap='I'>text_prop_return</emphasis>
+    </term>
+    <listitem>
+      <para>
+Returns the
+<structname>XTextProperty</structname>
+structure.
+    </para>
+  </listitem>
+  </varlistentry>
+</variablelist>
+</para>
+<para>
+<!-- .LP -->
+<!-- .eM -->
+The
+<function>XGetWMName</function>
+convenience function calls
+<function>XGetTextProperty</function>
+to obtain the <property>WM_NAME</property> property.
+It returns a nonzero status on success;
+otherwise, it returns a zero status.
+</para>
+<para>
+<!-- .LP -->
+The following two functions have been superseded by
+<function>XSetWMName</function>
+and
+<function>XGetWMName</function>,
+respectively. 
+You can use these additional convenience functions 
+for window names that are encoded as STRING properties.
+<!-- .sp -->
+</para>
+<para>
+<!-- .LP -->
+To assign a name to a window, use
+<function>XStoreName</function>.
+<indexterm><primary>Window</primary><secondary>name</secondary></indexterm>
+<indexterm significance="preferred"><primary>XStoreName</primary></indexterm>
+<!-- .sM -->
+<funcsynopsis id='xstorename'>
+<funcprototype>
+  <funcdef><function>XStoreName</function></funcdef>
+  <paramdef>Display<parameter> *display</parameter></paramdef>
+  <paramdef>Window<parameter> w</parameter></paramdef>
+  <paramdef>char<parameter> *window_name</parameter></paramdef>
+</funcprototype>
+</funcsynopsis>
+<!-- .FN -->
+<variablelist>
+  <varlistentry>
+    <term>
+      <emphasis remap='I'>display</emphasis>
+    </term>
+    <listitem>
+      <para>
+Specifies the connection to the X server.
+      </para>
+    </listitem>
+  </varlistentry>
+  <varlistentry>
+    <term>
+      <emphasis remap='I'>w</emphasis>
+    </term>
+    <listitem>
+      <para>
+Specifies the window.
+      </para>
+    </listitem>
+  </varlistentry>
+  <varlistentry>
+    <term>
+      <emphasis remap='I'>window_name</emphasis>
+    </term>
+    <listitem>
+      <para>
+Specifies the window name,
+which should be a null-terminated string.
+    </para>
+  </listitem>
+  </varlistentry>
+</variablelist>
+</para>
+<para>
+<!-- .LP -->
+<!-- .eM -->
+The
+<function>XStoreName</function>
+function assigns the name passed to window_name to the specified window.
+A window manager can display the window name in some prominent
+place, such as the title bar, to allow users to identify windows easily.
+Some window managers may display a window's name in the window's icon,
+although they are encouraged to use the window's icon name
+if one is provided by the application.
+If the string is not in the Host Portable Character Encoding,
+the result is implementation-dependent.
+</para>
+<para>
+<!-- .LP -->
+<function>XStoreName</function>
+can generate
+<errorname>BadAlloc</errorname>
+and
+<errorname>BadWindow</errorname>
+errors.
+</para>
+<para>
+<!-- .LP -->
+<!-- .sp -->
+To get the name of a window, use
+<function>XFetchName</function>.
+<indexterm significance="preferred"><primary>XFetchName</primary></indexterm>
+<!-- .sM -->
+<funcsynopsis id='xfetchname'>
+<funcprototype>
+  <funcdef>Status <function>XFetchName</function></funcdef>
+  <paramdef>Display<parameter> *display</parameter></paramdef>
+  <paramdef>Window<parameter> w</parameter></paramdef>
+  <paramdef>char<parameter> **window_name_return</parameter></paramdef>
+</funcprototype>
+</funcsynopsis>
+<!-- .FN -->
+<variablelist>
+  <varlistentry>
+    <term>
+      <emphasis remap='I'>display</emphasis>
+    </term>
+    <listitem>
+      <para>
+Specifies the connection to the X server.
+      </para>
+    </listitem>
+  </varlistentry>
+  <varlistentry>
+    <term>
+      <emphasis remap='I'>w</emphasis>
+    </term>
+    <listitem>
+      <para>
+Specifies the window.
+      </para>
+    </listitem>
+  </varlistentry>
+  <varlistentry>
+    <term>
+      <emphasis remap='I'>window_name_return</emphasis>
+    </term>
+    <listitem>
+      <para>
+Returns the window name, which is a null-terminated string.
+    </para>
+  </listitem>
+  </varlistentry>
+</variablelist>
+</para>
+<para>
+<!-- .LP -->
+<!-- .eM -->
+The
+<function>XFetchName</function>
+function returns the name of the specified window.
+If it succeeds,
+it returns a nonzero status; 
+otherwise, no name has been set for the window,
+and it returns zero.
+If the <property>WM_NAME</property> property has not been set for this window,
+<function>XFetchName</function>
+sets window_name_return to NULL.
+If the data returned by the server is in the Latin Portable Character Encoding,
+then the returned string is in the Host Portable Character Encoding.
+Otherwise, the result is implementation-dependent.
+When finished with it, a client must free
+the window name string using
+<function>XFree</function>.
+</para>
+<para>
+<!-- .LP -->
+<function>XFetchName</function>
+can generate a
+<errorname>BadWindow</errorname>
+error.
+</para>
+</sect2>
+<sect2 id="Setting_and_Reading_the_WM_ICON_NAME_Property">
+<title>Setting and Reading the WM_ICON_NAME Property</title>
+<!-- .XS -->
+<!-- (SN Setting and Reading the WM_ICON_NAME Property -->
+<!-- .XE -->
+<para>
+<!-- .LP -->
+Xlib provides convenience functions that you can use to set and read 
+the <property>WM_ICON_NAME</property> property for a given window.
+</para>
+<para>
+<!-- .LP -->
+<!-- .sp -->
+To set a window's <property>WM_ICON_NAME</property> property,
+use
+<function>XSetWMIconName</function>.
+<indexterm significance="preferred"><primary>XSetWMIconName</primary></indexterm>
+<!-- .sM -->
+<funcsynopsis id='xsetwmiconname'>
+<funcprototype>
+  <funcdef>void <function>XSetWMIconName</function></funcdef>
+  <paramdef>Display<parameter> *display</parameter></paramdef>
+  <paramdef>Window<parameter> w</parameter></paramdef>
+  <paramdef>XTextProperty<parameter> *text_prop</parameter></paramdef>
+</funcprototype>
+</funcsynopsis>
+<!-- .FN -->
+<variablelist>
+  <varlistentry>
+    <term>
+      <emphasis remap='I'>display</emphasis>
+    </term>
+    <listitem>
+      <para>
+Specifies the connection to the X server.
+      </para>
+    </listitem>
+  </varlistentry>
+  <varlistentry>
+    <term>
+      <emphasis remap='I'>w</emphasis>
+    </term>
+    <listitem>
+      <para>
+Specifies the window.
+      </para>
+    </listitem>
+  </varlistentry>
+  <varlistentry>
+    <term>
+      <emphasis remap='I'>text_prop</emphasis>
+    </term>
+    <listitem>
+      <para>
+Specifies the
+<structname>XTextProperty</structname>
+structure to be used.
+    </para>
+  </listitem>
+  </varlistentry>
+</variablelist>
+</para>
+<para>
+<!-- .LP -->
+<!-- .eM -->
+The
+<function>XSetWMIconName</function>
+convenience function calls
+<function>XSetTextProperty</function>
+to set the <property>WM_ICON_NAME</property> property.
+<!-- .sp -->
+</para>
+<para>
+<!-- .LP -->
+To read a window's <property>WM_ICON_NAME</property> property,
+use
+<function>XGetWMIconName</function>.
+<indexterm significance="preferred"><primary>XGetWMIconName</primary></indexterm>
+<!-- .sM -->
+<funcsynopsis id='xgetwmiconname'>
+<funcprototype>
+  <funcdef>Status <function>XGetWMIconName</function></funcdef>
+  <paramdef>Display<parameter> *display</parameter></paramdef>
+  <paramdef>Window<parameter> w</parameter></paramdef>
+  <paramdef>XTextProperty<parameter> *text_prop_return</parameter></paramdef>
+</funcprototype>
+</funcsynopsis>
+<!-- .FN -->
+<variablelist>
+  <varlistentry>
+    <term>
+      <emphasis remap='I'>display</emphasis>
+    </term>
+    <listitem>
+      <para>
+Specifies the connection to the X server.
+      </para>
+    </listitem>
+  </varlistentry>
+  <varlistentry>
+    <term>
+      <emphasis remap='I'>w</emphasis>
+    </term>
+    <listitem>
+      <para>
+Specifies the window.
+      </para>
+    </listitem>
+  </varlistentry>
+  <varlistentry>
+    <term>
+      <emphasis remap='I'>text_prop_return</emphasis>
+    </term>
+    <listitem>
+      <para>
+Returns the
+<structname>XTextProperty</structname>
+structure.
+    </para>
+  </listitem>
+  </varlistentry>
+</variablelist>
+</para>
+<para>
+<!-- .LP -->
+<!-- .eM -->
+The 
+<function>XGetWMIconName</function>
+convenience function calls
+<function>XGetTextProperty</function>
+to obtain the <property>WM_ICON_NAME</property> property.
+It returns a nonzero status on success;
+otherwise, it returns a zero status.
+</para>
+<para>
+<!-- .LP -->
+The next two functions have been superseded by
+<function>XSetWMIconName</function>
+and
+<function>XGetWMIconName</function>,
+respectively.
+You can use these additional convenience functions 
+for window names that are encoded as STRING properties.
+<!-- .sp -->
+</para>
+<para>
+<!-- .LP -->
+<!-- .sp -->
+To set the name to be displayed in a window's icon, use
+<function>XSetIconName</function>.
+<indexterm><primary>Window</primary><secondary>icon name</secondary></indexterm>
+<indexterm significance="preferred"><primary>XSetIconName</primary></indexterm>
+<!-- .sM -->
+<funcsynopsis id='xseticonname'>
+<funcprototype>
+  <funcdef><function>XSetIconName</function></funcdef>
+  <paramdef>Display<parameter> *display</parameter></paramdef>
+  <paramdef>Window<parameter> w</parameter></paramdef>
+  <paramdef>char<parameter> *icon_name</parameter></paramdef>
+</funcprototype>
+</funcsynopsis>
+<!-- .FN -->
+<variablelist>
+  <varlistentry>
+    <term>
+      <emphasis remap='I'>display</emphasis>
+    </term>
+    <listitem>
+      <para>
+Specifies the connection to the X server.
+      </para>
+    </listitem>
+  </varlistentry>
+  <varlistentry>
+    <term>
+      <emphasis remap='I'>w</emphasis>
+    </term>
+    <listitem>
+      <para>
+Specifies the window.
+      </para>
+    </listitem>
+  </varlistentry>
+  <varlistentry>
+    <term>
+      <emphasis remap='I'>icon_name</emphasis>
+    </term>
+    <listitem>
+      <para>
+Specifies the icon name,
+which should be a null-terminated string.
+    </para>
+  </listitem>
+  </varlistentry>
+</variablelist>
+</para>
+<para>
+<!-- .LP -->
+<!-- .eM -->
+If the string is not in the Host Portable Character Encoding,
+the result is implementation-dependent.
+<function>XSetIconName</function>
+can generate
+<errorname>BadAlloc</errorname>
+and
+<errorname>BadWindow</errorname>
+errors.
+</para>
+<para>
+<!-- .LP -->
+<!-- .sp -->
+To get the name a window wants displayed in its icon, use
+<function>XGetIconName</function>.
+<indexterm significance="preferred"><primary>XGetIconName</primary></indexterm>
+<!-- .sM -->
+<funcsynopsis id='xgeticonname'>
+<funcprototype>
+  <funcdef>Status <function>XGetIconName</function></funcdef>
+  <paramdef>Display<parameter> *display</parameter></paramdef>
+  <paramdef>Window<parameter> w</parameter></paramdef>
+  <paramdef>char<parameter> **icon_name_return</parameter></paramdef>
+</funcprototype>
+</funcsynopsis>
+<!-- .FN -->
+<variablelist>
+  <varlistentry>
+    <term>
+      <emphasis remap='I'>display</emphasis>
+    </term>
+    <listitem>
+      <para>
+Specifies the connection to the X server.
+      </para>
+    </listitem>
+  </varlistentry>
+  <varlistentry>
+    <term>
+      <emphasis remap='I'>w</emphasis>
+    </term>
+    <listitem>
+      <para>
+Specifies the window.
+      </para>
+    </listitem>
+  </varlistentry>
+  <varlistentry>
+    <term>
+      <emphasis remap='I'>icon_name_return</emphasis>
+    </term>
+    <listitem>
+      <para>
+Returns the window's icon name,
+which is a null-terminated string.
+    </para>
+  </listitem>
+  </varlistentry>
+</variablelist>
+</para>
+<para>
+<!-- .LP -->
+<!-- .eM -->
+The
+<function>XGetIconName</function>
+function returns the name to be displayed in the specified window's icon.
+If it succeeds, it returns a nonzero status; otherwise, 
+if no icon name has been set for the window,
+it returns zero.
+If you never assigned a name to the window,
+<function>XGetIconName</function>
+sets icon_name_return to NULL.
+If the data returned by the server is in the Latin Portable Character Encoding,
+then the returned string is in the Host Portable Character Encoding.
+Otherwise, the result is implementation-dependent.
+When finished with it, a client must free
+the icon name string using
+<function>XFree</function>.
+</para>
+<para>
+<!-- .LP -->
+<function>XGetIconName</function>
+can generate a
+<errorname>BadWindow</errorname>
+error.
+</para>
+</sect2>
+<sect2 id="Setting_and_Reading_the_WM_HINTS_Property">
+<title>Setting and Reading the WM_HINTS Property</title>
+<!-- .XS -->
+<!-- (SN Setting and Reading the WM_HINTS Property -->
+<!-- .XE -->
+<para>
+<!-- .LP -->
+Xlib provides functions that you can use to set and read 
+the <property>WM_HINTS</property> property for a given window.
+These functions use the flags and the
+<structname>XWMHints</structname>
+structure, as defined in the
+<filename class="headerfile">&lt;X11/Xutil.h&gt;</filename>
+<indexterm type="file"><primary><filename class="headerfile">X11/Xutil.h</filename></primary></indexterm>
+<indexterm><primary>Files</primary><secondary><filename class="headerfile">&lt;X11/Xutil.h&gt;</filename></secondary></indexterm>
+<indexterm><primary>Headers</primary><secondary><filename class="headerfile">&lt;X11/Xutil.h&gt;</filename></secondary></indexterm>
+header file.
+<!-- .sp -->
+</para>
+<para>
+<!-- .LP -->
+To allocate an
+<structname>XWMHints</structname>
+structure, use
+<function>XAllocWMHints</function>.
+</para>
+
+<para>
+  XWMHints *XAllocWMHints()
+</para>
+
+<para>
+<!-- .LP -->
+<!-- .eM -->
+The
+<function>XAllocWMHints</function>
+function allocates and returns a pointer to an
+<structname>XWMHints</structname>
+structure.
+Note that all fields in the
+<structname>XWMHints</structname>
+structure are initially set to zero.
+If insufficient memory is available, 
+<function>XAllocWMHints</function>
+returns NULL.
+To free the memory allocated to this structure,
+use
+<function>XFree</function>.
+</para>
+<para>
+<!-- .LP -->
+The
+<structname>XWMHints</structname>
+structure contains:
+</para>
+
+<literallayout class="monospaced">
+/* Window manager hints mask bits */
+
+#define         InputHint             (1L&lt;&lt;0)
+#define         StateHint             (1L&lt;&lt;1)
+#define         IconPixmapHint        (1L&lt;&lt;2)
+#define         IconWindowHint        (1L&lt;&lt;3)
+#define         IconPositionHint      (1L&lt;&lt;4)
+#define         IconMaskHint          (1L&lt;&lt;5)
+#define         WindowGroupHint       (1L&lt;&lt;6)
+#define         UrgencyHint           (1L&lt;&lt;8)
+#define         AllHints              (InputHint|StateHint|IconPixmapHint|
+                                       IconWIndowHint|IconPositionHint|
+                                       IconMaskHint|WindowGroupHint)
+
+
+/* Values */
+
+typedef struct {
+	long flags;	        /* marks which fields in this structure are defined */
+	Bool input;	        /* does this application rely on the window manager to
+			           get keyboard input? */
+	int initial_state;	/* see below */
+	Pixmap icon_pixmap;	/* pixmap to be used as icon */
+	Window icon_window;	/* window to be used as icon */
+	int icon_x, icon_y;	/* initial position of icon */
+	Pixmap icon_mask;	/* pixmap to be used as mask for icon_pixmap */
+	XID window_group;	/* id of related window group */
+	/* this structure may be extended in the future */
+} XWMHints;
+</literallayout>
+<para>
+<!-- .LP -->
+<!-- .eM -->
+The input member is used to communicate to the window manager the input focus
+model used by the application.
+Applications that expect input but never explicitly set focus to any 
+of their subwindows (that is, use the push model of focus management), 
+such as X Version 10 style applications that use real-estate
+driven focus, should set this member to 
+<symbol>True</symbol>.
+Similarly, applications
+that set input focus to their subwindows only when it is given to their
+top-level window by a window manager should also set this member to 
+<symbol>True</symbol>.
+Applications that manage their own input focus by explicitly setting
+focus to one of their subwindows whenever they want keyboard input 
+(that is, use the pull model of focus management) should set this member to 
+<symbol>False</symbol>.
+Applications that never expect any keyboard input also should set this member
+to 
+<symbol>False</symbol>.
+</para>
+<para>
+<!-- .LP -->
+Pull model window managers should make it possible for push model
+applications to get input by setting input focus to the top-level windows of
+applications whose input member is 
+<symbol>True</symbol>.
+Push model window managers should
+make sure that pull model applications do not break them 
+by resetting input focus to 
+<symbol>PointerRoot</symbol>
+when it is appropriate (for example, whenever an application whose
+input member is 
+<symbol>False</symbol>
+sets input focus to one of its subwindows).
+</para>
+<para>
+<!-- .LP -->
+The definitions for the initial_state flag are:
+</para>
+
+<literallayout class="monospaced">
+#define      WithdrawnState 0
+#define      NormalState    1   /* most applications start this way */
+#define      IconicState    2   /* application wants to start as an icon */
+
+</literallayout>
+<para>
+The icon_mask specifies which pixels of the icon_pixmap should be used as the
+icon.  
+This allows for nonrectangular icons.
+Both icon_pixmap and icon_mask must be bitmaps.
+The icon_window lets an application provide a window for use as an icon
+for window managers that support such use.
+The window_group lets you specify that this window belongs to a group
+of other windows.
+For example, if a single application manipulates multiple 
+top-level windows, this allows you to provide enough
+information that a window manager can iconify all of the windows
+rather than just the one window.
+</para>
+<para>
+<!-- .LP -->
+The
+<symbol>UrgencyHint</symbol>
+flag, if set in the flags field, indicates that the client deems the window
+contents to be urgent, requiring the timely response of the user.  The
+window manager will make some effort to draw the user's attention to this
+window while this flag is set.  The client must provide some means by which the
+user can cause the urgency flag to be cleared (either mitigating
+the condition that made the window urgent or merely shutting off the alarm)
+or the window to be withdrawn.
+</para>
+<para>
+<!-- .LP -->
+<!-- .sp -->
+To set a window's <property>WM_HINTS</property> property, use
+<function>XSetWMHints</function>.
+<indexterm significance="preferred"><primary>XSetWMHints</primary></indexterm>
+<!-- .sM -->
+<funcsynopsis id='xsetwmhints'>
+<funcprototype>
+  <funcdef><function>XSetWMHints</function></funcdef>
+  <paramdef>Display<parameter> *display</parameter></paramdef>
+  <paramdef>Window<parameter> w</parameter></paramdef>
+  <paramdef>XWMHints<parameter> *wmhints</parameter></paramdef>
+</funcprototype>
+</funcsynopsis>
+<!-- .FN -->
+<variablelist>
+  <varlistentry>
+    <term>
+      <emphasis remap='I'>display</emphasis>
+    </term>
+    <listitem>
+      <para>
+Specifies the connection to the X server.
+      </para>
+    </listitem>
+  </varlistentry>
+  <varlistentry>
+    <term>
+      <emphasis remap='I'>w</emphasis>
+    </term>
+    <listitem>
+      <para>
+Specifies the window.
+      </para>
+    </listitem>
+  </varlistentry>
+  <varlistentry>
+    <term>
+      <emphasis remap='I'>wmhints</emphasis>
+    </term>
+    <listitem>
+      <para>
+Specifies the 
+<structname>XWMHints</structname>
+structure to be used.
+    </para>
+  </listitem>
+  </varlistentry>
+</variablelist>
+</para>
+<para>
+<!-- .LP -->
+<!-- .eM -->
+The
+<function>XSetWMHints</function>
+function sets the window manager hints that include icon information and location,
+the initial state of the window, and whether the application relies on the
+window manager to get keyboard input.
+</para>
+<para>
+<!-- .LP -->
+<function>XSetWMHints</function>
+can generate
+<errorname>BadAlloc</errorname>
+and
+<errorname>BadWindow</errorname>
+errors.
+</para>
+<para>
+<!-- .LP -->
+<!-- .sp -->
+To read a window's <property>WM_HINTS</property> property, use
+<function>XGetWMHints</function>.
+<indexterm significance="preferred"><primary>XGetWMHints</primary></indexterm>
+<!-- .sM -->
+<funcsynopsis id='xgetwmhints'>
+<funcprototype>
+  <funcdef>XWMHints *<function>XGetWMHints</function></funcdef>
+  <paramdef>Display<parameter> *display</parameter></paramdef>
+  <paramdef>Window<parameter> w</parameter></paramdef>
+</funcprototype>
+</funcsynopsis>
+<!-- .FN -->
+<variablelist>
+  <varlistentry>
+    <term>
+      <emphasis remap='I'>display</emphasis>
+    </term>
+    <listitem>
+      <para>
+Specifies the connection to the X server.
+      </para>
+    </listitem>
+  </varlistentry>
+  <varlistentry>
+    <term>
+      <emphasis remap='I'>w</emphasis>
+    </term>
+    <listitem>
+      <para>
+Specifies the window.
+    </para>
+  </listitem>
+  </varlistentry>
+</variablelist>
+</para>
+<para>
+<!-- .LP -->
+<!-- .eM -->
+The
+<function>XGetWMHints</function>
+function reads the window manager hints and 
+returns NULL if no <property>WM_HINTS</property> property was set on the window 
+or returns a pointer to an 
+<structname>XWMHints</structname>
+structure if it succeeds.
+When finished with the data,
+free the space used for it by calling
+<function>XFree</function>.
+</para>
+<para>
+<!-- .LP -->
+<function>XGetWMHints</function>
+can generate a
+<errorname>BadWindow</errorname>
+error.
+</para>
+</sect2>
+<sect2 id="Setting_and_Reading_the_WM_NORMAL_HINTS_Property">
+<title>Setting and Reading the WM_NORMAL_HINTS Property</title>
+<!-- .XS -->
+<!-- (SN Setting and Reading the WM_NORMAL_HINTS Property -->
+<!-- .XE -->
+<para>
+<!-- .LP -->
+Xlib provides functions that you can use to set or read 
+the <property>WM_NORMAL_HINTS</property> property for a given window.
+The functions use the flags and the
+<structname>XSizeHints</structname>
+structure, as defined in the
+<filename class="headerfile">&lt;X11/Xutil.h&gt;</filename>
+<indexterm type="file"><primary><filename class="headerfile">X11/Xutil.h</filename></primary></indexterm>
+<indexterm><primary>Files</primary><secondary><filename class="headerfile">&lt;X11/Xutil.h&gt;</filename></secondary></indexterm>
+<indexterm><primary>Headers</primary><secondary><filename class="headerfile">&lt;X11/Xutil.h&gt;</filename></secondary></indexterm>
+header file.
+</para>
+<para>
+<!-- .LP -->
+The size of the
+<structname>XSizeHints</structname>
+structure may grow in future releases, as new components are
+added to support new <acronym>ICCCM</acronym> features.
+Passing statically allocated instances of this structure into
+Xlib may result in memory corruption when running against a
+future release of the library.
+As such, it is recommended that only dynamically allocated
+instances of the structure be used.
+<!-- .sp -->
+</para>
+<para>
+<!-- .LP -->
+To allocate an
+<structname>XSizeHints</structname>
+structure, use
+<function>XAllocSizeHints</function>.
+</para>
+
+<para>
+XSizeHints *XAllocSizeHints()
+</para>
+<para>
+<!-- .LP -->
+<!-- .eM -->
+The
+<function>XAllocSizeHints</function>
+function allocates and returns a pointer to an
+<structname>XSizeHints</structname>
+structure.
+Note that all fields in the
+<structname>XSizeHints</structname>
+structure are initially set to zero.
+If insufficient memory is available, 
+<function>XAllocSizeHints</function>
+returns NULL.
+To free the memory allocated to this structure,
+use
+<function>XFree</function>.
+</para>
+<para>
+<!-- .LP -->
+The
+<structname>XSizeHints</structname>
+structure contains:
+</para>
+
+
+<literallayout class="monospaced">
+/* Size hints mask bits */
+
+#define           USPosition         (1L&lt;&lt;0)  /* user specified x,y */
+#define           USSize             (1L&lt;&lt;1)  /* user specified width,height */
+#define           PPosition          (1L&lt;&lt;2)  /* program specified posistion */
+#define           PSize              (1L&lt;&lt;3)  /* program specified size */
+#define           PMinSize           (1L&lt;&lt;4)  /* program specified minimum size */
+#define           PMaxSize           (1L&lt;&lt;5)  /* program specified maximum size */
+#define           PResizeInc         (1L&lt;&lt;5)  /* program specified resize increments */
+#define           PAspect            (1L&lt;&lt;6)  /* program specified min and max aspect ratios */
+#define           PBaseSize          (1L&lt;&lt;8)
+#define           PWinGravity        (1L&lt;&lt;9)
+#define           PAllHints          (PPosition|Psize|
+                                      PMinSize|PMaxSize|
+                                      PResizeInc|PAspect)
+
+
+/* Values */
+
+typedef struct {
+	long flags;	        /* marks which fields in this structure are defined */
+	int x, y;	        /* Obsolete */
+	int width, height;	/* Obsolete */
+	int min_width, min_height;
+	int max_width, max_height;
+	int width_inc, height_inc;
+	struct {
+	       int x;	        /* numerator */
+	       int y;	        /* denominator */
+	} min_aspect, max_aspect;
+	int base_width, base_height;
+	int win_gravity;
+	/* this structure may be extended in the future */
+} XSizeHints;
+</literallayout>
+
+<para>
+<!-- .LP -->
+<!-- .eM -->
+The x, y, width, and height members are now obsolete
+and are left solely for compatibility reasons.
+The min_width and min_height members specify the
+minimum window size that still allows the application to be useful.
+The max_width and max_height members specify the maximum window size.
+The width_inc and height_inc members define an arithmetic progression of
+sizes (minimum to maximum) into which the window prefers to be resized.
+The min_aspect and max_aspect members are expressed
+as ratios of x and y, 
+and they allow an application to specify the range of aspect
+ratios it prefers.
+The base_width and base_height members define the desired size of the window.
+The window manager will interpret the position of the window 
+and its border width to position the point of the outer rectangle 
+of the overall window specified by the win_gravity member.
+The outer rectangle of the window includes any borders or decorations
+supplied by the window manager.
+In other words,
+if the window manager decides to place the window where the client asked,
+the position on the parent window's border named by the win_gravity 
+will be placed where the client window would have been placed 
+in the absence of a window manager.
+</para>
+<para>
+<!-- .LP -->
+Note that use of the
+<symbol>PAllHints</symbol>
+macro is highly discouraged.
+<!-- .sp -->
+</para>
+<para>
+<!-- .LP -->
+To set a window's <property>WM_NORMAL_HINTS</property> property, use
+<function>XSetWMNormalHints</function>.
+<indexterm significance="preferred"><primary>XSetWMNormalHints</primary></indexterm>
+<!-- .sM -->
+<funcsynopsis id='xsetwmnormalhints'>
+<funcprototype>
+  <funcdef>void <function>XSetWMNormalHints</function></funcdef>
+  <paramdef>Display<parameter> *display</parameter></paramdef>
+  <paramdef>Window<parameter> w</parameter></paramdef>
+  <paramdef>XSizeHints<parameter> *hints</parameter></paramdef>
+</funcprototype>
+</funcsynopsis>
+<!-- .FN -->
+<variablelist>
+  <varlistentry>
+    <term>
+      <emphasis remap='I'>display</emphasis>
+    </term>
+    <listitem>
+      <para>
+Specifies the connection to the X server.
+      </para>
+    </listitem>
+  </varlistentry>
+  <varlistentry>
+    <term>
+      <emphasis remap='I'>w</emphasis>
+    </term>
+    <listitem>
+      <para>
+Specifies the window.
+      </para>
+    </listitem>
+  </varlistentry>
+  <varlistentry>
+    <term>
+      <emphasis remap='I'>hints</emphasis>
+    </term>
+    <listitem>
+      <para>
+Specifies the size hints for the window in its normal state.
+    </para>
+  </listitem>
+  </varlistentry>
+</variablelist>
+</para>
+<para>
+<!-- .LP -->
+<!-- .eM -->
+The 
+<function>XSetWMNormalHints</function>
+function replaces the size hints for the <property>WM_NORMAL_HINTS</property> property 
+on the specified window.
+If the property does not already exist,
+<function>XSetWMNormalHints</function>
+sets the size hints for the <property>WM_NORMAL_HINTS</property> property on the specified window.
+The property is stored with a type of <property>WM_SIZE_HINTS</property> and a format of 32.
+</para>
+<para>
+<!-- .LP -->
+<function>XSetWMNormalHints</function>
+can generate
+<errorname>BadAlloc</errorname>
+and
+<errorname>BadWindow</errorname>
+errors.
+<!-- .sp -->
+</para>
+<para>
+<!-- .LP -->
+To read a window's <property>WM_NORMAL_HINTS</property> property, use
+<function>XGetWMNormalHints</function>.
+<indexterm significance="preferred"><primary>XGetWMNormalHints</primary></indexterm>
+<!-- .sM -->
+<funcsynopsis id='xgetwmnormalhints'>
+<funcprototype>
+  <funcdef>Status <function>XGetWMNormalHints</function></funcdef>
+  <paramdef>Display<parameter> *display</parameter></paramdef>
+  <paramdef>Window<parameter> w</parameter></paramdef>
+  <paramdef>XSizeHints<parameter> *hints_return</parameter></paramdef>
+  <paramdef>long<parameter> *supplied_return</parameter></paramdef>
+</funcprototype>
+</funcsynopsis>
+<!-- .FN -->
+<variablelist>
+  <varlistentry>
+    <term>
+      <emphasis remap='I'>display</emphasis>
+    </term>
+    <listitem>
+      <para>
+Specifies the connection to the X server.
+      </para>
+    </listitem>
+  </varlistentry>
+  <varlistentry>
+    <term>
+      <emphasis remap='I'>w</emphasis>
+    </term>
+    <listitem>
+      <para>
+Specifies the window.
+      </para>
+    </listitem>
+  </varlistentry>
+  <varlistentry>
+    <term>
+      <emphasis remap='I'>hints_return</emphasis>
+    </term>
+    <listitem>
+      <para>
+Returns the size hints for the window in its normal state.
+      </para>
+    </listitem>
+  </varlistentry>
+  <varlistentry>
+    <term>
+      <emphasis remap='I'>supplied_return</emphasis>
+    </term>
+    <listitem>
+      <para>
+Returns the hints that were supplied by the user.
+    </para>
+  </listitem>
+  </varlistentry>
+</variablelist>
+</para>
+<para>
+<!-- .LP -->
+<!-- .eM -->
+The 
+<function>XGetWMNormalHints</function>
+function returns the size hints stored in the <property>WM_NORMAL_HINTS</property> property 
+on the specified window.
+If the property is of type <property>WM_SIZE_HINTS</property>, is of format 32,
+and is long enough to contain either an old (pre-<acronym>ICCCM</acronym>) 
+or new size hints structure, 
+<function>XGetWMNormalHints</function>
+sets the various fields of the 
+<structname>XSizeHints</structname>
+structure, sets the supplied_return argument to the list of fields 
+that were supplied by the user (whether or not they contained defined values),
+and returns a nonzero status.
+Otherwise, it returns a zero status.
+</para>
+<para>
+<!-- .LP -->
+If 
+<function>XGetWMNormalHints</function>
+returns successfully and a pre-<acronym>ICCCM</acronym> size hints property is read, 
+the supplied_return argument will contain the following bits:
+</para>
+<para>
+<!-- .LP -->
+<literallayout class="monospaced">
+(USPosition|USSize|PPosition|PSize|PMinSize|
+ PMaxSize|PResizeInc|PAspect)
+</literallayout>
+</para>
+<para>
+<!-- .LP -->
+If the property is large enough to contain the base size 
+and window gravity fields as well, 
+the supplied_return argument will also contain the following bits:
+</para>
+<para>
+<!-- .LP -->
+<literallayout class="monospaced">
+PBaseSize|PWinGravity
+</literallayout>
+</para>
+<para>
+<!-- .LP -->
+<function>XGetWMNormalHints</function>
+can generate a
+<errorname>BadWindow</errorname>
+error.
+<!-- .sp -->
+</para>
+<para>
+<!-- .LP -->
+To set a window's <property>WM_SIZE_HINTS</property> property, use
+<function>XSetWMSizeHints</function>.
+<indexterm significance="preferred"><primary>XSetWMSizeHints</primary></indexterm>
+<!-- .sM -->
+<funcsynopsis id='xsetwmsizehints'>
+<funcprototype>
+  <funcdef>void <function>XSetWMSizeHints</function></funcdef>
+  <paramdef>Display<parameter> *display</parameter></paramdef>
+  <paramdef>Window<parameter> w</parameter></paramdef>
+  <paramdef>XSizeHints<parameter> *hints</parameter></paramdef>
+  <paramdef>Atom<parameter> property</parameter></paramdef>
+</funcprototype>
+</funcsynopsis>
+<!-- .FN -->
+<variablelist>
+  <varlistentry>
+    <term>
+      <emphasis remap='I'>display</emphasis>
+    </term>
+    <listitem>
+      <para>
+Specifies the connection to the X server.
+      </para>
+    </listitem>
+  </varlistentry>
+  <varlistentry>
+    <term>
+      <emphasis remap='I'>w</emphasis>
+    </term>
+    <listitem>
+      <para>
+Specifies the window.
+      </para>
+    </listitem>
+  </varlistentry>
+  <varlistentry>
+    <term>
+      <emphasis remap='I'>hints</emphasis>
+    </term>
+    <listitem>
+      <para>
+Specifies the
+<structname>XSizeHints</structname>
+structure to be used.
+      </para>
+    </listitem>
+  </varlistentry>
+  <varlistentry>
+    <term>
+      <emphasis remap='I'>property</emphasis>
+    </term>
+    <listitem>
+      <para>
+Specifies the property name.
+    </para>
+  </listitem>
+  </varlistentry>
+</variablelist>
+</para>
+<para>
+<!-- .LP -->
+<!-- .eM -->
+The 
+<function>XSetWMSizeHints</function>
+function replaces the size hints for the specified property 
+on the named window.
+If the specified property does not already exist,
+<function>XSetWMSizeHints</function>
+sets the size hints for the specified property
+on the named window.
+The property is stored with a type of <property>WM_SIZE_HINTS</property> and a format of 32.
+To set a window's normal size hints, 
+you can use the 
+<function>XSetWMNormalHints</function>
+function.
+</para>
+<para>
+<!-- .LP -->
+<function>XSetWMSizeHints</function>
+can generate
+<errorname>BadAlloc</errorname>,
+<errorname>BadAtom</errorname>,
+and 
+<errorname>BadWindow</errorname>
+errors.
+<!-- .sp -->
+</para>
+<para>
+<!-- .LP -->
+To read a window's <property>WM_SIZE_HINTS</property> property, use
+<function>XGetWMSizeHints</function>.
+<indexterm significance="preferred"><primary>XGetWMSizeHints</primary></indexterm>
+<!-- .sM -->
+<funcsynopsis id='xgetwmsizehints'>
+<funcprototype>
+  <funcdef>Status <function>XGetWMSizeHints</function></funcdef>
+  <paramdef>Display<parameter> *display</parameter></paramdef>
+  <paramdef>Window<parameter> w</parameter></paramdef>
+  <paramdef>XSizeHints<parameter> *hints_return</parameter></paramdef>
+  <paramdef>long<parameter> *supplied_return</parameter></paramdef>
+  <paramdef>Atom<parameter> property</parameter></paramdef>
+</funcprototype>
+</funcsynopsis>
+<!-- .FN -->
+<variablelist>
+  <varlistentry>
+    <term>
+      <emphasis remap='I'>display</emphasis>
+    </term>
+    <listitem>
+      <para>
+Specifies the connection to the X server.
+      </para>
+    </listitem>
+  </varlistentry>
+  <varlistentry>
+    <term>
+      <emphasis remap='I'>w</emphasis>
+    </term>
+    <listitem>
+      <para>
+Specifies the window.
+      </para>
+    </listitem>
+  </varlistentry>
+  <varlistentry>
+    <term>
+      <emphasis remap='I'>hints_return</emphasis>
+    </term>
+    <listitem>
+      <para>
+Returns the
+<structname>XSizeHints</structname>
+structure.
+      </para>
+    </listitem>
+  </varlistentry>
+  <varlistentry>
+    <term>
+      <emphasis remap='I'>supplied_return</emphasis>
+    </term>
+    <listitem>
+      <para>
+Returns the hints that were supplied by the user.
+      </para>
+    </listitem>
+  </varlistentry>
+  <varlistentry>
+    <term>
+      <emphasis remap='I'>property</emphasis>
+    </term>
+    <listitem>
+      <para>
+Specifies the property name.
+    </para>
+  </listitem>
+  </varlistentry>
+</variablelist>
+</para>
+<para>
+<!-- .LP -->
+<!-- .eM -->
+The 
+<function>XGetWMSizeHints</function>
+function returns the size hints stored in the specified property 
+on the named window.
+If the property is of type <property>WM_SIZE_HINTS</property>, is of format 32, 
+and is long enough to contain either an old (pre-<acronym>ICCCM</acronym>) 
+or new size hints structure, 
+<function>XGetWMSizeHints</function>
+sets the various fields of the 
+<structname>XSizeHints</structname>
+structure, sets the supplied_return argument to the
+list of fields that were supplied by the user 
+(whether or not they contained defined values), 
+and returns a nonzero status.
+Otherwise, it returns a zero status.
+To get a window's normal size hints, 
+you can use the 
+<function>XGetWMNormalHints</function>
+function.
+</para>
+<para>
+<!-- .LP -->
+If 
+<function>XGetWMSizeHints</function>
+returns successfully and a pre-<acronym>ICCCM</acronym> size hints property is read, 
+the supplied_return argument will contain the following bits:
+</para>
+<para>
+<!-- .LP -->
+<literallayout class="monospaced">
+(USPosition|USSize|PPosition|PSize|PMinSize|
+ PMaxSize|PResizeInc|PAspect)
+</literallayout>
+</para>
+<para>
+<!-- .LP -->
+If the property is large enough to contain the base size 
+and window gravity fields as well, 
+the supplied_return argument will also contain the following bits:
+</para>
+<para>
+<!-- .LP -->
+<literallayout class="monospaced">
+PBaseSize|PWinGravity
+</literallayout>
+</para>
+<para>
+<!-- .LP -->
+<function>XGetWMSizeHints</function>
+can generate
+<errorname>BadAtom</errorname>
+and 
+<errorname>BadWindow</errorname>
+errors.
+</para>
+</sect2>
+<sect2 id="Setting_and_Reading_the_WM_CLASS_Property">
+<title>Setting and Reading the WM_CLASS Property</title>
+<!-- .XS -->
+<!-- (SN Setting and Reading the WM_CLASS Property -->
+<!-- .XE -->
+<para>
+<!-- .LP -->
+Xlib provides functions that you can use to set and get 
+the <property>WM_CLASS</property> property for a given window.
+These functions use the
+<structname>XClassHint</structname>
+structure, which is defined in the
+<filename class="headerfile">&lt;X11/Xutil.h&gt;</filename>
+<indexterm type="file"><primary><filename class="headerfile">X11/Xutil.h</filename></primary></indexterm>
+<indexterm><primary>Files</primary><secondary><filename class="headerfile">&lt;X11/Xutil.h&gt;</filename></secondary></indexterm>
+<indexterm><primary>Headers</primary><secondary><filename class="headerfile">&lt;X11/Xutil.h&gt;</filename></secondary></indexterm>
+header file.
+<!-- .sp -->
+</para>
+<para>
+<!-- .LP -->
+To allocate an
+<structname>XClassHint</structname>
+structure, use
+<function>XAllocClassHint</function>.
+<indexterm significance="preferred"><primary>XAllocClassHint</primary></indexterm>
+<!-- .sM -->
+</para>
+<para>
+
+  XClassHint *XAllocClassHint()
+</para>
+
+<para>
+<!-- .LP -->
+<!-- .eM -->
+The
+<function>XAllocClassHint</function>
+function allocates and returns a pointer to an
+<structname>XClassHint</structname>
+structure.
+Note that the pointer fields in the
+<structname>XClassHint</structname>
+structure are initially set to NULL.
+If insufficient memory is available, 
+<function>XAllocClassHint</function>
+returns NULL.
+To free the memory allocated to this structure,
+use
+<function>XFree</function>.
+</para>
+<para>
+<!-- .LP -->
+The
+<structname>XClassHint</structname>
+contains:
+</para>
+<para>
+<!-- .LP -->
+<!-- .sM -->
+<indexterm significance="preferred"><primary>XClassHint</primary></indexterm>
+<literallayout class="monospaced">
+<!-- .TA .5i -->
+<!-- .ta .5i -->
+typedef struct {
+	char *res_name;
+	char *res_class;
+} XClassHint;
+</literallayout>
+</para>
+<para>
+<!-- .LP -->
+<!-- .eM -->
+The res_name member contains the application name, 
+and the res_class member contains the application class. 
+Note that the name set in this property may differ from the name set as <property>WM_NAME</property>.
+That is, <property>WM_NAME</property> specifies what should be displayed in the title bar and,
+therefore, can contain temporal information (for example, the name of
+a file currently in an editor's buffer).
+On the other hand, 
+the name specified as part of <property>WM_CLASS</property> is the formal name of the application
+that should be used when retrieving the application's resources from the 
+resource database.
+</para>
+<para>
+<!-- .LP -->
+<!-- .sp -->
+To set a window's <property>WM_CLASS</property> property, use
+<function>XSetClassHint</function>.
+<indexterm significance="preferred"><primary>XSetClassHint</primary></indexterm>
+<!-- .sM -->
+<funcsynopsis id='xsetclasshint'>
+<funcprototype>
+  <funcdef><function>XSetClassHint</function></funcdef>
+  <paramdef>Display<parameter> *display</parameter></paramdef>
+  <paramdef>Window<parameter> w</parameter></paramdef>
+  <paramdef>XClassHint<parameter> *class_hints</parameter></paramdef>
+</funcprototype>
+</funcsynopsis>
+<!-- .FN -->
+<variablelist>
+  <varlistentry>
+    <term>
+      <emphasis remap='I'>display</emphasis>
+    </term>
+    <listitem>
+      <para>
+Specifies the connection to the X server.
+      </para>
+    </listitem>
+  </varlistentry>
+  <varlistentry>
+    <term>
+      <emphasis remap='I'>w</emphasis>
+    </term>
+    <listitem>
+      <para>
+Specifies the window.
+      </para>
+    </listitem>
+  </varlistentry>
+  <varlistentry>
+    <term>
+      <emphasis remap='I'>class_hints</emphasis>
+    </term>
+    <listitem>
+      <para>
+Specifies the
+<structname>XClassHint</structname>
+structure that is to be used.
+    </para>
+  </listitem>
+  </varlistentry>
+</variablelist>
+</para>
+<para>
+<!-- .LP -->
+<!-- .eM -->
+The
+<function>XSetClassHint</function>
+function sets the class hint for the specified window.
+If the strings are not in the Host Portable Character Encoding,
+the result is implementation-dependent.
+</para>
+<para>
+<!-- .LP -->
+<function>XSetClassHint</function>
+can generate
+<errorname>BadAlloc</errorname>
+and
+<errorname>BadWindow</errorname>
+errors. 
+</para>
+<para>
+<!-- .LP -->
+<!-- .sp -->
+To read a window's <property>WM_CLASS</property> property, use
+<function>XGetClassHint</function>.
+<indexterm significance="preferred"><primary>XGetClassHint</primary></indexterm>
+<!-- .sM -->
+<funcsynopsis id='xgetclasshint'>
+<funcprototype>
+  <funcdef>Status <function>XGetClassHint</function></funcdef>
+  <paramdef>Display<parameter> *display</parameter></paramdef>
+  <paramdef>Window<parameter> w</parameter></paramdef>
+  <paramdef>XClassHint<parameter> *class_hints_return</parameter></paramdef>
+</funcprototype>
+</funcsynopsis>
+<!-- .FN -->
+<variablelist>
+  <varlistentry>
+    <term>
+      <emphasis remap='I'>display</emphasis>
+    </term>
+    <listitem>
+      <para>
+Specifies the connection to the X server.
+      </para>
+    </listitem>
+  </varlistentry>
+  <varlistentry>
+    <term>
+      <emphasis remap='I'>w</emphasis>
+    </term>
+    <listitem>
+      <para>
+Specifies the window.
+      </para>
+    </listitem>
+  </varlistentry>
+  <varlistentry>
+    <term>
+      <emphasis remap='I'>class_hints_return</emphasis>
+    </term>
+    <listitem>
+      <para>
+Returns the 
+<structname>XClassHint</structname>
+structure.
+    </para>
+  </listitem>
+  </varlistentry>
+</variablelist>
+</para>
+<para>
+<!-- .LP -->
+<!-- .eM -->
+The
+<function>XGetClassHint</function>
+function returns the class hint of the specified window to the members
+of the supplied structure.
+If the data returned by the server is in the Latin Portable Character Encoding,
+then the returned strings are in the Host Portable Character Encoding.
+Otherwise, the result is implementation-dependent.
+It returns a nonzero status on success;
+otherwise, it returns a zero status.
+To free res_name and res_class when finished with the strings,
+use
+<function>XFree</function>
+on each individually.
+</para>
+<para>
+<!-- .LP -->
+<function>XGetClassHint</function>
+can generate a
+<errorname>BadWindow</errorname>
+error.
+</para>
+</sect2>
+<sect2 id="Setting_and_Reading_the_WM_TRANSIENT_FOR_Property">
+<title>Setting and Reading the WM_TRANSIENT_FOR Property</title>
+<!-- .XS -->
+<!-- (SN Setting and Reading the WM_TRANSIENT_FOR Property -->
+<!-- .XE -->
+<para>
+<!-- .LP -->
+Xlib provides functions that you can use to set and read
+the <property>WM_TRANSIENT_FOR</property> property for a given window.
+</para>
+<para>
+<!-- .LP -->
+<!-- .sp -->
+To set a window's <property>WM_TRANSIENT_FOR</property> property, use
+<function>XSetTransientForHint</function>.
+<indexterm significance="preferred"><primary>XSetTransientForHint</primary></indexterm>
+<!-- .sM -->
+<funcsynopsis id='xsettransientforhint'>
+<funcprototype>
+  <funcdef><function>XSetTransientForHint</function></funcdef>
+  <paramdef>Display<parameter> *display</parameter></paramdef>
+  <paramdef>Window<parameter> w</parameter></paramdef>
+  <paramdef>Window<parameter> prop_window</parameter></paramdef>
+</funcprototype>
+</funcsynopsis>
+<!-- .FN -->
+<variablelist>
+  <varlistentry>
+    <term>
+      <emphasis remap='I'>display</emphasis>
+    </term>
+    <listitem>
+      <para>
+Specifies the connection to the X server.
+      </para>
+    </listitem>
+  </varlistentry>
+  <varlistentry>
+    <term>
+      <emphasis remap='I'>w</emphasis>
+    </term>
+    <listitem>
+      <para>
+Specifies the window.
+      </para>
+    </listitem>
+  </varlistentry>
+  <varlistentry>
+    <term>
+      <emphasis remap='I'>prop_window</emphasis>
+    </term>
+    <listitem>
+      <para>
+Specifies the window that the <property>WM_TRANSIENT_FOR</property> property is to be set to.
+    </para>
+  </listitem>
+  </varlistentry>
+</variablelist>
+</para>
+<para>
+<!-- .LP -->
+<!-- .eM -->
+The
+<function>XSetTransientForHint</function>
+function sets the <property>WM_TRANSIENT_FOR</property> property of the specified window to the 
+specified prop_window.
+</para>
+<para>
+<!-- .LP -->
+<function>XSetTransientForHint</function>
+can generate
+<errorname>BadAlloc</errorname>
+and
+<errorname>BadWindow</errorname>
+errors.
+</para>
+<para>
+<!-- .LP -->
+<!-- .sp -->
+To read a window's <property>WM_TRANSIENT_FOR</property> property, use
+<function>XGetTransientForHint</function>.
+<indexterm significance="preferred"><primary>XGetTransientForHint</primary></indexterm>
+<!-- .sM -->
+<funcsynopsis id='xgettransientforhint'>
+<funcprototype>
+  <funcdef>Status <function>XGetTransientForHint</function></funcdef>
+  <paramdef>Display<parameter> *display</parameter></paramdef>
+  <paramdef>Window<parameter> w</parameter></paramdef>
+  <paramdef>Window<parameter> *prop_window_return</parameter></paramdef>
+</funcprototype>
+</funcsynopsis>
+<!-- .FN -->
+<variablelist>
+  <varlistentry>
+    <term>
+      <emphasis remap='I'>display</emphasis>
+    </term>
+    <listitem>
+      <para>
+Specifies the connection to the X server.
+      </para>
+    </listitem>
+  </varlistentry>
+  <varlistentry>
+    <term>
+      <emphasis remap='I'>w</emphasis>
+    </term>
+    <listitem>
+      <para>
+Specifies the window.
+      </para>
+    </listitem>
+  </varlistentry>
+  <varlistentry>
+    <term>
+      <emphasis remap='I'>prop_window_return</emphasis>
+    </term>
+    <listitem>
+      <para>
+Returns the <property>WM_TRANSIENT_FOR</property> property of the specified window.
+    </para>
+  </listitem>
+  </varlistentry>
+</variablelist>
+</para>
+<para>
+<!-- .LP -->
+<!-- .eM -->
+The
+<function>XGetTransientForHint</function>
+function returns the <property>WM_TRANSIENT_FOR</property> property for the specified window.
+It returns a nonzero status on success;
+otherwise, it returns a zero status.
+</para>
+<para>
+<!-- .LP -->
+<function>XGetTransientForHint</function>
+can generate a
+<errorname>BadWindow</errorname>
+error.
+</para>
+</sect2>
+<sect2 id="Setting_and_Reading_the_WM_PROTOCOLS_Property">
+<title>Setting and Reading the WM_PROTOCOLS Property</title>
+<!-- .XS -->
+<!-- (SN Setting and Reading the WM_PROTOCOLS Property -->
+<!-- .XE -->
+<para>
+<!-- .LP -->
+Xlib provides functions that you can use to set and read
+the <property>WM_PROTOCOLS</property> property for a given window.
+</para>
+<para>
+<!-- .LP -->
+<!-- .sp -->
+To set a window's <property>WM_PROTOCOLS</property> property, use
+<function>XSetWMProtocols</function>.
+<indexterm significance="preferred"><primary>XSetWMProtocols</primary></indexterm>
+<!-- .sM -->
+<funcsynopsis id='xsetwmprotocols'>
+<funcprototype>
+  <funcdef>Status <function>XSetWMProtocols</function></funcdef>
+  <paramdef>Display<parameter> *display</parameter></paramdef>
+  <paramdef>Window<parameter> w</parameter></paramdef>
+  <paramdef>Atom<parameter> *protocols</parameter></paramdef>
+  <paramdef>int<parameter> count</parameter></paramdef>
+</funcprototype>
+</funcsynopsis>
+<!-- .FN -->
+<variablelist>
+  <varlistentry>
+    <term>
+      <emphasis remap='I'>display</emphasis>
+    </term>
+    <listitem>
+      <para>
+Specifies the connection to the X server.
+      </para>
+    </listitem>
+  </varlistentry>
+  <varlistentry>
+    <term>
+      <emphasis remap='I'>w</emphasis>
+    </term>
+    <listitem>
+      <para>
+Specifies the window.
+      </para>
+    </listitem>
+  </varlistentry>
+  <varlistentry>
+    <term>
+      <emphasis remap='I'>protocols</emphasis>
+    </term>
+    <listitem>
+      <para>
+Specifies the list of protocols.
+<!-- .ds Cn protocols in the list -->
+      </para>
+    </listitem>
+  </varlistentry>
+  <varlistentry>
+    <term>
+      <emphasis remap='I'>count</emphasis>
+    </term>
+    <listitem>
+      <para>
+Specifies the number of (Cn.
+    </para>
+  </listitem>
+  </varlistentry>
+</variablelist>
+</para>
+<para>
+<!-- .LP -->
+<!-- .eM -->
+The 
+<function>XSetWMProtocols</function>
+function replaces the <property>WM_PROTOCOLS</property> property on the specified window 
+with the list of atoms specified by the protocols argument.
+If the property does not already exist,
+<function>XSetWMProtocols</function>
+sets the <property>WM_PROTOCOLS</property> property on the specified window
+to the list of atoms specified by the protocols argument.
+The property is stored with a type of ATOM and a format of 32.
+If it cannot intern the <property>WM_PROTOCOLS</property> atom, 
+<function>XSetWMProtocols</function>
+returns a zero status.
+Otherwise, it returns a nonzero status.
+</para>
+<para>
+<!-- .LP -->
+<function>XSetWMProtocols</function>
+can generate
+<errorname>BadAlloc</errorname>
+and
+<errorname>BadWindow</errorname>
+errors.
+<!-- .sp -->
+</para>
+<para>
+<!-- .LP -->
+To read a window's <property>WM_PROTOCOLS</property> property, use
+<function>XGetWMProtocols</function>.
+<indexterm significance="preferred"><primary>XGetWMProtocols</primary></indexterm>
+<!-- .sM -->
+<funcsynopsis id='xgetwmprotocols'>
+<funcprototype>
+  <funcdef>Status <function>XGetWMProtocols</function></funcdef>
+  <paramdef>Display<parameter> *display</parameter></paramdef>
+  <paramdef>Window<parameter> w</parameter></paramdef>
+  <paramdef>Atom<parameter> **protocols_return</parameter></paramdef>
+  <paramdef>int<parameter> *count_return</parameter></paramdef>
+</funcprototype>
+</funcsynopsis>
+<!-- .FN -->
+<variablelist>
+  <varlistentry>
+    <term>
+      <emphasis remap='I'>display</emphasis>
+    </term>
+    <listitem>
+      <para>
+Specifies the connection to the X server.
+      </para>
+    </listitem>
+  </varlistentry>
+  <varlistentry>
+    <term>
+      <emphasis remap='I'>w</emphasis>
+    </term>
+    <listitem>
+      <para>
+Specifies the window.
+      </para>
+    </listitem>
+  </varlistentry>
+  <varlistentry>
+    <term>
+      <emphasis remap='I'>protocols_return</emphasis>
+    </term>
+    <listitem>
+      <para>
+Returns the list of protocols.
+<!-- .ds Cn protocols in the list -->
+      </para>
+    </listitem>
+  </varlistentry>
+  <varlistentry>
+    <term>
+      <emphasis remap='I'>count_return</emphasis>
+    </term>
+    <listitem>
+      <para>
+Returns the number of (Cn.
+    </para>
+  </listitem>
+  </varlistentry>
+</variablelist>
+</para>
+<para>
+<!-- .LP -->
+<!-- .eM -->
+The 
+<function>XGetWMProtocols</function>
+function returns the list of atoms stored in the <property>WM_PROTOCOLS</property> property 
+on the specified window.
+These atoms describe window manager protocols in which the owner 
+of this window is willing to participate.
+If the property exists, is of type ATOM, is of format 32, 
+and the atom <property>WM_PROTOCOLS</property> can be interned, 
+<function>XGetWMProtocols</function>
+sets the protocols_return argument to a list of atoms, 
+sets the count_return argument to the number of elements in the list, 
+and returns a nonzero status.
+Otherwise, it sets neither of the return arguments
+and returns a zero status.
+To release the list of atoms, use
+<function>XFree</function>.
+</para>
+<para>
+<!-- .LP -->
+<function>XGetWMProtocols</function>
+can generate a
+<errorname>BadWindow</errorname>
+error.
+</para>
+</sect2>
+<sect2 id="Setting_and_Reading_the_WM_COLORMAP_WINDOWS_Property">
+<title>Setting and Reading the WM_COLORMAP_WINDOWS Property</title>
+<!-- .XS -->
+<!-- (SN Setting and Reading the WM_COLORMAP_WINDOWS Property -->
+<!-- .XE -->
+<para>
+<!-- .LP -->
+Xlib provides functions that you can use to set and read
+the <property>WM_COLORMAP_WINDOWS</property> property for a given window.
+<!-- .sp -->
+</para>
+<para>
+<!-- .LP -->
+To set a window's <property>WM_COLORMAP_WINDOWS</property> property, use
+<function>XSetWMColormapWindows</function>.
+<indexterm significance="preferred"><primary>XSetWMColormapWindows</primary></indexterm>
+<!-- .sM -->
+<funcsynopsis id='xsetwmcolormapwindows'>
+<funcprototype>
+  <funcdef>Status <function>XSetWMColormapWindows</function></funcdef>
+  <paramdef>Display<parameter> *display</parameter></paramdef>
+  <paramdef>Window<parameter> w</parameter></paramdef>
+  <paramdef>Window<parameter> *colormap_windows</parameter></paramdef>
+  <paramdef>int<parameter> count</parameter></paramdef>
+</funcprototype>
+</funcsynopsis>
+<!-- .FN -->
+<variablelist>
+  <varlistentry>
+    <term>
+      <emphasis remap='I'>display</emphasis>
+    </term>
+    <listitem>
+      <para>
+Specifies the connection to the X server.
+      </para>
+    </listitem>
+  </varlistentry>
+  <varlistentry>
+    <term>
+      <emphasis remap='I'>w</emphasis>
+    </term>
+    <listitem>
+      <para>
+Specifies the window.
+      </para>
+    </listitem>
+  </varlistentry>
+  <varlistentry>
+    <term>
+      <emphasis remap='I'>colormap_windows</emphasis>
+    </term>
+    <listitem>
+      <para>
+Specifies the list of windows.
+<!-- .ds Cn windows in the list -->
+      </para>
+    </listitem>
+  </varlistentry>
+  <varlistentry>
+    <term>
+      <emphasis remap='I'>count</emphasis>
+    </term>
+    <listitem>
+      <para>
+Specifies the number of (Cn.
+    </para>
+  </listitem>
+  </varlistentry>
+</variablelist>
+</para>
+<para>
+<!-- .LP -->
+<!-- .eM -->
+The 
+<function>XSetWMColormapWindows</function>
+function replaces the <property>WM_COLORMAP_WINDOWS</property> property on the specified
+window with the list of windows specified by the colormap_windows argument.
+If the property does not already exist,
+<function>XSetWMColormapWindows</function>
+sets the <property>WM_COLORMAP_WINDOWS</property> property on the specified
+window to the list of windows specified by the colormap_windows argument.
+The property is stored with a type of WINDOW and a format of 32.
+If it cannot intern the <property>WM_COLORMAP_WINDOWS</property> atom,
+<function>XSetWMColormapWindows</function>
+returns a zero status.
+Otherwise, it returns a nonzero status.
+</para>
+<para>
+<!-- .LP -->
+<function>XSetWMColormapWindows</function>
+can generate
+<errorname>BadAlloc</errorname>
+and
+<errorname>BadWindow</errorname>
+errors.
+<!-- .sp -->
+</para>
+<para>
+<!-- .LP -->
+To read a window's <property>WM_COLORMAP_WINDOWS</property> property, use
+<function>XGetWMColormapWindows</function>.
+<indexterm significance="preferred"><primary>XGetWMColormapWindows</primary></indexterm>
+<!-- .sM -->
+<funcsynopsis id='xgetwmcolormapwindows'>
+<funcprototype>
+  <funcdef>Status <function>XGetWMColormapWindows</function></funcdef>
+  <paramdef>Display<parameter> *display</parameter></paramdef>
+  <paramdef>Window<parameter> w</parameter></paramdef>
+  <paramdef>Window<parameter> **colormap_windows_return</parameter></paramdef>
+  <paramdef>int<parameter> *count_return</parameter></paramdef>
+</funcprototype>
+</funcsynopsis>
+<!-- .FN -->
+<variablelist>
+  <varlistentry>
+    <term>
+      <emphasis remap='I'>display</emphasis>
+    </term>
+    <listitem>
+      <para>
+Specifies the connection to the X server.
+      </para>
+    </listitem>
+  </varlistentry>
+  <varlistentry>
+    <term>
+      <emphasis remap='I'>w</emphasis>
+    </term>
+    <listitem>
+      <para>
+Specifies the window.
+      </para>
+    </listitem>
+  </varlistentry>
+  <varlistentry>
+    <term>
+      <emphasis remap='I'>colormap_windows_return</emphasis>
+    </term>
+    <listitem>
+      <para>
+Returns the list of windows.
+<!-- .ds Cn windows in the list -->
+      </para>
+    </listitem>
+  </varlistentry>
+  <varlistentry>
+    <term>
+      <emphasis remap='I'>count_return</emphasis>
+    </term>
+    <listitem>
+      <para>
+Returns the number of (Cn.
+    </para>
+  </listitem>
+  </varlistentry>
+</variablelist>
+</para>
+<para>
+<!-- .LP -->
+<!-- .eM -->
+The 
+<function>XGetWMColormapWindows</function>
+function returns the list of window identifiers stored 
+in the <property>WM_COLORMAP_WINDOWS</property> property on the specified window.
+These identifiers indicate the colormaps that the window manager
+may need to install for this window.
+If the property exists, is of type WINDOW, is of format 32, 
+and the atom <property>WM_COLORMAP_WINDOWS</property> can be interned, 
+<function>XGetWMColormapWindows</function>
+sets the windows_return argument to a list of window identifiers, 
+sets the count_return argument to the number of elements in the list, 
+and returns a nonzero status.
+Otherwise, it sets neither of the return arguments
+and returns a zero status.
+To release the list of window identifiers, use
+<function>XFree</function>.
+</para>
+<para>
+<!-- .LP -->
+<function>XGetWMColormapWindows</function>
+can generate a
+<errorname>BadWindow</errorname>
+error.
+</para>
+</sect2>
+<sect2 id="Setting_and_Reading_the_WM_ICON_SIZE_Property">
+<title>Setting and Reading the WM_ICON_SIZE Property</title>
+<!-- .XS -->
+<!-- (SN Setting and Reading the WM_ICON_SIZE Property -->
+<!-- .XE -->
+<para>
+<!-- .LP -->
+Xlib provides functions that you can use to set and read 
+the <property>WM_ICON_SIZE</property> property for a given window.
+These functions use the 
+<structname>XIconSize</structname>
+<indexterm><primary>XIconSize</primary></indexterm>
+structure, which is defined in the
+<filename class="headerfile">&lt;X11/Xutil.h&gt;</filename>
+<indexterm type="file"><primary><filename class="headerfile">X11/Xutil.h</filename></primary></indexterm>
+<indexterm><primary>Files</primary><secondary><filename class="headerfile">&lt;X11/Xutil.h&gt;</filename></secondary></indexterm>
+<indexterm><primary>Headers</primary><secondary><filename class="headerfile">&lt;X11/Xutil.h&gt;</filename></secondary></indexterm>
+header file.
+<!-- .sp -->
+</para>
+<para>
+<!-- .LP -->
+To allocate an
+<structname>XIconSize</structname>
+structure, use
+<function>XAllocIconSize</function>.
+</para>
+
+<para>
+  XIconSize *XAllocIconSize()
+</para>
+
+<para>
+<!-- .LP -->
+<!-- .eM -->
+The
+<function>XAllocIconSize</function>
+function allocates and returns a pointer to an
+<structname>XIconSize</structname>
+structure.
+Note that all fields in the
+<structname>XIconSize</structname>
+structure are initially set to zero.
+If insufficient memory is available, 
+<function>XAllocIconSize</function>
+returns NULL.
+To free the memory allocated to this structure,
+use
+<function>XFree</function>.
+</para>
+<para>
+<!-- .LP -->
+The
+<structname>XIconSize</structname>
+structure contains:
+</para>
+<para>
+<!-- .LP -->
+<!-- .sM -->
+<indexterm significance="preferred"><primary>XIconSize</primary></indexterm>
+<literallayout class="monospaced">
+<!-- .TA .5i 2.5i -->
+<!-- .ta .5i 2.5i -->
+typedef struct {
+	int min_width, min_height;
+	int max_width, max_height;
+	int width_inc, height_inc;
+} XIconSize;
+</literallayout>
+</para>
+<para>
+<!-- .LP -->
+<!-- .eM -->
+The width_inc and height_inc members define an arithmetic progression of
+sizes (minimum to maximum) that represent the supported icon sizes.
+</para>
+<para>
+<!-- .LP -->
+<!-- .sp -->
+To set a window's <property>WM_ICON_SIZE</property> property, use
+<function>XSetIconSizes</function>.
+<indexterm significance="preferred"><primary>XSetIconSizes</primary></indexterm>
+<!-- .sM -->
+<funcsynopsis id='xseticonsizes'>
+<funcprototype>
+  <funcdef><function>XSetIconSizes</function></funcdef>
+  <paramdef>Display<parameter> *display</parameter></paramdef>
+  <paramdef>Window<parameter> w</parameter></paramdef>
+  <paramdef>XIconSize<parameter> *size_list</parameter></paramdef>
+  <paramdef>int<parameter> count</parameter></paramdef>
+</funcprototype>
+</funcsynopsis>
+<!-- .FN -->
+<variablelist>
+  <varlistentry>
+    <term>
+      <emphasis remap='I'>display</emphasis>
+    </term>
+    <listitem>
+      <para>
+Specifies the connection to the X server.
+      </para>
+    </listitem>
+  </varlistentry>
+  <varlistentry>
+    <term>
+      <emphasis remap='I'>w</emphasis>
+    </term>
+    <listitem>
+      <para>
+Specifies the window.
+      </para>
+    </listitem>
+  </varlistentry>
+  <varlistentry>
+    <term>
+      <emphasis remap='I'>size_list</emphasis>
+    </term>
+    <listitem>
+      <para>
+Specifies the size list.
+      </para>
+    </listitem>
+  </varlistentry>
+  <varlistentry>
+    <term>
+      <emphasis remap='I'>count</emphasis>
+    </term>
+    <listitem>
+      <para>
+Specifies the number of items in the size list.
+    </para>
+  </listitem>
+  </varlistentry>
+</variablelist>
+</para>
+<para>
+<!-- .LP -->
+<!-- .eM -->
+The
+<function>XSetIconSizes</function>
+function is used only by window managers to set the supported icon sizes.
+</para>
+<para>
+<!-- .LP -->
+<function>XSetIconSizes</function>
+can generate
+<errorname>BadAlloc</errorname>
+and
+<errorname>BadWindow</errorname>
+errors.
+</para>
+<para>
+<!-- .LP -->
+<!-- .sp -->
+To read a window's <property>WM_ICON_SIZE</property> property, use
+<function>XGetIconSizes</function>.
+<indexterm significance="preferred"><primary>XGetIconSizes</primary></indexterm>
+<!-- .sM -->
+<funcsynopsis id='xgeticonsizes'>
+<funcprototype>
+  <funcdef>Status <function>XGetIconSizes</function></funcdef>
+  <paramdef>Display<parameter> *display</parameter></paramdef>
+  <paramdef>Window<parameter> w</parameter></paramdef>
+  <paramdef>XIconSize<parameter> **size_list_return</parameter></paramdef>
+  <paramdef>int<parameter> *count_return</parameter></paramdef>
+</funcprototype>
+</funcsynopsis>
+<!-- .FN -->
+<variablelist>
+  <varlistentry>
+    <term>
+      <emphasis remap='I'>display</emphasis>
+    </term>
+    <listitem>
+      <para>
+Specifies the connection to the X server.
+      </para>
+    </listitem>
+  </varlistentry>
+  <varlistentry>
+    <term>
+      <emphasis remap='I'>w</emphasis>
+    </term>
+    <listitem>
+      <para>
+Specifies the window.
+      </para>
+    </listitem>
+  </varlistentry>
+  <varlistentry>
+    <term>
+      <emphasis remap='I'>size_list_return</emphasis>
+    </term>
+    <listitem>
+      <para>
+Returns the size list.
+      </para>
+    </listitem>
+  </varlistentry>
+  <varlistentry>
+    <term>
+      <emphasis remap='I'>count_return</emphasis>
+    </term>
+    <listitem>
+      <para>
+Returns the number of items in the size list.
+    </para>
+  </listitem>
+  </varlistentry>
+</variablelist>
+</para>
+<para>
+<!-- .LP -->
+<!-- .eM -->
+The
+<function>XGetIconSizes</function>
+function returns zero if a window manager has not set icon sizes;
+otherwise, it returns nonzero.
+<function>XGetIconSizes</function>
+should be called by an application that
+wants to find out what icon sizes would be most appreciated by the
+window manager under which the application is running.
+The application
+should then use
+<function>XSetWMHints</function>
+to supply the window manager with an icon pixmap or window in one of the
+supported sizes.
+To free the data allocated in size_list_return, use
+<function>XFree</function>.
+</para>
+<para>
+<!-- .LP -->
+<function>XGetIconSizes</function>
+can generate a
+<errorname>BadWindow</errorname>
+error.
+</para>
+</sect2>
+<sect2 id="Using_Window_Manager_Convenience_Functions">
+<title>Using Window Manager Convenience Functions</title>
+<!-- .XS -->
+<!-- (SN Using Window Manager Convenience Functions -->
+<!-- .XE -->
+<para>
+<!-- .LP -->
+The 
+<function>XmbSetWMProperties</function>
+function stores the standard set of window manager properties,
+with text properties in standard encodings
+for internationalized text communication.
+The standard window manager properties for a given window are
+<property>WM_NAME</property>, <property>WM_ICON_NAME</property>, <property>WM_HINTS</property>, <property>WM_NORMAL_HINTS</property>, <property>WM_CLASS</property>,
+<property>WM_COMMAND</property>, <property>WM_CLIENT_MACHINE</property>, and <property>WM_LOCALE_NAME</property>.
+<indexterm significance="preferred"><primary>XmbSetWMProperties</primary></indexterm>
+<!-- .sM -->
+<funcsynopsis id='xmbsetwmproperties'>
+<funcprototype>
+  <funcdef>void <function>XmbSetWMProperties</function></funcdef>
+  <paramdef>Display<parameter> *display</parameter></paramdef>
+  <paramdef>Window<parameter> w</parameter></paramdef>
+  <paramdef>char<parameter> *window_name</parameter></paramdef>
+  <paramdef>char<parameter> *icon_name</parameter></paramdef>
+  <paramdef>char<parameter> *argv[]</parameter></paramdef>
+  <paramdef>int<parameter> argc</parameter></paramdef>
+  <paramdef>XSizeHints<parameter> *normal_hints</parameter></paramdef>
+  <paramdef>XWMHints<parameter> *wm_hints</parameter></paramdef>
+  <paramdef>XClassHint<parameter> *class_hints</parameter></paramdef>
+</funcprototype>
+</funcsynopsis>
+<!-- .FN -->
+<variablelist>
+  <varlistentry>
+    <term>
+      <emphasis remap='I'>display</emphasis>
+    </term>
+    <listitem>
+      <para>
+Specifies the connection to the X server.
+      </para>
+    </listitem>
+  </varlistentry>
+  <varlistentry>
+    <term>
+      <emphasis remap='I'>w</emphasis>
+    </term>
+    <listitem>
+      <para>
+Specifies the window.
+      </para>
+    </listitem>
+  </varlistentry>
+  <varlistentry>
+    <term>
+      <emphasis remap='I'>window_name</emphasis>
+    </term>
+    <listitem>
+      <para>
+Specifies the window name,
+which should be a null-terminated string.
+      </para>
+    </listitem>
+  </varlistentry>
+  <varlistentry>
+    <term>
+      <emphasis remap='I'>icon_name</emphasis>
+    </term>
+    <listitem>
+      <para>
+Specifies the icon name,
+which should be a null-terminated string.
+      </para>
+    </listitem>
+  </varlistentry>
+  <varlistentry>
+    <term>
+      <emphasis remap='I'>argv</emphasis>
+    </term>
+    <listitem>
+      <para>
+Specifies the application's argument list.
+      </para>
+    </listitem>
+  </varlistentry>
+  <varlistentry>
+    <term>
+      <emphasis remap='I'>argc</emphasis>
+    </term>
+    <listitem>
+      <para>
+Specifies the number of arguments.
+      </para>
+    </listitem>
+  </varlistentry>
+  <varlistentry>
+    <term>
+      <emphasis remap='I'>hints</emphasis>
+    </term>
+    <listitem>
+      <para>
+Specifies the size hints for the window in its normal state.
+      </para>
+    </listitem>
+  </varlistentry>
+  <varlistentry>
+    <term>
+      <emphasis remap='I'>wm_hints</emphasis>
+    </term>
+    <listitem>
+      <para>
+Specifies the
+<structname>XWMHints</structname>
+structure to be used.
+      </para>
+    </listitem>
+  </varlistentry>
+  <varlistentry>
+    <term>
+      <emphasis remap='I'>class_hints</emphasis>
+    </term>
+    <listitem>
+      <para>
+Specifies the
+<structname>XClassHint</structname>
+structure to be used.
+    </para>
+  </listitem>
+  </varlistentry>
+</variablelist>
+</para>
+<para>
+<!-- .LP -->
+<!-- .eM -->
+The
+<function>XmbSetWMProperties</function>
+convenience function provides a simple programming interface 
+for setting those essential window properties that are used 
+for communicating with other clients
+(particularly window and session managers).
+</para>
+<para>
+<!-- .LP -->
+If the window_name argument is non-NULL,
+<function>XmbSetWMProperties</function>
+sets the <property>WM_NAME</property> property.
+If the icon_name argument is non-NULL,
+<function>XmbSetWMProperties</function>
+sets the <property>WM_ICON_NAME</property> property.
+The window_name and icon_name arguments are null-terminated strings
+in the encoding of the current locale.
+If the arguments can be fully converted to the STRING encoding,
+the properties are created with type ``STRING''; 
+otherwise, the arguments are converted to Compound Text, 
+and the properties are created with type ``COMPOUND_TEXT''.
+</para>
+<para>
+<!-- .LP -->
+If the normal_hints argument is non-NULL,
+<function>XmbSetWMProperties</function>
+calls
+<function>XSetWMNormalHints</function>,
+which sets the <property>WM_NORMAL_HINTS</property> property
+(see <link linkend="Setting_and_Reading_the_WM_NORMAL_HINTS_Property">section 14.1.7</link>).
+If the wm_hints argument is non-NULL, 
+<function>XmbSetWMProperties</function>
+calls
+<function>XSetWMHints</function>,
+which sets the <property>WM_HINTS</property> property
+(see <link linkend="Setting_and_Reading_the_WM_HINTS_Property">section 14.1.6</link>).
+</para>
+<para>
+<!-- .LP -->
+If the argv argument is non-NULL,
+<function>XmbSetWMProperties</function>
+sets the <property>WM_COMMAND</property> property from argv and argc.
+An argc of zero indicates a zero-length command.
+</para>
+<para>
+<!-- .LP -->
+The hostname of the machine is stored using 
+<function>XSetWMClientMachine</function>
+(see <link linkend="Setting_and_Reading_the_WM_CLIENT_MACHINE_Property">section 14.2.2</link>).
+</para>
+<para>
+<!-- .LP -->
+If the class_hints argument is non-NULL,
+<function>XmbSetWMProperties</function>
+sets the <property>WM_CLASS</property> property.
+If the res_name member in the 
+<structname>XClassHint</structname>
+structure is set to the NULL pointer and the RESOURCE_NAME
+environment variable is set,
+the value of the environment variable is substituted for res_name.
+If the res_name member is NULL,
+the environment variable is not set, and argv and argv[0] are set,
+then the value of argv[0], stripped of any directory prefixes,
+is substituted for res_name.
+</para>
+<para>
+<!-- .LP -->
+It is assumed that the supplied class_hints.res_name and argv,
+the RESOURCE_NAME environment variable, and the hostname of the machine
+are in the encoding of the locale announced for the LC_CTYPE category
+(on <acronym>POSIX</acronym>-compliant systems, the LC_CTYPE, else LANG environment variable).
+The corresponding <property>WM_CLASS</property>, <property>WM_COMMAND</property>, and <property>WM_CLIENT_MACHINE</property> properties
+are typed according to the local host locale announcer.
+No encoding conversion is performed prior to storage in the properties.
+</para>
+<para>
+<!-- .LP -->
+For clients that need to process the property text in a locale,
+<function>XmbSetWMProperties</function>
+sets the <property>WM_LOCALE_NAME</property> property to be the name of the current locale.
+The name is assumed to be in the Host Portable Character Encoding
+and is converted to STRING for storage in the property.
+</para>
+<para>
+<!-- .LP -->
+<function>XmbSetWMProperties</function>
+can generate
+<errorname>BadAlloc</errorname>
+and
+<errorname>BadWindow</errorname>
+errors.
+<!-- .sp -->
+</para>
+<para>
+<!-- .LP -->
+To set a window's standard window manager properties
+with strings in client-specified encodings, use
+<function>XSetWMProperties</function>.
+The standard window manager properties for a given window are
+<property>WM_NAME</property>, <property>WM_ICON_NAME</property>, <property>WM_HINTS</property>, <property>WM_NORMAL_HINTS</property>, <property>WM_CLASS</property>,
+<property>WM_COMMAND</property>, and <property>WM_CLIENT_MACHINE</property>.
+<indexterm significance="preferred"><primary>XSetWMProperties</primary></indexterm>
+<!-- .sM -->
+<funcsynopsis id='xsetwmproperties'>
+<funcprototype>
+  <funcdef>void <function>XSetWMProperties</function></funcdef>
+  <paramdef>Display<parameter> *display</parameter></paramdef>
+  <paramdef>Window<parameter> w</parameter></paramdef>
+  <paramdef>XTextProperty<parameter> *window_name</parameter></paramdef>
+  <paramdef>XTextProperty<parameter> *icon_name</parameter></paramdef>
+  <paramdef>char<parameter> **argv</parameter></paramdef>
+  <paramdef>int<parameter> argc</parameter></paramdef>
+  <paramdef>XSizeHints<parameter> *normal_hints</parameter></paramdef>
+  <paramdef>XWMHints<parameter> *wm_hints</parameter></paramdef>
+  <paramdef>XClassHint<parameter> *class_hints</parameter></paramdef>
+</funcprototype>
+</funcsynopsis>
+<!-- .FN -->
+<variablelist>
+  <varlistentry>
+    <term>
+      <emphasis remap='I'>display</emphasis>
+    </term>
+    <listitem>
+      <para>
+Specifies the connection to the X server.
+      </para>
+    </listitem>
+  </varlistentry>
+  <varlistentry>
+    <term>
+      <emphasis remap='I'>w</emphasis>
+    </term>
+    <listitem>
+      <para>
+Specifies the window.
+      </para>
+    </listitem>
+  </varlistentry>
+  <varlistentry>
+    <term>
+      <emphasis remap='I'>window_name</emphasis>
+    </term>
+    <listitem>
+      <para>
+Specifies the window name,
+which should be a null-terminated string.
+      </para>
+    </listitem>
+  </varlistentry>
+  <varlistentry>
+    <term>
+      <emphasis remap='I'>icon_name</emphasis>
+    </term>
+    <listitem>
+      <para>
+Specifies the icon name,
+which should be a null-terminated string.
+      </para>
+    </listitem>
+  </varlistentry>
+  <varlistentry>
+    <term>
+      <emphasis remap='I'>argv</emphasis>
+    </term>
+    <listitem>
+      <para>
+Specifies the application's argument list.
+      </para>
+    </listitem>
+  </varlistentry>
+  <varlistentry>
+    <term>
+      <emphasis remap='I'>argc</emphasis>
+    </term>
+    <listitem>
+      <para>
+Specifies the number of arguments.
+      </para>
+    </listitem>
+  </varlistentry>
+  <varlistentry>
+    <term>
+      <emphasis remap='I'>normal_hints</emphasis>
+    </term>
+    <listitem>
+      <para>
+Specifies the size hints for the window in its normal state.
+      </para>
+    </listitem>
+  </varlistentry>
+  <varlistentry>
+    <term>
+      <emphasis remap='I'>wm_hints</emphasis>
+    </term>
+    <listitem>
+      <para>
+Specifies the
+<structname>XWMHints</structname>
+structure to be used.
+      </para>
+    </listitem>
+  </varlistentry>
+  <varlistentry>
+    <term>
+      <emphasis remap='I'>class_hints</emphasis>
+    </term>
+    <listitem>
+      <para>
+Specifies the
+<structname>XClassHint</structname>
+structure to be used.
+    </para>
+  </listitem>
+  </varlistentry>
+</variablelist>
+</para>
+<para>
+<!-- .LP -->
+<!-- .eM -->
+The 
+<function>XSetWMProperties</function>
+convenience function provides a single programming interface 
+for setting those essential window properties that are used 
+for communicating with other clients (particularly window and session
+managers).
+</para>
+<para>
+<!-- .LP -->
+If the window_name argument is non-NULL, 
+<function>XSetWMProperties</function>
+calls
+<function>XSetWMName</function>,
+which, in turn, sets the <property>WM_NAME</property> property
+(see <link linkend="Setting_and_Reading_the_WM_NAME_Property">section 14.1.4</link>).
+If the icon_name argument is non-NULL,
+<function>XSetWMProperties</function>
+calls
+<function>XSetWMIconName</function>,
+which sets the <property>WM_ICON_NAME</property> property
+(see <link linkend="Setting_and_Reading_the_WM_ICON_NAME_Property">section 14.1.5</link>).
+If the argv argument is non-NULL, 
+<function>XSetWMProperties</function>
+calls
+<function>XSetCommand</function>,
+which sets the <property>WM_COMMAND</property> property
+(see <link linkend="Setting_and_Reading_the_WM_COMMAND_Property">section 14.2.1</link>).
+Note that an argc of zero is allowed to indicate a zero-length command.
+Note also that the hostname of this machine is stored using
+<function>XSetWMClientMachine</function>
+(see <link linkend="Setting_and_Reading_the_WM_CLIENT_MACHINE_Property">section 14.2.2</link>).
+</para>
+<para>
+<!-- .LP -->
+If the normal_hints argument is non-NULL, 
+<function>XSetWMProperties</function>
+calls
+<function>XSetWMNormalHints</function>,
+which sets the <property>WM_NORMAL_HINTS</property> property
+(see <link linkend="Setting_and_Reading_the_WM_NORMAL_HINTS_Property">section 14.1.7</link>).
+If the wm_hints argument is non-NULL, 
+<function>XSetWMProperties</function>
+calls
+<function>XSetWMHints</function>,
+which sets the <property>WM_HINTS</property> property
+(see <link linkend="Setting_and_Reading_the_WM_HINTS_Property">section 14.1.6</link>).
+</para>
+<para>
+<!-- .LP -->
+If the class_hints argument is non-NULL, 
+<function>XSetWMProperties</function>
+calls
+<function>XSetClassHint</function>,
+which sets the <property>WM_CLASS</property> property
+(see <link linkend="Setting_and_Reading_the_WM_CLASS_Property">section 14.1.8</link>).
+If the res_name member in the
+<structname>XClassHint</structname>
+structure is set to the NULL pointer and the RESOURCE_NAME environment 
+variable is set, 
+then the value of the environment variable is substituted for res_name.
+If the res_name member is NULL, 
+the environment variable is not set, 
+and argv and argv[0] are set, 
+then the value of argv[0], stripped of
+any directory prefixes, is substituted for res_name.
+</para>
+<para>
+<!-- .LP -->
+<function>XSetWMProperties</function>
+can generate
+<errorname>BadAlloc</errorname>
+and
+<errorname>BadWindow</errorname>
+errors.
+</para>
+</sect2>
+</sect1>
+<sect1 id="Client_to_Session_Manager_Communication">
+<title>Client to Session Manager Communication</title>
+<!-- .XS -->
+<!-- (SN Client to Session Manager Communication -->
+<!-- .XE -->
+<para>
+<!-- .LP -->
+This section discusses how to:
+</para>
+<itemizedlist>
+  <listitem>
+    <para>
+Set and read the <property>WM_COMMAND</property> property
+    </para>
+  </listitem>
+  <listitem>
+    <para>
+Set and read the <property>WM_CLIENT_MACHINE</property> property
+    </para>
+  </listitem>
+</itemizedlist>
+<sect2 id="Setting_and_Reading_the_WM_COMMAND_Property">
+<title>Setting and Reading the WM_COMMAND Property</title>
+<!-- .XS -->
+<!-- (SN Setting and Reading the WM_COMMAND Property -->
+<!-- .XE -->
+<para>
+<!-- .LP -->
+Xlib provides functions that you can use to set and read
+the <property>WM_COMMAND</property> property for a given window.
+<!-- .sp -->
+</para>
+<para>
+<!-- .LP -->
+To set a window's <property>WM_COMMAND</property> property, use
+<function>XSetCommand</function>.
+<indexterm significance="preferred"><primary>XSetCommand</primary></indexterm>
+<!-- .sM -->
+<funcsynopsis id='xsetcommand'>
+<funcprototype>
+  <funcdef><function>XSetCommand</function></funcdef>
+  <paramdef>Display<parameter> *display</parameter></paramdef>
+  <paramdef>Window<parameter> w</parameter></paramdef>
+  <paramdef>char<parameter> **argv</parameter></paramdef>
+  <paramdef>int<parameter> argc</parameter></paramdef>
+</funcprototype>
+</funcsynopsis>
+<!-- .FN -->
+<variablelist>
+  <varlistentry>
+    <term>
+      <emphasis remap='I'>display</emphasis>
+    </term>
+    <listitem>
+      <para>
+Specifies the connection to the X server.
+      </para>
+    </listitem>
+  </varlistentry>
+  <varlistentry>
+    <term>
+      <emphasis remap='I'>w</emphasis>
+    </term>
+    <listitem>
+      <para>
+Specifies the window.
+      </para>
+    </listitem>
+  </varlistentry>
+  <varlistentry>
+    <term>
+      <emphasis remap='I'>argv</emphasis>
+    </term>
+    <listitem>
+      <para>
+Specifies the application's argument list.
+      </para>
+    </listitem>
+  </varlistentry>
+  <varlistentry>
+    <term>
+      <emphasis remap='I'>argc</emphasis>
+    </term>
+    <listitem>
+      <para>
+Specifies the number of arguments.
+    </para>
+  </listitem>
+  </varlistentry>
+</variablelist>
+</para>
+<para>
+<!-- .LP -->
+<!-- .eM -->
+The
+<function>XSetCommand</function>
+function sets the command and arguments used to invoke the
+application.
+(Typically, argv is the argv array of your main program.)
+If the strings are not in the Host Portable Character Encoding,
+the result is implementation-dependent.
+</para>
+<para>
+<!-- .LP -->
+<function>XSetCommand</function>
+can generate
+<errorname>BadAlloc</errorname>
+and
+<errorname>BadWindow</errorname>
+errors.
+<!-- .sp -->
+</para>
+<para>
+<!-- .LP -->
+To read a window's <property>WM_COMMAND</property> property, use
+<function>XGetCommand</function>.
+<indexterm significance="preferred"><primary>XGetCommand</primary></indexterm>
+<!-- .sM -->
+<funcsynopsis id='xgetcommand'>
+<funcprototype>
+  <funcdef>Status <function>XGetCommand</function></funcdef>
+  <paramdef>Display<parameter> *display</parameter></paramdef>
+  <paramdef>Window<parameter> w</parameter></paramdef>
+  <paramdef>char<parameter> ***argv_return</parameter></paramdef>
+  <paramdef>int<parameter> *argc_return</parameter></paramdef>
+</funcprototype>
+</funcsynopsis>
+<!-- .FN -->
+<variablelist>
+  <varlistentry>
+    <term>
+      <emphasis remap='I'>display</emphasis>
+    </term>
+    <listitem>
+      <para>
+Specifies the connection to the X server.
+      </para>
+    </listitem>
+  </varlistentry>
+  <varlistentry>
+    <term>
+      <emphasis remap='I'>w</emphasis>
+    </term>
+    <listitem>
+      <para>
+Specifies the window.
+      </para>
+    </listitem>
+  </varlistentry>
+  <varlistentry>
+    <term>
+      <emphasis remap='I'>argv_return</emphasis>
+    </term>
+    <listitem>
+      <para>
+Returns the application's argument list.
+      </para>
+    </listitem>
+  </varlistentry>
+  <varlistentry>
+    <term>
+      <emphasis remap='I'>argc_return</emphasis>
+    </term>
+    <listitem>
+      <para>
+Returns the number of arguments returned.
+    </para>
+  </listitem>
+  </varlistentry>
+</variablelist>
+</para>
+<para>
+<!-- .LP -->
+<!-- .eM -->
+The 
+<function>XGetCommand</function>
+function reads the <property>WM_COMMAND</property> property from the specified window 
+and returns a string list.
+If the <property>WM_COMMAND</property> property exists, 
+it is of type STRING and format 8.
+If sufficient memory can be allocated to contain the string list, 
+<function>XGetCommand</function>
+fills in the argv_return and argc_return arguments
+and returns a nonzero status.
+Otherwise, it returns a zero status.
+If the data returned by the server is in the Latin Portable Character Encoding,
+then the returned strings are in the Host Portable Character Encoding.
+Otherwise, the result is implementation-dependent.
+To free the memory allocated to the string list, use
+<function>XFreeStringList</function>.
+</para>
+</sect2>
+<sect2 id="Setting_and_Reading_the_WM_CLIENT_MACHINE_Property">
+<title>Setting and Reading the WM_CLIENT_MACHINE Property</title>
+<!-- .XS -->
+<!-- (SN Setting and Reading the WM_CLIENT_MACHINE Property -->
+<!-- .XE -->
+<para>
+<!-- .LP -->
+Xlib provides functions that you can use to set and read 
+the <property>WM_CLIENT_MACHINE</property> property for a given window.
+<!-- .sp -->
+</para>
+<para>
+<!-- .LP -->
+To set a window's <property>WM_CLIENT_MACHINE</property> property, use
+<function>XSetWMClientMachine</function>.
+<indexterm significance="preferred"><primary>XSetWMClientMachine</primary></indexterm>
+<!-- .sM -->
+<funcsynopsis id='xsetwmclientmachine'>
+<funcprototype>
+  <funcdef>void <function>XSetWMClientMachine</function></funcdef>
+  <paramdef>Display<parameter> *display</parameter></paramdef>
+  <paramdef>Window<parameter> w</parameter></paramdef>
+  <paramdef>XTextProperty<parameter> *text_prop</parameter></paramdef>
+</funcprototype>
+</funcsynopsis>
+<!-- .FN -->
+<variablelist>
+  <varlistentry>
+    <term>
+      <emphasis remap='I'>display</emphasis>
+    </term>
+    <listitem>
+      <para>
+Specifies the connection to the X server.
+      </para>
+    </listitem>
+  </varlistentry>
+  <varlistentry>
+    <term>
+      <emphasis remap='I'>w</emphasis>
+    </term>
+    <listitem>
+      <para>
+Specifies the window.
+      </para>
+    </listitem>
+  </varlistentry>
+  <varlistentry>
+    <term>
+      <emphasis remap='I'>text_prop</emphasis>
+    </term>
+    <listitem>
+      <para>
+Specifies the
+<structname>XTextProperty</structname>
+structure to be used.
+    </para>
+  </listitem>
+  </varlistentry>
+</variablelist>
+</para>
+<para>
+<!-- .LP -->
+<!-- .eM -->
+The
+<function>XSetWMClientMachine</function>
+convenience function calls
+<function>XSetTextProperty</function>
+to set the <property>WM_CLIENT_MACHINE</property> property.
+<!-- .sp -->
+</para>
+<para>
+<!-- .LP -->
+To read a window's <property>WM_CLIENT_MACHINE</property> property, use
+<function>XGetWMClientMachine</function>.
+<indexterm significance="preferred"><primary>XGetWMClientMachine</primary></indexterm>
+<!-- .sM -->
+<funcsynopsis id='xgetwmclientmachine'>
+<funcprototype>
+  <funcdef>Status <function>XGetWMClientMachine</function></funcdef>
+  <paramdef>Display<parameter> *display</parameter></paramdef>
+  <paramdef>Window<parameter> w</parameter></paramdef>
+  <paramdef>XTextProperty<parameter> *text_prop_return</parameter></paramdef>
+</funcprototype>
+</funcsynopsis>
+<!-- .FN -->
+<variablelist>
+  <varlistentry>
+    <term>
+      <emphasis remap='I'>display</emphasis>
+    </term>
+    <listitem>
+      <para>
+Specifies the connection to the X server.
+      </para>
+    </listitem>
+  </varlistentry>
+  <varlistentry>
+    <term>
+      <emphasis remap='I'>w</emphasis>
+    </term>
+    <listitem>
+      <para>
+Specifies the window.
+      </para>
+    </listitem>
+  </varlistentry>
+  <varlistentry>
+    <term>
+      <emphasis remap='I'>text_prop_return</emphasis>
+    </term>
+    <listitem>
+      <para>
+Returns the
+<structname>XTextProperty</structname>
+structure.
+    </para>
+  </listitem>
+  </varlistentry>
+</variablelist>
+</para>
+<para>
+<!-- .LP -->
+<!-- .eM -->
+The
+<function>XGetWMClientMachine</function>
+convenience function performs an 
+<function>XGetTextProperty</function>
+on the <property>WM_CLIENT_MACHINE</property> property.
+It returns a nonzero status on success;
+otherwise, it returns a zero status.
+</para>
+</sect2>
+</sect1>
+<sect1 id="Standard_Colormaps">
+<title>Standard Colormaps</title>
+<!-- .XS -->
+<!-- (SN Standard Colormaps  -->
+<!-- .XE -->
+<para>
+<!-- .LP -->
+Applications with color palettes, smooth-shaded drawings, or digitized
+images demand large numbers of colors.  
+In addition, these applications often require an efficient mapping 
+from color triples to pixel values that display the appropriate colors.
+</para>
+<para>
+<!-- .LP -->
+As an example, consider a three-dimensional display program that wants 
+to draw a smoothly shaded sphere.  
+At each pixel in the image of the sphere, 
+the program computes the intensity and color of light
+reflected back to the viewer.  
+The result of each computation is a triple of red, green, and blue (<acronym>RGB</acronym>)
+coefficients in the range 0.0 to 1.0.  
+To draw the sphere, the program needs a colormap that provides a
+large range of uniformly distributed colors.  
+The colormap should be arranged so that the program can
+convert its <acronym>RGB</acronym> triples into pixel values very quickly,
+because drawing the entire sphere requires many such
+conversions.
+</para>
+<para>
+<!-- .LP -->
+On many current workstations,
+the display is limited to 256 or fewer colors.  
+Applications must allocate colors carefully, 
+not only to make sure they cover the entire range they need 
+but also to make use of as many of the available colors as possible.
+On a typical X display, 
+many applications are active at once.
+Most workstations have only one hardware look-up table for colors,
+so only one application colormap can be installed at a given time.
+The application using the installed colormap is displayed correctly, 
+and the other applications go technicolor and are
+displayed with false colors.
+</para>
+<para>
+<!-- .LP -->
+As another example, consider a user who is running an 
+image processing program to display earth-resources data.  
+The image processing program needs a colormap set up with 8 reds, 
+8 greens, and 4 blues, for a total of 256 colors.
+Because some colors are already in use in the default colormap, 
+the image processing program allocates and installs a new colormap.
+</para>
+<para>
+<!-- .LP -->
+The user decides to alter some of the colors in the image
+by invoking a color palette program to mix and choose colors.
+The color palette program also needs a
+colormap with eight reds, eight greens, and four blues, so just like
+the image processing program, it must allocate and
+install a new colormap.
+</para>
+<para>
+<!-- .LP -->
+Because only one colormap can be installed at a time,
+the color palette may be displayed incorrectly
+whenever the image processing program is active.
+Conversely, whenever the palette program is active, 
+the image may be displayed incorrectly.  
+The user can never match or compare colors in the palette and image.
+Contention for colormap resources can be reduced if applications
+with similar color needs share colormaps.
+</para>
+<para>
+<!-- .LP -->
+The image processing program and the color palette program 
+could share the same colormap if there existed a convention that described
+how the colormap was set up.  
+Whenever either program was active, 
+both would be displayed correctly.
+</para>
+<para>
+<!-- .LP -->
+The standard colormap properties define a set of commonly used
+colormaps.  
+Applications that share these colormaps and conventions display 
+true colors more often and provide a better interface to the user.
+</para>
+<para>
+<!-- .LP -->
+Standard colormaps allow applications to share commonly used color
+resources.  
+This allows many applications to be displayed in true colors
+simultaneously, even when each application needs an entirely filled
+colormap.
+</para>
+<para>
+<!-- .LP -->
+Several standard colormaps are described in this section.
+Usually, a window manager creates these colormaps.
+Applications should use the standard colormaps if they already exist.
+<!-- .sp -->
+</para>
+<para>
+<!-- .LP -->
+To allocate an
+<structname>XStandardColormap</structname>
+structure, use
+<function>XAllocStandardColormap</function>.
+</para>
+
+<para>
+XStandardColormap *XAllocStandardColormap()
+</para>
+<para>
+<!-- .LP -->
+<!-- .eM -->
+The
+<function>XAllocStandardColormap</function>
+function allocates and returns a pointer to an
+<structname>XStandardColormap</structname>
+structure.
+Note that all fields in the
+<structname>XStandardColormap</structname>
+structure are initially set to zero.
+If insufficient memory is available, 
+<function>XAllocStandardColormap</function>
+returns NULL.
+To free the memory allocated to this structure,
+use
+<function>XFree</function>.
+</para>
+<para>
+<!-- .LP -->
+The 
+<structname>XStandardColormap</structname>
+structure contains:
+</para>
+<literallayout class="monospaced">
+/* Hints */
+
+#define       ReeaseByFreeingColormap  ((XID)1L)
+
+/* Values */
+
+typedef struct {
+	Colormap colormap;
+	unsigned long red_max;
+	unsigned long red_mult;
+	unsigned long green_max;
+	unsigned long green_mult;
+	unsigned long blue_max;
+	unsigned long blue_mult;
+	unsigned long base_pixel;
+	VisualID visualid;
+	XID killid;
+} XStandardColormap;
+</literallayout>
+
+<para>
+<!-- .LP -->
+<!-- .eM -->
+The colormap member is the colormap created by the
+<function>XCreateColormap</function>
+function.
+The red_max, green_max, and blue_max members give the maximum
+red, green, and blue values, respectively.  
+Each color coefficient ranges from zero to its max, inclusive.  
+For example,
+a common colormap allocation is 3/3/2 (3 planes for red, 3
+planes for green, and 2 planes for blue).  
+This colormap would have red_max = 7, green_max = 7, 
+and blue_max = 3.  
+An alternate allocation that uses only 216 colors is red_max = 5, 
+green_max = 5, and blue_max = 5.
+</para>
+<para>
+<!-- .LP -->
+The red_mult, green_mult, and blue_mult members give the
+scale factors used to compose a full pixel value. 
+(See the discussion of the base_pixel members for further information.)
+For a 3/3/2 allocation, red_mult might be 32,
+green_mult might be 4, and blue_mult might be 1.  
+For a 6-colors-each allocation, red_mult might be 36, 
+green_mult might be 6, and blue_mult might be 1.
+</para>
+<para>
+<!-- .LP -->
+The base_pixel member gives the base pixel value used to
+compose a full pixel value.  
+Usually, the base_pixel is obtained from a call to the 
+<function>XAllocColorPlanes</function>
+function.  
+Given integer red, green, and blue coefficients in their appropriate 
+ranges, one then can compute a corresponding pixel value by
+using the following expression:
+</para>
+<para>
+<!-- .LP -->
+<literallayout class="monospaced">
+<!-- .TA .5i 1.5i -->
+<!-- .ta .5i 1.5i -->
+(r * red_mult + g * green_mult + b * blue_mult + base_pixel) &amp; 0xFFFFFFFF
+</literallayout>
+</para>
+<para>
+<!-- .LP -->
+For 
+<symbol>GrayScale</symbol>
+colormaps, 
+only the colormap, red_max, red_mult, 
+and base_pixel members are defined. 
+The other members are ignored.  
+To compute a 
+<symbol>GrayScale</symbol>
+pixel value, use the following expression:
+</para>
+<para>
+<!-- .LP -->
+<literallayout class="monospaced">
+<!-- .TA .5i 1.5i -->
+<!-- .ta .5i 1.5i -->
+(gray * red_mult + base_pixel) &amp; 0xFFFFFFFF
+</literallayout>
+</para>
+<para>
+<!-- .LP -->
+Negative multipliers can be represented by converting the 2's
+complement representation of the multiplier into an unsigned long and
+storing the result in the appropriate _mult field.
+The step of masking by 0xFFFFFFFF effectively converts the resulting
+positive multiplier into a negative one.
+The masking step will take place automatically on many machine architectures,
+depending on the size of the integer type used to do the computation.
+</para>
+<para>
+<!-- .LP -->
+The visualid member gives the ID number of the visual from which the
+colormap was created.
+The killid member gives a resource ID that indicates whether
+the cells held by this standard colormap are to be released 
+by freeing the colormap ID or by calling the
+<function>XKillClient</function>
+function on the indicated resource.
+(Note that this method is necessary for allocating out of an existing colormap.)
+</para>
+<para>
+<!-- .LP -->
+The properties containing the 
+<structname>XStandardColormap</structname>
+information have 
+the type RGB_COLOR_MAP.
+</para>
+<para>
+<!-- .LP -->
+The remainder of this section discusses standard colormap properties and atoms
+as well as how to manipulate standard colormaps.
+</para>
+<sect2 id="Standard_Colormap_Properties_and_Atoms">
+<title>Standard Colormap Properties and Atoms</title>
+<!-- .XS -->
+<!-- (SN Standard Colormap Properties and Atoms  -->
+<!-- .XE -->
+<para>
+<!-- .LP -->
+<indexterm><primary>Standard Colormaps</primary></indexterm>
+<indexterm><primary>Colormaps</primary><secondary>standard</secondary></indexterm>
+Several standard colormaps are available.  
+Each standard colormap is defined by a property, 
+and each such property is identified by an atom.  
+The following list names the atoms and describes the colormap
+associated with each one.
+The
+<filename class="headerfile">&lt;X11/Xatom.h&gt;</filename>
+<indexterm type="file"><primary><filename class="headerfile">X11/Xatom.h</filename></primary></indexterm>
+<indexterm><primary>Files</primary><secondary><filename class="headerfile">&lt;X11/Xatom.h&gt;</filename></secondary></indexterm>
+<indexterm><primary>Headers</primary><secondary><filename class="headerfile">&lt;X11/Xatom.h&gt;</filename></secondary></indexterm>
+header file contains the definitions for each of the following atoms,
+which are prefixed with XA_.
+</para>
+
+
+
+<variablelist>
+  <varlistentry>
+    <term>RGB_DEFAULT_MAP</term>
+    <listitem>
+      <para>
+This atom names a property.
+The value of the property is an array of
+<structname>XStandardColormap</structname>
+structures.
+Each entry in the array describes an <acronym>RGB</acronym> subset of the default color
+map for the Visual specified by visual_id.
+      </para>
+      <para>
+Some applications only need a few <acronym>RGB</acronym> colors and
+may be able to allocate them from the system default colormap.
+This is the ideal situation because the fewer colormaps that are
+active in the system the more applications are displayed
+with correct colors at all times.
+      </para>
+      <para>
+A typical allocation for the RGB_DEFAULT_MAP on 8-plane displays
+is 6 reds, 6 greens, and 6 blues.  
+This gives 216 uniformly distributed colors 
+(6 intensities of 36 different hues) and still leaves 40 elements 
+of a 256-element colormap available for special-purpose colors 
+for text, borders, and so on.
+      </para>
+    </listitem>
+  </varlistentry>
+  <varlistentry>
+    <term>RGB_BEST_MAP</term>
+    <listitem>
+      <para>
+This atom names a property.  The value of the property is an 
+<structname>XStandardColormap</structname>.
+      </para>
+      <para>
+The property defines the best <acronym>RGB</acronym> colormap available on
+the screen.
+(Of course, this is a subjective evaluation.)
+Many image processing and three-dimensional applications need to
+use all available colormap cells and to distribute as many
+perceptually distinct colors as possible over those cells.
+This implies that there may be more green values available than
+red, as well as more green or red than blue.
+      </para>
+      <para>
+For an 8-plane 
+<symbol>PseudoColor</symbol>
+visual, 
+RGB_BEST_MAP is likely to be a 3/3/2 allocation.  
+For a 24-plane 
+<symbol>DirectColor</symbol>
+visual, 
+RGB_BEST_MAP is normally an 8/8/8 allocation.  
+      </para>
+    </listitem>
+  </varlistentry>
+  <varlistentry>
+    <term>RGB_RED_MAP,RGB_GREEN_MAP,RGB_BLUE_MAP</term>
+    <listitem>
+      <para>
+These atoms name properties.
+The value of each property is an
+<structname>XStandardColormap</structname>.
+      </para>
+      <para>
+The properties define all-red, all-green, and all-blue
+colormaps, respectively.  
+These maps are used by applications that want to make color-separated 
+images.  
+For example, a user might generate a full-color image 
+on an 8-plane display both by rendering an image three times 
+(once with high color resolution in red, once with green, 
+and once with blue) and by multiply exposing a single frame in a camera.
+      </para>
+    </listitem>
+  </varlistentry>
+  <varlistentry> 
+    <term>RGB_GRAY_MAP</term>
+    <listitem>
+      <para>
+This atom names a property.
+The value of the property is an 
+<structname>XStandardColormap</structname>.
+      </para>
+      <para>
+The property describes the best 
+<symbol>GrayScale</symbol>
+colormap available on the screen.  
+As previously mentioned, 
+only the colormap, red_max, red_mult, and base_pixel members of the
+<structname>XStandardColormap</structname>
+structure are used for 
+<symbol>GrayScale</symbol>
+colormaps.
+      </para>
+    </listitem>
+  </varlistentry>
+</variablelist>
+
+</sect2>
+
+<sect2 id="Setting_and_Obtaining_Standard_Colormaps">
+<title>Setting and Obtaining Standard Colormaps</title>
+<!-- .XS -->
+<!-- (SN Setting and Obtaining Standard Colormaps -->
+<!-- .XE -->
+<para>
+<!-- .LP -->
+Xlib provides functions that you can use to set and obtain an
+<structname>XStandardColormap</structname>
+structure.
+<!-- .sp -->
+</para>
+<para>
+<!-- .LP -->
+To set an
+<structname>XStandardColormap</structname>
+structure, use
+<function>XSetRGBColormaps</function>.
+<indexterm significance="preferred"><primary>XSetRGBColormaps</primary></indexterm>
+<!-- .sM -->
+<funcsynopsis id='xsetrgbcolormaps'>
+<funcprototype>
+  <funcdef>void <function>XSetRGBColormaps</function></funcdef>
+  <paramdef>Display<parameter> *display</parameter></paramdef>
+  <paramdef>Window<parameter> w</parameter></paramdef>
+  <paramdef>XStandardColormap<parameter> *std_colormap</parameter></paramdef>
+  <paramdef>int<parameter> count</parameter></paramdef>
+  <paramdef>Atom<parameter> property</parameter></paramdef>
+</funcprototype>
+</funcsynopsis>
+<!-- .FN -->
+<variablelist>
+  <varlistentry>
+    <term>
+      <emphasis remap='I'>display</emphasis>
+    </term>
+    <listitem>
+      <para>
+Specifies the connection to the X server.
+      </para>
+    </listitem>
+  </varlistentry>
+  <varlistentry>
+    <term>
+      <emphasis remap='I'>w</emphasis>
+    </term>
+    <listitem>
+      <para>
+Specifies the window.
+      </para>
+    </listitem>
+  </varlistentry>
+  <varlistentry>
+    <term>
+      <emphasis remap='I'>std_colormap</emphasis>
+    </term>
+    <listitem>
+      <para>
+Specifies the
+<structname>XStandardColormap</structname>
+structure to be used.
+<!-- .ds Cn colormaps -->
+      </para>
+    </listitem>
+  </varlistentry>
+  <varlistentry>
+    <term>
+      <emphasis remap='I'>count</emphasis>
+    </term>
+    <listitem>
+      <para>
+Specifies the number of (Cn.
+      </para>
+    </listitem>
+  </varlistentry>
+  <varlistentry>
+    <term>
+      <emphasis remap='I'>property</emphasis>
+    </term>
+    <listitem>
+      <para>
+Specifies the property name.
+    </para>
+  </listitem>
+  </varlistentry>
+</variablelist>
+</para>
+<para>
+<!-- .LP -->
+<!-- .eM -->
+The 
+<function>XSetRGBColormaps</function>
+function replaces the <acronym>RGB</acronym> colormap definition in the specified property 
+on the named window.
+If the property does not already exist,
+<function>XSetRGBColormaps</function>
+sets the <acronym>RGB</acronym> colormap definition in the specified property
+on the named window.
+The property is stored with a type of RGB_COLOR_MAP and a format of 32.
+Note that it is the caller's responsibility to honor the <acronym>ICCCM</acronym>
+restriction that only RGB_DEFAULT_MAP contain more than one definition.
+</para>
+<para>
+<!-- .LP -->
+The
+<function>XSetRGBColormaps</function>
+function usually is only used by window or session managers.
+To create a standard colormap, 
+follow this procedure:
+</para>
+<itemizedlist>
+  <listitem>
+    <para>
+Open a new connection to the same server.
+    </para>
+  </listitem>
+  <listitem>
+    <para>
+Grab the server.
+    </para>
+  </listitem>
+  <listitem>
+    <para>
+See if the property is on the property list of the root window for the screen.
+    </para>
+  </listitem>
+  <listitem>
+    <para>
+If the desired property is not present:
+<!-- .RS -->
+    </para>
+  </listitem>
+  <listitem>
+    <para>
+Create a colormap (unless you are using the default colormap of the screen).
+    </para>
+  </listitem>
+  <listitem>
+    <para>
+Determine the color characteristics of the visual.
+    </para>
+  </listitem>
+  <listitem>
+    <para>
+Allocate cells in the colormap (or create it with
+<symbol>AllocAll</symbol>).
+    </para>
+  </listitem>
+  <listitem>
+    <para>
+Call 
+<function>XStoreColors</function>
+to store appropriate color values in the colormap.
+    </para>
+  </listitem>
+  <listitem>
+    <para>
+Fill in the descriptive members in the 
+<structname>XStandardColormap</structname>
+structure.
+    </para>
+  </listitem>
+  <listitem>
+    <para>
+Attach the property to the root window.
+    </para>
+  </listitem>
+  <listitem>
+    <para>
+Use
+<function>XSetCloseDownMode</function>
+to make the resource permanent.
+<!-- .RE -->
+    </para>
+  </listitem>
+  <listitem>
+    <para>
+Ungrab the server.
+    </para>
+  </listitem>
+</itemizedlist>
+<para>
+<!-- .LP -->
+<function>XSetRGBColormaps</function>
+can generate
+<errorname>BadAlloc</errorname>,
+<errorname>BadAtom</errorname>,
+and
+<errorname>BadWindow</errorname>
+errors.
+<!-- .sp -->
+</para>
+<para>
+<!-- .LP -->
+To obtain the 
+<structname>XStandardColormap</structname>
+structure associated with the specified property, use
+<function>XGetRGBColormaps</function>.
+<indexterm significance="preferred"><primary>XGetRGBColormaps</primary></indexterm>
+<!-- .sM -->
+<funcsynopsis id='xgetrgbcolormaps'>
+<funcprototype>
+  <funcdef>Status <function>XGetRGBColormaps</function></funcdef>
+  <paramdef>Display<parameter> *display</parameter></paramdef>
+  <paramdef>Window<parameter> w</parameter></paramdef>
+  <paramdef>XStandardColormap<parameter> **std_colormap_return</parameter></paramdef>
+  <paramdef>int<parameter> *count_return</parameter></paramdef>
+  <paramdef>Atom<parameter> property</parameter></paramdef>
+</funcprototype>
+</funcsynopsis>
+<!-- .FN -->
+<variablelist>
+  <varlistentry>
+    <term>
+      <emphasis remap='I'>display</emphasis>
+    </term>
+    <listitem>
+      <para>
+Specifies the connection to the X server.
+      </para>
+    </listitem>
+  </varlistentry>
+  <varlistentry>
+    <term>
+      <emphasis remap='I'>w</emphasis>
+    </term>
+    <listitem>
+      <para>
+Specifies the window.
+      </para>
+    </listitem>
+  </varlistentry>
+  <varlistentry>
+    <term>
+      <emphasis remap='I'>std_colormap_return</emphasis>
+    </term>
+    <listitem>
+      <para>
+Returns the
+<structname>XStandardColormap</structname>
+structure.
+<!-- .ds Cn colormaps -->
+      </para>
+    </listitem>
+  </varlistentry>
+  <varlistentry>
+    <term>
+      <emphasis remap='I'>count_return</emphasis>
+    </term>
+    <listitem>
+      <para>
+Returns the number of (Cn.
+      </para>
+    </listitem>
+  </varlistentry>
+  <varlistentry>
+    <term>
+      <emphasis remap='I'>property</emphasis>
+    </term>
+    <listitem>
+      <para>
+Specifies the property name.
+    </para>
+  </listitem>
+  </varlistentry>
+</variablelist>
+</para>
+<para>
+<!-- .LP -->
+<!-- .eM -->
+The 
+<function>XGetRGBColormaps</function>
+function returns the <acronym>RGB</acronym> colormap definitions stored 
+in the specified property on the named window.
+If the property exists, is of type RGB_COLOR_MAP, is of format 32, 
+and is long enough to contain a colormap definition,
+<function>XGetRGBColormaps</function>
+allocates and fills in space for the returned colormaps
+and returns a nonzero status.
+If the visualid is not present, 
+<function>XGetRGBColormaps</function>
+assumes the default visual for the screen on which the window is located; 
+if the killid is not present, 
+<symbol>None</symbol>
+is assumed, which indicates that the resources cannot be released.
+Otherwise, 
+none of the fields are set, and 
+<function>XGetRGBColormaps</function>
+returns a zero status.
+Note that it is the caller's responsibility to honor the <acronym>ICCCM</acronym>
+restriction that only RGB_DEFAULT_MAP contain more than one definition.
+</para>
+<para>
+<!-- .LP -->
+<function>XGetRGBColormaps</function>
+can generate
+<errorname>BadAtom</errorname>
+and
+<errorname>BadWindow</errorname>
+errors.
+<!-- .bp -->
+
+</para>
+</sect2>
+</sect1>
+</chapter>