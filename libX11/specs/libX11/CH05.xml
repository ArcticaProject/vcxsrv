<<<<<<< HEAD
<?xml version="1.0" encoding="UTF-8" ?>
<!DOCTYPE chapter PUBLIC "-//OASIS//DTD DocBook XML V4.3//EN"
	  "http://www.oasis-open.org/docbook/xml/4.3/docbookx.dtd">
<chapter id="pixmap_and_cursor_functions">
<title>Pixmap and Cursor Functions</title>
<sect1 id="Creating_and_Freeing_Pixmaps">
<title>Creating and Freeing Pixmaps</title>
<!-- .XS -->
<!-- (SN Creating and Freeing Pixmaps -->
<!-- .XE -->
<para>
<!-- .LP -->
Pixmaps can only be used on the screen on which they were created.
Pixmaps are off-screen resources that are used for various operations,
such as defining cursors as tiling patterns 
or as the source for certain raster operations.
Most graphics requests can operate either on a window or on a pixmap.
A bitmap is a single bit-plane pixmap.
</para>
<para>
<!-- .LP -->
<!-- .sp -->
To create a pixmap of a given size, use
<function>XCreatePixmap</function>.
<indexterm significance="preferred"><primary>XCreatePixmap</primary></indexterm>
<!-- .sM -->
<funcsynopsis id='xcreatepixmap'>
<funcprototype>
  <funcdef>Pixmap <function>XCreatePixmap</function></funcdef>
  <paramdef>Display<parameter> *display</parameter></paramdef>
  <paramdef>Drawable<parameter> d</parameter></paramdef>
  <paramdef>unsignedintwidth,<parameter> height</parameter></paramdef>
  <paramdef>unsignedint<parameter> depth</parameter></paramdef>
</funcprototype>
</funcsynopsis>
<!-- .FN -->
<variablelist>
  <varlistentry>
    <term>
      <emphasis remap='I'>display</emphasis>
    </term>
    <listitem>
      <para>
Specifies the connection to the X server.
      </para>
    </listitem>
  </varlistentry>
  <varlistentry>
    <term>
      <emphasis remap='I'>d</emphasis>
    </term>
    <listitem>
      <para>
Specifies which screen the pixmap is created on. 
<!-- .ds Wh , which define the dimensions of the pixmap -->
      </para>
    </listitem>
  </varlistentry>
  <varlistentry>
    <term>
      <emphasis remap='I'>width</emphasis>
    </term>
    <listitem>
      <para>
<!-- .br -->
<!-- .ns -->
      </para>
    </listitem>
  </varlistentry>
  <varlistentry>
    <term>
      <emphasis remap='I'>height</emphasis>
    </term>
    <listitem>
      <para>
Specify the width and height(Wh.
      </para>
    </listitem>
  </varlistentry>
  <varlistentry>
    <term>
      <emphasis remap='I'>depth</emphasis>
    </term>
    <listitem>
      <para>
Specifies the depth of the pixmap.
    </para>
  </listitem>
  </varlistentry>
</variablelist>
</para>
<para>
<!-- .LP -->
<!-- .eM  -->
The
<function>XCreatePixmap</function>
function creates a pixmap of the width, height, and depth you specified
and returns a pixmap ID that identifies it.
It is valid to pass an 
<symbol>InputOnly</symbol>
window to the drawable argument.
The width and height arguments must be nonzero,
or a 
<errorname>BadValue</errorname>
error results.
The depth argument must be one of the depths supported by the screen
of the specified drawable,
or a
<errorname>BadValue</errorname>
error results.
</para>
<para>
<!-- .LP -->
The server uses the specified drawable to determine on which screen
to create the pixmap.
The pixmap can be used only on this screen
and only with other drawables of the same depth (see
<function>XCopyPlane</function>
for an exception to this rule).
The initial contents of the pixmap are undefined.
</para>
<para>
<!-- .LP -->
<function>XCreatePixmap</function>
can generate
<errorname>BadAlloc</errorname>,
<errorname>BadDrawable</errorname>,
and
<errorname>BadValue</errorname>
errors.
</para>
<para>
<!-- .LP -->
<!-- .sp -->
To free all storage associated with a specified pixmap, use
<function>XFreePixmap</function>.
<indexterm significance="preferred"><primary>XFreePixmap</primary></indexterm>
<!-- .sM -->
<funcsynopsis id='xfreepixmap'>
<funcprototype>
  <funcdef><function>XFreePixmap</function></funcdef>
  <paramdef>Display<parameter> *display</parameter></paramdef>
  <paramdef>Pixmap<parameter> pixmap</parameter></paramdef>
</funcprototype>
</funcsynopsis>
<!-- .FN	 -->
<variablelist>
  <varlistentry>
    <term>
      <emphasis remap='I'>display</emphasis>
    </term>
    <listitem>
      <para>
Specifies the connection to the X server.
      </para>
    </listitem>
  </varlistentry>
  <varlistentry>
    <term>
      <emphasis remap='I'>pixmap</emphasis>
    </term>
    <listitem>
      <para>
Specifies the pixmap.
    </para>
  </listitem>
  </varlistentry>
</variablelist>
</para>
<para>
<!-- .LP -->
<!-- .eM  -->
The
<function>XFreePixmap</function>
function first deletes the association between the pixmap ID and the pixmap.
Then, the X server frees the pixmap storage when there are no references to it.
The pixmap should never be referenced again.
</para>
<para>
<!-- .LP -->
<function>XFreePixmap</function>
can generate a
<errorname>BadPixmap</errorname>
error.
</para>
</sect1>
<sect1 id="Creating_Recoloring_and_Freeing_Cursors">
<title>Creating, Recoloring, and Freeing Cursors</title>
<!-- .XS -->
<!-- (SN Creating, Recoloring, and Freeing Cursors  -->
<!-- .XE -->
<para>
<!-- .LP -->
Each window can have a different cursor defined for it.
Whenever the pointer is in a visible window, 
it is set to the cursor defined for that window.
If no cursor was defined for that window, 
the cursor is the one defined for the parent window.
</para>
<para>
<!-- .LP -->
From X's perspective, 
a cursor consists of a cursor source, mask, colors, and a hotspot. 
The mask pixmap determines the shape of the cursor and must be a depth
of one.
The source pixmap must have a depth of one,
and the colors determine the colors of the source.
The hotspot defines the point on the cursor that is reported
when a pointer event occurs.
There may be limitations imposed by the hardware on
cursors as to size and whether a mask is implemented. 
<indexterm><primary>XQueryBestCursor</primary></indexterm>
<function>XQueryBestCursor</function>
can be used to find out what sizes are possible.
There is a standard font for creating cursors, but
Xlib provides functions that you can use to create cursors
from an arbitrary font or from bitmaps.
</para>
<para>
<!-- .LP -->
<!-- .sp -->
To create a cursor from the standard cursor font, use
<function>XCreateFontCursor</function>.
</para>
<para>
#include &lt;X11/cursorfont.h&gt;
</para>

<indexterm significance="preferred"><primary>XCreateFontCursor</primary></indexterm>
<!-- .sM -->
<funcsynopsis id='xcreatefontcursor'>
<funcprototype>
  <funcdef>Cursor <function>XCreateFontCursor</function></funcdef>
  <paramdef>Display<parameter> *display</parameter></paramdef>
  <paramdef>unsignedint<parameter> shape</parameter></paramdef>
</funcprototype>
</funcsynopsis>

<!-- .FN -->
<variablelist>
  <varlistentry>
    <term>
      <emphasis remap='I'>display</emphasis>
    </term>
    <listitem>
      <para>
Specifies the connection to the X server.
      </para>
    </listitem>
  </varlistentry>
  <varlistentry>
    <term>
      <emphasis remap='I'>shape</emphasis>
    </term>
    <listitem>
      <para>
Specifies the shape of the cursor.
    </para>
  </listitem>
  </varlistentry>
</variablelist>

<para>
<!-- .LP -->
<!-- .eM -->
X provides a set of standard cursor shapes in a special font named
cursor.
Applications are encouraged to use this interface for their cursors
because the font can be customized for the individual display type.
The shape argument specifies which glyph of the standard fonts
to use.
</para>
<para>
<!-- .LP -->
The hotspot comes from the information stored in the cursor font.
The initial colors of a cursor are a black foreground and a white
background (see
<function>XRecolorCursor</function>).
For further information about cursor shapes,
see <link linkend="x_font_cursors">appendix B</link>.
</para>
<para>
<!-- .LP -->
<function>XCreateFontCursor</function>
can generate
<errorname>BadAlloc</errorname>
and
<errorname>BadValue</errorname>
errors.
</para>
<para>
<!-- .LP -->
<!-- .sp -->
To create a cursor from font glyphs, use
<function>XCreateGlyphCursor</function>.
<indexterm significance="preferred"><primary>XCreateGlyphCursor</primary></indexterm>
<!-- .sM -->
<funcsynopsis id='xcreateglyphcursor'>
<funcprototype>
  <funcdef>Cursor <function>XCreateGlyphCursor</function></funcdef>
  <paramdef>Display<parameter> *display</parameter></paramdef>
  <paramdef>Fontsource_font,<parameter> mask_font</parameter></paramdef>
  <paramdef>unsignedintsource_char,<parameter> mask_char</parameter></paramdef>
  <paramdef>XColor<parameter> *foreground_color</parameter></paramdef>
  <paramdef>XColor<parameter> *background_color</parameter></paramdef>
</funcprototype>
</funcsynopsis>
<!-- .FN -->
<variablelist>
  <varlistentry>
    <term>
      <emphasis remap='I'>display</emphasis>
    </term>
    <listitem>
      <para>
Specifies the connection to the X server.
      </para>
    </listitem>
  </varlistentry>
  <varlistentry>
    <term>
      <emphasis remap='I'>source_font</emphasis>
    </term>
    <listitem>
      <para>
Specifies the font for the source glyph.
      </para>
    </listitem>
  </varlistentry>
  <varlistentry>
    <term>
      <emphasis remap='I'>mask_font</emphasis>
    </term>
    <listitem>
      <para>
Specifies the font for the mask glyph or
<symbol>None</symbol>.
      </para>
    </listitem>
  </varlistentry>
  <varlistentry>
    <term>
      <emphasis remap='I'>source_char</emphasis>
    </term>
    <listitem>
      <para>
Specifies the character glyph for the source.
      </para>
    </listitem>
  </varlistentry>
  <varlistentry>
    <term>
      <emphasis remap='I'>mask_char</emphasis>
    </term>
    <listitem>
      <para>
Specifies the glyph character for the mask. 
      </para>
    </listitem>
  </varlistentry>
  <varlistentry>
    <term>
      <emphasis remap='I'>foreground_color</emphasis>
    </term>
    <listitem>
      <para>
Specifies the <acronym>RGB</acronym> values for the foreground of the source. 
      </para>
    </listitem>
  </varlistentry>
  <varlistentry>
    <term>
      <emphasis remap='I'>background_color</emphasis>
    </term>
    <listitem>
      <para>
Specifies the <acronym>RGB</acronym> values for the background of the source.
    </para>
  </listitem>
  </varlistentry>
</variablelist>
</para>
<para>
<!-- .LP -->
<!-- .eM -->
The
<function>XCreateGlyphCursor</function>
function is similar to
<function>XCreatePixmapCursor</function>
except that the source and mask bitmaps are obtained from the specified 
font glyphs.
The source_char must be a defined glyph in source_font, 
or a
<errorname>BadValue</errorname>
error results.
If mask_font is given, 
mask_char must be a defined glyph in mask_font,
or a
<errorname>BadValue</errorname>
error results.
The mask_font and character are optional.
The origins of the source_char and mask_char (if defined) glyphs are
positioned coincidently and define the hotspot. 
The source_char and mask_char need not have the same bounding box metrics, 
and there is no restriction on the placement of the hotspot relative to the bounding
boxes. 
If no mask_char is given, all pixels of the source are displayed.
You can free the fonts immediately by calling
<function>XFreeFont</function>
if no further explicit references to them are to be made. 
</para>
<para>
<!-- .LP -->
For 2-byte matrix fonts, 
the 16-bit value should be formed with the byte1
member in the most significant byte and the byte2 member in the 
least significant byte.
</para>
<para>
<!-- .LP -->
<function>XCreateGlyphCursor</function>
can generate
<errorname>BadAlloc</errorname>,
<errorname>BadFont</errorname>,
and
<errorname>BadValue</errorname>
errors.
</para>
<para>
<!-- .LP -->
<!-- .sp -->
To create a cursor from two bitmaps,
use
<function>XCreatePixmapCursor</function>.
<indexterm significance="preferred"><primary>XCreatePixmapCursor</primary></indexterm>
<!-- .sM -->
<funcsynopsis id='xcreatepixmapcursor'>
<funcprototype>
  <funcdef>Cursor <function>XCreatePixmapCursor</function></funcdef>
  <paramdef>Display<parameter> *display</parameter></paramdef>
  <paramdef>Pixmap<parameter> source</parameter></paramdef>
  <paramdef>Pixmap<parameter> mask</parameter></paramdef>
  <paramdef>XColor<parameter> *foreground_color</parameter></paramdef>
  <paramdef>XColor<parameter> *background_color</parameter></paramdef>
  <paramdef>unsignedintx,<parameter> y</parameter></paramdef>
</funcprototype>
</funcsynopsis>
<!-- .FN -->
<variablelist>
  <varlistentry>
    <term>
      <emphasis remap='I'>display</emphasis>
    </term>
    <listitem>
      <para>
Specifies the connection to the X server.
      </para>
    </listitem>
  </varlistentry>
  <varlistentry>
    <term>
      <emphasis remap='I'>source</emphasis>
    </term>
    <listitem>
      <para>
Specifies the shape of the source cursor.
<!-- .\" *** JIM: NEED TO CHECK THIS. *** -->
      </para>
    </listitem>
  </varlistentry>
  <varlistentry>
    <term>
      <emphasis remap='I'>mask</emphasis>
    </term>
    <listitem>
      <para>
Specifies the cursor's source bits to be displayed or
<symbol>None</symbol>.
      </para>
    </listitem>
  </varlistentry>
  <varlistentry>
    <term>
      <emphasis remap='I'>foreground_color</emphasis>
    </term>
    <listitem>
      <para>
Specifies the <acronym>RGB</acronym> values for the foreground of the source. 
      </para>
    </listitem>
  </varlistentry>
  <varlistentry>
    <term>
      <emphasis remap='I'>background_color</emphasis>
    </term>
    <listitem>
      <para>
Specifies the <acronym>RGB</acronym> values for the background of the source.
<!-- .ds Xy , which indicate the hotspot relative to the source's origin -->
      </para>
    </listitem>
  </varlistentry>
  <varlistentry>
    <term>
      <emphasis remap='I'>x</emphasis>
    </term>
    <listitem>
      <para>
<!-- .br -->
<!-- .ns -->
      </para>
    </listitem>
  </varlistentry>
  <varlistentry>
    <term>
      <emphasis remap='I'>y</emphasis>
    </term>
    <listitem>
      <para>
Specify the x and y coordinates(Xy.
    </para>
  </listitem>
  </varlistentry>
</variablelist>
</para>
<para>
<!-- .LP -->
<!-- .eM -->
The
<function>XCreatePixmapCursor</function>
function creates a cursor and returns the cursor ID associated with it.
The foreground and background <acronym>RGB</acronym> values must be specified using
foreground_color and background_color,
even if the X server only has a
<symbol>StaticGray</symbol>
or
<symbol>GrayScale</symbol>
screen.
The foreground color is used for the pixels set to 1 in the
source, and the background color is used for the pixels set to 0.
Both source and mask, if specified, must have depth one (or a 
<errorname>BadMatch</errorname>
error results) but can have any root.
The mask argument defines the shape of the cursor.
The pixels set to 1 in the mask define which source pixels are displayed,
and the pixels set to 0 define which pixels are ignored.
If no mask is given, 
all pixels of the source are displayed.
The mask, if present, must be the same size as the pixmap defined by the 
source argument, or a
<errorname>BadMatch</errorname>
error results.
The hotspot must be a point within the source,
or a
<errorname>BadMatch</errorname>
error results.
</para>
<para>
<!-- .LP -->
The components of the cursor can be transformed arbitrarily to meet
display limitations.
The pixmaps can be freed immediately if no further explicit references
to them are to be made.
Subsequent drawing in the source or mask pixmap has an undefined effect on the
cursor.
The X server might or might not make a copy of the pixmap.
</para>
<para>
<!-- .LP -->
<function>XCreatePixmapCursor</function>
can generate
<errorname>BadAlloc</errorname>
and
<errorname>BadPixmap</errorname>
errors.
</para>
<para>
<!-- .LP -->
<!-- .sp -->
To determine useful cursor sizes, use
<function>XQueryBestCursor</function>.
<indexterm significance="preferred"><primary>XQueryBestCursor</primary></indexterm>
<!-- .sM -->
<funcsynopsis id='xquerybestcursor'>
<funcprototype>
  <funcdef>Status <function>XQueryBestCursor</function></funcdef>
  <paramdef>Display<parameter> *display</parameter></paramdef>
  <paramdef>Drawable<parameter> d</parameter></paramdef>
  <paramdef>unsignedintwidth,<parameter> height</parameter></paramdef>
  <paramdef>unsignedint*width_return,<parameter> *height_return</parameter></paramdef>
</funcprototype>
</funcsynopsis>
<!-- .FN -->
<variablelist>
  <varlistentry>
    <term>
      <emphasis remap='I'>display</emphasis>
    </term>
    <listitem>
      <para>
Specifies the connection to the X server.
<!-- .ds Dr , which indicates the screen -->
      </para>
    </listitem>
  </varlistentry>
  <varlistentry>
    <term>
      <emphasis remap='I'>d</emphasis>
    </term>
    <listitem>
      <para>
Specifies the drawable(Dr. 
<!-- .ds Wh \ of the cursor that you want the size information for -->
      </para>
    </listitem>
  </varlistentry>
  <varlistentry>
    <term>
      <emphasis remap='I'>width</emphasis>
    </term>
    <listitem>
      <para>
<!-- .br -->
<!-- .ns -->
      </para>
    </listitem>
  </varlistentry>
  <varlistentry>
    <term>
      <emphasis remap='I'>height</emphasis>
    </term>
    <listitem>
      <para>
Specify the width and height(Wh.
      </para>
    </listitem>
  </varlistentry>
  <varlistentry>
    <term>
      <emphasis remap='I'>width_return</emphasis>
    </term>
    <listitem>
      <para>
<!-- .br -->
<!-- .ns -->
      </para>
    </listitem>
  </varlistentry>
  <varlistentry>
    <term>
      <emphasis remap='I'>height_return</emphasis>
    </term>
    <listitem>
      <para>
Return the best width and height that is closest to the specified width 
and height.
    </para>
  </listitem>
  </varlistentry>
</variablelist>
</para>
<para>
<!-- .LP -->
<!-- .eM -->
Some displays allow larger cursors than other displays.
The
<function>XQueryBestCursor</function>
function provides a way to find out what size cursors are actually
possible on the display.
<indexterm ><primary>Cursor</primary><secondary>limitations</secondary></indexterm>
It returns the largest size that can be displayed.
Applications should be prepared to use smaller cursors on displays that
cannot support large ones.
</para>
<para>
<!-- .LP -->
<function>XQueryBestCursor</function>
can generate a
<errorname>BadDrawable</errorname>
error.
</para>
<para>
<!-- .LP -->
<!-- .sp -->
To change the color of a given cursor, use
<function>XRecolorCursor</function>.
<indexterm significance="preferred"><primary>XRecolorCursor</primary></indexterm>
<!-- .sM -->
<funcsynopsis id='xrecolorcursor'>
<funcprototype>
  <funcdef><function>XRecolorCursor</function></funcdef>
  <paramdef>Display<parameter> *display</parameter></paramdef>
  <paramdef>Cursor<parameter> cursor</parameter></paramdef>
  <paramdef>XColor*foreground_color,<parameter> *background_color</parameter></paramdef>
</funcprototype>
</funcsynopsis>
<!-- .FN -->
<variablelist>
  <varlistentry>
    <term>
      <emphasis remap='I'>display</emphasis>
    </term>
    <listitem>
      <para>
Specifies the connection to the X server.
      </para>
    </listitem>
  </varlistentry>
  <varlistentry>
    <term>
      <emphasis remap='I'>cursor</emphasis>
    </term>
    <listitem>
      <para>
Specifies the cursor. 
      </para>
    </listitem>
  </varlistentry>
  <varlistentry>
    <term>
      <emphasis remap='I'>foreground_color</emphasis>
    </term>
    <listitem>
      <para>
Specifies the <acronym>RGB</acronym> values for the foreground of the source. 
      </para>
    </listitem>
  </varlistentry>
  <varlistentry>
    <term>
      <emphasis remap='I'>background_color</emphasis>
    </term>
    <listitem>
      <para>
Specifies the <acronym>RGB</acronym> values for the background of the source.
    </para>
  </listitem>
  </varlistentry>
</variablelist>
</para>
<para>
<!-- .LP -->
<!-- .eM -->
The
<function>XRecolorCursor</function>
function changes the color of the specified cursor, and
if the cursor is being displayed on a screen,
the change is visible immediately.
The pixel members of the
<structname>XColor</structname>
structures are ignored; only the <acronym>RGB</acronym> values are used.
</para>
<para>
<!-- .LP -->
<function>XRecolorCursor</function>
can generate a
<errorname>BadCursor</errorname>
error.
</para>
<para>
<!-- .LP -->
<!-- .sp -->
To free (destroy) a given cursor, use
<function>XFreeCursor</function>.
<indexterm significance="preferred"><primary>XFreeCursor</primary></indexterm>
<!-- .sM -->
<funcsynopsis id='xfreecursor'>
<funcprototype>
  <funcdef><function>XFreeCursor</function></funcdef>
  <paramdef>Display<parameter> *display</parameter></paramdef>
  <paramdef>Cursor<parameter> cursor</parameter></paramdef>
</funcprototype>
</funcsynopsis>
<!-- .FN -->
<variablelist>
  <varlistentry>
    <term>
      <emphasis remap='I'>display</emphasis>
    </term>
    <listitem>
      <para>
Specifies the connection to the X server.
      </para>
    </listitem>
  </varlistentry>
  <varlistentry>
    <term>
      <emphasis remap='I'>cursor</emphasis>
    </term>
    <listitem>
      <para>
Specifies the cursor. 
    </para>
  </listitem>
  </varlistentry>
</variablelist>
</para>
<para>
<!-- .LP -->
<!-- .eM  -->
The
<function>XFreeCursor</function>
function deletes the association between the cursor resource ID 
and the specified cursor.
The cursor storage is freed when no other resource references it.
The specified cursor ID should not be referred to again.
</para>
<para>
<!-- .LP -->
<function>XFreeCursor</function>
can generate a
<errorname>BadCursor</errorname>
error.
<!-- .bp -->

</para>
</sect1>
</chapter>
=======
<?xml version="1.0" encoding="UTF-8" ?>
<!DOCTYPE chapter PUBLIC "-//OASIS//DTD DocBook XML V4.3//EN"
	  "http://www.oasis-open.org/docbook/xml/4.3/docbookx.dtd">
<chapter id="pixmap_and_cursor_functions">
<title>Pixmap and Cursor Functions</title>
<sect1 id="Creating_and_Freeing_Pixmaps">
<title>Creating and Freeing Pixmaps</title>
<!-- .XS -->
<!-- (SN Creating and Freeing Pixmaps -->
<!-- .XE -->
<para>
<!-- .LP -->
Pixmaps can only be used on the screen on which they were created.
Pixmaps are off-screen resources that are used for various operations,
such as defining cursors as tiling patterns 
or as the source for certain raster operations.
Most graphics requests can operate either on a window or on a pixmap.
A bitmap is a single bit-plane pixmap.
</para>
<para>
<!-- .LP -->
<!-- .sp -->
To create a pixmap of a given size, use
<function>XCreatePixmap</function>.
</para>
<indexterm significance="preferred"><primary>XCreatePixmap</primary></indexterm>
<!-- .sM -->
<funcsynopsis id='xcreatepixmap'>
<funcprototype>
  <funcdef>Pixmap <function>XCreatePixmap</function></funcdef>
  <paramdef>Display<parameter> *display</parameter></paramdef>
  <paramdef>Drawable<parameter> d</parameter></paramdef>
  <paramdef>unsignedintwidth,<parameter> height</parameter></paramdef>
  <paramdef>unsignedint<parameter> depth</parameter></paramdef>
</funcprototype>
</funcsynopsis>
<!-- .FN -->
<variablelist>
  <varlistentry>
    <term>
      <emphasis remap='I'>display</emphasis>
    </term>
    <listitem>
      <para>
Specifies the connection to the X server.
      </para>
    </listitem>
  </varlistentry>
  <varlistentry>
    <term>
      <emphasis remap='I'>d</emphasis>
    </term>
    <listitem>
      <para>
Specifies which screen the pixmap is created on. 
<!-- .ds Wh , which define the dimensions of the pixmap -->
      </para>
    </listitem>
  </varlistentry>
  <varlistentry>
    <term>
      <emphasis remap='I'>width</emphasis>
    </term>
    <listitem>
      <para>
<!-- .br -->
<!-- .ns -->
      </para>
    </listitem>
  </varlistentry>
  <varlistentry>
    <term>
      <emphasis remap='I'>height</emphasis>
    </term>
    <listitem>
      <para>
Specify the width and height(Wh.
      </para>
    </listitem>
  </varlistentry>
  <varlistentry>
    <term>
      <emphasis remap='I'>depth</emphasis>
    </term>
    <listitem>
      <para>
Specifies the depth of the pixmap.
    </para>
  </listitem>
  </varlistentry>
</variablelist>
<para>
<!-- .LP -->
<!-- .eM  -->
The
<function>XCreatePixmap</function>
function creates a pixmap of the width, height, and depth you specified
and returns a pixmap ID that identifies it.
It is valid to pass an 
<symbol>InputOnly</symbol>
window to the drawable argument.
The width and height arguments must be nonzero,
or a 
<errorname>BadValue</errorname>
error results.
The depth argument must be one of the depths supported by the screen
of the specified drawable,
or a
<errorname>BadValue</errorname>
error results.
</para>
<para>
<!-- .LP -->
The server uses the specified drawable to determine on which screen
to create the pixmap.
The pixmap can be used only on this screen
and only with other drawables of the same depth (see
<function>XCopyPlane</function>
for an exception to this rule).
The initial contents of the pixmap are undefined.
</para>
<para>
<!-- .LP -->
<function>XCreatePixmap</function>
can generate
<errorname>BadAlloc</errorname>,
<errorname>BadDrawable</errorname>,
and
<errorname>BadValue</errorname>
errors.
</para>
<para>
<!-- .LP -->
<!-- .sp -->
To free all storage associated with a specified pixmap, use
<function>XFreePixmap</function>.
</para>
<indexterm significance="preferred"><primary>XFreePixmap</primary></indexterm>
<!-- .sM -->
<funcsynopsis id='xfreepixmap'>
<funcprototype>
  <funcdef><function>XFreePixmap</function></funcdef>
  <paramdef>Display<parameter> *display</parameter></paramdef>
  <paramdef>Pixmap<parameter> pixmap</parameter></paramdef>
</funcprototype>
</funcsynopsis>
<!-- .FN	 -->
<variablelist>
  <varlistentry>
    <term>
      <emphasis remap='I'>display</emphasis>
    </term>
    <listitem>
      <para>
Specifies the connection to the X server.
      </para>
    </listitem>
  </varlistentry>
  <varlistentry>
    <term>
      <emphasis remap='I'>pixmap</emphasis>
    </term>
    <listitem>
      <para>
Specifies the pixmap.
    </para>
  </listitem>
  </varlistentry>
</variablelist>
<para>
<!-- .LP -->
<!-- .eM  -->
The
<function>XFreePixmap</function>
function first deletes the association between the pixmap ID and the pixmap.
Then, the X server frees the pixmap storage when there are no references to it.
The pixmap should never be referenced again.
</para>
<para>
<!-- .LP -->
<function>XFreePixmap</function>
can generate a
<errorname>BadPixmap</errorname>
error.
</para>
</sect1>
<sect1 id="Creating_Recoloring_and_Freeing_Cursors">
<title>Creating, Recoloring, and Freeing Cursors</title>
<!-- .XS -->
<!-- (SN Creating, Recoloring, and Freeing Cursors  -->
<!-- .XE -->
<para>
<!-- .LP -->
Each window can have a different cursor defined for it.
Whenever the pointer is in a visible window, 
it is set to the cursor defined for that window.
If no cursor was defined for that window, 
the cursor is the one defined for the parent window.
</para>
<para>
<!-- .LP -->
From X's perspective, 
a cursor consists of a cursor source, mask, colors, and a hotspot. 
The mask pixmap determines the shape of the cursor and must be a depth
of one.
The source pixmap must have a depth of one,
and the colors determine the colors of the source.
The hotspot defines the point on the cursor that is reported
when a pointer event occurs.
There may be limitations imposed by the hardware on
cursors as to size and whether a mask is implemented. 
<indexterm><primary>XQueryBestCursor</primary></indexterm>
<function>XQueryBestCursor</function>
can be used to find out what sizes are possible.
There is a standard font for creating cursors, but
Xlib provides functions that you can use to create cursors
from an arbitrary font or from bitmaps.
</para>
<para>
<!-- .LP -->
<!-- .sp -->
To create a cursor from the standard cursor font, use
<function>XCreateFontCursor</function>.
</para>
<para>
#include &lt;X11/cursorfont.h&gt;
</para>

<indexterm significance="preferred"><primary>XCreateFontCursor</primary></indexterm>
<!-- .sM -->
<funcsynopsis id='xcreatefontcursor'>
<funcprototype>
  <funcdef>Cursor <function>XCreateFontCursor</function></funcdef>
  <paramdef>Display<parameter> *display</parameter></paramdef>
  <paramdef>unsignedint<parameter> shape</parameter></paramdef>
</funcprototype>
</funcsynopsis>

<!-- .FN -->
<variablelist>
  <varlistentry>
    <term>
      <emphasis remap='I'>display</emphasis>
    </term>
    <listitem>
      <para>
Specifies the connection to the X server.
      </para>
    </listitem>
  </varlistentry>
  <varlistentry>
    <term>
      <emphasis remap='I'>shape</emphasis>
    </term>
    <listitem>
      <para>
Specifies the shape of the cursor.
    </para>
  </listitem>
  </varlistentry>
</variablelist>

<para>
<!-- .LP -->
<!-- .eM -->
X provides a set of standard cursor shapes in a special font named
cursor.
Applications are encouraged to use this interface for their cursors
because the font can be customized for the individual display type.
The shape argument specifies which glyph of the standard fonts
to use.
</para>
<para>
<!-- .LP -->
The hotspot comes from the information stored in the cursor font.
The initial colors of a cursor are a black foreground and a white
background (see
<function>XRecolorCursor</function>).
For further information about cursor shapes,
see <link linkend="x_font_cursors">appendix B</link>.
</para>
<para>
<!-- .LP -->
<function>XCreateFontCursor</function>
can generate
<errorname>BadAlloc</errorname>
and
<errorname>BadValue</errorname>
errors.
</para>
<para>
<!-- .LP -->
<!-- .sp -->
To create a cursor from font glyphs, use
<function>XCreateGlyphCursor</function>.
</para>
<indexterm significance="preferred"><primary>XCreateGlyphCursor</primary></indexterm>
<!-- .sM -->
<funcsynopsis id='xcreateglyphcursor'>
<funcprototype>
  <funcdef>Cursor <function>XCreateGlyphCursor</function></funcdef>
  <paramdef>Display<parameter> *display</parameter></paramdef>
  <paramdef>Fontsource_font,<parameter> mask_font</parameter></paramdef>
  <paramdef>unsignedintsource_char,<parameter> mask_char</parameter></paramdef>
  <paramdef>XColor<parameter> *foreground_color</parameter></paramdef>
  <paramdef>XColor<parameter> *background_color</parameter></paramdef>
</funcprototype>
</funcsynopsis>
<!-- .FN -->
<variablelist>
  <varlistentry>
    <term>
      <emphasis remap='I'>display</emphasis>
    </term>
    <listitem>
      <para>
Specifies the connection to the X server.
      </para>
    </listitem>
  </varlistentry>
  <varlistentry>
    <term>
      <emphasis remap='I'>source_font</emphasis>
    </term>
    <listitem>
      <para>
Specifies the font for the source glyph.
      </para>
    </listitem>
  </varlistentry>
  <varlistentry>
    <term>
      <emphasis remap='I'>mask_font</emphasis>
    </term>
    <listitem>
      <para>
Specifies the font for the mask glyph or
<symbol>None</symbol>.
      </para>
    </listitem>
  </varlistentry>
  <varlistentry>
    <term>
      <emphasis remap='I'>source_char</emphasis>
    </term>
    <listitem>
      <para>
Specifies the character glyph for the source.
      </para>
    </listitem>
  </varlistentry>
  <varlistentry>
    <term>
      <emphasis remap='I'>mask_char</emphasis>
    </term>
    <listitem>
      <para>
Specifies the glyph character for the mask. 
      </para>
    </listitem>
  </varlistentry>
  <varlistentry>
    <term>
      <emphasis remap='I'>foreground_color</emphasis>
    </term>
    <listitem>
      <para>
Specifies the <acronym>RGB</acronym> values for the foreground of the source. 
      </para>
    </listitem>
  </varlistentry>
  <varlistentry>
    <term>
      <emphasis remap='I'>background_color</emphasis>
    </term>
    <listitem>
      <para>
Specifies the <acronym>RGB</acronym> values for the background of the source.
    </para>
  </listitem>
  </varlistentry>
</variablelist>
<para>
<!-- .LP -->
<!-- .eM -->
The
<function>XCreateGlyphCursor</function>
function is similar to
<function>XCreatePixmapCursor</function>
except that the source and mask bitmaps are obtained from the specified 
font glyphs.
The source_char must be a defined glyph in source_font, 
or a
<errorname>BadValue</errorname>
error results.
If mask_font is given, 
mask_char must be a defined glyph in mask_font,
or a
<errorname>BadValue</errorname>
error results.
The mask_font and character are optional.
The origins of the source_char and mask_char (if defined) glyphs are
positioned coincidently and define the hotspot. 
The source_char and mask_char need not have the same bounding box metrics, 
and there is no restriction on the placement of the hotspot relative to the bounding
boxes. 
If no mask_char is given, all pixels of the source are displayed.
You can free the fonts immediately by calling
<function>XFreeFont</function>
if no further explicit references to them are to be made. 
</para>
<para>
<!-- .LP -->
For 2-byte matrix fonts, 
the 16-bit value should be formed with the byte1
member in the most significant byte and the byte2 member in the 
least significant byte.
</para>
<para>
<!-- .LP -->
<function>XCreateGlyphCursor</function>
can generate
<errorname>BadAlloc</errorname>,
<errorname>BadFont</errorname>,
and
<errorname>BadValue</errorname>
errors.
</para>
<para>
<!-- .LP -->
<!-- .sp -->
To create a cursor from two bitmaps,
use
<function>XCreatePixmapCursor</function>.
</para>
<indexterm significance="preferred"><primary>XCreatePixmapCursor</primary></indexterm>
<!-- .sM -->
<funcsynopsis id='xcreatepixmapcursor'>
<funcprototype>
  <funcdef>Cursor <function>XCreatePixmapCursor</function></funcdef>
  <paramdef>Display<parameter> *display</parameter></paramdef>
  <paramdef>Pixmap<parameter> source</parameter></paramdef>
  <paramdef>Pixmap<parameter> mask</parameter></paramdef>
  <paramdef>XColor<parameter> *foreground_color</parameter></paramdef>
  <paramdef>XColor<parameter> *background_color</parameter></paramdef>
  <paramdef>unsignedintx,<parameter> y</parameter></paramdef>
</funcprototype>
</funcsynopsis>
<!-- .FN -->
<variablelist>
  <varlistentry>
    <term>
      <emphasis remap='I'>display</emphasis>
    </term>
    <listitem>
      <para>
Specifies the connection to the X server.
      </para>
    </listitem>
  </varlistentry>
  <varlistentry>
    <term>
      <emphasis remap='I'>source</emphasis>
    </term>
    <listitem>
      <para>
Specifies the shape of the source cursor.
<!-- .\" *** JIM: NEED TO CHECK THIS. *** -->
      </para>
    </listitem>
  </varlistentry>
  <varlistentry>
    <term>
      <emphasis remap='I'>mask</emphasis>
    </term>
    <listitem>
      <para>
Specifies the cursor's source bits to be displayed or
<symbol>None</symbol>.
      </para>
    </listitem>
  </varlistentry>
  <varlistentry>
    <term>
      <emphasis remap='I'>foreground_color</emphasis>
    </term>
    <listitem>
      <para>
Specifies the <acronym>RGB</acronym> values for the foreground of the source. 
      </para>
    </listitem>
  </varlistentry>
  <varlistentry>
    <term>
      <emphasis remap='I'>background_color</emphasis>
    </term>
    <listitem>
      <para>
Specifies the <acronym>RGB</acronym> values for the background of the source.
<!-- .ds Xy , which indicate the hotspot relative to the source's origin -->
      </para>
    </listitem>
  </varlistentry>
  <varlistentry>
    <term>
      <emphasis remap='I'>x</emphasis>
    </term>
    <listitem>
      <para>
<!-- .br -->
<!-- .ns -->
      </para>
    </listitem>
  </varlistentry>
  <varlistentry>
    <term>
      <emphasis remap='I'>y</emphasis>
    </term>
    <listitem>
      <para>
Specify the x and y coordinates(Xy.
    </para>
  </listitem>
  </varlistentry>
</variablelist>
<para>
<!-- .LP -->
<!-- .eM -->
The
<function>XCreatePixmapCursor</function>
function creates a cursor and returns the cursor ID associated with it.
The foreground and background <acronym>RGB</acronym> values must be specified using
foreground_color and background_color,
even if the X server only has a
<symbol>StaticGray</symbol>
or
<symbol>GrayScale</symbol>
screen.
The foreground color is used for the pixels set to 1 in the
source, and the background color is used for the pixels set to 0.
Both source and mask, if specified, must have depth one (or a 
<errorname>BadMatch</errorname>
error results) but can have any root.
The mask argument defines the shape of the cursor.
The pixels set to 1 in the mask define which source pixels are displayed,
and the pixels set to 0 define which pixels are ignored.
If no mask is given, 
all pixels of the source are displayed.
The mask, if present, must be the same size as the pixmap defined by the 
source argument, or a
<errorname>BadMatch</errorname>
error results.
The hotspot must be a point within the source,
or a
<errorname>BadMatch</errorname>
error results.
</para>
<para>
<!-- .LP -->
The components of the cursor can be transformed arbitrarily to meet
display limitations.
The pixmaps can be freed immediately if no further explicit references
to them are to be made.
Subsequent drawing in the source or mask pixmap has an undefined effect on the
cursor.
The X server might or might not make a copy of the pixmap.
</para>
<para>
<!-- .LP -->
<function>XCreatePixmapCursor</function>
can generate
<errorname>BadAlloc</errorname>
and
<errorname>BadPixmap</errorname>
errors.
</para>
<para>
<!-- .LP -->
<!-- .sp -->
To determine useful cursor sizes, use
<function>XQueryBestCursor</function>.
</para>
<indexterm significance="preferred"><primary>XQueryBestCursor</primary></indexterm>
<!-- .sM -->
<funcsynopsis id='xquerybestcursor'>
<funcprototype>
  <funcdef>Status <function>XQueryBestCursor</function></funcdef>
  <paramdef>Display<parameter> *display</parameter></paramdef>
  <paramdef>Drawable<parameter> d</parameter></paramdef>
  <paramdef>unsignedintwidth,<parameter> height</parameter></paramdef>
  <paramdef>unsignedint*width_return,<parameter> *height_return</parameter></paramdef>
</funcprototype>
</funcsynopsis>
<!-- .FN -->
<variablelist>
  <varlistentry>
    <term>
      <emphasis remap='I'>display</emphasis>
    </term>
    <listitem>
      <para>
Specifies the connection to the X server.
<!-- .ds Dr , which indicates the screen -->
      </para>
    </listitem>
  </varlistentry>
  <varlistentry>
    <term>
      <emphasis remap='I'>d</emphasis>
    </term>
    <listitem>
      <para>
Specifies the drawable(Dr. 
<!-- .ds Wh \ of the cursor that you want the size information for -->
      </para>
    </listitem>
  </varlistentry>
  <varlistentry>
    <term>
      <emphasis remap='I'>width</emphasis>
    </term>
    <listitem>
      <para>
<!-- .br -->
<!-- .ns -->
      </para>
    </listitem>
  </varlistentry>
  <varlistentry>
    <term>
      <emphasis remap='I'>height</emphasis>
    </term>
    <listitem>
      <para>
Specify the width and height(Wh.
      </para>
    </listitem>
  </varlistentry>
  <varlistentry>
    <term>
      <emphasis remap='I'>width_return</emphasis>
    </term>
    <listitem>
      <para>
<!-- .br -->
<!-- .ns -->
      </para>
    </listitem>
  </varlistentry>
  <varlistentry>
    <term>
      <emphasis remap='I'>height_return</emphasis>
    </term>
    <listitem>
      <para>
Return the best width and height that is closest to the specified width 
and height.
    </para>
  </listitem>
  </varlistentry>
</variablelist>
<para>
<!-- .LP -->
<!-- .eM -->
Some displays allow larger cursors than other displays.
The
<function>XQueryBestCursor</function>
function provides a way to find out what size cursors are actually
possible on the display.
<indexterm ><primary>Cursor</primary><secondary>limitations</secondary></indexterm>
It returns the largest size that can be displayed.
Applications should be prepared to use smaller cursors on displays that
cannot support large ones.
</para>
<para>
<!-- .LP -->
<function>XQueryBestCursor</function>
can generate a
<errorname>BadDrawable</errorname>
error.
</para>
<para>
<!-- .LP -->
<!-- .sp -->
To change the color of a given cursor, use
<function>XRecolorCursor</function>.
</para>
<indexterm significance="preferred"><primary>XRecolorCursor</primary></indexterm>
<!-- .sM -->
<funcsynopsis id='xrecolorcursor'>
<funcprototype>
  <funcdef><function>XRecolorCursor</function></funcdef>
  <paramdef>Display<parameter> *display</parameter></paramdef>
  <paramdef>Cursor<parameter> cursor</parameter></paramdef>
  <paramdef>XColor*foreground_color,<parameter> *background_color</parameter></paramdef>
</funcprototype>
</funcsynopsis>
<!-- .FN -->
<variablelist>
  <varlistentry>
    <term>
      <emphasis remap='I'>display</emphasis>
    </term>
    <listitem>
      <para>
Specifies the connection to the X server.
      </para>
    </listitem>
  </varlistentry>
  <varlistentry>
    <term>
      <emphasis remap='I'>cursor</emphasis>
    </term>
    <listitem>
      <para>
Specifies the cursor. 
      </para>
    </listitem>
  </varlistentry>
  <varlistentry>
    <term>
      <emphasis remap='I'>foreground_color</emphasis>
    </term>
    <listitem>
      <para>
Specifies the <acronym>RGB</acronym> values for the foreground of the source. 
      </para>
    </listitem>
  </varlistentry>
  <varlistentry>
    <term>
      <emphasis remap='I'>background_color</emphasis>
    </term>
    <listitem>
      <para>
Specifies the <acronym>RGB</acronym> values for the background of the source.
    </para>
  </listitem>
  </varlistentry>
</variablelist>
<para>
<!-- .LP -->
<!-- .eM -->
The
<function>XRecolorCursor</function>
function changes the color of the specified cursor, and
if the cursor is being displayed on a screen,
the change is visible immediately.
The pixel members of the
<structname>XColor</structname>
structures are ignored; only the <acronym>RGB</acronym> values are used.
</para>
<para>
<!-- .LP -->
<function>XRecolorCursor</function>
can generate a
<errorname>BadCursor</errorname>
error.
</para>
<para>
<!-- .LP -->
<!-- .sp -->
To free (destroy) a given cursor, use
<function>XFreeCursor</function>.
</para>
<indexterm significance="preferred"><primary>XFreeCursor</primary></indexterm>
<!-- .sM -->
<funcsynopsis id='xfreecursor'>
<funcprototype>
  <funcdef><function>XFreeCursor</function></funcdef>
  <paramdef>Display<parameter> *display</parameter></paramdef>
  <paramdef>Cursor<parameter> cursor</parameter></paramdef>
</funcprototype>
</funcsynopsis>
<!-- .FN -->
<variablelist>
  <varlistentry>
    <term>
      <emphasis remap='I'>display</emphasis>
    </term>
    <listitem>
      <para>
Specifies the connection to the X server.
      </para>
    </listitem>
  </varlistentry>
  <varlistentry>
    <term>
      <emphasis remap='I'>cursor</emphasis>
    </term>
    <listitem>
      <para>
Specifies the cursor. 
    </para>
  </listitem>
  </varlistentry>
</variablelist>
<para>
<!-- .LP -->
<!-- .eM  -->
The
<function>XFreeCursor</function>
function deletes the association between the cursor resource ID 
and the specified cursor.
The cursor storage is freed when no other resource references it.
The specified cursor ID should not be referred to again.
</para>
<para>
<!-- .LP -->
<function>XFreeCursor</function>
can generate a
<errorname>BadCursor</errorname>
error.
<!-- .bp -->

</para>
</sect1>
</chapter>
>>>>>>> 01df5d59
<|MERGE_RESOLUTION|>--- conflicted
+++ resolved
@@ -1,1639 +1,818 @@
-<<<<<<< HEAD
-<?xml version="1.0" encoding="UTF-8" ?>
-<!DOCTYPE chapter PUBLIC "-//OASIS//DTD DocBook XML V4.3//EN"
-	  "http://www.oasis-open.org/docbook/xml/4.3/docbookx.dtd">
-<chapter id="pixmap_and_cursor_functions">
-<title>Pixmap and Cursor Functions</title>
-<sect1 id="Creating_and_Freeing_Pixmaps">
-<title>Creating and Freeing Pixmaps</title>
-<!-- .XS -->
-<!-- (SN Creating and Freeing Pixmaps -->
-<!-- .XE -->
-<para>
-<!-- .LP -->
-Pixmaps can only be used on the screen on which they were created.
-Pixmaps are off-screen resources that are used for various operations,
-such as defining cursors as tiling patterns 
-or as the source for certain raster operations.
-Most graphics requests can operate either on a window or on a pixmap.
-A bitmap is a single bit-plane pixmap.
-</para>
-<para>
-<!-- .LP -->
-<!-- .sp -->
-To create a pixmap of a given size, use
-<function>XCreatePixmap</function>.
-<indexterm significance="preferred"><primary>XCreatePixmap</primary></indexterm>
-<!-- .sM -->
-<funcsynopsis id='xcreatepixmap'>
-<funcprototype>
-  <funcdef>Pixmap <function>XCreatePixmap</function></funcdef>
-  <paramdef>Display<parameter> *display</parameter></paramdef>
-  <paramdef>Drawable<parameter> d</parameter></paramdef>
-  <paramdef>unsignedintwidth,<parameter> height</parameter></paramdef>
-  <paramdef>unsignedint<parameter> depth</parameter></paramdef>
-</funcprototype>
-</funcsynopsis>
-<!-- .FN -->
-<variablelist>
-  <varlistentry>
-    <term>
-      <emphasis remap='I'>display</emphasis>
-    </term>
-    <listitem>
-      <para>
-Specifies the connection to the X server.
-      </para>
-    </listitem>
-  </varlistentry>
-  <varlistentry>
-    <term>
-      <emphasis remap='I'>d</emphasis>
-    </term>
-    <listitem>
-      <para>
-Specifies which screen the pixmap is created on. 
-<!-- .ds Wh , which define the dimensions of the pixmap -->
-      </para>
-    </listitem>
-  </varlistentry>
-  <varlistentry>
-    <term>
-      <emphasis remap='I'>width</emphasis>
-    </term>
-    <listitem>
-      <para>
-<!-- .br -->
-<!-- .ns -->
-      </para>
-    </listitem>
-  </varlistentry>
-  <varlistentry>
-    <term>
-      <emphasis remap='I'>height</emphasis>
-    </term>
-    <listitem>
-      <para>
-Specify the width and height(Wh.
-      </para>
-    </listitem>
-  </varlistentry>
-  <varlistentry>
-    <term>
-      <emphasis remap='I'>depth</emphasis>
-    </term>
-    <listitem>
-      <para>
-Specifies the depth of the pixmap.
-    </para>
-  </listitem>
-  </varlistentry>
-</variablelist>
-</para>
-<para>
-<!-- .LP -->
-<!-- .eM  -->
-The
-<function>XCreatePixmap</function>
-function creates a pixmap of the width, height, and depth you specified
-and returns a pixmap ID that identifies it.
-It is valid to pass an 
-<symbol>InputOnly</symbol>
-window to the drawable argument.
-The width and height arguments must be nonzero,
-or a 
-<errorname>BadValue</errorname>
-error results.
-The depth argument must be one of the depths supported by the screen
-of the specified drawable,
-or a
-<errorname>BadValue</errorname>
-error results.
-</para>
-<para>
-<!-- .LP -->
-The server uses the specified drawable to determine on which screen
-to create the pixmap.
-The pixmap can be used only on this screen
-and only with other drawables of the same depth (see
-<function>XCopyPlane</function>
-for an exception to this rule).
-The initial contents of the pixmap are undefined.
-</para>
-<para>
-<!-- .LP -->
-<function>XCreatePixmap</function>
-can generate
-<errorname>BadAlloc</errorname>,
-<errorname>BadDrawable</errorname>,
-and
-<errorname>BadValue</errorname>
-errors.
-</para>
-<para>
-<!-- .LP -->
-<!-- .sp -->
-To free all storage associated with a specified pixmap, use
-<function>XFreePixmap</function>.
-<indexterm significance="preferred"><primary>XFreePixmap</primary></indexterm>
-<!-- .sM -->
-<funcsynopsis id='xfreepixmap'>
-<funcprototype>
-  <funcdef><function>XFreePixmap</function></funcdef>
-  <paramdef>Display<parameter> *display</parameter></paramdef>
-  <paramdef>Pixmap<parameter> pixmap</parameter></paramdef>
-</funcprototype>
-</funcsynopsis>
-<!-- .FN	 -->
-<variablelist>
-  <varlistentry>
-    <term>
-      <emphasis remap='I'>display</emphasis>
-    </term>
-    <listitem>
-      <para>
-Specifies the connection to the X server.
-      </para>
-    </listitem>
-  </varlistentry>
-  <varlistentry>
-    <term>
-      <emphasis remap='I'>pixmap</emphasis>
-    </term>
-    <listitem>
-      <para>
-Specifies the pixmap.
-    </para>
-  </listitem>
-  </varlistentry>
-</variablelist>
-</para>
-<para>
-<!-- .LP -->
-<!-- .eM  -->
-The
-<function>XFreePixmap</function>
-function first deletes the association between the pixmap ID and the pixmap.
-Then, the X server frees the pixmap storage when there are no references to it.
-The pixmap should never be referenced again.
-</para>
-<para>
-<!-- .LP -->
-<function>XFreePixmap</function>
-can generate a
-<errorname>BadPixmap</errorname>
-error.
-</para>
-</sect1>
-<sect1 id="Creating_Recoloring_and_Freeing_Cursors">
-<title>Creating, Recoloring, and Freeing Cursors</title>
-<!-- .XS -->
-<!-- (SN Creating, Recoloring, and Freeing Cursors  -->
-<!-- .XE -->
-<para>
-<!-- .LP -->
-Each window can have a different cursor defined for it.
-Whenever the pointer is in a visible window, 
-it is set to the cursor defined for that window.
-If no cursor was defined for that window, 
-the cursor is the one defined for the parent window.
-</para>
-<para>
-<!-- .LP -->
-From X's perspective, 
-a cursor consists of a cursor source, mask, colors, and a hotspot. 
-The mask pixmap determines the shape of the cursor and must be a depth
-of one.
-The source pixmap must have a depth of one,
-and the colors determine the colors of the source.
-The hotspot defines the point on the cursor that is reported
-when a pointer event occurs.
-There may be limitations imposed by the hardware on
-cursors as to size and whether a mask is implemented. 
-<indexterm><primary>XQueryBestCursor</primary></indexterm>
-<function>XQueryBestCursor</function>
-can be used to find out what sizes are possible.
-There is a standard font for creating cursors, but
-Xlib provides functions that you can use to create cursors
-from an arbitrary font or from bitmaps.
-</para>
-<para>
-<!-- .LP -->
-<!-- .sp -->
-To create a cursor from the standard cursor font, use
-<function>XCreateFontCursor</function>.
-</para>
-<para>
-#include &lt;X11/cursorfont.h&gt;
-</para>
-
-<indexterm significance="preferred"><primary>XCreateFontCursor</primary></indexterm>
-<!-- .sM -->
-<funcsynopsis id='xcreatefontcursor'>
-<funcprototype>
-  <funcdef>Cursor <function>XCreateFontCursor</function></funcdef>
-  <paramdef>Display<parameter> *display</parameter></paramdef>
-  <paramdef>unsignedint<parameter> shape</parameter></paramdef>
-</funcprototype>
-</funcsynopsis>
-
-<!-- .FN -->
-<variablelist>
-  <varlistentry>
-    <term>
-      <emphasis remap='I'>display</emphasis>
-    </term>
-    <listitem>
-      <para>
-Specifies the connection to the X server.
-      </para>
-    </listitem>
-  </varlistentry>
-  <varlistentry>
-    <term>
-      <emphasis remap='I'>shape</emphasis>
-    </term>
-    <listitem>
-      <para>
-Specifies the shape of the cursor.
-    </para>
-  </listitem>
-  </varlistentry>
-</variablelist>
-
-<para>
-<!-- .LP -->
-<!-- .eM -->
-X provides a set of standard cursor shapes in a special font named
-cursor.
-Applications are encouraged to use this interface for their cursors
-because the font can be customized for the individual display type.
-The shape argument specifies which glyph of the standard fonts
-to use.
-</para>
-<para>
-<!-- .LP -->
-The hotspot comes from the information stored in the cursor font.
-The initial colors of a cursor are a black foreground and a white
-background (see
-<function>XRecolorCursor</function>).
-For further information about cursor shapes,
-see <link linkend="x_font_cursors">appendix B</link>.
-</para>
-<para>
-<!-- .LP -->
-<function>XCreateFontCursor</function>
-can generate
-<errorname>BadAlloc</errorname>
-and
-<errorname>BadValue</errorname>
-errors.
-</para>
-<para>
-<!-- .LP -->
-<!-- .sp -->
-To create a cursor from font glyphs, use
-<function>XCreateGlyphCursor</function>.
-<indexterm significance="preferred"><primary>XCreateGlyphCursor</primary></indexterm>
-<!-- .sM -->
-<funcsynopsis id='xcreateglyphcursor'>
-<funcprototype>
-  <funcdef>Cursor <function>XCreateGlyphCursor</function></funcdef>
-  <paramdef>Display<parameter> *display</parameter></paramdef>
-  <paramdef>Fontsource_font,<parameter> mask_font</parameter></paramdef>
-  <paramdef>unsignedintsource_char,<parameter> mask_char</parameter></paramdef>
-  <paramdef>XColor<parameter> *foreground_color</parameter></paramdef>
-  <paramdef>XColor<parameter> *background_color</parameter></paramdef>
-</funcprototype>
-</funcsynopsis>
-<!-- .FN -->
-<variablelist>
-  <varlistentry>
-    <term>
-      <emphasis remap='I'>display</emphasis>
-    </term>
-    <listitem>
-      <para>
-Specifies the connection to the X server.
-      </para>
-    </listitem>
-  </varlistentry>
-  <varlistentry>
-    <term>
-      <emphasis remap='I'>source_font</emphasis>
-    </term>
-    <listitem>
-      <para>
-Specifies the font for the source glyph.
-      </para>
-    </listitem>
-  </varlistentry>
-  <varlistentry>
-    <term>
-      <emphasis remap='I'>mask_font</emphasis>
-    </term>
-    <listitem>
-      <para>
-Specifies the font for the mask glyph or
-<symbol>None</symbol>.
-      </para>
-    </listitem>
-  </varlistentry>
-  <varlistentry>
-    <term>
-      <emphasis remap='I'>source_char</emphasis>
-    </term>
-    <listitem>
-      <para>
-Specifies the character glyph for the source.
-      </para>
-    </listitem>
-  </varlistentry>
-  <varlistentry>
-    <term>
-      <emphasis remap='I'>mask_char</emphasis>
-    </term>
-    <listitem>
-      <para>
-Specifies the glyph character for the mask. 
-      </para>
-    </listitem>
-  </varlistentry>
-  <varlistentry>
-    <term>
-      <emphasis remap='I'>foreground_color</emphasis>
-    </term>
-    <listitem>
-      <para>
-Specifies the <acronym>RGB</acronym> values for the foreground of the source. 
-      </para>
-    </listitem>
-  </varlistentry>
-  <varlistentry>
-    <term>
-      <emphasis remap='I'>background_color</emphasis>
-    </term>
-    <listitem>
-      <para>
-Specifies the <acronym>RGB</acronym> values for the background of the source.
-    </para>
-  </listitem>
-  </varlistentry>
-</variablelist>
-</para>
-<para>
-<!-- .LP -->
-<!-- .eM -->
-The
-<function>XCreateGlyphCursor</function>
-function is similar to
-<function>XCreatePixmapCursor</function>
-except that the source and mask bitmaps are obtained from the specified 
-font glyphs.
-The source_char must be a defined glyph in source_font, 
-or a
-<errorname>BadValue</errorname>
-error results.
-If mask_font is given, 
-mask_char must be a defined glyph in mask_font,
-or a
-<errorname>BadValue</errorname>
-error results.
-The mask_font and character are optional.
-The origins of the source_char and mask_char (if defined) glyphs are
-positioned coincidently and define the hotspot. 
-The source_char and mask_char need not have the same bounding box metrics, 
-and there is no restriction on the placement of the hotspot relative to the bounding
-boxes. 
-If no mask_char is given, all pixels of the source are displayed.
-You can free the fonts immediately by calling
-<function>XFreeFont</function>
-if no further explicit references to them are to be made. 
-</para>
-<para>
-<!-- .LP -->
-For 2-byte matrix fonts, 
-the 16-bit value should be formed with the byte1
-member in the most significant byte and the byte2 member in the 
-least significant byte.
-</para>
-<para>
-<!-- .LP -->
-<function>XCreateGlyphCursor</function>
-can generate
-<errorname>BadAlloc</errorname>,
-<errorname>BadFont</errorname>,
-and
-<errorname>BadValue</errorname>
-errors.
-</para>
-<para>
-<!-- .LP -->
-<!-- .sp -->
-To create a cursor from two bitmaps,
-use
-<function>XCreatePixmapCursor</function>.
-<indexterm significance="preferred"><primary>XCreatePixmapCursor</primary></indexterm>
-<!-- .sM -->
-<funcsynopsis id='xcreatepixmapcursor'>
-<funcprototype>
-  <funcdef>Cursor <function>XCreatePixmapCursor</function></funcdef>
-  <paramdef>Display<parameter> *display</parameter></paramdef>
-  <paramdef>Pixmap<parameter> source</parameter></paramdef>
-  <paramdef>Pixmap<parameter> mask</parameter></paramdef>
-  <paramdef>XColor<parameter> *foreground_color</parameter></paramdef>
-  <paramdef>XColor<parameter> *background_color</parameter></paramdef>
-  <paramdef>unsignedintx,<parameter> y</parameter></paramdef>
-</funcprototype>
-</funcsynopsis>
-<!-- .FN -->
-<variablelist>
-  <varlistentry>
-    <term>
-      <emphasis remap='I'>display</emphasis>
-    </term>
-    <listitem>
-      <para>
-Specifies the connection to the X server.
-      </para>
-    </listitem>
-  </varlistentry>
-  <varlistentry>
-    <term>
-      <emphasis remap='I'>source</emphasis>
-    </term>
-    <listitem>
-      <para>
-Specifies the shape of the source cursor.
-<!-- .\" *** JIM: NEED TO CHECK THIS. *** -->
-      </para>
-    </listitem>
-  </varlistentry>
-  <varlistentry>
-    <term>
-      <emphasis remap='I'>mask</emphasis>
-    </term>
-    <listitem>
-      <para>
-Specifies the cursor's source bits to be displayed or
-<symbol>None</symbol>.
-      </para>
-    </listitem>
-  </varlistentry>
-  <varlistentry>
-    <term>
-      <emphasis remap='I'>foreground_color</emphasis>
-    </term>
-    <listitem>
-      <para>
-Specifies the <acronym>RGB</acronym> values for the foreground of the source. 
-      </para>
-    </listitem>
-  </varlistentry>
-  <varlistentry>
-    <term>
-      <emphasis remap='I'>background_color</emphasis>
-    </term>
-    <listitem>
-      <para>
-Specifies the <acronym>RGB</acronym> values for the background of the source.
-<!-- .ds Xy , which indicate the hotspot relative to the source's origin -->
-      </para>
-    </listitem>
-  </varlistentry>
-  <varlistentry>
-    <term>
-      <emphasis remap='I'>x</emphasis>
-    </term>
-    <listitem>
-      <para>
-<!-- .br -->
-<!-- .ns -->
-      </para>
-    </listitem>
-  </varlistentry>
-  <varlistentry>
-    <term>
-      <emphasis remap='I'>y</emphasis>
-    </term>
-    <listitem>
-      <para>
-Specify the x and y coordinates(Xy.
-    </para>
-  </listitem>
-  </varlistentry>
-</variablelist>
-</para>
-<para>
-<!-- .LP -->
-<!-- .eM -->
-The
-<function>XCreatePixmapCursor</function>
-function creates a cursor and returns the cursor ID associated with it.
-The foreground and background <acronym>RGB</acronym> values must be specified using
-foreground_color and background_color,
-even if the X server only has a
-<symbol>StaticGray</symbol>
-or
-<symbol>GrayScale</symbol>
-screen.
-The foreground color is used for the pixels set to 1 in the
-source, and the background color is used for the pixels set to 0.
-Both source and mask, if specified, must have depth one (or a 
-<errorname>BadMatch</errorname>
-error results) but can have any root.
-The mask argument defines the shape of the cursor.
-The pixels set to 1 in the mask define which source pixels are displayed,
-and the pixels set to 0 define which pixels are ignored.
-If no mask is given, 
-all pixels of the source are displayed.
-The mask, if present, must be the same size as the pixmap defined by the 
-source argument, or a
-<errorname>BadMatch</errorname>
-error results.
-The hotspot must be a point within the source,
-or a
-<errorname>BadMatch</errorname>
-error results.
-</para>
-<para>
-<!-- .LP -->
-The components of the cursor can be transformed arbitrarily to meet
-display limitations.
-The pixmaps can be freed immediately if no further explicit references
-to them are to be made.
-Subsequent drawing in the source or mask pixmap has an undefined effect on the
-cursor.
-The X server might or might not make a copy of the pixmap.
-</para>
-<para>
-<!-- .LP -->
-<function>XCreatePixmapCursor</function>
-can generate
-<errorname>BadAlloc</errorname>
-and
-<errorname>BadPixmap</errorname>
-errors.
-</para>
-<para>
-<!-- .LP -->
-<!-- .sp -->
-To determine useful cursor sizes, use
-<function>XQueryBestCursor</function>.
-<indexterm significance="preferred"><primary>XQueryBestCursor</primary></indexterm>
-<!-- .sM -->
-<funcsynopsis id='xquerybestcursor'>
-<funcprototype>
-  <funcdef>Status <function>XQueryBestCursor</function></funcdef>
-  <paramdef>Display<parameter> *display</parameter></paramdef>
-  <paramdef>Drawable<parameter> d</parameter></paramdef>
-  <paramdef>unsignedintwidth,<parameter> height</parameter></paramdef>
-  <paramdef>unsignedint*width_return,<parameter> *height_return</parameter></paramdef>
-</funcprototype>
-</funcsynopsis>
-<!-- .FN -->
-<variablelist>
-  <varlistentry>
-    <term>
-      <emphasis remap='I'>display</emphasis>
-    </term>
-    <listitem>
-      <para>
-Specifies the connection to the X server.
-<!-- .ds Dr , which indicates the screen -->
-      </para>
-    </listitem>
-  </varlistentry>
-  <varlistentry>
-    <term>
-      <emphasis remap='I'>d</emphasis>
-    </term>
-    <listitem>
-      <para>
-Specifies the drawable(Dr. 
-<!-- .ds Wh \ of the cursor that you want the size information for -->
-      </para>
-    </listitem>
-  </varlistentry>
-  <varlistentry>
-    <term>
-      <emphasis remap='I'>width</emphasis>
-    </term>
-    <listitem>
-      <para>
-<!-- .br -->
-<!-- .ns -->
-      </para>
-    </listitem>
-  </varlistentry>
-  <varlistentry>
-    <term>
-      <emphasis remap='I'>height</emphasis>
-    </term>
-    <listitem>
-      <para>
-Specify the width and height(Wh.
-      </para>
-    </listitem>
-  </varlistentry>
-  <varlistentry>
-    <term>
-      <emphasis remap='I'>width_return</emphasis>
-    </term>
-    <listitem>
-      <para>
-<!-- .br -->
-<!-- .ns -->
-      </para>
-    </listitem>
-  </varlistentry>
-  <varlistentry>
-    <term>
-      <emphasis remap='I'>height_return</emphasis>
-    </term>
-    <listitem>
-      <para>
-Return the best width and height that is closest to the specified width 
-and height.
-    </para>
-  </listitem>
-  </varlistentry>
-</variablelist>
-</para>
-<para>
-<!-- .LP -->
-<!-- .eM -->
-Some displays allow larger cursors than other displays.
-The
-<function>XQueryBestCursor</function>
-function provides a way to find out what size cursors are actually
-possible on the display.
-<indexterm ><primary>Cursor</primary><secondary>limitations</secondary></indexterm>
-It returns the largest size that can be displayed.
-Applications should be prepared to use smaller cursors on displays that
-cannot support large ones.
-</para>
-<para>
-<!-- .LP -->
-<function>XQueryBestCursor</function>
-can generate a
-<errorname>BadDrawable</errorname>
-error.
-</para>
-<para>
-<!-- .LP -->
-<!-- .sp -->
-To change the color of a given cursor, use
-<function>XRecolorCursor</function>.
-<indexterm significance="preferred"><primary>XRecolorCursor</primary></indexterm>
-<!-- .sM -->
-<funcsynopsis id='xrecolorcursor'>
-<funcprototype>
-  <funcdef><function>XRecolorCursor</function></funcdef>
-  <paramdef>Display<parameter> *display</parameter></paramdef>
-  <paramdef>Cursor<parameter> cursor</parameter></paramdef>
-  <paramdef>XColor*foreground_color,<parameter> *background_color</parameter></paramdef>
-</funcprototype>
-</funcsynopsis>
-<!-- .FN -->
-<variablelist>
-  <varlistentry>
-    <term>
-      <emphasis remap='I'>display</emphasis>
-    </term>
-    <listitem>
-      <para>
-Specifies the connection to the X server.
-      </para>
-    </listitem>
-  </varlistentry>
-  <varlistentry>
-    <term>
-      <emphasis remap='I'>cursor</emphasis>
-    </term>
-    <listitem>
-      <para>
-Specifies the cursor. 
-      </para>
-    </listitem>
-  </varlistentry>
-  <varlistentry>
-    <term>
-      <emphasis remap='I'>foreground_color</emphasis>
-    </term>
-    <listitem>
-      <para>
-Specifies the <acronym>RGB</acronym> values for the foreground of the source. 
-      </para>
-    </listitem>
-  </varlistentry>
-  <varlistentry>
-    <term>
-      <emphasis remap='I'>background_color</emphasis>
-    </term>
-    <listitem>
-      <para>
-Specifies the <acronym>RGB</acronym> values for the background of the source.
-    </para>
-  </listitem>
-  </varlistentry>
-</variablelist>
-</para>
-<para>
-<!-- .LP -->
-<!-- .eM -->
-The
-<function>XRecolorCursor</function>
-function changes the color of the specified cursor, and
-if the cursor is being displayed on a screen,
-the change is visible immediately.
-The pixel members of the
-<structname>XColor</structname>
-structures are ignored; only the <acronym>RGB</acronym> values are used.
-</para>
-<para>
-<!-- .LP -->
-<function>XRecolorCursor</function>
-can generate a
-<errorname>BadCursor</errorname>
-error.
-</para>
-<para>
-<!-- .LP -->
-<!-- .sp -->
-To free (destroy) a given cursor, use
-<function>XFreeCursor</function>.
-<indexterm significance="preferred"><primary>XFreeCursor</primary></indexterm>
-<!-- .sM -->
-<funcsynopsis id='xfreecursor'>
-<funcprototype>
-  <funcdef><function>XFreeCursor</function></funcdef>
-  <paramdef>Display<parameter> *display</parameter></paramdef>
-  <paramdef>Cursor<parameter> cursor</parameter></paramdef>
-</funcprototype>
-</funcsynopsis>
-<!-- .FN -->
-<variablelist>
-  <varlistentry>
-    <term>
-      <emphasis remap='I'>display</emphasis>
-    </term>
-    <listitem>
-      <para>
-Specifies the connection to the X server.
-      </para>
-    </listitem>
-  </varlistentry>
-  <varlistentry>
-    <term>
-      <emphasis remap='I'>cursor</emphasis>
-    </term>
-    <listitem>
-      <para>
-Specifies the cursor. 
-    </para>
-  </listitem>
-  </varlistentry>
-</variablelist>
-</para>
-<para>
-<!-- .LP -->
-<!-- .eM  -->
-The
-<function>XFreeCursor</function>
-function deletes the association between the cursor resource ID 
-and the specified cursor.
-The cursor storage is freed when no other resource references it.
-The specified cursor ID should not be referred to again.
-</para>
-<para>
-<!-- .LP -->
-<function>XFreeCursor</function>
-can generate a
-<errorname>BadCursor</errorname>
-error.
-<!-- .bp -->
-
-</para>
-</sect1>
-</chapter>
-=======
-<?xml version="1.0" encoding="UTF-8" ?>
-<!DOCTYPE chapter PUBLIC "-//OASIS//DTD DocBook XML V4.3//EN"
-	  "http://www.oasis-open.org/docbook/xml/4.3/docbookx.dtd">
-<chapter id="pixmap_and_cursor_functions">
-<title>Pixmap and Cursor Functions</title>
-<sect1 id="Creating_and_Freeing_Pixmaps">
-<title>Creating and Freeing Pixmaps</title>
-<!-- .XS -->
-<!-- (SN Creating and Freeing Pixmaps -->
-<!-- .XE -->
-<para>
-<!-- .LP -->
-Pixmaps can only be used on the screen on which they were created.
-Pixmaps are off-screen resources that are used for various operations,
-such as defining cursors as tiling patterns 
-or as the source for certain raster operations.
-Most graphics requests can operate either on a window or on a pixmap.
-A bitmap is a single bit-plane pixmap.
-</para>
-<para>
-<!-- .LP -->
-<!-- .sp -->
-To create a pixmap of a given size, use
-<function>XCreatePixmap</function>.
-</para>
-<indexterm significance="preferred"><primary>XCreatePixmap</primary></indexterm>
-<!-- .sM -->
-<funcsynopsis id='xcreatepixmap'>
-<funcprototype>
-  <funcdef>Pixmap <function>XCreatePixmap</function></funcdef>
-  <paramdef>Display<parameter> *display</parameter></paramdef>
-  <paramdef>Drawable<parameter> d</parameter></paramdef>
-  <paramdef>unsignedintwidth,<parameter> height</parameter></paramdef>
-  <paramdef>unsignedint<parameter> depth</parameter></paramdef>
-</funcprototype>
-</funcsynopsis>
-<!-- .FN -->
-<variablelist>
-  <varlistentry>
-    <term>
-      <emphasis remap='I'>display</emphasis>
-    </term>
-    <listitem>
-      <para>
-Specifies the connection to the X server.
-      </para>
-    </listitem>
-  </varlistentry>
-  <varlistentry>
-    <term>
-      <emphasis remap='I'>d</emphasis>
-    </term>
-    <listitem>
-      <para>
-Specifies which screen the pixmap is created on. 
-<!-- .ds Wh , which define the dimensions of the pixmap -->
-      </para>
-    </listitem>
-  </varlistentry>
-  <varlistentry>
-    <term>
-      <emphasis remap='I'>width</emphasis>
-    </term>
-    <listitem>
-      <para>
-<!-- .br -->
-<!-- .ns -->
-      </para>
-    </listitem>
-  </varlistentry>
-  <varlistentry>
-    <term>
-      <emphasis remap='I'>height</emphasis>
-    </term>
-    <listitem>
-      <para>
-Specify the width and height(Wh.
-      </para>
-    </listitem>
-  </varlistentry>
-  <varlistentry>
-    <term>
-      <emphasis remap='I'>depth</emphasis>
-    </term>
-    <listitem>
-      <para>
-Specifies the depth of the pixmap.
-    </para>
-  </listitem>
-  </varlistentry>
-</variablelist>
-<para>
-<!-- .LP -->
-<!-- .eM  -->
-The
-<function>XCreatePixmap</function>
-function creates a pixmap of the width, height, and depth you specified
-and returns a pixmap ID that identifies it.
-It is valid to pass an 
-<symbol>InputOnly</symbol>
-window to the drawable argument.
-The width and height arguments must be nonzero,
-or a 
-<errorname>BadValue</errorname>
-error results.
-The depth argument must be one of the depths supported by the screen
-of the specified drawable,
-or a
-<errorname>BadValue</errorname>
-error results.
-</para>
-<para>
-<!-- .LP -->
-The server uses the specified drawable to determine on which screen
-to create the pixmap.
-The pixmap can be used only on this screen
-and only with other drawables of the same depth (see
-<function>XCopyPlane</function>
-for an exception to this rule).
-The initial contents of the pixmap are undefined.
-</para>
-<para>
-<!-- .LP -->
-<function>XCreatePixmap</function>
-can generate
-<errorname>BadAlloc</errorname>,
-<errorname>BadDrawable</errorname>,
-and
-<errorname>BadValue</errorname>
-errors.
-</para>
-<para>
-<!-- .LP -->
-<!-- .sp -->
-To free all storage associated with a specified pixmap, use
-<function>XFreePixmap</function>.
-</para>
-<indexterm significance="preferred"><primary>XFreePixmap</primary></indexterm>
-<!-- .sM -->
-<funcsynopsis id='xfreepixmap'>
-<funcprototype>
-  <funcdef><function>XFreePixmap</function></funcdef>
-  <paramdef>Display<parameter> *display</parameter></paramdef>
-  <paramdef>Pixmap<parameter> pixmap</parameter></paramdef>
-</funcprototype>
-</funcsynopsis>
-<!-- .FN	 -->
-<variablelist>
-  <varlistentry>
-    <term>
-      <emphasis remap='I'>display</emphasis>
-    </term>
-    <listitem>
-      <para>
-Specifies the connection to the X server.
-      </para>
-    </listitem>
-  </varlistentry>
-  <varlistentry>
-    <term>
-      <emphasis remap='I'>pixmap</emphasis>
-    </term>
-    <listitem>
-      <para>
-Specifies the pixmap.
-    </para>
-  </listitem>
-  </varlistentry>
-</variablelist>
-<para>
-<!-- .LP -->
-<!-- .eM  -->
-The
-<function>XFreePixmap</function>
-function first deletes the association between the pixmap ID and the pixmap.
-Then, the X server frees the pixmap storage when there are no references to it.
-The pixmap should never be referenced again.
-</para>
-<para>
-<!-- .LP -->
-<function>XFreePixmap</function>
-can generate a
-<errorname>BadPixmap</errorname>
-error.
-</para>
-</sect1>
-<sect1 id="Creating_Recoloring_and_Freeing_Cursors">
-<title>Creating, Recoloring, and Freeing Cursors</title>
-<!-- .XS -->
-<!-- (SN Creating, Recoloring, and Freeing Cursors  -->
-<!-- .XE -->
-<para>
-<!-- .LP -->
-Each window can have a different cursor defined for it.
-Whenever the pointer is in a visible window, 
-it is set to the cursor defined for that window.
-If no cursor was defined for that window, 
-the cursor is the one defined for the parent window.
-</para>
-<para>
-<!-- .LP -->
-From X's perspective, 
-a cursor consists of a cursor source, mask, colors, and a hotspot. 
-The mask pixmap determines the shape of the cursor and must be a depth
-of one.
-The source pixmap must have a depth of one,
-and the colors determine the colors of the source.
-The hotspot defines the point on the cursor that is reported
-when a pointer event occurs.
-There may be limitations imposed by the hardware on
-cursors as to size and whether a mask is implemented. 
-<indexterm><primary>XQueryBestCursor</primary></indexterm>
-<function>XQueryBestCursor</function>
-can be used to find out what sizes are possible.
-There is a standard font for creating cursors, but
-Xlib provides functions that you can use to create cursors
-from an arbitrary font or from bitmaps.
-</para>
-<para>
-<!-- .LP -->
-<!-- .sp -->
-To create a cursor from the standard cursor font, use
-<function>XCreateFontCursor</function>.
-</para>
-<para>
-#include &lt;X11/cursorfont.h&gt;
-</para>
-
-<indexterm significance="preferred"><primary>XCreateFontCursor</primary></indexterm>
-<!-- .sM -->
-<funcsynopsis id='xcreatefontcursor'>
-<funcprototype>
-  <funcdef>Cursor <function>XCreateFontCursor</function></funcdef>
-  <paramdef>Display<parameter> *display</parameter></paramdef>
-  <paramdef>unsignedint<parameter> shape</parameter></paramdef>
-</funcprototype>
-</funcsynopsis>
-
-<!-- .FN -->
-<variablelist>
-  <varlistentry>
-    <term>
-      <emphasis remap='I'>display</emphasis>
-    </term>
-    <listitem>
-      <para>
-Specifies the connection to the X server.
-      </para>
-    </listitem>
-  </varlistentry>
-  <varlistentry>
-    <term>
-      <emphasis remap='I'>shape</emphasis>
-    </term>
-    <listitem>
-      <para>
-Specifies the shape of the cursor.
-    </para>
-  </listitem>
-  </varlistentry>
-</variablelist>
-
-<para>
-<!-- .LP -->
-<!-- .eM -->
-X provides a set of standard cursor shapes in a special font named
-cursor.
-Applications are encouraged to use this interface for their cursors
-because the font can be customized for the individual display type.
-The shape argument specifies which glyph of the standard fonts
-to use.
-</para>
-<para>
-<!-- .LP -->
-The hotspot comes from the information stored in the cursor font.
-The initial colors of a cursor are a black foreground and a white
-background (see
-<function>XRecolorCursor</function>).
-For further information about cursor shapes,
-see <link linkend="x_font_cursors">appendix B</link>.
-</para>
-<para>
-<!-- .LP -->
-<function>XCreateFontCursor</function>
-can generate
-<errorname>BadAlloc</errorname>
-and
-<errorname>BadValue</errorname>
-errors.
-</para>
-<para>
-<!-- .LP -->
-<!-- .sp -->
-To create a cursor from font glyphs, use
-<function>XCreateGlyphCursor</function>.
-</para>
-<indexterm significance="preferred"><primary>XCreateGlyphCursor</primary></indexterm>
-<!-- .sM -->
-<funcsynopsis id='xcreateglyphcursor'>
-<funcprototype>
-  <funcdef>Cursor <function>XCreateGlyphCursor</function></funcdef>
-  <paramdef>Display<parameter> *display</parameter></paramdef>
-  <paramdef>Fontsource_font,<parameter> mask_font</parameter></paramdef>
-  <paramdef>unsignedintsource_char,<parameter> mask_char</parameter></paramdef>
-  <paramdef>XColor<parameter> *foreground_color</parameter></paramdef>
-  <paramdef>XColor<parameter> *background_color</parameter></paramdef>
-</funcprototype>
-</funcsynopsis>
-<!-- .FN -->
-<variablelist>
-  <varlistentry>
-    <term>
-      <emphasis remap='I'>display</emphasis>
-    </term>
-    <listitem>
-      <para>
-Specifies the connection to the X server.
-      </para>
-    </listitem>
-  </varlistentry>
-  <varlistentry>
-    <term>
-      <emphasis remap='I'>source_font</emphasis>
-    </term>
-    <listitem>
-      <para>
-Specifies the font for the source glyph.
-      </para>
-    </listitem>
-  </varlistentry>
-  <varlistentry>
-    <term>
-      <emphasis remap='I'>mask_font</emphasis>
-    </term>
-    <listitem>
-      <para>
-Specifies the font for the mask glyph or
-<symbol>None</symbol>.
-      </para>
-    </listitem>
-  </varlistentry>
-  <varlistentry>
-    <term>
-      <emphasis remap='I'>source_char</emphasis>
-    </term>
-    <listitem>
-      <para>
-Specifies the character glyph for the source.
-      </para>
-    </listitem>
-  </varlistentry>
-  <varlistentry>
-    <term>
-      <emphasis remap='I'>mask_char</emphasis>
-    </term>
-    <listitem>
-      <para>
-Specifies the glyph character for the mask. 
-      </para>
-    </listitem>
-  </varlistentry>
-  <varlistentry>
-    <term>
-      <emphasis remap='I'>foreground_color</emphasis>
-    </term>
-    <listitem>
-      <para>
-Specifies the <acronym>RGB</acronym> values for the foreground of the source. 
-      </para>
-    </listitem>
-  </varlistentry>
-  <varlistentry>
-    <term>
-      <emphasis remap='I'>background_color</emphasis>
-    </term>
-    <listitem>
-      <para>
-Specifies the <acronym>RGB</acronym> values for the background of the source.
-    </para>
-  </listitem>
-  </varlistentry>
-</variablelist>
-<para>
-<!-- .LP -->
-<!-- .eM -->
-The
-<function>XCreateGlyphCursor</function>
-function is similar to
-<function>XCreatePixmapCursor</function>
-except that the source and mask bitmaps are obtained from the specified 
-font glyphs.
-The source_char must be a defined glyph in source_font, 
-or a
-<errorname>BadValue</errorname>
-error results.
-If mask_font is given, 
-mask_char must be a defined glyph in mask_font,
-or a
-<errorname>BadValue</errorname>
-error results.
-The mask_font and character are optional.
-The origins of the source_char and mask_char (if defined) glyphs are
-positioned coincidently and define the hotspot. 
-The source_char and mask_char need not have the same bounding box metrics, 
-and there is no restriction on the placement of the hotspot relative to the bounding
-boxes. 
-If no mask_char is given, all pixels of the source are displayed.
-You can free the fonts immediately by calling
-<function>XFreeFont</function>
-if no further explicit references to them are to be made. 
-</para>
-<para>
-<!-- .LP -->
-For 2-byte matrix fonts, 
-the 16-bit value should be formed with the byte1
-member in the most significant byte and the byte2 member in the 
-least significant byte.
-</para>
-<para>
-<!-- .LP -->
-<function>XCreateGlyphCursor</function>
-can generate
-<errorname>BadAlloc</errorname>,
-<errorname>BadFont</errorname>,
-and
-<errorname>BadValue</errorname>
-errors.
-</para>
-<para>
-<!-- .LP -->
-<!-- .sp -->
-To create a cursor from two bitmaps,
-use
-<function>XCreatePixmapCursor</function>.
-</para>
-<indexterm significance="preferred"><primary>XCreatePixmapCursor</primary></indexterm>
-<!-- .sM -->
-<funcsynopsis id='xcreatepixmapcursor'>
-<funcprototype>
-  <funcdef>Cursor <function>XCreatePixmapCursor</function></funcdef>
-  <paramdef>Display<parameter> *display</parameter></paramdef>
-  <paramdef>Pixmap<parameter> source</parameter></paramdef>
-  <paramdef>Pixmap<parameter> mask</parameter></paramdef>
-  <paramdef>XColor<parameter> *foreground_color</parameter></paramdef>
-  <paramdef>XColor<parameter> *background_color</parameter></paramdef>
-  <paramdef>unsignedintx,<parameter> y</parameter></paramdef>
-</funcprototype>
-</funcsynopsis>
-<!-- .FN -->
-<variablelist>
-  <varlistentry>
-    <term>
-      <emphasis remap='I'>display</emphasis>
-    </term>
-    <listitem>
-      <para>
-Specifies the connection to the X server.
-      </para>
-    </listitem>
-  </varlistentry>
-  <varlistentry>
-    <term>
-      <emphasis remap='I'>source</emphasis>
-    </term>
-    <listitem>
-      <para>
-Specifies the shape of the source cursor.
-<!-- .\" *** JIM: NEED TO CHECK THIS. *** -->
-      </para>
-    </listitem>
-  </varlistentry>
-  <varlistentry>
-    <term>
-      <emphasis remap='I'>mask</emphasis>
-    </term>
-    <listitem>
-      <para>
-Specifies the cursor's source bits to be displayed or
-<symbol>None</symbol>.
-      </para>
-    </listitem>
-  </varlistentry>
-  <varlistentry>
-    <term>
-      <emphasis remap='I'>foreground_color</emphasis>
-    </term>
-    <listitem>
-      <para>
-Specifies the <acronym>RGB</acronym> values for the foreground of the source. 
-      </para>
-    </listitem>
-  </varlistentry>
-  <varlistentry>
-    <term>
-      <emphasis remap='I'>background_color</emphasis>
-    </term>
-    <listitem>
-      <para>
-Specifies the <acronym>RGB</acronym> values for the background of the source.
-<!-- .ds Xy , which indicate the hotspot relative to the source's origin -->
-      </para>
-    </listitem>
-  </varlistentry>
-  <varlistentry>
-    <term>
-      <emphasis remap='I'>x</emphasis>
-    </term>
-    <listitem>
-      <para>
-<!-- .br -->
-<!-- .ns -->
-      </para>
-    </listitem>
-  </varlistentry>
-  <varlistentry>
-    <term>
-      <emphasis remap='I'>y</emphasis>
-    </term>
-    <listitem>
-      <para>
-Specify the x and y coordinates(Xy.
-    </para>
-  </listitem>
-  </varlistentry>
-</variablelist>
-<para>
-<!-- .LP -->
-<!-- .eM -->
-The
-<function>XCreatePixmapCursor</function>
-function creates a cursor and returns the cursor ID associated with it.
-The foreground and background <acronym>RGB</acronym> values must be specified using
-foreground_color and background_color,
-even if the X server only has a
-<symbol>StaticGray</symbol>
-or
-<symbol>GrayScale</symbol>
-screen.
-The foreground color is used for the pixels set to 1 in the
-source, and the background color is used for the pixels set to 0.
-Both source and mask, if specified, must have depth one (or a 
-<errorname>BadMatch</errorname>
-error results) but can have any root.
-The mask argument defines the shape of the cursor.
-The pixels set to 1 in the mask define which source pixels are displayed,
-and the pixels set to 0 define which pixels are ignored.
-If no mask is given, 
-all pixels of the source are displayed.
-The mask, if present, must be the same size as the pixmap defined by the 
-source argument, or a
-<errorname>BadMatch</errorname>
-error results.
-The hotspot must be a point within the source,
-or a
-<errorname>BadMatch</errorname>
-error results.
-</para>
-<para>
-<!-- .LP -->
-The components of the cursor can be transformed arbitrarily to meet
-display limitations.
-The pixmaps can be freed immediately if no further explicit references
-to them are to be made.
-Subsequent drawing in the source or mask pixmap has an undefined effect on the
-cursor.
-The X server might or might not make a copy of the pixmap.
-</para>
-<para>
-<!-- .LP -->
-<function>XCreatePixmapCursor</function>
-can generate
-<errorname>BadAlloc</errorname>
-and
-<errorname>BadPixmap</errorname>
-errors.
-</para>
-<para>
-<!-- .LP -->
-<!-- .sp -->
-To determine useful cursor sizes, use
-<function>XQueryBestCursor</function>.
-</para>
-<indexterm significance="preferred"><primary>XQueryBestCursor</primary></indexterm>
-<!-- .sM -->
-<funcsynopsis id='xquerybestcursor'>
-<funcprototype>
-  <funcdef>Status <function>XQueryBestCursor</function></funcdef>
-  <paramdef>Display<parameter> *display</parameter></paramdef>
-  <paramdef>Drawable<parameter> d</parameter></paramdef>
-  <paramdef>unsignedintwidth,<parameter> height</parameter></paramdef>
-  <paramdef>unsignedint*width_return,<parameter> *height_return</parameter></paramdef>
-</funcprototype>
-</funcsynopsis>
-<!-- .FN -->
-<variablelist>
-  <varlistentry>
-    <term>
-      <emphasis remap='I'>display</emphasis>
-    </term>
-    <listitem>
-      <para>
-Specifies the connection to the X server.
-<!-- .ds Dr , which indicates the screen -->
-      </para>
-    </listitem>
-  </varlistentry>
-  <varlistentry>
-    <term>
-      <emphasis remap='I'>d</emphasis>
-    </term>
-    <listitem>
-      <para>
-Specifies the drawable(Dr. 
-<!-- .ds Wh \ of the cursor that you want the size information for -->
-      </para>
-    </listitem>
-  </varlistentry>
-  <varlistentry>
-    <term>
-      <emphasis remap='I'>width</emphasis>
-    </term>
-    <listitem>
-      <para>
-<!-- .br -->
-<!-- .ns -->
-      </para>
-    </listitem>
-  </varlistentry>
-  <varlistentry>
-    <term>
-      <emphasis remap='I'>height</emphasis>
-    </term>
-    <listitem>
-      <para>
-Specify the width and height(Wh.
-      </para>
-    </listitem>
-  </varlistentry>
-  <varlistentry>
-    <term>
-      <emphasis remap='I'>width_return</emphasis>
-    </term>
-    <listitem>
-      <para>
-<!-- .br -->
-<!-- .ns -->
-      </para>
-    </listitem>
-  </varlistentry>
-  <varlistentry>
-    <term>
-      <emphasis remap='I'>height_return</emphasis>
-    </term>
-    <listitem>
-      <para>
-Return the best width and height that is closest to the specified width 
-and height.
-    </para>
-  </listitem>
-  </varlistentry>
-</variablelist>
-<para>
-<!-- .LP -->
-<!-- .eM -->
-Some displays allow larger cursors than other displays.
-The
-<function>XQueryBestCursor</function>
-function provides a way to find out what size cursors are actually
-possible on the display.
-<indexterm ><primary>Cursor</primary><secondary>limitations</secondary></indexterm>
-It returns the largest size that can be displayed.
-Applications should be prepared to use smaller cursors on displays that
-cannot support large ones.
-</para>
-<para>
-<!-- .LP -->
-<function>XQueryBestCursor</function>
-can generate a
-<errorname>BadDrawable</errorname>
-error.
-</para>
-<para>
-<!-- .LP -->
-<!-- .sp -->
-To change the color of a given cursor, use
-<function>XRecolorCursor</function>.
-</para>
-<indexterm significance="preferred"><primary>XRecolorCursor</primary></indexterm>
-<!-- .sM -->
-<funcsynopsis id='xrecolorcursor'>
-<funcprototype>
-  <funcdef><function>XRecolorCursor</function></funcdef>
-  <paramdef>Display<parameter> *display</parameter></paramdef>
-  <paramdef>Cursor<parameter> cursor</parameter></paramdef>
-  <paramdef>XColor*foreground_color,<parameter> *background_color</parameter></paramdef>
-</funcprototype>
-</funcsynopsis>
-<!-- .FN -->
-<variablelist>
-  <varlistentry>
-    <term>
-      <emphasis remap='I'>display</emphasis>
-    </term>
-    <listitem>
-      <para>
-Specifies the connection to the X server.
-      </para>
-    </listitem>
-  </varlistentry>
-  <varlistentry>
-    <term>
-      <emphasis remap='I'>cursor</emphasis>
-    </term>
-    <listitem>
-      <para>
-Specifies the cursor. 
-      </para>
-    </listitem>
-  </varlistentry>
-  <varlistentry>
-    <term>
-      <emphasis remap='I'>foreground_color</emphasis>
-    </term>
-    <listitem>
-      <para>
-Specifies the <acronym>RGB</acronym> values for the foreground of the source. 
-      </para>
-    </listitem>
-  </varlistentry>
-  <varlistentry>
-    <term>
-      <emphasis remap='I'>background_color</emphasis>
-    </term>
-    <listitem>
-      <para>
-Specifies the <acronym>RGB</acronym> values for the background of the source.
-    </para>
-  </listitem>
-  </varlistentry>
-</variablelist>
-<para>
-<!-- .LP -->
-<!-- .eM -->
-The
-<function>XRecolorCursor</function>
-function changes the color of the specified cursor, and
-if the cursor is being displayed on a screen,
-the change is visible immediately.
-The pixel members of the
-<structname>XColor</structname>
-structures are ignored; only the <acronym>RGB</acronym> values are used.
-</para>
-<para>
-<!-- .LP -->
-<function>XRecolorCursor</function>
-can generate a
-<errorname>BadCursor</errorname>
-error.
-</para>
-<para>
-<!-- .LP -->
-<!-- .sp -->
-To free (destroy) a given cursor, use
-<function>XFreeCursor</function>.
-</para>
-<indexterm significance="preferred"><primary>XFreeCursor</primary></indexterm>
-<!-- .sM -->
-<funcsynopsis id='xfreecursor'>
-<funcprototype>
-  <funcdef><function>XFreeCursor</function></funcdef>
-  <paramdef>Display<parameter> *display</parameter></paramdef>
-  <paramdef>Cursor<parameter> cursor</parameter></paramdef>
-</funcprototype>
-</funcsynopsis>
-<!-- .FN -->
-<variablelist>
-  <varlistentry>
-    <term>
-      <emphasis remap='I'>display</emphasis>
-    </term>
-    <listitem>
-      <para>
-Specifies the connection to the X server.
-      </para>
-    </listitem>
-  </varlistentry>
-  <varlistentry>
-    <term>
-      <emphasis remap='I'>cursor</emphasis>
-    </term>
-    <listitem>
-      <para>
-Specifies the cursor. 
-    </para>
-  </listitem>
-  </varlistentry>
-</variablelist>
-<para>
-<!-- .LP -->
-<!-- .eM  -->
-The
-<function>XFreeCursor</function>
-function deletes the association between the cursor resource ID 
-and the specified cursor.
-The cursor storage is freed when no other resource references it.
-The specified cursor ID should not be referred to again.
-</para>
-<para>
-<!-- .LP -->
-<function>XFreeCursor</function>
-can generate a
-<errorname>BadCursor</errorname>
-error.
-<!-- .bp -->
-
-</para>
-</sect1>
-</chapter>
->>>>>>> 01df5d59
+<?xml version="1.0" encoding="UTF-8" ?>
+<!DOCTYPE chapter PUBLIC "-//OASIS//DTD DocBook XML V4.3//EN"
+	  "http://www.oasis-open.org/docbook/xml/4.3/docbookx.dtd">
+<chapter id="pixmap_and_cursor_functions">
+<title>Pixmap and Cursor Functions</title>
+<sect1 id="Creating_and_Freeing_Pixmaps">
+<title>Creating and Freeing Pixmaps</title>
+<!-- .XS -->
+<!-- (SN Creating and Freeing Pixmaps -->
+<!-- .XE -->
+<para>
+<!-- .LP -->
+Pixmaps can only be used on the screen on which they were created.
+Pixmaps are off-screen resources that are used for various operations,
+such as defining cursors as tiling patterns 
+or as the source for certain raster operations.
+Most graphics requests can operate either on a window or on a pixmap.
+A bitmap is a single bit-plane pixmap.
+</para>
+<para>
+<!-- .LP -->
+<!-- .sp -->
+To create a pixmap of a given size, use
+<function>XCreatePixmap</function>.
+</para>
+<indexterm significance="preferred"><primary>XCreatePixmap</primary></indexterm>
+<!-- .sM -->
+<funcsynopsis id='xcreatepixmap'>
+<funcprototype>
+  <funcdef>Pixmap <function>XCreatePixmap</function></funcdef>
+  <paramdef>Display<parameter> *display</parameter></paramdef>
+  <paramdef>Drawable<parameter> d</parameter></paramdef>
+  <paramdef>unsignedintwidth,<parameter> height</parameter></paramdef>
+  <paramdef>unsignedint<parameter> depth</parameter></paramdef>
+</funcprototype>
+</funcsynopsis>
+<!-- .FN -->
+<variablelist>
+  <varlistentry>
+    <term>
+      <emphasis remap='I'>display</emphasis>
+    </term>
+    <listitem>
+      <para>
+Specifies the connection to the X server.
+      </para>
+    </listitem>
+  </varlistentry>
+  <varlistentry>
+    <term>
+      <emphasis remap='I'>d</emphasis>
+    </term>
+    <listitem>
+      <para>
+Specifies which screen the pixmap is created on. 
+<!-- .ds Wh , which define the dimensions of the pixmap -->
+      </para>
+    </listitem>
+  </varlistentry>
+  <varlistentry>
+    <term>
+      <emphasis remap='I'>width</emphasis>
+    </term>
+    <listitem>
+      <para>
+<!-- .br -->
+<!-- .ns -->
+      </para>
+    </listitem>
+  </varlistentry>
+  <varlistentry>
+    <term>
+      <emphasis remap='I'>height</emphasis>
+    </term>
+    <listitem>
+      <para>
+Specify the width and height(Wh.
+      </para>
+    </listitem>
+  </varlistentry>
+  <varlistentry>
+    <term>
+      <emphasis remap='I'>depth</emphasis>
+    </term>
+    <listitem>
+      <para>
+Specifies the depth of the pixmap.
+    </para>
+  </listitem>
+  </varlistentry>
+</variablelist>
+<para>
+<!-- .LP -->
+<!-- .eM  -->
+The
+<function>XCreatePixmap</function>
+function creates a pixmap of the width, height, and depth you specified
+and returns a pixmap ID that identifies it.
+It is valid to pass an 
+<symbol>InputOnly</symbol>
+window to the drawable argument.
+The width and height arguments must be nonzero,
+or a 
+<errorname>BadValue</errorname>
+error results.
+The depth argument must be one of the depths supported by the screen
+of the specified drawable,
+or a
+<errorname>BadValue</errorname>
+error results.
+</para>
+<para>
+<!-- .LP -->
+The server uses the specified drawable to determine on which screen
+to create the pixmap.
+The pixmap can be used only on this screen
+and only with other drawables of the same depth (see
+<function>XCopyPlane</function>
+for an exception to this rule).
+The initial contents of the pixmap are undefined.
+</para>
+<para>
+<!-- .LP -->
+<function>XCreatePixmap</function>
+can generate
+<errorname>BadAlloc</errorname>,
+<errorname>BadDrawable</errorname>,
+and
+<errorname>BadValue</errorname>
+errors.
+</para>
+<para>
+<!-- .LP -->
+<!-- .sp -->
+To free all storage associated with a specified pixmap, use
+<function>XFreePixmap</function>.
+</para>
+<indexterm significance="preferred"><primary>XFreePixmap</primary></indexterm>
+<!-- .sM -->
+<funcsynopsis id='xfreepixmap'>
+<funcprototype>
+  <funcdef><function>XFreePixmap</function></funcdef>
+  <paramdef>Display<parameter> *display</parameter></paramdef>
+  <paramdef>Pixmap<parameter> pixmap</parameter></paramdef>
+</funcprototype>
+</funcsynopsis>
+<!-- .FN	 -->
+<variablelist>
+  <varlistentry>
+    <term>
+      <emphasis remap='I'>display</emphasis>
+    </term>
+    <listitem>
+      <para>
+Specifies the connection to the X server.
+      </para>
+    </listitem>
+  </varlistentry>
+  <varlistentry>
+    <term>
+      <emphasis remap='I'>pixmap</emphasis>
+    </term>
+    <listitem>
+      <para>
+Specifies the pixmap.
+    </para>
+  </listitem>
+  </varlistentry>
+</variablelist>
+<para>
+<!-- .LP -->
+<!-- .eM  -->
+The
+<function>XFreePixmap</function>
+function first deletes the association between the pixmap ID and the pixmap.
+Then, the X server frees the pixmap storage when there are no references to it.
+The pixmap should never be referenced again.
+</para>
+<para>
+<!-- .LP -->
+<function>XFreePixmap</function>
+can generate a
+<errorname>BadPixmap</errorname>
+error.
+</para>
+</sect1>
+<sect1 id="Creating_Recoloring_and_Freeing_Cursors">
+<title>Creating, Recoloring, and Freeing Cursors</title>
+<!-- .XS -->
+<!-- (SN Creating, Recoloring, and Freeing Cursors  -->
+<!-- .XE -->
+<para>
+<!-- .LP -->
+Each window can have a different cursor defined for it.
+Whenever the pointer is in a visible window, 
+it is set to the cursor defined for that window.
+If no cursor was defined for that window, 
+the cursor is the one defined for the parent window.
+</para>
+<para>
+<!-- .LP -->
+From X's perspective, 
+a cursor consists of a cursor source, mask, colors, and a hotspot. 
+The mask pixmap determines the shape of the cursor and must be a depth
+of one.
+The source pixmap must have a depth of one,
+and the colors determine the colors of the source.
+The hotspot defines the point on the cursor that is reported
+when a pointer event occurs.
+There may be limitations imposed by the hardware on
+cursors as to size and whether a mask is implemented. 
+<indexterm><primary>XQueryBestCursor</primary></indexterm>
+<function>XQueryBestCursor</function>
+can be used to find out what sizes are possible.
+There is a standard font for creating cursors, but
+Xlib provides functions that you can use to create cursors
+from an arbitrary font or from bitmaps.
+</para>
+<para>
+<!-- .LP -->
+<!-- .sp -->
+To create a cursor from the standard cursor font, use
+<function>XCreateFontCursor</function>.
+</para>
+<para>
+#include &lt;X11/cursorfont.h&gt;
+</para>
+
+<indexterm significance="preferred"><primary>XCreateFontCursor</primary></indexterm>
+<!-- .sM -->
+<funcsynopsis id='xcreatefontcursor'>
+<funcprototype>
+  <funcdef>Cursor <function>XCreateFontCursor</function></funcdef>
+  <paramdef>Display<parameter> *display</parameter></paramdef>
+  <paramdef>unsignedint<parameter> shape</parameter></paramdef>
+</funcprototype>
+</funcsynopsis>
+
+<!-- .FN -->
+<variablelist>
+  <varlistentry>
+    <term>
+      <emphasis remap='I'>display</emphasis>
+    </term>
+    <listitem>
+      <para>
+Specifies the connection to the X server.
+      </para>
+    </listitem>
+  </varlistentry>
+  <varlistentry>
+    <term>
+      <emphasis remap='I'>shape</emphasis>
+    </term>
+    <listitem>
+      <para>
+Specifies the shape of the cursor.
+    </para>
+  </listitem>
+  </varlistentry>
+</variablelist>
+
+<para>
+<!-- .LP -->
+<!-- .eM -->
+X provides a set of standard cursor shapes in a special font named
+cursor.
+Applications are encouraged to use this interface for their cursors
+because the font can be customized for the individual display type.
+The shape argument specifies which glyph of the standard fonts
+to use.
+</para>
+<para>
+<!-- .LP -->
+The hotspot comes from the information stored in the cursor font.
+The initial colors of a cursor are a black foreground and a white
+background (see
+<function>XRecolorCursor</function>).
+For further information about cursor shapes,
+see <link linkend="x_font_cursors">appendix B</link>.
+</para>
+<para>
+<!-- .LP -->
+<function>XCreateFontCursor</function>
+can generate
+<errorname>BadAlloc</errorname>
+and
+<errorname>BadValue</errorname>
+errors.
+</para>
+<para>
+<!-- .LP -->
+<!-- .sp -->
+To create a cursor from font glyphs, use
+<function>XCreateGlyphCursor</function>.
+</para>
+<indexterm significance="preferred"><primary>XCreateGlyphCursor</primary></indexterm>
+<!-- .sM -->
+<funcsynopsis id='xcreateglyphcursor'>
+<funcprototype>
+  <funcdef>Cursor <function>XCreateGlyphCursor</function></funcdef>
+  <paramdef>Display<parameter> *display</parameter></paramdef>
+  <paramdef>Fontsource_font,<parameter> mask_font</parameter></paramdef>
+  <paramdef>unsignedintsource_char,<parameter> mask_char</parameter></paramdef>
+  <paramdef>XColor<parameter> *foreground_color</parameter></paramdef>
+  <paramdef>XColor<parameter> *background_color</parameter></paramdef>
+</funcprototype>
+</funcsynopsis>
+<!-- .FN -->
+<variablelist>
+  <varlistentry>
+    <term>
+      <emphasis remap='I'>display</emphasis>
+    </term>
+    <listitem>
+      <para>
+Specifies the connection to the X server.
+      </para>
+    </listitem>
+  </varlistentry>
+  <varlistentry>
+    <term>
+      <emphasis remap='I'>source_font</emphasis>
+    </term>
+    <listitem>
+      <para>
+Specifies the font for the source glyph.
+      </para>
+    </listitem>
+  </varlistentry>
+  <varlistentry>
+    <term>
+      <emphasis remap='I'>mask_font</emphasis>
+    </term>
+    <listitem>
+      <para>
+Specifies the font for the mask glyph or
+<symbol>None</symbol>.
+      </para>
+    </listitem>
+  </varlistentry>
+  <varlistentry>
+    <term>
+      <emphasis remap='I'>source_char</emphasis>
+    </term>
+    <listitem>
+      <para>
+Specifies the character glyph for the source.
+      </para>
+    </listitem>
+  </varlistentry>
+  <varlistentry>
+    <term>
+      <emphasis remap='I'>mask_char</emphasis>
+    </term>
+    <listitem>
+      <para>
+Specifies the glyph character for the mask. 
+      </para>
+    </listitem>
+  </varlistentry>
+  <varlistentry>
+    <term>
+      <emphasis remap='I'>foreground_color</emphasis>
+    </term>
+    <listitem>
+      <para>
+Specifies the <acronym>RGB</acronym> values for the foreground of the source. 
+      </para>
+    </listitem>
+  </varlistentry>
+  <varlistentry>
+    <term>
+      <emphasis remap='I'>background_color</emphasis>
+    </term>
+    <listitem>
+      <para>
+Specifies the <acronym>RGB</acronym> values for the background of the source.
+    </para>
+  </listitem>
+  </varlistentry>
+</variablelist>
+<para>
+<!-- .LP -->
+<!-- .eM -->
+The
+<function>XCreateGlyphCursor</function>
+function is similar to
+<function>XCreatePixmapCursor</function>
+except that the source and mask bitmaps are obtained from the specified 
+font glyphs.
+The source_char must be a defined glyph in source_font, 
+or a
+<errorname>BadValue</errorname>
+error results.
+If mask_font is given, 
+mask_char must be a defined glyph in mask_font,
+or a
+<errorname>BadValue</errorname>
+error results.
+The mask_font and character are optional.
+The origins of the source_char and mask_char (if defined) glyphs are
+positioned coincidently and define the hotspot. 
+The source_char and mask_char need not have the same bounding box metrics, 
+and there is no restriction on the placement of the hotspot relative to the bounding
+boxes. 
+If no mask_char is given, all pixels of the source are displayed.
+You can free the fonts immediately by calling
+<function>XFreeFont</function>
+if no further explicit references to them are to be made. 
+</para>
+<para>
+<!-- .LP -->
+For 2-byte matrix fonts, 
+the 16-bit value should be formed with the byte1
+member in the most significant byte and the byte2 member in the 
+least significant byte.
+</para>
+<para>
+<!-- .LP -->
+<function>XCreateGlyphCursor</function>
+can generate
+<errorname>BadAlloc</errorname>,
+<errorname>BadFont</errorname>,
+and
+<errorname>BadValue</errorname>
+errors.
+</para>
+<para>
+<!-- .LP -->
+<!-- .sp -->
+To create a cursor from two bitmaps,
+use
+<function>XCreatePixmapCursor</function>.
+</para>
+<indexterm significance="preferred"><primary>XCreatePixmapCursor</primary></indexterm>
+<!-- .sM -->
+<funcsynopsis id='xcreatepixmapcursor'>
+<funcprototype>
+  <funcdef>Cursor <function>XCreatePixmapCursor</function></funcdef>
+  <paramdef>Display<parameter> *display</parameter></paramdef>
+  <paramdef>Pixmap<parameter> source</parameter></paramdef>
+  <paramdef>Pixmap<parameter> mask</parameter></paramdef>
+  <paramdef>XColor<parameter> *foreground_color</parameter></paramdef>
+  <paramdef>XColor<parameter> *background_color</parameter></paramdef>
+  <paramdef>unsignedintx,<parameter> y</parameter></paramdef>
+</funcprototype>
+</funcsynopsis>
+<!-- .FN -->
+<variablelist>
+  <varlistentry>
+    <term>
+      <emphasis remap='I'>display</emphasis>
+    </term>
+    <listitem>
+      <para>
+Specifies the connection to the X server.
+      </para>
+    </listitem>
+  </varlistentry>
+  <varlistentry>
+    <term>
+      <emphasis remap='I'>source</emphasis>
+    </term>
+    <listitem>
+      <para>
+Specifies the shape of the source cursor.
+<!-- .\" *** JIM: NEED TO CHECK THIS. *** -->
+      </para>
+    </listitem>
+  </varlistentry>
+  <varlistentry>
+    <term>
+      <emphasis remap='I'>mask</emphasis>
+    </term>
+    <listitem>
+      <para>
+Specifies the cursor's source bits to be displayed or
+<symbol>None</symbol>.
+      </para>
+    </listitem>
+  </varlistentry>
+  <varlistentry>
+    <term>
+      <emphasis remap='I'>foreground_color</emphasis>
+    </term>
+    <listitem>
+      <para>
+Specifies the <acronym>RGB</acronym> values for the foreground of the source. 
+      </para>
+    </listitem>
+  </varlistentry>
+  <varlistentry>
+    <term>
+      <emphasis remap='I'>background_color</emphasis>
+    </term>
+    <listitem>
+      <para>
+Specifies the <acronym>RGB</acronym> values for the background of the source.
+<!-- .ds Xy , which indicate the hotspot relative to the source's origin -->
+      </para>
+    </listitem>
+  </varlistentry>
+  <varlistentry>
+    <term>
+      <emphasis remap='I'>x</emphasis>
+    </term>
+    <listitem>
+      <para>
+<!-- .br -->
+<!-- .ns -->
+      </para>
+    </listitem>
+  </varlistentry>
+  <varlistentry>
+    <term>
+      <emphasis remap='I'>y</emphasis>
+    </term>
+    <listitem>
+      <para>
+Specify the x and y coordinates(Xy.
+    </para>
+  </listitem>
+  </varlistentry>
+</variablelist>
+<para>
+<!-- .LP -->
+<!-- .eM -->
+The
+<function>XCreatePixmapCursor</function>
+function creates a cursor and returns the cursor ID associated with it.
+The foreground and background <acronym>RGB</acronym> values must be specified using
+foreground_color and background_color,
+even if the X server only has a
+<symbol>StaticGray</symbol>
+or
+<symbol>GrayScale</symbol>
+screen.
+The foreground color is used for the pixels set to 1 in the
+source, and the background color is used for the pixels set to 0.
+Both source and mask, if specified, must have depth one (or a 
+<errorname>BadMatch</errorname>
+error results) but can have any root.
+The mask argument defines the shape of the cursor.
+The pixels set to 1 in the mask define which source pixels are displayed,
+and the pixels set to 0 define which pixels are ignored.
+If no mask is given, 
+all pixels of the source are displayed.
+The mask, if present, must be the same size as the pixmap defined by the 
+source argument, or a
+<errorname>BadMatch</errorname>
+error results.
+The hotspot must be a point within the source,
+or a
+<errorname>BadMatch</errorname>
+error results.
+</para>
+<para>
+<!-- .LP -->
+The components of the cursor can be transformed arbitrarily to meet
+display limitations.
+The pixmaps can be freed immediately if no further explicit references
+to them are to be made.
+Subsequent drawing in the source or mask pixmap has an undefined effect on the
+cursor.
+The X server might or might not make a copy of the pixmap.
+</para>
+<para>
+<!-- .LP -->
+<function>XCreatePixmapCursor</function>
+can generate
+<errorname>BadAlloc</errorname>
+and
+<errorname>BadPixmap</errorname>
+errors.
+</para>
+<para>
+<!-- .LP -->
+<!-- .sp -->
+To determine useful cursor sizes, use
+<function>XQueryBestCursor</function>.
+</para>
+<indexterm significance="preferred"><primary>XQueryBestCursor</primary></indexterm>
+<!-- .sM -->
+<funcsynopsis id='xquerybestcursor'>
+<funcprototype>
+  <funcdef>Status <function>XQueryBestCursor</function></funcdef>
+  <paramdef>Display<parameter> *display</parameter></paramdef>
+  <paramdef>Drawable<parameter> d</parameter></paramdef>
+  <paramdef>unsignedintwidth,<parameter> height</parameter></paramdef>
+  <paramdef>unsignedint*width_return,<parameter> *height_return</parameter></paramdef>
+</funcprototype>
+</funcsynopsis>
+<!-- .FN -->
+<variablelist>
+  <varlistentry>
+    <term>
+      <emphasis remap='I'>display</emphasis>
+    </term>
+    <listitem>
+      <para>
+Specifies the connection to the X server.
+<!-- .ds Dr , which indicates the screen -->
+      </para>
+    </listitem>
+  </varlistentry>
+  <varlistentry>
+    <term>
+      <emphasis remap='I'>d</emphasis>
+    </term>
+    <listitem>
+      <para>
+Specifies the drawable(Dr. 
+<!-- .ds Wh \ of the cursor that you want the size information for -->
+      </para>
+    </listitem>
+  </varlistentry>
+  <varlistentry>
+    <term>
+      <emphasis remap='I'>width</emphasis>
+    </term>
+    <listitem>
+      <para>
+<!-- .br -->
+<!-- .ns -->
+      </para>
+    </listitem>
+  </varlistentry>
+  <varlistentry>
+    <term>
+      <emphasis remap='I'>height</emphasis>
+    </term>
+    <listitem>
+      <para>
+Specify the width and height(Wh.
+      </para>
+    </listitem>
+  </varlistentry>
+  <varlistentry>
+    <term>
+      <emphasis remap='I'>width_return</emphasis>
+    </term>
+    <listitem>
+      <para>
+<!-- .br -->
+<!-- .ns -->
+      </para>
+    </listitem>
+  </varlistentry>
+  <varlistentry>
+    <term>
+      <emphasis remap='I'>height_return</emphasis>
+    </term>
+    <listitem>
+      <para>
+Return the best width and height that is closest to the specified width 
+and height.
+    </para>
+  </listitem>
+  </varlistentry>
+</variablelist>
+<para>
+<!-- .LP -->
+<!-- .eM -->
+Some displays allow larger cursors than other displays.
+The
+<function>XQueryBestCursor</function>
+function provides a way to find out what size cursors are actually
+possible on the display.
+<indexterm ><primary>Cursor</primary><secondary>limitations</secondary></indexterm>
+It returns the largest size that can be displayed.
+Applications should be prepared to use smaller cursors on displays that
+cannot support large ones.
+</para>
+<para>
+<!-- .LP -->
+<function>XQueryBestCursor</function>
+can generate a
+<errorname>BadDrawable</errorname>
+error.
+</para>
+<para>
+<!-- .LP -->
+<!-- .sp -->
+To change the color of a given cursor, use
+<function>XRecolorCursor</function>.
+</para>
+<indexterm significance="preferred"><primary>XRecolorCursor</primary></indexterm>
+<!-- .sM -->
+<funcsynopsis id='xrecolorcursor'>
+<funcprototype>
+  <funcdef><function>XRecolorCursor</function></funcdef>
+  <paramdef>Display<parameter> *display</parameter></paramdef>
+  <paramdef>Cursor<parameter> cursor</parameter></paramdef>
+  <paramdef>XColor*foreground_color,<parameter> *background_color</parameter></paramdef>
+</funcprototype>
+</funcsynopsis>
+<!-- .FN -->
+<variablelist>
+  <varlistentry>
+    <term>
+      <emphasis remap='I'>display</emphasis>
+    </term>
+    <listitem>
+      <para>
+Specifies the connection to the X server.
+      </para>
+    </listitem>
+  </varlistentry>
+  <varlistentry>
+    <term>
+      <emphasis remap='I'>cursor</emphasis>
+    </term>
+    <listitem>
+      <para>
+Specifies the cursor. 
+      </para>
+    </listitem>
+  </varlistentry>
+  <varlistentry>
+    <term>
+      <emphasis remap='I'>foreground_color</emphasis>
+    </term>
+    <listitem>
+      <para>
+Specifies the <acronym>RGB</acronym> values for the foreground of the source. 
+      </para>
+    </listitem>
+  </varlistentry>
+  <varlistentry>
+    <term>
+      <emphasis remap='I'>background_color</emphasis>
+    </term>
+    <listitem>
+      <para>
+Specifies the <acronym>RGB</acronym> values for the background of the source.
+    </para>
+  </listitem>
+  </varlistentry>
+</variablelist>
+<para>
+<!-- .LP -->
+<!-- .eM -->
+The
+<function>XRecolorCursor</function>
+function changes the color of the specified cursor, and
+if the cursor is being displayed on a screen,
+the change is visible immediately.
+The pixel members of the
+<structname>XColor</structname>
+structures are ignored; only the <acronym>RGB</acronym> values are used.
+</para>
+<para>
+<!-- .LP -->
+<function>XRecolorCursor</function>
+can generate a
+<errorname>BadCursor</errorname>
+error.
+</para>
+<para>
+<!-- .LP -->
+<!-- .sp -->
+To free (destroy) a given cursor, use
+<function>XFreeCursor</function>.
+</para>
+<indexterm significance="preferred"><primary>XFreeCursor</primary></indexterm>
+<!-- .sM -->
+<funcsynopsis id='xfreecursor'>
+<funcprototype>
+  <funcdef><function>XFreeCursor</function></funcdef>
+  <paramdef>Display<parameter> *display</parameter></paramdef>
+  <paramdef>Cursor<parameter> cursor</parameter></paramdef>
+</funcprototype>
+</funcsynopsis>
+<!-- .FN -->
+<variablelist>
+  <varlistentry>
+    <term>
+      <emphasis remap='I'>display</emphasis>
+    </term>
+    <listitem>
+      <para>
+Specifies the connection to the X server.
+      </para>
+    </listitem>
+  </varlistentry>
+  <varlistentry>
+    <term>
+      <emphasis remap='I'>cursor</emphasis>
+    </term>
+    <listitem>
+      <para>
+Specifies the cursor. 
+    </para>
+  </listitem>
+  </varlistentry>
+</variablelist>
+<para>
+<!-- .LP -->
+<!-- .eM  -->
+The
+<function>XFreeCursor</function>
+function deletes the association between the cursor resource ID 
+and the specified cursor.
+The cursor storage is freed when no other resource references it.
+The specified cursor ID should not be referred to again.
+</para>
+<para>
+<!-- .LP -->
+<function>XFreeCursor</function>
+can generate a
+<errorname>BadCursor</errorname>
+error.
+<!-- .bp -->
+
+</para>
+</sect1>
+</chapter>