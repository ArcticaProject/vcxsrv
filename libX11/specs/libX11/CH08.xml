<<<<<<< HEAD
<?xml version="1.0" encoding="UTF-8" ?>
<!DOCTYPE chapter PUBLIC "-//OASIS//DTD DocBook XML V4.3//EN"
	  "http://www.oasis-open.org/docbook/xml/4.3/docbookx.dtd">
<chapter id="graphics_functions">
<title>Graphics Functions</title>
<para>
Once you have established a connection to a display, you can use the Xlib graphics functions to:
</para>
<itemizedlist>
  <listitem><para>Clear and copy areas</para></listitem>
  <listitem><para>Draw points, lines, rectangles, and arcs</para></listitem>
  <listitem><para>Fill areas</para></listitem>
  <listitem><para>Manipulate fonts</para></listitem>
  <listitem><para>Draw text</para></listitem>
  <listitem><para>Transfer images between clients and the server</para></listitem>
</itemizedlist>
<para>
If the same drawable and GC is used for each call, Xlib batches back-to-back
calls to XDrawPoint, XDrawLine, XDrawRectangle, XFillArc, and XFillRectangle.
Note that this reduces the total number of requests sent to the server.
</para>
<sect1 id="Clearing_Areas">
<title>Clearing Areas</title>
<!-- .XS -->
<!-- (SN Clearing Areas  -->
<!-- .XE -->
<para>
<!-- .LP -->
Xlib provides functions that you can use to clear an area or the entire window.
Because pixmaps do not have defined backgrounds, 
they cannot be filled by using the functions described in this section.
Instead, to accomplish an analogous operation on a pixmap,
you should use 
<function>XFillRectangle</function>,
which sets the pixmap to a known value.
</para>
<para>
<!-- .LP -->
<!-- .sp -->
To clear a rectangular area of a given window, use
<function>XClearArea</function>.
<indexterm><primary>Areas</primary><secondary>clearing</secondary></indexterm>
<indexterm><primary>Clearing</primary><secondary>areas</secondary></indexterm>
<indexterm significance="preferred"><primary>XClearArea</primary></indexterm>
<!-- .sM -->
<funcsynopsis id='xcleararea'>
<funcprototype>
  <funcdef><function>XClearArea</function></funcdef>
  <paramdef>Display<parameter> *display</parameter></paramdef>
  <paramdef>Window<parameter> w</parameter></paramdef>
  <paramdef>intx,<parameter> y</parameter></paramdef>
  <paramdef>unsignedintwidth,<parameter> height</parameter></paramdef>
  <paramdef>Bool<parameter> exposures</parameter></paramdef>
</funcprototype>
</funcsynopsis>
<!-- .FN -->
<variablelist>
  <varlistentry>
    <term>
      <emphasis remap='I'>display</emphasis>
    </term>
    <listitem>
      <para>
Specifies the connection to the X server.
      </para>
    </listitem>
  </varlistentry>
  <varlistentry>
    <term>
      <emphasis remap='I'>w</emphasis>
    </term>
    <listitem>
      <para>
Specifies the window.
<!-- .ds Xy , which are relative to the origin of the window \ -->
and specify the upper-left corner of the rectangle
      </para>
    </listitem>
  </varlistentry>
  <varlistentry>
    <term>
      <emphasis remap='I'>x</emphasis>
    </term>
    <listitem>
      <para>
<!-- .br -->
<!-- .ns -->
      </para>
    </listitem>
  </varlistentry>
  <varlistentry>
    <term>
      <emphasis remap='I'>y</emphasis>
    </term>
    <listitem>
      <para>
Specify the x and y coordinates(Xy.
<!-- .ds Wh , which are the dimensions of the rectangle -->
      </para>
    </listitem>
  </varlistentry>
  <varlistentry>
    <term>
      <emphasis remap='I'>width</emphasis>
    </term>
    <listitem>
      <para>
<!-- .br -->
<!-- .ns -->
      </para>
    </listitem>
  </varlistentry>
  <varlistentry>
    <term>
      <emphasis remap='I'>height</emphasis>
    </term>
    <listitem>
      <para>
Specify the width and height(Wh.
      </para>
    </listitem>
  </varlistentry>
  <varlistentry>
    <term>
      <emphasis remap='I'>exposures</emphasis>
    </term>
    <listitem>
      <para>
Specifies a Boolean value that indicates if
<symbol>Expose</symbol>
events are to be generated.
    </para>
  </listitem>
  </varlistentry>
</variablelist>
</para>
<para>
<!-- .LP -->
<!-- .eM -->
The
<function>XClearArea</function>
function paints a rectangular area in the specified window according to the
specified dimensions with the window's background pixel or pixmap.
The subwindow-mode effectively is
<symbol>ClipByChildren</symbol>.
If width is zero, it
is replaced with the current width of the window minus x.
If height is
zero, it is replaced with the current height of the window minus y.
If the window has a defined background tile, 
the rectangle clipped by any children is filled with this tile.
If the window has
background 
<symbol>None</symbol>,
the contents of the window are not changed.  
In either
case, if exposures is 
<symbol>True</symbol>,
one or more 
<symbol>Expose</symbol>
events are generated for regions of the rectangle that are either visible or are
being retained in a backing store.
If you specify a window whose class is
<symbol>InputOnly</symbol>,
a
<errorname>BadMatch</errorname>
error results.
</para>
<para>
<!-- .LP -->
<function>XClearArea</function>
can generate
<errorname>BadMatch</errorname>,
<errorname>BadValue</errorname>,
and
<errorname>BadWindow</errorname>
errors.
</para>
<para>
<!-- .LP -->
<!-- .sp -->
To clear the entire area in a given window, use
<function>XClearWindow</function>.
<indexterm><primary>Window</primary><secondary>clearing</secondary></indexterm>
<indexterm><primary>Clearing</primary><secondary>windows</secondary></indexterm>
<indexterm significance="preferred"><primary>XClearWindow</primary></indexterm>
<!-- .sM -->
<funcsynopsis id='xclearwindow'>
<funcprototype>
  <funcdef><function>XClearWindow</function></funcdef>
  <paramdef>Display<parameter> *display</parameter></paramdef>
  <paramdef>Window<parameter> w</parameter></paramdef>
</funcprototype>
</funcsynopsis>
<!-- .FN -->
<variablelist>
  <varlistentry>
    <term>
      <emphasis remap='I'>display</emphasis>
    </term>
    <listitem>
      <para>
Specifies the connection to the X server.
      </para>
    </listitem>
  </varlistentry>
  <varlistentry>
    <term>
      <emphasis remap='I'>w</emphasis>
    </term>
    <listitem>
      <para>
Specifies the window.
    </para>
  </listitem>
  </varlistentry>
</variablelist>
</para>
<para>
<!-- .LP -->
<!-- .eM -->
The
<function>XClearWindow</function>
function clears the entire area in the specified window and is
equivalent to
<function>XClearArea</function>
(display, w, 0, 0, 0, 0, 
<symbol>False</symbol>).
If the window has a defined background tile, the rectangle is tiled with a
plane-mask of all ones and 
<symbol>GXcopy</symbol>
function.
If the window has
background 
<symbol>None</symbol>,
the contents of the window are not changed.  
If you specify a window whose class is
<symbol>InputOnly</symbol>,
a
<errorname>BadMatch</errorname>
error results. 
</para>
<para>
<!-- .LP -->
<function>XClearWindow</function>
can generate
<errorname>BadMatch</errorname>
and
<errorname>BadWindow</errorname>
errors.
</para>
</sect1>
<sect1 id="Copying_Areas">
<title>Copying Areas</title>
<!-- .XS -->
<!-- (SN Copying Areas  -->
<!-- .XE -->
<para>
<!-- .LP -->
Xlib provides functions that you can use to copy an area or a bit plane.
</para>
<para>
<!-- .LP -->
<!-- .sp -->
To copy an area between drawables of the same
root and depth, use
<function>XCopyArea</function>.
<indexterm><primary>Areas</primary><secondary>copying</secondary></indexterm>
<indexterm><primary>Copying</primary><secondary>areas</secondary></indexterm>
<indexterm significance="preferred"><primary>XCopyArea</primary></indexterm>
<!-- .sM -->
<funcsynopsis id='xcopyarea'>
<funcprototype>
  <funcdef><function>XCopyArea</function></funcdef>
  <paramdef>Display<parameter> *display</parameter></paramdef>
  <paramdef>Drawablesrc,<parameter> dest</parameter></paramdef>
  <paramdef>GC<parameter> gc</parameter></paramdef>
  <paramdef>intsrc_x,<parameter> src_y</parameter></paramdef>
  <paramdef>unsignedintwidth,<parameter> height</parameter></paramdef>
  <paramdef>intdest_x,<parameter> dest_y</parameter></paramdef>
</funcprototype>
</funcsynopsis>
<!-- .FN -->
<variablelist>
  <varlistentry>
    <term>
      <emphasis remap='I'>display</emphasis>
    </term>
    <listitem>
      <para>
Specifies the connection to the X server.
      </para>
    </listitem>
  </varlistentry>
  <varlistentry>
    <term>
      <emphasis remap='I'>src</emphasis>
    </term>
    <listitem>
      <para>
<!-- .br -->
<!-- .ns -->
      </para>
    </listitem>
  </varlistentry>
  <varlistentry>
    <term>
      <emphasis remap='I'>dest</emphasis>
    </term>
    <listitem>
      <para>
Specify the source and destination rectangles to be combined. 
      </para>
    </listitem>
  </varlistentry>
  <varlistentry>
    <term>
      <emphasis remap='I'>gc</emphasis>
    </term>
    <listitem>
      <para>
Specifies the GC.
      </para>
    </listitem>
  </varlistentry>
  <varlistentry>
    <term>
      <emphasis remap='I'>src_x</emphasis>
    </term>
    <listitem>
      <para>
<!-- .br -->
<!-- .ns -->
      </para>
    </listitem>
  </varlistentry>
  <varlistentry>
    <term>
      <emphasis remap='I'>src_y</emphasis>
    </term>
    <listitem>
      <para>
Specify the x and y coordinates, 
which are relative to the origin of the source rectangle
and specify its upper-left corner.
<!-- .ds Wh , which are the dimensions of both the source \ -->
and destination rectangles
      </para>
    </listitem>
  </varlistentry>
  <varlistentry>
    <term>
      <emphasis remap='I'>width</emphasis>
    </term>
    <listitem>
      <para>
<!-- .br -->
<!-- .ns -->
      </para>
    </listitem>
  </varlistentry>
  <varlistentry>
    <term>
      <emphasis remap='I'>height</emphasis>
    </term>
    <listitem>
      <para>
Specify the width and height(Wh.
<!-- .ds Dx , which are relative to the origin of the destination rectangle \ -->
and specify its upper-left corner
      </para>
    </listitem>
  </varlistentry>
  <varlistentry>
    <term>
      <emphasis remap='I'>dest_x</emphasis>
    </term>
    <listitem>
      <para>
<!-- .br -->
<!-- .ns -->
      </para>
    </listitem>
  </varlistentry>
  <varlistentry>
    <term>
      <emphasis remap='I'>dest_y</emphasis>
    </term>
    <listitem>
      <para>
Specify the x and y coordinates(Dx. 
    </para>
  </listitem>
  </varlistentry>
</variablelist>
</para>
<para>
<!-- .LP -->
<!-- .eM -->
The
<function>XCopyArea</function>
function combines the specified rectangle of src with the specified rectangle 
of dest.
The drawables must have the same root and depth,
or a
<errorname>BadMatch</errorname>
error results.
</para>
<para>
<!-- .LP -->
If regions of the source rectangle are obscured and have not been
retained in backing store 
or if regions outside the boundaries of the source drawable are specified, 
those regions are not copied. 
Instead, the 
following occurs on all corresponding destination regions that are either
visible or are retained in backing store.  
If the destination is a window with a background other than 
<symbol>None</symbol>,
corresponding regions
of the destination are tiled with that background
(with plane-mask of all ones and
<symbol>GXcopy</symbol>
function).
Regardless of tiling or whether the destination is a window or a pixmap,
if graphics-exposures is 
<symbol>True</symbol>,
then
<symbol>GraphicsExpose</symbol>
events for all corresponding destination regions are generated.
If graphics-exposures is 
<symbol>True</symbol>
but no
<symbol>GraphicsExpose</symbol>
events are generated, a
<symbol>NoExpose</symbol>
event is generated.
Note that by default graphics-exposures is
<symbol>True</symbol>
in new GCs.
</para>
<para>
<!-- .LP -->
This function uses these GC components: function, plane-mask, 
subwindow-mode, graphics-exposures, clip-x-origin,
clip-y-origin, and clip-mask.
</para>
<para>
<!-- .LP -->
<function>XCopyArea</function>
can generate
<errorname>BadDrawable</errorname>,
<errorname>BadGC</errorname>,
and
<errorname>BadMatch</errorname>
errors.
<!-- .sp -->
</para>
<para>
<!-- .LP -->
To copy a single bit plane of a given drawable, use
<function>XCopyPlane</function>.
<indexterm><primary>Plane</primary><secondary>copying</secondary></indexterm>
<indexterm><primary>Copying</primary><secondary>planes</secondary></indexterm>
<indexterm significance="preferred"><primary>XCopyPlane</primary></indexterm>
<!-- .sM -->
<funcsynopsis id='xcopyplane'>
<funcprototype>
  <funcdef><function>XCopyPlane</function></funcdef>
  <paramdef>Display<parameter> *display</parameter></paramdef>
  <paramdef>Drawablesrc,<parameter> dest</parameter></paramdef>
  <paramdef>GC<parameter> gc</parameter></paramdef>
  <paramdef>intsrc_x,<parameter> src_y</parameter></paramdef>
  <paramdef>unsignedintwidth,<parameter> height</parameter></paramdef>
  <paramdef>intdest_x,<parameter> dest_y</parameter></paramdef>
  <paramdef>unsignedlong<parameter> plane</parameter></paramdef>
</funcprototype>
</funcsynopsis>
<!-- .FN -->
<variablelist>
  <varlistentry>
    <term>
      <emphasis remap='I'>display</emphasis>
    </term>
    <listitem>
      <para>
Specifies the connection to the X server.
      </para>
    </listitem>
  </varlistentry>
  <varlistentry>
    <term>
      <emphasis remap='I'>src</emphasis>
    </term>
    <listitem>
      <para>
<!-- .br -->
<!-- .ns -->
      </para>
    </listitem>
  </varlistentry>
  <varlistentry>
    <term>
      <emphasis remap='I'>dest</emphasis>
    </term>
    <listitem>
      <para>
Specify the source and destination rectangles to be combined. 
      </para>
    </listitem>
  </varlistentry>
  <varlistentry>
    <term>
      <emphasis remap='I'>gc</emphasis>
    </term>
    <listitem>
      <para>
Specifies the GC.
      </para>
    </listitem>
  </varlistentry>
  <varlistentry>
    <term>
      <emphasis remap='I'>src_x</emphasis>
    </term>
    <listitem>
      <para>
<!-- .br -->
<!-- .ns -->
      </para>
    </listitem>
  </varlistentry>
  <varlistentry>
    <term>
      <emphasis remap='I'>src_y</emphasis>
    </term>
    <listitem>
      <para>
Specify the x and y coordinates, 
which are relative to the origin of the source rectangle
and specify its upper-left corner.
<!-- .ds Wh , which are the dimensions of both the source and destination rectangles -->
      </para>
    </listitem>
  </varlistentry>
  <varlistentry>
    <term>
      <emphasis remap='I'>width</emphasis>
    </term>
    <listitem>
      <para>
<!-- .br -->
<!-- .ns -->
      </para>
    </listitem>
  </varlistentry>
  <varlistentry>
    <term>
      <emphasis remap='I'>height</emphasis>
    </term>
    <listitem>
      <para>
Specify the width and height(Wh.
<!-- .ds Dx , which are relative to the origin of the destination rectangle \ -->
and specify its upper-left corner
      </para>
    </listitem>
  </varlistentry>
  <varlistentry>
    <term>
      <emphasis remap='I'>dest_x</emphasis>
    </term>
    <listitem>
      <para>
<!-- .br -->
<!-- .ns -->
      </para>
    </listitem>
  </varlistentry>
  <varlistentry>
    <term>
      <emphasis remap='I'>dest_y</emphasis>
    </term>
    <listitem>
      <para>
Specify the x and y coordinates(Dx. 
      </para>
    </listitem>
  </varlistentry>
  <varlistentry>
    <term>
      <emphasis remap='I'>plane</emphasis>
    </term>
    <listitem>
      <para>
Specifies the bit plane.
You must set exactly one bit to 1.
    </para>
  </listitem>
  </varlistentry>
</variablelist>
</para>
<para>
<!-- .LP -->
<!-- .eM -->
The
<function>XCopyPlane</function>
function uses a single bit plane of the specified source rectangle
combined with the specified GC to modify the specified rectangle of dest.
The drawables must have the same root but need not have the same depth.
If the drawables do not have the same root, a
<errorname>BadMatch</errorname>
error results.
If plane does not have exactly one bit set to 1 and the value of plane
is not less than %2 sup n%, where <emphasis remap='I'>n</emphasis> is the depth of src, a
<errorname>BadValue</errorname>
error results.
</para>
<para>
<!-- .LP -->
Effectively, 
<function>XCopyPlane</function>
forms a pixmap of the same depth as the rectangle of dest and with a
size specified by the source region. 
It uses the foreground/background pixels in the GC (foreground
everywhere the bit plane in src contains a bit set to 1,
background everywhere the bit plane in src contains a bit set to 0)
and the equivalent of a 
<systemitem>CopyArea</systemitem>
protocol request is performed with all the same exposure semantics.
This can also be thought of as using the specified region of the source 
bit plane as a stipple with a fill-style of
<symbol>FillOpaqueStippled</symbol>
for filling a rectangular area of the destination.
</para>
<para>
<!-- .LP -->
This function uses these GC components: function, plane-mask, foreground,
background, subwindow-mode, graphics-exposures, clip-x-origin, clip-y-origin,
and clip-mask.
</para>
<para>
<!-- .LP -->
<function>XCopyPlane</function>
can generate
<errorname>BadDrawable</errorname>,
<errorname>BadGC</errorname>,
<errorname>BadMatch</errorname>,
and 
<errorname>BadValue</errorname>
errors.
</para>
</sect1>
<sect1 id="Drawing_Points_Lines_Rectangles_and_Arcs">
<title>Drawing Points, Lines, Rectangles, and Arcs</title>
<!-- .XS -->
<!-- (SN Drawing Points, Lines, Rectangles, and Arcs  -->
<!-- .XE -->
<para>
<!-- .LP -->
Xlib provides functions that you can use to draw:
</para>
<itemizedlist>
  <listitem>
    <para>
A single point or multiple points
    </para>
  </listitem>
  <listitem>
    <para>
A single line or multiple lines
    </para>
  </listitem>
  <listitem>
    <para>
A single rectangle or multiple rectangles
    </para>
  </listitem>
  <listitem>
    <para>
A single arc or multiple arcs
    </para>
  </listitem>
</itemizedlist>
<para>
<!-- .LP -->
Some of the functions described in the following sections
use these structures:
</para>
<para>
<!-- .LP -->
<indexterm significance="preferred"><primary>XSegment</primary></indexterm>
<!-- .sM -->
<literallayout class="monospaced">
<!-- .TA .5i -->
<!-- .ta .5i -->
typedef struct {
     short x1, y1, x2, y2;
} XSegment;
</literallayout>
</para>
<para>
<!-- .LP -->
<!-- .eM -->
<indexterm significance="preferred"><primary>XPoint</primary></indexterm>
<!-- .sM -->
<literallayout class="monospaced">
<!-- .TA .5i -->
<!-- .ta .5i -->
typedef struct {
     short x, y;
} XPoint;
</literallayout>
</para>
<para>
<!-- .LP -->
<!-- .eM -->
<indexterm significance="preferred"><primary>XRectangle</primary></indexterm>
<!-- .sM -->
<literallayout class="monospaced">
<!-- .TA .5i -->
<!-- .ta .5i -->
typedef struct {
     short x, y;
     unsigned short width, height;
} XRectangle;
</literallayout>
</para>
<para>
<!-- .LP -->
<!-- .eM -->
<indexterm significance="preferred"><primary>XArc</primary></indexterm>
<!-- .sM -->
<literallayout class="monospaced">
<!-- .TA .5i 3i -->
<!-- .ta .5i 3i -->
typedef struct {
     short x, y;
     unsigned short width, height;
     short angle1, angle2;             /* Degrees * 64 */
} XArc;
</literallayout>
</para>
<para>
<!-- .LP -->
<!-- .eM -->
All x and y members are signed integers.
The width and height members are 16-bit unsigned integers.
You should be careful not to generate coordinates and sizes
out of the 16-bit ranges, because the protocol only has 16-bit fields
for these values.
</para>
<sect2 id="Drawing_Single_and_Multiple_Points">
<title>Drawing Single and Multiple Points</title>
<!-- .XS -->
<!-- (SN Drawing Single and Multiple Points  -->
<!-- .XE -->
<para>
<!-- .LP -->
<indexterm><primary>Points</primary><secondary>drawing</secondary></indexterm>
<indexterm><primary>Drawing</primary><secondary>points</secondary></indexterm>
<indexterm><primary>XDrawPoints</primary></indexterm>
<indexterm><primary>XDrawPoint</primary></indexterm>
</para>
<para>
<!-- .LP -->
To draw a single point in a given drawable, use
<function>XDrawPoint</function>.
<indexterm significance="preferred"><primary>XDrawPoint</primary></indexterm>
<!-- .sM -->
<funcsynopsis id='xdrawpoint'>
<funcprototype>
  <funcdef><function>XDrawPoint</function></funcdef>
  <paramdef>Display<parameter> *display</parameter></paramdef>
  <paramdef>Drawable<parameter> d</parameter></paramdef>
  <paramdef>GC<parameter> gc</parameter></paramdef>
  <paramdef>intx,<parameter> y</parameter></paramdef>
</funcprototype>
</funcsynopsis>
<!-- .FN -->
<variablelist>
  <varlistentry>
    <term>
      <emphasis remap='I'>display</emphasis>
    </term>
    <listitem>
      <para>
Specifies the connection to the X server.
      </para>
    </listitem>
  </varlistentry>
  <varlistentry>
    <term>
      <emphasis remap='I'>d</emphasis>
    </term>
    <listitem>
      <para>
Specifies the drawable. 
      </para>
    </listitem>
  </varlistentry>
  <varlistentry>
    <term>
      <emphasis remap='I'>gc</emphasis>
    </term>
    <listitem>
      <para>
Specifies the GC.
      </para>
    </listitem>
  </varlistentry>
  <varlistentry>
    <term>
      <emphasis remap='I'>x</emphasis>
    </term>
    <listitem>
      <para>
<!-- .br -->
<!-- .ns -->
      </para>
    </listitem>
  </varlistentry>
  <varlistentry>
    <term>
      <emphasis remap='I'>y</emphasis>
    </term>
    <listitem>
      <para>
Specify the x and y coordinates where you want the point drawn.
    </para>
  </listitem>
  </varlistentry>
</variablelist>
</para>
<para>
<!-- .LP -->
<!-- .eM -->
<!-- .sp -->
To draw multiple points in a given drawable, use
<function>XDrawPoints</function>.
<indexterm significance="preferred"><primary>XDrawPoints</primary></indexterm>
<!-- .sM -->
<funcsynopsis id='xdrawpoints'>
<funcprototype>
  <funcdef><function>XDrawPoints</function></funcdef>
  <paramdef>Display<parameter> *display</parameter></paramdef>
  <paramdef>Drawable<parameter> d</parameter></paramdef>
  <paramdef>GC<parameter> gc</parameter></paramdef>
  <paramdef>XPoint<parameter> *points</parameter></paramdef>
  <paramdef>int<parameter> npoints</parameter></paramdef>
  <paramdef>int<parameter> mode</parameter></paramdef>
</funcprototype>
</funcsynopsis>
<!-- .FN -->
<variablelist>
  <varlistentry>
    <term>
      <emphasis remap='I'>display</emphasis>
    </term>
    <listitem>
      <para>
Specifies the connection to the X server.
      </para>
    </listitem>
  </varlistentry>
  <varlistentry>
    <term>
      <emphasis remap='I'>d</emphasis>
    </term>
    <listitem>
      <para>
Specifies the drawable. 
      </para>
    </listitem>
  </varlistentry>
  <varlistentry>
    <term>
      <emphasis remap='I'>gc</emphasis>
    </term>
    <listitem>
      <para>
Specifies the GC.
      </para>
    </listitem>
  </varlistentry>
  <varlistentry>
    <term>
      <emphasis remap='I'>points</emphasis>
    </term>
    <listitem>
      <para>
Specifies an array of points.
      </para>
    </listitem>
  </varlistentry>
  <varlistentry>
    <term>
      <emphasis remap='I'>npoints</emphasis>
    </term>
    <listitem>
      <para>
Specifies the number of points in the array.
      </para>
    </listitem>
  </varlistentry>
  <varlistentry>
    <term>
      <emphasis remap='I'>mode</emphasis>
    </term>
    <listitem>
      <para>
Specifies the coordinate mode. 
You can pass
<symbol>CoordModeOrigin</symbol>
or
<symbol>CoordModePrevious</symbol>.
    </para>
  </listitem>
  </varlistentry>
</variablelist>
</para>
<para>
<!-- .LP -->
<!-- .eM -->
The
<function>XDrawPoint</function>
function uses the foreground pixel and function components of the
GC to draw a single point into the specified drawable; 
<function>XDrawPoints</function>
draws multiple points this way.
<symbol>CoordModeOrigin</symbol>
treats all coordinates as relative to the origin,
and
<symbol>CoordModePrevious</symbol>
treats all coordinates after the first as relative to the previous point.
<function>XDrawPoints</function>
draws the points in the order listed in the array.
</para>
<para>
<!-- .LP -->
Both functions use these GC components: function, plane-mask,
foreground, subwindow-mode, clip-x-origin, clip-y-origin, and clip-mask.
</para>
<para>
<!-- .LP -->
<function>XDrawPoint</function>
can generate
<errorname>BadDrawable</errorname>,
<errorname>BadGC</errorname>,
and 
<errorname>BadMatch</errorname>
errors.
<function>XDrawPoints</function>
can generate
<errorname>BadDrawable</errorname>,
<errorname>BadGC</errorname>,
<errorname>BadMatch</errorname>,
and
<errorname>BadValue</errorname>
errors.
</para>
</sect2>
<sect2 id="Drawing_Single_and_Multiple_Lines">
<title>Drawing Single and Multiple Lines</title>
<!-- .XS -->
<!-- (SN Drawing Single and Multiple Lines -->
<!-- .XE -->
<para>
<!-- .LP -->
<indexterm><primary>Lines</primary><secondary>drawing</secondary></indexterm>
<indexterm><primary>Drawing</primary><secondary>lines</secondary></indexterm>
<indexterm><primary>XDrawLine</primary></indexterm>
<indexterm><primary>XDrawLines</primary></indexterm>
<indexterm><primary>Polygons</primary><secondary>drawing</secondary></indexterm>
<indexterm><primary>Drawing</primary><secondary>polygons</secondary></indexterm>
<indexterm><primary>XDrawSegments</primary></indexterm>
</para>
<para>
<!-- .LP -->
To draw a single line between two points in a given drawable, use
<function>XDrawLine</function>.
<indexterm significance="preferred"><primary>XDrawLine</primary></indexterm>
<!-- .sM -->
<funcsynopsis id='xdrawline'>
<funcprototype>
  <funcdef><function>XDrawLine</function></funcdef>
  <paramdef>Display<parameter> *display</parameter></paramdef>
  <paramdef>Drawable<parameter> d</parameter></paramdef>
  <paramdef>GC<parameter> gc</parameter></paramdef>
  <paramdef>intx1,y1,x2,<parameter> y2</parameter></paramdef>
</funcprototype>
</funcsynopsis>
<!-- .FN -->
<variablelist>
  <varlistentry>
    <term>
      <emphasis remap='I'>display</emphasis>
    </term>
    <listitem>
      <para>
Specifies the connection to the X server.
      </para>
    </listitem>
  </varlistentry>
  <varlistentry>
    <term>
      <emphasis remap='I'>d</emphasis>
    </term>
    <listitem>
      <para>
Specifies the drawable. 
      </para>
    </listitem>
  </varlistentry>
  <varlistentry>
    <term>
      <emphasis remap='I'>gc</emphasis>
    </term>
    <listitem>
      <para>
Specifies the GC.
      </para>
    </listitem>
  </varlistentry>
  <varlistentry>
    <term>
      <emphasis remap='I'>x1</emphasis>
    </term>
    <listitem>
      <para>
<!-- .br -->
<!-- .ns -->
      </para>
    </listitem>
  </varlistentry>
  <varlistentry>
    <term>
      <emphasis remap='I'>y1</emphasis>
    </term>
    <listitem>
      <para>
<!-- .br -->
<!-- .ns -->
      </para>
    </listitem>
  </varlistentry>
  <varlistentry>
    <term>
      <emphasis remap='I'>x2</emphasis>
    </term>
    <listitem>
      <para>
<!-- .br -->
<!-- .ns -->
      </para>
    </listitem>
  </varlistentry>
  <varlistentry>
    <term>
      <emphasis remap='I'>y2</emphasis>
    </term>
    <listitem>
      <para>
Specify the points (x1, y1) and (x2, y2) to be connected.
    </para>
  </listitem>
  </varlistentry>
</variablelist>
</para>
<para>
<!-- .LP -->
<!-- .eM -->
<!-- .sp -->
To draw multiple lines in a given drawable, use
<function>XDrawLines</function>.
<indexterm significance="preferred"><primary>XDrawLines</primary></indexterm>
<!-- .sM -->
<funcsynopsis id='xdrawlines'>
<funcprototype>
  <funcdef><function>XDrawLines</function></funcdef>
  <paramdef>Display<parameter> *display</parameter></paramdef>
  <paramdef>Drawable<parameter> d</parameter></paramdef>
  <paramdef>GC<parameter> gc</parameter></paramdef>
  <paramdef>XPoint<parameter> *points</parameter></paramdef>
  <paramdef>int<parameter> npoints</parameter></paramdef>
  <paramdef>int<parameter> mode</parameter></paramdef>
</funcprototype>
</funcsynopsis>
<!-- .FN -->
<variablelist>
  <varlistentry>
    <term>
      <emphasis remap='I'>display</emphasis>
    </term>
    <listitem>
      <para>
Specifies the connection to the X server.
      </para>
    </listitem>
  </varlistentry>
  <varlistentry>
    <term>
      <emphasis remap='I'>d</emphasis>
    </term>
    <listitem>
      <para>
Specifies the drawable. 
      </para>
    </listitem>
  </varlistentry>
  <varlistentry>
    <term>
      <emphasis remap='I'>gc</emphasis>
    </term>
    <listitem>
      <para>
Specifies the GC.
      </para>
    </listitem>
  </varlistentry>
  <varlistentry>
    <term>
      <emphasis remap='I'>points</emphasis>
    </term>
    <listitem>
      <para>
Specifies an array of points.
      </para>
    </listitem>
  </varlistentry>
  <varlistentry>
    <term>
      <emphasis remap='I'>npoints</emphasis>
    </term>
    <listitem>
      <para>
Specifies the number of points in the array.
      </para>
    </listitem>
  </varlistentry>
  <varlistentry>
    <term>
      <emphasis remap='I'>mode</emphasis>
    </term>
    <listitem>
      <para>
Specifies the coordinate mode. 
You can pass
<symbol>CoordModeOrigin</symbol>
or
<symbol>CoordModePrevious</symbol>.
    </para>
  </listitem>
  </varlistentry>
</variablelist>
</para>
<para>
<!-- .LP -->
<!-- .eM -->
<!-- .sp -->
To draw multiple, unconnected lines in a given drawable,
use
<function>XDrawSegments</function>.
<indexterm significance="preferred"><primary>XDrawSegments</primary></indexterm>
<!-- .sM -->
<funcsynopsis id='xdrawsegments'>
<funcprototype>
  <funcdef><function>XDrawSegments</function></funcdef>
  <paramdef>Display<parameter> *display</parameter></paramdef>
  <paramdef>Drawable<parameter> d</parameter></paramdef>
  <paramdef>GC<parameter> gc</parameter></paramdef>
  <paramdef>XSegment<parameter> *segments</parameter></paramdef>
  <paramdef>int<parameter> nsegments</parameter></paramdef>
</funcprototype>
</funcsynopsis>
<!-- .FN -->
<variablelist>
  <varlistentry>
    <term>
      <emphasis remap='I'>display</emphasis>
    </term>
    <listitem>
      <para>
Specifies the connection to the X server.
      </para>
    </listitem>
  </varlistentry>
  <varlistentry>
    <term>
      <emphasis remap='I'>d</emphasis>
    </term>
    <listitem>
      <para>
Specifies the drawable. 
      </para>
    </listitem>
  </varlistentry>
  <varlistentry>
    <term>
      <emphasis remap='I'>gc</emphasis>
    </term>
    <listitem>
      <para>
Specifies the GC.
      </para>
    </listitem>
  </varlistentry>
  <varlistentry>
    <term>
      <emphasis remap='I'>segments</emphasis>
    </term>
    <listitem>
      <para>
Specifies an array of segments.
      </para>
    </listitem>
  </varlistentry>
  <varlistentry>
    <term>
      <emphasis remap='I'>nsegments</emphasis>
    </term>
    <listitem>
      <para>
Specifies the number of segments in the array.
    </para>
  </listitem>
  </varlistentry>
</variablelist>
</para>
<para>
<!-- .LP -->
<!-- .eM -->
The
<function>XDrawLine</function>
function uses the components of the specified GC to
draw a line between the specified set of points (x1, y1) and (x2, y2).
It does not perform joining at coincident endpoints.
For any given line, 
<function>XDrawLine</function>
does not draw a pixel more than once.
If lines intersect, the intersecting pixels are drawn multiple times.  
</para>
<para>
<!-- .LP -->
The
<function>XDrawLines</function>
function uses the components of the specified GC to draw 
npoints-1 lines between each pair of points (point[i], point[i+1]) 
in the array of
<structname>XPoint</structname>
structures.
It draws the lines in the order listed in the array.
The lines join correctly at all intermediate points, and if the first and last
points coincide, the first and last lines also join correctly.
For any given line, 
<function>XDrawLines</function>
does not draw a pixel more than once.
If thin (zero line-width) lines intersect, 
the intersecting pixels are drawn multiple times.
If wide lines intersect, the intersecting pixels are drawn only once, as though
the entire 
<systemitem>PolyLine</systemitem>
protocol request were a single, filled shape.
<symbol>CoordModeOrigin</symbol>
treats all coordinates as relative to the origin,
and
<symbol>CoordModePrevious</symbol>
treats all coordinates after the first as relative to the previous point.
</para>
<para>
<!-- .LP -->
The
<function>XDrawSegments</function>
function draws multiple, unconnected lines. 
For each segment, 
<function>XDrawSegments</function>
draws a
line between (x1, y1) and (x2, y2).
It draws the lines in the order listed in the array of
<structname>XSegment</structname>
structures and does not perform joining at coincident endpoints.
For any given line, 
<function>XDrawSegments</function>
does not draw a pixel more than once.  
If lines intersect, the intersecting pixels are drawn multiple times.  
</para>
<para>
<!-- .LP -->
All three functions use these GC components:
function, plane-mask, line-width,
line-style, cap-style, fill-style, subwindow-mode,
clip-x-origin, clip-y-origin, and clip-mask.
The
<function>XDrawLines</function>
function also uses the join-style GC component.
All three functions also use these GC mode-dependent components:
foreground, background, tile, stipple, tile-stipple-x-origin, 
tile-stipple-y-origin, dash-offset, and dash-list.
</para>
<para>
<!-- .LP -->
<function>XDrawLine</function>,
<function>XDrawLines</function>,
and
<function>XDrawSegments</function>
can generate
<errorname>BadDrawable</errorname>,
<errorname>BadGC</errorname>,
and
<errorname>BadMatch</errorname>
errors.
<function>XDrawLines</function>
also can generate
<errorname>BadValue</errorname>
errors.
</para>
</sect2>
<sect2 id="Drawing_Single_and_Multiple_Rectangles_">
<title>Drawing Single and Multiple Rectangles </title>
<!-- .XS -->
<!-- (SN Drawing Single and Multiple Rectangles  -->
<!-- .XE -->
<para>
<!-- .LP -->
<indexterm><primary>Rectangles</primary><secondary>drawing</secondary></indexterm>
<indexterm><primary>Drawing</primary><secondary>rectangles</secondary></indexterm>
<indexterm><primary>XDrawRectangle</primary></indexterm>
<indexterm><primary>XDrawRectangles</primary></indexterm>
</para>
<para>
<!-- .LP -->
To draw the outline of a single rectangle in a given drawable, use
<function>XDrawRectangle</function>.
<indexterm significance="preferred"><primary>XDrawRectangle</primary></indexterm>
<!-- .sM -->
<funcsynopsis id='xdrawrectangle'>
<funcprototype>
  <funcdef><function>XDrawRectangle</function></funcdef>
  <paramdef>Display<parameter> *display</parameter></paramdef>
  <paramdef>Drawable<parameter> d</parameter></paramdef>
  <paramdef>GC<parameter> gc</parameter></paramdef>
  <paramdef>intx,<parameter> y</parameter></paramdef>
  <paramdef>unsignedintwidth,<parameter> height</parameter></paramdef>
</funcprototype>
</funcsynopsis>
<!-- .FN -->
<variablelist>
  <varlistentry>
    <term>
      <emphasis remap='I'>display</emphasis>
    </term>
    <listitem>
      <para>
Specifies the connection to the X server.
      </para>
    </listitem>
  </varlistentry>
  <varlistentry>
    <term>
      <emphasis remap='I'>d</emphasis>
    </term>
    <listitem>
      <para>
Specifies the drawable. 
      </para>
    </listitem>
  </varlistentry>
  <varlistentry>
    <term>
      <emphasis remap='I'>gc</emphasis>
    </term>
    <listitem>
      <para>
Specifies the GC.
<!-- .ds Xy , which specify the upper-left corner of the rectangle -->
      </para>
    </listitem>
  </varlistentry>
  <varlistentry>
    <term>
      <emphasis remap='I'>x</emphasis>
    </term>
    <listitem>
      <para>
<!-- .br -->
<!-- .ns -->
      </para>
    </listitem>
  </varlistentry>
  <varlistentry>
    <term>
      <emphasis remap='I'>y</emphasis>
    </term>
    <listitem>
      <para>
Specify the x and y coordinates(Xy.
<!-- .ds Wh , which specify the dimensions of the rectangle -->
      </para>
    </listitem>
  </varlistentry>
  <varlistentry>
    <term>
      <emphasis remap='I'>width</emphasis>
    </term>
    <listitem>
      <para>
<!-- .br -->
<!-- .ns -->
      </para>
    </listitem>
  </varlistentry>
  <varlistentry>
    <term>
      <emphasis remap='I'>height</emphasis>
    </term>
    <listitem>
      <para>
Specify the width and height(Wh.
    </para>
  </listitem>
  </varlistentry>
</variablelist>
</para>
<para>
<!-- .LP -->
<!-- .eM -->
<!-- .sp -->
To draw the outline of multiple rectangles
in a given drawable, use
<function>XDrawRectangles</function>.
<indexterm significance="preferred"><primary>XDrawRectangles</primary></indexterm>
<!-- .sM -->
<funcsynopsis id='xdrawrectangles'>
<funcprototype>
  <funcdef><function>XDrawRectangles</function></funcdef>
  <paramdef>Display<parameter> *display</parameter></paramdef>
  <paramdef>Drawable<parameter> d</parameter></paramdef>
  <paramdef>GC<parameter> gc</parameter></paramdef>
  <paramdef>XRectangle<parameter> rectangles[]</parameter></paramdef>
  <paramdef>int<parameter> nrectangles</parameter></paramdef>
</funcprototype>
</funcsynopsis>
<!-- .FN -->
<variablelist>
  <varlistentry>
    <term>
      <emphasis remap='I'>display</emphasis>
    </term>
    <listitem>
      <para>
Specifies the connection to the X server.
      </para>
    </listitem>
  </varlistentry>
  <varlistentry>
    <term>
      <emphasis remap='I'>d</emphasis>
    </term>
    <listitem>
      <para>
Specifies the drawable. 
      </para>
    </listitem>
  </varlistentry>
  <varlistentry>
    <term>
      <emphasis remap='I'>gc</emphasis>
    </term>
    <listitem>
      <para>
Specifies the GC.
      </para>
    </listitem>
  </varlistentry>
  <varlistentry>
    <term>
      <emphasis remap='I'>rectangles</emphasis>
    </term>
    <listitem>
      <para>
Specifies an array of rectangles.
      </para>
    </listitem>
  </varlistentry>
  <varlistentry>
    <term>
      <emphasis remap='I'>nrectangles</emphasis>
    </term>
    <listitem>
      <para>
Specifies the number of rectangles in the array.
    </para>
  </listitem>
  </varlistentry>
</variablelist>
</para>
<para>
<!-- .LP -->
<!-- .eM -->
The
<function>XDrawRectangle</function>
and
<function>XDrawRectangles</function>
functions draw the outlines of the specified rectangle or rectangles as
if a five-point 
<systemitem>PolyLine</systemitem>
protocol request were specified for each rectangle:
</para>
<itemizedlist>
  <listitem>
    <para>
[x,y] [x+width,y] [x+width,y+height] [x,y+height] [x,y]
    </para>
  </listitem>
</itemizedlist>
<para>
<!-- .LP  -->
For the specified rectangle or rectangles, 
these functions do not draw a pixel more than once.
<function>XDrawRectangles</function>
draws the rectangles in the order listed in the array.
If rectangles intersect,
the intersecting pixels are drawn multiple times.
</para>
<para>
<!-- .LP -->
Both functions use these GC components: 
function, plane-mask, line-width,
line-style, cap-style, join-style, fill-style, 
subwindow-mode, clip-x-origin, clip-y-origin, and clip-mask.
They also use these GC mode-dependent components: 
foreground, background, tile, stipple, tile-stipple-x-origin, 
tile-stipple-y-origin, dash-offset, and dash-list.
</para>
<para>
<!-- .LP -->
<function>XDrawRectangle</function>
and
<function>XDrawRectangles</function>
can generate
<errorname>BadDrawable</errorname>,
<errorname>BadGC</errorname>,
and
<errorname>BadMatch</errorname>
errors.
</para>
</sect2>
<sect2 id="Drawing_Single_and_Multiple_Arcs">
<title>Drawing Single and Multiple Arcs</title>
<!-- .XS -->
<!-- (SN Drawing Single and Multiple Arcs  -->
<!-- .XE -->
<para>
<!-- .LP -->
<indexterm><primary>Drawing</primary><secondary>arcs</secondary></indexterm>
<indexterm><primary>XDrawArc</primary></indexterm>
<indexterm><primary>Arcs</primary><secondary>drawing</secondary></indexterm>
<indexterm><primary>XDrawArcs</primary></indexterm>
</para>
<para>
<!-- .LP -->
<!-- .sp -->
To draw a single arc in a given drawable, use
<function>XDrawArc</function>.
<indexterm significance="preferred"><primary>XDrawArc</primary></indexterm>
<!-- .sM -->
<funcsynopsis id='xdrawarc'>
<funcprototype>
  <funcdef><function>XDrawArc</function></funcdef>
  <paramdef>Display<parameter> *display</parameter></paramdef>
  <paramdef>Drawable<parameter> d</parameter></paramdef>
  <paramdef>GC<parameter> gc</parameter></paramdef>
  <paramdef>intx,<parameter> y</parameter></paramdef>
  <paramdef>unsignedintwidth,<parameter> height</parameter></paramdef>
  <paramdef>intangle1,<parameter> angle2</parameter></paramdef>
</funcprototype>
</funcsynopsis>
<!-- .FN -->
<variablelist>
  <varlistentry>
    <term>
      <emphasis remap='I'>display</emphasis>
    </term>
    <listitem>
      <para>
Specifies the connection to the X server.
      </para>
    </listitem>
  </varlistentry>
  <varlistentry>
    <term>
      <emphasis remap='I'>d</emphasis>
    </term>
    <listitem>
      <para>
Specifies the drawable. 
      </para>
    </listitem>
  </varlistentry>
  <varlistentry>
    <term>
      <emphasis remap='I'>gc</emphasis>
    </term>
    <listitem>
      <para>
Specifies the GC.
<!-- .ds Xy , which are relative to the origin of the drawable \ -->
and specify the upper-left corner of the bounding rectangle
      </para>
    </listitem>
  </varlistentry>
  <varlistentry>
    <term>
      <emphasis remap='I'>x</emphasis>
    </term>
    <listitem>
      <para>
<!-- .br -->
<!-- .ns -->
      </para>
    </listitem>
  </varlistentry>
  <varlistentry>
    <term>
      <emphasis remap='I'>y</emphasis>
    </term>
    <listitem>
      <para>
Specify the x and y coordinates(Xy.
<!-- .ds Wh , which are the major and minor axes of the arc -->
      </para>
    </listitem>
  </varlistentry>
  <varlistentry>
    <term>
      <emphasis remap='I'>width</emphasis>
    </term>
    <listitem>
      <para>
<!-- .br -->
<!-- .ns -->
      </para>
    </listitem>
  </varlistentry>
  <varlistentry>
    <term>
      <emphasis remap='I'>height</emphasis>
    </term>
    <listitem>
      <para>
Specify the width and height(Wh.
      </para>
    </listitem>
  </varlistentry>
  <varlistentry>
    <term>
      <emphasis remap='I'>angle1</emphasis>
    </term>
    <listitem>
      <para>
Specifies the start of the arc relative to the three-o'clock position
from the center, in units of degrees * 64.
      </para>
    </listitem>
  </varlistentry>
  <varlistentry>
    <term>
      <emphasis remap='I'>angle2</emphasis>
    </term>
    <listitem>
      <para>
Specifies the path and extent of the arc relative to the start of the
arc, in units of degrees * 64.
    </para>
  </listitem>
  </varlistentry>
</variablelist>
</para>
<para>
<!-- .LP -->
<!-- .eM -->
<!-- .sp -->
To draw multiple arcs in a given drawable, use
<function>XDrawArcs</function>.
<indexterm significance="preferred"><primary>XDrawArcs</primary></indexterm>
<!-- .sM -->
<funcsynopsis id='xdrawarcs'>
<funcprototype>
  <funcdef><function>XDrawArcs</function></funcdef>
  <paramdef>Display<parameter> *display</parameter></paramdef>
  <paramdef>Drawable<parameter> d</parameter></paramdef>
  <paramdef>GC<parameter> gc</parameter></paramdef>
  <paramdef>XArc<parameter> *arcs</parameter></paramdef>
  <paramdef>int<parameter> narcs</parameter></paramdef>
</funcprototype>
</funcsynopsis>
<!-- .FN -->
<variablelist>
  <varlistentry>
    <term>
      <emphasis remap='I'>display</emphasis>
    </term>
    <listitem>
      <para>
Specifies the connection to the X server.
      </para>
    </listitem>
  </varlistentry>
  <varlistentry>
    <term>
      <emphasis remap='I'>d</emphasis>
    </term>
    <listitem>
      <para>
Specifies the drawable. 
      </para>
    </listitem>
  </varlistentry>
  <varlistentry>
    <term>
      <emphasis remap='I'>gc</emphasis>
    </term>
    <listitem>
      <para>
Specifies the GC.
      </para>
    </listitem>
  </varlistentry>
  <varlistentry>
    <term>
      <emphasis remap='I'>arcs</emphasis>
    </term>
    <listitem>
      <para>
Specifies an array of arcs.
      </para>
    </listitem>
  </varlistentry>
  <varlistentry>
    <term>
      <emphasis remap='I'>narcs</emphasis>
    </term>
    <listitem>
      <para>
Specifies the number of arcs in the array.
    </para>
  </listitem>
  </varlistentry>
</variablelist>
</para>
<para>
<!-- .LP -->
<!-- .eM -->
<!-- .EQ -->
delim %%
<!-- .EN -->
<function>XDrawArc</function>
draws a single circular or elliptical arc, and 
<function>XDrawArcs</function>
draws multiple circular or elliptical arcs.
Each arc is specified by a rectangle and two angles.  
The center of the circle or ellipse is the center of the
rectangle, and the major and minor axes are specified by the width and height.
Positive angles indicate counterclockwise motion, 
and negative angles indicate clockwise motion.  
If the magnitude of angle2 is greater than 360 degrees, 
<function>XDrawArc</function>
or 
<function>XDrawArcs</function>
truncates it to 360 degrees.
</para>
<para>
<!-- .LP -->
For an arc specified as %[ ~x, ~y, ~width , ~height, ~angle1, ~angle2 ]%, 
the origin of the major and minor axes is at 
% [ x +^ {width over 2} , ~y +^ {height over 2}  ]%, 
and the infinitely thin path describing the entire circle or ellipse 
intersects the horizontal axis at % [ x, ~y +^ {height over 2}  ]% and 
% [ x +^ width , ~y +^ { height over 2 }] %
and intersects the vertical axis at % [ x +^ { width over 2 } , ~y ]% and 
% [ x +^ { width over 2 }, ~y +^ height ]%.
These coordinates can be fractional
and so are not truncated to discrete coordinates.
The path should be defined by the ideal mathematical path.  
For a wide line with line-width lw, 
the bounding outlines for filling are given        
by the two infinitely thin paths consisting of all points whose perpendicular
distance from the path of the circle/ellipse is equal to lw/2
(which may be a fractional value).
The cap-style and join-style are applied the same as for a line
corresponding to the tangent of the circle/ellipse at the endpoint.
</para>
<para>
<!-- .LP -->
For an arc specified as % [ ~x, ~y, ~width, ~height, ~angle1, ~angle2  ]%,
the angles must be specified
in the effectively skewed coordinate system of the ellipse (for a
circle, the angles and coordinate systems are identical).  The
relationship between these angles and angles expressed in the normal
coordinate system of the screen (as measured with a protractor) is as
follows:
</para>
<para>
<!-- .LP -->
<literallayout class="monospaced">
% roman "skewed-angle" ~ = ~ atan left ( tan ( roman "normal-angle" )
 * width over height right ) +^ adjust%
</literallayout>
</para>
<para>
<!-- .LP -->
The skewed-angle and normal-angle are expressed in radians (rather
than in degrees scaled by 64) in the range % [ 0 , ~2 pi  ]% and where atan
returns a value in the range % [ - pi over 2 , ~pi over 2  ] %
and adjust is:
</para>
<para>
<!-- .LP -->
<literallayout class="monospaced">
<!-- .TA 1i 2i -->
<!-- .ta 1i 2i -->
%0%     for normal-angle in the range % [ 0 , ~pi over 2  ]%
%pi%     for normal-angle in the range % [ pi over 2 , ~{3 pi} over 2  ]%
%2 pi%     for normal-angle in the range % [ {3 pi} over 2 , ~2 pi  ]%
</literallayout>
</para>
<para>
<!-- .LP -->
For any given arc, 
<function>XDrawArc</function>
and
<function>XDrawArcs</function>
do not draw a pixel more than once.  
If two arcs join correctly and if the line-width is greater than zero 
and the arcs intersect, 
<function>XDrawArc</function>
and
<function>XDrawArcs</function>
do not draw a pixel more than once.
Otherwise, 
the intersecting pixels of intersecting arcs are drawn multiple times.
Specifying an arc with one endpoint and a clockwise extent draws the same pixels
as specifying the other endpoint and an equivalent counterclockwise extent,
except as it affects joins.
</para>
<para>
<!-- .LP -->
If the last point in one arc coincides with the first point in the following 
arc, the two arcs will join correctly.  
If the first point in the first arc coincides with the last point in the last 
arc, the two arcs will join correctly.
By specifying one axis to be zero, a horizontal or vertical line can be
drawn.
Angles are computed based solely on the coordinate system and ignore the
aspect ratio.
</para>
<para>
<!-- .LP -->
Both functions use these GC components: 
function, plane-mask, line-width, line-style, cap-style, join-style, 
fill-style, subwindow-mode, clip-x-origin, clip-y-origin, and clip-mask.
They also use these GC mode-dependent components: 
foreground, background, tile, stipple, tile-stipple-x-origin, 
tile-stipple-y-origin, dash-offset, and dash-list.
</para>
<para>
<!-- .LP -->
<function>XDrawArc</function>
and
<function>XDrawArcs</function>
can generate
<errorname>BadDrawable</errorname>,
<errorname>BadGC</errorname>,
and
<errorname>BadMatch</errorname>
errors.
</para>
</sect2>
</sect1>
<sect1 id="Filling_Areas">
<title>Filling Areas</title>
<!-- .XS -->
<!-- (SN Filling Areas  -->
<!-- .XE -->
<para>
<!-- .LP -->
Xlib provides functions that you can use to fill:
</para>
<itemizedlist>
  <listitem>
    <para>
A single rectangle or multiple rectangles
    </para>
  </listitem>
  <listitem>
    <para>
A single polygon
    </para>
  </listitem>
  <listitem>
    <para>
A single arc or multiple arcs
    </para>
  </listitem>
</itemizedlist>
<sect2 id="Filling_Single_and_Multiple_Rectangles">
<title>Filling Single and Multiple Rectangles</title>
<!-- .XS -->
<!-- (SN Filling Single and Multiple Rectangles  -->
<!-- .XE -->
<para>
<!-- .LP -->
<indexterm><primary>Filling</primary><secondary>rectangles</secondary></indexterm>
<indexterm><primary>XFillRectangle</primary></indexterm>
<indexterm><primary>Rectangle</primary><secondary>filling</secondary></indexterm>
<indexterm><primary>XFillRectangles</primary></indexterm>
</para>
<para>
<!-- .LP -->
<!-- .sp -->
To fill a single rectangular area in a given drawable, use
<function>XFillRectangle</function>.
<indexterm significance="preferred"><primary>XFillRectangle</primary></indexterm>
<!-- .sM -->
<funcsynopsis id='xfillrectangle'>
<funcprototype>
  <funcdef><function>XFillRectangle</function></funcdef>
  <paramdef>Display<parameter> *display</parameter></paramdef>
  <paramdef>Drawable<parameter> d</parameter></paramdef>
  <paramdef>GC<parameter> gc</parameter></paramdef>
  <paramdef>intx,<parameter> y</parameter></paramdef>
  <paramdef>unsignedintwidth,<parameter> height</parameter></paramdef>
</funcprototype>
</funcsynopsis>
<!-- .FN -->
<variablelist>
  <varlistentry>
    <term>
      <emphasis remap='I'>display</emphasis>
    </term>
    <listitem>
      <para>
Specifies the connection to the X server.
      </para>
    </listitem>
  </varlistentry>
  <varlistentry>
    <term>
      <emphasis remap='I'>d</emphasis>
    </term>
    <listitem>
      <para>
Specifies the drawable. 
      </para>
    </listitem>
  </varlistentry>
  <varlistentry>
    <term>
      <emphasis remap='I'>gc</emphasis>
    </term>
    <listitem>
      <para>
Specifies the GC.
<!-- .ds Xy , which are relative to the origin of the drawable \ -->
and specify the upper-left corner of the rectangle
      </para>
    </listitem>
  </varlistentry>
  <varlistentry>
    <term>
      <emphasis remap='I'>x</emphasis>
    </term>
    <listitem>
      <para>
<!-- .br -->
<!-- .ns -->
      </para>
    </listitem>
  </varlistentry>
  <varlistentry>
    <term>
      <emphasis remap='I'>y</emphasis>
    </term>
    <listitem>
      <para>
Specify the x and y coordinates(Xy.
<!-- .ds Wh , which are the dimensions of the rectangle to be filled -->
      </para>
    </listitem>
  </varlistentry>
  <varlistentry>
    <term>
      <emphasis remap='I'>width</emphasis>
    </term>
    <listitem>
      <para>
<!-- .br -->
<!-- .ns -->
      </para>
    </listitem>
  </varlistentry>
  <varlistentry>
    <term>
      <emphasis remap='I'>height</emphasis>
    </term>
    <listitem>
      <para>
Specify the width and height(Wh.
    </para>
  </listitem>
  </varlistentry>
</variablelist>
</para>
<para>
<!-- .LP -->
<!-- .eM -->
<!-- .sp -->
To fill multiple rectangular areas in a given drawable, use
<function>XFillRectangles</function>.
<indexterm significance="preferred"><primary>XFillRectangles</primary></indexterm>
<!-- .sM -->
<funcsynopsis id='xfillrectangles'>
<funcprototype>
  <funcdef><function>XFillRectangles</function></funcdef>
  <paramdef>Display<parameter> *display</parameter></paramdef>
  <paramdef>Drawable<parameter> d</parameter></paramdef>
  <paramdef>GC<parameter> gc</parameter></paramdef>
  <paramdef>XRectangle<parameter> *rectangles</parameter></paramdef>
  <paramdef>int<parameter> nrectangles</parameter></paramdef>
</funcprototype>
</funcsynopsis>
<!-- .FN -->
<variablelist>
  <varlistentry>
    <term>
      <emphasis remap='I'>display</emphasis>
    </term>
    <listitem>
      <para>
Specifies the connection to the X server.
      </para>
    </listitem>
  </varlistentry>
  <varlistentry>
    <term>
      <emphasis remap='I'>d</emphasis>
    </term>
    <listitem>
      <para>
Specifies the drawable. 
      </para>
    </listitem>
  </varlistentry>
  <varlistentry>
    <term>
      <emphasis remap='I'>gc</emphasis>
    </term>
    <listitem>
      <para>
Specifies the GC.
      </para>
    </listitem>
  </varlistentry>
  <varlistentry>
    <term>
      <emphasis remap='I'>rectangles</emphasis>
    </term>
    <listitem>
      <para>
Specifies an array of rectangles.
      </para>
    </listitem>
  </varlistentry>
  <varlistentry>
    <term>
      <emphasis remap='I'>nrectangles</emphasis>
    </term>
    <listitem>
      <para>
Specifies the number of rectangles in the array.
    </para>
  </listitem>
  </varlistentry>
</variablelist>
</para>
<para>
<!-- .LP -->
<!-- .eM -->
The
<function>XFillRectangle</function>
and
<function>XFillRectangles</function>
functions fill the specified rectangle or rectangles
as if a four-point 
<systemitem>FillPolygon</systemitem>
protocol request were specified for each rectangle:
</para>
<para>
<!-- .LP -->
<literallayout class="monospaced">
[x,y] [x+width,y] [x+width,y+height] [x,y+height]
</literallayout>
</para>
<para>
<!-- .LP -->
Each function uses the x and y coordinates,
width and height dimensions, and GC you specify.
</para>
<para>
<!-- .LP -->
<function>XFillRectangles</function>
fills the rectangles in the order listed in the array.  
For any given rectangle,
<function>XFillRectangle</function>
and
<function>XFillRectangles</function>
do not draw a pixel more than once.  
If rectangles intersect, the intersecting pixels are
drawn multiple times.
</para>
<para>
<!-- .LP -->
Both functions use these GC components: 
function, plane-mask, fill-style, subwindow-mode, 
clip-x-origin, clip-y-origin, and clip-mask.
They also use these GC mode-dependent components: 
foreground, background, tile, stipple, tile-stipple-x-origin, 
and tile-stipple-y-origin.
</para>
<para>
<!-- .LP -->
<function>XFillRectangle</function>
and
<function>XFillRectangles</function>
can generate
<errorname>BadDrawable</errorname>,
<errorname>BadGC</errorname>,
and
<errorname>BadMatch</errorname>
errors.
</para>
</sect2>
<sect2 id="Filling_a_Single_Polygon">
<title>Filling a Single Polygon</title>
<!-- .XS -->
<!-- (SN Filling a Single Polygon  -->
<!-- .XE -->
<para>
<!-- .LP -->
<!-- .sp -->
To fill a polygon area in a given drawable, use
<function>XFillPolygon</function>.
<indexterm><primary>Polygons</primary><secondary>filling</secondary></indexterm>
<indexterm><primary>Filling</primary><secondary>polygon</secondary></indexterm>
<indexterm significance="preferred"><primary>XFillPolygon</primary></indexterm>
<!-- .sM -->
<funcsynopsis id='xfillpolygon'>
<funcprototype>
  <funcdef><function>XFillPolygon</function></funcdef>
  <paramdef>Display<parameter> *display</parameter></paramdef>
  <paramdef>Drawable<parameter> d</parameter></paramdef>
  <paramdef>GC<parameter> gc</parameter></paramdef>
  <paramdef>XPoint<parameter> *points</parameter></paramdef>
  <paramdef>int<parameter> npoints</parameter></paramdef>
  <paramdef>int<parameter> shape</parameter></paramdef>
  <paramdef>int<parameter> mode</parameter></paramdef>
</funcprototype>
</funcsynopsis>
<!-- .FN -->
<variablelist>
  <varlistentry>
    <term>
      <emphasis remap='I'>display</emphasis>
    </term>
    <listitem>
      <para>
Specifies the connection to the X server.
      </para>
    </listitem>
  </varlistentry>
  <varlistentry>
    <term>
      <emphasis remap='I'>d</emphasis>
    </term>
    <listitem>
      <para>
Specifies the drawable. 
      </para>
    </listitem>
  </varlistentry>
  <varlistentry>
    <term>
      <emphasis remap='I'>gc</emphasis>
    </term>
    <listitem>
      <para>
Specifies the GC.
      </para>
    </listitem>
  </varlistentry>
  <varlistentry>
    <term>
      <emphasis remap='I'>points</emphasis>
    </term>
    <listitem>
      <para>
Specifies an array of points.
      </para>
    </listitem>
  </varlistentry>
  <varlistentry>
    <term>
      <emphasis remap='I'>npoints</emphasis>
    </term>
    <listitem>
      <para>
Specifies the number of points in the array.
      </para>
    </listitem>
  </varlistentry>
  <varlistentry>
    <term>
      <emphasis remap='I'>shape</emphasis>
    </term>
    <listitem>
      <para>
Specifies a shape that helps the server to improve performance.
You can pass 
<symbol>Complex</symbol>,
<symbol>Convex</symbol>,
or 
<symbol>Nonconvex</symbol>.
      </para>
    </listitem>
  </varlistentry>
  <varlistentry>
    <term>
      <emphasis remap='I'>mode</emphasis>
    </term>
    <listitem>
      <para>
Specifies the coordinate mode. 
You can pass
<symbol>CoordModeOrigin</symbol>
or
<symbol>CoordModePrevious</symbol>.
    </para>
  </listitem>
  </varlistentry>
</variablelist>
</para>
<para>
<!-- .LP -->
<!-- .eM -->
<function>XFillPolygon</function>
fills the region closed by the specified path.
The path is closed
automatically if the last point in the list does not coincide with the
first point.
<function>XFillPolygon</function>
does not draw a pixel of the region more than once.
<symbol>CoordModeOrigin</symbol>
treats all coordinates as relative to the origin,
and
<symbol>CoordModePrevious</symbol>
treats all coordinates after the first as relative to the previous point.
</para>
<para>
<!-- .LP -->
Depending on the specified shape, the following occurs: 
</para>
<itemizedlist>
  <listitem>
    <para>
If shape is
<symbol>Complex</symbol>,
the path may self-intersect. 
Note that contiguous coincident points in the path are not treated 
as self-intersection.
    </para>
  </listitem>
  <listitem>
    <para>
If shape is
<symbol>Convex</symbol>,
for every pair of points inside the polygon,
the line segment connecting them does not intersect the path.
If known by the client,
specifying 
<symbol>Convex</symbol>
can improve performance.  
If you specify
<symbol>Convex</symbol>
for a path that is not convex, 
the graphics results are undefined.
    </para>
  </listitem>
  <listitem>
    <para>
If shape is
<symbol>Nonconvex</symbol>,
the path does not self-intersect, but the shape is not
wholly convex. 
If known by the client, 
specifying 
<symbol>Nonconvex</symbol>
instead of
<symbol>Complex</symbol>
may improve performance.  
If you specify
<symbol>Nonconvex</symbol>
for a self-intersecting path, the graphics results are undefined.
    </para>
  </listitem>
</itemizedlist>
<para>
<!-- .LP -->
The fill-rule of the GC controls the filling behavior of 
self-intersecting polygons.
</para>
<para>
<!-- .LP -->
This function uses these GC components: 
function, plane-mask, fill-style, fill-rule, subwindow-mode, clip-x-origin, 
clip-y-origin, and clip-mask.
It also uses these GC mode-dependent components: 
foreground, background, tile, stipple, tile-stipple-x-origin, 
and tile-stipple-y-origin.
</para>
<para>
<!-- .LP -->
<function>XFillPolygon</function>
can generate
<errorname>BadDrawable</errorname>,
<errorname>BadGC</errorname>,
<errorname>BadMatch</errorname>,
and
<errorname>BadValue</errorname>
errors.
</para>
</sect2>
<sect2 id="Filling_Single_and_Multiple_Arcs">
<title>Filling Single and Multiple Arcs</title>
<!-- .XS -->
<!-- (SN Filling Single and Multiple Arcs  -->
<!-- .XE -->
<para>
<!-- .LP -->
<indexterm><primary>XFillArc</primary></indexterm>
<indexterm><primary>Arcs</primary><secondary>filling</secondary></indexterm>
<indexterm><primary>Filling</primary><secondary>arcs</secondary></indexterm>
To fill a single arc in a given drawable, use
<function>XFillArc</function>.
<indexterm significance="preferred"><primary>XFillArc</primary></indexterm>
<!-- .sM -->
<funcsynopsis id='xfillarc'>
<funcprototype>
  <funcdef><function>XFillArc</function></funcdef>
  <paramdef>Display<parameter> *display</parameter></paramdef>
  <paramdef>Drawable<parameter> d</parameter></paramdef>
  <paramdef>GC<parameter> gc</parameter></paramdef>
  <paramdef>intx,<parameter> y</parameter></paramdef>
  <paramdef>unsignedintwidth,<parameter> height</parameter></paramdef>
  <paramdef>intangle1,<parameter> angle2</parameter></paramdef>
</funcprototype>
</funcsynopsis>
<!-- .FN -->
<variablelist>
  <varlistentry>
    <term>
      <emphasis remap='I'>display</emphasis>
    </term>
    <listitem>
      <para>
Specifies the connection to the X server.
      </para>
    </listitem>
  </varlistentry>
  <varlistentry>
    <term>
      <emphasis remap='I'>d</emphasis>
    </term>
    <listitem>
      <para>
Specifies the drawable. 
      </para>
    </listitem>
  </varlistentry>
  <varlistentry>
    <term>
      <emphasis remap='I'>gc</emphasis>
    </term>
    <listitem>
      <para>
Specifies the GC.
<!-- .ds Xy , which are relative to the origin of the drawable \ -->
and specify the upper-left corner of the bounding rectangle
      </para>
    </listitem>
  </varlistentry>
  <varlistentry>
    <term>
      <emphasis remap='I'>x</emphasis>
    </term>
    <listitem>
      <para>
<!-- .br -->
<!-- .ns -->
      </para>
    </listitem>
  </varlistentry>
  <varlistentry>
    <term>
      <emphasis remap='I'>y</emphasis>
    </term>
    <listitem>
      <para>
Specify the x and y coordinates(Xy.
<!-- .ds Wh , which are the major and minor axes of the arc -->
      </para>
    </listitem>
  </varlistentry>
  <varlistentry>
    <term>
      <emphasis remap='I'>width</emphasis>
    </term>
    <listitem>
      <para>
<!-- .br -->
<!-- .ns -->
      </para>
    </listitem>
  </varlistentry>
  <varlistentry>
    <term>
      <emphasis remap='I'>height</emphasis>
    </term>
    <listitem>
      <para>
Specify the width and height(Wh.
      </para>
    </listitem>
  </varlistentry>
  <varlistentry>
    <term>
      <emphasis remap='I'>angle1</emphasis>
    </term>
    <listitem>
      <para>
Specifies the start of the arc relative to the three-o'clock position
from the center, in units of degrees * 64.
      </para>
    </listitem>
  </varlistentry>
  <varlistentry>
    <term>
      <emphasis remap='I'>angle2</emphasis>
    </term>
    <listitem>
      <para>
Specifies the path and extent of the arc relative to the start of the
arc, in units of degrees * 64.
    </para>
  </listitem>
  </varlistentry>
</variablelist>
</para>
<para>
<!-- .LP -->
<!-- .eM -->
<!-- .sp -->
To fill multiple arcs in a given drawable, use
<function>XFillArcs</function>.
<indexterm significance="preferred"><primary>XFillArcs</primary></indexterm>
<!-- .sM -->
<funcsynopsis id='xfillarcs'>
<funcprototype>
  <funcdef><function>XFillArcs</function></funcdef>
  <paramdef>Display<parameter> *display</parameter></paramdef>
  <paramdef>Drawable<parameter> d</parameter></paramdef>
  <paramdef>GC<parameter> gc</parameter></paramdef>
  <paramdef>XArc<parameter> *arcs</parameter></paramdef>
  <paramdef>int<parameter> narcs</parameter></paramdef>
</funcprototype>
</funcsynopsis>
<!-- .FN -->
<variablelist>
  <varlistentry>
    <term>
      <emphasis remap='I'>display</emphasis>
    </term>
    <listitem>
      <para>
Specifies the connection to the X server.
      </para>
    </listitem>
  </varlistentry>
  <varlistentry>
    <term>
      <emphasis remap='I'>d</emphasis>
    </term>
    <listitem>
      <para>
Specifies the drawable. 
      </para>
    </listitem>
  </varlistentry>
  <varlistentry>
    <term>
      <emphasis remap='I'>gc</emphasis>
    </term>
    <listitem>
      <para>
Specifies the GC.
      </para>
    </listitem>
  </varlistentry>
  <varlistentry>
    <term>
      <emphasis remap='I'>arcs</emphasis>
    </term>
    <listitem>
      <para>
Specifies an array of arcs.
      </para>
    </listitem>
  </varlistentry>
  <varlistentry>
    <term>
      <emphasis remap='I'>narcs</emphasis>
    </term>
    <listitem>
      <para>
Specifies the number of arcs in the array.
    </para>
  </listitem>
  </varlistentry>
</variablelist>
</para>
<para>
<!-- .LP -->
<!-- .eM -->
For each arc, 
<function>XFillArc</function>
or
<function>XFillArcs</function>
fills the region closed by the infinitely thin path
described by the specified arc and, depending on the 
arc-mode specified in the GC, one or two line segments. 
For 
<symbol>ArcChord</symbol>,
the single line segment joining the endpoints of the arc is used.  
For 
<symbol>ArcPieSlice</symbol>,
the two line segments joining the endpoints of the arc with the center
point are used.  
<function>XFillArcs</function>
fills the arcs in the order listed in the array.  
For any given arc,  
<function>XFillArc</function>
and
<function>XFillArcs</function>
do not draw a pixel more than once.  
If regions intersect, 
the intersecting pixels are drawn multiple times.
</para>
<para>
<!-- .LP -->
Both functions use these GC components: 
function, plane-mask, fill-style, arc-mode, subwindow-mode, clip-x-origin, 
clip-y-origin, and clip-mask.
They also use these GC mode-dependent components: 
foreground, background, tile, stipple, tile-stipple-x-origin, 
and tile-stipple-y-origin.
</para>
<para>
<!-- .LP -->
<function>XFillArc</function>
and
<function>XFillArcs</function>
can generate
<errorname>BadDrawable</errorname>,
<errorname>BadGC</errorname>,
and
<errorname>BadMatch</errorname>
errors.
</para>
</sect2>
</sect1>
<sect1 id="Font_Metrics">
<title>Font Metrics</title>
<!-- .XS -->
<!-- (SN Font Metrics  -->
<!-- .XE -->
<para>
<!-- .LP -->
<indexterm><primary>Font</primary></indexterm>
A font is a graphical description of a set of characters that are used to 
increase efficiency whenever a set of small, similar sized patterns are 
repeatedly used.
</para>
<para>
<!-- .LP -->
This section discusses how to:
</para>
<itemizedlist>
  <listitem>
    <para>
Load and free fonts
    </para>
  </listitem>
  <listitem>
    <para>
Obtain and free font names
    </para>
  </listitem>
  <listitem>
    <para>
Compute character string sizes
    </para>
  </listitem>
  <listitem>
    <para>
Compute logical extents
    </para>
  </listitem>
  <listitem>
    <para>
Query character string sizes
    </para>
  </listitem>
</itemizedlist>
<para>
<!-- .LP -->
The X server loads fonts whenever a program requests a new font.
The server can cache fonts for quick lookup.
Fonts are global across all screens in a server.
Several levels are possible when dealing with fonts.
Most applications simply use 
<function>XLoadQueryFont</function>
to load a font and query the font metrics.
</para>
<para>
<!-- .LP -->
Characters in fonts are regarded as masks.
Except for image text requests,
the only pixels modified are those in which bits are set to 1 in the character.
This means that it makes sense to draw text using stipples or tiles
(for example, many menus gray-out unusable entries).
</para>
<para>
<!-- .LP -->
<!-- .sM -->
The
<structname>XFontStruct</structname>
structure contains all of the information for the font
and consists of the font-specific information as well as
a pointer to an array of
<structname>XCharStruct</structname>
structures for the
characters contained in the font.
The
<structname>XFontStruct</structname>,
<structname>XFontProp</structname>,
and
<structname>XCharStruct</structname>
structures contain:
</para>
<para>
<!-- .LP -->
<indexterm significance="preferred"><primary>XCharStruct</primary></indexterm>
<literallayout class="monospaced">
<!-- .TA .5i 3i -->
<!-- .ta .5i 3i -->
typedef struct {
     short lbearing;               /* origin to left edge of raster */
     short rbearing;               /* origin to right edge of raster */
     short width;                  /* advance to next char's origin */
     short ascent;                 /* baseline to top edge of raster */
     short descent;                /* baseline to bottom edge of raster */
     unsigned short attributes;    /* per char flags (not predefined) */
} XCharStruct;
</literallayout>
</para>
<para>
<!-- .LP -->
<indexterm significance="preferred"><primary>XFontProp</primary></indexterm>
<literallayout class="monospaced">
<!-- .TA .5i 1i 3i -->
<!-- .ta .5i 1i 3i -->
typedef struct {
     Atom     name;
     unsigned long card32;
} XFontProp;
</literallayout>
</para>
<para>
<!-- .LP -->
<indexterm significance="preferred"><primary>XChar2b</primary></indexterm>
<literallayout class="monospaced">
<!-- .TA .5i 3i -->
<!-- .ta .5i 3i -->
typedef struct {     /* normal 16 bit characters are two bytes */
    unsigned char byte1;
    unsigned char byte2;
} XChar2b;
</literallayout>
</para>
<para>
<!-- .LP -->
<indexterm significance="preferred"><primary>XFontStruct</primary></indexterm>
<literallayout class="monospaced">
<!-- .TA .5i 3i -->
<!-- .ta .5i 3i -->
typedef struct {
     XExtData *ext_data;               /* hook for extension to hang data */
     Font fid;                         /* Font id for this font */
     unsigned direction;               /* hint about the direction font is painted */
     unsigned min_char_or_byte2;       /* first character */
     unsigned max_char_or_byte2;       /* last character */
     unsigned min_byte1;               /* first row that exists */
     unsigned max_byte1;               /* last row that exists */
     Bool all_chars_exist;             /* flag if all characters have nonzero size */
     unsigned default_char;            /* char to print for undefined character */
     int n_properties;                 /* how many properties there are */
     XFontProp *properties;            /* pointer to array of additional properties */
     XCharStruct min_bounds;           /* minimum bounds over all existing char */
     XCharStruct max_bounds;           /* maximum bounds over all existing char */
     XCharStruct *per_char;            /* first_char to last_char information */
     int ascent;                       /* logical extent above baseline for spacing */
     int descent;                      /* logical descent below baseline for spacing */
} XFontStruct;
</literallayout>
</para>
<para>
<!-- .LP -->
<!-- .eM -->
X supports single byte/character, two bytes/character matrix,
and 16-bit character text operations.
Note that any of these forms can be used with a font, but a
single byte/character text request can only specify a single byte
(that is, the first row of a 2-byte font).
You should view 2-byte fonts as a two-dimensional matrix of defined
characters: byte1 specifies the range of defined rows and
byte2 defines the range of defined columns of the font.
Single byte/character fonts have one row defined, and the byte2 range
specified in the structure defines a range of characters.
</para>
<para>
<!-- .LP -->
The bounding box of a character is defined by the 
<structname>XCharStruct</structname>
of that character.
When characters are absent from a font,
the default_char is used.
When fonts have all characters of the same size,
only the information in the
<structname>XFontStruct</structname>
min and max bounds are used.
</para>
<para>
<!-- .LP -->
The members of the 
<structname>XFontStruct</structname>
have the following semantics:
</para>
<itemizedlist>
  <listitem>
    <para>
The direction member can be either 
<symbol>FontLeftToRight</symbol>
or 
<symbol>FontRightToLeft</symbol>.
It is just a hint as to whether most 
<structname>XCharStruct</structname>
elements 
have a positive 
(<symbol>FontLeftToRight</symbol>)
or a negative 
(<symbol>FontRightToLeft</symbol>)
character width 
metric.
The core protocol defines no support for vertical text.
    </para>
  </listitem>
  <listitem>
    <para>
If the min_byte1 and max_byte1 members are both zero, min_char_or_byte2
specifies the linear character index corresponding to the first element
of the per_char array, and max_char_or_byte2 specifies the linear character
index of the last element.
    </para>
  </listitem>
  <listitem>
    <para>
If either min_byte1 or max_byte1 are nonzero, both
min_char_or_byte2 and max_char_or_byte2 are less than 256, 
and the 2-byte character index values corresponding to the
per_char array element N (counting from 0) are:
    </para>
  </listitem>
  <listitem>
    <para>
<!-- .nf -->
     byte1 = N/D + min_byte1
<!-- .br -->
     byte2 = N\\D + min_char_or_byte2
    </para>
  </listitem>
  <listitem>
    <para>
<!-- .fi -->
where:
    </para>
  </listitem>
  <listitem>
    <para>
<!-- .nf -->
        D = max_char_or_byte2 - min_char_or_byte2 + 1
        / = integer division
        \\ = integer modulus
<!-- .fi -->
    </para>
  </listitem>
  <listitem>
    <para>
If the per_char pointer is NULL, 
all glyphs between the first and last character indexes
inclusive have the same information,
as given by both min_bounds and max_bounds.
    </para>
  </listitem>
  <listitem>
    <para>
If all_chars_exist is 
<symbol>True</symbol>,
all characters in the per_char array have nonzero bounding boxes.
    </para>
  </listitem>
  <listitem>
    <para>
The default_char member specifies the character that will be used when an
undefined or nonexistent character is printed.  
The default_char is a 16-bit character (not a 2-byte character).
For a font using 2-byte matrix format, 
the default_char has byte1 in the most-significant byte
and byte2 in the least significant byte.
If the default_char itself specifies an undefined or nonexistent character, 
no printing is performed for an undefined or nonexistent character.
    </para>
  </listitem>
  <listitem>
    <para>
The min_bounds and max_bounds members contain the most extreme values of
each individual 
<structname>XCharStruct</structname>
component over all elements of this array
(and ignore nonexistent characters).
The bounding box of the font (the smallest
rectangle enclosing the shape obtained by superimposing all of the
characters at the same origin [x,y]) has its upper-left coordinate at:
<literallayout class="monospaced">
     [x + min_bounds.lbearing, y - max_bounds.ascent]
</literallayout>
    </para>
  </listitem>
  <listitem>
    <para>
Its width is:
<literallayout class="monospaced">
     max_bounds.rbearing - min_bounds.lbearing
</literallayout>
    </para>
  </listitem>
  <listitem>
    <para>
Its height is:
<literallayout class="monospaced">
     max_bounds.ascent + max_bounds.descent
</literallayout>
    </para>
  </listitem>
  <listitem>
    <para>
The ascent member is the logical extent of the font above the baseline that is
used for determining line spacing.
Specific characters may extend beyond
this.
    </para>
  </listitem>
  <listitem>
    <para>
The descent member is the logical extent of the font at or below the
baseline that is used for determining line spacing.
Specific characters may extend beyond this.
    </para>
  </listitem>
  <listitem>
    <para>
If the baseline is at Y-coordinate y,
the logical extent of the font is inclusive between the Y-coordinate 
values (y - font.ascent) and (y + font.descent - 1).
Typically,
the minimum interline spacing between rows of text is given
by ascent + descent.
    </para>
  </listitem>
</itemizedlist>
<para>
<!-- .LP -->
For a character origin at [x,y],
the bounding box of a character (that is, 
the smallest rectangle that encloses the character's shape)
described in terms of 
<structname>XCharStruct</structname>
components is a rectangle with its upper-left corner at:
</para>
<para>
<!-- .LP -->
<literallayout class="monospaced">
[x + lbearing, y - ascent]
</literallayout>
</para>
<para>
<!-- .LP -->
Its width is:
</para>
<para>
<!-- .LP -->
<literallayout class="monospaced">
rbearing - lbearing
</literallayout>
</para>
<para>
<!-- .LP -->
Its height is:
</para>
<para>
<!-- .LP -->
<literallayout class="monospaced">
ascent + descent
</literallayout>
</para>
<para>
<!-- .LP -->
The origin for the next character is defined to be:
</para>
<para>
<!-- .LP -->
<literallayout class="monospaced">
[x + width, y]
</literallayout>
</para>
<para>
<!-- .LP -->
The lbearing member defines the extent of the left edge of the character ink
from the origin.
The rbearing member defines the extent of the right edge of the character ink
from the origin.
The ascent member defines the extent of the top edge of the character ink
from the origin.
The descent member defines the extent of the bottom edge of the character ink
from the origin.
The width member defines the logical width of the character.
</para>
<para>
<!-- .LP -->
Note that the baseline (the y position of the character origin) 
is logically viewed as being the scanline just below nondescending characters. 
When descent is zero,
only pixels with Y-coordinates less than y are drawn,
and the origin is logically viewed as being coincident with the left edge of
a nonkerned character. 
When lbearing is zero,
no pixels with X-coordinate less than x are drawn.
Any of the
<structname>XCharStruct</structname>
metric members could be negative.
If the width is negative,
the next character will be placed to the left of the current origin.
</para>
<para>
<!-- .LP -->
The X protocol does not define the interpretation of the attributes member 
in the
<structname>XCharStruct</structname>
structure.
A nonexistent character is represented with all members of its
<structname>XCharStruct</structname>
set to zero.
</para>
<para>
<!-- .LP -->
A font is not guaranteed to have any properties.
The interpretation of the property value (for example, long or unsigned long)
must be derived from <emphasis remap='I'>a priori</emphasis> knowledge of the property. 
A basic set of font properties is specified in the X Consortium standard
<emphasis remap='I'>X Logical Font Description Conventions</emphasis>.
</para>
<sect2 id="Loading_and_Freeing_Fonts">
<title>Loading and Freeing Fonts</title>
<!-- .XS -->
<!-- (SN Loading and Freeing Fonts  -->
<!-- .XE -->
<para>
<!-- .LP -->
Xlib provides functions that you can use to load fonts, get font information,
unload fonts, and free font information.
<indexterm><primary>Fonts</primary><secondary>getting information</secondary></indexterm>
<indexterm><primary>Fonts</primary><secondary>unloading</secondary></indexterm>
<indexterm><primary>Fonts</primary><secondary>freeing font information</secondary></indexterm>
A few font functions use a 
<type>GContext</type>
resource ID or a font ID interchangeably.
</para>
<para>
<!-- .LP -->
<!-- .sp -->
To load a given font, use
<function>XLoadFont</function>.
<indexterm significance="preferred"><primary>XLoadFont</primary></indexterm>
<!-- .sM -->
<funcsynopsis id='xloadfont'>
<funcprototype>
  <funcdef>Font <function>XLoadFont</function></funcdef>
  <paramdef>Display<parameter> *display</parameter></paramdef>
  <paramdef>char<parameter> *name</parameter></paramdef>
</funcprototype>
</funcsynopsis>
<!-- .FN -->
<variablelist>
  <varlistentry>
    <term>
      <emphasis remap='I'>display</emphasis>
    </term>
    <listitem>
      <para>
Specifies the connection to the X server.
      </para>
    </listitem>
  </varlistentry>
  <varlistentry>
    <term>
      <emphasis remap='I'>name</emphasis>
    </term>
    <listitem>
      <para>
Specifies the name of the font,
which is a null-terminated string.
    </para>
  </listitem>
  </varlistentry>
</variablelist>
</para>
<para>
<!-- .LP -->
<!-- .eM -->
The
<function>XLoadFont</function>
function loads the specified font and returns its associated font ID.
If the font name is not in the Host Portable Character Encoding,
the result is implementation-dependent.
Use of uppercase or lowercase does not matter.
When the characters ``?'' and ``*'' are used in a font name, a
pattern match is performed and any matching font is used.
In the pattern, 
the ``?'' character will match any single character, 
and the ``*'' character will match any number of characters.
A structured format for font names is specified in the X Consortium standard 
<emphasis remap='I'>X Logical Font Description Conventions</emphasis>.
If 
<function>XLoadFont</function>
was unsuccessful at loading the specified font, 
a 
<errorname>BadName</errorname>
error results.
Fonts are not associated with a particular screen 
and can be stored as a component
of any GC.
When the font is no longer needed, call 
<function>XUnloadFont</function>.
</para>
<para>
<!-- .LP -->
<function>XLoadFont</function>
can generate
<errorname>BadAlloc</errorname>
and
<errorname>BadName</errorname>
errors.
</para>
<para>
<!-- .LP -->
<!-- .sp -->
To return information about an available font, use
<function>XQueryFont</function>.
<indexterm significance="preferred"><primary>XQueryFont</primary></indexterm>
<!-- .sM -->
<funcsynopsis id='xqueryfont'>
<funcprototype>
  <funcdef>XFontStruct *<function>XQueryFont</function></funcdef>
  <paramdef>Display<parameter> *display</parameter></paramdef>
  <paramdef>XID<parameter> font_ID</parameter></paramdef>
</funcprototype>
</funcsynopsis>
<!-- .FN -->
<variablelist>
  <varlistentry>
    <term>
      <emphasis remap='I'>display</emphasis>
    </term>
    <listitem>
      <para>
Specifies the connection to the X server.
      </para>
    </listitem>
  </varlistentry>
  <varlistentry>
    <term>
      <emphasis remap='I'>font_ID</emphasis>
    </term>
    <listitem>
      <para>
Specifies the font ID or the 
<type>GContext</type>
ID.
    </para>
  </listitem>
  </varlistentry>
</variablelist>
</para>
<para>
<!-- .LP -->
<!-- .eM -->
The
<function>XQueryFont</function>
function returns a pointer to the
<structname>XFontStruct</structname>
structure, which contains information associated with the font.
You can query a font or the font stored in a GC.
The font ID stored in the 
<structname>XFontStruct</structname>
structure will be the 
<type>GContext</type>
ID, and you need to be careful when using this ID in other functions
(see
<function>XGContextFromGC</function>).
If the font does not exist,
<function>XQueryFont</function>
returns NULL.
To free this data, use
<function>XFreeFontInfo</function>.
</para>
<para>
<!-- .LP -->
<!-- .sp -->
To perform a
<function>XLoadFont</function>
and
<function>XQueryFont</function>
in a single operation, use
<function>XLoadQueryFont</function>.
<indexterm significance="preferred"><primary>XLoadQueryFont</primary></indexterm>
<!-- .sM -->
<funcsynopsis id='xloadqueryfont'>
<funcprototype>
  <funcdef>XFontStruct *<function>XLoadQueryFont</function></funcdef>
  <paramdef>Display<parameter> *display</parameter></paramdef>
  <paramdef>char<parameter> *name</parameter></paramdef>
</funcprototype>
</funcsynopsis>
<!-- .FN -->
<variablelist>
  <varlistentry>
    <term>
      <emphasis remap='I'>display</emphasis>
    </term>
    <listitem>
      <para>
Specifies the connection to the X server.
      </para>
    </listitem>
  </varlistentry>
  <varlistentry>
    <term>
      <emphasis remap='I'>name</emphasis>
    </term>
    <listitem>
      <para>
Specifies the name of the font,
which is a null-terminated string.
    </para>
  </listitem>
  </varlistentry>
</variablelist>
</para>
<para>
<!-- .LP -->
<!-- .eM -->
The
<function>XLoadQueryFont</function>
function provides the most common way for accessing a font.
<function>XLoadQueryFont</function>
both opens (loads) the specified font and returns a pointer to the
appropriate
<structname>XFontStruct</structname>
structure.
If the font name is not in the Host Portable Character Encoding,
the result is implementation-dependent.
If the font does not exist,
<function>XLoadQueryFont</function>
returns NULL.
</para>
<para>
<!-- .LP -->
<function>XLoadQueryFont</function>
can generate a
<errorname>BadAlloc</errorname>
error.
</para>
<para>
<!-- .LP -->
<!-- .sp -->
To unload the font and free the storage used by the font structure
that was allocated by
<function>XQueryFont</function>
or
<function>XLoadQueryFont</function>,
use
<function>XFreeFont</function>.
<indexterm significance="preferred"><primary>XFreeFont</primary></indexterm>
<!-- .sM -->
<funcsynopsis id='xfreefont'>
<funcprototype>
  <funcdef><function>XFreeFont</function></funcdef>
  <paramdef>Display<parameter> *display</parameter></paramdef>
  <paramdef>XFontStruct<parameter> *font_struct</parameter></paramdef>
</funcprototype>
</funcsynopsis>
<!-- .FN -->
<variablelist>
  <varlistentry>
    <term>
      <emphasis remap='I'>display</emphasis>
    </term>
    <listitem>
      <para>
Specifies the connection to the X server.
      </para>
    </listitem>
  </varlistentry>
  <varlistentry>
    <term>
      <emphasis remap='I'>font_struct</emphasis>
    </term>
    <listitem>
      <para>
Specifies the storage associated with the font.
    </para>
  </listitem>
  </varlistentry>
</variablelist>
</para>
<para>
<!-- .LP -->
<!-- .eM  -->
The
<function>XFreeFont</function>
function deletes the association between the font resource ID and the specified 
font and frees the
<structname>XFontStruct</structname>
structure.
The font itself will be freed when no other resource references it.
The data and the font should not be referenced again.
</para>
<para>
<!-- .LP -->
<function>XFreeFont</function>
can generate a
<errorname>BadFont</errorname>
error.
</para>
<para>
<!-- .LP -->
<!-- .sp -->
To return a given font property, use
<function>XGetFontProperty</function>.
<indexterm significance="preferred"><primary>XGetFontProperty</primary></indexterm>
<!-- .sM -->
<funcsynopsis id='xgetfontproperty'>
<funcprototype>
  <funcdef>Bool <function>XGetFontProperty</function></funcdef>
  <paramdef>XFontStruct<parameter> *font_struct</parameter></paramdef>
  <paramdef>Atom<parameter> atom</parameter></paramdef>
  <paramdef>unsignedlong<parameter> *value_return</parameter></paramdef>
</funcprototype>
</funcsynopsis>
<!-- .FN -->
<variablelist>
  <varlistentry>
    <term>
      <emphasis remap='I'>font_struct</emphasis>
    </term>
    <listitem>
      <para>
Specifies the storage associated with the font.
      </para>
    </listitem>
  </varlistentry>
  <varlistentry>
    <term>
      <emphasis remap='I'>atom</emphasis>
    </term>
    <listitem>
      <para>
Specifies the atom for the property name you want returned.
      </para>
    </listitem>
  </varlistentry>
  <varlistentry>
    <term>
      <emphasis remap='I'>value_return</emphasis>
    </term>
    <listitem>
      <para>
Returns the value of the font property.
    </para>
  </listitem>
  </varlistentry>
</variablelist>
</para>
<para>
<!-- .LP -->
<!-- .eM -->
Given the atom for that property,
the
<function>XGetFontProperty</function>
function returns the value of the specified font property. 
<function>XGetFontProperty</function>
also returns 
<symbol>False</symbol>
if the property was not defined or 
<symbol>True</symbol>
if it was defined.
A set of predefined atoms exists for font properties,
which can be found in
<filename class="headerfile">&lt;X11/Xatom.h&gt;</filename>.
<indexterm type="file"><primary><filename class="headerfile">X11/Xatom.h</filename></primary></indexterm>
<indexterm><primary>Files</primary><secondary><filename class="headerfile">&lt;X11/Xatom.h&gt;</filename></secondary></indexterm>
<indexterm><primary>Headers</primary><secondary><filename class="headerfile">&lt;X11/Xatom.h&gt;</filename></secondary></indexterm>
This set contains the standard properties associated with
a font.
Although it is not guaranteed,
it is likely that the predefined font properties will be present.
</para>
<para>
<!-- .LP -->
<!-- .sp -->
To unload a font that was loaded by
<function>XLoadFont</function>,
use
<function>XUnloadFont</function>.
<indexterm significance="preferred"><primary>XUnloadFont</primary></indexterm>
<!-- .sM -->
<funcsynopsis id='xunloadfont'>
<funcprototype>
  <funcdef><function>XUnloadFont</function></funcdef>
  <paramdef>Display<parameter> *display</parameter></paramdef>
  <paramdef>Font<parameter> font</parameter></paramdef>
</funcprototype>
</funcsynopsis>
<!-- .FN -->
<variablelist>
  <varlistentry>
    <term>
      <emphasis remap='I'>display</emphasis>
    </term>
    <listitem>
      <para>
Specifies the connection to the X server.
      </para>
    </listitem>
  </varlistentry>
  <varlistentry>
    <term>
      <emphasis remap='I'>font</emphasis>
    </term>
    <listitem>
      <para>
Specifies the font.
    </para>
  </listitem>
  </varlistentry>
</variablelist>
</para>
<para>
<!-- .LP -->
<!-- .eM -->
The
<function>XUnloadFont</function>
function deletes the association between the font resource ID and the specified font.
The font itself will be freed when no other resource references it.
The font should not be referenced again.
</para>
<para>
<!-- .LP -->
<function>XUnloadFont</function>
can generate a
<errorname>BadFont</errorname>
error.
</para>
</sect2>
<sect2 id="Obtaining_and_Freeing_Font_Names_and_Information">
<title>Obtaining and Freeing Font Names and Information</title>
<!-- .XS -->
<!-- (SN Obtaining and Freeing Font Names and Information -->
<!-- .XE -->
<para>
<!-- .LP -->
You obtain font names and information by matching a wildcard specification
when querying a font type for a list of available sizes and so on.
</para>
<para>
<!-- .LP -->
<!-- .sp -->
To return a list of the available font names, use
<function>XListFonts</function>.
<indexterm significance="preferred"><primary>XListFonts</primary></indexterm>
<!-- .sM -->
<funcsynopsis id='xlistfonts'>
<funcprototype>
  <funcdef>char **<function>XListFonts</function></funcdef>
  <paramdef>Display<parameter> *display</parameter></paramdef>
  <paramdef>char<parameter> *pattern</parameter></paramdef>
  <paramdef>int<parameter> maxnames</parameter></paramdef>
  <paramdef>int<parameter> *actual_count_return</parameter></paramdef>
</funcprototype>
</funcsynopsis>
<!-- .FN -->
<variablelist>
  <varlistentry>
    <term>
      <emphasis remap='I'>display</emphasis>
    </term>
    <listitem>
      <para>
Specifies the connection to the X server.
      </para>
    </listitem>
  </varlistentry>
  <varlistentry>
    <term>
      <emphasis remap='I'>pattern</emphasis>
    </term>
    <listitem>
      <para>
Specifies the null-terminated pattern string that can contain wildcard 
characters.
      </para>
    </listitem>
  </varlistentry>
  <varlistentry>
    <term>
      <emphasis remap='I'>maxnames</emphasis>
    </term>
    <listitem>
      <para>
Specifies the maximum number of names to be returned.
      </para>
    </listitem>
  </varlistentry>
  <varlistentry>
    <term>
      <emphasis remap='I'>actual_count_return</emphasis>
    </term>
    <listitem>
      <para>
Returns the actual number of font names.
    </para>
  </listitem>
  </varlistentry>
</variablelist>
</para>
<para>
<!-- .LP -->
<!-- .eM -->
The
<function>XListFonts</function>
function returns an array of available font names 
(as controlled by the font search path; see
<function>XSetFontPath</function>)
that match the string you passed to the pattern argument.
The pattern string can contain any characters,
but each asterisk (*) is a wildcard for any number of characters,
and each question mark (?) is a wildcard for a single character.
If the pattern string is not in the Host Portable Character Encoding,
the result is implementation-dependent.
Use of uppercase or lowercase does not matter.
Each returned string is null-terminated.
If the data returned by the server is in the Latin Portable Character Encoding,
then the returned strings are in the Host Portable Character Encoding.
Otherwise, the result is implementation-dependent.
If there are no matching font names,
<function>XListFonts</function>
returns NULL.
The client should call
<function>XFreeFontNames</function>
when finished with the result to free the memory.
</para>
<para>
<!-- .LP -->
<!-- .sp -->
To free a font name array, use
<function>XFreeFontNames</function>.
<indexterm significance="preferred"><primary>XFreeFontNames</primary></indexterm>
<!-- .sM -->
<funcsynopsis id='xfreefontnames'>
<funcprototype>
  <funcdef><function>XFreeFontNames</function></funcdef>
  <paramdef>char<parameter> *list[]</parameter></paramdef>
</funcprototype>
</funcsynopsis>
<!-- .FN -->
<variablelist>
  <varlistentry>
    <term>
      <emphasis remap='I'>list</emphasis>
    </term>
    <listitem>
      <para>
Specifies the array of strings you want to free.
    </para>
  </listitem>
  </varlistentry>
</variablelist>
</para>
<para>
<!-- .LP -->
<!-- .eM -->
The
<function>XFreeFontNames</function>
function frees the array and strings returned by
<function>XListFonts</function>
or
<function>XListFontsWithInfo</function>.
</para>
<para>
<!-- .LP -->
<!-- .sp -->
To obtain the names and information about available fonts, use
<function>XListFontsWithInfo</function>.
<indexterm significance="preferred"><primary>XListFontsWithInfo</primary></indexterm>
<!-- .sM -->
<funcsynopsis id='xlistfontswithinfo'>
<funcprototype>
  <funcdef>char **<function>XListFontsWithInfo</function></funcdef>
  <paramdef>Display<parameter> *display</parameter></paramdef>
  <paramdef>char<parameter> *pattern</parameter></paramdef>
  <paramdef>int<parameter> maxnames</parameter></paramdef>
  <paramdef>int<parameter> *count_return</parameter></paramdef>
  <paramdef>XFontStruct<parameter> **info_return</parameter></paramdef>
</funcprototype>
</funcsynopsis>
<!-- .FN -->
<variablelist>
  <varlistentry>
    <term>
      <emphasis remap='I'>display</emphasis>
    </term>
    <listitem>
      <para>
Specifies the connection to the X server.
      </para>
    </listitem>
  </varlistentry>
  <varlistentry>
    <term>
      <emphasis remap='I'>pattern</emphasis>
    </term>
    <listitem>
      <para>
Specifies the null-terminated pattern string that can contain wildcard 
characters.
      </para>
    </listitem>
  </varlistentry>
  <varlistentry>
    <term>
      <emphasis remap='I'>maxnames</emphasis>
    </term>
    <listitem>
      <para>
Specifies the maximum number of names to be returned.
      </para>
    </listitem>
  </varlistentry>
  <varlistentry>
    <term>
      <emphasis remap='I'>count_return</emphasis>
    </term>
    <listitem>
      <para>
Returns the actual number of matched font names.
      </para>
    </listitem>
  </varlistentry>
  <varlistentry>
    <term>
      <emphasis remap='I'>info_return</emphasis>
    </term>
    <listitem>
      <para>
Returns the font information.
    </para>
  </listitem>
  </varlistentry>
</variablelist>
</para>
<para>
<!-- .LP -->
<!-- .eM -->
The
<function>XListFontsWithInfo</function>
function returns a list of font names that match the specified pattern and their
associated font information.
The list of names is limited to size specified by maxnames.
The information returned for each font is identical to what
<function>XLoadQueryFont</function>
would return except that the per-character metrics are not returned.
The pattern string can contain any characters,
but each asterisk (*) is a wildcard for any number of characters,
and each question mark (?) is a wildcard for a single character.
If the pattern string is not in the Host Portable Character Encoding,
the result is implementation-dependent.
Use of uppercase or lowercase does not matter.
Each returned string is null-terminated.
If the data returned by the server is in the Latin Portable Character Encoding,
then the returned strings are in the Host Portable Character Encoding.
Otherwise, the result is implementation-dependent.
If there are no matching font names,
<function>XListFontsWithInfo</function>
returns NULL.
</para>
<para>
<!-- .LP -->
To free only the allocated name array,
the client should call
<function>XFreeFontNames</function>.
To free both the name array and the font information array
or to free just the font information array,
the client should call
<function>XFreeFontInfo</function>.
</para>
<para>
<!-- .LP -->
<!-- .sp -->
To free font structures and font names, use
<function>XFreeFontInfo</function>.
<indexterm significance="preferred"><primary>XFreeFontInfo</primary></indexterm>
<!-- .sM -->
<funcsynopsis id='xfreefontinfo'>
<funcprototype>
  <funcdef><function>XFreeFontInfo</function></funcdef>
  <paramdef>char<parameter> **names</parameter></paramdef>
  <paramdef>XFontStruct<parameter> *free_info</parameter></paramdef>
  <paramdef>int<parameter> actual_count</parameter></paramdef>
</funcprototype>
</funcsynopsis>
<!-- .FN -->
<variablelist>
  <varlistentry>
    <term>
      <emphasis remap='I'>names</emphasis>
    </term>
    <listitem>
      <para>
Specifies the list of font names.

      </para>
    </listitem>
  </varlistentry>
  <varlistentry>
    <term>
      <emphasis remap='I'>free_info</emphasis>
    </term>
    <listitem>
      <para>
Specifies the font information.

      </para>
    </listitem>
  </varlistentry>
  <varlistentry>
    <term>
      <emphasis remap='I'>actual_count</emphasis>
    </term>
    <listitem>
      <para>
Specifies the actual number of font names.

    </para>
  </listitem>
  </varlistentry>
</variablelist>
</para>
<para>
<!-- .LP -->
<!-- .eM -->
The
<function>XFreeFontInfo</function>
function frees a font structure or an array of font structures
and optionally an array of font names.
If NULL is passed for names, no font names are freed.
If a font structure for an open font (returned by
<function>XLoadQueryFont</function>)
is passed, the structure is freed,
but the font is not closed; use
<function>XUnloadFont</function>
to close the font.
</para>
</sect2>
<sect2 id="Computing_Character_String_Sizes">
<title>Computing Character String Sizes</title>
<!-- .XS -->
<!-- (SN Computing Character String Sizes  -->
<!-- .XE -->
<para>
<!-- .LP -->
Xlib provides functions that you can use to compute the width,
the logical extents, 
and the server information about 8-bit and 2-byte text strings.
<indexterm><primary>XTextWidth</primary></indexterm>
<indexterm><primary>XTextWidth16</primary></indexterm>
The width is computed by adding the character widths of all the characters.
It does not matter if the font is an 8-bit or 2-byte font.
These functions return the sum of the character metrics in pixels.
</para>
<para>
<!-- .LP -->
<!-- .sp -->
To determine the width of an 8-bit character string, use
<function>XTextWidth</function>.
<indexterm significance="preferred"><primary>XTextWidth</primary></indexterm>
<!-- .sM -->
<funcsynopsis id='xtextwidth'>
<funcprototype>
  <funcdef>int <function>XTextWidth</function></funcdef>
  <paramdef>XFontStruct<parameter> *font_struct</parameter></paramdef>
  <paramdef>char<parameter> *string</parameter></paramdef>
  <paramdef>int<parameter> count</parameter></paramdef>
</funcprototype>
</funcsynopsis>
<!-- .FN -->
<variablelist>
  <varlistentry>
    <term>
      <emphasis remap='I'>font_struct</emphasis>
    </term>
    <listitem>
      <para>
Specifies the font used for the width computation.
      </para>
    </listitem>
  </varlistentry>
  <varlistentry>
    <term>
      <emphasis remap='I'>string</emphasis>
    </term>
    <listitem>
      <para>
Specifies the character string.
      </para>
    </listitem>
  </varlistentry>
  <varlistentry>
    <term>
      <emphasis remap='I'>count</emphasis>
    </term>
    <listitem>
      <para>
Specifies the character count in the specified string.
    </para>
  </listitem>
  </varlistentry>
</variablelist>
</para>
<para>
<!-- .LP -->
<!-- .eM -->
<!-- .sp -->
To determine the width of a 2-byte character string, use
<function>XTextWidth16</function>.
<indexterm significance="preferred"><primary>XTextWidth16</primary></indexterm>
<!-- .sM -->
<funcsynopsis id='xtextwidth16'>
<funcprototype>
  <funcdef>int <function>XTextWidth16</function></funcdef>
  <paramdef>XFontStruct<parameter> *font_struct</parameter></paramdef>
  <paramdef>XChar2b<parameter> *string</parameter></paramdef>
  <paramdef>int<parameter> count</parameter></paramdef>
</funcprototype>
</funcsynopsis>
<!-- .FN -->
<variablelist>
  <varlistentry>
    <term>
      <emphasis remap='I'>font_struct</emphasis>
    </term>
    <listitem>
      <para>
Specifies the font used for the width computation.
      </para>
    </listitem>
  </varlistentry>
  <varlistentry>
    <term>
      <emphasis remap='I'>string</emphasis>
    </term>
    <listitem>
      <para>
Specifies the character string.
      </para>
    </listitem>
  </varlistentry>
  <varlistentry>
    <term>
      <emphasis remap='I'>count</emphasis>
    </term>
    <listitem>
      <para>
Specifies the character count in the specified string.
    </para>
  </listitem>
  </varlistentry>
</variablelist>
</para>
<para>
<!-- .LP -->
<!-- .eM -->
</para>
</sect2>
<sect2 id="Computing_Logical_Extents">
<title>Computing Logical Extents</title>
<!-- .XS -->
<!-- (SN Computing Logical Extents  -->
<!-- .XE -->
<para>
<!-- .LP -->
To compute the bounding box of an 8-bit character string in a given font, use
<function>XTextExtents</function>.
<indexterm significance="preferred"><primary>XTextExtents</primary></indexterm>
<!-- .sM -->
<funcsynopsis id='xtextextents'>
<funcprototype>
  <funcdef><function>XTextExtents</function></funcdef>
  <paramdef>XFontStruct<parameter> *font_struct</parameter></paramdef>
  <paramdef>char<parameter> *string</parameter></paramdef>
  <paramdef>int<parameter> nchars</parameter></paramdef>
  <paramdef>int<parameter> *direction_return</parameter></paramdef>
  <paramdef>int*font_ascent_return,<parameter> *font_descent_return</parameter></paramdef>
  <paramdef>XCharStruct<parameter> *overall_return</parameter></paramdef>
</funcprototype>
</funcsynopsis>
<!-- .FN -->
<variablelist>
  <varlistentry>
    <term>
      <emphasis remap='I'>font_struct</emphasis>
    </term>
    <listitem>
      <para>
Specifies the 
<structname>XFontStruct</structname>
structure.
      </para>
    </listitem>
  </varlistentry>
  <varlistentry>
    <term>
      <emphasis remap='I'>string</emphasis>
    </term>
    <listitem>
      <para>
Specifies the character string.
      </para>
    </listitem>
  </varlistentry>
  <varlistentry>
    <term>
      <emphasis remap='I'>nchars</emphasis>
    </term>
    <listitem>
      <para>
Specifies the number of characters in the character string.
      </para>
    </listitem>
  </varlistentry>
  <varlistentry>
    <term>
      <emphasis remap='I'>direction_return</emphasis>
    </term>
    <listitem>
      <para>
Returns the value of the direction hint
(<symbol>FontLeftToRight</symbol>
or
<symbol>FontRightToLeft</symbol>).
      </para>
    </listitem>
  </varlistentry>
  <varlistentry>
    <term>
      <emphasis remap='I'>font_ascent_return</emphasis>
    </term>
    <listitem>
      <para>
Returns the font ascent.
      </para>
    </listitem>
  </varlistentry>
  <varlistentry>
    <term>
      <emphasis remap='I'>font_descent_return</emphasis>
    </term>
    <listitem>
      <para>
Returns the font descent.
      </para>
    </listitem>
  </varlistentry>
  <varlistentry>
    <term>
      <emphasis remap='I'>overall_return</emphasis>
    </term>
    <listitem>
      <para>
Returns the overall size in the specified
<structname>XCharStruct</structname>
structure.
    </para>
  </listitem>
  </varlistentry>
</variablelist>
</para>
<para>
<!-- .LP -->
<!-- .eM -->
<!-- .sp -->
To compute the bounding box of a 2-byte character string in a given font, use
<function>XTextExtents16</function>.
<indexterm significance="preferred"><primary>XTextExtents16</primary></indexterm>
<!-- .sM -->
<funcsynopsis id='xtextextents16'>
<funcprototype>
  <funcdef><function>XTextExtents16</function></funcdef>
  <paramdef>XFontStruct<parameter> *font_struct</parameter></paramdef>
  <paramdef>XChar2b<parameter> *string</parameter></paramdef>
  <paramdef>int<parameter> nchars</parameter></paramdef>
  <paramdef>int<parameter> *direction_return</parameter></paramdef>
  <paramdef>int*font_ascent_return,<parameter> *font_descent_return</parameter></paramdef>
  <paramdef>XCharStruct<parameter> *overall_return</parameter></paramdef>
</funcprototype>
</funcsynopsis>
<!-- .FN -->
<variablelist>
  <varlistentry>
    <term>
      <emphasis remap='I'>font_struct</emphasis>
    </term>
    <listitem>
      <para>
Specifies the 
<structname>XFontStruct</structname>
structure.
      </para>
    </listitem>
  </varlistentry>
  <varlistentry>
    <term>
      <emphasis remap='I'>string</emphasis>
    </term>
    <listitem>
      <para>
Specifies the character string.
      </para>
    </listitem>
  </varlistentry>
  <varlistentry>
    <term>
      <emphasis remap='I'>nchars</emphasis>
    </term>
    <listitem>
      <para>
Specifies the number of characters in the character string.
      </para>
    </listitem>
  </varlistentry>
  <varlistentry>
    <term>
      <emphasis remap='I'>direction_return</emphasis>
    </term>
    <listitem>
      <para>
Returns the value of the direction hint
(<symbol>FontLeftToRight</symbol>
or
<symbol>FontRightToLeft</symbol>).
      </para>
    </listitem>
  </varlistentry>
  <varlistentry>
    <term>
      <emphasis remap='I'>font_ascent_return</emphasis>
    </term>
    <listitem>
      <para>
Returns the font ascent.
      </para>
    </listitem>
  </varlistentry>
  <varlistentry>
    <term>
      <emphasis remap='I'>font_descent_return</emphasis>
    </term>
    <listitem>
      <para>
Returns the font descent.
      </para>
    </listitem>
  </varlistentry>
  <varlistentry>
    <term>
      <emphasis remap='I'>overall_return</emphasis>
    </term>
    <listitem>
      <para>
Returns the overall size in the specified
<structname>XCharStruct</structname>
structure.
    </para>
  </listitem>
  </varlistentry>
</variablelist>
</para>
<para>
<!-- .LP -->
<!-- .eM -->
The
<function>XTextExtents</function>
and
<function>XTextExtents16</function>
functions 
perform the size computation locally and, thereby,
avoid the round-trip overhead of
<function>XQueryTextExtents</function>
and
<function>XQueryTextExtents16</function>.
Both functions return an
<structname>XCharStruct</structname>
structure, whose members are set to the values as follows.
</para>
<para>
<!-- .LP -->
The ascent member is set to the maximum of the ascent metrics of all
characters in the string.
The descent member is set to the maximum of the descent metrics.
The width member is set to the sum of the character-width metrics of all
characters in the string.
For each character in the string,
let W be the sum of the character-width metrics of all characters preceding 
it in the string.
Let L be the left-side-bearing metric of the character plus W.
Let R be the right-side-bearing metric of the character plus W.
The lbearing member is set to the minimum L of all characters in the string.
The rbearing member is set to the maximum R.
</para>
<para>
<!-- .LP -->
For fonts defined with linear indexing rather than 2-byte matrix indexing,
each 
<structname>XChar2b</structname>
structure is interpreted as a 16-bit number with byte1 as the 
most significant byte.
If the font has no defined default character,
undefined characters in the string are taken to have all zero metrics.
</para>
</sect2>
<sect2 id="Querying_Character_String_Sizes">
<title>Querying Character String Sizes</title>
<!-- .XS -->
<!-- (SN Querying Character String Sizes  -->
<!-- .XE -->
<para>
<!-- .LP -->
To query the server for the bounding box of an 8-bit character string in a 
given font, use 
<function>XQueryTextExtents</function>.
<indexterm significance="preferred"><primary>XQueryTextExtents</primary></indexterm>
<!-- .sM -->
<funcsynopsis id='xquerytextextents'>
<funcprototype>
  <funcdef><function>XQueryTextExtents</function></funcdef>
  <paramdef>Display<parameter> *display</parameter></paramdef>
  <paramdef>XID<parameter> font_ID</parameter></paramdef>
  <paramdef>char<parameter> *string</parameter></paramdef>
  <paramdef>int<parameter> nchars</parameter></paramdef>
  <paramdef>int<parameter> *direction_return</parameter></paramdef>
  <paramdef>int*font_ascent_return,<parameter> *font_descent_return</parameter></paramdef>
  <paramdef>XCharStruct<parameter> *overall_return</parameter></paramdef>
</funcprototype>
</funcsynopsis>
<!-- .FN -->
<variablelist>
  <varlistentry>
    <term>
      <emphasis remap='I'>display</emphasis>
    </term>
    <listitem>
      <para>
Specifies the connection to the X server.
      </para>
    </listitem>
  </varlistentry>
  <varlistentry>
    <term>
      <emphasis remap='I'>font_ID</emphasis>
    </term>
    <listitem>
      <para>
Specifies either the font ID or the 
<type>GContext</type>
ID that contains the font.
      </para>
    </listitem>
  </varlistentry>
  <varlistentry>
    <term>
      <emphasis remap='I'>string</emphasis>
    </term>
    <listitem>
      <para>
Specifies the character string.
      </para>
    </listitem>
  </varlistentry>
  <varlistentry>
    <term>
      <emphasis remap='I'>nchars</emphasis>
    </term>
    <listitem>
      <para>
Specifies the number of characters in the character string.
      </para>
    </listitem>
  </varlistentry>
  <varlistentry>
    <term>
      <emphasis remap='I'>direction_return</emphasis>
    </term>
    <listitem>
      <para>
Returns the value of the direction hint
(<symbol>FontLeftToRight</symbol>
or
<symbol>FontRightToLeft</symbol>).
      </para>
    </listitem>
  </varlistentry>
  <varlistentry>
    <term>
      <emphasis remap='I'>font_ascent_return</emphasis>
    </term>
    <listitem>
      <para>
Returns the font ascent.
      </para>
    </listitem>
  </varlistentry>
  <varlistentry>
    <term>
      <emphasis remap='I'>font_descent_return</emphasis>
    </term>
    <listitem>
      <para>
Returns the font descent.
      </para>
    </listitem>
  </varlistentry>
  <varlistentry>
    <term>
      <emphasis remap='I'>overall_return</emphasis>
    </term>
    <listitem>
      <para>
Returns the overall size in the specified
<structname>XCharStruct</structname>
structure.
    </para>
  </listitem>
  </varlistentry>
</variablelist>
</para>
<para>
<!-- .LP -->
<!-- .eM -->
<!-- .sp -->
To query the server for the bounding box of a 2-byte character string
in a given font, use
<function>XQueryTextExtents16</function>.
<indexterm significance="preferred"><primary>XQueryTextExtents16</primary></indexterm>
<!-- .sM -->
<funcsynopsis id='xquerytextextents16'>
<funcprototype>
  <funcdef><function>XQueryTextExtents16</function></funcdef>
  <paramdef>Display<parameter> *display</parameter></paramdef>
  <paramdef>XID<parameter> font_ID</parameter></paramdef>
  <paramdef>XChar2b<parameter> *string</parameter></paramdef>
  <paramdef>int<parameter> nchars</parameter></paramdef>
  <paramdef>int<parameter> *direction_return</parameter></paramdef>
  <paramdef>int*font_ascent_return,<parameter> *font_descent_return</parameter></paramdef>
  <paramdef>XCharStruct<parameter> *overall_return</parameter></paramdef>
</funcprototype>
</funcsynopsis>
<!-- .FN -->
<variablelist>
  <varlistentry>
    <term>
      <emphasis remap='I'>display</emphasis>
    </term>
    <listitem>
      <para>
Specifies the connection to the X server.
      </para>
    </listitem>
  </varlistentry>
  <varlistentry>
    <term>
      <emphasis remap='I'>font_ID</emphasis>
    </term>
    <listitem>
      <para>
Specifies either the font ID or the 
<type>GContext</type>
ID that contains the font.
      </para>
    </listitem>
  </varlistentry>
  <varlistentry>
    <term>
      <emphasis remap='I'>string</emphasis>
    </term>
    <listitem>
      <para>
Specifies the character string.
      </para>
    </listitem>
  </varlistentry>
  <varlistentry>
    <term>
      <emphasis remap='I'>nchars</emphasis>
    </term>
    <listitem>
      <para>
Specifies the number of characters in the character string.
      </para>
    </listitem>
  </varlistentry>
  <varlistentry>
    <term>
      <emphasis remap='I'>direction_return</emphasis>
    </term>
    <listitem>
      <para>
Returns the value of the direction hint
(<symbol>FontLeftToRight</symbol>
or
<symbol>FontRightToLeft</symbol>).
      </para>
    </listitem>
  </varlistentry>
  <varlistentry>
    <term>
      <emphasis remap='I'>font_ascent_return</emphasis>
    </term>
    <listitem>
      <para>
Returns the font ascent.
      </para>
    </listitem>
  </varlistentry>
  <varlistentry>
    <term>
      <emphasis remap='I'>font_descent_return</emphasis>
    </term>
    <listitem>
      <para>
Returns the font descent.
      </para>
    </listitem>
  </varlistentry>
  <varlistentry>
    <term>
      <emphasis remap='I'>overall_return</emphasis>
    </term>
    <listitem>
      <para>
Returns the overall size in the specified
<structname>XCharStruct</structname>
structure.
    </para>
  </listitem>
  </varlistentry>
</variablelist>
</para>
<para>
<!-- .LP -->
<!-- .eM -->
The
<function>XQueryTextExtents</function>
and
<function>XQueryTextExtents16</function>
functions return the bounding box of the specified 8-bit and 16-bit
character string in the specified font or the font contained in the
specified GC.
These functions query the X server and, therefore, suffer the round-trip
overhead that is avoided by
<function>XTextExtents</function>
and 
<function>XTextExtents16</function>.
Both functions return a
<structname>XCharStruct</structname>
structure, whose members are set to the values as follows.
</para>
<para>
<!-- .LP -->
The ascent member is set to the maximum of the ascent metrics 
of all characters in the string.
The descent member is set to the maximum of the descent metrics.
The width member is set to the sum of the character-width metrics 
of all characters in the string.
For each character in the string,
let W be the sum of the character-width metrics of all characters preceding
it in the string.
Let L be the left-side-bearing metric of the character plus W.
Let R be the right-side-bearing metric of the character plus W.
The lbearing member is set to the minimum L of all characters in the string.
The rbearing member is set to the maximum R.
</para>
<para>
<!-- .LP -->
For fonts defined with linear indexing rather than 2-byte matrix indexing,
each 
<structname>XChar2b</structname>
structure is interpreted as a 16-bit number with byte1 as the 
most significant byte.
If the font has no defined default character,
undefined characters in the string are taken to have all zero metrics.
</para>
<para>
<!-- .LP -->
Characters with all zero metrics are ignored.
If the font has no defined default_char,
the undefined characters in the string are also ignored.
</para>
<para>
<!-- .LP -->
<function>XQueryTextExtents</function>
and
<function>XQueryTextExtents16</function>
can generate
<errorname>BadFont</errorname>
and
<errorname>BadGC</errorname>
errors.
</para>
</sect2>
</sect1>
<sect1 id="Drawing_Text">
<title>Drawing Text</title>
<!-- .XS -->
<!-- (SN Drawing Text -->
<!-- .XE -->
<para>
<!-- .LP -->
This section discusses how to draw:
</para>
<itemizedlist>
  <listitem>
    <para>
Complex text 
    </para>
  </listitem>
  <listitem>
    <para>
Text characters
    </para>
  </listitem>
  <listitem>
    <para>
Image text characters
    </para>
  </listitem>
</itemizedlist>
<para>
<!-- .LP -->
The fundamental text functions
<function>XDrawText</function>
and
<function>XDrawText16</function>
use the following structures:
</para>
<para>
<!-- .LP -->
<indexterm significance="preferred"><primary>XTextItem</primary></indexterm>
<!-- .sM -->
<literallayout class="monospaced">
<!-- .TA .5i 3i -->
<!-- .ta .5i 3i -->
typedef struct {
     char *chars;     /* pointer to string */
     int nchars;      /* number of characters */
     int delta;       /* delta between strings */
     Font font;       /* Font to print it in, None don't change */
} XTextItem;
</literallayout>
</para>
<para>
<!-- .LP -->
<indexterm significance="preferred"><primary>XTextItem16</primary></indexterm>
<literallayout class="monospaced">
<!-- .TA .5i 3i -->
<!-- .ta .5i 3i -->
typedef struct {
     XChar2b *chars;     /* pointer to two-byte characters */
     int nchars;         /* number of characters */
     int delta;         /* delta between strings */
     Font font;         /* font to print it in, None don't change */
} XTextItem16;
</literallayout>
</para>
<para>
<!-- .LP -->
<!-- .eM -->
If the font member is not
<symbol>None</symbol>,
the font is changed before printing and also is stored in the GC.
If an error was generated during text drawing,
the previous items may have been drawn.
The baseline of the characters are drawn starting at the x and y
coordinates that you pass in the text drawing functions.
</para>
<para>
<!-- .LP -->
For example, consider the background rectangle drawn by
<function>XDrawImageString</function>.
If you want the upper-left corner of the background rectangle
to be at pixel coordinate (x,y), pass the (x,y + ascent)
as the baseline origin coordinates to the text functions.
The ascent is the font ascent, as given in the
<structname>XFontStruct</structname>
structure.
If you want the lower-left corner of the background rectangle
to be at pixel coordinate (x,y), pass the (x,y - descent + 1)
as the baseline origin coordinates to the text functions.
The descent is the font descent, as given in the
<structname>XFontStruct</structname>
structure.
</para>
<sect2 id="Drawing_Complex_Text">
<title>Drawing Complex Text</title>
<!-- .XS -->
<!-- (SN Drawing Complex Text  -->
<!-- .XE -->
<para>
<!-- .LP -->
<indexterm><primary>Text</primary><secondary>drawing</secondary></indexterm>
<indexterm><primary>Drawing</primary><secondary>text items</secondary></indexterm>
</para>
<para>
<!-- .LP -->
To draw 8-bit characters in a given drawable, use
<function>XDrawText</function>.
<indexterm significance="preferred"><primary>XDrawText</primary></indexterm>
<!-- .sM -->
<funcsynopsis id='xdrawtext'>
<funcprototype>
  <funcdef><function>XDrawText</function></funcdef>
  <paramdef>Display<parameter> *display</parameter></paramdef>
  <paramdef>Drawable<parameter> d</parameter></paramdef>
  <paramdef>GC<parameter> gc</parameter></paramdef>
  <paramdef>intx,<parameter> y</parameter></paramdef>
  <paramdef>XTextItem<parameter> *items</parameter></paramdef>
  <paramdef>int<parameter> nitems</parameter></paramdef>
</funcprototype>
</funcsynopsis>
<!-- .FN -->
<variablelist>
  <varlistentry>
    <term>
      <emphasis remap='I'>display</emphasis>
    </term>
    <listitem>
      <para>
Specifies the connection to the X server.
      </para>
    </listitem>
  </varlistentry>
  <varlistentry>
    <term>
      <emphasis remap='I'>d</emphasis>
    </term>
    <listitem>
      <para>
Specifies the drawable. 
      </para>
    </listitem>
  </varlistentry>
  <varlistentry>
    <term>
      <emphasis remap='I'>gc</emphasis>
    </term>
    <listitem>
      <para>
Specifies the GC.
<!-- .ds Xy , which are relative to the origin of the specified drawable \ -->
and define the origin of the first character
      </para>
    </listitem>
  </varlistentry>
  <varlistentry>
    <term>
      <emphasis remap='I'>x</emphasis>
    </term>
    <listitem>
      <para>
<!-- .br -->
<!-- .ns -->
      </para>
    </listitem>
  </varlistentry>
  <varlistentry>
    <term>
      <emphasis remap='I'>y</emphasis>
    </term>
    <listitem>
      <para>
Specify the x and y coordinates(Xy.
      </para>
    </listitem>
  </varlistentry>
  <varlistentry>
    <term>
      <emphasis remap='I'>items</emphasis>
    </term>
    <listitem>
      <para>
Specifies an array of text items.
      </para>
    </listitem>
  </varlistentry>
  <varlistentry>
    <term>
      <emphasis remap='I'>nitems</emphasis>
    </term>
    <listitem>
      <para>
Specifies the number of text items in the array.
    </para>
  </listitem>
  </varlistentry>
</variablelist>
</para>
<para>
<!-- .LP -->
<!-- .eM -->
<!-- .sp -->
To draw 2-byte characters in a given drawable, use
<function>XDrawText16</function>.
<indexterm significance="preferred"><primary>XDrawText16</primary></indexterm>
<!-- .sM -->
<funcsynopsis id='xdrawtext16'>
<funcprototype>
  <funcdef><function>XDrawText16</function></funcdef>
  <paramdef>Display<parameter> *display</parameter></paramdef>
  <paramdef>Drawable<parameter> d</parameter></paramdef>
  <paramdef>GC<parameter> gc</parameter></paramdef>
  <paramdef>intx,<parameter> y</parameter></paramdef>
  <paramdef>XTextItem16<parameter> *items</parameter></paramdef>
  <paramdef>int<parameter> nitems</parameter></paramdef>
</funcprototype>
</funcsynopsis>
<!-- .FN -->
<variablelist>
  <varlistentry>
    <term>
      <emphasis remap='I'>display</emphasis>
    </term>
    <listitem>
      <para>
Specifies the connection to the X server.
      </para>
    </listitem>
  </varlistentry>
  <varlistentry>
    <term>
      <emphasis remap='I'>d</emphasis>
    </term>
    <listitem>
      <para>
Specifies the drawable. 
      </para>
    </listitem>
  </varlistentry>
  <varlistentry>
    <term>
      <emphasis remap='I'>gc</emphasis>
    </term>
    <listitem>
      <para>
Specifies the GC.
<!-- .ds Xy , which are relative to the origin of the specified drawable \ -->
and define the origin of the first character
      </para>
    </listitem>
  </varlistentry>
  <varlistentry>
    <term>
      <emphasis remap='I'>x</emphasis>
    </term>
    <listitem>
      <para>
<!-- .br -->
<!-- .ns -->
      </para>
    </listitem>
  </varlistentry>
  <varlistentry>
    <term>
      <emphasis remap='I'>y</emphasis>
    </term>
    <listitem>
      <para>
Specify the x and y coordinates(Xy.
      </para>
    </listitem>
  </varlistentry>
  <varlistentry>
    <term>
      <emphasis remap='I'>items</emphasis>
    </term>
    <listitem>
      <para>
Specifies an array of text items.
      </para>
    </listitem>
  </varlistentry>
  <varlistentry>
    <term>
      <emphasis remap='I'>nitems</emphasis>
    </term>
    <listitem>
      <para>
Specifies the number of text items in the array.
    </para>
  </listitem>
  </varlistentry>
</variablelist>
</para>
<para>
<!-- .LP -->
<!-- .eM -->
The
<function>XDrawText16</function>
function is similar to
<function>XDrawText</function>
except that it uses 2-byte or 16-bit characters.
Both functions allow complex spacing and font shifts between counted strings.
</para>
<para>
<!-- .LP -->
Each text item is processed in turn.
A font member other than 
<symbol>None</symbol>
in an item causes the font to be stored in the GC
and used for subsequent text.  
A text element delta specifies an additional change
in the position along the x axis before the string is drawn. 
The delta is always added to the character origin
and is not dependent on any characteristics of the font.
Each character image, as defined by the font in the GC, is treated as an
additional mask for a fill operation on the drawable.
The drawable is modified only where the font character has a bit set to 1.
If a text item generates a
<errorname>BadFont</errorname>
error, the previous text items may have been drawn.
</para>
<para>
<!-- .LP -->
For fonts defined with linear indexing rather than 2-byte matrix indexing,
each 
<structname>XChar2b</structname>
structure is interpreted as a 16-bit number with byte1 as the 
most significant byte.
</para>
<para>
<!-- .LP -->
Both functions use these GC components:
function, plane-mask, fill-style, font, subwindow-mode, 
clip-x-origin, clip-y-origin, and clip-mask.
They also use these GC mode-dependent components: 
foreground, background, tile, stipple, tile-stipple-x-origin, 
and tile-stipple-y-origin.
</para>
<para>
<!-- .LP -->
<function>XDrawText</function>
and
<function>XDrawText16</function>
can generate
<errorname>BadDrawable</errorname>,
<errorname>BadFont</errorname>,
<errorname>BadGC</errorname>,
and
<errorname>BadMatch</errorname>
errors.
</para>
</sect2>
<sect2 id="Drawing_Text_Characters">
<title>Drawing Text Characters</title>
<!-- .XS -->
<!-- (SN Drawing Text Characters  -->
<!-- .XE -->
<para>
<!-- .LP -->
<indexterm><primary>Strings</primary><secondary>drawing</secondary></indexterm>
<indexterm><primary>Drawing</primary><secondary>strings</secondary></indexterm>
To draw 8-bit characters in a given drawable, use
<function>XDrawString</function>.
<indexterm significance="preferred"><primary>XDrawString</primary></indexterm>
<!-- .sM -->
<funcsynopsis id='xdrawstring'>
<funcprototype>
  <funcdef><function>XDrawString</function></funcdef>
  <paramdef>Display<parameter> *display</parameter></paramdef>
  <paramdef>Drawable<parameter> d</parameter></paramdef>
  <paramdef>GC<parameter> gc</parameter></paramdef>
  <paramdef>int<parameter> x</parameter></paramdef>
  <paramdef>int<parameter> y</parameter></paramdef>
  <paramdef>char<parameter> *string</parameter></paramdef>
  <paramdef>int<parameter> length</parameter></paramdef>
</funcprototype>
</funcsynopsis>
<!-- .FN -->
<variablelist>
  <varlistentry>
    <term>
      <emphasis remap='I'>display</emphasis>
    </term>
    <listitem>
      <para>
Specifies the connection to the X server.
      </para>
    </listitem>
  </varlistentry>
  <varlistentry>
    <term>
      <emphasis remap='I'>d</emphasis>
    </term>
    <listitem>
      <para>
Specifies the drawable. 
      </para>
    </listitem>
  </varlistentry>
  <varlistentry>
    <term>
      <emphasis remap='I'>gc</emphasis>
    </term>
    <listitem>
      <para>
Specifies the GC.
<!-- .ds Xy , which are relative to the origin of the specified drawable \ -->
and define the origin of the first character
      </para>
    </listitem>
  </varlistentry>
  <varlistentry>
    <term>
      <emphasis remap='I'>x</emphasis>
    </term>
    <listitem>
      <para>
<!-- .br -->
<!-- .ns -->
      </para>
    </listitem>
  </varlistentry>
  <varlistentry>
    <term>
      <emphasis remap='I'>y</emphasis>
    </term>
    <listitem>
      <para>
Specify the x and y coordinates(Xy.
      </para>
    </listitem>
  </varlistentry>
  <varlistentry>
    <term>
      <emphasis remap='I'>string</emphasis>
    </term>
    <listitem>
      <para>
Specifies the character string.
      </para>
    </listitem>
  </varlistentry>
  <varlistentry>
    <term>
      <emphasis remap='I'>length</emphasis>
    </term>
    <listitem>
      <para>
Specifies the number of characters in the string argument.
    </para>
  </listitem>
  </varlistentry>
</variablelist>
</para>
<para>
<!-- .LP -->
<!-- .eM -->
<!-- .sp -->
To draw 2-byte characters in a given drawable, use
<function>XDrawString16</function>.
<indexterm significance="preferred"><primary>XDrawString16</primary></indexterm>
<!-- .sM -->
<funcsynopsis id='xdrawstring16'>
<funcprototype>
  <funcdef><function>XDrawString16</function></funcdef>
  <paramdef>Display<parameter> *display</parameter></paramdef>
  <paramdef>Drawable<parameter> d</parameter></paramdef>
  <paramdef>GC<parameter> gc</parameter></paramdef>
  <paramdef>intx,<parameter> y</parameter></paramdef>
  <paramdef>XChar2b<parameter> *string</parameter></paramdef>
  <paramdef>int<parameter> length</parameter></paramdef>
</funcprototype>
</funcsynopsis>
<!-- .FN -->
<variablelist>
  <varlistentry>
    <term>
      <emphasis remap='I'>display</emphasis>
    </term>
    <listitem>
      <para>
Specifies the connection to the X server.
      </para>
    </listitem>
  </varlistentry>
  <varlistentry>
    <term>
      <emphasis remap='I'>d</emphasis>
    </term>
    <listitem>
      <para>
Specifies the drawable. 
      </para>
    </listitem>
  </varlistentry>
  <varlistentry>
    <term>
      <emphasis remap='I'>gc</emphasis>
    </term>
    <listitem>
      <para>
Specifies the GC.
<!-- .ds Xy , which are relative to the origin of the specified drawable \ -->
and define the origin of the first character
      </para>
    </listitem>
  </varlistentry>
  <varlistentry>
    <term>
      <emphasis remap='I'>x</emphasis>
    </term>
    <listitem>
      <para>
<!-- .br -->
<!-- .ns -->
      </para>
    </listitem>
  </varlistentry>
  <varlistentry>
    <term>
      <emphasis remap='I'>y</emphasis>
    </term>
    <listitem>
      <para>
Specify the x and y coordinates(Xy.
      </para>
    </listitem>
  </varlistentry>
  <varlistentry>
    <term>
      <emphasis remap='I'>string</emphasis>
    </term>
    <listitem>
      <para>
Specifies the character string.
      </para>
    </listitem>
  </varlistentry>
  <varlistentry>
    <term>
      <emphasis remap='I'>length</emphasis>
    </term>
    <listitem>
      <para>
Specifies the number of characters in the string argument.
    </para>
  </listitem>
  </varlistentry>
</variablelist>
</para>
<para>
<!-- .LP -->
<!-- .eM -->
Each character image, as defined by the font in the GC, is treated as an
additional mask for a fill operation on the drawable.
The drawable is modified only where the font character has a bit set to 1.
For fonts defined with 2-byte matrix indexing
and used with
<function>XDrawString16</function>,
each byte is used as a byte2 with a byte1 of zero.
</para>
<para>
<!-- .LP -->
Both functions use these GC components: 
function, plane-mask, fill-style, font, subwindow-mode, clip-x-origin, 
clip-y-origin, and clip-mask.
They also use these GC mode-dependent components: 
foreground, background, tile, stipple, tile-stipple-x-origin, 
and tile-stipple-y-origin.
</para>
<para>
<!-- .LP -->
<function>XDrawString</function>
and
<function>XDrawString16</function>
can generate
<errorname>BadDrawable</errorname>,
<errorname>BadGC</errorname>,
and
<errorname>BadMatch</errorname>
errors.
</para>
</sect2>
<sect2 id="Drawing_Image_Text_Characters">
<title>Drawing Image Text Characters</title>
<!-- .XS -->
<!-- (SN Drawing Image Text Characters  -->
<!-- .XE -->
<para>
<!-- .LP -->
<indexterm><primary>Image text</primary><secondary>drawing</secondary></indexterm>
<indexterm><primary>Drawing</primary><secondary>image text</secondary></indexterm>
Some applications, in particular terminal emulators, need to
print image text in which both the foreground and background bits of
each character are painted.
This prevents annoying flicker on many displays.
<indexterm><primary>XDrawImageString</primary></indexterm>
<indexterm><primary>XDrawImageString16</primary></indexterm>
</para>
<para>
<!-- .LP -->
<!-- .sp -->
To draw 8-bit image text characters in a given drawable, use
<function>XDrawImageString</function>.
<indexterm significance="preferred"><primary>XDrawImageString</primary></indexterm>
<!-- .sM -->
<funcsynopsis id='xdrawimagestring'>
<funcprototype>
  <funcdef><function>XDrawImageString</function></funcdef>
  <paramdef>Display<parameter> *display</parameter></paramdef>
  <paramdef>Drawable<parameter> d</parameter></paramdef>
  <paramdef>GC<parameter> gc</parameter></paramdef>
  <paramdef>intx,<parameter> y</parameter></paramdef>
  <paramdef>char<parameter> *string</parameter></paramdef>
  <paramdef>int<parameter> length</parameter></paramdef>
</funcprototype>
</funcsynopsis>
<!-- .FN -->
<variablelist>
  <varlistentry>
    <term>
      <emphasis remap='I'>display</emphasis>
    </term>
    <listitem>
      <para>
Specifies the connection to the X server.
      </para>
    </listitem>
  </varlistentry>
  <varlistentry>
    <term>
      <emphasis remap='I'>d</emphasis>
    </term>
    <listitem>
      <para>
Specifies the drawable. 
      </para>
    </listitem>
  </varlistentry>
  <varlistentry>
    <term>
      <emphasis remap='I'>gc</emphasis>
    </term>
    <listitem>
      <para>
Specifies the GC.
<!-- .ds Xy , which are relative to the origin of the specified drawable \ -->
and define the origin of the first character
      </para>
    </listitem>
  </varlistentry>
  <varlistentry>
    <term>
      <emphasis remap='I'>x</emphasis>
    </term>
    <listitem>
      <para>
<!-- .br -->
<!-- .ns -->
      </para>
    </listitem>
  </varlistentry>
  <varlistentry>
    <term>
      <emphasis remap='I'>y</emphasis>
    </term>
    <listitem>
      <para>
Specify the x and y coordinates(Xy.
      </para>
    </listitem>
  </varlistentry>
  <varlistentry>
    <term>
      <emphasis remap='I'>string</emphasis>
    </term>
    <listitem>
      <para>
Specifies the character string.
      </para>
    </listitem>
  </varlistentry>
  <varlistentry>
    <term>
      <emphasis remap='I'>length</emphasis>
    </term>
    <listitem>
      <para>
Specifies the number of characters in the string argument.
    </para>
  </listitem>
  </varlistentry>
</variablelist>
</para>
<para>
<!-- .LP -->
<!-- .eM -->
<!-- .sp -->
To draw 2-byte image text characters in a given drawable, use
<function>XDrawImageString16</function>.
<indexterm significance="preferred"><primary>XDrawImageString16</primary></indexterm>
<!-- .sM -->
<funcsynopsis id='xdrawimagestring16'>
<funcprototype>
  <funcdef><function>XDrawImageString16</function></funcdef>
  <paramdef>Display<parameter> *display</parameter></paramdef>
  <paramdef>Drawable<parameter> d</parameter></paramdef>
  <paramdef>GC<parameter> gc</parameter></paramdef>
  <paramdef>intx,<parameter> y</parameter></paramdef>
  <paramdef>XChar2b<parameter> *string</parameter></paramdef>
  <paramdef>int<parameter> length</parameter></paramdef>
</funcprototype>
</funcsynopsis>
<!-- .FN -->
<variablelist>
  <varlistentry>
    <term>
      <emphasis remap='I'>display</emphasis>
    </term>
    <listitem>
      <para>
Specifies the connection to the X server.
      </para>
    </listitem>
  </varlistentry>
  <varlistentry>
    <term>
      <emphasis remap='I'>d</emphasis>
    </term>
    <listitem>
      <para>
Specifies the drawable. 
      </para>
    </listitem>
  </varlistentry>
  <varlistentry>
    <term>
      <emphasis remap='I'>gc</emphasis>
    </term>
    <listitem>
      <para>
Specifies the GC.
<!-- .ds Xy , which are relative to the origin of the specified drawable \ -->
and define the origin of the first character
      </para>
    </listitem>
  </varlistentry>
  <varlistentry>
    <term>
      <emphasis remap='I'>x</emphasis>
    </term>
    <listitem>
      <para>
<!-- .br -->
<!-- .ns -->
      </para>
    </listitem>
  </varlistentry>
  <varlistentry>
    <term>
      <emphasis remap='I'>y</emphasis>
    </term>
    <listitem>
      <para>
Specify the x and y coordinates(Xy.
      </para>
    </listitem>
  </varlistentry>
  <varlistentry>
    <term>
      <emphasis remap='I'>string</emphasis>
    </term>
    <listitem>
      <para>
Specifies the character string.
      </para>
    </listitem>
  </varlistentry>
  <varlistentry>
    <term>
      <emphasis remap='I'>length</emphasis>
    </term>
    <listitem>
      <para>
Specifies the number of characters in the string argument.
    </para>
  </listitem>
  </varlistentry>
</variablelist>
</para>
<para>
<!-- .LP -->
<!-- .eM -->
The
<function>XDrawImageString16</function>
function is similar to
<function>XDrawImageString</function>
except that it uses 2-byte or 16-bit characters.
Both functions also use both the foreground and background pixels 
of the GC in the destination.
</para>
<para>
<!-- .LP -->
The effect is first to fill a
destination rectangle with the background pixel defined in the GC and then
to paint the text with the foreground pixel.
The upper-left corner of the filled rectangle is at:
</para>
<para>
<!-- .LP -->
<literallayout class="monospaced">
[x, y - font-ascent]
</literallayout>
</para>
<para>
<!-- .LP -->
The width is:
</para>
<para>
<!-- .LP -->
<literallayout class="monospaced">
overall-width
</literallayout>
</para>
<para>
<!-- .LP -->
The height is:
</para>
<para>
<!-- .LP -->
<literallayout class="monospaced">
font-ascent + font-descent
</literallayout>
</para>
<para>
<!-- .LP -->
The overall-width, font-ascent, and font-descent
are as would be returned by 
<function>XQueryTextExtents</function>
using gc and string.
The function and fill-style defined in the GC are ignored for these functions. 
The effective function is 
<symbol>GXcopy</symbol>,
and the effective fill-style is
<symbol>FillSolid</symbol>.
</para>
<para>
<!-- .LP -->
For fonts defined with 2-byte matrix indexing
and used with
<function>XDrawImageString</function>,
each byte is used as a byte2 with a byte1 of zero.
</para>
<para>
<!-- .LP -->
Both functions use these GC components: 
plane-mask, foreground, background, font, subwindow-mode, clip-x-origin, 
clip-y-origin, and clip-mask.
</para>
<para>
<!-- .LP -->
<function>XDrawImageString</function>
and
<function>XDrawImageString16</function>
can generate
<errorname>BadDrawable</errorname>,
<errorname>BadGC</errorname>,
and
<errorname>BadMatch</errorname>
errors.
</para>
<para>
<!-- .LP -->
</para>
</sect2>
</sect1>
<sect1 id="Transferring_Images_between_Client_and_Server">
<title>Transferring Images between Client and Server</title>
<!-- .XS -->
<!-- (SN Transferring Images between Client and Server  -->
<!-- .XE -->
<para>
<!-- .LP -->
Xlib provides functions that you can use to transfer images between a client 
and the server.
Because the server may require diverse data formats, 
Xlib provides an image object that fully describes the data in memory 
and that provides for basic operations on that data.  
You should reference the data 
through the image object rather than referencing the data directly.
However, some implementations of the Xlib library may efficiently deal with 
frequently used data formats by replacing
functions in the procedure vector with special case functions.
Supported operations include destroying the image, getting a pixel,
storing a pixel, extracting a subimage of an image, and adding a constant
to an image (see section 16.8).
</para>
<para>
<!-- .LP -->
All the image manipulation functions discussed in this section make use of 
the 
<structname>XImage</structname>
structure,
which describes an image as it exists in the client's memory.
</para>
<para>
<!-- .LP -->
<indexterm significance="preferred"><primary>XImage</primary></indexterm>
<!-- .sM -->
<literallayout class="monospaced">
<!-- .TA .5i 1i 3i -->
<!-- .ta .5i 1i 3i -->
typedef struct _XImage {
     int width, height;         /* size of image */
     int xoffset;               /* number of pixels offset in X direction */
     int format;                /* XYBitmap, XYPixmap, ZPixmap */
     char *data;                /* pointer to image data */
     int byte_order;            /* data byte order, LSBFirst, MSBFirst */
     int bitmap_unit;           /* quant. of scanline 8, 16, 32 */
     int bitmap_bit_order;      /* LSBFirst, MSBFirst */
     int bitmap_pad;            /* 8, 16, 32 either XY or ZPixmap */
     int depth;                 /* depth of image */
     int bytes_per_line;        /* accelerator to next scanline */
     int bits_per_pixel;        /* bits per pixel (ZPixmap) */
     unsigned long red_mask;    /* bits in z arrangement */
     unsigned long green_mask;
     unsigned long blue_mask;
     XPointer obdata;           /* hook for the object routines to hang on */
     struct funcs {             /* image manipulation routines */
          struct _XImage *(*create_image)();
          int             (*destroy_image)();
          unsigned long   (*get_pixel)();
          int             (*put_pixel)();
          struct _XImage  *(*sub_image)();
          int            (*add_pixel)();
     } f;
} XImage;
</literallayout>
</para>
<para>
<!-- .LP -->
<!-- .eM -->
<!-- .sp -->
To initialize the image manipulation routines of an image structure, use
<function>XInitImage</function>.
<indexterm significance="preferred"><primary>XInitImage</primary></indexterm>
<!-- .sM -->
<funcsynopsis id='xinitimage'>
<funcprototype>
  <funcdef>Status <function>XInitImage</function></funcdef>
  <paramdef>XImage<parameter> *image</parameter></paramdef>
</funcprototype>
</funcsynopsis>
<!-- .FN -->
<variablelist>
  <varlistentry>
    <term>
      <emphasis remap='I'>ximage</emphasis>
    </term>
    <listitem>
      <para>
Specifies the image.
    </para>
  </listitem>
  </varlistentry>
</variablelist>
</para>
<para>
<!-- .LP -->
<!-- .eM -->
The
<function>XInitImage</function>
function initializes the internal image manipulation routines of an
image structure, based on the values of the various structure members.
All fields other than the manipulation routines must already be initialized.
If the bytes_per_line member is zero,
<function>XInitImage</function>
will assume the image data is contiguous in memory and set the
bytes_per_line member to an appropriate value based on the other
members; otherwise, the value of bytes_per_line is not changed.
All of the manipulation routines are initialized to functions
that other Xlib image manipulation functions need to operate on the
type of image specified by the rest of the structure.
</para>
<para>
<!-- .LP -->
This function must be called for any image constructed by the client
before passing it to any other Xlib function.
Image structures created or returned by Xlib do not need to be
initialized in this fashion.
</para>
<para>
<!-- .LP -->
This function returns a nonzero status if initialization of the
structure is successful.  It returns zero if it detected some error
or inconsistency in the structure, in which case the image is not changed.
</para>
<para>
<!-- .LP -->
<!-- .sp -->
To combine an image with a rectangle of a drawable on the display,
use
<function>XPutImage</function>.
<indexterm significance="preferred"><primary>XPutImage</primary></indexterm>
<!-- .sM -->
<funcsynopsis id='xputimage'>
<funcprototype>
  <funcdef><function>XPutImage</function></funcdef>
  <paramdef>Display<parameter> *display</parameter></paramdef>
  <paramdef>Drawable<parameter> d</parameter></paramdef>
  <paramdef>GC<parameter> gc</parameter></paramdef>
  <paramdef>XImage<parameter> *image</parameter></paramdef>
  <paramdef>intsrc_x,<parameter> src_y</parameter></paramdef>
  <paramdef>intdest_x,<parameter> dest_y</parameter></paramdef>
  <paramdef>unsignedintwidth,<parameter> height</parameter></paramdef>
</funcprototype>
</funcsynopsis>
<!-- .FN -->
<variablelist>
  <varlistentry>
    <term>
      <emphasis remap='I'>display</emphasis>
    </term>
    <listitem>
      <para>
Specifies the connection to the X server.
      </para>
    </listitem>
  </varlistentry>
  <varlistentry>
    <term>
      <emphasis remap='I'>d</emphasis>
    </term>
    <listitem>
      <para>
Specifies the drawable. 
      </para>
    </listitem>
  </varlistentry>
  <varlistentry>
    <term>
      <emphasis remap='I'>gc</emphasis>
    </term>
    <listitem>
      <para>
Specifies the GC.
      </para>
    </listitem>
  </varlistentry>
  <varlistentry>
    <term>
      <emphasis remap='I'>image</emphasis>
    </term>
    <listitem>
      <para>
Specifies the image you want combined with the rectangle. 
      </para>
    </listitem>
  </varlistentry>
  <varlistentry>
    <term>
      <emphasis remap='I'>src_x</emphasis>
    </term>
    <listitem>
      <para>
Specifies the offset in X from the left edge of the image defined
by the 
<structname>XImage</structname>
structure.
      </para>
    </listitem>
  </varlistentry>
  <varlistentry>
    <term>
      <emphasis remap='I'>src_y</emphasis>
    </term>
    <listitem>
      <para>
Specifies the offset in Y from the top edge of the image defined
by the 
<structname>XImage</structname>
structure.
<!-- .ds Dx , which are relative to the origin of the drawable \ -->
and are the coordinates of the subimage
      </para>
    </listitem>
  </varlistentry>
  <varlistentry>
    <term>
      <emphasis remap='I'>dest_x</emphasis>
    </term>
    <listitem>
      <para>
<!-- .br -->
<!-- .ns -->
      </para>
    </listitem>
  </varlistentry>
  <varlistentry>
    <term>
      <emphasis remap='I'>dest_y</emphasis>
    </term>
    <listitem>
      <para>
Specify the x and y coordinates(Dx. 
<!-- .ds Wh \ of the subimage, which define the dimensions of the rectangle -->
      </para>
    </listitem>
  </varlistentry>
  <varlistentry>
    <term>
      <emphasis remap='I'>width</emphasis>
    </term>
    <listitem>
      <para>
<!-- .br -->
<!-- .ns -->
      </para>
    </listitem>
  </varlistentry>
  <varlistentry>
    <term>
      <emphasis remap='I'>height</emphasis>
    </term>
    <listitem>
      <para>
Specify the width and height(Wh.
    </para>
  </listitem>
  </varlistentry>
</variablelist>
</para>
<para>
<!-- .LP -->
<!-- .eM -->
The
<function>XPutImage</function>
function
combines an image with a rectangle of the specified drawable.
The section of the image defined by the src_x, src_y, width, and height 
arguments is drawn on the specified part of the drawable.
If 
<symbol>XYBitmap</symbol>
format is used, the depth of the image must be one,
or a
<errorname>BadMatch</errorname>
error results.
The foreground pixel in the GC defines the source for the one bits in the image,
and the background pixel defines the source for the zero bits.
For 
<symbol>XYPixmap</symbol>
and 
<symbol>ZPixmap</symbol>,
the depth of the image must match the depth of the drawable,
or a
<errorname>BadMatch</errorname>
error results.
</para>
<para>
<!-- .LP -->
If the characteristics of the image (for example, byte_order and bitmap_unit)
differ from what the server requires,
<function>XPutImage</function>
automatically makes the appropriate
conversions.
</para>
<para>
<!-- .LP -->
This function uses these GC components: 
function, plane-mask, subwindow-mode, clip-x-origin, clip-y-origin, 
and clip-mask.
It also uses these GC mode-dependent components:
foreground and background.
</para>
<para>
<!-- .LP -->
<function>XPutImage</function>
can generate
<errorname>BadDrawable</errorname>,
<errorname>BadGC</errorname>,
<errorname>BadMatch</errorname>,
and
<errorname>BadValue</errorname>
errors.
</para>
<para>
<!-- .LP -->
<!-- .sp -->
To return the contents of a rectangle in a given drawable on the display,
use
<function>XGetImage</function>.
This function specifically supports rudimentary screen dumps.
<indexterm significance="preferred"><primary>XGetImage</primary></indexterm>
<!-- .sM -->
<funcsynopsis id='xgetimage'>
<funcprototype>
  <funcdef>XImage *<function>XGetImage</function></funcdef>
  <paramdef>Display<parameter> *display</parameter></paramdef>
  <paramdef>Drawable<parameter> d</parameter></paramdef>
  <paramdef>intx,<parameter> y</parameter></paramdef>
  <paramdef>unsignedintwidth,<parameter> height</parameter></paramdef>
  <paramdef>unsignedlong<parameter> plane_mask</parameter></paramdef>
  <paramdef>int<parameter> format</parameter></paramdef>
</funcprototype>
</funcsynopsis>
<!-- .FN -->
<variablelist>
  <varlistentry>
    <term>
      <emphasis remap='I'>display</emphasis>
    </term>
    <listitem>
      <para>
Specifies the connection to the X server.
      </para>
    </listitem>
  </varlistentry>
  <varlistentry>
    <term>
      <emphasis remap='I'>d</emphasis>
    </term>
    <listitem>
      <para>
Specifies the drawable. 
<!-- .ds Xy , which are relative to the origin of the drawable \ -->
and define the upper-left corner of the rectangle
      </para>
    </listitem>
  </varlistentry>
  <varlistentry>
    <term>
      <emphasis remap='I'>x</emphasis>
    </term>
    <listitem>
      <para>
<!-- .br -->
<!-- .ns -->
      </para>
    </listitem>
  </varlistentry>
  <varlistentry>
    <term>
      <emphasis remap='I'>y</emphasis>
    </term>
    <listitem>
      <para>
Specify the x and y coordinates(Xy.
<!-- .ds Wh \ of the subimage, which define the dimensions of the rectangle -->
      </para>
    </listitem>
  </varlistentry>
  <varlistentry>
    <term>
      <emphasis remap='I'>width</emphasis>
    </term>
    <listitem>
      <para>
<!-- .br -->
<!-- .ns -->
      </para>
    </listitem>
  </varlistentry>
  <varlistentry>
    <term>
      <emphasis remap='I'>height</emphasis>
    </term>
    <listitem>
      <para>
Specify the width and height(Wh.
      </para>
    </listitem>
  </varlistentry>
  <varlistentry>
    <term>
      <emphasis remap='I'>plane_mask</emphasis>
    </term>
    <listitem>
      <para>
Specifies the plane mask.
<!-- .\" *** JIM: NEED MORE INFO FOR THIS. *** -->
      </para>
    </listitem>
  </varlistentry>
  <varlistentry>
    <term>
      <emphasis remap='I'>format</emphasis>
    </term>
    <listitem>
      <para>
Specifies the format for the image.
You can pass
<symbol>XYPixmap</symbol>
or 
<symbol>ZPixmap</symbol>.
    </para>
  </listitem>
  </varlistentry>
</variablelist>
</para>
<para>
<!-- .LP -->
<!-- .eM -->
The
<function>XGetImage</function>
function returns a pointer to an
<structname>XImage</structname>
structure.
This structure provides you with the contents of the specified rectangle of
the drawable in the format you specify.
If the format argument is 
<symbol>XYPixmap</symbol>,
the image contains only the bit planes you passed to the plane_mask argument.
If the plane_mask argument only requests a subset of the planes of the
display, the depth of the returned image will be the number of planes
requested.
If the format argument is 
<symbol>ZPixmap</symbol>,
<function>XGetImage</function>
returns as zero the bits in all planes not 
specified in the plane_mask argument.
The function performs no range checking on the values in plane_mask and ignores
extraneous bits.
</para>
<para>
<!-- .LP -->
<function>XGetImage</function>
returns the depth of the image to the depth member of the
<structname>XImage</structname>
structure.
The depth of the image is as specified when the drawable was created,
except when getting a subset of the planes in 
<symbol>XYPixmap</symbol>
format, when the depth is given by the number of bits set to 1 in plane_mask.
</para>
<para>
<!-- .LP -->
If the drawable is a pixmap, 
the given rectangle must be wholly contained within the pixmap, 
or a
<errorname>BadMatch</errorname>
error results.
If the drawable is a window, 
the window must be viewable, 
and it must be the case that if there were no inferiors or overlapping windows,
the specified rectangle of the window would be fully visible on the screen
and wholly contained within the outside edges of the window,
or a
<errorname>BadMatch</errorname>
error results.
Note that the borders of the window can be included and read with
this request.
If the window has backing-store, the backing-store contents are
returned for regions of the window that are obscured by noninferior
windows. 
If the window does not have backing-store,
the returned contents of such obscured regions are undefined.
The returned contents of visible regions of inferiors
of a different depth than the specified window's depth are also undefined.
The pointer cursor image is not included in the returned contents.
If a problem occurs,
<function>XGetImage</function>
returns NULL.
</para>
<para>
<!-- .LP -->
<function>XGetImage</function>
can generate
<errorname>BadDrawable</errorname>,
<errorname>BadMatch</errorname>,
and
<errorname>BadValue</errorname>
errors.
<!-- .sp -->
</para>
<para>
<!-- .LP -->
To copy the contents of a rectangle on the display
to a location within a preexisting image structure, use
<function>XGetSubImage</function>.
<indexterm significance="preferred"><primary>XGetSubImage</primary></indexterm>
<!-- .sM -->
<funcsynopsis id='xgetsubimage'>
<funcprototype>
  <funcdef>XImage *<function>XGetSubImage</function></funcdef>
  <paramdef>Display<parameter> *display</parameter></paramdef>
  <paramdef>Drawable<parameter> d</parameter></paramdef>
  <paramdef>intx,<parameter> y</parameter></paramdef>
  <paramdef>unsignedintwidth,<parameter> height</parameter></paramdef>
  <paramdef>unsignedlong<parameter> plane_mask</parameter></paramdef>
  <paramdef>int<parameter> format</parameter></paramdef>
  <paramdef>XImage<parameter> *dest_image</parameter></paramdef>
  <paramdef>intdest_x,<parameter> dest_y</parameter></paramdef>
</funcprototype>
</funcsynopsis>
<!-- .FN -->
<variablelist>
  <varlistentry>
    <term>
      <emphasis remap='I'>display</emphasis>
    </term>
    <listitem>
      <para>
Specifies the connection to the X server.
      </para>
    </listitem>
  </varlistentry>
  <varlistentry>
    <term>
      <emphasis remap='I'>d</emphasis>
    </term>
    <listitem>
      <para>
Specifies the drawable. 
<!-- .ds Xy , which are relative to the origin of the drawable \ -->
and define the upper-left corner of the rectangle
      </para>
    </listitem>
  </varlistentry>
  <varlistentry>
    <term>
      <emphasis remap='I'>x</emphasis>
    </term>
    <listitem>
      <para>
<!-- .br -->
<!-- .ns -->
      </para>
    </listitem>
  </varlistentry>
  <varlistentry>
    <term>
      <emphasis remap='I'>y</emphasis>
    </term>
    <listitem>
      <para>
Specify the x and y coordinates(Xy.
<!-- .ds Wh \ of the subimage, which define the dimensions of the rectangle -->
      </para>
    </listitem>
  </varlistentry>
  <varlistentry>
    <term>
      <emphasis remap='I'>width</emphasis>
    </term>
    <listitem>
      <para>
<!-- .br -->
<!-- .ns -->
      </para>
    </listitem>
  </varlistentry>
  <varlistentry>
    <term>
      <emphasis remap='I'>height</emphasis>
    </term>
    <listitem>
      <para>
Specify the width and height(Wh.
      </para>
    </listitem>
  </varlistentry>
  <varlistentry>
    <term>
      <emphasis remap='I'>plane_mask</emphasis>
    </term>
    <listitem>
      <para>
Specifies the plane mask.
<!-- .\" *** JIM: NEED MORE INFO FOR THIS. *** -->
      </para>
    </listitem>
  </varlistentry>
  <varlistentry>
    <term>
      <emphasis remap='I'>format</emphasis>
    </term>
    <listitem>
      <para>
Specifies the format for the image.
You can pass
<symbol>XYPixmap</symbol>
or 
<symbol>ZPixmap</symbol>.
      </para>
    </listitem>
  </varlistentry>
  <varlistentry>
    <term>
      <emphasis remap='I'>dest_image</emphasis>
    </term>
    <listitem>
      <para>
Specifies the destination image.
<!-- .ds Dx , which are relative to the origin of the destination rectangle, \ -->
specify its upper-left corner, and determine where the subimage \
is placed in the destination image
      </para>
    </listitem>
  </varlistentry>
  <varlistentry>
    <term>
      <emphasis remap='I'>dest_x</emphasis>
    </term>
    <listitem>
      <para>
<!-- .br -->
<!-- .ns -->
      </para>
    </listitem>
  </varlistentry>
  <varlistentry>
    <term>
      <emphasis remap='I'>dest_y</emphasis>
    </term>
    <listitem>
      <para>
Specify the x and y coordinates(Dx. 
    </para>
  </listitem>
  </varlistentry>
</variablelist>
</para>
<para>
<!-- .LP -->
<!-- .eM -->
The 
<function>XGetSubImage</function>
function updates dest_image with the specified subimage in the same manner as 
<function>XGetImage</function>.
If the format argument is 
<symbol>XYPixmap</symbol>,
the image contains only the bit planes you passed to the plane_mask argument.
If the format argument is 
<symbol>ZPixmap</symbol>,
<function>XGetSubImage</function>
returns as zero the bits in all planes not 
specified in the plane_mask argument.
The function performs no range checking on the values in plane_mask and ignores
extraneous bits.
As a convenience,
<function>XGetSubImage</function>
returns a pointer to the same
<structname>XImage</structname>
structure specified by dest_image.
</para>
<para>
<!-- .LP -->
The depth of the destination
<structname>XImage</structname>
structure must be the same as that of the drawable.
If the specified subimage does not fit at the specified location
on the destination image, the right and bottom edges are clipped.
If the drawable is a pixmap,
the given rectangle must be wholly contained within the pixmap,
or a
<errorname>BadMatch</errorname>
error results.
If the drawable is a window, 
the window must be viewable, 
and it must be the case that if there were no inferiors or overlapping windows,
the specified rectangle of the window would be fully visible on the screen
and wholly contained within the outside edges of the window,
or a
<errorname>BadMatch</errorname>
error results.
If the window has backing-store, 
then the backing-store contents are returned for regions of the window 
that are obscured by noninferior windows. 
If the window does not have backing-store, 
the returned contents of such obscured regions are undefined.
The returned contents of visible regions of inferiors
of a different depth than the specified window's depth are also undefined.
If a problem occurs,
<function>XGetSubImage</function>
returns NULL.
</para>
<para>
<!-- .LP -->
<function>XGetSubImage</function>
can generate
<errorname>BadDrawable</errorname>,
<errorname>BadGC</errorname>,
<errorname>BadMatch</errorname>,
and
<errorname>BadValue</errorname>
errors.
<!-- .bp -->


</para>
</sect1>
</chapter>
=======
<?xml version="1.0" encoding="UTF-8" ?>
<!DOCTYPE chapter PUBLIC "-//OASIS//DTD DocBook XML V4.3//EN"
	  "http://www.oasis-open.org/docbook/xml/4.3/docbookx.dtd">
<chapter id="graphics_functions">
<title>Graphics Functions</title>
<para>
Once you have established a connection to a display, you can use the Xlib graphics functions to:
</para>
<itemizedlist>
  <listitem><para>Clear and copy areas</para></listitem>
  <listitem><para>Draw points, lines, rectangles, and arcs</para></listitem>
  <listitem><para>Fill areas</para></listitem>
  <listitem><para>Manipulate fonts</para></listitem>
  <listitem><para>Draw text</para></listitem>
  <listitem><para>Transfer images between clients and the server</para></listitem>
</itemizedlist>
<para>
If the same drawable and GC is used for each call, Xlib batches back-to-back
calls to XDrawPoint, XDrawLine, XDrawRectangle, XFillArc, and XFillRectangle.
Note that this reduces the total number of requests sent to the server.
</para>
<sect1 id="Clearing_Areas">
<title>Clearing Areas</title>
<!-- .XS -->
<!-- (SN Clearing Areas  -->
<!-- .XE -->
<para>
<!-- .LP -->
Xlib provides functions that you can use to clear an area or the entire window.
Because pixmaps do not have defined backgrounds, 
they cannot be filled by using the functions described in this section.
Instead, to accomplish an analogous operation on a pixmap,
you should use 
<function>XFillRectangle</function>,
which sets the pixmap to a known value.
</para>
<para>
<!-- .LP -->
<!-- .sp -->
To clear a rectangular area of a given window, use
<function>XClearArea</function>.
<indexterm><primary>Areas</primary><secondary>clearing</secondary></indexterm>
<indexterm><primary>Clearing</primary><secondary>areas</secondary></indexterm>
<indexterm significance="preferred"><primary>XClearArea</primary></indexterm>
<!-- .sM -->
<funcsynopsis id='xcleararea'>
<funcprototype>
  <funcdef><function>XClearArea</function></funcdef>
  <paramdef>Display<parameter> *display</parameter></paramdef>
  <paramdef>Window<parameter> w</parameter></paramdef>
  <paramdef>intx,<parameter> y</parameter></paramdef>
  <paramdef>unsignedintwidth,<parameter> height</parameter></paramdef>
  <paramdef>Bool<parameter> exposures</parameter></paramdef>
</funcprototype>
</funcsynopsis>
<!-- .FN -->
<variablelist>
  <varlistentry>
    <term>
      <emphasis remap='I'>display</emphasis>
    </term>
    <listitem>
      <para>
Specifies the connection to the X server.
      </para>
    </listitem>
  </varlistentry>
  <varlistentry>
    <term>
      <emphasis remap='I'>w</emphasis>
    </term>
    <listitem>
      <para>
Specifies the window.
<!-- .ds Xy , which are relative to the origin of the window \ -->
and specify the upper-left corner of the rectangle
      </para>
    </listitem>
  </varlistentry>
  <varlistentry>
    <term>
      <emphasis remap='I'>x</emphasis>
    </term>
    <listitem>
      <para>
<!-- .br -->
<!-- .ns -->
      </para>
    </listitem>
  </varlistentry>
  <varlistentry>
    <term>
      <emphasis remap='I'>y</emphasis>
    </term>
    <listitem>
      <para>
Specify the x and y coordinates(Xy.
<!-- .ds Wh , which are the dimensions of the rectangle -->
      </para>
    </listitem>
  </varlistentry>
  <varlistentry>
    <term>
      <emphasis remap='I'>width</emphasis>
    </term>
    <listitem>
      <para>
<!-- .br -->
<!-- .ns -->
      </para>
    </listitem>
  </varlistentry>
  <varlistentry>
    <term>
      <emphasis remap='I'>height</emphasis>
    </term>
    <listitem>
      <para>
Specify the width and height(Wh.
      </para>
    </listitem>
  </varlistentry>
  <varlistentry>
    <term>
      <emphasis remap='I'>exposures</emphasis>
    </term>
    <listitem>
      <para>
Specifies a Boolean value that indicates if
<symbol>Expose</symbol>
events are to be generated.
    </para>
  </listitem>
  </varlistentry>
</variablelist>
</para>
<para>
<!-- .LP -->
<!-- .eM -->
The
<function>XClearArea</function>
function paints a rectangular area in the specified window according to the
specified dimensions with the window's background pixel or pixmap.
The subwindow-mode effectively is
<symbol>ClipByChildren</symbol>.
If width is zero, it
is replaced with the current width of the window minus x.
If height is
zero, it is replaced with the current height of the window minus y.
If the window has a defined background tile, 
the rectangle clipped by any children is filled with this tile.
If the window has
background 
<symbol>None</symbol>,
the contents of the window are not changed.  
In either
case, if exposures is 
<symbol>True</symbol>,
one or more 
<symbol>Expose</symbol>
events are generated for regions of the rectangle that are either visible or are
being retained in a backing store.
If you specify a window whose class is
<symbol>InputOnly</symbol>,
a
<errorname>BadMatch</errorname>
error results.
</para>
<para>
<!-- .LP -->
<function>XClearArea</function>
can generate
<errorname>BadMatch</errorname>,
<errorname>BadValue</errorname>,
and
<errorname>BadWindow</errorname>
errors.
</para>
<para>
<!-- .LP -->
<!-- .sp -->
To clear the entire area in a given window, use
<function>XClearWindow</function>.
<indexterm><primary>Window</primary><secondary>clearing</secondary></indexterm>
<indexterm><primary>Clearing</primary><secondary>windows</secondary></indexterm>
<indexterm significance="preferred"><primary>XClearWindow</primary></indexterm>
<!-- .sM -->
<funcsynopsis id='xclearwindow'>
<funcprototype>
  <funcdef><function>XClearWindow</function></funcdef>
  <paramdef>Display<parameter> *display</parameter></paramdef>
  <paramdef>Window<parameter> w</parameter></paramdef>
</funcprototype>
</funcsynopsis>
<!-- .FN -->
<variablelist>
  <varlistentry>
    <term>
      <emphasis remap='I'>display</emphasis>
    </term>
    <listitem>
      <para>
Specifies the connection to the X server.
      </para>
    </listitem>
  </varlistentry>
  <varlistentry>
    <term>
      <emphasis remap='I'>w</emphasis>
    </term>
    <listitem>
      <para>
Specifies the window.
    </para>
  </listitem>
  </varlistentry>
</variablelist>
</para>
<para>
<!-- .LP -->
<!-- .eM -->
The
<function>XClearWindow</function>
function clears the entire area in the specified window and is
equivalent to
<function>XClearArea</function>
(display, w, 0, 0, 0, 0, 
<symbol>False</symbol>).
If the window has a defined background tile, the rectangle is tiled with a
plane-mask of all ones and 
<symbol>GXcopy</symbol>
function.
If the window has
background 
<symbol>None</symbol>,
the contents of the window are not changed.  
If you specify a window whose class is
<symbol>InputOnly</symbol>,
a
<errorname>BadMatch</errorname>
error results. 
</para>
<para>
<!-- .LP -->
<function>XClearWindow</function>
can generate
<errorname>BadMatch</errorname>
and
<errorname>BadWindow</errorname>
errors.
</para>
</sect1>
<sect1 id="Copying_Areas">
<title>Copying Areas</title>
<!-- .XS -->
<!-- (SN Copying Areas  -->
<!-- .XE -->
<para>
<!-- .LP -->
Xlib provides functions that you can use to copy an area or a bit plane.
</para>
<para>
<!-- .LP -->
<!-- .sp -->
To copy an area between drawables of the same
root and depth, use
<function>XCopyArea</function>.
<indexterm><primary>Areas</primary><secondary>copying</secondary></indexterm>
<indexterm><primary>Copying</primary><secondary>areas</secondary></indexterm>
<indexterm significance="preferred"><primary>XCopyArea</primary></indexterm>
<!-- .sM -->
<funcsynopsis id='xcopyarea'>
<funcprototype>
  <funcdef><function>XCopyArea</function></funcdef>
  <paramdef>Display<parameter> *display</parameter></paramdef>
  <paramdef>Drawablesrc,<parameter> dest</parameter></paramdef>
  <paramdef>GC<parameter> gc</parameter></paramdef>
  <paramdef>intsrc_x,<parameter> src_y</parameter></paramdef>
  <paramdef>unsignedintwidth,<parameter> height</parameter></paramdef>
  <paramdef>intdest_x,<parameter> dest_y</parameter></paramdef>
</funcprototype>
</funcsynopsis>
<!-- .FN -->
<variablelist>
  <varlistentry>
    <term>
      <emphasis remap='I'>display</emphasis>
    </term>
    <listitem>
      <para>
Specifies the connection to the X server.
      </para>
    </listitem>
  </varlistentry>
  <varlistentry>
    <term>
      <emphasis remap='I'>src</emphasis>
    </term>
    <listitem>
      <para>
<!-- .br -->
<!-- .ns -->
      </para>
    </listitem>
  </varlistentry>
  <varlistentry>
    <term>
      <emphasis remap='I'>dest</emphasis>
    </term>
    <listitem>
      <para>
Specify the source and destination rectangles to be combined. 
      </para>
    </listitem>
  </varlistentry>
  <varlistentry>
    <term>
      <emphasis remap='I'>gc</emphasis>
    </term>
    <listitem>
      <para>
Specifies the GC.
      </para>
    </listitem>
  </varlistentry>
  <varlistentry>
    <term>
      <emphasis remap='I'>src_x</emphasis>
    </term>
    <listitem>
      <para>
<!-- .br -->
<!-- .ns -->
      </para>
    </listitem>
  </varlistentry>
  <varlistentry>
    <term>
      <emphasis remap='I'>src_y</emphasis>
    </term>
    <listitem>
      <para>
Specify the x and y coordinates, 
which are relative to the origin of the source rectangle
and specify its upper-left corner.
<!-- .ds Wh , which are the dimensions of both the source \ -->
and destination rectangles
      </para>
    </listitem>
  </varlistentry>
  <varlistentry>
    <term>
      <emphasis remap='I'>width</emphasis>
    </term>
    <listitem>
      <para>
<!-- .br -->
<!-- .ns -->
      </para>
    </listitem>
  </varlistentry>
  <varlistentry>
    <term>
      <emphasis remap='I'>height</emphasis>
    </term>
    <listitem>
      <para>
Specify the width and height(Wh.
<!-- .ds Dx , which are relative to the origin of the destination rectangle \ -->
and specify its upper-left corner
      </para>
    </listitem>
  </varlistentry>
  <varlistentry>
    <term>
      <emphasis remap='I'>dest_x</emphasis>
    </term>
    <listitem>
      <para>
<!-- .br -->
<!-- .ns -->
      </para>
    </listitem>
  </varlistentry>
  <varlistentry>
    <term>
      <emphasis remap='I'>dest_y</emphasis>
    </term>
    <listitem>
      <para>
Specify the x and y coordinates(Dx. 
    </para>
  </listitem>
  </varlistentry>
</variablelist>
</para>
<para>
<!-- .LP -->
<!-- .eM -->
The
<function>XCopyArea</function>
function combines the specified rectangle of src with the specified rectangle 
of dest.
The drawables must have the same root and depth,
or a
<errorname>BadMatch</errorname>
error results.
</para>
<para>
<!-- .LP -->
If regions of the source rectangle are obscured and have not been
retained in backing store 
or if regions outside the boundaries of the source drawable are specified, 
those regions are not copied. 
Instead, the 
following occurs on all corresponding destination regions that are either
visible or are retained in backing store.  
If the destination is a window with a background other than 
<symbol>None</symbol>,
corresponding regions
of the destination are tiled with that background
(with plane-mask of all ones and
<symbol>GXcopy</symbol>
function).
Regardless of tiling or whether the destination is a window or a pixmap,
if graphics-exposures is 
<symbol>True</symbol>,
then
<symbol>GraphicsExpose</symbol>
events for all corresponding destination regions are generated.
If graphics-exposures is 
<symbol>True</symbol>
but no
<symbol>GraphicsExpose</symbol>
events are generated, a
<symbol>NoExpose</symbol>
event is generated.
Note that by default graphics-exposures is
<symbol>True</symbol>
in new GCs.
</para>
<para>
<!-- .LP -->
This function uses these GC components: function, plane-mask, 
subwindow-mode, graphics-exposures, clip-x-origin,
clip-y-origin, and clip-mask.
</para>
<para>
<!-- .LP -->
<function>XCopyArea</function>
can generate
<errorname>BadDrawable</errorname>,
<errorname>BadGC</errorname>,
and
<errorname>BadMatch</errorname>
errors.
<!-- .sp -->
</para>
<para>
<!-- .LP -->
To copy a single bit plane of a given drawable, use
<function>XCopyPlane</function>.
<indexterm><primary>Plane</primary><secondary>copying</secondary></indexterm>
<indexterm><primary>Copying</primary><secondary>planes</secondary></indexterm>
<indexterm significance="preferred"><primary>XCopyPlane</primary></indexterm>
<!-- .sM -->
<funcsynopsis id='xcopyplane'>
<funcprototype>
  <funcdef><function>XCopyPlane</function></funcdef>
  <paramdef>Display<parameter> *display</parameter></paramdef>
  <paramdef>Drawablesrc,<parameter> dest</parameter></paramdef>
  <paramdef>GC<parameter> gc</parameter></paramdef>
  <paramdef>intsrc_x,<parameter> src_y</parameter></paramdef>
  <paramdef>unsignedintwidth,<parameter> height</parameter></paramdef>
  <paramdef>intdest_x,<parameter> dest_y</parameter></paramdef>
  <paramdef>unsignedlong<parameter> plane</parameter></paramdef>
</funcprototype>
</funcsynopsis>
<!-- .FN -->
<variablelist>
  <varlistentry>
    <term>
      <emphasis remap='I'>display</emphasis>
    </term>
    <listitem>
      <para>
Specifies the connection to the X server.
      </para>
    </listitem>
  </varlistentry>
  <varlistentry>
    <term>
      <emphasis remap='I'>src</emphasis>
    </term>
    <listitem>
      <para>
<!-- .br -->
<!-- .ns -->
      </para>
    </listitem>
  </varlistentry>
  <varlistentry>
    <term>
      <emphasis remap='I'>dest</emphasis>
    </term>
    <listitem>
      <para>
Specify the source and destination rectangles to be combined. 
      </para>
    </listitem>
  </varlistentry>
  <varlistentry>
    <term>
      <emphasis remap='I'>gc</emphasis>
    </term>
    <listitem>
      <para>
Specifies the GC.
      </para>
    </listitem>
  </varlistentry>
  <varlistentry>
    <term>
      <emphasis remap='I'>src_x</emphasis>
    </term>
    <listitem>
      <para>
<!-- .br -->
<!-- .ns -->
      </para>
    </listitem>
  </varlistentry>
  <varlistentry>
    <term>
      <emphasis remap='I'>src_y</emphasis>
    </term>
    <listitem>
      <para>
Specify the x and y coordinates, 
which are relative to the origin of the source rectangle
and specify its upper-left corner.
<!-- .ds Wh , which are the dimensions of both the source and destination rectangles -->
      </para>
    </listitem>
  </varlistentry>
  <varlistentry>
    <term>
      <emphasis remap='I'>width</emphasis>
    </term>
    <listitem>
      <para>
<!-- .br -->
<!-- .ns -->
      </para>
    </listitem>
  </varlistentry>
  <varlistentry>
    <term>
      <emphasis remap='I'>height</emphasis>
    </term>
    <listitem>
      <para>
Specify the width and height(Wh.
<!-- .ds Dx , which are relative to the origin of the destination rectangle \ -->
and specify its upper-left corner
      </para>
    </listitem>
  </varlistentry>
  <varlistentry>
    <term>
      <emphasis remap='I'>dest_x</emphasis>
    </term>
    <listitem>
      <para>
<!-- .br -->
<!-- .ns -->
      </para>
    </listitem>
  </varlistentry>
  <varlistentry>
    <term>
      <emphasis remap='I'>dest_y</emphasis>
    </term>
    <listitem>
      <para>
Specify the x and y coordinates(Dx. 
      </para>
    </listitem>
  </varlistentry>
  <varlistentry>
    <term>
      <emphasis remap='I'>plane</emphasis>
    </term>
    <listitem>
      <para>
Specifies the bit plane.
You must set exactly one bit to 1.
    </para>
  </listitem>
  </varlistentry>
</variablelist>
</para>
<para>
<!-- .LP -->
<!-- .eM -->
The
<function>XCopyPlane</function>
function uses a single bit plane of the specified source rectangle
combined with the specified GC to modify the specified rectangle of dest.
The drawables must have the same root but need not have the same depth.
If the drawables do not have the same root, a
<errorname>BadMatch</errorname>
error results.
If plane does not have exactly one bit set to 1 and the value of plane
is not less than %2 sup n%, where <emphasis remap='I'>n</emphasis> is the depth of src, a
<errorname>BadValue</errorname>
error results.
</para>
<para>
<!-- .LP -->
Effectively, 
<function>XCopyPlane</function>
forms a pixmap of the same depth as the rectangle of dest and with a
size specified by the source region. 
It uses the foreground/background pixels in the GC (foreground
everywhere the bit plane in src contains a bit set to 1,
background everywhere the bit plane in src contains a bit set to 0)
and the equivalent of a 
<systemitem>CopyArea</systemitem>
protocol request is performed with all the same exposure semantics.
This can also be thought of as using the specified region of the source 
bit plane as a stipple with a fill-style of
<symbol>FillOpaqueStippled</symbol>
for filling a rectangular area of the destination.
</para>
<para>
<!-- .LP -->
This function uses these GC components: function, plane-mask, foreground,
background, subwindow-mode, graphics-exposures, clip-x-origin, clip-y-origin,
and clip-mask.
</para>
<para>
<!-- .LP -->
<function>XCopyPlane</function>
can generate
<errorname>BadDrawable</errorname>,
<errorname>BadGC</errorname>,
<errorname>BadMatch</errorname>,
and 
<errorname>BadValue</errorname>
errors.
</para>
</sect1>
<sect1 id="Drawing_Points_Lines_Rectangles_and_Arcs">
<title>Drawing Points, Lines, Rectangles, and Arcs</title>
<!-- .XS -->
<!-- (SN Drawing Points, Lines, Rectangles, and Arcs  -->
<!-- .XE -->
<para>
<!-- .LP -->
Xlib provides functions that you can use to draw:
</para>
<itemizedlist>
  <listitem>
    <para>
A single point or multiple points
    </para>
  </listitem>
  <listitem>
    <para>
A single line or multiple lines
    </para>
  </listitem>
  <listitem>
    <para>
A single rectangle or multiple rectangles
    </para>
  </listitem>
  <listitem>
    <para>
A single arc or multiple arcs
    </para>
  </listitem>
</itemizedlist>
<para>
<!-- .LP -->
Some of the functions described in the following sections
use these structures:
</para>
<para>
<!-- .LP -->
<indexterm significance="preferred"><primary>XSegment</primary></indexterm>
<!-- .sM -->
<literallayout class="monospaced">
<!-- .TA .5i -->
<!-- .ta .5i -->
typedef struct {
     short x1, y1, x2, y2;
} XSegment;
</literallayout>
</para>
<para>
<!-- .LP -->
<!-- .eM -->
<indexterm significance="preferred"><primary>XPoint</primary></indexterm>
<!-- .sM -->
<literallayout class="monospaced">
<!-- .TA .5i -->
<!-- .ta .5i -->
typedef struct {
     short x, y;
} XPoint;
</literallayout>
</para>
<para>
<!-- .LP -->
<!-- .eM -->
<indexterm significance="preferred"><primary>XRectangle</primary></indexterm>
<!-- .sM -->
<literallayout class="monospaced">
<!-- .TA .5i -->
<!-- .ta .5i -->
typedef struct {
     short x, y;
     unsigned short width, height;
} XRectangle;
</literallayout>
</para>
<para>
<!-- .LP -->
<!-- .eM -->
<indexterm significance="preferred"><primary>XArc</primary></indexterm>
<!-- .sM -->
<literallayout class="monospaced">
<!-- .TA .5i 3i -->
<!-- .ta .5i 3i -->
typedef struct {
     short x, y;
     unsigned short width, height;
     short angle1, angle2;             /* Degrees * 64 */
} XArc;
</literallayout>
</para>
<para>
<!-- .LP -->
<!-- .eM -->
All x and y members are signed integers.
The width and height members are 16-bit unsigned integers.
You should be careful not to generate coordinates and sizes
out of the 16-bit ranges, because the protocol only has 16-bit fields
for these values.
</para>
<sect2 id="Drawing_Single_and_Multiple_Points">
<title>Drawing Single and Multiple Points</title>
<!-- .XS -->
<!-- (SN Drawing Single and Multiple Points  -->
<!-- .XE -->
<para>
<!-- .LP -->
<indexterm><primary>Points</primary><secondary>drawing</secondary></indexterm>
<indexterm><primary>Drawing</primary><secondary>points</secondary></indexterm>
<indexterm><primary>XDrawPoints</primary></indexterm>
<indexterm><primary>XDrawPoint</primary></indexterm>
</para>
<para>
<!-- .LP -->
To draw a single point in a given drawable, use
<function>XDrawPoint</function>.
<indexterm significance="preferred"><primary>XDrawPoint</primary></indexterm>
<!-- .sM -->
<funcsynopsis id='xdrawpoint'>
<funcprototype>
  <funcdef><function>XDrawPoint</function></funcdef>
  <paramdef>Display<parameter> *display</parameter></paramdef>
  <paramdef>Drawable<parameter> d</parameter></paramdef>
  <paramdef>GC<parameter> gc</parameter></paramdef>
  <paramdef>intx,<parameter> y</parameter></paramdef>
</funcprototype>
</funcsynopsis>
<!-- .FN -->
<variablelist>
  <varlistentry>
    <term>
      <emphasis remap='I'>display</emphasis>
    </term>
    <listitem>
      <para>
Specifies the connection to the X server.
      </para>
    </listitem>
  </varlistentry>
  <varlistentry>
    <term>
      <emphasis remap='I'>d</emphasis>
    </term>
    <listitem>
      <para>
Specifies the drawable. 
      </para>
    </listitem>
  </varlistentry>
  <varlistentry>
    <term>
      <emphasis remap='I'>gc</emphasis>
    </term>
    <listitem>
      <para>
Specifies the GC.
      </para>
    </listitem>
  </varlistentry>
  <varlistentry>
    <term>
      <emphasis remap='I'>x</emphasis>
    </term>
    <listitem>
      <para>
<!-- .br -->
<!-- .ns -->
      </para>
    </listitem>
  </varlistentry>
  <varlistentry>
    <term>
      <emphasis remap='I'>y</emphasis>
    </term>
    <listitem>
      <para>
Specify the x and y coordinates where you want the point drawn.
    </para>
  </listitem>
  </varlistentry>
</variablelist>
</para>
<para>
<!-- .LP -->
<!-- .eM -->
<!-- .sp -->
To draw multiple points in a given drawable, use
<function>XDrawPoints</function>.
<indexterm significance="preferred"><primary>XDrawPoints</primary></indexterm>
<!-- .sM -->
<funcsynopsis id='xdrawpoints'>
<funcprototype>
  <funcdef><function>XDrawPoints</function></funcdef>
  <paramdef>Display<parameter> *display</parameter></paramdef>
  <paramdef>Drawable<parameter> d</parameter></paramdef>
  <paramdef>GC<parameter> gc</parameter></paramdef>
  <paramdef>XPoint<parameter> *points</parameter></paramdef>
  <paramdef>int<parameter> npoints</parameter></paramdef>
  <paramdef>int<parameter> mode</parameter></paramdef>
</funcprototype>
</funcsynopsis>
<!-- .FN -->
<variablelist>
  <varlistentry>
    <term>
      <emphasis remap='I'>display</emphasis>
    </term>
    <listitem>
      <para>
Specifies the connection to the X server.
      </para>
    </listitem>
  </varlistentry>
  <varlistentry>
    <term>
      <emphasis remap='I'>d</emphasis>
    </term>
    <listitem>
      <para>
Specifies the drawable. 
      </para>
    </listitem>
  </varlistentry>
  <varlistentry>
    <term>
      <emphasis remap='I'>gc</emphasis>
    </term>
    <listitem>
      <para>
Specifies the GC.
      </para>
    </listitem>
  </varlistentry>
  <varlistentry>
    <term>
      <emphasis remap='I'>points</emphasis>
    </term>
    <listitem>
      <para>
Specifies an array of points.
      </para>
    </listitem>
  </varlistentry>
  <varlistentry>
    <term>
      <emphasis remap='I'>npoints</emphasis>
    </term>
    <listitem>
      <para>
Specifies the number of points in the array.
      </para>
    </listitem>
  </varlistentry>
  <varlistentry>
    <term>
      <emphasis remap='I'>mode</emphasis>
    </term>
    <listitem>
      <para>
Specifies the coordinate mode. 
You can pass
<symbol>CoordModeOrigin</symbol>
or
<symbol>CoordModePrevious</symbol>.
    </para>
  </listitem>
  </varlistentry>
</variablelist>
</para>
<para>
<!-- .LP -->
<!-- .eM -->
The
<function>XDrawPoint</function>
function uses the foreground pixel and function components of the
GC to draw a single point into the specified drawable; 
<function>XDrawPoints</function>
draws multiple points this way.
<symbol>CoordModeOrigin</symbol>
treats all coordinates as relative to the origin,
and
<symbol>CoordModePrevious</symbol>
treats all coordinates after the first as relative to the previous point.
<function>XDrawPoints</function>
draws the points in the order listed in the array.
</para>
<para>
<!-- .LP -->
Both functions use these GC components: function, plane-mask,
foreground, subwindow-mode, clip-x-origin, clip-y-origin, and clip-mask.
</para>
<para>
<!-- .LP -->
<function>XDrawPoint</function>
can generate
<errorname>BadDrawable</errorname>,
<errorname>BadGC</errorname>,
and 
<errorname>BadMatch</errorname>
errors.
<function>XDrawPoints</function>
can generate
<errorname>BadDrawable</errorname>,
<errorname>BadGC</errorname>,
<errorname>BadMatch</errorname>,
and
<errorname>BadValue</errorname>
errors.
</para>
</sect2>
<sect2 id="Drawing_Single_and_Multiple_Lines">
<title>Drawing Single and Multiple Lines</title>
<!-- .XS -->
<!-- (SN Drawing Single and Multiple Lines -->
<!-- .XE -->
<para>
<!-- .LP -->
<indexterm><primary>Lines</primary><secondary>drawing</secondary></indexterm>
<indexterm><primary>Drawing</primary><secondary>lines</secondary></indexterm>
<indexterm><primary>XDrawLine</primary></indexterm>
<indexterm><primary>XDrawLines</primary></indexterm>
<indexterm><primary>Polygons</primary><secondary>drawing</secondary></indexterm>
<indexterm><primary>Drawing</primary><secondary>polygons</secondary></indexterm>
<indexterm><primary>XDrawSegments</primary></indexterm>
</para>
<para>
<!-- .LP -->
To draw a single line between two points in a given drawable, use
<function>XDrawLine</function>.
<indexterm significance="preferred"><primary>XDrawLine</primary></indexterm>
<!-- .sM -->
<funcsynopsis id='xdrawline'>
<funcprototype>
  <funcdef><function>XDrawLine</function></funcdef>
  <paramdef>Display<parameter> *display</parameter></paramdef>
  <paramdef>Drawable<parameter> d</parameter></paramdef>
  <paramdef>GC<parameter> gc</parameter></paramdef>
  <paramdef>intx1,y1,x2,<parameter> y2</parameter></paramdef>
</funcprototype>
</funcsynopsis>
<!-- .FN -->
<variablelist>
  <varlistentry>
    <term>
      <emphasis remap='I'>display</emphasis>
    </term>
    <listitem>
      <para>
Specifies the connection to the X server.
      </para>
    </listitem>
  </varlistentry>
  <varlistentry>
    <term>
      <emphasis remap='I'>d</emphasis>
    </term>
    <listitem>
      <para>
Specifies the drawable. 
      </para>
    </listitem>
  </varlistentry>
  <varlistentry>
    <term>
      <emphasis remap='I'>gc</emphasis>
    </term>
    <listitem>
      <para>
Specifies the GC.
      </para>
    </listitem>
  </varlistentry>
  <varlistentry>
    <term>
      <emphasis remap='I'>x1</emphasis>
    </term>
    <listitem>
      <para>
<!-- .br -->
<!-- .ns -->
      </para>
    </listitem>
  </varlistentry>
  <varlistentry>
    <term>
      <emphasis remap='I'>y1</emphasis>
    </term>
    <listitem>
      <para>
<!-- .br -->
<!-- .ns -->
      </para>
    </listitem>
  </varlistentry>
  <varlistentry>
    <term>
      <emphasis remap='I'>x2</emphasis>
    </term>
    <listitem>
      <para>
<!-- .br -->
<!-- .ns -->
      </para>
    </listitem>
  </varlistentry>
  <varlistentry>
    <term>
      <emphasis remap='I'>y2</emphasis>
    </term>
    <listitem>
      <para>
Specify the points (x1, y1) and (x2, y2) to be connected.
    </para>
  </listitem>
  </varlistentry>
</variablelist>
</para>
<para>
<!-- .LP -->
<!-- .eM -->
<!-- .sp -->
To draw multiple lines in a given drawable, use
<function>XDrawLines</function>.
<indexterm significance="preferred"><primary>XDrawLines</primary></indexterm>
<!-- .sM -->
<funcsynopsis id='xdrawlines'>
<funcprototype>
  <funcdef><function>XDrawLines</function></funcdef>
  <paramdef>Display<parameter> *display</parameter></paramdef>
  <paramdef>Drawable<parameter> d</parameter></paramdef>
  <paramdef>GC<parameter> gc</parameter></paramdef>
  <paramdef>XPoint<parameter> *points</parameter></paramdef>
  <paramdef>int<parameter> npoints</parameter></paramdef>
  <paramdef>int<parameter> mode</parameter></paramdef>
</funcprototype>
</funcsynopsis>
<!-- .FN -->
<variablelist>
  <varlistentry>
    <term>
      <emphasis remap='I'>display</emphasis>
    </term>
    <listitem>
      <para>
Specifies the connection to the X server.
      </para>
    </listitem>
  </varlistentry>
  <varlistentry>
    <term>
      <emphasis remap='I'>d</emphasis>
    </term>
    <listitem>
      <para>
Specifies the drawable. 
      </para>
    </listitem>
  </varlistentry>
  <varlistentry>
    <term>
      <emphasis remap='I'>gc</emphasis>
    </term>
    <listitem>
      <para>
Specifies the GC.
      </para>
    </listitem>
  </varlistentry>
  <varlistentry>
    <term>
      <emphasis remap='I'>points</emphasis>
    </term>
    <listitem>
      <para>
Specifies an array of points.
      </para>
    </listitem>
  </varlistentry>
  <varlistentry>
    <term>
      <emphasis remap='I'>npoints</emphasis>
    </term>
    <listitem>
      <para>
Specifies the number of points in the array.
      </para>
    </listitem>
  </varlistentry>
  <varlistentry>
    <term>
      <emphasis remap='I'>mode</emphasis>
    </term>
    <listitem>
      <para>
Specifies the coordinate mode. 
You can pass
<symbol>CoordModeOrigin</symbol>
or
<symbol>CoordModePrevious</symbol>.
    </para>
  </listitem>
  </varlistentry>
</variablelist>
</para>
<para>
<!-- .LP -->
<!-- .eM -->
<!-- .sp -->
To draw multiple, unconnected lines in a given drawable,
use
<function>XDrawSegments</function>.
<indexterm significance="preferred"><primary>XDrawSegments</primary></indexterm>
<!-- .sM -->
<funcsynopsis id='xdrawsegments'>
<funcprototype>
  <funcdef><function>XDrawSegments</function></funcdef>
  <paramdef>Display<parameter> *display</parameter></paramdef>
  <paramdef>Drawable<parameter> d</parameter></paramdef>
  <paramdef>GC<parameter> gc</parameter></paramdef>
  <paramdef>XSegment<parameter> *segments</parameter></paramdef>
  <paramdef>int<parameter> nsegments</parameter></paramdef>
</funcprototype>
</funcsynopsis>
<!-- .FN -->
<variablelist>
  <varlistentry>
    <term>
      <emphasis remap='I'>display</emphasis>
    </term>
    <listitem>
      <para>
Specifies the connection to the X server.
      </para>
    </listitem>
  </varlistentry>
  <varlistentry>
    <term>
      <emphasis remap='I'>d</emphasis>
    </term>
    <listitem>
      <para>
Specifies the drawable. 
      </para>
    </listitem>
  </varlistentry>
  <varlistentry>
    <term>
      <emphasis remap='I'>gc</emphasis>
    </term>
    <listitem>
      <para>
Specifies the GC.
      </para>
    </listitem>
  </varlistentry>
  <varlistentry>
    <term>
      <emphasis remap='I'>segments</emphasis>
    </term>
    <listitem>
      <para>
Specifies an array of segments.
      </para>
    </listitem>
  </varlistentry>
  <varlistentry>
    <term>
      <emphasis remap='I'>nsegments</emphasis>
    </term>
    <listitem>
      <para>
Specifies the number of segments in the array.
    </para>
  </listitem>
  </varlistentry>
</variablelist>
</para>
<para>
<!-- .LP -->
<!-- .eM -->
The
<function>XDrawLine</function>
function uses the components of the specified GC to
draw a line between the specified set of points (x1, y1) and (x2, y2).
It does not perform joining at coincident endpoints.
For any given line, 
<function>XDrawLine</function>
does not draw a pixel more than once.
If lines intersect, the intersecting pixels are drawn multiple times.  
</para>
<para>
<!-- .LP -->
The
<function>XDrawLines</function>
function uses the components of the specified GC to draw 
npoints-1 lines between each pair of points (point[i], point[i+1]) 
in the array of
<structname>XPoint</structname>
structures.
It draws the lines in the order listed in the array.
The lines join correctly at all intermediate points, and if the first and last
points coincide, the first and last lines also join correctly.
For any given line, 
<function>XDrawLines</function>
does not draw a pixel more than once.
If thin (zero line-width) lines intersect, 
the intersecting pixels are drawn multiple times.
If wide lines intersect, the intersecting pixels are drawn only once, as though
the entire 
<systemitem>PolyLine</systemitem>
protocol request were a single, filled shape.
<symbol>CoordModeOrigin</symbol>
treats all coordinates as relative to the origin,
and
<symbol>CoordModePrevious</symbol>
treats all coordinates after the first as relative to the previous point.
</para>
<para>
<!-- .LP -->
The
<function>XDrawSegments</function>
function draws multiple, unconnected lines. 
For each segment, 
<function>XDrawSegments</function>
draws a
line between (x1, y1) and (x2, y2).
It draws the lines in the order listed in the array of
<structname>XSegment</structname>
structures and does not perform joining at coincident endpoints.
For any given line, 
<function>XDrawSegments</function>
does not draw a pixel more than once.  
If lines intersect, the intersecting pixels are drawn multiple times.  
</para>
<para>
<!-- .LP -->
All three functions use these GC components:
function, plane-mask, line-width,
line-style, cap-style, fill-style, subwindow-mode,
clip-x-origin, clip-y-origin, and clip-mask.
The
<function>XDrawLines</function>
function also uses the join-style GC component.
All three functions also use these GC mode-dependent components:
foreground, background, tile, stipple, tile-stipple-x-origin, 
tile-stipple-y-origin, dash-offset, and dash-list.
</para>
<para>
<!-- .LP -->
<function>XDrawLine</function>,
<function>XDrawLines</function>,
and
<function>XDrawSegments</function>
can generate
<errorname>BadDrawable</errorname>,
<errorname>BadGC</errorname>,
and
<errorname>BadMatch</errorname>
errors.
<function>XDrawLines</function>
also can generate
<errorname>BadValue</errorname>
errors.
</para>
</sect2>
<sect2 id="Drawing_Single_and_Multiple_Rectangles_">
<title>Drawing Single and Multiple Rectangles </title>
<!-- .XS -->
<!-- (SN Drawing Single and Multiple Rectangles  -->
<!-- .XE -->
<para>
<!-- .LP -->
<indexterm><primary>Rectangles</primary><secondary>drawing</secondary></indexterm>
<indexterm><primary>Drawing</primary><secondary>rectangles</secondary></indexterm>
<indexterm><primary>XDrawRectangle</primary></indexterm>
<indexterm><primary>XDrawRectangles</primary></indexterm>
</para>
<para>
<!-- .LP -->
To draw the outline of a single rectangle in a given drawable, use
<function>XDrawRectangle</function>.
<indexterm significance="preferred"><primary>XDrawRectangle</primary></indexterm>
<!-- .sM -->
<funcsynopsis id='xdrawrectangle'>
<funcprototype>
  <funcdef><function>XDrawRectangle</function></funcdef>
  <paramdef>Display<parameter> *display</parameter></paramdef>
  <paramdef>Drawable<parameter> d</parameter></paramdef>
  <paramdef>GC<parameter> gc</parameter></paramdef>
  <paramdef>intx,<parameter> y</parameter></paramdef>
  <paramdef>unsignedintwidth,<parameter> height</parameter></paramdef>
</funcprototype>
</funcsynopsis>
<!-- .FN -->
<variablelist>
  <varlistentry>
    <term>
      <emphasis remap='I'>display</emphasis>
    </term>
    <listitem>
      <para>
Specifies the connection to the X server.
      </para>
    </listitem>
  </varlistentry>
  <varlistentry>
    <term>
      <emphasis remap='I'>d</emphasis>
    </term>
    <listitem>
      <para>
Specifies the drawable. 
      </para>
    </listitem>
  </varlistentry>
  <varlistentry>
    <term>
      <emphasis remap='I'>gc</emphasis>
    </term>
    <listitem>
      <para>
Specifies the GC.
<!-- .ds Xy , which specify the upper-left corner of the rectangle -->
      </para>
    </listitem>
  </varlistentry>
  <varlistentry>
    <term>
      <emphasis remap='I'>x</emphasis>
    </term>
    <listitem>
      <para>
<!-- .br -->
<!-- .ns -->
      </para>
    </listitem>
  </varlistentry>
  <varlistentry>
    <term>
      <emphasis remap='I'>y</emphasis>
    </term>
    <listitem>
      <para>
Specify the x and y coordinates(Xy.
<!-- .ds Wh , which specify the dimensions of the rectangle -->
      </para>
    </listitem>
  </varlistentry>
  <varlistentry>
    <term>
      <emphasis remap='I'>width</emphasis>
    </term>
    <listitem>
      <para>
<!-- .br -->
<!-- .ns -->
      </para>
    </listitem>
  </varlistentry>
  <varlistentry>
    <term>
      <emphasis remap='I'>height</emphasis>
    </term>
    <listitem>
      <para>
Specify the width and height(Wh.
    </para>
  </listitem>
  </varlistentry>
</variablelist>
</para>
<para>
<!-- .LP -->
<!-- .eM -->
<!-- .sp -->
To draw the outline of multiple rectangles
in a given drawable, use
<function>XDrawRectangles</function>.
<indexterm significance="preferred"><primary>XDrawRectangles</primary></indexterm>
<!-- .sM -->
<funcsynopsis id='xdrawrectangles'>
<funcprototype>
  <funcdef><function>XDrawRectangles</function></funcdef>
  <paramdef>Display<parameter> *display</parameter></paramdef>
  <paramdef>Drawable<parameter> d</parameter></paramdef>
  <paramdef>GC<parameter> gc</parameter></paramdef>
  <paramdef>XRectangle<parameter> rectangles[]</parameter></paramdef>
  <paramdef>int<parameter> nrectangles</parameter></paramdef>
</funcprototype>
</funcsynopsis>
<!-- .FN -->
<variablelist>
  <varlistentry>
    <term>
      <emphasis remap='I'>display</emphasis>
    </term>
    <listitem>
      <para>
Specifies the connection to the X server.
      </para>
    </listitem>
  </varlistentry>
  <varlistentry>
    <term>
      <emphasis remap='I'>d</emphasis>
    </term>
    <listitem>
      <para>
Specifies the drawable. 
      </para>
    </listitem>
  </varlistentry>
  <varlistentry>
    <term>
      <emphasis remap='I'>gc</emphasis>
    </term>
    <listitem>
      <para>
Specifies the GC.
      </para>
    </listitem>
  </varlistentry>
  <varlistentry>
    <term>
      <emphasis remap='I'>rectangles</emphasis>
    </term>
    <listitem>
      <para>
Specifies an array of rectangles.
      </para>
    </listitem>
  </varlistentry>
  <varlistentry>
    <term>
      <emphasis remap='I'>nrectangles</emphasis>
    </term>
    <listitem>
      <para>
Specifies the number of rectangles in the array.
    </para>
  </listitem>
  </varlistentry>
</variablelist>
</para>
<para>
<!-- .LP -->
<!-- .eM -->
The
<function>XDrawRectangle</function>
and
<function>XDrawRectangles</function>
functions draw the outlines of the specified rectangle or rectangles as
if a five-point 
<systemitem>PolyLine</systemitem>
protocol request were specified for each rectangle:
</para>
<itemizedlist>
  <listitem>
    <para>
[x,y] [x+width,y] [x+width,y+height] [x,y+height] [x,y]
    </para>
  </listitem>
</itemizedlist>
<para>
<!-- .LP  -->
For the specified rectangle or rectangles, 
these functions do not draw a pixel more than once.
<function>XDrawRectangles</function>
draws the rectangles in the order listed in the array.
If rectangles intersect,
the intersecting pixels are drawn multiple times.
</para>
<para>
<!-- .LP -->
Both functions use these GC components: 
function, plane-mask, line-width,
line-style, cap-style, join-style, fill-style, 
subwindow-mode, clip-x-origin, clip-y-origin, and clip-mask.
They also use these GC mode-dependent components: 
foreground, background, tile, stipple, tile-stipple-x-origin, 
tile-stipple-y-origin, dash-offset, and dash-list.
</para>
<para>
<!-- .LP -->
<function>XDrawRectangle</function>
and
<function>XDrawRectangles</function>
can generate
<errorname>BadDrawable</errorname>,
<errorname>BadGC</errorname>,
and
<errorname>BadMatch</errorname>
errors.
</para>
</sect2>
<sect2 id="Drawing_Single_and_Multiple_Arcs">
<title>Drawing Single and Multiple Arcs</title>
<!-- .XS -->
<!-- (SN Drawing Single and Multiple Arcs  -->
<!-- .XE -->
<para>
<!-- .LP -->
<indexterm><primary>Drawing</primary><secondary>arcs</secondary></indexterm>
<indexterm><primary>XDrawArc</primary></indexterm>
<indexterm><primary>Arcs</primary><secondary>drawing</secondary></indexterm>
<indexterm><primary>XDrawArcs</primary></indexterm>
</para>
<para>
<!-- .LP -->
<!-- .sp -->
To draw a single arc in a given drawable, use
<function>XDrawArc</function>.
<indexterm significance="preferred"><primary>XDrawArc</primary></indexterm>
<!-- .sM -->
<funcsynopsis id='xdrawarc'>
<funcprototype>
  <funcdef><function>XDrawArc</function></funcdef>
  <paramdef>Display<parameter> *display</parameter></paramdef>
  <paramdef>Drawable<parameter> d</parameter></paramdef>
  <paramdef>GC<parameter> gc</parameter></paramdef>
  <paramdef>intx,<parameter> y</parameter></paramdef>
  <paramdef>unsignedintwidth,<parameter> height</parameter></paramdef>
  <paramdef>intangle1,<parameter> angle2</parameter></paramdef>
</funcprototype>
</funcsynopsis>
<!-- .FN -->
<variablelist>
  <varlistentry>
    <term>
      <emphasis remap='I'>display</emphasis>
    </term>
    <listitem>
      <para>
Specifies the connection to the X server.
      </para>
    </listitem>
  </varlistentry>
  <varlistentry>
    <term>
      <emphasis remap='I'>d</emphasis>
    </term>
    <listitem>
      <para>
Specifies the drawable. 
      </para>
    </listitem>
  </varlistentry>
  <varlistentry>
    <term>
      <emphasis remap='I'>gc</emphasis>
    </term>
    <listitem>
      <para>
Specifies the GC.
<!-- .ds Xy , which are relative to the origin of the drawable \ -->
and specify the upper-left corner of the bounding rectangle
      </para>
    </listitem>
  </varlistentry>
  <varlistentry>
    <term>
      <emphasis remap='I'>x</emphasis>
    </term>
    <listitem>
      <para>
<!-- .br -->
<!-- .ns -->
      </para>
    </listitem>
  </varlistentry>
  <varlistentry>
    <term>
      <emphasis remap='I'>y</emphasis>
    </term>
    <listitem>
      <para>
Specify the x and y coordinates(Xy.
<!-- .ds Wh , which are the major and minor axes of the arc -->
      </para>
    </listitem>
  </varlistentry>
  <varlistentry>
    <term>
      <emphasis remap='I'>width</emphasis>
    </term>
    <listitem>
      <para>
<!-- .br -->
<!-- .ns -->
      </para>
    </listitem>
  </varlistentry>
  <varlistentry>
    <term>
      <emphasis remap='I'>height</emphasis>
    </term>
    <listitem>
      <para>
Specify the width and height(Wh.
      </para>
    </listitem>
  </varlistentry>
  <varlistentry>
    <term>
      <emphasis remap='I'>angle1</emphasis>
    </term>
    <listitem>
      <para>
Specifies the start of the arc relative to the three-o'clock position
from the center, in units of degrees * 64.
      </para>
    </listitem>
  </varlistentry>
  <varlistentry>
    <term>
      <emphasis remap='I'>angle2</emphasis>
    </term>
    <listitem>
      <para>
Specifies the path and extent of the arc relative to the start of the
arc, in units of degrees * 64.
    </para>
  </listitem>
  </varlistentry>
</variablelist>
</para>
<para>
<!-- .LP -->
<!-- .eM -->
<!-- .sp -->
To draw multiple arcs in a given drawable, use
<function>XDrawArcs</function>.
<indexterm significance="preferred"><primary>XDrawArcs</primary></indexterm>
<!-- .sM -->
<funcsynopsis id='xdrawarcs'>
<funcprototype>
  <funcdef><function>XDrawArcs</function></funcdef>
  <paramdef>Display<parameter> *display</parameter></paramdef>
  <paramdef>Drawable<parameter> d</parameter></paramdef>
  <paramdef>GC<parameter> gc</parameter></paramdef>
  <paramdef>XArc<parameter> *arcs</parameter></paramdef>
  <paramdef>int<parameter> narcs</parameter></paramdef>
</funcprototype>
</funcsynopsis>
<!-- .FN -->
<variablelist>
  <varlistentry>
    <term>
      <emphasis remap='I'>display</emphasis>
    </term>
    <listitem>
      <para>
Specifies the connection to the X server.
      </para>
    </listitem>
  </varlistentry>
  <varlistentry>
    <term>
      <emphasis remap='I'>d</emphasis>
    </term>
    <listitem>
      <para>
Specifies the drawable. 
      </para>
    </listitem>
  </varlistentry>
  <varlistentry>
    <term>
      <emphasis remap='I'>gc</emphasis>
    </term>
    <listitem>
      <para>
Specifies the GC.
      </para>
    </listitem>
  </varlistentry>
  <varlistentry>
    <term>
      <emphasis remap='I'>arcs</emphasis>
    </term>
    <listitem>
      <para>
Specifies an array of arcs.
      </para>
    </listitem>
  </varlistentry>
  <varlistentry>
    <term>
      <emphasis remap='I'>narcs</emphasis>
    </term>
    <listitem>
      <para>
Specifies the number of arcs in the array.
    </para>
  </listitem>
  </varlistentry>
</variablelist>
</para>
<para>
<!-- .LP -->
<!-- .eM -->
<!-- .EQ -->
delim %%
<!-- .EN -->
<function>XDrawArc</function>
draws a single circular or elliptical arc, and 
<function>XDrawArcs</function>
draws multiple circular or elliptical arcs.
Each arc is specified by a rectangle and two angles.  
The center of the circle or ellipse is the center of the
rectangle, and the major and minor axes are specified by the width and height.
Positive angles indicate counterclockwise motion, 
and negative angles indicate clockwise motion.  
If the magnitude of angle2 is greater than 360 degrees, 
<function>XDrawArc</function>
or 
<function>XDrawArcs</function>
truncates it to 360 degrees.
</para>
<para>
<!-- .LP -->
For an arc specified as %[ ~x, ~y, ~width , ~height, ~angle1, ~angle2 ]%, 
the origin of the major and minor axes is at 
% [ x +^ {width over 2} , ~y +^ {height over 2}  ]%, 
and the infinitely thin path describing the entire circle or ellipse 
intersects the horizontal axis at % [ x, ~y +^ {height over 2}  ]% and 
% [ x +^ width , ~y +^ { height over 2 }] %
and intersects the vertical axis at % [ x +^ { width over 2 } , ~y ]% and 
% [ x +^ { width over 2 }, ~y +^ height ]%.
These coordinates can be fractional
and so are not truncated to discrete coordinates.
The path should be defined by the ideal mathematical path.  
For a wide line with line-width lw, 
the bounding outlines for filling are given        
by the two infinitely thin paths consisting of all points whose perpendicular
distance from the path of the circle/ellipse is equal to lw/2
(which may be a fractional value).
The cap-style and join-style are applied the same as for a line
corresponding to the tangent of the circle/ellipse at the endpoint.
</para>
<para>
<!-- .LP -->
For an arc specified as % [ ~x, ~y, ~width, ~height, ~angle1, ~angle2  ]%,
the angles must be specified
in the effectively skewed coordinate system of the ellipse (for a
circle, the angles and coordinate systems are identical).  The
relationship between these angles and angles expressed in the normal
coordinate system of the screen (as measured with a protractor) is as
follows:
</para>
<para>
<!-- .LP -->
<literallayout class="monospaced">
% roman "skewed-angle" ~ = ~ atan left ( tan ( roman "normal-angle" )
 * width over height right ) +^ adjust%
</literallayout>
</para>
<para>
<!-- .LP -->
The skewed-angle and normal-angle are expressed in radians (rather
than in degrees scaled by 64) in the range % [ 0 , ~2 pi  ]% and where atan
returns a value in the range % [ - pi over 2 , ~pi over 2  ] %
and adjust is:
</para>
<para>
<!-- .LP -->
<literallayout class="monospaced">
<!-- .TA 1i 2i -->
<!-- .ta 1i 2i -->
%0%     for normal-angle in the range % [ 0 , ~pi over 2  ]%
%pi%     for normal-angle in the range % [ pi over 2 , ~{3 pi} over 2  ]%
%2 pi%     for normal-angle in the range % [ {3 pi} over 2 , ~2 pi  ]%
</literallayout>
</para>
<para>
<!-- .LP -->
For any given arc, 
<function>XDrawArc</function>
and
<function>XDrawArcs</function>
do not draw a pixel more than once.  
If two arcs join correctly and if the line-width is greater than zero 
and the arcs intersect, 
<function>XDrawArc</function>
and
<function>XDrawArcs</function>
do not draw a pixel more than once.
Otherwise, 
the intersecting pixels of intersecting arcs are drawn multiple times.
Specifying an arc with one endpoint and a clockwise extent draws the same pixels
as specifying the other endpoint and an equivalent counterclockwise extent,
except as it affects joins.
</para>
<para>
<!-- .LP -->
If the last point in one arc coincides with the first point in the following 
arc, the two arcs will join correctly.  
If the first point in the first arc coincides with the last point in the last 
arc, the two arcs will join correctly.
By specifying one axis to be zero, a horizontal or vertical line can be
drawn.
Angles are computed based solely on the coordinate system and ignore the
aspect ratio.
</para>
<para>
<!-- .LP -->
Both functions use these GC components: 
function, plane-mask, line-width, line-style, cap-style, join-style, 
fill-style, subwindow-mode, clip-x-origin, clip-y-origin, and clip-mask.
They also use these GC mode-dependent components: 
foreground, background, tile, stipple, tile-stipple-x-origin, 
tile-stipple-y-origin, dash-offset, and dash-list.
</para>
<para>
<!-- .LP -->
<function>XDrawArc</function>
and
<function>XDrawArcs</function>
can generate
<errorname>BadDrawable</errorname>,
<errorname>BadGC</errorname>,
and
<errorname>BadMatch</errorname>
errors.
</para>
</sect2>
</sect1>
<sect1 id="Filling_Areas">
<title>Filling Areas</title>
<!-- .XS -->
<!-- (SN Filling Areas  -->
<!-- .XE -->
<para>
<!-- .LP -->
Xlib provides functions that you can use to fill:
</para>
<itemizedlist>
  <listitem>
    <para>
A single rectangle or multiple rectangles
    </para>
  </listitem>
  <listitem>
    <para>
A single polygon
    </para>
  </listitem>
  <listitem>
    <para>
A single arc or multiple arcs
    </para>
  </listitem>
</itemizedlist>
<sect2 id="Filling_Single_and_Multiple_Rectangles">
<title>Filling Single and Multiple Rectangles</title>
<!-- .XS -->
<!-- (SN Filling Single and Multiple Rectangles  -->
<!-- .XE -->
<para>
<!-- .LP -->
<indexterm><primary>Filling</primary><secondary>rectangles</secondary></indexterm>
<indexterm><primary>XFillRectangle</primary></indexterm>
<indexterm><primary>Rectangle</primary><secondary>filling</secondary></indexterm>
<indexterm><primary>XFillRectangles</primary></indexterm>
</para>
<para>
<!-- .LP -->
<!-- .sp -->
To fill a single rectangular area in a given drawable, use
<function>XFillRectangle</function>.
<indexterm significance="preferred"><primary>XFillRectangle</primary></indexterm>
<!-- .sM -->
<funcsynopsis id='xfillrectangle'>
<funcprototype>
  <funcdef><function>XFillRectangle</function></funcdef>
  <paramdef>Display<parameter> *display</parameter></paramdef>
  <paramdef>Drawable<parameter> d</parameter></paramdef>
  <paramdef>GC<parameter> gc</parameter></paramdef>
  <paramdef>intx,<parameter> y</parameter></paramdef>
  <paramdef>unsignedintwidth,<parameter> height</parameter></paramdef>
</funcprototype>
</funcsynopsis>
<!-- .FN -->
<variablelist>
  <varlistentry>
    <term>
      <emphasis remap='I'>display</emphasis>
    </term>
    <listitem>
      <para>
Specifies the connection to the X server.
      </para>
    </listitem>
  </varlistentry>
  <varlistentry>
    <term>
      <emphasis remap='I'>d</emphasis>
    </term>
    <listitem>
      <para>
Specifies the drawable. 
      </para>
    </listitem>
  </varlistentry>
  <varlistentry>
    <term>
      <emphasis remap='I'>gc</emphasis>
    </term>
    <listitem>
      <para>
Specifies the GC.
<!-- .ds Xy , which are relative to the origin of the drawable \ -->
and specify the upper-left corner of the rectangle
      </para>
    </listitem>
  </varlistentry>
  <varlistentry>
    <term>
      <emphasis remap='I'>x</emphasis>
    </term>
    <listitem>
      <para>
<!-- .br -->
<!-- .ns -->
      </para>
    </listitem>
  </varlistentry>
  <varlistentry>
    <term>
      <emphasis remap='I'>y</emphasis>
    </term>
    <listitem>
      <para>
Specify the x and y coordinates(Xy.
<!-- .ds Wh , which are the dimensions of the rectangle to be filled -->
      </para>
    </listitem>
  </varlistentry>
  <varlistentry>
    <term>
      <emphasis remap='I'>width</emphasis>
    </term>
    <listitem>
      <para>
<!-- .br -->
<!-- .ns -->
      </para>
    </listitem>
  </varlistentry>
  <varlistentry>
    <term>
      <emphasis remap='I'>height</emphasis>
    </term>
    <listitem>
      <para>
Specify the width and height(Wh.
    </para>
  </listitem>
  </varlistentry>
</variablelist>
</para>
<para>
<!-- .LP -->
<!-- .eM -->
<!-- .sp -->
To fill multiple rectangular areas in a given drawable, use
<function>XFillRectangles</function>.
<indexterm significance="preferred"><primary>XFillRectangles</primary></indexterm>
<!-- .sM -->
<funcsynopsis id='xfillrectangles'>
<funcprototype>
  <funcdef><function>XFillRectangles</function></funcdef>
  <paramdef>Display<parameter> *display</parameter></paramdef>
  <paramdef>Drawable<parameter> d</parameter></paramdef>
  <paramdef>GC<parameter> gc</parameter></paramdef>
  <paramdef>XRectangle<parameter> *rectangles</parameter></paramdef>
  <paramdef>int<parameter> nrectangles</parameter></paramdef>
</funcprototype>
</funcsynopsis>
<!-- .FN -->
<variablelist>
  <varlistentry>
    <term>
      <emphasis remap='I'>display</emphasis>
    </term>
    <listitem>
      <para>
Specifies the connection to the X server.
      </para>
    </listitem>
  </varlistentry>
  <varlistentry>
    <term>
      <emphasis remap='I'>d</emphasis>
    </term>
    <listitem>
      <para>
Specifies the drawable. 
      </para>
    </listitem>
  </varlistentry>
  <varlistentry>
    <term>
      <emphasis remap='I'>gc</emphasis>
    </term>
    <listitem>
      <para>
Specifies the GC.
      </para>
    </listitem>
  </varlistentry>
  <varlistentry>
    <term>
      <emphasis remap='I'>rectangles</emphasis>
    </term>
    <listitem>
      <para>
Specifies an array of rectangles.
      </para>
    </listitem>
  </varlistentry>
  <varlistentry>
    <term>
      <emphasis remap='I'>nrectangles</emphasis>
    </term>
    <listitem>
      <para>
Specifies the number of rectangles in the array.
    </para>
  </listitem>
  </varlistentry>
</variablelist>
</para>
<para>
<!-- .LP -->
<!-- .eM -->
The
<function>XFillRectangle</function>
and
<function>XFillRectangles</function>
functions fill the specified rectangle or rectangles
as if a four-point 
<systemitem>FillPolygon</systemitem>
protocol request were specified for each rectangle:
</para>
<para>
<!-- .LP -->
<literallayout class="monospaced">
[x,y] [x+width,y] [x+width,y+height] [x,y+height]
</literallayout>
</para>
<para>
<!-- .LP -->
Each function uses the x and y coordinates,
width and height dimensions, and GC you specify.
</para>
<para>
<!-- .LP -->
<function>XFillRectangles</function>
fills the rectangles in the order listed in the array.  
For any given rectangle,
<function>XFillRectangle</function>
and
<function>XFillRectangles</function>
do not draw a pixel more than once.  
If rectangles intersect, the intersecting pixels are
drawn multiple times.
</para>
<para>
<!-- .LP -->
Both functions use these GC components: 
function, plane-mask, fill-style, subwindow-mode, 
clip-x-origin, clip-y-origin, and clip-mask.
They also use these GC mode-dependent components: 
foreground, background, tile, stipple, tile-stipple-x-origin, 
and tile-stipple-y-origin.
</para>
<para>
<!-- .LP -->
<function>XFillRectangle</function>
and
<function>XFillRectangles</function>
can generate
<errorname>BadDrawable</errorname>,
<errorname>BadGC</errorname>,
and
<errorname>BadMatch</errorname>
errors.
</para>
</sect2>
<sect2 id="Filling_a_Single_Polygon">
<title>Filling a Single Polygon</title>
<!-- .XS -->
<!-- (SN Filling a Single Polygon  -->
<!-- .XE -->
<para>
<!-- .LP -->
<!-- .sp -->
To fill a polygon area in a given drawable, use
<function>XFillPolygon</function>.
<indexterm><primary>Polygons</primary><secondary>filling</secondary></indexterm>
<indexterm><primary>Filling</primary><secondary>polygon</secondary></indexterm>
<indexterm significance="preferred"><primary>XFillPolygon</primary></indexterm>
<!-- .sM -->
<funcsynopsis id='xfillpolygon'>
<funcprototype>
  <funcdef><function>XFillPolygon</function></funcdef>
  <paramdef>Display<parameter> *display</parameter></paramdef>
  <paramdef>Drawable<parameter> d</parameter></paramdef>
  <paramdef>GC<parameter> gc</parameter></paramdef>
  <paramdef>XPoint<parameter> *points</parameter></paramdef>
  <paramdef>int<parameter> npoints</parameter></paramdef>
  <paramdef>int<parameter> shape</parameter></paramdef>
  <paramdef>int<parameter> mode</parameter></paramdef>
</funcprototype>
</funcsynopsis>
<!-- .FN -->
<variablelist>
  <varlistentry>
    <term>
      <emphasis remap='I'>display</emphasis>
    </term>
    <listitem>
      <para>
Specifies the connection to the X server.
      </para>
    </listitem>
  </varlistentry>
  <varlistentry>
    <term>
      <emphasis remap='I'>d</emphasis>
    </term>
    <listitem>
      <para>
Specifies the drawable. 
      </para>
    </listitem>
  </varlistentry>
  <varlistentry>
    <term>
      <emphasis remap='I'>gc</emphasis>
    </term>
    <listitem>
      <para>
Specifies the GC.
      </para>
    </listitem>
  </varlistentry>
  <varlistentry>
    <term>
      <emphasis remap='I'>points</emphasis>
    </term>
    <listitem>
      <para>
Specifies an array of points.
      </para>
    </listitem>
  </varlistentry>
  <varlistentry>
    <term>
      <emphasis remap='I'>npoints</emphasis>
    </term>
    <listitem>
      <para>
Specifies the number of points in the array.
      </para>
    </listitem>
  </varlistentry>
  <varlistentry>
    <term>
      <emphasis remap='I'>shape</emphasis>
    </term>
    <listitem>
      <para>
Specifies a shape that helps the server to improve performance.
You can pass 
<symbol>Complex</symbol>,
<symbol>Convex</symbol>,
or 
<symbol>Nonconvex</symbol>.
      </para>
    </listitem>
  </varlistentry>
  <varlistentry>
    <term>
      <emphasis remap='I'>mode</emphasis>
    </term>
    <listitem>
      <para>
Specifies the coordinate mode. 
You can pass
<symbol>CoordModeOrigin</symbol>
or
<symbol>CoordModePrevious</symbol>.
    </para>
  </listitem>
  </varlistentry>
</variablelist>
</para>
<para>
<!-- .LP -->
<!-- .eM -->
<function>XFillPolygon</function>
fills the region closed by the specified path.
The path is closed
automatically if the last point in the list does not coincide with the
first point.
<function>XFillPolygon</function>
does not draw a pixel of the region more than once.
<symbol>CoordModeOrigin</symbol>
treats all coordinates as relative to the origin,
and
<symbol>CoordModePrevious</symbol>
treats all coordinates after the first as relative to the previous point.
</para>
<para>
<!-- .LP -->
Depending on the specified shape, the following occurs: 
</para>
<itemizedlist>
  <listitem>
    <para>
If shape is
<symbol>Complex</symbol>,
the path may self-intersect. 
Note that contiguous coincident points in the path are not treated 
as self-intersection.
    </para>
  </listitem>
  <listitem>
    <para>
If shape is
<symbol>Convex</symbol>,
for every pair of points inside the polygon,
the line segment connecting them does not intersect the path.
If known by the client,
specifying 
<symbol>Convex</symbol>
can improve performance.  
If you specify
<symbol>Convex</symbol>
for a path that is not convex, 
the graphics results are undefined.
    </para>
  </listitem>
  <listitem>
    <para>
If shape is
<symbol>Nonconvex</symbol>,
the path does not self-intersect, but the shape is not
wholly convex. 
If known by the client, 
specifying 
<symbol>Nonconvex</symbol>
instead of
<symbol>Complex</symbol>
may improve performance.  
If you specify
<symbol>Nonconvex</symbol>
for a self-intersecting path, the graphics results are undefined.
    </para>
  </listitem>
</itemizedlist>
<para>
<!-- .LP -->
The fill-rule of the GC controls the filling behavior of 
self-intersecting polygons.
</para>
<para>
<!-- .LP -->
This function uses these GC components: 
function, plane-mask, fill-style, fill-rule, subwindow-mode, clip-x-origin, 
clip-y-origin, and clip-mask.
It also uses these GC mode-dependent components: 
foreground, background, tile, stipple, tile-stipple-x-origin, 
and tile-stipple-y-origin.
</para>
<para>
<!-- .LP -->
<function>XFillPolygon</function>
can generate
<errorname>BadDrawable</errorname>,
<errorname>BadGC</errorname>,
<errorname>BadMatch</errorname>,
and
<errorname>BadValue</errorname>
errors.
</para>
</sect2>
<sect2 id="Filling_Single_and_Multiple_Arcs">
<title>Filling Single and Multiple Arcs</title>
<!-- .XS -->
<!-- (SN Filling Single and Multiple Arcs  -->
<!-- .XE -->
<para>
<!-- .LP -->
<indexterm><primary>XFillArc</primary></indexterm>
<indexterm><primary>Arcs</primary><secondary>filling</secondary></indexterm>
<indexterm><primary>Filling</primary><secondary>arcs</secondary></indexterm>
To fill a single arc in a given drawable, use
<function>XFillArc</function>.
<indexterm significance="preferred"><primary>XFillArc</primary></indexterm>
<!-- .sM -->
<funcsynopsis id='xfillarc'>
<funcprototype>
  <funcdef><function>XFillArc</function></funcdef>
  <paramdef>Display<parameter> *display</parameter></paramdef>
  <paramdef>Drawable<parameter> d</parameter></paramdef>
  <paramdef>GC<parameter> gc</parameter></paramdef>
  <paramdef>intx,<parameter> y</parameter></paramdef>
  <paramdef>unsignedintwidth,<parameter> height</parameter></paramdef>
  <paramdef>intangle1,<parameter> angle2</parameter></paramdef>
</funcprototype>
</funcsynopsis>
<!-- .FN -->
<variablelist>
  <varlistentry>
    <term>
      <emphasis remap='I'>display</emphasis>
    </term>
    <listitem>
      <para>
Specifies the connection to the X server.
      </para>
    </listitem>
  </varlistentry>
  <varlistentry>
    <term>
      <emphasis remap='I'>d</emphasis>
    </term>
    <listitem>
      <para>
Specifies the drawable. 
      </para>
    </listitem>
  </varlistentry>
  <varlistentry>
    <term>
      <emphasis remap='I'>gc</emphasis>
    </term>
    <listitem>
      <para>
Specifies the GC.
<!-- .ds Xy , which are relative to the origin of the drawable \ -->
and specify the upper-left corner of the bounding rectangle
      </para>
    </listitem>
  </varlistentry>
  <varlistentry>
    <term>
      <emphasis remap='I'>x</emphasis>
    </term>
    <listitem>
      <para>
<!-- .br -->
<!-- .ns -->
      </para>
    </listitem>
  </varlistentry>
  <varlistentry>
    <term>
      <emphasis remap='I'>y</emphasis>
    </term>
    <listitem>
      <para>
Specify the x and y coordinates(Xy.
<!-- .ds Wh , which are the major and minor axes of the arc -->
      </para>
    </listitem>
  </varlistentry>
  <varlistentry>
    <term>
      <emphasis remap='I'>width</emphasis>
    </term>
    <listitem>
      <para>
<!-- .br -->
<!-- .ns -->
      </para>
    </listitem>
  </varlistentry>
  <varlistentry>
    <term>
      <emphasis remap='I'>height</emphasis>
    </term>
    <listitem>
      <para>
Specify the width and height(Wh.
      </para>
    </listitem>
  </varlistentry>
  <varlistentry>
    <term>
      <emphasis remap='I'>angle1</emphasis>
    </term>
    <listitem>
      <para>
Specifies the start of the arc relative to the three-o'clock position
from the center, in units of degrees * 64.
      </para>
    </listitem>
  </varlistentry>
  <varlistentry>
    <term>
      <emphasis remap='I'>angle2</emphasis>
    </term>
    <listitem>
      <para>
Specifies the path and extent of the arc relative to the start of the
arc, in units of degrees * 64.
    </para>
  </listitem>
  </varlistentry>
</variablelist>
</para>
<para>
<!-- .LP -->
<!-- .eM -->
<!-- .sp -->
To fill multiple arcs in a given drawable, use
<function>XFillArcs</function>.
<indexterm significance="preferred"><primary>XFillArcs</primary></indexterm>
<!-- .sM -->
<funcsynopsis id='xfillarcs'>
<funcprototype>
  <funcdef><function>XFillArcs</function></funcdef>
  <paramdef>Display<parameter> *display</parameter></paramdef>
  <paramdef>Drawable<parameter> d</parameter></paramdef>
  <paramdef>GC<parameter> gc</parameter></paramdef>
  <paramdef>XArc<parameter> *arcs</parameter></paramdef>
  <paramdef>int<parameter> narcs</parameter></paramdef>
</funcprototype>
</funcsynopsis>
<!-- .FN -->
<variablelist>
  <varlistentry>
    <term>
      <emphasis remap='I'>display</emphasis>
    </term>
    <listitem>
      <para>
Specifies the connection to the X server.
      </para>
    </listitem>
  </varlistentry>
  <varlistentry>
    <term>
      <emphasis remap='I'>d</emphasis>
    </term>
    <listitem>
      <para>
Specifies the drawable. 
      </para>
    </listitem>
  </varlistentry>
  <varlistentry>
    <term>
      <emphasis remap='I'>gc</emphasis>
    </term>
    <listitem>
      <para>
Specifies the GC.
      </para>
    </listitem>
  </varlistentry>
  <varlistentry>
    <term>
      <emphasis remap='I'>arcs</emphasis>
    </term>
    <listitem>
      <para>
Specifies an array of arcs.
      </para>
    </listitem>
  </varlistentry>
  <varlistentry>
    <term>
      <emphasis remap='I'>narcs</emphasis>
    </term>
    <listitem>
      <para>
Specifies the number of arcs in the array.
    </para>
  </listitem>
  </varlistentry>
</variablelist>
</para>
<para>
<!-- .LP -->
<!-- .eM -->
For each arc, 
<function>XFillArc</function>
or
<function>XFillArcs</function>
fills the region closed by the infinitely thin path
described by the specified arc and, depending on the 
arc-mode specified in the GC, one or two line segments. 
For 
<symbol>ArcChord</symbol>,
the single line segment joining the endpoints of the arc is used.  
For 
<symbol>ArcPieSlice</symbol>,
the two line segments joining the endpoints of the arc with the center
point are used.  
<function>XFillArcs</function>
fills the arcs in the order listed in the array.  
For any given arc,  
<function>XFillArc</function>
and
<function>XFillArcs</function>
do not draw a pixel more than once.  
If regions intersect, 
the intersecting pixels are drawn multiple times.
</para>
<para>
<!-- .LP -->
Both functions use these GC components: 
function, plane-mask, fill-style, arc-mode, subwindow-mode, clip-x-origin, 
clip-y-origin, and clip-mask.
They also use these GC mode-dependent components: 
foreground, background, tile, stipple, tile-stipple-x-origin, 
and tile-stipple-y-origin.
</para>
<para>
<!-- .LP -->
<function>XFillArc</function>
and
<function>XFillArcs</function>
can generate
<errorname>BadDrawable</errorname>,
<errorname>BadGC</errorname>,
and
<errorname>BadMatch</errorname>
errors.
</para>
</sect2>
</sect1>
<sect1 id="Font_Metrics">
<title>Font Metrics</title>
<!-- .XS -->
<!-- (SN Font Metrics  -->
<!-- .XE -->
<para>
<!-- .LP -->
<indexterm><primary>Font</primary></indexterm>
A font is a graphical description of a set of characters that are used to 
increase efficiency whenever a set of small, similar sized patterns are 
repeatedly used.
</para>
<para>
<!-- .LP -->
This section discusses how to:
</para>
<itemizedlist>
  <listitem>
    <para>
Load and free fonts
    </para>
  </listitem>
  <listitem>
    <para>
Obtain and free font names
    </para>
  </listitem>
  <listitem>
    <para>
Compute character string sizes
    </para>
  </listitem>
  <listitem>
    <para>
Compute logical extents
    </para>
  </listitem>
  <listitem>
    <para>
Query character string sizes
    </para>
  </listitem>
</itemizedlist>
<para>
<!-- .LP -->
The X server loads fonts whenever a program requests a new font.
The server can cache fonts for quick lookup.
Fonts are global across all screens in a server.
Several levels are possible when dealing with fonts.
Most applications simply use 
<function>XLoadQueryFont</function>
to load a font and query the font metrics.
</para>
<para>
<!-- .LP -->
Characters in fonts are regarded as masks.
Except for image text requests,
the only pixels modified are those in which bits are set to 1 in the character.
This means that it makes sense to draw text using stipples or tiles
(for example, many menus gray-out unusable entries).
</para>
<para>
<!-- .LP -->
<!-- .sM -->
The
<structname>XFontStruct</structname>
structure contains all of the information for the font
and consists of the font-specific information as well as
a pointer to an array of
<structname>XCharStruct</structname>
structures for the
characters contained in the font.
The
<structname>XFontStruct</structname>,
<structname>XFontProp</structname>,
and
<structname>XCharStruct</structname>
structures contain:
</para>
<para>
<!-- .LP -->
<indexterm significance="preferred"><primary>XCharStruct</primary></indexterm>
<literallayout class="monospaced">
<!-- .TA .5i 3i -->
<!-- .ta .5i 3i -->
typedef struct {
     short lbearing;               /* origin to left edge of raster */
     short rbearing;               /* origin to right edge of raster */
     short width;                  /* advance to next char's origin */
     short ascent;                 /* baseline to top edge of raster */
     short descent;                /* baseline to bottom edge of raster */
     unsigned short attributes;    /* per char flags (not predefined) */
} XCharStruct;
</literallayout>
</para>
<para>
<!-- .LP -->
<indexterm significance="preferred"><primary>XFontProp</primary></indexterm>
<literallayout class="monospaced">
<!-- .TA .5i 1i 3i -->
<!-- .ta .5i 1i 3i -->
typedef struct {
     Atom     name;
     unsigned long card32;
} XFontProp;
</literallayout>
</para>
<para>
<!-- .LP -->
<indexterm significance="preferred"><primary>XChar2b</primary></indexterm>
<literallayout class="monospaced">
<!-- .TA .5i 3i -->
<!-- .ta .5i 3i -->
typedef struct {     /* normal 16 bit characters are two bytes */
    unsigned char byte1;
    unsigned char byte2;
} XChar2b;
</literallayout>
</para>
<para>
<!-- .LP -->
<indexterm significance="preferred"><primary>XFontStruct</primary></indexterm>
<literallayout class="monospaced">
<!-- .TA .5i 3i -->
<!-- .ta .5i 3i -->
typedef struct {
     XExtData *ext_data;               /* hook for extension to hang data */
     Font fid;                         /* Font id for this font */
     unsigned direction;               /* hint about the direction font is painted */
     unsigned min_char_or_byte2;       /* first character */
     unsigned max_char_or_byte2;       /* last character */
     unsigned min_byte1;               /* first row that exists */
     unsigned max_byte1;               /* last row that exists */
     Bool all_chars_exist;             /* flag if all characters have nonzero size */
     unsigned default_char;            /* char to print for undefined character */
     int n_properties;                 /* how many properties there are */
     XFontProp *properties;            /* pointer to array of additional properties */
     XCharStruct min_bounds;           /* minimum bounds over all existing char */
     XCharStruct max_bounds;           /* maximum bounds over all existing char */
     XCharStruct *per_char;            /* first_char to last_char information */
     int ascent;                       /* logical extent above baseline for spacing */
     int descent;                      /* logical descent below baseline for spacing */
} XFontStruct;
</literallayout>
</para>
<para>
<!-- .LP -->
<!-- .eM -->
X supports single byte/character, two bytes/character matrix,
and 16-bit character text operations.
Note that any of these forms can be used with a font, but a
single byte/character text request can only specify a single byte
(that is, the first row of a 2-byte font).
You should view 2-byte fonts as a two-dimensional matrix of defined
characters: byte1 specifies the range of defined rows and
byte2 defines the range of defined columns of the font.
Single byte/character fonts have one row defined, and the byte2 range
specified in the structure defines a range of characters.
</para>
<para>
<!-- .LP -->
The bounding box of a character is defined by the 
<structname>XCharStruct</structname>
of that character.
When characters are absent from a font,
the default_char is used.
When fonts have all characters of the same size,
only the information in the
<structname>XFontStruct</structname>
min and max bounds are used.
</para>
<para>
<!-- .LP -->
The members of the 
<structname>XFontStruct</structname>
have the following semantics:
</para>
<itemizedlist>
  <listitem>
    <para>
The direction member can be either 
<symbol>FontLeftToRight</symbol>
or 
<symbol>FontRightToLeft</symbol>.
It is just a hint as to whether most 
<structname>XCharStruct</structname>
elements 
have a positive 
(<symbol>FontLeftToRight</symbol>)
or a negative 
(<symbol>FontRightToLeft</symbol>)
character width 
metric.
The core protocol defines no support for vertical text.
    </para>
  </listitem>
  <listitem>
    <para>
If the min_byte1 and max_byte1 members are both zero, min_char_or_byte2
specifies the linear character index corresponding to the first element
of the per_char array, and max_char_or_byte2 specifies the linear character
index of the last element.
    </para>
  </listitem>
  <listitem>
    <para>
If either min_byte1 or max_byte1 are nonzero, both
min_char_or_byte2 and max_char_or_byte2 are less than 256, 
and the 2-byte character index values corresponding to the
per_char array element N (counting from 0) are:
    </para>
  </listitem>
  <listitem>
    <para>
<!-- .nf -->
     byte1 = N/D + min_byte1
<!-- .br -->
     byte2 = N\\D + min_char_or_byte2
    </para>
  </listitem>
  <listitem>
    <para>
<!-- .fi -->
where:
    </para>
  </listitem>
  <listitem>
    <para>
<!-- .nf -->
        D = max_char_or_byte2 - min_char_or_byte2 + 1
        / = integer division
        \\ = integer modulus
<!-- .fi -->
    </para>
  </listitem>
  <listitem>
    <para>
If the per_char pointer is NULL, 
all glyphs between the first and last character indexes
inclusive have the same information,
as given by both min_bounds and max_bounds.
    </para>
  </listitem>
  <listitem>
    <para>
If all_chars_exist is 
<symbol>True</symbol>,
all characters in the per_char array have nonzero bounding boxes.
    </para>
  </listitem>
  <listitem>
    <para>
The default_char member specifies the character that will be used when an
undefined or nonexistent character is printed.  
The default_char is a 16-bit character (not a 2-byte character).
For a font using 2-byte matrix format, 
the default_char has byte1 in the most-significant byte
and byte2 in the least significant byte.
If the default_char itself specifies an undefined or nonexistent character, 
no printing is performed for an undefined or nonexistent character.
    </para>
  </listitem>
  <listitem>
    <para>
The min_bounds and max_bounds members contain the most extreme values of
each individual 
<structname>XCharStruct</structname>
component over all elements of this array
(and ignore nonexistent characters).
The bounding box of the font (the smallest
rectangle enclosing the shape obtained by superimposing all of the
characters at the same origin [x,y]) has its upper-left coordinate at:
<literallayout class="monospaced">
     [x + min_bounds.lbearing, y - max_bounds.ascent]
</literallayout>
    </para>
  </listitem>
  <listitem>
    <para>
Its width is:
<literallayout class="monospaced">
     max_bounds.rbearing - min_bounds.lbearing
</literallayout>
    </para>
  </listitem>
  <listitem>
    <para>
Its height is:
<literallayout class="monospaced">
     max_bounds.ascent + max_bounds.descent
</literallayout>
    </para>
  </listitem>
  <listitem>
    <para>
The ascent member is the logical extent of the font above the baseline that is
used for determining line spacing.
Specific characters may extend beyond
this.
    </para>
  </listitem>
  <listitem>
    <para>
The descent member is the logical extent of the font at or below the
baseline that is used for determining line spacing.
Specific characters may extend beyond this.
    </para>
  </listitem>
  <listitem>
    <para>
If the baseline is at Y-coordinate y,
the logical extent of the font is inclusive between the Y-coordinate 
values (y - font.ascent) and (y + font.descent - 1).
Typically,
the minimum interline spacing between rows of text is given
by ascent + descent.
    </para>
  </listitem>
</itemizedlist>
<para>
<!-- .LP -->
For a character origin at [x,y],
the bounding box of a character (that is, 
the smallest rectangle that encloses the character's shape)
described in terms of 
<structname>XCharStruct</structname>
components is a rectangle with its upper-left corner at:
</para>
<para>
<!-- .LP -->
<literallayout class="monospaced">
[x + lbearing, y - ascent]
</literallayout>
</para>
<para>
<!-- .LP -->
Its width is:
</para>
<para>
<!-- .LP -->
<literallayout class="monospaced">
rbearing - lbearing
</literallayout>
</para>
<para>
<!-- .LP -->
Its height is:
</para>
<para>
<!-- .LP -->
<literallayout class="monospaced">
ascent + descent
</literallayout>
</para>
<para>
<!-- .LP -->
The origin for the next character is defined to be:
</para>
<para>
<!-- .LP -->
<literallayout class="monospaced">
[x + width, y]
</literallayout>
</para>
<para>
<!-- .LP -->
The lbearing member defines the extent of the left edge of the character ink
from the origin.
The rbearing member defines the extent of the right edge of the character ink
from the origin.
The ascent member defines the extent of the top edge of the character ink
from the origin.
The descent member defines the extent of the bottom edge of the character ink
from the origin.
The width member defines the logical width of the character.
</para>
<para>
<!-- .LP -->
Note that the baseline (the y position of the character origin) 
is logically viewed as being the scanline just below nondescending characters. 
When descent is zero,
only pixels with Y-coordinates less than y are drawn,
and the origin is logically viewed as being coincident with the left edge of
a nonkerned character. 
When lbearing is zero,
no pixels with X-coordinate less than x are drawn.
Any of the
<structname>XCharStruct</structname>
metric members could be negative.
If the width is negative,
the next character will be placed to the left of the current origin.
</para>
<para>
<!-- .LP -->
The X protocol does not define the interpretation of the attributes member 
in the
<structname>XCharStruct</structname>
structure.
A nonexistent character is represented with all members of its
<structname>XCharStruct</structname>
set to zero.
</para>
<para>
<!-- .LP -->
A font is not guaranteed to have any properties.
The interpretation of the property value (for example, long or unsigned long)
must be derived from <emphasis remap='I'>a priori</emphasis> knowledge of the property. 
A basic set of font properties is specified in the X Consortium standard
<emphasis remap='I'>X Logical Font Description Conventions</emphasis>.
</para>
<sect2 id="Loading_and_Freeing_Fonts">
<title>Loading and Freeing Fonts</title>
<!-- .XS -->
<!-- (SN Loading and Freeing Fonts  -->
<!-- .XE -->
<para>
<!-- .LP -->
Xlib provides functions that you can use to load fonts, get font information,
unload fonts, and free font information.
<indexterm><primary>Fonts</primary><secondary>getting information</secondary></indexterm>
<indexterm><primary>Fonts</primary><secondary>unloading</secondary></indexterm>
<indexterm><primary>Fonts</primary><secondary>freeing font information</secondary></indexterm>
A few font functions use a 
<type>GContext</type>
resource ID or a font ID interchangeably.
</para>
<para>
<!-- .LP -->
<!-- .sp -->
To load a given font, use
<function>XLoadFont</function>.
<indexterm significance="preferred"><primary>XLoadFont</primary></indexterm>
<!-- .sM -->
<funcsynopsis id='xloadfont'>
<funcprototype>
  <funcdef>Font <function>XLoadFont</function></funcdef>
  <paramdef>Display<parameter> *display</parameter></paramdef>
  <paramdef>char<parameter> *name</parameter></paramdef>
</funcprototype>
</funcsynopsis>
<!-- .FN -->
<variablelist>
  <varlistentry>
    <term>
      <emphasis remap='I'>display</emphasis>
    </term>
    <listitem>
      <para>
Specifies the connection to the X server.
      </para>
    </listitem>
  </varlistentry>
  <varlistentry>
    <term>
      <emphasis remap='I'>name</emphasis>
    </term>
    <listitem>
      <para>
Specifies the name of the font,
which is a null-terminated string.
    </para>
  </listitem>
  </varlistentry>
</variablelist>
</para>
<para>
<!-- .LP -->
<!-- .eM -->
The
<function>XLoadFont</function>
function loads the specified font and returns its associated font ID.
If the font name is not in the Host Portable Character Encoding,
the result is implementation-dependent.
Use of uppercase or lowercase does not matter.
When the characters ``?'' and ``*'' are used in a font name, a
pattern match is performed and any matching font is used.
In the pattern, 
the ``?'' character will match any single character, 
and the ``*'' character will match any number of characters.
A structured format for font names is specified in the X Consortium standard 
<emphasis remap='I'>X Logical Font Description Conventions</emphasis>.
If 
<function>XLoadFont</function>
was unsuccessful at loading the specified font, 
a 
<errorname>BadName</errorname>
error results.
Fonts are not associated with a particular screen 
and can be stored as a component
of any GC.
When the font is no longer needed, call 
<function>XUnloadFont</function>.
</para>
<para>
<!-- .LP -->
<function>XLoadFont</function>
can generate
<errorname>BadAlloc</errorname>
and
<errorname>BadName</errorname>
errors.
</para>
<para>
<!-- .LP -->
<!-- .sp -->
To return information about an available font, use
<function>XQueryFont</function>.
<indexterm significance="preferred"><primary>XQueryFont</primary></indexterm>
<!-- .sM -->
<funcsynopsis id='xqueryfont'>
<funcprototype>
  <funcdef>XFontStruct *<function>XQueryFont</function></funcdef>
  <paramdef>Display<parameter> *display</parameter></paramdef>
  <paramdef>XID<parameter> font_ID</parameter></paramdef>
</funcprototype>
</funcsynopsis>
<!-- .FN -->
<variablelist>
  <varlistentry>
    <term>
      <emphasis remap='I'>display</emphasis>
    </term>
    <listitem>
      <para>
Specifies the connection to the X server.
      </para>
    </listitem>
  </varlistentry>
  <varlistentry>
    <term>
      <emphasis remap='I'>font_ID</emphasis>
    </term>
    <listitem>
      <para>
Specifies the font ID or the 
<type>GContext</type>
ID.
    </para>
  </listitem>
  </varlistentry>
</variablelist>
</para>
<para>
<!-- .LP -->
<!-- .eM -->
The
<function>XQueryFont</function>
function returns a pointer to the
<structname>XFontStruct</structname>
structure, which contains information associated with the font.
You can query a font or the font stored in a GC.
The font ID stored in the 
<structname>XFontStruct</structname>
structure will be the 
<type>GContext</type>
ID, and you need to be careful when using this ID in other functions
(see
<function>XGContextFromGC</function>).
If the font does not exist,
<function>XQueryFont</function>
returns NULL.
To free this data, use
<function>XFreeFontInfo</function>.
</para>
<para>
<!-- .LP -->
<!-- .sp -->
To perform a
<function>XLoadFont</function>
and
<function>XQueryFont</function>
in a single operation, use
<function>XLoadQueryFont</function>.
<indexterm significance="preferred"><primary>XLoadQueryFont</primary></indexterm>
<!-- .sM -->
<funcsynopsis id='xloadqueryfont'>
<funcprototype>
  <funcdef>XFontStruct *<function>XLoadQueryFont</function></funcdef>
  <paramdef>Display<parameter> *display</parameter></paramdef>
  <paramdef>char<parameter> *name</parameter></paramdef>
</funcprototype>
</funcsynopsis>
<!-- .FN -->
<variablelist>
  <varlistentry>
    <term>
      <emphasis remap='I'>display</emphasis>
    </term>
    <listitem>
      <para>
Specifies the connection to the X server.
      </para>
    </listitem>
  </varlistentry>
  <varlistentry>
    <term>
      <emphasis remap='I'>name</emphasis>
    </term>
    <listitem>
      <para>
Specifies the name of the font,
which is a null-terminated string.
    </para>
  </listitem>
  </varlistentry>
</variablelist>
</para>
<para>
<!-- .LP -->
<!-- .eM -->
The
<function>XLoadQueryFont</function>
function provides the most common way for accessing a font.
<function>XLoadQueryFont</function>
both opens (loads) the specified font and returns a pointer to the
appropriate
<structname>XFontStruct</structname>
structure.
If the font name is not in the Host Portable Character Encoding,
the result is implementation-dependent.
If the font does not exist,
<function>XLoadQueryFont</function>
returns NULL.
</para>
<para>
<!-- .LP -->
<function>XLoadQueryFont</function>
can generate a
<errorname>BadAlloc</errorname>
error.
</para>
<para>
<!-- .LP -->
<!-- .sp -->
To unload the font and free the storage used by the font structure
that was allocated by
<function>XQueryFont</function>
or
<function>XLoadQueryFont</function>,
use
<function>XFreeFont</function>.
<indexterm significance="preferred"><primary>XFreeFont</primary></indexterm>
<!-- .sM -->
<funcsynopsis id='xfreefont'>
<funcprototype>
  <funcdef><function>XFreeFont</function></funcdef>
  <paramdef>Display<parameter> *display</parameter></paramdef>
  <paramdef>XFontStruct<parameter> *font_struct</parameter></paramdef>
</funcprototype>
</funcsynopsis>
<!-- .FN -->
<variablelist>
  <varlistentry>
    <term>
      <emphasis remap='I'>display</emphasis>
    </term>
    <listitem>
      <para>
Specifies the connection to the X server.
      </para>
    </listitem>
  </varlistentry>
  <varlistentry>
    <term>
      <emphasis remap='I'>font_struct</emphasis>
    </term>
    <listitem>
      <para>
Specifies the storage associated with the font.
    </para>
  </listitem>
  </varlistentry>
</variablelist>
</para>
<para>
<!-- .LP -->
<!-- .eM  -->
The
<function>XFreeFont</function>
function deletes the association between the font resource ID and the specified 
font and frees the
<structname>XFontStruct</structname>
structure.
The font itself will be freed when no other resource references it.
The data and the font should not be referenced again.
</para>
<para>
<!-- .LP -->
<function>XFreeFont</function>
can generate a
<errorname>BadFont</errorname>
error.
</para>
<para>
<!-- .LP -->
<!-- .sp -->
To return a given font property, use
<function>XGetFontProperty</function>.
<indexterm significance="preferred"><primary>XGetFontProperty</primary></indexterm>
<!-- .sM -->
<funcsynopsis id='xgetfontproperty'>
<funcprototype>
  <funcdef>Bool <function>XGetFontProperty</function></funcdef>
  <paramdef>XFontStruct<parameter> *font_struct</parameter></paramdef>
  <paramdef>Atom<parameter> atom</parameter></paramdef>
  <paramdef>unsignedlong<parameter> *value_return</parameter></paramdef>
</funcprototype>
</funcsynopsis>
<!-- .FN -->
<variablelist>
  <varlistentry>
    <term>
      <emphasis remap='I'>font_struct</emphasis>
    </term>
    <listitem>
      <para>
Specifies the storage associated with the font.
      </para>
    </listitem>
  </varlistentry>
  <varlistentry>
    <term>
      <emphasis remap='I'>atom</emphasis>
    </term>
    <listitem>
      <para>
Specifies the atom for the property name you want returned.
      </para>
    </listitem>
  </varlistentry>
  <varlistentry>
    <term>
      <emphasis remap='I'>value_return</emphasis>
    </term>
    <listitem>
      <para>
Returns the value of the font property.
    </para>
  </listitem>
  </varlistentry>
</variablelist>
</para>
<para>
<!-- .LP -->
<!-- .eM -->
Given the atom for that property,
the
<function>XGetFontProperty</function>
function returns the value of the specified font property. 
<function>XGetFontProperty</function>
also returns 
<symbol>False</symbol>
if the property was not defined or 
<symbol>True</symbol>
if it was defined.
A set of predefined atoms exists for font properties,
which can be found in
<filename class="headerfile">&lt;X11/Xatom.h&gt;</filename>.
<indexterm type="file"><primary><filename class="headerfile">X11/Xatom.h</filename></primary></indexterm>
<indexterm><primary>Files</primary><secondary><filename class="headerfile">&lt;X11/Xatom.h&gt;</filename></secondary></indexterm>
<indexterm><primary>Headers</primary><secondary><filename class="headerfile">&lt;X11/Xatom.h&gt;</filename></secondary></indexterm>
This set contains the standard properties associated with
a font.
Although it is not guaranteed,
it is likely that the predefined font properties will be present.
</para>
<para>
<!-- .LP -->
<!-- .sp -->
To unload a font that was loaded by
<function>XLoadFont</function>,
use
<function>XUnloadFont</function>.
<indexterm significance="preferred"><primary>XUnloadFont</primary></indexterm>
<!-- .sM -->
<funcsynopsis id='xunloadfont'>
<funcprototype>
  <funcdef><function>XUnloadFont</function></funcdef>
  <paramdef>Display<parameter> *display</parameter></paramdef>
  <paramdef>Font<parameter> font</parameter></paramdef>
</funcprototype>
</funcsynopsis>
<!-- .FN -->
<variablelist>
  <varlistentry>
    <term>
      <emphasis remap='I'>display</emphasis>
    </term>
    <listitem>
      <para>
Specifies the connection to the X server.
      </para>
    </listitem>
  </varlistentry>
  <varlistentry>
    <term>
      <emphasis remap='I'>font</emphasis>
    </term>
    <listitem>
      <para>
Specifies the font.
    </para>
  </listitem>
  </varlistentry>
</variablelist>
</para>
<para>
<!-- .LP -->
<!-- .eM -->
The
<function>XUnloadFont</function>
function deletes the association between the font resource ID and the specified font.
The font itself will be freed when no other resource references it.
The font should not be referenced again.
</para>
<para>
<!-- .LP -->
<function>XUnloadFont</function>
can generate a
<errorname>BadFont</errorname>
error.
</para>
</sect2>
<sect2 id="Obtaining_and_Freeing_Font_Names_and_Information">
<title>Obtaining and Freeing Font Names and Information</title>
<!-- .XS -->
<!-- (SN Obtaining and Freeing Font Names and Information -->
<!-- .XE -->
<para>
<!-- .LP -->
You obtain font names and information by matching a wildcard specification
when querying a font type for a list of available sizes and so on.
</para>
<para>
<!-- .LP -->
<!-- .sp -->
To return a list of the available font names, use
<function>XListFonts</function>.
<indexterm significance="preferred"><primary>XListFonts</primary></indexterm>
<!-- .sM -->
<funcsynopsis id='xlistfonts'>
<funcprototype>
  <funcdef>char **<function>XListFonts</function></funcdef>
  <paramdef>Display<parameter> *display</parameter></paramdef>
  <paramdef>char<parameter> *pattern</parameter></paramdef>
  <paramdef>int<parameter> maxnames</parameter></paramdef>
  <paramdef>int<parameter> *actual_count_return</parameter></paramdef>
</funcprototype>
</funcsynopsis>
<!-- .FN -->
<variablelist>
  <varlistentry>
    <term>
      <emphasis remap='I'>display</emphasis>
    </term>
    <listitem>
      <para>
Specifies the connection to the X server.
      </para>
    </listitem>
  </varlistentry>
  <varlistentry>
    <term>
      <emphasis remap='I'>pattern</emphasis>
    </term>
    <listitem>
      <para>
Specifies the null-terminated pattern string that can contain wildcard 
characters.
      </para>
    </listitem>
  </varlistentry>
  <varlistentry>
    <term>
      <emphasis remap='I'>maxnames</emphasis>
    </term>
    <listitem>
      <para>
Specifies the maximum number of names to be returned.
      </para>
    </listitem>
  </varlistentry>
  <varlistentry>
    <term>
      <emphasis remap='I'>actual_count_return</emphasis>
    </term>
    <listitem>
      <para>
Returns the actual number of font names.
    </para>
  </listitem>
  </varlistentry>
</variablelist>
</para>
<para>
<!-- .LP -->
<!-- .eM -->
The
<function>XListFonts</function>
function returns an array of available font names 
(as controlled by the font search path; see
<function>XSetFontPath</function>)
that match the string you passed to the pattern argument.
The pattern string can contain any characters,
but each asterisk (*) is a wildcard for any number of characters,
and each question mark (?) is a wildcard for a single character.
If the pattern string is not in the Host Portable Character Encoding,
the result is implementation-dependent.
Use of uppercase or lowercase does not matter.
Each returned string is null-terminated.
If the data returned by the server is in the Latin Portable Character Encoding,
then the returned strings are in the Host Portable Character Encoding.
Otherwise, the result is implementation-dependent.
If there are no matching font names,
<function>XListFonts</function>
returns NULL.
The client should call
<function>XFreeFontNames</function>
when finished with the result to free the memory.
</para>
<para>
<!-- .LP -->
<!-- .sp -->
To free a font name array, use
<function>XFreeFontNames</function>.
<indexterm significance="preferred"><primary>XFreeFontNames</primary></indexterm>
<!-- .sM -->
<funcsynopsis id='xfreefontnames'>
<funcprototype>
  <funcdef><function>XFreeFontNames</function></funcdef>
  <paramdef>char<parameter> *list[]</parameter></paramdef>
</funcprototype>
</funcsynopsis>
<!-- .FN -->
<variablelist>
  <varlistentry>
    <term>
      <emphasis remap='I'>list</emphasis>
    </term>
    <listitem>
      <para>
Specifies the array of strings you want to free.
    </para>
  </listitem>
  </varlistentry>
</variablelist>
</para>
<para>
<!-- .LP -->
<!-- .eM -->
The
<function>XFreeFontNames</function>
function frees the array and strings returned by
<function>XListFonts</function>
or
<function>XListFontsWithInfo</function>.
</para>
<para>
<!-- .LP -->
<!-- .sp -->
To obtain the names and information about available fonts, use
<function>XListFontsWithInfo</function>.
<indexterm significance="preferred"><primary>XListFontsWithInfo</primary></indexterm>
<!-- .sM -->
<funcsynopsis id='xlistfontswithinfo'>
<funcprototype>
  <funcdef>char **<function>XListFontsWithInfo</function></funcdef>
  <paramdef>Display<parameter> *display</parameter></paramdef>
  <paramdef>char<parameter> *pattern</parameter></paramdef>
  <paramdef>int<parameter> maxnames</parameter></paramdef>
  <paramdef>int<parameter> *count_return</parameter></paramdef>
  <paramdef>XFontStruct<parameter> **info_return</parameter></paramdef>
</funcprototype>
</funcsynopsis>
<!-- .FN -->
<variablelist>
  <varlistentry>
    <term>
      <emphasis remap='I'>display</emphasis>
    </term>
    <listitem>
      <para>
Specifies the connection to the X server.
      </para>
    </listitem>
  </varlistentry>
  <varlistentry>
    <term>
      <emphasis remap='I'>pattern</emphasis>
    </term>
    <listitem>
      <para>
Specifies the null-terminated pattern string that can contain wildcard 
characters.
      </para>
    </listitem>
  </varlistentry>
  <varlistentry>
    <term>
      <emphasis remap='I'>maxnames</emphasis>
    </term>
    <listitem>
      <para>
Specifies the maximum number of names to be returned.
      </para>
    </listitem>
  </varlistentry>
  <varlistentry>
    <term>
      <emphasis remap='I'>count_return</emphasis>
    </term>
    <listitem>
      <para>
Returns the actual number of matched font names.
      </para>
    </listitem>
  </varlistentry>
  <varlistentry>
    <term>
      <emphasis remap='I'>info_return</emphasis>
    </term>
    <listitem>
      <para>
Returns the font information.
    </para>
  </listitem>
  </varlistentry>
</variablelist>
</para>
<para>
<!-- .LP -->
<!-- .eM -->
The
<function>XListFontsWithInfo</function>
function returns a list of font names that match the specified pattern and their
associated font information.
The list of names is limited to size specified by maxnames.
The information returned for each font is identical to what
<function>XLoadQueryFont</function>
would return except that the per-character metrics are not returned.
The pattern string can contain any characters,
but each asterisk (*) is a wildcard for any number of characters,
and each question mark (?) is a wildcard for a single character.
If the pattern string is not in the Host Portable Character Encoding,
the result is implementation-dependent.
Use of uppercase or lowercase does not matter.
Each returned string is null-terminated.
If the data returned by the server is in the Latin Portable Character Encoding,
then the returned strings are in the Host Portable Character Encoding.
Otherwise, the result is implementation-dependent.
If there are no matching font names,
<function>XListFontsWithInfo</function>
returns NULL.
</para>
<para>
<!-- .LP -->
To free only the allocated name array,
the client should call
<function>XFreeFontNames</function>.
To free both the name array and the font information array
or to free just the font information array,
the client should call
<function>XFreeFontInfo</function>.
</para>
<para>
<!-- .LP -->
<!-- .sp -->
To free font structures and font names, use
<function>XFreeFontInfo</function>.
<indexterm significance="preferred"><primary>XFreeFontInfo</primary></indexterm>
<!-- .sM -->
<funcsynopsis id='xfreefontinfo'>
<funcprototype>
  <funcdef><function>XFreeFontInfo</function></funcdef>
  <paramdef>char<parameter> **names</parameter></paramdef>
  <paramdef>XFontStruct<parameter> *free_info</parameter></paramdef>
  <paramdef>int<parameter> actual_count</parameter></paramdef>
</funcprototype>
</funcsynopsis>
<!-- .FN -->
<variablelist>
  <varlistentry>
    <term>
      <emphasis remap='I'>names</emphasis>
    </term>
    <listitem>
      <para>
Specifies the list of font names.

      </para>
    </listitem>
  </varlistentry>
  <varlistentry>
    <term>
      <emphasis remap='I'>free_info</emphasis>
    </term>
    <listitem>
      <para>
Specifies the font information.

      </para>
    </listitem>
  </varlistentry>
  <varlistentry>
    <term>
      <emphasis remap='I'>actual_count</emphasis>
    </term>
    <listitem>
      <para>
Specifies the actual number of font names.

    </para>
  </listitem>
  </varlistentry>
</variablelist>
</para>
<para>
<!-- .LP -->
<!-- .eM -->
The
<function>XFreeFontInfo</function>
function frees a font structure or an array of font structures
and optionally an array of font names.
If NULL is passed for names, no font names are freed.
If a font structure for an open font (returned by
<function>XLoadQueryFont</function>)
is passed, the structure is freed,
but the font is not closed; use
<function>XUnloadFont</function>
to close the font.
</para>
</sect2>
<sect2 id="Computing_Character_String_Sizes">
<title>Computing Character String Sizes</title>
<!-- .XS -->
<!-- (SN Computing Character String Sizes  -->
<!-- .XE -->
<para>
<!-- .LP -->
Xlib provides functions that you can use to compute the width,
the logical extents, 
and the server information about 8-bit and 2-byte text strings.
<indexterm><primary>XTextWidth</primary></indexterm>
<indexterm><primary>XTextWidth16</primary></indexterm>
The width is computed by adding the character widths of all the characters.
It does not matter if the font is an 8-bit or 2-byte font.
These functions return the sum of the character metrics in pixels.
</para>
<para>
<!-- .LP -->
<!-- .sp -->
To determine the width of an 8-bit character string, use
<function>XTextWidth</function>.
<indexterm significance="preferred"><primary>XTextWidth</primary></indexterm>
<!-- .sM -->
<funcsynopsis id='xtextwidth'>
<funcprototype>
  <funcdef>int <function>XTextWidth</function></funcdef>
  <paramdef>XFontStruct<parameter> *font_struct</parameter></paramdef>
  <paramdef>char<parameter> *string</parameter></paramdef>
  <paramdef>int<parameter> count</parameter></paramdef>
</funcprototype>
</funcsynopsis>
<!-- .FN -->
<variablelist>
  <varlistentry>
    <term>
      <emphasis remap='I'>font_struct</emphasis>
    </term>
    <listitem>
      <para>
Specifies the font used for the width computation.
      </para>
    </listitem>
  </varlistentry>
  <varlistentry>
    <term>
      <emphasis remap='I'>string</emphasis>
    </term>
    <listitem>
      <para>
Specifies the character string.
      </para>
    </listitem>
  </varlistentry>
  <varlistentry>
    <term>
      <emphasis remap='I'>count</emphasis>
    </term>
    <listitem>
      <para>
Specifies the character count in the specified string.
    </para>
  </listitem>
  </varlistentry>
</variablelist>
</para>
<para>
<!-- .LP -->
<!-- .eM -->
<!-- .sp -->
To determine the width of a 2-byte character string, use
<function>XTextWidth16</function>.
<indexterm significance="preferred"><primary>XTextWidth16</primary></indexterm>
<!-- .sM -->
<funcsynopsis id='xtextwidth16'>
<funcprototype>
  <funcdef>int <function>XTextWidth16</function></funcdef>
  <paramdef>XFontStruct<parameter> *font_struct</parameter></paramdef>
  <paramdef>XChar2b<parameter> *string</parameter></paramdef>
  <paramdef>int<parameter> count</parameter></paramdef>
</funcprototype>
</funcsynopsis>
<!-- .FN -->
<variablelist>
  <varlistentry>
    <term>
      <emphasis remap='I'>font_struct</emphasis>
    </term>
    <listitem>
      <para>
Specifies the font used for the width computation.
      </para>
    </listitem>
  </varlistentry>
  <varlistentry>
    <term>
      <emphasis remap='I'>string</emphasis>
    </term>
    <listitem>
      <para>
Specifies the character string.
      </para>
    </listitem>
  </varlistentry>
  <varlistentry>
    <term>
      <emphasis remap='I'>count</emphasis>
    </term>
    <listitem>
      <para>
Specifies the character count in the specified string.
    </para>
  </listitem>
  </varlistentry>
</variablelist>
</para>
<para>
<!-- .LP -->
<!-- .eM -->
</para>
</sect2>
<sect2 id="Computing_Logical_Extents">
<title>Computing Logical Extents</title>
<!-- .XS -->
<!-- (SN Computing Logical Extents  -->
<!-- .XE -->
<para>
<!-- .LP -->
To compute the bounding box of an 8-bit character string in a given font, use
<function>XTextExtents</function>.
<indexterm significance="preferred"><primary>XTextExtents</primary></indexterm>
<!-- .sM -->
<funcsynopsis id='xtextextents'>
<funcprototype>
  <funcdef><function>XTextExtents</function></funcdef>
  <paramdef>XFontStruct<parameter> *font_struct</parameter></paramdef>
  <paramdef>char<parameter> *string</parameter></paramdef>
  <paramdef>int<parameter> nchars</parameter></paramdef>
  <paramdef>int<parameter> *direction_return</parameter></paramdef>
  <paramdef>int*font_ascent_return,<parameter> *font_descent_return</parameter></paramdef>
  <paramdef>XCharStruct<parameter> *overall_return</parameter></paramdef>
</funcprototype>
</funcsynopsis>
<!-- .FN -->
<variablelist>
  <varlistentry>
    <term>
      <emphasis remap='I'>font_struct</emphasis>
    </term>
    <listitem>
      <para>
Specifies the 
<structname>XFontStruct</structname>
structure.
      </para>
    </listitem>
  </varlistentry>
  <varlistentry>
    <term>
      <emphasis remap='I'>string</emphasis>
    </term>
    <listitem>
      <para>
Specifies the character string.
      </para>
    </listitem>
  </varlistentry>
  <varlistentry>
    <term>
      <emphasis remap='I'>nchars</emphasis>
    </term>
    <listitem>
      <para>
Specifies the number of characters in the character string.
      </para>
    </listitem>
  </varlistentry>
  <varlistentry>
    <term>
      <emphasis remap='I'>direction_return</emphasis>
    </term>
    <listitem>
      <para>
Returns the value of the direction hint
(<symbol>FontLeftToRight</symbol>
or
<symbol>FontRightToLeft</symbol>).
      </para>
    </listitem>
  </varlistentry>
  <varlistentry>
    <term>
      <emphasis remap='I'>font_ascent_return</emphasis>
    </term>
    <listitem>
      <para>
Returns the font ascent.
      </para>
    </listitem>
  </varlistentry>
  <varlistentry>
    <term>
      <emphasis remap='I'>font_descent_return</emphasis>
    </term>
    <listitem>
      <para>
Returns the font descent.
      </para>
    </listitem>
  </varlistentry>
  <varlistentry>
    <term>
      <emphasis remap='I'>overall_return</emphasis>
    </term>
    <listitem>
      <para>
Returns the overall size in the specified
<structname>XCharStruct</structname>
structure.
    </para>
  </listitem>
  </varlistentry>
</variablelist>
</para>
<para>
<!-- .LP -->
<!-- .eM -->
<!-- .sp -->
To compute the bounding box of a 2-byte character string in a given font, use
<function>XTextExtents16</function>.
<indexterm significance="preferred"><primary>XTextExtents16</primary></indexterm>
<!-- .sM -->
<funcsynopsis id='xtextextents16'>
<funcprototype>
  <funcdef><function>XTextExtents16</function></funcdef>
  <paramdef>XFontStruct<parameter> *font_struct</parameter></paramdef>
  <paramdef>XChar2b<parameter> *string</parameter></paramdef>
  <paramdef>int<parameter> nchars</parameter></paramdef>
  <paramdef>int<parameter> *direction_return</parameter></paramdef>
  <paramdef>int*font_ascent_return,<parameter> *font_descent_return</parameter></paramdef>
  <paramdef>XCharStruct<parameter> *overall_return</parameter></paramdef>
</funcprototype>
</funcsynopsis>
<!-- .FN -->
<variablelist>
  <varlistentry>
    <term>
      <emphasis remap='I'>font_struct</emphasis>
    </term>
    <listitem>
      <para>
Specifies the 
<structname>XFontStruct</structname>
structure.
      </para>
    </listitem>
  </varlistentry>
  <varlistentry>
    <term>
      <emphasis remap='I'>string</emphasis>
    </term>
    <listitem>
      <para>
Specifies the character string.
      </para>
    </listitem>
  </varlistentry>
  <varlistentry>
    <term>
      <emphasis remap='I'>nchars</emphasis>
    </term>
    <listitem>
      <para>
Specifies the number of characters in the character string.
      </para>
    </listitem>
  </varlistentry>
  <varlistentry>
    <term>
      <emphasis remap='I'>direction_return</emphasis>
    </term>
    <listitem>
      <para>
Returns the value of the direction hint
(<symbol>FontLeftToRight</symbol>
or
<symbol>FontRightToLeft</symbol>).
      </para>
    </listitem>
  </varlistentry>
  <varlistentry>
    <term>
      <emphasis remap='I'>font_ascent_return</emphasis>
    </term>
    <listitem>
      <para>
Returns the font ascent.
      </para>
    </listitem>
  </varlistentry>
  <varlistentry>
    <term>
      <emphasis remap='I'>font_descent_return</emphasis>
    </term>
    <listitem>
      <para>
Returns the font descent.
      </para>
    </listitem>
  </varlistentry>
  <varlistentry>
    <term>
      <emphasis remap='I'>overall_return</emphasis>
    </term>
    <listitem>
      <para>
Returns the overall size in the specified
<structname>XCharStruct</structname>
structure.
    </para>
  </listitem>
  </varlistentry>
</variablelist>
</para>
<para>
<!-- .LP -->
<!-- .eM -->
The
<function>XTextExtents</function>
and
<function>XTextExtents16</function>
functions 
perform the size computation locally and, thereby,
avoid the round-trip overhead of
<function>XQueryTextExtents</function>
and
<function>XQueryTextExtents16</function>.
Both functions return an
<structname>XCharStruct</structname>
structure, whose members are set to the values as follows.
</para>
<para>
<!-- .LP -->
The ascent member is set to the maximum of the ascent metrics of all
characters in the string.
The descent member is set to the maximum of the descent metrics.
The width member is set to the sum of the character-width metrics of all
characters in the string.
For each character in the string,
let W be the sum of the character-width metrics of all characters preceding 
it in the string.
Let L be the left-side-bearing metric of the character plus W.
Let R be the right-side-bearing metric of the character plus W.
The lbearing member is set to the minimum L of all characters in the string.
The rbearing member is set to the maximum R.
</para>
<para>
<!-- .LP -->
For fonts defined with linear indexing rather than 2-byte matrix indexing,
each 
<structname>XChar2b</structname>
structure is interpreted as a 16-bit number with byte1 as the 
most significant byte.
If the font has no defined default character,
undefined characters in the string are taken to have all zero metrics.
</para>
</sect2>
<sect2 id="Querying_Character_String_Sizes">
<title>Querying Character String Sizes</title>
<!-- .XS -->
<!-- (SN Querying Character String Sizes  -->
<!-- .XE -->
<para>
<!-- .LP -->
To query the server for the bounding box of an 8-bit character string in a 
given font, use 
<function>XQueryTextExtents</function>.
<indexterm significance="preferred"><primary>XQueryTextExtents</primary></indexterm>
<!-- .sM -->
<funcsynopsis id='xquerytextextents'>
<funcprototype>
  <funcdef><function>XQueryTextExtents</function></funcdef>
  <paramdef>Display<parameter> *display</parameter></paramdef>
  <paramdef>XID<parameter> font_ID</parameter></paramdef>
  <paramdef>char<parameter> *string</parameter></paramdef>
  <paramdef>int<parameter> nchars</parameter></paramdef>
  <paramdef>int<parameter> *direction_return</parameter></paramdef>
  <paramdef>int*font_ascent_return,<parameter> *font_descent_return</parameter></paramdef>
  <paramdef>XCharStruct<parameter> *overall_return</parameter></paramdef>
</funcprototype>
</funcsynopsis>
<!-- .FN -->
<variablelist>
  <varlistentry>
    <term>
      <emphasis remap='I'>display</emphasis>
    </term>
    <listitem>
      <para>
Specifies the connection to the X server.
      </para>
    </listitem>
  </varlistentry>
  <varlistentry>
    <term>
      <emphasis remap='I'>font_ID</emphasis>
    </term>
    <listitem>
      <para>
Specifies either the font ID or the 
<type>GContext</type>
ID that contains the font.
      </para>
    </listitem>
  </varlistentry>
  <varlistentry>
    <term>
      <emphasis remap='I'>string</emphasis>
    </term>
    <listitem>
      <para>
Specifies the character string.
      </para>
    </listitem>
  </varlistentry>
  <varlistentry>
    <term>
      <emphasis remap='I'>nchars</emphasis>
    </term>
    <listitem>
      <para>
Specifies the number of characters in the character string.
      </para>
    </listitem>
  </varlistentry>
  <varlistentry>
    <term>
      <emphasis remap='I'>direction_return</emphasis>
    </term>
    <listitem>
      <para>
Returns the value of the direction hint
(<symbol>FontLeftToRight</symbol>
or
<symbol>FontRightToLeft</symbol>).
      </para>
    </listitem>
  </varlistentry>
  <varlistentry>
    <term>
      <emphasis remap='I'>font_ascent_return</emphasis>
    </term>
    <listitem>
      <para>
Returns the font ascent.
      </para>
    </listitem>
  </varlistentry>
  <varlistentry>
    <term>
      <emphasis remap='I'>font_descent_return</emphasis>
    </term>
    <listitem>
      <para>
Returns the font descent.
      </para>
    </listitem>
  </varlistentry>
  <varlistentry>
    <term>
      <emphasis remap='I'>overall_return</emphasis>
    </term>
    <listitem>
      <para>
Returns the overall size in the specified
<structname>XCharStruct</structname>
structure.
    </para>
  </listitem>
  </varlistentry>
</variablelist>
</para>
<para>
<!-- .LP -->
<!-- .eM -->
<!-- .sp -->
To query the server for the bounding box of a 2-byte character string
in a given font, use
<function>XQueryTextExtents16</function>.
<indexterm significance="preferred"><primary>XQueryTextExtents16</primary></indexterm>
<!-- .sM -->
<funcsynopsis id='xquerytextextents16'>
<funcprototype>
  <funcdef><function>XQueryTextExtents16</function></funcdef>
  <paramdef>Display<parameter> *display</parameter></paramdef>
  <paramdef>XID<parameter> font_ID</parameter></paramdef>
  <paramdef>XChar2b<parameter> *string</parameter></paramdef>
  <paramdef>int<parameter> nchars</parameter></paramdef>
  <paramdef>int<parameter> *direction_return</parameter></paramdef>
  <paramdef>int*font_ascent_return,<parameter> *font_descent_return</parameter></paramdef>
  <paramdef>XCharStruct<parameter> *overall_return</parameter></paramdef>
</funcprototype>
</funcsynopsis>
<!-- .FN -->
<variablelist>
  <varlistentry>
    <term>
      <emphasis remap='I'>display</emphasis>
    </term>
    <listitem>
      <para>
Specifies the connection to the X server.
      </para>
    </listitem>
  </varlistentry>
  <varlistentry>
    <term>
      <emphasis remap='I'>font_ID</emphasis>
    </term>
    <listitem>
      <para>
Specifies either the font ID or the 
<type>GContext</type>
ID that contains the font.
      </para>
    </listitem>
  </varlistentry>
  <varlistentry>
    <term>
      <emphasis remap='I'>string</emphasis>
    </term>
    <listitem>
      <para>
Specifies the character string.
      </para>
    </listitem>
  </varlistentry>
  <varlistentry>
    <term>
      <emphasis remap='I'>nchars</emphasis>
    </term>
    <listitem>
      <para>
Specifies the number of characters in the character string.
      </para>
    </listitem>
  </varlistentry>
  <varlistentry>
    <term>
      <emphasis remap='I'>direction_return</emphasis>
    </term>
    <listitem>
      <para>
Returns the value of the direction hint
(<symbol>FontLeftToRight</symbol>
or
<symbol>FontRightToLeft</symbol>).
      </para>
    </listitem>
  </varlistentry>
  <varlistentry>
    <term>
      <emphasis remap='I'>font_ascent_return</emphasis>
    </term>
    <listitem>
      <para>
Returns the font ascent.
      </para>
    </listitem>
  </varlistentry>
  <varlistentry>
    <term>
      <emphasis remap='I'>font_descent_return</emphasis>
    </term>
    <listitem>
      <para>
Returns the font descent.
      </para>
    </listitem>
  </varlistentry>
  <varlistentry>
    <term>
      <emphasis remap='I'>overall_return</emphasis>
    </term>
    <listitem>
      <para>
Returns the overall size in the specified
<structname>XCharStruct</structname>
structure.
    </para>
  </listitem>
  </varlistentry>
</variablelist>
</para>
<para>
<!-- .LP -->
<!-- .eM -->
The
<function>XQueryTextExtents</function>
and
<function>XQueryTextExtents16</function>
functions return the bounding box of the specified 8-bit and 16-bit
character string in the specified font or the font contained in the
specified GC.
These functions query the X server and, therefore, suffer the round-trip
overhead that is avoided by
<function>XTextExtents</function>
and 
<function>XTextExtents16</function>.
Both functions return a
<structname>XCharStruct</structname>
structure, whose members are set to the values as follows.
</para>
<para>
<!-- .LP -->
The ascent member is set to the maximum of the ascent metrics 
of all characters in the string.
The descent member is set to the maximum of the descent metrics.
The width member is set to the sum of the character-width metrics 
of all characters in the string.
For each character in the string,
let W be the sum of the character-width metrics of all characters preceding
it in the string.
Let L be the left-side-bearing metric of the character plus W.
Let R be the right-side-bearing metric of the character plus W.
The lbearing member is set to the minimum L of all characters in the string.
The rbearing member is set to the maximum R.
</para>
<para>
<!-- .LP -->
For fonts defined with linear indexing rather than 2-byte matrix indexing,
each 
<structname>XChar2b</structname>
structure is interpreted as a 16-bit number with byte1 as the 
most significant byte.
If the font has no defined default character,
undefined characters in the string are taken to have all zero metrics.
</para>
<para>
<!-- .LP -->
Characters with all zero metrics are ignored.
If the font has no defined default_char,
the undefined characters in the string are also ignored.
</para>
<para>
<!-- .LP -->
<function>XQueryTextExtents</function>
and
<function>XQueryTextExtents16</function>
can generate
<errorname>BadFont</errorname>
and
<errorname>BadGC</errorname>
errors.
</para>
</sect2>
</sect1>
<sect1 id="Drawing_Text">
<title>Drawing Text</title>
<!-- .XS -->
<!-- (SN Drawing Text -->
<!-- .XE -->
<para>
<!-- .LP -->
This section discusses how to draw:
</para>
<itemizedlist>
  <listitem>
    <para>
Complex text 
    </para>
  </listitem>
  <listitem>
    <para>
Text characters
    </para>
  </listitem>
  <listitem>
    <para>
Image text characters
    </para>
  </listitem>
</itemizedlist>
<para>
<!-- .LP -->
The fundamental text functions
<function>XDrawText</function>
and
<function>XDrawText16</function>
use the following structures:
</para>
<para>
<!-- .LP -->
<indexterm significance="preferred"><primary>XTextItem</primary></indexterm>
<!-- .sM -->
<literallayout class="monospaced">
<!-- .TA .5i 3i -->
<!-- .ta .5i 3i -->
typedef struct {
     char *chars;     /* pointer to string */
     int nchars;      /* number of characters */
     int delta;       /* delta between strings */
     Font font;       /* Font to print it in, None don't change */
} XTextItem;
</literallayout>
</para>
<para>
<!-- .LP -->
<indexterm significance="preferred"><primary>XTextItem16</primary></indexterm>
<literallayout class="monospaced">
<!-- .TA .5i 3i -->
<!-- .ta .5i 3i -->
typedef struct {
     XChar2b *chars;     /* pointer to two-byte characters */
     int nchars;         /* number of characters */
     int delta;         /* delta between strings */
     Font font;         /* font to print it in, None don't change */
} XTextItem16;
</literallayout>
</para>
<para>
<!-- .LP -->
<!-- .eM -->
If the font member is not
<symbol>None</symbol>,
the font is changed before printing and also is stored in the GC.
If an error was generated during text drawing,
the previous items may have been drawn.
The baseline of the characters are drawn starting at the x and y
coordinates that you pass in the text drawing functions.
</para>
<para>
<!-- .LP -->
For example, consider the background rectangle drawn by
<function>XDrawImageString</function>.
If you want the upper-left corner of the background rectangle
to be at pixel coordinate (x,y), pass the (x,y + ascent)
as the baseline origin coordinates to the text functions.
The ascent is the font ascent, as given in the
<structname>XFontStruct</structname>
structure.
If you want the lower-left corner of the background rectangle
to be at pixel coordinate (x,y), pass the (x,y - descent + 1)
as the baseline origin coordinates to the text functions.
The descent is the font descent, as given in the
<structname>XFontStruct</structname>
structure.
</para>
<sect2 id="Drawing_Complex_Text">
<title>Drawing Complex Text</title>
<!-- .XS -->
<!-- (SN Drawing Complex Text  -->
<!-- .XE -->
<para>
<!-- .LP -->
<indexterm><primary>Text</primary><secondary>drawing</secondary></indexterm>
<indexterm><primary>Drawing</primary><secondary>text items</secondary></indexterm>
</para>
<para>
<!-- .LP -->
To draw 8-bit characters in a given drawable, use
<function>XDrawText</function>.
<indexterm significance="preferred"><primary>XDrawText</primary></indexterm>
<!-- .sM -->
<funcsynopsis id='xdrawtext'>
<funcprototype>
  <funcdef><function>XDrawText</function></funcdef>
  <paramdef>Display<parameter> *display</parameter></paramdef>
  <paramdef>Drawable<parameter> d</parameter></paramdef>
  <paramdef>GC<parameter> gc</parameter></paramdef>
  <paramdef>intx,<parameter> y</parameter></paramdef>
  <paramdef>XTextItem<parameter> *items</parameter></paramdef>
  <paramdef>int<parameter> nitems</parameter></paramdef>
</funcprototype>
</funcsynopsis>
<!-- .FN -->
<variablelist>
  <varlistentry>
    <term>
      <emphasis remap='I'>display</emphasis>
    </term>
    <listitem>
      <para>
Specifies the connection to the X server.
      </para>
    </listitem>
  </varlistentry>
  <varlistentry>
    <term>
      <emphasis remap='I'>d</emphasis>
    </term>
    <listitem>
      <para>
Specifies the drawable. 
      </para>
    </listitem>
  </varlistentry>
  <varlistentry>
    <term>
      <emphasis remap='I'>gc</emphasis>
    </term>
    <listitem>
      <para>
Specifies the GC.
<!-- .ds Xy , which are relative to the origin of the specified drawable \ -->
and define the origin of the first character
      </para>
    </listitem>
  </varlistentry>
  <varlistentry>
    <term>
      <emphasis remap='I'>x</emphasis>
    </term>
    <listitem>
      <para>
<!-- .br -->
<!-- .ns -->
      </para>
    </listitem>
  </varlistentry>
  <varlistentry>
    <term>
      <emphasis remap='I'>y</emphasis>
    </term>
    <listitem>
      <para>
Specify the x and y coordinates(Xy.
      </para>
    </listitem>
  </varlistentry>
  <varlistentry>
    <term>
      <emphasis remap='I'>items</emphasis>
    </term>
    <listitem>
      <para>
Specifies an array of text items.
      </para>
    </listitem>
  </varlistentry>
  <varlistentry>
    <term>
      <emphasis remap='I'>nitems</emphasis>
    </term>
    <listitem>
      <para>
Specifies the number of text items in the array.
    </para>
  </listitem>
  </varlistentry>
</variablelist>
</para>
<para>
<!-- .LP -->
<!-- .eM -->
<!-- .sp -->
To draw 2-byte characters in a given drawable, use
<function>XDrawText16</function>.
<indexterm significance="preferred"><primary>XDrawText16</primary></indexterm>
<!-- .sM -->
<funcsynopsis id='xdrawtext16'>
<funcprototype>
  <funcdef><function>XDrawText16</function></funcdef>
  <paramdef>Display<parameter> *display</parameter></paramdef>
  <paramdef>Drawable<parameter> d</parameter></paramdef>
  <paramdef>GC<parameter> gc</parameter></paramdef>
  <paramdef>intx,<parameter> y</parameter></paramdef>
  <paramdef>XTextItem16<parameter> *items</parameter></paramdef>
  <paramdef>int<parameter> nitems</parameter></paramdef>
</funcprototype>
</funcsynopsis>
<!-- .FN -->
<variablelist>
  <varlistentry>
    <term>
      <emphasis remap='I'>display</emphasis>
    </term>
    <listitem>
      <para>
Specifies the connection to the X server.
      </para>
    </listitem>
  </varlistentry>
  <varlistentry>
    <term>
      <emphasis remap='I'>d</emphasis>
    </term>
    <listitem>
      <para>
Specifies the drawable. 
      </para>
    </listitem>
  </varlistentry>
  <varlistentry>
    <term>
      <emphasis remap='I'>gc</emphasis>
    </term>
    <listitem>
      <para>
Specifies the GC.
<!-- .ds Xy , which are relative to the origin of the specified drawable \ -->
and define the origin of the first character
      </para>
    </listitem>
  </varlistentry>
  <varlistentry>
    <term>
      <emphasis remap='I'>x</emphasis>
    </term>
    <listitem>
      <para>
<!-- .br -->
<!-- .ns -->
      </para>
    </listitem>
  </varlistentry>
  <varlistentry>
    <term>
      <emphasis remap='I'>y</emphasis>
    </term>
    <listitem>
      <para>
Specify the x and y coordinates(Xy.
      </para>
    </listitem>
  </varlistentry>
  <varlistentry>
    <term>
      <emphasis remap='I'>items</emphasis>
    </term>
    <listitem>
      <para>
Specifies an array of text items.
      </para>
    </listitem>
  </varlistentry>
  <varlistentry>
    <term>
      <emphasis remap='I'>nitems</emphasis>
    </term>
    <listitem>
      <para>
Specifies the number of text items in the array.
    </para>
  </listitem>
  </varlistentry>
</variablelist>
</para>
<para>
<!-- .LP -->
<!-- .eM -->
The
<function>XDrawText16</function>
function is similar to
<function>XDrawText</function>
except that it uses 2-byte or 16-bit characters.
Both functions allow complex spacing and font shifts between counted strings.
</para>
<para>
<!-- .LP -->
Each text item is processed in turn.
A font member other than 
<symbol>None</symbol>
in an item causes the font to be stored in the GC
and used for subsequent text.  
A text element delta specifies an additional change
in the position along the x axis before the string is drawn. 
The delta is always added to the character origin
and is not dependent on any characteristics of the font.
Each character image, as defined by the font in the GC, is treated as an
additional mask for a fill operation on the drawable.
The drawable is modified only where the font character has a bit set to 1.
If a text item generates a
<errorname>BadFont</errorname>
error, the previous text items may have been drawn.
</para>
<para>
<!-- .LP -->
For fonts defined with linear indexing rather than 2-byte matrix indexing,
each 
<structname>XChar2b</structname>
structure is interpreted as a 16-bit number with byte1 as the 
most significant byte.
</para>
<para>
<!-- .LP -->
Both functions use these GC components:
function, plane-mask, fill-style, font, subwindow-mode, 
clip-x-origin, clip-y-origin, and clip-mask.
They also use these GC mode-dependent components: 
foreground, background, tile, stipple, tile-stipple-x-origin, 
and tile-stipple-y-origin.
</para>
<para>
<!-- .LP -->
<function>XDrawText</function>
and
<function>XDrawText16</function>
can generate
<errorname>BadDrawable</errorname>,
<errorname>BadFont</errorname>,
<errorname>BadGC</errorname>,
and
<errorname>BadMatch</errorname>
errors.
</para>
</sect2>
<sect2 id="Drawing_Text_Characters">
<title>Drawing Text Characters</title>
<!-- .XS -->
<!-- (SN Drawing Text Characters  -->
<!-- .XE -->
<para>
<!-- .LP -->
<indexterm><primary>Strings</primary><secondary>drawing</secondary></indexterm>
<indexterm><primary>Drawing</primary><secondary>strings</secondary></indexterm>
To draw 8-bit characters in a given drawable, use
<function>XDrawString</function>.
<indexterm significance="preferred"><primary>XDrawString</primary></indexterm>
<!-- .sM -->
<funcsynopsis id='xdrawstring'>
<funcprototype>
  <funcdef><function>XDrawString</function></funcdef>
  <paramdef>Display<parameter> *display</parameter></paramdef>
  <paramdef>Drawable<parameter> d</parameter></paramdef>
  <paramdef>GC<parameter> gc</parameter></paramdef>
  <paramdef>int<parameter> x</parameter></paramdef>
  <paramdef>int<parameter> y</parameter></paramdef>
  <paramdef>char<parameter> *string</parameter></paramdef>
  <paramdef>int<parameter> length</parameter></paramdef>
</funcprototype>
</funcsynopsis>
<!-- .FN -->
<variablelist>
  <varlistentry>
    <term>
      <emphasis remap='I'>display</emphasis>
    </term>
    <listitem>
      <para>
Specifies the connection to the X server.
      </para>
    </listitem>
  </varlistentry>
  <varlistentry>
    <term>
      <emphasis remap='I'>d</emphasis>
    </term>
    <listitem>
      <para>
Specifies the drawable. 
      </para>
    </listitem>
  </varlistentry>
  <varlistentry>
    <term>
      <emphasis remap='I'>gc</emphasis>
    </term>
    <listitem>
      <para>
Specifies the GC.
<!-- .ds Xy , which are relative to the origin of the specified drawable \ -->
and define the origin of the first character
      </para>
    </listitem>
  </varlistentry>
  <varlistentry>
    <term>
      <emphasis remap='I'>x</emphasis>
    </term>
    <listitem>
      <para>
<!-- .br -->
<!-- .ns -->
      </para>
    </listitem>
  </varlistentry>
  <varlistentry>
    <term>
      <emphasis remap='I'>y</emphasis>
    </term>
    <listitem>
      <para>
Specify the x and y coordinates(Xy.
      </para>
    </listitem>
  </varlistentry>
  <varlistentry>
    <term>
      <emphasis remap='I'>string</emphasis>
    </term>
    <listitem>
      <para>
Specifies the character string.
      </para>
    </listitem>
  </varlistentry>
  <varlistentry>
    <term>
      <emphasis remap='I'>length</emphasis>
    </term>
    <listitem>
      <para>
Specifies the number of characters in the string argument.
    </para>
  </listitem>
  </varlistentry>
</variablelist>
</para>
<para>
<!-- .LP -->
<!-- .eM -->
<!-- .sp -->
To draw 2-byte characters in a given drawable, use
<function>XDrawString16</function>.
<indexterm significance="preferred"><primary>XDrawString16</primary></indexterm>
<!-- .sM -->
<funcsynopsis id='xdrawstring16'>
<funcprototype>
  <funcdef><function>XDrawString16</function></funcdef>
  <paramdef>Display<parameter> *display</parameter></paramdef>
  <paramdef>Drawable<parameter> d</parameter></paramdef>
  <paramdef>GC<parameter> gc</parameter></paramdef>
  <paramdef>intx,<parameter> y</parameter></paramdef>
  <paramdef>XChar2b<parameter> *string</parameter></paramdef>
  <paramdef>int<parameter> length</parameter></paramdef>
</funcprototype>
</funcsynopsis>
<!-- .FN -->
<variablelist>
  <varlistentry>
    <term>
      <emphasis remap='I'>display</emphasis>
    </term>
    <listitem>
      <para>
Specifies the connection to the X server.
      </para>
    </listitem>
  </varlistentry>
  <varlistentry>
    <term>
      <emphasis remap='I'>d</emphasis>
    </term>
    <listitem>
      <para>
Specifies the drawable. 
      </para>
    </listitem>
  </varlistentry>
  <varlistentry>
    <term>
      <emphasis remap='I'>gc</emphasis>
    </term>
    <listitem>
      <para>
Specifies the GC.
<!-- .ds Xy , which are relative to the origin of the specified drawable \ -->
and define the origin of the first character
      </para>
    </listitem>
  </varlistentry>
  <varlistentry>
    <term>
      <emphasis remap='I'>x</emphasis>
    </term>
    <listitem>
      <para>
<!-- .br -->
<!-- .ns -->
      </para>
    </listitem>
  </varlistentry>
  <varlistentry>
    <term>
      <emphasis remap='I'>y</emphasis>
    </term>
    <listitem>
      <para>
Specify the x and y coordinates(Xy.
      </para>
    </listitem>
  </varlistentry>
  <varlistentry>
    <term>
      <emphasis remap='I'>string</emphasis>
    </term>
    <listitem>
      <para>
Specifies the character string.
      </para>
    </listitem>
  </varlistentry>
  <varlistentry>
    <term>
      <emphasis remap='I'>length</emphasis>
    </term>
    <listitem>
      <para>
Specifies the number of characters in the string argument.
    </para>
  </listitem>
  </varlistentry>
</variablelist>
</para>
<para>
<!-- .LP -->
<!-- .eM -->
Each character image, as defined by the font in the GC, is treated as an
additional mask for a fill operation on the drawable.
The drawable is modified only where the font character has a bit set to 1.
For fonts defined with 2-byte matrix indexing
and used with
<function>XDrawString16</function>,
each byte is used as a byte2 with a byte1 of zero.
</para>
<para>
<!-- .LP -->
Both functions use these GC components: 
function, plane-mask, fill-style, font, subwindow-mode, clip-x-origin, 
clip-y-origin, and clip-mask.
They also use these GC mode-dependent components: 
foreground, background, tile, stipple, tile-stipple-x-origin, 
and tile-stipple-y-origin.
</para>
<para>
<!-- .LP -->
<function>XDrawString</function>
and
<function>XDrawString16</function>
can generate
<errorname>BadDrawable</errorname>,
<errorname>BadGC</errorname>,
and
<errorname>BadMatch</errorname>
errors.
</para>
</sect2>
<sect2 id="Drawing_Image_Text_Characters">
<title>Drawing Image Text Characters</title>
<!-- .XS -->
<!-- (SN Drawing Image Text Characters  -->
<!-- .XE -->
<para>
<!-- .LP -->
<indexterm><primary>Image text</primary><secondary>drawing</secondary></indexterm>
<indexterm><primary>Drawing</primary><secondary>image text</secondary></indexterm>
Some applications, in particular terminal emulators, need to
print image text in which both the foreground and background bits of
each character are painted.
This prevents annoying flicker on many displays.
<indexterm><primary>XDrawImageString</primary></indexterm>
<indexterm><primary>XDrawImageString16</primary></indexterm>
</para>
<para>
<!-- .LP -->
<!-- .sp -->
To draw 8-bit image text characters in a given drawable, use
<function>XDrawImageString</function>.
<indexterm significance="preferred"><primary>XDrawImageString</primary></indexterm>
<!-- .sM -->
<funcsynopsis id='xdrawimagestring'>
<funcprototype>
  <funcdef><function>XDrawImageString</function></funcdef>
  <paramdef>Display<parameter> *display</parameter></paramdef>
  <paramdef>Drawable<parameter> d</parameter></paramdef>
  <paramdef>GC<parameter> gc</parameter></paramdef>
  <paramdef>intx,<parameter> y</parameter></paramdef>
  <paramdef>char<parameter> *string</parameter></paramdef>
  <paramdef>int<parameter> length</parameter></paramdef>
</funcprototype>
</funcsynopsis>
<!-- .FN -->
<variablelist>
  <varlistentry>
    <term>
      <emphasis remap='I'>display</emphasis>
    </term>
    <listitem>
      <para>
Specifies the connection to the X server.
      </para>
    </listitem>
  </varlistentry>
  <varlistentry>
    <term>
      <emphasis remap='I'>d</emphasis>
    </term>
    <listitem>
      <para>
Specifies the drawable. 
      </para>
    </listitem>
  </varlistentry>
  <varlistentry>
    <term>
      <emphasis remap='I'>gc</emphasis>
    </term>
    <listitem>
      <para>
Specifies the GC.
<!-- .ds Xy , which are relative to the origin of the specified drawable \ -->
and define the origin of the first character
      </para>
    </listitem>
  </varlistentry>
  <varlistentry>
    <term>
      <emphasis remap='I'>x</emphasis>
    </term>
    <listitem>
      <para>
<!-- .br -->
<!-- .ns -->
      </para>
    </listitem>
  </varlistentry>
  <varlistentry>
    <term>
      <emphasis remap='I'>y</emphasis>
    </term>
    <listitem>
      <para>
Specify the x and y coordinates(Xy.
      </para>
    </listitem>
  </varlistentry>
  <varlistentry>
    <term>
      <emphasis remap='I'>string</emphasis>
    </term>
    <listitem>
      <para>
Specifies the character string.
      </para>
    </listitem>
  </varlistentry>
  <varlistentry>
    <term>
      <emphasis remap='I'>length</emphasis>
    </term>
    <listitem>
      <para>
Specifies the number of characters in the string argument.
    </para>
  </listitem>
  </varlistentry>
</variablelist>
</para>
<para>
<!-- .LP -->
<!-- .eM -->
<!-- .sp -->
To draw 2-byte image text characters in a given drawable, use
<function>XDrawImageString16</function>.
<indexterm significance="preferred"><primary>XDrawImageString16</primary></indexterm>
<!-- .sM -->
<funcsynopsis id='xdrawimagestring16'>
<funcprototype>
  <funcdef><function>XDrawImageString16</function></funcdef>
  <paramdef>Display<parameter> *display</parameter></paramdef>
  <paramdef>Drawable<parameter> d</parameter></paramdef>
  <paramdef>GC<parameter> gc</parameter></paramdef>
  <paramdef>intx,<parameter> y</parameter></paramdef>
  <paramdef>XChar2b<parameter> *string</parameter></paramdef>
  <paramdef>int<parameter> length</parameter></paramdef>
</funcprototype>
</funcsynopsis>
<!-- .FN -->
<variablelist>
  <varlistentry>
    <term>
      <emphasis remap='I'>display</emphasis>
    </term>
    <listitem>
      <para>
Specifies the connection to the X server.
      </para>
    </listitem>
  </varlistentry>
  <varlistentry>
    <term>
      <emphasis remap='I'>d</emphasis>
    </term>
    <listitem>
      <para>
Specifies the drawable. 
      </para>
    </listitem>
  </varlistentry>
  <varlistentry>
    <term>
      <emphasis remap='I'>gc</emphasis>
    </term>
    <listitem>
      <para>
Specifies the GC.
<!-- .ds Xy , which are relative to the origin of the specified drawable \ -->
and define the origin of the first character
      </para>
    </listitem>
  </varlistentry>
  <varlistentry>
    <term>
      <emphasis remap='I'>x</emphasis>
    </term>
    <listitem>
      <para>
<!-- .br -->
<!-- .ns -->
      </para>
    </listitem>
  </varlistentry>
  <varlistentry>
    <term>
      <emphasis remap='I'>y</emphasis>
    </term>
    <listitem>
      <para>
Specify the x and y coordinates(Xy.
      </para>
    </listitem>
  </varlistentry>
  <varlistentry>
    <term>
      <emphasis remap='I'>string</emphasis>
    </term>
    <listitem>
      <para>
Specifies the character string.
      </para>
    </listitem>
  </varlistentry>
  <varlistentry>
    <term>
      <emphasis remap='I'>length</emphasis>
    </term>
    <listitem>
      <para>
Specifies the number of characters in the string argument.
    </para>
  </listitem>
  </varlistentry>
</variablelist>
</para>
<para>
<!-- .LP -->
<!-- .eM -->
The
<function>XDrawImageString16</function>
function is similar to
<function>XDrawImageString</function>
except that it uses 2-byte or 16-bit characters.
Both functions also use both the foreground and background pixels 
of the GC in the destination.
</para>
<para>
<!-- .LP -->
The effect is first to fill a
destination rectangle with the background pixel defined in the GC and then
to paint the text with the foreground pixel.
The upper-left corner of the filled rectangle is at:
</para>
<para>
<!-- .LP -->
<literallayout class="monospaced">
[x, y - font-ascent]
</literallayout>
</para>
<para>
<!-- .LP -->
The width is:
</para>
<para>
<!-- .LP -->
<literallayout class="monospaced">
overall-width
</literallayout>
</para>
<para>
<!-- .LP -->
The height is:
</para>
<para>
<!-- .LP -->
<literallayout class="monospaced">
font-ascent + font-descent
</literallayout>
</para>
<para>
<!-- .LP -->
The overall-width, font-ascent, and font-descent
are as would be returned by 
<function>XQueryTextExtents</function>
using gc and string.
The function and fill-style defined in the GC are ignored for these functions. 
The effective function is 
<symbol>GXcopy</symbol>,
and the effective fill-style is
<symbol>FillSolid</symbol>.
</para>
<para>
<!-- .LP -->
For fonts defined with 2-byte matrix indexing
and used with
<function>XDrawImageString</function>,
each byte is used as a byte2 with a byte1 of zero.
</para>
<para>
<!-- .LP -->
Both functions use these GC components: 
plane-mask, foreground, background, font, subwindow-mode, clip-x-origin, 
clip-y-origin, and clip-mask.
</para>
<para>
<!-- .LP -->
<function>XDrawImageString</function>
and
<function>XDrawImageString16</function>
can generate
<errorname>BadDrawable</errorname>,
<errorname>BadGC</errorname>,
and
<errorname>BadMatch</errorname>
errors.
</para>
<para>
<!-- .LP -->
</para>
</sect2>
</sect1>
<sect1 id="Transferring_Images_between_Client_and_Server">
<title>Transferring Images between Client and Server</title>
<!-- .XS -->
<!-- (SN Transferring Images between Client and Server  -->
<!-- .XE -->
<para>
<!-- .LP -->
Xlib provides functions that you can use to transfer images between a client 
and the server.
Because the server may require diverse data formats, 
Xlib provides an image object that fully describes the data in memory 
and that provides for basic operations on that data.  
You should reference the data 
through the image object rather than referencing the data directly.
However, some implementations of the Xlib library may efficiently deal with 
frequently used data formats by replacing
functions in the procedure vector with special case functions.
Supported operations include destroying the image, getting a pixel,
storing a pixel, extracting a subimage of an image, and adding a constant
to an image (see <link linkend="Manipulating_Images">section 16.8</link>).
</para>
<para>
<!-- .LP -->
All the image manipulation functions discussed in this section make use of 
the 
<structname>XImage</structname>
structure,
which describes an image as it exists in the client's memory.
</para>
<para>
<!-- .LP -->
<indexterm significance="preferred"><primary>XImage</primary></indexterm>
<!-- .sM -->
<literallayout class="monospaced">
<!-- .TA .5i 1i 3i -->
<!-- .ta .5i 1i 3i -->
typedef struct _XImage {
     int width, height;         /* size of image */
     int xoffset;               /* number of pixels offset in X direction */
     int format;                /* XYBitmap, XYPixmap, ZPixmap */
     char *data;                /* pointer to image data */
     int byte_order;            /* data byte order, LSBFirst, MSBFirst */
     int bitmap_unit;           /* quant. of scanline 8, 16, 32 */
     int bitmap_bit_order;      /* LSBFirst, MSBFirst */
     int bitmap_pad;            /* 8, 16, 32 either XY or ZPixmap */
     int depth;                 /* depth of image */
     int bytes_per_line;        /* accelerator to next scanline */
     int bits_per_pixel;        /* bits per pixel (ZPixmap) */
     unsigned long red_mask;    /* bits in z arrangement */
     unsigned long green_mask;
     unsigned long blue_mask;
     XPointer obdata;           /* hook for the object routines to hang on */
     struct funcs {             /* image manipulation routines */
          struct _XImage *(*create_image)();
          int             (*destroy_image)();
          unsigned long   (*get_pixel)();
          int             (*put_pixel)();
          struct _XImage  *(*sub_image)();
          int            (*add_pixel)();
     } f;
} XImage;
</literallayout>
</para>
<para>
<!-- .LP -->
<!-- .eM -->
<!-- .sp -->
To initialize the image manipulation routines of an image structure, use
<function>XInitImage</function>.
<indexterm significance="preferred"><primary>XInitImage</primary></indexterm>
<!-- .sM -->
<funcsynopsis id='xinitimage'>
<funcprototype>
  <funcdef>Status <function>XInitImage</function></funcdef>
  <paramdef>XImage<parameter> *image</parameter></paramdef>
</funcprototype>
</funcsynopsis>
<!-- .FN -->
<variablelist>
  <varlistentry>
    <term>
      <emphasis remap='I'>ximage</emphasis>
    </term>
    <listitem>
      <para>
Specifies the image.
    </para>
  </listitem>
  </varlistentry>
</variablelist>
</para>
<para>
<!-- .LP -->
<!-- .eM -->
The
<function>XInitImage</function>
function initializes the internal image manipulation routines of an
image structure, based on the values of the various structure members.
All fields other than the manipulation routines must already be initialized.
If the bytes_per_line member is zero,
<function>XInitImage</function>
will assume the image data is contiguous in memory and set the
bytes_per_line member to an appropriate value based on the other
members; otherwise, the value of bytes_per_line is not changed.
All of the manipulation routines are initialized to functions
that other Xlib image manipulation functions need to operate on the
type of image specified by the rest of the structure.
</para>
<para>
<!-- .LP -->
This function must be called for any image constructed by the client
before passing it to any other Xlib function.
Image structures created or returned by Xlib do not need to be
initialized in this fashion.
</para>
<para>
<!-- .LP -->
This function returns a nonzero status if initialization of the
structure is successful.  It returns zero if it detected some error
or inconsistency in the structure, in which case the image is not changed.
</para>
<para>
<!-- .LP -->
<!-- .sp -->
To combine an image with a rectangle of a drawable on the display,
use
<function>XPutImage</function>.
<indexterm significance="preferred"><primary>XPutImage</primary></indexterm>
<!-- .sM -->
<funcsynopsis id='xputimage'>
<funcprototype>
  <funcdef><function>XPutImage</function></funcdef>
  <paramdef>Display<parameter> *display</parameter></paramdef>
  <paramdef>Drawable<parameter> d</parameter></paramdef>
  <paramdef>GC<parameter> gc</parameter></paramdef>
  <paramdef>XImage<parameter> *image</parameter></paramdef>
  <paramdef>intsrc_x,<parameter> src_y</parameter></paramdef>
  <paramdef>intdest_x,<parameter> dest_y</parameter></paramdef>
  <paramdef>unsignedintwidth,<parameter> height</parameter></paramdef>
</funcprototype>
</funcsynopsis>
<!-- .FN -->
<variablelist>
  <varlistentry>
    <term>
      <emphasis remap='I'>display</emphasis>
    </term>
    <listitem>
      <para>
Specifies the connection to the X server.
      </para>
    </listitem>
  </varlistentry>
  <varlistentry>
    <term>
      <emphasis remap='I'>d</emphasis>
    </term>
    <listitem>
      <para>
Specifies the drawable. 
      </para>
    </listitem>
  </varlistentry>
  <varlistentry>
    <term>
      <emphasis remap='I'>gc</emphasis>
    </term>
    <listitem>
      <para>
Specifies the GC.
      </para>
    </listitem>
  </varlistentry>
  <varlistentry>
    <term>
      <emphasis remap='I'>image</emphasis>
    </term>
    <listitem>
      <para>
Specifies the image you want combined with the rectangle. 
      </para>
    </listitem>
  </varlistentry>
  <varlistentry>
    <term>
      <emphasis remap='I'>src_x</emphasis>
    </term>
    <listitem>
      <para>
Specifies the offset in X from the left edge of the image defined
by the 
<structname>XImage</structname>
structure.
      </para>
    </listitem>
  </varlistentry>
  <varlistentry>
    <term>
      <emphasis remap='I'>src_y</emphasis>
    </term>
    <listitem>
      <para>
Specifies the offset in Y from the top edge of the image defined
by the 
<structname>XImage</structname>
structure.
<!-- .ds Dx , which are relative to the origin of the drawable \ -->
and are the coordinates of the subimage
      </para>
    </listitem>
  </varlistentry>
  <varlistentry>
    <term>
      <emphasis remap='I'>dest_x</emphasis>
    </term>
    <listitem>
      <para>
<!-- .br -->
<!-- .ns -->
      </para>
    </listitem>
  </varlistentry>
  <varlistentry>
    <term>
      <emphasis remap='I'>dest_y</emphasis>
    </term>
    <listitem>
      <para>
Specify the x and y coordinates(Dx. 
<!-- .ds Wh \ of the subimage, which define the dimensions of the rectangle -->
      </para>
    </listitem>
  </varlistentry>
  <varlistentry>
    <term>
      <emphasis remap='I'>width</emphasis>
    </term>
    <listitem>
      <para>
<!-- .br -->
<!-- .ns -->
      </para>
    </listitem>
  </varlistentry>
  <varlistentry>
    <term>
      <emphasis remap='I'>height</emphasis>
    </term>
    <listitem>
      <para>
Specify the width and height(Wh.
    </para>
  </listitem>
  </varlistentry>
</variablelist>
</para>
<para>
<!-- .LP -->
<!-- .eM -->
The
<function>XPutImage</function>
function
combines an image with a rectangle of the specified drawable.
The section of the image defined by the src_x, src_y, width, and height 
arguments is drawn on the specified part of the drawable.
If 
<symbol>XYBitmap</symbol>
format is used, the depth of the image must be one,
or a
<errorname>BadMatch</errorname>
error results.
The foreground pixel in the GC defines the source for the one bits in the image,
and the background pixel defines the source for the zero bits.
For 
<symbol>XYPixmap</symbol>
and 
<symbol>ZPixmap</symbol>,
the depth of the image must match the depth of the drawable,
or a
<errorname>BadMatch</errorname>
error results.
</para>
<para>
<!-- .LP -->
If the characteristics of the image (for example, byte_order and bitmap_unit)
differ from what the server requires,
<function>XPutImage</function>
automatically makes the appropriate
conversions.
</para>
<para>
<!-- .LP -->
This function uses these GC components: 
function, plane-mask, subwindow-mode, clip-x-origin, clip-y-origin, 
and clip-mask.
It also uses these GC mode-dependent components:
foreground and background.
</para>
<para>
<!-- .LP -->
<function>XPutImage</function>
can generate
<errorname>BadDrawable</errorname>,
<errorname>BadGC</errorname>,
<errorname>BadMatch</errorname>,
and
<errorname>BadValue</errorname>
errors.
</para>
<para>
<!-- .LP -->
<!-- .sp -->
To return the contents of a rectangle in a given drawable on the display,
use
<function>XGetImage</function>.
This function specifically supports rudimentary screen dumps.
<indexterm significance="preferred"><primary>XGetImage</primary></indexterm>
<!-- .sM -->
<funcsynopsis id='xgetimage'>
<funcprototype>
  <funcdef>XImage *<function>XGetImage</function></funcdef>
  <paramdef>Display<parameter> *display</parameter></paramdef>
  <paramdef>Drawable<parameter> d</parameter></paramdef>
  <paramdef>intx,<parameter> y</parameter></paramdef>
  <paramdef>unsignedintwidth,<parameter> height</parameter></paramdef>
  <paramdef>unsignedlong<parameter> plane_mask</parameter></paramdef>
  <paramdef>int<parameter> format</parameter></paramdef>
</funcprototype>
</funcsynopsis>
<!-- .FN -->
<variablelist>
  <varlistentry>
    <term>
      <emphasis remap='I'>display</emphasis>
    </term>
    <listitem>
      <para>
Specifies the connection to the X server.
      </para>
    </listitem>
  </varlistentry>
  <varlistentry>
    <term>
      <emphasis remap='I'>d</emphasis>
    </term>
    <listitem>
      <para>
Specifies the drawable. 
<!-- .ds Xy , which are relative to the origin of the drawable \ -->
and define the upper-left corner of the rectangle
      </para>
    </listitem>
  </varlistentry>
  <varlistentry>
    <term>
      <emphasis remap='I'>x</emphasis>
    </term>
    <listitem>
      <para>
<!-- .br -->
<!-- .ns -->
      </para>
    </listitem>
  </varlistentry>
  <varlistentry>
    <term>
      <emphasis remap='I'>y</emphasis>
    </term>
    <listitem>
      <para>
Specify the x and y coordinates(Xy.
<!-- .ds Wh \ of the subimage, which define the dimensions of the rectangle -->
      </para>
    </listitem>
  </varlistentry>
  <varlistentry>
    <term>
      <emphasis remap='I'>width</emphasis>
    </term>
    <listitem>
      <para>
<!-- .br -->
<!-- .ns -->
      </para>
    </listitem>
  </varlistentry>
  <varlistentry>
    <term>
      <emphasis remap='I'>height</emphasis>
    </term>
    <listitem>
      <para>
Specify the width and height(Wh.
      </para>
    </listitem>
  </varlistentry>
  <varlistentry>
    <term>
      <emphasis remap='I'>plane_mask</emphasis>
    </term>
    <listitem>
      <para>
Specifies the plane mask.
<!-- .\" *** JIM: NEED MORE INFO FOR THIS. *** -->
      </para>
    </listitem>
  </varlistentry>
  <varlistentry>
    <term>
      <emphasis remap='I'>format</emphasis>
    </term>
    <listitem>
      <para>
Specifies the format for the image.
You can pass
<symbol>XYPixmap</symbol>
or 
<symbol>ZPixmap</symbol>.
    </para>
  </listitem>
  </varlistentry>
</variablelist>
</para>
<para>
<!-- .LP -->
<!-- .eM -->
The
<function>XGetImage</function>
function returns a pointer to an
<structname>XImage</structname>
structure.
This structure provides you with the contents of the specified rectangle of
the drawable in the format you specify.
If the format argument is 
<symbol>XYPixmap</symbol>,
the image contains only the bit planes you passed to the plane_mask argument.
If the plane_mask argument only requests a subset of the planes of the
display, the depth of the returned image will be the number of planes
requested.
If the format argument is 
<symbol>ZPixmap</symbol>,
<function>XGetImage</function>
returns as zero the bits in all planes not 
specified in the plane_mask argument.
The function performs no range checking on the values in plane_mask and ignores
extraneous bits.
</para>
<para>
<!-- .LP -->
<function>XGetImage</function>
returns the depth of the image to the depth member of the
<structname>XImage</structname>
structure.
The depth of the image is as specified when the drawable was created,
except when getting a subset of the planes in 
<symbol>XYPixmap</symbol>
format, when the depth is given by the number of bits set to 1 in plane_mask.
</para>
<para>
<!-- .LP -->
If the drawable is a pixmap, 
the given rectangle must be wholly contained within the pixmap, 
or a
<errorname>BadMatch</errorname>
error results.
If the drawable is a window, 
the window must be viewable, 
and it must be the case that if there were no inferiors or overlapping windows,
the specified rectangle of the window would be fully visible on the screen
and wholly contained within the outside edges of the window,
or a
<errorname>BadMatch</errorname>
error results.
Note that the borders of the window can be included and read with
this request.
If the window has backing-store, the backing-store contents are
returned for regions of the window that are obscured by noninferior
windows. 
If the window does not have backing-store,
the returned contents of such obscured regions are undefined.
The returned contents of visible regions of inferiors
of a different depth than the specified window's depth are also undefined.
The pointer cursor image is not included in the returned contents.
If a problem occurs,
<function>XGetImage</function>
returns NULL.
</para>
<para>
<!-- .LP -->
<function>XGetImage</function>
can generate
<errorname>BadDrawable</errorname>,
<errorname>BadMatch</errorname>,
and
<errorname>BadValue</errorname>
errors.
<!-- .sp -->
</para>
<para>
<!-- .LP -->
To copy the contents of a rectangle on the display
to a location within a preexisting image structure, use
<function>XGetSubImage</function>.
<indexterm significance="preferred"><primary>XGetSubImage</primary></indexterm>
<!-- .sM -->
<funcsynopsis id='xgetsubimage'>
<funcprototype>
  <funcdef>XImage *<function>XGetSubImage</function></funcdef>
  <paramdef>Display<parameter> *display</parameter></paramdef>
  <paramdef>Drawable<parameter> d</parameter></paramdef>
  <paramdef>intx,<parameter> y</parameter></paramdef>
  <paramdef>unsignedintwidth,<parameter> height</parameter></paramdef>
  <paramdef>unsignedlong<parameter> plane_mask</parameter></paramdef>
  <paramdef>int<parameter> format</parameter></paramdef>
  <paramdef>XImage<parameter> *dest_image</parameter></paramdef>
  <paramdef>intdest_x,<parameter> dest_y</parameter></paramdef>
</funcprototype>
</funcsynopsis>
<!-- .FN -->
<variablelist>
  <varlistentry>
    <term>
      <emphasis remap='I'>display</emphasis>
    </term>
    <listitem>
      <para>
Specifies the connection to the X server.
      </para>
    </listitem>
  </varlistentry>
  <varlistentry>
    <term>
      <emphasis remap='I'>d</emphasis>
    </term>
    <listitem>
      <para>
Specifies the drawable. 
<!-- .ds Xy , which are relative to the origin of the drawable \ -->
and define the upper-left corner of the rectangle
      </para>
    </listitem>
  </varlistentry>
  <varlistentry>
    <term>
      <emphasis remap='I'>x</emphasis>
    </term>
    <listitem>
      <para>
<!-- .br -->
<!-- .ns -->
      </para>
    </listitem>
  </varlistentry>
  <varlistentry>
    <term>
      <emphasis remap='I'>y</emphasis>
    </term>
    <listitem>
      <para>
Specify the x and y coordinates(Xy.
<!-- .ds Wh \ of the subimage, which define the dimensions of the rectangle -->
      </para>
    </listitem>
  </varlistentry>
  <varlistentry>
    <term>
      <emphasis remap='I'>width</emphasis>
    </term>
    <listitem>
      <para>
<!-- .br -->
<!-- .ns -->
      </para>
    </listitem>
  </varlistentry>
  <varlistentry>
    <term>
      <emphasis remap='I'>height</emphasis>
    </term>
    <listitem>
      <para>
Specify the width and height(Wh.
      </para>
    </listitem>
  </varlistentry>
  <varlistentry>
    <term>
      <emphasis remap='I'>plane_mask</emphasis>
    </term>
    <listitem>
      <para>
Specifies the plane mask.
<!-- .\" *** JIM: NEED MORE INFO FOR THIS. *** -->
      </para>
    </listitem>
  </varlistentry>
  <varlistentry>
    <term>
      <emphasis remap='I'>format</emphasis>
    </term>
    <listitem>
      <para>
Specifies the format for the image.
You can pass
<symbol>XYPixmap</symbol>
or 
<symbol>ZPixmap</symbol>.
      </para>
    </listitem>
  </varlistentry>
  <varlistentry>
    <term>
      <emphasis remap='I'>dest_image</emphasis>
    </term>
    <listitem>
      <para>
Specifies the destination image.
<!-- .ds Dx , which are relative to the origin of the destination rectangle, \ -->
specify its upper-left corner, and determine where the subimage \
is placed in the destination image
      </para>
    </listitem>
  </varlistentry>
  <varlistentry>
    <term>
      <emphasis remap='I'>dest_x</emphasis>
    </term>
    <listitem>
      <para>
<!-- .br -->
<!-- .ns -->
      </para>
    </listitem>
  </varlistentry>
  <varlistentry>
    <term>
      <emphasis remap='I'>dest_y</emphasis>
    </term>
    <listitem>
      <para>
Specify the x and y coordinates(Dx. 
    </para>
  </listitem>
  </varlistentry>
</variablelist>
</para>
<para>
<!-- .LP -->
<!-- .eM -->
The 
<function>XGetSubImage</function>
function updates dest_image with the specified subimage in the same manner as 
<function>XGetImage</function>.
If the format argument is 
<symbol>XYPixmap</symbol>,
the image contains only the bit planes you passed to the plane_mask argument.
If the format argument is 
<symbol>ZPixmap</symbol>,
<function>XGetSubImage</function>
returns as zero the bits in all planes not 
specified in the plane_mask argument.
The function performs no range checking on the values in plane_mask and ignores
extraneous bits.
As a convenience,
<function>XGetSubImage</function>
returns a pointer to the same
<structname>XImage</structname>
structure specified by dest_image.
</para>
<para>
<!-- .LP -->
The depth of the destination
<structname>XImage</structname>
structure must be the same as that of the drawable.
If the specified subimage does not fit at the specified location
on the destination image, the right and bottom edges are clipped.
If the drawable is a pixmap,
the given rectangle must be wholly contained within the pixmap,
or a
<errorname>BadMatch</errorname>
error results.
If the drawable is a window, 
the window must be viewable, 
and it must be the case that if there were no inferiors or overlapping windows,
the specified rectangle of the window would be fully visible on the screen
and wholly contained within the outside edges of the window,
or a
<errorname>BadMatch</errorname>
error results.
If the window has backing-store, 
then the backing-store contents are returned for regions of the window 
that are obscured by noninferior windows. 
If the window does not have backing-store, 
the returned contents of such obscured regions are undefined.
The returned contents of visible regions of inferiors
of a different depth than the specified window's depth are also undefined.
If a problem occurs,
<function>XGetSubImage</function>
returns NULL.
</para>
<para>
<!-- .LP -->
<function>XGetSubImage</function>
can generate
<errorname>BadDrawable</errorname>,
<errorname>BadGC</errorname>,
<errorname>BadMatch</errorname>,
and
<errorname>BadValue</errorname>
errors.
<!-- .bp -->


</para>
</sect1>
</chapter>
>>>>>>> adeb8256
<|MERGE_RESOLUTION|>--- conflicted
+++ resolved
@@ -1,11937 +1,5967 @@
-<<<<<<< HEAD
-<?xml version="1.0" encoding="UTF-8" ?>
-<!DOCTYPE chapter PUBLIC "-//OASIS//DTD DocBook XML V4.3//EN"
-	  "http://www.oasis-open.org/docbook/xml/4.3/docbookx.dtd">
-<chapter id="graphics_functions">
-<title>Graphics Functions</title>
-<para>
-Once you have established a connection to a display, you can use the Xlib graphics functions to:
-</para>
-<itemizedlist>
-  <listitem><para>Clear and copy areas</para></listitem>
-  <listitem><para>Draw points, lines, rectangles, and arcs</para></listitem>
-  <listitem><para>Fill areas</para></listitem>
-  <listitem><para>Manipulate fonts</para></listitem>
-  <listitem><para>Draw text</para></listitem>
-  <listitem><para>Transfer images between clients and the server</para></listitem>
-</itemizedlist>
-<para>
-If the same drawable and GC is used for each call, Xlib batches back-to-back
-calls to XDrawPoint, XDrawLine, XDrawRectangle, XFillArc, and XFillRectangle.
-Note that this reduces the total number of requests sent to the server.
-</para>
-<sect1 id="Clearing_Areas">
-<title>Clearing Areas</title>
-<!-- .XS -->
-<!-- (SN Clearing Areas  -->
-<!-- .XE -->
-<para>
-<!-- .LP -->
-Xlib provides functions that you can use to clear an area or the entire window.
-Because pixmaps do not have defined backgrounds, 
-they cannot be filled by using the functions described in this section.
-Instead, to accomplish an analogous operation on a pixmap,
-you should use 
-<function>XFillRectangle</function>,
-which sets the pixmap to a known value.
-</para>
-<para>
-<!-- .LP -->
-<!-- .sp -->
-To clear a rectangular area of a given window, use
-<function>XClearArea</function>.
-<indexterm><primary>Areas</primary><secondary>clearing</secondary></indexterm>
-<indexterm><primary>Clearing</primary><secondary>areas</secondary></indexterm>
-<indexterm significance="preferred"><primary>XClearArea</primary></indexterm>
-<!-- .sM -->
-<funcsynopsis id='xcleararea'>
-<funcprototype>
-  <funcdef><function>XClearArea</function></funcdef>
-  <paramdef>Display<parameter> *display</parameter></paramdef>
-  <paramdef>Window<parameter> w</parameter></paramdef>
-  <paramdef>intx,<parameter> y</parameter></paramdef>
-  <paramdef>unsignedintwidth,<parameter> height</parameter></paramdef>
-  <paramdef>Bool<parameter> exposures</parameter></paramdef>
-</funcprototype>
-</funcsynopsis>
-<!-- .FN -->
-<variablelist>
-  <varlistentry>
-    <term>
-      <emphasis remap='I'>display</emphasis>
-    </term>
-    <listitem>
-      <para>
-Specifies the connection to the X server.
-      </para>
-    </listitem>
-  </varlistentry>
-  <varlistentry>
-    <term>
-      <emphasis remap='I'>w</emphasis>
-    </term>
-    <listitem>
-      <para>
-Specifies the window.
-<!-- .ds Xy , which are relative to the origin of the window \ -->
-and specify the upper-left corner of the rectangle
-      </para>
-    </listitem>
-  </varlistentry>
-  <varlistentry>
-    <term>
-      <emphasis remap='I'>x</emphasis>
-    </term>
-    <listitem>
-      <para>
-<!-- .br -->
-<!-- .ns -->
-      </para>
-    </listitem>
-  </varlistentry>
-  <varlistentry>
-    <term>
-      <emphasis remap='I'>y</emphasis>
-    </term>
-    <listitem>
-      <para>
-Specify the x and y coordinates(Xy.
-<!-- .ds Wh , which are the dimensions of the rectangle -->
-      </para>
-    </listitem>
-  </varlistentry>
-  <varlistentry>
-    <term>
-      <emphasis remap='I'>width</emphasis>
-    </term>
-    <listitem>
-      <para>
-<!-- .br -->
-<!-- .ns -->
-      </para>
-    </listitem>
-  </varlistentry>
-  <varlistentry>
-    <term>
-      <emphasis remap='I'>height</emphasis>
-    </term>
-    <listitem>
-      <para>
-Specify the width and height(Wh.
-      </para>
-    </listitem>
-  </varlistentry>
-  <varlistentry>
-    <term>
-      <emphasis remap='I'>exposures</emphasis>
-    </term>
-    <listitem>
-      <para>
-Specifies a Boolean value that indicates if
-<symbol>Expose</symbol>
-events are to be generated.
-    </para>
-  </listitem>
-  </varlistentry>
-</variablelist>
-</para>
-<para>
-<!-- .LP -->
-<!-- .eM -->
-The
-<function>XClearArea</function>
-function paints a rectangular area in the specified window according to the
-specified dimensions with the window's background pixel or pixmap.
-The subwindow-mode effectively is
-<symbol>ClipByChildren</symbol>.
-If width is zero, it
-is replaced with the current width of the window minus x.
-If height is
-zero, it is replaced with the current height of the window minus y.
-If the window has a defined background tile, 
-the rectangle clipped by any children is filled with this tile.
-If the window has
-background 
-<symbol>None</symbol>,
-the contents of the window are not changed.  
-In either
-case, if exposures is 
-<symbol>True</symbol>,
-one or more 
-<symbol>Expose</symbol>
-events are generated for regions of the rectangle that are either visible or are
-being retained in a backing store.
-If you specify a window whose class is
-<symbol>InputOnly</symbol>,
-a
-<errorname>BadMatch</errorname>
-error results.
-</para>
-<para>
-<!-- .LP -->
-<function>XClearArea</function>
-can generate
-<errorname>BadMatch</errorname>,
-<errorname>BadValue</errorname>,
-and
-<errorname>BadWindow</errorname>
-errors.
-</para>
-<para>
-<!-- .LP -->
-<!-- .sp -->
-To clear the entire area in a given window, use
-<function>XClearWindow</function>.
-<indexterm><primary>Window</primary><secondary>clearing</secondary></indexterm>
-<indexterm><primary>Clearing</primary><secondary>windows</secondary></indexterm>
-<indexterm significance="preferred"><primary>XClearWindow</primary></indexterm>
-<!-- .sM -->
-<funcsynopsis id='xclearwindow'>
-<funcprototype>
-  <funcdef><function>XClearWindow</function></funcdef>
-  <paramdef>Display<parameter> *display</parameter></paramdef>
-  <paramdef>Window<parameter> w</parameter></paramdef>
-</funcprototype>
-</funcsynopsis>
-<!-- .FN -->
-<variablelist>
-  <varlistentry>
-    <term>
-      <emphasis remap='I'>display</emphasis>
-    </term>
-    <listitem>
-      <para>
-Specifies the connection to the X server.
-      </para>
-    </listitem>
-  </varlistentry>
-  <varlistentry>
-    <term>
-      <emphasis remap='I'>w</emphasis>
-    </term>
-    <listitem>
-      <para>
-Specifies the window.
-    </para>
-  </listitem>
-  </varlistentry>
-</variablelist>
-</para>
-<para>
-<!-- .LP -->
-<!-- .eM -->
-The
-<function>XClearWindow</function>
-function clears the entire area in the specified window and is
-equivalent to
-<function>XClearArea</function>
-(display, w, 0, 0, 0, 0, 
-<symbol>False</symbol>).
-If the window has a defined background tile, the rectangle is tiled with a
-plane-mask of all ones and 
-<symbol>GXcopy</symbol>
-function.
-If the window has
-background 
-<symbol>None</symbol>,
-the contents of the window are not changed.  
-If you specify a window whose class is
-<symbol>InputOnly</symbol>,
-a
-<errorname>BadMatch</errorname>
-error results. 
-</para>
-<para>
-<!-- .LP -->
-<function>XClearWindow</function>
-can generate
-<errorname>BadMatch</errorname>
-and
-<errorname>BadWindow</errorname>
-errors.
-</para>
-</sect1>
-<sect1 id="Copying_Areas">
-<title>Copying Areas</title>
-<!-- .XS -->
-<!-- (SN Copying Areas  -->
-<!-- .XE -->
-<para>
-<!-- .LP -->
-Xlib provides functions that you can use to copy an area or a bit plane.
-</para>
-<para>
-<!-- .LP -->
-<!-- .sp -->
-To copy an area between drawables of the same
-root and depth, use
-<function>XCopyArea</function>.
-<indexterm><primary>Areas</primary><secondary>copying</secondary></indexterm>
-<indexterm><primary>Copying</primary><secondary>areas</secondary></indexterm>
-<indexterm significance="preferred"><primary>XCopyArea</primary></indexterm>
-<!-- .sM -->
-<funcsynopsis id='xcopyarea'>
-<funcprototype>
-  <funcdef><function>XCopyArea</function></funcdef>
-  <paramdef>Display<parameter> *display</parameter></paramdef>
-  <paramdef>Drawablesrc,<parameter> dest</parameter></paramdef>
-  <paramdef>GC<parameter> gc</parameter></paramdef>
-  <paramdef>intsrc_x,<parameter> src_y</parameter></paramdef>
-  <paramdef>unsignedintwidth,<parameter> height</parameter></paramdef>
-  <paramdef>intdest_x,<parameter> dest_y</parameter></paramdef>
-</funcprototype>
-</funcsynopsis>
-<!-- .FN -->
-<variablelist>
-  <varlistentry>
-    <term>
-      <emphasis remap='I'>display</emphasis>
-    </term>
-    <listitem>
-      <para>
-Specifies the connection to the X server.
-      </para>
-    </listitem>
-  </varlistentry>
-  <varlistentry>
-    <term>
-      <emphasis remap='I'>src</emphasis>
-    </term>
-    <listitem>
-      <para>
-<!-- .br -->
-<!-- .ns -->
-      </para>
-    </listitem>
-  </varlistentry>
-  <varlistentry>
-    <term>
-      <emphasis remap='I'>dest</emphasis>
-    </term>
-    <listitem>
-      <para>
-Specify the source and destination rectangles to be combined. 
-      </para>
-    </listitem>
-  </varlistentry>
-  <varlistentry>
-    <term>
-      <emphasis remap='I'>gc</emphasis>
-    </term>
-    <listitem>
-      <para>
-Specifies the GC.
-      </para>
-    </listitem>
-  </varlistentry>
-  <varlistentry>
-    <term>
-      <emphasis remap='I'>src_x</emphasis>
-    </term>
-    <listitem>
-      <para>
-<!-- .br -->
-<!-- .ns -->
-      </para>
-    </listitem>
-  </varlistentry>
-  <varlistentry>
-    <term>
-      <emphasis remap='I'>src_y</emphasis>
-    </term>
-    <listitem>
-      <para>
-Specify the x and y coordinates, 
-which are relative to the origin of the source rectangle
-and specify its upper-left corner.
-<!-- .ds Wh , which are the dimensions of both the source \ -->
-and destination rectangles
-      </para>
-    </listitem>
-  </varlistentry>
-  <varlistentry>
-    <term>
-      <emphasis remap='I'>width</emphasis>
-    </term>
-    <listitem>
-      <para>
-<!-- .br -->
-<!-- .ns -->
-      </para>
-    </listitem>
-  </varlistentry>
-  <varlistentry>
-    <term>
-      <emphasis remap='I'>height</emphasis>
-    </term>
-    <listitem>
-      <para>
-Specify the width and height(Wh.
-<!-- .ds Dx , which are relative to the origin of the destination rectangle \ -->
-and specify its upper-left corner
-      </para>
-    </listitem>
-  </varlistentry>
-  <varlistentry>
-    <term>
-      <emphasis remap='I'>dest_x</emphasis>
-    </term>
-    <listitem>
-      <para>
-<!-- .br -->
-<!-- .ns -->
-      </para>
-    </listitem>
-  </varlistentry>
-  <varlistentry>
-    <term>
-      <emphasis remap='I'>dest_y</emphasis>
-    </term>
-    <listitem>
-      <para>
-Specify the x and y coordinates(Dx. 
-    </para>
-  </listitem>
-  </varlistentry>
-</variablelist>
-</para>
-<para>
-<!-- .LP -->
-<!-- .eM -->
-The
-<function>XCopyArea</function>
-function combines the specified rectangle of src with the specified rectangle 
-of dest.
-The drawables must have the same root and depth,
-or a
-<errorname>BadMatch</errorname>
-error results.
-</para>
-<para>
-<!-- .LP -->
-If regions of the source rectangle are obscured and have not been
-retained in backing store 
-or if regions outside the boundaries of the source drawable are specified, 
-those regions are not copied. 
-Instead, the 
-following occurs on all corresponding destination regions that are either
-visible or are retained in backing store.  
-If the destination is a window with a background other than 
-<symbol>None</symbol>,
-corresponding regions
-of the destination are tiled with that background
-(with plane-mask of all ones and
-<symbol>GXcopy</symbol>
-function).
-Regardless of tiling or whether the destination is a window or a pixmap,
-if graphics-exposures is 
-<symbol>True</symbol>,
-then
-<symbol>GraphicsExpose</symbol>
-events for all corresponding destination regions are generated.
-If graphics-exposures is 
-<symbol>True</symbol>
-but no
-<symbol>GraphicsExpose</symbol>
-events are generated, a
-<symbol>NoExpose</symbol>
-event is generated.
-Note that by default graphics-exposures is
-<symbol>True</symbol>
-in new GCs.
-</para>
-<para>
-<!-- .LP -->
-This function uses these GC components: function, plane-mask, 
-subwindow-mode, graphics-exposures, clip-x-origin,
-clip-y-origin, and clip-mask.
-</para>
-<para>
-<!-- .LP -->
-<function>XCopyArea</function>
-can generate
-<errorname>BadDrawable</errorname>,
-<errorname>BadGC</errorname>,
-and
-<errorname>BadMatch</errorname>
-errors.
-<!-- .sp -->
-</para>
-<para>
-<!-- .LP -->
-To copy a single bit plane of a given drawable, use
-<function>XCopyPlane</function>.
-<indexterm><primary>Plane</primary><secondary>copying</secondary></indexterm>
-<indexterm><primary>Copying</primary><secondary>planes</secondary></indexterm>
-<indexterm significance="preferred"><primary>XCopyPlane</primary></indexterm>
-<!-- .sM -->
-<funcsynopsis id='xcopyplane'>
-<funcprototype>
-  <funcdef><function>XCopyPlane</function></funcdef>
-  <paramdef>Display<parameter> *display</parameter></paramdef>
-  <paramdef>Drawablesrc,<parameter> dest</parameter></paramdef>
-  <paramdef>GC<parameter> gc</parameter></paramdef>
-  <paramdef>intsrc_x,<parameter> src_y</parameter></paramdef>
-  <paramdef>unsignedintwidth,<parameter> height</parameter></paramdef>
-  <paramdef>intdest_x,<parameter> dest_y</parameter></paramdef>
-  <paramdef>unsignedlong<parameter> plane</parameter></paramdef>
-</funcprototype>
-</funcsynopsis>
-<!-- .FN -->
-<variablelist>
-  <varlistentry>
-    <term>
-      <emphasis remap='I'>display</emphasis>
-    </term>
-    <listitem>
-      <para>
-Specifies the connection to the X server.
-      </para>
-    </listitem>
-  </varlistentry>
-  <varlistentry>
-    <term>
-      <emphasis remap='I'>src</emphasis>
-    </term>
-    <listitem>
-      <para>
-<!-- .br -->
-<!-- .ns -->
-      </para>
-    </listitem>
-  </varlistentry>
-  <varlistentry>
-    <term>
-      <emphasis remap='I'>dest</emphasis>
-    </term>
-    <listitem>
-      <para>
-Specify the source and destination rectangles to be combined. 
-      </para>
-    </listitem>
-  </varlistentry>
-  <varlistentry>
-    <term>
-      <emphasis remap='I'>gc</emphasis>
-    </term>
-    <listitem>
-      <para>
-Specifies the GC.
-      </para>
-    </listitem>
-  </varlistentry>
-  <varlistentry>
-    <term>
-      <emphasis remap='I'>src_x</emphasis>
-    </term>
-    <listitem>
-      <para>
-<!-- .br -->
-<!-- .ns -->
-      </para>
-    </listitem>
-  </varlistentry>
-  <varlistentry>
-    <term>
-      <emphasis remap='I'>src_y</emphasis>
-    </term>
-    <listitem>
-      <para>
-Specify the x and y coordinates, 
-which are relative to the origin of the source rectangle
-and specify its upper-left corner.
-<!-- .ds Wh , which are the dimensions of both the source and destination rectangles -->
-      </para>
-    </listitem>
-  </varlistentry>
-  <varlistentry>
-    <term>
-      <emphasis remap='I'>width</emphasis>
-    </term>
-    <listitem>
-      <para>
-<!-- .br -->
-<!-- .ns -->
-      </para>
-    </listitem>
-  </varlistentry>
-  <varlistentry>
-    <term>
-      <emphasis remap='I'>height</emphasis>
-    </term>
-    <listitem>
-      <para>
-Specify the width and height(Wh.
-<!-- .ds Dx , which are relative to the origin of the destination rectangle \ -->
-and specify its upper-left corner
-      </para>
-    </listitem>
-  </varlistentry>
-  <varlistentry>
-    <term>
-      <emphasis remap='I'>dest_x</emphasis>
-    </term>
-    <listitem>
-      <para>
-<!-- .br -->
-<!-- .ns -->
-      </para>
-    </listitem>
-  </varlistentry>
-  <varlistentry>
-    <term>
-      <emphasis remap='I'>dest_y</emphasis>
-    </term>
-    <listitem>
-      <para>
-Specify the x and y coordinates(Dx. 
-      </para>
-    </listitem>
-  </varlistentry>
-  <varlistentry>
-    <term>
-      <emphasis remap='I'>plane</emphasis>
-    </term>
-    <listitem>
-      <para>
-Specifies the bit plane.
-You must set exactly one bit to 1.
-    </para>
-  </listitem>
-  </varlistentry>
-</variablelist>
-</para>
-<para>
-<!-- .LP -->
-<!-- .eM -->
-The
-<function>XCopyPlane</function>
-function uses a single bit plane of the specified source rectangle
-combined with the specified GC to modify the specified rectangle of dest.
-The drawables must have the same root but need not have the same depth.
-If the drawables do not have the same root, a
-<errorname>BadMatch</errorname>
-error results.
-If plane does not have exactly one bit set to 1 and the value of plane
-is not less than %2 sup n%, where <emphasis remap='I'>n</emphasis> is the depth of src, a
-<errorname>BadValue</errorname>
-error results.
-</para>
-<para>
-<!-- .LP -->
-Effectively, 
-<function>XCopyPlane</function>
-forms a pixmap of the same depth as the rectangle of dest and with a
-size specified by the source region. 
-It uses the foreground/background pixels in the GC (foreground
-everywhere the bit plane in src contains a bit set to 1,
-background everywhere the bit plane in src contains a bit set to 0)
-and the equivalent of a 
-<systemitem>CopyArea</systemitem>
-protocol request is performed with all the same exposure semantics.
-This can also be thought of as using the specified region of the source 
-bit plane as a stipple with a fill-style of
-<symbol>FillOpaqueStippled</symbol>
-for filling a rectangular area of the destination.
-</para>
-<para>
-<!-- .LP -->
-This function uses these GC components: function, plane-mask, foreground,
-background, subwindow-mode, graphics-exposures, clip-x-origin, clip-y-origin,
-and clip-mask.
-</para>
-<para>
-<!-- .LP -->
-<function>XCopyPlane</function>
-can generate
-<errorname>BadDrawable</errorname>,
-<errorname>BadGC</errorname>,
-<errorname>BadMatch</errorname>,
-and 
-<errorname>BadValue</errorname>
-errors.
-</para>
-</sect1>
-<sect1 id="Drawing_Points_Lines_Rectangles_and_Arcs">
-<title>Drawing Points, Lines, Rectangles, and Arcs</title>
-<!-- .XS -->
-<!-- (SN Drawing Points, Lines, Rectangles, and Arcs  -->
-<!-- .XE -->
-<para>
-<!-- .LP -->
-Xlib provides functions that you can use to draw:
-</para>
-<itemizedlist>
-  <listitem>
-    <para>
-A single point or multiple points
-    </para>
-  </listitem>
-  <listitem>
-    <para>
-A single line or multiple lines
-    </para>
-  </listitem>
-  <listitem>
-    <para>
-A single rectangle or multiple rectangles
-    </para>
-  </listitem>
-  <listitem>
-    <para>
-A single arc or multiple arcs
-    </para>
-  </listitem>
-</itemizedlist>
-<para>
-<!-- .LP -->
-Some of the functions described in the following sections
-use these structures:
-</para>
-<para>
-<!-- .LP -->
-<indexterm significance="preferred"><primary>XSegment</primary></indexterm>
-<!-- .sM -->
-<literallayout class="monospaced">
-<!-- .TA .5i -->
-<!-- .ta .5i -->
-typedef struct {
-     short x1, y1, x2, y2;
-} XSegment;
-</literallayout>
-</para>
-<para>
-<!-- .LP -->
-<!-- .eM -->
-<indexterm significance="preferred"><primary>XPoint</primary></indexterm>
-<!-- .sM -->
-<literallayout class="monospaced">
-<!-- .TA .5i -->
-<!-- .ta .5i -->
-typedef struct {
-     short x, y;
-} XPoint;
-</literallayout>
-</para>
-<para>
-<!-- .LP -->
-<!-- .eM -->
-<indexterm significance="preferred"><primary>XRectangle</primary></indexterm>
-<!-- .sM -->
-<literallayout class="monospaced">
-<!-- .TA .5i -->
-<!-- .ta .5i -->
-typedef struct {
-     short x, y;
-     unsigned short width, height;
-} XRectangle;
-</literallayout>
-</para>
-<para>
-<!-- .LP -->
-<!-- .eM -->
-<indexterm significance="preferred"><primary>XArc</primary></indexterm>
-<!-- .sM -->
-<literallayout class="monospaced">
-<!-- .TA .5i 3i -->
-<!-- .ta .5i 3i -->
-typedef struct {
-     short x, y;
-     unsigned short width, height;
-     short angle1, angle2;             /* Degrees * 64 */
-} XArc;
-</literallayout>
-</para>
-<para>
-<!-- .LP -->
-<!-- .eM -->
-All x and y members are signed integers.
-The width and height members are 16-bit unsigned integers.
-You should be careful not to generate coordinates and sizes
-out of the 16-bit ranges, because the protocol only has 16-bit fields
-for these values.
-</para>
-<sect2 id="Drawing_Single_and_Multiple_Points">
-<title>Drawing Single and Multiple Points</title>
-<!-- .XS -->
-<!-- (SN Drawing Single and Multiple Points  -->
-<!-- .XE -->
-<para>
-<!-- .LP -->
-<indexterm><primary>Points</primary><secondary>drawing</secondary></indexterm>
-<indexterm><primary>Drawing</primary><secondary>points</secondary></indexterm>
-<indexterm><primary>XDrawPoints</primary></indexterm>
-<indexterm><primary>XDrawPoint</primary></indexterm>
-</para>
-<para>
-<!-- .LP -->
-To draw a single point in a given drawable, use
-<function>XDrawPoint</function>.
-<indexterm significance="preferred"><primary>XDrawPoint</primary></indexterm>
-<!-- .sM -->
-<funcsynopsis id='xdrawpoint'>
-<funcprototype>
-  <funcdef><function>XDrawPoint</function></funcdef>
-  <paramdef>Display<parameter> *display</parameter></paramdef>
-  <paramdef>Drawable<parameter> d</parameter></paramdef>
-  <paramdef>GC<parameter> gc</parameter></paramdef>
-  <paramdef>intx,<parameter> y</parameter></paramdef>
-</funcprototype>
-</funcsynopsis>
-<!-- .FN -->
-<variablelist>
-  <varlistentry>
-    <term>
-      <emphasis remap='I'>display</emphasis>
-    </term>
-    <listitem>
-      <para>
-Specifies the connection to the X server.
-      </para>
-    </listitem>
-  </varlistentry>
-  <varlistentry>
-    <term>
-      <emphasis remap='I'>d</emphasis>
-    </term>
-    <listitem>
-      <para>
-Specifies the drawable. 
-      </para>
-    </listitem>
-  </varlistentry>
-  <varlistentry>
-    <term>
-      <emphasis remap='I'>gc</emphasis>
-    </term>
-    <listitem>
-      <para>
-Specifies the GC.
-      </para>
-    </listitem>
-  </varlistentry>
-  <varlistentry>
-    <term>
-      <emphasis remap='I'>x</emphasis>
-    </term>
-    <listitem>
-      <para>
-<!-- .br -->
-<!-- .ns -->
-      </para>
-    </listitem>
-  </varlistentry>
-  <varlistentry>
-    <term>
-      <emphasis remap='I'>y</emphasis>
-    </term>
-    <listitem>
-      <para>
-Specify the x and y coordinates where you want the point drawn.
-    </para>
-  </listitem>
-  </varlistentry>
-</variablelist>
-</para>
-<para>
-<!-- .LP -->
-<!-- .eM -->
-<!-- .sp -->
-To draw multiple points in a given drawable, use
-<function>XDrawPoints</function>.
-<indexterm significance="preferred"><primary>XDrawPoints</primary></indexterm>
-<!-- .sM -->
-<funcsynopsis id='xdrawpoints'>
-<funcprototype>
-  <funcdef><function>XDrawPoints</function></funcdef>
-  <paramdef>Display<parameter> *display</parameter></paramdef>
-  <paramdef>Drawable<parameter> d</parameter></paramdef>
-  <paramdef>GC<parameter> gc</parameter></paramdef>
-  <paramdef>XPoint<parameter> *points</parameter></paramdef>
-  <paramdef>int<parameter> npoints</parameter></paramdef>
-  <paramdef>int<parameter> mode</parameter></paramdef>
-</funcprototype>
-</funcsynopsis>
-<!-- .FN -->
-<variablelist>
-  <varlistentry>
-    <term>
-      <emphasis remap='I'>display</emphasis>
-    </term>
-    <listitem>
-      <para>
-Specifies the connection to the X server.
-      </para>
-    </listitem>
-  </varlistentry>
-  <varlistentry>
-    <term>
-      <emphasis remap='I'>d</emphasis>
-    </term>
-    <listitem>
-      <para>
-Specifies the drawable. 
-      </para>
-    </listitem>
-  </varlistentry>
-  <varlistentry>
-    <term>
-      <emphasis remap='I'>gc</emphasis>
-    </term>
-    <listitem>
-      <para>
-Specifies the GC.
-      </para>
-    </listitem>
-  </varlistentry>
-  <varlistentry>
-    <term>
-      <emphasis remap='I'>points</emphasis>
-    </term>
-    <listitem>
-      <para>
-Specifies an array of points.
-      </para>
-    </listitem>
-  </varlistentry>
-  <varlistentry>
-    <term>
-      <emphasis remap='I'>npoints</emphasis>
-    </term>
-    <listitem>
-      <para>
-Specifies the number of points in the array.
-      </para>
-    </listitem>
-  </varlistentry>
-  <varlistentry>
-    <term>
-      <emphasis remap='I'>mode</emphasis>
-    </term>
-    <listitem>
-      <para>
-Specifies the coordinate mode. 
-You can pass
-<symbol>CoordModeOrigin</symbol>
-or
-<symbol>CoordModePrevious</symbol>.
-    </para>
-  </listitem>
-  </varlistentry>
-</variablelist>
-</para>
-<para>
-<!-- .LP -->
-<!-- .eM -->
-The
-<function>XDrawPoint</function>
-function uses the foreground pixel and function components of the
-GC to draw a single point into the specified drawable; 
-<function>XDrawPoints</function>
-draws multiple points this way.
-<symbol>CoordModeOrigin</symbol>
-treats all coordinates as relative to the origin,
-and
-<symbol>CoordModePrevious</symbol>
-treats all coordinates after the first as relative to the previous point.
-<function>XDrawPoints</function>
-draws the points in the order listed in the array.
-</para>
-<para>
-<!-- .LP -->
-Both functions use these GC components: function, plane-mask,
-foreground, subwindow-mode, clip-x-origin, clip-y-origin, and clip-mask.
-</para>
-<para>
-<!-- .LP -->
-<function>XDrawPoint</function>
-can generate
-<errorname>BadDrawable</errorname>,
-<errorname>BadGC</errorname>,
-and 
-<errorname>BadMatch</errorname>
-errors.
-<function>XDrawPoints</function>
-can generate
-<errorname>BadDrawable</errorname>,
-<errorname>BadGC</errorname>,
-<errorname>BadMatch</errorname>,
-and
-<errorname>BadValue</errorname>
-errors.
-</para>
-</sect2>
-<sect2 id="Drawing_Single_and_Multiple_Lines">
-<title>Drawing Single and Multiple Lines</title>
-<!-- .XS -->
-<!-- (SN Drawing Single and Multiple Lines -->
-<!-- .XE -->
-<para>
-<!-- .LP -->
-<indexterm><primary>Lines</primary><secondary>drawing</secondary></indexterm>
-<indexterm><primary>Drawing</primary><secondary>lines</secondary></indexterm>
-<indexterm><primary>XDrawLine</primary></indexterm>
-<indexterm><primary>XDrawLines</primary></indexterm>
-<indexterm><primary>Polygons</primary><secondary>drawing</secondary></indexterm>
-<indexterm><primary>Drawing</primary><secondary>polygons</secondary></indexterm>
-<indexterm><primary>XDrawSegments</primary></indexterm>
-</para>
-<para>
-<!-- .LP -->
-To draw a single line between two points in a given drawable, use
-<function>XDrawLine</function>.
-<indexterm significance="preferred"><primary>XDrawLine</primary></indexterm>
-<!-- .sM -->
-<funcsynopsis id='xdrawline'>
-<funcprototype>
-  <funcdef><function>XDrawLine</function></funcdef>
-  <paramdef>Display<parameter> *display</parameter></paramdef>
-  <paramdef>Drawable<parameter> d</parameter></paramdef>
-  <paramdef>GC<parameter> gc</parameter></paramdef>
-  <paramdef>intx1,y1,x2,<parameter> y2</parameter></paramdef>
-</funcprototype>
-</funcsynopsis>
-<!-- .FN -->
-<variablelist>
-  <varlistentry>
-    <term>
-      <emphasis remap='I'>display</emphasis>
-    </term>
-    <listitem>
-      <para>
-Specifies the connection to the X server.
-      </para>
-    </listitem>
-  </varlistentry>
-  <varlistentry>
-    <term>
-      <emphasis remap='I'>d</emphasis>
-    </term>
-    <listitem>
-      <para>
-Specifies the drawable. 
-      </para>
-    </listitem>
-  </varlistentry>
-  <varlistentry>
-    <term>
-      <emphasis remap='I'>gc</emphasis>
-    </term>
-    <listitem>
-      <para>
-Specifies the GC.
-      </para>
-    </listitem>
-  </varlistentry>
-  <varlistentry>
-    <term>
-      <emphasis remap='I'>x1</emphasis>
-    </term>
-    <listitem>
-      <para>
-<!-- .br -->
-<!-- .ns -->
-      </para>
-    </listitem>
-  </varlistentry>
-  <varlistentry>
-    <term>
-      <emphasis remap='I'>y1</emphasis>
-    </term>
-    <listitem>
-      <para>
-<!-- .br -->
-<!-- .ns -->
-      </para>
-    </listitem>
-  </varlistentry>
-  <varlistentry>
-    <term>
-      <emphasis remap='I'>x2</emphasis>
-    </term>
-    <listitem>
-      <para>
-<!-- .br -->
-<!-- .ns -->
-      </para>
-    </listitem>
-  </varlistentry>
-  <varlistentry>
-    <term>
-      <emphasis remap='I'>y2</emphasis>
-    </term>
-    <listitem>
-      <para>
-Specify the points (x1, y1) and (x2, y2) to be connected.
-    </para>
-  </listitem>
-  </varlistentry>
-</variablelist>
-</para>
-<para>
-<!-- .LP -->
-<!-- .eM -->
-<!-- .sp -->
-To draw multiple lines in a given drawable, use
-<function>XDrawLines</function>.
-<indexterm significance="preferred"><primary>XDrawLines</primary></indexterm>
-<!-- .sM -->
-<funcsynopsis id='xdrawlines'>
-<funcprototype>
-  <funcdef><function>XDrawLines</function></funcdef>
-  <paramdef>Display<parameter> *display</parameter></paramdef>
-  <paramdef>Drawable<parameter> d</parameter></paramdef>
-  <paramdef>GC<parameter> gc</parameter></paramdef>
-  <paramdef>XPoint<parameter> *points</parameter></paramdef>
-  <paramdef>int<parameter> npoints</parameter></paramdef>
-  <paramdef>int<parameter> mode</parameter></paramdef>
-</funcprototype>
-</funcsynopsis>
-<!-- .FN -->
-<variablelist>
-  <varlistentry>
-    <term>
-      <emphasis remap='I'>display</emphasis>
-    </term>
-    <listitem>
-      <para>
-Specifies the connection to the X server.
-      </para>
-    </listitem>
-  </varlistentry>
-  <varlistentry>
-    <term>
-      <emphasis remap='I'>d</emphasis>
-    </term>
-    <listitem>
-      <para>
-Specifies the drawable. 
-      </para>
-    </listitem>
-  </varlistentry>
-  <varlistentry>
-    <term>
-      <emphasis remap='I'>gc</emphasis>
-    </term>
-    <listitem>
-      <para>
-Specifies the GC.
-      </para>
-    </listitem>
-  </varlistentry>
-  <varlistentry>
-    <term>
-      <emphasis remap='I'>points</emphasis>
-    </term>
-    <listitem>
-      <para>
-Specifies an array of points.
-      </para>
-    </listitem>
-  </varlistentry>
-  <varlistentry>
-    <term>
-      <emphasis remap='I'>npoints</emphasis>
-    </term>
-    <listitem>
-      <para>
-Specifies the number of points in the array.
-      </para>
-    </listitem>
-  </varlistentry>
-  <varlistentry>
-    <term>
-      <emphasis remap='I'>mode</emphasis>
-    </term>
-    <listitem>
-      <para>
-Specifies the coordinate mode. 
-You can pass
-<symbol>CoordModeOrigin</symbol>
-or
-<symbol>CoordModePrevious</symbol>.
-    </para>
-  </listitem>
-  </varlistentry>
-</variablelist>
-</para>
-<para>
-<!-- .LP -->
-<!-- .eM -->
-<!-- .sp -->
-To draw multiple, unconnected lines in a given drawable,
-use
-<function>XDrawSegments</function>.
-<indexterm significance="preferred"><primary>XDrawSegments</primary></indexterm>
-<!-- .sM -->
-<funcsynopsis id='xdrawsegments'>
-<funcprototype>
-  <funcdef><function>XDrawSegments</function></funcdef>
-  <paramdef>Display<parameter> *display</parameter></paramdef>
-  <paramdef>Drawable<parameter> d</parameter></paramdef>
-  <paramdef>GC<parameter> gc</parameter></paramdef>
-  <paramdef>XSegment<parameter> *segments</parameter></paramdef>
-  <paramdef>int<parameter> nsegments</parameter></paramdef>
-</funcprototype>
-</funcsynopsis>
-<!-- .FN -->
-<variablelist>
-  <varlistentry>
-    <term>
-      <emphasis remap='I'>display</emphasis>
-    </term>
-    <listitem>
-      <para>
-Specifies the connection to the X server.
-      </para>
-    </listitem>
-  </varlistentry>
-  <varlistentry>
-    <term>
-      <emphasis remap='I'>d</emphasis>
-    </term>
-    <listitem>
-      <para>
-Specifies the drawable. 
-      </para>
-    </listitem>
-  </varlistentry>
-  <varlistentry>
-    <term>
-      <emphasis remap='I'>gc</emphasis>
-    </term>
-    <listitem>
-      <para>
-Specifies the GC.
-      </para>
-    </listitem>
-  </varlistentry>
-  <varlistentry>
-    <term>
-      <emphasis remap='I'>segments</emphasis>
-    </term>
-    <listitem>
-      <para>
-Specifies an array of segments.
-      </para>
-    </listitem>
-  </varlistentry>
-  <varlistentry>
-    <term>
-      <emphasis remap='I'>nsegments</emphasis>
-    </term>
-    <listitem>
-      <para>
-Specifies the number of segments in the array.
-    </para>
-  </listitem>
-  </varlistentry>
-</variablelist>
-</para>
-<para>
-<!-- .LP -->
-<!-- .eM -->
-The
-<function>XDrawLine</function>
-function uses the components of the specified GC to
-draw a line between the specified set of points (x1, y1) and (x2, y2).
-It does not perform joining at coincident endpoints.
-For any given line, 
-<function>XDrawLine</function>
-does not draw a pixel more than once.
-If lines intersect, the intersecting pixels are drawn multiple times.  
-</para>
-<para>
-<!-- .LP -->
-The
-<function>XDrawLines</function>
-function uses the components of the specified GC to draw 
-npoints-1 lines between each pair of points (point[i], point[i+1]) 
-in the array of
-<structname>XPoint</structname>
-structures.
-It draws the lines in the order listed in the array.
-The lines join correctly at all intermediate points, and if the first and last
-points coincide, the first and last lines also join correctly.
-For any given line, 
-<function>XDrawLines</function>
-does not draw a pixel more than once.
-If thin (zero line-width) lines intersect, 
-the intersecting pixels are drawn multiple times.
-If wide lines intersect, the intersecting pixels are drawn only once, as though
-the entire 
-<systemitem>PolyLine</systemitem>
-protocol request were a single, filled shape.
-<symbol>CoordModeOrigin</symbol>
-treats all coordinates as relative to the origin,
-and
-<symbol>CoordModePrevious</symbol>
-treats all coordinates after the first as relative to the previous point.
-</para>
-<para>
-<!-- .LP -->
-The
-<function>XDrawSegments</function>
-function draws multiple, unconnected lines. 
-For each segment, 
-<function>XDrawSegments</function>
-draws a
-line between (x1, y1) and (x2, y2).
-It draws the lines in the order listed in the array of
-<structname>XSegment</structname>
-structures and does not perform joining at coincident endpoints.
-For any given line, 
-<function>XDrawSegments</function>
-does not draw a pixel more than once.  
-If lines intersect, the intersecting pixels are drawn multiple times.  
-</para>
-<para>
-<!-- .LP -->
-All three functions use these GC components:
-function, plane-mask, line-width,
-line-style, cap-style, fill-style, subwindow-mode,
-clip-x-origin, clip-y-origin, and clip-mask.
-The
-<function>XDrawLines</function>
-function also uses the join-style GC component.
-All three functions also use these GC mode-dependent components:
-foreground, background, tile, stipple, tile-stipple-x-origin, 
-tile-stipple-y-origin, dash-offset, and dash-list.
-</para>
-<para>
-<!-- .LP -->
-<function>XDrawLine</function>,
-<function>XDrawLines</function>,
-and
-<function>XDrawSegments</function>
-can generate
-<errorname>BadDrawable</errorname>,
-<errorname>BadGC</errorname>,
-and
-<errorname>BadMatch</errorname>
-errors.
-<function>XDrawLines</function>
-also can generate
-<errorname>BadValue</errorname>
-errors.
-</para>
-</sect2>
-<sect2 id="Drawing_Single_and_Multiple_Rectangles_">
-<title>Drawing Single and Multiple Rectangles </title>
-<!-- .XS -->
-<!-- (SN Drawing Single and Multiple Rectangles  -->
-<!-- .XE -->
-<para>
-<!-- .LP -->
-<indexterm><primary>Rectangles</primary><secondary>drawing</secondary></indexterm>
-<indexterm><primary>Drawing</primary><secondary>rectangles</secondary></indexterm>
-<indexterm><primary>XDrawRectangle</primary></indexterm>
-<indexterm><primary>XDrawRectangles</primary></indexterm>
-</para>
-<para>
-<!-- .LP -->
-To draw the outline of a single rectangle in a given drawable, use
-<function>XDrawRectangle</function>.
-<indexterm significance="preferred"><primary>XDrawRectangle</primary></indexterm>
-<!-- .sM -->
-<funcsynopsis id='xdrawrectangle'>
-<funcprototype>
-  <funcdef><function>XDrawRectangle</function></funcdef>
-  <paramdef>Display<parameter> *display</parameter></paramdef>
-  <paramdef>Drawable<parameter> d</parameter></paramdef>
-  <paramdef>GC<parameter> gc</parameter></paramdef>
-  <paramdef>intx,<parameter> y</parameter></paramdef>
-  <paramdef>unsignedintwidth,<parameter> height</parameter></paramdef>
-</funcprototype>
-</funcsynopsis>
-<!-- .FN -->
-<variablelist>
-  <varlistentry>
-    <term>
-      <emphasis remap='I'>display</emphasis>
-    </term>
-    <listitem>
-      <para>
-Specifies the connection to the X server.
-      </para>
-    </listitem>
-  </varlistentry>
-  <varlistentry>
-    <term>
-      <emphasis remap='I'>d</emphasis>
-    </term>
-    <listitem>
-      <para>
-Specifies the drawable. 
-      </para>
-    </listitem>
-  </varlistentry>
-  <varlistentry>
-    <term>
-      <emphasis remap='I'>gc</emphasis>
-    </term>
-    <listitem>
-      <para>
-Specifies the GC.
-<!-- .ds Xy , which specify the upper-left corner of the rectangle -->
-      </para>
-    </listitem>
-  </varlistentry>
-  <varlistentry>
-    <term>
-      <emphasis remap='I'>x</emphasis>
-    </term>
-    <listitem>
-      <para>
-<!-- .br -->
-<!-- .ns -->
-      </para>
-    </listitem>
-  </varlistentry>
-  <varlistentry>
-    <term>
-      <emphasis remap='I'>y</emphasis>
-    </term>
-    <listitem>
-      <para>
-Specify the x and y coordinates(Xy.
-<!-- .ds Wh , which specify the dimensions of the rectangle -->
-      </para>
-    </listitem>
-  </varlistentry>
-  <varlistentry>
-    <term>
-      <emphasis remap='I'>width</emphasis>
-    </term>
-    <listitem>
-      <para>
-<!-- .br -->
-<!-- .ns -->
-      </para>
-    </listitem>
-  </varlistentry>
-  <varlistentry>
-    <term>
-      <emphasis remap='I'>height</emphasis>
-    </term>
-    <listitem>
-      <para>
-Specify the width and height(Wh.
-    </para>
-  </listitem>
-  </varlistentry>
-</variablelist>
-</para>
-<para>
-<!-- .LP -->
-<!-- .eM -->
-<!-- .sp -->
-To draw the outline of multiple rectangles
-in a given drawable, use
-<function>XDrawRectangles</function>.
-<indexterm significance="preferred"><primary>XDrawRectangles</primary></indexterm>
-<!-- .sM -->
-<funcsynopsis id='xdrawrectangles'>
-<funcprototype>
-  <funcdef><function>XDrawRectangles</function></funcdef>
-  <paramdef>Display<parameter> *display</parameter></paramdef>
-  <paramdef>Drawable<parameter> d</parameter></paramdef>
-  <paramdef>GC<parameter> gc</parameter></paramdef>
-  <paramdef>XRectangle<parameter> rectangles[]</parameter></paramdef>
-  <paramdef>int<parameter> nrectangles</parameter></paramdef>
-</funcprototype>
-</funcsynopsis>
-<!-- .FN -->
-<variablelist>
-  <varlistentry>
-    <term>
-      <emphasis remap='I'>display</emphasis>
-    </term>
-    <listitem>
-      <para>
-Specifies the connection to the X server.
-      </para>
-    </listitem>
-  </varlistentry>
-  <varlistentry>
-    <term>
-      <emphasis remap='I'>d</emphasis>
-    </term>
-    <listitem>
-      <para>
-Specifies the drawable. 
-      </para>
-    </listitem>
-  </varlistentry>
-  <varlistentry>
-    <term>
-      <emphasis remap='I'>gc</emphasis>
-    </term>
-    <listitem>
-      <para>
-Specifies the GC.
-      </para>
-    </listitem>
-  </varlistentry>
-  <varlistentry>
-    <term>
-      <emphasis remap='I'>rectangles</emphasis>
-    </term>
-    <listitem>
-      <para>
-Specifies an array of rectangles.
-      </para>
-    </listitem>
-  </varlistentry>
-  <varlistentry>
-    <term>
-      <emphasis remap='I'>nrectangles</emphasis>
-    </term>
-    <listitem>
-      <para>
-Specifies the number of rectangles in the array.
-    </para>
-  </listitem>
-  </varlistentry>
-</variablelist>
-</para>
-<para>
-<!-- .LP -->
-<!-- .eM -->
-The
-<function>XDrawRectangle</function>
-and
-<function>XDrawRectangles</function>
-functions draw the outlines of the specified rectangle or rectangles as
-if a five-point 
-<systemitem>PolyLine</systemitem>
-protocol request were specified for each rectangle:
-</para>
-<itemizedlist>
-  <listitem>
-    <para>
-[x,y] [x+width,y] [x+width,y+height] [x,y+height] [x,y]
-    </para>
-  </listitem>
-</itemizedlist>
-<para>
-<!-- .LP  -->
-For the specified rectangle or rectangles, 
-these functions do not draw a pixel more than once.
-<function>XDrawRectangles</function>
-draws the rectangles in the order listed in the array.
-If rectangles intersect,
-the intersecting pixels are drawn multiple times.
-</para>
-<para>
-<!-- .LP -->
-Both functions use these GC components: 
-function, plane-mask, line-width,
-line-style, cap-style, join-style, fill-style, 
-subwindow-mode, clip-x-origin, clip-y-origin, and clip-mask.
-They also use these GC mode-dependent components: 
-foreground, background, tile, stipple, tile-stipple-x-origin, 
-tile-stipple-y-origin, dash-offset, and dash-list.
-</para>
-<para>
-<!-- .LP -->
-<function>XDrawRectangle</function>
-and
-<function>XDrawRectangles</function>
-can generate
-<errorname>BadDrawable</errorname>,
-<errorname>BadGC</errorname>,
-and
-<errorname>BadMatch</errorname>
-errors.
-</para>
-</sect2>
-<sect2 id="Drawing_Single_and_Multiple_Arcs">
-<title>Drawing Single and Multiple Arcs</title>
-<!-- .XS -->
-<!-- (SN Drawing Single and Multiple Arcs  -->
-<!-- .XE -->
-<para>
-<!-- .LP -->
-<indexterm><primary>Drawing</primary><secondary>arcs</secondary></indexterm>
-<indexterm><primary>XDrawArc</primary></indexterm>
-<indexterm><primary>Arcs</primary><secondary>drawing</secondary></indexterm>
-<indexterm><primary>XDrawArcs</primary></indexterm>
-</para>
-<para>
-<!-- .LP -->
-<!-- .sp -->
-To draw a single arc in a given drawable, use
-<function>XDrawArc</function>.
-<indexterm significance="preferred"><primary>XDrawArc</primary></indexterm>
-<!-- .sM -->
-<funcsynopsis id='xdrawarc'>
-<funcprototype>
-  <funcdef><function>XDrawArc</function></funcdef>
-  <paramdef>Display<parameter> *display</parameter></paramdef>
-  <paramdef>Drawable<parameter> d</parameter></paramdef>
-  <paramdef>GC<parameter> gc</parameter></paramdef>
-  <paramdef>intx,<parameter> y</parameter></paramdef>
-  <paramdef>unsignedintwidth,<parameter> height</parameter></paramdef>
-  <paramdef>intangle1,<parameter> angle2</parameter></paramdef>
-</funcprototype>
-</funcsynopsis>
-<!-- .FN -->
-<variablelist>
-  <varlistentry>
-    <term>
-      <emphasis remap='I'>display</emphasis>
-    </term>
-    <listitem>
-      <para>
-Specifies the connection to the X server.
-      </para>
-    </listitem>
-  </varlistentry>
-  <varlistentry>
-    <term>
-      <emphasis remap='I'>d</emphasis>
-    </term>
-    <listitem>
-      <para>
-Specifies the drawable. 
-      </para>
-    </listitem>
-  </varlistentry>
-  <varlistentry>
-    <term>
-      <emphasis remap='I'>gc</emphasis>
-    </term>
-    <listitem>
-      <para>
-Specifies the GC.
-<!-- .ds Xy , which are relative to the origin of the drawable \ -->
-and specify the upper-left corner of the bounding rectangle
-      </para>
-    </listitem>
-  </varlistentry>
-  <varlistentry>
-    <term>
-      <emphasis remap='I'>x</emphasis>
-    </term>
-    <listitem>
-      <para>
-<!-- .br -->
-<!-- .ns -->
-      </para>
-    </listitem>
-  </varlistentry>
-  <varlistentry>
-    <term>
-      <emphasis remap='I'>y</emphasis>
-    </term>
-    <listitem>
-      <para>
-Specify the x and y coordinates(Xy.
-<!-- .ds Wh , which are the major and minor axes of the arc -->
-      </para>
-    </listitem>
-  </varlistentry>
-  <varlistentry>
-    <term>
-      <emphasis remap='I'>width</emphasis>
-    </term>
-    <listitem>
-      <para>
-<!-- .br -->
-<!-- .ns -->
-      </para>
-    </listitem>
-  </varlistentry>
-  <varlistentry>
-    <term>
-      <emphasis remap='I'>height</emphasis>
-    </term>
-    <listitem>
-      <para>
-Specify the width and height(Wh.
-      </para>
-    </listitem>
-  </varlistentry>
-  <varlistentry>
-    <term>
-      <emphasis remap='I'>angle1</emphasis>
-    </term>
-    <listitem>
-      <para>
-Specifies the start of the arc relative to the three-o'clock position
-from the center, in units of degrees * 64.
-      </para>
-    </listitem>
-  </varlistentry>
-  <varlistentry>
-    <term>
-      <emphasis remap='I'>angle2</emphasis>
-    </term>
-    <listitem>
-      <para>
-Specifies the path and extent of the arc relative to the start of the
-arc, in units of degrees * 64.
-    </para>
-  </listitem>
-  </varlistentry>
-</variablelist>
-</para>
-<para>
-<!-- .LP -->
-<!-- .eM -->
-<!-- .sp -->
-To draw multiple arcs in a given drawable, use
-<function>XDrawArcs</function>.
-<indexterm significance="preferred"><primary>XDrawArcs</primary></indexterm>
-<!-- .sM -->
-<funcsynopsis id='xdrawarcs'>
-<funcprototype>
-  <funcdef><function>XDrawArcs</function></funcdef>
-  <paramdef>Display<parameter> *display</parameter></paramdef>
-  <paramdef>Drawable<parameter> d</parameter></paramdef>
-  <paramdef>GC<parameter> gc</parameter></paramdef>
-  <paramdef>XArc<parameter> *arcs</parameter></paramdef>
-  <paramdef>int<parameter> narcs</parameter></paramdef>
-</funcprototype>
-</funcsynopsis>
-<!-- .FN -->
-<variablelist>
-  <varlistentry>
-    <term>
-      <emphasis remap='I'>display</emphasis>
-    </term>
-    <listitem>
-      <para>
-Specifies the connection to the X server.
-      </para>
-    </listitem>
-  </varlistentry>
-  <varlistentry>
-    <term>
-      <emphasis remap='I'>d</emphasis>
-    </term>
-    <listitem>
-      <para>
-Specifies the drawable. 
-      </para>
-    </listitem>
-  </varlistentry>
-  <varlistentry>
-    <term>
-      <emphasis remap='I'>gc</emphasis>
-    </term>
-    <listitem>
-      <para>
-Specifies the GC.
-      </para>
-    </listitem>
-  </varlistentry>
-  <varlistentry>
-    <term>
-      <emphasis remap='I'>arcs</emphasis>
-    </term>
-    <listitem>
-      <para>
-Specifies an array of arcs.
-      </para>
-    </listitem>
-  </varlistentry>
-  <varlistentry>
-    <term>
-      <emphasis remap='I'>narcs</emphasis>
-    </term>
-    <listitem>
-      <para>
-Specifies the number of arcs in the array.
-    </para>
-  </listitem>
-  </varlistentry>
-</variablelist>
-</para>
-<para>
-<!-- .LP -->
-<!-- .eM -->
-<!-- .EQ -->
-delim %%
-<!-- .EN -->
-<function>XDrawArc</function>
-draws a single circular or elliptical arc, and 
-<function>XDrawArcs</function>
-draws multiple circular or elliptical arcs.
-Each arc is specified by a rectangle and two angles.  
-The center of the circle or ellipse is the center of the
-rectangle, and the major and minor axes are specified by the width and height.
-Positive angles indicate counterclockwise motion, 
-and negative angles indicate clockwise motion.  
-If the magnitude of angle2 is greater than 360 degrees, 
-<function>XDrawArc</function>
-or 
-<function>XDrawArcs</function>
-truncates it to 360 degrees.
-</para>
-<para>
-<!-- .LP -->
-For an arc specified as %[ ~x, ~y, ~width , ~height, ~angle1, ~angle2 ]%, 
-the origin of the major and minor axes is at 
-% [ x +^ {width over 2} , ~y +^ {height over 2}  ]%, 
-and the infinitely thin path describing the entire circle or ellipse 
-intersects the horizontal axis at % [ x, ~y +^ {height over 2}  ]% and 
-% [ x +^ width , ~y +^ { height over 2 }] %
-and intersects the vertical axis at % [ x +^ { width over 2 } , ~y ]% and 
-% [ x +^ { width over 2 }, ~y +^ height ]%.
-These coordinates can be fractional
-and so are not truncated to discrete coordinates.
-The path should be defined by the ideal mathematical path.  
-For a wide line with line-width lw, 
-the bounding outlines for filling are given        
-by the two infinitely thin paths consisting of all points whose perpendicular
-distance from the path of the circle/ellipse is equal to lw/2
-(which may be a fractional value).
-The cap-style and join-style are applied the same as for a line
-corresponding to the tangent of the circle/ellipse at the endpoint.
-</para>
-<para>
-<!-- .LP -->
-For an arc specified as % [ ~x, ~y, ~width, ~height, ~angle1, ~angle2  ]%,
-the angles must be specified
-in the effectively skewed coordinate system of the ellipse (for a
-circle, the angles and coordinate systems are identical).  The
-relationship between these angles and angles expressed in the normal
-coordinate system of the screen (as measured with a protractor) is as
-follows:
-</para>
-<para>
-<!-- .LP -->
-<literallayout class="monospaced">
-% roman "skewed-angle" ~ = ~ atan left ( tan ( roman "normal-angle" )
- * width over height right ) +^ adjust%
-</literallayout>
-</para>
-<para>
-<!-- .LP -->
-The skewed-angle and normal-angle are expressed in radians (rather
-than in degrees scaled by 64) in the range % [ 0 , ~2 pi  ]% and where atan
-returns a value in the range % [ - pi over 2 , ~pi over 2  ] %
-and adjust is:
-</para>
-<para>
-<!-- .LP -->
-<literallayout class="monospaced">
-<!-- .TA 1i 2i -->
-<!-- .ta 1i 2i -->
-%0%     for normal-angle in the range % [ 0 , ~pi over 2  ]%
-%pi%     for normal-angle in the range % [ pi over 2 , ~{3 pi} over 2  ]%
-%2 pi%     for normal-angle in the range % [ {3 pi} over 2 , ~2 pi  ]%
-</literallayout>
-</para>
-<para>
-<!-- .LP -->
-For any given arc, 
-<function>XDrawArc</function>
-and
-<function>XDrawArcs</function>
-do not draw a pixel more than once.  
-If two arcs join correctly and if the line-width is greater than zero 
-and the arcs intersect, 
-<function>XDrawArc</function>
-and
-<function>XDrawArcs</function>
-do not draw a pixel more than once.
-Otherwise, 
-the intersecting pixels of intersecting arcs are drawn multiple times.
-Specifying an arc with one endpoint and a clockwise extent draws the same pixels
-as specifying the other endpoint and an equivalent counterclockwise extent,
-except as it affects joins.
-</para>
-<para>
-<!-- .LP -->
-If the last point in one arc coincides with the first point in the following 
-arc, the two arcs will join correctly.  
-If the first point in the first arc coincides with the last point in the last 
-arc, the two arcs will join correctly.
-By specifying one axis to be zero, a horizontal or vertical line can be
-drawn.
-Angles are computed based solely on the coordinate system and ignore the
-aspect ratio.
-</para>
-<para>
-<!-- .LP -->
-Both functions use these GC components: 
-function, plane-mask, line-width, line-style, cap-style, join-style, 
-fill-style, subwindow-mode, clip-x-origin, clip-y-origin, and clip-mask.
-They also use these GC mode-dependent components: 
-foreground, background, tile, stipple, tile-stipple-x-origin, 
-tile-stipple-y-origin, dash-offset, and dash-list.
-</para>
-<para>
-<!-- .LP -->
-<function>XDrawArc</function>
-and
-<function>XDrawArcs</function>
-can generate
-<errorname>BadDrawable</errorname>,
-<errorname>BadGC</errorname>,
-and
-<errorname>BadMatch</errorname>
-errors.
-</para>
-</sect2>
-</sect1>
-<sect1 id="Filling_Areas">
-<title>Filling Areas</title>
-<!-- .XS -->
-<!-- (SN Filling Areas  -->
-<!-- .XE -->
-<para>
-<!-- .LP -->
-Xlib provides functions that you can use to fill:
-</para>
-<itemizedlist>
-  <listitem>
-    <para>
-A single rectangle or multiple rectangles
-    </para>
-  </listitem>
-  <listitem>
-    <para>
-A single polygon
-    </para>
-  </listitem>
-  <listitem>
-    <para>
-A single arc or multiple arcs
-    </para>
-  </listitem>
-</itemizedlist>
-<sect2 id="Filling_Single_and_Multiple_Rectangles">
-<title>Filling Single and Multiple Rectangles</title>
-<!-- .XS -->
-<!-- (SN Filling Single and Multiple Rectangles  -->
-<!-- .XE -->
-<para>
-<!-- .LP -->
-<indexterm><primary>Filling</primary><secondary>rectangles</secondary></indexterm>
-<indexterm><primary>XFillRectangle</primary></indexterm>
-<indexterm><primary>Rectangle</primary><secondary>filling</secondary></indexterm>
-<indexterm><primary>XFillRectangles</primary></indexterm>
-</para>
-<para>
-<!-- .LP -->
-<!-- .sp -->
-To fill a single rectangular area in a given drawable, use
-<function>XFillRectangle</function>.
-<indexterm significance="preferred"><primary>XFillRectangle</primary></indexterm>
-<!-- .sM -->
-<funcsynopsis id='xfillrectangle'>
-<funcprototype>
-  <funcdef><function>XFillRectangle</function></funcdef>
-  <paramdef>Display<parameter> *display</parameter></paramdef>
-  <paramdef>Drawable<parameter> d</parameter></paramdef>
-  <paramdef>GC<parameter> gc</parameter></paramdef>
-  <paramdef>intx,<parameter> y</parameter></paramdef>
-  <paramdef>unsignedintwidth,<parameter> height</parameter></paramdef>
-</funcprototype>
-</funcsynopsis>
-<!-- .FN -->
-<variablelist>
-  <varlistentry>
-    <term>
-      <emphasis remap='I'>display</emphasis>
-    </term>
-    <listitem>
-      <para>
-Specifies the connection to the X server.
-      </para>
-    </listitem>
-  </varlistentry>
-  <varlistentry>
-    <term>
-      <emphasis remap='I'>d</emphasis>
-    </term>
-    <listitem>
-      <para>
-Specifies the drawable. 
-      </para>
-    </listitem>
-  </varlistentry>
-  <varlistentry>
-    <term>
-      <emphasis remap='I'>gc</emphasis>
-    </term>
-    <listitem>
-      <para>
-Specifies the GC.
-<!-- .ds Xy , which are relative to the origin of the drawable \ -->
-and specify the upper-left corner of the rectangle
-      </para>
-    </listitem>
-  </varlistentry>
-  <varlistentry>
-    <term>
-      <emphasis remap='I'>x</emphasis>
-    </term>
-    <listitem>
-      <para>
-<!-- .br -->
-<!-- .ns -->
-      </para>
-    </listitem>
-  </varlistentry>
-  <varlistentry>
-    <term>
-      <emphasis remap='I'>y</emphasis>
-    </term>
-    <listitem>
-      <para>
-Specify the x and y coordinates(Xy.
-<!-- .ds Wh , which are the dimensions of the rectangle to be filled -->
-      </para>
-    </listitem>
-  </varlistentry>
-  <varlistentry>
-    <term>
-      <emphasis remap='I'>width</emphasis>
-    </term>
-    <listitem>
-      <para>
-<!-- .br -->
-<!-- .ns -->
-      </para>
-    </listitem>
-  </varlistentry>
-  <varlistentry>
-    <term>
-      <emphasis remap='I'>height</emphasis>
-    </term>
-    <listitem>
-      <para>
-Specify the width and height(Wh.
-    </para>
-  </listitem>
-  </varlistentry>
-</variablelist>
-</para>
-<para>
-<!-- .LP -->
-<!-- .eM -->
-<!-- .sp -->
-To fill multiple rectangular areas in a given drawable, use
-<function>XFillRectangles</function>.
-<indexterm significance="preferred"><primary>XFillRectangles</primary></indexterm>
-<!-- .sM -->
-<funcsynopsis id='xfillrectangles'>
-<funcprototype>
-  <funcdef><function>XFillRectangles</function></funcdef>
-  <paramdef>Display<parameter> *display</parameter></paramdef>
-  <paramdef>Drawable<parameter> d</parameter></paramdef>
-  <paramdef>GC<parameter> gc</parameter></paramdef>
-  <paramdef>XRectangle<parameter> *rectangles</parameter></paramdef>
-  <paramdef>int<parameter> nrectangles</parameter></paramdef>
-</funcprototype>
-</funcsynopsis>
-<!-- .FN -->
-<variablelist>
-  <varlistentry>
-    <term>
-      <emphasis remap='I'>display</emphasis>
-    </term>
-    <listitem>
-      <para>
-Specifies the connection to the X server.
-      </para>
-    </listitem>
-  </varlistentry>
-  <varlistentry>
-    <term>
-      <emphasis remap='I'>d</emphasis>
-    </term>
-    <listitem>
-      <para>
-Specifies the drawable. 
-      </para>
-    </listitem>
-  </varlistentry>
-  <varlistentry>
-    <term>
-      <emphasis remap='I'>gc</emphasis>
-    </term>
-    <listitem>
-      <para>
-Specifies the GC.
-      </para>
-    </listitem>
-  </varlistentry>
-  <varlistentry>
-    <term>
-      <emphasis remap='I'>rectangles</emphasis>
-    </term>
-    <listitem>
-      <para>
-Specifies an array of rectangles.
-      </para>
-    </listitem>
-  </varlistentry>
-  <varlistentry>
-    <term>
-      <emphasis remap='I'>nrectangles</emphasis>
-    </term>
-    <listitem>
-      <para>
-Specifies the number of rectangles in the array.
-    </para>
-  </listitem>
-  </varlistentry>
-</variablelist>
-</para>
-<para>
-<!-- .LP -->
-<!-- .eM -->
-The
-<function>XFillRectangle</function>
-and
-<function>XFillRectangles</function>
-functions fill the specified rectangle or rectangles
-as if a four-point 
-<systemitem>FillPolygon</systemitem>
-protocol request were specified for each rectangle:
-</para>
-<para>
-<!-- .LP -->
-<literallayout class="monospaced">
-[x,y] [x+width,y] [x+width,y+height] [x,y+height]
-</literallayout>
-</para>
-<para>
-<!-- .LP -->
-Each function uses the x and y coordinates,
-width and height dimensions, and GC you specify.
-</para>
-<para>
-<!-- .LP -->
-<function>XFillRectangles</function>
-fills the rectangles in the order listed in the array.  
-For any given rectangle,
-<function>XFillRectangle</function>
-and
-<function>XFillRectangles</function>
-do not draw a pixel more than once.  
-If rectangles intersect, the intersecting pixels are
-drawn multiple times.
-</para>
-<para>
-<!-- .LP -->
-Both functions use these GC components: 
-function, plane-mask, fill-style, subwindow-mode, 
-clip-x-origin, clip-y-origin, and clip-mask.
-They also use these GC mode-dependent components: 
-foreground, background, tile, stipple, tile-stipple-x-origin, 
-and tile-stipple-y-origin.
-</para>
-<para>
-<!-- .LP -->
-<function>XFillRectangle</function>
-and
-<function>XFillRectangles</function>
-can generate
-<errorname>BadDrawable</errorname>,
-<errorname>BadGC</errorname>,
-and
-<errorname>BadMatch</errorname>
-errors.
-</para>
-</sect2>
-<sect2 id="Filling_a_Single_Polygon">
-<title>Filling a Single Polygon</title>
-<!-- .XS -->
-<!-- (SN Filling a Single Polygon  -->
-<!-- .XE -->
-<para>
-<!-- .LP -->
-<!-- .sp -->
-To fill a polygon area in a given drawable, use
-<function>XFillPolygon</function>.
-<indexterm><primary>Polygons</primary><secondary>filling</secondary></indexterm>
-<indexterm><primary>Filling</primary><secondary>polygon</secondary></indexterm>
-<indexterm significance="preferred"><primary>XFillPolygon</primary></indexterm>
-<!-- .sM -->
-<funcsynopsis id='xfillpolygon'>
-<funcprototype>
-  <funcdef><function>XFillPolygon</function></funcdef>
-  <paramdef>Display<parameter> *display</parameter></paramdef>
-  <paramdef>Drawable<parameter> d</parameter></paramdef>
-  <paramdef>GC<parameter> gc</parameter></paramdef>
-  <paramdef>XPoint<parameter> *points</parameter></paramdef>
-  <paramdef>int<parameter> npoints</parameter></paramdef>
-  <paramdef>int<parameter> shape</parameter></paramdef>
-  <paramdef>int<parameter> mode</parameter></paramdef>
-</funcprototype>
-</funcsynopsis>
-<!-- .FN -->
-<variablelist>
-  <varlistentry>
-    <term>
-      <emphasis remap='I'>display</emphasis>
-    </term>
-    <listitem>
-      <para>
-Specifies the connection to the X server.
-      </para>
-    </listitem>
-  </varlistentry>
-  <varlistentry>
-    <term>
-      <emphasis remap='I'>d</emphasis>
-    </term>
-    <listitem>
-      <para>
-Specifies the drawable. 
-      </para>
-    </listitem>
-  </varlistentry>
-  <varlistentry>
-    <term>
-      <emphasis remap='I'>gc</emphasis>
-    </term>
-    <listitem>
-      <para>
-Specifies the GC.
-      </para>
-    </listitem>
-  </varlistentry>
-  <varlistentry>
-    <term>
-      <emphasis remap='I'>points</emphasis>
-    </term>
-    <listitem>
-      <para>
-Specifies an array of points.
-      </para>
-    </listitem>
-  </varlistentry>
-  <varlistentry>
-    <term>
-      <emphasis remap='I'>npoints</emphasis>
-    </term>
-    <listitem>
-      <para>
-Specifies the number of points in the array.
-      </para>
-    </listitem>
-  </varlistentry>
-  <varlistentry>
-    <term>
-      <emphasis remap='I'>shape</emphasis>
-    </term>
-    <listitem>
-      <para>
-Specifies a shape that helps the server to improve performance.
-You can pass 
-<symbol>Complex</symbol>,
-<symbol>Convex</symbol>,
-or 
-<symbol>Nonconvex</symbol>.
-      </para>
-    </listitem>
-  </varlistentry>
-  <varlistentry>
-    <term>
-      <emphasis remap='I'>mode</emphasis>
-    </term>
-    <listitem>
-      <para>
-Specifies the coordinate mode. 
-You can pass
-<symbol>CoordModeOrigin</symbol>
-or
-<symbol>CoordModePrevious</symbol>.
-    </para>
-  </listitem>
-  </varlistentry>
-</variablelist>
-</para>
-<para>
-<!-- .LP -->
-<!-- .eM -->
-<function>XFillPolygon</function>
-fills the region closed by the specified path.
-The path is closed
-automatically if the last point in the list does not coincide with the
-first point.
-<function>XFillPolygon</function>
-does not draw a pixel of the region more than once.
-<symbol>CoordModeOrigin</symbol>
-treats all coordinates as relative to the origin,
-and
-<symbol>CoordModePrevious</symbol>
-treats all coordinates after the first as relative to the previous point.
-</para>
-<para>
-<!-- .LP -->
-Depending on the specified shape, the following occurs: 
-</para>
-<itemizedlist>
-  <listitem>
-    <para>
-If shape is
-<symbol>Complex</symbol>,
-the path may self-intersect. 
-Note that contiguous coincident points in the path are not treated 
-as self-intersection.
-    </para>
-  </listitem>
-  <listitem>
-    <para>
-If shape is
-<symbol>Convex</symbol>,
-for every pair of points inside the polygon,
-the line segment connecting them does not intersect the path.
-If known by the client,
-specifying 
-<symbol>Convex</symbol>
-can improve performance.  
-If you specify
-<symbol>Convex</symbol>
-for a path that is not convex, 
-the graphics results are undefined.
-    </para>
-  </listitem>
-  <listitem>
-    <para>
-If shape is
-<symbol>Nonconvex</symbol>,
-the path does not self-intersect, but the shape is not
-wholly convex. 
-If known by the client, 
-specifying 
-<symbol>Nonconvex</symbol>
-instead of
-<symbol>Complex</symbol>
-may improve performance.  
-If you specify
-<symbol>Nonconvex</symbol>
-for a self-intersecting path, the graphics results are undefined.
-    </para>
-  </listitem>
-</itemizedlist>
-<para>
-<!-- .LP -->
-The fill-rule of the GC controls the filling behavior of 
-self-intersecting polygons.
-</para>
-<para>
-<!-- .LP -->
-This function uses these GC components: 
-function, plane-mask, fill-style, fill-rule, subwindow-mode, clip-x-origin, 
-clip-y-origin, and clip-mask.
-It also uses these GC mode-dependent components: 
-foreground, background, tile, stipple, tile-stipple-x-origin, 
-and tile-stipple-y-origin.
-</para>
-<para>
-<!-- .LP -->
-<function>XFillPolygon</function>
-can generate
-<errorname>BadDrawable</errorname>,
-<errorname>BadGC</errorname>,
-<errorname>BadMatch</errorname>,
-and
-<errorname>BadValue</errorname>
-errors.
-</para>
-</sect2>
-<sect2 id="Filling_Single_and_Multiple_Arcs">
-<title>Filling Single and Multiple Arcs</title>
-<!-- .XS -->
-<!-- (SN Filling Single and Multiple Arcs  -->
-<!-- .XE -->
-<para>
-<!-- .LP -->
-<indexterm><primary>XFillArc</primary></indexterm>
-<indexterm><primary>Arcs</primary><secondary>filling</secondary></indexterm>
-<indexterm><primary>Filling</primary><secondary>arcs</secondary></indexterm>
-To fill a single arc in a given drawable, use
-<function>XFillArc</function>.
-<indexterm significance="preferred"><primary>XFillArc</primary></indexterm>
-<!-- .sM -->
-<funcsynopsis id='xfillarc'>
-<funcprototype>
-  <funcdef><function>XFillArc</function></funcdef>
-  <paramdef>Display<parameter> *display</parameter></paramdef>
-  <paramdef>Drawable<parameter> d</parameter></paramdef>
-  <paramdef>GC<parameter> gc</parameter></paramdef>
-  <paramdef>intx,<parameter> y</parameter></paramdef>
-  <paramdef>unsignedintwidth,<parameter> height</parameter></paramdef>
-  <paramdef>intangle1,<parameter> angle2</parameter></paramdef>
-</funcprototype>
-</funcsynopsis>
-<!-- .FN -->
-<variablelist>
-  <varlistentry>
-    <term>
-      <emphasis remap='I'>display</emphasis>
-    </term>
-    <listitem>
-      <para>
-Specifies the connection to the X server.
-      </para>
-    </listitem>
-  </varlistentry>
-  <varlistentry>
-    <term>
-      <emphasis remap='I'>d</emphasis>
-    </term>
-    <listitem>
-      <para>
-Specifies the drawable. 
-      </para>
-    </listitem>
-  </varlistentry>
-  <varlistentry>
-    <term>
-      <emphasis remap='I'>gc</emphasis>
-    </term>
-    <listitem>
-      <para>
-Specifies the GC.
-<!-- .ds Xy , which are relative to the origin of the drawable \ -->
-and specify the upper-left corner of the bounding rectangle
-      </para>
-    </listitem>
-  </varlistentry>
-  <varlistentry>
-    <term>
-      <emphasis remap='I'>x</emphasis>
-    </term>
-    <listitem>
-      <para>
-<!-- .br -->
-<!-- .ns -->
-      </para>
-    </listitem>
-  </varlistentry>
-  <varlistentry>
-    <term>
-      <emphasis remap='I'>y</emphasis>
-    </term>
-    <listitem>
-      <para>
-Specify the x and y coordinates(Xy.
-<!-- .ds Wh , which are the major and minor axes of the arc -->
-      </para>
-    </listitem>
-  </varlistentry>
-  <varlistentry>
-    <term>
-      <emphasis remap='I'>width</emphasis>
-    </term>
-    <listitem>
-      <para>
-<!-- .br -->
-<!-- .ns -->
-      </para>
-    </listitem>
-  </varlistentry>
-  <varlistentry>
-    <term>
-      <emphasis remap='I'>height</emphasis>
-    </term>
-    <listitem>
-      <para>
-Specify the width and height(Wh.
-      </para>
-    </listitem>
-  </varlistentry>
-  <varlistentry>
-    <term>
-      <emphasis remap='I'>angle1</emphasis>
-    </term>
-    <listitem>
-      <para>
-Specifies the start of the arc relative to the three-o'clock position
-from the center, in units of degrees * 64.
-      </para>
-    </listitem>
-  </varlistentry>
-  <varlistentry>
-    <term>
-      <emphasis remap='I'>angle2</emphasis>
-    </term>
-    <listitem>
-      <para>
-Specifies the path and extent of the arc relative to the start of the
-arc, in units of degrees * 64.
-    </para>
-  </listitem>
-  </varlistentry>
-</variablelist>
-</para>
-<para>
-<!-- .LP -->
-<!-- .eM -->
-<!-- .sp -->
-To fill multiple arcs in a given drawable, use
-<function>XFillArcs</function>.
-<indexterm significance="preferred"><primary>XFillArcs</primary></indexterm>
-<!-- .sM -->
-<funcsynopsis id='xfillarcs'>
-<funcprototype>
-  <funcdef><function>XFillArcs</function></funcdef>
-  <paramdef>Display<parameter> *display</parameter></paramdef>
-  <paramdef>Drawable<parameter> d</parameter></paramdef>
-  <paramdef>GC<parameter> gc</parameter></paramdef>
-  <paramdef>XArc<parameter> *arcs</parameter></paramdef>
-  <paramdef>int<parameter> narcs</parameter></paramdef>
-</funcprototype>
-</funcsynopsis>
-<!-- .FN -->
-<variablelist>
-  <varlistentry>
-    <term>
-      <emphasis remap='I'>display</emphasis>
-    </term>
-    <listitem>
-      <para>
-Specifies the connection to the X server.
-      </para>
-    </listitem>
-  </varlistentry>
-  <varlistentry>
-    <term>
-      <emphasis remap='I'>d</emphasis>
-    </term>
-    <listitem>
-      <para>
-Specifies the drawable. 
-      </para>
-    </listitem>
-  </varlistentry>
-  <varlistentry>
-    <term>
-      <emphasis remap='I'>gc</emphasis>
-    </term>
-    <listitem>
-      <para>
-Specifies the GC.
-      </para>
-    </listitem>
-  </varlistentry>
-  <varlistentry>
-    <term>
-      <emphasis remap='I'>arcs</emphasis>
-    </term>
-    <listitem>
-      <para>
-Specifies an array of arcs.
-      </para>
-    </listitem>
-  </varlistentry>
-  <varlistentry>
-    <term>
-      <emphasis remap='I'>narcs</emphasis>
-    </term>
-    <listitem>
-      <para>
-Specifies the number of arcs in the array.
-    </para>
-  </listitem>
-  </varlistentry>
-</variablelist>
-</para>
-<para>
-<!-- .LP -->
-<!-- .eM -->
-For each arc, 
-<function>XFillArc</function>
-or
-<function>XFillArcs</function>
-fills the region closed by the infinitely thin path
-described by the specified arc and, depending on the 
-arc-mode specified in the GC, one or two line segments. 
-For 
-<symbol>ArcChord</symbol>,
-the single line segment joining the endpoints of the arc is used.  
-For 
-<symbol>ArcPieSlice</symbol>,
-the two line segments joining the endpoints of the arc with the center
-point are used.  
-<function>XFillArcs</function>
-fills the arcs in the order listed in the array.  
-For any given arc,  
-<function>XFillArc</function>
-and
-<function>XFillArcs</function>
-do not draw a pixel more than once.  
-If regions intersect, 
-the intersecting pixels are drawn multiple times.
-</para>
-<para>
-<!-- .LP -->
-Both functions use these GC components: 
-function, plane-mask, fill-style, arc-mode, subwindow-mode, clip-x-origin, 
-clip-y-origin, and clip-mask.
-They also use these GC mode-dependent components: 
-foreground, background, tile, stipple, tile-stipple-x-origin, 
-and tile-stipple-y-origin.
-</para>
-<para>
-<!-- .LP -->
-<function>XFillArc</function>
-and
-<function>XFillArcs</function>
-can generate
-<errorname>BadDrawable</errorname>,
-<errorname>BadGC</errorname>,
-and
-<errorname>BadMatch</errorname>
-errors.
-</para>
-</sect2>
-</sect1>
-<sect1 id="Font_Metrics">
-<title>Font Metrics</title>
-<!-- .XS -->
-<!-- (SN Font Metrics  -->
-<!-- .XE -->
-<para>
-<!-- .LP -->
-<indexterm><primary>Font</primary></indexterm>
-A font is a graphical description of a set of characters that are used to 
-increase efficiency whenever a set of small, similar sized patterns are 
-repeatedly used.
-</para>
-<para>
-<!-- .LP -->
-This section discusses how to:
-</para>
-<itemizedlist>
-  <listitem>
-    <para>
-Load and free fonts
-    </para>
-  </listitem>
-  <listitem>
-    <para>
-Obtain and free font names
-    </para>
-  </listitem>
-  <listitem>
-    <para>
-Compute character string sizes
-    </para>
-  </listitem>
-  <listitem>
-    <para>
-Compute logical extents
-    </para>
-  </listitem>
-  <listitem>
-    <para>
-Query character string sizes
-    </para>
-  </listitem>
-</itemizedlist>
-<para>
-<!-- .LP -->
-The X server loads fonts whenever a program requests a new font.
-The server can cache fonts for quick lookup.
-Fonts are global across all screens in a server.
-Several levels are possible when dealing with fonts.
-Most applications simply use 
-<function>XLoadQueryFont</function>
-to load a font and query the font metrics.
-</para>
-<para>
-<!-- .LP -->
-Characters in fonts are regarded as masks.
-Except for image text requests,
-the only pixels modified are those in which bits are set to 1 in the character.
-This means that it makes sense to draw text using stipples or tiles
-(for example, many menus gray-out unusable entries).
-</para>
-<para>
-<!-- .LP -->
-<!-- .sM -->
-The
-<structname>XFontStruct</structname>
-structure contains all of the information for the font
-and consists of the font-specific information as well as
-a pointer to an array of
-<structname>XCharStruct</structname>
-structures for the
-characters contained in the font.
-The
-<structname>XFontStruct</structname>,
-<structname>XFontProp</structname>,
-and
-<structname>XCharStruct</structname>
-structures contain:
-</para>
-<para>
-<!-- .LP -->
-<indexterm significance="preferred"><primary>XCharStruct</primary></indexterm>
-<literallayout class="monospaced">
-<!-- .TA .5i 3i -->
-<!-- .ta .5i 3i -->
-typedef struct {
-     short lbearing;               /* origin to left edge of raster */
-     short rbearing;               /* origin to right edge of raster */
-     short width;                  /* advance to next char's origin */
-     short ascent;                 /* baseline to top edge of raster */
-     short descent;                /* baseline to bottom edge of raster */
-     unsigned short attributes;    /* per char flags (not predefined) */
-} XCharStruct;
-</literallayout>
-</para>
-<para>
-<!-- .LP -->
-<indexterm significance="preferred"><primary>XFontProp</primary></indexterm>
-<literallayout class="monospaced">
-<!-- .TA .5i 1i 3i -->
-<!-- .ta .5i 1i 3i -->
-typedef struct {
-     Atom     name;
-     unsigned long card32;
-} XFontProp;
-</literallayout>
-</para>
-<para>
-<!-- .LP -->
-<indexterm significance="preferred"><primary>XChar2b</primary></indexterm>
-<literallayout class="monospaced">
-<!-- .TA .5i 3i -->
-<!-- .ta .5i 3i -->
-typedef struct {     /* normal 16 bit characters are two bytes */
-    unsigned char byte1;
-    unsigned char byte2;
-} XChar2b;
-</literallayout>
-</para>
-<para>
-<!-- .LP -->
-<indexterm significance="preferred"><primary>XFontStruct</primary></indexterm>
-<literallayout class="monospaced">
-<!-- .TA .5i 3i -->
-<!-- .ta .5i 3i -->
-typedef struct {
-     XExtData *ext_data;               /* hook for extension to hang data */
-     Font fid;                         /* Font id for this font */
-     unsigned direction;               /* hint about the direction font is painted */
-     unsigned min_char_or_byte2;       /* first character */
-     unsigned max_char_or_byte2;       /* last character */
-     unsigned min_byte1;               /* first row that exists */
-     unsigned max_byte1;               /* last row that exists */
-     Bool all_chars_exist;             /* flag if all characters have nonzero size */
-     unsigned default_char;            /* char to print for undefined character */
-     int n_properties;                 /* how many properties there are */
-     XFontProp *properties;            /* pointer to array of additional properties */
-     XCharStruct min_bounds;           /* minimum bounds over all existing char */
-     XCharStruct max_bounds;           /* maximum bounds over all existing char */
-     XCharStruct *per_char;            /* first_char to last_char information */
-     int ascent;                       /* logical extent above baseline for spacing */
-     int descent;                      /* logical descent below baseline for spacing */
-} XFontStruct;
-</literallayout>
-</para>
-<para>
-<!-- .LP -->
-<!-- .eM -->
-X supports single byte/character, two bytes/character matrix,
-and 16-bit character text operations.
-Note that any of these forms can be used with a font, but a
-single byte/character text request can only specify a single byte
-(that is, the first row of a 2-byte font).
-You should view 2-byte fonts as a two-dimensional matrix of defined
-characters: byte1 specifies the range of defined rows and
-byte2 defines the range of defined columns of the font.
-Single byte/character fonts have one row defined, and the byte2 range
-specified in the structure defines a range of characters.
-</para>
-<para>
-<!-- .LP -->
-The bounding box of a character is defined by the 
-<structname>XCharStruct</structname>
-of that character.
-When characters are absent from a font,
-the default_char is used.
-When fonts have all characters of the same size,
-only the information in the
-<structname>XFontStruct</structname>
-min and max bounds are used.
-</para>
-<para>
-<!-- .LP -->
-The members of the 
-<structname>XFontStruct</structname>
-have the following semantics:
-</para>
-<itemizedlist>
-  <listitem>
-    <para>
-The direction member can be either 
-<symbol>FontLeftToRight</symbol>
-or 
-<symbol>FontRightToLeft</symbol>.
-It is just a hint as to whether most 
-<structname>XCharStruct</structname>
-elements 
-have a positive 
-(<symbol>FontLeftToRight</symbol>)
-or a negative 
-(<symbol>FontRightToLeft</symbol>)
-character width 
-metric.
-The core protocol defines no support for vertical text.
-    </para>
-  </listitem>
-  <listitem>
-    <para>
-If the min_byte1 and max_byte1 members are both zero, min_char_or_byte2
-specifies the linear character index corresponding to the first element
-of the per_char array, and max_char_or_byte2 specifies the linear character
-index of the last element.
-    </para>
-  </listitem>
-  <listitem>
-    <para>
-If either min_byte1 or max_byte1 are nonzero, both
-min_char_or_byte2 and max_char_or_byte2 are less than 256, 
-and the 2-byte character index values corresponding to the
-per_char array element N (counting from 0) are:
-    </para>
-  </listitem>
-  <listitem>
-    <para>
-<!-- .nf -->
-     byte1 = N/D + min_byte1
-<!-- .br -->
-     byte2 = N\\D + min_char_or_byte2
-    </para>
-  </listitem>
-  <listitem>
-    <para>
-<!-- .fi -->
-where:
-    </para>
-  </listitem>
-  <listitem>
-    <para>
-<!-- .nf -->
-        D = max_char_or_byte2 - min_char_or_byte2 + 1
-        / = integer division
-        \\ = integer modulus
-<!-- .fi -->
-    </para>
-  </listitem>
-  <listitem>
-    <para>
-If the per_char pointer is NULL, 
-all glyphs between the first and last character indexes
-inclusive have the same information,
-as given by both min_bounds and max_bounds.
-    </para>
-  </listitem>
-  <listitem>
-    <para>
-If all_chars_exist is 
-<symbol>True</symbol>,
-all characters in the per_char array have nonzero bounding boxes.
-    </para>
-  </listitem>
-  <listitem>
-    <para>
-The default_char member specifies the character that will be used when an
-undefined or nonexistent character is printed.  
-The default_char is a 16-bit character (not a 2-byte character).
-For a font using 2-byte matrix format, 
-the default_char has byte1 in the most-significant byte
-and byte2 in the least significant byte.
-If the default_char itself specifies an undefined or nonexistent character, 
-no printing is performed for an undefined or nonexistent character.
-    </para>
-  </listitem>
-  <listitem>
-    <para>
-The min_bounds and max_bounds members contain the most extreme values of
-each individual 
-<structname>XCharStruct</structname>
-component over all elements of this array
-(and ignore nonexistent characters).
-The bounding box of the font (the smallest
-rectangle enclosing the shape obtained by superimposing all of the
-characters at the same origin [x,y]) has its upper-left coordinate at:
-<literallayout class="monospaced">
-     [x + min_bounds.lbearing, y - max_bounds.ascent]
-</literallayout>
-    </para>
-  </listitem>
-  <listitem>
-    <para>
-Its width is:
-<literallayout class="monospaced">
-     max_bounds.rbearing - min_bounds.lbearing
-</literallayout>
-    </para>
-  </listitem>
-  <listitem>
-    <para>
-Its height is:
-<literallayout class="monospaced">
-     max_bounds.ascent + max_bounds.descent
-</literallayout>
-    </para>
-  </listitem>
-  <listitem>
-    <para>
-The ascent member is the logical extent of the font above the baseline that is
-used for determining line spacing.
-Specific characters may extend beyond
-this.
-    </para>
-  </listitem>
-  <listitem>
-    <para>
-The descent member is the logical extent of the font at or below the
-baseline that is used for determining line spacing.
-Specific characters may extend beyond this.
-    </para>
-  </listitem>
-  <listitem>
-    <para>
-If the baseline is at Y-coordinate y,
-the logical extent of the font is inclusive between the Y-coordinate 
-values (y - font.ascent) and (y + font.descent - 1).
-Typically,
-the minimum interline spacing between rows of text is given
-by ascent + descent.
-    </para>
-  </listitem>
-</itemizedlist>
-<para>
-<!-- .LP -->
-For a character origin at [x,y],
-the bounding box of a character (that is, 
-the smallest rectangle that encloses the character's shape)
-described in terms of 
-<structname>XCharStruct</structname>
-components is a rectangle with its upper-left corner at:
-</para>
-<para>
-<!-- .LP -->
-<literallayout class="monospaced">
-[x + lbearing, y - ascent]
-</literallayout>
-</para>
-<para>
-<!-- .LP -->
-Its width is:
-</para>
-<para>
-<!-- .LP -->
-<literallayout class="monospaced">
-rbearing - lbearing
-</literallayout>
-</para>
-<para>
-<!-- .LP -->
-Its height is:
-</para>
-<para>
-<!-- .LP -->
-<literallayout class="monospaced">
-ascent + descent
-</literallayout>
-</para>
-<para>
-<!-- .LP -->
-The origin for the next character is defined to be:
-</para>
-<para>
-<!-- .LP -->
-<literallayout class="monospaced">
-[x + width, y]
-</literallayout>
-</para>
-<para>
-<!-- .LP -->
-The lbearing member defines the extent of the left edge of the character ink
-from the origin.
-The rbearing member defines the extent of the right edge of the character ink
-from the origin.
-The ascent member defines the extent of the top edge of the character ink
-from the origin.
-The descent member defines the extent of the bottom edge of the character ink
-from the origin.
-The width member defines the logical width of the character.
-</para>
-<para>
-<!-- .LP -->
-Note that the baseline (the y position of the character origin) 
-is logically viewed as being the scanline just below nondescending characters. 
-When descent is zero,
-only pixels with Y-coordinates less than y are drawn,
-and the origin is logically viewed as being coincident with the left edge of
-a nonkerned character. 
-When lbearing is zero,
-no pixels with X-coordinate less than x are drawn.
-Any of the
-<structname>XCharStruct</structname>
-metric members could be negative.
-If the width is negative,
-the next character will be placed to the left of the current origin.
-</para>
-<para>
-<!-- .LP -->
-The X protocol does not define the interpretation of the attributes member 
-in the
-<structname>XCharStruct</structname>
-structure.
-A nonexistent character is represented with all members of its
-<structname>XCharStruct</structname>
-set to zero.
-</para>
-<para>
-<!-- .LP -->
-A font is not guaranteed to have any properties.
-The interpretation of the property value (for example, long or unsigned long)
-must be derived from <emphasis remap='I'>a priori</emphasis> knowledge of the property. 
-A basic set of font properties is specified in the X Consortium standard
-<emphasis remap='I'>X Logical Font Description Conventions</emphasis>.
-</para>
-<sect2 id="Loading_and_Freeing_Fonts">
-<title>Loading and Freeing Fonts</title>
-<!-- .XS -->
-<!-- (SN Loading and Freeing Fonts  -->
-<!-- .XE -->
-<para>
-<!-- .LP -->
-Xlib provides functions that you can use to load fonts, get font information,
-unload fonts, and free font information.
-<indexterm><primary>Fonts</primary><secondary>getting information</secondary></indexterm>
-<indexterm><primary>Fonts</primary><secondary>unloading</secondary></indexterm>
-<indexterm><primary>Fonts</primary><secondary>freeing font information</secondary></indexterm>
-A few font functions use a 
-<type>GContext</type>
-resource ID or a font ID interchangeably.
-</para>
-<para>
-<!-- .LP -->
-<!-- .sp -->
-To load a given font, use
-<function>XLoadFont</function>.
-<indexterm significance="preferred"><primary>XLoadFont</primary></indexterm>
-<!-- .sM -->
-<funcsynopsis id='xloadfont'>
-<funcprototype>
-  <funcdef>Font <function>XLoadFont</function></funcdef>
-  <paramdef>Display<parameter> *display</parameter></paramdef>
-  <paramdef>char<parameter> *name</parameter></paramdef>
-</funcprototype>
-</funcsynopsis>
-<!-- .FN -->
-<variablelist>
-  <varlistentry>
-    <term>
-      <emphasis remap='I'>display</emphasis>
-    </term>
-    <listitem>
-      <para>
-Specifies the connection to the X server.
-      </para>
-    </listitem>
-  </varlistentry>
-  <varlistentry>
-    <term>
-      <emphasis remap='I'>name</emphasis>
-    </term>
-    <listitem>
-      <para>
-Specifies the name of the font,
-which is a null-terminated string.
-    </para>
-  </listitem>
-  </varlistentry>
-</variablelist>
-</para>
-<para>
-<!-- .LP -->
-<!-- .eM -->
-The
-<function>XLoadFont</function>
-function loads the specified font and returns its associated font ID.
-If the font name is not in the Host Portable Character Encoding,
-the result is implementation-dependent.
-Use of uppercase or lowercase does not matter.
-When the characters ``?'' and ``*'' are used in a font name, a
-pattern match is performed and any matching font is used.
-In the pattern, 
-the ``?'' character will match any single character, 
-and the ``*'' character will match any number of characters.
-A structured format for font names is specified in the X Consortium standard 
-<emphasis remap='I'>X Logical Font Description Conventions</emphasis>.
-If 
-<function>XLoadFont</function>
-was unsuccessful at loading the specified font, 
-a 
-<errorname>BadName</errorname>
-error results.
-Fonts are not associated with a particular screen 
-and can be stored as a component
-of any GC.
-When the font is no longer needed, call 
-<function>XUnloadFont</function>.
-</para>
-<para>
-<!-- .LP -->
-<function>XLoadFont</function>
-can generate
-<errorname>BadAlloc</errorname>
-and
-<errorname>BadName</errorname>
-errors.
-</para>
-<para>
-<!-- .LP -->
-<!-- .sp -->
-To return information about an available font, use
-<function>XQueryFont</function>.
-<indexterm significance="preferred"><primary>XQueryFont</primary></indexterm>
-<!-- .sM -->
-<funcsynopsis id='xqueryfont'>
-<funcprototype>
-  <funcdef>XFontStruct *<function>XQueryFont</function></funcdef>
-  <paramdef>Display<parameter> *display</parameter></paramdef>
-  <paramdef>XID<parameter> font_ID</parameter></paramdef>
-</funcprototype>
-</funcsynopsis>
-<!-- .FN -->
-<variablelist>
-  <varlistentry>
-    <term>
-      <emphasis remap='I'>display</emphasis>
-    </term>
-    <listitem>
-      <para>
-Specifies the connection to the X server.
-      </para>
-    </listitem>
-  </varlistentry>
-  <varlistentry>
-    <term>
-      <emphasis remap='I'>font_ID</emphasis>
-    </term>
-    <listitem>
-      <para>
-Specifies the font ID or the 
-<type>GContext</type>
-ID.
-    </para>
-  </listitem>
-  </varlistentry>
-</variablelist>
-</para>
-<para>
-<!-- .LP -->
-<!-- .eM -->
-The
-<function>XQueryFont</function>
-function returns a pointer to the
-<structname>XFontStruct</structname>
-structure, which contains information associated with the font.
-You can query a font or the font stored in a GC.
-The font ID stored in the 
-<structname>XFontStruct</structname>
-structure will be the 
-<type>GContext</type>
-ID, and you need to be careful when using this ID in other functions
-(see
-<function>XGContextFromGC</function>).
-If the font does not exist,
-<function>XQueryFont</function>
-returns NULL.
-To free this data, use
-<function>XFreeFontInfo</function>.
-</para>
-<para>
-<!-- .LP -->
-<!-- .sp -->
-To perform a
-<function>XLoadFont</function>
-and
-<function>XQueryFont</function>
-in a single operation, use
-<function>XLoadQueryFont</function>.
-<indexterm significance="preferred"><primary>XLoadQueryFont</primary></indexterm>
-<!-- .sM -->
-<funcsynopsis id='xloadqueryfont'>
-<funcprototype>
-  <funcdef>XFontStruct *<function>XLoadQueryFont</function></funcdef>
-  <paramdef>Display<parameter> *display</parameter></paramdef>
-  <paramdef>char<parameter> *name</parameter></paramdef>
-</funcprototype>
-</funcsynopsis>
-<!-- .FN -->
-<variablelist>
-  <varlistentry>
-    <term>
-      <emphasis remap='I'>display</emphasis>
-    </term>
-    <listitem>
-      <para>
-Specifies the connection to the X server.
-      </para>
-    </listitem>
-  </varlistentry>
-  <varlistentry>
-    <term>
-      <emphasis remap='I'>name</emphasis>
-    </term>
-    <listitem>
-      <para>
-Specifies the name of the font,
-which is a null-terminated string.
-    </para>
-  </listitem>
-  </varlistentry>
-</variablelist>
-</para>
-<para>
-<!-- .LP -->
-<!-- .eM -->
-The
-<function>XLoadQueryFont</function>
-function provides the most common way for accessing a font.
-<function>XLoadQueryFont</function>
-both opens (loads) the specified font and returns a pointer to the
-appropriate
-<structname>XFontStruct</structname>
-structure.
-If the font name is not in the Host Portable Character Encoding,
-the result is implementation-dependent.
-If the font does not exist,
-<function>XLoadQueryFont</function>
-returns NULL.
-</para>
-<para>
-<!-- .LP -->
-<function>XLoadQueryFont</function>
-can generate a
-<errorname>BadAlloc</errorname>
-error.
-</para>
-<para>
-<!-- .LP -->
-<!-- .sp -->
-To unload the font and free the storage used by the font structure
-that was allocated by
-<function>XQueryFont</function>
-or
-<function>XLoadQueryFont</function>,
-use
-<function>XFreeFont</function>.
-<indexterm significance="preferred"><primary>XFreeFont</primary></indexterm>
-<!-- .sM -->
-<funcsynopsis id='xfreefont'>
-<funcprototype>
-  <funcdef><function>XFreeFont</function></funcdef>
-  <paramdef>Display<parameter> *display</parameter></paramdef>
-  <paramdef>XFontStruct<parameter> *font_struct</parameter></paramdef>
-</funcprototype>
-</funcsynopsis>
-<!-- .FN -->
-<variablelist>
-  <varlistentry>
-    <term>
-      <emphasis remap='I'>display</emphasis>
-    </term>
-    <listitem>
-      <para>
-Specifies the connection to the X server.
-      </para>
-    </listitem>
-  </varlistentry>
-  <varlistentry>
-    <term>
-      <emphasis remap='I'>font_struct</emphasis>
-    </term>
-    <listitem>
-      <para>
-Specifies the storage associated with the font.
-    </para>
-  </listitem>
-  </varlistentry>
-</variablelist>
-</para>
-<para>
-<!-- .LP -->
-<!-- .eM  -->
-The
-<function>XFreeFont</function>
-function deletes the association between the font resource ID and the specified 
-font and frees the
-<structname>XFontStruct</structname>
-structure.
-The font itself will be freed when no other resource references it.
-The data and the font should not be referenced again.
-</para>
-<para>
-<!-- .LP -->
-<function>XFreeFont</function>
-can generate a
-<errorname>BadFont</errorname>
-error.
-</para>
-<para>
-<!-- .LP -->
-<!-- .sp -->
-To return a given font property, use
-<function>XGetFontProperty</function>.
-<indexterm significance="preferred"><primary>XGetFontProperty</primary></indexterm>
-<!-- .sM -->
-<funcsynopsis id='xgetfontproperty'>
-<funcprototype>
-  <funcdef>Bool <function>XGetFontProperty</function></funcdef>
-  <paramdef>XFontStruct<parameter> *font_struct</parameter></paramdef>
-  <paramdef>Atom<parameter> atom</parameter></paramdef>
-  <paramdef>unsignedlong<parameter> *value_return</parameter></paramdef>
-</funcprototype>
-</funcsynopsis>
-<!-- .FN -->
-<variablelist>
-  <varlistentry>
-    <term>
-      <emphasis remap='I'>font_struct</emphasis>
-    </term>
-    <listitem>
-      <para>
-Specifies the storage associated with the font.
-      </para>
-    </listitem>
-  </varlistentry>
-  <varlistentry>
-    <term>
-      <emphasis remap='I'>atom</emphasis>
-    </term>
-    <listitem>
-      <para>
-Specifies the atom for the property name you want returned.
-      </para>
-    </listitem>
-  </varlistentry>
-  <varlistentry>
-    <term>
-      <emphasis remap='I'>value_return</emphasis>
-    </term>
-    <listitem>
-      <para>
-Returns the value of the font property.
-    </para>
-  </listitem>
-  </varlistentry>
-</variablelist>
-</para>
-<para>
-<!-- .LP -->
-<!-- .eM -->
-Given the atom for that property,
-the
-<function>XGetFontProperty</function>
-function returns the value of the specified font property. 
-<function>XGetFontProperty</function>
-also returns 
-<symbol>False</symbol>
-if the property was not defined or 
-<symbol>True</symbol>
-if it was defined.
-A set of predefined atoms exists for font properties,
-which can be found in
-<filename class="headerfile">&lt;X11/Xatom.h&gt;</filename>.
-<indexterm type="file"><primary><filename class="headerfile">X11/Xatom.h</filename></primary></indexterm>
-<indexterm><primary>Files</primary><secondary><filename class="headerfile">&lt;X11/Xatom.h&gt;</filename></secondary></indexterm>
-<indexterm><primary>Headers</primary><secondary><filename class="headerfile">&lt;X11/Xatom.h&gt;</filename></secondary></indexterm>
-This set contains the standard properties associated with
-a font.
-Although it is not guaranteed,
-it is likely that the predefined font properties will be present.
-</para>
-<para>
-<!-- .LP -->
-<!-- .sp -->
-To unload a font that was loaded by
-<function>XLoadFont</function>,
-use
-<function>XUnloadFont</function>.
-<indexterm significance="preferred"><primary>XUnloadFont</primary></indexterm>
-<!-- .sM -->
-<funcsynopsis id='xunloadfont'>
-<funcprototype>
-  <funcdef><function>XUnloadFont</function></funcdef>
-  <paramdef>Display<parameter> *display</parameter></paramdef>
-  <paramdef>Font<parameter> font</parameter></paramdef>
-</funcprototype>
-</funcsynopsis>
-<!-- .FN -->
-<variablelist>
-  <varlistentry>
-    <term>
-      <emphasis remap='I'>display</emphasis>
-    </term>
-    <listitem>
-      <para>
-Specifies the connection to the X server.
-      </para>
-    </listitem>
-  </varlistentry>
-  <varlistentry>
-    <term>
-      <emphasis remap='I'>font</emphasis>
-    </term>
-    <listitem>
-      <para>
-Specifies the font.
-    </para>
-  </listitem>
-  </varlistentry>
-</variablelist>
-</para>
-<para>
-<!-- .LP -->
-<!-- .eM -->
-The
-<function>XUnloadFont</function>
-function deletes the association between the font resource ID and the specified font.
-The font itself will be freed when no other resource references it.
-The font should not be referenced again.
-</para>
-<para>
-<!-- .LP -->
-<function>XUnloadFont</function>
-can generate a
-<errorname>BadFont</errorname>
-error.
-</para>
-</sect2>
-<sect2 id="Obtaining_and_Freeing_Font_Names_and_Information">
-<title>Obtaining and Freeing Font Names and Information</title>
-<!-- .XS -->
-<!-- (SN Obtaining and Freeing Font Names and Information -->
-<!-- .XE -->
-<para>
-<!-- .LP -->
-You obtain font names and information by matching a wildcard specification
-when querying a font type for a list of available sizes and so on.
-</para>
-<para>
-<!-- .LP -->
-<!-- .sp -->
-To return a list of the available font names, use
-<function>XListFonts</function>.
-<indexterm significance="preferred"><primary>XListFonts</primary></indexterm>
-<!-- .sM -->
-<funcsynopsis id='xlistfonts'>
-<funcprototype>
-  <funcdef>char **<function>XListFonts</function></funcdef>
-  <paramdef>Display<parameter> *display</parameter></paramdef>
-  <paramdef>char<parameter> *pattern</parameter></paramdef>
-  <paramdef>int<parameter> maxnames</parameter></paramdef>
-  <paramdef>int<parameter> *actual_count_return</parameter></paramdef>
-</funcprototype>
-</funcsynopsis>
-<!-- .FN -->
-<variablelist>
-  <varlistentry>
-    <term>
-      <emphasis remap='I'>display</emphasis>
-    </term>
-    <listitem>
-      <para>
-Specifies the connection to the X server.
-      </para>
-    </listitem>
-  </varlistentry>
-  <varlistentry>
-    <term>
-      <emphasis remap='I'>pattern</emphasis>
-    </term>
-    <listitem>
-      <para>
-Specifies the null-terminated pattern string that can contain wildcard 
-characters.
-      </para>
-    </listitem>
-  </varlistentry>
-  <varlistentry>
-    <term>
-      <emphasis remap='I'>maxnames</emphasis>
-    </term>
-    <listitem>
-      <para>
-Specifies the maximum number of names to be returned.
-      </para>
-    </listitem>
-  </varlistentry>
-  <varlistentry>
-    <term>
-      <emphasis remap='I'>actual_count_return</emphasis>
-    </term>
-    <listitem>
-      <para>
-Returns the actual number of font names.
-    </para>
-  </listitem>
-  </varlistentry>
-</variablelist>
-</para>
-<para>
-<!-- .LP -->
-<!-- .eM -->
-The
-<function>XListFonts</function>
-function returns an array of available font names 
-(as controlled by the font search path; see
-<function>XSetFontPath</function>)
-that match the string you passed to the pattern argument.
-The pattern string can contain any characters,
-but each asterisk (*) is a wildcard for any number of characters,
-and each question mark (?) is a wildcard for a single character.
-If the pattern string is not in the Host Portable Character Encoding,
-the result is implementation-dependent.
-Use of uppercase or lowercase does not matter.
-Each returned string is null-terminated.
-If the data returned by the server is in the Latin Portable Character Encoding,
-then the returned strings are in the Host Portable Character Encoding.
-Otherwise, the result is implementation-dependent.
-If there are no matching font names,
-<function>XListFonts</function>
-returns NULL.
-The client should call
-<function>XFreeFontNames</function>
-when finished with the result to free the memory.
-</para>
-<para>
-<!-- .LP -->
-<!-- .sp -->
-To free a font name array, use
-<function>XFreeFontNames</function>.
-<indexterm significance="preferred"><primary>XFreeFontNames</primary></indexterm>
-<!-- .sM -->
-<funcsynopsis id='xfreefontnames'>
-<funcprototype>
-  <funcdef><function>XFreeFontNames</function></funcdef>
-  <paramdef>char<parameter> *list[]</parameter></paramdef>
-</funcprototype>
-</funcsynopsis>
-<!-- .FN -->
-<variablelist>
-  <varlistentry>
-    <term>
-      <emphasis remap='I'>list</emphasis>
-    </term>
-    <listitem>
-      <para>
-Specifies the array of strings you want to free.
-    </para>
-  </listitem>
-  </varlistentry>
-</variablelist>
-</para>
-<para>
-<!-- .LP -->
-<!-- .eM -->
-The
-<function>XFreeFontNames</function>
-function frees the array and strings returned by
-<function>XListFonts</function>
-or
-<function>XListFontsWithInfo</function>.
-</para>
-<para>
-<!-- .LP -->
-<!-- .sp -->
-To obtain the names and information about available fonts, use
-<function>XListFontsWithInfo</function>.
-<indexterm significance="preferred"><primary>XListFontsWithInfo</primary></indexterm>
-<!-- .sM -->
-<funcsynopsis id='xlistfontswithinfo'>
-<funcprototype>
-  <funcdef>char **<function>XListFontsWithInfo</function></funcdef>
-  <paramdef>Display<parameter> *display</parameter></paramdef>
-  <paramdef>char<parameter> *pattern</parameter></paramdef>
-  <paramdef>int<parameter> maxnames</parameter></paramdef>
-  <paramdef>int<parameter> *count_return</parameter></paramdef>
-  <paramdef>XFontStruct<parameter> **info_return</parameter></paramdef>
-</funcprototype>
-</funcsynopsis>
-<!-- .FN -->
-<variablelist>
-  <varlistentry>
-    <term>
-      <emphasis remap='I'>display</emphasis>
-    </term>
-    <listitem>
-      <para>
-Specifies the connection to the X server.
-      </para>
-    </listitem>
-  </varlistentry>
-  <varlistentry>
-    <term>
-      <emphasis remap='I'>pattern</emphasis>
-    </term>
-    <listitem>
-      <para>
-Specifies the null-terminated pattern string that can contain wildcard 
-characters.
-      </para>
-    </listitem>
-  </varlistentry>
-  <varlistentry>
-    <term>
-      <emphasis remap='I'>maxnames</emphasis>
-    </term>
-    <listitem>
-      <para>
-Specifies the maximum number of names to be returned.
-      </para>
-    </listitem>
-  </varlistentry>
-  <varlistentry>
-    <term>
-      <emphasis remap='I'>count_return</emphasis>
-    </term>
-    <listitem>
-      <para>
-Returns the actual number of matched font names.
-      </para>
-    </listitem>
-  </varlistentry>
-  <varlistentry>
-    <term>
-      <emphasis remap='I'>info_return</emphasis>
-    </term>
-    <listitem>
-      <para>
-Returns the font information.
-    </para>
-  </listitem>
-  </varlistentry>
-</variablelist>
-</para>
-<para>
-<!-- .LP -->
-<!-- .eM -->
-The
-<function>XListFontsWithInfo</function>
-function returns a list of font names that match the specified pattern and their
-associated font information.
-The list of names is limited to size specified by maxnames.
-The information returned for each font is identical to what
-<function>XLoadQueryFont</function>
-would return except that the per-character metrics are not returned.
-The pattern string can contain any characters,
-but each asterisk (*) is a wildcard for any number of characters,
-and each question mark (?) is a wildcard for a single character.
-If the pattern string is not in the Host Portable Character Encoding,
-the result is implementation-dependent.
-Use of uppercase or lowercase does not matter.
-Each returned string is null-terminated.
-If the data returned by the server is in the Latin Portable Character Encoding,
-then the returned strings are in the Host Portable Character Encoding.
-Otherwise, the result is implementation-dependent.
-If there are no matching font names,
-<function>XListFontsWithInfo</function>
-returns NULL.
-</para>
-<para>
-<!-- .LP -->
-To free only the allocated name array,
-the client should call
-<function>XFreeFontNames</function>.
-To free both the name array and the font information array
-or to free just the font information array,
-the client should call
-<function>XFreeFontInfo</function>.
-</para>
-<para>
-<!-- .LP -->
-<!-- .sp -->
-To free font structures and font names, use
-<function>XFreeFontInfo</function>.
-<indexterm significance="preferred"><primary>XFreeFontInfo</primary></indexterm>
-<!-- .sM -->
-<funcsynopsis id='xfreefontinfo'>
-<funcprototype>
-  <funcdef><function>XFreeFontInfo</function></funcdef>
-  <paramdef>char<parameter> **names</parameter></paramdef>
-  <paramdef>XFontStruct<parameter> *free_info</parameter></paramdef>
-  <paramdef>int<parameter> actual_count</parameter></paramdef>
-</funcprototype>
-</funcsynopsis>
-<!-- .FN -->
-<variablelist>
-  <varlistentry>
-    <term>
-      <emphasis remap='I'>names</emphasis>
-    </term>
-    <listitem>
-      <para>
-Specifies the list of font names.
-
-      </para>
-    </listitem>
-  </varlistentry>
-  <varlistentry>
-    <term>
-      <emphasis remap='I'>free_info</emphasis>
-    </term>
-    <listitem>
-      <para>
-Specifies the font information.
-
-      </para>
-    </listitem>
-  </varlistentry>
-  <varlistentry>
-    <term>
-      <emphasis remap='I'>actual_count</emphasis>
-    </term>
-    <listitem>
-      <para>
-Specifies the actual number of font names.
-
-    </para>
-  </listitem>
-  </varlistentry>
-</variablelist>
-</para>
-<para>
-<!-- .LP -->
-<!-- .eM -->
-The
-<function>XFreeFontInfo</function>
-function frees a font structure or an array of font structures
-and optionally an array of font names.
-If NULL is passed for names, no font names are freed.
-If a font structure for an open font (returned by
-<function>XLoadQueryFont</function>)
-is passed, the structure is freed,
-but the font is not closed; use
-<function>XUnloadFont</function>
-to close the font.
-</para>
-</sect2>
-<sect2 id="Computing_Character_String_Sizes">
-<title>Computing Character String Sizes</title>
-<!-- .XS -->
-<!-- (SN Computing Character String Sizes  -->
-<!-- .XE -->
-<para>
-<!-- .LP -->
-Xlib provides functions that you can use to compute the width,
-the logical extents, 
-and the server information about 8-bit and 2-byte text strings.
-<indexterm><primary>XTextWidth</primary></indexterm>
-<indexterm><primary>XTextWidth16</primary></indexterm>
-The width is computed by adding the character widths of all the characters.
-It does not matter if the font is an 8-bit or 2-byte font.
-These functions return the sum of the character metrics in pixels.
-</para>
-<para>
-<!-- .LP -->
-<!-- .sp -->
-To determine the width of an 8-bit character string, use
-<function>XTextWidth</function>.
-<indexterm significance="preferred"><primary>XTextWidth</primary></indexterm>
-<!-- .sM -->
-<funcsynopsis id='xtextwidth'>
-<funcprototype>
-  <funcdef>int <function>XTextWidth</function></funcdef>
-  <paramdef>XFontStruct<parameter> *font_struct</parameter></paramdef>
-  <paramdef>char<parameter> *string</parameter></paramdef>
-  <paramdef>int<parameter> count</parameter></paramdef>
-</funcprototype>
-</funcsynopsis>
-<!-- .FN -->
-<variablelist>
-  <varlistentry>
-    <term>
-      <emphasis remap='I'>font_struct</emphasis>
-    </term>
-    <listitem>
-      <para>
-Specifies the font used for the width computation.
-      </para>
-    </listitem>
-  </varlistentry>
-  <varlistentry>
-    <term>
-      <emphasis remap='I'>string</emphasis>
-    </term>
-    <listitem>
-      <para>
-Specifies the character string.
-      </para>
-    </listitem>
-  </varlistentry>
-  <varlistentry>
-    <term>
-      <emphasis remap='I'>count</emphasis>
-    </term>
-    <listitem>
-      <para>
-Specifies the character count in the specified string.
-    </para>
-  </listitem>
-  </varlistentry>
-</variablelist>
-</para>
-<para>
-<!-- .LP -->
-<!-- .eM -->
-<!-- .sp -->
-To determine the width of a 2-byte character string, use
-<function>XTextWidth16</function>.
-<indexterm significance="preferred"><primary>XTextWidth16</primary></indexterm>
-<!-- .sM -->
-<funcsynopsis id='xtextwidth16'>
-<funcprototype>
-  <funcdef>int <function>XTextWidth16</function></funcdef>
-  <paramdef>XFontStruct<parameter> *font_struct</parameter></paramdef>
-  <paramdef>XChar2b<parameter> *string</parameter></paramdef>
-  <paramdef>int<parameter> count</parameter></paramdef>
-</funcprototype>
-</funcsynopsis>
-<!-- .FN -->
-<variablelist>
-  <varlistentry>
-    <term>
-      <emphasis remap='I'>font_struct</emphasis>
-    </term>
-    <listitem>
-      <para>
-Specifies the font used for the width computation.
-      </para>
-    </listitem>
-  </varlistentry>
-  <varlistentry>
-    <term>
-      <emphasis remap='I'>string</emphasis>
-    </term>
-    <listitem>
-      <para>
-Specifies the character string.
-      </para>
-    </listitem>
-  </varlistentry>
-  <varlistentry>
-    <term>
-      <emphasis remap='I'>count</emphasis>
-    </term>
-    <listitem>
-      <para>
-Specifies the character count in the specified string.
-    </para>
-  </listitem>
-  </varlistentry>
-</variablelist>
-</para>
-<para>
-<!-- .LP -->
-<!-- .eM -->
-</para>
-</sect2>
-<sect2 id="Computing_Logical_Extents">
-<title>Computing Logical Extents</title>
-<!-- .XS -->
-<!-- (SN Computing Logical Extents  -->
-<!-- .XE -->
-<para>
-<!-- .LP -->
-To compute the bounding box of an 8-bit character string in a given font, use
-<function>XTextExtents</function>.
-<indexterm significance="preferred"><primary>XTextExtents</primary></indexterm>
-<!-- .sM -->
-<funcsynopsis id='xtextextents'>
-<funcprototype>
-  <funcdef><function>XTextExtents</function></funcdef>
-  <paramdef>XFontStruct<parameter> *font_struct</parameter></paramdef>
-  <paramdef>char<parameter> *string</parameter></paramdef>
-  <paramdef>int<parameter> nchars</parameter></paramdef>
-  <paramdef>int<parameter> *direction_return</parameter></paramdef>
-  <paramdef>int*font_ascent_return,<parameter> *font_descent_return</parameter></paramdef>
-  <paramdef>XCharStruct<parameter> *overall_return</parameter></paramdef>
-</funcprototype>
-</funcsynopsis>
-<!-- .FN -->
-<variablelist>
-  <varlistentry>
-    <term>
-      <emphasis remap='I'>font_struct</emphasis>
-    </term>
-    <listitem>
-      <para>
-Specifies the 
-<structname>XFontStruct</structname>
-structure.
-      </para>
-    </listitem>
-  </varlistentry>
-  <varlistentry>
-    <term>
-      <emphasis remap='I'>string</emphasis>
-    </term>
-    <listitem>
-      <para>
-Specifies the character string.
-      </para>
-    </listitem>
-  </varlistentry>
-  <varlistentry>
-    <term>
-      <emphasis remap='I'>nchars</emphasis>
-    </term>
-    <listitem>
-      <para>
-Specifies the number of characters in the character string.
-      </para>
-    </listitem>
-  </varlistentry>
-  <varlistentry>
-    <term>
-      <emphasis remap='I'>direction_return</emphasis>
-    </term>
-    <listitem>
-      <para>
-Returns the value of the direction hint
-(<symbol>FontLeftToRight</symbol>
-or
-<symbol>FontRightToLeft</symbol>).
-      </para>
-    </listitem>
-  </varlistentry>
-  <varlistentry>
-    <term>
-      <emphasis remap='I'>font_ascent_return</emphasis>
-    </term>
-    <listitem>
-      <para>
-Returns the font ascent.
-      </para>
-    </listitem>
-  </varlistentry>
-  <varlistentry>
-    <term>
-      <emphasis remap='I'>font_descent_return</emphasis>
-    </term>
-    <listitem>
-      <para>
-Returns the font descent.
-      </para>
-    </listitem>
-  </varlistentry>
-  <varlistentry>
-    <term>
-      <emphasis remap='I'>overall_return</emphasis>
-    </term>
-    <listitem>
-      <para>
-Returns the overall size in the specified
-<structname>XCharStruct</structname>
-structure.
-    </para>
-  </listitem>
-  </varlistentry>
-</variablelist>
-</para>
-<para>
-<!-- .LP -->
-<!-- .eM -->
-<!-- .sp -->
-To compute the bounding box of a 2-byte character string in a given font, use
-<function>XTextExtents16</function>.
-<indexterm significance="preferred"><primary>XTextExtents16</primary></indexterm>
-<!-- .sM -->
-<funcsynopsis id='xtextextents16'>
-<funcprototype>
-  <funcdef><function>XTextExtents16</function></funcdef>
-  <paramdef>XFontStruct<parameter> *font_struct</parameter></paramdef>
-  <paramdef>XChar2b<parameter> *string</parameter></paramdef>
-  <paramdef>int<parameter> nchars</parameter></paramdef>
-  <paramdef>int<parameter> *direction_return</parameter></paramdef>
-  <paramdef>int*font_ascent_return,<parameter> *font_descent_return</parameter></paramdef>
-  <paramdef>XCharStruct<parameter> *overall_return</parameter></paramdef>
-</funcprototype>
-</funcsynopsis>
-<!-- .FN -->
-<variablelist>
-  <varlistentry>
-    <term>
-      <emphasis remap='I'>font_struct</emphasis>
-    </term>
-    <listitem>
-      <para>
-Specifies the 
-<structname>XFontStruct</structname>
-structure.
-      </para>
-    </listitem>
-  </varlistentry>
-  <varlistentry>
-    <term>
-      <emphasis remap='I'>string</emphasis>
-    </term>
-    <listitem>
-      <para>
-Specifies the character string.
-      </para>
-    </listitem>
-  </varlistentry>
-  <varlistentry>
-    <term>
-      <emphasis remap='I'>nchars</emphasis>
-    </term>
-    <listitem>
-      <para>
-Specifies the number of characters in the character string.
-      </para>
-    </listitem>
-  </varlistentry>
-  <varlistentry>
-    <term>
-      <emphasis remap='I'>direction_return</emphasis>
-    </term>
-    <listitem>
-      <para>
-Returns the value of the direction hint
-(<symbol>FontLeftToRight</symbol>
-or
-<symbol>FontRightToLeft</symbol>).
-      </para>
-    </listitem>
-  </varlistentry>
-  <varlistentry>
-    <term>
-      <emphasis remap='I'>font_ascent_return</emphasis>
-    </term>
-    <listitem>
-      <para>
-Returns the font ascent.
-      </para>
-    </listitem>
-  </varlistentry>
-  <varlistentry>
-    <term>
-      <emphasis remap='I'>font_descent_return</emphasis>
-    </term>
-    <listitem>
-      <para>
-Returns the font descent.
-      </para>
-    </listitem>
-  </varlistentry>
-  <varlistentry>
-    <term>
-      <emphasis remap='I'>overall_return</emphasis>
-    </term>
-    <listitem>
-      <para>
-Returns the overall size in the specified
-<structname>XCharStruct</structname>
-structure.
-    </para>
-  </listitem>
-  </varlistentry>
-</variablelist>
-</para>
-<para>
-<!-- .LP -->
-<!-- .eM -->
-The
-<function>XTextExtents</function>
-and
-<function>XTextExtents16</function>
-functions 
-perform the size computation locally and, thereby,
-avoid the round-trip overhead of
-<function>XQueryTextExtents</function>
-and
-<function>XQueryTextExtents16</function>.
-Both functions return an
-<structname>XCharStruct</structname>
-structure, whose members are set to the values as follows.
-</para>
-<para>
-<!-- .LP -->
-The ascent member is set to the maximum of the ascent metrics of all
-characters in the string.
-The descent member is set to the maximum of the descent metrics.
-The width member is set to the sum of the character-width metrics of all
-characters in the string.
-For each character in the string,
-let W be the sum of the character-width metrics of all characters preceding 
-it in the string.
-Let L be the left-side-bearing metric of the character plus W.
-Let R be the right-side-bearing metric of the character plus W.
-The lbearing member is set to the minimum L of all characters in the string.
-The rbearing member is set to the maximum R.
-</para>
-<para>
-<!-- .LP -->
-For fonts defined with linear indexing rather than 2-byte matrix indexing,
-each 
-<structname>XChar2b</structname>
-structure is interpreted as a 16-bit number with byte1 as the 
-most significant byte.
-If the font has no defined default character,
-undefined characters in the string are taken to have all zero metrics.
-</para>
-</sect2>
-<sect2 id="Querying_Character_String_Sizes">
-<title>Querying Character String Sizes</title>
-<!-- .XS -->
-<!-- (SN Querying Character String Sizes  -->
-<!-- .XE -->
-<para>
-<!-- .LP -->
-To query the server for the bounding box of an 8-bit character string in a 
-given font, use 
-<function>XQueryTextExtents</function>.
-<indexterm significance="preferred"><primary>XQueryTextExtents</primary></indexterm>
-<!-- .sM -->
-<funcsynopsis id='xquerytextextents'>
-<funcprototype>
-  <funcdef><function>XQueryTextExtents</function></funcdef>
-  <paramdef>Display<parameter> *display</parameter></paramdef>
-  <paramdef>XID<parameter> font_ID</parameter></paramdef>
-  <paramdef>char<parameter> *string</parameter></paramdef>
-  <paramdef>int<parameter> nchars</parameter></paramdef>
-  <paramdef>int<parameter> *direction_return</parameter></paramdef>
-  <paramdef>int*font_ascent_return,<parameter> *font_descent_return</parameter></paramdef>
-  <paramdef>XCharStruct<parameter> *overall_return</parameter></paramdef>
-</funcprototype>
-</funcsynopsis>
-<!-- .FN -->
-<variablelist>
-  <varlistentry>
-    <term>
-      <emphasis remap='I'>display</emphasis>
-    </term>
-    <listitem>
-      <para>
-Specifies the connection to the X server.
-      </para>
-    </listitem>
-  </varlistentry>
-  <varlistentry>
-    <term>
-      <emphasis remap='I'>font_ID</emphasis>
-    </term>
-    <listitem>
-      <para>
-Specifies either the font ID or the 
-<type>GContext</type>
-ID that contains the font.
-      </para>
-    </listitem>
-  </varlistentry>
-  <varlistentry>
-    <term>
-      <emphasis remap='I'>string</emphasis>
-    </term>
-    <listitem>
-      <para>
-Specifies the character string.
-      </para>
-    </listitem>
-  </varlistentry>
-  <varlistentry>
-    <term>
-      <emphasis remap='I'>nchars</emphasis>
-    </term>
-    <listitem>
-      <para>
-Specifies the number of characters in the character string.
-      </para>
-    </listitem>
-  </varlistentry>
-  <varlistentry>
-    <term>
-      <emphasis remap='I'>direction_return</emphasis>
-    </term>
-    <listitem>
-      <para>
-Returns the value of the direction hint
-(<symbol>FontLeftToRight</symbol>
-or
-<symbol>FontRightToLeft</symbol>).
-      </para>
-    </listitem>
-  </varlistentry>
-  <varlistentry>
-    <term>
-      <emphasis remap='I'>font_ascent_return</emphasis>
-    </term>
-    <listitem>
-      <para>
-Returns the font ascent.
-      </para>
-    </listitem>
-  </varlistentry>
-  <varlistentry>
-    <term>
-      <emphasis remap='I'>font_descent_return</emphasis>
-    </term>
-    <listitem>
-      <para>
-Returns the font descent.
-      </para>
-    </listitem>
-  </varlistentry>
-  <varlistentry>
-    <term>
-      <emphasis remap='I'>overall_return</emphasis>
-    </term>
-    <listitem>
-      <para>
-Returns the overall size in the specified
-<structname>XCharStruct</structname>
-structure.
-    </para>
-  </listitem>
-  </varlistentry>
-</variablelist>
-</para>
-<para>
-<!-- .LP -->
-<!-- .eM -->
-<!-- .sp -->
-To query the server for the bounding box of a 2-byte character string
-in a given font, use
-<function>XQueryTextExtents16</function>.
-<indexterm significance="preferred"><primary>XQueryTextExtents16</primary></indexterm>
-<!-- .sM -->
-<funcsynopsis id='xquerytextextents16'>
-<funcprototype>
-  <funcdef><function>XQueryTextExtents16</function></funcdef>
-  <paramdef>Display<parameter> *display</parameter></paramdef>
-  <paramdef>XID<parameter> font_ID</parameter></paramdef>
-  <paramdef>XChar2b<parameter> *string</parameter></paramdef>
-  <paramdef>int<parameter> nchars</parameter></paramdef>
-  <paramdef>int<parameter> *direction_return</parameter></paramdef>
-  <paramdef>int*font_ascent_return,<parameter> *font_descent_return</parameter></paramdef>
-  <paramdef>XCharStruct<parameter> *overall_return</parameter></paramdef>
-</funcprototype>
-</funcsynopsis>
-<!-- .FN -->
-<variablelist>
-  <varlistentry>
-    <term>
-      <emphasis remap='I'>display</emphasis>
-    </term>
-    <listitem>
-      <para>
-Specifies the connection to the X server.
-      </para>
-    </listitem>
-  </varlistentry>
-  <varlistentry>
-    <term>
-      <emphasis remap='I'>font_ID</emphasis>
-    </term>
-    <listitem>
-      <para>
-Specifies either the font ID or the 
-<type>GContext</type>
-ID that contains the font.
-      </para>
-    </listitem>
-  </varlistentry>
-  <varlistentry>
-    <term>
-      <emphasis remap='I'>string</emphasis>
-    </term>
-    <listitem>
-      <para>
-Specifies the character string.
-      </para>
-    </listitem>
-  </varlistentry>
-  <varlistentry>
-    <term>
-      <emphasis remap='I'>nchars</emphasis>
-    </term>
-    <listitem>
-      <para>
-Specifies the number of characters in the character string.
-      </para>
-    </listitem>
-  </varlistentry>
-  <varlistentry>
-    <term>
-      <emphasis remap='I'>direction_return</emphasis>
-    </term>
-    <listitem>
-      <para>
-Returns the value of the direction hint
-(<symbol>FontLeftToRight</symbol>
-or
-<symbol>FontRightToLeft</symbol>).
-      </para>
-    </listitem>
-  </varlistentry>
-  <varlistentry>
-    <term>
-      <emphasis remap='I'>font_ascent_return</emphasis>
-    </term>
-    <listitem>
-      <para>
-Returns the font ascent.
-      </para>
-    </listitem>
-  </varlistentry>
-  <varlistentry>
-    <term>
-      <emphasis remap='I'>font_descent_return</emphasis>
-    </term>
-    <listitem>
-      <para>
-Returns the font descent.
-      </para>
-    </listitem>
-  </varlistentry>
-  <varlistentry>
-    <term>
-      <emphasis remap='I'>overall_return</emphasis>
-    </term>
-    <listitem>
-      <para>
-Returns the overall size in the specified
-<structname>XCharStruct</structname>
-structure.
-    </para>
-  </listitem>
-  </varlistentry>
-</variablelist>
-</para>
-<para>
-<!-- .LP -->
-<!-- .eM -->
-The
-<function>XQueryTextExtents</function>
-and
-<function>XQueryTextExtents16</function>
-functions return the bounding box of the specified 8-bit and 16-bit
-character string in the specified font or the font contained in the
-specified GC.
-These functions query the X server and, therefore, suffer the round-trip
-overhead that is avoided by
-<function>XTextExtents</function>
-and 
-<function>XTextExtents16</function>.
-Both functions return a
-<structname>XCharStruct</structname>
-structure, whose members are set to the values as follows.
-</para>
-<para>
-<!-- .LP -->
-The ascent member is set to the maximum of the ascent metrics 
-of all characters in the string.
-The descent member is set to the maximum of the descent metrics.
-The width member is set to the sum of the character-width metrics 
-of all characters in the string.
-For each character in the string,
-let W be the sum of the character-width metrics of all characters preceding
-it in the string.
-Let L be the left-side-bearing metric of the character plus W.
-Let R be the right-side-bearing metric of the character plus W.
-The lbearing member is set to the minimum L of all characters in the string.
-The rbearing member is set to the maximum R.
-</para>
-<para>
-<!-- .LP -->
-For fonts defined with linear indexing rather than 2-byte matrix indexing,
-each 
-<structname>XChar2b</structname>
-structure is interpreted as a 16-bit number with byte1 as the 
-most significant byte.
-If the font has no defined default character,
-undefined characters in the string are taken to have all zero metrics.
-</para>
-<para>
-<!-- .LP -->
-Characters with all zero metrics are ignored.
-If the font has no defined default_char,
-the undefined characters in the string are also ignored.
-</para>
-<para>
-<!-- .LP -->
-<function>XQueryTextExtents</function>
-and
-<function>XQueryTextExtents16</function>
-can generate
-<errorname>BadFont</errorname>
-and
-<errorname>BadGC</errorname>
-errors.
-</para>
-</sect2>
-</sect1>
-<sect1 id="Drawing_Text">
-<title>Drawing Text</title>
-<!-- .XS -->
-<!-- (SN Drawing Text -->
-<!-- .XE -->
-<para>
-<!-- .LP -->
-This section discusses how to draw:
-</para>
-<itemizedlist>
-  <listitem>
-    <para>
-Complex text 
-    </para>
-  </listitem>
-  <listitem>
-    <para>
-Text characters
-    </para>
-  </listitem>
-  <listitem>
-    <para>
-Image text characters
-    </para>
-  </listitem>
-</itemizedlist>
-<para>
-<!-- .LP -->
-The fundamental text functions
-<function>XDrawText</function>
-and
-<function>XDrawText16</function>
-use the following structures:
-</para>
-<para>
-<!-- .LP -->
-<indexterm significance="preferred"><primary>XTextItem</primary></indexterm>
-<!-- .sM -->
-<literallayout class="monospaced">
-<!-- .TA .5i 3i -->
-<!-- .ta .5i 3i -->
-typedef struct {
-     char *chars;     /* pointer to string */
-     int nchars;      /* number of characters */
-     int delta;       /* delta between strings */
-     Font font;       /* Font to print it in, None don't change */
-} XTextItem;
-</literallayout>
-</para>
-<para>
-<!-- .LP -->
-<indexterm significance="preferred"><primary>XTextItem16</primary></indexterm>
-<literallayout class="monospaced">
-<!-- .TA .5i 3i -->
-<!-- .ta .5i 3i -->
-typedef struct {
-     XChar2b *chars;     /* pointer to two-byte characters */
-     int nchars;         /* number of characters */
-     int delta;         /* delta between strings */
-     Font font;         /* font to print it in, None don't change */
-} XTextItem16;
-</literallayout>
-</para>
-<para>
-<!-- .LP -->
-<!-- .eM -->
-If the font member is not
-<symbol>None</symbol>,
-the font is changed before printing and also is stored in the GC.
-If an error was generated during text drawing,
-the previous items may have been drawn.
-The baseline of the characters are drawn starting at the x and y
-coordinates that you pass in the text drawing functions.
-</para>
-<para>
-<!-- .LP -->
-For example, consider the background rectangle drawn by
-<function>XDrawImageString</function>.
-If you want the upper-left corner of the background rectangle
-to be at pixel coordinate (x,y), pass the (x,y + ascent)
-as the baseline origin coordinates to the text functions.
-The ascent is the font ascent, as given in the
-<structname>XFontStruct</structname>
-structure.
-If you want the lower-left corner of the background rectangle
-to be at pixel coordinate (x,y), pass the (x,y - descent + 1)
-as the baseline origin coordinates to the text functions.
-The descent is the font descent, as given in the
-<structname>XFontStruct</structname>
-structure.
-</para>
-<sect2 id="Drawing_Complex_Text">
-<title>Drawing Complex Text</title>
-<!-- .XS -->
-<!-- (SN Drawing Complex Text  -->
-<!-- .XE -->
-<para>
-<!-- .LP -->
-<indexterm><primary>Text</primary><secondary>drawing</secondary></indexterm>
-<indexterm><primary>Drawing</primary><secondary>text items</secondary></indexterm>
-</para>
-<para>
-<!-- .LP -->
-To draw 8-bit characters in a given drawable, use
-<function>XDrawText</function>.
-<indexterm significance="preferred"><primary>XDrawText</primary></indexterm>
-<!-- .sM -->
-<funcsynopsis id='xdrawtext'>
-<funcprototype>
-  <funcdef><function>XDrawText</function></funcdef>
-  <paramdef>Display<parameter> *display</parameter></paramdef>
-  <paramdef>Drawable<parameter> d</parameter></paramdef>
-  <paramdef>GC<parameter> gc</parameter></paramdef>
-  <paramdef>intx,<parameter> y</parameter></paramdef>
-  <paramdef>XTextItem<parameter> *items</parameter></paramdef>
-  <paramdef>int<parameter> nitems</parameter></paramdef>
-</funcprototype>
-</funcsynopsis>
-<!-- .FN -->
-<variablelist>
-  <varlistentry>
-    <term>
-      <emphasis remap='I'>display</emphasis>
-    </term>
-    <listitem>
-      <para>
-Specifies the connection to the X server.
-      </para>
-    </listitem>
-  </varlistentry>
-  <varlistentry>
-    <term>
-      <emphasis remap='I'>d</emphasis>
-    </term>
-    <listitem>
-      <para>
-Specifies the drawable. 
-      </para>
-    </listitem>
-  </varlistentry>
-  <varlistentry>
-    <term>
-      <emphasis remap='I'>gc</emphasis>
-    </term>
-    <listitem>
-      <para>
-Specifies the GC.
-<!-- .ds Xy , which are relative to the origin of the specified drawable \ -->
-and define the origin of the first character
-      </para>
-    </listitem>
-  </varlistentry>
-  <varlistentry>
-    <term>
-      <emphasis remap='I'>x</emphasis>
-    </term>
-    <listitem>
-      <para>
-<!-- .br -->
-<!-- .ns -->
-      </para>
-    </listitem>
-  </varlistentry>
-  <varlistentry>
-    <term>
-      <emphasis remap='I'>y</emphasis>
-    </term>
-    <listitem>
-      <para>
-Specify the x and y coordinates(Xy.
-      </para>
-    </listitem>
-  </varlistentry>
-  <varlistentry>
-    <term>
-      <emphasis remap='I'>items</emphasis>
-    </term>
-    <listitem>
-      <para>
-Specifies an array of text items.
-      </para>
-    </listitem>
-  </varlistentry>
-  <varlistentry>
-    <term>
-      <emphasis remap='I'>nitems</emphasis>
-    </term>
-    <listitem>
-      <para>
-Specifies the number of text items in the array.
-    </para>
-  </listitem>
-  </varlistentry>
-</variablelist>
-</para>
-<para>
-<!-- .LP -->
-<!-- .eM -->
-<!-- .sp -->
-To draw 2-byte characters in a given drawable, use
-<function>XDrawText16</function>.
-<indexterm significance="preferred"><primary>XDrawText16</primary></indexterm>
-<!-- .sM -->
-<funcsynopsis id='xdrawtext16'>
-<funcprototype>
-  <funcdef><function>XDrawText16</function></funcdef>
-  <paramdef>Display<parameter> *display</parameter></paramdef>
-  <paramdef>Drawable<parameter> d</parameter></paramdef>
-  <paramdef>GC<parameter> gc</parameter></paramdef>
-  <paramdef>intx,<parameter> y</parameter></paramdef>
-  <paramdef>XTextItem16<parameter> *items</parameter></paramdef>
-  <paramdef>int<parameter> nitems</parameter></paramdef>
-</funcprototype>
-</funcsynopsis>
-<!-- .FN -->
-<variablelist>
-  <varlistentry>
-    <term>
-      <emphasis remap='I'>display</emphasis>
-    </term>
-    <listitem>
-      <para>
-Specifies the connection to the X server.
-      </para>
-    </listitem>
-  </varlistentry>
-  <varlistentry>
-    <term>
-      <emphasis remap='I'>d</emphasis>
-    </term>
-    <listitem>
-      <para>
-Specifies the drawable. 
-      </para>
-    </listitem>
-  </varlistentry>
-  <varlistentry>
-    <term>
-      <emphasis remap='I'>gc</emphasis>
-    </term>
-    <listitem>
-      <para>
-Specifies the GC.
-<!-- .ds Xy , which are relative to the origin of the specified drawable \ -->
-and define the origin of the first character
-      </para>
-    </listitem>
-  </varlistentry>
-  <varlistentry>
-    <term>
-      <emphasis remap='I'>x</emphasis>
-    </term>
-    <listitem>
-      <para>
-<!-- .br -->
-<!-- .ns -->
-      </para>
-    </listitem>
-  </varlistentry>
-  <varlistentry>
-    <term>
-      <emphasis remap='I'>y</emphasis>
-    </term>
-    <listitem>
-      <para>
-Specify the x and y coordinates(Xy.
-      </para>
-    </listitem>
-  </varlistentry>
-  <varlistentry>
-    <term>
-      <emphasis remap='I'>items</emphasis>
-    </term>
-    <listitem>
-      <para>
-Specifies an array of text items.
-      </para>
-    </listitem>
-  </varlistentry>
-  <varlistentry>
-    <term>
-      <emphasis remap='I'>nitems</emphasis>
-    </term>
-    <listitem>
-      <para>
-Specifies the number of text items in the array.
-    </para>
-  </listitem>
-  </varlistentry>
-</variablelist>
-</para>
-<para>
-<!-- .LP -->
-<!-- .eM -->
-The
-<function>XDrawText16</function>
-function is similar to
-<function>XDrawText</function>
-except that it uses 2-byte or 16-bit characters.
-Both functions allow complex spacing and font shifts between counted strings.
-</para>
-<para>
-<!-- .LP -->
-Each text item is processed in turn.
-A font member other than 
-<symbol>None</symbol>
-in an item causes the font to be stored in the GC
-and used for subsequent text.  
-A text element delta specifies an additional change
-in the position along the x axis before the string is drawn. 
-The delta is always added to the character origin
-and is not dependent on any characteristics of the font.
-Each character image, as defined by the font in the GC, is treated as an
-additional mask for a fill operation on the drawable.
-The drawable is modified only where the font character has a bit set to 1.
-If a text item generates a
-<errorname>BadFont</errorname>
-error, the previous text items may have been drawn.
-</para>
-<para>
-<!-- .LP -->
-For fonts defined with linear indexing rather than 2-byte matrix indexing,
-each 
-<structname>XChar2b</structname>
-structure is interpreted as a 16-bit number with byte1 as the 
-most significant byte.
-</para>
-<para>
-<!-- .LP -->
-Both functions use these GC components:
-function, plane-mask, fill-style, font, subwindow-mode, 
-clip-x-origin, clip-y-origin, and clip-mask.
-They also use these GC mode-dependent components: 
-foreground, background, tile, stipple, tile-stipple-x-origin, 
-and tile-stipple-y-origin.
-</para>
-<para>
-<!-- .LP -->
-<function>XDrawText</function>
-and
-<function>XDrawText16</function>
-can generate
-<errorname>BadDrawable</errorname>,
-<errorname>BadFont</errorname>,
-<errorname>BadGC</errorname>,
-and
-<errorname>BadMatch</errorname>
-errors.
-</para>
-</sect2>
-<sect2 id="Drawing_Text_Characters">
-<title>Drawing Text Characters</title>
-<!-- .XS -->
-<!-- (SN Drawing Text Characters  -->
-<!-- .XE -->
-<para>
-<!-- .LP -->
-<indexterm><primary>Strings</primary><secondary>drawing</secondary></indexterm>
-<indexterm><primary>Drawing</primary><secondary>strings</secondary></indexterm>
-To draw 8-bit characters in a given drawable, use
-<function>XDrawString</function>.
-<indexterm significance="preferred"><primary>XDrawString</primary></indexterm>
-<!-- .sM -->
-<funcsynopsis id='xdrawstring'>
-<funcprototype>
-  <funcdef><function>XDrawString</function></funcdef>
-  <paramdef>Display<parameter> *display</parameter></paramdef>
-  <paramdef>Drawable<parameter> d</parameter></paramdef>
-  <paramdef>GC<parameter> gc</parameter></paramdef>
-  <paramdef>int<parameter> x</parameter></paramdef>
-  <paramdef>int<parameter> y</parameter></paramdef>
-  <paramdef>char<parameter> *string</parameter></paramdef>
-  <paramdef>int<parameter> length</parameter></paramdef>
-</funcprototype>
-</funcsynopsis>
-<!-- .FN -->
-<variablelist>
-  <varlistentry>
-    <term>
-      <emphasis remap='I'>display</emphasis>
-    </term>
-    <listitem>
-      <para>
-Specifies the connection to the X server.
-      </para>
-    </listitem>
-  </varlistentry>
-  <varlistentry>
-    <term>
-      <emphasis remap='I'>d</emphasis>
-    </term>
-    <listitem>
-      <para>
-Specifies the drawable. 
-      </para>
-    </listitem>
-  </varlistentry>
-  <varlistentry>
-    <term>
-      <emphasis remap='I'>gc</emphasis>
-    </term>
-    <listitem>
-      <para>
-Specifies the GC.
-<!-- .ds Xy , which are relative to the origin of the specified drawable \ -->
-and define the origin of the first character
-      </para>
-    </listitem>
-  </varlistentry>
-  <varlistentry>
-    <term>
-      <emphasis remap='I'>x</emphasis>
-    </term>
-    <listitem>
-      <para>
-<!-- .br -->
-<!-- .ns -->
-      </para>
-    </listitem>
-  </varlistentry>
-  <varlistentry>
-    <term>
-      <emphasis remap='I'>y</emphasis>
-    </term>
-    <listitem>
-      <para>
-Specify the x and y coordinates(Xy.
-      </para>
-    </listitem>
-  </varlistentry>
-  <varlistentry>
-    <term>
-      <emphasis remap='I'>string</emphasis>
-    </term>
-    <listitem>
-      <para>
-Specifies the character string.
-      </para>
-    </listitem>
-  </varlistentry>
-  <varlistentry>
-    <term>
-      <emphasis remap='I'>length</emphasis>
-    </term>
-    <listitem>
-      <para>
-Specifies the number of characters in the string argument.
-    </para>
-  </listitem>
-  </varlistentry>
-</variablelist>
-</para>
-<para>
-<!-- .LP -->
-<!-- .eM -->
-<!-- .sp -->
-To draw 2-byte characters in a given drawable, use
-<function>XDrawString16</function>.
-<indexterm significance="preferred"><primary>XDrawString16</primary></indexterm>
-<!-- .sM -->
-<funcsynopsis id='xdrawstring16'>
-<funcprototype>
-  <funcdef><function>XDrawString16</function></funcdef>
-  <paramdef>Display<parameter> *display</parameter></paramdef>
-  <paramdef>Drawable<parameter> d</parameter></paramdef>
-  <paramdef>GC<parameter> gc</parameter></paramdef>
-  <paramdef>intx,<parameter> y</parameter></paramdef>
-  <paramdef>XChar2b<parameter> *string</parameter></paramdef>
-  <paramdef>int<parameter> length</parameter></paramdef>
-</funcprototype>
-</funcsynopsis>
-<!-- .FN -->
-<variablelist>
-  <varlistentry>
-    <term>
-      <emphasis remap='I'>display</emphasis>
-    </term>
-    <listitem>
-      <para>
-Specifies the connection to the X server.
-      </para>
-    </listitem>
-  </varlistentry>
-  <varlistentry>
-    <term>
-      <emphasis remap='I'>d</emphasis>
-    </term>
-    <listitem>
-      <para>
-Specifies the drawable. 
-      </para>
-    </listitem>
-  </varlistentry>
-  <varlistentry>
-    <term>
-      <emphasis remap='I'>gc</emphasis>
-    </term>
-    <listitem>
-      <para>
-Specifies the GC.
-<!-- .ds Xy , which are relative to the origin of the specified drawable \ -->
-and define the origin of the first character
-      </para>
-    </listitem>
-  </varlistentry>
-  <varlistentry>
-    <term>
-      <emphasis remap='I'>x</emphasis>
-    </term>
-    <listitem>
-      <para>
-<!-- .br -->
-<!-- .ns -->
-      </para>
-    </listitem>
-  </varlistentry>
-  <varlistentry>
-    <term>
-      <emphasis remap='I'>y</emphasis>
-    </term>
-    <listitem>
-      <para>
-Specify the x and y coordinates(Xy.
-      </para>
-    </listitem>
-  </varlistentry>
-  <varlistentry>
-    <term>
-      <emphasis remap='I'>string</emphasis>
-    </term>
-    <listitem>
-      <para>
-Specifies the character string.
-      </para>
-    </listitem>
-  </varlistentry>
-  <varlistentry>
-    <term>
-      <emphasis remap='I'>length</emphasis>
-    </term>
-    <listitem>
-      <para>
-Specifies the number of characters in the string argument.
-    </para>
-  </listitem>
-  </varlistentry>
-</variablelist>
-</para>
-<para>
-<!-- .LP -->
-<!-- .eM -->
-Each character image, as defined by the font in the GC, is treated as an
-additional mask for a fill operation on the drawable.
-The drawable is modified only where the font character has a bit set to 1.
-For fonts defined with 2-byte matrix indexing
-and used with
-<function>XDrawString16</function>,
-each byte is used as a byte2 with a byte1 of zero.
-</para>
-<para>
-<!-- .LP -->
-Both functions use these GC components: 
-function, plane-mask, fill-style, font, subwindow-mode, clip-x-origin, 
-clip-y-origin, and clip-mask.
-They also use these GC mode-dependent components: 
-foreground, background, tile, stipple, tile-stipple-x-origin, 
-and tile-stipple-y-origin.
-</para>
-<para>
-<!-- .LP -->
-<function>XDrawString</function>
-and
-<function>XDrawString16</function>
-can generate
-<errorname>BadDrawable</errorname>,
-<errorname>BadGC</errorname>,
-and
-<errorname>BadMatch</errorname>
-errors.
-</para>
-</sect2>
-<sect2 id="Drawing_Image_Text_Characters">
-<title>Drawing Image Text Characters</title>
-<!-- .XS -->
-<!-- (SN Drawing Image Text Characters  -->
-<!-- .XE -->
-<para>
-<!-- .LP -->
-<indexterm><primary>Image text</primary><secondary>drawing</secondary></indexterm>
-<indexterm><primary>Drawing</primary><secondary>image text</secondary></indexterm>
-Some applications, in particular terminal emulators, need to
-print image text in which both the foreground and background bits of
-each character are painted.
-This prevents annoying flicker on many displays.
-<indexterm><primary>XDrawImageString</primary></indexterm>
-<indexterm><primary>XDrawImageString16</primary></indexterm>
-</para>
-<para>
-<!-- .LP -->
-<!-- .sp -->
-To draw 8-bit image text characters in a given drawable, use
-<function>XDrawImageString</function>.
-<indexterm significance="preferred"><primary>XDrawImageString</primary></indexterm>
-<!-- .sM -->
-<funcsynopsis id='xdrawimagestring'>
-<funcprototype>
-  <funcdef><function>XDrawImageString</function></funcdef>
-  <paramdef>Display<parameter> *display</parameter></paramdef>
-  <paramdef>Drawable<parameter> d</parameter></paramdef>
-  <paramdef>GC<parameter> gc</parameter></paramdef>
-  <paramdef>intx,<parameter> y</parameter></paramdef>
-  <paramdef>char<parameter> *string</parameter></paramdef>
-  <paramdef>int<parameter> length</parameter></paramdef>
-</funcprototype>
-</funcsynopsis>
-<!-- .FN -->
-<variablelist>
-  <varlistentry>
-    <term>
-      <emphasis remap='I'>display</emphasis>
-    </term>
-    <listitem>
-      <para>
-Specifies the connection to the X server.
-      </para>
-    </listitem>
-  </varlistentry>
-  <varlistentry>
-    <term>
-      <emphasis remap='I'>d</emphasis>
-    </term>
-    <listitem>
-      <para>
-Specifies the drawable. 
-      </para>
-    </listitem>
-  </varlistentry>
-  <varlistentry>
-    <term>
-      <emphasis remap='I'>gc</emphasis>
-    </term>
-    <listitem>
-      <para>
-Specifies the GC.
-<!-- .ds Xy , which are relative to the origin of the specified drawable \ -->
-and define the origin of the first character
-      </para>
-    </listitem>
-  </varlistentry>
-  <varlistentry>
-    <term>
-      <emphasis remap='I'>x</emphasis>
-    </term>
-    <listitem>
-      <para>
-<!-- .br -->
-<!-- .ns -->
-      </para>
-    </listitem>
-  </varlistentry>
-  <varlistentry>
-    <term>
-      <emphasis remap='I'>y</emphasis>
-    </term>
-    <listitem>
-      <para>
-Specify the x and y coordinates(Xy.
-      </para>
-    </listitem>
-  </varlistentry>
-  <varlistentry>
-    <term>
-      <emphasis remap='I'>string</emphasis>
-    </term>
-    <listitem>
-      <para>
-Specifies the character string.
-      </para>
-    </listitem>
-  </varlistentry>
-  <varlistentry>
-    <term>
-      <emphasis remap='I'>length</emphasis>
-    </term>
-    <listitem>
-      <para>
-Specifies the number of characters in the string argument.
-    </para>
-  </listitem>
-  </varlistentry>
-</variablelist>
-</para>
-<para>
-<!-- .LP -->
-<!-- .eM -->
-<!-- .sp -->
-To draw 2-byte image text characters in a given drawable, use
-<function>XDrawImageString16</function>.
-<indexterm significance="preferred"><primary>XDrawImageString16</primary></indexterm>
-<!-- .sM -->
-<funcsynopsis id='xdrawimagestring16'>
-<funcprototype>
-  <funcdef><function>XDrawImageString16</function></funcdef>
-  <paramdef>Display<parameter> *display</parameter></paramdef>
-  <paramdef>Drawable<parameter> d</parameter></paramdef>
-  <paramdef>GC<parameter> gc</parameter></paramdef>
-  <paramdef>intx,<parameter> y</parameter></paramdef>
-  <paramdef>XChar2b<parameter> *string</parameter></paramdef>
-  <paramdef>int<parameter> length</parameter></paramdef>
-</funcprototype>
-</funcsynopsis>
-<!-- .FN -->
-<variablelist>
-  <varlistentry>
-    <term>
-      <emphasis remap='I'>display</emphasis>
-    </term>
-    <listitem>
-      <para>
-Specifies the connection to the X server.
-      </para>
-    </listitem>
-  </varlistentry>
-  <varlistentry>
-    <term>
-      <emphasis remap='I'>d</emphasis>
-    </term>
-    <listitem>
-      <para>
-Specifies the drawable. 
-      </para>
-    </listitem>
-  </varlistentry>
-  <varlistentry>
-    <term>
-      <emphasis remap='I'>gc</emphasis>
-    </term>
-    <listitem>
-      <para>
-Specifies the GC.
-<!-- .ds Xy , which are relative to the origin of the specified drawable \ -->
-and define the origin of the first character
-      </para>
-    </listitem>
-  </varlistentry>
-  <varlistentry>
-    <term>
-      <emphasis remap='I'>x</emphasis>
-    </term>
-    <listitem>
-      <para>
-<!-- .br -->
-<!-- .ns -->
-      </para>
-    </listitem>
-  </varlistentry>
-  <varlistentry>
-    <term>
-      <emphasis remap='I'>y</emphasis>
-    </term>
-    <listitem>
-      <para>
-Specify the x and y coordinates(Xy.
-      </para>
-    </listitem>
-  </varlistentry>
-  <varlistentry>
-    <term>
-      <emphasis remap='I'>string</emphasis>
-    </term>
-    <listitem>
-      <para>
-Specifies the character string.
-      </para>
-    </listitem>
-  </varlistentry>
-  <varlistentry>
-    <term>
-      <emphasis remap='I'>length</emphasis>
-    </term>
-    <listitem>
-      <para>
-Specifies the number of characters in the string argument.
-    </para>
-  </listitem>
-  </varlistentry>
-</variablelist>
-</para>
-<para>
-<!-- .LP -->
-<!-- .eM -->
-The
-<function>XDrawImageString16</function>
-function is similar to
-<function>XDrawImageString</function>
-except that it uses 2-byte or 16-bit characters.
-Both functions also use both the foreground and background pixels 
-of the GC in the destination.
-</para>
-<para>
-<!-- .LP -->
-The effect is first to fill a
-destination rectangle with the background pixel defined in the GC and then
-to paint the text with the foreground pixel.
-The upper-left corner of the filled rectangle is at:
-</para>
-<para>
-<!-- .LP -->
-<literallayout class="monospaced">
-[x, y - font-ascent]
-</literallayout>
-</para>
-<para>
-<!-- .LP -->
-The width is:
-</para>
-<para>
-<!-- .LP -->
-<literallayout class="monospaced">
-overall-width
-</literallayout>
-</para>
-<para>
-<!-- .LP -->
-The height is:
-</para>
-<para>
-<!-- .LP -->
-<literallayout class="monospaced">
-font-ascent + font-descent
-</literallayout>
-</para>
-<para>
-<!-- .LP -->
-The overall-width, font-ascent, and font-descent
-are as would be returned by 
-<function>XQueryTextExtents</function>
-using gc and string.
-The function and fill-style defined in the GC are ignored for these functions. 
-The effective function is 
-<symbol>GXcopy</symbol>,
-and the effective fill-style is
-<symbol>FillSolid</symbol>.
-</para>
-<para>
-<!-- .LP -->
-For fonts defined with 2-byte matrix indexing
-and used with
-<function>XDrawImageString</function>,
-each byte is used as a byte2 with a byte1 of zero.
-</para>
-<para>
-<!-- .LP -->
-Both functions use these GC components: 
-plane-mask, foreground, background, font, subwindow-mode, clip-x-origin, 
-clip-y-origin, and clip-mask.
-</para>
-<para>
-<!-- .LP -->
-<function>XDrawImageString</function>
-and
-<function>XDrawImageString16</function>
-can generate
-<errorname>BadDrawable</errorname>,
-<errorname>BadGC</errorname>,
-and
-<errorname>BadMatch</errorname>
-errors.
-</para>
-<para>
-<!-- .LP -->
-</para>
-</sect2>
-</sect1>
-<sect1 id="Transferring_Images_between_Client_and_Server">
-<title>Transferring Images between Client and Server</title>
-<!-- .XS -->
-<!-- (SN Transferring Images between Client and Server  -->
-<!-- .XE -->
-<para>
-<!-- .LP -->
-Xlib provides functions that you can use to transfer images between a client 
-and the server.
-Because the server may require diverse data formats, 
-Xlib provides an image object that fully describes the data in memory 
-and that provides for basic operations on that data.  
-You should reference the data 
-through the image object rather than referencing the data directly.
-However, some implementations of the Xlib library may efficiently deal with 
-frequently used data formats by replacing
-functions in the procedure vector with special case functions.
-Supported operations include destroying the image, getting a pixel,
-storing a pixel, extracting a subimage of an image, and adding a constant
-to an image (see section 16.8).
-</para>
-<para>
-<!-- .LP -->
-All the image manipulation functions discussed in this section make use of 
-the 
-<structname>XImage</structname>
-structure,
-which describes an image as it exists in the client's memory.
-</para>
-<para>
-<!-- .LP -->
-<indexterm significance="preferred"><primary>XImage</primary></indexterm>
-<!-- .sM -->
-<literallayout class="monospaced">
-<!-- .TA .5i 1i 3i -->
-<!-- .ta .5i 1i 3i -->
-typedef struct _XImage {
-     int width, height;         /* size of image */
-     int xoffset;               /* number of pixels offset in X direction */
-     int format;                /* XYBitmap, XYPixmap, ZPixmap */
-     char *data;                /* pointer to image data */
-     int byte_order;            /* data byte order, LSBFirst, MSBFirst */
-     int bitmap_unit;           /* quant. of scanline 8, 16, 32 */
-     int bitmap_bit_order;      /* LSBFirst, MSBFirst */
-     int bitmap_pad;            /* 8, 16, 32 either XY or ZPixmap */
-     int depth;                 /* depth of image */
-     int bytes_per_line;        /* accelerator to next scanline */
-     int bits_per_pixel;        /* bits per pixel (ZPixmap) */
-     unsigned long red_mask;    /* bits in z arrangement */
-     unsigned long green_mask;
-     unsigned long blue_mask;
-     XPointer obdata;           /* hook for the object routines to hang on */
-     struct funcs {             /* image manipulation routines */
-          struct _XImage *(*create_image)();
-          int             (*destroy_image)();
-          unsigned long   (*get_pixel)();
-          int             (*put_pixel)();
-          struct _XImage  *(*sub_image)();
-          int            (*add_pixel)();
-     } f;
-} XImage;
-</literallayout>
-</para>
-<para>
-<!-- .LP -->
-<!-- .eM -->
-<!-- .sp -->
-To initialize the image manipulation routines of an image structure, use
-<function>XInitImage</function>.
-<indexterm significance="preferred"><primary>XInitImage</primary></indexterm>
-<!-- .sM -->
-<funcsynopsis id='xinitimage'>
-<funcprototype>
-  <funcdef>Status <function>XInitImage</function></funcdef>
-  <paramdef>XImage<parameter> *image</parameter></paramdef>
-</funcprototype>
-</funcsynopsis>
-<!-- .FN -->
-<variablelist>
-  <varlistentry>
-    <term>
-      <emphasis remap='I'>ximage</emphasis>
-    </term>
-    <listitem>
-      <para>
-Specifies the image.
-    </para>
-  </listitem>
-  </varlistentry>
-</variablelist>
-</para>
-<para>
-<!-- .LP -->
-<!-- .eM -->
-The
-<function>XInitImage</function>
-function initializes the internal image manipulation routines of an
-image structure, based on the values of the various structure members.
-All fields other than the manipulation routines must already be initialized.
-If the bytes_per_line member is zero,
-<function>XInitImage</function>
-will assume the image data is contiguous in memory and set the
-bytes_per_line member to an appropriate value based on the other
-members; otherwise, the value of bytes_per_line is not changed.
-All of the manipulation routines are initialized to functions
-that other Xlib image manipulation functions need to operate on the
-type of image specified by the rest of the structure.
-</para>
-<para>
-<!-- .LP -->
-This function must be called for any image constructed by the client
-before passing it to any other Xlib function.
-Image structures created or returned by Xlib do not need to be
-initialized in this fashion.
-</para>
-<para>
-<!-- .LP -->
-This function returns a nonzero status if initialization of the
-structure is successful.  It returns zero if it detected some error
-or inconsistency in the structure, in which case the image is not changed.
-</para>
-<para>
-<!-- .LP -->
-<!-- .sp -->
-To combine an image with a rectangle of a drawable on the display,
-use
-<function>XPutImage</function>.
-<indexterm significance="preferred"><primary>XPutImage</primary></indexterm>
-<!-- .sM -->
-<funcsynopsis id='xputimage'>
-<funcprototype>
-  <funcdef><function>XPutImage</function></funcdef>
-  <paramdef>Display<parameter> *display</parameter></paramdef>
-  <paramdef>Drawable<parameter> d</parameter></paramdef>
-  <paramdef>GC<parameter> gc</parameter></paramdef>
-  <paramdef>XImage<parameter> *image</parameter></paramdef>
-  <paramdef>intsrc_x,<parameter> src_y</parameter></paramdef>
-  <paramdef>intdest_x,<parameter> dest_y</parameter></paramdef>
-  <paramdef>unsignedintwidth,<parameter> height</parameter></paramdef>
-</funcprototype>
-</funcsynopsis>
-<!-- .FN -->
-<variablelist>
-  <varlistentry>
-    <term>
-      <emphasis remap='I'>display</emphasis>
-    </term>
-    <listitem>
-      <para>
-Specifies the connection to the X server.
-      </para>
-    </listitem>
-  </varlistentry>
-  <varlistentry>
-    <term>
-      <emphasis remap='I'>d</emphasis>
-    </term>
-    <listitem>
-      <para>
-Specifies the drawable. 
-      </para>
-    </listitem>
-  </varlistentry>
-  <varlistentry>
-    <term>
-      <emphasis remap='I'>gc</emphasis>
-    </term>
-    <listitem>
-      <para>
-Specifies the GC.
-      </para>
-    </listitem>
-  </varlistentry>
-  <varlistentry>
-    <term>
-      <emphasis remap='I'>image</emphasis>
-    </term>
-    <listitem>
-      <para>
-Specifies the image you want combined with the rectangle. 
-      </para>
-    </listitem>
-  </varlistentry>
-  <varlistentry>
-    <term>
-      <emphasis remap='I'>src_x</emphasis>
-    </term>
-    <listitem>
-      <para>
-Specifies the offset in X from the left edge of the image defined
-by the 
-<structname>XImage</structname>
-structure.
-      </para>
-    </listitem>
-  </varlistentry>
-  <varlistentry>
-    <term>
-      <emphasis remap='I'>src_y</emphasis>
-    </term>
-    <listitem>
-      <para>
-Specifies the offset in Y from the top edge of the image defined
-by the 
-<structname>XImage</structname>
-structure.
-<!-- .ds Dx , which are relative to the origin of the drawable \ -->
-and are the coordinates of the subimage
-      </para>
-    </listitem>
-  </varlistentry>
-  <varlistentry>
-    <term>
-      <emphasis remap='I'>dest_x</emphasis>
-    </term>
-    <listitem>
-      <para>
-<!-- .br -->
-<!-- .ns -->
-      </para>
-    </listitem>
-  </varlistentry>
-  <varlistentry>
-    <term>
-      <emphasis remap='I'>dest_y</emphasis>
-    </term>
-    <listitem>
-      <para>
-Specify the x and y coordinates(Dx. 
-<!-- .ds Wh \ of the subimage, which define the dimensions of the rectangle -->
-      </para>
-    </listitem>
-  </varlistentry>
-  <varlistentry>
-    <term>
-      <emphasis remap='I'>width</emphasis>
-    </term>
-    <listitem>
-      <para>
-<!-- .br -->
-<!-- .ns -->
-      </para>
-    </listitem>
-  </varlistentry>
-  <varlistentry>
-    <term>
-      <emphasis remap='I'>height</emphasis>
-    </term>
-    <listitem>
-      <para>
-Specify the width and height(Wh.
-    </para>
-  </listitem>
-  </varlistentry>
-</variablelist>
-</para>
-<para>
-<!-- .LP -->
-<!-- .eM -->
-The
-<function>XPutImage</function>
-function
-combines an image with a rectangle of the specified drawable.
-The section of the image defined by the src_x, src_y, width, and height 
-arguments is drawn on the specified part of the drawable.
-If 
-<symbol>XYBitmap</symbol>
-format is used, the depth of the image must be one,
-or a
-<errorname>BadMatch</errorname>
-error results.
-The foreground pixel in the GC defines the source for the one bits in the image,
-and the background pixel defines the source for the zero bits.
-For 
-<symbol>XYPixmap</symbol>
-and 
-<symbol>ZPixmap</symbol>,
-the depth of the image must match the depth of the drawable,
-or a
-<errorname>BadMatch</errorname>
-error results.
-</para>
-<para>
-<!-- .LP -->
-If the characteristics of the image (for example, byte_order and bitmap_unit)
-differ from what the server requires,
-<function>XPutImage</function>
-automatically makes the appropriate
-conversions.
-</para>
-<para>
-<!-- .LP -->
-This function uses these GC components: 
-function, plane-mask, subwindow-mode, clip-x-origin, clip-y-origin, 
-and clip-mask.
-It also uses these GC mode-dependent components:
-foreground and background.
-</para>
-<para>
-<!-- .LP -->
-<function>XPutImage</function>
-can generate
-<errorname>BadDrawable</errorname>,
-<errorname>BadGC</errorname>,
-<errorname>BadMatch</errorname>,
-and
-<errorname>BadValue</errorname>
-errors.
-</para>
-<para>
-<!-- .LP -->
-<!-- .sp -->
-To return the contents of a rectangle in a given drawable on the display,
-use
-<function>XGetImage</function>.
-This function specifically supports rudimentary screen dumps.
-<indexterm significance="preferred"><primary>XGetImage</primary></indexterm>
-<!-- .sM -->
-<funcsynopsis id='xgetimage'>
-<funcprototype>
-  <funcdef>XImage *<function>XGetImage</function></funcdef>
-  <paramdef>Display<parameter> *display</parameter></paramdef>
-  <paramdef>Drawable<parameter> d</parameter></paramdef>
-  <paramdef>intx,<parameter> y</parameter></paramdef>
-  <paramdef>unsignedintwidth,<parameter> height</parameter></paramdef>
-  <paramdef>unsignedlong<parameter> plane_mask</parameter></paramdef>
-  <paramdef>int<parameter> format</parameter></paramdef>
-</funcprototype>
-</funcsynopsis>
-<!-- .FN -->
-<variablelist>
-  <varlistentry>
-    <term>
-      <emphasis remap='I'>display</emphasis>
-    </term>
-    <listitem>
-      <para>
-Specifies the connection to the X server.
-      </para>
-    </listitem>
-  </varlistentry>
-  <varlistentry>
-    <term>
-      <emphasis remap='I'>d</emphasis>
-    </term>
-    <listitem>
-      <para>
-Specifies the drawable. 
-<!-- .ds Xy , which are relative to the origin of the drawable \ -->
-and define the upper-left corner of the rectangle
-      </para>
-    </listitem>
-  </varlistentry>
-  <varlistentry>
-    <term>
-      <emphasis remap='I'>x</emphasis>
-    </term>
-    <listitem>
-      <para>
-<!-- .br -->
-<!-- .ns -->
-      </para>
-    </listitem>
-  </varlistentry>
-  <varlistentry>
-    <term>
-      <emphasis remap='I'>y</emphasis>
-    </term>
-    <listitem>
-      <para>
-Specify the x and y coordinates(Xy.
-<!-- .ds Wh \ of the subimage, which define the dimensions of the rectangle -->
-      </para>
-    </listitem>
-  </varlistentry>
-  <varlistentry>
-    <term>
-      <emphasis remap='I'>width</emphasis>
-    </term>
-    <listitem>
-      <para>
-<!-- .br -->
-<!-- .ns -->
-      </para>
-    </listitem>
-  </varlistentry>
-  <varlistentry>
-    <term>
-      <emphasis remap='I'>height</emphasis>
-    </term>
-    <listitem>
-      <para>
-Specify the width and height(Wh.
-      </para>
-    </listitem>
-  </varlistentry>
-  <varlistentry>
-    <term>
-      <emphasis remap='I'>plane_mask</emphasis>
-    </term>
-    <listitem>
-      <para>
-Specifies the plane mask.
-<!-- .\" *** JIM: NEED MORE INFO FOR THIS. *** -->
-      </para>
-    </listitem>
-  </varlistentry>
-  <varlistentry>
-    <term>
-      <emphasis remap='I'>format</emphasis>
-    </term>
-    <listitem>
-      <para>
-Specifies the format for the image.
-You can pass
-<symbol>XYPixmap</symbol>
-or 
-<symbol>ZPixmap</symbol>.
-    </para>
-  </listitem>
-  </varlistentry>
-</variablelist>
-</para>
-<para>
-<!-- .LP -->
-<!-- .eM -->
-The
-<function>XGetImage</function>
-function returns a pointer to an
-<structname>XImage</structname>
-structure.
-This structure provides you with the contents of the specified rectangle of
-the drawable in the format you specify.
-If the format argument is 
-<symbol>XYPixmap</symbol>,
-the image contains only the bit planes you passed to the plane_mask argument.
-If the plane_mask argument only requests a subset of the planes of the
-display, the depth of the returned image will be the number of planes
-requested.
-If the format argument is 
-<symbol>ZPixmap</symbol>,
-<function>XGetImage</function>
-returns as zero the bits in all planes not 
-specified in the plane_mask argument.
-The function performs no range checking on the values in plane_mask and ignores
-extraneous bits.
-</para>
-<para>
-<!-- .LP -->
-<function>XGetImage</function>
-returns the depth of the image to the depth member of the
-<structname>XImage</structname>
-structure.
-The depth of the image is as specified when the drawable was created,
-except when getting a subset of the planes in 
-<symbol>XYPixmap</symbol>
-format, when the depth is given by the number of bits set to 1 in plane_mask.
-</para>
-<para>
-<!-- .LP -->
-If the drawable is a pixmap, 
-the given rectangle must be wholly contained within the pixmap, 
-or a
-<errorname>BadMatch</errorname>
-error results.
-If the drawable is a window, 
-the window must be viewable, 
-and it must be the case that if there were no inferiors or overlapping windows,
-the specified rectangle of the window would be fully visible on the screen
-and wholly contained within the outside edges of the window,
-or a
-<errorname>BadMatch</errorname>
-error results.
-Note that the borders of the window can be included and read with
-this request.
-If the window has backing-store, the backing-store contents are
-returned for regions of the window that are obscured by noninferior
-windows. 
-If the window does not have backing-store,
-the returned contents of such obscured regions are undefined.
-The returned contents of visible regions of inferiors
-of a different depth than the specified window's depth are also undefined.
-The pointer cursor image is not included in the returned contents.
-If a problem occurs,
-<function>XGetImage</function>
-returns NULL.
-</para>
-<para>
-<!-- .LP -->
-<function>XGetImage</function>
-can generate
-<errorname>BadDrawable</errorname>,
-<errorname>BadMatch</errorname>,
-and
-<errorname>BadValue</errorname>
-errors.
-<!-- .sp -->
-</para>
-<para>
-<!-- .LP -->
-To copy the contents of a rectangle on the display
-to a location within a preexisting image structure, use
-<function>XGetSubImage</function>.
-<indexterm significance="preferred"><primary>XGetSubImage</primary></indexterm>
-<!-- .sM -->
-<funcsynopsis id='xgetsubimage'>
-<funcprototype>
-  <funcdef>XImage *<function>XGetSubImage</function></funcdef>
-  <paramdef>Display<parameter> *display</parameter></paramdef>
-  <paramdef>Drawable<parameter> d</parameter></paramdef>
-  <paramdef>intx,<parameter> y</parameter></paramdef>
-  <paramdef>unsignedintwidth,<parameter> height</parameter></paramdef>
-  <paramdef>unsignedlong<parameter> plane_mask</parameter></paramdef>
-  <paramdef>int<parameter> format</parameter></paramdef>
-  <paramdef>XImage<parameter> *dest_image</parameter></paramdef>
-  <paramdef>intdest_x,<parameter> dest_y</parameter></paramdef>
-</funcprototype>
-</funcsynopsis>
-<!-- .FN -->
-<variablelist>
-  <varlistentry>
-    <term>
-      <emphasis remap='I'>display</emphasis>
-    </term>
-    <listitem>
-      <para>
-Specifies the connection to the X server.
-      </para>
-    </listitem>
-  </varlistentry>
-  <varlistentry>
-    <term>
-      <emphasis remap='I'>d</emphasis>
-    </term>
-    <listitem>
-      <para>
-Specifies the drawable. 
-<!-- .ds Xy , which are relative to the origin of the drawable \ -->
-and define the upper-left corner of the rectangle
-      </para>
-    </listitem>
-  </varlistentry>
-  <varlistentry>
-    <term>
-      <emphasis remap='I'>x</emphasis>
-    </term>
-    <listitem>
-      <para>
-<!-- .br -->
-<!-- .ns -->
-      </para>
-    </listitem>
-  </varlistentry>
-  <varlistentry>
-    <term>
-      <emphasis remap='I'>y</emphasis>
-    </term>
-    <listitem>
-      <para>
-Specify the x and y coordinates(Xy.
-<!-- .ds Wh \ of the subimage, which define the dimensions of the rectangle -->
-      </para>
-    </listitem>
-  </varlistentry>
-  <varlistentry>
-    <term>
-      <emphasis remap='I'>width</emphasis>
-    </term>
-    <listitem>
-      <para>
-<!-- .br -->
-<!-- .ns -->
-      </para>
-    </listitem>
-  </varlistentry>
-  <varlistentry>
-    <term>
-      <emphasis remap='I'>height</emphasis>
-    </term>
-    <listitem>
-      <para>
-Specify the width and height(Wh.
-      </para>
-    </listitem>
-  </varlistentry>
-  <varlistentry>
-    <term>
-      <emphasis remap='I'>plane_mask</emphasis>
-    </term>
-    <listitem>
-      <para>
-Specifies the plane mask.
-<!-- .\" *** JIM: NEED MORE INFO FOR THIS. *** -->
-      </para>
-    </listitem>
-  </varlistentry>
-  <varlistentry>
-    <term>
-      <emphasis remap='I'>format</emphasis>
-    </term>
-    <listitem>
-      <para>
-Specifies the format for the image.
-You can pass
-<symbol>XYPixmap</symbol>
-or 
-<symbol>ZPixmap</symbol>.
-      </para>
-    </listitem>
-  </varlistentry>
-  <varlistentry>
-    <term>
-      <emphasis remap='I'>dest_image</emphasis>
-    </term>
-    <listitem>
-      <para>
-Specifies the destination image.
-<!-- .ds Dx , which are relative to the origin of the destination rectangle, \ -->
-specify its upper-left corner, and determine where the subimage \
-is placed in the destination image
-      </para>
-    </listitem>
-  </varlistentry>
-  <varlistentry>
-    <term>
-      <emphasis remap='I'>dest_x</emphasis>
-    </term>
-    <listitem>
-      <para>
-<!-- .br -->
-<!-- .ns -->
-      </para>
-    </listitem>
-  </varlistentry>
-  <varlistentry>
-    <term>
-      <emphasis remap='I'>dest_y</emphasis>
-    </term>
-    <listitem>
-      <para>
-Specify the x and y coordinates(Dx. 
-    </para>
-  </listitem>
-  </varlistentry>
-</variablelist>
-</para>
-<para>
-<!-- .LP -->
-<!-- .eM -->
-The 
-<function>XGetSubImage</function>
-function updates dest_image with the specified subimage in the same manner as 
-<function>XGetImage</function>.
-If the format argument is 
-<symbol>XYPixmap</symbol>,
-the image contains only the bit planes you passed to the plane_mask argument.
-If the format argument is 
-<symbol>ZPixmap</symbol>,
-<function>XGetSubImage</function>
-returns as zero the bits in all planes not 
-specified in the plane_mask argument.
-The function performs no range checking on the values in plane_mask and ignores
-extraneous bits.
-As a convenience,
-<function>XGetSubImage</function>
-returns a pointer to the same
-<structname>XImage</structname>
-structure specified by dest_image.
-</para>
-<para>
-<!-- .LP -->
-The depth of the destination
-<structname>XImage</structname>
-structure must be the same as that of the drawable.
-If the specified subimage does not fit at the specified location
-on the destination image, the right and bottom edges are clipped.
-If the drawable is a pixmap,
-the given rectangle must be wholly contained within the pixmap,
-or a
-<errorname>BadMatch</errorname>
-error results.
-If the drawable is a window, 
-the window must be viewable, 
-and it must be the case that if there were no inferiors or overlapping windows,
-the specified rectangle of the window would be fully visible on the screen
-and wholly contained within the outside edges of the window,
-or a
-<errorname>BadMatch</errorname>
-error results.
-If the window has backing-store, 
-then the backing-store contents are returned for regions of the window 
-that are obscured by noninferior windows. 
-If the window does not have backing-store, 
-the returned contents of such obscured regions are undefined.
-The returned contents of visible regions of inferiors
-of a different depth than the specified window's depth are also undefined.
-If a problem occurs,
-<function>XGetSubImage</function>
-returns NULL.
-</para>
-<para>
-<!-- .LP -->
-<function>XGetSubImage</function>
-can generate
-<errorname>BadDrawable</errorname>,
-<errorname>BadGC</errorname>,
-<errorname>BadMatch</errorname>,
-and
-<errorname>BadValue</errorname>
-errors.
-<!-- .bp -->
-
-
-</para>
-</sect1>
-</chapter>
-=======
-<?xml version="1.0" encoding="UTF-8" ?>
-<!DOCTYPE chapter PUBLIC "-//OASIS//DTD DocBook XML V4.3//EN"
-	  "http://www.oasis-open.org/docbook/xml/4.3/docbookx.dtd">
-<chapter id="graphics_functions">
-<title>Graphics Functions</title>
-<para>
-Once you have established a connection to a display, you can use the Xlib graphics functions to:
-</para>
-<itemizedlist>
-  <listitem><para>Clear and copy areas</para></listitem>
-  <listitem><para>Draw points, lines, rectangles, and arcs</para></listitem>
-  <listitem><para>Fill areas</para></listitem>
-  <listitem><para>Manipulate fonts</para></listitem>
-  <listitem><para>Draw text</para></listitem>
-  <listitem><para>Transfer images between clients and the server</para></listitem>
-</itemizedlist>
-<para>
-If the same drawable and GC is used for each call, Xlib batches back-to-back
-calls to XDrawPoint, XDrawLine, XDrawRectangle, XFillArc, and XFillRectangle.
-Note that this reduces the total number of requests sent to the server.
-</para>
-<sect1 id="Clearing_Areas">
-<title>Clearing Areas</title>
-<!-- .XS -->
-<!-- (SN Clearing Areas  -->
-<!-- .XE -->
-<para>
-<!-- .LP -->
-Xlib provides functions that you can use to clear an area or the entire window.
-Because pixmaps do not have defined backgrounds, 
-they cannot be filled by using the functions described in this section.
-Instead, to accomplish an analogous operation on a pixmap,
-you should use 
-<function>XFillRectangle</function>,
-which sets the pixmap to a known value.
-</para>
-<para>
-<!-- .LP -->
-<!-- .sp -->
-To clear a rectangular area of a given window, use
-<function>XClearArea</function>.
-<indexterm><primary>Areas</primary><secondary>clearing</secondary></indexterm>
-<indexterm><primary>Clearing</primary><secondary>areas</secondary></indexterm>
-<indexterm significance="preferred"><primary>XClearArea</primary></indexterm>
-<!-- .sM -->
-<funcsynopsis id='xcleararea'>
-<funcprototype>
-  <funcdef><function>XClearArea</function></funcdef>
-  <paramdef>Display<parameter> *display</parameter></paramdef>
-  <paramdef>Window<parameter> w</parameter></paramdef>
-  <paramdef>intx,<parameter> y</parameter></paramdef>
-  <paramdef>unsignedintwidth,<parameter> height</parameter></paramdef>
-  <paramdef>Bool<parameter> exposures</parameter></paramdef>
-</funcprototype>
-</funcsynopsis>
-<!-- .FN -->
-<variablelist>
-  <varlistentry>
-    <term>
-      <emphasis remap='I'>display</emphasis>
-    </term>
-    <listitem>
-      <para>
-Specifies the connection to the X server.
-      </para>
-    </listitem>
-  </varlistentry>
-  <varlistentry>
-    <term>
-      <emphasis remap='I'>w</emphasis>
-    </term>
-    <listitem>
-      <para>
-Specifies the window.
-<!-- .ds Xy , which are relative to the origin of the window \ -->
-and specify the upper-left corner of the rectangle
-      </para>
-    </listitem>
-  </varlistentry>
-  <varlistentry>
-    <term>
-      <emphasis remap='I'>x</emphasis>
-    </term>
-    <listitem>
-      <para>
-<!-- .br -->
-<!-- .ns -->
-      </para>
-    </listitem>
-  </varlistentry>
-  <varlistentry>
-    <term>
-      <emphasis remap='I'>y</emphasis>
-    </term>
-    <listitem>
-      <para>
-Specify the x and y coordinates(Xy.
-<!-- .ds Wh , which are the dimensions of the rectangle -->
-      </para>
-    </listitem>
-  </varlistentry>
-  <varlistentry>
-    <term>
-      <emphasis remap='I'>width</emphasis>
-    </term>
-    <listitem>
-      <para>
-<!-- .br -->
-<!-- .ns -->
-      </para>
-    </listitem>
-  </varlistentry>
-  <varlistentry>
-    <term>
-      <emphasis remap='I'>height</emphasis>
-    </term>
-    <listitem>
-      <para>
-Specify the width and height(Wh.
-      </para>
-    </listitem>
-  </varlistentry>
-  <varlistentry>
-    <term>
-      <emphasis remap='I'>exposures</emphasis>
-    </term>
-    <listitem>
-      <para>
-Specifies a Boolean value that indicates if
-<symbol>Expose</symbol>
-events are to be generated.
-    </para>
-  </listitem>
-  </varlistentry>
-</variablelist>
-</para>
-<para>
-<!-- .LP -->
-<!-- .eM -->
-The
-<function>XClearArea</function>
-function paints a rectangular area in the specified window according to the
-specified dimensions with the window's background pixel or pixmap.
-The subwindow-mode effectively is
-<symbol>ClipByChildren</symbol>.
-If width is zero, it
-is replaced with the current width of the window minus x.
-If height is
-zero, it is replaced with the current height of the window minus y.
-If the window has a defined background tile, 
-the rectangle clipped by any children is filled with this tile.
-If the window has
-background 
-<symbol>None</symbol>,
-the contents of the window are not changed.  
-In either
-case, if exposures is 
-<symbol>True</symbol>,
-one or more 
-<symbol>Expose</symbol>
-events are generated for regions of the rectangle that are either visible or are
-being retained in a backing store.
-If you specify a window whose class is
-<symbol>InputOnly</symbol>,
-a
-<errorname>BadMatch</errorname>
-error results.
-</para>
-<para>
-<!-- .LP -->
-<function>XClearArea</function>
-can generate
-<errorname>BadMatch</errorname>,
-<errorname>BadValue</errorname>,
-and
-<errorname>BadWindow</errorname>
-errors.
-</para>
-<para>
-<!-- .LP -->
-<!-- .sp -->
-To clear the entire area in a given window, use
-<function>XClearWindow</function>.
-<indexterm><primary>Window</primary><secondary>clearing</secondary></indexterm>
-<indexterm><primary>Clearing</primary><secondary>windows</secondary></indexterm>
-<indexterm significance="preferred"><primary>XClearWindow</primary></indexterm>
-<!-- .sM -->
-<funcsynopsis id='xclearwindow'>
-<funcprototype>
-  <funcdef><function>XClearWindow</function></funcdef>
-  <paramdef>Display<parameter> *display</parameter></paramdef>
-  <paramdef>Window<parameter> w</parameter></paramdef>
-</funcprototype>
-</funcsynopsis>
-<!-- .FN -->
-<variablelist>
-  <varlistentry>
-    <term>
-      <emphasis remap='I'>display</emphasis>
-    </term>
-    <listitem>
-      <para>
-Specifies the connection to the X server.
-      </para>
-    </listitem>
-  </varlistentry>
-  <varlistentry>
-    <term>
-      <emphasis remap='I'>w</emphasis>
-    </term>
-    <listitem>
-      <para>
-Specifies the window.
-    </para>
-  </listitem>
-  </varlistentry>
-</variablelist>
-</para>
-<para>
-<!-- .LP -->
-<!-- .eM -->
-The
-<function>XClearWindow</function>
-function clears the entire area in the specified window and is
-equivalent to
-<function>XClearArea</function>
-(display, w, 0, 0, 0, 0, 
-<symbol>False</symbol>).
-If the window has a defined background tile, the rectangle is tiled with a
-plane-mask of all ones and 
-<symbol>GXcopy</symbol>
-function.
-If the window has
-background 
-<symbol>None</symbol>,
-the contents of the window are not changed.  
-If you specify a window whose class is
-<symbol>InputOnly</symbol>,
-a
-<errorname>BadMatch</errorname>
-error results. 
-</para>
-<para>
-<!-- .LP -->
-<function>XClearWindow</function>
-can generate
-<errorname>BadMatch</errorname>
-and
-<errorname>BadWindow</errorname>
-errors.
-</para>
-</sect1>
-<sect1 id="Copying_Areas">
-<title>Copying Areas</title>
-<!-- .XS -->
-<!-- (SN Copying Areas  -->
-<!-- .XE -->
-<para>
-<!-- .LP -->
-Xlib provides functions that you can use to copy an area or a bit plane.
-</para>
-<para>
-<!-- .LP -->
-<!-- .sp -->
-To copy an area between drawables of the same
-root and depth, use
-<function>XCopyArea</function>.
-<indexterm><primary>Areas</primary><secondary>copying</secondary></indexterm>
-<indexterm><primary>Copying</primary><secondary>areas</secondary></indexterm>
-<indexterm significance="preferred"><primary>XCopyArea</primary></indexterm>
-<!-- .sM -->
-<funcsynopsis id='xcopyarea'>
-<funcprototype>
-  <funcdef><function>XCopyArea</function></funcdef>
-  <paramdef>Display<parameter> *display</parameter></paramdef>
-  <paramdef>Drawablesrc,<parameter> dest</parameter></paramdef>
-  <paramdef>GC<parameter> gc</parameter></paramdef>
-  <paramdef>intsrc_x,<parameter> src_y</parameter></paramdef>
-  <paramdef>unsignedintwidth,<parameter> height</parameter></paramdef>
-  <paramdef>intdest_x,<parameter> dest_y</parameter></paramdef>
-</funcprototype>
-</funcsynopsis>
-<!-- .FN -->
-<variablelist>
-  <varlistentry>
-    <term>
-      <emphasis remap='I'>display</emphasis>
-    </term>
-    <listitem>
-      <para>
-Specifies the connection to the X server.
-      </para>
-    </listitem>
-  </varlistentry>
-  <varlistentry>
-    <term>
-      <emphasis remap='I'>src</emphasis>
-    </term>
-    <listitem>
-      <para>
-<!-- .br -->
-<!-- .ns -->
-      </para>
-    </listitem>
-  </varlistentry>
-  <varlistentry>
-    <term>
-      <emphasis remap='I'>dest</emphasis>
-    </term>
-    <listitem>
-      <para>
-Specify the source and destination rectangles to be combined. 
-      </para>
-    </listitem>
-  </varlistentry>
-  <varlistentry>
-    <term>
-      <emphasis remap='I'>gc</emphasis>
-    </term>
-    <listitem>
-      <para>
-Specifies the GC.
-      </para>
-    </listitem>
-  </varlistentry>
-  <varlistentry>
-    <term>
-      <emphasis remap='I'>src_x</emphasis>
-    </term>
-    <listitem>
-      <para>
-<!-- .br -->
-<!-- .ns -->
-      </para>
-    </listitem>
-  </varlistentry>
-  <varlistentry>
-    <term>
-      <emphasis remap='I'>src_y</emphasis>
-    </term>
-    <listitem>
-      <para>
-Specify the x and y coordinates, 
-which are relative to the origin of the source rectangle
-and specify its upper-left corner.
-<!-- .ds Wh , which are the dimensions of both the source \ -->
-and destination rectangles
-      </para>
-    </listitem>
-  </varlistentry>
-  <varlistentry>
-    <term>
-      <emphasis remap='I'>width</emphasis>
-    </term>
-    <listitem>
-      <para>
-<!-- .br -->
-<!-- .ns -->
-      </para>
-    </listitem>
-  </varlistentry>
-  <varlistentry>
-    <term>
-      <emphasis remap='I'>height</emphasis>
-    </term>
-    <listitem>
-      <para>
-Specify the width and height(Wh.
-<!-- .ds Dx , which are relative to the origin of the destination rectangle \ -->
-and specify its upper-left corner
-      </para>
-    </listitem>
-  </varlistentry>
-  <varlistentry>
-    <term>
-      <emphasis remap='I'>dest_x</emphasis>
-    </term>
-    <listitem>
-      <para>
-<!-- .br -->
-<!-- .ns -->
-      </para>
-    </listitem>
-  </varlistentry>
-  <varlistentry>
-    <term>
-      <emphasis remap='I'>dest_y</emphasis>
-    </term>
-    <listitem>
-      <para>
-Specify the x and y coordinates(Dx. 
-    </para>
-  </listitem>
-  </varlistentry>
-</variablelist>
-</para>
-<para>
-<!-- .LP -->
-<!-- .eM -->
-The
-<function>XCopyArea</function>
-function combines the specified rectangle of src with the specified rectangle 
-of dest.
-The drawables must have the same root and depth,
-or a
-<errorname>BadMatch</errorname>
-error results.
-</para>
-<para>
-<!-- .LP -->
-If regions of the source rectangle are obscured and have not been
-retained in backing store 
-or if regions outside the boundaries of the source drawable are specified, 
-those regions are not copied. 
-Instead, the 
-following occurs on all corresponding destination regions that are either
-visible or are retained in backing store.  
-If the destination is a window with a background other than 
-<symbol>None</symbol>,
-corresponding regions
-of the destination are tiled with that background
-(with plane-mask of all ones and
-<symbol>GXcopy</symbol>
-function).
-Regardless of tiling or whether the destination is a window or a pixmap,
-if graphics-exposures is 
-<symbol>True</symbol>,
-then
-<symbol>GraphicsExpose</symbol>
-events for all corresponding destination regions are generated.
-If graphics-exposures is 
-<symbol>True</symbol>
-but no
-<symbol>GraphicsExpose</symbol>
-events are generated, a
-<symbol>NoExpose</symbol>
-event is generated.
-Note that by default graphics-exposures is
-<symbol>True</symbol>
-in new GCs.
-</para>
-<para>
-<!-- .LP -->
-This function uses these GC components: function, plane-mask, 
-subwindow-mode, graphics-exposures, clip-x-origin,
-clip-y-origin, and clip-mask.
-</para>
-<para>
-<!-- .LP -->
-<function>XCopyArea</function>
-can generate
-<errorname>BadDrawable</errorname>,
-<errorname>BadGC</errorname>,
-and
-<errorname>BadMatch</errorname>
-errors.
-<!-- .sp -->
-</para>
-<para>
-<!-- .LP -->
-To copy a single bit plane of a given drawable, use
-<function>XCopyPlane</function>.
-<indexterm><primary>Plane</primary><secondary>copying</secondary></indexterm>
-<indexterm><primary>Copying</primary><secondary>planes</secondary></indexterm>
-<indexterm significance="preferred"><primary>XCopyPlane</primary></indexterm>
-<!-- .sM -->
-<funcsynopsis id='xcopyplane'>
-<funcprototype>
-  <funcdef><function>XCopyPlane</function></funcdef>
-  <paramdef>Display<parameter> *display</parameter></paramdef>
-  <paramdef>Drawablesrc,<parameter> dest</parameter></paramdef>
-  <paramdef>GC<parameter> gc</parameter></paramdef>
-  <paramdef>intsrc_x,<parameter> src_y</parameter></paramdef>
-  <paramdef>unsignedintwidth,<parameter> height</parameter></paramdef>
-  <paramdef>intdest_x,<parameter> dest_y</parameter></paramdef>
-  <paramdef>unsignedlong<parameter> plane</parameter></paramdef>
-</funcprototype>
-</funcsynopsis>
-<!-- .FN -->
-<variablelist>
-  <varlistentry>
-    <term>
-      <emphasis remap='I'>display</emphasis>
-    </term>
-    <listitem>
-      <para>
-Specifies the connection to the X server.
-      </para>
-    </listitem>
-  </varlistentry>
-  <varlistentry>
-    <term>
-      <emphasis remap='I'>src</emphasis>
-    </term>
-    <listitem>
-      <para>
-<!-- .br -->
-<!-- .ns -->
-      </para>
-    </listitem>
-  </varlistentry>
-  <varlistentry>
-    <term>
-      <emphasis remap='I'>dest</emphasis>
-    </term>
-    <listitem>
-      <para>
-Specify the source and destination rectangles to be combined. 
-      </para>
-    </listitem>
-  </varlistentry>
-  <varlistentry>
-    <term>
-      <emphasis remap='I'>gc</emphasis>
-    </term>
-    <listitem>
-      <para>
-Specifies the GC.
-      </para>
-    </listitem>
-  </varlistentry>
-  <varlistentry>
-    <term>
-      <emphasis remap='I'>src_x</emphasis>
-    </term>
-    <listitem>
-      <para>
-<!-- .br -->
-<!-- .ns -->
-      </para>
-    </listitem>
-  </varlistentry>
-  <varlistentry>
-    <term>
-      <emphasis remap='I'>src_y</emphasis>
-    </term>
-    <listitem>
-      <para>
-Specify the x and y coordinates, 
-which are relative to the origin of the source rectangle
-and specify its upper-left corner.
-<!-- .ds Wh , which are the dimensions of both the source and destination rectangles -->
-      </para>
-    </listitem>
-  </varlistentry>
-  <varlistentry>
-    <term>
-      <emphasis remap='I'>width</emphasis>
-    </term>
-    <listitem>
-      <para>
-<!-- .br -->
-<!-- .ns -->
-      </para>
-    </listitem>
-  </varlistentry>
-  <varlistentry>
-    <term>
-      <emphasis remap='I'>height</emphasis>
-    </term>
-    <listitem>
-      <para>
-Specify the width and height(Wh.
-<!-- .ds Dx , which are relative to the origin of the destination rectangle \ -->
-and specify its upper-left corner
-      </para>
-    </listitem>
-  </varlistentry>
-  <varlistentry>
-    <term>
-      <emphasis remap='I'>dest_x</emphasis>
-    </term>
-    <listitem>
-      <para>
-<!-- .br -->
-<!-- .ns -->
-      </para>
-    </listitem>
-  </varlistentry>
-  <varlistentry>
-    <term>
-      <emphasis remap='I'>dest_y</emphasis>
-    </term>
-    <listitem>
-      <para>
-Specify the x and y coordinates(Dx. 
-      </para>
-    </listitem>
-  </varlistentry>
-  <varlistentry>
-    <term>
-      <emphasis remap='I'>plane</emphasis>
-    </term>
-    <listitem>
-      <para>
-Specifies the bit plane.
-You must set exactly one bit to 1.
-    </para>
-  </listitem>
-  </varlistentry>
-</variablelist>
-</para>
-<para>
-<!-- .LP -->
-<!-- .eM -->
-The
-<function>XCopyPlane</function>
-function uses a single bit plane of the specified source rectangle
-combined with the specified GC to modify the specified rectangle of dest.
-The drawables must have the same root but need not have the same depth.
-If the drawables do not have the same root, a
-<errorname>BadMatch</errorname>
-error results.
-If plane does not have exactly one bit set to 1 and the value of plane
-is not less than %2 sup n%, where <emphasis remap='I'>n</emphasis> is the depth of src, a
-<errorname>BadValue</errorname>
-error results.
-</para>
-<para>
-<!-- .LP -->
-Effectively, 
-<function>XCopyPlane</function>
-forms a pixmap of the same depth as the rectangle of dest and with a
-size specified by the source region. 
-It uses the foreground/background pixels in the GC (foreground
-everywhere the bit plane in src contains a bit set to 1,
-background everywhere the bit plane in src contains a bit set to 0)
-and the equivalent of a 
-<systemitem>CopyArea</systemitem>
-protocol request is performed with all the same exposure semantics.
-This can also be thought of as using the specified region of the source 
-bit plane as a stipple with a fill-style of
-<symbol>FillOpaqueStippled</symbol>
-for filling a rectangular area of the destination.
-</para>
-<para>
-<!-- .LP -->
-This function uses these GC components: function, plane-mask, foreground,
-background, subwindow-mode, graphics-exposures, clip-x-origin, clip-y-origin,
-and clip-mask.
-</para>
-<para>
-<!-- .LP -->
-<function>XCopyPlane</function>
-can generate
-<errorname>BadDrawable</errorname>,
-<errorname>BadGC</errorname>,
-<errorname>BadMatch</errorname>,
-and 
-<errorname>BadValue</errorname>
-errors.
-</para>
-</sect1>
-<sect1 id="Drawing_Points_Lines_Rectangles_and_Arcs">
-<title>Drawing Points, Lines, Rectangles, and Arcs</title>
-<!-- .XS -->
-<!-- (SN Drawing Points, Lines, Rectangles, and Arcs  -->
-<!-- .XE -->
-<para>
-<!-- .LP -->
-Xlib provides functions that you can use to draw:
-</para>
-<itemizedlist>
-  <listitem>
-    <para>
-A single point or multiple points
-    </para>
-  </listitem>
-  <listitem>
-    <para>
-A single line or multiple lines
-    </para>
-  </listitem>
-  <listitem>
-    <para>
-A single rectangle or multiple rectangles
-    </para>
-  </listitem>
-  <listitem>
-    <para>
-A single arc or multiple arcs
-    </para>
-  </listitem>
-</itemizedlist>
-<para>
-<!-- .LP -->
-Some of the functions described in the following sections
-use these structures:
-</para>
-<para>
-<!-- .LP -->
-<indexterm significance="preferred"><primary>XSegment</primary></indexterm>
-<!-- .sM -->
-<literallayout class="monospaced">
-<!-- .TA .5i -->
-<!-- .ta .5i -->
-typedef struct {
-     short x1, y1, x2, y2;
-} XSegment;
-</literallayout>
-</para>
-<para>
-<!-- .LP -->
-<!-- .eM -->
-<indexterm significance="preferred"><primary>XPoint</primary></indexterm>
-<!-- .sM -->
-<literallayout class="monospaced">
-<!-- .TA .5i -->
-<!-- .ta .5i -->
-typedef struct {
-     short x, y;
-} XPoint;
-</literallayout>
-</para>
-<para>
-<!-- .LP -->
-<!-- .eM -->
-<indexterm significance="preferred"><primary>XRectangle</primary></indexterm>
-<!-- .sM -->
-<literallayout class="monospaced">
-<!-- .TA .5i -->
-<!-- .ta .5i -->
-typedef struct {
-     short x, y;
-     unsigned short width, height;
-} XRectangle;
-</literallayout>
-</para>
-<para>
-<!-- .LP -->
-<!-- .eM -->
-<indexterm significance="preferred"><primary>XArc</primary></indexterm>
-<!-- .sM -->
-<literallayout class="monospaced">
-<!-- .TA .5i 3i -->
-<!-- .ta .5i 3i -->
-typedef struct {
-     short x, y;
-     unsigned short width, height;
-     short angle1, angle2;             /* Degrees * 64 */
-} XArc;
-</literallayout>
-</para>
-<para>
-<!-- .LP -->
-<!-- .eM -->
-All x and y members are signed integers.
-The width and height members are 16-bit unsigned integers.
-You should be careful not to generate coordinates and sizes
-out of the 16-bit ranges, because the protocol only has 16-bit fields
-for these values.
-</para>
-<sect2 id="Drawing_Single_and_Multiple_Points">
-<title>Drawing Single and Multiple Points</title>
-<!-- .XS -->
-<!-- (SN Drawing Single and Multiple Points  -->
-<!-- .XE -->
-<para>
-<!-- .LP -->
-<indexterm><primary>Points</primary><secondary>drawing</secondary></indexterm>
-<indexterm><primary>Drawing</primary><secondary>points</secondary></indexterm>
-<indexterm><primary>XDrawPoints</primary></indexterm>
-<indexterm><primary>XDrawPoint</primary></indexterm>
-</para>
-<para>
-<!-- .LP -->
-To draw a single point in a given drawable, use
-<function>XDrawPoint</function>.
-<indexterm significance="preferred"><primary>XDrawPoint</primary></indexterm>
-<!-- .sM -->
-<funcsynopsis id='xdrawpoint'>
-<funcprototype>
-  <funcdef><function>XDrawPoint</function></funcdef>
-  <paramdef>Display<parameter> *display</parameter></paramdef>
-  <paramdef>Drawable<parameter> d</parameter></paramdef>
-  <paramdef>GC<parameter> gc</parameter></paramdef>
-  <paramdef>intx,<parameter> y</parameter></paramdef>
-</funcprototype>
-</funcsynopsis>
-<!-- .FN -->
-<variablelist>
-  <varlistentry>
-    <term>
-      <emphasis remap='I'>display</emphasis>
-    </term>
-    <listitem>
-      <para>
-Specifies the connection to the X server.
-      </para>
-    </listitem>
-  </varlistentry>
-  <varlistentry>
-    <term>
-      <emphasis remap='I'>d</emphasis>
-    </term>
-    <listitem>
-      <para>
-Specifies the drawable. 
-      </para>
-    </listitem>
-  </varlistentry>
-  <varlistentry>
-    <term>
-      <emphasis remap='I'>gc</emphasis>
-    </term>
-    <listitem>
-      <para>
-Specifies the GC.
-      </para>
-    </listitem>
-  </varlistentry>
-  <varlistentry>
-    <term>
-      <emphasis remap='I'>x</emphasis>
-    </term>
-    <listitem>
-      <para>
-<!-- .br -->
-<!-- .ns -->
-      </para>
-    </listitem>
-  </varlistentry>
-  <varlistentry>
-    <term>
-      <emphasis remap='I'>y</emphasis>
-    </term>
-    <listitem>
-      <para>
-Specify the x and y coordinates where you want the point drawn.
-    </para>
-  </listitem>
-  </varlistentry>
-</variablelist>
-</para>
-<para>
-<!-- .LP -->
-<!-- .eM -->
-<!-- .sp -->
-To draw multiple points in a given drawable, use
-<function>XDrawPoints</function>.
-<indexterm significance="preferred"><primary>XDrawPoints</primary></indexterm>
-<!-- .sM -->
-<funcsynopsis id='xdrawpoints'>
-<funcprototype>
-  <funcdef><function>XDrawPoints</function></funcdef>
-  <paramdef>Display<parameter> *display</parameter></paramdef>
-  <paramdef>Drawable<parameter> d</parameter></paramdef>
-  <paramdef>GC<parameter> gc</parameter></paramdef>
-  <paramdef>XPoint<parameter> *points</parameter></paramdef>
-  <paramdef>int<parameter> npoints</parameter></paramdef>
-  <paramdef>int<parameter> mode</parameter></paramdef>
-</funcprototype>
-</funcsynopsis>
-<!-- .FN -->
-<variablelist>
-  <varlistentry>
-    <term>
-      <emphasis remap='I'>display</emphasis>
-    </term>
-    <listitem>
-      <para>
-Specifies the connection to the X server.
-      </para>
-    </listitem>
-  </varlistentry>
-  <varlistentry>
-    <term>
-      <emphasis remap='I'>d</emphasis>
-    </term>
-    <listitem>
-      <para>
-Specifies the drawable. 
-      </para>
-    </listitem>
-  </varlistentry>
-  <varlistentry>
-    <term>
-      <emphasis remap='I'>gc</emphasis>
-    </term>
-    <listitem>
-      <para>
-Specifies the GC.
-      </para>
-    </listitem>
-  </varlistentry>
-  <varlistentry>
-    <term>
-      <emphasis remap='I'>points</emphasis>
-    </term>
-    <listitem>
-      <para>
-Specifies an array of points.
-      </para>
-    </listitem>
-  </varlistentry>
-  <varlistentry>
-    <term>
-      <emphasis remap='I'>npoints</emphasis>
-    </term>
-    <listitem>
-      <para>
-Specifies the number of points in the array.
-      </para>
-    </listitem>
-  </varlistentry>
-  <varlistentry>
-    <term>
-      <emphasis remap='I'>mode</emphasis>
-    </term>
-    <listitem>
-      <para>
-Specifies the coordinate mode. 
-You can pass
-<symbol>CoordModeOrigin</symbol>
-or
-<symbol>CoordModePrevious</symbol>.
-    </para>
-  </listitem>
-  </varlistentry>
-</variablelist>
-</para>
-<para>
-<!-- .LP -->
-<!-- .eM -->
-The
-<function>XDrawPoint</function>
-function uses the foreground pixel and function components of the
-GC to draw a single point into the specified drawable; 
-<function>XDrawPoints</function>
-draws multiple points this way.
-<symbol>CoordModeOrigin</symbol>
-treats all coordinates as relative to the origin,
-and
-<symbol>CoordModePrevious</symbol>
-treats all coordinates after the first as relative to the previous point.
-<function>XDrawPoints</function>
-draws the points in the order listed in the array.
-</para>
-<para>
-<!-- .LP -->
-Both functions use these GC components: function, plane-mask,
-foreground, subwindow-mode, clip-x-origin, clip-y-origin, and clip-mask.
-</para>
-<para>
-<!-- .LP -->
-<function>XDrawPoint</function>
-can generate
-<errorname>BadDrawable</errorname>,
-<errorname>BadGC</errorname>,
-and 
-<errorname>BadMatch</errorname>
-errors.
-<function>XDrawPoints</function>
-can generate
-<errorname>BadDrawable</errorname>,
-<errorname>BadGC</errorname>,
-<errorname>BadMatch</errorname>,
-and
-<errorname>BadValue</errorname>
-errors.
-</para>
-</sect2>
-<sect2 id="Drawing_Single_and_Multiple_Lines">
-<title>Drawing Single and Multiple Lines</title>
-<!-- .XS -->
-<!-- (SN Drawing Single and Multiple Lines -->
-<!-- .XE -->
-<para>
-<!-- .LP -->
-<indexterm><primary>Lines</primary><secondary>drawing</secondary></indexterm>
-<indexterm><primary>Drawing</primary><secondary>lines</secondary></indexterm>
-<indexterm><primary>XDrawLine</primary></indexterm>
-<indexterm><primary>XDrawLines</primary></indexterm>
-<indexterm><primary>Polygons</primary><secondary>drawing</secondary></indexterm>
-<indexterm><primary>Drawing</primary><secondary>polygons</secondary></indexterm>
-<indexterm><primary>XDrawSegments</primary></indexterm>
-</para>
-<para>
-<!-- .LP -->
-To draw a single line between two points in a given drawable, use
-<function>XDrawLine</function>.
-<indexterm significance="preferred"><primary>XDrawLine</primary></indexterm>
-<!-- .sM -->
-<funcsynopsis id='xdrawline'>
-<funcprototype>
-  <funcdef><function>XDrawLine</function></funcdef>
-  <paramdef>Display<parameter> *display</parameter></paramdef>
-  <paramdef>Drawable<parameter> d</parameter></paramdef>
-  <paramdef>GC<parameter> gc</parameter></paramdef>
-  <paramdef>intx1,y1,x2,<parameter> y2</parameter></paramdef>
-</funcprototype>
-</funcsynopsis>
-<!-- .FN -->
-<variablelist>
-  <varlistentry>
-    <term>
-      <emphasis remap='I'>display</emphasis>
-    </term>
-    <listitem>
-      <para>
-Specifies the connection to the X server.
-      </para>
-    </listitem>
-  </varlistentry>
-  <varlistentry>
-    <term>
-      <emphasis remap='I'>d</emphasis>
-    </term>
-    <listitem>
-      <para>
-Specifies the drawable. 
-      </para>
-    </listitem>
-  </varlistentry>
-  <varlistentry>
-    <term>
-      <emphasis remap='I'>gc</emphasis>
-    </term>
-    <listitem>
-      <para>
-Specifies the GC.
-      </para>
-    </listitem>
-  </varlistentry>
-  <varlistentry>
-    <term>
-      <emphasis remap='I'>x1</emphasis>
-    </term>
-    <listitem>
-      <para>
-<!-- .br -->
-<!-- .ns -->
-      </para>
-    </listitem>
-  </varlistentry>
-  <varlistentry>
-    <term>
-      <emphasis remap='I'>y1</emphasis>
-    </term>
-    <listitem>
-      <para>
-<!-- .br -->
-<!-- .ns -->
-      </para>
-    </listitem>
-  </varlistentry>
-  <varlistentry>
-    <term>
-      <emphasis remap='I'>x2</emphasis>
-    </term>
-    <listitem>
-      <para>
-<!-- .br -->
-<!-- .ns -->
-      </para>
-    </listitem>
-  </varlistentry>
-  <varlistentry>
-    <term>
-      <emphasis remap='I'>y2</emphasis>
-    </term>
-    <listitem>
-      <para>
-Specify the points (x1, y1) and (x2, y2) to be connected.
-    </para>
-  </listitem>
-  </varlistentry>
-</variablelist>
-</para>
-<para>
-<!-- .LP -->
-<!-- .eM -->
-<!-- .sp -->
-To draw multiple lines in a given drawable, use
-<function>XDrawLines</function>.
-<indexterm significance="preferred"><primary>XDrawLines</primary></indexterm>
-<!-- .sM -->
-<funcsynopsis id='xdrawlines'>
-<funcprototype>
-  <funcdef><function>XDrawLines</function></funcdef>
-  <paramdef>Display<parameter> *display</parameter></paramdef>
-  <paramdef>Drawable<parameter> d</parameter></paramdef>
-  <paramdef>GC<parameter> gc</parameter></paramdef>
-  <paramdef>XPoint<parameter> *points</parameter></paramdef>
-  <paramdef>int<parameter> npoints</parameter></paramdef>
-  <paramdef>int<parameter> mode</parameter></paramdef>
-</funcprototype>
-</funcsynopsis>
-<!-- .FN -->
-<variablelist>
-  <varlistentry>
-    <term>
-      <emphasis remap='I'>display</emphasis>
-    </term>
-    <listitem>
-      <para>
-Specifies the connection to the X server.
-      </para>
-    </listitem>
-  </varlistentry>
-  <varlistentry>
-    <term>
-      <emphasis remap='I'>d</emphasis>
-    </term>
-    <listitem>
-      <para>
-Specifies the drawable. 
-      </para>
-    </listitem>
-  </varlistentry>
-  <varlistentry>
-    <term>
-      <emphasis remap='I'>gc</emphasis>
-    </term>
-    <listitem>
-      <para>
-Specifies the GC.
-      </para>
-    </listitem>
-  </varlistentry>
-  <varlistentry>
-    <term>
-      <emphasis remap='I'>points</emphasis>
-    </term>
-    <listitem>
-      <para>
-Specifies an array of points.
-      </para>
-    </listitem>
-  </varlistentry>
-  <varlistentry>
-    <term>
-      <emphasis remap='I'>npoints</emphasis>
-    </term>
-    <listitem>
-      <para>
-Specifies the number of points in the array.
-      </para>
-    </listitem>
-  </varlistentry>
-  <varlistentry>
-    <term>
-      <emphasis remap='I'>mode</emphasis>
-    </term>
-    <listitem>
-      <para>
-Specifies the coordinate mode. 
-You can pass
-<symbol>CoordModeOrigin</symbol>
-or
-<symbol>CoordModePrevious</symbol>.
-    </para>
-  </listitem>
-  </varlistentry>
-</variablelist>
-</para>
-<para>
-<!-- .LP -->
-<!-- .eM -->
-<!-- .sp -->
-To draw multiple, unconnected lines in a given drawable,
-use
-<function>XDrawSegments</function>.
-<indexterm significance="preferred"><primary>XDrawSegments</primary></indexterm>
-<!-- .sM -->
-<funcsynopsis id='xdrawsegments'>
-<funcprototype>
-  <funcdef><function>XDrawSegments</function></funcdef>
-  <paramdef>Display<parameter> *display</parameter></paramdef>
-  <paramdef>Drawable<parameter> d</parameter></paramdef>
-  <paramdef>GC<parameter> gc</parameter></paramdef>
-  <paramdef>XSegment<parameter> *segments</parameter></paramdef>
-  <paramdef>int<parameter> nsegments</parameter></paramdef>
-</funcprototype>
-</funcsynopsis>
-<!-- .FN -->
-<variablelist>
-  <varlistentry>
-    <term>
-      <emphasis remap='I'>display</emphasis>
-    </term>
-    <listitem>
-      <para>
-Specifies the connection to the X server.
-      </para>
-    </listitem>
-  </varlistentry>
-  <varlistentry>
-    <term>
-      <emphasis remap='I'>d</emphasis>
-    </term>
-    <listitem>
-      <para>
-Specifies the drawable. 
-      </para>
-    </listitem>
-  </varlistentry>
-  <varlistentry>
-    <term>
-      <emphasis remap='I'>gc</emphasis>
-    </term>
-    <listitem>
-      <para>
-Specifies the GC.
-      </para>
-    </listitem>
-  </varlistentry>
-  <varlistentry>
-    <term>
-      <emphasis remap='I'>segments</emphasis>
-    </term>
-    <listitem>
-      <para>
-Specifies an array of segments.
-      </para>
-    </listitem>
-  </varlistentry>
-  <varlistentry>
-    <term>
-      <emphasis remap='I'>nsegments</emphasis>
-    </term>
-    <listitem>
-      <para>
-Specifies the number of segments in the array.
-    </para>
-  </listitem>
-  </varlistentry>
-</variablelist>
-</para>
-<para>
-<!-- .LP -->
-<!-- .eM -->
-The
-<function>XDrawLine</function>
-function uses the components of the specified GC to
-draw a line between the specified set of points (x1, y1) and (x2, y2).
-It does not perform joining at coincident endpoints.
-For any given line, 
-<function>XDrawLine</function>
-does not draw a pixel more than once.
-If lines intersect, the intersecting pixels are drawn multiple times.  
-</para>
-<para>
-<!-- .LP -->
-The
-<function>XDrawLines</function>
-function uses the components of the specified GC to draw 
-npoints-1 lines between each pair of points (point[i], point[i+1]) 
-in the array of
-<structname>XPoint</structname>
-structures.
-It draws the lines in the order listed in the array.
-The lines join correctly at all intermediate points, and if the first and last
-points coincide, the first and last lines also join correctly.
-For any given line, 
-<function>XDrawLines</function>
-does not draw a pixel more than once.
-If thin (zero line-width) lines intersect, 
-the intersecting pixels are drawn multiple times.
-If wide lines intersect, the intersecting pixels are drawn only once, as though
-the entire 
-<systemitem>PolyLine</systemitem>
-protocol request were a single, filled shape.
-<symbol>CoordModeOrigin</symbol>
-treats all coordinates as relative to the origin,
-and
-<symbol>CoordModePrevious</symbol>
-treats all coordinates after the first as relative to the previous point.
-</para>
-<para>
-<!-- .LP -->
-The
-<function>XDrawSegments</function>
-function draws multiple, unconnected lines. 
-For each segment, 
-<function>XDrawSegments</function>
-draws a
-line between (x1, y1) and (x2, y2).
-It draws the lines in the order listed in the array of
-<structname>XSegment</structname>
-structures and does not perform joining at coincident endpoints.
-For any given line, 
-<function>XDrawSegments</function>
-does not draw a pixel more than once.  
-If lines intersect, the intersecting pixels are drawn multiple times.  
-</para>
-<para>
-<!-- .LP -->
-All three functions use these GC components:
-function, plane-mask, line-width,
-line-style, cap-style, fill-style, subwindow-mode,
-clip-x-origin, clip-y-origin, and clip-mask.
-The
-<function>XDrawLines</function>
-function also uses the join-style GC component.
-All three functions also use these GC mode-dependent components:
-foreground, background, tile, stipple, tile-stipple-x-origin, 
-tile-stipple-y-origin, dash-offset, and dash-list.
-</para>
-<para>
-<!-- .LP -->
-<function>XDrawLine</function>,
-<function>XDrawLines</function>,
-and
-<function>XDrawSegments</function>
-can generate
-<errorname>BadDrawable</errorname>,
-<errorname>BadGC</errorname>,
-and
-<errorname>BadMatch</errorname>
-errors.
-<function>XDrawLines</function>
-also can generate
-<errorname>BadValue</errorname>
-errors.
-</para>
-</sect2>
-<sect2 id="Drawing_Single_and_Multiple_Rectangles_">
-<title>Drawing Single and Multiple Rectangles </title>
-<!-- .XS -->
-<!-- (SN Drawing Single and Multiple Rectangles  -->
-<!-- .XE -->
-<para>
-<!-- .LP -->
-<indexterm><primary>Rectangles</primary><secondary>drawing</secondary></indexterm>
-<indexterm><primary>Drawing</primary><secondary>rectangles</secondary></indexterm>
-<indexterm><primary>XDrawRectangle</primary></indexterm>
-<indexterm><primary>XDrawRectangles</primary></indexterm>
-</para>
-<para>
-<!-- .LP -->
-To draw the outline of a single rectangle in a given drawable, use
-<function>XDrawRectangle</function>.
-<indexterm significance="preferred"><primary>XDrawRectangle</primary></indexterm>
-<!-- .sM -->
-<funcsynopsis id='xdrawrectangle'>
-<funcprototype>
-  <funcdef><function>XDrawRectangle</function></funcdef>
-  <paramdef>Display<parameter> *display</parameter></paramdef>
-  <paramdef>Drawable<parameter> d</parameter></paramdef>
-  <paramdef>GC<parameter> gc</parameter></paramdef>
-  <paramdef>intx,<parameter> y</parameter></paramdef>
-  <paramdef>unsignedintwidth,<parameter> height</parameter></paramdef>
-</funcprototype>
-</funcsynopsis>
-<!-- .FN -->
-<variablelist>
-  <varlistentry>
-    <term>
-      <emphasis remap='I'>display</emphasis>
-    </term>
-    <listitem>
-      <para>
-Specifies the connection to the X server.
-      </para>
-    </listitem>
-  </varlistentry>
-  <varlistentry>
-    <term>
-      <emphasis remap='I'>d</emphasis>
-    </term>
-    <listitem>
-      <para>
-Specifies the drawable. 
-      </para>
-    </listitem>
-  </varlistentry>
-  <varlistentry>
-    <term>
-      <emphasis remap='I'>gc</emphasis>
-    </term>
-    <listitem>
-      <para>
-Specifies the GC.
-<!-- .ds Xy , which specify the upper-left corner of the rectangle -->
-      </para>
-    </listitem>
-  </varlistentry>
-  <varlistentry>
-    <term>
-      <emphasis remap='I'>x</emphasis>
-    </term>
-    <listitem>
-      <para>
-<!-- .br -->
-<!-- .ns -->
-      </para>
-    </listitem>
-  </varlistentry>
-  <varlistentry>
-    <term>
-      <emphasis remap='I'>y</emphasis>
-    </term>
-    <listitem>
-      <para>
-Specify the x and y coordinates(Xy.
-<!-- .ds Wh , which specify the dimensions of the rectangle -->
-      </para>
-    </listitem>
-  </varlistentry>
-  <varlistentry>
-    <term>
-      <emphasis remap='I'>width</emphasis>
-    </term>
-    <listitem>
-      <para>
-<!-- .br -->
-<!-- .ns -->
-      </para>
-    </listitem>
-  </varlistentry>
-  <varlistentry>
-    <term>
-      <emphasis remap='I'>height</emphasis>
-    </term>
-    <listitem>
-      <para>
-Specify the width and height(Wh.
-    </para>
-  </listitem>
-  </varlistentry>
-</variablelist>
-</para>
-<para>
-<!-- .LP -->
-<!-- .eM -->
-<!-- .sp -->
-To draw the outline of multiple rectangles
-in a given drawable, use
-<function>XDrawRectangles</function>.
-<indexterm significance="preferred"><primary>XDrawRectangles</primary></indexterm>
-<!-- .sM -->
-<funcsynopsis id='xdrawrectangles'>
-<funcprototype>
-  <funcdef><function>XDrawRectangles</function></funcdef>
-  <paramdef>Display<parameter> *display</parameter></paramdef>
-  <paramdef>Drawable<parameter> d</parameter></paramdef>
-  <paramdef>GC<parameter> gc</parameter></paramdef>
-  <paramdef>XRectangle<parameter> rectangles[]</parameter></paramdef>
-  <paramdef>int<parameter> nrectangles</parameter></paramdef>
-</funcprototype>
-</funcsynopsis>
-<!-- .FN -->
-<variablelist>
-  <varlistentry>
-    <term>
-      <emphasis remap='I'>display</emphasis>
-    </term>
-    <listitem>
-      <para>
-Specifies the connection to the X server.
-      </para>
-    </listitem>
-  </varlistentry>
-  <varlistentry>
-    <term>
-      <emphasis remap='I'>d</emphasis>
-    </term>
-    <listitem>
-      <para>
-Specifies the drawable. 
-      </para>
-    </listitem>
-  </varlistentry>
-  <varlistentry>
-    <term>
-      <emphasis remap='I'>gc</emphasis>
-    </term>
-    <listitem>
-      <para>
-Specifies the GC.
-      </para>
-    </listitem>
-  </varlistentry>
-  <varlistentry>
-    <term>
-      <emphasis remap='I'>rectangles</emphasis>
-    </term>
-    <listitem>
-      <para>
-Specifies an array of rectangles.
-      </para>
-    </listitem>
-  </varlistentry>
-  <varlistentry>
-    <term>
-      <emphasis remap='I'>nrectangles</emphasis>
-    </term>
-    <listitem>
-      <para>
-Specifies the number of rectangles in the array.
-    </para>
-  </listitem>
-  </varlistentry>
-</variablelist>
-</para>
-<para>
-<!-- .LP -->
-<!-- .eM -->
-The
-<function>XDrawRectangle</function>
-and
-<function>XDrawRectangles</function>
-functions draw the outlines of the specified rectangle or rectangles as
-if a five-point 
-<systemitem>PolyLine</systemitem>
-protocol request were specified for each rectangle:
-</para>
-<itemizedlist>
-  <listitem>
-    <para>
-[x,y] [x+width,y] [x+width,y+height] [x,y+height] [x,y]
-    </para>
-  </listitem>
-</itemizedlist>
-<para>
-<!-- .LP  -->
-For the specified rectangle or rectangles, 
-these functions do not draw a pixel more than once.
-<function>XDrawRectangles</function>
-draws the rectangles in the order listed in the array.
-If rectangles intersect,
-the intersecting pixels are drawn multiple times.
-</para>
-<para>
-<!-- .LP -->
-Both functions use these GC components: 
-function, plane-mask, line-width,
-line-style, cap-style, join-style, fill-style, 
-subwindow-mode, clip-x-origin, clip-y-origin, and clip-mask.
-They also use these GC mode-dependent components: 
-foreground, background, tile, stipple, tile-stipple-x-origin, 
-tile-stipple-y-origin, dash-offset, and dash-list.
-</para>
-<para>
-<!-- .LP -->
-<function>XDrawRectangle</function>
-and
-<function>XDrawRectangles</function>
-can generate
-<errorname>BadDrawable</errorname>,
-<errorname>BadGC</errorname>,
-and
-<errorname>BadMatch</errorname>
-errors.
-</para>
-</sect2>
-<sect2 id="Drawing_Single_and_Multiple_Arcs">
-<title>Drawing Single and Multiple Arcs</title>
-<!-- .XS -->
-<!-- (SN Drawing Single and Multiple Arcs  -->
-<!-- .XE -->
-<para>
-<!-- .LP -->
-<indexterm><primary>Drawing</primary><secondary>arcs</secondary></indexterm>
-<indexterm><primary>XDrawArc</primary></indexterm>
-<indexterm><primary>Arcs</primary><secondary>drawing</secondary></indexterm>
-<indexterm><primary>XDrawArcs</primary></indexterm>
-</para>
-<para>
-<!-- .LP -->
-<!-- .sp -->
-To draw a single arc in a given drawable, use
-<function>XDrawArc</function>.
-<indexterm significance="preferred"><primary>XDrawArc</primary></indexterm>
-<!-- .sM -->
-<funcsynopsis id='xdrawarc'>
-<funcprototype>
-  <funcdef><function>XDrawArc</function></funcdef>
-  <paramdef>Display<parameter> *display</parameter></paramdef>
-  <paramdef>Drawable<parameter> d</parameter></paramdef>
-  <paramdef>GC<parameter> gc</parameter></paramdef>
-  <paramdef>intx,<parameter> y</parameter></paramdef>
-  <paramdef>unsignedintwidth,<parameter> height</parameter></paramdef>
-  <paramdef>intangle1,<parameter> angle2</parameter></paramdef>
-</funcprototype>
-</funcsynopsis>
-<!-- .FN -->
-<variablelist>
-  <varlistentry>
-    <term>
-      <emphasis remap='I'>display</emphasis>
-    </term>
-    <listitem>
-      <para>
-Specifies the connection to the X server.
-      </para>
-    </listitem>
-  </varlistentry>
-  <varlistentry>
-    <term>
-      <emphasis remap='I'>d</emphasis>
-    </term>
-    <listitem>
-      <para>
-Specifies the drawable. 
-      </para>
-    </listitem>
-  </varlistentry>
-  <varlistentry>
-    <term>
-      <emphasis remap='I'>gc</emphasis>
-    </term>
-    <listitem>
-      <para>
-Specifies the GC.
-<!-- .ds Xy , which are relative to the origin of the drawable \ -->
-and specify the upper-left corner of the bounding rectangle
-      </para>
-    </listitem>
-  </varlistentry>
-  <varlistentry>
-    <term>
-      <emphasis remap='I'>x</emphasis>
-    </term>
-    <listitem>
-      <para>
-<!-- .br -->
-<!-- .ns -->
-      </para>
-    </listitem>
-  </varlistentry>
-  <varlistentry>
-    <term>
-      <emphasis remap='I'>y</emphasis>
-    </term>
-    <listitem>
-      <para>
-Specify the x and y coordinates(Xy.
-<!-- .ds Wh , which are the major and minor axes of the arc -->
-      </para>
-    </listitem>
-  </varlistentry>
-  <varlistentry>
-    <term>
-      <emphasis remap='I'>width</emphasis>
-    </term>
-    <listitem>
-      <para>
-<!-- .br -->
-<!-- .ns -->
-      </para>
-    </listitem>
-  </varlistentry>
-  <varlistentry>
-    <term>
-      <emphasis remap='I'>height</emphasis>
-    </term>
-    <listitem>
-      <para>
-Specify the width and height(Wh.
-      </para>
-    </listitem>
-  </varlistentry>
-  <varlistentry>
-    <term>
-      <emphasis remap='I'>angle1</emphasis>
-    </term>
-    <listitem>
-      <para>
-Specifies the start of the arc relative to the three-o'clock position
-from the center, in units of degrees * 64.
-      </para>
-    </listitem>
-  </varlistentry>
-  <varlistentry>
-    <term>
-      <emphasis remap='I'>angle2</emphasis>
-    </term>
-    <listitem>
-      <para>
-Specifies the path and extent of the arc relative to the start of the
-arc, in units of degrees * 64.
-    </para>
-  </listitem>
-  </varlistentry>
-</variablelist>
-</para>
-<para>
-<!-- .LP -->
-<!-- .eM -->
-<!-- .sp -->
-To draw multiple arcs in a given drawable, use
-<function>XDrawArcs</function>.
-<indexterm significance="preferred"><primary>XDrawArcs</primary></indexterm>
-<!-- .sM -->
-<funcsynopsis id='xdrawarcs'>
-<funcprototype>
-  <funcdef><function>XDrawArcs</function></funcdef>
-  <paramdef>Display<parameter> *display</parameter></paramdef>
-  <paramdef>Drawable<parameter> d</parameter></paramdef>
-  <paramdef>GC<parameter> gc</parameter></paramdef>
-  <paramdef>XArc<parameter> *arcs</parameter></paramdef>
-  <paramdef>int<parameter> narcs</parameter></paramdef>
-</funcprototype>
-</funcsynopsis>
-<!-- .FN -->
-<variablelist>
-  <varlistentry>
-    <term>
-      <emphasis remap='I'>display</emphasis>
-    </term>
-    <listitem>
-      <para>
-Specifies the connection to the X server.
-      </para>
-    </listitem>
-  </varlistentry>
-  <varlistentry>
-    <term>
-      <emphasis remap='I'>d</emphasis>
-    </term>
-    <listitem>
-      <para>
-Specifies the drawable. 
-      </para>
-    </listitem>
-  </varlistentry>
-  <varlistentry>
-    <term>
-      <emphasis remap='I'>gc</emphasis>
-    </term>
-    <listitem>
-      <para>
-Specifies the GC.
-      </para>
-    </listitem>
-  </varlistentry>
-  <varlistentry>
-    <term>
-      <emphasis remap='I'>arcs</emphasis>
-    </term>
-    <listitem>
-      <para>
-Specifies an array of arcs.
-      </para>
-    </listitem>
-  </varlistentry>
-  <varlistentry>
-    <term>
-      <emphasis remap='I'>narcs</emphasis>
-    </term>
-    <listitem>
-      <para>
-Specifies the number of arcs in the array.
-    </para>
-  </listitem>
-  </varlistentry>
-</variablelist>
-</para>
-<para>
-<!-- .LP -->
-<!-- .eM -->
-<!-- .EQ -->
-delim %%
-<!-- .EN -->
-<function>XDrawArc</function>
-draws a single circular or elliptical arc, and 
-<function>XDrawArcs</function>
-draws multiple circular or elliptical arcs.
-Each arc is specified by a rectangle and two angles.  
-The center of the circle or ellipse is the center of the
-rectangle, and the major and minor axes are specified by the width and height.
-Positive angles indicate counterclockwise motion, 
-and negative angles indicate clockwise motion.  
-If the magnitude of angle2 is greater than 360 degrees, 
-<function>XDrawArc</function>
-or 
-<function>XDrawArcs</function>
-truncates it to 360 degrees.
-</para>
-<para>
-<!-- .LP -->
-For an arc specified as %[ ~x, ~y, ~width , ~height, ~angle1, ~angle2 ]%, 
-the origin of the major and minor axes is at 
-% [ x +^ {width over 2} , ~y +^ {height over 2}  ]%, 
-and the infinitely thin path describing the entire circle or ellipse 
-intersects the horizontal axis at % [ x, ~y +^ {height over 2}  ]% and 
-% [ x +^ width , ~y +^ { height over 2 }] %
-and intersects the vertical axis at % [ x +^ { width over 2 } , ~y ]% and 
-% [ x +^ { width over 2 }, ~y +^ height ]%.
-These coordinates can be fractional
-and so are not truncated to discrete coordinates.
-The path should be defined by the ideal mathematical path.  
-For a wide line with line-width lw, 
-the bounding outlines for filling are given        
-by the two infinitely thin paths consisting of all points whose perpendicular
-distance from the path of the circle/ellipse is equal to lw/2
-(which may be a fractional value).
-The cap-style and join-style are applied the same as for a line
-corresponding to the tangent of the circle/ellipse at the endpoint.
-</para>
-<para>
-<!-- .LP -->
-For an arc specified as % [ ~x, ~y, ~width, ~height, ~angle1, ~angle2  ]%,
-the angles must be specified
-in the effectively skewed coordinate system of the ellipse (for a
-circle, the angles and coordinate systems are identical).  The
-relationship between these angles and angles expressed in the normal
-coordinate system of the screen (as measured with a protractor) is as
-follows:
-</para>
-<para>
-<!-- .LP -->
-<literallayout class="monospaced">
-% roman "skewed-angle" ~ = ~ atan left ( tan ( roman "normal-angle" )
- * width over height right ) +^ adjust%
-</literallayout>
-</para>
-<para>
-<!-- .LP -->
-The skewed-angle and normal-angle are expressed in radians (rather
-than in degrees scaled by 64) in the range % [ 0 , ~2 pi  ]% and where atan
-returns a value in the range % [ - pi over 2 , ~pi over 2  ] %
-and adjust is:
-</para>
-<para>
-<!-- .LP -->
-<literallayout class="monospaced">
-<!-- .TA 1i 2i -->
-<!-- .ta 1i 2i -->
-%0%     for normal-angle in the range % [ 0 , ~pi over 2  ]%
-%pi%     for normal-angle in the range % [ pi over 2 , ~{3 pi} over 2  ]%
-%2 pi%     for normal-angle in the range % [ {3 pi} over 2 , ~2 pi  ]%
-</literallayout>
-</para>
-<para>
-<!-- .LP -->
-For any given arc, 
-<function>XDrawArc</function>
-and
-<function>XDrawArcs</function>
-do not draw a pixel more than once.  
-If two arcs join correctly and if the line-width is greater than zero 
-and the arcs intersect, 
-<function>XDrawArc</function>
-and
-<function>XDrawArcs</function>
-do not draw a pixel more than once.
-Otherwise, 
-the intersecting pixels of intersecting arcs are drawn multiple times.
-Specifying an arc with one endpoint and a clockwise extent draws the same pixels
-as specifying the other endpoint and an equivalent counterclockwise extent,
-except as it affects joins.
-</para>
-<para>
-<!-- .LP -->
-If the last point in one arc coincides with the first point in the following 
-arc, the two arcs will join correctly.  
-If the first point in the first arc coincides with the last point in the last 
-arc, the two arcs will join correctly.
-By specifying one axis to be zero, a horizontal or vertical line can be
-drawn.
-Angles are computed based solely on the coordinate system and ignore the
-aspect ratio.
-</para>
-<para>
-<!-- .LP -->
-Both functions use these GC components: 
-function, plane-mask, line-width, line-style, cap-style, join-style, 
-fill-style, subwindow-mode, clip-x-origin, clip-y-origin, and clip-mask.
-They also use these GC mode-dependent components: 
-foreground, background, tile, stipple, tile-stipple-x-origin, 
-tile-stipple-y-origin, dash-offset, and dash-list.
-</para>
-<para>
-<!-- .LP -->
-<function>XDrawArc</function>
-and
-<function>XDrawArcs</function>
-can generate
-<errorname>BadDrawable</errorname>,
-<errorname>BadGC</errorname>,
-and
-<errorname>BadMatch</errorname>
-errors.
-</para>
-</sect2>
-</sect1>
-<sect1 id="Filling_Areas">
-<title>Filling Areas</title>
-<!-- .XS -->
-<!-- (SN Filling Areas  -->
-<!-- .XE -->
-<para>
-<!-- .LP -->
-Xlib provides functions that you can use to fill:
-</para>
-<itemizedlist>
-  <listitem>
-    <para>
-A single rectangle or multiple rectangles
-    </para>
-  </listitem>
-  <listitem>
-    <para>
-A single polygon
-    </para>
-  </listitem>
-  <listitem>
-    <para>
-A single arc or multiple arcs
-    </para>
-  </listitem>
-</itemizedlist>
-<sect2 id="Filling_Single_and_Multiple_Rectangles">
-<title>Filling Single and Multiple Rectangles</title>
-<!-- .XS -->
-<!-- (SN Filling Single and Multiple Rectangles  -->
-<!-- .XE -->
-<para>
-<!-- .LP -->
-<indexterm><primary>Filling</primary><secondary>rectangles</secondary></indexterm>
-<indexterm><primary>XFillRectangle</primary></indexterm>
-<indexterm><primary>Rectangle</primary><secondary>filling</secondary></indexterm>
-<indexterm><primary>XFillRectangles</primary></indexterm>
-</para>
-<para>
-<!-- .LP -->
-<!-- .sp -->
-To fill a single rectangular area in a given drawable, use
-<function>XFillRectangle</function>.
-<indexterm significance="preferred"><primary>XFillRectangle</primary></indexterm>
-<!-- .sM -->
-<funcsynopsis id='xfillrectangle'>
-<funcprototype>
-  <funcdef><function>XFillRectangle</function></funcdef>
-  <paramdef>Display<parameter> *display</parameter></paramdef>
-  <paramdef>Drawable<parameter> d</parameter></paramdef>
-  <paramdef>GC<parameter> gc</parameter></paramdef>
-  <paramdef>intx,<parameter> y</parameter></paramdef>
-  <paramdef>unsignedintwidth,<parameter> height</parameter></paramdef>
-</funcprototype>
-</funcsynopsis>
-<!-- .FN -->
-<variablelist>
-  <varlistentry>
-    <term>
-      <emphasis remap='I'>display</emphasis>
-    </term>
-    <listitem>
-      <para>
-Specifies the connection to the X server.
-      </para>
-    </listitem>
-  </varlistentry>
-  <varlistentry>
-    <term>
-      <emphasis remap='I'>d</emphasis>
-    </term>
-    <listitem>
-      <para>
-Specifies the drawable. 
-      </para>
-    </listitem>
-  </varlistentry>
-  <varlistentry>
-    <term>
-      <emphasis remap='I'>gc</emphasis>
-    </term>
-    <listitem>
-      <para>
-Specifies the GC.
-<!-- .ds Xy , which are relative to the origin of the drawable \ -->
-and specify the upper-left corner of the rectangle
-      </para>
-    </listitem>
-  </varlistentry>
-  <varlistentry>
-    <term>
-      <emphasis remap='I'>x</emphasis>
-    </term>
-    <listitem>
-      <para>
-<!-- .br -->
-<!-- .ns -->
-      </para>
-    </listitem>
-  </varlistentry>
-  <varlistentry>
-    <term>
-      <emphasis remap='I'>y</emphasis>
-    </term>
-    <listitem>
-      <para>
-Specify the x and y coordinates(Xy.
-<!-- .ds Wh , which are the dimensions of the rectangle to be filled -->
-      </para>
-    </listitem>
-  </varlistentry>
-  <varlistentry>
-    <term>
-      <emphasis remap='I'>width</emphasis>
-    </term>
-    <listitem>
-      <para>
-<!-- .br -->
-<!-- .ns -->
-      </para>
-    </listitem>
-  </varlistentry>
-  <varlistentry>
-    <term>
-      <emphasis remap='I'>height</emphasis>
-    </term>
-    <listitem>
-      <para>
-Specify the width and height(Wh.
-    </para>
-  </listitem>
-  </varlistentry>
-</variablelist>
-</para>
-<para>
-<!-- .LP -->
-<!-- .eM -->
-<!-- .sp -->
-To fill multiple rectangular areas in a given drawable, use
-<function>XFillRectangles</function>.
-<indexterm significance="preferred"><primary>XFillRectangles</primary></indexterm>
-<!-- .sM -->
-<funcsynopsis id='xfillrectangles'>
-<funcprototype>
-  <funcdef><function>XFillRectangles</function></funcdef>
-  <paramdef>Display<parameter> *display</parameter></paramdef>
-  <paramdef>Drawable<parameter> d</parameter></paramdef>
-  <paramdef>GC<parameter> gc</parameter></paramdef>
-  <paramdef>XRectangle<parameter> *rectangles</parameter></paramdef>
-  <paramdef>int<parameter> nrectangles</parameter></paramdef>
-</funcprototype>
-</funcsynopsis>
-<!-- .FN -->
-<variablelist>
-  <varlistentry>
-    <term>
-      <emphasis remap='I'>display</emphasis>
-    </term>
-    <listitem>
-      <para>
-Specifies the connection to the X server.
-      </para>
-    </listitem>
-  </varlistentry>
-  <varlistentry>
-    <term>
-      <emphasis remap='I'>d</emphasis>
-    </term>
-    <listitem>
-      <para>
-Specifies the drawable. 
-      </para>
-    </listitem>
-  </varlistentry>
-  <varlistentry>
-    <term>
-      <emphasis remap='I'>gc</emphasis>
-    </term>
-    <listitem>
-      <para>
-Specifies the GC.
-      </para>
-    </listitem>
-  </varlistentry>
-  <varlistentry>
-    <term>
-      <emphasis remap='I'>rectangles</emphasis>
-    </term>
-    <listitem>
-      <para>
-Specifies an array of rectangles.
-      </para>
-    </listitem>
-  </varlistentry>
-  <varlistentry>
-    <term>
-      <emphasis remap='I'>nrectangles</emphasis>
-    </term>
-    <listitem>
-      <para>
-Specifies the number of rectangles in the array.
-    </para>
-  </listitem>
-  </varlistentry>
-</variablelist>
-</para>
-<para>
-<!-- .LP -->
-<!-- .eM -->
-The
-<function>XFillRectangle</function>
-and
-<function>XFillRectangles</function>
-functions fill the specified rectangle or rectangles
-as if a four-point 
-<systemitem>FillPolygon</systemitem>
-protocol request were specified for each rectangle:
-</para>
-<para>
-<!-- .LP -->
-<literallayout class="monospaced">
-[x,y] [x+width,y] [x+width,y+height] [x,y+height]
-</literallayout>
-</para>
-<para>
-<!-- .LP -->
-Each function uses the x and y coordinates,
-width and height dimensions, and GC you specify.
-</para>
-<para>
-<!-- .LP -->
-<function>XFillRectangles</function>
-fills the rectangles in the order listed in the array.  
-For any given rectangle,
-<function>XFillRectangle</function>
-and
-<function>XFillRectangles</function>
-do not draw a pixel more than once.  
-If rectangles intersect, the intersecting pixels are
-drawn multiple times.
-</para>
-<para>
-<!-- .LP -->
-Both functions use these GC components: 
-function, plane-mask, fill-style, subwindow-mode, 
-clip-x-origin, clip-y-origin, and clip-mask.
-They also use these GC mode-dependent components: 
-foreground, background, tile, stipple, tile-stipple-x-origin, 
-and tile-stipple-y-origin.
-</para>
-<para>
-<!-- .LP -->
-<function>XFillRectangle</function>
-and
-<function>XFillRectangles</function>
-can generate
-<errorname>BadDrawable</errorname>,
-<errorname>BadGC</errorname>,
-and
-<errorname>BadMatch</errorname>
-errors.
-</para>
-</sect2>
-<sect2 id="Filling_a_Single_Polygon">
-<title>Filling a Single Polygon</title>
-<!-- .XS -->
-<!-- (SN Filling a Single Polygon  -->
-<!-- .XE -->
-<para>
-<!-- .LP -->
-<!-- .sp -->
-To fill a polygon area in a given drawable, use
-<function>XFillPolygon</function>.
-<indexterm><primary>Polygons</primary><secondary>filling</secondary></indexterm>
-<indexterm><primary>Filling</primary><secondary>polygon</secondary></indexterm>
-<indexterm significance="preferred"><primary>XFillPolygon</primary></indexterm>
-<!-- .sM -->
-<funcsynopsis id='xfillpolygon'>
-<funcprototype>
-  <funcdef><function>XFillPolygon</function></funcdef>
-  <paramdef>Display<parameter> *display</parameter></paramdef>
-  <paramdef>Drawable<parameter> d</parameter></paramdef>
-  <paramdef>GC<parameter> gc</parameter></paramdef>
-  <paramdef>XPoint<parameter> *points</parameter></paramdef>
-  <paramdef>int<parameter> npoints</parameter></paramdef>
-  <paramdef>int<parameter> shape</parameter></paramdef>
-  <paramdef>int<parameter> mode</parameter></paramdef>
-</funcprototype>
-</funcsynopsis>
-<!-- .FN -->
-<variablelist>
-  <varlistentry>
-    <term>
-      <emphasis remap='I'>display</emphasis>
-    </term>
-    <listitem>
-      <para>
-Specifies the connection to the X server.
-      </para>
-    </listitem>
-  </varlistentry>
-  <varlistentry>
-    <term>
-      <emphasis remap='I'>d</emphasis>
-    </term>
-    <listitem>
-      <para>
-Specifies the drawable. 
-      </para>
-    </listitem>
-  </varlistentry>
-  <varlistentry>
-    <term>
-      <emphasis remap='I'>gc</emphasis>
-    </term>
-    <listitem>
-      <para>
-Specifies the GC.
-      </para>
-    </listitem>
-  </varlistentry>
-  <varlistentry>
-    <term>
-      <emphasis remap='I'>points</emphasis>
-    </term>
-    <listitem>
-      <para>
-Specifies an array of points.
-      </para>
-    </listitem>
-  </varlistentry>
-  <varlistentry>
-    <term>
-      <emphasis remap='I'>npoints</emphasis>
-    </term>
-    <listitem>
-      <para>
-Specifies the number of points in the array.
-      </para>
-    </listitem>
-  </varlistentry>
-  <varlistentry>
-    <term>
-      <emphasis remap='I'>shape</emphasis>
-    </term>
-    <listitem>
-      <para>
-Specifies a shape that helps the server to improve performance.
-You can pass 
-<symbol>Complex</symbol>,
-<symbol>Convex</symbol>,
-or 
-<symbol>Nonconvex</symbol>.
-      </para>
-    </listitem>
-  </varlistentry>
-  <varlistentry>
-    <term>
-      <emphasis remap='I'>mode</emphasis>
-    </term>
-    <listitem>
-      <para>
-Specifies the coordinate mode. 
-You can pass
-<symbol>CoordModeOrigin</symbol>
-or
-<symbol>CoordModePrevious</symbol>.
-    </para>
-  </listitem>
-  </varlistentry>
-</variablelist>
-</para>
-<para>
-<!-- .LP -->
-<!-- .eM -->
-<function>XFillPolygon</function>
-fills the region closed by the specified path.
-The path is closed
-automatically if the last point in the list does not coincide with the
-first point.
-<function>XFillPolygon</function>
-does not draw a pixel of the region more than once.
-<symbol>CoordModeOrigin</symbol>
-treats all coordinates as relative to the origin,
-and
-<symbol>CoordModePrevious</symbol>
-treats all coordinates after the first as relative to the previous point.
-</para>
-<para>
-<!-- .LP -->
-Depending on the specified shape, the following occurs: 
-</para>
-<itemizedlist>
-  <listitem>
-    <para>
-If shape is
-<symbol>Complex</symbol>,
-the path may self-intersect. 
-Note that contiguous coincident points in the path are not treated 
-as self-intersection.
-    </para>
-  </listitem>
-  <listitem>
-    <para>
-If shape is
-<symbol>Convex</symbol>,
-for every pair of points inside the polygon,
-the line segment connecting them does not intersect the path.
-If known by the client,
-specifying 
-<symbol>Convex</symbol>
-can improve performance.  
-If you specify
-<symbol>Convex</symbol>
-for a path that is not convex, 
-the graphics results are undefined.
-    </para>
-  </listitem>
-  <listitem>
-    <para>
-If shape is
-<symbol>Nonconvex</symbol>,
-the path does not self-intersect, but the shape is not
-wholly convex. 
-If known by the client, 
-specifying 
-<symbol>Nonconvex</symbol>
-instead of
-<symbol>Complex</symbol>
-may improve performance.  
-If you specify
-<symbol>Nonconvex</symbol>
-for a self-intersecting path, the graphics results are undefined.
-    </para>
-  </listitem>
-</itemizedlist>
-<para>
-<!-- .LP -->
-The fill-rule of the GC controls the filling behavior of 
-self-intersecting polygons.
-</para>
-<para>
-<!-- .LP -->
-This function uses these GC components: 
-function, plane-mask, fill-style, fill-rule, subwindow-mode, clip-x-origin, 
-clip-y-origin, and clip-mask.
-It also uses these GC mode-dependent components: 
-foreground, background, tile, stipple, tile-stipple-x-origin, 
-and tile-stipple-y-origin.
-</para>
-<para>
-<!-- .LP -->
-<function>XFillPolygon</function>
-can generate
-<errorname>BadDrawable</errorname>,
-<errorname>BadGC</errorname>,
-<errorname>BadMatch</errorname>,
-and
-<errorname>BadValue</errorname>
-errors.
-</para>
-</sect2>
-<sect2 id="Filling_Single_and_Multiple_Arcs">
-<title>Filling Single and Multiple Arcs</title>
-<!-- .XS -->
-<!-- (SN Filling Single and Multiple Arcs  -->
-<!-- .XE -->
-<para>
-<!-- .LP -->
-<indexterm><primary>XFillArc</primary></indexterm>
-<indexterm><primary>Arcs</primary><secondary>filling</secondary></indexterm>
-<indexterm><primary>Filling</primary><secondary>arcs</secondary></indexterm>
-To fill a single arc in a given drawable, use
-<function>XFillArc</function>.
-<indexterm significance="preferred"><primary>XFillArc</primary></indexterm>
-<!-- .sM -->
-<funcsynopsis id='xfillarc'>
-<funcprototype>
-  <funcdef><function>XFillArc</function></funcdef>
-  <paramdef>Display<parameter> *display</parameter></paramdef>
-  <paramdef>Drawable<parameter> d</parameter></paramdef>
-  <paramdef>GC<parameter> gc</parameter></paramdef>
-  <paramdef>intx,<parameter> y</parameter></paramdef>
-  <paramdef>unsignedintwidth,<parameter> height</parameter></paramdef>
-  <paramdef>intangle1,<parameter> angle2</parameter></paramdef>
-</funcprototype>
-</funcsynopsis>
-<!-- .FN -->
-<variablelist>
-  <varlistentry>
-    <term>
-      <emphasis remap='I'>display</emphasis>
-    </term>
-    <listitem>
-      <para>
-Specifies the connection to the X server.
-      </para>
-    </listitem>
-  </varlistentry>
-  <varlistentry>
-    <term>
-      <emphasis remap='I'>d</emphasis>
-    </term>
-    <listitem>
-      <para>
-Specifies the drawable. 
-      </para>
-    </listitem>
-  </varlistentry>
-  <varlistentry>
-    <term>
-      <emphasis remap='I'>gc</emphasis>
-    </term>
-    <listitem>
-      <para>
-Specifies the GC.
-<!-- .ds Xy , which are relative to the origin of the drawable \ -->
-and specify the upper-left corner of the bounding rectangle
-      </para>
-    </listitem>
-  </varlistentry>
-  <varlistentry>
-    <term>
-      <emphasis remap='I'>x</emphasis>
-    </term>
-    <listitem>
-      <para>
-<!-- .br -->
-<!-- .ns -->
-      </para>
-    </listitem>
-  </varlistentry>
-  <varlistentry>
-    <term>
-      <emphasis remap='I'>y</emphasis>
-    </term>
-    <listitem>
-      <para>
-Specify the x and y coordinates(Xy.
-<!-- .ds Wh , which are the major and minor axes of the arc -->
-      </para>
-    </listitem>
-  </varlistentry>
-  <varlistentry>
-    <term>
-      <emphasis remap='I'>width</emphasis>
-    </term>
-    <listitem>
-      <para>
-<!-- .br -->
-<!-- .ns -->
-      </para>
-    </listitem>
-  </varlistentry>
-  <varlistentry>
-    <term>
-      <emphasis remap='I'>height</emphasis>
-    </term>
-    <listitem>
-      <para>
-Specify the width and height(Wh.
-      </para>
-    </listitem>
-  </varlistentry>
-  <varlistentry>
-    <term>
-      <emphasis remap='I'>angle1</emphasis>
-    </term>
-    <listitem>
-      <para>
-Specifies the start of the arc relative to the three-o'clock position
-from the center, in units of degrees * 64.
-      </para>
-    </listitem>
-  </varlistentry>
-  <varlistentry>
-    <term>
-      <emphasis remap='I'>angle2</emphasis>
-    </term>
-    <listitem>
-      <para>
-Specifies the path and extent of the arc relative to the start of the
-arc, in units of degrees * 64.
-    </para>
-  </listitem>
-  </varlistentry>
-</variablelist>
-</para>
-<para>
-<!-- .LP -->
-<!-- .eM -->
-<!-- .sp -->
-To fill multiple arcs in a given drawable, use
-<function>XFillArcs</function>.
-<indexterm significance="preferred"><primary>XFillArcs</primary></indexterm>
-<!-- .sM -->
-<funcsynopsis id='xfillarcs'>
-<funcprototype>
-  <funcdef><function>XFillArcs</function></funcdef>
-  <paramdef>Display<parameter> *display</parameter></paramdef>
-  <paramdef>Drawable<parameter> d</parameter></paramdef>
-  <paramdef>GC<parameter> gc</parameter></paramdef>
-  <paramdef>XArc<parameter> *arcs</parameter></paramdef>
-  <paramdef>int<parameter> narcs</parameter></paramdef>
-</funcprototype>
-</funcsynopsis>
-<!-- .FN -->
-<variablelist>
-  <varlistentry>
-    <term>
-      <emphasis remap='I'>display</emphasis>
-    </term>
-    <listitem>
-      <para>
-Specifies the connection to the X server.
-      </para>
-    </listitem>
-  </varlistentry>
-  <varlistentry>
-    <term>
-      <emphasis remap='I'>d</emphasis>
-    </term>
-    <listitem>
-      <para>
-Specifies the drawable. 
-      </para>
-    </listitem>
-  </varlistentry>
-  <varlistentry>
-    <term>
-      <emphasis remap='I'>gc</emphasis>
-    </term>
-    <listitem>
-      <para>
-Specifies the GC.
-      </para>
-    </listitem>
-  </varlistentry>
-  <varlistentry>
-    <term>
-      <emphasis remap='I'>arcs</emphasis>
-    </term>
-    <listitem>
-      <para>
-Specifies an array of arcs.
-      </para>
-    </listitem>
-  </varlistentry>
-  <varlistentry>
-    <term>
-      <emphasis remap='I'>narcs</emphasis>
-    </term>
-    <listitem>
-      <para>
-Specifies the number of arcs in the array.
-    </para>
-  </listitem>
-  </varlistentry>
-</variablelist>
-</para>
-<para>
-<!-- .LP -->
-<!-- .eM -->
-For each arc, 
-<function>XFillArc</function>
-or
-<function>XFillArcs</function>
-fills the region closed by the infinitely thin path
-described by the specified arc and, depending on the 
-arc-mode specified in the GC, one or two line segments. 
-For 
-<symbol>ArcChord</symbol>,
-the single line segment joining the endpoints of the arc is used.  
-For 
-<symbol>ArcPieSlice</symbol>,
-the two line segments joining the endpoints of the arc with the center
-point are used.  
-<function>XFillArcs</function>
-fills the arcs in the order listed in the array.  
-For any given arc,  
-<function>XFillArc</function>
-and
-<function>XFillArcs</function>
-do not draw a pixel more than once.  
-If regions intersect, 
-the intersecting pixels are drawn multiple times.
-</para>
-<para>
-<!-- .LP -->
-Both functions use these GC components: 
-function, plane-mask, fill-style, arc-mode, subwindow-mode, clip-x-origin, 
-clip-y-origin, and clip-mask.
-They also use these GC mode-dependent components: 
-foreground, background, tile, stipple, tile-stipple-x-origin, 
-and tile-stipple-y-origin.
-</para>
-<para>
-<!-- .LP -->
-<function>XFillArc</function>
-and
-<function>XFillArcs</function>
-can generate
-<errorname>BadDrawable</errorname>,
-<errorname>BadGC</errorname>,
-and
-<errorname>BadMatch</errorname>
-errors.
-</para>
-</sect2>
-</sect1>
-<sect1 id="Font_Metrics">
-<title>Font Metrics</title>
-<!-- .XS -->
-<!-- (SN Font Metrics  -->
-<!-- .XE -->
-<para>
-<!-- .LP -->
-<indexterm><primary>Font</primary></indexterm>
-A font is a graphical description of a set of characters that are used to 
-increase efficiency whenever a set of small, similar sized patterns are 
-repeatedly used.
-</para>
-<para>
-<!-- .LP -->
-This section discusses how to:
-</para>
-<itemizedlist>
-  <listitem>
-    <para>
-Load and free fonts
-    </para>
-  </listitem>
-  <listitem>
-    <para>
-Obtain and free font names
-    </para>
-  </listitem>
-  <listitem>
-    <para>
-Compute character string sizes
-    </para>
-  </listitem>
-  <listitem>
-    <para>
-Compute logical extents
-    </para>
-  </listitem>
-  <listitem>
-    <para>
-Query character string sizes
-    </para>
-  </listitem>
-</itemizedlist>
-<para>
-<!-- .LP -->
-The X server loads fonts whenever a program requests a new font.
-The server can cache fonts for quick lookup.
-Fonts are global across all screens in a server.
-Several levels are possible when dealing with fonts.
-Most applications simply use 
-<function>XLoadQueryFont</function>
-to load a font and query the font metrics.
-</para>
-<para>
-<!-- .LP -->
-Characters in fonts are regarded as masks.
-Except for image text requests,
-the only pixels modified are those in which bits are set to 1 in the character.
-This means that it makes sense to draw text using stipples or tiles
-(for example, many menus gray-out unusable entries).
-</para>
-<para>
-<!-- .LP -->
-<!-- .sM -->
-The
-<structname>XFontStruct</structname>
-structure contains all of the information for the font
-and consists of the font-specific information as well as
-a pointer to an array of
-<structname>XCharStruct</structname>
-structures for the
-characters contained in the font.
-The
-<structname>XFontStruct</structname>,
-<structname>XFontProp</structname>,
-and
-<structname>XCharStruct</structname>
-structures contain:
-</para>
-<para>
-<!-- .LP -->
-<indexterm significance="preferred"><primary>XCharStruct</primary></indexterm>
-<literallayout class="monospaced">
-<!-- .TA .5i 3i -->
-<!-- .ta .5i 3i -->
-typedef struct {
-     short lbearing;               /* origin to left edge of raster */
-     short rbearing;               /* origin to right edge of raster */
-     short width;                  /* advance to next char's origin */
-     short ascent;                 /* baseline to top edge of raster */
-     short descent;                /* baseline to bottom edge of raster */
-     unsigned short attributes;    /* per char flags (not predefined) */
-} XCharStruct;
-</literallayout>
-</para>
-<para>
-<!-- .LP -->
-<indexterm significance="preferred"><primary>XFontProp</primary></indexterm>
-<literallayout class="monospaced">
-<!-- .TA .5i 1i 3i -->
-<!-- .ta .5i 1i 3i -->
-typedef struct {
-     Atom     name;
-     unsigned long card32;
-} XFontProp;
-</literallayout>
-</para>
-<para>
-<!-- .LP -->
-<indexterm significance="preferred"><primary>XChar2b</primary></indexterm>
-<literallayout class="monospaced">
-<!-- .TA .5i 3i -->
-<!-- .ta .5i 3i -->
-typedef struct {     /* normal 16 bit characters are two bytes */
-    unsigned char byte1;
-    unsigned char byte2;
-} XChar2b;
-</literallayout>
-</para>
-<para>
-<!-- .LP -->
-<indexterm significance="preferred"><primary>XFontStruct</primary></indexterm>
-<literallayout class="monospaced">
-<!-- .TA .5i 3i -->
-<!-- .ta .5i 3i -->
-typedef struct {
-     XExtData *ext_data;               /* hook for extension to hang data */
-     Font fid;                         /* Font id for this font */
-     unsigned direction;               /* hint about the direction font is painted */
-     unsigned min_char_or_byte2;       /* first character */
-     unsigned max_char_or_byte2;       /* last character */
-     unsigned min_byte1;               /* first row that exists */
-     unsigned max_byte1;               /* last row that exists */
-     Bool all_chars_exist;             /* flag if all characters have nonzero size */
-     unsigned default_char;            /* char to print for undefined character */
-     int n_properties;                 /* how many properties there are */
-     XFontProp *properties;            /* pointer to array of additional properties */
-     XCharStruct min_bounds;           /* minimum bounds over all existing char */
-     XCharStruct max_bounds;           /* maximum bounds over all existing char */
-     XCharStruct *per_char;            /* first_char to last_char information */
-     int ascent;                       /* logical extent above baseline for spacing */
-     int descent;                      /* logical descent below baseline for spacing */
-} XFontStruct;
-</literallayout>
-</para>
-<para>
-<!-- .LP -->
-<!-- .eM -->
-X supports single byte/character, two bytes/character matrix,
-and 16-bit character text operations.
-Note that any of these forms can be used with a font, but a
-single byte/character text request can only specify a single byte
-(that is, the first row of a 2-byte font).
-You should view 2-byte fonts as a two-dimensional matrix of defined
-characters: byte1 specifies the range of defined rows and
-byte2 defines the range of defined columns of the font.
-Single byte/character fonts have one row defined, and the byte2 range
-specified in the structure defines a range of characters.
-</para>
-<para>
-<!-- .LP -->
-The bounding box of a character is defined by the 
-<structname>XCharStruct</structname>
-of that character.
-When characters are absent from a font,
-the default_char is used.
-When fonts have all characters of the same size,
-only the information in the
-<structname>XFontStruct</structname>
-min and max bounds are used.
-</para>
-<para>
-<!-- .LP -->
-The members of the 
-<structname>XFontStruct</structname>
-have the following semantics:
-</para>
-<itemizedlist>
-  <listitem>
-    <para>
-The direction member can be either 
-<symbol>FontLeftToRight</symbol>
-or 
-<symbol>FontRightToLeft</symbol>.
-It is just a hint as to whether most 
-<structname>XCharStruct</structname>
-elements 
-have a positive 
-(<symbol>FontLeftToRight</symbol>)
-or a negative 
-(<symbol>FontRightToLeft</symbol>)
-character width 
-metric.
-The core protocol defines no support for vertical text.
-    </para>
-  </listitem>
-  <listitem>
-    <para>
-If the min_byte1 and max_byte1 members are both zero, min_char_or_byte2
-specifies the linear character index corresponding to the first element
-of the per_char array, and max_char_or_byte2 specifies the linear character
-index of the last element.
-    </para>
-  </listitem>
-  <listitem>
-    <para>
-If either min_byte1 or max_byte1 are nonzero, both
-min_char_or_byte2 and max_char_or_byte2 are less than 256, 
-and the 2-byte character index values corresponding to the
-per_char array element N (counting from 0) are:
-    </para>
-  </listitem>
-  <listitem>
-    <para>
-<!-- .nf -->
-     byte1 = N/D + min_byte1
-<!-- .br -->
-     byte2 = N\\D + min_char_or_byte2
-    </para>
-  </listitem>
-  <listitem>
-    <para>
-<!-- .fi -->
-where:
-    </para>
-  </listitem>
-  <listitem>
-    <para>
-<!-- .nf -->
-        D = max_char_or_byte2 - min_char_or_byte2 + 1
-        / = integer division
-        \\ = integer modulus
-<!-- .fi -->
-    </para>
-  </listitem>
-  <listitem>
-    <para>
-If the per_char pointer is NULL, 
-all glyphs between the first and last character indexes
-inclusive have the same information,
-as given by both min_bounds and max_bounds.
-    </para>
-  </listitem>
-  <listitem>
-    <para>
-If all_chars_exist is 
-<symbol>True</symbol>,
-all characters in the per_char array have nonzero bounding boxes.
-    </para>
-  </listitem>
-  <listitem>
-    <para>
-The default_char member specifies the character that will be used when an
-undefined or nonexistent character is printed.  
-The default_char is a 16-bit character (not a 2-byte character).
-For a font using 2-byte matrix format, 
-the default_char has byte1 in the most-significant byte
-and byte2 in the least significant byte.
-If the default_char itself specifies an undefined or nonexistent character, 
-no printing is performed for an undefined or nonexistent character.
-    </para>
-  </listitem>
-  <listitem>
-    <para>
-The min_bounds and max_bounds members contain the most extreme values of
-each individual 
-<structname>XCharStruct</structname>
-component over all elements of this array
-(and ignore nonexistent characters).
-The bounding box of the font (the smallest
-rectangle enclosing the shape obtained by superimposing all of the
-characters at the same origin [x,y]) has its upper-left coordinate at:
-<literallayout class="monospaced">
-     [x + min_bounds.lbearing, y - max_bounds.ascent]
-</literallayout>
-    </para>
-  </listitem>
-  <listitem>
-    <para>
-Its width is:
-<literallayout class="monospaced">
-     max_bounds.rbearing - min_bounds.lbearing
-</literallayout>
-    </para>
-  </listitem>
-  <listitem>
-    <para>
-Its height is:
-<literallayout class="monospaced">
-     max_bounds.ascent + max_bounds.descent
-</literallayout>
-    </para>
-  </listitem>
-  <listitem>
-    <para>
-The ascent member is the logical extent of the font above the baseline that is
-used for determining line spacing.
-Specific characters may extend beyond
-this.
-    </para>
-  </listitem>
-  <listitem>
-    <para>
-The descent member is the logical extent of the font at or below the
-baseline that is used for determining line spacing.
-Specific characters may extend beyond this.
-    </para>
-  </listitem>
-  <listitem>
-    <para>
-If the baseline is at Y-coordinate y,
-the logical extent of the font is inclusive between the Y-coordinate 
-values (y - font.ascent) and (y + font.descent - 1).
-Typically,
-the minimum interline spacing between rows of text is given
-by ascent + descent.
-    </para>
-  </listitem>
-</itemizedlist>
-<para>
-<!-- .LP -->
-For a character origin at [x,y],
-the bounding box of a character (that is, 
-the smallest rectangle that encloses the character's shape)
-described in terms of 
-<structname>XCharStruct</structname>
-components is a rectangle with its upper-left corner at:
-</para>
-<para>
-<!-- .LP -->
-<literallayout class="monospaced">
-[x + lbearing, y - ascent]
-</literallayout>
-</para>
-<para>
-<!-- .LP -->
-Its width is:
-</para>
-<para>
-<!-- .LP -->
-<literallayout class="monospaced">
-rbearing - lbearing
-</literallayout>
-</para>
-<para>
-<!-- .LP -->
-Its height is:
-</para>
-<para>
-<!-- .LP -->
-<literallayout class="monospaced">
-ascent + descent
-</literallayout>
-</para>
-<para>
-<!-- .LP -->
-The origin for the next character is defined to be:
-</para>
-<para>
-<!-- .LP -->
-<literallayout class="monospaced">
-[x + width, y]
-</literallayout>
-</para>
-<para>
-<!-- .LP -->
-The lbearing member defines the extent of the left edge of the character ink
-from the origin.
-The rbearing member defines the extent of the right edge of the character ink
-from the origin.
-The ascent member defines the extent of the top edge of the character ink
-from the origin.
-The descent member defines the extent of the bottom edge of the character ink
-from the origin.
-The width member defines the logical width of the character.
-</para>
-<para>
-<!-- .LP -->
-Note that the baseline (the y position of the character origin) 
-is logically viewed as being the scanline just below nondescending characters. 
-When descent is zero,
-only pixels with Y-coordinates less than y are drawn,
-and the origin is logically viewed as being coincident with the left edge of
-a nonkerned character. 
-When lbearing is zero,
-no pixels with X-coordinate less than x are drawn.
-Any of the
-<structname>XCharStruct</structname>
-metric members could be negative.
-If the width is negative,
-the next character will be placed to the left of the current origin.
-</para>
-<para>
-<!-- .LP -->
-The X protocol does not define the interpretation of the attributes member 
-in the
-<structname>XCharStruct</structname>
-structure.
-A nonexistent character is represented with all members of its
-<structname>XCharStruct</structname>
-set to zero.
-</para>
-<para>
-<!-- .LP -->
-A font is not guaranteed to have any properties.
-The interpretation of the property value (for example, long or unsigned long)
-must be derived from <emphasis remap='I'>a priori</emphasis> knowledge of the property. 
-A basic set of font properties is specified in the X Consortium standard
-<emphasis remap='I'>X Logical Font Description Conventions</emphasis>.
-</para>
-<sect2 id="Loading_and_Freeing_Fonts">
-<title>Loading and Freeing Fonts</title>
-<!-- .XS -->
-<!-- (SN Loading and Freeing Fonts  -->
-<!-- .XE -->
-<para>
-<!-- .LP -->
-Xlib provides functions that you can use to load fonts, get font information,
-unload fonts, and free font information.
-<indexterm><primary>Fonts</primary><secondary>getting information</secondary></indexterm>
-<indexterm><primary>Fonts</primary><secondary>unloading</secondary></indexterm>
-<indexterm><primary>Fonts</primary><secondary>freeing font information</secondary></indexterm>
-A few font functions use a 
-<type>GContext</type>
-resource ID or a font ID interchangeably.
-</para>
-<para>
-<!-- .LP -->
-<!-- .sp -->
-To load a given font, use
-<function>XLoadFont</function>.
-<indexterm significance="preferred"><primary>XLoadFont</primary></indexterm>
-<!-- .sM -->
-<funcsynopsis id='xloadfont'>
-<funcprototype>
-  <funcdef>Font <function>XLoadFont</function></funcdef>
-  <paramdef>Display<parameter> *display</parameter></paramdef>
-  <paramdef>char<parameter> *name</parameter></paramdef>
-</funcprototype>
-</funcsynopsis>
-<!-- .FN -->
-<variablelist>
-  <varlistentry>
-    <term>
-      <emphasis remap='I'>display</emphasis>
-    </term>
-    <listitem>
-      <para>
-Specifies the connection to the X server.
-      </para>
-    </listitem>
-  </varlistentry>
-  <varlistentry>
-    <term>
-      <emphasis remap='I'>name</emphasis>
-    </term>
-    <listitem>
-      <para>
-Specifies the name of the font,
-which is a null-terminated string.
-    </para>
-  </listitem>
-  </varlistentry>
-</variablelist>
-</para>
-<para>
-<!-- .LP -->
-<!-- .eM -->
-The
-<function>XLoadFont</function>
-function loads the specified font and returns its associated font ID.
-If the font name is not in the Host Portable Character Encoding,
-the result is implementation-dependent.
-Use of uppercase or lowercase does not matter.
-When the characters ``?'' and ``*'' are used in a font name, a
-pattern match is performed and any matching font is used.
-In the pattern, 
-the ``?'' character will match any single character, 
-and the ``*'' character will match any number of characters.
-A structured format for font names is specified in the X Consortium standard 
-<emphasis remap='I'>X Logical Font Description Conventions</emphasis>.
-If 
-<function>XLoadFont</function>
-was unsuccessful at loading the specified font, 
-a 
-<errorname>BadName</errorname>
-error results.
-Fonts are not associated with a particular screen 
-and can be stored as a component
-of any GC.
-When the font is no longer needed, call 
-<function>XUnloadFont</function>.
-</para>
-<para>
-<!-- .LP -->
-<function>XLoadFont</function>
-can generate
-<errorname>BadAlloc</errorname>
-and
-<errorname>BadName</errorname>
-errors.
-</para>
-<para>
-<!-- .LP -->
-<!-- .sp -->
-To return information about an available font, use
-<function>XQueryFont</function>.
-<indexterm significance="preferred"><primary>XQueryFont</primary></indexterm>
-<!-- .sM -->
-<funcsynopsis id='xqueryfont'>
-<funcprototype>
-  <funcdef>XFontStruct *<function>XQueryFont</function></funcdef>
-  <paramdef>Display<parameter> *display</parameter></paramdef>
-  <paramdef>XID<parameter> font_ID</parameter></paramdef>
-</funcprototype>
-</funcsynopsis>
-<!-- .FN -->
-<variablelist>
-  <varlistentry>
-    <term>
-      <emphasis remap='I'>display</emphasis>
-    </term>
-    <listitem>
-      <para>
-Specifies the connection to the X server.
-      </para>
-    </listitem>
-  </varlistentry>
-  <varlistentry>
-    <term>
-      <emphasis remap='I'>font_ID</emphasis>
-    </term>
-    <listitem>
-      <para>
-Specifies the font ID or the 
-<type>GContext</type>
-ID.
-    </para>
-  </listitem>
-  </varlistentry>
-</variablelist>
-</para>
-<para>
-<!-- .LP -->
-<!-- .eM -->
-The
-<function>XQueryFont</function>
-function returns a pointer to the
-<structname>XFontStruct</structname>
-structure, which contains information associated with the font.
-You can query a font or the font stored in a GC.
-The font ID stored in the 
-<structname>XFontStruct</structname>
-structure will be the 
-<type>GContext</type>
-ID, and you need to be careful when using this ID in other functions
-(see
-<function>XGContextFromGC</function>).
-If the font does not exist,
-<function>XQueryFont</function>
-returns NULL.
-To free this data, use
-<function>XFreeFontInfo</function>.
-</para>
-<para>
-<!-- .LP -->
-<!-- .sp -->
-To perform a
-<function>XLoadFont</function>
-and
-<function>XQueryFont</function>
-in a single operation, use
-<function>XLoadQueryFont</function>.
-<indexterm significance="preferred"><primary>XLoadQueryFont</primary></indexterm>
-<!-- .sM -->
-<funcsynopsis id='xloadqueryfont'>
-<funcprototype>
-  <funcdef>XFontStruct *<function>XLoadQueryFont</function></funcdef>
-  <paramdef>Display<parameter> *display</parameter></paramdef>
-  <paramdef>char<parameter> *name</parameter></paramdef>
-</funcprototype>
-</funcsynopsis>
-<!-- .FN -->
-<variablelist>
-  <varlistentry>
-    <term>
-      <emphasis remap='I'>display</emphasis>
-    </term>
-    <listitem>
-      <para>
-Specifies the connection to the X server.
-      </para>
-    </listitem>
-  </varlistentry>
-  <varlistentry>
-    <term>
-      <emphasis remap='I'>name</emphasis>
-    </term>
-    <listitem>
-      <para>
-Specifies the name of the font,
-which is a null-terminated string.
-    </para>
-  </listitem>
-  </varlistentry>
-</variablelist>
-</para>
-<para>
-<!-- .LP -->
-<!-- .eM -->
-The
-<function>XLoadQueryFont</function>
-function provides the most common way for accessing a font.
-<function>XLoadQueryFont</function>
-both opens (loads) the specified font and returns a pointer to the
-appropriate
-<structname>XFontStruct</structname>
-structure.
-If the font name is not in the Host Portable Character Encoding,
-the result is implementation-dependent.
-If the font does not exist,
-<function>XLoadQueryFont</function>
-returns NULL.
-</para>
-<para>
-<!-- .LP -->
-<function>XLoadQueryFont</function>
-can generate a
-<errorname>BadAlloc</errorname>
-error.
-</para>
-<para>
-<!-- .LP -->
-<!-- .sp -->
-To unload the font and free the storage used by the font structure
-that was allocated by
-<function>XQueryFont</function>
-or
-<function>XLoadQueryFont</function>,
-use
-<function>XFreeFont</function>.
-<indexterm significance="preferred"><primary>XFreeFont</primary></indexterm>
-<!-- .sM -->
-<funcsynopsis id='xfreefont'>
-<funcprototype>
-  <funcdef><function>XFreeFont</function></funcdef>
-  <paramdef>Display<parameter> *display</parameter></paramdef>
-  <paramdef>XFontStruct<parameter> *font_struct</parameter></paramdef>
-</funcprototype>
-</funcsynopsis>
-<!-- .FN -->
-<variablelist>
-  <varlistentry>
-    <term>
-      <emphasis remap='I'>display</emphasis>
-    </term>
-    <listitem>
-      <para>
-Specifies the connection to the X server.
-      </para>
-    </listitem>
-  </varlistentry>
-  <varlistentry>
-    <term>
-      <emphasis remap='I'>font_struct</emphasis>
-    </term>
-    <listitem>
-      <para>
-Specifies the storage associated with the font.
-    </para>
-  </listitem>
-  </varlistentry>
-</variablelist>
-</para>
-<para>
-<!-- .LP -->
-<!-- .eM  -->
-The
-<function>XFreeFont</function>
-function deletes the association between the font resource ID and the specified 
-font and frees the
-<structname>XFontStruct</structname>
-structure.
-The font itself will be freed when no other resource references it.
-The data and the font should not be referenced again.
-</para>
-<para>
-<!-- .LP -->
-<function>XFreeFont</function>
-can generate a
-<errorname>BadFont</errorname>
-error.
-</para>
-<para>
-<!-- .LP -->
-<!-- .sp -->
-To return a given font property, use
-<function>XGetFontProperty</function>.
-<indexterm significance="preferred"><primary>XGetFontProperty</primary></indexterm>
-<!-- .sM -->
-<funcsynopsis id='xgetfontproperty'>
-<funcprototype>
-  <funcdef>Bool <function>XGetFontProperty</function></funcdef>
-  <paramdef>XFontStruct<parameter> *font_struct</parameter></paramdef>
-  <paramdef>Atom<parameter> atom</parameter></paramdef>
-  <paramdef>unsignedlong<parameter> *value_return</parameter></paramdef>
-</funcprototype>
-</funcsynopsis>
-<!-- .FN -->
-<variablelist>
-  <varlistentry>
-    <term>
-      <emphasis remap='I'>font_struct</emphasis>
-    </term>
-    <listitem>
-      <para>
-Specifies the storage associated with the font.
-      </para>
-    </listitem>
-  </varlistentry>
-  <varlistentry>
-    <term>
-      <emphasis remap='I'>atom</emphasis>
-    </term>
-    <listitem>
-      <para>
-Specifies the atom for the property name you want returned.
-      </para>
-    </listitem>
-  </varlistentry>
-  <varlistentry>
-    <term>
-      <emphasis remap='I'>value_return</emphasis>
-    </term>
-    <listitem>
-      <para>
-Returns the value of the font property.
-    </para>
-  </listitem>
-  </varlistentry>
-</variablelist>
-</para>
-<para>
-<!-- .LP -->
-<!-- .eM -->
-Given the atom for that property,
-the
-<function>XGetFontProperty</function>
-function returns the value of the specified font property. 
-<function>XGetFontProperty</function>
-also returns 
-<symbol>False</symbol>
-if the property was not defined or 
-<symbol>True</symbol>
-if it was defined.
-A set of predefined atoms exists for font properties,
-which can be found in
-<filename class="headerfile">&lt;X11/Xatom.h&gt;</filename>.
-<indexterm type="file"><primary><filename class="headerfile">X11/Xatom.h</filename></primary></indexterm>
-<indexterm><primary>Files</primary><secondary><filename class="headerfile">&lt;X11/Xatom.h&gt;</filename></secondary></indexterm>
-<indexterm><primary>Headers</primary><secondary><filename class="headerfile">&lt;X11/Xatom.h&gt;</filename></secondary></indexterm>
-This set contains the standard properties associated with
-a font.
-Although it is not guaranteed,
-it is likely that the predefined font properties will be present.
-</para>
-<para>
-<!-- .LP -->
-<!-- .sp -->
-To unload a font that was loaded by
-<function>XLoadFont</function>,
-use
-<function>XUnloadFont</function>.
-<indexterm significance="preferred"><primary>XUnloadFont</primary></indexterm>
-<!-- .sM -->
-<funcsynopsis id='xunloadfont'>
-<funcprototype>
-  <funcdef><function>XUnloadFont</function></funcdef>
-  <paramdef>Display<parameter> *display</parameter></paramdef>
-  <paramdef>Font<parameter> font</parameter></paramdef>
-</funcprototype>
-</funcsynopsis>
-<!-- .FN -->
-<variablelist>
-  <varlistentry>
-    <term>
-      <emphasis remap='I'>display</emphasis>
-    </term>
-    <listitem>
-      <para>
-Specifies the connection to the X server.
-      </para>
-    </listitem>
-  </varlistentry>
-  <varlistentry>
-    <term>
-      <emphasis remap='I'>font</emphasis>
-    </term>
-    <listitem>
-      <para>
-Specifies the font.
-    </para>
-  </listitem>
-  </varlistentry>
-</variablelist>
-</para>
-<para>
-<!-- .LP -->
-<!-- .eM -->
-The
-<function>XUnloadFont</function>
-function deletes the association between the font resource ID and the specified font.
-The font itself will be freed when no other resource references it.
-The font should not be referenced again.
-</para>
-<para>
-<!-- .LP -->
-<function>XUnloadFont</function>
-can generate a
-<errorname>BadFont</errorname>
-error.
-</para>
-</sect2>
-<sect2 id="Obtaining_and_Freeing_Font_Names_and_Information">
-<title>Obtaining and Freeing Font Names and Information</title>
-<!-- .XS -->
-<!-- (SN Obtaining and Freeing Font Names and Information -->
-<!-- .XE -->
-<para>
-<!-- .LP -->
-You obtain font names and information by matching a wildcard specification
-when querying a font type for a list of available sizes and so on.
-</para>
-<para>
-<!-- .LP -->
-<!-- .sp -->
-To return a list of the available font names, use
-<function>XListFonts</function>.
-<indexterm significance="preferred"><primary>XListFonts</primary></indexterm>
-<!-- .sM -->
-<funcsynopsis id='xlistfonts'>
-<funcprototype>
-  <funcdef>char **<function>XListFonts</function></funcdef>
-  <paramdef>Display<parameter> *display</parameter></paramdef>
-  <paramdef>char<parameter> *pattern</parameter></paramdef>
-  <paramdef>int<parameter> maxnames</parameter></paramdef>
-  <paramdef>int<parameter> *actual_count_return</parameter></paramdef>
-</funcprototype>
-</funcsynopsis>
-<!-- .FN -->
-<variablelist>
-  <varlistentry>
-    <term>
-      <emphasis remap='I'>display</emphasis>
-    </term>
-    <listitem>
-      <para>
-Specifies the connection to the X server.
-      </para>
-    </listitem>
-  </varlistentry>
-  <varlistentry>
-    <term>
-      <emphasis remap='I'>pattern</emphasis>
-    </term>
-    <listitem>
-      <para>
-Specifies the null-terminated pattern string that can contain wildcard 
-characters.
-      </para>
-    </listitem>
-  </varlistentry>
-  <varlistentry>
-    <term>
-      <emphasis remap='I'>maxnames</emphasis>
-    </term>
-    <listitem>
-      <para>
-Specifies the maximum number of names to be returned.
-      </para>
-    </listitem>
-  </varlistentry>
-  <varlistentry>
-    <term>
-      <emphasis remap='I'>actual_count_return</emphasis>
-    </term>
-    <listitem>
-      <para>
-Returns the actual number of font names.
-    </para>
-  </listitem>
-  </varlistentry>
-</variablelist>
-</para>
-<para>
-<!-- .LP -->
-<!-- .eM -->
-The
-<function>XListFonts</function>
-function returns an array of available font names 
-(as controlled by the font search path; see
-<function>XSetFontPath</function>)
-that match the string you passed to the pattern argument.
-The pattern string can contain any characters,
-but each asterisk (*) is a wildcard for any number of characters,
-and each question mark (?) is a wildcard for a single character.
-If the pattern string is not in the Host Portable Character Encoding,
-the result is implementation-dependent.
-Use of uppercase or lowercase does not matter.
-Each returned string is null-terminated.
-If the data returned by the server is in the Latin Portable Character Encoding,
-then the returned strings are in the Host Portable Character Encoding.
-Otherwise, the result is implementation-dependent.
-If there are no matching font names,
-<function>XListFonts</function>
-returns NULL.
-The client should call
-<function>XFreeFontNames</function>
-when finished with the result to free the memory.
-</para>
-<para>
-<!-- .LP -->
-<!-- .sp -->
-To free a font name array, use
-<function>XFreeFontNames</function>.
-<indexterm significance="preferred"><primary>XFreeFontNames</primary></indexterm>
-<!-- .sM -->
-<funcsynopsis id='xfreefontnames'>
-<funcprototype>
-  <funcdef><function>XFreeFontNames</function></funcdef>
-  <paramdef>char<parameter> *list[]</parameter></paramdef>
-</funcprototype>
-</funcsynopsis>
-<!-- .FN -->
-<variablelist>
-  <varlistentry>
-    <term>
-      <emphasis remap='I'>list</emphasis>
-    </term>
-    <listitem>
-      <para>
-Specifies the array of strings you want to free.
-    </para>
-  </listitem>
-  </varlistentry>
-</variablelist>
-</para>
-<para>
-<!-- .LP -->
-<!-- .eM -->
-The
-<function>XFreeFontNames</function>
-function frees the array and strings returned by
-<function>XListFonts</function>
-or
-<function>XListFontsWithInfo</function>.
-</para>
-<para>
-<!-- .LP -->
-<!-- .sp -->
-To obtain the names and information about available fonts, use
-<function>XListFontsWithInfo</function>.
-<indexterm significance="preferred"><primary>XListFontsWithInfo</primary></indexterm>
-<!-- .sM -->
-<funcsynopsis id='xlistfontswithinfo'>
-<funcprototype>
-  <funcdef>char **<function>XListFontsWithInfo</function></funcdef>
-  <paramdef>Display<parameter> *display</parameter></paramdef>
-  <paramdef>char<parameter> *pattern</parameter></paramdef>
-  <paramdef>int<parameter> maxnames</parameter></paramdef>
-  <paramdef>int<parameter> *count_return</parameter></paramdef>
-  <paramdef>XFontStruct<parameter> **info_return</parameter></paramdef>
-</funcprototype>
-</funcsynopsis>
-<!-- .FN -->
-<variablelist>
-  <varlistentry>
-    <term>
-      <emphasis remap='I'>display</emphasis>
-    </term>
-    <listitem>
-      <para>
-Specifies the connection to the X server.
-      </para>
-    </listitem>
-  </varlistentry>
-  <varlistentry>
-    <term>
-      <emphasis remap='I'>pattern</emphasis>
-    </term>
-    <listitem>
-      <para>
-Specifies the null-terminated pattern string that can contain wildcard 
-characters.
-      </para>
-    </listitem>
-  </varlistentry>
-  <varlistentry>
-    <term>
-      <emphasis remap='I'>maxnames</emphasis>
-    </term>
-    <listitem>
-      <para>
-Specifies the maximum number of names to be returned.
-      </para>
-    </listitem>
-  </varlistentry>
-  <varlistentry>
-    <term>
-      <emphasis remap='I'>count_return</emphasis>
-    </term>
-    <listitem>
-      <para>
-Returns the actual number of matched font names.
-      </para>
-    </listitem>
-  </varlistentry>
-  <varlistentry>
-    <term>
-      <emphasis remap='I'>info_return</emphasis>
-    </term>
-    <listitem>
-      <para>
-Returns the font information.
-    </para>
-  </listitem>
-  </varlistentry>
-</variablelist>
-</para>
-<para>
-<!-- .LP -->
-<!-- .eM -->
-The
-<function>XListFontsWithInfo</function>
-function returns a list of font names that match the specified pattern and their
-associated font information.
-The list of names is limited to size specified by maxnames.
-The information returned for each font is identical to what
-<function>XLoadQueryFont</function>
-would return except that the per-character metrics are not returned.
-The pattern string can contain any characters,
-but each asterisk (*) is a wildcard for any number of characters,
-and each question mark (?) is a wildcard for a single character.
-If the pattern string is not in the Host Portable Character Encoding,
-the result is implementation-dependent.
-Use of uppercase or lowercase does not matter.
-Each returned string is null-terminated.
-If the data returned by the server is in the Latin Portable Character Encoding,
-then the returned strings are in the Host Portable Character Encoding.
-Otherwise, the result is implementation-dependent.
-If there are no matching font names,
-<function>XListFontsWithInfo</function>
-returns NULL.
-</para>
-<para>
-<!-- .LP -->
-To free only the allocated name array,
-the client should call
-<function>XFreeFontNames</function>.
-To free both the name array and the font information array
-or to free just the font information array,
-the client should call
-<function>XFreeFontInfo</function>.
-</para>
-<para>
-<!-- .LP -->
-<!-- .sp -->
-To free font structures and font names, use
-<function>XFreeFontInfo</function>.
-<indexterm significance="preferred"><primary>XFreeFontInfo</primary></indexterm>
-<!-- .sM -->
-<funcsynopsis id='xfreefontinfo'>
-<funcprototype>
-  <funcdef><function>XFreeFontInfo</function></funcdef>
-  <paramdef>char<parameter> **names</parameter></paramdef>
-  <paramdef>XFontStruct<parameter> *free_info</parameter></paramdef>
-  <paramdef>int<parameter> actual_count</parameter></paramdef>
-</funcprototype>
-</funcsynopsis>
-<!-- .FN -->
-<variablelist>
-  <varlistentry>
-    <term>
-      <emphasis remap='I'>names</emphasis>
-    </term>
-    <listitem>
-      <para>
-Specifies the list of font names.
-
-      </para>
-    </listitem>
-  </varlistentry>
-  <varlistentry>
-    <term>
-      <emphasis remap='I'>free_info</emphasis>
-    </term>
-    <listitem>
-      <para>
-Specifies the font information.
-
-      </para>
-    </listitem>
-  </varlistentry>
-  <varlistentry>
-    <term>
-      <emphasis remap='I'>actual_count</emphasis>
-    </term>
-    <listitem>
-      <para>
-Specifies the actual number of font names.
-
-    </para>
-  </listitem>
-  </varlistentry>
-</variablelist>
-</para>
-<para>
-<!-- .LP -->
-<!-- .eM -->
-The
-<function>XFreeFontInfo</function>
-function frees a font structure or an array of font structures
-and optionally an array of font names.
-If NULL is passed for names, no font names are freed.
-If a font structure for an open font (returned by
-<function>XLoadQueryFont</function>)
-is passed, the structure is freed,
-but the font is not closed; use
-<function>XUnloadFont</function>
-to close the font.
-</para>
-</sect2>
-<sect2 id="Computing_Character_String_Sizes">
-<title>Computing Character String Sizes</title>
-<!-- .XS -->
-<!-- (SN Computing Character String Sizes  -->
-<!-- .XE -->
-<para>
-<!-- .LP -->
-Xlib provides functions that you can use to compute the width,
-the logical extents, 
-and the server information about 8-bit and 2-byte text strings.
-<indexterm><primary>XTextWidth</primary></indexterm>
-<indexterm><primary>XTextWidth16</primary></indexterm>
-The width is computed by adding the character widths of all the characters.
-It does not matter if the font is an 8-bit or 2-byte font.
-These functions return the sum of the character metrics in pixels.
-</para>
-<para>
-<!-- .LP -->
-<!-- .sp -->
-To determine the width of an 8-bit character string, use
-<function>XTextWidth</function>.
-<indexterm significance="preferred"><primary>XTextWidth</primary></indexterm>
-<!-- .sM -->
-<funcsynopsis id='xtextwidth'>
-<funcprototype>
-  <funcdef>int <function>XTextWidth</function></funcdef>
-  <paramdef>XFontStruct<parameter> *font_struct</parameter></paramdef>
-  <paramdef>char<parameter> *string</parameter></paramdef>
-  <paramdef>int<parameter> count</parameter></paramdef>
-</funcprototype>
-</funcsynopsis>
-<!-- .FN -->
-<variablelist>
-  <varlistentry>
-    <term>
-      <emphasis remap='I'>font_struct</emphasis>
-    </term>
-    <listitem>
-      <para>
-Specifies the font used for the width computation.
-      </para>
-    </listitem>
-  </varlistentry>
-  <varlistentry>
-    <term>
-      <emphasis remap='I'>string</emphasis>
-    </term>
-    <listitem>
-      <para>
-Specifies the character string.
-      </para>
-    </listitem>
-  </varlistentry>
-  <varlistentry>
-    <term>
-      <emphasis remap='I'>count</emphasis>
-    </term>
-    <listitem>
-      <para>
-Specifies the character count in the specified string.
-    </para>
-  </listitem>
-  </varlistentry>
-</variablelist>
-</para>
-<para>
-<!-- .LP -->
-<!-- .eM -->
-<!-- .sp -->
-To determine the width of a 2-byte character string, use
-<function>XTextWidth16</function>.
-<indexterm significance="preferred"><primary>XTextWidth16</primary></indexterm>
-<!-- .sM -->
-<funcsynopsis id='xtextwidth16'>
-<funcprototype>
-  <funcdef>int <function>XTextWidth16</function></funcdef>
-  <paramdef>XFontStruct<parameter> *font_struct</parameter></paramdef>
-  <paramdef>XChar2b<parameter> *string</parameter></paramdef>
-  <paramdef>int<parameter> count</parameter></paramdef>
-</funcprototype>
-</funcsynopsis>
-<!-- .FN -->
-<variablelist>
-  <varlistentry>
-    <term>
-      <emphasis remap='I'>font_struct</emphasis>
-    </term>
-    <listitem>
-      <para>
-Specifies the font used for the width computation.
-      </para>
-    </listitem>
-  </varlistentry>
-  <varlistentry>
-    <term>
-      <emphasis remap='I'>string</emphasis>
-    </term>
-    <listitem>
-      <para>
-Specifies the character string.
-      </para>
-    </listitem>
-  </varlistentry>
-  <varlistentry>
-    <term>
-      <emphasis remap='I'>count</emphasis>
-    </term>
-    <listitem>
-      <para>
-Specifies the character count in the specified string.
-    </para>
-  </listitem>
-  </varlistentry>
-</variablelist>
-</para>
-<para>
-<!-- .LP -->
-<!-- .eM -->
-</para>
-</sect2>
-<sect2 id="Computing_Logical_Extents">
-<title>Computing Logical Extents</title>
-<!-- .XS -->
-<!-- (SN Computing Logical Extents  -->
-<!-- .XE -->
-<para>
-<!-- .LP -->
-To compute the bounding box of an 8-bit character string in a given font, use
-<function>XTextExtents</function>.
-<indexterm significance="preferred"><primary>XTextExtents</primary></indexterm>
-<!-- .sM -->
-<funcsynopsis id='xtextextents'>
-<funcprototype>
-  <funcdef><function>XTextExtents</function></funcdef>
-  <paramdef>XFontStruct<parameter> *font_struct</parameter></paramdef>
-  <paramdef>char<parameter> *string</parameter></paramdef>
-  <paramdef>int<parameter> nchars</parameter></paramdef>
-  <paramdef>int<parameter> *direction_return</parameter></paramdef>
-  <paramdef>int*font_ascent_return,<parameter> *font_descent_return</parameter></paramdef>
-  <paramdef>XCharStruct<parameter> *overall_return</parameter></paramdef>
-</funcprototype>
-</funcsynopsis>
-<!-- .FN -->
-<variablelist>
-  <varlistentry>
-    <term>
-      <emphasis remap='I'>font_struct</emphasis>
-    </term>
-    <listitem>
-      <para>
-Specifies the 
-<structname>XFontStruct</structname>
-structure.
-      </para>
-    </listitem>
-  </varlistentry>
-  <varlistentry>
-    <term>
-      <emphasis remap='I'>string</emphasis>
-    </term>
-    <listitem>
-      <para>
-Specifies the character string.
-      </para>
-    </listitem>
-  </varlistentry>
-  <varlistentry>
-    <term>
-      <emphasis remap='I'>nchars</emphasis>
-    </term>
-    <listitem>
-      <para>
-Specifies the number of characters in the character string.
-      </para>
-    </listitem>
-  </varlistentry>
-  <varlistentry>
-    <term>
-      <emphasis remap='I'>direction_return</emphasis>
-    </term>
-    <listitem>
-      <para>
-Returns the value of the direction hint
-(<symbol>FontLeftToRight</symbol>
-or
-<symbol>FontRightToLeft</symbol>).
-      </para>
-    </listitem>
-  </varlistentry>
-  <varlistentry>
-    <term>
-      <emphasis remap='I'>font_ascent_return</emphasis>
-    </term>
-    <listitem>
-      <para>
-Returns the font ascent.
-      </para>
-    </listitem>
-  </varlistentry>
-  <varlistentry>
-    <term>
-      <emphasis remap='I'>font_descent_return</emphasis>
-    </term>
-    <listitem>
-      <para>
-Returns the font descent.
-      </para>
-    </listitem>
-  </varlistentry>
-  <varlistentry>
-    <term>
-      <emphasis remap='I'>overall_return</emphasis>
-    </term>
-    <listitem>
-      <para>
-Returns the overall size in the specified
-<structname>XCharStruct</structname>
-structure.
-    </para>
-  </listitem>
-  </varlistentry>
-</variablelist>
-</para>
-<para>
-<!-- .LP -->
-<!-- .eM -->
-<!-- .sp -->
-To compute the bounding box of a 2-byte character string in a given font, use
-<function>XTextExtents16</function>.
-<indexterm significance="preferred"><primary>XTextExtents16</primary></indexterm>
-<!-- .sM -->
-<funcsynopsis id='xtextextents16'>
-<funcprototype>
-  <funcdef><function>XTextExtents16</function></funcdef>
-  <paramdef>XFontStruct<parameter> *font_struct</parameter></paramdef>
-  <paramdef>XChar2b<parameter> *string</parameter></paramdef>
-  <paramdef>int<parameter> nchars</parameter></paramdef>
-  <paramdef>int<parameter> *direction_return</parameter></paramdef>
-  <paramdef>int*font_ascent_return,<parameter> *font_descent_return</parameter></paramdef>
-  <paramdef>XCharStruct<parameter> *overall_return</parameter></paramdef>
-</funcprototype>
-</funcsynopsis>
-<!-- .FN -->
-<variablelist>
-  <varlistentry>
-    <term>
-      <emphasis remap='I'>font_struct</emphasis>
-    </term>
-    <listitem>
-      <para>
-Specifies the 
-<structname>XFontStruct</structname>
-structure.
-      </para>
-    </listitem>
-  </varlistentry>
-  <varlistentry>
-    <term>
-      <emphasis remap='I'>string</emphasis>
-    </term>
-    <listitem>
-      <para>
-Specifies the character string.
-      </para>
-    </listitem>
-  </varlistentry>
-  <varlistentry>
-    <term>
-      <emphasis remap='I'>nchars</emphasis>
-    </term>
-    <listitem>
-      <para>
-Specifies the number of characters in the character string.
-      </para>
-    </listitem>
-  </varlistentry>
-  <varlistentry>
-    <term>
-      <emphasis remap='I'>direction_return</emphasis>
-    </term>
-    <listitem>
-      <para>
-Returns the value of the direction hint
-(<symbol>FontLeftToRight</symbol>
-or
-<symbol>FontRightToLeft</symbol>).
-      </para>
-    </listitem>
-  </varlistentry>
-  <varlistentry>
-    <term>
-      <emphasis remap='I'>font_ascent_return</emphasis>
-    </term>
-    <listitem>
-      <para>
-Returns the font ascent.
-      </para>
-    </listitem>
-  </varlistentry>
-  <varlistentry>
-    <term>
-      <emphasis remap='I'>font_descent_return</emphasis>
-    </term>
-    <listitem>
-      <para>
-Returns the font descent.
-      </para>
-    </listitem>
-  </varlistentry>
-  <varlistentry>
-    <term>
-      <emphasis remap='I'>overall_return</emphasis>
-    </term>
-    <listitem>
-      <para>
-Returns the overall size in the specified
-<structname>XCharStruct</structname>
-structure.
-    </para>
-  </listitem>
-  </varlistentry>
-</variablelist>
-</para>
-<para>
-<!-- .LP -->
-<!-- .eM -->
-The
-<function>XTextExtents</function>
-and
-<function>XTextExtents16</function>
-functions 
-perform the size computation locally and, thereby,
-avoid the round-trip overhead of
-<function>XQueryTextExtents</function>
-and
-<function>XQueryTextExtents16</function>.
-Both functions return an
-<structname>XCharStruct</structname>
-structure, whose members are set to the values as follows.
-</para>
-<para>
-<!-- .LP -->
-The ascent member is set to the maximum of the ascent metrics of all
-characters in the string.
-The descent member is set to the maximum of the descent metrics.
-The width member is set to the sum of the character-width metrics of all
-characters in the string.
-For each character in the string,
-let W be the sum of the character-width metrics of all characters preceding 
-it in the string.
-Let L be the left-side-bearing metric of the character plus W.
-Let R be the right-side-bearing metric of the character plus W.
-The lbearing member is set to the minimum L of all characters in the string.
-The rbearing member is set to the maximum R.
-</para>
-<para>
-<!-- .LP -->
-For fonts defined with linear indexing rather than 2-byte matrix indexing,
-each 
-<structname>XChar2b</structname>
-structure is interpreted as a 16-bit number with byte1 as the 
-most significant byte.
-If the font has no defined default character,
-undefined characters in the string are taken to have all zero metrics.
-</para>
-</sect2>
-<sect2 id="Querying_Character_String_Sizes">
-<title>Querying Character String Sizes</title>
-<!-- .XS -->
-<!-- (SN Querying Character String Sizes  -->
-<!-- .XE -->
-<para>
-<!-- .LP -->
-To query the server for the bounding box of an 8-bit character string in a 
-given font, use 
-<function>XQueryTextExtents</function>.
-<indexterm significance="preferred"><primary>XQueryTextExtents</primary></indexterm>
-<!-- .sM -->
-<funcsynopsis id='xquerytextextents'>
-<funcprototype>
-  <funcdef><function>XQueryTextExtents</function></funcdef>
-  <paramdef>Display<parameter> *display</parameter></paramdef>
-  <paramdef>XID<parameter> font_ID</parameter></paramdef>
-  <paramdef>char<parameter> *string</parameter></paramdef>
-  <paramdef>int<parameter> nchars</parameter></paramdef>
-  <paramdef>int<parameter> *direction_return</parameter></paramdef>
-  <paramdef>int*font_ascent_return,<parameter> *font_descent_return</parameter></paramdef>
-  <paramdef>XCharStruct<parameter> *overall_return</parameter></paramdef>
-</funcprototype>
-</funcsynopsis>
-<!-- .FN -->
-<variablelist>
-  <varlistentry>
-    <term>
-      <emphasis remap='I'>display</emphasis>
-    </term>
-    <listitem>
-      <para>
-Specifies the connection to the X server.
-      </para>
-    </listitem>
-  </varlistentry>
-  <varlistentry>
-    <term>
-      <emphasis remap='I'>font_ID</emphasis>
-    </term>
-    <listitem>
-      <para>
-Specifies either the font ID or the 
-<type>GContext</type>
-ID that contains the font.
-      </para>
-    </listitem>
-  </varlistentry>
-  <varlistentry>
-    <term>
-      <emphasis remap='I'>string</emphasis>
-    </term>
-    <listitem>
-      <para>
-Specifies the character string.
-      </para>
-    </listitem>
-  </varlistentry>
-  <varlistentry>
-    <term>
-      <emphasis remap='I'>nchars</emphasis>
-    </term>
-    <listitem>
-      <para>
-Specifies the number of characters in the character string.
-      </para>
-    </listitem>
-  </varlistentry>
-  <varlistentry>
-    <term>
-      <emphasis remap='I'>direction_return</emphasis>
-    </term>
-    <listitem>
-      <para>
-Returns the value of the direction hint
-(<symbol>FontLeftToRight</symbol>
-or
-<symbol>FontRightToLeft</symbol>).
-      </para>
-    </listitem>
-  </varlistentry>
-  <varlistentry>
-    <term>
-      <emphasis remap='I'>font_ascent_return</emphasis>
-    </term>
-    <listitem>
-      <para>
-Returns the font ascent.
-      </para>
-    </listitem>
-  </varlistentry>
-  <varlistentry>
-    <term>
-      <emphasis remap='I'>font_descent_return</emphasis>
-    </term>
-    <listitem>
-      <para>
-Returns the font descent.
-      </para>
-    </listitem>
-  </varlistentry>
-  <varlistentry>
-    <term>
-      <emphasis remap='I'>overall_return</emphasis>
-    </term>
-    <listitem>
-      <para>
-Returns the overall size in the specified
-<structname>XCharStruct</structname>
-structure.
-    </para>
-  </listitem>
-  </varlistentry>
-</variablelist>
-</para>
-<para>
-<!-- .LP -->
-<!-- .eM -->
-<!-- .sp -->
-To query the server for the bounding box of a 2-byte character string
-in a given font, use
-<function>XQueryTextExtents16</function>.
-<indexterm significance="preferred"><primary>XQueryTextExtents16</primary></indexterm>
-<!-- .sM -->
-<funcsynopsis id='xquerytextextents16'>
-<funcprototype>
-  <funcdef><function>XQueryTextExtents16</function></funcdef>
-  <paramdef>Display<parameter> *display</parameter></paramdef>
-  <paramdef>XID<parameter> font_ID</parameter></paramdef>
-  <paramdef>XChar2b<parameter> *string</parameter></paramdef>
-  <paramdef>int<parameter> nchars</parameter></paramdef>
-  <paramdef>int<parameter> *direction_return</parameter></paramdef>
-  <paramdef>int*font_ascent_return,<parameter> *font_descent_return</parameter></paramdef>
-  <paramdef>XCharStruct<parameter> *overall_return</parameter></paramdef>
-</funcprototype>
-</funcsynopsis>
-<!-- .FN -->
-<variablelist>
-  <varlistentry>
-    <term>
-      <emphasis remap='I'>display</emphasis>
-    </term>
-    <listitem>
-      <para>
-Specifies the connection to the X server.
-      </para>
-    </listitem>
-  </varlistentry>
-  <varlistentry>
-    <term>
-      <emphasis remap='I'>font_ID</emphasis>
-    </term>
-    <listitem>
-      <para>
-Specifies either the font ID or the 
-<type>GContext</type>
-ID that contains the font.
-      </para>
-    </listitem>
-  </varlistentry>
-  <varlistentry>
-    <term>
-      <emphasis remap='I'>string</emphasis>
-    </term>
-    <listitem>
-      <para>
-Specifies the character string.
-      </para>
-    </listitem>
-  </varlistentry>
-  <varlistentry>
-    <term>
-      <emphasis remap='I'>nchars</emphasis>
-    </term>
-    <listitem>
-      <para>
-Specifies the number of characters in the character string.
-      </para>
-    </listitem>
-  </varlistentry>
-  <varlistentry>
-    <term>
-      <emphasis remap='I'>direction_return</emphasis>
-    </term>
-    <listitem>
-      <para>
-Returns the value of the direction hint
-(<symbol>FontLeftToRight</symbol>
-or
-<symbol>FontRightToLeft</symbol>).
-      </para>
-    </listitem>
-  </varlistentry>
-  <varlistentry>
-    <term>
-      <emphasis remap='I'>font_ascent_return</emphasis>
-    </term>
-    <listitem>
-      <para>
-Returns the font ascent.
-      </para>
-    </listitem>
-  </varlistentry>
-  <varlistentry>
-    <term>
-      <emphasis remap='I'>font_descent_return</emphasis>
-    </term>
-    <listitem>
-      <para>
-Returns the font descent.
-      </para>
-    </listitem>
-  </varlistentry>
-  <varlistentry>
-    <term>
-      <emphasis remap='I'>overall_return</emphasis>
-    </term>
-    <listitem>
-      <para>
-Returns the overall size in the specified
-<structname>XCharStruct</structname>
-structure.
-    </para>
-  </listitem>
-  </varlistentry>
-</variablelist>
-</para>
-<para>
-<!-- .LP -->
-<!-- .eM -->
-The
-<function>XQueryTextExtents</function>
-and
-<function>XQueryTextExtents16</function>
-functions return the bounding box of the specified 8-bit and 16-bit
-character string in the specified font or the font contained in the
-specified GC.
-These functions query the X server and, therefore, suffer the round-trip
-overhead that is avoided by
-<function>XTextExtents</function>
-and 
-<function>XTextExtents16</function>.
-Both functions return a
-<structname>XCharStruct</structname>
-structure, whose members are set to the values as follows.
-</para>
-<para>
-<!-- .LP -->
-The ascent member is set to the maximum of the ascent metrics 
-of all characters in the string.
-The descent member is set to the maximum of the descent metrics.
-The width member is set to the sum of the character-width metrics 
-of all characters in the string.
-For each character in the string,
-let W be the sum of the character-width metrics of all characters preceding
-it in the string.
-Let L be the left-side-bearing metric of the character plus W.
-Let R be the right-side-bearing metric of the character plus W.
-The lbearing member is set to the minimum L of all characters in the string.
-The rbearing member is set to the maximum R.
-</para>
-<para>
-<!-- .LP -->
-For fonts defined with linear indexing rather than 2-byte matrix indexing,
-each 
-<structname>XChar2b</structname>
-structure is interpreted as a 16-bit number with byte1 as the 
-most significant byte.
-If the font has no defined default character,
-undefined characters in the string are taken to have all zero metrics.
-</para>
-<para>
-<!-- .LP -->
-Characters with all zero metrics are ignored.
-If the font has no defined default_char,
-the undefined characters in the string are also ignored.
-</para>
-<para>
-<!-- .LP -->
-<function>XQueryTextExtents</function>
-and
-<function>XQueryTextExtents16</function>
-can generate
-<errorname>BadFont</errorname>
-and
-<errorname>BadGC</errorname>
-errors.
-</para>
-</sect2>
-</sect1>
-<sect1 id="Drawing_Text">
-<title>Drawing Text</title>
-<!-- .XS -->
-<!-- (SN Drawing Text -->
-<!-- .XE -->
-<para>
-<!-- .LP -->
-This section discusses how to draw:
-</para>
-<itemizedlist>
-  <listitem>
-    <para>
-Complex text 
-    </para>
-  </listitem>
-  <listitem>
-    <para>
-Text characters
-    </para>
-  </listitem>
-  <listitem>
-    <para>
-Image text characters
-    </para>
-  </listitem>
-</itemizedlist>
-<para>
-<!-- .LP -->
-The fundamental text functions
-<function>XDrawText</function>
-and
-<function>XDrawText16</function>
-use the following structures:
-</para>
-<para>
-<!-- .LP -->
-<indexterm significance="preferred"><primary>XTextItem</primary></indexterm>
-<!-- .sM -->
-<literallayout class="monospaced">
-<!-- .TA .5i 3i -->
-<!-- .ta .5i 3i -->
-typedef struct {
-     char *chars;     /* pointer to string */
-     int nchars;      /* number of characters */
-     int delta;       /* delta between strings */
-     Font font;       /* Font to print it in, None don't change */
-} XTextItem;
-</literallayout>
-</para>
-<para>
-<!-- .LP -->
-<indexterm significance="preferred"><primary>XTextItem16</primary></indexterm>
-<literallayout class="monospaced">
-<!-- .TA .5i 3i -->
-<!-- .ta .5i 3i -->
-typedef struct {
-     XChar2b *chars;     /* pointer to two-byte characters */
-     int nchars;         /* number of characters */
-     int delta;         /* delta between strings */
-     Font font;         /* font to print it in, None don't change */
-} XTextItem16;
-</literallayout>
-</para>
-<para>
-<!-- .LP -->
-<!-- .eM -->
-If the font member is not
-<symbol>None</symbol>,
-the font is changed before printing and also is stored in the GC.
-If an error was generated during text drawing,
-the previous items may have been drawn.
-The baseline of the characters are drawn starting at the x and y
-coordinates that you pass in the text drawing functions.
-</para>
-<para>
-<!-- .LP -->
-For example, consider the background rectangle drawn by
-<function>XDrawImageString</function>.
-If you want the upper-left corner of the background rectangle
-to be at pixel coordinate (x,y), pass the (x,y + ascent)
-as the baseline origin coordinates to the text functions.
-The ascent is the font ascent, as given in the
-<structname>XFontStruct</structname>
-structure.
-If you want the lower-left corner of the background rectangle
-to be at pixel coordinate (x,y), pass the (x,y - descent + 1)
-as the baseline origin coordinates to the text functions.
-The descent is the font descent, as given in the
-<structname>XFontStruct</structname>
-structure.
-</para>
-<sect2 id="Drawing_Complex_Text">
-<title>Drawing Complex Text</title>
-<!-- .XS -->
-<!-- (SN Drawing Complex Text  -->
-<!-- .XE -->
-<para>
-<!-- .LP -->
-<indexterm><primary>Text</primary><secondary>drawing</secondary></indexterm>
-<indexterm><primary>Drawing</primary><secondary>text items</secondary></indexterm>
-</para>
-<para>
-<!-- .LP -->
-To draw 8-bit characters in a given drawable, use
-<function>XDrawText</function>.
-<indexterm significance="preferred"><primary>XDrawText</primary></indexterm>
-<!-- .sM -->
-<funcsynopsis id='xdrawtext'>
-<funcprototype>
-  <funcdef><function>XDrawText</function></funcdef>
-  <paramdef>Display<parameter> *display</parameter></paramdef>
-  <paramdef>Drawable<parameter> d</parameter></paramdef>
-  <paramdef>GC<parameter> gc</parameter></paramdef>
-  <paramdef>intx,<parameter> y</parameter></paramdef>
-  <paramdef>XTextItem<parameter> *items</parameter></paramdef>
-  <paramdef>int<parameter> nitems</parameter></paramdef>
-</funcprototype>
-</funcsynopsis>
-<!-- .FN -->
-<variablelist>
-  <varlistentry>
-    <term>
-      <emphasis remap='I'>display</emphasis>
-    </term>
-    <listitem>
-      <para>
-Specifies the connection to the X server.
-      </para>
-    </listitem>
-  </varlistentry>
-  <varlistentry>
-    <term>
-      <emphasis remap='I'>d</emphasis>
-    </term>
-    <listitem>
-      <para>
-Specifies the drawable. 
-      </para>
-    </listitem>
-  </varlistentry>
-  <varlistentry>
-    <term>
-      <emphasis remap='I'>gc</emphasis>
-    </term>
-    <listitem>
-      <para>
-Specifies the GC.
-<!-- .ds Xy , which are relative to the origin of the specified drawable \ -->
-and define the origin of the first character
-      </para>
-    </listitem>
-  </varlistentry>
-  <varlistentry>
-    <term>
-      <emphasis remap='I'>x</emphasis>
-    </term>
-    <listitem>
-      <para>
-<!-- .br -->
-<!-- .ns -->
-      </para>
-    </listitem>
-  </varlistentry>
-  <varlistentry>
-    <term>
-      <emphasis remap='I'>y</emphasis>
-    </term>
-    <listitem>
-      <para>
-Specify the x and y coordinates(Xy.
-      </para>
-    </listitem>
-  </varlistentry>
-  <varlistentry>
-    <term>
-      <emphasis remap='I'>items</emphasis>
-    </term>
-    <listitem>
-      <para>
-Specifies an array of text items.
-      </para>
-    </listitem>
-  </varlistentry>
-  <varlistentry>
-    <term>
-      <emphasis remap='I'>nitems</emphasis>
-    </term>
-    <listitem>
-      <para>
-Specifies the number of text items in the array.
-    </para>
-  </listitem>
-  </varlistentry>
-</variablelist>
-</para>
-<para>
-<!-- .LP -->
-<!-- .eM -->
-<!-- .sp -->
-To draw 2-byte characters in a given drawable, use
-<function>XDrawText16</function>.
-<indexterm significance="preferred"><primary>XDrawText16</primary></indexterm>
-<!-- .sM -->
-<funcsynopsis id='xdrawtext16'>
-<funcprototype>
-  <funcdef><function>XDrawText16</function></funcdef>
-  <paramdef>Display<parameter> *display</parameter></paramdef>
-  <paramdef>Drawable<parameter> d</parameter></paramdef>
-  <paramdef>GC<parameter> gc</parameter></paramdef>
-  <paramdef>intx,<parameter> y</parameter></paramdef>
-  <paramdef>XTextItem16<parameter> *items</parameter></paramdef>
-  <paramdef>int<parameter> nitems</parameter></paramdef>
-</funcprototype>
-</funcsynopsis>
-<!-- .FN -->
-<variablelist>
-  <varlistentry>
-    <term>
-      <emphasis remap='I'>display</emphasis>
-    </term>
-    <listitem>
-      <para>
-Specifies the connection to the X server.
-      </para>
-    </listitem>
-  </varlistentry>
-  <varlistentry>
-    <term>
-      <emphasis remap='I'>d</emphasis>
-    </term>
-    <listitem>
-      <para>
-Specifies the drawable. 
-      </para>
-    </listitem>
-  </varlistentry>
-  <varlistentry>
-    <term>
-      <emphasis remap='I'>gc</emphasis>
-    </term>
-    <listitem>
-      <para>
-Specifies the GC.
-<!-- .ds Xy , which are relative to the origin of the specified drawable \ -->
-and define the origin of the first character
-      </para>
-    </listitem>
-  </varlistentry>
-  <varlistentry>
-    <term>
-      <emphasis remap='I'>x</emphasis>
-    </term>
-    <listitem>
-      <para>
-<!-- .br -->
-<!-- .ns -->
-      </para>
-    </listitem>
-  </varlistentry>
-  <varlistentry>
-    <term>
-      <emphasis remap='I'>y</emphasis>
-    </term>
-    <listitem>
-      <para>
-Specify the x and y coordinates(Xy.
-      </para>
-    </listitem>
-  </varlistentry>
-  <varlistentry>
-    <term>
-      <emphasis remap='I'>items</emphasis>
-    </term>
-    <listitem>
-      <para>
-Specifies an array of text items.
-      </para>
-    </listitem>
-  </varlistentry>
-  <varlistentry>
-    <term>
-      <emphasis remap='I'>nitems</emphasis>
-    </term>
-    <listitem>
-      <para>
-Specifies the number of text items in the array.
-    </para>
-  </listitem>
-  </varlistentry>
-</variablelist>
-</para>
-<para>
-<!-- .LP -->
-<!-- .eM -->
-The
-<function>XDrawText16</function>
-function is similar to
-<function>XDrawText</function>
-except that it uses 2-byte or 16-bit characters.
-Both functions allow complex spacing and font shifts between counted strings.
-</para>
-<para>
-<!-- .LP -->
-Each text item is processed in turn.
-A font member other than 
-<symbol>None</symbol>
-in an item causes the font to be stored in the GC
-and used for subsequent text.  
-A text element delta specifies an additional change
-in the position along the x axis before the string is drawn. 
-The delta is always added to the character origin
-and is not dependent on any characteristics of the font.
-Each character image, as defined by the font in the GC, is treated as an
-additional mask for a fill operation on the drawable.
-The drawable is modified only where the font character has a bit set to 1.
-If a text item generates a
-<errorname>BadFont</errorname>
-error, the previous text items may have been drawn.
-</para>
-<para>
-<!-- .LP -->
-For fonts defined with linear indexing rather than 2-byte matrix indexing,
-each 
-<structname>XChar2b</structname>
-structure is interpreted as a 16-bit number with byte1 as the 
-most significant byte.
-</para>
-<para>
-<!-- .LP -->
-Both functions use these GC components:
-function, plane-mask, fill-style, font, subwindow-mode, 
-clip-x-origin, clip-y-origin, and clip-mask.
-They also use these GC mode-dependent components: 
-foreground, background, tile, stipple, tile-stipple-x-origin, 
-and tile-stipple-y-origin.
-</para>
-<para>
-<!-- .LP -->
-<function>XDrawText</function>
-and
-<function>XDrawText16</function>
-can generate
-<errorname>BadDrawable</errorname>,
-<errorname>BadFont</errorname>,
-<errorname>BadGC</errorname>,
-and
-<errorname>BadMatch</errorname>
-errors.
-</para>
-</sect2>
-<sect2 id="Drawing_Text_Characters">
-<title>Drawing Text Characters</title>
-<!-- .XS -->
-<!-- (SN Drawing Text Characters  -->
-<!-- .XE -->
-<para>
-<!-- .LP -->
-<indexterm><primary>Strings</primary><secondary>drawing</secondary></indexterm>
-<indexterm><primary>Drawing</primary><secondary>strings</secondary></indexterm>
-To draw 8-bit characters in a given drawable, use
-<function>XDrawString</function>.
-<indexterm significance="preferred"><primary>XDrawString</primary></indexterm>
-<!-- .sM -->
-<funcsynopsis id='xdrawstring'>
-<funcprototype>
-  <funcdef><function>XDrawString</function></funcdef>
-  <paramdef>Display<parameter> *display</parameter></paramdef>
-  <paramdef>Drawable<parameter> d</parameter></paramdef>
-  <paramdef>GC<parameter> gc</parameter></paramdef>
-  <paramdef>int<parameter> x</parameter></paramdef>
-  <paramdef>int<parameter> y</parameter></paramdef>
-  <paramdef>char<parameter> *string</parameter></paramdef>
-  <paramdef>int<parameter> length</parameter></paramdef>
-</funcprototype>
-</funcsynopsis>
-<!-- .FN -->
-<variablelist>
-  <varlistentry>
-    <term>
-      <emphasis remap='I'>display</emphasis>
-    </term>
-    <listitem>
-      <para>
-Specifies the connection to the X server.
-      </para>
-    </listitem>
-  </varlistentry>
-  <varlistentry>
-    <term>
-      <emphasis remap='I'>d</emphasis>
-    </term>
-    <listitem>
-      <para>
-Specifies the drawable. 
-      </para>
-    </listitem>
-  </varlistentry>
-  <varlistentry>
-    <term>
-      <emphasis remap='I'>gc</emphasis>
-    </term>
-    <listitem>
-      <para>
-Specifies the GC.
-<!-- .ds Xy , which are relative to the origin of the specified drawable \ -->
-and define the origin of the first character
-      </para>
-    </listitem>
-  </varlistentry>
-  <varlistentry>
-    <term>
-      <emphasis remap='I'>x</emphasis>
-    </term>
-    <listitem>
-      <para>
-<!-- .br -->
-<!-- .ns -->
-      </para>
-    </listitem>
-  </varlistentry>
-  <varlistentry>
-    <term>
-      <emphasis remap='I'>y</emphasis>
-    </term>
-    <listitem>
-      <para>
-Specify the x and y coordinates(Xy.
-      </para>
-    </listitem>
-  </varlistentry>
-  <varlistentry>
-    <term>
-      <emphasis remap='I'>string</emphasis>
-    </term>
-    <listitem>
-      <para>
-Specifies the character string.
-      </para>
-    </listitem>
-  </varlistentry>
-  <varlistentry>
-    <term>
-      <emphasis remap='I'>length</emphasis>
-    </term>
-    <listitem>
-      <para>
-Specifies the number of characters in the string argument.
-    </para>
-  </listitem>
-  </varlistentry>
-</variablelist>
-</para>
-<para>
-<!-- .LP -->
-<!-- .eM -->
-<!-- .sp -->
-To draw 2-byte characters in a given drawable, use
-<function>XDrawString16</function>.
-<indexterm significance="preferred"><primary>XDrawString16</primary></indexterm>
-<!-- .sM -->
-<funcsynopsis id='xdrawstring16'>
-<funcprototype>
-  <funcdef><function>XDrawString16</function></funcdef>
-  <paramdef>Display<parameter> *display</parameter></paramdef>
-  <paramdef>Drawable<parameter> d</parameter></paramdef>
-  <paramdef>GC<parameter> gc</parameter></paramdef>
-  <paramdef>intx,<parameter> y</parameter></paramdef>
-  <paramdef>XChar2b<parameter> *string</parameter></paramdef>
-  <paramdef>int<parameter> length</parameter></paramdef>
-</funcprototype>
-</funcsynopsis>
-<!-- .FN -->
-<variablelist>
-  <varlistentry>
-    <term>
-      <emphasis remap='I'>display</emphasis>
-    </term>
-    <listitem>
-      <para>
-Specifies the connection to the X server.
-      </para>
-    </listitem>
-  </varlistentry>
-  <varlistentry>
-    <term>
-      <emphasis remap='I'>d</emphasis>
-    </term>
-    <listitem>
-      <para>
-Specifies the drawable. 
-      </para>
-    </listitem>
-  </varlistentry>
-  <varlistentry>
-    <term>
-      <emphasis remap='I'>gc</emphasis>
-    </term>
-    <listitem>
-      <para>
-Specifies the GC.
-<!-- .ds Xy , which are relative to the origin of the specified drawable \ -->
-and define the origin of the first character
-      </para>
-    </listitem>
-  </varlistentry>
-  <varlistentry>
-    <term>
-      <emphasis remap='I'>x</emphasis>
-    </term>
-    <listitem>
-      <para>
-<!-- .br -->
-<!-- .ns -->
-      </para>
-    </listitem>
-  </varlistentry>
-  <varlistentry>
-    <term>
-      <emphasis remap='I'>y</emphasis>
-    </term>
-    <listitem>
-      <para>
-Specify the x and y coordinates(Xy.
-      </para>
-    </listitem>
-  </varlistentry>
-  <varlistentry>
-    <term>
-      <emphasis remap='I'>string</emphasis>
-    </term>
-    <listitem>
-      <para>
-Specifies the character string.
-      </para>
-    </listitem>
-  </varlistentry>
-  <varlistentry>
-    <term>
-      <emphasis remap='I'>length</emphasis>
-    </term>
-    <listitem>
-      <para>
-Specifies the number of characters in the string argument.
-    </para>
-  </listitem>
-  </varlistentry>
-</variablelist>
-</para>
-<para>
-<!-- .LP -->
-<!-- .eM -->
-Each character image, as defined by the font in the GC, is treated as an
-additional mask for a fill operation on the drawable.
-The drawable is modified only where the font character has a bit set to 1.
-For fonts defined with 2-byte matrix indexing
-and used with
-<function>XDrawString16</function>,
-each byte is used as a byte2 with a byte1 of zero.
-</para>
-<para>
-<!-- .LP -->
-Both functions use these GC components: 
-function, plane-mask, fill-style, font, subwindow-mode, clip-x-origin, 
-clip-y-origin, and clip-mask.
-They also use these GC mode-dependent components: 
-foreground, background, tile, stipple, tile-stipple-x-origin, 
-and tile-stipple-y-origin.
-</para>
-<para>
-<!-- .LP -->
-<function>XDrawString</function>
-and
-<function>XDrawString16</function>
-can generate
-<errorname>BadDrawable</errorname>,
-<errorname>BadGC</errorname>,
-and
-<errorname>BadMatch</errorname>
-errors.
-</para>
-</sect2>
-<sect2 id="Drawing_Image_Text_Characters">
-<title>Drawing Image Text Characters</title>
-<!-- .XS -->
-<!-- (SN Drawing Image Text Characters  -->
-<!-- .XE -->
-<para>
-<!-- .LP -->
-<indexterm><primary>Image text</primary><secondary>drawing</secondary></indexterm>
-<indexterm><primary>Drawing</primary><secondary>image text</secondary></indexterm>
-Some applications, in particular terminal emulators, need to
-print image text in which both the foreground and background bits of
-each character are painted.
-This prevents annoying flicker on many displays.
-<indexterm><primary>XDrawImageString</primary></indexterm>
-<indexterm><primary>XDrawImageString16</primary></indexterm>
-</para>
-<para>
-<!-- .LP -->
-<!-- .sp -->
-To draw 8-bit image text characters in a given drawable, use
-<function>XDrawImageString</function>.
-<indexterm significance="preferred"><primary>XDrawImageString</primary></indexterm>
-<!-- .sM -->
-<funcsynopsis id='xdrawimagestring'>
-<funcprototype>
-  <funcdef><function>XDrawImageString</function></funcdef>
-  <paramdef>Display<parameter> *display</parameter></paramdef>
-  <paramdef>Drawable<parameter> d</parameter></paramdef>
-  <paramdef>GC<parameter> gc</parameter></paramdef>
-  <paramdef>intx,<parameter> y</parameter></paramdef>
-  <paramdef>char<parameter> *string</parameter></paramdef>
-  <paramdef>int<parameter> length</parameter></paramdef>
-</funcprototype>
-</funcsynopsis>
-<!-- .FN -->
-<variablelist>
-  <varlistentry>
-    <term>
-      <emphasis remap='I'>display</emphasis>
-    </term>
-    <listitem>
-      <para>
-Specifies the connection to the X server.
-      </para>
-    </listitem>
-  </varlistentry>
-  <varlistentry>
-    <term>
-      <emphasis remap='I'>d</emphasis>
-    </term>
-    <listitem>
-      <para>
-Specifies the drawable. 
-      </para>
-    </listitem>
-  </varlistentry>
-  <varlistentry>
-    <term>
-      <emphasis remap='I'>gc</emphasis>
-    </term>
-    <listitem>
-      <para>
-Specifies the GC.
-<!-- .ds Xy , which are relative to the origin of the specified drawable \ -->
-and define the origin of the first character
-      </para>
-    </listitem>
-  </varlistentry>
-  <varlistentry>
-    <term>
-      <emphasis remap='I'>x</emphasis>
-    </term>
-    <listitem>
-      <para>
-<!-- .br -->
-<!-- .ns -->
-      </para>
-    </listitem>
-  </varlistentry>
-  <varlistentry>
-    <term>
-      <emphasis remap='I'>y</emphasis>
-    </term>
-    <listitem>
-      <para>
-Specify the x and y coordinates(Xy.
-      </para>
-    </listitem>
-  </varlistentry>
-  <varlistentry>
-    <term>
-      <emphasis remap='I'>string</emphasis>
-    </term>
-    <listitem>
-      <para>
-Specifies the character string.
-      </para>
-    </listitem>
-  </varlistentry>
-  <varlistentry>
-    <term>
-      <emphasis remap='I'>length</emphasis>
-    </term>
-    <listitem>
-      <para>
-Specifies the number of characters in the string argument.
-    </para>
-  </listitem>
-  </varlistentry>
-</variablelist>
-</para>
-<para>
-<!-- .LP -->
-<!-- .eM -->
-<!-- .sp -->
-To draw 2-byte image text characters in a given drawable, use
-<function>XDrawImageString16</function>.
-<indexterm significance="preferred"><primary>XDrawImageString16</primary></indexterm>
-<!-- .sM -->
-<funcsynopsis id='xdrawimagestring16'>
-<funcprototype>
-  <funcdef><function>XDrawImageString16</function></funcdef>
-  <paramdef>Display<parameter> *display</parameter></paramdef>
-  <paramdef>Drawable<parameter> d</parameter></paramdef>
-  <paramdef>GC<parameter> gc</parameter></paramdef>
-  <paramdef>intx,<parameter> y</parameter></paramdef>
-  <paramdef>XChar2b<parameter> *string</parameter></paramdef>
-  <paramdef>int<parameter> length</parameter></paramdef>
-</funcprototype>
-</funcsynopsis>
-<!-- .FN -->
-<variablelist>
-  <varlistentry>
-    <term>
-      <emphasis remap='I'>display</emphasis>
-    </term>
-    <listitem>
-      <para>
-Specifies the connection to the X server.
-      </para>
-    </listitem>
-  </varlistentry>
-  <varlistentry>
-    <term>
-      <emphasis remap='I'>d</emphasis>
-    </term>
-    <listitem>
-      <para>
-Specifies the drawable. 
-      </para>
-    </listitem>
-  </varlistentry>
-  <varlistentry>
-    <term>
-      <emphasis remap='I'>gc</emphasis>
-    </term>
-    <listitem>
-      <para>
-Specifies the GC.
-<!-- .ds Xy , which are relative to the origin of the specified drawable \ -->
-and define the origin of the first character
-      </para>
-    </listitem>
-  </varlistentry>
-  <varlistentry>
-    <term>
-      <emphasis remap='I'>x</emphasis>
-    </term>
-    <listitem>
-      <para>
-<!-- .br -->
-<!-- .ns -->
-      </para>
-    </listitem>
-  </varlistentry>
-  <varlistentry>
-    <term>
-      <emphasis remap='I'>y</emphasis>
-    </term>
-    <listitem>
-      <para>
-Specify the x and y coordinates(Xy.
-      </para>
-    </listitem>
-  </varlistentry>
-  <varlistentry>
-    <term>
-      <emphasis remap='I'>string</emphasis>
-    </term>
-    <listitem>
-      <para>
-Specifies the character string.
-      </para>
-    </listitem>
-  </varlistentry>
-  <varlistentry>
-    <term>
-      <emphasis remap='I'>length</emphasis>
-    </term>
-    <listitem>
-      <para>
-Specifies the number of characters in the string argument.
-    </para>
-  </listitem>
-  </varlistentry>
-</variablelist>
-</para>
-<para>
-<!-- .LP -->
-<!-- .eM -->
-The
-<function>XDrawImageString16</function>
-function is similar to
-<function>XDrawImageString</function>
-except that it uses 2-byte or 16-bit characters.
-Both functions also use both the foreground and background pixels 
-of the GC in the destination.
-</para>
-<para>
-<!-- .LP -->
-The effect is first to fill a
-destination rectangle with the background pixel defined in the GC and then
-to paint the text with the foreground pixel.
-The upper-left corner of the filled rectangle is at:
-</para>
-<para>
-<!-- .LP -->
-<literallayout class="monospaced">
-[x, y - font-ascent]
-</literallayout>
-</para>
-<para>
-<!-- .LP -->
-The width is:
-</para>
-<para>
-<!-- .LP -->
-<literallayout class="monospaced">
-overall-width
-</literallayout>
-</para>
-<para>
-<!-- .LP -->
-The height is:
-</para>
-<para>
-<!-- .LP -->
-<literallayout class="monospaced">
-font-ascent + font-descent
-</literallayout>
-</para>
-<para>
-<!-- .LP -->
-The overall-width, font-ascent, and font-descent
-are as would be returned by 
-<function>XQueryTextExtents</function>
-using gc and string.
-The function and fill-style defined in the GC are ignored for these functions. 
-The effective function is 
-<symbol>GXcopy</symbol>,
-and the effective fill-style is
-<symbol>FillSolid</symbol>.
-</para>
-<para>
-<!-- .LP -->
-For fonts defined with 2-byte matrix indexing
-and used with
-<function>XDrawImageString</function>,
-each byte is used as a byte2 with a byte1 of zero.
-</para>
-<para>
-<!-- .LP -->
-Both functions use these GC components: 
-plane-mask, foreground, background, font, subwindow-mode, clip-x-origin, 
-clip-y-origin, and clip-mask.
-</para>
-<para>
-<!-- .LP -->
-<function>XDrawImageString</function>
-and
-<function>XDrawImageString16</function>
-can generate
-<errorname>BadDrawable</errorname>,
-<errorname>BadGC</errorname>,
-and
-<errorname>BadMatch</errorname>
-errors.
-</para>
-<para>
-<!-- .LP -->
-</para>
-</sect2>
-</sect1>
-<sect1 id="Transferring_Images_between_Client_and_Server">
-<title>Transferring Images between Client and Server</title>
-<!-- .XS -->
-<!-- (SN Transferring Images between Client and Server  -->
-<!-- .XE -->
-<para>
-<!-- .LP -->
-Xlib provides functions that you can use to transfer images between a client 
-and the server.
-Because the server may require diverse data formats, 
-Xlib provides an image object that fully describes the data in memory 
-and that provides for basic operations on that data.  
-You should reference the data 
-through the image object rather than referencing the data directly.
-However, some implementations of the Xlib library may efficiently deal with 
-frequently used data formats by replacing
-functions in the procedure vector with special case functions.
-Supported operations include destroying the image, getting a pixel,
-storing a pixel, extracting a subimage of an image, and adding a constant
-to an image (see <link linkend="Manipulating_Images">section 16.8</link>).
-</para>
-<para>
-<!-- .LP -->
-All the image manipulation functions discussed in this section make use of 
-the 
-<structname>XImage</structname>
-structure,
-which describes an image as it exists in the client's memory.
-</para>
-<para>
-<!-- .LP -->
-<indexterm significance="preferred"><primary>XImage</primary></indexterm>
-<!-- .sM -->
-<literallayout class="monospaced">
-<!-- .TA .5i 1i 3i -->
-<!-- .ta .5i 1i 3i -->
-typedef struct _XImage {
-     int width, height;         /* size of image */
-     int xoffset;               /* number of pixels offset in X direction */
-     int format;                /* XYBitmap, XYPixmap, ZPixmap */
-     char *data;                /* pointer to image data */
-     int byte_order;            /* data byte order, LSBFirst, MSBFirst */
-     int bitmap_unit;           /* quant. of scanline 8, 16, 32 */
-     int bitmap_bit_order;      /* LSBFirst, MSBFirst */
-     int bitmap_pad;            /* 8, 16, 32 either XY or ZPixmap */
-     int depth;                 /* depth of image */
-     int bytes_per_line;        /* accelerator to next scanline */
-     int bits_per_pixel;        /* bits per pixel (ZPixmap) */
-     unsigned long red_mask;    /* bits in z arrangement */
-     unsigned long green_mask;
-     unsigned long blue_mask;
-     XPointer obdata;           /* hook for the object routines to hang on */
-     struct funcs {             /* image manipulation routines */
-          struct _XImage *(*create_image)();
-          int             (*destroy_image)();
-          unsigned long   (*get_pixel)();
-          int             (*put_pixel)();
-          struct _XImage  *(*sub_image)();
-          int            (*add_pixel)();
-     } f;
-} XImage;
-</literallayout>
-</para>
-<para>
-<!-- .LP -->
-<!-- .eM -->
-<!-- .sp -->
-To initialize the image manipulation routines of an image structure, use
-<function>XInitImage</function>.
-<indexterm significance="preferred"><primary>XInitImage</primary></indexterm>
-<!-- .sM -->
-<funcsynopsis id='xinitimage'>
-<funcprototype>
-  <funcdef>Status <function>XInitImage</function></funcdef>
-  <paramdef>XImage<parameter> *image</parameter></paramdef>
-</funcprototype>
-</funcsynopsis>
-<!-- .FN -->
-<variablelist>
-  <varlistentry>
-    <term>
-      <emphasis remap='I'>ximage</emphasis>
-    </term>
-    <listitem>
-      <para>
-Specifies the image.
-    </para>
-  </listitem>
-  </varlistentry>
-</variablelist>
-</para>
-<para>
-<!-- .LP -->
-<!-- .eM -->
-The
-<function>XInitImage</function>
-function initializes the internal image manipulation routines of an
-image structure, based on the values of the various structure members.
-All fields other than the manipulation routines must already be initialized.
-If the bytes_per_line member is zero,
-<function>XInitImage</function>
-will assume the image data is contiguous in memory and set the
-bytes_per_line member to an appropriate value based on the other
-members; otherwise, the value of bytes_per_line is not changed.
-All of the manipulation routines are initialized to functions
-that other Xlib image manipulation functions need to operate on the
-type of image specified by the rest of the structure.
-</para>
-<para>
-<!-- .LP -->
-This function must be called for any image constructed by the client
-before passing it to any other Xlib function.
-Image structures created or returned by Xlib do not need to be
-initialized in this fashion.
-</para>
-<para>
-<!-- .LP -->
-This function returns a nonzero status if initialization of the
-structure is successful.  It returns zero if it detected some error
-or inconsistency in the structure, in which case the image is not changed.
-</para>
-<para>
-<!-- .LP -->
-<!-- .sp -->
-To combine an image with a rectangle of a drawable on the display,
-use
-<function>XPutImage</function>.
-<indexterm significance="preferred"><primary>XPutImage</primary></indexterm>
-<!-- .sM -->
-<funcsynopsis id='xputimage'>
-<funcprototype>
-  <funcdef><function>XPutImage</function></funcdef>
-  <paramdef>Display<parameter> *display</parameter></paramdef>
-  <paramdef>Drawable<parameter> d</parameter></paramdef>
-  <paramdef>GC<parameter> gc</parameter></paramdef>
-  <paramdef>XImage<parameter> *image</parameter></paramdef>
-  <paramdef>intsrc_x,<parameter> src_y</parameter></paramdef>
-  <paramdef>intdest_x,<parameter> dest_y</parameter></paramdef>
-  <paramdef>unsignedintwidth,<parameter> height</parameter></paramdef>
-</funcprototype>
-</funcsynopsis>
-<!-- .FN -->
-<variablelist>
-  <varlistentry>
-    <term>
-      <emphasis remap='I'>display</emphasis>
-    </term>
-    <listitem>
-      <para>
-Specifies the connection to the X server.
-      </para>
-    </listitem>
-  </varlistentry>
-  <varlistentry>
-    <term>
-      <emphasis remap='I'>d</emphasis>
-    </term>
-    <listitem>
-      <para>
-Specifies the drawable. 
-      </para>
-    </listitem>
-  </varlistentry>
-  <varlistentry>
-    <term>
-      <emphasis remap='I'>gc</emphasis>
-    </term>
-    <listitem>
-      <para>
-Specifies the GC.
-      </para>
-    </listitem>
-  </varlistentry>
-  <varlistentry>
-    <term>
-      <emphasis remap='I'>image</emphasis>
-    </term>
-    <listitem>
-      <para>
-Specifies the image you want combined with the rectangle. 
-      </para>
-    </listitem>
-  </varlistentry>
-  <varlistentry>
-    <term>
-      <emphasis remap='I'>src_x</emphasis>
-    </term>
-    <listitem>
-      <para>
-Specifies the offset in X from the left edge of the image defined
-by the 
-<structname>XImage</structname>
-structure.
-      </para>
-    </listitem>
-  </varlistentry>
-  <varlistentry>
-    <term>
-      <emphasis remap='I'>src_y</emphasis>
-    </term>
-    <listitem>
-      <para>
-Specifies the offset in Y from the top edge of the image defined
-by the 
-<structname>XImage</structname>
-structure.
-<!-- .ds Dx , which are relative to the origin of the drawable \ -->
-and are the coordinates of the subimage
-      </para>
-    </listitem>
-  </varlistentry>
-  <varlistentry>
-    <term>
-      <emphasis remap='I'>dest_x</emphasis>
-    </term>
-    <listitem>
-      <para>
-<!-- .br -->
-<!-- .ns -->
-      </para>
-    </listitem>
-  </varlistentry>
-  <varlistentry>
-    <term>
-      <emphasis remap='I'>dest_y</emphasis>
-    </term>
-    <listitem>
-      <para>
-Specify the x and y coordinates(Dx. 
-<!-- .ds Wh \ of the subimage, which define the dimensions of the rectangle -->
-      </para>
-    </listitem>
-  </varlistentry>
-  <varlistentry>
-    <term>
-      <emphasis remap='I'>width</emphasis>
-    </term>
-    <listitem>
-      <para>
-<!-- .br -->
-<!-- .ns -->
-      </para>
-    </listitem>
-  </varlistentry>
-  <varlistentry>
-    <term>
-      <emphasis remap='I'>height</emphasis>
-    </term>
-    <listitem>
-      <para>
-Specify the width and height(Wh.
-    </para>
-  </listitem>
-  </varlistentry>
-</variablelist>
-</para>
-<para>
-<!-- .LP -->
-<!-- .eM -->
-The
-<function>XPutImage</function>
-function
-combines an image with a rectangle of the specified drawable.
-The section of the image defined by the src_x, src_y, width, and height 
-arguments is drawn on the specified part of the drawable.
-If 
-<symbol>XYBitmap</symbol>
-format is used, the depth of the image must be one,
-or a
-<errorname>BadMatch</errorname>
-error results.
-The foreground pixel in the GC defines the source for the one bits in the image,
-and the background pixel defines the source for the zero bits.
-For 
-<symbol>XYPixmap</symbol>
-and 
-<symbol>ZPixmap</symbol>,
-the depth of the image must match the depth of the drawable,
-or a
-<errorname>BadMatch</errorname>
-error results.
-</para>
-<para>
-<!-- .LP -->
-If the characteristics of the image (for example, byte_order and bitmap_unit)
-differ from what the server requires,
-<function>XPutImage</function>
-automatically makes the appropriate
-conversions.
-</para>
-<para>
-<!-- .LP -->
-This function uses these GC components: 
-function, plane-mask, subwindow-mode, clip-x-origin, clip-y-origin, 
-and clip-mask.
-It also uses these GC mode-dependent components:
-foreground and background.
-</para>
-<para>
-<!-- .LP -->
-<function>XPutImage</function>
-can generate
-<errorname>BadDrawable</errorname>,
-<errorname>BadGC</errorname>,
-<errorname>BadMatch</errorname>,
-and
-<errorname>BadValue</errorname>
-errors.
-</para>
-<para>
-<!-- .LP -->
-<!-- .sp -->
-To return the contents of a rectangle in a given drawable on the display,
-use
-<function>XGetImage</function>.
-This function specifically supports rudimentary screen dumps.
-<indexterm significance="preferred"><primary>XGetImage</primary></indexterm>
-<!-- .sM -->
-<funcsynopsis id='xgetimage'>
-<funcprototype>
-  <funcdef>XImage *<function>XGetImage</function></funcdef>
-  <paramdef>Display<parameter> *display</parameter></paramdef>
-  <paramdef>Drawable<parameter> d</parameter></paramdef>
-  <paramdef>intx,<parameter> y</parameter></paramdef>
-  <paramdef>unsignedintwidth,<parameter> height</parameter></paramdef>
-  <paramdef>unsignedlong<parameter> plane_mask</parameter></paramdef>
-  <paramdef>int<parameter> format</parameter></paramdef>
-</funcprototype>
-</funcsynopsis>
-<!-- .FN -->
-<variablelist>
-  <varlistentry>
-    <term>
-      <emphasis remap='I'>display</emphasis>
-    </term>
-    <listitem>
-      <para>
-Specifies the connection to the X server.
-      </para>
-    </listitem>
-  </varlistentry>
-  <varlistentry>
-    <term>
-      <emphasis remap='I'>d</emphasis>
-    </term>
-    <listitem>
-      <para>
-Specifies the drawable. 
-<!-- .ds Xy , which are relative to the origin of the drawable \ -->
-and define the upper-left corner of the rectangle
-      </para>
-    </listitem>
-  </varlistentry>
-  <varlistentry>
-    <term>
-      <emphasis remap='I'>x</emphasis>
-    </term>
-    <listitem>
-      <para>
-<!-- .br -->
-<!-- .ns -->
-      </para>
-    </listitem>
-  </varlistentry>
-  <varlistentry>
-    <term>
-      <emphasis remap='I'>y</emphasis>
-    </term>
-    <listitem>
-      <para>
-Specify the x and y coordinates(Xy.
-<!-- .ds Wh \ of the subimage, which define the dimensions of the rectangle -->
-      </para>
-    </listitem>
-  </varlistentry>
-  <varlistentry>
-    <term>
-      <emphasis remap='I'>width</emphasis>
-    </term>
-    <listitem>
-      <para>
-<!-- .br -->
-<!-- .ns -->
-      </para>
-    </listitem>
-  </varlistentry>
-  <varlistentry>
-    <term>
-      <emphasis remap='I'>height</emphasis>
-    </term>
-    <listitem>
-      <para>
-Specify the width and height(Wh.
-      </para>
-    </listitem>
-  </varlistentry>
-  <varlistentry>
-    <term>
-      <emphasis remap='I'>plane_mask</emphasis>
-    </term>
-    <listitem>
-      <para>
-Specifies the plane mask.
-<!-- .\" *** JIM: NEED MORE INFO FOR THIS. *** -->
-      </para>
-    </listitem>
-  </varlistentry>
-  <varlistentry>
-    <term>
-      <emphasis remap='I'>format</emphasis>
-    </term>
-    <listitem>
-      <para>
-Specifies the format for the image.
-You can pass
-<symbol>XYPixmap</symbol>
-or 
-<symbol>ZPixmap</symbol>.
-    </para>
-  </listitem>
-  </varlistentry>
-</variablelist>
-</para>
-<para>
-<!-- .LP -->
-<!-- .eM -->
-The
-<function>XGetImage</function>
-function returns a pointer to an
-<structname>XImage</structname>
-structure.
-This structure provides you with the contents of the specified rectangle of
-the drawable in the format you specify.
-If the format argument is 
-<symbol>XYPixmap</symbol>,
-the image contains only the bit planes you passed to the plane_mask argument.
-If the plane_mask argument only requests a subset of the planes of the
-display, the depth of the returned image will be the number of planes
-requested.
-If the format argument is 
-<symbol>ZPixmap</symbol>,
-<function>XGetImage</function>
-returns as zero the bits in all planes not 
-specified in the plane_mask argument.
-The function performs no range checking on the values in plane_mask and ignores
-extraneous bits.
-</para>
-<para>
-<!-- .LP -->
-<function>XGetImage</function>
-returns the depth of the image to the depth member of the
-<structname>XImage</structname>
-structure.
-The depth of the image is as specified when the drawable was created,
-except when getting a subset of the planes in 
-<symbol>XYPixmap</symbol>
-format, when the depth is given by the number of bits set to 1 in plane_mask.
-</para>
-<para>
-<!-- .LP -->
-If the drawable is a pixmap, 
-the given rectangle must be wholly contained within the pixmap, 
-or a
-<errorname>BadMatch</errorname>
-error results.
-If the drawable is a window, 
-the window must be viewable, 
-and it must be the case that if there were no inferiors or overlapping windows,
-the specified rectangle of the window would be fully visible on the screen
-and wholly contained within the outside edges of the window,
-or a
-<errorname>BadMatch</errorname>
-error results.
-Note that the borders of the window can be included and read with
-this request.
-If the window has backing-store, the backing-store contents are
-returned for regions of the window that are obscured by noninferior
-windows. 
-If the window does not have backing-store,
-the returned contents of such obscured regions are undefined.
-The returned contents of visible regions of inferiors
-of a different depth than the specified window's depth are also undefined.
-The pointer cursor image is not included in the returned contents.
-If a problem occurs,
-<function>XGetImage</function>
-returns NULL.
-</para>
-<para>
-<!-- .LP -->
-<function>XGetImage</function>
-can generate
-<errorname>BadDrawable</errorname>,
-<errorname>BadMatch</errorname>,
-and
-<errorname>BadValue</errorname>
-errors.
-<!-- .sp -->
-</para>
-<para>
-<!-- .LP -->
-To copy the contents of a rectangle on the display
-to a location within a preexisting image structure, use
-<function>XGetSubImage</function>.
-<indexterm significance="preferred"><primary>XGetSubImage</primary></indexterm>
-<!-- .sM -->
-<funcsynopsis id='xgetsubimage'>
-<funcprototype>
-  <funcdef>XImage *<function>XGetSubImage</function></funcdef>
-  <paramdef>Display<parameter> *display</parameter></paramdef>
-  <paramdef>Drawable<parameter> d</parameter></paramdef>
-  <paramdef>intx,<parameter> y</parameter></paramdef>
-  <paramdef>unsignedintwidth,<parameter> height</parameter></paramdef>
-  <paramdef>unsignedlong<parameter> plane_mask</parameter></paramdef>
-  <paramdef>int<parameter> format</parameter></paramdef>
-  <paramdef>XImage<parameter> *dest_image</parameter></paramdef>
-  <paramdef>intdest_x,<parameter> dest_y</parameter></paramdef>
-</funcprototype>
-</funcsynopsis>
-<!-- .FN -->
-<variablelist>
-  <varlistentry>
-    <term>
-      <emphasis remap='I'>display</emphasis>
-    </term>
-    <listitem>
-      <para>
-Specifies the connection to the X server.
-      </para>
-    </listitem>
-  </varlistentry>
-  <varlistentry>
-    <term>
-      <emphasis remap='I'>d</emphasis>
-    </term>
-    <listitem>
-      <para>
-Specifies the drawable. 
-<!-- .ds Xy , which are relative to the origin of the drawable \ -->
-and define the upper-left corner of the rectangle
-      </para>
-    </listitem>
-  </varlistentry>
-  <varlistentry>
-    <term>
-      <emphasis remap='I'>x</emphasis>
-    </term>
-    <listitem>
-      <para>
-<!-- .br -->
-<!-- .ns -->
-      </para>
-    </listitem>
-  </varlistentry>
-  <varlistentry>
-    <term>
-      <emphasis remap='I'>y</emphasis>
-    </term>
-    <listitem>
-      <para>
-Specify the x and y coordinates(Xy.
-<!-- .ds Wh \ of the subimage, which define the dimensions of the rectangle -->
-      </para>
-    </listitem>
-  </varlistentry>
-  <varlistentry>
-    <term>
-      <emphasis remap='I'>width</emphasis>
-    </term>
-    <listitem>
-      <para>
-<!-- .br -->
-<!-- .ns -->
-      </para>
-    </listitem>
-  </varlistentry>
-  <varlistentry>
-    <term>
-      <emphasis remap='I'>height</emphasis>
-    </term>
-    <listitem>
-      <para>
-Specify the width and height(Wh.
-      </para>
-    </listitem>
-  </varlistentry>
-  <varlistentry>
-    <term>
-      <emphasis remap='I'>plane_mask</emphasis>
-    </term>
-    <listitem>
-      <para>
-Specifies the plane mask.
-<!-- .\" *** JIM: NEED MORE INFO FOR THIS. *** -->
-      </para>
-    </listitem>
-  </varlistentry>
-  <varlistentry>
-    <term>
-      <emphasis remap='I'>format</emphasis>
-    </term>
-    <listitem>
-      <para>
-Specifies the format for the image.
-You can pass
-<symbol>XYPixmap</symbol>
-or 
-<symbol>ZPixmap</symbol>.
-      </para>
-    </listitem>
-  </varlistentry>
-  <varlistentry>
-    <term>
-      <emphasis remap='I'>dest_image</emphasis>
-    </term>
-    <listitem>
-      <para>
-Specifies the destination image.
-<!-- .ds Dx , which are relative to the origin of the destination rectangle, \ -->
-specify its upper-left corner, and determine where the subimage \
-is placed in the destination image
-      </para>
-    </listitem>
-  </varlistentry>
-  <varlistentry>
-    <term>
-      <emphasis remap='I'>dest_x</emphasis>
-    </term>
-    <listitem>
-      <para>
-<!-- .br -->
-<!-- .ns -->
-      </para>
-    </listitem>
-  </varlistentry>
-  <varlistentry>
-    <term>
-      <emphasis remap='I'>dest_y</emphasis>
-    </term>
-    <listitem>
-      <para>
-Specify the x and y coordinates(Dx. 
-    </para>
-  </listitem>
-  </varlistentry>
-</variablelist>
-</para>
-<para>
-<!-- .LP -->
-<!-- .eM -->
-The 
-<function>XGetSubImage</function>
-function updates dest_image with the specified subimage in the same manner as 
-<function>XGetImage</function>.
-If the format argument is 
-<symbol>XYPixmap</symbol>,
-the image contains only the bit planes you passed to the plane_mask argument.
-If the format argument is 
-<symbol>ZPixmap</symbol>,
-<function>XGetSubImage</function>
-returns as zero the bits in all planes not 
-specified in the plane_mask argument.
-The function performs no range checking on the values in plane_mask and ignores
-extraneous bits.
-As a convenience,
-<function>XGetSubImage</function>
-returns a pointer to the same
-<structname>XImage</structname>
-structure specified by dest_image.
-</para>
-<para>
-<!-- .LP -->
-The depth of the destination
-<structname>XImage</structname>
-structure must be the same as that of the drawable.
-If the specified subimage does not fit at the specified location
-on the destination image, the right and bottom edges are clipped.
-If the drawable is a pixmap,
-the given rectangle must be wholly contained within the pixmap,
-or a
-<errorname>BadMatch</errorname>
-error results.
-If the drawable is a window, 
-the window must be viewable, 
-and it must be the case that if there were no inferiors or overlapping windows,
-the specified rectangle of the window would be fully visible on the screen
-and wholly contained within the outside edges of the window,
-or a
-<errorname>BadMatch</errorname>
-error results.
-If the window has backing-store, 
-then the backing-store contents are returned for regions of the window 
-that are obscured by noninferior windows. 
-If the window does not have backing-store, 
-the returned contents of such obscured regions are undefined.
-The returned contents of visible regions of inferiors
-of a different depth than the specified window's depth are also undefined.
-If a problem occurs,
-<function>XGetSubImage</function>
-returns NULL.
-</para>
-<para>
-<!-- .LP -->
-<function>XGetSubImage</function>
-can generate
-<errorname>BadDrawable</errorname>,
-<errorname>BadGC</errorname>,
-<errorname>BadMatch</errorname>,
-and
-<errorname>BadValue</errorname>
-errors.
-<!-- .bp -->
-
-
-</para>
-</sect1>
-</chapter>
->>>>>>> adeb8256
+<?xml version="1.0" encoding="UTF-8" ?>
+<!DOCTYPE chapter PUBLIC "-//OASIS//DTD DocBook XML V4.3//EN"
+	  "http://www.oasis-open.org/docbook/xml/4.3/docbookx.dtd">
+<chapter id="graphics_functions">
+<title>Graphics Functions</title>
+<para>
+Once you have established a connection to a display, you can use the Xlib graphics functions to:
+</para>
+<itemizedlist>
+  <listitem><para>Clear and copy areas</para></listitem>
+  <listitem><para>Draw points, lines, rectangles, and arcs</para></listitem>
+  <listitem><para>Fill areas</para></listitem>
+  <listitem><para>Manipulate fonts</para></listitem>
+  <listitem><para>Draw text</para></listitem>
+  <listitem><para>Transfer images between clients and the server</para></listitem>
+</itemizedlist>
+<para>
+If the same drawable and GC is used for each call, Xlib batches back-to-back
+calls to XDrawPoint, XDrawLine, XDrawRectangle, XFillArc, and XFillRectangle.
+Note that this reduces the total number of requests sent to the server.
+</para>
+<sect1 id="Clearing_Areas">
+<title>Clearing Areas</title>
+<!-- .XS -->
+<!-- (SN Clearing Areas  -->
+<!-- .XE -->
+<para>
+<!-- .LP -->
+Xlib provides functions that you can use to clear an area or the entire window.
+Because pixmaps do not have defined backgrounds, 
+they cannot be filled by using the functions described in this section.
+Instead, to accomplish an analogous operation on a pixmap,
+you should use 
+<function>XFillRectangle</function>,
+which sets the pixmap to a known value.
+</para>
+<para>
+<!-- .LP -->
+<!-- .sp -->
+To clear a rectangular area of a given window, use
+<function>XClearArea</function>.
+<indexterm><primary>Areas</primary><secondary>clearing</secondary></indexterm>
+<indexterm><primary>Clearing</primary><secondary>areas</secondary></indexterm>
+<indexterm significance="preferred"><primary>XClearArea</primary></indexterm>
+<!-- .sM -->
+<funcsynopsis id='xcleararea'>
+<funcprototype>
+  <funcdef><function>XClearArea</function></funcdef>
+  <paramdef>Display<parameter> *display</parameter></paramdef>
+  <paramdef>Window<parameter> w</parameter></paramdef>
+  <paramdef>intx,<parameter> y</parameter></paramdef>
+  <paramdef>unsignedintwidth,<parameter> height</parameter></paramdef>
+  <paramdef>Bool<parameter> exposures</parameter></paramdef>
+</funcprototype>
+</funcsynopsis>
+<!-- .FN -->
+<variablelist>
+  <varlistentry>
+    <term>
+      <emphasis remap='I'>display</emphasis>
+    </term>
+    <listitem>
+      <para>
+Specifies the connection to the X server.
+      </para>
+    </listitem>
+  </varlistentry>
+  <varlistentry>
+    <term>
+      <emphasis remap='I'>w</emphasis>
+    </term>
+    <listitem>
+      <para>
+Specifies the window.
+<!-- .ds Xy , which are relative to the origin of the window \ -->
+and specify the upper-left corner of the rectangle
+      </para>
+    </listitem>
+  </varlistentry>
+  <varlistentry>
+    <term>
+      <emphasis remap='I'>x</emphasis>
+    </term>
+    <listitem>
+      <para>
+<!-- .br -->
+<!-- .ns -->
+      </para>
+    </listitem>
+  </varlistentry>
+  <varlistentry>
+    <term>
+      <emphasis remap='I'>y</emphasis>
+    </term>
+    <listitem>
+      <para>
+Specify the x and y coordinates(Xy.
+<!-- .ds Wh , which are the dimensions of the rectangle -->
+      </para>
+    </listitem>
+  </varlistentry>
+  <varlistentry>
+    <term>
+      <emphasis remap='I'>width</emphasis>
+    </term>
+    <listitem>
+      <para>
+<!-- .br -->
+<!-- .ns -->
+      </para>
+    </listitem>
+  </varlistentry>
+  <varlistentry>
+    <term>
+      <emphasis remap='I'>height</emphasis>
+    </term>
+    <listitem>
+      <para>
+Specify the width and height(Wh.
+      </para>
+    </listitem>
+  </varlistentry>
+  <varlistentry>
+    <term>
+      <emphasis remap='I'>exposures</emphasis>
+    </term>
+    <listitem>
+      <para>
+Specifies a Boolean value that indicates if
+<symbol>Expose</symbol>
+events are to be generated.
+    </para>
+  </listitem>
+  </varlistentry>
+</variablelist>
+</para>
+<para>
+<!-- .LP -->
+<!-- .eM -->
+The
+<function>XClearArea</function>
+function paints a rectangular area in the specified window according to the
+specified dimensions with the window's background pixel or pixmap.
+The subwindow-mode effectively is
+<symbol>ClipByChildren</symbol>.
+If width is zero, it
+is replaced with the current width of the window minus x.
+If height is
+zero, it is replaced with the current height of the window minus y.
+If the window has a defined background tile, 
+the rectangle clipped by any children is filled with this tile.
+If the window has
+background 
+<symbol>None</symbol>,
+the contents of the window are not changed.  
+In either
+case, if exposures is 
+<symbol>True</symbol>,
+one or more 
+<symbol>Expose</symbol>
+events are generated for regions of the rectangle that are either visible or are
+being retained in a backing store.
+If you specify a window whose class is
+<symbol>InputOnly</symbol>,
+a
+<errorname>BadMatch</errorname>
+error results.
+</para>
+<para>
+<!-- .LP -->
+<function>XClearArea</function>
+can generate
+<errorname>BadMatch</errorname>,
+<errorname>BadValue</errorname>,
+and
+<errorname>BadWindow</errorname>
+errors.
+</para>
+<para>
+<!-- .LP -->
+<!-- .sp -->
+To clear the entire area in a given window, use
+<function>XClearWindow</function>.
+<indexterm><primary>Window</primary><secondary>clearing</secondary></indexterm>
+<indexterm><primary>Clearing</primary><secondary>windows</secondary></indexterm>
+<indexterm significance="preferred"><primary>XClearWindow</primary></indexterm>
+<!-- .sM -->
+<funcsynopsis id='xclearwindow'>
+<funcprototype>
+  <funcdef><function>XClearWindow</function></funcdef>
+  <paramdef>Display<parameter> *display</parameter></paramdef>
+  <paramdef>Window<parameter> w</parameter></paramdef>
+</funcprototype>
+</funcsynopsis>
+<!-- .FN -->
+<variablelist>
+  <varlistentry>
+    <term>
+      <emphasis remap='I'>display</emphasis>
+    </term>
+    <listitem>
+      <para>
+Specifies the connection to the X server.
+      </para>
+    </listitem>
+  </varlistentry>
+  <varlistentry>
+    <term>
+      <emphasis remap='I'>w</emphasis>
+    </term>
+    <listitem>
+      <para>
+Specifies the window.
+    </para>
+  </listitem>
+  </varlistentry>
+</variablelist>
+</para>
+<para>
+<!-- .LP -->
+<!-- .eM -->
+The
+<function>XClearWindow</function>
+function clears the entire area in the specified window and is
+equivalent to
+<function>XClearArea</function>
+(display, w, 0, 0, 0, 0, 
+<symbol>False</symbol>).
+If the window has a defined background tile, the rectangle is tiled with a
+plane-mask of all ones and 
+<symbol>GXcopy</symbol>
+function.
+If the window has
+background 
+<symbol>None</symbol>,
+the contents of the window are not changed.  
+If you specify a window whose class is
+<symbol>InputOnly</symbol>,
+a
+<errorname>BadMatch</errorname>
+error results. 
+</para>
+<para>
+<!-- .LP -->
+<function>XClearWindow</function>
+can generate
+<errorname>BadMatch</errorname>
+and
+<errorname>BadWindow</errorname>
+errors.
+</para>
+</sect1>
+<sect1 id="Copying_Areas">
+<title>Copying Areas</title>
+<!-- .XS -->
+<!-- (SN Copying Areas  -->
+<!-- .XE -->
+<para>
+<!-- .LP -->
+Xlib provides functions that you can use to copy an area or a bit plane.
+</para>
+<para>
+<!-- .LP -->
+<!-- .sp -->
+To copy an area between drawables of the same
+root and depth, use
+<function>XCopyArea</function>.
+<indexterm><primary>Areas</primary><secondary>copying</secondary></indexterm>
+<indexterm><primary>Copying</primary><secondary>areas</secondary></indexterm>
+<indexterm significance="preferred"><primary>XCopyArea</primary></indexterm>
+<!-- .sM -->
+<funcsynopsis id='xcopyarea'>
+<funcprototype>
+  <funcdef><function>XCopyArea</function></funcdef>
+  <paramdef>Display<parameter> *display</parameter></paramdef>
+  <paramdef>Drawablesrc,<parameter> dest</parameter></paramdef>
+  <paramdef>GC<parameter> gc</parameter></paramdef>
+  <paramdef>intsrc_x,<parameter> src_y</parameter></paramdef>
+  <paramdef>unsignedintwidth,<parameter> height</parameter></paramdef>
+  <paramdef>intdest_x,<parameter> dest_y</parameter></paramdef>
+</funcprototype>
+</funcsynopsis>
+<!-- .FN -->
+<variablelist>
+  <varlistentry>
+    <term>
+      <emphasis remap='I'>display</emphasis>
+    </term>
+    <listitem>
+      <para>
+Specifies the connection to the X server.
+      </para>
+    </listitem>
+  </varlistentry>
+  <varlistentry>
+    <term>
+      <emphasis remap='I'>src</emphasis>
+    </term>
+    <listitem>
+      <para>
+<!-- .br -->
+<!-- .ns -->
+      </para>
+    </listitem>
+  </varlistentry>
+  <varlistentry>
+    <term>
+      <emphasis remap='I'>dest</emphasis>
+    </term>
+    <listitem>
+      <para>
+Specify the source and destination rectangles to be combined. 
+      </para>
+    </listitem>
+  </varlistentry>
+  <varlistentry>
+    <term>
+      <emphasis remap='I'>gc</emphasis>
+    </term>
+    <listitem>
+      <para>
+Specifies the GC.
+      </para>
+    </listitem>
+  </varlistentry>
+  <varlistentry>
+    <term>
+      <emphasis remap='I'>src_x</emphasis>
+    </term>
+    <listitem>
+      <para>
+<!-- .br -->
+<!-- .ns -->
+      </para>
+    </listitem>
+  </varlistentry>
+  <varlistentry>
+    <term>
+      <emphasis remap='I'>src_y</emphasis>
+    </term>
+    <listitem>
+      <para>
+Specify the x and y coordinates, 
+which are relative to the origin of the source rectangle
+and specify its upper-left corner.
+<!-- .ds Wh , which are the dimensions of both the source \ -->
+and destination rectangles
+      </para>
+    </listitem>
+  </varlistentry>
+  <varlistentry>
+    <term>
+      <emphasis remap='I'>width</emphasis>
+    </term>
+    <listitem>
+      <para>
+<!-- .br -->
+<!-- .ns -->
+      </para>
+    </listitem>
+  </varlistentry>
+  <varlistentry>
+    <term>
+      <emphasis remap='I'>height</emphasis>
+    </term>
+    <listitem>
+      <para>
+Specify the width and height(Wh.
+<!-- .ds Dx , which are relative to the origin of the destination rectangle \ -->
+and specify its upper-left corner
+      </para>
+    </listitem>
+  </varlistentry>
+  <varlistentry>
+    <term>
+      <emphasis remap='I'>dest_x</emphasis>
+    </term>
+    <listitem>
+      <para>
+<!-- .br -->
+<!-- .ns -->
+      </para>
+    </listitem>
+  </varlistentry>
+  <varlistentry>
+    <term>
+      <emphasis remap='I'>dest_y</emphasis>
+    </term>
+    <listitem>
+      <para>
+Specify the x and y coordinates(Dx. 
+    </para>
+  </listitem>
+  </varlistentry>
+</variablelist>
+</para>
+<para>
+<!-- .LP -->
+<!-- .eM -->
+The
+<function>XCopyArea</function>
+function combines the specified rectangle of src with the specified rectangle 
+of dest.
+The drawables must have the same root and depth,
+or a
+<errorname>BadMatch</errorname>
+error results.
+</para>
+<para>
+<!-- .LP -->
+If regions of the source rectangle are obscured and have not been
+retained in backing store 
+or if regions outside the boundaries of the source drawable are specified, 
+those regions are not copied. 
+Instead, the 
+following occurs on all corresponding destination regions that are either
+visible or are retained in backing store.  
+If the destination is a window with a background other than 
+<symbol>None</symbol>,
+corresponding regions
+of the destination are tiled with that background
+(with plane-mask of all ones and
+<symbol>GXcopy</symbol>
+function).
+Regardless of tiling or whether the destination is a window or a pixmap,
+if graphics-exposures is 
+<symbol>True</symbol>,
+then
+<symbol>GraphicsExpose</symbol>
+events for all corresponding destination regions are generated.
+If graphics-exposures is 
+<symbol>True</symbol>
+but no
+<symbol>GraphicsExpose</symbol>
+events are generated, a
+<symbol>NoExpose</symbol>
+event is generated.
+Note that by default graphics-exposures is
+<symbol>True</symbol>
+in new GCs.
+</para>
+<para>
+<!-- .LP -->
+This function uses these GC components: function, plane-mask, 
+subwindow-mode, graphics-exposures, clip-x-origin,
+clip-y-origin, and clip-mask.
+</para>
+<para>
+<!-- .LP -->
+<function>XCopyArea</function>
+can generate
+<errorname>BadDrawable</errorname>,
+<errorname>BadGC</errorname>,
+and
+<errorname>BadMatch</errorname>
+errors.
+<!-- .sp -->
+</para>
+<para>
+<!-- .LP -->
+To copy a single bit plane of a given drawable, use
+<function>XCopyPlane</function>.
+<indexterm><primary>Plane</primary><secondary>copying</secondary></indexterm>
+<indexterm><primary>Copying</primary><secondary>planes</secondary></indexterm>
+<indexterm significance="preferred"><primary>XCopyPlane</primary></indexterm>
+<!-- .sM -->
+<funcsynopsis id='xcopyplane'>
+<funcprototype>
+  <funcdef><function>XCopyPlane</function></funcdef>
+  <paramdef>Display<parameter> *display</parameter></paramdef>
+  <paramdef>Drawablesrc,<parameter> dest</parameter></paramdef>
+  <paramdef>GC<parameter> gc</parameter></paramdef>
+  <paramdef>intsrc_x,<parameter> src_y</parameter></paramdef>
+  <paramdef>unsignedintwidth,<parameter> height</parameter></paramdef>
+  <paramdef>intdest_x,<parameter> dest_y</parameter></paramdef>
+  <paramdef>unsignedlong<parameter> plane</parameter></paramdef>
+</funcprototype>
+</funcsynopsis>
+<!-- .FN -->
+<variablelist>
+  <varlistentry>
+    <term>
+      <emphasis remap='I'>display</emphasis>
+    </term>
+    <listitem>
+      <para>
+Specifies the connection to the X server.
+      </para>
+    </listitem>
+  </varlistentry>
+  <varlistentry>
+    <term>
+      <emphasis remap='I'>src</emphasis>
+    </term>
+    <listitem>
+      <para>
+<!-- .br -->
+<!-- .ns -->
+      </para>
+    </listitem>
+  </varlistentry>
+  <varlistentry>
+    <term>
+      <emphasis remap='I'>dest</emphasis>
+    </term>
+    <listitem>
+      <para>
+Specify the source and destination rectangles to be combined. 
+      </para>
+    </listitem>
+  </varlistentry>
+  <varlistentry>
+    <term>
+      <emphasis remap='I'>gc</emphasis>
+    </term>
+    <listitem>
+      <para>
+Specifies the GC.
+      </para>
+    </listitem>
+  </varlistentry>
+  <varlistentry>
+    <term>
+      <emphasis remap='I'>src_x</emphasis>
+    </term>
+    <listitem>
+      <para>
+<!-- .br -->
+<!-- .ns -->
+      </para>
+    </listitem>
+  </varlistentry>
+  <varlistentry>
+    <term>
+      <emphasis remap='I'>src_y</emphasis>
+    </term>
+    <listitem>
+      <para>
+Specify the x and y coordinates, 
+which are relative to the origin of the source rectangle
+and specify its upper-left corner.
+<!-- .ds Wh , which are the dimensions of both the source and destination rectangles -->
+      </para>
+    </listitem>
+  </varlistentry>
+  <varlistentry>
+    <term>
+      <emphasis remap='I'>width</emphasis>
+    </term>
+    <listitem>
+      <para>
+<!-- .br -->
+<!-- .ns -->
+      </para>
+    </listitem>
+  </varlistentry>
+  <varlistentry>
+    <term>
+      <emphasis remap='I'>height</emphasis>
+    </term>
+    <listitem>
+      <para>
+Specify the width and height(Wh.
+<!-- .ds Dx , which are relative to the origin of the destination rectangle \ -->
+and specify its upper-left corner
+      </para>
+    </listitem>
+  </varlistentry>
+  <varlistentry>
+    <term>
+      <emphasis remap='I'>dest_x</emphasis>
+    </term>
+    <listitem>
+      <para>
+<!-- .br -->
+<!-- .ns -->
+      </para>
+    </listitem>
+  </varlistentry>
+  <varlistentry>
+    <term>
+      <emphasis remap='I'>dest_y</emphasis>
+    </term>
+    <listitem>
+      <para>
+Specify the x and y coordinates(Dx. 
+      </para>
+    </listitem>
+  </varlistentry>
+  <varlistentry>
+    <term>
+      <emphasis remap='I'>plane</emphasis>
+    </term>
+    <listitem>
+      <para>
+Specifies the bit plane.
+You must set exactly one bit to 1.
+    </para>
+  </listitem>
+  </varlistentry>
+</variablelist>
+</para>
+<para>
+<!-- .LP -->
+<!-- .eM -->
+The
+<function>XCopyPlane</function>
+function uses a single bit plane of the specified source rectangle
+combined with the specified GC to modify the specified rectangle of dest.
+The drawables must have the same root but need not have the same depth.
+If the drawables do not have the same root, a
+<errorname>BadMatch</errorname>
+error results.
+If plane does not have exactly one bit set to 1 and the value of plane
+is not less than %2 sup n%, where <emphasis remap='I'>n</emphasis> is the depth of src, a
+<errorname>BadValue</errorname>
+error results.
+</para>
+<para>
+<!-- .LP -->
+Effectively, 
+<function>XCopyPlane</function>
+forms a pixmap of the same depth as the rectangle of dest and with a
+size specified by the source region. 
+It uses the foreground/background pixels in the GC (foreground
+everywhere the bit plane in src contains a bit set to 1,
+background everywhere the bit plane in src contains a bit set to 0)
+and the equivalent of a 
+<systemitem>CopyArea</systemitem>
+protocol request is performed with all the same exposure semantics.
+This can also be thought of as using the specified region of the source 
+bit plane as a stipple with a fill-style of
+<symbol>FillOpaqueStippled</symbol>
+for filling a rectangular area of the destination.
+</para>
+<para>
+<!-- .LP -->
+This function uses these GC components: function, plane-mask, foreground,
+background, subwindow-mode, graphics-exposures, clip-x-origin, clip-y-origin,
+and clip-mask.
+</para>
+<para>
+<!-- .LP -->
+<function>XCopyPlane</function>
+can generate
+<errorname>BadDrawable</errorname>,
+<errorname>BadGC</errorname>,
+<errorname>BadMatch</errorname>,
+and 
+<errorname>BadValue</errorname>
+errors.
+</para>
+</sect1>
+<sect1 id="Drawing_Points_Lines_Rectangles_and_Arcs">
+<title>Drawing Points, Lines, Rectangles, and Arcs</title>
+<!-- .XS -->
+<!-- (SN Drawing Points, Lines, Rectangles, and Arcs  -->
+<!-- .XE -->
+<para>
+<!-- .LP -->
+Xlib provides functions that you can use to draw:
+</para>
+<itemizedlist>
+  <listitem>
+    <para>
+A single point or multiple points
+    </para>
+  </listitem>
+  <listitem>
+    <para>
+A single line or multiple lines
+    </para>
+  </listitem>
+  <listitem>
+    <para>
+A single rectangle or multiple rectangles
+    </para>
+  </listitem>
+  <listitem>
+    <para>
+A single arc or multiple arcs
+    </para>
+  </listitem>
+</itemizedlist>
+<para>
+<!-- .LP -->
+Some of the functions described in the following sections
+use these structures:
+</para>
+<para>
+<!-- .LP -->
+<indexterm significance="preferred"><primary>XSegment</primary></indexterm>
+<!-- .sM -->
+<literallayout class="monospaced">
+<!-- .TA .5i -->
+<!-- .ta .5i -->
+typedef struct {
+     short x1, y1, x2, y2;
+} XSegment;
+</literallayout>
+</para>
+<para>
+<!-- .LP -->
+<!-- .eM -->
+<indexterm significance="preferred"><primary>XPoint</primary></indexterm>
+<!-- .sM -->
+<literallayout class="monospaced">
+<!-- .TA .5i -->
+<!-- .ta .5i -->
+typedef struct {
+     short x, y;
+} XPoint;
+</literallayout>
+</para>
+<para>
+<!-- .LP -->
+<!-- .eM -->
+<indexterm significance="preferred"><primary>XRectangle</primary></indexterm>
+<!-- .sM -->
+<literallayout class="monospaced">
+<!-- .TA .5i -->
+<!-- .ta .5i -->
+typedef struct {
+     short x, y;
+     unsigned short width, height;
+} XRectangle;
+</literallayout>
+</para>
+<para>
+<!-- .LP -->
+<!-- .eM -->
+<indexterm significance="preferred"><primary>XArc</primary></indexterm>
+<!-- .sM -->
+<literallayout class="monospaced">
+<!-- .TA .5i 3i -->
+<!-- .ta .5i 3i -->
+typedef struct {
+     short x, y;
+     unsigned short width, height;
+     short angle1, angle2;             /* Degrees * 64 */
+} XArc;
+</literallayout>
+</para>
+<para>
+<!-- .LP -->
+<!-- .eM -->
+All x and y members are signed integers.
+The width and height members are 16-bit unsigned integers.
+You should be careful not to generate coordinates and sizes
+out of the 16-bit ranges, because the protocol only has 16-bit fields
+for these values.
+</para>
+<sect2 id="Drawing_Single_and_Multiple_Points">
+<title>Drawing Single and Multiple Points</title>
+<!-- .XS -->
+<!-- (SN Drawing Single and Multiple Points  -->
+<!-- .XE -->
+<para>
+<!-- .LP -->
+<indexterm><primary>Points</primary><secondary>drawing</secondary></indexterm>
+<indexterm><primary>Drawing</primary><secondary>points</secondary></indexterm>
+<indexterm><primary>XDrawPoints</primary></indexterm>
+<indexterm><primary>XDrawPoint</primary></indexterm>
+</para>
+<para>
+<!-- .LP -->
+To draw a single point in a given drawable, use
+<function>XDrawPoint</function>.
+<indexterm significance="preferred"><primary>XDrawPoint</primary></indexterm>
+<!-- .sM -->
+<funcsynopsis id='xdrawpoint'>
+<funcprototype>
+  <funcdef><function>XDrawPoint</function></funcdef>
+  <paramdef>Display<parameter> *display</parameter></paramdef>
+  <paramdef>Drawable<parameter> d</parameter></paramdef>
+  <paramdef>GC<parameter> gc</parameter></paramdef>
+  <paramdef>intx,<parameter> y</parameter></paramdef>
+</funcprototype>
+</funcsynopsis>
+<!-- .FN -->
+<variablelist>
+  <varlistentry>
+    <term>
+      <emphasis remap='I'>display</emphasis>
+    </term>
+    <listitem>
+      <para>
+Specifies the connection to the X server.
+      </para>
+    </listitem>
+  </varlistentry>
+  <varlistentry>
+    <term>
+      <emphasis remap='I'>d</emphasis>
+    </term>
+    <listitem>
+      <para>
+Specifies the drawable. 
+      </para>
+    </listitem>
+  </varlistentry>
+  <varlistentry>
+    <term>
+      <emphasis remap='I'>gc</emphasis>
+    </term>
+    <listitem>
+      <para>
+Specifies the GC.
+      </para>
+    </listitem>
+  </varlistentry>
+  <varlistentry>
+    <term>
+      <emphasis remap='I'>x</emphasis>
+    </term>
+    <listitem>
+      <para>
+<!-- .br -->
+<!-- .ns -->
+      </para>
+    </listitem>
+  </varlistentry>
+  <varlistentry>
+    <term>
+      <emphasis remap='I'>y</emphasis>
+    </term>
+    <listitem>
+      <para>
+Specify the x and y coordinates where you want the point drawn.
+    </para>
+  </listitem>
+  </varlistentry>
+</variablelist>
+</para>
+<para>
+<!-- .LP -->
+<!-- .eM -->
+<!-- .sp -->
+To draw multiple points in a given drawable, use
+<function>XDrawPoints</function>.
+<indexterm significance="preferred"><primary>XDrawPoints</primary></indexterm>
+<!-- .sM -->
+<funcsynopsis id='xdrawpoints'>
+<funcprototype>
+  <funcdef><function>XDrawPoints</function></funcdef>
+  <paramdef>Display<parameter> *display</parameter></paramdef>
+  <paramdef>Drawable<parameter> d</parameter></paramdef>
+  <paramdef>GC<parameter> gc</parameter></paramdef>
+  <paramdef>XPoint<parameter> *points</parameter></paramdef>
+  <paramdef>int<parameter> npoints</parameter></paramdef>
+  <paramdef>int<parameter> mode</parameter></paramdef>
+</funcprototype>
+</funcsynopsis>
+<!-- .FN -->
+<variablelist>
+  <varlistentry>
+    <term>
+      <emphasis remap='I'>display</emphasis>
+    </term>
+    <listitem>
+      <para>
+Specifies the connection to the X server.
+      </para>
+    </listitem>
+  </varlistentry>
+  <varlistentry>
+    <term>
+      <emphasis remap='I'>d</emphasis>
+    </term>
+    <listitem>
+      <para>
+Specifies the drawable. 
+      </para>
+    </listitem>
+  </varlistentry>
+  <varlistentry>
+    <term>
+      <emphasis remap='I'>gc</emphasis>
+    </term>
+    <listitem>
+      <para>
+Specifies the GC.
+      </para>
+    </listitem>
+  </varlistentry>
+  <varlistentry>
+    <term>
+      <emphasis remap='I'>points</emphasis>
+    </term>
+    <listitem>
+      <para>
+Specifies an array of points.
+      </para>
+    </listitem>
+  </varlistentry>
+  <varlistentry>
+    <term>
+      <emphasis remap='I'>npoints</emphasis>
+    </term>
+    <listitem>
+      <para>
+Specifies the number of points in the array.
+      </para>
+    </listitem>
+  </varlistentry>
+  <varlistentry>
+    <term>
+      <emphasis remap='I'>mode</emphasis>
+    </term>
+    <listitem>
+      <para>
+Specifies the coordinate mode. 
+You can pass
+<symbol>CoordModeOrigin</symbol>
+or
+<symbol>CoordModePrevious</symbol>.
+    </para>
+  </listitem>
+  </varlistentry>
+</variablelist>
+</para>
+<para>
+<!-- .LP -->
+<!-- .eM -->
+The
+<function>XDrawPoint</function>
+function uses the foreground pixel and function components of the
+GC to draw a single point into the specified drawable; 
+<function>XDrawPoints</function>
+draws multiple points this way.
+<symbol>CoordModeOrigin</symbol>
+treats all coordinates as relative to the origin,
+and
+<symbol>CoordModePrevious</symbol>
+treats all coordinates after the first as relative to the previous point.
+<function>XDrawPoints</function>
+draws the points in the order listed in the array.
+</para>
+<para>
+<!-- .LP -->
+Both functions use these GC components: function, plane-mask,
+foreground, subwindow-mode, clip-x-origin, clip-y-origin, and clip-mask.
+</para>
+<para>
+<!-- .LP -->
+<function>XDrawPoint</function>
+can generate
+<errorname>BadDrawable</errorname>,
+<errorname>BadGC</errorname>,
+and 
+<errorname>BadMatch</errorname>
+errors.
+<function>XDrawPoints</function>
+can generate
+<errorname>BadDrawable</errorname>,
+<errorname>BadGC</errorname>,
+<errorname>BadMatch</errorname>,
+and
+<errorname>BadValue</errorname>
+errors.
+</para>
+</sect2>
+<sect2 id="Drawing_Single_and_Multiple_Lines">
+<title>Drawing Single and Multiple Lines</title>
+<!-- .XS -->
+<!-- (SN Drawing Single and Multiple Lines -->
+<!-- .XE -->
+<para>
+<!-- .LP -->
+<indexterm><primary>Lines</primary><secondary>drawing</secondary></indexterm>
+<indexterm><primary>Drawing</primary><secondary>lines</secondary></indexterm>
+<indexterm><primary>XDrawLine</primary></indexterm>
+<indexterm><primary>XDrawLines</primary></indexterm>
+<indexterm><primary>Polygons</primary><secondary>drawing</secondary></indexterm>
+<indexterm><primary>Drawing</primary><secondary>polygons</secondary></indexterm>
+<indexterm><primary>XDrawSegments</primary></indexterm>
+</para>
+<para>
+<!-- .LP -->
+To draw a single line between two points in a given drawable, use
+<function>XDrawLine</function>.
+<indexterm significance="preferred"><primary>XDrawLine</primary></indexterm>
+<!-- .sM -->
+<funcsynopsis id='xdrawline'>
+<funcprototype>
+  <funcdef><function>XDrawLine</function></funcdef>
+  <paramdef>Display<parameter> *display</parameter></paramdef>
+  <paramdef>Drawable<parameter> d</parameter></paramdef>
+  <paramdef>GC<parameter> gc</parameter></paramdef>
+  <paramdef>intx1,y1,x2,<parameter> y2</parameter></paramdef>
+</funcprototype>
+</funcsynopsis>
+<!-- .FN -->
+<variablelist>
+  <varlistentry>
+    <term>
+      <emphasis remap='I'>display</emphasis>
+    </term>
+    <listitem>
+      <para>
+Specifies the connection to the X server.
+      </para>
+    </listitem>
+  </varlistentry>
+  <varlistentry>
+    <term>
+      <emphasis remap='I'>d</emphasis>
+    </term>
+    <listitem>
+      <para>
+Specifies the drawable. 
+      </para>
+    </listitem>
+  </varlistentry>
+  <varlistentry>
+    <term>
+      <emphasis remap='I'>gc</emphasis>
+    </term>
+    <listitem>
+      <para>
+Specifies the GC.
+      </para>
+    </listitem>
+  </varlistentry>
+  <varlistentry>
+    <term>
+      <emphasis remap='I'>x1</emphasis>
+    </term>
+    <listitem>
+      <para>
+<!-- .br -->
+<!-- .ns -->
+      </para>
+    </listitem>
+  </varlistentry>
+  <varlistentry>
+    <term>
+      <emphasis remap='I'>y1</emphasis>
+    </term>
+    <listitem>
+      <para>
+<!-- .br -->
+<!-- .ns -->
+      </para>
+    </listitem>
+  </varlistentry>
+  <varlistentry>
+    <term>
+      <emphasis remap='I'>x2</emphasis>
+    </term>
+    <listitem>
+      <para>
+<!-- .br -->
+<!-- .ns -->
+      </para>
+    </listitem>
+  </varlistentry>
+  <varlistentry>
+    <term>
+      <emphasis remap='I'>y2</emphasis>
+    </term>
+    <listitem>
+      <para>
+Specify the points (x1, y1) and (x2, y2) to be connected.
+    </para>
+  </listitem>
+  </varlistentry>
+</variablelist>
+</para>
+<para>
+<!-- .LP -->
+<!-- .eM -->
+<!-- .sp -->
+To draw multiple lines in a given drawable, use
+<function>XDrawLines</function>.
+<indexterm significance="preferred"><primary>XDrawLines</primary></indexterm>
+<!-- .sM -->
+<funcsynopsis id='xdrawlines'>
+<funcprototype>
+  <funcdef><function>XDrawLines</function></funcdef>
+  <paramdef>Display<parameter> *display</parameter></paramdef>
+  <paramdef>Drawable<parameter> d</parameter></paramdef>
+  <paramdef>GC<parameter> gc</parameter></paramdef>
+  <paramdef>XPoint<parameter> *points</parameter></paramdef>
+  <paramdef>int<parameter> npoints</parameter></paramdef>
+  <paramdef>int<parameter> mode</parameter></paramdef>
+</funcprototype>
+</funcsynopsis>
+<!-- .FN -->
+<variablelist>
+  <varlistentry>
+    <term>
+      <emphasis remap='I'>display</emphasis>
+    </term>
+    <listitem>
+      <para>
+Specifies the connection to the X server.
+      </para>
+    </listitem>
+  </varlistentry>
+  <varlistentry>
+    <term>
+      <emphasis remap='I'>d</emphasis>
+    </term>
+    <listitem>
+      <para>
+Specifies the drawable. 
+      </para>
+    </listitem>
+  </varlistentry>
+  <varlistentry>
+    <term>
+      <emphasis remap='I'>gc</emphasis>
+    </term>
+    <listitem>
+      <para>
+Specifies the GC.
+      </para>
+    </listitem>
+  </varlistentry>
+  <varlistentry>
+    <term>
+      <emphasis remap='I'>points</emphasis>
+    </term>
+    <listitem>
+      <para>
+Specifies an array of points.
+      </para>
+    </listitem>
+  </varlistentry>
+  <varlistentry>
+    <term>
+      <emphasis remap='I'>npoints</emphasis>
+    </term>
+    <listitem>
+      <para>
+Specifies the number of points in the array.
+      </para>
+    </listitem>
+  </varlistentry>
+  <varlistentry>
+    <term>
+      <emphasis remap='I'>mode</emphasis>
+    </term>
+    <listitem>
+      <para>
+Specifies the coordinate mode. 
+You can pass
+<symbol>CoordModeOrigin</symbol>
+or
+<symbol>CoordModePrevious</symbol>.
+    </para>
+  </listitem>
+  </varlistentry>
+</variablelist>
+</para>
+<para>
+<!-- .LP -->
+<!-- .eM -->
+<!-- .sp -->
+To draw multiple, unconnected lines in a given drawable,
+use
+<function>XDrawSegments</function>.
+<indexterm significance="preferred"><primary>XDrawSegments</primary></indexterm>
+<!-- .sM -->
+<funcsynopsis id='xdrawsegments'>
+<funcprototype>
+  <funcdef><function>XDrawSegments</function></funcdef>
+  <paramdef>Display<parameter> *display</parameter></paramdef>
+  <paramdef>Drawable<parameter> d</parameter></paramdef>
+  <paramdef>GC<parameter> gc</parameter></paramdef>
+  <paramdef>XSegment<parameter> *segments</parameter></paramdef>
+  <paramdef>int<parameter> nsegments</parameter></paramdef>
+</funcprototype>
+</funcsynopsis>
+<!-- .FN -->
+<variablelist>
+  <varlistentry>
+    <term>
+      <emphasis remap='I'>display</emphasis>
+    </term>
+    <listitem>
+      <para>
+Specifies the connection to the X server.
+      </para>
+    </listitem>
+  </varlistentry>
+  <varlistentry>
+    <term>
+      <emphasis remap='I'>d</emphasis>
+    </term>
+    <listitem>
+      <para>
+Specifies the drawable. 
+      </para>
+    </listitem>
+  </varlistentry>
+  <varlistentry>
+    <term>
+      <emphasis remap='I'>gc</emphasis>
+    </term>
+    <listitem>
+      <para>
+Specifies the GC.
+      </para>
+    </listitem>
+  </varlistentry>
+  <varlistentry>
+    <term>
+      <emphasis remap='I'>segments</emphasis>
+    </term>
+    <listitem>
+      <para>
+Specifies an array of segments.
+      </para>
+    </listitem>
+  </varlistentry>
+  <varlistentry>
+    <term>
+      <emphasis remap='I'>nsegments</emphasis>
+    </term>
+    <listitem>
+      <para>
+Specifies the number of segments in the array.
+    </para>
+  </listitem>
+  </varlistentry>
+</variablelist>
+</para>
+<para>
+<!-- .LP -->
+<!-- .eM -->
+The
+<function>XDrawLine</function>
+function uses the components of the specified GC to
+draw a line between the specified set of points (x1, y1) and (x2, y2).
+It does not perform joining at coincident endpoints.
+For any given line, 
+<function>XDrawLine</function>
+does not draw a pixel more than once.
+If lines intersect, the intersecting pixels are drawn multiple times.  
+</para>
+<para>
+<!-- .LP -->
+The
+<function>XDrawLines</function>
+function uses the components of the specified GC to draw 
+npoints-1 lines between each pair of points (point[i], point[i+1]) 
+in the array of
+<structname>XPoint</structname>
+structures.
+It draws the lines in the order listed in the array.
+The lines join correctly at all intermediate points, and if the first and last
+points coincide, the first and last lines also join correctly.
+For any given line, 
+<function>XDrawLines</function>
+does not draw a pixel more than once.
+If thin (zero line-width) lines intersect, 
+the intersecting pixels are drawn multiple times.
+If wide lines intersect, the intersecting pixels are drawn only once, as though
+the entire 
+<systemitem>PolyLine</systemitem>
+protocol request were a single, filled shape.
+<symbol>CoordModeOrigin</symbol>
+treats all coordinates as relative to the origin,
+and
+<symbol>CoordModePrevious</symbol>
+treats all coordinates after the first as relative to the previous point.
+</para>
+<para>
+<!-- .LP -->
+The
+<function>XDrawSegments</function>
+function draws multiple, unconnected lines. 
+For each segment, 
+<function>XDrawSegments</function>
+draws a
+line between (x1, y1) and (x2, y2).
+It draws the lines in the order listed in the array of
+<structname>XSegment</structname>
+structures and does not perform joining at coincident endpoints.
+For any given line, 
+<function>XDrawSegments</function>
+does not draw a pixel more than once.  
+If lines intersect, the intersecting pixels are drawn multiple times.  
+</para>
+<para>
+<!-- .LP -->
+All three functions use these GC components:
+function, plane-mask, line-width,
+line-style, cap-style, fill-style, subwindow-mode,
+clip-x-origin, clip-y-origin, and clip-mask.
+The
+<function>XDrawLines</function>
+function also uses the join-style GC component.
+All three functions also use these GC mode-dependent components:
+foreground, background, tile, stipple, tile-stipple-x-origin, 
+tile-stipple-y-origin, dash-offset, and dash-list.
+</para>
+<para>
+<!-- .LP -->
+<function>XDrawLine</function>,
+<function>XDrawLines</function>,
+and
+<function>XDrawSegments</function>
+can generate
+<errorname>BadDrawable</errorname>,
+<errorname>BadGC</errorname>,
+and
+<errorname>BadMatch</errorname>
+errors.
+<function>XDrawLines</function>
+also can generate
+<errorname>BadValue</errorname>
+errors.
+</para>
+</sect2>
+<sect2 id="Drawing_Single_and_Multiple_Rectangles_">
+<title>Drawing Single and Multiple Rectangles </title>
+<!-- .XS -->
+<!-- (SN Drawing Single and Multiple Rectangles  -->
+<!-- .XE -->
+<para>
+<!-- .LP -->
+<indexterm><primary>Rectangles</primary><secondary>drawing</secondary></indexterm>
+<indexterm><primary>Drawing</primary><secondary>rectangles</secondary></indexterm>
+<indexterm><primary>XDrawRectangle</primary></indexterm>
+<indexterm><primary>XDrawRectangles</primary></indexterm>
+</para>
+<para>
+<!-- .LP -->
+To draw the outline of a single rectangle in a given drawable, use
+<function>XDrawRectangle</function>.
+<indexterm significance="preferred"><primary>XDrawRectangle</primary></indexterm>
+<!-- .sM -->
+<funcsynopsis id='xdrawrectangle'>
+<funcprototype>
+  <funcdef><function>XDrawRectangle</function></funcdef>
+  <paramdef>Display<parameter> *display</parameter></paramdef>
+  <paramdef>Drawable<parameter> d</parameter></paramdef>
+  <paramdef>GC<parameter> gc</parameter></paramdef>
+  <paramdef>intx,<parameter> y</parameter></paramdef>
+  <paramdef>unsignedintwidth,<parameter> height</parameter></paramdef>
+</funcprototype>
+</funcsynopsis>
+<!-- .FN -->
+<variablelist>
+  <varlistentry>
+    <term>
+      <emphasis remap='I'>display</emphasis>
+    </term>
+    <listitem>
+      <para>
+Specifies the connection to the X server.
+      </para>
+    </listitem>
+  </varlistentry>
+  <varlistentry>
+    <term>
+      <emphasis remap='I'>d</emphasis>
+    </term>
+    <listitem>
+      <para>
+Specifies the drawable. 
+      </para>
+    </listitem>
+  </varlistentry>
+  <varlistentry>
+    <term>
+      <emphasis remap='I'>gc</emphasis>
+    </term>
+    <listitem>
+      <para>
+Specifies the GC.
+<!-- .ds Xy , which specify the upper-left corner of the rectangle -->
+      </para>
+    </listitem>
+  </varlistentry>
+  <varlistentry>
+    <term>
+      <emphasis remap='I'>x</emphasis>
+    </term>
+    <listitem>
+      <para>
+<!-- .br -->
+<!-- .ns -->
+      </para>
+    </listitem>
+  </varlistentry>
+  <varlistentry>
+    <term>
+      <emphasis remap='I'>y</emphasis>
+    </term>
+    <listitem>
+      <para>
+Specify the x and y coordinates(Xy.
+<!-- .ds Wh , which specify the dimensions of the rectangle -->
+      </para>
+    </listitem>
+  </varlistentry>
+  <varlistentry>
+    <term>
+      <emphasis remap='I'>width</emphasis>
+    </term>
+    <listitem>
+      <para>
+<!-- .br -->
+<!-- .ns -->
+      </para>
+    </listitem>
+  </varlistentry>
+  <varlistentry>
+    <term>
+      <emphasis remap='I'>height</emphasis>
+    </term>
+    <listitem>
+      <para>
+Specify the width and height(Wh.
+    </para>
+  </listitem>
+  </varlistentry>
+</variablelist>
+</para>
+<para>
+<!-- .LP -->
+<!-- .eM -->
+<!-- .sp -->
+To draw the outline of multiple rectangles
+in a given drawable, use
+<function>XDrawRectangles</function>.
+<indexterm significance="preferred"><primary>XDrawRectangles</primary></indexterm>
+<!-- .sM -->
+<funcsynopsis id='xdrawrectangles'>
+<funcprototype>
+  <funcdef><function>XDrawRectangles</function></funcdef>
+  <paramdef>Display<parameter> *display</parameter></paramdef>
+  <paramdef>Drawable<parameter> d</parameter></paramdef>
+  <paramdef>GC<parameter> gc</parameter></paramdef>
+  <paramdef>XRectangle<parameter> rectangles[]</parameter></paramdef>
+  <paramdef>int<parameter> nrectangles</parameter></paramdef>
+</funcprototype>
+</funcsynopsis>
+<!-- .FN -->
+<variablelist>
+  <varlistentry>
+    <term>
+      <emphasis remap='I'>display</emphasis>
+    </term>
+    <listitem>
+      <para>
+Specifies the connection to the X server.
+      </para>
+    </listitem>
+  </varlistentry>
+  <varlistentry>
+    <term>
+      <emphasis remap='I'>d</emphasis>
+    </term>
+    <listitem>
+      <para>
+Specifies the drawable. 
+      </para>
+    </listitem>
+  </varlistentry>
+  <varlistentry>
+    <term>
+      <emphasis remap='I'>gc</emphasis>
+    </term>
+    <listitem>
+      <para>
+Specifies the GC.
+      </para>
+    </listitem>
+  </varlistentry>
+  <varlistentry>
+    <term>
+      <emphasis remap='I'>rectangles</emphasis>
+    </term>
+    <listitem>
+      <para>
+Specifies an array of rectangles.
+      </para>
+    </listitem>
+  </varlistentry>
+  <varlistentry>
+    <term>
+      <emphasis remap='I'>nrectangles</emphasis>
+    </term>
+    <listitem>
+      <para>
+Specifies the number of rectangles in the array.
+    </para>
+  </listitem>
+  </varlistentry>
+</variablelist>
+</para>
+<para>
+<!-- .LP -->
+<!-- .eM -->
+The
+<function>XDrawRectangle</function>
+and
+<function>XDrawRectangles</function>
+functions draw the outlines of the specified rectangle or rectangles as
+if a five-point 
+<systemitem>PolyLine</systemitem>
+protocol request were specified for each rectangle:
+</para>
+<itemizedlist>
+  <listitem>
+    <para>
+[x,y] [x+width,y] [x+width,y+height] [x,y+height] [x,y]
+    </para>
+  </listitem>
+</itemizedlist>
+<para>
+<!-- .LP  -->
+For the specified rectangle or rectangles, 
+these functions do not draw a pixel more than once.
+<function>XDrawRectangles</function>
+draws the rectangles in the order listed in the array.
+If rectangles intersect,
+the intersecting pixels are drawn multiple times.
+</para>
+<para>
+<!-- .LP -->
+Both functions use these GC components: 
+function, plane-mask, line-width,
+line-style, cap-style, join-style, fill-style, 
+subwindow-mode, clip-x-origin, clip-y-origin, and clip-mask.
+They also use these GC mode-dependent components: 
+foreground, background, tile, stipple, tile-stipple-x-origin, 
+tile-stipple-y-origin, dash-offset, and dash-list.
+</para>
+<para>
+<!-- .LP -->
+<function>XDrawRectangle</function>
+and
+<function>XDrawRectangles</function>
+can generate
+<errorname>BadDrawable</errorname>,
+<errorname>BadGC</errorname>,
+and
+<errorname>BadMatch</errorname>
+errors.
+</para>
+</sect2>
+<sect2 id="Drawing_Single_and_Multiple_Arcs">
+<title>Drawing Single and Multiple Arcs</title>
+<!-- .XS -->
+<!-- (SN Drawing Single and Multiple Arcs  -->
+<!-- .XE -->
+<para>
+<!-- .LP -->
+<indexterm><primary>Drawing</primary><secondary>arcs</secondary></indexterm>
+<indexterm><primary>XDrawArc</primary></indexterm>
+<indexterm><primary>Arcs</primary><secondary>drawing</secondary></indexterm>
+<indexterm><primary>XDrawArcs</primary></indexterm>
+</para>
+<para>
+<!-- .LP -->
+<!-- .sp -->
+To draw a single arc in a given drawable, use
+<function>XDrawArc</function>.
+<indexterm significance="preferred"><primary>XDrawArc</primary></indexterm>
+<!-- .sM -->
+<funcsynopsis id='xdrawarc'>
+<funcprototype>
+  <funcdef><function>XDrawArc</function></funcdef>
+  <paramdef>Display<parameter> *display</parameter></paramdef>
+  <paramdef>Drawable<parameter> d</parameter></paramdef>
+  <paramdef>GC<parameter> gc</parameter></paramdef>
+  <paramdef>intx,<parameter> y</parameter></paramdef>
+  <paramdef>unsignedintwidth,<parameter> height</parameter></paramdef>
+  <paramdef>intangle1,<parameter> angle2</parameter></paramdef>
+</funcprototype>
+</funcsynopsis>
+<!-- .FN -->
+<variablelist>
+  <varlistentry>
+    <term>
+      <emphasis remap='I'>display</emphasis>
+    </term>
+    <listitem>
+      <para>
+Specifies the connection to the X server.
+      </para>
+    </listitem>
+  </varlistentry>
+  <varlistentry>
+    <term>
+      <emphasis remap='I'>d</emphasis>
+    </term>
+    <listitem>
+      <para>
+Specifies the drawable. 
+      </para>
+    </listitem>
+  </varlistentry>
+  <varlistentry>
+    <term>
+      <emphasis remap='I'>gc</emphasis>
+    </term>
+    <listitem>
+      <para>
+Specifies the GC.
+<!-- .ds Xy , which are relative to the origin of the drawable \ -->
+and specify the upper-left corner of the bounding rectangle
+      </para>
+    </listitem>
+  </varlistentry>
+  <varlistentry>
+    <term>
+      <emphasis remap='I'>x</emphasis>
+    </term>
+    <listitem>
+      <para>
+<!-- .br -->
+<!-- .ns -->
+      </para>
+    </listitem>
+  </varlistentry>
+  <varlistentry>
+    <term>
+      <emphasis remap='I'>y</emphasis>
+    </term>
+    <listitem>
+      <para>
+Specify the x and y coordinates(Xy.
+<!-- .ds Wh , which are the major and minor axes of the arc -->
+      </para>
+    </listitem>
+  </varlistentry>
+  <varlistentry>
+    <term>
+      <emphasis remap='I'>width</emphasis>
+    </term>
+    <listitem>
+      <para>
+<!-- .br -->
+<!-- .ns -->
+      </para>
+    </listitem>
+  </varlistentry>
+  <varlistentry>
+    <term>
+      <emphasis remap='I'>height</emphasis>
+    </term>
+    <listitem>
+      <para>
+Specify the width and height(Wh.
+      </para>
+    </listitem>
+  </varlistentry>
+  <varlistentry>
+    <term>
+      <emphasis remap='I'>angle1</emphasis>
+    </term>
+    <listitem>
+      <para>
+Specifies the start of the arc relative to the three-o'clock position
+from the center, in units of degrees * 64.
+      </para>
+    </listitem>
+  </varlistentry>
+  <varlistentry>
+    <term>
+      <emphasis remap='I'>angle2</emphasis>
+    </term>
+    <listitem>
+      <para>
+Specifies the path and extent of the arc relative to the start of the
+arc, in units of degrees * 64.
+    </para>
+  </listitem>
+  </varlistentry>
+</variablelist>
+</para>
+<para>
+<!-- .LP -->
+<!-- .eM -->
+<!-- .sp -->
+To draw multiple arcs in a given drawable, use
+<function>XDrawArcs</function>.
+<indexterm significance="preferred"><primary>XDrawArcs</primary></indexterm>
+<!-- .sM -->
+<funcsynopsis id='xdrawarcs'>
+<funcprototype>
+  <funcdef><function>XDrawArcs</function></funcdef>
+  <paramdef>Display<parameter> *display</parameter></paramdef>
+  <paramdef>Drawable<parameter> d</parameter></paramdef>
+  <paramdef>GC<parameter> gc</parameter></paramdef>
+  <paramdef>XArc<parameter> *arcs</parameter></paramdef>
+  <paramdef>int<parameter> narcs</parameter></paramdef>
+</funcprototype>
+</funcsynopsis>
+<!-- .FN -->
+<variablelist>
+  <varlistentry>
+    <term>
+      <emphasis remap='I'>display</emphasis>
+    </term>
+    <listitem>
+      <para>
+Specifies the connection to the X server.
+      </para>
+    </listitem>
+  </varlistentry>
+  <varlistentry>
+    <term>
+      <emphasis remap='I'>d</emphasis>
+    </term>
+    <listitem>
+      <para>
+Specifies the drawable. 
+      </para>
+    </listitem>
+  </varlistentry>
+  <varlistentry>
+    <term>
+      <emphasis remap='I'>gc</emphasis>
+    </term>
+    <listitem>
+      <para>
+Specifies the GC.
+      </para>
+    </listitem>
+  </varlistentry>
+  <varlistentry>
+    <term>
+      <emphasis remap='I'>arcs</emphasis>
+    </term>
+    <listitem>
+      <para>
+Specifies an array of arcs.
+      </para>
+    </listitem>
+  </varlistentry>
+  <varlistentry>
+    <term>
+      <emphasis remap='I'>narcs</emphasis>
+    </term>
+    <listitem>
+      <para>
+Specifies the number of arcs in the array.
+    </para>
+  </listitem>
+  </varlistentry>
+</variablelist>
+</para>
+<para>
+<!-- .LP -->
+<!-- .eM -->
+<!-- .EQ -->
+delim %%
+<!-- .EN -->
+<function>XDrawArc</function>
+draws a single circular or elliptical arc, and 
+<function>XDrawArcs</function>
+draws multiple circular or elliptical arcs.
+Each arc is specified by a rectangle and two angles.  
+The center of the circle or ellipse is the center of the
+rectangle, and the major and minor axes are specified by the width and height.
+Positive angles indicate counterclockwise motion, 
+and negative angles indicate clockwise motion.  
+If the magnitude of angle2 is greater than 360 degrees, 
+<function>XDrawArc</function>
+or 
+<function>XDrawArcs</function>
+truncates it to 360 degrees.
+</para>
+<para>
+<!-- .LP -->
+For an arc specified as %[ ~x, ~y, ~width , ~height, ~angle1, ~angle2 ]%, 
+the origin of the major and minor axes is at 
+% [ x +^ {width over 2} , ~y +^ {height over 2}  ]%, 
+and the infinitely thin path describing the entire circle or ellipse 
+intersects the horizontal axis at % [ x, ~y +^ {height over 2}  ]% and 
+% [ x +^ width , ~y +^ { height over 2 }] %
+and intersects the vertical axis at % [ x +^ { width over 2 } , ~y ]% and 
+% [ x +^ { width over 2 }, ~y +^ height ]%.
+These coordinates can be fractional
+and so are not truncated to discrete coordinates.
+The path should be defined by the ideal mathematical path.  
+For a wide line with line-width lw, 
+the bounding outlines for filling are given        
+by the two infinitely thin paths consisting of all points whose perpendicular
+distance from the path of the circle/ellipse is equal to lw/2
+(which may be a fractional value).
+The cap-style and join-style are applied the same as for a line
+corresponding to the tangent of the circle/ellipse at the endpoint.
+</para>
+<para>
+<!-- .LP -->
+For an arc specified as % [ ~x, ~y, ~width, ~height, ~angle1, ~angle2  ]%,
+the angles must be specified
+in the effectively skewed coordinate system of the ellipse (for a
+circle, the angles and coordinate systems are identical).  The
+relationship between these angles and angles expressed in the normal
+coordinate system of the screen (as measured with a protractor) is as
+follows:
+</para>
+<para>
+<!-- .LP -->
+<literallayout class="monospaced">
+% roman "skewed-angle" ~ = ~ atan left ( tan ( roman "normal-angle" )
+ * width over height right ) +^ adjust%
+</literallayout>
+</para>
+<para>
+<!-- .LP -->
+The skewed-angle and normal-angle are expressed in radians (rather
+than in degrees scaled by 64) in the range % [ 0 , ~2 pi  ]% and where atan
+returns a value in the range % [ - pi over 2 , ~pi over 2  ] %
+and adjust is:
+</para>
+<para>
+<!-- .LP -->
+<literallayout class="monospaced">
+<!-- .TA 1i 2i -->
+<!-- .ta 1i 2i -->
+%0%     for normal-angle in the range % [ 0 , ~pi over 2  ]%
+%pi%     for normal-angle in the range % [ pi over 2 , ~{3 pi} over 2  ]%
+%2 pi%     for normal-angle in the range % [ {3 pi} over 2 , ~2 pi  ]%
+</literallayout>
+</para>
+<para>
+<!-- .LP -->
+For any given arc, 
+<function>XDrawArc</function>
+and
+<function>XDrawArcs</function>
+do not draw a pixel more than once.  
+If two arcs join correctly and if the line-width is greater than zero 
+and the arcs intersect, 
+<function>XDrawArc</function>
+and
+<function>XDrawArcs</function>
+do not draw a pixel more than once.
+Otherwise, 
+the intersecting pixels of intersecting arcs are drawn multiple times.
+Specifying an arc with one endpoint and a clockwise extent draws the same pixels
+as specifying the other endpoint and an equivalent counterclockwise extent,
+except as it affects joins.
+</para>
+<para>
+<!-- .LP -->
+If the last point in one arc coincides with the first point in the following 
+arc, the two arcs will join correctly.  
+If the first point in the first arc coincides with the last point in the last 
+arc, the two arcs will join correctly.
+By specifying one axis to be zero, a horizontal or vertical line can be
+drawn.
+Angles are computed based solely on the coordinate system and ignore the
+aspect ratio.
+</para>
+<para>
+<!-- .LP -->
+Both functions use these GC components: 
+function, plane-mask, line-width, line-style, cap-style, join-style, 
+fill-style, subwindow-mode, clip-x-origin, clip-y-origin, and clip-mask.
+They also use these GC mode-dependent components: 
+foreground, background, tile, stipple, tile-stipple-x-origin, 
+tile-stipple-y-origin, dash-offset, and dash-list.
+</para>
+<para>
+<!-- .LP -->
+<function>XDrawArc</function>
+and
+<function>XDrawArcs</function>
+can generate
+<errorname>BadDrawable</errorname>,
+<errorname>BadGC</errorname>,
+and
+<errorname>BadMatch</errorname>
+errors.
+</para>
+</sect2>
+</sect1>
+<sect1 id="Filling_Areas">
+<title>Filling Areas</title>
+<!-- .XS -->
+<!-- (SN Filling Areas  -->
+<!-- .XE -->
+<para>
+<!-- .LP -->
+Xlib provides functions that you can use to fill:
+</para>
+<itemizedlist>
+  <listitem>
+    <para>
+A single rectangle or multiple rectangles
+    </para>
+  </listitem>
+  <listitem>
+    <para>
+A single polygon
+    </para>
+  </listitem>
+  <listitem>
+    <para>
+A single arc or multiple arcs
+    </para>
+  </listitem>
+</itemizedlist>
+<sect2 id="Filling_Single_and_Multiple_Rectangles">
+<title>Filling Single and Multiple Rectangles</title>
+<!-- .XS -->
+<!-- (SN Filling Single and Multiple Rectangles  -->
+<!-- .XE -->
+<para>
+<!-- .LP -->
+<indexterm><primary>Filling</primary><secondary>rectangles</secondary></indexterm>
+<indexterm><primary>XFillRectangle</primary></indexterm>
+<indexterm><primary>Rectangle</primary><secondary>filling</secondary></indexterm>
+<indexterm><primary>XFillRectangles</primary></indexterm>
+</para>
+<para>
+<!-- .LP -->
+<!-- .sp -->
+To fill a single rectangular area in a given drawable, use
+<function>XFillRectangle</function>.
+<indexterm significance="preferred"><primary>XFillRectangle</primary></indexterm>
+<!-- .sM -->
+<funcsynopsis id='xfillrectangle'>
+<funcprototype>
+  <funcdef><function>XFillRectangle</function></funcdef>
+  <paramdef>Display<parameter> *display</parameter></paramdef>
+  <paramdef>Drawable<parameter> d</parameter></paramdef>
+  <paramdef>GC<parameter> gc</parameter></paramdef>
+  <paramdef>intx,<parameter> y</parameter></paramdef>
+  <paramdef>unsignedintwidth,<parameter> height</parameter></paramdef>
+</funcprototype>
+</funcsynopsis>
+<!-- .FN -->
+<variablelist>
+  <varlistentry>
+    <term>
+      <emphasis remap='I'>display</emphasis>
+    </term>
+    <listitem>
+      <para>
+Specifies the connection to the X server.
+      </para>
+    </listitem>
+  </varlistentry>
+  <varlistentry>
+    <term>
+      <emphasis remap='I'>d</emphasis>
+    </term>
+    <listitem>
+      <para>
+Specifies the drawable. 
+      </para>
+    </listitem>
+  </varlistentry>
+  <varlistentry>
+    <term>
+      <emphasis remap='I'>gc</emphasis>
+    </term>
+    <listitem>
+      <para>
+Specifies the GC.
+<!-- .ds Xy , which are relative to the origin of the drawable \ -->
+and specify the upper-left corner of the rectangle
+      </para>
+    </listitem>
+  </varlistentry>
+  <varlistentry>
+    <term>
+      <emphasis remap='I'>x</emphasis>
+    </term>
+    <listitem>
+      <para>
+<!-- .br -->
+<!-- .ns -->
+      </para>
+    </listitem>
+  </varlistentry>
+  <varlistentry>
+    <term>
+      <emphasis remap='I'>y</emphasis>
+    </term>
+    <listitem>
+      <para>
+Specify the x and y coordinates(Xy.
+<!-- .ds Wh , which are the dimensions of the rectangle to be filled -->
+      </para>
+    </listitem>
+  </varlistentry>
+  <varlistentry>
+    <term>
+      <emphasis remap='I'>width</emphasis>
+    </term>
+    <listitem>
+      <para>
+<!-- .br -->
+<!-- .ns -->
+      </para>
+    </listitem>
+  </varlistentry>
+  <varlistentry>
+    <term>
+      <emphasis remap='I'>height</emphasis>
+    </term>
+    <listitem>
+      <para>
+Specify the width and height(Wh.
+    </para>
+  </listitem>
+  </varlistentry>
+</variablelist>
+</para>
+<para>
+<!-- .LP -->
+<!-- .eM -->
+<!-- .sp -->
+To fill multiple rectangular areas in a given drawable, use
+<function>XFillRectangles</function>.
+<indexterm significance="preferred"><primary>XFillRectangles</primary></indexterm>
+<!-- .sM -->
+<funcsynopsis id='xfillrectangles'>
+<funcprototype>
+  <funcdef><function>XFillRectangles</function></funcdef>
+  <paramdef>Display<parameter> *display</parameter></paramdef>
+  <paramdef>Drawable<parameter> d</parameter></paramdef>
+  <paramdef>GC<parameter> gc</parameter></paramdef>
+  <paramdef>XRectangle<parameter> *rectangles</parameter></paramdef>
+  <paramdef>int<parameter> nrectangles</parameter></paramdef>
+</funcprototype>
+</funcsynopsis>
+<!-- .FN -->
+<variablelist>
+  <varlistentry>
+    <term>
+      <emphasis remap='I'>display</emphasis>
+    </term>
+    <listitem>
+      <para>
+Specifies the connection to the X server.
+      </para>
+    </listitem>
+  </varlistentry>
+  <varlistentry>
+    <term>
+      <emphasis remap='I'>d</emphasis>
+    </term>
+    <listitem>
+      <para>
+Specifies the drawable. 
+      </para>
+    </listitem>
+  </varlistentry>
+  <varlistentry>
+    <term>
+      <emphasis remap='I'>gc</emphasis>
+    </term>
+    <listitem>
+      <para>
+Specifies the GC.
+      </para>
+    </listitem>
+  </varlistentry>
+  <varlistentry>
+    <term>
+      <emphasis remap='I'>rectangles</emphasis>
+    </term>
+    <listitem>
+      <para>
+Specifies an array of rectangles.
+      </para>
+    </listitem>
+  </varlistentry>
+  <varlistentry>
+    <term>
+      <emphasis remap='I'>nrectangles</emphasis>
+    </term>
+    <listitem>
+      <para>
+Specifies the number of rectangles in the array.
+    </para>
+  </listitem>
+  </varlistentry>
+</variablelist>
+</para>
+<para>
+<!-- .LP -->
+<!-- .eM -->
+The
+<function>XFillRectangle</function>
+and
+<function>XFillRectangles</function>
+functions fill the specified rectangle or rectangles
+as if a four-point 
+<systemitem>FillPolygon</systemitem>
+protocol request were specified for each rectangle:
+</para>
+<para>
+<!-- .LP -->
+<literallayout class="monospaced">
+[x,y] [x+width,y] [x+width,y+height] [x,y+height]
+</literallayout>
+</para>
+<para>
+<!-- .LP -->
+Each function uses the x and y coordinates,
+width and height dimensions, and GC you specify.
+</para>
+<para>
+<!-- .LP -->
+<function>XFillRectangles</function>
+fills the rectangles in the order listed in the array.  
+For any given rectangle,
+<function>XFillRectangle</function>
+and
+<function>XFillRectangles</function>
+do not draw a pixel more than once.  
+If rectangles intersect, the intersecting pixels are
+drawn multiple times.
+</para>
+<para>
+<!-- .LP -->
+Both functions use these GC components: 
+function, plane-mask, fill-style, subwindow-mode, 
+clip-x-origin, clip-y-origin, and clip-mask.
+They also use these GC mode-dependent components: 
+foreground, background, tile, stipple, tile-stipple-x-origin, 
+and tile-stipple-y-origin.
+</para>
+<para>
+<!-- .LP -->
+<function>XFillRectangle</function>
+and
+<function>XFillRectangles</function>
+can generate
+<errorname>BadDrawable</errorname>,
+<errorname>BadGC</errorname>,
+and
+<errorname>BadMatch</errorname>
+errors.
+</para>
+</sect2>
+<sect2 id="Filling_a_Single_Polygon">
+<title>Filling a Single Polygon</title>
+<!-- .XS -->
+<!-- (SN Filling a Single Polygon  -->
+<!-- .XE -->
+<para>
+<!-- .LP -->
+<!-- .sp -->
+To fill a polygon area in a given drawable, use
+<function>XFillPolygon</function>.
+<indexterm><primary>Polygons</primary><secondary>filling</secondary></indexterm>
+<indexterm><primary>Filling</primary><secondary>polygon</secondary></indexterm>
+<indexterm significance="preferred"><primary>XFillPolygon</primary></indexterm>
+<!-- .sM -->
+<funcsynopsis id='xfillpolygon'>
+<funcprototype>
+  <funcdef><function>XFillPolygon</function></funcdef>
+  <paramdef>Display<parameter> *display</parameter></paramdef>
+  <paramdef>Drawable<parameter> d</parameter></paramdef>
+  <paramdef>GC<parameter> gc</parameter></paramdef>
+  <paramdef>XPoint<parameter> *points</parameter></paramdef>
+  <paramdef>int<parameter> npoints</parameter></paramdef>
+  <paramdef>int<parameter> shape</parameter></paramdef>
+  <paramdef>int<parameter> mode</parameter></paramdef>
+</funcprototype>
+</funcsynopsis>
+<!-- .FN -->
+<variablelist>
+  <varlistentry>
+    <term>
+      <emphasis remap='I'>display</emphasis>
+    </term>
+    <listitem>
+      <para>
+Specifies the connection to the X server.
+      </para>
+    </listitem>
+  </varlistentry>
+  <varlistentry>
+    <term>
+      <emphasis remap='I'>d</emphasis>
+    </term>
+    <listitem>
+      <para>
+Specifies the drawable. 
+      </para>
+    </listitem>
+  </varlistentry>
+  <varlistentry>
+    <term>
+      <emphasis remap='I'>gc</emphasis>
+    </term>
+    <listitem>
+      <para>
+Specifies the GC.
+      </para>
+    </listitem>
+  </varlistentry>
+  <varlistentry>
+    <term>
+      <emphasis remap='I'>points</emphasis>
+    </term>
+    <listitem>
+      <para>
+Specifies an array of points.
+      </para>
+    </listitem>
+  </varlistentry>
+  <varlistentry>
+    <term>
+      <emphasis remap='I'>npoints</emphasis>
+    </term>
+    <listitem>
+      <para>
+Specifies the number of points in the array.
+      </para>
+    </listitem>
+  </varlistentry>
+  <varlistentry>
+    <term>
+      <emphasis remap='I'>shape</emphasis>
+    </term>
+    <listitem>
+      <para>
+Specifies a shape that helps the server to improve performance.
+You can pass 
+<symbol>Complex</symbol>,
+<symbol>Convex</symbol>,
+or 
+<symbol>Nonconvex</symbol>.
+      </para>
+    </listitem>
+  </varlistentry>
+  <varlistentry>
+    <term>
+      <emphasis remap='I'>mode</emphasis>
+    </term>
+    <listitem>
+      <para>
+Specifies the coordinate mode. 
+You can pass
+<symbol>CoordModeOrigin</symbol>
+or
+<symbol>CoordModePrevious</symbol>.
+    </para>
+  </listitem>
+  </varlistentry>
+</variablelist>
+</para>
+<para>
+<!-- .LP -->
+<!-- .eM -->
+<function>XFillPolygon</function>
+fills the region closed by the specified path.
+The path is closed
+automatically if the last point in the list does not coincide with the
+first point.
+<function>XFillPolygon</function>
+does not draw a pixel of the region more than once.
+<symbol>CoordModeOrigin</symbol>
+treats all coordinates as relative to the origin,
+and
+<symbol>CoordModePrevious</symbol>
+treats all coordinates after the first as relative to the previous point.
+</para>
+<para>
+<!-- .LP -->
+Depending on the specified shape, the following occurs: 
+</para>
+<itemizedlist>
+  <listitem>
+    <para>
+If shape is
+<symbol>Complex</symbol>,
+the path may self-intersect. 
+Note that contiguous coincident points in the path are not treated 
+as self-intersection.
+    </para>
+  </listitem>
+  <listitem>
+    <para>
+If shape is
+<symbol>Convex</symbol>,
+for every pair of points inside the polygon,
+the line segment connecting them does not intersect the path.
+If known by the client,
+specifying 
+<symbol>Convex</symbol>
+can improve performance.  
+If you specify
+<symbol>Convex</symbol>
+for a path that is not convex, 
+the graphics results are undefined.
+    </para>
+  </listitem>
+  <listitem>
+    <para>
+If shape is
+<symbol>Nonconvex</symbol>,
+the path does not self-intersect, but the shape is not
+wholly convex. 
+If known by the client, 
+specifying 
+<symbol>Nonconvex</symbol>
+instead of
+<symbol>Complex</symbol>
+may improve performance.  
+If you specify
+<symbol>Nonconvex</symbol>
+for a self-intersecting path, the graphics results are undefined.
+    </para>
+  </listitem>
+</itemizedlist>
+<para>
+<!-- .LP -->
+The fill-rule of the GC controls the filling behavior of 
+self-intersecting polygons.
+</para>
+<para>
+<!-- .LP -->
+This function uses these GC components: 
+function, plane-mask, fill-style, fill-rule, subwindow-mode, clip-x-origin, 
+clip-y-origin, and clip-mask.
+It also uses these GC mode-dependent components: 
+foreground, background, tile, stipple, tile-stipple-x-origin, 
+and tile-stipple-y-origin.
+</para>
+<para>
+<!-- .LP -->
+<function>XFillPolygon</function>
+can generate
+<errorname>BadDrawable</errorname>,
+<errorname>BadGC</errorname>,
+<errorname>BadMatch</errorname>,
+and
+<errorname>BadValue</errorname>
+errors.
+</para>
+</sect2>
+<sect2 id="Filling_Single_and_Multiple_Arcs">
+<title>Filling Single and Multiple Arcs</title>
+<!-- .XS -->
+<!-- (SN Filling Single and Multiple Arcs  -->
+<!-- .XE -->
+<para>
+<!-- .LP -->
+<indexterm><primary>XFillArc</primary></indexterm>
+<indexterm><primary>Arcs</primary><secondary>filling</secondary></indexterm>
+<indexterm><primary>Filling</primary><secondary>arcs</secondary></indexterm>
+To fill a single arc in a given drawable, use
+<function>XFillArc</function>.
+<indexterm significance="preferred"><primary>XFillArc</primary></indexterm>
+<!-- .sM -->
+<funcsynopsis id='xfillarc'>
+<funcprototype>
+  <funcdef><function>XFillArc</function></funcdef>
+  <paramdef>Display<parameter> *display</parameter></paramdef>
+  <paramdef>Drawable<parameter> d</parameter></paramdef>
+  <paramdef>GC<parameter> gc</parameter></paramdef>
+  <paramdef>intx,<parameter> y</parameter></paramdef>
+  <paramdef>unsignedintwidth,<parameter> height</parameter></paramdef>
+  <paramdef>intangle1,<parameter> angle2</parameter></paramdef>
+</funcprototype>
+</funcsynopsis>
+<!-- .FN -->
+<variablelist>
+  <varlistentry>
+    <term>
+      <emphasis remap='I'>display</emphasis>
+    </term>
+    <listitem>
+      <para>
+Specifies the connection to the X server.
+      </para>
+    </listitem>
+  </varlistentry>
+  <varlistentry>
+    <term>
+      <emphasis remap='I'>d</emphasis>
+    </term>
+    <listitem>
+      <para>
+Specifies the drawable. 
+      </para>
+    </listitem>
+  </varlistentry>
+  <varlistentry>
+    <term>
+      <emphasis remap='I'>gc</emphasis>
+    </term>
+    <listitem>
+      <para>
+Specifies the GC.
+<!-- .ds Xy , which are relative to the origin of the drawable \ -->
+and specify the upper-left corner of the bounding rectangle
+      </para>
+    </listitem>
+  </varlistentry>
+  <varlistentry>
+    <term>
+      <emphasis remap='I'>x</emphasis>
+    </term>
+    <listitem>
+      <para>
+<!-- .br -->
+<!-- .ns -->
+      </para>
+    </listitem>
+  </varlistentry>
+  <varlistentry>
+    <term>
+      <emphasis remap='I'>y</emphasis>
+    </term>
+    <listitem>
+      <para>
+Specify the x and y coordinates(Xy.
+<!-- .ds Wh , which are the major and minor axes of the arc -->
+      </para>
+    </listitem>
+  </varlistentry>
+  <varlistentry>
+    <term>
+      <emphasis remap='I'>width</emphasis>
+    </term>
+    <listitem>
+      <para>
+<!-- .br -->
+<!-- .ns -->
+      </para>
+    </listitem>
+  </varlistentry>
+  <varlistentry>
+    <term>
+      <emphasis remap='I'>height</emphasis>
+    </term>
+    <listitem>
+      <para>
+Specify the width and height(Wh.
+      </para>
+    </listitem>
+  </varlistentry>
+  <varlistentry>
+    <term>
+      <emphasis remap='I'>angle1</emphasis>
+    </term>
+    <listitem>
+      <para>
+Specifies the start of the arc relative to the three-o'clock position
+from the center, in units of degrees * 64.
+      </para>
+    </listitem>
+  </varlistentry>
+  <varlistentry>
+    <term>
+      <emphasis remap='I'>angle2</emphasis>
+    </term>
+    <listitem>
+      <para>
+Specifies the path and extent of the arc relative to the start of the
+arc, in units of degrees * 64.
+    </para>
+  </listitem>
+  </varlistentry>
+</variablelist>
+</para>
+<para>
+<!-- .LP -->
+<!-- .eM -->
+<!-- .sp -->
+To fill multiple arcs in a given drawable, use
+<function>XFillArcs</function>.
+<indexterm significance="preferred"><primary>XFillArcs</primary></indexterm>
+<!-- .sM -->
+<funcsynopsis id='xfillarcs'>
+<funcprototype>
+  <funcdef><function>XFillArcs</function></funcdef>
+  <paramdef>Display<parameter> *display</parameter></paramdef>
+  <paramdef>Drawable<parameter> d</parameter></paramdef>
+  <paramdef>GC<parameter> gc</parameter></paramdef>
+  <paramdef>XArc<parameter> *arcs</parameter></paramdef>
+  <paramdef>int<parameter> narcs</parameter></paramdef>
+</funcprototype>
+</funcsynopsis>
+<!-- .FN -->
+<variablelist>
+  <varlistentry>
+    <term>
+      <emphasis remap='I'>display</emphasis>
+    </term>
+    <listitem>
+      <para>
+Specifies the connection to the X server.
+      </para>
+    </listitem>
+  </varlistentry>
+  <varlistentry>
+    <term>
+      <emphasis remap='I'>d</emphasis>
+    </term>
+    <listitem>
+      <para>
+Specifies the drawable. 
+      </para>
+    </listitem>
+  </varlistentry>
+  <varlistentry>
+    <term>
+      <emphasis remap='I'>gc</emphasis>
+    </term>
+    <listitem>
+      <para>
+Specifies the GC.
+      </para>
+    </listitem>
+  </varlistentry>
+  <varlistentry>
+    <term>
+      <emphasis remap='I'>arcs</emphasis>
+    </term>
+    <listitem>
+      <para>
+Specifies an array of arcs.
+      </para>
+    </listitem>
+  </varlistentry>
+  <varlistentry>
+    <term>
+      <emphasis remap='I'>narcs</emphasis>
+    </term>
+    <listitem>
+      <para>
+Specifies the number of arcs in the array.
+    </para>
+  </listitem>
+  </varlistentry>
+</variablelist>
+</para>
+<para>
+<!-- .LP -->
+<!-- .eM -->
+For each arc, 
+<function>XFillArc</function>
+or
+<function>XFillArcs</function>
+fills the region closed by the infinitely thin path
+described by the specified arc and, depending on the 
+arc-mode specified in the GC, one or two line segments. 
+For 
+<symbol>ArcChord</symbol>,
+the single line segment joining the endpoints of the arc is used.  
+For 
+<symbol>ArcPieSlice</symbol>,
+the two line segments joining the endpoints of the arc with the center
+point are used.  
+<function>XFillArcs</function>
+fills the arcs in the order listed in the array.  
+For any given arc,  
+<function>XFillArc</function>
+and
+<function>XFillArcs</function>
+do not draw a pixel more than once.  
+If regions intersect, 
+the intersecting pixels are drawn multiple times.
+</para>
+<para>
+<!-- .LP -->
+Both functions use these GC components: 
+function, plane-mask, fill-style, arc-mode, subwindow-mode, clip-x-origin, 
+clip-y-origin, and clip-mask.
+They also use these GC mode-dependent components: 
+foreground, background, tile, stipple, tile-stipple-x-origin, 
+and tile-stipple-y-origin.
+</para>
+<para>
+<!-- .LP -->
+<function>XFillArc</function>
+and
+<function>XFillArcs</function>
+can generate
+<errorname>BadDrawable</errorname>,
+<errorname>BadGC</errorname>,
+and
+<errorname>BadMatch</errorname>
+errors.
+</para>
+</sect2>
+</sect1>
+<sect1 id="Font_Metrics">
+<title>Font Metrics</title>
+<!-- .XS -->
+<!-- (SN Font Metrics  -->
+<!-- .XE -->
+<para>
+<!-- .LP -->
+<indexterm><primary>Font</primary></indexterm>
+A font is a graphical description of a set of characters that are used to 
+increase efficiency whenever a set of small, similar sized patterns are 
+repeatedly used.
+</para>
+<para>
+<!-- .LP -->
+This section discusses how to:
+</para>
+<itemizedlist>
+  <listitem>
+    <para>
+Load and free fonts
+    </para>
+  </listitem>
+  <listitem>
+    <para>
+Obtain and free font names
+    </para>
+  </listitem>
+  <listitem>
+    <para>
+Compute character string sizes
+    </para>
+  </listitem>
+  <listitem>
+    <para>
+Compute logical extents
+    </para>
+  </listitem>
+  <listitem>
+    <para>
+Query character string sizes
+    </para>
+  </listitem>
+</itemizedlist>
+<para>
+<!-- .LP -->
+The X server loads fonts whenever a program requests a new font.
+The server can cache fonts for quick lookup.
+Fonts are global across all screens in a server.
+Several levels are possible when dealing with fonts.
+Most applications simply use 
+<function>XLoadQueryFont</function>
+to load a font and query the font metrics.
+</para>
+<para>
+<!-- .LP -->
+Characters in fonts are regarded as masks.
+Except for image text requests,
+the only pixels modified are those in which bits are set to 1 in the character.
+This means that it makes sense to draw text using stipples or tiles
+(for example, many menus gray-out unusable entries).
+</para>
+<para>
+<!-- .LP -->
+<!-- .sM -->
+The
+<structname>XFontStruct</structname>
+structure contains all of the information for the font
+and consists of the font-specific information as well as
+a pointer to an array of
+<structname>XCharStruct</structname>
+structures for the
+characters contained in the font.
+The
+<structname>XFontStruct</structname>,
+<structname>XFontProp</structname>,
+and
+<structname>XCharStruct</structname>
+structures contain:
+</para>
+<para>
+<!-- .LP -->
+<indexterm significance="preferred"><primary>XCharStruct</primary></indexterm>
+<literallayout class="monospaced">
+<!-- .TA .5i 3i -->
+<!-- .ta .5i 3i -->
+typedef struct {
+     short lbearing;               /* origin to left edge of raster */
+     short rbearing;               /* origin to right edge of raster */
+     short width;                  /* advance to next char's origin */
+     short ascent;                 /* baseline to top edge of raster */
+     short descent;                /* baseline to bottom edge of raster */
+     unsigned short attributes;    /* per char flags (not predefined) */
+} XCharStruct;
+</literallayout>
+</para>
+<para>
+<!-- .LP -->
+<indexterm significance="preferred"><primary>XFontProp</primary></indexterm>
+<literallayout class="monospaced">
+<!-- .TA .5i 1i 3i -->
+<!-- .ta .5i 1i 3i -->
+typedef struct {
+     Atom     name;
+     unsigned long card32;
+} XFontProp;
+</literallayout>
+</para>
+<para>
+<!-- .LP -->
+<indexterm significance="preferred"><primary>XChar2b</primary></indexterm>
+<literallayout class="monospaced">
+<!-- .TA .5i 3i -->
+<!-- .ta .5i 3i -->
+typedef struct {     /* normal 16 bit characters are two bytes */
+    unsigned char byte1;
+    unsigned char byte2;
+} XChar2b;
+</literallayout>
+</para>
+<para>
+<!-- .LP -->
+<indexterm significance="preferred"><primary>XFontStruct</primary></indexterm>
+<literallayout class="monospaced">
+<!-- .TA .5i 3i -->
+<!-- .ta .5i 3i -->
+typedef struct {
+     XExtData *ext_data;               /* hook for extension to hang data */
+     Font fid;                         /* Font id for this font */
+     unsigned direction;               /* hint about the direction font is painted */
+     unsigned min_char_or_byte2;       /* first character */
+     unsigned max_char_or_byte2;       /* last character */
+     unsigned min_byte1;               /* first row that exists */
+     unsigned max_byte1;               /* last row that exists */
+     Bool all_chars_exist;             /* flag if all characters have nonzero size */
+     unsigned default_char;            /* char to print for undefined character */
+     int n_properties;                 /* how many properties there are */
+     XFontProp *properties;            /* pointer to array of additional properties */
+     XCharStruct min_bounds;           /* minimum bounds over all existing char */
+     XCharStruct max_bounds;           /* maximum bounds over all existing char */
+     XCharStruct *per_char;            /* first_char to last_char information */
+     int ascent;                       /* logical extent above baseline for spacing */
+     int descent;                      /* logical descent below baseline for spacing */
+} XFontStruct;
+</literallayout>
+</para>
+<para>
+<!-- .LP -->
+<!-- .eM -->
+X supports single byte/character, two bytes/character matrix,
+and 16-bit character text operations.
+Note that any of these forms can be used with a font, but a
+single byte/character text request can only specify a single byte
+(that is, the first row of a 2-byte font).
+You should view 2-byte fonts as a two-dimensional matrix of defined
+characters: byte1 specifies the range of defined rows and
+byte2 defines the range of defined columns of the font.
+Single byte/character fonts have one row defined, and the byte2 range
+specified in the structure defines a range of characters.
+</para>
+<para>
+<!-- .LP -->
+The bounding box of a character is defined by the 
+<structname>XCharStruct</structname>
+of that character.
+When characters are absent from a font,
+the default_char is used.
+When fonts have all characters of the same size,
+only the information in the
+<structname>XFontStruct</structname>
+min and max bounds are used.
+</para>
+<para>
+<!-- .LP -->
+The members of the 
+<structname>XFontStruct</structname>
+have the following semantics:
+</para>
+<itemizedlist>
+  <listitem>
+    <para>
+The direction member can be either 
+<symbol>FontLeftToRight</symbol>
+or 
+<symbol>FontRightToLeft</symbol>.
+It is just a hint as to whether most 
+<structname>XCharStruct</structname>
+elements 
+have a positive 
+(<symbol>FontLeftToRight</symbol>)
+or a negative 
+(<symbol>FontRightToLeft</symbol>)
+character width 
+metric.
+The core protocol defines no support for vertical text.
+    </para>
+  </listitem>
+  <listitem>
+    <para>
+If the min_byte1 and max_byte1 members are both zero, min_char_or_byte2
+specifies the linear character index corresponding to the first element
+of the per_char array, and max_char_or_byte2 specifies the linear character
+index of the last element.
+    </para>
+  </listitem>
+  <listitem>
+    <para>
+If either min_byte1 or max_byte1 are nonzero, both
+min_char_or_byte2 and max_char_or_byte2 are less than 256, 
+and the 2-byte character index values corresponding to the
+per_char array element N (counting from 0) are:
+    </para>
+  </listitem>
+  <listitem>
+    <para>
+<!-- .nf -->
+     byte1 = N/D + min_byte1
+<!-- .br -->
+     byte2 = N\\D + min_char_or_byte2
+    </para>
+  </listitem>
+  <listitem>
+    <para>
+<!-- .fi -->
+where:
+    </para>
+  </listitem>
+  <listitem>
+    <para>
+<!-- .nf -->
+        D = max_char_or_byte2 - min_char_or_byte2 + 1
+        / = integer division
+        \\ = integer modulus
+<!-- .fi -->
+    </para>
+  </listitem>
+  <listitem>
+    <para>
+If the per_char pointer is NULL, 
+all glyphs between the first and last character indexes
+inclusive have the same information,
+as given by both min_bounds and max_bounds.
+    </para>
+  </listitem>
+  <listitem>
+    <para>
+If all_chars_exist is 
+<symbol>True</symbol>,
+all characters in the per_char array have nonzero bounding boxes.
+    </para>
+  </listitem>
+  <listitem>
+    <para>
+The default_char member specifies the character that will be used when an
+undefined or nonexistent character is printed.  
+The default_char is a 16-bit character (not a 2-byte character).
+For a font using 2-byte matrix format, 
+the default_char has byte1 in the most-significant byte
+and byte2 in the least significant byte.
+If the default_char itself specifies an undefined or nonexistent character, 
+no printing is performed for an undefined or nonexistent character.
+    </para>
+  </listitem>
+  <listitem>
+    <para>
+The min_bounds and max_bounds members contain the most extreme values of
+each individual 
+<structname>XCharStruct</structname>
+component over all elements of this array
+(and ignore nonexistent characters).
+The bounding box of the font (the smallest
+rectangle enclosing the shape obtained by superimposing all of the
+characters at the same origin [x,y]) has its upper-left coordinate at:
+<literallayout class="monospaced">
+     [x + min_bounds.lbearing, y - max_bounds.ascent]
+</literallayout>
+    </para>
+  </listitem>
+  <listitem>
+    <para>
+Its width is:
+<literallayout class="monospaced">
+     max_bounds.rbearing - min_bounds.lbearing
+</literallayout>
+    </para>
+  </listitem>
+  <listitem>
+    <para>
+Its height is:
+<literallayout class="monospaced">
+     max_bounds.ascent + max_bounds.descent
+</literallayout>
+    </para>
+  </listitem>
+  <listitem>
+    <para>
+The ascent member is the logical extent of the font above the baseline that is
+used for determining line spacing.
+Specific characters may extend beyond
+this.
+    </para>
+  </listitem>
+  <listitem>
+    <para>
+The descent member is the logical extent of the font at or below the
+baseline that is used for determining line spacing.
+Specific characters may extend beyond this.
+    </para>
+  </listitem>
+  <listitem>
+    <para>
+If the baseline is at Y-coordinate y,
+the logical extent of the font is inclusive between the Y-coordinate 
+values (y - font.ascent) and (y + font.descent - 1).
+Typically,
+the minimum interline spacing between rows of text is given
+by ascent + descent.
+    </para>
+  </listitem>
+</itemizedlist>
+<para>
+<!-- .LP -->
+For a character origin at [x,y],
+the bounding box of a character (that is, 
+the smallest rectangle that encloses the character's shape)
+described in terms of 
+<structname>XCharStruct</structname>
+components is a rectangle with its upper-left corner at:
+</para>
+<para>
+<!-- .LP -->
+<literallayout class="monospaced">
+[x + lbearing, y - ascent]
+</literallayout>
+</para>
+<para>
+<!-- .LP -->
+Its width is:
+</para>
+<para>
+<!-- .LP -->
+<literallayout class="monospaced">
+rbearing - lbearing
+</literallayout>
+</para>
+<para>
+<!-- .LP -->
+Its height is:
+</para>
+<para>
+<!-- .LP -->
+<literallayout class="monospaced">
+ascent + descent
+</literallayout>
+</para>
+<para>
+<!-- .LP -->
+The origin for the next character is defined to be:
+</para>
+<para>
+<!-- .LP -->
+<literallayout class="monospaced">
+[x + width, y]
+</literallayout>
+</para>
+<para>
+<!-- .LP -->
+The lbearing member defines the extent of the left edge of the character ink
+from the origin.
+The rbearing member defines the extent of the right edge of the character ink
+from the origin.
+The ascent member defines the extent of the top edge of the character ink
+from the origin.
+The descent member defines the extent of the bottom edge of the character ink
+from the origin.
+The width member defines the logical width of the character.
+</para>
+<para>
+<!-- .LP -->
+Note that the baseline (the y position of the character origin) 
+is logically viewed as being the scanline just below nondescending characters. 
+When descent is zero,
+only pixels with Y-coordinates less than y are drawn,
+and the origin is logically viewed as being coincident with the left edge of
+a nonkerned character. 
+When lbearing is zero,
+no pixels with X-coordinate less than x are drawn.
+Any of the
+<structname>XCharStruct</structname>
+metric members could be negative.
+If the width is negative,
+the next character will be placed to the left of the current origin.
+</para>
+<para>
+<!-- .LP -->
+The X protocol does not define the interpretation of the attributes member 
+in the
+<structname>XCharStruct</structname>
+structure.
+A nonexistent character is represented with all members of its
+<structname>XCharStruct</structname>
+set to zero.
+</para>
+<para>
+<!-- .LP -->
+A font is not guaranteed to have any properties.
+The interpretation of the property value (for example, long or unsigned long)
+must be derived from <emphasis remap='I'>a priori</emphasis> knowledge of the property. 
+A basic set of font properties is specified in the X Consortium standard
+<emphasis remap='I'>X Logical Font Description Conventions</emphasis>.
+</para>
+<sect2 id="Loading_and_Freeing_Fonts">
+<title>Loading and Freeing Fonts</title>
+<!-- .XS -->
+<!-- (SN Loading and Freeing Fonts  -->
+<!-- .XE -->
+<para>
+<!-- .LP -->
+Xlib provides functions that you can use to load fonts, get font information,
+unload fonts, and free font information.
+<indexterm><primary>Fonts</primary><secondary>getting information</secondary></indexterm>
+<indexterm><primary>Fonts</primary><secondary>unloading</secondary></indexterm>
+<indexterm><primary>Fonts</primary><secondary>freeing font information</secondary></indexterm>
+A few font functions use a 
+<type>GContext</type>
+resource ID or a font ID interchangeably.
+</para>
+<para>
+<!-- .LP -->
+<!-- .sp -->
+To load a given font, use
+<function>XLoadFont</function>.
+<indexterm significance="preferred"><primary>XLoadFont</primary></indexterm>
+<!-- .sM -->
+<funcsynopsis id='xloadfont'>
+<funcprototype>
+  <funcdef>Font <function>XLoadFont</function></funcdef>
+  <paramdef>Display<parameter> *display</parameter></paramdef>
+  <paramdef>char<parameter> *name</parameter></paramdef>
+</funcprototype>
+</funcsynopsis>
+<!-- .FN -->
+<variablelist>
+  <varlistentry>
+    <term>
+      <emphasis remap='I'>display</emphasis>
+    </term>
+    <listitem>
+      <para>
+Specifies the connection to the X server.
+      </para>
+    </listitem>
+  </varlistentry>
+  <varlistentry>
+    <term>
+      <emphasis remap='I'>name</emphasis>
+    </term>
+    <listitem>
+      <para>
+Specifies the name of the font,
+which is a null-terminated string.
+    </para>
+  </listitem>
+  </varlistentry>
+</variablelist>
+</para>
+<para>
+<!-- .LP -->
+<!-- .eM -->
+The
+<function>XLoadFont</function>
+function loads the specified font and returns its associated font ID.
+If the font name is not in the Host Portable Character Encoding,
+the result is implementation-dependent.
+Use of uppercase or lowercase does not matter.
+When the characters ``?'' and ``*'' are used in a font name, a
+pattern match is performed and any matching font is used.
+In the pattern, 
+the ``?'' character will match any single character, 
+and the ``*'' character will match any number of characters.
+A structured format for font names is specified in the X Consortium standard 
+<emphasis remap='I'>X Logical Font Description Conventions</emphasis>.
+If 
+<function>XLoadFont</function>
+was unsuccessful at loading the specified font, 
+a 
+<errorname>BadName</errorname>
+error results.
+Fonts are not associated with a particular screen 
+and can be stored as a component
+of any GC.
+When the font is no longer needed, call 
+<function>XUnloadFont</function>.
+</para>
+<para>
+<!-- .LP -->
+<function>XLoadFont</function>
+can generate
+<errorname>BadAlloc</errorname>
+and
+<errorname>BadName</errorname>
+errors.
+</para>
+<para>
+<!-- .LP -->
+<!-- .sp -->
+To return information about an available font, use
+<function>XQueryFont</function>.
+<indexterm significance="preferred"><primary>XQueryFont</primary></indexterm>
+<!-- .sM -->
+<funcsynopsis id='xqueryfont'>
+<funcprototype>
+  <funcdef>XFontStruct *<function>XQueryFont</function></funcdef>
+  <paramdef>Display<parameter> *display</parameter></paramdef>
+  <paramdef>XID<parameter> font_ID</parameter></paramdef>
+</funcprototype>
+</funcsynopsis>
+<!-- .FN -->
+<variablelist>
+  <varlistentry>
+    <term>
+      <emphasis remap='I'>display</emphasis>
+    </term>
+    <listitem>
+      <para>
+Specifies the connection to the X server.
+      </para>
+    </listitem>
+  </varlistentry>
+  <varlistentry>
+    <term>
+      <emphasis remap='I'>font_ID</emphasis>
+    </term>
+    <listitem>
+      <para>
+Specifies the font ID or the 
+<type>GContext</type>
+ID.
+    </para>
+  </listitem>
+  </varlistentry>
+</variablelist>
+</para>
+<para>
+<!-- .LP -->
+<!-- .eM -->
+The
+<function>XQueryFont</function>
+function returns a pointer to the
+<structname>XFontStruct</structname>
+structure, which contains information associated with the font.
+You can query a font or the font stored in a GC.
+The font ID stored in the 
+<structname>XFontStruct</structname>
+structure will be the 
+<type>GContext</type>
+ID, and you need to be careful when using this ID in other functions
+(see
+<function>XGContextFromGC</function>).
+If the font does not exist,
+<function>XQueryFont</function>
+returns NULL.
+To free this data, use
+<function>XFreeFontInfo</function>.
+</para>
+<para>
+<!-- .LP -->
+<!-- .sp -->
+To perform a
+<function>XLoadFont</function>
+and
+<function>XQueryFont</function>
+in a single operation, use
+<function>XLoadQueryFont</function>.
+<indexterm significance="preferred"><primary>XLoadQueryFont</primary></indexterm>
+<!-- .sM -->
+<funcsynopsis id='xloadqueryfont'>
+<funcprototype>
+  <funcdef>XFontStruct *<function>XLoadQueryFont</function></funcdef>
+  <paramdef>Display<parameter> *display</parameter></paramdef>
+  <paramdef>char<parameter> *name</parameter></paramdef>
+</funcprototype>
+</funcsynopsis>
+<!-- .FN -->
+<variablelist>
+  <varlistentry>
+    <term>
+      <emphasis remap='I'>display</emphasis>
+    </term>
+    <listitem>
+      <para>
+Specifies the connection to the X server.
+      </para>
+    </listitem>
+  </varlistentry>
+  <varlistentry>
+    <term>
+      <emphasis remap='I'>name</emphasis>
+    </term>
+    <listitem>
+      <para>
+Specifies the name of the font,
+which is a null-terminated string.
+    </para>
+  </listitem>
+  </varlistentry>
+</variablelist>
+</para>
+<para>
+<!-- .LP -->
+<!-- .eM -->
+The
+<function>XLoadQueryFont</function>
+function provides the most common way for accessing a font.
+<function>XLoadQueryFont</function>
+both opens (loads) the specified font and returns a pointer to the
+appropriate
+<structname>XFontStruct</structname>
+structure.
+If the font name is not in the Host Portable Character Encoding,
+the result is implementation-dependent.
+If the font does not exist,
+<function>XLoadQueryFont</function>
+returns NULL.
+</para>
+<para>
+<!-- .LP -->
+<function>XLoadQueryFont</function>
+can generate a
+<errorname>BadAlloc</errorname>
+error.
+</para>
+<para>
+<!-- .LP -->
+<!-- .sp -->
+To unload the font and free the storage used by the font structure
+that was allocated by
+<function>XQueryFont</function>
+or
+<function>XLoadQueryFont</function>,
+use
+<function>XFreeFont</function>.
+<indexterm significance="preferred"><primary>XFreeFont</primary></indexterm>
+<!-- .sM -->
+<funcsynopsis id='xfreefont'>
+<funcprototype>
+  <funcdef><function>XFreeFont</function></funcdef>
+  <paramdef>Display<parameter> *display</parameter></paramdef>
+  <paramdef>XFontStruct<parameter> *font_struct</parameter></paramdef>
+</funcprototype>
+</funcsynopsis>
+<!-- .FN -->
+<variablelist>
+  <varlistentry>
+    <term>
+      <emphasis remap='I'>display</emphasis>
+    </term>
+    <listitem>
+      <para>
+Specifies the connection to the X server.
+      </para>
+    </listitem>
+  </varlistentry>
+  <varlistentry>
+    <term>
+      <emphasis remap='I'>font_struct</emphasis>
+    </term>
+    <listitem>
+      <para>
+Specifies the storage associated with the font.
+    </para>
+  </listitem>
+  </varlistentry>
+</variablelist>
+</para>
+<para>
+<!-- .LP -->
+<!-- .eM  -->
+The
+<function>XFreeFont</function>
+function deletes the association between the font resource ID and the specified 
+font and frees the
+<structname>XFontStruct</structname>
+structure.
+The font itself will be freed when no other resource references it.
+The data and the font should not be referenced again.
+</para>
+<para>
+<!-- .LP -->
+<function>XFreeFont</function>
+can generate a
+<errorname>BadFont</errorname>
+error.
+</para>
+<para>
+<!-- .LP -->
+<!-- .sp -->
+To return a given font property, use
+<function>XGetFontProperty</function>.
+<indexterm significance="preferred"><primary>XGetFontProperty</primary></indexterm>
+<!-- .sM -->
+<funcsynopsis id='xgetfontproperty'>
+<funcprototype>
+  <funcdef>Bool <function>XGetFontProperty</function></funcdef>
+  <paramdef>XFontStruct<parameter> *font_struct</parameter></paramdef>
+  <paramdef>Atom<parameter> atom</parameter></paramdef>
+  <paramdef>unsignedlong<parameter> *value_return</parameter></paramdef>
+</funcprototype>
+</funcsynopsis>
+<!-- .FN -->
+<variablelist>
+  <varlistentry>
+    <term>
+      <emphasis remap='I'>font_struct</emphasis>
+    </term>
+    <listitem>
+      <para>
+Specifies the storage associated with the font.
+      </para>
+    </listitem>
+  </varlistentry>
+  <varlistentry>
+    <term>
+      <emphasis remap='I'>atom</emphasis>
+    </term>
+    <listitem>
+      <para>
+Specifies the atom for the property name you want returned.
+      </para>
+    </listitem>
+  </varlistentry>
+  <varlistentry>
+    <term>
+      <emphasis remap='I'>value_return</emphasis>
+    </term>
+    <listitem>
+      <para>
+Returns the value of the font property.
+    </para>
+  </listitem>
+  </varlistentry>
+</variablelist>
+</para>
+<para>
+<!-- .LP -->
+<!-- .eM -->
+Given the atom for that property,
+the
+<function>XGetFontProperty</function>
+function returns the value of the specified font property. 
+<function>XGetFontProperty</function>
+also returns 
+<symbol>False</symbol>
+if the property was not defined or 
+<symbol>True</symbol>
+if it was defined.
+A set of predefined atoms exists for font properties,
+which can be found in
+<filename class="headerfile">&lt;X11/Xatom.h&gt;</filename>.
+<indexterm type="file"><primary><filename class="headerfile">X11/Xatom.h</filename></primary></indexterm>
+<indexterm><primary>Files</primary><secondary><filename class="headerfile">&lt;X11/Xatom.h&gt;</filename></secondary></indexterm>
+<indexterm><primary>Headers</primary><secondary><filename class="headerfile">&lt;X11/Xatom.h&gt;</filename></secondary></indexterm>
+This set contains the standard properties associated with
+a font.
+Although it is not guaranteed,
+it is likely that the predefined font properties will be present.
+</para>
+<para>
+<!-- .LP -->
+<!-- .sp -->
+To unload a font that was loaded by
+<function>XLoadFont</function>,
+use
+<function>XUnloadFont</function>.
+<indexterm significance="preferred"><primary>XUnloadFont</primary></indexterm>
+<!-- .sM -->
+<funcsynopsis id='xunloadfont'>
+<funcprototype>
+  <funcdef><function>XUnloadFont</function></funcdef>
+  <paramdef>Display<parameter> *display</parameter></paramdef>
+  <paramdef>Font<parameter> font</parameter></paramdef>
+</funcprototype>
+</funcsynopsis>
+<!-- .FN -->
+<variablelist>
+  <varlistentry>
+    <term>
+      <emphasis remap='I'>display</emphasis>
+    </term>
+    <listitem>
+      <para>
+Specifies the connection to the X server.
+      </para>
+    </listitem>
+  </varlistentry>
+  <varlistentry>
+    <term>
+      <emphasis remap='I'>font</emphasis>
+    </term>
+    <listitem>
+      <para>
+Specifies the font.
+    </para>
+  </listitem>
+  </varlistentry>
+</variablelist>
+</para>
+<para>
+<!-- .LP -->
+<!-- .eM -->
+The
+<function>XUnloadFont</function>
+function deletes the association between the font resource ID and the specified font.
+The font itself will be freed when no other resource references it.
+The font should not be referenced again.
+</para>
+<para>
+<!-- .LP -->
+<function>XUnloadFont</function>
+can generate a
+<errorname>BadFont</errorname>
+error.
+</para>
+</sect2>
+<sect2 id="Obtaining_and_Freeing_Font_Names_and_Information">
+<title>Obtaining and Freeing Font Names and Information</title>
+<!-- .XS -->
+<!-- (SN Obtaining and Freeing Font Names and Information -->
+<!-- .XE -->
+<para>
+<!-- .LP -->
+You obtain font names and information by matching a wildcard specification
+when querying a font type for a list of available sizes and so on.
+</para>
+<para>
+<!-- .LP -->
+<!-- .sp -->
+To return a list of the available font names, use
+<function>XListFonts</function>.
+<indexterm significance="preferred"><primary>XListFonts</primary></indexterm>
+<!-- .sM -->
+<funcsynopsis id='xlistfonts'>
+<funcprototype>
+  <funcdef>char **<function>XListFonts</function></funcdef>
+  <paramdef>Display<parameter> *display</parameter></paramdef>
+  <paramdef>char<parameter> *pattern</parameter></paramdef>
+  <paramdef>int<parameter> maxnames</parameter></paramdef>
+  <paramdef>int<parameter> *actual_count_return</parameter></paramdef>
+</funcprototype>
+</funcsynopsis>
+<!-- .FN -->
+<variablelist>
+  <varlistentry>
+    <term>
+      <emphasis remap='I'>display</emphasis>
+    </term>
+    <listitem>
+      <para>
+Specifies the connection to the X server.
+      </para>
+    </listitem>
+  </varlistentry>
+  <varlistentry>
+    <term>
+      <emphasis remap='I'>pattern</emphasis>
+    </term>
+    <listitem>
+      <para>
+Specifies the null-terminated pattern string that can contain wildcard 
+characters.
+      </para>
+    </listitem>
+  </varlistentry>
+  <varlistentry>
+    <term>
+      <emphasis remap='I'>maxnames</emphasis>
+    </term>
+    <listitem>
+      <para>
+Specifies the maximum number of names to be returned.
+      </para>
+    </listitem>
+  </varlistentry>
+  <varlistentry>
+    <term>
+      <emphasis remap='I'>actual_count_return</emphasis>
+    </term>
+    <listitem>
+      <para>
+Returns the actual number of font names.
+    </para>
+  </listitem>
+  </varlistentry>
+</variablelist>
+</para>
+<para>
+<!-- .LP -->
+<!-- .eM -->
+The
+<function>XListFonts</function>
+function returns an array of available font names 
+(as controlled by the font search path; see
+<function>XSetFontPath</function>)
+that match the string you passed to the pattern argument.
+The pattern string can contain any characters,
+but each asterisk (*) is a wildcard for any number of characters,
+and each question mark (?) is a wildcard for a single character.
+If the pattern string is not in the Host Portable Character Encoding,
+the result is implementation-dependent.
+Use of uppercase or lowercase does not matter.
+Each returned string is null-terminated.
+If the data returned by the server is in the Latin Portable Character Encoding,
+then the returned strings are in the Host Portable Character Encoding.
+Otherwise, the result is implementation-dependent.
+If there are no matching font names,
+<function>XListFonts</function>
+returns NULL.
+The client should call
+<function>XFreeFontNames</function>
+when finished with the result to free the memory.
+</para>
+<para>
+<!-- .LP -->
+<!-- .sp -->
+To free a font name array, use
+<function>XFreeFontNames</function>.
+<indexterm significance="preferred"><primary>XFreeFontNames</primary></indexterm>
+<!-- .sM -->
+<funcsynopsis id='xfreefontnames'>
+<funcprototype>
+  <funcdef><function>XFreeFontNames</function></funcdef>
+  <paramdef>char<parameter> *list[]</parameter></paramdef>
+</funcprototype>
+</funcsynopsis>
+<!-- .FN -->
+<variablelist>
+  <varlistentry>
+    <term>
+      <emphasis remap='I'>list</emphasis>
+    </term>
+    <listitem>
+      <para>
+Specifies the array of strings you want to free.
+    </para>
+  </listitem>
+  </varlistentry>
+</variablelist>
+</para>
+<para>
+<!-- .LP -->
+<!-- .eM -->
+The
+<function>XFreeFontNames</function>
+function frees the array and strings returned by
+<function>XListFonts</function>
+or
+<function>XListFontsWithInfo</function>.
+</para>
+<para>
+<!-- .LP -->
+<!-- .sp -->
+To obtain the names and information about available fonts, use
+<function>XListFontsWithInfo</function>.
+<indexterm significance="preferred"><primary>XListFontsWithInfo</primary></indexterm>
+<!-- .sM -->
+<funcsynopsis id='xlistfontswithinfo'>
+<funcprototype>
+  <funcdef>char **<function>XListFontsWithInfo</function></funcdef>
+  <paramdef>Display<parameter> *display</parameter></paramdef>
+  <paramdef>char<parameter> *pattern</parameter></paramdef>
+  <paramdef>int<parameter> maxnames</parameter></paramdef>
+  <paramdef>int<parameter> *count_return</parameter></paramdef>
+  <paramdef>XFontStruct<parameter> **info_return</parameter></paramdef>
+</funcprototype>
+</funcsynopsis>
+<!-- .FN -->
+<variablelist>
+  <varlistentry>
+    <term>
+      <emphasis remap='I'>display</emphasis>
+    </term>
+    <listitem>
+      <para>
+Specifies the connection to the X server.
+      </para>
+    </listitem>
+  </varlistentry>
+  <varlistentry>
+    <term>
+      <emphasis remap='I'>pattern</emphasis>
+    </term>
+    <listitem>
+      <para>
+Specifies the null-terminated pattern string that can contain wildcard 
+characters.
+      </para>
+    </listitem>
+  </varlistentry>
+  <varlistentry>
+    <term>
+      <emphasis remap='I'>maxnames</emphasis>
+    </term>
+    <listitem>
+      <para>
+Specifies the maximum number of names to be returned.
+      </para>
+    </listitem>
+  </varlistentry>
+  <varlistentry>
+    <term>
+      <emphasis remap='I'>count_return</emphasis>
+    </term>
+    <listitem>
+      <para>
+Returns the actual number of matched font names.
+      </para>
+    </listitem>
+  </varlistentry>
+  <varlistentry>
+    <term>
+      <emphasis remap='I'>info_return</emphasis>
+    </term>
+    <listitem>
+      <para>
+Returns the font information.
+    </para>
+  </listitem>
+  </varlistentry>
+</variablelist>
+</para>
+<para>
+<!-- .LP -->
+<!-- .eM -->
+The
+<function>XListFontsWithInfo</function>
+function returns a list of font names that match the specified pattern and their
+associated font information.
+The list of names is limited to size specified by maxnames.
+The information returned for each font is identical to what
+<function>XLoadQueryFont</function>
+would return except that the per-character metrics are not returned.
+The pattern string can contain any characters,
+but each asterisk (*) is a wildcard for any number of characters,
+and each question mark (?) is a wildcard for a single character.
+If the pattern string is not in the Host Portable Character Encoding,
+the result is implementation-dependent.
+Use of uppercase or lowercase does not matter.
+Each returned string is null-terminated.
+If the data returned by the server is in the Latin Portable Character Encoding,
+then the returned strings are in the Host Portable Character Encoding.
+Otherwise, the result is implementation-dependent.
+If there are no matching font names,
+<function>XListFontsWithInfo</function>
+returns NULL.
+</para>
+<para>
+<!-- .LP -->
+To free only the allocated name array,
+the client should call
+<function>XFreeFontNames</function>.
+To free both the name array and the font information array
+or to free just the font information array,
+the client should call
+<function>XFreeFontInfo</function>.
+</para>
+<para>
+<!-- .LP -->
+<!-- .sp -->
+To free font structures and font names, use
+<function>XFreeFontInfo</function>.
+<indexterm significance="preferred"><primary>XFreeFontInfo</primary></indexterm>
+<!-- .sM -->
+<funcsynopsis id='xfreefontinfo'>
+<funcprototype>
+  <funcdef><function>XFreeFontInfo</function></funcdef>
+  <paramdef>char<parameter> **names</parameter></paramdef>
+  <paramdef>XFontStruct<parameter> *free_info</parameter></paramdef>
+  <paramdef>int<parameter> actual_count</parameter></paramdef>
+</funcprototype>
+</funcsynopsis>
+<!-- .FN -->
+<variablelist>
+  <varlistentry>
+    <term>
+      <emphasis remap='I'>names</emphasis>
+    </term>
+    <listitem>
+      <para>
+Specifies the list of font names.
+
+      </para>
+    </listitem>
+  </varlistentry>
+  <varlistentry>
+    <term>
+      <emphasis remap='I'>free_info</emphasis>
+    </term>
+    <listitem>
+      <para>
+Specifies the font information.
+
+      </para>
+    </listitem>
+  </varlistentry>
+  <varlistentry>
+    <term>
+      <emphasis remap='I'>actual_count</emphasis>
+    </term>
+    <listitem>
+      <para>
+Specifies the actual number of font names.
+
+    </para>
+  </listitem>
+  </varlistentry>
+</variablelist>
+</para>
+<para>
+<!-- .LP -->
+<!-- .eM -->
+The
+<function>XFreeFontInfo</function>
+function frees a font structure or an array of font structures
+and optionally an array of font names.
+If NULL is passed for names, no font names are freed.
+If a font structure for an open font (returned by
+<function>XLoadQueryFont</function>)
+is passed, the structure is freed,
+but the font is not closed; use
+<function>XUnloadFont</function>
+to close the font.
+</para>
+</sect2>
+<sect2 id="Computing_Character_String_Sizes">
+<title>Computing Character String Sizes</title>
+<!-- .XS -->
+<!-- (SN Computing Character String Sizes  -->
+<!-- .XE -->
+<para>
+<!-- .LP -->
+Xlib provides functions that you can use to compute the width,
+the logical extents, 
+and the server information about 8-bit and 2-byte text strings.
+<indexterm><primary>XTextWidth</primary></indexterm>
+<indexterm><primary>XTextWidth16</primary></indexterm>
+The width is computed by adding the character widths of all the characters.
+It does not matter if the font is an 8-bit or 2-byte font.
+These functions return the sum of the character metrics in pixels.
+</para>
+<para>
+<!-- .LP -->
+<!-- .sp -->
+To determine the width of an 8-bit character string, use
+<function>XTextWidth</function>.
+<indexterm significance="preferred"><primary>XTextWidth</primary></indexterm>
+<!-- .sM -->
+<funcsynopsis id='xtextwidth'>
+<funcprototype>
+  <funcdef>int <function>XTextWidth</function></funcdef>
+  <paramdef>XFontStruct<parameter> *font_struct</parameter></paramdef>
+  <paramdef>char<parameter> *string</parameter></paramdef>
+  <paramdef>int<parameter> count</parameter></paramdef>
+</funcprototype>
+</funcsynopsis>
+<!-- .FN -->
+<variablelist>
+  <varlistentry>
+    <term>
+      <emphasis remap='I'>font_struct</emphasis>
+    </term>
+    <listitem>
+      <para>
+Specifies the font used for the width computation.
+      </para>
+    </listitem>
+  </varlistentry>
+  <varlistentry>
+    <term>
+      <emphasis remap='I'>string</emphasis>
+    </term>
+    <listitem>
+      <para>
+Specifies the character string.
+      </para>
+    </listitem>
+  </varlistentry>
+  <varlistentry>
+    <term>
+      <emphasis remap='I'>count</emphasis>
+    </term>
+    <listitem>
+      <para>
+Specifies the character count in the specified string.
+    </para>
+  </listitem>
+  </varlistentry>
+</variablelist>
+</para>
+<para>
+<!-- .LP -->
+<!-- .eM -->
+<!-- .sp -->
+To determine the width of a 2-byte character string, use
+<function>XTextWidth16</function>.
+<indexterm significance="preferred"><primary>XTextWidth16</primary></indexterm>
+<!-- .sM -->
+<funcsynopsis id='xtextwidth16'>
+<funcprototype>
+  <funcdef>int <function>XTextWidth16</function></funcdef>
+  <paramdef>XFontStruct<parameter> *font_struct</parameter></paramdef>
+  <paramdef>XChar2b<parameter> *string</parameter></paramdef>
+  <paramdef>int<parameter> count</parameter></paramdef>
+</funcprototype>
+</funcsynopsis>
+<!-- .FN -->
+<variablelist>
+  <varlistentry>
+    <term>
+      <emphasis remap='I'>font_struct</emphasis>
+    </term>
+    <listitem>
+      <para>
+Specifies the font used for the width computation.
+      </para>
+    </listitem>
+  </varlistentry>
+  <varlistentry>
+    <term>
+      <emphasis remap='I'>string</emphasis>
+    </term>
+    <listitem>
+      <para>
+Specifies the character string.
+      </para>
+    </listitem>
+  </varlistentry>
+  <varlistentry>
+    <term>
+      <emphasis remap='I'>count</emphasis>
+    </term>
+    <listitem>
+      <para>
+Specifies the character count in the specified string.
+    </para>
+  </listitem>
+  </varlistentry>
+</variablelist>
+</para>
+<para>
+<!-- .LP -->
+<!-- .eM -->
+</para>
+</sect2>
+<sect2 id="Computing_Logical_Extents">
+<title>Computing Logical Extents</title>
+<!-- .XS -->
+<!-- (SN Computing Logical Extents  -->
+<!-- .XE -->
+<para>
+<!-- .LP -->
+To compute the bounding box of an 8-bit character string in a given font, use
+<function>XTextExtents</function>.
+<indexterm significance="preferred"><primary>XTextExtents</primary></indexterm>
+<!-- .sM -->
+<funcsynopsis id='xtextextents'>
+<funcprototype>
+  <funcdef><function>XTextExtents</function></funcdef>
+  <paramdef>XFontStruct<parameter> *font_struct</parameter></paramdef>
+  <paramdef>char<parameter> *string</parameter></paramdef>
+  <paramdef>int<parameter> nchars</parameter></paramdef>
+  <paramdef>int<parameter> *direction_return</parameter></paramdef>
+  <paramdef>int*font_ascent_return,<parameter> *font_descent_return</parameter></paramdef>
+  <paramdef>XCharStruct<parameter> *overall_return</parameter></paramdef>
+</funcprototype>
+</funcsynopsis>
+<!-- .FN -->
+<variablelist>
+  <varlistentry>
+    <term>
+      <emphasis remap='I'>font_struct</emphasis>
+    </term>
+    <listitem>
+      <para>
+Specifies the 
+<structname>XFontStruct</structname>
+structure.
+      </para>
+    </listitem>
+  </varlistentry>
+  <varlistentry>
+    <term>
+      <emphasis remap='I'>string</emphasis>
+    </term>
+    <listitem>
+      <para>
+Specifies the character string.
+      </para>
+    </listitem>
+  </varlistentry>
+  <varlistentry>
+    <term>
+      <emphasis remap='I'>nchars</emphasis>
+    </term>
+    <listitem>
+      <para>
+Specifies the number of characters in the character string.
+      </para>
+    </listitem>
+  </varlistentry>
+  <varlistentry>
+    <term>
+      <emphasis remap='I'>direction_return</emphasis>
+    </term>
+    <listitem>
+      <para>
+Returns the value of the direction hint
+(<symbol>FontLeftToRight</symbol>
+or
+<symbol>FontRightToLeft</symbol>).
+      </para>
+    </listitem>
+  </varlistentry>
+  <varlistentry>
+    <term>
+      <emphasis remap='I'>font_ascent_return</emphasis>
+    </term>
+    <listitem>
+      <para>
+Returns the font ascent.
+      </para>
+    </listitem>
+  </varlistentry>
+  <varlistentry>
+    <term>
+      <emphasis remap='I'>font_descent_return</emphasis>
+    </term>
+    <listitem>
+      <para>
+Returns the font descent.
+      </para>
+    </listitem>
+  </varlistentry>
+  <varlistentry>
+    <term>
+      <emphasis remap='I'>overall_return</emphasis>
+    </term>
+    <listitem>
+      <para>
+Returns the overall size in the specified
+<structname>XCharStruct</structname>
+structure.
+    </para>
+  </listitem>
+  </varlistentry>
+</variablelist>
+</para>
+<para>
+<!-- .LP -->
+<!-- .eM -->
+<!-- .sp -->
+To compute the bounding box of a 2-byte character string in a given font, use
+<function>XTextExtents16</function>.
+<indexterm significance="preferred"><primary>XTextExtents16</primary></indexterm>
+<!-- .sM -->
+<funcsynopsis id='xtextextents16'>
+<funcprototype>
+  <funcdef><function>XTextExtents16</function></funcdef>
+  <paramdef>XFontStruct<parameter> *font_struct</parameter></paramdef>
+  <paramdef>XChar2b<parameter> *string</parameter></paramdef>
+  <paramdef>int<parameter> nchars</parameter></paramdef>
+  <paramdef>int<parameter> *direction_return</parameter></paramdef>
+  <paramdef>int*font_ascent_return,<parameter> *font_descent_return</parameter></paramdef>
+  <paramdef>XCharStruct<parameter> *overall_return</parameter></paramdef>
+</funcprototype>
+</funcsynopsis>
+<!-- .FN -->
+<variablelist>
+  <varlistentry>
+    <term>
+      <emphasis remap='I'>font_struct</emphasis>
+    </term>
+    <listitem>
+      <para>
+Specifies the 
+<structname>XFontStruct</structname>
+structure.
+      </para>
+    </listitem>
+  </varlistentry>
+  <varlistentry>
+    <term>
+      <emphasis remap='I'>string</emphasis>
+    </term>
+    <listitem>
+      <para>
+Specifies the character string.
+      </para>
+    </listitem>
+  </varlistentry>
+  <varlistentry>
+    <term>
+      <emphasis remap='I'>nchars</emphasis>
+    </term>
+    <listitem>
+      <para>
+Specifies the number of characters in the character string.
+      </para>
+    </listitem>
+  </varlistentry>
+  <varlistentry>
+    <term>
+      <emphasis remap='I'>direction_return</emphasis>
+    </term>
+    <listitem>
+      <para>
+Returns the value of the direction hint
+(<symbol>FontLeftToRight</symbol>
+or
+<symbol>FontRightToLeft</symbol>).
+      </para>
+    </listitem>
+  </varlistentry>
+  <varlistentry>
+    <term>
+      <emphasis remap='I'>font_ascent_return</emphasis>
+    </term>
+    <listitem>
+      <para>
+Returns the font ascent.
+      </para>
+    </listitem>
+  </varlistentry>
+  <varlistentry>
+    <term>
+      <emphasis remap='I'>font_descent_return</emphasis>
+    </term>
+    <listitem>
+      <para>
+Returns the font descent.
+      </para>
+    </listitem>
+  </varlistentry>
+  <varlistentry>
+    <term>
+      <emphasis remap='I'>overall_return</emphasis>
+    </term>
+    <listitem>
+      <para>
+Returns the overall size in the specified
+<structname>XCharStruct</structname>
+structure.
+    </para>
+  </listitem>
+  </varlistentry>
+</variablelist>
+</para>
+<para>
+<!-- .LP -->
+<!-- .eM -->
+The
+<function>XTextExtents</function>
+and
+<function>XTextExtents16</function>
+functions 
+perform the size computation locally and, thereby,
+avoid the round-trip overhead of
+<function>XQueryTextExtents</function>
+and
+<function>XQueryTextExtents16</function>.
+Both functions return an
+<structname>XCharStruct</structname>
+structure, whose members are set to the values as follows.
+</para>
+<para>
+<!-- .LP -->
+The ascent member is set to the maximum of the ascent metrics of all
+characters in the string.
+The descent member is set to the maximum of the descent metrics.
+The width member is set to the sum of the character-width metrics of all
+characters in the string.
+For each character in the string,
+let W be the sum of the character-width metrics of all characters preceding 
+it in the string.
+Let L be the left-side-bearing metric of the character plus W.
+Let R be the right-side-bearing metric of the character plus W.
+The lbearing member is set to the minimum L of all characters in the string.
+The rbearing member is set to the maximum R.
+</para>
+<para>
+<!-- .LP -->
+For fonts defined with linear indexing rather than 2-byte matrix indexing,
+each 
+<structname>XChar2b</structname>
+structure is interpreted as a 16-bit number with byte1 as the 
+most significant byte.
+If the font has no defined default character,
+undefined characters in the string are taken to have all zero metrics.
+</para>
+</sect2>
+<sect2 id="Querying_Character_String_Sizes">
+<title>Querying Character String Sizes</title>
+<!-- .XS -->
+<!-- (SN Querying Character String Sizes  -->
+<!-- .XE -->
+<para>
+<!-- .LP -->
+To query the server for the bounding box of an 8-bit character string in a 
+given font, use 
+<function>XQueryTextExtents</function>.
+<indexterm significance="preferred"><primary>XQueryTextExtents</primary></indexterm>
+<!-- .sM -->
+<funcsynopsis id='xquerytextextents'>
+<funcprototype>
+  <funcdef><function>XQueryTextExtents</function></funcdef>
+  <paramdef>Display<parameter> *display</parameter></paramdef>
+  <paramdef>XID<parameter> font_ID</parameter></paramdef>
+  <paramdef>char<parameter> *string</parameter></paramdef>
+  <paramdef>int<parameter> nchars</parameter></paramdef>
+  <paramdef>int<parameter> *direction_return</parameter></paramdef>
+  <paramdef>int*font_ascent_return,<parameter> *font_descent_return</parameter></paramdef>
+  <paramdef>XCharStruct<parameter> *overall_return</parameter></paramdef>
+</funcprototype>
+</funcsynopsis>
+<!-- .FN -->
+<variablelist>
+  <varlistentry>
+    <term>
+      <emphasis remap='I'>display</emphasis>
+    </term>
+    <listitem>
+      <para>
+Specifies the connection to the X server.
+      </para>
+    </listitem>
+  </varlistentry>
+  <varlistentry>
+    <term>
+      <emphasis remap='I'>font_ID</emphasis>
+    </term>
+    <listitem>
+      <para>
+Specifies either the font ID or the 
+<type>GContext</type>
+ID that contains the font.
+      </para>
+    </listitem>
+  </varlistentry>
+  <varlistentry>
+    <term>
+      <emphasis remap='I'>string</emphasis>
+    </term>
+    <listitem>
+      <para>
+Specifies the character string.
+      </para>
+    </listitem>
+  </varlistentry>
+  <varlistentry>
+    <term>
+      <emphasis remap='I'>nchars</emphasis>
+    </term>
+    <listitem>
+      <para>
+Specifies the number of characters in the character string.
+      </para>
+    </listitem>
+  </varlistentry>
+  <varlistentry>
+    <term>
+      <emphasis remap='I'>direction_return</emphasis>
+    </term>
+    <listitem>
+      <para>
+Returns the value of the direction hint
+(<symbol>FontLeftToRight</symbol>
+or
+<symbol>FontRightToLeft</symbol>).
+      </para>
+    </listitem>
+  </varlistentry>
+  <varlistentry>
+    <term>
+      <emphasis remap='I'>font_ascent_return</emphasis>
+    </term>
+    <listitem>
+      <para>
+Returns the font ascent.
+      </para>
+    </listitem>
+  </varlistentry>
+  <varlistentry>
+    <term>
+      <emphasis remap='I'>font_descent_return</emphasis>
+    </term>
+    <listitem>
+      <para>
+Returns the font descent.
+      </para>
+    </listitem>
+  </varlistentry>
+  <varlistentry>
+    <term>
+      <emphasis remap='I'>overall_return</emphasis>
+    </term>
+    <listitem>
+      <para>
+Returns the overall size in the specified
+<structname>XCharStruct</structname>
+structure.
+    </para>
+  </listitem>
+  </varlistentry>
+</variablelist>
+</para>
+<para>
+<!-- .LP -->
+<!-- .eM -->
+<!-- .sp -->
+To query the server for the bounding box of a 2-byte character string
+in a given font, use
+<function>XQueryTextExtents16</function>.
+<indexterm significance="preferred"><primary>XQueryTextExtents16</primary></indexterm>
+<!-- .sM -->
+<funcsynopsis id='xquerytextextents16'>
+<funcprototype>
+  <funcdef><function>XQueryTextExtents16</function></funcdef>
+  <paramdef>Display<parameter> *display</parameter></paramdef>
+  <paramdef>XID<parameter> font_ID</parameter></paramdef>
+  <paramdef>XChar2b<parameter> *string</parameter></paramdef>
+  <paramdef>int<parameter> nchars</parameter></paramdef>
+  <paramdef>int<parameter> *direction_return</parameter></paramdef>
+  <paramdef>int*font_ascent_return,<parameter> *font_descent_return</parameter></paramdef>
+  <paramdef>XCharStruct<parameter> *overall_return</parameter></paramdef>
+</funcprototype>
+</funcsynopsis>
+<!-- .FN -->
+<variablelist>
+  <varlistentry>
+    <term>
+      <emphasis remap='I'>display</emphasis>
+    </term>
+    <listitem>
+      <para>
+Specifies the connection to the X server.
+      </para>
+    </listitem>
+  </varlistentry>
+  <varlistentry>
+    <term>
+      <emphasis remap='I'>font_ID</emphasis>
+    </term>
+    <listitem>
+      <para>
+Specifies either the font ID or the 
+<type>GContext</type>
+ID that contains the font.
+      </para>
+    </listitem>
+  </varlistentry>
+  <varlistentry>
+    <term>
+      <emphasis remap='I'>string</emphasis>
+    </term>
+    <listitem>
+      <para>
+Specifies the character string.
+      </para>
+    </listitem>
+  </varlistentry>
+  <varlistentry>
+    <term>
+      <emphasis remap='I'>nchars</emphasis>
+    </term>
+    <listitem>
+      <para>
+Specifies the number of characters in the character string.
+      </para>
+    </listitem>
+  </varlistentry>
+  <varlistentry>
+    <term>
+      <emphasis remap='I'>direction_return</emphasis>
+    </term>
+    <listitem>
+      <para>
+Returns the value of the direction hint
+(<symbol>FontLeftToRight</symbol>
+or
+<symbol>FontRightToLeft</symbol>).
+      </para>
+    </listitem>
+  </varlistentry>
+  <varlistentry>
+    <term>
+      <emphasis remap='I'>font_ascent_return</emphasis>
+    </term>
+    <listitem>
+      <para>
+Returns the font ascent.
+      </para>
+    </listitem>
+  </varlistentry>
+  <varlistentry>
+    <term>
+      <emphasis remap='I'>font_descent_return</emphasis>
+    </term>
+    <listitem>
+      <para>
+Returns the font descent.
+      </para>
+    </listitem>
+  </varlistentry>
+  <varlistentry>
+    <term>
+      <emphasis remap='I'>overall_return</emphasis>
+    </term>
+    <listitem>
+      <para>
+Returns the overall size in the specified
+<structname>XCharStruct</structname>
+structure.
+    </para>
+  </listitem>
+  </varlistentry>
+</variablelist>
+</para>
+<para>
+<!-- .LP -->
+<!-- .eM -->
+The
+<function>XQueryTextExtents</function>
+and
+<function>XQueryTextExtents16</function>
+functions return the bounding box of the specified 8-bit and 16-bit
+character string in the specified font or the font contained in the
+specified GC.
+These functions query the X server and, therefore, suffer the round-trip
+overhead that is avoided by
+<function>XTextExtents</function>
+and 
+<function>XTextExtents16</function>.
+Both functions return a
+<structname>XCharStruct</structname>
+structure, whose members are set to the values as follows.
+</para>
+<para>
+<!-- .LP -->
+The ascent member is set to the maximum of the ascent metrics 
+of all characters in the string.
+The descent member is set to the maximum of the descent metrics.
+The width member is set to the sum of the character-width metrics 
+of all characters in the string.
+For each character in the string,
+let W be the sum of the character-width metrics of all characters preceding
+it in the string.
+Let L be the left-side-bearing metric of the character plus W.
+Let R be the right-side-bearing metric of the character plus W.
+The lbearing member is set to the minimum L of all characters in the string.
+The rbearing member is set to the maximum R.
+</para>
+<para>
+<!-- .LP -->
+For fonts defined with linear indexing rather than 2-byte matrix indexing,
+each 
+<structname>XChar2b</structname>
+structure is interpreted as a 16-bit number with byte1 as the 
+most significant byte.
+If the font has no defined default character,
+undefined characters in the string are taken to have all zero metrics.
+</para>
+<para>
+<!-- .LP -->
+Characters with all zero metrics are ignored.
+If the font has no defined default_char,
+the undefined characters in the string are also ignored.
+</para>
+<para>
+<!-- .LP -->
+<function>XQueryTextExtents</function>
+and
+<function>XQueryTextExtents16</function>
+can generate
+<errorname>BadFont</errorname>
+and
+<errorname>BadGC</errorname>
+errors.
+</para>
+</sect2>
+</sect1>
+<sect1 id="Drawing_Text">
+<title>Drawing Text</title>
+<!-- .XS -->
+<!-- (SN Drawing Text -->
+<!-- .XE -->
+<para>
+<!-- .LP -->
+This section discusses how to draw:
+</para>
+<itemizedlist>
+  <listitem>
+    <para>
+Complex text 
+    </para>
+  </listitem>
+  <listitem>
+    <para>
+Text characters
+    </para>
+  </listitem>
+  <listitem>
+    <para>
+Image text characters
+    </para>
+  </listitem>
+</itemizedlist>
+<para>
+<!-- .LP -->
+The fundamental text functions
+<function>XDrawText</function>
+and
+<function>XDrawText16</function>
+use the following structures:
+</para>
+<para>
+<!-- .LP -->
+<indexterm significance="preferred"><primary>XTextItem</primary></indexterm>
+<!-- .sM -->
+<literallayout class="monospaced">
+<!-- .TA .5i 3i -->
+<!-- .ta .5i 3i -->
+typedef struct {
+     char *chars;     /* pointer to string */
+     int nchars;      /* number of characters */
+     int delta;       /* delta between strings */
+     Font font;       /* Font to print it in, None don't change */
+} XTextItem;
+</literallayout>
+</para>
+<para>
+<!-- .LP -->
+<indexterm significance="preferred"><primary>XTextItem16</primary></indexterm>
+<literallayout class="monospaced">
+<!-- .TA .5i 3i -->
+<!-- .ta .5i 3i -->
+typedef struct {
+     XChar2b *chars;     /* pointer to two-byte characters */
+     int nchars;         /* number of characters */
+     int delta;         /* delta between strings */
+     Font font;         /* font to print it in, None don't change */
+} XTextItem16;
+</literallayout>
+</para>
+<para>
+<!-- .LP -->
+<!-- .eM -->
+If the font member is not
+<symbol>None</symbol>,
+the font is changed before printing and also is stored in the GC.
+If an error was generated during text drawing,
+the previous items may have been drawn.
+The baseline of the characters are drawn starting at the x and y
+coordinates that you pass in the text drawing functions.
+</para>
+<para>
+<!-- .LP -->
+For example, consider the background rectangle drawn by
+<function>XDrawImageString</function>.
+If you want the upper-left corner of the background rectangle
+to be at pixel coordinate (x,y), pass the (x,y + ascent)
+as the baseline origin coordinates to the text functions.
+The ascent is the font ascent, as given in the
+<structname>XFontStruct</structname>
+structure.
+If you want the lower-left corner of the background rectangle
+to be at pixel coordinate (x,y), pass the (x,y - descent + 1)
+as the baseline origin coordinates to the text functions.
+The descent is the font descent, as given in the
+<structname>XFontStruct</structname>
+structure.
+</para>
+<sect2 id="Drawing_Complex_Text">
+<title>Drawing Complex Text</title>
+<!-- .XS -->
+<!-- (SN Drawing Complex Text  -->
+<!-- .XE -->
+<para>
+<!-- .LP -->
+<indexterm><primary>Text</primary><secondary>drawing</secondary></indexterm>
+<indexterm><primary>Drawing</primary><secondary>text items</secondary></indexterm>
+</para>
+<para>
+<!-- .LP -->
+To draw 8-bit characters in a given drawable, use
+<function>XDrawText</function>.
+<indexterm significance="preferred"><primary>XDrawText</primary></indexterm>
+<!-- .sM -->
+<funcsynopsis id='xdrawtext'>
+<funcprototype>
+  <funcdef><function>XDrawText</function></funcdef>
+  <paramdef>Display<parameter> *display</parameter></paramdef>
+  <paramdef>Drawable<parameter> d</parameter></paramdef>
+  <paramdef>GC<parameter> gc</parameter></paramdef>
+  <paramdef>intx,<parameter> y</parameter></paramdef>
+  <paramdef>XTextItem<parameter> *items</parameter></paramdef>
+  <paramdef>int<parameter> nitems</parameter></paramdef>
+</funcprototype>
+</funcsynopsis>
+<!-- .FN -->
+<variablelist>
+  <varlistentry>
+    <term>
+      <emphasis remap='I'>display</emphasis>
+    </term>
+    <listitem>
+      <para>
+Specifies the connection to the X server.
+      </para>
+    </listitem>
+  </varlistentry>
+  <varlistentry>
+    <term>
+      <emphasis remap='I'>d</emphasis>
+    </term>
+    <listitem>
+      <para>
+Specifies the drawable. 
+      </para>
+    </listitem>
+  </varlistentry>
+  <varlistentry>
+    <term>
+      <emphasis remap='I'>gc</emphasis>
+    </term>
+    <listitem>
+      <para>
+Specifies the GC.
+<!-- .ds Xy , which are relative to the origin of the specified drawable \ -->
+and define the origin of the first character
+      </para>
+    </listitem>
+  </varlistentry>
+  <varlistentry>
+    <term>
+      <emphasis remap='I'>x</emphasis>
+    </term>
+    <listitem>
+      <para>
+<!-- .br -->
+<!-- .ns -->
+      </para>
+    </listitem>
+  </varlistentry>
+  <varlistentry>
+    <term>
+      <emphasis remap='I'>y</emphasis>
+    </term>
+    <listitem>
+      <para>
+Specify the x and y coordinates(Xy.
+      </para>
+    </listitem>
+  </varlistentry>
+  <varlistentry>
+    <term>
+      <emphasis remap='I'>items</emphasis>
+    </term>
+    <listitem>
+      <para>
+Specifies an array of text items.
+      </para>
+    </listitem>
+  </varlistentry>
+  <varlistentry>
+    <term>
+      <emphasis remap='I'>nitems</emphasis>
+    </term>
+    <listitem>
+      <para>
+Specifies the number of text items in the array.
+    </para>
+  </listitem>
+  </varlistentry>
+</variablelist>
+</para>
+<para>
+<!-- .LP -->
+<!-- .eM -->
+<!-- .sp -->
+To draw 2-byte characters in a given drawable, use
+<function>XDrawText16</function>.
+<indexterm significance="preferred"><primary>XDrawText16</primary></indexterm>
+<!-- .sM -->
+<funcsynopsis id='xdrawtext16'>
+<funcprototype>
+  <funcdef><function>XDrawText16</function></funcdef>
+  <paramdef>Display<parameter> *display</parameter></paramdef>
+  <paramdef>Drawable<parameter> d</parameter></paramdef>
+  <paramdef>GC<parameter> gc</parameter></paramdef>
+  <paramdef>intx,<parameter> y</parameter></paramdef>
+  <paramdef>XTextItem16<parameter> *items</parameter></paramdef>
+  <paramdef>int<parameter> nitems</parameter></paramdef>
+</funcprototype>
+</funcsynopsis>
+<!-- .FN -->
+<variablelist>
+  <varlistentry>
+    <term>
+      <emphasis remap='I'>display</emphasis>
+    </term>
+    <listitem>
+      <para>
+Specifies the connection to the X server.
+      </para>
+    </listitem>
+  </varlistentry>
+  <varlistentry>
+    <term>
+      <emphasis remap='I'>d</emphasis>
+    </term>
+    <listitem>
+      <para>
+Specifies the drawable. 
+      </para>
+    </listitem>
+  </varlistentry>
+  <varlistentry>
+    <term>
+      <emphasis remap='I'>gc</emphasis>
+    </term>
+    <listitem>
+      <para>
+Specifies the GC.
+<!-- .ds Xy , which are relative to the origin of the specified drawable \ -->
+and define the origin of the first character
+      </para>
+    </listitem>
+  </varlistentry>
+  <varlistentry>
+    <term>
+      <emphasis remap='I'>x</emphasis>
+    </term>
+    <listitem>
+      <para>
+<!-- .br -->
+<!-- .ns -->
+      </para>
+    </listitem>
+  </varlistentry>
+  <varlistentry>
+    <term>
+      <emphasis remap='I'>y</emphasis>
+    </term>
+    <listitem>
+      <para>
+Specify the x and y coordinates(Xy.
+      </para>
+    </listitem>
+  </varlistentry>
+  <varlistentry>
+    <term>
+      <emphasis remap='I'>items</emphasis>
+    </term>
+    <listitem>
+      <para>
+Specifies an array of text items.
+      </para>
+    </listitem>
+  </varlistentry>
+  <varlistentry>
+    <term>
+      <emphasis remap='I'>nitems</emphasis>
+    </term>
+    <listitem>
+      <para>
+Specifies the number of text items in the array.
+    </para>
+  </listitem>
+  </varlistentry>
+</variablelist>
+</para>
+<para>
+<!-- .LP -->
+<!-- .eM -->
+The
+<function>XDrawText16</function>
+function is similar to
+<function>XDrawText</function>
+except that it uses 2-byte or 16-bit characters.
+Both functions allow complex spacing and font shifts between counted strings.
+</para>
+<para>
+<!-- .LP -->
+Each text item is processed in turn.
+A font member other than 
+<symbol>None</symbol>
+in an item causes the font to be stored in the GC
+and used for subsequent text.  
+A text element delta specifies an additional change
+in the position along the x axis before the string is drawn. 
+The delta is always added to the character origin
+and is not dependent on any characteristics of the font.
+Each character image, as defined by the font in the GC, is treated as an
+additional mask for a fill operation on the drawable.
+The drawable is modified only where the font character has a bit set to 1.
+If a text item generates a
+<errorname>BadFont</errorname>
+error, the previous text items may have been drawn.
+</para>
+<para>
+<!-- .LP -->
+For fonts defined with linear indexing rather than 2-byte matrix indexing,
+each 
+<structname>XChar2b</structname>
+structure is interpreted as a 16-bit number with byte1 as the 
+most significant byte.
+</para>
+<para>
+<!-- .LP -->
+Both functions use these GC components:
+function, plane-mask, fill-style, font, subwindow-mode, 
+clip-x-origin, clip-y-origin, and clip-mask.
+They also use these GC mode-dependent components: 
+foreground, background, tile, stipple, tile-stipple-x-origin, 
+and tile-stipple-y-origin.
+</para>
+<para>
+<!-- .LP -->
+<function>XDrawText</function>
+and
+<function>XDrawText16</function>
+can generate
+<errorname>BadDrawable</errorname>,
+<errorname>BadFont</errorname>,
+<errorname>BadGC</errorname>,
+and
+<errorname>BadMatch</errorname>
+errors.
+</para>
+</sect2>
+<sect2 id="Drawing_Text_Characters">
+<title>Drawing Text Characters</title>
+<!-- .XS -->
+<!-- (SN Drawing Text Characters  -->
+<!-- .XE -->
+<para>
+<!-- .LP -->
+<indexterm><primary>Strings</primary><secondary>drawing</secondary></indexterm>
+<indexterm><primary>Drawing</primary><secondary>strings</secondary></indexterm>
+To draw 8-bit characters in a given drawable, use
+<function>XDrawString</function>.
+<indexterm significance="preferred"><primary>XDrawString</primary></indexterm>
+<!-- .sM -->
+<funcsynopsis id='xdrawstring'>
+<funcprototype>
+  <funcdef><function>XDrawString</function></funcdef>
+  <paramdef>Display<parameter> *display</parameter></paramdef>
+  <paramdef>Drawable<parameter> d</parameter></paramdef>
+  <paramdef>GC<parameter> gc</parameter></paramdef>
+  <paramdef>int<parameter> x</parameter></paramdef>
+  <paramdef>int<parameter> y</parameter></paramdef>
+  <paramdef>char<parameter> *string</parameter></paramdef>
+  <paramdef>int<parameter> length</parameter></paramdef>
+</funcprototype>
+</funcsynopsis>
+<!-- .FN -->
+<variablelist>
+  <varlistentry>
+    <term>
+      <emphasis remap='I'>display</emphasis>
+    </term>
+    <listitem>
+      <para>
+Specifies the connection to the X server.
+      </para>
+    </listitem>
+  </varlistentry>
+  <varlistentry>
+    <term>
+      <emphasis remap='I'>d</emphasis>
+    </term>
+    <listitem>
+      <para>
+Specifies the drawable. 
+      </para>
+    </listitem>
+  </varlistentry>
+  <varlistentry>
+    <term>
+      <emphasis remap='I'>gc</emphasis>
+    </term>
+    <listitem>
+      <para>
+Specifies the GC.
+<!-- .ds Xy , which are relative to the origin of the specified drawable \ -->
+and define the origin of the first character
+      </para>
+    </listitem>
+  </varlistentry>
+  <varlistentry>
+    <term>
+      <emphasis remap='I'>x</emphasis>
+    </term>
+    <listitem>
+      <para>
+<!-- .br -->
+<!-- .ns -->
+      </para>
+    </listitem>
+  </varlistentry>
+  <varlistentry>
+    <term>
+      <emphasis remap='I'>y</emphasis>
+    </term>
+    <listitem>
+      <para>
+Specify the x and y coordinates(Xy.
+      </para>
+    </listitem>
+  </varlistentry>
+  <varlistentry>
+    <term>
+      <emphasis remap='I'>string</emphasis>
+    </term>
+    <listitem>
+      <para>
+Specifies the character string.
+      </para>
+    </listitem>
+  </varlistentry>
+  <varlistentry>
+    <term>
+      <emphasis remap='I'>length</emphasis>
+    </term>
+    <listitem>
+      <para>
+Specifies the number of characters in the string argument.
+    </para>
+  </listitem>
+  </varlistentry>
+</variablelist>
+</para>
+<para>
+<!-- .LP -->
+<!-- .eM -->
+<!-- .sp -->
+To draw 2-byte characters in a given drawable, use
+<function>XDrawString16</function>.
+<indexterm significance="preferred"><primary>XDrawString16</primary></indexterm>
+<!-- .sM -->
+<funcsynopsis id='xdrawstring16'>
+<funcprototype>
+  <funcdef><function>XDrawString16</function></funcdef>
+  <paramdef>Display<parameter> *display</parameter></paramdef>
+  <paramdef>Drawable<parameter> d</parameter></paramdef>
+  <paramdef>GC<parameter> gc</parameter></paramdef>
+  <paramdef>intx,<parameter> y</parameter></paramdef>
+  <paramdef>XChar2b<parameter> *string</parameter></paramdef>
+  <paramdef>int<parameter> length</parameter></paramdef>
+</funcprototype>
+</funcsynopsis>
+<!-- .FN -->
+<variablelist>
+  <varlistentry>
+    <term>
+      <emphasis remap='I'>display</emphasis>
+    </term>
+    <listitem>
+      <para>
+Specifies the connection to the X server.
+      </para>
+    </listitem>
+  </varlistentry>
+  <varlistentry>
+    <term>
+      <emphasis remap='I'>d</emphasis>
+    </term>
+    <listitem>
+      <para>
+Specifies the drawable. 
+      </para>
+    </listitem>
+  </varlistentry>
+  <varlistentry>
+    <term>
+      <emphasis remap='I'>gc</emphasis>
+    </term>
+    <listitem>
+      <para>
+Specifies the GC.
+<!-- .ds Xy , which are relative to the origin of the specified drawable \ -->
+and define the origin of the first character
+      </para>
+    </listitem>
+  </varlistentry>
+  <varlistentry>
+    <term>
+      <emphasis remap='I'>x</emphasis>
+    </term>
+    <listitem>
+      <para>
+<!-- .br -->
+<!-- .ns -->
+      </para>
+    </listitem>
+  </varlistentry>
+  <varlistentry>
+    <term>
+      <emphasis remap='I'>y</emphasis>
+    </term>
+    <listitem>
+      <para>
+Specify the x and y coordinates(Xy.
+      </para>
+    </listitem>
+  </varlistentry>
+  <varlistentry>
+    <term>
+      <emphasis remap='I'>string</emphasis>
+    </term>
+    <listitem>
+      <para>
+Specifies the character string.
+      </para>
+    </listitem>
+  </varlistentry>
+  <varlistentry>
+    <term>
+      <emphasis remap='I'>length</emphasis>
+    </term>
+    <listitem>
+      <para>
+Specifies the number of characters in the string argument.
+    </para>
+  </listitem>
+  </varlistentry>
+</variablelist>
+</para>
+<para>
+<!-- .LP -->
+<!-- .eM -->
+Each character image, as defined by the font in the GC, is treated as an
+additional mask for a fill operation on the drawable.
+The drawable is modified only where the font character has a bit set to 1.
+For fonts defined with 2-byte matrix indexing
+and used with
+<function>XDrawString16</function>,
+each byte is used as a byte2 with a byte1 of zero.
+</para>
+<para>
+<!-- .LP -->
+Both functions use these GC components: 
+function, plane-mask, fill-style, font, subwindow-mode, clip-x-origin, 
+clip-y-origin, and clip-mask.
+They also use these GC mode-dependent components: 
+foreground, background, tile, stipple, tile-stipple-x-origin, 
+and tile-stipple-y-origin.
+</para>
+<para>
+<!-- .LP -->
+<function>XDrawString</function>
+and
+<function>XDrawString16</function>
+can generate
+<errorname>BadDrawable</errorname>,
+<errorname>BadGC</errorname>,
+and
+<errorname>BadMatch</errorname>
+errors.
+</para>
+</sect2>
+<sect2 id="Drawing_Image_Text_Characters">
+<title>Drawing Image Text Characters</title>
+<!-- .XS -->
+<!-- (SN Drawing Image Text Characters  -->
+<!-- .XE -->
+<para>
+<!-- .LP -->
+<indexterm><primary>Image text</primary><secondary>drawing</secondary></indexterm>
+<indexterm><primary>Drawing</primary><secondary>image text</secondary></indexterm>
+Some applications, in particular terminal emulators, need to
+print image text in which both the foreground and background bits of
+each character are painted.
+This prevents annoying flicker on many displays.
+<indexterm><primary>XDrawImageString</primary></indexterm>
+<indexterm><primary>XDrawImageString16</primary></indexterm>
+</para>
+<para>
+<!-- .LP -->
+<!-- .sp -->
+To draw 8-bit image text characters in a given drawable, use
+<function>XDrawImageString</function>.
+<indexterm significance="preferred"><primary>XDrawImageString</primary></indexterm>
+<!-- .sM -->
+<funcsynopsis id='xdrawimagestring'>
+<funcprototype>
+  <funcdef><function>XDrawImageString</function></funcdef>
+  <paramdef>Display<parameter> *display</parameter></paramdef>
+  <paramdef>Drawable<parameter> d</parameter></paramdef>
+  <paramdef>GC<parameter> gc</parameter></paramdef>
+  <paramdef>intx,<parameter> y</parameter></paramdef>
+  <paramdef>char<parameter> *string</parameter></paramdef>
+  <paramdef>int<parameter> length</parameter></paramdef>
+</funcprototype>
+</funcsynopsis>
+<!-- .FN -->
+<variablelist>
+  <varlistentry>
+    <term>
+      <emphasis remap='I'>display</emphasis>
+    </term>
+    <listitem>
+      <para>
+Specifies the connection to the X server.
+      </para>
+    </listitem>
+  </varlistentry>
+  <varlistentry>
+    <term>
+      <emphasis remap='I'>d</emphasis>
+    </term>
+    <listitem>
+      <para>
+Specifies the drawable. 
+      </para>
+    </listitem>
+  </varlistentry>
+  <varlistentry>
+    <term>
+      <emphasis remap='I'>gc</emphasis>
+    </term>
+    <listitem>
+      <para>
+Specifies the GC.
+<!-- .ds Xy , which are relative to the origin of the specified drawable \ -->
+and define the origin of the first character
+      </para>
+    </listitem>
+  </varlistentry>
+  <varlistentry>
+    <term>
+      <emphasis remap='I'>x</emphasis>
+    </term>
+    <listitem>
+      <para>
+<!-- .br -->
+<!-- .ns -->
+      </para>
+    </listitem>
+  </varlistentry>
+  <varlistentry>
+    <term>
+      <emphasis remap='I'>y</emphasis>
+    </term>
+    <listitem>
+      <para>
+Specify the x and y coordinates(Xy.
+      </para>
+    </listitem>
+  </varlistentry>
+  <varlistentry>
+    <term>
+      <emphasis remap='I'>string</emphasis>
+    </term>
+    <listitem>
+      <para>
+Specifies the character string.
+      </para>
+    </listitem>
+  </varlistentry>
+  <varlistentry>
+    <term>
+      <emphasis remap='I'>length</emphasis>
+    </term>
+    <listitem>
+      <para>
+Specifies the number of characters in the string argument.
+    </para>
+  </listitem>
+  </varlistentry>
+</variablelist>
+</para>
+<para>
+<!-- .LP -->
+<!-- .eM -->
+<!-- .sp -->
+To draw 2-byte image text characters in a given drawable, use
+<function>XDrawImageString16</function>.
+<indexterm significance="preferred"><primary>XDrawImageString16</primary></indexterm>
+<!-- .sM -->
+<funcsynopsis id='xdrawimagestring16'>
+<funcprototype>
+  <funcdef><function>XDrawImageString16</function></funcdef>
+  <paramdef>Display<parameter> *display</parameter></paramdef>
+  <paramdef>Drawable<parameter> d</parameter></paramdef>
+  <paramdef>GC<parameter> gc</parameter></paramdef>
+  <paramdef>intx,<parameter> y</parameter></paramdef>
+  <paramdef>XChar2b<parameter> *string</parameter></paramdef>
+  <paramdef>int<parameter> length</parameter></paramdef>
+</funcprototype>
+</funcsynopsis>
+<!-- .FN -->
+<variablelist>
+  <varlistentry>
+    <term>
+      <emphasis remap='I'>display</emphasis>
+    </term>
+    <listitem>
+      <para>
+Specifies the connection to the X server.
+      </para>
+    </listitem>
+  </varlistentry>
+  <varlistentry>
+    <term>
+      <emphasis remap='I'>d</emphasis>
+    </term>
+    <listitem>
+      <para>
+Specifies the drawable. 
+      </para>
+    </listitem>
+  </varlistentry>
+  <varlistentry>
+    <term>
+      <emphasis remap='I'>gc</emphasis>
+    </term>
+    <listitem>
+      <para>
+Specifies the GC.
+<!-- .ds Xy , which are relative to the origin of the specified drawable \ -->
+and define the origin of the first character
+      </para>
+    </listitem>
+  </varlistentry>
+  <varlistentry>
+    <term>
+      <emphasis remap='I'>x</emphasis>
+    </term>
+    <listitem>
+      <para>
+<!-- .br -->
+<!-- .ns -->
+      </para>
+    </listitem>
+  </varlistentry>
+  <varlistentry>
+    <term>
+      <emphasis remap='I'>y</emphasis>
+    </term>
+    <listitem>
+      <para>
+Specify the x and y coordinates(Xy.
+      </para>
+    </listitem>
+  </varlistentry>
+  <varlistentry>
+    <term>
+      <emphasis remap='I'>string</emphasis>
+    </term>
+    <listitem>
+      <para>
+Specifies the character string.
+      </para>
+    </listitem>
+  </varlistentry>
+  <varlistentry>
+    <term>
+      <emphasis remap='I'>length</emphasis>
+    </term>
+    <listitem>
+      <para>
+Specifies the number of characters in the string argument.
+    </para>
+  </listitem>
+  </varlistentry>
+</variablelist>
+</para>
+<para>
+<!-- .LP -->
+<!-- .eM -->
+The
+<function>XDrawImageString16</function>
+function is similar to
+<function>XDrawImageString</function>
+except that it uses 2-byte or 16-bit characters.
+Both functions also use both the foreground and background pixels 
+of the GC in the destination.
+</para>
+<para>
+<!-- .LP -->
+The effect is first to fill a
+destination rectangle with the background pixel defined in the GC and then
+to paint the text with the foreground pixel.
+The upper-left corner of the filled rectangle is at:
+</para>
+<para>
+<!-- .LP -->
+<literallayout class="monospaced">
+[x, y - font-ascent]
+</literallayout>
+</para>
+<para>
+<!-- .LP -->
+The width is:
+</para>
+<para>
+<!-- .LP -->
+<literallayout class="monospaced">
+overall-width
+</literallayout>
+</para>
+<para>
+<!-- .LP -->
+The height is:
+</para>
+<para>
+<!-- .LP -->
+<literallayout class="monospaced">
+font-ascent + font-descent
+</literallayout>
+</para>
+<para>
+<!-- .LP -->
+The overall-width, font-ascent, and font-descent
+are as would be returned by 
+<function>XQueryTextExtents</function>
+using gc and string.
+The function and fill-style defined in the GC are ignored for these functions. 
+The effective function is 
+<symbol>GXcopy</symbol>,
+and the effective fill-style is
+<symbol>FillSolid</symbol>.
+</para>
+<para>
+<!-- .LP -->
+For fonts defined with 2-byte matrix indexing
+and used with
+<function>XDrawImageString</function>,
+each byte is used as a byte2 with a byte1 of zero.
+</para>
+<para>
+<!-- .LP -->
+Both functions use these GC components: 
+plane-mask, foreground, background, font, subwindow-mode, clip-x-origin, 
+clip-y-origin, and clip-mask.
+</para>
+<para>
+<!-- .LP -->
+<function>XDrawImageString</function>
+and
+<function>XDrawImageString16</function>
+can generate
+<errorname>BadDrawable</errorname>,
+<errorname>BadGC</errorname>,
+and
+<errorname>BadMatch</errorname>
+errors.
+</para>
+<para>
+<!-- .LP -->
+</para>
+</sect2>
+</sect1>
+<sect1 id="Transferring_Images_between_Client_and_Server">
+<title>Transferring Images between Client and Server</title>
+<!-- .XS -->
+<!-- (SN Transferring Images between Client and Server  -->
+<!-- .XE -->
+<para>
+<!-- .LP -->
+Xlib provides functions that you can use to transfer images between a client 
+and the server.
+Because the server may require diverse data formats, 
+Xlib provides an image object that fully describes the data in memory 
+and that provides for basic operations on that data.  
+You should reference the data 
+through the image object rather than referencing the data directly.
+However, some implementations of the Xlib library may efficiently deal with 
+frequently used data formats by replacing
+functions in the procedure vector with special case functions.
+Supported operations include destroying the image, getting a pixel,
+storing a pixel, extracting a subimage of an image, and adding a constant
+to an image (see <link linkend="Manipulating_Images">section 16.8</link>).
+</para>
+<para>
+<!-- .LP -->
+All the image manipulation functions discussed in this section make use of 
+the 
+<structname>XImage</structname>
+structure,
+which describes an image as it exists in the client's memory.
+</para>
+<para>
+<!-- .LP -->
+<indexterm significance="preferred"><primary>XImage</primary></indexterm>
+<!-- .sM -->
+<literallayout class="monospaced">
+<!-- .TA .5i 1i 3i -->
+<!-- .ta .5i 1i 3i -->
+typedef struct _XImage {
+     int width, height;         /* size of image */
+     int xoffset;               /* number of pixels offset in X direction */
+     int format;                /* XYBitmap, XYPixmap, ZPixmap */
+     char *data;                /* pointer to image data */
+     int byte_order;            /* data byte order, LSBFirst, MSBFirst */
+     int bitmap_unit;           /* quant. of scanline 8, 16, 32 */
+     int bitmap_bit_order;      /* LSBFirst, MSBFirst */
+     int bitmap_pad;            /* 8, 16, 32 either XY or ZPixmap */
+     int depth;                 /* depth of image */
+     int bytes_per_line;        /* accelerator to next scanline */
+     int bits_per_pixel;        /* bits per pixel (ZPixmap) */
+     unsigned long red_mask;    /* bits in z arrangement */
+     unsigned long green_mask;
+     unsigned long blue_mask;
+     XPointer obdata;           /* hook for the object routines to hang on */
+     struct funcs {             /* image manipulation routines */
+          struct _XImage *(*create_image)();
+          int             (*destroy_image)();
+          unsigned long   (*get_pixel)();
+          int             (*put_pixel)();
+          struct _XImage  *(*sub_image)();
+          int            (*add_pixel)();
+     } f;
+} XImage;
+</literallayout>
+</para>
+<para>
+<!-- .LP -->
+<!-- .eM -->
+<!-- .sp -->
+To initialize the image manipulation routines of an image structure, use
+<function>XInitImage</function>.
+<indexterm significance="preferred"><primary>XInitImage</primary></indexterm>
+<!-- .sM -->
+<funcsynopsis id='xinitimage'>
+<funcprototype>
+  <funcdef>Status <function>XInitImage</function></funcdef>
+  <paramdef>XImage<parameter> *image</parameter></paramdef>
+</funcprototype>
+</funcsynopsis>
+<!-- .FN -->
+<variablelist>
+  <varlistentry>
+    <term>
+      <emphasis remap='I'>ximage</emphasis>
+    </term>
+    <listitem>
+      <para>
+Specifies the image.
+    </para>
+  </listitem>
+  </varlistentry>
+</variablelist>
+</para>
+<para>
+<!-- .LP -->
+<!-- .eM -->
+The
+<function>XInitImage</function>
+function initializes the internal image manipulation routines of an
+image structure, based on the values of the various structure members.
+All fields other than the manipulation routines must already be initialized.
+If the bytes_per_line member is zero,
+<function>XInitImage</function>
+will assume the image data is contiguous in memory and set the
+bytes_per_line member to an appropriate value based on the other
+members; otherwise, the value of bytes_per_line is not changed.
+All of the manipulation routines are initialized to functions
+that other Xlib image manipulation functions need to operate on the
+type of image specified by the rest of the structure.
+</para>
+<para>
+<!-- .LP -->
+This function must be called for any image constructed by the client
+before passing it to any other Xlib function.
+Image structures created or returned by Xlib do not need to be
+initialized in this fashion.
+</para>
+<para>
+<!-- .LP -->
+This function returns a nonzero status if initialization of the
+structure is successful.  It returns zero if it detected some error
+or inconsistency in the structure, in which case the image is not changed.
+</para>
+<para>
+<!-- .LP -->
+<!-- .sp -->
+To combine an image with a rectangle of a drawable on the display,
+use
+<function>XPutImage</function>.
+<indexterm significance="preferred"><primary>XPutImage</primary></indexterm>
+<!-- .sM -->
+<funcsynopsis id='xputimage'>
+<funcprototype>
+  <funcdef><function>XPutImage</function></funcdef>
+  <paramdef>Display<parameter> *display</parameter></paramdef>
+  <paramdef>Drawable<parameter> d</parameter></paramdef>
+  <paramdef>GC<parameter> gc</parameter></paramdef>
+  <paramdef>XImage<parameter> *image</parameter></paramdef>
+  <paramdef>intsrc_x,<parameter> src_y</parameter></paramdef>
+  <paramdef>intdest_x,<parameter> dest_y</parameter></paramdef>
+  <paramdef>unsignedintwidth,<parameter> height</parameter></paramdef>
+</funcprototype>
+</funcsynopsis>
+<!-- .FN -->
+<variablelist>
+  <varlistentry>
+    <term>
+      <emphasis remap='I'>display</emphasis>
+    </term>
+    <listitem>
+      <para>
+Specifies the connection to the X server.
+      </para>
+    </listitem>
+  </varlistentry>
+  <varlistentry>
+    <term>
+      <emphasis remap='I'>d</emphasis>
+    </term>
+    <listitem>
+      <para>
+Specifies the drawable. 
+      </para>
+    </listitem>
+  </varlistentry>
+  <varlistentry>
+    <term>
+      <emphasis remap='I'>gc</emphasis>
+    </term>
+    <listitem>
+      <para>
+Specifies the GC.
+      </para>
+    </listitem>
+  </varlistentry>
+  <varlistentry>
+    <term>
+      <emphasis remap='I'>image</emphasis>
+    </term>
+    <listitem>
+      <para>
+Specifies the image you want combined with the rectangle. 
+      </para>
+    </listitem>
+  </varlistentry>
+  <varlistentry>
+    <term>
+      <emphasis remap='I'>src_x</emphasis>
+    </term>
+    <listitem>
+      <para>
+Specifies the offset in X from the left edge of the image defined
+by the 
+<structname>XImage</structname>
+structure.
+      </para>
+    </listitem>
+  </varlistentry>
+  <varlistentry>
+    <term>
+      <emphasis remap='I'>src_y</emphasis>
+    </term>
+    <listitem>
+      <para>
+Specifies the offset in Y from the top edge of the image defined
+by the 
+<structname>XImage</structname>
+structure.
+<!-- .ds Dx , which are relative to the origin of the drawable \ -->
+and are the coordinates of the subimage
+      </para>
+    </listitem>
+  </varlistentry>
+  <varlistentry>
+    <term>
+      <emphasis remap='I'>dest_x</emphasis>
+    </term>
+    <listitem>
+      <para>
+<!-- .br -->
+<!-- .ns -->
+      </para>
+    </listitem>
+  </varlistentry>
+  <varlistentry>
+    <term>
+      <emphasis remap='I'>dest_y</emphasis>
+    </term>
+    <listitem>
+      <para>
+Specify the x and y coordinates(Dx. 
+<!-- .ds Wh \ of the subimage, which define the dimensions of the rectangle -->
+      </para>
+    </listitem>
+  </varlistentry>
+  <varlistentry>
+    <term>
+      <emphasis remap='I'>width</emphasis>
+    </term>
+    <listitem>
+      <para>
+<!-- .br -->
+<!-- .ns -->
+      </para>
+    </listitem>
+  </varlistentry>
+  <varlistentry>
+    <term>
+      <emphasis remap='I'>height</emphasis>
+    </term>
+    <listitem>
+      <para>
+Specify the width and height(Wh.
+    </para>
+  </listitem>
+  </varlistentry>
+</variablelist>
+</para>
+<para>
+<!-- .LP -->
+<!-- .eM -->
+The
+<function>XPutImage</function>
+function
+combines an image with a rectangle of the specified drawable.
+The section of the image defined by the src_x, src_y, width, and height 
+arguments is drawn on the specified part of the drawable.
+If 
+<symbol>XYBitmap</symbol>
+format is used, the depth of the image must be one,
+or a
+<errorname>BadMatch</errorname>
+error results.
+The foreground pixel in the GC defines the source for the one bits in the image,
+and the background pixel defines the source for the zero bits.
+For 
+<symbol>XYPixmap</symbol>
+and 
+<symbol>ZPixmap</symbol>,
+the depth of the image must match the depth of the drawable,
+or a
+<errorname>BadMatch</errorname>
+error results.
+</para>
+<para>
+<!-- .LP -->
+If the characteristics of the image (for example, byte_order and bitmap_unit)
+differ from what the server requires,
+<function>XPutImage</function>
+automatically makes the appropriate
+conversions.
+</para>
+<para>
+<!-- .LP -->
+This function uses these GC components: 
+function, plane-mask, subwindow-mode, clip-x-origin, clip-y-origin, 
+and clip-mask.
+It also uses these GC mode-dependent components:
+foreground and background.
+</para>
+<para>
+<!-- .LP -->
+<function>XPutImage</function>
+can generate
+<errorname>BadDrawable</errorname>,
+<errorname>BadGC</errorname>,
+<errorname>BadMatch</errorname>,
+and
+<errorname>BadValue</errorname>
+errors.
+</para>
+<para>
+<!-- .LP -->
+<!-- .sp -->
+To return the contents of a rectangle in a given drawable on the display,
+use
+<function>XGetImage</function>.
+This function specifically supports rudimentary screen dumps.
+<indexterm significance="preferred"><primary>XGetImage</primary></indexterm>
+<!-- .sM -->
+<funcsynopsis id='xgetimage'>
+<funcprototype>
+  <funcdef>XImage *<function>XGetImage</function></funcdef>
+  <paramdef>Display<parameter> *display</parameter></paramdef>
+  <paramdef>Drawable<parameter> d</parameter></paramdef>
+  <paramdef>intx,<parameter> y</parameter></paramdef>
+  <paramdef>unsignedintwidth,<parameter> height</parameter></paramdef>
+  <paramdef>unsignedlong<parameter> plane_mask</parameter></paramdef>
+  <paramdef>int<parameter> format</parameter></paramdef>
+</funcprototype>
+</funcsynopsis>
+<!-- .FN -->
+<variablelist>
+  <varlistentry>
+    <term>
+      <emphasis remap='I'>display</emphasis>
+    </term>
+    <listitem>
+      <para>
+Specifies the connection to the X server.
+      </para>
+    </listitem>
+  </varlistentry>
+  <varlistentry>
+    <term>
+      <emphasis remap='I'>d</emphasis>
+    </term>
+    <listitem>
+      <para>
+Specifies the drawable. 
+<!-- .ds Xy , which are relative to the origin of the drawable \ -->
+and define the upper-left corner of the rectangle
+      </para>
+    </listitem>
+  </varlistentry>
+  <varlistentry>
+    <term>
+      <emphasis remap='I'>x</emphasis>
+    </term>
+    <listitem>
+      <para>
+<!-- .br -->
+<!-- .ns -->
+      </para>
+    </listitem>
+  </varlistentry>
+  <varlistentry>
+    <term>
+      <emphasis remap='I'>y</emphasis>
+    </term>
+    <listitem>
+      <para>
+Specify the x and y coordinates(Xy.
+<!-- .ds Wh \ of the subimage, which define the dimensions of the rectangle -->
+      </para>
+    </listitem>
+  </varlistentry>
+  <varlistentry>
+    <term>
+      <emphasis remap='I'>width</emphasis>
+    </term>
+    <listitem>
+      <para>
+<!-- .br -->
+<!-- .ns -->
+      </para>
+    </listitem>
+  </varlistentry>
+  <varlistentry>
+    <term>
+      <emphasis remap='I'>height</emphasis>
+    </term>
+    <listitem>
+      <para>
+Specify the width and height(Wh.
+      </para>
+    </listitem>
+  </varlistentry>
+  <varlistentry>
+    <term>
+      <emphasis remap='I'>plane_mask</emphasis>
+    </term>
+    <listitem>
+      <para>
+Specifies the plane mask.
+<!-- .\" *** JIM: NEED MORE INFO FOR THIS. *** -->
+      </para>
+    </listitem>
+  </varlistentry>
+  <varlistentry>
+    <term>
+      <emphasis remap='I'>format</emphasis>
+    </term>
+    <listitem>
+      <para>
+Specifies the format for the image.
+You can pass
+<symbol>XYPixmap</symbol>
+or 
+<symbol>ZPixmap</symbol>.
+    </para>
+  </listitem>
+  </varlistentry>
+</variablelist>
+</para>
+<para>
+<!-- .LP -->
+<!-- .eM -->
+The
+<function>XGetImage</function>
+function returns a pointer to an
+<structname>XImage</structname>
+structure.
+This structure provides you with the contents of the specified rectangle of
+the drawable in the format you specify.
+If the format argument is 
+<symbol>XYPixmap</symbol>,
+the image contains only the bit planes you passed to the plane_mask argument.
+If the plane_mask argument only requests a subset of the planes of the
+display, the depth of the returned image will be the number of planes
+requested.
+If the format argument is 
+<symbol>ZPixmap</symbol>,
+<function>XGetImage</function>
+returns as zero the bits in all planes not 
+specified in the plane_mask argument.
+The function performs no range checking on the values in plane_mask and ignores
+extraneous bits.
+</para>
+<para>
+<!-- .LP -->
+<function>XGetImage</function>
+returns the depth of the image to the depth member of the
+<structname>XImage</structname>
+structure.
+The depth of the image is as specified when the drawable was created,
+except when getting a subset of the planes in 
+<symbol>XYPixmap</symbol>
+format, when the depth is given by the number of bits set to 1 in plane_mask.
+</para>
+<para>
+<!-- .LP -->
+If the drawable is a pixmap, 
+the given rectangle must be wholly contained within the pixmap, 
+or a
+<errorname>BadMatch</errorname>
+error results.
+If the drawable is a window, 
+the window must be viewable, 
+and it must be the case that if there were no inferiors or overlapping windows,
+the specified rectangle of the window would be fully visible on the screen
+and wholly contained within the outside edges of the window,
+or a
+<errorname>BadMatch</errorname>
+error results.
+Note that the borders of the window can be included and read with
+this request.
+If the window has backing-store, the backing-store contents are
+returned for regions of the window that are obscured by noninferior
+windows. 
+If the window does not have backing-store,
+the returned contents of such obscured regions are undefined.
+The returned contents of visible regions of inferiors
+of a different depth than the specified window's depth are also undefined.
+The pointer cursor image is not included in the returned contents.
+If a problem occurs,
+<function>XGetImage</function>
+returns NULL.
+</para>
+<para>
+<!-- .LP -->
+<function>XGetImage</function>
+can generate
+<errorname>BadDrawable</errorname>,
+<errorname>BadMatch</errorname>,
+and
+<errorname>BadValue</errorname>
+errors.
+<!-- .sp -->
+</para>
+<para>
+<!-- .LP -->
+To copy the contents of a rectangle on the display
+to a location within a preexisting image structure, use
+<function>XGetSubImage</function>.
+<indexterm significance="preferred"><primary>XGetSubImage</primary></indexterm>
+<!-- .sM -->
+<funcsynopsis id='xgetsubimage'>
+<funcprototype>
+  <funcdef>XImage *<function>XGetSubImage</function></funcdef>
+  <paramdef>Display<parameter> *display</parameter></paramdef>
+  <paramdef>Drawable<parameter> d</parameter></paramdef>
+  <paramdef>intx,<parameter> y</parameter></paramdef>
+  <paramdef>unsignedintwidth,<parameter> height</parameter></paramdef>
+  <paramdef>unsignedlong<parameter> plane_mask</parameter></paramdef>
+  <paramdef>int<parameter> format</parameter></paramdef>
+  <paramdef>XImage<parameter> *dest_image</parameter></paramdef>
+  <paramdef>intdest_x,<parameter> dest_y</parameter></paramdef>
+</funcprototype>
+</funcsynopsis>
+<!-- .FN -->
+<variablelist>
+  <varlistentry>
+    <term>
+      <emphasis remap='I'>display</emphasis>
+    </term>
+    <listitem>
+      <para>
+Specifies the connection to the X server.
+      </para>
+    </listitem>
+  </varlistentry>
+  <varlistentry>
+    <term>
+      <emphasis remap='I'>d</emphasis>
+    </term>
+    <listitem>
+      <para>
+Specifies the drawable. 
+<!-- .ds Xy , which are relative to the origin of the drawable \ -->
+and define the upper-left corner of the rectangle
+      </para>
+    </listitem>
+  </varlistentry>
+  <varlistentry>
+    <term>
+      <emphasis remap='I'>x</emphasis>
+    </term>
+    <listitem>
+      <para>
+<!-- .br -->
+<!-- .ns -->
+      </para>
+    </listitem>
+  </varlistentry>
+  <varlistentry>
+    <term>
+      <emphasis remap='I'>y</emphasis>
+    </term>
+    <listitem>
+      <para>
+Specify the x and y coordinates(Xy.
+<!-- .ds Wh \ of the subimage, which define the dimensions of the rectangle -->
+      </para>
+    </listitem>
+  </varlistentry>
+  <varlistentry>
+    <term>
+      <emphasis remap='I'>width</emphasis>
+    </term>
+    <listitem>
+      <para>
+<!-- .br -->
+<!-- .ns -->
+      </para>
+    </listitem>
+  </varlistentry>
+  <varlistentry>
+    <term>
+      <emphasis remap='I'>height</emphasis>
+    </term>
+    <listitem>
+      <para>
+Specify the width and height(Wh.
+      </para>
+    </listitem>
+  </varlistentry>
+  <varlistentry>
+    <term>
+      <emphasis remap='I'>plane_mask</emphasis>
+    </term>
+    <listitem>
+      <para>
+Specifies the plane mask.
+<!-- .\" *** JIM: NEED MORE INFO FOR THIS. *** -->
+      </para>
+    </listitem>
+  </varlistentry>
+  <varlistentry>
+    <term>
+      <emphasis remap='I'>format</emphasis>
+    </term>
+    <listitem>
+      <para>
+Specifies the format for the image.
+You can pass
+<symbol>XYPixmap</symbol>
+or 
+<symbol>ZPixmap</symbol>.
+      </para>
+    </listitem>
+  </varlistentry>
+  <varlistentry>
+    <term>
+      <emphasis remap='I'>dest_image</emphasis>
+    </term>
+    <listitem>
+      <para>
+Specifies the destination image.
+<!-- .ds Dx , which are relative to the origin of the destination rectangle, \ -->
+specify its upper-left corner, and determine where the subimage \
+is placed in the destination image
+      </para>
+    </listitem>
+  </varlistentry>
+  <varlistentry>
+    <term>
+      <emphasis remap='I'>dest_x</emphasis>
+    </term>
+    <listitem>
+      <para>
+<!-- .br -->
+<!-- .ns -->
+      </para>
+    </listitem>
+  </varlistentry>
+  <varlistentry>
+    <term>
+      <emphasis remap='I'>dest_y</emphasis>
+    </term>
+    <listitem>
+      <para>
+Specify the x and y coordinates(Dx. 
+    </para>
+  </listitem>
+  </varlistentry>
+</variablelist>
+</para>
+<para>
+<!-- .LP -->
+<!-- .eM -->
+The 
+<function>XGetSubImage</function>
+function updates dest_image with the specified subimage in the same manner as 
+<function>XGetImage</function>.
+If the format argument is 
+<symbol>XYPixmap</symbol>,
+the image contains only the bit planes you passed to the plane_mask argument.
+If the format argument is 
+<symbol>ZPixmap</symbol>,
+<function>XGetSubImage</function>
+returns as zero the bits in all planes not 
+specified in the plane_mask argument.
+The function performs no range checking on the values in plane_mask and ignores
+extraneous bits.
+As a convenience,
+<function>XGetSubImage</function>
+returns a pointer to the same
+<structname>XImage</structname>
+structure specified by dest_image.
+</para>
+<para>
+<!-- .LP -->
+The depth of the destination
+<structname>XImage</structname>
+structure must be the same as that of the drawable.
+If the specified subimage does not fit at the specified location
+on the destination image, the right and bottom edges are clipped.
+If the drawable is a pixmap,
+the given rectangle must be wholly contained within the pixmap,
+or a
+<errorname>BadMatch</errorname>
+error results.
+If the drawable is a window, 
+the window must be viewable, 
+and it must be the case that if there were no inferiors or overlapping windows,
+the specified rectangle of the window would be fully visible on the screen
+and wholly contained within the outside edges of the window,
+or a
+<errorname>BadMatch</errorname>
+error results.
+If the window has backing-store, 
+then the backing-store contents are returned for regions of the window 
+that are obscured by noninferior windows. 
+If the window does not have backing-store, 
+the returned contents of such obscured regions are undefined.
+The returned contents of visible regions of inferiors
+of a different depth than the specified window's depth are also undefined.
+If a problem occurs,
+<function>XGetSubImage</function>
+returns NULL.
+</para>
+<para>
+<!-- .LP -->
+<function>XGetSubImage</function>
+can generate
+<errorname>BadDrawable</errorname>,
+<errorname>BadGC</errorname>,
+<errorname>BadMatch</errorname>,
+and
+<errorname>BadValue</errorname>
+errors.
+<!-- .bp -->
+
+
+</para>
+</sect1>
+</chapter>