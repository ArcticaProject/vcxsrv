<<<<<<< HEAD
<?xml version="1.0" encoding="UTF-8" ?>
<!DOCTYPE chapter PUBLIC "-//OASIS//DTD DocBook XML V4.3//EN"
	  "http://www.oasis-open.org/docbook/xml/4.3/docbookx.dtd">
<chapter id="resource_manager_functions">
<title>Resource Manager Functions</title>
<!-- .sp 2 -->
<!-- .nr H1 15 -->
<!-- .nr H2 0 -->
<!-- .nr H3 0 -->
<!-- .nr H4 0 -->
<!-- .nr H5 0 -->
<!-- .na -->
<para>
<!-- .LP -->
<!-- .XS -->
<!-- Chapter 15: Resource Manager Functions -->
<!-- .XE -->
A program often needs a variety of options in the X environment
(for example, fonts, colors, icons, and cursors).
Specifying all of these options on the command line is awkward
because users may want to customize many aspects of the program
and need a convenient way to establish these customizations as
the default settings.
The resource manager is provided for this purpose.
Resource specifications are usually stored in human-readable files
and in server properties.
</para>
<para>
<!-- .LP -->
The resource manager is a database manager with a twist.
In most database systems, 
you perform a query using an imprecise specification,
and you get back a set of records.
The resource manager, however, allows you to specify a large
set of values with an imprecise specification, to query the database 
with a precise specification, and to get back only a single value.
This should be used by applications that need to know what the
user prefers for colors, fonts, and other resources.
It is this use as a database for dealing with X resources that
inspired the name "Resource Manager,"
although the resource manager can be and is used in other ways.
</para>
<para>
<!-- .LP -->
For example, 
a user of your application may want to specify 
that all windows should have a blue background 
but that all mail-reading windows should have a red background.
With well-engineered and coordinated applications,
a user can define this information using only two lines of specifications.
</para>
<para>
<!-- .LP -->
As an example of how the resource manager works,
consider a mail-reading application called xmh.
Assume that it is designed so that it uses a
complex window hierarchy all the way down to individual command buttons,
which may be actual small subwindows in some toolkits.
These are often called objects or widgets.
In such toolkit systems,
each user interface object can be composed of other objects
and can be assigned a name and a class.
Fully qualified names or classes can have arbitrary numbers of component names,
but a fully qualified name always has the same number of component names as a
fully qualified class.
This generally reflects the structure of the application as composed
of these objects, starting with the application itself.
</para>
<para>
<!-- .LP -->
For example, the xmh mail program has a name "xmh" and is one
of a class of "Mail" programs.
By convention, the first character of class components is capitalized,
and the first letter of name components is in lowercase.
Each name and class finally has an attribute
(for example, "foreground" or "font").
If each window is properly assigned a name and class,
it is easy for the user to specify attributes of any portion 
of the application.
</para>
<para>
<!-- .LP -->
At the top level, 
the application might consist of a paned window (that is, a window divided
into several sections) named "toc".
One pane of the paned window is a button box window named "buttons"
and is filled with command buttons. 
One of these command buttons is used to incorporate
new mail and has the name "incorporate".
This window has a fully qualified name, "xmh.toc.buttons.incorporate",
and a fully qualified class, "Xmh.Paned.Box.Command".
Its fully qualified name is the name of its parent, "xmh.toc.buttons", 
followed by its name, "incorporate".
Its class is the class of its parent, "Xmh.Paned.Box", 
followed by its particular class, "Command".  
The fully qualified name of a resource is
the attribute's name appended to the object's fully qualified
name, and the fully qualified class is its class appended to the object's
class.
</para>
<para>
<!-- .LP -->
The incorporate button might need the following resources: 
Title string,
Font,
Foreground color for its inactive state,
Background color for its inactive state,
Foreground color for its active state, and
Background color for its active state.
Each resource is considered
to be an attribute of the button and, as such, has a name and a class.
For example, the foreground color for the button in
its active state might be named "activeForeground",
and its class might be "Foreground".
</para>
<para>
<!-- .LP -->
When an application looks up a resource (for example, a color),
it passes the complete name and complete class of the resource
to a look-up routine.
The resource manager compares this complete specification
against the incomplete specifications of entries in the resource
database, finds the best match, and returns the corresponding
value for that entry.
</para>
<para>
<!-- .LP -->
The definitions for the resource manager are contained in
<filename class="headerfile">&lt;X11/Xresource.h&gt;</filename>.
<indexterm type="file"><primary><filename class="headerfile">X11/Xresource.h</filename></primary></indexterm>
<indexterm><primary>Files</primary><secondary><filename class="headerfile">&lt;X11/Xresource.h&gt;</filename></secondary></indexterm>
<indexterm><primary>Headers</primary><secondary><filename class="headerfile">&lt;X11/Xresource.h&gt;</filename></secondary></indexterm>
</para>
<sect1 id="Resource_File_Syntax">
<title>Resource File Syntax</title>
<!-- .XS -->
<!-- (SN Resource File Syntax -->
<!-- .XE -->
<para>
<!-- .LP -->
The syntax of a resource file is a sequence of resource lines
terminated by newline characters or the end of the file.
The syntax of an individual resource line is:
</para>
<para>
<!-- .LP -->
<!-- .\" Start marker code here -->
<literallayout class="monospaced">
<!-- .TA 1.5i 1.75i -->
<!-- .ta 1.5i 1.75i -->
ResourceLine     =     Comment | IncludeFile | ResourceSpec | &lt;empty line&gt;
Comment     =     "!" {&lt;any character except null or newline&gt;}
IncludeFile     =     "#" WhiteSpace "include" WhiteSpace FileName WhiteSpace
FileName     =     &lt;valid filename for operating system&gt;
ResourceSpec     =     WhiteSpace ResourceName WhiteSpace ":" WhiteSpace Value
ResourceName     =     [Binding] {Component Binding} ComponentName
Binding     =     "." | "*"
WhiteSpace     =     {&lt;space&gt; | &lt;horizontal tab&gt;}
Component     =     "?" | ComponentName
ComponentName     =     NameChar {NameChar}
NameChar     =     "a"-"z" | "A"-"Z" | "0"-"9" | "_" | "-"
Value     =     {&lt;any character except null or unescaped newline&gt;}
</literallayout>
<!-- .\" End marker code here -->
</para>
<para>
<!-- .LP -->
Elements separated by vertical bar (|) are alternatives.
Curly braces ({......}) indicate zero or more repetitions
of the enclosed elements.
Square brackets ([......]) indicate that the enclosed element is optional.
Quotes ("......") are used around literal characters.
</para>
<para>
<!-- .LP -->
IncludeFile lines are interpreted by replacing the line with the
contents of the specified file.
The word "include" must be in lowercase.
The file name is interpreted relative to the directory of the file in
which the line occurs (for example, if the file name contains no
directory or contains a relative directory specification).
</para>
<para>
<!-- .LP -->
If a ResourceName contains a contiguous sequence of two or more Binding
characters, the sequence will be replaced with a single ".." character
if the sequence contains only ".." characters;
otherwise, the sequence will be replaced with a single "*" character.
</para>
<para>
<!-- .LP -->
A resource database never contains more than one entry for a given
ResourceName.  If a resource file contains multiple lines with the
same ResourceName, the last line in the file is used.
</para>
<para>
<!-- .LP -->
Any white space characters before or after the name or colon in a ResourceSpec
are ignored.
To allow a Value to begin with white space,
the two-character sequence "\\<emphasis remap='I'>space</emphasis>" (backslash followed by space)
is recognized and replaced by a space character,
and the two-character sequence "\\<emphasis remap='I'>tab</emphasis>"
(backslash followed by horizontal tab)
is recognized and replaced by a horizontal tab character.
To allow a Value to contain embedded newline characters,
the two-character sequence "\\n" is recognized and replaced by a
newline character.
To allow a Value to be broken across multiple lines in a text file,
the two-character sequence "\\<emphasis remap='I'>newline</emphasis>"
(backslash followed by newline) is
recognized and removed from the value.
To allow a Value to contain arbitrary character codes,
the four-character sequence "\\<emphasis remap='I'>nnn</emphasis>",
where each <emphasis remap='I'>n</emphasis> is a digit character in the range of "0"-"7",
is recognized and replaced with a single byte that contains
the octal value specified by the sequence.
Finally, the two-character sequence "\newline" is recognized
and replaced with a single backslash.
</para>
<para>
<!-- .LP -->
As an example of these sequences,
the following resource line contains a value consisting of four
characters: a backslash, a null, a "z", and a newline:
<literallayout class="monospaced">
magic.values: \\000\
z\n
</literallayout>
</para>
</sect1>
<sect1 id="Resource_Manager_Matching_Rules">
<title>Resource Manager Matching Rules</title>
<!-- .XS -->
<!-- (SN Resource Manager Matching Rules -->
<!-- .XE -->
<para>
<!-- .LP -->
The algorithm for determining which resource database entry
matches a given query is the heart of the resource manager.
All queries must fully specify the name and class of the desired resource
(use of the characters "*" and "?" is not permitted).
The library supports up to 100 components in a full name or class.
Resources are stored in the database with only partially specified
names and classes, using pattern matching constructs.
An asterisk (*) is a loose binding and is used to represent any number
of intervening components, including none.
A period (.) is a tight binding and is used to separate immediately
adjacent components.
A question mark (?) is used to match any single component name or class.
A database entry cannot end in a loose binding;
the final component (which cannot be the character "?") must be specified.
The lookup algorithm searches the database for the entry that most
closely matches (is most specific for) the full name and class being queried.
When more than one database entry matches the full name and class,
precedence rules are used to select just one.
</para>
<para>
<!-- .LP -->
The full name and class are scanned from left to right (from highest
level in the hierarchy to lowest), one component at a time.
At each level, the corresponding component and/or binding of each
matching entry is determined, and these matching components and
bindings are compared according to precedence rules.
Each of the rules is applied at each level before moving to the next level,
until a rule selects a single entry over all others.
The rules, in order of precedence, are:
</para>
<itemizedlist>
  <listitem>
    <para>
An entry that contains a matching component (whether name, class,
or the character "?")
takes precedence over entries that elide the level (that is, entries
that match the level in a loose binding).
    </para>
  </listitem>
  <listitem>
    <para>
An entry with a matching name takes precedence over both
entries with a matching class and entries that match using the character "?".
An entry with a matching class takes precedence over
entries that match using the character "?".
    </para>
  </listitem>
  <listitem>
    <para>
An entry preceded by a tight binding takes precedence over entries
preceded by a loose binding.
    </para>
  </listitem>
</itemizedlist>
<para>
<!-- .LP -->
To illustrate these rules,
consider the following resource database entries:
<literallayout class="monospaced">
<!-- .TA 2.5i 3.5i -->
<!-- .ta 2.5i 3.5i -->
xmh*Paned*activeForeground:     red     <emphasis remap='I'>(entry A)</emphasis>
*incorporate.Foreground:     blue     <emphasis remap='I'>(entry B)</emphasis>
xmh.toc*Command*activeForeground:     green     <emphasis remap='I'>(entry C)</emphasis>
xmh.toc*?.Foreground:     white     <emphasis remap='I'>(entry D)</emphasis>
xmh.toc*Command.activeForeground:     black     <emphasis remap='I'>(entry E)</emphasis>
</literallayout>
</para>
<para>
<!-- .LP -->
Consider a query for the resource:
</para>
<para>
<!-- .LP -->
<literallayout class="monospaced">
<!-- .TA 3.5i -->
<!-- .ta 3.5i -->
xmh.toc.messagefunctions.incorporate.activeForeground     <emphasis remap='I'>(name)</emphasis>
Xmh.Paned.Box.Command.Foreground     <emphasis remap='I'>(class)</emphasis>
</literallayout>
</para>
<para>
<!-- .LP -->
At the first level (xmh, Xmh), rule 1 eliminates entry B.
At the second level (toc, Paned), rule 2 eliminates entry A.
At the third level (messagefunctions, Box), no entries are eliminated.
At the fourth level (incorporate, Command), rule 2 eliminates entry D.
At the fifth level (activeForeground, Foreground), rule 3 eliminates entry C.
</para>
</sect1>
<sect1 id="Quarks">
<title>Quarks</title>
<!-- .XS -->
<!-- (SN Quarks -->
<!-- .XE -->
<para>
<!-- .LP -->
Most uses of the resource manager involve defining names,
classes, and representation types as string constants.
However, always referring to strings in the resource manager can be slow,
because it is so heavily used in some toolkits.
To solve this problem, 
a shorthand for a string is used in place of the string
in many of the resource manager functions.
Simple comparisons can be performed rather than string comparisons.
The shorthand name for a string is called a quark and is the
type 
<type>XrmQuark</type>.
On some occasions,
you may want to allocate a quark that has no string equivalent.
</para>
<para>
<!-- .LP -->
A quark is to a string what an atom is to a string in the server,
but its use is entirely local to your application.
</para>
<para>
<!-- .LP -->
<!-- .sp -->
To allocate a new quark, use
<function>XrmUniqueQuark</function>.
</para>
<indexterm significance="preferred"><primary>XrmUniqueQuark</primary></indexterm>
<!-- .sM -->
<para>XrmQuark XrmUniqueQuark()</para>
<!-- .FN -->
<para>
<!-- .LP -->
<!-- .eM -->
The
<function>XrmUniqueQuark</function>
function allocates a quark that is guaranteed not to represent any string that
is known to the resource manager.
</para>
<para>
<!-- .LP -->
<!-- .sp -->
Each name, class, and representation type is typedef'd as an
<type>XrmQuark</type>.
</para>
<para>
<!-- .LP -->
<!-- .sM -->
<literallayout class="monospaced">
typedef int XrmQuark, *XrmQuarkList;
typedef XrmQuark XrmName;
typedef XrmQuark XrmClass;
typedef XrmQuark XrmRepresentation;
#define NULLQUARK ((XrmQuark) 0)
</literallayout>
</para>
<para>
<!-- .LP -->
<!-- .eM -->
Lists are represented as null-terminated arrays of quarks.
The size of the array must be large enough for the number of components used.
</para>
<para>
<!-- .LP -->
<!-- .sM -->
<literallayout class="monospaced">
typedef XrmQuarkList XrmNameList;
typedef XrmQuarkList XrmClassList;
</literallayout>
</para>
<para>
<!-- .LP -->
<!-- .eM -->
<!-- .sp -->
To convert a string to a quark, use
<function>XrmStringToQuark</function>
or
<function>XrmPermStringToQuark</function>.
</para>
<literallayout class="monospaced">
#define XrmStringToName(string) XrmStringToQuark(string)
#define XrmStringToClass(string) XrmStringToQuark(string)
#define XrmStringToRepresentation(string) XrmStringToQuark(string)
</literallayout>

<indexterm significance="preferred"><primary>XrmStringToQuark</primary></indexterm>
<indexterm significance="preferred"><primary>XrmPermStringToQuark</primary></indexterm>
<!-- .sM -->
<funcsynopsis id='xrmstringtoquark'>
<funcprototype>
  <funcdef>XrmQuark <function>XrmStringToQuark</function></funcdef>
  <paramdef>char<parameter> *string</parameter></paramdef>
</funcprototype>
</funcsynopsis>
<!-- .FN -->
<!-- .ds Ql -->
<variablelist>
  <varlistentry>
    <term>
      <emphasis remap='I'>string</emphasis>
    </term>
    <listitem>
      <para>
Specifies the string for which a quark(Ql is to be allocated.
    </para>
  </listitem>
  </varlistentry>
</variablelist>
<para>
<!-- .LP -->
<!-- .eM -->
These functions can be used to convert from string to quark representation.
If the string is not in the Host Portable Character Encoding,
the conversion is implementation-dependent.
The string argument to
<function>XrmStringToQuark</function>
need not be permanently allocated storage.
<function>XrmPermStringToQuark</function>
is just like
<function>XrmStringToQuark</function>,
except that Xlib is permitted to assume the string argument is permanently
allocated,
and, hence, that it can be used as the value to be returned by
<function>XrmQuarkToString</function>.
</para>
<para>
<!-- .LP -->
For any given quark, if
<function>XrmStringToQuark</function>
returns a non-NULL value,
all future calls will return the same value (identical address).
</para>
<para>
<!-- .LP -->
<!-- .sp -->
To convert a quark to a string, use 
<function>XrmQuarkToString</function>.
</para>

<literallayout class="monospaced">
#define XrmNameToString(name)  XrmQuarkToString(name)
#define XrmClassToString(class)  XrmQuarkToString(name)
#define XrmRepresentationToString(type)  XrmQuarkToString(type)
</literallayout>
<indexterm significance="preferred"><primary>XrmQuarkToString</primary></indexterm>
<!-- .sM -->
<funcsynopsis id='xrmquarktostring'>
<funcprototype>
  <funcdef>char *<function>XrmQuarkToString</function></funcdef>
  <paramdef>XrmQuark<parameter> quark</parameter></paramdef>
</funcprototype>
</funcsynopsis>
<!-- .FN -->
<variablelist>
  <varlistentry>
    <term>
      <emphasis remap='I'>quark</emphasis>
    </term>
    <listitem>
      <para>
Specifies the quark for which the equivalent string is desired.
    </para>
  </listitem>
  </varlistentry>
</variablelist>
<!-- AAAAAAAAAAAAAAAAAAAAAAAAAAAAAAAAAAAAAAAAAAAAAAAAAAAAAAAAAAAAAA -->
<para>
These functions can be used to convert from quark representation to string.
The string pointed to by the return value must not be modified or freed.
The returned string is byte-for-byte equal to the original
string passed to one of the string-to-quark routines.
If no string exists for that quark,
<function>XrmQuarkToString</function>
returns NULL.
For any given quark, if
<function>XrmQuarkToString</function>
returns a non-NULL value,
all future calls will return the same value (identical address).
</para>
<para>
<!-- .LP -->
<!-- .sp -->
To convert a string with one or more components to a quark list, use
<function>XrmStringToQuarkList</function>.
</para>

<literallayout class="monospaced">
#define XrmStringToNameList(str,name)  XrmStringToQuarkList((str), (name))
#define XrmStringToClassList(str,class)  XrmStringToQuarkList((str), (class))
</literallayout>

<indexterm significance="preferred"><primary>XrmStringToQuarkList</primary></indexterm>
<!-- .sM -->
<funcsynopsis id='xrmstringtoquarklist'>
<funcprototype>
  <funcdef>void <function>XrmStringToQuarkList</function></funcdef>
  <paramdef>char<parameter> *string</parameter></paramdef>
  <paramdef>XrmQuarkList<parameter> quarks_return</parameter></paramdef>
</funcprototype>
</funcsynopsis>
<!-- .FN -->
<!-- .ds Ql \ list -->
<variablelist>
  <varlistentry>
    <term>
      <emphasis remap='I'>string</emphasis>
    </term>
    <listitem>
      <para>
Specifies the string for which a quark(Ql is to be allocated.
      </para>
    </listitem>
  </varlistentry>
  <varlistentry>
    <term>
      <emphasis remap='I'>quarks_return</emphasis>
    </term>
    <listitem>
      <para>
Returns the list of quarks.
The caller must allocate sufficient space for the quarks list before calling 
<function>XrmStringToQuarkList</function>.
    </para>
  </listitem>
  </varlistentry>
</variablelist>

<para>
<!-- .LP -->
<!-- .eM -->
The
<function>XrmStringToQuarkList</function>
function converts the null-terminated string (generally a fully qualified name)
to a list of quarks.
Note that the string must be in the valid ResourceName format 
(see section 15.1).
If the string is not in the Host Portable Character Encoding,
the conversion is implementation-dependent.
</para>
<para>
<!-- .LP -->
A binding list is a list of type
<type>XrmBindingList</type>
and indicates if components of name or class lists are bound tightly or loosely
(that is, if wildcarding of intermediate components is specified).
</para>
<para>
<!-- .LP -->
<literallayout class="monospaced">
typedef enum {XrmBindTightly, XrmBindLoosely} XrmBinding, *XrmBindingList;
</literallayout>
</para>
<para>
<!-- .LP -->
<constant>XrmBindTightly</constant>
indicates that a period separates the components, and
<constant>XrmBindLoosely</constant>
indicates that an asterisk separates the components.
</para>
<para>
<!-- .LP -->
<!-- .sp -->
To convert a string with one or more components to a binding list
and a quark list, use
<function>XrmStringToBindingQuarkList</function>.
<indexterm significance="preferred"><primary>XrmStringToBindingQuarkList</primary></indexterm>
<!-- .sM -->
<funcsynopsis id='xrmstringtobindingquarklist'>
<funcprototype>
  <funcdef><function>XrmStringToBindingQuarkList</function></funcdef>
  <paramdef>char<parameter> *string</parameter></paramdef>
  <paramdef>XrmBindingList<parameter> bindings_return</parameter></paramdef>
  <paramdef>XrmQuarkList<parameter> quarks_return</parameter></paramdef>
</funcprototype>
</funcsynopsis>
<!-- .FN -->
<!-- .ds Ql \ list -->
<variablelist>
  <varlistentry>
    <term>
      <emphasis remap='I'>string</emphasis>
    </term>
    <listitem>
      <para>
Specifies the string for which a quark(Ql is to be allocated.
      </para>
    </listitem>
  </varlistentry>
  <varlistentry>
    <term>
      <emphasis remap='I'>bindings_return</emphasis>
    </term>
    <listitem>
      <para>
Returns the binding list.
The caller must allocate sufficient space for the binding list before calling 
<function>XrmStringToBindingQuarkList</function>.
      </para>
    </listitem>
  </varlistentry>
  <varlistentry>
    <term>
      <emphasis remap='I'>quarks_return</emphasis>
    </term>
    <listitem>
      <para>
Returns the list of quarks.
The caller must allocate sufficient space for the quarks list before calling 
<function>XrmStringToBindingQuarkList</function>.
    </para>
  </listitem>
  </varlistentry>
</variablelist>
</para>
<para>
<!-- .LP -->
<!-- .eM -->
Component names in the list are separated by a period or 
an asterisk character.
The string must be in the format of a valid ResourceName (see section 15.1).
If the string does not start with a period or an asterisk, 
a tight binding is assumed.
For example, the string ``*a.b*c'' becomes:
</para>
<para>
<!-- .LP -->
<literallayout class="monospaced">
<!-- .TA .75i 1.5i 2.25i -->
<!-- .ta .75i 1.5i 2.25i -->
quarks:       a         b         c
bindings:     loose     tight     loose
</literallayout>
</para>
</sect1>
<sect1 id="Creating_and_Storing_Databases">
<title>Creating and Storing Databases</title>
<!-- .XS -->
<!-- (SN Creating and Storing Databases -->
<!-- .XE -->
<para>
<!-- .LP -->
<indexterm significance="preferred"><primary>XrmDatabase</primary></indexterm>
A resource database is an opaque type,
<type>XrmDatabase</type>.
Each database value is stored in an
<type>XrmValue</type>
structure.
This structure consists of a size, an address, and a representation type.
The size is specified in bytes.
The representation type is a way for you to store data tagged by some 
application-defined type (for example, the strings ``font'' or ``color'').
It has nothing to do with the C data type or with its class. 
The
<type>XrmValue</type>
structure is defined as:
</para>
<para>
<!-- .LP -->
<indexterm significance="preferred"><primary>XrmValue</primary></indexterm>
<!-- .sM -->
<literallayout class="monospaced">
<!-- .TA .5i 3i -->
<!-- .ta .5i 3i -->
typedef struct {
     unsigned int size;
     XPointer addr;
} XrmValue, *XrmValuePtr;
</literallayout>
</para>
<para>
<!-- .LP -->
<!-- .eM -->
<!-- .sp -->
To initialize the resource manager, use
<function>XrmInitialize</function>.
<indexterm significance="preferred"><primary>XrmInitialize</primary></indexterm>
<!-- .sM -->
<funcsynopsis id='xrminitialize'>
<funcprototype>
  <funcdef>void <function>XrmInitialize</function></funcdef>
  <paramdef>void<parameter> XrmInitialize(\|)</parameter></paramdef>
</funcprototype>
</funcsynopsis>
<!-- .FN -->
</para>
<para>
<!-- .LP -->
<!-- .eM -->
To retrieve a database from disk, use
<function>XrmGetFileDatabase</function>.
<indexterm significance="preferred"><primary>XrmGetFileDatabase</primary></indexterm>
<!-- .sM -->
<funcsynopsis id='xrmgetfiledatabase'>
<funcprototype>
  <funcdef>XrmDatabase <function>XrmGetFileDatabase</function></funcdef>
  <paramdef>char<parameter> *filename</parameter></paramdef>
</funcprototype>
</funcsynopsis>
<!-- .FN -->
<variablelist>
  <varlistentry>
    <term>
      <emphasis remap='I'>filename</emphasis>
    </term>
    <listitem>
      <para>
Specifies the resource database file name.
    </para>
  </listitem>
  </varlistentry>
</variablelist>
</para>
<para>
<!-- .LP -->
<!-- .eM -->
The
<function>XrmGetFileDatabase</function>
function opens the specified file,
creates a new resource database, and loads it with the specifications
read in from the specified file.
The specified file should contain a sequence of entries in valid ResourceLine
format (see section 15.1); the database that results from reading a file
with incorrect syntax is implementation-dependent.
The file is parsed in the current locale, 
and the database is created in the current locale.
If it cannot open the specified file,
<function>XrmGetFileDatabase</function>
returns NULL.
</para>
<para>
<!-- .LP -->
<!-- .sp -->
To store a copy of a database to disk, use
<function>XrmPutFileDatabase</function>.
<indexterm significance="preferred"><primary>XrmPutFileDatabase</primary></indexterm>
<!-- .sM -->
<funcsynopsis id='xrmputfiledatabase'>
<funcprototype>
  <funcdef>void <function>XrmPutFileDatabase</function></funcdef>
  <paramdef>XrmDatabase<parameter> database</parameter></paramdef>
  <paramdef>char<parameter> *stored_db</parameter></paramdef>
</funcprototype>
</funcsynopsis>
<!-- .FN -->
<variablelist>
  <varlistentry>
    <term>
      <emphasis remap='I'>database</emphasis>
    </term>
    <listitem>
      <para>
Specifies the database that is to be used.
      </para>
    </listitem>
  </varlistentry>
  <varlistentry>
    <term>
      <emphasis remap='I'>stored_db</emphasis>
    </term>
    <listitem>
      <para>
Specifies the file name for the stored database.
    </para>
  </listitem>
  </varlistentry>
</variablelist>
</para>
<para>
<!-- .LP -->
<!-- .eM -->
The
<function>XrmPutFileDatabase</function>
function stores a copy of the specified database in the specified file.
Text is written to the file as a sequence of entries in valid
ResourceLine format (see section 15.1).
The file is written in the locale of the database.
Entries containing resource names that are not in the Host Portable Character
Encoding or containing values that are not in the encoding of the database
locale, are written in an implementation-dependent manner.
The order in which entries are written is implementation-dependent.
Entries with representation types other than ``String'' are ignored.
</para>
<para>
<!-- .LP -->
<!-- .sp -->
To obtain a pointer to the screen-independent resources of a display, use
<function>XResourceManagerString</function>.
<indexterm significance="preferred"><primary>XResourceManagerString</primary></indexterm>
<!-- .sM -->
<funcsynopsis id='xresourcemanagerstring'>
<funcprototype>
  <funcdef>char *<function>XResourceManagerString</function></funcdef>
  <paramdef>Display<parameter> *display</parameter></paramdef>
</funcprototype>
</funcsynopsis>
<!-- .FN -->
<variablelist>
  <varlistentry>
    <term>
      <emphasis remap='I'>display</emphasis>
    </term>
    <listitem>
      <para>
Specifies the connection to the X server.
    </para>
  </listitem>
  </varlistentry>
</variablelist>
</para>
<para>
<!-- .LP -->
<!-- .eM -->
The
<function>XResourceManagerString</function>
function returns the RESOURCE_MANAGER property from the server's root
window of screen zero, which was returned when the connection was opened using
<function>XOpenDisplay</function>.
The property is converted from type STRING to the current locale.
The conversion is identical to that produced by 
<function>XmbTextPropertyToTextList</function>
for a single element STRING property.
The returned string is owned by Xlib and should not be freed by the client.
The property value must be in a format that is acceptable to
<function>XrmGetStringDatabase</function>.
If no property exists, NULL is returned.
</para>
<para>
<!-- .LP -->
<!-- .sp -->
To obtain a pointer to the screen-specific resources of a screen, use
<function>XScreenResourceString</function>.
<indexterm significance="preferred"><primary>XScreenResourceString</primary></indexterm>
<!-- .sM -->
<funcsynopsis id='xscreenresourcestring'>
<funcprototype>
  <funcdef>char *<function>XScreenResourceString</function></funcdef>
  <paramdef>Screen<parameter> *screen</parameter></paramdef>
</funcprototype>
</funcsynopsis>
<!-- .FN -->
<variablelist>
  <varlistentry>
    <term>
      <emphasis remap='I'>screen</emphasis>
    </term>
    <listitem>
      <para>
Specifies the screen.
    </para>
  </listitem>
  </varlistentry>
</variablelist>
</para>
<para>
<!-- .LP -->
<!-- .eM -->
The
<function>XScreenResourceString</function>
function returns the SCREEN_RESOURCES property from the root window of the
specified screen.
The property is converted from type STRING to the current locale.
The conversion is identical to that produced by 
<function>XmbTextPropertyToTextList</function>
for a single element STRING property.
The property value must be in a format that is acceptable to
<function>XrmGetStringDatabase</function>.
If no property exists, NULL is returned.
The caller is responsible for freeing the returned string by using
<function>XFree</function>.
</para>
<para>
<!-- .LP -->
<!-- .sp -->
To create a database from a string, use
<function>XrmGetStringDatabase</function>.
<indexterm significance="preferred"><primary>XrmGetStringDatabase</primary></indexterm>
<!-- .sM -->
<funcsynopsis id='xrmgetstringdatabase'>
<funcprototype>
  <funcdef>XrmDatabase <function>XrmGetStringDatabase</function></funcdef>
  <paramdef>char<parameter> *data</parameter></paramdef>
</funcprototype>
</funcsynopsis>
<!-- .FN -->
<variablelist>
  <varlistentry>
    <term>
      <emphasis remap='I'>data</emphasis>
    </term>
    <listitem>
      <para>
Specifies the database contents using a string.
    </para>
  </listitem>
  </varlistentry>
</variablelist>
</para>
<para>
<!-- .LP -->
<!-- .eM -->
The
<function>XrmGetStringDatabase</function>
function creates a new database and stores the resources specified
in the specified null-terminated string.
<function>XrmGetStringDatabase</function>
is similar to
<function>XrmGetFileDatabase</function>
except that it reads the information out of a string instead of out of a file.
The string should contain a sequence of entries in valid ResourceLine
format (see section 15.1) terminated by a null character;
the database that results from using a string
with incorrect syntax is implementation-dependent.
The string is parsed in the current locale, 
and the database is created in the current locale.
</para>
<para>
<!-- .LP -->
<!-- .sp -->
To obtain the locale name of a database, use
<function>XrmLocaleOfDatabase</function>.
<indexterm significance="preferred"><primary>XrmLocaleOfDatabase</primary></indexterm>
<!-- .sM -->
<funcsynopsis id='xrmlocaleofdatabase'>
<funcprototype>
  <funcdef>char *<function>XrmLocaleOfDatabase</function></funcdef>
  <paramdef>XrmDatabase<parameter> database</parameter></paramdef>
</funcprototype>
</funcsynopsis>
<!-- .FN -->
<variablelist>
  <varlistentry>
    <term>
      <emphasis remap='I'>database</emphasis>
    </term>
    <listitem>
      <para>
Specifies the resource database.
    </para>
  </listitem>
  </varlistentry>
</variablelist>
</para>
<para>
<!-- .LP -->
<!-- .eM -->
The
<function>XrmLocaleOfDatabase</function>
function returns the name of the locale bound to the specified
database, as a null-terminated string.
The returned locale name string is owned by Xlib and should not be
modified or freed by the client.
Xlib is not permitted to free the string until the database is destroyed.
Until the string is freed,
it will not be modified by Xlib.
</para>
<para>
<!-- .LP -->
<!-- .sp -->
To destroy a resource database and free its allocated memory, use
<function>XrmDestroyDatabase</function>.
<indexterm significance="preferred"><primary>XrmDestroyDatabase</primary></indexterm>
<!-- .sM -->
<funcsynopsis id='xrmdestroydatabase'>
<funcprototype>
  <funcdef>void <function>XrmDestroyDatabase</function></funcdef>
  <paramdef>XrmDatabase<parameter> database</parameter></paramdef>
</funcprototype>
</funcsynopsis>
<!-- .FN -->
<variablelist>
  <varlistentry>
    <term>
      <emphasis remap='I'>database</emphasis>
    </term>
    <listitem>
      <para>
Specifies the resource database.
    </para>
  </listitem>
  </varlistentry>
</variablelist>
</para>
<para>
<!-- .LP -->
<!-- .eM -->
If database is NULL,
<function>XrmDestroyDatabase</function>
returns immediately.
</para>
<para>
<!-- .LP -->
<!-- .sp -->
To associate a resource database with a display, use
<function>XrmSetDatabase</function>.
<indexterm significance="preferred"><primary>XrmSetDatabase</primary></indexterm>
<!-- .sM -->
<funcsynopsis id='xrmsetdatabase'>
<funcprototype>
  <funcdef>void <function>XrmSetDatabase</function></funcdef>
  <paramdef>Display<parameter> *display</parameter></paramdef>
  <paramdef>XrmDatabase<parameter> database</parameter></paramdef>
</funcprototype>
</funcsynopsis>
<!-- .FN -->
<variablelist>
  <varlistentry>
    <term>
      <emphasis remap='I'>display</emphasis>
    </term>
    <listitem>
      <para>
Specifies the connection to the X server.
      </para>
    </listitem>
  </varlistentry>
  <varlistentry>
    <term>
      <emphasis remap='I'>database</emphasis>
    </term>
    <listitem>
      <para>
Specifies the resource database.
    </para>
  </listitem>
  </varlistentry>
</variablelist>
</para>
<para>
<!-- .LP -->
<!-- .eM -->
The
<function>XrmSetDatabase</function>
function associates the specified resource database (or NULL)
with the specified display.
The database previously associated with the display (if any) is not destroyed.
A client or toolkit may find this function convenient for retaining a database
once it is constructed.
</para>
<para>
<!-- .LP -->
<!-- .sp -->
To get the resource database associated with a display, use
<function>XrmGetDatabase</function>.
<indexterm significance="preferred"><primary>XrmGetDatabase</primary></indexterm>
<!-- .sM -->
<funcsynopsis id='xrmgetdatabase'>
<funcprototype>
  <funcdef>XrmDatabase <function>XrmGetDatabase</function></funcdef>
  <paramdef>Display<parameter> *display</parameter></paramdef>
</funcprototype>
</funcsynopsis>
<!-- .FN -->
<variablelist>
  <varlistentry>
    <term>
      <emphasis remap='I'>display</emphasis>
    </term>
    <listitem>
      <para>
Specifies the connection to the X server.
    </para>
  </listitem>
  </varlistentry>
</variablelist>
</para>
<para>
<!-- .LP -->
<!-- .eM -->
The
<function>XrmGetDatabase</function>
function returns the database associated with the specified display.
It returns NULL if a database has not yet been set.
</para>
</sect1>
<sect1 id="Merging_Resource_Databases">
<title>Merging Resource Databases</title>
<!-- .XS -->
<!-- (SN Merging Resource Databases -->
<!-- .XE -->
<para>
<!-- .LP -->
To merge the contents of a resource file into a database, use
<function>XrmCombineFileDatabase</function>.
<indexterm significance="preferred"><primary>XrmCombineFileDatabase</primary></indexterm>
<!-- .sM -->
<funcsynopsis id='xrmcombinefiledatabase'>
<funcprototype>
  <funcdef>Status <function>XrmCombineFileDatabase</function></funcdef>
  <paramdef>char<parameter> *filename</parameter></paramdef>
  <paramdef>XrmDatabase<parameter> *target_db</parameter></paramdef>
  <paramdef>Bool<parameter> override</parameter></paramdef>
</funcprototype>
</funcsynopsis>
<!-- .FN -->
<variablelist>
  <varlistentry>
    <term>
      <emphasis remap='I'>filename</emphasis>
    </term>
    <listitem>
      <para>
Specifies the resource database file name.
      </para>
    </listitem>
  </varlistentry>
  <varlistentry>
    <term>
      <emphasis remap='I'>target_db</emphasis>
    </term>
    <listitem>
      <para>
Specifies the resource database into which the source 
database is to be merged.
      </para>
    </listitem>
  </varlistentry>
  <varlistentry>
    <term>
      <emphasis remap='I'>override</emphasis>
    </term>
    <listitem>
      <para>
Specifies whether source entries override target ones.
    </para>
  </listitem>
  </varlistentry>
</variablelist>
</para>
<para>
<!-- .LP -->
<!-- .eM  -->
The
<function>XrmCombineFileDatabase</function>
function merges the contents of a resource file into a database.
If the same specifier is used for an entry in both the file and
the database,
the entry in the file will replace the entry in the database
if override is
<symbol>True</symbol>;
otherwise, the entry in the file is discarded.
The file is parsed in the current locale.
If the file cannot be read,
a zero status is returned;
otherwise, a nonzero status is returned.
If target_db contains NULL,
<function>XrmCombineFileDatabase</function>
creates and returns a new database to it.
Otherwise, the database pointed to by target_db is not destroyed by the merge.
The database entries are merged without changing values or types,
regardless of the locale of the database.
The locale of the target database is not modified.
</para>
<para>
<!-- .LP -->
<!-- .sp -->
To merge the contents of one database into another database, use
<function>XrmCombineDatabase</function>.
<indexterm significance="preferred"><primary>XrmCombineDatabase</primary></indexterm>
<!-- .sM -->
<funcsynopsis id='xrmcombinedatabase'>
<funcprototype>
  <funcdef>void <function>XrmCombineDatabase</function></funcdef>
  <paramdef>XrmDatabasesource_db,<parameter> *target_db</parameter></paramdef>
  <paramdef>Bool<parameter> override</parameter></paramdef>
</funcprototype>
</funcsynopsis>
<!-- .FN -->
<variablelist>
  <varlistentry>
    <term>
      <emphasis remap='I'>source_db</emphasis>
    </term>
    <listitem>
      <para>
Specifies the resource database that is to be merged into the target database.
      </para>
    </listitem>
  </varlistentry>
  <varlistentry>
    <term>
      <emphasis remap='I'>target_db</emphasis>
    </term>
    <listitem>
      <para>
Specifies the resource database into which the source 
database is to be merged.
      </para>
    </listitem>
  </varlistentry>
  <varlistentry>
    <term>
      <emphasis remap='I'>override</emphasis>
    </term>
    <listitem>
      <para>
Specifies whether source entries override target ones.
    </para>
  </listitem>
  </varlistentry>
</variablelist>
</para>
<para>
<!-- .LP -->
<!-- .eM  -->
The
<function>XrmCombineDatabase</function>
function merges the contents of one database into another.
If the same specifier is used for an entry in both databases,
the entry in the source_db will replace the entry in the target_db
if override is
<symbol>True</symbol>;
otherwise, the entry in source_db is discarded.
If target_db contains NULL,
<function>XrmCombineDatabase</function>
simply stores source_db in it.
Otherwise, source_db is destroyed by the merge, but the database pointed
to by target_db is not destroyed.
The database entries are merged without changing values or types,
regardless of the locales of the databases.
The locale of the target database is not modified.
</para>
<para>
<!-- .LP -->
<!-- .sp -->
To merge the contents of one database into another database with override
semantics, use
<function>XrmMergeDatabases</function>.
<indexterm significance="preferred"><primary>XrmMergeDatabases</primary></indexterm>
<!-- .sM -->
<funcsynopsis id='xrmmergedatabases'>
<funcprototype>
  <funcdef>void <function>XrmMergeDatabases</function></funcdef>
  <paramdef>XrmDatabasesource_db,<parameter> *target_db</parameter></paramdef>
</funcprototype>
</funcsynopsis>
<!-- .FN -->
<variablelist>
  <varlistentry>
    <term>
      <emphasis remap='I'>source_db</emphasis>
    </term>
    <listitem>
      <para>
Specifies the resource database that is to be merged into the target database.
      </para>
    </listitem>
  </varlistentry>
  <varlistentry>
    <term>
      <emphasis remap='I'>target_db</emphasis>
    </term>
    <listitem>
      <para>
Specifies the resource database into which the source 
database is to be merged.
    </para>
  </listitem>
  </varlistentry>
</variablelist>
</para>
<para>
<!-- .LP -->
<!-- .eM  -->
Calling the
<function>XrmMergeDatabases</function>
function is equivalent to calling the
<function>XrmCombineDatabase</function>
function with an override argument of
<symbol>True</symbol>.
</para>
</sect1>
<sect1 id="Looking_Up_Resources">
<title>Looking Up Resources</title>
<!-- .XS -->
<!-- (SN Looking Up Resources -->
<!-- .XE -->
<para>
<!-- .LP -->
To retrieve a resource from a resource database, use
<function>XrmGetResource</function>,
<function>XrmQGetResource</function>,
or
<function>XrmQGetSearchResource</function>.
</para>
<para>
<!-- .LP -->
<!-- .sp -->
<indexterm significance="preferred"><primary>XrmGetResource</primary></indexterm>
<!-- .sM -->
<funcsynopsis id='xrmgetresource'>
<funcprototype>
  <funcdef>Bool <function>XrmGetResource</function></funcdef>
  <paramdef>XrmDatabase<parameter> database</parameter></paramdef>
  <paramdef>char<parameter> *str_name</parameter></paramdef>
  <paramdef>char<parameter> *str_class</parameter></paramdef>
  <paramdef>char<parameter> **str_type_return</parameter></paramdef>
  <paramdef>XrmValue<parameter> *value_return</parameter></paramdef>
</funcprototype>
</funcsynopsis>
<!-- .FN -->
<variablelist>
  <varlistentry>
    <term>
      <emphasis remap='I'>database</emphasis>
    </term>
    <listitem>
      <para>
Specifies the database that is to be used.
      </para>
    </listitem>
  </varlistentry>
  <varlistentry>
    <term>
      <emphasis remap='I'>str_name</emphasis>
    </term>
    <listitem>
      <para>
Specifies the fully qualified name of the value being retrieved (as a string).
      </para>
    </listitem>
  </varlistentry>
  <varlistentry>
    <term>
      <emphasis remap='I'>str_class</emphasis>
    </term>
    <listitem>
      <para>
Specifies the fully qualified class of the value being retrieved (as a string).
      </para>
    </listitem>
  </varlistentry>
  <varlistentry>
    <term>
      <emphasis remap='I'>str_type_return</emphasis>
    </term>
    <listitem>
      <para>
Returns the representation type of the destination (as a string).
      </para>
    </listitem>
  </varlistentry>
  <varlistentry>
    <term>
      <emphasis remap='I'>value_return</emphasis>
    </term>
    <listitem>
      <para>
Returns the value in the database.
    </para>
  </listitem>
  </varlistentry>
</variablelist>
</para>
<para>
<!-- .LP -->
<!-- .eM -->
<!-- .sp -->
<indexterm significance="preferred"><primary>XrmQGetResource</primary></indexterm>
<!-- .sM -->
<funcsynopsis id='xrmqgetresource'>
<funcprototype>
  <funcdef>Bool <function>XrmQGetResource</function></funcdef>
  <paramdef>XrmDatabase<parameter> database</parameter></paramdef>
  <paramdef>XrmNameList<parameter> quark_name</parameter></paramdef>
  <paramdef>XrmClassList<parameter> quark_class</parameter></paramdef>
  <paramdef>XrmRepresentation<parameter> *quark_type_return</parameter></paramdef>
  <paramdef>XrmValue<parameter> *value_return</parameter></paramdef>
</funcprototype>
</funcsynopsis>
<!-- .FN -->
<variablelist>
  <varlistentry>
    <term>
      <emphasis remap='I'>database</emphasis>
    </term>
    <listitem>
      <para>
Specifies the database that is to be used.
      </para>
    </listitem>
  </varlistentry>
  <varlistentry>
    <term>
      <emphasis remap='I'>quark_name</emphasis>
    </term>
    <listitem>
      <para>
Specifies the fully qualified name of the value being retrieved (as a quark).
      </para>
    </listitem>
  </varlistentry>
  <varlistentry>
    <term>
      <emphasis remap='I'>quark_class</emphasis>
    </term>
    <listitem>
      <para>
Specifies the fully qualified class of the value being retrieved (as a quark).
      </para>
    </listitem>
  </varlistentry>
  <varlistentry>
    <term>
      <emphasis remap='I'>quark_type_return</emphasis>
    </term>
    <listitem>
      <para>
Returns the representation type of the destination (as a quark).
      </para>
    </listitem>
  </varlistentry>
  <varlistentry>
    <term>
      <emphasis remap='I'>value_return</emphasis>
    </term>
    <listitem>
      <para>
Returns the value in the database.
    </para>
  </listitem>
  </varlistentry>
</variablelist>
</para>
<para>
<!-- .LP -->
<!-- .eM -->
The 
<function>XrmGetResource</function>
and 
<function>XrmQGetResource</function>
functions retrieve a resource from the specified database.
Both take a fully qualified name/class pair, a destination
resource representation, and the address of a value
(size/address pair).  
The value and returned type point into database memory;
therefore, you must not modify the data.
</para>
<para>
<!-- .LP -->
The database only frees or overwrites entries on
<function>XrmPutResource</function>,
<function>XrmQPutResource</function>,
or 
<function>XrmMergeDatabases</function>.
A client that is not storing new values into the database or
is not merging the database should be safe using the address passed 
back at any time until it exits.
If a resource was found, both
<function>XrmGetResource</function>
and
<function>XrmQGetResource</function>
return 
<symbol>True</symbol>;
otherwise, they return 
<symbol>False</symbol>.
</para>
<para>
<!-- .LP -->
<!-- .sp -->
Most applications and toolkits do not make random probes
into a resource database to fetch resources.
The X toolkit access pattern for a resource database is quite stylized.
A series of from 1 to 20 probes is made with only the 
last name/class differing in each probe.
The 
<function>XrmGetResource</function>
function is at worst a
2<superscript><emphasis remap='I'>n</emphasis></superscript> algorithm,
where <emphasis remap='I'>n</emphasis> is the length of the name/class list.
This can be improved upon by the application programmer by prefetching a list
of database levels that might match the first part of a name/class list.
</para>
<para>
<!-- .LP -->
<!-- .sp -->
To obtain a list of database levels, use
<function>XrmQGetSearchList</function>.
<indexterm significance="preferred"><primary>XrmQGetSearchList</primary></indexterm>
<!-- .sM -->
<funcsynopsis id='xrmqgetsearchlist'>
<funcprototype>
  <funcdef>Bool <function>XrmQGetSearchResource</function></funcdef>
  <paramdef>XrmDatabase<parameter> database</parameter></paramdef>
  <paramdef>XrmNameList<parameter> names</parameter></paramdef>
  <paramdef>XrmClassList<parameter> classes</parameter></paramdef>
  <paramdef>XrmSearchList<parameter> list_return</parameter></paramdef>
  <paramdef>int<parameter> list_length</parameter></paramdef>
</funcprototype>
</funcsynopsis>
<!-- .FN -->
<variablelist>
  <varlistentry>
    <term>
      <emphasis remap='I'>database</emphasis>
    </term>
    <listitem>
      <para>
Specifies the database that is to be used.
      </para>
    </listitem>
  </varlistentry>
  <varlistentry>
    <term>
      <emphasis remap='I'>names</emphasis>
    </term>
    <listitem>
      <para>
Specifies a list of resource names.
      </para>
    </listitem>
  </varlistentry>
  <varlistentry>
    <term>
      <emphasis remap='I'>classes</emphasis>
    </term>
    <listitem>
      <para>
Specifies a list of resource classes.
      </para>
    </listitem>
  </varlistentry>
  <varlistentry>
    <term>
      <emphasis remap='I'>list_return</emphasis>
    </term>
    <listitem>
      <para>
Returns a search list for further use.
The caller must allocate sufficient space for the list before calling 
<function>XrmQGetSearchList</function>.
      </para>
    </listitem>
  </varlistentry>
  <varlistentry>
    <term>
      <emphasis remap='I'>list_length</emphasis>
    </term>
    <listitem>
      <para>
Specifies the number of entries (not the byte size) allocated for list_return.
    </para>
  </listitem>
  </varlistentry>
</variablelist>
</para>
<para>
<!-- .LP -->
<!-- .eM -->
The
<function>XrmQGetSearchList</function>
function takes a list of names and classes
and returns a list of database levels where a match might occur.
The returned list is in best-to-worst order and
uses the same algorithm as 
<function>XrmGetResource</function>
for determining precedence.
If list_return was large enough for the search list,
<function>XrmQGetSearchList</function>
returns 
<symbol>True</symbol>;
otherwise, it returns
<symbol>False</symbol>.
</para>
<para>
<!-- .LP -->
The size of the search list that the caller must allocate is
dependent upon the number of levels and wildcards in the resource specifiers 
that are stored in the database.
The worst case length is
3<superscript><emphasis remap='I'>n</emphasis></superscript>,
where <emphasis remap='I'>n</emphasis> is the number of name or class
components in names or classes.
</para>
<para>
<!-- .LP -->
When using 
<function>XrmQGetSearchList</function>
followed by multiple probes for resources with a common name and class prefix,
only the common prefix should be specified in the name and class list to 
<function>XrmQGetSearchList</function>.
</para>
<para>
<!-- .LP -->
<!-- .sp -->
To search resource database levels for a given resource, use
<function>XrmQGetSearchResource</function>.
<indexterm significance="preferred"><primary>XrmQGetSearchResource</primary></indexterm>
<!-- .sM -->
<funcsynopsis id='xrmqgetsearchresource'>
<funcprototype>
  <funcdef>Bool <function>XrmQGetSearchResource</function></funcdef>
  <paramdef>XrmSearchList<parameter> list</parameter></paramdef>
  <paramdef>XrmName<parameter> name</parameter></paramdef>
  <paramdef>XrmClass<parameter> class</parameter></paramdef>
  <paramdef>XrmRepresentation<parameter> *type_return</parameter></paramdef>
  <paramdef>XrmValue<parameter> *value_return</parameter></paramdef>
</funcprototype>
</funcsynopsis>
<!-- .FN -->
<variablelist>
  <varlistentry>
    <term>
      <emphasis remap='I'>list</emphasis>
    </term>
    <listitem>
      <para>
Specifies the search list returned by
<function>XrmQGetSearchList</function>.
      </para>
    </listitem>
  </varlistentry>
  <varlistentry>
    <term>
      <emphasis remap='I'>name</emphasis>
    </term>
    <listitem>
      <para>
Specifies the resource name.
      </para>
    </listitem>
  </varlistentry>
  <varlistentry>
    <term>
      <emphasis remap='I'>class</emphasis>
    </term>
    <listitem>
      <para>
Specifies the resource class.
      </para>
    </listitem>
  </varlistentry>
  <varlistentry>
    <term>
      <emphasis remap='I'>type_return</emphasis>
    </term>
    <listitem>
      <para>
Returns data representation type.
      </para>
    </listitem>
  </varlistentry>
  <varlistentry>
    <term>
      <emphasis remap='I'>value_return</emphasis>
    </term>
    <listitem>
      <para>
Returns the value in the database.
    </para>
  </listitem>
  </varlistentry>
</variablelist>
</para>
<para>
<!-- .LP -->
<!-- .eM -->
The
<function>XrmQGetSearchResource</function>
function searches the specified database levels for the resource 
that is fully identified by the specified name and class.
The search stops with the first match.
<function>XrmQGetSearchResource</function>
returns 
<symbol>True</symbol>
if the resource was found;
otherwise, it returns
<symbol>False</symbol>.
</para>
<para>
<!-- .LP -->
A call to 
<function>XrmQGetSearchList</function>
with a name and class list containing all but the last component 
of a resource name followed by a call to 
<function>XrmQGetSearchResource</function>
with the last component name and class returns the same database entry as 
<function>XrmGetResource</function>
and 
<function>XrmQGetResource</function>
with the fully qualified name and class.
</para>
</sect1>
<sect1 id="Storing_into_a_Resource_Database">
<title>Storing into a Resource Database</title>
<!-- .XS -->
<!-- (SN Storing into a Resource Database -->
<!-- .XE -->
<para>
<!-- .LP -->
To store resources into the database, use
<function>XrmPutResource</function>
or
<function>XrmQPutResource</function>.
Both functions take a partial resource specification, a
representation type, and a value.
This value is copied into the specified database.
</para>
<para>
<!-- .LP -->
<!-- .sp -->
<indexterm significance="preferred"><primary>XrmPutResource</primary></indexterm>
<!-- .sM -->
<funcsynopsis id='xrmputresource'>
<funcprototype>
  <funcdef>void <function>XrmPutResource</function></funcdef>
  <paramdef>XrmDatabase<parameter> *database</parameter></paramdef>
  <paramdef>char<parameter> *specifier</parameter></paramdef>
  <paramdef>char<parameter> *type</parameter></paramdef>
  <paramdef>XrmValue<parameter> *value</parameter></paramdef>
</funcprototype>
</funcsynopsis>
<!-- .FN -->
<variablelist>
  <varlistentry>
    <term>
      <emphasis remap='I'>database</emphasis>
    </term>
    <listitem>
      <para>
Specifies the resource database.
      </para>
    </listitem>
  </varlistentry>
  <varlistentry>
    <term>
      <emphasis remap='I'>specifier</emphasis>
    </term>
    <listitem>
      <para>
Specifies a complete or partial specification of the resource.
      </para>
    </listitem>
  </varlistentry>
  <varlistentry>
    <term>
      <emphasis remap='I'>type</emphasis>
    </term>
    <listitem>
      <para>
Specifies the type of the resource.
      </para>
    </listitem>
  </varlistentry>
  <varlistentry>
    <term>
      <emphasis remap='I'>value</emphasis>
    </term>
    <listitem>
      <para>
Specifies the value of the resource, which is specified as a string.
    </para>
  </listitem>
  </varlistentry>
</variablelist>
</para>
<para>
<!-- .LP -->
<!-- .eM -->
If database contains NULL,
<function>XrmPutResource</function>
creates a new database and returns a pointer to it.
<function>XrmPutResource</function>
is a convenience function that calls
<function>XrmStringToBindingQuarkList</function>
followed by:
</para>
<para>
<!-- .LP -->
<literallayout class="monospaced">
XrmQPutResource(database, bindings, quarks, XrmStringToQuark(type), value)
</literallayout>
If the specifier and type are not in the Host Portable Character Encoding,
the result is implementation-dependent.
The value is stored in the database without modification.
</para>
<para>
<!-- .LP -->
<!-- .sp -->
<indexterm significance="preferred"><primary>XrmQPutResource</primary></indexterm>
<!-- .sM -->
<funcsynopsis id='xrmqputresource'>
<funcprototype>
  <funcdef>void <function>XrmQPutResource</function></funcdef>
  <paramdef>XrmDatabase<parameter> *database</parameter></paramdef>
  <paramdef>XrmBindingList<parameter> bindings</parameter></paramdef>
  <paramdef>XrmQuarkList<parameter> quarks</parameter></paramdef>
  <paramdef>XrmRepresentation<parameter> type</parameter></paramdef>
  <paramdef>XrmValue<parameter> *value</parameter></paramdef>
</funcprototype>
</funcsynopsis>
<!-- .FN -->
<variablelist>
  <varlistentry>
    <term>
      <emphasis remap='I'>database</emphasis>
    </term>
    <listitem>
      <para>
Specifies the resource database.
      </para>
    </listitem>
  </varlistentry>
  <varlistentry>
    <term>
      <emphasis remap='I'>bindings</emphasis>
    </term>
    <listitem>
      <para>
Specifies a list of bindings.
      </para>
    </listitem>
  </varlistentry>
  <varlistentry>
    <term>
      <emphasis remap='I'>quarks</emphasis>
    </term>
    <listitem>
      <para>
Specifies the complete or partial name or the class list of the resource.
      </para>
    </listitem>
  </varlistentry>
  <varlistentry>
    <term>
      <emphasis remap='I'>type</emphasis>
    </term>
    <listitem>
      <para>
Specifies the type of the resource.
      </para>
    </listitem>
  </varlistentry>
  <varlistentry>
    <term>
      <emphasis remap='I'>value</emphasis>
    </term>
    <listitem>
      <para>
Specifies the value of the resource, which is specified as a string.
    </para>
  </listitem>
  </varlistentry>
</variablelist>
</para>
<para>
<!-- .LP -->
<!-- .eM -->
If database contains NULL,
<function>XrmQPutResource</function>
creates a new database and returns a pointer to it.
If a resource entry with the identical bindings and quarks already
exists in the database, the previous type and value are replaced by the new
specified type and value.
The value is stored in the database without modification.
</para>
<para>
<!-- .LP -->
<!-- .sp -->
To add a resource that is specified as a string, use
<function>XrmPutStringResource</function>.
<indexterm significance="preferred"><primary>XrmPutStringResource</primary></indexterm>
<!-- .sM -->
<funcsynopsis id='xrmputstringresource'>
<funcprototype>
  <funcdef>void <function>XrmPutStringResource</function></funcdef>
  <paramdef>XrmDatabase<parameter> *database</parameter></paramdef>
  <paramdef>char<parameter> *specifier</parameter></paramdef>
  <paramdef>char<parameter> *value</parameter></paramdef>
</funcprototype>
</funcsynopsis>
<!-- .FN -->
<variablelist>
  <varlistentry>
    <term>
      <emphasis remap='I'>database</emphasis>
    </term>
    <listitem>
      <para>
Specifies the resource database.
      </para>
    </listitem>
  </varlistentry>
  <varlistentry>
    <term>
      <emphasis remap='I'>specifier</emphasis>
    </term>
    <listitem>
      <para>
Specifies a complete or partial specification of the resource.
      </para>
    </listitem>
  </varlistentry>
  <varlistentry>
    <term>
      <emphasis remap='I'>value</emphasis>
    </term>
    <listitem>
      <para>
Specifies the value of the resource, which is specified as a string.
    </para>
  </listitem>
  </varlistentry>
</variablelist>
</para>
<para>
<!-- .LP -->
<!-- .eM -->
If database contains NULL,
<function>XrmPutStringResource</function>
creates a new database and returns a pointer to it.
<function>XrmPutStringResource</function>
adds a resource with the specified value to the specified database.
<function>XrmPutStringResource</function>
is a convenience function that first calls
<function>XrmStringToBindingQuarkList</function>
on the specifier and then calls
<function>XrmQPutResource</function>,
using a ``String'' representation type.
If the specifier is not in the Host Portable Character Encoding,
the result is implementation-dependent.
The value is stored in the database without modification.
</para>
<para>
<!-- .LP -->
<!-- .sp -->
To add a string resource using quarks as a specification, use
<function>XrmQPutStringResource</function>.
<indexterm significance="preferred"><primary>XrmQPutStringResource</primary></indexterm>
<!-- .sM -->
<funcsynopsis id='xrmqputstringresource'>
<funcprototype>
  <funcdef>void <function>XrmQPutStringResource</function></funcdef>
  <paramdef>XrmDatabase<parameter> *database</parameter></paramdef>
  <paramdef>XrmBindingList<parameter> bindings</parameter></paramdef>
  <paramdef>XrmQuarkList<parameter> quarks</parameter></paramdef>
  <paramdef>char<parameter> *value</parameter></paramdef>
</funcprototype>
</funcsynopsis>
<!-- .FN -->
<variablelist>
  <varlistentry>
    <term>
      <emphasis remap='I'>database</emphasis>
    </term>
    <listitem>
      <para>
Specifies the resource database.
      </para>
    </listitem>
  </varlistentry>
  <varlistentry>
    <term>
      <emphasis remap='I'>bindings</emphasis>
    </term>
    <listitem>
      <para>
Specifies a list of bindings.
      </para>
    </listitem>
  </varlistentry>
  <varlistentry>
    <term>
      <emphasis remap='I'>quarks</emphasis>
    </term>
    <listitem>
      <para>
Specifies the complete or partial name or the class list of the resource.
      </para>
    </listitem>
  </varlistentry>
  <varlistentry>
    <term>
      <emphasis remap='I'>value</emphasis>
    </term>
    <listitem>
      <para>
Specifies the value of the resource, which is specified as a string.
    </para>
  </listitem>
  </varlistentry>
</variablelist>
</para>
<para>
<!-- .LP -->
<!-- .eM -->
If database contains NULL,
<function>XrmQPutStringResource</function>
creates a new database and returns a pointer to it.
<function>XrmQPutStringResource</function>
is a convenience routine that constructs an
<type>XrmValue</type>
for the value string (by calling
<function>strlen</function>
to compute the size) and
then calls
<function>XrmQPutResource</function>,
using a ``String'' representation type.
The value is stored in the database without modification.
</para>
<para>
<!-- .LP -->
<!-- .sp -->
To add a single resource entry that is specified as a string that contains
both a name and a value, use
<function>XrmPutLineResource</function>.
<indexterm significance="preferred"><primary>XrmPutLineResource</primary></indexterm>
<!-- .sM -->
<funcsynopsis id='xrmputlineresource'>
<funcprototype>
  <funcdef>void <function>XrmPutLineResource</function></funcdef>
  <paramdef>XrmDatabase<parameter> *database</parameter></paramdef>
  <paramdef>char<parameter> *line</parameter></paramdef>
</funcprototype>
</funcsynopsis>
<!-- .FN -->
<variablelist>
  <varlistentry>
    <term>
      <emphasis remap='I'>database</emphasis>
    </term>
    <listitem>
      <para>
Specifies the resource database.
      </para>
    </listitem>
  </varlistentry>
  <varlistentry>
    <term>
      <emphasis remap='I'>line</emphasis>
    </term>
    <listitem>
      <para>
Specifies the resource name and value pair as a single string.
    </para>
  </listitem>
  </varlistentry>
</variablelist>
</para>
<para>
<!-- .LP -->
<!-- .eM -->
If database contains NULL,
<function>XrmPutLineResource</function>
creates a new database and returns a pointer to it.
<function>XrmPutLineResource</function>
adds a single resource entry to the specified database.
The line should be in valid ResourceLine format (see section 15.1)
terminated by a newline or null character;
the database that results from using a string
with incorrect syntax is implementation-dependent.
The string is parsed in the locale of the database.
If the
<replaceable>ResourceName</replaceable>
is not in the Host Portable Character Encoding,
the result is implementation-dependent.
Note that comment lines are not stored.
</para>
</sect1>
<sect1 id="Enumerating_Database_Entries">
<title>Enumerating Database Entries</title>
<!-- .XS -->
<!-- (SN Enumerating Database Entries -->
<!-- .XE -->
<para>
<!-- .LP -->
To enumerate the entries of a database, use
<function>XrmEnumerateDatabase</function>.
<indexterm significance="preferred"><primary>XrmEnumerateDatabase</primary></indexterm>
<!-- .sM -->
</para>

<literallayout class="monospaced">
#define       XrmEnumAllLevels       0
#define       XrmEnumOneLevel        0
</literallayout>

<funcsynopsis id='xrmenumeratedatabase'>
<funcprototype>
  <funcdef>Bool <function>XrmEnumerateDatabase</function></funcdef>
  <paramdef>XrmDatabase<parameter> database</parameter></paramdef>
  <paramdef>XrmNameList<parameter> name_prefix</parameter></paramdef>
  <paramdef>XrmClassList<parameter> class_prefix</parameter></paramdef>
  <paramdef>int<parameter> mode</parameter></paramdef>
  <paramdef>Bool<parameter> (*proc)()</parameter></paramdef>
  <paramdef>XPointer<parameter> arg</parameter></paramdef>
</funcprototype>
</funcsynopsis>
<!-- .FN -->
<variablelist>
  <varlistentry>
    <term>
      <emphasis remap='I'>database</emphasis>
    </term>
    <listitem>
      <para>
Specifies the resource database.
      </para>
    </listitem>
  </varlistentry>
  <varlistentry>
    <term>
      <emphasis remap='I'>name_prefix</emphasis>
    </term>
    <listitem>
      <para>
Specifies the resource name prefix.
      </para>
    </listitem>
  </varlistentry>
  <varlistentry>
    <term>
      <emphasis remap='I'>class_prefix</emphasis>
    </term>
    <listitem>
      <para>
Specifies the resource class prefix.
      </para>
    </listitem>
  </varlistentry>
  <varlistentry>
    <term>
      <emphasis remap='I'>mode</emphasis>
    </term>
    <listitem>
      <para>
Specifies the number of levels to enumerate.
      </para>
    </listitem>
  </varlistentry>
  <varlistentry>
    <term>
      <emphasis remap='I'>proc</emphasis>
    </term>
    <listitem>
      <para>
Specifies the procedure that is to be called for each matching entry.
      </para>
    </listitem>
  </varlistentry>
  <varlistentry>
    <term>
      <emphasis remap='I'>arg</emphasis>
    </term>
    <listitem>
      <para>
Specifies the user-supplied argument that will be passed to the procedure.
    </para>
  </listitem>
  </varlistentry>
</variablelist>

<para>
<!-- .LP -->
<!-- .eM -->
The
<function>XrmEnumerateDatabase</function>
function calls the specified procedure for each resource in the database
that would match some completion of the given name/class resource prefix.
The order in which resources are found is implementation-dependent.
If mode is
<symbol>XrmEnumOneLevel</symbol>,
a resource must match the given name/class prefix with
just a single name and class appended.  If mode is
<symbol>XrmEnumAllLevels</symbol>,
the resource must match the given name/class prefix with one or more names and
classes appended.
If the procedure returns
<symbol>True</symbol>,
the enumeration terminates and the function returns
<symbol>True</symbol>.
If the procedure always returns
<symbol>False</symbol>,
all matching resources are enumerated and the function returns
<symbol>False</symbol>.
</para>
<para>
<!-- .LP -->
The procedure is called with the following arguments:
</para>
<para>
<!-- .LP -->
<!-- .\" Start marker code here -->
<literallayout class="monospaced">
<!-- .TA .5i 3i -->
<!-- .ta .5i 3i -->
(*<emphasis remap='I'>proc</emphasis>)(<emphasis remap='I'>database</emphasis>, <emphasis remap='I'>bindings</emphasis>, <emphasis remap='I'>quarks</emphasis>, <emphasis remap='I'>type</emphasis>, <emphasis remap='I'>value</emphasis>, <emphasis remap='I'>arg</emphasis>)
     XrmDatabase *<emphasis remap='I'>database</emphasis>;
     XrmBindingList <emphasis remap='I'>bindings</emphasis>;
     XrmQuarkList <emphasis remap='I'>quarks</emphasis>;
     XrmRepresentation *<emphasis remap='I'>type</emphasis>;
     XrmValue *<emphasis remap='I'>value</emphasis>;
     XPointer <emphasis remap='I'>arg</emphasis>;
</literallayout>
<!-- .\" End marker code here -->
</para>
<para>
<!-- .LP -->
The bindings and quarks lists are terminated by
<symbol>NULLQUARK</symbol>.
Note that pointers
to the database and type are passed, but these values should not be modified.
</para>
<para>
<!-- .LP -->
The procedure must not modify the database.
If Xlib has been initialized for threads, the procedure is called with
the database locked and the result of a call by the procedure to any
Xlib function using the same database is not defined.
</para>
</sect1>
<sect1 id="Parsing_Command_Line_Options">
<title>Parsing Command Line Options</title>
<!-- .XS -->
<!-- (SN Parsing Command Line Options  -->
<!-- .XE -->
<para>
<!-- .LP -->
The
<function>XrmParseCommand</function>
function can be used to parse the command line arguments to a program
and modify a resource database with selected entries from the command line.
</para>
<para>
<!-- .LP -->
<indexterm significance="preferred"><primary>XrmOptionKind</primary></indexterm>
<!-- .sM -->
<literallayout class="monospaced">
<!-- .TA .5i 2.5i -->
<!-- .ta .5i 2.5i -->
typedef enum {
     XrmoptionNoArg,     /* Value is specified in XrmOptionDescRec.value */
     XrmoptionIsArg,     /* Value is the option string itself */
     XrmoptionStickyArg,     /* Value is characters immediately following option */
     XrmoptionSepArg,     /* Value is next argument in argv */
     XrmoptionResArg,     /* Resource and value in next argument in argv */
     XrmoptionSkipArg,     /* Ignore this option and the next argument in argv */
     XrmoptionSkipLine,     /* Ignore this option and the rest of argv */
     XrmoptionSkipNArgs     /* Ignore this option and the next
          \ \ \ XrmOptionDescRec.value arguments in argv */
} XrmOptionKind;
</literallayout>
</para>
<para>
<!-- .LP -->
<!-- .eM -->
Note that
<constant>XrmoptionSkipArg</constant>
is equivalent to 
<constant>XrmoptionSkipNArgs</constant>
with the
<structname>XrmOptionDescRec</structname>.<structfield>value</structfield>
field containing the value one.
Note also that the value zero for
<constant>XrmoptionSkipNArgs</constant>
indicates that only the option itself is to be skipped.
</para>
<para>
<!-- .LP -->
<indexterm significance="preferred"><primary>XrmOptionDescRec</primary></indexterm>
<!-- .sM -->
<literallayout class="monospaced">
<!-- .TA .5i 2.5i -->
<!-- .ta .5i 2.5i -->
typedef struct {
     char *option;     /* Option specification string in argv              */
     char *specifier;     /* Binding and resource name (sans application name)    */
     XrmOptionKind argKind;     /* Which style of option it is         */
     XPointer value;     /* Value to provide if XrmoptionNoArg or 
          \ \ \ XrmoptionSkipNArgs   */
} XrmOptionDescRec, *XrmOptionDescList;
</literallayout>
</para>
<para>
<!-- .LP -->
<!-- .eM -->
<!-- .sp -->
To load a resource database from a C command line, use
<function>XrmParseCommand</function>.
<indexterm significance="preferred"><primary>XrmParseCommand</primary></indexterm>
<!-- .sM -->
<funcsynopsis id='xrmparsecommand'>
<funcprototype>
  <funcdef>void <function>XrmParseCommand</function></funcdef>
  <paramdef>XrmDatabase<parameter> *database</parameter></paramdef>
  <paramdef>XrmOptionDescList<parameter> table</parameter></paramdef>
  <paramdef>int<parameter> table_count</parameter></paramdef>
  <paramdef>char<parameter> *name</parameter></paramdef>
  <paramdef>int<parameter> *argc_in_out</parameter></paramdef>
  <paramdef>char<parameter> **argv_in_out</parameter></paramdef>
</funcprototype>
</funcsynopsis>
<!-- .FN -->
<variablelist>
  <varlistentry>
    <term>
      <emphasis remap='I'>database</emphasis>
    </term>
    <listitem>
      <para>
Specifies the resource database.
      </para>
    </listitem>
  </varlistentry>
  <varlistentry>
    <term>
      <emphasis remap='I'>table</emphasis>
    </term>
    <listitem>
      <para>
Specifies the table of command line arguments to be parsed.
      </para>
    </listitem>
  </varlistentry>
  <varlistentry>
    <term>
      <emphasis remap='I'>table_count</emphasis>
    </term>
    <listitem>
      <para>
Specifies the number of entries in the table.
      </para>
    </listitem>
  </varlistentry>
  <varlistentry>
    <term>
      <emphasis remap='I'>name</emphasis>
    </term>
    <listitem>
      <para>
Specifies the application name.
      </para>
    </listitem>
  </varlistentry>
  <varlistentry>
    <term>
      <emphasis remap='I'>argc_in_out</emphasis>
    </term>
    <listitem>
      <para>
Specifies the number of arguments and returns the number of remaining arguments.
      </para>
    </listitem>
  </varlistentry>
  <varlistentry>
    <term>
      <emphasis remap='I'>argv_in_out</emphasis>
    </term>
    <listitem>
      <para>
Specifies the command line arguments
and returns the remaining arguments.
    </para>
  </listitem>
  </varlistentry>
</variablelist>
</para>
<para>
<!-- .LP -->
<!-- .eM -->
The
<function>XrmParseCommand</function>
function parses an (argc, argv) pair according to the specified option table,
loads recognized options into the specified database with type ``String,''
and modifies the (argc, argv) pair to remove all recognized options.
If database contains NULL,
<function>XrmParseCommand</function>
creates a new database and returns a pointer to it.
Otherwise, entries are added to the database specified.
If a database is created, it is created in the current locale.
</para>
<para>
<!-- .LP -->
The specified table is used to parse the command line.
Recognized options in the table are removed from argv,
and entries are added to the specified resource database
in the order they occur in argv.
The table entries contain information on the option string,
the option name, the style of option, 
and a value to provide if the option kind is 
<constant>XrmoptionNoArg</constant>.
The option names are compared byte-for-byte to arguments in argv,
independent of any locale.
The resource values given in the table are stored in the resource database
without modification.
All resource database entries are created
using a ``String'' representation type.
The argc argument specifies the number of arguments in argv
and is set on return to the remaining number of arguments that were not parsed.
The name argument should be the name of your application
for use in building the database entry.
The name argument is prefixed to the resourceName in the option table
before storing a database entry.
The name argument is treated as a single component, even if it
has embedded periods.
No separating (binding) character is inserted,
so the table must contain either a period (.) or an asterisk (*)
as the first character in each resourceName entry.
To specify a more completely qualified resource name,
the resourceName entry can contain multiple components.
If the name argument and the resourceNames are not in the
Host Portable Character Encoding,
the result is implementation-dependent.
</para>
<para>
<!-- .LP -->
The following provides a sample option table:
</para>
<para>
<!-- .LP -->
<literallayout class="monospaced">
<!-- .TA 1.25i 3.25i 4.75i -->
<!-- .ta 1.25i 3.25i 4.75i -->
static XrmOptionDescRec opTable[] = {
{"-background",     "*background",                 XrmoptionSepArg,    (XPointer) NULL},
{"-bd",             "*borderColor",                XrmoptionSepArg,    (XPointer) NULL},
{"-bg",             "*background",                 XrmoptionSepArg,    (XPointer) NULL},
{"-borderwidth",    "*TopLevelShell.borderWidth",  XrmoptionSepArg,    (XPointer) NULL},
{"-bordercolor",    "*borderColor",                XrmoptionSepArg,    (XPointer) NULL},
{"-bw",             "*TopLevelShell.borderWidth",  XrmoptionSepArg,    (XPointer) NULL},
{"-display",        ".display",                    XrmoptionSepArg,    (XPointer) NULL},
{"-fg",             "*foreground",                 XrmoptionSepArg,    (XPointer) NULL},
{"-fn",             "*font",                       XrmoptionSepArg,    (XPointer) NULL},
{"-font",           "*font",                       XrmoptionSepArg,    (XPointer) NULL},
{"-foreground",     "*foreground",                 XrmoptionSepArg,    (XPointer) NULL},
{"-geometry",       ".TopLevelShell.geometry",     XrmoptionSepArg,    (XPointer) NULL},
{"-iconic",         ".TopLevelShell.iconic",       XrmoptionNoArg,     (XPointer) "on"},
{"-name",           ".name",                       XrmoptionSepArg,    (XPointer) NULL},
{"-reverse",        "*reverseVideo",               XrmoptionNoArg,     (XPointer) "on"},
{"-rv",             "*reverseVideo",               XrmoptionNoArg,     (XPointer) "on"},
{"-synchronous",    "*synchronous",                XrmoptionNoArg,     (XPointer) "on"},
{"-title",          ".TopLevelShell.title",        XrmoptionSepArg,    (XPointer) NULL},
{"-xrm",            NULL,                          XrmoptionResArg,    (XPointer) NULL},
};
</literallayout>
</para>
<para>
<!-- .LP -->
In this table, if the -background (or -bg) option is used to set
background colors, the stored resource specifier matches all
resources of attribute background.  
If the -borderwidth option is used, 
the stored resource specifier applies only to border width
attributes of class TopLevelShell (that is, outer-most windows, including
pop-up windows).  
If the -title option is used to set a window name,
only the topmost application windows receive the resource.
</para>
<para>
<!-- .LP -->
When parsing the command line,
any unique unambiguous abbreviation for an option name in the table is 
considered a match for the option.
Note that uppercase and lowercase matter.
<!-- .bp -->

</para>
</sect1>
</chapter>
=======
<?xml version="1.0" encoding="UTF-8" ?>
<!DOCTYPE chapter PUBLIC "-//OASIS//DTD DocBook XML V4.3//EN"
	  "http://www.oasis-open.org/docbook/xml/4.3/docbookx.dtd">
<chapter id="resource_manager_functions">
<title>Resource Manager Functions</title>
<!-- .sp 2 -->
<!-- .nr H1 15 -->
<!-- .nr H2 0 -->
<!-- .nr H3 0 -->
<!-- .nr H4 0 -->
<!-- .nr H5 0 -->
<!-- .na -->
<para>
<!-- .LP -->
<!-- .XS -->
<!-- Chapter 15: Resource Manager Functions -->
<!-- .XE -->
A program often needs a variety of options in the X environment
(for example, fonts, colors, icons, and cursors).
Specifying all of these options on the command line is awkward
because users may want to customize many aspects of the program
and need a convenient way to establish these customizations as
the default settings.
The resource manager is provided for this purpose.
Resource specifications are usually stored in human-readable files
and in server properties.
</para>
<para>
<!-- .LP -->
The resource manager is a database manager with a twist.
In most database systems, 
you perform a query using an imprecise specification,
and you get back a set of records.
The resource manager, however, allows you to specify a large
set of values with an imprecise specification, to query the database 
with a precise specification, and to get back only a single value.
This should be used by applications that need to know what the
user prefers for colors, fonts, and other resources.
It is this use as a database for dealing with X resources that
inspired the name "Resource Manager,"
although the resource manager can be and is used in other ways.
</para>
<para>
<!-- .LP -->
For example, 
a user of your application may want to specify 
that all windows should have a blue background 
but that all mail-reading windows should have a red background.
With well-engineered and coordinated applications,
a user can define this information using only two lines of specifications.
</para>
<para>
<!-- .LP -->
As an example of how the resource manager works,
consider a mail-reading application called xmh.
Assume that it is designed so that it uses a
complex window hierarchy all the way down to individual command buttons,
which may be actual small subwindows in some toolkits.
These are often called objects or widgets.
In such toolkit systems,
each user interface object can be composed of other objects
and can be assigned a name and a class.
Fully qualified names or classes can have arbitrary numbers of component names,
but a fully qualified name always has the same number of component names as a
fully qualified class.
This generally reflects the structure of the application as composed
of these objects, starting with the application itself.
</para>
<para>
<!-- .LP -->
For example, the xmh mail program has a name "xmh" and is one
of a class of "Mail" programs.
By convention, the first character of class components is capitalized,
and the first letter of name components is in lowercase.
Each name and class finally has an attribute
(for example, "foreground" or "font").
If each window is properly assigned a name and class,
it is easy for the user to specify attributes of any portion 
of the application.
</para>
<para>
<!-- .LP -->
At the top level, 
the application might consist of a paned window (that is, a window divided
into several sections) named "toc".
One pane of the paned window is a button box window named "buttons"
and is filled with command buttons. 
One of these command buttons is used to incorporate
new mail and has the name "incorporate".
This window has a fully qualified name, "xmh.toc.buttons.incorporate",
and a fully qualified class, "Xmh.Paned.Box.Command".
Its fully qualified name is the name of its parent, "xmh.toc.buttons", 
followed by its name, "incorporate".
Its class is the class of its parent, "Xmh.Paned.Box", 
followed by its particular class, "Command".  
The fully qualified name of a resource is
the attribute's name appended to the object's fully qualified
name, and the fully qualified class is its class appended to the object's
class.
</para>
<para>
<!-- .LP -->
The incorporate button might need the following resources: 
Title string,
Font,
Foreground color for its inactive state,
Background color for its inactive state,
Foreground color for its active state, and
Background color for its active state.
Each resource is considered
to be an attribute of the button and, as such, has a name and a class.
For example, the foreground color for the button in
its active state might be named "activeForeground",
and its class might be "Foreground".
</para>
<para>
<!-- .LP -->
When an application looks up a resource (for example, a color),
it passes the complete name and complete class of the resource
to a look-up routine.
The resource manager compares this complete specification
against the incomplete specifications of entries in the resource
database, finds the best match, and returns the corresponding
value for that entry.
</para>
<para>
<!-- .LP -->
The definitions for the resource manager are contained in
<filename class="headerfile">&lt;X11/Xresource.h&gt;</filename>.
<indexterm type="file"><primary><filename class="headerfile">X11/Xresource.h</filename></primary></indexterm>
<indexterm><primary>Files</primary><secondary><filename class="headerfile">&lt;X11/Xresource.h&gt;</filename></secondary></indexterm>
<indexterm><primary>Headers</primary><secondary><filename class="headerfile">&lt;X11/Xresource.h&gt;</filename></secondary></indexterm>
</para>
<sect1 id="Resource_File_Syntax">
<title>Resource File Syntax</title>
<!-- .XS -->
<!-- (SN Resource File Syntax -->
<!-- .XE -->
<para>
<!-- .LP -->
The syntax of a resource file is a sequence of resource lines
terminated by newline characters or the end of the file.
The syntax of an individual resource line is:
</para>
<para>
<!-- .LP -->
<!-- .\" Start marker code here -->
<literallayout class="monospaced">
<!-- .TA 1.5i 1.75i -->
<!-- .ta 1.5i 1.75i -->
ResourceLine     =     Comment | IncludeFile | ResourceSpec | &lt;empty line&gt;
Comment     =     "!" {&lt;any character except null or newline&gt;}
IncludeFile     =     "#" WhiteSpace "include" WhiteSpace FileName WhiteSpace
FileName     =     &lt;valid filename for operating system&gt;
ResourceSpec     =     WhiteSpace ResourceName WhiteSpace ":" WhiteSpace Value
ResourceName     =     [Binding] {Component Binding} ComponentName
Binding     =     "." | "*"
WhiteSpace     =     {&lt;space&gt; | &lt;horizontal tab&gt;}
Component     =     "?" | ComponentName
ComponentName     =     NameChar {NameChar}
NameChar     =     "a"-"z" | "A"-"Z" | "0"-"9" | "_" | "-"
Value     =     {&lt;any character except null or unescaped newline&gt;}
</literallayout>
<!-- .\" End marker code here -->
</para>
<para>
<!-- .LP -->
Elements separated by vertical bar (|) are alternatives.
Curly braces ({......}) indicate zero or more repetitions
of the enclosed elements.
Square brackets ([......]) indicate that the enclosed element is optional.
Quotes ("......") are used around literal characters.
</para>
<para>
<!-- .LP -->
IncludeFile lines are interpreted by replacing the line with the
contents of the specified file.
The word "include" must be in lowercase.
The file name is interpreted relative to the directory of the file in
which the line occurs (for example, if the file name contains no
directory or contains a relative directory specification).
</para>
<para>
<!-- .LP -->
If a ResourceName contains a contiguous sequence of two or more Binding
characters, the sequence will be replaced with a single ".." character
if the sequence contains only ".." characters;
otherwise, the sequence will be replaced with a single "*" character.
</para>
<para>
<!-- .LP -->
A resource database never contains more than one entry for a given
ResourceName.  If a resource file contains multiple lines with the
same ResourceName, the last line in the file is used.
</para>
<para>
<!-- .LP -->
Any white space characters before or after the name or colon in a ResourceSpec
are ignored.
To allow a Value to begin with white space,
the two-character sequence "\\<emphasis remap='I'>space</emphasis>" (backslash followed by space)
is recognized and replaced by a space character,
and the two-character sequence "\\<emphasis remap='I'>tab</emphasis>"
(backslash followed by horizontal tab)
is recognized and replaced by a horizontal tab character.
To allow a Value to contain embedded newline characters,
the two-character sequence "\\n" is recognized and replaced by a
newline character.
To allow a Value to be broken across multiple lines in a text file,
the two-character sequence "\\<emphasis remap='I'>newline</emphasis>"
(backslash followed by newline) is
recognized and removed from the value.
To allow a Value to contain arbitrary character codes,
the four-character sequence "\\<emphasis remap='I'>nnn</emphasis>",
where each <emphasis remap='I'>n</emphasis> is a digit character in the range of "0"-"7",
is recognized and replaced with a single byte that contains
the octal value specified by the sequence.
Finally, the two-character sequence "\newline" is recognized
and replaced with a single backslash.
</para>
<para>
<!-- .LP -->
As an example of these sequences,
the following resource line contains a value consisting of four
characters: a backslash, a null, a "z", and a newline:
<literallayout class="monospaced">
magic.values: \\000\
z\n
</literallayout>
</para>
</sect1>
<sect1 id="Resource_Manager_Matching_Rules">
<title>Resource Manager Matching Rules</title>
<!-- .XS -->
<!-- (SN Resource Manager Matching Rules -->
<!-- .XE -->
<para>
<!-- .LP -->
The algorithm for determining which resource database entry
matches a given query is the heart of the resource manager.
All queries must fully specify the name and class of the desired resource
(use of the characters "*" and "?" is not permitted).
The library supports up to 100 components in a full name or class.
Resources are stored in the database with only partially specified
names and classes, using pattern matching constructs.
An asterisk (*) is a loose binding and is used to represent any number
of intervening components, including none.
A period (.) is a tight binding and is used to separate immediately
adjacent components.
A question mark (?) is used to match any single component name or class.
A database entry cannot end in a loose binding;
the final component (which cannot be the character "?") must be specified.
The lookup algorithm searches the database for the entry that most
closely matches (is most specific for) the full name and class being queried.
When more than one database entry matches the full name and class,
precedence rules are used to select just one.
</para>
<para>
<!-- .LP -->
The full name and class are scanned from left to right (from highest
level in the hierarchy to lowest), one component at a time.
At each level, the corresponding component and/or binding of each
matching entry is determined, and these matching components and
bindings are compared according to precedence rules.
Each of the rules is applied at each level before moving to the next level,
until a rule selects a single entry over all others.
The rules, in order of precedence, are:
</para>
<itemizedlist>
  <listitem>
    <para>
An entry that contains a matching component (whether name, class,
or the character "?")
takes precedence over entries that elide the level (that is, entries
that match the level in a loose binding).
    </para>
  </listitem>
  <listitem>
    <para>
An entry with a matching name takes precedence over both
entries with a matching class and entries that match using the character "?".
An entry with a matching class takes precedence over
entries that match using the character "?".
    </para>
  </listitem>
  <listitem>
    <para>
An entry preceded by a tight binding takes precedence over entries
preceded by a loose binding.
    </para>
  </listitem>
</itemizedlist>
<para>
<!-- .LP -->
To illustrate these rules,
consider the following resource database entries:
<literallayout class="monospaced">
<!-- .TA 2.5i 3.5i -->
<!-- .ta 2.5i 3.5i -->
xmh*Paned*activeForeground:     red     <emphasis remap='I'>(entry A)</emphasis>
*incorporate.Foreground:     blue     <emphasis remap='I'>(entry B)</emphasis>
xmh.toc*Command*activeForeground:     green     <emphasis remap='I'>(entry C)</emphasis>
xmh.toc*?.Foreground:     white     <emphasis remap='I'>(entry D)</emphasis>
xmh.toc*Command.activeForeground:     black     <emphasis remap='I'>(entry E)</emphasis>
</literallayout>
</para>
<para>
<!-- .LP -->
Consider a query for the resource:
</para>
<para>
<!-- .LP -->
<literallayout class="monospaced">
<!-- .TA 3.5i -->
<!-- .ta 3.5i -->
xmh.toc.messagefunctions.incorporate.activeForeground     <emphasis remap='I'>(name)</emphasis>
Xmh.Paned.Box.Command.Foreground     <emphasis remap='I'>(class)</emphasis>
</literallayout>
</para>
<para>
<!-- .LP -->
At the first level (xmh, Xmh), rule 1 eliminates entry B.
At the second level (toc, Paned), rule 2 eliminates entry A.
At the third level (messagefunctions, Box), no entries are eliminated.
At the fourth level (incorporate, Command), rule 2 eliminates entry D.
At the fifth level (activeForeground, Foreground), rule 3 eliminates entry C.
</para>
</sect1>
<sect1 id="Quarks">
<title>Quarks</title>
<!-- .XS -->
<!-- (SN Quarks -->
<!-- .XE -->
<para>
<!-- .LP -->
Most uses of the resource manager involve defining names,
classes, and representation types as string constants.
However, always referring to strings in the resource manager can be slow,
because it is so heavily used in some toolkits.
To solve this problem, 
a shorthand for a string is used in place of the string
in many of the resource manager functions.
Simple comparisons can be performed rather than string comparisons.
The shorthand name for a string is called a quark and is the
type 
<type>XrmQuark</type>.
On some occasions,
you may want to allocate a quark that has no string equivalent.
</para>
<para>
<!-- .LP -->
A quark is to a string what an atom is to a string in the server,
but its use is entirely local to your application.
</para>
<para>
<!-- .LP -->
<!-- .sp -->
To allocate a new quark, use
<function>XrmUniqueQuark</function>.
</para>
<indexterm significance="preferred"><primary>XrmUniqueQuark</primary></indexterm>
<!-- .sM -->
<para>XrmQuark XrmUniqueQuark()</para>
<!-- .FN -->
<para>
<!-- .LP -->
<!-- .eM -->
The
<function>XrmUniqueQuark</function>
function allocates a quark that is guaranteed not to represent any string that
is known to the resource manager.
</para>
<para>
<!-- .LP -->
<!-- .sp -->
Each name, class, and representation type is typedef'd as an
<type>XrmQuark</type>.
</para>
<para>
<!-- .LP -->
<!-- .sM -->
<literallayout class="monospaced">
typedef int XrmQuark, *XrmQuarkList;
typedef XrmQuark XrmName;
typedef XrmQuark XrmClass;
typedef XrmQuark XrmRepresentation;
#define NULLQUARK ((XrmQuark) 0)
</literallayout>
</para>
<para>
<!-- .LP -->
<!-- .eM -->
Lists are represented as null-terminated arrays of quarks.
The size of the array must be large enough for the number of components used.
</para>
<para>
<!-- .LP -->
<!-- .sM -->
<literallayout class="monospaced">
typedef XrmQuarkList XrmNameList;
typedef XrmQuarkList XrmClassList;
</literallayout>
</para>
<para>
<!-- .LP -->
<!-- .eM -->
<!-- .sp -->
To convert a string to a quark, use
<function>XrmStringToQuark</function>
or
<function>XrmPermStringToQuark</function>.
</para>
<literallayout class="monospaced">
#define XrmStringToName(string) XrmStringToQuark(string)
#define XrmStringToClass(string) XrmStringToQuark(string)
#define XrmStringToRepresentation(string) XrmStringToQuark(string)
</literallayout>

<indexterm significance="preferred"><primary>XrmStringToQuark</primary></indexterm>
<indexterm significance="preferred"><primary>XrmPermStringToQuark</primary></indexterm>
<!-- .sM -->
<funcsynopsis id='xrmstringtoquark'>
<funcprototype>
  <funcdef>XrmQuark <function>XrmStringToQuark</function></funcdef>
  <paramdef>char<parameter> *string</parameter></paramdef>
</funcprototype>
</funcsynopsis>
<!-- .FN -->
<!-- .ds Ql -->
<variablelist>
  <varlistentry>
    <term>
      <emphasis remap='I'>string</emphasis>
    </term>
    <listitem>
      <para>
Specifies the string for which a quark(Ql is to be allocated.
    </para>
  </listitem>
  </varlistentry>
</variablelist>
<para>
<!-- .LP -->
<!-- .eM -->
These functions can be used to convert from string to quark representation.
If the string is not in the Host Portable Character Encoding,
the conversion is implementation-dependent.
The string argument to
<function>XrmStringToQuark</function>
need not be permanently allocated storage.
<function>XrmPermStringToQuark</function>
is just like
<function>XrmStringToQuark</function>,
except that Xlib is permitted to assume the string argument is permanently
allocated,
and, hence, that it can be used as the value to be returned by
<function>XrmQuarkToString</function>.
</para>
<para>
<!-- .LP -->
For any given quark, if
<function>XrmStringToQuark</function>
returns a non-NULL value,
all future calls will return the same value (identical address).
</para>
<para>
<!-- .LP -->
<!-- .sp -->
To convert a quark to a string, use 
<function>XrmQuarkToString</function>.
</para>

<literallayout class="monospaced">
#define XrmNameToString(name)  XrmQuarkToString(name)
#define XrmClassToString(class)  XrmQuarkToString(name)
#define XrmRepresentationToString(type)  XrmQuarkToString(type)
</literallayout>
<indexterm significance="preferred"><primary>XrmQuarkToString</primary></indexterm>
<!-- .sM -->
<funcsynopsis id='xrmquarktostring'>
<funcprototype>
  <funcdef>char *<function>XrmQuarkToString</function></funcdef>
  <paramdef>XrmQuark<parameter> quark</parameter></paramdef>
</funcprototype>
</funcsynopsis>
<!-- .FN -->
<variablelist>
  <varlistentry>
    <term>
      <emphasis remap='I'>quark</emphasis>
    </term>
    <listitem>
      <para>
Specifies the quark for which the equivalent string is desired.
    </para>
  </listitem>
  </varlistentry>
</variablelist>
<!-- AAAAAAAAAAAAAAAAAAAAAAAAAAAAAAAAAAAAAAAAAAAAAAAAAAAAAAAAAAAAAA -->
<para>
These functions can be used to convert from quark representation to string.
The string pointed to by the return value must not be modified or freed.
The returned string is byte-for-byte equal to the original
string passed to one of the string-to-quark routines.
If no string exists for that quark,
<function>XrmQuarkToString</function>
returns NULL.
For any given quark, if
<function>XrmQuarkToString</function>
returns a non-NULL value,
all future calls will return the same value (identical address).
</para>
<para>
<!-- .LP -->
<!-- .sp -->
To convert a string with one or more components to a quark list, use
<function>XrmStringToQuarkList</function>.
</para>

<literallayout class="monospaced">
#define XrmStringToNameList(str,name)  XrmStringToQuarkList((str), (name))
#define XrmStringToClassList(str,class)  XrmStringToQuarkList((str), (class))
</literallayout>

<indexterm significance="preferred"><primary>XrmStringToQuarkList</primary></indexterm>
<!-- .sM -->
<funcsynopsis id='xrmstringtoquarklist'>
<funcprototype>
  <funcdef>void <function>XrmStringToQuarkList</function></funcdef>
  <paramdef>char<parameter> *string</parameter></paramdef>
  <paramdef>XrmQuarkList<parameter> quarks_return</parameter></paramdef>
</funcprototype>
</funcsynopsis>
<!-- .FN -->
<!-- .ds Ql \ list -->
<variablelist>
  <varlistentry>
    <term>
      <emphasis remap='I'>string</emphasis>
    </term>
    <listitem>
      <para>
Specifies the string for which a quark(Ql is to be allocated.
      </para>
    </listitem>
  </varlistentry>
  <varlistentry>
    <term>
      <emphasis remap='I'>quarks_return</emphasis>
    </term>
    <listitem>
      <para>
Returns the list of quarks.
The caller must allocate sufficient space for the quarks list before calling 
<function>XrmStringToQuarkList</function>.
    </para>
  </listitem>
  </varlistentry>
</variablelist>

<para>
<!-- .LP -->
<!-- .eM -->
The
<function>XrmStringToQuarkList</function>
function converts the null-terminated string (generally a fully qualified name)
to a list of quarks.
Note that the string must be in the valid ResourceName format 
(see <link linkend="Resource_File_Syntax">section 15.1</link>).
If the string is not in the Host Portable Character Encoding,
the conversion is implementation-dependent.
</para>
<para>
<!-- .LP -->
A binding list is a list of type
<type>XrmBindingList</type>
and indicates if components of name or class lists are bound tightly or loosely
(that is, if wildcarding of intermediate components is specified).
</para>
<para>
<!-- .LP -->
<literallayout class="monospaced">
typedef enum {XrmBindTightly, XrmBindLoosely} XrmBinding, *XrmBindingList;
</literallayout>
</para>
<para>
<!-- .LP -->
<constant>XrmBindTightly</constant>
indicates that a period separates the components, and
<constant>XrmBindLoosely</constant>
indicates that an asterisk separates the components.
</para>
<para>
<!-- .LP -->
<!-- .sp -->
To convert a string with one or more components to a binding list
and a quark list, use
<function>XrmStringToBindingQuarkList</function>.
<indexterm significance="preferred"><primary>XrmStringToBindingQuarkList</primary></indexterm>
<!-- .sM -->
<funcsynopsis id='xrmstringtobindingquarklist'>
<funcprototype>
  <funcdef><function>XrmStringToBindingQuarkList</function></funcdef>
  <paramdef>char<parameter> *string</parameter></paramdef>
  <paramdef>XrmBindingList<parameter> bindings_return</parameter></paramdef>
  <paramdef>XrmQuarkList<parameter> quarks_return</parameter></paramdef>
</funcprototype>
</funcsynopsis>
<!-- .FN -->
<!-- .ds Ql \ list -->
<variablelist>
  <varlistentry>
    <term>
      <emphasis remap='I'>string</emphasis>
    </term>
    <listitem>
      <para>
Specifies the string for which a quark(Ql is to be allocated.
      </para>
    </listitem>
  </varlistentry>
  <varlistentry>
    <term>
      <emphasis remap='I'>bindings_return</emphasis>
    </term>
    <listitem>
      <para>
Returns the binding list.
The caller must allocate sufficient space for the binding list before calling 
<function>XrmStringToBindingQuarkList</function>.
      </para>
    </listitem>
  </varlistentry>
  <varlistentry>
    <term>
      <emphasis remap='I'>quarks_return</emphasis>
    </term>
    <listitem>
      <para>
Returns the list of quarks.
The caller must allocate sufficient space for the quarks list before calling 
<function>XrmStringToBindingQuarkList</function>.
    </para>
  </listitem>
  </varlistentry>
</variablelist>
</para>
<para>
<!-- .LP -->
<!-- .eM -->
Component names in the list are separated by a period or 
an asterisk character.
The string must be in the format of a valid ResourceName
(see <link linkend="Resource_File_Syntax">section 15.1</link>).
If the string does not start with a period or an asterisk, 
a tight binding is assumed.
For example, the string ``*a.b*c'' becomes:
</para>
<para>
<!-- .LP -->
<literallayout class="monospaced">
<!-- .TA .75i 1.5i 2.25i -->
<!-- .ta .75i 1.5i 2.25i -->
quarks:       a         b         c
bindings:     loose     tight     loose
</literallayout>
</para>
</sect1>
<sect1 id="Creating_and_Storing_Databases">
<title>Creating and Storing Databases</title>
<!-- .XS -->
<!-- (SN Creating and Storing Databases -->
<!-- .XE -->
<para>
<!-- .LP -->
<indexterm significance="preferred"><primary>XrmDatabase</primary></indexterm>
A resource database is an opaque type,
<type>XrmDatabase</type>.
Each database value is stored in an
<type>XrmValue</type>
structure.
This structure consists of a size, an address, and a representation type.
The size is specified in bytes.
The representation type is a way for you to store data tagged by some 
application-defined type (for example, the strings ``font'' or ``color'').
It has nothing to do with the C data type or with its class. 
The
<type>XrmValue</type>
structure is defined as:
</para>
<para>
<!-- .LP -->
<indexterm significance="preferred"><primary>XrmValue</primary></indexterm>
<!-- .sM -->
<literallayout class="monospaced">
<!-- .TA .5i 3i -->
<!-- .ta .5i 3i -->
typedef struct {
     unsigned int size;
     XPointer addr;
} XrmValue, *XrmValuePtr;
</literallayout>
</para>
<para>
<!-- .LP -->
<!-- .eM -->
<!-- .sp -->
To initialize the resource manager, use
<function>XrmInitialize</function>.
<indexterm significance="preferred"><primary>XrmInitialize</primary></indexterm>
<!-- .sM -->
<funcsynopsis id='xrminitialize'>
<funcprototype>
  <funcdef>void <function>XrmInitialize</function></funcdef>
  <paramdef>void<parameter> XrmInitialize(\|)</parameter></paramdef>
</funcprototype>
</funcsynopsis>
<!-- .FN -->
</para>
<para>
<!-- .LP -->
<!-- .eM -->
To retrieve a database from disk, use
<function>XrmGetFileDatabase</function>.
<indexterm significance="preferred"><primary>XrmGetFileDatabase</primary></indexterm>
<!-- .sM -->
<funcsynopsis id='xrmgetfiledatabase'>
<funcprototype>
  <funcdef>XrmDatabase <function>XrmGetFileDatabase</function></funcdef>
  <paramdef>char<parameter> *filename</parameter></paramdef>
</funcprototype>
</funcsynopsis>
<!-- .FN -->
<variablelist>
  <varlistentry>
    <term>
      <emphasis remap='I'>filename</emphasis>
    </term>
    <listitem>
      <para>
Specifies the resource database file name.
    </para>
  </listitem>
  </varlistentry>
</variablelist>
</para>
<para>
<!-- .LP -->
<!-- .eM -->
The
<function>XrmGetFileDatabase</function>
function opens the specified file,
creates a new resource database, and loads it with the specifications
read in from the specified file.
The specified file should contain a sequence of entries in valid ResourceLine
format (see <link linkend="Resource_File_Syntax">section 15.1</link>);
the database that results from reading a file
with incorrect syntax is implementation-dependent.
The file is parsed in the current locale, 
and the database is created in the current locale.
If it cannot open the specified file,
<function>XrmGetFileDatabase</function>
returns NULL.
</para>
<para>
<!-- .LP -->
<!-- .sp -->
To store a copy of a database to disk, use
<function>XrmPutFileDatabase</function>.
<indexterm significance="preferred"><primary>XrmPutFileDatabase</primary></indexterm>
<!-- .sM -->
<funcsynopsis id='xrmputfiledatabase'>
<funcprototype>
  <funcdef>void <function>XrmPutFileDatabase</function></funcdef>
  <paramdef>XrmDatabase<parameter> database</parameter></paramdef>
  <paramdef>char<parameter> *stored_db</parameter></paramdef>
</funcprototype>
</funcsynopsis>
<!-- .FN -->
<variablelist>
  <varlistentry>
    <term>
      <emphasis remap='I'>database</emphasis>
    </term>
    <listitem>
      <para>
Specifies the database that is to be used.
      </para>
    </listitem>
  </varlistentry>
  <varlistentry>
    <term>
      <emphasis remap='I'>stored_db</emphasis>
    </term>
    <listitem>
      <para>
Specifies the file name for the stored database.
    </para>
  </listitem>
  </varlistentry>
</variablelist>
</para>
<para>
<!-- .LP -->
<!-- .eM -->
The
<function>XrmPutFileDatabase</function>
function stores a copy of the specified database in the specified file.
Text is written to the file as a sequence of entries in valid
ResourceLine format
(see <link linkend="Resource_File_Syntax">section 15.1</link>).
The file is written in the locale of the database.
Entries containing resource names that are not in the Host Portable Character
Encoding or containing values that are not in the encoding of the database
locale, are written in an implementation-dependent manner.
The order in which entries are written is implementation-dependent.
Entries with representation types other than ``String'' are ignored.
</para>
<para>
<!-- .LP -->
<!-- .sp -->
To obtain a pointer to the screen-independent resources of a display, use
<function>XResourceManagerString</function>.
<indexterm significance="preferred"><primary>XResourceManagerString</primary></indexterm>
<!-- .sM -->
<funcsynopsis id='xresourcemanagerstring'>
<funcprototype>
  <funcdef>char *<function>XResourceManagerString</function></funcdef>
  <paramdef>Display<parameter> *display</parameter></paramdef>
</funcprototype>
</funcsynopsis>
<!-- .FN -->
<variablelist>
  <varlistentry>
    <term>
      <emphasis remap='I'>display</emphasis>
    </term>
    <listitem>
      <para>
Specifies the connection to the X server.
    </para>
  </listitem>
  </varlistentry>
</variablelist>
</para>
<para>
<!-- .LP -->
<!-- .eM -->
The
<function>XResourceManagerString</function>
function returns the RESOURCE_MANAGER property from the server's root
window of screen zero, which was returned when the connection was opened using
<function>XOpenDisplay</function>.
The property is converted from type STRING to the current locale.
The conversion is identical to that produced by 
<function>XmbTextPropertyToTextList</function>
for a single element STRING property.
The returned string is owned by Xlib and should not be freed by the client.
The property value must be in a format that is acceptable to
<function>XrmGetStringDatabase</function>.
If no property exists, NULL is returned.
</para>
<para>
<!-- .LP -->
<!-- .sp -->
To obtain a pointer to the screen-specific resources of a screen, use
<function>XScreenResourceString</function>.
<indexterm significance="preferred"><primary>XScreenResourceString</primary></indexterm>
<!-- .sM -->
<funcsynopsis id='xscreenresourcestring'>
<funcprototype>
  <funcdef>char *<function>XScreenResourceString</function></funcdef>
  <paramdef>Screen<parameter> *screen</parameter></paramdef>
</funcprototype>
</funcsynopsis>
<!-- .FN -->
<variablelist>
  <varlistentry>
    <term>
      <emphasis remap='I'>screen</emphasis>
    </term>
    <listitem>
      <para>
Specifies the screen.
    </para>
  </listitem>
  </varlistentry>
</variablelist>
</para>
<para>
<!-- .LP -->
<!-- .eM -->
The
<function>XScreenResourceString</function>
function returns the SCREEN_RESOURCES property from the root window of the
specified screen.
The property is converted from type STRING to the current locale.
The conversion is identical to that produced by 
<function>XmbTextPropertyToTextList</function>
for a single element STRING property.
The property value must be in a format that is acceptable to
<function>XrmGetStringDatabase</function>.
If no property exists, NULL is returned.
The caller is responsible for freeing the returned string by using
<function>XFree</function>.
</para>
<para>
<!-- .LP -->
<!-- .sp -->
To create a database from a string, use
<function>XrmGetStringDatabase</function>.
<indexterm significance="preferred"><primary>XrmGetStringDatabase</primary></indexterm>
<!-- .sM -->
<funcsynopsis id='xrmgetstringdatabase'>
<funcprototype>
  <funcdef>XrmDatabase <function>XrmGetStringDatabase</function></funcdef>
  <paramdef>char<parameter> *data</parameter></paramdef>
</funcprototype>
</funcsynopsis>
<!-- .FN -->
<variablelist>
  <varlistentry>
    <term>
      <emphasis remap='I'>data</emphasis>
    </term>
    <listitem>
      <para>
Specifies the database contents using a string.
    </para>
  </listitem>
  </varlistentry>
</variablelist>
</para>
<para>
<!-- .LP -->
<!-- .eM -->
The
<function>XrmGetStringDatabase</function>
function creates a new database and stores the resources specified
in the specified null-terminated string.
<function>XrmGetStringDatabase</function>
is similar to
<function>XrmGetFileDatabase</function>
except that it reads the information out of a string instead of out of a file.
The string should contain a sequence of entries in valid ResourceLine
format (see <link linkend="Resource_File_Syntax">section 15.1</link>)
terminated by a null character;
the database that results from using a string
with incorrect syntax is implementation-dependent.
The string is parsed in the current locale, 
and the database is created in the current locale.
</para>
<para>
<!-- .LP -->
<!-- .sp -->
To obtain the locale name of a database, use
<function>XrmLocaleOfDatabase</function>.
<indexterm significance="preferred"><primary>XrmLocaleOfDatabase</primary></indexterm>
<!-- .sM -->
<funcsynopsis id='xrmlocaleofdatabase'>
<funcprototype>
  <funcdef>char *<function>XrmLocaleOfDatabase</function></funcdef>
  <paramdef>XrmDatabase<parameter> database</parameter></paramdef>
</funcprototype>
</funcsynopsis>
<!-- .FN -->
<variablelist>
  <varlistentry>
    <term>
      <emphasis remap='I'>database</emphasis>
    </term>
    <listitem>
      <para>
Specifies the resource database.
    </para>
  </listitem>
  </varlistentry>
</variablelist>
</para>
<para>
<!-- .LP -->
<!-- .eM -->
The
<function>XrmLocaleOfDatabase</function>
function returns the name of the locale bound to the specified
database, as a null-terminated string.
The returned locale name string is owned by Xlib and should not be
modified or freed by the client.
Xlib is not permitted to free the string until the database is destroyed.
Until the string is freed,
it will not be modified by Xlib.
</para>
<para>
<!-- .LP -->
<!-- .sp -->
To destroy a resource database and free its allocated memory, use
<function>XrmDestroyDatabase</function>.
<indexterm significance="preferred"><primary>XrmDestroyDatabase</primary></indexterm>
<!-- .sM -->
<funcsynopsis id='xrmdestroydatabase'>
<funcprototype>
  <funcdef>void <function>XrmDestroyDatabase</function></funcdef>
  <paramdef>XrmDatabase<parameter> database</parameter></paramdef>
</funcprototype>
</funcsynopsis>
<!-- .FN -->
<variablelist>
  <varlistentry>
    <term>
      <emphasis remap='I'>database</emphasis>
    </term>
    <listitem>
      <para>
Specifies the resource database.
    </para>
  </listitem>
  </varlistentry>
</variablelist>
</para>
<para>
<!-- .LP -->
<!-- .eM -->
If database is NULL,
<function>XrmDestroyDatabase</function>
returns immediately.
</para>
<para>
<!-- .LP -->
<!-- .sp -->
To associate a resource database with a display, use
<function>XrmSetDatabase</function>.
<indexterm significance="preferred"><primary>XrmSetDatabase</primary></indexterm>
<!-- .sM -->
<funcsynopsis id='xrmsetdatabase'>
<funcprototype>
  <funcdef>void <function>XrmSetDatabase</function></funcdef>
  <paramdef>Display<parameter> *display</parameter></paramdef>
  <paramdef>XrmDatabase<parameter> database</parameter></paramdef>
</funcprototype>
</funcsynopsis>
<!-- .FN -->
<variablelist>
  <varlistentry>
    <term>
      <emphasis remap='I'>display</emphasis>
    </term>
    <listitem>
      <para>
Specifies the connection to the X server.
      </para>
    </listitem>
  </varlistentry>
  <varlistentry>
    <term>
      <emphasis remap='I'>database</emphasis>
    </term>
    <listitem>
      <para>
Specifies the resource database.
    </para>
  </listitem>
  </varlistentry>
</variablelist>
</para>
<para>
<!-- .LP -->
<!-- .eM -->
The
<function>XrmSetDatabase</function>
function associates the specified resource database (or NULL)
with the specified display.
The database previously associated with the display (if any) is not destroyed.
A client or toolkit may find this function convenient for retaining a database
once it is constructed.
</para>
<para>
<!-- .LP -->
<!-- .sp -->
To get the resource database associated with a display, use
<function>XrmGetDatabase</function>.
<indexterm significance="preferred"><primary>XrmGetDatabase</primary></indexterm>
<!-- .sM -->
<funcsynopsis id='xrmgetdatabase'>
<funcprototype>
  <funcdef>XrmDatabase <function>XrmGetDatabase</function></funcdef>
  <paramdef>Display<parameter> *display</parameter></paramdef>
</funcprototype>
</funcsynopsis>
<!-- .FN -->
<variablelist>
  <varlistentry>
    <term>
      <emphasis remap='I'>display</emphasis>
    </term>
    <listitem>
      <para>
Specifies the connection to the X server.
    </para>
  </listitem>
  </varlistentry>
</variablelist>
</para>
<para>
<!-- .LP -->
<!-- .eM -->
The
<function>XrmGetDatabase</function>
function returns the database associated with the specified display.
It returns NULL if a database has not yet been set.
</para>
</sect1>
<sect1 id="Merging_Resource_Databases">
<title>Merging Resource Databases</title>
<!-- .XS -->
<!-- (SN Merging Resource Databases -->
<!-- .XE -->
<para>
<!-- .LP -->
To merge the contents of a resource file into a database, use
<function>XrmCombineFileDatabase</function>.
<indexterm significance="preferred"><primary>XrmCombineFileDatabase</primary></indexterm>
<!-- .sM -->
<funcsynopsis id='xrmcombinefiledatabase'>
<funcprototype>
  <funcdef>Status <function>XrmCombineFileDatabase</function></funcdef>
  <paramdef>char<parameter> *filename</parameter></paramdef>
  <paramdef>XrmDatabase<parameter> *target_db</parameter></paramdef>
  <paramdef>Bool<parameter> override</parameter></paramdef>
</funcprototype>
</funcsynopsis>
<!-- .FN -->
<variablelist>
  <varlistentry>
    <term>
      <emphasis remap='I'>filename</emphasis>
    </term>
    <listitem>
      <para>
Specifies the resource database file name.
      </para>
    </listitem>
  </varlistentry>
  <varlistentry>
    <term>
      <emphasis remap='I'>target_db</emphasis>
    </term>
    <listitem>
      <para>
Specifies the resource database into which the source 
database is to be merged.
      </para>
    </listitem>
  </varlistentry>
  <varlistentry>
    <term>
      <emphasis remap='I'>override</emphasis>
    </term>
    <listitem>
      <para>
Specifies whether source entries override target ones.
    </para>
  </listitem>
  </varlistentry>
</variablelist>
</para>
<para>
<!-- .LP -->
<!-- .eM  -->
The
<function>XrmCombineFileDatabase</function>
function merges the contents of a resource file into a database.
If the same specifier is used for an entry in both the file and
the database,
the entry in the file will replace the entry in the database
if override is
<symbol>True</symbol>;
otherwise, the entry in the file is discarded.
The file is parsed in the current locale.
If the file cannot be read,
a zero status is returned;
otherwise, a nonzero status is returned.
If target_db contains NULL,
<function>XrmCombineFileDatabase</function>
creates and returns a new database to it.
Otherwise, the database pointed to by target_db is not destroyed by the merge.
The database entries are merged without changing values or types,
regardless of the locale of the database.
The locale of the target database is not modified.
</para>
<para>
<!-- .LP -->
<!-- .sp -->
To merge the contents of one database into another database, use
<function>XrmCombineDatabase</function>.
<indexterm significance="preferred"><primary>XrmCombineDatabase</primary></indexterm>
<!-- .sM -->
<funcsynopsis id='xrmcombinedatabase'>
<funcprototype>
  <funcdef>void <function>XrmCombineDatabase</function></funcdef>
  <paramdef>XrmDatabasesource_db,<parameter> *target_db</parameter></paramdef>
  <paramdef>Bool<parameter> override</parameter></paramdef>
</funcprototype>
</funcsynopsis>
<!-- .FN -->
<variablelist>
  <varlistentry>
    <term>
      <emphasis remap='I'>source_db</emphasis>
    </term>
    <listitem>
      <para>
Specifies the resource database that is to be merged into the target database.
      </para>
    </listitem>
  </varlistentry>
  <varlistentry>
    <term>
      <emphasis remap='I'>target_db</emphasis>
    </term>
    <listitem>
      <para>
Specifies the resource database into which the source 
database is to be merged.
      </para>
    </listitem>
  </varlistentry>
  <varlistentry>
    <term>
      <emphasis remap='I'>override</emphasis>
    </term>
    <listitem>
      <para>
Specifies whether source entries override target ones.
    </para>
  </listitem>
  </varlistentry>
</variablelist>
</para>
<para>
<!-- .LP -->
<!-- .eM  -->
The
<function>XrmCombineDatabase</function>
function merges the contents of one database into another.
If the same specifier is used for an entry in both databases,
the entry in the source_db will replace the entry in the target_db
if override is
<symbol>True</symbol>;
otherwise, the entry in source_db is discarded.
If target_db contains NULL,
<function>XrmCombineDatabase</function>
simply stores source_db in it.
Otherwise, source_db is destroyed by the merge, but the database pointed
to by target_db is not destroyed.
The database entries are merged without changing values or types,
regardless of the locales of the databases.
The locale of the target database is not modified.
</para>
<para>
<!-- .LP -->
<!-- .sp -->
To merge the contents of one database into another database with override
semantics, use
<function>XrmMergeDatabases</function>.
<indexterm significance="preferred"><primary>XrmMergeDatabases</primary></indexterm>
<!-- .sM -->
<funcsynopsis id='xrmmergedatabases'>
<funcprototype>
  <funcdef>void <function>XrmMergeDatabases</function></funcdef>
  <paramdef>XrmDatabasesource_db,<parameter> *target_db</parameter></paramdef>
</funcprototype>
</funcsynopsis>
<!-- .FN -->
<variablelist>
  <varlistentry>
    <term>
      <emphasis remap='I'>source_db</emphasis>
    </term>
    <listitem>
      <para>
Specifies the resource database that is to be merged into the target database.
      </para>
    </listitem>
  </varlistentry>
  <varlistentry>
    <term>
      <emphasis remap='I'>target_db</emphasis>
    </term>
    <listitem>
      <para>
Specifies the resource database into which the source 
database is to be merged.
    </para>
  </listitem>
  </varlistentry>
</variablelist>
</para>
<para>
<!-- .LP -->
<!-- .eM  -->
Calling the
<function>XrmMergeDatabases</function>
function is equivalent to calling the
<function>XrmCombineDatabase</function>
function with an override argument of
<symbol>True</symbol>.
</para>
</sect1>
<sect1 id="Looking_Up_Resources">
<title>Looking Up Resources</title>
<!-- .XS -->
<!-- (SN Looking Up Resources -->
<!-- .XE -->
<para>
<!-- .LP -->
To retrieve a resource from a resource database, use
<function>XrmGetResource</function>,
<function>XrmQGetResource</function>,
or
<function>XrmQGetSearchResource</function>.
</para>
<para>
<!-- .LP -->
<!-- .sp -->
<indexterm significance="preferred"><primary>XrmGetResource</primary></indexterm>
<!-- .sM -->
<funcsynopsis id='xrmgetresource'>
<funcprototype>
  <funcdef>Bool <function>XrmGetResource</function></funcdef>
  <paramdef>XrmDatabase<parameter> database</parameter></paramdef>
  <paramdef>char<parameter> *str_name</parameter></paramdef>
  <paramdef>char<parameter> *str_class</parameter></paramdef>
  <paramdef>char<parameter> **str_type_return</parameter></paramdef>
  <paramdef>XrmValue<parameter> *value_return</parameter></paramdef>
</funcprototype>
</funcsynopsis>
<!-- .FN -->
<variablelist>
  <varlistentry>
    <term>
      <emphasis remap='I'>database</emphasis>
    </term>
    <listitem>
      <para>
Specifies the database that is to be used.
      </para>
    </listitem>
  </varlistentry>
  <varlistentry>
    <term>
      <emphasis remap='I'>str_name</emphasis>
    </term>
    <listitem>
      <para>
Specifies the fully qualified name of the value being retrieved (as a string).
      </para>
    </listitem>
  </varlistentry>
  <varlistentry>
    <term>
      <emphasis remap='I'>str_class</emphasis>
    </term>
    <listitem>
      <para>
Specifies the fully qualified class of the value being retrieved (as a string).
      </para>
    </listitem>
  </varlistentry>
  <varlistentry>
    <term>
      <emphasis remap='I'>str_type_return</emphasis>
    </term>
    <listitem>
      <para>
Returns the representation type of the destination (as a string).
      </para>
    </listitem>
  </varlistentry>
  <varlistentry>
    <term>
      <emphasis remap='I'>value_return</emphasis>
    </term>
    <listitem>
      <para>
Returns the value in the database.
    </para>
  </listitem>
  </varlistentry>
</variablelist>
</para>
<para>
<!-- .LP -->
<!-- .eM -->
<!-- .sp -->
<indexterm significance="preferred"><primary>XrmQGetResource</primary></indexterm>
<!-- .sM -->
<funcsynopsis id='xrmqgetresource'>
<funcprototype>
  <funcdef>Bool <function>XrmQGetResource</function></funcdef>
  <paramdef>XrmDatabase<parameter> database</parameter></paramdef>
  <paramdef>XrmNameList<parameter> quark_name</parameter></paramdef>
  <paramdef>XrmClassList<parameter> quark_class</parameter></paramdef>
  <paramdef>XrmRepresentation<parameter> *quark_type_return</parameter></paramdef>
  <paramdef>XrmValue<parameter> *value_return</parameter></paramdef>
</funcprototype>
</funcsynopsis>
<!-- .FN -->
<variablelist>
  <varlistentry>
    <term>
      <emphasis remap='I'>database</emphasis>
    </term>
    <listitem>
      <para>
Specifies the database that is to be used.
      </para>
    </listitem>
  </varlistentry>
  <varlistentry>
    <term>
      <emphasis remap='I'>quark_name</emphasis>
    </term>
    <listitem>
      <para>
Specifies the fully qualified name of the value being retrieved (as a quark).
      </para>
    </listitem>
  </varlistentry>
  <varlistentry>
    <term>
      <emphasis remap='I'>quark_class</emphasis>
    </term>
    <listitem>
      <para>
Specifies the fully qualified class of the value being retrieved (as a quark).
      </para>
    </listitem>
  </varlistentry>
  <varlistentry>
    <term>
      <emphasis remap='I'>quark_type_return</emphasis>
    </term>
    <listitem>
      <para>
Returns the representation type of the destination (as a quark).
      </para>
    </listitem>
  </varlistentry>
  <varlistentry>
    <term>
      <emphasis remap='I'>value_return</emphasis>
    </term>
    <listitem>
      <para>
Returns the value in the database.
    </para>
  </listitem>
  </varlistentry>
</variablelist>
</para>
<para>
<!-- .LP -->
<!-- .eM -->
The 
<function>XrmGetResource</function>
and 
<function>XrmQGetResource</function>
functions retrieve a resource from the specified database.
Both take a fully qualified name/class pair, a destination
resource representation, and the address of a value
(size/address pair).  
The value and returned type point into database memory;
therefore, you must not modify the data.
</para>
<para>
<!-- .LP -->
The database only frees or overwrites entries on
<function>XrmPutResource</function>,
<function>XrmQPutResource</function>,
or 
<function>XrmMergeDatabases</function>.
A client that is not storing new values into the database or
is not merging the database should be safe using the address passed 
back at any time until it exits.
If a resource was found, both
<function>XrmGetResource</function>
and
<function>XrmQGetResource</function>
return 
<symbol>True</symbol>;
otherwise, they return 
<symbol>False</symbol>.
</para>
<para>
<!-- .LP -->
<!-- .sp -->
Most applications and toolkits do not make random probes
into a resource database to fetch resources.
The X toolkit access pattern for a resource database is quite stylized.
A series of from 1 to 20 probes is made with only the 
last name/class differing in each probe.
The 
<function>XrmGetResource</function>
function is at worst a
2<superscript><emphasis remap='I'>n</emphasis></superscript> algorithm,
where <emphasis remap='I'>n</emphasis> is the length of the name/class list.
This can be improved upon by the application programmer by prefetching a list
of database levels that might match the first part of a name/class list.
</para>
<para>
<!-- .LP -->
<!-- .sp -->
To obtain a list of database levels, use
<function>XrmQGetSearchList</function>.
<indexterm significance="preferred"><primary>XrmQGetSearchList</primary></indexterm>
<!-- .sM -->
<funcsynopsis id='xrmqgetsearchlist'>
<funcprototype>
  <funcdef>Bool <function>XrmQGetSearchResource</function></funcdef>
  <paramdef>XrmDatabase<parameter> database</parameter></paramdef>
  <paramdef>XrmNameList<parameter> names</parameter></paramdef>
  <paramdef>XrmClassList<parameter> classes</parameter></paramdef>
  <paramdef>XrmSearchList<parameter> list_return</parameter></paramdef>
  <paramdef>int<parameter> list_length</parameter></paramdef>
</funcprototype>
</funcsynopsis>
<!-- .FN -->
<variablelist>
  <varlistentry>
    <term>
      <emphasis remap='I'>database</emphasis>
    </term>
    <listitem>
      <para>
Specifies the database that is to be used.
      </para>
    </listitem>
  </varlistentry>
  <varlistentry>
    <term>
      <emphasis remap='I'>names</emphasis>
    </term>
    <listitem>
      <para>
Specifies a list of resource names.
      </para>
    </listitem>
  </varlistentry>
  <varlistentry>
    <term>
      <emphasis remap='I'>classes</emphasis>
    </term>
    <listitem>
      <para>
Specifies a list of resource classes.
      </para>
    </listitem>
  </varlistentry>
  <varlistentry>
    <term>
      <emphasis remap='I'>list_return</emphasis>
    </term>
    <listitem>
      <para>
Returns a search list for further use.
The caller must allocate sufficient space for the list before calling 
<function>XrmQGetSearchList</function>.
      </para>
    </listitem>
  </varlistentry>
  <varlistentry>
    <term>
      <emphasis remap='I'>list_length</emphasis>
    </term>
    <listitem>
      <para>
Specifies the number of entries (not the byte size) allocated for list_return.
    </para>
  </listitem>
  </varlistentry>
</variablelist>
</para>
<para>
<!-- .LP -->
<!-- .eM -->
The
<function>XrmQGetSearchList</function>
function takes a list of names and classes
and returns a list of database levels where a match might occur.
The returned list is in best-to-worst order and
uses the same algorithm as 
<function>XrmGetResource</function>
for determining precedence.
If list_return was large enough for the search list,
<function>XrmQGetSearchList</function>
returns 
<symbol>True</symbol>;
otherwise, it returns
<symbol>False</symbol>.
</para>
<para>
<!-- .LP -->
The size of the search list that the caller must allocate is
dependent upon the number of levels and wildcards in the resource specifiers 
that are stored in the database.
The worst case length is
3<superscript><emphasis remap='I'>n</emphasis></superscript>,
where <emphasis remap='I'>n</emphasis> is the number of name or class
components in names or classes.
</para>
<para>
<!-- .LP -->
When using 
<function>XrmQGetSearchList</function>
followed by multiple probes for resources with a common name and class prefix,
only the common prefix should be specified in the name and class list to 
<function>XrmQGetSearchList</function>.
</para>
<para>
<!-- .LP -->
<!-- .sp -->
To search resource database levels for a given resource, use
<function>XrmQGetSearchResource</function>.
<indexterm significance="preferred"><primary>XrmQGetSearchResource</primary></indexterm>
<!-- .sM -->
<funcsynopsis id='xrmqgetsearchresource'>
<funcprototype>
  <funcdef>Bool <function>XrmQGetSearchResource</function></funcdef>
  <paramdef>XrmSearchList<parameter> list</parameter></paramdef>
  <paramdef>XrmName<parameter> name</parameter></paramdef>
  <paramdef>XrmClass<parameter> class</parameter></paramdef>
  <paramdef>XrmRepresentation<parameter> *type_return</parameter></paramdef>
  <paramdef>XrmValue<parameter> *value_return</parameter></paramdef>
</funcprototype>
</funcsynopsis>
<!-- .FN -->
<variablelist>
  <varlistentry>
    <term>
      <emphasis remap='I'>list</emphasis>
    </term>
    <listitem>
      <para>
Specifies the search list returned by
<function>XrmQGetSearchList</function>.
      </para>
    </listitem>
  </varlistentry>
  <varlistentry>
    <term>
      <emphasis remap='I'>name</emphasis>
    </term>
    <listitem>
      <para>
Specifies the resource name.
      </para>
    </listitem>
  </varlistentry>
  <varlistentry>
    <term>
      <emphasis remap='I'>class</emphasis>
    </term>
    <listitem>
      <para>
Specifies the resource class.
      </para>
    </listitem>
  </varlistentry>
  <varlistentry>
    <term>
      <emphasis remap='I'>type_return</emphasis>
    </term>
    <listitem>
      <para>
Returns data representation type.
      </para>
    </listitem>
  </varlistentry>
  <varlistentry>
    <term>
      <emphasis remap='I'>value_return</emphasis>
    </term>
    <listitem>
      <para>
Returns the value in the database.
    </para>
  </listitem>
  </varlistentry>
</variablelist>
</para>
<para>
<!-- .LP -->
<!-- .eM -->
The
<function>XrmQGetSearchResource</function>
function searches the specified database levels for the resource 
that is fully identified by the specified name and class.
The search stops with the first match.
<function>XrmQGetSearchResource</function>
returns 
<symbol>True</symbol>
if the resource was found;
otherwise, it returns
<symbol>False</symbol>.
</para>
<para>
<!-- .LP -->
A call to 
<function>XrmQGetSearchList</function>
with a name and class list containing all but the last component 
of a resource name followed by a call to 
<function>XrmQGetSearchResource</function>
with the last component name and class returns the same database entry as 
<function>XrmGetResource</function>
and 
<function>XrmQGetResource</function>
with the fully qualified name and class.
</para>
</sect1>
<sect1 id="Storing_into_a_Resource_Database">
<title>Storing into a Resource Database</title>
<!-- .XS -->
<!-- (SN Storing into a Resource Database -->
<!-- .XE -->
<para>
<!-- .LP -->
To store resources into the database, use
<function>XrmPutResource</function>
or
<function>XrmQPutResource</function>.
Both functions take a partial resource specification, a
representation type, and a value.
This value is copied into the specified database.
</para>
<para>
<!-- .LP -->
<!-- .sp -->
<indexterm significance="preferred"><primary>XrmPutResource</primary></indexterm>
<!-- .sM -->
<funcsynopsis id='xrmputresource'>
<funcprototype>
  <funcdef>void <function>XrmPutResource</function></funcdef>
  <paramdef>XrmDatabase<parameter> *database</parameter></paramdef>
  <paramdef>char<parameter> *specifier</parameter></paramdef>
  <paramdef>char<parameter> *type</parameter></paramdef>
  <paramdef>XrmValue<parameter> *value</parameter></paramdef>
</funcprototype>
</funcsynopsis>
<!-- .FN -->
<variablelist>
  <varlistentry>
    <term>
      <emphasis remap='I'>database</emphasis>
    </term>
    <listitem>
      <para>
Specifies the resource database.
      </para>
    </listitem>
  </varlistentry>
  <varlistentry>
    <term>
      <emphasis remap='I'>specifier</emphasis>
    </term>
    <listitem>
      <para>
Specifies a complete or partial specification of the resource.
      </para>
    </listitem>
  </varlistentry>
  <varlistentry>
    <term>
      <emphasis remap='I'>type</emphasis>
    </term>
    <listitem>
      <para>
Specifies the type of the resource.
      </para>
    </listitem>
  </varlistentry>
  <varlistentry>
    <term>
      <emphasis remap='I'>value</emphasis>
    </term>
    <listitem>
      <para>
Specifies the value of the resource, which is specified as a string.
    </para>
  </listitem>
  </varlistentry>
</variablelist>
</para>
<para>
<!-- .LP -->
<!-- .eM -->
If database contains NULL,
<function>XrmPutResource</function>
creates a new database and returns a pointer to it.
<function>XrmPutResource</function>
is a convenience function that calls
<function>XrmStringToBindingQuarkList</function>
followed by:
</para>
<para>
<!-- .LP -->
<literallayout class="monospaced">
XrmQPutResource(database, bindings, quarks, XrmStringToQuark(type), value)
</literallayout>
If the specifier and type are not in the Host Portable Character Encoding,
the result is implementation-dependent.
The value is stored in the database without modification.
</para>
<para>
<!-- .LP -->
<!-- .sp -->
<indexterm significance="preferred"><primary>XrmQPutResource</primary></indexterm>
<!-- .sM -->
<funcsynopsis id='xrmqputresource'>
<funcprototype>
  <funcdef>void <function>XrmQPutResource</function></funcdef>
  <paramdef>XrmDatabase<parameter> *database</parameter></paramdef>
  <paramdef>XrmBindingList<parameter> bindings</parameter></paramdef>
  <paramdef>XrmQuarkList<parameter> quarks</parameter></paramdef>
  <paramdef>XrmRepresentation<parameter> type</parameter></paramdef>
  <paramdef>XrmValue<parameter> *value</parameter></paramdef>
</funcprototype>
</funcsynopsis>
<!-- .FN -->
<variablelist>
  <varlistentry>
    <term>
      <emphasis remap='I'>database</emphasis>
    </term>
    <listitem>
      <para>
Specifies the resource database.
      </para>
    </listitem>
  </varlistentry>
  <varlistentry>
    <term>
      <emphasis remap='I'>bindings</emphasis>
    </term>
    <listitem>
      <para>
Specifies a list of bindings.
      </para>
    </listitem>
  </varlistentry>
  <varlistentry>
    <term>
      <emphasis remap='I'>quarks</emphasis>
    </term>
    <listitem>
      <para>
Specifies the complete or partial name or the class list of the resource.
      </para>
    </listitem>
  </varlistentry>
  <varlistentry>
    <term>
      <emphasis remap='I'>type</emphasis>
    </term>
    <listitem>
      <para>
Specifies the type of the resource.
      </para>
    </listitem>
  </varlistentry>
  <varlistentry>
    <term>
      <emphasis remap='I'>value</emphasis>
    </term>
    <listitem>
      <para>
Specifies the value of the resource, which is specified as a string.
    </para>
  </listitem>
  </varlistentry>
</variablelist>
</para>
<para>
<!-- .LP -->
<!-- .eM -->
If database contains NULL,
<function>XrmQPutResource</function>
creates a new database and returns a pointer to it.
If a resource entry with the identical bindings and quarks already
exists in the database, the previous type and value are replaced by the new
specified type and value.
The value is stored in the database without modification.
</para>
<para>
<!-- .LP -->
<!-- .sp -->
To add a resource that is specified as a string, use
<function>XrmPutStringResource</function>.
<indexterm significance="preferred"><primary>XrmPutStringResource</primary></indexterm>
<!-- .sM -->
<funcsynopsis id='xrmputstringresource'>
<funcprototype>
  <funcdef>void <function>XrmPutStringResource</function></funcdef>
  <paramdef>XrmDatabase<parameter> *database</parameter></paramdef>
  <paramdef>char<parameter> *specifier</parameter></paramdef>
  <paramdef>char<parameter> *value</parameter></paramdef>
</funcprototype>
</funcsynopsis>
<!-- .FN -->
<variablelist>
  <varlistentry>
    <term>
      <emphasis remap='I'>database</emphasis>
    </term>
    <listitem>
      <para>
Specifies the resource database.
      </para>
    </listitem>
  </varlistentry>
  <varlistentry>
    <term>
      <emphasis remap='I'>specifier</emphasis>
    </term>
    <listitem>
      <para>
Specifies a complete or partial specification of the resource.
      </para>
    </listitem>
  </varlistentry>
  <varlistentry>
    <term>
      <emphasis remap='I'>value</emphasis>
    </term>
    <listitem>
      <para>
Specifies the value of the resource, which is specified as a string.
    </para>
  </listitem>
  </varlistentry>
</variablelist>
</para>
<para>
<!-- .LP -->
<!-- .eM -->
If database contains NULL,
<function>XrmPutStringResource</function>
creates a new database and returns a pointer to it.
<function>XrmPutStringResource</function>
adds a resource with the specified value to the specified database.
<function>XrmPutStringResource</function>
is a convenience function that first calls
<function>XrmStringToBindingQuarkList</function>
on the specifier and then calls
<function>XrmQPutResource</function>,
using a ``String'' representation type.
If the specifier is not in the Host Portable Character Encoding,
the result is implementation-dependent.
The value is stored in the database without modification.
</para>
<para>
<!-- .LP -->
<!-- .sp -->
To add a string resource using quarks as a specification, use
<function>XrmQPutStringResource</function>.
<indexterm significance="preferred"><primary>XrmQPutStringResource</primary></indexterm>
<!-- .sM -->
<funcsynopsis id='xrmqputstringresource'>
<funcprototype>
  <funcdef>void <function>XrmQPutStringResource</function></funcdef>
  <paramdef>XrmDatabase<parameter> *database</parameter></paramdef>
  <paramdef>XrmBindingList<parameter> bindings</parameter></paramdef>
  <paramdef>XrmQuarkList<parameter> quarks</parameter></paramdef>
  <paramdef>char<parameter> *value</parameter></paramdef>
</funcprototype>
</funcsynopsis>
<!-- .FN -->
<variablelist>
  <varlistentry>
    <term>
      <emphasis remap='I'>database</emphasis>
    </term>
    <listitem>
      <para>
Specifies the resource database.
      </para>
    </listitem>
  </varlistentry>
  <varlistentry>
    <term>
      <emphasis remap='I'>bindings</emphasis>
    </term>
    <listitem>
      <para>
Specifies a list of bindings.
      </para>
    </listitem>
  </varlistentry>
  <varlistentry>
    <term>
      <emphasis remap='I'>quarks</emphasis>
    </term>
    <listitem>
      <para>
Specifies the complete or partial name or the class list of the resource.
      </para>
    </listitem>
  </varlistentry>
  <varlistentry>
    <term>
      <emphasis remap='I'>value</emphasis>
    </term>
    <listitem>
      <para>
Specifies the value of the resource, which is specified as a string.
    </para>
  </listitem>
  </varlistentry>
</variablelist>
</para>
<para>
<!-- .LP -->
<!-- .eM -->
If database contains NULL,
<function>XrmQPutStringResource</function>
creates a new database and returns a pointer to it.
<function>XrmQPutStringResource</function>
is a convenience routine that constructs an
<type>XrmValue</type>
for the value string (by calling
<function>strlen</function>
to compute the size) and
then calls
<function>XrmQPutResource</function>,
using a ``String'' representation type.
The value is stored in the database without modification.
</para>
<para>
<!-- .LP -->
<!-- .sp -->
To add a single resource entry that is specified as a string that contains
both a name and a value, use
<function>XrmPutLineResource</function>.
<indexterm significance="preferred"><primary>XrmPutLineResource</primary></indexterm>
<!-- .sM -->
<funcsynopsis id='xrmputlineresource'>
<funcprototype>
  <funcdef>void <function>XrmPutLineResource</function></funcdef>
  <paramdef>XrmDatabase<parameter> *database</parameter></paramdef>
  <paramdef>char<parameter> *line</parameter></paramdef>
</funcprototype>
</funcsynopsis>
<!-- .FN -->
<variablelist>
  <varlistentry>
    <term>
      <emphasis remap='I'>database</emphasis>
    </term>
    <listitem>
      <para>
Specifies the resource database.
      </para>
    </listitem>
  </varlistentry>
  <varlistentry>
    <term>
      <emphasis remap='I'>line</emphasis>
    </term>
    <listitem>
      <para>
Specifies the resource name and value pair as a single string.
    </para>
  </listitem>
  </varlistentry>
</variablelist>
</para>
<para>
<!-- .LP -->
<!-- .eM -->
If database contains NULL,
<function>XrmPutLineResource</function>
creates a new database and returns a pointer to it.
<function>XrmPutLineResource</function>
adds a single resource entry to the specified database.
The line should be in valid ResourceLine format
(see <link linkend="Resource_File_Syntax">section 15.1</link>)
terminated by a newline or null character;
the database that results from using a string
with incorrect syntax is implementation-dependent.
The string is parsed in the locale of the database.
If the
<replaceable>ResourceName</replaceable>
is not in the Host Portable Character Encoding,
the result is implementation-dependent.
Note that comment lines are not stored.
</para>
</sect1>
<sect1 id="Enumerating_Database_Entries">
<title>Enumerating Database Entries</title>
<!-- .XS -->
<!-- (SN Enumerating Database Entries -->
<!-- .XE -->
<para>
<!-- .LP -->
To enumerate the entries of a database, use
<function>XrmEnumerateDatabase</function>.
<indexterm significance="preferred"><primary>XrmEnumerateDatabase</primary></indexterm>
<!-- .sM -->
</para>

<literallayout class="monospaced">
#define       XrmEnumAllLevels       0
#define       XrmEnumOneLevel        0
</literallayout>

<funcsynopsis id='xrmenumeratedatabase'>
<funcprototype>
  <funcdef>Bool <function>XrmEnumerateDatabase</function></funcdef>
  <paramdef>XrmDatabase<parameter> database</parameter></paramdef>
  <paramdef>XrmNameList<parameter> name_prefix</parameter></paramdef>
  <paramdef>XrmClassList<parameter> class_prefix</parameter></paramdef>
  <paramdef>int<parameter> mode</parameter></paramdef>
  <paramdef>Bool<parameter> (*proc)()</parameter></paramdef>
  <paramdef>XPointer<parameter> arg</parameter></paramdef>
</funcprototype>
</funcsynopsis>
<!-- .FN -->
<variablelist>
  <varlistentry>
    <term>
      <emphasis remap='I'>database</emphasis>
    </term>
    <listitem>
      <para>
Specifies the resource database.
      </para>
    </listitem>
  </varlistentry>
  <varlistentry>
    <term>
      <emphasis remap='I'>name_prefix</emphasis>
    </term>
    <listitem>
      <para>
Specifies the resource name prefix.
      </para>
    </listitem>
  </varlistentry>
  <varlistentry>
    <term>
      <emphasis remap='I'>class_prefix</emphasis>
    </term>
    <listitem>
      <para>
Specifies the resource class prefix.
      </para>
    </listitem>
  </varlistentry>
  <varlistentry>
    <term>
      <emphasis remap='I'>mode</emphasis>
    </term>
    <listitem>
      <para>
Specifies the number of levels to enumerate.
      </para>
    </listitem>
  </varlistentry>
  <varlistentry>
    <term>
      <emphasis remap='I'>proc</emphasis>
    </term>
    <listitem>
      <para>
Specifies the procedure that is to be called for each matching entry.
      </para>
    </listitem>
  </varlistentry>
  <varlistentry>
    <term>
      <emphasis remap='I'>arg</emphasis>
    </term>
    <listitem>
      <para>
Specifies the user-supplied argument that will be passed to the procedure.
    </para>
  </listitem>
  </varlistentry>
</variablelist>

<para>
<!-- .LP -->
<!-- .eM -->
The
<function>XrmEnumerateDatabase</function>
function calls the specified procedure for each resource in the database
that would match some completion of the given name/class resource prefix.
The order in which resources are found is implementation-dependent.
If mode is
<symbol>XrmEnumOneLevel</symbol>,
a resource must match the given name/class prefix with
just a single name and class appended.  If mode is
<symbol>XrmEnumAllLevels</symbol>,
the resource must match the given name/class prefix with one or more names and
classes appended.
If the procedure returns
<symbol>True</symbol>,
the enumeration terminates and the function returns
<symbol>True</symbol>.
If the procedure always returns
<symbol>False</symbol>,
all matching resources are enumerated and the function returns
<symbol>False</symbol>.
</para>
<para>
<!-- .LP -->
The procedure is called with the following arguments:
</para>
<para>
<!-- .LP -->
<!-- .\" Start marker code here -->
<literallayout class="monospaced">
<!-- .TA .5i 3i -->
<!-- .ta .5i 3i -->
(*<emphasis remap='I'>proc</emphasis>)(<emphasis remap='I'>database</emphasis>, <emphasis remap='I'>bindings</emphasis>, <emphasis remap='I'>quarks</emphasis>, <emphasis remap='I'>type</emphasis>, <emphasis remap='I'>value</emphasis>, <emphasis remap='I'>arg</emphasis>)
     XrmDatabase *<emphasis remap='I'>database</emphasis>;
     XrmBindingList <emphasis remap='I'>bindings</emphasis>;
     XrmQuarkList <emphasis remap='I'>quarks</emphasis>;
     XrmRepresentation *<emphasis remap='I'>type</emphasis>;
     XrmValue *<emphasis remap='I'>value</emphasis>;
     XPointer <emphasis remap='I'>arg</emphasis>;
</literallayout>
<!-- .\" End marker code here -->
</para>
<para>
<!-- .LP -->
The bindings and quarks lists are terminated by
<symbol>NULLQUARK</symbol>.
Note that pointers
to the database and type are passed, but these values should not be modified.
</para>
<para>
<!-- .LP -->
The procedure must not modify the database.
If Xlib has been initialized for threads, the procedure is called with
the database locked and the result of a call by the procedure to any
Xlib function using the same database is not defined.
</para>
</sect1>
<sect1 id="Parsing_Command_Line_Options">
<title>Parsing Command Line Options</title>
<!-- .XS -->
<!-- (SN Parsing Command Line Options  -->
<!-- .XE -->
<para>
<!-- .LP -->
The
<function>XrmParseCommand</function>
function can be used to parse the command line arguments to a program
and modify a resource database with selected entries from the command line.
</para>
<para>
<!-- .LP -->
<indexterm significance="preferred"><primary>XrmOptionKind</primary></indexterm>
<!-- .sM -->
<literallayout class="monospaced">
<!-- .TA .5i 2.5i -->
<!-- .ta .5i 2.5i -->
typedef enum {
     XrmoptionNoArg,     /* Value is specified in XrmOptionDescRec.value */
     XrmoptionIsArg,     /* Value is the option string itself */
     XrmoptionStickyArg,     /* Value is characters immediately following option */
     XrmoptionSepArg,     /* Value is next argument in argv */
     XrmoptionResArg,     /* Resource and value in next argument in argv */
     XrmoptionSkipArg,     /* Ignore this option and the next argument in argv */
     XrmoptionSkipLine,     /* Ignore this option and the rest of argv */
     XrmoptionSkipNArgs     /* Ignore this option and the next
          \ \ \ XrmOptionDescRec.value arguments in argv */
} XrmOptionKind;
</literallayout>
</para>
<para>
<!-- .LP -->
<!-- .eM -->
Note that
<constant>XrmoptionSkipArg</constant>
is equivalent to 
<constant>XrmoptionSkipNArgs</constant>
with the
<structname>XrmOptionDescRec</structname>.<structfield>value</structfield>
field containing the value one.
Note also that the value zero for
<constant>XrmoptionSkipNArgs</constant>
indicates that only the option itself is to be skipped.
</para>
<para>
<!-- .LP -->
<indexterm significance="preferred"><primary>XrmOptionDescRec</primary></indexterm>
<!-- .sM -->
<literallayout class="monospaced">
<!-- .TA .5i 2.5i -->
<!-- .ta .5i 2.5i -->
typedef struct {
     char *option;     /* Option specification string in argv              */
     char *specifier;     /* Binding and resource name (sans application name)    */
     XrmOptionKind argKind;     /* Which style of option it is         */
     XPointer value;     /* Value to provide if XrmoptionNoArg or 
          \ \ \ XrmoptionSkipNArgs   */
} XrmOptionDescRec, *XrmOptionDescList;
</literallayout>
</para>
<para>
<!-- .LP -->
<!-- .eM -->
<!-- .sp -->
To load a resource database from a C command line, use
<function>XrmParseCommand</function>.
<indexterm significance="preferred"><primary>XrmParseCommand</primary></indexterm>
<!-- .sM -->
<funcsynopsis id='xrmparsecommand'>
<funcprototype>
  <funcdef>void <function>XrmParseCommand</function></funcdef>
  <paramdef>XrmDatabase<parameter> *database</parameter></paramdef>
  <paramdef>XrmOptionDescList<parameter> table</parameter></paramdef>
  <paramdef>int<parameter> table_count</parameter></paramdef>
  <paramdef>char<parameter> *name</parameter></paramdef>
  <paramdef>int<parameter> *argc_in_out</parameter></paramdef>
  <paramdef>char<parameter> **argv_in_out</parameter></paramdef>
</funcprototype>
</funcsynopsis>
<!-- .FN -->
<variablelist>
  <varlistentry>
    <term>
      <emphasis remap='I'>database</emphasis>
    </term>
    <listitem>
      <para>
Specifies the resource database.
      </para>
    </listitem>
  </varlistentry>
  <varlistentry>
    <term>
      <emphasis remap='I'>table</emphasis>
    </term>
    <listitem>
      <para>
Specifies the table of command line arguments to be parsed.
      </para>
    </listitem>
  </varlistentry>
  <varlistentry>
    <term>
      <emphasis remap='I'>table_count</emphasis>
    </term>
    <listitem>
      <para>
Specifies the number of entries in the table.
      </para>
    </listitem>
  </varlistentry>
  <varlistentry>
    <term>
      <emphasis remap='I'>name</emphasis>
    </term>
    <listitem>
      <para>
Specifies the application name.
      </para>
    </listitem>
  </varlistentry>
  <varlistentry>
    <term>
      <emphasis remap='I'>argc_in_out</emphasis>
    </term>
    <listitem>
      <para>
Specifies the number of arguments and returns the number of remaining arguments.
      </para>
    </listitem>
  </varlistentry>
  <varlistentry>
    <term>
      <emphasis remap='I'>argv_in_out</emphasis>
    </term>
    <listitem>
      <para>
Specifies the command line arguments
and returns the remaining arguments.
    </para>
  </listitem>
  </varlistentry>
</variablelist>
</para>
<para>
<!-- .LP -->
<!-- .eM -->
The
<function>XrmParseCommand</function>
function parses an (argc, argv) pair according to the specified option table,
loads recognized options into the specified database with type ``String,''
and modifies the (argc, argv) pair to remove all recognized options.
If database contains NULL,
<function>XrmParseCommand</function>
creates a new database and returns a pointer to it.
Otherwise, entries are added to the database specified.
If a database is created, it is created in the current locale.
</para>
<para>
<!-- .LP -->
The specified table is used to parse the command line.
Recognized options in the table are removed from argv,
and entries are added to the specified resource database
in the order they occur in argv.
The table entries contain information on the option string,
the option name, the style of option, 
and a value to provide if the option kind is 
<constant>XrmoptionNoArg</constant>.
The option names are compared byte-for-byte to arguments in argv,
independent of any locale.
The resource values given in the table are stored in the resource database
without modification.
All resource database entries are created
using a ``String'' representation type.
The argc argument specifies the number of arguments in argv
and is set on return to the remaining number of arguments that were not parsed.
The name argument should be the name of your application
for use in building the database entry.
The name argument is prefixed to the resourceName in the option table
before storing a database entry.
The name argument is treated as a single component, even if it
has embedded periods.
No separating (binding) character is inserted,
so the table must contain either a period (.) or an asterisk (*)
as the first character in each resourceName entry.
To specify a more completely qualified resource name,
the resourceName entry can contain multiple components.
If the name argument and the resourceNames are not in the
Host Portable Character Encoding,
the result is implementation-dependent.
</para>
<para>
<!-- .LP -->
The following provides a sample option table:
</para>
<para>
<!-- .LP -->
<literallayout class="monospaced">
<!-- .TA 1.25i 3.25i 4.75i -->
<!-- .ta 1.25i 3.25i 4.75i -->
static XrmOptionDescRec opTable[] = {
{"-background",     "*background",                 XrmoptionSepArg,    (XPointer) NULL},
{"-bd",             "*borderColor",                XrmoptionSepArg,    (XPointer) NULL},
{"-bg",             "*background",                 XrmoptionSepArg,    (XPointer) NULL},
{"-borderwidth",    "*TopLevelShell.borderWidth",  XrmoptionSepArg,    (XPointer) NULL},
{"-bordercolor",    "*borderColor",                XrmoptionSepArg,    (XPointer) NULL},
{"-bw",             "*TopLevelShell.borderWidth",  XrmoptionSepArg,    (XPointer) NULL},
{"-display",        ".display",                    XrmoptionSepArg,    (XPointer) NULL},
{"-fg",             "*foreground",                 XrmoptionSepArg,    (XPointer) NULL},
{"-fn",             "*font",                       XrmoptionSepArg,    (XPointer) NULL},
{"-font",           "*font",                       XrmoptionSepArg,    (XPointer) NULL},
{"-foreground",     "*foreground",                 XrmoptionSepArg,    (XPointer) NULL},
{"-geometry",       ".TopLevelShell.geometry",     XrmoptionSepArg,    (XPointer) NULL},
{"-iconic",         ".TopLevelShell.iconic",       XrmoptionNoArg,     (XPointer) "on"},
{"-name",           ".name",                       XrmoptionSepArg,    (XPointer) NULL},
{"-reverse",        "*reverseVideo",               XrmoptionNoArg,     (XPointer) "on"},
{"-rv",             "*reverseVideo",               XrmoptionNoArg,     (XPointer) "on"},
{"-synchronous",    "*synchronous",                XrmoptionNoArg,     (XPointer) "on"},
{"-title",          ".TopLevelShell.title",        XrmoptionSepArg,    (XPointer) NULL},
{"-xrm",            NULL,                          XrmoptionResArg,    (XPointer) NULL},
};
</literallayout>
</para>
<para>
<!-- .LP -->
In this table, if the -background (or -bg) option is used to set
background colors, the stored resource specifier matches all
resources of attribute background.  
If the -borderwidth option is used, 
the stored resource specifier applies only to border width
attributes of class TopLevelShell (that is, outer-most windows, including
pop-up windows).  
If the -title option is used to set a window name,
only the topmost application windows receive the resource.
</para>
<para>
<!-- .LP -->
When parsing the command line,
any unique unambiguous abbreviation for an option name in the table is 
considered a match for the option.
Note that uppercase and lowercase matter.
<!-- .bp -->

</para>
</sect1>
</chapter>
>>>>>>> adeb8256
<|MERGE_RESOLUTION|>--- conflicted
+++ resolved
@@ -1,4990 +1,2496 @@
-<<<<<<< HEAD
-<?xml version="1.0" encoding="UTF-8" ?>
-<!DOCTYPE chapter PUBLIC "-//OASIS//DTD DocBook XML V4.3//EN"
-	  "http://www.oasis-open.org/docbook/xml/4.3/docbookx.dtd">
-<chapter id="resource_manager_functions">
-<title>Resource Manager Functions</title>
-<!-- .sp 2 -->
-<!-- .nr H1 15 -->
-<!-- .nr H2 0 -->
-<!-- .nr H3 0 -->
-<!-- .nr H4 0 -->
-<!-- .nr H5 0 -->
-<!-- .na -->
-<para>
-<!-- .LP -->
-<!-- .XS -->
-<!-- Chapter 15: Resource Manager Functions -->
-<!-- .XE -->
-A program often needs a variety of options in the X environment
-(for example, fonts, colors, icons, and cursors).
-Specifying all of these options on the command line is awkward
-because users may want to customize many aspects of the program
-and need a convenient way to establish these customizations as
-the default settings.
-The resource manager is provided for this purpose.
-Resource specifications are usually stored in human-readable files
-and in server properties.
-</para>
-<para>
-<!-- .LP -->
-The resource manager is a database manager with a twist.
-In most database systems, 
-you perform a query using an imprecise specification,
-and you get back a set of records.
-The resource manager, however, allows you to specify a large
-set of values with an imprecise specification, to query the database 
-with a precise specification, and to get back only a single value.
-This should be used by applications that need to know what the
-user prefers for colors, fonts, and other resources.
-It is this use as a database for dealing with X resources that
-inspired the name "Resource Manager,"
-although the resource manager can be and is used in other ways.
-</para>
-<para>
-<!-- .LP -->
-For example, 
-a user of your application may want to specify 
-that all windows should have a blue background 
-but that all mail-reading windows should have a red background.
-With well-engineered and coordinated applications,
-a user can define this information using only two lines of specifications.
-</para>
-<para>
-<!-- .LP -->
-As an example of how the resource manager works,
-consider a mail-reading application called xmh.
-Assume that it is designed so that it uses a
-complex window hierarchy all the way down to individual command buttons,
-which may be actual small subwindows in some toolkits.
-These are often called objects or widgets.
-In such toolkit systems,
-each user interface object can be composed of other objects
-and can be assigned a name and a class.
-Fully qualified names or classes can have arbitrary numbers of component names,
-but a fully qualified name always has the same number of component names as a
-fully qualified class.
-This generally reflects the structure of the application as composed
-of these objects, starting with the application itself.
-</para>
-<para>
-<!-- .LP -->
-For example, the xmh mail program has a name "xmh" and is one
-of a class of "Mail" programs.
-By convention, the first character of class components is capitalized,
-and the first letter of name components is in lowercase.
-Each name and class finally has an attribute
-(for example, "foreground" or "font").
-If each window is properly assigned a name and class,
-it is easy for the user to specify attributes of any portion 
-of the application.
-</para>
-<para>
-<!-- .LP -->
-At the top level, 
-the application might consist of a paned window (that is, a window divided
-into several sections) named "toc".
-One pane of the paned window is a button box window named "buttons"
-and is filled with command buttons. 
-One of these command buttons is used to incorporate
-new mail and has the name "incorporate".
-This window has a fully qualified name, "xmh.toc.buttons.incorporate",
-and a fully qualified class, "Xmh.Paned.Box.Command".
-Its fully qualified name is the name of its parent, "xmh.toc.buttons", 
-followed by its name, "incorporate".
-Its class is the class of its parent, "Xmh.Paned.Box", 
-followed by its particular class, "Command".  
-The fully qualified name of a resource is
-the attribute's name appended to the object's fully qualified
-name, and the fully qualified class is its class appended to the object's
-class.
-</para>
-<para>
-<!-- .LP -->
-The incorporate button might need the following resources: 
-Title string,
-Font,
-Foreground color for its inactive state,
-Background color for its inactive state,
-Foreground color for its active state, and
-Background color for its active state.
-Each resource is considered
-to be an attribute of the button and, as such, has a name and a class.
-For example, the foreground color for the button in
-its active state might be named "activeForeground",
-and its class might be "Foreground".
-</para>
-<para>
-<!-- .LP -->
-When an application looks up a resource (for example, a color),
-it passes the complete name and complete class of the resource
-to a look-up routine.
-The resource manager compares this complete specification
-against the incomplete specifications of entries in the resource
-database, finds the best match, and returns the corresponding
-value for that entry.
-</para>
-<para>
-<!-- .LP -->
-The definitions for the resource manager are contained in
-<filename class="headerfile">&lt;X11/Xresource.h&gt;</filename>.
-<indexterm type="file"><primary><filename class="headerfile">X11/Xresource.h</filename></primary></indexterm>
-<indexterm><primary>Files</primary><secondary><filename class="headerfile">&lt;X11/Xresource.h&gt;</filename></secondary></indexterm>
-<indexterm><primary>Headers</primary><secondary><filename class="headerfile">&lt;X11/Xresource.h&gt;</filename></secondary></indexterm>
-</para>
-<sect1 id="Resource_File_Syntax">
-<title>Resource File Syntax</title>
-<!-- .XS -->
-<!-- (SN Resource File Syntax -->
-<!-- .XE -->
-<para>
-<!-- .LP -->
-The syntax of a resource file is a sequence of resource lines
-terminated by newline characters or the end of the file.
-The syntax of an individual resource line is:
-</para>
-<para>
-<!-- .LP -->
-<!-- .\" Start marker code here -->
-<literallayout class="monospaced">
-<!-- .TA 1.5i 1.75i -->
-<!-- .ta 1.5i 1.75i -->
-ResourceLine     =     Comment | IncludeFile | ResourceSpec | &lt;empty line&gt;
-Comment     =     "!" {&lt;any character except null or newline&gt;}
-IncludeFile     =     "#" WhiteSpace "include" WhiteSpace FileName WhiteSpace
-FileName     =     &lt;valid filename for operating system&gt;
-ResourceSpec     =     WhiteSpace ResourceName WhiteSpace ":" WhiteSpace Value
-ResourceName     =     [Binding] {Component Binding} ComponentName
-Binding     =     "." | "*"
-WhiteSpace     =     {&lt;space&gt; | &lt;horizontal tab&gt;}
-Component     =     "?" | ComponentName
-ComponentName     =     NameChar {NameChar}
-NameChar     =     "a"-"z" | "A"-"Z" | "0"-"9" | "_" | "-"
-Value     =     {&lt;any character except null or unescaped newline&gt;}
-</literallayout>
-<!-- .\" End marker code here -->
-</para>
-<para>
-<!-- .LP -->
-Elements separated by vertical bar (|) are alternatives.
-Curly braces ({......}) indicate zero or more repetitions
-of the enclosed elements.
-Square brackets ([......]) indicate that the enclosed element is optional.
-Quotes ("......") are used around literal characters.
-</para>
-<para>
-<!-- .LP -->
-IncludeFile lines are interpreted by replacing the line with the
-contents of the specified file.
-The word "include" must be in lowercase.
-The file name is interpreted relative to the directory of the file in
-which the line occurs (for example, if the file name contains no
-directory or contains a relative directory specification).
-</para>
-<para>
-<!-- .LP -->
-If a ResourceName contains a contiguous sequence of two or more Binding
-characters, the sequence will be replaced with a single ".." character
-if the sequence contains only ".." characters;
-otherwise, the sequence will be replaced with a single "*" character.
-</para>
-<para>
-<!-- .LP -->
-A resource database never contains more than one entry for a given
-ResourceName.  If a resource file contains multiple lines with the
-same ResourceName, the last line in the file is used.
-</para>
-<para>
-<!-- .LP -->
-Any white space characters before or after the name or colon in a ResourceSpec
-are ignored.
-To allow a Value to begin with white space,
-the two-character sequence "\\<emphasis remap='I'>space</emphasis>" (backslash followed by space)
-is recognized and replaced by a space character,
-and the two-character sequence "\\<emphasis remap='I'>tab</emphasis>"
-(backslash followed by horizontal tab)
-is recognized and replaced by a horizontal tab character.
-To allow a Value to contain embedded newline characters,
-the two-character sequence "\\n" is recognized and replaced by a
-newline character.
-To allow a Value to be broken across multiple lines in a text file,
-the two-character sequence "\\<emphasis remap='I'>newline</emphasis>"
-(backslash followed by newline) is
-recognized and removed from the value.
-To allow a Value to contain arbitrary character codes,
-the four-character sequence "\\<emphasis remap='I'>nnn</emphasis>",
-where each <emphasis remap='I'>n</emphasis> is a digit character in the range of "0"-"7",
-is recognized and replaced with a single byte that contains
-the octal value specified by the sequence.
-Finally, the two-character sequence "\newline" is recognized
-and replaced with a single backslash.
-</para>
-<para>
-<!-- .LP -->
-As an example of these sequences,
-the following resource line contains a value consisting of four
-characters: a backslash, a null, a "z", and a newline:
-<literallayout class="monospaced">
-magic.values: \\000\
-z\n
-</literallayout>
-</para>
-</sect1>
-<sect1 id="Resource_Manager_Matching_Rules">
-<title>Resource Manager Matching Rules</title>
-<!-- .XS -->
-<!-- (SN Resource Manager Matching Rules -->
-<!-- .XE -->
-<para>
-<!-- .LP -->
-The algorithm for determining which resource database entry
-matches a given query is the heart of the resource manager.
-All queries must fully specify the name and class of the desired resource
-(use of the characters "*" and "?" is not permitted).
-The library supports up to 100 components in a full name or class.
-Resources are stored in the database with only partially specified
-names and classes, using pattern matching constructs.
-An asterisk (*) is a loose binding and is used to represent any number
-of intervening components, including none.
-A period (.) is a tight binding and is used to separate immediately
-adjacent components.
-A question mark (?) is used to match any single component name or class.
-A database entry cannot end in a loose binding;
-the final component (which cannot be the character "?") must be specified.
-The lookup algorithm searches the database for the entry that most
-closely matches (is most specific for) the full name and class being queried.
-When more than one database entry matches the full name and class,
-precedence rules are used to select just one.
-</para>
-<para>
-<!-- .LP -->
-The full name and class are scanned from left to right (from highest
-level in the hierarchy to lowest), one component at a time.
-At each level, the corresponding component and/or binding of each
-matching entry is determined, and these matching components and
-bindings are compared according to precedence rules.
-Each of the rules is applied at each level before moving to the next level,
-until a rule selects a single entry over all others.
-The rules, in order of precedence, are:
-</para>
-<itemizedlist>
-  <listitem>
-    <para>
-An entry that contains a matching component (whether name, class,
-or the character "?")
-takes precedence over entries that elide the level (that is, entries
-that match the level in a loose binding).
-    </para>
-  </listitem>
-  <listitem>
-    <para>
-An entry with a matching name takes precedence over both
-entries with a matching class and entries that match using the character "?".
-An entry with a matching class takes precedence over
-entries that match using the character "?".
-    </para>
-  </listitem>
-  <listitem>
-    <para>
-An entry preceded by a tight binding takes precedence over entries
-preceded by a loose binding.
-    </para>
-  </listitem>
-</itemizedlist>
-<para>
-<!-- .LP -->
-To illustrate these rules,
-consider the following resource database entries:
-<literallayout class="monospaced">
-<!-- .TA 2.5i 3.5i -->
-<!-- .ta 2.5i 3.5i -->
-xmh*Paned*activeForeground:     red     <emphasis remap='I'>(entry A)</emphasis>
-*incorporate.Foreground:     blue     <emphasis remap='I'>(entry B)</emphasis>
-xmh.toc*Command*activeForeground:     green     <emphasis remap='I'>(entry C)</emphasis>
-xmh.toc*?.Foreground:     white     <emphasis remap='I'>(entry D)</emphasis>
-xmh.toc*Command.activeForeground:     black     <emphasis remap='I'>(entry E)</emphasis>
-</literallayout>
-</para>
-<para>
-<!-- .LP -->
-Consider a query for the resource:
-</para>
-<para>
-<!-- .LP -->
-<literallayout class="monospaced">
-<!-- .TA 3.5i -->
-<!-- .ta 3.5i -->
-xmh.toc.messagefunctions.incorporate.activeForeground     <emphasis remap='I'>(name)</emphasis>
-Xmh.Paned.Box.Command.Foreground     <emphasis remap='I'>(class)</emphasis>
-</literallayout>
-</para>
-<para>
-<!-- .LP -->
-At the first level (xmh, Xmh), rule 1 eliminates entry B.
-At the second level (toc, Paned), rule 2 eliminates entry A.
-At the third level (messagefunctions, Box), no entries are eliminated.
-At the fourth level (incorporate, Command), rule 2 eliminates entry D.
-At the fifth level (activeForeground, Foreground), rule 3 eliminates entry C.
-</para>
-</sect1>
-<sect1 id="Quarks">
-<title>Quarks</title>
-<!-- .XS -->
-<!-- (SN Quarks -->
-<!-- .XE -->
-<para>
-<!-- .LP -->
-Most uses of the resource manager involve defining names,
-classes, and representation types as string constants.
-However, always referring to strings in the resource manager can be slow,
-because it is so heavily used in some toolkits.
-To solve this problem, 
-a shorthand for a string is used in place of the string
-in many of the resource manager functions.
-Simple comparisons can be performed rather than string comparisons.
-The shorthand name for a string is called a quark and is the
-type 
-<type>XrmQuark</type>.
-On some occasions,
-you may want to allocate a quark that has no string equivalent.
-</para>
-<para>
-<!-- .LP -->
-A quark is to a string what an atom is to a string in the server,
-but its use is entirely local to your application.
-</para>
-<para>
-<!-- .LP -->
-<!-- .sp -->
-To allocate a new quark, use
-<function>XrmUniqueQuark</function>.
-</para>
-<indexterm significance="preferred"><primary>XrmUniqueQuark</primary></indexterm>
-<!-- .sM -->
-<para>XrmQuark XrmUniqueQuark()</para>
-<!-- .FN -->
-<para>
-<!-- .LP -->
-<!-- .eM -->
-The
-<function>XrmUniqueQuark</function>
-function allocates a quark that is guaranteed not to represent any string that
-is known to the resource manager.
-</para>
-<para>
-<!-- .LP -->
-<!-- .sp -->
-Each name, class, and representation type is typedef'd as an
-<type>XrmQuark</type>.
-</para>
-<para>
-<!-- .LP -->
-<!-- .sM -->
-<literallayout class="monospaced">
-typedef int XrmQuark, *XrmQuarkList;
-typedef XrmQuark XrmName;
-typedef XrmQuark XrmClass;
-typedef XrmQuark XrmRepresentation;
-#define NULLQUARK ((XrmQuark) 0)
-</literallayout>
-</para>
-<para>
-<!-- .LP -->
-<!-- .eM -->
-Lists are represented as null-terminated arrays of quarks.
-The size of the array must be large enough for the number of components used.
-</para>
-<para>
-<!-- .LP -->
-<!-- .sM -->
-<literallayout class="monospaced">
-typedef XrmQuarkList XrmNameList;
-typedef XrmQuarkList XrmClassList;
-</literallayout>
-</para>
-<para>
-<!-- .LP -->
-<!-- .eM -->
-<!-- .sp -->
-To convert a string to a quark, use
-<function>XrmStringToQuark</function>
-or
-<function>XrmPermStringToQuark</function>.
-</para>
-<literallayout class="monospaced">
-#define XrmStringToName(string) XrmStringToQuark(string)
-#define XrmStringToClass(string) XrmStringToQuark(string)
-#define XrmStringToRepresentation(string) XrmStringToQuark(string)
-</literallayout>
-
-<indexterm significance="preferred"><primary>XrmStringToQuark</primary></indexterm>
-<indexterm significance="preferred"><primary>XrmPermStringToQuark</primary></indexterm>
-<!-- .sM -->
-<funcsynopsis id='xrmstringtoquark'>
-<funcprototype>
-  <funcdef>XrmQuark <function>XrmStringToQuark</function></funcdef>
-  <paramdef>char<parameter> *string</parameter></paramdef>
-</funcprototype>
-</funcsynopsis>
-<!-- .FN -->
-<!-- .ds Ql -->
-<variablelist>
-  <varlistentry>
-    <term>
-      <emphasis remap='I'>string</emphasis>
-    </term>
-    <listitem>
-      <para>
-Specifies the string for which a quark(Ql is to be allocated.
-    </para>
-  </listitem>
-  </varlistentry>
-</variablelist>
-<para>
-<!-- .LP -->
-<!-- .eM -->
-These functions can be used to convert from string to quark representation.
-If the string is not in the Host Portable Character Encoding,
-the conversion is implementation-dependent.
-The string argument to
-<function>XrmStringToQuark</function>
-need not be permanently allocated storage.
-<function>XrmPermStringToQuark</function>
-is just like
-<function>XrmStringToQuark</function>,
-except that Xlib is permitted to assume the string argument is permanently
-allocated,
-and, hence, that it can be used as the value to be returned by
-<function>XrmQuarkToString</function>.
-</para>
-<para>
-<!-- .LP -->
-For any given quark, if
-<function>XrmStringToQuark</function>
-returns a non-NULL value,
-all future calls will return the same value (identical address).
-</para>
-<para>
-<!-- .LP -->
-<!-- .sp -->
-To convert a quark to a string, use 
-<function>XrmQuarkToString</function>.
-</para>
-
-<literallayout class="monospaced">
-#define XrmNameToString(name)  XrmQuarkToString(name)
-#define XrmClassToString(class)  XrmQuarkToString(name)
-#define XrmRepresentationToString(type)  XrmQuarkToString(type)
-</literallayout>
-<indexterm significance="preferred"><primary>XrmQuarkToString</primary></indexterm>
-<!-- .sM -->
-<funcsynopsis id='xrmquarktostring'>
-<funcprototype>
-  <funcdef>char *<function>XrmQuarkToString</function></funcdef>
-  <paramdef>XrmQuark<parameter> quark</parameter></paramdef>
-</funcprototype>
-</funcsynopsis>
-<!-- .FN -->
-<variablelist>
-  <varlistentry>
-    <term>
-      <emphasis remap='I'>quark</emphasis>
-    </term>
-    <listitem>
-      <para>
-Specifies the quark for which the equivalent string is desired.
-    </para>
-  </listitem>
-  </varlistentry>
-</variablelist>
-<!-- AAAAAAAAAAAAAAAAAAAAAAAAAAAAAAAAAAAAAAAAAAAAAAAAAAAAAAAAAAAAAA -->
-<para>
-These functions can be used to convert from quark representation to string.
-The string pointed to by the return value must not be modified or freed.
-The returned string is byte-for-byte equal to the original
-string passed to one of the string-to-quark routines.
-If no string exists for that quark,
-<function>XrmQuarkToString</function>
-returns NULL.
-For any given quark, if
-<function>XrmQuarkToString</function>
-returns a non-NULL value,
-all future calls will return the same value (identical address).
-</para>
-<para>
-<!-- .LP -->
-<!-- .sp -->
-To convert a string with one or more components to a quark list, use
-<function>XrmStringToQuarkList</function>.
-</para>
-
-<literallayout class="monospaced">
-#define XrmStringToNameList(str,name)  XrmStringToQuarkList((str), (name))
-#define XrmStringToClassList(str,class)  XrmStringToQuarkList((str), (class))
-</literallayout>
-
-<indexterm significance="preferred"><primary>XrmStringToQuarkList</primary></indexterm>
-<!-- .sM -->
-<funcsynopsis id='xrmstringtoquarklist'>
-<funcprototype>
-  <funcdef>void <function>XrmStringToQuarkList</function></funcdef>
-  <paramdef>char<parameter> *string</parameter></paramdef>
-  <paramdef>XrmQuarkList<parameter> quarks_return</parameter></paramdef>
-</funcprototype>
-</funcsynopsis>
-<!-- .FN -->
-<!-- .ds Ql \ list -->
-<variablelist>
-  <varlistentry>
-    <term>
-      <emphasis remap='I'>string</emphasis>
-    </term>
-    <listitem>
-      <para>
-Specifies the string for which a quark(Ql is to be allocated.
-      </para>
-    </listitem>
-  </varlistentry>
-  <varlistentry>
-    <term>
-      <emphasis remap='I'>quarks_return</emphasis>
-    </term>
-    <listitem>
-      <para>
-Returns the list of quarks.
-The caller must allocate sufficient space for the quarks list before calling 
-<function>XrmStringToQuarkList</function>.
-    </para>
-  </listitem>
-  </varlistentry>
-</variablelist>
-
-<para>
-<!-- .LP -->
-<!-- .eM -->
-The
-<function>XrmStringToQuarkList</function>
-function converts the null-terminated string (generally a fully qualified name)
-to a list of quarks.
-Note that the string must be in the valid ResourceName format 
-(see section 15.1).
-If the string is not in the Host Portable Character Encoding,
-the conversion is implementation-dependent.
-</para>
-<para>
-<!-- .LP -->
-A binding list is a list of type
-<type>XrmBindingList</type>
-and indicates if components of name or class lists are bound tightly or loosely
-(that is, if wildcarding of intermediate components is specified).
-</para>
-<para>
-<!-- .LP -->
-<literallayout class="monospaced">
-typedef enum {XrmBindTightly, XrmBindLoosely} XrmBinding, *XrmBindingList;
-</literallayout>
-</para>
-<para>
-<!-- .LP -->
-<constant>XrmBindTightly</constant>
-indicates that a period separates the components, and
-<constant>XrmBindLoosely</constant>
-indicates that an asterisk separates the components.
-</para>
-<para>
-<!-- .LP -->
-<!-- .sp -->
-To convert a string with one or more components to a binding list
-and a quark list, use
-<function>XrmStringToBindingQuarkList</function>.
-<indexterm significance="preferred"><primary>XrmStringToBindingQuarkList</primary></indexterm>
-<!-- .sM -->
-<funcsynopsis id='xrmstringtobindingquarklist'>
-<funcprototype>
-  <funcdef><function>XrmStringToBindingQuarkList</function></funcdef>
-  <paramdef>char<parameter> *string</parameter></paramdef>
-  <paramdef>XrmBindingList<parameter> bindings_return</parameter></paramdef>
-  <paramdef>XrmQuarkList<parameter> quarks_return</parameter></paramdef>
-</funcprototype>
-</funcsynopsis>
-<!-- .FN -->
-<!-- .ds Ql \ list -->
-<variablelist>
-  <varlistentry>
-    <term>
-      <emphasis remap='I'>string</emphasis>
-    </term>
-    <listitem>
-      <para>
-Specifies the string for which a quark(Ql is to be allocated.
-      </para>
-    </listitem>
-  </varlistentry>
-  <varlistentry>
-    <term>
-      <emphasis remap='I'>bindings_return</emphasis>
-    </term>
-    <listitem>
-      <para>
-Returns the binding list.
-The caller must allocate sufficient space for the binding list before calling 
-<function>XrmStringToBindingQuarkList</function>.
-      </para>
-    </listitem>
-  </varlistentry>
-  <varlistentry>
-    <term>
-      <emphasis remap='I'>quarks_return</emphasis>
-    </term>
-    <listitem>
-      <para>
-Returns the list of quarks.
-The caller must allocate sufficient space for the quarks list before calling 
-<function>XrmStringToBindingQuarkList</function>.
-    </para>
-  </listitem>
-  </varlistentry>
-</variablelist>
-</para>
-<para>
-<!-- .LP -->
-<!-- .eM -->
-Component names in the list are separated by a period or 
-an asterisk character.
-The string must be in the format of a valid ResourceName (see section 15.1).
-If the string does not start with a period or an asterisk, 
-a tight binding is assumed.
-For example, the string ``*a.b*c'' becomes:
-</para>
-<para>
-<!-- .LP -->
-<literallayout class="monospaced">
-<!-- .TA .75i 1.5i 2.25i -->
-<!-- .ta .75i 1.5i 2.25i -->
-quarks:       a         b         c
-bindings:     loose     tight     loose
-</literallayout>
-</para>
-</sect1>
-<sect1 id="Creating_and_Storing_Databases">
-<title>Creating and Storing Databases</title>
-<!-- .XS -->
-<!-- (SN Creating and Storing Databases -->
-<!-- .XE -->
-<para>
-<!-- .LP -->
-<indexterm significance="preferred"><primary>XrmDatabase</primary></indexterm>
-A resource database is an opaque type,
-<type>XrmDatabase</type>.
-Each database value is stored in an
-<type>XrmValue</type>
-structure.
-This structure consists of a size, an address, and a representation type.
-The size is specified in bytes.
-The representation type is a way for you to store data tagged by some 
-application-defined type (for example, the strings ``font'' or ``color'').
-It has nothing to do with the C data type or with its class. 
-The
-<type>XrmValue</type>
-structure is defined as:
-</para>
-<para>
-<!-- .LP -->
-<indexterm significance="preferred"><primary>XrmValue</primary></indexterm>
-<!-- .sM -->
-<literallayout class="monospaced">
-<!-- .TA .5i 3i -->
-<!-- .ta .5i 3i -->
-typedef struct {
-     unsigned int size;
-     XPointer addr;
-} XrmValue, *XrmValuePtr;
-</literallayout>
-</para>
-<para>
-<!-- .LP -->
-<!-- .eM -->
-<!-- .sp -->
-To initialize the resource manager, use
-<function>XrmInitialize</function>.
-<indexterm significance="preferred"><primary>XrmInitialize</primary></indexterm>
-<!-- .sM -->
-<funcsynopsis id='xrminitialize'>
-<funcprototype>
-  <funcdef>void <function>XrmInitialize</function></funcdef>
-  <paramdef>void<parameter> XrmInitialize(\|)</parameter></paramdef>
-</funcprototype>
-</funcsynopsis>
-<!-- .FN -->
-</para>
-<para>
-<!-- .LP -->
-<!-- .eM -->
-To retrieve a database from disk, use
-<function>XrmGetFileDatabase</function>.
-<indexterm significance="preferred"><primary>XrmGetFileDatabase</primary></indexterm>
-<!-- .sM -->
-<funcsynopsis id='xrmgetfiledatabase'>
-<funcprototype>
-  <funcdef>XrmDatabase <function>XrmGetFileDatabase</function></funcdef>
-  <paramdef>char<parameter> *filename</parameter></paramdef>
-</funcprototype>
-</funcsynopsis>
-<!-- .FN -->
-<variablelist>
-  <varlistentry>
-    <term>
-      <emphasis remap='I'>filename</emphasis>
-    </term>
-    <listitem>
-      <para>
-Specifies the resource database file name.
-    </para>
-  </listitem>
-  </varlistentry>
-</variablelist>
-</para>
-<para>
-<!-- .LP -->
-<!-- .eM -->
-The
-<function>XrmGetFileDatabase</function>
-function opens the specified file,
-creates a new resource database, and loads it with the specifications
-read in from the specified file.
-The specified file should contain a sequence of entries in valid ResourceLine
-format (see section 15.1); the database that results from reading a file
-with incorrect syntax is implementation-dependent.
-The file is parsed in the current locale, 
-and the database is created in the current locale.
-If it cannot open the specified file,
-<function>XrmGetFileDatabase</function>
-returns NULL.
-</para>
-<para>
-<!-- .LP -->
-<!-- .sp -->
-To store a copy of a database to disk, use
-<function>XrmPutFileDatabase</function>.
-<indexterm significance="preferred"><primary>XrmPutFileDatabase</primary></indexterm>
-<!-- .sM -->
-<funcsynopsis id='xrmputfiledatabase'>
-<funcprototype>
-  <funcdef>void <function>XrmPutFileDatabase</function></funcdef>
-  <paramdef>XrmDatabase<parameter> database</parameter></paramdef>
-  <paramdef>char<parameter> *stored_db</parameter></paramdef>
-</funcprototype>
-</funcsynopsis>
-<!-- .FN -->
-<variablelist>
-  <varlistentry>
-    <term>
-      <emphasis remap='I'>database</emphasis>
-    </term>
-    <listitem>
-      <para>
-Specifies the database that is to be used.
-      </para>
-    </listitem>
-  </varlistentry>
-  <varlistentry>
-    <term>
-      <emphasis remap='I'>stored_db</emphasis>
-    </term>
-    <listitem>
-      <para>
-Specifies the file name for the stored database.
-    </para>
-  </listitem>
-  </varlistentry>
-</variablelist>
-</para>
-<para>
-<!-- .LP -->
-<!-- .eM -->
-The
-<function>XrmPutFileDatabase</function>
-function stores a copy of the specified database in the specified file.
-Text is written to the file as a sequence of entries in valid
-ResourceLine format (see section 15.1).
-The file is written in the locale of the database.
-Entries containing resource names that are not in the Host Portable Character
-Encoding or containing values that are not in the encoding of the database
-locale, are written in an implementation-dependent manner.
-The order in which entries are written is implementation-dependent.
-Entries with representation types other than ``String'' are ignored.
-</para>
-<para>
-<!-- .LP -->
-<!-- .sp -->
-To obtain a pointer to the screen-independent resources of a display, use
-<function>XResourceManagerString</function>.
-<indexterm significance="preferred"><primary>XResourceManagerString</primary></indexterm>
-<!-- .sM -->
-<funcsynopsis id='xresourcemanagerstring'>
-<funcprototype>
-  <funcdef>char *<function>XResourceManagerString</function></funcdef>
-  <paramdef>Display<parameter> *display</parameter></paramdef>
-</funcprototype>
-</funcsynopsis>
-<!-- .FN -->
-<variablelist>
-  <varlistentry>
-    <term>
-      <emphasis remap='I'>display</emphasis>
-    </term>
-    <listitem>
-      <para>
-Specifies the connection to the X server.
-    </para>
-  </listitem>
-  </varlistentry>
-</variablelist>
-</para>
-<para>
-<!-- .LP -->
-<!-- .eM -->
-The
-<function>XResourceManagerString</function>
-function returns the RESOURCE_MANAGER property from the server's root
-window of screen zero, which was returned when the connection was opened using
-<function>XOpenDisplay</function>.
-The property is converted from type STRING to the current locale.
-The conversion is identical to that produced by 
-<function>XmbTextPropertyToTextList</function>
-for a single element STRING property.
-The returned string is owned by Xlib and should not be freed by the client.
-The property value must be in a format that is acceptable to
-<function>XrmGetStringDatabase</function>.
-If no property exists, NULL is returned.
-</para>
-<para>
-<!-- .LP -->
-<!-- .sp -->
-To obtain a pointer to the screen-specific resources of a screen, use
-<function>XScreenResourceString</function>.
-<indexterm significance="preferred"><primary>XScreenResourceString</primary></indexterm>
-<!-- .sM -->
-<funcsynopsis id='xscreenresourcestring'>
-<funcprototype>
-  <funcdef>char *<function>XScreenResourceString</function></funcdef>
-  <paramdef>Screen<parameter> *screen</parameter></paramdef>
-</funcprototype>
-</funcsynopsis>
-<!-- .FN -->
-<variablelist>
-  <varlistentry>
-    <term>
-      <emphasis remap='I'>screen</emphasis>
-    </term>
-    <listitem>
-      <para>
-Specifies the screen.
-    </para>
-  </listitem>
-  </varlistentry>
-</variablelist>
-</para>
-<para>
-<!-- .LP -->
-<!-- .eM -->
-The
-<function>XScreenResourceString</function>
-function returns the SCREEN_RESOURCES property from the root window of the
-specified screen.
-The property is converted from type STRING to the current locale.
-The conversion is identical to that produced by 
-<function>XmbTextPropertyToTextList</function>
-for a single element STRING property.
-The property value must be in a format that is acceptable to
-<function>XrmGetStringDatabase</function>.
-If no property exists, NULL is returned.
-The caller is responsible for freeing the returned string by using
-<function>XFree</function>.
-</para>
-<para>
-<!-- .LP -->
-<!-- .sp -->
-To create a database from a string, use
-<function>XrmGetStringDatabase</function>.
-<indexterm significance="preferred"><primary>XrmGetStringDatabase</primary></indexterm>
-<!-- .sM -->
-<funcsynopsis id='xrmgetstringdatabase'>
-<funcprototype>
-  <funcdef>XrmDatabase <function>XrmGetStringDatabase</function></funcdef>
-  <paramdef>char<parameter> *data</parameter></paramdef>
-</funcprototype>
-</funcsynopsis>
-<!-- .FN -->
-<variablelist>
-  <varlistentry>
-    <term>
-      <emphasis remap='I'>data</emphasis>
-    </term>
-    <listitem>
-      <para>
-Specifies the database contents using a string.
-    </para>
-  </listitem>
-  </varlistentry>
-</variablelist>
-</para>
-<para>
-<!-- .LP -->
-<!-- .eM -->
-The
-<function>XrmGetStringDatabase</function>
-function creates a new database and stores the resources specified
-in the specified null-terminated string.
-<function>XrmGetStringDatabase</function>
-is similar to
-<function>XrmGetFileDatabase</function>
-except that it reads the information out of a string instead of out of a file.
-The string should contain a sequence of entries in valid ResourceLine
-format (see section 15.1) terminated by a null character;
-the database that results from using a string
-with incorrect syntax is implementation-dependent.
-The string is parsed in the current locale, 
-and the database is created in the current locale.
-</para>
-<para>
-<!-- .LP -->
-<!-- .sp -->
-To obtain the locale name of a database, use
-<function>XrmLocaleOfDatabase</function>.
-<indexterm significance="preferred"><primary>XrmLocaleOfDatabase</primary></indexterm>
-<!-- .sM -->
-<funcsynopsis id='xrmlocaleofdatabase'>
-<funcprototype>
-  <funcdef>char *<function>XrmLocaleOfDatabase</function></funcdef>
-  <paramdef>XrmDatabase<parameter> database</parameter></paramdef>
-</funcprototype>
-</funcsynopsis>
-<!-- .FN -->
-<variablelist>
-  <varlistentry>
-    <term>
-      <emphasis remap='I'>database</emphasis>
-    </term>
-    <listitem>
-      <para>
-Specifies the resource database.
-    </para>
-  </listitem>
-  </varlistentry>
-</variablelist>
-</para>
-<para>
-<!-- .LP -->
-<!-- .eM -->
-The
-<function>XrmLocaleOfDatabase</function>
-function returns the name of the locale bound to the specified
-database, as a null-terminated string.
-The returned locale name string is owned by Xlib and should not be
-modified or freed by the client.
-Xlib is not permitted to free the string until the database is destroyed.
-Until the string is freed,
-it will not be modified by Xlib.
-</para>
-<para>
-<!-- .LP -->
-<!-- .sp -->
-To destroy a resource database and free its allocated memory, use
-<function>XrmDestroyDatabase</function>.
-<indexterm significance="preferred"><primary>XrmDestroyDatabase</primary></indexterm>
-<!-- .sM -->
-<funcsynopsis id='xrmdestroydatabase'>
-<funcprototype>
-  <funcdef>void <function>XrmDestroyDatabase</function></funcdef>
-  <paramdef>XrmDatabase<parameter> database</parameter></paramdef>
-</funcprototype>
-</funcsynopsis>
-<!-- .FN -->
-<variablelist>
-  <varlistentry>
-    <term>
-      <emphasis remap='I'>database</emphasis>
-    </term>
-    <listitem>
-      <para>
-Specifies the resource database.
-    </para>
-  </listitem>
-  </varlistentry>
-</variablelist>
-</para>
-<para>
-<!-- .LP -->
-<!-- .eM -->
-If database is NULL,
-<function>XrmDestroyDatabase</function>
-returns immediately.
-</para>
-<para>
-<!-- .LP -->
-<!-- .sp -->
-To associate a resource database with a display, use
-<function>XrmSetDatabase</function>.
-<indexterm significance="preferred"><primary>XrmSetDatabase</primary></indexterm>
-<!-- .sM -->
-<funcsynopsis id='xrmsetdatabase'>
-<funcprototype>
-  <funcdef>void <function>XrmSetDatabase</function></funcdef>
-  <paramdef>Display<parameter> *display</parameter></paramdef>
-  <paramdef>XrmDatabase<parameter> database</parameter></paramdef>
-</funcprototype>
-</funcsynopsis>
-<!-- .FN -->
-<variablelist>
-  <varlistentry>
-    <term>
-      <emphasis remap='I'>display</emphasis>
-    </term>
-    <listitem>
-      <para>
-Specifies the connection to the X server.
-      </para>
-    </listitem>
-  </varlistentry>
-  <varlistentry>
-    <term>
-      <emphasis remap='I'>database</emphasis>
-    </term>
-    <listitem>
-      <para>
-Specifies the resource database.
-    </para>
-  </listitem>
-  </varlistentry>
-</variablelist>
-</para>
-<para>
-<!-- .LP -->
-<!-- .eM -->
-The
-<function>XrmSetDatabase</function>
-function associates the specified resource database (or NULL)
-with the specified display.
-The database previously associated with the display (if any) is not destroyed.
-A client or toolkit may find this function convenient for retaining a database
-once it is constructed.
-</para>
-<para>
-<!-- .LP -->
-<!-- .sp -->
-To get the resource database associated with a display, use
-<function>XrmGetDatabase</function>.
-<indexterm significance="preferred"><primary>XrmGetDatabase</primary></indexterm>
-<!-- .sM -->
-<funcsynopsis id='xrmgetdatabase'>
-<funcprototype>
-  <funcdef>XrmDatabase <function>XrmGetDatabase</function></funcdef>
-  <paramdef>Display<parameter> *display</parameter></paramdef>
-</funcprototype>
-</funcsynopsis>
-<!-- .FN -->
-<variablelist>
-  <varlistentry>
-    <term>
-      <emphasis remap='I'>display</emphasis>
-    </term>
-    <listitem>
-      <para>
-Specifies the connection to the X server.
-    </para>
-  </listitem>
-  </varlistentry>
-</variablelist>
-</para>
-<para>
-<!-- .LP -->
-<!-- .eM -->
-The
-<function>XrmGetDatabase</function>
-function returns the database associated with the specified display.
-It returns NULL if a database has not yet been set.
-</para>
-</sect1>
-<sect1 id="Merging_Resource_Databases">
-<title>Merging Resource Databases</title>
-<!-- .XS -->
-<!-- (SN Merging Resource Databases -->
-<!-- .XE -->
-<para>
-<!-- .LP -->
-To merge the contents of a resource file into a database, use
-<function>XrmCombineFileDatabase</function>.
-<indexterm significance="preferred"><primary>XrmCombineFileDatabase</primary></indexterm>
-<!-- .sM -->
-<funcsynopsis id='xrmcombinefiledatabase'>
-<funcprototype>
-  <funcdef>Status <function>XrmCombineFileDatabase</function></funcdef>
-  <paramdef>char<parameter> *filename</parameter></paramdef>
-  <paramdef>XrmDatabase<parameter> *target_db</parameter></paramdef>
-  <paramdef>Bool<parameter> override</parameter></paramdef>
-</funcprototype>
-</funcsynopsis>
-<!-- .FN -->
-<variablelist>
-  <varlistentry>
-    <term>
-      <emphasis remap='I'>filename</emphasis>
-    </term>
-    <listitem>
-      <para>
-Specifies the resource database file name.
-      </para>
-    </listitem>
-  </varlistentry>
-  <varlistentry>
-    <term>
-      <emphasis remap='I'>target_db</emphasis>
-    </term>
-    <listitem>
-      <para>
-Specifies the resource database into which the source 
-database is to be merged.
-      </para>
-    </listitem>
-  </varlistentry>
-  <varlistentry>
-    <term>
-      <emphasis remap='I'>override</emphasis>
-    </term>
-    <listitem>
-      <para>
-Specifies whether source entries override target ones.
-    </para>
-  </listitem>
-  </varlistentry>
-</variablelist>
-</para>
-<para>
-<!-- .LP -->
-<!-- .eM  -->
-The
-<function>XrmCombineFileDatabase</function>
-function merges the contents of a resource file into a database.
-If the same specifier is used for an entry in both the file and
-the database,
-the entry in the file will replace the entry in the database
-if override is
-<symbol>True</symbol>;
-otherwise, the entry in the file is discarded.
-The file is parsed in the current locale.
-If the file cannot be read,
-a zero status is returned;
-otherwise, a nonzero status is returned.
-If target_db contains NULL,
-<function>XrmCombineFileDatabase</function>
-creates and returns a new database to it.
-Otherwise, the database pointed to by target_db is not destroyed by the merge.
-The database entries are merged without changing values or types,
-regardless of the locale of the database.
-The locale of the target database is not modified.
-</para>
-<para>
-<!-- .LP -->
-<!-- .sp -->
-To merge the contents of one database into another database, use
-<function>XrmCombineDatabase</function>.
-<indexterm significance="preferred"><primary>XrmCombineDatabase</primary></indexterm>
-<!-- .sM -->
-<funcsynopsis id='xrmcombinedatabase'>
-<funcprototype>
-  <funcdef>void <function>XrmCombineDatabase</function></funcdef>
-  <paramdef>XrmDatabasesource_db,<parameter> *target_db</parameter></paramdef>
-  <paramdef>Bool<parameter> override</parameter></paramdef>
-</funcprototype>
-</funcsynopsis>
-<!-- .FN -->
-<variablelist>
-  <varlistentry>
-    <term>
-      <emphasis remap='I'>source_db</emphasis>
-    </term>
-    <listitem>
-      <para>
-Specifies the resource database that is to be merged into the target database.
-      </para>
-    </listitem>
-  </varlistentry>
-  <varlistentry>
-    <term>
-      <emphasis remap='I'>target_db</emphasis>
-    </term>
-    <listitem>
-      <para>
-Specifies the resource database into which the source 
-database is to be merged.
-      </para>
-    </listitem>
-  </varlistentry>
-  <varlistentry>
-    <term>
-      <emphasis remap='I'>override</emphasis>
-    </term>
-    <listitem>
-      <para>
-Specifies whether source entries override target ones.
-    </para>
-  </listitem>
-  </varlistentry>
-</variablelist>
-</para>
-<para>
-<!-- .LP -->
-<!-- .eM  -->
-The
-<function>XrmCombineDatabase</function>
-function merges the contents of one database into another.
-If the same specifier is used for an entry in both databases,
-the entry in the source_db will replace the entry in the target_db
-if override is
-<symbol>True</symbol>;
-otherwise, the entry in source_db is discarded.
-If target_db contains NULL,
-<function>XrmCombineDatabase</function>
-simply stores source_db in it.
-Otherwise, source_db is destroyed by the merge, but the database pointed
-to by target_db is not destroyed.
-The database entries are merged without changing values or types,
-regardless of the locales of the databases.
-The locale of the target database is not modified.
-</para>
-<para>
-<!-- .LP -->
-<!-- .sp -->
-To merge the contents of one database into another database with override
-semantics, use
-<function>XrmMergeDatabases</function>.
-<indexterm significance="preferred"><primary>XrmMergeDatabases</primary></indexterm>
-<!-- .sM -->
-<funcsynopsis id='xrmmergedatabases'>
-<funcprototype>
-  <funcdef>void <function>XrmMergeDatabases</function></funcdef>
-  <paramdef>XrmDatabasesource_db,<parameter> *target_db</parameter></paramdef>
-</funcprototype>
-</funcsynopsis>
-<!-- .FN -->
-<variablelist>
-  <varlistentry>
-    <term>
-      <emphasis remap='I'>source_db</emphasis>
-    </term>
-    <listitem>
-      <para>
-Specifies the resource database that is to be merged into the target database.
-      </para>
-    </listitem>
-  </varlistentry>
-  <varlistentry>
-    <term>
-      <emphasis remap='I'>target_db</emphasis>
-    </term>
-    <listitem>
-      <para>
-Specifies the resource database into which the source 
-database is to be merged.
-    </para>
-  </listitem>
-  </varlistentry>
-</variablelist>
-</para>
-<para>
-<!-- .LP -->
-<!-- .eM  -->
-Calling the
-<function>XrmMergeDatabases</function>
-function is equivalent to calling the
-<function>XrmCombineDatabase</function>
-function with an override argument of
-<symbol>True</symbol>.
-</para>
-</sect1>
-<sect1 id="Looking_Up_Resources">
-<title>Looking Up Resources</title>
-<!-- .XS -->
-<!-- (SN Looking Up Resources -->
-<!-- .XE -->
-<para>
-<!-- .LP -->
-To retrieve a resource from a resource database, use
-<function>XrmGetResource</function>,
-<function>XrmQGetResource</function>,
-or
-<function>XrmQGetSearchResource</function>.
-</para>
-<para>
-<!-- .LP -->
-<!-- .sp -->
-<indexterm significance="preferred"><primary>XrmGetResource</primary></indexterm>
-<!-- .sM -->
-<funcsynopsis id='xrmgetresource'>
-<funcprototype>
-  <funcdef>Bool <function>XrmGetResource</function></funcdef>
-  <paramdef>XrmDatabase<parameter> database</parameter></paramdef>
-  <paramdef>char<parameter> *str_name</parameter></paramdef>
-  <paramdef>char<parameter> *str_class</parameter></paramdef>
-  <paramdef>char<parameter> **str_type_return</parameter></paramdef>
-  <paramdef>XrmValue<parameter> *value_return</parameter></paramdef>
-</funcprototype>
-</funcsynopsis>
-<!-- .FN -->
-<variablelist>
-  <varlistentry>
-    <term>
-      <emphasis remap='I'>database</emphasis>
-    </term>
-    <listitem>
-      <para>
-Specifies the database that is to be used.
-      </para>
-    </listitem>
-  </varlistentry>
-  <varlistentry>
-    <term>
-      <emphasis remap='I'>str_name</emphasis>
-    </term>
-    <listitem>
-      <para>
-Specifies the fully qualified name of the value being retrieved (as a string).
-      </para>
-    </listitem>
-  </varlistentry>
-  <varlistentry>
-    <term>
-      <emphasis remap='I'>str_class</emphasis>
-    </term>
-    <listitem>
-      <para>
-Specifies the fully qualified class of the value being retrieved (as a string).
-      </para>
-    </listitem>
-  </varlistentry>
-  <varlistentry>
-    <term>
-      <emphasis remap='I'>str_type_return</emphasis>
-    </term>
-    <listitem>
-      <para>
-Returns the representation type of the destination (as a string).
-      </para>
-    </listitem>
-  </varlistentry>
-  <varlistentry>
-    <term>
-      <emphasis remap='I'>value_return</emphasis>
-    </term>
-    <listitem>
-      <para>
-Returns the value in the database.
-    </para>
-  </listitem>
-  </varlistentry>
-</variablelist>
-</para>
-<para>
-<!-- .LP -->
-<!-- .eM -->
-<!-- .sp -->
-<indexterm significance="preferred"><primary>XrmQGetResource</primary></indexterm>
-<!-- .sM -->
-<funcsynopsis id='xrmqgetresource'>
-<funcprototype>
-  <funcdef>Bool <function>XrmQGetResource</function></funcdef>
-  <paramdef>XrmDatabase<parameter> database</parameter></paramdef>
-  <paramdef>XrmNameList<parameter> quark_name</parameter></paramdef>
-  <paramdef>XrmClassList<parameter> quark_class</parameter></paramdef>
-  <paramdef>XrmRepresentation<parameter> *quark_type_return</parameter></paramdef>
-  <paramdef>XrmValue<parameter> *value_return</parameter></paramdef>
-</funcprototype>
-</funcsynopsis>
-<!-- .FN -->
-<variablelist>
-  <varlistentry>
-    <term>
-      <emphasis remap='I'>database</emphasis>
-    </term>
-    <listitem>
-      <para>
-Specifies the database that is to be used.
-      </para>
-    </listitem>
-  </varlistentry>
-  <varlistentry>
-    <term>
-      <emphasis remap='I'>quark_name</emphasis>
-    </term>
-    <listitem>
-      <para>
-Specifies the fully qualified name of the value being retrieved (as a quark).
-      </para>
-    </listitem>
-  </varlistentry>
-  <varlistentry>
-    <term>
-      <emphasis remap='I'>quark_class</emphasis>
-    </term>
-    <listitem>
-      <para>
-Specifies the fully qualified class of the value being retrieved (as a quark).
-      </para>
-    </listitem>
-  </varlistentry>
-  <varlistentry>
-    <term>
-      <emphasis remap='I'>quark_type_return</emphasis>
-    </term>
-    <listitem>
-      <para>
-Returns the representation type of the destination (as a quark).
-      </para>
-    </listitem>
-  </varlistentry>
-  <varlistentry>
-    <term>
-      <emphasis remap='I'>value_return</emphasis>
-    </term>
-    <listitem>
-      <para>
-Returns the value in the database.
-    </para>
-  </listitem>
-  </varlistentry>
-</variablelist>
-</para>
-<para>
-<!-- .LP -->
-<!-- .eM -->
-The 
-<function>XrmGetResource</function>
-and 
-<function>XrmQGetResource</function>
-functions retrieve a resource from the specified database.
-Both take a fully qualified name/class pair, a destination
-resource representation, and the address of a value
-(size/address pair).  
-The value and returned type point into database memory;
-therefore, you must not modify the data.
-</para>
-<para>
-<!-- .LP -->
-The database only frees or overwrites entries on
-<function>XrmPutResource</function>,
-<function>XrmQPutResource</function>,
-or 
-<function>XrmMergeDatabases</function>.
-A client that is not storing new values into the database or
-is not merging the database should be safe using the address passed 
-back at any time until it exits.
-If a resource was found, both
-<function>XrmGetResource</function>
-and
-<function>XrmQGetResource</function>
-return 
-<symbol>True</symbol>;
-otherwise, they return 
-<symbol>False</symbol>.
-</para>
-<para>
-<!-- .LP -->
-<!-- .sp -->
-Most applications and toolkits do not make random probes
-into a resource database to fetch resources.
-The X toolkit access pattern for a resource database is quite stylized.
-A series of from 1 to 20 probes is made with only the 
-last name/class differing in each probe.
-The 
-<function>XrmGetResource</function>
-function is at worst a
-2<superscript><emphasis remap='I'>n</emphasis></superscript> algorithm,
-where <emphasis remap='I'>n</emphasis> is the length of the name/class list.
-This can be improved upon by the application programmer by prefetching a list
-of database levels that might match the first part of a name/class list.
-</para>
-<para>
-<!-- .LP -->
-<!-- .sp -->
-To obtain a list of database levels, use
-<function>XrmQGetSearchList</function>.
-<indexterm significance="preferred"><primary>XrmQGetSearchList</primary></indexterm>
-<!-- .sM -->
-<funcsynopsis id='xrmqgetsearchlist'>
-<funcprototype>
-  <funcdef>Bool <function>XrmQGetSearchResource</function></funcdef>
-  <paramdef>XrmDatabase<parameter> database</parameter></paramdef>
-  <paramdef>XrmNameList<parameter> names</parameter></paramdef>
-  <paramdef>XrmClassList<parameter> classes</parameter></paramdef>
-  <paramdef>XrmSearchList<parameter> list_return</parameter></paramdef>
-  <paramdef>int<parameter> list_length</parameter></paramdef>
-</funcprototype>
-</funcsynopsis>
-<!-- .FN -->
-<variablelist>
-  <varlistentry>
-    <term>
-      <emphasis remap='I'>database</emphasis>
-    </term>
-    <listitem>
-      <para>
-Specifies the database that is to be used.
-      </para>
-    </listitem>
-  </varlistentry>
-  <varlistentry>
-    <term>
-      <emphasis remap='I'>names</emphasis>
-    </term>
-    <listitem>
-      <para>
-Specifies a list of resource names.
-      </para>
-    </listitem>
-  </varlistentry>
-  <varlistentry>
-    <term>
-      <emphasis remap='I'>classes</emphasis>
-    </term>
-    <listitem>
-      <para>
-Specifies a list of resource classes.
-      </para>
-    </listitem>
-  </varlistentry>
-  <varlistentry>
-    <term>
-      <emphasis remap='I'>list_return</emphasis>
-    </term>
-    <listitem>
-      <para>
-Returns a search list for further use.
-The caller must allocate sufficient space for the list before calling 
-<function>XrmQGetSearchList</function>.
-      </para>
-    </listitem>
-  </varlistentry>
-  <varlistentry>
-    <term>
-      <emphasis remap='I'>list_length</emphasis>
-    </term>
-    <listitem>
-      <para>
-Specifies the number of entries (not the byte size) allocated for list_return.
-    </para>
-  </listitem>
-  </varlistentry>
-</variablelist>
-</para>
-<para>
-<!-- .LP -->
-<!-- .eM -->
-The
-<function>XrmQGetSearchList</function>
-function takes a list of names and classes
-and returns a list of database levels where a match might occur.
-The returned list is in best-to-worst order and
-uses the same algorithm as 
-<function>XrmGetResource</function>
-for determining precedence.
-If list_return was large enough for the search list,
-<function>XrmQGetSearchList</function>
-returns 
-<symbol>True</symbol>;
-otherwise, it returns
-<symbol>False</symbol>.
-</para>
-<para>
-<!-- .LP -->
-The size of the search list that the caller must allocate is
-dependent upon the number of levels and wildcards in the resource specifiers 
-that are stored in the database.
-The worst case length is
-3<superscript><emphasis remap='I'>n</emphasis></superscript>,
-where <emphasis remap='I'>n</emphasis> is the number of name or class
-components in names or classes.
-</para>
-<para>
-<!-- .LP -->
-When using 
-<function>XrmQGetSearchList</function>
-followed by multiple probes for resources with a common name and class prefix,
-only the common prefix should be specified in the name and class list to 
-<function>XrmQGetSearchList</function>.
-</para>
-<para>
-<!-- .LP -->
-<!-- .sp -->
-To search resource database levels for a given resource, use
-<function>XrmQGetSearchResource</function>.
-<indexterm significance="preferred"><primary>XrmQGetSearchResource</primary></indexterm>
-<!-- .sM -->
-<funcsynopsis id='xrmqgetsearchresource'>
-<funcprototype>
-  <funcdef>Bool <function>XrmQGetSearchResource</function></funcdef>
-  <paramdef>XrmSearchList<parameter> list</parameter></paramdef>
-  <paramdef>XrmName<parameter> name</parameter></paramdef>
-  <paramdef>XrmClass<parameter> class</parameter></paramdef>
-  <paramdef>XrmRepresentation<parameter> *type_return</parameter></paramdef>
-  <paramdef>XrmValue<parameter> *value_return</parameter></paramdef>
-</funcprototype>
-</funcsynopsis>
-<!-- .FN -->
-<variablelist>
-  <varlistentry>
-    <term>
-      <emphasis remap='I'>list</emphasis>
-    </term>
-    <listitem>
-      <para>
-Specifies the search list returned by
-<function>XrmQGetSearchList</function>.
-      </para>
-    </listitem>
-  </varlistentry>
-  <varlistentry>
-    <term>
-      <emphasis remap='I'>name</emphasis>
-    </term>
-    <listitem>
-      <para>
-Specifies the resource name.
-      </para>
-    </listitem>
-  </varlistentry>
-  <varlistentry>
-    <term>
-      <emphasis remap='I'>class</emphasis>
-    </term>
-    <listitem>
-      <para>
-Specifies the resource class.
-      </para>
-    </listitem>
-  </varlistentry>
-  <varlistentry>
-    <term>
-      <emphasis remap='I'>type_return</emphasis>
-    </term>
-    <listitem>
-      <para>
-Returns data representation type.
-      </para>
-    </listitem>
-  </varlistentry>
-  <varlistentry>
-    <term>
-      <emphasis remap='I'>value_return</emphasis>
-    </term>
-    <listitem>
-      <para>
-Returns the value in the database.
-    </para>
-  </listitem>
-  </varlistentry>
-</variablelist>
-</para>
-<para>
-<!-- .LP -->
-<!-- .eM -->
-The
-<function>XrmQGetSearchResource</function>
-function searches the specified database levels for the resource 
-that is fully identified by the specified name and class.
-The search stops with the first match.
-<function>XrmQGetSearchResource</function>
-returns 
-<symbol>True</symbol>
-if the resource was found;
-otherwise, it returns
-<symbol>False</symbol>.
-</para>
-<para>
-<!-- .LP -->
-A call to 
-<function>XrmQGetSearchList</function>
-with a name and class list containing all but the last component 
-of a resource name followed by a call to 
-<function>XrmQGetSearchResource</function>
-with the last component name and class returns the same database entry as 
-<function>XrmGetResource</function>
-and 
-<function>XrmQGetResource</function>
-with the fully qualified name and class.
-</para>
-</sect1>
-<sect1 id="Storing_into_a_Resource_Database">
-<title>Storing into a Resource Database</title>
-<!-- .XS -->
-<!-- (SN Storing into a Resource Database -->
-<!-- .XE -->
-<para>
-<!-- .LP -->
-To store resources into the database, use
-<function>XrmPutResource</function>
-or
-<function>XrmQPutResource</function>.
-Both functions take a partial resource specification, a
-representation type, and a value.
-This value is copied into the specified database.
-</para>
-<para>
-<!-- .LP -->
-<!-- .sp -->
-<indexterm significance="preferred"><primary>XrmPutResource</primary></indexterm>
-<!-- .sM -->
-<funcsynopsis id='xrmputresource'>
-<funcprototype>
-  <funcdef>void <function>XrmPutResource</function></funcdef>
-  <paramdef>XrmDatabase<parameter> *database</parameter></paramdef>
-  <paramdef>char<parameter> *specifier</parameter></paramdef>
-  <paramdef>char<parameter> *type</parameter></paramdef>
-  <paramdef>XrmValue<parameter> *value</parameter></paramdef>
-</funcprototype>
-</funcsynopsis>
-<!-- .FN -->
-<variablelist>
-  <varlistentry>
-    <term>
-      <emphasis remap='I'>database</emphasis>
-    </term>
-    <listitem>
-      <para>
-Specifies the resource database.
-      </para>
-    </listitem>
-  </varlistentry>
-  <varlistentry>
-    <term>
-      <emphasis remap='I'>specifier</emphasis>
-    </term>
-    <listitem>
-      <para>
-Specifies a complete or partial specification of the resource.
-      </para>
-    </listitem>
-  </varlistentry>
-  <varlistentry>
-    <term>
-      <emphasis remap='I'>type</emphasis>
-    </term>
-    <listitem>
-      <para>
-Specifies the type of the resource.
-      </para>
-    </listitem>
-  </varlistentry>
-  <varlistentry>
-    <term>
-      <emphasis remap='I'>value</emphasis>
-    </term>
-    <listitem>
-      <para>
-Specifies the value of the resource, which is specified as a string.
-    </para>
-  </listitem>
-  </varlistentry>
-</variablelist>
-</para>
-<para>
-<!-- .LP -->
-<!-- .eM -->
-If database contains NULL,
-<function>XrmPutResource</function>
-creates a new database and returns a pointer to it.
-<function>XrmPutResource</function>
-is a convenience function that calls
-<function>XrmStringToBindingQuarkList</function>
-followed by:
-</para>
-<para>
-<!-- .LP -->
-<literallayout class="monospaced">
-XrmQPutResource(database, bindings, quarks, XrmStringToQuark(type), value)
-</literallayout>
-If the specifier and type are not in the Host Portable Character Encoding,
-the result is implementation-dependent.
-The value is stored in the database without modification.
-</para>
-<para>
-<!-- .LP -->
-<!-- .sp -->
-<indexterm significance="preferred"><primary>XrmQPutResource</primary></indexterm>
-<!-- .sM -->
-<funcsynopsis id='xrmqputresource'>
-<funcprototype>
-  <funcdef>void <function>XrmQPutResource</function></funcdef>
-  <paramdef>XrmDatabase<parameter> *database</parameter></paramdef>
-  <paramdef>XrmBindingList<parameter> bindings</parameter></paramdef>
-  <paramdef>XrmQuarkList<parameter> quarks</parameter></paramdef>
-  <paramdef>XrmRepresentation<parameter> type</parameter></paramdef>
-  <paramdef>XrmValue<parameter> *value</parameter></paramdef>
-</funcprototype>
-</funcsynopsis>
-<!-- .FN -->
-<variablelist>
-  <varlistentry>
-    <term>
-      <emphasis remap='I'>database</emphasis>
-    </term>
-    <listitem>
-      <para>
-Specifies the resource database.
-      </para>
-    </listitem>
-  </varlistentry>
-  <varlistentry>
-    <term>
-      <emphasis remap='I'>bindings</emphasis>
-    </term>
-    <listitem>
-      <para>
-Specifies a list of bindings.
-      </para>
-    </listitem>
-  </varlistentry>
-  <varlistentry>
-    <term>
-      <emphasis remap='I'>quarks</emphasis>
-    </term>
-    <listitem>
-      <para>
-Specifies the complete or partial name or the class list of the resource.
-      </para>
-    </listitem>
-  </varlistentry>
-  <varlistentry>
-    <term>
-      <emphasis remap='I'>type</emphasis>
-    </term>
-    <listitem>
-      <para>
-Specifies the type of the resource.
-      </para>
-    </listitem>
-  </varlistentry>
-  <varlistentry>
-    <term>
-      <emphasis remap='I'>value</emphasis>
-    </term>
-    <listitem>
-      <para>
-Specifies the value of the resource, which is specified as a string.
-    </para>
-  </listitem>
-  </varlistentry>
-</variablelist>
-</para>
-<para>
-<!-- .LP -->
-<!-- .eM -->
-If database contains NULL,
-<function>XrmQPutResource</function>
-creates a new database and returns a pointer to it.
-If a resource entry with the identical bindings and quarks already
-exists in the database, the previous type and value are replaced by the new
-specified type and value.
-The value is stored in the database without modification.
-</para>
-<para>
-<!-- .LP -->
-<!-- .sp -->
-To add a resource that is specified as a string, use
-<function>XrmPutStringResource</function>.
-<indexterm significance="preferred"><primary>XrmPutStringResource</primary></indexterm>
-<!-- .sM -->
-<funcsynopsis id='xrmputstringresource'>
-<funcprototype>
-  <funcdef>void <function>XrmPutStringResource</function></funcdef>
-  <paramdef>XrmDatabase<parameter> *database</parameter></paramdef>
-  <paramdef>char<parameter> *specifier</parameter></paramdef>
-  <paramdef>char<parameter> *value</parameter></paramdef>
-</funcprototype>
-</funcsynopsis>
-<!-- .FN -->
-<variablelist>
-  <varlistentry>
-    <term>
-      <emphasis remap='I'>database</emphasis>
-    </term>
-    <listitem>
-      <para>
-Specifies the resource database.
-      </para>
-    </listitem>
-  </varlistentry>
-  <varlistentry>
-    <term>
-      <emphasis remap='I'>specifier</emphasis>
-    </term>
-    <listitem>
-      <para>
-Specifies a complete or partial specification of the resource.
-      </para>
-    </listitem>
-  </varlistentry>
-  <varlistentry>
-    <term>
-      <emphasis remap='I'>value</emphasis>
-    </term>
-    <listitem>
-      <para>
-Specifies the value of the resource, which is specified as a string.
-    </para>
-  </listitem>
-  </varlistentry>
-</variablelist>
-</para>
-<para>
-<!-- .LP -->
-<!-- .eM -->
-If database contains NULL,
-<function>XrmPutStringResource</function>
-creates a new database and returns a pointer to it.
-<function>XrmPutStringResource</function>
-adds a resource with the specified value to the specified database.
-<function>XrmPutStringResource</function>
-is a convenience function that first calls
-<function>XrmStringToBindingQuarkList</function>
-on the specifier and then calls
-<function>XrmQPutResource</function>,
-using a ``String'' representation type.
-If the specifier is not in the Host Portable Character Encoding,
-the result is implementation-dependent.
-The value is stored in the database without modification.
-</para>
-<para>
-<!-- .LP -->
-<!-- .sp -->
-To add a string resource using quarks as a specification, use
-<function>XrmQPutStringResource</function>.
-<indexterm significance="preferred"><primary>XrmQPutStringResource</primary></indexterm>
-<!-- .sM -->
-<funcsynopsis id='xrmqputstringresource'>
-<funcprototype>
-  <funcdef>void <function>XrmQPutStringResource</function></funcdef>
-  <paramdef>XrmDatabase<parameter> *database</parameter></paramdef>
-  <paramdef>XrmBindingList<parameter> bindings</parameter></paramdef>
-  <paramdef>XrmQuarkList<parameter> quarks</parameter></paramdef>
-  <paramdef>char<parameter> *value</parameter></paramdef>
-</funcprototype>
-</funcsynopsis>
-<!-- .FN -->
-<variablelist>
-  <varlistentry>
-    <term>
-      <emphasis remap='I'>database</emphasis>
-    </term>
-    <listitem>
-      <para>
-Specifies the resource database.
-      </para>
-    </listitem>
-  </varlistentry>
-  <varlistentry>
-    <term>
-      <emphasis remap='I'>bindings</emphasis>
-    </term>
-    <listitem>
-      <para>
-Specifies a list of bindings.
-      </para>
-    </listitem>
-  </varlistentry>
-  <varlistentry>
-    <term>
-      <emphasis remap='I'>quarks</emphasis>
-    </term>
-    <listitem>
-      <para>
-Specifies the complete or partial name or the class list of the resource.
-      </para>
-    </listitem>
-  </varlistentry>
-  <varlistentry>
-    <term>
-      <emphasis remap='I'>value</emphasis>
-    </term>
-    <listitem>
-      <para>
-Specifies the value of the resource, which is specified as a string.
-    </para>
-  </listitem>
-  </varlistentry>
-</variablelist>
-</para>
-<para>
-<!-- .LP -->
-<!-- .eM -->
-If database contains NULL,
-<function>XrmQPutStringResource</function>
-creates a new database and returns a pointer to it.
-<function>XrmQPutStringResource</function>
-is a convenience routine that constructs an
-<type>XrmValue</type>
-for the value string (by calling
-<function>strlen</function>
-to compute the size) and
-then calls
-<function>XrmQPutResource</function>,
-using a ``String'' representation type.
-The value is stored in the database without modification.
-</para>
-<para>
-<!-- .LP -->
-<!-- .sp -->
-To add a single resource entry that is specified as a string that contains
-both a name and a value, use
-<function>XrmPutLineResource</function>.
-<indexterm significance="preferred"><primary>XrmPutLineResource</primary></indexterm>
-<!-- .sM -->
-<funcsynopsis id='xrmputlineresource'>
-<funcprototype>
-  <funcdef>void <function>XrmPutLineResource</function></funcdef>
-  <paramdef>XrmDatabase<parameter> *database</parameter></paramdef>
-  <paramdef>char<parameter> *line</parameter></paramdef>
-</funcprototype>
-</funcsynopsis>
-<!-- .FN -->
-<variablelist>
-  <varlistentry>
-    <term>
-      <emphasis remap='I'>database</emphasis>
-    </term>
-    <listitem>
-      <para>
-Specifies the resource database.
-      </para>
-    </listitem>
-  </varlistentry>
-  <varlistentry>
-    <term>
-      <emphasis remap='I'>line</emphasis>
-    </term>
-    <listitem>
-      <para>
-Specifies the resource name and value pair as a single string.
-    </para>
-  </listitem>
-  </varlistentry>
-</variablelist>
-</para>
-<para>
-<!-- .LP -->
-<!-- .eM -->
-If database contains NULL,
-<function>XrmPutLineResource</function>
-creates a new database and returns a pointer to it.
-<function>XrmPutLineResource</function>
-adds a single resource entry to the specified database.
-The line should be in valid ResourceLine format (see section 15.1)
-terminated by a newline or null character;
-the database that results from using a string
-with incorrect syntax is implementation-dependent.
-The string is parsed in the locale of the database.
-If the
-<replaceable>ResourceName</replaceable>
-is not in the Host Portable Character Encoding,
-the result is implementation-dependent.
-Note that comment lines are not stored.
-</para>
-</sect1>
-<sect1 id="Enumerating_Database_Entries">
-<title>Enumerating Database Entries</title>
-<!-- .XS -->
-<!-- (SN Enumerating Database Entries -->
-<!-- .XE -->
-<para>
-<!-- .LP -->
-To enumerate the entries of a database, use
-<function>XrmEnumerateDatabase</function>.
-<indexterm significance="preferred"><primary>XrmEnumerateDatabase</primary></indexterm>
-<!-- .sM -->
-</para>
-
-<literallayout class="monospaced">
-#define       XrmEnumAllLevels       0
-#define       XrmEnumOneLevel        0
-</literallayout>
-
-<funcsynopsis id='xrmenumeratedatabase'>
-<funcprototype>
-  <funcdef>Bool <function>XrmEnumerateDatabase</function></funcdef>
-  <paramdef>XrmDatabase<parameter> database</parameter></paramdef>
-  <paramdef>XrmNameList<parameter> name_prefix</parameter></paramdef>
-  <paramdef>XrmClassList<parameter> class_prefix</parameter></paramdef>
-  <paramdef>int<parameter> mode</parameter></paramdef>
-  <paramdef>Bool<parameter> (*proc)()</parameter></paramdef>
-  <paramdef>XPointer<parameter> arg</parameter></paramdef>
-</funcprototype>
-</funcsynopsis>
-<!-- .FN -->
-<variablelist>
-  <varlistentry>
-    <term>
-      <emphasis remap='I'>database</emphasis>
-    </term>
-    <listitem>
-      <para>
-Specifies the resource database.
-      </para>
-    </listitem>
-  </varlistentry>
-  <varlistentry>
-    <term>
-      <emphasis remap='I'>name_prefix</emphasis>
-    </term>
-    <listitem>
-      <para>
-Specifies the resource name prefix.
-      </para>
-    </listitem>
-  </varlistentry>
-  <varlistentry>
-    <term>
-      <emphasis remap='I'>class_prefix</emphasis>
-    </term>
-    <listitem>
-      <para>
-Specifies the resource class prefix.
-      </para>
-    </listitem>
-  </varlistentry>
-  <varlistentry>
-    <term>
-      <emphasis remap='I'>mode</emphasis>
-    </term>
-    <listitem>
-      <para>
-Specifies the number of levels to enumerate.
-      </para>
-    </listitem>
-  </varlistentry>
-  <varlistentry>
-    <term>
-      <emphasis remap='I'>proc</emphasis>
-    </term>
-    <listitem>
-      <para>
-Specifies the procedure that is to be called for each matching entry.
-      </para>
-    </listitem>
-  </varlistentry>
-  <varlistentry>
-    <term>
-      <emphasis remap='I'>arg</emphasis>
-    </term>
-    <listitem>
-      <para>
-Specifies the user-supplied argument that will be passed to the procedure.
-    </para>
-  </listitem>
-  </varlistentry>
-</variablelist>
-
-<para>
-<!-- .LP -->
-<!-- .eM -->
-The
-<function>XrmEnumerateDatabase</function>
-function calls the specified procedure for each resource in the database
-that would match some completion of the given name/class resource prefix.
-The order in which resources are found is implementation-dependent.
-If mode is
-<symbol>XrmEnumOneLevel</symbol>,
-a resource must match the given name/class prefix with
-just a single name and class appended.  If mode is
-<symbol>XrmEnumAllLevels</symbol>,
-the resource must match the given name/class prefix with one or more names and
-classes appended.
-If the procedure returns
-<symbol>True</symbol>,
-the enumeration terminates and the function returns
-<symbol>True</symbol>.
-If the procedure always returns
-<symbol>False</symbol>,
-all matching resources are enumerated and the function returns
-<symbol>False</symbol>.
-</para>
-<para>
-<!-- .LP -->
-The procedure is called with the following arguments:
-</para>
-<para>
-<!-- .LP -->
-<!-- .\" Start marker code here -->
-<literallayout class="monospaced">
-<!-- .TA .5i 3i -->
-<!-- .ta .5i 3i -->
-(*<emphasis remap='I'>proc</emphasis>)(<emphasis remap='I'>database</emphasis>, <emphasis remap='I'>bindings</emphasis>, <emphasis remap='I'>quarks</emphasis>, <emphasis remap='I'>type</emphasis>, <emphasis remap='I'>value</emphasis>, <emphasis remap='I'>arg</emphasis>)
-     XrmDatabase *<emphasis remap='I'>database</emphasis>;
-     XrmBindingList <emphasis remap='I'>bindings</emphasis>;
-     XrmQuarkList <emphasis remap='I'>quarks</emphasis>;
-     XrmRepresentation *<emphasis remap='I'>type</emphasis>;
-     XrmValue *<emphasis remap='I'>value</emphasis>;
-     XPointer <emphasis remap='I'>arg</emphasis>;
-</literallayout>
-<!-- .\" End marker code here -->
-</para>
-<para>
-<!-- .LP -->
-The bindings and quarks lists are terminated by
-<symbol>NULLQUARK</symbol>.
-Note that pointers
-to the database and type are passed, but these values should not be modified.
-</para>
-<para>
-<!-- .LP -->
-The procedure must not modify the database.
-If Xlib has been initialized for threads, the procedure is called with
-the database locked and the result of a call by the procedure to any
-Xlib function using the same database is not defined.
-</para>
-</sect1>
-<sect1 id="Parsing_Command_Line_Options">
-<title>Parsing Command Line Options</title>
-<!-- .XS -->
-<!-- (SN Parsing Command Line Options  -->
-<!-- .XE -->
-<para>
-<!-- .LP -->
-The
-<function>XrmParseCommand</function>
-function can be used to parse the command line arguments to a program
-and modify a resource database with selected entries from the command line.
-</para>
-<para>
-<!-- .LP -->
-<indexterm significance="preferred"><primary>XrmOptionKind</primary></indexterm>
-<!-- .sM -->
-<literallayout class="monospaced">
-<!-- .TA .5i 2.5i -->
-<!-- .ta .5i 2.5i -->
-typedef enum {
-     XrmoptionNoArg,     /* Value is specified in XrmOptionDescRec.value */
-     XrmoptionIsArg,     /* Value is the option string itself */
-     XrmoptionStickyArg,     /* Value is characters immediately following option */
-     XrmoptionSepArg,     /* Value is next argument in argv */
-     XrmoptionResArg,     /* Resource and value in next argument in argv */
-     XrmoptionSkipArg,     /* Ignore this option and the next argument in argv */
-     XrmoptionSkipLine,     /* Ignore this option and the rest of argv */
-     XrmoptionSkipNArgs     /* Ignore this option and the next
-          \ \ \ XrmOptionDescRec.value arguments in argv */
-} XrmOptionKind;
-</literallayout>
-</para>
-<para>
-<!-- .LP -->
-<!-- .eM -->
-Note that
-<constant>XrmoptionSkipArg</constant>
-is equivalent to 
-<constant>XrmoptionSkipNArgs</constant>
-with the
-<structname>XrmOptionDescRec</structname>.<structfield>value</structfield>
-field containing the value one.
-Note also that the value zero for
-<constant>XrmoptionSkipNArgs</constant>
-indicates that only the option itself is to be skipped.
-</para>
-<para>
-<!-- .LP -->
-<indexterm significance="preferred"><primary>XrmOptionDescRec</primary></indexterm>
-<!-- .sM -->
-<literallayout class="monospaced">
-<!-- .TA .5i 2.5i -->
-<!-- .ta .5i 2.5i -->
-typedef struct {
-     char *option;     /* Option specification string in argv              */
-     char *specifier;     /* Binding and resource name (sans application name)    */
-     XrmOptionKind argKind;     /* Which style of option it is         */
-     XPointer value;     /* Value to provide if XrmoptionNoArg or 
-          \ \ \ XrmoptionSkipNArgs   */
-} XrmOptionDescRec, *XrmOptionDescList;
-</literallayout>
-</para>
-<para>
-<!-- .LP -->
-<!-- .eM -->
-<!-- .sp -->
-To load a resource database from a C command line, use
-<function>XrmParseCommand</function>.
-<indexterm significance="preferred"><primary>XrmParseCommand</primary></indexterm>
-<!-- .sM -->
-<funcsynopsis id='xrmparsecommand'>
-<funcprototype>
-  <funcdef>void <function>XrmParseCommand</function></funcdef>
-  <paramdef>XrmDatabase<parameter> *database</parameter></paramdef>
-  <paramdef>XrmOptionDescList<parameter> table</parameter></paramdef>
-  <paramdef>int<parameter> table_count</parameter></paramdef>
-  <paramdef>char<parameter> *name</parameter></paramdef>
-  <paramdef>int<parameter> *argc_in_out</parameter></paramdef>
-  <paramdef>char<parameter> **argv_in_out</parameter></paramdef>
-</funcprototype>
-</funcsynopsis>
-<!-- .FN -->
-<variablelist>
-  <varlistentry>
-    <term>
-      <emphasis remap='I'>database</emphasis>
-    </term>
-    <listitem>
-      <para>
-Specifies the resource database.
-      </para>
-    </listitem>
-  </varlistentry>
-  <varlistentry>
-    <term>
-      <emphasis remap='I'>table</emphasis>
-    </term>
-    <listitem>
-      <para>
-Specifies the table of command line arguments to be parsed.
-      </para>
-    </listitem>
-  </varlistentry>
-  <varlistentry>
-    <term>
-      <emphasis remap='I'>table_count</emphasis>
-    </term>
-    <listitem>
-      <para>
-Specifies the number of entries in the table.
-      </para>
-    </listitem>
-  </varlistentry>
-  <varlistentry>
-    <term>
-      <emphasis remap='I'>name</emphasis>
-    </term>
-    <listitem>
-      <para>
-Specifies the application name.
-      </para>
-    </listitem>
-  </varlistentry>
-  <varlistentry>
-    <term>
-      <emphasis remap='I'>argc_in_out</emphasis>
-    </term>
-    <listitem>
-      <para>
-Specifies the number of arguments and returns the number of remaining arguments.
-      </para>
-    </listitem>
-  </varlistentry>
-  <varlistentry>
-    <term>
-      <emphasis remap='I'>argv_in_out</emphasis>
-    </term>
-    <listitem>
-      <para>
-Specifies the command line arguments
-and returns the remaining arguments.
-    </para>
-  </listitem>
-  </varlistentry>
-</variablelist>
-</para>
-<para>
-<!-- .LP -->
-<!-- .eM -->
-The
-<function>XrmParseCommand</function>
-function parses an (argc, argv) pair according to the specified option table,
-loads recognized options into the specified database with type ``String,''
-and modifies the (argc, argv) pair to remove all recognized options.
-If database contains NULL,
-<function>XrmParseCommand</function>
-creates a new database and returns a pointer to it.
-Otherwise, entries are added to the database specified.
-If a database is created, it is created in the current locale.
-</para>
-<para>
-<!-- .LP -->
-The specified table is used to parse the command line.
-Recognized options in the table are removed from argv,
-and entries are added to the specified resource database
-in the order they occur in argv.
-The table entries contain information on the option string,
-the option name, the style of option, 
-and a value to provide if the option kind is 
-<constant>XrmoptionNoArg</constant>.
-The option names are compared byte-for-byte to arguments in argv,
-independent of any locale.
-The resource values given in the table are stored in the resource database
-without modification.
-All resource database entries are created
-using a ``String'' representation type.
-The argc argument specifies the number of arguments in argv
-and is set on return to the remaining number of arguments that were not parsed.
-The name argument should be the name of your application
-for use in building the database entry.
-The name argument is prefixed to the resourceName in the option table
-before storing a database entry.
-The name argument is treated as a single component, even if it
-has embedded periods.
-No separating (binding) character is inserted,
-so the table must contain either a period (.) or an asterisk (*)
-as the first character in each resourceName entry.
-To specify a more completely qualified resource name,
-the resourceName entry can contain multiple components.
-If the name argument and the resourceNames are not in the
-Host Portable Character Encoding,
-the result is implementation-dependent.
-</para>
-<para>
-<!-- .LP -->
-The following provides a sample option table:
-</para>
-<para>
-<!-- .LP -->
-<literallayout class="monospaced">
-<!-- .TA 1.25i 3.25i 4.75i -->
-<!-- .ta 1.25i 3.25i 4.75i -->
-static XrmOptionDescRec opTable[] = {
-{"-background",     "*background",                 XrmoptionSepArg,    (XPointer) NULL},
-{"-bd",             "*borderColor",                XrmoptionSepArg,    (XPointer) NULL},
-{"-bg",             "*background",                 XrmoptionSepArg,    (XPointer) NULL},
-{"-borderwidth",    "*TopLevelShell.borderWidth",  XrmoptionSepArg,    (XPointer) NULL},
-{"-bordercolor",    "*borderColor",                XrmoptionSepArg,    (XPointer) NULL},
-{"-bw",             "*TopLevelShell.borderWidth",  XrmoptionSepArg,    (XPointer) NULL},
-{"-display",        ".display",                    XrmoptionSepArg,    (XPointer) NULL},
-{"-fg",             "*foreground",                 XrmoptionSepArg,    (XPointer) NULL},
-{"-fn",             "*font",                       XrmoptionSepArg,    (XPointer) NULL},
-{"-font",           "*font",                       XrmoptionSepArg,    (XPointer) NULL},
-{"-foreground",     "*foreground",                 XrmoptionSepArg,    (XPointer) NULL},
-{"-geometry",       ".TopLevelShell.geometry",     XrmoptionSepArg,    (XPointer) NULL},
-{"-iconic",         ".TopLevelShell.iconic",       XrmoptionNoArg,     (XPointer) "on"},
-{"-name",           ".name",                       XrmoptionSepArg,    (XPointer) NULL},
-{"-reverse",        "*reverseVideo",               XrmoptionNoArg,     (XPointer) "on"},
-{"-rv",             "*reverseVideo",               XrmoptionNoArg,     (XPointer) "on"},
-{"-synchronous",    "*synchronous",                XrmoptionNoArg,     (XPointer) "on"},
-{"-title",          ".TopLevelShell.title",        XrmoptionSepArg,    (XPointer) NULL},
-{"-xrm",            NULL,                          XrmoptionResArg,    (XPointer) NULL},
-};
-</literallayout>
-</para>
-<para>
-<!-- .LP -->
-In this table, if the -background (or -bg) option is used to set
-background colors, the stored resource specifier matches all
-resources of attribute background.  
-If the -borderwidth option is used, 
-the stored resource specifier applies only to border width
-attributes of class TopLevelShell (that is, outer-most windows, including
-pop-up windows).  
-If the -title option is used to set a window name,
-only the topmost application windows receive the resource.
-</para>
-<para>
-<!-- .LP -->
-When parsing the command line,
-any unique unambiguous abbreviation for an option name in the table is 
-considered a match for the option.
-Note that uppercase and lowercase matter.
-<!-- .bp -->
-
-</para>
-</sect1>
-</chapter>
-=======
-<?xml version="1.0" encoding="UTF-8" ?>
-<!DOCTYPE chapter PUBLIC "-//OASIS//DTD DocBook XML V4.3//EN"
-	  "http://www.oasis-open.org/docbook/xml/4.3/docbookx.dtd">
-<chapter id="resource_manager_functions">
-<title>Resource Manager Functions</title>
-<!-- .sp 2 -->
-<!-- .nr H1 15 -->
-<!-- .nr H2 0 -->
-<!-- .nr H3 0 -->
-<!-- .nr H4 0 -->
-<!-- .nr H5 0 -->
-<!-- .na -->
-<para>
-<!-- .LP -->
-<!-- .XS -->
-<!-- Chapter 15: Resource Manager Functions -->
-<!-- .XE -->
-A program often needs a variety of options in the X environment
-(for example, fonts, colors, icons, and cursors).
-Specifying all of these options on the command line is awkward
-because users may want to customize many aspects of the program
-and need a convenient way to establish these customizations as
-the default settings.
-The resource manager is provided for this purpose.
-Resource specifications are usually stored in human-readable files
-and in server properties.
-</para>
-<para>
-<!-- .LP -->
-The resource manager is a database manager with a twist.
-In most database systems, 
-you perform a query using an imprecise specification,
-and you get back a set of records.
-The resource manager, however, allows you to specify a large
-set of values with an imprecise specification, to query the database 
-with a precise specification, and to get back only a single value.
-This should be used by applications that need to know what the
-user prefers for colors, fonts, and other resources.
-It is this use as a database for dealing with X resources that
-inspired the name "Resource Manager,"
-although the resource manager can be and is used in other ways.
-</para>
-<para>
-<!-- .LP -->
-For example, 
-a user of your application may want to specify 
-that all windows should have a blue background 
-but that all mail-reading windows should have a red background.
-With well-engineered and coordinated applications,
-a user can define this information using only two lines of specifications.
-</para>
-<para>
-<!-- .LP -->
-As an example of how the resource manager works,
-consider a mail-reading application called xmh.
-Assume that it is designed so that it uses a
-complex window hierarchy all the way down to individual command buttons,
-which may be actual small subwindows in some toolkits.
-These are often called objects or widgets.
-In such toolkit systems,
-each user interface object can be composed of other objects
-and can be assigned a name and a class.
-Fully qualified names or classes can have arbitrary numbers of component names,
-but a fully qualified name always has the same number of component names as a
-fully qualified class.
-This generally reflects the structure of the application as composed
-of these objects, starting with the application itself.
-</para>
-<para>
-<!-- .LP -->
-For example, the xmh mail program has a name "xmh" and is one
-of a class of "Mail" programs.
-By convention, the first character of class components is capitalized,
-and the first letter of name components is in lowercase.
-Each name and class finally has an attribute
-(for example, "foreground" or "font").
-If each window is properly assigned a name and class,
-it is easy for the user to specify attributes of any portion 
-of the application.
-</para>
-<para>
-<!-- .LP -->
-At the top level, 
-the application might consist of a paned window (that is, a window divided
-into several sections) named "toc".
-One pane of the paned window is a button box window named "buttons"
-and is filled with command buttons. 
-One of these command buttons is used to incorporate
-new mail and has the name "incorporate".
-This window has a fully qualified name, "xmh.toc.buttons.incorporate",
-and a fully qualified class, "Xmh.Paned.Box.Command".
-Its fully qualified name is the name of its parent, "xmh.toc.buttons", 
-followed by its name, "incorporate".
-Its class is the class of its parent, "Xmh.Paned.Box", 
-followed by its particular class, "Command".  
-The fully qualified name of a resource is
-the attribute's name appended to the object's fully qualified
-name, and the fully qualified class is its class appended to the object's
-class.
-</para>
-<para>
-<!-- .LP -->
-The incorporate button might need the following resources: 
-Title string,
-Font,
-Foreground color for its inactive state,
-Background color for its inactive state,
-Foreground color for its active state, and
-Background color for its active state.
-Each resource is considered
-to be an attribute of the button and, as such, has a name and a class.
-For example, the foreground color for the button in
-its active state might be named "activeForeground",
-and its class might be "Foreground".
-</para>
-<para>
-<!-- .LP -->
-When an application looks up a resource (for example, a color),
-it passes the complete name and complete class of the resource
-to a look-up routine.
-The resource manager compares this complete specification
-against the incomplete specifications of entries in the resource
-database, finds the best match, and returns the corresponding
-value for that entry.
-</para>
-<para>
-<!-- .LP -->
-The definitions for the resource manager are contained in
-<filename class="headerfile">&lt;X11/Xresource.h&gt;</filename>.
-<indexterm type="file"><primary><filename class="headerfile">X11/Xresource.h</filename></primary></indexterm>
-<indexterm><primary>Files</primary><secondary><filename class="headerfile">&lt;X11/Xresource.h&gt;</filename></secondary></indexterm>
-<indexterm><primary>Headers</primary><secondary><filename class="headerfile">&lt;X11/Xresource.h&gt;</filename></secondary></indexterm>
-</para>
-<sect1 id="Resource_File_Syntax">
-<title>Resource File Syntax</title>
-<!-- .XS -->
-<!-- (SN Resource File Syntax -->
-<!-- .XE -->
-<para>
-<!-- .LP -->
-The syntax of a resource file is a sequence of resource lines
-terminated by newline characters or the end of the file.
-The syntax of an individual resource line is:
-</para>
-<para>
-<!-- .LP -->
-<!-- .\" Start marker code here -->
-<literallayout class="monospaced">
-<!-- .TA 1.5i 1.75i -->
-<!-- .ta 1.5i 1.75i -->
-ResourceLine     =     Comment | IncludeFile | ResourceSpec | &lt;empty line&gt;
-Comment     =     "!" {&lt;any character except null or newline&gt;}
-IncludeFile     =     "#" WhiteSpace "include" WhiteSpace FileName WhiteSpace
-FileName     =     &lt;valid filename for operating system&gt;
-ResourceSpec     =     WhiteSpace ResourceName WhiteSpace ":" WhiteSpace Value
-ResourceName     =     [Binding] {Component Binding} ComponentName
-Binding     =     "." | "*"
-WhiteSpace     =     {&lt;space&gt; | &lt;horizontal tab&gt;}
-Component     =     "?" | ComponentName
-ComponentName     =     NameChar {NameChar}
-NameChar     =     "a"-"z" | "A"-"Z" | "0"-"9" | "_" | "-"
-Value     =     {&lt;any character except null or unescaped newline&gt;}
-</literallayout>
-<!-- .\" End marker code here -->
-</para>
-<para>
-<!-- .LP -->
-Elements separated by vertical bar (|) are alternatives.
-Curly braces ({......}) indicate zero or more repetitions
-of the enclosed elements.
-Square brackets ([......]) indicate that the enclosed element is optional.
-Quotes ("......") are used around literal characters.
-</para>
-<para>
-<!-- .LP -->
-IncludeFile lines are interpreted by replacing the line with the
-contents of the specified file.
-The word "include" must be in lowercase.
-The file name is interpreted relative to the directory of the file in
-which the line occurs (for example, if the file name contains no
-directory or contains a relative directory specification).
-</para>
-<para>
-<!-- .LP -->
-If a ResourceName contains a contiguous sequence of two or more Binding
-characters, the sequence will be replaced with a single ".." character
-if the sequence contains only ".." characters;
-otherwise, the sequence will be replaced with a single "*" character.
-</para>
-<para>
-<!-- .LP -->
-A resource database never contains more than one entry for a given
-ResourceName.  If a resource file contains multiple lines with the
-same ResourceName, the last line in the file is used.
-</para>
-<para>
-<!-- .LP -->
-Any white space characters before or after the name or colon in a ResourceSpec
-are ignored.
-To allow a Value to begin with white space,
-the two-character sequence "\\<emphasis remap='I'>space</emphasis>" (backslash followed by space)
-is recognized and replaced by a space character,
-and the two-character sequence "\\<emphasis remap='I'>tab</emphasis>"
-(backslash followed by horizontal tab)
-is recognized and replaced by a horizontal tab character.
-To allow a Value to contain embedded newline characters,
-the two-character sequence "\\n" is recognized and replaced by a
-newline character.
-To allow a Value to be broken across multiple lines in a text file,
-the two-character sequence "\\<emphasis remap='I'>newline</emphasis>"
-(backslash followed by newline) is
-recognized and removed from the value.
-To allow a Value to contain arbitrary character codes,
-the four-character sequence "\\<emphasis remap='I'>nnn</emphasis>",
-where each <emphasis remap='I'>n</emphasis> is a digit character in the range of "0"-"7",
-is recognized and replaced with a single byte that contains
-the octal value specified by the sequence.
-Finally, the two-character sequence "\newline" is recognized
-and replaced with a single backslash.
-</para>
-<para>
-<!-- .LP -->
-As an example of these sequences,
-the following resource line contains a value consisting of four
-characters: a backslash, a null, a "z", and a newline:
-<literallayout class="monospaced">
-magic.values: \\000\
-z\n
-</literallayout>
-</para>
-</sect1>
-<sect1 id="Resource_Manager_Matching_Rules">
-<title>Resource Manager Matching Rules</title>
-<!-- .XS -->
-<!-- (SN Resource Manager Matching Rules -->
-<!-- .XE -->
-<para>
-<!-- .LP -->
-The algorithm for determining which resource database entry
-matches a given query is the heart of the resource manager.
-All queries must fully specify the name and class of the desired resource
-(use of the characters "*" and "?" is not permitted).
-The library supports up to 100 components in a full name or class.
-Resources are stored in the database with only partially specified
-names and classes, using pattern matching constructs.
-An asterisk (*) is a loose binding and is used to represent any number
-of intervening components, including none.
-A period (.) is a tight binding and is used to separate immediately
-adjacent components.
-A question mark (?) is used to match any single component name or class.
-A database entry cannot end in a loose binding;
-the final component (which cannot be the character "?") must be specified.
-The lookup algorithm searches the database for the entry that most
-closely matches (is most specific for) the full name and class being queried.
-When more than one database entry matches the full name and class,
-precedence rules are used to select just one.
-</para>
-<para>
-<!-- .LP -->
-The full name and class are scanned from left to right (from highest
-level in the hierarchy to lowest), one component at a time.
-At each level, the corresponding component and/or binding of each
-matching entry is determined, and these matching components and
-bindings are compared according to precedence rules.
-Each of the rules is applied at each level before moving to the next level,
-until a rule selects a single entry over all others.
-The rules, in order of precedence, are:
-</para>
-<itemizedlist>
-  <listitem>
-    <para>
-An entry that contains a matching component (whether name, class,
-or the character "?")
-takes precedence over entries that elide the level (that is, entries
-that match the level in a loose binding).
-    </para>
-  </listitem>
-  <listitem>
-    <para>
-An entry with a matching name takes precedence over both
-entries with a matching class and entries that match using the character "?".
-An entry with a matching class takes precedence over
-entries that match using the character "?".
-    </para>
-  </listitem>
-  <listitem>
-    <para>
-An entry preceded by a tight binding takes precedence over entries
-preceded by a loose binding.
-    </para>
-  </listitem>
-</itemizedlist>
-<para>
-<!-- .LP -->
-To illustrate these rules,
-consider the following resource database entries:
-<literallayout class="monospaced">
-<!-- .TA 2.5i 3.5i -->
-<!-- .ta 2.5i 3.5i -->
-xmh*Paned*activeForeground:     red     <emphasis remap='I'>(entry A)</emphasis>
-*incorporate.Foreground:     blue     <emphasis remap='I'>(entry B)</emphasis>
-xmh.toc*Command*activeForeground:     green     <emphasis remap='I'>(entry C)</emphasis>
-xmh.toc*?.Foreground:     white     <emphasis remap='I'>(entry D)</emphasis>
-xmh.toc*Command.activeForeground:     black     <emphasis remap='I'>(entry E)</emphasis>
-</literallayout>
-</para>
-<para>
-<!-- .LP -->
-Consider a query for the resource:
-</para>
-<para>
-<!-- .LP -->
-<literallayout class="monospaced">
-<!-- .TA 3.5i -->
-<!-- .ta 3.5i -->
-xmh.toc.messagefunctions.incorporate.activeForeground     <emphasis remap='I'>(name)</emphasis>
-Xmh.Paned.Box.Command.Foreground     <emphasis remap='I'>(class)</emphasis>
-</literallayout>
-</para>
-<para>
-<!-- .LP -->
-At the first level (xmh, Xmh), rule 1 eliminates entry B.
-At the second level (toc, Paned), rule 2 eliminates entry A.
-At the third level (messagefunctions, Box), no entries are eliminated.
-At the fourth level (incorporate, Command), rule 2 eliminates entry D.
-At the fifth level (activeForeground, Foreground), rule 3 eliminates entry C.
-</para>
-</sect1>
-<sect1 id="Quarks">
-<title>Quarks</title>
-<!-- .XS -->
-<!-- (SN Quarks -->
-<!-- .XE -->
-<para>
-<!-- .LP -->
-Most uses of the resource manager involve defining names,
-classes, and representation types as string constants.
-However, always referring to strings in the resource manager can be slow,
-because it is so heavily used in some toolkits.
-To solve this problem, 
-a shorthand for a string is used in place of the string
-in many of the resource manager functions.
-Simple comparisons can be performed rather than string comparisons.
-The shorthand name for a string is called a quark and is the
-type 
-<type>XrmQuark</type>.
-On some occasions,
-you may want to allocate a quark that has no string equivalent.
-</para>
-<para>
-<!-- .LP -->
-A quark is to a string what an atom is to a string in the server,
-but its use is entirely local to your application.
-</para>
-<para>
-<!-- .LP -->
-<!-- .sp -->
-To allocate a new quark, use
-<function>XrmUniqueQuark</function>.
-</para>
-<indexterm significance="preferred"><primary>XrmUniqueQuark</primary></indexterm>
-<!-- .sM -->
-<para>XrmQuark XrmUniqueQuark()</para>
-<!-- .FN -->
-<para>
-<!-- .LP -->
-<!-- .eM -->
-The
-<function>XrmUniqueQuark</function>
-function allocates a quark that is guaranteed not to represent any string that
-is known to the resource manager.
-</para>
-<para>
-<!-- .LP -->
-<!-- .sp -->
-Each name, class, and representation type is typedef'd as an
-<type>XrmQuark</type>.
-</para>
-<para>
-<!-- .LP -->
-<!-- .sM -->
-<literallayout class="monospaced">
-typedef int XrmQuark, *XrmQuarkList;
-typedef XrmQuark XrmName;
-typedef XrmQuark XrmClass;
-typedef XrmQuark XrmRepresentation;
-#define NULLQUARK ((XrmQuark) 0)
-</literallayout>
-</para>
-<para>
-<!-- .LP -->
-<!-- .eM -->
-Lists are represented as null-terminated arrays of quarks.
-The size of the array must be large enough for the number of components used.
-</para>
-<para>
-<!-- .LP -->
-<!-- .sM -->
-<literallayout class="monospaced">
-typedef XrmQuarkList XrmNameList;
-typedef XrmQuarkList XrmClassList;
-</literallayout>
-</para>
-<para>
-<!-- .LP -->
-<!-- .eM -->
-<!-- .sp -->
-To convert a string to a quark, use
-<function>XrmStringToQuark</function>
-or
-<function>XrmPermStringToQuark</function>.
-</para>
-<literallayout class="monospaced">
-#define XrmStringToName(string) XrmStringToQuark(string)
-#define XrmStringToClass(string) XrmStringToQuark(string)
-#define XrmStringToRepresentation(string) XrmStringToQuark(string)
-</literallayout>
-
-<indexterm significance="preferred"><primary>XrmStringToQuark</primary></indexterm>
-<indexterm significance="preferred"><primary>XrmPermStringToQuark</primary></indexterm>
-<!-- .sM -->
-<funcsynopsis id='xrmstringtoquark'>
-<funcprototype>
-  <funcdef>XrmQuark <function>XrmStringToQuark</function></funcdef>
-  <paramdef>char<parameter> *string</parameter></paramdef>
-</funcprototype>
-</funcsynopsis>
-<!-- .FN -->
-<!-- .ds Ql -->
-<variablelist>
-  <varlistentry>
-    <term>
-      <emphasis remap='I'>string</emphasis>
-    </term>
-    <listitem>
-      <para>
-Specifies the string for which a quark(Ql is to be allocated.
-    </para>
-  </listitem>
-  </varlistentry>
-</variablelist>
-<para>
-<!-- .LP -->
-<!-- .eM -->
-These functions can be used to convert from string to quark representation.
-If the string is not in the Host Portable Character Encoding,
-the conversion is implementation-dependent.
-The string argument to
-<function>XrmStringToQuark</function>
-need not be permanently allocated storage.
-<function>XrmPermStringToQuark</function>
-is just like
-<function>XrmStringToQuark</function>,
-except that Xlib is permitted to assume the string argument is permanently
-allocated,
-and, hence, that it can be used as the value to be returned by
-<function>XrmQuarkToString</function>.
-</para>
-<para>
-<!-- .LP -->
-For any given quark, if
-<function>XrmStringToQuark</function>
-returns a non-NULL value,
-all future calls will return the same value (identical address).
-</para>
-<para>
-<!-- .LP -->
-<!-- .sp -->
-To convert a quark to a string, use 
-<function>XrmQuarkToString</function>.
-</para>
-
-<literallayout class="monospaced">
-#define XrmNameToString(name)  XrmQuarkToString(name)
-#define XrmClassToString(class)  XrmQuarkToString(name)
-#define XrmRepresentationToString(type)  XrmQuarkToString(type)
-</literallayout>
-<indexterm significance="preferred"><primary>XrmQuarkToString</primary></indexterm>
-<!-- .sM -->
-<funcsynopsis id='xrmquarktostring'>
-<funcprototype>
-  <funcdef>char *<function>XrmQuarkToString</function></funcdef>
-  <paramdef>XrmQuark<parameter> quark</parameter></paramdef>
-</funcprototype>
-</funcsynopsis>
-<!-- .FN -->
-<variablelist>
-  <varlistentry>
-    <term>
-      <emphasis remap='I'>quark</emphasis>
-    </term>
-    <listitem>
-      <para>
-Specifies the quark for which the equivalent string is desired.
-    </para>
-  </listitem>
-  </varlistentry>
-</variablelist>
-<!-- AAAAAAAAAAAAAAAAAAAAAAAAAAAAAAAAAAAAAAAAAAAAAAAAAAAAAAAAAAAAAA -->
-<para>
-These functions can be used to convert from quark representation to string.
-The string pointed to by the return value must not be modified or freed.
-The returned string is byte-for-byte equal to the original
-string passed to one of the string-to-quark routines.
-If no string exists for that quark,
-<function>XrmQuarkToString</function>
-returns NULL.
-For any given quark, if
-<function>XrmQuarkToString</function>
-returns a non-NULL value,
-all future calls will return the same value (identical address).
-</para>
-<para>
-<!-- .LP -->
-<!-- .sp -->
-To convert a string with one or more components to a quark list, use
-<function>XrmStringToQuarkList</function>.
-</para>
-
-<literallayout class="monospaced">
-#define XrmStringToNameList(str,name)  XrmStringToQuarkList((str), (name))
-#define XrmStringToClassList(str,class)  XrmStringToQuarkList((str), (class))
-</literallayout>
-
-<indexterm significance="preferred"><primary>XrmStringToQuarkList</primary></indexterm>
-<!-- .sM -->
-<funcsynopsis id='xrmstringtoquarklist'>
-<funcprototype>
-  <funcdef>void <function>XrmStringToQuarkList</function></funcdef>
-  <paramdef>char<parameter> *string</parameter></paramdef>
-  <paramdef>XrmQuarkList<parameter> quarks_return</parameter></paramdef>
-</funcprototype>
-</funcsynopsis>
-<!-- .FN -->
-<!-- .ds Ql \ list -->
-<variablelist>
-  <varlistentry>
-    <term>
-      <emphasis remap='I'>string</emphasis>
-    </term>
-    <listitem>
-      <para>
-Specifies the string for which a quark(Ql is to be allocated.
-      </para>
-    </listitem>
-  </varlistentry>
-  <varlistentry>
-    <term>
-      <emphasis remap='I'>quarks_return</emphasis>
-    </term>
-    <listitem>
-      <para>
-Returns the list of quarks.
-The caller must allocate sufficient space for the quarks list before calling 
-<function>XrmStringToQuarkList</function>.
-    </para>
-  </listitem>
-  </varlistentry>
-</variablelist>
-
-<para>
-<!-- .LP -->
-<!-- .eM -->
-The
-<function>XrmStringToQuarkList</function>
-function converts the null-terminated string (generally a fully qualified name)
-to a list of quarks.
-Note that the string must be in the valid ResourceName format 
-(see <link linkend="Resource_File_Syntax">section 15.1</link>).
-If the string is not in the Host Portable Character Encoding,
-the conversion is implementation-dependent.
-</para>
-<para>
-<!-- .LP -->
-A binding list is a list of type
-<type>XrmBindingList</type>
-and indicates if components of name or class lists are bound tightly or loosely
-(that is, if wildcarding of intermediate components is specified).
-</para>
-<para>
-<!-- .LP -->
-<literallayout class="monospaced">
-typedef enum {XrmBindTightly, XrmBindLoosely} XrmBinding, *XrmBindingList;
-</literallayout>
-</para>
-<para>
-<!-- .LP -->
-<constant>XrmBindTightly</constant>
-indicates that a period separates the components, and
-<constant>XrmBindLoosely</constant>
-indicates that an asterisk separates the components.
-</para>
-<para>
-<!-- .LP -->
-<!-- .sp -->
-To convert a string with one or more components to a binding list
-and a quark list, use
-<function>XrmStringToBindingQuarkList</function>.
-<indexterm significance="preferred"><primary>XrmStringToBindingQuarkList</primary></indexterm>
-<!-- .sM -->
-<funcsynopsis id='xrmstringtobindingquarklist'>
-<funcprototype>
-  <funcdef><function>XrmStringToBindingQuarkList</function></funcdef>
-  <paramdef>char<parameter> *string</parameter></paramdef>
-  <paramdef>XrmBindingList<parameter> bindings_return</parameter></paramdef>
-  <paramdef>XrmQuarkList<parameter> quarks_return</parameter></paramdef>
-</funcprototype>
-</funcsynopsis>
-<!-- .FN -->
-<!-- .ds Ql \ list -->
-<variablelist>
-  <varlistentry>
-    <term>
-      <emphasis remap='I'>string</emphasis>
-    </term>
-    <listitem>
-      <para>
-Specifies the string for which a quark(Ql is to be allocated.
-      </para>
-    </listitem>
-  </varlistentry>
-  <varlistentry>
-    <term>
-      <emphasis remap='I'>bindings_return</emphasis>
-    </term>
-    <listitem>
-      <para>
-Returns the binding list.
-The caller must allocate sufficient space for the binding list before calling 
-<function>XrmStringToBindingQuarkList</function>.
-      </para>
-    </listitem>
-  </varlistentry>
-  <varlistentry>
-    <term>
-      <emphasis remap='I'>quarks_return</emphasis>
-    </term>
-    <listitem>
-      <para>
-Returns the list of quarks.
-The caller must allocate sufficient space for the quarks list before calling 
-<function>XrmStringToBindingQuarkList</function>.
-    </para>
-  </listitem>
-  </varlistentry>
-</variablelist>
-</para>
-<para>
-<!-- .LP -->
-<!-- .eM -->
-Component names in the list are separated by a period or 
-an asterisk character.
-The string must be in the format of a valid ResourceName
-(see <link linkend="Resource_File_Syntax">section 15.1</link>).
-If the string does not start with a period or an asterisk, 
-a tight binding is assumed.
-For example, the string ``*a.b*c'' becomes:
-</para>
-<para>
-<!-- .LP -->
-<literallayout class="monospaced">
-<!-- .TA .75i 1.5i 2.25i -->
-<!-- .ta .75i 1.5i 2.25i -->
-quarks:       a         b         c
-bindings:     loose     tight     loose
-</literallayout>
-</para>
-</sect1>
-<sect1 id="Creating_and_Storing_Databases">
-<title>Creating and Storing Databases</title>
-<!-- .XS -->
-<!-- (SN Creating and Storing Databases -->
-<!-- .XE -->
-<para>
-<!-- .LP -->
-<indexterm significance="preferred"><primary>XrmDatabase</primary></indexterm>
-A resource database is an opaque type,
-<type>XrmDatabase</type>.
-Each database value is stored in an
-<type>XrmValue</type>
-structure.
-This structure consists of a size, an address, and a representation type.
-The size is specified in bytes.
-The representation type is a way for you to store data tagged by some 
-application-defined type (for example, the strings ``font'' or ``color'').
-It has nothing to do with the C data type or with its class. 
-The
-<type>XrmValue</type>
-structure is defined as:
-</para>
-<para>
-<!-- .LP -->
-<indexterm significance="preferred"><primary>XrmValue</primary></indexterm>
-<!-- .sM -->
-<literallayout class="monospaced">
-<!-- .TA .5i 3i -->
-<!-- .ta .5i 3i -->
-typedef struct {
-     unsigned int size;
-     XPointer addr;
-} XrmValue, *XrmValuePtr;
-</literallayout>
-</para>
-<para>
-<!-- .LP -->
-<!-- .eM -->
-<!-- .sp -->
-To initialize the resource manager, use
-<function>XrmInitialize</function>.
-<indexterm significance="preferred"><primary>XrmInitialize</primary></indexterm>
-<!-- .sM -->
-<funcsynopsis id='xrminitialize'>
-<funcprototype>
-  <funcdef>void <function>XrmInitialize</function></funcdef>
-  <paramdef>void<parameter> XrmInitialize(\|)</parameter></paramdef>
-</funcprototype>
-</funcsynopsis>
-<!-- .FN -->
-</para>
-<para>
-<!-- .LP -->
-<!-- .eM -->
-To retrieve a database from disk, use
-<function>XrmGetFileDatabase</function>.
-<indexterm significance="preferred"><primary>XrmGetFileDatabase</primary></indexterm>
-<!-- .sM -->
-<funcsynopsis id='xrmgetfiledatabase'>
-<funcprototype>
-  <funcdef>XrmDatabase <function>XrmGetFileDatabase</function></funcdef>
-  <paramdef>char<parameter> *filename</parameter></paramdef>
-</funcprototype>
-</funcsynopsis>
-<!-- .FN -->
-<variablelist>
-  <varlistentry>
-    <term>
-      <emphasis remap='I'>filename</emphasis>
-    </term>
-    <listitem>
-      <para>
-Specifies the resource database file name.
-    </para>
-  </listitem>
-  </varlistentry>
-</variablelist>
-</para>
-<para>
-<!-- .LP -->
-<!-- .eM -->
-The
-<function>XrmGetFileDatabase</function>
-function opens the specified file,
-creates a new resource database, and loads it with the specifications
-read in from the specified file.
-The specified file should contain a sequence of entries in valid ResourceLine
-format (see <link linkend="Resource_File_Syntax">section 15.1</link>);
-the database that results from reading a file
-with incorrect syntax is implementation-dependent.
-The file is parsed in the current locale, 
-and the database is created in the current locale.
-If it cannot open the specified file,
-<function>XrmGetFileDatabase</function>
-returns NULL.
-</para>
-<para>
-<!-- .LP -->
-<!-- .sp -->
-To store a copy of a database to disk, use
-<function>XrmPutFileDatabase</function>.
-<indexterm significance="preferred"><primary>XrmPutFileDatabase</primary></indexterm>
-<!-- .sM -->
-<funcsynopsis id='xrmputfiledatabase'>
-<funcprototype>
-  <funcdef>void <function>XrmPutFileDatabase</function></funcdef>
-  <paramdef>XrmDatabase<parameter> database</parameter></paramdef>
-  <paramdef>char<parameter> *stored_db</parameter></paramdef>
-</funcprototype>
-</funcsynopsis>
-<!-- .FN -->
-<variablelist>
-  <varlistentry>
-    <term>
-      <emphasis remap='I'>database</emphasis>
-    </term>
-    <listitem>
-      <para>
-Specifies the database that is to be used.
-      </para>
-    </listitem>
-  </varlistentry>
-  <varlistentry>
-    <term>
-      <emphasis remap='I'>stored_db</emphasis>
-    </term>
-    <listitem>
-      <para>
-Specifies the file name for the stored database.
-    </para>
-  </listitem>
-  </varlistentry>
-</variablelist>
-</para>
-<para>
-<!-- .LP -->
-<!-- .eM -->
-The
-<function>XrmPutFileDatabase</function>
-function stores a copy of the specified database in the specified file.
-Text is written to the file as a sequence of entries in valid
-ResourceLine format
-(see <link linkend="Resource_File_Syntax">section 15.1</link>).
-The file is written in the locale of the database.
-Entries containing resource names that are not in the Host Portable Character
-Encoding or containing values that are not in the encoding of the database
-locale, are written in an implementation-dependent manner.
-The order in which entries are written is implementation-dependent.
-Entries with representation types other than ``String'' are ignored.
-</para>
-<para>
-<!-- .LP -->
-<!-- .sp -->
-To obtain a pointer to the screen-independent resources of a display, use
-<function>XResourceManagerString</function>.
-<indexterm significance="preferred"><primary>XResourceManagerString</primary></indexterm>
-<!-- .sM -->
-<funcsynopsis id='xresourcemanagerstring'>
-<funcprototype>
-  <funcdef>char *<function>XResourceManagerString</function></funcdef>
-  <paramdef>Display<parameter> *display</parameter></paramdef>
-</funcprototype>
-</funcsynopsis>
-<!-- .FN -->
-<variablelist>
-  <varlistentry>
-    <term>
-      <emphasis remap='I'>display</emphasis>
-    </term>
-    <listitem>
-      <para>
-Specifies the connection to the X server.
-    </para>
-  </listitem>
-  </varlistentry>
-</variablelist>
-</para>
-<para>
-<!-- .LP -->
-<!-- .eM -->
-The
-<function>XResourceManagerString</function>
-function returns the RESOURCE_MANAGER property from the server's root
-window of screen zero, which was returned when the connection was opened using
-<function>XOpenDisplay</function>.
-The property is converted from type STRING to the current locale.
-The conversion is identical to that produced by 
-<function>XmbTextPropertyToTextList</function>
-for a single element STRING property.
-The returned string is owned by Xlib and should not be freed by the client.
-The property value must be in a format that is acceptable to
-<function>XrmGetStringDatabase</function>.
-If no property exists, NULL is returned.
-</para>
-<para>
-<!-- .LP -->
-<!-- .sp -->
-To obtain a pointer to the screen-specific resources of a screen, use
-<function>XScreenResourceString</function>.
-<indexterm significance="preferred"><primary>XScreenResourceString</primary></indexterm>
-<!-- .sM -->
-<funcsynopsis id='xscreenresourcestring'>
-<funcprototype>
-  <funcdef>char *<function>XScreenResourceString</function></funcdef>
-  <paramdef>Screen<parameter> *screen</parameter></paramdef>
-</funcprototype>
-</funcsynopsis>
-<!-- .FN -->
-<variablelist>
-  <varlistentry>
-    <term>
-      <emphasis remap='I'>screen</emphasis>
-    </term>
-    <listitem>
-      <para>
-Specifies the screen.
-    </para>
-  </listitem>
-  </varlistentry>
-</variablelist>
-</para>
-<para>
-<!-- .LP -->
-<!-- .eM -->
-The
-<function>XScreenResourceString</function>
-function returns the SCREEN_RESOURCES property from the root window of the
-specified screen.
-The property is converted from type STRING to the current locale.
-The conversion is identical to that produced by 
-<function>XmbTextPropertyToTextList</function>
-for a single element STRING property.
-The property value must be in a format that is acceptable to
-<function>XrmGetStringDatabase</function>.
-If no property exists, NULL is returned.
-The caller is responsible for freeing the returned string by using
-<function>XFree</function>.
-</para>
-<para>
-<!-- .LP -->
-<!-- .sp -->
-To create a database from a string, use
-<function>XrmGetStringDatabase</function>.
-<indexterm significance="preferred"><primary>XrmGetStringDatabase</primary></indexterm>
-<!-- .sM -->
-<funcsynopsis id='xrmgetstringdatabase'>
-<funcprototype>
-  <funcdef>XrmDatabase <function>XrmGetStringDatabase</function></funcdef>
-  <paramdef>char<parameter> *data</parameter></paramdef>
-</funcprototype>
-</funcsynopsis>
-<!-- .FN -->
-<variablelist>
-  <varlistentry>
-    <term>
-      <emphasis remap='I'>data</emphasis>
-    </term>
-    <listitem>
-      <para>
-Specifies the database contents using a string.
-    </para>
-  </listitem>
-  </varlistentry>
-</variablelist>
-</para>
-<para>
-<!-- .LP -->
-<!-- .eM -->
-The
-<function>XrmGetStringDatabase</function>
-function creates a new database and stores the resources specified
-in the specified null-terminated string.
-<function>XrmGetStringDatabase</function>
-is similar to
-<function>XrmGetFileDatabase</function>
-except that it reads the information out of a string instead of out of a file.
-The string should contain a sequence of entries in valid ResourceLine
-format (see <link linkend="Resource_File_Syntax">section 15.1</link>)
-terminated by a null character;
-the database that results from using a string
-with incorrect syntax is implementation-dependent.
-The string is parsed in the current locale, 
-and the database is created in the current locale.
-</para>
-<para>
-<!-- .LP -->
-<!-- .sp -->
-To obtain the locale name of a database, use
-<function>XrmLocaleOfDatabase</function>.
-<indexterm significance="preferred"><primary>XrmLocaleOfDatabase</primary></indexterm>
-<!-- .sM -->
-<funcsynopsis id='xrmlocaleofdatabase'>
-<funcprototype>
-  <funcdef>char *<function>XrmLocaleOfDatabase</function></funcdef>
-  <paramdef>XrmDatabase<parameter> database</parameter></paramdef>
-</funcprototype>
-</funcsynopsis>
-<!-- .FN -->
-<variablelist>
-  <varlistentry>
-    <term>
-      <emphasis remap='I'>database</emphasis>
-    </term>
-    <listitem>
-      <para>
-Specifies the resource database.
-    </para>
-  </listitem>
-  </varlistentry>
-</variablelist>
-</para>
-<para>
-<!-- .LP -->
-<!-- .eM -->
-The
-<function>XrmLocaleOfDatabase</function>
-function returns the name of the locale bound to the specified
-database, as a null-terminated string.
-The returned locale name string is owned by Xlib and should not be
-modified or freed by the client.
-Xlib is not permitted to free the string until the database is destroyed.
-Until the string is freed,
-it will not be modified by Xlib.
-</para>
-<para>
-<!-- .LP -->
-<!-- .sp -->
-To destroy a resource database and free its allocated memory, use
-<function>XrmDestroyDatabase</function>.
-<indexterm significance="preferred"><primary>XrmDestroyDatabase</primary></indexterm>
-<!-- .sM -->
-<funcsynopsis id='xrmdestroydatabase'>
-<funcprototype>
-  <funcdef>void <function>XrmDestroyDatabase</function></funcdef>
-  <paramdef>XrmDatabase<parameter> database</parameter></paramdef>
-</funcprototype>
-</funcsynopsis>
-<!-- .FN -->
-<variablelist>
-  <varlistentry>
-    <term>
-      <emphasis remap='I'>database</emphasis>
-    </term>
-    <listitem>
-      <para>
-Specifies the resource database.
-    </para>
-  </listitem>
-  </varlistentry>
-</variablelist>
-</para>
-<para>
-<!-- .LP -->
-<!-- .eM -->
-If database is NULL,
-<function>XrmDestroyDatabase</function>
-returns immediately.
-</para>
-<para>
-<!-- .LP -->
-<!-- .sp -->
-To associate a resource database with a display, use
-<function>XrmSetDatabase</function>.
-<indexterm significance="preferred"><primary>XrmSetDatabase</primary></indexterm>
-<!-- .sM -->
-<funcsynopsis id='xrmsetdatabase'>
-<funcprototype>
-  <funcdef>void <function>XrmSetDatabase</function></funcdef>
-  <paramdef>Display<parameter> *display</parameter></paramdef>
-  <paramdef>XrmDatabase<parameter> database</parameter></paramdef>
-</funcprototype>
-</funcsynopsis>
-<!-- .FN -->
-<variablelist>
-  <varlistentry>
-    <term>
-      <emphasis remap='I'>display</emphasis>
-    </term>
-    <listitem>
-      <para>
-Specifies the connection to the X server.
-      </para>
-    </listitem>
-  </varlistentry>
-  <varlistentry>
-    <term>
-      <emphasis remap='I'>database</emphasis>
-    </term>
-    <listitem>
-      <para>
-Specifies the resource database.
-    </para>
-  </listitem>
-  </varlistentry>
-</variablelist>
-</para>
-<para>
-<!-- .LP -->
-<!-- .eM -->
-The
-<function>XrmSetDatabase</function>
-function associates the specified resource database (or NULL)
-with the specified display.
-The database previously associated with the display (if any) is not destroyed.
-A client or toolkit may find this function convenient for retaining a database
-once it is constructed.
-</para>
-<para>
-<!-- .LP -->
-<!-- .sp -->
-To get the resource database associated with a display, use
-<function>XrmGetDatabase</function>.
-<indexterm significance="preferred"><primary>XrmGetDatabase</primary></indexterm>
-<!-- .sM -->
-<funcsynopsis id='xrmgetdatabase'>
-<funcprototype>
-  <funcdef>XrmDatabase <function>XrmGetDatabase</function></funcdef>
-  <paramdef>Display<parameter> *display</parameter></paramdef>
-</funcprototype>
-</funcsynopsis>
-<!-- .FN -->
-<variablelist>
-  <varlistentry>
-    <term>
-      <emphasis remap='I'>display</emphasis>
-    </term>
-    <listitem>
-      <para>
-Specifies the connection to the X server.
-    </para>
-  </listitem>
-  </varlistentry>
-</variablelist>
-</para>
-<para>
-<!-- .LP -->
-<!-- .eM -->
-The
-<function>XrmGetDatabase</function>
-function returns the database associated with the specified display.
-It returns NULL if a database has not yet been set.
-</para>
-</sect1>
-<sect1 id="Merging_Resource_Databases">
-<title>Merging Resource Databases</title>
-<!-- .XS -->
-<!-- (SN Merging Resource Databases -->
-<!-- .XE -->
-<para>
-<!-- .LP -->
-To merge the contents of a resource file into a database, use
-<function>XrmCombineFileDatabase</function>.
-<indexterm significance="preferred"><primary>XrmCombineFileDatabase</primary></indexterm>
-<!-- .sM -->
-<funcsynopsis id='xrmcombinefiledatabase'>
-<funcprototype>
-  <funcdef>Status <function>XrmCombineFileDatabase</function></funcdef>
-  <paramdef>char<parameter> *filename</parameter></paramdef>
-  <paramdef>XrmDatabase<parameter> *target_db</parameter></paramdef>
-  <paramdef>Bool<parameter> override</parameter></paramdef>
-</funcprototype>
-</funcsynopsis>
-<!-- .FN -->
-<variablelist>
-  <varlistentry>
-    <term>
-      <emphasis remap='I'>filename</emphasis>
-    </term>
-    <listitem>
-      <para>
-Specifies the resource database file name.
-      </para>
-    </listitem>
-  </varlistentry>
-  <varlistentry>
-    <term>
-      <emphasis remap='I'>target_db</emphasis>
-    </term>
-    <listitem>
-      <para>
-Specifies the resource database into which the source 
-database is to be merged.
-      </para>
-    </listitem>
-  </varlistentry>
-  <varlistentry>
-    <term>
-      <emphasis remap='I'>override</emphasis>
-    </term>
-    <listitem>
-      <para>
-Specifies whether source entries override target ones.
-    </para>
-  </listitem>
-  </varlistentry>
-</variablelist>
-</para>
-<para>
-<!-- .LP -->
-<!-- .eM  -->
-The
-<function>XrmCombineFileDatabase</function>
-function merges the contents of a resource file into a database.
-If the same specifier is used for an entry in both the file and
-the database,
-the entry in the file will replace the entry in the database
-if override is
-<symbol>True</symbol>;
-otherwise, the entry in the file is discarded.
-The file is parsed in the current locale.
-If the file cannot be read,
-a zero status is returned;
-otherwise, a nonzero status is returned.
-If target_db contains NULL,
-<function>XrmCombineFileDatabase</function>
-creates and returns a new database to it.
-Otherwise, the database pointed to by target_db is not destroyed by the merge.
-The database entries are merged without changing values or types,
-regardless of the locale of the database.
-The locale of the target database is not modified.
-</para>
-<para>
-<!-- .LP -->
-<!-- .sp -->
-To merge the contents of one database into another database, use
-<function>XrmCombineDatabase</function>.
-<indexterm significance="preferred"><primary>XrmCombineDatabase</primary></indexterm>
-<!-- .sM -->
-<funcsynopsis id='xrmcombinedatabase'>
-<funcprototype>
-  <funcdef>void <function>XrmCombineDatabase</function></funcdef>
-  <paramdef>XrmDatabasesource_db,<parameter> *target_db</parameter></paramdef>
-  <paramdef>Bool<parameter> override</parameter></paramdef>
-</funcprototype>
-</funcsynopsis>
-<!-- .FN -->
-<variablelist>
-  <varlistentry>
-    <term>
-      <emphasis remap='I'>source_db</emphasis>
-    </term>
-    <listitem>
-      <para>
-Specifies the resource database that is to be merged into the target database.
-      </para>
-    </listitem>
-  </varlistentry>
-  <varlistentry>
-    <term>
-      <emphasis remap='I'>target_db</emphasis>
-    </term>
-    <listitem>
-      <para>
-Specifies the resource database into which the source 
-database is to be merged.
-      </para>
-    </listitem>
-  </varlistentry>
-  <varlistentry>
-    <term>
-      <emphasis remap='I'>override</emphasis>
-    </term>
-    <listitem>
-      <para>
-Specifies whether source entries override target ones.
-    </para>
-  </listitem>
-  </varlistentry>
-</variablelist>
-</para>
-<para>
-<!-- .LP -->
-<!-- .eM  -->
-The
-<function>XrmCombineDatabase</function>
-function merges the contents of one database into another.
-If the same specifier is used for an entry in both databases,
-the entry in the source_db will replace the entry in the target_db
-if override is
-<symbol>True</symbol>;
-otherwise, the entry in source_db is discarded.
-If target_db contains NULL,
-<function>XrmCombineDatabase</function>
-simply stores source_db in it.
-Otherwise, source_db is destroyed by the merge, but the database pointed
-to by target_db is not destroyed.
-The database entries are merged without changing values or types,
-regardless of the locales of the databases.
-The locale of the target database is not modified.
-</para>
-<para>
-<!-- .LP -->
-<!-- .sp -->
-To merge the contents of one database into another database with override
-semantics, use
-<function>XrmMergeDatabases</function>.
-<indexterm significance="preferred"><primary>XrmMergeDatabases</primary></indexterm>
-<!-- .sM -->
-<funcsynopsis id='xrmmergedatabases'>
-<funcprototype>
-  <funcdef>void <function>XrmMergeDatabases</function></funcdef>
-  <paramdef>XrmDatabasesource_db,<parameter> *target_db</parameter></paramdef>
-</funcprototype>
-</funcsynopsis>
-<!-- .FN -->
-<variablelist>
-  <varlistentry>
-    <term>
-      <emphasis remap='I'>source_db</emphasis>
-    </term>
-    <listitem>
-      <para>
-Specifies the resource database that is to be merged into the target database.
-      </para>
-    </listitem>
-  </varlistentry>
-  <varlistentry>
-    <term>
-      <emphasis remap='I'>target_db</emphasis>
-    </term>
-    <listitem>
-      <para>
-Specifies the resource database into which the source 
-database is to be merged.
-    </para>
-  </listitem>
-  </varlistentry>
-</variablelist>
-</para>
-<para>
-<!-- .LP -->
-<!-- .eM  -->
-Calling the
-<function>XrmMergeDatabases</function>
-function is equivalent to calling the
-<function>XrmCombineDatabase</function>
-function with an override argument of
-<symbol>True</symbol>.
-</para>
-</sect1>
-<sect1 id="Looking_Up_Resources">
-<title>Looking Up Resources</title>
-<!-- .XS -->
-<!-- (SN Looking Up Resources -->
-<!-- .XE -->
-<para>
-<!-- .LP -->
-To retrieve a resource from a resource database, use
-<function>XrmGetResource</function>,
-<function>XrmQGetResource</function>,
-or
-<function>XrmQGetSearchResource</function>.
-</para>
-<para>
-<!-- .LP -->
-<!-- .sp -->
-<indexterm significance="preferred"><primary>XrmGetResource</primary></indexterm>
-<!-- .sM -->
-<funcsynopsis id='xrmgetresource'>
-<funcprototype>
-  <funcdef>Bool <function>XrmGetResource</function></funcdef>
-  <paramdef>XrmDatabase<parameter> database</parameter></paramdef>
-  <paramdef>char<parameter> *str_name</parameter></paramdef>
-  <paramdef>char<parameter> *str_class</parameter></paramdef>
-  <paramdef>char<parameter> **str_type_return</parameter></paramdef>
-  <paramdef>XrmValue<parameter> *value_return</parameter></paramdef>
-</funcprototype>
-</funcsynopsis>
-<!-- .FN -->
-<variablelist>
-  <varlistentry>
-    <term>
-      <emphasis remap='I'>database</emphasis>
-    </term>
-    <listitem>
-      <para>
-Specifies the database that is to be used.
-      </para>
-    </listitem>
-  </varlistentry>
-  <varlistentry>
-    <term>
-      <emphasis remap='I'>str_name</emphasis>
-    </term>
-    <listitem>
-      <para>
-Specifies the fully qualified name of the value being retrieved (as a string).
-      </para>
-    </listitem>
-  </varlistentry>
-  <varlistentry>
-    <term>
-      <emphasis remap='I'>str_class</emphasis>
-    </term>
-    <listitem>
-      <para>
-Specifies the fully qualified class of the value being retrieved (as a string).
-      </para>
-    </listitem>
-  </varlistentry>
-  <varlistentry>
-    <term>
-      <emphasis remap='I'>str_type_return</emphasis>
-    </term>
-    <listitem>
-      <para>
-Returns the representation type of the destination (as a string).
-      </para>
-    </listitem>
-  </varlistentry>
-  <varlistentry>
-    <term>
-      <emphasis remap='I'>value_return</emphasis>
-    </term>
-    <listitem>
-      <para>
-Returns the value in the database.
-    </para>
-  </listitem>
-  </varlistentry>
-</variablelist>
-</para>
-<para>
-<!-- .LP -->
-<!-- .eM -->
-<!-- .sp -->
-<indexterm significance="preferred"><primary>XrmQGetResource</primary></indexterm>
-<!-- .sM -->
-<funcsynopsis id='xrmqgetresource'>
-<funcprototype>
-  <funcdef>Bool <function>XrmQGetResource</function></funcdef>
-  <paramdef>XrmDatabase<parameter> database</parameter></paramdef>
-  <paramdef>XrmNameList<parameter> quark_name</parameter></paramdef>
-  <paramdef>XrmClassList<parameter> quark_class</parameter></paramdef>
-  <paramdef>XrmRepresentation<parameter> *quark_type_return</parameter></paramdef>
-  <paramdef>XrmValue<parameter> *value_return</parameter></paramdef>
-</funcprototype>
-</funcsynopsis>
-<!-- .FN -->
-<variablelist>
-  <varlistentry>
-    <term>
-      <emphasis remap='I'>database</emphasis>
-    </term>
-    <listitem>
-      <para>
-Specifies the database that is to be used.
-      </para>
-    </listitem>
-  </varlistentry>
-  <varlistentry>
-    <term>
-      <emphasis remap='I'>quark_name</emphasis>
-    </term>
-    <listitem>
-      <para>
-Specifies the fully qualified name of the value being retrieved (as a quark).
-      </para>
-    </listitem>
-  </varlistentry>
-  <varlistentry>
-    <term>
-      <emphasis remap='I'>quark_class</emphasis>
-    </term>
-    <listitem>
-      <para>
-Specifies the fully qualified class of the value being retrieved (as a quark).
-      </para>
-    </listitem>
-  </varlistentry>
-  <varlistentry>
-    <term>
-      <emphasis remap='I'>quark_type_return</emphasis>
-    </term>
-    <listitem>
-      <para>
-Returns the representation type of the destination (as a quark).
-      </para>
-    </listitem>
-  </varlistentry>
-  <varlistentry>
-    <term>
-      <emphasis remap='I'>value_return</emphasis>
-    </term>
-    <listitem>
-      <para>
-Returns the value in the database.
-    </para>
-  </listitem>
-  </varlistentry>
-</variablelist>
-</para>
-<para>
-<!-- .LP -->
-<!-- .eM -->
-The 
-<function>XrmGetResource</function>
-and 
-<function>XrmQGetResource</function>
-functions retrieve a resource from the specified database.
-Both take a fully qualified name/class pair, a destination
-resource representation, and the address of a value
-(size/address pair).  
-The value and returned type point into database memory;
-therefore, you must not modify the data.
-</para>
-<para>
-<!-- .LP -->
-The database only frees or overwrites entries on
-<function>XrmPutResource</function>,
-<function>XrmQPutResource</function>,
-or 
-<function>XrmMergeDatabases</function>.
-A client that is not storing new values into the database or
-is not merging the database should be safe using the address passed 
-back at any time until it exits.
-If a resource was found, both
-<function>XrmGetResource</function>
-and
-<function>XrmQGetResource</function>
-return 
-<symbol>True</symbol>;
-otherwise, they return 
-<symbol>False</symbol>.
-</para>
-<para>
-<!-- .LP -->
-<!-- .sp -->
-Most applications and toolkits do not make random probes
-into a resource database to fetch resources.
-The X toolkit access pattern for a resource database is quite stylized.
-A series of from 1 to 20 probes is made with only the 
-last name/class differing in each probe.
-The 
-<function>XrmGetResource</function>
-function is at worst a
-2<superscript><emphasis remap='I'>n</emphasis></superscript> algorithm,
-where <emphasis remap='I'>n</emphasis> is the length of the name/class list.
-This can be improved upon by the application programmer by prefetching a list
-of database levels that might match the first part of a name/class list.
-</para>
-<para>
-<!-- .LP -->
-<!-- .sp -->
-To obtain a list of database levels, use
-<function>XrmQGetSearchList</function>.
-<indexterm significance="preferred"><primary>XrmQGetSearchList</primary></indexterm>
-<!-- .sM -->
-<funcsynopsis id='xrmqgetsearchlist'>
-<funcprototype>
-  <funcdef>Bool <function>XrmQGetSearchResource</function></funcdef>
-  <paramdef>XrmDatabase<parameter> database</parameter></paramdef>
-  <paramdef>XrmNameList<parameter> names</parameter></paramdef>
-  <paramdef>XrmClassList<parameter> classes</parameter></paramdef>
-  <paramdef>XrmSearchList<parameter> list_return</parameter></paramdef>
-  <paramdef>int<parameter> list_length</parameter></paramdef>
-</funcprototype>
-</funcsynopsis>
-<!-- .FN -->
-<variablelist>
-  <varlistentry>
-    <term>
-      <emphasis remap='I'>database</emphasis>
-    </term>
-    <listitem>
-      <para>
-Specifies the database that is to be used.
-      </para>
-    </listitem>
-  </varlistentry>
-  <varlistentry>
-    <term>
-      <emphasis remap='I'>names</emphasis>
-    </term>
-    <listitem>
-      <para>
-Specifies a list of resource names.
-      </para>
-    </listitem>
-  </varlistentry>
-  <varlistentry>
-    <term>
-      <emphasis remap='I'>classes</emphasis>
-    </term>
-    <listitem>
-      <para>
-Specifies a list of resource classes.
-      </para>
-    </listitem>
-  </varlistentry>
-  <varlistentry>
-    <term>
-      <emphasis remap='I'>list_return</emphasis>
-    </term>
-    <listitem>
-      <para>
-Returns a search list for further use.
-The caller must allocate sufficient space for the list before calling 
-<function>XrmQGetSearchList</function>.
-      </para>
-    </listitem>
-  </varlistentry>
-  <varlistentry>
-    <term>
-      <emphasis remap='I'>list_length</emphasis>
-    </term>
-    <listitem>
-      <para>
-Specifies the number of entries (not the byte size) allocated for list_return.
-    </para>
-  </listitem>
-  </varlistentry>
-</variablelist>
-</para>
-<para>
-<!-- .LP -->
-<!-- .eM -->
-The
-<function>XrmQGetSearchList</function>
-function takes a list of names and classes
-and returns a list of database levels where a match might occur.
-The returned list is in best-to-worst order and
-uses the same algorithm as 
-<function>XrmGetResource</function>
-for determining precedence.
-If list_return was large enough for the search list,
-<function>XrmQGetSearchList</function>
-returns 
-<symbol>True</symbol>;
-otherwise, it returns
-<symbol>False</symbol>.
-</para>
-<para>
-<!-- .LP -->
-The size of the search list that the caller must allocate is
-dependent upon the number of levels and wildcards in the resource specifiers 
-that are stored in the database.
-The worst case length is
-3<superscript><emphasis remap='I'>n</emphasis></superscript>,
-where <emphasis remap='I'>n</emphasis> is the number of name or class
-components in names or classes.
-</para>
-<para>
-<!-- .LP -->
-When using 
-<function>XrmQGetSearchList</function>
-followed by multiple probes for resources with a common name and class prefix,
-only the common prefix should be specified in the name and class list to 
-<function>XrmQGetSearchList</function>.
-</para>
-<para>
-<!-- .LP -->
-<!-- .sp -->
-To search resource database levels for a given resource, use
-<function>XrmQGetSearchResource</function>.
-<indexterm significance="preferred"><primary>XrmQGetSearchResource</primary></indexterm>
-<!-- .sM -->
-<funcsynopsis id='xrmqgetsearchresource'>
-<funcprototype>
-  <funcdef>Bool <function>XrmQGetSearchResource</function></funcdef>
-  <paramdef>XrmSearchList<parameter> list</parameter></paramdef>
-  <paramdef>XrmName<parameter> name</parameter></paramdef>
-  <paramdef>XrmClass<parameter> class</parameter></paramdef>
-  <paramdef>XrmRepresentation<parameter> *type_return</parameter></paramdef>
-  <paramdef>XrmValue<parameter> *value_return</parameter></paramdef>
-</funcprototype>
-</funcsynopsis>
-<!-- .FN -->
-<variablelist>
-  <varlistentry>
-    <term>
-      <emphasis remap='I'>list</emphasis>
-    </term>
-    <listitem>
-      <para>
-Specifies the search list returned by
-<function>XrmQGetSearchList</function>.
-      </para>
-    </listitem>
-  </varlistentry>
-  <varlistentry>
-    <term>
-      <emphasis remap='I'>name</emphasis>
-    </term>
-    <listitem>
-      <para>
-Specifies the resource name.
-      </para>
-    </listitem>
-  </varlistentry>
-  <varlistentry>
-    <term>
-      <emphasis remap='I'>class</emphasis>
-    </term>
-    <listitem>
-      <para>
-Specifies the resource class.
-      </para>
-    </listitem>
-  </varlistentry>
-  <varlistentry>
-    <term>
-      <emphasis remap='I'>type_return</emphasis>
-    </term>
-    <listitem>
-      <para>
-Returns data representation type.
-      </para>
-    </listitem>
-  </varlistentry>
-  <varlistentry>
-    <term>
-      <emphasis remap='I'>value_return</emphasis>
-    </term>
-    <listitem>
-      <para>
-Returns the value in the database.
-    </para>
-  </listitem>
-  </varlistentry>
-</variablelist>
-</para>
-<para>
-<!-- .LP -->
-<!-- .eM -->
-The
-<function>XrmQGetSearchResource</function>
-function searches the specified database levels for the resource 
-that is fully identified by the specified name and class.
-The search stops with the first match.
-<function>XrmQGetSearchResource</function>
-returns 
-<symbol>True</symbol>
-if the resource was found;
-otherwise, it returns
-<symbol>False</symbol>.
-</para>
-<para>
-<!-- .LP -->
-A call to 
-<function>XrmQGetSearchList</function>
-with a name and class list containing all but the last component 
-of a resource name followed by a call to 
-<function>XrmQGetSearchResource</function>
-with the last component name and class returns the same database entry as 
-<function>XrmGetResource</function>
-and 
-<function>XrmQGetResource</function>
-with the fully qualified name and class.
-</para>
-</sect1>
-<sect1 id="Storing_into_a_Resource_Database">
-<title>Storing into a Resource Database</title>
-<!-- .XS -->
-<!-- (SN Storing into a Resource Database -->
-<!-- .XE -->
-<para>
-<!-- .LP -->
-To store resources into the database, use
-<function>XrmPutResource</function>
-or
-<function>XrmQPutResource</function>.
-Both functions take a partial resource specification, a
-representation type, and a value.
-This value is copied into the specified database.
-</para>
-<para>
-<!-- .LP -->
-<!-- .sp -->
-<indexterm significance="preferred"><primary>XrmPutResource</primary></indexterm>
-<!-- .sM -->
-<funcsynopsis id='xrmputresource'>
-<funcprototype>
-  <funcdef>void <function>XrmPutResource</function></funcdef>
-  <paramdef>XrmDatabase<parameter> *database</parameter></paramdef>
-  <paramdef>char<parameter> *specifier</parameter></paramdef>
-  <paramdef>char<parameter> *type</parameter></paramdef>
-  <paramdef>XrmValue<parameter> *value</parameter></paramdef>
-</funcprototype>
-</funcsynopsis>
-<!-- .FN -->
-<variablelist>
-  <varlistentry>
-    <term>
-      <emphasis remap='I'>database</emphasis>
-    </term>
-    <listitem>
-      <para>
-Specifies the resource database.
-      </para>
-    </listitem>
-  </varlistentry>
-  <varlistentry>
-    <term>
-      <emphasis remap='I'>specifier</emphasis>
-    </term>
-    <listitem>
-      <para>
-Specifies a complete or partial specification of the resource.
-      </para>
-    </listitem>
-  </varlistentry>
-  <varlistentry>
-    <term>
-      <emphasis remap='I'>type</emphasis>
-    </term>
-    <listitem>
-      <para>
-Specifies the type of the resource.
-      </para>
-    </listitem>
-  </varlistentry>
-  <varlistentry>
-    <term>
-      <emphasis remap='I'>value</emphasis>
-    </term>
-    <listitem>
-      <para>
-Specifies the value of the resource, which is specified as a string.
-    </para>
-  </listitem>
-  </varlistentry>
-</variablelist>
-</para>
-<para>
-<!-- .LP -->
-<!-- .eM -->
-If database contains NULL,
-<function>XrmPutResource</function>
-creates a new database and returns a pointer to it.
-<function>XrmPutResource</function>
-is a convenience function that calls
-<function>XrmStringToBindingQuarkList</function>
-followed by:
-</para>
-<para>
-<!-- .LP -->
-<literallayout class="monospaced">
-XrmQPutResource(database, bindings, quarks, XrmStringToQuark(type), value)
-</literallayout>
-If the specifier and type are not in the Host Portable Character Encoding,
-the result is implementation-dependent.
-The value is stored in the database without modification.
-</para>
-<para>
-<!-- .LP -->
-<!-- .sp -->
-<indexterm significance="preferred"><primary>XrmQPutResource</primary></indexterm>
-<!-- .sM -->
-<funcsynopsis id='xrmqputresource'>
-<funcprototype>
-  <funcdef>void <function>XrmQPutResource</function></funcdef>
-  <paramdef>XrmDatabase<parameter> *database</parameter></paramdef>
-  <paramdef>XrmBindingList<parameter> bindings</parameter></paramdef>
-  <paramdef>XrmQuarkList<parameter> quarks</parameter></paramdef>
-  <paramdef>XrmRepresentation<parameter> type</parameter></paramdef>
-  <paramdef>XrmValue<parameter> *value</parameter></paramdef>
-</funcprototype>
-</funcsynopsis>
-<!-- .FN -->
-<variablelist>
-  <varlistentry>
-    <term>
-      <emphasis remap='I'>database</emphasis>
-    </term>
-    <listitem>
-      <para>
-Specifies the resource database.
-      </para>
-    </listitem>
-  </varlistentry>
-  <varlistentry>
-    <term>
-      <emphasis remap='I'>bindings</emphasis>
-    </term>
-    <listitem>
-      <para>
-Specifies a list of bindings.
-      </para>
-    </listitem>
-  </varlistentry>
-  <varlistentry>
-    <term>
-      <emphasis remap='I'>quarks</emphasis>
-    </term>
-    <listitem>
-      <para>
-Specifies the complete or partial name or the class list of the resource.
-      </para>
-    </listitem>
-  </varlistentry>
-  <varlistentry>
-    <term>
-      <emphasis remap='I'>type</emphasis>
-    </term>
-    <listitem>
-      <para>
-Specifies the type of the resource.
-      </para>
-    </listitem>
-  </varlistentry>
-  <varlistentry>
-    <term>
-      <emphasis remap='I'>value</emphasis>
-    </term>
-    <listitem>
-      <para>
-Specifies the value of the resource, which is specified as a string.
-    </para>
-  </listitem>
-  </varlistentry>
-</variablelist>
-</para>
-<para>
-<!-- .LP -->
-<!-- .eM -->
-If database contains NULL,
-<function>XrmQPutResource</function>
-creates a new database and returns a pointer to it.
-If a resource entry with the identical bindings and quarks already
-exists in the database, the previous type and value are replaced by the new
-specified type and value.
-The value is stored in the database without modification.
-</para>
-<para>
-<!-- .LP -->
-<!-- .sp -->
-To add a resource that is specified as a string, use
-<function>XrmPutStringResource</function>.
-<indexterm significance="preferred"><primary>XrmPutStringResource</primary></indexterm>
-<!-- .sM -->
-<funcsynopsis id='xrmputstringresource'>
-<funcprototype>
-  <funcdef>void <function>XrmPutStringResource</function></funcdef>
-  <paramdef>XrmDatabase<parameter> *database</parameter></paramdef>
-  <paramdef>char<parameter> *specifier</parameter></paramdef>
-  <paramdef>char<parameter> *value</parameter></paramdef>
-</funcprototype>
-</funcsynopsis>
-<!-- .FN -->
-<variablelist>
-  <varlistentry>
-    <term>
-      <emphasis remap='I'>database</emphasis>
-    </term>
-    <listitem>
-      <para>
-Specifies the resource database.
-      </para>
-    </listitem>
-  </varlistentry>
-  <varlistentry>
-    <term>
-      <emphasis remap='I'>specifier</emphasis>
-    </term>
-    <listitem>
-      <para>
-Specifies a complete or partial specification of the resource.
-      </para>
-    </listitem>
-  </varlistentry>
-  <varlistentry>
-    <term>
-      <emphasis remap='I'>value</emphasis>
-    </term>
-    <listitem>
-      <para>
-Specifies the value of the resource, which is specified as a string.
-    </para>
-  </listitem>
-  </varlistentry>
-</variablelist>
-</para>
-<para>
-<!-- .LP -->
-<!-- .eM -->
-If database contains NULL,
-<function>XrmPutStringResource</function>
-creates a new database and returns a pointer to it.
-<function>XrmPutStringResource</function>
-adds a resource with the specified value to the specified database.
-<function>XrmPutStringResource</function>
-is a convenience function that first calls
-<function>XrmStringToBindingQuarkList</function>
-on the specifier and then calls
-<function>XrmQPutResource</function>,
-using a ``String'' representation type.
-If the specifier is not in the Host Portable Character Encoding,
-the result is implementation-dependent.
-The value is stored in the database without modification.
-</para>
-<para>
-<!-- .LP -->
-<!-- .sp -->
-To add a string resource using quarks as a specification, use
-<function>XrmQPutStringResource</function>.
-<indexterm significance="preferred"><primary>XrmQPutStringResource</primary></indexterm>
-<!-- .sM -->
-<funcsynopsis id='xrmqputstringresource'>
-<funcprototype>
-  <funcdef>void <function>XrmQPutStringResource</function></funcdef>
-  <paramdef>XrmDatabase<parameter> *database</parameter></paramdef>
-  <paramdef>XrmBindingList<parameter> bindings</parameter></paramdef>
-  <paramdef>XrmQuarkList<parameter> quarks</parameter></paramdef>
-  <paramdef>char<parameter> *value</parameter></paramdef>
-</funcprototype>
-</funcsynopsis>
-<!-- .FN -->
-<variablelist>
-  <varlistentry>
-    <term>
-      <emphasis remap='I'>database</emphasis>
-    </term>
-    <listitem>
-      <para>
-Specifies the resource database.
-      </para>
-    </listitem>
-  </varlistentry>
-  <varlistentry>
-    <term>
-      <emphasis remap='I'>bindings</emphasis>
-    </term>
-    <listitem>
-      <para>
-Specifies a list of bindings.
-      </para>
-    </listitem>
-  </varlistentry>
-  <varlistentry>
-    <term>
-      <emphasis remap='I'>quarks</emphasis>
-    </term>
-    <listitem>
-      <para>
-Specifies the complete or partial name or the class list of the resource.
-      </para>
-    </listitem>
-  </varlistentry>
-  <varlistentry>
-    <term>
-      <emphasis remap='I'>value</emphasis>
-    </term>
-    <listitem>
-      <para>
-Specifies the value of the resource, which is specified as a string.
-    </para>
-  </listitem>
-  </varlistentry>
-</variablelist>
-</para>
-<para>
-<!-- .LP -->
-<!-- .eM -->
-If database contains NULL,
-<function>XrmQPutStringResource</function>
-creates a new database and returns a pointer to it.
-<function>XrmQPutStringResource</function>
-is a convenience routine that constructs an
-<type>XrmValue</type>
-for the value string (by calling
-<function>strlen</function>
-to compute the size) and
-then calls
-<function>XrmQPutResource</function>,
-using a ``String'' representation type.
-The value is stored in the database without modification.
-</para>
-<para>
-<!-- .LP -->
-<!-- .sp -->
-To add a single resource entry that is specified as a string that contains
-both a name and a value, use
-<function>XrmPutLineResource</function>.
-<indexterm significance="preferred"><primary>XrmPutLineResource</primary></indexterm>
-<!-- .sM -->
-<funcsynopsis id='xrmputlineresource'>
-<funcprototype>
-  <funcdef>void <function>XrmPutLineResource</function></funcdef>
-  <paramdef>XrmDatabase<parameter> *database</parameter></paramdef>
-  <paramdef>char<parameter> *line</parameter></paramdef>
-</funcprototype>
-</funcsynopsis>
-<!-- .FN -->
-<variablelist>
-  <varlistentry>
-    <term>
-      <emphasis remap='I'>database</emphasis>
-    </term>
-    <listitem>
-      <para>
-Specifies the resource database.
-      </para>
-    </listitem>
-  </varlistentry>
-  <varlistentry>
-    <term>
-      <emphasis remap='I'>line</emphasis>
-    </term>
-    <listitem>
-      <para>
-Specifies the resource name and value pair as a single string.
-    </para>
-  </listitem>
-  </varlistentry>
-</variablelist>
-</para>
-<para>
-<!-- .LP -->
-<!-- .eM -->
-If database contains NULL,
-<function>XrmPutLineResource</function>
-creates a new database and returns a pointer to it.
-<function>XrmPutLineResource</function>
-adds a single resource entry to the specified database.
-The line should be in valid ResourceLine format
-(see <link linkend="Resource_File_Syntax">section 15.1</link>)
-terminated by a newline or null character;
-the database that results from using a string
-with incorrect syntax is implementation-dependent.
-The string is parsed in the locale of the database.
-If the
-<replaceable>ResourceName</replaceable>
-is not in the Host Portable Character Encoding,
-the result is implementation-dependent.
-Note that comment lines are not stored.
-</para>
-</sect1>
-<sect1 id="Enumerating_Database_Entries">
-<title>Enumerating Database Entries</title>
-<!-- .XS -->
-<!-- (SN Enumerating Database Entries -->
-<!-- .XE -->
-<para>
-<!-- .LP -->
-To enumerate the entries of a database, use
-<function>XrmEnumerateDatabase</function>.
-<indexterm significance="preferred"><primary>XrmEnumerateDatabase</primary></indexterm>
-<!-- .sM -->
-</para>
-
-<literallayout class="monospaced">
-#define       XrmEnumAllLevels       0
-#define       XrmEnumOneLevel        0
-</literallayout>
-
-<funcsynopsis id='xrmenumeratedatabase'>
-<funcprototype>
-  <funcdef>Bool <function>XrmEnumerateDatabase</function></funcdef>
-  <paramdef>XrmDatabase<parameter> database</parameter></paramdef>
-  <paramdef>XrmNameList<parameter> name_prefix</parameter></paramdef>
-  <paramdef>XrmClassList<parameter> class_prefix</parameter></paramdef>
-  <paramdef>int<parameter> mode</parameter></paramdef>
-  <paramdef>Bool<parameter> (*proc)()</parameter></paramdef>
-  <paramdef>XPointer<parameter> arg</parameter></paramdef>
-</funcprototype>
-</funcsynopsis>
-<!-- .FN -->
-<variablelist>
-  <varlistentry>
-    <term>
-      <emphasis remap='I'>database</emphasis>
-    </term>
-    <listitem>
-      <para>
-Specifies the resource database.
-      </para>
-    </listitem>
-  </varlistentry>
-  <varlistentry>
-    <term>
-      <emphasis remap='I'>name_prefix</emphasis>
-    </term>
-    <listitem>
-      <para>
-Specifies the resource name prefix.
-      </para>
-    </listitem>
-  </varlistentry>
-  <varlistentry>
-    <term>
-      <emphasis remap='I'>class_prefix</emphasis>
-    </term>
-    <listitem>
-      <para>
-Specifies the resource class prefix.
-      </para>
-    </listitem>
-  </varlistentry>
-  <varlistentry>
-    <term>
-      <emphasis remap='I'>mode</emphasis>
-    </term>
-    <listitem>
-      <para>
-Specifies the number of levels to enumerate.
-      </para>
-    </listitem>
-  </varlistentry>
-  <varlistentry>
-    <term>
-      <emphasis remap='I'>proc</emphasis>
-    </term>
-    <listitem>
-      <para>
-Specifies the procedure that is to be called for each matching entry.
-      </para>
-    </listitem>
-  </varlistentry>
-  <varlistentry>
-    <term>
-      <emphasis remap='I'>arg</emphasis>
-    </term>
-    <listitem>
-      <para>
-Specifies the user-supplied argument that will be passed to the procedure.
-    </para>
-  </listitem>
-  </varlistentry>
-</variablelist>
-
-<para>
-<!-- .LP -->
-<!-- .eM -->
-The
-<function>XrmEnumerateDatabase</function>
-function calls the specified procedure for each resource in the database
-that would match some completion of the given name/class resource prefix.
-The order in which resources are found is implementation-dependent.
-If mode is
-<symbol>XrmEnumOneLevel</symbol>,
-a resource must match the given name/class prefix with
-just a single name and class appended.  If mode is
-<symbol>XrmEnumAllLevels</symbol>,
-the resource must match the given name/class prefix with one or more names and
-classes appended.
-If the procedure returns
-<symbol>True</symbol>,
-the enumeration terminates and the function returns
-<symbol>True</symbol>.
-If the procedure always returns
-<symbol>False</symbol>,
-all matching resources are enumerated and the function returns
-<symbol>False</symbol>.
-</para>
-<para>
-<!-- .LP -->
-The procedure is called with the following arguments:
-</para>
-<para>
-<!-- .LP -->
-<!-- .\" Start marker code here -->
-<literallayout class="monospaced">
-<!-- .TA .5i 3i -->
-<!-- .ta .5i 3i -->
-(*<emphasis remap='I'>proc</emphasis>)(<emphasis remap='I'>database</emphasis>, <emphasis remap='I'>bindings</emphasis>, <emphasis remap='I'>quarks</emphasis>, <emphasis remap='I'>type</emphasis>, <emphasis remap='I'>value</emphasis>, <emphasis remap='I'>arg</emphasis>)
-     XrmDatabase *<emphasis remap='I'>database</emphasis>;
-     XrmBindingList <emphasis remap='I'>bindings</emphasis>;
-     XrmQuarkList <emphasis remap='I'>quarks</emphasis>;
-     XrmRepresentation *<emphasis remap='I'>type</emphasis>;
-     XrmValue *<emphasis remap='I'>value</emphasis>;
-     XPointer <emphasis remap='I'>arg</emphasis>;
-</literallayout>
-<!-- .\" End marker code here -->
-</para>
-<para>
-<!-- .LP -->
-The bindings and quarks lists are terminated by
-<symbol>NULLQUARK</symbol>.
-Note that pointers
-to the database and type are passed, but these values should not be modified.
-</para>
-<para>
-<!-- .LP -->
-The procedure must not modify the database.
-If Xlib has been initialized for threads, the procedure is called with
-the database locked and the result of a call by the procedure to any
-Xlib function using the same database is not defined.
-</para>
-</sect1>
-<sect1 id="Parsing_Command_Line_Options">
-<title>Parsing Command Line Options</title>
-<!-- .XS -->
-<!-- (SN Parsing Command Line Options  -->
-<!-- .XE -->
-<para>
-<!-- .LP -->
-The
-<function>XrmParseCommand</function>
-function can be used to parse the command line arguments to a program
-and modify a resource database with selected entries from the command line.
-</para>
-<para>
-<!-- .LP -->
-<indexterm significance="preferred"><primary>XrmOptionKind</primary></indexterm>
-<!-- .sM -->
-<literallayout class="monospaced">
-<!-- .TA .5i 2.5i -->
-<!-- .ta .5i 2.5i -->
-typedef enum {
-     XrmoptionNoArg,     /* Value is specified in XrmOptionDescRec.value */
-     XrmoptionIsArg,     /* Value is the option string itself */
-     XrmoptionStickyArg,     /* Value is characters immediately following option */
-     XrmoptionSepArg,     /* Value is next argument in argv */
-     XrmoptionResArg,     /* Resource and value in next argument in argv */
-     XrmoptionSkipArg,     /* Ignore this option and the next argument in argv */
-     XrmoptionSkipLine,     /* Ignore this option and the rest of argv */
-     XrmoptionSkipNArgs     /* Ignore this option and the next
-          \ \ \ XrmOptionDescRec.value arguments in argv */
-} XrmOptionKind;
-</literallayout>
-</para>
-<para>
-<!-- .LP -->
-<!-- .eM -->
-Note that
-<constant>XrmoptionSkipArg</constant>
-is equivalent to 
-<constant>XrmoptionSkipNArgs</constant>
-with the
-<structname>XrmOptionDescRec</structname>.<structfield>value</structfield>
-field containing the value one.
-Note also that the value zero for
-<constant>XrmoptionSkipNArgs</constant>
-indicates that only the option itself is to be skipped.
-</para>
-<para>
-<!-- .LP -->
-<indexterm significance="preferred"><primary>XrmOptionDescRec</primary></indexterm>
-<!-- .sM -->
-<literallayout class="monospaced">
-<!-- .TA .5i 2.5i -->
-<!-- .ta .5i 2.5i -->
-typedef struct {
-     char *option;     /* Option specification string in argv              */
-     char *specifier;     /* Binding and resource name (sans application name)    */
-     XrmOptionKind argKind;     /* Which style of option it is         */
-     XPointer value;     /* Value to provide if XrmoptionNoArg or 
-          \ \ \ XrmoptionSkipNArgs   */
-} XrmOptionDescRec, *XrmOptionDescList;
-</literallayout>
-</para>
-<para>
-<!-- .LP -->
-<!-- .eM -->
-<!-- .sp -->
-To load a resource database from a C command line, use
-<function>XrmParseCommand</function>.
-<indexterm significance="preferred"><primary>XrmParseCommand</primary></indexterm>
-<!-- .sM -->
-<funcsynopsis id='xrmparsecommand'>
-<funcprototype>
-  <funcdef>void <function>XrmParseCommand</function></funcdef>
-  <paramdef>XrmDatabase<parameter> *database</parameter></paramdef>
-  <paramdef>XrmOptionDescList<parameter> table</parameter></paramdef>
-  <paramdef>int<parameter> table_count</parameter></paramdef>
-  <paramdef>char<parameter> *name</parameter></paramdef>
-  <paramdef>int<parameter> *argc_in_out</parameter></paramdef>
-  <paramdef>char<parameter> **argv_in_out</parameter></paramdef>
-</funcprototype>
-</funcsynopsis>
-<!-- .FN -->
-<variablelist>
-  <varlistentry>
-    <term>
-      <emphasis remap='I'>database</emphasis>
-    </term>
-    <listitem>
-      <para>
-Specifies the resource database.
-      </para>
-    </listitem>
-  </varlistentry>
-  <varlistentry>
-    <term>
-      <emphasis remap='I'>table</emphasis>
-    </term>
-    <listitem>
-      <para>
-Specifies the table of command line arguments to be parsed.
-      </para>
-    </listitem>
-  </varlistentry>
-  <varlistentry>
-    <term>
-      <emphasis remap='I'>table_count</emphasis>
-    </term>
-    <listitem>
-      <para>
-Specifies the number of entries in the table.
-      </para>
-    </listitem>
-  </varlistentry>
-  <varlistentry>
-    <term>
-      <emphasis remap='I'>name</emphasis>
-    </term>
-    <listitem>
-      <para>
-Specifies the application name.
-      </para>
-    </listitem>
-  </varlistentry>
-  <varlistentry>
-    <term>
-      <emphasis remap='I'>argc_in_out</emphasis>
-    </term>
-    <listitem>
-      <para>
-Specifies the number of arguments and returns the number of remaining arguments.
-      </para>
-    </listitem>
-  </varlistentry>
-  <varlistentry>
-    <term>
-      <emphasis remap='I'>argv_in_out</emphasis>
-    </term>
-    <listitem>
-      <para>
-Specifies the command line arguments
-and returns the remaining arguments.
-    </para>
-  </listitem>
-  </varlistentry>
-</variablelist>
-</para>
-<para>
-<!-- .LP -->
-<!-- .eM -->
-The
-<function>XrmParseCommand</function>
-function parses an (argc, argv) pair according to the specified option table,
-loads recognized options into the specified database with type ``String,''
-and modifies the (argc, argv) pair to remove all recognized options.
-If database contains NULL,
-<function>XrmParseCommand</function>
-creates a new database and returns a pointer to it.
-Otherwise, entries are added to the database specified.
-If a database is created, it is created in the current locale.
-</para>
-<para>
-<!-- .LP -->
-The specified table is used to parse the command line.
-Recognized options in the table are removed from argv,
-and entries are added to the specified resource database
-in the order they occur in argv.
-The table entries contain information on the option string,
-the option name, the style of option, 
-and a value to provide if the option kind is 
-<constant>XrmoptionNoArg</constant>.
-The option names are compared byte-for-byte to arguments in argv,
-independent of any locale.
-The resource values given in the table are stored in the resource database
-without modification.
-All resource database entries are created
-using a ``String'' representation type.
-The argc argument specifies the number of arguments in argv
-and is set on return to the remaining number of arguments that were not parsed.
-The name argument should be the name of your application
-for use in building the database entry.
-The name argument is prefixed to the resourceName in the option table
-before storing a database entry.
-The name argument is treated as a single component, even if it
-has embedded periods.
-No separating (binding) character is inserted,
-so the table must contain either a period (.) or an asterisk (*)
-as the first character in each resourceName entry.
-To specify a more completely qualified resource name,
-the resourceName entry can contain multiple components.
-If the name argument and the resourceNames are not in the
-Host Portable Character Encoding,
-the result is implementation-dependent.
-</para>
-<para>
-<!-- .LP -->
-The following provides a sample option table:
-</para>
-<para>
-<!-- .LP -->
-<literallayout class="monospaced">
-<!-- .TA 1.25i 3.25i 4.75i -->
-<!-- .ta 1.25i 3.25i 4.75i -->
-static XrmOptionDescRec opTable[] = {
-{"-background",     "*background",                 XrmoptionSepArg,    (XPointer) NULL},
-{"-bd",             "*borderColor",                XrmoptionSepArg,    (XPointer) NULL},
-{"-bg",             "*background",                 XrmoptionSepArg,    (XPointer) NULL},
-{"-borderwidth",    "*TopLevelShell.borderWidth",  XrmoptionSepArg,    (XPointer) NULL},
-{"-bordercolor",    "*borderColor",                XrmoptionSepArg,    (XPointer) NULL},
-{"-bw",             "*TopLevelShell.borderWidth",  XrmoptionSepArg,    (XPointer) NULL},
-{"-display",        ".display",                    XrmoptionSepArg,    (XPointer) NULL},
-{"-fg",             "*foreground",                 XrmoptionSepArg,    (XPointer) NULL},
-{"-fn",             "*font",                       XrmoptionSepArg,    (XPointer) NULL},
-{"-font",           "*font",                       XrmoptionSepArg,    (XPointer) NULL},
-{"-foreground",     "*foreground",                 XrmoptionSepArg,    (XPointer) NULL},
-{"-geometry",       ".TopLevelShell.geometry",     XrmoptionSepArg,    (XPointer) NULL},
-{"-iconic",         ".TopLevelShell.iconic",       XrmoptionNoArg,     (XPointer) "on"},
-{"-name",           ".name",                       XrmoptionSepArg,    (XPointer) NULL},
-{"-reverse",        "*reverseVideo",               XrmoptionNoArg,     (XPointer) "on"},
-{"-rv",             "*reverseVideo",               XrmoptionNoArg,     (XPointer) "on"},
-{"-synchronous",    "*synchronous",                XrmoptionNoArg,     (XPointer) "on"},
-{"-title",          ".TopLevelShell.title",        XrmoptionSepArg,    (XPointer) NULL},
-{"-xrm",            NULL,                          XrmoptionResArg,    (XPointer) NULL},
-};
-</literallayout>
-</para>
-<para>
-<!-- .LP -->
-In this table, if the -background (or -bg) option is used to set
-background colors, the stored resource specifier matches all
-resources of attribute background.  
-If the -borderwidth option is used, 
-the stored resource specifier applies only to border width
-attributes of class TopLevelShell (that is, outer-most windows, including
-pop-up windows).  
-If the -title option is used to set a window name,
-only the topmost application windows receive the resource.
-</para>
-<para>
-<!-- .LP -->
-When parsing the command line,
-any unique unambiguous abbreviation for an option name in the table is 
-considered a match for the option.
-Note that uppercase and lowercase matter.
-<!-- .bp -->
-
-</para>
-</sect1>
-</chapter>
->>>>>>> adeb8256
+<?xml version="1.0" encoding="UTF-8" ?>
+<!DOCTYPE chapter PUBLIC "-//OASIS//DTD DocBook XML V4.3//EN"
+	  "http://www.oasis-open.org/docbook/xml/4.3/docbookx.dtd">
+<chapter id="resource_manager_functions">
+<title>Resource Manager Functions</title>
+<!-- .sp 2 -->
+<!-- .nr H1 15 -->
+<!-- .nr H2 0 -->
+<!-- .nr H3 0 -->
+<!-- .nr H4 0 -->
+<!-- .nr H5 0 -->
+<!-- .na -->
+<para>
+<!-- .LP -->
+<!-- .XS -->
+<!-- Chapter 15: Resource Manager Functions -->
+<!-- .XE -->
+A program often needs a variety of options in the X environment
+(for example, fonts, colors, icons, and cursors).
+Specifying all of these options on the command line is awkward
+because users may want to customize many aspects of the program
+and need a convenient way to establish these customizations as
+the default settings.
+The resource manager is provided for this purpose.
+Resource specifications are usually stored in human-readable files
+and in server properties.
+</para>
+<para>
+<!-- .LP -->
+The resource manager is a database manager with a twist.
+In most database systems, 
+you perform a query using an imprecise specification,
+and you get back a set of records.
+The resource manager, however, allows you to specify a large
+set of values with an imprecise specification, to query the database 
+with a precise specification, and to get back only a single value.
+This should be used by applications that need to know what the
+user prefers for colors, fonts, and other resources.
+It is this use as a database for dealing with X resources that
+inspired the name "Resource Manager,"
+although the resource manager can be and is used in other ways.
+</para>
+<para>
+<!-- .LP -->
+For example, 
+a user of your application may want to specify 
+that all windows should have a blue background 
+but that all mail-reading windows should have a red background.
+With well-engineered and coordinated applications,
+a user can define this information using only two lines of specifications.
+</para>
+<para>
+<!-- .LP -->
+As an example of how the resource manager works,
+consider a mail-reading application called xmh.
+Assume that it is designed so that it uses a
+complex window hierarchy all the way down to individual command buttons,
+which may be actual small subwindows in some toolkits.
+These are often called objects or widgets.
+In such toolkit systems,
+each user interface object can be composed of other objects
+and can be assigned a name and a class.
+Fully qualified names or classes can have arbitrary numbers of component names,
+but a fully qualified name always has the same number of component names as a
+fully qualified class.
+This generally reflects the structure of the application as composed
+of these objects, starting with the application itself.
+</para>
+<para>
+<!-- .LP -->
+For example, the xmh mail program has a name "xmh" and is one
+of a class of "Mail" programs.
+By convention, the first character of class components is capitalized,
+and the first letter of name components is in lowercase.
+Each name and class finally has an attribute
+(for example, "foreground" or "font").
+If each window is properly assigned a name and class,
+it is easy for the user to specify attributes of any portion 
+of the application.
+</para>
+<para>
+<!-- .LP -->
+At the top level, 
+the application might consist of a paned window (that is, a window divided
+into several sections) named "toc".
+One pane of the paned window is a button box window named "buttons"
+and is filled with command buttons. 
+One of these command buttons is used to incorporate
+new mail and has the name "incorporate".
+This window has a fully qualified name, "xmh.toc.buttons.incorporate",
+and a fully qualified class, "Xmh.Paned.Box.Command".
+Its fully qualified name is the name of its parent, "xmh.toc.buttons", 
+followed by its name, "incorporate".
+Its class is the class of its parent, "Xmh.Paned.Box", 
+followed by its particular class, "Command".  
+The fully qualified name of a resource is
+the attribute's name appended to the object's fully qualified
+name, and the fully qualified class is its class appended to the object's
+class.
+</para>
+<para>
+<!-- .LP -->
+The incorporate button might need the following resources: 
+Title string,
+Font,
+Foreground color for its inactive state,
+Background color for its inactive state,
+Foreground color for its active state, and
+Background color for its active state.
+Each resource is considered
+to be an attribute of the button and, as such, has a name and a class.
+For example, the foreground color for the button in
+its active state might be named "activeForeground",
+and its class might be "Foreground".
+</para>
+<para>
+<!-- .LP -->
+When an application looks up a resource (for example, a color),
+it passes the complete name and complete class of the resource
+to a look-up routine.
+The resource manager compares this complete specification
+against the incomplete specifications of entries in the resource
+database, finds the best match, and returns the corresponding
+value for that entry.
+</para>
+<para>
+<!-- .LP -->
+The definitions for the resource manager are contained in
+<filename class="headerfile">&lt;X11/Xresource.h&gt;</filename>.
+<indexterm type="file"><primary><filename class="headerfile">X11/Xresource.h</filename></primary></indexterm>
+<indexterm><primary>Files</primary><secondary><filename class="headerfile">&lt;X11/Xresource.h&gt;</filename></secondary></indexterm>
+<indexterm><primary>Headers</primary><secondary><filename class="headerfile">&lt;X11/Xresource.h&gt;</filename></secondary></indexterm>
+</para>
+<sect1 id="Resource_File_Syntax">
+<title>Resource File Syntax</title>
+<!-- .XS -->
+<!-- (SN Resource File Syntax -->
+<!-- .XE -->
+<para>
+<!-- .LP -->
+The syntax of a resource file is a sequence of resource lines
+terminated by newline characters or the end of the file.
+The syntax of an individual resource line is:
+</para>
+<para>
+<!-- .LP -->
+<!-- .\" Start marker code here -->
+<literallayout class="monospaced">
+<!-- .TA 1.5i 1.75i -->
+<!-- .ta 1.5i 1.75i -->
+ResourceLine     =     Comment | IncludeFile | ResourceSpec | &lt;empty line&gt;
+Comment     =     "!" {&lt;any character except null or newline&gt;}
+IncludeFile     =     "#" WhiteSpace "include" WhiteSpace FileName WhiteSpace
+FileName     =     &lt;valid filename for operating system&gt;
+ResourceSpec     =     WhiteSpace ResourceName WhiteSpace ":" WhiteSpace Value
+ResourceName     =     [Binding] {Component Binding} ComponentName
+Binding     =     "." | "*"
+WhiteSpace     =     {&lt;space&gt; | &lt;horizontal tab&gt;}
+Component     =     "?" | ComponentName
+ComponentName     =     NameChar {NameChar}
+NameChar     =     "a"-"z" | "A"-"Z" | "0"-"9" | "_" | "-"
+Value     =     {&lt;any character except null or unescaped newline&gt;}
+</literallayout>
+<!-- .\" End marker code here -->
+</para>
+<para>
+<!-- .LP -->
+Elements separated by vertical bar (|) are alternatives.
+Curly braces ({......}) indicate zero or more repetitions
+of the enclosed elements.
+Square brackets ([......]) indicate that the enclosed element is optional.
+Quotes ("......") are used around literal characters.
+</para>
+<para>
+<!-- .LP -->
+IncludeFile lines are interpreted by replacing the line with the
+contents of the specified file.
+The word "include" must be in lowercase.
+The file name is interpreted relative to the directory of the file in
+which the line occurs (for example, if the file name contains no
+directory or contains a relative directory specification).
+</para>
+<para>
+<!-- .LP -->
+If a ResourceName contains a contiguous sequence of two or more Binding
+characters, the sequence will be replaced with a single ".." character
+if the sequence contains only ".." characters;
+otherwise, the sequence will be replaced with a single "*" character.
+</para>
+<para>
+<!-- .LP -->
+A resource database never contains more than one entry for a given
+ResourceName.  If a resource file contains multiple lines with the
+same ResourceName, the last line in the file is used.
+</para>
+<para>
+<!-- .LP -->
+Any white space characters before or after the name or colon in a ResourceSpec
+are ignored.
+To allow a Value to begin with white space,
+the two-character sequence "\\<emphasis remap='I'>space</emphasis>" (backslash followed by space)
+is recognized and replaced by a space character,
+and the two-character sequence "\\<emphasis remap='I'>tab</emphasis>"
+(backslash followed by horizontal tab)
+is recognized and replaced by a horizontal tab character.
+To allow a Value to contain embedded newline characters,
+the two-character sequence "\\n" is recognized and replaced by a
+newline character.
+To allow a Value to be broken across multiple lines in a text file,
+the two-character sequence "\\<emphasis remap='I'>newline</emphasis>"
+(backslash followed by newline) is
+recognized and removed from the value.
+To allow a Value to contain arbitrary character codes,
+the four-character sequence "\\<emphasis remap='I'>nnn</emphasis>",
+where each <emphasis remap='I'>n</emphasis> is a digit character in the range of "0"-"7",
+is recognized and replaced with a single byte that contains
+the octal value specified by the sequence.
+Finally, the two-character sequence "\newline" is recognized
+and replaced with a single backslash.
+</para>
+<para>
+<!-- .LP -->
+As an example of these sequences,
+the following resource line contains a value consisting of four
+characters: a backslash, a null, a "z", and a newline:
+<literallayout class="monospaced">
+magic.values: \\000\
+z\n
+</literallayout>
+</para>
+</sect1>
+<sect1 id="Resource_Manager_Matching_Rules">
+<title>Resource Manager Matching Rules</title>
+<!-- .XS -->
+<!-- (SN Resource Manager Matching Rules -->
+<!-- .XE -->
+<para>
+<!-- .LP -->
+The algorithm for determining which resource database entry
+matches a given query is the heart of the resource manager.
+All queries must fully specify the name and class of the desired resource
+(use of the characters "*" and "?" is not permitted).
+The library supports up to 100 components in a full name or class.
+Resources are stored in the database with only partially specified
+names and classes, using pattern matching constructs.
+An asterisk (*) is a loose binding and is used to represent any number
+of intervening components, including none.
+A period (.) is a tight binding and is used to separate immediately
+adjacent components.
+A question mark (?) is used to match any single component name or class.
+A database entry cannot end in a loose binding;
+the final component (which cannot be the character "?") must be specified.
+The lookup algorithm searches the database for the entry that most
+closely matches (is most specific for) the full name and class being queried.
+When more than one database entry matches the full name and class,
+precedence rules are used to select just one.
+</para>
+<para>
+<!-- .LP -->
+The full name and class are scanned from left to right (from highest
+level in the hierarchy to lowest), one component at a time.
+At each level, the corresponding component and/or binding of each
+matching entry is determined, and these matching components and
+bindings are compared according to precedence rules.
+Each of the rules is applied at each level before moving to the next level,
+until a rule selects a single entry over all others.
+The rules, in order of precedence, are:
+</para>
+<itemizedlist>
+  <listitem>
+    <para>
+An entry that contains a matching component (whether name, class,
+or the character "?")
+takes precedence over entries that elide the level (that is, entries
+that match the level in a loose binding).
+    </para>
+  </listitem>
+  <listitem>
+    <para>
+An entry with a matching name takes precedence over both
+entries with a matching class and entries that match using the character "?".
+An entry with a matching class takes precedence over
+entries that match using the character "?".
+    </para>
+  </listitem>
+  <listitem>
+    <para>
+An entry preceded by a tight binding takes precedence over entries
+preceded by a loose binding.
+    </para>
+  </listitem>
+</itemizedlist>
+<para>
+<!-- .LP -->
+To illustrate these rules,
+consider the following resource database entries:
+<literallayout class="monospaced">
+<!-- .TA 2.5i 3.5i -->
+<!-- .ta 2.5i 3.5i -->
+xmh*Paned*activeForeground:     red     <emphasis remap='I'>(entry A)</emphasis>
+*incorporate.Foreground:     blue     <emphasis remap='I'>(entry B)</emphasis>
+xmh.toc*Command*activeForeground:     green     <emphasis remap='I'>(entry C)</emphasis>
+xmh.toc*?.Foreground:     white     <emphasis remap='I'>(entry D)</emphasis>
+xmh.toc*Command.activeForeground:     black     <emphasis remap='I'>(entry E)</emphasis>
+</literallayout>
+</para>
+<para>
+<!-- .LP -->
+Consider a query for the resource:
+</para>
+<para>
+<!-- .LP -->
+<literallayout class="monospaced">
+<!-- .TA 3.5i -->
+<!-- .ta 3.5i -->
+xmh.toc.messagefunctions.incorporate.activeForeground     <emphasis remap='I'>(name)</emphasis>
+Xmh.Paned.Box.Command.Foreground     <emphasis remap='I'>(class)</emphasis>
+</literallayout>
+</para>
+<para>
+<!-- .LP -->
+At the first level (xmh, Xmh), rule 1 eliminates entry B.
+At the second level (toc, Paned), rule 2 eliminates entry A.
+At the third level (messagefunctions, Box), no entries are eliminated.
+At the fourth level (incorporate, Command), rule 2 eliminates entry D.
+At the fifth level (activeForeground, Foreground), rule 3 eliminates entry C.
+</para>
+</sect1>
+<sect1 id="Quarks">
+<title>Quarks</title>
+<!-- .XS -->
+<!-- (SN Quarks -->
+<!-- .XE -->
+<para>
+<!-- .LP -->
+Most uses of the resource manager involve defining names,
+classes, and representation types as string constants.
+However, always referring to strings in the resource manager can be slow,
+because it is so heavily used in some toolkits.
+To solve this problem, 
+a shorthand for a string is used in place of the string
+in many of the resource manager functions.
+Simple comparisons can be performed rather than string comparisons.
+The shorthand name for a string is called a quark and is the
+type 
+<type>XrmQuark</type>.
+On some occasions,
+you may want to allocate a quark that has no string equivalent.
+</para>
+<para>
+<!-- .LP -->
+A quark is to a string what an atom is to a string in the server,
+but its use is entirely local to your application.
+</para>
+<para>
+<!-- .LP -->
+<!-- .sp -->
+To allocate a new quark, use
+<function>XrmUniqueQuark</function>.
+</para>
+<indexterm significance="preferred"><primary>XrmUniqueQuark</primary></indexterm>
+<!-- .sM -->
+<para>XrmQuark XrmUniqueQuark()</para>
+<!-- .FN -->
+<para>
+<!-- .LP -->
+<!-- .eM -->
+The
+<function>XrmUniqueQuark</function>
+function allocates a quark that is guaranteed not to represent any string that
+is known to the resource manager.
+</para>
+<para>
+<!-- .LP -->
+<!-- .sp -->
+Each name, class, and representation type is typedef'd as an
+<type>XrmQuark</type>.
+</para>
+<para>
+<!-- .LP -->
+<!-- .sM -->
+<literallayout class="monospaced">
+typedef int XrmQuark, *XrmQuarkList;
+typedef XrmQuark XrmName;
+typedef XrmQuark XrmClass;
+typedef XrmQuark XrmRepresentation;
+#define NULLQUARK ((XrmQuark) 0)
+</literallayout>
+</para>
+<para>
+<!-- .LP -->
+<!-- .eM -->
+Lists are represented as null-terminated arrays of quarks.
+The size of the array must be large enough for the number of components used.
+</para>
+<para>
+<!-- .LP -->
+<!-- .sM -->
+<literallayout class="monospaced">
+typedef XrmQuarkList XrmNameList;
+typedef XrmQuarkList XrmClassList;
+</literallayout>
+</para>
+<para>
+<!-- .LP -->
+<!-- .eM -->
+<!-- .sp -->
+To convert a string to a quark, use
+<function>XrmStringToQuark</function>
+or
+<function>XrmPermStringToQuark</function>.
+</para>
+<literallayout class="monospaced">
+#define XrmStringToName(string) XrmStringToQuark(string)
+#define XrmStringToClass(string) XrmStringToQuark(string)
+#define XrmStringToRepresentation(string) XrmStringToQuark(string)
+</literallayout>
+
+<indexterm significance="preferred"><primary>XrmStringToQuark</primary></indexterm>
+<indexterm significance="preferred"><primary>XrmPermStringToQuark</primary></indexterm>
+<!-- .sM -->
+<funcsynopsis id='xrmstringtoquark'>
+<funcprototype>
+  <funcdef>XrmQuark <function>XrmStringToQuark</function></funcdef>
+  <paramdef>char<parameter> *string</parameter></paramdef>
+</funcprototype>
+</funcsynopsis>
+<!-- .FN -->
+<!-- .ds Ql -->
+<variablelist>
+  <varlistentry>
+    <term>
+      <emphasis remap='I'>string</emphasis>
+    </term>
+    <listitem>
+      <para>
+Specifies the string for which a quark(Ql is to be allocated.
+    </para>
+  </listitem>
+  </varlistentry>
+</variablelist>
+<para>
+<!-- .LP -->
+<!-- .eM -->
+These functions can be used to convert from string to quark representation.
+If the string is not in the Host Portable Character Encoding,
+the conversion is implementation-dependent.
+The string argument to
+<function>XrmStringToQuark</function>
+need not be permanently allocated storage.
+<function>XrmPermStringToQuark</function>
+is just like
+<function>XrmStringToQuark</function>,
+except that Xlib is permitted to assume the string argument is permanently
+allocated,
+and, hence, that it can be used as the value to be returned by
+<function>XrmQuarkToString</function>.
+</para>
+<para>
+<!-- .LP -->
+For any given quark, if
+<function>XrmStringToQuark</function>
+returns a non-NULL value,
+all future calls will return the same value (identical address).
+</para>
+<para>
+<!-- .LP -->
+<!-- .sp -->
+To convert a quark to a string, use 
+<function>XrmQuarkToString</function>.
+</para>
+
+<literallayout class="monospaced">
+#define XrmNameToString(name)  XrmQuarkToString(name)
+#define XrmClassToString(class)  XrmQuarkToString(name)
+#define XrmRepresentationToString(type)  XrmQuarkToString(type)
+</literallayout>
+<indexterm significance="preferred"><primary>XrmQuarkToString</primary></indexterm>
+<!-- .sM -->
+<funcsynopsis id='xrmquarktostring'>
+<funcprototype>
+  <funcdef>char *<function>XrmQuarkToString</function></funcdef>
+  <paramdef>XrmQuark<parameter> quark</parameter></paramdef>
+</funcprototype>
+</funcsynopsis>
+<!-- .FN -->
+<variablelist>
+  <varlistentry>
+    <term>
+      <emphasis remap='I'>quark</emphasis>
+    </term>
+    <listitem>
+      <para>
+Specifies the quark for which the equivalent string is desired.
+    </para>
+  </listitem>
+  </varlistentry>
+</variablelist>
+<!-- AAAAAAAAAAAAAAAAAAAAAAAAAAAAAAAAAAAAAAAAAAAAAAAAAAAAAAAAAAAAAA -->
+<para>
+These functions can be used to convert from quark representation to string.
+The string pointed to by the return value must not be modified or freed.
+The returned string is byte-for-byte equal to the original
+string passed to one of the string-to-quark routines.
+If no string exists for that quark,
+<function>XrmQuarkToString</function>
+returns NULL.
+For any given quark, if
+<function>XrmQuarkToString</function>
+returns a non-NULL value,
+all future calls will return the same value (identical address).
+</para>
+<para>
+<!-- .LP -->
+<!-- .sp -->
+To convert a string with one or more components to a quark list, use
+<function>XrmStringToQuarkList</function>.
+</para>
+
+<literallayout class="monospaced">
+#define XrmStringToNameList(str,name)  XrmStringToQuarkList((str), (name))
+#define XrmStringToClassList(str,class)  XrmStringToQuarkList((str), (class))
+</literallayout>
+
+<indexterm significance="preferred"><primary>XrmStringToQuarkList</primary></indexterm>
+<!-- .sM -->
+<funcsynopsis id='xrmstringtoquarklist'>
+<funcprototype>
+  <funcdef>void <function>XrmStringToQuarkList</function></funcdef>
+  <paramdef>char<parameter> *string</parameter></paramdef>
+  <paramdef>XrmQuarkList<parameter> quarks_return</parameter></paramdef>
+</funcprototype>
+</funcsynopsis>
+<!-- .FN -->
+<!-- .ds Ql \ list -->
+<variablelist>
+  <varlistentry>
+    <term>
+      <emphasis remap='I'>string</emphasis>
+    </term>
+    <listitem>
+      <para>
+Specifies the string for which a quark(Ql is to be allocated.
+      </para>
+    </listitem>
+  </varlistentry>
+  <varlistentry>
+    <term>
+      <emphasis remap='I'>quarks_return</emphasis>
+    </term>
+    <listitem>
+      <para>
+Returns the list of quarks.
+The caller must allocate sufficient space for the quarks list before calling 
+<function>XrmStringToQuarkList</function>.
+    </para>
+  </listitem>
+  </varlistentry>
+</variablelist>
+
+<para>
+<!-- .LP -->
+<!-- .eM -->
+The
+<function>XrmStringToQuarkList</function>
+function converts the null-terminated string (generally a fully qualified name)
+to a list of quarks.
+Note that the string must be in the valid ResourceName format 
+(see <link linkend="Resource_File_Syntax">section 15.1</link>).
+If the string is not in the Host Portable Character Encoding,
+the conversion is implementation-dependent.
+</para>
+<para>
+<!-- .LP -->
+A binding list is a list of type
+<type>XrmBindingList</type>
+and indicates if components of name or class lists are bound tightly or loosely
+(that is, if wildcarding of intermediate components is specified).
+</para>
+<para>
+<!-- .LP -->
+<literallayout class="monospaced">
+typedef enum {XrmBindTightly, XrmBindLoosely} XrmBinding, *XrmBindingList;
+</literallayout>
+</para>
+<para>
+<!-- .LP -->
+<constant>XrmBindTightly</constant>
+indicates that a period separates the components, and
+<constant>XrmBindLoosely</constant>
+indicates that an asterisk separates the components.
+</para>
+<para>
+<!-- .LP -->
+<!-- .sp -->
+To convert a string with one or more components to a binding list
+and a quark list, use
+<function>XrmStringToBindingQuarkList</function>.
+<indexterm significance="preferred"><primary>XrmStringToBindingQuarkList</primary></indexterm>
+<!-- .sM -->
+<funcsynopsis id='xrmstringtobindingquarklist'>
+<funcprototype>
+  <funcdef><function>XrmStringToBindingQuarkList</function></funcdef>
+  <paramdef>char<parameter> *string</parameter></paramdef>
+  <paramdef>XrmBindingList<parameter> bindings_return</parameter></paramdef>
+  <paramdef>XrmQuarkList<parameter> quarks_return</parameter></paramdef>
+</funcprototype>
+</funcsynopsis>
+<!-- .FN -->
+<!-- .ds Ql \ list -->
+<variablelist>
+  <varlistentry>
+    <term>
+      <emphasis remap='I'>string</emphasis>
+    </term>
+    <listitem>
+      <para>
+Specifies the string for which a quark(Ql is to be allocated.
+      </para>
+    </listitem>
+  </varlistentry>
+  <varlistentry>
+    <term>
+      <emphasis remap='I'>bindings_return</emphasis>
+    </term>
+    <listitem>
+      <para>
+Returns the binding list.
+The caller must allocate sufficient space for the binding list before calling 
+<function>XrmStringToBindingQuarkList</function>.
+      </para>
+    </listitem>
+  </varlistentry>
+  <varlistentry>
+    <term>
+      <emphasis remap='I'>quarks_return</emphasis>
+    </term>
+    <listitem>
+      <para>
+Returns the list of quarks.
+The caller must allocate sufficient space for the quarks list before calling 
+<function>XrmStringToBindingQuarkList</function>.
+    </para>
+  </listitem>
+  </varlistentry>
+</variablelist>
+</para>
+<para>
+<!-- .LP -->
+<!-- .eM -->
+Component names in the list are separated by a period or 
+an asterisk character.
+The string must be in the format of a valid ResourceName
+(see <link linkend="Resource_File_Syntax">section 15.1</link>).
+If the string does not start with a period or an asterisk, 
+a tight binding is assumed.
+For example, the string ``*a.b*c'' becomes:
+</para>
+<para>
+<!-- .LP -->
+<literallayout class="monospaced">
+<!-- .TA .75i 1.5i 2.25i -->
+<!-- .ta .75i 1.5i 2.25i -->
+quarks:       a         b         c
+bindings:     loose     tight     loose
+</literallayout>
+</para>
+</sect1>
+<sect1 id="Creating_and_Storing_Databases">
+<title>Creating and Storing Databases</title>
+<!-- .XS -->
+<!-- (SN Creating and Storing Databases -->
+<!-- .XE -->
+<para>
+<!-- .LP -->
+<indexterm significance="preferred"><primary>XrmDatabase</primary></indexterm>
+A resource database is an opaque type,
+<type>XrmDatabase</type>.
+Each database value is stored in an
+<type>XrmValue</type>
+structure.
+This structure consists of a size, an address, and a representation type.
+The size is specified in bytes.
+The representation type is a way for you to store data tagged by some 
+application-defined type (for example, the strings ``font'' or ``color'').
+It has nothing to do with the C data type or with its class. 
+The
+<type>XrmValue</type>
+structure is defined as:
+</para>
+<para>
+<!-- .LP -->
+<indexterm significance="preferred"><primary>XrmValue</primary></indexterm>
+<!-- .sM -->
+<literallayout class="monospaced">
+<!-- .TA .5i 3i -->
+<!-- .ta .5i 3i -->
+typedef struct {
+     unsigned int size;
+     XPointer addr;
+} XrmValue, *XrmValuePtr;
+</literallayout>
+</para>
+<para>
+<!-- .LP -->
+<!-- .eM -->
+<!-- .sp -->
+To initialize the resource manager, use
+<function>XrmInitialize</function>.
+<indexterm significance="preferred"><primary>XrmInitialize</primary></indexterm>
+<!-- .sM -->
+<funcsynopsis id='xrminitialize'>
+<funcprototype>
+  <funcdef>void <function>XrmInitialize</function></funcdef>
+  <paramdef>void<parameter> XrmInitialize(\|)</parameter></paramdef>
+</funcprototype>
+</funcsynopsis>
+<!-- .FN -->
+</para>
+<para>
+<!-- .LP -->
+<!-- .eM -->
+To retrieve a database from disk, use
+<function>XrmGetFileDatabase</function>.
+<indexterm significance="preferred"><primary>XrmGetFileDatabase</primary></indexterm>
+<!-- .sM -->
+<funcsynopsis id='xrmgetfiledatabase'>
+<funcprototype>
+  <funcdef>XrmDatabase <function>XrmGetFileDatabase</function></funcdef>
+  <paramdef>char<parameter> *filename</parameter></paramdef>
+</funcprototype>
+</funcsynopsis>
+<!-- .FN -->
+<variablelist>
+  <varlistentry>
+    <term>
+      <emphasis remap='I'>filename</emphasis>
+    </term>
+    <listitem>
+      <para>
+Specifies the resource database file name.
+    </para>
+  </listitem>
+  </varlistentry>
+</variablelist>
+</para>
+<para>
+<!-- .LP -->
+<!-- .eM -->
+The
+<function>XrmGetFileDatabase</function>
+function opens the specified file,
+creates a new resource database, and loads it with the specifications
+read in from the specified file.
+The specified file should contain a sequence of entries in valid ResourceLine
+format (see <link linkend="Resource_File_Syntax">section 15.1</link>);
+the database that results from reading a file
+with incorrect syntax is implementation-dependent.
+The file is parsed in the current locale, 
+and the database is created in the current locale.
+If it cannot open the specified file,
+<function>XrmGetFileDatabase</function>
+returns NULL.
+</para>
+<para>
+<!-- .LP -->
+<!-- .sp -->
+To store a copy of a database to disk, use
+<function>XrmPutFileDatabase</function>.
+<indexterm significance="preferred"><primary>XrmPutFileDatabase</primary></indexterm>
+<!-- .sM -->
+<funcsynopsis id='xrmputfiledatabase'>
+<funcprototype>
+  <funcdef>void <function>XrmPutFileDatabase</function></funcdef>
+  <paramdef>XrmDatabase<parameter> database</parameter></paramdef>
+  <paramdef>char<parameter> *stored_db</parameter></paramdef>
+</funcprototype>
+</funcsynopsis>
+<!-- .FN -->
+<variablelist>
+  <varlistentry>
+    <term>
+      <emphasis remap='I'>database</emphasis>
+    </term>
+    <listitem>
+      <para>
+Specifies the database that is to be used.
+      </para>
+    </listitem>
+  </varlistentry>
+  <varlistentry>
+    <term>
+      <emphasis remap='I'>stored_db</emphasis>
+    </term>
+    <listitem>
+      <para>
+Specifies the file name for the stored database.
+    </para>
+  </listitem>
+  </varlistentry>
+</variablelist>
+</para>
+<para>
+<!-- .LP -->
+<!-- .eM -->
+The
+<function>XrmPutFileDatabase</function>
+function stores a copy of the specified database in the specified file.
+Text is written to the file as a sequence of entries in valid
+ResourceLine format
+(see <link linkend="Resource_File_Syntax">section 15.1</link>).
+The file is written in the locale of the database.
+Entries containing resource names that are not in the Host Portable Character
+Encoding or containing values that are not in the encoding of the database
+locale, are written in an implementation-dependent manner.
+The order in which entries are written is implementation-dependent.
+Entries with representation types other than ``String'' are ignored.
+</para>
+<para>
+<!-- .LP -->
+<!-- .sp -->
+To obtain a pointer to the screen-independent resources of a display, use
+<function>XResourceManagerString</function>.
+<indexterm significance="preferred"><primary>XResourceManagerString</primary></indexterm>
+<!-- .sM -->
+<funcsynopsis id='xresourcemanagerstring'>
+<funcprototype>
+  <funcdef>char *<function>XResourceManagerString</function></funcdef>
+  <paramdef>Display<parameter> *display</parameter></paramdef>
+</funcprototype>
+</funcsynopsis>
+<!-- .FN -->
+<variablelist>
+  <varlistentry>
+    <term>
+      <emphasis remap='I'>display</emphasis>
+    </term>
+    <listitem>
+      <para>
+Specifies the connection to the X server.
+    </para>
+  </listitem>
+  </varlistentry>
+</variablelist>
+</para>
+<para>
+<!-- .LP -->
+<!-- .eM -->
+The
+<function>XResourceManagerString</function>
+function returns the RESOURCE_MANAGER property from the server's root
+window of screen zero, which was returned when the connection was opened using
+<function>XOpenDisplay</function>.
+The property is converted from type STRING to the current locale.
+The conversion is identical to that produced by 
+<function>XmbTextPropertyToTextList</function>
+for a single element STRING property.
+The returned string is owned by Xlib and should not be freed by the client.
+The property value must be in a format that is acceptable to
+<function>XrmGetStringDatabase</function>.
+If no property exists, NULL is returned.
+</para>
+<para>
+<!-- .LP -->
+<!-- .sp -->
+To obtain a pointer to the screen-specific resources of a screen, use
+<function>XScreenResourceString</function>.
+<indexterm significance="preferred"><primary>XScreenResourceString</primary></indexterm>
+<!-- .sM -->
+<funcsynopsis id='xscreenresourcestring'>
+<funcprototype>
+  <funcdef>char *<function>XScreenResourceString</function></funcdef>
+  <paramdef>Screen<parameter> *screen</parameter></paramdef>
+</funcprototype>
+</funcsynopsis>
+<!-- .FN -->
+<variablelist>
+  <varlistentry>
+    <term>
+      <emphasis remap='I'>screen</emphasis>
+    </term>
+    <listitem>
+      <para>
+Specifies the screen.
+    </para>
+  </listitem>
+  </varlistentry>
+</variablelist>
+</para>
+<para>
+<!-- .LP -->
+<!-- .eM -->
+The
+<function>XScreenResourceString</function>
+function returns the SCREEN_RESOURCES property from the root window of the
+specified screen.
+The property is converted from type STRING to the current locale.
+The conversion is identical to that produced by 
+<function>XmbTextPropertyToTextList</function>
+for a single element STRING property.
+The property value must be in a format that is acceptable to
+<function>XrmGetStringDatabase</function>.
+If no property exists, NULL is returned.
+The caller is responsible for freeing the returned string by using
+<function>XFree</function>.
+</para>
+<para>
+<!-- .LP -->
+<!-- .sp -->
+To create a database from a string, use
+<function>XrmGetStringDatabase</function>.
+<indexterm significance="preferred"><primary>XrmGetStringDatabase</primary></indexterm>
+<!-- .sM -->
+<funcsynopsis id='xrmgetstringdatabase'>
+<funcprototype>
+  <funcdef>XrmDatabase <function>XrmGetStringDatabase</function></funcdef>
+  <paramdef>char<parameter> *data</parameter></paramdef>
+</funcprototype>
+</funcsynopsis>
+<!-- .FN -->
+<variablelist>
+  <varlistentry>
+    <term>
+      <emphasis remap='I'>data</emphasis>
+    </term>
+    <listitem>
+      <para>
+Specifies the database contents using a string.
+    </para>
+  </listitem>
+  </varlistentry>
+</variablelist>
+</para>
+<para>
+<!-- .LP -->
+<!-- .eM -->
+The
+<function>XrmGetStringDatabase</function>
+function creates a new database and stores the resources specified
+in the specified null-terminated string.
+<function>XrmGetStringDatabase</function>
+is similar to
+<function>XrmGetFileDatabase</function>
+except that it reads the information out of a string instead of out of a file.
+The string should contain a sequence of entries in valid ResourceLine
+format (see <link linkend="Resource_File_Syntax">section 15.1</link>)
+terminated by a null character;
+the database that results from using a string
+with incorrect syntax is implementation-dependent.
+The string is parsed in the current locale, 
+and the database is created in the current locale.
+</para>
+<para>
+<!-- .LP -->
+<!-- .sp -->
+To obtain the locale name of a database, use
+<function>XrmLocaleOfDatabase</function>.
+<indexterm significance="preferred"><primary>XrmLocaleOfDatabase</primary></indexterm>
+<!-- .sM -->
+<funcsynopsis id='xrmlocaleofdatabase'>
+<funcprototype>
+  <funcdef>char *<function>XrmLocaleOfDatabase</function></funcdef>
+  <paramdef>XrmDatabase<parameter> database</parameter></paramdef>
+</funcprototype>
+</funcsynopsis>
+<!-- .FN -->
+<variablelist>
+  <varlistentry>
+    <term>
+      <emphasis remap='I'>database</emphasis>
+    </term>
+    <listitem>
+      <para>
+Specifies the resource database.
+    </para>
+  </listitem>
+  </varlistentry>
+</variablelist>
+</para>
+<para>
+<!-- .LP -->
+<!-- .eM -->
+The
+<function>XrmLocaleOfDatabase</function>
+function returns the name of the locale bound to the specified
+database, as a null-terminated string.
+The returned locale name string is owned by Xlib and should not be
+modified or freed by the client.
+Xlib is not permitted to free the string until the database is destroyed.
+Until the string is freed,
+it will not be modified by Xlib.
+</para>
+<para>
+<!-- .LP -->
+<!-- .sp -->
+To destroy a resource database and free its allocated memory, use
+<function>XrmDestroyDatabase</function>.
+<indexterm significance="preferred"><primary>XrmDestroyDatabase</primary></indexterm>
+<!-- .sM -->
+<funcsynopsis id='xrmdestroydatabase'>
+<funcprototype>
+  <funcdef>void <function>XrmDestroyDatabase</function></funcdef>
+  <paramdef>XrmDatabase<parameter> database</parameter></paramdef>
+</funcprototype>
+</funcsynopsis>
+<!-- .FN -->
+<variablelist>
+  <varlistentry>
+    <term>
+      <emphasis remap='I'>database</emphasis>
+    </term>
+    <listitem>
+      <para>
+Specifies the resource database.
+    </para>
+  </listitem>
+  </varlistentry>
+</variablelist>
+</para>
+<para>
+<!-- .LP -->
+<!-- .eM -->
+If database is NULL,
+<function>XrmDestroyDatabase</function>
+returns immediately.
+</para>
+<para>
+<!-- .LP -->
+<!-- .sp -->
+To associate a resource database with a display, use
+<function>XrmSetDatabase</function>.
+<indexterm significance="preferred"><primary>XrmSetDatabase</primary></indexterm>
+<!-- .sM -->
+<funcsynopsis id='xrmsetdatabase'>
+<funcprototype>
+  <funcdef>void <function>XrmSetDatabase</function></funcdef>
+  <paramdef>Display<parameter> *display</parameter></paramdef>
+  <paramdef>XrmDatabase<parameter> database</parameter></paramdef>
+</funcprototype>
+</funcsynopsis>
+<!-- .FN -->
+<variablelist>
+  <varlistentry>
+    <term>
+      <emphasis remap='I'>display</emphasis>
+    </term>
+    <listitem>
+      <para>
+Specifies the connection to the X server.
+      </para>
+    </listitem>
+  </varlistentry>
+  <varlistentry>
+    <term>
+      <emphasis remap='I'>database</emphasis>
+    </term>
+    <listitem>
+      <para>
+Specifies the resource database.
+    </para>
+  </listitem>
+  </varlistentry>
+</variablelist>
+</para>
+<para>
+<!-- .LP -->
+<!-- .eM -->
+The
+<function>XrmSetDatabase</function>
+function associates the specified resource database (or NULL)
+with the specified display.
+The database previously associated with the display (if any) is not destroyed.
+A client or toolkit may find this function convenient for retaining a database
+once it is constructed.
+</para>
+<para>
+<!-- .LP -->
+<!-- .sp -->
+To get the resource database associated with a display, use
+<function>XrmGetDatabase</function>.
+<indexterm significance="preferred"><primary>XrmGetDatabase</primary></indexterm>
+<!-- .sM -->
+<funcsynopsis id='xrmgetdatabase'>
+<funcprototype>
+  <funcdef>XrmDatabase <function>XrmGetDatabase</function></funcdef>
+  <paramdef>Display<parameter> *display</parameter></paramdef>
+</funcprototype>
+</funcsynopsis>
+<!-- .FN -->
+<variablelist>
+  <varlistentry>
+    <term>
+      <emphasis remap='I'>display</emphasis>
+    </term>
+    <listitem>
+      <para>
+Specifies the connection to the X server.
+    </para>
+  </listitem>
+  </varlistentry>
+</variablelist>
+</para>
+<para>
+<!-- .LP -->
+<!-- .eM -->
+The
+<function>XrmGetDatabase</function>
+function returns the database associated with the specified display.
+It returns NULL if a database has not yet been set.
+</para>
+</sect1>
+<sect1 id="Merging_Resource_Databases">
+<title>Merging Resource Databases</title>
+<!-- .XS -->
+<!-- (SN Merging Resource Databases -->
+<!-- .XE -->
+<para>
+<!-- .LP -->
+To merge the contents of a resource file into a database, use
+<function>XrmCombineFileDatabase</function>.
+<indexterm significance="preferred"><primary>XrmCombineFileDatabase</primary></indexterm>
+<!-- .sM -->
+<funcsynopsis id='xrmcombinefiledatabase'>
+<funcprototype>
+  <funcdef>Status <function>XrmCombineFileDatabase</function></funcdef>
+  <paramdef>char<parameter> *filename</parameter></paramdef>
+  <paramdef>XrmDatabase<parameter> *target_db</parameter></paramdef>
+  <paramdef>Bool<parameter> override</parameter></paramdef>
+</funcprototype>
+</funcsynopsis>
+<!-- .FN -->
+<variablelist>
+  <varlistentry>
+    <term>
+      <emphasis remap='I'>filename</emphasis>
+    </term>
+    <listitem>
+      <para>
+Specifies the resource database file name.
+      </para>
+    </listitem>
+  </varlistentry>
+  <varlistentry>
+    <term>
+      <emphasis remap='I'>target_db</emphasis>
+    </term>
+    <listitem>
+      <para>
+Specifies the resource database into which the source 
+database is to be merged.
+      </para>
+    </listitem>
+  </varlistentry>
+  <varlistentry>
+    <term>
+      <emphasis remap='I'>override</emphasis>
+    </term>
+    <listitem>
+      <para>
+Specifies whether source entries override target ones.
+    </para>
+  </listitem>
+  </varlistentry>
+</variablelist>
+</para>
+<para>
+<!-- .LP -->
+<!-- .eM  -->
+The
+<function>XrmCombineFileDatabase</function>
+function merges the contents of a resource file into a database.
+If the same specifier is used for an entry in both the file and
+the database,
+the entry in the file will replace the entry in the database
+if override is
+<symbol>True</symbol>;
+otherwise, the entry in the file is discarded.
+The file is parsed in the current locale.
+If the file cannot be read,
+a zero status is returned;
+otherwise, a nonzero status is returned.
+If target_db contains NULL,
+<function>XrmCombineFileDatabase</function>
+creates and returns a new database to it.
+Otherwise, the database pointed to by target_db is not destroyed by the merge.
+The database entries are merged without changing values or types,
+regardless of the locale of the database.
+The locale of the target database is not modified.
+</para>
+<para>
+<!-- .LP -->
+<!-- .sp -->
+To merge the contents of one database into another database, use
+<function>XrmCombineDatabase</function>.
+<indexterm significance="preferred"><primary>XrmCombineDatabase</primary></indexterm>
+<!-- .sM -->
+<funcsynopsis id='xrmcombinedatabase'>
+<funcprototype>
+  <funcdef>void <function>XrmCombineDatabase</function></funcdef>
+  <paramdef>XrmDatabasesource_db,<parameter> *target_db</parameter></paramdef>
+  <paramdef>Bool<parameter> override</parameter></paramdef>
+</funcprototype>
+</funcsynopsis>
+<!-- .FN -->
+<variablelist>
+  <varlistentry>
+    <term>
+      <emphasis remap='I'>source_db</emphasis>
+    </term>
+    <listitem>
+      <para>
+Specifies the resource database that is to be merged into the target database.
+      </para>
+    </listitem>
+  </varlistentry>
+  <varlistentry>
+    <term>
+      <emphasis remap='I'>target_db</emphasis>
+    </term>
+    <listitem>
+      <para>
+Specifies the resource database into which the source 
+database is to be merged.
+      </para>
+    </listitem>
+  </varlistentry>
+  <varlistentry>
+    <term>
+      <emphasis remap='I'>override</emphasis>
+    </term>
+    <listitem>
+      <para>
+Specifies whether source entries override target ones.
+    </para>
+  </listitem>
+  </varlistentry>
+</variablelist>
+</para>
+<para>
+<!-- .LP -->
+<!-- .eM  -->
+The
+<function>XrmCombineDatabase</function>
+function merges the contents of one database into another.
+If the same specifier is used for an entry in both databases,
+the entry in the source_db will replace the entry in the target_db
+if override is
+<symbol>True</symbol>;
+otherwise, the entry in source_db is discarded.
+If target_db contains NULL,
+<function>XrmCombineDatabase</function>
+simply stores source_db in it.
+Otherwise, source_db is destroyed by the merge, but the database pointed
+to by target_db is not destroyed.
+The database entries are merged without changing values or types,
+regardless of the locales of the databases.
+The locale of the target database is not modified.
+</para>
+<para>
+<!-- .LP -->
+<!-- .sp -->
+To merge the contents of one database into another database with override
+semantics, use
+<function>XrmMergeDatabases</function>.
+<indexterm significance="preferred"><primary>XrmMergeDatabases</primary></indexterm>
+<!-- .sM -->
+<funcsynopsis id='xrmmergedatabases'>
+<funcprototype>
+  <funcdef>void <function>XrmMergeDatabases</function></funcdef>
+  <paramdef>XrmDatabasesource_db,<parameter> *target_db</parameter></paramdef>
+</funcprototype>
+</funcsynopsis>
+<!-- .FN -->
+<variablelist>
+  <varlistentry>
+    <term>
+      <emphasis remap='I'>source_db</emphasis>
+    </term>
+    <listitem>
+      <para>
+Specifies the resource database that is to be merged into the target database.
+      </para>
+    </listitem>
+  </varlistentry>
+  <varlistentry>
+    <term>
+      <emphasis remap='I'>target_db</emphasis>
+    </term>
+    <listitem>
+      <para>
+Specifies the resource database into which the source 
+database is to be merged.
+    </para>
+  </listitem>
+  </varlistentry>
+</variablelist>
+</para>
+<para>
+<!-- .LP -->
+<!-- .eM  -->
+Calling the
+<function>XrmMergeDatabases</function>
+function is equivalent to calling the
+<function>XrmCombineDatabase</function>
+function with an override argument of
+<symbol>True</symbol>.
+</para>
+</sect1>
+<sect1 id="Looking_Up_Resources">
+<title>Looking Up Resources</title>
+<!-- .XS -->
+<!-- (SN Looking Up Resources -->
+<!-- .XE -->
+<para>
+<!-- .LP -->
+To retrieve a resource from a resource database, use
+<function>XrmGetResource</function>,
+<function>XrmQGetResource</function>,
+or
+<function>XrmQGetSearchResource</function>.
+</para>
+<para>
+<!-- .LP -->
+<!-- .sp -->
+<indexterm significance="preferred"><primary>XrmGetResource</primary></indexterm>
+<!-- .sM -->
+<funcsynopsis id='xrmgetresource'>
+<funcprototype>
+  <funcdef>Bool <function>XrmGetResource</function></funcdef>
+  <paramdef>XrmDatabase<parameter> database</parameter></paramdef>
+  <paramdef>char<parameter> *str_name</parameter></paramdef>
+  <paramdef>char<parameter> *str_class</parameter></paramdef>
+  <paramdef>char<parameter> **str_type_return</parameter></paramdef>
+  <paramdef>XrmValue<parameter> *value_return</parameter></paramdef>
+</funcprototype>
+</funcsynopsis>
+<!-- .FN -->
+<variablelist>
+  <varlistentry>
+    <term>
+      <emphasis remap='I'>database</emphasis>
+    </term>
+    <listitem>
+      <para>
+Specifies the database that is to be used.
+      </para>
+    </listitem>
+  </varlistentry>
+  <varlistentry>
+    <term>
+      <emphasis remap='I'>str_name</emphasis>
+    </term>
+    <listitem>
+      <para>
+Specifies the fully qualified name of the value being retrieved (as a string).
+      </para>
+    </listitem>
+  </varlistentry>
+  <varlistentry>
+    <term>
+      <emphasis remap='I'>str_class</emphasis>
+    </term>
+    <listitem>
+      <para>
+Specifies the fully qualified class of the value being retrieved (as a string).
+      </para>
+    </listitem>
+  </varlistentry>
+  <varlistentry>
+    <term>
+      <emphasis remap='I'>str_type_return</emphasis>
+    </term>
+    <listitem>
+      <para>
+Returns the representation type of the destination (as a string).
+      </para>
+    </listitem>
+  </varlistentry>
+  <varlistentry>
+    <term>
+      <emphasis remap='I'>value_return</emphasis>
+    </term>
+    <listitem>
+      <para>
+Returns the value in the database.
+    </para>
+  </listitem>
+  </varlistentry>
+</variablelist>
+</para>
+<para>
+<!-- .LP -->
+<!-- .eM -->
+<!-- .sp -->
+<indexterm significance="preferred"><primary>XrmQGetResource</primary></indexterm>
+<!-- .sM -->
+<funcsynopsis id='xrmqgetresource'>
+<funcprototype>
+  <funcdef>Bool <function>XrmQGetResource</function></funcdef>
+  <paramdef>XrmDatabase<parameter> database</parameter></paramdef>
+  <paramdef>XrmNameList<parameter> quark_name</parameter></paramdef>
+  <paramdef>XrmClassList<parameter> quark_class</parameter></paramdef>
+  <paramdef>XrmRepresentation<parameter> *quark_type_return</parameter></paramdef>
+  <paramdef>XrmValue<parameter> *value_return</parameter></paramdef>
+</funcprototype>
+</funcsynopsis>
+<!-- .FN -->
+<variablelist>
+  <varlistentry>
+    <term>
+      <emphasis remap='I'>database</emphasis>
+    </term>
+    <listitem>
+      <para>
+Specifies the database that is to be used.
+      </para>
+    </listitem>
+  </varlistentry>
+  <varlistentry>
+    <term>
+      <emphasis remap='I'>quark_name</emphasis>
+    </term>
+    <listitem>
+      <para>
+Specifies the fully qualified name of the value being retrieved (as a quark).
+      </para>
+    </listitem>
+  </varlistentry>
+  <varlistentry>
+    <term>
+      <emphasis remap='I'>quark_class</emphasis>
+    </term>
+    <listitem>
+      <para>
+Specifies the fully qualified class of the value being retrieved (as a quark).
+      </para>
+    </listitem>
+  </varlistentry>
+  <varlistentry>
+    <term>
+      <emphasis remap='I'>quark_type_return</emphasis>
+    </term>
+    <listitem>
+      <para>
+Returns the representation type of the destination (as a quark).
+      </para>
+    </listitem>
+  </varlistentry>
+  <varlistentry>
+    <term>
+      <emphasis remap='I'>value_return</emphasis>
+    </term>
+    <listitem>
+      <para>
+Returns the value in the database.
+    </para>
+  </listitem>
+  </varlistentry>
+</variablelist>
+</para>
+<para>
+<!-- .LP -->
+<!-- .eM -->
+The 
+<function>XrmGetResource</function>
+and 
+<function>XrmQGetResource</function>
+functions retrieve a resource from the specified database.
+Both take a fully qualified name/class pair, a destination
+resource representation, and the address of a value
+(size/address pair).  
+The value and returned type point into database memory;
+therefore, you must not modify the data.
+</para>
+<para>
+<!-- .LP -->
+The database only frees or overwrites entries on
+<function>XrmPutResource</function>,
+<function>XrmQPutResource</function>,
+or 
+<function>XrmMergeDatabases</function>.
+A client that is not storing new values into the database or
+is not merging the database should be safe using the address passed 
+back at any time until it exits.
+If a resource was found, both
+<function>XrmGetResource</function>
+and
+<function>XrmQGetResource</function>
+return 
+<symbol>True</symbol>;
+otherwise, they return 
+<symbol>False</symbol>.
+</para>
+<para>
+<!-- .LP -->
+<!-- .sp -->
+Most applications and toolkits do not make random probes
+into a resource database to fetch resources.
+The X toolkit access pattern for a resource database is quite stylized.
+A series of from 1 to 20 probes is made with only the 
+last name/class differing in each probe.
+The 
+<function>XrmGetResource</function>
+function is at worst a
+2<superscript><emphasis remap='I'>n</emphasis></superscript> algorithm,
+where <emphasis remap='I'>n</emphasis> is the length of the name/class list.
+This can be improved upon by the application programmer by prefetching a list
+of database levels that might match the first part of a name/class list.
+</para>
+<para>
+<!-- .LP -->
+<!-- .sp -->
+To obtain a list of database levels, use
+<function>XrmQGetSearchList</function>.
+<indexterm significance="preferred"><primary>XrmQGetSearchList</primary></indexterm>
+<!-- .sM -->
+<funcsynopsis id='xrmqgetsearchlist'>
+<funcprototype>
+  <funcdef>Bool <function>XrmQGetSearchResource</function></funcdef>
+  <paramdef>XrmDatabase<parameter> database</parameter></paramdef>
+  <paramdef>XrmNameList<parameter> names</parameter></paramdef>
+  <paramdef>XrmClassList<parameter> classes</parameter></paramdef>
+  <paramdef>XrmSearchList<parameter> list_return</parameter></paramdef>
+  <paramdef>int<parameter> list_length</parameter></paramdef>
+</funcprototype>
+</funcsynopsis>
+<!-- .FN -->
+<variablelist>
+  <varlistentry>
+    <term>
+      <emphasis remap='I'>database</emphasis>
+    </term>
+    <listitem>
+      <para>
+Specifies the database that is to be used.
+      </para>
+    </listitem>
+  </varlistentry>
+  <varlistentry>
+    <term>
+      <emphasis remap='I'>names</emphasis>
+    </term>
+    <listitem>
+      <para>
+Specifies a list of resource names.
+      </para>
+    </listitem>
+  </varlistentry>
+  <varlistentry>
+    <term>
+      <emphasis remap='I'>classes</emphasis>
+    </term>
+    <listitem>
+      <para>
+Specifies a list of resource classes.
+      </para>
+    </listitem>
+  </varlistentry>
+  <varlistentry>
+    <term>
+      <emphasis remap='I'>list_return</emphasis>
+    </term>
+    <listitem>
+      <para>
+Returns a search list for further use.
+The caller must allocate sufficient space for the list before calling 
+<function>XrmQGetSearchList</function>.
+      </para>
+    </listitem>
+  </varlistentry>
+  <varlistentry>
+    <term>
+      <emphasis remap='I'>list_length</emphasis>
+    </term>
+    <listitem>
+      <para>
+Specifies the number of entries (not the byte size) allocated for list_return.
+    </para>
+  </listitem>
+  </varlistentry>
+</variablelist>
+</para>
+<para>
+<!-- .LP -->
+<!-- .eM -->
+The
+<function>XrmQGetSearchList</function>
+function takes a list of names and classes
+and returns a list of database levels where a match might occur.
+The returned list is in best-to-worst order and
+uses the same algorithm as 
+<function>XrmGetResource</function>
+for determining precedence.
+If list_return was large enough for the search list,
+<function>XrmQGetSearchList</function>
+returns 
+<symbol>True</symbol>;
+otherwise, it returns
+<symbol>False</symbol>.
+</para>
+<para>
+<!-- .LP -->
+The size of the search list that the caller must allocate is
+dependent upon the number of levels and wildcards in the resource specifiers 
+that are stored in the database.
+The worst case length is
+3<superscript><emphasis remap='I'>n</emphasis></superscript>,
+where <emphasis remap='I'>n</emphasis> is the number of name or class
+components in names or classes.
+</para>
+<para>
+<!-- .LP -->
+When using 
+<function>XrmQGetSearchList</function>
+followed by multiple probes for resources with a common name and class prefix,
+only the common prefix should be specified in the name and class list to 
+<function>XrmQGetSearchList</function>.
+</para>
+<para>
+<!-- .LP -->
+<!-- .sp -->
+To search resource database levels for a given resource, use
+<function>XrmQGetSearchResource</function>.
+<indexterm significance="preferred"><primary>XrmQGetSearchResource</primary></indexterm>
+<!-- .sM -->
+<funcsynopsis id='xrmqgetsearchresource'>
+<funcprototype>
+  <funcdef>Bool <function>XrmQGetSearchResource</function></funcdef>
+  <paramdef>XrmSearchList<parameter> list</parameter></paramdef>
+  <paramdef>XrmName<parameter> name</parameter></paramdef>
+  <paramdef>XrmClass<parameter> class</parameter></paramdef>
+  <paramdef>XrmRepresentation<parameter> *type_return</parameter></paramdef>
+  <paramdef>XrmValue<parameter> *value_return</parameter></paramdef>
+</funcprototype>
+</funcsynopsis>
+<!-- .FN -->
+<variablelist>
+  <varlistentry>
+    <term>
+      <emphasis remap='I'>list</emphasis>
+    </term>
+    <listitem>
+      <para>
+Specifies the search list returned by
+<function>XrmQGetSearchList</function>.
+      </para>
+    </listitem>
+  </varlistentry>
+  <varlistentry>
+    <term>
+      <emphasis remap='I'>name</emphasis>
+    </term>
+    <listitem>
+      <para>
+Specifies the resource name.
+      </para>
+    </listitem>
+  </varlistentry>
+  <varlistentry>
+    <term>
+      <emphasis remap='I'>class</emphasis>
+    </term>
+    <listitem>
+      <para>
+Specifies the resource class.
+      </para>
+    </listitem>
+  </varlistentry>
+  <varlistentry>
+    <term>
+      <emphasis remap='I'>type_return</emphasis>
+    </term>
+    <listitem>
+      <para>
+Returns data representation type.
+      </para>
+    </listitem>
+  </varlistentry>
+  <varlistentry>
+    <term>
+      <emphasis remap='I'>value_return</emphasis>
+    </term>
+    <listitem>
+      <para>
+Returns the value in the database.
+    </para>
+  </listitem>
+  </varlistentry>
+</variablelist>
+</para>
+<para>
+<!-- .LP -->
+<!-- .eM -->
+The
+<function>XrmQGetSearchResource</function>
+function searches the specified database levels for the resource 
+that is fully identified by the specified name and class.
+The search stops with the first match.
+<function>XrmQGetSearchResource</function>
+returns 
+<symbol>True</symbol>
+if the resource was found;
+otherwise, it returns
+<symbol>False</symbol>.
+</para>
+<para>
+<!-- .LP -->
+A call to 
+<function>XrmQGetSearchList</function>
+with a name and class list containing all but the last component 
+of a resource name followed by a call to 
+<function>XrmQGetSearchResource</function>
+with the last component name and class returns the same database entry as 
+<function>XrmGetResource</function>
+and 
+<function>XrmQGetResource</function>
+with the fully qualified name and class.
+</para>
+</sect1>
+<sect1 id="Storing_into_a_Resource_Database">
+<title>Storing into a Resource Database</title>
+<!-- .XS -->
+<!-- (SN Storing into a Resource Database -->
+<!-- .XE -->
+<para>
+<!-- .LP -->
+To store resources into the database, use
+<function>XrmPutResource</function>
+or
+<function>XrmQPutResource</function>.
+Both functions take a partial resource specification, a
+representation type, and a value.
+This value is copied into the specified database.
+</para>
+<para>
+<!-- .LP -->
+<!-- .sp -->
+<indexterm significance="preferred"><primary>XrmPutResource</primary></indexterm>
+<!-- .sM -->
+<funcsynopsis id='xrmputresource'>
+<funcprototype>
+  <funcdef>void <function>XrmPutResource</function></funcdef>
+  <paramdef>XrmDatabase<parameter> *database</parameter></paramdef>
+  <paramdef>char<parameter> *specifier</parameter></paramdef>
+  <paramdef>char<parameter> *type</parameter></paramdef>
+  <paramdef>XrmValue<parameter> *value</parameter></paramdef>
+</funcprototype>
+</funcsynopsis>
+<!-- .FN -->
+<variablelist>
+  <varlistentry>
+    <term>
+      <emphasis remap='I'>database</emphasis>
+    </term>
+    <listitem>
+      <para>
+Specifies the resource database.
+      </para>
+    </listitem>
+  </varlistentry>
+  <varlistentry>
+    <term>
+      <emphasis remap='I'>specifier</emphasis>
+    </term>
+    <listitem>
+      <para>
+Specifies a complete or partial specification of the resource.
+      </para>
+    </listitem>
+  </varlistentry>
+  <varlistentry>
+    <term>
+      <emphasis remap='I'>type</emphasis>
+    </term>
+    <listitem>
+      <para>
+Specifies the type of the resource.
+      </para>
+    </listitem>
+  </varlistentry>
+  <varlistentry>
+    <term>
+      <emphasis remap='I'>value</emphasis>
+    </term>
+    <listitem>
+      <para>
+Specifies the value of the resource, which is specified as a string.
+    </para>
+  </listitem>
+  </varlistentry>
+</variablelist>
+</para>
+<para>
+<!-- .LP -->
+<!-- .eM -->
+If database contains NULL,
+<function>XrmPutResource</function>
+creates a new database and returns a pointer to it.
+<function>XrmPutResource</function>
+is a convenience function that calls
+<function>XrmStringToBindingQuarkList</function>
+followed by:
+</para>
+<para>
+<!-- .LP -->
+<literallayout class="monospaced">
+XrmQPutResource(database, bindings, quarks, XrmStringToQuark(type), value)
+</literallayout>
+If the specifier and type are not in the Host Portable Character Encoding,
+the result is implementation-dependent.
+The value is stored in the database without modification.
+</para>
+<para>
+<!-- .LP -->
+<!-- .sp -->
+<indexterm significance="preferred"><primary>XrmQPutResource</primary></indexterm>
+<!-- .sM -->
+<funcsynopsis id='xrmqputresource'>
+<funcprototype>
+  <funcdef>void <function>XrmQPutResource</function></funcdef>
+  <paramdef>XrmDatabase<parameter> *database</parameter></paramdef>
+  <paramdef>XrmBindingList<parameter> bindings</parameter></paramdef>
+  <paramdef>XrmQuarkList<parameter> quarks</parameter></paramdef>
+  <paramdef>XrmRepresentation<parameter> type</parameter></paramdef>
+  <paramdef>XrmValue<parameter> *value</parameter></paramdef>
+</funcprototype>
+</funcsynopsis>
+<!-- .FN -->
+<variablelist>
+  <varlistentry>
+    <term>
+      <emphasis remap='I'>database</emphasis>
+    </term>
+    <listitem>
+      <para>
+Specifies the resource database.
+      </para>
+    </listitem>
+  </varlistentry>
+  <varlistentry>
+    <term>
+      <emphasis remap='I'>bindings</emphasis>
+    </term>
+    <listitem>
+      <para>
+Specifies a list of bindings.
+      </para>
+    </listitem>
+  </varlistentry>
+  <varlistentry>
+    <term>
+      <emphasis remap='I'>quarks</emphasis>
+    </term>
+    <listitem>
+      <para>
+Specifies the complete or partial name or the class list of the resource.
+      </para>
+    </listitem>
+  </varlistentry>
+  <varlistentry>
+    <term>
+      <emphasis remap='I'>type</emphasis>
+    </term>
+    <listitem>
+      <para>
+Specifies the type of the resource.
+      </para>
+    </listitem>
+  </varlistentry>
+  <varlistentry>
+    <term>
+      <emphasis remap='I'>value</emphasis>
+    </term>
+    <listitem>
+      <para>
+Specifies the value of the resource, which is specified as a string.
+    </para>
+  </listitem>
+  </varlistentry>
+</variablelist>
+</para>
+<para>
+<!-- .LP -->
+<!-- .eM -->
+If database contains NULL,
+<function>XrmQPutResource</function>
+creates a new database and returns a pointer to it.
+If a resource entry with the identical bindings and quarks already
+exists in the database, the previous type and value are replaced by the new
+specified type and value.
+The value is stored in the database without modification.
+</para>
+<para>
+<!-- .LP -->
+<!-- .sp -->
+To add a resource that is specified as a string, use
+<function>XrmPutStringResource</function>.
+<indexterm significance="preferred"><primary>XrmPutStringResource</primary></indexterm>
+<!-- .sM -->
+<funcsynopsis id='xrmputstringresource'>
+<funcprototype>
+  <funcdef>void <function>XrmPutStringResource</function></funcdef>
+  <paramdef>XrmDatabase<parameter> *database</parameter></paramdef>
+  <paramdef>char<parameter> *specifier</parameter></paramdef>
+  <paramdef>char<parameter> *value</parameter></paramdef>
+</funcprototype>
+</funcsynopsis>
+<!-- .FN -->
+<variablelist>
+  <varlistentry>
+    <term>
+      <emphasis remap='I'>database</emphasis>
+    </term>
+    <listitem>
+      <para>
+Specifies the resource database.
+      </para>
+    </listitem>
+  </varlistentry>
+  <varlistentry>
+    <term>
+      <emphasis remap='I'>specifier</emphasis>
+    </term>
+    <listitem>
+      <para>
+Specifies a complete or partial specification of the resource.
+      </para>
+    </listitem>
+  </varlistentry>
+  <varlistentry>
+    <term>
+      <emphasis remap='I'>value</emphasis>
+    </term>
+    <listitem>
+      <para>
+Specifies the value of the resource, which is specified as a string.
+    </para>
+  </listitem>
+  </varlistentry>
+</variablelist>
+</para>
+<para>
+<!-- .LP -->
+<!-- .eM -->
+If database contains NULL,
+<function>XrmPutStringResource</function>
+creates a new database and returns a pointer to it.
+<function>XrmPutStringResource</function>
+adds a resource with the specified value to the specified database.
+<function>XrmPutStringResource</function>
+is a convenience function that first calls
+<function>XrmStringToBindingQuarkList</function>
+on the specifier and then calls
+<function>XrmQPutResource</function>,
+using a ``String'' representation type.
+If the specifier is not in the Host Portable Character Encoding,
+the result is implementation-dependent.
+The value is stored in the database without modification.
+</para>
+<para>
+<!-- .LP -->
+<!-- .sp -->
+To add a string resource using quarks as a specification, use
+<function>XrmQPutStringResource</function>.
+<indexterm significance="preferred"><primary>XrmQPutStringResource</primary></indexterm>
+<!-- .sM -->
+<funcsynopsis id='xrmqputstringresource'>
+<funcprototype>
+  <funcdef>void <function>XrmQPutStringResource</function></funcdef>
+  <paramdef>XrmDatabase<parameter> *database</parameter></paramdef>
+  <paramdef>XrmBindingList<parameter> bindings</parameter></paramdef>
+  <paramdef>XrmQuarkList<parameter> quarks</parameter></paramdef>
+  <paramdef>char<parameter> *value</parameter></paramdef>
+</funcprototype>
+</funcsynopsis>
+<!-- .FN -->
+<variablelist>
+  <varlistentry>
+    <term>
+      <emphasis remap='I'>database</emphasis>
+    </term>
+    <listitem>
+      <para>
+Specifies the resource database.
+      </para>
+    </listitem>
+  </varlistentry>
+  <varlistentry>
+    <term>
+      <emphasis remap='I'>bindings</emphasis>
+    </term>
+    <listitem>
+      <para>
+Specifies a list of bindings.
+      </para>
+    </listitem>
+  </varlistentry>
+  <varlistentry>
+    <term>
+      <emphasis remap='I'>quarks</emphasis>
+    </term>
+    <listitem>
+      <para>
+Specifies the complete or partial name or the class list of the resource.
+      </para>
+    </listitem>
+  </varlistentry>
+  <varlistentry>
+    <term>
+      <emphasis remap='I'>value</emphasis>
+    </term>
+    <listitem>
+      <para>
+Specifies the value of the resource, which is specified as a string.
+    </para>
+  </listitem>
+  </varlistentry>
+</variablelist>
+</para>
+<para>
+<!-- .LP -->
+<!-- .eM -->
+If database contains NULL,
+<function>XrmQPutStringResource</function>
+creates a new database and returns a pointer to it.
+<function>XrmQPutStringResource</function>
+is a convenience routine that constructs an
+<type>XrmValue</type>
+for the value string (by calling
+<function>strlen</function>
+to compute the size) and
+then calls
+<function>XrmQPutResource</function>,
+using a ``String'' representation type.
+The value is stored in the database without modification.
+</para>
+<para>
+<!-- .LP -->
+<!-- .sp -->
+To add a single resource entry that is specified as a string that contains
+both a name and a value, use
+<function>XrmPutLineResource</function>.
+<indexterm significance="preferred"><primary>XrmPutLineResource</primary></indexterm>
+<!-- .sM -->
+<funcsynopsis id='xrmputlineresource'>
+<funcprototype>
+  <funcdef>void <function>XrmPutLineResource</function></funcdef>
+  <paramdef>XrmDatabase<parameter> *database</parameter></paramdef>
+  <paramdef>char<parameter> *line</parameter></paramdef>
+</funcprototype>
+</funcsynopsis>
+<!-- .FN -->
+<variablelist>
+  <varlistentry>
+    <term>
+      <emphasis remap='I'>database</emphasis>
+    </term>
+    <listitem>
+      <para>
+Specifies the resource database.
+      </para>
+    </listitem>
+  </varlistentry>
+  <varlistentry>
+    <term>
+      <emphasis remap='I'>line</emphasis>
+    </term>
+    <listitem>
+      <para>
+Specifies the resource name and value pair as a single string.
+    </para>
+  </listitem>
+  </varlistentry>
+</variablelist>
+</para>
+<para>
+<!-- .LP -->
+<!-- .eM -->
+If database contains NULL,
+<function>XrmPutLineResource</function>
+creates a new database and returns a pointer to it.
+<function>XrmPutLineResource</function>
+adds a single resource entry to the specified database.
+The line should be in valid ResourceLine format
+(see <link linkend="Resource_File_Syntax">section 15.1</link>)
+terminated by a newline or null character;
+the database that results from using a string
+with incorrect syntax is implementation-dependent.
+The string is parsed in the locale of the database.
+If the
+<replaceable>ResourceName</replaceable>
+is not in the Host Portable Character Encoding,
+the result is implementation-dependent.
+Note that comment lines are not stored.
+</para>
+</sect1>
+<sect1 id="Enumerating_Database_Entries">
+<title>Enumerating Database Entries</title>
+<!-- .XS -->
+<!-- (SN Enumerating Database Entries -->
+<!-- .XE -->
+<para>
+<!-- .LP -->
+To enumerate the entries of a database, use
+<function>XrmEnumerateDatabase</function>.
+<indexterm significance="preferred"><primary>XrmEnumerateDatabase</primary></indexterm>
+<!-- .sM -->
+</para>
+
+<literallayout class="monospaced">
+#define       XrmEnumAllLevels       0
+#define       XrmEnumOneLevel        0
+</literallayout>
+
+<funcsynopsis id='xrmenumeratedatabase'>
+<funcprototype>
+  <funcdef>Bool <function>XrmEnumerateDatabase</function></funcdef>
+  <paramdef>XrmDatabase<parameter> database</parameter></paramdef>
+  <paramdef>XrmNameList<parameter> name_prefix</parameter></paramdef>
+  <paramdef>XrmClassList<parameter> class_prefix</parameter></paramdef>
+  <paramdef>int<parameter> mode</parameter></paramdef>
+  <paramdef>Bool<parameter> (*proc)()</parameter></paramdef>
+  <paramdef>XPointer<parameter> arg</parameter></paramdef>
+</funcprototype>
+</funcsynopsis>
+<!-- .FN -->
+<variablelist>
+  <varlistentry>
+    <term>
+      <emphasis remap='I'>database</emphasis>
+    </term>
+    <listitem>
+      <para>
+Specifies the resource database.
+      </para>
+    </listitem>
+  </varlistentry>
+  <varlistentry>
+    <term>
+      <emphasis remap='I'>name_prefix</emphasis>
+    </term>
+    <listitem>
+      <para>
+Specifies the resource name prefix.
+      </para>
+    </listitem>
+  </varlistentry>
+  <varlistentry>
+    <term>
+      <emphasis remap='I'>class_prefix</emphasis>
+    </term>
+    <listitem>
+      <para>
+Specifies the resource class prefix.
+      </para>
+    </listitem>
+  </varlistentry>
+  <varlistentry>
+    <term>
+      <emphasis remap='I'>mode</emphasis>
+    </term>
+    <listitem>
+      <para>
+Specifies the number of levels to enumerate.
+      </para>
+    </listitem>
+  </varlistentry>
+  <varlistentry>
+    <term>
+      <emphasis remap='I'>proc</emphasis>
+    </term>
+    <listitem>
+      <para>
+Specifies the procedure that is to be called for each matching entry.
+      </para>
+    </listitem>
+  </varlistentry>
+  <varlistentry>
+    <term>
+      <emphasis remap='I'>arg</emphasis>
+    </term>
+    <listitem>
+      <para>
+Specifies the user-supplied argument that will be passed to the procedure.
+    </para>
+  </listitem>
+  </varlistentry>
+</variablelist>
+
+<para>
+<!-- .LP -->
+<!-- .eM -->
+The
+<function>XrmEnumerateDatabase</function>
+function calls the specified procedure for each resource in the database
+that would match some completion of the given name/class resource prefix.
+The order in which resources are found is implementation-dependent.
+If mode is
+<symbol>XrmEnumOneLevel</symbol>,
+a resource must match the given name/class prefix with
+just a single name and class appended.  If mode is
+<symbol>XrmEnumAllLevels</symbol>,
+the resource must match the given name/class prefix with one or more names and
+classes appended.
+If the procedure returns
+<symbol>True</symbol>,
+the enumeration terminates and the function returns
+<symbol>True</symbol>.
+If the procedure always returns
+<symbol>False</symbol>,
+all matching resources are enumerated and the function returns
+<symbol>False</symbol>.
+</para>
+<para>
+<!-- .LP -->
+The procedure is called with the following arguments:
+</para>
+<para>
+<!-- .LP -->
+<!-- .\" Start marker code here -->
+<literallayout class="monospaced">
+<!-- .TA .5i 3i -->
+<!-- .ta .5i 3i -->
+(*<emphasis remap='I'>proc</emphasis>)(<emphasis remap='I'>database</emphasis>, <emphasis remap='I'>bindings</emphasis>, <emphasis remap='I'>quarks</emphasis>, <emphasis remap='I'>type</emphasis>, <emphasis remap='I'>value</emphasis>, <emphasis remap='I'>arg</emphasis>)
+     XrmDatabase *<emphasis remap='I'>database</emphasis>;
+     XrmBindingList <emphasis remap='I'>bindings</emphasis>;
+     XrmQuarkList <emphasis remap='I'>quarks</emphasis>;
+     XrmRepresentation *<emphasis remap='I'>type</emphasis>;
+     XrmValue *<emphasis remap='I'>value</emphasis>;
+     XPointer <emphasis remap='I'>arg</emphasis>;
+</literallayout>
+<!-- .\" End marker code here -->
+</para>
+<para>
+<!-- .LP -->
+The bindings and quarks lists are terminated by
+<symbol>NULLQUARK</symbol>.
+Note that pointers
+to the database and type are passed, but these values should not be modified.
+</para>
+<para>
+<!-- .LP -->
+The procedure must not modify the database.
+If Xlib has been initialized for threads, the procedure is called with
+the database locked and the result of a call by the procedure to any
+Xlib function using the same database is not defined.
+</para>
+</sect1>
+<sect1 id="Parsing_Command_Line_Options">
+<title>Parsing Command Line Options</title>
+<!-- .XS -->
+<!-- (SN Parsing Command Line Options  -->
+<!-- .XE -->
+<para>
+<!-- .LP -->
+The
+<function>XrmParseCommand</function>
+function can be used to parse the command line arguments to a program
+and modify a resource database with selected entries from the command line.
+</para>
+<para>
+<!-- .LP -->
+<indexterm significance="preferred"><primary>XrmOptionKind</primary></indexterm>
+<!-- .sM -->
+<literallayout class="monospaced">
+<!-- .TA .5i 2.5i -->
+<!-- .ta .5i 2.5i -->
+typedef enum {
+     XrmoptionNoArg,     /* Value is specified in XrmOptionDescRec.value */
+     XrmoptionIsArg,     /* Value is the option string itself */
+     XrmoptionStickyArg,     /* Value is characters immediately following option */
+     XrmoptionSepArg,     /* Value is next argument in argv */
+     XrmoptionResArg,     /* Resource and value in next argument in argv */
+     XrmoptionSkipArg,     /* Ignore this option and the next argument in argv */
+     XrmoptionSkipLine,     /* Ignore this option and the rest of argv */
+     XrmoptionSkipNArgs     /* Ignore this option and the next
+          \ \ \ XrmOptionDescRec.value arguments in argv */
+} XrmOptionKind;
+</literallayout>
+</para>
+<para>
+<!-- .LP -->
+<!-- .eM -->
+Note that
+<constant>XrmoptionSkipArg</constant>
+is equivalent to 
+<constant>XrmoptionSkipNArgs</constant>
+with the
+<structname>XrmOptionDescRec</structname>.<structfield>value</structfield>
+field containing the value one.
+Note also that the value zero for
+<constant>XrmoptionSkipNArgs</constant>
+indicates that only the option itself is to be skipped.
+</para>
+<para>
+<!-- .LP -->
+<indexterm significance="preferred"><primary>XrmOptionDescRec</primary></indexterm>
+<!-- .sM -->
+<literallayout class="monospaced">
+<!-- .TA .5i 2.5i -->
+<!-- .ta .5i 2.5i -->
+typedef struct {
+     char *option;     /* Option specification string in argv              */
+     char *specifier;     /* Binding and resource name (sans application name)    */
+     XrmOptionKind argKind;     /* Which style of option it is         */
+     XPointer value;     /* Value to provide if XrmoptionNoArg or 
+          \ \ \ XrmoptionSkipNArgs   */
+} XrmOptionDescRec, *XrmOptionDescList;
+</literallayout>
+</para>
+<para>
+<!-- .LP -->
+<!-- .eM -->
+<!-- .sp -->
+To load a resource database from a C command line, use
+<function>XrmParseCommand</function>.
+<indexterm significance="preferred"><primary>XrmParseCommand</primary></indexterm>
+<!-- .sM -->
+<funcsynopsis id='xrmparsecommand'>
+<funcprototype>
+  <funcdef>void <function>XrmParseCommand</function></funcdef>
+  <paramdef>XrmDatabase<parameter> *database</parameter></paramdef>
+  <paramdef>XrmOptionDescList<parameter> table</parameter></paramdef>
+  <paramdef>int<parameter> table_count</parameter></paramdef>
+  <paramdef>char<parameter> *name</parameter></paramdef>
+  <paramdef>int<parameter> *argc_in_out</parameter></paramdef>
+  <paramdef>char<parameter> **argv_in_out</parameter></paramdef>
+</funcprototype>
+</funcsynopsis>
+<!-- .FN -->
+<variablelist>
+  <varlistentry>
+    <term>
+      <emphasis remap='I'>database</emphasis>
+    </term>
+    <listitem>
+      <para>
+Specifies the resource database.
+      </para>
+    </listitem>
+  </varlistentry>
+  <varlistentry>
+    <term>
+      <emphasis remap='I'>table</emphasis>
+    </term>
+    <listitem>
+      <para>
+Specifies the table of command line arguments to be parsed.
+      </para>
+    </listitem>
+  </varlistentry>
+  <varlistentry>
+    <term>
+      <emphasis remap='I'>table_count</emphasis>
+    </term>
+    <listitem>
+      <para>
+Specifies the number of entries in the table.
+      </para>
+    </listitem>
+  </varlistentry>
+  <varlistentry>
+    <term>
+      <emphasis remap='I'>name</emphasis>
+    </term>
+    <listitem>
+      <para>
+Specifies the application name.
+      </para>
+    </listitem>
+  </varlistentry>
+  <varlistentry>
+    <term>
+      <emphasis remap='I'>argc_in_out</emphasis>
+    </term>
+    <listitem>
+      <para>
+Specifies the number of arguments and returns the number of remaining arguments.
+      </para>
+    </listitem>
+  </varlistentry>
+  <varlistentry>
+    <term>
+      <emphasis remap='I'>argv_in_out</emphasis>
+    </term>
+    <listitem>
+      <para>
+Specifies the command line arguments
+and returns the remaining arguments.
+    </para>
+  </listitem>
+  </varlistentry>
+</variablelist>
+</para>
+<para>
+<!-- .LP -->
+<!-- .eM -->
+The
+<function>XrmParseCommand</function>
+function parses an (argc, argv) pair according to the specified option table,
+loads recognized options into the specified database with type ``String,''
+and modifies the (argc, argv) pair to remove all recognized options.
+If database contains NULL,
+<function>XrmParseCommand</function>
+creates a new database and returns a pointer to it.
+Otherwise, entries are added to the database specified.
+If a database is created, it is created in the current locale.
+</para>
+<para>
+<!-- .LP -->
+The specified table is used to parse the command line.
+Recognized options in the table are removed from argv,
+and entries are added to the specified resource database
+in the order they occur in argv.
+The table entries contain information on the option string,
+the option name, the style of option, 
+and a value to provide if the option kind is 
+<constant>XrmoptionNoArg</constant>.
+The option names are compared byte-for-byte to arguments in argv,
+independent of any locale.
+The resource values given in the table are stored in the resource database
+without modification.
+All resource database entries are created
+using a ``String'' representation type.
+The argc argument specifies the number of arguments in argv
+and is set on return to the remaining number of arguments that were not parsed.
+The name argument should be the name of your application
+for use in building the database entry.
+The name argument is prefixed to the resourceName in the option table
+before storing a database entry.
+The name argument is treated as a single component, even if it
+has embedded periods.
+No separating (binding) character is inserted,
+so the table must contain either a period (.) or an asterisk (*)
+as the first character in each resourceName entry.
+To specify a more completely qualified resource name,
+the resourceName entry can contain multiple components.
+If the name argument and the resourceNames are not in the
+Host Portable Character Encoding,
+the result is implementation-dependent.
+</para>
+<para>
+<!-- .LP -->
+The following provides a sample option table:
+</para>
+<para>
+<!-- .LP -->
+<literallayout class="monospaced">
+<!-- .TA 1.25i 3.25i 4.75i -->
+<!-- .ta 1.25i 3.25i 4.75i -->
+static XrmOptionDescRec opTable[] = {
+{"-background",     "*background",                 XrmoptionSepArg,    (XPointer) NULL},
+{"-bd",             "*borderColor",                XrmoptionSepArg,    (XPointer) NULL},
+{"-bg",             "*background",                 XrmoptionSepArg,    (XPointer) NULL},
+{"-borderwidth",    "*TopLevelShell.borderWidth",  XrmoptionSepArg,    (XPointer) NULL},
+{"-bordercolor",    "*borderColor",                XrmoptionSepArg,    (XPointer) NULL},
+{"-bw",             "*TopLevelShell.borderWidth",  XrmoptionSepArg,    (XPointer) NULL},
+{"-display",        ".display",                    XrmoptionSepArg,    (XPointer) NULL},
+{"-fg",             "*foreground",                 XrmoptionSepArg,    (XPointer) NULL},
+{"-fn",             "*font",                       XrmoptionSepArg,    (XPointer) NULL},
+{"-font",           "*font",                       XrmoptionSepArg,    (XPointer) NULL},
+{"-foreground",     "*foreground",                 XrmoptionSepArg,    (XPointer) NULL},
+{"-geometry",       ".TopLevelShell.geometry",     XrmoptionSepArg,    (XPointer) NULL},
+{"-iconic",         ".TopLevelShell.iconic",       XrmoptionNoArg,     (XPointer) "on"},
+{"-name",           ".name",                       XrmoptionSepArg,    (XPointer) NULL},
+{"-reverse",        "*reverseVideo",               XrmoptionNoArg,     (XPointer) "on"},
+{"-rv",             "*reverseVideo",               XrmoptionNoArg,     (XPointer) "on"},
+{"-synchronous",    "*synchronous",                XrmoptionNoArg,     (XPointer) "on"},
+{"-title",          ".TopLevelShell.title",        XrmoptionSepArg,    (XPointer) NULL},
+{"-xrm",            NULL,                          XrmoptionResArg,    (XPointer) NULL},
+};
+</literallayout>
+</para>
+<para>
+<!-- .LP -->
+In this table, if the -background (or -bg) option is used to set
+background colors, the stored resource specifier matches all
+resources of attribute background.  
+If the -borderwidth option is used, 
+the stored resource specifier applies only to border width
+attributes of class TopLevelShell (that is, outer-most windows, including
+pop-up windows).  
+If the -title option is used to set a window name,
+only the topmost application windows receive the resource.
+</para>
+<para>
+<!-- .LP -->
+When parsing the command line,
+any unique unambiguous abbreviation for an option name in the table is 
+considered a match for the option.
+Note that uppercase and lowercase matter.
+<!-- .bp -->
+
+</para>
+</sect1>
+</chapter>