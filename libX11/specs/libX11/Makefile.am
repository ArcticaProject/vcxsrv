<<<<<<< HEAD

if ENABLE_SPECS
if HAVE_XMLTO

# Main DocBook/XML files (DOCTYPE book)
docbook = libX11.xml

# Included chapters, appendix, images
chapters =		\
	AppA.xml	\
	AppB.xml	\
	AppC.xml	\
	AppD.xml	\
	CH01.xml	\
	CH02.xml	\
	CH03.xml	\
	CH04.xml	\
	CH05.xml	\
	CH06.xml	\
	CH07.xml	\
	CH08.xml	\
	CH09.xml	\
	CH10.xml	\
	CH11.xml	\
	CH12.xml	\
	CH13.xml	\
	CH14.xml	\
	CH15.xml	\
	CH16.xml	\
	credits.xml	\
	glossary.xml

# The location where the DocBook/XML files and their generated formats are installed
shelfdir = $(docdir)

# Generate DocBook/XML output formats with or without stylesheets
include $(top_srcdir)/docbook.am

endif HAVE_XMLTO
endif ENABLE_SPECS
=======

if ENABLE_SPECS

# Main DocBook/XML files (DOCTYPE book)
docbook = libX11.xml

# Included chapters, appendix, images
chapters =		\
	AppA.xml	\
	AppB.xml	\
	AppC.xml	\
	AppD.xml	\
	CH01.xml	\
	CH02.xml	\
	CH03.xml	\
	CH04.xml	\
	CH05.xml	\
	CH06.xml	\
	CH07.xml	\
	CH08.xml	\
	CH09.xml	\
	CH10.xml	\
	CH11.xml	\
	CH12.xml	\
	CH13.xml	\
	CH14.xml	\
	CH15.xml	\
	CH16.xml	\
	credits.xml	\
	glossary.xml

# The location where the DocBook/XML files and their generated formats are installed
shelfdir = $(docdir)/libX11

# Generate DocBook/XML output formats with or without stylesheets
include $(top_srcdir)/docbook.am

endif ENABLE_SPECS
>>>>>>> 125aba11
<|MERGE_RESOLUTION|>--- conflicted
+++ resolved
@@ -1,81 +1,38 @@
-<<<<<<< HEAD
-
-if ENABLE_SPECS
-if HAVE_XMLTO
-
-# Main DocBook/XML files (DOCTYPE book)
-docbook = libX11.xml
-
-# Included chapters, appendix, images
-chapters =		\
-	AppA.xml	\
-	AppB.xml	\
-	AppC.xml	\
-	AppD.xml	\
-	CH01.xml	\
-	CH02.xml	\
-	CH03.xml	\
-	CH04.xml	\
-	CH05.xml	\
-	CH06.xml	\
-	CH07.xml	\
-	CH08.xml	\
-	CH09.xml	\
-	CH10.xml	\
-	CH11.xml	\
-	CH12.xml	\
-	CH13.xml	\
-	CH14.xml	\
-	CH15.xml	\
-	CH16.xml	\
-	credits.xml	\
-	glossary.xml
-
-# The location where the DocBook/XML files and their generated formats are installed
-shelfdir = $(docdir)
-
-# Generate DocBook/XML output formats with or without stylesheets
-include $(top_srcdir)/docbook.am
-
-endif HAVE_XMLTO
-endif ENABLE_SPECS
-=======
-
-if ENABLE_SPECS
-
-# Main DocBook/XML files (DOCTYPE book)
-docbook = libX11.xml
-
-# Included chapters, appendix, images
-chapters =		\
-	AppA.xml	\
-	AppB.xml	\
-	AppC.xml	\
-	AppD.xml	\
-	CH01.xml	\
-	CH02.xml	\
-	CH03.xml	\
-	CH04.xml	\
-	CH05.xml	\
-	CH06.xml	\
-	CH07.xml	\
-	CH08.xml	\
-	CH09.xml	\
-	CH10.xml	\
-	CH11.xml	\
-	CH12.xml	\
-	CH13.xml	\
-	CH14.xml	\
-	CH15.xml	\
-	CH16.xml	\
-	credits.xml	\
-	glossary.xml
-
-# The location where the DocBook/XML files and their generated formats are installed
-shelfdir = $(docdir)/libX11
-
-# Generate DocBook/XML output formats with or without stylesheets
-include $(top_srcdir)/docbook.am
-
-endif ENABLE_SPECS
->>>>>>> 125aba11
+
+if ENABLE_SPECS
+
+# Main DocBook/XML files (DOCTYPE book)
+docbook = libX11.xml
+
+# Included chapters, appendix, images
+chapters =		\
+	AppA.xml	\
+	AppB.xml	\
+	AppC.xml	\
+	AppD.xml	\
+	CH01.xml	\
+	CH02.xml	\
+	CH03.xml	\
+	CH04.xml	\
+	CH05.xml	\
+	CH06.xml	\
+	CH07.xml	\
+	CH08.xml	\
+	CH09.xml	\
+	CH10.xml	\
+	CH11.xml	\
+	CH12.xml	\
+	CH13.xml	\
+	CH14.xml	\
+	CH15.xml	\
+	CH16.xml	\
+	credits.xml	\
+	glossary.xml
+
+# The location where the DocBook/XML files and their generated formats are installed
+shelfdir = $(docdir)/libX11
+
+# Generate DocBook/XML output formats with or without stylesheets
+include $(top_srcdir)/docbook.am
+
+endif ENABLE_SPECS