<<<<<<< HEAD
<?xml version="1.0" encoding="UTF-8" ?>
<!DOCTYPE chapter PUBLIC "-//OASIS//DTD DocBook XML V4.3//EN"
	  "http://www.oasis-open.org/docbook/xml/4.3/docbookx.dtd">
<chapter id="display_functions">
<title>Display Functions</title>
<para>
Before your program can use a display, you must establish a connection
to the X server.
Once you have established a connection,
you then can use the Xlib macros and functions discussed in this chapter
to return information about the display.
This chapter discusses how to:
</para>
<itemizedlist>
  <listitem>
    <para>
Open (connect to) the display
    </para>
  </listitem>
  <listitem>
    <para>
Obtain information about the display, image formats, or screens
    </para>
  </listitem>
  <listitem>
    <para>
Generate a
<systemitem>NoOperation</systemitem>
protocol request
    </para>
  </listitem>
  <listitem>
    <para>
Free client-created data
    </para>
  </listitem>
  <listitem>
    <para>
Close (disconnect from) a display
    </para>
  </listitem>
  <listitem>
    <para>
Use X Server connection close operations
    </para>
  </listitem>
  <listitem>
    <para>
Use Xlib with threads
    </para>
  </listitem>
  <listitem>
    <para>
Use internal connections
    </para>
  </listitem>
</itemizedlist>
<sect1 id="Opening_the_Display">
<title>Opening the Display</title>
<!-- .XS -->
<!-- (SN Opening the Display -->
<!-- .XE -->
<para>
<!-- .LP -->
To open a connection to the X server that controls a display, use
<function>XOpenDisplay</function>.
<indexterm significance="preferred"><primary>XOpenDisplay</primary></indexterm>
</para>
<funcsynopsis id='xopendisplay'>
<funcprototype>
  <funcdef>Display *<function>XOpenDisplay</function></funcdef>
  <paramdef>char *<parameter>display_name</parameter></paramdef>
</funcprototype>
</funcsynopsis>
<variablelist>
  <varlistentry>
    <term>
      <emphasis remap='I'>display_name</emphasis>
    </term>
    <listitem>
      <para>
Specifies the hardware display name, which determines the display
and communications domain to be used.
On a <acronym>POSIX</acronym>-conformant system, if the display_name is NULL, 
it defaults to the value of the DISPLAY environment variable. 
<indexterm><primary>Environment</primary><secondary>DISPLAY</secondary></indexterm>
    </para>
  </listitem>
  </varlistentry>
</variablelist>
<para>
<!-- .LP -->
<!-- .eM -->
The encoding and interpretation of the display name are
implementation-dependent.
Strings in the Host Portable Character Encoding are supported;
support for other characters is implementation-dependent.
On <acronym>POSIX</acronym>-conformant systems,
the display name or DISPLAY environment variable can be a string in the format:
</para>
<!-- .LP -->
<!-- .sM -->
<literallayout class="monospaced">
<!-- .TA 1i -->
<!-- .ta 1i -->
	<emphasis remap='I'>protocol</emphasis>/<emphasis remap='I'>hostname</emphasis>:<emphasis remap='I'>number</emphasis>.<emphasis remap='I'>screen_number</emphasis>
</literallayout>
<variablelist>
  <varlistentry>
    <term>
      <emphasis remap='I'>protocol</emphasis>
    </term>
    <listitem>
      <para>
Specifies a protocol family or an alias for a protocol family.  Supported 
protocol families are implementation dependent.  The protocol entry is 
optional.  If protocol is not specified, the / separating protocol and 
hostname must also not be specified.
      </para>
    </listitem>
  </varlistentry>
  <varlistentry>
    <term>
      <emphasis remap='I'>hostname</emphasis>
    </term>
    <listitem>
      <para>
Specifies the name of the host machine on which the display is physically
attached.
You follow the hostname with either a single colon (:) or a double colon (::).
      </para>
    </listitem>
  </varlistentry>
  <varlistentry>
    <term>
      <emphasis remap='I'>number</emphasis>
    </term>
    <listitem>
      <para>
Specifies the number of the display server on that host machine.
You may optionally follow this display number with a period (.).
A single <acronym>CPU</acronym> can have more than one display.
Multiple displays are usually numbered starting with zero.
<indexterm><primary>Screen</primary></indexterm>
      </para>
    </listitem>
  </varlistentry>
  <varlistentry>
    <term>
      <emphasis remap='I'>screen_number</emphasis>
    </term>
    <listitem>
      <para>
Specifies the screen to be used on that server.
Multiple screens can be controlled by a single X server.
The screen_number sets an internal variable that can be accessed by
using the 
<function>DefaultScreen</function>
macro or the 
<function>XDefaultScreen</function>
function if you are using languages other than C (see section 2.2.1).
    </para>
  </listitem>
  </varlistentry>
</variablelist>
<para>
<!-- .LP -->
<!-- .eM -->
For example, the following would specify screen 1 of display 0 on the 
machine named ``dual-headed'':
</para>
<para>
<!-- .LP -->
<literallayout class="monospaced">
dual-headed:0.1
</literallayout>
</para>
<para>
<!-- .LP -->
The
<function>XOpenDisplay</function>
function returns a 
<type>Display</type>
structure that serves as the
connection to the X server and that contains all the information
about that X server.
<function>XOpenDisplay</function>
connects your application to the X server through <acronym>TCP</acronym>
or DECnet communications protocols,
or through some local inter-process communication protocol.
<indexterm><primary>Protocol</primary><secondary><acronym>TCP</acronym></secondary></indexterm>
<indexterm><primary>Protocol</primary><secondary>DECnet</secondary></indexterm>
If the protocol is specified as "tcp", "inet", or "inet6", or
if no protocol is specified and the hostname is a host machine name and a single colon (:)
separates the hostname and display number,
<function>XOpenDisplay</function>
connects using <acronym>TCP</acronym> streams.  (If the protocol is specified as "inet", <acronym>TCP</acronym> over
IPv4 is used.  If the protocol is specified as "inet6", <acronym>TCP</acronym> over IPv6 is used.
Otherwise, the implementation determines which <acronym>IP</acronym> version is used.)
If the hostname and protocol are both not specified,
Xlib uses whatever it believes is the fastest transport.
If the hostname is a host machine name and a double colon (::)
separates the hostname and display number,
<function>XOpenDisplay</function>
connects using DECnet.
A single X server can support any or all of these transport mechanisms
simultaneously.
A particular Xlib implementation can support many more of these transport
mechanisms.
</para>
<para>
<!-- .LP -->
<indexterm><primary>Display</primary></indexterm>
If successful, 
<function>XOpenDisplay</function>
returns a pointer to a 
<type>Display</type>
structure,
which is defined in 
<filename class="headerfile">&lt;X11/Xlib.h&gt;</filename>.
<indexterm type="file"><primary><filename class="headerfile">X11/Xlib.h</filename></primary></indexterm>
<indexterm><primary>Files</primary><secondary><filename class="headerfile">&lt;X11/Xlib.h&gt;</filename></secondary></indexterm>
<indexterm><primary>Headers</primary><secondary><filename class="headerfile">&lt;X11/Xlib.h&gt;</filename></secondary></indexterm>
If 
<function>XOpenDisplay</function>
does not succeed, it returns NULL.
After a successful call to
<function>XOpenDisplay</function>,
all of the screens in the display can be used by the client.
The screen number specified in the display_name argument is returned 
by the 
<function>DefaultScreen</function>
macro (or the
<function>XDefaultScreen</function>
function).
You can access elements of the
<type>Display</type>
and
<type>Screen</type>
structures only by using the information macros or functions.
For information about using macros and functions to obtain information from 
the
<type>Display</type>
structure,
see section 2.2.1.
</para>
<para>
<!-- .LP -->
X servers may implement various types of access control mechanisms
(see section 9.8).
</para>
</sect1>
<sect1 id="Obtaining_Information_about_the_Display_Image_Formats_or_Screens">
<title>Obtaining Information about the Display, Image Formats, or Screens</title>
<!-- .XS -->
<!-- (SN Obtaining Information about the Display, Image Formats, or Screens -->
<!-- .XE -->
<para>
<!-- .LP -->
The Xlib library provides a number of useful macros 
and corresponding functions that return data from the 
<type>Display</type>
structure.
The macros are used for C programming, 
and their corresponding function equivalents are for other language bindings.
This section discusses the:
</para>
<itemizedlist>
  <listitem>
    <para>
Display macros
    </para>
  </listitem>
  <listitem>
    <para>
Image format functions and macros
    </para>
  </listitem>
  <listitem>
    <para>
Screen information macros
    </para>
  </listitem>
</itemizedlist>
<para>
<!-- .LP -->
<indexterm ><primary>Display</primary><secondary>data structure</secondary></indexterm>
All other members of the 
<type>Display</type>
structure (that is, those for which no macros are defined) are private to Xlib 
and must not be used.
Applications must never directly modify or inspect these private members of the 
<type>Display</type>
structure.
<!-- .NT Note -->
The
<function>XDisplayWidth</function>,
<function>XDisplayHeight</function>,
<function>XDisplayCells</function>,
<function>XDisplayPlanes</function>,
<function>XDisplayWidthMM</function>,
and
<function>XDisplayHeightMM</function>
functions in the next sections are misnamed.
These functions really should be named Screen<emphasis remap='I'>whatever</emphasis> 
and XScreen<emphasis remap='I'>whatever</emphasis>, not Display<emphasis remap='I'>whatever</emphasis> or XDisplay<emphasis remap='I'>whatever</emphasis>.
Our apologies for the resulting confusion.
<!-- .NE -->
</para>
<sect2 id="Display_Macros_">
<title>Display Macros </title>
<!-- .XS -->
<!-- (SN Display Macros -->
<!-- .XE -->
<para>
<!-- .LP -->
Applications should not directly modify any part of the
<type>Display</type>
and
<type>Screen</type>
structures.
The members should be considered read-only,
although they may change as the result of other operations on the display.
</para>
<para>
<!-- .LP  -->
The following lists the C language macros,
their corresponding function equivalents that are for other language bindings,
and what data both can return.
</para>
<para>AllPlanes()</para>
<para>XAllPlanes()</para>
<para>
<!-- .LP -->
<!-- .eM -->
<indexterm significance="preferred"><primary>AllPlanes</primary></indexterm>
<indexterm significance="preferred"><primary>XAllPlanes</primary></indexterm>
Both return a value with all bits set to 1 suitable for use in a plane argument to
a procedure.
</para>
<para>
<!-- .LP -->
<!-- .sp -->
Both 
<function>BlackPixel</function>
and 
<function>WhitePixel</function>
can be used in implementing a monochrome application.
These pixel values are for permanently allocated entries in the default
colormap.
The actual <acronym>RGB</acronym> (red, green, and blue) values are settable on some screens 
and, in any case, may not actually be black or white.
The names are intended to convey the expected relative intensity of the colors.
<!-- .sM -->
</para>
<para>
BlackPixel(<emphasis remap='I'>display</emphasis>, <emphasis remap='I'>screen_number</emphasis>)
</para>
<funcsynopsis id='xblackpixel'>
<funcprototype>
  <funcdef>unsigned long <function>XBlackPixel</function></funcdef>
  <paramdef>Display<parameter> *display</parameter></paramdef>
  <paramdef>int<parameter> screen_number</parameter></paramdef>
</funcprototype>
</funcsynopsis>
<!-- .FN -->
<variablelist>
  <varlistentry>
    <term>
      <emphasis remap='I'>display</emphasis>
    </term>
    <listitem>
      <para>
Specifies the connection to the X server.
      </para>
    </listitem>
  </varlistentry>
  <varlistentry>
    <term>
      <emphasis remap='I'>screen_number</emphasis>
    </term>
    <listitem>
      <para>
Specifies the appropriate screen number on the host server.
    </para>
  </listitem>
  </varlistentry>
</variablelist>
<para>
<!-- .LP -->
<!-- .eM -->
<indexterm significance="preferred"><primary>BlackPixel</primary></indexterm>
<indexterm significance="preferred"><primary>XBlackPixel</primary></indexterm>
Both return the black pixel value for the specified screen.
</para>
<para>
<!-- .LP -->
<!-- .sp -->
<!-- .sM -->
</para>
<para>
WhitePixel(<emphasis remap='I'>display</emphasis>, <emphasis remap='I'>screen_number</emphasis>)
</para>
<funcsynopsis id='xwhitepixel'>
<funcprototype>
  <funcdef>unsigned long <function>XWhitePixel</function></funcdef>
  <paramdef>Display<parameter> *display</parameter></paramdef>
  <paramdef>int<parameter> screen_number</parameter></paramdef>
</funcprototype>
</funcsynopsis>
<!-- .FN -->
<variablelist>
  <varlistentry>
    <term>
      <emphasis remap='I'>display</emphasis>
    </term>
    <listitem>
      <para>
Specifies the connection to the X server.
      </para>
    </listitem>
  </varlistentry>
  <varlistentry>
    <term>
      <emphasis remap='I'>screen_number</emphasis>
    </term>
    <listitem>
      <para>
Specifies the appropriate screen number on the host server.
    </para>
  </listitem>
  </varlistentry>
</variablelist>
<para>
<!-- .LP -->
<!-- .eM -->
<indexterm significance="preferred"><primary>WhitePixel</primary></indexterm>
<indexterm significance="preferred"><primary>XWhitePixel</primary></indexterm>
Both return the white pixel value for the specified screen. 
</para>
<para>
<!-- .LP -->
<!-- .sp -->
<!-- .sM -->
</para>
<para>
ConnectionNumber(<emphasis remap='I'>display</emphasis>)
</para>
<funcsynopsis id='xconnectionnumber'>
<funcprototype>
  <funcdef>int <function>XConnectionNumber</function></funcdef>
  <paramdef>Display<parameter> *display</parameter></paramdef>
</funcprototype>
</funcsynopsis>
<!-- .FN -->
<variablelist>
  <varlistentry>
    <term>
      <emphasis remap='I'>display</emphasis>
    </term>
    <listitem>
      <para>
Specifies the connection to the X server.
    </para>
  </listitem>
  </varlistentry>
</variablelist>

<para>
<!-- .LP -->
<!-- .eM -->
<indexterm significance="preferred"><primary>ConnectionNumber</primary></indexterm>
<indexterm significance="preferred"><primary>XConnectionNumber</primary></indexterm>
Both return a connection number for the specified display.
On a <acronym>POSIX</acronym>-conformant system,
this is the file descriptor of the connection.
</para>
<para>
<!-- .LP -->
<!-- .sp -->
<!-- .sM -->
</para>
<para>
DefaultColormap(<emphasis remap='I'>display</emphasis>, <emphasis remap='I'>screen_number</emphasis>)
</para>
<funcsynopsis id='xdefaultcolormap'>
<funcprototype>
  <funcdef>Colormap <function>XDefaultColormap</function></funcdef>
  <paramdef>Display<parameter> *display</parameter></paramdef>
  <paramdef>int<parameter> screen_number</parameter></paramdef>
</funcprototype>
</funcsynopsis>
<!-- .FN -->
<variablelist>
  <varlistentry>
    <term>
      <emphasis remap='I'>display</emphasis>
    </term>
    <listitem>
      <para>
Specifies the connection to the X server.
      </para>
    </listitem>
  </varlistentry>
  <varlistentry>
    <term>
      <emphasis remap='I'>screen_number</emphasis>
    </term>
    <listitem>
      <para>
Specifies the appropriate screen number on the host server.
    </para>
  </listitem>
  </varlistentry>
</variablelist>
<para>
<!-- .LP -->
<!-- .eM -->
<indexterm significance="preferred"><primary>DefaultColormap</primary></indexterm>
<indexterm significance="preferred"><primary>XDefaultColormap</primary></indexterm>
Both return the default colormap ID for allocation on the specified screen.
Most routine allocations of color should be made out of this colormap.
</para>
<para>
<!-- .LP -->
<!-- .sp -->
<!-- .sM -->
</para>
<para>
DefaultDepth(<emphasis remap='I'>display</emphasis>, <emphasis remap='I'>screen_number</emphasis>)
</para>
<funcsynopsis id='xdefaultdepth'>
<funcprototype>
  <funcdef>int <function>XDefaultDepth</function></funcdef>
  <paramdef>Display<parameter> *display</parameter></paramdef>
  <paramdef>int<parameter> screen_number</parameter></paramdef>
</funcprototype>
</funcsynopsis>
<!-- .FN -->
<variablelist>
  <varlistentry>
    <term>
      <emphasis remap='I'>display</emphasis>
    </term>
    <listitem>
      <para>
Specifies the connection to the X server.
      </para>
    </listitem>
  </varlistentry>
  <varlistentry>
    <term>
      <emphasis remap='I'>screen_number</emphasis>
    </term>
    <listitem>
      <para>
Specifies the appropriate screen number on the host server.
    </para>
  </listitem>
  </varlistentry>
</variablelist>
<para>
<!-- .LP -->
<!-- .eM -->
<indexterm significance="preferred"><primary>DefaultDepth</primary></indexterm>
<indexterm significance="preferred"><primary>XDefaultDepth</primary></indexterm>
Both return the depth (number of planes) of the default root window for the
specified screen.
Other depths may also be supported on this screen (see
<function>XMatchVisualInfo</function>).
</para>
<para>
<!-- .LP -->
<!-- .sp -->
<indexterm significance="preferred"><primary>XListDepths</primary></indexterm>
To determine the number of depths that are available on a given screen, use
<function>XListDepths</function>.
<!-- .sM -->
</para>
<para>
DefaultGC(<emphasis remap='I'>display</emphasis>, <emphasis remap='I'>screen_number</emphasis>)
</para>
<funcsynopsis id='xdefaultgc'>
<funcprototype>
  <funcdef>GC <function>XDefaultGC</function></funcdef>
  <paramdef>Display<parameter> *display</parameter></paramdef>
  <paramdef>int<parameter> screen_number</parameter></paramdef>
  <paramdef>int<parameter> *count_return</parameter></paramdef>
</funcprototype>
</funcsynopsis>
<!-- .FN -->
<variablelist>
  <varlistentry>
    <term>
      <emphasis remap='I'>display</emphasis>
    </term>
    <listitem>
      <para>
Specifies the connection to the X server.
      </para>
    </listitem>
  </varlistentry>
  <varlistentry>
    <term>
      <emphasis remap='I'>screen_number</emphasis>
    </term>
    <listitem>
      <para>
Specifies the appropriate screen number on the host server.
<!-- .ds Cn depths -->
      </para>
    </listitem>
  </varlistentry>
  <varlistentry>
    <term>
      <emphasis remap='I'>count_return</emphasis>
    </term>
    <listitem>
      <para>
Returns the number of (Cn.
    </para>
  </listitem>
  </varlistentry>
</variablelist>
<para>
<!-- .LP -->
<!-- .eM -->
The
<function>XListDepths</function>
function returns the array of depths 
that are available on the specified screen.
If the specified screen_number is valid and sufficient memory for the array
can be allocated,
<function>XListDepths</function>
sets count_return to the number of available depths.
Otherwise, it does not set count_return and returns NULL.
To release the memory allocated for the array of depths, use
<function>XFree</function>.
</para>
<para>
<!-- .LP -->
<!-- .sp -->
<!-- .sM -->
</para>
<para>
DefaultGC(<emphasis remap='I'>display</emphasis>, <emphasis remap='I'>screen_number</emphasis>)
</para>
<funcsynopsis>
<funcprototype>
  <funcdef>GC <function>XDefaultGC</function></funcdef>
  <paramdef>Display<parameter> *display</parameter></paramdef>
  <paramdef>int<parameter> screen_number</parameter></paramdef>
</funcprototype>
</funcsynopsis>
<!-- .FN -->
<variablelist>
  <varlistentry>
    <term>
      <emphasis remap='I'>display</emphasis>
    </term>
    <listitem>
      <para>
Specifies the connection to the X server.
      </para>
    </listitem>
  </varlistentry>
  <varlistentry>
    <term>
      <emphasis remap='I'>screen_number</emphasis>
    </term>
    <listitem>
      <para>
Specifies the appropriate screen number on the host server.
    </para>
  </listitem>
  </varlistentry>
</variablelist>
<para>
<!-- .LP -->
<!-- .eM -->
<indexterm significance="preferred"><primary>DefaultGC</primary></indexterm>
<indexterm significance="preferred"><primary>XDefaultGC</primary></indexterm>
Both return the default graphics context for the root window of the 
specified screen.
This GC is created for the convenience of simple applications
and contains the default GC components with the foreground and
background pixel values initialized to the black and white
pixels for the screen, respectively.
You can modify its contents freely because it is not used in any Xlib
function.
This GC should never be freed.
</para>
<para>
<!-- .LP -->
<!-- .sp -->
<!-- .sM -->
</para>
<para>
DefaultRootWindow(<emphasis remap='I'>display</emphasis>)
</para>
<funcsynopsis id='xdefaultrootwindow'>
<funcprototype>
  <funcdef>Window <function>XDefaultRootWindow</function></funcdef>
  <paramdef>Display<parameter> *display</parameter></paramdef>
</funcprototype>
</funcsynopsis>
<!-- .FN -->
<variablelist>
  <varlistentry>
    <term>
      <emphasis remap='I'>display</emphasis>
    </term>
    <listitem>
      <para>
Specifies the connection to the X server.
    </para>
  </listitem>
  </varlistentry>
</variablelist>
<para>
<!-- .LP -->
<!-- .eM -->
<indexterm significance="preferred"><primary>DefaultRootWindow</primary></indexterm>
<indexterm significance="preferred"><primary>XDefaultRootWindow</primary></indexterm>
Both return the root window for the default screen.
</para>
<para>
<!-- .LP -->
<!-- .sp -->
<!-- .sM -->
</para>
<para>
DefaultScreenOfDisplay(<emphasis remap='I'>display</emphasis>)
</para>
<funcsynopsis id='xdefaultscreenofdisplay'>
<funcprototype>
  <funcdef>Screen *<function>XDefaultScreenOfDisplay</function></funcdef>
  <paramdef>Display<parameter> *display</parameter></paramdef>
</funcprototype>
</funcsynopsis>
<!-- .FN -->
<variablelist>
  <varlistentry>
    <term>
      <emphasis remap='I'>display</emphasis>
    </term>
    <listitem>
      <para>
Specifies the connection to the X server.
    </para>
  </listitem>
  </varlistentry>
</variablelist>
<para>
<!-- .LP -->
<!-- .eM -->
<indexterm significance="preferred"><primary>DefaultScreenOfDisplay</primary></indexterm>
<indexterm significance="preferred"><primary>XDefaultScreenOfDisplay</primary></indexterm>
Both return a pointer to the default screen.
</para>
<para>
<!-- .LP -->
<!-- .sp -->
<!-- .sM -->
</para>
<para>
ScreenOfDisplay(<emphasis remap='I'>display</emphasis>, <emphasis remap='I'>screen_number</emphasis>)
</para>
<funcsynopsis id='xscreenofdisplay'>
<funcprototype>
  <funcdef>Screen *<function>XScreenOfDisplay</function></funcdef>
  <paramdef>Display<parameter> *display</parameter></paramdef>
  <paramdef>int<parameter> screen_number</parameter></paramdef>
</funcprototype>
</funcsynopsis>
<!-- .FN -->
<variablelist>
  <varlistentry>
    <term>
      <emphasis remap='I'>display</emphasis>
    </term>
    <listitem>
      <para>
Specifies the connection to the X server.
      </para>
    </listitem>
  </varlistentry>
  <varlistentry>
    <term>
      <emphasis remap='I'>screen_number</emphasis>
    </term>
    <listitem>
      <para>
Specifies the appropriate screen number on the host server.
    </para>
  </listitem>
  </varlistentry>
</variablelist>
<para>
<!-- .LP -->
<!-- .eM -->
<indexterm significance="preferred"><primary>ScreenOfDisplay</primary></indexterm>
<indexterm significance="preferred"><primary>XScreenOfDisplay</primary></indexterm>
Both return a pointer to the indicated screen.
</para>
<para>
<!-- .LP -->
<!-- .sp -->
<!-- .sM -->
</para>
<para>
DefaultScreen(<emphasis remap='I'>display</emphasis>)
</para>
<funcsynopsis id='xdefaultscreen'>
<funcprototype>
  <funcdef>int <function>XDefaultScreen</function></funcdef>
  <paramdef>Display<parameter> *display</parameter></paramdef>
</funcprototype>
</funcsynopsis>
<!-- .FN -->
<variablelist>
  <varlistentry>
    <term>
      <emphasis remap='I'>display</emphasis>
    </term>
    <listitem>
      <para>
Specifies the connection to the X server.
    </para>
  </listitem>
  </varlistentry>
</variablelist>
<para>
<!-- .LP -->
<!-- .eM -->
<indexterm significance="preferred"><primary>DefaultScreen</primary></indexterm>
<indexterm significance="preferred"><primary>XDefaultScreen</primary></indexterm>
Both return the default screen number referenced by the 
<function>XOpenDisplay</function>
function. 
This macro or function should be used to retrieve the screen number 
in applications that will use only a single screen.
</para>
<para>
<!-- .LP -->
<!-- .sp -->
<!-- .sM -->
</para>
<para>
DefaultVisual(<emphasis remap='I'>display</emphasis>, <emphasis remap='I'>screen_number</emphasis>)
</para>
<funcsynopsis id='xdefaultvisual'>
<funcprototype>
  <funcdef>Visual *<function>XDefaultVisual</function></funcdef>
  <paramdef>Display<parameter> *display</parameter></paramdef>
  <paramdef>int<parameter> screen_number</parameter></paramdef>
</funcprototype>
</funcsynopsis>
<!-- .FN -->
<variablelist>
  <varlistentry>
    <term>
      <emphasis remap='I'>display</emphasis>
    </term>
    <listitem>
      <para>
Specifies the connection to the X server.
      </para>
    </listitem>
  </varlistentry>
  <varlistentry>
    <term>
      <emphasis remap='I'>screen_number</emphasis>
    </term>
    <listitem>
      <para>
Specifies the appropriate screen number on the host server.
    </para>
  </listitem>
  </varlistentry>
</variablelist>
<para>
<!-- .LP -->
<!-- .eM -->
<indexterm significance="preferred"><primary>DefaultVisual</primary></indexterm>
<indexterm significance="preferred"><primary>XDefaultVisual</primary></indexterm>
Both return the default visual type for the specified screen.
For further information about visual types,
see section 3.1.
</para>
<para>
<!-- .LP -->
<!-- .sp -->
<!-- .sM -->
</para>
<para>
DisplayCells(<emphasis remap='I'>display</emphasis>, <emphasis remap='I'>screen_number</emphasis>)
</para>
<funcsynopsis id='xdisplaycells'>
<funcprototype>
  <funcdef>int <function>XDisplayCells</function></funcdef>
  <paramdef>Display<parameter> *display</parameter></paramdef>
  <paramdef>int<parameter> screen_number</parameter></paramdef>
</funcprototype>
</funcsynopsis>
<!-- .FN -->
<variablelist>
  <varlistentry>
    <term>
      <emphasis remap='I'>display</emphasis>
    </term>
    <listitem>
      <para>
Specifies the connection to the X server.
      </para>
    </listitem>
  </varlistentry>
  <varlistentry>
    <term>
      <emphasis remap='I'>screen_number</emphasis>
    </term>
    <listitem>
      <para>
Specifies the appropriate screen number on the host server.
    </para>
  </listitem>
  </varlistentry>
</variablelist>
<para>
<!-- .LP -->
<!-- .eM -->
<indexterm significance="preferred"><primary>DisplayCells</primary></indexterm>
<indexterm significance="preferred"><primary>XDisplayCells</primary></indexterm>
Both return the number of entries in the default colormap.
</para>
<para>
<!-- .LP -->
<!-- .sp -->
<!-- .sM -->
</para>
<para>
DisplayPlanes(<emphasis remap='I'>display</emphasis>, <emphasis remap='I'>screen_number</emphasis>)
</para>
<funcsynopsis id='xdisplayplanes'>
<funcprototype>
  <funcdef>int <function>XDisplayPlanes</function></funcdef>
  <paramdef>Display<parameter> *display</parameter></paramdef>
  <paramdef>int<parameter> screen_number</parameter></paramdef>
</funcprototype>
</funcsynopsis>
<!-- .FN -->
<variablelist>
  <varlistentry>
    <term>
      <emphasis remap='I'>display</emphasis>
    </term>
    <listitem>
      <para>
Specifies the connection to the X server.
      </para>
    </listitem>
  </varlistentry>
  <varlistentry>
    <term>
      <emphasis remap='I'>screen_number</emphasis>
    </term>
    <listitem>
      <para>
Specifies the appropriate screen number on the host server.
    </para>
  </listitem>
  </varlistentry>
</variablelist>
<para>
<!-- .LP -->
<!-- .eM -->
<indexterm significance="preferred"><primary>DisplayPlanes</primary></indexterm>
<indexterm significance="preferred"><primary>XDisplayPlanes</primary></indexterm>
Both return the depth of the root window of the specified screen.
For an explanation of depth,
see the glossary.
</para>
<para>
<!-- .LP -->
<!-- .sp -->
<!-- .sM -->
</para>
<para>
DisplayString(<emphasis remap='I'>display</emphasis>)
</para>
<funcsynopsis id='xdisplaystring'>
<funcprototype>
  <funcdef>char *<function>XDisplayString</function></funcdef>
  <paramdef>Display<parameter> *display</parameter></paramdef>
</funcprototype>
</funcsynopsis>
<!-- .FN -->
<variablelist>
  <varlistentry>
    <term>
      <emphasis remap='I'>display</emphasis>
    </term>
    <listitem>
      <para>
Specifies the connection to the X server.
    </para>
  </listitem>
  </varlistentry>
</variablelist>
<para>
<!-- .LP -->
<!-- .eM -->
<indexterm significance="preferred"><primary>DisplayString</primary></indexterm>
<indexterm significance="preferred"><primary>XDisplayString</primary></indexterm>
Both return the string that was passed to 
<function>XOpenDisplay</function>
when the current display was opened. 
On <acronym>POSIX</acronym>-conformant systems,
if the passed string was NULL, these return the value of
the DISPLAY environment variable when the current display was opened.
<indexterm><primary><acronym>POSIX</acronym> System Call</primary><secondary>fork</secondary></indexterm>
These are useful to applications that invoke the 
<function>fork</function>
system call and want to open a new connection to the same display from the 
child process as well as for printing error messages.
</para>
<para>
<!-- .LP -->
<!-- .sp -->
<!-- .sM -->
</para>
<para>
LastKnownRequestProcessed(<emphasis remap='I'>display</emphasis>)
</para>
<funcsynopsis id='xlastknownrequestprocessed'>
<funcprototype>
  <funcdef>unsigned long <function>XLastKnownRequestProcessed</function></funcdef>
  <paramdef>Display<parameter> *display</parameter></paramdef>
</funcprototype>
</funcsynopsis>
<!-- .FN -->
<variablelist>
  <varlistentry>
    <term>
      <emphasis remap='I'>display</emphasis>
    </term>
    <listitem>
      <para>
Specifies the connection to the X server.
    </para>
  </listitem>
  </varlistentry>
</variablelist>
<para>
<!-- .LP -->
<!-- .eM -->
<indexterm significance="preferred"><primary>XExtendedMaxRequestSize</primary></indexterm>
The
<function>XExtendedMaxRequestSize</function>
function returns zero if the specified display does not support an
extended-length protocol encoding; otherwise,
it returns the maximum request size (in 4-byte units) supported
by the server using the extended-length encoding.
The Xlib functions
<function>XDrawLines</function>,
<function>XDrawArcs</function>,
<function>XFillPolygon</function>,
<function>XChangeProperty</function>,
<function>XSetClipRectangles</function>,
and
<function>XSetRegion</function>
will use the extended-length encoding as necessary, if supported
by the server.  Use of the extended-length encoding in other Xlib
functions (for example,
<function>XDrawPoints</function>,
<function>XDrawRectangles</function>,
<function>XDrawSegments</function>,
<function>XFillArcs</function>,
<function>XFillRectangles</function>,
<function>XPutImage</function>)
is permitted but not required; an Xlib implementation may choose to
split the data across multiple smaller requests instead.
</para>
<para>
<!-- .LP -->
<!-- .sp -->
<!-- .sM -->
</para>
<para>
LastKnownRequestProcessed(<emphasis remap='I'>display</emphasis>)
</para>
<funcsynopsis>
<funcprototype>
  <funcdef>unsigned long <function>XLastKnownRequestProcessed</function></funcdef>
  <paramdef>Display<parameter> *display</parameter></paramdef>
</funcprototype>
</funcsynopsis>
<!-- .FN -->
<variablelist>
  <varlistentry>
    <term>
      <emphasis remap='I'>display</emphasis>
    </term>
    <listitem>
      <para>
Specifies the connection to the X server.
    </para>
  </listitem>
  </varlistentry>
</variablelist>
<para>
<!-- .LP -->
<!-- .eM -->
<indexterm significance="preferred"><primary>XMaxRequestSize</primary></indexterm>
The
<function>XMaxRequestSize</function>
function returns the maximum request size (in 4-byte units) supported
by the server without using an extended-length protocol encoding.
Single protocol requests to the server can be no larger than this size
unless an extended-length protocol encoding is supported by the server.
The protocol guarantees the size to be no smaller than 4096 units
(16384 bytes).
Xlib automatically breaks data up into multiple protocol requests
as necessary for the following functions:
<function>XDrawPoints</function>,
<function>XDrawRectangles</function>,
<function>XDrawSegments</function>,
<function>XFillArcs</function>,
<function>XFillRectangles</function>,
and 
<function>XPutImage</function>.
</para>
<para>
<!-- .LP -->
<!-- .sp -->
<!-- .sM -->
</para>
<para>
LastKnownRequestProcessed(<emphasis remap='I'>display</emphasis>)
</para>
<funcsynopsis>
<funcprototype>
  <funcdef>unsigned long <function>XLastKnownRequestProcessed</function></funcdef>
  <paramdef>Display<parameter> *display</parameter></paramdef>
</funcprototype>
</funcsynopsis>
<!-- .FN -->
<variablelist>
  <varlistentry>
    <term>
      <emphasis remap='I'>display</emphasis>
    </term>
    <listitem>
      <para>
Specifies the connection to the X server.
    </para>
  </listitem>
  </varlistentry>
</variablelist>
<para>
<!-- .LP -->
<!-- .eM -->
<indexterm significance="preferred"><primary>LastKnownRequestProcessed</primary></indexterm>
<indexterm significance="preferred"><primary>XLastKnownRequestProcessed</primary></indexterm>
Both extract the full serial number of the last request known by Xlib
to have been processed by the X server.
Xlib automatically sets this number when replies, events, and errors
are received.
</para>
<para>
<!-- .LP -->
<!-- .sp -->
<!-- .sM -->
</para>
<para>
NextRequest(<emphasis remap='I'>display</emphasis>)
</para>
<funcsynopsis id='xnextrequest'>
<funcprototype>
  <funcdef>unsigned long <function>XNextRequest</function></funcdef>
  <paramdef>Display<parameter> *display</parameter></paramdef>
</funcprototype>
</funcsynopsis>
<!-- .FN -->
<variablelist>
  <varlistentry>
    <term>
      <emphasis remap='I'>display</emphasis>
    </term>
    <listitem>
      <para>
Specifies the connection to the X server.
    </para>
  </listitem>
  </varlistentry>
</variablelist>
<para>
<!-- .LP -->
<!-- .eM -->
<indexterm significance="preferred"><primary>NextRequest</primary></indexterm>
<indexterm significance="preferred"><primary>XNextRequest</primary></indexterm>
Both extract the full serial number that is to be used for the next
request.
Serial numbers are maintained separately for each display connection.
</para>
<para>
<!-- .LP -->
<!-- .sp -->
<!-- .sM -->
</para>
<para>
ProtocolVersion(<emphasis remap='I'>display</emphasis>)
</para>
<funcsynopsis id='xprotocolversion'>
<funcprototype>
  <funcdef>int <function>XProtocolVersion</function></funcdef>
  <paramdef>Display<parameter> *display</parameter></paramdef>
</funcprototype>
</funcsynopsis>
<!-- .FN -->
<variablelist>
  <varlistentry>
    <term>
      <emphasis remap='I'>display</emphasis>
    </term>
    <listitem>
      <para>
Specifies the connection to the X server.
    </para>
  </listitem>
  </varlistentry>
</variablelist>
<para>
<!-- .LP -->
<!-- .eM -->
<indexterm significance="preferred"><primary>ProtocolVersion</primary></indexterm>
<indexterm significance="preferred"><primary>XProtocolVersion</primary></indexterm>
Both return the major version number (11) of the X protocol associated with 
the connected display.
</para>
<para>
<!-- .LP -->
<!-- .sp -->
<!-- .sM -->
</para>
<para>
ProtocolRevision(<emphasis remap='I'>display</emphasis>)
</para>
<funcsynopsis id='xprotocolrevision'>
<funcprototype>
  <funcdef>int <function>XProtocolRevision</function></funcdef>
  <paramdef>Display<parameter> *display</parameter></paramdef>
</funcprototype>
</funcsynopsis>
<!-- .FN -->
<variablelist>
  <varlistentry>
    <term>
      <emphasis remap='I'>display</emphasis>
    </term>
    <listitem>
      <para>
Specifies the connection to the X server.
    </para>
  </listitem>
  </varlistentry>
</variablelist>
<para>
<!-- .LP -->
<!-- .eM -->
<indexterm significance="preferred"><primary>ProtocolRevision</primary></indexterm>
<indexterm significance="preferred"><primary>XProtocolRevision</primary></indexterm>
Both return the minor protocol revision number of the X server.
</para>
<para>
<!-- .LP -->
<!-- .sp -->
<!-- .sM -->
</para>
<para>
QLength(<emphasis remap='I'>display</emphasis>)
</para>
<funcsynopsis id='xqlength'>
<funcprototype>
  <funcdef>int <function>XQLength</function></funcdef>
  <paramdef>Display<parameter> *display</parameter></paramdef>
</funcprototype>
</funcsynopsis>
<!-- .FN -->
<variablelist>
  <varlistentry>
    <term>
      <emphasis remap='I'>display</emphasis>
    </term>
    <listitem>
      <para>
Specifies the connection to the X server.
    </para>
  </listitem>
  </varlistentry>
</variablelist>
<para>
<!-- .LP -->
<!-- .eM -->
<indexterm significance="preferred"><primary>QLength</primary></indexterm>
<indexterm significance="preferred"><primary>XQLength</primary></indexterm>
Both return the length of the event queue for the connected display.
Note that there may be more events that have not been read into
the queue yet (see
<function>XEventsQueued</function>).
</para>
<para>
<!-- .LP -->
<!-- .sp -->
<!-- .sM -->
</para>
<para>
RootWindow(<emphasis remap='I'>display</emphasis>, <emphasis remap='I'>screen_number</emphasis>)
</para>
<funcsynopsis id='xrootwindow'>
<funcprototype>
  <funcdef>Window <function>XRootWindow</function></funcdef>
  <paramdef>Display<parameter> *display</parameter></paramdef>
  <paramdef>int<parameter> screen_number</parameter></paramdef>
</funcprototype>
</funcsynopsis>
<!-- .FN -->
<variablelist>
  <varlistentry>
    <term>
      <emphasis remap='I'>display</emphasis>
    </term>
    <listitem>
      <para>
Specifies the connection to the X server.
      </para>
    </listitem>
  </varlistentry>
  <varlistentry>
    <term>
      <emphasis remap='I'>screen_number</emphasis>
    </term>
    <listitem>
      <para>
Specifies the appropriate screen number on the host server.
    </para>
  </listitem>
  </varlistentry>
</variablelist>
<para>
<!-- .LP -->
<!-- .eM -->
<indexterm><primary>Window</primary><secondary>RootWindow</secondary></indexterm>
<indexterm significance="preferred"><primary>RootWindow</primary></indexterm>
<indexterm><primary>Window</primary><secondary>XRootWindow</secondary></indexterm>
<indexterm significance="preferred"><primary>XRootWindow</primary></indexterm>
Both return the root window.
These are useful with functions that need a drawable of a particular screen
and for creating top-level windows.
</para>
<para>
<!-- .LP -->
<!-- .sp -->
<!-- .sM -->
</para>
<para>
ScreenCount(<emphasis remap='I'>display</emphasis>)
</para>
<funcsynopsis id='xscreencount'>
<funcprototype>
  <funcdef>int <function>XScreenCount</function></funcdef>
  <paramdef>Display<parameter> *display</parameter></paramdef>
</funcprototype>
</funcsynopsis>
<!-- .FN -->
<variablelist>
  <varlistentry>
    <term>
      <emphasis remap='I'>display</emphasis>
    </term>
    <listitem>
      <para>
Specifies the connection to the X server.
    </para>
  </listitem>
  </varlistentry>
</variablelist>
<para>
<!-- .LP -->
<!-- .eM -->
<indexterm significance="preferred"><primary>ScreenCount</primary></indexterm>
<indexterm significance="preferred"><primary>XScreenCount</primary></indexterm>
Both return the number of available screens.
</para>
<para>
<!-- .LP -->
<!-- .sp -->
<!-- .sM -->
</para>
<para>
ServerVendor(<emphasis remap='I'>display</emphasis>)
</para>
<funcsynopsis id='xservervendor'>
<funcprototype>
  <funcdef>char *<function>XServerVendor</function></funcdef>
  <paramdef>Display<parameter> *display</parameter></paramdef>
</funcprototype>
</funcsynopsis>
<!-- .FN -->
<variablelist>
  <varlistentry>
    <term>
      <emphasis remap='I'>display</emphasis>
    </term>
    <listitem>
      <para>
Specifies the connection to the X server.
    </para>
  </listitem>
  </varlistentry>
</variablelist>
<para>
<!-- .LP -->
<!-- .eM -->
<indexterm significance="preferred"><primary>ServerVendor</primary></indexterm>
<indexterm significance="preferred"><primary>XServerVendor</primary></indexterm>
Both return a pointer to a null-terminated string that provides
some identification of the owner of the X server implementation.
If the data returned by the server is in the Latin Portable Character Encoding,
then the string is in the Host Portable Character Encoding.
Otherwise, the contents of the string are implementation-dependent.
</para>
<para>
<!-- .LP -->
<!-- .sp -->
<!-- .sM -->
</para>
<para>
VendorRelease(<emphasis remap='I'>display</emphasis>)
</para>
<funcsynopsis id='xvendorrelease'>
<funcprototype>
  <funcdef>int <function>XVendorRelease</function></funcdef>
  <paramdef>Display<parameter> *display</parameter></paramdef>
</funcprototype>
</funcsynopsis>
<!-- .FN -->
<variablelist>
  <varlistentry>
    <term>
      <emphasis remap='I'>display</emphasis>
    </term>
    <listitem>
      <para>
Specifies the connection to the X server.
    </para>
  </listitem>
  </varlistentry>
</variablelist>
<para>
<!-- .LP -->
<!-- .eM -->
<indexterm significance="preferred"><primary>VendorRelease</primary></indexterm>
<indexterm significance="preferred"><primary>XVendorRelease</primary></indexterm>
Both return a number related to a vendor's release of the X server.
</para>
</sect2>
<sect2 id="Image_Format_Functions_and_Macros">
<title>Image Format Functions and Macros</title>
<!-- .XS -->
<!-- (SN Image Format Functions and Macros -->
<!-- .XE -->
<para>
<!-- .LP -->
Applications are required to present data to the X server
in a format that the server demands.
To help simplify applications,
most of the work required to convert the data is provided by Xlib
(see sections 8.7 and 16.8).
</para>
<para>
<!-- .LP -->
The
<structname>XPixmapFormatValues</structname>
structure provides an interface to the pixmap format information
that is returned at the time of a connection setup.
It contains:
</para>
<para>
<!-- .LP -->
<!-- .sM -->
<literallayout class="monospaced">
<!-- .TA .5i 3i -->
<!-- .ta .5i 3i -->
typedef struct {
	int depth;
	int bits_per_pixel;
	int scanline_pad;
} XPixmapFormatValues;
</literallayout>
</para>
<para>
<!-- .LP -->
<!-- .eM -->
<!-- .sp -->
To obtain the pixmap format information for a given display, use
<function>XListPixmapFormats</function>.
<indexterm significance="preferred"><primary>XListPixmapFormats</primary></indexterm>
<!-- .sM -->
</para>
<para>
ImageByteOrder(<emphasis remap='I'>display</emphasis>)
</para>
<funcsynopsis id='ximagebyteorder'>
<funcprototype>
  <funcdef>int <function>XImageByteOrder</function></funcdef>
  <paramdef>Display<parameter> *display</parameter></paramdef>
  <paramdef>int<parameter> *count_return</parameter></paramdef>
</funcprototype>
</funcsynopsis>
<!-- .FN -->
<variablelist>
  <varlistentry>
    <term>
      <emphasis remap='I'>display</emphasis>
    </term>
    <listitem>
      <para>
Specifies the connection to the X server.
<!-- .ds Cn pixmap formats that are supported by the display -->
      </para>
    </listitem>
  </varlistentry>
  <varlistentry>
    <term>
      <emphasis remap='I'>count_return</emphasis>
    </term>
    <listitem>
      <para>
Returns the number of (Cn.
    </para>
  </listitem>
  </varlistentry>
</variablelist>
<para>
<!-- .LP -->
<!-- .eM -->
The
<function>XListPixmapFormats</function>
function returns an array of
<structname>XPixmapFormatValues</structname>
structures that describe the types of Z format images supported
by the specified display.
If insufficient memory is available,
<function>XListPixmapFormats</function>
returns NULL.
To free the allocated storage for the
<structname>XPixmapFormatValues</structname>
structures, use
<function>XFree</function>.
</para>
<para>
<!-- .LP  -->
The following lists the C language macros,
their corresponding function equivalents that are for other language bindings,
and what data they both return for the specified server and screen.
These are often used by toolkits as well as by simple applications.
</para>
<para>
<!-- .LP -->
<!-- .sp -->
<!-- .sM -->
</para>
<para>
ImageByteOrder(<emphasis remap='I'>display</emphasis>)
</para>
<funcsynopsis>
<funcprototype>
  <funcdef>int <function>XImageByteOrder</function></funcdef>
  <paramdef>Display<parameter> *display</parameter></paramdef>
</funcprototype>
</funcsynopsis>
<!-- .FN -->
<variablelist>
  <varlistentry>
    <term>
      <emphasis remap='I'>display</emphasis>
    </term>
    <listitem>
      <para>
Specifies the connection to the X server.
    </para>
  </listitem>
  </varlistentry>
</variablelist>
<para>
<!-- .LP -->
<!-- .eM -->
<indexterm significance="preferred"><primary>ImageByteOrder</primary></indexterm>
<indexterm significance="preferred"><primary>XImageByteOrder</primary></indexterm>
Both specify the required byte order for images for each scanline unit in 
XY format (bitmap) or for each pixel value in 
Z format.
The macro or function can return either
<symbol>LSBFirst</symbol>
or 
<symbol>MSBFirst</symbol>.
</para>
<para>
<!-- .LP -->
<!-- .sp -->
<!-- .sM -->
</para>
<para>
BitmapUnit(<emphasis remap='I'>display</emphasis>)
</para>
<funcsynopsis id='xbitmapunit'>
<funcprototype>
  <funcdef>int <function>XBitmapUnit</function></funcdef>
  <paramdef>Display<parameter> *display</parameter></paramdef>
</funcprototype>
</funcsynopsis>
<!-- .FN -->
<variablelist>
  <varlistentry>
    <term>
      <emphasis remap='I'>display</emphasis>
    </term>
    <listitem>
      <para>
Specifies the connection to the X server.
    </para>
  </listitem>
  </varlistentry>
</variablelist>
<para>
<!-- .LP -->
<!-- .eM -->
<indexterm significance="preferred"><primary>BitmapUnit</primary></indexterm>
<indexterm significance="preferred"><primary>XBitmapUnit</primary></indexterm>
Both return the size of a bitmap's scanline unit in bits.
The scanline is calculated in multiples of this value.
</para>
<para>
<!-- .LP -->
<!-- .sp -->
<!-- .sM -->
</para>
<para>
BitmapBitOrder(<emphasis remap='I'>display</emphasis>)
</para>
<funcsynopsis id='xbitmpabitorder'>
<funcprototype>
  <funcdef>int <function>XBitmapBitOrder</function></funcdef>
  <paramdef>Display<parameter> *display</parameter></paramdef>
</funcprototype>
</funcsynopsis>
<!-- .FN -->
<variablelist>
  <varlistentry>
    <term>
      <emphasis remap='I'>display</emphasis>
    </term>
    <listitem>
      <para>
Specifies the connection to the X server.
    </para>
  </listitem>
  </varlistentry>
</variablelist>
<para>
<!-- .LP -->
<!-- .eM -->
<indexterm significance="preferred"><primary>BitmapBitOrder</primary></indexterm>
<indexterm significance="preferred"><primary>XBitmapBitOrder</primary></indexterm>
Within each bitmap unit, the left-most bit in the bitmap as displayed
on the screen is either the least significant or most significant bit in the
unit.
This macro or function can return 
<symbol>LSBFirst</symbol>
or 
<symbol>MSBFirst</symbol>.
</para>
<para>
<!-- .LP -->
<!-- .sp -->
<!-- .sM -->
</para>
<para>
BitmapPad(<emphasis remap='I'>display</emphasis>)
</para>
<funcsynopsis id='xbitmappad'>
<funcprototype>
  <funcdef>int <function>XBitmapPad</function></funcdef>
  <paramdef>Display<parameter> *display</parameter></paramdef>
</funcprototype>
</funcsynopsis>
<!-- .FN -->
<variablelist>
  <varlistentry>
    <term>
      <emphasis remap='I'>display</emphasis>
    </term>
    <listitem>
      <para>
Specifies the connection to the X server.
    </para>
  </listitem>
  </varlistentry>
</variablelist>
<para>
<!-- .LP -->
<!-- .eM -->
<indexterm significance="preferred"><primary>BitmapPad</primary></indexterm>
<indexterm significance="preferred"><primary>XBitmapPad</primary></indexterm>
Each scanline must be padded to a multiple of bits returned
by this macro or function.
</para>
<para>
<!-- .LP -->
<!-- .sp -->
<!-- .sM -->
</para>
<para>
DisplayHeight(<emphasis remap='I'>display</emphasis>, <emphasis remap='I'>screen_number</emphasis>)
</para>
<funcsynopsis id='xdisplayheight'>
<funcprototype>
  <funcdef>int <function>XDisplayHeight</function></funcdef>
  <paramdef>Display<parameter> *display</parameter></paramdef>
  <paramdef>int<parameter> screen_number</parameter></paramdef>
</funcprototype>
</funcsynopsis>
<!-- .FN -->
<variablelist>
  <varlistentry>
    <term>
      <emphasis remap='I'>display</emphasis>
    </term>
    <listitem>
      <para>
Specifies the connection to the X server.
      </para>
    </listitem>
  </varlistentry>
  <varlistentry>
    <term>
      <emphasis remap='I'>screen_number</emphasis>
    </term>
    <listitem>
      <para>
Specifies the appropriate screen number on the host server.
    </para>
  </listitem>
  </varlistentry>
</variablelist>
<para>
<!-- .LP -->
<!-- .eM -->
<indexterm significance="preferred"><primary>DisplayHeight</primary></indexterm>
<indexterm significance="preferred"><primary>XDisplayHeight</primary></indexterm>
Both return an integer that describes the height of the screen
in pixels.
</para>
<para>
<!-- .LP -->
<!-- .sp -->
<!-- .sM -->
</para>
<para>
DisplayHeightMM(<emphasis remap='I'>display</emphasis>, <emphasis remap='I'>screen_number</emphasis>)
</para>
<funcsynopsis id='xdisplayheightmm'>
<funcprototype>
  <funcdef>int <function>XDisplayHeightMM</function></funcdef>
  <paramdef>Display<parameter> *display</parameter></paramdef>
  <paramdef>int<parameter> screen_number</parameter></paramdef>
</funcprototype>
</funcsynopsis>
<!-- .FN -->
<variablelist>
  <varlistentry>
    <term>
      <emphasis remap='I'>display</emphasis>
    </term>
    <listitem>
      <para>
Specifies the connection to the X server.
      </para>
    </listitem>
  </varlistentry>
  <varlistentry>
    <term>
      <emphasis remap='I'>screen_number</emphasis>
    </term>
    <listitem>
      <para>
Specifies the appropriate screen number on the host server.
    </para>
  </listitem>
  </varlistentry>
</variablelist>
<para>
<!-- .LP -->
<!-- .eM -->
<indexterm significance="preferred"><primary>DisplayHeightMM</primary></indexterm>
<indexterm significance="preferred"><primary>XDisplayHeightMM</primary></indexterm>
Both return the height of the specified screen in millimeters.
</para>
<para>
<!-- .LP -->
<!-- .sp -->
<!-- .sM -->
</para>
<para>
DisplayWidth(<emphasis remap='I'>display</emphasis>, <emphasis remap='I'>screen_number</emphasis>)
</para>
<funcsynopsis id='xdisplaywidth'>
<funcprototype>
  <funcdef>int <function>XDisplayWidth</function></funcdef>
  <paramdef>Display<parameter> *display</parameter></paramdef>
  <paramdef>int<parameter> screen_number</parameter></paramdef>
</funcprototype>
</funcsynopsis>
<!-- .FN -->
<variablelist>
  <varlistentry>
    <term>
      <emphasis remap='I'>display</emphasis>
    </term>
    <listitem>
      <para>
Specifies the connection to the X server.
      </para>
    </listitem>
  </varlistentry>
  <varlistentry>
    <term>
      <emphasis remap='I'>screen_number</emphasis>
    </term>
    <listitem>
      <para>
Specifies the appropriate screen number on the host server.
    </para>
  </listitem>
  </varlistentry>
</variablelist>
<para>
<!-- .LP -->
<!-- .eM -->
<indexterm significance="preferred"><primary>DisplayWidth</primary></indexterm>
<indexterm significance="preferred"><primary>XDisplayWidth</primary></indexterm>
Both return the width of the screen in pixels.
</para>
<para>
<!-- .LP -->
<!-- .sp -->
<!-- .sM -->
</para>
<para>
DisplayWidthMM(<emphasis remap='I'>display</emphasis>, <emphasis remap='I'>screen_number</emphasis>)
</para>
<funcsynopsis id='xdisplaywidthmm'>
<funcprototype>
  <funcdef>int <function>XDisplayWidthMM</function></funcdef>
  <paramdef>Display<parameter> *display</parameter></paramdef>
  <paramdef>int<parameter> screen_number</parameter></paramdef>
</funcprototype>
</funcsynopsis>
<!-- .FN -->
<variablelist>
  <varlistentry>
    <term>
      <emphasis remap='I'>display</emphasis>
    </term>
    <listitem>
      <para>
Specifies the connection to the X server.
      </para>
    </listitem>
  </varlistentry>
  <varlistentry>
    <term>
      <emphasis remap='I'>screen_number</emphasis>
    </term>
    <listitem>
      <para>
Specifies the appropriate screen number on the host server.
    </para>
  </listitem>
  </varlistentry>
</variablelist>
<para>
<!-- .LP -->
<!-- .eM -->
<indexterm significance="preferred"><primary>DisplayWidthMM</primary></indexterm>
<indexterm significance="preferred"><primary>XDisplayWidthMM</primary></indexterm>
Both return the width of the specified screen in millimeters.
</para>
</sect2>
<sect2 id="Screen_Information_Macros">
<title>Screen Information Macros</title>
<!-- .XS -->
<!-- (SN Screen Information Macros -->
<!-- .XE -->
<para>
<!-- .LP -->
The following lists the C language macros,
their corresponding function equivalents that are for other language bindings,
and what data they both can return.
These macros or functions all take a pointer to the appropriate screen
structure.
</para>
<para>
<!-- .LP -->
<!-- .sp -->
<!-- .sM -->
</para>
<para>
BlackPixelOfScreen(<emphasis remap='I'>screen</emphasis>)
</para>
<funcsynopsis id='xblackpixelofscreen'>
<funcprototype>
  <funcdef>unsigned long <function>XBlackPixelOfScreen</function></funcdef>
  <paramdef>Screen<parameter> *screen</parameter></paramdef>
</funcprototype>
</funcsynopsis>
<!-- .FN -->
<variablelist>
  <varlistentry>
    <term>
      <emphasis remap='I'>screen</emphasis>
    </term>
    <listitem>
      <para>
Specifies the appropriate 
<type>Screen</type>
structure.
    </para>
  </listitem>
  </varlistentry>
</variablelist>
<para>
<!-- .LP -->
<!-- .eM -->
<indexterm significance="preferred"><primary>BlackPixelOfScreen</primary></indexterm>
<indexterm significance="preferred"><primary>XBlackPixelOfScreen</primary></indexterm>
Both return the black pixel value of the specified screen.
</para>
<para>
<!-- .LP -->
<!-- .sp -->
<!-- .sM -->
</para>
<para>
WhitePixelOfScreen(<emphasis remap='I'>screen</emphasis>)
</para>
<funcsynopsis id='xwhitepixelofscreen'>
<funcprototype>
  <funcdef>unsigned long <function>XWhitePixelOfScreen</function></funcdef>
  <paramdef>Screen<parameter> *screen</parameter></paramdef>
</funcprototype>
</funcsynopsis>
<!-- .FN -->
<variablelist>
  <varlistentry>
    <term>
      <emphasis remap='I'>screen</emphasis>
    </term>
    <listitem>
      <para>
Specifies the appropriate 
<type>Screen</type>
structure.
    </para>
  </listitem>
  </varlistentry>
</variablelist>
<para>
<!-- .LP -->
<!-- .eM -->
<indexterm significance="preferred"><primary>WhitePixelOfScreen</primary></indexterm>
<indexterm significance="preferred"><primary>XWhitePixelOfScreen</primary></indexterm>
Both return the white pixel value of the specified screen.
</para>
<para>
<!-- .LP -->
<!-- .sp -->
<!-- .sM -->
</para>
<para>
CellsOfScreen(<emphasis remap='I'>screen</emphasis>)
</para>
<funcsynopsis id='xcellsofscreen'>
<funcprototype>
  <funcdef>int <function>XCellsOfScreen</function></funcdef>
  <paramdef>Screen<parameter> *screen</parameter></paramdef>
</funcprototype>
</funcsynopsis>
<!-- .FN -->
<variablelist>
  <varlistentry>
    <term>
      <emphasis remap='I'>screen</emphasis>
    </term>
    <listitem>
      <para>
Specifies the appropriate 
<type>Screen</type>
structure.
    </para>
  </listitem>
  </varlistentry>
</variablelist>
<para>
<!-- .LP -->
<!-- .eM -->
<indexterm significance="preferred"><primary>CellsOfScreen</primary></indexterm>
<indexterm significance="preferred"><primary>XCellsOfScreen</primary></indexterm>
Both return the number of colormap cells in the default colormap 
of the specified screen.
</para>
<para>
<!-- .LP -->
<!-- .sp -->
<!-- .sM -->
</para>
<para>
DefaultColormapOfScreen(<emphasis remap='I'>screen</emphasis>)
</para>
<funcsynopsis id='xdefaultcolormapofscreen'>
<funcprototype>
  <funcdef>Colormap <function>XDefaultColormapOfScreen</function></funcdef>
  <paramdef>Screen<parameter> *screen</parameter></paramdef>
</funcprototype>
</funcsynopsis>
<!-- .FN -->
<variablelist>
  <varlistentry>
    <term>
      <emphasis remap='I'>screen</emphasis>
    </term>
    <listitem>
      <para>
Specifies the appropriate 
<type>Screen</type>
structure.
    </para>
  </listitem>
  </varlistentry>
</variablelist>
<para>
<!-- .LP -->
<!-- .eM -->
<indexterm significance="preferred"><primary>DefaultColormapOfScreen</primary></indexterm>
<indexterm significance="preferred"><primary>XDefaultColormapOfScreen</primary></indexterm>
Both return the default colormap of the specified screen.
</para>
<para>
<!-- .LP -->
<!-- .sp -->
<!-- .sM -->
</para>
<para>
DefaultDepthOfScreen(<emphasis remap='I'>screen</emphasis>)
</para>
<funcsynopsis id='xdefaultdepthofscreen'>
<funcprototype>
  <funcdef>int <function>XDefaultDepthOfScreen</function></funcdef>
  <paramdef>Screen<parameter> *screen</parameter></paramdef>
</funcprototype>
</funcsynopsis>
<!-- .FN -->
<variablelist>
  <varlistentry>
    <term>
      <emphasis remap='I'>screen</emphasis>
    </term>
    <listitem>
      <para>
Specifies the appropriate 
<type>Screen</type>
structure.
    </para>
  </listitem>
  </varlistentry>
</variablelist>
<para>
<!-- .LP -->
<!-- .eM -->
<indexterm significance="preferred"><primary>DefaultDepthOfScreen</primary></indexterm>
<indexterm significance="preferred"><primary>XDefaultDepthOfScreen</primary></indexterm>
Both return the depth of the root window.
</para>
<para>
<!-- .LP -->
<!-- .sp -->
<!-- .sM -->
</para>
<para>
DefaultGCOfScreen(<emphasis remap='I'>screen</emphasis>)
</para>
<funcsynopsis id='xdefaultgcofscreen'>
<funcprototype>
  <funcdef>GC <function>XDefaultGCOfScreen</function></funcdef>
  <paramdef>Screen<parameter> *screen</parameter></paramdef>
</funcprototype>
</funcsynopsis>
<!-- .FN -->
<variablelist>
  <varlistentry>
    <term>
      <emphasis remap='I'>screen</emphasis>
    </term>
    <listitem>
      <para>
Specifies the appropriate 
<type>Screen</type>
structure.
    </para>
  </listitem>
  </varlistentry>
</variablelist>
<para>
<!-- .LP -->
<!-- .eM -->
<indexterm significance="preferred"><primary>DefaultGCOfScreen</primary></indexterm>
<indexterm significance="preferred"><primary>XDefaultGCOfScreen</primary></indexterm>
Both return a default graphics context (GC) of the specified screen,
which has the same depth as the root window of the screen.
The GC must never be freed.
</para>
<para>
<!-- .LP -->
<!-- .sp -->
<!-- .sM -->
</para>
<para>
DefaultVisualOfScreen(<emphasis remap='I'>screen</emphasis>)
</para>
<funcsynopsis id='xdefaultvisualofscreen'>
<funcprototype>
  <funcdef>Visual *<function>XDefaultVisualOfScreen</function></funcdef>
  <paramdef>Screen<parameter> *screen</parameter></paramdef>
</funcprototype>
</funcsynopsis>
<!-- .FN -->
<variablelist>
  <varlistentry>
    <term>
      <emphasis remap='I'>screen</emphasis>
    </term>
    <listitem>
      <para>
Specifies the appropriate 
<type>Screen</type>
structure.
    </para>
  </listitem>
  </varlistentry>
</variablelist>
<para>
<!-- .LP -->
<!-- .eM -->
<indexterm significance="preferred"><primary>DefaultVisualOfScreen</primary></indexterm>
<indexterm significance="preferred"><primary>XDefaultVisualOfScreen</primary></indexterm>
Both return the default visual of the specified screen.
For information on visual types,
see section 3.1.
</para>
<para>
<!-- .LP -->
<!-- .sp -->
<!-- .sM -->
</para>
<para>
DoesBackingStore(<emphasis remap='I'>screen</emphasis>)
</para>
<funcsynopsis id='xdoesbackingstore'>
<funcprototype>
  <funcdef>int <function>XDoesBackingStore</function></funcdef>
  <paramdef>Screen<parameter> *screen</parameter></paramdef>
</funcprototype>
</funcsynopsis>
<!-- .FN -->
<variablelist>
  <varlistentry>
    <term>
      <emphasis remap='I'>screen</emphasis>
    </term>
    <listitem>
      <para>
Specifies the appropriate 
<type>Screen</type>
structure.
    </para>
  </listitem>
  </varlistentry>
</variablelist>
<para>
<!-- .LP -->
<!-- .eM -->
<indexterm significance="preferred"><primary>DoesBackingStore</primary></indexterm>
<indexterm significance="preferred"><primary>XDoesBackingStore</primary></indexterm>
Both return a value indicating whether the screen supports backing
stores.
The value returned can be one of 
<symbol>WhenMapped</symbol>,
<symbol>NotUseful</symbol>,
or
<symbol>Always</symbol>
(see section 3.2.4).
</para>
<para>
<!-- .LP -->
<!-- .sp -->
<!-- .sM -->
</para>
<para>
DoesSaveUnders(<emphasis remap='I'>screen</emphasis>)
</para>
<funcsynopsis id='xdoessaveunders'>
<funcprototype>
  <funcdef>Bool <function>XDoesSaveUnders</function></funcdef>
  <paramdef>Screen<parameter> *screen</parameter></paramdef>
</funcprototype>
</funcsynopsis>
<!-- .FN -->
<variablelist>
  <varlistentry>
    <term>
      <emphasis remap='I'>screen</emphasis>
    </term>
    <listitem>
      <para>
Specifies the appropriate 
<type>Screen</type>
structure.
    </para>
  </listitem>
  </varlistentry>
</variablelist>
<para>
<!-- .LP -->
<!-- .eM -->
<indexterm significance="preferred"><primary>DoesSaveUnders</primary></indexterm>
<indexterm significance="preferred"><primary>XDoesSaveUnders</primary></indexterm>
Both return a Boolean value indicating whether the
screen supports save unders.
If
<symbol>True</symbol>,
the screen supports save unders.
If
<symbol>False</symbol>,
the screen does not support save unders (see section 3.2.5).
</para>
<para>
<!-- .LP -->
<!-- .sp -->
<!-- .sM -->
</para>
<para>
DisplayOfScreen(<emphasis remap='I'>screen</emphasis>)
</para>
<funcsynopsis id='xdisplayofscreen'>
<funcprototype>
  <funcdef>Display *<function>XDisplayOfScreen</function></funcdef>
  <paramdef>Screen<parameter> *screen</parameter></paramdef>
</funcprototype>
</funcsynopsis>
<!-- .FN -->
<variablelist>
  <varlistentry>
    <term>
      <emphasis remap='I'>screen</emphasis>
    </term>
    <listitem>
      <para>
Specifies the appropriate 
<type>Screen</type>
structure.
    </para>
  </listitem>
  </varlistentry>
</variablelist>
<para>
<!-- .LP -->
<!-- .eM -->
<indexterm significance="preferred"><primary>DisplayOfScreen</primary></indexterm>
<indexterm significance="preferred"><primary>XDisplayOfScreen</primary></indexterm>
Both return the display of the specified screen.
</para>
<para>
<!-- .LP -->
<!-- .sp -->
<!-- .sM -->
<indexterm significance="preferred"><primary>XScreenNumberOfScreen</primary></indexterm>
</para>
<para>
EventMaskOfScreen(<emphasis remap='I'>screen</emphasis>)
</para>
<funcsynopsis id='xeventmaskofscreen'>
<funcprototype>
  <funcdef>long <function>XEventMaskOfScreen</function></funcdef>
  <paramdef>Screen<parameter> *screen</parameter></paramdef>
</funcprototype>
</funcsynopsis>
<!-- .FN -->
<variablelist>
  <varlistentry>
    <term>
      <emphasis remap='I'>screen</emphasis>
    </term>
    <listitem>
      <para>
Specifies the appropriate 
<type>Screen</type>
structure.
    </para>
  </listitem>
  </varlistentry>
</variablelist>
<para>
<!-- .LP -->
<!-- .eM -->
The
<function>XScreenNumberOfScreen</function>
function returns the screen index number of the specified screen.
</para>
<para>
<!-- .LP -->
<!-- .sp -->
<!-- .sM -->
</para>
<para>
EventMaskOfScreen(<emphasis remap='I'>screen</emphasis>)
</para>
<funcsynopsis>
<funcprototype>
  <funcdef>long <function>XEventMaskOfScreen</function></funcdef>
  <paramdef>Screen<parameter> *screen</parameter></paramdef>
</funcprototype>
</funcsynopsis>
<!-- .FN -->
<variablelist>
  <varlistentry>
    <term>
      <emphasis remap='I'>screen</emphasis>
    </term>
    <listitem>
      <para>
Specifies the appropriate 
<type>Screen</type>
structure.
    </para>
  </listitem>
  </varlistentry>
</variablelist>
<para>
<!-- .LP -->
<!-- .eM -->
<indexterm significance="preferred"><primary>EventMaskOfScreen</primary></indexterm>
<indexterm significance="preferred"><primary>XEventMaskOfScreen</primary></indexterm>
Both return the event mask of the root window for the specified screen
at connection setup time.
</para>
<para>
<!-- .LP -->
<!-- .sp -->
<!-- .sM -->
</para>
<para>
WidthOfScreen(<emphasis remap='I'>screen</emphasis>)
</para>
<funcsynopsis id='xwidthofscreen'>
<funcprototype>
  <funcdef>int <function>XWidthOfScreen</function></funcdef>
  <paramdef>Screen<parameter> *screen</parameter></paramdef>
</funcprototype>
</funcsynopsis>
<!-- .FN -->
<variablelist>
  <varlistentry>
    <term>
      <emphasis remap='I'>screen</emphasis>
    </term>
    <listitem>
      <para>
Specifies the appropriate 
<type>Screen</type>
structure.
    </para>
  </listitem>
  </varlistentry>
</variablelist>
<para>
<!-- .LP -->
<!-- .eM -->
<indexterm significance="preferred"><primary>WidthOfScreen</primary></indexterm>
<indexterm significance="preferred"><primary>XWidthOfScreen</primary></indexterm>
Both return the width of the specified screen in pixels.
</para>
<para>
<!-- .LP -->
<!-- .sp -->
<!-- .sM -->
</para>
<para>
HeightOfScreen(<emphasis remap='I'>screen</emphasis>)
</para>
<funcsynopsis id='xheightofscreen'>
<funcprototype>
  <funcdef>int <function>XHeightOfScreen</function></funcdef>
  <paramdef>Screen<parameter> *screen</parameter></paramdef>
</funcprototype>
</funcsynopsis>
<!-- .FN -->
<variablelist>
  <varlistentry>
    <term>
      <emphasis remap='I'>screen</emphasis>
    </term>
    <listitem>
      <para>
Specifies the appropriate 
<type>Screen</type>
structure.
    </para>
  </listitem>
  </varlistentry>
</variablelist>
<para>
<!-- .LP -->
<!-- .eM -->
<indexterm significance="preferred"><primary>HeightOfScreen</primary></indexterm>
<indexterm significance="preferred"><primary>XHeightOfScreen</primary></indexterm>
Both return the height of the specified screen in pixels.
</para>
<para>
<!-- .LP -->
<!-- .sp -->
<!-- .sM -->
</para>
<para>
WidthMMOfScreen(<emphasis remap='I'>screen</emphasis>)
</para>
<funcsynopsis id='xwidthmmofscreen'>
<funcprototype>
  <funcdef>int <function>XWidthMMOfScreen</function></funcdef>
  <paramdef>Screen<parameter> *screen</parameter></paramdef>
</funcprototype>
</funcsynopsis>
<!-- .FN -->
<variablelist>
  <varlistentry>
    <term>
      <emphasis remap='I'>screen</emphasis>
    </term>
    <listitem>
      <para>
Specifies the appropriate 
<type>Screen</type>
structure.
    </para>
  </listitem>
  </varlistentry>
</variablelist>
<para>
<!-- .LP -->
<!-- .eM -->
<indexterm significance="preferred"><primary>WidthMMOfScreen</primary></indexterm>
<indexterm significance="preferred"><primary>XWidthMMOfScreen</primary></indexterm>
Both return the width of the specified screen in millimeters.
</para>
<para>
<!-- .LP -->
<!-- .sp -->
<!-- .sM -->
</para>
<para>
HeightMMOfScreen(<emphasis remap='I'>screen</emphasis>)
</para>
<funcsynopsis id='xheightmmofscreen'>
<funcprototype>
  <funcdef>int <function>XHeightMMOfScreen</function></funcdef>
  <paramdef>Screen<parameter> *screen</parameter></paramdef>
</funcprototype>
</funcsynopsis>
<!-- .FN -->
<variablelist>
  <varlistentry>
    <term>
      <emphasis remap='I'>screen</emphasis>
    </term>
    <listitem>
      <para>
Specifies the appropriate 
<type>Screen</type>
structure.
    </para>
  </listitem>
  </varlistentry>
</variablelist>
<para>
<!-- .LP -->
<!-- .eM -->
<indexterm significance="preferred"><primary>HeightMMOfScreen</primary></indexterm>
<indexterm significance="preferred"><primary>XHeightMMOfScreen</primary></indexterm>
Both return the height of the specified screen in millimeters.
</para>
<para>
<!-- .LP -->
<!-- .sp -->
<!-- .sM -->
</para>
<para>
MaxCmapsOfScreen(<emphasis remap='I'>screen</emphasis>)
</para>
<funcsynopsis id='xmaxcmapsofscreen'>
<funcprototype>
  <funcdef>int <function>XMaxCmapsOfScreen</function></funcdef>
  <paramdef>Screen<parameter> *screen</parameter></paramdef>
</funcprototype>
</funcsynopsis>
<!-- .FN -->
<variablelist>
  <varlistentry>
    <term>
      <emphasis remap='I'>screen</emphasis>
    </term>
    <listitem>
      <para>
Specifies the appropriate 
<type>Screen</type>
structure.
    </para>
  </listitem>
  </varlistentry>
</variablelist>
<para>
<!-- .LP -->
<!-- .eM -->
<indexterm significance="preferred"><primary>MaxCmapsOfScreen</primary></indexterm>
<indexterm significance="preferred"><primary>XMaxCmapsOfScreen</primary></indexterm>
Both return the maximum number of installed colormaps supported 
by the specified screen (see section 9.3).
</para>
<para>
<!-- .LP -->
<!-- .sp -->
<!-- .sM -->
</para>
<para>
MinCmapsOfScreen(<emphasis remap='I'>screen</emphasis>)
</para>
<funcsynopsis id='xmincmapsofscreen'>
<funcprototype>
  <funcdef>int <function>XMinCmapsOfScreen</function></funcdef>
  <paramdef>Screen<parameter> *screen</parameter></paramdef>
</funcprototype>
</funcsynopsis>
<!-- .FN -->
<variablelist>
  <varlistentry>
    <term>
      <emphasis remap='I'>screen</emphasis>
    </term>
    <listitem>
      <para>
Specifies the appropriate 
<type>Screen</type>
structure.
    </para>
  </listitem>
  </varlistentry>
</variablelist>
<para>
<!-- .LP -->
<!-- .eM -->
<indexterm significance="preferred"><primary>MinCmapsOfScreen</primary></indexterm>
<indexterm significance="preferred"><primary>XMinCmapsOfScreen</primary></indexterm>
Both return the minimum number of installed colormaps supported 
by the specified screen (see section 9.3).
</para>
<para>
<!-- .LP -->
<!-- .sp -->
<!-- .sM -->
</para>
<para>
PlanesOfScreen(<emphasis remap='I'>screen</emphasis>)
</para>
<funcsynopsis id='xplanesofscreen'>
<funcprototype>
  <funcdef>int <function>XPlanesOfScreen</function></funcdef>
  <paramdef>Screen<parameter> *screen</parameter></paramdef>
</funcprototype>
</funcsynopsis>
<!-- .FN -->
<variablelist>
  <varlistentry>
    <term>
      <emphasis remap='I'>screen</emphasis>
    </term>
    <listitem>
      <para>
Specifies the appropriate 
<type>Screen</type>
structure.
    </para>
  </listitem>
  </varlistentry>
</variablelist>
<para>
<!-- .LP -->
<!-- .eM -->
<indexterm significance="preferred"><primary>PlanesOfScreen</primary></indexterm>
<indexterm significance="preferred"><primary>XPlanesOfScreen</primary></indexterm>
Both return the depth of the root window.
</para>
<para>
<!-- .LP -->
<!-- .sp -->
<!-- .sM -->
</para>
<para>
RootWindowOfScreen(<emphasis remap='I'>screen</emphasis>)
</para>
<funcsynopsis id='xrootwindowofscreen'>
<funcprototype>
  <funcdef>Window <function>XRootWindowOfScreen</function></funcdef>
  <paramdef>Screen<parameter> *screen</parameter></paramdef>
</funcprototype>
</funcsynopsis>
<!-- .FN -->
<variablelist>
  <varlistentry>
    <term>
      <emphasis remap='I'>screen</emphasis>
    </term>
    <listitem>
      <para>
Specifies the appropriate 
<type>Screen</type>
structure.
    </para>
  </listitem>
  </varlistentry>
</variablelist>
<para>
<!-- .LP -->
<!-- .eM -->
<indexterm significance="preferred"><primary>RootWindowOfScreen</primary></indexterm>
<indexterm significance="preferred"><primary>XRootWindowOfScreen</primary></indexterm>
Both return the root window of the specified screen.
</para>
</sect2>
</sect1>
<sect1 id="Generating_a_NoOperation_Protocol_Request">
<title>Generating a NoOperation Protocol Request</title>
<!-- .XS -->
<!-- (SN Generating a NoOperation Protocol Request -->
<!-- .XE -->
<para>
<!-- .LP -->
To execute a 
<systemitem>NoOperation</systemitem>
protocol request, use
<function>XNoOp</function>.
<indexterm significance="preferred"><primary>XNoOp</primary></indexterm>
<!-- .sM -->
</para>
<funcsynopsis id='xnoop'>
<funcprototype>
  <funcdef><function>XNoOp</function></funcdef>
  <paramdef>Display<parameter> *display</parameter></paramdef>
</funcprototype>
</funcsynopsis>

<variablelist>
  <varlistentry>
    <term><emphasis remap='I'>display</emphasis></term>
    <listitem>
      <para>Specifies the connection to the X server.</para>
    </listitem>
  </varlistentry>
</variablelist>
<para>
<!-- .LP -->
<!-- .eM -->
The
<function>XNoOp</function>
function sends a 
<systemitem>NoOperation</systemitem>
protocol request to the X server,
thereby exercising the connection.
</para>
</sect1>
<sect1 id="Freeing_Client_Created_Data">
<title>Freeing Client-Created Data</title>
<!-- .XS -->
<!-- (SN Freeing Client-Created Data -->
<!-- .XE -->
<para>
<!-- .LP -->
To free in-memory data that was created by an Xlib function, use
<function>XFree</function>.
<indexterm significance="preferred"><primary>XFree</primary></indexterm>
<!-- .sM -->
</para>
<funcsynopsis id='xfree'>
<funcprototype>
  <funcdef>XFree</funcdef>
  <paramdef>void<parameter> *data</parameter></paramdef>
</funcprototype>
</funcsynopsis>

<!-- .FN -->
<variablelist>
  <varlistentry>
    <term>
      <emphasis remap='I'>data</emphasis>
    </term>
    <listitem>
      <para>
Specifies the data that is to be freed.
    </para>
  </listitem>
  </varlistentry>
</variablelist>
<para>
<!-- .LP -->
<!-- .eM -->
The
<function>XFree</function>
function is a general-purpose Xlib routine that frees the specified data.
You must use it to free any objects that were allocated by Xlib,
unless an alternate function is explicitly specified for the object.
A NULL pointer cannot be passed to this function.
</para>
</sect1>
<sect1 id="Closing_the_Display">
<title>Closing the Display</title>
<!-- .XS -->
<!-- (SN Closing the Display -->
<!-- .XE -->
<para>
<!-- .LP -->
To close a display or disconnect from the X server, use
<function>XCloseDisplay</function>.
<indexterm significance="preferred"><primary>XCloseDisplay</primary></indexterm>
</para>
<para>
<!-- .LP -->
<!-- .sM -->
</para>
<funcsynopsis id='xclosedisplay'>
<funcprototype>
  <funcdef>XCloseDisplay</funcdef>
  <paramdef>Display<parameter> *display</parameter></paramdef>
</funcprototype>
</funcsynopsis>

<!-- .FN -->
<variablelist>
  <varlistentry>
    <term>
      <emphasis remap='I'>display</emphasis>
    </term>
    <listitem>
      <para>
Specifies the connection to the X server.
    </para>
  </listitem>
  </varlistentry>
</variablelist>
<para>
<!-- .LP -->
<!-- .eM -->
The
<function>XCloseDisplay</function>
function closes the connection to the X server for the display specified in the
<type>Display</type>
structure and destroys all windows, resource IDs
(<type>Window</type>,
<type>Font</type>,
<type>Pixmap</type>,
<type>Colormap</type>,
<type>Cursor</type>,
and
<type>GContext</type>),
or other resources that the client has created
on this display, unless the close-down mode of the resource has been changed
(see
<function>XSetCloseDownMode</function>).
Therefore, these windows, resource IDs, and other resources should never be 
referenced again or an error will be generated.
Before exiting, you should call
<function>XCloseDisplay</function>
explicitly so that any pending errors are reported as
<function>XCloseDisplay</function>
performs a final
<function>XSync</function>
operation.
<indexterm><primary>Resource IDs</primary></indexterm>
<indexterm><primary>XCloseDisplay</primary></indexterm>
</para>
<para>
<!-- .LP -->
<function>XCloseDisplay</function>
can generate a
<errorname>BadGC</errorname>
error.
<!-- .sp -->
</para>
<para>
<!-- .LP -->
Xlib provides a function to permit the resources owned by a client
to survive after the client's connection is closed.
To change a client's close-down mode, use
<function>XSetCloseDownMode</function>.
<indexterm significance="preferred"><primary>XSetCloseDownMode</primary></indexterm>
<!-- .sM -->
</para>
<funcsynopsis id='xsetclosedownmode'>
<funcprototype>
  <funcdef>XSetCloseDownMode</funcdef>
  <paramdef>Display<parameter> *display</parameter></paramdef>
  <paramdef>int<parameter> close_mode</parameter></paramdef>
</funcprototype>
</funcsynopsis>
<!-- .FN -->
<variablelist>
  <varlistentry>
    <term>
      <emphasis remap='I'>display</emphasis>
    </term>
    <listitem>
      <para>
Specifies the connection to the X server.
      </para>
    </listitem>
  </varlistentry>
  <varlistentry>
    <term>
      <emphasis remap='I'>close_mode</emphasis>
    </term>
    <listitem>
      <para>
Specifies the client close-down mode.
You can pass 
<symbol>DestroyAll</symbol>,
<symbol>RetainPermanent</symbol>,
or
<symbol>RetainTemporary</symbol>.
    </para>
  </listitem>
  </varlistentry>
</variablelist>
<para>
<!-- .LP -->
<!-- .eM -->
The
<function>XSetCloseDownMode</function>
defines what will happen to the client's resources at connection close.
A connection starts in
<symbol>DestroyAll</symbol>
mode.
For information on what happens to the client's resources when the
close_mode argument is
<symbol>RetainPermanent</symbol>
or
<symbol>RetainTemporary</symbol>,
see section 2.6.
</para>
<para>
<!-- .LP -->
<function>XSetCloseDownMode</function>
can generate a
<errorname>BadValue</errorname>
error.
</para>
</sect1>
<sect1 id="Using_X_Server_Connection_Close_Operations_">
<title>Using X Server Connection Close Operations </title>
<!-- .XS -->
<!-- (SN Using X Server Connection Close Operations -->
<!-- .XE -->
<para>
<!-- .LP -->
When the X server's connection to a client is closed
either by an explicit call to
<function>XCloseDisplay</function>
or by a process that exits, the X server performs the following
automatic operations:
</para>
<itemizedlist>
  <listitem>
    <para>
It disowns all selections owned by the client
(see 
<function>XSetSelectionOwner</function>).
    </para>
  </listitem>
  <listitem>
    <para>
It performs an
<function>XUngrabPointer</function>
and
<function>XUngrabKeyboard</function>
if the client has actively grabbed the pointer 
or the keyboard.
    </para>
  </listitem>
  <listitem>
    <para>
It performs an
<function>XUngrabServer</function>
if the client has grabbed the server.
    </para>
  </listitem>
  <listitem>
    <para>
It releases all passive grabs made by the client.  
    </para>
  </listitem>
  <listitem>
    <para>
It marks all resources (including colormap entries) allocated 
by the client either as permanent or temporary, 
depending on whether the close-down mode is 
<symbol>RetainPermanent</symbol>
or
<symbol>RetainTemporary</symbol>.
However, this does not prevent other client applications from explicitly
destroying the resources (see 
<function>XSetCloseDownMode</function>).
    </para>
  </listitem>
</itemizedlist>
<para>
<!-- .LP -->
When the close-down mode is
<symbol>DestroyAll</symbol>,
the X server destroys all of a client's resources as follows:
</para>
<itemizedlist>
  <listitem>
    <para>
It examines each window in the client's save-set to determine if it is an inferior
(subwindow) of a window created by the client.
(The save-set is a list of other clients' windows
that are referred to as save-set windows.)
If so, the X server reparents the save-set window to the closest ancestor so
that the save-set window is not an inferior of a window created by the client.
The reparenting leaves unchanged the absolute coordinates (with respect to
the root window) of the upper-left outer corner of the save-set
window.
    </para>
  </listitem>
  <listitem>
    <para>
It performs a
<systemitem>MapWindow</systemitem>
request on the save-set window if the save-set window is unmapped.
The X server does this even if the save-set window was not an inferior of 
a window created by the client.
    </para>
  </listitem>
  <listitem>
    <para>
It destroys all windows created by the client.
    </para>
  </listitem>
  <listitem>
    <para>
It performs the appropriate free request on each nonwindow resource created by
the client in the server (for example, 
<type>Font</type>,
<type>Pixmap</type>,
<type>Cursor</type>,
<type>Colormap</type>,
and 
<type>GContext</type>).
    </para>
  </listitem>
  <listitem>
    <para>
It frees all colors and colormap entries allocated by a client application.
    </para>
  </listitem>
</itemizedlist>
<para>
<!-- .LP -->
Additional processing occurs when the last connection to the X server closes.
An X server goes through a cycle of having no connections and having some
connections.
When the last connection to the X server closes as a result of a connection
closing with the close_mode of
<symbol>DestroyAll</symbol>,
the X server does the following: 
</para>
<itemizedlist>
  <listitem>
    <para>
It resets its state as if it had just been
started.  
The X server begins by destroying all lingering resources from
clients that have terminated in 
<symbol>RetainPermanent</symbol>
or
<symbol>RetainTemporary</symbol>
mode.
    </para>
  </listitem>
  <listitem>
    <para>
It deletes all but the predefined atom identifiers.
    </para>
  </listitem>
  <listitem>
    <para>
It deletes all properties on all root windows (see section 4.3).
    </para>
  </listitem>
  <listitem>
    <para>
It resets all device maps and attributes 
(for example, key click, bell volume, and acceleration) 
as well as the access control list.
    </para>
  </listitem>
  <listitem>
    <para>
It restores the standard root tiles and cursors.
    </para>
  </listitem>
  <listitem>
    <para>
It restores the default font path.
    </para>
  </listitem>
  <listitem>
    <para>
It restores the input focus to state
<symbol>PointerRoot</symbol>.
    </para>
  </listitem>
</itemizedlist>
<para>
<!-- .LP -->
However, the X server does not reset if you close a connection with a close-down
mode set to
<symbol>RetainPermanent</symbol>
or
<symbol>RetainTemporary</symbol>.
</para>
</sect1>
<sect1 id="Using_Xlib_with_Threads">
<title>Using Xlib with Threads</title>
<!-- .XS -->
<!-- (SN Using Xlib with Threads -->
<!-- .XE -->
<para>
<!-- .LP -->
On systems that have threads, support may be provided to permit
multiple threads to use Xlib concurrently.
</para>
<para>
<!-- .LP -->
<!-- .sp -->
To initialize support for concurrent threads, use
<function>XInitThreads</function>.
<indexterm significance="preferred"><primary>XInitThreads</primary></indexterm>
<!-- .sM -->
</para>
<para>Status XInitThreads();</para>
<!-- .FN -->
<para>
<!-- .LP -->
<!-- .eM -->
The
<function>XInitThreads</function>
function initializes Xlib support for concurrent threads.
This function must be the first Xlib function a
multi-threaded program calls, and it must complete
before any other Xlib call is made.
This function returns a nonzero status if initialization was
successful; otherwise, it returns zero.
On systems that do not support threads, this function always returns zero.
</para>
<para>
<!-- .LP -->
It is only necessary to call this function if multiple threads
might use Xlib concurrently.  If all calls to Xlib functions
are protected by some other access mechanism (for example,
a mutual exclusion lock in a toolkit or through explicit client
programming), Xlib thread initialization is not required.
It is recommended that single-threaded programs not call this function.

</para>
<para>
<!-- .LP -->
<!-- .sp -->
To lock a display across several Xlib calls, use
<function>XLockDisplay</function>.
<indexterm significance="preferred"><primary>XLockDisplay</primary></indexterm>
<!-- .sM -->
</para>
<funcsynopsis id='xlockdisplay'>
<funcprototype>
  <funcdef>XLockDisplay</funcdef>
  <paramdef>Display<parameter> *display</parameter></paramdef>
</funcprototype>
</funcsynopsis>

<variablelist>
  <varlistentry>
    <term>
      <emphasis remap='I'>display</emphasis>
    </term>
    <listitem>
      <para>
Specifies the connection to the X server.
    </para>
  </listitem>
  </varlistentry>
</variablelist>
<para>
<!-- .LP -->
<!-- .eM -->
The
<function>XLockDisplay</function>
function locks out all other threads from using the specified display.
Other threads attempting to use the display will block until
the display is unlocked by this thread.
Nested calls to
<function>XLockDisplay</function>
work correctly; the display will not actually be unlocked until
<function>XUnlockDisplay</function>
has been called the same number of times as
<function>XLockDisplay</function>.
This function has no effect unless Xlib was successfully initialized
for threads using
<function>XInitThreads</function>.
</para>
<para>
<!-- .LP -->
<!-- .sp -->
To unlock a display, use
<function>XUnlockDisplay</function>.
<indexterm significance="preferred"><primary>XUnlockDisplay</primary></indexterm>
<!-- .sM -->
</para>
<funcsynopsis id='xunlockdisplay'>
<funcprototype>
  <funcdef>XUnlockDisplay</funcdef>
  <paramdef>Display<parameter> *display</parameter></paramdef>
</funcprototype>
</funcsynopsis>
<!-- .FN -->
<variablelist>
  <varlistentry>
    <term>
      <emphasis remap='I'>display</emphasis>
    </term>
    <listitem>
      <para>
Specifies the connection to the X server.
    </para>
  </listitem>
  </varlistentry>
</variablelist>
<para>
<!-- .LP -->
<!-- .eM -->
The
<function>XUnlockDisplay</function>
function allows other threads to use the specified display again.
Any threads that have blocked on the display are allowed to continue.
Nested locking works correctly; if
<function>XLockDisplay</function>
has been called multiple times by a thread, then
<function>XUnlockDisplay</function>
must be called an equal number of times before the display is
actually unlocked.
This function has no effect unless Xlib was successfully initialized
for threads using
<function>XInitThreads</function>.
</para>
</sect1>
<sect1 id="Using_Internal_Connections">
<title>Using Internal Connections</title>
<!-- .XS -->
<!-- (SN Using Internal Connections -->
<!-- .XE -->
<para>
<!-- .LP -->
In addition to the connection to the X server, an Xlib implementation
may require connections to other kinds of servers (for example, to
input method servers as described in chapter 13).  Toolkits and clients
that use multiple displays, or that use displays in combination with
other inputs, need to obtain these additional connections to correctly
block until input is available and need to process that input
when it is available.  Simple clients that use a single display and
block for input in an Xlib event function do not need to use these
facilities.
</para>
<para>
<!-- .LP -->
To track internal connections for a display, use
<function>XAddConnectionWatch</function>.
</para>
<funcsynopsis id='xconnectionwatch'>
<funcprototype>
  <funcdef>type void XConnectionWatchProc</funcdef>
  <paramdef>Display<parameter> *display</parameter></paramdef>
  <paramdef>XPointer<parameter> client_data</parameter></paramdef>
  <paramdef>int<parameter> fd</parameter></paramdef>
  <paramdef>Bool<parameter> opening</parameter></paramdef>
  <paramdef>XPointer<parameter> *watch_data</parameter></paramdef>
</funcprototype>
</funcsynopsis>

<funcsynopsis id='xaddconnectionwatch'>
<funcprototype>
  <funcdef>Status XAddConnectionWatch</funcdef>
  <paramdef>Display<parameter> *display</parameter></paramdef>
  <paramdef>XWatchProc<parameter> procedure</parameter></paramdef>
  <paramdef>XPointer<parameter> client_data</parameter></paramdef>
</funcprototype>
</funcsynopsis>

<variablelist>
  <varlistentry>
    <term>
      <emphasis remap='I'>display</emphasis>
    </term>
    <listitem>
      <para>
Specifies the connection to the X server.
      </para>
    </listitem>
  </varlistentry>
  <varlistentry>
    <term>
      <emphasis remap='I'>procedure</emphasis>
    </term>
    <listitem>
      <para>
Specifies the procedure to be called.
      </para>
    </listitem>
  </varlistentry>
  <varlistentry>
    <term>
      <emphasis remap='I'>client_data</emphasis>
    </term>
    <listitem>
      <para>
Specifies the additional client data.
    </para>
  </listitem>
  </varlistentry>
</variablelist>
<para>
<!-- .LP -->
<!-- .eM -->
The
<function>XAddConnectionWatch</function>
function registers a procedure to be called each time Xlib opens or closes an
internal connection for the specified display.  The procedure is passed the
display, the specified client_data, the file descriptor for the connection,
a Boolean indicating whether the connection is being opened or closed, and a
pointer to a location for private watch data.  If opening is
<symbol>True</symbol>,
the procedure can store a pointer to private data in the location pointed
to by watch_data;
when the procedure is later called for this same connection and opening is
<symbol>False</symbol>,
the location pointed to by watch_data will hold this same private data pointer.
</para>
<para>
<!-- .LP -->
This function can be called at any time after a display is opened.
If internal connections already exist, the registered procedure will
immediately be called for each of them, before
<function>XAddConnectionWatch</function>
returns.
<function>XAddConnectionWatch</function>
returns a nonzero status if the procedure is successfully registered;
otherwise, it returns zero.
</para>
<para>
<!-- .LP -->
The registered procedure should not call any Xlib functions.
If the procedure directly or indirectly causes the state of internal
connections or watch procedures to change, the result is not defined.
If Xlib has been initialized for threads, the procedure is called with
the display locked and the result of a call by the procedure to any
Xlib function that locks the display is not defined unless the executing
thread has externally locked the display using
<function>XLockDisplay</function>.
</para>
<para>
<!-- .LP -->
<!-- .sp -->
To stop tracking internal connections for a display, use
<function>XRemoveConnectionWatch</function>.
<indexterm significance="preferred"><primary>XRemoveConnectionWatch</primary></indexterm>
<!-- .sM -->
</para>
<para>
()
</para>
<funcsynopsis id='xremoveconnectionwatch'>
<funcprototype>
  <funcdef>Status <function>XRemoveConnectionWatch</function></funcdef>
  <paramdef>Display<parameter> *display</parameter></paramdef>
  <paramdef>XWatchProc<parameter> procedure</parameter></paramdef>
  <paramdef>XPointer<parameter> client_data</parameter></paramdef>
</funcprototype>
</funcsynopsis>
<!-- .FN -->
<variablelist>
  <varlistentry>
    <term>
      <emphasis remap='I'>display</emphasis>
    </term>
    <listitem>
      <para>
Specifies the connection to the X server.
      </para>
    </listitem>
  </varlistentry>
  <varlistentry>
    <term>
      <emphasis remap='I'>procedure</emphasis>
    </term>
    <listitem>
      <para>
Specifies the procedure to be called.
      </para>
    </listitem>
  </varlistentry>
  <varlistentry>
    <term>
      <emphasis remap='I'>client_data</emphasis>
    </term>
    <listitem>
      <para>
Specifies the additional client data.
    </para>
  </listitem>
  </varlistentry>
</variablelist>
<para>
<!-- .LP -->
<!-- .eM -->
The
<function>XRemoveConnectionWatch</function>
function removes a previously registered connection watch procedure.
The client_data must match the client_data used when the procedure
was initially registered.

</para>
<para>
<!-- .LP -->
<!-- .sp -->
To process input on an internal connection, use
<function>XProcessInternalConnection</function>.
<indexterm significance="preferred"><primary>XProcessInternalConnection</primary></indexterm>
<!-- .sM -->
</para>
<para>
()
</para>
<funcsynopsis id='xprocessinternalconnection'>
<funcprototype>
  <funcdef>void <function>XProcessInternalConnection</function></funcdef>
  <paramdef>Display<parameter> *display</parameter></paramdef>
  <paramdef>int<parameter> fd</parameter></paramdef>
</funcprototype>
</funcsynopsis>
<!-- .FN -->
<variablelist>
  <varlistentry>
    <term>
      <emphasis remap='I'>display</emphasis>
    </term>
    <listitem>
      <para>
Specifies the connection to the X server.
      </para>
    </listitem>
  </varlistentry>
  <varlistentry>
    <term>
      <emphasis remap='I'>fd</emphasis>
    </term>
    <listitem>
      <para>
Specifies the file descriptor.
    </para>
  </listitem>
  </varlistentry>
</variablelist>
<para>
<!-- .LP -->
<!-- .eM -->
The
<function>XProcessInternalConnection</function>
function processes input available on an internal connection.
This function should be called for an internal connection only
after an operating system facility (for example,
<function>select</function>
or
<function>poll</function>)
has indicated that input is available; otherwise,
the effect is not defined.
</para>
<para>
<!-- .LP -->
<!-- .sp -->
To obtain all of the current internal connections for a display, use
<function>XInternalConnectionNumbers</function>.
<indexterm significance="preferred"><primary>XInternalConnectionNumbers</primary></indexterm>
<!-- .sM -->
</para>
<para>
()
</para>
<funcsynopsis id='xinternalconnectionnumbers'>
<funcprototype>
  <funcdef>Status <function>XInternalConnectionNumbers</function></funcdef>
  <paramdef>Display<parameter> *display</parameter></paramdef>
  <paramdef>int **<parameter> fd</parameter></paramdef>
  <paramdef>int *<parameter> count_return</parameter></paramdef>
</funcprototype>
</funcsynopsis>
<!-- .FN -->
<variablelist>
  <varlistentry>
    <term>
      <emphasis remap='I'>display</emphasis>
    </term>
    <listitem>
      <para>
Specifies the connection to the X server.
      </para>
    </listitem>
  </varlistentry>
  <varlistentry>
    <term>
      <emphasis remap='I'>fd_return</emphasis>
    </term>
    <listitem>
      <para>
Returns the file descriptors.
<!-- .ds Cn file descriptors -->
      </para>
    </listitem>
  </varlistentry>
  <varlistentry>
    <term>
      <emphasis remap='I'>count_return</emphasis>
    </term>
    <listitem>
      <para>
Returns the number of (Cn.
    </para>
  </listitem>
  </varlistentry>
</variablelist>
<para>
<!-- .LP -->
<!-- .eM -->
The
<function>XInternalConnectionNumbers</function>
function returns a list of the file descriptors for all internal
connections currently open for the specified display.
When the allocated list is no longer needed,
free it by using
<function>XFree</function>.
This functions returns a nonzero status if the list is successfully allocated;
otherwise, it returns zero.
</para>
</sect1>
</chapter>
=======
<?xml version="1.0" encoding="UTF-8" ?>
<!DOCTYPE chapter PUBLIC "-//OASIS//DTD DocBook XML V4.3//EN"
	  "http://www.oasis-open.org/docbook/xml/4.3/docbookx.dtd">
<chapter id="display_functions">
<title>Display Functions</title>
<para>
Before your program can use a display, you must establish a connection
to the X server.
Once you have established a connection,
you then can use the Xlib macros and functions discussed in this chapter
to return information about the display.
This chapter discusses how to:
</para>
<itemizedlist>
  <listitem>
    <para>
Open (connect to) the display
    </para>
  </listitem>
  <listitem>
    <para>
Obtain information about the display, image formats, or screens
    </para>
  </listitem>
  <listitem>
    <para>
Generate a
<systemitem>NoOperation</systemitem>
protocol request
    </para>
  </listitem>
  <listitem>
    <para>
Free client-created data
    </para>
  </listitem>
  <listitem>
    <para>
Close (disconnect from) a display
    </para>
  </listitem>
  <listitem>
    <para>
Use X Server connection close operations
    </para>
  </listitem>
  <listitem>
    <para>
Use Xlib with threads
    </para>
  </listitem>
  <listitem>
    <para>
Use internal connections
    </para>
  </listitem>
</itemizedlist>
<sect1 id="Opening_the_Display">
<title>Opening the Display</title>
<!-- .XS -->
<!-- (SN Opening the Display -->
<!-- .XE -->
<para>
<!-- .LP -->
To open a connection to the X server that controls a display, use
<function>XOpenDisplay</function>.
<indexterm significance="preferred"><primary>XOpenDisplay</primary></indexterm>
</para>
<funcsynopsis id='xopendisplay'>
<funcprototype>
  <funcdef>Display *<function>XOpenDisplay</function></funcdef>
  <paramdef>char *<parameter>display_name</parameter></paramdef>
</funcprototype>
</funcsynopsis>
<variablelist>
  <varlistentry>
    <term>
      <emphasis remap='I'>display_name</emphasis>
    </term>
    <listitem>
      <para>
Specifies the hardware display name, which determines the display
and communications domain to be used.
On a <acronym>POSIX</acronym>-conformant system, if the display_name is NULL, 
it defaults to the value of the DISPLAY environment variable. 
<indexterm><primary>Environment</primary><secondary>DISPLAY</secondary></indexterm>
    </para>
  </listitem>
  </varlistentry>
</variablelist>
<para>
<!-- .LP -->
<!-- .eM -->
The encoding and interpretation of the display name are
implementation-dependent.
Strings in the Host Portable Character Encoding are supported;
support for other characters is implementation-dependent.
On <acronym>POSIX</acronym>-conformant systems,
the display name or DISPLAY environment variable can be a string in the format:
</para>
<!-- .LP -->
<!-- .sM -->
<literallayout class="monospaced">
<!-- .TA 1i -->
<!-- .ta 1i -->
	<emphasis remap='I'>protocol</emphasis>/<emphasis remap='I'>hostname</emphasis>:<emphasis remap='I'>number</emphasis>.<emphasis remap='I'>screen_number</emphasis>
</literallayout>
<variablelist>
  <varlistentry>
    <term>
      <emphasis remap='I'>protocol</emphasis>
    </term>
    <listitem>
      <para>
Specifies a protocol family or an alias for a protocol family.  Supported 
protocol families are implementation dependent.  The protocol entry is 
optional.  If protocol is not specified, the / separating protocol and 
hostname must also not be specified.
      </para>
    </listitem>
  </varlistentry>
  <varlistentry>
    <term>
      <emphasis remap='I'>hostname</emphasis>
    </term>
    <listitem>
      <para>
Specifies the name of the host machine on which the display is physically
attached.
You follow the hostname with either a single colon (:) or a double colon (::).
      </para>
    </listitem>
  </varlistentry>
  <varlistentry>
    <term>
      <emphasis remap='I'>number</emphasis>
    </term>
    <listitem>
      <para>
Specifies the number of the display server on that host machine.
You may optionally follow this display number with a period (.).
A single <acronym>CPU</acronym> can have more than one display.
Multiple displays are usually numbered starting with zero.
<indexterm><primary>Screen</primary></indexterm>
      </para>
    </listitem>
  </varlistentry>
  <varlistentry>
    <term>
      <emphasis remap='I'>screen_number</emphasis>
    </term>
    <listitem>
      <para>
Specifies the screen to be used on that server.
Multiple screens can be controlled by a single X server.
The screen_number sets an internal variable that can be accessed by
using the 
<function>DefaultScreen</function>
macro or the 
<function>XDefaultScreen</function>
function if you are using languages other than C
(see <link linkend="Display_Macros_">section 2.2.1</link>).
    </para>
  </listitem>
  </varlistentry>
</variablelist>
<para>
<!-- .LP -->
<!-- .eM -->
For example, the following would specify screen 1 of display 0 on the 
machine named ``dual-headed'':
</para>
<para>
<!-- .LP -->
<literallayout class="monospaced">
dual-headed:0.1
</literallayout>
</para>
<para>
<!-- .LP -->
The
<function>XOpenDisplay</function>
function returns a 
<type>Display</type>
structure that serves as the
connection to the X server and that contains all the information
about that X server.
<function>XOpenDisplay</function>
connects your application to the X server through <acronym>TCP</acronym>
or DECnet communications protocols,
or through some local inter-process communication protocol.
<indexterm><primary>Protocol</primary><secondary><acronym>TCP</acronym></secondary></indexterm>
<indexterm><primary>Protocol</primary><secondary>DECnet</secondary></indexterm>
If the protocol is specified as "tcp", "inet", or "inet6", or
if no protocol is specified and the hostname is a host machine name and a single colon (:)
separates the hostname and display number,
<function>XOpenDisplay</function>
connects using <acronym>TCP</acronym> streams.  (If the protocol is specified as "inet", <acronym>TCP</acronym> over
IPv4 is used.  If the protocol is specified as "inet6", <acronym>TCP</acronym> over IPv6 is used.
Otherwise, the implementation determines which <acronym>IP</acronym> version is used.)
If the hostname and protocol are both not specified,
Xlib uses whatever it believes is the fastest transport.
If the hostname is a host machine name and a double colon (::)
separates the hostname and display number,
<function>XOpenDisplay</function>
connects using DECnet.
A single X server can support any or all of these transport mechanisms
simultaneously.
A particular Xlib implementation can support many more of these transport
mechanisms.
</para>
<para>
<!-- .LP -->
<indexterm><primary>Display</primary></indexterm>
If successful, 
<function>XOpenDisplay</function>
returns a pointer to a 
<type>Display</type>
structure,
which is defined in 
<filename class="headerfile">&lt;X11/Xlib.h&gt;</filename>.
<indexterm type="file"><primary><filename class="headerfile">X11/Xlib.h</filename></primary></indexterm>
<indexterm><primary>Files</primary><secondary><filename class="headerfile">&lt;X11/Xlib.h&gt;</filename></secondary></indexterm>
<indexterm><primary>Headers</primary><secondary><filename class="headerfile">&lt;X11/Xlib.h&gt;</filename></secondary></indexterm>
If 
<function>XOpenDisplay</function>
does not succeed, it returns NULL.
After a successful call to
<function>XOpenDisplay</function>,
all of the screens in the display can be used by the client.
The screen number specified in the display_name argument is returned 
by the 
<function>DefaultScreen</function>
macro (or the
<function>XDefaultScreen</function>
function).
You can access elements of the
<type>Display</type>
and
<type>Screen</type>
structures only by using the information macros or functions.
For information about using macros and functions to obtain information from 
the
<type>Display</type>
structure,
see <link linkend="Display_Macros_">section 2.2.1</link>.
</para>
<para>
<!-- .LP -->
X servers may implement various types of access control mechanisms
(see <link linkend="Controlling_Host_Access">section 9.8</link>).
</para>
</sect1>
<sect1 id="Obtaining_Information_about_the_Display_Image_Formats_or_Screens">
<title>Obtaining Information about the Display, Image Formats, or Screens</title>
<!-- .XS -->
<!-- (SN Obtaining Information about the Display, Image Formats, or Screens -->
<!-- .XE -->
<para>
<!-- .LP -->
The Xlib library provides a number of useful macros 
and corresponding functions that return data from the 
<type>Display</type>
structure.
The macros are used for C programming, 
and their corresponding function equivalents are for other language bindings.
This section discusses the:
</para>
<itemizedlist>
  <listitem>
    <para>
Display macros
    </para>
  </listitem>
  <listitem>
    <para>
Image format functions and macros
    </para>
  </listitem>
  <listitem>
    <para>
Screen information macros
    </para>
  </listitem>
</itemizedlist>
<para>
<!-- .LP -->
<indexterm ><primary>Display</primary><secondary>data structure</secondary></indexterm>
All other members of the 
<type>Display</type>
structure (that is, those for which no macros are defined) are private to Xlib 
and must not be used.
Applications must never directly modify or inspect these private members of the 
<type>Display</type>
structure.
<!-- .NT Note -->
The
<function>XDisplayWidth</function>,
<function>XDisplayHeight</function>,
<function>XDisplayCells</function>,
<function>XDisplayPlanes</function>,
<function>XDisplayWidthMM</function>,
and
<function>XDisplayHeightMM</function>
functions in the next sections are misnamed.
These functions really should be named Screen<emphasis remap='I'>whatever</emphasis> 
and XScreen<emphasis remap='I'>whatever</emphasis>, not Display<emphasis remap='I'>whatever</emphasis> or XDisplay<emphasis remap='I'>whatever</emphasis>.
Our apologies for the resulting confusion.
<!-- .NE -->
</para>
<sect2 id="Display_Macros_">
<title>Display Macros </title>
<!-- .XS -->
<!-- (SN Display Macros -->
<!-- .XE -->
<para>
<!-- .LP -->
Applications should not directly modify any part of the
<type>Display</type>
and
<type>Screen</type>
structures.
The members should be considered read-only,
although they may change as the result of other operations on the display.
</para>
<para>
<!-- .LP  -->
The following lists the C language macros,
their corresponding function equivalents that are for other language bindings,
and what data both can return.
</para>
<para>AllPlanes()</para>
<para>XAllPlanes()</para>
<para>
<!-- .LP -->
<!-- .eM -->
<indexterm significance="preferred"><primary>AllPlanes</primary></indexterm>
<indexterm significance="preferred"><primary>XAllPlanes</primary></indexterm>
Both return a value with all bits set to 1 suitable for use in a plane argument to
a procedure.
</para>
<para>
<!-- .LP -->
<!-- .sp -->
Both 
<function>BlackPixel</function>
and 
<function>WhitePixel</function>
can be used in implementing a monochrome application.
These pixel values are for permanently allocated entries in the default
colormap.
The actual <acronym>RGB</acronym> (red, green, and blue) values are settable on some screens 
and, in any case, may not actually be black or white.
The names are intended to convey the expected relative intensity of the colors.
<!-- .sM -->
</para>
<para>
BlackPixel(<emphasis remap='I'>display</emphasis>, <emphasis remap='I'>screen_number</emphasis>)
</para>
<funcsynopsis id='xblackpixel'>
<funcprototype>
  <funcdef>unsigned long <function>XBlackPixel</function></funcdef>
  <paramdef>Display<parameter> *display</parameter></paramdef>
  <paramdef>int<parameter> screen_number</parameter></paramdef>
</funcprototype>
</funcsynopsis>
<!-- .FN -->
<variablelist>
  <varlistentry>
    <term>
      <emphasis remap='I'>display</emphasis>
    </term>
    <listitem>
      <para>
Specifies the connection to the X server.
      </para>
    </listitem>
  </varlistentry>
  <varlistentry>
    <term>
      <emphasis remap='I'>screen_number</emphasis>
    </term>
    <listitem>
      <para>
Specifies the appropriate screen number on the host server.
    </para>
  </listitem>
  </varlistentry>
</variablelist>
<para>
<!-- .LP -->
<!-- .eM -->
<indexterm significance="preferred"><primary>BlackPixel</primary></indexterm>
<indexterm significance="preferred"><primary>XBlackPixel</primary></indexterm>
Both return the black pixel value for the specified screen.
</para>
<para>
<!-- .LP -->
<!-- .sp -->
<!-- .sM -->
</para>
<para>
WhitePixel(<emphasis remap='I'>display</emphasis>, <emphasis remap='I'>screen_number</emphasis>)
</para>
<funcsynopsis id='xwhitepixel'>
<funcprototype>
  <funcdef>unsigned long <function>XWhitePixel</function></funcdef>
  <paramdef>Display<parameter> *display</parameter></paramdef>
  <paramdef>int<parameter> screen_number</parameter></paramdef>
</funcprototype>
</funcsynopsis>
<!-- .FN -->
<variablelist>
  <varlistentry>
    <term>
      <emphasis remap='I'>display</emphasis>
    </term>
    <listitem>
      <para>
Specifies the connection to the X server.
      </para>
    </listitem>
  </varlistentry>
  <varlistentry>
    <term>
      <emphasis remap='I'>screen_number</emphasis>
    </term>
    <listitem>
      <para>
Specifies the appropriate screen number on the host server.
    </para>
  </listitem>
  </varlistentry>
</variablelist>
<para>
<!-- .LP -->
<!-- .eM -->
<indexterm significance="preferred"><primary>WhitePixel</primary></indexterm>
<indexterm significance="preferred"><primary>XWhitePixel</primary></indexterm>
Both return the white pixel value for the specified screen. 
</para>
<para>
<!-- .LP -->
<!-- .sp -->
<!-- .sM -->
</para>
<para>
ConnectionNumber(<emphasis remap='I'>display</emphasis>)
</para>
<funcsynopsis id='xconnectionnumber'>
<funcprototype>
  <funcdef>int <function>XConnectionNumber</function></funcdef>
  <paramdef>Display<parameter> *display</parameter></paramdef>
</funcprototype>
</funcsynopsis>
<!-- .FN -->
<variablelist>
  <varlistentry>
    <term>
      <emphasis remap='I'>display</emphasis>
    </term>
    <listitem>
      <para>
Specifies the connection to the X server.
    </para>
  </listitem>
  </varlistentry>
</variablelist>

<para>
<!-- .LP -->
<!-- .eM -->
<indexterm significance="preferred"><primary>ConnectionNumber</primary></indexterm>
<indexterm significance="preferred"><primary>XConnectionNumber</primary></indexterm>
Both return a connection number for the specified display.
On a <acronym>POSIX</acronym>-conformant system,
this is the file descriptor of the connection.
</para>
<para>
<!-- .LP -->
<!-- .sp -->
<!-- .sM -->
</para>
<para>
DefaultColormap(<emphasis remap='I'>display</emphasis>, <emphasis remap='I'>screen_number</emphasis>)
</para>
<funcsynopsis id='xdefaultcolormap'>
<funcprototype>
  <funcdef>Colormap <function>XDefaultColormap</function></funcdef>
  <paramdef>Display<parameter> *display</parameter></paramdef>
  <paramdef>int<parameter> screen_number</parameter></paramdef>
</funcprototype>
</funcsynopsis>
<!-- .FN -->
<variablelist>
  <varlistentry>
    <term>
      <emphasis remap='I'>display</emphasis>
    </term>
    <listitem>
      <para>
Specifies the connection to the X server.
      </para>
    </listitem>
  </varlistentry>
  <varlistentry>
    <term>
      <emphasis remap='I'>screen_number</emphasis>
    </term>
    <listitem>
      <para>
Specifies the appropriate screen number on the host server.
    </para>
  </listitem>
  </varlistentry>
</variablelist>
<para>
<!-- .LP -->
<!-- .eM -->
<indexterm significance="preferred"><primary>DefaultColormap</primary></indexterm>
<indexterm significance="preferred"><primary>XDefaultColormap</primary></indexterm>
Both return the default colormap ID for allocation on the specified screen.
Most routine allocations of color should be made out of this colormap.
</para>
<para>
<!-- .LP -->
<!-- .sp -->
<!-- .sM -->
</para>
<para>
DefaultDepth(<emphasis remap='I'>display</emphasis>, <emphasis remap='I'>screen_number</emphasis>)
</para>
<funcsynopsis id='xdefaultdepth'>
<funcprototype>
  <funcdef>int <function>XDefaultDepth</function></funcdef>
  <paramdef>Display<parameter> *display</parameter></paramdef>
  <paramdef>int<parameter> screen_number</parameter></paramdef>
</funcprototype>
</funcsynopsis>
<!-- .FN -->
<variablelist>
  <varlistentry>
    <term>
      <emphasis remap='I'>display</emphasis>
    </term>
    <listitem>
      <para>
Specifies the connection to the X server.
      </para>
    </listitem>
  </varlistentry>
  <varlistentry>
    <term>
      <emphasis remap='I'>screen_number</emphasis>
    </term>
    <listitem>
      <para>
Specifies the appropriate screen number on the host server.
    </para>
  </listitem>
  </varlistentry>
</variablelist>
<para>
<!-- .LP -->
<!-- .eM -->
<indexterm significance="preferred"><primary>DefaultDepth</primary></indexterm>
<indexterm significance="preferred"><primary>XDefaultDepth</primary></indexterm>
Both return the depth (number of planes) of the default root window for the
specified screen.
Other depths may also be supported on this screen (see
<function>XMatchVisualInfo</function>).
</para>
<para>
<!-- .LP -->
<!-- .sp -->
<indexterm significance="preferred"><primary>XListDepths</primary></indexterm>
To determine the number of depths that are available on a given screen, use
<function>XListDepths</function>.
<!-- .sM -->
</para>
<para>
DefaultGC(<emphasis remap='I'>display</emphasis>, <emphasis remap='I'>screen_number</emphasis>)
</para>
<funcsynopsis id='xdefaultgc'>
<funcprototype>
  <funcdef>GC <function>XDefaultGC</function></funcdef>
  <paramdef>Display<parameter> *display</parameter></paramdef>
  <paramdef>int<parameter> screen_number</parameter></paramdef>
  <paramdef>int<parameter> *count_return</parameter></paramdef>
</funcprototype>
</funcsynopsis>
<!-- .FN -->
<variablelist>
  <varlistentry>
    <term>
      <emphasis remap='I'>display</emphasis>
    </term>
    <listitem>
      <para>
Specifies the connection to the X server.
      </para>
    </listitem>
  </varlistentry>
  <varlistentry>
    <term>
      <emphasis remap='I'>screen_number</emphasis>
    </term>
    <listitem>
      <para>
Specifies the appropriate screen number on the host server.
<!-- .ds Cn depths -->
      </para>
    </listitem>
  </varlistentry>
  <varlistentry>
    <term>
      <emphasis remap='I'>count_return</emphasis>
    </term>
    <listitem>
      <para>
Returns the number of (Cn.
    </para>
  </listitem>
  </varlistentry>
</variablelist>
<para>
<!-- .LP -->
<!-- .eM -->
The
<function>XListDepths</function>
function returns the array of depths 
that are available on the specified screen.
If the specified screen_number is valid and sufficient memory for the array
can be allocated,
<function>XListDepths</function>
sets count_return to the number of available depths.
Otherwise, it does not set count_return and returns NULL.
To release the memory allocated for the array of depths, use
<function>XFree</function>.
</para>
<para>
<!-- .LP -->
<!-- .sp -->
<!-- .sM -->
</para>
<para>
DefaultGC(<emphasis remap='I'>display</emphasis>, <emphasis remap='I'>screen_number</emphasis>)
</para>
<funcsynopsis>
<funcprototype>
  <funcdef>GC <function>XDefaultGC</function></funcdef>
  <paramdef>Display<parameter> *display</parameter></paramdef>
  <paramdef>int<parameter> screen_number</parameter></paramdef>
</funcprototype>
</funcsynopsis>
<!-- .FN -->
<variablelist>
  <varlistentry>
    <term>
      <emphasis remap='I'>display</emphasis>
    </term>
    <listitem>
      <para>
Specifies the connection to the X server.
      </para>
    </listitem>
  </varlistentry>
  <varlistentry>
    <term>
      <emphasis remap='I'>screen_number</emphasis>
    </term>
    <listitem>
      <para>
Specifies the appropriate screen number on the host server.
    </para>
  </listitem>
  </varlistentry>
</variablelist>
<para>
<!-- .LP -->
<!-- .eM -->
<indexterm significance="preferred"><primary>DefaultGC</primary></indexterm>
<indexterm significance="preferred"><primary>XDefaultGC</primary></indexterm>
Both return the default graphics context for the root window of the 
specified screen.
This GC is created for the convenience of simple applications
and contains the default GC components with the foreground and
background pixel values initialized to the black and white
pixels for the screen, respectively.
You can modify its contents freely because it is not used in any Xlib
function.
This GC should never be freed.
</para>
<para>
<!-- .LP -->
<!-- .sp -->
<!-- .sM -->
</para>
<para>
DefaultRootWindow(<emphasis remap='I'>display</emphasis>)
</para>
<funcsynopsis id='xdefaultrootwindow'>
<funcprototype>
  <funcdef>Window <function>XDefaultRootWindow</function></funcdef>
  <paramdef>Display<parameter> *display</parameter></paramdef>
</funcprototype>
</funcsynopsis>
<!-- .FN -->
<variablelist>
  <varlistentry>
    <term>
      <emphasis remap='I'>display</emphasis>
    </term>
    <listitem>
      <para>
Specifies the connection to the X server.
    </para>
  </listitem>
  </varlistentry>
</variablelist>
<para>
<!-- .LP -->
<!-- .eM -->
<indexterm significance="preferred"><primary>DefaultRootWindow</primary></indexterm>
<indexterm significance="preferred"><primary>XDefaultRootWindow</primary></indexterm>
Both return the root window for the default screen.
</para>
<para>
<!-- .LP -->
<!-- .sp -->
<!-- .sM -->
</para>
<para>
DefaultScreenOfDisplay(<emphasis remap='I'>display</emphasis>)
</para>
<funcsynopsis id='xdefaultscreenofdisplay'>
<funcprototype>
  <funcdef>Screen *<function>XDefaultScreenOfDisplay</function></funcdef>
  <paramdef>Display<parameter> *display</parameter></paramdef>
</funcprototype>
</funcsynopsis>
<!-- .FN -->
<variablelist>
  <varlistentry>
    <term>
      <emphasis remap='I'>display</emphasis>
    </term>
    <listitem>
      <para>
Specifies the connection to the X server.
    </para>
  </listitem>
  </varlistentry>
</variablelist>
<para>
<!-- .LP -->
<!-- .eM -->
<indexterm significance="preferred"><primary>DefaultScreenOfDisplay</primary></indexterm>
<indexterm significance="preferred"><primary>XDefaultScreenOfDisplay</primary></indexterm>
Both return a pointer to the default screen.
</para>
<para>
<!-- .LP -->
<!-- .sp -->
<!-- .sM -->
</para>
<para>
ScreenOfDisplay(<emphasis remap='I'>display</emphasis>, <emphasis remap='I'>screen_number</emphasis>)
</para>
<funcsynopsis id='xscreenofdisplay'>
<funcprototype>
  <funcdef>Screen *<function>XScreenOfDisplay</function></funcdef>
  <paramdef>Display<parameter> *display</parameter></paramdef>
  <paramdef>int<parameter> screen_number</parameter></paramdef>
</funcprototype>
</funcsynopsis>
<!-- .FN -->
<variablelist>
  <varlistentry>
    <term>
      <emphasis remap='I'>display</emphasis>
    </term>
    <listitem>
      <para>
Specifies the connection to the X server.
      </para>
    </listitem>
  </varlistentry>
  <varlistentry>
    <term>
      <emphasis remap='I'>screen_number</emphasis>
    </term>
    <listitem>
      <para>
Specifies the appropriate screen number on the host server.
    </para>
  </listitem>
  </varlistentry>
</variablelist>
<para>
<!-- .LP -->
<!-- .eM -->
<indexterm significance="preferred"><primary>ScreenOfDisplay</primary></indexterm>
<indexterm significance="preferred"><primary>XScreenOfDisplay</primary></indexterm>
Both return a pointer to the indicated screen.
</para>
<para>
<!-- .LP -->
<!-- .sp -->
<!-- .sM -->
</para>
<para>
DefaultScreen(<emphasis remap='I'>display</emphasis>)
</para>
<funcsynopsis id='xdefaultscreen'>
<funcprototype>
  <funcdef>int <function>XDefaultScreen</function></funcdef>
  <paramdef>Display<parameter> *display</parameter></paramdef>
</funcprototype>
</funcsynopsis>
<!-- .FN -->
<variablelist>
  <varlistentry>
    <term>
      <emphasis remap='I'>display</emphasis>
    </term>
    <listitem>
      <para>
Specifies the connection to the X server.
    </para>
  </listitem>
  </varlistentry>
</variablelist>
<para>
<!-- .LP -->
<!-- .eM -->
<indexterm significance="preferred"><primary>DefaultScreen</primary></indexterm>
<indexterm significance="preferred"><primary>XDefaultScreen</primary></indexterm>
Both return the default screen number referenced by the 
<function>XOpenDisplay</function>
function. 
This macro or function should be used to retrieve the screen number 
in applications that will use only a single screen.
</para>
<para>
<!-- .LP -->
<!-- .sp -->
<!-- .sM -->
</para>
<para>
DefaultVisual(<emphasis remap='I'>display</emphasis>, <emphasis remap='I'>screen_number</emphasis>)
</para>
<funcsynopsis id='xdefaultvisual'>
<funcprototype>
  <funcdef>Visual *<function>XDefaultVisual</function></funcdef>
  <paramdef>Display<parameter> *display</parameter></paramdef>
  <paramdef>int<parameter> screen_number</parameter></paramdef>
</funcprototype>
</funcsynopsis>
<!-- .FN -->
<variablelist>
  <varlistentry>
    <term>
      <emphasis remap='I'>display</emphasis>
    </term>
    <listitem>
      <para>
Specifies the connection to the X server.
      </para>
    </listitem>
  </varlistentry>
  <varlistentry>
    <term>
      <emphasis remap='I'>screen_number</emphasis>
    </term>
    <listitem>
      <para>
Specifies the appropriate screen number on the host server.
    </para>
  </listitem>
  </varlistentry>
</variablelist>
<para>
<!-- .LP -->
<!-- .eM -->
<indexterm significance="preferred"><primary>DefaultVisual</primary></indexterm>
<indexterm significance="preferred"><primary>XDefaultVisual</primary></indexterm>
Both return the default visual type for the specified screen.
For further information about visual types,
see <link linkend="Visual_Types">section 3.1</link>.
</para>
<para>
<!-- .LP -->
<!-- .sp -->
<!-- .sM -->
</para>
<para>
DisplayCells(<emphasis remap='I'>display</emphasis>, <emphasis remap='I'>screen_number</emphasis>)
</para>
<funcsynopsis id='xdisplaycells'>
<funcprototype>
  <funcdef>int <function>XDisplayCells</function></funcdef>
  <paramdef>Display<parameter> *display</parameter></paramdef>
  <paramdef>int<parameter> screen_number</parameter></paramdef>
</funcprototype>
</funcsynopsis>
<!-- .FN -->
<variablelist>
  <varlistentry>
    <term>
      <emphasis remap='I'>display</emphasis>
    </term>
    <listitem>
      <para>
Specifies the connection to the X server.
      </para>
    </listitem>
  </varlistentry>
  <varlistentry>
    <term>
      <emphasis remap='I'>screen_number</emphasis>
    </term>
    <listitem>
      <para>
Specifies the appropriate screen number on the host server.
    </para>
  </listitem>
  </varlistentry>
</variablelist>
<para>
<!-- .LP -->
<!-- .eM -->
<indexterm significance="preferred"><primary>DisplayCells</primary></indexterm>
<indexterm significance="preferred"><primary>XDisplayCells</primary></indexterm>
Both return the number of entries in the default colormap.
</para>
<para>
<!-- .LP -->
<!-- .sp -->
<!-- .sM -->
</para>
<para>
DisplayPlanes(<emphasis remap='I'>display</emphasis>, <emphasis remap='I'>screen_number</emphasis>)
</para>
<funcsynopsis id='xdisplayplanes'>
<funcprototype>
  <funcdef>int <function>XDisplayPlanes</function></funcdef>
  <paramdef>Display<parameter> *display</parameter></paramdef>
  <paramdef>int<parameter> screen_number</parameter></paramdef>
</funcprototype>
</funcsynopsis>
<!-- .FN -->
<variablelist>
  <varlistentry>
    <term>
      <emphasis remap='I'>display</emphasis>
    </term>
    <listitem>
      <para>
Specifies the connection to the X server.
      </para>
    </listitem>
  </varlistentry>
  <varlistentry>
    <term>
      <emphasis remap='I'>screen_number</emphasis>
    </term>
    <listitem>
      <para>
Specifies the appropriate screen number on the host server.
    </para>
  </listitem>
  </varlistentry>
</variablelist>
<para>
<!-- .LP -->
<!-- .eM -->
<indexterm significance="preferred"><primary>DisplayPlanes</primary></indexterm>
<indexterm significance="preferred"><primary>XDisplayPlanes</primary></indexterm>
Both return the depth of the root window of the specified screen.
For an explanation of depth,
see the glossary.
</para>
<para>
<!-- .LP -->
<!-- .sp -->
<!-- .sM -->
</para>
<para>
DisplayString(<emphasis remap='I'>display</emphasis>)
</para>
<funcsynopsis id='xdisplaystring'>
<funcprototype>
  <funcdef>char *<function>XDisplayString</function></funcdef>
  <paramdef>Display<parameter> *display</parameter></paramdef>
</funcprototype>
</funcsynopsis>
<!-- .FN -->
<variablelist>
  <varlistentry>
    <term>
      <emphasis remap='I'>display</emphasis>
    </term>
    <listitem>
      <para>
Specifies the connection to the X server.
    </para>
  </listitem>
  </varlistentry>
</variablelist>
<para>
<!-- .LP -->
<!-- .eM -->
<indexterm significance="preferred"><primary>DisplayString</primary></indexterm>
<indexterm significance="preferred"><primary>XDisplayString</primary></indexterm>
Both return the string that was passed to 
<function>XOpenDisplay</function>
when the current display was opened. 
On <acronym>POSIX</acronym>-conformant systems,
if the passed string was NULL, these return the value of
the DISPLAY environment variable when the current display was opened.
<indexterm><primary><acronym>POSIX</acronym> System Call</primary><secondary>fork</secondary></indexterm>
These are useful to applications that invoke the 
<function>fork</function>
system call and want to open a new connection to the same display from the 
child process as well as for printing error messages.
</para>
<para>
<!-- .LP -->
<!-- .sp -->
<!-- .sM -->
</para>
<para>
LastKnownRequestProcessed(<emphasis remap='I'>display</emphasis>)
</para>
<funcsynopsis id='xlastknownrequestprocessed'>
<funcprototype>
  <funcdef>unsigned long <function>XLastKnownRequestProcessed</function></funcdef>
  <paramdef>Display<parameter> *display</parameter></paramdef>
</funcprototype>
</funcsynopsis>
<!-- .FN -->
<variablelist>
  <varlistentry>
    <term>
      <emphasis remap='I'>display</emphasis>
    </term>
    <listitem>
      <para>
Specifies the connection to the X server.
    </para>
  </listitem>
  </varlistentry>
</variablelist>
<para>
<!-- .LP -->
<!-- .eM -->
<indexterm significance="preferred"><primary>XExtendedMaxRequestSize</primary></indexterm>
The
<function>XExtendedMaxRequestSize</function>
function returns zero if the specified display does not support an
extended-length protocol encoding; otherwise,
it returns the maximum request size (in 4-byte units) supported
by the server using the extended-length encoding.
The Xlib functions
<function>XDrawLines</function>,
<function>XDrawArcs</function>,
<function>XFillPolygon</function>,
<function>XChangeProperty</function>,
<function>XSetClipRectangles</function>,
and
<function>XSetRegion</function>
will use the extended-length encoding as necessary, if supported
by the server.  Use of the extended-length encoding in other Xlib
functions (for example,
<function>XDrawPoints</function>,
<function>XDrawRectangles</function>,
<function>XDrawSegments</function>,
<function>XFillArcs</function>,
<function>XFillRectangles</function>,
<function>XPutImage</function>)
is permitted but not required; an Xlib implementation may choose to
split the data across multiple smaller requests instead.
</para>
<para>
<!-- .LP -->
<!-- .sp -->
<!-- .sM -->
</para>
<para>
LastKnownRequestProcessed(<emphasis remap='I'>display</emphasis>)
</para>
<funcsynopsis>
<funcprototype>
  <funcdef>unsigned long <function>XLastKnownRequestProcessed</function></funcdef>
  <paramdef>Display<parameter> *display</parameter></paramdef>
</funcprototype>
</funcsynopsis>
<!-- .FN -->
<variablelist>
  <varlistentry>
    <term>
      <emphasis remap='I'>display</emphasis>
    </term>
    <listitem>
      <para>
Specifies the connection to the X server.
    </para>
  </listitem>
  </varlistentry>
</variablelist>
<para>
<!-- .LP -->
<!-- .eM -->
<indexterm significance="preferred"><primary>XMaxRequestSize</primary></indexterm>
The
<function>XMaxRequestSize</function>
function returns the maximum request size (in 4-byte units) supported
by the server without using an extended-length protocol encoding.
Single protocol requests to the server can be no larger than this size
unless an extended-length protocol encoding is supported by the server.
The protocol guarantees the size to be no smaller than 4096 units
(16384 bytes).
Xlib automatically breaks data up into multiple protocol requests
as necessary for the following functions:
<function>XDrawPoints</function>,
<function>XDrawRectangles</function>,
<function>XDrawSegments</function>,
<function>XFillArcs</function>,
<function>XFillRectangles</function>,
and 
<function>XPutImage</function>.
</para>
<para>
<!-- .LP -->
<!-- .sp -->
<!-- .sM -->
</para>
<para>
LastKnownRequestProcessed(<emphasis remap='I'>display</emphasis>)
</para>
<funcsynopsis>
<funcprototype>
  <funcdef>unsigned long <function>XLastKnownRequestProcessed</function></funcdef>
  <paramdef>Display<parameter> *display</parameter></paramdef>
</funcprototype>
</funcsynopsis>
<!-- .FN -->
<variablelist>
  <varlistentry>
    <term>
      <emphasis remap='I'>display</emphasis>
    </term>
    <listitem>
      <para>
Specifies the connection to the X server.
    </para>
  </listitem>
  </varlistentry>
</variablelist>
<para>
<!-- .LP -->
<!-- .eM -->
<indexterm significance="preferred"><primary>LastKnownRequestProcessed</primary></indexterm>
<indexterm significance="preferred"><primary>XLastKnownRequestProcessed</primary></indexterm>
Both extract the full serial number of the last request known by Xlib
to have been processed by the X server.
Xlib automatically sets this number when replies, events, and errors
are received.
</para>
<para>
<!-- .LP -->
<!-- .sp -->
<!-- .sM -->
</para>
<para>
NextRequest(<emphasis remap='I'>display</emphasis>)
</para>
<funcsynopsis id='xnextrequest'>
<funcprototype>
  <funcdef>unsigned long <function>XNextRequest</function></funcdef>
  <paramdef>Display<parameter> *display</parameter></paramdef>
</funcprototype>
</funcsynopsis>
<!-- .FN -->
<variablelist>
  <varlistentry>
    <term>
      <emphasis remap='I'>display</emphasis>
    </term>
    <listitem>
      <para>
Specifies the connection to the X server.
    </para>
  </listitem>
  </varlistentry>
</variablelist>
<para>
<!-- .LP -->
<!-- .eM -->
<indexterm significance="preferred"><primary>NextRequest</primary></indexterm>
<indexterm significance="preferred"><primary>XNextRequest</primary></indexterm>
Both extract the full serial number that is to be used for the next
request.
Serial numbers are maintained separately for each display connection.
</para>
<para>
<!-- .LP -->
<!-- .sp -->
<!-- .sM -->
</para>
<para>
ProtocolVersion(<emphasis remap='I'>display</emphasis>)
</para>
<funcsynopsis id='xprotocolversion'>
<funcprototype>
  <funcdef>int <function>XProtocolVersion</function></funcdef>
  <paramdef>Display<parameter> *display</parameter></paramdef>
</funcprototype>
</funcsynopsis>
<!-- .FN -->
<variablelist>
  <varlistentry>
    <term>
      <emphasis remap='I'>display</emphasis>
    </term>
    <listitem>
      <para>
Specifies the connection to the X server.
    </para>
  </listitem>
  </varlistentry>
</variablelist>
<para>
<!-- .LP -->
<!-- .eM -->
<indexterm significance="preferred"><primary>ProtocolVersion</primary></indexterm>
<indexterm significance="preferred"><primary>XProtocolVersion</primary></indexterm>
Both return the major version number (11) of the X protocol associated with 
the connected display.
</para>
<para>
<!-- .LP -->
<!-- .sp -->
<!-- .sM -->
</para>
<para>
ProtocolRevision(<emphasis remap='I'>display</emphasis>)
</para>
<funcsynopsis id='xprotocolrevision'>
<funcprototype>
  <funcdef>int <function>XProtocolRevision</function></funcdef>
  <paramdef>Display<parameter> *display</parameter></paramdef>
</funcprototype>
</funcsynopsis>
<!-- .FN -->
<variablelist>
  <varlistentry>
    <term>
      <emphasis remap='I'>display</emphasis>
    </term>
    <listitem>
      <para>
Specifies the connection to the X server.
    </para>
  </listitem>
  </varlistentry>
</variablelist>
<para>
<!-- .LP -->
<!-- .eM -->
<indexterm significance="preferred"><primary>ProtocolRevision</primary></indexterm>
<indexterm significance="preferred"><primary>XProtocolRevision</primary></indexterm>
Both return the minor protocol revision number of the X server.
</para>
<para>
<!-- .LP -->
<!-- .sp -->
<!-- .sM -->
</para>
<para>
QLength(<emphasis remap='I'>display</emphasis>)
</para>
<funcsynopsis id='xqlength'>
<funcprototype>
  <funcdef>int <function>XQLength</function></funcdef>
  <paramdef>Display<parameter> *display</parameter></paramdef>
</funcprototype>
</funcsynopsis>
<!-- .FN -->
<variablelist>
  <varlistentry>
    <term>
      <emphasis remap='I'>display</emphasis>
    </term>
    <listitem>
      <para>
Specifies the connection to the X server.
    </para>
  </listitem>
  </varlistentry>
</variablelist>
<para>
<!-- .LP -->
<!-- .eM -->
<indexterm significance="preferred"><primary>QLength</primary></indexterm>
<indexterm significance="preferred"><primary>XQLength</primary></indexterm>
Both return the length of the event queue for the connected display.
Note that there may be more events that have not been read into
the queue yet (see
<function>XEventsQueued</function>).
</para>
<para>
<!-- .LP -->
<!-- .sp -->
<!-- .sM -->
</para>
<para>
RootWindow(<emphasis remap='I'>display</emphasis>, <emphasis remap='I'>screen_number</emphasis>)
</para>
<funcsynopsis id='xrootwindow'>
<funcprototype>
  <funcdef>Window <function>XRootWindow</function></funcdef>
  <paramdef>Display<parameter> *display</parameter></paramdef>
  <paramdef>int<parameter> screen_number</parameter></paramdef>
</funcprototype>
</funcsynopsis>
<!-- .FN -->
<variablelist>
  <varlistentry>
    <term>
      <emphasis remap='I'>display</emphasis>
    </term>
    <listitem>
      <para>
Specifies the connection to the X server.
      </para>
    </listitem>
  </varlistentry>
  <varlistentry>
    <term>
      <emphasis remap='I'>screen_number</emphasis>
    </term>
    <listitem>
      <para>
Specifies the appropriate screen number on the host server.
    </para>
  </listitem>
  </varlistentry>
</variablelist>
<para>
<!-- .LP -->
<!-- .eM -->
<indexterm><primary>Window</primary><secondary>RootWindow</secondary></indexterm>
<indexterm significance="preferred"><primary>RootWindow</primary></indexterm>
<indexterm><primary>Window</primary><secondary>XRootWindow</secondary></indexterm>
<indexterm significance="preferred"><primary>XRootWindow</primary></indexterm>
Both return the root window.
These are useful with functions that need a drawable of a particular screen
and for creating top-level windows.
</para>
<para>
<!-- .LP -->
<!-- .sp -->
<!-- .sM -->
</para>
<para>
ScreenCount(<emphasis remap='I'>display</emphasis>)
</para>
<funcsynopsis id='xscreencount'>
<funcprototype>
  <funcdef>int <function>XScreenCount</function></funcdef>
  <paramdef>Display<parameter> *display</parameter></paramdef>
</funcprototype>
</funcsynopsis>
<!-- .FN -->
<variablelist>
  <varlistentry>
    <term>
      <emphasis remap='I'>display</emphasis>
    </term>
    <listitem>
      <para>
Specifies the connection to the X server.
    </para>
  </listitem>
  </varlistentry>
</variablelist>
<para>
<!-- .LP -->
<!-- .eM -->
<indexterm significance="preferred"><primary>ScreenCount</primary></indexterm>
<indexterm significance="preferred"><primary>XScreenCount</primary></indexterm>
Both return the number of available screens.
</para>
<para>
<!-- .LP -->
<!-- .sp -->
<!-- .sM -->
</para>
<para>
ServerVendor(<emphasis remap='I'>display</emphasis>)
</para>
<funcsynopsis id='xservervendor'>
<funcprototype>
  <funcdef>char *<function>XServerVendor</function></funcdef>
  <paramdef>Display<parameter> *display</parameter></paramdef>
</funcprototype>
</funcsynopsis>
<!-- .FN -->
<variablelist>
  <varlistentry>
    <term>
      <emphasis remap='I'>display</emphasis>
    </term>
    <listitem>
      <para>
Specifies the connection to the X server.
    </para>
  </listitem>
  </varlistentry>
</variablelist>
<para>
<!-- .LP -->
<!-- .eM -->
<indexterm significance="preferred"><primary>ServerVendor</primary></indexterm>
<indexterm significance="preferred"><primary>XServerVendor</primary></indexterm>
Both return a pointer to a null-terminated string that provides
some identification of the owner of the X server implementation.
If the data returned by the server is in the Latin Portable Character Encoding,
then the string is in the Host Portable Character Encoding.
Otherwise, the contents of the string are implementation-dependent.
</para>
<para>
<!-- .LP -->
<!-- .sp -->
<!-- .sM -->
</para>
<para>
VendorRelease(<emphasis remap='I'>display</emphasis>)
</para>
<funcsynopsis id='xvendorrelease'>
<funcprototype>
  <funcdef>int <function>XVendorRelease</function></funcdef>
  <paramdef>Display<parameter> *display</parameter></paramdef>
</funcprototype>
</funcsynopsis>
<!-- .FN -->
<variablelist>
  <varlistentry>
    <term>
      <emphasis remap='I'>display</emphasis>
    </term>
    <listitem>
      <para>
Specifies the connection to the X server.
    </para>
  </listitem>
  </varlistentry>
</variablelist>
<para>
<!-- .LP -->
<!-- .eM -->
<indexterm significance="preferred"><primary>VendorRelease</primary></indexterm>
<indexterm significance="preferred"><primary>XVendorRelease</primary></indexterm>
Both return a number related to a vendor's release of the X server.
</para>
</sect2>
<sect2 id="Image_Format_Functions_and_Macros">
<title>Image Format Functions and Macros</title>
<!-- .XS -->
<!-- (SN Image Format Functions and Macros -->
<!-- .XE -->
<para>
<!-- .LP -->
Applications are required to present data to the X server
in a format that the server demands.
To help simplify applications,
most of the work required to convert the data is provided by Xlib
(see sections
<link linkend="Transferring_Images_between_Client_and_Server">8.7</link> and
<link linkend="Manipulating_Images">16.8</link>).
</para>
<para>
<!-- .LP -->
The
<structname>XPixmapFormatValues</structname>
structure provides an interface to the pixmap format information
that is returned at the time of a connection setup.
It contains:
</para>
<para>
<!-- .LP -->
<!-- .sM -->
<literallayout class="monospaced">
<!-- .TA .5i 3i -->
<!-- .ta .5i 3i -->
typedef struct {
	int depth;
	int bits_per_pixel;
	int scanline_pad;
} XPixmapFormatValues;
</literallayout>
</para>
<para>
<!-- .LP -->
<!-- .eM -->
<!-- .sp -->
To obtain the pixmap format information for a given display, use
<function>XListPixmapFormats</function>.
<indexterm significance="preferred"><primary>XListPixmapFormats</primary></indexterm>
<!-- .sM -->
</para>
<para>
ImageByteOrder(<emphasis remap='I'>display</emphasis>)
</para>
<funcsynopsis id='ximagebyteorder'>
<funcprototype>
  <funcdef>int <function>XImageByteOrder</function></funcdef>
  <paramdef>Display<parameter> *display</parameter></paramdef>
  <paramdef>int<parameter> *count_return</parameter></paramdef>
</funcprototype>
</funcsynopsis>
<!-- .FN -->
<variablelist>
  <varlistentry>
    <term>
      <emphasis remap='I'>display</emphasis>
    </term>
    <listitem>
      <para>
Specifies the connection to the X server.
<!-- .ds Cn pixmap formats that are supported by the display -->
      </para>
    </listitem>
  </varlistentry>
  <varlistentry>
    <term>
      <emphasis remap='I'>count_return</emphasis>
    </term>
    <listitem>
      <para>
Returns the number of (Cn.
    </para>
  </listitem>
  </varlistentry>
</variablelist>
<para>
<!-- .LP -->
<!-- .eM -->
The
<function>XListPixmapFormats</function>
function returns an array of
<structname>XPixmapFormatValues</structname>
structures that describe the types of Z format images supported
by the specified display.
If insufficient memory is available,
<function>XListPixmapFormats</function>
returns NULL.
To free the allocated storage for the
<structname>XPixmapFormatValues</structname>
structures, use
<function>XFree</function>.
</para>
<para>
<!-- .LP  -->
The following lists the C language macros,
their corresponding function equivalents that are for other language bindings,
and what data they both return for the specified server and screen.
These are often used by toolkits as well as by simple applications.
</para>
<para>
<!-- .LP -->
<!-- .sp -->
<!-- .sM -->
</para>
<para>
ImageByteOrder(<emphasis remap='I'>display</emphasis>)
</para>
<funcsynopsis>
<funcprototype>
  <funcdef>int <function>XImageByteOrder</function></funcdef>
  <paramdef>Display<parameter> *display</parameter></paramdef>
</funcprototype>
</funcsynopsis>
<!-- .FN -->
<variablelist>
  <varlistentry>
    <term>
      <emphasis remap='I'>display</emphasis>
    </term>
    <listitem>
      <para>
Specifies the connection to the X server.
    </para>
  </listitem>
  </varlistentry>
</variablelist>
<para>
<!-- .LP -->
<!-- .eM -->
<indexterm significance="preferred"><primary>ImageByteOrder</primary></indexterm>
<indexterm significance="preferred"><primary>XImageByteOrder</primary></indexterm>
Both specify the required byte order for images for each scanline unit in 
XY format (bitmap) or for each pixel value in 
Z format.
The macro or function can return either
<symbol>LSBFirst</symbol>
or 
<symbol>MSBFirst</symbol>.
</para>
<para>
<!-- .LP -->
<!-- .sp -->
<!-- .sM -->
</para>
<para>
BitmapUnit(<emphasis remap='I'>display</emphasis>)
</para>
<funcsynopsis id='xbitmapunit'>
<funcprototype>
  <funcdef>int <function>XBitmapUnit</function></funcdef>
  <paramdef>Display<parameter> *display</parameter></paramdef>
</funcprototype>
</funcsynopsis>
<!-- .FN -->
<variablelist>
  <varlistentry>
    <term>
      <emphasis remap='I'>display</emphasis>
    </term>
    <listitem>
      <para>
Specifies the connection to the X server.
    </para>
  </listitem>
  </varlistentry>
</variablelist>
<para>
<!-- .LP -->
<!-- .eM -->
<indexterm significance="preferred"><primary>BitmapUnit</primary></indexterm>
<indexterm significance="preferred"><primary>XBitmapUnit</primary></indexterm>
Both return the size of a bitmap's scanline unit in bits.
The scanline is calculated in multiples of this value.
</para>
<para>
<!-- .LP -->
<!-- .sp -->
<!-- .sM -->
</para>
<para>
BitmapBitOrder(<emphasis remap='I'>display</emphasis>)
</para>
<funcsynopsis id='xbitmpabitorder'>
<funcprototype>
  <funcdef>int <function>XBitmapBitOrder</function></funcdef>
  <paramdef>Display<parameter> *display</parameter></paramdef>
</funcprototype>
</funcsynopsis>
<!-- .FN -->
<variablelist>
  <varlistentry>
    <term>
      <emphasis remap='I'>display</emphasis>
    </term>
    <listitem>
      <para>
Specifies the connection to the X server.
    </para>
  </listitem>
  </varlistentry>
</variablelist>
<para>
<!-- .LP -->
<!-- .eM -->
<indexterm significance="preferred"><primary>BitmapBitOrder</primary></indexterm>
<indexterm significance="preferred"><primary>XBitmapBitOrder</primary></indexterm>
Within each bitmap unit, the left-most bit in the bitmap as displayed
on the screen is either the least significant or most significant bit in the
unit.
This macro or function can return 
<symbol>LSBFirst</symbol>
or 
<symbol>MSBFirst</symbol>.
</para>
<para>
<!-- .LP -->
<!-- .sp -->
<!-- .sM -->
</para>
<para>
BitmapPad(<emphasis remap='I'>display</emphasis>)
</para>
<funcsynopsis id='xbitmappad'>
<funcprototype>
  <funcdef>int <function>XBitmapPad</function></funcdef>
  <paramdef>Display<parameter> *display</parameter></paramdef>
</funcprototype>
</funcsynopsis>
<!-- .FN -->
<variablelist>
  <varlistentry>
    <term>
      <emphasis remap='I'>display</emphasis>
    </term>
    <listitem>
      <para>
Specifies the connection to the X server.
    </para>
  </listitem>
  </varlistentry>
</variablelist>
<para>
<!-- .LP -->
<!-- .eM -->
<indexterm significance="preferred"><primary>BitmapPad</primary></indexterm>
<indexterm significance="preferred"><primary>XBitmapPad</primary></indexterm>
Each scanline must be padded to a multiple of bits returned
by this macro or function.
</para>
<para>
<!-- .LP -->
<!-- .sp -->
<!-- .sM -->
</para>
<para>
DisplayHeight(<emphasis remap='I'>display</emphasis>, <emphasis remap='I'>screen_number</emphasis>)
</para>
<funcsynopsis id='xdisplayheight'>
<funcprototype>
  <funcdef>int <function>XDisplayHeight</function></funcdef>
  <paramdef>Display<parameter> *display</parameter></paramdef>
  <paramdef>int<parameter> screen_number</parameter></paramdef>
</funcprototype>
</funcsynopsis>
<!-- .FN -->
<variablelist>
  <varlistentry>
    <term>
      <emphasis remap='I'>display</emphasis>
    </term>
    <listitem>
      <para>
Specifies the connection to the X server.
      </para>
    </listitem>
  </varlistentry>
  <varlistentry>
    <term>
      <emphasis remap='I'>screen_number</emphasis>
    </term>
    <listitem>
      <para>
Specifies the appropriate screen number on the host server.
    </para>
  </listitem>
  </varlistentry>
</variablelist>
<para>
<!-- .LP -->
<!-- .eM -->
<indexterm significance="preferred"><primary>DisplayHeight</primary></indexterm>
<indexterm significance="preferred"><primary>XDisplayHeight</primary></indexterm>
Both return an integer that describes the height of the screen
in pixels.
</para>
<para>
<!-- .LP -->
<!-- .sp -->
<!-- .sM -->
</para>
<para>
DisplayHeightMM(<emphasis remap='I'>display</emphasis>, <emphasis remap='I'>screen_number</emphasis>)
</para>
<funcsynopsis id='xdisplayheightmm'>
<funcprototype>
  <funcdef>int <function>XDisplayHeightMM</function></funcdef>
  <paramdef>Display<parameter> *display</parameter></paramdef>
  <paramdef>int<parameter> screen_number</parameter></paramdef>
</funcprototype>
</funcsynopsis>
<!-- .FN -->
<variablelist>
  <varlistentry>
    <term>
      <emphasis remap='I'>display</emphasis>
    </term>
    <listitem>
      <para>
Specifies the connection to the X server.
      </para>
    </listitem>
  </varlistentry>
  <varlistentry>
    <term>
      <emphasis remap='I'>screen_number</emphasis>
    </term>
    <listitem>
      <para>
Specifies the appropriate screen number on the host server.
    </para>
  </listitem>
  </varlistentry>
</variablelist>
<para>
<!-- .LP -->
<!-- .eM -->
<indexterm significance="preferred"><primary>DisplayHeightMM</primary></indexterm>
<indexterm significance="preferred"><primary>XDisplayHeightMM</primary></indexterm>
Both return the height of the specified screen in millimeters.
</para>
<para>
<!-- .LP -->
<!-- .sp -->
<!-- .sM -->
</para>
<para>
DisplayWidth(<emphasis remap='I'>display</emphasis>, <emphasis remap='I'>screen_number</emphasis>)
</para>
<funcsynopsis id='xdisplaywidth'>
<funcprototype>
  <funcdef>int <function>XDisplayWidth</function></funcdef>
  <paramdef>Display<parameter> *display</parameter></paramdef>
  <paramdef>int<parameter> screen_number</parameter></paramdef>
</funcprototype>
</funcsynopsis>
<!-- .FN -->
<variablelist>
  <varlistentry>
    <term>
      <emphasis remap='I'>display</emphasis>
    </term>
    <listitem>
      <para>
Specifies the connection to the X server.
      </para>
    </listitem>
  </varlistentry>
  <varlistentry>
    <term>
      <emphasis remap='I'>screen_number</emphasis>
    </term>
    <listitem>
      <para>
Specifies the appropriate screen number on the host server.
    </para>
  </listitem>
  </varlistentry>
</variablelist>
<para>
<!-- .LP -->
<!-- .eM -->
<indexterm significance="preferred"><primary>DisplayWidth</primary></indexterm>
<indexterm significance="preferred"><primary>XDisplayWidth</primary></indexterm>
Both return the width of the screen in pixels.
</para>
<para>
<!-- .LP -->
<!-- .sp -->
<!-- .sM -->
</para>
<para>
DisplayWidthMM(<emphasis remap='I'>display</emphasis>, <emphasis remap='I'>screen_number</emphasis>)
</para>
<funcsynopsis id='xdisplaywidthmm'>
<funcprototype>
  <funcdef>int <function>XDisplayWidthMM</function></funcdef>
  <paramdef>Display<parameter> *display</parameter></paramdef>
  <paramdef>int<parameter> screen_number</parameter></paramdef>
</funcprototype>
</funcsynopsis>
<!-- .FN -->
<variablelist>
  <varlistentry>
    <term>
      <emphasis remap='I'>display</emphasis>
    </term>
    <listitem>
      <para>
Specifies the connection to the X server.
      </para>
    </listitem>
  </varlistentry>
  <varlistentry>
    <term>
      <emphasis remap='I'>screen_number</emphasis>
    </term>
    <listitem>
      <para>
Specifies the appropriate screen number on the host server.
    </para>
  </listitem>
  </varlistentry>
</variablelist>
<para>
<!-- .LP -->
<!-- .eM -->
<indexterm significance="preferred"><primary>DisplayWidthMM</primary></indexterm>
<indexterm significance="preferred"><primary>XDisplayWidthMM</primary></indexterm>
Both return the width of the specified screen in millimeters.
</para>
</sect2>
<sect2 id="Screen_Information_Macros">
<title>Screen Information Macros</title>
<!-- .XS -->
<!-- (SN Screen Information Macros -->
<!-- .XE -->
<para>
<!-- .LP -->
The following lists the C language macros,
their corresponding function equivalents that are for other language bindings,
and what data they both can return.
These macros or functions all take a pointer to the appropriate screen
structure.
</para>
<para>
<!-- .LP -->
<!-- .sp -->
<!-- .sM -->
</para>
<para>
BlackPixelOfScreen(<emphasis remap='I'>screen</emphasis>)
</para>
<funcsynopsis id='xblackpixelofscreen'>
<funcprototype>
  <funcdef>unsigned long <function>XBlackPixelOfScreen</function></funcdef>
  <paramdef>Screen<parameter> *screen</parameter></paramdef>
</funcprototype>
</funcsynopsis>
<!-- .FN -->
<variablelist>
  <varlistentry>
    <term>
      <emphasis remap='I'>screen</emphasis>
    </term>
    <listitem>
      <para>
Specifies the appropriate 
<type>Screen</type>
structure.
    </para>
  </listitem>
  </varlistentry>
</variablelist>
<para>
<!-- .LP -->
<!-- .eM -->
<indexterm significance="preferred"><primary>BlackPixelOfScreen</primary></indexterm>
<indexterm significance="preferred"><primary>XBlackPixelOfScreen</primary></indexterm>
Both return the black pixel value of the specified screen.
</para>
<para>
<!-- .LP -->
<!-- .sp -->
<!-- .sM -->
</para>
<para>
WhitePixelOfScreen(<emphasis remap='I'>screen</emphasis>)
</para>
<funcsynopsis id='xwhitepixelofscreen'>
<funcprototype>
  <funcdef>unsigned long <function>XWhitePixelOfScreen</function></funcdef>
  <paramdef>Screen<parameter> *screen</parameter></paramdef>
</funcprototype>
</funcsynopsis>
<!-- .FN -->
<variablelist>
  <varlistentry>
    <term>
      <emphasis remap='I'>screen</emphasis>
    </term>
    <listitem>
      <para>
Specifies the appropriate 
<type>Screen</type>
structure.
    </para>
  </listitem>
  </varlistentry>
</variablelist>
<para>
<!-- .LP -->
<!-- .eM -->
<indexterm significance="preferred"><primary>WhitePixelOfScreen</primary></indexterm>
<indexterm significance="preferred"><primary>XWhitePixelOfScreen</primary></indexterm>
Both return the white pixel value of the specified screen.
</para>
<para>
<!-- .LP -->
<!-- .sp -->
<!-- .sM -->
</para>
<para>
CellsOfScreen(<emphasis remap='I'>screen</emphasis>)
</para>
<funcsynopsis id='xcellsofscreen'>
<funcprototype>
  <funcdef>int <function>XCellsOfScreen</function></funcdef>
  <paramdef>Screen<parameter> *screen</parameter></paramdef>
</funcprototype>
</funcsynopsis>
<!-- .FN -->
<variablelist>
  <varlistentry>
    <term>
      <emphasis remap='I'>screen</emphasis>
    </term>
    <listitem>
      <para>
Specifies the appropriate 
<type>Screen</type>
structure.
    </para>
  </listitem>
  </varlistentry>
</variablelist>
<para>
<!-- .LP -->
<!-- .eM -->
<indexterm significance="preferred"><primary>CellsOfScreen</primary></indexterm>
<indexterm significance="preferred"><primary>XCellsOfScreen</primary></indexterm>
Both return the number of colormap cells in the default colormap 
of the specified screen.
</para>
<para>
<!-- .LP -->
<!-- .sp -->
<!-- .sM -->
</para>
<para>
DefaultColormapOfScreen(<emphasis remap='I'>screen</emphasis>)
</para>
<funcsynopsis id='xdefaultcolormapofscreen'>
<funcprototype>
  <funcdef>Colormap <function>XDefaultColormapOfScreen</function></funcdef>
  <paramdef>Screen<parameter> *screen</parameter></paramdef>
</funcprototype>
</funcsynopsis>
<!-- .FN -->
<variablelist>
  <varlistentry>
    <term>
      <emphasis remap='I'>screen</emphasis>
    </term>
    <listitem>
      <para>
Specifies the appropriate 
<type>Screen</type>
structure.
    </para>
  </listitem>
  </varlistentry>
</variablelist>
<para>
<!-- .LP -->
<!-- .eM -->
<indexterm significance="preferred"><primary>DefaultColormapOfScreen</primary></indexterm>
<indexterm significance="preferred"><primary>XDefaultColormapOfScreen</primary></indexterm>
Both return the default colormap of the specified screen.
</para>
<para>
<!-- .LP -->
<!-- .sp -->
<!-- .sM -->
</para>
<para>
DefaultDepthOfScreen(<emphasis remap='I'>screen</emphasis>)
</para>
<funcsynopsis id='xdefaultdepthofscreen'>
<funcprototype>
  <funcdef>int <function>XDefaultDepthOfScreen</function></funcdef>
  <paramdef>Screen<parameter> *screen</parameter></paramdef>
</funcprototype>
</funcsynopsis>
<!-- .FN -->
<variablelist>
  <varlistentry>
    <term>
      <emphasis remap='I'>screen</emphasis>
    </term>
    <listitem>
      <para>
Specifies the appropriate 
<type>Screen</type>
structure.
    </para>
  </listitem>
  </varlistentry>
</variablelist>
<para>
<!-- .LP -->
<!-- .eM -->
<indexterm significance="preferred"><primary>DefaultDepthOfScreen</primary></indexterm>
<indexterm significance="preferred"><primary>XDefaultDepthOfScreen</primary></indexterm>
Both return the depth of the root window.
</para>
<para>
<!-- .LP -->
<!-- .sp -->
<!-- .sM -->
</para>
<para>
DefaultGCOfScreen(<emphasis remap='I'>screen</emphasis>)
</para>
<funcsynopsis id='xdefaultgcofscreen'>
<funcprototype>
  <funcdef>GC <function>XDefaultGCOfScreen</function></funcdef>
  <paramdef>Screen<parameter> *screen</parameter></paramdef>
</funcprototype>
</funcsynopsis>
<!-- .FN -->
<variablelist>
  <varlistentry>
    <term>
      <emphasis remap='I'>screen</emphasis>
    </term>
    <listitem>
      <para>
Specifies the appropriate 
<type>Screen</type>
structure.
    </para>
  </listitem>
  </varlistentry>
</variablelist>
<para>
<!-- .LP -->
<!-- .eM -->
<indexterm significance="preferred"><primary>DefaultGCOfScreen</primary></indexterm>
<indexterm significance="preferred"><primary>XDefaultGCOfScreen</primary></indexterm>
Both return a default graphics context (GC) of the specified screen,
which has the same depth as the root window of the screen.
The GC must never be freed.
</para>
<para>
<!-- .LP -->
<!-- .sp -->
<!-- .sM -->
</para>
<para>
DefaultVisualOfScreen(<emphasis remap='I'>screen</emphasis>)
</para>
<funcsynopsis id='xdefaultvisualofscreen'>
<funcprototype>
  <funcdef>Visual *<function>XDefaultVisualOfScreen</function></funcdef>
  <paramdef>Screen<parameter> *screen</parameter></paramdef>
</funcprototype>
</funcsynopsis>
<!-- .FN -->
<variablelist>
  <varlistentry>
    <term>
      <emphasis remap='I'>screen</emphasis>
    </term>
    <listitem>
      <para>
Specifies the appropriate 
<type>Screen</type>
structure.
    </para>
  </listitem>
  </varlistentry>
</variablelist>
<para>
<!-- .LP -->
<!-- .eM -->
<indexterm significance="preferred"><primary>DefaultVisualOfScreen</primary></indexterm>
<indexterm significance="preferred"><primary>XDefaultVisualOfScreen</primary></indexterm>
Both return the default visual of the specified screen.
For information on visual types,
see <link linkend="Visual_Types">section 3.1</link>.
</para>
<para>
<!-- .LP -->
<!-- .sp -->
<!-- .sM -->
</para>
<para>
DoesBackingStore(<emphasis remap='I'>screen</emphasis>)
</para>
<funcsynopsis id='xdoesbackingstore'>
<funcprototype>
  <funcdef>int <function>XDoesBackingStore</function></funcdef>
  <paramdef>Screen<parameter> *screen</parameter></paramdef>
</funcprototype>
</funcsynopsis>
<!-- .FN -->
<variablelist>
  <varlistentry>
    <term>
      <emphasis remap='I'>screen</emphasis>
    </term>
    <listitem>
      <para>
Specifies the appropriate 
<type>Screen</type>
structure.
    </para>
  </listitem>
  </varlistentry>
</variablelist>
<para>
<!-- .LP -->
<!-- .eM -->
<indexterm significance="preferred"><primary>DoesBackingStore</primary></indexterm>
<indexterm significance="preferred"><primary>XDoesBackingStore</primary></indexterm>
Both return a value indicating whether the screen supports backing
stores.
The value returned can be one of 
<symbol>WhenMapped</symbol>,
<symbol>NotUseful</symbol>,
or
<symbol>Always</symbol>
(see <link linkend="Backing_Store_Attribute">section 3.2.4</link>).
</para>
<para>
<!-- .LP -->
<!-- .sp -->
<!-- .sM -->
</para>
<para>
DoesSaveUnders(<emphasis remap='I'>screen</emphasis>)
</para>
<funcsynopsis id='xdoessaveunders'>
<funcprototype>
  <funcdef>Bool <function>XDoesSaveUnders</function></funcdef>
  <paramdef>Screen<parameter> *screen</parameter></paramdef>
</funcprototype>
</funcsynopsis>
<!-- .FN -->
<variablelist>
  <varlistentry>
    <term>
      <emphasis remap='I'>screen</emphasis>
    </term>
    <listitem>
      <para>
Specifies the appropriate 
<type>Screen</type>
structure.
    </para>
  </listitem>
  </varlistentry>
</variablelist>
<para>
<!-- .LP -->
<!-- .eM -->
<indexterm significance="preferred"><primary>DoesSaveUnders</primary></indexterm>
<indexterm significance="preferred"><primary>XDoesSaveUnders</primary></indexterm>
Both return a Boolean value indicating whether the
screen supports save unders.
If
<symbol>True</symbol>,
the screen supports save unders.
If
<symbol>False</symbol>,
the screen does not support save unders
(see <link linkend="Save_Under_Flag">section 3.2.5</link>).
</para>
<para>
<!-- .LP -->
<!-- .sp -->
<!-- .sM -->
</para>
<para>
DisplayOfScreen(<emphasis remap='I'>screen</emphasis>)
</para>
<funcsynopsis id='xdisplayofscreen'>
<funcprototype>
  <funcdef>Display *<function>XDisplayOfScreen</function></funcdef>
  <paramdef>Screen<parameter> *screen</parameter></paramdef>
</funcprototype>
</funcsynopsis>
<!-- .FN -->
<variablelist>
  <varlistentry>
    <term>
      <emphasis remap='I'>screen</emphasis>
    </term>
    <listitem>
      <para>
Specifies the appropriate 
<type>Screen</type>
structure.
    </para>
  </listitem>
  </varlistentry>
</variablelist>
<para>
<!-- .LP -->
<!-- .eM -->
<indexterm significance="preferred"><primary>DisplayOfScreen</primary></indexterm>
<indexterm significance="preferred"><primary>XDisplayOfScreen</primary></indexterm>
Both return the display of the specified screen.
</para>
<para>
<!-- .LP -->
<!-- .sp -->
<!-- .sM -->
<indexterm significance="preferred"><primary>XScreenNumberOfScreen</primary></indexterm>
</para>
<para>
EventMaskOfScreen(<emphasis remap='I'>screen</emphasis>)
</para>
<funcsynopsis id='xeventmaskofscreen'>
<funcprototype>
  <funcdef>long <function>XEventMaskOfScreen</function></funcdef>
  <paramdef>Screen<parameter> *screen</parameter></paramdef>
</funcprototype>
</funcsynopsis>
<!-- .FN -->
<variablelist>
  <varlistentry>
    <term>
      <emphasis remap='I'>screen</emphasis>
    </term>
    <listitem>
      <para>
Specifies the appropriate 
<type>Screen</type>
structure.
    </para>
  </listitem>
  </varlistentry>
</variablelist>
<para>
<!-- .LP -->
<!-- .eM -->
The
<function>XScreenNumberOfScreen</function>
function returns the screen index number of the specified screen.
</para>
<para>
<!-- .LP -->
<!-- .sp -->
<!-- .sM -->
</para>
<para>
EventMaskOfScreen(<emphasis remap='I'>screen</emphasis>)
</para>
<funcsynopsis>
<funcprototype>
  <funcdef>long <function>XEventMaskOfScreen</function></funcdef>
  <paramdef>Screen<parameter> *screen</parameter></paramdef>
</funcprototype>
</funcsynopsis>
<!-- .FN -->
<variablelist>
  <varlistentry>
    <term>
      <emphasis remap='I'>screen</emphasis>
    </term>
    <listitem>
      <para>
Specifies the appropriate 
<type>Screen</type>
structure.
    </para>
  </listitem>
  </varlistentry>
</variablelist>
<para>
<!-- .LP -->
<!-- .eM -->
<indexterm significance="preferred"><primary>EventMaskOfScreen</primary></indexterm>
<indexterm significance="preferred"><primary>XEventMaskOfScreen</primary></indexterm>
Both return the event mask of the root window for the specified screen
at connection setup time.
</para>
<para>
<!-- .LP -->
<!-- .sp -->
<!-- .sM -->
</para>
<para>
WidthOfScreen(<emphasis remap='I'>screen</emphasis>)
</para>
<funcsynopsis id='xwidthofscreen'>
<funcprototype>
  <funcdef>int <function>XWidthOfScreen</function></funcdef>
  <paramdef>Screen<parameter> *screen</parameter></paramdef>
</funcprototype>
</funcsynopsis>
<!-- .FN -->
<variablelist>
  <varlistentry>
    <term>
      <emphasis remap='I'>screen</emphasis>
    </term>
    <listitem>
      <para>
Specifies the appropriate 
<type>Screen</type>
structure.
    </para>
  </listitem>
  </varlistentry>
</variablelist>
<para>
<!-- .LP -->
<!-- .eM -->
<indexterm significance="preferred"><primary>WidthOfScreen</primary></indexterm>
<indexterm significance="preferred"><primary>XWidthOfScreen</primary></indexterm>
Both return the width of the specified screen in pixels.
</para>
<para>
<!-- .LP -->
<!-- .sp -->
<!-- .sM -->
</para>
<para>
HeightOfScreen(<emphasis remap='I'>screen</emphasis>)
</para>
<funcsynopsis id='xheightofscreen'>
<funcprototype>
  <funcdef>int <function>XHeightOfScreen</function></funcdef>
  <paramdef>Screen<parameter> *screen</parameter></paramdef>
</funcprototype>
</funcsynopsis>
<!-- .FN -->
<variablelist>
  <varlistentry>
    <term>
      <emphasis remap='I'>screen</emphasis>
    </term>
    <listitem>
      <para>
Specifies the appropriate 
<type>Screen</type>
structure.
    </para>
  </listitem>
  </varlistentry>
</variablelist>
<para>
<!-- .LP -->
<!-- .eM -->
<indexterm significance="preferred"><primary>HeightOfScreen</primary></indexterm>
<indexterm significance="preferred"><primary>XHeightOfScreen</primary></indexterm>
Both return the height of the specified screen in pixels.
</para>
<para>
<!-- .LP -->
<!-- .sp -->
<!-- .sM -->
</para>
<para>
WidthMMOfScreen(<emphasis remap='I'>screen</emphasis>)
</para>
<funcsynopsis id='xwidthmmofscreen'>
<funcprototype>
  <funcdef>int <function>XWidthMMOfScreen</function></funcdef>
  <paramdef>Screen<parameter> *screen</parameter></paramdef>
</funcprototype>
</funcsynopsis>
<!-- .FN -->
<variablelist>
  <varlistentry>
    <term>
      <emphasis remap='I'>screen</emphasis>
    </term>
    <listitem>
      <para>
Specifies the appropriate 
<type>Screen</type>
structure.
    </para>
  </listitem>
  </varlistentry>
</variablelist>
<para>
<!-- .LP -->
<!-- .eM -->
<indexterm significance="preferred"><primary>WidthMMOfScreen</primary></indexterm>
<indexterm significance="preferred"><primary>XWidthMMOfScreen</primary></indexterm>
Both return the width of the specified screen in millimeters.
</para>
<para>
<!-- .LP -->
<!-- .sp -->
<!-- .sM -->
</para>
<para>
HeightMMOfScreen(<emphasis remap='I'>screen</emphasis>)
</para>
<funcsynopsis id='xheightmmofscreen'>
<funcprototype>
  <funcdef>int <function>XHeightMMOfScreen</function></funcdef>
  <paramdef>Screen<parameter> *screen</parameter></paramdef>
</funcprototype>
</funcsynopsis>
<!-- .FN -->
<variablelist>
  <varlistentry>
    <term>
      <emphasis remap='I'>screen</emphasis>
    </term>
    <listitem>
      <para>
Specifies the appropriate 
<type>Screen</type>
structure.
    </para>
  </listitem>
  </varlistentry>
</variablelist>
<para>
<!-- .LP -->
<!-- .eM -->
<indexterm significance="preferred"><primary>HeightMMOfScreen</primary></indexterm>
<indexterm significance="preferred"><primary>XHeightMMOfScreen</primary></indexterm>
Both return the height of the specified screen in millimeters.
</para>
<para>
<!-- .LP -->
<!-- .sp -->
<!-- .sM -->
</para>
<para>
MaxCmapsOfScreen(<emphasis remap='I'>screen</emphasis>)
</para>
<funcsynopsis id='xmaxcmapsofscreen'>
<funcprototype>
  <funcdef>int <function>XMaxCmapsOfScreen</function></funcdef>
  <paramdef>Screen<parameter> *screen</parameter></paramdef>
</funcprototype>
</funcsynopsis>
<!-- .FN -->
<variablelist>
  <varlistentry>
    <term>
      <emphasis remap='I'>screen</emphasis>
    </term>
    <listitem>
      <para>
Specifies the appropriate 
<type>Screen</type>
structure.
    </para>
  </listitem>
  </varlistentry>
</variablelist>
<para>
<!-- .LP -->
<!-- .eM -->
<indexterm significance="preferred"><primary>MaxCmapsOfScreen</primary></indexterm>
<indexterm significance="preferred"><primary>XMaxCmapsOfScreen</primary></indexterm>
Both return the maximum number of installed colormaps supported 
by the specified screen
(see <link linkend="Managing_Installed_Colormaps">section 9.3</link>).
</para>
<para>
<!-- .LP -->
<!-- .sp -->
<!-- .sM -->
</para>
<para>
MinCmapsOfScreen(<emphasis remap='I'>screen</emphasis>)
</para>
<funcsynopsis id='xmincmapsofscreen'>
<funcprototype>
  <funcdef>int <function>XMinCmapsOfScreen</function></funcdef>
  <paramdef>Screen<parameter> *screen</parameter></paramdef>
</funcprototype>
</funcsynopsis>
<!-- .FN -->
<variablelist>
  <varlistentry>
    <term>
      <emphasis remap='I'>screen</emphasis>
    </term>
    <listitem>
      <para>
Specifies the appropriate 
<type>Screen</type>
structure.
    </para>
  </listitem>
  </varlistentry>
</variablelist>
<para>
<!-- .LP -->
<!-- .eM -->
<indexterm significance="preferred"><primary>MinCmapsOfScreen</primary></indexterm>
<indexterm significance="preferred"><primary>XMinCmapsOfScreen</primary></indexterm>
Both return the minimum number of installed colormaps supported 
by the specified screen
(see <link linkend="Managing_Installed_Colormaps">section 9.3</link>).
</para>
<para>
<!-- .LP -->
<!-- .sp -->
<!-- .sM -->
</para>
<para>
PlanesOfScreen(<emphasis remap='I'>screen</emphasis>)
</para>
<funcsynopsis id='xplanesofscreen'>
<funcprototype>
  <funcdef>int <function>XPlanesOfScreen</function></funcdef>
  <paramdef>Screen<parameter> *screen</parameter></paramdef>
</funcprototype>
</funcsynopsis>
<!-- .FN -->
<variablelist>
  <varlistentry>
    <term>
      <emphasis remap='I'>screen</emphasis>
    </term>
    <listitem>
      <para>
Specifies the appropriate 
<type>Screen</type>
structure.
    </para>
  </listitem>
  </varlistentry>
</variablelist>
<para>
<!-- .LP -->
<!-- .eM -->
<indexterm significance="preferred"><primary>PlanesOfScreen</primary></indexterm>
<indexterm significance="preferred"><primary>XPlanesOfScreen</primary></indexterm>
Both return the depth of the root window.
</para>
<para>
<!-- .LP -->
<!-- .sp -->
<!-- .sM -->
</para>
<para>
RootWindowOfScreen(<emphasis remap='I'>screen</emphasis>)
</para>
<funcsynopsis id='xrootwindowofscreen'>
<funcprototype>
  <funcdef>Window <function>XRootWindowOfScreen</function></funcdef>
  <paramdef>Screen<parameter> *screen</parameter></paramdef>
</funcprototype>
</funcsynopsis>
<!-- .FN -->
<variablelist>
  <varlistentry>
    <term>
      <emphasis remap='I'>screen</emphasis>
    </term>
    <listitem>
      <para>
Specifies the appropriate 
<type>Screen</type>
structure.
    </para>
  </listitem>
  </varlistentry>
</variablelist>
<para>
<!-- .LP -->
<!-- .eM -->
<indexterm significance="preferred"><primary>RootWindowOfScreen</primary></indexterm>
<indexterm significance="preferred"><primary>XRootWindowOfScreen</primary></indexterm>
Both return the root window of the specified screen.
</para>
</sect2>
</sect1>
<sect1 id="Generating_a_NoOperation_Protocol_Request">
<title>Generating a NoOperation Protocol Request</title>
<!-- .XS -->
<!-- (SN Generating a NoOperation Protocol Request -->
<!-- .XE -->
<para>
<!-- .LP -->
To execute a 
<systemitem>NoOperation</systemitem>
protocol request, use
<function>XNoOp</function>.
<indexterm significance="preferred"><primary>XNoOp</primary></indexterm>
<!-- .sM -->
</para>
<funcsynopsis id='xnoop'>
<funcprototype>
  <funcdef><function>XNoOp</function></funcdef>
  <paramdef>Display<parameter> *display</parameter></paramdef>
</funcprototype>
</funcsynopsis>

<variablelist>
  <varlistentry>
    <term><emphasis remap='I'>display</emphasis></term>
    <listitem>
      <para>Specifies the connection to the X server.</para>
    </listitem>
  </varlistentry>
</variablelist>
<para>
<!-- .LP -->
<!-- .eM -->
The
<function>XNoOp</function>
function sends a 
<systemitem>NoOperation</systemitem>
protocol request to the X server,
thereby exercising the connection.
</para>
</sect1>
<sect1 id="Freeing_Client_Created_Data">
<title>Freeing Client-Created Data</title>
<!-- .XS -->
<!-- (SN Freeing Client-Created Data -->
<!-- .XE -->
<para>
<!-- .LP -->
To free in-memory data that was created by an Xlib function, use
<function>XFree</function>.
<indexterm significance="preferred"><primary>XFree</primary></indexterm>
<!-- .sM -->
</para>
<funcsynopsis id='xfree'>
<funcprototype>
  <funcdef>XFree</funcdef>
  <paramdef>void<parameter> *data</parameter></paramdef>
</funcprototype>
</funcsynopsis>

<!-- .FN -->
<variablelist>
  <varlistentry>
    <term>
      <emphasis remap='I'>data</emphasis>
    </term>
    <listitem>
      <para>
Specifies the data that is to be freed.
    </para>
  </listitem>
  </varlistentry>
</variablelist>
<para>
<!-- .LP -->
<!-- .eM -->
The
<function>XFree</function>
function is a general-purpose Xlib routine that frees the specified data.
You must use it to free any objects that were allocated by Xlib,
unless an alternate function is explicitly specified for the object.
A NULL pointer cannot be passed to this function.
</para>
</sect1>
<sect1 id="Closing_the_Display">
<title>Closing the Display</title>
<!-- .XS -->
<!-- (SN Closing the Display -->
<!-- .XE -->
<para>
<!-- .LP -->
To close a display or disconnect from the X server, use
<function>XCloseDisplay</function>.
<indexterm significance="preferred"><primary>XCloseDisplay</primary></indexterm>
</para>
<para>
<!-- .LP -->
<!-- .sM -->
</para>
<funcsynopsis id='xclosedisplay'>
<funcprototype>
  <funcdef>XCloseDisplay</funcdef>
  <paramdef>Display<parameter> *display</parameter></paramdef>
</funcprototype>
</funcsynopsis>

<!-- .FN -->
<variablelist>
  <varlistentry>
    <term>
      <emphasis remap='I'>display</emphasis>
    </term>
    <listitem>
      <para>
Specifies the connection to the X server.
    </para>
  </listitem>
  </varlistentry>
</variablelist>
<para>
<!-- .LP -->
<!-- .eM -->
The
<function>XCloseDisplay</function>
function closes the connection to the X server for the display specified in the
<type>Display</type>
structure and destroys all windows, resource IDs
(<type>Window</type>,
<type>Font</type>,
<type>Pixmap</type>,
<type>Colormap</type>,
<type>Cursor</type>,
and
<type>GContext</type>),
or other resources that the client has created
on this display, unless the close-down mode of the resource has been changed
(see
<function>XSetCloseDownMode</function>).
Therefore, these windows, resource IDs, and other resources should never be 
referenced again or an error will be generated.
Before exiting, you should call
<function>XCloseDisplay</function>
explicitly so that any pending errors are reported as
<function>XCloseDisplay</function>
performs a final
<function>XSync</function>
operation.
<indexterm><primary>Resource IDs</primary></indexterm>
<indexterm><primary>XCloseDisplay</primary></indexterm>
</para>
<para>
<!-- .LP -->
<function>XCloseDisplay</function>
can generate a
<errorname>BadGC</errorname>
error.
<!-- .sp -->
</para>
<para>
<!-- .LP -->
Xlib provides a function to permit the resources owned by a client
to survive after the client's connection is closed.
To change a client's close-down mode, use
<function>XSetCloseDownMode</function>.
<indexterm significance="preferred"><primary>XSetCloseDownMode</primary></indexterm>
<!-- .sM -->
</para>
<funcsynopsis id='xsetclosedownmode'>
<funcprototype>
  <funcdef>XSetCloseDownMode</funcdef>
  <paramdef>Display<parameter> *display</parameter></paramdef>
  <paramdef>int<parameter> close_mode</parameter></paramdef>
</funcprototype>
</funcsynopsis>
<!-- .FN -->
<variablelist>
  <varlistentry>
    <term>
      <emphasis remap='I'>display</emphasis>
    </term>
    <listitem>
      <para>
Specifies the connection to the X server.
      </para>
    </listitem>
  </varlistentry>
  <varlistentry>
    <term>
      <emphasis remap='I'>close_mode</emphasis>
    </term>
    <listitem>
      <para>
Specifies the client close-down mode.
You can pass 
<symbol>DestroyAll</symbol>,
<symbol>RetainPermanent</symbol>,
or
<symbol>RetainTemporary</symbol>.
    </para>
  </listitem>
  </varlistentry>
</variablelist>
<para>
<!-- .LP -->
<!-- .eM -->
The
<function>XSetCloseDownMode</function>
defines what will happen to the client's resources at connection close.
A connection starts in
<symbol>DestroyAll</symbol>
mode.
For information on what happens to the client's resources when the
close_mode argument is
<symbol>RetainPermanent</symbol>
or
<symbol>RetainTemporary</symbol>,
see <link linkend="Using_X_Server_Connection_Close_Operations_">section 2.6</link>.
</para>
<para>
<!-- .LP -->
<function>XSetCloseDownMode</function>
can generate a
<errorname>BadValue</errorname>
error.
</para>
</sect1>
<sect1 id="Using_X_Server_Connection_Close_Operations_">
<title>Using X Server Connection Close Operations </title>
<!-- .XS -->
<!-- (SN Using X Server Connection Close Operations -->
<!-- .XE -->
<para>
<!-- .LP -->
When the X server's connection to a client is closed
either by an explicit call to
<function>XCloseDisplay</function>
or by a process that exits, the X server performs the following
automatic operations:
</para>
<itemizedlist>
  <listitem>
    <para>
It disowns all selections owned by the client
(see 
<function>XSetSelectionOwner</function>).
    </para>
  </listitem>
  <listitem>
    <para>
It performs an
<function>XUngrabPointer</function>
and
<function>XUngrabKeyboard</function>
if the client has actively grabbed the pointer 
or the keyboard.
    </para>
  </listitem>
  <listitem>
    <para>
It performs an
<function>XUngrabServer</function>
if the client has grabbed the server.
    </para>
  </listitem>
  <listitem>
    <para>
It releases all passive grabs made by the client.  
    </para>
  </listitem>
  <listitem>
    <para>
It marks all resources (including colormap entries) allocated 
by the client either as permanent or temporary, 
depending on whether the close-down mode is 
<symbol>RetainPermanent</symbol>
or
<symbol>RetainTemporary</symbol>.
However, this does not prevent other client applications from explicitly
destroying the resources (see 
<function>XSetCloseDownMode</function>).
    </para>
  </listitem>
</itemizedlist>
<para>
<!-- .LP -->
When the close-down mode is
<symbol>DestroyAll</symbol>,
the X server destroys all of a client's resources as follows:
</para>
<itemizedlist>
  <listitem>
    <para>
It examines each window in the client's save-set to determine if it is an inferior
(subwindow) of a window created by the client.
(The save-set is a list of other clients' windows
that are referred to as save-set windows.)
If so, the X server reparents the save-set window to the closest ancestor so
that the save-set window is not an inferior of a window created by the client.
The reparenting leaves unchanged the absolute coordinates (with respect to
the root window) of the upper-left outer corner of the save-set
window.
    </para>
  </listitem>
  <listitem>
    <para>
It performs a
<systemitem>MapWindow</systemitem>
request on the save-set window if the save-set window is unmapped.
The X server does this even if the save-set window was not an inferior of 
a window created by the client.
    </para>
  </listitem>
  <listitem>
    <para>
It destroys all windows created by the client.
    </para>
  </listitem>
  <listitem>
    <para>
It performs the appropriate free request on each nonwindow resource created by
the client in the server (for example, 
<type>Font</type>,
<type>Pixmap</type>,
<type>Cursor</type>,
<type>Colormap</type>,
and 
<type>GContext</type>).
    </para>
  </listitem>
  <listitem>
    <para>
It frees all colors and colormap entries allocated by a client application.
    </para>
  </listitem>
</itemizedlist>
<para>
<!-- .LP -->
Additional processing occurs when the last connection to the X server closes.
An X server goes through a cycle of having no connections and having some
connections.
When the last connection to the X server closes as a result of a connection
closing with the close_mode of
<symbol>DestroyAll</symbol>,
the X server does the following: 
</para>
<itemizedlist>
  <listitem>
    <para>
It resets its state as if it had just been
started.  
The X server begins by destroying all lingering resources from
clients that have terminated in 
<symbol>RetainPermanent</symbol>
or
<symbol>RetainTemporary</symbol>
mode.
    </para>
  </listitem>
  <listitem>
    <para>
It deletes all but the predefined atom identifiers.
    </para>
  </listitem>
  <listitem>
    <para>
It deletes all properties on all root windows
(see <link linkend="Properties_and_Atoms">section 4.3</link>).
    </para>
  </listitem>
  <listitem>
    <para>
It resets all device maps and attributes 
(for example, key click, bell volume, and acceleration) 
as well as the access control list.
    </para>
  </listitem>
  <listitem>
    <para>
It restores the standard root tiles and cursors.
    </para>
  </listitem>
  <listitem>
    <para>
It restores the default font path.
    </para>
  </listitem>
  <listitem>
    <para>
It restores the input focus to state
<symbol>PointerRoot</symbol>.
    </para>
  </listitem>
</itemizedlist>
<para>
<!-- .LP -->
However, the X server does not reset if you close a connection with a close-down
mode set to
<symbol>RetainPermanent</symbol>
or
<symbol>RetainTemporary</symbol>.
</para>
</sect1>
<sect1 id="Using_Xlib_with_Threads">
<title>Using Xlib with Threads</title>
<!-- .XS -->
<!-- (SN Using Xlib with Threads -->
<!-- .XE -->
<para>
<!-- .LP -->
On systems that have threads, support may be provided to permit
multiple threads to use Xlib concurrently.
</para>
<para>
<!-- .LP -->
<!-- .sp -->
To initialize support for concurrent threads, use
<function>XInitThreads</function>.
<indexterm significance="preferred"><primary>XInitThreads</primary></indexterm>
<!-- .sM -->
</para>
<para>Status XInitThreads();</para>
<!-- .FN -->
<para>
<!-- .LP -->
<!-- .eM -->
The
<function>XInitThreads</function>
function initializes Xlib support for concurrent threads.
This function must be the first Xlib function a
multi-threaded program calls, and it must complete
before any other Xlib call is made.
This function returns a nonzero status if initialization was
successful; otherwise, it returns zero.
On systems that do not support threads, this function always returns zero.
</para>
<para>
<!-- .LP -->
It is only necessary to call this function if multiple threads
might use Xlib concurrently.  If all calls to Xlib functions
are protected by some other access mechanism (for example,
a mutual exclusion lock in a toolkit or through explicit client
programming), Xlib thread initialization is not required.
It is recommended that single-threaded programs not call this function.

</para>
<para>
<!-- .LP -->
<!-- .sp -->
To lock a display across several Xlib calls, use
<function>XLockDisplay</function>.
<indexterm significance="preferred"><primary>XLockDisplay</primary></indexterm>
<!-- .sM -->
</para>
<funcsynopsis id='xlockdisplay'>
<funcprototype>
  <funcdef>XLockDisplay</funcdef>
  <paramdef>Display<parameter> *display</parameter></paramdef>
</funcprototype>
</funcsynopsis>

<variablelist>
  <varlistentry>
    <term>
      <emphasis remap='I'>display</emphasis>
    </term>
    <listitem>
      <para>
Specifies the connection to the X server.
    </para>
  </listitem>
  </varlistentry>
</variablelist>
<para>
<!-- .LP -->
<!-- .eM -->
The
<function>XLockDisplay</function>
function locks out all other threads from using the specified display.
Other threads attempting to use the display will block until
the display is unlocked by this thread.
Nested calls to
<function>XLockDisplay</function>
work correctly; the display will not actually be unlocked until
<function>XUnlockDisplay</function>
has been called the same number of times as
<function>XLockDisplay</function>.
This function has no effect unless Xlib was successfully initialized
for threads using
<function>XInitThreads</function>.
</para>
<para>
<!-- .LP -->
<!-- .sp -->
To unlock a display, use
<function>XUnlockDisplay</function>.
<indexterm significance="preferred"><primary>XUnlockDisplay</primary></indexterm>
<!-- .sM -->
</para>
<funcsynopsis id='xunlockdisplay'>
<funcprototype>
  <funcdef>XUnlockDisplay</funcdef>
  <paramdef>Display<parameter> *display</parameter></paramdef>
</funcprototype>
</funcsynopsis>
<!-- .FN -->
<variablelist>
  <varlistentry>
    <term>
      <emphasis remap='I'>display</emphasis>
    </term>
    <listitem>
      <para>
Specifies the connection to the X server.
    </para>
  </listitem>
  </varlistentry>
</variablelist>
<para>
<!-- .LP -->
<!-- .eM -->
The
<function>XUnlockDisplay</function>
function allows other threads to use the specified display again.
Any threads that have blocked on the display are allowed to continue.
Nested locking works correctly; if
<function>XLockDisplay</function>
has been called multiple times by a thread, then
<function>XUnlockDisplay</function>
must be called an equal number of times before the display is
actually unlocked.
This function has no effect unless Xlib was successfully initialized
for threads using
<function>XInitThreads</function>.
</para>
</sect1>
<sect1 id="Using_Internal_Connections">
<title>Using Internal Connections</title>
<!-- .XS -->
<!-- (SN Using Internal Connections -->
<!-- .XE -->
<para>
<!-- .LP -->
In addition to the connection to the X server, an Xlib implementation
may require connections to other kinds of servers (for example, to
input method servers as described in
<link linkend="locales_and_internationalized_text_functions">chapter 13</link>).
Toolkits and clients
that use multiple displays, or that use displays in combination with
other inputs, need to obtain these additional connections to correctly
block until input is available and need to process that input
when it is available.  Simple clients that use a single display and
block for input in an Xlib event function do not need to use these
facilities.
</para>
<para>
<!-- .LP -->
To track internal connections for a display, use
<function>XAddConnectionWatch</function>.
</para>
<funcsynopsis id='xconnectionwatch'>
<funcprototype>
  <funcdef>type void XConnectionWatchProc</funcdef>
  <paramdef>Display<parameter> *display</parameter></paramdef>
  <paramdef>XPointer<parameter> client_data</parameter></paramdef>
  <paramdef>int<parameter> fd</parameter></paramdef>
  <paramdef>Bool<parameter> opening</parameter></paramdef>
  <paramdef>XPointer<parameter> *watch_data</parameter></paramdef>
</funcprototype>
</funcsynopsis>

<funcsynopsis id='xaddconnectionwatch'>
<funcprototype>
  <funcdef>Status XAddConnectionWatch</funcdef>
  <paramdef>Display<parameter> *display</parameter></paramdef>
  <paramdef>XWatchProc<parameter> procedure</parameter></paramdef>
  <paramdef>XPointer<parameter> client_data</parameter></paramdef>
</funcprototype>
</funcsynopsis>

<variablelist>
  <varlistentry>
    <term>
      <emphasis remap='I'>display</emphasis>
    </term>
    <listitem>
      <para>
Specifies the connection to the X server.
      </para>
    </listitem>
  </varlistentry>
  <varlistentry>
    <term>
      <emphasis remap='I'>procedure</emphasis>
    </term>
    <listitem>
      <para>
Specifies the procedure to be called.
      </para>
    </listitem>
  </varlistentry>
  <varlistentry>
    <term>
      <emphasis remap='I'>client_data</emphasis>
    </term>
    <listitem>
      <para>
Specifies the additional client data.
    </para>
  </listitem>
  </varlistentry>
</variablelist>
<para>
<!-- .LP -->
<!-- .eM -->
The
<function>XAddConnectionWatch</function>
function registers a procedure to be called each time Xlib opens or closes an
internal connection for the specified display.  The procedure is passed the
display, the specified client_data, the file descriptor for the connection,
a Boolean indicating whether the connection is being opened or closed, and a
pointer to a location for private watch data.  If opening is
<symbol>True</symbol>,
the procedure can store a pointer to private data in the location pointed
to by watch_data;
when the procedure is later called for this same connection and opening is
<symbol>False</symbol>,
the location pointed to by watch_data will hold this same private data pointer.
</para>
<para>
<!-- .LP -->
This function can be called at any time after a display is opened.
If internal connections already exist, the registered procedure will
immediately be called for each of them, before
<function>XAddConnectionWatch</function>
returns.
<function>XAddConnectionWatch</function>
returns a nonzero status if the procedure is successfully registered;
otherwise, it returns zero.
</para>
<para>
<!-- .LP -->
The registered procedure should not call any Xlib functions.
If the procedure directly or indirectly causes the state of internal
connections or watch procedures to change, the result is not defined.
If Xlib has been initialized for threads, the procedure is called with
the display locked and the result of a call by the procedure to any
Xlib function that locks the display is not defined unless the executing
thread has externally locked the display using
<function>XLockDisplay</function>.
</para>
<para>
<!-- .LP -->
<!-- .sp -->
To stop tracking internal connections for a display, use
<function>XRemoveConnectionWatch</function>.
<indexterm significance="preferred"><primary>XRemoveConnectionWatch</primary></indexterm>
<!-- .sM -->
</para>
<para>
()
</para>
<funcsynopsis id='xremoveconnectionwatch'>
<funcprototype>
  <funcdef>Status <function>XRemoveConnectionWatch</function></funcdef>
  <paramdef>Display<parameter> *display</parameter></paramdef>
  <paramdef>XWatchProc<parameter> procedure</parameter></paramdef>
  <paramdef>XPointer<parameter> client_data</parameter></paramdef>
</funcprototype>
</funcsynopsis>
<!-- .FN -->
<variablelist>
  <varlistentry>
    <term>
      <emphasis remap='I'>display</emphasis>
    </term>
    <listitem>
      <para>
Specifies the connection to the X server.
      </para>
    </listitem>
  </varlistentry>
  <varlistentry>
    <term>
      <emphasis remap='I'>procedure</emphasis>
    </term>
    <listitem>
      <para>
Specifies the procedure to be called.
      </para>
    </listitem>
  </varlistentry>
  <varlistentry>
    <term>
      <emphasis remap='I'>client_data</emphasis>
    </term>
    <listitem>
      <para>
Specifies the additional client data.
    </para>
  </listitem>
  </varlistentry>
</variablelist>
<para>
<!-- .LP -->
<!-- .eM -->
The
<function>XRemoveConnectionWatch</function>
function removes a previously registered connection watch procedure.
The client_data must match the client_data used when the procedure
was initially registered.

</para>
<para>
<!-- .LP -->
<!-- .sp -->
To process input on an internal connection, use
<function>XProcessInternalConnection</function>.
<indexterm significance="preferred"><primary>XProcessInternalConnection</primary></indexterm>
<!-- .sM -->
</para>
<para>
()
</para>
<funcsynopsis id='xprocessinternalconnection'>
<funcprototype>
  <funcdef>void <function>XProcessInternalConnection</function></funcdef>
  <paramdef>Display<parameter> *display</parameter></paramdef>
  <paramdef>int<parameter> fd</parameter></paramdef>
</funcprototype>
</funcsynopsis>
<!-- .FN -->
<variablelist>
  <varlistentry>
    <term>
      <emphasis remap='I'>display</emphasis>
    </term>
    <listitem>
      <para>
Specifies the connection to the X server.
      </para>
    </listitem>
  </varlistentry>
  <varlistentry>
    <term>
      <emphasis remap='I'>fd</emphasis>
    </term>
    <listitem>
      <para>
Specifies the file descriptor.
    </para>
  </listitem>
  </varlistentry>
</variablelist>
<para>
<!-- .LP -->
<!-- .eM -->
The
<function>XProcessInternalConnection</function>
function processes input available on an internal connection.
This function should be called for an internal connection only
after an operating system facility (for example,
<function>select</function>
or
<function>poll</function>)
has indicated that input is available; otherwise,
the effect is not defined.
</para>
<para>
<!-- .LP -->
<!-- .sp -->
To obtain all of the current internal connections for a display, use
<function>XInternalConnectionNumbers</function>.
<indexterm significance="preferred"><primary>XInternalConnectionNumbers</primary></indexterm>
<!-- .sM -->
</para>
<para>
()
</para>
<funcsynopsis id='xinternalconnectionnumbers'>
<funcprototype>
  <funcdef>Status <function>XInternalConnectionNumbers</function></funcdef>
  <paramdef>Display<parameter> *display</parameter></paramdef>
  <paramdef>int **<parameter> fd</parameter></paramdef>
  <paramdef>int *<parameter> count_return</parameter></paramdef>
</funcprototype>
</funcsynopsis>
<!-- .FN -->
<variablelist>
  <varlistentry>
    <term>
      <emphasis remap='I'>display</emphasis>
    </term>
    <listitem>
      <para>
Specifies the connection to the X server.
      </para>
    </listitem>
  </varlistentry>
  <varlistentry>
    <term>
      <emphasis remap='I'>fd_return</emphasis>
    </term>
    <listitem>
      <para>
Returns the file descriptors.
<!-- .ds Cn file descriptors -->
      </para>
    </listitem>
  </varlistentry>
  <varlistentry>
    <term>
      <emphasis remap='I'>count_return</emphasis>
    </term>
    <listitem>
      <para>
Returns the number of (Cn.
    </para>
  </listitem>
  </varlistentry>
</variablelist>
<para>
<!-- .LP -->
<!-- .eM -->
The
<function>XInternalConnectionNumbers</function>
function returns a list of the file descriptors for all internal
connections currently open for the specified display.
When the allocated list is no longer needed,
free it by using
<function>XFree</function>.
This functions returns a nonzero status if the list is successfully allocated;
otherwise, it returns zero.
</para>
</sect1>
</chapter>
>>>>>>> adeb8256
<|MERGE_RESOLUTION|>--- conflicted
+++ resolved
@@ -1,6990 +1,3498 @@
-<<<<<<< HEAD
-<?xml version="1.0" encoding="UTF-8" ?>
-<!DOCTYPE chapter PUBLIC "-//OASIS//DTD DocBook XML V4.3//EN"
-	  "http://www.oasis-open.org/docbook/xml/4.3/docbookx.dtd">
-<chapter id="display_functions">
-<title>Display Functions</title>
-<para>
-Before your program can use a display, you must establish a connection
-to the X server.
-Once you have established a connection,
-you then can use the Xlib macros and functions discussed in this chapter
-to return information about the display.
-This chapter discusses how to:
-</para>
-<itemizedlist>
-  <listitem>
-    <para>
-Open (connect to) the display
-    </para>
-  </listitem>
-  <listitem>
-    <para>
-Obtain information about the display, image formats, or screens
-    </para>
-  </listitem>
-  <listitem>
-    <para>
-Generate a
-<systemitem>NoOperation</systemitem>
-protocol request
-    </para>
-  </listitem>
-  <listitem>
-    <para>
-Free client-created data
-    </para>
-  </listitem>
-  <listitem>
-    <para>
-Close (disconnect from) a display
-    </para>
-  </listitem>
-  <listitem>
-    <para>
-Use X Server connection close operations
-    </para>
-  </listitem>
-  <listitem>
-    <para>
-Use Xlib with threads
-    </para>
-  </listitem>
-  <listitem>
-    <para>
-Use internal connections
-    </para>
-  </listitem>
-</itemizedlist>
-<sect1 id="Opening_the_Display">
-<title>Opening the Display</title>
-<!-- .XS -->
-<!-- (SN Opening the Display -->
-<!-- .XE -->
-<para>
-<!-- .LP -->
-To open a connection to the X server that controls a display, use
-<function>XOpenDisplay</function>.
-<indexterm significance="preferred"><primary>XOpenDisplay</primary></indexterm>
-</para>
-<funcsynopsis id='xopendisplay'>
-<funcprototype>
-  <funcdef>Display *<function>XOpenDisplay</function></funcdef>
-  <paramdef>char *<parameter>display_name</parameter></paramdef>
-</funcprototype>
-</funcsynopsis>
-<variablelist>
-  <varlistentry>
-    <term>
-      <emphasis remap='I'>display_name</emphasis>
-    </term>
-    <listitem>
-      <para>
-Specifies the hardware display name, which determines the display
-and communications domain to be used.
-On a <acronym>POSIX</acronym>-conformant system, if the display_name is NULL, 
-it defaults to the value of the DISPLAY environment variable. 
-<indexterm><primary>Environment</primary><secondary>DISPLAY</secondary></indexterm>
-    </para>
-  </listitem>
-  </varlistentry>
-</variablelist>
-<para>
-<!-- .LP -->
-<!-- .eM -->
-The encoding and interpretation of the display name are
-implementation-dependent.
-Strings in the Host Portable Character Encoding are supported;
-support for other characters is implementation-dependent.
-On <acronym>POSIX</acronym>-conformant systems,
-the display name or DISPLAY environment variable can be a string in the format:
-</para>
-<!-- .LP -->
-<!-- .sM -->
-<literallayout class="monospaced">
-<!-- .TA 1i -->
-<!-- .ta 1i -->
-	<emphasis remap='I'>protocol</emphasis>/<emphasis remap='I'>hostname</emphasis>:<emphasis remap='I'>number</emphasis>.<emphasis remap='I'>screen_number</emphasis>
-</literallayout>
-<variablelist>
-  <varlistentry>
-    <term>
-      <emphasis remap='I'>protocol</emphasis>
-    </term>
-    <listitem>
-      <para>
-Specifies a protocol family or an alias for a protocol family.  Supported 
-protocol families are implementation dependent.  The protocol entry is 
-optional.  If protocol is not specified, the / separating protocol and 
-hostname must also not be specified.
-      </para>
-    </listitem>
-  </varlistentry>
-  <varlistentry>
-    <term>
-      <emphasis remap='I'>hostname</emphasis>
-    </term>
-    <listitem>
-      <para>
-Specifies the name of the host machine on which the display is physically
-attached.
-You follow the hostname with either a single colon (:) or a double colon (::).
-      </para>
-    </listitem>
-  </varlistentry>
-  <varlistentry>
-    <term>
-      <emphasis remap='I'>number</emphasis>
-    </term>
-    <listitem>
-      <para>
-Specifies the number of the display server on that host machine.
-You may optionally follow this display number with a period (.).
-A single <acronym>CPU</acronym> can have more than one display.
-Multiple displays are usually numbered starting with zero.
-<indexterm><primary>Screen</primary></indexterm>
-      </para>
-    </listitem>
-  </varlistentry>
-  <varlistentry>
-    <term>
-      <emphasis remap='I'>screen_number</emphasis>
-    </term>
-    <listitem>
-      <para>
-Specifies the screen to be used on that server.
-Multiple screens can be controlled by a single X server.
-The screen_number sets an internal variable that can be accessed by
-using the 
-<function>DefaultScreen</function>
-macro or the 
-<function>XDefaultScreen</function>
-function if you are using languages other than C (see section 2.2.1).
-    </para>
-  </listitem>
-  </varlistentry>
-</variablelist>
-<para>
-<!-- .LP -->
-<!-- .eM -->
-For example, the following would specify screen 1 of display 0 on the 
-machine named ``dual-headed'':
-</para>
-<para>
-<!-- .LP -->
-<literallayout class="monospaced">
-dual-headed:0.1
-</literallayout>
-</para>
-<para>
-<!-- .LP -->
-The
-<function>XOpenDisplay</function>
-function returns a 
-<type>Display</type>
-structure that serves as the
-connection to the X server and that contains all the information
-about that X server.
-<function>XOpenDisplay</function>
-connects your application to the X server through <acronym>TCP</acronym>
-or DECnet communications protocols,
-or through some local inter-process communication protocol.
-<indexterm><primary>Protocol</primary><secondary><acronym>TCP</acronym></secondary></indexterm>
-<indexterm><primary>Protocol</primary><secondary>DECnet</secondary></indexterm>
-If the protocol is specified as "tcp", "inet", or "inet6", or
-if no protocol is specified and the hostname is a host machine name and a single colon (:)
-separates the hostname and display number,
-<function>XOpenDisplay</function>
-connects using <acronym>TCP</acronym> streams.  (If the protocol is specified as "inet", <acronym>TCP</acronym> over
-IPv4 is used.  If the protocol is specified as "inet6", <acronym>TCP</acronym> over IPv6 is used.
-Otherwise, the implementation determines which <acronym>IP</acronym> version is used.)
-If the hostname and protocol are both not specified,
-Xlib uses whatever it believes is the fastest transport.
-If the hostname is a host machine name and a double colon (::)
-separates the hostname and display number,
-<function>XOpenDisplay</function>
-connects using DECnet.
-A single X server can support any or all of these transport mechanisms
-simultaneously.
-A particular Xlib implementation can support many more of these transport
-mechanisms.
-</para>
-<para>
-<!-- .LP -->
-<indexterm><primary>Display</primary></indexterm>
-If successful, 
-<function>XOpenDisplay</function>
-returns a pointer to a 
-<type>Display</type>
-structure,
-which is defined in 
-<filename class="headerfile">&lt;X11/Xlib.h&gt;</filename>.
-<indexterm type="file"><primary><filename class="headerfile">X11/Xlib.h</filename></primary></indexterm>
-<indexterm><primary>Files</primary><secondary><filename class="headerfile">&lt;X11/Xlib.h&gt;</filename></secondary></indexterm>
-<indexterm><primary>Headers</primary><secondary><filename class="headerfile">&lt;X11/Xlib.h&gt;</filename></secondary></indexterm>
-If 
-<function>XOpenDisplay</function>
-does not succeed, it returns NULL.
-After a successful call to
-<function>XOpenDisplay</function>,
-all of the screens in the display can be used by the client.
-The screen number specified in the display_name argument is returned 
-by the 
-<function>DefaultScreen</function>
-macro (or the
-<function>XDefaultScreen</function>
-function).
-You can access elements of the
-<type>Display</type>
-and
-<type>Screen</type>
-structures only by using the information macros or functions.
-For information about using macros and functions to obtain information from 
-the
-<type>Display</type>
-structure,
-see section 2.2.1.
-</para>
-<para>
-<!-- .LP -->
-X servers may implement various types of access control mechanisms
-(see section 9.8).
-</para>
-</sect1>
-<sect1 id="Obtaining_Information_about_the_Display_Image_Formats_or_Screens">
-<title>Obtaining Information about the Display, Image Formats, or Screens</title>
-<!-- .XS -->
-<!-- (SN Obtaining Information about the Display, Image Formats, or Screens -->
-<!-- .XE -->
-<para>
-<!-- .LP -->
-The Xlib library provides a number of useful macros 
-and corresponding functions that return data from the 
-<type>Display</type>
-structure.
-The macros are used for C programming, 
-and their corresponding function equivalents are for other language bindings.
-This section discusses the:
-</para>
-<itemizedlist>
-  <listitem>
-    <para>
-Display macros
-    </para>
-  </listitem>
-  <listitem>
-    <para>
-Image format functions and macros
-    </para>
-  </listitem>
-  <listitem>
-    <para>
-Screen information macros
-    </para>
-  </listitem>
-</itemizedlist>
-<para>
-<!-- .LP -->
-<indexterm ><primary>Display</primary><secondary>data structure</secondary></indexterm>
-All other members of the 
-<type>Display</type>
-structure (that is, those for which no macros are defined) are private to Xlib 
-and must not be used.
-Applications must never directly modify or inspect these private members of the 
-<type>Display</type>
-structure.
-<!-- .NT Note -->
-The
-<function>XDisplayWidth</function>,
-<function>XDisplayHeight</function>,
-<function>XDisplayCells</function>,
-<function>XDisplayPlanes</function>,
-<function>XDisplayWidthMM</function>,
-and
-<function>XDisplayHeightMM</function>
-functions in the next sections are misnamed.
-These functions really should be named Screen<emphasis remap='I'>whatever</emphasis> 
-and XScreen<emphasis remap='I'>whatever</emphasis>, not Display<emphasis remap='I'>whatever</emphasis> or XDisplay<emphasis remap='I'>whatever</emphasis>.
-Our apologies for the resulting confusion.
-<!-- .NE -->
-</para>
-<sect2 id="Display_Macros_">
-<title>Display Macros </title>
-<!-- .XS -->
-<!-- (SN Display Macros -->
-<!-- .XE -->
-<para>
-<!-- .LP -->
-Applications should not directly modify any part of the
-<type>Display</type>
-and
-<type>Screen</type>
-structures.
-The members should be considered read-only,
-although they may change as the result of other operations on the display.
-</para>
-<para>
-<!-- .LP  -->
-The following lists the C language macros,
-their corresponding function equivalents that are for other language bindings,
-and what data both can return.
-</para>
-<para>AllPlanes()</para>
-<para>XAllPlanes()</para>
-<para>
-<!-- .LP -->
-<!-- .eM -->
-<indexterm significance="preferred"><primary>AllPlanes</primary></indexterm>
-<indexterm significance="preferred"><primary>XAllPlanes</primary></indexterm>
-Both return a value with all bits set to 1 suitable for use in a plane argument to
-a procedure.
-</para>
-<para>
-<!-- .LP -->
-<!-- .sp -->
-Both 
-<function>BlackPixel</function>
-and 
-<function>WhitePixel</function>
-can be used in implementing a monochrome application.
-These pixel values are for permanently allocated entries in the default
-colormap.
-The actual <acronym>RGB</acronym> (red, green, and blue) values are settable on some screens 
-and, in any case, may not actually be black or white.
-The names are intended to convey the expected relative intensity of the colors.
-<!-- .sM -->
-</para>
-<para>
-BlackPixel(<emphasis remap='I'>display</emphasis>, <emphasis remap='I'>screen_number</emphasis>)
-</para>
-<funcsynopsis id='xblackpixel'>
-<funcprototype>
-  <funcdef>unsigned long <function>XBlackPixel</function></funcdef>
-  <paramdef>Display<parameter> *display</parameter></paramdef>
-  <paramdef>int<parameter> screen_number</parameter></paramdef>
-</funcprototype>
-</funcsynopsis>
-<!-- .FN -->
-<variablelist>
-  <varlistentry>
-    <term>
-      <emphasis remap='I'>display</emphasis>
-    </term>
-    <listitem>
-      <para>
-Specifies the connection to the X server.
-      </para>
-    </listitem>
-  </varlistentry>
-  <varlistentry>
-    <term>
-      <emphasis remap='I'>screen_number</emphasis>
-    </term>
-    <listitem>
-      <para>
-Specifies the appropriate screen number on the host server.
-    </para>
-  </listitem>
-  </varlistentry>
-</variablelist>
-<para>
-<!-- .LP -->
-<!-- .eM -->
-<indexterm significance="preferred"><primary>BlackPixel</primary></indexterm>
-<indexterm significance="preferred"><primary>XBlackPixel</primary></indexterm>
-Both return the black pixel value for the specified screen.
-</para>
-<para>
-<!-- .LP -->
-<!-- .sp -->
-<!-- .sM -->
-</para>
-<para>
-WhitePixel(<emphasis remap='I'>display</emphasis>, <emphasis remap='I'>screen_number</emphasis>)
-</para>
-<funcsynopsis id='xwhitepixel'>
-<funcprototype>
-  <funcdef>unsigned long <function>XWhitePixel</function></funcdef>
-  <paramdef>Display<parameter> *display</parameter></paramdef>
-  <paramdef>int<parameter> screen_number</parameter></paramdef>
-</funcprototype>
-</funcsynopsis>
-<!-- .FN -->
-<variablelist>
-  <varlistentry>
-    <term>
-      <emphasis remap='I'>display</emphasis>
-    </term>
-    <listitem>
-      <para>
-Specifies the connection to the X server.
-      </para>
-    </listitem>
-  </varlistentry>
-  <varlistentry>
-    <term>
-      <emphasis remap='I'>screen_number</emphasis>
-    </term>
-    <listitem>
-      <para>
-Specifies the appropriate screen number on the host server.
-    </para>
-  </listitem>
-  </varlistentry>
-</variablelist>
-<para>
-<!-- .LP -->
-<!-- .eM -->
-<indexterm significance="preferred"><primary>WhitePixel</primary></indexterm>
-<indexterm significance="preferred"><primary>XWhitePixel</primary></indexterm>
-Both return the white pixel value for the specified screen. 
-</para>
-<para>
-<!-- .LP -->
-<!-- .sp -->
-<!-- .sM -->
-</para>
-<para>
-ConnectionNumber(<emphasis remap='I'>display</emphasis>)
-</para>
-<funcsynopsis id='xconnectionnumber'>
-<funcprototype>
-  <funcdef>int <function>XConnectionNumber</function></funcdef>
-  <paramdef>Display<parameter> *display</parameter></paramdef>
-</funcprototype>
-</funcsynopsis>
-<!-- .FN -->
-<variablelist>
-  <varlistentry>
-    <term>
-      <emphasis remap='I'>display</emphasis>
-    </term>
-    <listitem>
-      <para>
-Specifies the connection to the X server.
-    </para>
-  </listitem>
-  </varlistentry>
-</variablelist>
-
-<para>
-<!-- .LP -->
-<!-- .eM -->
-<indexterm significance="preferred"><primary>ConnectionNumber</primary></indexterm>
-<indexterm significance="preferred"><primary>XConnectionNumber</primary></indexterm>
-Both return a connection number for the specified display.
-On a <acronym>POSIX</acronym>-conformant system,
-this is the file descriptor of the connection.
-</para>
-<para>
-<!-- .LP -->
-<!-- .sp -->
-<!-- .sM -->
-</para>
-<para>
-DefaultColormap(<emphasis remap='I'>display</emphasis>, <emphasis remap='I'>screen_number</emphasis>)
-</para>
-<funcsynopsis id='xdefaultcolormap'>
-<funcprototype>
-  <funcdef>Colormap <function>XDefaultColormap</function></funcdef>
-  <paramdef>Display<parameter> *display</parameter></paramdef>
-  <paramdef>int<parameter> screen_number</parameter></paramdef>
-</funcprototype>
-</funcsynopsis>
-<!-- .FN -->
-<variablelist>
-  <varlistentry>
-    <term>
-      <emphasis remap='I'>display</emphasis>
-    </term>
-    <listitem>
-      <para>
-Specifies the connection to the X server.
-      </para>
-    </listitem>
-  </varlistentry>
-  <varlistentry>
-    <term>
-      <emphasis remap='I'>screen_number</emphasis>
-    </term>
-    <listitem>
-      <para>
-Specifies the appropriate screen number on the host server.
-    </para>
-  </listitem>
-  </varlistentry>
-</variablelist>
-<para>
-<!-- .LP -->
-<!-- .eM -->
-<indexterm significance="preferred"><primary>DefaultColormap</primary></indexterm>
-<indexterm significance="preferred"><primary>XDefaultColormap</primary></indexterm>
-Both return the default colormap ID for allocation on the specified screen.
-Most routine allocations of color should be made out of this colormap.
-</para>
-<para>
-<!-- .LP -->
-<!-- .sp -->
-<!-- .sM -->
-</para>
-<para>
-DefaultDepth(<emphasis remap='I'>display</emphasis>, <emphasis remap='I'>screen_number</emphasis>)
-</para>
-<funcsynopsis id='xdefaultdepth'>
-<funcprototype>
-  <funcdef>int <function>XDefaultDepth</function></funcdef>
-  <paramdef>Display<parameter> *display</parameter></paramdef>
-  <paramdef>int<parameter> screen_number</parameter></paramdef>
-</funcprototype>
-</funcsynopsis>
-<!-- .FN -->
-<variablelist>
-  <varlistentry>
-    <term>
-      <emphasis remap='I'>display</emphasis>
-    </term>
-    <listitem>
-      <para>
-Specifies the connection to the X server.
-      </para>
-    </listitem>
-  </varlistentry>
-  <varlistentry>
-    <term>
-      <emphasis remap='I'>screen_number</emphasis>
-    </term>
-    <listitem>
-      <para>
-Specifies the appropriate screen number on the host server.
-    </para>
-  </listitem>
-  </varlistentry>
-</variablelist>
-<para>
-<!-- .LP -->
-<!-- .eM -->
-<indexterm significance="preferred"><primary>DefaultDepth</primary></indexterm>
-<indexterm significance="preferred"><primary>XDefaultDepth</primary></indexterm>
-Both return the depth (number of planes) of the default root window for the
-specified screen.
-Other depths may also be supported on this screen (see
-<function>XMatchVisualInfo</function>).
-</para>
-<para>
-<!-- .LP -->
-<!-- .sp -->
-<indexterm significance="preferred"><primary>XListDepths</primary></indexterm>
-To determine the number of depths that are available on a given screen, use
-<function>XListDepths</function>.
-<!-- .sM -->
-</para>
-<para>
-DefaultGC(<emphasis remap='I'>display</emphasis>, <emphasis remap='I'>screen_number</emphasis>)
-</para>
-<funcsynopsis id='xdefaultgc'>
-<funcprototype>
-  <funcdef>GC <function>XDefaultGC</function></funcdef>
-  <paramdef>Display<parameter> *display</parameter></paramdef>
-  <paramdef>int<parameter> screen_number</parameter></paramdef>
-  <paramdef>int<parameter> *count_return</parameter></paramdef>
-</funcprototype>
-</funcsynopsis>
-<!-- .FN -->
-<variablelist>
-  <varlistentry>
-    <term>
-      <emphasis remap='I'>display</emphasis>
-    </term>
-    <listitem>
-      <para>
-Specifies the connection to the X server.
-      </para>
-    </listitem>
-  </varlistentry>
-  <varlistentry>
-    <term>
-      <emphasis remap='I'>screen_number</emphasis>
-    </term>
-    <listitem>
-      <para>
-Specifies the appropriate screen number on the host server.
-<!-- .ds Cn depths -->
-      </para>
-    </listitem>
-  </varlistentry>
-  <varlistentry>
-    <term>
-      <emphasis remap='I'>count_return</emphasis>
-    </term>
-    <listitem>
-      <para>
-Returns the number of (Cn.
-    </para>
-  </listitem>
-  </varlistentry>
-</variablelist>
-<para>
-<!-- .LP -->
-<!-- .eM -->
-The
-<function>XListDepths</function>
-function returns the array of depths 
-that are available on the specified screen.
-If the specified screen_number is valid and sufficient memory for the array
-can be allocated,
-<function>XListDepths</function>
-sets count_return to the number of available depths.
-Otherwise, it does not set count_return and returns NULL.
-To release the memory allocated for the array of depths, use
-<function>XFree</function>.
-</para>
-<para>
-<!-- .LP -->
-<!-- .sp -->
-<!-- .sM -->
-</para>
-<para>
-DefaultGC(<emphasis remap='I'>display</emphasis>, <emphasis remap='I'>screen_number</emphasis>)
-</para>
-<funcsynopsis>
-<funcprototype>
-  <funcdef>GC <function>XDefaultGC</function></funcdef>
-  <paramdef>Display<parameter> *display</parameter></paramdef>
-  <paramdef>int<parameter> screen_number</parameter></paramdef>
-</funcprototype>
-</funcsynopsis>
-<!-- .FN -->
-<variablelist>
-  <varlistentry>
-    <term>
-      <emphasis remap='I'>display</emphasis>
-    </term>
-    <listitem>
-      <para>
-Specifies the connection to the X server.
-      </para>
-    </listitem>
-  </varlistentry>
-  <varlistentry>
-    <term>
-      <emphasis remap='I'>screen_number</emphasis>
-    </term>
-    <listitem>
-      <para>
-Specifies the appropriate screen number on the host server.
-    </para>
-  </listitem>
-  </varlistentry>
-</variablelist>
-<para>
-<!-- .LP -->
-<!-- .eM -->
-<indexterm significance="preferred"><primary>DefaultGC</primary></indexterm>
-<indexterm significance="preferred"><primary>XDefaultGC</primary></indexterm>
-Both return the default graphics context for the root window of the 
-specified screen.
-This GC is created for the convenience of simple applications
-and contains the default GC components with the foreground and
-background pixel values initialized to the black and white
-pixels for the screen, respectively.
-You can modify its contents freely because it is not used in any Xlib
-function.
-This GC should never be freed.
-</para>
-<para>
-<!-- .LP -->
-<!-- .sp -->
-<!-- .sM -->
-</para>
-<para>
-DefaultRootWindow(<emphasis remap='I'>display</emphasis>)
-</para>
-<funcsynopsis id='xdefaultrootwindow'>
-<funcprototype>
-  <funcdef>Window <function>XDefaultRootWindow</function></funcdef>
-  <paramdef>Display<parameter> *display</parameter></paramdef>
-</funcprototype>
-</funcsynopsis>
-<!-- .FN -->
-<variablelist>
-  <varlistentry>
-    <term>
-      <emphasis remap='I'>display</emphasis>
-    </term>
-    <listitem>
-      <para>
-Specifies the connection to the X server.
-    </para>
-  </listitem>
-  </varlistentry>
-</variablelist>
-<para>
-<!-- .LP -->
-<!-- .eM -->
-<indexterm significance="preferred"><primary>DefaultRootWindow</primary></indexterm>
-<indexterm significance="preferred"><primary>XDefaultRootWindow</primary></indexterm>
-Both return the root window for the default screen.
-</para>
-<para>
-<!-- .LP -->
-<!-- .sp -->
-<!-- .sM -->
-</para>
-<para>
-DefaultScreenOfDisplay(<emphasis remap='I'>display</emphasis>)
-</para>
-<funcsynopsis id='xdefaultscreenofdisplay'>
-<funcprototype>
-  <funcdef>Screen *<function>XDefaultScreenOfDisplay</function></funcdef>
-  <paramdef>Display<parameter> *display</parameter></paramdef>
-</funcprototype>
-</funcsynopsis>
-<!-- .FN -->
-<variablelist>
-  <varlistentry>
-    <term>
-      <emphasis remap='I'>display</emphasis>
-    </term>
-    <listitem>
-      <para>
-Specifies the connection to the X server.
-    </para>
-  </listitem>
-  </varlistentry>
-</variablelist>
-<para>
-<!-- .LP -->
-<!-- .eM -->
-<indexterm significance="preferred"><primary>DefaultScreenOfDisplay</primary></indexterm>
-<indexterm significance="preferred"><primary>XDefaultScreenOfDisplay</primary></indexterm>
-Both return a pointer to the default screen.
-</para>
-<para>
-<!-- .LP -->
-<!-- .sp -->
-<!-- .sM -->
-</para>
-<para>
-ScreenOfDisplay(<emphasis remap='I'>display</emphasis>, <emphasis remap='I'>screen_number</emphasis>)
-</para>
-<funcsynopsis id='xscreenofdisplay'>
-<funcprototype>
-  <funcdef>Screen *<function>XScreenOfDisplay</function></funcdef>
-  <paramdef>Display<parameter> *display</parameter></paramdef>
-  <paramdef>int<parameter> screen_number</parameter></paramdef>
-</funcprototype>
-</funcsynopsis>
-<!-- .FN -->
-<variablelist>
-  <varlistentry>
-    <term>
-      <emphasis remap='I'>display</emphasis>
-    </term>
-    <listitem>
-      <para>
-Specifies the connection to the X server.
-      </para>
-    </listitem>
-  </varlistentry>
-  <varlistentry>
-    <term>
-      <emphasis remap='I'>screen_number</emphasis>
-    </term>
-    <listitem>
-      <para>
-Specifies the appropriate screen number on the host server.
-    </para>
-  </listitem>
-  </varlistentry>
-</variablelist>
-<para>
-<!-- .LP -->
-<!-- .eM -->
-<indexterm significance="preferred"><primary>ScreenOfDisplay</primary></indexterm>
-<indexterm significance="preferred"><primary>XScreenOfDisplay</primary></indexterm>
-Both return a pointer to the indicated screen.
-</para>
-<para>
-<!-- .LP -->
-<!-- .sp -->
-<!-- .sM -->
-</para>
-<para>
-DefaultScreen(<emphasis remap='I'>display</emphasis>)
-</para>
-<funcsynopsis id='xdefaultscreen'>
-<funcprototype>
-  <funcdef>int <function>XDefaultScreen</function></funcdef>
-  <paramdef>Display<parameter> *display</parameter></paramdef>
-</funcprototype>
-</funcsynopsis>
-<!-- .FN -->
-<variablelist>
-  <varlistentry>
-    <term>
-      <emphasis remap='I'>display</emphasis>
-    </term>
-    <listitem>
-      <para>
-Specifies the connection to the X server.
-    </para>
-  </listitem>
-  </varlistentry>
-</variablelist>
-<para>
-<!-- .LP -->
-<!-- .eM -->
-<indexterm significance="preferred"><primary>DefaultScreen</primary></indexterm>
-<indexterm significance="preferred"><primary>XDefaultScreen</primary></indexterm>
-Both return the default screen number referenced by the 
-<function>XOpenDisplay</function>
-function. 
-This macro or function should be used to retrieve the screen number 
-in applications that will use only a single screen.
-</para>
-<para>
-<!-- .LP -->
-<!-- .sp -->
-<!-- .sM -->
-</para>
-<para>
-DefaultVisual(<emphasis remap='I'>display</emphasis>, <emphasis remap='I'>screen_number</emphasis>)
-</para>
-<funcsynopsis id='xdefaultvisual'>
-<funcprototype>
-  <funcdef>Visual *<function>XDefaultVisual</function></funcdef>
-  <paramdef>Display<parameter> *display</parameter></paramdef>
-  <paramdef>int<parameter> screen_number</parameter></paramdef>
-</funcprototype>
-</funcsynopsis>
-<!-- .FN -->
-<variablelist>
-  <varlistentry>
-    <term>
-      <emphasis remap='I'>display</emphasis>
-    </term>
-    <listitem>
-      <para>
-Specifies the connection to the X server.
-      </para>
-    </listitem>
-  </varlistentry>
-  <varlistentry>
-    <term>
-      <emphasis remap='I'>screen_number</emphasis>
-    </term>
-    <listitem>
-      <para>
-Specifies the appropriate screen number on the host server.
-    </para>
-  </listitem>
-  </varlistentry>
-</variablelist>
-<para>
-<!-- .LP -->
-<!-- .eM -->
-<indexterm significance="preferred"><primary>DefaultVisual</primary></indexterm>
-<indexterm significance="preferred"><primary>XDefaultVisual</primary></indexterm>
-Both return the default visual type for the specified screen.
-For further information about visual types,
-see section 3.1.
-</para>
-<para>
-<!-- .LP -->
-<!-- .sp -->
-<!-- .sM -->
-</para>
-<para>
-DisplayCells(<emphasis remap='I'>display</emphasis>, <emphasis remap='I'>screen_number</emphasis>)
-</para>
-<funcsynopsis id='xdisplaycells'>
-<funcprototype>
-  <funcdef>int <function>XDisplayCells</function></funcdef>
-  <paramdef>Display<parameter> *display</parameter></paramdef>
-  <paramdef>int<parameter> screen_number</parameter></paramdef>
-</funcprototype>
-</funcsynopsis>
-<!-- .FN -->
-<variablelist>
-  <varlistentry>
-    <term>
-      <emphasis remap='I'>display</emphasis>
-    </term>
-    <listitem>
-      <para>
-Specifies the connection to the X server.
-      </para>
-    </listitem>
-  </varlistentry>
-  <varlistentry>
-    <term>
-      <emphasis remap='I'>screen_number</emphasis>
-    </term>
-    <listitem>
-      <para>
-Specifies the appropriate screen number on the host server.
-    </para>
-  </listitem>
-  </varlistentry>
-</variablelist>
-<para>
-<!-- .LP -->
-<!-- .eM -->
-<indexterm significance="preferred"><primary>DisplayCells</primary></indexterm>
-<indexterm significance="preferred"><primary>XDisplayCells</primary></indexterm>
-Both return the number of entries in the default colormap.
-</para>
-<para>
-<!-- .LP -->
-<!-- .sp -->
-<!-- .sM -->
-</para>
-<para>
-DisplayPlanes(<emphasis remap='I'>display</emphasis>, <emphasis remap='I'>screen_number</emphasis>)
-</para>
-<funcsynopsis id='xdisplayplanes'>
-<funcprototype>
-  <funcdef>int <function>XDisplayPlanes</function></funcdef>
-  <paramdef>Display<parameter> *display</parameter></paramdef>
-  <paramdef>int<parameter> screen_number</parameter></paramdef>
-</funcprototype>
-</funcsynopsis>
-<!-- .FN -->
-<variablelist>
-  <varlistentry>
-    <term>
-      <emphasis remap='I'>display</emphasis>
-    </term>
-    <listitem>
-      <para>
-Specifies the connection to the X server.
-      </para>
-    </listitem>
-  </varlistentry>
-  <varlistentry>
-    <term>
-      <emphasis remap='I'>screen_number</emphasis>
-    </term>
-    <listitem>
-      <para>
-Specifies the appropriate screen number on the host server.
-    </para>
-  </listitem>
-  </varlistentry>
-</variablelist>
-<para>
-<!-- .LP -->
-<!-- .eM -->
-<indexterm significance="preferred"><primary>DisplayPlanes</primary></indexterm>
-<indexterm significance="preferred"><primary>XDisplayPlanes</primary></indexterm>
-Both return the depth of the root window of the specified screen.
-For an explanation of depth,
-see the glossary.
-</para>
-<para>
-<!-- .LP -->
-<!-- .sp -->
-<!-- .sM -->
-</para>
-<para>
-DisplayString(<emphasis remap='I'>display</emphasis>)
-</para>
-<funcsynopsis id='xdisplaystring'>
-<funcprototype>
-  <funcdef>char *<function>XDisplayString</function></funcdef>
-  <paramdef>Display<parameter> *display</parameter></paramdef>
-</funcprototype>
-</funcsynopsis>
-<!-- .FN -->
-<variablelist>
-  <varlistentry>
-    <term>
-      <emphasis remap='I'>display</emphasis>
-    </term>
-    <listitem>
-      <para>
-Specifies the connection to the X server.
-    </para>
-  </listitem>
-  </varlistentry>
-</variablelist>
-<para>
-<!-- .LP -->
-<!-- .eM -->
-<indexterm significance="preferred"><primary>DisplayString</primary></indexterm>
-<indexterm significance="preferred"><primary>XDisplayString</primary></indexterm>
-Both return the string that was passed to 
-<function>XOpenDisplay</function>
-when the current display was opened. 
-On <acronym>POSIX</acronym>-conformant systems,
-if the passed string was NULL, these return the value of
-the DISPLAY environment variable when the current display was opened.
-<indexterm><primary><acronym>POSIX</acronym> System Call</primary><secondary>fork</secondary></indexterm>
-These are useful to applications that invoke the 
-<function>fork</function>
-system call and want to open a new connection to the same display from the 
-child process as well as for printing error messages.
-</para>
-<para>
-<!-- .LP -->
-<!-- .sp -->
-<!-- .sM -->
-</para>
-<para>
-LastKnownRequestProcessed(<emphasis remap='I'>display</emphasis>)
-</para>
-<funcsynopsis id='xlastknownrequestprocessed'>
-<funcprototype>
-  <funcdef>unsigned long <function>XLastKnownRequestProcessed</function></funcdef>
-  <paramdef>Display<parameter> *display</parameter></paramdef>
-</funcprototype>
-</funcsynopsis>
-<!-- .FN -->
-<variablelist>
-  <varlistentry>
-    <term>
-      <emphasis remap='I'>display</emphasis>
-    </term>
-    <listitem>
-      <para>
-Specifies the connection to the X server.
-    </para>
-  </listitem>
-  </varlistentry>
-</variablelist>
-<para>
-<!-- .LP -->
-<!-- .eM -->
-<indexterm significance="preferred"><primary>XExtendedMaxRequestSize</primary></indexterm>
-The
-<function>XExtendedMaxRequestSize</function>
-function returns zero if the specified display does not support an
-extended-length protocol encoding; otherwise,
-it returns the maximum request size (in 4-byte units) supported
-by the server using the extended-length encoding.
-The Xlib functions
-<function>XDrawLines</function>,
-<function>XDrawArcs</function>,
-<function>XFillPolygon</function>,
-<function>XChangeProperty</function>,
-<function>XSetClipRectangles</function>,
-and
-<function>XSetRegion</function>
-will use the extended-length encoding as necessary, if supported
-by the server.  Use of the extended-length encoding in other Xlib
-functions (for example,
-<function>XDrawPoints</function>,
-<function>XDrawRectangles</function>,
-<function>XDrawSegments</function>,
-<function>XFillArcs</function>,
-<function>XFillRectangles</function>,
-<function>XPutImage</function>)
-is permitted but not required; an Xlib implementation may choose to
-split the data across multiple smaller requests instead.
-</para>
-<para>
-<!-- .LP -->
-<!-- .sp -->
-<!-- .sM -->
-</para>
-<para>
-LastKnownRequestProcessed(<emphasis remap='I'>display</emphasis>)
-</para>
-<funcsynopsis>
-<funcprototype>
-  <funcdef>unsigned long <function>XLastKnownRequestProcessed</function></funcdef>
-  <paramdef>Display<parameter> *display</parameter></paramdef>
-</funcprototype>
-</funcsynopsis>
-<!-- .FN -->
-<variablelist>
-  <varlistentry>
-    <term>
-      <emphasis remap='I'>display</emphasis>
-    </term>
-    <listitem>
-      <para>
-Specifies the connection to the X server.
-    </para>
-  </listitem>
-  </varlistentry>
-</variablelist>
-<para>
-<!-- .LP -->
-<!-- .eM -->
-<indexterm significance="preferred"><primary>XMaxRequestSize</primary></indexterm>
-The
-<function>XMaxRequestSize</function>
-function returns the maximum request size (in 4-byte units) supported
-by the server without using an extended-length protocol encoding.
-Single protocol requests to the server can be no larger than this size
-unless an extended-length protocol encoding is supported by the server.
-The protocol guarantees the size to be no smaller than 4096 units
-(16384 bytes).
-Xlib automatically breaks data up into multiple protocol requests
-as necessary for the following functions:
-<function>XDrawPoints</function>,
-<function>XDrawRectangles</function>,
-<function>XDrawSegments</function>,
-<function>XFillArcs</function>,
-<function>XFillRectangles</function>,
-and 
-<function>XPutImage</function>.
-</para>
-<para>
-<!-- .LP -->
-<!-- .sp -->
-<!-- .sM -->
-</para>
-<para>
-LastKnownRequestProcessed(<emphasis remap='I'>display</emphasis>)
-</para>
-<funcsynopsis>
-<funcprototype>
-  <funcdef>unsigned long <function>XLastKnownRequestProcessed</function></funcdef>
-  <paramdef>Display<parameter> *display</parameter></paramdef>
-</funcprototype>
-</funcsynopsis>
-<!-- .FN -->
-<variablelist>
-  <varlistentry>
-    <term>
-      <emphasis remap='I'>display</emphasis>
-    </term>
-    <listitem>
-      <para>
-Specifies the connection to the X server.
-    </para>
-  </listitem>
-  </varlistentry>
-</variablelist>
-<para>
-<!-- .LP -->
-<!-- .eM -->
-<indexterm significance="preferred"><primary>LastKnownRequestProcessed</primary></indexterm>
-<indexterm significance="preferred"><primary>XLastKnownRequestProcessed</primary></indexterm>
-Both extract the full serial number of the last request known by Xlib
-to have been processed by the X server.
-Xlib automatically sets this number when replies, events, and errors
-are received.
-</para>
-<para>
-<!-- .LP -->
-<!-- .sp -->
-<!-- .sM -->
-</para>
-<para>
-NextRequest(<emphasis remap='I'>display</emphasis>)
-</para>
-<funcsynopsis id='xnextrequest'>
-<funcprototype>
-  <funcdef>unsigned long <function>XNextRequest</function></funcdef>
-  <paramdef>Display<parameter> *display</parameter></paramdef>
-</funcprototype>
-</funcsynopsis>
-<!-- .FN -->
-<variablelist>
-  <varlistentry>
-    <term>
-      <emphasis remap='I'>display</emphasis>
-    </term>
-    <listitem>
-      <para>
-Specifies the connection to the X server.
-    </para>
-  </listitem>
-  </varlistentry>
-</variablelist>
-<para>
-<!-- .LP -->
-<!-- .eM -->
-<indexterm significance="preferred"><primary>NextRequest</primary></indexterm>
-<indexterm significance="preferred"><primary>XNextRequest</primary></indexterm>
-Both extract the full serial number that is to be used for the next
-request.
-Serial numbers are maintained separately for each display connection.
-</para>
-<para>
-<!-- .LP -->
-<!-- .sp -->
-<!-- .sM -->
-</para>
-<para>
-ProtocolVersion(<emphasis remap='I'>display</emphasis>)
-</para>
-<funcsynopsis id='xprotocolversion'>
-<funcprototype>
-  <funcdef>int <function>XProtocolVersion</function></funcdef>
-  <paramdef>Display<parameter> *display</parameter></paramdef>
-</funcprototype>
-</funcsynopsis>
-<!-- .FN -->
-<variablelist>
-  <varlistentry>
-    <term>
-      <emphasis remap='I'>display</emphasis>
-    </term>
-    <listitem>
-      <para>
-Specifies the connection to the X server.
-    </para>
-  </listitem>
-  </varlistentry>
-</variablelist>
-<para>
-<!-- .LP -->
-<!-- .eM -->
-<indexterm significance="preferred"><primary>ProtocolVersion</primary></indexterm>
-<indexterm significance="preferred"><primary>XProtocolVersion</primary></indexterm>
-Both return the major version number (11) of the X protocol associated with 
-the connected display.
-</para>
-<para>
-<!-- .LP -->
-<!-- .sp -->
-<!-- .sM -->
-</para>
-<para>
-ProtocolRevision(<emphasis remap='I'>display</emphasis>)
-</para>
-<funcsynopsis id='xprotocolrevision'>
-<funcprototype>
-  <funcdef>int <function>XProtocolRevision</function></funcdef>
-  <paramdef>Display<parameter> *display</parameter></paramdef>
-</funcprototype>
-</funcsynopsis>
-<!-- .FN -->
-<variablelist>
-  <varlistentry>
-    <term>
-      <emphasis remap='I'>display</emphasis>
-    </term>
-    <listitem>
-      <para>
-Specifies the connection to the X server.
-    </para>
-  </listitem>
-  </varlistentry>
-</variablelist>
-<para>
-<!-- .LP -->
-<!-- .eM -->
-<indexterm significance="preferred"><primary>ProtocolRevision</primary></indexterm>
-<indexterm significance="preferred"><primary>XProtocolRevision</primary></indexterm>
-Both return the minor protocol revision number of the X server.
-</para>
-<para>
-<!-- .LP -->
-<!-- .sp -->
-<!-- .sM -->
-</para>
-<para>
-QLength(<emphasis remap='I'>display</emphasis>)
-</para>
-<funcsynopsis id='xqlength'>
-<funcprototype>
-  <funcdef>int <function>XQLength</function></funcdef>
-  <paramdef>Display<parameter> *display</parameter></paramdef>
-</funcprototype>
-</funcsynopsis>
-<!-- .FN -->
-<variablelist>
-  <varlistentry>
-    <term>
-      <emphasis remap='I'>display</emphasis>
-    </term>
-    <listitem>
-      <para>
-Specifies the connection to the X server.
-    </para>
-  </listitem>
-  </varlistentry>
-</variablelist>
-<para>
-<!-- .LP -->
-<!-- .eM -->
-<indexterm significance="preferred"><primary>QLength</primary></indexterm>
-<indexterm significance="preferred"><primary>XQLength</primary></indexterm>
-Both return the length of the event queue for the connected display.
-Note that there may be more events that have not been read into
-the queue yet (see
-<function>XEventsQueued</function>).
-</para>
-<para>
-<!-- .LP -->
-<!-- .sp -->
-<!-- .sM -->
-</para>
-<para>
-RootWindow(<emphasis remap='I'>display</emphasis>, <emphasis remap='I'>screen_number</emphasis>)
-</para>
-<funcsynopsis id='xrootwindow'>
-<funcprototype>
-  <funcdef>Window <function>XRootWindow</function></funcdef>
-  <paramdef>Display<parameter> *display</parameter></paramdef>
-  <paramdef>int<parameter> screen_number</parameter></paramdef>
-</funcprototype>
-</funcsynopsis>
-<!-- .FN -->
-<variablelist>
-  <varlistentry>
-    <term>
-      <emphasis remap='I'>display</emphasis>
-    </term>
-    <listitem>
-      <para>
-Specifies the connection to the X server.
-      </para>
-    </listitem>
-  </varlistentry>
-  <varlistentry>
-    <term>
-      <emphasis remap='I'>screen_number</emphasis>
-    </term>
-    <listitem>
-      <para>
-Specifies the appropriate screen number on the host server.
-    </para>
-  </listitem>
-  </varlistentry>
-</variablelist>
-<para>
-<!-- .LP -->
-<!-- .eM -->
-<indexterm><primary>Window</primary><secondary>RootWindow</secondary></indexterm>
-<indexterm significance="preferred"><primary>RootWindow</primary></indexterm>
-<indexterm><primary>Window</primary><secondary>XRootWindow</secondary></indexterm>
-<indexterm significance="preferred"><primary>XRootWindow</primary></indexterm>
-Both return the root window.
-These are useful with functions that need a drawable of a particular screen
-and for creating top-level windows.
-</para>
-<para>
-<!-- .LP -->
-<!-- .sp -->
-<!-- .sM -->
-</para>
-<para>
-ScreenCount(<emphasis remap='I'>display</emphasis>)
-</para>
-<funcsynopsis id='xscreencount'>
-<funcprototype>
-  <funcdef>int <function>XScreenCount</function></funcdef>
-  <paramdef>Display<parameter> *display</parameter></paramdef>
-</funcprototype>
-</funcsynopsis>
-<!-- .FN -->
-<variablelist>
-  <varlistentry>
-    <term>
-      <emphasis remap='I'>display</emphasis>
-    </term>
-    <listitem>
-      <para>
-Specifies the connection to the X server.
-    </para>
-  </listitem>
-  </varlistentry>
-</variablelist>
-<para>
-<!-- .LP -->
-<!-- .eM -->
-<indexterm significance="preferred"><primary>ScreenCount</primary></indexterm>
-<indexterm significance="preferred"><primary>XScreenCount</primary></indexterm>
-Both return the number of available screens.
-</para>
-<para>
-<!-- .LP -->
-<!-- .sp -->
-<!-- .sM -->
-</para>
-<para>
-ServerVendor(<emphasis remap='I'>display</emphasis>)
-</para>
-<funcsynopsis id='xservervendor'>
-<funcprototype>
-  <funcdef>char *<function>XServerVendor</function></funcdef>
-  <paramdef>Display<parameter> *display</parameter></paramdef>
-</funcprototype>
-</funcsynopsis>
-<!-- .FN -->
-<variablelist>
-  <varlistentry>
-    <term>
-      <emphasis remap='I'>display</emphasis>
-    </term>
-    <listitem>
-      <para>
-Specifies the connection to the X server.
-    </para>
-  </listitem>
-  </varlistentry>
-</variablelist>
-<para>
-<!-- .LP -->
-<!-- .eM -->
-<indexterm significance="preferred"><primary>ServerVendor</primary></indexterm>
-<indexterm significance="preferred"><primary>XServerVendor</primary></indexterm>
-Both return a pointer to a null-terminated string that provides
-some identification of the owner of the X server implementation.
-If the data returned by the server is in the Latin Portable Character Encoding,
-then the string is in the Host Portable Character Encoding.
-Otherwise, the contents of the string are implementation-dependent.
-</para>
-<para>
-<!-- .LP -->
-<!-- .sp -->
-<!-- .sM -->
-</para>
-<para>
-VendorRelease(<emphasis remap='I'>display</emphasis>)
-</para>
-<funcsynopsis id='xvendorrelease'>
-<funcprototype>
-  <funcdef>int <function>XVendorRelease</function></funcdef>
-  <paramdef>Display<parameter> *display</parameter></paramdef>
-</funcprototype>
-</funcsynopsis>
-<!-- .FN -->
-<variablelist>
-  <varlistentry>
-    <term>
-      <emphasis remap='I'>display</emphasis>
-    </term>
-    <listitem>
-      <para>
-Specifies the connection to the X server.
-    </para>
-  </listitem>
-  </varlistentry>
-</variablelist>
-<para>
-<!-- .LP -->
-<!-- .eM -->
-<indexterm significance="preferred"><primary>VendorRelease</primary></indexterm>
-<indexterm significance="preferred"><primary>XVendorRelease</primary></indexterm>
-Both return a number related to a vendor's release of the X server.
-</para>
-</sect2>
-<sect2 id="Image_Format_Functions_and_Macros">
-<title>Image Format Functions and Macros</title>
-<!-- .XS -->
-<!-- (SN Image Format Functions and Macros -->
-<!-- .XE -->
-<para>
-<!-- .LP -->
-Applications are required to present data to the X server
-in a format that the server demands.
-To help simplify applications,
-most of the work required to convert the data is provided by Xlib
-(see sections 8.7 and 16.8).
-</para>
-<para>
-<!-- .LP -->
-The
-<structname>XPixmapFormatValues</structname>
-structure provides an interface to the pixmap format information
-that is returned at the time of a connection setup.
-It contains:
-</para>
-<para>
-<!-- .LP -->
-<!-- .sM -->
-<literallayout class="monospaced">
-<!-- .TA .5i 3i -->
-<!-- .ta .5i 3i -->
-typedef struct {
-	int depth;
-	int bits_per_pixel;
-	int scanline_pad;
-} XPixmapFormatValues;
-</literallayout>
-</para>
-<para>
-<!-- .LP -->
-<!-- .eM -->
-<!-- .sp -->
-To obtain the pixmap format information for a given display, use
-<function>XListPixmapFormats</function>.
-<indexterm significance="preferred"><primary>XListPixmapFormats</primary></indexterm>
-<!-- .sM -->
-</para>
-<para>
-ImageByteOrder(<emphasis remap='I'>display</emphasis>)
-</para>
-<funcsynopsis id='ximagebyteorder'>
-<funcprototype>
-  <funcdef>int <function>XImageByteOrder</function></funcdef>
-  <paramdef>Display<parameter> *display</parameter></paramdef>
-  <paramdef>int<parameter> *count_return</parameter></paramdef>
-</funcprototype>
-</funcsynopsis>
-<!-- .FN -->
-<variablelist>
-  <varlistentry>
-    <term>
-      <emphasis remap='I'>display</emphasis>
-    </term>
-    <listitem>
-      <para>
-Specifies the connection to the X server.
-<!-- .ds Cn pixmap formats that are supported by the display -->
-      </para>
-    </listitem>
-  </varlistentry>
-  <varlistentry>
-    <term>
-      <emphasis remap='I'>count_return</emphasis>
-    </term>
-    <listitem>
-      <para>
-Returns the number of (Cn.
-    </para>
-  </listitem>
-  </varlistentry>
-</variablelist>
-<para>
-<!-- .LP -->
-<!-- .eM -->
-The
-<function>XListPixmapFormats</function>
-function returns an array of
-<structname>XPixmapFormatValues</structname>
-structures that describe the types of Z format images supported
-by the specified display.
-If insufficient memory is available,
-<function>XListPixmapFormats</function>
-returns NULL.
-To free the allocated storage for the
-<structname>XPixmapFormatValues</structname>
-structures, use
-<function>XFree</function>.
-</para>
-<para>
-<!-- .LP  -->
-The following lists the C language macros,
-their corresponding function equivalents that are for other language bindings,
-and what data they both return for the specified server and screen.
-These are often used by toolkits as well as by simple applications.
-</para>
-<para>
-<!-- .LP -->
-<!-- .sp -->
-<!-- .sM -->
-</para>
-<para>
-ImageByteOrder(<emphasis remap='I'>display</emphasis>)
-</para>
-<funcsynopsis>
-<funcprototype>
-  <funcdef>int <function>XImageByteOrder</function></funcdef>
-  <paramdef>Display<parameter> *display</parameter></paramdef>
-</funcprototype>
-</funcsynopsis>
-<!-- .FN -->
-<variablelist>
-  <varlistentry>
-    <term>
-      <emphasis remap='I'>display</emphasis>
-    </term>
-    <listitem>
-      <para>
-Specifies the connection to the X server.
-    </para>
-  </listitem>
-  </varlistentry>
-</variablelist>
-<para>
-<!-- .LP -->
-<!-- .eM -->
-<indexterm significance="preferred"><primary>ImageByteOrder</primary></indexterm>
-<indexterm significance="preferred"><primary>XImageByteOrder</primary></indexterm>
-Both specify the required byte order for images for each scanline unit in 
-XY format (bitmap) or for each pixel value in 
-Z format.
-The macro or function can return either
-<symbol>LSBFirst</symbol>
-or 
-<symbol>MSBFirst</symbol>.
-</para>
-<para>
-<!-- .LP -->
-<!-- .sp -->
-<!-- .sM -->
-</para>
-<para>
-BitmapUnit(<emphasis remap='I'>display</emphasis>)
-</para>
-<funcsynopsis id='xbitmapunit'>
-<funcprototype>
-  <funcdef>int <function>XBitmapUnit</function></funcdef>
-  <paramdef>Display<parameter> *display</parameter></paramdef>
-</funcprototype>
-</funcsynopsis>
-<!-- .FN -->
-<variablelist>
-  <varlistentry>
-    <term>
-      <emphasis remap='I'>display</emphasis>
-    </term>
-    <listitem>
-      <para>
-Specifies the connection to the X server.
-    </para>
-  </listitem>
-  </varlistentry>
-</variablelist>
-<para>
-<!-- .LP -->
-<!-- .eM -->
-<indexterm significance="preferred"><primary>BitmapUnit</primary></indexterm>
-<indexterm significance="preferred"><primary>XBitmapUnit</primary></indexterm>
-Both return the size of a bitmap's scanline unit in bits.
-The scanline is calculated in multiples of this value.
-</para>
-<para>
-<!-- .LP -->
-<!-- .sp -->
-<!-- .sM -->
-</para>
-<para>
-BitmapBitOrder(<emphasis remap='I'>display</emphasis>)
-</para>
-<funcsynopsis id='xbitmpabitorder'>
-<funcprototype>
-  <funcdef>int <function>XBitmapBitOrder</function></funcdef>
-  <paramdef>Display<parameter> *display</parameter></paramdef>
-</funcprototype>
-</funcsynopsis>
-<!-- .FN -->
-<variablelist>
-  <varlistentry>
-    <term>
-      <emphasis remap='I'>display</emphasis>
-    </term>
-    <listitem>
-      <para>
-Specifies the connection to the X server.
-    </para>
-  </listitem>
-  </varlistentry>
-</variablelist>
-<para>
-<!-- .LP -->
-<!-- .eM -->
-<indexterm significance="preferred"><primary>BitmapBitOrder</primary></indexterm>
-<indexterm significance="preferred"><primary>XBitmapBitOrder</primary></indexterm>
-Within each bitmap unit, the left-most bit in the bitmap as displayed
-on the screen is either the least significant or most significant bit in the
-unit.
-This macro or function can return 
-<symbol>LSBFirst</symbol>
-or 
-<symbol>MSBFirst</symbol>.
-</para>
-<para>
-<!-- .LP -->
-<!-- .sp -->
-<!-- .sM -->
-</para>
-<para>
-BitmapPad(<emphasis remap='I'>display</emphasis>)
-</para>
-<funcsynopsis id='xbitmappad'>
-<funcprototype>
-  <funcdef>int <function>XBitmapPad</function></funcdef>
-  <paramdef>Display<parameter> *display</parameter></paramdef>
-</funcprototype>
-</funcsynopsis>
-<!-- .FN -->
-<variablelist>
-  <varlistentry>
-    <term>
-      <emphasis remap='I'>display</emphasis>
-    </term>
-    <listitem>
-      <para>
-Specifies the connection to the X server.
-    </para>
-  </listitem>
-  </varlistentry>
-</variablelist>
-<para>
-<!-- .LP -->
-<!-- .eM -->
-<indexterm significance="preferred"><primary>BitmapPad</primary></indexterm>
-<indexterm significance="preferred"><primary>XBitmapPad</primary></indexterm>
-Each scanline must be padded to a multiple of bits returned
-by this macro or function.
-</para>
-<para>
-<!-- .LP -->
-<!-- .sp -->
-<!-- .sM -->
-</para>
-<para>
-DisplayHeight(<emphasis remap='I'>display</emphasis>, <emphasis remap='I'>screen_number</emphasis>)
-</para>
-<funcsynopsis id='xdisplayheight'>
-<funcprototype>
-  <funcdef>int <function>XDisplayHeight</function></funcdef>
-  <paramdef>Display<parameter> *display</parameter></paramdef>
-  <paramdef>int<parameter> screen_number</parameter></paramdef>
-</funcprototype>
-</funcsynopsis>
-<!-- .FN -->
-<variablelist>
-  <varlistentry>
-    <term>
-      <emphasis remap='I'>display</emphasis>
-    </term>
-    <listitem>
-      <para>
-Specifies the connection to the X server.
-      </para>
-    </listitem>
-  </varlistentry>
-  <varlistentry>
-    <term>
-      <emphasis remap='I'>screen_number</emphasis>
-    </term>
-    <listitem>
-      <para>
-Specifies the appropriate screen number on the host server.
-    </para>
-  </listitem>
-  </varlistentry>
-</variablelist>
-<para>
-<!-- .LP -->
-<!-- .eM -->
-<indexterm significance="preferred"><primary>DisplayHeight</primary></indexterm>
-<indexterm significance="preferred"><primary>XDisplayHeight</primary></indexterm>
-Both return an integer that describes the height of the screen
-in pixels.
-</para>
-<para>
-<!-- .LP -->
-<!-- .sp -->
-<!-- .sM -->
-</para>
-<para>
-DisplayHeightMM(<emphasis remap='I'>display</emphasis>, <emphasis remap='I'>screen_number</emphasis>)
-</para>
-<funcsynopsis id='xdisplayheightmm'>
-<funcprototype>
-  <funcdef>int <function>XDisplayHeightMM</function></funcdef>
-  <paramdef>Display<parameter> *display</parameter></paramdef>
-  <paramdef>int<parameter> screen_number</parameter></paramdef>
-</funcprototype>
-</funcsynopsis>
-<!-- .FN -->
-<variablelist>
-  <varlistentry>
-    <term>
-      <emphasis remap='I'>display</emphasis>
-    </term>
-    <listitem>
-      <para>
-Specifies the connection to the X server.
-      </para>
-    </listitem>
-  </varlistentry>
-  <varlistentry>
-    <term>
-      <emphasis remap='I'>screen_number</emphasis>
-    </term>
-    <listitem>
-      <para>
-Specifies the appropriate screen number on the host server.
-    </para>
-  </listitem>
-  </varlistentry>
-</variablelist>
-<para>
-<!-- .LP -->
-<!-- .eM -->
-<indexterm significance="preferred"><primary>DisplayHeightMM</primary></indexterm>
-<indexterm significance="preferred"><primary>XDisplayHeightMM</primary></indexterm>
-Both return the height of the specified screen in millimeters.
-</para>
-<para>
-<!-- .LP -->
-<!-- .sp -->
-<!-- .sM -->
-</para>
-<para>
-DisplayWidth(<emphasis remap='I'>display</emphasis>, <emphasis remap='I'>screen_number</emphasis>)
-</para>
-<funcsynopsis id='xdisplaywidth'>
-<funcprototype>
-  <funcdef>int <function>XDisplayWidth</function></funcdef>
-  <paramdef>Display<parameter> *display</parameter></paramdef>
-  <paramdef>int<parameter> screen_number</parameter></paramdef>
-</funcprototype>
-</funcsynopsis>
-<!-- .FN -->
-<variablelist>
-  <varlistentry>
-    <term>
-      <emphasis remap='I'>display</emphasis>
-    </term>
-    <listitem>
-      <para>
-Specifies the connection to the X server.
-      </para>
-    </listitem>
-  </varlistentry>
-  <varlistentry>
-    <term>
-      <emphasis remap='I'>screen_number</emphasis>
-    </term>
-    <listitem>
-      <para>
-Specifies the appropriate screen number on the host server.
-    </para>
-  </listitem>
-  </varlistentry>
-</variablelist>
-<para>
-<!-- .LP -->
-<!-- .eM -->
-<indexterm significance="preferred"><primary>DisplayWidth</primary></indexterm>
-<indexterm significance="preferred"><primary>XDisplayWidth</primary></indexterm>
-Both return the width of the screen in pixels.
-</para>
-<para>
-<!-- .LP -->
-<!-- .sp -->
-<!-- .sM -->
-</para>
-<para>
-DisplayWidthMM(<emphasis remap='I'>display</emphasis>, <emphasis remap='I'>screen_number</emphasis>)
-</para>
-<funcsynopsis id='xdisplaywidthmm'>
-<funcprototype>
-  <funcdef>int <function>XDisplayWidthMM</function></funcdef>
-  <paramdef>Display<parameter> *display</parameter></paramdef>
-  <paramdef>int<parameter> screen_number</parameter></paramdef>
-</funcprototype>
-</funcsynopsis>
-<!-- .FN -->
-<variablelist>
-  <varlistentry>
-    <term>
-      <emphasis remap='I'>display</emphasis>
-    </term>
-    <listitem>
-      <para>
-Specifies the connection to the X server.
-      </para>
-    </listitem>
-  </varlistentry>
-  <varlistentry>
-    <term>
-      <emphasis remap='I'>screen_number</emphasis>
-    </term>
-    <listitem>
-      <para>
-Specifies the appropriate screen number on the host server.
-    </para>
-  </listitem>
-  </varlistentry>
-</variablelist>
-<para>
-<!-- .LP -->
-<!-- .eM -->
-<indexterm significance="preferred"><primary>DisplayWidthMM</primary></indexterm>
-<indexterm significance="preferred"><primary>XDisplayWidthMM</primary></indexterm>
-Both return the width of the specified screen in millimeters.
-</para>
-</sect2>
-<sect2 id="Screen_Information_Macros">
-<title>Screen Information Macros</title>
-<!-- .XS -->
-<!-- (SN Screen Information Macros -->
-<!-- .XE -->
-<para>
-<!-- .LP -->
-The following lists the C language macros,
-their corresponding function equivalents that are for other language bindings,
-and what data they both can return.
-These macros or functions all take a pointer to the appropriate screen
-structure.
-</para>
-<para>
-<!-- .LP -->
-<!-- .sp -->
-<!-- .sM -->
-</para>
-<para>
-BlackPixelOfScreen(<emphasis remap='I'>screen</emphasis>)
-</para>
-<funcsynopsis id='xblackpixelofscreen'>
-<funcprototype>
-  <funcdef>unsigned long <function>XBlackPixelOfScreen</function></funcdef>
-  <paramdef>Screen<parameter> *screen</parameter></paramdef>
-</funcprototype>
-</funcsynopsis>
-<!-- .FN -->
-<variablelist>
-  <varlistentry>
-    <term>
-      <emphasis remap='I'>screen</emphasis>
-    </term>
-    <listitem>
-      <para>
-Specifies the appropriate 
-<type>Screen</type>
-structure.
-    </para>
-  </listitem>
-  </varlistentry>
-</variablelist>
-<para>
-<!-- .LP -->
-<!-- .eM -->
-<indexterm significance="preferred"><primary>BlackPixelOfScreen</primary></indexterm>
-<indexterm significance="preferred"><primary>XBlackPixelOfScreen</primary></indexterm>
-Both return the black pixel value of the specified screen.
-</para>
-<para>
-<!-- .LP -->
-<!-- .sp -->
-<!-- .sM -->
-</para>
-<para>
-WhitePixelOfScreen(<emphasis remap='I'>screen</emphasis>)
-</para>
-<funcsynopsis id='xwhitepixelofscreen'>
-<funcprototype>
-  <funcdef>unsigned long <function>XWhitePixelOfScreen</function></funcdef>
-  <paramdef>Screen<parameter> *screen</parameter></paramdef>
-</funcprototype>
-</funcsynopsis>
-<!-- .FN -->
-<variablelist>
-  <varlistentry>
-    <term>
-      <emphasis remap='I'>screen</emphasis>
-    </term>
-    <listitem>
-      <para>
-Specifies the appropriate 
-<type>Screen</type>
-structure.
-    </para>
-  </listitem>
-  </varlistentry>
-</variablelist>
-<para>
-<!-- .LP -->
-<!-- .eM -->
-<indexterm significance="preferred"><primary>WhitePixelOfScreen</primary></indexterm>
-<indexterm significance="preferred"><primary>XWhitePixelOfScreen</primary></indexterm>
-Both return the white pixel value of the specified screen.
-</para>
-<para>
-<!-- .LP -->
-<!-- .sp -->
-<!-- .sM -->
-</para>
-<para>
-CellsOfScreen(<emphasis remap='I'>screen</emphasis>)
-</para>
-<funcsynopsis id='xcellsofscreen'>
-<funcprototype>
-  <funcdef>int <function>XCellsOfScreen</function></funcdef>
-  <paramdef>Screen<parameter> *screen</parameter></paramdef>
-</funcprototype>
-</funcsynopsis>
-<!-- .FN -->
-<variablelist>
-  <varlistentry>
-    <term>
-      <emphasis remap='I'>screen</emphasis>
-    </term>
-    <listitem>
-      <para>
-Specifies the appropriate 
-<type>Screen</type>
-structure.
-    </para>
-  </listitem>
-  </varlistentry>
-</variablelist>
-<para>
-<!-- .LP -->
-<!-- .eM -->
-<indexterm significance="preferred"><primary>CellsOfScreen</primary></indexterm>
-<indexterm significance="preferred"><primary>XCellsOfScreen</primary></indexterm>
-Both return the number of colormap cells in the default colormap 
-of the specified screen.
-</para>
-<para>
-<!-- .LP -->
-<!-- .sp -->
-<!-- .sM -->
-</para>
-<para>
-DefaultColormapOfScreen(<emphasis remap='I'>screen</emphasis>)
-</para>
-<funcsynopsis id='xdefaultcolormapofscreen'>
-<funcprototype>
-  <funcdef>Colormap <function>XDefaultColormapOfScreen</function></funcdef>
-  <paramdef>Screen<parameter> *screen</parameter></paramdef>
-</funcprototype>
-</funcsynopsis>
-<!-- .FN -->
-<variablelist>
-  <varlistentry>
-    <term>
-      <emphasis remap='I'>screen</emphasis>
-    </term>
-    <listitem>
-      <para>
-Specifies the appropriate 
-<type>Screen</type>
-structure.
-    </para>
-  </listitem>
-  </varlistentry>
-</variablelist>
-<para>
-<!-- .LP -->
-<!-- .eM -->
-<indexterm significance="preferred"><primary>DefaultColormapOfScreen</primary></indexterm>
-<indexterm significance="preferred"><primary>XDefaultColormapOfScreen</primary></indexterm>
-Both return the default colormap of the specified screen.
-</para>
-<para>
-<!-- .LP -->
-<!-- .sp -->
-<!-- .sM -->
-</para>
-<para>
-DefaultDepthOfScreen(<emphasis remap='I'>screen</emphasis>)
-</para>
-<funcsynopsis id='xdefaultdepthofscreen'>
-<funcprototype>
-  <funcdef>int <function>XDefaultDepthOfScreen</function></funcdef>
-  <paramdef>Screen<parameter> *screen</parameter></paramdef>
-</funcprototype>
-</funcsynopsis>
-<!-- .FN -->
-<variablelist>
-  <varlistentry>
-    <term>
-      <emphasis remap='I'>screen</emphasis>
-    </term>
-    <listitem>
-      <para>
-Specifies the appropriate 
-<type>Screen</type>
-structure.
-    </para>
-  </listitem>
-  </varlistentry>
-</variablelist>
-<para>
-<!-- .LP -->
-<!-- .eM -->
-<indexterm significance="preferred"><primary>DefaultDepthOfScreen</primary></indexterm>
-<indexterm significance="preferred"><primary>XDefaultDepthOfScreen</primary></indexterm>
-Both return the depth of the root window.
-</para>
-<para>
-<!-- .LP -->
-<!-- .sp -->
-<!-- .sM -->
-</para>
-<para>
-DefaultGCOfScreen(<emphasis remap='I'>screen</emphasis>)
-</para>
-<funcsynopsis id='xdefaultgcofscreen'>
-<funcprototype>
-  <funcdef>GC <function>XDefaultGCOfScreen</function></funcdef>
-  <paramdef>Screen<parameter> *screen</parameter></paramdef>
-</funcprototype>
-</funcsynopsis>
-<!-- .FN -->
-<variablelist>
-  <varlistentry>
-    <term>
-      <emphasis remap='I'>screen</emphasis>
-    </term>
-    <listitem>
-      <para>
-Specifies the appropriate 
-<type>Screen</type>
-structure.
-    </para>
-  </listitem>
-  </varlistentry>
-</variablelist>
-<para>
-<!-- .LP -->
-<!-- .eM -->
-<indexterm significance="preferred"><primary>DefaultGCOfScreen</primary></indexterm>
-<indexterm significance="preferred"><primary>XDefaultGCOfScreen</primary></indexterm>
-Both return a default graphics context (GC) of the specified screen,
-which has the same depth as the root window of the screen.
-The GC must never be freed.
-</para>
-<para>
-<!-- .LP -->
-<!-- .sp -->
-<!-- .sM -->
-</para>
-<para>
-DefaultVisualOfScreen(<emphasis remap='I'>screen</emphasis>)
-</para>
-<funcsynopsis id='xdefaultvisualofscreen'>
-<funcprototype>
-  <funcdef>Visual *<function>XDefaultVisualOfScreen</function></funcdef>
-  <paramdef>Screen<parameter> *screen</parameter></paramdef>
-</funcprototype>
-</funcsynopsis>
-<!-- .FN -->
-<variablelist>
-  <varlistentry>
-    <term>
-      <emphasis remap='I'>screen</emphasis>
-    </term>
-    <listitem>
-      <para>
-Specifies the appropriate 
-<type>Screen</type>
-structure.
-    </para>
-  </listitem>
-  </varlistentry>
-</variablelist>
-<para>
-<!-- .LP -->
-<!-- .eM -->
-<indexterm significance="preferred"><primary>DefaultVisualOfScreen</primary></indexterm>
-<indexterm significance="preferred"><primary>XDefaultVisualOfScreen</primary></indexterm>
-Both return the default visual of the specified screen.
-For information on visual types,
-see section 3.1.
-</para>
-<para>
-<!-- .LP -->
-<!-- .sp -->
-<!-- .sM -->
-</para>
-<para>
-DoesBackingStore(<emphasis remap='I'>screen</emphasis>)
-</para>
-<funcsynopsis id='xdoesbackingstore'>
-<funcprototype>
-  <funcdef>int <function>XDoesBackingStore</function></funcdef>
-  <paramdef>Screen<parameter> *screen</parameter></paramdef>
-</funcprototype>
-</funcsynopsis>
-<!-- .FN -->
-<variablelist>
-  <varlistentry>
-    <term>
-      <emphasis remap='I'>screen</emphasis>
-    </term>
-    <listitem>
-      <para>
-Specifies the appropriate 
-<type>Screen</type>
-structure.
-    </para>
-  </listitem>
-  </varlistentry>
-</variablelist>
-<para>
-<!-- .LP -->
-<!-- .eM -->
-<indexterm significance="preferred"><primary>DoesBackingStore</primary></indexterm>
-<indexterm significance="preferred"><primary>XDoesBackingStore</primary></indexterm>
-Both return a value indicating whether the screen supports backing
-stores.
-The value returned can be one of 
-<symbol>WhenMapped</symbol>,
-<symbol>NotUseful</symbol>,
-or
-<symbol>Always</symbol>
-(see section 3.2.4).
-</para>
-<para>
-<!-- .LP -->
-<!-- .sp -->
-<!-- .sM -->
-</para>
-<para>
-DoesSaveUnders(<emphasis remap='I'>screen</emphasis>)
-</para>
-<funcsynopsis id='xdoessaveunders'>
-<funcprototype>
-  <funcdef>Bool <function>XDoesSaveUnders</function></funcdef>
-  <paramdef>Screen<parameter> *screen</parameter></paramdef>
-</funcprototype>
-</funcsynopsis>
-<!-- .FN -->
-<variablelist>
-  <varlistentry>
-    <term>
-      <emphasis remap='I'>screen</emphasis>
-    </term>
-    <listitem>
-      <para>
-Specifies the appropriate 
-<type>Screen</type>
-structure.
-    </para>
-  </listitem>
-  </varlistentry>
-</variablelist>
-<para>
-<!-- .LP -->
-<!-- .eM -->
-<indexterm significance="preferred"><primary>DoesSaveUnders</primary></indexterm>
-<indexterm significance="preferred"><primary>XDoesSaveUnders</primary></indexterm>
-Both return a Boolean value indicating whether the
-screen supports save unders.
-If
-<symbol>True</symbol>,
-the screen supports save unders.
-If
-<symbol>False</symbol>,
-the screen does not support save unders (see section 3.2.5).
-</para>
-<para>
-<!-- .LP -->
-<!-- .sp -->
-<!-- .sM -->
-</para>
-<para>
-DisplayOfScreen(<emphasis remap='I'>screen</emphasis>)
-</para>
-<funcsynopsis id='xdisplayofscreen'>
-<funcprototype>
-  <funcdef>Display *<function>XDisplayOfScreen</function></funcdef>
-  <paramdef>Screen<parameter> *screen</parameter></paramdef>
-</funcprototype>
-</funcsynopsis>
-<!-- .FN -->
-<variablelist>
-  <varlistentry>
-    <term>
-      <emphasis remap='I'>screen</emphasis>
-    </term>
-    <listitem>
-      <para>
-Specifies the appropriate 
-<type>Screen</type>
-structure.
-    </para>
-  </listitem>
-  </varlistentry>
-</variablelist>
-<para>
-<!-- .LP -->
-<!-- .eM -->
-<indexterm significance="preferred"><primary>DisplayOfScreen</primary></indexterm>
-<indexterm significance="preferred"><primary>XDisplayOfScreen</primary></indexterm>
-Both return the display of the specified screen.
-</para>
-<para>
-<!-- .LP -->
-<!-- .sp -->
-<!-- .sM -->
-<indexterm significance="preferred"><primary>XScreenNumberOfScreen</primary></indexterm>
-</para>
-<para>
-EventMaskOfScreen(<emphasis remap='I'>screen</emphasis>)
-</para>
-<funcsynopsis id='xeventmaskofscreen'>
-<funcprototype>
-  <funcdef>long <function>XEventMaskOfScreen</function></funcdef>
-  <paramdef>Screen<parameter> *screen</parameter></paramdef>
-</funcprototype>
-</funcsynopsis>
-<!-- .FN -->
-<variablelist>
-  <varlistentry>
-    <term>
-      <emphasis remap='I'>screen</emphasis>
-    </term>
-    <listitem>
-      <para>
-Specifies the appropriate 
-<type>Screen</type>
-structure.
-    </para>
-  </listitem>
-  </varlistentry>
-</variablelist>
-<para>
-<!-- .LP -->
-<!-- .eM -->
-The
-<function>XScreenNumberOfScreen</function>
-function returns the screen index number of the specified screen.
-</para>
-<para>
-<!-- .LP -->
-<!-- .sp -->
-<!-- .sM -->
-</para>
-<para>
-EventMaskOfScreen(<emphasis remap='I'>screen</emphasis>)
-</para>
-<funcsynopsis>
-<funcprototype>
-  <funcdef>long <function>XEventMaskOfScreen</function></funcdef>
-  <paramdef>Screen<parameter> *screen</parameter></paramdef>
-</funcprototype>
-</funcsynopsis>
-<!-- .FN -->
-<variablelist>
-  <varlistentry>
-    <term>
-      <emphasis remap='I'>screen</emphasis>
-    </term>
-    <listitem>
-      <para>
-Specifies the appropriate 
-<type>Screen</type>
-structure.
-    </para>
-  </listitem>
-  </varlistentry>
-</variablelist>
-<para>
-<!-- .LP -->
-<!-- .eM -->
-<indexterm significance="preferred"><primary>EventMaskOfScreen</primary></indexterm>
-<indexterm significance="preferred"><primary>XEventMaskOfScreen</primary></indexterm>
-Both return the event mask of the root window for the specified screen
-at connection setup time.
-</para>
-<para>
-<!-- .LP -->
-<!-- .sp -->
-<!-- .sM -->
-</para>
-<para>
-WidthOfScreen(<emphasis remap='I'>screen</emphasis>)
-</para>
-<funcsynopsis id='xwidthofscreen'>
-<funcprototype>
-  <funcdef>int <function>XWidthOfScreen</function></funcdef>
-  <paramdef>Screen<parameter> *screen</parameter></paramdef>
-</funcprototype>
-</funcsynopsis>
-<!-- .FN -->
-<variablelist>
-  <varlistentry>
-    <term>
-      <emphasis remap='I'>screen</emphasis>
-    </term>
-    <listitem>
-      <para>
-Specifies the appropriate 
-<type>Screen</type>
-structure.
-    </para>
-  </listitem>
-  </varlistentry>
-</variablelist>
-<para>
-<!-- .LP -->
-<!-- .eM -->
-<indexterm significance="preferred"><primary>WidthOfScreen</primary></indexterm>
-<indexterm significance="preferred"><primary>XWidthOfScreen</primary></indexterm>
-Both return the width of the specified screen in pixels.
-</para>
-<para>
-<!-- .LP -->
-<!-- .sp -->
-<!-- .sM -->
-</para>
-<para>
-HeightOfScreen(<emphasis remap='I'>screen</emphasis>)
-</para>
-<funcsynopsis id='xheightofscreen'>
-<funcprototype>
-  <funcdef>int <function>XHeightOfScreen</function></funcdef>
-  <paramdef>Screen<parameter> *screen</parameter></paramdef>
-</funcprototype>
-</funcsynopsis>
-<!-- .FN -->
-<variablelist>
-  <varlistentry>
-    <term>
-      <emphasis remap='I'>screen</emphasis>
-    </term>
-    <listitem>
-      <para>
-Specifies the appropriate 
-<type>Screen</type>
-structure.
-    </para>
-  </listitem>
-  </varlistentry>
-</variablelist>
-<para>
-<!-- .LP -->
-<!-- .eM -->
-<indexterm significance="preferred"><primary>HeightOfScreen</primary></indexterm>
-<indexterm significance="preferred"><primary>XHeightOfScreen</primary></indexterm>
-Both return the height of the specified screen in pixels.
-</para>
-<para>
-<!-- .LP -->
-<!-- .sp -->
-<!-- .sM -->
-</para>
-<para>
-WidthMMOfScreen(<emphasis remap='I'>screen</emphasis>)
-</para>
-<funcsynopsis id='xwidthmmofscreen'>
-<funcprototype>
-  <funcdef>int <function>XWidthMMOfScreen</function></funcdef>
-  <paramdef>Screen<parameter> *screen</parameter></paramdef>
-</funcprototype>
-</funcsynopsis>
-<!-- .FN -->
-<variablelist>
-  <varlistentry>
-    <term>
-      <emphasis remap='I'>screen</emphasis>
-    </term>
-    <listitem>
-      <para>
-Specifies the appropriate 
-<type>Screen</type>
-structure.
-    </para>
-  </listitem>
-  </varlistentry>
-</variablelist>
-<para>
-<!-- .LP -->
-<!-- .eM -->
-<indexterm significance="preferred"><primary>WidthMMOfScreen</primary></indexterm>
-<indexterm significance="preferred"><primary>XWidthMMOfScreen</primary></indexterm>
-Both return the width of the specified screen in millimeters.
-</para>
-<para>
-<!-- .LP -->
-<!-- .sp -->
-<!-- .sM -->
-</para>
-<para>
-HeightMMOfScreen(<emphasis remap='I'>screen</emphasis>)
-</para>
-<funcsynopsis id='xheightmmofscreen'>
-<funcprototype>
-  <funcdef>int <function>XHeightMMOfScreen</function></funcdef>
-  <paramdef>Screen<parameter> *screen</parameter></paramdef>
-</funcprototype>
-</funcsynopsis>
-<!-- .FN -->
-<variablelist>
-  <varlistentry>
-    <term>
-      <emphasis remap='I'>screen</emphasis>
-    </term>
-    <listitem>
-      <para>
-Specifies the appropriate 
-<type>Screen</type>
-structure.
-    </para>
-  </listitem>
-  </varlistentry>
-</variablelist>
-<para>
-<!-- .LP -->
-<!-- .eM -->
-<indexterm significance="preferred"><primary>HeightMMOfScreen</primary></indexterm>
-<indexterm significance="preferred"><primary>XHeightMMOfScreen</primary></indexterm>
-Both return the height of the specified screen in millimeters.
-</para>
-<para>
-<!-- .LP -->
-<!-- .sp -->
-<!-- .sM -->
-</para>
-<para>
-MaxCmapsOfScreen(<emphasis remap='I'>screen</emphasis>)
-</para>
-<funcsynopsis id='xmaxcmapsofscreen'>
-<funcprototype>
-  <funcdef>int <function>XMaxCmapsOfScreen</function></funcdef>
-  <paramdef>Screen<parameter> *screen</parameter></paramdef>
-</funcprototype>
-</funcsynopsis>
-<!-- .FN -->
-<variablelist>
-  <varlistentry>
-    <term>
-      <emphasis remap='I'>screen</emphasis>
-    </term>
-    <listitem>
-      <para>
-Specifies the appropriate 
-<type>Screen</type>
-structure.
-    </para>
-  </listitem>
-  </varlistentry>
-</variablelist>
-<para>
-<!-- .LP -->
-<!-- .eM -->
-<indexterm significance="preferred"><primary>MaxCmapsOfScreen</primary></indexterm>
-<indexterm significance="preferred"><primary>XMaxCmapsOfScreen</primary></indexterm>
-Both return the maximum number of installed colormaps supported 
-by the specified screen (see section 9.3).
-</para>
-<para>
-<!-- .LP -->
-<!-- .sp -->
-<!-- .sM -->
-</para>
-<para>
-MinCmapsOfScreen(<emphasis remap='I'>screen</emphasis>)
-</para>
-<funcsynopsis id='xmincmapsofscreen'>
-<funcprototype>
-  <funcdef>int <function>XMinCmapsOfScreen</function></funcdef>
-  <paramdef>Screen<parameter> *screen</parameter></paramdef>
-</funcprototype>
-</funcsynopsis>
-<!-- .FN -->
-<variablelist>
-  <varlistentry>
-    <term>
-      <emphasis remap='I'>screen</emphasis>
-    </term>
-    <listitem>
-      <para>
-Specifies the appropriate 
-<type>Screen</type>
-structure.
-    </para>
-  </listitem>
-  </varlistentry>
-</variablelist>
-<para>
-<!-- .LP -->
-<!-- .eM -->
-<indexterm significance="preferred"><primary>MinCmapsOfScreen</primary></indexterm>
-<indexterm significance="preferred"><primary>XMinCmapsOfScreen</primary></indexterm>
-Both return the minimum number of installed colormaps supported 
-by the specified screen (see section 9.3).
-</para>
-<para>
-<!-- .LP -->
-<!-- .sp -->
-<!-- .sM -->
-</para>
-<para>
-PlanesOfScreen(<emphasis remap='I'>screen</emphasis>)
-</para>
-<funcsynopsis id='xplanesofscreen'>
-<funcprototype>
-  <funcdef>int <function>XPlanesOfScreen</function></funcdef>
-  <paramdef>Screen<parameter> *screen</parameter></paramdef>
-</funcprototype>
-</funcsynopsis>
-<!-- .FN -->
-<variablelist>
-  <varlistentry>
-    <term>
-      <emphasis remap='I'>screen</emphasis>
-    </term>
-    <listitem>
-      <para>
-Specifies the appropriate 
-<type>Screen</type>
-structure.
-    </para>
-  </listitem>
-  </varlistentry>
-</variablelist>
-<para>
-<!-- .LP -->
-<!-- .eM -->
-<indexterm significance="preferred"><primary>PlanesOfScreen</primary></indexterm>
-<indexterm significance="preferred"><primary>XPlanesOfScreen</primary></indexterm>
-Both return the depth of the root window.
-</para>
-<para>
-<!-- .LP -->
-<!-- .sp -->
-<!-- .sM -->
-</para>
-<para>
-RootWindowOfScreen(<emphasis remap='I'>screen</emphasis>)
-</para>
-<funcsynopsis id='xrootwindowofscreen'>
-<funcprototype>
-  <funcdef>Window <function>XRootWindowOfScreen</function></funcdef>
-  <paramdef>Screen<parameter> *screen</parameter></paramdef>
-</funcprototype>
-</funcsynopsis>
-<!-- .FN -->
-<variablelist>
-  <varlistentry>
-    <term>
-      <emphasis remap='I'>screen</emphasis>
-    </term>
-    <listitem>
-      <para>
-Specifies the appropriate 
-<type>Screen</type>
-structure.
-    </para>
-  </listitem>
-  </varlistentry>
-</variablelist>
-<para>
-<!-- .LP -->
-<!-- .eM -->
-<indexterm significance="preferred"><primary>RootWindowOfScreen</primary></indexterm>
-<indexterm significance="preferred"><primary>XRootWindowOfScreen</primary></indexterm>
-Both return the root window of the specified screen.
-</para>
-</sect2>
-</sect1>
-<sect1 id="Generating_a_NoOperation_Protocol_Request">
-<title>Generating a NoOperation Protocol Request</title>
-<!-- .XS -->
-<!-- (SN Generating a NoOperation Protocol Request -->
-<!-- .XE -->
-<para>
-<!-- .LP -->
-To execute a 
-<systemitem>NoOperation</systemitem>
-protocol request, use
-<function>XNoOp</function>.
-<indexterm significance="preferred"><primary>XNoOp</primary></indexterm>
-<!-- .sM -->
-</para>
-<funcsynopsis id='xnoop'>
-<funcprototype>
-  <funcdef><function>XNoOp</function></funcdef>
-  <paramdef>Display<parameter> *display</parameter></paramdef>
-</funcprototype>
-</funcsynopsis>
-
-<variablelist>
-  <varlistentry>
-    <term><emphasis remap='I'>display</emphasis></term>
-    <listitem>
-      <para>Specifies the connection to the X server.</para>
-    </listitem>
-  </varlistentry>
-</variablelist>
-<para>
-<!-- .LP -->
-<!-- .eM -->
-The
-<function>XNoOp</function>
-function sends a 
-<systemitem>NoOperation</systemitem>
-protocol request to the X server,
-thereby exercising the connection.
-</para>
-</sect1>
-<sect1 id="Freeing_Client_Created_Data">
-<title>Freeing Client-Created Data</title>
-<!-- .XS -->
-<!-- (SN Freeing Client-Created Data -->
-<!-- .XE -->
-<para>
-<!-- .LP -->
-To free in-memory data that was created by an Xlib function, use
-<function>XFree</function>.
-<indexterm significance="preferred"><primary>XFree</primary></indexterm>
-<!-- .sM -->
-</para>
-<funcsynopsis id='xfree'>
-<funcprototype>
-  <funcdef>XFree</funcdef>
-  <paramdef>void<parameter> *data</parameter></paramdef>
-</funcprototype>
-</funcsynopsis>
-
-<!-- .FN -->
-<variablelist>
-  <varlistentry>
-    <term>
-      <emphasis remap='I'>data</emphasis>
-    </term>
-    <listitem>
-      <para>
-Specifies the data that is to be freed.
-    </para>
-  </listitem>
-  </varlistentry>
-</variablelist>
-<para>
-<!-- .LP -->
-<!-- .eM -->
-The
-<function>XFree</function>
-function is a general-purpose Xlib routine that frees the specified data.
-You must use it to free any objects that were allocated by Xlib,
-unless an alternate function is explicitly specified for the object.
-A NULL pointer cannot be passed to this function.
-</para>
-</sect1>
-<sect1 id="Closing_the_Display">
-<title>Closing the Display</title>
-<!-- .XS -->
-<!-- (SN Closing the Display -->
-<!-- .XE -->
-<para>
-<!-- .LP -->
-To close a display or disconnect from the X server, use
-<function>XCloseDisplay</function>.
-<indexterm significance="preferred"><primary>XCloseDisplay</primary></indexterm>
-</para>
-<para>
-<!-- .LP -->
-<!-- .sM -->
-</para>
-<funcsynopsis id='xclosedisplay'>
-<funcprototype>
-  <funcdef>XCloseDisplay</funcdef>
-  <paramdef>Display<parameter> *display</parameter></paramdef>
-</funcprototype>
-</funcsynopsis>
-
-<!-- .FN -->
-<variablelist>
-  <varlistentry>
-    <term>
-      <emphasis remap='I'>display</emphasis>
-    </term>
-    <listitem>
-      <para>
-Specifies the connection to the X server.
-    </para>
-  </listitem>
-  </varlistentry>
-</variablelist>
-<para>
-<!-- .LP -->
-<!-- .eM -->
-The
-<function>XCloseDisplay</function>
-function closes the connection to the X server for the display specified in the
-<type>Display</type>
-structure and destroys all windows, resource IDs
-(<type>Window</type>,
-<type>Font</type>,
-<type>Pixmap</type>,
-<type>Colormap</type>,
-<type>Cursor</type>,
-and
-<type>GContext</type>),
-or other resources that the client has created
-on this display, unless the close-down mode of the resource has been changed
-(see
-<function>XSetCloseDownMode</function>).
-Therefore, these windows, resource IDs, and other resources should never be 
-referenced again or an error will be generated.
-Before exiting, you should call
-<function>XCloseDisplay</function>
-explicitly so that any pending errors are reported as
-<function>XCloseDisplay</function>
-performs a final
-<function>XSync</function>
-operation.
-<indexterm><primary>Resource IDs</primary></indexterm>
-<indexterm><primary>XCloseDisplay</primary></indexterm>
-</para>
-<para>
-<!-- .LP -->
-<function>XCloseDisplay</function>
-can generate a
-<errorname>BadGC</errorname>
-error.
-<!-- .sp -->
-</para>
-<para>
-<!-- .LP -->
-Xlib provides a function to permit the resources owned by a client
-to survive after the client's connection is closed.
-To change a client's close-down mode, use
-<function>XSetCloseDownMode</function>.
-<indexterm significance="preferred"><primary>XSetCloseDownMode</primary></indexterm>
-<!-- .sM -->
-</para>
-<funcsynopsis id='xsetclosedownmode'>
-<funcprototype>
-  <funcdef>XSetCloseDownMode</funcdef>
-  <paramdef>Display<parameter> *display</parameter></paramdef>
-  <paramdef>int<parameter> close_mode</parameter></paramdef>
-</funcprototype>
-</funcsynopsis>
-<!-- .FN -->
-<variablelist>
-  <varlistentry>
-    <term>
-      <emphasis remap='I'>display</emphasis>
-    </term>
-    <listitem>
-      <para>
-Specifies the connection to the X server.
-      </para>
-    </listitem>
-  </varlistentry>
-  <varlistentry>
-    <term>
-      <emphasis remap='I'>close_mode</emphasis>
-    </term>
-    <listitem>
-      <para>
-Specifies the client close-down mode.
-You can pass 
-<symbol>DestroyAll</symbol>,
-<symbol>RetainPermanent</symbol>,
-or
-<symbol>RetainTemporary</symbol>.
-    </para>
-  </listitem>
-  </varlistentry>
-</variablelist>
-<para>
-<!-- .LP -->
-<!-- .eM -->
-The
-<function>XSetCloseDownMode</function>
-defines what will happen to the client's resources at connection close.
-A connection starts in
-<symbol>DestroyAll</symbol>
-mode.
-For information on what happens to the client's resources when the
-close_mode argument is
-<symbol>RetainPermanent</symbol>
-or
-<symbol>RetainTemporary</symbol>,
-see section 2.6.
-</para>
-<para>
-<!-- .LP -->
-<function>XSetCloseDownMode</function>
-can generate a
-<errorname>BadValue</errorname>
-error.
-</para>
-</sect1>
-<sect1 id="Using_X_Server_Connection_Close_Operations_">
-<title>Using X Server Connection Close Operations </title>
-<!-- .XS -->
-<!-- (SN Using X Server Connection Close Operations -->
-<!-- .XE -->
-<para>
-<!-- .LP -->
-When the X server's connection to a client is closed
-either by an explicit call to
-<function>XCloseDisplay</function>
-or by a process that exits, the X server performs the following
-automatic operations:
-</para>
-<itemizedlist>
-  <listitem>
-    <para>
-It disowns all selections owned by the client
-(see 
-<function>XSetSelectionOwner</function>).
-    </para>
-  </listitem>
-  <listitem>
-    <para>
-It performs an
-<function>XUngrabPointer</function>
-and
-<function>XUngrabKeyboard</function>
-if the client has actively grabbed the pointer 
-or the keyboard.
-    </para>
-  </listitem>
-  <listitem>
-    <para>
-It performs an
-<function>XUngrabServer</function>
-if the client has grabbed the server.
-    </para>
-  </listitem>
-  <listitem>
-    <para>
-It releases all passive grabs made by the client.  
-    </para>
-  </listitem>
-  <listitem>
-    <para>
-It marks all resources (including colormap entries) allocated 
-by the client either as permanent or temporary, 
-depending on whether the close-down mode is 
-<symbol>RetainPermanent</symbol>
-or
-<symbol>RetainTemporary</symbol>.
-However, this does not prevent other client applications from explicitly
-destroying the resources (see 
-<function>XSetCloseDownMode</function>).
-    </para>
-  </listitem>
-</itemizedlist>
-<para>
-<!-- .LP -->
-When the close-down mode is
-<symbol>DestroyAll</symbol>,
-the X server destroys all of a client's resources as follows:
-</para>
-<itemizedlist>
-  <listitem>
-    <para>
-It examines each window in the client's save-set to determine if it is an inferior
-(subwindow) of a window created by the client.
-(The save-set is a list of other clients' windows
-that are referred to as save-set windows.)
-If so, the X server reparents the save-set window to the closest ancestor so
-that the save-set window is not an inferior of a window created by the client.
-The reparenting leaves unchanged the absolute coordinates (with respect to
-the root window) of the upper-left outer corner of the save-set
-window.
-    </para>
-  </listitem>
-  <listitem>
-    <para>
-It performs a
-<systemitem>MapWindow</systemitem>
-request on the save-set window if the save-set window is unmapped.
-The X server does this even if the save-set window was not an inferior of 
-a window created by the client.
-    </para>
-  </listitem>
-  <listitem>
-    <para>
-It destroys all windows created by the client.
-    </para>
-  </listitem>
-  <listitem>
-    <para>
-It performs the appropriate free request on each nonwindow resource created by
-the client in the server (for example, 
-<type>Font</type>,
-<type>Pixmap</type>,
-<type>Cursor</type>,
-<type>Colormap</type>,
-and 
-<type>GContext</type>).
-    </para>
-  </listitem>
-  <listitem>
-    <para>
-It frees all colors and colormap entries allocated by a client application.
-    </para>
-  </listitem>
-</itemizedlist>
-<para>
-<!-- .LP -->
-Additional processing occurs when the last connection to the X server closes.
-An X server goes through a cycle of having no connections and having some
-connections.
-When the last connection to the X server closes as a result of a connection
-closing with the close_mode of
-<symbol>DestroyAll</symbol>,
-the X server does the following: 
-</para>
-<itemizedlist>
-  <listitem>
-    <para>
-It resets its state as if it had just been
-started.  
-The X server begins by destroying all lingering resources from
-clients that have terminated in 
-<symbol>RetainPermanent</symbol>
-or
-<symbol>RetainTemporary</symbol>
-mode.
-    </para>
-  </listitem>
-  <listitem>
-    <para>
-It deletes all but the predefined atom identifiers.
-    </para>
-  </listitem>
-  <listitem>
-    <para>
-It deletes all properties on all root windows (see section 4.3).
-    </para>
-  </listitem>
-  <listitem>
-    <para>
-It resets all device maps and attributes 
-(for example, key click, bell volume, and acceleration) 
-as well as the access control list.
-    </para>
-  </listitem>
-  <listitem>
-    <para>
-It restores the standard root tiles and cursors.
-    </para>
-  </listitem>
-  <listitem>
-    <para>
-It restores the default font path.
-    </para>
-  </listitem>
-  <listitem>
-    <para>
-It restores the input focus to state
-<symbol>PointerRoot</symbol>.
-    </para>
-  </listitem>
-</itemizedlist>
-<para>
-<!-- .LP -->
-However, the X server does not reset if you close a connection with a close-down
-mode set to
-<symbol>RetainPermanent</symbol>
-or
-<symbol>RetainTemporary</symbol>.
-</para>
-</sect1>
-<sect1 id="Using_Xlib_with_Threads">
-<title>Using Xlib with Threads</title>
-<!-- .XS -->
-<!-- (SN Using Xlib with Threads -->
-<!-- .XE -->
-<para>
-<!-- .LP -->
-On systems that have threads, support may be provided to permit
-multiple threads to use Xlib concurrently.
-</para>
-<para>
-<!-- .LP -->
-<!-- .sp -->
-To initialize support for concurrent threads, use
-<function>XInitThreads</function>.
-<indexterm significance="preferred"><primary>XInitThreads</primary></indexterm>
-<!-- .sM -->
-</para>
-<para>Status XInitThreads();</para>
-<!-- .FN -->
-<para>
-<!-- .LP -->
-<!-- .eM -->
-The
-<function>XInitThreads</function>
-function initializes Xlib support for concurrent threads.
-This function must be the first Xlib function a
-multi-threaded program calls, and it must complete
-before any other Xlib call is made.
-This function returns a nonzero status if initialization was
-successful; otherwise, it returns zero.
-On systems that do not support threads, this function always returns zero.
-</para>
-<para>
-<!-- .LP -->
-It is only necessary to call this function if multiple threads
-might use Xlib concurrently.  If all calls to Xlib functions
-are protected by some other access mechanism (for example,
-a mutual exclusion lock in a toolkit or through explicit client
-programming), Xlib thread initialization is not required.
-It is recommended that single-threaded programs not call this function.
-
-</para>
-<para>
-<!-- .LP -->
-<!-- .sp -->
-To lock a display across several Xlib calls, use
-<function>XLockDisplay</function>.
-<indexterm significance="preferred"><primary>XLockDisplay</primary></indexterm>
-<!-- .sM -->
-</para>
-<funcsynopsis id='xlockdisplay'>
-<funcprototype>
-  <funcdef>XLockDisplay</funcdef>
-  <paramdef>Display<parameter> *display</parameter></paramdef>
-</funcprototype>
-</funcsynopsis>
-
-<variablelist>
-  <varlistentry>
-    <term>
-      <emphasis remap='I'>display</emphasis>
-    </term>
-    <listitem>
-      <para>
-Specifies the connection to the X server.
-    </para>
-  </listitem>
-  </varlistentry>
-</variablelist>
-<para>
-<!-- .LP -->
-<!-- .eM -->
-The
-<function>XLockDisplay</function>
-function locks out all other threads from using the specified display.
-Other threads attempting to use the display will block until
-the display is unlocked by this thread.
-Nested calls to
-<function>XLockDisplay</function>
-work correctly; the display will not actually be unlocked until
-<function>XUnlockDisplay</function>
-has been called the same number of times as
-<function>XLockDisplay</function>.
-This function has no effect unless Xlib was successfully initialized
-for threads using
-<function>XInitThreads</function>.
-</para>
-<para>
-<!-- .LP -->
-<!-- .sp -->
-To unlock a display, use
-<function>XUnlockDisplay</function>.
-<indexterm significance="preferred"><primary>XUnlockDisplay</primary></indexterm>
-<!-- .sM -->
-</para>
-<funcsynopsis id='xunlockdisplay'>
-<funcprototype>
-  <funcdef>XUnlockDisplay</funcdef>
-  <paramdef>Display<parameter> *display</parameter></paramdef>
-</funcprototype>
-</funcsynopsis>
-<!-- .FN -->
-<variablelist>
-  <varlistentry>
-    <term>
-      <emphasis remap='I'>display</emphasis>
-    </term>
-    <listitem>
-      <para>
-Specifies the connection to the X server.
-    </para>
-  </listitem>
-  </varlistentry>
-</variablelist>
-<para>
-<!-- .LP -->
-<!-- .eM -->
-The
-<function>XUnlockDisplay</function>
-function allows other threads to use the specified display again.
-Any threads that have blocked on the display are allowed to continue.
-Nested locking works correctly; if
-<function>XLockDisplay</function>
-has been called multiple times by a thread, then
-<function>XUnlockDisplay</function>
-must be called an equal number of times before the display is
-actually unlocked.
-This function has no effect unless Xlib was successfully initialized
-for threads using
-<function>XInitThreads</function>.
-</para>
-</sect1>
-<sect1 id="Using_Internal_Connections">
-<title>Using Internal Connections</title>
-<!-- .XS -->
-<!-- (SN Using Internal Connections -->
-<!-- .XE -->
-<para>
-<!-- .LP -->
-In addition to the connection to the X server, an Xlib implementation
-may require connections to other kinds of servers (for example, to
-input method servers as described in chapter 13).  Toolkits and clients
-that use multiple displays, or that use displays in combination with
-other inputs, need to obtain these additional connections to correctly
-block until input is available and need to process that input
-when it is available.  Simple clients that use a single display and
-block for input in an Xlib event function do not need to use these
-facilities.
-</para>
-<para>
-<!-- .LP -->
-To track internal connections for a display, use
-<function>XAddConnectionWatch</function>.
-</para>
-<funcsynopsis id='xconnectionwatch'>
-<funcprototype>
-  <funcdef>type void XConnectionWatchProc</funcdef>
-  <paramdef>Display<parameter> *display</parameter></paramdef>
-  <paramdef>XPointer<parameter> client_data</parameter></paramdef>
-  <paramdef>int<parameter> fd</parameter></paramdef>
-  <paramdef>Bool<parameter> opening</parameter></paramdef>
-  <paramdef>XPointer<parameter> *watch_data</parameter></paramdef>
-</funcprototype>
-</funcsynopsis>
-
-<funcsynopsis id='xaddconnectionwatch'>
-<funcprototype>
-  <funcdef>Status XAddConnectionWatch</funcdef>
-  <paramdef>Display<parameter> *display</parameter></paramdef>
-  <paramdef>XWatchProc<parameter> procedure</parameter></paramdef>
-  <paramdef>XPointer<parameter> client_data</parameter></paramdef>
-</funcprototype>
-</funcsynopsis>
-
-<variablelist>
-  <varlistentry>
-    <term>
-      <emphasis remap='I'>display</emphasis>
-    </term>
-    <listitem>
-      <para>
-Specifies the connection to the X server.
-      </para>
-    </listitem>
-  </varlistentry>
-  <varlistentry>
-    <term>
-      <emphasis remap='I'>procedure</emphasis>
-    </term>
-    <listitem>
-      <para>
-Specifies the procedure to be called.
-      </para>
-    </listitem>
-  </varlistentry>
-  <varlistentry>
-    <term>
-      <emphasis remap='I'>client_data</emphasis>
-    </term>
-    <listitem>
-      <para>
-Specifies the additional client data.
-    </para>
-  </listitem>
-  </varlistentry>
-</variablelist>
-<para>
-<!-- .LP -->
-<!-- .eM -->
-The
-<function>XAddConnectionWatch</function>
-function registers a procedure to be called each time Xlib opens or closes an
-internal connection for the specified display.  The procedure is passed the
-display, the specified client_data, the file descriptor for the connection,
-a Boolean indicating whether the connection is being opened or closed, and a
-pointer to a location for private watch data.  If opening is
-<symbol>True</symbol>,
-the procedure can store a pointer to private data in the location pointed
-to by watch_data;
-when the procedure is later called for this same connection and opening is
-<symbol>False</symbol>,
-the location pointed to by watch_data will hold this same private data pointer.
-</para>
-<para>
-<!-- .LP -->
-This function can be called at any time after a display is opened.
-If internal connections already exist, the registered procedure will
-immediately be called for each of them, before
-<function>XAddConnectionWatch</function>
-returns.
-<function>XAddConnectionWatch</function>
-returns a nonzero status if the procedure is successfully registered;
-otherwise, it returns zero.
-</para>
-<para>
-<!-- .LP -->
-The registered procedure should not call any Xlib functions.
-If the procedure directly or indirectly causes the state of internal
-connections or watch procedures to change, the result is not defined.
-If Xlib has been initialized for threads, the procedure is called with
-the display locked and the result of a call by the procedure to any
-Xlib function that locks the display is not defined unless the executing
-thread has externally locked the display using
-<function>XLockDisplay</function>.
-</para>
-<para>
-<!-- .LP -->
-<!-- .sp -->
-To stop tracking internal connections for a display, use
-<function>XRemoveConnectionWatch</function>.
-<indexterm significance="preferred"><primary>XRemoveConnectionWatch</primary></indexterm>
-<!-- .sM -->
-</para>
-<para>
-()
-</para>
-<funcsynopsis id='xremoveconnectionwatch'>
-<funcprototype>
-  <funcdef>Status <function>XRemoveConnectionWatch</function></funcdef>
-  <paramdef>Display<parameter> *display</parameter></paramdef>
-  <paramdef>XWatchProc<parameter> procedure</parameter></paramdef>
-  <paramdef>XPointer<parameter> client_data</parameter></paramdef>
-</funcprototype>
-</funcsynopsis>
-<!-- .FN -->
-<variablelist>
-  <varlistentry>
-    <term>
-      <emphasis remap='I'>display</emphasis>
-    </term>
-    <listitem>
-      <para>
-Specifies the connection to the X server.
-      </para>
-    </listitem>
-  </varlistentry>
-  <varlistentry>
-    <term>
-      <emphasis remap='I'>procedure</emphasis>
-    </term>
-    <listitem>
-      <para>
-Specifies the procedure to be called.
-      </para>
-    </listitem>
-  </varlistentry>
-  <varlistentry>
-    <term>
-      <emphasis remap='I'>client_data</emphasis>
-    </term>
-    <listitem>
-      <para>
-Specifies the additional client data.
-    </para>
-  </listitem>
-  </varlistentry>
-</variablelist>
-<para>
-<!-- .LP -->
-<!-- .eM -->
-The
-<function>XRemoveConnectionWatch</function>
-function removes a previously registered connection watch procedure.
-The client_data must match the client_data used when the procedure
-was initially registered.
-
-</para>
-<para>
-<!-- .LP -->
-<!-- .sp -->
-To process input on an internal connection, use
-<function>XProcessInternalConnection</function>.
-<indexterm significance="preferred"><primary>XProcessInternalConnection</primary></indexterm>
-<!-- .sM -->
-</para>
-<para>
-()
-</para>
-<funcsynopsis id='xprocessinternalconnection'>
-<funcprototype>
-  <funcdef>void <function>XProcessInternalConnection</function></funcdef>
-  <paramdef>Display<parameter> *display</parameter></paramdef>
-  <paramdef>int<parameter> fd</parameter></paramdef>
-</funcprototype>
-</funcsynopsis>
-<!-- .FN -->
-<variablelist>
-  <varlistentry>
-    <term>
-      <emphasis remap='I'>display</emphasis>
-    </term>
-    <listitem>
-      <para>
-Specifies the connection to the X server.
-      </para>
-    </listitem>
-  </varlistentry>
-  <varlistentry>
-    <term>
-      <emphasis remap='I'>fd</emphasis>
-    </term>
-    <listitem>
-      <para>
-Specifies the file descriptor.
-    </para>
-  </listitem>
-  </varlistentry>
-</variablelist>
-<para>
-<!-- .LP -->
-<!-- .eM -->
-The
-<function>XProcessInternalConnection</function>
-function processes input available on an internal connection.
-This function should be called for an internal connection only
-after an operating system facility (for example,
-<function>select</function>
-or
-<function>poll</function>)
-has indicated that input is available; otherwise,
-the effect is not defined.
-</para>
-<para>
-<!-- .LP -->
-<!-- .sp -->
-To obtain all of the current internal connections for a display, use
-<function>XInternalConnectionNumbers</function>.
-<indexterm significance="preferred"><primary>XInternalConnectionNumbers</primary></indexterm>
-<!-- .sM -->
-</para>
-<para>
-()
-</para>
-<funcsynopsis id='xinternalconnectionnumbers'>
-<funcprototype>
-  <funcdef>Status <function>XInternalConnectionNumbers</function></funcdef>
-  <paramdef>Display<parameter> *display</parameter></paramdef>
-  <paramdef>int **<parameter> fd</parameter></paramdef>
-  <paramdef>int *<parameter> count_return</parameter></paramdef>
-</funcprototype>
-</funcsynopsis>
-<!-- .FN -->
-<variablelist>
-  <varlistentry>
-    <term>
-      <emphasis remap='I'>display</emphasis>
-    </term>
-    <listitem>
-      <para>
-Specifies the connection to the X server.
-      </para>
-    </listitem>
-  </varlistentry>
-  <varlistentry>
-    <term>
-      <emphasis remap='I'>fd_return</emphasis>
-    </term>
-    <listitem>
-      <para>
-Returns the file descriptors.
-<!-- .ds Cn file descriptors -->
-      </para>
-    </listitem>
-  </varlistentry>
-  <varlistentry>
-    <term>
-      <emphasis remap='I'>count_return</emphasis>
-    </term>
-    <listitem>
-      <para>
-Returns the number of (Cn.
-    </para>
-  </listitem>
-  </varlistentry>
-</variablelist>
-<para>
-<!-- .LP -->
-<!-- .eM -->
-The
-<function>XInternalConnectionNumbers</function>
-function returns a list of the file descriptors for all internal
-connections currently open for the specified display.
-When the allocated list is no longer needed,
-free it by using
-<function>XFree</function>.
-This functions returns a nonzero status if the list is successfully allocated;
-otherwise, it returns zero.
-</para>
-</sect1>
-</chapter>
-=======
-<?xml version="1.0" encoding="UTF-8" ?>
-<!DOCTYPE chapter PUBLIC "-//OASIS//DTD DocBook XML V4.3//EN"
-	  "http://www.oasis-open.org/docbook/xml/4.3/docbookx.dtd">
-<chapter id="display_functions">
-<title>Display Functions</title>
-<para>
-Before your program can use a display, you must establish a connection
-to the X server.
-Once you have established a connection,
-you then can use the Xlib macros and functions discussed in this chapter
-to return information about the display.
-This chapter discusses how to:
-</para>
-<itemizedlist>
-  <listitem>
-    <para>
-Open (connect to) the display
-    </para>
-  </listitem>
-  <listitem>
-    <para>
-Obtain information about the display, image formats, or screens
-    </para>
-  </listitem>
-  <listitem>
-    <para>
-Generate a
-<systemitem>NoOperation</systemitem>
-protocol request
-    </para>
-  </listitem>
-  <listitem>
-    <para>
-Free client-created data
-    </para>
-  </listitem>
-  <listitem>
-    <para>
-Close (disconnect from) a display
-    </para>
-  </listitem>
-  <listitem>
-    <para>
-Use X Server connection close operations
-    </para>
-  </listitem>
-  <listitem>
-    <para>
-Use Xlib with threads
-    </para>
-  </listitem>
-  <listitem>
-    <para>
-Use internal connections
-    </para>
-  </listitem>
-</itemizedlist>
-<sect1 id="Opening_the_Display">
-<title>Opening the Display</title>
-<!-- .XS -->
-<!-- (SN Opening the Display -->
-<!-- .XE -->
-<para>
-<!-- .LP -->
-To open a connection to the X server that controls a display, use
-<function>XOpenDisplay</function>.
-<indexterm significance="preferred"><primary>XOpenDisplay</primary></indexterm>
-</para>
-<funcsynopsis id='xopendisplay'>
-<funcprototype>
-  <funcdef>Display *<function>XOpenDisplay</function></funcdef>
-  <paramdef>char *<parameter>display_name</parameter></paramdef>
-</funcprototype>
-</funcsynopsis>
-<variablelist>
-  <varlistentry>
-    <term>
-      <emphasis remap='I'>display_name</emphasis>
-    </term>
-    <listitem>
-      <para>
-Specifies the hardware display name, which determines the display
-and communications domain to be used.
-On a <acronym>POSIX</acronym>-conformant system, if the display_name is NULL, 
-it defaults to the value of the DISPLAY environment variable. 
-<indexterm><primary>Environment</primary><secondary>DISPLAY</secondary></indexterm>
-    </para>
-  </listitem>
-  </varlistentry>
-</variablelist>
-<para>
-<!-- .LP -->
-<!-- .eM -->
-The encoding and interpretation of the display name are
-implementation-dependent.
-Strings in the Host Portable Character Encoding are supported;
-support for other characters is implementation-dependent.
-On <acronym>POSIX</acronym>-conformant systems,
-the display name or DISPLAY environment variable can be a string in the format:
-</para>
-<!-- .LP -->
-<!-- .sM -->
-<literallayout class="monospaced">
-<!-- .TA 1i -->
-<!-- .ta 1i -->
-	<emphasis remap='I'>protocol</emphasis>/<emphasis remap='I'>hostname</emphasis>:<emphasis remap='I'>number</emphasis>.<emphasis remap='I'>screen_number</emphasis>
-</literallayout>
-<variablelist>
-  <varlistentry>
-    <term>
-      <emphasis remap='I'>protocol</emphasis>
-    </term>
-    <listitem>
-      <para>
-Specifies a protocol family or an alias for a protocol family.  Supported 
-protocol families are implementation dependent.  The protocol entry is 
-optional.  If protocol is not specified, the / separating protocol and 
-hostname must also not be specified.
-      </para>
-    </listitem>
-  </varlistentry>
-  <varlistentry>
-    <term>
-      <emphasis remap='I'>hostname</emphasis>
-    </term>
-    <listitem>
-      <para>
-Specifies the name of the host machine on which the display is physically
-attached.
-You follow the hostname with either a single colon (:) or a double colon (::).
-      </para>
-    </listitem>
-  </varlistentry>
-  <varlistentry>
-    <term>
-      <emphasis remap='I'>number</emphasis>
-    </term>
-    <listitem>
-      <para>
-Specifies the number of the display server on that host machine.
-You may optionally follow this display number with a period (.).
-A single <acronym>CPU</acronym> can have more than one display.
-Multiple displays are usually numbered starting with zero.
-<indexterm><primary>Screen</primary></indexterm>
-      </para>
-    </listitem>
-  </varlistentry>
-  <varlistentry>
-    <term>
-      <emphasis remap='I'>screen_number</emphasis>
-    </term>
-    <listitem>
-      <para>
-Specifies the screen to be used on that server.
-Multiple screens can be controlled by a single X server.
-The screen_number sets an internal variable that can be accessed by
-using the 
-<function>DefaultScreen</function>
-macro or the 
-<function>XDefaultScreen</function>
-function if you are using languages other than C
-(see <link linkend="Display_Macros_">section 2.2.1</link>).
-    </para>
-  </listitem>
-  </varlistentry>
-</variablelist>
-<para>
-<!-- .LP -->
-<!-- .eM -->
-For example, the following would specify screen 1 of display 0 on the 
-machine named ``dual-headed'':
-</para>
-<para>
-<!-- .LP -->
-<literallayout class="monospaced">
-dual-headed:0.1
-</literallayout>
-</para>
-<para>
-<!-- .LP -->
-The
-<function>XOpenDisplay</function>
-function returns a 
-<type>Display</type>
-structure that serves as the
-connection to the X server and that contains all the information
-about that X server.
-<function>XOpenDisplay</function>
-connects your application to the X server through <acronym>TCP</acronym>
-or DECnet communications protocols,
-or through some local inter-process communication protocol.
-<indexterm><primary>Protocol</primary><secondary><acronym>TCP</acronym></secondary></indexterm>
-<indexterm><primary>Protocol</primary><secondary>DECnet</secondary></indexterm>
-If the protocol is specified as "tcp", "inet", or "inet6", or
-if no protocol is specified and the hostname is a host machine name and a single colon (:)
-separates the hostname and display number,
-<function>XOpenDisplay</function>
-connects using <acronym>TCP</acronym> streams.  (If the protocol is specified as "inet", <acronym>TCP</acronym> over
-IPv4 is used.  If the protocol is specified as "inet6", <acronym>TCP</acronym> over IPv6 is used.
-Otherwise, the implementation determines which <acronym>IP</acronym> version is used.)
-If the hostname and protocol are both not specified,
-Xlib uses whatever it believes is the fastest transport.
-If the hostname is a host machine name and a double colon (::)
-separates the hostname and display number,
-<function>XOpenDisplay</function>
-connects using DECnet.
-A single X server can support any or all of these transport mechanisms
-simultaneously.
-A particular Xlib implementation can support many more of these transport
-mechanisms.
-</para>
-<para>
-<!-- .LP -->
-<indexterm><primary>Display</primary></indexterm>
-If successful, 
-<function>XOpenDisplay</function>
-returns a pointer to a 
-<type>Display</type>
-structure,
-which is defined in 
-<filename class="headerfile">&lt;X11/Xlib.h&gt;</filename>.
-<indexterm type="file"><primary><filename class="headerfile">X11/Xlib.h</filename></primary></indexterm>
-<indexterm><primary>Files</primary><secondary><filename class="headerfile">&lt;X11/Xlib.h&gt;</filename></secondary></indexterm>
-<indexterm><primary>Headers</primary><secondary><filename class="headerfile">&lt;X11/Xlib.h&gt;</filename></secondary></indexterm>
-If 
-<function>XOpenDisplay</function>
-does not succeed, it returns NULL.
-After a successful call to
-<function>XOpenDisplay</function>,
-all of the screens in the display can be used by the client.
-The screen number specified in the display_name argument is returned 
-by the 
-<function>DefaultScreen</function>
-macro (or the
-<function>XDefaultScreen</function>
-function).
-You can access elements of the
-<type>Display</type>
-and
-<type>Screen</type>
-structures only by using the information macros or functions.
-For information about using macros and functions to obtain information from 
-the
-<type>Display</type>
-structure,
-see <link linkend="Display_Macros_">section 2.2.1</link>.
-</para>
-<para>
-<!-- .LP -->
-X servers may implement various types of access control mechanisms
-(see <link linkend="Controlling_Host_Access">section 9.8</link>).
-</para>
-</sect1>
-<sect1 id="Obtaining_Information_about_the_Display_Image_Formats_or_Screens">
-<title>Obtaining Information about the Display, Image Formats, or Screens</title>
-<!-- .XS -->
-<!-- (SN Obtaining Information about the Display, Image Formats, or Screens -->
-<!-- .XE -->
-<para>
-<!-- .LP -->
-The Xlib library provides a number of useful macros 
-and corresponding functions that return data from the 
-<type>Display</type>
-structure.
-The macros are used for C programming, 
-and their corresponding function equivalents are for other language bindings.
-This section discusses the:
-</para>
-<itemizedlist>
-  <listitem>
-    <para>
-Display macros
-    </para>
-  </listitem>
-  <listitem>
-    <para>
-Image format functions and macros
-    </para>
-  </listitem>
-  <listitem>
-    <para>
-Screen information macros
-    </para>
-  </listitem>
-</itemizedlist>
-<para>
-<!-- .LP -->
-<indexterm ><primary>Display</primary><secondary>data structure</secondary></indexterm>
-All other members of the 
-<type>Display</type>
-structure (that is, those for which no macros are defined) are private to Xlib 
-and must not be used.
-Applications must never directly modify or inspect these private members of the 
-<type>Display</type>
-structure.
-<!-- .NT Note -->
-The
-<function>XDisplayWidth</function>,
-<function>XDisplayHeight</function>,
-<function>XDisplayCells</function>,
-<function>XDisplayPlanes</function>,
-<function>XDisplayWidthMM</function>,
-and
-<function>XDisplayHeightMM</function>
-functions in the next sections are misnamed.
-These functions really should be named Screen<emphasis remap='I'>whatever</emphasis> 
-and XScreen<emphasis remap='I'>whatever</emphasis>, not Display<emphasis remap='I'>whatever</emphasis> or XDisplay<emphasis remap='I'>whatever</emphasis>.
-Our apologies for the resulting confusion.
-<!-- .NE -->
-</para>
-<sect2 id="Display_Macros_">
-<title>Display Macros </title>
-<!-- .XS -->
-<!-- (SN Display Macros -->
-<!-- .XE -->
-<para>
-<!-- .LP -->
-Applications should not directly modify any part of the
-<type>Display</type>
-and
-<type>Screen</type>
-structures.
-The members should be considered read-only,
-although they may change as the result of other operations on the display.
-</para>
-<para>
-<!-- .LP  -->
-The following lists the C language macros,
-their corresponding function equivalents that are for other language bindings,
-and what data both can return.
-</para>
-<para>AllPlanes()</para>
-<para>XAllPlanes()</para>
-<para>
-<!-- .LP -->
-<!-- .eM -->
-<indexterm significance="preferred"><primary>AllPlanes</primary></indexterm>
-<indexterm significance="preferred"><primary>XAllPlanes</primary></indexterm>
-Both return a value with all bits set to 1 suitable for use in a plane argument to
-a procedure.
-</para>
-<para>
-<!-- .LP -->
-<!-- .sp -->
-Both 
-<function>BlackPixel</function>
-and 
-<function>WhitePixel</function>
-can be used in implementing a monochrome application.
-These pixel values are for permanently allocated entries in the default
-colormap.
-The actual <acronym>RGB</acronym> (red, green, and blue) values are settable on some screens 
-and, in any case, may not actually be black or white.
-The names are intended to convey the expected relative intensity of the colors.
-<!-- .sM -->
-</para>
-<para>
-BlackPixel(<emphasis remap='I'>display</emphasis>, <emphasis remap='I'>screen_number</emphasis>)
-</para>
-<funcsynopsis id='xblackpixel'>
-<funcprototype>
-  <funcdef>unsigned long <function>XBlackPixel</function></funcdef>
-  <paramdef>Display<parameter> *display</parameter></paramdef>
-  <paramdef>int<parameter> screen_number</parameter></paramdef>
-</funcprototype>
-</funcsynopsis>
-<!-- .FN -->
-<variablelist>
-  <varlistentry>
-    <term>
-      <emphasis remap='I'>display</emphasis>
-    </term>
-    <listitem>
-      <para>
-Specifies the connection to the X server.
-      </para>
-    </listitem>
-  </varlistentry>
-  <varlistentry>
-    <term>
-      <emphasis remap='I'>screen_number</emphasis>
-    </term>
-    <listitem>
-      <para>
-Specifies the appropriate screen number on the host server.
-    </para>
-  </listitem>
-  </varlistentry>
-</variablelist>
-<para>
-<!-- .LP -->
-<!-- .eM -->
-<indexterm significance="preferred"><primary>BlackPixel</primary></indexterm>
-<indexterm significance="preferred"><primary>XBlackPixel</primary></indexterm>
-Both return the black pixel value for the specified screen.
-</para>
-<para>
-<!-- .LP -->
-<!-- .sp -->
-<!-- .sM -->
-</para>
-<para>
-WhitePixel(<emphasis remap='I'>display</emphasis>, <emphasis remap='I'>screen_number</emphasis>)
-</para>
-<funcsynopsis id='xwhitepixel'>
-<funcprototype>
-  <funcdef>unsigned long <function>XWhitePixel</function></funcdef>
-  <paramdef>Display<parameter> *display</parameter></paramdef>
-  <paramdef>int<parameter> screen_number</parameter></paramdef>
-</funcprototype>
-</funcsynopsis>
-<!-- .FN -->
-<variablelist>
-  <varlistentry>
-    <term>
-      <emphasis remap='I'>display</emphasis>
-    </term>
-    <listitem>
-      <para>
-Specifies the connection to the X server.
-      </para>
-    </listitem>
-  </varlistentry>
-  <varlistentry>
-    <term>
-      <emphasis remap='I'>screen_number</emphasis>
-    </term>
-    <listitem>
-      <para>
-Specifies the appropriate screen number on the host server.
-    </para>
-  </listitem>
-  </varlistentry>
-</variablelist>
-<para>
-<!-- .LP -->
-<!-- .eM -->
-<indexterm significance="preferred"><primary>WhitePixel</primary></indexterm>
-<indexterm significance="preferred"><primary>XWhitePixel</primary></indexterm>
-Both return the white pixel value for the specified screen. 
-</para>
-<para>
-<!-- .LP -->
-<!-- .sp -->
-<!-- .sM -->
-</para>
-<para>
-ConnectionNumber(<emphasis remap='I'>display</emphasis>)
-</para>
-<funcsynopsis id='xconnectionnumber'>
-<funcprototype>
-  <funcdef>int <function>XConnectionNumber</function></funcdef>
-  <paramdef>Display<parameter> *display</parameter></paramdef>
-</funcprototype>
-</funcsynopsis>
-<!-- .FN -->
-<variablelist>
-  <varlistentry>
-    <term>
-      <emphasis remap='I'>display</emphasis>
-    </term>
-    <listitem>
-      <para>
-Specifies the connection to the X server.
-    </para>
-  </listitem>
-  </varlistentry>
-</variablelist>
-
-<para>
-<!-- .LP -->
-<!-- .eM -->
-<indexterm significance="preferred"><primary>ConnectionNumber</primary></indexterm>
-<indexterm significance="preferred"><primary>XConnectionNumber</primary></indexterm>
-Both return a connection number for the specified display.
-On a <acronym>POSIX</acronym>-conformant system,
-this is the file descriptor of the connection.
-</para>
-<para>
-<!-- .LP -->
-<!-- .sp -->
-<!-- .sM -->
-</para>
-<para>
-DefaultColormap(<emphasis remap='I'>display</emphasis>, <emphasis remap='I'>screen_number</emphasis>)
-</para>
-<funcsynopsis id='xdefaultcolormap'>
-<funcprototype>
-  <funcdef>Colormap <function>XDefaultColormap</function></funcdef>
-  <paramdef>Display<parameter> *display</parameter></paramdef>
-  <paramdef>int<parameter> screen_number</parameter></paramdef>
-</funcprototype>
-</funcsynopsis>
-<!-- .FN -->
-<variablelist>
-  <varlistentry>
-    <term>
-      <emphasis remap='I'>display</emphasis>
-    </term>
-    <listitem>
-      <para>
-Specifies the connection to the X server.
-      </para>
-    </listitem>
-  </varlistentry>
-  <varlistentry>
-    <term>
-      <emphasis remap='I'>screen_number</emphasis>
-    </term>
-    <listitem>
-      <para>
-Specifies the appropriate screen number on the host server.
-    </para>
-  </listitem>
-  </varlistentry>
-</variablelist>
-<para>
-<!-- .LP -->
-<!-- .eM -->
-<indexterm significance="preferred"><primary>DefaultColormap</primary></indexterm>
-<indexterm significance="preferred"><primary>XDefaultColormap</primary></indexterm>
-Both return the default colormap ID for allocation on the specified screen.
-Most routine allocations of color should be made out of this colormap.
-</para>
-<para>
-<!-- .LP -->
-<!-- .sp -->
-<!-- .sM -->
-</para>
-<para>
-DefaultDepth(<emphasis remap='I'>display</emphasis>, <emphasis remap='I'>screen_number</emphasis>)
-</para>
-<funcsynopsis id='xdefaultdepth'>
-<funcprototype>
-  <funcdef>int <function>XDefaultDepth</function></funcdef>
-  <paramdef>Display<parameter> *display</parameter></paramdef>
-  <paramdef>int<parameter> screen_number</parameter></paramdef>
-</funcprototype>
-</funcsynopsis>
-<!-- .FN -->
-<variablelist>
-  <varlistentry>
-    <term>
-      <emphasis remap='I'>display</emphasis>
-    </term>
-    <listitem>
-      <para>
-Specifies the connection to the X server.
-      </para>
-    </listitem>
-  </varlistentry>
-  <varlistentry>
-    <term>
-      <emphasis remap='I'>screen_number</emphasis>
-    </term>
-    <listitem>
-      <para>
-Specifies the appropriate screen number on the host server.
-    </para>
-  </listitem>
-  </varlistentry>
-</variablelist>
-<para>
-<!-- .LP -->
-<!-- .eM -->
-<indexterm significance="preferred"><primary>DefaultDepth</primary></indexterm>
-<indexterm significance="preferred"><primary>XDefaultDepth</primary></indexterm>
-Both return the depth (number of planes) of the default root window for the
-specified screen.
-Other depths may also be supported on this screen (see
-<function>XMatchVisualInfo</function>).
-</para>
-<para>
-<!-- .LP -->
-<!-- .sp -->
-<indexterm significance="preferred"><primary>XListDepths</primary></indexterm>
-To determine the number of depths that are available on a given screen, use
-<function>XListDepths</function>.
-<!-- .sM -->
-</para>
-<para>
-DefaultGC(<emphasis remap='I'>display</emphasis>, <emphasis remap='I'>screen_number</emphasis>)
-</para>
-<funcsynopsis id='xdefaultgc'>
-<funcprototype>
-  <funcdef>GC <function>XDefaultGC</function></funcdef>
-  <paramdef>Display<parameter> *display</parameter></paramdef>
-  <paramdef>int<parameter> screen_number</parameter></paramdef>
-  <paramdef>int<parameter> *count_return</parameter></paramdef>
-</funcprototype>
-</funcsynopsis>
-<!-- .FN -->
-<variablelist>
-  <varlistentry>
-    <term>
-      <emphasis remap='I'>display</emphasis>
-    </term>
-    <listitem>
-      <para>
-Specifies the connection to the X server.
-      </para>
-    </listitem>
-  </varlistentry>
-  <varlistentry>
-    <term>
-      <emphasis remap='I'>screen_number</emphasis>
-    </term>
-    <listitem>
-      <para>
-Specifies the appropriate screen number on the host server.
-<!-- .ds Cn depths -->
-      </para>
-    </listitem>
-  </varlistentry>
-  <varlistentry>
-    <term>
-      <emphasis remap='I'>count_return</emphasis>
-    </term>
-    <listitem>
-      <para>
-Returns the number of (Cn.
-    </para>
-  </listitem>
-  </varlistentry>
-</variablelist>
-<para>
-<!-- .LP -->
-<!-- .eM -->
-The
-<function>XListDepths</function>
-function returns the array of depths 
-that are available on the specified screen.
-If the specified screen_number is valid and sufficient memory for the array
-can be allocated,
-<function>XListDepths</function>
-sets count_return to the number of available depths.
-Otherwise, it does not set count_return and returns NULL.
-To release the memory allocated for the array of depths, use
-<function>XFree</function>.
-</para>
-<para>
-<!-- .LP -->
-<!-- .sp -->
-<!-- .sM -->
-</para>
-<para>
-DefaultGC(<emphasis remap='I'>display</emphasis>, <emphasis remap='I'>screen_number</emphasis>)
-</para>
-<funcsynopsis>
-<funcprototype>
-  <funcdef>GC <function>XDefaultGC</function></funcdef>
-  <paramdef>Display<parameter> *display</parameter></paramdef>
-  <paramdef>int<parameter> screen_number</parameter></paramdef>
-</funcprototype>
-</funcsynopsis>
-<!-- .FN -->
-<variablelist>
-  <varlistentry>
-    <term>
-      <emphasis remap='I'>display</emphasis>
-    </term>
-    <listitem>
-      <para>
-Specifies the connection to the X server.
-      </para>
-    </listitem>
-  </varlistentry>
-  <varlistentry>
-    <term>
-      <emphasis remap='I'>screen_number</emphasis>
-    </term>
-    <listitem>
-      <para>
-Specifies the appropriate screen number on the host server.
-    </para>
-  </listitem>
-  </varlistentry>
-</variablelist>
-<para>
-<!-- .LP -->
-<!-- .eM -->
-<indexterm significance="preferred"><primary>DefaultGC</primary></indexterm>
-<indexterm significance="preferred"><primary>XDefaultGC</primary></indexterm>
-Both return the default graphics context for the root window of the 
-specified screen.
-This GC is created for the convenience of simple applications
-and contains the default GC components with the foreground and
-background pixel values initialized to the black and white
-pixels for the screen, respectively.
-You can modify its contents freely because it is not used in any Xlib
-function.
-This GC should never be freed.
-</para>
-<para>
-<!-- .LP -->
-<!-- .sp -->
-<!-- .sM -->
-</para>
-<para>
-DefaultRootWindow(<emphasis remap='I'>display</emphasis>)
-</para>
-<funcsynopsis id='xdefaultrootwindow'>
-<funcprototype>
-  <funcdef>Window <function>XDefaultRootWindow</function></funcdef>
-  <paramdef>Display<parameter> *display</parameter></paramdef>
-</funcprototype>
-</funcsynopsis>
-<!-- .FN -->
-<variablelist>
-  <varlistentry>
-    <term>
-      <emphasis remap='I'>display</emphasis>
-    </term>
-    <listitem>
-      <para>
-Specifies the connection to the X server.
-    </para>
-  </listitem>
-  </varlistentry>
-</variablelist>
-<para>
-<!-- .LP -->
-<!-- .eM -->
-<indexterm significance="preferred"><primary>DefaultRootWindow</primary></indexterm>
-<indexterm significance="preferred"><primary>XDefaultRootWindow</primary></indexterm>
-Both return the root window for the default screen.
-</para>
-<para>
-<!-- .LP -->
-<!-- .sp -->
-<!-- .sM -->
-</para>
-<para>
-DefaultScreenOfDisplay(<emphasis remap='I'>display</emphasis>)
-</para>
-<funcsynopsis id='xdefaultscreenofdisplay'>
-<funcprototype>
-  <funcdef>Screen *<function>XDefaultScreenOfDisplay</function></funcdef>
-  <paramdef>Display<parameter> *display</parameter></paramdef>
-</funcprototype>
-</funcsynopsis>
-<!-- .FN -->
-<variablelist>
-  <varlistentry>
-    <term>
-      <emphasis remap='I'>display</emphasis>
-    </term>
-    <listitem>
-      <para>
-Specifies the connection to the X server.
-    </para>
-  </listitem>
-  </varlistentry>
-</variablelist>
-<para>
-<!-- .LP -->
-<!-- .eM -->
-<indexterm significance="preferred"><primary>DefaultScreenOfDisplay</primary></indexterm>
-<indexterm significance="preferred"><primary>XDefaultScreenOfDisplay</primary></indexterm>
-Both return a pointer to the default screen.
-</para>
-<para>
-<!-- .LP -->
-<!-- .sp -->
-<!-- .sM -->
-</para>
-<para>
-ScreenOfDisplay(<emphasis remap='I'>display</emphasis>, <emphasis remap='I'>screen_number</emphasis>)
-</para>
-<funcsynopsis id='xscreenofdisplay'>
-<funcprototype>
-  <funcdef>Screen *<function>XScreenOfDisplay</function></funcdef>
-  <paramdef>Display<parameter> *display</parameter></paramdef>
-  <paramdef>int<parameter> screen_number</parameter></paramdef>
-</funcprototype>
-</funcsynopsis>
-<!-- .FN -->
-<variablelist>
-  <varlistentry>
-    <term>
-      <emphasis remap='I'>display</emphasis>
-    </term>
-    <listitem>
-      <para>
-Specifies the connection to the X server.
-      </para>
-    </listitem>
-  </varlistentry>
-  <varlistentry>
-    <term>
-      <emphasis remap='I'>screen_number</emphasis>
-    </term>
-    <listitem>
-      <para>
-Specifies the appropriate screen number on the host server.
-    </para>
-  </listitem>
-  </varlistentry>
-</variablelist>
-<para>
-<!-- .LP -->
-<!-- .eM -->
-<indexterm significance="preferred"><primary>ScreenOfDisplay</primary></indexterm>
-<indexterm significance="preferred"><primary>XScreenOfDisplay</primary></indexterm>
-Both return a pointer to the indicated screen.
-</para>
-<para>
-<!-- .LP -->
-<!-- .sp -->
-<!-- .sM -->
-</para>
-<para>
-DefaultScreen(<emphasis remap='I'>display</emphasis>)
-</para>
-<funcsynopsis id='xdefaultscreen'>
-<funcprototype>
-  <funcdef>int <function>XDefaultScreen</function></funcdef>
-  <paramdef>Display<parameter> *display</parameter></paramdef>
-</funcprototype>
-</funcsynopsis>
-<!-- .FN -->
-<variablelist>
-  <varlistentry>
-    <term>
-      <emphasis remap='I'>display</emphasis>
-    </term>
-    <listitem>
-      <para>
-Specifies the connection to the X server.
-    </para>
-  </listitem>
-  </varlistentry>
-</variablelist>
-<para>
-<!-- .LP -->
-<!-- .eM -->
-<indexterm significance="preferred"><primary>DefaultScreen</primary></indexterm>
-<indexterm significance="preferred"><primary>XDefaultScreen</primary></indexterm>
-Both return the default screen number referenced by the 
-<function>XOpenDisplay</function>
-function. 
-This macro or function should be used to retrieve the screen number 
-in applications that will use only a single screen.
-</para>
-<para>
-<!-- .LP -->
-<!-- .sp -->
-<!-- .sM -->
-</para>
-<para>
-DefaultVisual(<emphasis remap='I'>display</emphasis>, <emphasis remap='I'>screen_number</emphasis>)
-</para>
-<funcsynopsis id='xdefaultvisual'>
-<funcprototype>
-  <funcdef>Visual *<function>XDefaultVisual</function></funcdef>
-  <paramdef>Display<parameter> *display</parameter></paramdef>
-  <paramdef>int<parameter> screen_number</parameter></paramdef>
-</funcprototype>
-</funcsynopsis>
-<!-- .FN -->
-<variablelist>
-  <varlistentry>
-    <term>
-      <emphasis remap='I'>display</emphasis>
-    </term>
-    <listitem>
-      <para>
-Specifies the connection to the X server.
-      </para>
-    </listitem>
-  </varlistentry>
-  <varlistentry>
-    <term>
-      <emphasis remap='I'>screen_number</emphasis>
-    </term>
-    <listitem>
-      <para>
-Specifies the appropriate screen number on the host server.
-    </para>
-  </listitem>
-  </varlistentry>
-</variablelist>
-<para>
-<!-- .LP -->
-<!-- .eM -->
-<indexterm significance="preferred"><primary>DefaultVisual</primary></indexterm>
-<indexterm significance="preferred"><primary>XDefaultVisual</primary></indexterm>
-Both return the default visual type for the specified screen.
-For further information about visual types,
-see <link linkend="Visual_Types">section 3.1</link>.
-</para>
-<para>
-<!-- .LP -->
-<!-- .sp -->
-<!-- .sM -->
-</para>
-<para>
-DisplayCells(<emphasis remap='I'>display</emphasis>, <emphasis remap='I'>screen_number</emphasis>)
-</para>
-<funcsynopsis id='xdisplaycells'>
-<funcprototype>
-  <funcdef>int <function>XDisplayCells</function></funcdef>
-  <paramdef>Display<parameter> *display</parameter></paramdef>
-  <paramdef>int<parameter> screen_number</parameter></paramdef>
-</funcprototype>
-</funcsynopsis>
-<!-- .FN -->
-<variablelist>
-  <varlistentry>
-    <term>
-      <emphasis remap='I'>display</emphasis>
-    </term>
-    <listitem>
-      <para>
-Specifies the connection to the X server.
-      </para>
-    </listitem>
-  </varlistentry>
-  <varlistentry>
-    <term>
-      <emphasis remap='I'>screen_number</emphasis>
-    </term>
-    <listitem>
-      <para>
-Specifies the appropriate screen number on the host server.
-    </para>
-  </listitem>
-  </varlistentry>
-</variablelist>
-<para>
-<!-- .LP -->
-<!-- .eM -->
-<indexterm significance="preferred"><primary>DisplayCells</primary></indexterm>
-<indexterm significance="preferred"><primary>XDisplayCells</primary></indexterm>
-Both return the number of entries in the default colormap.
-</para>
-<para>
-<!-- .LP -->
-<!-- .sp -->
-<!-- .sM -->
-</para>
-<para>
-DisplayPlanes(<emphasis remap='I'>display</emphasis>, <emphasis remap='I'>screen_number</emphasis>)
-</para>
-<funcsynopsis id='xdisplayplanes'>
-<funcprototype>
-  <funcdef>int <function>XDisplayPlanes</function></funcdef>
-  <paramdef>Display<parameter> *display</parameter></paramdef>
-  <paramdef>int<parameter> screen_number</parameter></paramdef>
-</funcprototype>
-</funcsynopsis>
-<!-- .FN -->
-<variablelist>
-  <varlistentry>
-    <term>
-      <emphasis remap='I'>display</emphasis>
-    </term>
-    <listitem>
-      <para>
-Specifies the connection to the X server.
-      </para>
-    </listitem>
-  </varlistentry>
-  <varlistentry>
-    <term>
-      <emphasis remap='I'>screen_number</emphasis>
-    </term>
-    <listitem>
-      <para>
-Specifies the appropriate screen number on the host server.
-    </para>
-  </listitem>
-  </varlistentry>
-</variablelist>
-<para>
-<!-- .LP -->
-<!-- .eM -->
-<indexterm significance="preferred"><primary>DisplayPlanes</primary></indexterm>
-<indexterm significance="preferred"><primary>XDisplayPlanes</primary></indexterm>
-Both return the depth of the root window of the specified screen.
-For an explanation of depth,
-see the glossary.
-</para>
-<para>
-<!-- .LP -->
-<!-- .sp -->
-<!-- .sM -->
-</para>
-<para>
-DisplayString(<emphasis remap='I'>display</emphasis>)
-</para>
-<funcsynopsis id='xdisplaystring'>
-<funcprototype>
-  <funcdef>char *<function>XDisplayString</function></funcdef>
-  <paramdef>Display<parameter> *display</parameter></paramdef>
-</funcprototype>
-</funcsynopsis>
-<!-- .FN -->
-<variablelist>
-  <varlistentry>
-    <term>
-      <emphasis remap='I'>display</emphasis>
-    </term>
-    <listitem>
-      <para>
-Specifies the connection to the X server.
-    </para>
-  </listitem>
-  </varlistentry>
-</variablelist>
-<para>
-<!-- .LP -->
-<!-- .eM -->
-<indexterm significance="preferred"><primary>DisplayString</primary></indexterm>
-<indexterm significance="preferred"><primary>XDisplayString</primary></indexterm>
-Both return the string that was passed to 
-<function>XOpenDisplay</function>
-when the current display was opened. 
-On <acronym>POSIX</acronym>-conformant systems,
-if the passed string was NULL, these return the value of
-the DISPLAY environment variable when the current display was opened.
-<indexterm><primary><acronym>POSIX</acronym> System Call</primary><secondary>fork</secondary></indexterm>
-These are useful to applications that invoke the 
-<function>fork</function>
-system call and want to open a new connection to the same display from the 
-child process as well as for printing error messages.
-</para>
-<para>
-<!-- .LP -->
-<!-- .sp -->
-<!-- .sM -->
-</para>
-<para>
-LastKnownRequestProcessed(<emphasis remap='I'>display</emphasis>)
-</para>
-<funcsynopsis id='xlastknownrequestprocessed'>
-<funcprototype>
-  <funcdef>unsigned long <function>XLastKnownRequestProcessed</function></funcdef>
-  <paramdef>Display<parameter> *display</parameter></paramdef>
-</funcprototype>
-</funcsynopsis>
-<!-- .FN -->
-<variablelist>
-  <varlistentry>
-    <term>
-      <emphasis remap='I'>display</emphasis>
-    </term>
-    <listitem>
-      <para>
-Specifies the connection to the X server.
-    </para>
-  </listitem>
-  </varlistentry>
-</variablelist>
-<para>
-<!-- .LP -->
-<!-- .eM -->
-<indexterm significance="preferred"><primary>XExtendedMaxRequestSize</primary></indexterm>
-The
-<function>XExtendedMaxRequestSize</function>
-function returns zero if the specified display does not support an
-extended-length protocol encoding; otherwise,
-it returns the maximum request size (in 4-byte units) supported
-by the server using the extended-length encoding.
-The Xlib functions
-<function>XDrawLines</function>,
-<function>XDrawArcs</function>,
-<function>XFillPolygon</function>,
-<function>XChangeProperty</function>,
-<function>XSetClipRectangles</function>,
-and
-<function>XSetRegion</function>
-will use the extended-length encoding as necessary, if supported
-by the server.  Use of the extended-length encoding in other Xlib
-functions (for example,
-<function>XDrawPoints</function>,
-<function>XDrawRectangles</function>,
-<function>XDrawSegments</function>,
-<function>XFillArcs</function>,
-<function>XFillRectangles</function>,
-<function>XPutImage</function>)
-is permitted but not required; an Xlib implementation may choose to
-split the data across multiple smaller requests instead.
-</para>
-<para>
-<!-- .LP -->
-<!-- .sp -->
-<!-- .sM -->
-</para>
-<para>
-LastKnownRequestProcessed(<emphasis remap='I'>display</emphasis>)
-</para>
-<funcsynopsis>
-<funcprototype>
-  <funcdef>unsigned long <function>XLastKnownRequestProcessed</function></funcdef>
-  <paramdef>Display<parameter> *display</parameter></paramdef>
-</funcprototype>
-</funcsynopsis>
-<!-- .FN -->
-<variablelist>
-  <varlistentry>
-    <term>
-      <emphasis remap='I'>display</emphasis>
-    </term>
-    <listitem>
-      <para>
-Specifies the connection to the X server.
-    </para>
-  </listitem>
-  </varlistentry>
-</variablelist>
-<para>
-<!-- .LP -->
-<!-- .eM -->
-<indexterm significance="preferred"><primary>XMaxRequestSize</primary></indexterm>
-The
-<function>XMaxRequestSize</function>
-function returns the maximum request size (in 4-byte units) supported
-by the server without using an extended-length protocol encoding.
-Single protocol requests to the server can be no larger than this size
-unless an extended-length protocol encoding is supported by the server.
-The protocol guarantees the size to be no smaller than 4096 units
-(16384 bytes).
-Xlib automatically breaks data up into multiple protocol requests
-as necessary for the following functions:
-<function>XDrawPoints</function>,
-<function>XDrawRectangles</function>,
-<function>XDrawSegments</function>,
-<function>XFillArcs</function>,
-<function>XFillRectangles</function>,
-and 
-<function>XPutImage</function>.
-</para>
-<para>
-<!-- .LP -->
-<!-- .sp -->
-<!-- .sM -->
-</para>
-<para>
-LastKnownRequestProcessed(<emphasis remap='I'>display</emphasis>)
-</para>
-<funcsynopsis>
-<funcprototype>
-  <funcdef>unsigned long <function>XLastKnownRequestProcessed</function></funcdef>
-  <paramdef>Display<parameter> *display</parameter></paramdef>
-</funcprototype>
-</funcsynopsis>
-<!-- .FN -->
-<variablelist>
-  <varlistentry>
-    <term>
-      <emphasis remap='I'>display</emphasis>
-    </term>
-    <listitem>
-      <para>
-Specifies the connection to the X server.
-    </para>
-  </listitem>
-  </varlistentry>
-</variablelist>
-<para>
-<!-- .LP -->
-<!-- .eM -->
-<indexterm significance="preferred"><primary>LastKnownRequestProcessed</primary></indexterm>
-<indexterm significance="preferred"><primary>XLastKnownRequestProcessed</primary></indexterm>
-Both extract the full serial number of the last request known by Xlib
-to have been processed by the X server.
-Xlib automatically sets this number when replies, events, and errors
-are received.
-</para>
-<para>
-<!-- .LP -->
-<!-- .sp -->
-<!-- .sM -->
-</para>
-<para>
-NextRequest(<emphasis remap='I'>display</emphasis>)
-</para>
-<funcsynopsis id='xnextrequest'>
-<funcprototype>
-  <funcdef>unsigned long <function>XNextRequest</function></funcdef>
-  <paramdef>Display<parameter> *display</parameter></paramdef>
-</funcprototype>
-</funcsynopsis>
-<!-- .FN -->
-<variablelist>
-  <varlistentry>
-    <term>
-      <emphasis remap='I'>display</emphasis>
-    </term>
-    <listitem>
-      <para>
-Specifies the connection to the X server.
-    </para>
-  </listitem>
-  </varlistentry>
-</variablelist>
-<para>
-<!-- .LP -->
-<!-- .eM -->
-<indexterm significance="preferred"><primary>NextRequest</primary></indexterm>
-<indexterm significance="preferred"><primary>XNextRequest</primary></indexterm>
-Both extract the full serial number that is to be used for the next
-request.
-Serial numbers are maintained separately for each display connection.
-</para>
-<para>
-<!-- .LP -->
-<!-- .sp -->
-<!-- .sM -->
-</para>
-<para>
-ProtocolVersion(<emphasis remap='I'>display</emphasis>)
-</para>
-<funcsynopsis id='xprotocolversion'>
-<funcprototype>
-  <funcdef>int <function>XProtocolVersion</function></funcdef>
-  <paramdef>Display<parameter> *display</parameter></paramdef>
-</funcprototype>
-</funcsynopsis>
-<!-- .FN -->
-<variablelist>
-  <varlistentry>
-    <term>
-      <emphasis remap='I'>display</emphasis>
-    </term>
-    <listitem>
-      <para>
-Specifies the connection to the X server.
-    </para>
-  </listitem>
-  </varlistentry>
-</variablelist>
-<para>
-<!-- .LP -->
-<!-- .eM -->
-<indexterm significance="preferred"><primary>ProtocolVersion</primary></indexterm>
-<indexterm significance="preferred"><primary>XProtocolVersion</primary></indexterm>
-Both return the major version number (11) of the X protocol associated with 
-the connected display.
-</para>
-<para>
-<!-- .LP -->
-<!-- .sp -->
-<!-- .sM -->
-</para>
-<para>
-ProtocolRevision(<emphasis remap='I'>display</emphasis>)
-</para>
-<funcsynopsis id='xprotocolrevision'>
-<funcprototype>
-  <funcdef>int <function>XProtocolRevision</function></funcdef>
-  <paramdef>Display<parameter> *display</parameter></paramdef>
-</funcprototype>
-</funcsynopsis>
-<!-- .FN -->
-<variablelist>
-  <varlistentry>
-    <term>
-      <emphasis remap='I'>display</emphasis>
-    </term>
-    <listitem>
-      <para>
-Specifies the connection to the X server.
-    </para>
-  </listitem>
-  </varlistentry>
-</variablelist>
-<para>
-<!-- .LP -->
-<!-- .eM -->
-<indexterm significance="preferred"><primary>ProtocolRevision</primary></indexterm>
-<indexterm significance="preferred"><primary>XProtocolRevision</primary></indexterm>
-Both return the minor protocol revision number of the X server.
-</para>
-<para>
-<!-- .LP -->
-<!-- .sp -->
-<!-- .sM -->
-</para>
-<para>
-QLength(<emphasis remap='I'>display</emphasis>)
-</para>
-<funcsynopsis id='xqlength'>
-<funcprototype>
-  <funcdef>int <function>XQLength</function></funcdef>
-  <paramdef>Display<parameter> *display</parameter></paramdef>
-</funcprototype>
-</funcsynopsis>
-<!-- .FN -->
-<variablelist>
-  <varlistentry>
-    <term>
-      <emphasis remap='I'>display</emphasis>
-    </term>
-    <listitem>
-      <para>
-Specifies the connection to the X server.
-    </para>
-  </listitem>
-  </varlistentry>
-</variablelist>
-<para>
-<!-- .LP -->
-<!-- .eM -->
-<indexterm significance="preferred"><primary>QLength</primary></indexterm>
-<indexterm significance="preferred"><primary>XQLength</primary></indexterm>
-Both return the length of the event queue for the connected display.
-Note that there may be more events that have not been read into
-the queue yet (see
-<function>XEventsQueued</function>).
-</para>
-<para>
-<!-- .LP -->
-<!-- .sp -->
-<!-- .sM -->
-</para>
-<para>
-RootWindow(<emphasis remap='I'>display</emphasis>, <emphasis remap='I'>screen_number</emphasis>)
-</para>
-<funcsynopsis id='xrootwindow'>
-<funcprototype>
-  <funcdef>Window <function>XRootWindow</function></funcdef>
-  <paramdef>Display<parameter> *display</parameter></paramdef>
-  <paramdef>int<parameter> screen_number</parameter></paramdef>
-</funcprototype>
-</funcsynopsis>
-<!-- .FN -->
-<variablelist>
-  <varlistentry>
-    <term>
-      <emphasis remap='I'>display</emphasis>
-    </term>
-    <listitem>
-      <para>
-Specifies the connection to the X server.
-      </para>
-    </listitem>
-  </varlistentry>
-  <varlistentry>
-    <term>
-      <emphasis remap='I'>screen_number</emphasis>
-    </term>
-    <listitem>
-      <para>
-Specifies the appropriate screen number on the host server.
-    </para>
-  </listitem>
-  </varlistentry>
-</variablelist>
-<para>
-<!-- .LP -->
-<!-- .eM -->
-<indexterm><primary>Window</primary><secondary>RootWindow</secondary></indexterm>
-<indexterm significance="preferred"><primary>RootWindow</primary></indexterm>
-<indexterm><primary>Window</primary><secondary>XRootWindow</secondary></indexterm>
-<indexterm significance="preferred"><primary>XRootWindow</primary></indexterm>
-Both return the root window.
-These are useful with functions that need a drawable of a particular screen
-and for creating top-level windows.
-</para>
-<para>
-<!-- .LP -->
-<!-- .sp -->
-<!-- .sM -->
-</para>
-<para>
-ScreenCount(<emphasis remap='I'>display</emphasis>)
-</para>
-<funcsynopsis id='xscreencount'>
-<funcprototype>
-  <funcdef>int <function>XScreenCount</function></funcdef>
-  <paramdef>Display<parameter> *display</parameter></paramdef>
-</funcprototype>
-</funcsynopsis>
-<!-- .FN -->
-<variablelist>
-  <varlistentry>
-    <term>
-      <emphasis remap='I'>display</emphasis>
-    </term>
-    <listitem>
-      <para>
-Specifies the connection to the X server.
-    </para>
-  </listitem>
-  </varlistentry>
-</variablelist>
-<para>
-<!-- .LP -->
-<!-- .eM -->
-<indexterm significance="preferred"><primary>ScreenCount</primary></indexterm>
-<indexterm significance="preferred"><primary>XScreenCount</primary></indexterm>
-Both return the number of available screens.
-</para>
-<para>
-<!-- .LP -->
-<!-- .sp -->
-<!-- .sM -->
-</para>
-<para>
-ServerVendor(<emphasis remap='I'>display</emphasis>)
-</para>
-<funcsynopsis id='xservervendor'>
-<funcprototype>
-  <funcdef>char *<function>XServerVendor</function></funcdef>
-  <paramdef>Display<parameter> *display</parameter></paramdef>
-</funcprototype>
-</funcsynopsis>
-<!-- .FN -->
-<variablelist>
-  <varlistentry>
-    <term>
-      <emphasis remap='I'>display</emphasis>
-    </term>
-    <listitem>
-      <para>
-Specifies the connection to the X server.
-    </para>
-  </listitem>
-  </varlistentry>
-</variablelist>
-<para>
-<!-- .LP -->
-<!-- .eM -->
-<indexterm significance="preferred"><primary>ServerVendor</primary></indexterm>
-<indexterm significance="preferred"><primary>XServerVendor</primary></indexterm>
-Both return a pointer to a null-terminated string that provides
-some identification of the owner of the X server implementation.
-If the data returned by the server is in the Latin Portable Character Encoding,
-then the string is in the Host Portable Character Encoding.
-Otherwise, the contents of the string are implementation-dependent.
-</para>
-<para>
-<!-- .LP -->
-<!-- .sp -->
-<!-- .sM -->
-</para>
-<para>
-VendorRelease(<emphasis remap='I'>display</emphasis>)
-</para>
-<funcsynopsis id='xvendorrelease'>
-<funcprototype>
-  <funcdef>int <function>XVendorRelease</function></funcdef>
-  <paramdef>Display<parameter> *display</parameter></paramdef>
-</funcprototype>
-</funcsynopsis>
-<!-- .FN -->
-<variablelist>
-  <varlistentry>
-    <term>
-      <emphasis remap='I'>display</emphasis>
-    </term>
-    <listitem>
-      <para>
-Specifies the connection to the X server.
-    </para>
-  </listitem>
-  </varlistentry>
-</variablelist>
-<para>
-<!-- .LP -->
-<!-- .eM -->
-<indexterm significance="preferred"><primary>VendorRelease</primary></indexterm>
-<indexterm significance="preferred"><primary>XVendorRelease</primary></indexterm>
-Both return a number related to a vendor's release of the X server.
-</para>
-</sect2>
-<sect2 id="Image_Format_Functions_and_Macros">
-<title>Image Format Functions and Macros</title>
-<!-- .XS -->
-<!-- (SN Image Format Functions and Macros -->
-<!-- .XE -->
-<para>
-<!-- .LP -->
-Applications are required to present data to the X server
-in a format that the server demands.
-To help simplify applications,
-most of the work required to convert the data is provided by Xlib
-(see sections
-<link linkend="Transferring_Images_between_Client_and_Server">8.7</link> and
-<link linkend="Manipulating_Images">16.8</link>).
-</para>
-<para>
-<!-- .LP -->
-The
-<structname>XPixmapFormatValues</structname>
-structure provides an interface to the pixmap format information
-that is returned at the time of a connection setup.
-It contains:
-</para>
-<para>
-<!-- .LP -->
-<!-- .sM -->
-<literallayout class="monospaced">
-<!-- .TA .5i 3i -->
-<!-- .ta .5i 3i -->
-typedef struct {
-	int depth;
-	int bits_per_pixel;
-	int scanline_pad;
-} XPixmapFormatValues;
-</literallayout>
-</para>
-<para>
-<!-- .LP -->
-<!-- .eM -->
-<!-- .sp -->
-To obtain the pixmap format information for a given display, use
-<function>XListPixmapFormats</function>.
-<indexterm significance="preferred"><primary>XListPixmapFormats</primary></indexterm>
-<!-- .sM -->
-</para>
-<para>
-ImageByteOrder(<emphasis remap='I'>display</emphasis>)
-</para>
-<funcsynopsis id='ximagebyteorder'>
-<funcprototype>
-  <funcdef>int <function>XImageByteOrder</function></funcdef>
-  <paramdef>Display<parameter> *display</parameter></paramdef>
-  <paramdef>int<parameter> *count_return</parameter></paramdef>
-</funcprototype>
-</funcsynopsis>
-<!-- .FN -->
-<variablelist>
-  <varlistentry>
-    <term>
-      <emphasis remap='I'>display</emphasis>
-    </term>
-    <listitem>
-      <para>
-Specifies the connection to the X server.
-<!-- .ds Cn pixmap formats that are supported by the display -->
-      </para>
-    </listitem>
-  </varlistentry>
-  <varlistentry>
-    <term>
-      <emphasis remap='I'>count_return</emphasis>
-    </term>
-    <listitem>
-      <para>
-Returns the number of (Cn.
-    </para>
-  </listitem>
-  </varlistentry>
-</variablelist>
-<para>
-<!-- .LP -->
-<!-- .eM -->
-The
-<function>XListPixmapFormats</function>
-function returns an array of
-<structname>XPixmapFormatValues</structname>
-structures that describe the types of Z format images supported
-by the specified display.
-If insufficient memory is available,
-<function>XListPixmapFormats</function>
-returns NULL.
-To free the allocated storage for the
-<structname>XPixmapFormatValues</structname>
-structures, use
-<function>XFree</function>.
-</para>
-<para>
-<!-- .LP  -->
-The following lists the C language macros,
-their corresponding function equivalents that are for other language bindings,
-and what data they both return for the specified server and screen.
-These are often used by toolkits as well as by simple applications.
-</para>
-<para>
-<!-- .LP -->
-<!-- .sp -->
-<!-- .sM -->
-</para>
-<para>
-ImageByteOrder(<emphasis remap='I'>display</emphasis>)
-</para>
-<funcsynopsis>
-<funcprototype>
-  <funcdef>int <function>XImageByteOrder</function></funcdef>
-  <paramdef>Display<parameter> *display</parameter></paramdef>
-</funcprototype>
-</funcsynopsis>
-<!-- .FN -->
-<variablelist>
-  <varlistentry>
-    <term>
-      <emphasis remap='I'>display</emphasis>
-    </term>
-    <listitem>
-      <para>
-Specifies the connection to the X server.
-    </para>
-  </listitem>
-  </varlistentry>
-</variablelist>
-<para>
-<!-- .LP -->
-<!-- .eM -->
-<indexterm significance="preferred"><primary>ImageByteOrder</primary></indexterm>
-<indexterm significance="preferred"><primary>XImageByteOrder</primary></indexterm>
-Both specify the required byte order for images for each scanline unit in 
-XY format (bitmap) or for each pixel value in 
-Z format.
-The macro or function can return either
-<symbol>LSBFirst</symbol>
-or 
-<symbol>MSBFirst</symbol>.
-</para>
-<para>
-<!-- .LP -->
-<!-- .sp -->
-<!-- .sM -->
-</para>
-<para>
-BitmapUnit(<emphasis remap='I'>display</emphasis>)
-</para>
-<funcsynopsis id='xbitmapunit'>
-<funcprototype>
-  <funcdef>int <function>XBitmapUnit</function></funcdef>
-  <paramdef>Display<parameter> *display</parameter></paramdef>
-</funcprototype>
-</funcsynopsis>
-<!-- .FN -->
-<variablelist>
-  <varlistentry>
-    <term>
-      <emphasis remap='I'>display</emphasis>
-    </term>
-    <listitem>
-      <para>
-Specifies the connection to the X server.
-    </para>
-  </listitem>
-  </varlistentry>
-</variablelist>
-<para>
-<!-- .LP -->
-<!-- .eM -->
-<indexterm significance="preferred"><primary>BitmapUnit</primary></indexterm>
-<indexterm significance="preferred"><primary>XBitmapUnit</primary></indexterm>
-Both return the size of a bitmap's scanline unit in bits.
-The scanline is calculated in multiples of this value.
-</para>
-<para>
-<!-- .LP -->
-<!-- .sp -->
-<!-- .sM -->
-</para>
-<para>
-BitmapBitOrder(<emphasis remap='I'>display</emphasis>)
-</para>
-<funcsynopsis id='xbitmpabitorder'>
-<funcprototype>
-  <funcdef>int <function>XBitmapBitOrder</function></funcdef>
-  <paramdef>Display<parameter> *display</parameter></paramdef>
-</funcprototype>
-</funcsynopsis>
-<!-- .FN -->
-<variablelist>
-  <varlistentry>
-    <term>
-      <emphasis remap='I'>display</emphasis>
-    </term>
-    <listitem>
-      <para>
-Specifies the connection to the X server.
-    </para>
-  </listitem>
-  </varlistentry>
-</variablelist>
-<para>
-<!-- .LP -->
-<!-- .eM -->
-<indexterm significance="preferred"><primary>BitmapBitOrder</primary></indexterm>
-<indexterm significance="preferred"><primary>XBitmapBitOrder</primary></indexterm>
-Within each bitmap unit, the left-most bit in the bitmap as displayed
-on the screen is either the least significant or most significant bit in the
-unit.
-This macro or function can return 
-<symbol>LSBFirst</symbol>
-or 
-<symbol>MSBFirst</symbol>.
-</para>
-<para>
-<!-- .LP -->
-<!-- .sp -->
-<!-- .sM -->
-</para>
-<para>
-BitmapPad(<emphasis remap='I'>display</emphasis>)
-</para>
-<funcsynopsis id='xbitmappad'>
-<funcprototype>
-  <funcdef>int <function>XBitmapPad</function></funcdef>
-  <paramdef>Display<parameter> *display</parameter></paramdef>
-</funcprototype>
-</funcsynopsis>
-<!-- .FN -->
-<variablelist>
-  <varlistentry>
-    <term>
-      <emphasis remap='I'>display</emphasis>
-    </term>
-    <listitem>
-      <para>
-Specifies the connection to the X server.
-    </para>
-  </listitem>
-  </varlistentry>
-</variablelist>
-<para>
-<!-- .LP -->
-<!-- .eM -->
-<indexterm significance="preferred"><primary>BitmapPad</primary></indexterm>
-<indexterm significance="preferred"><primary>XBitmapPad</primary></indexterm>
-Each scanline must be padded to a multiple of bits returned
-by this macro or function.
-</para>
-<para>
-<!-- .LP -->
-<!-- .sp -->
-<!-- .sM -->
-</para>
-<para>
-DisplayHeight(<emphasis remap='I'>display</emphasis>, <emphasis remap='I'>screen_number</emphasis>)
-</para>
-<funcsynopsis id='xdisplayheight'>
-<funcprototype>
-  <funcdef>int <function>XDisplayHeight</function></funcdef>
-  <paramdef>Display<parameter> *display</parameter></paramdef>
-  <paramdef>int<parameter> screen_number</parameter></paramdef>
-</funcprototype>
-</funcsynopsis>
-<!-- .FN -->
-<variablelist>
-  <varlistentry>
-    <term>
-      <emphasis remap='I'>display</emphasis>
-    </term>
-    <listitem>
-      <para>
-Specifies the connection to the X server.
-      </para>
-    </listitem>
-  </varlistentry>
-  <varlistentry>
-    <term>
-      <emphasis remap='I'>screen_number</emphasis>
-    </term>
-    <listitem>
-      <para>
-Specifies the appropriate screen number on the host server.
-    </para>
-  </listitem>
-  </varlistentry>
-</variablelist>
-<para>
-<!-- .LP -->
-<!-- .eM -->
-<indexterm significance="preferred"><primary>DisplayHeight</primary></indexterm>
-<indexterm significance="preferred"><primary>XDisplayHeight</primary></indexterm>
-Both return an integer that describes the height of the screen
-in pixels.
-</para>
-<para>
-<!-- .LP -->
-<!-- .sp -->
-<!-- .sM -->
-</para>
-<para>
-DisplayHeightMM(<emphasis remap='I'>display</emphasis>, <emphasis remap='I'>screen_number</emphasis>)
-</para>
-<funcsynopsis id='xdisplayheightmm'>
-<funcprototype>
-  <funcdef>int <function>XDisplayHeightMM</function></funcdef>
-  <paramdef>Display<parameter> *display</parameter></paramdef>
-  <paramdef>int<parameter> screen_number</parameter></paramdef>
-</funcprototype>
-</funcsynopsis>
-<!-- .FN -->
-<variablelist>
-  <varlistentry>
-    <term>
-      <emphasis remap='I'>display</emphasis>
-    </term>
-    <listitem>
-      <para>
-Specifies the connection to the X server.
-      </para>
-    </listitem>
-  </varlistentry>
-  <varlistentry>
-    <term>
-      <emphasis remap='I'>screen_number</emphasis>
-    </term>
-    <listitem>
-      <para>
-Specifies the appropriate screen number on the host server.
-    </para>
-  </listitem>
-  </varlistentry>
-</variablelist>
-<para>
-<!-- .LP -->
-<!-- .eM -->
-<indexterm significance="preferred"><primary>DisplayHeightMM</primary></indexterm>
-<indexterm significance="preferred"><primary>XDisplayHeightMM</primary></indexterm>
-Both return the height of the specified screen in millimeters.
-</para>
-<para>
-<!-- .LP -->
-<!-- .sp -->
-<!-- .sM -->
-</para>
-<para>
-DisplayWidth(<emphasis remap='I'>display</emphasis>, <emphasis remap='I'>screen_number</emphasis>)
-</para>
-<funcsynopsis id='xdisplaywidth'>
-<funcprototype>
-  <funcdef>int <function>XDisplayWidth</function></funcdef>
-  <paramdef>Display<parameter> *display</parameter></paramdef>
-  <paramdef>int<parameter> screen_number</parameter></paramdef>
-</funcprototype>
-</funcsynopsis>
-<!-- .FN -->
-<variablelist>
-  <varlistentry>
-    <term>
-      <emphasis remap='I'>display</emphasis>
-    </term>
-    <listitem>
-      <para>
-Specifies the connection to the X server.
-      </para>
-    </listitem>
-  </varlistentry>
-  <varlistentry>
-    <term>
-      <emphasis remap='I'>screen_number</emphasis>
-    </term>
-    <listitem>
-      <para>
-Specifies the appropriate screen number on the host server.
-    </para>
-  </listitem>
-  </varlistentry>
-</variablelist>
-<para>
-<!-- .LP -->
-<!-- .eM -->
-<indexterm significance="preferred"><primary>DisplayWidth</primary></indexterm>
-<indexterm significance="preferred"><primary>XDisplayWidth</primary></indexterm>
-Both return the width of the screen in pixels.
-</para>
-<para>
-<!-- .LP -->
-<!-- .sp -->
-<!-- .sM -->
-</para>
-<para>
-DisplayWidthMM(<emphasis remap='I'>display</emphasis>, <emphasis remap='I'>screen_number</emphasis>)
-</para>
-<funcsynopsis id='xdisplaywidthmm'>
-<funcprototype>
-  <funcdef>int <function>XDisplayWidthMM</function></funcdef>
-  <paramdef>Display<parameter> *display</parameter></paramdef>
-  <paramdef>int<parameter> screen_number</parameter></paramdef>
-</funcprototype>
-</funcsynopsis>
-<!-- .FN -->
-<variablelist>
-  <varlistentry>
-    <term>
-      <emphasis remap='I'>display</emphasis>
-    </term>
-    <listitem>
-      <para>
-Specifies the connection to the X server.
-      </para>
-    </listitem>
-  </varlistentry>
-  <varlistentry>
-    <term>
-      <emphasis remap='I'>screen_number</emphasis>
-    </term>
-    <listitem>
-      <para>
-Specifies the appropriate screen number on the host server.
-    </para>
-  </listitem>
-  </varlistentry>
-</variablelist>
-<para>
-<!-- .LP -->
-<!-- .eM -->
-<indexterm significance="preferred"><primary>DisplayWidthMM</primary></indexterm>
-<indexterm significance="preferred"><primary>XDisplayWidthMM</primary></indexterm>
-Both return the width of the specified screen in millimeters.
-</para>
-</sect2>
-<sect2 id="Screen_Information_Macros">
-<title>Screen Information Macros</title>
-<!-- .XS -->
-<!-- (SN Screen Information Macros -->
-<!-- .XE -->
-<para>
-<!-- .LP -->
-The following lists the C language macros,
-their corresponding function equivalents that are for other language bindings,
-and what data they both can return.
-These macros or functions all take a pointer to the appropriate screen
-structure.
-</para>
-<para>
-<!-- .LP -->
-<!-- .sp -->
-<!-- .sM -->
-</para>
-<para>
-BlackPixelOfScreen(<emphasis remap='I'>screen</emphasis>)
-</para>
-<funcsynopsis id='xblackpixelofscreen'>
-<funcprototype>
-  <funcdef>unsigned long <function>XBlackPixelOfScreen</function></funcdef>
-  <paramdef>Screen<parameter> *screen</parameter></paramdef>
-</funcprototype>
-</funcsynopsis>
-<!-- .FN -->
-<variablelist>
-  <varlistentry>
-    <term>
-      <emphasis remap='I'>screen</emphasis>
-    </term>
-    <listitem>
-      <para>
-Specifies the appropriate 
-<type>Screen</type>
-structure.
-    </para>
-  </listitem>
-  </varlistentry>
-</variablelist>
-<para>
-<!-- .LP -->
-<!-- .eM -->
-<indexterm significance="preferred"><primary>BlackPixelOfScreen</primary></indexterm>
-<indexterm significance="preferred"><primary>XBlackPixelOfScreen</primary></indexterm>
-Both return the black pixel value of the specified screen.
-</para>
-<para>
-<!-- .LP -->
-<!-- .sp -->
-<!-- .sM -->
-</para>
-<para>
-WhitePixelOfScreen(<emphasis remap='I'>screen</emphasis>)
-</para>
-<funcsynopsis id='xwhitepixelofscreen'>
-<funcprototype>
-  <funcdef>unsigned long <function>XWhitePixelOfScreen</function></funcdef>
-  <paramdef>Screen<parameter> *screen</parameter></paramdef>
-</funcprototype>
-</funcsynopsis>
-<!-- .FN -->
-<variablelist>
-  <varlistentry>
-    <term>
-      <emphasis remap='I'>screen</emphasis>
-    </term>
-    <listitem>
-      <para>
-Specifies the appropriate 
-<type>Screen</type>
-structure.
-    </para>
-  </listitem>
-  </varlistentry>
-</variablelist>
-<para>
-<!-- .LP -->
-<!-- .eM -->
-<indexterm significance="preferred"><primary>WhitePixelOfScreen</primary></indexterm>
-<indexterm significance="preferred"><primary>XWhitePixelOfScreen</primary></indexterm>
-Both return the white pixel value of the specified screen.
-</para>
-<para>
-<!-- .LP -->
-<!-- .sp -->
-<!-- .sM -->
-</para>
-<para>
-CellsOfScreen(<emphasis remap='I'>screen</emphasis>)
-</para>
-<funcsynopsis id='xcellsofscreen'>
-<funcprototype>
-  <funcdef>int <function>XCellsOfScreen</function></funcdef>
-  <paramdef>Screen<parameter> *screen</parameter></paramdef>
-</funcprototype>
-</funcsynopsis>
-<!-- .FN -->
-<variablelist>
-  <varlistentry>
-    <term>
-      <emphasis remap='I'>screen</emphasis>
-    </term>
-    <listitem>
-      <para>
-Specifies the appropriate 
-<type>Screen</type>
-structure.
-    </para>
-  </listitem>
-  </varlistentry>
-</variablelist>
-<para>
-<!-- .LP -->
-<!-- .eM -->
-<indexterm significance="preferred"><primary>CellsOfScreen</primary></indexterm>
-<indexterm significance="preferred"><primary>XCellsOfScreen</primary></indexterm>
-Both return the number of colormap cells in the default colormap 
-of the specified screen.
-</para>
-<para>
-<!-- .LP -->
-<!-- .sp -->
-<!-- .sM -->
-</para>
-<para>
-DefaultColormapOfScreen(<emphasis remap='I'>screen</emphasis>)
-</para>
-<funcsynopsis id='xdefaultcolormapofscreen'>
-<funcprototype>
-  <funcdef>Colormap <function>XDefaultColormapOfScreen</function></funcdef>
-  <paramdef>Screen<parameter> *screen</parameter></paramdef>
-</funcprototype>
-</funcsynopsis>
-<!-- .FN -->
-<variablelist>
-  <varlistentry>
-    <term>
-      <emphasis remap='I'>screen</emphasis>
-    </term>
-    <listitem>
-      <para>
-Specifies the appropriate 
-<type>Screen</type>
-structure.
-    </para>
-  </listitem>
-  </varlistentry>
-</variablelist>
-<para>
-<!-- .LP -->
-<!-- .eM -->
-<indexterm significance="preferred"><primary>DefaultColormapOfScreen</primary></indexterm>
-<indexterm significance="preferred"><primary>XDefaultColormapOfScreen</primary></indexterm>
-Both return the default colormap of the specified screen.
-</para>
-<para>
-<!-- .LP -->
-<!-- .sp -->
-<!-- .sM -->
-</para>
-<para>
-DefaultDepthOfScreen(<emphasis remap='I'>screen</emphasis>)
-</para>
-<funcsynopsis id='xdefaultdepthofscreen'>
-<funcprototype>
-  <funcdef>int <function>XDefaultDepthOfScreen</function></funcdef>
-  <paramdef>Screen<parameter> *screen</parameter></paramdef>
-</funcprototype>
-</funcsynopsis>
-<!-- .FN -->
-<variablelist>
-  <varlistentry>
-    <term>
-      <emphasis remap='I'>screen</emphasis>
-    </term>
-    <listitem>
-      <para>
-Specifies the appropriate 
-<type>Screen</type>
-structure.
-    </para>
-  </listitem>
-  </varlistentry>
-</variablelist>
-<para>
-<!-- .LP -->
-<!-- .eM -->
-<indexterm significance="preferred"><primary>DefaultDepthOfScreen</primary></indexterm>
-<indexterm significance="preferred"><primary>XDefaultDepthOfScreen</primary></indexterm>
-Both return the depth of the root window.
-</para>
-<para>
-<!-- .LP -->
-<!-- .sp -->
-<!-- .sM -->
-</para>
-<para>
-DefaultGCOfScreen(<emphasis remap='I'>screen</emphasis>)
-</para>
-<funcsynopsis id='xdefaultgcofscreen'>
-<funcprototype>
-  <funcdef>GC <function>XDefaultGCOfScreen</function></funcdef>
-  <paramdef>Screen<parameter> *screen</parameter></paramdef>
-</funcprototype>
-</funcsynopsis>
-<!-- .FN -->
-<variablelist>
-  <varlistentry>
-    <term>
-      <emphasis remap='I'>screen</emphasis>
-    </term>
-    <listitem>
-      <para>
-Specifies the appropriate 
-<type>Screen</type>
-structure.
-    </para>
-  </listitem>
-  </varlistentry>
-</variablelist>
-<para>
-<!-- .LP -->
-<!-- .eM -->
-<indexterm significance="preferred"><primary>DefaultGCOfScreen</primary></indexterm>
-<indexterm significance="preferred"><primary>XDefaultGCOfScreen</primary></indexterm>
-Both return a default graphics context (GC) of the specified screen,
-which has the same depth as the root window of the screen.
-The GC must never be freed.
-</para>
-<para>
-<!-- .LP -->
-<!-- .sp -->
-<!-- .sM -->
-</para>
-<para>
-DefaultVisualOfScreen(<emphasis remap='I'>screen</emphasis>)
-</para>
-<funcsynopsis id='xdefaultvisualofscreen'>
-<funcprototype>
-  <funcdef>Visual *<function>XDefaultVisualOfScreen</function></funcdef>
-  <paramdef>Screen<parameter> *screen</parameter></paramdef>
-</funcprototype>
-</funcsynopsis>
-<!-- .FN -->
-<variablelist>
-  <varlistentry>
-    <term>
-      <emphasis remap='I'>screen</emphasis>
-    </term>
-    <listitem>
-      <para>
-Specifies the appropriate 
-<type>Screen</type>
-structure.
-    </para>
-  </listitem>
-  </varlistentry>
-</variablelist>
-<para>
-<!-- .LP -->
-<!-- .eM -->
-<indexterm significance="preferred"><primary>DefaultVisualOfScreen</primary></indexterm>
-<indexterm significance="preferred"><primary>XDefaultVisualOfScreen</primary></indexterm>
-Both return the default visual of the specified screen.
-For information on visual types,
-see <link linkend="Visual_Types">section 3.1</link>.
-</para>
-<para>
-<!-- .LP -->
-<!-- .sp -->
-<!-- .sM -->
-</para>
-<para>
-DoesBackingStore(<emphasis remap='I'>screen</emphasis>)
-</para>
-<funcsynopsis id='xdoesbackingstore'>
-<funcprototype>
-  <funcdef>int <function>XDoesBackingStore</function></funcdef>
-  <paramdef>Screen<parameter> *screen</parameter></paramdef>
-</funcprototype>
-</funcsynopsis>
-<!-- .FN -->
-<variablelist>
-  <varlistentry>
-    <term>
-      <emphasis remap='I'>screen</emphasis>
-    </term>
-    <listitem>
-      <para>
-Specifies the appropriate 
-<type>Screen</type>
-structure.
-    </para>
-  </listitem>
-  </varlistentry>
-</variablelist>
-<para>
-<!-- .LP -->
-<!-- .eM -->
-<indexterm significance="preferred"><primary>DoesBackingStore</primary></indexterm>
-<indexterm significance="preferred"><primary>XDoesBackingStore</primary></indexterm>
-Both return a value indicating whether the screen supports backing
-stores.
-The value returned can be one of 
-<symbol>WhenMapped</symbol>,
-<symbol>NotUseful</symbol>,
-or
-<symbol>Always</symbol>
-(see <link linkend="Backing_Store_Attribute">section 3.2.4</link>).
-</para>
-<para>
-<!-- .LP -->
-<!-- .sp -->
-<!-- .sM -->
-</para>
-<para>
-DoesSaveUnders(<emphasis remap='I'>screen</emphasis>)
-</para>
-<funcsynopsis id='xdoessaveunders'>
-<funcprototype>
-  <funcdef>Bool <function>XDoesSaveUnders</function></funcdef>
-  <paramdef>Screen<parameter> *screen</parameter></paramdef>
-</funcprototype>
-</funcsynopsis>
-<!-- .FN -->
-<variablelist>
-  <varlistentry>
-    <term>
-      <emphasis remap='I'>screen</emphasis>
-    </term>
-    <listitem>
-      <para>
-Specifies the appropriate 
-<type>Screen</type>
-structure.
-    </para>
-  </listitem>
-  </varlistentry>
-</variablelist>
-<para>
-<!-- .LP -->
-<!-- .eM -->
-<indexterm significance="preferred"><primary>DoesSaveUnders</primary></indexterm>
-<indexterm significance="preferred"><primary>XDoesSaveUnders</primary></indexterm>
-Both return a Boolean value indicating whether the
-screen supports save unders.
-If
-<symbol>True</symbol>,
-the screen supports save unders.
-If
-<symbol>False</symbol>,
-the screen does not support save unders
-(see <link linkend="Save_Under_Flag">section 3.2.5</link>).
-</para>
-<para>
-<!-- .LP -->
-<!-- .sp -->
-<!-- .sM -->
-</para>
-<para>
-DisplayOfScreen(<emphasis remap='I'>screen</emphasis>)
-</para>
-<funcsynopsis id='xdisplayofscreen'>
-<funcprototype>
-  <funcdef>Display *<function>XDisplayOfScreen</function></funcdef>
-  <paramdef>Screen<parameter> *screen</parameter></paramdef>
-</funcprototype>
-</funcsynopsis>
-<!-- .FN -->
-<variablelist>
-  <varlistentry>
-    <term>
-      <emphasis remap='I'>screen</emphasis>
-    </term>
-    <listitem>
-      <para>
-Specifies the appropriate 
-<type>Screen</type>
-structure.
-    </para>
-  </listitem>
-  </varlistentry>
-</variablelist>
-<para>
-<!-- .LP -->
-<!-- .eM -->
-<indexterm significance="preferred"><primary>DisplayOfScreen</primary></indexterm>
-<indexterm significance="preferred"><primary>XDisplayOfScreen</primary></indexterm>
-Both return the display of the specified screen.
-</para>
-<para>
-<!-- .LP -->
-<!-- .sp -->
-<!-- .sM -->
-<indexterm significance="preferred"><primary>XScreenNumberOfScreen</primary></indexterm>
-</para>
-<para>
-EventMaskOfScreen(<emphasis remap='I'>screen</emphasis>)
-</para>
-<funcsynopsis id='xeventmaskofscreen'>
-<funcprototype>
-  <funcdef>long <function>XEventMaskOfScreen</function></funcdef>
-  <paramdef>Screen<parameter> *screen</parameter></paramdef>
-</funcprototype>
-</funcsynopsis>
-<!-- .FN -->
-<variablelist>
-  <varlistentry>
-    <term>
-      <emphasis remap='I'>screen</emphasis>
-    </term>
-    <listitem>
-      <para>
-Specifies the appropriate 
-<type>Screen</type>
-structure.
-    </para>
-  </listitem>
-  </varlistentry>
-</variablelist>
-<para>
-<!-- .LP -->
-<!-- .eM -->
-The
-<function>XScreenNumberOfScreen</function>
-function returns the screen index number of the specified screen.
-</para>
-<para>
-<!-- .LP -->
-<!-- .sp -->
-<!-- .sM -->
-</para>
-<para>
-EventMaskOfScreen(<emphasis remap='I'>screen</emphasis>)
-</para>
-<funcsynopsis>
-<funcprototype>
-  <funcdef>long <function>XEventMaskOfScreen</function></funcdef>
-  <paramdef>Screen<parameter> *screen</parameter></paramdef>
-</funcprototype>
-</funcsynopsis>
-<!-- .FN -->
-<variablelist>
-  <varlistentry>
-    <term>
-      <emphasis remap='I'>screen</emphasis>
-    </term>
-    <listitem>
-      <para>
-Specifies the appropriate 
-<type>Screen</type>
-structure.
-    </para>
-  </listitem>
-  </varlistentry>
-</variablelist>
-<para>
-<!-- .LP -->
-<!-- .eM -->
-<indexterm significance="preferred"><primary>EventMaskOfScreen</primary></indexterm>
-<indexterm significance="preferred"><primary>XEventMaskOfScreen</primary></indexterm>
-Both return the event mask of the root window for the specified screen
-at connection setup time.
-</para>
-<para>
-<!-- .LP -->
-<!-- .sp -->
-<!-- .sM -->
-</para>
-<para>
-WidthOfScreen(<emphasis remap='I'>screen</emphasis>)
-</para>
-<funcsynopsis id='xwidthofscreen'>
-<funcprototype>
-  <funcdef>int <function>XWidthOfScreen</function></funcdef>
-  <paramdef>Screen<parameter> *screen</parameter></paramdef>
-</funcprototype>
-</funcsynopsis>
-<!-- .FN -->
-<variablelist>
-  <varlistentry>
-    <term>
-      <emphasis remap='I'>screen</emphasis>
-    </term>
-    <listitem>
-      <para>
-Specifies the appropriate 
-<type>Screen</type>
-structure.
-    </para>
-  </listitem>
-  </varlistentry>
-</variablelist>
-<para>
-<!-- .LP -->
-<!-- .eM -->
-<indexterm significance="preferred"><primary>WidthOfScreen</primary></indexterm>
-<indexterm significance="preferred"><primary>XWidthOfScreen</primary></indexterm>
-Both return the width of the specified screen in pixels.
-</para>
-<para>
-<!-- .LP -->
-<!-- .sp -->
-<!-- .sM -->
-</para>
-<para>
-HeightOfScreen(<emphasis remap='I'>screen</emphasis>)
-</para>
-<funcsynopsis id='xheightofscreen'>
-<funcprototype>
-  <funcdef>int <function>XHeightOfScreen</function></funcdef>
-  <paramdef>Screen<parameter> *screen</parameter></paramdef>
-</funcprototype>
-</funcsynopsis>
-<!-- .FN -->
-<variablelist>
-  <varlistentry>
-    <term>
-      <emphasis remap='I'>screen</emphasis>
-    </term>
-    <listitem>
-      <para>
-Specifies the appropriate 
-<type>Screen</type>
-structure.
-    </para>
-  </listitem>
-  </varlistentry>
-</variablelist>
-<para>
-<!-- .LP -->
-<!-- .eM -->
-<indexterm significance="preferred"><primary>HeightOfScreen</primary></indexterm>
-<indexterm significance="preferred"><primary>XHeightOfScreen</primary></indexterm>
-Both return the height of the specified screen in pixels.
-</para>
-<para>
-<!-- .LP -->
-<!-- .sp -->
-<!-- .sM -->
-</para>
-<para>
-WidthMMOfScreen(<emphasis remap='I'>screen</emphasis>)
-</para>
-<funcsynopsis id='xwidthmmofscreen'>
-<funcprototype>
-  <funcdef>int <function>XWidthMMOfScreen</function></funcdef>
-  <paramdef>Screen<parameter> *screen</parameter></paramdef>
-</funcprototype>
-</funcsynopsis>
-<!-- .FN -->
-<variablelist>
-  <varlistentry>
-    <term>
-      <emphasis remap='I'>screen</emphasis>
-    </term>
-    <listitem>
-      <para>
-Specifies the appropriate 
-<type>Screen</type>
-structure.
-    </para>
-  </listitem>
-  </varlistentry>
-</variablelist>
-<para>
-<!-- .LP -->
-<!-- .eM -->
-<indexterm significance="preferred"><primary>WidthMMOfScreen</primary></indexterm>
-<indexterm significance="preferred"><primary>XWidthMMOfScreen</primary></indexterm>
-Both return the width of the specified screen in millimeters.
-</para>
-<para>
-<!-- .LP -->
-<!-- .sp -->
-<!-- .sM -->
-</para>
-<para>
-HeightMMOfScreen(<emphasis remap='I'>screen</emphasis>)
-</para>
-<funcsynopsis id='xheightmmofscreen'>
-<funcprototype>
-  <funcdef>int <function>XHeightMMOfScreen</function></funcdef>
-  <paramdef>Screen<parameter> *screen</parameter></paramdef>
-</funcprototype>
-</funcsynopsis>
-<!-- .FN -->
-<variablelist>
-  <varlistentry>
-    <term>
-      <emphasis remap='I'>screen</emphasis>
-    </term>
-    <listitem>
-      <para>
-Specifies the appropriate 
-<type>Screen</type>
-structure.
-    </para>
-  </listitem>
-  </varlistentry>
-</variablelist>
-<para>
-<!-- .LP -->
-<!-- .eM -->
-<indexterm significance="preferred"><primary>HeightMMOfScreen</primary></indexterm>
-<indexterm significance="preferred"><primary>XHeightMMOfScreen</primary></indexterm>
-Both return the height of the specified screen in millimeters.
-</para>
-<para>
-<!-- .LP -->
-<!-- .sp -->
-<!-- .sM -->
-</para>
-<para>
-MaxCmapsOfScreen(<emphasis remap='I'>screen</emphasis>)
-</para>
-<funcsynopsis id='xmaxcmapsofscreen'>
-<funcprototype>
-  <funcdef>int <function>XMaxCmapsOfScreen</function></funcdef>
-  <paramdef>Screen<parameter> *screen</parameter></paramdef>
-</funcprototype>
-</funcsynopsis>
-<!-- .FN -->
-<variablelist>
-  <varlistentry>
-    <term>
-      <emphasis remap='I'>screen</emphasis>
-    </term>
-    <listitem>
-      <para>
-Specifies the appropriate 
-<type>Screen</type>
-structure.
-    </para>
-  </listitem>
-  </varlistentry>
-</variablelist>
-<para>
-<!-- .LP -->
-<!-- .eM -->
-<indexterm significance="preferred"><primary>MaxCmapsOfScreen</primary></indexterm>
-<indexterm significance="preferred"><primary>XMaxCmapsOfScreen</primary></indexterm>
-Both return the maximum number of installed colormaps supported 
-by the specified screen
-(see <link linkend="Managing_Installed_Colormaps">section 9.3</link>).
-</para>
-<para>
-<!-- .LP -->
-<!-- .sp -->
-<!-- .sM -->
-</para>
-<para>
-MinCmapsOfScreen(<emphasis remap='I'>screen</emphasis>)
-</para>
-<funcsynopsis id='xmincmapsofscreen'>
-<funcprototype>
-  <funcdef>int <function>XMinCmapsOfScreen</function></funcdef>
-  <paramdef>Screen<parameter> *screen</parameter></paramdef>
-</funcprototype>
-</funcsynopsis>
-<!-- .FN -->
-<variablelist>
-  <varlistentry>
-    <term>
-      <emphasis remap='I'>screen</emphasis>
-    </term>
-    <listitem>
-      <para>
-Specifies the appropriate 
-<type>Screen</type>
-structure.
-    </para>
-  </listitem>
-  </varlistentry>
-</variablelist>
-<para>
-<!-- .LP -->
-<!-- .eM -->
-<indexterm significance="preferred"><primary>MinCmapsOfScreen</primary></indexterm>
-<indexterm significance="preferred"><primary>XMinCmapsOfScreen</primary></indexterm>
-Both return the minimum number of installed colormaps supported 
-by the specified screen
-(see <link linkend="Managing_Installed_Colormaps">section 9.3</link>).
-</para>
-<para>
-<!-- .LP -->
-<!-- .sp -->
-<!-- .sM -->
-</para>
-<para>
-PlanesOfScreen(<emphasis remap='I'>screen</emphasis>)
-</para>
-<funcsynopsis id='xplanesofscreen'>
-<funcprototype>
-  <funcdef>int <function>XPlanesOfScreen</function></funcdef>
-  <paramdef>Screen<parameter> *screen</parameter></paramdef>
-</funcprototype>
-</funcsynopsis>
-<!-- .FN -->
-<variablelist>
-  <varlistentry>
-    <term>
-      <emphasis remap='I'>screen</emphasis>
-    </term>
-    <listitem>
-      <para>
-Specifies the appropriate 
-<type>Screen</type>
-structure.
-    </para>
-  </listitem>
-  </varlistentry>
-</variablelist>
-<para>
-<!-- .LP -->
-<!-- .eM -->
-<indexterm significance="preferred"><primary>PlanesOfScreen</primary></indexterm>
-<indexterm significance="preferred"><primary>XPlanesOfScreen</primary></indexterm>
-Both return the depth of the root window.
-</para>
-<para>
-<!-- .LP -->
-<!-- .sp -->
-<!-- .sM -->
-</para>
-<para>
-RootWindowOfScreen(<emphasis remap='I'>screen</emphasis>)
-</para>
-<funcsynopsis id='xrootwindowofscreen'>
-<funcprototype>
-  <funcdef>Window <function>XRootWindowOfScreen</function></funcdef>
-  <paramdef>Screen<parameter> *screen</parameter></paramdef>
-</funcprototype>
-</funcsynopsis>
-<!-- .FN -->
-<variablelist>
-  <varlistentry>
-    <term>
-      <emphasis remap='I'>screen</emphasis>
-    </term>
-    <listitem>
-      <para>
-Specifies the appropriate 
-<type>Screen</type>
-structure.
-    </para>
-  </listitem>
-  </varlistentry>
-</variablelist>
-<para>
-<!-- .LP -->
-<!-- .eM -->
-<indexterm significance="preferred"><primary>RootWindowOfScreen</primary></indexterm>
-<indexterm significance="preferred"><primary>XRootWindowOfScreen</primary></indexterm>
-Both return the root window of the specified screen.
-</para>
-</sect2>
-</sect1>
-<sect1 id="Generating_a_NoOperation_Protocol_Request">
-<title>Generating a NoOperation Protocol Request</title>
-<!-- .XS -->
-<!-- (SN Generating a NoOperation Protocol Request -->
-<!-- .XE -->
-<para>
-<!-- .LP -->
-To execute a 
-<systemitem>NoOperation</systemitem>
-protocol request, use
-<function>XNoOp</function>.
-<indexterm significance="preferred"><primary>XNoOp</primary></indexterm>
-<!-- .sM -->
-</para>
-<funcsynopsis id='xnoop'>
-<funcprototype>
-  <funcdef><function>XNoOp</function></funcdef>
-  <paramdef>Display<parameter> *display</parameter></paramdef>
-</funcprototype>
-</funcsynopsis>
-
-<variablelist>
-  <varlistentry>
-    <term><emphasis remap='I'>display</emphasis></term>
-    <listitem>
-      <para>Specifies the connection to the X server.</para>
-    </listitem>
-  </varlistentry>
-</variablelist>
-<para>
-<!-- .LP -->
-<!-- .eM -->
-The
-<function>XNoOp</function>
-function sends a 
-<systemitem>NoOperation</systemitem>
-protocol request to the X server,
-thereby exercising the connection.
-</para>
-</sect1>
-<sect1 id="Freeing_Client_Created_Data">
-<title>Freeing Client-Created Data</title>
-<!-- .XS -->
-<!-- (SN Freeing Client-Created Data -->
-<!-- .XE -->
-<para>
-<!-- .LP -->
-To free in-memory data that was created by an Xlib function, use
-<function>XFree</function>.
-<indexterm significance="preferred"><primary>XFree</primary></indexterm>
-<!-- .sM -->
-</para>
-<funcsynopsis id='xfree'>
-<funcprototype>
-  <funcdef>XFree</funcdef>
-  <paramdef>void<parameter> *data</parameter></paramdef>
-</funcprototype>
-</funcsynopsis>
-
-<!-- .FN -->
-<variablelist>
-  <varlistentry>
-    <term>
-      <emphasis remap='I'>data</emphasis>
-    </term>
-    <listitem>
-      <para>
-Specifies the data that is to be freed.
-    </para>
-  </listitem>
-  </varlistentry>
-</variablelist>
-<para>
-<!-- .LP -->
-<!-- .eM -->
-The
-<function>XFree</function>
-function is a general-purpose Xlib routine that frees the specified data.
-You must use it to free any objects that were allocated by Xlib,
-unless an alternate function is explicitly specified for the object.
-A NULL pointer cannot be passed to this function.
-</para>
-</sect1>
-<sect1 id="Closing_the_Display">
-<title>Closing the Display</title>
-<!-- .XS -->
-<!-- (SN Closing the Display -->
-<!-- .XE -->
-<para>
-<!-- .LP -->
-To close a display or disconnect from the X server, use
-<function>XCloseDisplay</function>.
-<indexterm significance="preferred"><primary>XCloseDisplay</primary></indexterm>
-</para>
-<para>
-<!-- .LP -->
-<!-- .sM -->
-</para>
-<funcsynopsis id='xclosedisplay'>
-<funcprototype>
-  <funcdef>XCloseDisplay</funcdef>
-  <paramdef>Display<parameter> *display</parameter></paramdef>
-</funcprototype>
-</funcsynopsis>
-
-<!-- .FN -->
-<variablelist>
-  <varlistentry>
-    <term>
-      <emphasis remap='I'>display</emphasis>
-    </term>
-    <listitem>
-      <para>
-Specifies the connection to the X server.
-    </para>
-  </listitem>
-  </varlistentry>
-</variablelist>
-<para>
-<!-- .LP -->
-<!-- .eM -->
-The
-<function>XCloseDisplay</function>
-function closes the connection to the X server for the display specified in the
-<type>Display</type>
-structure and destroys all windows, resource IDs
-(<type>Window</type>,
-<type>Font</type>,
-<type>Pixmap</type>,
-<type>Colormap</type>,
-<type>Cursor</type>,
-and
-<type>GContext</type>),
-or other resources that the client has created
-on this display, unless the close-down mode of the resource has been changed
-(see
-<function>XSetCloseDownMode</function>).
-Therefore, these windows, resource IDs, and other resources should never be 
-referenced again or an error will be generated.
-Before exiting, you should call
-<function>XCloseDisplay</function>
-explicitly so that any pending errors are reported as
-<function>XCloseDisplay</function>
-performs a final
-<function>XSync</function>
-operation.
-<indexterm><primary>Resource IDs</primary></indexterm>
-<indexterm><primary>XCloseDisplay</primary></indexterm>
-</para>
-<para>
-<!-- .LP -->
-<function>XCloseDisplay</function>
-can generate a
-<errorname>BadGC</errorname>
-error.
-<!-- .sp -->
-</para>
-<para>
-<!-- .LP -->
-Xlib provides a function to permit the resources owned by a client
-to survive after the client's connection is closed.
-To change a client's close-down mode, use
-<function>XSetCloseDownMode</function>.
-<indexterm significance="preferred"><primary>XSetCloseDownMode</primary></indexterm>
-<!-- .sM -->
-</para>
-<funcsynopsis id='xsetclosedownmode'>
-<funcprototype>
-  <funcdef>XSetCloseDownMode</funcdef>
-  <paramdef>Display<parameter> *display</parameter></paramdef>
-  <paramdef>int<parameter> close_mode</parameter></paramdef>
-</funcprototype>
-</funcsynopsis>
-<!-- .FN -->
-<variablelist>
-  <varlistentry>
-    <term>
-      <emphasis remap='I'>display</emphasis>
-    </term>
-    <listitem>
-      <para>
-Specifies the connection to the X server.
-      </para>
-    </listitem>
-  </varlistentry>
-  <varlistentry>
-    <term>
-      <emphasis remap='I'>close_mode</emphasis>
-    </term>
-    <listitem>
-      <para>
-Specifies the client close-down mode.
-You can pass 
-<symbol>DestroyAll</symbol>,
-<symbol>RetainPermanent</symbol>,
-or
-<symbol>RetainTemporary</symbol>.
-    </para>
-  </listitem>
-  </varlistentry>
-</variablelist>
-<para>
-<!-- .LP -->
-<!-- .eM -->
-The
-<function>XSetCloseDownMode</function>
-defines what will happen to the client's resources at connection close.
-A connection starts in
-<symbol>DestroyAll</symbol>
-mode.
-For information on what happens to the client's resources when the
-close_mode argument is
-<symbol>RetainPermanent</symbol>
-or
-<symbol>RetainTemporary</symbol>,
-see <link linkend="Using_X_Server_Connection_Close_Operations_">section 2.6</link>.
-</para>
-<para>
-<!-- .LP -->
-<function>XSetCloseDownMode</function>
-can generate a
-<errorname>BadValue</errorname>
-error.
-</para>
-</sect1>
-<sect1 id="Using_X_Server_Connection_Close_Operations_">
-<title>Using X Server Connection Close Operations </title>
-<!-- .XS -->
-<!-- (SN Using X Server Connection Close Operations -->
-<!-- .XE -->
-<para>
-<!-- .LP -->
-When the X server's connection to a client is closed
-either by an explicit call to
-<function>XCloseDisplay</function>
-or by a process that exits, the X server performs the following
-automatic operations:
-</para>
-<itemizedlist>
-  <listitem>
-    <para>
-It disowns all selections owned by the client
-(see 
-<function>XSetSelectionOwner</function>).
-    </para>
-  </listitem>
-  <listitem>
-    <para>
-It performs an
-<function>XUngrabPointer</function>
-and
-<function>XUngrabKeyboard</function>
-if the client has actively grabbed the pointer 
-or the keyboard.
-    </para>
-  </listitem>
-  <listitem>
-    <para>
-It performs an
-<function>XUngrabServer</function>
-if the client has grabbed the server.
-    </para>
-  </listitem>
-  <listitem>
-    <para>
-It releases all passive grabs made by the client.  
-    </para>
-  </listitem>
-  <listitem>
-    <para>
-It marks all resources (including colormap entries) allocated 
-by the client either as permanent or temporary, 
-depending on whether the close-down mode is 
-<symbol>RetainPermanent</symbol>
-or
-<symbol>RetainTemporary</symbol>.
-However, this does not prevent other client applications from explicitly
-destroying the resources (see 
-<function>XSetCloseDownMode</function>).
-    </para>
-  </listitem>
-</itemizedlist>
-<para>
-<!-- .LP -->
-When the close-down mode is
-<symbol>DestroyAll</symbol>,
-the X server destroys all of a client's resources as follows:
-</para>
-<itemizedlist>
-  <listitem>
-    <para>
-It examines each window in the client's save-set to determine if it is an inferior
-(subwindow) of a window created by the client.
-(The save-set is a list of other clients' windows
-that are referred to as save-set windows.)
-If so, the X server reparents the save-set window to the closest ancestor so
-that the save-set window is not an inferior of a window created by the client.
-The reparenting leaves unchanged the absolute coordinates (with respect to
-the root window) of the upper-left outer corner of the save-set
-window.
-    </para>
-  </listitem>
-  <listitem>
-    <para>
-It performs a
-<systemitem>MapWindow</systemitem>
-request on the save-set window if the save-set window is unmapped.
-The X server does this even if the save-set window was not an inferior of 
-a window created by the client.
-    </para>
-  </listitem>
-  <listitem>
-    <para>
-It destroys all windows created by the client.
-    </para>
-  </listitem>
-  <listitem>
-    <para>
-It performs the appropriate free request on each nonwindow resource created by
-the client in the server (for example, 
-<type>Font</type>,
-<type>Pixmap</type>,
-<type>Cursor</type>,
-<type>Colormap</type>,
-and 
-<type>GContext</type>).
-    </para>
-  </listitem>
-  <listitem>
-    <para>
-It frees all colors and colormap entries allocated by a client application.
-    </para>
-  </listitem>
-</itemizedlist>
-<para>
-<!-- .LP -->
-Additional processing occurs when the last connection to the X server closes.
-An X server goes through a cycle of having no connections and having some
-connections.
-When the last connection to the X server closes as a result of a connection
-closing with the close_mode of
-<symbol>DestroyAll</symbol>,
-the X server does the following: 
-</para>
-<itemizedlist>
-  <listitem>
-    <para>
-It resets its state as if it had just been
-started.  
-The X server begins by destroying all lingering resources from
-clients that have terminated in 
-<symbol>RetainPermanent</symbol>
-or
-<symbol>RetainTemporary</symbol>
-mode.
-    </para>
-  </listitem>
-  <listitem>
-    <para>
-It deletes all but the predefined atom identifiers.
-    </para>
-  </listitem>
-  <listitem>
-    <para>
-It deletes all properties on all root windows
-(see <link linkend="Properties_and_Atoms">section 4.3</link>).
-    </para>
-  </listitem>
-  <listitem>
-    <para>
-It resets all device maps and attributes 
-(for example, key click, bell volume, and acceleration) 
-as well as the access control list.
-    </para>
-  </listitem>
-  <listitem>
-    <para>
-It restores the standard root tiles and cursors.
-    </para>
-  </listitem>
-  <listitem>
-    <para>
-It restores the default font path.
-    </para>
-  </listitem>
-  <listitem>
-    <para>
-It restores the input focus to state
-<symbol>PointerRoot</symbol>.
-    </para>
-  </listitem>
-</itemizedlist>
-<para>
-<!-- .LP -->
-However, the X server does not reset if you close a connection with a close-down
-mode set to
-<symbol>RetainPermanent</symbol>
-or
-<symbol>RetainTemporary</symbol>.
-</para>
-</sect1>
-<sect1 id="Using_Xlib_with_Threads">
-<title>Using Xlib with Threads</title>
-<!-- .XS -->
-<!-- (SN Using Xlib with Threads -->
-<!-- .XE -->
-<para>
-<!-- .LP -->
-On systems that have threads, support may be provided to permit
-multiple threads to use Xlib concurrently.
-</para>
-<para>
-<!-- .LP -->
-<!-- .sp -->
-To initialize support for concurrent threads, use
-<function>XInitThreads</function>.
-<indexterm significance="preferred"><primary>XInitThreads</primary></indexterm>
-<!-- .sM -->
-</para>
-<para>Status XInitThreads();</para>
-<!-- .FN -->
-<para>
-<!-- .LP -->
-<!-- .eM -->
-The
-<function>XInitThreads</function>
-function initializes Xlib support for concurrent threads.
-This function must be the first Xlib function a
-multi-threaded program calls, and it must complete
-before any other Xlib call is made.
-This function returns a nonzero status if initialization was
-successful; otherwise, it returns zero.
-On systems that do not support threads, this function always returns zero.
-</para>
-<para>
-<!-- .LP -->
-It is only necessary to call this function if multiple threads
-might use Xlib concurrently.  If all calls to Xlib functions
-are protected by some other access mechanism (for example,
-a mutual exclusion lock in a toolkit or through explicit client
-programming), Xlib thread initialization is not required.
-It is recommended that single-threaded programs not call this function.
-
-</para>
-<para>
-<!-- .LP -->
-<!-- .sp -->
-To lock a display across several Xlib calls, use
-<function>XLockDisplay</function>.
-<indexterm significance="preferred"><primary>XLockDisplay</primary></indexterm>
-<!-- .sM -->
-</para>
-<funcsynopsis id='xlockdisplay'>
-<funcprototype>
-  <funcdef>XLockDisplay</funcdef>
-  <paramdef>Display<parameter> *display</parameter></paramdef>
-</funcprototype>
-</funcsynopsis>
-
-<variablelist>
-  <varlistentry>
-    <term>
-      <emphasis remap='I'>display</emphasis>
-    </term>
-    <listitem>
-      <para>
-Specifies the connection to the X server.
-    </para>
-  </listitem>
-  </varlistentry>
-</variablelist>
-<para>
-<!-- .LP -->
-<!-- .eM -->
-The
-<function>XLockDisplay</function>
-function locks out all other threads from using the specified display.
-Other threads attempting to use the display will block until
-the display is unlocked by this thread.
-Nested calls to
-<function>XLockDisplay</function>
-work correctly; the display will not actually be unlocked until
-<function>XUnlockDisplay</function>
-has been called the same number of times as
-<function>XLockDisplay</function>.
-This function has no effect unless Xlib was successfully initialized
-for threads using
-<function>XInitThreads</function>.
-</para>
-<para>
-<!-- .LP -->
-<!-- .sp -->
-To unlock a display, use
-<function>XUnlockDisplay</function>.
-<indexterm significance="preferred"><primary>XUnlockDisplay</primary></indexterm>
-<!-- .sM -->
-</para>
-<funcsynopsis id='xunlockdisplay'>
-<funcprototype>
-  <funcdef>XUnlockDisplay</funcdef>
-  <paramdef>Display<parameter> *display</parameter></paramdef>
-</funcprototype>
-</funcsynopsis>
-<!-- .FN -->
-<variablelist>
-  <varlistentry>
-    <term>
-      <emphasis remap='I'>display</emphasis>
-    </term>
-    <listitem>
-      <para>
-Specifies the connection to the X server.
-    </para>
-  </listitem>
-  </varlistentry>
-</variablelist>
-<para>
-<!-- .LP -->
-<!-- .eM -->
-The
-<function>XUnlockDisplay</function>
-function allows other threads to use the specified display again.
-Any threads that have blocked on the display are allowed to continue.
-Nested locking works correctly; if
-<function>XLockDisplay</function>
-has been called multiple times by a thread, then
-<function>XUnlockDisplay</function>
-must be called an equal number of times before the display is
-actually unlocked.
-This function has no effect unless Xlib was successfully initialized
-for threads using
-<function>XInitThreads</function>.
-</para>
-</sect1>
-<sect1 id="Using_Internal_Connections">
-<title>Using Internal Connections</title>
-<!-- .XS -->
-<!-- (SN Using Internal Connections -->
-<!-- .XE -->
-<para>
-<!-- .LP -->
-In addition to the connection to the X server, an Xlib implementation
-may require connections to other kinds of servers (for example, to
-input method servers as described in
-<link linkend="locales_and_internationalized_text_functions">chapter 13</link>).
-Toolkits and clients
-that use multiple displays, or that use displays in combination with
-other inputs, need to obtain these additional connections to correctly
-block until input is available and need to process that input
-when it is available.  Simple clients that use a single display and
-block for input in an Xlib event function do not need to use these
-facilities.
-</para>
-<para>
-<!-- .LP -->
-To track internal connections for a display, use
-<function>XAddConnectionWatch</function>.
-</para>
-<funcsynopsis id='xconnectionwatch'>
-<funcprototype>
-  <funcdef>type void XConnectionWatchProc</funcdef>
-  <paramdef>Display<parameter> *display</parameter></paramdef>
-  <paramdef>XPointer<parameter> client_data</parameter></paramdef>
-  <paramdef>int<parameter> fd</parameter></paramdef>
-  <paramdef>Bool<parameter> opening</parameter></paramdef>
-  <paramdef>XPointer<parameter> *watch_data</parameter></paramdef>
-</funcprototype>
-</funcsynopsis>
-
-<funcsynopsis id='xaddconnectionwatch'>
-<funcprototype>
-  <funcdef>Status XAddConnectionWatch</funcdef>
-  <paramdef>Display<parameter> *display</parameter></paramdef>
-  <paramdef>XWatchProc<parameter> procedure</parameter></paramdef>
-  <paramdef>XPointer<parameter> client_data</parameter></paramdef>
-</funcprototype>
-</funcsynopsis>
-
-<variablelist>
-  <varlistentry>
-    <term>
-      <emphasis remap='I'>display</emphasis>
-    </term>
-    <listitem>
-      <para>
-Specifies the connection to the X server.
-      </para>
-    </listitem>
-  </varlistentry>
-  <varlistentry>
-    <term>
-      <emphasis remap='I'>procedure</emphasis>
-    </term>
-    <listitem>
-      <para>
-Specifies the procedure to be called.
-      </para>
-    </listitem>
-  </varlistentry>
-  <varlistentry>
-    <term>
-      <emphasis remap='I'>client_data</emphasis>
-    </term>
-    <listitem>
-      <para>
-Specifies the additional client data.
-    </para>
-  </listitem>
-  </varlistentry>
-</variablelist>
-<para>
-<!-- .LP -->
-<!-- .eM -->
-The
-<function>XAddConnectionWatch</function>
-function registers a procedure to be called each time Xlib opens or closes an
-internal connection for the specified display.  The procedure is passed the
-display, the specified client_data, the file descriptor for the connection,
-a Boolean indicating whether the connection is being opened or closed, and a
-pointer to a location for private watch data.  If opening is
-<symbol>True</symbol>,
-the procedure can store a pointer to private data in the location pointed
-to by watch_data;
-when the procedure is later called for this same connection and opening is
-<symbol>False</symbol>,
-the location pointed to by watch_data will hold this same private data pointer.
-</para>
-<para>
-<!-- .LP -->
-This function can be called at any time after a display is opened.
-If internal connections already exist, the registered procedure will
-immediately be called for each of them, before
-<function>XAddConnectionWatch</function>
-returns.
-<function>XAddConnectionWatch</function>
-returns a nonzero status if the procedure is successfully registered;
-otherwise, it returns zero.
-</para>
-<para>
-<!-- .LP -->
-The registered procedure should not call any Xlib functions.
-If the procedure directly or indirectly causes the state of internal
-connections or watch procedures to change, the result is not defined.
-If Xlib has been initialized for threads, the procedure is called with
-the display locked and the result of a call by the procedure to any
-Xlib function that locks the display is not defined unless the executing
-thread has externally locked the display using
-<function>XLockDisplay</function>.
-</para>
-<para>
-<!-- .LP -->
-<!-- .sp -->
-To stop tracking internal connections for a display, use
-<function>XRemoveConnectionWatch</function>.
-<indexterm significance="preferred"><primary>XRemoveConnectionWatch</primary></indexterm>
-<!-- .sM -->
-</para>
-<para>
-()
-</para>
-<funcsynopsis id='xremoveconnectionwatch'>
-<funcprototype>
-  <funcdef>Status <function>XRemoveConnectionWatch</function></funcdef>
-  <paramdef>Display<parameter> *display</parameter></paramdef>
-  <paramdef>XWatchProc<parameter> procedure</parameter></paramdef>
-  <paramdef>XPointer<parameter> client_data</parameter></paramdef>
-</funcprototype>
-</funcsynopsis>
-<!-- .FN -->
-<variablelist>
-  <varlistentry>
-    <term>
-      <emphasis remap='I'>display</emphasis>
-    </term>
-    <listitem>
-      <para>
-Specifies the connection to the X server.
-      </para>
-    </listitem>
-  </varlistentry>
-  <varlistentry>
-    <term>
-      <emphasis remap='I'>procedure</emphasis>
-    </term>
-    <listitem>
-      <para>
-Specifies the procedure to be called.
-      </para>
-    </listitem>
-  </varlistentry>
-  <varlistentry>
-    <term>
-      <emphasis remap='I'>client_data</emphasis>
-    </term>
-    <listitem>
-      <para>
-Specifies the additional client data.
-    </para>
-  </listitem>
-  </varlistentry>
-</variablelist>
-<para>
-<!-- .LP -->
-<!-- .eM -->
-The
-<function>XRemoveConnectionWatch</function>
-function removes a previously registered connection watch procedure.
-The client_data must match the client_data used when the procedure
-was initially registered.
-
-</para>
-<para>
-<!-- .LP -->
-<!-- .sp -->
-To process input on an internal connection, use
-<function>XProcessInternalConnection</function>.
-<indexterm significance="preferred"><primary>XProcessInternalConnection</primary></indexterm>
-<!-- .sM -->
-</para>
-<para>
-()
-</para>
-<funcsynopsis id='xprocessinternalconnection'>
-<funcprototype>
-  <funcdef>void <function>XProcessInternalConnection</function></funcdef>
-  <paramdef>Display<parameter> *display</parameter></paramdef>
-  <paramdef>int<parameter> fd</parameter></paramdef>
-</funcprototype>
-</funcsynopsis>
-<!-- .FN -->
-<variablelist>
-  <varlistentry>
-    <term>
-      <emphasis remap='I'>display</emphasis>
-    </term>
-    <listitem>
-      <para>
-Specifies the connection to the X server.
-      </para>
-    </listitem>
-  </varlistentry>
-  <varlistentry>
-    <term>
-      <emphasis remap='I'>fd</emphasis>
-    </term>
-    <listitem>
-      <para>
-Specifies the file descriptor.
-    </para>
-  </listitem>
-  </varlistentry>
-</variablelist>
-<para>
-<!-- .LP -->
-<!-- .eM -->
-The
-<function>XProcessInternalConnection</function>
-function processes input available on an internal connection.
-This function should be called for an internal connection only
-after an operating system facility (for example,
-<function>select</function>
-or
-<function>poll</function>)
-has indicated that input is available; otherwise,
-the effect is not defined.
-</para>
-<para>
-<!-- .LP -->
-<!-- .sp -->
-To obtain all of the current internal connections for a display, use
-<function>XInternalConnectionNumbers</function>.
-<indexterm significance="preferred"><primary>XInternalConnectionNumbers</primary></indexterm>
-<!-- .sM -->
-</para>
-<para>
-()
-</para>
-<funcsynopsis id='xinternalconnectionnumbers'>
-<funcprototype>
-  <funcdef>Status <function>XInternalConnectionNumbers</function></funcdef>
-  <paramdef>Display<parameter> *display</parameter></paramdef>
-  <paramdef>int **<parameter> fd</parameter></paramdef>
-  <paramdef>int *<parameter> count_return</parameter></paramdef>
-</funcprototype>
-</funcsynopsis>
-<!-- .FN -->
-<variablelist>
-  <varlistentry>
-    <term>
-      <emphasis remap='I'>display</emphasis>
-    </term>
-    <listitem>
-      <para>
-Specifies the connection to the X server.
-      </para>
-    </listitem>
-  </varlistentry>
-  <varlistentry>
-    <term>
-      <emphasis remap='I'>fd_return</emphasis>
-    </term>
-    <listitem>
-      <para>
-Returns the file descriptors.
-<!-- .ds Cn file descriptors -->
-      </para>
-    </listitem>
-  </varlistentry>
-  <varlistentry>
-    <term>
-      <emphasis remap='I'>count_return</emphasis>
-    </term>
-    <listitem>
-      <para>
-Returns the number of (Cn.
-    </para>
-  </listitem>
-  </varlistentry>
-</variablelist>
-<para>
-<!-- .LP -->
-<!-- .eM -->
-The
-<function>XInternalConnectionNumbers</function>
-function returns a list of the file descriptors for all internal
-connections currently open for the specified display.
-When the allocated list is no longer needed,
-free it by using
-<function>XFree</function>.
-This functions returns a nonzero status if the list is successfully allocated;
-otherwise, it returns zero.
-</para>
-</sect1>
-</chapter>
->>>>>>> adeb8256
+<?xml version="1.0" encoding="UTF-8" ?>
+<!DOCTYPE chapter PUBLIC "-//OASIS//DTD DocBook XML V4.3//EN"
+	  "http://www.oasis-open.org/docbook/xml/4.3/docbookx.dtd">
+<chapter id="display_functions">
+<title>Display Functions</title>
+<para>
+Before your program can use a display, you must establish a connection
+to the X server.
+Once you have established a connection,
+you then can use the Xlib macros and functions discussed in this chapter
+to return information about the display.
+This chapter discusses how to:
+</para>
+<itemizedlist>
+  <listitem>
+    <para>
+Open (connect to) the display
+    </para>
+  </listitem>
+  <listitem>
+    <para>
+Obtain information about the display, image formats, or screens
+    </para>
+  </listitem>
+  <listitem>
+    <para>
+Generate a
+<systemitem>NoOperation</systemitem>
+protocol request
+    </para>
+  </listitem>
+  <listitem>
+    <para>
+Free client-created data
+    </para>
+  </listitem>
+  <listitem>
+    <para>
+Close (disconnect from) a display
+    </para>
+  </listitem>
+  <listitem>
+    <para>
+Use X Server connection close operations
+    </para>
+  </listitem>
+  <listitem>
+    <para>
+Use Xlib with threads
+    </para>
+  </listitem>
+  <listitem>
+    <para>
+Use internal connections
+    </para>
+  </listitem>
+</itemizedlist>
+<sect1 id="Opening_the_Display">
+<title>Opening the Display</title>
+<!-- .XS -->
+<!-- (SN Opening the Display -->
+<!-- .XE -->
+<para>
+<!-- .LP -->
+To open a connection to the X server that controls a display, use
+<function>XOpenDisplay</function>.
+<indexterm significance="preferred"><primary>XOpenDisplay</primary></indexterm>
+</para>
+<funcsynopsis id='xopendisplay'>
+<funcprototype>
+  <funcdef>Display *<function>XOpenDisplay</function></funcdef>
+  <paramdef>char *<parameter>display_name</parameter></paramdef>
+</funcprototype>
+</funcsynopsis>
+<variablelist>
+  <varlistentry>
+    <term>
+      <emphasis remap='I'>display_name</emphasis>
+    </term>
+    <listitem>
+      <para>
+Specifies the hardware display name, which determines the display
+and communications domain to be used.
+On a <acronym>POSIX</acronym>-conformant system, if the display_name is NULL, 
+it defaults to the value of the DISPLAY environment variable. 
+<indexterm><primary>Environment</primary><secondary>DISPLAY</secondary></indexterm>
+    </para>
+  </listitem>
+  </varlistentry>
+</variablelist>
+<para>
+<!-- .LP -->
+<!-- .eM -->
+The encoding and interpretation of the display name are
+implementation-dependent.
+Strings in the Host Portable Character Encoding are supported;
+support for other characters is implementation-dependent.
+On <acronym>POSIX</acronym>-conformant systems,
+the display name or DISPLAY environment variable can be a string in the format:
+</para>
+<!-- .LP -->
+<!-- .sM -->
+<literallayout class="monospaced">
+<!-- .TA 1i -->
+<!-- .ta 1i -->
+	<emphasis remap='I'>protocol</emphasis>/<emphasis remap='I'>hostname</emphasis>:<emphasis remap='I'>number</emphasis>.<emphasis remap='I'>screen_number</emphasis>
+</literallayout>
+<variablelist>
+  <varlistentry>
+    <term>
+      <emphasis remap='I'>protocol</emphasis>
+    </term>
+    <listitem>
+      <para>
+Specifies a protocol family or an alias for a protocol family.  Supported 
+protocol families are implementation dependent.  The protocol entry is 
+optional.  If protocol is not specified, the / separating protocol and 
+hostname must also not be specified.
+      </para>
+    </listitem>
+  </varlistentry>
+  <varlistentry>
+    <term>
+      <emphasis remap='I'>hostname</emphasis>
+    </term>
+    <listitem>
+      <para>
+Specifies the name of the host machine on which the display is physically
+attached.
+You follow the hostname with either a single colon (:) or a double colon (::).
+      </para>
+    </listitem>
+  </varlistentry>
+  <varlistentry>
+    <term>
+      <emphasis remap='I'>number</emphasis>
+    </term>
+    <listitem>
+      <para>
+Specifies the number of the display server on that host machine.
+You may optionally follow this display number with a period (.).
+A single <acronym>CPU</acronym> can have more than one display.
+Multiple displays are usually numbered starting with zero.
+<indexterm><primary>Screen</primary></indexterm>
+      </para>
+    </listitem>
+  </varlistentry>
+  <varlistentry>
+    <term>
+      <emphasis remap='I'>screen_number</emphasis>
+    </term>
+    <listitem>
+      <para>
+Specifies the screen to be used on that server.
+Multiple screens can be controlled by a single X server.
+The screen_number sets an internal variable that can be accessed by
+using the 
+<function>DefaultScreen</function>
+macro or the 
+<function>XDefaultScreen</function>
+function if you are using languages other than C
+(see <link linkend="Display_Macros_">section 2.2.1</link>).
+    </para>
+  </listitem>
+  </varlistentry>
+</variablelist>
+<para>
+<!-- .LP -->
+<!-- .eM -->
+For example, the following would specify screen 1 of display 0 on the 
+machine named ``dual-headed'':
+</para>
+<para>
+<!-- .LP -->
+<literallayout class="monospaced">
+dual-headed:0.1
+</literallayout>
+</para>
+<para>
+<!-- .LP -->
+The
+<function>XOpenDisplay</function>
+function returns a 
+<type>Display</type>
+structure that serves as the
+connection to the X server and that contains all the information
+about that X server.
+<function>XOpenDisplay</function>
+connects your application to the X server through <acronym>TCP</acronym>
+or DECnet communications protocols,
+or through some local inter-process communication protocol.
+<indexterm><primary>Protocol</primary><secondary><acronym>TCP</acronym></secondary></indexterm>
+<indexterm><primary>Protocol</primary><secondary>DECnet</secondary></indexterm>
+If the protocol is specified as "tcp", "inet", or "inet6", or
+if no protocol is specified and the hostname is a host machine name and a single colon (:)
+separates the hostname and display number,
+<function>XOpenDisplay</function>
+connects using <acronym>TCP</acronym> streams.  (If the protocol is specified as "inet", <acronym>TCP</acronym> over
+IPv4 is used.  If the protocol is specified as "inet6", <acronym>TCP</acronym> over IPv6 is used.
+Otherwise, the implementation determines which <acronym>IP</acronym> version is used.)
+If the hostname and protocol are both not specified,
+Xlib uses whatever it believes is the fastest transport.
+If the hostname is a host machine name and a double colon (::)
+separates the hostname and display number,
+<function>XOpenDisplay</function>
+connects using DECnet.
+A single X server can support any or all of these transport mechanisms
+simultaneously.
+A particular Xlib implementation can support many more of these transport
+mechanisms.
+</para>
+<para>
+<!-- .LP -->
+<indexterm><primary>Display</primary></indexterm>
+If successful, 
+<function>XOpenDisplay</function>
+returns a pointer to a 
+<type>Display</type>
+structure,
+which is defined in 
+<filename class="headerfile">&lt;X11/Xlib.h&gt;</filename>.
+<indexterm type="file"><primary><filename class="headerfile">X11/Xlib.h</filename></primary></indexterm>
+<indexterm><primary>Files</primary><secondary><filename class="headerfile">&lt;X11/Xlib.h&gt;</filename></secondary></indexterm>
+<indexterm><primary>Headers</primary><secondary><filename class="headerfile">&lt;X11/Xlib.h&gt;</filename></secondary></indexterm>
+If 
+<function>XOpenDisplay</function>
+does not succeed, it returns NULL.
+After a successful call to
+<function>XOpenDisplay</function>,
+all of the screens in the display can be used by the client.
+The screen number specified in the display_name argument is returned 
+by the 
+<function>DefaultScreen</function>
+macro (or the
+<function>XDefaultScreen</function>
+function).
+You can access elements of the
+<type>Display</type>
+and
+<type>Screen</type>
+structures only by using the information macros or functions.
+For information about using macros and functions to obtain information from 
+the
+<type>Display</type>
+structure,
+see <link linkend="Display_Macros_">section 2.2.1</link>.
+</para>
+<para>
+<!-- .LP -->
+X servers may implement various types of access control mechanisms
+(see <link linkend="Controlling_Host_Access">section 9.8</link>).
+</para>
+</sect1>
+<sect1 id="Obtaining_Information_about_the_Display_Image_Formats_or_Screens">
+<title>Obtaining Information about the Display, Image Formats, or Screens</title>
+<!-- .XS -->
+<!-- (SN Obtaining Information about the Display, Image Formats, or Screens -->
+<!-- .XE -->
+<para>
+<!-- .LP -->
+The Xlib library provides a number of useful macros 
+and corresponding functions that return data from the 
+<type>Display</type>
+structure.
+The macros are used for C programming, 
+and their corresponding function equivalents are for other language bindings.
+This section discusses the:
+</para>
+<itemizedlist>
+  <listitem>
+    <para>
+Display macros
+    </para>
+  </listitem>
+  <listitem>
+    <para>
+Image format functions and macros
+    </para>
+  </listitem>
+  <listitem>
+    <para>
+Screen information macros
+    </para>
+  </listitem>
+</itemizedlist>
+<para>
+<!-- .LP -->
+<indexterm ><primary>Display</primary><secondary>data structure</secondary></indexterm>
+All other members of the 
+<type>Display</type>
+structure (that is, those for which no macros are defined) are private to Xlib 
+and must not be used.
+Applications must never directly modify or inspect these private members of the 
+<type>Display</type>
+structure.
+<!-- .NT Note -->
+The
+<function>XDisplayWidth</function>,
+<function>XDisplayHeight</function>,
+<function>XDisplayCells</function>,
+<function>XDisplayPlanes</function>,
+<function>XDisplayWidthMM</function>,
+and
+<function>XDisplayHeightMM</function>
+functions in the next sections are misnamed.
+These functions really should be named Screen<emphasis remap='I'>whatever</emphasis> 
+and XScreen<emphasis remap='I'>whatever</emphasis>, not Display<emphasis remap='I'>whatever</emphasis> or XDisplay<emphasis remap='I'>whatever</emphasis>.
+Our apologies for the resulting confusion.
+<!-- .NE -->
+</para>
+<sect2 id="Display_Macros_">
+<title>Display Macros </title>
+<!-- .XS -->
+<!-- (SN Display Macros -->
+<!-- .XE -->
+<para>
+<!-- .LP -->
+Applications should not directly modify any part of the
+<type>Display</type>
+and
+<type>Screen</type>
+structures.
+The members should be considered read-only,
+although they may change as the result of other operations on the display.
+</para>
+<para>
+<!-- .LP  -->
+The following lists the C language macros,
+their corresponding function equivalents that are for other language bindings,
+and what data both can return.
+</para>
+<para>AllPlanes()</para>
+<para>XAllPlanes()</para>
+<para>
+<!-- .LP -->
+<!-- .eM -->
+<indexterm significance="preferred"><primary>AllPlanes</primary></indexterm>
+<indexterm significance="preferred"><primary>XAllPlanes</primary></indexterm>
+Both return a value with all bits set to 1 suitable for use in a plane argument to
+a procedure.
+</para>
+<para>
+<!-- .LP -->
+<!-- .sp -->
+Both 
+<function>BlackPixel</function>
+and 
+<function>WhitePixel</function>
+can be used in implementing a monochrome application.
+These pixel values are for permanently allocated entries in the default
+colormap.
+The actual <acronym>RGB</acronym> (red, green, and blue) values are settable on some screens 
+and, in any case, may not actually be black or white.
+The names are intended to convey the expected relative intensity of the colors.
+<!-- .sM -->
+</para>
+<para>
+BlackPixel(<emphasis remap='I'>display</emphasis>, <emphasis remap='I'>screen_number</emphasis>)
+</para>
+<funcsynopsis id='xblackpixel'>
+<funcprototype>
+  <funcdef>unsigned long <function>XBlackPixel</function></funcdef>
+  <paramdef>Display<parameter> *display</parameter></paramdef>
+  <paramdef>int<parameter> screen_number</parameter></paramdef>
+</funcprototype>
+</funcsynopsis>
+<!-- .FN -->
+<variablelist>
+  <varlistentry>
+    <term>
+      <emphasis remap='I'>display</emphasis>
+    </term>
+    <listitem>
+      <para>
+Specifies the connection to the X server.
+      </para>
+    </listitem>
+  </varlistentry>
+  <varlistentry>
+    <term>
+      <emphasis remap='I'>screen_number</emphasis>
+    </term>
+    <listitem>
+      <para>
+Specifies the appropriate screen number on the host server.
+    </para>
+  </listitem>
+  </varlistentry>
+</variablelist>
+<para>
+<!-- .LP -->
+<!-- .eM -->
+<indexterm significance="preferred"><primary>BlackPixel</primary></indexterm>
+<indexterm significance="preferred"><primary>XBlackPixel</primary></indexterm>
+Both return the black pixel value for the specified screen.
+</para>
+<para>
+<!-- .LP -->
+<!-- .sp -->
+<!-- .sM -->
+</para>
+<para>
+WhitePixel(<emphasis remap='I'>display</emphasis>, <emphasis remap='I'>screen_number</emphasis>)
+</para>
+<funcsynopsis id='xwhitepixel'>
+<funcprototype>
+  <funcdef>unsigned long <function>XWhitePixel</function></funcdef>
+  <paramdef>Display<parameter> *display</parameter></paramdef>
+  <paramdef>int<parameter> screen_number</parameter></paramdef>
+</funcprototype>
+</funcsynopsis>
+<!-- .FN -->
+<variablelist>
+  <varlistentry>
+    <term>
+      <emphasis remap='I'>display</emphasis>
+    </term>
+    <listitem>
+      <para>
+Specifies the connection to the X server.
+      </para>
+    </listitem>
+  </varlistentry>
+  <varlistentry>
+    <term>
+      <emphasis remap='I'>screen_number</emphasis>
+    </term>
+    <listitem>
+      <para>
+Specifies the appropriate screen number on the host server.
+    </para>
+  </listitem>
+  </varlistentry>
+</variablelist>
+<para>
+<!-- .LP -->
+<!-- .eM -->
+<indexterm significance="preferred"><primary>WhitePixel</primary></indexterm>
+<indexterm significance="preferred"><primary>XWhitePixel</primary></indexterm>
+Both return the white pixel value for the specified screen. 
+</para>
+<para>
+<!-- .LP -->
+<!-- .sp -->
+<!-- .sM -->
+</para>
+<para>
+ConnectionNumber(<emphasis remap='I'>display</emphasis>)
+</para>
+<funcsynopsis id='xconnectionnumber'>
+<funcprototype>
+  <funcdef>int <function>XConnectionNumber</function></funcdef>
+  <paramdef>Display<parameter> *display</parameter></paramdef>
+</funcprototype>
+</funcsynopsis>
+<!-- .FN -->
+<variablelist>
+  <varlistentry>
+    <term>
+      <emphasis remap='I'>display</emphasis>
+    </term>
+    <listitem>
+      <para>
+Specifies the connection to the X server.
+    </para>
+  </listitem>
+  </varlistentry>
+</variablelist>
+
+<para>
+<!-- .LP -->
+<!-- .eM -->
+<indexterm significance="preferred"><primary>ConnectionNumber</primary></indexterm>
+<indexterm significance="preferred"><primary>XConnectionNumber</primary></indexterm>
+Both return a connection number for the specified display.
+On a <acronym>POSIX</acronym>-conformant system,
+this is the file descriptor of the connection.
+</para>
+<para>
+<!-- .LP -->
+<!-- .sp -->
+<!-- .sM -->
+</para>
+<para>
+DefaultColormap(<emphasis remap='I'>display</emphasis>, <emphasis remap='I'>screen_number</emphasis>)
+</para>
+<funcsynopsis id='xdefaultcolormap'>
+<funcprototype>
+  <funcdef>Colormap <function>XDefaultColormap</function></funcdef>
+  <paramdef>Display<parameter> *display</parameter></paramdef>
+  <paramdef>int<parameter> screen_number</parameter></paramdef>
+</funcprototype>
+</funcsynopsis>
+<!-- .FN -->
+<variablelist>
+  <varlistentry>
+    <term>
+      <emphasis remap='I'>display</emphasis>
+    </term>
+    <listitem>
+      <para>
+Specifies the connection to the X server.
+      </para>
+    </listitem>
+  </varlistentry>
+  <varlistentry>
+    <term>
+      <emphasis remap='I'>screen_number</emphasis>
+    </term>
+    <listitem>
+      <para>
+Specifies the appropriate screen number on the host server.
+    </para>
+  </listitem>
+  </varlistentry>
+</variablelist>
+<para>
+<!-- .LP -->
+<!-- .eM -->
+<indexterm significance="preferred"><primary>DefaultColormap</primary></indexterm>
+<indexterm significance="preferred"><primary>XDefaultColormap</primary></indexterm>
+Both return the default colormap ID for allocation on the specified screen.
+Most routine allocations of color should be made out of this colormap.
+</para>
+<para>
+<!-- .LP -->
+<!-- .sp -->
+<!-- .sM -->
+</para>
+<para>
+DefaultDepth(<emphasis remap='I'>display</emphasis>, <emphasis remap='I'>screen_number</emphasis>)
+</para>
+<funcsynopsis id='xdefaultdepth'>
+<funcprototype>
+  <funcdef>int <function>XDefaultDepth</function></funcdef>
+  <paramdef>Display<parameter> *display</parameter></paramdef>
+  <paramdef>int<parameter> screen_number</parameter></paramdef>
+</funcprototype>
+</funcsynopsis>
+<!-- .FN -->
+<variablelist>
+  <varlistentry>
+    <term>
+      <emphasis remap='I'>display</emphasis>
+    </term>
+    <listitem>
+      <para>
+Specifies the connection to the X server.
+      </para>
+    </listitem>
+  </varlistentry>
+  <varlistentry>
+    <term>
+      <emphasis remap='I'>screen_number</emphasis>
+    </term>
+    <listitem>
+      <para>
+Specifies the appropriate screen number on the host server.
+    </para>
+  </listitem>
+  </varlistentry>
+</variablelist>
+<para>
+<!-- .LP -->
+<!-- .eM -->
+<indexterm significance="preferred"><primary>DefaultDepth</primary></indexterm>
+<indexterm significance="preferred"><primary>XDefaultDepth</primary></indexterm>
+Both return the depth (number of planes) of the default root window for the
+specified screen.
+Other depths may also be supported on this screen (see
+<function>XMatchVisualInfo</function>).
+</para>
+<para>
+<!-- .LP -->
+<!-- .sp -->
+<indexterm significance="preferred"><primary>XListDepths</primary></indexterm>
+To determine the number of depths that are available on a given screen, use
+<function>XListDepths</function>.
+<!-- .sM -->
+</para>
+<para>
+DefaultGC(<emphasis remap='I'>display</emphasis>, <emphasis remap='I'>screen_number</emphasis>)
+</para>
+<funcsynopsis id='xdefaultgc'>
+<funcprototype>
+  <funcdef>GC <function>XDefaultGC</function></funcdef>
+  <paramdef>Display<parameter> *display</parameter></paramdef>
+  <paramdef>int<parameter> screen_number</parameter></paramdef>
+  <paramdef>int<parameter> *count_return</parameter></paramdef>
+</funcprototype>
+</funcsynopsis>
+<!-- .FN -->
+<variablelist>
+  <varlistentry>
+    <term>
+      <emphasis remap='I'>display</emphasis>
+    </term>
+    <listitem>
+      <para>
+Specifies the connection to the X server.
+      </para>
+    </listitem>
+  </varlistentry>
+  <varlistentry>
+    <term>
+      <emphasis remap='I'>screen_number</emphasis>
+    </term>
+    <listitem>
+      <para>
+Specifies the appropriate screen number on the host server.
+<!-- .ds Cn depths -->
+      </para>
+    </listitem>
+  </varlistentry>
+  <varlistentry>
+    <term>
+      <emphasis remap='I'>count_return</emphasis>
+    </term>
+    <listitem>
+      <para>
+Returns the number of (Cn.
+    </para>
+  </listitem>
+  </varlistentry>
+</variablelist>
+<para>
+<!-- .LP -->
+<!-- .eM -->
+The
+<function>XListDepths</function>
+function returns the array of depths 
+that are available on the specified screen.
+If the specified screen_number is valid and sufficient memory for the array
+can be allocated,
+<function>XListDepths</function>
+sets count_return to the number of available depths.
+Otherwise, it does not set count_return and returns NULL.
+To release the memory allocated for the array of depths, use
+<function>XFree</function>.
+</para>
+<para>
+<!-- .LP -->
+<!-- .sp -->
+<!-- .sM -->
+</para>
+<para>
+DefaultGC(<emphasis remap='I'>display</emphasis>, <emphasis remap='I'>screen_number</emphasis>)
+</para>
+<funcsynopsis>
+<funcprototype>
+  <funcdef>GC <function>XDefaultGC</function></funcdef>
+  <paramdef>Display<parameter> *display</parameter></paramdef>
+  <paramdef>int<parameter> screen_number</parameter></paramdef>
+</funcprototype>
+</funcsynopsis>
+<!-- .FN -->
+<variablelist>
+  <varlistentry>
+    <term>
+      <emphasis remap='I'>display</emphasis>
+    </term>
+    <listitem>
+      <para>
+Specifies the connection to the X server.
+      </para>
+    </listitem>
+  </varlistentry>
+  <varlistentry>
+    <term>
+      <emphasis remap='I'>screen_number</emphasis>
+    </term>
+    <listitem>
+      <para>
+Specifies the appropriate screen number on the host server.
+    </para>
+  </listitem>
+  </varlistentry>
+</variablelist>
+<para>
+<!-- .LP -->
+<!-- .eM -->
+<indexterm significance="preferred"><primary>DefaultGC</primary></indexterm>
+<indexterm significance="preferred"><primary>XDefaultGC</primary></indexterm>
+Both return the default graphics context for the root window of the 
+specified screen.
+This GC is created for the convenience of simple applications
+and contains the default GC components with the foreground and
+background pixel values initialized to the black and white
+pixels for the screen, respectively.
+You can modify its contents freely because it is not used in any Xlib
+function.
+This GC should never be freed.
+</para>
+<para>
+<!-- .LP -->
+<!-- .sp -->
+<!-- .sM -->
+</para>
+<para>
+DefaultRootWindow(<emphasis remap='I'>display</emphasis>)
+</para>
+<funcsynopsis id='xdefaultrootwindow'>
+<funcprototype>
+  <funcdef>Window <function>XDefaultRootWindow</function></funcdef>
+  <paramdef>Display<parameter> *display</parameter></paramdef>
+</funcprototype>
+</funcsynopsis>
+<!-- .FN -->
+<variablelist>
+  <varlistentry>
+    <term>
+      <emphasis remap='I'>display</emphasis>
+    </term>
+    <listitem>
+      <para>
+Specifies the connection to the X server.
+    </para>
+  </listitem>
+  </varlistentry>
+</variablelist>
+<para>
+<!-- .LP -->
+<!-- .eM -->
+<indexterm significance="preferred"><primary>DefaultRootWindow</primary></indexterm>
+<indexterm significance="preferred"><primary>XDefaultRootWindow</primary></indexterm>
+Both return the root window for the default screen.
+</para>
+<para>
+<!-- .LP -->
+<!-- .sp -->
+<!-- .sM -->
+</para>
+<para>
+DefaultScreenOfDisplay(<emphasis remap='I'>display</emphasis>)
+</para>
+<funcsynopsis id='xdefaultscreenofdisplay'>
+<funcprototype>
+  <funcdef>Screen *<function>XDefaultScreenOfDisplay</function></funcdef>
+  <paramdef>Display<parameter> *display</parameter></paramdef>
+</funcprototype>
+</funcsynopsis>
+<!-- .FN -->
+<variablelist>
+  <varlistentry>
+    <term>
+      <emphasis remap='I'>display</emphasis>
+    </term>
+    <listitem>
+      <para>
+Specifies the connection to the X server.
+    </para>
+  </listitem>
+  </varlistentry>
+</variablelist>
+<para>
+<!-- .LP -->
+<!-- .eM -->
+<indexterm significance="preferred"><primary>DefaultScreenOfDisplay</primary></indexterm>
+<indexterm significance="preferred"><primary>XDefaultScreenOfDisplay</primary></indexterm>
+Both return a pointer to the default screen.
+</para>
+<para>
+<!-- .LP -->
+<!-- .sp -->
+<!-- .sM -->
+</para>
+<para>
+ScreenOfDisplay(<emphasis remap='I'>display</emphasis>, <emphasis remap='I'>screen_number</emphasis>)
+</para>
+<funcsynopsis id='xscreenofdisplay'>
+<funcprototype>
+  <funcdef>Screen *<function>XScreenOfDisplay</function></funcdef>
+  <paramdef>Display<parameter> *display</parameter></paramdef>
+  <paramdef>int<parameter> screen_number</parameter></paramdef>
+</funcprototype>
+</funcsynopsis>
+<!-- .FN -->
+<variablelist>
+  <varlistentry>
+    <term>
+      <emphasis remap='I'>display</emphasis>
+    </term>
+    <listitem>
+      <para>
+Specifies the connection to the X server.
+      </para>
+    </listitem>
+  </varlistentry>
+  <varlistentry>
+    <term>
+      <emphasis remap='I'>screen_number</emphasis>
+    </term>
+    <listitem>
+      <para>
+Specifies the appropriate screen number on the host server.
+    </para>
+  </listitem>
+  </varlistentry>
+</variablelist>
+<para>
+<!-- .LP -->
+<!-- .eM -->
+<indexterm significance="preferred"><primary>ScreenOfDisplay</primary></indexterm>
+<indexterm significance="preferred"><primary>XScreenOfDisplay</primary></indexterm>
+Both return a pointer to the indicated screen.
+</para>
+<para>
+<!-- .LP -->
+<!-- .sp -->
+<!-- .sM -->
+</para>
+<para>
+DefaultScreen(<emphasis remap='I'>display</emphasis>)
+</para>
+<funcsynopsis id='xdefaultscreen'>
+<funcprototype>
+  <funcdef>int <function>XDefaultScreen</function></funcdef>
+  <paramdef>Display<parameter> *display</parameter></paramdef>
+</funcprototype>
+</funcsynopsis>
+<!-- .FN -->
+<variablelist>
+  <varlistentry>
+    <term>
+      <emphasis remap='I'>display</emphasis>
+    </term>
+    <listitem>
+      <para>
+Specifies the connection to the X server.
+    </para>
+  </listitem>
+  </varlistentry>
+</variablelist>
+<para>
+<!-- .LP -->
+<!-- .eM -->
+<indexterm significance="preferred"><primary>DefaultScreen</primary></indexterm>
+<indexterm significance="preferred"><primary>XDefaultScreen</primary></indexterm>
+Both return the default screen number referenced by the 
+<function>XOpenDisplay</function>
+function. 
+This macro or function should be used to retrieve the screen number 
+in applications that will use only a single screen.
+</para>
+<para>
+<!-- .LP -->
+<!-- .sp -->
+<!-- .sM -->
+</para>
+<para>
+DefaultVisual(<emphasis remap='I'>display</emphasis>, <emphasis remap='I'>screen_number</emphasis>)
+</para>
+<funcsynopsis id='xdefaultvisual'>
+<funcprototype>
+  <funcdef>Visual *<function>XDefaultVisual</function></funcdef>
+  <paramdef>Display<parameter> *display</parameter></paramdef>
+  <paramdef>int<parameter> screen_number</parameter></paramdef>
+</funcprototype>
+</funcsynopsis>
+<!-- .FN -->
+<variablelist>
+  <varlistentry>
+    <term>
+      <emphasis remap='I'>display</emphasis>
+    </term>
+    <listitem>
+      <para>
+Specifies the connection to the X server.
+      </para>
+    </listitem>
+  </varlistentry>
+  <varlistentry>
+    <term>
+      <emphasis remap='I'>screen_number</emphasis>
+    </term>
+    <listitem>
+      <para>
+Specifies the appropriate screen number on the host server.
+    </para>
+  </listitem>
+  </varlistentry>
+</variablelist>
+<para>
+<!-- .LP -->
+<!-- .eM -->
+<indexterm significance="preferred"><primary>DefaultVisual</primary></indexterm>
+<indexterm significance="preferred"><primary>XDefaultVisual</primary></indexterm>
+Both return the default visual type for the specified screen.
+For further information about visual types,
+see <link linkend="Visual_Types">section 3.1</link>.
+</para>
+<para>
+<!-- .LP -->
+<!-- .sp -->
+<!-- .sM -->
+</para>
+<para>
+DisplayCells(<emphasis remap='I'>display</emphasis>, <emphasis remap='I'>screen_number</emphasis>)
+</para>
+<funcsynopsis id='xdisplaycells'>
+<funcprototype>
+  <funcdef>int <function>XDisplayCells</function></funcdef>
+  <paramdef>Display<parameter> *display</parameter></paramdef>
+  <paramdef>int<parameter> screen_number</parameter></paramdef>
+</funcprototype>
+</funcsynopsis>
+<!-- .FN -->
+<variablelist>
+  <varlistentry>
+    <term>
+      <emphasis remap='I'>display</emphasis>
+    </term>
+    <listitem>
+      <para>
+Specifies the connection to the X server.
+      </para>
+    </listitem>
+  </varlistentry>
+  <varlistentry>
+    <term>
+      <emphasis remap='I'>screen_number</emphasis>
+    </term>
+    <listitem>
+      <para>
+Specifies the appropriate screen number on the host server.
+    </para>
+  </listitem>
+  </varlistentry>
+</variablelist>
+<para>
+<!-- .LP -->
+<!-- .eM -->
+<indexterm significance="preferred"><primary>DisplayCells</primary></indexterm>
+<indexterm significance="preferred"><primary>XDisplayCells</primary></indexterm>
+Both return the number of entries in the default colormap.
+</para>
+<para>
+<!-- .LP -->
+<!-- .sp -->
+<!-- .sM -->
+</para>
+<para>
+DisplayPlanes(<emphasis remap='I'>display</emphasis>, <emphasis remap='I'>screen_number</emphasis>)
+</para>
+<funcsynopsis id='xdisplayplanes'>
+<funcprototype>
+  <funcdef>int <function>XDisplayPlanes</function></funcdef>
+  <paramdef>Display<parameter> *display</parameter></paramdef>
+  <paramdef>int<parameter> screen_number</parameter></paramdef>
+</funcprototype>
+</funcsynopsis>
+<!-- .FN -->
+<variablelist>
+  <varlistentry>
+    <term>
+      <emphasis remap='I'>display</emphasis>
+    </term>
+    <listitem>
+      <para>
+Specifies the connection to the X server.
+      </para>
+    </listitem>
+  </varlistentry>
+  <varlistentry>
+    <term>
+      <emphasis remap='I'>screen_number</emphasis>
+    </term>
+    <listitem>
+      <para>
+Specifies the appropriate screen number on the host server.
+    </para>
+  </listitem>
+  </varlistentry>
+</variablelist>
+<para>
+<!-- .LP -->
+<!-- .eM -->
+<indexterm significance="preferred"><primary>DisplayPlanes</primary></indexterm>
+<indexterm significance="preferred"><primary>XDisplayPlanes</primary></indexterm>
+Both return the depth of the root window of the specified screen.
+For an explanation of depth,
+see the glossary.
+</para>
+<para>
+<!-- .LP -->
+<!-- .sp -->
+<!-- .sM -->
+</para>
+<para>
+DisplayString(<emphasis remap='I'>display</emphasis>)
+</para>
+<funcsynopsis id='xdisplaystring'>
+<funcprototype>
+  <funcdef>char *<function>XDisplayString</function></funcdef>
+  <paramdef>Display<parameter> *display</parameter></paramdef>
+</funcprototype>
+</funcsynopsis>
+<!-- .FN -->
+<variablelist>
+  <varlistentry>
+    <term>
+      <emphasis remap='I'>display</emphasis>
+    </term>
+    <listitem>
+      <para>
+Specifies the connection to the X server.
+    </para>
+  </listitem>
+  </varlistentry>
+</variablelist>
+<para>
+<!-- .LP -->
+<!-- .eM -->
+<indexterm significance="preferred"><primary>DisplayString</primary></indexterm>
+<indexterm significance="preferred"><primary>XDisplayString</primary></indexterm>
+Both return the string that was passed to 
+<function>XOpenDisplay</function>
+when the current display was opened. 
+On <acronym>POSIX</acronym>-conformant systems,
+if the passed string was NULL, these return the value of
+the DISPLAY environment variable when the current display was opened.
+<indexterm><primary><acronym>POSIX</acronym> System Call</primary><secondary>fork</secondary></indexterm>
+These are useful to applications that invoke the 
+<function>fork</function>
+system call and want to open a new connection to the same display from the 
+child process as well as for printing error messages.
+</para>
+<para>
+<!-- .LP -->
+<!-- .sp -->
+<!-- .sM -->
+</para>
+<para>
+LastKnownRequestProcessed(<emphasis remap='I'>display</emphasis>)
+</para>
+<funcsynopsis id='xlastknownrequestprocessed'>
+<funcprototype>
+  <funcdef>unsigned long <function>XLastKnownRequestProcessed</function></funcdef>
+  <paramdef>Display<parameter> *display</parameter></paramdef>
+</funcprototype>
+</funcsynopsis>
+<!-- .FN -->
+<variablelist>
+  <varlistentry>
+    <term>
+      <emphasis remap='I'>display</emphasis>
+    </term>
+    <listitem>
+      <para>
+Specifies the connection to the X server.
+    </para>
+  </listitem>
+  </varlistentry>
+</variablelist>
+<para>
+<!-- .LP -->
+<!-- .eM -->
+<indexterm significance="preferred"><primary>XExtendedMaxRequestSize</primary></indexterm>
+The
+<function>XExtendedMaxRequestSize</function>
+function returns zero if the specified display does not support an
+extended-length protocol encoding; otherwise,
+it returns the maximum request size (in 4-byte units) supported
+by the server using the extended-length encoding.
+The Xlib functions
+<function>XDrawLines</function>,
+<function>XDrawArcs</function>,
+<function>XFillPolygon</function>,
+<function>XChangeProperty</function>,
+<function>XSetClipRectangles</function>,
+and
+<function>XSetRegion</function>
+will use the extended-length encoding as necessary, if supported
+by the server.  Use of the extended-length encoding in other Xlib
+functions (for example,
+<function>XDrawPoints</function>,
+<function>XDrawRectangles</function>,
+<function>XDrawSegments</function>,
+<function>XFillArcs</function>,
+<function>XFillRectangles</function>,
+<function>XPutImage</function>)
+is permitted but not required; an Xlib implementation may choose to
+split the data across multiple smaller requests instead.
+</para>
+<para>
+<!-- .LP -->
+<!-- .sp -->
+<!-- .sM -->
+</para>
+<para>
+LastKnownRequestProcessed(<emphasis remap='I'>display</emphasis>)
+</para>
+<funcsynopsis>
+<funcprototype>
+  <funcdef>unsigned long <function>XLastKnownRequestProcessed</function></funcdef>
+  <paramdef>Display<parameter> *display</parameter></paramdef>
+</funcprototype>
+</funcsynopsis>
+<!-- .FN -->
+<variablelist>
+  <varlistentry>
+    <term>
+      <emphasis remap='I'>display</emphasis>
+    </term>
+    <listitem>
+      <para>
+Specifies the connection to the X server.
+    </para>
+  </listitem>
+  </varlistentry>
+</variablelist>
+<para>
+<!-- .LP -->
+<!-- .eM -->
+<indexterm significance="preferred"><primary>XMaxRequestSize</primary></indexterm>
+The
+<function>XMaxRequestSize</function>
+function returns the maximum request size (in 4-byte units) supported
+by the server without using an extended-length protocol encoding.
+Single protocol requests to the server can be no larger than this size
+unless an extended-length protocol encoding is supported by the server.
+The protocol guarantees the size to be no smaller than 4096 units
+(16384 bytes).
+Xlib automatically breaks data up into multiple protocol requests
+as necessary for the following functions:
+<function>XDrawPoints</function>,
+<function>XDrawRectangles</function>,
+<function>XDrawSegments</function>,
+<function>XFillArcs</function>,
+<function>XFillRectangles</function>,
+and 
+<function>XPutImage</function>.
+</para>
+<para>
+<!-- .LP -->
+<!-- .sp -->
+<!-- .sM -->
+</para>
+<para>
+LastKnownRequestProcessed(<emphasis remap='I'>display</emphasis>)
+</para>
+<funcsynopsis>
+<funcprototype>
+  <funcdef>unsigned long <function>XLastKnownRequestProcessed</function></funcdef>
+  <paramdef>Display<parameter> *display</parameter></paramdef>
+</funcprototype>
+</funcsynopsis>
+<!-- .FN -->
+<variablelist>
+  <varlistentry>
+    <term>
+      <emphasis remap='I'>display</emphasis>
+    </term>
+    <listitem>
+      <para>
+Specifies the connection to the X server.
+    </para>
+  </listitem>
+  </varlistentry>
+</variablelist>
+<para>
+<!-- .LP -->
+<!-- .eM -->
+<indexterm significance="preferred"><primary>LastKnownRequestProcessed</primary></indexterm>
+<indexterm significance="preferred"><primary>XLastKnownRequestProcessed</primary></indexterm>
+Both extract the full serial number of the last request known by Xlib
+to have been processed by the X server.
+Xlib automatically sets this number when replies, events, and errors
+are received.
+</para>
+<para>
+<!-- .LP -->
+<!-- .sp -->
+<!-- .sM -->
+</para>
+<para>
+NextRequest(<emphasis remap='I'>display</emphasis>)
+</para>
+<funcsynopsis id='xnextrequest'>
+<funcprototype>
+  <funcdef>unsigned long <function>XNextRequest</function></funcdef>
+  <paramdef>Display<parameter> *display</parameter></paramdef>
+</funcprototype>
+</funcsynopsis>
+<!-- .FN -->
+<variablelist>
+  <varlistentry>
+    <term>
+      <emphasis remap='I'>display</emphasis>
+    </term>
+    <listitem>
+      <para>
+Specifies the connection to the X server.
+    </para>
+  </listitem>
+  </varlistentry>
+</variablelist>
+<para>
+<!-- .LP -->
+<!-- .eM -->
+<indexterm significance="preferred"><primary>NextRequest</primary></indexterm>
+<indexterm significance="preferred"><primary>XNextRequest</primary></indexterm>
+Both extract the full serial number that is to be used for the next
+request.
+Serial numbers are maintained separately for each display connection.
+</para>
+<para>
+<!-- .LP -->
+<!-- .sp -->
+<!-- .sM -->
+</para>
+<para>
+ProtocolVersion(<emphasis remap='I'>display</emphasis>)
+</para>
+<funcsynopsis id='xprotocolversion'>
+<funcprototype>
+  <funcdef>int <function>XProtocolVersion</function></funcdef>
+  <paramdef>Display<parameter> *display</parameter></paramdef>
+</funcprototype>
+</funcsynopsis>
+<!-- .FN -->
+<variablelist>
+  <varlistentry>
+    <term>
+      <emphasis remap='I'>display</emphasis>
+    </term>
+    <listitem>
+      <para>
+Specifies the connection to the X server.
+    </para>
+  </listitem>
+  </varlistentry>
+</variablelist>
+<para>
+<!-- .LP -->
+<!-- .eM -->
+<indexterm significance="preferred"><primary>ProtocolVersion</primary></indexterm>
+<indexterm significance="preferred"><primary>XProtocolVersion</primary></indexterm>
+Both return the major version number (11) of the X protocol associated with 
+the connected display.
+</para>
+<para>
+<!-- .LP -->
+<!-- .sp -->
+<!-- .sM -->
+</para>
+<para>
+ProtocolRevision(<emphasis remap='I'>display</emphasis>)
+</para>
+<funcsynopsis id='xprotocolrevision'>
+<funcprototype>
+  <funcdef>int <function>XProtocolRevision</function></funcdef>
+  <paramdef>Display<parameter> *display</parameter></paramdef>
+</funcprototype>
+</funcsynopsis>
+<!-- .FN -->
+<variablelist>
+  <varlistentry>
+    <term>
+      <emphasis remap='I'>display</emphasis>
+    </term>
+    <listitem>
+      <para>
+Specifies the connection to the X server.
+    </para>
+  </listitem>
+  </varlistentry>
+</variablelist>
+<para>
+<!-- .LP -->
+<!-- .eM -->
+<indexterm significance="preferred"><primary>ProtocolRevision</primary></indexterm>
+<indexterm significance="preferred"><primary>XProtocolRevision</primary></indexterm>
+Both return the minor protocol revision number of the X server.
+</para>
+<para>
+<!-- .LP -->
+<!-- .sp -->
+<!-- .sM -->
+</para>
+<para>
+QLength(<emphasis remap='I'>display</emphasis>)
+</para>
+<funcsynopsis id='xqlength'>
+<funcprototype>
+  <funcdef>int <function>XQLength</function></funcdef>
+  <paramdef>Display<parameter> *display</parameter></paramdef>
+</funcprototype>
+</funcsynopsis>
+<!-- .FN -->
+<variablelist>
+  <varlistentry>
+    <term>
+      <emphasis remap='I'>display</emphasis>
+    </term>
+    <listitem>
+      <para>
+Specifies the connection to the X server.
+    </para>
+  </listitem>
+  </varlistentry>
+</variablelist>
+<para>
+<!-- .LP -->
+<!-- .eM -->
+<indexterm significance="preferred"><primary>QLength</primary></indexterm>
+<indexterm significance="preferred"><primary>XQLength</primary></indexterm>
+Both return the length of the event queue for the connected display.
+Note that there may be more events that have not been read into
+the queue yet (see
+<function>XEventsQueued</function>).
+</para>
+<para>
+<!-- .LP -->
+<!-- .sp -->
+<!-- .sM -->
+</para>
+<para>
+RootWindow(<emphasis remap='I'>display</emphasis>, <emphasis remap='I'>screen_number</emphasis>)
+</para>
+<funcsynopsis id='xrootwindow'>
+<funcprototype>
+  <funcdef>Window <function>XRootWindow</function></funcdef>
+  <paramdef>Display<parameter> *display</parameter></paramdef>
+  <paramdef>int<parameter> screen_number</parameter></paramdef>
+</funcprototype>
+</funcsynopsis>
+<!-- .FN -->
+<variablelist>
+  <varlistentry>
+    <term>
+      <emphasis remap='I'>display</emphasis>
+    </term>
+    <listitem>
+      <para>
+Specifies the connection to the X server.
+      </para>
+    </listitem>
+  </varlistentry>
+  <varlistentry>
+    <term>
+      <emphasis remap='I'>screen_number</emphasis>
+    </term>
+    <listitem>
+      <para>
+Specifies the appropriate screen number on the host server.
+    </para>
+  </listitem>
+  </varlistentry>
+</variablelist>
+<para>
+<!-- .LP -->
+<!-- .eM -->
+<indexterm><primary>Window</primary><secondary>RootWindow</secondary></indexterm>
+<indexterm significance="preferred"><primary>RootWindow</primary></indexterm>
+<indexterm><primary>Window</primary><secondary>XRootWindow</secondary></indexterm>
+<indexterm significance="preferred"><primary>XRootWindow</primary></indexterm>
+Both return the root window.
+These are useful with functions that need a drawable of a particular screen
+and for creating top-level windows.
+</para>
+<para>
+<!-- .LP -->
+<!-- .sp -->
+<!-- .sM -->
+</para>
+<para>
+ScreenCount(<emphasis remap='I'>display</emphasis>)
+</para>
+<funcsynopsis id='xscreencount'>
+<funcprototype>
+  <funcdef>int <function>XScreenCount</function></funcdef>
+  <paramdef>Display<parameter> *display</parameter></paramdef>
+</funcprototype>
+</funcsynopsis>
+<!-- .FN -->
+<variablelist>
+  <varlistentry>
+    <term>
+      <emphasis remap='I'>display</emphasis>
+    </term>
+    <listitem>
+      <para>
+Specifies the connection to the X server.
+    </para>
+  </listitem>
+  </varlistentry>
+</variablelist>
+<para>
+<!-- .LP -->
+<!-- .eM -->
+<indexterm significance="preferred"><primary>ScreenCount</primary></indexterm>
+<indexterm significance="preferred"><primary>XScreenCount</primary></indexterm>
+Both return the number of available screens.
+</para>
+<para>
+<!-- .LP -->
+<!-- .sp -->
+<!-- .sM -->
+</para>
+<para>
+ServerVendor(<emphasis remap='I'>display</emphasis>)
+</para>
+<funcsynopsis id='xservervendor'>
+<funcprototype>
+  <funcdef>char *<function>XServerVendor</function></funcdef>
+  <paramdef>Display<parameter> *display</parameter></paramdef>
+</funcprototype>
+</funcsynopsis>
+<!-- .FN -->
+<variablelist>
+  <varlistentry>
+    <term>
+      <emphasis remap='I'>display</emphasis>
+    </term>
+    <listitem>
+      <para>
+Specifies the connection to the X server.
+    </para>
+  </listitem>
+  </varlistentry>
+</variablelist>
+<para>
+<!-- .LP -->
+<!-- .eM -->
+<indexterm significance="preferred"><primary>ServerVendor</primary></indexterm>
+<indexterm significance="preferred"><primary>XServerVendor</primary></indexterm>
+Both return a pointer to a null-terminated string that provides
+some identification of the owner of the X server implementation.
+If the data returned by the server is in the Latin Portable Character Encoding,
+then the string is in the Host Portable Character Encoding.
+Otherwise, the contents of the string are implementation-dependent.
+</para>
+<para>
+<!-- .LP -->
+<!-- .sp -->
+<!-- .sM -->
+</para>
+<para>
+VendorRelease(<emphasis remap='I'>display</emphasis>)
+</para>
+<funcsynopsis id='xvendorrelease'>
+<funcprototype>
+  <funcdef>int <function>XVendorRelease</function></funcdef>
+  <paramdef>Display<parameter> *display</parameter></paramdef>
+</funcprototype>
+</funcsynopsis>
+<!-- .FN -->
+<variablelist>
+  <varlistentry>
+    <term>
+      <emphasis remap='I'>display</emphasis>
+    </term>
+    <listitem>
+      <para>
+Specifies the connection to the X server.
+    </para>
+  </listitem>
+  </varlistentry>
+</variablelist>
+<para>
+<!-- .LP -->
+<!-- .eM -->
+<indexterm significance="preferred"><primary>VendorRelease</primary></indexterm>
+<indexterm significance="preferred"><primary>XVendorRelease</primary></indexterm>
+Both return a number related to a vendor's release of the X server.
+</para>
+</sect2>
+<sect2 id="Image_Format_Functions_and_Macros">
+<title>Image Format Functions and Macros</title>
+<!-- .XS -->
+<!-- (SN Image Format Functions and Macros -->
+<!-- .XE -->
+<para>
+<!-- .LP -->
+Applications are required to present data to the X server
+in a format that the server demands.
+To help simplify applications,
+most of the work required to convert the data is provided by Xlib
+(see sections
+<link linkend="Transferring_Images_between_Client_and_Server">8.7</link> and
+<link linkend="Manipulating_Images">16.8</link>).
+</para>
+<para>
+<!-- .LP -->
+The
+<structname>XPixmapFormatValues</structname>
+structure provides an interface to the pixmap format information
+that is returned at the time of a connection setup.
+It contains:
+</para>
+<para>
+<!-- .LP -->
+<!-- .sM -->
+<literallayout class="monospaced">
+<!-- .TA .5i 3i -->
+<!-- .ta .5i 3i -->
+typedef struct {
+	int depth;
+	int bits_per_pixel;
+	int scanline_pad;
+} XPixmapFormatValues;
+</literallayout>
+</para>
+<para>
+<!-- .LP -->
+<!-- .eM -->
+<!-- .sp -->
+To obtain the pixmap format information for a given display, use
+<function>XListPixmapFormats</function>.
+<indexterm significance="preferred"><primary>XListPixmapFormats</primary></indexterm>
+<!-- .sM -->
+</para>
+<para>
+ImageByteOrder(<emphasis remap='I'>display</emphasis>)
+</para>
+<funcsynopsis id='ximagebyteorder'>
+<funcprototype>
+  <funcdef>int <function>XImageByteOrder</function></funcdef>
+  <paramdef>Display<parameter> *display</parameter></paramdef>
+  <paramdef>int<parameter> *count_return</parameter></paramdef>
+</funcprototype>
+</funcsynopsis>
+<!-- .FN -->
+<variablelist>
+  <varlistentry>
+    <term>
+      <emphasis remap='I'>display</emphasis>
+    </term>
+    <listitem>
+      <para>
+Specifies the connection to the X server.
+<!-- .ds Cn pixmap formats that are supported by the display -->
+      </para>
+    </listitem>
+  </varlistentry>
+  <varlistentry>
+    <term>
+      <emphasis remap='I'>count_return</emphasis>
+    </term>
+    <listitem>
+      <para>
+Returns the number of (Cn.
+    </para>
+  </listitem>
+  </varlistentry>
+</variablelist>
+<para>
+<!-- .LP -->
+<!-- .eM -->
+The
+<function>XListPixmapFormats</function>
+function returns an array of
+<structname>XPixmapFormatValues</structname>
+structures that describe the types of Z format images supported
+by the specified display.
+If insufficient memory is available,
+<function>XListPixmapFormats</function>
+returns NULL.
+To free the allocated storage for the
+<structname>XPixmapFormatValues</structname>
+structures, use
+<function>XFree</function>.
+</para>
+<para>
+<!-- .LP  -->
+The following lists the C language macros,
+their corresponding function equivalents that are for other language bindings,
+and what data they both return for the specified server and screen.
+These are often used by toolkits as well as by simple applications.
+</para>
+<para>
+<!-- .LP -->
+<!-- .sp -->
+<!-- .sM -->
+</para>
+<para>
+ImageByteOrder(<emphasis remap='I'>display</emphasis>)
+</para>
+<funcsynopsis>
+<funcprototype>
+  <funcdef>int <function>XImageByteOrder</function></funcdef>
+  <paramdef>Display<parameter> *display</parameter></paramdef>
+</funcprototype>
+</funcsynopsis>
+<!-- .FN -->
+<variablelist>
+  <varlistentry>
+    <term>
+      <emphasis remap='I'>display</emphasis>
+    </term>
+    <listitem>
+      <para>
+Specifies the connection to the X server.
+    </para>
+  </listitem>
+  </varlistentry>
+</variablelist>
+<para>
+<!-- .LP -->
+<!-- .eM -->
+<indexterm significance="preferred"><primary>ImageByteOrder</primary></indexterm>
+<indexterm significance="preferred"><primary>XImageByteOrder</primary></indexterm>
+Both specify the required byte order for images for each scanline unit in 
+XY format (bitmap) or for each pixel value in 
+Z format.
+The macro or function can return either
+<symbol>LSBFirst</symbol>
+or 
+<symbol>MSBFirst</symbol>.
+</para>
+<para>
+<!-- .LP -->
+<!-- .sp -->
+<!-- .sM -->
+</para>
+<para>
+BitmapUnit(<emphasis remap='I'>display</emphasis>)
+</para>
+<funcsynopsis id='xbitmapunit'>
+<funcprototype>
+  <funcdef>int <function>XBitmapUnit</function></funcdef>
+  <paramdef>Display<parameter> *display</parameter></paramdef>
+</funcprototype>
+</funcsynopsis>
+<!-- .FN -->
+<variablelist>
+  <varlistentry>
+    <term>
+      <emphasis remap='I'>display</emphasis>
+    </term>
+    <listitem>
+      <para>
+Specifies the connection to the X server.
+    </para>
+  </listitem>
+  </varlistentry>
+</variablelist>
+<para>
+<!-- .LP -->
+<!-- .eM -->
+<indexterm significance="preferred"><primary>BitmapUnit</primary></indexterm>
+<indexterm significance="preferred"><primary>XBitmapUnit</primary></indexterm>
+Both return the size of a bitmap's scanline unit in bits.
+The scanline is calculated in multiples of this value.
+</para>
+<para>
+<!-- .LP -->
+<!-- .sp -->
+<!-- .sM -->
+</para>
+<para>
+BitmapBitOrder(<emphasis remap='I'>display</emphasis>)
+</para>
+<funcsynopsis id='xbitmpabitorder'>
+<funcprototype>
+  <funcdef>int <function>XBitmapBitOrder</function></funcdef>
+  <paramdef>Display<parameter> *display</parameter></paramdef>
+</funcprototype>
+</funcsynopsis>
+<!-- .FN -->
+<variablelist>
+  <varlistentry>
+    <term>
+      <emphasis remap='I'>display</emphasis>
+    </term>
+    <listitem>
+      <para>
+Specifies the connection to the X server.
+    </para>
+  </listitem>
+  </varlistentry>
+</variablelist>
+<para>
+<!-- .LP -->
+<!-- .eM -->
+<indexterm significance="preferred"><primary>BitmapBitOrder</primary></indexterm>
+<indexterm significance="preferred"><primary>XBitmapBitOrder</primary></indexterm>
+Within each bitmap unit, the left-most bit in the bitmap as displayed
+on the screen is either the least significant or most significant bit in the
+unit.
+This macro or function can return 
+<symbol>LSBFirst</symbol>
+or 
+<symbol>MSBFirst</symbol>.
+</para>
+<para>
+<!-- .LP -->
+<!-- .sp -->
+<!-- .sM -->
+</para>
+<para>
+BitmapPad(<emphasis remap='I'>display</emphasis>)
+</para>
+<funcsynopsis id='xbitmappad'>
+<funcprototype>
+  <funcdef>int <function>XBitmapPad</function></funcdef>
+  <paramdef>Display<parameter> *display</parameter></paramdef>
+</funcprototype>
+</funcsynopsis>
+<!-- .FN -->
+<variablelist>
+  <varlistentry>
+    <term>
+      <emphasis remap='I'>display</emphasis>
+    </term>
+    <listitem>
+      <para>
+Specifies the connection to the X server.
+    </para>
+  </listitem>
+  </varlistentry>
+</variablelist>
+<para>
+<!-- .LP -->
+<!-- .eM -->
+<indexterm significance="preferred"><primary>BitmapPad</primary></indexterm>
+<indexterm significance="preferred"><primary>XBitmapPad</primary></indexterm>
+Each scanline must be padded to a multiple of bits returned
+by this macro or function.
+</para>
+<para>
+<!-- .LP -->
+<!-- .sp -->
+<!-- .sM -->
+</para>
+<para>
+DisplayHeight(<emphasis remap='I'>display</emphasis>, <emphasis remap='I'>screen_number</emphasis>)
+</para>
+<funcsynopsis id='xdisplayheight'>
+<funcprototype>
+  <funcdef>int <function>XDisplayHeight</function></funcdef>
+  <paramdef>Display<parameter> *display</parameter></paramdef>
+  <paramdef>int<parameter> screen_number</parameter></paramdef>
+</funcprototype>
+</funcsynopsis>
+<!-- .FN -->
+<variablelist>
+  <varlistentry>
+    <term>
+      <emphasis remap='I'>display</emphasis>
+    </term>
+    <listitem>
+      <para>
+Specifies the connection to the X server.
+      </para>
+    </listitem>
+  </varlistentry>
+  <varlistentry>
+    <term>
+      <emphasis remap='I'>screen_number</emphasis>
+    </term>
+    <listitem>
+      <para>
+Specifies the appropriate screen number on the host server.
+    </para>
+  </listitem>
+  </varlistentry>
+</variablelist>
+<para>
+<!-- .LP -->
+<!-- .eM -->
+<indexterm significance="preferred"><primary>DisplayHeight</primary></indexterm>
+<indexterm significance="preferred"><primary>XDisplayHeight</primary></indexterm>
+Both return an integer that describes the height of the screen
+in pixels.
+</para>
+<para>
+<!-- .LP -->
+<!-- .sp -->
+<!-- .sM -->
+</para>
+<para>
+DisplayHeightMM(<emphasis remap='I'>display</emphasis>, <emphasis remap='I'>screen_number</emphasis>)
+</para>
+<funcsynopsis id='xdisplayheightmm'>
+<funcprototype>
+  <funcdef>int <function>XDisplayHeightMM</function></funcdef>
+  <paramdef>Display<parameter> *display</parameter></paramdef>
+  <paramdef>int<parameter> screen_number</parameter></paramdef>
+</funcprototype>
+</funcsynopsis>
+<!-- .FN -->
+<variablelist>
+  <varlistentry>
+    <term>
+      <emphasis remap='I'>display</emphasis>
+    </term>
+    <listitem>
+      <para>
+Specifies the connection to the X server.
+      </para>
+    </listitem>
+  </varlistentry>
+  <varlistentry>
+    <term>
+      <emphasis remap='I'>screen_number</emphasis>
+    </term>
+    <listitem>
+      <para>
+Specifies the appropriate screen number on the host server.
+    </para>
+  </listitem>
+  </varlistentry>
+</variablelist>
+<para>
+<!-- .LP -->
+<!-- .eM -->
+<indexterm significance="preferred"><primary>DisplayHeightMM</primary></indexterm>
+<indexterm significance="preferred"><primary>XDisplayHeightMM</primary></indexterm>
+Both return the height of the specified screen in millimeters.
+</para>
+<para>
+<!-- .LP -->
+<!-- .sp -->
+<!-- .sM -->
+</para>
+<para>
+DisplayWidth(<emphasis remap='I'>display</emphasis>, <emphasis remap='I'>screen_number</emphasis>)
+</para>
+<funcsynopsis id='xdisplaywidth'>
+<funcprototype>
+  <funcdef>int <function>XDisplayWidth</function></funcdef>
+  <paramdef>Display<parameter> *display</parameter></paramdef>
+  <paramdef>int<parameter> screen_number</parameter></paramdef>
+</funcprototype>
+</funcsynopsis>
+<!-- .FN -->
+<variablelist>
+  <varlistentry>
+    <term>
+      <emphasis remap='I'>display</emphasis>
+    </term>
+    <listitem>
+      <para>
+Specifies the connection to the X server.
+      </para>
+    </listitem>
+  </varlistentry>
+  <varlistentry>
+    <term>
+      <emphasis remap='I'>screen_number</emphasis>
+    </term>
+    <listitem>
+      <para>
+Specifies the appropriate screen number on the host server.
+    </para>
+  </listitem>
+  </varlistentry>
+</variablelist>
+<para>
+<!-- .LP -->
+<!-- .eM -->
+<indexterm significance="preferred"><primary>DisplayWidth</primary></indexterm>
+<indexterm significance="preferred"><primary>XDisplayWidth</primary></indexterm>
+Both return the width of the screen in pixels.
+</para>
+<para>
+<!-- .LP -->
+<!-- .sp -->
+<!-- .sM -->
+</para>
+<para>
+DisplayWidthMM(<emphasis remap='I'>display</emphasis>, <emphasis remap='I'>screen_number</emphasis>)
+</para>
+<funcsynopsis id='xdisplaywidthmm'>
+<funcprototype>
+  <funcdef>int <function>XDisplayWidthMM</function></funcdef>
+  <paramdef>Display<parameter> *display</parameter></paramdef>
+  <paramdef>int<parameter> screen_number</parameter></paramdef>
+</funcprototype>
+</funcsynopsis>
+<!-- .FN -->
+<variablelist>
+  <varlistentry>
+    <term>
+      <emphasis remap='I'>display</emphasis>
+    </term>
+    <listitem>
+      <para>
+Specifies the connection to the X server.
+      </para>
+    </listitem>
+  </varlistentry>
+  <varlistentry>
+    <term>
+      <emphasis remap='I'>screen_number</emphasis>
+    </term>
+    <listitem>
+      <para>
+Specifies the appropriate screen number on the host server.
+    </para>
+  </listitem>
+  </varlistentry>
+</variablelist>
+<para>
+<!-- .LP -->
+<!-- .eM -->
+<indexterm significance="preferred"><primary>DisplayWidthMM</primary></indexterm>
+<indexterm significance="preferred"><primary>XDisplayWidthMM</primary></indexterm>
+Both return the width of the specified screen in millimeters.
+</para>
+</sect2>
+<sect2 id="Screen_Information_Macros">
+<title>Screen Information Macros</title>
+<!-- .XS -->
+<!-- (SN Screen Information Macros -->
+<!-- .XE -->
+<para>
+<!-- .LP -->
+The following lists the C language macros,
+their corresponding function equivalents that are for other language bindings,
+and what data they both can return.
+These macros or functions all take a pointer to the appropriate screen
+structure.
+</para>
+<para>
+<!-- .LP -->
+<!-- .sp -->
+<!-- .sM -->
+</para>
+<para>
+BlackPixelOfScreen(<emphasis remap='I'>screen</emphasis>)
+</para>
+<funcsynopsis id='xblackpixelofscreen'>
+<funcprototype>
+  <funcdef>unsigned long <function>XBlackPixelOfScreen</function></funcdef>
+  <paramdef>Screen<parameter> *screen</parameter></paramdef>
+</funcprototype>
+</funcsynopsis>
+<!-- .FN -->
+<variablelist>
+  <varlistentry>
+    <term>
+      <emphasis remap='I'>screen</emphasis>
+    </term>
+    <listitem>
+      <para>
+Specifies the appropriate 
+<type>Screen</type>
+structure.
+    </para>
+  </listitem>
+  </varlistentry>
+</variablelist>
+<para>
+<!-- .LP -->
+<!-- .eM -->
+<indexterm significance="preferred"><primary>BlackPixelOfScreen</primary></indexterm>
+<indexterm significance="preferred"><primary>XBlackPixelOfScreen</primary></indexterm>
+Both return the black pixel value of the specified screen.
+</para>
+<para>
+<!-- .LP -->
+<!-- .sp -->
+<!-- .sM -->
+</para>
+<para>
+WhitePixelOfScreen(<emphasis remap='I'>screen</emphasis>)
+</para>
+<funcsynopsis id='xwhitepixelofscreen'>
+<funcprototype>
+  <funcdef>unsigned long <function>XWhitePixelOfScreen</function></funcdef>
+  <paramdef>Screen<parameter> *screen</parameter></paramdef>
+</funcprototype>
+</funcsynopsis>
+<!-- .FN -->
+<variablelist>
+  <varlistentry>
+    <term>
+      <emphasis remap='I'>screen</emphasis>
+    </term>
+    <listitem>
+      <para>
+Specifies the appropriate 
+<type>Screen</type>
+structure.
+    </para>
+  </listitem>
+  </varlistentry>
+</variablelist>
+<para>
+<!-- .LP -->
+<!-- .eM -->
+<indexterm significance="preferred"><primary>WhitePixelOfScreen</primary></indexterm>
+<indexterm significance="preferred"><primary>XWhitePixelOfScreen</primary></indexterm>
+Both return the white pixel value of the specified screen.
+</para>
+<para>
+<!-- .LP -->
+<!-- .sp -->
+<!-- .sM -->
+</para>
+<para>
+CellsOfScreen(<emphasis remap='I'>screen</emphasis>)
+</para>
+<funcsynopsis id='xcellsofscreen'>
+<funcprototype>
+  <funcdef>int <function>XCellsOfScreen</function></funcdef>
+  <paramdef>Screen<parameter> *screen</parameter></paramdef>
+</funcprototype>
+</funcsynopsis>
+<!-- .FN -->
+<variablelist>
+  <varlistentry>
+    <term>
+      <emphasis remap='I'>screen</emphasis>
+    </term>
+    <listitem>
+      <para>
+Specifies the appropriate 
+<type>Screen</type>
+structure.
+    </para>
+  </listitem>
+  </varlistentry>
+</variablelist>
+<para>
+<!-- .LP -->
+<!-- .eM -->
+<indexterm significance="preferred"><primary>CellsOfScreen</primary></indexterm>
+<indexterm significance="preferred"><primary>XCellsOfScreen</primary></indexterm>
+Both return the number of colormap cells in the default colormap 
+of the specified screen.
+</para>
+<para>
+<!-- .LP -->
+<!-- .sp -->
+<!-- .sM -->
+</para>
+<para>
+DefaultColormapOfScreen(<emphasis remap='I'>screen</emphasis>)
+</para>
+<funcsynopsis id='xdefaultcolormapofscreen'>
+<funcprototype>
+  <funcdef>Colormap <function>XDefaultColormapOfScreen</function></funcdef>
+  <paramdef>Screen<parameter> *screen</parameter></paramdef>
+</funcprototype>
+</funcsynopsis>
+<!-- .FN -->
+<variablelist>
+  <varlistentry>
+    <term>
+      <emphasis remap='I'>screen</emphasis>
+    </term>
+    <listitem>
+      <para>
+Specifies the appropriate 
+<type>Screen</type>
+structure.
+    </para>
+  </listitem>
+  </varlistentry>
+</variablelist>
+<para>
+<!-- .LP -->
+<!-- .eM -->
+<indexterm significance="preferred"><primary>DefaultColormapOfScreen</primary></indexterm>
+<indexterm significance="preferred"><primary>XDefaultColormapOfScreen</primary></indexterm>
+Both return the default colormap of the specified screen.
+</para>
+<para>
+<!-- .LP -->
+<!-- .sp -->
+<!-- .sM -->
+</para>
+<para>
+DefaultDepthOfScreen(<emphasis remap='I'>screen</emphasis>)
+</para>
+<funcsynopsis id='xdefaultdepthofscreen'>
+<funcprototype>
+  <funcdef>int <function>XDefaultDepthOfScreen</function></funcdef>
+  <paramdef>Screen<parameter> *screen</parameter></paramdef>
+</funcprototype>
+</funcsynopsis>
+<!-- .FN -->
+<variablelist>
+  <varlistentry>
+    <term>
+      <emphasis remap='I'>screen</emphasis>
+    </term>
+    <listitem>
+      <para>
+Specifies the appropriate 
+<type>Screen</type>
+structure.
+    </para>
+  </listitem>
+  </varlistentry>
+</variablelist>
+<para>
+<!-- .LP -->
+<!-- .eM -->
+<indexterm significance="preferred"><primary>DefaultDepthOfScreen</primary></indexterm>
+<indexterm significance="preferred"><primary>XDefaultDepthOfScreen</primary></indexterm>
+Both return the depth of the root window.
+</para>
+<para>
+<!-- .LP -->
+<!-- .sp -->
+<!-- .sM -->
+</para>
+<para>
+DefaultGCOfScreen(<emphasis remap='I'>screen</emphasis>)
+</para>
+<funcsynopsis id='xdefaultgcofscreen'>
+<funcprototype>
+  <funcdef>GC <function>XDefaultGCOfScreen</function></funcdef>
+  <paramdef>Screen<parameter> *screen</parameter></paramdef>
+</funcprototype>
+</funcsynopsis>
+<!-- .FN -->
+<variablelist>
+  <varlistentry>
+    <term>
+      <emphasis remap='I'>screen</emphasis>
+    </term>
+    <listitem>
+      <para>
+Specifies the appropriate 
+<type>Screen</type>
+structure.
+    </para>
+  </listitem>
+  </varlistentry>
+</variablelist>
+<para>
+<!-- .LP -->
+<!-- .eM -->
+<indexterm significance="preferred"><primary>DefaultGCOfScreen</primary></indexterm>
+<indexterm significance="preferred"><primary>XDefaultGCOfScreen</primary></indexterm>
+Both return a default graphics context (GC) of the specified screen,
+which has the same depth as the root window of the screen.
+The GC must never be freed.
+</para>
+<para>
+<!-- .LP -->
+<!-- .sp -->
+<!-- .sM -->
+</para>
+<para>
+DefaultVisualOfScreen(<emphasis remap='I'>screen</emphasis>)
+</para>
+<funcsynopsis id='xdefaultvisualofscreen'>
+<funcprototype>
+  <funcdef>Visual *<function>XDefaultVisualOfScreen</function></funcdef>
+  <paramdef>Screen<parameter> *screen</parameter></paramdef>
+</funcprototype>
+</funcsynopsis>
+<!-- .FN -->
+<variablelist>
+  <varlistentry>
+    <term>
+      <emphasis remap='I'>screen</emphasis>
+    </term>
+    <listitem>
+      <para>
+Specifies the appropriate 
+<type>Screen</type>
+structure.
+    </para>
+  </listitem>
+  </varlistentry>
+</variablelist>
+<para>
+<!-- .LP -->
+<!-- .eM -->
+<indexterm significance="preferred"><primary>DefaultVisualOfScreen</primary></indexterm>
+<indexterm significance="preferred"><primary>XDefaultVisualOfScreen</primary></indexterm>
+Both return the default visual of the specified screen.
+For information on visual types,
+see <link linkend="Visual_Types">section 3.1</link>.
+</para>
+<para>
+<!-- .LP -->
+<!-- .sp -->
+<!-- .sM -->
+</para>
+<para>
+DoesBackingStore(<emphasis remap='I'>screen</emphasis>)
+</para>
+<funcsynopsis id='xdoesbackingstore'>
+<funcprototype>
+  <funcdef>int <function>XDoesBackingStore</function></funcdef>
+  <paramdef>Screen<parameter> *screen</parameter></paramdef>
+</funcprototype>
+</funcsynopsis>
+<!-- .FN -->
+<variablelist>
+  <varlistentry>
+    <term>
+      <emphasis remap='I'>screen</emphasis>
+    </term>
+    <listitem>
+      <para>
+Specifies the appropriate 
+<type>Screen</type>
+structure.
+    </para>
+  </listitem>
+  </varlistentry>
+</variablelist>
+<para>
+<!-- .LP -->
+<!-- .eM -->
+<indexterm significance="preferred"><primary>DoesBackingStore</primary></indexterm>
+<indexterm significance="preferred"><primary>XDoesBackingStore</primary></indexterm>
+Both return a value indicating whether the screen supports backing
+stores.
+The value returned can be one of 
+<symbol>WhenMapped</symbol>,
+<symbol>NotUseful</symbol>,
+or
+<symbol>Always</symbol>
+(see <link linkend="Backing_Store_Attribute">section 3.2.4</link>).
+</para>
+<para>
+<!-- .LP -->
+<!-- .sp -->
+<!-- .sM -->
+</para>
+<para>
+DoesSaveUnders(<emphasis remap='I'>screen</emphasis>)
+</para>
+<funcsynopsis id='xdoessaveunders'>
+<funcprototype>
+  <funcdef>Bool <function>XDoesSaveUnders</function></funcdef>
+  <paramdef>Screen<parameter> *screen</parameter></paramdef>
+</funcprototype>
+</funcsynopsis>
+<!-- .FN -->
+<variablelist>
+  <varlistentry>
+    <term>
+      <emphasis remap='I'>screen</emphasis>
+    </term>
+    <listitem>
+      <para>
+Specifies the appropriate 
+<type>Screen</type>
+structure.
+    </para>
+  </listitem>
+  </varlistentry>
+</variablelist>
+<para>
+<!-- .LP -->
+<!-- .eM -->
+<indexterm significance="preferred"><primary>DoesSaveUnders</primary></indexterm>
+<indexterm significance="preferred"><primary>XDoesSaveUnders</primary></indexterm>
+Both return a Boolean value indicating whether the
+screen supports save unders.
+If
+<symbol>True</symbol>,
+the screen supports save unders.
+If
+<symbol>False</symbol>,
+the screen does not support save unders
+(see <link linkend="Save_Under_Flag">section 3.2.5</link>).
+</para>
+<para>
+<!-- .LP -->
+<!-- .sp -->
+<!-- .sM -->
+</para>
+<para>
+DisplayOfScreen(<emphasis remap='I'>screen</emphasis>)
+</para>
+<funcsynopsis id='xdisplayofscreen'>
+<funcprototype>
+  <funcdef>Display *<function>XDisplayOfScreen</function></funcdef>
+  <paramdef>Screen<parameter> *screen</parameter></paramdef>
+</funcprototype>
+</funcsynopsis>
+<!-- .FN -->
+<variablelist>
+  <varlistentry>
+    <term>
+      <emphasis remap='I'>screen</emphasis>
+    </term>
+    <listitem>
+      <para>
+Specifies the appropriate 
+<type>Screen</type>
+structure.
+    </para>
+  </listitem>
+  </varlistentry>
+</variablelist>
+<para>
+<!-- .LP -->
+<!-- .eM -->
+<indexterm significance="preferred"><primary>DisplayOfScreen</primary></indexterm>
+<indexterm significance="preferred"><primary>XDisplayOfScreen</primary></indexterm>
+Both return the display of the specified screen.
+</para>
+<para>
+<!-- .LP -->
+<!-- .sp -->
+<!-- .sM -->
+<indexterm significance="preferred"><primary>XScreenNumberOfScreen</primary></indexterm>
+</para>
+<para>
+EventMaskOfScreen(<emphasis remap='I'>screen</emphasis>)
+</para>
+<funcsynopsis id='xeventmaskofscreen'>
+<funcprototype>
+  <funcdef>long <function>XEventMaskOfScreen</function></funcdef>
+  <paramdef>Screen<parameter> *screen</parameter></paramdef>
+</funcprototype>
+</funcsynopsis>
+<!-- .FN -->
+<variablelist>
+  <varlistentry>
+    <term>
+      <emphasis remap='I'>screen</emphasis>
+    </term>
+    <listitem>
+      <para>
+Specifies the appropriate 
+<type>Screen</type>
+structure.
+    </para>
+  </listitem>
+  </varlistentry>
+</variablelist>
+<para>
+<!-- .LP -->
+<!-- .eM -->
+The
+<function>XScreenNumberOfScreen</function>
+function returns the screen index number of the specified screen.
+</para>
+<para>
+<!-- .LP -->
+<!-- .sp -->
+<!-- .sM -->
+</para>
+<para>
+EventMaskOfScreen(<emphasis remap='I'>screen</emphasis>)
+</para>
+<funcsynopsis>
+<funcprototype>
+  <funcdef>long <function>XEventMaskOfScreen</function></funcdef>
+  <paramdef>Screen<parameter> *screen</parameter></paramdef>
+</funcprototype>
+</funcsynopsis>
+<!-- .FN -->
+<variablelist>
+  <varlistentry>
+    <term>
+      <emphasis remap='I'>screen</emphasis>
+    </term>
+    <listitem>
+      <para>
+Specifies the appropriate 
+<type>Screen</type>
+structure.
+    </para>
+  </listitem>
+  </varlistentry>
+</variablelist>
+<para>
+<!-- .LP -->
+<!-- .eM -->
+<indexterm significance="preferred"><primary>EventMaskOfScreen</primary></indexterm>
+<indexterm significance="preferred"><primary>XEventMaskOfScreen</primary></indexterm>
+Both return the event mask of the root window for the specified screen
+at connection setup time.
+</para>
+<para>
+<!-- .LP -->
+<!-- .sp -->
+<!-- .sM -->
+</para>
+<para>
+WidthOfScreen(<emphasis remap='I'>screen</emphasis>)
+</para>
+<funcsynopsis id='xwidthofscreen'>
+<funcprototype>
+  <funcdef>int <function>XWidthOfScreen</function></funcdef>
+  <paramdef>Screen<parameter> *screen</parameter></paramdef>
+</funcprototype>
+</funcsynopsis>
+<!-- .FN -->
+<variablelist>
+  <varlistentry>
+    <term>
+      <emphasis remap='I'>screen</emphasis>
+    </term>
+    <listitem>
+      <para>
+Specifies the appropriate 
+<type>Screen</type>
+structure.
+    </para>
+  </listitem>
+  </varlistentry>
+</variablelist>
+<para>
+<!-- .LP -->
+<!-- .eM -->
+<indexterm significance="preferred"><primary>WidthOfScreen</primary></indexterm>
+<indexterm significance="preferred"><primary>XWidthOfScreen</primary></indexterm>
+Both return the width of the specified screen in pixels.
+</para>
+<para>
+<!-- .LP -->
+<!-- .sp -->
+<!-- .sM -->
+</para>
+<para>
+HeightOfScreen(<emphasis remap='I'>screen</emphasis>)
+</para>
+<funcsynopsis id='xheightofscreen'>
+<funcprototype>
+  <funcdef>int <function>XHeightOfScreen</function></funcdef>
+  <paramdef>Screen<parameter> *screen</parameter></paramdef>
+</funcprototype>
+</funcsynopsis>
+<!-- .FN -->
+<variablelist>
+  <varlistentry>
+    <term>
+      <emphasis remap='I'>screen</emphasis>
+    </term>
+    <listitem>
+      <para>
+Specifies the appropriate 
+<type>Screen</type>
+structure.
+    </para>
+  </listitem>
+  </varlistentry>
+</variablelist>
+<para>
+<!-- .LP -->
+<!-- .eM -->
+<indexterm significance="preferred"><primary>HeightOfScreen</primary></indexterm>
+<indexterm significance="preferred"><primary>XHeightOfScreen</primary></indexterm>
+Both return the height of the specified screen in pixels.
+</para>
+<para>
+<!-- .LP -->
+<!-- .sp -->
+<!-- .sM -->
+</para>
+<para>
+WidthMMOfScreen(<emphasis remap='I'>screen</emphasis>)
+</para>
+<funcsynopsis id='xwidthmmofscreen'>
+<funcprototype>
+  <funcdef>int <function>XWidthMMOfScreen</function></funcdef>
+  <paramdef>Screen<parameter> *screen</parameter></paramdef>
+</funcprototype>
+</funcsynopsis>
+<!-- .FN -->
+<variablelist>
+  <varlistentry>
+    <term>
+      <emphasis remap='I'>screen</emphasis>
+    </term>
+    <listitem>
+      <para>
+Specifies the appropriate 
+<type>Screen</type>
+structure.
+    </para>
+  </listitem>
+  </varlistentry>
+</variablelist>
+<para>
+<!-- .LP -->
+<!-- .eM -->
+<indexterm significance="preferred"><primary>WidthMMOfScreen</primary></indexterm>
+<indexterm significance="preferred"><primary>XWidthMMOfScreen</primary></indexterm>
+Both return the width of the specified screen in millimeters.
+</para>
+<para>
+<!-- .LP -->
+<!-- .sp -->
+<!-- .sM -->
+</para>
+<para>
+HeightMMOfScreen(<emphasis remap='I'>screen</emphasis>)
+</para>
+<funcsynopsis id='xheightmmofscreen'>
+<funcprototype>
+  <funcdef>int <function>XHeightMMOfScreen</function></funcdef>
+  <paramdef>Screen<parameter> *screen</parameter></paramdef>
+</funcprototype>
+</funcsynopsis>
+<!-- .FN -->
+<variablelist>
+  <varlistentry>
+    <term>
+      <emphasis remap='I'>screen</emphasis>
+    </term>
+    <listitem>
+      <para>
+Specifies the appropriate 
+<type>Screen</type>
+structure.
+    </para>
+  </listitem>
+  </varlistentry>
+</variablelist>
+<para>
+<!-- .LP -->
+<!-- .eM -->
+<indexterm significance="preferred"><primary>HeightMMOfScreen</primary></indexterm>
+<indexterm significance="preferred"><primary>XHeightMMOfScreen</primary></indexterm>
+Both return the height of the specified screen in millimeters.
+</para>
+<para>
+<!-- .LP -->
+<!-- .sp -->
+<!-- .sM -->
+</para>
+<para>
+MaxCmapsOfScreen(<emphasis remap='I'>screen</emphasis>)
+</para>
+<funcsynopsis id='xmaxcmapsofscreen'>
+<funcprototype>
+  <funcdef>int <function>XMaxCmapsOfScreen</function></funcdef>
+  <paramdef>Screen<parameter> *screen</parameter></paramdef>
+</funcprototype>
+</funcsynopsis>
+<!-- .FN -->
+<variablelist>
+  <varlistentry>
+    <term>
+      <emphasis remap='I'>screen</emphasis>
+    </term>
+    <listitem>
+      <para>
+Specifies the appropriate 
+<type>Screen</type>
+structure.
+    </para>
+  </listitem>
+  </varlistentry>
+</variablelist>
+<para>
+<!-- .LP -->
+<!-- .eM -->
+<indexterm significance="preferred"><primary>MaxCmapsOfScreen</primary></indexterm>
+<indexterm significance="preferred"><primary>XMaxCmapsOfScreen</primary></indexterm>
+Both return the maximum number of installed colormaps supported 
+by the specified screen
+(see <link linkend="Managing_Installed_Colormaps">section 9.3</link>).
+</para>
+<para>
+<!-- .LP -->
+<!-- .sp -->
+<!-- .sM -->
+</para>
+<para>
+MinCmapsOfScreen(<emphasis remap='I'>screen</emphasis>)
+</para>
+<funcsynopsis id='xmincmapsofscreen'>
+<funcprototype>
+  <funcdef>int <function>XMinCmapsOfScreen</function></funcdef>
+  <paramdef>Screen<parameter> *screen</parameter></paramdef>
+</funcprototype>
+</funcsynopsis>
+<!-- .FN -->
+<variablelist>
+  <varlistentry>
+    <term>
+      <emphasis remap='I'>screen</emphasis>
+    </term>
+    <listitem>
+      <para>
+Specifies the appropriate 
+<type>Screen</type>
+structure.
+    </para>
+  </listitem>
+  </varlistentry>
+</variablelist>
+<para>
+<!-- .LP -->
+<!-- .eM -->
+<indexterm significance="preferred"><primary>MinCmapsOfScreen</primary></indexterm>
+<indexterm significance="preferred"><primary>XMinCmapsOfScreen</primary></indexterm>
+Both return the minimum number of installed colormaps supported 
+by the specified screen
+(see <link linkend="Managing_Installed_Colormaps">section 9.3</link>).
+</para>
+<para>
+<!-- .LP -->
+<!-- .sp -->
+<!-- .sM -->
+</para>
+<para>
+PlanesOfScreen(<emphasis remap='I'>screen</emphasis>)
+</para>
+<funcsynopsis id='xplanesofscreen'>
+<funcprototype>
+  <funcdef>int <function>XPlanesOfScreen</function></funcdef>
+  <paramdef>Screen<parameter> *screen</parameter></paramdef>
+</funcprototype>
+</funcsynopsis>
+<!-- .FN -->
+<variablelist>
+  <varlistentry>
+    <term>
+      <emphasis remap='I'>screen</emphasis>
+    </term>
+    <listitem>
+      <para>
+Specifies the appropriate 
+<type>Screen</type>
+structure.
+    </para>
+  </listitem>
+  </varlistentry>
+</variablelist>
+<para>
+<!-- .LP -->
+<!-- .eM -->
+<indexterm significance="preferred"><primary>PlanesOfScreen</primary></indexterm>
+<indexterm significance="preferred"><primary>XPlanesOfScreen</primary></indexterm>
+Both return the depth of the root window.
+</para>
+<para>
+<!-- .LP -->
+<!-- .sp -->
+<!-- .sM -->
+</para>
+<para>
+RootWindowOfScreen(<emphasis remap='I'>screen</emphasis>)
+</para>
+<funcsynopsis id='xrootwindowofscreen'>
+<funcprototype>
+  <funcdef>Window <function>XRootWindowOfScreen</function></funcdef>
+  <paramdef>Screen<parameter> *screen</parameter></paramdef>
+</funcprototype>
+</funcsynopsis>
+<!-- .FN -->
+<variablelist>
+  <varlistentry>
+    <term>
+      <emphasis remap='I'>screen</emphasis>
+    </term>
+    <listitem>
+      <para>
+Specifies the appropriate 
+<type>Screen</type>
+structure.
+    </para>
+  </listitem>
+  </varlistentry>
+</variablelist>
+<para>
+<!-- .LP -->
+<!-- .eM -->
+<indexterm significance="preferred"><primary>RootWindowOfScreen</primary></indexterm>
+<indexterm significance="preferred"><primary>XRootWindowOfScreen</primary></indexterm>
+Both return the root window of the specified screen.
+</para>
+</sect2>
+</sect1>
+<sect1 id="Generating_a_NoOperation_Protocol_Request">
+<title>Generating a NoOperation Protocol Request</title>
+<!-- .XS -->
+<!-- (SN Generating a NoOperation Protocol Request -->
+<!-- .XE -->
+<para>
+<!-- .LP -->
+To execute a 
+<systemitem>NoOperation</systemitem>
+protocol request, use
+<function>XNoOp</function>.
+<indexterm significance="preferred"><primary>XNoOp</primary></indexterm>
+<!-- .sM -->
+</para>
+<funcsynopsis id='xnoop'>
+<funcprototype>
+  <funcdef><function>XNoOp</function></funcdef>
+  <paramdef>Display<parameter> *display</parameter></paramdef>
+</funcprototype>
+</funcsynopsis>
+
+<variablelist>
+  <varlistentry>
+    <term><emphasis remap='I'>display</emphasis></term>
+    <listitem>
+      <para>Specifies the connection to the X server.</para>
+    </listitem>
+  </varlistentry>
+</variablelist>
+<para>
+<!-- .LP -->
+<!-- .eM -->
+The
+<function>XNoOp</function>
+function sends a 
+<systemitem>NoOperation</systemitem>
+protocol request to the X server,
+thereby exercising the connection.
+</para>
+</sect1>
+<sect1 id="Freeing_Client_Created_Data">
+<title>Freeing Client-Created Data</title>
+<!-- .XS -->
+<!-- (SN Freeing Client-Created Data -->
+<!-- .XE -->
+<para>
+<!-- .LP -->
+To free in-memory data that was created by an Xlib function, use
+<function>XFree</function>.
+<indexterm significance="preferred"><primary>XFree</primary></indexterm>
+<!-- .sM -->
+</para>
+<funcsynopsis id='xfree'>
+<funcprototype>
+  <funcdef>XFree</funcdef>
+  <paramdef>void<parameter> *data</parameter></paramdef>
+</funcprototype>
+</funcsynopsis>
+
+<!-- .FN -->
+<variablelist>
+  <varlistentry>
+    <term>
+      <emphasis remap='I'>data</emphasis>
+    </term>
+    <listitem>
+      <para>
+Specifies the data that is to be freed.
+    </para>
+  </listitem>
+  </varlistentry>
+</variablelist>
+<para>
+<!-- .LP -->
+<!-- .eM -->
+The
+<function>XFree</function>
+function is a general-purpose Xlib routine that frees the specified data.
+You must use it to free any objects that were allocated by Xlib,
+unless an alternate function is explicitly specified for the object.
+A NULL pointer cannot be passed to this function.
+</para>
+</sect1>
+<sect1 id="Closing_the_Display">
+<title>Closing the Display</title>
+<!-- .XS -->
+<!-- (SN Closing the Display -->
+<!-- .XE -->
+<para>
+<!-- .LP -->
+To close a display or disconnect from the X server, use
+<function>XCloseDisplay</function>.
+<indexterm significance="preferred"><primary>XCloseDisplay</primary></indexterm>
+</para>
+<para>
+<!-- .LP -->
+<!-- .sM -->
+</para>
+<funcsynopsis id='xclosedisplay'>
+<funcprototype>
+  <funcdef>XCloseDisplay</funcdef>
+  <paramdef>Display<parameter> *display</parameter></paramdef>
+</funcprototype>
+</funcsynopsis>
+
+<!-- .FN -->
+<variablelist>
+  <varlistentry>
+    <term>
+      <emphasis remap='I'>display</emphasis>
+    </term>
+    <listitem>
+      <para>
+Specifies the connection to the X server.
+    </para>
+  </listitem>
+  </varlistentry>
+</variablelist>
+<para>
+<!-- .LP -->
+<!-- .eM -->
+The
+<function>XCloseDisplay</function>
+function closes the connection to the X server for the display specified in the
+<type>Display</type>
+structure and destroys all windows, resource IDs
+(<type>Window</type>,
+<type>Font</type>,
+<type>Pixmap</type>,
+<type>Colormap</type>,
+<type>Cursor</type>,
+and
+<type>GContext</type>),
+or other resources that the client has created
+on this display, unless the close-down mode of the resource has been changed
+(see
+<function>XSetCloseDownMode</function>).
+Therefore, these windows, resource IDs, and other resources should never be 
+referenced again or an error will be generated.
+Before exiting, you should call
+<function>XCloseDisplay</function>
+explicitly so that any pending errors are reported as
+<function>XCloseDisplay</function>
+performs a final
+<function>XSync</function>
+operation.
+<indexterm><primary>Resource IDs</primary></indexterm>
+<indexterm><primary>XCloseDisplay</primary></indexterm>
+</para>
+<para>
+<!-- .LP -->
+<function>XCloseDisplay</function>
+can generate a
+<errorname>BadGC</errorname>
+error.
+<!-- .sp -->
+</para>
+<para>
+<!-- .LP -->
+Xlib provides a function to permit the resources owned by a client
+to survive after the client's connection is closed.
+To change a client's close-down mode, use
+<function>XSetCloseDownMode</function>.
+<indexterm significance="preferred"><primary>XSetCloseDownMode</primary></indexterm>
+<!-- .sM -->
+</para>
+<funcsynopsis id='xsetclosedownmode'>
+<funcprototype>
+  <funcdef>XSetCloseDownMode</funcdef>
+  <paramdef>Display<parameter> *display</parameter></paramdef>
+  <paramdef>int<parameter> close_mode</parameter></paramdef>
+</funcprototype>
+</funcsynopsis>
+<!-- .FN -->
+<variablelist>
+  <varlistentry>
+    <term>
+      <emphasis remap='I'>display</emphasis>
+    </term>
+    <listitem>
+      <para>
+Specifies the connection to the X server.
+      </para>
+    </listitem>
+  </varlistentry>
+  <varlistentry>
+    <term>
+      <emphasis remap='I'>close_mode</emphasis>
+    </term>
+    <listitem>
+      <para>
+Specifies the client close-down mode.
+You can pass 
+<symbol>DestroyAll</symbol>,
+<symbol>RetainPermanent</symbol>,
+or
+<symbol>RetainTemporary</symbol>.
+    </para>
+  </listitem>
+  </varlistentry>
+</variablelist>
+<para>
+<!-- .LP -->
+<!-- .eM -->
+The
+<function>XSetCloseDownMode</function>
+defines what will happen to the client's resources at connection close.
+A connection starts in
+<symbol>DestroyAll</symbol>
+mode.
+For information on what happens to the client's resources when the
+close_mode argument is
+<symbol>RetainPermanent</symbol>
+or
+<symbol>RetainTemporary</symbol>,
+see <link linkend="Using_X_Server_Connection_Close_Operations_">section 2.6</link>.
+</para>
+<para>
+<!-- .LP -->
+<function>XSetCloseDownMode</function>
+can generate a
+<errorname>BadValue</errorname>
+error.
+</para>
+</sect1>
+<sect1 id="Using_X_Server_Connection_Close_Operations_">
+<title>Using X Server Connection Close Operations </title>
+<!-- .XS -->
+<!-- (SN Using X Server Connection Close Operations -->
+<!-- .XE -->
+<para>
+<!-- .LP -->
+When the X server's connection to a client is closed
+either by an explicit call to
+<function>XCloseDisplay</function>
+or by a process that exits, the X server performs the following
+automatic operations:
+</para>
+<itemizedlist>
+  <listitem>
+    <para>
+It disowns all selections owned by the client
+(see 
+<function>XSetSelectionOwner</function>).
+    </para>
+  </listitem>
+  <listitem>
+    <para>
+It performs an
+<function>XUngrabPointer</function>
+and
+<function>XUngrabKeyboard</function>
+if the client has actively grabbed the pointer 
+or the keyboard.
+    </para>
+  </listitem>
+  <listitem>
+    <para>
+It performs an
+<function>XUngrabServer</function>
+if the client has grabbed the server.
+    </para>
+  </listitem>
+  <listitem>
+    <para>
+It releases all passive grabs made by the client.  
+    </para>
+  </listitem>
+  <listitem>
+    <para>
+It marks all resources (including colormap entries) allocated 
+by the client either as permanent or temporary, 
+depending on whether the close-down mode is 
+<symbol>RetainPermanent</symbol>
+or
+<symbol>RetainTemporary</symbol>.
+However, this does not prevent other client applications from explicitly
+destroying the resources (see 
+<function>XSetCloseDownMode</function>).
+    </para>
+  </listitem>
+</itemizedlist>
+<para>
+<!-- .LP -->
+When the close-down mode is
+<symbol>DestroyAll</symbol>,
+the X server destroys all of a client's resources as follows:
+</para>
+<itemizedlist>
+  <listitem>
+    <para>
+It examines each window in the client's save-set to determine if it is an inferior
+(subwindow) of a window created by the client.
+(The save-set is a list of other clients' windows
+that are referred to as save-set windows.)
+If so, the X server reparents the save-set window to the closest ancestor so
+that the save-set window is not an inferior of a window created by the client.
+The reparenting leaves unchanged the absolute coordinates (with respect to
+the root window) of the upper-left outer corner of the save-set
+window.
+    </para>
+  </listitem>
+  <listitem>
+    <para>
+It performs a
+<systemitem>MapWindow</systemitem>
+request on the save-set window if the save-set window is unmapped.
+The X server does this even if the save-set window was not an inferior of 
+a window created by the client.
+    </para>
+  </listitem>
+  <listitem>
+    <para>
+It destroys all windows created by the client.
+    </para>
+  </listitem>
+  <listitem>
+    <para>
+It performs the appropriate free request on each nonwindow resource created by
+the client in the server (for example, 
+<type>Font</type>,
+<type>Pixmap</type>,
+<type>Cursor</type>,
+<type>Colormap</type>,
+and 
+<type>GContext</type>).
+    </para>
+  </listitem>
+  <listitem>
+    <para>
+It frees all colors and colormap entries allocated by a client application.
+    </para>
+  </listitem>
+</itemizedlist>
+<para>
+<!-- .LP -->
+Additional processing occurs when the last connection to the X server closes.
+An X server goes through a cycle of having no connections and having some
+connections.
+When the last connection to the X server closes as a result of a connection
+closing with the close_mode of
+<symbol>DestroyAll</symbol>,
+the X server does the following: 
+</para>
+<itemizedlist>
+  <listitem>
+    <para>
+It resets its state as if it had just been
+started.  
+The X server begins by destroying all lingering resources from
+clients that have terminated in 
+<symbol>RetainPermanent</symbol>
+or
+<symbol>RetainTemporary</symbol>
+mode.
+    </para>
+  </listitem>
+  <listitem>
+    <para>
+It deletes all but the predefined atom identifiers.
+    </para>
+  </listitem>
+  <listitem>
+    <para>
+It deletes all properties on all root windows
+(see <link linkend="Properties_and_Atoms">section 4.3</link>).
+    </para>
+  </listitem>
+  <listitem>
+    <para>
+It resets all device maps and attributes 
+(for example, key click, bell volume, and acceleration) 
+as well as the access control list.
+    </para>
+  </listitem>
+  <listitem>
+    <para>
+It restores the standard root tiles and cursors.
+    </para>
+  </listitem>
+  <listitem>
+    <para>
+It restores the default font path.
+    </para>
+  </listitem>
+  <listitem>
+    <para>
+It restores the input focus to state
+<symbol>PointerRoot</symbol>.
+    </para>
+  </listitem>
+</itemizedlist>
+<para>
+<!-- .LP -->
+However, the X server does not reset if you close a connection with a close-down
+mode set to
+<symbol>RetainPermanent</symbol>
+or
+<symbol>RetainTemporary</symbol>.
+</para>
+</sect1>
+<sect1 id="Using_Xlib_with_Threads">
+<title>Using Xlib with Threads</title>
+<!-- .XS -->
+<!-- (SN Using Xlib with Threads -->
+<!-- .XE -->
+<para>
+<!-- .LP -->
+On systems that have threads, support may be provided to permit
+multiple threads to use Xlib concurrently.
+</para>
+<para>
+<!-- .LP -->
+<!-- .sp -->
+To initialize support for concurrent threads, use
+<function>XInitThreads</function>.
+<indexterm significance="preferred"><primary>XInitThreads</primary></indexterm>
+<!-- .sM -->
+</para>
+<para>Status XInitThreads();</para>
+<!-- .FN -->
+<para>
+<!-- .LP -->
+<!-- .eM -->
+The
+<function>XInitThreads</function>
+function initializes Xlib support for concurrent threads.
+This function must be the first Xlib function a
+multi-threaded program calls, and it must complete
+before any other Xlib call is made.
+This function returns a nonzero status if initialization was
+successful; otherwise, it returns zero.
+On systems that do not support threads, this function always returns zero.
+</para>
+<para>
+<!-- .LP -->
+It is only necessary to call this function if multiple threads
+might use Xlib concurrently.  If all calls to Xlib functions
+are protected by some other access mechanism (for example,
+a mutual exclusion lock in a toolkit or through explicit client
+programming), Xlib thread initialization is not required.
+It is recommended that single-threaded programs not call this function.
+
+</para>
+<para>
+<!-- .LP -->
+<!-- .sp -->
+To lock a display across several Xlib calls, use
+<function>XLockDisplay</function>.
+<indexterm significance="preferred"><primary>XLockDisplay</primary></indexterm>
+<!-- .sM -->
+</para>
+<funcsynopsis id='xlockdisplay'>
+<funcprototype>
+  <funcdef>XLockDisplay</funcdef>
+  <paramdef>Display<parameter> *display</parameter></paramdef>
+</funcprototype>
+</funcsynopsis>
+
+<variablelist>
+  <varlistentry>
+    <term>
+      <emphasis remap='I'>display</emphasis>
+    </term>
+    <listitem>
+      <para>
+Specifies the connection to the X server.
+    </para>
+  </listitem>
+  </varlistentry>
+</variablelist>
+<para>
+<!-- .LP -->
+<!-- .eM -->
+The
+<function>XLockDisplay</function>
+function locks out all other threads from using the specified display.
+Other threads attempting to use the display will block until
+the display is unlocked by this thread.
+Nested calls to
+<function>XLockDisplay</function>
+work correctly; the display will not actually be unlocked until
+<function>XUnlockDisplay</function>
+has been called the same number of times as
+<function>XLockDisplay</function>.
+This function has no effect unless Xlib was successfully initialized
+for threads using
+<function>XInitThreads</function>.
+</para>
+<para>
+<!-- .LP -->
+<!-- .sp -->
+To unlock a display, use
+<function>XUnlockDisplay</function>.
+<indexterm significance="preferred"><primary>XUnlockDisplay</primary></indexterm>
+<!-- .sM -->
+</para>
+<funcsynopsis id='xunlockdisplay'>
+<funcprototype>
+  <funcdef>XUnlockDisplay</funcdef>
+  <paramdef>Display<parameter> *display</parameter></paramdef>
+</funcprototype>
+</funcsynopsis>
+<!-- .FN -->
+<variablelist>
+  <varlistentry>
+    <term>
+      <emphasis remap='I'>display</emphasis>
+    </term>
+    <listitem>
+      <para>
+Specifies the connection to the X server.
+    </para>
+  </listitem>
+  </varlistentry>
+</variablelist>
+<para>
+<!-- .LP -->
+<!-- .eM -->
+The
+<function>XUnlockDisplay</function>
+function allows other threads to use the specified display again.
+Any threads that have blocked on the display are allowed to continue.
+Nested locking works correctly; if
+<function>XLockDisplay</function>
+has been called multiple times by a thread, then
+<function>XUnlockDisplay</function>
+must be called an equal number of times before the display is
+actually unlocked.
+This function has no effect unless Xlib was successfully initialized
+for threads using
+<function>XInitThreads</function>.
+</para>
+</sect1>
+<sect1 id="Using_Internal_Connections">
+<title>Using Internal Connections</title>
+<!-- .XS -->
+<!-- (SN Using Internal Connections -->
+<!-- .XE -->
+<para>
+<!-- .LP -->
+In addition to the connection to the X server, an Xlib implementation
+may require connections to other kinds of servers (for example, to
+input method servers as described in
+<link linkend="locales_and_internationalized_text_functions">chapter 13</link>).
+Toolkits and clients
+that use multiple displays, or that use displays in combination with
+other inputs, need to obtain these additional connections to correctly
+block until input is available and need to process that input
+when it is available.  Simple clients that use a single display and
+block for input in an Xlib event function do not need to use these
+facilities.
+</para>
+<para>
+<!-- .LP -->
+To track internal connections for a display, use
+<function>XAddConnectionWatch</function>.
+</para>
+<funcsynopsis id='xconnectionwatch'>
+<funcprototype>
+  <funcdef>type void XConnectionWatchProc</funcdef>
+  <paramdef>Display<parameter> *display</parameter></paramdef>
+  <paramdef>XPointer<parameter> client_data</parameter></paramdef>
+  <paramdef>int<parameter> fd</parameter></paramdef>
+  <paramdef>Bool<parameter> opening</parameter></paramdef>
+  <paramdef>XPointer<parameter> *watch_data</parameter></paramdef>
+</funcprototype>
+</funcsynopsis>
+
+<funcsynopsis id='xaddconnectionwatch'>
+<funcprototype>
+  <funcdef>Status XAddConnectionWatch</funcdef>
+  <paramdef>Display<parameter> *display</parameter></paramdef>
+  <paramdef>XWatchProc<parameter> procedure</parameter></paramdef>
+  <paramdef>XPointer<parameter> client_data</parameter></paramdef>
+</funcprototype>
+</funcsynopsis>
+
+<variablelist>
+  <varlistentry>
+    <term>
+      <emphasis remap='I'>display</emphasis>
+    </term>
+    <listitem>
+      <para>
+Specifies the connection to the X server.
+      </para>
+    </listitem>
+  </varlistentry>
+  <varlistentry>
+    <term>
+      <emphasis remap='I'>procedure</emphasis>
+    </term>
+    <listitem>
+      <para>
+Specifies the procedure to be called.
+      </para>
+    </listitem>
+  </varlistentry>
+  <varlistentry>
+    <term>
+      <emphasis remap='I'>client_data</emphasis>
+    </term>
+    <listitem>
+      <para>
+Specifies the additional client data.
+    </para>
+  </listitem>
+  </varlistentry>
+</variablelist>
+<para>
+<!-- .LP -->
+<!-- .eM -->
+The
+<function>XAddConnectionWatch</function>
+function registers a procedure to be called each time Xlib opens or closes an
+internal connection for the specified display.  The procedure is passed the
+display, the specified client_data, the file descriptor for the connection,
+a Boolean indicating whether the connection is being opened or closed, and a
+pointer to a location for private watch data.  If opening is
+<symbol>True</symbol>,
+the procedure can store a pointer to private data in the location pointed
+to by watch_data;
+when the procedure is later called for this same connection and opening is
+<symbol>False</symbol>,
+the location pointed to by watch_data will hold this same private data pointer.
+</para>
+<para>
+<!-- .LP -->
+This function can be called at any time after a display is opened.
+If internal connections already exist, the registered procedure will
+immediately be called for each of them, before
+<function>XAddConnectionWatch</function>
+returns.
+<function>XAddConnectionWatch</function>
+returns a nonzero status if the procedure is successfully registered;
+otherwise, it returns zero.
+</para>
+<para>
+<!-- .LP -->
+The registered procedure should not call any Xlib functions.
+If the procedure directly or indirectly causes the state of internal
+connections or watch procedures to change, the result is not defined.
+If Xlib has been initialized for threads, the procedure is called with
+the display locked and the result of a call by the procedure to any
+Xlib function that locks the display is not defined unless the executing
+thread has externally locked the display using
+<function>XLockDisplay</function>.
+</para>
+<para>
+<!-- .LP -->
+<!-- .sp -->
+To stop tracking internal connections for a display, use
+<function>XRemoveConnectionWatch</function>.
+<indexterm significance="preferred"><primary>XRemoveConnectionWatch</primary></indexterm>
+<!-- .sM -->
+</para>
+<para>
+()
+</para>
+<funcsynopsis id='xremoveconnectionwatch'>
+<funcprototype>
+  <funcdef>Status <function>XRemoveConnectionWatch</function></funcdef>
+  <paramdef>Display<parameter> *display</parameter></paramdef>
+  <paramdef>XWatchProc<parameter> procedure</parameter></paramdef>
+  <paramdef>XPointer<parameter> client_data</parameter></paramdef>
+</funcprototype>
+</funcsynopsis>
+<!-- .FN -->
+<variablelist>
+  <varlistentry>
+    <term>
+      <emphasis remap='I'>display</emphasis>
+    </term>
+    <listitem>
+      <para>
+Specifies the connection to the X server.
+      </para>
+    </listitem>
+  </varlistentry>
+  <varlistentry>
+    <term>
+      <emphasis remap='I'>procedure</emphasis>
+    </term>
+    <listitem>
+      <para>
+Specifies the procedure to be called.
+      </para>
+    </listitem>
+  </varlistentry>
+  <varlistentry>
+    <term>
+      <emphasis remap='I'>client_data</emphasis>
+    </term>
+    <listitem>
+      <para>
+Specifies the additional client data.
+    </para>
+  </listitem>
+  </varlistentry>
+</variablelist>
+<para>
+<!-- .LP -->
+<!-- .eM -->
+The
+<function>XRemoveConnectionWatch</function>
+function removes a previously registered connection watch procedure.
+The client_data must match the client_data used when the procedure
+was initially registered.
+
+</para>
+<para>
+<!-- .LP -->
+<!-- .sp -->
+To process input on an internal connection, use
+<function>XProcessInternalConnection</function>.
+<indexterm significance="preferred"><primary>XProcessInternalConnection</primary></indexterm>
+<!-- .sM -->
+</para>
+<para>
+()
+</para>
+<funcsynopsis id='xprocessinternalconnection'>
+<funcprototype>
+  <funcdef>void <function>XProcessInternalConnection</function></funcdef>
+  <paramdef>Display<parameter> *display</parameter></paramdef>
+  <paramdef>int<parameter> fd</parameter></paramdef>
+</funcprototype>
+</funcsynopsis>
+<!-- .FN -->
+<variablelist>
+  <varlistentry>
+    <term>
+      <emphasis remap='I'>display</emphasis>
+    </term>
+    <listitem>
+      <para>
+Specifies the connection to the X server.
+      </para>
+    </listitem>
+  </varlistentry>
+  <varlistentry>
+    <term>
+      <emphasis remap='I'>fd</emphasis>
+    </term>
+    <listitem>
+      <para>
+Specifies the file descriptor.
+    </para>
+  </listitem>
+  </varlistentry>
+</variablelist>
+<para>
+<!-- .LP -->
+<!-- .eM -->
+The
+<function>XProcessInternalConnection</function>
+function processes input available on an internal connection.
+This function should be called for an internal connection only
+after an operating system facility (for example,
+<function>select</function>
+or
+<function>poll</function>)
+has indicated that input is available; otherwise,
+the effect is not defined.
+</para>
+<para>
+<!-- .LP -->
+<!-- .sp -->
+To obtain all of the current internal connections for a display, use
+<function>XInternalConnectionNumbers</function>.
+<indexterm significance="preferred"><primary>XInternalConnectionNumbers</primary></indexterm>
+<!-- .sM -->
+</para>
+<para>
+()
+</para>
+<funcsynopsis id='xinternalconnectionnumbers'>
+<funcprototype>
+  <funcdef>Status <function>XInternalConnectionNumbers</function></funcdef>
+  <paramdef>Display<parameter> *display</parameter></paramdef>
+  <paramdef>int **<parameter> fd</parameter></paramdef>
+  <paramdef>int *<parameter> count_return</parameter></paramdef>
+</funcprototype>
+</funcsynopsis>
+<!-- .FN -->
+<variablelist>
+  <varlistentry>
+    <term>
+      <emphasis remap='I'>display</emphasis>
+    </term>
+    <listitem>
+      <para>
+Specifies the connection to the X server.
+      </para>
+    </listitem>
+  </varlistentry>
+  <varlistentry>
+    <term>
+      <emphasis remap='I'>fd_return</emphasis>
+    </term>
+    <listitem>
+      <para>
+Returns the file descriptors.
+<!-- .ds Cn file descriptors -->
+      </para>
+    </listitem>
+  </varlistentry>
+  <varlistentry>
+    <term>
+      <emphasis remap='I'>count_return</emphasis>
+    </term>
+    <listitem>
+      <para>
+Returns the number of (Cn.
+    </para>
+  </listitem>
+  </varlistentry>
+</variablelist>
+<para>
+<!-- .LP -->
+<!-- .eM -->
+The
+<function>XInternalConnectionNumbers</function>
+function returns a list of the file descriptors for all internal
+connections currently open for the specified display.
+When the allocated list is no longer needed,
+free it by using
+<function>XFree</function>.
+This functions returns a nonzero status if the list is successfully allocated;
+otherwise, it returns zero.
+</para>
+</sect1>
+</chapter>