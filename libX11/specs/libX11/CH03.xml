--- conflicted
+++ resolved
@@ -1,8340 +1,4173 @@
-<<<<<<< HEAD
-<?xml version="1.0" encoding="UTF-8" ?>
-<!DOCTYPE chapter PUBLIC "-//OASIS//DTD DocBook XML V4.3//EN"
-	  "http://www.oasis-open.org/docbook/xml/4.3/docbookx.dtd">
-<chapter id="window_functions"><title>Window Functions</title>
-<sect1 id="Visual_Types">
-<title>Visual Types</title>
-<!-- .XS -->
-<!-- (SN Visual Types -->
-<!-- .XE -->
-<para>
-<!-- .LP -->
-<indexterm significance="preferred"><primary>Visual Type</primary></indexterm>
-On some display hardware, 
-it may be possible to deal with color resources in more than one way.
-For example, you may be able to deal with a screen of either 12-bit depth
-with arbitrary mapping of pixel to color (pseudo-color) or 24-bit depth
-with 8 bits of the pixel dedicated to each of red, green, and blue.
-These different ways of dealing with the visual aspects of the screen
-are called visuals.
-For each screen of the display, there may be a list of valid visual types
-supported at different depths of the screen.
-Because default windows and visual types are defined for each screen,
-most simple applications need not deal with this complexity.
-Xlib provides macros and functions that return the default root window, 
-the default depth of the default root window, and the default visual type
-(see sections 2.2.1 and 16.7).
-</para>
-<para>
-<!-- .LP -->
-Xlib uses an opaque 
-<structname>Visual</structname>
-<indexterm significance="preferred"><primary>Visual</primary></indexterm>
-structure that contains information about the possible color mapping.
-The visual utility functions (see section 16.7) use an
-<structname>XVisualInfo</structname>
-structure to return this information to an application.
-The members of this structure pertinent to this discussion are class, red_mask,
-green_mask, blue_mask, bits_per_rgb, and colormap_size.
-The class member specifies one of the possible visual classes of the screen
-and can be 
-<indexterm><primary>Visual Classes</primary><secondary>StaticGray</secondary></indexterm>
-<indexterm><primary>Visual Classes</primary><secondary>StaticColor</secondary></indexterm>
-<indexterm><primary>Visual Classes</primary><secondary>TrueColor</secondary></indexterm>
-<indexterm><primary>Visual Classes</primary><secondary>StaticColor</secondary></indexterm>
-<indexterm><primary>Visual Classes</primary><secondary>GrayScale</secondary></indexterm>
-<indexterm><primary>Visual Classes</primary><secondary>PseudoColor</secondary></indexterm>
-<symbol>StaticGray</symbol>,
-<symbol>StaticColor</symbol>,
-<symbol>TrueColor</symbol>,
-<symbol>GrayScale</symbol>,
-<symbol>PseudoColor</symbol>,
-or
-<symbol>DirectColor</symbol>.
-</para>
-<para>
-<!-- .LP -->
-The following concepts may serve to make the explanation of
-visual types clearer. 
-The screen can be color or grayscale,
-can have a colormap that is writable or read-only,
-and can also have a colormap whose indices are decomposed into separate 
-<acronym>RGB</acronym> pieces, provided one is not on a grayscale screen.
-This leads to the following diagram:
-</para>
-
-<literallayout class="monospaced">
-                      Color        Gray-Scale
-                   R/O    R/W      R/O   R/W
-----------------------------------------------
- Undecomposed    Static  Pseudo   Static  Gray
-   Colormap      Color   Color    Gray    Scale
-
- Decomposed       True   Direct
-   Colormap       Color  Color
-----------------------------------------------
-</literallayout>
-
-<para>
-<!-- .LP -->
-Conceptually, 
-as each pixel is read out of video memory for display on the screen,
-it goes through a look-up stage by indexing into a colormap.
-Colormaps can be manipulated arbitrarily on some hardware, 
-in limited ways on other hardware, and not at all on other hardware.  
-The visual types affect the colormap and 
-the <acronym>RGB</acronym> values in the following ways:
-</para>
-<para>
-<!-- .LP -->
-</para>
-<itemizedlist>
-  <listitem>
-    <para>
-For 
-<symbol>PseudoColor</symbol>,
-a pixel value indexes a colormap to produce
-independent <acronym>RGB</acronym> values, and the <acronym>RGB</acronym> values can be changed dynamically.
-    </para>
-  </listitem>
-  <listitem>
-    <para>
-<symbol>GrayScale</symbol>
-is treated the same way as 
-<symbol>PseudoColor</symbol>
-except that the primary that drives the screen is undefined. 
-Thus, the client should always store the
-same value for red, green, and blue in the colormaps.  
-    </para>
-  </listitem>
-  <listitem>
-    <para>
-For 
-<symbol>DirectColor</symbol>,
-a pixel value is decomposed into separate <acronym>RGB</acronym> subfields, and each
-subfield separately indexes the colormap for the corresponding value.
-The <acronym>RGB</acronym> values can be changed dynamically.
-    </para>
-  </listitem>
-  <listitem>
-    <para>
-<symbol>TrueColor</symbol>
-is treated the same way as 
-<symbol>DirectColor</symbol>
-except that the colormap has predefined, read-only <acronym>RGB</acronym> values.
-These <acronym>RGB</acronym> values are server dependent but provide linear or near-linear
-ramps in each primary.  
-    </para>
-  </listitem>
-  <listitem>
-    <para>
-<symbol>StaticColor</symbol>
-is treated the same way as 
-<symbol>PseudoColor</symbol>
-except that the colormap has predefined, 
-read-only, server-dependent <acronym>RGB</acronym> values.
-    </para>
-  </listitem>
-  <listitem>
-    <para>
-<symbol>StaticGray</symbol>
-is treated the same way as 
-<symbol>StaticColor</symbol>
-except that the <acronym>RGB</acronym> values are equal for any single pixel
-value, thus resulting in shades of gray.  
-<symbol>StaticGray</symbol>
-with a two-entry
-colormap can be thought of as monochrome.
-    </para>
-  </listitem>
-</itemizedlist>
-<para>
-<!-- .LP -->
-The red_mask, green_mask, and blue_mask members are only defined for
-<symbol>DirectColor</symbol>
-and 
-<symbol>TrueColor</symbol>.
-Each has one contiguous set of bits with no
-intersections.
-The bits_per_rgb member specifies the log base 2 of the
-number of distinct color values (individually) of red, green, and blue.
-Actual <acronym>RGB</acronym> values are unsigned 16-bit numbers.
-The colormap_size member defines the number of available colormap entries
-in a newly created colormap.  
-For 
-<symbol>DirectColor</symbol>
-and 
-<symbol>TrueColor</symbol>,
-this is the size of an individual pixel subfield.
-<!-- .sp -->
-</para>
-<para>
-<!-- .LP -->
-To obtain the visual ID from a 
-<structname>Visual</structname>,
-use
-<function>XVisualIDFromVisual</function>.
-<indexterm significance="preferred"><primary>XVisualIDFromVisual</primary></indexterm>
-<!-- .sM -->
-<funcsynopsis id='xvisualidfromvisual'>
-<funcprototype>
-  <funcdef>VisualID <function>XVisualIDFromVisual</function></funcdef>
-  <paramdef>Visual *<parameter>visual</parameter></paramdef>
-</funcprototype>
-</funcsynopsis>
-<!-- .FN -->
-<variablelist>
-  <varlistentry>
-    <term>
-      <emphasis remap='I'>visual</emphasis>
-    </term>
-    <listitem>
-      <para>
-Specifies the visual type.
-    </para>
-  </listitem>
-  </varlistentry>
-</variablelist>
-</para>
-<para>
-<!-- .LP -->
-<!-- .eM -->
-The
-<function>XVisualIDFromVisual</function>
-function returns the visual ID for the specified visual type.
-</para>
-</sect1>
-<sect1 id="Window_Attributes">
-<title>Window Attributes</title>
-<!-- .XS -->
-<!-- (SN Window Attributes -->
-<!-- .XE -->
-<para>
-<!-- .LP -->
-<indexterm><primary>Window</primary></indexterm>
-<indexterm><primary>Window</primary><secondary>attributes</secondary></indexterm>
-All 
-<symbol>InputOutput</symbol>
-windows have a border width of zero or more pixels, an optional background, 
-an event suppression mask (which suppresses propagation of events from 
-children), and a property list (see section 4.3).
-The window border and background can be a solid color or a pattern, called
-a tile.
-All windows except the root have a parent and are clipped by their parent.
-If a window is stacked on top of another window, it obscures that other
-window for the purpose of input.
-If a window has a background (almost all do), it obscures the other
-window for purposes of output.
-Attempts to output to the obscured area do nothing, 
-and no input events (for example, pointer motion) are generated for the 
-obscured area.
-</para>
-<para>
-<!-- .LP -->
-Windows also have associated property lists (see section 4.3).
-</para>
-<para>
-<!-- .LP -->
-Both
-<symbol>InputOutput</symbol>
-and
-<symbol>InputOnly</symbol>
-windows have the following common attributes,
-which are the only attributes of an
-<symbol>InputOnly</symbol>
-window:
-</para>
-<itemizedlist>
-  <listitem>
-    <para>
-win-gravity
-    </para>
-  </listitem>
-  <listitem>
-    <para>
-event-mask
-    </para>
-  </listitem>
-  <listitem>
-    <para>
-do-not-propagate-mask
-    </para>
-  </listitem>
-  <listitem>
-    <para>
-override-redirect
-    </para>
-  </listitem>
-  <listitem>
-    <para>
-cursor
-    </para>
-  </listitem>
-</itemizedlist>
-<para>
-<!-- .LP -->
-If you specify any other attributes for an
-<symbol>InputOnly</symbol>
-window,
-a
-<errorname>BadMatch</errorname>
-error results.
-</para>
-<para>
-<!-- .LP -->
-<symbol>InputOnly</symbol>
-windows are used for controlling input events in situations where
-<symbol>InputOutput</symbol>
-windows are unnecessary.
-<symbol>InputOnly</symbol>
-windows are invisible; can only be used to control such things as
-cursors, input event generation, and grabbing;
-and cannot be used in any graphics requests.
-Note that
-<symbol>InputOnly</symbol>
-windows cannot have
-<symbol>InputOutput</symbol>
-windows as inferiors.
-</para>
-<para>
-<!-- .LP -->
-Windows have borders of a programmable width and pattern
-as well as a background pattern or tile.
-<indexterm><primary>Tile</primary><secondary>pixmaps</secondary></indexterm>
-Pixel values can be used for solid colors.
-<indexterm><primary>Resource IDs</primary><secondary>freeing</secondary></indexterm>
-<indexterm><primary>Freeing</primary><secondary>resources</secondary></indexterm>
-The background and border pixmaps can be destroyed immediately after
-creating the window if no further explicit references to them
-are to be made.
-<indexterm ><primary>Tile</primary><secondary>mode</secondary></indexterm>
-The pattern can either be relative to the parent 
-or absolute.
-If
-<symbol>ParentRelative</symbol>,
-the parent's background is used.
-</para>
-<para>
-<!-- .LP -->
-When windows are first created, 
-they are not visible (not mapped) on the screen.
-Any output to a window that is not visible on the screen 
-and that does not have backing store will be discarded.
-<indexterm><primary>Window</primary><secondary>mapping</secondary></indexterm>
-An application may wish to create a window long before it is
-mapped to the screen.
-When a window is eventually mapped to the screen 
-(using
-<function>XMapWindow</function>),
-<indexterm><primary>XMapWindow</primary></indexterm>
-the X server generates an 
-<symbol>Expose</symbol>
-event for the window if backing store has not been maintained.
-</para>
-<para>
-<!-- .LP -->
-A window manager can override your choice of size, 
-border width, and position for a top-level window.
-Your program must be prepared to use the actual size and position
-of the top window.
-It is not acceptable for a client application to resize itself
-unless in direct response to a human command to do so.
-Instead, either your program should use the space given to it,
-or if the space is too small for any useful work, your program
-might ask the user to resize the window.
-The border of your top-level window is considered fair game 
-for window managers.
-</para>
-<para>
-<!-- .LP -->
-To set an attribute of a window,
-set the appropriate member of the
-<structname>XSetWindowAttributes</structname>
-structure and OR in the corresponding value bitmask in your subsequent calls to
-<function>XCreateWindow</function>
-and
-<function>XChangeWindowAttributes</function>,
-or use one of the other convenience functions that set the appropriate 
-attribute.
-The symbols for the value mask bits and the
-<structname>XSetWindowAttributes</structname>
-structure are:
-<!-- .sM -->
-</para>
-<para>
-<!-- .LP -->
-/* Window attribute value mask bits */
-
-
-<literallayout class="monospaced">
-/* Window attribute value mask bits */
-#define    CWBackPixmap                    (1L&lt;&lt;0)
-#define    CWBackPixel                     (1L&lt;&lt;1)
-#define    CWBorderPixmap                  (1L&lt;&lt;2)
-#define    CWBorderPixel                   (1L&lt;&lt;3)
-#define    CWBitGravity                    (1L&lt;&lt;4)
-#define    CWWinGravity                    (1L&lt;&lt;5)
-#define    CWBackingStore                  (1L&lt;&lt;6)
-#define    CWBackingPlanes                 (1L&lt;&lt;7)
-#define    CWBackingPixel                  (1L&lt;&lt;8)
-#define    CWOverrideRedirect              (1L&lt;&lt;9)
-#define    CWSaveUnder                     (1L&lt;&lt;10)
-#define    CWEventMask                     (1L&lt;&lt;11)
-#define    CWDontPropagate                 (1L&lt;&lt;12)
-#define    CWColormap                      (1L&lt;&lt;13)
-#define    CWCursor                        (1L&lt;&lt;14)
-</literallayout>
-
-<indexterm significance="preferred"><primary>XSetWindowAttributes</primary></indexterm>
-<literallayout class="monospaced">
-<!-- .TA .5i 3i -->
-<!-- .ta .5i 3i -->
-/* Values */
-
-typedef struct {
-     Pixmap background_pixmap;     /* background, None, or ParentRelative */
-     unsigned long background_pixel;     /* background pixel */
-     Pixmap border_pixmap;          /* border of the window or CopyFromParent */
-     unsigned long border_pixel;     /* border pixel value */
-     int bit_gravity;     /* one of bit gravity values */
-     int win_gravity;     /* one of the window gravity values */
-     int backing_store;     /* NotUseful, WhenMapped, Always */
-     unsigned long backing_planes;     /* planes to be preserved if possible */
-     unsigned long backing_pixel;     /* value to use in restoring planes */
-     Bool save_under;     /* should bits under be saved? (popups) */
-     long event_mask;     /* set of events that should be saved */
-     long do_not_propagate_mask;     /* set of events that should not propagate */
-     Bool override_redirect;     /* boolean value for override_redirect */
-     Colormap colormap;     /* color map to be associated with window */
-     Cursor cursor;          /* cursor to be displayed (or None) */
-} XSetWindowAttributes;
-</literallayout>
-</para>
-<para>
-<!-- .LP -->
-<!-- .eM -->
-The following lists the defaults for each window attribute and indicates
-whether the attribute is applicable to
-<symbol>InputOutput</symbol>
-and
-<symbol>InputOnly</symbol>
-windows:
-</para>
-<informaltable>
-  <tgroup cols='4' align='center'>
-  <colspec colname='c1'/>
-  <colspec colname='c2'/>
-  <colspec colname='c3'/>
-  <colspec colname='c4'/>
-  <thead>
-    <row>
-      <entry>Attribute</entry>
-      <entry>Default</entry>
-      <entry>InputOutput</entry>
-      <entry>nputOnly</entry>
-    </row>
-  </thead>
-  <tbody>
-    <row>
-      <entry>background-pixmap</entry>
-      <entry><symbol>None</symbol></entry>
-      <entry>Yes</entry>
-      <entry>No</entry>
-    </row>
-    <row>
-      <entry>background-pixel</entry>
-      <entry>Undefined</entry>
-      <entry>Yes</entry>
-      <entry>No</entry>
-    </row>
-    <row>
-      <entry>border-pixmap</entry>
-      <entry><symbol>CopyFromParent</symbol></entry>
-      <entry>Yes</entry>
-      <entry>No</entry>
-    </row>
-    <row>
-      <entry>border-pixel</entry>
-      <entry>Undefined</entry>
-      <entry>Yes</entry>
-      <entry>No</entry>
-    </row>
-    <row>
-      <entry>bit-gravity</entry>
-      <entry><symbol>ForgetGravity</symbol></entry>
-      <entry>Yes</entry>
-      <entry>No</entry>
-    </row>
-    <row>
-      <entry>win-gravity</entry>
-      <entry><symbol>NorthWestGravity</symbol></entry>
-      <entry>Yes</entry>
-      <entry>Yes</entry>
-    </row>
-    <row>
-      <entry>backing-store</entry>
-      <entry><symbol>NotUseful</symbol></entry>
-      <entry>Yes</entry>
-      <entry>No</entry>
-    </row>
-    <row>
-      <entry>backing-planes</entry>
-      <entry>All ones</entry>
-      <entry>Yes</entry>
-      <entry>No</entry>
-    </row>
-    <row>
-      <entry>backing-pixel</entry>
-      <entry>zero</entry>
-      <entry>Yes</entry>
-      <entry>No</entry>
-    </row>
-    <row>
-      <entry>save-under</entry>
-      <entry><symbol>False</symbol></entry>
-      <entry>Yes</entry>
-      <entry>No</entry>
-    </row>
-    <row>
-      <entry>event-mask</entry>
-      <entry>empty set</entry>
-      <entry>Yes</entry>
-      <entry>Yes</entry>
-    </row>
-    <row>
-      <entry>do-not-propagate-mask</entry>
-      <entry>empty set</entry>
-      <entry>Yes</entry>
-      <entry>Yes</entry>
-    </row>
-    <row>
-      <entry>override-redirect</entry>
-      <entry><symbol>False</symbol></entry>
-      <entry>Yes</entry>
-      <entry>Yes</entry>
-    </row>
-    <row>
-      <entry>colormap</entry>
-      <entry><symbol>CopyFromParent</symbol></entry>
-      <entry>Yes</entry>
-      <entry>No</entry>
-    </row>
-    <row>
-      <entry>cursor</entry>
-      <entry><symbol>None</symbol></entry>
-      <entry>Yes</entry>
-      <entry>Yes</entry>
-    </row>
-  </tbody>
-  </tgroup>
-</informaltable>
-
-<sect2 id="Background_Attribute">
-<title>Background Attribute</title>
-<!-- .XS -->
-<!-- (SN Background Attribute -->
-<!-- .XE -->
-<para>
-<!-- .LP -->
-Only
-<symbol>InputOutput</symbol>
-windows can have a background.
-You can set the background of an
-<symbol>InputOutput</symbol>
-window by using a pixel or a pixmap.
-</para>
-<para>
-<!-- .LP -->
-The background-pixmap attribute of a window specifies the pixmap to be used for 
-a window's background.
-This pixmap can be of any size, although some sizes may be faster than others.
-The background-pixel attribute of a window specifies a pixel value used to paint
-a window's background in a single color.
-</para>
-<para>
-<!-- .LP -->
-You can set the background-pixmap to a pixmap,  
-<symbol>None</symbol>
-(default), or 
-<symbol>ParentRelative</symbol>.
-You can set the background-pixel of a window to any pixel value (no default).
-If you specify a background-pixel, 
-it overrides either the default background-pixmap
-or any value you may have set in the background-pixmap.
-A pixmap of an undefined size that is filled with the background-pixel is used 
-for the background.
-Range checking is not performed on the background pixel;
-it simply is truncated to the appropriate number of bits.
-</para>
-<para>
-<!-- .LP -->
-If you set the background-pixmap,
-it overrides the default.
-The background-pixmap and the window must have the same depth,
-or a
-<errorname>BadMatch</errorname>
-error results.
-If you set background-pixmap to
-<symbol>None</symbol>,
-the window has no defined background.  
-If you set the background-pixmap to
-<symbol>ParentRelative</symbol>:
-</para>
-<itemizedlist>
-  <listitem>
-    <para>
-The parent window's background-pixmap is used. 
-The child window, however, must have the same depth as 
-its parent,
-or a
-<errorname>BadMatch</errorname>
-error results.
-    </para>
-  </listitem>
-  <listitem>
-    <para>
-If the parent window has a background-pixmap of
-<symbol>None</symbol>,
-the window also has a background-pixmap of
-<symbol>None</symbol>.
-    </para>
-  </listitem>
-  <listitem>
-    <para>
-A copy of the parent window's background-pixmap is not made.
-The parent's background-pixmap is examined each time the child window's 
-background-pixmap is required.  
-    </para>
-  </listitem>
-  <listitem>
-    <para>
-The background tile origin always aligns with the parent window's
-background tile origin. 
-If the background-pixmap is not
-<symbol>ParentRelative</symbol>,
-the background tile origin is the child window's origin.
-    </para>
-  </listitem>
-</itemizedlist>
-<para>
-<!-- .LP -->
-Setting a new background, whether by setting background-pixmap or
-background-pixel, overrides any previous background.
-The background-pixmap can be freed immediately if no further explicit reference
-is made to it (the X server will keep a copy to use when needed).
-If you later draw into the pixmap used for the background,
-what happens is undefined because the
-X implementation is free to make a copy of the pixmap or
-to use the same pixmap.
-</para>
-<para>
-<!-- .LP -->
-When no valid contents are available for regions of a window
-and either the regions are visible or the server is maintaining backing store,
-the server automatically tiles the regions with the window's background
-unless the window has a background of
-<symbol>None</symbol>.
-If the background is
-<symbol>None</symbol>,
-the previous screen contents from other windows of the same depth as the window
-are simply left in place as long as the contents come from the parent of the
-window or an inferior of the parent.
-Otherwise, the initial contents of the exposed regions are undefined.
-<symbol>Expose</symbol>
-events are then generated for the regions, even if the background-pixmap
-is
-<symbol>None</symbol>
-(see section 10.9).
-</para>
-</sect2>
-<sect2 id="Border_Attribute">
-<title>Border Attribute</title>
-<!-- .XS -->
-<!-- (SN Border Attribute -->
-<!-- .XE -->
-<para>
-<!-- .LP -->
-Only
-<symbol>InputOutput</symbol>
-windows can have a border.
-You can set the border of an
-<symbol>InputOutput</symbol>
-window by using a pixel or a pixmap.
-</para>
-<para>
-<!-- .LP -->
-The border-pixmap attribute of a window specifies the pixmap to be used 
-for a window's border.
-The border-pixel attribute of a window specifies a pixmap of undefined size 
-filled with that pixel be used for a window's border. 
-Range checking is not performed on the background pixel;
-it simply is truncated to the appropriate number of bits.
-The border tile origin is always the same as the background tile origin.
-</para>
-<para>
-<!-- .LP -->
-You can also set the border-pixmap to a pixmap of any size (some may be faster
-than others) or to
-<symbol>CopyFromParent</symbol>
-(default).
-You can set the border-pixel to any pixel value (no default).
-</para>
-<para>
-<!-- .LP -->
-If you set a border-pixmap, 
-it overrides the default.
-The border-pixmap and the window must have the same depth,
-or a
-<errorname>BadMatch</errorname>
-error results.
-If you set the border-pixmap to 
-<symbol>CopyFromParent</symbol>,
-the parent window's border-pixmap is copied.
-Subsequent changes to the parent window's border attribute do not affect 
-the child window.
-However, the child window must have the same depth as the parent window,
-or a
-<errorname>BadMatch</errorname>
-error results.
-</para>
-<para>
-<!-- .LP -->
-The border-pixmap can be freed immediately if no further explicit reference
-is made to it.
-If you later draw into the pixmap used for the border,
-what happens is undefined because the
-X implementation is free either to make a copy of the pixmap or
-to use the same pixmap.
-If you specify a border-pixel, 
-it overrides either the default border-pixmap
-or any value you may have set in the border-pixmap.
-All pixels in the window's border will be set to the border-pixel.
-Setting a new border, whether by setting border-pixel or by setting
-border-pixmap, overrides any previous border.
-</para>
-<para>
-<!-- .LP -->
-Output to a window is always clipped to the inside of the window. 
-Therefore, graphics operations never affect the window border.
-</para>
-</sect2>
-<sect2 id="Gravity_Attributes">
-<title>Gravity Attributes</title>
-<!-- .XS -->
-<!-- (SN Gravity Attributes -->
-<!-- .XE -->
-<para>
-<!-- .LP -->
-The bit gravity of a window defines which region of the window should be 
-retained when an
-<symbol>InputOutput</symbol>
-window is resized. 
-The default value for the bit-gravity attribute is 
-<symbol>ForgetGravity</symbol>.
-The window gravity of a window allows you to define how the 
-<symbol>InputOutput</symbol>
-or
-<symbol>InputOnly</symbol>
-window should be repositioned if its parent is resized.  
-The default value for the win-gravity attribute is 
-<symbol>NorthWestGravity</symbol>.
-</para>
-<para>
-<!-- .LP -->
-If the inside width or height of a window is not changed 
-and if the window is moved or its border is changed, 
-then the contents of the window are not lost but move with the window.
-Changing the inside width or height of the window causes its contents to be
-moved or lost (depending on the bit-gravity of the window) and causes
-children to be reconfigured (depending on their win-gravity).
-For a
-change of width and height, the (x, y) pairs are defined:
-</para>
-<para>
-<!-- .LP -->
-<informaltable>
-  <tgroup cols='2' align='center'>
-  <colspec colname='c1'/>
-  <colspec colname='c2'/>
-  <thead>
-    <row>
-      <entry>Gravity Direction</entry>
-      <entry>Coordinates</entry>
-    </row>
-  </thead>
-  <tbody>
-    <row>
-      <entry><symbol>NorthWestGravity</symbol></entry>
-      <entry>(0, 0)</entry>
-    </row>
-    <row>
-      <entry><symbol>NorthGravity</symbol></entry>
-      <entry>(Width/2, 0)</entry>
-    </row>
-    <row>
-      <entry><symbol>NorthEastGravity</symbol></entry>
-      <entry>(Width, 0)</entry>
-    </row>
-    <row>
-      <entry><symbol>WestGravity</symbol></entry>
-      <entry>(0, Height/2)</entry>
-    </row>
-    <row>
-      <entry><symbol>CenterGravity</symbol></entry>
-      <entry>(Width/2, Height/2)</entry>
-    </row>
-    <row>
-      <entry><symbol>EastGravity</symbol></entry>
-      <entry>(Width, Height/2)</entry>
-    </row>
-    <row>
-      <entry><symbol>SouthWestGravity</symbol></entry>
-      <entry>(0, Height)</entry>
-    </row>
-    <row>
-      <entry><symbol>SouthGravity</symbol></entry>
-      <entry>(Width/2, Height)</entry>
-    </row>
-    <row>
-      <entry><symbol>SouthEastGravity</symbol></entry>
-      <entry>(Width, Height)</entry>
-    </row>
-  </tbody>
-  </tgroup>
-</informaltable>
-</para>
-<para>
-<!-- .LP -->
-When a window with one of these bit-gravity values is resized, 
-the corresponding pair
-defines the change in position of each pixel in the window.
-When a window with one of these win-gravities has its parent window resized,
-the corresponding pair defines the change in position of the window 
-within the parent.
-When a window is so repositioned, a
-<symbol>GravityNotify</symbol>
-event is generated (see section 10.10.5).
-</para>
-<para>
-<!-- .LP -->
-A bit-gravity of
-<symbol>StaticGravity</symbol>
-indicates that the contents or origin should not move relative to the 
-origin of the root window.
-If the change in size of the window is coupled with a change in position (x, y),
-then for bit-gravity the change in position of each pixel is (&minus;x, &minus;y), and for
-win-gravity the change in position of a child when its parent is so resized is
-(&minus;x, &minus;y).
-Note that
-<symbol>StaticGravity</symbol>
-still only takes effect when the width or height of the window is changed, 
-not when the window is moved.
-</para>
-<para>
-<!-- .LP -->
-A bit-gravity of 
-<symbol>ForgetGravity</symbol>
-indicates that the window's contents are always discarded after a size change, 
-even if a backing store or save under has been requested.
-The window is tiled with its background
-and zero or more 
-<symbol>Expose</symbol>
-events are generated. 
-If no background is defined, the existing screen contents are not
-altered.
-Some X servers may also ignore the specified bit-gravity and 
-always generate 
-<symbol>Expose</symbol>
-events.
-</para>
-<para>
-<!-- .LP -->
-The contents and borders of inferiors are not affected by their parent's
-bit-gravity.
-A server is permitted to ignore the specified bit-gravity and use
-<symbol>Forget</symbol>
-instead.
-</para>
-<para>
-<!-- .LP -->
-A win-gravity of 
-<symbol>UnmapGravity</symbol>
-is like 
-<symbol>NorthWestGravity</symbol>
-(the window is not moved),
-except the child is also
-unmapped when the parent is resized,
-and an 
-<symbol>UnmapNotify</symbol>
-event is
-generated.
-</para>
-</sect2>
-<sect2 id="Backing_Store_Attribute">
-<title>Backing Store Attribute</title>
-<!-- .XS -->
-<!-- (SN Backing Store Attribute -->
-<!-- .XE -->
-<para>
-<!-- .LP -->
-Some implementations of the X server may choose to maintain the contents of 
-<symbol>InputOutput</symbol>
-windows.
-If the X server maintains the contents of a window, 
-the off-screen saved pixels
-are known as backing store.
-The backing store advises the X server on what to do 
-with the contents of a window.
-The backing-store attribute can be set to
-<symbol>NotUseful</symbol>
-(default),
-<symbol>WhenMapped</symbol>,
-or
-<symbol>Always</symbol>.
-</para>
-<para>
-<!-- .LP -->
-A backing-store attribute of 
-<symbol>NotUseful</symbol>
-advises the X server that 
-maintaining contents is unnecessary, 
-although some X implementations may
-still choose to maintain contents and, therefore, not generate 
-<symbol>Expose</symbol>
-events.
-A backing-store attribute of 
-<symbol>WhenMapped</symbol>
-advises the X server that maintaining contents of 
-obscured regions when the window is mapped would be beneficial.
-In this case,
-the server may generate an 
-<symbol>Expose</symbol>
-event when the window is created.
-A backing-store attribute of 
-<symbol>Always</symbol>
-advises the X server that maintaining contents even when 
-the window is unmapped would be beneficial.  
-Even if the window is larger than its parent, 
-this is a request to the X server to maintain complete contents, 
-not just the region within the parent window boundaries.  
-While the X server maintains the window's contents, 
-<symbol>Expose</symbol>
-events normally are not generated, 
-but the X server may stop maintaining 
-contents at any time.  
-</para>
-<para>
-<!-- .LP -->
-When the contents of obscured regions of a window are being maintained,
-regions obscured by noninferior windows are included in the destination
-of graphics requests (and source, when the window is the source).
-However, regions obscured by inferior windows are not included.
-</para>
-</sect2>
-<sect2 id="Save_Under_Flag">
-<title>Save Under Flag</title>
-<!-- .XS -->
-<!-- (SN Save Under Flag -->
-<!-- .XE -->
-<indexterm><primary>Save Unders</primary></indexterm>
-<para>
-<!-- .LP -->
-Some server implementations may preserve contents of 
-<symbol>InputOutput</symbol>
-windows under other 
-<symbol>InputOutput</symbol>
-windows.
-This is not the same as preserving the contents of a window for you.
-You may get better visual
-appeal if transient windows (for example, pop-up menus) request that the system
-preserve the screen contents under them, 
-so the temporarily obscured applications do not have to repaint.
-</para>
-<para>
-<!-- .LP -->
-You can set the save-under flag to
-<symbol>True</symbol>
-or
-<symbol>False</symbol>
-(default).
-If save-under is 
-<symbol>True</symbol>,
-the X server is advised that, when this window is mapped, 
-saving the contents of windows it obscures would be beneficial.
-</para>
-</sect2>
-<sect2 id="Backing_Planes_and_Backing_Pixel_Attributes">
-<title>Backing Planes and Backing Pixel Attributes</title>
-<!-- .XS -->
-<!-- (SN Backing Planes and Backing Pixel Attributes -->
-<!-- .XE -->
-<para>
-<!-- .LP -->
-You can set backing planes to indicate (with bits set to 1) 
-which bit planes of an
-<symbol>InputOutput</symbol>
-window hold dynamic data that must be preserved in backing store 
-and during save unders.
-The default value for the backing-planes attribute is all bits set to 1.
-You can set backing pixel to specify what bits to use in planes not 
-covered by backing planes.
-The default value for the backing-pixel attribute is all bits set to 0.
-The X server is free to save only the specified bit planes in the backing store
-or the save under and is free to regenerate the remaining planes with 
-the specified pixel value.
-Any extraneous bits in these values (that is, those bits beyond 
-the specified depth of the window) may be simply ignored.
-If you request backing store or save unders,
-you should use these members to minimize the amount of off-screen memory 
-required to store your window.
-</para>
-</sect2>
-<sect2 id="Event_Mask_and_Do_Not_Propagate_Mask_Attributes">
-<title>Event Mask and Do Not Propagate Mask Attributes</title>
-<!-- .XS -->
-<!-- (SN Event Mask and Do Not Propagate Mask Attributes -->
-<!-- .XE -->
-<para>
-<!-- .LP -->
-The event mask defines which events the client is interested in for this 
-<symbol>InputOutput</symbol>
-or
-<symbol>InputOnly</symbol>
-window (or, for some event types, inferiors of this window).
-The event mask is the bitwise inclusive OR of zero or more of the 
-valid event mask bits.
-You can specify that no maskable events are reported by setting 
-<symbol>NoEventMask</symbol>
-(default).
-</para>
-<para>
-<!-- .LP -->
-The do-not-propagate-mask attribute
-defines which events should not be propagated to 
-ancestor windows when no client has the event type selected in this 
-<symbol>InputOutput</symbol>
-or
-<symbol>InputOnly</symbol>
-window.
-The do-not-propagate-mask is the bitwise inclusive OR of zero or more
-of the following masks:
-<symbol>KeyPress</symbol>,
-<symbol>KeyRelease</symbol>,
-<symbol>ButtonPress</symbol>,
-<symbol>ButtonRelease</symbol>,
-<symbol>PointerMotion</symbol>,
-<symbol>Button1Motion</symbol>,
-<symbol>Button2Motion</symbol>,
-<symbol>Button3Motion</symbol>,
-<symbol>Button4Motion</symbol>,
-<symbol>Button5Motion</symbol>,
-and
-<symbol>ButtonMotion</symbol>.
-You can specify that all events are propagated by setting 
-<symbol>NoEventMask</symbol>
-(default).
-</para>
-</sect2>
-<sect2 id="Override_Redirect_Flag">
-<title>Override Redirect Flag</title>
-<!-- .XS -->
-<!-- (SN Override Redirect Flag -->
-<!-- .XE -->
-<para>
-<!-- .LP -->
-To control window placement or to add decoration,
-a window manager often needs to intercept (redirect) any map or configure
-request.
-Pop-up windows, however, often need to be mapped without a window manager
-getting in the way.
-To control whether an
-<symbol>InputOutput</symbol>
-or
-<symbol>InputOnly</symbol>
-window is to ignore these structure control facilities,
-use the override-redirect flag.
-</para>
-<para>
-<!-- .LP -->
-The override-redirect flag specifies whether map and configure requests 
-on this window should override a 
-<symbol>SubstructureRedirectMask</symbol>
-on the parent.
-You can set the override-redirect flag to
-<symbol>True</symbol>
-or
-<symbol>False</symbol>
-(default).
-Window managers use this information to avoid tampering with pop-up windows
-(see also chapter 14).
-</para>
-</sect2>
-<sect2 id="Colormap_Attribute">
-<title>Colormap Attribute</title>
-<!-- .XS -->
-<!-- (SN Colormap Attribute -->
-<!-- .XE -->
-<para>
-<!-- .LP -->
-The colormap attribute specifies which colormap best reflects the true
-colors of the 
-<symbol>InputOutput</symbol>
-window.  
-The colormap must have the same visual type as the window,
-or a 
-<errorname>BadMatch</errorname>
-error results.  
-X servers capable of supporting multiple 
-hardware colormaps can use this information, 
-and window managers can use it for calls to
-<function>XInstallColormap</function>.
-You can set the colormap attribute to a colormap or to
-<symbol>CopyFromParent</symbol>
-(default).
-</para>
-<para>
-<!-- .LP -->
-If you set the colormap to
-<symbol>CopyFromParent</symbol>,
-the parent window's colormap is copied and used by its child.
-However, the child window must have the same visual type as the parent, 
-or a 
-<errorname>BadMatch</errorname>
-error results. 
-The parent window must not have a colormap of 
-<symbol>None</symbol>,
-or a 
-<errorname>BadMatch</errorname>
-error results.
-The colormap is copied by sharing the colormap object between the child 
-and parent, not by making a complete copy of the colormap contents.
-Subsequent changes to the parent window's colormap attribute do
-not affect the child window.
-</para>
-</sect2>
-<sect2 id="Cursor_Attribute">
-<title>Cursor Attribute</title>
-<!-- .XS -->
-<!-- (SN Cursor Attribute -->
-<!-- .XE -->
-<para>
-<!-- .LP -->
-The cursor attribute specifies which cursor is to be used when the pointer is
-in the 
-<symbol>InputOutput</symbol>
-or
-<symbol>InputOnly</symbol>
-window.
-You can set the cursor to a cursor or
-<symbol>None</symbol>
-(default).
-</para>
-<para>
-<!-- .LP -->
-If you set the cursor to
-<symbol>None</symbol>,
-the parent's cursor is used when the 
-pointer is in the 
-<symbol>InputOutput</symbol>
-or
-<symbol>InputOnly</symbol>
-window, and any change in the parent's cursor will cause an
-immediate change in the displayed cursor.
-By calling
-<function>XFreeCursor</function>,
-the cursor can be freed immediately as long as no further explicit reference 
-to it is made.
-</para>
-</sect2>
-</sect1>
-<sect1 id="Creating_Windows">
-<title>Creating Windows</title>
-<!-- .XS -->
-<!-- (SN Creating Windows -->
-<!-- .XE -->
-<para>
-<!-- .LP -->
-Xlib provides basic ways for creating windows,
-and toolkits often supply higher-level functions specifically for
-creating and placing top-level windows,
-which are discussed in the appropriate toolkit documentation.
-If you do not use a toolkit, however,
-you must provide some standard information or hints for the window
-manager by using the Xlib inter-client communication functions
-(see chapter 14).
-</para>
-<para>
-<!-- .LP -->
-If you use Xlib to create your own top-level windows
-(direct children of the root window),
-you must observe the following rules so that all applications interact
-reasonably across the different styles of window management:
-</para>
-<itemizedlist>
-  <listitem>
-    <para>
-You must never fight with the window manager for the size or
-placement of your top-level window.
-    </para>
-  </listitem>
-  <listitem>
-    <para>
-You must be able to deal with whatever size window you get, 
-even if this means that your application just prints a message 
-like ``Please make me bigger'' in its window.
-    </para>
-  </listitem>
-  <listitem>
-    <para>
-You should only attempt to resize or move top-level windows in
-direct response to a user request.
-If a request to change the size of a top-level window fails,
-you must be prepared to live with what you get.
-You are free to resize or move the children of top-level
-windows as necessary.
-(Toolkits often have facilities for automatic relayout.)
-    </para>
-  </listitem>
-  <listitem>
-    <para>
-If you do not use a toolkit that automatically sets standard window properties,
-you should set these properties for top-level windows before mapping them.
-    </para>
-  </listitem>
-</itemizedlist>
-<para>
-<!-- .LP -->
-For further information,
-see chapter 14 and the <emphasis remap='I'>Inter-Client Communication Conventions Manual</emphasis>.
-</para>
-<para>
-<!-- .LP -->
-<function>XCreateWindow</function>
-is the more general function that allows you to set specific window attributes 
-when you create a window.
-<function>XCreateSimpleWindow</function>
-creates a window that inherits its attributes from its parent window.
-</para>
-<para>
-<!-- .LP -->
-<indexterm><primary>Window</primary><secondary>InputOnly</secondary></indexterm>
-The X server acts as if 
-<symbol>InputOnly</symbol>
-windows do not exist for
-the purposes of graphics requests, exposure processing, and
-<symbol>VisibilityNotify</symbol>
-events.
-An 
-<symbol>InputOnly</symbol>
-window cannot be used as a
-drawable (that is, as a source or destination for graphics requests).
-<symbol>InputOnly</symbol>
-and 
-<symbol>InputOutput</symbol>
-windows act identically in other respects (properties,
-grabs, input control, and so on).
-Extension packages can define other classes of windows.
-</para>
-<para>
-<!-- .LP -->
-To create an unmapped window and set its window attributes, use
-<function>XCreateWindow</function>.
-<indexterm significance="preferred"><primary>XCreateWindow</primary></indexterm>
-<!-- .sM -->
-<funcsynopsis id='xcreatewindow'>
-<funcprototype>
-  <funcdef>Window <function>XCreateWindow</function></funcdef>
-  <paramdef>Display<parameter> *display</parameter></paramdef>
-  <paramdef>Window<parameter> parent</parameter></paramdef>
-  <paramdef>intx,<parameter> y</parameter></paramdef>
-  <paramdef>unsignedintwidth,<parameter> height</parameter></paramdef>
-  <paramdef>unsignedint<parameter> border_width</parameter></paramdef>
-  <paramdef>int<parameter> depth</parameter></paramdef>
-  <paramdef>unsignedint<parameter> class</parameter></paramdef>
-  <paramdef>Visual<parameter> *visual</parameter></paramdef>
-  <paramdef>unsignedlong<parameter> valuemask</parameter></paramdef>
-  <paramdef>XSetWindowAttributes<parameter> *attributes</parameter></paramdef>
-</funcprototype>
-</funcsynopsis>
-<!-- .FN -->
-<variablelist>
-  <varlistentry>
-    <term>
-      <emphasis remap='I'>display</emphasis>
-    </term>
-    <listitem>
-      <para>
-Specifies the connection to the X server.
-      </para>
-    </listitem>
-  </varlistentry>
-  <varlistentry>
-    <term>
-      <emphasis remap='I'>parent</emphasis>
-    </term>
-    <listitem>
-      <para>
-Specifies the parent window.
-<!-- .ds Xy , which are the top-left outside corner of the created window's \ -->
-borders and are relative to the inside of the parent window's borders
-      </para>
-    </listitem>
-  </varlistentry>
-  <varlistentry>
-    <term>
-      <emphasis remap='I'>x</emphasis>
-    </term>
-    <listitem>
-      <para>
-<!-- .br -->
-<!-- .ns -->
-      </para>
-    </listitem>
-  </varlistentry>
-  <varlistentry>
-    <term>
-      <emphasis remap='I'>y</emphasis>
-    </term>
-    <listitem>
-      <para>
-Specify the x and y coordinates(Xy.
-<!-- .ds Wh , which are the created window's inside dimensions \ -->
-and do not include the created window's borders
-      </para>
-    </listitem>
-  </varlistentry>
-  <varlistentry>
-    <term>
-      <emphasis remap='I'>width</emphasis>
-    </term>
-    <listitem>
-      <para>
-<!-- .br -->
-<!-- .ns -->
-      </para>
-    </listitem>
-  </varlistentry>
-  <varlistentry>
-    <term>
-      <emphasis remap='I'>height</emphasis>
-    </term>
-    <listitem>
-      <para>
-Specify the width and height(Wh.
-The dimensions must be nonzero,
-or a
-<errorname>BadValue</errorname>
-error results.
-      </para>
-    </listitem>
-  </varlistentry>
-  <varlistentry>
-    <term>
-      <emphasis remap='I'>border_width</emphasis>
-    </term>
-    <listitem>
-      <para>
-Specifies the width of the created window's border in pixels.
-      </para>
-    </listitem>
-  </varlistentry>
-  <varlistentry>
-    <term>
-      <emphasis remap='I'>depth</emphasis>
-    </term>
-    <listitem>
-      <para>
-Specifies the window's depth.
-A depth of 
-<symbol>CopyFromParent</symbol>
-means the depth is taken from the parent.
-      </para>
-    </listitem>
-  </varlistentry>
-  <varlistentry>
-    <term>
-      <emphasis remap='I'>class</emphasis>
-    </term>
-    <listitem>
-      <para>
-Specifies the created window's class.
-You can pass
-<symbol>InputOutput</symbol>,
-<symbol>InputOnly</symbol>,
-or 
-<symbol>CopyFromParent</symbol>.
-A class of 
-<symbol>CopyFromParent</symbol>
-means the class
-is taken from the parent.
-      </para>
-    </listitem>
-  </varlistentry>
-  <varlistentry>
-    <term>
-      <emphasis remap='I'>visual</emphasis>
-    </term>
-    <listitem>
-      <para>
-Specifies the visual type.
-A visual of 
-<symbol>CopyFromParent</symbol>
-means the visual type is taken from the 
-parent.
-      </para>
-    </listitem>
-  </varlistentry>
-  <varlistentry>
-    <term>
-      <emphasis remap='I'>valuemask</emphasis>
-    </term>
-    <listitem>
-      <para>
-Specifies which window attributes are defined in the attributes
-argument.
-This mask is the bitwise inclusive OR of the valid attribute mask bits.
-If valuemask is zero,
-the attributes are ignored and are not referenced.
-      </para>
-    </listitem>
-  </varlistentry>
-  <varlistentry>
-    <term>
-      <emphasis remap='I'>attributes</emphasis>
-    </term>
-    <listitem>
-      <para>
-Specifies the structure from which the values (as specified by the value mask)
-are to be taken.
-The value mask should have the appropriate bits
-set to indicate which attributes have been set in the structure.
-    </para>
-  </listitem>
-  </varlistentry>
-</variablelist>
-</para>
-<para>
-<!-- .LP -->
-<!-- .eM -->
-The
-<function>XCreateWindow</function>
-function creates an unmapped subwindow for a specified parent window, 
-returns the window ID of the created window, 
-and causes the X server to generate a
-<symbol>CreateNotify</symbol>
-event.
-The created window is placed on top in the stacking order 
-with respect to siblings.
-</para>
-<para>
-<!-- .LP -->
-The coordinate system has the X axis horizontal and the Y axis vertical
-with the origin [0, 0] at the upper-left corner.
-Coordinates are integral,
-in terms of pixels,
-and coincide with pixel centers.
-Each window and pixmap has its own coordinate system.
-For a window, 
-the origin is inside the border at the inside, upper-left corner.
-</para>
-<para>
-<!-- .LP -->
-The border_width for an
-<symbol>InputOnly</symbol>
-window must be zero, or a
-<errorname>BadMatch</errorname>
-error results.
-For class
-<symbol>InputOutput</symbol>,
-the visual type and depth must be a combination supported for the screen,
-or a
-<errorname>BadMatch</errorname>
-error results.
-The depth need not be the same as the parent,
-but the parent must not be a window of class 
-<symbol>InputOnly</symbol>,
-or a
-<errorname>BadMatch</errorname>
-error results.
-For an
-<symbol>InputOnly</symbol>
-window,
-the depth must be zero, and the visual must be one supported by the screen.
-If either condition is not met,
-a
-<errorname>BadMatch</errorname>
-error results.
-The parent window, however, may have any depth and class.
-If you specify any invalid window attribute for a window, a
-<errorname>BadMatch</errorname>
-error results.
-</para>
-<para>
-<!-- .LP -->
-The created window is not yet displayed (mapped) on the user's display.
-To display the window, call
-<function>XMapWindow</function>.
-The new window initially uses the same cursor as
-its parent. 
-A new cursor can be defined for the new window by calling
-<function>XDefineCursor</function>.
-<indexterm><primary>Cursor</primary><secondary>Initial State</secondary></indexterm>
-<indexterm><primary>XDefineCursor</primary></indexterm>
-The window will not be visible on the screen unless it and all of its
-ancestors are mapped and it is not obscured by any of its ancestors.
-</para>
-<para>
-<!-- .LP -->
-<function>XCreateWindow</function>
-can generate
-<errorname>BadAlloc</errorname>,
-<errorname>BadColor</errorname>,
-<errorname>BadCursor</errorname>,
-<errorname>BadMatch</errorname>,
-<errorname>BadPixmap</errorname>,
-<errorname>BadValue</errorname>,
-and
-<errorname>BadWindow</errorname>
-errors.
-</para>
-<para>
-<!-- .LP -->
-<!-- .sp -->
-To create an unmapped 
-<symbol>InputOutput</symbol>
-subwindow of a given parent window, use
-<function>XCreateSimpleWindow</function>.
-<indexterm significance="preferred"><primary>XCreateSimpleWindow</primary></indexterm>
-<!-- .sM -->
-<funcsynopsis id='xcreatesimplewindow'>
-<funcprototype>
-  <funcdef>Window <function>XCreateSimpleWindow</function></funcdef>
-  <paramdef>Display<parameter> *display</parameter></paramdef>
-  <paramdef>Window<parameter> parent</parameter></paramdef>
-  <paramdef>intx,<parameter> y</parameter></paramdef>
-  <paramdef>unsignedintwidth,<parameter> height</parameter></paramdef>
-  <paramdef>unsignedint<parameter> border_width</parameter></paramdef>
-  <paramdef>unsignedlong<parameter> border</parameter></paramdef>
-  <paramdef>unsignedlong<parameter> background</parameter></paramdef>
-</funcprototype>
-</funcsynopsis>
-<!-- .FN -->
-<variablelist>
-  <varlistentry>
-    <term>
-      <emphasis remap='I'>display</emphasis>
-    </term>
-    <listitem>
-      <para>
-Specifies the connection to the X server.
-      </para>
-    </listitem>
-  </varlistentry>
-  <varlistentry>
-    <term>
-      <emphasis remap='I'>parent</emphasis>
-    </term>
-    <listitem>
-      <para>
-Specifies the parent window.
-<!-- .ds Xy , which are the top-left outside corner of the new window's borders \ -->
-and are relative to the inside of the parent window's borders
-      </para>
-    </listitem>
-  </varlistentry>
-  <varlistentry>
-    <term>
-      <emphasis remap='I'>x</emphasis>
-    </term>
-    <listitem>
-      <para>
-<!-- .br -->
-<!-- .ns -->
-      </para>
-    </listitem>
-  </varlistentry>
-  <varlistentry>
-    <term>
-      <emphasis remap='I'>y</emphasis>
-    </term>
-    <listitem>
-      <para>
-Specify the x and y coordinates(Xy.
-<!-- .ds Wh , which are the created window's inside dimensions \ -->
-and do not include the created window's borders
-      </para>
-    </listitem>
-  </varlistentry>
-  <varlistentry>
-    <term>
-      <emphasis remap='I'>width</emphasis>
-    </term>
-    <listitem>
-      <para>
-<!-- .br -->
-<!-- .ns -->
-      </para>
-    </listitem>
-  </varlistentry>
-  <varlistentry>
-    <term>
-      <emphasis remap='I'>height</emphasis>
-    </term>
-    <listitem>
-      <para>
-Specify the width and height(Wh.
-The dimensions must be nonzero,
-or a
-<errorname>BadValue</errorname>
-error results.
-      </para>
-    </listitem>
-  </varlistentry>
-  <varlistentry>
-    <term>
-      <emphasis remap='I'>border_width</emphasis>
-    </term>
-    <listitem>
-      <para>
-Specifies the width of the created window's border in pixels.
-      </para>
-    </listitem>
-  </varlistentry>
-  <varlistentry>
-    <term>
-      <emphasis remap='I'>border</emphasis>
-    </term>
-    <listitem>
-      <para>
-Specifies the border pixel value of the window.
-      </para>
-    </listitem>
-  </varlistentry>
-  <varlistentry>
-    <term>
-      <emphasis remap='I'>background</emphasis>
-    </term>
-    <listitem>
-      <para>
-Specifies the background pixel value of the window.
-
-    </para>
-  </listitem>
-  </varlistentry>
-</variablelist>
-</para>
-<para>
-<!-- .LP -->
-<!-- .eM -->
-The
-<function>XCreateSimpleWindow</function>
-function creates an unmapped
-<symbol>InputOutput</symbol>
-subwindow for a specified parent window, returns the
-window ID of the created window, and causes the X server to generate a
-<symbol>CreateNotify</symbol>
-event.
-The created window is placed on top in the stacking order with respect to 
-siblings.
-Any part of the window that extends outside its parent window is clipped.
-The border_width for an
-<symbol>InputOnly</symbol>
-window must be zero, or a
-<errorname>BadMatch</errorname>
-error results.
-<function>XCreateSimpleWindow</function>
-inherits its depth, class, and visual from its parent.
-All other window attributes, except background and border, 
-have their default values.
-</para>
-<para>
-<!-- .LP -->
-<function>XCreateSimpleWindow</function>
-can generate
-<errorname>BadAlloc</errorname>,
-<errorname>BadMatch</errorname>,
-<errorname>BadValue</errorname>,
-and
-<errorname>BadWindow</errorname>
-errors.
-</para>
-</sect1>
-<sect1 id="Destroying_Windows">
-<title>Destroying Windows</title>
-<!-- .XS -->
-<!-- (SN Destroying Windows  -->
-<!-- .XE -->
-<para>
-<!-- .LP -->
-Xlib provides functions that you can use to destroy a window or destroy all
-subwindows of a window.
-</para>
-<para>
-<!-- .LP -->
-<!-- .sp -->
-To destroy a window and all of its subwindows, use
-<function>XDestroyWindow</function>.
-<indexterm significance="preferred"><primary>XDestroyWindow</primary></indexterm>
-<!-- .sM -->
-<funcsynopsis id='xdestroywindow'>
-<funcprototype>
-  <funcdef><function>XDestroyWindow</function></funcdef>
-  <paramdef>Display<parameter> *display</parameter></paramdef>
-  <paramdef>Window<parameter> w</parameter></paramdef>
-</funcprototype>
-</funcsynopsis>
-<!-- .FN -->
-<variablelist>
-  <varlistentry>
-    <term>
-      <emphasis remap='I'>display</emphasis>
-    </term>
-    <listitem>
-      <para>
-Specifies the connection to the X server.
-      </para>
-    </listitem>
-  </varlistentry>
-  <varlistentry>
-    <term>
-      <emphasis remap='I'>w</emphasis>
-    </term>
-    <listitem>
-      <para>
-Specifies the window.
-    </para>
-  </listitem>
-  </varlistentry>
-</variablelist>
-</para>
-<para>
-<!-- .LP -->
-<!-- .eM -->
-The
-<function>XDestroyWindow</function>
-function destroys the specified window as well as all of its subwindows and causes
-the X server to generate a
-<symbol>DestroyNotify</symbol>
-event for each window.
-The window should never be referenced again.
-If the window specified by the w argument is mapped,
-it is unmapped automatically.
-The ordering of the
-<symbol>DestroyNotify</symbol>
-events is such that for any given window being destroyed,
-<symbol>DestroyNotify</symbol>
-is generated on any inferiors of the window before being generated on
-the window itself.
-The ordering among siblings and across subhierarchies is not otherwise
-constrained.
-If the window you specified is a root window, no windows are destroyed.
-Destroying a mapped window will generate 
-<symbol>Expose</symbol>
-events on other windows that were obscured by the window being destroyed.
-</para>
-<para>
-<!-- .LP -->
-<function>XDestroyWindow</function>
-can generate a
-<errorname>BadWindow</errorname>
-error.
-</para>
-<para>
-<!-- .LP -->
-<!-- .sp -->
-To destroy all subwindows of a specified window, use 
-<function>XDestroySubwindows</function>.
-<indexterm significance="preferred"><primary>XDestroySubwindows</primary></indexterm>
-<!-- .sM -->
-<funcsynopsis id='xdestroysubwindows'>
-<funcprototype>
-  <funcdef><function>XDestroySubwindows</function></funcdef>
-  <paramdef>Display<parameter> *display</parameter></paramdef>
-  <paramdef>Window<parameter> w</parameter></paramdef>
-</funcprototype>
-</funcsynopsis>
-<!-- .FN -->
-<variablelist>
-  <varlistentry>
-    <term>
-      <emphasis remap='I'>display</emphasis>
-    </term>
-    <listitem>
-      <para>
-Specifies the connection to the X server.
-      </para>
-    </listitem>
-  </varlistentry>
-  <varlistentry>
-    <term>
-      <emphasis remap='I'>w</emphasis>
-    </term>
-    <listitem>
-      <para>
-Specifies the window.
-    </para>
-  </listitem>
-  </varlistentry>
-</variablelist>
-</para>
-<para>
-<!-- .LP -->
-<!-- .eM -->
-The
-<function>XDestroySubwindows</function>
-function destroys all inferior windows of the specified window, 
-in bottom-to-top stacking order.
-It causes the X server to generate a
-<symbol>DestroyNotify</symbol>
-event for each window.
-If any mapped
-subwindows were actually destroyed,
-<function>XDestroySubwindows</function>
-causes the X server to generate 
-<symbol>Expose</symbol>
-events on the specified window.
-This is much more efficient than deleting many windows
-one at a time because much of the work need be performed only once for all
-of the windows, rather than for each window.
-The subwindows should never be referenced again.  
-</para>
-<para>
-<!-- .LP -->
-<function>XDestroySubwindows</function>
-can generate a
-<errorname>BadWindow</errorname>
-error.
-</para>
-</sect1>
-<sect1 id="Mapping_Windows_">
-<title>Mapping Windows </title>
-<!-- .XS -->
-<!-- (SN Mapping Windows  -->
-<!-- .XE -->
-<para>
-<!-- .LP -->
-A window is considered mapped if an 
-<function>XMapWindow</function>
-call has been made on it.
-It may not be visible on the screen for one of the following reasons:
-</para>
-<itemizedlist>
-  <listitem>
-    <para>
-It is obscured by another opaque window.
-    </para>
-  </listitem>
-  <listitem>
-    <para>
-One of its ancestors is not mapped.
-    </para>
-  </listitem>
-  <listitem>
-    <para>
-It is entirely clipped by an ancestor.
-    </para>
-  </listitem>
-</itemizedlist>
-<para>
-<!-- .LP -->
-<symbol>Expose</symbol>
-events are generated for the window when part or all of
-it becomes visible on the screen. 
-A client receives the
-<symbol>Expose</symbol>
-events only if it has asked for them.
-Windows retain their position in the stacking order when they are unmapped.
-</para>
-<para>
-<!-- .LP -->
-A window manager may want to control the placement of subwindows.
-If 
-<symbol>SubstructureRedirectMask</symbol>
-has been selected by a window manager
-on a parent window (usually a root window),
-a map request initiated by other clients on a child window is not performed,
-and the window manager is sent a 
-<symbol>MapRequest</symbol>
-event.
-However, if the override-redirect flag on the child had been set to
-<symbol>True</symbol>
-(usually only on pop-up menus),
-the map request is performed.
-</para>
-<para>
-<!-- .LP -->
-A tiling window manager might decide to reposition and resize other clients' 
-windows and then decide to map the window to its final location.
-A window manager that wants to provide decoration might
-reparent the child into a frame first.
-For further information,
-see sections 3.2.8 and 10.10.
-Only a single client at a time can select for 
-<symbol>SubstructureRedirectMask</symbol>.
-</para>
-<para>
-<!-- .LP -->
-Similarly, a single client can select for 
-<symbol>ResizeRedirectMask</symbol>
-on a parent window.
-Then, any attempt to resize the window by another client is suppressed, and
-the client receives a 
-<symbol>ResizeRequest</symbol>
-event.
-</para>
-<para>
-<!-- .LP -->
-<!-- .sp -->
-To map a given window, use 
-<function>XMapWindow</function>.
-<indexterm significance="preferred"><primary>XMapWindow</primary></indexterm>
-<!-- .sM -->
-<funcsynopsis id='xmapwindow'>
-<funcprototype>
-  <funcdef><function>XMapWindow</function></funcdef>
-  <paramdef>Display<parameter> *display</parameter></paramdef>
-  <paramdef>Window<parameter> w</parameter></paramdef>
-</funcprototype>
-</funcsynopsis>
-<!-- .FN -->
-<variablelist>
-  <varlistentry>
-    <term>
-      <emphasis remap='I'>display</emphasis>
-    </term>
-    <listitem>
-      <para>
-Specifies the connection to the X server.
-      </para>
-    </listitem>
-  </varlistentry>
-  <varlistentry>
-    <term>
-      <emphasis remap='I'>w</emphasis>
-    </term>
-    <listitem>
-      <para>
-Specifies the window.
-    </para>
-  </listitem>
-  </varlistentry>
-</variablelist>
-</para>
-<para>
-<!-- .LP -->
-<!-- .eM -->
-The
-<function>XMapWindow</function>
-function
-maps the window and all of its
-subwindows that have had map requests.
-Mapping a window that has an unmapped ancestor does not display the
-window but marks it as eligible for display when the ancestor becomes
-mapped.
-Such a window is called unviewable.
-When all its ancestors are mapped,
-the window becomes viewable
-and will be visible on the screen if it is not obscured by another window.
-This function has no effect if the window is already mapped.
-</para>
-<para>
-<!-- .LP -->
-If the override-redirect of the window is
-<symbol>False</symbol>
-and if some other client has selected
-<symbol>SubstructureRedirectMask</symbol>
-on the parent window, then the X server generates a
-<symbol>MapRequest</symbol>
-event, and the
-<function>XMapWindow</function>
-function does not map the window.
-Otherwise, the window is mapped, and the X server generates a
-<symbol>MapNotify</symbol>
-event.
-</para>
-<para>
-<!-- .LP -->
-If the window becomes viewable and no earlier contents for it are remembered,
-the X server tiles the window with its background.
-If the window's background is undefined,
-the existing screen contents are not
-altered, and the X server generates zero or more 
-<symbol>Expose</symbol>
-events.
-If backing-store was maintained while the window was unmapped, no 
-<symbol>Expose</symbol>
-events
-are generated.
-If backing-store will now be maintained, 
-a full-window exposure is always generated.
-Otherwise, only visible regions may be reported.
-Similar tiling and exposure take place for any newly viewable inferiors.
-</para>
-<para>
-<!-- .LP -->
-<indexterm><primary>XMapWindow</primary></indexterm>
-If the window is an
-<symbol>InputOutput</symbol>
-window,
-<function>XMapWindow</function>
-generates 
-<symbol>Expose</symbol>
-events on each 
-<symbol>InputOutput</symbol>
-window that it causes to be displayed.
-If the client maps and paints the window 
-and if the client begins processing events, 
-the window is painted twice.
-To avoid this,
-first ask for 
-<symbol>Expose</symbol>
-events and then map the window,
-so the client processes input events as usual.
-The event list will include 
-<symbol>Expose</symbol>
-for each
-window that has appeared on the screen. 
-The client's normal response to
-an 
-<symbol>Expose</symbol>
-event should be to repaint the window.
-This method usually leads to simpler programs and to proper interaction
-with window managers.
-</para>
-<para>
-<!-- .LP -->
-<function>XMapWindow</function>
-can generate a
-<errorname>BadWindow</errorname>
-error.
-</para>
-<para>
-<!-- .LP -->
-<!-- .sp -->
-To map and raise a window, use
-<function>XMapRaised</function>.
-<indexterm significance="preferred"><primary>XMapRaised</primary></indexterm>
-<!-- .sM -->
-<funcsynopsis id='xmapraised'>
-<funcprototype>
-  <funcdef><function>XMapRaised</function></funcdef>
-  <paramdef>Display<parameter> *display</parameter></paramdef>
-  <paramdef>Window<parameter> w</parameter></paramdef>
-</funcprototype>
-</funcsynopsis>
-<!-- .FN -->
-<variablelist>
-  <varlistentry>
-    <term>
-      <emphasis remap='I'>display</emphasis>
-    </term>
-    <listitem>
-      <para>
-Specifies the connection to the X server.
-      </para>
-    </listitem>
-  </varlistentry>
-  <varlistentry>
-    <term>
-      <emphasis remap='I'>w</emphasis>
-    </term>
-    <listitem>
-      <para>
-Specifies the window.
-    </para>
-  </listitem>
-  </varlistentry>
-</variablelist>
-</para>
-<para>
-<!-- .LP -->
-<!-- .eM -->
-The
-<function>XMapRaised</function>
-function
-essentially is similar to
-<function>XMapWindow</function>
-in that it maps the window and all of its
-subwindows that have had map requests.
-However, it also raises the specified window to the top of the stack.
-For additional information,
-see 
-<function>XMapWindow</function>.
-</para>
-<para>
-<!-- .LP -->
-<function>XMapRaised</function>
-can generate multiple
-<errorname>BadWindow</errorname>
-errors.
-</para>
-<para>
-<!-- .LP -->
-<!-- .sp -->
-To map all subwindows for a specified window, use 
-<function>XMapSubwindows</function>.
-<indexterm significance="preferred"><primary>XMapSubwindows</primary></indexterm>
-<!-- .sM -->
-<funcsynopsis id='xmapsubwindows'>
-<funcprototype>
-  <funcdef><function>XMapSubwindows</function></funcdef>
-  <paramdef>Display<parameter> *display</parameter></paramdef>
-  <paramdef>Window<parameter> w</parameter></paramdef>
-</funcprototype>
-</funcsynopsis>
-<!-- .FN -->
-<variablelist>
-  <varlistentry>
-    <term>
-      <emphasis remap='I'>display</emphasis>
-    </term>
-    <listitem>
-      <para>
-Specifies the connection to the X server.
-      </para>
-    </listitem>
-  </varlistentry>
-  <varlistentry>
-    <term>
-      <emphasis remap='I'>w</emphasis>
-    </term>
-    <listitem>
-      <para>
-Specifies the window.
-    </para>
-  </listitem>
-  </varlistentry>
-</variablelist>
-</para>
-<para>
-<!-- .LP -->
-<!-- .eM -->
-The
-<function>XMapSubwindows</function>
-<indexterm><primary>XMapSubwindows</primary></indexterm>
-function maps all subwindows for a specified window in top-to-bottom stacking 
-order.
-The X server generates
-<symbol>Expose</symbol>
-events on each newly displayed window.
-This may be much more efficient than mapping many windows
-one at a time because the server needs to perform much of the work
-only once, for all of the windows, rather than for each window.
-</para>
-<para>
-<!-- .LP -->
-<function>XMapSubwindows</function>
-can generate a
-<errorname>BadWindow</errorname>
-error.
-</para>
-</sect1>
-<sect1 id="Unmapping_Windows">
-<title>Unmapping Windows</title>
-<!-- .XS -->
-<!-- (SN Unmapping Windows  -->
-<!-- .XE -->
-<para>
-<!-- .LP -->
-Xlib provides functions that you can use to unmap a window or all subwindows.
-</para>
-<para>
-<!-- .LP -->
-<!-- .sp -->
-To unmap a window, use 
-<function>XUnmapWindow</function>.
-<indexterm significance="preferred"><primary>XUnmapWindow</primary></indexterm>
-<!-- .sM -->
-<funcsynopsis id='xunmapwindow'>
-<funcprototype>
-  <funcdef><function>XUnmapWindow</function></funcdef>
-  <paramdef>Display<parameter> *display</parameter></paramdef>
-  <paramdef>Window<parameter> w</parameter></paramdef>
-</funcprototype>
-</funcsynopsis>
-<!-- .FN -->
-<variablelist>
-  <varlistentry>
-    <term>
-      <emphasis remap='I'>display</emphasis>
-    </term>
-    <listitem>
-      <para>
-Specifies the connection to the X server.
-      </para>
-    </listitem>
-  </varlistentry>
-  <varlistentry>
-    <term>
-      <emphasis remap='I'>w</emphasis>
-    </term>
-    <listitem>
-      <para>
-Specifies the window.
-    </para>
-  </listitem>
-  </varlistentry>
-</variablelist>
-</para>
-<para>
-<!-- .LP -->
-<!-- .eM -->
-The
-<function>XUnmapWindow</function>
-function unmaps the specified window and causes the X server to generate an
-<symbol>UnmapNotify</symbol>
-<indexterm><primary>UnmapNotify Event</primary></indexterm>
-<indexterm><primary>XUnmapWindow</primary></indexterm>
-event.
-If the specified window is already unmapped, 
-<function>XUnmapWindow</function>
-has no effect.
-Normal exposure processing on formerly obscured windows is performed.
-Any child window will no longer be visible until another map call is
-made on the parent.
-In other words, the subwindows are still mapped but are not visible
-until the parent is mapped.
-Unmapping a window will generate 
-<symbol>Expose</symbol>
-events on windows that were formerly obscured by it.
-</para>
-<para>
-<!-- .LP -->
-<function>XUnmapWindow</function>
-can generate a
-<errorname>BadWindow</errorname>
-error.
-</para>
-<para>
-<!-- .LP -->
-<!-- .sp -->
-To unmap all subwindows for a specified window, use 
-<function>XUnmapSubwindows</function>.
-<indexterm significance="preferred"><primary>XUnmapSubwindows</primary></indexterm>
-<!-- .sM -->
-<funcsynopsis id='xunmapsubwindows'>
-<funcprototype>
-  <funcdef><function>XUnmapSubwindows</function></funcdef>
-  <paramdef>Display<parameter> *display</parameter></paramdef>
-  <paramdef>Window<parameter> w</parameter></paramdef>
-</funcprototype>
-</funcsynopsis>
-<!-- .FN -->
-<variablelist>
-  <varlistentry>
-    <term>
-      <emphasis remap='I'>display</emphasis>
-    </term>
-    <listitem>
-      <para>
-Specifies the connection to the X server.
-      </para>
-    </listitem>
-  </varlistentry>
-  <varlistentry>
-    <term>
-      <emphasis remap='I'>w</emphasis>
-    </term>
-    <listitem>
-      <para>
-Specifies the window.
-    </para>
-  </listitem>
-  </varlistentry>
-</variablelist>
-</para>
-<para>
-<!-- .LP -->
-<!-- .eM -->
-The
-<function>XUnmapSubwindows</function>
-function unmaps all subwindows for the specified window in bottom-to-top
-stacking order.
-It causes the X server to generate an
-<symbol>UnmapNotify</symbol>
-event on each subwindow and 
-<symbol>Expose</symbol>
-events on formerly obscured windows.
-<indexterm><primary>UnmapNotify Event</primary></indexterm>
-Using this function is much more efficient than unmapping multiple windows
-one at a time because the server needs to perform much of the work
-only once, for all of the windows, rather than for each window.
-</para>
-<para>
-<!-- .LP -->
-<function>XUnmapSubwindows</function>
-can generate a
-<errorname>BadWindow</errorname>
-error.
-</para>
-</sect1>
-<sect1 id="Configuring_Windows">
-<title>Configuring Windows</title>
-<!-- .XS -->
-<!-- (SN Configuring Windows  -->
-<!-- .XE -->
-<para>
-<!-- .LP -->
-</para>
-<para>
-<!-- .LP -->
-Xlib provides functions that you can use to
-move a window, resize a window, move and resize a window, or
-change a window's border width.
-To change one of these parameters,
-set the appropriate member of the
-<structname>XWindowChanges</structname>
-structure and OR in the corresponding value mask in subsequent calls to
-<function>XConfigureWindow</function>.
-The symbols for the value mask bits and the
-<structname>XWindowChanges</structname>
-structure are:
-<!-- .sM -->
-</para>
-<para>
-<!-- .LP -->
-
-<literallayout class="monospaced">
-/* Configure window value mask bits */
-#define      CWX              (1&lt;&lt;0)
-#define      CWY              (1&lt;&lt;1)
-#define      CWWidth          (1&lt;&lt;2)
-#define      CWHeight         (1&lt;&lt;3)
-#define      CWBorderWidth    (1&lt;&lt;4)
-#define      CWSibling        (1&lt;&lt;5)
-#define      CWStackMode      (1&lt;&lt;6)
-</literallayout>
-
-<indexterm significance="preferred"><primary>XWindowChanges</primary></indexterm>
-<literallayout class="monospaced">
-/* Values */
-
-typedef struct {
-     int x, y;
-     int width, height;
-     int border_width;
-     Window sibling;
-     int stack_mode;
-} XWindowChanges;
-</literallayout>
-</para>
-<para>
-<!-- .LP -->
-<!-- .eM -->
-The x and y members are used to set the window's x and y coordinates,
-which are relative to the parent's origin
-and indicate the position of the upper-left outer corner of the window.
-The width and height members are used to set the inside size of the window,
-not including the border, and must be nonzero, or a
-<errorname>BadValue</errorname>
-error results.
-Attempts to configure a root window have no effect.
-</para>
-<para>
-<!-- .LP -->
-The border_width member is used to set the width of the border in pixels.
-Note that setting just the border width leaves the outer-left corner of the window
-in a fixed position but moves the absolute position of the window's origin.
-If you attempt to set the border-width attribute of an
-<symbol>InputOnly</symbol>
-window nonzero, a
-<errorname>BadMatch</errorname>
-error results. 
-</para>
-<para>
-<!-- .LP -->
-The sibling member is used to set the sibling window for stacking operations.
-The stack_mode member is used to set how the window is to be restacked 
-and can be set to
-<symbol>Above</symbol>,
-<symbol>Below</symbol>,
-<symbol>TopIf</symbol>,
-<symbol>BottomIf</symbol>,
-or 
-<symbol>Opposite</symbol>.
-</para>
-<para>
-<!-- .LP -->
-If the override-redirect flag of the window is
-<symbol>False</symbol>
-and if some other client has selected
-<symbol>SubstructureRedirectMask</symbol>
-on the parent, the X server generates a
-<symbol>ConfigureRequest</symbol>
-event, and no further processing is performed.
-Otherwise, 
-if some other client has selected 
-<symbol>ResizeRedirectMask</symbol>
-on the window and the inside
-width or height of the window is being changed,
-a 
-<symbol>ResizeRequest</symbol>
-event is generated, and the current inside width and height are
-used instead.
-Note that the override-redirect flag of the window has no effect
-on
-<symbol>ResizeRedirectMask</symbol>
-and that
-<symbol>SubstructureRedirectMask</symbol>
-on the parent has precedence over
-<symbol>ResizeRedirectMask</symbol>
-on the window.
-</para>
-<para>
-<!-- .LP -->
-When the geometry of the window is changed as specified, 
-the window is restacked among siblings, and a
-<symbol>ConfigureNotify</symbol>
-event is generated if the state of the window actually changes.
-<symbol>GravityNotify</symbol>
-events are generated after 
-<symbol>ConfigureNotify</symbol>
-events.
-If the inside width or height of the window has actually changed, 
-children of the window are affected as specified.
-</para>
-<para>
-<!-- .LP -->
-If a window's size actually changes,
-the window's subwindows move according to their window gravity.
-Depending on the window's bit gravity,
-the contents of the window also may be moved (see section 3.2.3).
-</para>
-<para>
-<!-- .LP -->
-If regions of the window were obscured but now are not,
-exposure processing is performed on these formerly obscured windows, 
-including the window itself and its inferiors. 
-As a result of increasing the width or height,
-exposure processing is also performed on any new regions of the window 
-and any regions where window contents are lost.
-</para>
-<para>
-<!-- .LP -->
-The restack check (specifically, the computation for 
-<symbol>BottomIf</symbol>,
-<symbol>TopIf</symbol>,
-and 
-<symbol>Opposite</symbol>)
-is performed with respect to the window's final size and position (as
-controlled by the other arguments of the request), not its initial position.
-If a sibling is specified without a stack_mode,
-a
-<errorname>BadMatch</errorname>
-error results.
-</para>
-<para>
-<!-- .LP -->
-If a sibling and a stack_mode are specified, 
-the window is restacked as follows:
-</para>
-<informaltable>
-  <tgroup cols='2' align='center'>
-  <colspec colname='c1'/>
-  <colspec colname='c2'/>
-  <tbody>
-    <row>
-      <entry><symbol>Above</symbol></entry>
-      <entry>The window is placed just above the sibling.</entry>
-    </row>
-    <row>
-      <entry><symbol>Below</symbol></entry>
-      <entry>The window is placed just below the sibling.</entry>
-    </row>
-    <row>
-      <entry><symbol>TopIf</symbol></entry>
-      <entry>If the sibling occludes the window, the window is placed at the top of the stack.</entry>
-    </row>
-    <row>
-      <entry><symbol>BottomIf</symbol></entry>
-      <entry>If the window occludes the sibling, the window is placed at the bottom of the stack.</entry>
-    </row>
-    <row>
-      <entry><symbol>Opposite</symbol></entry>
-      <entry>
-If the sibling occludes the window, the window is placed at the top of the stack.
-If the window occludes the sibling,
-the window is placed at the bottom of the stack.
-      </entry>
-    </row>
-  </tbody>
-  </tgroup>
-</informaltable>
-
-<para>
-<!-- .LP -->
-If a stack_mode is specified but no sibling is specified,
-the window is restacked as follows:
-</para>
-
-<informaltable>
-  <tgroup cols='2' align='center'>
-  <colspec colname='c1'/>
-  <colspec colname='c2'/>
-  <tbody>
-    <row>
-      <entry><symbol>Above</symbol></entry>
-      <entry>The window is placed at the top of the stack.</entry>
-    </row>
-    <row>
-      <entry><symbol>Below</symbol></entry>
-      <entry>The window is placed at the bottom of the stack.</entry>
-    </row>
-    <row>
-      <entry><symbol>TopIf</symbol></entry>
-      <entry>
-If any sibling occludes the window, the window is placed at
-the top of the stack.
-      </entry>
-    </row>
-    <row>
-      <entry>
-If the window occludes any sibling, the window is placed at
-the bottom of the stack.
-      </entry>
-    </row>
-    <row>
-      <entry><symbol>Opposite</symbol></entry>
-      <entry>
-If any sibling occludes the window, the window
-is placed at the top of the stack.
-If the window occludes any sibling,
-the window is placed at the bottom of the stack.
-      </entry>
-    </row>
-  </tbody>
-  </tgroup>
-</informaltable>
-
-<para>
-<!-- .LP -->
-Attempts to configure a root window have no effect.
-</para>
-<para>
-<!-- .LP -->
-<!-- .sp -->
-To configure a window's size, location, stacking, or border, use
-<function>XConfigureWindow</function>.
-<indexterm significance="preferred"><primary>XConfigureWindow</primary></indexterm>
-<!-- .sM -->
-<funcsynopsis id='xconfigurewindow'>
-<funcprototype>
-  <funcdef><function>XConfigureWindow</function></funcdef>
-  <paramdef>Display<parameter> *display</parameter></paramdef>
-  <paramdef>Window<parameter> w</parameter></paramdef>
-  <paramdef>unsignedint<parameter> value_mask</parameter></paramdef>
-  <paramdef>XWindowChanges<parameter> *values</parameter></paramdef>
-</funcprototype>
-</funcsynopsis>
-<!-- .FN -->
-<variablelist>
-  <varlistentry>
-    <term>
-      <emphasis remap='I'>display</emphasis>
-    </term>
-    <listitem>
-      <para>
-Specifies the connection to the X server.
-<!-- .ds Wi to be reconfigured -->
-      </para>
-    </listitem>
-  </varlistentry>
-  <varlistentry>
-    <term>
-      <emphasis remap='I'>w</emphasis>
-    </term>
-    <listitem>
-      <para>
-Specifies the window (Wi.
-      </para>
-    </listitem>
-  </varlistentry>
-  <varlistentry>
-    <term>
-      <emphasis remap='I'>value_mask</emphasis>
-    </term>
-    <listitem>
-      <para>
-Specifies which values are to be set using information in
-the values structure.
-This mask is the bitwise inclusive OR of the valid configure window values bits.
-      </para>
-    </listitem>
-  </varlistentry>
-  <varlistentry>
-    <term>
-      <emphasis remap='I'>values</emphasis>
-    </term>
-    <listitem>
-      <para>
-Specifies the 
-<structname>XWindowChanges</structname>
-structure.
-    </para>
-  </listitem>
-  </varlistentry>
-</variablelist>
-</para>
-<para>
-<!-- .LP -->
-<!-- .eM -->
-The
-<function>XConfigureWindow</function>
-function uses the values specified in the
-<structname>XWindowChanges</structname>
-structure to reconfigure a window's size, position, border, and stacking order.
-Values not specified are taken from the existing geometry of the window.
-</para>
-<para>
-<!-- .LP -->
-If a sibling is specified without a stack_mode or if the window
-is not actually a sibling,
-a
-<errorname>BadMatch</errorname>
-error results. 
-Note that the computations for
-<symbol>BottomIf</symbol>,
-<symbol>TopIf</symbol>,
-and
-<symbol>Opposite</symbol>
-are performed with respect to the window's final geometry (as controlled by the
-other arguments passed to
-<function>XConfigureWindow</function>),
-not its initial geometry.
-Any backing store contents of the window, its
-inferiors, and other newly visible windows are either discarded or
-changed to reflect the current screen contents 
-(depending on the implementation).
-</para>
-<para>
-<!-- .LP -->
-<function>XConfigureWindow</function>
-can generate
-<errorname>BadMatch</errorname>,
-<errorname>BadValue</errorname>,
-and
-<errorname>BadWindow</errorname>
-errors.
-</para>
-<para>
-<!-- .LP -->
-<!-- .sp -->
-To move a window without changing its size, use 
-<function>XMoveWindow</function>.
-<indexterm significance="preferred"><primary>XMoveWindow</primary></indexterm>
-<!-- .sM -->
-<funcsynopsis id='xmovewindow'>
-<funcprototype>
-  <funcdef><function>XMoveWindow</function></funcdef>
-  <paramdef>Display<parameter> *display</parameter></paramdef>
-  <paramdef>Window<parameter> w</parameter></paramdef>
-  <paramdef>intx,<parameter> y</parameter></paramdef>
-</funcprototype>
-</funcsynopsis>
-<!-- .FN      -->
-<variablelist>
-  <varlistentry>
-    <term>
-      <emphasis remap='I'>display</emphasis>
-    </term>
-    <listitem>
-      <para>
-Specifies the connection to the X server.
-<!-- .ds Wi to be moved -->
-      </para>
-    </listitem>
-  </varlistentry>
-  <varlistentry>
-    <term>
-      <emphasis remap='I'>w</emphasis>
-    </term>
-    <listitem>
-      <para>
-Specifies the window (Wi.
-<!-- .ds Xy , which define the new location of the top-left pixel \ -->
-of the window's border or the window itself if it has no border
-      </para>
-    </listitem>
-  </varlistentry>
-  <varlistentry>
-    <term>
-      <emphasis remap='I'>x</emphasis>
-    </term>
-    <listitem>
-      <para>
-<!-- .br -->
-<!-- .ns -->
-      </para>
-    </listitem>
-  </varlistentry>
-  <varlistentry>
-    <term>
-      <emphasis remap='I'>y</emphasis>
-    </term>
-    <listitem>
-      <para>
-Specify the x and y coordinates(Xy.
-    </para>
-  </listitem>
-  </varlistentry>
-</variablelist>
-</para>
-<para>
-<!-- .LP -->
-<!-- .eM -->
-The
-<function>XMoveWindow</function>
-function moves the specified window to the specified x and y coordinates,
-but it does not change the window's size, raise the window, or
-change the mapping state of the window.
-Moving a mapped window may or may not lose the window's contents 
-depending on if the window is obscured by nonchildren 
-and if no backing store exists.
-If the contents of the window are lost, 
-the X server generates
-<symbol>Expose</symbol>
-events.
-Moving a mapped window generates
-<symbol>Expose</symbol>
-events on any formerly obscured windows. 
-</para>
-<para>
-<!-- .LP -->
-If the override-redirect flag of the window is 
-<symbol>False</symbol>
-and some
-other client has selected 
-<symbol>SubstructureRedirectMask</symbol>
-on the parent, the X server generates a
-<symbol>ConfigureRequest</symbol>
-event, and no further processing is
-performed.  
-Otherwise, the window is moved.
-</para>
-<para>
-<!-- .LP -->
-<function>XMoveWindow</function>
-can generate a
-<errorname>BadWindow</errorname>
-error.
-</para>
-<para>
-<!-- .LP -->
-<!-- .sp -->
-To change a window's size without changing the upper-left coordinate, use 
-<function>XResizeWindow</function>.
-<indexterm significance="preferred"><primary>XResizeWindow</primary></indexterm>
-<!-- .sM -->
-<funcsynopsis id='xresizewindow'>
-<funcprototype>
-  <funcdef><function>XResizeWindow</function></funcdef>
-  <paramdef>Display<parameter> *display</parameter></paramdef>
-  <paramdef>Window<parameter> w</parameter></paramdef>
-  <paramdef>unsignedintwidth,<parameter> height</parameter></paramdef>
-</funcprototype>
-</funcsynopsis>
-<!-- .FN -->
-<variablelist>
-  <varlistentry>
-    <term>
-      <emphasis remap='I'>display</emphasis>
-    </term>
-    <listitem>
-      <para>
-Specifies the connection to the X server.
-      </para>
-    </listitem>
-  </varlistentry>
-  <varlistentry>
-    <term>
-      <emphasis remap='I'>w</emphasis>
-    </term>
-    <listitem>
-      <para>
-Specifies the window.
-<!-- .ds Wh , which are the interior dimensions of the window \ -->
-after the call completes
-      </para>
-    </listitem>
-  </varlistentry>
-  <varlistentry>
-    <term>
-      <emphasis remap='I'>width</emphasis>
-    </term>
-    <listitem>
-      <para>
-<!-- .br -->
-<!-- .ns -->
-      </para>
-    </listitem>
-  </varlistentry>
-  <varlistentry>
-    <term>
-      <emphasis remap='I'>height</emphasis>
-    </term>
-    <listitem>
-      <para>
-Specify the width and height(Wh.
-    </para>
-  </listitem>
-  </varlistentry>
-</variablelist>
-</para>
-<para>
-<!-- .LP -->
-<!-- .eM -->
-The
-<function>XResizeWindow</function>
-function changes the inside dimensions of the specified window, not including
-its borders.
-This function does not change the window's upper-left coordinate or
-the origin and does not restack the window.
-Changing the size of a mapped window may lose its contents and generate
-<symbol>Expose</symbol>
-events.
-If a mapped window is made smaller, 
-changing its size generates
-<symbol>Expose</symbol>
-events on windows that the mapped window formerly obscured.
-</para>
-<para>
-<!-- .LP -->
-If the override-redirect flag of the window is 
-<symbol>False</symbol>
-and some
-other client has selected 
-<symbol>SubstructureRedirectMask</symbol>
-on the parent, the X server generates a
-<symbol>ConfigureRequest</symbol>
-event, and no further processing is performed.  
-If either width or height is zero,
-a
-<errorname>BadValue</errorname>
-error results.
-</para>
-<para>
-<!-- .LP -->
-<function>XResizeWindow</function>
-can generate
-<errorname>BadValue</errorname>
-and
-<errorname>BadWindow</errorname>
-errors.
-</para>
-<para>
-<!-- .LP -->
-<!-- .sp -->
-To change the size and location of a window, use 
-<function>XMoveResizeWindow</function>.
-<indexterm significance="preferred"><primary>XMoveResizeWindow</primary></indexterm>
-<!-- .sM -->
-<funcsynopsis id='xmoveresizewindow'>
-<funcprototype>
-  <funcdef><function>XMoveResizeWindow</function></funcdef>
-  <paramdef>Display<parameter> *display</parameter></paramdef>
-  <paramdef>Window<parameter> w</parameter></paramdef>
-  <paramdef>intx,<parameter> y</parameter></paramdef>
-  <paramdef>unsignedintwidth,<parameter> height</parameter></paramdef>
-</funcprototype>
-</funcsynopsis>
-<!-- .FN -->
-<variablelist>
-  <varlistentry>
-    <term>
-      <emphasis remap='I'>display</emphasis>
-    </term>
-    <listitem>
-      <para>
-Specifies the connection to the X server.
-<!-- .ds Wi to be reconfigured -->
-      </para>
-    </listitem>
-  </varlistentry>
-  <varlistentry>
-    <term>
-      <emphasis remap='I'>w</emphasis>
-    </term>
-    <listitem>
-      <para>
-Specifies the window (Wi.
-<!-- .ds Xy , which define the new position of the window relative to its parent -->
-      </para>
-    </listitem>
-  </varlistentry>
-  <varlistentry>
-    <term>
-      <emphasis remap='I'>x</emphasis>
-    </term>
-    <listitem>
-      <para>
-<!-- .br -->
-<!-- .ns -->
-      </para>
-    </listitem>
-  </varlistentry>
-  <varlistentry>
-    <term>
-      <emphasis remap='I'>y</emphasis>
-    </term>
-    <listitem>
-      <para>
-Specify the x and y coordinates(Xy.
-<!-- .ds Wh , which define the interior size of the window -->
-      </para>
-    </listitem>
-  </varlistentry>
-  <varlistentry>
-    <term>
-      <emphasis remap='I'>width</emphasis>
-    </term>
-    <listitem>
-      <para>
-<!-- .br -->
-<!-- .ns -->
-      </para>
-    </listitem>
-  </varlistentry>
-  <varlistentry>
-    <term>
-      <emphasis remap='I'>height</emphasis>
-    </term>
-    <listitem>
-      <para>
-Specify the width and height(Wh.
-    </para>
-  </listitem>
-  </varlistentry>
-</variablelist>
-</para>
-<para>
-<!-- .LP -->
-<!-- .eM -->
-The
-<function>XMoveResizeWindow</function>
-function changes the size and location of the specified window 
-without raising it.
-Moving and resizing a mapped window may generate an
-<symbol>Expose</symbol>
-event on the window.
-Depending on the new size and location parameters,
-moving and resizing a window may generate 
-<symbol>Expose</symbol>
-events on windows that the window formerly obscured. 
-</para>
-<para>
-<!-- .LP -->
-If the override-redirect flag of the window is 
-<symbol>False</symbol>
-and some
-other client has selected 
-<symbol>SubstructureRedirectMask</symbol>
-on the parent, the X server generates a
-<symbol>ConfigureRequest</symbol>
-event, and no further processing is performed.  
-Otherwise, the window size and location are changed.
-</para>
-<para>
-<!-- .LP -->
-<function>XMoveResizeWindow</function>
-can generate
-<errorname>BadValue</errorname>
-and
-<errorname>BadWindow</errorname>
-errors.
-</para>
-<para>
-<!-- .LP -->
-<!-- .sp -->
-To change the border width of a given window, use
-<function>XSetWindowBorderWidth</function>.
-<indexterm significance="preferred"><primary>XSetWindowBorderWidth</primary></indexterm>
-<!-- .sM -->
-<funcsynopsis id='xsetwindowborderwidth'>
-<funcprototype>
-  <funcdef><function>XSetWindowBorderWidth</function></funcdef>
-  <paramdef>Display<parameter> *display</parameter></paramdef>
-  <paramdef>Window<parameter> w</parameter></paramdef>
-  <paramdef>unsignedint<parameter> width</parameter></paramdef>
-</funcprototype>
-</funcsynopsis>
-<!-- .FN -->
-<variablelist>
-  <varlistentry>
-    <term>
-      <emphasis remap='I'>display</emphasis>
-    </term>
-    <listitem>
-      <para>
-Specifies the connection to the X server.
-      </para>
-    </listitem>
-  </varlistentry>
-  <varlistentry>
-    <term>
-      <emphasis remap='I'>w</emphasis>
-    </term>
-    <listitem>
-      <para>
-Specifies the window.
-      </para>
-    </listitem>
-  </varlistentry>
-  <varlistentry>
-    <term>
-      <emphasis remap='I'>width</emphasis>
-    </term>
-    <listitem>
-      <para>
-Specifies the width of the window border.
-    </para>
-  </listitem>
-  </varlistentry>
-</variablelist>
-</para>
-<para>
-<!-- .LP -->
-<!-- .eM -->
-The
-<function>XSetWindowBorderWidth</function>
-function sets the specified window's border width to the specified width.
-</para>
-<para>
-<!-- .LP -->
-<function>XSetWindowBorderWidth</function>
-can generate a
-<errorname>BadWindow</errorname>
-error.
-</para>
-</sect1>
-<sect1 id="Changing_Window_Stacking_Order">
-<title>Changing Window Stacking Order</title>
-<!-- .XS -->
-<!-- (SN Changing Window Stacking Order  -->
-<!-- .XE -->
-<para>
-<!-- .LP -->
-</para>
-<para>
-<!-- .LP -->
-Xlib provides functions that you can use to raise, lower, circulate,
-or restack windows.
-</para>
-<para>
-<!-- .LP -->
-<!-- .sp -->
-To raise a window so that no sibling window obscures it, use 
-<function>XRaiseWindow</function>.
-<indexterm significance="preferred"><primary>XRaiseWindow</primary></indexterm>
-<!-- .sM -->
-<funcsynopsis id='xraisewindow'>
-<funcprototype>
-  <funcdef><function>XRaiseWindow</function></funcdef>
-  <paramdef>Display<parameter> *display</parameter></paramdef>
-  <paramdef>Window<parameter> w</parameter></paramdef>
-</funcprototype>
-</funcsynopsis>
-<!-- .FN -->
-<variablelist>
-  <varlistentry>
-    <term>
-      <emphasis remap='I'>display</emphasis>
-    </term>
-    <listitem>
-      <para>
-Specifies the connection to the X server.
-      </para>
-    </listitem>
-  </varlistentry>
-  <varlistentry>
-    <term>
-      <emphasis remap='I'>w</emphasis>
-    </term>
-    <listitem>
-      <para>
-Specifies the window.
-    </para>
-  </listitem>
-  </varlistentry>
-</variablelist>
-</para>
-<para>
-<!-- .LP -->
-<!-- .eM -->
-The
-<function>XRaiseWindow</function>
-function
-raises the specified window to the top of the stack so that no sibling window
-obscures it.
-If the windows are regarded as overlapping sheets of paper stacked 
-on a desk,
-then raising a window is analogous to moving the sheet to the top of
-the stack but leaving its x and y location on the desk constant.
-Raising a mapped window may generate 
-<symbol>Expose</symbol>
-events for the window and any mapped subwindows that were formerly obscured.  
-</para>
-<para>
-<!-- .LP -->
-If the override-redirect attribute of the window is 
-<symbol>False</symbol>
-and some
-other client has selected 
-<symbol>SubstructureRedirectMask</symbol>
-on the parent, the X server generates a
-<symbol>ConfigureRequest</symbol>
-event, and no processing is performed.
-Otherwise, the window is raised.
-</para>
-<para>
-<!-- .LP -->
-<function>XRaiseWindow</function>
-can generate a
-<errorname>BadWindow</errorname>
-error.
-</para>
-<para>
-<!-- .LP -->
-<!-- .sp -->
-To lower a window so that it does not obscure any sibling windows, use 
-<function>XLowerWindow</function>.
-<indexterm significance="preferred"><primary>XLowerWindow</primary></indexterm>
-<!-- .sM -->
-<funcsynopsis id='xlowerwindow'>
-<funcprototype>
-  <funcdef><function>XLowerWindow</function></funcdef>
-  <paramdef>Display<parameter> *display</parameter></paramdef>
-  <paramdef>Window<parameter> w</parameter></paramdef>
-</funcprototype>
-</funcsynopsis>
-<!-- .FN -->
-<variablelist>
-  <varlistentry>
-    <term>
-      <emphasis remap='I'>display</emphasis>
-    </term>
-    <listitem>
-      <para>
-Specifies the connection to the X server.
-      </para>
-    </listitem>
-  </varlistentry>
-  <varlistentry>
-    <term>
-      <emphasis remap='I'>w</emphasis>
-    </term>
-    <listitem>
-      <para>
-Specifies the window.
-    </para>
-  </listitem>
-  </varlistentry>
-</variablelist>
-</para>
-<para>
-<!-- .LP -->
-<!-- .eM -->
-The
-<function>XLowerWindow</function>
-function lowers the specified window to the bottom of the stack
-so that it does not obscure any sibling
-windows.
-If the windows are regarded as overlapping sheets of paper
-stacked on a desk, then lowering a window is analogous to moving the
-sheet to the bottom of the stack but leaving its x and y location on
-the desk constant.
-Lowering a mapped window will generate 
-<symbol>Expose</symbol>
-events on any windows it formerly obscured.
-</para>
-<para>
-<!-- .LP -->
-If the override-redirect attribute of the window is 
-<symbol>False</symbol>
-and some
-other client has selected 
-<symbol>SubstructureRedirectMask</symbol>
-on the parent, the X server generates a
-<symbol>ConfigureRequest</symbol>
-event, and no processing is performed.  
-Otherwise, the window is lowered to the bottom of the
-stack.
-</para>
-<para>
-<!-- .LP -->
-<function>XLowerWindow</function>
-can generate a
-<errorname>BadWindow</errorname>
-error.
-</para>
-<para>
-<!-- .LP -->
-<!-- .sp -->
-To circulate a subwindow up or down, use
-<function>XCirculateSubwindows</function>.
-<indexterm significance="preferred"><primary>XCirculateSubwindows</primary></indexterm>
-<!-- .sM -->
-<funcsynopsis id='xcirculatesubwindows'>
-<funcprototype>
-  <funcdef><function>XCirculateSubwindows</function></funcdef>
-  <paramdef>Display<parameter> *display</parameter></paramdef>
-  <paramdef>Window<parameter> w</parameter></paramdef>
-  <paramdef>int<parameter> direction</parameter></paramdef>
-</funcprototype>
-</funcsynopsis>
-<!-- .FN -->
-<variablelist>
-  <varlistentry>
-    <term>
-      <emphasis remap='I'>display</emphasis>
-    </term>
-    <listitem>
-      <para>
-Specifies the connection to the X server.
-      </para>
-    </listitem>
-  </varlistentry>
-  <varlistentry>
-    <term>
-      <emphasis remap='I'>w</emphasis>
-    </term>
-    <listitem>
-      <para>
-Specifies the window.
-      </para>
-    </listitem>
-  </varlistentry>
-  <varlistentry>
-    <term>
-      <emphasis remap='I'>direction</emphasis>
-    </term>
-    <listitem>
-      <para>
-Specifies the direction (up or down) that you want to circulate
-the window. 
-You can pass 
-<symbol>RaiseLowest</symbol>
-or
-<symbol>LowerHighest</symbol>.
-    </para>
-  </listitem>
-  </varlistentry>
-</variablelist>
-</para>
-<para>
-<!-- .LP -->
-<!-- .eM -->
-The
-<function>XCirculateSubwindows</function>
-function circulates children of the specified window in the specified 
-direction.
-If you specify
-<symbol>RaiseLowest</symbol>,
-<function>XCirculateSubwindows</function>
-raises the lowest mapped child (if any) that is occluded 
-by another child to the top of the stack.
-If you specify
-<symbol>LowerHighest</symbol>,
-<function>XCirculateSubwindows</function>
-lowers the highest mapped child (if any) that occludes another child
-to the bottom of the stack.
-Exposure processing is then performed on formerly obscured windows.
-If some other client has selected 
-<symbol>SubstructureRedirectMask</symbol>
-on the window, the X server generates a 
-<symbol>CirculateRequest</symbol>
-event, and no further processing is performed.
-If a child is actually restacked,
-the X server generates a
-<symbol>CirculateNotify</symbol>
-event. 
-</para>
-<para>
-<!-- .LP -->
-<function>XCirculateSubwindows</function>
-can generate
-<errorname>BadValue</errorname>
-and
-<errorname>BadWindow</errorname>
-errors.
-</para>
-<para>
-<!-- .LP -->
-<!-- .sp -->
-To raise the lowest mapped child of a window that is partially or completely
-occluded by another child, use
-<function>XCirculateSubwindowsUp</function>.
-<indexterm significance="preferred"><primary>XCirculateSubwindowsUp</primary></indexterm>
-<!-- .sM -->
-<funcsynopsis id='xcirculatesubwindowsup'>
-<funcprototype>
-  <funcdef><function>XCirculateSubwindowsUp</function></funcdef>
-  <paramdef>Display<parameter> *display</parameter></paramdef>
-  <paramdef>Window<parameter> w</parameter></paramdef>
-</funcprototype>
-</funcsynopsis>
-<!-- .FN -->
-<variablelist>
-  <varlistentry>
-    <term>
-      <emphasis remap='I'>display</emphasis>
-    </term>
-    <listitem>
-      <para>
-Specifies the connection to the X server.
-      </para>
-    </listitem>
-  </varlistentry>
-  <varlistentry>
-    <term>
-      <emphasis remap='I'>w</emphasis>
-    </term>
-    <listitem>
-      <para>
-Specifies the window.
-    </para>
-  </listitem>
-  </varlistentry>
-</variablelist>
-</para>
-<para>
-<!-- .LP -->
-<!-- .eM -->
-The
-<function>XCirculateSubwindowsUp</function>
-function raises the lowest mapped child of the specified window that
-is partially
-or completely
-occluded by another child.
-Completely unobscured children are not affected.
-This is a convenience function equivalent to
-<function>XCirculateSubwindows</function>
-with
-<symbol>RaiseLowest</symbol>
-specified.
-</para>
-<para>
-<!-- .LP -->
-<function>XCirculateSubwindowsUp</function>
-can generate a
-<errorname>BadWindow</errorname>
-error.
-</para>
-<para>
-<!-- .LP -->
-<!-- .sp -->
-To lower the highest mapped child of a window that partially or 
-completely occludes another child, use 
-<function>XCirculateSubwindowsDown</function>.
-<indexterm significance="preferred"><primary>XCirculateSubwindowsDown</primary></indexterm>
-<!-- .sM -->
-<funcsynopsis id='xcirculatesubwindowsdown'>
-<funcprototype>
-  <funcdef><function>XCirculateSubwindowsDown</function></funcdef>
-  <paramdef>Display<parameter> *display</parameter></paramdef>
-  <paramdef>Window<parameter> w</parameter></paramdef>
-</funcprototype>
-</funcsynopsis>
-<!-- .FN -->
-<variablelist>
-  <varlistentry>
-    <term>
-      <emphasis remap='I'>display</emphasis>
-    </term>
-    <listitem>
-      <para>
-Specifies the connection to the X server.
-      </para>
-    </listitem>
-  </varlistentry>
-  <varlistentry>
-    <term>
-      <emphasis remap='I'>w</emphasis>
-    </term>
-    <listitem>
-      <para>
-Specifies the window.
-    </para>
-  </listitem>
-  </varlistentry>
-</variablelist>
-</para>
-<para>
-<!-- .LP -->
-<!-- .eM -->
-The
-<function>XCirculateSubwindowsDown</function>
-function lowers the highest mapped child of the specified window that partially
-or completely occludes another child.
-Completely unobscured children are not affected.
-This is a convenience function equivalent to
-<function>XCirculateSubwindows</function>
-with
-<symbol>LowerHighest</symbol>
-specified.
-</para>
-<para>
-<!-- .LP -->
-<function>XCirculateSubwindowsDown</function>
-can generate a
-<errorname>BadWindow</errorname>
-error.
-</para>
-<para>
-<!-- .LP -->
-<!-- .sp -->
-To restack a set of windows from top to bottom, use 
-<function>XRestackWindows</function>.
-<indexterm significance="preferred"><primary>XRestackWindows</primary></indexterm>
-<!-- .sM -->
-<funcsynopsis id='xrestackwindows'>
-<funcprototype>
-  <funcdef><function>XRestackWindows</function></funcdef>
-  <paramdef>Display<parameter> *display</parameter></paramdef>
-  <paramdef>Window<parameter> windows[]</parameter></paramdef>
-  <paramdef>int<parameter> nwindows</parameter></paramdef>
-</funcprototype>
-</funcsynopsis>
-<!-- .FN -->
-<variablelist>
-  <varlistentry>
-    <term>
-      <emphasis remap='I'>display</emphasis>
-    </term>
-    <listitem>
-      <para>
-Specifies the connection to the X server.
-      </para>
-    </listitem>
-  </varlistentry>
-  <varlistentry>
-    <term>
-      <emphasis remap='I'>windows</emphasis>
-    </term>
-    <listitem>
-      <para>
-Specifies an array containing the windows to be restacked.
-      </para>
-    </listitem>
-  </varlistentry>
-  <varlistentry>
-    <term>
-      <emphasis remap='I'>nwindows</emphasis>
-    </term>
-    <listitem>
-      <para>
-Specifies the number of windows to be restacked.
-    </para>
-  </listitem>
-  </varlistentry>
-</variablelist>
-</para>
-<para>
-<!-- .LP -->
-<!-- .eM -->
-The
-<function>XRestackWindows</function>
-function restacks the windows in the order specified,
-from top to bottom.
-The stacking order of the first window in the windows array is unaffected,
-but the other windows in the array are stacked underneath the first window,
-in the order of the array.
-The stacking order of the other windows is not affected.
-For each window in the window array that is not a child of the specified window,
-a
-<errorname>BadMatch</errorname>
-error results.
-</para>
-<para>
-<!-- .LP -->
-If the override-redirect attribute of a window is 
-<symbol>False</symbol>
-and some
-other client has selected 
-<symbol>SubstructureRedirectMask</symbol>
-on the parent, the X server generates 
-<symbol>ConfigureRequest</symbol>
-events for each window whose override-redirect flag is not set, 
-and no further processing is performed.
-Otherwise, the windows will be restacked in top-to-bottom order.
-</para>
-<para>
-<!-- .LP -->
-<function>XRestackWindows</function>
-can generate a
-<errorname>BadWindow</errorname>
-error.
-</para>
-</sect1>
-<sect1 id="Changing_Window_Attributes">
-<title>Changing Window Attributes</title>
-<!-- .XS -->
-<!-- (SN Changing Window Attributes  -->
-<!-- .XE -->
-<para>
-<!-- .LP -->
-</para>
-<para>
-<!-- .LP -->
-Xlib provides functions that you can use to set window attributes.
-<function>XChangeWindowAttributes</function>
-is the more general function that allows you to set one or more window
-attributes provided by the
-<structname>XSetWindowAttributes</structname>
-structure.
-The other functions described in this section allow you to set one specific
-window attribute, such as a window's background.
-</para>
-<para>
-<!-- .LP -->
-<!-- .sp -->
-To change one or more attributes for a given window, use
-<function>XChangeWindowAttributes</function>.
-<indexterm significance="preferred"><primary>XChangeWindowAttributes</primary></indexterm>
-<!-- .sM -->
-<funcsynopsis id='xchangewindowattributes'>
-<funcprototype>
-  <funcdef><function>XChangeWindowAttributes</function></funcdef>
-  <paramdef>Display<parameter> *display</parameter></paramdef>
-  <paramdef>Window<parameter> w</parameter></paramdef>
-  <paramdef>unsignedlong<parameter> valuemask</parameter></paramdef>
-  <paramdef>XSetWindowAttributes<parameter> *attributes</parameter></paramdef>
-</funcprototype>
-</funcsynopsis>
-<!-- .FN -->
-<variablelist>
-  <varlistentry>
-    <term>
-      <emphasis remap='I'>display</emphasis>
-    </term>
-    <listitem>
-      <para>
-Specifies the connection to the X server.
-      </para>
-    </listitem>
-  </varlistentry>
-  <varlistentry>
-    <term>
-      <emphasis remap='I'>w</emphasis>
-    </term>
-    <listitem>
-      <para>
-Specifies the window.
-      </para>
-    </listitem>
-  </varlistentry>
-  <varlistentry>
-    <term>
-      <emphasis remap='I'>valuemask</emphasis>
-    </term>
-    <listitem>
-      <para>
-Specifies which window attributes are defined in the attributes
-argument.
-This mask is the bitwise inclusive OR of the valid attribute mask bits.
-If valuemask is zero,
-the attributes are ignored and are not referenced.
-The values and restrictions are
-the same as for
-<function>XCreateWindow</function>.
-      </para>
-    </listitem>
-  </varlistentry>
-  <varlistentry>
-    <term>
-      
-    </term>
-    <listitem>
-      <para>
-      </para>
-    </listitem>
-  </varlistentry>
-  <varlistentry>
-    <term>
-      <emphasis remap='I'>attributes</emphasis>
-    </term>
-    <listitem>
-      <para>
-Specifies the structure from which the values (as specified by the value mask)
-are to be taken.
-The value mask should have the appropriate bits
-set to indicate which attributes have been set in the structure 
-(see section 3.2).
-    </para>
-  </listitem>
-  </varlistentry>
-</variablelist>
-</para>
-<para>
-<!-- .LP -->
-<!-- .eM -->
-Depending on the valuemask,
-the
-<function>XChangeWindowAttributes</function>
-function uses the window attributes in the
-<structname>XSetWindowAttributes</structname>
-structure to change the specified window attributes.
-Changing the background does not cause the window contents to be
-changed.
-To repaint the window and its background, use 
-<function>XClearWindow</function>.
-Setting the border or changing the background such that the
-border tile origin changes causes the border to be repainted.
-Changing the background of a root window to 
-<symbol>None</symbol>
-or 
-<symbol>ParentRelative</symbol>
-restores the default background pixmap.
-Changing the border of a root window to
-<symbol>CopyFromParent</symbol>
-restores the default border pixmap.
-Changing the win-gravity does not affect the current position of the
-window.
-Changing the backing-store of an obscured window to 
-<symbol>WhenMapped</symbol>
-or
-<symbol>Always</symbol>,
-or changing the backing-planes, backing-pixel, or
-save-under of a mapped window may have no immediate effect.
-Changing the colormap of a window (that is, defining a new map, not
-changing the contents of the existing map) generates a 
-<symbol>ColormapNotify</symbol>
-event.
-Changing the colormap of a visible window may have no
-immediate effect on the screen because the map may not be installed
-(see
-<function>XInstallColormap</function>).
-Changing the cursor of a root window to 
-<symbol>None</symbol>
-restores the default
-cursor.
-Whenever possible, you are encouraged to share colormaps.
-</para>
-<para>
-<!-- .LP -->
-Multiple clients can select input on the same window. 
-Their event masks are maintained separately.
-When an event is generated, 
-it is reported to all interested clients. 
-However, only one client at a time can select for 
-<symbol>SubstructureRedirectMask</symbol>,
-<symbol>ResizeRedirectMask</symbol>,
-and
-<symbol>ButtonPressMask</symbol>.
-If a client attempts to select any of these event masks 
-and some other client has already selected one, 
-a
-<errorname>BadAccess</errorname>
-error results.
-There is only one do-not-propagate-mask for a window, 
-not one per client.
-</para>
-<para>
-<!-- .LP -->
-<function>XChangeWindowAttributes</function>
-can generate
-<errorname>BadAccess</errorname>,
-<errorname>BadColor</errorname>,
-<errorname>BadCursor</errorname>,
-<errorname>BadMatch</errorname>,
-<errorname>BadPixmap</errorname>,
-<errorname>BadValue</errorname>,
-and
-<errorname>BadWindow</errorname>
-errors.
-</para>
-<para>
-<!-- .LP -->
-<!-- .sp -->
-To set the background of a window to a given pixel, use 
-<function>XSetWindowBackground</function>.
-<indexterm significance="preferred"><primary>XSetWindowBackground</primary></indexterm>
-<!-- .sM -->
-<funcsynopsis id='xsetwindowbackground'>
-<funcprototype>
-  <funcdef><function>XSetWindowBackground</function></funcdef>
-  <paramdef>Display<parameter> *display</parameter></paramdef>
-  <paramdef>Window<parameter> w</parameter></paramdef>
-  <paramdef>unsignedlong<parameter> background_pixel</parameter></paramdef>
-</funcprototype>
-</funcsynopsis>
-<!-- .FN -->
-<variablelist>
-  <varlistentry>
-    <term>
-      <emphasis remap='I'>display</emphasis>
-    </term>
-    <listitem>
-      <para>
-Specifies the connection to the X server.
-      </para>
-    </listitem>
-  </varlistentry>
-  <varlistentry>
-    <term>
-      <emphasis remap='I'>w</emphasis>
-    </term>
-    <listitem>
-      <para>
-Specifies the window.
-      </para>
-    </listitem>
-  </varlistentry>
-  <varlistentry>
-    <term>
-      <emphasis remap='I'>background_pixel</emphasis>
-    </term>
-    <listitem>
-      <para>
-Specifies the pixel that is to be used for the background.
-    </para>
-  </listitem>
-  </varlistentry>
-</variablelist>
-</para>
-<para>
-<!-- .LP -->
-<!-- .eM -->
-The
-<function>XSetWindowBackground</function>
-function sets the background of the window to the specified pixel value.
-Changing the background does not cause the window contents to be changed.
-<function>XSetWindowBackground</function>
-uses a pixmap of undefined size filled with the pixel value you passed.
-If you try to change the background of an 
-<symbol>InputOnly</symbol>
-window, a
-<errorname>BadMatch</errorname>
-error results.
-</para>
-<para>
-<!-- .LP -->
-<function>XSetWindowBackground</function>
-can generate
-<errorname>BadMatch</errorname>
-and
-<errorname>BadWindow</errorname>
-errors.
-</para>
-<para>
-<!-- .LP -->
-<!-- .sp -->
-</para>
-<para>
-<!-- .LP -->
-To set the background of a window to a given pixmap, use 
-<function>XSetWindowBackgroundPixmap</function>.
-<indexterm><primary>Window</primary><secondary>background</secondary></indexterm>
-<indexterm significance="preferred"><primary>XSetWindowBackgroundPixmap</primary></indexterm>
-<!-- .sM -->
-<funcsynopsis id='xsetwindowbackgroundpixmap'>
-<funcprototype>
-  <funcdef><function>XSetWindowBackgroundPixmap</function></funcdef>
-  <paramdef>Display<parameter> *display</parameter></paramdef>
-  <paramdef>Window<parameter> w</parameter></paramdef>
-  <paramdef>Pixmap<parameter> background_pixmap</parameter></paramdef>
-</funcprototype>
-</funcsynopsis>
-<!-- .FN -->
-<variablelist>
-  <varlistentry>
-    <term>
-      <emphasis remap='I'>display</emphasis>
-    </term>
-    <listitem>
-      <para>
-Specifies the connection to the X server.
-      </para>
-    </listitem>
-  </varlistentry>
-  <varlistentry>
-    <term>
-      <emphasis remap='I'>w</emphasis>
-    </term>
-    <listitem>
-      <para>
-Specifies the window.
-      </para>
-    </listitem>
-  </varlistentry>
-  <varlistentry>
-    <term>
-      <emphasis remap='I'>background_pixmap</emphasis>
-    </term>
-    <listitem>
-      <para>
-Specifies the background pixmap,
-<symbol>ParentRelative</symbol>,
-or
-<symbol>None</symbol>.
-    </para>
-  </listitem>
-  </varlistentry>
-</variablelist>
-</para>
-<para>
-<!-- .LP -->
-<!-- .eM -->
-<indexterm><primary>Resource IDs</primary><secondary>freeing</secondary></indexterm>
-<indexterm><primary>Freeing</primary><secondary>resources</secondary></indexterm>
-The
-<function>XSetWindowBackgroundPixmap</function>
-function sets the background pixmap of the window to the specified pixmap.
-The background pixmap can immediately be freed if no further explicit
-references to it are to be made.
-If 
-<symbol>ParentRelative</symbol>
-is specified, 
-the background pixmap of the window's parent is used,
-or on the root window, the default background is restored.
-If you try to change the background of an 
-<symbol>InputOnly</symbol>
-window, a
-<errorname>BadMatch</errorname>
-error results.
-If the background is set to
-<symbol>None</symbol>,
-the window has no defined background.
-</para>
-<para>
-<!-- .LP -->
-<function>XSetWindowBackgroundPixmap</function>
-can generate
-<errorname>BadMatch</errorname>,
-<errorname>BadPixmap</errorname>,
-and 
-<errorname>BadWindow</errorname>
-errors.
-<!-- .NT Note -->
-<function>XSetWindowBackground</function>
-and
-<function>XSetWindowBackgroundPixmap</function>
-do not change the current contents of the window.
-<!-- .NE -->
-</para>
-<para>
-<!-- .LP -->
-<!-- .sp -->
-To change and repaint a window's border to a given pixel, use 
-<function>XSetWindowBorder</function>.
-<indexterm significance="preferred"><primary>XSetWindowBorder</primary></indexterm>
-<!-- .sM -->
-<funcsynopsis id='xsetwindowborder'>
-<funcprototype>
-  <funcdef><function>XSetWindowBorder</function></funcdef>
-  <paramdef>Display<parameter> *display</parameter></paramdef>
-  <paramdef>Window<parameter> w</parameter></paramdef>
-  <paramdef>unsignedlong<parameter> border_pixel</parameter></paramdef>
-</funcprototype>
-</funcsynopsis>
-<!-- .FN -->
-<variablelist>
-  <varlistentry>
-    <term>
-      <emphasis remap='I'>display</emphasis>
-    </term>
-    <listitem>
-      <para>
-Specifies the connection to the X server.
-      </para>
-    </listitem>
-  </varlistentry>
-  <varlistentry>
-    <term>
-      <emphasis remap='I'>w</emphasis>
-    </term>
-    <listitem>
-      <para>
-Specifies the window.
-      </para>
-    </listitem>
-  </varlistentry>
-  <varlistentry>
-    <term>
-      <emphasis remap='I'>border_pixel</emphasis>
-    </term>
-    <listitem>
-      <para>
-Specifies the entry in the colormap. 
-    </para>
-  </listitem>
-  </varlistentry>
-</variablelist>
-</para>
-<para>
-<!-- .LP -->
-<!-- .eM -->
-The
-<function>XSetWindowBorder</function>
-function sets the border of the window to the pixel value you specify.
-If you attempt to perform this on an
-<symbol>InputOnly</symbol>
-window, a
-<errorname>BadMatch</errorname>
-error results.
-</para>
-<para>
-<!-- .LP -->
-<function>XSetWindowBorder</function>
-can generate
-<errorname>BadMatch</errorname>
-and
-<errorname>BadWindow</errorname>
-errors.
-</para>
-<para>
-<!-- .LP -->
-<!-- .sp -->
-To change and repaint the border tile of a given window, use 
-<function>XSetWindowBorderPixmap</function>.
-<indexterm significance="preferred"><primary>XSetWindowBorderPixmap</primary></indexterm>
-<!-- .sM -->
-<funcsynopsis id='xsetwindowborderpixmap'>
-<funcprototype>
-  <funcdef><function>XSetWindowBorderPixmap</function></funcdef>
-  <paramdef>Display<parameter> *display</parameter></paramdef>
-  <paramdef>Window<parameter> w</parameter></paramdef>
-  <paramdef>Pixmap<parameter> border_pixmap</parameter></paramdef>
-</funcprototype>
-</funcsynopsis>
-<!-- .FN -->
-<variablelist>
-  <varlistentry>
-    <term>
-      <emphasis remap='I'>display</emphasis>
-    </term>
-    <listitem>
-      <para>
-Specifies the connection to the X server.
-      </para>
-    </listitem>
-  </varlistentry>
-  <varlistentry>
-    <term>
-      <emphasis remap='I'>w</emphasis>
-    </term>
-    <listitem>
-      <para>
-Specifies the window.
-      </para>
-    </listitem>
-  </varlistentry>
-  <varlistentry>
-    <term>
-      <emphasis remap='I'>border_pixmap</emphasis>
-    </term>
-    <listitem>
-      <para>
-Specifies the border pixmap or
-<symbol>CopyFromParent</symbol>.
-    </para>
-  </listitem>
-  </varlistentry>
-</variablelist>
-</para>
-<para>
-<!-- .LP -->
-<!-- .eM -->
-The
-<function>XSetWindowBorderPixmap</function>
-function sets the border pixmap of the window to the pixmap you specify.
-The border pixmap can be freed immediately if no further explicit
-references to it are to be made.
-If you specify
-<symbol>CopyFromParent</symbol>,
-a copy of the parent window's border pixmap is used.
-If you attempt to perform this on an
-<symbol>InputOnly</symbol>
-window, a
-<errorname>BadMatch</errorname>
-error results.
-<indexterm><primary>Resource IDs</primary><secondary>freeing</secondary></indexterm>
-<indexterm><primary>Freeing</primary><secondary>resources</secondary></indexterm>
-</para>
-<para>
-<!-- .LP -->
-<function>XSetWindowBorderPixmap</function>
-can generate
-<errorname>BadMatch</errorname>,
-<errorname>BadPixmap</errorname>,
-and
-<errorname>BadWindow</errorname>
-errors.
-</para>
-<para>
-<!-- .LP -->
-<!-- .sp -->
-To set the colormap of a given window, use
-<function>XSetWindowColormap</function>.
-<indexterm significance="preferred"><primary>XSetWindowColormap</primary></indexterm>
-<!-- .sM -->
-<funcsynopsis id='xsetwindowcolormap'>
-<funcprototype>
-  <funcdef><function>XSetWindowColormap</function></funcdef>
-  <paramdef>Display<parameter> *display</parameter></paramdef>
-  <paramdef>Window<parameter> w</parameter></paramdef>
-  <paramdef>Colormap<parameter> colormap</parameter></paramdef>
-</funcprototype>
-</funcsynopsis>
-<!-- .FN -->
-<variablelist>
-  <varlistentry>
-    <term>
-      <emphasis remap='I'>display</emphasis>
-    </term>
-    <listitem>
-      <para>
-Specifies the connection to the X server.
-      </para>
-    </listitem>
-  </varlistentry>
-  <varlistentry>
-    <term>
-      <emphasis remap='I'>w</emphasis>
-    </term>
-    <listitem>
-      <para>
-Specifies the window.
-      </para>
-    </listitem>
-  </varlistentry>
-  <varlistentry>
-    <term>
-      <emphasis remap='I'>colormap</emphasis>
-    </term>
-    <listitem>
-      <para>
-Specifies the colormap.
-    </para>
-  </listitem>
-  </varlistentry>
-</variablelist>
-</para>
-<para>
-<!-- .LP -->
-<!-- .eM -->
-The
-<function>XSetWindowColormap</function>
-function sets the specified colormap of the specified window.
-The colormap must have the same visual type as the window,
-or a
-<errorname>BadMatch</errorname>
-error results.
-</para>
-<para>
-<!-- .LP -->
-<function>XSetWindowColormap</function>
-can generate
-<errorname>BadColor</errorname>,
-<errorname>BadMatch</errorname>,
-and
-<errorname>BadWindow</errorname>
-errors.
-</para>
-<para>
-<!-- .LP -->
-<!-- .sp -->
-To define which cursor will be used in a window, use
-<function>XDefineCursor</function>.
-<indexterm><primary>Window</primary><secondary>defining the cursor</secondary></indexterm>
-<indexterm significance="preferred"><primary>XDefineCursor</primary></indexterm>
-<!-- .sM -->
-<funcsynopsis id='xdefinecursor'>
-<funcprototype>
-  <funcdef><function>XDefineCursor</function></funcdef>
-  <paramdef>Display<parameter> *display</parameter></paramdef>
-  <paramdef>Window<parameter> w</parameter></paramdef>
-  <paramdef>Cursor<parameter> cursor</parameter></paramdef>
-</funcprototype>
-</funcsynopsis>
-<!-- .FN -->
-<variablelist>
-  <varlistentry>
-    <term>
-      <emphasis remap='I'>display</emphasis>
-    </term>
-    <listitem>
-      <para>
-Specifies the connection to the X server.
-      </para>
-    </listitem>
-  </varlistentry>
-  <varlistentry>
-    <term>
-      <emphasis remap='I'>w</emphasis>
-    </term>
-    <listitem>
-      <para>
-Specifies the window.
-      </para>
-    </listitem>
-  </varlistentry>
-  <varlistentry>
-    <term>
-      <emphasis remap='I'>cursor</emphasis>
-    </term>
-    <listitem>
-      <para>
-Specifies the cursor that is to be displayed or
-<symbol>None</symbol>.
-    </para>
-  </listitem>
-  </varlistentry>
-</variablelist>
-</para>
-<para>
-<!-- .LP -->
-<!-- .eM -->
-If a cursor is set, it will be used when the pointer is in the window.
-If the cursor is
-<symbol>None</symbol>,
-it is equivalent to
-<function>XUndefineCursor</function>.
-</para>
-<para>
-<!-- .LP -->
-<function>XDefineCursor</function>
-can generate
-<errorname>BadCursor</errorname>
-and
-<errorname>BadWindow</errorname>
-errors.
-</para>
-<para>
-<!-- .LP -->
-<!-- .sp -->
-To undefine the cursor in a given window, use
-<function>XUndefineCursor</function>.
-<indexterm><primary>Window</primary><secondary>undefining the cursor</secondary></indexterm>
-<indexterm significance="preferred"><primary>XUndefineCursor</primary></indexterm>
-<!-- .sM -->
-<funcsynopsis id='xundefinecursor'>
-<funcprototype>
-  <funcdef><function>XUndefineCursor</function></funcdef>
-  <paramdef>Display<parameter> *display</parameter></paramdef>
-  <paramdef>Window<parameter> w</parameter></paramdef>
-</funcprototype>
-</funcsynopsis>
-<!-- .FN -->
-<variablelist>
-  <varlistentry>
-    <term>
-      <emphasis remap='I'>display</emphasis>
-    </term>
-    <listitem>
-      <para>
-Specifies the connection to the X server.
-      </para>
-    </listitem>
-  </varlistentry>
-  <varlistentry>
-    <term>
-      <emphasis remap='I'>w</emphasis>
-    </term>
-    <listitem>
-      <para>
-Specifies the window.
-    </para>
-  </listitem>
-  </varlistentry>
-</variablelist>
-</para>
-<para>
-<!-- .LP -->
-<!-- .eM -->
-The
-<function>XUndefineCursor</function>
-function undoes the effect of a previous
-<function>XDefineCursor</function>
-for this window.
-When the pointer is in the window,
-the parent's cursor will now be used.
-On the root window,
-the default cursor is restored.
-</para>
-<para>
-<!-- .LP -->
-<function>XUndefineCursor</function>
-can generate a
-<errorname>BadWindow</errorname>
-error.
-<!-- .bp -->
-
-</para>
-</sect1>
-</chapter>
-=======
-<?xml version="1.0" encoding="UTF-8" ?>
-<!DOCTYPE chapter PUBLIC "-//OASIS//DTD DocBook XML V4.3//EN"
-	  "http://www.oasis-open.org/docbook/xml/4.3/docbookx.dtd">
-<chapter id="window_functions"><title>Window Functions</title>
-<sect1 id="Visual_Types">
-<title>Visual Types</title>
-<!-- .XS -->
-<!-- (SN Visual Types -->
-<!-- .XE -->
-<para>
-<!-- .LP -->
-<indexterm significance="preferred"><primary>Visual Type</primary></indexterm>
-On some display hardware, 
-it may be possible to deal with color resources in more than one way.
-For example, you may be able to deal with a screen of either 12-bit depth
-with arbitrary mapping of pixel to color (pseudo-color) or 24-bit depth
-with 8 bits of the pixel dedicated to each of red, green, and blue.
-These different ways of dealing with the visual aspects of the screen
-are called visuals.
-For each screen of the display, there may be a list of valid visual types
-supported at different depths of the screen.
-Because default windows and visual types are defined for each screen,
-most simple applications need not deal with this complexity.
-Xlib provides macros and functions that return the default root window, 
-the default depth of the default root window, and the default visual type
-(see sections <link linkend="Display_Macros_">2.2.1</link>
-and <link linkend="Determining_the_Appropriate_Visual_Type">16.7</link>).
-</para>
-<para>
-<!-- .LP -->
-Xlib uses an opaque 
-<structname>Visual</structname>
-<indexterm significance="preferred"><primary>Visual</primary></indexterm>
-structure that contains information about the possible color mapping.
-The visual utility functions
-(see <link linkend="Determining_the_Appropriate_Visual_Type">section 16.7</link>)
-use an
-<structname>XVisualInfo</structname>
-structure to return this information to an application.
-The members of this structure pertinent to this discussion are class, red_mask,
-green_mask, blue_mask, bits_per_rgb, and colormap_size.
-The class member specifies one of the possible visual classes of the screen
-and can be 
-<indexterm><primary>Visual Classes</primary><secondary>StaticGray</secondary></indexterm>
-<indexterm><primary>Visual Classes</primary><secondary>StaticColor</secondary></indexterm>
-<indexterm><primary>Visual Classes</primary><secondary>TrueColor</secondary></indexterm>
-<indexterm><primary>Visual Classes</primary><secondary>StaticColor</secondary></indexterm>
-<indexterm><primary>Visual Classes</primary><secondary>GrayScale</secondary></indexterm>
-<indexterm><primary>Visual Classes</primary><secondary>PseudoColor</secondary></indexterm>
-<symbol>StaticGray</symbol>,
-<symbol>StaticColor</symbol>,
-<symbol>TrueColor</symbol>,
-<symbol>GrayScale</symbol>,
-<symbol>PseudoColor</symbol>,
-or
-<symbol>DirectColor</symbol>.
-</para>
-<para>
-<!-- .LP -->
-The following concepts may serve to make the explanation of
-visual types clearer. 
-The screen can be color or grayscale,
-can have a colormap that is writable or read-only,
-and can also have a colormap whose indices are decomposed into separate 
-<acronym>RGB</acronym> pieces, provided one is not on a grayscale screen.
-This leads to the following diagram:
-</para>
-
-<literallayout class="monospaced">
-                      Color        Gray-Scale
-                   R/O    R/W      R/O   R/W
-----------------------------------------------
- Undecomposed    Static  Pseudo   Static  Gray
-   Colormap      Color   Color    Gray    Scale
-
- Decomposed       True   Direct
-   Colormap       Color  Color
-----------------------------------------------
-</literallayout>
-
-<para>
-<!-- .LP -->
-Conceptually, 
-as each pixel is read out of video memory for display on the screen,
-it goes through a look-up stage by indexing into a colormap.
-Colormaps can be manipulated arbitrarily on some hardware, 
-in limited ways on other hardware, and not at all on other hardware.  
-The visual types affect the colormap and 
-the <acronym>RGB</acronym> values in the following ways:
-</para>
-<para>
-<!-- .LP -->
-</para>
-<itemizedlist>
-  <listitem>
-    <para>
-For 
-<symbol>PseudoColor</symbol>,
-a pixel value indexes a colormap to produce
-independent <acronym>RGB</acronym> values, and the <acronym>RGB</acronym> values can be changed dynamically.
-    </para>
-  </listitem>
-  <listitem>
-    <para>
-<symbol>GrayScale</symbol>
-is treated the same way as 
-<symbol>PseudoColor</symbol>
-except that the primary that drives the screen is undefined. 
-Thus, the client should always store the
-same value for red, green, and blue in the colormaps.  
-    </para>
-  </listitem>
-  <listitem>
-    <para>
-For 
-<symbol>DirectColor</symbol>,
-a pixel value is decomposed into separate <acronym>RGB</acronym> subfields, and each
-subfield separately indexes the colormap for the corresponding value.
-The <acronym>RGB</acronym> values can be changed dynamically.
-    </para>
-  </listitem>
-  <listitem>
-    <para>
-<symbol>TrueColor</symbol>
-is treated the same way as 
-<symbol>DirectColor</symbol>
-except that the colormap has predefined, read-only <acronym>RGB</acronym> values.
-These <acronym>RGB</acronym> values are server dependent but provide linear or near-linear
-ramps in each primary.  
-    </para>
-  </listitem>
-  <listitem>
-    <para>
-<symbol>StaticColor</symbol>
-is treated the same way as 
-<symbol>PseudoColor</symbol>
-except that the colormap has predefined, 
-read-only, server-dependent <acronym>RGB</acronym> values.
-    </para>
-  </listitem>
-  <listitem>
-    <para>
-<symbol>StaticGray</symbol>
-is treated the same way as 
-<symbol>StaticColor</symbol>
-except that the <acronym>RGB</acronym> values are equal for any single pixel
-value, thus resulting in shades of gray.  
-<symbol>StaticGray</symbol>
-with a two-entry
-colormap can be thought of as monochrome.
-    </para>
-  </listitem>
-</itemizedlist>
-<para>
-<!-- .LP -->
-The red_mask, green_mask, and blue_mask members are only defined for
-<symbol>DirectColor</symbol>
-and 
-<symbol>TrueColor</symbol>.
-Each has one contiguous set of bits with no
-intersections.
-The bits_per_rgb member specifies the log base 2 of the
-number of distinct color values (individually) of red, green, and blue.
-Actual <acronym>RGB</acronym> values are unsigned 16-bit numbers.
-The colormap_size member defines the number of available colormap entries
-in a newly created colormap.  
-For 
-<symbol>DirectColor</symbol>
-and 
-<symbol>TrueColor</symbol>,
-this is the size of an individual pixel subfield.
-<!-- .sp -->
-</para>
-<para>
-<!-- .LP -->
-To obtain the visual ID from a 
-<structname>Visual</structname>,
-use
-<function>XVisualIDFromVisual</function>.
-<indexterm significance="preferred"><primary>XVisualIDFromVisual</primary></indexterm>
-<!-- .sM -->
-<funcsynopsis id='xvisualidfromvisual'>
-<funcprototype>
-  <funcdef>VisualID <function>XVisualIDFromVisual</function></funcdef>
-  <paramdef>Visual *<parameter>visual</parameter></paramdef>
-</funcprototype>
-</funcsynopsis>
-<!-- .FN -->
-<variablelist>
-  <varlistentry>
-    <term>
-      <emphasis remap='I'>visual</emphasis>
-    </term>
-    <listitem>
-      <para>
-Specifies the visual type.
-    </para>
-  </listitem>
-  </varlistentry>
-</variablelist>
-</para>
-<para>
-<!-- .LP -->
-<!-- .eM -->
-The
-<function>XVisualIDFromVisual</function>
-function returns the visual ID for the specified visual type.
-</para>
-</sect1>
-<sect1 id="Window_Attributes">
-<title>Window Attributes</title>
-<!-- .XS -->
-<!-- (SN Window Attributes -->
-<!-- .XE -->
-<para>
-<!-- .LP -->
-<indexterm><primary>Window</primary></indexterm>
-<indexterm><primary>Window</primary><secondary>attributes</secondary></indexterm>
-All 
-<symbol>InputOutput</symbol>
-windows have a border width of zero or more pixels, an optional background, 
-an event suppression mask (which suppresses propagation of events from 
-children), and a property list
-(see <link linkend="Properties_and_Atoms">section 4.3</link>).
-The window border and background can be a solid color or a pattern, called
-a tile.
-All windows except the root have a parent and are clipped by their parent.
-If a window is stacked on top of another window, it obscures that other
-window for the purpose of input.
-If a window has a background (almost all do), it obscures the other
-window for purposes of output.
-Attempts to output to the obscured area do nothing, 
-and no input events (for example, pointer motion) are generated for the 
-obscured area.
-</para>
-<para>
-<!-- .LP -->
-Windows also have associated property lists
-(see <link linkend="Properties_and_Atoms">section 4.3</link>).
-</para>
-<para>
-<!-- .LP -->
-Both
-<symbol>InputOutput</symbol>
-and
-<symbol>InputOnly</symbol>
-windows have the following common attributes,
-which are the only attributes of an
-<symbol>InputOnly</symbol>
-window:
-</para>
-<itemizedlist>
-  <listitem>
-    <para>
-win-gravity
-    </para>
-  </listitem>
-  <listitem>
-    <para>
-event-mask
-    </para>
-  </listitem>
-  <listitem>
-    <para>
-do-not-propagate-mask
-    </para>
-  </listitem>
-  <listitem>
-    <para>
-override-redirect
-    </para>
-  </listitem>
-  <listitem>
-    <para>
-cursor
-    </para>
-  </listitem>
-</itemizedlist>
-<para>
-<!-- .LP -->
-If you specify any other attributes for an
-<symbol>InputOnly</symbol>
-window,
-a
-<errorname>BadMatch</errorname>
-error results.
-</para>
-<para>
-<!-- .LP -->
-<symbol>InputOnly</symbol>
-windows are used for controlling input events in situations where
-<symbol>InputOutput</symbol>
-windows are unnecessary.
-<symbol>InputOnly</symbol>
-windows are invisible; can only be used to control such things as
-cursors, input event generation, and grabbing;
-and cannot be used in any graphics requests.
-Note that
-<symbol>InputOnly</symbol>
-windows cannot have
-<symbol>InputOutput</symbol>
-windows as inferiors.
-</para>
-<para>
-<!-- .LP -->
-Windows have borders of a programmable width and pattern
-as well as a background pattern or tile.
-<indexterm><primary>Tile</primary><secondary>pixmaps</secondary></indexterm>
-Pixel values can be used for solid colors.
-<indexterm><primary>Resource IDs</primary><secondary>freeing</secondary></indexterm>
-<indexterm><primary>Freeing</primary><secondary>resources</secondary></indexterm>
-The background and border pixmaps can be destroyed immediately after
-creating the window if no further explicit references to them
-are to be made.
-<indexterm ><primary>Tile</primary><secondary>mode</secondary></indexterm>
-The pattern can either be relative to the parent 
-or absolute.
-If
-<symbol>ParentRelative</symbol>,
-the parent's background is used.
-</para>
-<para>
-<!-- .LP -->
-When windows are first created, 
-they are not visible (not mapped) on the screen.
-Any output to a window that is not visible on the screen 
-and that does not have backing store will be discarded.
-<indexterm><primary>Window</primary><secondary>mapping</secondary></indexterm>
-An application may wish to create a window long before it is
-mapped to the screen.
-When a window is eventually mapped to the screen 
-(using
-<function>XMapWindow</function>),
-<indexterm><primary>XMapWindow</primary></indexterm>
-the X server generates an 
-<symbol>Expose</symbol>
-event for the window if backing store has not been maintained.
-</para>
-<para>
-<!-- .LP -->
-A window manager can override your choice of size, 
-border width, and position for a top-level window.
-Your program must be prepared to use the actual size and position
-of the top window.
-It is not acceptable for a client application to resize itself
-unless in direct response to a human command to do so.
-Instead, either your program should use the space given to it,
-or if the space is too small for any useful work, your program
-might ask the user to resize the window.
-The border of your top-level window is considered fair game 
-for window managers.
-</para>
-<para>
-<!-- .LP -->
-To set an attribute of a window,
-set the appropriate member of the
-<structname>XSetWindowAttributes</structname>
-structure and OR in the corresponding value bitmask in your subsequent calls to
-<function>XCreateWindow</function>
-and
-<function>XChangeWindowAttributes</function>,
-or use one of the other convenience functions that set the appropriate 
-attribute.
-The symbols for the value mask bits and the
-<structname>XSetWindowAttributes</structname>
-structure are:
-<!-- .sM -->
-</para>
-<para>
-<!-- .LP -->
-/* Window attribute value mask bits */
-
-
-<literallayout class="monospaced">
-/* Window attribute value mask bits */
-#define    CWBackPixmap                    (1L&lt;&lt;0)
-#define    CWBackPixel                     (1L&lt;&lt;1)
-#define    CWBorderPixmap                  (1L&lt;&lt;2)
-#define    CWBorderPixel                   (1L&lt;&lt;3)
-#define    CWBitGravity                    (1L&lt;&lt;4)
-#define    CWWinGravity                    (1L&lt;&lt;5)
-#define    CWBackingStore                  (1L&lt;&lt;6)
-#define    CWBackingPlanes                 (1L&lt;&lt;7)
-#define    CWBackingPixel                  (1L&lt;&lt;8)
-#define    CWOverrideRedirect              (1L&lt;&lt;9)
-#define    CWSaveUnder                     (1L&lt;&lt;10)
-#define    CWEventMask                     (1L&lt;&lt;11)
-#define    CWDontPropagate                 (1L&lt;&lt;12)
-#define    CWColormap                      (1L&lt;&lt;13)
-#define    CWCursor                        (1L&lt;&lt;14)
-</literallayout>
-
-<indexterm significance="preferred"><primary>XSetWindowAttributes</primary></indexterm>
-<literallayout class="monospaced">
-<!-- .TA .5i 3i -->
-<!-- .ta .5i 3i -->
-/* Values */
-
-typedef struct {
-     Pixmap background_pixmap;     /* background, None, or ParentRelative */
-     unsigned long background_pixel;     /* background pixel */
-     Pixmap border_pixmap;          /* border of the window or CopyFromParent */
-     unsigned long border_pixel;     /* border pixel value */
-     int bit_gravity;     /* one of bit gravity values */
-     int win_gravity;     /* one of the window gravity values */
-     int backing_store;     /* NotUseful, WhenMapped, Always */
-     unsigned long backing_planes;     /* planes to be preserved if possible */
-     unsigned long backing_pixel;     /* value to use in restoring planes */
-     Bool save_under;     /* should bits under be saved? (popups) */
-     long event_mask;     /* set of events that should be saved */
-     long do_not_propagate_mask;     /* set of events that should not propagate */
-     Bool override_redirect;     /* boolean value for override_redirect */
-     Colormap colormap;     /* color map to be associated with window */
-     Cursor cursor;          /* cursor to be displayed (or None) */
-} XSetWindowAttributes;
-</literallayout>
-</para>
-<para>
-<!-- .LP -->
-<!-- .eM -->
-The following lists the defaults for each window attribute and indicates
-whether the attribute is applicable to
-<symbol>InputOutput</symbol>
-and
-<symbol>InputOnly</symbol>
-windows:
-</para>
-<informaltable>
-  <tgroup cols='4' align='center'>
-  <colspec colname='c1'/>
-  <colspec colname='c2'/>
-  <colspec colname='c3'/>
-  <colspec colname='c4'/>
-  <thead>
-    <row>
-      <entry>Attribute</entry>
-      <entry>Default</entry>
-      <entry>InputOutput</entry>
-      <entry>nputOnly</entry>
-    </row>
-  </thead>
-  <tbody>
-    <row>
-      <entry>background-pixmap</entry>
-      <entry><symbol>None</symbol></entry>
-      <entry>Yes</entry>
-      <entry>No</entry>
-    </row>
-    <row>
-      <entry>background-pixel</entry>
-      <entry>Undefined</entry>
-      <entry>Yes</entry>
-      <entry>No</entry>
-    </row>
-    <row>
-      <entry>border-pixmap</entry>
-      <entry><symbol>CopyFromParent</symbol></entry>
-      <entry>Yes</entry>
-      <entry>No</entry>
-    </row>
-    <row>
-      <entry>border-pixel</entry>
-      <entry>Undefined</entry>
-      <entry>Yes</entry>
-      <entry>No</entry>
-    </row>
-    <row>
-      <entry>bit-gravity</entry>
-      <entry><symbol>ForgetGravity</symbol></entry>
-      <entry>Yes</entry>
-      <entry>No</entry>
-    </row>
-    <row>
-      <entry>win-gravity</entry>
-      <entry><symbol>NorthWestGravity</symbol></entry>
-      <entry>Yes</entry>
-      <entry>Yes</entry>
-    </row>
-    <row>
-      <entry>backing-store</entry>
-      <entry><symbol>NotUseful</symbol></entry>
-      <entry>Yes</entry>
-      <entry>No</entry>
-    </row>
-    <row>
-      <entry>backing-planes</entry>
-      <entry>All ones</entry>
-      <entry>Yes</entry>
-      <entry>No</entry>
-    </row>
-    <row>
-      <entry>backing-pixel</entry>
-      <entry>zero</entry>
-      <entry>Yes</entry>
-      <entry>No</entry>
-    </row>
-    <row>
-      <entry>save-under</entry>
-      <entry><symbol>False</symbol></entry>
-      <entry>Yes</entry>
-      <entry>No</entry>
-    </row>
-    <row>
-      <entry>event-mask</entry>
-      <entry>empty set</entry>
-      <entry>Yes</entry>
-      <entry>Yes</entry>
-    </row>
-    <row>
-      <entry>do-not-propagate-mask</entry>
-      <entry>empty set</entry>
-      <entry>Yes</entry>
-      <entry>Yes</entry>
-    </row>
-    <row>
-      <entry>override-redirect</entry>
-      <entry><symbol>False</symbol></entry>
-      <entry>Yes</entry>
-      <entry>Yes</entry>
-    </row>
-    <row>
-      <entry>colormap</entry>
-      <entry><symbol>CopyFromParent</symbol></entry>
-      <entry>Yes</entry>
-      <entry>No</entry>
-    </row>
-    <row>
-      <entry>cursor</entry>
-      <entry><symbol>None</symbol></entry>
-      <entry>Yes</entry>
-      <entry>Yes</entry>
-    </row>
-  </tbody>
-  </tgroup>
-</informaltable>
-
-<sect2 id="Background_Attribute">
-<title>Background Attribute</title>
-<!-- .XS -->
-<!-- (SN Background Attribute -->
-<!-- .XE -->
-<para>
-<!-- .LP -->
-Only
-<symbol>InputOutput</symbol>
-windows can have a background.
-You can set the background of an
-<symbol>InputOutput</symbol>
-window by using a pixel or a pixmap.
-</para>
-<para>
-<!-- .LP -->
-The background-pixmap attribute of a window specifies the pixmap to be used for 
-a window's background.
-This pixmap can be of any size, although some sizes may be faster than others.
-The background-pixel attribute of a window specifies a pixel value used to paint
-a window's background in a single color.
-</para>
-<para>
-<!-- .LP -->
-You can set the background-pixmap to a pixmap,  
-<symbol>None</symbol>
-(default), or 
-<symbol>ParentRelative</symbol>.
-You can set the background-pixel of a window to any pixel value (no default).
-If you specify a background-pixel, 
-it overrides either the default background-pixmap
-or any value you may have set in the background-pixmap.
-A pixmap of an undefined size that is filled with the background-pixel is used 
-for the background.
-Range checking is not performed on the background pixel;
-it simply is truncated to the appropriate number of bits.
-</para>
-<para>
-<!-- .LP -->
-If you set the background-pixmap,
-it overrides the default.
-The background-pixmap and the window must have the same depth,
-or a
-<errorname>BadMatch</errorname>
-error results.
-If you set background-pixmap to
-<symbol>None</symbol>,
-the window has no defined background.  
-If you set the background-pixmap to
-<symbol>ParentRelative</symbol>:
-</para>
-<itemizedlist>
-  <listitem>
-    <para>
-The parent window's background-pixmap is used. 
-The child window, however, must have the same depth as 
-its parent,
-or a
-<errorname>BadMatch</errorname>
-error results.
-    </para>
-  </listitem>
-  <listitem>
-    <para>
-If the parent window has a background-pixmap of
-<symbol>None</symbol>,
-the window also has a background-pixmap of
-<symbol>None</symbol>.
-    </para>
-  </listitem>
-  <listitem>
-    <para>
-A copy of the parent window's background-pixmap is not made.
-The parent's background-pixmap is examined each time the child window's 
-background-pixmap is required.  
-    </para>
-  </listitem>
-  <listitem>
-    <para>
-The background tile origin always aligns with the parent window's
-background tile origin. 
-If the background-pixmap is not
-<symbol>ParentRelative</symbol>,
-the background tile origin is the child window's origin.
-    </para>
-  </listitem>
-</itemizedlist>
-<para>
-<!-- .LP -->
-Setting a new background, whether by setting background-pixmap or
-background-pixel, overrides any previous background.
-The background-pixmap can be freed immediately if no further explicit reference
-is made to it (the X server will keep a copy to use when needed).
-If you later draw into the pixmap used for the background,
-what happens is undefined because the
-X implementation is free to make a copy of the pixmap or
-to use the same pixmap.
-</para>
-<para>
-<!-- .LP -->
-When no valid contents are available for regions of a window
-and either the regions are visible or the server is maintaining backing store,
-the server automatically tiles the regions with the window's background
-unless the window has a background of
-<symbol>None</symbol>.
-If the background is
-<symbol>None</symbol>,
-the previous screen contents from other windows of the same depth as the window
-are simply left in place as long as the contents come from the parent of the
-window or an inferior of the parent.
-Otherwise, the initial contents of the exposed regions are undefined.
-<symbol>Expose</symbol>
-events are then generated for the regions, even if the background-pixmap
-is
-<symbol>None</symbol>
-(see <link linkend="Exposure_Events">section 10.9</link>).
-</para>
-</sect2>
-<sect2 id="Border_Attribute">
-<title>Border Attribute</title>
-<!-- .XS -->
-<!-- (SN Border Attribute -->
-<!-- .XE -->
-<para>
-<!-- .LP -->
-Only
-<symbol>InputOutput</symbol>
-windows can have a border.
-You can set the border of an
-<symbol>InputOutput</symbol>
-window by using a pixel or a pixmap.
-</para>
-<para>
-<!-- .LP -->
-The border-pixmap attribute of a window specifies the pixmap to be used 
-for a window's border.
-The border-pixel attribute of a window specifies a pixmap of undefined size 
-filled with that pixel be used for a window's border. 
-Range checking is not performed on the background pixel;
-it simply is truncated to the appropriate number of bits.
-The border tile origin is always the same as the background tile origin.
-</para>
-<para>
-<!-- .LP -->
-You can also set the border-pixmap to a pixmap of any size (some may be faster
-than others) or to
-<symbol>CopyFromParent</symbol>
-(default).
-You can set the border-pixel to any pixel value (no default).
-</para>
-<para>
-<!-- .LP -->
-If you set a border-pixmap, 
-it overrides the default.
-The border-pixmap and the window must have the same depth,
-or a
-<errorname>BadMatch</errorname>
-error results.
-If you set the border-pixmap to 
-<symbol>CopyFromParent</symbol>,
-the parent window's border-pixmap is copied.
-Subsequent changes to the parent window's border attribute do not affect 
-the child window.
-However, the child window must have the same depth as the parent window,
-or a
-<errorname>BadMatch</errorname>
-error results.
-</para>
-<para>
-<!-- .LP -->
-The border-pixmap can be freed immediately if no further explicit reference
-is made to it.
-If you later draw into the pixmap used for the border,
-what happens is undefined because the
-X implementation is free either to make a copy of the pixmap or
-to use the same pixmap.
-If you specify a border-pixel, 
-it overrides either the default border-pixmap
-or any value you may have set in the border-pixmap.
-All pixels in the window's border will be set to the border-pixel.
-Setting a new border, whether by setting border-pixel or by setting
-border-pixmap, overrides any previous border.
-</para>
-<para>
-<!-- .LP -->
-Output to a window is always clipped to the inside of the window. 
-Therefore, graphics operations never affect the window border.
-</para>
-</sect2>
-<sect2 id="Gravity_Attributes">
-<title>Gravity Attributes</title>
-<!-- .XS -->
-<!-- (SN Gravity Attributes -->
-<!-- .XE -->
-<para>
-<!-- .LP -->
-The bit gravity of a window defines which region of the window should be 
-retained when an
-<symbol>InputOutput</symbol>
-window is resized. 
-The default value for the bit-gravity attribute is 
-<symbol>ForgetGravity</symbol>.
-The window gravity of a window allows you to define how the 
-<symbol>InputOutput</symbol>
-or
-<symbol>InputOnly</symbol>
-window should be repositioned if its parent is resized.  
-The default value for the win-gravity attribute is 
-<symbol>NorthWestGravity</symbol>.
-</para>
-<para>
-<!-- .LP -->
-If the inside width or height of a window is not changed 
-and if the window is moved or its border is changed, 
-then the contents of the window are not lost but move with the window.
-Changing the inside width or height of the window causes its contents to be
-moved or lost (depending on the bit-gravity of the window) and causes
-children to be reconfigured (depending on their win-gravity).
-For a
-change of width and height, the (x, y) pairs are defined:
-</para>
-<para>
-<!-- .LP -->
-<informaltable>
-  <tgroup cols='2' align='center'>
-  <colspec colname='c1'/>
-  <colspec colname='c2'/>
-  <thead>
-    <row>
-      <entry>Gravity Direction</entry>
-      <entry>Coordinates</entry>
-    </row>
-  </thead>
-  <tbody>
-    <row>
-      <entry><symbol>NorthWestGravity</symbol></entry>
-      <entry>(0, 0)</entry>
-    </row>
-    <row>
-      <entry><symbol>NorthGravity</symbol></entry>
-      <entry>(Width/2, 0)</entry>
-    </row>
-    <row>
-      <entry><symbol>NorthEastGravity</symbol></entry>
-      <entry>(Width, 0)</entry>
-    </row>
-    <row>
-      <entry><symbol>WestGravity</symbol></entry>
-      <entry>(0, Height/2)</entry>
-    </row>
-    <row>
-      <entry><symbol>CenterGravity</symbol></entry>
-      <entry>(Width/2, Height/2)</entry>
-    </row>
-    <row>
-      <entry><symbol>EastGravity</symbol></entry>
-      <entry>(Width, Height/2)</entry>
-    </row>
-    <row>
-      <entry><symbol>SouthWestGravity</symbol></entry>
-      <entry>(0, Height)</entry>
-    </row>
-    <row>
-      <entry><symbol>SouthGravity</symbol></entry>
-      <entry>(Width/2, Height)</entry>
-    </row>
-    <row>
-      <entry><symbol>SouthEastGravity</symbol></entry>
-      <entry>(Width, Height)</entry>
-    </row>
-  </tbody>
-  </tgroup>
-</informaltable>
-</para>
-<para>
-<!-- .LP -->
-When a window with one of these bit-gravity values is resized, 
-the corresponding pair
-defines the change in position of each pixel in the window.
-When a window with one of these win-gravities has its parent window resized,
-the corresponding pair defines the change in position of the window 
-within the parent.
-When a window is so repositioned, a
-<symbol>GravityNotify</symbol>
-event is generated
-(see <link linkend="GravityNotify_Events">section 10.10.5</link>).
-</para>
-<para>
-<!-- .LP -->
-A bit-gravity of
-<symbol>StaticGravity</symbol>
-indicates that the contents or origin should not move relative to the 
-origin of the root window.
-If the change in size of the window is coupled with a change in position (x, y),
-then for bit-gravity the change in position of each pixel is (&minus;x, &minus;y), and for
-win-gravity the change in position of a child when its parent is so resized is
-(&minus;x, &minus;y).
-Note that
-<symbol>StaticGravity</symbol>
-still only takes effect when the width or height of the window is changed, 
-not when the window is moved.
-</para>
-<para>
-<!-- .LP -->
-A bit-gravity of 
-<symbol>ForgetGravity</symbol>
-indicates that the window's contents are always discarded after a size change, 
-even if a backing store or save under has been requested.
-The window is tiled with its background
-and zero or more 
-<symbol>Expose</symbol>
-events are generated. 
-If no background is defined, the existing screen contents are not
-altered.
-Some X servers may also ignore the specified bit-gravity and 
-always generate 
-<symbol>Expose</symbol>
-events.
-</para>
-<para>
-<!-- .LP -->
-The contents and borders of inferiors are not affected by their parent's
-bit-gravity.
-A server is permitted to ignore the specified bit-gravity and use
-<symbol>Forget</symbol>
-instead.
-</para>
-<para>
-<!-- .LP -->
-A win-gravity of 
-<symbol>UnmapGravity</symbol>
-is like 
-<symbol>NorthWestGravity</symbol>
-(the window is not moved),
-except the child is also
-unmapped when the parent is resized,
-and an 
-<symbol>UnmapNotify</symbol>
-event is
-generated.
-</para>
-</sect2>
-<sect2 id="Backing_Store_Attribute">
-<title>Backing Store Attribute</title>
-<!-- .XS -->
-<!-- (SN Backing Store Attribute -->
-<!-- .XE -->
-<para>
-<!-- .LP -->
-Some implementations of the X server may choose to maintain the contents of 
-<symbol>InputOutput</symbol>
-windows.
-If the X server maintains the contents of a window, 
-the off-screen saved pixels
-are known as backing store.
-The backing store advises the X server on what to do 
-with the contents of a window.
-The backing-store attribute can be set to
-<symbol>NotUseful</symbol>
-(default),
-<symbol>WhenMapped</symbol>,
-or
-<symbol>Always</symbol>.
-</para>
-<para>
-<!-- .LP -->
-A backing-store attribute of 
-<symbol>NotUseful</symbol>
-advises the X server that 
-maintaining contents is unnecessary, 
-although some X implementations may
-still choose to maintain contents and, therefore, not generate 
-<symbol>Expose</symbol>
-events.
-A backing-store attribute of 
-<symbol>WhenMapped</symbol>
-advises the X server that maintaining contents of 
-obscured regions when the window is mapped would be beneficial.
-In this case,
-the server may generate an 
-<symbol>Expose</symbol>
-event when the window is created.
-A backing-store attribute of 
-<symbol>Always</symbol>
-advises the X server that maintaining contents even when 
-the window is unmapped would be beneficial.  
-Even if the window is larger than its parent, 
-this is a request to the X server to maintain complete contents, 
-not just the region within the parent window boundaries.  
-While the X server maintains the window's contents, 
-<symbol>Expose</symbol>
-events normally are not generated, 
-but the X server may stop maintaining 
-contents at any time.  
-</para>
-<para>
-<!-- .LP -->
-When the contents of obscured regions of a window are being maintained,
-regions obscured by noninferior windows are included in the destination
-of graphics requests (and source, when the window is the source).
-However, regions obscured by inferior windows are not included.
-</para>
-</sect2>
-<sect2 id="Save_Under_Flag">
-<title>Save Under Flag</title>
-<!-- .XS -->
-<!-- (SN Save Under Flag -->
-<!-- .XE -->
-<indexterm><primary>Save Unders</primary></indexterm>
-<para>
-<!-- .LP -->
-Some server implementations may preserve contents of 
-<symbol>InputOutput</symbol>
-windows under other 
-<symbol>InputOutput</symbol>
-windows.
-This is not the same as preserving the contents of a window for you.
-You may get better visual
-appeal if transient windows (for example, pop-up menus) request that the system
-preserve the screen contents under them, 
-so the temporarily obscured applications do not have to repaint.
-</para>
-<para>
-<!-- .LP -->
-You can set the save-under flag to
-<symbol>True</symbol>
-or
-<symbol>False</symbol>
-(default).
-If save-under is 
-<symbol>True</symbol>,
-the X server is advised that, when this window is mapped, 
-saving the contents of windows it obscures would be beneficial.
-</para>
-</sect2>
-<sect2 id="Backing_Planes_and_Backing_Pixel_Attributes">
-<title>Backing Planes and Backing Pixel Attributes</title>
-<!-- .XS -->
-<!-- (SN Backing Planes and Backing Pixel Attributes -->
-<!-- .XE -->
-<para>
-<!-- .LP -->
-You can set backing planes to indicate (with bits set to 1) 
-which bit planes of an
-<symbol>InputOutput</symbol>
-window hold dynamic data that must be preserved in backing store 
-and during save unders.
-The default value for the backing-planes attribute is all bits set to 1.
-You can set backing pixel to specify what bits to use in planes not 
-covered by backing planes.
-The default value for the backing-pixel attribute is all bits set to 0.
-The X server is free to save only the specified bit planes in the backing store
-or the save under and is free to regenerate the remaining planes with 
-the specified pixel value.
-Any extraneous bits in these values (that is, those bits beyond 
-the specified depth of the window) may be simply ignored.
-If you request backing store or save unders,
-you should use these members to minimize the amount of off-screen memory 
-required to store your window.
-</para>
-</sect2>
-<sect2 id="Event_Mask_and_Do_Not_Propagate_Mask_Attributes">
-<title>Event Mask and Do Not Propagate Mask Attributes</title>
-<!-- .XS -->
-<!-- (SN Event Mask and Do Not Propagate Mask Attributes -->
-<!-- .XE -->
-<para>
-<!-- .LP -->
-The event mask defines which events the client is interested in for this 
-<symbol>InputOutput</symbol>
-or
-<symbol>InputOnly</symbol>
-window (or, for some event types, inferiors of this window).
-The event mask is the bitwise inclusive OR of zero or more of the 
-valid event mask bits.
-You can specify that no maskable events are reported by setting 
-<symbol>NoEventMask</symbol>
-(default).
-</para>
-<para>
-<!-- .LP -->
-The do-not-propagate-mask attribute
-defines which events should not be propagated to 
-ancestor windows when no client has the event type selected in this 
-<symbol>InputOutput</symbol>
-or
-<symbol>InputOnly</symbol>
-window.
-The do-not-propagate-mask is the bitwise inclusive OR of zero or more
-of the following masks:
-<symbol>KeyPress</symbol>,
-<symbol>KeyRelease</symbol>,
-<symbol>ButtonPress</symbol>,
-<symbol>ButtonRelease</symbol>,
-<symbol>PointerMotion</symbol>,
-<symbol>Button1Motion</symbol>,
-<symbol>Button2Motion</symbol>,
-<symbol>Button3Motion</symbol>,
-<symbol>Button4Motion</symbol>,
-<symbol>Button5Motion</symbol>,
-and
-<symbol>ButtonMotion</symbol>.
-You can specify that all events are propagated by setting 
-<symbol>NoEventMask</symbol>
-(default).
-</para>
-</sect2>
-<sect2 id="Override_Redirect_Flag">
-<title>Override Redirect Flag</title>
-<!-- .XS -->
-<!-- (SN Override Redirect Flag -->
-<!-- .XE -->
-<para>
-<!-- .LP -->
-To control window placement or to add decoration,
-a window manager often needs to intercept (redirect) any map or configure
-request.
-Pop-up windows, however, often need to be mapped without a window manager
-getting in the way.
-To control whether an
-<symbol>InputOutput</symbol>
-or
-<symbol>InputOnly</symbol>
-window is to ignore these structure control facilities,
-use the override-redirect flag.
-</para>
-<para>
-<!-- .LP -->
-The override-redirect flag specifies whether map and configure requests 
-on this window should override a 
-<symbol>SubstructureRedirectMask</symbol>
-on the parent.
-You can set the override-redirect flag to
-<symbol>True</symbol>
-or
-<symbol>False</symbol>
-(default).
-Window managers use this information to avoid tampering with pop-up windows
-(see also <link linkend="inter_client_communication_functions">chapter 14</link>).
-</para>
-</sect2>
-<sect2 id="Colormap_Attribute">
-<title>Colormap Attribute</title>
-<!-- .XS -->
-<!-- (SN Colormap Attribute -->
-<!-- .XE -->
-<para>
-<!-- .LP -->
-The colormap attribute specifies which colormap best reflects the true
-colors of the 
-<symbol>InputOutput</symbol>
-window.  
-The colormap must have the same visual type as the window,
-or a 
-<errorname>BadMatch</errorname>
-error results.  
-X servers capable of supporting multiple 
-hardware colormaps can use this information, 
-and window managers can use it for calls to
-<function>XInstallColormap</function>.
-You can set the colormap attribute to a colormap or to
-<symbol>CopyFromParent</symbol>
-(default).
-</para>
-<para>
-<!-- .LP -->
-If you set the colormap to
-<symbol>CopyFromParent</symbol>,
-the parent window's colormap is copied and used by its child.
-However, the child window must have the same visual type as the parent, 
-or a 
-<errorname>BadMatch</errorname>
-error results. 
-The parent window must not have a colormap of 
-<symbol>None</symbol>,
-or a 
-<errorname>BadMatch</errorname>
-error results.
-The colormap is copied by sharing the colormap object between the child 
-and parent, not by making a complete copy of the colormap contents.
-Subsequent changes to the parent window's colormap attribute do
-not affect the child window.
-</para>
-</sect2>
-<sect2 id="Cursor_Attribute">
-<title>Cursor Attribute</title>
-<!-- .XS -->
-<!-- (SN Cursor Attribute -->
-<!-- .XE -->
-<para>
-<!-- .LP -->
-The cursor attribute specifies which cursor is to be used when the pointer is
-in the 
-<symbol>InputOutput</symbol>
-or
-<symbol>InputOnly</symbol>
-window.
-You can set the cursor to a cursor or
-<symbol>None</symbol>
-(default).
-</para>
-<para>
-<!-- .LP -->
-If you set the cursor to
-<symbol>None</symbol>,
-the parent's cursor is used when the 
-pointer is in the 
-<symbol>InputOutput</symbol>
-or
-<symbol>InputOnly</symbol>
-window, and any change in the parent's cursor will cause an
-immediate change in the displayed cursor.
-By calling
-<function>XFreeCursor</function>,
-the cursor can be freed immediately as long as no further explicit reference 
-to it is made.
-</para>
-</sect2>
-</sect1>
-<sect1 id="Creating_Windows">
-<title>Creating Windows</title>
-<!-- .XS -->
-<!-- (SN Creating Windows -->
-<!-- .XE -->
-<para>
-<!-- .LP -->
-Xlib provides basic ways for creating windows,
-and toolkits often supply higher-level functions specifically for
-creating and placing top-level windows,
-which are discussed in the appropriate toolkit documentation.
-If you do not use a toolkit, however,
-you must provide some standard information or hints for the window
-manager by using the Xlib inter-client communication functions
-(see <link linkend="inter_client_communication_functions">chapter 14</link>).
-</para>
-<para>
-<!-- .LP -->
-If you use Xlib to create your own top-level windows
-(direct children of the root window),
-you must observe the following rules so that all applications interact
-reasonably across the different styles of window management:
-</para>
-<itemizedlist>
-  <listitem>
-    <para>
-You must never fight with the window manager for the size or
-placement of your top-level window.
-    </para>
-  </listitem>
-  <listitem>
-    <para>
-You must be able to deal with whatever size window you get, 
-even if this means that your application just prints a message 
-like ``Please make me bigger'' in its window.
-    </para>
-  </listitem>
-  <listitem>
-    <para>
-You should only attempt to resize or move top-level windows in
-direct response to a user request.
-If a request to change the size of a top-level window fails,
-you must be prepared to live with what you get.
-You are free to resize or move the children of top-level
-windows as necessary.
-(Toolkits often have facilities for automatic relayout.)
-    </para>
-  </listitem>
-  <listitem>
-    <para>
-If you do not use a toolkit that automatically sets standard window properties,
-you should set these properties for top-level windows before mapping them.
-    </para>
-  </listitem>
-</itemizedlist>
-<para>
-<!-- .LP -->
-For further information,
-see <link linkend="inter_client_communication_functions">chapter 14</link> and
-the <emphasis remap='I'>Inter-Client Communication Conventions Manual</emphasis>.
-</para>
-<para>
-<!-- .LP -->
-<function>XCreateWindow</function>
-is the more general function that allows you to set specific window attributes 
-when you create a window.
-<function>XCreateSimpleWindow</function>
-creates a window that inherits its attributes from its parent window.
-</para>
-<para>
-<!-- .LP -->
-<indexterm><primary>Window</primary><secondary>InputOnly</secondary></indexterm>
-The X server acts as if 
-<symbol>InputOnly</symbol>
-windows do not exist for
-the purposes of graphics requests, exposure processing, and
-<symbol>VisibilityNotify</symbol>
-events.
-An 
-<symbol>InputOnly</symbol>
-window cannot be used as a
-drawable (that is, as a source or destination for graphics requests).
-<symbol>InputOnly</symbol>
-and 
-<symbol>InputOutput</symbol>
-windows act identically in other respects (properties,
-grabs, input control, and so on).
-Extension packages can define other classes of windows.
-</para>
-<para>
-<!-- .LP -->
-To create an unmapped window and set its window attributes, use
-<function>XCreateWindow</function>.
-<indexterm significance="preferred"><primary>XCreateWindow</primary></indexterm>
-<!-- .sM -->
-<funcsynopsis id='xcreatewindow'>
-<funcprototype>
-  <funcdef>Window <function>XCreateWindow</function></funcdef>
-  <paramdef>Display<parameter> *display</parameter></paramdef>
-  <paramdef>Window<parameter> parent</parameter></paramdef>
-  <paramdef>intx,<parameter> y</parameter></paramdef>
-  <paramdef>unsignedintwidth,<parameter> height</parameter></paramdef>
-  <paramdef>unsignedint<parameter> border_width</parameter></paramdef>
-  <paramdef>int<parameter> depth</parameter></paramdef>
-  <paramdef>unsignedint<parameter> class</parameter></paramdef>
-  <paramdef>Visual<parameter> *visual</parameter></paramdef>
-  <paramdef>unsignedlong<parameter> valuemask</parameter></paramdef>
-  <paramdef>XSetWindowAttributes<parameter> *attributes</parameter></paramdef>
-</funcprototype>
-</funcsynopsis>
-<!-- .FN -->
-<variablelist>
-  <varlistentry>
-    <term>
-      <emphasis remap='I'>display</emphasis>
-    </term>
-    <listitem>
-      <para>
-Specifies the connection to the X server.
-      </para>
-    </listitem>
-  </varlistentry>
-  <varlistentry>
-    <term>
-      <emphasis remap='I'>parent</emphasis>
-    </term>
-    <listitem>
-      <para>
-Specifies the parent window.
-<!-- .ds Xy , which are the top-left outside corner of the created window's \ -->
-borders and are relative to the inside of the parent window's borders
-      </para>
-    </listitem>
-  </varlistentry>
-  <varlistentry>
-    <term>
-      <emphasis remap='I'>x</emphasis>
-    </term>
-    <listitem>
-      <para>
-<!-- .br -->
-<!-- .ns -->
-      </para>
-    </listitem>
-  </varlistentry>
-  <varlistentry>
-    <term>
-      <emphasis remap='I'>y</emphasis>
-    </term>
-    <listitem>
-      <para>
-Specify the x and y coordinates(Xy.
-<!-- .ds Wh , which are the created window's inside dimensions \ -->
-and do not include the created window's borders
-      </para>
-    </listitem>
-  </varlistentry>
-  <varlistentry>
-    <term>
-      <emphasis remap='I'>width</emphasis>
-    </term>
-    <listitem>
-      <para>
-<!-- .br -->
-<!-- .ns -->
-      </para>
-    </listitem>
-  </varlistentry>
-  <varlistentry>
-    <term>
-      <emphasis remap='I'>height</emphasis>
-    </term>
-    <listitem>
-      <para>
-Specify the width and height(Wh.
-The dimensions must be nonzero,
-or a
-<errorname>BadValue</errorname>
-error results.
-      </para>
-    </listitem>
-  </varlistentry>
-  <varlistentry>
-    <term>
-      <emphasis remap='I'>border_width</emphasis>
-    </term>
-    <listitem>
-      <para>
-Specifies the width of the created window's border in pixels.
-      </para>
-    </listitem>
-  </varlistentry>
-  <varlistentry>
-    <term>
-      <emphasis remap='I'>depth</emphasis>
-    </term>
-    <listitem>
-      <para>
-Specifies the window's depth.
-A depth of 
-<symbol>CopyFromParent</symbol>
-means the depth is taken from the parent.
-      </para>
-    </listitem>
-  </varlistentry>
-  <varlistentry>
-    <term>
-      <emphasis remap='I'>class</emphasis>
-    </term>
-    <listitem>
-      <para>
-Specifies the created window's class.
-You can pass
-<symbol>InputOutput</symbol>,
-<symbol>InputOnly</symbol>,
-or 
-<symbol>CopyFromParent</symbol>.
-A class of 
-<symbol>CopyFromParent</symbol>
-means the class
-is taken from the parent.
-      </para>
-    </listitem>
-  </varlistentry>
-  <varlistentry>
-    <term>
-      <emphasis remap='I'>visual</emphasis>
-    </term>
-    <listitem>
-      <para>
-Specifies the visual type.
-A visual of 
-<symbol>CopyFromParent</symbol>
-means the visual type is taken from the 
-parent.
-      </para>
-    </listitem>
-  </varlistentry>
-  <varlistentry>
-    <term>
-      <emphasis remap='I'>valuemask</emphasis>
-    </term>
-    <listitem>
-      <para>
-Specifies which window attributes are defined in the attributes
-argument.
-This mask is the bitwise inclusive OR of the valid attribute mask bits.
-If valuemask is zero,
-the attributes are ignored and are not referenced.
-      </para>
-    </listitem>
-  </varlistentry>
-  <varlistentry>
-    <term>
-      <emphasis remap='I'>attributes</emphasis>
-    </term>
-    <listitem>
-      <para>
-Specifies the structure from which the values (as specified by the value mask)
-are to be taken.
-The value mask should have the appropriate bits
-set to indicate which attributes have been set in the structure.
-    </para>
-  </listitem>
-  </varlistentry>
-</variablelist>
-</para>
-<para>
-<!-- .LP -->
-<!-- .eM -->
-The
-<function>XCreateWindow</function>
-function creates an unmapped subwindow for a specified parent window, 
-returns the window ID of the created window, 
-and causes the X server to generate a
-<symbol>CreateNotify</symbol>
-event.
-The created window is placed on top in the stacking order 
-with respect to siblings.
-</para>
-<para>
-<!-- .LP -->
-The coordinate system has the X axis horizontal and the Y axis vertical
-with the origin [0, 0] at the upper-left corner.
-Coordinates are integral,
-in terms of pixels,
-and coincide with pixel centers.
-Each window and pixmap has its own coordinate system.
-For a window, 
-the origin is inside the border at the inside, upper-left corner.
-</para>
-<para>
-<!-- .LP -->
-The border_width for an
-<symbol>InputOnly</symbol>
-window must be zero, or a
-<errorname>BadMatch</errorname>
-error results.
-For class
-<symbol>InputOutput</symbol>,
-the visual type and depth must be a combination supported for the screen,
-or a
-<errorname>BadMatch</errorname>
-error results.
-The depth need not be the same as the parent,
-but the parent must not be a window of class 
-<symbol>InputOnly</symbol>,
-or a
-<errorname>BadMatch</errorname>
-error results.
-For an
-<symbol>InputOnly</symbol>
-window,
-the depth must be zero, and the visual must be one supported by the screen.
-If either condition is not met,
-a
-<errorname>BadMatch</errorname>
-error results.
-The parent window, however, may have any depth and class.
-If you specify any invalid window attribute for a window, a
-<errorname>BadMatch</errorname>
-error results.
-</para>
-<para>
-<!-- .LP -->
-The created window is not yet displayed (mapped) on the user's display.
-To display the window, call
-<function>XMapWindow</function>.
-The new window initially uses the same cursor as
-its parent. 
-A new cursor can be defined for the new window by calling
-<function>XDefineCursor</function>.
-<indexterm><primary>Cursor</primary><secondary>Initial State</secondary></indexterm>
-<indexterm><primary>XDefineCursor</primary></indexterm>
-The window will not be visible on the screen unless it and all of its
-ancestors are mapped and it is not obscured by any of its ancestors.
-</para>
-<para>
-<!-- .LP -->
-<function>XCreateWindow</function>
-can generate
-<errorname>BadAlloc</errorname>,
-<errorname>BadColor</errorname>,
-<errorname>BadCursor</errorname>,
-<errorname>BadMatch</errorname>,
-<errorname>BadPixmap</errorname>,
-<errorname>BadValue</errorname>,
-and
-<errorname>BadWindow</errorname>
-errors.
-</para>
-<para>
-<!-- .LP -->
-<!-- .sp -->
-To create an unmapped 
-<symbol>InputOutput</symbol>
-subwindow of a given parent window, use
-<function>XCreateSimpleWindow</function>.
-<indexterm significance="preferred"><primary>XCreateSimpleWindow</primary></indexterm>
-<!-- .sM -->
-<funcsynopsis id='xcreatesimplewindow'>
-<funcprototype>
-  <funcdef>Window <function>XCreateSimpleWindow</function></funcdef>
-  <paramdef>Display<parameter> *display</parameter></paramdef>
-  <paramdef>Window<parameter> parent</parameter></paramdef>
-  <paramdef>intx,<parameter> y</parameter></paramdef>
-  <paramdef>unsignedintwidth,<parameter> height</parameter></paramdef>
-  <paramdef>unsignedint<parameter> border_width</parameter></paramdef>
-  <paramdef>unsignedlong<parameter> border</parameter></paramdef>
-  <paramdef>unsignedlong<parameter> background</parameter></paramdef>
-</funcprototype>
-</funcsynopsis>
-<!-- .FN -->
-<variablelist>
-  <varlistentry>
-    <term>
-      <emphasis remap='I'>display</emphasis>
-    </term>
-    <listitem>
-      <para>
-Specifies the connection to the X server.
-      </para>
-    </listitem>
-  </varlistentry>
-  <varlistentry>
-    <term>
-      <emphasis remap='I'>parent</emphasis>
-    </term>
-    <listitem>
-      <para>
-Specifies the parent window.
-<!-- .ds Xy , which are the top-left outside corner of the new window's borders \ -->
-and are relative to the inside of the parent window's borders
-      </para>
-    </listitem>
-  </varlistentry>
-  <varlistentry>
-    <term>
-      <emphasis remap='I'>x</emphasis>
-    </term>
-    <listitem>
-      <para>
-<!-- .br -->
-<!-- .ns -->
-      </para>
-    </listitem>
-  </varlistentry>
-  <varlistentry>
-    <term>
-      <emphasis remap='I'>y</emphasis>
-    </term>
-    <listitem>
-      <para>
-Specify the x and y coordinates(Xy.
-<!-- .ds Wh , which are the created window's inside dimensions \ -->
-and do not include the created window's borders
-      </para>
-    </listitem>
-  </varlistentry>
-  <varlistentry>
-    <term>
-      <emphasis remap='I'>width</emphasis>
-    </term>
-    <listitem>
-      <para>
-<!-- .br -->
-<!-- .ns -->
-      </para>
-    </listitem>
-  </varlistentry>
-  <varlistentry>
-    <term>
-      <emphasis remap='I'>height</emphasis>
-    </term>
-    <listitem>
-      <para>
-Specify the width and height(Wh.
-The dimensions must be nonzero,
-or a
-<errorname>BadValue</errorname>
-error results.
-      </para>
-    </listitem>
-  </varlistentry>
-  <varlistentry>
-    <term>
-      <emphasis remap='I'>border_width</emphasis>
-    </term>
-    <listitem>
-      <para>
-Specifies the width of the created window's border in pixels.
-      </para>
-    </listitem>
-  </varlistentry>
-  <varlistentry>
-    <term>
-      <emphasis remap='I'>border</emphasis>
-    </term>
-    <listitem>
-      <para>
-Specifies the border pixel value of the window.
-      </para>
-    </listitem>
-  </varlistentry>
-  <varlistentry>
-    <term>
-      <emphasis remap='I'>background</emphasis>
-    </term>
-    <listitem>
-      <para>
-Specifies the background pixel value of the window.
-
-    </para>
-  </listitem>
-  </varlistentry>
-</variablelist>
-</para>
-<para>
-<!-- .LP -->
-<!-- .eM -->
-The
-<function>XCreateSimpleWindow</function>
-function creates an unmapped
-<symbol>InputOutput</symbol>
-subwindow for a specified parent window, returns the
-window ID of the created window, and causes the X server to generate a
-<symbol>CreateNotify</symbol>
-event.
-The created window is placed on top in the stacking order with respect to 
-siblings.
-Any part of the window that extends outside its parent window is clipped.
-The border_width for an
-<symbol>InputOnly</symbol>
-window must be zero, or a
-<errorname>BadMatch</errorname>
-error results.
-<function>XCreateSimpleWindow</function>
-inherits its depth, class, and visual from its parent.
-All other window attributes, except background and border, 
-have their default values.
-</para>
-<para>
-<!-- .LP -->
-<function>XCreateSimpleWindow</function>
-can generate
-<errorname>BadAlloc</errorname>,
-<errorname>BadMatch</errorname>,
-<errorname>BadValue</errorname>,
-and
-<errorname>BadWindow</errorname>
-errors.
-</para>
-</sect1>
-<sect1 id="Destroying_Windows">
-<title>Destroying Windows</title>
-<!-- .XS -->
-<!-- (SN Destroying Windows  -->
-<!-- .XE -->
-<para>
-<!-- .LP -->
-Xlib provides functions that you can use to destroy a window or destroy all
-subwindows of a window.
-</para>
-<para>
-<!-- .LP -->
-<!-- .sp -->
-To destroy a window and all of its subwindows, use
-<function>XDestroyWindow</function>.
-<indexterm significance="preferred"><primary>XDestroyWindow</primary></indexterm>
-<!-- .sM -->
-<funcsynopsis id='xdestroywindow'>
-<funcprototype>
-  <funcdef><function>XDestroyWindow</function></funcdef>
-  <paramdef>Display<parameter> *display</parameter></paramdef>
-  <paramdef>Window<parameter> w</parameter></paramdef>
-</funcprototype>
-</funcsynopsis>
-<!-- .FN -->
-<variablelist>
-  <varlistentry>
-    <term>
-      <emphasis remap='I'>display</emphasis>
-    </term>
-    <listitem>
-      <para>
-Specifies the connection to the X server.
-      </para>
-    </listitem>
-  </varlistentry>
-  <varlistentry>
-    <term>
-      <emphasis remap='I'>w</emphasis>
-    </term>
-    <listitem>
-      <para>
-Specifies the window.
-    </para>
-  </listitem>
-  </varlistentry>
-</variablelist>
-</para>
-<para>
-<!-- .LP -->
-<!-- .eM -->
-The
-<function>XDestroyWindow</function>
-function destroys the specified window as well as all of its subwindows and causes
-the X server to generate a
-<symbol>DestroyNotify</symbol>
-event for each window.
-The window should never be referenced again.
-If the window specified by the w argument is mapped,
-it is unmapped automatically.
-The ordering of the
-<symbol>DestroyNotify</symbol>
-events is such that for any given window being destroyed,
-<symbol>DestroyNotify</symbol>
-is generated on any inferiors of the window before being generated on
-the window itself.
-The ordering among siblings and across subhierarchies is not otherwise
-constrained.
-If the window you specified is a root window, no windows are destroyed.
-Destroying a mapped window will generate 
-<symbol>Expose</symbol>
-events on other windows that were obscured by the window being destroyed.
-</para>
-<para>
-<!-- .LP -->
-<function>XDestroyWindow</function>
-can generate a
-<errorname>BadWindow</errorname>
-error.
-</para>
-<para>
-<!-- .LP -->
-<!-- .sp -->
-To destroy all subwindows of a specified window, use 
-<function>XDestroySubwindows</function>.
-<indexterm significance="preferred"><primary>XDestroySubwindows</primary></indexterm>
-<!-- .sM -->
-<funcsynopsis id='xdestroysubwindows'>
-<funcprototype>
-  <funcdef><function>XDestroySubwindows</function></funcdef>
-  <paramdef>Display<parameter> *display</parameter></paramdef>
-  <paramdef>Window<parameter> w</parameter></paramdef>
-</funcprototype>
-</funcsynopsis>
-<!-- .FN -->
-<variablelist>
-  <varlistentry>
-    <term>
-      <emphasis remap='I'>display</emphasis>
-    </term>
-    <listitem>
-      <para>
-Specifies the connection to the X server.
-      </para>
-    </listitem>
-  </varlistentry>
-  <varlistentry>
-    <term>
-      <emphasis remap='I'>w</emphasis>
-    </term>
-    <listitem>
-      <para>
-Specifies the window.
-    </para>
-  </listitem>
-  </varlistentry>
-</variablelist>
-</para>
-<para>
-<!-- .LP -->
-<!-- .eM -->
-The
-<function>XDestroySubwindows</function>
-function destroys all inferior windows of the specified window, 
-in bottom-to-top stacking order.
-It causes the X server to generate a
-<symbol>DestroyNotify</symbol>
-event for each window.
-If any mapped
-subwindows were actually destroyed,
-<function>XDestroySubwindows</function>
-causes the X server to generate 
-<symbol>Expose</symbol>
-events on the specified window.
-This is much more efficient than deleting many windows
-one at a time because much of the work need be performed only once for all
-of the windows, rather than for each window.
-The subwindows should never be referenced again.  
-</para>
-<para>
-<!-- .LP -->
-<function>XDestroySubwindows</function>
-can generate a
-<errorname>BadWindow</errorname>
-error.
-</para>
-</sect1>
-<sect1 id="Mapping_Windows_">
-<title>Mapping Windows </title>
-<!-- .XS -->
-<!-- (SN Mapping Windows  -->
-<!-- .XE -->
-<para>
-<!-- .LP -->
-A window is considered mapped if an 
-<function>XMapWindow</function>
-call has been made on it.
-It may not be visible on the screen for one of the following reasons:
-</para>
-<itemizedlist>
-  <listitem>
-    <para>
-It is obscured by another opaque window.
-    </para>
-  </listitem>
-  <listitem>
-    <para>
-One of its ancestors is not mapped.
-    </para>
-  </listitem>
-  <listitem>
-    <para>
-It is entirely clipped by an ancestor.
-    </para>
-  </listitem>
-</itemizedlist>
-<para>
-<!-- .LP -->
-<symbol>Expose</symbol>
-events are generated for the window when part or all of
-it becomes visible on the screen. 
-A client receives the
-<symbol>Expose</symbol>
-events only if it has asked for them.
-Windows retain their position in the stacking order when they are unmapped.
-</para>
-<para>
-<!-- .LP -->
-A window manager may want to control the placement of subwindows.
-If 
-<symbol>SubstructureRedirectMask</symbol>
-has been selected by a window manager
-on a parent window (usually a root window),
-a map request initiated by other clients on a child window is not performed,
-and the window manager is sent a 
-<symbol>MapRequest</symbol>
-event.
-However, if the override-redirect flag on the child had been set to
-<symbol>True</symbol>
-(usually only on pop-up menus),
-the map request is performed.
-</para>
-<para>
-<!-- .LP -->
-A tiling window manager might decide to reposition and resize other clients' 
-windows and then decide to map the window to its final location.
-A window manager that wants to provide decoration might
-reparent the child into a frame first.
-For further information,
-see <link linkend="Override_Redirect_Flag">sections 3.2.8</link>
-and <link linkend="Window_State_Change_Events_">10.10</link>.
-Only a single client at a time can select for 
-<symbol>SubstructureRedirectMask</symbol>.
-</para>
-<para>
-<!-- .LP -->
-Similarly, a single client can select for 
-<symbol>ResizeRedirectMask</symbol>
-on a parent window.
-Then, any attempt to resize the window by another client is suppressed, and
-the client receives a 
-<symbol>ResizeRequest</symbol>
-event.
-</para>
-<para>
-<!-- .LP -->
-<!-- .sp -->
-To map a given window, use 
-<function>XMapWindow</function>.
-<indexterm significance="preferred"><primary>XMapWindow</primary></indexterm>
-<!-- .sM -->
-<funcsynopsis id='xmapwindow'>
-<funcprototype>
-  <funcdef><function>XMapWindow</function></funcdef>
-  <paramdef>Display<parameter> *display</parameter></paramdef>
-  <paramdef>Window<parameter> w</parameter></paramdef>
-</funcprototype>
-</funcsynopsis>
-<!-- .FN -->
-<variablelist>
-  <varlistentry>
-    <term>
-      <emphasis remap='I'>display</emphasis>
-    </term>
-    <listitem>
-      <para>
-Specifies the connection to the X server.
-      </para>
-    </listitem>
-  </varlistentry>
-  <varlistentry>
-    <term>
-      <emphasis remap='I'>w</emphasis>
-    </term>
-    <listitem>
-      <para>
-Specifies the window.
-    </para>
-  </listitem>
-  </varlistentry>
-</variablelist>
-</para>
-<para>
-<!-- .LP -->
-<!-- .eM -->
-The
-<function>XMapWindow</function>
-function
-maps the window and all of its
-subwindows that have had map requests.
-Mapping a window that has an unmapped ancestor does not display the
-window but marks it as eligible for display when the ancestor becomes
-mapped.
-Such a window is called unviewable.
-When all its ancestors are mapped,
-the window becomes viewable
-and will be visible on the screen if it is not obscured by another window.
-This function has no effect if the window is already mapped.
-</para>
-<para>
-<!-- .LP -->
-If the override-redirect of the window is
-<symbol>False</symbol>
-and if some other client has selected
-<symbol>SubstructureRedirectMask</symbol>
-on the parent window, then the X server generates a
-<symbol>MapRequest</symbol>
-event, and the
-<function>XMapWindow</function>
-function does not map the window.
-Otherwise, the window is mapped, and the X server generates a
-<symbol>MapNotify</symbol>
-event.
-</para>
-<para>
-<!-- .LP -->
-If the window becomes viewable and no earlier contents for it are remembered,
-the X server tiles the window with its background.
-If the window's background is undefined,
-the existing screen contents are not
-altered, and the X server generates zero or more 
-<symbol>Expose</symbol>
-events.
-If backing-store was maintained while the window was unmapped, no 
-<symbol>Expose</symbol>
-events
-are generated.
-If backing-store will now be maintained, 
-a full-window exposure is always generated.
-Otherwise, only visible regions may be reported.
-Similar tiling and exposure take place for any newly viewable inferiors.
-</para>
-<para>
-<!-- .LP -->
-<indexterm><primary>XMapWindow</primary></indexterm>
-If the window is an
-<symbol>InputOutput</symbol>
-window,
-<function>XMapWindow</function>
-generates 
-<symbol>Expose</symbol>
-events on each 
-<symbol>InputOutput</symbol>
-window that it causes to be displayed.
-If the client maps and paints the window 
-and if the client begins processing events, 
-the window is painted twice.
-To avoid this,
-first ask for 
-<symbol>Expose</symbol>
-events and then map the window,
-so the client processes input events as usual.
-The event list will include 
-<symbol>Expose</symbol>
-for each
-window that has appeared on the screen. 
-The client's normal response to
-an 
-<symbol>Expose</symbol>
-event should be to repaint the window.
-This method usually leads to simpler programs and to proper interaction
-with window managers.
-</para>
-<para>
-<!-- .LP -->
-<function>XMapWindow</function>
-can generate a
-<errorname>BadWindow</errorname>
-error.
-</para>
-<para>
-<!-- .LP -->
-<!-- .sp -->
-To map and raise a window, use
-<function>XMapRaised</function>.
-<indexterm significance="preferred"><primary>XMapRaised</primary></indexterm>
-<!-- .sM -->
-<funcsynopsis id='xmapraised'>
-<funcprototype>
-  <funcdef><function>XMapRaised</function></funcdef>
-  <paramdef>Display<parameter> *display</parameter></paramdef>
-  <paramdef>Window<parameter> w</parameter></paramdef>
-</funcprototype>
-</funcsynopsis>
-<!-- .FN -->
-<variablelist>
-  <varlistentry>
-    <term>
-      <emphasis remap='I'>display</emphasis>
-    </term>
-    <listitem>
-      <para>
-Specifies the connection to the X server.
-      </para>
-    </listitem>
-  </varlistentry>
-  <varlistentry>
-    <term>
-      <emphasis remap='I'>w</emphasis>
-    </term>
-    <listitem>
-      <para>
-Specifies the window.
-    </para>
-  </listitem>
-  </varlistentry>
-</variablelist>
-</para>
-<para>
-<!-- .LP -->
-<!-- .eM -->
-The
-<function>XMapRaised</function>
-function
-essentially is similar to
-<function>XMapWindow</function>
-in that it maps the window and all of its
-subwindows that have had map requests.
-However, it also raises the specified window to the top of the stack.
-For additional information,
-see 
-<function>XMapWindow</function>.
-</para>
-<para>
-<!-- .LP -->
-<function>XMapRaised</function>
-can generate multiple
-<errorname>BadWindow</errorname>
-errors.
-</para>
-<para>
-<!-- .LP -->
-<!-- .sp -->
-To map all subwindows for a specified window, use 
-<function>XMapSubwindows</function>.
-<indexterm significance="preferred"><primary>XMapSubwindows</primary></indexterm>
-<!-- .sM -->
-<funcsynopsis id='xmapsubwindows'>
-<funcprototype>
-  <funcdef><function>XMapSubwindows</function></funcdef>
-  <paramdef>Display<parameter> *display</parameter></paramdef>
-  <paramdef>Window<parameter> w</parameter></paramdef>
-</funcprototype>
-</funcsynopsis>
-<!-- .FN -->
-<variablelist>
-  <varlistentry>
-    <term>
-      <emphasis remap='I'>display</emphasis>
-    </term>
-    <listitem>
-      <para>
-Specifies the connection to the X server.
-      </para>
-    </listitem>
-  </varlistentry>
-  <varlistentry>
-    <term>
-      <emphasis remap='I'>w</emphasis>
-    </term>
-    <listitem>
-      <para>
-Specifies the window.
-    </para>
-  </listitem>
-  </varlistentry>
-</variablelist>
-</para>
-<para>
-<!-- .LP -->
-<!-- .eM -->
-The
-<function>XMapSubwindows</function>
-<indexterm><primary>XMapSubwindows</primary></indexterm>
-function maps all subwindows for a specified window in top-to-bottom stacking 
-order.
-The X server generates
-<symbol>Expose</symbol>
-events on each newly displayed window.
-This may be much more efficient than mapping many windows
-one at a time because the server needs to perform much of the work
-only once, for all of the windows, rather than for each window.
-</para>
-<para>
-<!-- .LP -->
-<function>XMapSubwindows</function>
-can generate a
-<errorname>BadWindow</errorname>
-error.
-</para>
-</sect1>
-<sect1 id="Unmapping_Windows">
-<title>Unmapping Windows</title>
-<!-- .XS -->
-<!-- (SN Unmapping Windows  -->
-<!-- .XE -->
-<para>
-<!-- .LP -->
-Xlib provides functions that you can use to unmap a window or all subwindows.
-</para>
-<para>
-<!-- .LP -->
-<!-- .sp -->
-To unmap a window, use 
-<function>XUnmapWindow</function>.
-<indexterm significance="preferred"><primary>XUnmapWindow</primary></indexterm>
-<!-- .sM -->
-<funcsynopsis id='xunmapwindow'>
-<funcprototype>
-  <funcdef><function>XUnmapWindow</function></funcdef>
-  <paramdef>Display<parameter> *display</parameter></paramdef>
-  <paramdef>Window<parameter> w</parameter></paramdef>
-</funcprototype>
-</funcsynopsis>
-<!-- .FN -->
-<variablelist>
-  <varlistentry>
-    <term>
-      <emphasis remap='I'>display</emphasis>
-    </term>
-    <listitem>
-      <para>
-Specifies the connection to the X server.
-      </para>
-    </listitem>
-  </varlistentry>
-  <varlistentry>
-    <term>
-      <emphasis remap='I'>w</emphasis>
-    </term>
-    <listitem>
-      <para>
-Specifies the window.
-    </para>
-  </listitem>
-  </varlistentry>
-</variablelist>
-</para>
-<para>
-<!-- .LP -->
-<!-- .eM -->
-The
-<function>XUnmapWindow</function>
-function unmaps the specified window and causes the X server to generate an
-<symbol>UnmapNotify</symbol>
-<indexterm><primary>UnmapNotify Event</primary></indexterm>
-<indexterm><primary>XUnmapWindow</primary></indexterm>
-event.
-If the specified window is already unmapped, 
-<function>XUnmapWindow</function>
-has no effect.
-Normal exposure processing on formerly obscured windows is performed.
-Any child window will no longer be visible until another map call is
-made on the parent.
-In other words, the subwindows are still mapped but are not visible
-until the parent is mapped.
-Unmapping a window will generate 
-<symbol>Expose</symbol>
-events on windows that were formerly obscured by it.
-</para>
-<para>
-<!-- .LP -->
-<function>XUnmapWindow</function>
-can generate a
-<errorname>BadWindow</errorname>
-error.
-</para>
-<para>
-<!-- .LP -->
-<!-- .sp -->
-To unmap all subwindows for a specified window, use 
-<function>XUnmapSubwindows</function>.
-<indexterm significance="preferred"><primary>XUnmapSubwindows</primary></indexterm>
-<!-- .sM -->
-<funcsynopsis id='xunmapsubwindows'>
-<funcprototype>
-  <funcdef><function>XUnmapSubwindows</function></funcdef>
-  <paramdef>Display<parameter> *display</parameter></paramdef>
-  <paramdef>Window<parameter> w</parameter></paramdef>
-</funcprototype>
-</funcsynopsis>
-<!-- .FN -->
-<variablelist>
-  <varlistentry>
-    <term>
-      <emphasis remap='I'>display</emphasis>
-    </term>
-    <listitem>
-      <para>
-Specifies the connection to the X server.
-      </para>
-    </listitem>
-  </varlistentry>
-  <varlistentry>
-    <term>
-      <emphasis remap='I'>w</emphasis>
-    </term>
-    <listitem>
-      <para>
-Specifies the window.
-    </para>
-  </listitem>
-  </varlistentry>
-</variablelist>
-</para>
-<para>
-<!-- .LP -->
-<!-- .eM -->
-The
-<function>XUnmapSubwindows</function>
-function unmaps all subwindows for the specified window in bottom-to-top
-stacking order.
-It causes the X server to generate an
-<symbol>UnmapNotify</symbol>
-event on each subwindow and 
-<symbol>Expose</symbol>
-events on formerly obscured windows.
-<indexterm><primary>UnmapNotify Event</primary></indexterm>
-Using this function is much more efficient than unmapping multiple windows
-one at a time because the server needs to perform much of the work
-only once, for all of the windows, rather than for each window.
-</para>
-<para>
-<!-- .LP -->
-<function>XUnmapSubwindows</function>
-can generate a
-<errorname>BadWindow</errorname>
-error.
-</para>
-</sect1>
-<sect1 id="Configuring_Windows">
-<title>Configuring Windows</title>
-<!-- .XS -->
-<!-- (SN Configuring Windows  -->
-<!-- .XE -->
-<para>
-<!-- .LP -->
-</para>
-<para>
-<!-- .LP -->
-Xlib provides functions that you can use to
-move a window, resize a window, move and resize a window, or
-change a window's border width.
-To change one of these parameters,
-set the appropriate member of the
-<structname>XWindowChanges</structname>
-structure and OR in the corresponding value mask in subsequent calls to
-<function>XConfigureWindow</function>.
-The symbols for the value mask bits and the
-<structname>XWindowChanges</structname>
-structure are:
-<!-- .sM -->
-</para>
-<para>
-<!-- .LP -->
-
-<literallayout class="monospaced">
-/* Configure window value mask bits */
-#define      CWX              (1&lt;&lt;0)
-#define      CWY              (1&lt;&lt;1)
-#define      CWWidth          (1&lt;&lt;2)
-#define      CWHeight         (1&lt;&lt;3)
-#define      CWBorderWidth    (1&lt;&lt;4)
-#define      CWSibling        (1&lt;&lt;5)
-#define      CWStackMode      (1&lt;&lt;6)
-</literallayout>
-
-<indexterm significance="preferred"><primary>XWindowChanges</primary></indexterm>
-<literallayout class="monospaced">
-/* Values */
-
-typedef struct {
-     int x, y;
-     int width, height;
-     int border_width;
-     Window sibling;
-     int stack_mode;
-} XWindowChanges;
-</literallayout>
-</para>
-<para>
-<!-- .LP -->
-<!-- .eM -->
-The x and y members are used to set the window's x and y coordinates,
-which are relative to the parent's origin
-and indicate the position of the upper-left outer corner of the window.
-The width and height members are used to set the inside size of the window,
-not including the border, and must be nonzero, or a
-<errorname>BadValue</errorname>
-error results.
-Attempts to configure a root window have no effect.
-</para>
-<para>
-<!-- .LP -->
-The border_width member is used to set the width of the border in pixels.
-Note that setting just the border width leaves the outer-left corner of the window
-in a fixed position but moves the absolute position of the window's origin.
-If you attempt to set the border-width attribute of an
-<symbol>InputOnly</symbol>
-window nonzero, a
-<errorname>BadMatch</errorname>
-error results. 
-</para>
-<para>
-<!-- .LP -->
-The sibling member is used to set the sibling window for stacking operations.
-The stack_mode member is used to set how the window is to be restacked 
-and can be set to
-<symbol>Above</symbol>,
-<symbol>Below</symbol>,
-<symbol>TopIf</symbol>,
-<symbol>BottomIf</symbol>,
-or 
-<symbol>Opposite</symbol>.
-</para>
-<para>
-<!-- .LP -->
-If the override-redirect flag of the window is
-<symbol>False</symbol>
-and if some other client has selected
-<symbol>SubstructureRedirectMask</symbol>
-on the parent, the X server generates a
-<symbol>ConfigureRequest</symbol>
-event, and no further processing is performed.
-Otherwise, 
-if some other client has selected 
-<symbol>ResizeRedirectMask</symbol>
-on the window and the inside
-width or height of the window is being changed,
-a 
-<symbol>ResizeRequest</symbol>
-event is generated, and the current inside width and height are
-used instead.
-Note that the override-redirect flag of the window has no effect
-on
-<symbol>ResizeRedirectMask</symbol>
-and that
-<symbol>SubstructureRedirectMask</symbol>
-on the parent has precedence over
-<symbol>ResizeRedirectMask</symbol>
-on the window.
-</para>
-<para>
-<!-- .LP -->
-When the geometry of the window is changed as specified, 
-the window is restacked among siblings, and a
-<symbol>ConfigureNotify</symbol>
-event is generated if the state of the window actually changes.
-<symbol>GravityNotify</symbol>
-events are generated after 
-<symbol>ConfigureNotify</symbol>
-events.
-If the inside width or height of the window has actually changed, 
-children of the window are affected as specified.
-</para>
-<para>
-<!-- .LP -->
-If a window's size actually changes,
-the window's subwindows move according to their window gravity.
-Depending on the window's bit gravity,
-the contents of the window also may be moved
-(see <link linkend="Gravity_Attributes">section 3.2.3</link>).
-</para>
-<para>
-<!-- .LP -->
-If regions of the window were obscured but now are not,
-exposure processing is performed on these formerly obscured windows, 
-including the window itself and its inferiors. 
-As a result of increasing the width or height,
-exposure processing is also performed on any new regions of the window 
-and any regions where window contents are lost.
-</para>
-<para>
-<!-- .LP -->
-The restack check (specifically, the computation for 
-<symbol>BottomIf</symbol>,
-<symbol>TopIf</symbol>,
-and 
-<symbol>Opposite</symbol>)
-is performed with respect to the window's final size and position (as
-controlled by the other arguments of the request), not its initial position.
-If a sibling is specified without a stack_mode,
-a
-<errorname>BadMatch</errorname>
-error results.
-</para>
-<para>
-<!-- .LP -->
-If a sibling and a stack_mode are specified, 
-the window is restacked as follows:
-</para>
-<informaltable>
-  <tgroup cols='2' align='center'>
-  <colspec colname='c1'/>
-  <colspec colname='c2'/>
-  <tbody>
-    <row>
-      <entry><symbol>Above</symbol></entry>
-      <entry>The window is placed just above the sibling.</entry>
-    </row>
-    <row>
-      <entry><symbol>Below</symbol></entry>
-      <entry>The window is placed just below the sibling.</entry>
-    </row>
-    <row>
-      <entry><symbol>TopIf</symbol></entry>
-      <entry>If the sibling occludes the window, the window is placed at the top of the stack.</entry>
-    </row>
-    <row>
-      <entry><symbol>BottomIf</symbol></entry>
-      <entry>If the window occludes the sibling, the window is placed at the bottom of the stack.</entry>
-    </row>
-    <row>
-      <entry><symbol>Opposite</symbol></entry>
-      <entry>
-If the sibling occludes the window, the window is placed at the top of the stack.
-If the window occludes the sibling,
-the window is placed at the bottom of the stack.
-      </entry>
-    </row>
-  </tbody>
-  </tgroup>
-</informaltable>
-
-<para>
-<!-- .LP -->
-If a stack_mode is specified but no sibling is specified,
-the window is restacked as follows:
-</para>
-
-<informaltable>
-  <tgroup cols='2' align='center'>
-  <colspec colname='c1'/>
-  <colspec colname='c2'/>
-  <tbody>
-    <row>
-      <entry><symbol>Above</symbol></entry>
-      <entry>The window is placed at the top of the stack.</entry>
-    </row>
-    <row>
-      <entry><symbol>Below</symbol></entry>
-      <entry>The window is placed at the bottom of the stack.</entry>
-    </row>
-    <row>
-      <entry><symbol>TopIf</symbol></entry>
-      <entry>
-If any sibling occludes the window, the window is placed at
-the top of the stack.
-      </entry>
-    </row>
-    <row>
-      <entry>
-If the window occludes any sibling, the window is placed at
-the bottom of the stack.
-      </entry>
-    </row>
-    <row>
-      <entry><symbol>Opposite</symbol></entry>
-      <entry>
-If any sibling occludes the window, the window
-is placed at the top of the stack.
-If the window occludes any sibling,
-the window is placed at the bottom of the stack.
-      </entry>
-    </row>
-  </tbody>
-  </tgroup>
-</informaltable>
-
-<para>
-<!-- .LP -->
-Attempts to configure a root window have no effect.
-</para>
-<para>
-<!-- .LP -->
-<!-- .sp -->
-To configure a window's size, location, stacking, or border, use
-<function>XConfigureWindow</function>.
-<indexterm significance="preferred"><primary>XConfigureWindow</primary></indexterm>
-<!-- .sM -->
-<funcsynopsis id='xconfigurewindow'>
-<funcprototype>
-  <funcdef><function>XConfigureWindow</function></funcdef>
-  <paramdef>Display<parameter> *display</parameter></paramdef>
-  <paramdef>Window<parameter> w</parameter></paramdef>
-  <paramdef>unsignedint<parameter> value_mask</parameter></paramdef>
-  <paramdef>XWindowChanges<parameter> *values</parameter></paramdef>
-</funcprototype>
-</funcsynopsis>
-<!-- .FN -->
-<variablelist>
-  <varlistentry>
-    <term>
-      <emphasis remap='I'>display</emphasis>
-    </term>
-    <listitem>
-      <para>
-Specifies the connection to the X server.
-<!-- .ds Wi to be reconfigured -->
-      </para>
-    </listitem>
-  </varlistentry>
-  <varlistentry>
-    <term>
-      <emphasis remap='I'>w</emphasis>
-    </term>
-    <listitem>
-      <para>
-Specifies the window (Wi.
-      </para>
-    </listitem>
-  </varlistentry>
-  <varlistentry>
-    <term>
-      <emphasis remap='I'>value_mask</emphasis>
-    </term>
-    <listitem>
-      <para>
-Specifies which values are to be set using information in
-the values structure.
-This mask is the bitwise inclusive OR of the valid configure window values bits.
-      </para>
-    </listitem>
-  </varlistentry>
-  <varlistentry>
-    <term>
-      <emphasis remap='I'>values</emphasis>
-    </term>
-    <listitem>
-      <para>
-Specifies the 
-<structname>XWindowChanges</structname>
-structure.
-    </para>
-  </listitem>
-  </varlistentry>
-</variablelist>
-</para>
-<para>
-<!-- .LP -->
-<!-- .eM -->
-The
-<function>XConfigureWindow</function>
-function uses the values specified in the
-<structname>XWindowChanges</structname>
-structure to reconfigure a window's size, position, border, and stacking order.
-Values not specified are taken from the existing geometry of the window.
-</para>
-<para>
-<!-- .LP -->
-If a sibling is specified without a stack_mode or if the window
-is not actually a sibling,
-a
-<errorname>BadMatch</errorname>
-error results. 
-Note that the computations for
-<symbol>BottomIf</symbol>,
-<symbol>TopIf</symbol>,
-and
-<symbol>Opposite</symbol>
-are performed with respect to the window's final geometry (as controlled by the
-other arguments passed to
-<function>XConfigureWindow</function>),
-not its initial geometry.
-Any backing store contents of the window, its
-inferiors, and other newly visible windows are either discarded or
-changed to reflect the current screen contents 
-(depending on the implementation).
-</para>
-<para>
-<!-- .LP -->
-<function>XConfigureWindow</function>
-can generate
-<errorname>BadMatch</errorname>,
-<errorname>BadValue</errorname>,
-and
-<errorname>BadWindow</errorname>
-errors.
-</para>
-<para>
-<!-- .LP -->
-<!-- .sp -->
-To move a window without changing its size, use 
-<function>XMoveWindow</function>.
-<indexterm significance="preferred"><primary>XMoveWindow</primary></indexterm>
-<!-- .sM -->
-<funcsynopsis id='xmovewindow'>
-<funcprototype>
-  <funcdef><function>XMoveWindow</function></funcdef>
-  <paramdef>Display<parameter> *display</parameter></paramdef>
-  <paramdef>Window<parameter> w</parameter></paramdef>
-  <paramdef>intx,<parameter> y</parameter></paramdef>
-</funcprototype>
-</funcsynopsis>
-<!-- .FN      -->
-<variablelist>
-  <varlistentry>
-    <term>
-      <emphasis remap='I'>display</emphasis>
-    </term>
-    <listitem>
-      <para>
-Specifies the connection to the X server.
-<!-- .ds Wi to be moved -->
-      </para>
-    </listitem>
-  </varlistentry>
-  <varlistentry>
-    <term>
-      <emphasis remap='I'>w</emphasis>
-    </term>
-    <listitem>
-      <para>
-Specifies the window (Wi.
-<!-- .ds Xy , which define the new location of the top-left pixel \ -->
-of the window's border or the window itself if it has no border
-      </para>
-    </listitem>
-  </varlistentry>
-  <varlistentry>
-    <term>
-      <emphasis remap='I'>x</emphasis>
-    </term>
-    <listitem>
-      <para>
-<!-- .br -->
-<!-- .ns -->
-      </para>
-    </listitem>
-  </varlistentry>
-  <varlistentry>
-    <term>
-      <emphasis remap='I'>y</emphasis>
-    </term>
-    <listitem>
-      <para>
-Specify the x and y coordinates(Xy.
-    </para>
-  </listitem>
-  </varlistentry>
-</variablelist>
-</para>
-<para>
-<!-- .LP -->
-<!-- .eM -->
-The
-<function>XMoveWindow</function>
-function moves the specified window to the specified x and y coordinates,
-but it does not change the window's size, raise the window, or
-change the mapping state of the window.
-Moving a mapped window may or may not lose the window's contents 
-depending on if the window is obscured by nonchildren 
-and if no backing store exists.
-If the contents of the window are lost, 
-the X server generates
-<symbol>Expose</symbol>
-events.
-Moving a mapped window generates
-<symbol>Expose</symbol>
-events on any formerly obscured windows. 
-</para>
-<para>
-<!-- .LP -->
-If the override-redirect flag of the window is 
-<symbol>False</symbol>
-and some
-other client has selected 
-<symbol>SubstructureRedirectMask</symbol>
-on the parent, the X server generates a
-<symbol>ConfigureRequest</symbol>
-event, and no further processing is
-performed.  
-Otherwise, the window is moved.
-</para>
-<para>
-<!-- .LP -->
-<function>XMoveWindow</function>
-can generate a
-<errorname>BadWindow</errorname>
-error.
-</para>
-<para>
-<!-- .LP -->
-<!-- .sp -->
-To change a window's size without changing the upper-left coordinate, use 
-<function>XResizeWindow</function>.
-<indexterm significance="preferred"><primary>XResizeWindow</primary></indexterm>
-<!-- .sM -->
-<funcsynopsis id='xresizewindow'>
-<funcprototype>
-  <funcdef><function>XResizeWindow</function></funcdef>
-  <paramdef>Display<parameter> *display</parameter></paramdef>
-  <paramdef>Window<parameter> w</parameter></paramdef>
-  <paramdef>unsignedintwidth,<parameter> height</parameter></paramdef>
-</funcprototype>
-</funcsynopsis>
-<!-- .FN -->
-<variablelist>
-  <varlistentry>
-    <term>
-      <emphasis remap='I'>display</emphasis>
-    </term>
-    <listitem>
-      <para>
-Specifies the connection to the X server.
-      </para>
-    </listitem>
-  </varlistentry>
-  <varlistentry>
-    <term>
-      <emphasis remap='I'>w</emphasis>
-    </term>
-    <listitem>
-      <para>
-Specifies the window.
-<!-- .ds Wh , which are the interior dimensions of the window \ -->
-after the call completes
-      </para>
-    </listitem>
-  </varlistentry>
-  <varlistentry>
-    <term>
-      <emphasis remap='I'>width</emphasis>
-    </term>
-    <listitem>
-      <para>
-<!-- .br -->
-<!-- .ns -->
-      </para>
-    </listitem>
-  </varlistentry>
-  <varlistentry>
-    <term>
-      <emphasis remap='I'>height</emphasis>
-    </term>
-    <listitem>
-      <para>
-Specify the width and height(Wh.
-    </para>
-  </listitem>
-  </varlistentry>
-</variablelist>
-</para>
-<para>
-<!-- .LP -->
-<!-- .eM -->
-The
-<function>XResizeWindow</function>
-function changes the inside dimensions of the specified window, not including
-its borders.
-This function does not change the window's upper-left coordinate or
-the origin and does not restack the window.
-Changing the size of a mapped window may lose its contents and generate
-<symbol>Expose</symbol>
-events.
-If a mapped window is made smaller, 
-changing its size generates
-<symbol>Expose</symbol>
-events on windows that the mapped window formerly obscured.
-</para>
-<para>
-<!-- .LP -->
-If the override-redirect flag of the window is 
-<symbol>False</symbol>
-and some
-other client has selected 
-<symbol>SubstructureRedirectMask</symbol>
-on the parent, the X server generates a
-<symbol>ConfigureRequest</symbol>
-event, and no further processing is performed.  
-If either width or height is zero,
-a
-<errorname>BadValue</errorname>
-error results.
-</para>
-<para>
-<!-- .LP -->
-<function>XResizeWindow</function>
-can generate
-<errorname>BadValue</errorname>
-and
-<errorname>BadWindow</errorname>
-errors.
-</para>
-<para>
-<!-- .LP -->
-<!-- .sp -->
-To change the size and location of a window, use 
-<function>XMoveResizeWindow</function>.
-<indexterm significance="preferred"><primary>XMoveResizeWindow</primary></indexterm>
-<!-- .sM -->
-<funcsynopsis id='xmoveresizewindow'>
-<funcprototype>
-  <funcdef><function>XMoveResizeWindow</function></funcdef>
-  <paramdef>Display<parameter> *display</parameter></paramdef>
-  <paramdef>Window<parameter> w</parameter></paramdef>
-  <paramdef>intx,<parameter> y</parameter></paramdef>
-  <paramdef>unsignedintwidth,<parameter> height</parameter></paramdef>
-</funcprototype>
-</funcsynopsis>
-<!-- .FN -->
-<variablelist>
-  <varlistentry>
-    <term>
-      <emphasis remap='I'>display</emphasis>
-    </term>
-    <listitem>
-      <para>
-Specifies the connection to the X server.
-<!-- .ds Wi to be reconfigured -->
-      </para>
-    </listitem>
-  </varlistentry>
-  <varlistentry>
-    <term>
-      <emphasis remap='I'>w</emphasis>
-    </term>
-    <listitem>
-      <para>
-Specifies the window (Wi.
-<!-- .ds Xy , which define the new position of the window relative to its parent -->
-      </para>
-    </listitem>
-  </varlistentry>
-  <varlistentry>
-    <term>
-      <emphasis remap='I'>x</emphasis>
-    </term>
-    <listitem>
-      <para>
-<!-- .br -->
-<!-- .ns -->
-      </para>
-    </listitem>
-  </varlistentry>
-  <varlistentry>
-    <term>
-      <emphasis remap='I'>y</emphasis>
-    </term>
-    <listitem>
-      <para>
-Specify the x and y coordinates(Xy.
-<!-- .ds Wh , which define the interior size of the window -->
-      </para>
-    </listitem>
-  </varlistentry>
-  <varlistentry>
-    <term>
-      <emphasis remap='I'>width</emphasis>
-    </term>
-    <listitem>
-      <para>
-<!-- .br -->
-<!-- .ns -->
-      </para>
-    </listitem>
-  </varlistentry>
-  <varlistentry>
-    <term>
-      <emphasis remap='I'>height</emphasis>
-    </term>
-    <listitem>
-      <para>
-Specify the width and height(Wh.
-    </para>
-  </listitem>
-  </varlistentry>
-</variablelist>
-</para>
-<para>
-<!-- .LP -->
-<!-- .eM -->
-The
-<function>XMoveResizeWindow</function>
-function changes the size and location of the specified window 
-without raising it.
-Moving and resizing a mapped window may generate an
-<symbol>Expose</symbol>
-event on the window.
-Depending on the new size and location parameters,
-moving and resizing a window may generate 
-<symbol>Expose</symbol>
-events on windows that the window formerly obscured. 
-</para>
-<para>
-<!-- .LP -->
-If the override-redirect flag of the window is 
-<symbol>False</symbol>
-and some
-other client has selected 
-<symbol>SubstructureRedirectMask</symbol>
-on the parent, the X server generates a
-<symbol>ConfigureRequest</symbol>
-event, and no further processing is performed.  
-Otherwise, the window size and location are changed.
-</para>
-<para>
-<!-- .LP -->
-<function>XMoveResizeWindow</function>
-can generate
-<errorname>BadValue</errorname>
-and
-<errorname>BadWindow</errorname>
-errors.
-</para>
-<para>
-<!-- .LP -->
-<!-- .sp -->
-To change the border width of a given window, use
-<function>XSetWindowBorderWidth</function>.
-<indexterm significance="preferred"><primary>XSetWindowBorderWidth</primary></indexterm>
-<!-- .sM -->
-<funcsynopsis id='xsetwindowborderwidth'>
-<funcprototype>
-  <funcdef><function>XSetWindowBorderWidth</function></funcdef>
-  <paramdef>Display<parameter> *display</parameter></paramdef>
-  <paramdef>Window<parameter> w</parameter></paramdef>
-  <paramdef>unsignedint<parameter> width</parameter></paramdef>
-</funcprototype>
-</funcsynopsis>
-<!-- .FN -->
-<variablelist>
-  <varlistentry>
-    <term>
-      <emphasis remap='I'>display</emphasis>
-    </term>
-    <listitem>
-      <para>
-Specifies the connection to the X server.
-      </para>
-    </listitem>
-  </varlistentry>
-  <varlistentry>
-    <term>
-      <emphasis remap='I'>w</emphasis>
-    </term>
-    <listitem>
-      <para>
-Specifies the window.
-      </para>
-    </listitem>
-  </varlistentry>
-  <varlistentry>
-    <term>
-      <emphasis remap='I'>width</emphasis>
-    </term>
-    <listitem>
-      <para>
-Specifies the width of the window border.
-    </para>
-  </listitem>
-  </varlistentry>
-</variablelist>
-</para>
-<para>
-<!-- .LP -->
-<!-- .eM -->
-The
-<function>XSetWindowBorderWidth</function>
-function sets the specified window's border width to the specified width.
-</para>
-<para>
-<!-- .LP -->
-<function>XSetWindowBorderWidth</function>
-can generate a
-<errorname>BadWindow</errorname>
-error.
-</para>
-</sect1>
-<sect1 id="Changing_Window_Stacking_Order">
-<title>Changing Window Stacking Order</title>
-<!-- .XS -->
-<!-- (SN Changing Window Stacking Order  -->
-<!-- .XE -->
-<para>
-<!-- .LP -->
-</para>
-<para>
-<!-- .LP -->
-Xlib provides functions that you can use to raise, lower, circulate,
-or restack windows.
-</para>
-<para>
-<!-- .LP -->
-<!-- .sp -->
-To raise a window so that no sibling window obscures it, use 
-<function>XRaiseWindow</function>.
-<indexterm significance="preferred"><primary>XRaiseWindow</primary></indexterm>
-<!-- .sM -->
-<funcsynopsis id='xraisewindow'>
-<funcprototype>
-  <funcdef><function>XRaiseWindow</function></funcdef>
-  <paramdef>Display<parameter> *display</parameter></paramdef>
-  <paramdef>Window<parameter> w</parameter></paramdef>
-</funcprototype>
-</funcsynopsis>
-<!-- .FN -->
-<variablelist>
-  <varlistentry>
-    <term>
-      <emphasis remap='I'>display</emphasis>
-    </term>
-    <listitem>
-      <para>
-Specifies the connection to the X server.
-      </para>
-    </listitem>
-  </varlistentry>
-  <varlistentry>
-    <term>
-      <emphasis remap='I'>w</emphasis>
-    </term>
-    <listitem>
-      <para>
-Specifies the window.
-    </para>
-  </listitem>
-  </varlistentry>
-</variablelist>
-</para>
-<para>
-<!-- .LP -->
-<!-- .eM -->
-The
-<function>XRaiseWindow</function>
-function
-raises the specified window to the top of the stack so that no sibling window
-obscures it.
-If the windows are regarded as overlapping sheets of paper stacked 
-on a desk,
-then raising a window is analogous to moving the sheet to the top of
-the stack but leaving its x and y location on the desk constant.
-Raising a mapped window may generate 
-<symbol>Expose</symbol>
-events for the window and any mapped subwindows that were formerly obscured.  
-</para>
-<para>
-<!-- .LP -->
-If the override-redirect attribute of the window is 
-<symbol>False</symbol>
-and some
-other client has selected 
-<symbol>SubstructureRedirectMask</symbol>
-on the parent, the X server generates a
-<symbol>ConfigureRequest</symbol>
-event, and no processing is performed.
-Otherwise, the window is raised.
-</para>
-<para>
-<!-- .LP -->
-<function>XRaiseWindow</function>
-can generate a
-<errorname>BadWindow</errorname>
-error.
-</para>
-<para>
-<!-- .LP -->
-<!-- .sp -->
-To lower a window so that it does not obscure any sibling windows, use 
-<function>XLowerWindow</function>.
-<indexterm significance="preferred"><primary>XLowerWindow</primary></indexterm>
-<!-- .sM -->
-<funcsynopsis id='xlowerwindow'>
-<funcprototype>
-  <funcdef><function>XLowerWindow</function></funcdef>
-  <paramdef>Display<parameter> *display</parameter></paramdef>
-  <paramdef>Window<parameter> w</parameter></paramdef>
-</funcprototype>
-</funcsynopsis>
-<!-- .FN -->
-<variablelist>
-  <varlistentry>
-    <term>
-      <emphasis remap='I'>display</emphasis>
-    </term>
-    <listitem>
-      <para>
-Specifies the connection to the X server.
-      </para>
-    </listitem>
-  </varlistentry>
-  <varlistentry>
-    <term>
-      <emphasis remap='I'>w</emphasis>
-    </term>
-    <listitem>
-      <para>
-Specifies the window.
-    </para>
-  </listitem>
-  </varlistentry>
-</variablelist>
-</para>
-<para>
-<!-- .LP -->
-<!-- .eM -->
-The
-<function>XLowerWindow</function>
-function lowers the specified window to the bottom of the stack
-so that it does not obscure any sibling
-windows.
-If the windows are regarded as overlapping sheets of paper
-stacked on a desk, then lowering a window is analogous to moving the
-sheet to the bottom of the stack but leaving its x and y location on
-the desk constant.
-Lowering a mapped window will generate 
-<symbol>Expose</symbol>
-events on any windows it formerly obscured.
-</para>
-<para>
-<!-- .LP -->
-If the override-redirect attribute of the window is 
-<symbol>False</symbol>
-and some
-other client has selected 
-<symbol>SubstructureRedirectMask</symbol>
-on the parent, the X server generates a
-<symbol>ConfigureRequest</symbol>
-event, and no processing is performed.  
-Otherwise, the window is lowered to the bottom of the
-stack.
-</para>
-<para>
-<!-- .LP -->
-<function>XLowerWindow</function>
-can generate a
-<errorname>BadWindow</errorname>
-error.
-</para>
-<para>
-<!-- .LP -->
-<!-- .sp -->
-To circulate a subwindow up or down, use
-<function>XCirculateSubwindows</function>.
-<indexterm significance="preferred"><primary>XCirculateSubwindows</primary></indexterm>
-<!-- .sM -->
-<funcsynopsis id='xcirculatesubwindows'>
-<funcprototype>
-  <funcdef><function>XCirculateSubwindows</function></funcdef>
-  <paramdef>Display<parameter> *display</parameter></paramdef>
-  <paramdef>Window<parameter> w</parameter></paramdef>
-  <paramdef>int<parameter> direction</parameter></paramdef>
-</funcprototype>
-</funcsynopsis>
-<!-- .FN -->
-<variablelist>
-  <varlistentry>
-    <term>
-      <emphasis remap='I'>display</emphasis>
-    </term>
-    <listitem>
-      <para>
-Specifies the connection to the X server.
-      </para>
-    </listitem>
-  </varlistentry>
-  <varlistentry>
-    <term>
-      <emphasis remap='I'>w</emphasis>
-    </term>
-    <listitem>
-      <para>
-Specifies the window.
-      </para>
-    </listitem>
-  </varlistentry>
-  <varlistentry>
-    <term>
-      <emphasis remap='I'>direction</emphasis>
-    </term>
-    <listitem>
-      <para>
-Specifies the direction (up or down) that you want to circulate
-the window. 
-You can pass 
-<symbol>RaiseLowest</symbol>
-or
-<symbol>LowerHighest</symbol>.
-    </para>
-  </listitem>
-  </varlistentry>
-</variablelist>
-</para>
-<para>
-<!-- .LP -->
-<!-- .eM -->
-The
-<function>XCirculateSubwindows</function>
-function circulates children of the specified window in the specified 
-direction.
-If you specify
-<symbol>RaiseLowest</symbol>,
-<function>XCirculateSubwindows</function>
-raises the lowest mapped child (if any) that is occluded 
-by another child to the top of the stack.
-If you specify
-<symbol>LowerHighest</symbol>,
-<function>XCirculateSubwindows</function>
-lowers the highest mapped child (if any) that occludes another child
-to the bottom of the stack.
-Exposure processing is then performed on formerly obscured windows.
-If some other client has selected 
-<symbol>SubstructureRedirectMask</symbol>
-on the window, the X server generates a 
-<symbol>CirculateRequest</symbol>
-event, and no further processing is performed.
-If a child is actually restacked,
-the X server generates a
-<symbol>CirculateNotify</symbol>
-event. 
-</para>
-<para>
-<!-- .LP -->
-<function>XCirculateSubwindows</function>
-can generate
-<errorname>BadValue</errorname>
-and
-<errorname>BadWindow</errorname>
-errors.
-</para>
-<para>
-<!-- .LP -->
-<!-- .sp -->
-To raise the lowest mapped child of a window that is partially or completely
-occluded by another child, use
-<function>XCirculateSubwindowsUp</function>.
-<indexterm significance="preferred"><primary>XCirculateSubwindowsUp</primary></indexterm>
-<!-- .sM -->
-<funcsynopsis id='xcirculatesubwindowsup'>
-<funcprototype>
-  <funcdef><function>XCirculateSubwindowsUp</function></funcdef>
-  <paramdef>Display<parameter> *display</parameter></paramdef>
-  <paramdef>Window<parameter> w</parameter></paramdef>
-</funcprototype>
-</funcsynopsis>
-<!-- .FN -->
-<variablelist>
-  <varlistentry>
-    <term>
-      <emphasis remap='I'>display</emphasis>
-    </term>
-    <listitem>
-      <para>
-Specifies the connection to the X server.
-      </para>
-    </listitem>
-  </varlistentry>
-  <varlistentry>
-    <term>
-      <emphasis remap='I'>w</emphasis>
-    </term>
-    <listitem>
-      <para>
-Specifies the window.
-    </para>
-  </listitem>
-  </varlistentry>
-</variablelist>
-</para>
-<para>
-<!-- .LP -->
-<!-- .eM -->
-The
-<function>XCirculateSubwindowsUp</function>
-function raises the lowest mapped child of the specified window that
-is partially
-or completely
-occluded by another child.
-Completely unobscured children are not affected.
-This is a convenience function equivalent to
-<function>XCirculateSubwindows</function>
-with
-<symbol>RaiseLowest</symbol>
-specified.
-</para>
-<para>
-<!-- .LP -->
-<function>XCirculateSubwindowsUp</function>
-can generate a
-<errorname>BadWindow</errorname>
-error.
-</para>
-<para>
-<!-- .LP -->
-<!-- .sp -->
-To lower the highest mapped child of a window that partially or 
-completely occludes another child, use 
-<function>XCirculateSubwindowsDown</function>.
-<indexterm significance="preferred"><primary>XCirculateSubwindowsDown</primary></indexterm>
-<!-- .sM -->
-<funcsynopsis id='xcirculatesubwindowsdown'>
-<funcprototype>
-  <funcdef><function>XCirculateSubwindowsDown</function></funcdef>
-  <paramdef>Display<parameter> *display</parameter></paramdef>
-  <paramdef>Window<parameter> w</parameter></paramdef>
-</funcprototype>
-</funcsynopsis>
-<!-- .FN -->
-<variablelist>
-  <varlistentry>
-    <term>
-      <emphasis remap='I'>display</emphasis>
-    </term>
-    <listitem>
-      <para>
-Specifies the connection to the X server.
-      </para>
-    </listitem>
-  </varlistentry>
-  <varlistentry>
-    <term>
-      <emphasis remap='I'>w</emphasis>
-    </term>
-    <listitem>
-      <para>
-Specifies the window.
-    </para>
-  </listitem>
-  </varlistentry>
-</variablelist>
-</para>
-<para>
-<!-- .LP -->
-<!-- .eM -->
-The
-<function>XCirculateSubwindowsDown</function>
-function lowers the highest mapped child of the specified window that partially
-or completely occludes another child.
-Completely unobscured children are not affected.
-This is a convenience function equivalent to
-<function>XCirculateSubwindows</function>
-with
-<symbol>LowerHighest</symbol>
-specified.
-</para>
-<para>
-<!-- .LP -->
-<function>XCirculateSubwindowsDown</function>
-can generate a
-<errorname>BadWindow</errorname>
-error.
-</para>
-<para>
-<!-- .LP -->
-<!-- .sp -->
-To restack a set of windows from top to bottom, use 
-<function>XRestackWindows</function>.
-<indexterm significance="preferred"><primary>XRestackWindows</primary></indexterm>
-<!-- .sM -->
-<funcsynopsis id='xrestackwindows'>
-<funcprototype>
-  <funcdef><function>XRestackWindows</function></funcdef>
-  <paramdef>Display<parameter> *display</parameter></paramdef>
-  <paramdef>Window<parameter> windows[]</parameter></paramdef>
-  <paramdef>int<parameter> nwindows</parameter></paramdef>
-</funcprototype>
-</funcsynopsis>
-<!-- .FN -->
-<variablelist>
-  <varlistentry>
-    <term>
-      <emphasis remap='I'>display</emphasis>
-    </term>
-    <listitem>
-      <para>
-Specifies the connection to the X server.
-      </para>
-    </listitem>
-  </varlistentry>
-  <varlistentry>
-    <term>
-      <emphasis remap='I'>windows</emphasis>
-    </term>
-    <listitem>
-      <para>
-Specifies an array containing the windows to be restacked.
-      </para>
-    </listitem>
-  </varlistentry>
-  <varlistentry>
-    <term>
-      <emphasis remap='I'>nwindows</emphasis>
-    </term>
-    <listitem>
-      <para>
-Specifies the number of windows to be restacked.
-    </para>
-  </listitem>
-  </varlistentry>
-</variablelist>
-</para>
-<para>
-<!-- .LP -->
-<!-- .eM -->
-The
-<function>XRestackWindows</function>
-function restacks the windows in the order specified,
-from top to bottom.
-The stacking order of the first window in the windows array is unaffected,
-but the other windows in the array are stacked underneath the first window,
-in the order of the array.
-The stacking order of the other windows is not affected.
-For each window in the window array that is not a child of the specified window,
-a
-<errorname>BadMatch</errorname>
-error results.
-</para>
-<para>
-<!-- .LP -->
-If the override-redirect attribute of a window is 
-<symbol>False</symbol>
-and some
-other client has selected 
-<symbol>SubstructureRedirectMask</symbol>
-on the parent, the X server generates 
-<symbol>ConfigureRequest</symbol>
-events for each window whose override-redirect flag is not set, 
-and no further processing is performed.
-Otherwise, the windows will be restacked in top-to-bottom order.
-</para>
-<para>
-<!-- .LP -->
-<function>XRestackWindows</function>
-can generate a
-<errorname>BadWindow</errorname>
-error.
-</para>
-</sect1>
-<sect1 id="Changing_Window_Attributes">
-<title>Changing Window Attributes</title>
-<!-- .XS -->
-<!-- (SN Changing Window Attributes  -->
-<!-- .XE -->
-<para>
-<!-- .LP -->
-</para>
-<para>
-<!-- .LP -->
-Xlib provides functions that you can use to set window attributes.
-<function>XChangeWindowAttributes</function>
-is the more general function that allows you to set one or more window
-attributes provided by the
-<structname>XSetWindowAttributes</structname>
-structure.
-The other functions described in this section allow you to set one specific
-window attribute, such as a window's background.
-</para>
-<para>
-<!-- .LP -->
-<!-- .sp -->
-To change one or more attributes for a given window, use
-<function>XChangeWindowAttributes</function>.
-<indexterm significance="preferred"><primary>XChangeWindowAttributes</primary></indexterm>
-<!-- .sM -->
-<funcsynopsis id='xchangewindowattributes'>
-<funcprototype>
-  <funcdef><function>XChangeWindowAttributes</function></funcdef>
-  <paramdef>Display<parameter> *display</parameter></paramdef>
-  <paramdef>Window<parameter> w</parameter></paramdef>
-  <paramdef>unsignedlong<parameter> valuemask</parameter></paramdef>
-  <paramdef>XSetWindowAttributes<parameter> *attributes</parameter></paramdef>
-</funcprototype>
-</funcsynopsis>
-<!-- .FN -->
-<variablelist>
-  <varlistentry>
-    <term>
-      <emphasis remap='I'>display</emphasis>
-    </term>
-    <listitem>
-      <para>
-Specifies the connection to the X server.
-      </para>
-    </listitem>
-  </varlistentry>
-  <varlistentry>
-    <term>
-      <emphasis remap='I'>w</emphasis>
-    </term>
-    <listitem>
-      <para>
-Specifies the window.
-      </para>
-    </listitem>
-  </varlistentry>
-  <varlistentry>
-    <term>
-      <emphasis remap='I'>valuemask</emphasis>
-    </term>
-    <listitem>
-      <para>
-Specifies which window attributes are defined in the attributes
-argument.
-This mask is the bitwise inclusive OR of the valid attribute mask bits.
-If valuemask is zero,
-the attributes are ignored and are not referenced.
-The values and restrictions are
-the same as for
-<function>XCreateWindow</function>.
-      </para>
-    </listitem>
-  </varlistentry>
-  <varlistentry>
-    <term>
-      
-    </term>
-    <listitem>
-      <para>
-      </para>
-    </listitem>
-  </varlistentry>
-  <varlistentry>
-    <term>
-      <emphasis remap='I'>attributes</emphasis>
-    </term>
-    <listitem>
-      <para>
-Specifies the structure from which the values (as specified by the value mask)
-are to be taken.
-The value mask should have the appropriate bits
-set to indicate which attributes have been set in the structure 
-(see <link linkend="Window_Attributes">section 3.2</link>).
-    </para>
-  </listitem>
-  </varlistentry>
-</variablelist>
-</para>
-<para>
-<!-- .LP -->
-<!-- .eM -->
-Depending on the valuemask,
-the
-<function>XChangeWindowAttributes</function>
-function uses the window attributes in the
-<structname>XSetWindowAttributes</structname>
-structure to change the specified window attributes.
-Changing the background does not cause the window contents to be
-changed.
-To repaint the window and its background, use 
-<function>XClearWindow</function>.
-Setting the border or changing the background such that the
-border tile origin changes causes the border to be repainted.
-Changing the background of a root window to 
-<symbol>None</symbol>
-or 
-<symbol>ParentRelative</symbol>
-restores the default background pixmap.
-Changing the border of a root window to
-<symbol>CopyFromParent</symbol>
-restores the default border pixmap.
-Changing the win-gravity does not affect the current position of the
-window.
-Changing the backing-store of an obscured window to 
-<symbol>WhenMapped</symbol>
-or
-<symbol>Always</symbol>,
-or changing the backing-planes, backing-pixel, or
-save-under of a mapped window may have no immediate effect.
-Changing the colormap of a window (that is, defining a new map, not
-changing the contents of the existing map) generates a 
-<symbol>ColormapNotify</symbol>
-event.
-Changing the colormap of a visible window may have no
-immediate effect on the screen because the map may not be installed
-(see
-<function>XInstallColormap</function>).
-Changing the cursor of a root window to 
-<symbol>None</symbol>
-restores the default
-cursor.
-Whenever possible, you are encouraged to share colormaps.
-</para>
-<para>
-<!-- .LP -->
-Multiple clients can select input on the same window. 
-Their event masks are maintained separately.
-When an event is generated, 
-it is reported to all interested clients. 
-However, only one client at a time can select for 
-<symbol>SubstructureRedirectMask</symbol>,
-<symbol>ResizeRedirectMask</symbol>,
-and
-<symbol>ButtonPressMask</symbol>.
-If a client attempts to select any of these event masks 
-and some other client has already selected one, 
-a
-<errorname>BadAccess</errorname>
-error results.
-There is only one do-not-propagate-mask for a window, 
-not one per client.
-</para>
-<para>
-<!-- .LP -->
-<function>XChangeWindowAttributes</function>
-can generate
-<errorname>BadAccess</errorname>,
-<errorname>BadColor</errorname>,
-<errorname>BadCursor</errorname>,
-<errorname>BadMatch</errorname>,
-<errorname>BadPixmap</errorname>,
-<errorname>BadValue</errorname>,
-and
-<errorname>BadWindow</errorname>
-errors.
-</para>
-<para>
-<!-- .LP -->
-<!-- .sp -->
-To set the background of a window to a given pixel, use 
-<function>XSetWindowBackground</function>.
-<indexterm significance="preferred"><primary>XSetWindowBackground</primary></indexterm>
-<!-- .sM -->
-<funcsynopsis id='xsetwindowbackground'>
-<funcprototype>
-  <funcdef><function>XSetWindowBackground</function></funcdef>
-  <paramdef>Display<parameter> *display</parameter></paramdef>
-  <paramdef>Window<parameter> w</parameter></paramdef>
-  <paramdef>unsignedlong<parameter> background_pixel</parameter></paramdef>
-</funcprototype>
-</funcsynopsis>
-<!-- .FN -->
-<variablelist>
-  <varlistentry>
-    <term>
-      <emphasis remap='I'>display</emphasis>
-    </term>
-    <listitem>
-      <para>
-Specifies the connection to the X server.
-      </para>
-    </listitem>
-  </varlistentry>
-  <varlistentry>
-    <term>
-      <emphasis remap='I'>w</emphasis>
-    </term>
-    <listitem>
-      <para>
-Specifies the window.
-      </para>
-    </listitem>
-  </varlistentry>
-  <varlistentry>
-    <term>
-      <emphasis remap='I'>background_pixel</emphasis>
-    </term>
-    <listitem>
-      <para>
-Specifies the pixel that is to be used for the background.
-    </para>
-  </listitem>
-  </varlistentry>
-</variablelist>
-</para>
-<para>
-<!-- .LP -->
-<!-- .eM -->
-The
-<function>XSetWindowBackground</function>
-function sets the background of the window to the specified pixel value.
-Changing the background does not cause the window contents to be changed.
-<function>XSetWindowBackground</function>
-uses a pixmap of undefined size filled with the pixel value you passed.
-If you try to change the background of an 
-<symbol>InputOnly</symbol>
-window, a
-<errorname>BadMatch</errorname>
-error results.
-</para>
-<para>
-<!-- .LP -->
-<function>XSetWindowBackground</function>
-can generate
-<errorname>BadMatch</errorname>
-and
-<errorname>BadWindow</errorname>
-errors.
-</para>
-<para>
-<!-- .LP -->
-<!-- .sp -->
-</para>
-<para>
-<!-- .LP -->
-To set the background of a window to a given pixmap, use 
-<function>XSetWindowBackgroundPixmap</function>.
-<indexterm><primary>Window</primary><secondary>background</secondary></indexterm>
-<indexterm significance="preferred"><primary>XSetWindowBackgroundPixmap</primary></indexterm>
-<!-- .sM -->
-<funcsynopsis id='xsetwindowbackgroundpixmap'>
-<funcprototype>
-  <funcdef><function>XSetWindowBackgroundPixmap</function></funcdef>
-  <paramdef>Display<parameter> *display</parameter></paramdef>
-  <paramdef>Window<parameter> w</parameter></paramdef>
-  <paramdef>Pixmap<parameter> background_pixmap</parameter></paramdef>
-</funcprototype>
-</funcsynopsis>
-<!-- .FN -->
-<variablelist>
-  <varlistentry>
-    <term>
-      <emphasis remap='I'>display</emphasis>
-    </term>
-    <listitem>
-      <para>
-Specifies the connection to the X server.
-      </para>
-    </listitem>
-  </varlistentry>
-  <varlistentry>
-    <term>
-      <emphasis remap='I'>w</emphasis>
-    </term>
-    <listitem>
-      <para>
-Specifies the window.
-      </para>
-    </listitem>
-  </varlistentry>
-  <varlistentry>
-    <term>
-      <emphasis remap='I'>background_pixmap</emphasis>
-    </term>
-    <listitem>
-      <para>
-Specifies the background pixmap,
-<symbol>ParentRelative</symbol>,
-or
-<symbol>None</symbol>.
-    </para>
-  </listitem>
-  </varlistentry>
-</variablelist>
-</para>
-<para>
-<!-- .LP -->
-<!-- .eM -->
-<indexterm><primary>Resource IDs</primary><secondary>freeing</secondary></indexterm>
-<indexterm><primary>Freeing</primary><secondary>resources</secondary></indexterm>
-The
-<function>XSetWindowBackgroundPixmap</function>
-function sets the background pixmap of the window to the specified pixmap.
-The background pixmap can immediately be freed if no further explicit
-references to it are to be made.
-If 
-<symbol>ParentRelative</symbol>
-is specified, 
-the background pixmap of the window's parent is used,
-or on the root window, the default background is restored.
-If you try to change the background of an 
-<symbol>InputOnly</symbol>
-window, a
-<errorname>BadMatch</errorname>
-error results.
-If the background is set to
-<symbol>None</symbol>,
-the window has no defined background.
-</para>
-<para>
-<!-- .LP -->
-<function>XSetWindowBackgroundPixmap</function>
-can generate
-<errorname>BadMatch</errorname>,
-<errorname>BadPixmap</errorname>,
-and 
-<errorname>BadWindow</errorname>
-errors.
-<!-- .NT Note -->
-<function>XSetWindowBackground</function>
-and
-<function>XSetWindowBackgroundPixmap</function>
-do not change the current contents of the window.
-<!-- .NE -->
-</para>
-<para>
-<!-- .LP -->
-<!-- .sp -->
-To change and repaint a window's border to a given pixel, use 
-<function>XSetWindowBorder</function>.
-<indexterm significance="preferred"><primary>XSetWindowBorder</primary></indexterm>
-<!-- .sM -->
-<funcsynopsis id='xsetwindowborder'>
-<funcprototype>
-  <funcdef><function>XSetWindowBorder</function></funcdef>
-  <paramdef>Display<parameter> *display</parameter></paramdef>
-  <paramdef>Window<parameter> w</parameter></paramdef>
-  <paramdef>unsignedlong<parameter> border_pixel</parameter></paramdef>
-</funcprototype>
-</funcsynopsis>
-<!-- .FN -->
-<variablelist>
-  <varlistentry>
-    <term>
-      <emphasis remap='I'>display</emphasis>
-    </term>
-    <listitem>
-      <para>
-Specifies the connection to the X server.
-      </para>
-    </listitem>
-  </varlistentry>
-  <varlistentry>
-    <term>
-      <emphasis remap='I'>w</emphasis>
-    </term>
-    <listitem>
-      <para>
-Specifies the window.
-      </para>
-    </listitem>
-  </varlistentry>
-  <varlistentry>
-    <term>
-      <emphasis remap='I'>border_pixel</emphasis>
-    </term>
-    <listitem>
-      <para>
-Specifies the entry in the colormap. 
-    </para>
-  </listitem>
-  </varlistentry>
-</variablelist>
-</para>
-<para>
-<!-- .LP -->
-<!-- .eM -->
-The
-<function>XSetWindowBorder</function>
-function sets the border of the window to the pixel value you specify.
-If you attempt to perform this on an
-<symbol>InputOnly</symbol>
-window, a
-<errorname>BadMatch</errorname>
-error results.
-</para>
-<para>
-<!-- .LP -->
-<function>XSetWindowBorder</function>
-can generate
-<errorname>BadMatch</errorname>
-and
-<errorname>BadWindow</errorname>
-errors.
-</para>
-<para>
-<!-- .LP -->
-<!-- .sp -->
-To change and repaint the border tile of a given window, use 
-<function>XSetWindowBorderPixmap</function>.
-<indexterm significance="preferred"><primary>XSetWindowBorderPixmap</primary></indexterm>
-<!-- .sM -->
-<funcsynopsis id='xsetwindowborderpixmap'>
-<funcprototype>
-  <funcdef><function>XSetWindowBorderPixmap</function></funcdef>
-  <paramdef>Display<parameter> *display</parameter></paramdef>
-  <paramdef>Window<parameter> w</parameter></paramdef>
-  <paramdef>Pixmap<parameter> border_pixmap</parameter></paramdef>
-</funcprototype>
-</funcsynopsis>
-<!-- .FN -->
-<variablelist>
-  <varlistentry>
-    <term>
-      <emphasis remap='I'>display</emphasis>
-    </term>
-    <listitem>
-      <para>
-Specifies the connection to the X server.
-      </para>
-    </listitem>
-  </varlistentry>
-  <varlistentry>
-    <term>
-      <emphasis remap='I'>w</emphasis>
-    </term>
-    <listitem>
-      <para>
-Specifies the window.
-      </para>
-    </listitem>
-  </varlistentry>
-  <varlistentry>
-    <term>
-      <emphasis remap='I'>border_pixmap</emphasis>
-    </term>
-    <listitem>
-      <para>
-Specifies the border pixmap or
-<symbol>CopyFromParent</symbol>.
-    </para>
-  </listitem>
-  </varlistentry>
-</variablelist>
-</para>
-<para>
-<!-- .LP -->
-<!-- .eM -->
-The
-<function>XSetWindowBorderPixmap</function>
-function sets the border pixmap of the window to the pixmap you specify.
-The border pixmap can be freed immediately if no further explicit
-references to it are to be made.
-If you specify
-<symbol>CopyFromParent</symbol>,
-a copy of the parent window's border pixmap is used.
-If you attempt to perform this on an
-<symbol>InputOnly</symbol>
-window, a
-<errorname>BadMatch</errorname>
-error results.
-<indexterm><primary>Resource IDs</primary><secondary>freeing</secondary></indexterm>
-<indexterm><primary>Freeing</primary><secondary>resources</secondary></indexterm>
-</para>
-<para>
-<!-- .LP -->
-<function>XSetWindowBorderPixmap</function>
-can generate
-<errorname>BadMatch</errorname>,
-<errorname>BadPixmap</errorname>,
-and
-<errorname>BadWindow</errorname>
-errors.
-</para>
-<para>
-<!-- .LP -->
-<!-- .sp -->
-To set the colormap of a given window, use
-<function>XSetWindowColormap</function>.
-<indexterm significance="preferred"><primary>XSetWindowColormap</primary></indexterm>
-<!-- .sM -->
-<funcsynopsis id='xsetwindowcolormap'>
-<funcprototype>
-  <funcdef><function>XSetWindowColormap</function></funcdef>
-  <paramdef>Display<parameter> *display</parameter></paramdef>
-  <paramdef>Window<parameter> w</parameter></paramdef>
-  <paramdef>Colormap<parameter> colormap</parameter></paramdef>
-</funcprototype>
-</funcsynopsis>
-<!-- .FN -->
-<variablelist>
-  <varlistentry>
-    <term>
-      <emphasis remap='I'>display</emphasis>
-    </term>
-    <listitem>
-      <para>
-Specifies the connection to the X server.
-      </para>
-    </listitem>
-  </varlistentry>
-  <varlistentry>
-    <term>
-      <emphasis remap='I'>w</emphasis>
-    </term>
-    <listitem>
-      <para>
-Specifies the window.
-      </para>
-    </listitem>
-  </varlistentry>
-  <varlistentry>
-    <term>
-      <emphasis remap='I'>colormap</emphasis>
-    </term>
-    <listitem>
-      <para>
-Specifies the colormap.
-    </para>
-  </listitem>
-  </varlistentry>
-</variablelist>
-</para>
-<para>
-<!-- .LP -->
-<!-- .eM -->
-The
-<function>XSetWindowColormap</function>
-function sets the specified colormap of the specified window.
-The colormap must have the same visual type as the window,
-or a
-<errorname>BadMatch</errorname>
-error results.
-</para>
-<para>
-<!-- .LP -->
-<function>XSetWindowColormap</function>
-can generate
-<errorname>BadColor</errorname>,
-<errorname>BadMatch</errorname>,
-and
-<errorname>BadWindow</errorname>
-errors.
-</para>
-<para>
-<!-- .LP -->
-<!-- .sp -->
-To define which cursor will be used in a window, use
-<function>XDefineCursor</function>.
-<indexterm><primary>Window</primary><secondary>defining the cursor</secondary></indexterm>
-<indexterm significance="preferred"><primary>XDefineCursor</primary></indexterm>
-<!-- .sM -->
-<funcsynopsis id='xdefinecursor'>
-<funcprototype>
-  <funcdef><function>XDefineCursor</function></funcdef>
-  <paramdef>Display<parameter> *display</parameter></paramdef>
-  <paramdef>Window<parameter> w</parameter></paramdef>
-  <paramdef>Cursor<parameter> cursor</parameter></paramdef>
-</funcprototype>
-</funcsynopsis>
-<!-- .FN -->
-<variablelist>
-  <varlistentry>
-    <term>
-      <emphasis remap='I'>display</emphasis>
-    </term>
-    <listitem>
-      <para>
-Specifies the connection to the X server.
-      </para>
-    </listitem>
-  </varlistentry>
-  <varlistentry>
-    <term>
-      <emphasis remap='I'>w</emphasis>
-    </term>
-    <listitem>
-      <para>
-Specifies the window.
-      </para>
-    </listitem>
-  </varlistentry>
-  <varlistentry>
-    <term>
-      <emphasis remap='I'>cursor</emphasis>
-    </term>
-    <listitem>
-      <para>
-Specifies the cursor that is to be displayed or
-<symbol>None</symbol>.
-    </para>
-  </listitem>
-  </varlistentry>
-</variablelist>
-</para>
-<para>
-<!-- .LP -->
-<!-- .eM -->
-If a cursor is set, it will be used when the pointer is in the window.
-If the cursor is
-<symbol>None</symbol>,
-it is equivalent to
-<function>XUndefineCursor</function>.
-</para>
-<para>
-<!-- .LP -->
-<function>XDefineCursor</function>
-can generate
-<errorname>BadCursor</errorname>
-and
-<errorname>BadWindow</errorname>
-errors.
-</para>
-<para>
-<!-- .LP -->
-<!-- .sp -->
-To undefine the cursor in a given window, use
-<function>XUndefineCursor</function>.
-<indexterm><primary>Window</primary><secondary>undefining the cursor</secondary></indexterm>
-<indexterm significance="preferred"><primary>XUndefineCursor</primary></indexterm>
-<!-- .sM -->
-<funcsynopsis id='xundefinecursor'>
-<funcprototype>
-  <funcdef><function>XUndefineCursor</function></funcdef>
-  <paramdef>Display<parameter> *display</parameter></paramdef>
-  <paramdef>Window<parameter> w</parameter></paramdef>
-</funcprototype>
-</funcsynopsis>
-<!-- .FN -->
-<variablelist>
-  <varlistentry>
-    <term>
-      <emphasis remap='I'>display</emphasis>
-    </term>
-    <listitem>
-      <para>
-Specifies the connection to the X server.
-      </para>
-    </listitem>
-  </varlistentry>
-  <varlistentry>
-    <term>
-      <emphasis remap='I'>w</emphasis>
-    </term>
-    <listitem>
-      <para>
-Specifies the window.
-    </para>
-  </listitem>
-  </varlistentry>
-</variablelist>
-</para>
-<para>
-<!-- .LP -->
-<!-- .eM -->
-The
-<function>XUndefineCursor</function>
-function undoes the effect of a previous
-<function>XDefineCursor</function>
-for this window.
-When the pointer is in the window,
-the parent's cursor will now be used.
-On the root window,
-the default cursor is restored.
-</para>
-<para>
-<!-- .LP -->
-<function>XUndefineCursor</function>
-can generate a
-<errorname>BadWindow</errorname>
-error.
-<!-- .bp -->
-
-</para>
-</sect1>
-</chapter>
->>>>>>> adeb8256
+<?xml version="1.0" encoding="UTF-8" ?>
+<!DOCTYPE chapter PUBLIC "-//OASIS//DTD DocBook XML V4.3//EN"
+	  "http://www.oasis-open.org/docbook/xml/4.3/docbookx.dtd">
+<chapter id="window_functions"><title>Window Functions</title>
+<sect1 id="Visual_Types">
+<title>Visual Types</title>
+<!-- .XS -->
+<!-- (SN Visual Types -->
+<!-- .XE -->
+<para>
+<!-- .LP -->
+<indexterm significance="preferred"><primary>Visual Type</primary></indexterm>
+On some display hardware, 
+it may be possible to deal with color resources in more than one way.
+For example, you may be able to deal with a screen of either 12-bit depth
+with arbitrary mapping of pixel to color (pseudo-color) or 24-bit depth
+with 8 bits of the pixel dedicated to each of red, green, and blue.
+These different ways of dealing with the visual aspects of the screen
+are called visuals.
+For each screen of the display, there may be a list of valid visual types
+supported at different depths of the screen.
+Because default windows and visual types are defined for each screen,
+most simple applications need not deal with this complexity.
+Xlib provides macros and functions that return the default root window, 
+the default depth of the default root window, and the default visual type
+(see sections <link linkend="Display_Macros_">2.2.1</link>
+and <link linkend="Determining_the_Appropriate_Visual_Type">16.7</link>).
+</para>
+<para>
+<!-- .LP -->
+Xlib uses an opaque 
+<structname>Visual</structname>
+<indexterm significance="preferred"><primary>Visual</primary></indexterm>
+structure that contains information about the possible color mapping.
+The visual utility functions
+(see <link linkend="Determining_the_Appropriate_Visual_Type">section 16.7</link>)
+use an
+<structname>XVisualInfo</structname>
+structure to return this information to an application.
+The members of this structure pertinent to this discussion are class, red_mask,
+green_mask, blue_mask, bits_per_rgb, and colormap_size.
+The class member specifies one of the possible visual classes of the screen
+and can be 
+<indexterm><primary>Visual Classes</primary><secondary>StaticGray</secondary></indexterm>
+<indexterm><primary>Visual Classes</primary><secondary>StaticColor</secondary></indexterm>
+<indexterm><primary>Visual Classes</primary><secondary>TrueColor</secondary></indexterm>
+<indexterm><primary>Visual Classes</primary><secondary>StaticColor</secondary></indexterm>
+<indexterm><primary>Visual Classes</primary><secondary>GrayScale</secondary></indexterm>
+<indexterm><primary>Visual Classes</primary><secondary>PseudoColor</secondary></indexterm>
+<symbol>StaticGray</symbol>,
+<symbol>StaticColor</symbol>,
+<symbol>TrueColor</symbol>,
+<symbol>GrayScale</symbol>,
+<symbol>PseudoColor</symbol>,
+or
+<symbol>DirectColor</symbol>.
+</para>
+<para>
+<!-- .LP -->
+The following concepts may serve to make the explanation of
+visual types clearer. 
+The screen can be color or grayscale,
+can have a colormap that is writable or read-only,
+and can also have a colormap whose indices are decomposed into separate 
+<acronym>RGB</acronym> pieces, provided one is not on a grayscale screen.
+This leads to the following diagram:
+</para>
+
+<literallayout class="monospaced">
+                      Color        Gray-Scale
+                   R/O    R/W      R/O   R/W
+----------------------------------------------
+ Undecomposed    Static  Pseudo   Static  Gray
+   Colormap      Color   Color    Gray    Scale
+
+ Decomposed       True   Direct
+   Colormap       Color  Color
+----------------------------------------------
+</literallayout>
+
+<para>
+<!-- .LP -->
+Conceptually, 
+as each pixel is read out of video memory for display on the screen,
+it goes through a look-up stage by indexing into a colormap.
+Colormaps can be manipulated arbitrarily on some hardware, 
+in limited ways on other hardware, and not at all on other hardware.  
+The visual types affect the colormap and 
+the <acronym>RGB</acronym> values in the following ways:
+</para>
+<para>
+<!-- .LP -->
+</para>
+<itemizedlist>
+  <listitem>
+    <para>
+For 
+<symbol>PseudoColor</symbol>,
+a pixel value indexes a colormap to produce
+independent <acronym>RGB</acronym> values, and the <acronym>RGB</acronym> values can be changed dynamically.
+    </para>
+  </listitem>
+  <listitem>
+    <para>
+<symbol>GrayScale</symbol>
+is treated the same way as 
+<symbol>PseudoColor</symbol>
+except that the primary that drives the screen is undefined. 
+Thus, the client should always store the
+same value for red, green, and blue in the colormaps.  
+    </para>
+  </listitem>
+  <listitem>
+    <para>
+For 
+<symbol>DirectColor</symbol>,
+a pixel value is decomposed into separate <acronym>RGB</acronym> subfields, and each
+subfield separately indexes the colormap for the corresponding value.
+The <acronym>RGB</acronym> values can be changed dynamically.
+    </para>
+  </listitem>
+  <listitem>
+    <para>
+<symbol>TrueColor</symbol>
+is treated the same way as 
+<symbol>DirectColor</symbol>
+except that the colormap has predefined, read-only <acronym>RGB</acronym> values.
+These <acronym>RGB</acronym> values are server dependent but provide linear or near-linear
+ramps in each primary.  
+    </para>
+  </listitem>
+  <listitem>
+    <para>
+<symbol>StaticColor</symbol>
+is treated the same way as 
+<symbol>PseudoColor</symbol>
+except that the colormap has predefined, 
+read-only, server-dependent <acronym>RGB</acronym> values.
+    </para>
+  </listitem>
+  <listitem>
+    <para>
+<symbol>StaticGray</symbol>
+is treated the same way as 
+<symbol>StaticColor</symbol>
+except that the <acronym>RGB</acronym> values are equal for any single pixel
+value, thus resulting in shades of gray.  
+<symbol>StaticGray</symbol>
+with a two-entry
+colormap can be thought of as monochrome.
+    </para>
+  </listitem>
+</itemizedlist>
+<para>
+<!-- .LP -->
+The red_mask, green_mask, and blue_mask members are only defined for
+<symbol>DirectColor</symbol>
+and 
+<symbol>TrueColor</symbol>.
+Each has one contiguous set of bits with no
+intersections.
+The bits_per_rgb member specifies the log base 2 of the
+number of distinct color values (individually) of red, green, and blue.
+Actual <acronym>RGB</acronym> values are unsigned 16-bit numbers.
+The colormap_size member defines the number of available colormap entries
+in a newly created colormap.  
+For 
+<symbol>DirectColor</symbol>
+and 
+<symbol>TrueColor</symbol>,
+this is the size of an individual pixel subfield.
+<!-- .sp -->
+</para>
+<para>
+<!-- .LP -->
+To obtain the visual ID from a 
+<structname>Visual</structname>,
+use
+<function>XVisualIDFromVisual</function>.
+<indexterm significance="preferred"><primary>XVisualIDFromVisual</primary></indexterm>
+<!-- .sM -->
+<funcsynopsis id='xvisualidfromvisual'>
+<funcprototype>
+  <funcdef>VisualID <function>XVisualIDFromVisual</function></funcdef>
+  <paramdef>Visual *<parameter>visual</parameter></paramdef>
+</funcprototype>
+</funcsynopsis>
+<!-- .FN -->
+<variablelist>
+  <varlistentry>
+    <term>
+      <emphasis remap='I'>visual</emphasis>
+    </term>
+    <listitem>
+      <para>
+Specifies the visual type.
+    </para>
+  </listitem>
+  </varlistentry>
+</variablelist>
+</para>
+<para>
+<!-- .LP -->
+<!-- .eM -->
+The
+<function>XVisualIDFromVisual</function>
+function returns the visual ID for the specified visual type.
+</para>
+</sect1>
+<sect1 id="Window_Attributes">
+<title>Window Attributes</title>
+<!-- .XS -->
+<!-- (SN Window Attributes -->
+<!-- .XE -->
+<para>
+<!-- .LP -->
+<indexterm><primary>Window</primary></indexterm>
+<indexterm><primary>Window</primary><secondary>attributes</secondary></indexterm>
+All 
+<symbol>InputOutput</symbol>
+windows have a border width of zero or more pixels, an optional background, 
+an event suppression mask (which suppresses propagation of events from 
+children), and a property list
+(see <link linkend="Properties_and_Atoms">section 4.3</link>).
+The window border and background can be a solid color or a pattern, called
+a tile.
+All windows except the root have a parent and are clipped by their parent.
+If a window is stacked on top of another window, it obscures that other
+window for the purpose of input.
+If a window has a background (almost all do), it obscures the other
+window for purposes of output.
+Attempts to output to the obscured area do nothing, 
+and no input events (for example, pointer motion) are generated for the 
+obscured area.
+</para>
+<para>
+<!-- .LP -->
+Windows also have associated property lists
+(see <link linkend="Properties_and_Atoms">section 4.3</link>).
+</para>
+<para>
+<!-- .LP -->
+Both
+<symbol>InputOutput</symbol>
+and
+<symbol>InputOnly</symbol>
+windows have the following common attributes,
+which are the only attributes of an
+<symbol>InputOnly</symbol>
+window:
+</para>
+<itemizedlist>
+  <listitem>
+    <para>
+win-gravity
+    </para>
+  </listitem>
+  <listitem>
+    <para>
+event-mask
+    </para>
+  </listitem>
+  <listitem>
+    <para>
+do-not-propagate-mask
+    </para>
+  </listitem>
+  <listitem>
+    <para>
+override-redirect
+    </para>
+  </listitem>
+  <listitem>
+    <para>
+cursor
+    </para>
+  </listitem>
+</itemizedlist>
+<para>
+<!-- .LP -->
+If you specify any other attributes for an
+<symbol>InputOnly</symbol>
+window,
+a
+<errorname>BadMatch</errorname>
+error results.
+</para>
+<para>
+<!-- .LP -->
+<symbol>InputOnly</symbol>
+windows are used for controlling input events in situations where
+<symbol>InputOutput</symbol>
+windows are unnecessary.
+<symbol>InputOnly</symbol>
+windows are invisible; can only be used to control such things as
+cursors, input event generation, and grabbing;
+and cannot be used in any graphics requests.
+Note that
+<symbol>InputOnly</symbol>
+windows cannot have
+<symbol>InputOutput</symbol>
+windows as inferiors.
+</para>
+<para>
+<!-- .LP -->
+Windows have borders of a programmable width and pattern
+as well as a background pattern or tile.
+<indexterm><primary>Tile</primary><secondary>pixmaps</secondary></indexterm>
+Pixel values can be used for solid colors.
+<indexterm><primary>Resource IDs</primary><secondary>freeing</secondary></indexterm>
+<indexterm><primary>Freeing</primary><secondary>resources</secondary></indexterm>
+The background and border pixmaps can be destroyed immediately after
+creating the window if no further explicit references to them
+are to be made.
+<indexterm ><primary>Tile</primary><secondary>mode</secondary></indexterm>
+The pattern can either be relative to the parent 
+or absolute.
+If
+<symbol>ParentRelative</symbol>,
+the parent's background is used.
+</para>
+<para>
+<!-- .LP -->
+When windows are first created, 
+they are not visible (not mapped) on the screen.
+Any output to a window that is not visible on the screen 
+and that does not have backing store will be discarded.
+<indexterm><primary>Window</primary><secondary>mapping</secondary></indexterm>
+An application may wish to create a window long before it is
+mapped to the screen.
+When a window is eventually mapped to the screen 
+(using
+<function>XMapWindow</function>),
+<indexterm><primary>XMapWindow</primary></indexterm>
+the X server generates an 
+<symbol>Expose</symbol>
+event for the window if backing store has not been maintained.
+</para>
+<para>
+<!-- .LP -->
+A window manager can override your choice of size, 
+border width, and position for a top-level window.
+Your program must be prepared to use the actual size and position
+of the top window.
+It is not acceptable for a client application to resize itself
+unless in direct response to a human command to do so.
+Instead, either your program should use the space given to it,
+or if the space is too small for any useful work, your program
+might ask the user to resize the window.
+The border of your top-level window is considered fair game 
+for window managers.
+</para>
+<para>
+<!-- .LP -->
+To set an attribute of a window,
+set the appropriate member of the
+<structname>XSetWindowAttributes</structname>
+structure and OR in the corresponding value bitmask in your subsequent calls to
+<function>XCreateWindow</function>
+and
+<function>XChangeWindowAttributes</function>,
+or use one of the other convenience functions that set the appropriate 
+attribute.
+The symbols for the value mask bits and the
+<structname>XSetWindowAttributes</structname>
+structure are:
+<!-- .sM -->
+</para>
+<para>
+<!-- .LP -->
+/* Window attribute value mask bits */
+
+
+<literallayout class="monospaced">
+/* Window attribute value mask bits */
+#define    CWBackPixmap                    (1L&lt;&lt;0)
+#define    CWBackPixel                     (1L&lt;&lt;1)
+#define    CWBorderPixmap                  (1L&lt;&lt;2)
+#define    CWBorderPixel                   (1L&lt;&lt;3)
+#define    CWBitGravity                    (1L&lt;&lt;4)
+#define    CWWinGravity                    (1L&lt;&lt;5)
+#define    CWBackingStore                  (1L&lt;&lt;6)
+#define    CWBackingPlanes                 (1L&lt;&lt;7)
+#define    CWBackingPixel                  (1L&lt;&lt;8)
+#define    CWOverrideRedirect              (1L&lt;&lt;9)
+#define    CWSaveUnder                     (1L&lt;&lt;10)
+#define    CWEventMask                     (1L&lt;&lt;11)
+#define    CWDontPropagate                 (1L&lt;&lt;12)
+#define    CWColormap                      (1L&lt;&lt;13)
+#define    CWCursor                        (1L&lt;&lt;14)
+</literallayout>
+
+<indexterm significance="preferred"><primary>XSetWindowAttributes</primary></indexterm>
+<literallayout class="monospaced">
+<!-- .TA .5i 3i -->
+<!-- .ta .5i 3i -->
+/* Values */
+
+typedef struct {
+     Pixmap background_pixmap;     /* background, None, or ParentRelative */
+     unsigned long background_pixel;     /* background pixel */
+     Pixmap border_pixmap;          /* border of the window or CopyFromParent */
+     unsigned long border_pixel;     /* border pixel value */
+     int bit_gravity;     /* one of bit gravity values */
+     int win_gravity;     /* one of the window gravity values */
+     int backing_store;     /* NotUseful, WhenMapped, Always */
+     unsigned long backing_planes;     /* planes to be preserved if possible */
+     unsigned long backing_pixel;     /* value to use in restoring planes */
+     Bool save_under;     /* should bits under be saved? (popups) */
+     long event_mask;     /* set of events that should be saved */
+     long do_not_propagate_mask;     /* set of events that should not propagate */
+     Bool override_redirect;     /* boolean value for override_redirect */
+     Colormap colormap;     /* color map to be associated with window */
+     Cursor cursor;          /* cursor to be displayed (or None) */
+} XSetWindowAttributes;
+</literallayout>
+</para>
+<para>
+<!-- .LP -->
+<!-- .eM -->
+The following lists the defaults for each window attribute and indicates
+whether the attribute is applicable to
+<symbol>InputOutput</symbol>
+and
+<symbol>InputOnly</symbol>
+windows:
+</para>
+<informaltable>
+  <tgroup cols='4' align='center'>
+  <colspec colname='c1'/>
+  <colspec colname='c2'/>
+  <colspec colname='c3'/>
+  <colspec colname='c4'/>
+  <thead>
+    <row>
+      <entry>Attribute</entry>
+      <entry>Default</entry>
+      <entry>InputOutput</entry>
+      <entry>nputOnly</entry>
+    </row>
+  </thead>
+  <tbody>
+    <row>
+      <entry>background-pixmap</entry>
+      <entry><symbol>None</symbol></entry>
+      <entry>Yes</entry>
+      <entry>No</entry>
+    </row>
+    <row>
+      <entry>background-pixel</entry>
+      <entry>Undefined</entry>
+      <entry>Yes</entry>
+      <entry>No</entry>
+    </row>
+    <row>
+      <entry>border-pixmap</entry>
+      <entry><symbol>CopyFromParent</symbol></entry>
+      <entry>Yes</entry>
+      <entry>No</entry>
+    </row>
+    <row>
+      <entry>border-pixel</entry>
+      <entry>Undefined</entry>
+      <entry>Yes</entry>
+      <entry>No</entry>
+    </row>
+    <row>
+      <entry>bit-gravity</entry>
+      <entry><symbol>ForgetGravity</symbol></entry>
+      <entry>Yes</entry>
+      <entry>No</entry>
+    </row>
+    <row>
+      <entry>win-gravity</entry>
+      <entry><symbol>NorthWestGravity</symbol></entry>
+      <entry>Yes</entry>
+      <entry>Yes</entry>
+    </row>
+    <row>
+      <entry>backing-store</entry>
+      <entry><symbol>NotUseful</symbol></entry>
+      <entry>Yes</entry>
+      <entry>No</entry>
+    </row>
+    <row>
+      <entry>backing-planes</entry>
+      <entry>All ones</entry>
+      <entry>Yes</entry>
+      <entry>No</entry>
+    </row>
+    <row>
+      <entry>backing-pixel</entry>
+      <entry>zero</entry>
+      <entry>Yes</entry>
+      <entry>No</entry>
+    </row>
+    <row>
+      <entry>save-under</entry>
+      <entry><symbol>False</symbol></entry>
+      <entry>Yes</entry>
+      <entry>No</entry>
+    </row>
+    <row>
+      <entry>event-mask</entry>
+      <entry>empty set</entry>
+      <entry>Yes</entry>
+      <entry>Yes</entry>
+    </row>
+    <row>
+      <entry>do-not-propagate-mask</entry>
+      <entry>empty set</entry>
+      <entry>Yes</entry>
+      <entry>Yes</entry>
+    </row>
+    <row>
+      <entry>override-redirect</entry>
+      <entry><symbol>False</symbol></entry>
+      <entry>Yes</entry>
+      <entry>Yes</entry>
+    </row>
+    <row>
+      <entry>colormap</entry>
+      <entry><symbol>CopyFromParent</symbol></entry>
+      <entry>Yes</entry>
+      <entry>No</entry>
+    </row>
+    <row>
+      <entry>cursor</entry>
+      <entry><symbol>None</symbol></entry>
+      <entry>Yes</entry>
+      <entry>Yes</entry>
+    </row>
+  </tbody>
+  </tgroup>
+</informaltable>
+
+<sect2 id="Background_Attribute">
+<title>Background Attribute</title>
+<!-- .XS -->
+<!-- (SN Background Attribute -->
+<!-- .XE -->
+<para>
+<!-- .LP -->
+Only
+<symbol>InputOutput</symbol>
+windows can have a background.
+You can set the background of an
+<symbol>InputOutput</symbol>
+window by using a pixel or a pixmap.
+</para>
+<para>
+<!-- .LP -->
+The background-pixmap attribute of a window specifies the pixmap to be used for 
+a window's background.
+This pixmap can be of any size, although some sizes may be faster than others.
+The background-pixel attribute of a window specifies a pixel value used to paint
+a window's background in a single color.
+</para>
+<para>
+<!-- .LP -->
+You can set the background-pixmap to a pixmap,  
+<symbol>None</symbol>
+(default), or 
+<symbol>ParentRelative</symbol>.
+You can set the background-pixel of a window to any pixel value (no default).
+If you specify a background-pixel, 
+it overrides either the default background-pixmap
+or any value you may have set in the background-pixmap.
+A pixmap of an undefined size that is filled with the background-pixel is used 
+for the background.
+Range checking is not performed on the background pixel;
+it simply is truncated to the appropriate number of bits.
+</para>
+<para>
+<!-- .LP -->
+If you set the background-pixmap,
+it overrides the default.
+The background-pixmap and the window must have the same depth,
+or a
+<errorname>BadMatch</errorname>
+error results.
+If you set background-pixmap to
+<symbol>None</symbol>,
+the window has no defined background.  
+If you set the background-pixmap to
+<symbol>ParentRelative</symbol>:
+</para>
+<itemizedlist>
+  <listitem>
+    <para>
+The parent window's background-pixmap is used. 
+The child window, however, must have the same depth as 
+its parent,
+or a
+<errorname>BadMatch</errorname>
+error results.
+    </para>
+  </listitem>
+  <listitem>
+    <para>
+If the parent window has a background-pixmap of
+<symbol>None</symbol>,
+the window also has a background-pixmap of
+<symbol>None</symbol>.
+    </para>
+  </listitem>
+  <listitem>
+    <para>
+A copy of the parent window's background-pixmap is not made.
+The parent's background-pixmap is examined each time the child window's 
+background-pixmap is required.  
+    </para>
+  </listitem>
+  <listitem>
+    <para>
+The background tile origin always aligns with the parent window's
+background tile origin. 
+If the background-pixmap is not
+<symbol>ParentRelative</symbol>,
+the background tile origin is the child window's origin.
+    </para>
+  </listitem>
+</itemizedlist>
+<para>
+<!-- .LP -->
+Setting a new background, whether by setting background-pixmap or
+background-pixel, overrides any previous background.
+The background-pixmap can be freed immediately if no further explicit reference
+is made to it (the X server will keep a copy to use when needed).
+If you later draw into the pixmap used for the background,
+what happens is undefined because the
+X implementation is free to make a copy of the pixmap or
+to use the same pixmap.
+</para>
+<para>
+<!-- .LP -->
+When no valid contents are available for regions of a window
+and either the regions are visible or the server is maintaining backing store,
+the server automatically tiles the regions with the window's background
+unless the window has a background of
+<symbol>None</symbol>.
+If the background is
+<symbol>None</symbol>,
+the previous screen contents from other windows of the same depth as the window
+are simply left in place as long as the contents come from the parent of the
+window or an inferior of the parent.
+Otherwise, the initial contents of the exposed regions are undefined.
+<symbol>Expose</symbol>
+events are then generated for the regions, even if the background-pixmap
+is
+<symbol>None</symbol>
+(see <link linkend="Exposure_Events">section 10.9</link>).
+</para>
+</sect2>
+<sect2 id="Border_Attribute">
+<title>Border Attribute</title>
+<!-- .XS -->
+<!-- (SN Border Attribute -->
+<!-- .XE -->
+<para>
+<!-- .LP -->
+Only
+<symbol>InputOutput</symbol>
+windows can have a border.
+You can set the border of an
+<symbol>InputOutput</symbol>
+window by using a pixel or a pixmap.
+</para>
+<para>
+<!-- .LP -->
+The border-pixmap attribute of a window specifies the pixmap to be used 
+for a window's border.
+The border-pixel attribute of a window specifies a pixmap of undefined size 
+filled with that pixel be used for a window's border. 
+Range checking is not performed on the background pixel;
+it simply is truncated to the appropriate number of bits.
+The border tile origin is always the same as the background tile origin.
+</para>
+<para>
+<!-- .LP -->
+You can also set the border-pixmap to a pixmap of any size (some may be faster
+than others) or to
+<symbol>CopyFromParent</symbol>
+(default).
+You can set the border-pixel to any pixel value (no default).
+</para>
+<para>
+<!-- .LP -->
+If you set a border-pixmap, 
+it overrides the default.
+The border-pixmap and the window must have the same depth,
+or a
+<errorname>BadMatch</errorname>
+error results.
+If you set the border-pixmap to 
+<symbol>CopyFromParent</symbol>,
+the parent window's border-pixmap is copied.
+Subsequent changes to the parent window's border attribute do not affect 
+the child window.
+However, the child window must have the same depth as the parent window,
+or a
+<errorname>BadMatch</errorname>
+error results.
+</para>
+<para>
+<!-- .LP -->
+The border-pixmap can be freed immediately if no further explicit reference
+is made to it.
+If you later draw into the pixmap used for the border,
+what happens is undefined because the
+X implementation is free either to make a copy of the pixmap or
+to use the same pixmap.
+If you specify a border-pixel, 
+it overrides either the default border-pixmap
+or any value you may have set in the border-pixmap.
+All pixels in the window's border will be set to the border-pixel.
+Setting a new border, whether by setting border-pixel or by setting
+border-pixmap, overrides any previous border.
+</para>
+<para>
+<!-- .LP -->
+Output to a window is always clipped to the inside of the window. 
+Therefore, graphics operations never affect the window border.
+</para>
+</sect2>
+<sect2 id="Gravity_Attributes">
+<title>Gravity Attributes</title>
+<!-- .XS -->
+<!-- (SN Gravity Attributes -->
+<!-- .XE -->
+<para>
+<!-- .LP -->
+The bit gravity of a window defines which region of the window should be 
+retained when an
+<symbol>InputOutput</symbol>
+window is resized. 
+The default value for the bit-gravity attribute is 
+<symbol>ForgetGravity</symbol>.
+The window gravity of a window allows you to define how the 
+<symbol>InputOutput</symbol>
+or
+<symbol>InputOnly</symbol>
+window should be repositioned if its parent is resized.  
+The default value for the win-gravity attribute is 
+<symbol>NorthWestGravity</symbol>.
+</para>
+<para>
+<!-- .LP -->
+If the inside width or height of a window is not changed 
+and if the window is moved or its border is changed, 
+then the contents of the window are not lost but move with the window.
+Changing the inside width or height of the window causes its contents to be
+moved or lost (depending on the bit-gravity of the window) and causes
+children to be reconfigured (depending on their win-gravity).
+For a
+change of width and height, the (x, y) pairs are defined:
+</para>
+<para>
+<!-- .LP -->
+<informaltable>
+  <tgroup cols='2' align='center'>
+  <colspec colname='c1'/>
+  <colspec colname='c2'/>
+  <thead>
+    <row>
+      <entry>Gravity Direction</entry>
+      <entry>Coordinates</entry>
+    </row>
+  </thead>
+  <tbody>
+    <row>
+      <entry><symbol>NorthWestGravity</symbol></entry>
+      <entry>(0, 0)</entry>
+    </row>
+    <row>
+      <entry><symbol>NorthGravity</symbol></entry>
+      <entry>(Width/2, 0)</entry>
+    </row>
+    <row>
+      <entry><symbol>NorthEastGravity</symbol></entry>
+      <entry>(Width, 0)</entry>
+    </row>
+    <row>
+      <entry><symbol>WestGravity</symbol></entry>
+      <entry>(0, Height/2)</entry>
+    </row>
+    <row>
+      <entry><symbol>CenterGravity</symbol></entry>
+      <entry>(Width/2, Height/2)</entry>
+    </row>
+    <row>
+      <entry><symbol>EastGravity</symbol></entry>
+      <entry>(Width, Height/2)</entry>
+    </row>
+    <row>
+      <entry><symbol>SouthWestGravity</symbol></entry>
+      <entry>(0, Height)</entry>
+    </row>
+    <row>
+      <entry><symbol>SouthGravity</symbol></entry>
+      <entry>(Width/2, Height)</entry>
+    </row>
+    <row>
+      <entry><symbol>SouthEastGravity</symbol></entry>
+      <entry>(Width, Height)</entry>
+    </row>
+  </tbody>
+  </tgroup>
+</informaltable>
+</para>
+<para>
+<!-- .LP -->
+When a window with one of these bit-gravity values is resized, 
+the corresponding pair
+defines the change in position of each pixel in the window.
+When a window with one of these win-gravities has its parent window resized,
+the corresponding pair defines the change in position of the window 
+within the parent.
+When a window is so repositioned, a
+<symbol>GravityNotify</symbol>
+event is generated
+(see <link linkend="GravityNotify_Events">section 10.10.5</link>).
+</para>
+<para>
+<!-- .LP -->
+A bit-gravity of
+<symbol>StaticGravity</symbol>
+indicates that the contents or origin should not move relative to the 
+origin of the root window.
+If the change in size of the window is coupled with a change in position (x, y),
+then for bit-gravity the change in position of each pixel is (&minus;x, &minus;y), and for
+win-gravity the change in position of a child when its parent is so resized is
+(&minus;x, &minus;y).
+Note that
+<symbol>StaticGravity</symbol>
+still only takes effect when the width or height of the window is changed, 
+not when the window is moved.
+</para>
+<para>
+<!-- .LP -->
+A bit-gravity of 
+<symbol>ForgetGravity</symbol>
+indicates that the window's contents are always discarded after a size change, 
+even if a backing store or save under has been requested.
+The window is tiled with its background
+and zero or more 
+<symbol>Expose</symbol>
+events are generated. 
+If no background is defined, the existing screen contents are not
+altered.
+Some X servers may also ignore the specified bit-gravity and 
+always generate 
+<symbol>Expose</symbol>
+events.
+</para>
+<para>
+<!-- .LP -->
+The contents and borders of inferiors are not affected by their parent's
+bit-gravity.
+A server is permitted to ignore the specified bit-gravity and use
+<symbol>Forget</symbol>
+instead.
+</para>
+<para>
+<!-- .LP -->
+A win-gravity of 
+<symbol>UnmapGravity</symbol>
+is like 
+<symbol>NorthWestGravity</symbol>
+(the window is not moved),
+except the child is also
+unmapped when the parent is resized,
+and an 
+<symbol>UnmapNotify</symbol>
+event is
+generated.
+</para>
+</sect2>
+<sect2 id="Backing_Store_Attribute">
+<title>Backing Store Attribute</title>
+<!-- .XS -->
+<!-- (SN Backing Store Attribute -->
+<!-- .XE -->
+<para>
+<!-- .LP -->
+Some implementations of the X server may choose to maintain the contents of 
+<symbol>InputOutput</symbol>
+windows.
+If the X server maintains the contents of a window, 
+the off-screen saved pixels
+are known as backing store.
+The backing store advises the X server on what to do 
+with the contents of a window.
+The backing-store attribute can be set to
+<symbol>NotUseful</symbol>
+(default),
+<symbol>WhenMapped</symbol>,
+or
+<symbol>Always</symbol>.
+</para>
+<para>
+<!-- .LP -->
+A backing-store attribute of 
+<symbol>NotUseful</symbol>
+advises the X server that 
+maintaining contents is unnecessary, 
+although some X implementations may
+still choose to maintain contents and, therefore, not generate 
+<symbol>Expose</symbol>
+events.
+A backing-store attribute of 
+<symbol>WhenMapped</symbol>
+advises the X server that maintaining contents of 
+obscured regions when the window is mapped would be beneficial.
+In this case,
+the server may generate an 
+<symbol>Expose</symbol>
+event when the window is created.
+A backing-store attribute of 
+<symbol>Always</symbol>
+advises the X server that maintaining contents even when 
+the window is unmapped would be beneficial.  
+Even if the window is larger than its parent, 
+this is a request to the X server to maintain complete contents, 
+not just the region within the parent window boundaries.  
+While the X server maintains the window's contents, 
+<symbol>Expose</symbol>
+events normally are not generated, 
+but the X server may stop maintaining 
+contents at any time.  
+</para>
+<para>
+<!-- .LP -->
+When the contents of obscured regions of a window are being maintained,
+regions obscured by noninferior windows are included in the destination
+of graphics requests (and source, when the window is the source).
+However, regions obscured by inferior windows are not included.
+</para>
+</sect2>
+<sect2 id="Save_Under_Flag">
+<title>Save Under Flag</title>
+<!-- .XS -->
+<!-- (SN Save Under Flag -->
+<!-- .XE -->
+<indexterm><primary>Save Unders</primary></indexterm>
+<para>
+<!-- .LP -->
+Some server implementations may preserve contents of 
+<symbol>InputOutput</symbol>
+windows under other 
+<symbol>InputOutput</symbol>
+windows.
+This is not the same as preserving the contents of a window for you.
+You may get better visual
+appeal if transient windows (for example, pop-up menus) request that the system
+preserve the screen contents under them, 
+so the temporarily obscured applications do not have to repaint.
+</para>
+<para>
+<!-- .LP -->
+You can set the save-under flag to
+<symbol>True</symbol>
+or
+<symbol>False</symbol>
+(default).
+If save-under is 
+<symbol>True</symbol>,
+the X server is advised that, when this window is mapped, 
+saving the contents of windows it obscures would be beneficial.
+</para>
+</sect2>
+<sect2 id="Backing_Planes_and_Backing_Pixel_Attributes">
+<title>Backing Planes and Backing Pixel Attributes</title>
+<!-- .XS -->
+<!-- (SN Backing Planes and Backing Pixel Attributes -->
+<!-- .XE -->
+<para>
+<!-- .LP -->
+You can set backing planes to indicate (with bits set to 1) 
+which bit planes of an
+<symbol>InputOutput</symbol>
+window hold dynamic data that must be preserved in backing store 
+and during save unders.
+The default value for the backing-planes attribute is all bits set to 1.
+You can set backing pixel to specify what bits to use in planes not 
+covered by backing planes.
+The default value for the backing-pixel attribute is all bits set to 0.
+The X server is free to save only the specified bit planes in the backing store
+or the save under and is free to regenerate the remaining planes with 
+the specified pixel value.
+Any extraneous bits in these values (that is, those bits beyond 
+the specified depth of the window) may be simply ignored.
+If you request backing store or save unders,
+you should use these members to minimize the amount of off-screen memory 
+required to store your window.
+</para>
+</sect2>
+<sect2 id="Event_Mask_and_Do_Not_Propagate_Mask_Attributes">
+<title>Event Mask and Do Not Propagate Mask Attributes</title>
+<!-- .XS -->
+<!-- (SN Event Mask and Do Not Propagate Mask Attributes -->
+<!-- .XE -->
+<para>
+<!-- .LP -->
+The event mask defines which events the client is interested in for this 
+<symbol>InputOutput</symbol>
+or
+<symbol>InputOnly</symbol>
+window (or, for some event types, inferiors of this window).
+The event mask is the bitwise inclusive OR of zero or more of the 
+valid event mask bits.
+You can specify that no maskable events are reported by setting 
+<symbol>NoEventMask</symbol>
+(default).
+</para>
+<para>
+<!-- .LP -->
+The do-not-propagate-mask attribute
+defines which events should not be propagated to 
+ancestor windows when no client has the event type selected in this 
+<symbol>InputOutput</symbol>
+or
+<symbol>InputOnly</symbol>
+window.
+The do-not-propagate-mask is the bitwise inclusive OR of zero or more
+of the following masks:
+<symbol>KeyPress</symbol>,
+<symbol>KeyRelease</symbol>,
+<symbol>ButtonPress</symbol>,
+<symbol>ButtonRelease</symbol>,
+<symbol>PointerMotion</symbol>,
+<symbol>Button1Motion</symbol>,
+<symbol>Button2Motion</symbol>,
+<symbol>Button3Motion</symbol>,
+<symbol>Button4Motion</symbol>,
+<symbol>Button5Motion</symbol>,
+and
+<symbol>ButtonMotion</symbol>.
+You can specify that all events are propagated by setting 
+<symbol>NoEventMask</symbol>
+(default).
+</para>
+</sect2>
+<sect2 id="Override_Redirect_Flag">
+<title>Override Redirect Flag</title>
+<!-- .XS -->
+<!-- (SN Override Redirect Flag -->
+<!-- .XE -->
+<para>
+<!-- .LP -->
+To control window placement or to add decoration,
+a window manager often needs to intercept (redirect) any map or configure
+request.
+Pop-up windows, however, often need to be mapped without a window manager
+getting in the way.
+To control whether an
+<symbol>InputOutput</symbol>
+or
+<symbol>InputOnly</symbol>
+window is to ignore these structure control facilities,
+use the override-redirect flag.
+</para>
+<para>
+<!-- .LP -->
+The override-redirect flag specifies whether map and configure requests 
+on this window should override a 
+<symbol>SubstructureRedirectMask</symbol>
+on the parent.
+You can set the override-redirect flag to
+<symbol>True</symbol>
+or
+<symbol>False</symbol>
+(default).
+Window managers use this information to avoid tampering with pop-up windows
+(see also <link linkend="inter_client_communication_functions">chapter 14</link>).
+</para>
+</sect2>
+<sect2 id="Colormap_Attribute">
+<title>Colormap Attribute</title>
+<!-- .XS -->
+<!-- (SN Colormap Attribute -->
+<!-- .XE -->
+<para>
+<!-- .LP -->
+The colormap attribute specifies which colormap best reflects the true
+colors of the 
+<symbol>InputOutput</symbol>
+window.  
+The colormap must have the same visual type as the window,
+or a 
+<errorname>BadMatch</errorname>
+error results.  
+X servers capable of supporting multiple 
+hardware colormaps can use this information, 
+and window managers can use it for calls to
+<function>XInstallColormap</function>.
+You can set the colormap attribute to a colormap or to
+<symbol>CopyFromParent</symbol>
+(default).
+</para>
+<para>
+<!-- .LP -->
+If you set the colormap to
+<symbol>CopyFromParent</symbol>,
+the parent window's colormap is copied and used by its child.
+However, the child window must have the same visual type as the parent, 
+or a 
+<errorname>BadMatch</errorname>
+error results. 
+The parent window must not have a colormap of 
+<symbol>None</symbol>,
+or a 
+<errorname>BadMatch</errorname>
+error results.
+The colormap is copied by sharing the colormap object between the child 
+and parent, not by making a complete copy of the colormap contents.
+Subsequent changes to the parent window's colormap attribute do
+not affect the child window.
+</para>
+</sect2>
+<sect2 id="Cursor_Attribute">
+<title>Cursor Attribute</title>
+<!-- .XS -->
+<!-- (SN Cursor Attribute -->
+<!-- .XE -->
+<para>
+<!-- .LP -->
+The cursor attribute specifies which cursor is to be used when the pointer is
+in the 
+<symbol>InputOutput</symbol>
+or
+<symbol>InputOnly</symbol>
+window.
+You can set the cursor to a cursor or
+<symbol>None</symbol>
+(default).
+</para>
+<para>
+<!-- .LP -->
+If you set the cursor to
+<symbol>None</symbol>,
+the parent's cursor is used when the 
+pointer is in the 
+<symbol>InputOutput</symbol>
+or
+<symbol>InputOnly</symbol>
+window, and any change in the parent's cursor will cause an
+immediate change in the displayed cursor.
+By calling
+<function>XFreeCursor</function>,
+the cursor can be freed immediately as long as no further explicit reference 
+to it is made.
+</para>
+</sect2>
+</sect1>
+<sect1 id="Creating_Windows">
+<title>Creating Windows</title>
+<!-- .XS -->
+<!-- (SN Creating Windows -->
+<!-- .XE -->
+<para>
+<!-- .LP -->
+Xlib provides basic ways for creating windows,
+and toolkits often supply higher-level functions specifically for
+creating and placing top-level windows,
+which are discussed in the appropriate toolkit documentation.
+If you do not use a toolkit, however,
+you must provide some standard information or hints for the window
+manager by using the Xlib inter-client communication functions
+(see <link linkend="inter_client_communication_functions">chapter 14</link>).
+</para>
+<para>
+<!-- .LP -->
+If you use Xlib to create your own top-level windows
+(direct children of the root window),
+you must observe the following rules so that all applications interact
+reasonably across the different styles of window management:
+</para>
+<itemizedlist>
+  <listitem>
+    <para>
+You must never fight with the window manager for the size or
+placement of your top-level window.
+    </para>
+  </listitem>
+  <listitem>
+    <para>
+You must be able to deal with whatever size window you get, 
+even if this means that your application just prints a message 
+like ``Please make me bigger'' in its window.
+    </para>
+  </listitem>
+  <listitem>
+    <para>
+You should only attempt to resize or move top-level windows in
+direct response to a user request.
+If a request to change the size of a top-level window fails,
+you must be prepared to live with what you get.
+You are free to resize or move the children of top-level
+windows as necessary.
+(Toolkits often have facilities for automatic relayout.)
+    </para>
+  </listitem>
+  <listitem>
+    <para>
+If you do not use a toolkit that automatically sets standard window properties,
+you should set these properties for top-level windows before mapping them.
+    </para>
+  </listitem>
+</itemizedlist>
+<para>
+<!-- .LP -->
+For further information,
+see <link linkend="inter_client_communication_functions">chapter 14</link> and
+the <emphasis remap='I'>Inter-Client Communication Conventions Manual</emphasis>.
+</para>
+<para>
+<!-- .LP -->
+<function>XCreateWindow</function>
+is the more general function that allows you to set specific window attributes 
+when you create a window.
+<function>XCreateSimpleWindow</function>
+creates a window that inherits its attributes from its parent window.
+</para>
+<para>
+<!-- .LP -->
+<indexterm><primary>Window</primary><secondary>InputOnly</secondary></indexterm>
+The X server acts as if 
+<symbol>InputOnly</symbol>
+windows do not exist for
+the purposes of graphics requests, exposure processing, and
+<symbol>VisibilityNotify</symbol>
+events.
+An 
+<symbol>InputOnly</symbol>
+window cannot be used as a
+drawable (that is, as a source or destination for graphics requests).
+<symbol>InputOnly</symbol>
+and 
+<symbol>InputOutput</symbol>
+windows act identically in other respects (properties,
+grabs, input control, and so on).
+Extension packages can define other classes of windows.
+</para>
+<para>
+<!-- .LP -->
+To create an unmapped window and set its window attributes, use
+<function>XCreateWindow</function>.
+<indexterm significance="preferred"><primary>XCreateWindow</primary></indexterm>
+<!-- .sM -->
+<funcsynopsis id='xcreatewindow'>
+<funcprototype>
+  <funcdef>Window <function>XCreateWindow</function></funcdef>
+  <paramdef>Display<parameter> *display</parameter></paramdef>
+  <paramdef>Window<parameter> parent</parameter></paramdef>
+  <paramdef>intx,<parameter> y</parameter></paramdef>
+  <paramdef>unsignedintwidth,<parameter> height</parameter></paramdef>
+  <paramdef>unsignedint<parameter> border_width</parameter></paramdef>
+  <paramdef>int<parameter> depth</parameter></paramdef>
+  <paramdef>unsignedint<parameter> class</parameter></paramdef>
+  <paramdef>Visual<parameter> *visual</parameter></paramdef>
+  <paramdef>unsignedlong<parameter> valuemask</parameter></paramdef>
+  <paramdef>XSetWindowAttributes<parameter> *attributes</parameter></paramdef>
+</funcprototype>
+</funcsynopsis>
+<!-- .FN -->
+<variablelist>
+  <varlistentry>
+    <term>
+      <emphasis remap='I'>display</emphasis>
+    </term>
+    <listitem>
+      <para>
+Specifies the connection to the X server.
+      </para>
+    </listitem>
+  </varlistentry>
+  <varlistentry>
+    <term>
+      <emphasis remap='I'>parent</emphasis>
+    </term>
+    <listitem>
+      <para>
+Specifies the parent window.
+<!-- .ds Xy , which are the top-left outside corner of the created window's \ -->
+borders and are relative to the inside of the parent window's borders
+      </para>
+    </listitem>
+  </varlistentry>
+  <varlistentry>
+    <term>
+      <emphasis remap='I'>x</emphasis>
+    </term>
+    <listitem>
+      <para>
+<!-- .br -->
+<!-- .ns -->
+      </para>
+    </listitem>
+  </varlistentry>
+  <varlistentry>
+    <term>
+      <emphasis remap='I'>y</emphasis>
+    </term>
+    <listitem>
+      <para>
+Specify the x and y coordinates(Xy.
+<!-- .ds Wh , which are the created window's inside dimensions \ -->
+and do not include the created window's borders
+      </para>
+    </listitem>
+  </varlistentry>
+  <varlistentry>
+    <term>
+      <emphasis remap='I'>width</emphasis>
+    </term>
+    <listitem>
+      <para>
+<!-- .br -->
+<!-- .ns -->
+      </para>
+    </listitem>
+  </varlistentry>
+  <varlistentry>
+    <term>
+      <emphasis remap='I'>height</emphasis>
+    </term>
+    <listitem>
+      <para>
+Specify the width and height(Wh.
+The dimensions must be nonzero,
+or a
+<errorname>BadValue</errorname>
+error results.
+      </para>
+    </listitem>
+  </varlistentry>
+  <varlistentry>
+    <term>
+      <emphasis remap='I'>border_width</emphasis>
+    </term>
+    <listitem>
+      <para>
+Specifies the width of the created window's border in pixels.
+      </para>
+    </listitem>
+  </varlistentry>
+  <varlistentry>
+    <term>
+      <emphasis remap='I'>depth</emphasis>
+    </term>
+    <listitem>
+      <para>
+Specifies the window's depth.
+A depth of 
+<symbol>CopyFromParent</symbol>
+means the depth is taken from the parent.
+      </para>
+    </listitem>
+  </varlistentry>
+  <varlistentry>
+    <term>
+      <emphasis remap='I'>class</emphasis>
+    </term>
+    <listitem>
+      <para>
+Specifies the created window's class.
+You can pass
+<symbol>InputOutput</symbol>,
+<symbol>InputOnly</symbol>,
+or 
+<symbol>CopyFromParent</symbol>.
+A class of 
+<symbol>CopyFromParent</symbol>
+means the class
+is taken from the parent.
+      </para>
+    </listitem>
+  </varlistentry>
+  <varlistentry>
+    <term>
+      <emphasis remap='I'>visual</emphasis>
+    </term>
+    <listitem>
+      <para>
+Specifies the visual type.
+A visual of 
+<symbol>CopyFromParent</symbol>
+means the visual type is taken from the 
+parent.
+      </para>
+    </listitem>
+  </varlistentry>
+  <varlistentry>
+    <term>
+      <emphasis remap='I'>valuemask</emphasis>
+    </term>
+    <listitem>
+      <para>
+Specifies which window attributes are defined in the attributes
+argument.
+This mask is the bitwise inclusive OR of the valid attribute mask bits.
+If valuemask is zero,
+the attributes are ignored and are not referenced.
+      </para>
+    </listitem>
+  </varlistentry>
+  <varlistentry>
+    <term>
+      <emphasis remap='I'>attributes</emphasis>
+    </term>
+    <listitem>
+      <para>
+Specifies the structure from which the values (as specified by the value mask)
+are to be taken.
+The value mask should have the appropriate bits
+set to indicate which attributes have been set in the structure.
+    </para>
+  </listitem>
+  </varlistentry>
+</variablelist>
+</para>
+<para>
+<!-- .LP -->
+<!-- .eM -->
+The
+<function>XCreateWindow</function>
+function creates an unmapped subwindow for a specified parent window, 
+returns the window ID of the created window, 
+and causes the X server to generate a
+<symbol>CreateNotify</symbol>
+event.
+The created window is placed on top in the stacking order 
+with respect to siblings.
+</para>
+<para>
+<!-- .LP -->
+The coordinate system has the X axis horizontal and the Y axis vertical
+with the origin [0, 0] at the upper-left corner.
+Coordinates are integral,
+in terms of pixels,
+and coincide with pixel centers.
+Each window and pixmap has its own coordinate system.
+For a window, 
+the origin is inside the border at the inside, upper-left corner.
+</para>
+<para>
+<!-- .LP -->
+The border_width for an
+<symbol>InputOnly</symbol>
+window must be zero, or a
+<errorname>BadMatch</errorname>
+error results.
+For class
+<symbol>InputOutput</symbol>,
+the visual type and depth must be a combination supported for the screen,
+or a
+<errorname>BadMatch</errorname>
+error results.
+The depth need not be the same as the parent,
+but the parent must not be a window of class 
+<symbol>InputOnly</symbol>,
+or a
+<errorname>BadMatch</errorname>
+error results.
+For an
+<symbol>InputOnly</symbol>
+window,
+the depth must be zero, and the visual must be one supported by the screen.
+If either condition is not met,
+a
+<errorname>BadMatch</errorname>
+error results.
+The parent window, however, may have any depth and class.
+If you specify any invalid window attribute for a window, a
+<errorname>BadMatch</errorname>
+error results.
+</para>
+<para>
+<!-- .LP -->
+The created window is not yet displayed (mapped) on the user's display.
+To display the window, call
+<function>XMapWindow</function>.
+The new window initially uses the same cursor as
+its parent. 
+A new cursor can be defined for the new window by calling
+<function>XDefineCursor</function>.
+<indexterm><primary>Cursor</primary><secondary>Initial State</secondary></indexterm>
+<indexterm><primary>XDefineCursor</primary></indexterm>
+The window will not be visible on the screen unless it and all of its
+ancestors are mapped and it is not obscured by any of its ancestors.
+</para>
+<para>
+<!-- .LP -->
+<function>XCreateWindow</function>
+can generate
+<errorname>BadAlloc</errorname>,
+<errorname>BadColor</errorname>,
+<errorname>BadCursor</errorname>,
+<errorname>BadMatch</errorname>,
+<errorname>BadPixmap</errorname>,
+<errorname>BadValue</errorname>,
+and
+<errorname>BadWindow</errorname>
+errors.
+</para>
+<para>
+<!-- .LP -->
+<!-- .sp -->
+To create an unmapped 
+<symbol>InputOutput</symbol>
+subwindow of a given parent window, use
+<function>XCreateSimpleWindow</function>.
+<indexterm significance="preferred"><primary>XCreateSimpleWindow</primary></indexterm>
+<!-- .sM -->
+<funcsynopsis id='xcreatesimplewindow'>
+<funcprototype>
+  <funcdef>Window <function>XCreateSimpleWindow</function></funcdef>
+  <paramdef>Display<parameter> *display</parameter></paramdef>
+  <paramdef>Window<parameter> parent</parameter></paramdef>
+  <paramdef>intx,<parameter> y</parameter></paramdef>
+  <paramdef>unsignedintwidth,<parameter> height</parameter></paramdef>
+  <paramdef>unsignedint<parameter> border_width</parameter></paramdef>
+  <paramdef>unsignedlong<parameter> border</parameter></paramdef>
+  <paramdef>unsignedlong<parameter> background</parameter></paramdef>
+</funcprototype>
+</funcsynopsis>
+<!-- .FN -->
+<variablelist>
+  <varlistentry>
+    <term>
+      <emphasis remap='I'>display</emphasis>
+    </term>
+    <listitem>
+      <para>
+Specifies the connection to the X server.
+      </para>
+    </listitem>
+  </varlistentry>
+  <varlistentry>
+    <term>
+      <emphasis remap='I'>parent</emphasis>
+    </term>
+    <listitem>
+      <para>
+Specifies the parent window.
+<!-- .ds Xy , which are the top-left outside corner of the new window's borders \ -->
+and are relative to the inside of the parent window's borders
+      </para>
+    </listitem>
+  </varlistentry>
+  <varlistentry>
+    <term>
+      <emphasis remap='I'>x</emphasis>
+    </term>
+    <listitem>
+      <para>
+<!-- .br -->
+<!-- .ns -->
+      </para>
+    </listitem>
+  </varlistentry>
+  <varlistentry>
+    <term>
+      <emphasis remap='I'>y</emphasis>
+    </term>
+    <listitem>
+      <para>
+Specify the x and y coordinates(Xy.
+<!-- .ds Wh , which are the created window's inside dimensions \ -->
+and do not include the created window's borders
+      </para>
+    </listitem>
+  </varlistentry>
+  <varlistentry>
+    <term>
+      <emphasis remap='I'>width</emphasis>
+    </term>
+    <listitem>
+      <para>
+<!-- .br -->
+<!-- .ns -->
+      </para>
+    </listitem>
+  </varlistentry>
+  <varlistentry>
+    <term>
+      <emphasis remap='I'>height</emphasis>
+    </term>
+    <listitem>
+      <para>
+Specify the width and height(Wh.
+The dimensions must be nonzero,
+or a
+<errorname>BadValue</errorname>
+error results.
+      </para>
+    </listitem>
+  </varlistentry>
+  <varlistentry>
+    <term>
+      <emphasis remap='I'>border_width</emphasis>
+    </term>
+    <listitem>
+      <para>
+Specifies the width of the created window's border in pixels.
+      </para>
+    </listitem>
+  </varlistentry>
+  <varlistentry>
+    <term>
+      <emphasis remap='I'>border</emphasis>
+    </term>
+    <listitem>
+      <para>
+Specifies the border pixel value of the window.
+      </para>
+    </listitem>
+  </varlistentry>
+  <varlistentry>
+    <term>
+      <emphasis remap='I'>background</emphasis>
+    </term>
+    <listitem>
+      <para>
+Specifies the background pixel value of the window.
+
+    </para>
+  </listitem>
+  </varlistentry>
+</variablelist>
+</para>
+<para>
+<!-- .LP -->
+<!-- .eM -->
+The
+<function>XCreateSimpleWindow</function>
+function creates an unmapped
+<symbol>InputOutput</symbol>
+subwindow for a specified parent window, returns the
+window ID of the created window, and causes the X server to generate a
+<symbol>CreateNotify</symbol>
+event.
+The created window is placed on top in the stacking order with respect to 
+siblings.
+Any part of the window that extends outside its parent window is clipped.
+The border_width for an
+<symbol>InputOnly</symbol>
+window must be zero, or a
+<errorname>BadMatch</errorname>
+error results.
+<function>XCreateSimpleWindow</function>
+inherits its depth, class, and visual from its parent.
+All other window attributes, except background and border, 
+have their default values.
+</para>
+<para>
+<!-- .LP -->
+<function>XCreateSimpleWindow</function>
+can generate
+<errorname>BadAlloc</errorname>,
+<errorname>BadMatch</errorname>,
+<errorname>BadValue</errorname>,
+and
+<errorname>BadWindow</errorname>
+errors.
+</para>
+</sect1>
+<sect1 id="Destroying_Windows">
+<title>Destroying Windows</title>
+<!-- .XS -->
+<!-- (SN Destroying Windows  -->
+<!-- .XE -->
+<para>
+<!-- .LP -->
+Xlib provides functions that you can use to destroy a window or destroy all
+subwindows of a window.
+</para>
+<para>
+<!-- .LP -->
+<!-- .sp -->
+To destroy a window and all of its subwindows, use
+<function>XDestroyWindow</function>.
+<indexterm significance="preferred"><primary>XDestroyWindow</primary></indexterm>
+<!-- .sM -->
+<funcsynopsis id='xdestroywindow'>
+<funcprototype>
+  <funcdef><function>XDestroyWindow</function></funcdef>
+  <paramdef>Display<parameter> *display</parameter></paramdef>
+  <paramdef>Window<parameter> w</parameter></paramdef>
+</funcprototype>
+</funcsynopsis>
+<!-- .FN -->
+<variablelist>
+  <varlistentry>
+    <term>
+      <emphasis remap='I'>display</emphasis>
+    </term>
+    <listitem>
+      <para>
+Specifies the connection to the X server.
+      </para>
+    </listitem>
+  </varlistentry>
+  <varlistentry>
+    <term>
+      <emphasis remap='I'>w</emphasis>
+    </term>
+    <listitem>
+      <para>
+Specifies the window.
+    </para>
+  </listitem>
+  </varlistentry>
+</variablelist>
+</para>
+<para>
+<!-- .LP -->
+<!-- .eM -->
+The
+<function>XDestroyWindow</function>
+function destroys the specified window as well as all of its subwindows and causes
+the X server to generate a
+<symbol>DestroyNotify</symbol>
+event for each window.
+The window should never be referenced again.
+If the window specified by the w argument is mapped,
+it is unmapped automatically.
+The ordering of the
+<symbol>DestroyNotify</symbol>
+events is such that for any given window being destroyed,
+<symbol>DestroyNotify</symbol>
+is generated on any inferiors of the window before being generated on
+the window itself.
+The ordering among siblings and across subhierarchies is not otherwise
+constrained.
+If the window you specified is a root window, no windows are destroyed.
+Destroying a mapped window will generate 
+<symbol>Expose</symbol>
+events on other windows that were obscured by the window being destroyed.
+</para>
+<para>
+<!-- .LP -->
+<function>XDestroyWindow</function>
+can generate a
+<errorname>BadWindow</errorname>
+error.
+</para>
+<para>
+<!-- .LP -->
+<!-- .sp -->
+To destroy all subwindows of a specified window, use 
+<function>XDestroySubwindows</function>.
+<indexterm significance="preferred"><primary>XDestroySubwindows</primary></indexterm>
+<!-- .sM -->
+<funcsynopsis id='xdestroysubwindows'>
+<funcprototype>
+  <funcdef><function>XDestroySubwindows</function></funcdef>
+  <paramdef>Display<parameter> *display</parameter></paramdef>
+  <paramdef>Window<parameter> w</parameter></paramdef>
+</funcprototype>
+</funcsynopsis>
+<!-- .FN -->
+<variablelist>
+  <varlistentry>
+    <term>
+      <emphasis remap='I'>display</emphasis>
+    </term>
+    <listitem>
+      <para>
+Specifies the connection to the X server.
+      </para>
+    </listitem>
+  </varlistentry>
+  <varlistentry>
+    <term>
+      <emphasis remap='I'>w</emphasis>
+    </term>
+    <listitem>
+      <para>
+Specifies the window.
+    </para>
+  </listitem>
+  </varlistentry>
+</variablelist>
+</para>
+<para>
+<!-- .LP -->
+<!-- .eM -->
+The
+<function>XDestroySubwindows</function>
+function destroys all inferior windows of the specified window, 
+in bottom-to-top stacking order.
+It causes the X server to generate a
+<symbol>DestroyNotify</symbol>
+event for each window.
+If any mapped
+subwindows were actually destroyed,
+<function>XDestroySubwindows</function>
+causes the X server to generate 
+<symbol>Expose</symbol>
+events on the specified window.
+This is much more efficient than deleting many windows
+one at a time because much of the work need be performed only once for all
+of the windows, rather than for each window.
+The subwindows should never be referenced again.  
+</para>
+<para>
+<!-- .LP -->
+<function>XDestroySubwindows</function>
+can generate a
+<errorname>BadWindow</errorname>
+error.
+</para>
+</sect1>
+<sect1 id="Mapping_Windows_">
+<title>Mapping Windows </title>
+<!-- .XS -->
+<!-- (SN Mapping Windows  -->
+<!-- .XE -->
+<para>
+<!-- .LP -->
+A window is considered mapped if an 
+<function>XMapWindow</function>
+call has been made on it.
+It may not be visible on the screen for one of the following reasons:
+</para>
+<itemizedlist>
+  <listitem>
+    <para>
+It is obscured by another opaque window.
+    </para>
+  </listitem>
+  <listitem>
+    <para>
+One of its ancestors is not mapped.
+    </para>
+  </listitem>
+  <listitem>
+    <para>
+It is entirely clipped by an ancestor.
+    </para>
+  </listitem>
+</itemizedlist>
+<para>
+<!-- .LP -->
+<symbol>Expose</symbol>
+events are generated for the window when part or all of
+it becomes visible on the screen. 
+A client receives the
+<symbol>Expose</symbol>
+events only if it has asked for them.
+Windows retain their position in the stacking order when they are unmapped.
+</para>
+<para>
+<!-- .LP -->
+A window manager may want to control the placement of subwindows.
+If 
+<symbol>SubstructureRedirectMask</symbol>
+has been selected by a window manager
+on a parent window (usually a root window),
+a map request initiated by other clients on a child window is not performed,
+and the window manager is sent a 
+<symbol>MapRequest</symbol>
+event.
+However, if the override-redirect flag on the child had been set to
+<symbol>True</symbol>
+(usually only on pop-up menus),
+the map request is performed.
+</para>
+<para>
+<!-- .LP -->
+A tiling window manager might decide to reposition and resize other clients' 
+windows and then decide to map the window to its final location.
+A window manager that wants to provide decoration might
+reparent the child into a frame first.
+For further information,
+see <link linkend="Override_Redirect_Flag">sections 3.2.8</link>
+and <link linkend="Window_State_Change_Events_">10.10</link>.
+Only a single client at a time can select for 
+<symbol>SubstructureRedirectMask</symbol>.
+</para>
+<para>
+<!-- .LP -->
+Similarly, a single client can select for 
+<symbol>ResizeRedirectMask</symbol>
+on a parent window.
+Then, any attempt to resize the window by another client is suppressed, and
+the client receives a 
+<symbol>ResizeRequest</symbol>
+event.
+</para>
+<para>
+<!-- .LP -->
+<!-- .sp -->
+To map a given window, use 
+<function>XMapWindow</function>.
+<indexterm significance="preferred"><primary>XMapWindow</primary></indexterm>
+<!-- .sM -->
+<funcsynopsis id='xmapwindow'>
+<funcprototype>
+  <funcdef><function>XMapWindow</function></funcdef>
+  <paramdef>Display<parameter> *display</parameter></paramdef>
+  <paramdef>Window<parameter> w</parameter></paramdef>
+</funcprototype>
+</funcsynopsis>
+<!-- .FN -->
+<variablelist>
+  <varlistentry>
+    <term>
+      <emphasis remap='I'>display</emphasis>
+    </term>
+    <listitem>
+      <para>
+Specifies the connection to the X server.
+      </para>
+    </listitem>
+  </varlistentry>
+  <varlistentry>
+    <term>
+      <emphasis remap='I'>w</emphasis>
+    </term>
+    <listitem>
+      <para>
+Specifies the window.
+    </para>
+  </listitem>
+  </varlistentry>
+</variablelist>
+</para>
+<para>
+<!-- .LP -->
+<!-- .eM -->
+The
+<function>XMapWindow</function>
+function
+maps the window and all of its
+subwindows that have had map requests.
+Mapping a window that has an unmapped ancestor does not display the
+window but marks it as eligible for display when the ancestor becomes
+mapped.
+Such a window is called unviewable.
+When all its ancestors are mapped,
+the window becomes viewable
+and will be visible on the screen if it is not obscured by another window.
+This function has no effect if the window is already mapped.
+</para>
+<para>
+<!-- .LP -->
+If the override-redirect of the window is
+<symbol>False</symbol>
+and if some other client has selected
+<symbol>SubstructureRedirectMask</symbol>
+on the parent window, then the X server generates a
+<symbol>MapRequest</symbol>
+event, and the
+<function>XMapWindow</function>
+function does not map the window.
+Otherwise, the window is mapped, and the X server generates a
+<symbol>MapNotify</symbol>
+event.
+</para>
+<para>
+<!-- .LP -->
+If the window becomes viewable and no earlier contents for it are remembered,
+the X server tiles the window with its background.
+If the window's background is undefined,
+the existing screen contents are not
+altered, and the X server generates zero or more 
+<symbol>Expose</symbol>
+events.
+If backing-store was maintained while the window was unmapped, no 
+<symbol>Expose</symbol>
+events
+are generated.
+If backing-store will now be maintained, 
+a full-window exposure is always generated.
+Otherwise, only visible regions may be reported.
+Similar tiling and exposure take place for any newly viewable inferiors.
+</para>
+<para>
+<!-- .LP -->
+<indexterm><primary>XMapWindow</primary></indexterm>
+If the window is an
+<symbol>InputOutput</symbol>
+window,
+<function>XMapWindow</function>
+generates 
+<symbol>Expose</symbol>
+events on each 
+<symbol>InputOutput</symbol>
+window that it causes to be displayed.
+If the client maps and paints the window 
+and if the client begins processing events, 
+the window is painted twice.
+To avoid this,
+first ask for 
+<symbol>Expose</symbol>
+events and then map the window,
+so the client processes input events as usual.
+The event list will include 
+<symbol>Expose</symbol>
+for each
+window that has appeared on the screen. 
+The client's normal response to
+an 
+<symbol>Expose</symbol>
+event should be to repaint the window.
+This method usually leads to simpler programs and to proper interaction
+with window managers.
+</para>
+<para>
+<!-- .LP -->
+<function>XMapWindow</function>
+can generate a
+<errorname>BadWindow</errorname>
+error.
+</para>
+<para>
+<!-- .LP -->
+<!-- .sp -->
+To map and raise a window, use
+<function>XMapRaised</function>.
+<indexterm significance="preferred"><primary>XMapRaised</primary></indexterm>
+<!-- .sM -->
+<funcsynopsis id='xmapraised'>
+<funcprototype>
+  <funcdef><function>XMapRaised</function></funcdef>
+  <paramdef>Display<parameter> *display</parameter></paramdef>
+  <paramdef>Window<parameter> w</parameter></paramdef>
+</funcprototype>
+</funcsynopsis>
+<!-- .FN -->
+<variablelist>
+  <varlistentry>
+    <term>
+      <emphasis remap='I'>display</emphasis>
+    </term>
+    <listitem>
+      <para>
+Specifies the connection to the X server.
+      </para>
+    </listitem>
+  </varlistentry>
+  <varlistentry>
+    <term>
+      <emphasis remap='I'>w</emphasis>
+    </term>
+    <listitem>
+      <para>
+Specifies the window.
+    </para>
+  </listitem>
+  </varlistentry>
+</variablelist>
+</para>
+<para>
+<!-- .LP -->
+<!-- .eM -->
+The
+<function>XMapRaised</function>
+function
+essentially is similar to
+<function>XMapWindow</function>
+in that it maps the window and all of its
+subwindows that have had map requests.
+However, it also raises the specified window to the top of the stack.
+For additional information,
+see 
+<function>XMapWindow</function>.
+</para>
+<para>
+<!-- .LP -->
+<function>XMapRaised</function>
+can generate multiple
+<errorname>BadWindow</errorname>
+errors.
+</para>
+<para>
+<!-- .LP -->
+<!-- .sp -->
+To map all subwindows for a specified window, use 
+<function>XMapSubwindows</function>.
+<indexterm significance="preferred"><primary>XMapSubwindows</primary></indexterm>
+<!-- .sM -->
+<funcsynopsis id='xmapsubwindows'>
+<funcprototype>
+  <funcdef><function>XMapSubwindows</function></funcdef>
+  <paramdef>Display<parameter> *display</parameter></paramdef>
+  <paramdef>Window<parameter> w</parameter></paramdef>
+</funcprototype>
+</funcsynopsis>
+<!-- .FN -->
+<variablelist>
+  <varlistentry>
+    <term>
+      <emphasis remap='I'>display</emphasis>
+    </term>
+    <listitem>
+      <para>
+Specifies the connection to the X server.
+      </para>
+    </listitem>
+  </varlistentry>
+  <varlistentry>
+    <term>
+      <emphasis remap='I'>w</emphasis>
+    </term>
+    <listitem>
+      <para>
+Specifies the window.
+    </para>
+  </listitem>
+  </varlistentry>
+</variablelist>
+</para>
+<para>
+<!-- .LP -->
+<!-- .eM -->
+The
+<function>XMapSubwindows</function>
+<indexterm><primary>XMapSubwindows</primary></indexterm>
+function maps all subwindows for a specified window in top-to-bottom stacking 
+order.
+The X server generates
+<symbol>Expose</symbol>
+events on each newly displayed window.
+This may be much more efficient than mapping many windows
+one at a time because the server needs to perform much of the work
+only once, for all of the windows, rather than for each window.
+</para>
+<para>
+<!-- .LP -->
+<function>XMapSubwindows</function>
+can generate a
+<errorname>BadWindow</errorname>
+error.
+</para>
+</sect1>
+<sect1 id="Unmapping_Windows">
+<title>Unmapping Windows</title>
+<!-- .XS -->
+<!-- (SN Unmapping Windows  -->
+<!-- .XE -->
+<para>
+<!-- .LP -->
+Xlib provides functions that you can use to unmap a window or all subwindows.
+</para>
+<para>
+<!-- .LP -->
+<!-- .sp -->
+To unmap a window, use 
+<function>XUnmapWindow</function>.
+<indexterm significance="preferred"><primary>XUnmapWindow</primary></indexterm>
+<!-- .sM -->
+<funcsynopsis id='xunmapwindow'>
+<funcprototype>
+  <funcdef><function>XUnmapWindow</function></funcdef>
+  <paramdef>Display<parameter> *display</parameter></paramdef>
+  <paramdef>Window<parameter> w</parameter></paramdef>
+</funcprototype>
+</funcsynopsis>
+<!-- .FN -->
+<variablelist>
+  <varlistentry>
+    <term>
+      <emphasis remap='I'>display</emphasis>
+    </term>
+    <listitem>
+      <para>
+Specifies the connection to the X server.
+      </para>
+    </listitem>
+  </varlistentry>
+  <varlistentry>
+    <term>
+      <emphasis remap='I'>w</emphasis>
+    </term>
+    <listitem>
+      <para>
+Specifies the window.
+    </para>
+  </listitem>
+  </varlistentry>
+</variablelist>
+</para>
+<para>
+<!-- .LP -->
+<!-- .eM -->
+The
+<function>XUnmapWindow</function>
+function unmaps the specified window and causes the X server to generate an
+<symbol>UnmapNotify</symbol>
+<indexterm><primary>UnmapNotify Event</primary></indexterm>
+<indexterm><primary>XUnmapWindow</primary></indexterm>
+event.
+If the specified window is already unmapped, 
+<function>XUnmapWindow</function>
+has no effect.
+Normal exposure processing on formerly obscured windows is performed.
+Any child window will no longer be visible until another map call is
+made on the parent.
+In other words, the subwindows are still mapped but are not visible
+until the parent is mapped.
+Unmapping a window will generate 
+<symbol>Expose</symbol>
+events on windows that were formerly obscured by it.
+</para>
+<para>
+<!-- .LP -->
+<function>XUnmapWindow</function>
+can generate a
+<errorname>BadWindow</errorname>
+error.
+</para>
+<para>
+<!-- .LP -->
+<!-- .sp -->
+To unmap all subwindows for a specified window, use 
+<function>XUnmapSubwindows</function>.
+<indexterm significance="preferred"><primary>XUnmapSubwindows</primary></indexterm>
+<!-- .sM -->
+<funcsynopsis id='xunmapsubwindows'>
+<funcprototype>
+  <funcdef><function>XUnmapSubwindows</function></funcdef>
+  <paramdef>Display<parameter> *display</parameter></paramdef>
+  <paramdef>Window<parameter> w</parameter></paramdef>
+</funcprototype>
+</funcsynopsis>
+<!-- .FN -->
+<variablelist>
+  <varlistentry>
+    <term>
+      <emphasis remap='I'>display</emphasis>
+    </term>
+    <listitem>
+      <para>
+Specifies the connection to the X server.
+      </para>
+    </listitem>
+  </varlistentry>
+  <varlistentry>
+    <term>
+      <emphasis remap='I'>w</emphasis>
+    </term>
+    <listitem>
+      <para>
+Specifies the window.
+    </para>
+  </listitem>
+  </varlistentry>
+</variablelist>
+</para>
+<para>
+<!-- .LP -->
+<!-- .eM -->
+The
+<function>XUnmapSubwindows</function>
+function unmaps all subwindows for the specified window in bottom-to-top
+stacking order.
+It causes the X server to generate an
+<symbol>UnmapNotify</symbol>
+event on each subwindow and 
+<symbol>Expose</symbol>
+events on formerly obscured windows.
+<indexterm><primary>UnmapNotify Event</primary></indexterm>
+Using this function is much more efficient than unmapping multiple windows
+one at a time because the server needs to perform much of the work
+only once, for all of the windows, rather than for each window.
+</para>
+<para>
+<!-- .LP -->
+<function>XUnmapSubwindows</function>
+can generate a
+<errorname>BadWindow</errorname>
+error.
+</para>
+</sect1>
+<sect1 id="Configuring_Windows">
+<title>Configuring Windows</title>
+<!-- .XS -->
+<!-- (SN Configuring Windows  -->
+<!-- .XE -->
+<para>
+<!-- .LP -->
+</para>
+<para>
+<!-- .LP -->
+Xlib provides functions that you can use to
+move a window, resize a window, move and resize a window, or
+change a window's border width.
+To change one of these parameters,
+set the appropriate member of the
+<structname>XWindowChanges</structname>
+structure and OR in the corresponding value mask in subsequent calls to
+<function>XConfigureWindow</function>.
+The symbols for the value mask bits and the
+<structname>XWindowChanges</structname>
+structure are:
+<!-- .sM -->
+</para>
+<para>
+<!-- .LP -->
+
+<literallayout class="monospaced">
+/* Configure window value mask bits */
+#define      CWX              (1&lt;&lt;0)
+#define      CWY              (1&lt;&lt;1)
+#define      CWWidth          (1&lt;&lt;2)
+#define      CWHeight         (1&lt;&lt;3)
+#define      CWBorderWidth    (1&lt;&lt;4)
+#define      CWSibling        (1&lt;&lt;5)
+#define      CWStackMode      (1&lt;&lt;6)
+</literallayout>
+
+<indexterm significance="preferred"><primary>XWindowChanges</primary></indexterm>
+<literallayout class="monospaced">
+/* Values */
+
+typedef struct {
+     int x, y;
+     int width, height;
+     int border_width;
+     Window sibling;
+     int stack_mode;
+} XWindowChanges;
+</literallayout>
+</para>
+<para>
+<!-- .LP -->
+<!-- .eM -->
+The x and y members are used to set the window's x and y coordinates,
+which are relative to the parent's origin
+and indicate the position of the upper-left outer corner of the window.
+The width and height members are used to set the inside size of the window,
+not including the border, and must be nonzero, or a
+<errorname>BadValue</errorname>
+error results.
+Attempts to configure a root window have no effect.
+</para>
+<para>
+<!-- .LP -->
+The border_width member is used to set the width of the border in pixels.
+Note that setting just the border width leaves the outer-left corner of the window
+in a fixed position but moves the absolute position of the window's origin.
+If you attempt to set the border-width attribute of an
+<symbol>InputOnly</symbol>
+window nonzero, a
+<errorname>BadMatch</errorname>
+error results. 
+</para>
+<para>
+<!-- .LP -->
+The sibling member is used to set the sibling window for stacking operations.
+The stack_mode member is used to set how the window is to be restacked 
+and can be set to
+<symbol>Above</symbol>,
+<symbol>Below</symbol>,
+<symbol>TopIf</symbol>,
+<symbol>BottomIf</symbol>,
+or 
+<symbol>Opposite</symbol>.
+</para>
+<para>
+<!-- .LP -->
+If the override-redirect flag of the window is
+<symbol>False</symbol>
+and if some other client has selected
+<symbol>SubstructureRedirectMask</symbol>
+on the parent, the X server generates a
+<symbol>ConfigureRequest</symbol>
+event, and no further processing is performed.
+Otherwise, 
+if some other client has selected 
+<symbol>ResizeRedirectMask</symbol>
+on the window and the inside
+width or height of the window is being changed,
+a 
+<symbol>ResizeRequest</symbol>
+event is generated, and the current inside width and height are
+used instead.
+Note that the override-redirect flag of the window has no effect
+on
+<symbol>ResizeRedirectMask</symbol>
+and that
+<symbol>SubstructureRedirectMask</symbol>
+on the parent has precedence over
+<symbol>ResizeRedirectMask</symbol>
+on the window.
+</para>
+<para>
+<!-- .LP -->
+When the geometry of the window is changed as specified, 
+the window is restacked among siblings, and a
+<symbol>ConfigureNotify</symbol>
+event is generated if the state of the window actually changes.
+<symbol>GravityNotify</symbol>
+events are generated after 
+<symbol>ConfigureNotify</symbol>
+events.
+If the inside width or height of the window has actually changed, 
+children of the window are affected as specified.
+</para>
+<para>
+<!-- .LP -->
+If a window's size actually changes,
+the window's subwindows move according to their window gravity.
+Depending on the window's bit gravity,
+the contents of the window also may be moved
+(see <link linkend="Gravity_Attributes">section 3.2.3</link>).
+</para>
+<para>
+<!-- .LP -->
+If regions of the window were obscured but now are not,
+exposure processing is performed on these formerly obscured windows, 
+including the window itself and its inferiors. 
+As a result of increasing the width or height,
+exposure processing is also performed on any new regions of the window 
+and any regions where window contents are lost.
+</para>
+<para>
+<!-- .LP -->
+The restack check (specifically, the computation for 
+<symbol>BottomIf</symbol>,
+<symbol>TopIf</symbol>,
+and 
+<symbol>Opposite</symbol>)
+is performed with respect to the window's final size and position (as
+controlled by the other arguments of the request), not its initial position.
+If a sibling is specified without a stack_mode,
+a
+<errorname>BadMatch</errorname>
+error results.
+</para>
+<para>
+<!-- .LP -->
+If a sibling and a stack_mode are specified, 
+the window is restacked as follows:
+</para>
+<informaltable>
+  <tgroup cols='2' align='center'>
+  <colspec colname='c1'/>
+  <colspec colname='c2'/>
+  <tbody>
+    <row>
+      <entry><symbol>Above</symbol></entry>
+      <entry>The window is placed just above the sibling.</entry>
+    </row>
+    <row>
+      <entry><symbol>Below</symbol></entry>
+      <entry>The window is placed just below the sibling.</entry>
+    </row>
+    <row>
+      <entry><symbol>TopIf</symbol></entry>
+      <entry>If the sibling occludes the window, the window is placed at the top of the stack.</entry>
+    </row>
+    <row>
+      <entry><symbol>BottomIf</symbol></entry>
+      <entry>If the window occludes the sibling, the window is placed at the bottom of the stack.</entry>
+    </row>
+    <row>
+      <entry><symbol>Opposite</symbol></entry>
+      <entry>
+If the sibling occludes the window, the window is placed at the top of the stack.
+If the window occludes the sibling,
+the window is placed at the bottom of the stack.
+      </entry>
+    </row>
+  </tbody>
+  </tgroup>
+</informaltable>
+
+<para>
+<!-- .LP -->
+If a stack_mode is specified but no sibling is specified,
+the window is restacked as follows:
+</para>
+
+<informaltable>
+  <tgroup cols='2' align='center'>
+  <colspec colname='c1'/>
+  <colspec colname='c2'/>
+  <tbody>
+    <row>
+      <entry><symbol>Above</symbol></entry>
+      <entry>The window is placed at the top of the stack.</entry>
+    </row>
+    <row>
+      <entry><symbol>Below</symbol></entry>
+      <entry>The window is placed at the bottom of the stack.</entry>
+    </row>
+    <row>
+      <entry><symbol>TopIf</symbol></entry>
+      <entry>
+If any sibling occludes the window, the window is placed at
+the top of the stack.
+      </entry>
+    </row>
+    <row>
+      <entry>
+If the window occludes any sibling, the window is placed at
+the bottom of the stack.
+      </entry>
+    </row>
+    <row>
+      <entry><symbol>Opposite</symbol></entry>
+      <entry>
+If any sibling occludes the window, the window
+is placed at the top of the stack.
+If the window occludes any sibling,
+the window is placed at the bottom of the stack.
+      </entry>
+    </row>
+  </tbody>
+  </tgroup>
+</informaltable>
+
+<para>
+<!-- .LP -->
+Attempts to configure a root window have no effect.
+</para>
+<para>
+<!-- .LP -->
+<!-- .sp -->
+To configure a window's size, location, stacking, or border, use
+<function>XConfigureWindow</function>.
+<indexterm significance="preferred"><primary>XConfigureWindow</primary></indexterm>
+<!-- .sM -->
+<funcsynopsis id='xconfigurewindow'>
+<funcprototype>
+  <funcdef><function>XConfigureWindow</function></funcdef>
+  <paramdef>Display<parameter> *display</parameter></paramdef>
+  <paramdef>Window<parameter> w</parameter></paramdef>
+  <paramdef>unsignedint<parameter> value_mask</parameter></paramdef>
+  <paramdef>XWindowChanges<parameter> *values</parameter></paramdef>
+</funcprototype>
+</funcsynopsis>
+<!-- .FN -->
+<variablelist>
+  <varlistentry>
+    <term>
+      <emphasis remap='I'>display</emphasis>
+    </term>
+    <listitem>
+      <para>
+Specifies the connection to the X server.
+<!-- .ds Wi to be reconfigured -->
+      </para>
+    </listitem>
+  </varlistentry>
+  <varlistentry>
+    <term>
+      <emphasis remap='I'>w</emphasis>
+    </term>
+    <listitem>
+      <para>
+Specifies the window (Wi.
+      </para>
+    </listitem>
+  </varlistentry>
+  <varlistentry>
+    <term>
+      <emphasis remap='I'>value_mask</emphasis>
+    </term>
+    <listitem>
+      <para>
+Specifies which values are to be set using information in
+the values structure.
+This mask is the bitwise inclusive OR of the valid configure window values bits.
+      </para>
+    </listitem>
+  </varlistentry>
+  <varlistentry>
+    <term>
+      <emphasis remap='I'>values</emphasis>
+    </term>
+    <listitem>
+      <para>
+Specifies the 
+<structname>XWindowChanges</structname>
+structure.
+    </para>
+  </listitem>
+  </varlistentry>
+</variablelist>
+</para>
+<para>
+<!-- .LP -->
+<!-- .eM -->
+The
+<function>XConfigureWindow</function>
+function uses the values specified in the
+<structname>XWindowChanges</structname>
+structure to reconfigure a window's size, position, border, and stacking order.
+Values not specified are taken from the existing geometry of the window.
+</para>
+<para>
+<!-- .LP -->
+If a sibling is specified without a stack_mode or if the window
+is not actually a sibling,
+a
+<errorname>BadMatch</errorname>
+error results. 
+Note that the computations for
+<symbol>BottomIf</symbol>,
+<symbol>TopIf</symbol>,
+and
+<symbol>Opposite</symbol>
+are performed with respect to the window's final geometry (as controlled by the
+other arguments passed to
+<function>XConfigureWindow</function>),
+not its initial geometry.
+Any backing store contents of the window, its
+inferiors, and other newly visible windows are either discarded or
+changed to reflect the current screen contents 
+(depending on the implementation).
+</para>
+<para>
+<!-- .LP -->
+<function>XConfigureWindow</function>
+can generate
+<errorname>BadMatch</errorname>,
+<errorname>BadValue</errorname>,
+and
+<errorname>BadWindow</errorname>
+errors.
+</para>
+<para>
+<!-- .LP -->
+<!-- .sp -->
+To move a window without changing its size, use 
+<function>XMoveWindow</function>.
+<indexterm significance="preferred"><primary>XMoveWindow</primary></indexterm>
+<!-- .sM -->
+<funcsynopsis id='xmovewindow'>
+<funcprototype>
+  <funcdef><function>XMoveWindow</function></funcdef>
+  <paramdef>Display<parameter> *display</parameter></paramdef>
+  <paramdef>Window<parameter> w</parameter></paramdef>
+  <paramdef>intx,<parameter> y</parameter></paramdef>
+</funcprototype>
+</funcsynopsis>
+<!-- .FN      -->
+<variablelist>
+  <varlistentry>
+    <term>
+      <emphasis remap='I'>display</emphasis>
+    </term>
+    <listitem>
+      <para>
+Specifies the connection to the X server.
+<!-- .ds Wi to be moved -->
+      </para>
+    </listitem>
+  </varlistentry>
+  <varlistentry>
+    <term>
+      <emphasis remap='I'>w</emphasis>
+    </term>
+    <listitem>
+      <para>
+Specifies the window (Wi.
+<!-- .ds Xy , which define the new location of the top-left pixel \ -->
+of the window's border or the window itself if it has no border
+      </para>
+    </listitem>
+  </varlistentry>
+  <varlistentry>
+    <term>
+      <emphasis remap='I'>x</emphasis>
+    </term>
+    <listitem>
+      <para>
+<!-- .br -->
+<!-- .ns -->
+      </para>
+    </listitem>
+  </varlistentry>
+  <varlistentry>
+    <term>
+      <emphasis remap='I'>y</emphasis>
+    </term>
+    <listitem>
+      <para>
+Specify the x and y coordinates(Xy.
+    </para>
+  </listitem>
+  </varlistentry>
+</variablelist>
+</para>
+<para>
+<!-- .LP -->
+<!-- .eM -->
+The
+<function>XMoveWindow</function>
+function moves the specified window to the specified x and y coordinates,
+but it does not change the window's size, raise the window, or
+change the mapping state of the window.
+Moving a mapped window may or may not lose the window's contents 
+depending on if the window is obscured by nonchildren 
+and if no backing store exists.
+If the contents of the window are lost, 
+the X server generates
+<symbol>Expose</symbol>
+events.
+Moving a mapped window generates
+<symbol>Expose</symbol>
+events on any formerly obscured windows. 
+</para>
+<para>
+<!-- .LP -->
+If the override-redirect flag of the window is 
+<symbol>False</symbol>
+and some
+other client has selected 
+<symbol>SubstructureRedirectMask</symbol>
+on the parent, the X server generates a
+<symbol>ConfigureRequest</symbol>
+event, and no further processing is
+performed.  
+Otherwise, the window is moved.
+</para>
+<para>
+<!-- .LP -->
+<function>XMoveWindow</function>
+can generate a
+<errorname>BadWindow</errorname>
+error.
+</para>
+<para>
+<!-- .LP -->
+<!-- .sp -->
+To change a window's size without changing the upper-left coordinate, use 
+<function>XResizeWindow</function>.
+<indexterm significance="preferred"><primary>XResizeWindow</primary></indexterm>
+<!-- .sM -->
+<funcsynopsis id='xresizewindow'>
+<funcprototype>
+  <funcdef><function>XResizeWindow</function></funcdef>
+  <paramdef>Display<parameter> *display</parameter></paramdef>
+  <paramdef>Window<parameter> w</parameter></paramdef>
+  <paramdef>unsignedintwidth,<parameter> height</parameter></paramdef>
+</funcprototype>
+</funcsynopsis>
+<!-- .FN -->
+<variablelist>
+  <varlistentry>
+    <term>
+      <emphasis remap='I'>display</emphasis>
+    </term>
+    <listitem>
+      <para>
+Specifies the connection to the X server.
+      </para>
+    </listitem>
+  </varlistentry>
+  <varlistentry>
+    <term>
+      <emphasis remap='I'>w</emphasis>
+    </term>
+    <listitem>
+      <para>
+Specifies the window.
+<!-- .ds Wh , which are the interior dimensions of the window \ -->
+after the call completes
+      </para>
+    </listitem>
+  </varlistentry>
+  <varlistentry>
+    <term>
+      <emphasis remap='I'>width</emphasis>
+    </term>
+    <listitem>
+      <para>
+<!-- .br -->
+<!-- .ns -->
+      </para>
+    </listitem>
+  </varlistentry>
+  <varlistentry>
+    <term>
+      <emphasis remap='I'>height</emphasis>
+    </term>
+    <listitem>
+      <para>
+Specify the width and height(Wh.
+    </para>
+  </listitem>
+  </varlistentry>
+</variablelist>
+</para>
+<para>
+<!-- .LP -->
+<!-- .eM -->
+The
+<function>XResizeWindow</function>
+function changes the inside dimensions of the specified window, not including
+its borders.
+This function does not change the window's upper-left coordinate or
+the origin and does not restack the window.
+Changing the size of a mapped window may lose its contents and generate
+<symbol>Expose</symbol>
+events.
+If a mapped window is made smaller, 
+changing its size generates
+<symbol>Expose</symbol>
+events on windows that the mapped window formerly obscured.
+</para>
+<para>
+<!-- .LP -->
+If the override-redirect flag of the window is 
+<symbol>False</symbol>
+and some
+other client has selected 
+<symbol>SubstructureRedirectMask</symbol>
+on the parent, the X server generates a
+<symbol>ConfigureRequest</symbol>
+event, and no further processing is performed.  
+If either width or height is zero,
+a
+<errorname>BadValue</errorname>
+error results.
+</para>
+<para>
+<!-- .LP -->
+<function>XResizeWindow</function>
+can generate
+<errorname>BadValue</errorname>
+and
+<errorname>BadWindow</errorname>
+errors.
+</para>
+<para>
+<!-- .LP -->
+<!-- .sp -->
+To change the size and location of a window, use 
+<function>XMoveResizeWindow</function>.
+<indexterm significance="preferred"><primary>XMoveResizeWindow</primary></indexterm>
+<!-- .sM -->
+<funcsynopsis id='xmoveresizewindow'>
+<funcprototype>
+  <funcdef><function>XMoveResizeWindow</function></funcdef>
+  <paramdef>Display<parameter> *display</parameter></paramdef>
+  <paramdef>Window<parameter> w</parameter></paramdef>
+  <paramdef>intx,<parameter> y</parameter></paramdef>
+  <paramdef>unsignedintwidth,<parameter> height</parameter></paramdef>
+</funcprototype>
+</funcsynopsis>
+<!-- .FN -->
+<variablelist>
+  <varlistentry>
+    <term>
+      <emphasis remap='I'>display</emphasis>
+    </term>
+    <listitem>
+      <para>
+Specifies the connection to the X server.
+<!-- .ds Wi to be reconfigured -->
+      </para>
+    </listitem>
+  </varlistentry>
+  <varlistentry>
+    <term>
+      <emphasis remap='I'>w</emphasis>
+    </term>
+    <listitem>
+      <para>
+Specifies the window (Wi.
+<!-- .ds Xy , which define the new position of the window relative to its parent -->
+      </para>
+    </listitem>
+  </varlistentry>
+  <varlistentry>
+    <term>
+      <emphasis remap='I'>x</emphasis>
+    </term>
+    <listitem>
+      <para>
+<!-- .br -->
+<!-- .ns -->
+      </para>
+    </listitem>
+  </varlistentry>
+  <varlistentry>
+    <term>
+      <emphasis remap='I'>y</emphasis>
+    </term>
+    <listitem>
+      <para>
+Specify the x and y coordinates(Xy.
+<!-- .ds Wh , which define the interior size of the window -->
+      </para>
+    </listitem>
+  </varlistentry>
+  <varlistentry>
+    <term>
+      <emphasis remap='I'>width</emphasis>
+    </term>
+    <listitem>
+      <para>
+<!-- .br -->
+<!-- .ns -->
+      </para>
+    </listitem>
+  </varlistentry>
+  <varlistentry>
+    <term>
+      <emphasis remap='I'>height</emphasis>
+    </term>
+    <listitem>
+      <para>
+Specify the width and height(Wh.
+    </para>
+  </listitem>
+  </varlistentry>
+</variablelist>
+</para>
+<para>
+<!-- .LP -->
+<!-- .eM -->
+The
+<function>XMoveResizeWindow</function>
+function changes the size and location of the specified window 
+without raising it.
+Moving and resizing a mapped window may generate an
+<symbol>Expose</symbol>
+event on the window.
+Depending on the new size and location parameters,
+moving and resizing a window may generate 
+<symbol>Expose</symbol>
+events on windows that the window formerly obscured. 
+</para>
+<para>
+<!-- .LP -->
+If the override-redirect flag of the window is 
+<symbol>False</symbol>
+and some
+other client has selected 
+<symbol>SubstructureRedirectMask</symbol>
+on the parent, the X server generates a
+<symbol>ConfigureRequest</symbol>
+event, and no further processing is performed.  
+Otherwise, the window size and location are changed.
+</para>
+<para>
+<!-- .LP -->
+<function>XMoveResizeWindow</function>
+can generate
+<errorname>BadValue</errorname>
+and
+<errorname>BadWindow</errorname>
+errors.
+</para>
+<para>
+<!-- .LP -->
+<!-- .sp -->
+To change the border width of a given window, use
+<function>XSetWindowBorderWidth</function>.
+<indexterm significance="preferred"><primary>XSetWindowBorderWidth</primary></indexterm>
+<!-- .sM -->
+<funcsynopsis id='xsetwindowborderwidth'>
+<funcprototype>
+  <funcdef><function>XSetWindowBorderWidth</function></funcdef>
+  <paramdef>Display<parameter> *display</parameter></paramdef>
+  <paramdef>Window<parameter> w</parameter></paramdef>
+  <paramdef>unsignedint<parameter> width</parameter></paramdef>
+</funcprototype>
+</funcsynopsis>
+<!-- .FN -->
+<variablelist>
+  <varlistentry>
+    <term>
+      <emphasis remap='I'>display</emphasis>
+    </term>
+    <listitem>
+      <para>
+Specifies the connection to the X server.
+      </para>
+    </listitem>
+  </varlistentry>
+  <varlistentry>
+    <term>
+      <emphasis remap='I'>w</emphasis>
+    </term>
+    <listitem>
+      <para>
+Specifies the window.
+      </para>
+    </listitem>
+  </varlistentry>
+  <varlistentry>
+    <term>
+      <emphasis remap='I'>width</emphasis>
+    </term>
+    <listitem>
+      <para>
+Specifies the width of the window border.
+    </para>
+  </listitem>
+  </varlistentry>
+</variablelist>
+</para>
+<para>
+<!-- .LP -->
+<!-- .eM -->
+The
+<function>XSetWindowBorderWidth</function>
+function sets the specified window's border width to the specified width.
+</para>
+<para>
+<!-- .LP -->
+<function>XSetWindowBorderWidth</function>
+can generate a
+<errorname>BadWindow</errorname>
+error.
+</para>
+</sect1>
+<sect1 id="Changing_Window_Stacking_Order">
+<title>Changing Window Stacking Order</title>
+<!-- .XS -->
+<!-- (SN Changing Window Stacking Order  -->
+<!-- .XE -->
+<para>
+<!-- .LP -->
+</para>
+<para>
+<!-- .LP -->
+Xlib provides functions that you can use to raise, lower, circulate,
+or restack windows.
+</para>
+<para>
+<!-- .LP -->
+<!-- .sp -->
+To raise a window so that no sibling window obscures it, use 
+<function>XRaiseWindow</function>.
+<indexterm significance="preferred"><primary>XRaiseWindow</primary></indexterm>
+<!-- .sM -->
+<funcsynopsis id='xraisewindow'>
+<funcprototype>
+  <funcdef><function>XRaiseWindow</function></funcdef>
+  <paramdef>Display<parameter> *display</parameter></paramdef>
+  <paramdef>Window<parameter> w</parameter></paramdef>
+</funcprototype>
+</funcsynopsis>
+<!-- .FN -->
+<variablelist>
+  <varlistentry>
+    <term>
+      <emphasis remap='I'>display</emphasis>
+    </term>
+    <listitem>
+      <para>
+Specifies the connection to the X server.
+      </para>
+    </listitem>
+  </varlistentry>
+  <varlistentry>
+    <term>
+      <emphasis remap='I'>w</emphasis>
+    </term>
+    <listitem>
+      <para>
+Specifies the window.
+    </para>
+  </listitem>
+  </varlistentry>
+</variablelist>
+</para>
+<para>
+<!-- .LP -->
+<!-- .eM -->
+The
+<function>XRaiseWindow</function>
+function
+raises the specified window to the top of the stack so that no sibling window
+obscures it.
+If the windows are regarded as overlapping sheets of paper stacked 
+on a desk,
+then raising a window is analogous to moving the sheet to the top of
+the stack but leaving its x and y location on the desk constant.
+Raising a mapped window may generate 
+<symbol>Expose</symbol>
+events for the window and any mapped subwindows that were formerly obscured.  
+</para>
+<para>
+<!-- .LP -->
+If the override-redirect attribute of the window is 
+<symbol>False</symbol>
+and some
+other client has selected 
+<symbol>SubstructureRedirectMask</symbol>
+on the parent, the X server generates a
+<symbol>ConfigureRequest</symbol>
+event, and no processing is performed.
+Otherwise, the window is raised.
+</para>
+<para>
+<!-- .LP -->
+<function>XRaiseWindow</function>
+can generate a
+<errorname>BadWindow</errorname>
+error.
+</para>
+<para>
+<!-- .LP -->
+<!-- .sp -->
+To lower a window so that it does not obscure any sibling windows, use 
+<function>XLowerWindow</function>.
+<indexterm significance="preferred"><primary>XLowerWindow</primary></indexterm>
+<!-- .sM -->
+<funcsynopsis id='xlowerwindow'>
+<funcprototype>
+  <funcdef><function>XLowerWindow</function></funcdef>
+  <paramdef>Display<parameter> *display</parameter></paramdef>
+  <paramdef>Window<parameter> w</parameter></paramdef>
+</funcprototype>
+</funcsynopsis>
+<!-- .FN -->
+<variablelist>
+  <varlistentry>
+    <term>
+      <emphasis remap='I'>display</emphasis>
+    </term>
+    <listitem>
+      <para>
+Specifies the connection to the X server.
+      </para>
+    </listitem>
+  </varlistentry>
+  <varlistentry>
+    <term>
+      <emphasis remap='I'>w</emphasis>
+    </term>
+    <listitem>
+      <para>
+Specifies the window.
+    </para>
+  </listitem>
+  </varlistentry>
+</variablelist>
+</para>
+<para>
+<!-- .LP -->
+<!-- .eM -->
+The
+<function>XLowerWindow</function>
+function lowers the specified window to the bottom of the stack
+so that it does not obscure any sibling
+windows.
+If the windows are regarded as overlapping sheets of paper
+stacked on a desk, then lowering a window is analogous to moving the
+sheet to the bottom of the stack but leaving its x and y location on
+the desk constant.
+Lowering a mapped window will generate 
+<symbol>Expose</symbol>
+events on any windows it formerly obscured.
+</para>
+<para>
+<!-- .LP -->
+If the override-redirect attribute of the window is 
+<symbol>False</symbol>
+and some
+other client has selected 
+<symbol>SubstructureRedirectMask</symbol>
+on the parent, the X server generates a
+<symbol>ConfigureRequest</symbol>
+event, and no processing is performed.  
+Otherwise, the window is lowered to the bottom of the
+stack.
+</para>
+<para>
+<!-- .LP -->
+<function>XLowerWindow</function>
+can generate a
+<errorname>BadWindow</errorname>
+error.
+</para>
+<para>
+<!-- .LP -->
+<!-- .sp -->
+To circulate a subwindow up or down, use
+<function>XCirculateSubwindows</function>.
+<indexterm significance="preferred"><primary>XCirculateSubwindows</primary></indexterm>
+<!-- .sM -->
+<funcsynopsis id='xcirculatesubwindows'>
+<funcprototype>
+  <funcdef><function>XCirculateSubwindows</function></funcdef>
+  <paramdef>Display<parameter> *display</parameter></paramdef>
+  <paramdef>Window<parameter> w</parameter></paramdef>
+  <paramdef>int<parameter> direction</parameter></paramdef>
+</funcprototype>
+</funcsynopsis>
+<!-- .FN -->
+<variablelist>
+  <varlistentry>
+    <term>
+      <emphasis remap='I'>display</emphasis>
+    </term>
+    <listitem>
+      <para>
+Specifies the connection to the X server.
+      </para>
+    </listitem>
+  </varlistentry>
+  <varlistentry>
+    <term>
+      <emphasis remap='I'>w</emphasis>
+    </term>
+    <listitem>
+      <para>
+Specifies the window.
+      </para>
+    </listitem>
+  </varlistentry>
+  <varlistentry>
+    <term>
+      <emphasis remap='I'>direction</emphasis>
+    </term>
+    <listitem>
+      <para>
+Specifies the direction (up or down) that you want to circulate
+the window. 
+You can pass 
+<symbol>RaiseLowest</symbol>
+or
+<symbol>LowerHighest</symbol>.
+    </para>
+  </listitem>
+  </varlistentry>
+</variablelist>
+</para>
+<para>
+<!-- .LP -->
+<!-- .eM -->
+The
+<function>XCirculateSubwindows</function>
+function circulates children of the specified window in the specified 
+direction.
+If you specify
+<symbol>RaiseLowest</symbol>,
+<function>XCirculateSubwindows</function>
+raises the lowest mapped child (if any) that is occluded 
+by another child to the top of the stack.
+If you specify
+<symbol>LowerHighest</symbol>,
+<function>XCirculateSubwindows</function>
+lowers the highest mapped child (if any) that occludes another child
+to the bottom of the stack.
+Exposure processing is then performed on formerly obscured windows.
+If some other client has selected 
+<symbol>SubstructureRedirectMask</symbol>
+on the window, the X server generates a 
+<symbol>CirculateRequest</symbol>
+event, and no further processing is performed.
+If a child is actually restacked,
+the X server generates a
+<symbol>CirculateNotify</symbol>
+event. 
+</para>
+<para>
+<!-- .LP -->
+<function>XCirculateSubwindows</function>
+can generate
+<errorname>BadValue</errorname>
+and
+<errorname>BadWindow</errorname>
+errors.
+</para>
+<para>
+<!-- .LP -->
+<!-- .sp -->
+To raise the lowest mapped child of a window that is partially or completely
+occluded by another child, use
+<function>XCirculateSubwindowsUp</function>.
+<indexterm significance="preferred"><primary>XCirculateSubwindowsUp</primary></indexterm>
+<!-- .sM -->
+<funcsynopsis id='xcirculatesubwindowsup'>
+<funcprototype>
+  <funcdef><function>XCirculateSubwindowsUp</function></funcdef>
+  <paramdef>Display<parameter> *display</parameter></paramdef>
+  <paramdef>Window<parameter> w</parameter></paramdef>
+</funcprototype>
+</funcsynopsis>
+<!-- .FN -->
+<variablelist>
+  <varlistentry>
+    <term>
+      <emphasis remap='I'>display</emphasis>
+    </term>
+    <listitem>
+      <para>
+Specifies the connection to the X server.
+      </para>
+    </listitem>
+  </varlistentry>
+  <varlistentry>
+    <term>
+      <emphasis remap='I'>w</emphasis>
+    </term>
+    <listitem>
+      <para>
+Specifies the window.
+    </para>
+  </listitem>
+  </varlistentry>
+</variablelist>
+</para>
+<para>
+<!-- .LP -->
+<!-- .eM -->
+The
+<function>XCirculateSubwindowsUp</function>
+function raises the lowest mapped child of the specified window that
+is partially
+or completely
+occluded by another child.
+Completely unobscured children are not affected.
+This is a convenience function equivalent to
+<function>XCirculateSubwindows</function>
+with
+<symbol>RaiseLowest</symbol>
+specified.
+</para>
+<para>
+<!-- .LP -->
+<function>XCirculateSubwindowsUp</function>
+can generate a
+<errorname>BadWindow</errorname>
+error.
+</para>
+<para>
+<!-- .LP -->
+<!-- .sp -->
+To lower the highest mapped child of a window that partially or 
+completely occludes another child, use 
+<function>XCirculateSubwindowsDown</function>.
+<indexterm significance="preferred"><primary>XCirculateSubwindowsDown</primary></indexterm>
+<!-- .sM -->
+<funcsynopsis id='xcirculatesubwindowsdown'>
+<funcprototype>
+  <funcdef><function>XCirculateSubwindowsDown</function></funcdef>
+  <paramdef>Display<parameter> *display</parameter></paramdef>
+  <paramdef>Window<parameter> w</parameter></paramdef>
+</funcprototype>
+</funcsynopsis>
+<!-- .FN -->
+<variablelist>
+  <varlistentry>
+    <term>
+      <emphasis remap='I'>display</emphasis>
+    </term>
+    <listitem>
+      <para>
+Specifies the connection to the X server.
+      </para>
+    </listitem>
+  </varlistentry>
+  <varlistentry>
+    <term>
+      <emphasis remap='I'>w</emphasis>
+    </term>
+    <listitem>
+      <para>
+Specifies the window.
+    </para>
+  </listitem>
+  </varlistentry>
+</variablelist>
+</para>
+<para>
+<!-- .LP -->
+<!-- .eM -->
+The
+<function>XCirculateSubwindowsDown</function>
+function lowers the highest mapped child of the specified window that partially
+or completely occludes another child.
+Completely unobscured children are not affected.
+This is a convenience function equivalent to
+<function>XCirculateSubwindows</function>
+with
+<symbol>LowerHighest</symbol>
+specified.
+</para>
+<para>
+<!-- .LP -->
+<function>XCirculateSubwindowsDown</function>
+can generate a
+<errorname>BadWindow</errorname>
+error.
+</para>
+<para>
+<!-- .LP -->
+<!-- .sp -->
+To restack a set of windows from top to bottom, use 
+<function>XRestackWindows</function>.
+<indexterm significance="preferred"><primary>XRestackWindows</primary></indexterm>
+<!-- .sM -->
+<funcsynopsis id='xrestackwindows'>
+<funcprototype>
+  <funcdef><function>XRestackWindows</function></funcdef>
+  <paramdef>Display<parameter> *display</parameter></paramdef>
+  <paramdef>Window<parameter> windows[]</parameter></paramdef>
+  <paramdef>int<parameter> nwindows</parameter></paramdef>
+</funcprototype>
+</funcsynopsis>
+<!-- .FN -->
+<variablelist>
+  <varlistentry>
+    <term>
+      <emphasis remap='I'>display</emphasis>
+    </term>
+    <listitem>
+      <para>
+Specifies the connection to the X server.
+      </para>
+    </listitem>
+  </varlistentry>
+  <varlistentry>
+    <term>
+      <emphasis remap='I'>windows</emphasis>
+    </term>
+    <listitem>
+      <para>
+Specifies an array containing the windows to be restacked.
+      </para>
+    </listitem>
+  </varlistentry>
+  <varlistentry>
+    <term>
+      <emphasis remap='I'>nwindows</emphasis>
+    </term>
+    <listitem>
+      <para>
+Specifies the number of windows to be restacked.
+    </para>
+  </listitem>
+  </varlistentry>
+</variablelist>
+</para>
+<para>
+<!-- .LP -->
+<!-- .eM -->
+The
+<function>XRestackWindows</function>
+function restacks the windows in the order specified,
+from top to bottom.
+The stacking order of the first window in the windows array is unaffected,
+but the other windows in the array are stacked underneath the first window,
+in the order of the array.
+The stacking order of the other windows is not affected.
+For each window in the window array that is not a child of the specified window,
+a
+<errorname>BadMatch</errorname>
+error results.
+</para>
+<para>
+<!-- .LP -->
+If the override-redirect attribute of a window is 
+<symbol>False</symbol>
+and some
+other client has selected 
+<symbol>SubstructureRedirectMask</symbol>
+on the parent, the X server generates 
+<symbol>ConfigureRequest</symbol>
+events for each window whose override-redirect flag is not set, 
+and no further processing is performed.
+Otherwise, the windows will be restacked in top-to-bottom order.
+</para>
+<para>
+<!-- .LP -->
+<function>XRestackWindows</function>
+can generate a
+<errorname>BadWindow</errorname>
+error.
+</para>
+</sect1>
+<sect1 id="Changing_Window_Attributes">
+<title>Changing Window Attributes</title>
+<!-- .XS -->
+<!-- (SN Changing Window Attributes  -->
+<!-- .XE -->
+<para>
+<!-- .LP -->
+</para>
+<para>
+<!-- .LP -->
+Xlib provides functions that you can use to set window attributes.
+<function>XChangeWindowAttributes</function>
+is the more general function that allows you to set one or more window
+attributes provided by the
+<structname>XSetWindowAttributes</structname>
+structure.
+The other functions described in this section allow you to set one specific
+window attribute, such as a window's background.
+</para>
+<para>
+<!-- .LP -->
+<!-- .sp -->
+To change one or more attributes for a given window, use
+<function>XChangeWindowAttributes</function>.
+<indexterm significance="preferred"><primary>XChangeWindowAttributes</primary></indexterm>
+<!-- .sM -->
+<funcsynopsis id='xchangewindowattributes'>
+<funcprototype>
+  <funcdef><function>XChangeWindowAttributes</function></funcdef>
+  <paramdef>Display<parameter> *display</parameter></paramdef>
+  <paramdef>Window<parameter> w</parameter></paramdef>
+  <paramdef>unsignedlong<parameter> valuemask</parameter></paramdef>
+  <paramdef>XSetWindowAttributes<parameter> *attributes</parameter></paramdef>
+</funcprototype>
+</funcsynopsis>
+<!-- .FN -->
+<variablelist>
+  <varlistentry>
+    <term>
+      <emphasis remap='I'>display</emphasis>
+    </term>
+    <listitem>
+      <para>
+Specifies the connection to the X server.
+      </para>
+    </listitem>
+  </varlistentry>
+  <varlistentry>
+    <term>
+      <emphasis remap='I'>w</emphasis>
+    </term>
+    <listitem>
+      <para>
+Specifies the window.
+      </para>
+    </listitem>
+  </varlistentry>
+  <varlistentry>
+    <term>
+      <emphasis remap='I'>valuemask</emphasis>
+    </term>
+    <listitem>
+      <para>
+Specifies which window attributes are defined in the attributes
+argument.
+This mask is the bitwise inclusive OR of the valid attribute mask bits.
+If valuemask is zero,
+the attributes are ignored and are not referenced.
+The values and restrictions are
+the same as for
+<function>XCreateWindow</function>.
+      </para>
+    </listitem>
+  </varlistentry>
+  <varlistentry>
+    <term>
+      
+    </term>
+    <listitem>
+      <para>
+      </para>
+    </listitem>
+  </varlistentry>
+  <varlistentry>
+    <term>
+      <emphasis remap='I'>attributes</emphasis>
+    </term>
+    <listitem>
+      <para>
+Specifies the structure from which the values (as specified by the value mask)
+are to be taken.
+The value mask should have the appropriate bits
+set to indicate which attributes have been set in the structure 
+(see <link linkend="Window_Attributes">section 3.2</link>).
+    </para>
+  </listitem>
+  </varlistentry>
+</variablelist>
+</para>
+<para>
+<!-- .LP -->
+<!-- .eM -->
+Depending on the valuemask,
+the
+<function>XChangeWindowAttributes</function>
+function uses the window attributes in the
+<structname>XSetWindowAttributes</structname>
+structure to change the specified window attributes.
+Changing the background does not cause the window contents to be
+changed.
+To repaint the window and its background, use 
+<function>XClearWindow</function>.
+Setting the border or changing the background such that the
+border tile origin changes causes the border to be repainted.
+Changing the background of a root window to 
+<symbol>None</symbol>
+or 
+<symbol>ParentRelative</symbol>
+restores the default background pixmap.
+Changing the border of a root window to
+<symbol>CopyFromParent</symbol>
+restores the default border pixmap.
+Changing the win-gravity does not affect the current position of the
+window.
+Changing the backing-store of an obscured window to 
+<symbol>WhenMapped</symbol>
+or
+<symbol>Always</symbol>,
+or changing the backing-planes, backing-pixel, or
+save-under of a mapped window may have no immediate effect.
+Changing the colormap of a window (that is, defining a new map, not
+changing the contents of the existing map) generates a 
+<symbol>ColormapNotify</symbol>
+event.
+Changing the colormap of a visible window may have no
+immediate effect on the screen because the map may not be installed
+(see
+<function>XInstallColormap</function>).
+Changing the cursor of a root window to 
+<symbol>None</symbol>
+restores the default
+cursor.
+Whenever possible, you are encouraged to share colormaps.
+</para>
+<para>
+<!-- .LP -->
+Multiple clients can select input on the same window. 
+Their event masks are maintained separately.
+When an event is generated, 
+it is reported to all interested clients. 
+However, only one client at a time can select for 
+<symbol>SubstructureRedirectMask</symbol>,
+<symbol>ResizeRedirectMask</symbol>,
+and
+<symbol>ButtonPressMask</symbol>.
+If a client attempts to select any of these event masks 
+and some other client has already selected one, 
+a
+<errorname>BadAccess</errorname>
+error results.
+There is only one do-not-propagate-mask for a window, 
+not one per client.
+</para>
+<para>
+<!-- .LP -->
+<function>XChangeWindowAttributes</function>
+can generate
+<errorname>BadAccess</errorname>,
+<errorname>BadColor</errorname>,
+<errorname>BadCursor</errorname>,
+<errorname>BadMatch</errorname>,
+<errorname>BadPixmap</errorname>,
+<errorname>BadValue</errorname>,
+and
+<errorname>BadWindow</errorname>
+errors.
+</para>
+<para>
+<!-- .LP -->
+<!-- .sp -->
+To set the background of a window to a given pixel, use 
+<function>XSetWindowBackground</function>.
+<indexterm significance="preferred"><primary>XSetWindowBackground</primary></indexterm>
+<!-- .sM -->
+<funcsynopsis id='xsetwindowbackground'>
+<funcprototype>
+  <funcdef><function>XSetWindowBackground</function></funcdef>
+  <paramdef>Display<parameter> *display</parameter></paramdef>
+  <paramdef>Window<parameter> w</parameter></paramdef>
+  <paramdef>unsignedlong<parameter> background_pixel</parameter></paramdef>
+</funcprototype>
+</funcsynopsis>
+<!-- .FN -->
+<variablelist>
+  <varlistentry>
+    <term>
+      <emphasis remap='I'>display</emphasis>
+    </term>
+    <listitem>
+      <para>
+Specifies the connection to the X server.
+      </para>
+    </listitem>
+  </varlistentry>
+  <varlistentry>
+    <term>
+      <emphasis remap='I'>w</emphasis>
+    </term>
+    <listitem>
+      <para>
+Specifies the window.
+      </para>
+    </listitem>
+  </varlistentry>
+  <varlistentry>
+    <term>
+      <emphasis remap='I'>background_pixel</emphasis>
+    </term>
+    <listitem>
+      <para>
+Specifies the pixel that is to be used for the background.
+    </para>
+  </listitem>
+  </varlistentry>
+</variablelist>
+</para>
+<para>
+<!-- .LP -->
+<!-- .eM -->
+The
+<function>XSetWindowBackground</function>
+function sets the background of the window to the specified pixel value.
+Changing the background does not cause the window contents to be changed.
+<function>XSetWindowBackground</function>
+uses a pixmap of undefined size filled with the pixel value you passed.
+If you try to change the background of an 
+<symbol>InputOnly</symbol>
+window, a
+<errorname>BadMatch</errorname>
+error results.
+</para>
+<para>
+<!-- .LP -->
+<function>XSetWindowBackground</function>
+can generate
+<errorname>BadMatch</errorname>
+and
+<errorname>BadWindow</errorname>
+errors.
+</para>
+<para>
+<!-- .LP -->
+<!-- .sp -->
+</para>
+<para>
+<!-- .LP -->
+To set the background of a window to a given pixmap, use 
+<function>XSetWindowBackgroundPixmap</function>.
+<indexterm><primary>Window</primary><secondary>background</secondary></indexterm>
+<indexterm significance="preferred"><primary>XSetWindowBackgroundPixmap</primary></indexterm>
+<!-- .sM -->
+<funcsynopsis id='xsetwindowbackgroundpixmap'>
+<funcprototype>
+  <funcdef><function>XSetWindowBackgroundPixmap</function></funcdef>
+  <paramdef>Display<parameter> *display</parameter></paramdef>
+  <paramdef>Window<parameter> w</parameter></paramdef>
+  <paramdef>Pixmap<parameter> background_pixmap</parameter></paramdef>
+</funcprototype>
+</funcsynopsis>
+<!-- .FN -->
+<variablelist>
+  <varlistentry>
+    <term>
+      <emphasis remap='I'>display</emphasis>
+    </term>
+    <listitem>
+      <para>
+Specifies the connection to the X server.
+      </para>
+    </listitem>
+  </varlistentry>
+  <varlistentry>
+    <term>
+      <emphasis remap='I'>w</emphasis>
+    </term>
+    <listitem>
+      <para>
+Specifies the window.
+      </para>
+    </listitem>
+  </varlistentry>
+  <varlistentry>
+    <term>
+      <emphasis remap='I'>background_pixmap</emphasis>
+    </term>
+    <listitem>
+      <para>
+Specifies the background pixmap,
+<symbol>ParentRelative</symbol>,
+or
+<symbol>None</symbol>.
+    </para>
+  </listitem>
+  </varlistentry>
+</variablelist>
+</para>
+<para>
+<!-- .LP -->
+<!-- .eM -->
+<indexterm><primary>Resource IDs</primary><secondary>freeing</secondary></indexterm>
+<indexterm><primary>Freeing</primary><secondary>resources</secondary></indexterm>
+The
+<function>XSetWindowBackgroundPixmap</function>
+function sets the background pixmap of the window to the specified pixmap.
+The background pixmap can immediately be freed if no further explicit
+references to it are to be made.
+If 
+<symbol>ParentRelative</symbol>
+is specified, 
+the background pixmap of the window's parent is used,
+or on the root window, the default background is restored.
+If you try to change the background of an 
+<symbol>InputOnly</symbol>
+window, a
+<errorname>BadMatch</errorname>
+error results.
+If the background is set to
+<symbol>None</symbol>,
+the window has no defined background.
+</para>
+<para>
+<!-- .LP -->
+<function>XSetWindowBackgroundPixmap</function>
+can generate
+<errorname>BadMatch</errorname>,
+<errorname>BadPixmap</errorname>,
+and 
+<errorname>BadWindow</errorname>
+errors.
+<!-- .NT Note -->
+<function>XSetWindowBackground</function>
+and
+<function>XSetWindowBackgroundPixmap</function>
+do not change the current contents of the window.
+<!-- .NE -->
+</para>
+<para>
+<!-- .LP -->
+<!-- .sp -->
+To change and repaint a window's border to a given pixel, use 
+<function>XSetWindowBorder</function>.
+<indexterm significance="preferred"><primary>XSetWindowBorder</primary></indexterm>
+<!-- .sM -->
+<funcsynopsis id='xsetwindowborder'>
+<funcprototype>
+  <funcdef><function>XSetWindowBorder</function></funcdef>
+  <paramdef>Display<parameter> *display</parameter></paramdef>
+  <paramdef>Window<parameter> w</parameter></paramdef>
+  <paramdef>unsignedlong<parameter> border_pixel</parameter></paramdef>
+</funcprototype>
+</funcsynopsis>
+<!-- .FN -->
+<variablelist>
+  <varlistentry>
+    <term>
+      <emphasis remap='I'>display</emphasis>
+    </term>
+    <listitem>
+      <para>
+Specifies the connection to the X server.
+      </para>
+    </listitem>
+  </varlistentry>
+  <varlistentry>
+    <term>
+      <emphasis remap='I'>w</emphasis>
+    </term>
+    <listitem>
+      <para>
+Specifies the window.
+      </para>
+    </listitem>
+  </varlistentry>
+  <varlistentry>
+    <term>
+      <emphasis remap='I'>border_pixel</emphasis>
+    </term>
+    <listitem>
+      <para>
+Specifies the entry in the colormap. 
+    </para>
+  </listitem>
+  </varlistentry>
+</variablelist>
+</para>
+<para>
+<!-- .LP -->
+<!-- .eM -->
+The
+<function>XSetWindowBorder</function>
+function sets the border of the window to the pixel value you specify.
+If you attempt to perform this on an
+<symbol>InputOnly</symbol>
+window, a
+<errorname>BadMatch</errorname>
+error results.
+</para>
+<para>
+<!-- .LP -->
+<function>XSetWindowBorder</function>
+can generate
+<errorname>BadMatch</errorname>
+and
+<errorname>BadWindow</errorname>
+errors.
+</para>
+<para>
+<!-- .LP -->
+<!-- .sp -->
+To change and repaint the border tile of a given window, use 
+<function>XSetWindowBorderPixmap</function>.
+<indexterm significance="preferred"><primary>XSetWindowBorderPixmap</primary></indexterm>
+<!-- .sM -->
+<funcsynopsis id='xsetwindowborderpixmap'>
+<funcprototype>
+  <funcdef><function>XSetWindowBorderPixmap</function></funcdef>
+  <paramdef>Display<parameter> *display</parameter></paramdef>
+  <paramdef>Window<parameter> w</parameter></paramdef>
+  <paramdef>Pixmap<parameter> border_pixmap</parameter></paramdef>
+</funcprototype>
+</funcsynopsis>
+<!-- .FN -->
+<variablelist>
+  <varlistentry>
+    <term>
+      <emphasis remap='I'>display</emphasis>
+    </term>
+    <listitem>
+      <para>
+Specifies the connection to the X server.
+      </para>
+    </listitem>
+  </varlistentry>
+  <varlistentry>
+    <term>
+      <emphasis remap='I'>w</emphasis>
+    </term>
+    <listitem>
+      <para>
+Specifies the window.
+      </para>
+    </listitem>
+  </varlistentry>
+  <varlistentry>
+    <term>
+      <emphasis remap='I'>border_pixmap</emphasis>
+    </term>
+    <listitem>
+      <para>
+Specifies the border pixmap or
+<symbol>CopyFromParent</symbol>.
+    </para>
+  </listitem>
+  </varlistentry>
+</variablelist>
+</para>
+<para>
+<!-- .LP -->
+<!-- .eM -->
+The
+<function>XSetWindowBorderPixmap</function>
+function sets the border pixmap of the window to the pixmap you specify.
+The border pixmap can be freed immediately if no further explicit
+references to it are to be made.
+If you specify
+<symbol>CopyFromParent</symbol>,
+a copy of the parent window's border pixmap is used.
+If you attempt to perform this on an
+<symbol>InputOnly</symbol>
+window, a
+<errorname>BadMatch</errorname>
+error results.
+<indexterm><primary>Resource IDs</primary><secondary>freeing</secondary></indexterm>
+<indexterm><primary>Freeing</primary><secondary>resources</secondary></indexterm>
+</para>
+<para>
+<!-- .LP -->
+<function>XSetWindowBorderPixmap</function>
+can generate
+<errorname>BadMatch</errorname>,
+<errorname>BadPixmap</errorname>,
+and
+<errorname>BadWindow</errorname>
+errors.
+</para>
+<para>
+<!-- .LP -->
+<!-- .sp -->
+To set the colormap of a given window, use
+<function>XSetWindowColormap</function>.
+<indexterm significance="preferred"><primary>XSetWindowColormap</primary></indexterm>
+<!-- .sM -->
+<funcsynopsis id='xsetwindowcolormap'>
+<funcprototype>
+  <funcdef><function>XSetWindowColormap</function></funcdef>
+  <paramdef>Display<parameter> *display</parameter></paramdef>
+  <paramdef>Window<parameter> w</parameter></paramdef>
+  <paramdef>Colormap<parameter> colormap</parameter></paramdef>
+</funcprototype>
+</funcsynopsis>
+<!-- .FN -->
+<variablelist>
+  <varlistentry>
+    <term>
+      <emphasis remap='I'>display</emphasis>
+    </term>
+    <listitem>
+      <para>
+Specifies the connection to the X server.
+      </para>
+    </listitem>
+  </varlistentry>
+  <varlistentry>
+    <term>
+      <emphasis remap='I'>w</emphasis>
+    </term>
+    <listitem>
+      <para>
+Specifies the window.
+      </para>
+    </listitem>
+  </varlistentry>
+  <varlistentry>
+    <term>
+      <emphasis remap='I'>colormap</emphasis>
+    </term>
+    <listitem>
+      <para>
+Specifies the colormap.
+    </para>
+  </listitem>
+  </varlistentry>
+</variablelist>
+</para>
+<para>
+<!-- .LP -->
+<!-- .eM -->
+The
+<function>XSetWindowColormap</function>
+function sets the specified colormap of the specified window.
+The colormap must have the same visual type as the window,
+or a
+<errorname>BadMatch</errorname>
+error results.
+</para>
+<para>
+<!-- .LP -->
+<function>XSetWindowColormap</function>
+can generate
+<errorname>BadColor</errorname>,
+<errorname>BadMatch</errorname>,
+and
+<errorname>BadWindow</errorname>
+errors.
+</para>
+<para>
+<!-- .LP -->
+<!-- .sp -->
+To define which cursor will be used in a window, use
+<function>XDefineCursor</function>.
+<indexterm><primary>Window</primary><secondary>defining the cursor</secondary></indexterm>
+<indexterm significance="preferred"><primary>XDefineCursor</primary></indexterm>
+<!-- .sM -->
+<funcsynopsis id='xdefinecursor'>
+<funcprototype>
+  <funcdef><function>XDefineCursor</function></funcdef>
+  <paramdef>Display<parameter> *display</parameter></paramdef>
+  <paramdef>Window<parameter> w</parameter></paramdef>
+  <paramdef>Cursor<parameter> cursor</parameter></paramdef>
+</funcprototype>
+</funcsynopsis>
+<!-- .FN -->
+<variablelist>
+  <varlistentry>
+    <term>
+      <emphasis remap='I'>display</emphasis>
+    </term>
+    <listitem>
+      <para>
+Specifies the connection to the X server.
+      </para>
+    </listitem>
+  </varlistentry>
+  <varlistentry>
+    <term>
+      <emphasis remap='I'>w</emphasis>
+    </term>
+    <listitem>
+      <para>
+Specifies the window.
+      </para>
+    </listitem>
+  </varlistentry>
+  <varlistentry>
+    <term>
+      <emphasis remap='I'>cursor</emphasis>
+    </term>
+    <listitem>
+      <para>
+Specifies the cursor that is to be displayed or
+<symbol>None</symbol>.
+    </para>
+  </listitem>
+  </varlistentry>
+</variablelist>
+</para>
+<para>
+<!-- .LP -->
+<!-- .eM -->
+If a cursor is set, it will be used when the pointer is in the window.
+If the cursor is
+<symbol>None</symbol>,
+it is equivalent to
+<function>XUndefineCursor</function>.
+</para>
+<para>
+<!-- .LP -->
+<function>XDefineCursor</function>
+can generate
+<errorname>BadCursor</errorname>
+and
+<errorname>BadWindow</errorname>
+errors.
+</para>
+<para>
+<!-- .LP -->
+<!-- .sp -->
+To undefine the cursor in a given window, use
+<function>XUndefineCursor</function>.
+<indexterm><primary>Window</primary><secondary>undefining the cursor</secondary></indexterm>
+<indexterm significance="preferred"><primary>XUndefineCursor</primary></indexterm>
+<!-- .sM -->
+<funcsynopsis id='xundefinecursor'>
+<funcprototype>
+  <funcdef><function>XUndefineCursor</function></funcdef>
+  <paramdef>Display<parameter> *display</parameter></paramdef>
+  <paramdef>Window<parameter> w</parameter></paramdef>
+</funcprototype>
+</funcsynopsis>
+<!-- .FN -->
+<variablelist>
+  <varlistentry>
+    <term>
+      <emphasis remap='I'>display</emphasis>
+    </term>
+    <listitem>
+      <para>
+Specifies the connection to the X server.
+      </para>
+    </listitem>
+  </varlistentry>
+  <varlistentry>
+    <term>
+      <emphasis remap='I'>w</emphasis>
+    </term>
+    <listitem>
+      <para>
+Specifies the window.
+    </para>
+  </listitem>
+  </varlistentry>
+</variablelist>
+</para>
+<para>
+<!-- .LP -->
+<!-- .eM -->
+The
+<function>XUndefineCursor</function>
+function undoes the effect of a previous
+<function>XDefineCursor</function>
+for this window.
+When the pointer is in the window,
+the parent's cursor will now be used.
+On the root window,
+the default cursor is restored.
+</para>
+<para>
+<!-- .LP -->
+<function>XUndefineCursor</function>
+can generate a
+<errorname>BadWindow</errorname>
+error.
+<!-- .bp -->
+
+</para>
+</sect1>
+</chapter>