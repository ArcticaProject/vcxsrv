<<<<<<< HEAD

if ENABLE_SPECS
if HAVE_XMLTO

# Main DocBook/XML files (DOCTYPE book)
docbook = localedb.xml

# The location where the DocBook/XML files and their generated formats are installed
shelfdir = $(docdir)/localedb

# Generate DocBook/XML output formats with or without stylesheets
include $(top_srcdir)/docbook.am

endif HAVE_XMLTO
endif ENABLE_SPECS
=======

if ENABLE_SPECS

# Main DocBook/XML files (DOCTYPE book)
docbook = localedb.xml

# The location where the DocBook/XML files and their generated formats are installed
shelfdir = $(docdir)/i18n/localedb

# Generate DocBook/XML output formats with or without stylesheets
include $(top_srcdir)/docbook.am

endif ENABLE_SPECS
>>>>>>> 125aba11
<|MERGE_RESOLUTION|>--- conflicted
+++ resolved
@@ -1,31 +1,13 @@
-<<<<<<< HEAD
-
-if ENABLE_SPECS
-if HAVE_XMLTO
-
-# Main DocBook/XML files (DOCTYPE book)
-docbook = localedb.xml
-
-# The location where the DocBook/XML files and their generated formats are installed
-shelfdir = $(docdir)/localedb
-
-# Generate DocBook/XML output formats with or without stylesheets
-include $(top_srcdir)/docbook.am
-
-endif HAVE_XMLTO
-endif ENABLE_SPECS
-=======
-
-if ENABLE_SPECS
-
-# Main DocBook/XML files (DOCTYPE book)
-docbook = localedb.xml
-
-# The location where the DocBook/XML files and their generated formats are installed
-shelfdir = $(docdir)/i18n/localedb
-
-# Generate DocBook/XML output formats with or without stylesheets
-include $(top_srcdir)/docbook.am
-
-endif ENABLE_SPECS
->>>>>>> 125aba11
+
+if ENABLE_SPECS
+
+# Main DocBook/XML files (DOCTYPE book)
+docbook = localedb.xml
+
+# The location where the DocBook/XML files and their generated formats are installed
+shelfdir = $(docdir)/i18n/localedb
+
+# Generate DocBook/XML output formats with or without stylesheets
+include $(top_srcdir)/docbook.am
+
+endif ENABLE_SPECS