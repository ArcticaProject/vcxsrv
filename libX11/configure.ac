--- conflicted
+++ resolved
@@ -1,959 +1,478 @@
-<<<<<<< HEAD
-
-# Initialize Autoconf
-AC_PREREQ([2.60])
-AC_INIT([libX11], [1.4.3],
-        [https://bugs.freedesktop.org/enter_bug.cgi?product=xorg], [libX11])
-AC_CONFIG_SRCDIR([Makefile.am])
-AC_CONFIG_HEADERS([src/config.h include/X11/XlibConf.h])
-AC_CONFIG_MACRO_DIR([m4])
-AC_CANONICAL_BUILD
-AC_CANONICAL_HOST
-# Set common system defines for POSIX extensions, such as _GNU_SOURCE
-# Must be called before any macros that run the compiler (like AC_PROG_LIBTOOL)
-# to avoid autoconf errors.
-AC_USE_SYSTEM_EXTENSIONS
-
-# Initialize Automake
-AM_INIT_AUTOMAKE([foreign dist-bzip2])
-AM_MAINTAINER_MODE
-
-# Initialize libtool
-AC_PROG_LIBTOOL
-
-# Require xorg-macros minimum of 1.15 for fop minimum version
-m4_ifndef([XORG_MACROS_VERSION],
-          [m4_fatal([must install xorg-macros 1.15 or later before running autoconf/autogen])])
-XORG_MACROS_VERSION(1.15)
-XORG_DEFAULT_OPTIONS
-XORG_ENABLE_SPECS
-XORG_WITH_XMLTO(0.0.22)
-XORG_WITH_FOP([],[no])
-XORG_WITH_XSLTPROC
-XORG_CHECK_SGML_DOCTOOLS(1.8)
-XORG_PROG_RAWCPP
-XORG_WITH_PERL
-
-# Required when PKG_CHECK_MODULES called within an if statement
-PKG_PROG_PKG_CONFIG
-
-if test x"$CC_FOR_BUILD" = x; then
-	if test x"$cross_compiling" = xyes; then
-	       AC_CHECK_PROGS(CC_FOR_BUILD, gcc cc)
-	else
-	       CC_FOR_BUILD="$CC"
-	fi
-fi
-AC_SUBST([CC_FOR_BUILD])
-
-if test x"$CPPFLAGS_FOR_BUILD" = x; then
-	if test ! x"$cross_compiling" = xyes; then
-		CPPFLAGS_FOR_BUILD=${CPPFLAGS}
-	fi
-fi
-AC_SUBST(CPPFLAGS_FOR_BUILD)
-
-if test x"$CFLAGS_FOR_BUILD" = x; then
-	if test ! x"$cross_compiling" = xyes; then
-		CFLAGS_FOR_BUILD=${CFLAGS}
-	fi
-fi
-AC_SUBST(CFLAGS_FOR_BUILD)
-
-if test x"$LDFLAGS_FOR_BUILD" = x; then
-	if test ! x"$cross_compiling" = xyes; then
-		LDFLAGS_FOR_BUILD=${LDFLAGS}
-	fi
-fi
-AC_SUBST(LDFLAGS_FOR_BUILD)
-
-# Checks for pkg-config packages
-
-# Always required
-X11_REQUIRES='xproto >= 7.0.17 xextproto xtrans xcb >= 1.1.92'
-X11_EXTRA_DEPS="xcb >= 1.1.92"
-
-PKG_PROG_PKG_CONFIG()
-
-AC_SUBST(X11_EXTRA_DEPS)
-
-# Issue an error if xtrans.m4 was not found and XTRANS_CONNECTION_FLAGS macro
-# was not expanded, since libX11 with no transport types is rather useless.
-#
-# If you're seeing an error here, be sure you installed the lib/xtrans module
-# first and if it's not in the default location, that you set the ACLOCAL
-# environment variable to find it, such as:
-#	ACLOCAL="aclocal -I ${PREFIX}/share/aclocal"
-m4_pattern_forbid([^XTRANS_CONNECTION_FLAGS$])
-
-# Transport selection macro from xtrans.m4
-XTRANS_CONNECTION_FLAGS
-
-# Secure RPC detection macro from xtrans.m4
-XTRANS_SECURE_RPC_FLAGS
-
-# Preferred order to try transports for local connections
-AC_MSG_CHECKING([what order to try transports in for local connections])
-DEFAULT_LOCAL_TRANS=""
-case $host_os in
-	solaris*)
-		# On Solaris 2.6 through 9, named pipes (LOCAL_TRANS) were
-		# faster than Unix domain sockets, but on Solaris 10 & later,
-		# Unix domain sockets are faster now.
-		if test "$UNIXCONN" = "yes" ; then
-			if test ! "x$DEFAULT_LOCAL_TRANS" = "x" ; then
-				DEFAULT_LOCAL_TRANS="${DEFAULT_LOCAL_TRANS},"
-			fi
-			DEFAULT_LOCAL_TRANS="${DEFAULT_LOCAL_TRANS}UNIX_TRANS"
-		fi
-		if test "$LOCALCONN" = "yes" ; then
-			if test ! "x$DEFAULT_LOCAL_TRANS" = "x" ; then
-				DEFAULT_LOCAL_TRANS="${DEFAULT_LOCAL_TRANS},"
-			fi
-			DEFAULT_LOCAL_TRANS="${DEFAULT_LOCAL_TRANS}LOCAL_TRANS"
-		fi
-		if test "$TCPCONN" = "yes" ; then
-			if test ! "x$DEFAULT_LOCAL_TRANS" = "x" ; then
-				DEFAULT_LOCAL_TRANS="${DEFAULT_LOCAL_TRANS},"
-			fi
-			DEFAULT_LOCAL_TRANS="${DEFAULT_LOCAL_TRANS}TCP_TRANS"
-		fi
-		;;
-	linux*)
-		# LOCAL_TRANS is used for abstract sockets.
-		if test "$UNIXCONN" = "yes" ; then
-			if test ! "x$DEFAULT_LOCAL_TRANS" = "x" ; then
-				DEFAULT_LOCAL_TRANS="${DEFAULT_LOCAL_TRANS},"
-			fi
-			DEFAULT_LOCAL_TRANS="${DEFAULT_LOCAL_TRANS}LOCAL_TRANS,UNIX_TRANS"
-		fi
-		if test "$TCPCONN" = "yes" ; then
-			if test ! "x$DEFAULT_LOCAL_TRANS" = "x" ; then
-				DEFAULT_LOCAL_TRANS="${DEFAULT_LOCAL_TRANS},"
-			fi
-			DEFAULT_LOCAL_TRANS="${DEFAULT_LOCAL_TRANS}TCP_TRANS"
-		fi
-		;;
-	*)
-		if test "$LOCALCONN" = "yes" ; then
-			if test ! "x$DEFAULT_LOCAL_TRANS" = "x" ; then
-				DEFAULT_LOCAL_TRANS="${DEFAULT_LOCAL_TRANS},"
-			fi
-			DEFAULT_LOCAL_TRANS="${DEFAULT_LOCAL_TRANS}LOCAL_TRANS"
-		fi
-		if test "$UNIXCONN" = "yes" ; then
-			if test ! "x$DEFAULT_LOCAL_TRANS" = "x" ; then
-				DEFAULT_LOCAL_TRANS="${DEFAULT_LOCAL_TRANS},"
-			fi
-			DEFAULT_LOCAL_TRANS="${DEFAULT_LOCAL_TRANS}UNIX_TRANS"
-		fi
-		if test "$TCPCONN" = "yes" ; then
-			if test ! "x$DEFAULT_LOCAL_TRANS" = "x" ; then
-				DEFAULT_LOCAL_TRANS="${DEFAULT_LOCAL_TRANS},"
-			fi
-			DEFAULT_LOCAL_TRANS="${DEFAULT_LOCAL_TRANS}TCP_TRANS"
-		fi
-		;;
-esac
-
-AC_ARG_WITH(local-transport-order,
-	AS_HELP_STRING([--with-local-transport-order=LIST], [preference sorted list of transport types to try for local connections]),
-	[LOCAL_TRANSPORT_LIST=$withval],
-	[LOCAL_TRANSPORT_LIST=$DEFAULT_LOCAL_TRANS])
-AC_DEFINE_UNQUOTED([LOCAL_TRANSPORT_LIST], [$LOCAL_TRANSPORT_LIST],
-   [preference sorted list of transport types to try for local connections])
-AC_MSG_RESULT([$LOCAL_TRANSPORT_LIST])
-
-# Check for dlopen
-AC_MSG_CHECKING([if run-time linking is supported])
-AC_SEARCH_LIBS(dlopen,[dl svld])
-if test "x$ac_cv_search_dlopen" = xno; then
-	AC_SEARCH_LIBS(shl_load,[dld])
-	if test "x$ac_cv_search_shl_load" != xno; then
-		AC_DEFINE(HAVE_SHL_LOAD,1,
-			  [Use shl_load to load shared libraries])
-		AC_CHECK_HEADERS([dl.h])
-	fi
-else
-	AC_DEFINE(HAVE_DLOPEN,1,[Use dlopen to load shared libraries])
-	AC_CHECK_HEADERS([dlfcn.h])
-fi
-if test x$ac_cv_header_dlcfn_h -o x$ac_cv_header_dl_h; then
-	HAVE_LOADABLE_MODULES=yes
-else
-	HAVE_LOADABLE_MODULES=no
-fi
-AC_MSG_RESULT($HAVE_LOADABLE_MODULES)
-
-AC_MSG_CHECKING([if loadable i18n module support should be enabled])
-AC_ARG_ENABLE(loadable-i18n,
-	      AS_HELP_STRING([--enable-loadable-i18n],
-	       [Controls loadable i18n module support]),
-	       [XLIB_LOADABLE_I18N=$enableval],
-	       [XLIB_LOADABLE_I18N="no"])
-if test x$XLIB_LOADABLE_I18N = xyes; then
-	if test x$HAVE_LOADABLE_MODULES = xno; then
-		AC_MSG_ERROR([Loadable module support is required to enable loadable i18n module support])
-	fi
-	AC_DEFINE(USE_DYNAMIC_LC,1,
-		  [Split some i18n functions into loadable modules])
-	AC_SUBST(I18N_MODULE_LIBS,'${top_builddir}/src/libX11.la')
-fi
-AC_MSG_RESULT($XLIB_LOADABLE_I18N)
-
-AM_CONDITIONAL(XLIB_LOADABLE_I18N, test x$XLIB_LOADABLE_I18N = xyes)
-
-AC_MSG_CHECKING([if loadable Xcursor library support should be enabled])
-AC_ARG_ENABLE(loadable-xcursor,
-	      AS_HELP_STRING([--disable-loadable-xcursor],
-	       [Controls loadable xcursor library support]),
-	       [XLIB_LOADABLE_XCURSOR=$enableval],
-	       [XLIB_LOADABLE_XCURSOR=$HAVE_LOADABLE_MODULES])
-if test x$XLIB_LOADABLE_XCURSOR = xyes; then
-	AC_DEFINE(USE_DYNAMIC_XCURSOR,1,
-		  [Use the X cursor library to load cursors])
-fi
-AC_MSG_RESULT($XLIB_LOADABLE_XCURSOR)
-
-# Checks for header files.
-AC_CHECK_HEADERS([sys/select.h])
-
-# Checks for typedefs, structures, and compiler characteristics.
-
-# Checks for library functions.
-AC_CHECK_FUNCS([strtol])
-# Used in lcFile.c (see also --enable-xlocaledir settings below)
-XLOCALEDIR_IS_SAFE="no"
-AC_CHECK_FUNC([issetugid], [XLOCALEDIR_IS_SAFE="yes"]
-	AC_DEFINE(HASSETUGID,1,[Has issetugid() function]))
-AC_CHECK_FUNC([getresuid], [XLOCALEDIR_IS_SAFE="yes"]
-	AC_DEFINE(HASGETRESUID,1,[Has getresuid() & getresgid() functions]))
-# Used in Font.c
-AC_CHECK_FUNC([shmat], AC_DEFINE(HAS_SHM,1,[Has shm*() functions]))
-
-# Checks for system services
-# AC_PATH_XTRA
-
-# arch specific things
-WCHAR32="1"
-case $host_os in
-  os2*) os2="true" ; WCHAR32="0" ;;
-  *) ;;
-esac
-AC_SUBST(WCHAR32)
-
-AM_CONDITIONAL(OS2, test x$os2 = xtrue)
-
-AC_ARG_WITH(launchd, AS_HELP_STRING([--with-launchd], [Build with support for Apple's launchd (default: auto)]), [LAUNCHD=$withval], [LAUNCHD=auto])
-if test "x$LAUNCHD" = xauto; then
-	unset LAUNCHD
-	AC_CHECK_PROG(LAUNCHD, [launchd], [yes], [no], [$PATH$PATH_SEPARATOR/sbin])
-fi
-
-if test "x$LAUNCHD" = xyes ; then
-	AC_DEFINE(HAVE_LAUNCHD, 1, [launchd support available])
-	AC_DEFINE(TRANS_REOPEN, 1, [launchd support available])
-fi
-
-AC_ARG_ENABLE(xthreads,
-              AS_HELP_STRING([--disable-xthreads],
-                [Disable Xlib support for Multithreading]),
-              [xthreads=$enableval],[xthreads=yes])
-
-AC_CHECK_LIB(c, getpwuid_r, [mtsafeapi="yes"], [mtsafeapi="no"])
-
-case x$xthreads in
-xyes)
-	AC_DEFINE(XTHREADS,1,[Whether libX11 is compiled with thread support])
-	if test x$mtsafeapi = xyes
-	then
-	AC_DEFINE(XUSE_MTSAFE_API,1,[Whether libX11 needs to use MT safe API's])
-	fi
-	;;
-*)
-	;;
-esac
-
-AC_CHECK_LIB(c, pthread_self, [thrstubs="no"], [thrstubs="yes"])
-AM_CONDITIONAL(THRSTUBS, test x$thrstubs = xyes)
-
-# XXX incomplete, please fill this in
-if test x$xthreads = xyes ; then
-    case $host_os in
-    linux*|gnu*|k*bsd*-gnu)
-        XTHREADLIB=-lpthread ;;
-    netbsd*)
-	XTHREAD_CFLAGS="-D_POSIX_THREAD_SAFE_FUNCTIONS"
-	XTHREADLIB="-lpthread" ;;
-    freebsd*)
-        XTHREAD_CFLAGS="-D_THREAD_SAFE"
-        XTHREADLIB="-pthread" ;;
-    dragonfly*|openbsd*)
-        XTHREADLIB="-pthread" ;;
-    solaris*)
-	XTHREAD_CFLAGS="-D_REENTRANT -D_POSIX_PTHREAD_SEMANTICS" ;;
-    esac
-fi
-AC_SUBST(XTHREADLIB)
-AC_SUBST(XTHREAD_CFLAGS)
-
-AC_CHECK_FUNC(poll, [AC_DEFINE(USE_POLL, 1, [poll() function is available])], )
-
-#
-# Find keysymdef.h
-#
-AC_MSG_CHECKING([keysym definitions])
-KEYSYMDEFDIR=`$PKG_CONFIG --variable=includedir xproto`/X11
-FILES="keysymdef.h XF86keysym.h Sunkeysym.h DECkeysym.h HPkeysym.h"
-for i in $FILES; do
-    if test -f "$KEYSYMDEFDIR/$i"; then
-            KEYSYMDEFS="$KEYSYMDEFS $KEYSYMDEFDIR/$i"
-    elif test "x$i" = "xkeysymdef.h"; then
-	    AC_MSG_ERROR([Cannot find keysymdef.h])
-    fi
-done
-AC_MSG_RESULT([$KEYSYMDEFS])
-AC_SUBST(KEYSYMDEFS)
-
-AM_CONDITIONAL(UDC, test xfalse = xtrue)
-
-AC_ARG_ENABLE(xcms,
-              AS_HELP_STRING([--disable-xcms],
-                [Disable Xlib support for CMS *EXPERIMENTAL*]),
-              [XCMS=$enableval],[XCMS=yes])
-AM_CONDITIONAL(XCMS, [test x$XCMS = xyes ])
-if test x"$XCMS" = "xyes"; then
-	AC_DEFINE(XCMS,1,[Include support for XCMS])
-fi
-
-AC_ARG_ENABLE(xlocale,
-              AS_HELP_STRING([--disable-xlocale],
-                [Disable Xlib locale implementation *EXPERIMENTAL*]),
-              [XLOCALE=$enableval],[XLOCALE=yes])
-
-AM_CONDITIONAL(XLOCALE, [ test x$XLOCALE = xyes ])
-if test x"$XLOCALE" = "xyes"; then
-	AC_DEFINE(XLOCALE,1,[support for X Locales])
-fi
-
-# This disables XLOCALEDIR.  Set it if you're using BuildLoadableXlibI18n,
-# don't have either issetugid() or getresuid(), and you need to protect
-# clients that are setgid or setuid to an id other than 0.
-AC_MSG_CHECKING([if XLOCALEDIR support should be enabled])
-AC_ARG_ENABLE(xlocaledir,
-	      AS_HELP_STRING([--enable-xlocaledir],
-		[Enable XLOCALEDIR environment variable support]),
-	      [ENABLE_XLOCALEDIR=$enableval],[ENABLE_XLOCALEDIR=$XLOCALEDIR_IS_SAFE])
-if test "x$ENABLE_XLOCALEDIR" = "xno"; then
-	AC_DEFINE(NO_XLOCALEDIR,1,[Disable XLOCALEDIR environment variable])
-fi
-AC_MSG_RESULT($ENABLE_XLOCALEDIR)
-
-AC_ARG_ENABLE(xf86bigfont,
-	      AS_HELP_STRING([--disable-xf86bigfont],
-		[Disable XF86BigFont extension support]),
-	      [XF86BIGFONT=$enableval],[XF86BIGFONT="yes"])
-if test "x$XF86BIGFONT" = "xyes"; then
-    PKG_CHECK_MODULES(BIGFONT, [xf86bigfontproto >= 1.2.0],
-         AC_DEFINE(XF86BIGFONT,1,[Enable XF86BIGFONT extension]),XF86BIGFONT="no")
-fi
-
-AC_ARG_ENABLE(xkb,
-              AS_HELP_STRING([--disable-xkb],
-                [Disable XKB support *EXPERIMENTAL*]),
-              [XKB=$enableval],[XKB=yes])
-
-AM_CONDITIONAL(XKB, [ test x$XKB = xyes ])
-if test x"$XKB" = "xyes"; then
-   XKBPROTO_REQUIRES="kbproto"
-   X11_REQUIRES="${X11_REQUIRES} kbproto inputproto"
-   AC_DEFINE(XKB,1,[Use XKB])
-else
-   XKBPROTO_REQUIRES=""
-fi
-AC_SUBST(XKBPROTO_REQUIRES)
-
-AC_FUNC_MMAP()
-composecache_default=$ac_cv_func_mmap_fixed_mapped
-AC_CHECK_FUNC(nl_langinfo, , [composecache_default=no])
-AC_ARG_ENABLE(composecache,
-              AS_HELP_STRING([--disable-composecache],
-                [Disable compose table cache support]),
-              [COMPOSECACHE=$enableval],[COMPOSECACHE=$composecache_default])
-if test x"$COMPOSECACHE" = "xyes"; then
-	AC_DEFINE(COMPOSECACHE,1,[Include compose table cache support])
-fi
-
-# Allow checking code with lint, sparse, etc.
-XORG_WITH_LINT
-XORG_LINT_LIBRARY([X11])
-
-X11_DATADIR="${datadir}/X11"
-AX_DEFINE_DIR(X11_DATADIR, X11_DATADIR, [Location of libX11 data])
-AC_SUBST(X11_DATADIR)
-
-X11_LIBDIR="${libdir}/X11"
-AX_DEFINE_DIR(X11_LIBDIR, X11_LIBDIR, [Location of libX11 library data])
-AC_SUBST(X11_LIBDIR)
-
-PKG_CHECK_MODULES(X11, [$X11_REQUIRES])
-X11_CFLAGS="$X11_CFLAGS $XTHREAD_CFLAGS"
-
-#
-# Yes, it would be nice to put the locale data in
-# /usr/share, but the locale stuff includes loadable
-# libraries which must be located in the same directory
-# as the other locale data, so for now, everything lives
-# in ${libdir}
-#
-
-X11_LOCALEDATADIR="${X11_DATADIR}/locale"
-AX_DEFINE_DIR(XLOCALEDATADIR, X11_LOCALEDATADIR, [Location of libX11 locale data])
-AC_SUBST(X11_LOCALEDATADIR)
-
-AC_ARG_WITH(locale-lib-dir,	AS_HELP_STRING([--with-locale-lib-dir=DIR],
- [Directory where locale libraries files are installed (default: $libdir/X11/locale)]),
-				[ X11_LOCALELIBDIR="$withval" ],
-				[ X11_LOCALELIBDIR="${X11_LIBDIR}/locale" ])
-AX_DEFINE_DIR(XLOCALELIBDIR, X11_LOCALELIBDIR, [Location of libX11 locale libraries])
-AC_SUBST(X11_LOCALELIBDIR)
-
-X11_LOCALEDIR="${X11_LOCALEDATADIR}"
-AX_DEFINE_DIR(XLOCALEDIR, X11_LOCALEDIR, [Location of libX11 locale data])
-AC_SUBST(X11_LOCALEDIR)
-
-XKEYSYMDB="${X11_DATADIR}/XKeysymDB"
-AX_DEFINE_DIR(XKEYSYMDB, XKEYSYMDB, [Location of keysym database])
-
-XERRORDB="${X11_DATADIR}/XErrorDB"
-AX_DEFINE_DIR(XERRORDB, XERRORDB, [Location of error message database])
-
-XORG_CHECK_MALLOC_ZERO
-
-AC_CONFIG_FILES([Makefile
-		include/Makefile
-		man/Makefile
-		man/xkb/Makefile
-		src/Makefile
-		src/util/Makefile
-		src/xcms/Makefile
-		src/xlibi18n/Makefile
-		modules/Makefile
-		modules/im/Makefile
-		modules/im/ximcp/Makefile
-		modules/lc/Makefile
-		modules/lc/def/Makefile
-		modules/lc/gen/Makefile
-		modules/lc/Utf8/Makefile
-		modules/lc/xlocale/Makefile
-		modules/om/Makefile
-		modules/om/generic/Makefile
-		src/xkb/Makefile
-		nls/Makefile
-		specs/Makefile
-		specs/i18n/Makefile
-		specs/i18n/framework/Makefile
-		specs/i18n/localedb/Makefile
-		specs/i18n/trans/Makefile
-		specs/libX11/Makefile
-		specs/XIM/Makefile
-		specs/XKB/Makefile
-		x11.pc
-		x11-xcb.pc])
-AC_OUTPUT
-
-echo ""
-echo "X11 will be built with the following settings:"
-echo " Loadable i18n module support:            "$XLIB_LOADABLE_I18N
-echo " Loadable xcursor library support:        "$XLIB_LOADABLE_XCURSOR
-echo " Threading support:                       "$xthreads
-echo " Use Threads safe API:                    "$mtsafeapi
-echo " Threads stubs in libX11:                 "$thrstubs
-echo " XCMS:                                    "$XCMS
-echo " Internationalization support:            "$XLOCALE
-echo " XF86BigFont support:                     "$XF86BIGFONT
-echo " XKB support:                             "$XKB
-echo " XLOCALEDIR environment variable support: "$ENABLE_XLOCALEDIR
-echo " Compose table cache enabled:             "$COMPOSECACHE
-echo " Functional specs building enabled:       "$build_specs
-echo ""
-=======
-
-# Initialize Autoconf
-AC_PREREQ([2.60])
-AC_INIT([libX11], [1.4.4],
-        [https://bugs.freedesktop.org/enter_bug.cgi?product=xorg], [libX11])
-AC_CONFIG_SRCDIR([Makefile.am])
-AC_CONFIG_HEADERS([src/config.h include/X11/XlibConf.h])
-AC_CONFIG_MACRO_DIR([m4])
-AC_CANONICAL_BUILD
-AC_CANONICAL_HOST
-# Set common system defines for POSIX extensions, such as _GNU_SOURCE
-# Must be called before any macros that run the compiler (like AC_PROG_LIBTOOL)
-# to avoid autoconf errors.
-AC_USE_SYSTEM_EXTENSIONS
-
-# Initialize Automake
-AM_INIT_AUTOMAKE([foreign dist-bzip2])
-AM_MAINTAINER_MODE
-
-# Initialize libtool
-AC_PROG_LIBTOOL
-
-# Require xorg-macros minimum of 1.15 for fop minimum version
-m4_ifndef([XORG_MACROS_VERSION],
-          [m4_fatal([must install xorg-macros 1.15 or later before running autoconf/autogen])])
-XORG_MACROS_VERSION(1.15)
-XORG_DEFAULT_OPTIONS
-XORG_ENABLE_SPECS
-XORG_WITH_XMLTO(0.0.22)
-XORG_WITH_FOP([],[no])
-XORG_WITH_XSLTPROC
-XORG_CHECK_SGML_DOCTOOLS(1.8)
-XORG_PROG_RAWCPP
-XORG_WITH_PERL
-
-# Required when PKG_CHECK_MODULES called within an if statement
-PKG_PROG_PKG_CONFIG
-
-if test x"$CC_FOR_BUILD" = x; then
-	if test x"$cross_compiling" = xyes; then
-	       AC_CHECK_PROGS(CC_FOR_BUILD, gcc cc)
-	else
-	       CC_FOR_BUILD="$CC"
-	fi
-fi
-AC_SUBST([CC_FOR_BUILD])
-
-if test x"$CPPFLAGS_FOR_BUILD" = x; then
-	if test ! x"$cross_compiling" = xyes; then
-		CPPFLAGS_FOR_BUILD=${CPPFLAGS}
-	fi
-fi
-AC_SUBST(CPPFLAGS_FOR_BUILD)
-
-if test x"$CFLAGS_FOR_BUILD" = x; then
-	if test ! x"$cross_compiling" = xyes; then
-		CFLAGS_FOR_BUILD=${CFLAGS}
-	fi
-fi
-AC_SUBST(CFLAGS_FOR_BUILD)
-
-if test x"$LDFLAGS_FOR_BUILD" = x; then
-	if test ! x"$cross_compiling" = xyes; then
-		LDFLAGS_FOR_BUILD=${LDFLAGS}
-	fi
-fi
-AC_SUBST(LDFLAGS_FOR_BUILD)
-
-# Checks for pkg-config packages
-
-# Always required
-X11_REQUIRES='xproto >= 7.0.17 xextproto xtrans xcb >= 1.1.92'
-X11_EXTRA_DEPS="xcb >= 1.1.92"
-
-PKG_PROG_PKG_CONFIG()
-
-AC_SUBST(X11_EXTRA_DEPS)
-
-# Issue an error if xtrans.m4 was not found and XTRANS_CONNECTION_FLAGS macro
-# was not expanded, since libX11 with no transport types is rather useless.
-#
-# If you're seeing an error here, be sure you installed the lib/xtrans module
-# first and if it's not in the default location, that you set the ACLOCAL
-# environment variable to find it, such as:
-#	ACLOCAL="aclocal -I ${PREFIX}/share/aclocal"
-m4_pattern_forbid([^XTRANS_CONNECTION_FLAGS$])
-
-# Transport selection macro from xtrans.m4
-XTRANS_CONNECTION_FLAGS
-
-# Secure RPC detection macro from xtrans.m4
-XTRANS_SECURE_RPC_FLAGS
-
-# Preferred order to try transports for local connections
-AC_MSG_CHECKING([what order to try transports in for local connections])
-DEFAULT_LOCAL_TRANS=""
-case $host_os in
-	solaris*)
-		# On Solaris 2.6 through 9, named pipes (LOCAL_TRANS) were
-		# faster than Unix domain sockets, but on Solaris 10 & later,
-		# Unix domain sockets are faster now.
-		if test "$UNIXCONN" = "yes" ; then
-			if test ! "x$DEFAULT_LOCAL_TRANS" = "x" ; then
-				DEFAULT_LOCAL_TRANS="${DEFAULT_LOCAL_TRANS},"
-			fi
-			DEFAULT_LOCAL_TRANS="${DEFAULT_LOCAL_TRANS}UNIX_TRANS"
-		fi
-		if test "$LOCALCONN" = "yes" ; then
-			if test ! "x$DEFAULT_LOCAL_TRANS" = "x" ; then
-				DEFAULT_LOCAL_TRANS="${DEFAULT_LOCAL_TRANS},"
-			fi
-			DEFAULT_LOCAL_TRANS="${DEFAULT_LOCAL_TRANS}LOCAL_TRANS"
-		fi
-		if test "$TCPCONN" = "yes" ; then
-			if test ! "x$DEFAULT_LOCAL_TRANS" = "x" ; then
-				DEFAULT_LOCAL_TRANS="${DEFAULT_LOCAL_TRANS},"
-			fi
-			DEFAULT_LOCAL_TRANS="${DEFAULT_LOCAL_TRANS}TCP_TRANS"
-		fi
-		;;
-	linux*)
-		# LOCAL_TRANS is used for abstract sockets.
-		if test "$UNIXCONN" = "yes" ; then
-			if test ! "x$DEFAULT_LOCAL_TRANS" = "x" ; then
-				DEFAULT_LOCAL_TRANS="${DEFAULT_LOCAL_TRANS},"
-			fi
-			DEFAULT_LOCAL_TRANS="${DEFAULT_LOCAL_TRANS}LOCAL_TRANS,UNIX_TRANS"
-		fi
-		if test "$TCPCONN" = "yes" ; then
-			if test ! "x$DEFAULT_LOCAL_TRANS" = "x" ; then
-				DEFAULT_LOCAL_TRANS="${DEFAULT_LOCAL_TRANS},"
-			fi
-			DEFAULT_LOCAL_TRANS="${DEFAULT_LOCAL_TRANS}TCP_TRANS"
-		fi
-		;;
-	*)
-		if test "$LOCALCONN" = "yes" ; then
-			if test ! "x$DEFAULT_LOCAL_TRANS" = "x" ; then
-				DEFAULT_LOCAL_TRANS="${DEFAULT_LOCAL_TRANS},"
-			fi
-			DEFAULT_LOCAL_TRANS="${DEFAULT_LOCAL_TRANS}LOCAL_TRANS"
-		fi
-		if test "$UNIXCONN" = "yes" ; then
-			if test ! "x$DEFAULT_LOCAL_TRANS" = "x" ; then
-				DEFAULT_LOCAL_TRANS="${DEFAULT_LOCAL_TRANS},"
-			fi
-			DEFAULT_LOCAL_TRANS="${DEFAULT_LOCAL_TRANS}UNIX_TRANS"
-		fi
-		if test "$TCPCONN" = "yes" ; then
-			if test ! "x$DEFAULT_LOCAL_TRANS" = "x" ; then
-				DEFAULT_LOCAL_TRANS="${DEFAULT_LOCAL_TRANS},"
-			fi
-			DEFAULT_LOCAL_TRANS="${DEFAULT_LOCAL_TRANS}TCP_TRANS"
-		fi
-		;;
-esac
-
-AC_ARG_WITH(local-transport-order,
-	AS_HELP_STRING([--with-local-transport-order=LIST], [preference sorted list of transport types to try for local connections]),
-	[LOCAL_TRANSPORT_LIST=$withval],
-	[LOCAL_TRANSPORT_LIST=$DEFAULT_LOCAL_TRANS])
-AC_DEFINE_UNQUOTED([LOCAL_TRANSPORT_LIST], [$LOCAL_TRANSPORT_LIST],
-   [preference sorted list of transport types to try for local connections])
-AC_MSG_RESULT([$LOCAL_TRANSPORT_LIST])
-
-# Check for dlopen
-AC_MSG_CHECKING([if run-time linking is supported])
-AC_SEARCH_LIBS(dlopen,[dl svld])
-if test "x$ac_cv_search_dlopen" = xno; then
-	AC_SEARCH_LIBS(shl_load,[dld])
-	if test "x$ac_cv_search_shl_load" != xno; then
-		AC_DEFINE(HAVE_SHL_LOAD,1,
-			  [Use shl_load to load shared libraries])
-		AC_CHECK_HEADERS([dl.h])
-	fi
-else
-	AC_DEFINE(HAVE_DLOPEN,1,[Use dlopen to load shared libraries])
-	AC_CHECK_HEADERS([dlfcn.h])
-fi
-if test x$ac_cv_header_dlcfn_h -o x$ac_cv_header_dl_h; then
-	HAVE_LOADABLE_MODULES=yes
-else
-	HAVE_LOADABLE_MODULES=no
-fi
-AC_MSG_RESULT($HAVE_LOADABLE_MODULES)
-
-AC_MSG_CHECKING([if loadable i18n module support should be enabled])
-AC_ARG_ENABLE(loadable-i18n,
-	      AS_HELP_STRING([--enable-loadable-i18n],
-	       [Controls loadable i18n module support]),
-	       [XLIB_LOADABLE_I18N=$enableval],
-	       [XLIB_LOADABLE_I18N="no"])
-if test x$XLIB_LOADABLE_I18N = xyes; then
-	if test x$HAVE_LOADABLE_MODULES = xno; then
-		AC_MSG_ERROR([Loadable module support is required to enable loadable i18n module support])
-	fi
-	AC_DEFINE(USE_DYNAMIC_LC,1,
-		  [Split some i18n functions into loadable modules])
-	AC_SUBST(I18N_MODULE_LIBS,'${top_builddir}/src/libX11.la')
-fi
-AC_MSG_RESULT($XLIB_LOADABLE_I18N)
-
-AM_CONDITIONAL(XLIB_LOADABLE_I18N, test x$XLIB_LOADABLE_I18N = xyes)
-
-AC_MSG_CHECKING([if loadable Xcursor library support should be enabled])
-AC_ARG_ENABLE(loadable-xcursor,
-	      AS_HELP_STRING([--disable-loadable-xcursor],
-	       [Controls loadable xcursor library support]),
-	       [XLIB_LOADABLE_XCURSOR=$enableval],
-	       [XLIB_LOADABLE_XCURSOR=$HAVE_LOADABLE_MODULES])
-if test x$XLIB_LOADABLE_XCURSOR = xyes; then
-	AC_DEFINE(USE_DYNAMIC_XCURSOR,1,
-		  [Use the X cursor library to load cursors])
-fi
-AC_MSG_RESULT($XLIB_LOADABLE_XCURSOR)
-
-# Checks for header files.
-AC_CHECK_HEADERS([sys/select.h])
-
-# Checks for typedefs, structures, and compiler characteristics.
-
-# Checks for library functions.
-AC_CHECK_FUNCS([strtol])
-# Used in lcFile.c (see also --enable-xlocaledir settings below)
-XLOCALEDIR_IS_SAFE="no"
-AC_CHECK_FUNC([issetugid], [XLOCALEDIR_IS_SAFE="yes"]
-	AC_DEFINE(HASSETUGID,1,[Has issetugid() function]))
-AC_CHECK_FUNC([getresuid], [XLOCALEDIR_IS_SAFE="yes"]
-	AC_DEFINE(HASGETRESUID,1,[Has getresuid() & getresgid() functions]))
-# Used in Font.c
-AC_CHECK_FUNC([shmat], AC_DEFINE(HAS_SHM,1,[Has shm*() functions]))
-
-# Checks for system services
-# AC_PATH_XTRA
-
-# arch specific things
-WCHAR32="1"
-case $host_os in
-  os2*) os2="true" ; WCHAR32="0" ;;
-  *) ;;
-esac
-AC_SUBST(WCHAR32)
-
-AM_CONDITIONAL(OS2, test x$os2 = xtrue)
-
-AC_ARG_WITH(launchd, AS_HELP_STRING([--with-launchd], [Build with support for Apple's launchd (default: auto)]), [LAUNCHD=$withval], [LAUNCHD=auto])
-if test "x$LAUNCHD" = xauto; then
-	unset LAUNCHD
-	AC_CHECK_PROG(LAUNCHD, [launchd], [yes], [no], [$PATH$PATH_SEPARATOR/sbin])
-fi
-
-if test "x$LAUNCHD" = xyes ; then
-	AC_DEFINE(HAVE_LAUNCHD, 1, [launchd support available])
-	AC_DEFINE(TRANS_REOPEN, 1, [launchd support available])
-fi
-
-AC_ARG_ENABLE(xthreads,
-              AS_HELP_STRING([--disable-xthreads],
-                [Disable Xlib support for Multithreading]),
-              [xthreads=$enableval],[xthreads=yes])
-
-AC_CHECK_LIB(c, getpwuid_r, [mtsafeapi="yes"], [mtsafeapi="no"])
-
-case x$xthreads in
-xyes)
-	AC_DEFINE(XTHREADS,1,[Whether libX11 is compiled with thread support])
-	if test x$mtsafeapi = xyes
-	then
-	AC_DEFINE(XUSE_MTSAFE_API,1,[Whether libX11 needs to use MT safe API's])
-	fi
-	;;
-*)
-	;;
-esac
-
-AC_CHECK_LIB(c, pthread_self, [thrstubs="no"], [thrstubs="yes"])
-AM_CONDITIONAL(THRSTUBS, test x$thrstubs = xyes)
-
-# XXX incomplete, please fill this in
-if test x$xthreads = xyes ; then
-    case $host_os in
-    linux*|gnu*|k*bsd*-gnu)
-        XTHREADLIB=-lpthread ;;
-    netbsd*)
-	XTHREAD_CFLAGS="-D_POSIX_THREAD_SAFE_FUNCTIONS"
-	XTHREADLIB="-lpthread" ;;
-    freebsd*)
-        XTHREAD_CFLAGS="-D_THREAD_SAFE"
-        XTHREADLIB="-pthread" ;;
-    dragonfly*|openbsd*)
-        XTHREADLIB="-pthread" ;;
-    solaris*)
-	XTHREAD_CFLAGS="-D_REENTRANT -D_POSIX_PTHREAD_SEMANTICS" ;;
-    esac
-fi
-AC_SUBST(XTHREADLIB)
-AC_SUBST(XTHREAD_CFLAGS)
-
-AC_CHECK_FUNC(poll, [AC_DEFINE(USE_POLL, 1, [poll() function is available])], )
-
-#
-# Find keysymdef.h
-#
-AC_MSG_CHECKING([keysym definitions])
-KEYSYMDEFDIR=`$PKG_CONFIG --variable=includedir xproto`/X11
-FILES="keysymdef.h XF86keysym.h Sunkeysym.h DECkeysym.h HPkeysym.h"
-for i in $FILES; do
-    if test -f "$KEYSYMDEFDIR/$i"; then
-            KEYSYMDEFS="$KEYSYMDEFS $KEYSYMDEFDIR/$i"
-    elif test "x$i" = "xkeysymdef.h"; then
-	    AC_MSG_ERROR([Cannot find keysymdef.h])
-    fi
-done
-AC_MSG_RESULT([$KEYSYMDEFS])
-AC_SUBST(KEYSYMDEFS)
-
-AM_CONDITIONAL(UDC, test xfalse = xtrue)
-
-AC_ARG_ENABLE(xcms,
-              AS_HELP_STRING([--disable-xcms],
-                [Disable Xlib support for CMS *EXPERIMENTAL*]),
-              [XCMS=$enableval],[XCMS=yes])
-AM_CONDITIONAL(XCMS, [test x$XCMS = xyes ])
-if test x"$XCMS" = "xyes"; then
-	AC_DEFINE(XCMS,1,[Include support for XCMS])
-fi
-
-AC_ARG_ENABLE(xlocale,
-              AS_HELP_STRING([--disable-xlocale],
-                [Disable Xlib locale implementation *EXPERIMENTAL*]),
-              [XLOCALE=$enableval],[XLOCALE=yes])
-
-AM_CONDITIONAL(XLOCALE, [ test x$XLOCALE = xyes ])
-if test x"$XLOCALE" = "xyes"; then
-	AC_DEFINE(XLOCALE,1,[support for X Locales])
-fi
-
-# This disables XLOCALEDIR.  Set it if you're using BuildLoadableXlibI18n,
-# don't have either issetugid() or getresuid(), and you need to protect
-# clients that are setgid or setuid to an id other than 0.
-AC_MSG_CHECKING([if XLOCALEDIR support should be enabled])
-AC_ARG_ENABLE(xlocaledir,
-	      AS_HELP_STRING([--enable-xlocaledir],
-		[Enable XLOCALEDIR environment variable support]),
-	      [ENABLE_XLOCALEDIR=$enableval],[ENABLE_XLOCALEDIR=$XLOCALEDIR_IS_SAFE])
-if test "x$ENABLE_XLOCALEDIR" = "xno"; then
-	AC_DEFINE(NO_XLOCALEDIR,1,[Disable XLOCALEDIR environment variable])
-fi
-AC_MSG_RESULT($ENABLE_XLOCALEDIR)
-
-AC_ARG_ENABLE(xf86bigfont,
-	      AS_HELP_STRING([--disable-xf86bigfont],
-		[Disable XF86BigFont extension support]),
-	      [XF86BIGFONT=$enableval],[XF86BIGFONT="yes"])
-if test "x$XF86BIGFONT" = "xyes"; then
-    PKG_CHECK_MODULES(BIGFONT, [xf86bigfontproto >= 1.2.0],
-         AC_DEFINE(XF86BIGFONT,1,[Enable XF86BIGFONT extension]),XF86BIGFONT="no")
-fi
-
-AC_ARG_ENABLE(xkb,
-              AS_HELP_STRING([--disable-xkb],
-                [Disable XKB support *EXPERIMENTAL*]),
-              [XKB=$enableval],[XKB=yes])
-
-AM_CONDITIONAL(XKB, [ test x$XKB = xyes ])
-if test x"$XKB" = "xyes"; then
-   XKBPROTO_REQUIRES="kbproto"
-   X11_REQUIRES="${X11_REQUIRES} kbproto inputproto"
-   AC_DEFINE(XKB,1,[Use XKB])
-else
-   XKBPROTO_REQUIRES=""
-fi
-AC_SUBST(XKBPROTO_REQUIRES)
-
-AC_FUNC_MMAP()
-composecache_default=$ac_cv_func_mmap_fixed_mapped
-AC_CHECK_FUNC(nl_langinfo, , [composecache_default=no])
-AC_ARG_ENABLE(composecache,
-              AS_HELP_STRING([--disable-composecache],
-                [Disable compose table cache support]),
-              [COMPOSECACHE=$enableval],[COMPOSECACHE=$composecache_default])
-if test x"$COMPOSECACHE" = "xyes"; then
-	AC_DEFINE(COMPOSECACHE,1,[Include compose table cache support])
-fi
-
-# Allow checking code with lint, sparse, etc.
-XORG_WITH_LINT
-XORG_LINT_LIBRARY([X11])
-
-X11_DATADIR="${datadir}/X11"
-AX_DEFINE_DIR(X11_DATADIR, X11_DATADIR, [Location of libX11 data])
-AC_SUBST(X11_DATADIR)
-
-X11_LIBDIR="${libdir}/X11"
-AX_DEFINE_DIR(X11_LIBDIR, X11_LIBDIR, [Location of libX11 library data])
-AC_SUBST(X11_LIBDIR)
-
-PKG_CHECK_MODULES(X11, [$X11_REQUIRES])
-X11_CFLAGS="$X11_CFLAGS $XTHREAD_CFLAGS"
-
-#
-# Yes, it would be nice to put the locale data in
-# /usr/share, but the locale stuff includes loadable
-# libraries which must be located in the same directory
-# as the other locale data, so for now, everything lives
-# in ${libdir}
-#
-
-X11_LOCALEDATADIR="${X11_DATADIR}/locale"
-AX_DEFINE_DIR(XLOCALEDATADIR, X11_LOCALEDATADIR, [Location of libX11 locale data])
-AC_SUBST(X11_LOCALEDATADIR)
-
-AC_ARG_WITH(locale-lib-dir,	AS_HELP_STRING([--with-locale-lib-dir=DIR],
- [Directory where locale libraries files are installed (default: $libdir/X11/locale)]),
-				[ X11_LOCALELIBDIR="$withval" ],
-				[ X11_LOCALELIBDIR="${X11_LIBDIR}/locale" ])
-AX_DEFINE_DIR(XLOCALELIBDIR, X11_LOCALELIBDIR, [Location of libX11 locale libraries])
-AC_SUBST(X11_LOCALELIBDIR)
-
-X11_LOCALEDIR="${X11_LOCALEDATADIR}"
-AX_DEFINE_DIR(XLOCALEDIR, X11_LOCALEDIR, [Location of libX11 locale data])
-AC_SUBST(X11_LOCALEDIR)
-
-XKEYSYMDB="${X11_DATADIR}/XKeysymDB"
-AX_DEFINE_DIR(XKEYSYMDB, XKEYSYMDB, [Location of keysym database])
-
-XERRORDB="${X11_DATADIR}/XErrorDB"
-AX_DEFINE_DIR(XERRORDB, XERRORDB, [Location of error message database])
-
-XORG_CHECK_MALLOC_ZERO
-
-AC_CONFIG_FILES([Makefile
-		include/Makefile
-		man/Makefile
-		man/xkb/Makefile
-		src/Makefile
-		src/util/Makefile
-		src/xcms/Makefile
-		src/xlibi18n/Makefile
-		modules/Makefile
-		modules/im/Makefile
-		modules/im/ximcp/Makefile
-		modules/lc/Makefile
-		modules/lc/def/Makefile
-		modules/lc/gen/Makefile
-		modules/lc/Utf8/Makefile
-		modules/lc/xlocale/Makefile
-		modules/om/Makefile
-		modules/om/generic/Makefile
-		src/xkb/Makefile
-		nls/Makefile
-		specs/Makefile
-		specs/i18n/Makefile
-		specs/i18n/framework/Makefile
-		specs/i18n/localedb/Makefile
-		specs/i18n/trans/Makefile
-		specs/libX11/Makefile
-		specs/XIM/Makefile
-		specs/XKB/Makefile
-		x11.pc
-		x11-xcb.pc])
-AC_OUTPUT
-
-echo ""
-echo "X11 will be built with the following settings:"
-echo " Loadable i18n module support:            "$XLIB_LOADABLE_I18N
-echo " Loadable xcursor library support:        "$XLIB_LOADABLE_XCURSOR
-echo " Threading support:                       "$xthreads
-echo " Use Threads safe API:                    "$mtsafeapi
-echo " Threads stubs in libX11:                 "$thrstubs
-echo " XCMS:                                    "$XCMS
-echo " Internationalization support:            "$XLOCALE
-echo " XF86BigFont support:                     "$XF86BIGFONT
-echo " XKB support:                             "$XKB
-echo " XLOCALEDIR environment variable support: "$ENABLE_XLOCALEDIR
-echo " Compose table cache enabled:             "$COMPOSECACHE
-echo " Functional specs building enabled:       "$build_specs
-echo ""
->>>>>>> 28257038
+
+# Initialize Autoconf
+AC_PREREQ([2.60])
+AC_INIT([libX11], [1.4.4],
+        [https://bugs.freedesktop.org/enter_bug.cgi?product=xorg], [libX11])
+AC_CONFIG_SRCDIR([Makefile.am])
+AC_CONFIG_HEADERS([src/config.h include/X11/XlibConf.h])
+AC_CONFIG_MACRO_DIR([m4])
+AC_CANONICAL_BUILD
+AC_CANONICAL_HOST
+# Set common system defines for POSIX extensions, such as _GNU_SOURCE
+# Must be called before any macros that run the compiler (like AC_PROG_LIBTOOL)
+# to avoid autoconf errors.
+AC_USE_SYSTEM_EXTENSIONS
+
+# Initialize Automake
+AM_INIT_AUTOMAKE([foreign dist-bzip2])
+AM_MAINTAINER_MODE
+
+# Initialize libtool
+AC_PROG_LIBTOOL
+
+# Require xorg-macros minimum of 1.15 for fop minimum version
+m4_ifndef([XORG_MACROS_VERSION],
+          [m4_fatal([must install xorg-macros 1.15 or later before running autoconf/autogen])])
+XORG_MACROS_VERSION(1.15)
+XORG_DEFAULT_OPTIONS
+XORG_ENABLE_SPECS
+XORG_WITH_XMLTO(0.0.22)
+XORG_WITH_FOP([],[no])
+XORG_WITH_XSLTPROC
+XORG_CHECK_SGML_DOCTOOLS(1.8)
+XORG_PROG_RAWCPP
+XORG_WITH_PERL
+
+# Required when PKG_CHECK_MODULES called within an if statement
+PKG_PROG_PKG_CONFIG
+
+if test x"$CC_FOR_BUILD" = x; then
+	if test x"$cross_compiling" = xyes; then
+	       AC_CHECK_PROGS(CC_FOR_BUILD, gcc cc)
+	else
+	       CC_FOR_BUILD="$CC"
+	fi
+fi
+AC_SUBST([CC_FOR_BUILD])
+
+if test x"$CPPFLAGS_FOR_BUILD" = x; then
+	if test ! x"$cross_compiling" = xyes; then
+		CPPFLAGS_FOR_BUILD=${CPPFLAGS}
+	fi
+fi
+AC_SUBST(CPPFLAGS_FOR_BUILD)
+
+if test x"$CFLAGS_FOR_BUILD" = x; then
+	if test ! x"$cross_compiling" = xyes; then
+		CFLAGS_FOR_BUILD=${CFLAGS}
+	fi
+fi
+AC_SUBST(CFLAGS_FOR_BUILD)
+
+if test x"$LDFLAGS_FOR_BUILD" = x; then
+	if test ! x"$cross_compiling" = xyes; then
+		LDFLAGS_FOR_BUILD=${LDFLAGS}
+	fi
+fi
+AC_SUBST(LDFLAGS_FOR_BUILD)
+
+# Checks for pkg-config packages
+
+# Always required
+X11_REQUIRES='xproto >= 7.0.17 xextproto xtrans xcb >= 1.1.92'
+X11_EXTRA_DEPS="xcb >= 1.1.92"
+
+PKG_PROG_PKG_CONFIG()
+
+AC_SUBST(X11_EXTRA_DEPS)
+
+# Issue an error if xtrans.m4 was not found and XTRANS_CONNECTION_FLAGS macro
+# was not expanded, since libX11 with no transport types is rather useless.
+#
+# If you're seeing an error here, be sure you installed the lib/xtrans module
+# first and if it's not in the default location, that you set the ACLOCAL
+# environment variable to find it, such as:
+#	ACLOCAL="aclocal -I ${PREFIX}/share/aclocal"
+m4_pattern_forbid([^XTRANS_CONNECTION_FLAGS$])
+
+# Transport selection macro from xtrans.m4
+XTRANS_CONNECTION_FLAGS
+
+# Secure RPC detection macro from xtrans.m4
+XTRANS_SECURE_RPC_FLAGS
+
+# Preferred order to try transports for local connections
+AC_MSG_CHECKING([what order to try transports in for local connections])
+DEFAULT_LOCAL_TRANS=""
+case $host_os in
+	solaris*)
+		# On Solaris 2.6 through 9, named pipes (LOCAL_TRANS) were
+		# faster than Unix domain sockets, but on Solaris 10 & later,
+		# Unix domain sockets are faster now.
+		if test "$UNIXCONN" = "yes" ; then
+			if test ! "x$DEFAULT_LOCAL_TRANS" = "x" ; then
+				DEFAULT_LOCAL_TRANS="${DEFAULT_LOCAL_TRANS},"
+			fi
+			DEFAULT_LOCAL_TRANS="${DEFAULT_LOCAL_TRANS}UNIX_TRANS"
+		fi
+		if test "$LOCALCONN" = "yes" ; then
+			if test ! "x$DEFAULT_LOCAL_TRANS" = "x" ; then
+				DEFAULT_LOCAL_TRANS="${DEFAULT_LOCAL_TRANS},"
+			fi
+			DEFAULT_LOCAL_TRANS="${DEFAULT_LOCAL_TRANS}LOCAL_TRANS"
+		fi
+		if test "$TCPCONN" = "yes" ; then
+			if test ! "x$DEFAULT_LOCAL_TRANS" = "x" ; then
+				DEFAULT_LOCAL_TRANS="${DEFAULT_LOCAL_TRANS},"
+			fi
+			DEFAULT_LOCAL_TRANS="${DEFAULT_LOCAL_TRANS}TCP_TRANS"
+		fi
+		;;
+	linux*)
+		# LOCAL_TRANS is used for abstract sockets.
+		if test "$UNIXCONN" = "yes" ; then
+			if test ! "x$DEFAULT_LOCAL_TRANS" = "x" ; then
+				DEFAULT_LOCAL_TRANS="${DEFAULT_LOCAL_TRANS},"
+			fi
+			DEFAULT_LOCAL_TRANS="${DEFAULT_LOCAL_TRANS}LOCAL_TRANS,UNIX_TRANS"
+		fi
+		if test "$TCPCONN" = "yes" ; then
+			if test ! "x$DEFAULT_LOCAL_TRANS" = "x" ; then
+				DEFAULT_LOCAL_TRANS="${DEFAULT_LOCAL_TRANS},"
+			fi
+			DEFAULT_LOCAL_TRANS="${DEFAULT_LOCAL_TRANS}TCP_TRANS"
+		fi
+		;;
+	*)
+		if test "$LOCALCONN" = "yes" ; then
+			if test ! "x$DEFAULT_LOCAL_TRANS" = "x" ; then
+				DEFAULT_LOCAL_TRANS="${DEFAULT_LOCAL_TRANS},"
+			fi
+			DEFAULT_LOCAL_TRANS="${DEFAULT_LOCAL_TRANS}LOCAL_TRANS"
+		fi
+		if test "$UNIXCONN" = "yes" ; then
+			if test ! "x$DEFAULT_LOCAL_TRANS" = "x" ; then
+				DEFAULT_LOCAL_TRANS="${DEFAULT_LOCAL_TRANS},"
+			fi
+			DEFAULT_LOCAL_TRANS="${DEFAULT_LOCAL_TRANS}UNIX_TRANS"
+		fi
+		if test "$TCPCONN" = "yes" ; then
+			if test ! "x$DEFAULT_LOCAL_TRANS" = "x" ; then
+				DEFAULT_LOCAL_TRANS="${DEFAULT_LOCAL_TRANS},"
+			fi
+			DEFAULT_LOCAL_TRANS="${DEFAULT_LOCAL_TRANS}TCP_TRANS"
+		fi
+		;;
+esac
+
+AC_ARG_WITH(local-transport-order,
+	AS_HELP_STRING([--with-local-transport-order=LIST], [preference sorted list of transport types to try for local connections]),
+	[LOCAL_TRANSPORT_LIST=$withval],
+	[LOCAL_TRANSPORT_LIST=$DEFAULT_LOCAL_TRANS])
+AC_DEFINE_UNQUOTED([LOCAL_TRANSPORT_LIST], [$LOCAL_TRANSPORT_LIST],
+   [preference sorted list of transport types to try for local connections])
+AC_MSG_RESULT([$LOCAL_TRANSPORT_LIST])
+
+# Check for dlopen
+AC_MSG_CHECKING([if run-time linking is supported])
+AC_SEARCH_LIBS(dlopen,[dl svld])
+if test "x$ac_cv_search_dlopen" = xno; then
+	AC_SEARCH_LIBS(shl_load,[dld])
+	if test "x$ac_cv_search_shl_load" != xno; then
+		AC_DEFINE(HAVE_SHL_LOAD,1,
+			  [Use shl_load to load shared libraries])
+		AC_CHECK_HEADERS([dl.h])
+	fi
+else
+	AC_DEFINE(HAVE_DLOPEN,1,[Use dlopen to load shared libraries])
+	AC_CHECK_HEADERS([dlfcn.h])
+fi
+if test x$ac_cv_header_dlcfn_h -o x$ac_cv_header_dl_h; then
+	HAVE_LOADABLE_MODULES=yes
+else
+	HAVE_LOADABLE_MODULES=no
+fi
+AC_MSG_RESULT($HAVE_LOADABLE_MODULES)
+
+AC_MSG_CHECKING([if loadable i18n module support should be enabled])
+AC_ARG_ENABLE(loadable-i18n,
+	      AS_HELP_STRING([--enable-loadable-i18n],
+	       [Controls loadable i18n module support]),
+	       [XLIB_LOADABLE_I18N=$enableval],
+	       [XLIB_LOADABLE_I18N="no"])
+if test x$XLIB_LOADABLE_I18N = xyes; then
+	if test x$HAVE_LOADABLE_MODULES = xno; then
+		AC_MSG_ERROR([Loadable module support is required to enable loadable i18n module support])
+	fi
+	AC_DEFINE(USE_DYNAMIC_LC,1,
+		  [Split some i18n functions into loadable modules])
+	AC_SUBST(I18N_MODULE_LIBS,'${top_builddir}/src/libX11.la')
+fi
+AC_MSG_RESULT($XLIB_LOADABLE_I18N)
+
+AM_CONDITIONAL(XLIB_LOADABLE_I18N, test x$XLIB_LOADABLE_I18N = xyes)
+
+AC_MSG_CHECKING([if loadable Xcursor library support should be enabled])
+AC_ARG_ENABLE(loadable-xcursor,
+	      AS_HELP_STRING([--disable-loadable-xcursor],
+	       [Controls loadable xcursor library support]),
+	       [XLIB_LOADABLE_XCURSOR=$enableval],
+	       [XLIB_LOADABLE_XCURSOR=$HAVE_LOADABLE_MODULES])
+if test x$XLIB_LOADABLE_XCURSOR = xyes; then
+	AC_DEFINE(USE_DYNAMIC_XCURSOR,1,
+		  [Use the X cursor library to load cursors])
+fi
+AC_MSG_RESULT($XLIB_LOADABLE_XCURSOR)
+
+# Checks for header files.
+AC_CHECK_HEADERS([sys/select.h])
+
+# Checks for typedefs, structures, and compiler characteristics.
+
+# Checks for library functions.
+AC_CHECK_FUNCS([strtol])
+# Used in lcFile.c (see also --enable-xlocaledir settings below)
+XLOCALEDIR_IS_SAFE="no"
+AC_CHECK_FUNC([issetugid], [XLOCALEDIR_IS_SAFE="yes"]
+	AC_DEFINE(HASSETUGID,1,[Has issetugid() function]))
+AC_CHECK_FUNC([getresuid], [XLOCALEDIR_IS_SAFE="yes"]
+	AC_DEFINE(HASGETRESUID,1,[Has getresuid() & getresgid() functions]))
+# Used in Font.c
+AC_CHECK_FUNC([shmat], AC_DEFINE(HAS_SHM,1,[Has shm*() functions]))
+
+# Checks for system services
+# AC_PATH_XTRA
+
+# arch specific things
+WCHAR32="1"
+case $host_os in
+  os2*) os2="true" ; WCHAR32="0" ;;
+  *) ;;
+esac
+AC_SUBST(WCHAR32)
+
+AM_CONDITIONAL(OS2, test x$os2 = xtrue)
+
+AC_ARG_WITH(launchd, AS_HELP_STRING([--with-launchd], [Build with support for Apple's launchd (default: auto)]), [LAUNCHD=$withval], [LAUNCHD=auto])
+if test "x$LAUNCHD" = xauto; then
+	unset LAUNCHD
+	AC_CHECK_PROG(LAUNCHD, [launchd], [yes], [no], [$PATH$PATH_SEPARATOR/sbin])
+fi
+
+if test "x$LAUNCHD" = xyes ; then
+	AC_DEFINE(HAVE_LAUNCHD, 1, [launchd support available])
+	AC_DEFINE(TRANS_REOPEN, 1, [launchd support available])
+fi
+
+AC_ARG_ENABLE(xthreads,
+              AS_HELP_STRING([--disable-xthreads],
+                [Disable Xlib support for Multithreading]),
+              [xthreads=$enableval],[xthreads=yes])
+
+AC_CHECK_LIB(c, getpwuid_r, [mtsafeapi="yes"], [mtsafeapi="no"])
+
+case x$xthreads in
+xyes)
+	AC_DEFINE(XTHREADS,1,[Whether libX11 is compiled with thread support])
+	if test x$mtsafeapi = xyes
+	then
+	AC_DEFINE(XUSE_MTSAFE_API,1,[Whether libX11 needs to use MT safe API's])
+	fi
+	;;
+*)
+	;;
+esac
+
+AC_CHECK_LIB(c, pthread_self, [thrstubs="no"], [thrstubs="yes"])
+AM_CONDITIONAL(THRSTUBS, test x$thrstubs = xyes)
+
+# XXX incomplete, please fill this in
+if test x$xthreads = xyes ; then
+    case $host_os in
+    linux*|gnu*|k*bsd*-gnu)
+        XTHREADLIB=-lpthread ;;
+    netbsd*)
+	XTHREAD_CFLAGS="-D_POSIX_THREAD_SAFE_FUNCTIONS"
+	XTHREADLIB="-lpthread" ;;
+    freebsd*)
+        XTHREAD_CFLAGS="-D_THREAD_SAFE"
+        XTHREADLIB="-pthread" ;;
+    dragonfly*|openbsd*)
+        XTHREADLIB="-pthread" ;;
+    solaris*)
+	XTHREAD_CFLAGS="-D_REENTRANT -D_POSIX_PTHREAD_SEMANTICS" ;;
+    esac
+fi
+AC_SUBST(XTHREADLIB)
+AC_SUBST(XTHREAD_CFLAGS)
+
+AC_CHECK_FUNC(poll, [AC_DEFINE(USE_POLL, 1, [poll() function is available])], )
+
+#
+# Find keysymdef.h
+#
+AC_MSG_CHECKING([keysym definitions])
+KEYSYMDEFDIR=`$PKG_CONFIG --variable=includedir xproto`/X11
+FILES="keysymdef.h XF86keysym.h Sunkeysym.h DECkeysym.h HPkeysym.h"
+for i in $FILES; do
+    if test -f "$KEYSYMDEFDIR/$i"; then
+            KEYSYMDEFS="$KEYSYMDEFS $KEYSYMDEFDIR/$i"
+    elif test "x$i" = "xkeysymdef.h"; then
+	    AC_MSG_ERROR([Cannot find keysymdef.h])
+    fi
+done
+AC_MSG_RESULT([$KEYSYMDEFS])
+AC_SUBST(KEYSYMDEFS)
+
+AM_CONDITIONAL(UDC, test xfalse = xtrue)
+
+AC_ARG_ENABLE(xcms,
+              AS_HELP_STRING([--disable-xcms],
+                [Disable Xlib support for CMS *EXPERIMENTAL*]),
+              [XCMS=$enableval],[XCMS=yes])
+AM_CONDITIONAL(XCMS, [test x$XCMS = xyes ])
+if test x"$XCMS" = "xyes"; then
+	AC_DEFINE(XCMS,1,[Include support for XCMS])
+fi
+
+AC_ARG_ENABLE(xlocale,
+              AS_HELP_STRING([--disable-xlocale],
+                [Disable Xlib locale implementation *EXPERIMENTAL*]),
+              [XLOCALE=$enableval],[XLOCALE=yes])
+
+AM_CONDITIONAL(XLOCALE, [ test x$XLOCALE = xyes ])
+if test x"$XLOCALE" = "xyes"; then
+	AC_DEFINE(XLOCALE,1,[support for X Locales])
+fi
+
+# This disables XLOCALEDIR.  Set it if you're using BuildLoadableXlibI18n,
+# don't have either issetugid() or getresuid(), and you need to protect
+# clients that are setgid or setuid to an id other than 0.
+AC_MSG_CHECKING([if XLOCALEDIR support should be enabled])
+AC_ARG_ENABLE(xlocaledir,
+	      AS_HELP_STRING([--enable-xlocaledir],
+		[Enable XLOCALEDIR environment variable support]),
+	      [ENABLE_XLOCALEDIR=$enableval],[ENABLE_XLOCALEDIR=$XLOCALEDIR_IS_SAFE])
+if test "x$ENABLE_XLOCALEDIR" = "xno"; then
+	AC_DEFINE(NO_XLOCALEDIR,1,[Disable XLOCALEDIR environment variable])
+fi
+AC_MSG_RESULT($ENABLE_XLOCALEDIR)
+
+AC_ARG_ENABLE(xf86bigfont,
+	      AS_HELP_STRING([--disable-xf86bigfont],
+		[Disable XF86BigFont extension support]),
+	      [XF86BIGFONT=$enableval],[XF86BIGFONT="yes"])
+if test "x$XF86BIGFONT" = "xyes"; then
+    PKG_CHECK_MODULES(BIGFONT, [xf86bigfontproto >= 1.2.0],
+         AC_DEFINE(XF86BIGFONT,1,[Enable XF86BIGFONT extension]),XF86BIGFONT="no")
+fi
+
+AC_ARG_ENABLE(xkb,
+              AS_HELP_STRING([--disable-xkb],
+                [Disable XKB support *EXPERIMENTAL*]),
+              [XKB=$enableval],[XKB=yes])
+
+AM_CONDITIONAL(XKB, [ test x$XKB = xyes ])
+if test x"$XKB" = "xyes"; then
+   XKBPROTO_REQUIRES="kbproto"
+   X11_REQUIRES="${X11_REQUIRES} kbproto inputproto"
+   AC_DEFINE(XKB,1,[Use XKB])
+else
+   XKBPROTO_REQUIRES=""
+fi
+AC_SUBST(XKBPROTO_REQUIRES)
+
+AC_FUNC_MMAP()
+composecache_default=$ac_cv_func_mmap_fixed_mapped
+AC_CHECK_FUNC(nl_langinfo, , [composecache_default=no])
+AC_ARG_ENABLE(composecache,
+              AS_HELP_STRING([--disable-composecache],
+                [Disable compose table cache support]),
+              [COMPOSECACHE=$enableval],[COMPOSECACHE=$composecache_default])
+if test x"$COMPOSECACHE" = "xyes"; then
+	AC_DEFINE(COMPOSECACHE,1,[Include compose table cache support])
+fi
+
+# Allow checking code with lint, sparse, etc.
+XORG_WITH_LINT
+XORG_LINT_LIBRARY([X11])
+
+X11_DATADIR="${datadir}/X11"
+AX_DEFINE_DIR(X11_DATADIR, X11_DATADIR, [Location of libX11 data])
+AC_SUBST(X11_DATADIR)
+
+X11_LIBDIR="${libdir}/X11"
+AX_DEFINE_DIR(X11_LIBDIR, X11_LIBDIR, [Location of libX11 library data])
+AC_SUBST(X11_LIBDIR)
+
+PKG_CHECK_MODULES(X11, [$X11_REQUIRES])
+X11_CFLAGS="$X11_CFLAGS $XTHREAD_CFLAGS"
+
+#
+# Yes, it would be nice to put the locale data in
+# /usr/share, but the locale stuff includes loadable
+# libraries which must be located in the same directory
+# as the other locale data, so for now, everything lives
+# in ${libdir}
+#
+
+X11_LOCALEDATADIR="${X11_DATADIR}/locale"
+AX_DEFINE_DIR(XLOCALEDATADIR, X11_LOCALEDATADIR, [Location of libX11 locale data])
+AC_SUBST(X11_LOCALEDATADIR)
+
+AC_ARG_WITH(locale-lib-dir,	AS_HELP_STRING([--with-locale-lib-dir=DIR],
+ [Directory where locale libraries files are installed (default: $libdir/X11/locale)]),
+				[ X11_LOCALELIBDIR="$withval" ],
+				[ X11_LOCALELIBDIR="${X11_LIBDIR}/locale" ])
+AX_DEFINE_DIR(XLOCALELIBDIR, X11_LOCALELIBDIR, [Location of libX11 locale libraries])
+AC_SUBST(X11_LOCALELIBDIR)
+
+X11_LOCALEDIR="${X11_LOCALEDATADIR}"
+AX_DEFINE_DIR(XLOCALEDIR, X11_LOCALEDIR, [Location of libX11 locale data])
+AC_SUBST(X11_LOCALEDIR)
+
+XKEYSYMDB="${X11_DATADIR}/XKeysymDB"
+AX_DEFINE_DIR(XKEYSYMDB, XKEYSYMDB, [Location of keysym database])
+
+XERRORDB="${X11_DATADIR}/XErrorDB"
+AX_DEFINE_DIR(XERRORDB, XERRORDB, [Location of error message database])
+
+XORG_CHECK_MALLOC_ZERO
+
+AC_CONFIG_FILES([Makefile
+		include/Makefile
+		man/Makefile
+		man/xkb/Makefile
+		src/Makefile
+		src/util/Makefile
+		src/xcms/Makefile
+		src/xlibi18n/Makefile
+		modules/Makefile
+		modules/im/Makefile
+		modules/im/ximcp/Makefile
+		modules/lc/Makefile
+		modules/lc/def/Makefile
+		modules/lc/gen/Makefile
+		modules/lc/Utf8/Makefile
+		modules/lc/xlocale/Makefile
+		modules/om/Makefile
+		modules/om/generic/Makefile
+		src/xkb/Makefile
+		nls/Makefile
+		specs/Makefile
+		specs/i18n/Makefile
+		specs/i18n/framework/Makefile
+		specs/i18n/localedb/Makefile
+		specs/i18n/trans/Makefile
+		specs/libX11/Makefile
+		specs/XIM/Makefile
+		specs/XKB/Makefile
+		x11.pc
+		x11-xcb.pc])
+AC_OUTPUT
+
+echo ""
+echo "X11 will be built with the following settings:"
+echo " Loadable i18n module support:            "$XLIB_LOADABLE_I18N
+echo " Loadable xcursor library support:        "$XLIB_LOADABLE_XCURSOR
+echo " Threading support:                       "$xthreads
+echo " Use Threads safe API:                    "$mtsafeapi
+echo " Threads stubs in libX11:                 "$thrstubs
+echo " XCMS:                                    "$XCMS
+echo " Internationalization support:            "$XLOCALE
+echo " XF86BigFont support:                     "$XF86BIGFONT
+echo " XKB support:                             "$XKB
+echo " XLOCALEDIR environment variable support: "$ENABLE_XLOCALEDIR
+echo " Compose table cache enabled:             "$COMPOSECACHE
+echo " Functional specs building enabled:       "$build_specs
+echo ""