--- conflicted
+++ resolved
@@ -126,12 +126,8 @@
 else	# Win32
     {
     $base_cflags= " $mf_cflag";
-<<<<<<< HEAD
 
     my $f = ' /MD';
-=======
-    my $f = $shlib || $fips ?' /MD':' /MT';
->>>>>>> 67326634
     $lib_cflag='/Zl' if (!$shlib);	# remove /DEFAULTLIBs from static lib
     $opt_cflags=$f.' /O2 /Ob2 /Oi /Ox /Oy /Ot /GL /Gy /GF /Zi';     
     $dbg_cflags=$f.'d /RTCc /RTC1 /Od /GS /GR /Gy /GF /Zi';   
