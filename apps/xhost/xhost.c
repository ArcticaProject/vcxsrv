/*
 * Copyright (c) 2004, Oracle and/or its affiliates. All rights reserved.
 *
 * Permission is hereby granted, free of charge, to any person obtaining a
 * copy of this software and associated documentation files (the "Software"),
 * to deal in the Software without restriction, including without limitation
 * the rights to use, copy, modify, merge, publish, distribute, sublicense,
 * and/or sell copies of the Software, and to permit persons to whom the
 * Software is furnished to do so, subject to the following conditions:
 *
 * The above copyright notice and this permission notice (including the next
 * paragraph) shall be included in all copies or substantial portions of the
 * Software.
 *
 * THE SOFTWARE IS PROVIDED "AS IS", WITHOUT WARRANTY OF ANY KIND, EXPRESS OR
 * IMPLIED, INCLUDING BUT NOT LIMITED TO THE WARRANTIES OF MERCHANTABILITY,
 * FITNESS FOR A PARTICULAR PURPOSE AND NONINFRINGEMENT.  IN NO EVENT SHALL
 * THE AUTHORS OR COPYRIGHT HOLDERS BE LIABLE FOR ANY CLAIM, DAMAGES OR OTHER
 * LIABILITY, WHETHER IN AN ACTION OF CONTRACT, TORT OR OTHERWISE, ARISING
 * FROM, OUT OF OR IN CONNECTION WITH THE SOFTWARE OR THE USE OR OTHER
 * DEALINGS IN THE SOFTWARE.
 */
/*

Copyright 1985, 1986, 1987, 1998  The Open Group

All rights reserved.

Permission is hereby granted, free of charge, to any person obtaining a
copy of this software and associated documentation files (the
"Software"), to deal in the Software without restriction, including
without limitation the rights to use, copy, modify, merge, publish,
distribute, and/or sell copies of the Software, and to permit persons
to whom the Software is furnished to do so, provided that the above
copyright notice(s) and this permission notice appear in all copies of
the Software and that both the above copyright notice(s) and this
permission notice appear in supporting documentation.

THE SOFTWARE IS PROVIDED "AS IS", WITHOUT WARRANTY OF ANY KIND, EXPRESS
OR IMPLIED, INCLUDING BUT NOT LIMITED TO THE WARRANTIES OF
MERCHANTABILITY, FITNESS FOR A PARTICULAR PURPOSE AND NONINFRINGEMENT
OF THIRD PARTY RIGHTS. IN NO EVENT SHALL THE COPYRIGHT HOLDER OR
HOLDERS INCLUDED IN THIS NOTICE BE LIABLE FOR ANY CLAIM, OR ANY SPECIAL
INDIRECT OR CONSEQUENTIAL DAMAGES, OR ANY DAMAGES WHATSOEVER RESULTING
FROM LOSS OF USE, DATA OR PROFITS, WHETHER IN AN ACTION OF CONTRACT,
NEGLIGENCE OR OTHER TORTIOUS ACTION, ARISING OUT OF OR IN CONNECTION
WITH THE USE OR PERFORMANCE OF THIS SOFTWARE.

Except as contained in this notice, the name of a copyright holder
shall not be used in advertising or otherwise to promote the sale, use
or other dealings in this Software without prior written authorization
of the copyright holder.

X Window System is a trademark of The Open Group.

*/

#ifdef HAVE_CONFIG_H
#include "config.h"
#endif

#ifdef TCPCONN
#define NEEDSOCKETS
#endif
#ifdef UNIXCONN
#define NEEDSOCKETS
#endif

#include <X11/Xlib.h>
#include <X11/Xos.h>
#include <X11/Xproto.h>
#include <X11/Xfuncs.h>
#include <stdio.h>
#include <stdlib.h>
#include <signal.h>
#include <ctype.h>
#include <X11/Xauth.h>
#include <X11/Xmu/Error.h>
#include <stdlib.h>

#ifdef NEEDSOCKETS
#ifdef WIN32
#include <X11/Xwinsock.h>
#else
#include <sys/socket.h>
#include <netdb.h>
#include <netinet/in.h>
#endif
#endif /* NEEDSOCKETS */

#ifndef WIN32
#include <arpa/inet.h>
#endif


#ifdef SECURE_RPC
#include <pwd.h>
#include <rpc/rpc.h>
#ifdef X_POSIX_C_SOURCE
#define _POSIX_C_SOURCE X_POSIX_C_SOURCE
#include <limits.h>
#undef _POSIX_C_SOURCE
#else
#ifdef _POSIX_SOURCE
#include <limits.h>
#else
#define _POSIX_SOURCE
#include <limits.h>
#undef _POSIX_SOURCE
#endif
#endif
#ifndef NGROUPS_MAX
#include <sys/param.h>
#define NGROUPS_MAX NGROUPS
#endif
#ifdef sun
/* Go figure, there's no getdomainname() prototype available */
extern int getdomainname(char *name, size_t len);
#endif
#endif

static int change_host(Display *dpy, char *name, Bool add);
static const char *get_hostname(XHostAddress *ha);
static int local_xerror(Display *dpy, XErrorEvent *rep);
static void nameserver_lost(int sig);

#define NAMESERVER_TIMEOUT 5	/* time to wait for nameserver */

static volatile int nameserver_timedout;

static char *ProgramName;

#ifdef WIN32
#define alarm(arg) 

void sethostent(int x)
{}

void endhostent()
{}
#endif

#ifdef NEEDSOCKETS
static int 
XFamily(int af)
{
    unsigned int i;
    static struct _familyMap {
	int af, xf;
    } familyMap[] = {
#ifdef	AF_DECnet
        { AF_DECnet, FamilyDECnet },
#endif
#ifdef	AF_CHAOS
        { AF_CHAOS, FamilyChaos },
#endif
#ifdef	AF_INET
        { AF_INET, FamilyInternet },
#if defined(IPv6) && defined(AF_INET6)
        { AF_INET6, FamilyInternet6 },
#endif
#endif
};

#define FAMILIES ((sizeof familyMap)/(sizeof familyMap[0]))

    for (i = 0; i < FAMILIES; i++)
	if (familyMap[i].af == af) return familyMap[i].xf;
    return -1;
}
#endif /* NEEDSOCKETS */

int
main(int argc, char *argv[])
{
    register char *arg;
    int i, nhosts = 0;
    const char *hostname;
    int nfailed = 0;
    XHostAddress *list;
    Bool enabled = False;
    Display *dpy;
 
    ProgramName = argv[0];

    if (argc == 2 && !strcmp(argv[1], "-help")) {
	fprintf(stderr, "usage: %s [[+-]hostname ...]\n", argv[0]);
	exit(1);
    }

    if ((dpy = XOpenDisplay(NULL)) == NULL) {
	fprintf(stderr, "%s:  unable to open display \"%s\"\n",
		ProgramName, XDisplayName (NULL));
	exit(1);
    }

    XSetErrorHandler(local_xerror);
 
 
    if (argc == 1) {
	sethostent(1);		/* don't close the data base each time */
	list = XListHosts(dpy, &nhosts, &enabled);
	if (enabled)
	    printf ("access control enabled, only authorized clients can connect\n");
	else
	    printf ("access control disabled, clients can connect from any host\n");

	if (nhosts != 0) {
	    for (i = 0; i < nhosts; i++ )  {
		hostname = get_hostname(&list[i]);
		if (hostname) {
		    switch (list[i].family) {
		    case FamilyInternet:
			printf("INET:");
			break;
		    case FamilyInternet6:
			printf("INET6:");
			break;
		    case FamilyDECnet:
			printf("DNET:");
			break;
		    case FamilyNetname:
			printf("NIS:");
			break;
		    case FamilyKrb5Principal:
			printf("KRB:");
			break;
		    case FamilyLocalHost:
			printf("LOCAL:");
			break;
		    case FamilyServerInterpreted:
			printf("SI:");
			break;
		    default:
			printf("<unknown family type %d>:", list[i].family);
			break;
		    }
		    printf ("%s", hostname);
		} else {
		    printf ("<unknown address in family %d>",
			    list[i].family);
		}
		if (nameserver_timedout) {
		    printf("\t(no nameserver response within %d seconds)\n",
			   NAMESERVER_TIMEOUT);
		    nameserver_timedout = 0;
		} else
		    printf("\n");
	    }
	    free(list);
	    endhostent();
	}
	exit(0);
    }
 
    for (i = 1; i < argc; i++) {
	arg = argv[i];
	if (*arg == '-') {
	    
	    if (!argv[i][1] && ((i+1) == argc)) {
		printf ("access control enabled, only authorized clients can connect\n");
		XEnableAccessControl(dpy);
	    } else {
		arg = argv[i][1]? &argv[i][1] : argv[++i];
		if (!change_host (dpy, arg, False)) {
		    fprintf (stderr, "%s:  bad hostname \"%s\"\n",
			     ProgramName, arg);
		    nfailed++;
		}
	    }
	} else {
	    if (*arg == '+' && !argv[i][1] && ((i+1) == argc)) {
		printf ("access control disabled, clients can connect from any host\n");
		XDisableAccessControl(dpy);
	    } else {
		if (*arg == '+') {
		    arg = argv[i][1]? &argv[i][1] : argv[++i];
		}
		if (!change_host (dpy, arg, True)) {
		    fprintf (stderr, "%s:  bad hostname \"%s\"\n",
			     ProgramName, arg);
		    nfailed++;
		}
	    }
	}
    }
    XCloseDisplay (dpy);	/* does an XSync first */
    exit(nfailed);
}

 

/*
 * change_host - edit the list of hosts that may connect to the server;
 * it parses DECnet names (expo::), Internet addresses (18.30.0.212), or
 * Internet names (expo.lcs.mit.edu); if 4.3bsd macro h_addr is defined
 * (from <netdb.h>), it will add or remove all addresses with the given
 * address.
 */

static int 
change_host(Display *dpy, char *name, Bool add)
{
    XHostAddress ha;
    char *lname;
    size_t namelen, i;
    int family = FamilyWild;
#ifdef K5AUTH
    krb5_principal princ;
    krb5_data kbuf;
#endif
#ifdef NEEDSOCKETS
    static struct in_addr addr;	/* so we can point at it */
#if defined(IPv6) && defined(AF_INET6)
    static struct in6_addr addr6; /* so we can point at it */
#else
    struct hostent *hp;
#endif
#endif
    char *cp;
    static const char *add_msg = "being added to access control list";
    static const char *remove_msg = "being removed from access control list";

    namelen = strlen(name);
    if ((lname = (char *)malloc(namelen+1)) == NULL) {
	fprintf (stderr, "%s: malloc bombed in change_host\n", ProgramName);
	exit (1);
    }
    for (i = 0; i < namelen; i++) {
	lname[i] = tolower(name[i]);
    }
    lname[namelen] = '\0';
    if (!strncmp("inet:", lname, 5)) {
#ifdef TCPCONN
	family = FamilyInternet;
	name += 5;
#else
	fprintf (stderr, "%s: not compiled for TCP/IP\n", ProgramName);
	free(lname);
	return 0;
#endif
    }
    else if (!strncmp("inet6:", lname, 6)) {
#if defined(TCPCONN) && defined(IPv6) && defined(AF_INET6)
	family = FamilyInternet6;
	name += 6;
#else
	fprintf (stderr, "%s: not compiled for IPv6\n", ProgramName);
	free(lname);
	return 0;
#endif
    }
#ifdef ACCEPT_INETV6 /* Allow inetv6 as an alias for inet6 for compatibility
			with original X11 over IPv6 draft. */
    else if (!strncmp("inetv6:", lname, 7)) {
#if defined(TCPCONN) && defined(IPv6) && defined(AF_INET6)
	family = FamilyInternet6;
	name += 7;
#else
	fprintf (stderr, "%s: not compiled for IPv6\n", ProgramName);
	free(lname);
	return 0;
#endif
    }
#endif /* ACCEPT_INETV6 */
    else if (!strncmp("dnet:", lname, 5)) {
	fprintf (stderr, "%s: not compiled for DECnet\n", ProgramName);
	free(lname);
	return 0;
    }
    else if (!strncmp("nis:", lname, 4)) {
#ifdef SECURE_RPC
	family = FamilyNetname;
	name += 4;
#else
	fprintf (stderr, "%s: not compiled for Secure RPC\n", ProgramName);
	free(lname);
	return 0;
#endif
    }
    else if (!strncmp("krb:", lname, 4)) {
#ifdef K5AUTH
	family = FamilyKrb5Principal;
	name +=4;
#else
	fprintf (stderr, "%s: not compiled for Kerberos 5\n", ProgramName);
	free(lname);
	return 0;
#endif
    }
    else if (!strncmp("local:", lname, 6)) {
	family = FamilyLocalHost;
    }
    else if (!strncmp("si:", lname, 3)) {
	family = FamilyServerInterpreted;
	name += 3;
    }
    if (family == FamilyWild && (cp = strchr(lname, ':'))) {
	*cp = '\0';
	fprintf (stderr, "%s: unknown address family \"%s\"\n",
		 ProgramName, lname);
	free(lname);
	return 0;
    }
    free(lname);

    if (family == FamilyServerInterpreted) {
	XServerInterpretedAddress siaddr;
	int rc;

	cp = strchr(name, ':');
	if (cp == NULL || cp == name) {
	    fprintf(stderr, 
	   "%s: type must be specified for server interpreted family \"%s\"\n",
	      ProgramName, name);
	    return 0;
	}
	siaddr.type = name;
	siaddr.typelength = cp - name;
	siaddr.value = ++cp;
	siaddr.valuelength = strlen(cp);
	ha.family = FamilyServerInterpreted;
	ha.address = (char *) &siaddr;
	if (add)
	    rc = XAddHost(dpy, &ha);
	else
	    rc = XRemoveHost(dpy, &ha);
	printf( "%s %s%s\n", name, rc == 1 ? "" : "failed when ",
		add ? add_msg : remove_msg);
	if (rc != 1)
	    return 0;
	return 1;
    }

#ifdef K5AUTH
    if (family == FamilyKrb5Principal) {
	krb5_error_code retval;

	retval = krb5_parse_name(name, &princ);
	if (retval) {
	    krb5_init_ets();	/* init krb errs for error_message() */
	    fprintf(stderr, "%s: cannot parse Kerberos name: %s\n",
		    ProgramName, error_message(retval));
	    return 0;
	}
	XauKrb5Encode(princ, &kbuf);
	ha.length = kbuf.length;
	ha.address = kbuf.data;
	ha.family = family;
	if (add)
	    XAddHost(dpy, &ha);
	else
	    XRemoveHost(dpy, &ha);
	krb5_free_principal(princ);
	free(kbuf.data);
	printf( "%s %s\n", name, add ? add_msg : remove_msg);
	return 1;
    }
#endif
    if (family == FamilyLocalHost) {
	char empty[] = "";
	ha.length = 0;
	ha.address = empty;
	ha.family = family;
	if (add)
	    XAddHost(dpy, &ha);
	else
	    XRemoveHost(dpy, &ha);
	printf( "non-network local connections %s\n", add ? add_msg : remove_msg);
	return 1;
    }
    /*
     * If it has an '@', it's a netname
     */
    if ((family == FamilyNetname && (cp = strchr(name, '@'))) ||
	(cp = strchr(name, '@'))) {
        char *netname = name;
#ifdef SECURE_RPC
	static char username[MAXNETNAMELEN];

	if (!cp[1]) {
	    struct passwd *pwd;
	    static char domainname[128];

	    *cp = '\0';
	    pwd = getpwnam(name);
	    if (!pwd) {
		fprintf(stderr, "no such user \"%s\"\n", name);
		return 0;
	    }
	    getdomainname(domainname, sizeof(domainname));
	    if (!user2netname(username, pwd->pw_uid, domainname)) {
		fprintf(stderr, "failed to get netname for \"%s\"\n", name);
		return 0;
	    }
	    netname = username;
	}
#endif
	ha.family = FamilyNetname;
	ha.length = strlen(netname);
	ha.address = netname;
	if (add)
	    XAddHost (dpy, &ha);
	else
	    XRemoveHost (dpy, &ha);
	if (netname != name)
	    printf ("%s@ (%s) %s\n", name, netname, add ? add_msg : remove_msg);
	else
	    printf ("%s %s\n", netname, add ? add_msg : remove_msg);
        return 1;
    }
#ifdef NEEDSOCKETS
    /*
     * First see if inet_addr() can grok the name; if so, then use it.
     */
    if (((family == FamilyWild) || (family == FamilyInternet)) &&
	((addr.s_addr = inet_addr(name)) != -1)) {
	ha.family = FamilyInternet;
	ha.length = 4;		/* but for Cray would be sizeof(addr.s_addr) */
	ha.address = (char *)&addr; /* but for Cray would be &addr.s_addr */
	if (add) {
	    XAddHost (dpy, &ha);
	    printf ("%s %s\n", name, add_msg);
	} else {
	    XRemoveHost (dpy, &ha);
	    printf ("%s %s\n", name, remove_msg);
	}
	return 1;
    } 
#if defined(IPv6) && defined(AF_INET6)
    /*
     * Check to see if inet_pton() can grok it as an IPv6 address
     */
    else if (((family == FamilyWild) || (family == FamilyInternet6)) &&
	     (inet_pton(AF_INET6, name, &addr6.s6_addr) == 1)) {
	ha.family = FamilyInternet6;
	ha.length = sizeof(addr6.s6_addr);		
	ha.address = (char *) &addr6.s6_addr; 
	if (add) {
	    XAddHost (dpy, &ha);
	    printf ("%s %s\n", name, add_msg);
	} else {
	    XRemoveHost (dpy, &ha);
	    printf ("%s %s\n", name, remove_msg);
	}
	return 1;
    } else {
    /*
     * Is it in the namespace?  
     *
     * If no family was specified, use both Internet v4 & v6 addresses.
     * Otherwise, use only addresses matching specified family.
     */
	struct addrinfo *addresses;
	struct addrinfo *a;
	Bool didit = False;

	if (getaddrinfo(name, NULL, NULL, &addresses) != 0)
	    return 0;

	for (a = addresses; a != NULL; a = a->ai_next) {
	    if ( ((a->ai_family == AF_INET) && (family != FamilyInternet6))
	      || ((a->ai_family == AF_INET6) && (family != FamilyInternet)) ) {
		char ad[INET6_ADDRSTRLEN];
		ha.family = XFamily(a->ai_family);
		if (a->ai_family == AF_INET6) {
		    ha.address = (char *)
		      &((struct sockaddr_in6 *) a->ai_addr)->sin6_addr;
		    ha.length = 
		      sizeof (((struct sockaddr_in6 *) a->ai_addr)->sin6_addr);
		} else {
		    ha.address = (char *)
		      &((struct sockaddr_in *) a->ai_addr)->sin_addr;
		    ha.length = 
		      sizeof (((struct sockaddr_in *) a->ai_addr)->sin_addr);
		}
		inet_ntop(a->ai_family, ha.address, ad, sizeof(ad));
	/* printf("Family: %d\nLength: %d\n", a->ai_family, ha.length); */
		/* printf("Address: %s\n", ad); */

		if (add) {
		    XAddHost (dpy, &ha);
		} else {
		    XRemoveHost (dpy, &ha);
		}
		didit = True;
	    }
	}
	if (didit == True) {
	    printf ("%s %s\n", name, add ? add_msg : remove_msg);
	} else {
	    const char *familyMsg = "";

	    if (family == FamilyInternet6) {
		familyMsg = "inet6 ";
	    } else if (family == FamilyInternet) {
		familyMsg = "inet ";
	    }

	    fprintf(stderr, "%s: unable to get %saddress for \"%s\"\n",
		ProgramName, familyMsg, name);
	}
	freeaddrinfo(addresses);
	return 1;
    }
#else /* !IPv6 */
    /*
     * Is it in the namespace?
     */
    else if (((hp = gethostbyname(name)) == (struct hostent *)NULL)
	     || hp->h_addrtype != AF_INET) {
	return 0;
    } else {
	ha.family = XFamily(hp->h_addrtype);
	ha.length = hp->h_length;
#ifdef h_addr			/* new 4.3bsd version of gethostent */
    {
	char **list;

	/* iterate over the hosts */
	for (list = hp->h_addr_list; *list; list++) {
	    ha.address = *list;
	    if (add) {
		XAddHost (dpy, &ha);
	    } else {
		XRemoveHost (dpy, &ha);
	    }
	}
    }
#else
	ha.address = hp->h_addr;
	if (add) {
	    XAddHost (dpy, &ha);
	} else {
	    XRemoveHost (dpy, &ha);
	}
#endif
	printf ("%s %s\n", name, add ? add_msg : remove_msg);
	return 1;
    }
#endif /* IPv6 */
#else /* NEEDSOCKETS */
    return 0;
#endif /* NEEDSOCKETS */
}


/*
 * get_hostname - Given an internet address, return a name (CHARON.MIT.EDU)
 * or a string representing the address (18.58.0.13) if the name cannot
 * be found.
 */


static const char *
get_hostname(XHostAddress *ha)
{
#if defined(TCPCONN) && (!defined(IPv6) || !defined(AF_INET6))
    static struct hostent *hp = NULL;
#endif
#ifdef K5AUTH
    krb5_principal princ;
    krb5_data kbuf;
    char *kname;
    static char kname_out[255];
#endif
#ifdef SIGALRM
    struct sigaction sa;
#endif

#ifdef TCPCONN
#if defined(IPv6) && defined(AF_INET6)
    if ((ha->family == FamilyInternet) || (ha->family == FamilyInternet6)) {
	struct sockaddr_storage saddr;
	static char inetname[NI_MAXHOST];
	unsigned int saddrlen;

	inetname[0] = '\0';
	memset(&saddr, 0, sizeof saddr);
	if (ha->family == FamilyInternet) {
	    struct sockaddr_in *sin = (struct sockaddr_in *) &saddr;
#ifdef BSD44SOCKETS
	    sin->sin_len = sizeof(struct sockaddr_in);
#endif
	    sin->sin_family = AF_INET;
	    sin->sin_port = 0;
	    memcpy(&sin->sin_addr, ha->address, sizeof(sin->sin_addr));
	    saddrlen = sizeof(struct sockaddr_in);
	} else {
	    struct sockaddr_in6 *sin6 = (struct sockaddr_in6 *) &saddr;
#ifdef SIN6_LEN
	    sin6->sin6_len = sizeof(struct sockaddr_in6);
#endif
	    sin6->sin6_family = AF_INET6;
	    sin6->sin6_port = 0;
	    memcpy(&sin6->sin6_addr, ha->address, sizeof(sin6->sin6_addr));
	    saddrlen = sizeof(struct sockaddr_in6);
	}

	/* gethostbyaddr can take a LONG time if the host does not exist.
	   Assume that if it does not respond in NAMESERVER_TIMEOUT seconds
	   that something is wrong and do not make the user wait.
	   gethostbyaddr will continue after a signal, so we have to
	   jump out of it. 
	   */
#ifdef SIGALRM
	memset(&sa, 0, sizeof sa);
	sa.sa_handler = nameserver_lost;
	sa.sa_flags = 0;	/* don't restart syscalls */
	sigaction(SIGALRM, &sa, NULL);
<<<<<<< HEAD
#elif !defined(WIN32)
	signal(SIGALRM, nameserver_lost);
#endif
=======
>>>>>>> 6dd755aa
	alarm(NAMESERVER_TIMEOUT);
#endif
	getnameinfo((struct sockaddr *) &saddr, saddrlen, inetname,
		    sizeof(inetname), NULL, 0, 0);
#ifdef SIGALRM
	alarm(0);
#endif
	if (nameserver_timedout || inetname[0] == '\0')
	    inet_ntop(((struct sockaddr *)&saddr)->sa_family, ha->address,
		inetname, sizeof(inetname));
	return inetname;	      
    }
#else
    if (ha->family == FamilyInternet) {
	/* gethostbyaddr can take a LONG time if the host does not exist.
	   Assume that if it does not respond in NAMESERVER_TIMEOUT seconds
	   that something is wrong and do not make the user wait.
	   gethostbyaddr will continue after a signal, so we have to
	   jump out of it. 
	   */
#ifdef SIGALRM
	memset(&sa, 0, sizeof sa);
	sa.sa_handler = nameserver_lost;
	sa.sa_flags = 0;	/* don't restart syscalls */
	sigaction(SIGALRM, &sa, NULL);
	alarm(4);
#endif
	hp = gethostbyaddr (ha->address, ha->length, AF_INET);
#ifdef SIGALRM
	alarm(0);
#endif
	if (hp)
	    return (hp->h_name);
	else return (inet_ntoa(*((struct in_addr *)(ha->address))));
    }
#endif /* IPv6 */
#endif
    if (ha->family == FamilyNetname) {
	static char netname[512];
	int len;
#ifdef SECURE_RPC
	int gidlen;
	uid_t uid;
	gid_t gid, gidlist[NGROUPS_MAX];
#endif

	if (ha->length < sizeof(netname) - 1)
	    len = ha->length;
	else
	    len = sizeof(netname) - 1;
	memmove( netname, ha->address, len);
	netname[len] = '\0';
#ifdef SECURE_RPC
	if (netname2user(netname, &uid, &gid, &gidlen, gidlist)) {
	    struct passwd *pwd;

	    pwd = getpwuid(uid);
	    if (pwd)
		snprintf(netname, sizeof(netname), "%s@ (%*.*s)",
			 pwd->pw_name, ha->length, ha->length, ha->address);
	}
#endif
	return (netname);
    }
#ifdef K5AUTH
    if (ha->family == FamilyKrb5Principal) {
	kbuf.data = ha->address;
	kbuf.length = ha->length;
	XauKrb5Decode(kbuf, &princ);
	krb5_unparse_name(princ, &kname);
	krb5_free_principal(princ);
	strncpy(kname_out, kname, sizeof (kname_out));
	free(kname);
	return kname_out;
    }
#endif
    if (ha->family == FamilyLocalHost) {
	return "";
    }
    if (ha->family == FamilyServerInterpreted) {
	XServerInterpretedAddress *sip;
	static char *addressString;
	static size_t addressStringSize;
	size_t neededSize;

	sip = (XServerInterpretedAddress *) ha->address;
	neededSize = sip->typelength + sip->valuelength + 2;

	if (addressStringSize < neededSize) {
	    if (addressString != NULL) {
		free(addressString);
	    }
	    addressStringSize = neededSize;
	    addressString = malloc(addressStringSize);
	}
	if (addressString != NULL) {
	    char *cp = addressString;

	    memcpy(cp, sip->type, sip->typelength);
	    cp += sip->typelength;
	    *cp++ = ':';
	    memcpy(cp, sip->value, sip->valuelength);
	    cp += sip->valuelength;
	    *cp = '\0';
	}
	return addressString;
    }
    return (NULL);
}

/*ARGUSED*/
static void
nameserver_lost(_X_UNUSED int sig)
{
    nameserver_timedout = 1;
}

/*
 * local_xerror - local non-fatal error handling routine. If the error was
 * that an X_GetHosts request for an unknown address format was received, just
 * return, otherwise print the normal error message and continue.
 */
static int 
local_xerror(Display *dpy, XErrorEvent *rep)
{
    if ((rep->error_code == BadAccess) && (rep->request_code == X_ChangeHosts)) {
	fprintf (stderr, 
		 "%s:  must be on local machine to add or remove hosts.\n",
		 ProgramName);
	return 1;
    } else if ((rep->error_code == BadAccess) && 
	       (rep->request_code == X_SetAccessControl)) {
	fprintf (stderr, 
	"%s:  must be on local machine to enable or disable access control.\n",
		 ProgramName);
	return 1;
    } else if ((rep->error_code == BadValue) && 
	       (rep->request_code == X_ListHosts)) {
	return 1;
    }

    XmuPrintDefaultErrorMessage (dpy, rep, stderr);
    return 0;
<<<<<<< HEAD
}
=======
}

#if defined(__CYGWIN__) || defined(WIN32)
void sethostent(int x)
{}

void endhostent()
{}
#endif
>>>>>>> 6dd755aa
<|MERGE_RESOLUTION|>--- conflicted
+++ resolved
@@ -708,12 +708,6 @@
 	sa.sa_handler = nameserver_lost;
 	sa.sa_flags = 0;	/* don't restart syscalls */
 	sigaction(SIGALRM, &sa, NULL);
-<<<<<<< HEAD
-#elif !defined(WIN32)
-	signal(SIGALRM, nameserver_lost);
-#endif
-=======
->>>>>>> 6dd755aa
 	alarm(NAMESERVER_TIMEOUT);
 #endif
 	getnameinfo((struct sockaddr *) &saddr, saddrlen, inetname,
@@ -857,16 +851,4 @@
 
     XmuPrintDefaultErrorMessage (dpy, rep, stderr);
     return 0;
-<<<<<<< HEAD
-}
-=======
-}
-
-#if defined(__CYGWIN__) || defined(WIN32)
-void sethostent(int x)
-{}
-
-void endhostent()
-{}
-#endif
->>>>>>> 6dd755aa
+}