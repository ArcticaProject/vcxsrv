--- conflicted
+++ resolved
@@ -320,12 +320,8 @@
  */
 
 /*ARGSUSED*/
-<<<<<<< HEAD
-Boolean convert(Widget	w, Atom	*selection, Atom	*target, Atom	*type, XtPointer	*value, unsigned long	*length, int		*format)
-=======
 static Boolean convert(Widget w, Atom *selection, Atom *target, Atom *type,
 		       XtPointer *value, unsigned long *length, int *format)
->>>>>>> f28d4c94
 {
     if (*target == XA_STRING)
     {
@@ -343,11 +339,7 @@
  * called when xcalc loses ownership of the selection.
  */
 /*ARGSUSED*/
-<<<<<<< HEAD
-void lose(Widget	w, Atom	*selection)
-=======
 static void lose(Widget w, Atom *selection)
->>>>>>> f28d4c94
 {
     XawToggleUnsetCurrent(LCD);
 }
@@ -356,11 +348,7 @@
  * called when some other client got the selection.
  */
 /*ARGSUSED*/
-<<<<<<< HEAD
-void done(Widget	w, Atom	*selection, Atom	*target)
-=======
 static void done(Widget w, Atom *selection, Atom *target)
->>>>>>> f28d4c94
 {
     selstr[0] = '\0';
 }
