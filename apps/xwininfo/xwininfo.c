<<<<<<< HEAD
/*
 * Copyright (c) 1999, 2010, Oracle and/or its affiliates. All rights reserved.
 *
 * Permission is hereby granted, free of charge, to any person obtaining a
 * copy of this software and associated documentation files (the "Software"),
 * to deal in the Software without restriction, including without limitation
 * the rights to use, copy, modify, merge, publish, distribute, sublicense,
 * and/or sell copies of the Software, and to permit persons to whom the
 * Software is furnished to do so, subject to the following conditions:
 *
 * The above copyright notice and this permission notice (including the next
 * paragraph) shall be included in all copies or substantial portions of the
 * Software.
 *
 * THE SOFTWARE IS PROVIDED "AS IS", WITHOUT WARRANTY OF ANY KIND, EXPRESS OR
 * IMPLIED, INCLUDING BUT NOT LIMITED TO THE WARRANTIES OF MERCHANTABILITY,
 * FITNESS FOR A PARTICULAR PURPOSE AND NONINFRINGEMENT.  IN NO EVENT SHALL
 * THE AUTHORS OR COPYRIGHT HOLDERS BE LIABLE FOR ANY CLAIM, DAMAGES OR OTHER
 * LIABILITY, WHETHER IN AN ACTION OF CONTRACT, TORT OR OTHERWISE, ARISING
 * FROM, OUT OF OR IN CONNECTION WITH THE SOFTWARE OR THE USE OR OTHER
 * DEALINGS IN THE SOFTWARE.
 */
/*

Copyright 1987, 1998  The Open Group

Permission to use, copy, modify, distribute, and sell this software and its
documentation for any purpose is hereby granted without fee, provided that
the above copyright notice appear in all copies and that both that
copyright notice and this permission notice appear in supporting
documentation.

The above copyright notice and this permission notice shall be included
in all copies or substantial portions of the Software.

THE SOFTWARE IS PROVIDED "AS IS", WITHOUT WARRANTY OF ANY KIND, EXPRESS
OR IMPLIED, INCLUDING BUT NOT LIMITED TO THE WARRANTIES OF
MERCHANTABILITY, FITNESS FOR A PARTICULAR PURPOSE AND NONINFRINGEMENT
OF THIRD PARTY RIGHTS. IN NO EVENT SHALL THE COPYRIGHT HOLDER OR
HOLDERS INCLUDED IN THIS NOTICE BE LIABLE FOR ANY CLAIM, OR ANY SPECIAL
INDIRECT OR CONSEQUENTIAL DAMAGES, OR ANY DAMAGES WHATSOEVER RESULTING
FROM LOSS OF USE, DATA OR PROFITS, WHETHER IN AN ACTION OF CONTRACT,
NEGLIGENCE OR OTHER TORTIOUS ACTION, ARISING OUT OF OR IN CONNECTION
WITH THE USE OR PERFORMANCE OF THIS SOFTWARE.

Except as contained in this notice, the name of a copyright holder
shall not be used in advertising or otherwise to promote the sale, use
or other dealings in this Software without prior written authorization
of the copyright holder.

*/


/*
 * xwininfo.c	- MIT Project Athena, X Window system window
 *		  information utility.
 *
 *
 *	This program will report all relevant information
 *	about a specific window.
 *
 *  Author:	Mark Lillibridge, MIT Project Athena
 *		16-Jun-87
 */

#include "config.h"

#include <xcb/xcb.h>
#include <xcb/xproto.h>
#ifdef USE_XCB_ICCCM
# include <xcb/xcb_icccm.h>
#endif
#include <xcb/shape.h>

#include <stdio.h>
#include <stdlib.h>
#include <unistd.h>
#include <string.h>
#include <locale.h>
#ifndef _MSC_VER
#include <langinfo.h>
#endif
#ifdef HAVE_ICONV
# include <iconv.h>
#endif
#include <ctype.h>
#include <errno.h>

#ifndef HAVE_STRNLEN
#include "strnlen.h"
#endif

/* Include routines to handle parsing defaults */
#include "dsimple.h"

typedef struct {
    long code;
    const char *name;
} binding;

#ifndef USE_XCB_ICCCM
/* Once xcb-icccm's API is stable, this should be replaced by
   xcb_size_hints_t & xcb_size_hints_flags_t */
typedef struct {
  /** User specified flags */
  uint32_t flags;
  /** User-specified position */
  int32_t x, y;
  /** User-specified size */
  int32_t width, height;
  /** Program-specified minimum size */
  int32_t min_width, min_height;
  /** Program-specified maximum size */
  int32_t max_width, max_height;
  /** Program-specified resize increments */
  int32_t width_inc, height_inc;
  /** Program-specified minimum aspect ratios */
  int32_t min_aspect_num, min_aspect_den;
  /** Program-specified maximum aspect ratios */
  int32_t max_aspect_num, max_aspect_den;
  /** Program-specified base size */
  int32_t base_width, base_height;
  /** Program-specified window gravity */
  uint32_t win_gravity;
} wm_size_hints_t;

# define xcb_size_hints_t wm_size_hints_t

typedef struct {
  /** Marks which fields in this structure are defined */
  int32_t flags;
  /** Does this application rely on the window manager to get keyboard
      input? */
  uint32_t input;
  /** See below */
  int32_t initial_state;
  /** Pixmap to be used as icon */
  xcb_pixmap_t icon_pixmap;
  /** Window to be used as icon */
  xcb_window_t icon_window;
  /** Initial position of icon */
  int32_t icon_x, icon_y;
  /** Icon mask bitmap */
  xcb_pixmap_t icon_mask;
  /* Identifier of related window group */
  xcb_window_t window_group;
} wm_hints_t;

#define xcb_wm_hints_t wm_hints_t

enum {
  /* xcb_size_hints_flags_t */
  XCB_SIZE_HINT_US_POSITION = 1 << 0,
  XCB_SIZE_HINT_US_SIZE = 1 << 1,
  XCB_SIZE_HINT_P_POSITION = 1 << 2,
  XCB_SIZE_HINT_P_SIZE = 1 << 3,
  XCB_SIZE_HINT_P_MIN_SIZE = 1 << 4,
  XCB_SIZE_HINT_P_MAX_SIZE = 1 << 5,
  XCB_SIZE_HINT_P_RESIZE_INC = 1 << 6,
  XCB_SIZE_HINT_P_ASPECT = 1 << 7,
  XCB_SIZE_HINT_BASE_SIZE = 1 << 8,
  XCB_SIZE_HINT_P_WIN_GRAVITY = 1 << 9,
  /* xcb_wm_state_t */
  XCB_WM_STATE_WITHDRAWN = 0,
  XCB_WM_STATE_NORMAL = 1,
  XCB_WM_STATE_ICONIC = 3,
  /* xcb_wm_t */
  XCB_WM_HINT_INPUT = (1L << 0),
  XCB_WM_HINT_STATE = (1L << 1),
  XCB_WM_HINT_ICON_PIXMAP = (1L << 2),
  XCB_WM_HINT_ICON_WINDOW = (1L << 3),
  XCB_WM_HINT_ICON_POSITION = (1L << 4),
  XCB_WM_HINT_ICON_MASK = (1L << 5),
  XCB_WM_HINT_WINDOW_GROUP = (1L << 6),
  XCB_WM_HINT_X_URGENCY = (1L << 8)
};

/* Once xcb-icccm's API is stable, these should be replaced by calls to it */
# define GET_TEXT_PROPERTY(Dpy, Win, Atom) \
    xcb_get_property (Dpy, False, Win, Atom, XCB_GET_PROPERTY_TYPE_ANY, 0, BUFSIZ)
# define xcb_get_wm_name(Dpy, Win)	GET_TEXT_PROPERTY(Dpy, Win, XCB_ATOM_WM_NAME)

# define xcb_get_wm_class(Dpy, Win) \
    xcb_get_property (Dpy, False, Win, XCB_ATOM_WM_CLASS, XCB_ATOM_STRING, 0, BUFSIZ)
# define xcb_get_wm_hints(Dpy, Win) \
    xcb_get_property(Dpy, False, Win, XCB_ATOM_WM_HINTS, XCB_ATOM_WM_HINTS, 0, 9)

# define xcb_get_wm_size_hints(Dpy, Win, Atom) \
    xcb_get_property (Dpy, False, Win, Atom, XCB_ATOM_WM_SIZE_HINTS, 0, 18)
# define xcb_get_wm_normal_hints(Dpy, Win) \
    xcb_get_wm_size_hints(Dpy, Win, XCB_ATOM_WM_NORMAL_HINTS)
#endif

/* Possibly in xcb-emwh in the future? */
static xcb_atom_t atom_net_wm_name, atom_utf8_string;
static xcb_atom_t atom_net_wm_desktop, atom_net_wm_window_type,
    atom_net_wm_state, atom_net_wm_pid, atom_net_frame_extents;
static xcb_get_property_cookie_t get_net_wm_name (xcb_connection_t *,
						  xcb_window_t);

/* Information we keep track of for each window to allow prefetching/reusing */
struct wininfo {
    xcb_window_t			window;

    /* cookies for requests we've sent */
    xcb_get_geometry_cookie_t		geometry_cookie;
    xcb_get_property_cookie_t		net_wm_name_cookie;
    xcb_get_property_cookie_t		wm_name_cookie;
    xcb_get_property_cookie_t		wm_class_cookie;
    xcb_translate_coordinates_cookie_t	trans_coords_cookie;
    xcb_query_tree_cookie_t		tree_cookie;
    xcb_get_window_attributes_cookie_t	attr_cookie;
    xcb_get_property_cookie_t		normal_hints_cookie;
    xcb_get_property_cookie_t		hints_cookie;
    xcb_get_property_cookie_t		wm_desktop_cookie;
    xcb_get_property_cookie_t		wm_window_type_cookie;
    xcb_get_property_cookie_t		wm_state_cookie;
    xcb_get_property_cookie_t		wm_pid_cookie;
    xcb_get_property_cookie_t		wm_client_machine_cookie;
    xcb_get_property_cookie_t		frame_extents_cookie;
    xcb_get_property_cookie_t		zoom_cookie;

    /* cached results from previous requests */
    xcb_get_geometry_reply_t *		geometry;
    xcb_get_window_attributes_reply_t *	win_attributes;
    xcb_size_hints_t *			normal_hints;
};

static void scale_init (xcb_screen_t *scrn);
static char *nscale (int, int, int, char *, size_t);
static char *xscale (int);
static char *yscale (int);
static char *bscale (int);
int main (int, char **);
static const char *LookupL (long, const binding *);
static const char *Lookup (int, const binding *);
static void Display_Window_Id (struct wininfo *, Bool);
static void Display_Stats_Info (struct wininfo *);
static void Display_Bits_Info (struct wininfo *);
static void Display_Event_Mask (long);
static void Display_Events_Info (struct wininfo *);
static void Display_Tree_Info (struct wininfo *, int);
static void display_tree_info_1 (struct wininfo *, int, int);
static void Display_Hints (xcb_size_hints_t *);
static void Display_Size_Hints (struct wininfo *);
static void Display_Window_Shape (xcb_window_t);
static void Display_WM_Info (struct wininfo *);
static void wininfo_wipe (struct wininfo *);

static const char *window_id_format = "0x%lx";

#ifdef HAVE_ICONV
static iconv_t iconv_from_utf8;
#endif
static const char *user_encoding;
static void print_utf8 (const char *, char *, size_t, const char *);
static void print_friendly_name (const char *, const char *, const char *);

static xcb_connection_t *dpy;
static xcb_screen_t *screen;
static xcb_generic_error_t *err;

#ifndef HAVE_STRLCAT
static size_t strlcat (char *dst, const char *src, size_t dstsize)
{
    size_t sd = strlen (dst);
    size_t ss = strlen (src);
    size_t s = sd + ss;

    if (s < dstsize) {
	strcpy (dst + sd, src);
    } else {
	strncpy (dst + sd, src, dstsize-sd-1);
	dst[dstsize] = '\0';
    }
    return s;
}
#endif

/*
 * Report the syntax for calling xwininfo:
 */
static void
usage (void)
{
    fprintf (stderr,
	     "usage:  %s [-options ...]\n\n"
	     "where options include:\n"
	     "    -help                print this message\n"
	     "    -display host:dpy    X server to contact\n"
	     "    -root                use the root window\n"
	     "    -id windowid         use the window with the specified id\n"
	     "    -name windowname     use the window with the specified name\n"
	     "    -int                 print window id in decimal\n"
	     "    -children            print parent and child identifiers\n"
	     "    -tree                print children identifiers recursively\n"
	     "    -stats               print window geometry [DEFAULT]\n"
	     "    -bits                print window pixel information\n"
	     "    -events              print events selected for on window\n"
	     "    -size                print size hints\n"
	     "    -wm                  print window manager hints\n"
	     "    -shape               print shape extents\n"
	     "    -frame               don't ignore window manager frames\n"
	     "    -english             print sizes in english units\n"
	     "    -metric              print sizes in metric units\n"
	     "    -all                 -tree, -stats, -bits, -events, -wm, -size, -shape\n"
	     "\n",
	     program_name);
    exit (1);
}

/*
 * pixel to inch, metric converter.
 * Hacked in by Mark W. Eichin <eichin@athena> [eichin:19880619.1509EST]
 *
 * Simply put: replace the old numbers with string print calls.
 * Returning a local string is ok, since we only ever get called to
 * print one x and one y, so as long as they don't collide, they're
 * fine. This is not meant to be a general purpose routine.
 *
 */

static int xp = 0, xmm = 0;
static int yp = 0, ymm = 0;
static int bp = 0, bmm = 0;
static int english = 0, metric = 0;

static void
scale_init (xcb_screen_t *screen)
{
    xp = screen->width_in_pixels;
    yp = screen->height_in_pixels;
    xmm = screen->width_in_millimeters;
    ymm = screen->height_in_millimeters;
    bp  = xp  + yp;
    bmm = xmm + ymm;
}

#define MILE (5280*12)
#define YARD (3*12)
#define FOOT (12)

static char *
nscale (int n, int np, int nmm, char *nbuf, size_t nbufsize)
{
    int s;
    snprintf (nbuf, nbufsize, "%d", n);

    if (metric||english) {
	s = strlcat (nbuf, " (", nbufsize);

	if (metric) {
	    snprintf (nbuf+s, nbufsize-s, "%.2f mm%s",
		      ((double) n) * nmm/np , english ? "; " : "");
	}
	if (english) {
	    double inch_frac;
	    Bool printed_anything = False;
	    int mi, yar, ft, inr;

	    inch_frac = ((double) n)*(nmm/25.4)/np;
	    inr = (int)inch_frac;
	    inch_frac -= (double)inr;
	    if (inr >= MILE) {
		mi = inr/MILE;
		inr %= MILE;
		s = strlen (nbuf);
		snprintf (nbuf+s, nbufsize-s, "%d %s(?!?)",
			  mi, (mi == 1) ? "mile" : "miles");
		printed_anything = True;
	    }
	    if (inr >= YARD) {
		yar = inr/YARD;
		inr %= YARD;
		if (printed_anything)
		    strlcat (nbuf, ", ", nbufsize);
		s = strlen (nbuf);
		snprintf (nbuf+s, nbufsize-s, "%d %s",
			 yar, (yar==1) ? "yard" : "yards");
		printed_anything = True;
	    }
	    if (inr >= FOOT) {
		ft = inr/FOOT;
		inr  %= FOOT;
		if (printed_anything)
		    strlcat (nbuf, ", ", nbufsize);
		s = strlen (nbuf);
		snprintf (nbuf+s, nbufsize-s, "%d %s",
			 ft, (ft==1) ? "foot" : "feet");
		printed_anything = True;
	    }
	    if (!printed_anything || inch_frac != 0.0 || inr != 0) {
		if (printed_anything)
		    strlcat (nbuf, ", ", nbufsize);
		s = strlen (nbuf);
		snprintf (nbuf+s, nbufsize-s, "%.2f inches", inr+inch_frac);
	    }
	}
	strlcat (nbuf, ")", nbufsize);
    }
    return (nbuf);
}

static char xbuf[BUFSIZ];
static char *
xscale (int x)
{
    return (nscale (x, xp, xmm, xbuf, sizeof(xbuf)));
}

static char ybuf[BUFSIZ];
static char *
yscale (int y)
{
    return (nscale (y, yp, ymm, ybuf, sizeof(ybuf)));
}

static char bbuf[BUFSIZ];
static char *
bscale (int b)
{
    return (nscale (b, bp, bmm, bbuf, sizeof(bbuf)));
}

/* end of pixel to inch, metric converter */

int
main (int argc, char **argv)
{
    register int i;
    int tree = 0, stats = 0, bits = 0, events = 0, wm = 0, size = 0, shape = 0;
    int frame = 0, children = 0;
    int pauseatend = 0;
    int use_root = 0;
    xcb_window_t window = 0;
    char *display_name = NULL;
    const char *window_name = NULL;
    struct wininfo wininfo;
    struct wininfo *w = &wininfo;

    program_name = argv[0];

    if (!setlocale (LC_ALL, ""))
	fprintf (stderr, "%s: can not set locale properly\n", program_name);
#ifndef _MSC_VER
    user_encoding = nl_langinfo (CODESET);
#endif
    if (user_encoding == NULL)
	user_encoding = "unknown encoding";

    memset (w, 0, sizeof(struct wininfo));

    /* Handle our command line arguments */
    for (i = 1; i < argc; i++) {
	if (!strcmp (argv[i], "-help"))
	    usage ();
	if (!strcmp (argv[i], "-display") || !strcmp (argv[i], "-d")) {
	    if (++i >= argc)
		Fatal_Error("-display requires argument");
	    display_name = argv[i];
	    continue;
	}
	if (!strcmp (argv[i], "-root")) {
	    use_root = 1;
	    continue;
	}
	if (!strcmp (argv[i], "-id")) {
	    if (++i >= argc)
		Fatal_Error("-id requires argument");
	    window = strtoul(argv[i], NULL, 0);
	    continue;
	}
	if (!strcmp (argv[i], "-name")) {
	    if (++i >= argc)
		Fatal_Error("-name requires argument");
	    window_name = argv[i];
	    continue;
	}
	if (!strcmp (argv[i], "-int")) {
	    window_id_format = "%ld";
	    continue;
	}
	if (!strcmp (argv[i], "-children")) {
	    children = 1;
	    continue;
	}
	if (!strcmp (argv[i], "-tree")) {
	    tree = 1;
	    continue;
	}
	if (!strcmp (argv[i], "-stats")) {
	    stats = 1;
	    continue;
	}
	if (!strcmp (argv[i], "-bits")) {
	    bits = 1;
	    continue;
	}
	if (!strcmp (argv[i], "-events")) {
	    events = 1;
	    continue;
	}
	if (!strcmp (argv[i], "-wm")) {
	    wm = 1;
	    continue;
	}
	if (!strcmp (argv[i], "-frame")) {
	    frame = 1;
	    continue;
	}
	if (!strcmp (argv[i], "-size")) {
	    size = 1;
	    continue;
	}
	if (!strcmp (argv[i], "-shape")) {
	    shape = 1;
	    continue;
	}
	if (!strcmp (argv[i], "-english")) {
	    english = 1;
	    continue;
	}
	if (!strcmp (argv[i], "-metric")) {
	    metric = 1;
	    continue;
	}
	if (!strcmp (argv[i], "-all")) {
	    tree = stats = bits = events = wm = size = shape = 1;
	    continue;
	}
	if (!strcmp(argv[i], "-pause")) {
	    pauseatend = 1;
	    continue;
	}
	usage ();
    }

    Setup_Display_And_Screen (display_name, &dpy, &screen);

    /* preload atoms we may need later */
    Intern_Atom (dpy, "_NET_WM_NAME");
    Intern_Atom (dpy, "UTF8_STRING");
    if (wm) {
	Intern_Atom (dpy, "_NET_WM_DESKTOP");
	Intern_Atom (dpy, "_NET_WM_WINDOW_TYPE");
	Intern_Atom (dpy, "_NET_WM_STATE");
	Intern_Atom (dpy, "_NET_WM_PID");
	Intern_Atom (dpy, "_NET_FRAME_EXTENTS");
    }
    /* initialize scaling data */
    scale_init(screen);

    if (use_root)
	window = screen->root;
    else if (window_name) {
	window = Window_With_Name (dpy, screen->root, window_name);
	if (!window)
	    Fatal_Error ("No window with name \"%s\" exists!", window_name);
    }

    /* If no window selected on command line, let user pick one the hard way */
    if (!window) {
	printf ("\n"
		"xwininfo: Please select the window about which you\n"
		"          would like information by clicking the\n"
		"          mouse in that window.\n");
	Intern_Atom (dpy, "_NET_VIRTUAL_ROOTS");
	Intern_Atom (dpy, "WM_STATE");
	window = Select_Window (dpy, screen, !frame);
    }

    /*
     * Do the actual displaying as per parameters
     */
    if (!(children || tree || bits || events || wm || size))
	stats = 1;

    /*
     * make sure that the window is valid
     */
    {
	xcb_get_geometry_cookie_t gg_cookie =
	    xcb_get_geometry (dpy, window);

	w->geometry = xcb_get_geometry_reply(dpy, gg_cookie, &err);

	if (!w->geometry) {
	    char badid[20];

	    if (err)
		Print_X_Error (dpy, err);

	    snprintf (badid, sizeof(badid), window_id_format, window);
	    Fatal_Error ("No such window with id %s.", badid);
	}
    }

    /* Send requests to prefetch data we'll need */
    w->window = window;
    w->net_wm_name_cookie = get_net_wm_name (dpy, window);
    w->wm_name_cookie = xcb_get_wm_name (dpy, window);
    if (children || tree)
	w->tree_cookie = xcb_query_tree (dpy, window);
    if (stats) {
	w->trans_coords_cookie =
	    xcb_translate_coordinates (dpy, window, w->geometry->root,
				       -(w->geometry->border_width),
				       -(w->geometry->border_width));
    }
    if (stats || bits || events)
	w->attr_cookie = xcb_get_window_attributes (dpy, window);
    if (stats || size)
	w->normal_hints_cookie = xcb_get_wm_normal_hints (dpy, window);
    if (wm) {
	w->hints_cookie = xcb_get_wm_hints(dpy, window);

	atom_net_wm_desktop = Get_Atom (dpy, "_NET_WM_DESKTOP");
	if (atom_net_wm_desktop) {
	    w->wm_desktop_cookie = xcb_get_property
		(dpy, False, window, atom_net_wm_desktop,
		 XCB_ATOM_CARDINAL, 0, 4);
	}

	atom_net_wm_window_type	= Get_Atom (dpy, "_NET_WM_WINDOW_TYPE");
	if (atom_net_wm_window_type) {
	    w->wm_window_type_cookie = xcb_get_property
		(dpy, False, window, atom_net_wm_window_type,
		 XCB_ATOM_ATOM, 0, BUFSIZ);
	}

	atom_net_wm_state = Get_Atom (dpy, "_NET_WM_STATE");
	if (atom_net_wm_state) {
	    w->wm_state_cookie = xcb_get_property
		(dpy, False, window, atom_net_wm_state,
		 XCB_ATOM_ATOM, 0, BUFSIZ);
	}

	atom_net_wm_pid	= Get_Atom (dpy, "_NET_WM_PID");
	if (atom_net_wm_pid) {
	    w->wm_pid_cookie = xcb_get_property
		(dpy, False, window, atom_net_wm_pid,
		 XCB_ATOM_CARDINAL, 0, BUFSIZ);
	    w->wm_client_machine_cookie = xcb_get_property
		(dpy, False, window, XCB_ATOM_WM_CLIENT_MACHINE,
		 XCB_GET_PROPERTY_TYPE_ANY, 0, BUFSIZ);
	}

	atom_net_frame_extents = Get_Atom (dpy, "_NET_FRAME_EXTENTS");
	if (atom_net_frame_extents) {
	    w->frame_extents_cookie = xcb_get_property
		(dpy, False, window, atom_net_frame_extents,
		 XCB_ATOM_CARDINAL, 0, 4 * 4);
	}
    }
    if (size)
	w->zoom_cookie = xcb_get_wm_size_hints (dpy, window,
						XCB_ATOM_WM_ZOOM_HINTS);
    xcb_flush (dpy);

    printf ("\nxwininfo: Window id: ");
    Display_Window_Id (w, True);
    if (children || tree)
	Display_Tree_Info (w, tree);
    if (stats)
	Display_Stats_Info (w);
    if (bits)
	Display_Bits_Info (w);
    if (events)
	Display_Events_Info (w);
    if (wm)
	Display_WM_Info (w);
    if (size)
	Display_Size_Hints (w);
    if (shape)
	Display_Window_Shape (window);
    printf ("\n");
    if (pauseatend) getchar();

    wininfo_wipe (w);
    xcb_disconnect (dpy);
#ifdef HAVE_ICONV
    if (iconv_from_utf8 && (iconv_from_utf8 != (iconv_t) -1)) {
	iconv_close (iconv_from_utf8);
    }
#endif
    exit (0);
}

/* Ensure win_attributes field is filled in */
static xcb_get_window_attributes_reply_t *
fetch_win_attributes (struct wininfo *w)
{
    if (!w->win_attributes) {
	w->win_attributes =
	    xcb_get_window_attributes_reply (dpy, w->attr_cookie, &err);

	if (!w->win_attributes) {
	    Print_X_Error (dpy, err);
	    Fatal_Error ("Can't get window attributes.");
	}
    }
    return w->win_attributes;
}

#ifndef USE_XCB_ICCCM
static Bool
wm_size_hints_reply (xcb_connection_t *dpy, xcb_get_property_cookie_t cookie,
		     wm_size_hints_t *hints_return, xcb_generic_error_t **err)
{
    xcb_get_property_reply_t *prop = xcb_get_property_reply (dpy, cookie, err);
    int length;

    if (!prop || (prop->type != XCB_ATOM_WM_SIZE_HINTS) ||
	(prop->format != 32)) {
	free (prop);
	return False;
    }

    memset (hints_return, 0, sizeof(wm_size_hints_t));

    length = xcb_get_property_value_length(prop);
    if (length > sizeof(wm_size_hints_t))
	length = sizeof(wm_size_hints_t);
    memcpy (hints_return, xcb_get_property_value (prop), length);

    free (prop);
    return True;
}

#define xcb_get_wm_normal_hints_reply wm_size_hints_reply
#define xcb_get_wm_size_hints_reply wm_size_hints_reply
#endif



/* Ensure normal_hints field is filled in */
static xcb_size_hints_t *
fetch_normal_hints (struct wininfo *w, xcb_size_hints_t *hints_return)
{
    xcb_size_hints_t hints;

    if (!w->normal_hints) {
	if (xcb_get_wm_normal_hints_reply (dpy, w->normal_hints_cookie,
					   &hints, NULL)) {
	    w->normal_hints = malloc (sizeof(xcb_size_hints_t));
	    if (w->normal_hints)
		memcpy(w->normal_hints, &hints, sizeof(xcb_size_hints_t));
	}
    }
    if (hints_return && w->normal_hints)
	memcpy(hints_return, w->normal_hints, sizeof(xcb_size_hints_t));
    return w->normal_hints;
}


/*
 * Lookup: lookup a code in a table.
 */
static char _lookup_buffer[100];

static const char *
LookupL (long code, const binding *table)
{
    const char *name = NULL;

    while (table->name) {
	if (table->code == code) {
	    name = table->name;
	    break;
	}
	table++;
    }

    if (name == NULL) {
	snprintf (_lookup_buffer, sizeof(_lookup_buffer),
		  "unknown (code = %ld. = 0x%lx)", code, code);
	name = _lookup_buffer;
    }

    return (name);
}

static const char *
Lookup (int code, const binding *table)
{
    return LookupL ((long)code, table);
}

/*
 * Routine to display a window id in dec/hex with name if window has one
 *
 * Requires wininfo members initialized: window, wm_name_cookie
 */

static void
Display_Window_Id (struct wininfo *w, Bool newline_wanted)
{
#ifdef USE_XCB_ICCCM
    xcb_get_text_property_reply_t wmn_reply;
    uint8_t got_reply = False;
#endif
    xcb_get_property_reply_t *prop;
    const char *wm_name = NULL;
    unsigned int wm_name_len = 0;
    xcb_atom_t wm_name_encoding = XCB_NONE;

    printf (window_id_format, w->window);      /* print id # in hex/dec */

    if (!w->window) {
	printf (" (none)");
    } else {
	if (w->window == screen->root) {
	    printf (" (the root window)");
	}
	/* Get window name if any */
	prop = xcb_get_property_reply (dpy, w->net_wm_name_cookie, NULL);
	if (prop && (prop->type != XCB_NONE)) {
	    wm_name = xcb_get_property_value (prop);
	    wm_name_len = xcb_get_property_value_length (prop);
	    wm_name_encoding = prop->type;
	} else { /* No _NET_WM_NAME, check WM_NAME */
#ifdef USE_XCB_ICCCM
	    got_reply = xcb_get_wm_name_reply (dpy, w->wm_name_cookie,
					       &wmn_reply, NULL);
	    if (got_reply) {
		wm_name = wmn_reply.name;
		wm_name_len = wmn_reply.name_len;
		wm_name_encoding = wmn_reply.encoding;
	    }
#else
	    prop = xcb_get_property_reply (dpy, w->wm_name_cookie, NULL);
	    if (prop && (prop->type != XCB_NONE)) {
		wm_name = xcb_get_property_value (prop);
		wm_name_len = xcb_get_property_value_length (prop);
		wm_name_encoding = prop->type;
	    }
#endif
	}
	if (wm_name_len == 0) {
	    printf (" (has no name)");
        } else {
	    if (wm_name_encoding == XCB_ATOM_STRING) {
		printf (" \"%.*s\"", wm_name_len, wm_name);
	    } else if (wm_name_encoding == atom_utf8_string) {
		print_utf8 (" \"", (char *) wm_name, wm_name_len,  "\"");
	    } else {
		/* Encodings we don't support, including COMPOUND_TEXT */
		const char *enc_name = Get_Atom_Name (dpy, wm_name_encoding);
		if (enc_name) {
		    printf (" (name in unsupported encoding %s)", enc_name);
		} else {
		    printf (" (name in unsupported encoding ATOM 0x%x)",
			    wm_name_encoding);
		}
	    }
	}
#ifdef USE_XCB_ICCCM
	if (got_reply)
	    xcb_get_text_property_reply_wipe (&wmn_reply);
#else
	free (prop);
#endif
    }

    if (newline_wanted)
	printf ("\n");

    return;
}


/*
 * Display Stats on window
 */
static const binding _window_classes[] = {
	{ XCB_WINDOW_CLASS_INPUT_OUTPUT, "InputOutput" },
	{ XCB_WINDOW_CLASS_INPUT_ONLY, "InputOnly" },
        { 0, NULL } };

static const binding _map_states[] = {
	{ XCB_MAP_STATE_UNMAPPED,	"IsUnMapped" },
	{ XCB_MAP_STATE_UNVIEWABLE,	"IsUnviewable" },
	{ XCB_MAP_STATE_VIEWABLE,	"IsViewable" },
	{ 0, NULL } };

static const binding _backing_store_states[] = {
	{ XCB_BACKING_STORE_NOT_USEFUL, "NotUseful" },
	{ XCB_BACKING_STORE_WHEN_MAPPED,"WhenMapped" },
	{ XCB_BACKING_STORE_ALWAYS,	"Always" },
	{ 0, NULL } };

static const binding _bit_gravity_states[] = {
	{ XCB_GRAVITY_BIT_FORGET,	"ForgetGravity" },
	{ XCB_GRAVITY_NORTH_WEST,	"NorthWestGravity" },
	{ XCB_GRAVITY_NORTH,		"NorthGravity" },
	{ XCB_GRAVITY_NORTH_EAST,	"NorthEastGravity" },
	{ XCB_GRAVITY_WEST,		"WestGravity" },
	{ XCB_GRAVITY_CENTER,		"CenterGravity" },
	{ XCB_GRAVITY_EAST,		"EastGravity" },
	{ XCB_GRAVITY_SOUTH_WEST,	"SouthWestGravity" },
	{ XCB_GRAVITY_SOUTH,		"SouthGravity" },
	{ XCB_GRAVITY_SOUTH_EAST,	"SouthEastGravity" },
	{ XCB_GRAVITY_STATIC,		"StaticGravity" },
	{ 0, NULL }};

static const binding _window_gravity_states[] = {
	{ XCB_GRAVITY_WIN_UNMAP,	"UnmapGravity" },
	{ XCB_GRAVITY_NORTH_WEST,	"NorthWestGravity" },
	{ XCB_GRAVITY_NORTH,		"NorthGravity" },
	{ XCB_GRAVITY_NORTH_EAST,	"NorthEastGravity" },
	{ XCB_GRAVITY_WEST,		"WestGravity" },
	{ XCB_GRAVITY_CENTER,		"CenterGravity" },
	{ XCB_GRAVITY_EAST,		"EastGravity" },
	{ XCB_GRAVITY_SOUTH_WEST,	"SouthWestGravity" },
	{ XCB_GRAVITY_SOUTH,		"SouthGravity" },
	{ XCB_GRAVITY_SOUTH_EAST,	"SouthEastGravity" },
	{ XCB_GRAVITY_STATIC,		"StaticGravity" },
	{ 0, NULL }};

static const binding _visual_classes[] = {
	{ XCB_VISUAL_CLASS_STATIC_GRAY,	"StaticGray" },
	{ XCB_VISUAL_CLASS_GRAY_SCALE,	"GrayScale" },
	{ XCB_VISUAL_CLASS_STATIC_COLOR,"StaticColor" },
	{ XCB_VISUAL_CLASS_PSEUDO_COLOR,"PseudoColor" },
	{ XCB_VISUAL_CLASS_TRUE_COLOR,	"TrueColor" },
	{ XCB_VISUAL_CLASS_DIRECT_COLOR,"DirectColor" },
	{ 0, NULL }};

/*
 * Requires wininfo members initialized:
 *   window, geometry, attr_cookie, trans_coords_cookie, normal_hints_cookie
 */
static void
Display_Stats_Info (struct wininfo *w)
{
    xcb_translate_coordinates_reply_t *trans_coords;
    xcb_get_window_attributes_reply_t *win_attributes;
    xcb_size_hints_t hints;

    int dw = screen->width_in_pixels, dh = screen->height_in_pixels;
    int rx, ry, xright, ybelow;
    int showright = 0, showbelow = 0;
    xcb_window_t wmframe, parent;

    trans_coords =
	xcb_translate_coordinates_reply (dpy, w->trans_coords_cookie, NULL);
    if (!trans_coords)
	Fatal_Error ("Can't get translated coordinates.");

    rx = (int16_t)trans_coords->dst_x;
    ry = (int16_t)trans_coords->dst_y;
    free (trans_coords);

    xright = (dw - rx - w->geometry->border_width * 2 -
	      w->geometry->width);
    ybelow = (dh - ry - w->geometry->border_width * 2 -
	      w->geometry->height);


    printf ("\n");
    printf ("  Absolute upper-left X:  %s\n", xscale (rx));
    printf ("  Absolute upper-left Y:  %s\n", yscale (ry));
    printf ("  Relative upper-left X:  %s\n", xscale (w->geometry->x));
    printf ("  Relative upper-left Y:  %s\n", yscale (w->geometry->y));
    printf ("  Width: %s\n", xscale (w->geometry->width));
    printf ("  Height: %s\n", yscale (w->geometry->height));
    printf ("  Depth: %d\n", w->geometry->depth);

    win_attributes = fetch_win_attributes (w);

    printf ("  Visual: 0x%lx\n", (unsigned long) win_attributes->visual);
    if (screen)
    {
	xcb_depth_iterator_t depth_iter;
	xcb_visualtype_t  *visual_type = NULL;

	depth_iter = xcb_screen_allowed_depths_iterator (screen);
	for (; depth_iter.rem; xcb_depth_next (&depth_iter)) {
	    xcb_visualtype_iterator_t visual_iter;

	    visual_iter = xcb_depth_visuals_iterator (depth_iter.data);
	    for (; visual_iter.rem; xcb_visualtype_next (&visual_iter)) {
		if (screen->root_visual == visual_iter.data->visual_id) {
		    visual_type = visual_iter.data;
		    break;
		}
	    }
	}
	if (visual_type)
	    printf ("  Visual Class: %s\n", Lookup (visual_type->_class,
						    _visual_classes));
    }

    printf ("  Border width: %s\n", bscale (w->geometry->border_width));
    printf ("  Class: %s\n",
	    Lookup (win_attributes->_class, _window_classes));
    printf ("  Colormap: 0x%lx (%sinstalled)\n",
	    (unsigned long) win_attributes->colormap,
	    win_attributes->map_is_installed ? "" : "not ");
    printf ("  Bit Gravity State: %s\n",
	    Lookup (win_attributes->bit_gravity, _bit_gravity_states));
    printf ("  Window Gravity State: %s\n",
	    Lookup (win_attributes->win_gravity, _window_gravity_states));
    printf ("  Backing Store State: %s\n",
	    Lookup (win_attributes->backing_store, _backing_store_states));
    printf ("  Save Under State: %s\n",
	    win_attributes->save_under ? "yes" : "no");
    printf ("  Map State: %s\n",
	    Lookup (win_attributes->map_state, _map_states));
    printf ("  Override Redirect State: %s\n",
	    win_attributes->override_redirect ? "yes" : "no");
    printf ("  Corners:  +%d+%d  -%d+%d  -%d-%d  +%d-%d\n",
	    rx, ry, xright, ry, xright, ybelow, rx, ybelow);

    /*
     * compute geometry string that would recreate window
     */
    printf ("  -geometry ");

    /* compute size in appropriate units */
    if (!fetch_normal_hints (w, &hints))
	hints.flags = 0;

    if ((hints.flags & XCB_SIZE_HINT_P_RESIZE_INC)  &&
	(hints.width_inc != 0)  && (hints.height_inc != 0)) {
	if (hints.flags & (XCB_SIZE_HINT_BASE_SIZE|XCB_SIZE_HINT_P_MIN_SIZE)) {
	    if (hints.flags & XCB_SIZE_HINT_BASE_SIZE) {
		w->geometry->width -= hints.base_width;
		w->geometry->height -= hints.base_height;
	    } else {
		/* ICCCM says MinSize is default for BaseSize */
		w->geometry->width -= hints.min_width;
		w->geometry->height -= hints.min_height;
	    }
	}
	printf ("%dx%d", w->geometry->width/hints.width_inc,
		w->geometry->height/hints.height_inc);
    } else
	printf ("%dx%d", w->geometry->width, w->geometry->height);

    if (!(hints.flags & XCB_SIZE_HINT_P_WIN_GRAVITY))
	hints.win_gravity = XCB_GRAVITY_NORTH_WEST; /* per ICCCM */
    /* find our window manager frame, if any */
    for (wmframe = parent = w->window; parent != 0 ; wmframe = parent) {
	xcb_query_tree_cookie_t qt_cookie;
	xcb_query_tree_reply_t *tree;

	qt_cookie = xcb_query_tree (dpy, wmframe);
	tree = xcb_query_tree_reply (dpy, qt_cookie, &err);
	if (!tree) {
	    Print_X_Error (dpy, err);
	    Fatal_Error ("Can't query window tree.");
	}
	parent = tree->parent;
	free (tree);
	if (parent == w->geometry->root || !parent)
	    break;
    }
    if (wmframe != w->window) {
	/* WM reparented, so find edges of the frame */
	/* Only works for ICCCM-compliant WMs, and then only if the
	   window has corner gravity.  We would need to know the original width
	   of the window to correctly handle the other gravities. */
	xcb_get_geometry_cookie_t geom_cookie;
	xcb_get_geometry_reply_t *frame_geometry;

	geom_cookie = xcb_get_geometry (dpy, wmframe);
	frame_geometry = xcb_get_geometry_reply (dpy, geom_cookie, &err);

	if (!frame_geometry) {
	    Print_X_Error (dpy, err);
	    Fatal_Error ("Can't get frame geometry.");
	}
	switch (hints.win_gravity) {
	    case XCB_GRAVITY_NORTH_WEST: case XCB_GRAVITY_SOUTH_WEST:
	    case XCB_GRAVITY_NORTH_EAST: case XCB_GRAVITY_SOUTH_EAST:
	    case XCB_GRAVITY_WEST:
		rx = frame_geometry->x;
	}
	switch (hints.win_gravity) {
	    case XCB_GRAVITY_NORTH_WEST: case XCB_GRAVITY_SOUTH_WEST:
	    case XCB_GRAVITY_NORTH_EAST: case XCB_GRAVITY_SOUTH_EAST:
	    case XCB_GRAVITY_EAST:
		xright = dw - frame_geometry->x - frame_geometry->width -
		    (2 * frame_geometry->border_width);
	}
	switch (hints.win_gravity) {
	    case XCB_GRAVITY_NORTH_WEST: case XCB_GRAVITY_SOUTH_WEST:
	    case XCB_GRAVITY_NORTH_EAST: case XCB_GRAVITY_SOUTH_EAST:
	    case XCB_GRAVITY_NORTH:
		ry = frame_geometry->y;
	}
	switch (hints.win_gravity) {
	    case XCB_GRAVITY_NORTH_WEST: case XCB_GRAVITY_SOUTH_WEST:
	    case XCB_GRAVITY_NORTH_EAST: case XCB_GRAVITY_SOUTH_EAST:
	    case XCB_GRAVITY_SOUTH:
		ybelow = dh - frame_geometry->y - frame_geometry->height -
		    (2 * frame_geometry->border_width);
	}
	free (frame_geometry);
    }
    /* If edge gravity, offer a corner on that edge (because the application
       programmer cares about that edge), otherwise offer upper left unless
       some other corner is close to an edge of the screen.
       (For corner gravity, assume gravity was set by XWMGeometry.
       For CenterGravity, it doesn't matter.) */
    if (hints.win_gravity == XCB_GRAVITY_EAST  ||
	(abs (xright) <= 100  &&  abs (xright) < abs (rx)
	 &&  hints.win_gravity != XCB_GRAVITY_WEST))
	showright = 1;
    if (hints.win_gravity == XCB_GRAVITY_SOUTH  ||
	(abs (ybelow) <= 100  &&  abs (ybelow) < abs (ry)
	 &&  hints.win_gravity != XCB_GRAVITY_NORTH))
	showbelow = 1;

    if (showright)
	printf ("-%d", xright);
    else
	printf ("+%d", rx);
    if (showbelow)
	printf ("-%d", ybelow);
    else
	printf ("+%d", ry);
    printf ("\n");
}


/*
 * Display bits info:
 */
static const binding _gravities[] = {
    /* WARNING: the first two of these have the same value - see code */
	{ XCB_GRAVITY_WIN_UNMAP,	"UnMapGravity" },
	{ XCB_GRAVITY_BIT_FORGET,	"ForgetGravity" },
	{ XCB_GRAVITY_NORTH_WEST,	"NorthWestGravity" },
	{ XCB_GRAVITY_NORTH,		"NorthGravity" },
	{ XCB_GRAVITY_NORTH_EAST,	"NorthEastGravity" },
	{ XCB_GRAVITY_WEST,		"WestGravity" },
	{ XCB_GRAVITY_CENTER,		"CenterGravity" },
	{ XCB_GRAVITY_EAST,		"EastGravity" },
	{ XCB_GRAVITY_SOUTH_WEST,	"SouthWestGravity" },
	{ XCB_GRAVITY_SOUTH,		"SouthGravity" },
	{ XCB_GRAVITY_SOUTH_EAST,	"SouthEastGravity" },
	{ XCB_GRAVITY_STATIC,		"StaticGravity" },
	{ 0, NULL } };

static const binding _backing_store_hint[] = {
	{ XCB_BACKING_STORE_NOT_USEFUL, "NotUseful" },
	{ XCB_BACKING_STORE_WHEN_MAPPED,"WhenMapped" },
	{ XCB_BACKING_STORE_ALWAYS,	"Always" },
	{ 0, NULL } };

static const binding _bool[] = {
	{ 0, "No" },
	{ 1, "Yes" },
	{ 0, NULL } };

/*
 * Requires wininfo members initialized:
 *   window, attr_cookie (or win_attributes)
 */
static void
Display_Bits_Info (struct wininfo * w)
{
    xcb_get_window_attributes_reply_t *win_attributes
	= fetch_win_attributes (w);

    printf ("\n");
    printf ("  Bit gravity: %s\n",
	    Lookup (win_attributes->bit_gravity, _gravities+1));
    printf ("  Window gravity: %s\n",
	    Lookup (win_attributes->win_gravity, _gravities));
    printf ("  Backing-store hint: %s\n",
	    Lookup (win_attributes->backing_store, _backing_store_hint));
    printf ("  Backing-planes to be preserved: 0x%lx\n",
	    (unsigned long) win_attributes->backing_planes);
    printf ("  Backing pixel: %ld\n",
	    (unsigned long) win_attributes->backing_pixel);
    printf ("  Save-unders: %s\n",
	    Lookup (win_attributes->save_under, _bool));
}


/*
 * Routine to display all events in an event mask
 */
static const binding _event_mask_names[] = {
	{ XCB_EVENT_MASK_KEY_PRESS,		"KeyPress" },
	{ XCB_EVENT_MASK_KEY_RELEASE,		"KeyRelease" },
	{ XCB_EVENT_MASK_BUTTON_PRESS,		"ButtonPress" },
	{ XCB_EVENT_MASK_BUTTON_RELEASE,	"ButtonRelease" },
	{ XCB_EVENT_MASK_ENTER_WINDOW,		"EnterWindow" },
	{ XCB_EVENT_MASK_LEAVE_WINDOW,		"LeaveWindow" },
	{ XCB_EVENT_MASK_POINTER_MOTION,	"PointerMotion" },
	{ XCB_EVENT_MASK_POINTER_MOTION_HINT,	"PointerMotionHint" },
	{ XCB_EVENT_MASK_BUTTON_1_MOTION,	"Button1Motion" },
	{ XCB_EVENT_MASK_BUTTON_2_MOTION,	"Button2Motion" },
	{ XCB_EVENT_MASK_BUTTON_3_MOTION,	"Button3Motion" },
	{ XCB_EVENT_MASK_BUTTON_4_MOTION,	"Button4Motion" },
	{ XCB_EVENT_MASK_BUTTON_5_MOTION,	"Button5Motion" },
	{ XCB_EVENT_MASK_BUTTON_MOTION,		"ButtonMotion" },
	{ XCB_EVENT_MASK_KEYMAP_STATE,		"KeymapState" },
	{ XCB_EVENT_MASK_EXPOSURE,		"Exposure" },
	{ XCB_EVENT_MASK_VISIBILITY_CHANGE,	"VisibilityChange" },
	{ XCB_EVENT_MASK_STRUCTURE_NOTIFY,	"StructureNotify" },
	{ XCB_EVENT_MASK_RESIZE_REDIRECT,	"ResizeRedirect" },
	{ XCB_EVENT_MASK_SUBSTRUCTURE_NOTIFY,	"SubstructureNotify" },
	{ XCB_EVENT_MASK_SUBSTRUCTURE_REDIRECT,	"SubstructureRedirect" },
	{ XCB_EVENT_MASK_FOCUS_CHANGE,		"FocusChange" },
	{ XCB_EVENT_MASK_PROPERTY_CHANGE,	"PropertyChange" },
	{ XCB_EVENT_MASK_COLOR_MAP_CHANGE,	"ColormapChange" },
	{ XCB_EVENT_MASK_OWNER_GRAB_BUTTON,	"OwnerGrabButton" },
	{ 0, NULL } };

static void
Display_Event_Mask (long mask)
{
    long bit, bit_mask;

    for (bit=0, bit_mask=1; bit < sizeof(long)*8; bit++, bit_mask <<= 1)
	if (mask & bit_mask)
	    printf ("      %s\n",
		    LookupL (bit_mask, _event_mask_names));
}


/*
 * Display info on events
 *
 * Requires wininfo members initialized:
 *   window, attr_cookie (or win_attributes)
 */
static void
Display_Events_Info (struct wininfo *w)
{
    xcb_get_window_attributes_reply_t *win_attributes
	= fetch_win_attributes (w);

    printf ("\n");
    printf ("  Someone wants these events:\n");
    Display_Event_Mask (win_attributes->all_event_masks);

    printf ("  Do not propagate these events:\n");
    Display_Event_Mask (win_attributes->do_not_propagate_mask);

    printf ("  Override redirection?: %s\n",
	    Lookup (win_attributes->override_redirect, _bool));
}


  /* left out visual stuff */
  /* left out colormap */
  /* left out map_installed */


/*
 * Display root, parent, and (recursively) children information
 * recurse - true to show children information
 *
 * Requires wininfo members initialized: window, tree_cookie
 */
static void
Display_Tree_Info (struct wininfo *w, int recurse)
{
    display_tree_info_1 (w, recurse, 0);
}

/*
 * level - recursion level
 */
static void
display_tree_info_1 (struct wininfo *w, int recurse, int level)
{
    int i, j;
    unsigned int num_children;
    xcb_query_tree_reply_t *tree;

    tree = xcb_query_tree_reply (dpy, w->tree_cookie, &err);
    if (!tree) {
	Print_X_Error (dpy, err);
	Fatal_Error ("Can't query window tree.");
    }

    if (level == 0) {
	struct wininfo rw, pw;
	rw.window = tree->root;
	rw.net_wm_name_cookie = get_net_wm_name (dpy, rw.window);
	rw.wm_name_cookie = xcb_get_wm_name (dpy, rw.window);
	pw.window = tree->parent;
	pw.net_wm_name_cookie = get_net_wm_name (dpy, pw.window);
	pw.wm_name_cookie = xcb_get_wm_name (dpy, pw.window);
	xcb_flush (dpy);

	printf ("\n");
	printf ("  Root window id: ");
	Display_Window_Id (&rw, True);
	printf ("  Parent window id: ");
	Display_Window_Id (&pw, True);
    }

    num_children = xcb_query_tree_children_length (tree);

    if (level == 0  ||  num_children > 0) {
	printf ("     ");
	for (j = 0; j < level; j++) printf ("   ");
	printf ("%d child%s%s\n", num_children, num_children == 1 ? "" : "ren",
		num_children ? ":" : ".");
    }

    if (num_children > 0) {
	xcb_window_t *child_list = xcb_query_tree_children (tree);
	struct wininfo *children
	    = calloc (num_children, sizeof(struct wininfo));

	if (children == NULL)
	    Fatal_Error ("Failed to allocate memory in display_tree_info");

	for (i = (int)num_children - 1; i >= 0; i--) {
	    struct wininfo *cw = &children[i];

	    cw->window = child_list[i];
	    cw->net_wm_name_cookie = get_net_wm_name (dpy, child_list[i]);
	    cw->wm_name_cookie = xcb_get_wm_name (dpy, child_list[i]);
	    cw->wm_class_cookie = xcb_get_wm_class (dpy, child_list[i]);
	    cw->geometry_cookie = xcb_get_geometry (dpy, child_list[i]);
	    cw->trans_coords_cookie = xcb_translate_coordinates
		(dpy, child_list[i], tree->root, 0, 0);
	    if (recurse)
		cw->tree_cookie = xcb_query_tree (dpy, child_list[i]);
	}
	xcb_flush (dpy);

	for (i = (int)num_children - 1; i >= 0; i--) {
	    struct wininfo *cw = &children[i];
	    Bool got_wm_class = False;
	    char *instance_name = NULL, *class_name = NULL;
	    int instance_name_len, class_name_len;
#ifdef USE_XCB_ICCCM
	    xcb_get_wm_class_reply_t classhint;
#else
	    xcb_get_property_reply_t *classprop;
#endif
	    xcb_get_geometry_reply_t *geometry;

	    printf ("     ");
	    for (j = 0; j < level; j++) printf ("   ");
	    Display_Window_Id (cw, False);
	    printf (": (");

#ifdef USE_XCB_ICCCM
	    if (xcb_get_wm_class_reply (dpy, cw->wm_class_cookie,
					&classhint, NULL)) {
		got_wm_class = True;
		instance_name = classhint.instance_name;
		class_name = classhint.class_name;
		instance_name_len = strlen(instance_name);
		class_name_len = strlen(class_name);
	    }
#else
	    classprop = xcb_get_property_reply
		(dpy, cw->wm_class_cookie, NULL);
	    if (classprop) {
		if (classprop->type == XCB_ATOM_STRING &&
		    classprop->format == 8) {
		    int proplen = xcb_get_property_value_length (classprop);

		    instance_name = xcb_get_property_value (classprop);
		    instance_name_len = strnlen (instance_name, proplen);
		    if (instance_name_len < proplen) {
			class_name = instance_name + instance_name_len + 1;
			class_name_len = strnlen
			    (class_name, proplen - (instance_name_len + 1));
		    } else
			class_name_len = 0;
		    got_wm_class = True;
		}
		else
		    free (classprop);
	    }
#endif

	    if (got_wm_class) {
		if (instance_name)
		    printf ("\"%.*s\" ", instance_name_len, instance_name);
		else
		    printf ("(none) ");

		if (class_name)
		    printf ("\"%.*s\") ",  class_name_len, class_name);
		else
		    printf ("(none)) ");

#ifdef USE_XCB_ICCCM
		xcb_get_wm_class_reply_wipe (&classhint);
#else
		free (classprop);
#endif
	    } else
		printf (") ");

	    geometry = xcb_get_geometry_reply(dpy, cw->geometry_cookie, &err);
	    if (geometry) {
		xcb_translate_coordinates_reply_t *trans_coords;

		printf (" %ux%u+%d+%d", geometry->width, geometry->height,
					geometry->x, geometry->y);

		trans_coords = xcb_translate_coordinates_reply
		    (dpy, cw->trans_coords_cookie, &err);

		if (trans_coords) {
		    int16_t abs_x = (int16_t) trans_coords->dst_x;
		    int16_t abs_y = (int16_t) trans_coords->dst_y;
		    int border = geometry->border_width;

		    printf ("  +%d+%d", abs_x - border, abs_y - border);
		    free (trans_coords);
		} else if (err) {
		    Print_X_Error (dpy, err);
		}

		free (geometry);
	    } else if (err) {
		Print_X_Error (dpy, err);
	    }
	    printf ("\n");

	    if (recurse)
		display_tree_info_1 (cw, 1, level+1);

	    wininfo_wipe (cw);
	}
	free (children);
    }

    free (tree); /* includes storage for child_list[] */
}


/*
 * Display a set of size hints
 */
static void
Display_Hints (xcb_size_hints_t *hints)
{
    long flags;

    flags = hints->flags;

    if (flags & XCB_SIZE_HINT_US_POSITION)
	printf ("      User supplied location: %s, %s\n",
		xscale (hints->x), yscale (hints->y));

    if (flags & XCB_SIZE_HINT_P_POSITION)
	printf ("      Program supplied location: %s, %s\n",
		xscale (hints->x), yscale (hints->y));

    if (flags & XCB_SIZE_HINT_US_SIZE) {
	printf ("      User supplied size: %s by %s\n",
		xscale (hints->width), yscale (hints->height));
    }

    if (flags & XCB_SIZE_HINT_P_SIZE)
	printf ("      Program supplied size: %s by %s\n",
		xscale (hints->width), yscale (hints->height));

    if (flags & XCB_SIZE_HINT_P_MIN_SIZE)
	printf ("      Program supplied minimum size: %s by %s\n",
		xscale (hints->min_width), yscale (hints->min_height));

    if (flags & XCB_SIZE_HINT_P_MAX_SIZE)
	printf ("      Program supplied maximum size: %s by %s\n",
		xscale (hints->max_width), yscale (hints->max_height));

    if (flags & XCB_SIZE_HINT_BASE_SIZE) {
	printf ("      Program supplied base size: %s by %s\n",
		xscale (hints->base_width), yscale (hints->base_height));
    }

    if (flags & XCB_SIZE_HINT_P_RESIZE_INC) {
	printf ("      Program supplied x resize increment: %s\n",
		xscale (hints->width_inc));
	printf ("      Program supplied y resize increment: %s\n",
		yscale (hints->height_inc));
	if (hints->width_inc != 0 && hints->height_inc != 0) {
	    if (flags & XCB_SIZE_HINT_US_SIZE)
		printf ("      User supplied size in resize increments:  %s by %s\n",
			(xscale (hints->width / hints->width_inc)),
			(yscale (hints->height / hints->height_inc)));
	    if (flags & XCB_SIZE_HINT_P_SIZE)
		printf ("      Program supplied size in resize increments:  %s by %s\n",
			(xscale (hints->width / hints->width_inc)),
			(yscale (hints->height / hints->height_inc)));
	    if (flags & XCB_SIZE_HINT_P_MIN_SIZE)
		printf ("      Program supplied minimum size in resize increments: %s by %s\n",
			xscale (hints->min_width / hints->width_inc), yscale (hints->min_height / hints->height_inc));
	    if (flags & XCB_SIZE_HINT_BASE_SIZE)
		printf ("      Program supplied base size in resize increments:  %s by %s\n",
			(xscale (hints->base_width / hints->width_inc)),
			(yscale (hints->base_height / hints->height_inc)));
	}
    }

    if (flags & XCB_SIZE_HINT_P_ASPECT) {
	printf ("      Program supplied min aspect ratio: %s/%s\n",
		xscale (hints->min_aspect_num), yscale (hints->min_aspect_den));
	printf ("      Program supplied max aspect ratio: %s/%s\n",
		xscale (hints->max_aspect_num), yscale (hints->max_aspect_den));
    }

    if (flags & XCB_SIZE_HINT_P_WIN_GRAVITY) {
	printf ("      Program supplied window gravity: %s\n",
		Lookup (hints->win_gravity, _gravities));
    }
}


/*
 * Display Size Hints info
 */
static void
Display_Size_Hints (struct wininfo *w)
{
    xcb_size_hints_t hints;

    printf ("\n");
    if (!fetch_normal_hints (w, &hints))
	printf ("  No normal window size hints defined\n");
    else {
	printf ("  Normal window size hints:\n");
	Display_Hints (&hints);
    }

    if (!xcb_get_wm_size_hints_reply (dpy, w->zoom_cookie, &hints, NULL))
	printf ("  No zoom window size hints defined\n");
    else {
	printf ("  Zoom window size hints:\n");
	Display_Hints (&hints);
    }
}


static void
Display_Window_Shape (xcb_window_t window)
{
    const xcb_query_extension_reply_t *shape_query;
    xcb_shape_query_extents_cookie_t extents_cookie;
    xcb_shape_query_extents_reply_t *extents;

    shape_query = xcb_get_extension_data (dpy, &xcb_shape_id);
    if (!shape_query->present)
	return;

    printf ("\n");

    extents_cookie = xcb_shape_query_extents (dpy, window);
    extents = xcb_shape_query_extents_reply (dpy, extents_cookie, &err);

    if (!extents) {
	if (err)
	    Print_X_Error (dpy, err);
	else
	{
	    printf ("  No window shape defined\n");
	    printf ("  No border shape defined\n");
	}
	return;
    }

    if (!extents->bounding_shaped)
	printf ("  No window shape defined\n");
    else {
	printf ("  Window shape extents:  %sx%s",
		xscale (extents->bounding_shape_extents_width),
		yscale (extents->bounding_shape_extents_height));
	printf ("+%s+%s\n",
		xscale (extents->bounding_shape_extents_x),
		yscale (extents->bounding_shape_extents_y));
    }
    if (!extents->clip_shaped)
	printf ("  No border shape defined\n");
    else {
	printf ("  Border shape extents:  %sx%s",
		xscale (extents->clip_shape_extents_width),
		yscale (extents->clip_shape_extents_height));
	printf ("+%s+%s\n",
		xscale (extents->clip_shape_extents_x),
		yscale (extents->clip_shape_extents_y));
    }

    free (extents);
}

/*
 * Display Window Manager Info
 *
 * Requires wininfo members initialized:
 *   window, hints_cookie
 */
static const binding _state_hints[] = {
	{ XCB_WM_STATE_WITHDRAWN, "Withdrawn State" },
	{ XCB_WM_STATE_NORMAL, "Normal State" },
	{ XCB_WM_STATE_ICONIC, "Iconic State" },
/* xwininfo previously also reported the ZoomState & InactiveState,
   but ICCCM declared those obsolete long ago */
	{ 0, NULL } };

#ifndef USE_XCB_ICCCM
static Bool
wm_hints_reply (xcb_connection_t *dpy, xcb_get_property_cookie_t cookie,
		wm_hints_t *hints_return, xcb_generic_error_t **err)
{
    xcb_get_property_reply_t *prop = xcb_get_property_reply (dpy, cookie, err);
    int length;

    if (!prop || (prop->type != XCB_ATOM_WM_HINTS) || (prop->format != 32)) {
	free (prop);
	return False;
    }

    memset (hints_return, 0, sizeof(wm_hints_t));

    length = xcb_get_property_value_length(prop);
    if (length > sizeof(wm_hints_t))
	length = sizeof(wm_hints_t);
    memcpy (hints_return, xcb_get_property_value (prop), length);

    free (prop);
    return True;
}

#define xcb_get_wm_hints_reply wm_hints_reply
#endif

static void
Display_WM_Info (struct wininfo *w)
{
    xcb_wm_hints_t wmhints;
    long flags;
    xcb_get_property_reply_t *prop;
    int i;

    printf ("\n");
    if (!xcb_get_wm_hints_reply(dpy, w->hints_cookie, &wmhints, &err))
    {
	printf ("  No window manager hints defined\n");
	if (err)
	    Print_X_Error (dpy, err);
	flags = 0;
    } else
	flags = wmhints.flags;

    printf ("  Window manager hints:\n");

    if (flags & XCB_WM_HINT_INPUT)
	printf ("      Client accepts input or input focus: %s\n",
		Lookup (wmhints.input, _bool));

    if (flags & XCB_WM_HINT_ICON_WINDOW) {
	struct wininfo iw;
	iw.window = wmhints.icon_window;
	iw.net_wm_name_cookie = get_net_wm_name (dpy, iw.window);
	iw.wm_name_cookie = xcb_get_wm_name (dpy, iw.window);

	printf ("      Icon window id: ");
	Display_Window_Id (&iw, True);
    }

    if (flags & XCB_WM_HINT_ICON_POSITION)
	printf ("      Initial icon position: %s, %s\n",
		xscale (wmhints.icon_x), yscale (wmhints.icon_y));

    if (flags & XCB_WM_HINT_STATE)
	printf ("      Initial state is %s\n",
		Lookup (wmhints.initial_state, _state_hints));

    if (atom_net_wm_desktop) {
	prop = xcb_get_property_reply (dpy, w->wm_desktop_cookie, NULL);
	if (prop && (prop->type != XCB_NONE)) {
	    uint32_t *desktop = xcb_get_property_value (prop);
	    if (*desktop == 0xFFFFFFFF) {
		printf ("      Displayed on all desktops\n");
	    } else {
		printf ("      Displayed on desktop %d\n", *desktop);
	    }
	}
	free (prop);
    }

    if (atom_net_wm_window_type) {
	prop = xcb_get_property_reply (dpy, w->wm_window_type_cookie,
				       NULL);
	if (prop && (prop->type != XCB_NONE) && (prop->value_len > 0)) {
	    xcb_atom_t *atoms = xcb_get_property_value (prop);
	    int atom_count = prop->value_len;

	    if (atom_count > 0) {
		printf ("      Window type:\n");
		for (i = 0; i < atom_count; i++) {
		    const char *atom_name = Get_Atom_Name (dpy, atoms[i]);

		    if (atom_name) {
			print_friendly_name ("          %s\n", atom_name,
					     "_NET_WM_WINDOW_TYPE_");
		    } else {
			printf ("          (unresolvable ATOM 0x%x)\n",
				atoms[i]);
		    }
		}
	    }
	}
	free (prop);
    }

    if (atom_net_wm_state) {
	prop = xcb_get_property_reply (dpy, w->wm_state_cookie, NULL);
	if (prop && (prop->type != XCB_NONE) && (prop->value_len > 0)) {
	    xcb_atom_t *atoms = xcb_get_property_value (prop);
	    int atom_count = prop->value_len;

	    if (atom_count > 0) {
		printf ("      Window state:\n");
		for (i = 0; i < atom_count; i++) {
		    const char *atom_name = Get_Atom_Name (dpy, atoms[i]);

		    if (atom_name) {
			print_friendly_name ("          %s\n", atom_name,
					     "_NET_WM_STATE_");
		    } else {
			printf ("          (unresolvable ATOM 0x%x)\n",
				atoms[i]);
		    }
		}
	    }
	}
	free (prop);
    }

    if (atom_net_wm_pid) {
	printf ("      Process id: ");
	prop = xcb_get_property_reply (dpy, w->wm_pid_cookie, NULL);
	if (prop && (prop->type == XCB_ATOM_CARDINAL)) {
	    uint32_t *pid = xcb_get_property_value (prop);
	    printf ("%d", *pid);
	} else {
	    printf ("(unknown)");
	}
	free (prop);

	prop = xcb_get_property_reply (dpy, w->wm_client_machine_cookie, NULL);
	if (prop && (prop->type == XCB_ATOM_STRING)) {
	    const char *hostname = xcb_get_property_value (prop);
	    int hostname_len = xcb_get_property_value_length (prop);
	    printf (" on host %.*s", hostname_len, hostname);
	}
	printf ("\n");
	free (prop);
    }

    if (atom_net_frame_extents) {
	prop = xcb_get_property_reply (dpy, w->frame_extents_cookie, NULL);
	if (prop && (prop->type == XCB_ATOM_CARDINAL)
	    && (prop->value_len == 4)) {
	    uint32_t *extents = xcb_get_property_value (prop);

	    printf ("      Frame extents: %d, %d, %d, %d\n",
		    extents[0], extents[1], extents[2], extents[3]);
	}
	free (prop);
    }
}

/* Frees all members of a wininfo struct, but not the struct itself */
static void
wininfo_wipe (struct wininfo *w)
{
    free (w->geometry);
    free (w->win_attributes);
    free (w->normal_hints);
}

/* Gets UTF-8 encoded EMWH property _NET_WM_NAME for a window */
static xcb_get_property_cookie_t
get_net_wm_name (xcb_connection_t *dpy, xcb_window_t win)
{
    if (!atom_net_wm_name)
	atom_net_wm_name = Get_Atom (dpy, "_NET_WM_NAME");

    if (!atom_utf8_string)
	atom_utf8_string = Get_Atom (dpy, "UTF8_STRING");

    if (atom_net_wm_name && atom_utf8_string)
	return xcb_get_property (dpy, False, win, atom_net_wm_name,
				 atom_utf8_string, 0, BUFSIZ);
    else {
	xcb_get_property_cookie_t dummy = { 0 };
	return dummy;
    }
}

/* [Copied from code added by Yang Zhao to xprop/xprop.c]
 *
 * Validate a string as UTF-8 encoded according to RFC 3629
 *
 * Simply, a unicode code point (up to 21-bits long) is encoded as follows:
 *
 *    Char. number range  |        UTF-8 octet sequence
 *       (hexadecimal)    |              (binary)
 *    --------------------+---------------------------------------------
 *    0000 0000-0000 007F | 0xxxxxxx
 *    0000 0080-0000 07FF | 110xxxxx 10xxxxxx
 *    0000 0800-0000 FFFF | 1110xxxx 10xxxxxx 10xxxxxx
 *    0001 0000-0010 FFFF | 11110xxx 10xxxxxx 10xxxxxx 10xxxxxx
 *
 * Validation is done left-to-right, and an error condition, if any, refers to
 * only the left-most problem in the string.
 *
 * Return values:
 *   UTF8_VALID: Valid UTF-8 encoded string
 *   UTF8_OVERLONG: Using more bytes than needed for a code point
 *   UTF8_SHORT_TAIL: Not enough bytes in a multi-byte sequence
 *   UTF8_LONG_TAIL: Too many bytes in a multi-byte sequence
 *   UTF8_FORBIDDEN_VALUE: Forbidden prefix or code point outside 0x10FFFF
 */
#define UTF8_VALID 0
#define UTF8_FORBIDDEN_VALUE 1
#define UTF8_OVERLONG 2
#define UTF8_SHORT_TAIL 3
#define UTF8_LONG_TAIL 4
static int
is_valid_utf8 (const char *string, int len)
{
    unsigned long codepoint;
    int rem, i;
    unsigned char c;

    rem = 0;
    for (i = 0; i < len; i++) {
	c = (unsigned char) string[i];

	/* Order of type check:
	 *   - Single byte code point
	 *   - Non-starting byte of multi-byte sequence
	 *   - Start of 2-byte sequence
	 *   - Start of 3-byte sequence
	 *   - Start of 4-byte sequence
	 */
	if (!(c & 0x80)) {
	    if (rem > 0) return UTF8_SHORT_TAIL;
	    rem = 0;
	    codepoint = c;
	} else if ((c & 0xC0) == 0x80) {
	    if (rem == 0) return UTF8_LONG_TAIL;
	    rem--;
	    codepoint |= (c & 0x3F) << (rem * 6);
	    if (codepoint == 0) return UTF8_OVERLONG;
	} else if ((c & 0xE0) == 0xC0) {
	    if (rem > 0) return UTF8_SHORT_TAIL;
	    rem = 1;
	    codepoint = (c & 0x1F) << 6;
	    if (codepoint == 0) return UTF8_OVERLONG;
	} else if ((c & 0xF0) == 0xE0) {
	    if (rem > 0) return UTF8_SHORT_TAIL;
	    rem = 2;
	    codepoint = (c & 0x0F) << 12;
	} else if ((c & 0xF8) == 0xF0) {
	    if (rem > 0) return UTF8_SHORT_TAIL;
	    rem = 3;
	    codepoint = (c & 0x07) << 18;
	    if (codepoint > 0x10FFFF) return UTF8_FORBIDDEN_VALUE;
	} else
	    return UTF8_FORBIDDEN_VALUE;
    }

    return UTF8_VALID;
}

/*
 * Converts a UTF-8 encoded string to the current locale encoding,
 * if possible, and prints it, with prefix before and suffix after.
 * Length of the string is specified in bytes, or -1 for going until '\0'
 */
static void
print_utf8 (const char *prefix, char *u8str, size_t length, const char *suffix)
{
    size_t inlen = length;

    if (inlen < 0) {
	inlen = strlen (u8str);
    }

    if (is_valid_utf8 (u8str, inlen) != UTF8_VALID) {
	printf (" (invalid UTF8_STRING)");
	return;
    }

    if (strcmp (user_encoding, "UTF-8") == 0) {
	/* Don't need to convert */
	printf ("%s", prefix);
	fwrite (u8str, 1, inlen, stdout);
	printf ("%s", suffix);
	return;
    }

#ifdef HAVE_ICONV
    if (!iconv_from_utf8) {
	iconv_from_utf8 = iconv_open (user_encoding, "UTF-8");
    }

    if (iconv_from_utf8 != (iconv_t) -1) {
	Bool done = True;
	char *inp = u8str;
	char convbuf[BUFSIZ];
	int convres;

	printf ("%s", prefix);
	do {
	    char *outp = convbuf;
	    size_t outlen = sizeof(convbuf);

	    convres = iconv (iconv_from_utf8, &inp, &inlen, &outp, &outlen);

	    if ((convres == -1) && (errno == E2BIG)) {
		done = False;
		convres = 0;
	    }

	    if (convres == 0) {
		fwrite (convbuf, 1, sizeof(convbuf) - outlen, stdout);
	    } else {
		printf (" (failure in conversion from UTF8_STRING to %s)",
			user_encoding);
	    }
	} while (!done);
	printf ("%s", suffix);
    } else {
	printf (" (can't load iconv conversion for UTF8_STRING to %s)",
		user_encoding);
    }
#else
    printf (" (can't convert UTF8_STRING to %s)", user_encoding);
#endif
}

/*
 * Takes a string such as an atom name, strips the prefix, converts
 * underscores to spaces, lowercases all but the first letter of each word,
 * and prints it.
 */
static void
print_friendly_name (const char *format, const char *string,
		     const char *prefix)
{
    const char *name_start = string;
    char *lowered_name, *n;
    int prefix_len = strlen (prefix);

    if (strncmp (name_start, prefix, prefix_len) == 0) {
	name_start += prefix_len;
    }

    lowered_name = strdup (name_start);
    if (lowered_name) {
	Bool first = True;

	for (n = lowered_name ; *n != 0 ; n++) {
	    if (*n == '_') {
		*n = ' ';
		first = True;
	    } else if (first) {
		first = False;
	    } else {
		*n = tolower(*n);
	    }
	}
	name_start = lowered_name;
    }

    printf (format, name_start);
    free (lowered_name);
}
=======
/*
 * Copyright (c) 1999, 2010, Oracle and/or its affiliates. All rights reserved.
 *
 * Permission is hereby granted, free of charge, to any person obtaining a
 * copy of this software and associated documentation files (the "Software"),
 * to deal in the Software without restriction, including without limitation
 * the rights to use, copy, modify, merge, publish, distribute, sublicense,
 * and/or sell copies of the Software, and to permit persons to whom the
 * Software is furnished to do so, subject to the following conditions:
 *
 * The above copyright notice and this permission notice (including the next
 * paragraph) shall be included in all copies or substantial portions of the
 * Software.
 *
 * THE SOFTWARE IS PROVIDED "AS IS", WITHOUT WARRANTY OF ANY KIND, EXPRESS OR
 * IMPLIED, INCLUDING BUT NOT LIMITED TO THE WARRANTIES OF MERCHANTABILITY,
 * FITNESS FOR A PARTICULAR PURPOSE AND NONINFRINGEMENT.  IN NO EVENT SHALL
 * THE AUTHORS OR COPYRIGHT HOLDERS BE LIABLE FOR ANY CLAIM, DAMAGES OR OTHER
 * LIABILITY, WHETHER IN AN ACTION OF CONTRACT, TORT OR OTHERWISE, ARISING
 * FROM, OUT OF OR IN CONNECTION WITH THE SOFTWARE OR THE USE OR OTHER
 * DEALINGS IN THE SOFTWARE.
 */
/*

Copyright 1987, 1998  The Open Group

Permission to use, copy, modify, distribute, and sell this software and its
documentation for any purpose is hereby granted without fee, provided that
the above copyright notice appear in all copies and that both that
copyright notice and this permission notice appear in supporting
documentation.

The above copyright notice and this permission notice shall be included
in all copies or substantial portions of the Software.

THE SOFTWARE IS PROVIDED "AS IS", WITHOUT WARRANTY OF ANY KIND, EXPRESS
OR IMPLIED, INCLUDING BUT NOT LIMITED TO THE WARRANTIES OF
MERCHANTABILITY, FITNESS FOR A PARTICULAR PURPOSE AND NONINFRINGEMENT
OF THIRD PARTY RIGHTS. IN NO EVENT SHALL THE COPYRIGHT HOLDER OR
HOLDERS INCLUDED IN THIS NOTICE BE LIABLE FOR ANY CLAIM, OR ANY SPECIAL
INDIRECT OR CONSEQUENTIAL DAMAGES, OR ANY DAMAGES WHATSOEVER RESULTING
FROM LOSS OF USE, DATA OR PROFITS, WHETHER IN AN ACTION OF CONTRACT,
NEGLIGENCE OR OTHER TORTIOUS ACTION, ARISING OUT OF OR IN CONNECTION
WITH THE USE OR PERFORMANCE OF THIS SOFTWARE.

Except as contained in this notice, the name of a copyright holder
shall not be used in advertising or otherwise to promote the sale, use
or other dealings in this Software without prior written authorization
of the copyright holder.

*/


/*
 * xwininfo.c	- MIT Project Athena, X Window system window
 *		  information utility.
 *
 *
 *	This program will report all relevant information
 *	about a specific window.
 *
 *  Author:	Mark Lillibridge, MIT Project Athena
 *		16-Jun-87
 */

#include "config.h"

#include <xcb/xcb.h>
#include <xcb/xproto.h>
#ifdef USE_XCB_ICCCM
# include <xcb/xcb_icccm.h>
#endif
#include <xcb/shape.h>

#include <stdio.h>
#include <stdlib.h>
#include <string.h>
#include <locale.h>
#include <langinfo.h>
#ifdef HAVE_ICONV
# include <iconv.h>
#endif
#include <ctype.h>
#include <errno.h>

#ifndef HAVE_STRNLEN
#include "strnlen.h"
#endif

/* Include routines to handle parsing defaults */
#include "dsimple.h"

typedef struct {
    long code;
    const char *name;
} binding;

#ifndef USE_XCB_ICCCM
/* Once xcb-icccm's API is stable, this should be replaced by
   xcb_size_hints_t & xcb_size_hints_flags_t */
typedef struct {
  /** User specified flags */
  uint32_t flags;
  /** User-specified position */
  int32_t x, y;
  /** User-specified size */
  int32_t width, height;
  /** Program-specified minimum size */
  int32_t min_width, min_height;
  /** Program-specified maximum size */
  int32_t max_width, max_height;
  /** Program-specified resize increments */
  int32_t width_inc, height_inc;
  /** Program-specified minimum aspect ratios */
  int32_t min_aspect_num, min_aspect_den;
  /** Program-specified maximum aspect ratios */
  int32_t max_aspect_num, max_aspect_den;
  /** Program-specified base size */
  int32_t base_width, base_height;
  /** Program-specified window gravity */
  uint32_t win_gravity;
} wm_size_hints_t;

# define xcb_size_hints_t wm_size_hints_t

typedef struct {
  /** Marks which fields in this structure are defined */
  int32_t flags;
  /** Does this application rely on the window manager to get keyboard
      input? */
  uint32_t input;
  /** See below */
  int32_t initial_state;
  /** Pixmap to be used as icon */
  xcb_pixmap_t icon_pixmap;
  /** Window to be used as icon */
  xcb_window_t icon_window;
  /** Initial position of icon */
  int32_t icon_x, icon_y;
  /** Icon mask bitmap */
  xcb_pixmap_t icon_mask;
  /* Identifier of related window group */
  xcb_window_t window_group;
} wm_hints_t;

#define xcb_icccm_wm_hints_t wm_hints_t

enum {
  /* xcb_size_hints_flags_t */
  XCB_ICCCM_SIZE_HINT_US_POSITION = 1 << 0,
  XCB_ICCCM_SIZE_HINT_US_SIZE = 1 << 1,
  XCB_ICCCM_SIZE_HINT_P_POSITION = 1 << 2,
  XCB_ICCCM_SIZE_HINT_P_SIZE = 1 << 3,
  XCB_ICCCM_SIZE_HINT_P_MIN_SIZE = 1 << 4,
  XCB_ICCCM_SIZE_HINT_P_MAX_SIZE = 1 << 5,
  XCB_ICCCM_SIZE_HINT_P_RESIZE_INC = 1 << 6,
  XCB_ICCCM_SIZE_HINT_P_ASPECT = 1 << 7,
  XCB_ICCCM_SIZE_HINT_BASE_SIZE = 1 << 8,
  XCB_ICCCM_SIZE_HINT_P_WIN_GRAVITY = 1 << 9,
  /* xcb_wm_state_t */
  XCB_ICCCM_WM_STATE_WITHDRAWN = 0,
  XCB_ICCCM_WM_STATE_NORMAL = 1,
  XCB_ICCCM_WM_STATE_ICONIC = 3,
  /* xcb_wm_t */
  XCB_ICCCM_WM_HINT_INPUT = (1L << 0),
  XCB_ICCCM_WM_HINT_STATE = (1L << 1),
  XCB_ICCCM_WM_HINT_ICON_PIXMAP = (1L << 2),
  XCB_ICCCM_WM_HINT_ICON_WINDOW = (1L << 3),
  XCB_ICCCM_WM_HINT_ICON_POSITION = (1L << 4),
  XCB_ICCCM_WM_HINT_ICON_MASK = (1L << 5),
  XCB_ICCCM_WM_HINT_WINDOW_GROUP = (1L << 6),
  XCB_ICCCM_WM_HINT_X_URGENCY = (1L << 8)
};

/* Once xcb-icccm's API is stable, these should be replaced by calls to it */
# define GET_TEXT_PROPERTY(Dpy, Win, Atom) \
    xcb_get_property (Dpy, False, Win, Atom, XCB_GET_PROPERTY_TYPE_ANY, 0, BUFSIZ)
# define xcb_icccm_get_wm_name(Dpy, Win) \
    GET_TEXT_PROPERTY(Dpy, Win, XCB_ATOM_WM_NAME)

# define xcb_icccm_get_wm_class(Dpy, Win) \
    xcb_get_property (Dpy, False, Win, XCB_ATOM_WM_CLASS, XCB_ATOM_STRING, 0, BUFSIZ)
# define xcb_icccm_get_wm_hints(Dpy, Win) \
    xcb_get_property(Dpy, False, Win, XCB_ATOM_WM_HINTS, XCB_ATOM_WM_HINTS, 0, 9)

# define xcb_icccm_get_wm_size_hints(Dpy, Win, Atom) \
    xcb_get_property (Dpy, False, Win, Atom, XCB_ATOM_WM_SIZE_HINTS, 0, 18)
# define xcb_icccm_get_wm_normal_hints(Dpy, Win) \
    xcb_icccm_get_wm_size_hints(Dpy, Win, XCB_ATOM_WM_NORMAL_HINTS)
#endif

/* Possibly in xcb-emwh in the future? */
static xcb_atom_t atom_net_wm_name, atom_utf8_string;
static xcb_atom_t atom_net_wm_desktop, atom_net_wm_window_type,
    atom_net_wm_state, atom_net_wm_pid, atom_net_frame_extents;
static xcb_get_property_cookie_t get_net_wm_name (xcb_connection_t *,
						  xcb_window_t);

/* Information we keep track of for each window to allow prefetching/reusing */
struct wininfo {
    xcb_window_t			window;

    /* cookies for requests we've sent */
    xcb_get_geometry_cookie_t		geometry_cookie;
    xcb_get_property_cookie_t		net_wm_name_cookie;
    xcb_get_property_cookie_t		wm_name_cookie;
    xcb_get_property_cookie_t		wm_class_cookie;
    xcb_translate_coordinates_cookie_t	trans_coords_cookie;
    xcb_query_tree_cookie_t		tree_cookie;
    xcb_get_window_attributes_cookie_t	attr_cookie;
    xcb_get_property_cookie_t		normal_hints_cookie;
    xcb_get_property_cookie_t		hints_cookie;
    xcb_get_property_cookie_t		wm_desktop_cookie;
    xcb_get_property_cookie_t		wm_window_type_cookie;
    xcb_get_property_cookie_t		wm_state_cookie;
    xcb_get_property_cookie_t		wm_pid_cookie;
    xcb_get_property_cookie_t		wm_client_machine_cookie;
    xcb_get_property_cookie_t		frame_extents_cookie;
    xcb_get_property_cookie_t		zoom_cookie;

    /* cached results from previous requests */
    xcb_get_geometry_reply_t *		geometry;
    xcb_get_window_attributes_reply_t *	win_attributes;
    xcb_size_hints_t *			normal_hints;
};

static void scale_init (xcb_screen_t *scrn);
static char *nscale (int, int, int, char *, size_t);
static char *xscale (int);
static char *yscale (int);
static char *bscale (int);
int main (int, char **);
static const char *LookupL (long, const binding *);
static const char *Lookup (int, const binding *);
static void Display_Window_Id (struct wininfo *, Bool);
static void Display_Stats_Info (struct wininfo *);
static void Display_Bits_Info (struct wininfo *);
static void Display_Event_Mask (long);
static void Display_Events_Info (struct wininfo *);
static void Display_Tree_Info (struct wininfo *, int);
static void display_tree_info_1 (struct wininfo *, int, int);
static void Display_Hints (xcb_size_hints_t *);
static void Display_Size_Hints (struct wininfo *);
static void Display_Window_Shape (xcb_window_t);
static void Display_WM_Info (struct wininfo *);
static void wininfo_wipe (struct wininfo *);

static const char *window_id_format = "0x%lx";

#ifdef HAVE_ICONV
static iconv_t iconv_from_utf8;
#endif
static const char *user_encoding;
static void print_utf8 (const char *, char *, size_t, const char *);
static void print_friendly_name (const char *, const char *, const char *);

static xcb_connection_t *dpy;
static xcb_screen_t *screen;
static xcb_generic_error_t *err;

#ifndef HAVE_STRLCAT
static size_t strlcat (char *dst, const char *src, size_t dstsize)
{
    size_t sd = strlen (dst);
    size_t ss = strlen (src);
    size_t s = sd + ss;

    if (s < dstsize) {
	strcpy (dst + sd, src);
    } else {
	strncpy (dst + sd, src, dstsize-sd-1);
	dst[dstsize] = '\0';
    }
    return s;
}
#endif

/*
 * Report the syntax for calling xwininfo:
 */
static void
usage (void)
{
    fprintf (stderr,
	     "usage:  %s [-options ...]\n\n"
	     "where options include:\n"
	     "    -help                print this message\n"
	     "    -display host:dpy    X server to contact\n"
	     "    -root                use the root window\n"
	     "    -id windowid         use the window with the specified id\n"
	     "    -name windowname     use the window with the specified name\n"
	     "    -int                 print window id in decimal\n"
	     "    -children            print parent and child identifiers\n"
	     "    -tree                print children identifiers recursively\n"
	     "    -stats               print window geometry [DEFAULT]\n"
	     "    -bits                print window pixel information\n"
	     "    -events              print events selected for on window\n"
	     "    -size                print size hints\n"
	     "    -wm                  print window manager hints\n"
	     "    -shape               print shape extents\n"
	     "    -frame               don't ignore window manager frames\n"
	     "    -english             print sizes in english units\n"
	     "    -metric              print sizes in metric units\n"
	     "    -all                 -tree, -stats, -bits, -events, -wm, -size, -shape\n"
	     "\n",
	     program_name);
    exit (1);
}

/*
 * pixel to inch, metric converter.
 * Hacked in by Mark W. Eichin <eichin@athena> [eichin:19880619.1509EST]
 *
 * Simply put: replace the old numbers with string print calls.
 * Returning a local string is ok, since we only ever get called to
 * print one x and one y, so as long as they don't collide, they're
 * fine. This is not meant to be a general purpose routine.
 *
 */

static int xp = 0, xmm = 0;
static int yp = 0, ymm = 0;
static int bp = 0, bmm = 0;
static int english = 0, metric = 0;

static void
scale_init (xcb_screen_t *screen)
{
    xp = screen->width_in_pixels;
    yp = screen->height_in_pixels;
    xmm = screen->width_in_millimeters;
    ymm = screen->height_in_millimeters;
    bp  = xp  + yp;
    bmm = xmm + ymm;
}

#define MILE (5280*12)
#define YARD (3*12)
#define FOOT (12)

static char *
nscale (int n, int np, int nmm, char *nbuf, size_t nbufsize)
{
    int s;
    snprintf (nbuf, nbufsize, "%d", n);

    if (metric||english) {
	s = strlcat (nbuf, " (", nbufsize);

	if (metric) {
	    snprintf (nbuf+s, nbufsize-s, "%.2f mm%s",
		      ((double) n) * nmm/np , english ? "; " : "");
	}
	if (english) {
	    double inch_frac;
	    Bool printed_anything = False;
	    int mi, yar, ft, inr;

	    inch_frac = ((double) n)*(nmm/25.4)/np;
	    inr = (int)inch_frac;
	    inch_frac -= (double)inr;
	    if (inr >= MILE) {
		mi = inr/MILE;
		inr %= MILE;
		s = strlen (nbuf);
		snprintf (nbuf+s, nbufsize-s, "%d %s(?!?)",
			  mi, (mi == 1) ? "mile" : "miles");
		printed_anything = True;
	    }
	    if (inr >= YARD) {
		yar = inr/YARD;
		inr %= YARD;
		if (printed_anything)
		    strlcat (nbuf, ", ", nbufsize);
		s = strlen (nbuf);
		snprintf (nbuf+s, nbufsize-s, "%d %s",
			 yar, (yar==1) ? "yard" : "yards");
		printed_anything = True;
	    }
	    if (inr >= FOOT) {
		ft = inr/FOOT;
		inr  %= FOOT;
		if (printed_anything)
		    strlcat (nbuf, ", ", nbufsize);
		s = strlen (nbuf);
		snprintf (nbuf+s, nbufsize-s, "%d %s",
			 ft, (ft==1) ? "foot" : "feet");
		printed_anything = True;
	    }
	    if (!printed_anything || inch_frac != 0.0 || inr != 0) {
		if (printed_anything)
		    strlcat (nbuf, ", ", nbufsize);
		s = strlen (nbuf);
		snprintf (nbuf+s, nbufsize-s, "%.2f inches", inr+inch_frac);
	    }
	}
	strlcat (nbuf, ")", nbufsize);
    }
    return (nbuf);
}

static char xbuf[BUFSIZ];
static char *
xscale (int x)
{
    return (nscale (x, xp, xmm, xbuf, sizeof(xbuf)));
}

static char ybuf[BUFSIZ];
static char *
yscale (int y)
{
    return (nscale (y, yp, ymm, ybuf, sizeof(ybuf)));
}

static char bbuf[BUFSIZ];
static char *
bscale (int b)
{
    return (nscale (b, bp, bmm, bbuf, sizeof(bbuf)));
}

/* end of pixel to inch, metric converter */

int
main (int argc, char **argv)
{
    register int i;
    int tree = 0, stats = 0, bits = 0, events = 0, wm = 0, size = 0, shape = 0;
    int frame = 0, children = 0;
    int use_root = 0;
    xcb_window_t window = 0;
    char *display_name = NULL;
    const char *window_name = NULL;
    struct wininfo wininfo;
    struct wininfo *w = &wininfo;

    program_name = argv[0];

    if (!setlocale (LC_ALL, ""))
	fprintf (stderr, "%s: can not set locale properly\n", program_name);
    user_encoding = nl_langinfo (CODESET);
    if (user_encoding == NULL)
	user_encoding = "unknown encoding";

    memset (w, 0, sizeof(struct wininfo));

    /* Handle our command line arguments */
    for (i = 1; i < argc; i++) {
	if (!strcmp (argv[i], "-help"))
	    usage ();
	if (!strcmp (argv[i], "-display") || !strcmp (argv[i], "-d")) {
	    if (++i >= argc)
		Fatal_Error("-display requires argument");
	    display_name = argv[i];
	    continue;
	}
	if (!strcmp (argv[i], "-root")) {
	    use_root = 1;
	    continue;
	}
	if (!strcmp (argv[i], "-id")) {
	    if (++i >= argc)
		Fatal_Error("-id requires argument");
	    window = strtoul(argv[i], NULL, 0);
	    continue;
	}
	if (!strcmp (argv[i], "-name")) {
	    if (++i >= argc)
		Fatal_Error("-name requires argument");
	    window_name = argv[i];
	    continue;
	}
	if (!strcmp (argv[i], "-int")) {
	    window_id_format = "%ld";
	    continue;
	}
	if (!strcmp (argv[i], "-children")) {
	    children = 1;
	    continue;
	}
	if (!strcmp (argv[i], "-tree")) {
	    tree = 1;
	    continue;
	}
	if (!strcmp (argv[i], "-stats")) {
	    stats = 1;
	    continue;
	}
	if (!strcmp (argv[i], "-bits")) {
	    bits = 1;
	    continue;
	}
	if (!strcmp (argv[i], "-events")) {
	    events = 1;
	    continue;
	}
	if (!strcmp (argv[i], "-wm")) {
	    wm = 1;
	    continue;
	}
	if (!strcmp (argv[i], "-frame")) {
	    frame = 1;
	    continue;
	}
	if (!strcmp (argv[i], "-size")) {
	    size = 1;
	    continue;
	}
	if (!strcmp (argv[i], "-shape")) {
	    shape = 1;
	    continue;
	}
	if (!strcmp (argv[i], "-english")) {
	    english = 1;
	    continue;
	}
	if (!strcmp (argv[i], "-metric")) {
	    metric = 1;
	    continue;
	}
	if (!strcmp (argv[i], "-all")) {
	    tree = stats = bits = events = wm = size = shape = 1;
	    continue;
	}
	usage ();
    }

    Setup_Display_And_Screen (display_name, &dpy, &screen);

    /* preload atoms we may need later */
    Intern_Atom (dpy, "_NET_WM_NAME");
    Intern_Atom (dpy, "UTF8_STRING");
    if (wm) {
	Intern_Atom (dpy, "_NET_WM_DESKTOP");
	Intern_Atom (dpy, "_NET_WM_WINDOW_TYPE");
	Intern_Atom (dpy, "_NET_WM_STATE");
	Intern_Atom (dpy, "_NET_WM_PID");
	Intern_Atom (dpy, "_NET_FRAME_EXTENTS");
    }
    /* initialize scaling data */
    scale_init(screen);

    if (use_root)
	window = screen->root;
    else if (window_name) {
	window = Window_With_Name (dpy, screen->root, window_name);
	if (!window)
	    Fatal_Error ("No window with name \"%s\" exists!", window_name);
    }

    /* If no window selected on command line, let user pick one the hard way */
    if (!window) {
	printf ("\n"
		"xwininfo: Please select the window about which you\n"
		"          would like information by clicking the\n"
		"          mouse in that window.\n");
	Intern_Atom (dpy, "_NET_VIRTUAL_ROOTS");
	Intern_Atom (dpy, "WM_STATE");
	window = Select_Window (dpy, screen, !frame);
    }

    /*
     * Do the actual displaying as per parameters
     */
    if (!(children || tree || bits || events || wm || size))
	stats = 1;

    /*
     * make sure that the window is valid
     */
    {
	xcb_get_geometry_cookie_t gg_cookie =
	    xcb_get_geometry (dpy, window);

	w->geometry = xcb_get_geometry_reply(dpy, gg_cookie, &err);

	if (!w->geometry) {
	    char badid[20];

	    if (err)
		Print_X_Error (dpy, err);

	    snprintf (badid, sizeof(badid), window_id_format, window);
	    Fatal_Error ("No such window with id %s.", badid);
	}
    }

    /* Send requests to prefetch data we'll need */
    w->window = window;
    w->net_wm_name_cookie = get_net_wm_name (dpy, window);
    w->wm_name_cookie = xcb_icccm_get_wm_name (dpy, window);
    if (children || tree)
	w->tree_cookie = xcb_query_tree (dpy, window);
    if (stats) {
	w->trans_coords_cookie =
	    xcb_translate_coordinates (dpy, window, w->geometry->root,
				       -(w->geometry->border_width),
				       -(w->geometry->border_width));
    }
    if (stats || bits || events)
	w->attr_cookie = xcb_get_window_attributes (dpy, window);
    if (stats || size)
	w->normal_hints_cookie = xcb_icccm_get_wm_normal_hints (dpy, window);
    if (wm) {
	w->hints_cookie = xcb_icccm_get_wm_hints(dpy, window);

	atom_net_wm_desktop = Get_Atom (dpy, "_NET_WM_DESKTOP");
	if (atom_net_wm_desktop) {
	    w->wm_desktop_cookie = xcb_get_property
		(dpy, False, window, atom_net_wm_desktop,
		 XCB_ATOM_CARDINAL, 0, 4);
	}

	atom_net_wm_window_type	= Get_Atom (dpy, "_NET_WM_WINDOW_TYPE");
	if (atom_net_wm_window_type) {
	    w->wm_window_type_cookie = xcb_get_property
		(dpy, False, window, atom_net_wm_window_type,
		 XCB_ATOM_ATOM, 0, BUFSIZ);
	}

	atom_net_wm_state = Get_Atom (dpy, "_NET_WM_STATE");
	if (atom_net_wm_state) {
	    w->wm_state_cookie = xcb_get_property
		(dpy, False, window, atom_net_wm_state,
		 XCB_ATOM_ATOM, 0, BUFSIZ);
	}

	atom_net_wm_pid	= Get_Atom (dpy, "_NET_WM_PID");
	if (atom_net_wm_pid) {
	    w->wm_pid_cookie = xcb_get_property
		(dpy, False, window, atom_net_wm_pid,
		 XCB_ATOM_CARDINAL, 0, BUFSIZ);
	    w->wm_client_machine_cookie = xcb_get_property
		(dpy, False, window, XCB_ATOM_WM_CLIENT_MACHINE,
		 XCB_GET_PROPERTY_TYPE_ANY, 0, BUFSIZ);
	}

	atom_net_frame_extents = Get_Atom (dpy, "_NET_FRAME_EXTENTS");
	if (atom_net_frame_extents) {
	    w->frame_extents_cookie = xcb_get_property
		(dpy, False, window, atom_net_frame_extents,
		 XCB_ATOM_CARDINAL, 0, 4 * 4);
	}
    }
    if (size)
	w->zoom_cookie = xcb_icccm_get_wm_size_hints (dpy, window,
						      XCB_ATOM_WM_ZOOM_HINTS);
    xcb_flush (dpy);

    printf ("\nxwininfo: Window id: ");
    Display_Window_Id (w, True);
    if (children || tree)
	Display_Tree_Info (w, tree);
    if (stats)
	Display_Stats_Info (w);
    if (bits)
	Display_Bits_Info (w);
    if (events)
	Display_Events_Info (w);
    if (wm)
	Display_WM_Info (w);
    if (size)
	Display_Size_Hints (w);
    if (shape)
	Display_Window_Shape (window);
    printf ("\n");

    wininfo_wipe (w);
    xcb_disconnect (dpy);
#ifdef HAVE_ICONV
    if (iconv_from_utf8 && (iconv_from_utf8 != (iconv_t) -1)) {
	iconv_close (iconv_from_utf8);
    }
#endif
    exit (0);
}

/* Ensure win_attributes field is filled in */
static xcb_get_window_attributes_reply_t *
fetch_win_attributes (struct wininfo *w)
{
    if (!w->win_attributes) {
	w->win_attributes =
	    xcb_get_window_attributes_reply (dpy, w->attr_cookie, &err);

	if (!w->win_attributes) {
	    Print_X_Error (dpy, err);
	    Fatal_Error ("Can't get window attributes.");
	}
    }
    return w->win_attributes;
}

#ifndef USE_XCB_ICCCM
static Bool
wm_size_hints_reply (xcb_connection_t *dpy, xcb_get_property_cookie_t cookie,
		     wm_size_hints_t *hints_return, xcb_generic_error_t **err)
{
    xcb_get_property_reply_t *prop = xcb_get_property_reply (dpy, cookie, err);
    int length;

    if (!prop || (prop->type != XCB_ATOM_WM_SIZE_HINTS) ||
	(prop->format != 32)) {
	free (prop);
	return False;
    }

    memset (hints_return, 0, sizeof(wm_size_hints_t));

    length = xcb_get_property_value_length(prop);
    if (length > sizeof(wm_size_hints_t))
	length = sizeof(wm_size_hints_t);
    memcpy (hints_return, xcb_get_property_value (prop), length);

    free (prop);
    return True;
}

#define xcb_icccm_get_wm_normal_hints_reply wm_size_hints_reply
#define xcb_icccm_get_wm_size_hints_reply wm_size_hints_reply
#endif



/* Ensure normal_hints field is filled in */
static xcb_size_hints_t *
fetch_normal_hints (struct wininfo *w, xcb_size_hints_t *hints_return)
{
    xcb_size_hints_t hints;

    if (!w->normal_hints) {
	if (xcb_icccm_get_wm_normal_hints_reply (dpy, w->normal_hints_cookie,
						 &hints, NULL)) {
	    w->normal_hints = malloc (sizeof(xcb_size_hints_t));
	    if (w->normal_hints)
		memcpy(w->normal_hints, &hints, sizeof(xcb_size_hints_t));
	}
    }
    if (hints_return && w->normal_hints)
	memcpy(hints_return, w->normal_hints, sizeof(xcb_size_hints_t));
    return w->normal_hints;
}


/*
 * Lookup: lookup a code in a table.
 */
static char _lookup_buffer[100];

static const char *
LookupL (long code, const binding *table)
{
    const char *name = NULL;

    while (table->name) {
	if (table->code == code) {
	    name = table->name;
	    break;
	}
	table++;
    }

    if (name == NULL) {
	snprintf (_lookup_buffer, sizeof(_lookup_buffer),
		  "unknown (code = %ld. = 0x%lx)", code, code);
	name = _lookup_buffer;
    }

    return (name);
}

static const char *
Lookup (int code, const binding *table)
{
    return LookupL ((long)code, table);
}

/*
 * Routine to display a window id in dec/hex with name if window has one
 *
 * Requires wininfo members initialized: window, wm_name_cookie
 */

static void
Display_Window_Id (struct wininfo *w, Bool newline_wanted)
{
#ifdef USE_XCB_ICCCM
    xcb_icccm_get_text_property_reply_t wmn_reply;
    uint8_t got_reply = False;
#endif
    xcb_get_property_reply_t *prop;
    const char *wm_name = NULL;
    unsigned int wm_name_len = 0;
    xcb_atom_t wm_name_encoding = XCB_NONE;

    printf (window_id_format, w->window);      /* print id # in hex/dec */

    if (!w->window) {
	printf (" (none)");
    } else {
	if (w->window == screen->root) {
	    printf (" (the root window)");
	}
	/* Get window name if any */
	prop = xcb_get_property_reply (dpy, w->net_wm_name_cookie, NULL);
	if (prop && (prop->type != XCB_NONE)) {
	    wm_name = xcb_get_property_value (prop);
	    wm_name_len = xcb_get_property_value_length (prop);
	    wm_name_encoding = prop->type;
	} else { /* No _NET_WM_NAME, check WM_NAME */
#ifdef USE_XCB_ICCCM
	    got_reply = xcb_icccm_get_wm_name_reply (dpy, w->wm_name_cookie,
						     &wmn_reply, NULL);
	    if (got_reply) {
		wm_name = wmn_reply.name;
		wm_name_len = wmn_reply.name_len;
		wm_name_encoding = wmn_reply.encoding;
	    }
#else
	    prop = xcb_get_property_reply (dpy, w->wm_name_cookie, NULL);
	    if (prop && (prop->type != XCB_NONE)) {
		wm_name = xcb_get_property_value (prop);
		wm_name_len = xcb_get_property_value_length (prop);
		wm_name_encoding = prop->type;
	    }
#endif
	}
	if (wm_name_len == 0) {
	    printf (" (has no name)");
        } else {
	    if (wm_name_encoding == XCB_ATOM_STRING) {
		printf (" \"%.*s\"", wm_name_len, wm_name);
	    } else if (wm_name_encoding == atom_utf8_string) {
		print_utf8 (" \"", (char *) wm_name, wm_name_len,  "\"");
	    } else {
		/* Encodings we don't support, including COMPOUND_TEXT */
		const char *enc_name = Get_Atom_Name (dpy, wm_name_encoding);
		if (enc_name) {
		    printf (" (name in unsupported encoding %s)", enc_name);
		} else {
		    printf (" (name in unsupported encoding ATOM 0x%x)",
			    wm_name_encoding);
		}
	    }
	}
#ifdef USE_XCB_ICCCM
	if (got_reply)
	    xcb_icccm_get_text_property_reply_wipe (&wmn_reply);
#else
	free (prop);
#endif
    }

    if (newline_wanted)
	printf ("\n");

    return;
}


/*
 * Display Stats on window
 */
static const binding _window_classes[] = {
	{ XCB_WINDOW_CLASS_INPUT_OUTPUT, "InputOutput" },
	{ XCB_WINDOW_CLASS_INPUT_ONLY, "InputOnly" },
        { 0, NULL } };

static const binding _map_states[] = {
	{ XCB_MAP_STATE_UNMAPPED,	"IsUnMapped" },
	{ XCB_MAP_STATE_UNVIEWABLE,	"IsUnviewable" },
	{ XCB_MAP_STATE_VIEWABLE,	"IsViewable" },
	{ 0, NULL } };

static const binding _backing_store_states[] = {
	{ XCB_BACKING_STORE_NOT_USEFUL, "NotUseful" },
	{ XCB_BACKING_STORE_WHEN_MAPPED,"WhenMapped" },
	{ XCB_BACKING_STORE_ALWAYS,	"Always" },
	{ 0, NULL } };

static const binding _bit_gravity_states[] = {
	{ XCB_GRAVITY_BIT_FORGET,	"ForgetGravity" },
	{ XCB_GRAVITY_NORTH_WEST,	"NorthWestGravity" },
	{ XCB_GRAVITY_NORTH,		"NorthGravity" },
	{ XCB_GRAVITY_NORTH_EAST,	"NorthEastGravity" },
	{ XCB_GRAVITY_WEST,		"WestGravity" },
	{ XCB_GRAVITY_CENTER,		"CenterGravity" },
	{ XCB_GRAVITY_EAST,		"EastGravity" },
	{ XCB_GRAVITY_SOUTH_WEST,	"SouthWestGravity" },
	{ XCB_GRAVITY_SOUTH,		"SouthGravity" },
	{ XCB_GRAVITY_SOUTH_EAST,	"SouthEastGravity" },
	{ XCB_GRAVITY_STATIC,		"StaticGravity" },
	{ 0, NULL }};

static const binding _window_gravity_states[] = {
	{ XCB_GRAVITY_WIN_UNMAP,	"UnmapGravity" },
	{ XCB_GRAVITY_NORTH_WEST,	"NorthWestGravity" },
	{ XCB_GRAVITY_NORTH,		"NorthGravity" },
	{ XCB_GRAVITY_NORTH_EAST,	"NorthEastGravity" },
	{ XCB_GRAVITY_WEST,		"WestGravity" },
	{ XCB_GRAVITY_CENTER,		"CenterGravity" },
	{ XCB_GRAVITY_EAST,		"EastGravity" },
	{ XCB_GRAVITY_SOUTH_WEST,	"SouthWestGravity" },
	{ XCB_GRAVITY_SOUTH,		"SouthGravity" },
	{ XCB_GRAVITY_SOUTH_EAST,	"SouthEastGravity" },
	{ XCB_GRAVITY_STATIC,		"StaticGravity" },
	{ 0, NULL }};

static const binding _visual_classes[] = {
	{ XCB_VISUAL_CLASS_STATIC_GRAY,	"StaticGray" },
	{ XCB_VISUAL_CLASS_GRAY_SCALE,	"GrayScale" },
	{ XCB_VISUAL_CLASS_STATIC_COLOR,"StaticColor" },
	{ XCB_VISUAL_CLASS_PSEUDO_COLOR,"PseudoColor" },
	{ XCB_VISUAL_CLASS_TRUE_COLOR,	"TrueColor" },
	{ XCB_VISUAL_CLASS_DIRECT_COLOR,"DirectColor" },
	{ 0, NULL }};

/*
 * Requires wininfo members initialized:
 *   window, geometry, attr_cookie, trans_coords_cookie, normal_hints_cookie
 */
static void
Display_Stats_Info (struct wininfo *w)
{
    xcb_translate_coordinates_reply_t *trans_coords;
    xcb_get_window_attributes_reply_t *win_attributes;
    xcb_size_hints_t hints;

    int dw = screen->width_in_pixels, dh = screen->height_in_pixels;
    int rx, ry, xright, ybelow;
    int showright = 0, showbelow = 0;
    xcb_window_t wmframe, parent;

    trans_coords =
	xcb_translate_coordinates_reply (dpy, w->trans_coords_cookie, NULL);
    if (!trans_coords)
	Fatal_Error ("Can't get translated coordinates.");

    rx = (int16_t)trans_coords->dst_x;
    ry = (int16_t)trans_coords->dst_y;
    free (trans_coords);

    xright = (dw - rx - w->geometry->border_width * 2 -
	      w->geometry->width);
    ybelow = (dh - ry - w->geometry->border_width * 2 -
	      w->geometry->height);


    printf ("\n");
    printf ("  Absolute upper-left X:  %s\n", xscale (rx));
    printf ("  Absolute upper-left Y:  %s\n", yscale (ry));
    printf ("  Relative upper-left X:  %s\n", xscale (w->geometry->x));
    printf ("  Relative upper-left Y:  %s\n", yscale (w->geometry->y));
    printf ("  Width: %s\n", xscale (w->geometry->width));
    printf ("  Height: %s\n", yscale (w->geometry->height));
    printf ("  Depth: %d\n", w->geometry->depth);

    win_attributes = fetch_win_attributes (w);

    printf ("  Visual: 0x%lx\n", (unsigned long) win_attributes->visual);
    if (screen)
    {
	xcb_depth_iterator_t depth_iter;
	xcb_visualtype_t  *visual_type = NULL;

	depth_iter = xcb_screen_allowed_depths_iterator (screen);
	for (; depth_iter.rem; xcb_depth_next (&depth_iter)) {
	    xcb_visualtype_iterator_t visual_iter;

	    visual_iter = xcb_depth_visuals_iterator (depth_iter.data);
	    for (; visual_iter.rem; xcb_visualtype_next (&visual_iter)) {
		if (screen->root_visual == visual_iter.data->visual_id) {
		    visual_type = visual_iter.data;
		    break;
		}
	    }
	}
	if (visual_type)
	    printf ("  Visual Class: %s\n", Lookup (visual_type->_class,
						    _visual_classes));
    }

    printf ("  Border width: %s\n", bscale (w->geometry->border_width));
    printf ("  Class: %s\n",
	    Lookup (win_attributes->_class, _window_classes));
    printf ("  Colormap: 0x%lx (%sinstalled)\n",
	    (unsigned long) win_attributes->colormap,
	    win_attributes->map_is_installed ? "" : "not ");
    printf ("  Bit Gravity State: %s\n",
	    Lookup (win_attributes->bit_gravity, _bit_gravity_states));
    printf ("  Window Gravity State: %s\n",
	    Lookup (win_attributes->win_gravity, _window_gravity_states));
    printf ("  Backing Store State: %s\n",
	    Lookup (win_attributes->backing_store, _backing_store_states));
    printf ("  Save Under State: %s\n",
	    win_attributes->save_under ? "yes" : "no");
    printf ("  Map State: %s\n",
	    Lookup (win_attributes->map_state, _map_states));
    printf ("  Override Redirect State: %s\n",
	    win_attributes->override_redirect ? "yes" : "no");
    printf ("  Corners:  +%d+%d  -%d+%d  -%d-%d  +%d-%d\n",
	    rx, ry, xright, ry, xright, ybelow, rx, ybelow);

    /*
     * compute geometry string that would recreate window
     */
    printf ("  -geometry ");

    /* compute size in appropriate units */
    if (!fetch_normal_hints (w, &hints))
	hints.flags = 0;

    if ((hints.flags & XCB_ICCCM_SIZE_HINT_P_RESIZE_INC)  &&
	(hints.width_inc != 0)  && (hints.height_inc != 0)) {
	if (hints.flags &
	    (XCB_ICCCM_SIZE_HINT_BASE_SIZE|XCB_ICCCM_SIZE_HINT_P_MIN_SIZE)) {
	    if (hints.flags & XCB_ICCCM_SIZE_HINT_BASE_SIZE) {
		w->geometry->width -= hints.base_width;
		w->geometry->height -= hints.base_height;
	    } else {
		/* ICCCM says MinSize is default for BaseSize */
		w->geometry->width -= hints.min_width;
		w->geometry->height -= hints.min_height;
	    }
	}
	printf ("%dx%d", w->geometry->width/hints.width_inc,
		w->geometry->height/hints.height_inc);
    } else
	printf ("%dx%d", w->geometry->width, w->geometry->height);

    if (!(hints.flags & XCB_ICCCM_SIZE_HINT_P_WIN_GRAVITY))
	hints.win_gravity = XCB_GRAVITY_NORTH_WEST; /* per ICCCM */
    /* find our window manager frame, if any */
    for (wmframe = parent = w->window; parent != 0 ; wmframe = parent) {
	xcb_query_tree_cookie_t qt_cookie;
	xcb_query_tree_reply_t *tree;

	qt_cookie = xcb_query_tree (dpy, wmframe);
	tree = xcb_query_tree_reply (dpy, qt_cookie, &err);
	if (!tree) {
	    Print_X_Error (dpy, err);
	    Fatal_Error ("Can't query window tree.");
	}
	parent = tree->parent;
	free (tree);
	if (parent == w->geometry->root || !parent)
	    break;
    }
    if (wmframe != w->window) {
	/* WM reparented, so find edges of the frame */
	/* Only works for ICCCM-compliant WMs, and then only if the
	   window has corner gravity.  We would need to know the original width
	   of the window to correctly handle the other gravities. */
	xcb_get_geometry_cookie_t geom_cookie;
	xcb_get_geometry_reply_t *frame_geometry;

	geom_cookie = xcb_get_geometry (dpy, wmframe);
	frame_geometry = xcb_get_geometry_reply (dpy, geom_cookie, &err);

	if (!frame_geometry) {
	    Print_X_Error (dpy, err);
	    Fatal_Error ("Can't get frame geometry.");
	}
	switch (hints.win_gravity) {
	    case XCB_GRAVITY_NORTH_WEST: case XCB_GRAVITY_SOUTH_WEST:
	    case XCB_GRAVITY_NORTH_EAST: case XCB_GRAVITY_SOUTH_EAST:
	    case XCB_GRAVITY_WEST:
		rx = frame_geometry->x;
	}
	switch (hints.win_gravity) {
	    case XCB_GRAVITY_NORTH_WEST: case XCB_GRAVITY_SOUTH_WEST:
	    case XCB_GRAVITY_NORTH_EAST: case XCB_GRAVITY_SOUTH_EAST:
	    case XCB_GRAVITY_EAST:
		xright = dw - frame_geometry->x - frame_geometry->width -
		    (2 * frame_geometry->border_width);
	}
	switch (hints.win_gravity) {
	    case XCB_GRAVITY_NORTH_WEST: case XCB_GRAVITY_SOUTH_WEST:
	    case XCB_GRAVITY_NORTH_EAST: case XCB_GRAVITY_SOUTH_EAST:
	    case XCB_GRAVITY_NORTH:
		ry = frame_geometry->y;
	}
	switch (hints.win_gravity) {
	    case XCB_GRAVITY_NORTH_WEST: case XCB_GRAVITY_SOUTH_WEST:
	    case XCB_GRAVITY_NORTH_EAST: case XCB_GRAVITY_SOUTH_EAST:
	    case XCB_GRAVITY_SOUTH:
		ybelow = dh - frame_geometry->y - frame_geometry->height -
		    (2 * frame_geometry->border_width);
	}
	free (frame_geometry);
    }
    /* If edge gravity, offer a corner on that edge (because the application
       programmer cares about that edge), otherwise offer upper left unless
       some other corner is close to an edge of the screen.
       (For corner gravity, assume gravity was set by XWMGeometry.
       For CenterGravity, it doesn't matter.) */
    if (hints.win_gravity == XCB_GRAVITY_EAST  ||
	(abs (xright) <= 100  &&  abs (xright) < abs (rx)
	 &&  hints.win_gravity != XCB_GRAVITY_WEST))
	showright = 1;
    if (hints.win_gravity == XCB_GRAVITY_SOUTH  ||
	(abs (ybelow) <= 100  &&  abs (ybelow) < abs (ry)
	 &&  hints.win_gravity != XCB_GRAVITY_NORTH))
	showbelow = 1;

    if (showright)
	printf ("-%d", xright);
    else
	printf ("+%d", rx);
    if (showbelow)
	printf ("-%d", ybelow);
    else
	printf ("+%d", ry);
    printf ("\n");
}


/*
 * Display bits info:
 */
static const binding _gravities[] = {
    /* WARNING: the first two of these have the same value - see code */
	{ XCB_GRAVITY_WIN_UNMAP,	"UnMapGravity" },
	{ XCB_GRAVITY_BIT_FORGET,	"ForgetGravity" },
	{ XCB_GRAVITY_NORTH_WEST,	"NorthWestGravity" },
	{ XCB_GRAVITY_NORTH,		"NorthGravity" },
	{ XCB_GRAVITY_NORTH_EAST,	"NorthEastGravity" },
	{ XCB_GRAVITY_WEST,		"WestGravity" },
	{ XCB_GRAVITY_CENTER,		"CenterGravity" },
	{ XCB_GRAVITY_EAST,		"EastGravity" },
	{ XCB_GRAVITY_SOUTH_WEST,	"SouthWestGravity" },
	{ XCB_GRAVITY_SOUTH,		"SouthGravity" },
	{ XCB_GRAVITY_SOUTH_EAST,	"SouthEastGravity" },
	{ XCB_GRAVITY_STATIC,		"StaticGravity" },
	{ 0, NULL } };

static const binding _backing_store_hint[] = {
	{ XCB_BACKING_STORE_NOT_USEFUL, "NotUseful" },
	{ XCB_BACKING_STORE_WHEN_MAPPED,"WhenMapped" },
	{ XCB_BACKING_STORE_ALWAYS,	"Always" },
	{ 0, NULL } };

static const binding _bool[] = {
	{ 0, "No" },
	{ 1, "Yes" },
	{ 0, NULL } };

/*
 * Requires wininfo members initialized:
 *   window, attr_cookie (or win_attributes)
 */
static void
Display_Bits_Info (struct wininfo * w)
{
    xcb_get_window_attributes_reply_t *win_attributes
	= fetch_win_attributes (w);

    printf ("\n");
    printf ("  Bit gravity: %s\n",
	    Lookup (win_attributes->bit_gravity, _gravities+1));
    printf ("  Window gravity: %s\n",
	    Lookup (win_attributes->win_gravity, _gravities));
    printf ("  Backing-store hint: %s\n",
	    Lookup (win_attributes->backing_store, _backing_store_hint));
    printf ("  Backing-planes to be preserved: 0x%lx\n",
	    (unsigned long) win_attributes->backing_planes);
    printf ("  Backing pixel: %ld\n",
	    (unsigned long) win_attributes->backing_pixel);
    printf ("  Save-unders: %s\n",
	    Lookup (win_attributes->save_under, _bool));
}


/*
 * Routine to display all events in an event mask
 */
static const binding _event_mask_names[] = {
	{ XCB_EVENT_MASK_KEY_PRESS,		"KeyPress" },
	{ XCB_EVENT_MASK_KEY_RELEASE,		"KeyRelease" },
	{ XCB_EVENT_MASK_BUTTON_PRESS,		"ButtonPress" },
	{ XCB_EVENT_MASK_BUTTON_RELEASE,	"ButtonRelease" },
	{ XCB_EVENT_MASK_ENTER_WINDOW,		"EnterWindow" },
	{ XCB_EVENT_MASK_LEAVE_WINDOW,		"LeaveWindow" },
	{ XCB_EVENT_MASK_POINTER_MOTION,	"PointerMotion" },
	{ XCB_EVENT_MASK_POINTER_MOTION_HINT,	"PointerMotionHint" },
	{ XCB_EVENT_MASK_BUTTON_1_MOTION,	"Button1Motion" },
	{ XCB_EVENT_MASK_BUTTON_2_MOTION,	"Button2Motion" },
	{ XCB_EVENT_MASK_BUTTON_3_MOTION,	"Button3Motion" },
	{ XCB_EVENT_MASK_BUTTON_4_MOTION,	"Button4Motion" },
	{ XCB_EVENT_MASK_BUTTON_5_MOTION,	"Button5Motion" },
	{ XCB_EVENT_MASK_BUTTON_MOTION,		"ButtonMotion" },
	{ XCB_EVENT_MASK_KEYMAP_STATE,		"KeymapState" },
	{ XCB_EVENT_MASK_EXPOSURE,		"Exposure" },
	{ XCB_EVENT_MASK_VISIBILITY_CHANGE,	"VisibilityChange" },
	{ XCB_EVENT_MASK_STRUCTURE_NOTIFY,	"StructureNotify" },
	{ XCB_EVENT_MASK_RESIZE_REDIRECT,	"ResizeRedirect" },
	{ XCB_EVENT_MASK_SUBSTRUCTURE_NOTIFY,	"SubstructureNotify" },
	{ XCB_EVENT_MASK_SUBSTRUCTURE_REDIRECT,	"SubstructureRedirect" },
	{ XCB_EVENT_MASK_FOCUS_CHANGE,		"FocusChange" },
	{ XCB_EVENT_MASK_PROPERTY_CHANGE,	"PropertyChange" },
	{ XCB_EVENT_MASK_COLOR_MAP_CHANGE,	"ColormapChange" },
	{ XCB_EVENT_MASK_OWNER_GRAB_BUTTON,	"OwnerGrabButton" },
	{ 0, NULL } };

static void
Display_Event_Mask (long mask)
{
    long bit, bit_mask;

    for (bit=0, bit_mask=1; bit < sizeof(long)*8; bit++, bit_mask <<= 1)
	if (mask & bit_mask)
	    printf ("      %s\n",
		    LookupL (bit_mask, _event_mask_names));
}


/*
 * Display info on events
 *
 * Requires wininfo members initialized:
 *   window, attr_cookie (or win_attributes)
 */
static void
Display_Events_Info (struct wininfo *w)
{
    xcb_get_window_attributes_reply_t *win_attributes
	= fetch_win_attributes (w);

    printf ("\n");
    printf ("  Someone wants these events:\n");
    Display_Event_Mask (win_attributes->all_event_masks);

    printf ("  Do not propagate these events:\n");
    Display_Event_Mask (win_attributes->do_not_propagate_mask);

    printf ("  Override redirection?: %s\n",
	    Lookup (win_attributes->override_redirect, _bool));
}


  /* left out visual stuff */
  /* left out colormap */
  /* left out map_installed */


/*
 * Display root, parent, and (recursively) children information
 * recurse - true to show children information
 *
 * Requires wininfo members initialized: window, tree_cookie
 */
static void
Display_Tree_Info (struct wininfo *w, int recurse)
{
    display_tree_info_1 (w, recurse, 0);
}

/*
 * level - recursion level
 */
static void
display_tree_info_1 (struct wininfo *w, int recurse, int level)
{
    int i, j;
    unsigned int num_children;
    xcb_query_tree_reply_t *tree;

    tree = xcb_query_tree_reply (dpy, w->tree_cookie, &err);
    if (!tree) {
	Print_X_Error (dpy, err);
	Fatal_Error ("Can't query window tree.");
    }

    if (level == 0) {
	struct wininfo rw, pw;
	rw.window = tree->root;
	rw.net_wm_name_cookie = get_net_wm_name (dpy, rw.window);
	rw.wm_name_cookie = xcb_icccm_get_wm_name (dpy, rw.window);
	pw.window = tree->parent;
	pw.net_wm_name_cookie = get_net_wm_name (dpy, pw.window);
	pw.wm_name_cookie = xcb_icccm_get_wm_name (dpy, pw.window);
	xcb_flush (dpy);

	printf ("\n");
	printf ("  Root window id: ");
	Display_Window_Id (&rw, True);
	printf ("  Parent window id: ");
	Display_Window_Id (&pw, True);
    }

    num_children = xcb_query_tree_children_length (tree);

    if (level == 0  ||  num_children > 0) {
	printf ("     ");
	for (j = 0; j < level; j++) printf ("   ");
	printf ("%d child%s%s\n", num_children, num_children == 1 ? "" : "ren",
		num_children ? ":" : ".");
    }

    if (num_children > 0) {
	xcb_window_t *child_list = xcb_query_tree_children (tree);
	struct wininfo *children
	    = calloc (num_children, sizeof(struct wininfo));

	if (children == NULL)
	    Fatal_Error ("Failed to allocate memory in display_tree_info");

	for (i = (int)num_children - 1; i >= 0; i--) {
	    struct wininfo *cw = &children[i];

	    cw->window = child_list[i];
	    cw->net_wm_name_cookie = get_net_wm_name (dpy, child_list[i]);
	    cw->wm_name_cookie = xcb_icccm_get_wm_name (dpy, child_list[i]);
	    cw->wm_class_cookie = xcb_icccm_get_wm_class (dpy, child_list[i]);
	    cw->geometry_cookie = xcb_get_geometry (dpy, child_list[i]);
	    cw->trans_coords_cookie = xcb_translate_coordinates
		(dpy, child_list[i], tree->root, 0, 0);
	    if (recurse)
		cw->tree_cookie = xcb_query_tree (dpy, child_list[i]);
	}
	xcb_flush (dpy);

	for (i = (int)num_children - 1; i >= 0; i--) {
	    struct wininfo *cw = &children[i];
	    Bool got_wm_class = False;
	    char *instance_name = NULL, *class_name = NULL;
	    int instance_name_len, class_name_len;
#ifdef USE_XCB_ICCCM
	    xcb_icccm_get_wm_class_reply_t classhint;
#else
	    xcb_get_property_reply_t *classprop;
#endif
	    xcb_get_geometry_reply_t *geometry;

	    printf ("     ");
	    for (j = 0; j < level; j++) printf ("   ");
	    Display_Window_Id (cw, False);
	    printf (": (");

#ifdef USE_XCB_ICCCM
	    if (xcb_icccm_get_wm_class_reply (dpy, cw->wm_class_cookie,
					&classhint, NULL)) {
		got_wm_class = True;
		instance_name = classhint.instance_name;
		class_name = classhint.class_name;
		instance_name_len = strlen(instance_name);
		class_name_len = strlen(class_name);
	    }
#else
	    classprop = xcb_get_property_reply
		(dpy, cw->wm_class_cookie, NULL);
	    if (classprop) {
		if (classprop->type == XCB_ATOM_STRING &&
		    classprop->format == 8) {
		    int proplen = xcb_get_property_value_length (classprop);

		    instance_name = xcb_get_property_value (classprop);
		    instance_name_len = strnlen (instance_name, proplen);
		    if (instance_name_len < proplen) {
			class_name = instance_name + instance_name_len + 1;
			class_name_len = strnlen
			    (class_name, proplen - (instance_name_len + 1));
		    } else
			class_name_len = 0;
		    got_wm_class = True;
		}
		else
		    free (classprop);
	    }
#endif

	    if (got_wm_class) {
		if (instance_name)
		    printf ("\"%.*s\" ", instance_name_len, instance_name);
		else
		    printf ("(none) ");

		if (class_name)
		    printf ("\"%.*s\") ",  class_name_len, class_name);
		else
		    printf ("(none)) ");

#ifdef USE_XCB_ICCCM
		xcb_icccm_get_wm_class_reply_wipe (&classhint);
#else
		free (classprop);
#endif
	    } else
		printf (") ");

	    geometry = xcb_get_geometry_reply(dpy, cw->geometry_cookie, &err);
	    if (geometry) {
		xcb_translate_coordinates_reply_t *trans_coords;

		printf (" %ux%u+%d+%d", geometry->width, geometry->height,
					geometry->x, geometry->y);

		trans_coords = xcb_translate_coordinates_reply
		    (dpy, cw->trans_coords_cookie, &err);

		if (trans_coords) {
		    int16_t abs_x = (int16_t) trans_coords->dst_x;
		    int16_t abs_y = (int16_t) trans_coords->dst_y;
		    int border = geometry->border_width;

		    printf ("  +%d+%d", abs_x - border, abs_y - border);
		    free (trans_coords);
		} else if (err) {
		    Print_X_Error (dpy, err);
		}

		free (geometry);
	    } else if (err) {
		Print_X_Error (dpy, err);
	    }
	    printf ("\n");

	    if (recurse)
		display_tree_info_1 (cw, 1, level+1);

	    wininfo_wipe (cw);
	}
	free (children);
    }

    free (tree); /* includes storage for child_list[] */
}


/*
 * Display a set of size hints
 */
static void
Display_Hints (xcb_size_hints_t *hints)
{
    long flags;

    flags = hints->flags;

    if (flags & XCB_ICCCM_SIZE_HINT_US_POSITION)
	printf ("      User supplied location: %s, %s\n",
		xscale (hints->x), yscale (hints->y));

    if (flags & XCB_ICCCM_SIZE_HINT_P_POSITION)
	printf ("      Program supplied location: %s, %s\n",
		xscale (hints->x), yscale (hints->y));

    if (flags & XCB_ICCCM_SIZE_HINT_US_SIZE) {
	printf ("      User supplied size: %s by %s\n",
		xscale (hints->width), yscale (hints->height));
    }

    if (flags & XCB_ICCCM_SIZE_HINT_P_SIZE)
	printf ("      Program supplied size: %s by %s\n",
		xscale (hints->width), yscale (hints->height));

    if (flags & XCB_ICCCM_SIZE_HINT_P_MIN_SIZE)
	printf ("      Program supplied minimum size: %s by %s\n",
		xscale (hints->min_width), yscale (hints->min_height));

    if (flags & XCB_ICCCM_SIZE_HINT_P_MAX_SIZE)
	printf ("      Program supplied maximum size: %s by %s\n",
		xscale (hints->max_width), yscale (hints->max_height));

    if (flags & XCB_ICCCM_SIZE_HINT_BASE_SIZE) {
	printf ("      Program supplied base size: %s by %s\n",
		xscale (hints->base_width), yscale (hints->base_height));
    }

    if (flags & XCB_ICCCM_SIZE_HINT_P_RESIZE_INC) {
	printf ("      Program supplied x resize increment: %s\n",
		xscale (hints->width_inc));
	printf ("      Program supplied y resize increment: %s\n",
		yscale (hints->height_inc));
	if (hints->width_inc != 0 && hints->height_inc != 0) {
	    if (flags & XCB_ICCCM_SIZE_HINT_US_SIZE)
		printf ("      User supplied size in resize increments:  %s by %s\n",
			(xscale (hints->width / hints->width_inc)),
			(yscale (hints->height / hints->height_inc)));
	    if (flags & XCB_ICCCM_SIZE_HINT_P_SIZE)
		printf ("      Program supplied size in resize increments:  %s by %s\n",
			(xscale (hints->width / hints->width_inc)),
			(yscale (hints->height / hints->height_inc)));
	    if (flags & XCB_ICCCM_SIZE_HINT_P_MIN_SIZE)
		printf ("      Program supplied minimum size in resize increments: %s by %s\n",
			xscale (hints->min_width / hints->width_inc), yscale (hints->min_height / hints->height_inc));
	    if (flags & XCB_ICCCM_SIZE_HINT_BASE_SIZE)
		printf ("      Program supplied base size in resize increments:  %s by %s\n",
			(xscale (hints->base_width / hints->width_inc)),
			(yscale (hints->base_height / hints->height_inc)));
	}
    }

    if (flags & XCB_ICCCM_SIZE_HINT_P_ASPECT) {
	printf ("      Program supplied min aspect ratio: %s/%s\n",
		xscale (hints->min_aspect_num), yscale (hints->min_aspect_den));
	printf ("      Program supplied max aspect ratio: %s/%s\n",
		xscale (hints->max_aspect_num), yscale (hints->max_aspect_den));
    }

    if (flags & XCB_ICCCM_SIZE_HINT_P_WIN_GRAVITY) {
	printf ("      Program supplied window gravity: %s\n",
		Lookup (hints->win_gravity, _gravities));
    }
}


/*
 * Display Size Hints info
 */
static void
Display_Size_Hints (struct wininfo *w)
{
    xcb_size_hints_t hints;

    printf ("\n");
    if (!fetch_normal_hints (w, &hints))
	printf ("  No normal window size hints defined\n");
    else {
	printf ("  Normal window size hints:\n");
	Display_Hints (&hints);
    }

    if (!xcb_icccm_get_wm_size_hints_reply (dpy, w->zoom_cookie, &hints, NULL))
	printf ("  No zoom window size hints defined\n");
    else {
	printf ("  Zoom window size hints:\n");
	Display_Hints (&hints);
    }
}


static void
Display_Window_Shape (xcb_window_t window)
{
    const xcb_query_extension_reply_t *shape_query;
    xcb_shape_query_extents_cookie_t extents_cookie;
    xcb_shape_query_extents_reply_t *extents;

    shape_query = xcb_get_extension_data (dpy, &xcb_shape_id);
    if (!shape_query->present)
	return;

    printf ("\n");

    extents_cookie = xcb_shape_query_extents (dpy, window);
    extents = xcb_shape_query_extents_reply (dpy, extents_cookie, &err);

    if (!extents) {
	if (err)
	    Print_X_Error (dpy, err);
	else
	{
	    printf ("  No window shape defined\n");
	    printf ("  No border shape defined\n");
	}
	return;
    }

    if (!extents->bounding_shaped)
	printf ("  No window shape defined\n");
    else {
	printf ("  Window shape extents:  %sx%s",
		xscale (extents->bounding_shape_extents_width),
		yscale (extents->bounding_shape_extents_height));
	printf ("+%s+%s\n",
		xscale (extents->bounding_shape_extents_x),
		yscale (extents->bounding_shape_extents_y));
    }
    if (!extents->clip_shaped)
	printf ("  No border shape defined\n");
    else {
	printf ("  Border shape extents:  %sx%s",
		xscale (extents->clip_shape_extents_width),
		yscale (extents->clip_shape_extents_height));
	printf ("+%s+%s\n",
		xscale (extents->clip_shape_extents_x),
		yscale (extents->clip_shape_extents_y));
    }

    free (extents);
}

/*
 * Display Window Manager Info
 *
 * Requires wininfo members initialized:
 *   window, hints_cookie
 */
static const binding _state_hints[] = {
	{ XCB_ICCCM_WM_STATE_WITHDRAWN, "Withdrawn State" },
	{ XCB_ICCCM_WM_STATE_NORMAL, "Normal State" },
	{ XCB_ICCCM_WM_STATE_ICONIC, "Iconic State" },
/* xwininfo previously also reported the ZoomState & InactiveState,
   but ICCCM declared those obsolete long ago */
	{ 0, NULL } };

#ifndef USE_XCB_ICCCM
static Bool
wm_hints_reply (xcb_connection_t *dpy, xcb_get_property_cookie_t cookie,
		wm_hints_t *hints_return, xcb_generic_error_t **err)
{
    xcb_get_property_reply_t *prop = xcb_get_property_reply (dpy, cookie, err);
    int length;

    if (!prop || (prop->type != XCB_ATOM_WM_HINTS) || (prop->format != 32)) {
	free (prop);
	return False;
    }

    memset (hints_return, 0, sizeof(wm_hints_t));

    length = xcb_get_property_value_length(prop);
    if (length > sizeof(wm_hints_t))
	length = sizeof(wm_hints_t);
    memcpy (hints_return, xcb_get_property_value (prop), length);

    free (prop);
    return True;
}

#define xcb_icccm_get_wm_hints_reply wm_hints_reply
#endif

static void
Display_WM_Info (struct wininfo *w)
{
    xcb_icccm_wm_hints_t wmhints;
    long flags;
    xcb_get_property_reply_t *prop;
    int i;

    printf ("\n");
    if (!xcb_icccm_get_wm_hints_reply(dpy, w->hints_cookie, &wmhints, &err))
    {
	printf ("  No window manager hints defined\n");
	if (err)
	    Print_X_Error (dpy, err);
	flags = 0;
    } else
	flags = wmhints.flags;

    printf ("  Window manager hints:\n");

    if (flags & XCB_ICCCM_WM_HINT_INPUT)
	printf ("      Client accepts input or input focus: %s\n",
		Lookup (wmhints.input, _bool));

    if (flags & XCB_ICCCM_WM_HINT_ICON_WINDOW) {
	struct wininfo iw;
	iw.window = wmhints.icon_window;
	iw.net_wm_name_cookie = get_net_wm_name (dpy, iw.window);
	iw.wm_name_cookie = xcb_icccm_get_wm_name (dpy, iw.window);

	printf ("      Icon window id: ");
	Display_Window_Id (&iw, True);
    }

    if (flags & XCB_ICCCM_WM_HINT_ICON_POSITION)
	printf ("      Initial icon position: %s, %s\n",
		xscale (wmhints.icon_x), yscale (wmhints.icon_y));

    if (flags & XCB_ICCCM_WM_HINT_STATE)
	printf ("      Initial state is %s\n",
		Lookup (wmhints.initial_state, _state_hints));

    if (atom_net_wm_desktop) {
	prop = xcb_get_property_reply (dpy, w->wm_desktop_cookie, NULL);
	if (prop && (prop->type != XCB_NONE)) {
	    uint32_t *desktop = xcb_get_property_value (prop);
	    if (*desktop == 0xFFFFFFFF) {
		printf ("      Displayed on all desktops\n");
	    } else {
		printf ("      Displayed on desktop %d\n", *desktop);
	    }
	}
	free (prop);
    }

    if (atom_net_wm_window_type) {
	prop = xcb_get_property_reply (dpy, w->wm_window_type_cookie,
				       NULL);
	if (prop && (prop->type != XCB_NONE) && (prop->value_len > 0)) {
	    xcb_atom_t *atoms = xcb_get_property_value (prop);
	    int atom_count = prop->value_len;

	    if (atom_count > 0) {
		printf ("      Window type:\n");
		for (i = 0; i < atom_count; i++) {
		    const char *atom_name = Get_Atom_Name (dpy, atoms[i]);

		    if (atom_name) {
			print_friendly_name ("          %s\n", atom_name,
					     "_NET_WM_WINDOW_TYPE_");
		    } else {
			printf ("          (unresolvable ATOM 0x%x)\n",
				atoms[i]);
		    }
		}
	    }
	}
	free (prop);
    }

    if (atom_net_wm_state) {
	prop = xcb_get_property_reply (dpy, w->wm_state_cookie, NULL);
	if (prop && (prop->type != XCB_NONE) && (prop->value_len > 0)) {
	    xcb_atom_t *atoms = xcb_get_property_value (prop);
	    int atom_count = prop->value_len;

	    if (atom_count > 0) {
		printf ("      Window state:\n");
		for (i = 0; i < atom_count; i++) {
		    const char *atom_name = Get_Atom_Name (dpy, atoms[i]);

		    if (atom_name) {
			print_friendly_name ("          %s\n", atom_name,
					     "_NET_WM_STATE_");
		    } else {
			printf ("          (unresolvable ATOM 0x%x)\n",
				atoms[i]);
		    }
		}
	    }
	}
	free (prop);
    }

    if (atom_net_wm_pid) {
	printf ("      Process id: ");
	prop = xcb_get_property_reply (dpy, w->wm_pid_cookie, NULL);
	if (prop && (prop->type == XCB_ATOM_CARDINAL)) {
	    uint32_t *pid = xcb_get_property_value (prop);
	    printf ("%d", *pid);
	} else {
	    printf ("(unknown)");
	}
	free (prop);

	prop = xcb_get_property_reply (dpy, w->wm_client_machine_cookie, NULL);
	if (prop && (prop->type == XCB_ATOM_STRING)) {
	    const char *hostname = xcb_get_property_value (prop);
	    int hostname_len = xcb_get_property_value_length (prop);
	    printf (" on host %.*s", hostname_len, hostname);
	}
	printf ("\n");
	free (prop);
    }

    if (atom_net_frame_extents) {
	prop = xcb_get_property_reply (dpy, w->frame_extents_cookie, NULL);
	if (prop && (prop->type == XCB_ATOM_CARDINAL)
	    && (prop->value_len == 4)) {
	    uint32_t *extents = xcb_get_property_value (prop);

	    printf ("      Frame extents: %d, %d, %d, %d\n",
		    extents[0], extents[1], extents[2], extents[3]);
	}
	free (prop);
    }
}

/* Frees all members of a wininfo struct, but not the struct itself */
static void
wininfo_wipe (struct wininfo *w)
{
    free (w->geometry);
    free (w->win_attributes);
    free (w->normal_hints);
}

/* Gets UTF-8 encoded EMWH property _NET_WM_NAME for a window */
static xcb_get_property_cookie_t
get_net_wm_name (xcb_connection_t *dpy, xcb_window_t win)
{
    if (!atom_net_wm_name)
	atom_net_wm_name = Get_Atom (dpy, "_NET_WM_NAME");

    if (!atom_utf8_string)
	atom_utf8_string = Get_Atom (dpy, "UTF8_STRING");

    if (atom_net_wm_name && atom_utf8_string)
	return xcb_get_property (dpy, False, win, atom_net_wm_name,
				 atom_utf8_string, 0, BUFSIZ);
    else {
	xcb_get_property_cookie_t dummy = { 0 };
	return dummy;
    }
}

/* [Copied from code added by Yang Zhao to xprop/xprop.c]
 *
 * Validate a string as UTF-8 encoded according to RFC 3629
 *
 * Simply, a unicode code point (up to 21-bits long) is encoded as follows:
 *
 *    Char. number range  |        UTF-8 octet sequence
 *       (hexadecimal)    |              (binary)
 *    --------------------+---------------------------------------------
 *    0000 0000-0000 007F | 0xxxxxxx
 *    0000 0080-0000 07FF | 110xxxxx 10xxxxxx
 *    0000 0800-0000 FFFF | 1110xxxx 10xxxxxx 10xxxxxx
 *    0001 0000-0010 FFFF | 11110xxx 10xxxxxx 10xxxxxx 10xxxxxx
 *
 * Validation is done left-to-right, and an error condition, if any, refers to
 * only the left-most problem in the string.
 *
 * Return values:
 *   UTF8_VALID: Valid UTF-8 encoded string
 *   UTF8_OVERLONG: Using more bytes than needed for a code point
 *   UTF8_SHORT_TAIL: Not enough bytes in a multi-byte sequence
 *   UTF8_LONG_TAIL: Too many bytes in a multi-byte sequence
 *   UTF8_FORBIDDEN_VALUE: Forbidden prefix or code point outside 0x10FFFF
 */
#define UTF8_VALID 0
#define UTF8_FORBIDDEN_VALUE 1
#define UTF8_OVERLONG 2
#define UTF8_SHORT_TAIL 3
#define UTF8_LONG_TAIL 4
static int
is_valid_utf8 (const char *string, int len)
{
    unsigned long codepoint;
    int rem, i;
    unsigned char c;

    rem = 0;
    for (i = 0; i < len; i++) {
	c = (unsigned char) string[i];

	/* Order of type check:
	 *   - Single byte code point
	 *   - Non-starting byte of multi-byte sequence
	 *   - Start of 2-byte sequence
	 *   - Start of 3-byte sequence
	 *   - Start of 4-byte sequence
	 */
	if (!(c & 0x80)) {
	    if (rem > 0) return UTF8_SHORT_TAIL;
	    rem = 0;
	    codepoint = c;
	} else if ((c & 0xC0) == 0x80) {
	    if (rem == 0) return UTF8_LONG_TAIL;
	    rem--;
	    codepoint |= (c & 0x3F) << (rem * 6);
	    if (codepoint == 0) return UTF8_OVERLONG;
	} else if ((c & 0xE0) == 0xC0) {
	    if (rem > 0) return UTF8_SHORT_TAIL;
	    rem = 1;
	    codepoint = (c & 0x1F) << 6;
	    if (codepoint == 0) return UTF8_OVERLONG;
	} else if ((c & 0xF0) == 0xE0) {
	    if (rem > 0) return UTF8_SHORT_TAIL;
	    rem = 2;
	    codepoint = (c & 0x0F) << 12;
	} else if ((c & 0xF8) == 0xF0) {
	    if (rem > 0) return UTF8_SHORT_TAIL;
	    rem = 3;
	    codepoint = (c & 0x07) << 18;
	    if (codepoint > 0x10FFFF) return UTF8_FORBIDDEN_VALUE;
	} else
	    return UTF8_FORBIDDEN_VALUE;
    }

    return UTF8_VALID;
}

/*
 * Converts a UTF-8 encoded string to the current locale encoding,
 * if possible, and prints it, with prefix before and suffix after.
 * Length of the string is specified in bytes, or -1 for going until '\0'
 */
static void
print_utf8 (const char *prefix, char *u8str, size_t length, const char *suffix)
{
    size_t inlen = length;

    if (inlen < 0) {
	inlen = strlen (u8str);
    }

    if (is_valid_utf8 (u8str, inlen) != UTF8_VALID) {
	printf (" (invalid UTF8_STRING)");
	return;
    }

    if (strcmp (user_encoding, "UTF-8") == 0) {
	/* Don't need to convert */
	printf ("%s", prefix);
	fwrite (u8str, 1, inlen, stdout);
	printf ("%s", suffix);
	return;
    }

#ifdef HAVE_ICONV
    if (!iconv_from_utf8) {
	iconv_from_utf8 = iconv_open (user_encoding, "UTF-8");
    }

    if (iconv_from_utf8 != (iconv_t) -1) {
	Bool done = True;
	char *inp = u8str;
	char convbuf[BUFSIZ];
	int convres;

	printf ("%s", prefix);
	do {
	    char *outp = convbuf;
	    size_t outlen = sizeof(convbuf);

	    convres = iconv (iconv_from_utf8, &inp, &inlen, &outp, &outlen);

	    if ((convres == -1) && (errno == E2BIG)) {
		done = False;
		convres = 0;
	    }

	    if (convres == 0) {
		fwrite (convbuf, 1, sizeof(convbuf) - outlen, stdout);
	    } else {
		printf (" (failure in conversion from UTF8_STRING to %s)",
			user_encoding);
	    }
	} while (!done);
	printf ("%s", suffix);
    } else {
	printf (" (can't load iconv conversion for UTF8_STRING to %s)",
		user_encoding);
    }
#else
    printf (" (can't convert UTF8_STRING to %s)", user_encoding);
#endif
}

/*
 * Takes a string such as an atom name, strips the prefix, converts
 * underscores to spaces, lowercases all but the first letter of each word,
 * and prints it.
 */
static void
print_friendly_name (const char *format, const char *string,
		     const char *prefix)
{
    const char *name_start = string;
    char *lowered_name, *n;
    int prefix_len = strlen (prefix);

    if (strncmp (name_start, prefix, prefix_len) == 0) {
	name_start += prefix_len;
    }

    lowered_name = strdup (name_start);
    if (lowered_name) {
	Bool first = True;

	for (n = lowered_name ; *n != 0 ; n++) {
	    if (*n == '_') {
		*n = ' ';
		first = True;
	    } else if (first) {
		first = False;
	    } else {
		*n = tolower(*n);
	    }
	}
	name_start = lowered_name;
    }

    printf (format, name_start);
    free (lowered_name);
}
>>>>>>> 0feab87a
<|MERGE_RESOLUTION|>--- conflicted
+++ resolved
@@ -1,3956 +1,1983 @@
-<<<<<<< HEAD
-/*
- * Copyright (c) 1999, 2010, Oracle and/or its affiliates. All rights reserved.
- *
- * Permission is hereby granted, free of charge, to any person obtaining a
- * copy of this software and associated documentation files (the "Software"),
- * to deal in the Software without restriction, including without limitation
- * the rights to use, copy, modify, merge, publish, distribute, sublicense,
- * and/or sell copies of the Software, and to permit persons to whom the
- * Software is furnished to do so, subject to the following conditions:
- *
- * The above copyright notice and this permission notice (including the next
- * paragraph) shall be included in all copies or substantial portions of the
- * Software.
- *
- * THE SOFTWARE IS PROVIDED "AS IS", WITHOUT WARRANTY OF ANY KIND, EXPRESS OR
- * IMPLIED, INCLUDING BUT NOT LIMITED TO THE WARRANTIES OF MERCHANTABILITY,
- * FITNESS FOR A PARTICULAR PURPOSE AND NONINFRINGEMENT.  IN NO EVENT SHALL
- * THE AUTHORS OR COPYRIGHT HOLDERS BE LIABLE FOR ANY CLAIM, DAMAGES OR OTHER
- * LIABILITY, WHETHER IN AN ACTION OF CONTRACT, TORT OR OTHERWISE, ARISING
- * FROM, OUT OF OR IN CONNECTION WITH THE SOFTWARE OR THE USE OR OTHER
- * DEALINGS IN THE SOFTWARE.
- */
-/*
-
-Copyright 1987, 1998  The Open Group
-
-Permission to use, copy, modify, distribute, and sell this software and its
-documentation for any purpose is hereby granted without fee, provided that
-the above copyright notice appear in all copies and that both that
-copyright notice and this permission notice appear in supporting
-documentation.
-
-The above copyright notice and this permission notice shall be included
-in all copies or substantial portions of the Software.
-
-THE SOFTWARE IS PROVIDED "AS IS", WITHOUT WARRANTY OF ANY KIND, EXPRESS
-OR IMPLIED, INCLUDING BUT NOT LIMITED TO THE WARRANTIES OF
-MERCHANTABILITY, FITNESS FOR A PARTICULAR PURPOSE AND NONINFRINGEMENT
-OF THIRD PARTY RIGHTS. IN NO EVENT SHALL THE COPYRIGHT HOLDER OR
-HOLDERS INCLUDED IN THIS NOTICE BE LIABLE FOR ANY CLAIM, OR ANY SPECIAL
-INDIRECT OR CONSEQUENTIAL DAMAGES, OR ANY DAMAGES WHATSOEVER RESULTING
-FROM LOSS OF USE, DATA OR PROFITS, WHETHER IN AN ACTION OF CONTRACT,
-NEGLIGENCE OR OTHER TORTIOUS ACTION, ARISING OUT OF OR IN CONNECTION
-WITH THE USE OR PERFORMANCE OF THIS SOFTWARE.
-
-Except as contained in this notice, the name of a copyright holder
-shall not be used in advertising or otherwise to promote the sale, use
-or other dealings in this Software without prior written authorization
-of the copyright holder.
-
-*/
-
-
-/*
- * xwininfo.c	- MIT Project Athena, X Window system window
- *		  information utility.
- *
- *
- *	This program will report all relevant information
- *	about a specific window.
- *
- *  Author:	Mark Lillibridge, MIT Project Athena
- *		16-Jun-87
- */
-
-#include "config.h"
-
-#include <xcb/xcb.h>
-#include <xcb/xproto.h>
-#ifdef USE_XCB_ICCCM
-# include <xcb/xcb_icccm.h>
-#endif
-#include <xcb/shape.h>
-
-#include <stdio.h>
-#include <stdlib.h>
-#include <unistd.h>
-#include <string.h>
-#include <locale.h>
-#ifndef _MSC_VER
-#include <langinfo.h>
-#endif
-#ifdef HAVE_ICONV
-# include <iconv.h>
-#endif
-#include <ctype.h>
-#include <errno.h>
-
-#ifndef HAVE_STRNLEN
-#include "strnlen.h"
-#endif
-
-/* Include routines to handle parsing defaults */
-#include "dsimple.h"
-
-typedef struct {
-    long code;
-    const char *name;
-} binding;
-
-#ifndef USE_XCB_ICCCM
-/* Once xcb-icccm's API is stable, this should be replaced by
-   xcb_size_hints_t & xcb_size_hints_flags_t */
-typedef struct {
-  /** User specified flags */
-  uint32_t flags;
-  /** User-specified position */
-  int32_t x, y;
-  /** User-specified size */
-  int32_t width, height;
-  /** Program-specified minimum size */
-  int32_t min_width, min_height;
-  /** Program-specified maximum size */
-  int32_t max_width, max_height;
-  /** Program-specified resize increments */
-  int32_t width_inc, height_inc;
-  /** Program-specified minimum aspect ratios */
-  int32_t min_aspect_num, min_aspect_den;
-  /** Program-specified maximum aspect ratios */
-  int32_t max_aspect_num, max_aspect_den;
-  /** Program-specified base size */
-  int32_t base_width, base_height;
-  /** Program-specified window gravity */
-  uint32_t win_gravity;
-} wm_size_hints_t;
-
-# define xcb_size_hints_t wm_size_hints_t
-
-typedef struct {
-  /** Marks which fields in this structure are defined */
-  int32_t flags;
-  /** Does this application rely on the window manager to get keyboard
-      input? */
-  uint32_t input;
-  /** See below */
-  int32_t initial_state;
-  /** Pixmap to be used as icon */
-  xcb_pixmap_t icon_pixmap;
-  /** Window to be used as icon */
-  xcb_window_t icon_window;
-  /** Initial position of icon */
-  int32_t icon_x, icon_y;
-  /** Icon mask bitmap */
-  xcb_pixmap_t icon_mask;
-  /* Identifier of related window group */
-  xcb_window_t window_group;
-} wm_hints_t;
-
-#define xcb_wm_hints_t wm_hints_t
-
-enum {
-  /* xcb_size_hints_flags_t */
-  XCB_SIZE_HINT_US_POSITION = 1 << 0,
-  XCB_SIZE_HINT_US_SIZE = 1 << 1,
-  XCB_SIZE_HINT_P_POSITION = 1 << 2,
-  XCB_SIZE_HINT_P_SIZE = 1 << 3,
-  XCB_SIZE_HINT_P_MIN_SIZE = 1 << 4,
-  XCB_SIZE_HINT_P_MAX_SIZE = 1 << 5,
-  XCB_SIZE_HINT_P_RESIZE_INC = 1 << 6,
-  XCB_SIZE_HINT_P_ASPECT = 1 << 7,
-  XCB_SIZE_HINT_BASE_SIZE = 1 << 8,
-  XCB_SIZE_HINT_P_WIN_GRAVITY = 1 << 9,
-  /* xcb_wm_state_t */
-  XCB_WM_STATE_WITHDRAWN = 0,
-  XCB_WM_STATE_NORMAL = 1,
-  XCB_WM_STATE_ICONIC = 3,
-  /* xcb_wm_t */
-  XCB_WM_HINT_INPUT = (1L << 0),
-  XCB_WM_HINT_STATE = (1L << 1),
-  XCB_WM_HINT_ICON_PIXMAP = (1L << 2),
-  XCB_WM_HINT_ICON_WINDOW = (1L << 3),
-  XCB_WM_HINT_ICON_POSITION = (1L << 4),
-  XCB_WM_HINT_ICON_MASK = (1L << 5),
-  XCB_WM_HINT_WINDOW_GROUP = (1L << 6),
-  XCB_WM_HINT_X_URGENCY = (1L << 8)
-};
-
-/* Once xcb-icccm's API is stable, these should be replaced by calls to it */
-# define GET_TEXT_PROPERTY(Dpy, Win, Atom) \
-    xcb_get_property (Dpy, False, Win, Atom, XCB_GET_PROPERTY_TYPE_ANY, 0, BUFSIZ)
-# define xcb_get_wm_name(Dpy, Win)	GET_TEXT_PROPERTY(Dpy, Win, XCB_ATOM_WM_NAME)
-
-# define xcb_get_wm_class(Dpy, Win) \
-    xcb_get_property (Dpy, False, Win, XCB_ATOM_WM_CLASS, XCB_ATOM_STRING, 0, BUFSIZ)
-# define xcb_get_wm_hints(Dpy, Win) \
-    xcb_get_property(Dpy, False, Win, XCB_ATOM_WM_HINTS, XCB_ATOM_WM_HINTS, 0, 9)
-
-# define xcb_get_wm_size_hints(Dpy, Win, Atom) \
-    xcb_get_property (Dpy, False, Win, Atom, XCB_ATOM_WM_SIZE_HINTS, 0, 18)
-# define xcb_get_wm_normal_hints(Dpy, Win) \
-    xcb_get_wm_size_hints(Dpy, Win, XCB_ATOM_WM_NORMAL_HINTS)
-#endif
-
-/* Possibly in xcb-emwh in the future? */
-static xcb_atom_t atom_net_wm_name, atom_utf8_string;
-static xcb_atom_t atom_net_wm_desktop, atom_net_wm_window_type,
-    atom_net_wm_state, atom_net_wm_pid, atom_net_frame_extents;
-static xcb_get_property_cookie_t get_net_wm_name (xcb_connection_t *,
-						  xcb_window_t);
-
-/* Information we keep track of for each window to allow prefetching/reusing */
-struct wininfo {
-    xcb_window_t			window;
-
-    /* cookies for requests we've sent */
-    xcb_get_geometry_cookie_t		geometry_cookie;
-    xcb_get_property_cookie_t		net_wm_name_cookie;
-    xcb_get_property_cookie_t		wm_name_cookie;
-    xcb_get_property_cookie_t		wm_class_cookie;
-    xcb_translate_coordinates_cookie_t	trans_coords_cookie;
-    xcb_query_tree_cookie_t		tree_cookie;
-    xcb_get_window_attributes_cookie_t	attr_cookie;
-    xcb_get_property_cookie_t		normal_hints_cookie;
-    xcb_get_property_cookie_t		hints_cookie;
-    xcb_get_property_cookie_t		wm_desktop_cookie;
-    xcb_get_property_cookie_t		wm_window_type_cookie;
-    xcb_get_property_cookie_t		wm_state_cookie;
-    xcb_get_property_cookie_t		wm_pid_cookie;
-    xcb_get_property_cookie_t		wm_client_machine_cookie;
-    xcb_get_property_cookie_t		frame_extents_cookie;
-    xcb_get_property_cookie_t		zoom_cookie;
-
-    /* cached results from previous requests */
-    xcb_get_geometry_reply_t *		geometry;
-    xcb_get_window_attributes_reply_t *	win_attributes;
-    xcb_size_hints_t *			normal_hints;
-};
-
-static void scale_init (xcb_screen_t *scrn);
-static char *nscale (int, int, int, char *, size_t);
-static char *xscale (int);
-static char *yscale (int);
-static char *bscale (int);
-int main (int, char **);
-static const char *LookupL (long, const binding *);
-static const char *Lookup (int, const binding *);
-static void Display_Window_Id (struct wininfo *, Bool);
-static void Display_Stats_Info (struct wininfo *);
-static void Display_Bits_Info (struct wininfo *);
-static void Display_Event_Mask (long);
-static void Display_Events_Info (struct wininfo *);
-static void Display_Tree_Info (struct wininfo *, int);
-static void display_tree_info_1 (struct wininfo *, int, int);
-static void Display_Hints (xcb_size_hints_t *);
-static void Display_Size_Hints (struct wininfo *);
-static void Display_Window_Shape (xcb_window_t);
-static void Display_WM_Info (struct wininfo *);
-static void wininfo_wipe (struct wininfo *);
-
-static const char *window_id_format = "0x%lx";
-
-#ifdef HAVE_ICONV
-static iconv_t iconv_from_utf8;
-#endif
-static const char *user_encoding;
-static void print_utf8 (const char *, char *, size_t, const char *);
-static void print_friendly_name (const char *, const char *, const char *);
-
-static xcb_connection_t *dpy;
-static xcb_screen_t *screen;
-static xcb_generic_error_t *err;
-
-#ifndef HAVE_STRLCAT
-static size_t strlcat (char *dst, const char *src, size_t dstsize)
-{
-    size_t sd = strlen (dst);
-    size_t ss = strlen (src);
-    size_t s = sd + ss;
-
-    if (s < dstsize) {
-	strcpy (dst + sd, src);
-    } else {
-	strncpy (dst + sd, src, dstsize-sd-1);
-	dst[dstsize] = '\0';
-    }
-    return s;
-}
-#endif
-
-/*
- * Report the syntax for calling xwininfo:
- */
-static void
-usage (void)
-{
-    fprintf (stderr,
-	     "usage:  %s [-options ...]\n\n"
-	     "where options include:\n"
-	     "    -help                print this message\n"
-	     "    -display host:dpy    X server to contact\n"
-	     "    -root                use the root window\n"
-	     "    -id windowid         use the window with the specified id\n"
-	     "    -name windowname     use the window with the specified name\n"
-	     "    -int                 print window id in decimal\n"
-	     "    -children            print parent and child identifiers\n"
-	     "    -tree                print children identifiers recursively\n"
-	     "    -stats               print window geometry [DEFAULT]\n"
-	     "    -bits                print window pixel information\n"
-	     "    -events              print events selected for on window\n"
-	     "    -size                print size hints\n"
-	     "    -wm                  print window manager hints\n"
-	     "    -shape               print shape extents\n"
-	     "    -frame               don't ignore window manager frames\n"
-	     "    -english             print sizes in english units\n"
-	     "    -metric              print sizes in metric units\n"
-	     "    -all                 -tree, -stats, -bits, -events, -wm, -size, -shape\n"
-	     "\n",
-	     program_name);
-    exit (1);
-}
-
-/*
- * pixel to inch, metric converter.
- * Hacked in by Mark W. Eichin <eichin@athena> [eichin:19880619.1509EST]
- *
- * Simply put: replace the old numbers with string print calls.
- * Returning a local string is ok, since we only ever get called to
- * print one x and one y, so as long as they don't collide, they're
- * fine. This is not meant to be a general purpose routine.
- *
- */
-
-static int xp = 0, xmm = 0;
-static int yp = 0, ymm = 0;
-static int bp = 0, bmm = 0;
-static int english = 0, metric = 0;
-
-static void
-scale_init (xcb_screen_t *screen)
-{
-    xp = screen->width_in_pixels;
-    yp = screen->height_in_pixels;
-    xmm = screen->width_in_millimeters;
-    ymm = screen->height_in_millimeters;
-    bp  = xp  + yp;
-    bmm = xmm + ymm;
-}
-
-#define MILE (5280*12)
-#define YARD (3*12)
-#define FOOT (12)
-
-static char *
-nscale (int n, int np, int nmm, char *nbuf, size_t nbufsize)
-{
-    int s;
-    snprintf (nbuf, nbufsize, "%d", n);
-
-    if (metric||english) {
-	s = strlcat (nbuf, " (", nbufsize);
-
-	if (metric) {
-	    snprintf (nbuf+s, nbufsize-s, "%.2f mm%s",
-		      ((double) n) * nmm/np , english ? "; " : "");
-	}
-	if (english) {
-	    double inch_frac;
-	    Bool printed_anything = False;
-	    int mi, yar, ft, inr;
-
-	    inch_frac = ((double) n)*(nmm/25.4)/np;
-	    inr = (int)inch_frac;
-	    inch_frac -= (double)inr;
-	    if (inr >= MILE) {
-		mi = inr/MILE;
-		inr %= MILE;
-		s = strlen (nbuf);
-		snprintf (nbuf+s, nbufsize-s, "%d %s(?!?)",
-			  mi, (mi == 1) ? "mile" : "miles");
-		printed_anything = True;
-	    }
-	    if (inr >= YARD) {
-		yar = inr/YARD;
-		inr %= YARD;
-		if (printed_anything)
-		    strlcat (nbuf, ", ", nbufsize);
-		s = strlen (nbuf);
-		snprintf (nbuf+s, nbufsize-s, "%d %s",
-			 yar, (yar==1) ? "yard" : "yards");
-		printed_anything = True;
-	    }
-	    if (inr >= FOOT) {
-		ft = inr/FOOT;
-		inr  %= FOOT;
-		if (printed_anything)
-		    strlcat (nbuf, ", ", nbufsize);
-		s = strlen (nbuf);
-		snprintf (nbuf+s, nbufsize-s, "%d %s",
-			 ft, (ft==1) ? "foot" : "feet");
-		printed_anything = True;
-	    }
-	    if (!printed_anything || inch_frac != 0.0 || inr != 0) {
-		if (printed_anything)
-		    strlcat (nbuf, ", ", nbufsize);
-		s = strlen (nbuf);
-		snprintf (nbuf+s, nbufsize-s, "%.2f inches", inr+inch_frac);
-	    }
-	}
-	strlcat (nbuf, ")", nbufsize);
-    }
-    return (nbuf);
-}
-
-static char xbuf[BUFSIZ];
-static char *
-xscale (int x)
-{
-    return (nscale (x, xp, xmm, xbuf, sizeof(xbuf)));
-}
-
-static char ybuf[BUFSIZ];
-static char *
-yscale (int y)
-{
-    return (nscale (y, yp, ymm, ybuf, sizeof(ybuf)));
-}
-
-static char bbuf[BUFSIZ];
-static char *
-bscale (int b)
-{
-    return (nscale (b, bp, bmm, bbuf, sizeof(bbuf)));
-}
-
-/* end of pixel to inch, metric converter */
-
-int
-main (int argc, char **argv)
-{
-    register int i;
-    int tree = 0, stats = 0, bits = 0, events = 0, wm = 0, size = 0, shape = 0;
-    int frame = 0, children = 0;
-    int pauseatend = 0;
-    int use_root = 0;
-    xcb_window_t window = 0;
-    char *display_name = NULL;
-    const char *window_name = NULL;
-    struct wininfo wininfo;
-    struct wininfo *w = &wininfo;
-
-    program_name = argv[0];
-
-    if (!setlocale (LC_ALL, ""))
-	fprintf (stderr, "%s: can not set locale properly\n", program_name);
-#ifndef _MSC_VER
-    user_encoding = nl_langinfo (CODESET);
-#endif
-    if (user_encoding == NULL)
-	user_encoding = "unknown encoding";
-
-    memset (w, 0, sizeof(struct wininfo));
-
-    /* Handle our command line arguments */
-    for (i = 1; i < argc; i++) {
-	if (!strcmp (argv[i], "-help"))
-	    usage ();
-	if (!strcmp (argv[i], "-display") || !strcmp (argv[i], "-d")) {
-	    if (++i >= argc)
-		Fatal_Error("-display requires argument");
-	    display_name = argv[i];
-	    continue;
-	}
-	if (!strcmp (argv[i], "-root")) {
-	    use_root = 1;
-	    continue;
-	}
-	if (!strcmp (argv[i], "-id")) {
-	    if (++i >= argc)
-		Fatal_Error("-id requires argument");
-	    window = strtoul(argv[i], NULL, 0);
-	    continue;
-	}
-	if (!strcmp (argv[i], "-name")) {
-	    if (++i >= argc)
-		Fatal_Error("-name requires argument");
-	    window_name = argv[i];
-	    continue;
-	}
-	if (!strcmp (argv[i], "-int")) {
-	    window_id_format = "%ld";
-	    continue;
-	}
-	if (!strcmp (argv[i], "-children")) {
-	    children = 1;
-	    continue;
-	}
-	if (!strcmp (argv[i], "-tree")) {
-	    tree = 1;
-	    continue;
-	}
-	if (!strcmp (argv[i], "-stats")) {
-	    stats = 1;
-	    continue;
-	}
-	if (!strcmp (argv[i], "-bits")) {
-	    bits = 1;
-	    continue;
-	}
-	if (!strcmp (argv[i], "-events")) {
-	    events = 1;
-	    continue;
-	}
-	if (!strcmp (argv[i], "-wm")) {
-	    wm = 1;
-	    continue;
-	}
-	if (!strcmp (argv[i], "-frame")) {
-	    frame = 1;
-	    continue;
-	}
-	if (!strcmp (argv[i], "-size")) {
-	    size = 1;
-	    continue;
-	}
-	if (!strcmp (argv[i], "-shape")) {
-	    shape = 1;
-	    continue;
-	}
-	if (!strcmp (argv[i], "-english")) {
-	    english = 1;
-	    continue;
-	}
-	if (!strcmp (argv[i], "-metric")) {
-	    metric = 1;
-	    continue;
-	}
-	if (!strcmp (argv[i], "-all")) {
-	    tree = stats = bits = events = wm = size = shape = 1;
-	    continue;
-	}
-	if (!strcmp(argv[i], "-pause")) {
-	    pauseatend = 1;
-	    continue;
-	}
-	usage ();
-    }
-
-    Setup_Display_And_Screen (display_name, &dpy, &screen);
-
-    /* preload atoms we may need later */
-    Intern_Atom (dpy, "_NET_WM_NAME");
-    Intern_Atom (dpy, "UTF8_STRING");
-    if (wm) {
-	Intern_Atom (dpy, "_NET_WM_DESKTOP");
-	Intern_Atom (dpy, "_NET_WM_WINDOW_TYPE");
-	Intern_Atom (dpy, "_NET_WM_STATE");
-	Intern_Atom (dpy, "_NET_WM_PID");
-	Intern_Atom (dpy, "_NET_FRAME_EXTENTS");
-    }
-    /* initialize scaling data */
-    scale_init(screen);
-
-    if (use_root)
-	window = screen->root;
-    else if (window_name) {
-	window = Window_With_Name (dpy, screen->root, window_name);
-	if (!window)
-	    Fatal_Error ("No window with name \"%s\" exists!", window_name);
-    }
-
-    /* If no window selected on command line, let user pick one the hard way */
-    if (!window) {
-	printf ("\n"
-		"xwininfo: Please select the window about which you\n"
-		"          would like information by clicking the\n"
-		"          mouse in that window.\n");
-	Intern_Atom (dpy, "_NET_VIRTUAL_ROOTS");
-	Intern_Atom (dpy, "WM_STATE");
-	window = Select_Window (dpy, screen, !frame);
-    }
-
-    /*
-     * Do the actual displaying as per parameters
-     */
-    if (!(children || tree || bits || events || wm || size))
-	stats = 1;
-
-    /*
-     * make sure that the window is valid
-     */
-    {
-	xcb_get_geometry_cookie_t gg_cookie =
-	    xcb_get_geometry (dpy, window);
-
-	w->geometry = xcb_get_geometry_reply(dpy, gg_cookie, &err);
-
-	if (!w->geometry) {
-	    char badid[20];
-
-	    if (err)
-		Print_X_Error (dpy, err);
-
-	    snprintf (badid, sizeof(badid), window_id_format, window);
-	    Fatal_Error ("No such window with id %s.", badid);
-	}
-    }
-
-    /* Send requests to prefetch data we'll need */
-    w->window = window;
-    w->net_wm_name_cookie = get_net_wm_name (dpy, window);
-    w->wm_name_cookie = xcb_get_wm_name (dpy, window);
-    if (children || tree)
-	w->tree_cookie = xcb_query_tree (dpy, window);
-    if (stats) {
-	w->trans_coords_cookie =
-	    xcb_translate_coordinates (dpy, window, w->geometry->root,
-				       -(w->geometry->border_width),
-				       -(w->geometry->border_width));
-    }
-    if (stats || bits || events)
-	w->attr_cookie = xcb_get_window_attributes (dpy, window);
-    if (stats || size)
-	w->normal_hints_cookie = xcb_get_wm_normal_hints (dpy, window);
-    if (wm) {
-	w->hints_cookie = xcb_get_wm_hints(dpy, window);
-
-	atom_net_wm_desktop = Get_Atom (dpy, "_NET_WM_DESKTOP");
-	if (atom_net_wm_desktop) {
-	    w->wm_desktop_cookie = xcb_get_property
-		(dpy, False, window, atom_net_wm_desktop,
-		 XCB_ATOM_CARDINAL, 0, 4);
-	}
-
-	atom_net_wm_window_type	= Get_Atom (dpy, "_NET_WM_WINDOW_TYPE");
-	if (atom_net_wm_window_type) {
-	    w->wm_window_type_cookie = xcb_get_property
-		(dpy, False, window, atom_net_wm_window_type,
-		 XCB_ATOM_ATOM, 0, BUFSIZ);
-	}
-
-	atom_net_wm_state = Get_Atom (dpy, "_NET_WM_STATE");
-	if (atom_net_wm_state) {
-	    w->wm_state_cookie = xcb_get_property
-		(dpy, False, window, atom_net_wm_state,
-		 XCB_ATOM_ATOM, 0, BUFSIZ);
-	}
-
-	atom_net_wm_pid	= Get_Atom (dpy, "_NET_WM_PID");
-	if (atom_net_wm_pid) {
-	    w->wm_pid_cookie = xcb_get_property
-		(dpy, False, window, atom_net_wm_pid,
-		 XCB_ATOM_CARDINAL, 0, BUFSIZ);
-	    w->wm_client_machine_cookie = xcb_get_property
-		(dpy, False, window, XCB_ATOM_WM_CLIENT_MACHINE,
-		 XCB_GET_PROPERTY_TYPE_ANY, 0, BUFSIZ);
-	}
-
-	atom_net_frame_extents = Get_Atom (dpy, "_NET_FRAME_EXTENTS");
-	if (atom_net_frame_extents) {
-	    w->frame_extents_cookie = xcb_get_property
-		(dpy, False, window, atom_net_frame_extents,
-		 XCB_ATOM_CARDINAL, 0, 4 * 4);
-	}
-    }
-    if (size)
-	w->zoom_cookie = xcb_get_wm_size_hints (dpy, window,
-						XCB_ATOM_WM_ZOOM_HINTS);
-    xcb_flush (dpy);
-
-    printf ("\nxwininfo: Window id: ");
-    Display_Window_Id (w, True);
-    if (children || tree)
-	Display_Tree_Info (w, tree);
-    if (stats)
-	Display_Stats_Info (w);
-    if (bits)
-	Display_Bits_Info (w);
-    if (events)
-	Display_Events_Info (w);
-    if (wm)
-	Display_WM_Info (w);
-    if (size)
-	Display_Size_Hints (w);
-    if (shape)
-	Display_Window_Shape (window);
-    printf ("\n");
-    if (pauseatend) getchar();
-
-    wininfo_wipe (w);
-    xcb_disconnect (dpy);
-#ifdef HAVE_ICONV
-    if (iconv_from_utf8 && (iconv_from_utf8 != (iconv_t) -1)) {
-	iconv_close (iconv_from_utf8);
-    }
-#endif
-    exit (0);
-}
-
-/* Ensure win_attributes field is filled in */
-static xcb_get_window_attributes_reply_t *
-fetch_win_attributes (struct wininfo *w)
-{
-    if (!w->win_attributes) {
-	w->win_attributes =
-	    xcb_get_window_attributes_reply (dpy, w->attr_cookie, &err);
-
-	if (!w->win_attributes) {
-	    Print_X_Error (dpy, err);
-	    Fatal_Error ("Can't get window attributes.");
-	}
-    }
-    return w->win_attributes;
-}
-
-#ifndef USE_XCB_ICCCM
-static Bool
-wm_size_hints_reply (xcb_connection_t *dpy, xcb_get_property_cookie_t cookie,
-		     wm_size_hints_t *hints_return, xcb_generic_error_t **err)
-{
-    xcb_get_property_reply_t *prop = xcb_get_property_reply (dpy, cookie, err);
-    int length;
-
-    if (!prop || (prop->type != XCB_ATOM_WM_SIZE_HINTS) ||
-	(prop->format != 32)) {
-	free (prop);
-	return False;
-    }
-
-    memset (hints_return, 0, sizeof(wm_size_hints_t));
-
-    length = xcb_get_property_value_length(prop);
-    if (length > sizeof(wm_size_hints_t))
-	length = sizeof(wm_size_hints_t);
-    memcpy (hints_return, xcb_get_property_value (prop), length);
-
-    free (prop);
-    return True;
-}
-
-#define xcb_get_wm_normal_hints_reply wm_size_hints_reply
-#define xcb_get_wm_size_hints_reply wm_size_hints_reply
-#endif
-
-
-
-/* Ensure normal_hints field is filled in */
-static xcb_size_hints_t *
-fetch_normal_hints (struct wininfo *w, xcb_size_hints_t *hints_return)
-{
-    xcb_size_hints_t hints;
-
-    if (!w->normal_hints) {
-	if (xcb_get_wm_normal_hints_reply (dpy, w->normal_hints_cookie,
-					   &hints, NULL)) {
-	    w->normal_hints = malloc (sizeof(xcb_size_hints_t));
-	    if (w->normal_hints)
-		memcpy(w->normal_hints, &hints, sizeof(xcb_size_hints_t));
-	}
-    }
-    if (hints_return && w->normal_hints)
-	memcpy(hints_return, w->normal_hints, sizeof(xcb_size_hints_t));
-    return w->normal_hints;
-}
-
-
-/*
- * Lookup: lookup a code in a table.
- */
-static char _lookup_buffer[100];
-
-static const char *
-LookupL (long code, const binding *table)
-{
-    const char *name = NULL;
-
-    while (table->name) {
-	if (table->code == code) {
-	    name = table->name;
-	    break;
-	}
-	table++;
-    }
-
-    if (name == NULL) {
-	snprintf (_lookup_buffer, sizeof(_lookup_buffer),
-		  "unknown (code = %ld. = 0x%lx)", code, code);
-	name = _lookup_buffer;
-    }
-
-    return (name);
-}
-
-static const char *
-Lookup (int code, const binding *table)
-{
-    return LookupL ((long)code, table);
-}
-
-/*
- * Routine to display a window id in dec/hex with name if window has one
- *
- * Requires wininfo members initialized: window, wm_name_cookie
- */
-
-static void
-Display_Window_Id (struct wininfo *w, Bool newline_wanted)
-{
-#ifdef USE_XCB_ICCCM
-    xcb_get_text_property_reply_t wmn_reply;
-    uint8_t got_reply = False;
-#endif
-    xcb_get_property_reply_t *prop;
-    const char *wm_name = NULL;
-    unsigned int wm_name_len = 0;
-    xcb_atom_t wm_name_encoding = XCB_NONE;
-
-    printf (window_id_format, w->window);      /* print id # in hex/dec */
-
-    if (!w->window) {
-	printf (" (none)");
-    } else {
-	if (w->window == screen->root) {
-	    printf (" (the root window)");
-	}
-	/* Get window name if any */
-	prop = xcb_get_property_reply (dpy, w->net_wm_name_cookie, NULL);
-	if (prop && (prop->type != XCB_NONE)) {
-	    wm_name = xcb_get_property_value (prop);
-	    wm_name_len = xcb_get_property_value_length (prop);
-	    wm_name_encoding = prop->type;
-	} else { /* No _NET_WM_NAME, check WM_NAME */
-#ifdef USE_XCB_ICCCM
-	    got_reply = xcb_get_wm_name_reply (dpy, w->wm_name_cookie,
-					       &wmn_reply, NULL);
-	    if (got_reply) {
-		wm_name = wmn_reply.name;
-		wm_name_len = wmn_reply.name_len;
-		wm_name_encoding = wmn_reply.encoding;
-	    }
-#else
-	    prop = xcb_get_property_reply (dpy, w->wm_name_cookie, NULL);
-	    if (prop && (prop->type != XCB_NONE)) {
-		wm_name = xcb_get_property_value (prop);
-		wm_name_len = xcb_get_property_value_length (prop);
-		wm_name_encoding = prop->type;
-	    }
-#endif
-	}
-	if (wm_name_len == 0) {
-	    printf (" (has no name)");
-        } else {
-	    if (wm_name_encoding == XCB_ATOM_STRING) {
-		printf (" \"%.*s\"", wm_name_len, wm_name);
-	    } else if (wm_name_encoding == atom_utf8_string) {
-		print_utf8 (" \"", (char *) wm_name, wm_name_len,  "\"");
-	    } else {
-		/* Encodings we don't support, including COMPOUND_TEXT */
-		const char *enc_name = Get_Atom_Name (dpy, wm_name_encoding);
-		if (enc_name) {
-		    printf (" (name in unsupported encoding %s)", enc_name);
-		} else {
-		    printf (" (name in unsupported encoding ATOM 0x%x)",
-			    wm_name_encoding);
-		}
-	    }
-	}
-#ifdef USE_XCB_ICCCM
-	if (got_reply)
-	    xcb_get_text_property_reply_wipe (&wmn_reply);
-#else
-	free (prop);
-#endif
-    }
-
-    if (newline_wanted)
-	printf ("\n");
-
-    return;
-}
-
-
-/*
- * Display Stats on window
- */
-static const binding _window_classes[] = {
-	{ XCB_WINDOW_CLASS_INPUT_OUTPUT, "InputOutput" },
-	{ XCB_WINDOW_CLASS_INPUT_ONLY, "InputOnly" },
-        { 0, NULL } };
-
-static const binding _map_states[] = {
-	{ XCB_MAP_STATE_UNMAPPED,	"IsUnMapped" },
-	{ XCB_MAP_STATE_UNVIEWABLE,	"IsUnviewable" },
-	{ XCB_MAP_STATE_VIEWABLE,	"IsViewable" },
-	{ 0, NULL } };
-
-static const binding _backing_store_states[] = {
-	{ XCB_BACKING_STORE_NOT_USEFUL, "NotUseful" },
-	{ XCB_BACKING_STORE_WHEN_MAPPED,"WhenMapped" },
-	{ XCB_BACKING_STORE_ALWAYS,	"Always" },
-	{ 0, NULL } };
-
-static const binding _bit_gravity_states[] = {
-	{ XCB_GRAVITY_BIT_FORGET,	"ForgetGravity" },
-	{ XCB_GRAVITY_NORTH_WEST,	"NorthWestGravity" },
-	{ XCB_GRAVITY_NORTH,		"NorthGravity" },
-	{ XCB_GRAVITY_NORTH_EAST,	"NorthEastGravity" },
-	{ XCB_GRAVITY_WEST,		"WestGravity" },
-	{ XCB_GRAVITY_CENTER,		"CenterGravity" },
-	{ XCB_GRAVITY_EAST,		"EastGravity" },
-	{ XCB_GRAVITY_SOUTH_WEST,	"SouthWestGravity" },
-	{ XCB_GRAVITY_SOUTH,		"SouthGravity" },
-	{ XCB_GRAVITY_SOUTH_EAST,	"SouthEastGravity" },
-	{ XCB_GRAVITY_STATIC,		"StaticGravity" },
-	{ 0, NULL }};
-
-static const binding _window_gravity_states[] = {
-	{ XCB_GRAVITY_WIN_UNMAP,	"UnmapGravity" },
-	{ XCB_GRAVITY_NORTH_WEST,	"NorthWestGravity" },
-	{ XCB_GRAVITY_NORTH,		"NorthGravity" },
-	{ XCB_GRAVITY_NORTH_EAST,	"NorthEastGravity" },
-	{ XCB_GRAVITY_WEST,		"WestGravity" },
-	{ XCB_GRAVITY_CENTER,		"CenterGravity" },
-	{ XCB_GRAVITY_EAST,		"EastGravity" },
-	{ XCB_GRAVITY_SOUTH_WEST,	"SouthWestGravity" },
-	{ XCB_GRAVITY_SOUTH,		"SouthGravity" },
-	{ XCB_GRAVITY_SOUTH_EAST,	"SouthEastGravity" },
-	{ XCB_GRAVITY_STATIC,		"StaticGravity" },
-	{ 0, NULL }};
-
-static const binding _visual_classes[] = {
-	{ XCB_VISUAL_CLASS_STATIC_GRAY,	"StaticGray" },
-	{ XCB_VISUAL_CLASS_GRAY_SCALE,	"GrayScale" },
-	{ XCB_VISUAL_CLASS_STATIC_COLOR,"StaticColor" },
-	{ XCB_VISUAL_CLASS_PSEUDO_COLOR,"PseudoColor" },
-	{ XCB_VISUAL_CLASS_TRUE_COLOR,	"TrueColor" },
-	{ XCB_VISUAL_CLASS_DIRECT_COLOR,"DirectColor" },
-	{ 0, NULL }};
-
-/*
- * Requires wininfo members initialized:
- *   window, geometry, attr_cookie, trans_coords_cookie, normal_hints_cookie
- */
-static void
-Display_Stats_Info (struct wininfo *w)
-{
-    xcb_translate_coordinates_reply_t *trans_coords;
-    xcb_get_window_attributes_reply_t *win_attributes;
-    xcb_size_hints_t hints;
-
-    int dw = screen->width_in_pixels, dh = screen->height_in_pixels;
-    int rx, ry, xright, ybelow;
-    int showright = 0, showbelow = 0;
-    xcb_window_t wmframe, parent;
-
-    trans_coords =
-	xcb_translate_coordinates_reply (dpy, w->trans_coords_cookie, NULL);
-    if (!trans_coords)
-	Fatal_Error ("Can't get translated coordinates.");
-
-    rx = (int16_t)trans_coords->dst_x;
-    ry = (int16_t)trans_coords->dst_y;
-    free (trans_coords);
-
-    xright = (dw - rx - w->geometry->border_width * 2 -
-	      w->geometry->width);
-    ybelow = (dh - ry - w->geometry->border_width * 2 -
-	      w->geometry->height);
-
-
-    printf ("\n");
-    printf ("  Absolute upper-left X:  %s\n", xscale (rx));
-    printf ("  Absolute upper-left Y:  %s\n", yscale (ry));
-    printf ("  Relative upper-left X:  %s\n", xscale (w->geometry->x));
-    printf ("  Relative upper-left Y:  %s\n", yscale (w->geometry->y));
-    printf ("  Width: %s\n", xscale (w->geometry->width));
-    printf ("  Height: %s\n", yscale (w->geometry->height));
-    printf ("  Depth: %d\n", w->geometry->depth);
-
-    win_attributes = fetch_win_attributes (w);
-
-    printf ("  Visual: 0x%lx\n", (unsigned long) win_attributes->visual);
-    if (screen)
-    {
-	xcb_depth_iterator_t depth_iter;
-	xcb_visualtype_t  *visual_type = NULL;
-
-	depth_iter = xcb_screen_allowed_depths_iterator (screen);
-	for (; depth_iter.rem; xcb_depth_next (&depth_iter)) {
-	    xcb_visualtype_iterator_t visual_iter;
-
-	    visual_iter = xcb_depth_visuals_iterator (depth_iter.data);
-	    for (; visual_iter.rem; xcb_visualtype_next (&visual_iter)) {
-		if (screen->root_visual == visual_iter.data->visual_id) {
-		    visual_type = visual_iter.data;
-		    break;
-		}
-	    }
-	}
-	if (visual_type)
-	    printf ("  Visual Class: %s\n", Lookup (visual_type->_class,
-						    _visual_classes));
-    }
-
-    printf ("  Border width: %s\n", bscale (w->geometry->border_width));
-    printf ("  Class: %s\n",
-	    Lookup (win_attributes->_class, _window_classes));
-    printf ("  Colormap: 0x%lx (%sinstalled)\n",
-	    (unsigned long) win_attributes->colormap,
-	    win_attributes->map_is_installed ? "" : "not ");
-    printf ("  Bit Gravity State: %s\n",
-	    Lookup (win_attributes->bit_gravity, _bit_gravity_states));
-    printf ("  Window Gravity State: %s\n",
-	    Lookup (win_attributes->win_gravity, _window_gravity_states));
-    printf ("  Backing Store State: %s\n",
-	    Lookup (win_attributes->backing_store, _backing_store_states));
-    printf ("  Save Under State: %s\n",
-	    win_attributes->save_under ? "yes" : "no");
-    printf ("  Map State: %s\n",
-	    Lookup (win_attributes->map_state, _map_states));
-    printf ("  Override Redirect State: %s\n",
-	    win_attributes->override_redirect ? "yes" : "no");
-    printf ("  Corners:  +%d+%d  -%d+%d  -%d-%d  +%d-%d\n",
-	    rx, ry, xright, ry, xright, ybelow, rx, ybelow);
-
-    /*
-     * compute geometry string that would recreate window
-     */
-    printf ("  -geometry ");
-
-    /* compute size in appropriate units */
-    if (!fetch_normal_hints (w, &hints))
-	hints.flags = 0;
-
-    if ((hints.flags & XCB_SIZE_HINT_P_RESIZE_INC)  &&
-	(hints.width_inc != 0)  && (hints.height_inc != 0)) {
-	if (hints.flags & (XCB_SIZE_HINT_BASE_SIZE|XCB_SIZE_HINT_P_MIN_SIZE)) {
-	    if (hints.flags & XCB_SIZE_HINT_BASE_SIZE) {
-		w->geometry->width -= hints.base_width;
-		w->geometry->height -= hints.base_height;
-	    } else {
-		/* ICCCM says MinSize is default for BaseSize */
-		w->geometry->width -= hints.min_width;
-		w->geometry->height -= hints.min_height;
-	    }
-	}
-	printf ("%dx%d", w->geometry->width/hints.width_inc,
-		w->geometry->height/hints.height_inc);
-    } else
-	printf ("%dx%d", w->geometry->width, w->geometry->height);
-
-    if (!(hints.flags & XCB_SIZE_HINT_P_WIN_GRAVITY))
-	hints.win_gravity = XCB_GRAVITY_NORTH_WEST; /* per ICCCM */
-    /* find our window manager frame, if any */
-    for (wmframe = parent = w->window; parent != 0 ; wmframe = parent) {
-	xcb_query_tree_cookie_t qt_cookie;
-	xcb_query_tree_reply_t *tree;
-
-	qt_cookie = xcb_query_tree (dpy, wmframe);
-	tree = xcb_query_tree_reply (dpy, qt_cookie, &err);
-	if (!tree) {
-	    Print_X_Error (dpy, err);
-	    Fatal_Error ("Can't query window tree.");
-	}
-	parent = tree->parent;
-	free (tree);
-	if (parent == w->geometry->root || !parent)
-	    break;
-    }
-    if (wmframe != w->window) {
-	/* WM reparented, so find edges of the frame */
-	/* Only works for ICCCM-compliant WMs, and then only if the
-	   window has corner gravity.  We would need to know the original width
-	   of the window to correctly handle the other gravities. */
-	xcb_get_geometry_cookie_t geom_cookie;
-	xcb_get_geometry_reply_t *frame_geometry;
-
-	geom_cookie = xcb_get_geometry (dpy, wmframe);
-	frame_geometry = xcb_get_geometry_reply (dpy, geom_cookie, &err);
-
-	if (!frame_geometry) {
-	    Print_X_Error (dpy, err);
-	    Fatal_Error ("Can't get frame geometry.");
-	}
-	switch (hints.win_gravity) {
-	    case XCB_GRAVITY_NORTH_WEST: case XCB_GRAVITY_SOUTH_WEST:
-	    case XCB_GRAVITY_NORTH_EAST: case XCB_GRAVITY_SOUTH_EAST:
-	    case XCB_GRAVITY_WEST:
-		rx = frame_geometry->x;
-	}
-	switch (hints.win_gravity) {
-	    case XCB_GRAVITY_NORTH_WEST: case XCB_GRAVITY_SOUTH_WEST:
-	    case XCB_GRAVITY_NORTH_EAST: case XCB_GRAVITY_SOUTH_EAST:
-	    case XCB_GRAVITY_EAST:
-		xright = dw - frame_geometry->x - frame_geometry->width -
-		    (2 * frame_geometry->border_width);
-	}
-	switch (hints.win_gravity) {
-	    case XCB_GRAVITY_NORTH_WEST: case XCB_GRAVITY_SOUTH_WEST:
-	    case XCB_GRAVITY_NORTH_EAST: case XCB_GRAVITY_SOUTH_EAST:
-	    case XCB_GRAVITY_NORTH:
-		ry = frame_geometry->y;
-	}
-	switch (hints.win_gravity) {
-	    case XCB_GRAVITY_NORTH_WEST: case XCB_GRAVITY_SOUTH_WEST:
-	    case XCB_GRAVITY_NORTH_EAST: case XCB_GRAVITY_SOUTH_EAST:
-	    case XCB_GRAVITY_SOUTH:
-		ybelow = dh - frame_geometry->y - frame_geometry->height -
-		    (2 * frame_geometry->border_width);
-	}
-	free (frame_geometry);
-    }
-    /* If edge gravity, offer a corner on that edge (because the application
-       programmer cares about that edge), otherwise offer upper left unless
-       some other corner is close to an edge of the screen.
-       (For corner gravity, assume gravity was set by XWMGeometry.
-       For CenterGravity, it doesn't matter.) */
-    if (hints.win_gravity == XCB_GRAVITY_EAST  ||
-	(abs (xright) <= 100  &&  abs (xright) < abs (rx)
-	 &&  hints.win_gravity != XCB_GRAVITY_WEST))
-	showright = 1;
-    if (hints.win_gravity == XCB_GRAVITY_SOUTH  ||
-	(abs (ybelow) <= 100  &&  abs (ybelow) < abs (ry)
-	 &&  hints.win_gravity != XCB_GRAVITY_NORTH))
-	showbelow = 1;
-
-    if (showright)
-	printf ("-%d", xright);
-    else
-	printf ("+%d", rx);
-    if (showbelow)
-	printf ("-%d", ybelow);
-    else
-	printf ("+%d", ry);
-    printf ("\n");
-}
-
-
-/*
- * Display bits info:
- */
-static const binding _gravities[] = {
-    /* WARNING: the first two of these have the same value - see code */
-	{ XCB_GRAVITY_WIN_UNMAP,	"UnMapGravity" },
-	{ XCB_GRAVITY_BIT_FORGET,	"ForgetGravity" },
-	{ XCB_GRAVITY_NORTH_WEST,	"NorthWestGravity" },
-	{ XCB_GRAVITY_NORTH,		"NorthGravity" },
-	{ XCB_GRAVITY_NORTH_EAST,	"NorthEastGravity" },
-	{ XCB_GRAVITY_WEST,		"WestGravity" },
-	{ XCB_GRAVITY_CENTER,		"CenterGravity" },
-	{ XCB_GRAVITY_EAST,		"EastGravity" },
-	{ XCB_GRAVITY_SOUTH_WEST,	"SouthWestGravity" },
-	{ XCB_GRAVITY_SOUTH,		"SouthGravity" },
-	{ XCB_GRAVITY_SOUTH_EAST,	"SouthEastGravity" },
-	{ XCB_GRAVITY_STATIC,		"StaticGravity" },
-	{ 0, NULL } };
-
-static const binding _backing_store_hint[] = {
-	{ XCB_BACKING_STORE_NOT_USEFUL, "NotUseful" },
-	{ XCB_BACKING_STORE_WHEN_MAPPED,"WhenMapped" },
-	{ XCB_BACKING_STORE_ALWAYS,	"Always" },
-	{ 0, NULL } };
-
-static const binding _bool[] = {
-	{ 0, "No" },
-	{ 1, "Yes" },
-	{ 0, NULL } };
-
-/*
- * Requires wininfo members initialized:
- *   window, attr_cookie (or win_attributes)
- */
-static void
-Display_Bits_Info (struct wininfo * w)
-{
-    xcb_get_window_attributes_reply_t *win_attributes
-	= fetch_win_attributes (w);
-
-    printf ("\n");
-    printf ("  Bit gravity: %s\n",
-	    Lookup (win_attributes->bit_gravity, _gravities+1));
-    printf ("  Window gravity: %s\n",
-	    Lookup (win_attributes->win_gravity, _gravities));
-    printf ("  Backing-store hint: %s\n",
-	    Lookup (win_attributes->backing_store, _backing_store_hint));
-    printf ("  Backing-planes to be preserved: 0x%lx\n",
-	    (unsigned long) win_attributes->backing_planes);
-    printf ("  Backing pixel: %ld\n",
-	    (unsigned long) win_attributes->backing_pixel);
-    printf ("  Save-unders: %s\n",
-	    Lookup (win_attributes->save_under, _bool));
-}
-
-
-/*
- * Routine to display all events in an event mask
- */
-static const binding _event_mask_names[] = {
-	{ XCB_EVENT_MASK_KEY_PRESS,		"KeyPress" },
-	{ XCB_EVENT_MASK_KEY_RELEASE,		"KeyRelease" },
-	{ XCB_EVENT_MASK_BUTTON_PRESS,		"ButtonPress" },
-	{ XCB_EVENT_MASK_BUTTON_RELEASE,	"ButtonRelease" },
-	{ XCB_EVENT_MASK_ENTER_WINDOW,		"EnterWindow" },
-	{ XCB_EVENT_MASK_LEAVE_WINDOW,		"LeaveWindow" },
-	{ XCB_EVENT_MASK_POINTER_MOTION,	"PointerMotion" },
-	{ XCB_EVENT_MASK_POINTER_MOTION_HINT,	"PointerMotionHint" },
-	{ XCB_EVENT_MASK_BUTTON_1_MOTION,	"Button1Motion" },
-	{ XCB_EVENT_MASK_BUTTON_2_MOTION,	"Button2Motion" },
-	{ XCB_EVENT_MASK_BUTTON_3_MOTION,	"Button3Motion" },
-	{ XCB_EVENT_MASK_BUTTON_4_MOTION,	"Button4Motion" },
-	{ XCB_EVENT_MASK_BUTTON_5_MOTION,	"Button5Motion" },
-	{ XCB_EVENT_MASK_BUTTON_MOTION,		"ButtonMotion" },
-	{ XCB_EVENT_MASK_KEYMAP_STATE,		"KeymapState" },
-	{ XCB_EVENT_MASK_EXPOSURE,		"Exposure" },
-	{ XCB_EVENT_MASK_VISIBILITY_CHANGE,	"VisibilityChange" },
-	{ XCB_EVENT_MASK_STRUCTURE_NOTIFY,	"StructureNotify" },
-	{ XCB_EVENT_MASK_RESIZE_REDIRECT,	"ResizeRedirect" },
-	{ XCB_EVENT_MASK_SUBSTRUCTURE_NOTIFY,	"SubstructureNotify" },
-	{ XCB_EVENT_MASK_SUBSTRUCTURE_REDIRECT,	"SubstructureRedirect" },
-	{ XCB_EVENT_MASK_FOCUS_CHANGE,		"FocusChange" },
-	{ XCB_EVENT_MASK_PROPERTY_CHANGE,	"PropertyChange" },
-	{ XCB_EVENT_MASK_COLOR_MAP_CHANGE,	"ColormapChange" },
-	{ XCB_EVENT_MASK_OWNER_GRAB_BUTTON,	"OwnerGrabButton" },
-	{ 0, NULL } };
-
-static void
-Display_Event_Mask (long mask)
-{
-    long bit, bit_mask;
-
-    for (bit=0, bit_mask=1; bit < sizeof(long)*8; bit++, bit_mask <<= 1)
-	if (mask & bit_mask)
-	    printf ("      %s\n",
-		    LookupL (bit_mask, _event_mask_names));
-}
-
-
-/*
- * Display info on events
- *
- * Requires wininfo members initialized:
- *   window, attr_cookie (or win_attributes)
- */
-static void
-Display_Events_Info (struct wininfo *w)
-{
-    xcb_get_window_attributes_reply_t *win_attributes
-	= fetch_win_attributes (w);
-
-    printf ("\n");
-    printf ("  Someone wants these events:\n");
-    Display_Event_Mask (win_attributes->all_event_masks);
-
-    printf ("  Do not propagate these events:\n");
-    Display_Event_Mask (win_attributes->do_not_propagate_mask);
-
-    printf ("  Override redirection?: %s\n",
-	    Lookup (win_attributes->override_redirect, _bool));
-}
-
-
-  /* left out visual stuff */
-  /* left out colormap */
-  /* left out map_installed */
-
-
-/*
- * Display root, parent, and (recursively) children information
- * recurse - true to show children information
- *
- * Requires wininfo members initialized: window, tree_cookie
- */
-static void
-Display_Tree_Info (struct wininfo *w, int recurse)
-{
-    display_tree_info_1 (w, recurse, 0);
-}
-
-/*
- * level - recursion level
- */
-static void
-display_tree_info_1 (struct wininfo *w, int recurse, int level)
-{
-    int i, j;
-    unsigned int num_children;
-    xcb_query_tree_reply_t *tree;
-
-    tree = xcb_query_tree_reply (dpy, w->tree_cookie, &err);
-    if (!tree) {
-	Print_X_Error (dpy, err);
-	Fatal_Error ("Can't query window tree.");
-    }
-
-    if (level == 0) {
-	struct wininfo rw, pw;
-	rw.window = tree->root;
-	rw.net_wm_name_cookie = get_net_wm_name (dpy, rw.window);
-	rw.wm_name_cookie = xcb_get_wm_name (dpy, rw.window);
-	pw.window = tree->parent;
-	pw.net_wm_name_cookie = get_net_wm_name (dpy, pw.window);
-	pw.wm_name_cookie = xcb_get_wm_name (dpy, pw.window);
-	xcb_flush (dpy);
-
-	printf ("\n");
-	printf ("  Root window id: ");
-	Display_Window_Id (&rw, True);
-	printf ("  Parent window id: ");
-	Display_Window_Id (&pw, True);
-    }
-
-    num_children = xcb_query_tree_children_length (tree);
-
-    if (level == 0  ||  num_children > 0) {
-	printf ("     ");
-	for (j = 0; j < level; j++) printf ("   ");
-	printf ("%d child%s%s\n", num_children, num_children == 1 ? "" : "ren",
-		num_children ? ":" : ".");
-    }
-
-    if (num_children > 0) {
-	xcb_window_t *child_list = xcb_query_tree_children (tree);
-	struct wininfo *children
-	    = calloc (num_children, sizeof(struct wininfo));
-
-	if (children == NULL)
-	    Fatal_Error ("Failed to allocate memory in display_tree_info");
-
-	for (i = (int)num_children - 1; i >= 0; i--) {
-	    struct wininfo *cw = &children[i];
-
-	    cw->window = child_list[i];
-	    cw->net_wm_name_cookie = get_net_wm_name (dpy, child_list[i]);
-	    cw->wm_name_cookie = xcb_get_wm_name (dpy, child_list[i]);
-	    cw->wm_class_cookie = xcb_get_wm_class (dpy, child_list[i]);
-	    cw->geometry_cookie = xcb_get_geometry (dpy, child_list[i]);
-	    cw->trans_coords_cookie = xcb_translate_coordinates
-		(dpy, child_list[i], tree->root, 0, 0);
-	    if (recurse)
-		cw->tree_cookie = xcb_query_tree (dpy, child_list[i]);
-	}
-	xcb_flush (dpy);
-
-	for (i = (int)num_children - 1; i >= 0; i--) {
-	    struct wininfo *cw = &children[i];
-	    Bool got_wm_class = False;
-	    char *instance_name = NULL, *class_name = NULL;
-	    int instance_name_len, class_name_len;
-#ifdef USE_XCB_ICCCM
-	    xcb_get_wm_class_reply_t classhint;
-#else
-	    xcb_get_property_reply_t *classprop;
-#endif
-	    xcb_get_geometry_reply_t *geometry;
-
-	    printf ("     ");
-	    for (j = 0; j < level; j++) printf ("   ");
-	    Display_Window_Id (cw, False);
-	    printf (": (");
-
-#ifdef USE_XCB_ICCCM
-	    if (xcb_get_wm_class_reply (dpy, cw->wm_class_cookie,
-					&classhint, NULL)) {
-		got_wm_class = True;
-		instance_name = classhint.instance_name;
-		class_name = classhint.class_name;
-		instance_name_len = strlen(instance_name);
-		class_name_len = strlen(class_name);
-	    }
-#else
-	    classprop = xcb_get_property_reply
-		(dpy, cw->wm_class_cookie, NULL);
-	    if (classprop) {
-		if (classprop->type == XCB_ATOM_STRING &&
-		    classprop->format == 8) {
-		    int proplen = xcb_get_property_value_length (classprop);
-
-		    instance_name = xcb_get_property_value (classprop);
-		    instance_name_len = strnlen (instance_name, proplen);
-		    if (instance_name_len < proplen) {
-			class_name = instance_name + instance_name_len + 1;
-			class_name_len = strnlen
-			    (class_name, proplen - (instance_name_len + 1));
-		    } else
-			class_name_len = 0;
-		    got_wm_class = True;
-		}
-		else
-		    free (classprop);
-	    }
-#endif
-
-	    if (got_wm_class) {
-		if (instance_name)
-		    printf ("\"%.*s\" ", instance_name_len, instance_name);
-		else
-		    printf ("(none) ");
-
-		if (class_name)
-		    printf ("\"%.*s\") ",  class_name_len, class_name);
-		else
-		    printf ("(none)) ");
-
-#ifdef USE_XCB_ICCCM
-		xcb_get_wm_class_reply_wipe (&classhint);
-#else
-		free (classprop);
-#endif
-	    } else
-		printf (") ");
-
-	    geometry = xcb_get_geometry_reply(dpy, cw->geometry_cookie, &err);
-	    if (geometry) {
-		xcb_translate_coordinates_reply_t *trans_coords;
-
-		printf (" %ux%u+%d+%d", geometry->width, geometry->height,
-					geometry->x, geometry->y);
-
-		trans_coords = xcb_translate_coordinates_reply
-		    (dpy, cw->trans_coords_cookie, &err);
-
-		if (trans_coords) {
-		    int16_t abs_x = (int16_t) trans_coords->dst_x;
-		    int16_t abs_y = (int16_t) trans_coords->dst_y;
-		    int border = geometry->border_width;
-
-		    printf ("  +%d+%d", abs_x - border, abs_y - border);
-		    free (trans_coords);
-		} else if (err) {
-		    Print_X_Error (dpy, err);
-		}
-
-		free (geometry);
-	    } else if (err) {
-		Print_X_Error (dpy, err);
-	    }
-	    printf ("\n");
-
-	    if (recurse)
-		display_tree_info_1 (cw, 1, level+1);
-
-	    wininfo_wipe (cw);
-	}
-	free (children);
-    }
-
-    free (tree); /* includes storage for child_list[] */
-}
-
-
-/*
- * Display a set of size hints
- */
-static void
-Display_Hints (xcb_size_hints_t *hints)
-{
-    long flags;
-
-    flags = hints->flags;
-
-    if (flags & XCB_SIZE_HINT_US_POSITION)
-	printf ("      User supplied location: %s, %s\n",
-		xscale (hints->x), yscale (hints->y));
-
-    if (flags & XCB_SIZE_HINT_P_POSITION)
-	printf ("      Program supplied location: %s, %s\n",
-		xscale (hints->x), yscale (hints->y));
-
-    if (flags & XCB_SIZE_HINT_US_SIZE) {
-	printf ("      User supplied size: %s by %s\n",
-		xscale (hints->width), yscale (hints->height));
-    }
-
-    if (flags & XCB_SIZE_HINT_P_SIZE)
-	printf ("      Program supplied size: %s by %s\n",
-		xscale (hints->width), yscale (hints->height));
-
-    if (flags & XCB_SIZE_HINT_P_MIN_SIZE)
-	printf ("      Program supplied minimum size: %s by %s\n",
-		xscale (hints->min_width), yscale (hints->min_height));
-
-    if (flags & XCB_SIZE_HINT_P_MAX_SIZE)
-	printf ("      Program supplied maximum size: %s by %s\n",
-		xscale (hints->max_width), yscale (hints->max_height));
-
-    if (flags & XCB_SIZE_HINT_BASE_SIZE) {
-	printf ("      Program supplied base size: %s by %s\n",
-		xscale (hints->base_width), yscale (hints->base_height));
-    }
-
-    if (flags & XCB_SIZE_HINT_P_RESIZE_INC) {
-	printf ("      Program supplied x resize increment: %s\n",
-		xscale (hints->width_inc));
-	printf ("      Program supplied y resize increment: %s\n",
-		yscale (hints->height_inc));
-	if (hints->width_inc != 0 && hints->height_inc != 0) {
-	    if (flags & XCB_SIZE_HINT_US_SIZE)
-		printf ("      User supplied size in resize increments:  %s by %s\n",
-			(xscale (hints->width / hints->width_inc)),
-			(yscale (hints->height / hints->height_inc)));
-	    if (flags & XCB_SIZE_HINT_P_SIZE)
-		printf ("      Program supplied size in resize increments:  %s by %s\n",
-			(xscale (hints->width / hints->width_inc)),
-			(yscale (hints->height / hints->height_inc)));
-	    if (flags & XCB_SIZE_HINT_P_MIN_SIZE)
-		printf ("      Program supplied minimum size in resize increments: %s by %s\n",
-			xscale (hints->min_width / hints->width_inc), yscale (hints->min_height / hints->height_inc));
-	    if (flags & XCB_SIZE_HINT_BASE_SIZE)
-		printf ("      Program supplied base size in resize increments:  %s by %s\n",
-			(xscale (hints->base_width / hints->width_inc)),
-			(yscale (hints->base_height / hints->height_inc)));
-	}
-    }
-
-    if (flags & XCB_SIZE_HINT_P_ASPECT) {
-	printf ("      Program supplied min aspect ratio: %s/%s\n",
-		xscale (hints->min_aspect_num), yscale (hints->min_aspect_den));
-	printf ("      Program supplied max aspect ratio: %s/%s\n",
-		xscale (hints->max_aspect_num), yscale (hints->max_aspect_den));
-    }
-
-    if (flags & XCB_SIZE_HINT_P_WIN_GRAVITY) {
-	printf ("      Program supplied window gravity: %s\n",
-		Lookup (hints->win_gravity, _gravities));
-    }
-}
-
-
-/*
- * Display Size Hints info
- */
-static void
-Display_Size_Hints (struct wininfo *w)
-{
-    xcb_size_hints_t hints;
-
-    printf ("\n");
-    if (!fetch_normal_hints (w, &hints))
-	printf ("  No normal window size hints defined\n");
-    else {
-	printf ("  Normal window size hints:\n");
-	Display_Hints (&hints);
-    }
-
-    if (!xcb_get_wm_size_hints_reply (dpy, w->zoom_cookie, &hints, NULL))
-	printf ("  No zoom window size hints defined\n");
-    else {
-	printf ("  Zoom window size hints:\n");
-	Display_Hints (&hints);
-    }
-}
-
-
-static void
-Display_Window_Shape (xcb_window_t window)
-{
-    const xcb_query_extension_reply_t *shape_query;
-    xcb_shape_query_extents_cookie_t extents_cookie;
-    xcb_shape_query_extents_reply_t *extents;
-
-    shape_query = xcb_get_extension_data (dpy, &xcb_shape_id);
-    if (!shape_query->present)
-	return;
-
-    printf ("\n");
-
-    extents_cookie = xcb_shape_query_extents (dpy, window);
-    extents = xcb_shape_query_extents_reply (dpy, extents_cookie, &err);
-
-    if (!extents) {
-	if (err)
-	    Print_X_Error (dpy, err);
-	else
-	{
-	    printf ("  No window shape defined\n");
-	    printf ("  No border shape defined\n");
-	}
-	return;
-    }
-
-    if (!extents->bounding_shaped)
-	printf ("  No window shape defined\n");
-    else {
-	printf ("  Window shape extents:  %sx%s",
-		xscale (extents->bounding_shape_extents_width),
-		yscale (extents->bounding_shape_extents_height));
-	printf ("+%s+%s\n",
-		xscale (extents->bounding_shape_extents_x),
-		yscale (extents->bounding_shape_extents_y));
-    }
-    if (!extents->clip_shaped)
-	printf ("  No border shape defined\n");
-    else {
-	printf ("  Border shape extents:  %sx%s",
-		xscale (extents->clip_shape_extents_width),
-		yscale (extents->clip_shape_extents_height));
-	printf ("+%s+%s\n",
-		xscale (extents->clip_shape_extents_x),
-		yscale (extents->clip_shape_extents_y));
-    }
-
-    free (extents);
-}
-
-/*
- * Display Window Manager Info
- *
- * Requires wininfo members initialized:
- *   window, hints_cookie
- */
-static const binding _state_hints[] = {
-	{ XCB_WM_STATE_WITHDRAWN, "Withdrawn State" },
-	{ XCB_WM_STATE_NORMAL, "Normal State" },
-	{ XCB_WM_STATE_ICONIC, "Iconic State" },
-/* xwininfo previously also reported the ZoomState & InactiveState,
-   but ICCCM declared those obsolete long ago */
-	{ 0, NULL } };
-
-#ifndef USE_XCB_ICCCM
-static Bool
-wm_hints_reply (xcb_connection_t *dpy, xcb_get_property_cookie_t cookie,
-		wm_hints_t *hints_return, xcb_generic_error_t **err)
-{
-    xcb_get_property_reply_t *prop = xcb_get_property_reply (dpy, cookie, err);
-    int length;
-
-    if (!prop || (prop->type != XCB_ATOM_WM_HINTS) || (prop->format != 32)) {
-	free (prop);
-	return False;
-    }
-
-    memset (hints_return, 0, sizeof(wm_hints_t));
-
-    length = xcb_get_property_value_length(prop);
-    if (length > sizeof(wm_hints_t))
-	length = sizeof(wm_hints_t);
-    memcpy (hints_return, xcb_get_property_value (prop), length);
-
-    free (prop);
-    return True;
-}
-
-#define xcb_get_wm_hints_reply wm_hints_reply
-#endif
-
-static void
-Display_WM_Info (struct wininfo *w)
-{
-    xcb_wm_hints_t wmhints;
-    long flags;
-    xcb_get_property_reply_t *prop;
-    int i;
-
-    printf ("\n");
-    if (!xcb_get_wm_hints_reply(dpy, w->hints_cookie, &wmhints, &err))
-    {
-	printf ("  No window manager hints defined\n");
-	if (err)
-	    Print_X_Error (dpy, err);
-	flags = 0;
-    } else
-	flags = wmhints.flags;
-
-    printf ("  Window manager hints:\n");
-
-    if (flags & XCB_WM_HINT_INPUT)
-	printf ("      Client accepts input or input focus: %s\n",
-		Lookup (wmhints.input, _bool));
-
-    if (flags & XCB_WM_HINT_ICON_WINDOW) {
-	struct wininfo iw;
-	iw.window = wmhints.icon_window;
-	iw.net_wm_name_cookie = get_net_wm_name (dpy, iw.window);
-	iw.wm_name_cookie = xcb_get_wm_name (dpy, iw.window);
-
-	printf ("      Icon window id: ");
-	Display_Window_Id (&iw, True);
-    }
-
-    if (flags & XCB_WM_HINT_ICON_POSITION)
-	printf ("      Initial icon position: %s, %s\n",
-		xscale (wmhints.icon_x), yscale (wmhints.icon_y));
-
-    if (flags & XCB_WM_HINT_STATE)
-	printf ("      Initial state is %s\n",
-		Lookup (wmhints.initial_state, _state_hints));
-
-    if (atom_net_wm_desktop) {
-	prop = xcb_get_property_reply (dpy, w->wm_desktop_cookie, NULL);
-	if (prop && (prop->type != XCB_NONE)) {
-	    uint32_t *desktop = xcb_get_property_value (prop);
-	    if (*desktop == 0xFFFFFFFF) {
-		printf ("      Displayed on all desktops\n");
-	    } else {
-		printf ("      Displayed on desktop %d\n", *desktop);
-	    }
-	}
-	free (prop);
-    }
-
-    if (atom_net_wm_window_type) {
-	prop = xcb_get_property_reply (dpy, w->wm_window_type_cookie,
-				       NULL);
-	if (prop && (prop->type != XCB_NONE) && (prop->value_len > 0)) {
-	    xcb_atom_t *atoms = xcb_get_property_value (prop);
-	    int atom_count = prop->value_len;
-
-	    if (atom_count > 0) {
-		printf ("      Window type:\n");
-		for (i = 0; i < atom_count; i++) {
-		    const char *atom_name = Get_Atom_Name (dpy, atoms[i]);
-
-		    if (atom_name) {
-			print_friendly_name ("          %s\n", atom_name,
-					     "_NET_WM_WINDOW_TYPE_");
-		    } else {
-			printf ("          (unresolvable ATOM 0x%x)\n",
-				atoms[i]);
-		    }
-		}
-	    }
-	}
-	free (prop);
-    }
-
-    if (atom_net_wm_state) {
-	prop = xcb_get_property_reply (dpy, w->wm_state_cookie, NULL);
-	if (prop && (prop->type != XCB_NONE) && (prop->value_len > 0)) {
-	    xcb_atom_t *atoms = xcb_get_property_value (prop);
-	    int atom_count = prop->value_len;
-
-	    if (atom_count > 0) {
-		printf ("      Window state:\n");
-		for (i = 0; i < atom_count; i++) {
-		    const char *atom_name = Get_Atom_Name (dpy, atoms[i]);
-
-		    if (atom_name) {
-			print_friendly_name ("          %s\n", atom_name,
-					     "_NET_WM_STATE_");
-		    } else {
-			printf ("          (unresolvable ATOM 0x%x)\n",
-				atoms[i]);
-		    }
-		}
-	    }
-	}
-	free (prop);
-    }
-
-    if (atom_net_wm_pid) {
-	printf ("      Process id: ");
-	prop = xcb_get_property_reply (dpy, w->wm_pid_cookie, NULL);
-	if (prop && (prop->type == XCB_ATOM_CARDINAL)) {
-	    uint32_t *pid = xcb_get_property_value (prop);
-	    printf ("%d", *pid);
-	} else {
-	    printf ("(unknown)");
-	}
-	free (prop);
-
-	prop = xcb_get_property_reply (dpy, w->wm_client_machine_cookie, NULL);
-	if (prop && (prop->type == XCB_ATOM_STRING)) {
-	    const char *hostname = xcb_get_property_value (prop);
-	    int hostname_len = xcb_get_property_value_length (prop);
-	    printf (" on host %.*s", hostname_len, hostname);
-	}
-	printf ("\n");
-	free (prop);
-    }
-
-    if (atom_net_frame_extents) {
-	prop = xcb_get_property_reply (dpy, w->frame_extents_cookie, NULL);
-	if (prop && (prop->type == XCB_ATOM_CARDINAL)
-	    && (prop->value_len == 4)) {
-	    uint32_t *extents = xcb_get_property_value (prop);
-
-	    printf ("      Frame extents: %d, %d, %d, %d\n",
-		    extents[0], extents[1], extents[2], extents[3]);
-	}
-	free (prop);
-    }
-}
-
-/* Frees all members of a wininfo struct, but not the struct itself */
-static void
-wininfo_wipe (struct wininfo *w)
-{
-    free (w->geometry);
-    free (w->win_attributes);
-    free (w->normal_hints);
-}
-
-/* Gets UTF-8 encoded EMWH property _NET_WM_NAME for a window */
-static xcb_get_property_cookie_t
-get_net_wm_name (xcb_connection_t *dpy, xcb_window_t win)
-{
-    if (!atom_net_wm_name)
-	atom_net_wm_name = Get_Atom (dpy, "_NET_WM_NAME");
-
-    if (!atom_utf8_string)
-	atom_utf8_string = Get_Atom (dpy, "UTF8_STRING");
-
-    if (atom_net_wm_name && atom_utf8_string)
-	return xcb_get_property (dpy, False, win, atom_net_wm_name,
-				 atom_utf8_string, 0, BUFSIZ);
-    else {
-	xcb_get_property_cookie_t dummy = { 0 };
-	return dummy;
-    }
-}
-
-/* [Copied from code added by Yang Zhao to xprop/xprop.c]
- *
- * Validate a string as UTF-8 encoded according to RFC 3629
- *
- * Simply, a unicode code point (up to 21-bits long) is encoded as follows:
- *
- *    Char. number range  |        UTF-8 octet sequence
- *       (hexadecimal)    |              (binary)
- *    --------------------+---------------------------------------------
- *    0000 0000-0000 007F | 0xxxxxxx
- *    0000 0080-0000 07FF | 110xxxxx 10xxxxxx
- *    0000 0800-0000 FFFF | 1110xxxx 10xxxxxx 10xxxxxx
- *    0001 0000-0010 FFFF | 11110xxx 10xxxxxx 10xxxxxx 10xxxxxx
- *
- * Validation is done left-to-right, and an error condition, if any, refers to
- * only the left-most problem in the string.
- *
- * Return values:
- *   UTF8_VALID: Valid UTF-8 encoded string
- *   UTF8_OVERLONG: Using more bytes than needed for a code point
- *   UTF8_SHORT_TAIL: Not enough bytes in a multi-byte sequence
- *   UTF8_LONG_TAIL: Too many bytes in a multi-byte sequence
- *   UTF8_FORBIDDEN_VALUE: Forbidden prefix or code point outside 0x10FFFF
- */
-#define UTF8_VALID 0
-#define UTF8_FORBIDDEN_VALUE 1
-#define UTF8_OVERLONG 2
-#define UTF8_SHORT_TAIL 3
-#define UTF8_LONG_TAIL 4
-static int
-is_valid_utf8 (const char *string, int len)
-{
-    unsigned long codepoint;
-    int rem, i;
-    unsigned char c;
-
-    rem = 0;
-    for (i = 0; i < len; i++) {
-	c = (unsigned char) string[i];
-
-	/* Order of type check:
-	 *   - Single byte code point
-	 *   - Non-starting byte of multi-byte sequence
-	 *   - Start of 2-byte sequence
-	 *   - Start of 3-byte sequence
-	 *   - Start of 4-byte sequence
-	 */
-	if (!(c & 0x80)) {
-	    if (rem > 0) return UTF8_SHORT_TAIL;
-	    rem = 0;
-	    codepoint = c;
-	} else if ((c & 0xC0) == 0x80) {
-	    if (rem == 0) return UTF8_LONG_TAIL;
-	    rem--;
-	    codepoint |= (c & 0x3F) << (rem * 6);
-	    if (codepoint == 0) return UTF8_OVERLONG;
-	} else if ((c & 0xE0) == 0xC0) {
-	    if (rem > 0) return UTF8_SHORT_TAIL;
-	    rem = 1;
-	    codepoint = (c & 0x1F) << 6;
-	    if (codepoint == 0) return UTF8_OVERLONG;
-	} else if ((c & 0xF0) == 0xE0) {
-	    if (rem > 0) return UTF8_SHORT_TAIL;
-	    rem = 2;
-	    codepoint = (c & 0x0F) << 12;
-	} else if ((c & 0xF8) == 0xF0) {
-	    if (rem > 0) return UTF8_SHORT_TAIL;
-	    rem = 3;
-	    codepoint = (c & 0x07) << 18;
-	    if (codepoint > 0x10FFFF) return UTF8_FORBIDDEN_VALUE;
-	} else
-	    return UTF8_FORBIDDEN_VALUE;
-    }
-
-    return UTF8_VALID;
-}
-
-/*
- * Converts a UTF-8 encoded string to the current locale encoding,
- * if possible, and prints it, with prefix before and suffix after.
- * Length of the string is specified in bytes, or -1 for going until '\0'
- */
-static void
-print_utf8 (const char *prefix, char *u8str, size_t length, const char *suffix)
-{
-    size_t inlen = length;
-
-    if (inlen < 0) {
-	inlen = strlen (u8str);
-    }
-
-    if (is_valid_utf8 (u8str, inlen) != UTF8_VALID) {
-	printf (" (invalid UTF8_STRING)");
-	return;
-    }
-
-    if (strcmp (user_encoding, "UTF-8") == 0) {
-	/* Don't need to convert */
-	printf ("%s", prefix);
-	fwrite (u8str, 1, inlen, stdout);
-	printf ("%s", suffix);
-	return;
-    }
-
-#ifdef HAVE_ICONV
-    if (!iconv_from_utf8) {
-	iconv_from_utf8 = iconv_open (user_encoding, "UTF-8");
-    }
-
-    if (iconv_from_utf8 != (iconv_t) -1) {
-	Bool done = True;
-	char *inp = u8str;
-	char convbuf[BUFSIZ];
-	int convres;
-
-	printf ("%s", prefix);
-	do {
-	    char *outp = convbuf;
-	    size_t outlen = sizeof(convbuf);
-
-	    convres = iconv (iconv_from_utf8, &inp, &inlen, &outp, &outlen);
-
-	    if ((convres == -1) && (errno == E2BIG)) {
-		done = False;
-		convres = 0;
-	    }
-
-	    if (convres == 0) {
-		fwrite (convbuf, 1, sizeof(convbuf) - outlen, stdout);
-	    } else {
-		printf (" (failure in conversion from UTF8_STRING to %s)",
-			user_encoding);
-	    }
-	} while (!done);
-	printf ("%s", suffix);
-    } else {
-	printf (" (can't load iconv conversion for UTF8_STRING to %s)",
-		user_encoding);
-    }
-#else
-    printf (" (can't convert UTF8_STRING to %s)", user_encoding);
-#endif
-}
-
-/*
- * Takes a string such as an atom name, strips the prefix, converts
- * underscores to spaces, lowercases all but the first letter of each word,
- * and prints it.
- */
-static void
-print_friendly_name (const char *format, const char *string,
-		     const char *prefix)
-{
-    const char *name_start = string;
-    char *lowered_name, *n;
-    int prefix_len = strlen (prefix);
-
-    if (strncmp (name_start, prefix, prefix_len) == 0) {
-	name_start += prefix_len;
-    }
-
-    lowered_name = strdup (name_start);
-    if (lowered_name) {
-	Bool first = True;
-
-	for (n = lowered_name ; *n != 0 ; n++) {
-	    if (*n == '_') {
-		*n = ' ';
-		first = True;
-	    } else if (first) {
-		first = False;
-	    } else {
-		*n = tolower(*n);
-	    }
-	}
-	name_start = lowered_name;
-    }
-
-    printf (format, name_start);
-    free (lowered_name);
-}
-=======
-/*
- * Copyright (c) 1999, 2010, Oracle and/or its affiliates. All rights reserved.
- *
- * Permission is hereby granted, free of charge, to any person obtaining a
- * copy of this software and associated documentation files (the "Software"),
- * to deal in the Software without restriction, including without limitation
- * the rights to use, copy, modify, merge, publish, distribute, sublicense,
- * and/or sell copies of the Software, and to permit persons to whom the
- * Software is furnished to do so, subject to the following conditions:
- *
- * The above copyright notice and this permission notice (including the next
- * paragraph) shall be included in all copies or substantial portions of the
- * Software.
- *
- * THE SOFTWARE IS PROVIDED "AS IS", WITHOUT WARRANTY OF ANY KIND, EXPRESS OR
- * IMPLIED, INCLUDING BUT NOT LIMITED TO THE WARRANTIES OF MERCHANTABILITY,
- * FITNESS FOR A PARTICULAR PURPOSE AND NONINFRINGEMENT.  IN NO EVENT SHALL
- * THE AUTHORS OR COPYRIGHT HOLDERS BE LIABLE FOR ANY CLAIM, DAMAGES OR OTHER
- * LIABILITY, WHETHER IN AN ACTION OF CONTRACT, TORT OR OTHERWISE, ARISING
- * FROM, OUT OF OR IN CONNECTION WITH THE SOFTWARE OR THE USE OR OTHER
- * DEALINGS IN THE SOFTWARE.
- */
-/*
-
-Copyright 1987, 1998  The Open Group
-
-Permission to use, copy, modify, distribute, and sell this software and its
-documentation for any purpose is hereby granted without fee, provided that
-the above copyright notice appear in all copies and that both that
-copyright notice and this permission notice appear in supporting
-documentation.
-
-The above copyright notice and this permission notice shall be included
-in all copies or substantial portions of the Software.
-
-THE SOFTWARE IS PROVIDED "AS IS", WITHOUT WARRANTY OF ANY KIND, EXPRESS
-OR IMPLIED, INCLUDING BUT NOT LIMITED TO THE WARRANTIES OF
-MERCHANTABILITY, FITNESS FOR A PARTICULAR PURPOSE AND NONINFRINGEMENT
-OF THIRD PARTY RIGHTS. IN NO EVENT SHALL THE COPYRIGHT HOLDER OR
-HOLDERS INCLUDED IN THIS NOTICE BE LIABLE FOR ANY CLAIM, OR ANY SPECIAL
-INDIRECT OR CONSEQUENTIAL DAMAGES, OR ANY DAMAGES WHATSOEVER RESULTING
-FROM LOSS OF USE, DATA OR PROFITS, WHETHER IN AN ACTION OF CONTRACT,
-NEGLIGENCE OR OTHER TORTIOUS ACTION, ARISING OUT OF OR IN CONNECTION
-WITH THE USE OR PERFORMANCE OF THIS SOFTWARE.
-
-Except as contained in this notice, the name of a copyright holder
-shall not be used in advertising or otherwise to promote the sale, use
-or other dealings in this Software without prior written authorization
-of the copyright holder.
-
-*/
-
-
-/*
- * xwininfo.c	- MIT Project Athena, X Window system window
- *		  information utility.
- *
- *
- *	This program will report all relevant information
- *	about a specific window.
- *
- *  Author:	Mark Lillibridge, MIT Project Athena
- *		16-Jun-87
- */
-
-#include "config.h"
-
-#include <xcb/xcb.h>
-#include <xcb/xproto.h>
-#ifdef USE_XCB_ICCCM
-# include <xcb/xcb_icccm.h>
-#endif
-#include <xcb/shape.h>
-
-#include <stdio.h>
-#include <stdlib.h>
-#include <string.h>
-#include <locale.h>
-#include <langinfo.h>
-#ifdef HAVE_ICONV
-# include <iconv.h>
-#endif
-#include <ctype.h>
-#include <errno.h>
-
-#ifndef HAVE_STRNLEN
-#include "strnlen.h"
-#endif
-
-/* Include routines to handle parsing defaults */
-#include "dsimple.h"
-
-typedef struct {
-    long code;
-    const char *name;
-} binding;
-
-#ifndef USE_XCB_ICCCM
-/* Once xcb-icccm's API is stable, this should be replaced by
-   xcb_size_hints_t & xcb_size_hints_flags_t */
-typedef struct {
-  /** User specified flags */
-  uint32_t flags;
-  /** User-specified position */
-  int32_t x, y;
-  /** User-specified size */
-  int32_t width, height;
-  /** Program-specified minimum size */
-  int32_t min_width, min_height;
-  /** Program-specified maximum size */
-  int32_t max_width, max_height;
-  /** Program-specified resize increments */
-  int32_t width_inc, height_inc;
-  /** Program-specified minimum aspect ratios */
-  int32_t min_aspect_num, min_aspect_den;
-  /** Program-specified maximum aspect ratios */
-  int32_t max_aspect_num, max_aspect_den;
-  /** Program-specified base size */
-  int32_t base_width, base_height;
-  /** Program-specified window gravity */
-  uint32_t win_gravity;
-} wm_size_hints_t;
-
-# define xcb_size_hints_t wm_size_hints_t
-
-typedef struct {
-  /** Marks which fields in this structure are defined */
-  int32_t flags;
-  /** Does this application rely on the window manager to get keyboard
-      input? */
-  uint32_t input;
-  /** See below */
-  int32_t initial_state;
-  /** Pixmap to be used as icon */
-  xcb_pixmap_t icon_pixmap;
-  /** Window to be used as icon */
-  xcb_window_t icon_window;
-  /** Initial position of icon */
-  int32_t icon_x, icon_y;
-  /** Icon mask bitmap */
-  xcb_pixmap_t icon_mask;
-  /* Identifier of related window group */
-  xcb_window_t window_group;
-} wm_hints_t;
-
-#define xcb_icccm_wm_hints_t wm_hints_t
-
-enum {
-  /* xcb_size_hints_flags_t */
-  XCB_ICCCM_SIZE_HINT_US_POSITION = 1 << 0,
-  XCB_ICCCM_SIZE_HINT_US_SIZE = 1 << 1,
-  XCB_ICCCM_SIZE_HINT_P_POSITION = 1 << 2,
-  XCB_ICCCM_SIZE_HINT_P_SIZE = 1 << 3,
-  XCB_ICCCM_SIZE_HINT_P_MIN_SIZE = 1 << 4,
-  XCB_ICCCM_SIZE_HINT_P_MAX_SIZE = 1 << 5,
-  XCB_ICCCM_SIZE_HINT_P_RESIZE_INC = 1 << 6,
-  XCB_ICCCM_SIZE_HINT_P_ASPECT = 1 << 7,
-  XCB_ICCCM_SIZE_HINT_BASE_SIZE = 1 << 8,
-  XCB_ICCCM_SIZE_HINT_P_WIN_GRAVITY = 1 << 9,
-  /* xcb_wm_state_t */
-  XCB_ICCCM_WM_STATE_WITHDRAWN = 0,
-  XCB_ICCCM_WM_STATE_NORMAL = 1,
-  XCB_ICCCM_WM_STATE_ICONIC = 3,
-  /* xcb_wm_t */
-  XCB_ICCCM_WM_HINT_INPUT = (1L << 0),
-  XCB_ICCCM_WM_HINT_STATE = (1L << 1),
-  XCB_ICCCM_WM_HINT_ICON_PIXMAP = (1L << 2),
-  XCB_ICCCM_WM_HINT_ICON_WINDOW = (1L << 3),
-  XCB_ICCCM_WM_HINT_ICON_POSITION = (1L << 4),
-  XCB_ICCCM_WM_HINT_ICON_MASK = (1L << 5),
-  XCB_ICCCM_WM_HINT_WINDOW_GROUP = (1L << 6),
-  XCB_ICCCM_WM_HINT_X_URGENCY = (1L << 8)
-};
-
-/* Once xcb-icccm's API is stable, these should be replaced by calls to it */
-# define GET_TEXT_PROPERTY(Dpy, Win, Atom) \
-    xcb_get_property (Dpy, False, Win, Atom, XCB_GET_PROPERTY_TYPE_ANY, 0, BUFSIZ)
-# define xcb_icccm_get_wm_name(Dpy, Win) \
-    GET_TEXT_PROPERTY(Dpy, Win, XCB_ATOM_WM_NAME)
-
-# define xcb_icccm_get_wm_class(Dpy, Win) \
-    xcb_get_property (Dpy, False, Win, XCB_ATOM_WM_CLASS, XCB_ATOM_STRING, 0, BUFSIZ)
-# define xcb_icccm_get_wm_hints(Dpy, Win) \
-    xcb_get_property(Dpy, False, Win, XCB_ATOM_WM_HINTS, XCB_ATOM_WM_HINTS, 0, 9)
-
-# define xcb_icccm_get_wm_size_hints(Dpy, Win, Atom) \
-    xcb_get_property (Dpy, False, Win, Atom, XCB_ATOM_WM_SIZE_HINTS, 0, 18)
-# define xcb_icccm_get_wm_normal_hints(Dpy, Win) \
-    xcb_icccm_get_wm_size_hints(Dpy, Win, XCB_ATOM_WM_NORMAL_HINTS)
-#endif
-
-/* Possibly in xcb-emwh in the future? */
-static xcb_atom_t atom_net_wm_name, atom_utf8_string;
-static xcb_atom_t atom_net_wm_desktop, atom_net_wm_window_type,
-    atom_net_wm_state, atom_net_wm_pid, atom_net_frame_extents;
-static xcb_get_property_cookie_t get_net_wm_name (xcb_connection_t *,
-						  xcb_window_t);
-
-/* Information we keep track of for each window to allow prefetching/reusing */
-struct wininfo {
-    xcb_window_t			window;
-
-    /* cookies for requests we've sent */
-    xcb_get_geometry_cookie_t		geometry_cookie;
-    xcb_get_property_cookie_t		net_wm_name_cookie;
-    xcb_get_property_cookie_t		wm_name_cookie;
-    xcb_get_property_cookie_t		wm_class_cookie;
-    xcb_translate_coordinates_cookie_t	trans_coords_cookie;
-    xcb_query_tree_cookie_t		tree_cookie;
-    xcb_get_window_attributes_cookie_t	attr_cookie;
-    xcb_get_property_cookie_t		normal_hints_cookie;
-    xcb_get_property_cookie_t		hints_cookie;
-    xcb_get_property_cookie_t		wm_desktop_cookie;
-    xcb_get_property_cookie_t		wm_window_type_cookie;
-    xcb_get_property_cookie_t		wm_state_cookie;
-    xcb_get_property_cookie_t		wm_pid_cookie;
-    xcb_get_property_cookie_t		wm_client_machine_cookie;
-    xcb_get_property_cookie_t		frame_extents_cookie;
-    xcb_get_property_cookie_t		zoom_cookie;
-
-    /* cached results from previous requests */
-    xcb_get_geometry_reply_t *		geometry;
-    xcb_get_window_attributes_reply_t *	win_attributes;
-    xcb_size_hints_t *			normal_hints;
-};
-
-static void scale_init (xcb_screen_t *scrn);
-static char *nscale (int, int, int, char *, size_t);
-static char *xscale (int);
-static char *yscale (int);
-static char *bscale (int);
-int main (int, char **);
-static const char *LookupL (long, const binding *);
-static const char *Lookup (int, const binding *);
-static void Display_Window_Id (struct wininfo *, Bool);
-static void Display_Stats_Info (struct wininfo *);
-static void Display_Bits_Info (struct wininfo *);
-static void Display_Event_Mask (long);
-static void Display_Events_Info (struct wininfo *);
-static void Display_Tree_Info (struct wininfo *, int);
-static void display_tree_info_1 (struct wininfo *, int, int);
-static void Display_Hints (xcb_size_hints_t *);
-static void Display_Size_Hints (struct wininfo *);
-static void Display_Window_Shape (xcb_window_t);
-static void Display_WM_Info (struct wininfo *);
-static void wininfo_wipe (struct wininfo *);
-
-static const char *window_id_format = "0x%lx";
-
-#ifdef HAVE_ICONV
-static iconv_t iconv_from_utf8;
-#endif
-static const char *user_encoding;
-static void print_utf8 (const char *, char *, size_t, const char *);
-static void print_friendly_name (const char *, const char *, const char *);
-
-static xcb_connection_t *dpy;
-static xcb_screen_t *screen;
-static xcb_generic_error_t *err;
-
-#ifndef HAVE_STRLCAT
-static size_t strlcat (char *dst, const char *src, size_t dstsize)
-{
-    size_t sd = strlen (dst);
-    size_t ss = strlen (src);
-    size_t s = sd + ss;
-
-    if (s < dstsize) {
-	strcpy (dst + sd, src);
-    } else {
-	strncpy (dst + sd, src, dstsize-sd-1);
-	dst[dstsize] = '\0';
-    }
-    return s;
-}
-#endif
-
-/*
- * Report the syntax for calling xwininfo:
- */
-static void
-usage (void)
-{
-    fprintf (stderr,
-	     "usage:  %s [-options ...]\n\n"
-	     "where options include:\n"
-	     "    -help                print this message\n"
-	     "    -display host:dpy    X server to contact\n"
-	     "    -root                use the root window\n"
-	     "    -id windowid         use the window with the specified id\n"
-	     "    -name windowname     use the window with the specified name\n"
-	     "    -int                 print window id in decimal\n"
-	     "    -children            print parent and child identifiers\n"
-	     "    -tree                print children identifiers recursively\n"
-	     "    -stats               print window geometry [DEFAULT]\n"
-	     "    -bits                print window pixel information\n"
-	     "    -events              print events selected for on window\n"
-	     "    -size                print size hints\n"
-	     "    -wm                  print window manager hints\n"
-	     "    -shape               print shape extents\n"
-	     "    -frame               don't ignore window manager frames\n"
-	     "    -english             print sizes in english units\n"
-	     "    -metric              print sizes in metric units\n"
-	     "    -all                 -tree, -stats, -bits, -events, -wm, -size, -shape\n"
-	     "\n",
-	     program_name);
-    exit (1);
-}
-
-/*
- * pixel to inch, metric converter.
- * Hacked in by Mark W. Eichin <eichin@athena> [eichin:19880619.1509EST]
- *
- * Simply put: replace the old numbers with string print calls.
- * Returning a local string is ok, since we only ever get called to
- * print one x and one y, so as long as they don't collide, they're
- * fine. This is not meant to be a general purpose routine.
- *
- */
-
-static int xp = 0, xmm = 0;
-static int yp = 0, ymm = 0;
-static int bp = 0, bmm = 0;
-static int english = 0, metric = 0;
-
-static void
-scale_init (xcb_screen_t *screen)
-{
-    xp = screen->width_in_pixels;
-    yp = screen->height_in_pixels;
-    xmm = screen->width_in_millimeters;
-    ymm = screen->height_in_millimeters;
-    bp  = xp  + yp;
-    bmm = xmm + ymm;
-}
-
-#define MILE (5280*12)
-#define YARD (3*12)
-#define FOOT (12)
-
-static char *
-nscale (int n, int np, int nmm, char *nbuf, size_t nbufsize)
-{
-    int s;
-    snprintf (nbuf, nbufsize, "%d", n);
-
-    if (metric||english) {
-	s = strlcat (nbuf, " (", nbufsize);
-
-	if (metric) {
-	    snprintf (nbuf+s, nbufsize-s, "%.2f mm%s",
-		      ((double) n) * nmm/np , english ? "; " : "");
-	}
-	if (english) {
-	    double inch_frac;
-	    Bool printed_anything = False;
-	    int mi, yar, ft, inr;
-
-	    inch_frac = ((double) n)*(nmm/25.4)/np;
-	    inr = (int)inch_frac;
-	    inch_frac -= (double)inr;
-	    if (inr >= MILE) {
-		mi = inr/MILE;
-		inr %= MILE;
-		s = strlen (nbuf);
-		snprintf (nbuf+s, nbufsize-s, "%d %s(?!?)",
-			  mi, (mi == 1) ? "mile" : "miles");
-		printed_anything = True;
-	    }
-	    if (inr >= YARD) {
-		yar = inr/YARD;
-		inr %= YARD;
-		if (printed_anything)
-		    strlcat (nbuf, ", ", nbufsize);
-		s = strlen (nbuf);
-		snprintf (nbuf+s, nbufsize-s, "%d %s",
-			 yar, (yar==1) ? "yard" : "yards");
-		printed_anything = True;
-	    }
-	    if (inr >= FOOT) {
-		ft = inr/FOOT;
-		inr  %= FOOT;
-		if (printed_anything)
-		    strlcat (nbuf, ", ", nbufsize);
-		s = strlen (nbuf);
-		snprintf (nbuf+s, nbufsize-s, "%d %s",
-			 ft, (ft==1) ? "foot" : "feet");
-		printed_anything = True;
-	    }
-	    if (!printed_anything || inch_frac != 0.0 || inr != 0) {
-		if (printed_anything)
-		    strlcat (nbuf, ", ", nbufsize);
-		s = strlen (nbuf);
-		snprintf (nbuf+s, nbufsize-s, "%.2f inches", inr+inch_frac);
-	    }
-	}
-	strlcat (nbuf, ")", nbufsize);
-    }
-    return (nbuf);
-}
-
-static char xbuf[BUFSIZ];
-static char *
-xscale (int x)
-{
-    return (nscale (x, xp, xmm, xbuf, sizeof(xbuf)));
-}
-
-static char ybuf[BUFSIZ];
-static char *
-yscale (int y)
-{
-    return (nscale (y, yp, ymm, ybuf, sizeof(ybuf)));
-}
-
-static char bbuf[BUFSIZ];
-static char *
-bscale (int b)
-{
-    return (nscale (b, bp, bmm, bbuf, sizeof(bbuf)));
-}
-
-/* end of pixel to inch, metric converter */
-
-int
-main (int argc, char **argv)
-{
-    register int i;
-    int tree = 0, stats = 0, bits = 0, events = 0, wm = 0, size = 0, shape = 0;
-    int frame = 0, children = 0;
-    int use_root = 0;
-    xcb_window_t window = 0;
-    char *display_name = NULL;
-    const char *window_name = NULL;
-    struct wininfo wininfo;
-    struct wininfo *w = &wininfo;
-
-    program_name = argv[0];
-
-    if (!setlocale (LC_ALL, ""))
-	fprintf (stderr, "%s: can not set locale properly\n", program_name);
-    user_encoding = nl_langinfo (CODESET);
-    if (user_encoding == NULL)
-	user_encoding = "unknown encoding";
-
-    memset (w, 0, sizeof(struct wininfo));
-
-    /* Handle our command line arguments */
-    for (i = 1; i < argc; i++) {
-	if (!strcmp (argv[i], "-help"))
-	    usage ();
-	if (!strcmp (argv[i], "-display") || !strcmp (argv[i], "-d")) {
-	    if (++i >= argc)
-		Fatal_Error("-display requires argument");
-	    display_name = argv[i];
-	    continue;
-	}
-	if (!strcmp (argv[i], "-root")) {
-	    use_root = 1;
-	    continue;
-	}
-	if (!strcmp (argv[i], "-id")) {
-	    if (++i >= argc)
-		Fatal_Error("-id requires argument");
-	    window = strtoul(argv[i], NULL, 0);
-	    continue;
-	}
-	if (!strcmp (argv[i], "-name")) {
-	    if (++i >= argc)
-		Fatal_Error("-name requires argument");
-	    window_name = argv[i];
-	    continue;
-	}
-	if (!strcmp (argv[i], "-int")) {
-	    window_id_format = "%ld";
-	    continue;
-	}
-	if (!strcmp (argv[i], "-children")) {
-	    children = 1;
-	    continue;
-	}
-	if (!strcmp (argv[i], "-tree")) {
-	    tree = 1;
-	    continue;
-	}
-	if (!strcmp (argv[i], "-stats")) {
-	    stats = 1;
-	    continue;
-	}
-	if (!strcmp (argv[i], "-bits")) {
-	    bits = 1;
-	    continue;
-	}
-	if (!strcmp (argv[i], "-events")) {
-	    events = 1;
-	    continue;
-	}
-	if (!strcmp (argv[i], "-wm")) {
-	    wm = 1;
-	    continue;
-	}
-	if (!strcmp (argv[i], "-frame")) {
-	    frame = 1;
-	    continue;
-	}
-	if (!strcmp (argv[i], "-size")) {
-	    size = 1;
-	    continue;
-	}
-	if (!strcmp (argv[i], "-shape")) {
-	    shape = 1;
-	    continue;
-	}
-	if (!strcmp (argv[i], "-english")) {
-	    english = 1;
-	    continue;
-	}
-	if (!strcmp (argv[i], "-metric")) {
-	    metric = 1;
-	    continue;
-	}
-	if (!strcmp (argv[i], "-all")) {
-	    tree = stats = bits = events = wm = size = shape = 1;
-	    continue;
-	}
-	usage ();
-    }
-
-    Setup_Display_And_Screen (display_name, &dpy, &screen);
-
-    /* preload atoms we may need later */
-    Intern_Atom (dpy, "_NET_WM_NAME");
-    Intern_Atom (dpy, "UTF8_STRING");
-    if (wm) {
-	Intern_Atom (dpy, "_NET_WM_DESKTOP");
-	Intern_Atom (dpy, "_NET_WM_WINDOW_TYPE");
-	Intern_Atom (dpy, "_NET_WM_STATE");
-	Intern_Atom (dpy, "_NET_WM_PID");
-	Intern_Atom (dpy, "_NET_FRAME_EXTENTS");
-    }
-    /* initialize scaling data */
-    scale_init(screen);
-
-    if (use_root)
-	window = screen->root;
-    else if (window_name) {
-	window = Window_With_Name (dpy, screen->root, window_name);
-	if (!window)
-	    Fatal_Error ("No window with name \"%s\" exists!", window_name);
-    }
-
-    /* If no window selected on command line, let user pick one the hard way */
-    if (!window) {
-	printf ("\n"
-		"xwininfo: Please select the window about which you\n"
-		"          would like information by clicking the\n"
-		"          mouse in that window.\n");
-	Intern_Atom (dpy, "_NET_VIRTUAL_ROOTS");
-	Intern_Atom (dpy, "WM_STATE");
-	window = Select_Window (dpy, screen, !frame);
-    }
-
-    /*
-     * Do the actual displaying as per parameters
-     */
-    if (!(children || tree || bits || events || wm || size))
-	stats = 1;
-
-    /*
-     * make sure that the window is valid
-     */
-    {
-	xcb_get_geometry_cookie_t gg_cookie =
-	    xcb_get_geometry (dpy, window);
-
-	w->geometry = xcb_get_geometry_reply(dpy, gg_cookie, &err);
-
-	if (!w->geometry) {
-	    char badid[20];
-
-	    if (err)
-		Print_X_Error (dpy, err);
-
-	    snprintf (badid, sizeof(badid), window_id_format, window);
-	    Fatal_Error ("No such window with id %s.", badid);
-	}
-    }
-
-    /* Send requests to prefetch data we'll need */
-    w->window = window;
-    w->net_wm_name_cookie = get_net_wm_name (dpy, window);
-    w->wm_name_cookie = xcb_icccm_get_wm_name (dpy, window);
-    if (children || tree)
-	w->tree_cookie = xcb_query_tree (dpy, window);
-    if (stats) {
-	w->trans_coords_cookie =
-	    xcb_translate_coordinates (dpy, window, w->geometry->root,
-				       -(w->geometry->border_width),
-				       -(w->geometry->border_width));
-    }
-    if (stats || bits || events)
-	w->attr_cookie = xcb_get_window_attributes (dpy, window);
-    if (stats || size)
-	w->normal_hints_cookie = xcb_icccm_get_wm_normal_hints (dpy, window);
-    if (wm) {
-	w->hints_cookie = xcb_icccm_get_wm_hints(dpy, window);
-
-	atom_net_wm_desktop = Get_Atom (dpy, "_NET_WM_DESKTOP");
-	if (atom_net_wm_desktop) {
-	    w->wm_desktop_cookie = xcb_get_property
-		(dpy, False, window, atom_net_wm_desktop,
-		 XCB_ATOM_CARDINAL, 0, 4);
-	}
-
-	atom_net_wm_window_type	= Get_Atom (dpy, "_NET_WM_WINDOW_TYPE");
-	if (atom_net_wm_window_type) {
-	    w->wm_window_type_cookie = xcb_get_property
-		(dpy, False, window, atom_net_wm_window_type,
-		 XCB_ATOM_ATOM, 0, BUFSIZ);
-	}
-
-	atom_net_wm_state = Get_Atom (dpy, "_NET_WM_STATE");
-	if (atom_net_wm_state) {
-	    w->wm_state_cookie = xcb_get_property
-		(dpy, False, window, atom_net_wm_state,
-		 XCB_ATOM_ATOM, 0, BUFSIZ);
-	}
-
-	atom_net_wm_pid	= Get_Atom (dpy, "_NET_WM_PID");
-	if (atom_net_wm_pid) {
-	    w->wm_pid_cookie = xcb_get_property
-		(dpy, False, window, atom_net_wm_pid,
-		 XCB_ATOM_CARDINAL, 0, BUFSIZ);
-	    w->wm_client_machine_cookie = xcb_get_property
-		(dpy, False, window, XCB_ATOM_WM_CLIENT_MACHINE,
-		 XCB_GET_PROPERTY_TYPE_ANY, 0, BUFSIZ);
-	}
-
-	atom_net_frame_extents = Get_Atom (dpy, "_NET_FRAME_EXTENTS");
-	if (atom_net_frame_extents) {
-	    w->frame_extents_cookie = xcb_get_property
-		(dpy, False, window, atom_net_frame_extents,
-		 XCB_ATOM_CARDINAL, 0, 4 * 4);
-	}
-    }
-    if (size)
-	w->zoom_cookie = xcb_icccm_get_wm_size_hints (dpy, window,
-						      XCB_ATOM_WM_ZOOM_HINTS);
-    xcb_flush (dpy);
-
-    printf ("\nxwininfo: Window id: ");
-    Display_Window_Id (w, True);
-    if (children || tree)
-	Display_Tree_Info (w, tree);
-    if (stats)
-	Display_Stats_Info (w);
-    if (bits)
-	Display_Bits_Info (w);
-    if (events)
-	Display_Events_Info (w);
-    if (wm)
-	Display_WM_Info (w);
-    if (size)
-	Display_Size_Hints (w);
-    if (shape)
-	Display_Window_Shape (window);
-    printf ("\n");
-
-    wininfo_wipe (w);
-    xcb_disconnect (dpy);
-#ifdef HAVE_ICONV
-    if (iconv_from_utf8 && (iconv_from_utf8 != (iconv_t) -1)) {
-	iconv_close (iconv_from_utf8);
-    }
-#endif
-    exit (0);
-}
-
-/* Ensure win_attributes field is filled in */
-static xcb_get_window_attributes_reply_t *
-fetch_win_attributes (struct wininfo *w)
-{
-    if (!w->win_attributes) {
-	w->win_attributes =
-	    xcb_get_window_attributes_reply (dpy, w->attr_cookie, &err);
-
-	if (!w->win_attributes) {
-	    Print_X_Error (dpy, err);
-	    Fatal_Error ("Can't get window attributes.");
-	}
-    }
-    return w->win_attributes;
-}
-
-#ifndef USE_XCB_ICCCM
-static Bool
-wm_size_hints_reply (xcb_connection_t *dpy, xcb_get_property_cookie_t cookie,
-		     wm_size_hints_t *hints_return, xcb_generic_error_t **err)
-{
-    xcb_get_property_reply_t *prop = xcb_get_property_reply (dpy, cookie, err);
-    int length;
-
-    if (!prop || (prop->type != XCB_ATOM_WM_SIZE_HINTS) ||
-	(prop->format != 32)) {
-	free (prop);
-	return False;
-    }
-
-    memset (hints_return, 0, sizeof(wm_size_hints_t));
-
-    length = xcb_get_property_value_length(prop);
-    if (length > sizeof(wm_size_hints_t))
-	length = sizeof(wm_size_hints_t);
-    memcpy (hints_return, xcb_get_property_value (prop), length);
-
-    free (prop);
-    return True;
-}
-
-#define xcb_icccm_get_wm_normal_hints_reply wm_size_hints_reply
-#define xcb_icccm_get_wm_size_hints_reply wm_size_hints_reply
-#endif
-
-
-
-/* Ensure normal_hints field is filled in */
-static xcb_size_hints_t *
-fetch_normal_hints (struct wininfo *w, xcb_size_hints_t *hints_return)
-{
-    xcb_size_hints_t hints;
-
-    if (!w->normal_hints) {
-	if (xcb_icccm_get_wm_normal_hints_reply (dpy, w->normal_hints_cookie,
-						 &hints, NULL)) {
-	    w->normal_hints = malloc (sizeof(xcb_size_hints_t));
-	    if (w->normal_hints)
-		memcpy(w->normal_hints, &hints, sizeof(xcb_size_hints_t));
-	}
-    }
-    if (hints_return && w->normal_hints)
-	memcpy(hints_return, w->normal_hints, sizeof(xcb_size_hints_t));
-    return w->normal_hints;
-}
-
-
-/*
- * Lookup: lookup a code in a table.
- */
-static char _lookup_buffer[100];
-
-static const char *
-LookupL (long code, const binding *table)
-{
-    const char *name = NULL;
-
-    while (table->name) {
-	if (table->code == code) {
-	    name = table->name;
-	    break;
-	}
-	table++;
-    }
-
-    if (name == NULL) {
-	snprintf (_lookup_buffer, sizeof(_lookup_buffer),
-		  "unknown (code = %ld. = 0x%lx)", code, code);
-	name = _lookup_buffer;
-    }
-
-    return (name);
-}
-
-static const char *
-Lookup (int code, const binding *table)
-{
-    return LookupL ((long)code, table);
-}
-
-/*
- * Routine to display a window id in dec/hex with name if window has one
- *
- * Requires wininfo members initialized: window, wm_name_cookie
- */
-
-static void
-Display_Window_Id (struct wininfo *w, Bool newline_wanted)
-{
-#ifdef USE_XCB_ICCCM
-    xcb_icccm_get_text_property_reply_t wmn_reply;
-    uint8_t got_reply = False;
-#endif
-    xcb_get_property_reply_t *prop;
-    const char *wm_name = NULL;
-    unsigned int wm_name_len = 0;
-    xcb_atom_t wm_name_encoding = XCB_NONE;
-
-    printf (window_id_format, w->window);      /* print id # in hex/dec */
-
-    if (!w->window) {
-	printf (" (none)");
-    } else {
-	if (w->window == screen->root) {
-	    printf (" (the root window)");
-	}
-	/* Get window name if any */
-	prop = xcb_get_property_reply (dpy, w->net_wm_name_cookie, NULL);
-	if (prop && (prop->type != XCB_NONE)) {
-	    wm_name = xcb_get_property_value (prop);
-	    wm_name_len = xcb_get_property_value_length (prop);
-	    wm_name_encoding = prop->type;
-	} else { /* No _NET_WM_NAME, check WM_NAME */
-#ifdef USE_XCB_ICCCM
-	    got_reply = xcb_icccm_get_wm_name_reply (dpy, w->wm_name_cookie,
-						     &wmn_reply, NULL);
-	    if (got_reply) {
-		wm_name = wmn_reply.name;
-		wm_name_len = wmn_reply.name_len;
-		wm_name_encoding = wmn_reply.encoding;
-	    }
-#else
-	    prop = xcb_get_property_reply (dpy, w->wm_name_cookie, NULL);
-	    if (prop && (prop->type != XCB_NONE)) {
-		wm_name = xcb_get_property_value (prop);
-		wm_name_len = xcb_get_property_value_length (prop);
-		wm_name_encoding = prop->type;
-	    }
-#endif
-	}
-	if (wm_name_len == 0) {
-	    printf (" (has no name)");
-        } else {
-	    if (wm_name_encoding == XCB_ATOM_STRING) {
-		printf (" \"%.*s\"", wm_name_len, wm_name);
-	    } else if (wm_name_encoding == atom_utf8_string) {
-		print_utf8 (" \"", (char *) wm_name, wm_name_len,  "\"");
-	    } else {
-		/* Encodings we don't support, including COMPOUND_TEXT */
-		const char *enc_name = Get_Atom_Name (dpy, wm_name_encoding);
-		if (enc_name) {
-		    printf (" (name in unsupported encoding %s)", enc_name);
-		} else {
-		    printf (" (name in unsupported encoding ATOM 0x%x)",
-			    wm_name_encoding);
-		}
-	    }
-	}
-#ifdef USE_XCB_ICCCM
-	if (got_reply)
-	    xcb_icccm_get_text_property_reply_wipe (&wmn_reply);
-#else
-	free (prop);
-#endif
-    }
-
-    if (newline_wanted)
-	printf ("\n");
-
-    return;
-}
-
-
-/*
- * Display Stats on window
- */
-static const binding _window_classes[] = {
-	{ XCB_WINDOW_CLASS_INPUT_OUTPUT, "InputOutput" },
-	{ XCB_WINDOW_CLASS_INPUT_ONLY, "InputOnly" },
-        { 0, NULL } };
-
-static const binding _map_states[] = {
-	{ XCB_MAP_STATE_UNMAPPED,	"IsUnMapped" },
-	{ XCB_MAP_STATE_UNVIEWABLE,	"IsUnviewable" },
-	{ XCB_MAP_STATE_VIEWABLE,	"IsViewable" },
-	{ 0, NULL } };
-
-static const binding _backing_store_states[] = {
-	{ XCB_BACKING_STORE_NOT_USEFUL, "NotUseful" },
-	{ XCB_BACKING_STORE_WHEN_MAPPED,"WhenMapped" },
-	{ XCB_BACKING_STORE_ALWAYS,	"Always" },
-	{ 0, NULL } };
-
-static const binding _bit_gravity_states[] = {
-	{ XCB_GRAVITY_BIT_FORGET,	"ForgetGravity" },
-	{ XCB_GRAVITY_NORTH_WEST,	"NorthWestGravity" },
-	{ XCB_GRAVITY_NORTH,		"NorthGravity" },
-	{ XCB_GRAVITY_NORTH_EAST,	"NorthEastGravity" },
-	{ XCB_GRAVITY_WEST,		"WestGravity" },
-	{ XCB_GRAVITY_CENTER,		"CenterGravity" },
-	{ XCB_GRAVITY_EAST,		"EastGravity" },
-	{ XCB_GRAVITY_SOUTH_WEST,	"SouthWestGravity" },
-	{ XCB_GRAVITY_SOUTH,		"SouthGravity" },
-	{ XCB_GRAVITY_SOUTH_EAST,	"SouthEastGravity" },
-	{ XCB_GRAVITY_STATIC,		"StaticGravity" },
-	{ 0, NULL }};
-
-static const binding _window_gravity_states[] = {
-	{ XCB_GRAVITY_WIN_UNMAP,	"UnmapGravity" },
-	{ XCB_GRAVITY_NORTH_WEST,	"NorthWestGravity" },
-	{ XCB_GRAVITY_NORTH,		"NorthGravity" },
-	{ XCB_GRAVITY_NORTH_EAST,	"NorthEastGravity" },
-	{ XCB_GRAVITY_WEST,		"WestGravity" },
-	{ XCB_GRAVITY_CENTER,		"CenterGravity" },
-	{ XCB_GRAVITY_EAST,		"EastGravity" },
-	{ XCB_GRAVITY_SOUTH_WEST,	"SouthWestGravity" },
-	{ XCB_GRAVITY_SOUTH,		"SouthGravity" },
-	{ XCB_GRAVITY_SOUTH_EAST,	"SouthEastGravity" },
-	{ XCB_GRAVITY_STATIC,		"StaticGravity" },
-	{ 0, NULL }};
-
-static const binding _visual_classes[] = {
-	{ XCB_VISUAL_CLASS_STATIC_GRAY,	"StaticGray" },
-	{ XCB_VISUAL_CLASS_GRAY_SCALE,	"GrayScale" },
-	{ XCB_VISUAL_CLASS_STATIC_COLOR,"StaticColor" },
-	{ XCB_VISUAL_CLASS_PSEUDO_COLOR,"PseudoColor" },
-	{ XCB_VISUAL_CLASS_TRUE_COLOR,	"TrueColor" },
-	{ XCB_VISUAL_CLASS_DIRECT_COLOR,"DirectColor" },
-	{ 0, NULL }};
-
-/*
- * Requires wininfo members initialized:
- *   window, geometry, attr_cookie, trans_coords_cookie, normal_hints_cookie
- */
-static void
-Display_Stats_Info (struct wininfo *w)
-{
-    xcb_translate_coordinates_reply_t *trans_coords;
-    xcb_get_window_attributes_reply_t *win_attributes;
-    xcb_size_hints_t hints;
-
-    int dw = screen->width_in_pixels, dh = screen->height_in_pixels;
-    int rx, ry, xright, ybelow;
-    int showright = 0, showbelow = 0;
-    xcb_window_t wmframe, parent;
-
-    trans_coords =
-	xcb_translate_coordinates_reply (dpy, w->trans_coords_cookie, NULL);
-    if (!trans_coords)
-	Fatal_Error ("Can't get translated coordinates.");
-
-    rx = (int16_t)trans_coords->dst_x;
-    ry = (int16_t)trans_coords->dst_y;
-    free (trans_coords);
-
-    xright = (dw - rx - w->geometry->border_width * 2 -
-	      w->geometry->width);
-    ybelow = (dh - ry - w->geometry->border_width * 2 -
-	      w->geometry->height);
-
-
-    printf ("\n");
-    printf ("  Absolute upper-left X:  %s\n", xscale (rx));
-    printf ("  Absolute upper-left Y:  %s\n", yscale (ry));
-    printf ("  Relative upper-left X:  %s\n", xscale (w->geometry->x));
-    printf ("  Relative upper-left Y:  %s\n", yscale (w->geometry->y));
-    printf ("  Width: %s\n", xscale (w->geometry->width));
-    printf ("  Height: %s\n", yscale (w->geometry->height));
-    printf ("  Depth: %d\n", w->geometry->depth);
-
-    win_attributes = fetch_win_attributes (w);
-
-    printf ("  Visual: 0x%lx\n", (unsigned long) win_attributes->visual);
-    if (screen)
-    {
-	xcb_depth_iterator_t depth_iter;
-	xcb_visualtype_t  *visual_type = NULL;
-
-	depth_iter = xcb_screen_allowed_depths_iterator (screen);
-	for (; depth_iter.rem; xcb_depth_next (&depth_iter)) {
-	    xcb_visualtype_iterator_t visual_iter;
-
-	    visual_iter = xcb_depth_visuals_iterator (depth_iter.data);
-	    for (; visual_iter.rem; xcb_visualtype_next (&visual_iter)) {
-		if (screen->root_visual == visual_iter.data->visual_id) {
-		    visual_type = visual_iter.data;
-		    break;
-		}
-	    }
-	}
-	if (visual_type)
-	    printf ("  Visual Class: %s\n", Lookup (visual_type->_class,
-						    _visual_classes));
-    }
-
-    printf ("  Border width: %s\n", bscale (w->geometry->border_width));
-    printf ("  Class: %s\n",
-	    Lookup (win_attributes->_class, _window_classes));
-    printf ("  Colormap: 0x%lx (%sinstalled)\n",
-	    (unsigned long) win_attributes->colormap,
-	    win_attributes->map_is_installed ? "" : "not ");
-    printf ("  Bit Gravity State: %s\n",
-	    Lookup (win_attributes->bit_gravity, _bit_gravity_states));
-    printf ("  Window Gravity State: %s\n",
-	    Lookup (win_attributes->win_gravity, _window_gravity_states));
-    printf ("  Backing Store State: %s\n",
-	    Lookup (win_attributes->backing_store, _backing_store_states));
-    printf ("  Save Under State: %s\n",
-	    win_attributes->save_under ? "yes" : "no");
-    printf ("  Map State: %s\n",
-	    Lookup (win_attributes->map_state, _map_states));
-    printf ("  Override Redirect State: %s\n",
-	    win_attributes->override_redirect ? "yes" : "no");
-    printf ("  Corners:  +%d+%d  -%d+%d  -%d-%d  +%d-%d\n",
-	    rx, ry, xright, ry, xright, ybelow, rx, ybelow);
-
-    /*
-     * compute geometry string that would recreate window
-     */
-    printf ("  -geometry ");
-
-    /* compute size in appropriate units */
-    if (!fetch_normal_hints (w, &hints))
-	hints.flags = 0;
-
-    if ((hints.flags & XCB_ICCCM_SIZE_HINT_P_RESIZE_INC)  &&
-	(hints.width_inc != 0)  && (hints.height_inc != 0)) {
-	if (hints.flags &
-	    (XCB_ICCCM_SIZE_HINT_BASE_SIZE|XCB_ICCCM_SIZE_HINT_P_MIN_SIZE)) {
-	    if (hints.flags & XCB_ICCCM_SIZE_HINT_BASE_SIZE) {
-		w->geometry->width -= hints.base_width;
-		w->geometry->height -= hints.base_height;
-	    } else {
-		/* ICCCM says MinSize is default for BaseSize */
-		w->geometry->width -= hints.min_width;
-		w->geometry->height -= hints.min_height;
-	    }
-	}
-	printf ("%dx%d", w->geometry->width/hints.width_inc,
-		w->geometry->height/hints.height_inc);
-    } else
-	printf ("%dx%d", w->geometry->width, w->geometry->height);
-
-    if (!(hints.flags & XCB_ICCCM_SIZE_HINT_P_WIN_GRAVITY))
-	hints.win_gravity = XCB_GRAVITY_NORTH_WEST; /* per ICCCM */
-    /* find our window manager frame, if any */
-    for (wmframe = parent = w->window; parent != 0 ; wmframe = parent) {
-	xcb_query_tree_cookie_t qt_cookie;
-	xcb_query_tree_reply_t *tree;
-
-	qt_cookie = xcb_query_tree (dpy, wmframe);
-	tree = xcb_query_tree_reply (dpy, qt_cookie, &err);
-	if (!tree) {
-	    Print_X_Error (dpy, err);
-	    Fatal_Error ("Can't query window tree.");
-	}
-	parent = tree->parent;
-	free (tree);
-	if (parent == w->geometry->root || !parent)
-	    break;
-    }
-    if (wmframe != w->window) {
-	/* WM reparented, so find edges of the frame */
-	/* Only works for ICCCM-compliant WMs, and then only if the
-	   window has corner gravity.  We would need to know the original width
-	   of the window to correctly handle the other gravities. */
-	xcb_get_geometry_cookie_t geom_cookie;
-	xcb_get_geometry_reply_t *frame_geometry;
-
-	geom_cookie = xcb_get_geometry (dpy, wmframe);
-	frame_geometry = xcb_get_geometry_reply (dpy, geom_cookie, &err);
-
-	if (!frame_geometry) {
-	    Print_X_Error (dpy, err);
-	    Fatal_Error ("Can't get frame geometry.");
-	}
-	switch (hints.win_gravity) {
-	    case XCB_GRAVITY_NORTH_WEST: case XCB_GRAVITY_SOUTH_WEST:
-	    case XCB_GRAVITY_NORTH_EAST: case XCB_GRAVITY_SOUTH_EAST:
-	    case XCB_GRAVITY_WEST:
-		rx = frame_geometry->x;
-	}
-	switch (hints.win_gravity) {
-	    case XCB_GRAVITY_NORTH_WEST: case XCB_GRAVITY_SOUTH_WEST:
-	    case XCB_GRAVITY_NORTH_EAST: case XCB_GRAVITY_SOUTH_EAST:
-	    case XCB_GRAVITY_EAST:
-		xright = dw - frame_geometry->x - frame_geometry->width -
-		    (2 * frame_geometry->border_width);
-	}
-	switch (hints.win_gravity) {
-	    case XCB_GRAVITY_NORTH_WEST: case XCB_GRAVITY_SOUTH_WEST:
-	    case XCB_GRAVITY_NORTH_EAST: case XCB_GRAVITY_SOUTH_EAST:
-	    case XCB_GRAVITY_NORTH:
-		ry = frame_geometry->y;
-	}
-	switch (hints.win_gravity) {
-	    case XCB_GRAVITY_NORTH_WEST: case XCB_GRAVITY_SOUTH_WEST:
-	    case XCB_GRAVITY_NORTH_EAST: case XCB_GRAVITY_SOUTH_EAST:
-	    case XCB_GRAVITY_SOUTH:
-		ybelow = dh - frame_geometry->y - frame_geometry->height -
-		    (2 * frame_geometry->border_width);
-	}
-	free (frame_geometry);
-    }
-    /* If edge gravity, offer a corner on that edge (because the application
-       programmer cares about that edge), otherwise offer upper left unless
-       some other corner is close to an edge of the screen.
-       (For corner gravity, assume gravity was set by XWMGeometry.
-       For CenterGravity, it doesn't matter.) */
-    if (hints.win_gravity == XCB_GRAVITY_EAST  ||
-	(abs (xright) <= 100  &&  abs (xright) < abs (rx)
-	 &&  hints.win_gravity != XCB_GRAVITY_WEST))
-	showright = 1;
-    if (hints.win_gravity == XCB_GRAVITY_SOUTH  ||
-	(abs (ybelow) <= 100  &&  abs (ybelow) < abs (ry)
-	 &&  hints.win_gravity != XCB_GRAVITY_NORTH))
-	showbelow = 1;
-
-    if (showright)
-	printf ("-%d", xright);
-    else
-	printf ("+%d", rx);
-    if (showbelow)
-	printf ("-%d", ybelow);
-    else
-	printf ("+%d", ry);
-    printf ("\n");
-}
-
-
-/*
- * Display bits info:
- */
-static const binding _gravities[] = {
-    /* WARNING: the first two of these have the same value - see code */
-	{ XCB_GRAVITY_WIN_UNMAP,	"UnMapGravity" },
-	{ XCB_GRAVITY_BIT_FORGET,	"ForgetGravity" },
-	{ XCB_GRAVITY_NORTH_WEST,	"NorthWestGravity" },
-	{ XCB_GRAVITY_NORTH,		"NorthGravity" },
-	{ XCB_GRAVITY_NORTH_EAST,	"NorthEastGravity" },
-	{ XCB_GRAVITY_WEST,		"WestGravity" },
-	{ XCB_GRAVITY_CENTER,		"CenterGravity" },
-	{ XCB_GRAVITY_EAST,		"EastGravity" },
-	{ XCB_GRAVITY_SOUTH_WEST,	"SouthWestGravity" },
-	{ XCB_GRAVITY_SOUTH,		"SouthGravity" },
-	{ XCB_GRAVITY_SOUTH_EAST,	"SouthEastGravity" },
-	{ XCB_GRAVITY_STATIC,		"StaticGravity" },
-	{ 0, NULL } };
-
-static const binding _backing_store_hint[] = {
-	{ XCB_BACKING_STORE_NOT_USEFUL, "NotUseful" },
-	{ XCB_BACKING_STORE_WHEN_MAPPED,"WhenMapped" },
-	{ XCB_BACKING_STORE_ALWAYS,	"Always" },
-	{ 0, NULL } };
-
-static const binding _bool[] = {
-	{ 0, "No" },
-	{ 1, "Yes" },
-	{ 0, NULL } };
-
-/*
- * Requires wininfo members initialized:
- *   window, attr_cookie (or win_attributes)
- */
-static void
-Display_Bits_Info (struct wininfo * w)
-{
-    xcb_get_window_attributes_reply_t *win_attributes
-	= fetch_win_attributes (w);
-
-    printf ("\n");
-    printf ("  Bit gravity: %s\n",
-	    Lookup (win_attributes->bit_gravity, _gravities+1));
-    printf ("  Window gravity: %s\n",
-	    Lookup (win_attributes->win_gravity, _gravities));
-    printf ("  Backing-store hint: %s\n",
-	    Lookup (win_attributes->backing_store, _backing_store_hint));
-    printf ("  Backing-planes to be preserved: 0x%lx\n",
-	    (unsigned long) win_attributes->backing_planes);
-    printf ("  Backing pixel: %ld\n",
-	    (unsigned long) win_attributes->backing_pixel);
-    printf ("  Save-unders: %s\n",
-	    Lookup (win_attributes->save_under, _bool));
-}
-
-
-/*
- * Routine to display all events in an event mask
- */
-static const binding _event_mask_names[] = {
-	{ XCB_EVENT_MASK_KEY_PRESS,		"KeyPress" },
-	{ XCB_EVENT_MASK_KEY_RELEASE,		"KeyRelease" },
-	{ XCB_EVENT_MASK_BUTTON_PRESS,		"ButtonPress" },
-	{ XCB_EVENT_MASK_BUTTON_RELEASE,	"ButtonRelease" },
-	{ XCB_EVENT_MASK_ENTER_WINDOW,		"EnterWindow" },
-	{ XCB_EVENT_MASK_LEAVE_WINDOW,		"LeaveWindow" },
-	{ XCB_EVENT_MASK_POINTER_MOTION,	"PointerMotion" },
-	{ XCB_EVENT_MASK_POINTER_MOTION_HINT,	"PointerMotionHint" },
-	{ XCB_EVENT_MASK_BUTTON_1_MOTION,	"Button1Motion" },
-	{ XCB_EVENT_MASK_BUTTON_2_MOTION,	"Button2Motion" },
-	{ XCB_EVENT_MASK_BUTTON_3_MOTION,	"Button3Motion" },
-	{ XCB_EVENT_MASK_BUTTON_4_MOTION,	"Button4Motion" },
-	{ XCB_EVENT_MASK_BUTTON_5_MOTION,	"Button5Motion" },
-	{ XCB_EVENT_MASK_BUTTON_MOTION,		"ButtonMotion" },
-	{ XCB_EVENT_MASK_KEYMAP_STATE,		"KeymapState" },
-	{ XCB_EVENT_MASK_EXPOSURE,		"Exposure" },
-	{ XCB_EVENT_MASK_VISIBILITY_CHANGE,	"VisibilityChange" },
-	{ XCB_EVENT_MASK_STRUCTURE_NOTIFY,	"StructureNotify" },
-	{ XCB_EVENT_MASK_RESIZE_REDIRECT,	"ResizeRedirect" },
-	{ XCB_EVENT_MASK_SUBSTRUCTURE_NOTIFY,	"SubstructureNotify" },
-	{ XCB_EVENT_MASK_SUBSTRUCTURE_REDIRECT,	"SubstructureRedirect" },
-	{ XCB_EVENT_MASK_FOCUS_CHANGE,		"FocusChange" },
-	{ XCB_EVENT_MASK_PROPERTY_CHANGE,	"PropertyChange" },
-	{ XCB_EVENT_MASK_COLOR_MAP_CHANGE,	"ColormapChange" },
-	{ XCB_EVENT_MASK_OWNER_GRAB_BUTTON,	"OwnerGrabButton" },
-	{ 0, NULL } };
-
-static void
-Display_Event_Mask (long mask)
-{
-    long bit, bit_mask;
-
-    for (bit=0, bit_mask=1; bit < sizeof(long)*8; bit++, bit_mask <<= 1)
-	if (mask & bit_mask)
-	    printf ("      %s\n",
-		    LookupL (bit_mask, _event_mask_names));
-}
-
-
-/*
- * Display info on events
- *
- * Requires wininfo members initialized:
- *   window, attr_cookie (or win_attributes)
- */
-static void
-Display_Events_Info (struct wininfo *w)
-{
-    xcb_get_window_attributes_reply_t *win_attributes
-	= fetch_win_attributes (w);
-
-    printf ("\n");
-    printf ("  Someone wants these events:\n");
-    Display_Event_Mask (win_attributes->all_event_masks);
-
-    printf ("  Do not propagate these events:\n");
-    Display_Event_Mask (win_attributes->do_not_propagate_mask);
-
-    printf ("  Override redirection?: %s\n",
-	    Lookup (win_attributes->override_redirect, _bool));
-}
-
-
-  /* left out visual stuff */
-  /* left out colormap */
-  /* left out map_installed */
-
-
-/*
- * Display root, parent, and (recursively) children information
- * recurse - true to show children information
- *
- * Requires wininfo members initialized: window, tree_cookie
- */
-static void
-Display_Tree_Info (struct wininfo *w, int recurse)
-{
-    display_tree_info_1 (w, recurse, 0);
-}
-
-/*
- * level - recursion level
- */
-static void
-display_tree_info_1 (struct wininfo *w, int recurse, int level)
-{
-    int i, j;
-    unsigned int num_children;
-    xcb_query_tree_reply_t *tree;
-
-    tree = xcb_query_tree_reply (dpy, w->tree_cookie, &err);
-    if (!tree) {
-	Print_X_Error (dpy, err);
-	Fatal_Error ("Can't query window tree.");
-    }
-
-    if (level == 0) {
-	struct wininfo rw, pw;
-	rw.window = tree->root;
-	rw.net_wm_name_cookie = get_net_wm_name (dpy, rw.window);
-	rw.wm_name_cookie = xcb_icccm_get_wm_name (dpy, rw.window);
-	pw.window = tree->parent;
-	pw.net_wm_name_cookie = get_net_wm_name (dpy, pw.window);
-	pw.wm_name_cookie = xcb_icccm_get_wm_name (dpy, pw.window);
-	xcb_flush (dpy);
-
-	printf ("\n");
-	printf ("  Root window id: ");
-	Display_Window_Id (&rw, True);
-	printf ("  Parent window id: ");
-	Display_Window_Id (&pw, True);
-    }
-
-    num_children = xcb_query_tree_children_length (tree);
-
-    if (level == 0  ||  num_children > 0) {
-	printf ("     ");
-	for (j = 0; j < level; j++) printf ("   ");
-	printf ("%d child%s%s\n", num_children, num_children == 1 ? "" : "ren",
-		num_children ? ":" : ".");
-    }
-
-    if (num_children > 0) {
-	xcb_window_t *child_list = xcb_query_tree_children (tree);
-	struct wininfo *children
-	    = calloc (num_children, sizeof(struct wininfo));
-
-	if (children == NULL)
-	    Fatal_Error ("Failed to allocate memory in display_tree_info");
-
-	for (i = (int)num_children - 1; i >= 0; i--) {
-	    struct wininfo *cw = &children[i];
-
-	    cw->window = child_list[i];
-	    cw->net_wm_name_cookie = get_net_wm_name (dpy, child_list[i]);
-	    cw->wm_name_cookie = xcb_icccm_get_wm_name (dpy, child_list[i]);
-	    cw->wm_class_cookie = xcb_icccm_get_wm_class (dpy, child_list[i]);
-	    cw->geometry_cookie = xcb_get_geometry (dpy, child_list[i]);
-	    cw->trans_coords_cookie = xcb_translate_coordinates
-		(dpy, child_list[i], tree->root, 0, 0);
-	    if (recurse)
-		cw->tree_cookie = xcb_query_tree (dpy, child_list[i]);
-	}
-	xcb_flush (dpy);
-
-	for (i = (int)num_children - 1; i >= 0; i--) {
-	    struct wininfo *cw = &children[i];
-	    Bool got_wm_class = False;
-	    char *instance_name = NULL, *class_name = NULL;
-	    int instance_name_len, class_name_len;
-#ifdef USE_XCB_ICCCM
-	    xcb_icccm_get_wm_class_reply_t classhint;
-#else
-	    xcb_get_property_reply_t *classprop;
-#endif
-	    xcb_get_geometry_reply_t *geometry;
-
-	    printf ("     ");
-	    for (j = 0; j < level; j++) printf ("   ");
-	    Display_Window_Id (cw, False);
-	    printf (": (");
-
-#ifdef USE_XCB_ICCCM
-	    if (xcb_icccm_get_wm_class_reply (dpy, cw->wm_class_cookie,
-					&classhint, NULL)) {
-		got_wm_class = True;
-		instance_name = classhint.instance_name;
-		class_name = classhint.class_name;
-		instance_name_len = strlen(instance_name);
-		class_name_len = strlen(class_name);
-	    }
-#else
-	    classprop = xcb_get_property_reply
-		(dpy, cw->wm_class_cookie, NULL);
-	    if (classprop) {
-		if (classprop->type == XCB_ATOM_STRING &&
-		    classprop->format == 8) {
-		    int proplen = xcb_get_property_value_length (classprop);
-
-		    instance_name = xcb_get_property_value (classprop);
-		    instance_name_len = strnlen (instance_name, proplen);
-		    if (instance_name_len < proplen) {
-			class_name = instance_name + instance_name_len + 1;
-			class_name_len = strnlen
-			    (class_name, proplen - (instance_name_len + 1));
-		    } else
-			class_name_len = 0;
-		    got_wm_class = True;
-		}
-		else
-		    free (classprop);
-	    }
-#endif
-
-	    if (got_wm_class) {
-		if (instance_name)
-		    printf ("\"%.*s\" ", instance_name_len, instance_name);
-		else
-		    printf ("(none) ");
-
-		if (class_name)
-		    printf ("\"%.*s\") ",  class_name_len, class_name);
-		else
-		    printf ("(none)) ");
-
-#ifdef USE_XCB_ICCCM
-		xcb_icccm_get_wm_class_reply_wipe (&classhint);
-#else
-		free (classprop);
-#endif
-	    } else
-		printf (") ");
-
-	    geometry = xcb_get_geometry_reply(dpy, cw->geometry_cookie, &err);
-	    if (geometry) {
-		xcb_translate_coordinates_reply_t *trans_coords;
-
-		printf (" %ux%u+%d+%d", geometry->width, geometry->height,
-					geometry->x, geometry->y);
-
-		trans_coords = xcb_translate_coordinates_reply
-		    (dpy, cw->trans_coords_cookie, &err);
-
-		if (trans_coords) {
-		    int16_t abs_x = (int16_t) trans_coords->dst_x;
-		    int16_t abs_y = (int16_t) trans_coords->dst_y;
-		    int border = geometry->border_width;
-
-		    printf ("  +%d+%d", abs_x - border, abs_y - border);
-		    free (trans_coords);
-		} else if (err) {
-		    Print_X_Error (dpy, err);
-		}
-
-		free (geometry);
-	    } else if (err) {
-		Print_X_Error (dpy, err);
-	    }
-	    printf ("\n");
-
-	    if (recurse)
-		display_tree_info_1 (cw, 1, level+1);
-
-	    wininfo_wipe (cw);
-	}
-	free (children);
-    }
-
-    free (tree); /* includes storage for child_list[] */
-}
-
-
-/*
- * Display a set of size hints
- */
-static void
-Display_Hints (xcb_size_hints_t *hints)
-{
-    long flags;
-
-    flags = hints->flags;
-
-    if (flags & XCB_ICCCM_SIZE_HINT_US_POSITION)
-	printf ("      User supplied location: %s, %s\n",
-		xscale (hints->x), yscale (hints->y));
-
-    if (flags & XCB_ICCCM_SIZE_HINT_P_POSITION)
-	printf ("      Program supplied location: %s, %s\n",
-		xscale (hints->x), yscale (hints->y));
-
-    if (flags & XCB_ICCCM_SIZE_HINT_US_SIZE) {
-	printf ("      User supplied size: %s by %s\n",
-		xscale (hints->width), yscale (hints->height));
-    }
-
-    if (flags & XCB_ICCCM_SIZE_HINT_P_SIZE)
-	printf ("      Program supplied size: %s by %s\n",
-		xscale (hints->width), yscale (hints->height));
-
-    if (flags & XCB_ICCCM_SIZE_HINT_P_MIN_SIZE)
-	printf ("      Program supplied minimum size: %s by %s\n",
-		xscale (hints->min_width), yscale (hints->min_height));
-
-    if (flags & XCB_ICCCM_SIZE_HINT_P_MAX_SIZE)
-	printf ("      Program supplied maximum size: %s by %s\n",
-		xscale (hints->max_width), yscale (hints->max_height));
-
-    if (flags & XCB_ICCCM_SIZE_HINT_BASE_SIZE) {
-	printf ("      Program supplied base size: %s by %s\n",
-		xscale (hints->base_width), yscale (hints->base_height));
-    }
-
-    if (flags & XCB_ICCCM_SIZE_HINT_P_RESIZE_INC) {
-	printf ("      Program supplied x resize increment: %s\n",
-		xscale (hints->width_inc));
-	printf ("      Program supplied y resize increment: %s\n",
-		yscale (hints->height_inc));
-	if (hints->width_inc != 0 && hints->height_inc != 0) {
-	    if (flags & XCB_ICCCM_SIZE_HINT_US_SIZE)
-		printf ("      User supplied size in resize increments:  %s by %s\n",
-			(xscale (hints->width / hints->width_inc)),
-			(yscale (hints->height / hints->height_inc)));
-	    if (flags & XCB_ICCCM_SIZE_HINT_P_SIZE)
-		printf ("      Program supplied size in resize increments:  %s by %s\n",
-			(xscale (hints->width / hints->width_inc)),
-			(yscale (hints->height / hints->height_inc)));
-	    if (flags & XCB_ICCCM_SIZE_HINT_P_MIN_SIZE)
-		printf ("      Program supplied minimum size in resize increments: %s by %s\n",
-			xscale (hints->min_width / hints->width_inc), yscale (hints->min_height / hints->height_inc));
-	    if (flags & XCB_ICCCM_SIZE_HINT_BASE_SIZE)
-		printf ("      Program supplied base size in resize increments:  %s by %s\n",
-			(xscale (hints->base_width / hints->width_inc)),
-			(yscale (hints->base_height / hints->height_inc)));
-	}
-    }
-
-    if (flags & XCB_ICCCM_SIZE_HINT_P_ASPECT) {
-	printf ("      Program supplied min aspect ratio: %s/%s\n",
-		xscale (hints->min_aspect_num), yscale (hints->min_aspect_den));
-	printf ("      Program supplied max aspect ratio: %s/%s\n",
-		xscale (hints->max_aspect_num), yscale (hints->max_aspect_den));
-    }
-
-    if (flags & XCB_ICCCM_SIZE_HINT_P_WIN_GRAVITY) {
-	printf ("      Program supplied window gravity: %s\n",
-		Lookup (hints->win_gravity, _gravities));
-    }
-}
-
-
-/*
- * Display Size Hints info
- */
-static void
-Display_Size_Hints (struct wininfo *w)
-{
-    xcb_size_hints_t hints;
-
-    printf ("\n");
-    if (!fetch_normal_hints (w, &hints))
-	printf ("  No normal window size hints defined\n");
-    else {
-	printf ("  Normal window size hints:\n");
-	Display_Hints (&hints);
-    }
-
-    if (!xcb_icccm_get_wm_size_hints_reply (dpy, w->zoom_cookie, &hints, NULL))
-	printf ("  No zoom window size hints defined\n");
-    else {
-	printf ("  Zoom window size hints:\n");
-	Display_Hints (&hints);
-    }
-}
-
-
-static void
-Display_Window_Shape (xcb_window_t window)
-{
-    const xcb_query_extension_reply_t *shape_query;
-    xcb_shape_query_extents_cookie_t extents_cookie;
-    xcb_shape_query_extents_reply_t *extents;
-
-    shape_query = xcb_get_extension_data (dpy, &xcb_shape_id);
-    if (!shape_query->present)
-	return;
-
-    printf ("\n");
-
-    extents_cookie = xcb_shape_query_extents (dpy, window);
-    extents = xcb_shape_query_extents_reply (dpy, extents_cookie, &err);
-
-    if (!extents) {
-	if (err)
-	    Print_X_Error (dpy, err);
-	else
-	{
-	    printf ("  No window shape defined\n");
-	    printf ("  No border shape defined\n");
-	}
-	return;
-    }
-
-    if (!extents->bounding_shaped)
-	printf ("  No window shape defined\n");
-    else {
-	printf ("  Window shape extents:  %sx%s",
-		xscale (extents->bounding_shape_extents_width),
-		yscale (extents->bounding_shape_extents_height));
-	printf ("+%s+%s\n",
-		xscale (extents->bounding_shape_extents_x),
-		yscale (extents->bounding_shape_extents_y));
-    }
-    if (!extents->clip_shaped)
-	printf ("  No border shape defined\n");
-    else {
-	printf ("  Border shape extents:  %sx%s",
-		xscale (extents->clip_shape_extents_width),
-		yscale (extents->clip_shape_extents_height));
-	printf ("+%s+%s\n",
-		xscale (extents->clip_shape_extents_x),
-		yscale (extents->clip_shape_extents_y));
-    }
-
-    free (extents);
-}
-
-/*
- * Display Window Manager Info
- *
- * Requires wininfo members initialized:
- *   window, hints_cookie
- */
-static const binding _state_hints[] = {
-	{ XCB_ICCCM_WM_STATE_WITHDRAWN, "Withdrawn State" },
-	{ XCB_ICCCM_WM_STATE_NORMAL, "Normal State" },
-	{ XCB_ICCCM_WM_STATE_ICONIC, "Iconic State" },
-/* xwininfo previously also reported the ZoomState & InactiveState,
-   but ICCCM declared those obsolete long ago */
-	{ 0, NULL } };
-
-#ifndef USE_XCB_ICCCM
-static Bool
-wm_hints_reply (xcb_connection_t *dpy, xcb_get_property_cookie_t cookie,
-		wm_hints_t *hints_return, xcb_generic_error_t **err)
-{
-    xcb_get_property_reply_t *prop = xcb_get_property_reply (dpy, cookie, err);
-    int length;
-
-    if (!prop || (prop->type != XCB_ATOM_WM_HINTS) || (prop->format != 32)) {
-	free (prop);
-	return False;
-    }
-
-    memset (hints_return, 0, sizeof(wm_hints_t));
-
-    length = xcb_get_property_value_length(prop);
-    if (length > sizeof(wm_hints_t))
-	length = sizeof(wm_hints_t);
-    memcpy (hints_return, xcb_get_property_value (prop), length);
-
-    free (prop);
-    return True;
-}
-
-#define xcb_icccm_get_wm_hints_reply wm_hints_reply
-#endif
-
-static void
-Display_WM_Info (struct wininfo *w)
-{
-    xcb_icccm_wm_hints_t wmhints;
-    long flags;
-    xcb_get_property_reply_t *prop;
-    int i;
-
-    printf ("\n");
-    if (!xcb_icccm_get_wm_hints_reply(dpy, w->hints_cookie, &wmhints, &err))
-    {
-	printf ("  No window manager hints defined\n");
-	if (err)
-	    Print_X_Error (dpy, err);
-	flags = 0;
-    } else
-	flags = wmhints.flags;
-
-    printf ("  Window manager hints:\n");
-
-    if (flags & XCB_ICCCM_WM_HINT_INPUT)
-	printf ("      Client accepts input or input focus: %s\n",
-		Lookup (wmhints.input, _bool));
-
-    if (flags & XCB_ICCCM_WM_HINT_ICON_WINDOW) {
-	struct wininfo iw;
-	iw.window = wmhints.icon_window;
-	iw.net_wm_name_cookie = get_net_wm_name (dpy, iw.window);
-	iw.wm_name_cookie = xcb_icccm_get_wm_name (dpy, iw.window);
-
-	printf ("      Icon window id: ");
-	Display_Window_Id (&iw, True);
-    }
-
-    if (flags & XCB_ICCCM_WM_HINT_ICON_POSITION)
-	printf ("      Initial icon position: %s, %s\n",
-		xscale (wmhints.icon_x), yscale (wmhints.icon_y));
-
-    if (flags & XCB_ICCCM_WM_HINT_STATE)
-	printf ("      Initial state is %s\n",
-		Lookup (wmhints.initial_state, _state_hints));
-
-    if (atom_net_wm_desktop) {
-	prop = xcb_get_property_reply (dpy, w->wm_desktop_cookie, NULL);
-	if (prop && (prop->type != XCB_NONE)) {
-	    uint32_t *desktop = xcb_get_property_value (prop);
-	    if (*desktop == 0xFFFFFFFF) {
-		printf ("      Displayed on all desktops\n");
-	    } else {
-		printf ("      Displayed on desktop %d\n", *desktop);
-	    }
-	}
-	free (prop);
-    }
-
-    if (atom_net_wm_window_type) {
-	prop = xcb_get_property_reply (dpy, w->wm_window_type_cookie,
-				       NULL);
-	if (prop && (prop->type != XCB_NONE) && (prop->value_len > 0)) {
-	    xcb_atom_t *atoms = xcb_get_property_value (prop);
-	    int atom_count = prop->value_len;
-
-	    if (atom_count > 0) {
-		printf ("      Window type:\n");
-		for (i = 0; i < atom_count; i++) {
-		    const char *atom_name = Get_Atom_Name (dpy, atoms[i]);
-
-		    if (atom_name) {
-			print_friendly_name ("          %s\n", atom_name,
-					     "_NET_WM_WINDOW_TYPE_");
-		    } else {
-			printf ("          (unresolvable ATOM 0x%x)\n",
-				atoms[i]);
-		    }
-		}
-	    }
-	}
-	free (prop);
-    }
-
-    if (atom_net_wm_state) {
-	prop = xcb_get_property_reply (dpy, w->wm_state_cookie, NULL);
-	if (prop && (prop->type != XCB_NONE) && (prop->value_len > 0)) {
-	    xcb_atom_t *atoms = xcb_get_property_value (prop);
-	    int atom_count = prop->value_len;
-
-	    if (atom_count > 0) {
-		printf ("      Window state:\n");
-		for (i = 0; i < atom_count; i++) {
-		    const char *atom_name = Get_Atom_Name (dpy, atoms[i]);
-
-		    if (atom_name) {
-			print_friendly_name ("          %s\n", atom_name,
-					     "_NET_WM_STATE_");
-		    } else {
-			printf ("          (unresolvable ATOM 0x%x)\n",
-				atoms[i]);
-		    }
-		}
-	    }
-	}
-	free (prop);
-    }
-
-    if (atom_net_wm_pid) {
-	printf ("      Process id: ");
-	prop = xcb_get_property_reply (dpy, w->wm_pid_cookie, NULL);
-	if (prop && (prop->type == XCB_ATOM_CARDINAL)) {
-	    uint32_t *pid = xcb_get_property_value (prop);
-	    printf ("%d", *pid);
-	} else {
-	    printf ("(unknown)");
-	}
-	free (prop);
-
-	prop = xcb_get_property_reply (dpy, w->wm_client_machine_cookie, NULL);
-	if (prop && (prop->type == XCB_ATOM_STRING)) {
-	    const char *hostname = xcb_get_property_value (prop);
-	    int hostname_len = xcb_get_property_value_length (prop);
-	    printf (" on host %.*s", hostname_len, hostname);
-	}
-	printf ("\n");
-	free (prop);
-    }
-
-    if (atom_net_frame_extents) {
-	prop = xcb_get_property_reply (dpy, w->frame_extents_cookie, NULL);
-	if (prop && (prop->type == XCB_ATOM_CARDINAL)
-	    && (prop->value_len == 4)) {
-	    uint32_t *extents = xcb_get_property_value (prop);
-
-	    printf ("      Frame extents: %d, %d, %d, %d\n",
-		    extents[0], extents[1], extents[2], extents[3]);
-	}
-	free (prop);
-    }
-}
-
-/* Frees all members of a wininfo struct, but not the struct itself */
-static void
-wininfo_wipe (struct wininfo *w)
-{
-    free (w->geometry);
-    free (w->win_attributes);
-    free (w->normal_hints);
-}
-
-/* Gets UTF-8 encoded EMWH property _NET_WM_NAME for a window */
-static xcb_get_property_cookie_t
-get_net_wm_name (xcb_connection_t *dpy, xcb_window_t win)
-{
-    if (!atom_net_wm_name)
-	atom_net_wm_name = Get_Atom (dpy, "_NET_WM_NAME");
-
-    if (!atom_utf8_string)
-	atom_utf8_string = Get_Atom (dpy, "UTF8_STRING");
-
-    if (atom_net_wm_name && atom_utf8_string)
-	return xcb_get_property (dpy, False, win, atom_net_wm_name,
-				 atom_utf8_string, 0, BUFSIZ);
-    else {
-	xcb_get_property_cookie_t dummy = { 0 };
-	return dummy;
-    }
-}
-
-/* [Copied from code added by Yang Zhao to xprop/xprop.c]
- *
- * Validate a string as UTF-8 encoded according to RFC 3629
- *
- * Simply, a unicode code point (up to 21-bits long) is encoded as follows:
- *
- *    Char. number range  |        UTF-8 octet sequence
- *       (hexadecimal)    |              (binary)
- *    --------------------+---------------------------------------------
- *    0000 0000-0000 007F | 0xxxxxxx
- *    0000 0080-0000 07FF | 110xxxxx 10xxxxxx
- *    0000 0800-0000 FFFF | 1110xxxx 10xxxxxx 10xxxxxx
- *    0001 0000-0010 FFFF | 11110xxx 10xxxxxx 10xxxxxx 10xxxxxx
- *
- * Validation is done left-to-right, and an error condition, if any, refers to
- * only the left-most problem in the string.
- *
- * Return values:
- *   UTF8_VALID: Valid UTF-8 encoded string
- *   UTF8_OVERLONG: Using more bytes than needed for a code point
- *   UTF8_SHORT_TAIL: Not enough bytes in a multi-byte sequence
- *   UTF8_LONG_TAIL: Too many bytes in a multi-byte sequence
- *   UTF8_FORBIDDEN_VALUE: Forbidden prefix or code point outside 0x10FFFF
- */
-#define UTF8_VALID 0
-#define UTF8_FORBIDDEN_VALUE 1
-#define UTF8_OVERLONG 2
-#define UTF8_SHORT_TAIL 3
-#define UTF8_LONG_TAIL 4
-static int
-is_valid_utf8 (const char *string, int len)
-{
-    unsigned long codepoint;
-    int rem, i;
-    unsigned char c;
-
-    rem = 0;
-    for (i = 0; i < len; i++) {
-	c = (unsigned char) string[i];
-
-	/* Order of type check:
-	 *   - Single byte code point
-	 *   - Non-starting byte of multi-byte sequence
-	 *   - Start of 2-byte sequence
-	 *   - Start of 3-byte sequence
-	 *   - Start of 4-byte sequence
-	 */
-	if (!(c & 0x80)) {
-	    if (rem > 0) return UTF8_SHORT_TAIL;
-	    rem = 0;
-	    codepoint = c;
-	} else if ((c & 0xC0) == 0x80) {
-	    if (rem == 0) return UTF8_LONG_TAIL;
-	    rem--;
-	    codepoint |= (c & 0x3F) << (rem * 6);
-	    if (codepoint == 0) return UTF8_OVERLONG;
-	} else if ((c & 0xE0) == 0xC0) {
-	    if (rem > 0) return UTF8_SHORT_TAIL;
-	    rem = 1;
-	    codepoint = (c & 0x1F) << 6;
-	    if (codepoint == 0) return UTF8_OVERLONG;
-	} else if ((c & 0xF0) == 0xE0) {
-	    if (rem > 0) return UTF8_SHORT_TAIL;
-	    rem = 2;
-	    codepoint = (c & 0x0F) << 12;
-	} else if ((c & 0xF8) == 0xF0) {
-	    if (rem > 0) return UTF8_SHORT_TAIL;
-	    rem = 3;
-	    codepoint = (c & 0x07) << 18;
-	    if (codepoint > 0x10FFFF) return UTF8_FORBIDDEN_VALUE;
-	} else
-	    return UTF8_FORBIDDEN_VALUE;
-    }
-
-    return UTF8_VALID;
-}
-
-/*
- * Converts a UTF-8 encoded string to the current locale encoding,
- * if possible, and prints it, with prefix before and suffix after.
- * Length of the string is specified in bytes, or -1 for going until '\0'
- */
-static void
-print_utf8 (const char *prefix, char *u8str, size_t length, const char *suffix)
-{
-    size_t inlen = length;
-
-    if (inlen < 0) {
-	inlen = strlen (u8str);
-    }
-
-    if (is_valid_utf8 (u8str, inlen) != UTF8_VALID) {
-	printf (" (invalid UTF8_STRING)");
-	return;
-    }
-
-    if (strcmp (user_encoding, "UTF-8") == 0) {
-	/* Don't need to convert */
-	printf ("%s", prefix);
-	fwrite (u8str, 1, inlen, stdout);
-	printf ("%s", suffix);
-	return;
-    }
-
-#ifdef HAVE_ICONV
-    if (!iconv_from_utf8) {
-	iconv_from_utf8 = iconv_open (user_encoding, "UTF-8");
-    }
-
-    if (iconv_from_utf8 != (iconv_t) -1) {
-	Bool done = True;
-	char *inp = u8str;
-	char convbuf[BUFSIZ];
-	int convres;
-
-	printf ("%s", prefix);
-	do {
-	    char *outp = convbuf;
-	    size_t outlen = sizeof(convbuf);
-
-	    convres = iconv (iconv_from_utf8, &inp, &inlen, &outp, &outlen);
-
-	    if ((convres == -1) && (errno == E2BIG)) {
-		done = False;
-		convres = 0;
-	    }
-
-	    if (convres == 0) {
-		fwrite (convbuf, 1, sizeof(convbuf) - outlen, stdout);
-	    } else {
-		printf (" (failure in conversion from UTF8_STRING to %s)",
-			user_encoding);
-	    }
-	} while (!done);
-	printf ("%s", suffix);
-    } else {
-	printf (" (can't load iconv conversion for UTF8_STRING to %s)",
-		user_encoding);
-    }
-#else
-    printf (" (can't convert UTF8_STRING to %s)", user_encoding);
-#endif
-}
-
-/*
- * Takes a string such as an atom name, strips the prefix, converts
- * underscores to spaces, lowercases all but the first letter of each word,
- * and prints it.
- */
-static void
-print_friendly_name (const char *format, const char *string,
-		     const char *prefix)
-{
-    const char *name_start = string;
-    char *lowered_name, *n;
-    int prefix_len = strlen (prefix);
-
-    if (strncmp (name_start, prefix, prefix_len) == 0) {
-	name_start += prefix_len;
-    }
-
-    lowered_name = strdup (name_start);
-    if (lowered_name) {
-	Bool first = True;
-
-	for (n = lowered_name ; *n != 0 ; n++) {
-	    if (*n == '_') {
-		*n = ' ';
-		first = True;
-	    } else if (first) {
-		first = False;
-	    } else {
-		*n = tolower(*n);
-	    }
-	}
-	name_start = lowered_name;
-    }
-
-    printf (format, name_start);
-    free (lowered_name);
-}
->>>>>>> 0feab87a
+/*
+ * Copyright (c) 1999, 2010, Oracle and/or its affiliates. All rights reserved.
+ *
+ * Permission is hereby granted, free of charge, to any person obtaining a
+ * copy of this software and associated documentation files (the "Software"),
+ * to deal in the Software without restriction, including without limitation
+ * the rights to use, copy, modify, merge, publish, distribute, sublicense,
+ * and/or sell copies of the Software, and to permit persons to whom the
+ * Software is furnished to do so, subject to the following conditions:
+ *
+ * The above copyright notice and this permission notice (including the next
+ * paragraph) shall be included in all copies or substantial portions of the
+ * Software.
+ *
+ * THE SOFTWARE IS PROVIDED "AS IS", WITHOUT WARRANTY OF ANY KIND, EXPRESS OR
+ * IMPLIED, INCLUDING BUT NOT LIMITED TO THE WARRANTIES OF MERCHANTABILITY,
+ * FITNESS FOR A PARTICULAR PURPOSE AND NONINFRINGEMENT.  IN NO EVENT SHALL
+ * THE AUTHORS OR COPYRIGHT HOLDERS BE LIABLE FOR ANY CLAIM, DAMAGES OR OTHER
+ * LIABILITY, WHETHER IN AN ACTION OF CONTRACT, TORT OR OTHERWISE, ARISING
+ * FROM, OUT OF OR IN CONNECTION WITH THE SOFTWARE OR THE USE OR OTHER
+ * DEALINGS IN THE SOFTWARE.
+ */
+/*
+
+Copyright 1987, 1998  The Open Group
+
+Permission to use, copy, modify, distribute, and sell this software and its
+documentation for any purpose is hereby granted without fee, provided that
+the above copyright notice appear in all copies and that both that
+copyright notice and this permission notice appear in supporting
+documentation.
+
+The above copyright notice and this permission notice shall be included
+in all copies or substantial portions of the Software.
+
+THE SOFTWARE IS PROVIDED "AS IS", WITHOUT WARRANTY OF ANY KIND, EXPRESS
+OR IMPLIED, INCLUDING BUT NOT LIMITED TO THE WARRANTIES OF
+MERCHANTABILITY, FITNESS FOR A PARTICULAR PURPOSE AND NONINFRINGEMENT
+OF THIRD PARTY RIGHTS. IN NO EVENT SHALL THE COPYRIGHT HOLDER OR
+HOLDERS INCLUDED IN THIS NOTICE BE LIABLE FOR ANY CLAIM, OR ANY SPECIAL
+INDIRECT OR CONSEQUENTIAL DAMAGES, OR ANY DAMAGES WHATSOEVER RESULTING
+FROM LOSS OF USE, DATA OR PROFITS, WHETHER IN AN ACTION OF CONTRACT,
+NEGLIGENCE OR OTHER TORTIOUS ACTION, ARISING OUT OF OR IN CONNECTION
+WITH THE USE OR PERFORMANCE OF THIS SOFTWARE.
+
+Except as contained in this notice, the name of a copyright holder
+shall not be used in advertising or otherwise to promote the sale, use
+or other dealings in this Software without prior written authorization
+of the copyright holder.
+
+*/
+
+
+/*
+ * xwininfo.c	- MIT Project Athena, X Window system window
+ *		  information utility.
+ *
+ *
+ *	This program will report all relevant information
+ *	about a specific window.
+ *
+ *  Author:	Mark Lillibridge, MIT Project Athena
+ *		16-Jun-87
+ */
+
+#include "config.h"
+
+#include <xcb/xcb.h>
+#include <xcb/xproto.h>
+#ifdef USE_XCB_ICCCM
+# include <xcb/xcb_icccm.h>
+#endif
+#include <xcb/shape.h>
+
+#include <stdio.h>
+#include <stdlib.h>
+#include <unistd.h>
+#include <string.h>
+#include <locale.h>
+#ifndef _MSC_VER
+#include <langinfo.h>
+#endif
+#ifdef HAVE_ICONV
+# include <iconv.h>
+#endif
+#include <ctype.h>
+#include <errno.h>
+
+#ifndef HAVE_STRNLEN
+#include "strnlen.h"
+#endif
+
+/* Include routines to handle parsing defaults */
+#include "dsimple.h"
+
+typedef struct {
+    long code;
+    const char *name;
+} binding;
+
+#ifndef USE_XCB_ICCCM
+/* Once xcb-icccm's API is stable, this should be replaced by
+   xcb_size_hints_t & xcb_size_hints_flags_t */
+typedef struct {
+  /** User specified flags */
+  uint32_t flags;
+  /** User-specified position */
+  int32_t x, y;
+  /** User-specified size */
+  int32_t width, height;
+  /** Program-specified minimum size */
+  int32_t min_width, min_height;
+  /** Program-specified maximum size */
+  int32_t max_width, max_height;
+  /** Program-specified resize increments */
+  int32_t width_inc, height_inc;
+  /** Program-specified minimum aspect ratios */
+  int32_t min_aspect_num, min_aspect_den;
+  /** Program-specified maximum aspect ratios */
+  int32_t max_aspect_num, max_aspect_den;
+  /** Program-specified base size */
+  int32_t base_width, base_height;
+  /** Program-specified window gravity */
+  uint32_t win_gravity;
+} wm_size_hints_t;
+
+# define xcb_size_hints_t wm_size_hints_t
+
+typedef struct {
+  /** Marks which fields in this structure are defined */
+  int32_t flags;
+  /** Does this application rely on the window manager to get keyboard
+      input? */
+  uint32_t input;
+  /** See below */
+  int32_t initial_state;
+  /** Pixmap to be used as icon */
+  xcb_pixmap_t icon_pixmap;
+  /** Window to be used as icon */
+  xcb_window_t icon_window;
+  /** Initial position of icon */
+  int32_t icon_x, icon_y;
+  /** Icon mask bitmap */
+  xcb_pixmap_t icon_mask;
+  /* Identifier of related window group */
+  xcb_window_t window_group;
+} wm_hints_t;
+
+#define xcb_icccm_wm_hints_t wm_hints_t
+
+enum {
+  /* xcb_size_hints_flags_t */
+  XCB_ICCCM_SIZE_HINT_US_POSITION = 1 << 0,
+  XCB_ICCCM_SIZE_HINT_US_SIZE = 1 << 1,
+  XCB_ICCCM_SIZE_HINT_P_POSITION = 1 << 2,
+  XCB_ICCCM_SIZE_HINT_P_SIZE = 1 << 3,
+  XCB_ICCCM_SIZE_HINT_P_MIN_SIZE = 1 << 4,
+  XCB_ICCCM_SIZE_HINT_P_MAX_SIZE = 1 << 5,
+  XCB_ICCCM_SIZE_HINT_P_RESIZE_INC = 1 << 6,
+  XCB_ICCCM_SIZE_HINT_P_ASPECT = 1 << 7,
+  XCB_ICCCM_SIZE_HINT_BASE_SIZE = 1 << 8,
+  XCB_ICCCM_SIZE_HINT_P_WIN_GRAVITY = 1 << 9,
+  /* xcb_wm_state_t */
+  XCB_ICCCM_WM_STATE_WITHDRAWN = 0,
+  XCB_ICCCM_WM_STATE_NORMAL = 1,
+  XCB_ICCCM_WM_STATE_ICONIC = 3,
+  /* xcb_wm_t */
+  XCB_ICCCM_WM_HINT_INPUT = (1L << 0),
+  XCB_ICCCM_WM_HINT_STATE = (1L << 1),
+  XCB_ICCCM_WM_HINT_ICON_PIXMAP = (1L << 2),
+  XCB_ICCCM_WM_HINT_ICON_WINDOW = (1L << 3),
+  XCB_ICCCM_WM_HINT_ICON_POSITION = (1L << 4),
+  XCB_ICCCM_WM_HINT_ICON_MASK = (1L << 5),
+  XCB_ICCCM_WM_HINT_WINDOW_GROUP = (1L << 6),
+  XCB_ICCCM_WM_HINT_X_URGENCY = (1L << 8)
+};
+
+/* Once xcb-icccm's API is stable, these should be replaced by calls to it */
+# define GET_TEXT_PROPERTY(Dpy, Win, Atom) \
+    xcb_get_property (Dpy, False, Win, Atom, XCB_GET_PROPERTY_TYPE_ANY, 0, BUFSIZ)
+# define xcb_icccm_get_wm_name(Dpy, Win) \
+    GET_TEXT_PROPERTY(Dpy, Win, XCB_ATOM_WM_NAME)
+
+# define xcb_icccm_get_wm_class(Dpy, Win) \
+    xcb_get_property (Dpy, False, Win, XCB_ATOM_WM_CLASS, XCB_ATOM_STRING, 0, BUFSIZ)
+# define xcb_icccm_get_wm_hints(Dpy, Win) \
+    xcb_get_property(Dpy, False, Win, XCB_ATOM_WM_HINTS, XCB_ATOM_WM_HINTS, 0, 9)
+
+# define xcb_icccm_get_wm_size_hints(Dpy, Win, Atom) \
+    xcb_get_property (Dpy, False, Win, Atom, XCB_ATOM_WM_SIZE_HINTS, 0, 18)
+# define xcb_icccm_get_wm_normal_hints(Dpy, Win) \
+    xcb_icccm_get_wm_size_hints(Dpy, Win, XCB_ATOM_WM_NORMAL_HINTS)
+#endif
+
+/* Possibly in xcb-emwh in the future? */
+static xcb_atom_t atom_net_wm_name, atom_utf8_string;
+static xcb_atom_t atom_net_wm_desktop, atom_net_wm_window_type,
+    atom_net_wm_state, atom_net_wm_pid, atom_net_frame_extents;
+static xcb_get_property_cookie_t get_net_wm_name (xcb_connection_t *,
+						  xcb_window_t);
+
+/* Information we keep track of for each window to allow prefetching/reusing */
+struct wininfo {
+    xcb_window_t			window;
+
+    /* cookies for requests we've sent */
+    xcb_get_geometry_cookie_t		geometry_cookie;
+    xcb_get_property_cookie_t		net_wm_name_cookie;
+    xcb_get_property_cookie_t		wm_name_cookie;
+    xcb_get_property_cookie_t		wm_class_cookie;
+    xcb_translate_coordinates_cookie_t	trans_coords_cookie;
+    xcb_query_tree_cookie_t		tree_cookie;
+    xcb_get_window_attributes_cookie_t	attr_cookie;
+    xcb_get_property_cookie_t		normal_hints_cookie;
+    xcb_get_property_cookie_t		hints_cookie;
+    xcb_get_property_cookie_t		wm_desktop_cookie;
+    xcb_get_property_cookie_t		wm_window_type_cookie;
+    xcb_get_property_cookie_t		wm_state_cookie;
+    xcb_get_property_cookie_t		wm_pid_cookie;
+    xcb_get_property_cookie_t		wm_client_machine_cookie;
+    xcb_get_property_cookie_t		frame_extents_cookie;
+    xcb_get_property_cookie_t		zoom_cookie;
+
+    /* cached results from previous requests */
+    xcb_get_geometry_reply_t *		geometry;
+    xcb_get_window_attributes_reply_t *	win_attributes;
+    xcb_size_hints_t *			normal_hints;
+};
+
+static void scale_init (xcb_screen_t *scrn);
+static char *nscale (int, int, int, char *, size_t);
+static char *xscale (int);
+static char *yscale (int);
+static char *bscale (int);
+int main (int, char **);
+static const char *LookupL (long, const binding *);
+static const char *Lookup (int, const binding *);
+static void Display_Window_Id (struct wininfo *, Bool);
+static void Display_Stats_Info (struct wininfo *);
+static void Display_Bits_Info (struct wininfo *);
+static void Display_Event_Mask (long);
+static void Display_Events_Info (struct wininfo *);
+static void Display_Tree_Info (struct wininfo *, int);
+static void display_tree_info_1 (struct wininfo *, int, int);
+static void Display_Hints (xcb_size_hints_t *);
+static void Display_Size_Hints (struct wininfo *);
+static void Display_Window_Shape (xcb_window_t);
+static void Display_WM_Info (struct wininfo *);
+static void wininfo_wipe (struct wininfo *);
+
+static const char *window_id_format = "0x%lx";
+
+#ifdef HAVE_ICONV
+static iconv_t iconv_from_utf8;
+#endif
+static const char *user_encoding;
+static void print_utf8 (const char *, char *, size_t, const char *);
+static void print_friendly_name (const char *, const char *, const char *);
+
+static xcb_connection_t *dpy;
+static xcb_screen_t *screen;
+static xcb_generic_error_t *err;
+
+#ifndef HAVE_STRLCAT
+static size_t strlcat (char *dst, const char *src, size_t dstsize)
+{
+    size_t sd = strlen (dst);
+    size_t ss = strlen (src);
+    size_t s = sd + ss;
+
+    if (s < dstsize) {
+	strcpy (dst + sd, src);
+    } else {
+	strncpy (dst + sd, src, dstsize-sd-1);
+	dst[dstsize] = '\0';
+    }
+    return s;
+}
+#endif
+
+/*
+ * Report the syntax for calling xwininfo:
+ */
+static void
+usage (void)
+{
+    fprintf (stderr,
+	     "usage:  %s [-options ...]\n\n"
+	     "where options include:\n"
+	     "    -help                print this message\n"
+	     "    -display host:dpy    X server to contact\n"
+	     "    -root                use the root window\n"
+	     "    -id windowid         use the window with the specified id\n"
+	     "    -name windowname     use the window with the specified name\n"
+	     "    -int                 print window id in decimal\n"
+	     "    -children            print parent and child identifiers\n"
+	     "    -tree                print children identifiers recursively\n"
+	     "    -stats               print window geometry [DEFAULT]\n"
+	     "    -bits                print window pixel information\n"
+	     "    -events              print events selected for on window\n"
+	     "    -size                print size hints\n"
+	     "    -wm                  print window manager hints\n"
+	     "    -shape               print shape extents\n"
+	     "    -frame               don't ignore window manager frames\n"
+	     "    -english             print sizes in english units\n"
+	     "    -metric              print sizes in metric units\n"
+	     "    -all                 -tree, -stats, -bits, -events, -wm, -size, -shape\n"
+	     "\n",
+	     program_name);
+    exit (1);
+}
+
+/*
+ * pixel to inch, metric converter.
+ * Hacked in by Mark W. Eichin <eichin@athena> [eichin:19880619.1509EST]
+ *
+ * Simply put: replace the old numbers with string print calls.
+ * Returning a local string is ok, since we only ever get called to
+ * print one x and one y, so as long as they don't collide, they're
+ * fine. This is not meant to be a general purpose routine.
+ *
+ */
+
+static int xp = 0, xmm = 0;
+static int yp = 0, ymm = 0;
+static int bp = 0, bmm = 0;
+static int english = 0, metric = 0;
+
+static void
+scale_init (xcb_screen_t *screen)
+{
+    xp = screen->width_in_pixels;
+    yp = screen->height_in_pixels;
+    xmm = screen->width_in_millimeters;
+    ymm = screen->height_in_millimeters;
+    bp  = xp  + yp;
+    bmm = xmm + ymm;
+}
+
+#define MILE (5280*12)
+#define YARD (3*12)
+#define FOOT (12)
+
+static char *
+nscale (int n, int np, int nmm, char *nbuf, size_t nbufsize)
+{
+    int s;
+    snprintf (nbuf, nbufsize, "%d", n);
+
+    if (metric||english) {
+	s = strlcat (nbuf, " (", nbufsize);
+
+	if (metric) {
+	    snprintf (nbuf+s, nbufsize-s, "%.2f mm%s",
+		      ((double) n) * nmm/np , english ? "; " : "");
+	}
+	if (english) {
+	    double inch_frac;
+	    Bool printed_anything = False;
+	    int mi, yar, ft, inr;
+
+	    inch_frac = ((double) n)*(nmm/25.4)/np;
+	    inr = (int)inch_frac;
+	    inch_frac -= (double)inr;
+	    if (inr >= MILE) {
+		mi = inr/MILE;
+		inr %= MILE;
+		s = strlen (nbuf);
+		snprintf (nbuf+s, nbufsize-s, "%d %s(?!?)",
+			  mi, (mi == 1) ? "mile" : "miles");
+		printed_anything = True;
+	    }
+	    if (inr >= YARD) {
+		yar = inr/YARD;
+		inr %= YARD;
+		if (printed_anything)
+		    strlcat (nbuf, ", ", nbufsize);
+		s = strlen (nbuf);
+		snprintf (nbuf+s, nbufsize-s, "%d %s",
+			 yar, (yar==1) ? "yard" : "yards");
+		printed_anything = True;
+	    }
+	    if (inr >= FOOT) {
+		ft = inr/FOOT;
+		inr  %= FOOT;
+		if (printed_anything)
+		    strlcat (nbuf, ", ", nbufsize);
+		s = strlen (nbuf);
+		snprintf (nbuf+s, nbufsize-s, "%d %s",
+			 ft, (ft==1) ? "foot" : "feet");
+		printed_anything = True;
+	    }
+	    if (!printed_anything || inch_frac != 0.0 || inr != 0) {
+		if (printed_anything)
+		    strlcat (nbuf, ", ", nbufsize);
+		s = strlen (nbuf);
+		snprintf (nbuf+s, nbufsize-s, "%.2f inches", inr+inch_frac);
+	    }
+	}
+	strlcat (nbuf, ")", nbufsize);
+    }
+    return (nbuf);
+}
+
+static char xbuf[BUFSIZ];
+static char *
+xscale (int x)
+{
+    return (nscale (x, xp, xmm, xbuf, sizeof(xbuf)));
+}
+
+static char ybuf[BUFSIZ];
+static char *
+yscale (int y)
+{
+    return (nscale (y, yp, ymm, ybuf, sizeof(ybuf)));
+}
+
+static char bbuf[BUFSIZ];
+static char *
+bscale (int b)
+{
+    return (nscale (b, bp, bmm, bbuf, sizeof(bbuf)));
+}
+
+/* end of pixel to inch, metric converter */
+
+int
+main (int argc, char **argv)
+{
+    register int i;
+    int tree = 0, stats = 0, bits = 0, events = 0, wm = 0, size = 0, shape = 0;
+    int frame = 0, children = 0;
+    int pauseatend = 0;
+    int use_root = 0;
+    xcb_window_t window = 0;
+    char *display_name = NULL;
+    const char *window_name = NULL;
+    struct wininfo wininfo;
+    struct wininfo *w = &wininfo;
+
+    program_name = argv[0];
+
+    if (!setlocale (LC_ALL, ""))
+	fprintf (stderr, "%s: can not set locale properly\n", program_name);
+#ifndef _MSC_VER
+    user_encoding = nl_langinfo (CODESET);
+#endif
+    if (user_encoding == NULL)
+	user_encoding = "unknown encoding";
+
+    memset (w, 0, sizeof(struct wininfo));
+
+    /* Handle our command line arguments */
+    for (i = 1; i < argc; i++) {
+	if (!strcmp (argv[i], "-help"))
+	    usage ();
+	if (!strcmp (argv[i], "-display") || !strcmp (argv[i], "-d")) {
+	    if (++i >= argc)
+		Fatal_Error("-display requires argument");
+	    display_name = argv[i];
+	    continue;
+	}
+	if (!strcmp (argv[i], "-root")) {
+	    use_root = 1;
+	    continue;
+	}
+	if (!strcmp (argv[i], "-id")) {
+	    if (++i >= argc)
+		Fatal_Error("-id requires argument");
+	    window = strtoul(argv[i], NULL, 0);
+	    continue;
+	}
+	if (!strcmp (argv[i], "-name")) {
+	    if (++i >= argc)
+		Fatal_Error("-name requires argument");
+	    window_name = argv[i];
+	    continue;
+	}
+	if (!strcmp (argv[i], "-int")) {
+	    window_id_format = "%ld";
+	    continue;
+	}
+	if (!strcmp (argv[i], "-children")) {
+	    children = 1;
+	    continue;
+	}
+	if (!strcmp (argv[i], "-tree")) {
+	    tree = 1;
+	    continue;
+	}
+	if (!strcmp (argv[i], "-stats")) {
+	    stats = 1;
+	    continue;
+	}
+	if (!strcmp (argv[i], "-bits")) {
+	    bits = 1;
+	    continue;
+	}
+	if (!strcmp (argv[i], "-events")) {
+	    events = 1;
+	    continue;
+	}
+	if (!strcmp (argv[i], "-wm")) {
+	    wm = 1;
+	    continue;
+	}
+	if (!strcmp (argv[i], "-frame")) {
+	    frame = 1;
+	    continue;
+	}
+	if (!strcmp (argv[i], "-size")) {
+	    size = 1;
+	    continue;
+	}
+	if (!strcmp (argv[i], "-shape")) {
+	    shape = 1;
+	    continue;
+	}
+	if (!strcmp (argv[i], "-english")) {
+	    english = 1;
+	    continue;
+	}
+	if (!strcmp (argv[i], "-metric")) {
+	    metric = 1;
+	    continue;
+	}
+	if (!strcmp (argv[i], "-all")) {
+	    tree = stats = bits = events = wm = size = shape = 1;
+	    continue;
+	}
+	if (!strcmp(argv[i], "-pause")) {
+	    pauseatend = 1;
+	    continue;
+	}
+	usage ();
+    }
+
+    Setup_Display_And_Screen (display_name, &dpy, &screen);
+
+    /* preload atoms we may need later */
+    Intern_Atom (dpy, "_NET_WM_NAME");
+    Intern_Atom (dpy, "UTF8_STRING");
+    if (wm) {
+	Intern_Atom (dpy, "_NET_WM_DESKTOP");
+	Intern_Atom (dpy, "_NET_WM_WINDOW_TYPE");
+	Intern_Atom (dpy, "_NET_WM_STATE");
+	Intern_Atom (dpy, "_NET_WM_PID");
+	Intern_Atom (dpy, "_NET_FRAME_EXTENTS");
+    }
+    /* initialize scaling data */
+    scale_init(screen);
+
+    if (use_root)
+	window = screen->root;
+    else if (window_name) {
+	window = Window_With_Name (dpy, screen->root, window_name);
+	if (!window)
+	    Fatal_Error ("No window with name \"%s\" exists!", window_name);
+    }
+
+    /* If no window selected on command line, let user pick one the hard way */
+    if (!window) {
+	printf ("\n"
+		"xwininfo: Please select the window about which you\n"
+		"          would like information by clicking the\n"
+		"          mouse in that window.\n");
+	Intern_Atom (dpy, "_NET_VIRTUAL_ROOTS");
+	Intern_Atom (dpy, "WM_STATE");
+	window = Select_Window (dpy, screen, !frame);
+    }
+
+    /*
+     * Do the actual displaying as per parameters
+     */
+    if (!(children || tree || bits || events || wm || size))
+	stats = 1;
+
+    /*
+     * make sure that the window is valid
+     */
+    {
+	xcb_get_geometry_cookie_t gg_cookie =
+	    xcb_get_geometry (dpy, window);
+
+	w->geometry = xcb_get_geometry_reply(dpy, gg_cookie, &err);
+
+	if (!w->geometry) {
+	    char badid[20];
+
+	    if (err)
+		Print_X_Error (dpy, err);
+
+	    snprintf (badid, sizeof(badid), window_id_format, window);
+	    Fatal_Error ("No such window with id %s.", badid);
+	}
+    }
+
+    /* Send requests to prefetch data we'll need */
+    w->window = window;
+    w->net_wm_name_cookie = get_net_wm_name (dpy, window);
+    w->wm_name_cookie = xcb_icccm_get_wm_name (dpy, window);
+    if (children || tree)
+	w->tree_cookie = xcb_query_tree (dpy, window);
+    if (stats) {
+	w->trans_coords_cookie =
+	    xcb_translate_coordinates (dpy, window, w->geometry->root,
+				       -(w->geometry->border_width),
+				       -(w->geometry->border_width));
+    }
+    if (stats || bits || events)
+	w->attr_cookie = xcb_get_window_attributes (dpy, window);
+    if (stats || size)
+	w->normal_hints_cookie = xcb_icccm_get_wm_normal_hints (dpy, window);
+    if (wm) {
+	w->hints_cookie = xcb_icccm_get_wm_hints(dpy, window);
+
+	atom_net_wm_desktop = Get_Atom (dpy, "_NET_WM_DESKTOP");
+	if (atom_net_wm_desktop) {
+	    w->wm_desktop_cookie = xcb_get_property
+		(dpy, False, window, atom_net_wm_desktop,
+		 XCB_ATOM_CARDINAL, 0, 4);
+	}
+
+	atom_net_wm_window_type	= Get_Atom (dpy, "_NET_WM_WINDOW_TYPE");
+	if (atom_net_wm_window_type) {
+	    w->wm_window_type_cookie = xcb_get_property
+		(dpy, False, window, atom_net_wm_window_type,
+		 XCB_ATOM_ATOM, 0, BUFSIZ);
+	}
+
+	atom_net_wm_state = Get_Atom (dpy, "_NET_WM_STATE");
+	if (atom_net_wm_state) {
+	    w->wm_state_cookie = xcb_get_property
+		(dpy, False, window, atom_net_wm_state,
+		 XCB_ATOM_ATOM, 0, BUFSIZ);
+	}
+
+	atom_net_wm_pid	= Get_Atom (dpy, "_NET_WM_PID");
+	if (atom_net_wm_pid) {
+	    w->wm_pid_cookie = xcb_get_property
+		(dpy, False, window, atom_net_wm_pid,
+		 XCB_ATOM_CARDINAL, 0, BUFSIZ);
+	    w->wm_client_machine_cookie = xcb_get_property
+		(dpy, False, window, XCB_ATOM_WM_CLIENT_MACHINE,
+		 XCB_GET_PROPERTY_TYPE_ANY, 0, BUFSIZ);
+	}
+
+	atom_net_frame_extents = Get_Atom (dpy, "_NET_FRAME_EXTENTS");
+	if (atom_net_frame_extents) {
+	    w->frame_extents_cookie = xcb_get_property
+		(dpy, False, window, atom_net_frame_extents,
+		 XCB_ATOM_CARDINAL, 0, 4 * 4);
+	}
+    }
+    if (size)
+	w->zoom_cookie = xcb_icccm_get_wm_size_hints (dpy, window,
+						      XCB_ATOM_WM_ZOOM_HINTS);
+    xcb_flush (dpy);
+
+    printf ("\nxwininfo: Window id: ");
+    Display_Window_Id (w, True);
+    if (children || tree)
+	Display_Tree_Info (w, tree);
+    if (stats)
+	Display_Stats_Info (w);
+    if (bits)
+	Display_Bits_Info (w);
+    if (events)
+	Display_Events_Info (w);
+    if (wm)
+	Display_WM_Info (w);
+    if (size)
+	Display_Size_Hints (w);
+    if (shape)
+	Display_Window_Shape (window);
+    printf ("\n");
+    if (pauseatend) getchar();
+
+    wininfo_wipe (w);
+    xcb_disconnect (dpy);
+#ifdef HAVE_ICONV
+    if (iconv_from_utf8 && (iconv_from_utf8 != (iconv_t) -1)) {
+	iconv_close (iconv_from_utf8);
+    }
+#endif
+    exit (0);
+}
+
+/* Ensure win_attributes field is filled in */
+static xcb_get_window_attributes_reply_t *
+fetch_win_attributes (struct wininfo *w)
+{
+    if (!w->win_attributes) {
+	w->win_attributes =
+	    xcb_get_window_attributes_reply (dpy, w->attr_cookie, &err);
+
+	if (!w->win_attributes) {
+	    Print_X_Error (dpy, err);
+	    Fatal_Error ("Can't get window attributes.");
+	}
+    }
+    return w->win_attributes;
+}
+
+#ifndef USE_XCB_ICCCM
+static Bool
+wm_size_hints_reply (xcb_connection_t *dpy, xcb_get_property_cookie_t cookie,
+		     wm_size_hints_t *hints_return, xcb_generic_error_t **err)
+{
+    xcb_get_property_reply_t *prop = xcb_get_property_reply (dpy, cookie, err);
+    int length;
+
+    if (!prop || (prop->type != XCB_ATOM_WM_SIZE_HINTS) ||
+	(prop->format != 32)) {
+	free (prop);
+	return False;
+    }
+
+    memset (hints_return, 0, sizeof(wm_size_hints_t));
+
+    length = xcb_get_property_value_length(prop);
+    if (length > sizeof(wm_size_hints_t))
+	length = sizeof(wm_size_hints_t);
+    memcpy (hints_return, xcb_get_property_value (prop), length);
+
+    free (prop);
+    return True;
+}
+
+#define xcb_icccm_get_wm_normal_hints_reply wm_size_hints_reply
+#define xcb_icccm_get_wm_size_hints_reply wm_size_hints_reply
+#endif
+
+
+
+/* Ensure normal_hints field is filled in */
+static xcb_size_hints_t *
+fetch_normal_hints (struct wininfo *w, xcb_size_hints_t *hints_return)
+{
+    xcb_size_hints_t hints;
+
+    if (!w->normal_hints) {
+	if (xcb_icccm_get_wm_normal_hints_reply (dpy, w->normal_hints_cookie,
+						 &hints, NULL)) {
+	    w->normal_hints = malloc (sizeof(xcb_size_hints_t));
+	    if (w->normal_hints)
+		memcpy(w->normal_hints, &hints, sizeof(xcb_size_hints_t));
+	}
+    }
+    if (hints_return && w->normal_hints)
+	memcpy(hints_return, w->normal_hints, sizeof(xcb_size_hints_t));
+    return w->normal_hints;
+}
+
+
+/*
+ * Lookup: lookup a code in a table.
+ */
+static char _lookup_buffer[100];
+
+static const char *
+LookupL (long code, const binding *table)
+{
+    const char *name = NULL;
+
+    while (table->name) {
+	if (table->code == code) {
+	    name = table->name;
+	    break;
+	}
+	table++;
+    }
+
+    if (name == NULL) {
+	snprintf (_lookup_buffer, sizeof(_lookup_buffer),
+		  "unknown (code = %ld. = 0x%lx)", code, code);
+	name = _lookup_buffer;
+    }
+
+    return (name);
+}
+
+static const char *
+Lookup (int code, const binding *table)
+{
+    return LookupL ((long)code, table);
+}
+
+/*
+ * Routine to display a window id in dec/hex with name if window has one
+ *
+ * Requires wininfo members initialized: window, wm_name_cookie
+ */
+
+static void
+Display_Window_Id (struct wininfo *w, Bool newline_wanted)
+{
+#ifdef USE_XCB_ICCCM
+    xcb_icccm_get_text_property_reply_t wmn_reply;
+    uint8_t got_reply = False;
+#endif
+    xcb_get_property_reply_t *prop;
+    const char *wm_name = NULL;
+    unsigned int wm_name_len = 0;
+    xcb_atom_t wm_name_encoding = XCB_NONE;
+
+    printf (window_id_format, w->window);      /* print id # in hex/dec */
+
+    if (!w->window) {
+	printf (" (none)");
+    } else {
+	if (w->window == screen->root) {
+	    printf (" (the root window)");
+	}
+	/* Get window name if any */
+	prop = xcb_get_property_reply (dpy, w->net_wm_name_cookie, NULL);
+	if (prop && (prop->type != XCB_NONE)) {
+	    wm_name = xcb_get_property_value (prop);
+	    wm_name_len = xcb_get_property_value_length (prop);
+	    wm_name_encoding = prop->type;
+	} else { /* No _NET_WM_NAME, check WM_NAME */
+#ifdef USE_XCB_ICCCM
+	    got_reply = xcb_icccm_get_wm_name_reply (dpy, w->wm_name_cookie,
+						     &wmn_reply, NULL);
+	    if (got_reply) {
+		wm_name = wmn_reply.name;
+		wm_name_len = wmn_reply.name_len;
+		wm_name_encoding = wmn_reply.encoding;
+	    }
+#else
+	    prop = xcb_get_property_reply (dpy, w->wm_name_cookie, NULL);
+	    if (prop && (prop->type != XCB_NONE)) {
+		wm_name = xcb_get_property_value (prop);
+		wm_name_len = xcb_get_property_value_length (prop);
+		wm_name_encoding = prop->type;
+	    }
+#endif
+	}
+	if (wm_name_len == 0) {
+	    printf (" (has no name)");
+        } else {
+	    if (wm_name_encoding == XCB_ATOM_STRING) {
+		printf (" \"%.*s\"", wm_name_len, wm_name);
+	    } else if (wm_name_encoding == atom_utf8_string) {
+		print_utf8 (" \"", (char *) wm_name, wm_name_len,  "\"");
+	    } else {
+		/* Encodings we don't support, including COMPOUND_TEXT */
+		const char *enc_name = Get_Atom_Name (dpy, wm_name_encoding);
+		if (enc_name) {
+		    printf (" (name in unsupported encoding %s)", enc_name);
+		} else {
+		    printf (" (name in unsupported encoding ATOM 0x%x)",
+			    wm_name_encoding);
+		}
+	    }
+	}
+#ifdef USE_XCB_ICCCM
+	if (got_reply)
+	    xcb_icccm_get_text_property_reply_wipe (&wmn_reply);
+#else
+	free (prop);
+#endif
+    }
+
+    if (newline_wanted)
+	printf ("\n");
+
+    return;
+}
+
+
+/*
+ * Display Stats on window
+ */
+static const binding _window_classes[] = {
+	{ XCB_WINDOW_CLASS_INPUT_OUTPUT, "InputOutput" },
+	{ XCB_WINDOW_CLASS_INPUT_ONLY, "InputOnly" },
+        { 0, NULL } };
+
+static const binding _map_states[] = {
+	{ XCB_MAP_STATE_UNMAPPED,	"IsUnMapped" },
+	{ XCB_MAP_STATE_UNVIEWABLE,	"IsUnviewable" },
+	{ XCB_MAP_STATE_VIEWABLE,	"IsViewable" },
+	{ 0, NULL } };
+
+static const binding _backing_store_states[] = {
+	{ XCB_BACKING_STORE_NOT_USEFUL, "NotUseful" },
+	{ XCB_BACKING_STORE_WHEN_MAPPED,"WhenMapped" },
+	{ XCB_BACKING_STORE_ALWAYS,	"Always" },
+	{ 0, NULL } };
+
+static const binding _bit_gravity_states[] = {
+	{ XCB_GRAVITY_BIT_FORGET,	"ForgetGravity" },
+	{ XCB_GRAVITY_NORTH_WEST,	"NorthWestGravity" },
+	{ XCB_GRAVITY_NORTH,		"NorthGravity" },
+	{ XCB_GRAVITY_NORTH_EAST,	"NorthEastGravity" },
+	{ XCB_GRAVITY_WEST,		"WestGravity" },
+	{ XCB_GRAVITY_CENTER,		"CenterGravity" },
+	{ XCB_GRAVITY_EAST,		"EastGravity" },
+	{ XCB_GRAVITY_SOUTH_WEST,	"SouthWestGravity" },
+	{ XCB_GRAVITY_SOUTH,		"SouthGravity" },
+	{ XCB_GRAVITY_SOUTH_EAST,	"SouthEastGravity" },
+	{ XCB_GRAVITY_STATIC,		"StaticGravity" },
+	{ 0, NULL }};
+
+static const binding _window_gravity_states[] = {
+	{ XCB_GRAVITY_WIN_UNMAP,	"UnmapGravity" },
+	{ XCB_GRAVITY_NORTH_WEST,	"NorthWestGravity" },
+	{ XCB_GRAVITY_NORTH,		"NorthGravity" },
+	{ XCB_GRAVITY_NORTH_EAST,	"NorthEastGravity" },
+	{ XCB_GRAVITY_WEST,		"WestGravity" },
+	{ XCB_GRAVITY_CENTER,		"CenterGravity" },
+	{ XCB_GRAVITY_EAST,		"EastGravity" },
+	{ XCB_GRAVITY_SOUTH_WEST,	"SouthWestGravity" },
+	{ XCB_GRAVITY_SOUTH,		"SouthGravity" },
+	{ XCB_GRAVITY_SOUTH_EAST,	"SouthEastGravity" },
+	{ XCB_GRAVITY_STATIC,		"StaticGravity" },
+	{ 0, NULL }};
+
+static const binding _visual_classes[] = {
+	{ XCB_VISUAL_CLASS_STATIC_GRAY,	"StaticGray" },
+	{ XCB_VISUAL_CLASS_GRAY_SCALE,	"GrayScale" },
+	{ XCB_VISUAL_CLASS_STATIC_COLOR,"StaticColor" },
+	{ XCB_VISUAL_CLASS_PSEUDO_COLOR,"PseudoColor" },
+	{ XCB_VISUAL_CLASS_TRUE_COLOR,	"TrueColor" },
+	{ XCB_VISUAL_CLASS_DIRECT_COLOR,"DirectColor" },
+	{ 0, NULL }};
+
+/*
+ * Requires wininfo members initialized:
+ *   window, geometry, attr_cookie, trans_coords_cookie, normal_hints_cookie
+ */
+static void
+Display_Stats_Info (struct wininfo *w)
+{
+    xcb_translate_coordinates_reply_t *trans_coords;
+    xcb_get_window_attributes_reply_t *win_attributes;
+    xcb_size_hints_t hints;
+
+    int dw = screen->width_in_pixels, dh = screen->height_in_pixels;
+    int rx, ry, xright, ybelow;
+    int showright = 0, showbelow = 0;
+    xcb_window_t wmframe, parent;
+
+    trans_coords =
+	xcb_translate_coordinates_reply (dpy, w->trans_coords_cookie, NULL);
+    if (!trans_coords)
+	Fatal_Error ("Can't get translated coordinates.");
+
+    rx = (int16_t)trans_coords->dst_x;
+    ry = (int16_t)trans_coords->dst_y;
+    free (trans_coords);
+
+    xright = (dw - rx - w->geometry->border_width * 2 -
+	      w->geometry->width);
+    ybelow = (dh - ry - w->geometry->border_width * 2 -
+	      w->geometry->height);
+
+
+    printf ("\n");
+    printf ("  Absolute upper-left X:  %s\n", xscale (rx));
+    printf ("  Absolute upper-left Y:  %s\n", yscale (ry));
+    printf ("  Relative upper-left X:  %s\n", xscale (w->geometry->x));
+    printf ("  Relative upper-left Y:  %s\n", yscale (w->geometry->y));
+    printf ("  Width: %s\n", xscale (w->geometry->width));
+    printf ("  Height: %s\n", yscale (w->geometry->height));
+    printf ("  Depth: %d\n", w->geometry->depth);
+
+    win_attributes = fetch_win_attributes (w);
+
+    printf ("  Visual: 0x%lx\n", (unsigned long) win_attributes->visual);
+    if (screen)
+    {
+	xcb_depth_iterator_t depth_iter;
+	xcb_visualtype_t  *visual_type = NULL;
+
+	depth_iter = xcb_screen_allowed_depths_iterator (screen);
+	for (; depth_iter.rem; xcb_depth_next (&depth_iter)) {
+	    xcb_visualtype_iterator_t visual_iter;
+
+	    visual_iter = xcb_depth_visuals_iterator (depth_iter.data);
+	    for (; visual_iter.rem; xcb_visualtype_next (&visual_iter)) {
+		if (screen->root_visual == visual_iter.data->visual_id) {
+		    visual_type = visual_iter.data;
+		    break;
+		}
+	    }
+	}
+	if (visual_type)
+	    printf ("  Visual Class: %s\n", Lookup (visual_type->_class,
+						    _visual_classes));
+    }
+
+    printf ("  Border width: %s\n", bscale (w->geometry->border_width));
+    printf ("  Class: %s\n",
+	    Lookup (win_attributes->_class, _window_classes));
+    printf ("  Colormap: 0x%lx (%sinstalled)\n",
+	    (unsigned long) win_attributes->colormap,
+	    win_attributes->map_is_installed ? "" : "not ");
+    printf ("  Bit Gravity State: %s\n",
+	    Lookup (win_attributes->bit_gravity, _bit_gravity_states));
+    printf ("  Window Gravity State: %s\n",
+	    Lookup (win_attributes->win_gravity, _window_gravity_states));
+    printf ("  Backing Store State: %s\n",
+	    Lookup (win_attributes->backing_store, _backing_store_states));
+    printf ("  Save Under State: %s\n",
+	    win_attributes->save_under ? "yes" : "no");
+    printf ("  Map State: %s\n",
+	    Lookup (win_attributes->map_state, _map_states));
+    printf ("  Override Redirect State: %s\n",
+	    win_attributes->override_redirect ? "yes" : "no");
+    printf ("  Corners:  +%d+%d  -%d+%d  -%d-%d  +%d-%d\n",
+	    rx, ry, xright, ry, xright, ybelow, rx, ybelow);
+
+    /*
+     * compute geometry string that would recreate window
+     */
+    printf ("  -geometry ");
+
+    /* compute size in appropriate units */
+    if (!fetch_normal_hints (w, &hints))
+	hints.flags = 0;
+
+    if ((hints.flags & XCB_ICCCM_SIZE_HINT_P_RESIZE_INC)  &&
+	(hints.width_inc != 0)  && (hints.height_inc != 0)) {
+	if (hints.flags &
+	    (XCB_ICCCM_SIZE_HINT_BASE_SIZE|XCB_ICCCM_SIZE_HINT_P_MIN_SIZE)) {
+	    if (hints.flags & XCB_ICCCM_SIZE_HINT_BASE_SIZE) {
+		w->geometry->width -= hints.base_width;
+		w->geometry->height -= hints.base_height;
+	    } else {
+		/* ICCCM says MinSize is default for BaseSize */
+		w->geometry->width -= hints.min_width;
+		w->geometry->height -= hints.min_height;
+	    }
+	}
+	printf ("%dx%d", w->geometry->width/hints.width_inc,
+		w->geometry->height/hints.height_inc);
+    } else
+	printf ("%dx%d", w->geometry->width, w->geometry->height);
+
+    if (!(hints.flags & XCB_ICCCM_SIZE_HINT_P_WIN_GRAVITY))
+	hints.win_gravity = XCB_GRAVITY_NORTH_WEST; /* per ICCCM */
+    /* find our window manager frame, if any */
+    for (wmframe = parent = w->window; parent != 0 ; wmframe = parent) {
+	xcb_query_tree_cookie_t qt_cookie;
+	xcb_query_tree_reply_t *tree;
+
+	qt_cookie = xcb_query_tree (dpy, wmframe);
+	tree = xcb_query_tree_reply (dpy, qt_cookie, &err);
+	if (!tree) {
+	    Print_X_Error (dpy, err);
+	    Fatal_Error ("Can't query window tree.");
+	}
+	parent = tree->parent;
+	free (tree);
+	if (parent == w->geometry->root || !parent)
+	    break;
+    }
+    if (wmframe != w->window) {
+	/* WM reparented, so find edges of the frame */
+	/* Only works for ICCCM-compliant WMs, and then only if the
+	   window has corner gravity.  We would need to know the original width
+	   of the window to correctly handle the other gravities. */
+	xcb_get_geometry_cookie_t geom_cookie;
+	xcb_get_geometry_reply_t *frame_geometry;
+
+	geom_cookie = xcb_get_geometry (dpy, wmframe);
+	frame_geometry = xcb_get_geometry_reply (dpy, geom_cookie, &err);
+
+	if (!frame_geometry) {
+	    Print_X_Error (dpy, err);
+	    Fatal_Error ("Can't get frame geometry.");
+	}
+	switch (hints.win_gravity) {
+	    case XCB_GRAVITY_NORTH_WEST: case XCB_GRAVITY_SOUTH_WEST:
+	    case XCB_GRAVITY_NORTH_EAST: case XCB_GRAVITY_SOUTH_EAST:
+	    case XCB_GRAVITY_WEST:
+		rx = frame_geometry->x;
+	}
+	switch (hints.win_gravity) {
+	    case XCB_GRAVITY_NORTH_WEST: case XCB_GRAVITY_SOUTH_WEST:
+	    case XCB_GRAVITY_NORTH_EAST: case XCB_GRAVITY_SOUTH_EAST:
+	    case XCB_GRAVITY_EAST:
+		xright = dw - frame_geometry->x - frame_geometry->width -
+		    (2 * frame_geometry->border_width);
+	}
+	switch (hints.win_gravity) {
+	    case XCB_GRAVITY_NORTH_WEST: case XCB_GRAVITY_SOUTH_WEST:
+	    case XCB_GRAVITY_NORTH_EAST: case XCB_GRAVITY_SOUTH_EAST:
+	    case XCB_GRAVITY_NORTH:
+		ry = frame_geometry->y;
+	}
+	switch (hints.win_gravity) {
+	    case XCB_GRAVITY_NORTH_WEST: case XCB_GRAVITY_SOUTH_WEST:
+	    case XCB_GRAVITY_NORTH_EAST: case XCB_GRAVITY_SOUTH_EAST:
+	    case XCB_GRAVITY_SOUTH:
+		ybelow = dh - frame_geometry->y - frame_geometry->height -
+		    (2 * frame_geometry->border_width);
+	}
+	free (frame_geometry);
+    }
+    /* If edge gravity, offer a corner on that edge (because the application
+       programmer cares about that edge), otherwise offer upper left unless
+       some other corner is close to an edge of the screen.
+       (For corner gravity, assume gravity was set by XWMGeometry.
+       For CenterGravity, it doesn't matter.) */
+    if (hints.win_gravity == XCB_GRAVITY_EAST  ||
+	(abs (xright) <= 100  &&  abs (xright) < abs (rx)
+	 &&  hints.win_gravity != XCB_GRAVITY_WEST))
+	showright = 1;
+    if (hints.win_gravity == XCB_GRAVITY_SOUTH  ||
+	(abs (ybelow) <= 100  &&  abs (ybelow) < abs (ry)
+	 &&  hints.win_gravity != XCB_GRAVITY_NORTH))
+	showbelow = 1;
+
+    if (showright)
+	printf ("-%d", xright);
+    else
+	printf ("+%d", rx);
+    if (showbelow)
+	printf ("-%d", ybelow);
+    else
+	printf ("+%d", ry);
+    printf ("\n");
+}
+
+
+/*
+ * Display bits info:
+ */
+static const binding _gravities[] = {
+    /* WARNING: the first two of these have the same value - see code */
+	{ XCB_GRAVITY_WIN_UNMAP,	"UnMapGravity" },
+	{ XCB_GRAVITY_BIT_FORGET,	"ForgetGravity" },
+	{ XCB_GRAVITY_NORTH_WEST,	"NorthWestGravity" },
+	{ XCB_GRAVITY_NORTH,		"NorthGravity" },
+	{ XCB_GRAVITY_NORTH_EAST,	"NorthEastGravity" },
+	{ XCB_GRAVITY_WEST,		"WestGravity" },
+	{ XCB_GRAVITY_CENTER,		"CenterGravity" },
+	{ XCB_GRAVITY_EAST,		"EastGravity" },
+	{ XCB_GRAVITY_SOUTH_WEST,	"SouthWestGravity" },
+	{ XCB_GRAVITY_SOUTH,		"SouthGravity" },
+	{ XCB_GRAVITY_SOUTH_EAST,	"SouthEastGravity" },
+	{ XCB_GRAVITY_STATIC,		"StaticGravity" },
+	{ 0, NULL } };
+
+static const binding _backing_store_hint[] = {
+	{ XCB_BACKING_STORE_NOT_USEFUL, "NotUseful" },
+	{ XCB_BACKING_STORE_WHEN_MAPPED,"WhenMapped" },
+	{ XCB_BACKING_STORE_ALWAYS,	"Always" },
+	{ 0, NULL } };
+
+static const binding _bool[] = {
+	{ 0, "No" },
+	{ 1, "Yes" },
+	{ 0, NULL } };
+
+/*
+ * Requires wininfo members initialized:
+ *   window, attr_cookie (or win_attributes)
+ */
+static void
+Display_Bits_Info (struct wininfo * w)
+{
+    xcb_get_window_attributes_reply_t *win_attributes
+	= fetch_win_attributes (w);
+
+    printf ("\n");
+    printf ("  Bit gravity: %s\n",
+	    Lookup (win_attributes->bit_gravity, _gravities+1));
+    printf ("  Window gravity: %s\n",
+	    Lookup (win_attributes->win_gravity, _gravities));
+    printf ("  Backing-store hint: %s\n",
+	    Lookup (win_attributes->backing_store, _backing_store_hint));
+    printf ("  Backing-planes to be preserved: 0x%lx\n",
+	    (unsigned long) win_attributes->backing_planes);
+    printf ("  Backing pixel: %ld\n",
+	    (unsigned long) win_attributes->backing_pixel);
+    printf ("  Save-unders: %s\n",
+	    Lookup (win_attributes->save_under, _bool));
+}
+
+
+/*
+ * Routine to display all events in an event mask
+ */
+static const binding _event_mask_names[] = {
+	{ XCB_EVENT_MASK_KEY_PRESS,		"KeyPress" },
+	{ XCB_EVENT_MASK_KEY_RELEASE,		"KeyRelease" },
+	{ XCB_EVENT_MASK_BUTTON_PRESS,		"ButtonPress" },
+	{ XCB_EVENT_MASK_BUTTON_RELEASE,	"ButtonRelease" },
+	{ XCB_EVENT_MASK_ENTER_WINDOW,		"EnterWindow" },
+	{ XCB_EVENT_MASK_LEAVE_WINDOW,		"LeaveWindow" },
+	{ XCB_EVENT_MASK_POINTER_MOTION,	"PointerMotion" },
+	{ XCB_EVENT_MASK_POINTER_MOTION_HINT,	"PointerMotionHint" },
+	{ XCB_EVENT_MASK_BUTTON_1_MOTION,	"Button1Motion" },
+	{ XCB_EVENT_MASK_BUTTON_2_MOTION,	"Button2Motion" },
+	{ XCB_EVENT_MASK_BUTTON_3_MOTION,	"Button3Motion" },
+	{ XCB_EVENT_MASK_BUTTON_4_MOTION,	"Button4Motion" },
+	{ XCB_EVENT_MASK_BUTTON_5_MOTION,	"Button5Motion" },
+	{ XCB_EVENT_MASK_BUTTON_MOTION,		"ButtonMotion" },
+	{ XCB_EVENT_MASK_KEYMAP_STATE,		"KeymapState" },
+	{ XCB_EVENT_MASK_EXPOSURE,		"Exposure" },
+	{ XCB_EVENT_MASK_VISIBILITY_CHANGE,	"VisibilityChange" },
+	{ XCB_EVENT_MASK_STRUCTURE_NOTIFY,	"StructureNotify" },
+	{ XCB_EVENT_MASK_RESIZE_REDIRECT,	"ResizeRedirect" },
+	{ XCB_EVENT_MASK_SUBSTRUCTURE_NOTIFY,	"SubstructureNotify" },
+	{ XCB_EVENT_MASK_SUBSTRUCTURE_REDIRECT,	"SubstructureRedirect" },
+	{ XCB_EVENT_MASK_FOCUS_CHANGE,		"FocusChange" },
+	{ XCB_EVENT_MASK_PROPERTY_CHANGE,	"PropertyChange" },
+	{ XCB_EVENT_MASK_COLOR_MAP_CHANGE,	"ColormapChange" },
+	{ XCB_EVENT_MASK_OWNER_GRAB_BUTTON,	"OwnerGrabButton" },
+	{ 0, NULL } };
+
+static void
+Display_Event_Mask (long mask)
+{
+    long bit, bit_mask;
+
+    for (bit=0, bit_mask=1; bit < sizeof(long)*8; bit++, bit_mask <<= 1)
+	if (mask & bit_mask)
+	    printf ("      %s\n",
+		    LookupL (bit_mask, _event_mask_names));
+}
+
+
+/*
+ * Display info on events
+ *
+ * Requires wininfo members initialized:
+ *   window, attr_cookie (or win_attributes)
+ */
+static void
+Display_Events_Info (struct wininfo *w)
+{
+    xcb_get_window_attributes_reply_t *win_attributes
+	= fetch_win_attributes (w);
+
+    printf ("\n");
+    printf ("  Someone wants these events:\n");
+    Display_Event_Mask (win_attributes->all_event_masks);
+
+    printf ("  Do not propagate these events:\n");
+    Display_Event_Mask (win_attributes->do_not_propagate_mask);
+
+    printf ("  Override redirection?: %s\n",
+	    Lookup (win_attributes->override_redirect, _bool));
+}
+
+
+  /* left out visual stuff */
+  /* left out colormap */
+  /* left out map_installed */
+
+
+/*
+ * Display root, parent, and (recursively) children information
+ * recurse - true to show children information
+ *
+ * Requires wininfo members initialized: window, tree_cookie
+ */
+static void
+Display_Tree_Info (struct wininfo *w, int recurse)
+{
+    display_tree_info_1 (w, recurse, 0);
+}
+
+/*
+ * level - recursion level
+ */
+static void
+display_tree_info_1 (struct wininfo *w, int recurse, int level)
+{
+    int i, j;
+    unsigned int num_children;
+    xcb_query_tree_reply_t *tree;
+
+    tree = xcb_query_tree_reply (dpy, w->tree_cookie, &err);
+    if (!tree) {
+	Print_X_Error (dpy, err);
+	Fatal_Error ("Can't query window tree.");
+    }
+
+    if (level == 0) {
+	struct wininfo rw, pw;
+	rw.window = tree->root;
+	rw.net_wm_name_cookie = get_net_wm_name (dpy, rw.window);
+	rw.wm_name_cookie = xcb_icccm_get_wm_name (dpy, rw.window);
+	pw.window = tree->parent;
+	pw.net_wm_name_cookie = get_net_wm_name (dpy, pw.window);
+	pw.wm_name_cookie = xcb_icccm_get_wm_name (dpy, pw.window);
+	xcb_flush (dpy);
+
+	printf ("\n");
+	printf ("  Root window id: ");
+	Display_Window_Id (&rw, True);
+	printf ("  Parent window id: ");
+	Display_Window_Id (&pw, True);
+    }
+
+    num_children = xcb_query_tree_children_length (tree);
+
+    if (level == 0  ||  num_children > 0) {
+	printf ("     ");
+	for (j = 0; j < level; j++) printf ("   ");
+	printf ("%d child%s%s\n", num_children, num_children == 1 ? "" : "ren",
+		num_children ? ":" : ".");
+    }
+
+    if (num_children > 0) {
+	xcb_window_t *child_list = xcb_query_tree_children (tree);
+	struct wininfo *children
+	    = calloc (num_children, sizeof(struct wininfo));
+
+	if (children == NULL)
+	    Fatal_Error ("Failed to allocate memory in display_tree_info");
+
+	for (i = (int)num_children - 1; i >= 0; i--) {
+	    struct wininfo *cw = &children[i];
+
+	    cw->window = child_list[i];
+	    cw->net_wm_name_cookie = get_net_wm_name (dpy, child_list[i]);
+	    cw->wm_name_cookie = xcb_icccm_get_wm_name (dpy, child_list[i]);
+	    cw->wm_class_cookie = xcb_icccm_get_wm_class (dpy, child_list[i]);
+	    cw->geometry_cookie = xcb_get_geometry (dpy, child_list[i]);
+	    cw->trans_coords_cookie = xcb_translate_coordinates
+		(dpy, child_list[i], tree->root, 0, 0);
+	    if (recurse)
+		cw->tree_cookie = xcb_query_tree (dpy, child_list[i]);
+	}
+	xcb_flush (dpy);
+
+	for (i = (int)num_children - 1; i >= 0; i--) {
+	    struct wininfo *cw = &children[i];
+	    Bool got_wm_class = False;
+	    char *instance_name = NULL, *class_name = NULL;
+	    int instance_name_len, class_name_len;
+#ifdef USE_XCB_ICCCM
+	    xcb_icccm_get_wm_class_reply_t classhint;
+#else
+	    xcb_get_property_reply_t *classprop;
+#endif
+	    xcb_get_geometry_reply_t *geometry;
+
+	    printf ("     ");
+	    for (j = 0; j < level; j++) printf ("   ");
+	    Display_Window_Id (cw, False);
+	    printf (": (");
+
+#ifdef USE_XCB_ICCCM
+	    if (xcb_icccm_get_wm_class_reply (dpy, cw->wm_class_cookie,
+					&classhint, NULL)) {
+		got_wm_class = True;
+		instance_name = classhint.instance_name;
+		class_name = classhint.class_name;
+		instance_name_len = strlen(instance_name);
+		class_name_len = strlen(class_name);
+	    }
+#else
+	    classprop = xcb_get_property_reply
+		(dpy, cw->wm_class_cookie, NULL);
+	    if (classprop) {
+		if (classprop->type == XCB_ATOM_STRING &&
+		    classprop->format == 8) {
+		    int proplen = xcb_get_property_value_length (classprop);
+
+		    instance_name = xcb_get_property_value (classprop);
+		    instance_name_len = strnlen (instance_name, proplen);
+		    if (instance_name_len < proplen) {
+			class_name = instance_name + instance_name_len + 1;
+			class_name_len = strnlen
+			    (class_name, proplen - (instance_name_len + 1));
+		    } else
+			class_name_len = 0;
+		    got_wm_class = True;
+		}
+		else
+		    free (classprop);
+	    }
+#endif
+
+	    if (got_wm_class) {
+		if (instance_name)
+		    printf ("\"%.*s\" ", instance_name_len, instance_name);
+		else
+		    printf ("(none) ");
+
+		if (class_name)
+		    printf ("\"%.*s\") ",  class_name_len, class_name);
+		else
+		    printf ("(none)) ");
+
+#ifdef USE_XCB_ICCCM
+		xcb_icccm_get_wm_class_reply_wipe (&classhint);
+#else
+		free (classprop);
+#endif
+	    } else
+		printf (") ");
+
+	    geometry = xcb_get_geometry_reply(dpy, cw->geometry_cookie, &err);
+	    if (geometry) {
+		xcb_translate_coordinates_reply_t *trans_coords;
+
+		printf (" %ux%u+%d+%d", geometry->width, geometry->height,
+					geometry->x, geometry->y);
+
+		trans_coords = xcb_translate_coordinates_reply
+		    (dpy, cw->trans_coords_cookie, &err);
+
+		if (trans_coords) {
+		    int16_t abs_x = (int16_t) trans_coords->dst_x;
+		    int16_t abs_y = (int16_t) trans_coords->dst_y;
+		    int border = geometry->border_width;
+
+		    printf ("  +%d+%d", abs_x - border, abs_y - border);
+		    free (trans_coords);
+		} else if (err) {
+		    Print_X_Error (dpy, err);
+		}
+
+		free (geometry);
+	    } else if (err) {
+		Print_X_Error (dpy, err);
+	    }
+	    printf ("\n");
+
+	    if (recurse)
+		display_tree_info_1 (cw, 1, level+1);
+
+	    wininfo_wipe (cw);
+	}
+	free (children);
+    }
+
+    free (tree); /* includes storage for child_list[] */
+}
+
+
+/*
+ * Display a set of size hints
+ */
+static void
+Display_Hints (xcb_size_hints_t *hints)
+{
+    long flags;
+
+    flags = hints->flags;
+
+    if (flags & XCB_ICCCM_SIZE_HINT_US_POSITION)
+	printf ("      User supplied location: %s, %s\n",
+		xscale (hints->x), yscale (hints->y));
+
+    if (flags & XCB_ICCCM_SIZE_HINT_P_POSITION)
+	printf ("      Program supplied location: %s, %s\n",
+		xscale (hints->x), yscale (hints->y));
+
+    if (flags & XCB_ICCCM_SIZE_HINT_US_SIZE) {
+	printf ("      User supplied size: %s by %s\n",
+		xscale (hints->width), yscale (hints->height));
+    }
+
+    if (flags & XCB_ICCCM_SIZE_HINT_P_SIZE)
+	printf ("      Program supplied size: %s by %s\n",
+		xscale (hints->width), yscale (hints->height));
+
+    if (flags & XCB_ICCCM_SIZE_HINT_P_MIN_SIZE)
+	printf ("      Program supplied minimum size: %s by %s\n",
+		xscale (hints->min_width), yscale (hints->min_height));
+
+    if (flags & XCB_ICCCM_SIZE_HINT_P_MAX_SIZE)
+	printf ("      Program supplied maximum size: %s by %s\n",
+		xscale (hints->max_width), yscale (hints->max_height));
+
+    if (flags & XCB_ICCCM_SIZE_HINT_BASE_SIZE) {
+	printf ("      Program supplied base size: %s by %s\n",
+		xscale (hints->base_width), yscale (hints->base_height));
+    }
+
+    if (flags & XCB_ICCCM_SIZE_HINT_P_RESIZE_INC) {
+	printf ("      Program supplied x resize increment: %s\n",
+		xscale (hints->width_inc));
+	printf ("      Program supplied y resize increment: %s\n",
+		yscale (hints->height_inc));
+	if (hints->width_inc != 0 && hints->height_inc != 0) {
+	    if (flags & XCB_ICCCM_SIZE_HINT_US_SIZE)
+		printf ("      User supplied size in resize increments:  %s by %s\n",
+			(xscale (hints->width / hints->width_inc)),
+			(yscale (hints->height / hints->height_inc)));
+	    if (flags & XCB_ICCCM_SIZE_HINT_P_SIZE)
+		printf ("      Program supplied size in resize increments:  %s by %s\n",
+			(xscale (hints->width / hints->width_inc)),
+			(yscale (hints->height / hints->height_inc)));
+	    if (flags & XCB_ICCCM_SIZE_HINT_P_MIN_SIZE)
+		printf ("      Program supplied minimum size in resize increments: %s by %s\n",
+			xscale (hints->min_width / hints->width_inc), yscale (hints->min_height / hints->height_inc));
+	    if (flags & XCB_ICCCM_SIZE_HINT_BASE_SIZE)
+		printf ("      Program supplied base size in resize increments:  %s by %s\n",
+			(xscale (hints->base_width / hints->width_inc)),
+			(yscale (hints->base_height / hints->height_inc)));
+	}
+    }
+
+    if (flags & XCB_ICCCM_SIZE_HINT_P_ASPECT) {
+	printf ("      Program supplied min aspect ratio: %s/%s\n",
+		xscale (hints->min_aspect_num), yscale (hints->min_aspect_den));
+	printf ("      Program supplied max aspect ratio: %s/%s\n",
+		xscale (hints->max_aspect_num), yscale (hints->max_aspect_den));
+    }
+
+    if (flags & XCB_ICCCM_SIZE_HINT_P_WIN_GRAVITY) {
+	printf ("      Program supplied window gravity: %s\n",
+		Lookup (hints->win_gravity, _gravities));
+    }
+}
+
+
+/*
+ * Display Size Hints info
+ */
+static void
+Display_Size_Hints (struct wininfo *w)
+{
+    xcb_size_hints_t hints;
+
+    printf ("\n");
+    if (!fetch_normal_hints (w, &hints))
+	printf ("  No normal window size hints defined\n");
+    else {
+	printf ("  Normal window size hints:\n");
+	Display_Hints (&hints);
+    }
+
+    if (!xcb_icccm_get_wm_size_hints_reply (dpy, w->zoom_cookie, &hints, NULL))
+	printf ("  No zoom window size hints defined\n");
+    else {
+	printf ("  Zoom window size hints:\n");
+	Display_Hints (&hints);
+    }
+}
+
+
+static void
+Display_Window_Shape (xcb_window_t window)
+{
+    const xcb_query_extension_reply_t *shape_query;
+    xcb_shape_query_extents_cookie_t extents_cookie;
+    xcb_shape_query_extents_reply_t *extents;
+
+    shape_query = xcb_get_extension_data (dpy, &xcb_shape_id);
+    if (!shape_query->present)
+	return;
+
+    printf ("\n");
+
+    extents_cookie = xcb_shape_query_extents (dpy, window);
+    extents = xcb_shape_query_extents_reply (dpy, extents_cookie, &err);
+
+    if (!extents) {
+	if (err)
+	    Print_X_Error (dpy, err);
+	else
+	{
+	    printf ("  No window shape defined\n");
+	    printf ("  No border shape defined\n");
+	}
+	return;
+    }
+
+    if (!extents->bounding_shaped)
+	printf ("  No window shape defined\n");
+    else {
+	printf ("  Window shape extents:  %sx%s",
+		xscale (extents->bounding_shape_extents_width),
+		yscale (extents->bounding_shape_extents_height));
+	printf ("+%s+%s\n",
+		xscale (extents->bounding_shape_extents_x),
+		yscale (extents->bounding_shape_extents_y));
+    }
+    if (!extents->clip_shaped)
+	printf ("  No border shape defined\n");
+    else {
+	printf ("  Border shape extents:  %sx%s",
+		xscale (extents->clip_shape_extents_width),
+		yscale (extents->clip_shape_extents_height));
+	printf ("+%s+%s\n",
+		xscale (extents->clip_shape_extents_x),
+		yscale (extents->clip_shape_extents_y));
+    }
+
+    free (extents);
+}
+
+/*
+ * Display Window Manager Info
+ *
+ * Requires wininfo members initialized:
+ *   window, hints_cookie
+ */
+static const binding _state_hints[] = {
+	{ XCB_ICCCM_WM_STATE_WITHDRAWN, "Withdrawn State" },
+	{ XCB_ICCCM_WM_STATE_NORMAL, "Normal State" },
+	{ XCB_ICCCM_WM_STATE_ICONIC, "Iconic State" },
+/* xwininfo previously also reported the ZoomState & InactiveState,
+   but ICCCM declared those obsolete long ago */
+	{ 0, NULL } };
+
+#ifndef USE_XCB_ICCCM
+static Bool
+wm_hints_reply (xcb_connection_t *dpy, xcb_get_property_cookie_t cookie,
+		wm_hints_t *hints_return, xcb_generic_error_t **err)
+{
+    xcb_get_property_reply_t *prop = xcb_get_property_reply (dpy, cookie, err);
+    int length;
+
+    if (!prop || (prop->type != XCB_ATOM_WM_HINTS) || (prop->format != 32)) {
+	free (prop);
+	return False;
+    }
+
+    memset (hints_return, 0, sizeof(wm_hints_t));
+
+    length = xcb_get_property_value_length(prop);
+    if (length > sizeof(wm_hints_t))
+	length = sizeof(wm_hints_t);
+    memcpy (hints_return, xcb_get_property_value (prop), length);
+
+    free (prop);
+    return True;
+}
+
+#define xcb_icccm_get_wm_hints_reply wm_hints_reply
+#endif
+
+static void
+Display_WM_Info (struct wininfo *w)
+{
+    xcb_icccm_wm_hints_t wmhints;
+    long flags;
+    xcb_get_property_reply_t *prop;
+    int i;
+
+    printf ("\n");
+    if (!xcb_icccm_get_wm_hints_reply(dpy, w->hints_cookie, &wmhints, &err))
+    {
+	printf ("  No window manager hints defined\n");
+	if (err)
+	    Print_X_Error (dpy, err);
+	flags = 0;
+    } else
+	flags = wmhints.flags;
+
+    printf ("  Window manager hints:\n");
+
+    if (flags & XCB_ICCCM_WM_HINT_INPUT)
+	printf ("      Client accepts input or input focus: %s\n",
+		Lookup (wmhints.input, _bool));
+
+    if (flags & XCB_ICCCM_WM_HINT_ICON_WINDOW) {
+	struct wininfo iw;
+	iw.window = wmhints.icon_window;
+	iw.net_wm_name_cookie = get_net_wm_name (dpy, iw.window);
+	iw.wm_name_cookie = xcb_icccm_get_wm_name (dpy, iw.window);
+
+	printf ("      Icon window id: ");
+	Display_Window_Id (&iw, True);
+    }
+
+    if (flags & XCB_ICCCM_WM_HINT_ICON_POSITION)
+	printf ("      Initial icon position: %s, %s\n",
+		xscale (wmhints.icon_x), yscale (wmhints.icon_y));
+
+    if (flags & XCB_ICCCM_WM_HINT_STATE)
+	printf ("      Initial state is %s\n",
+		Lookup (wmhints.initial_state, _state_hints));
+
+    if (atom_net_wm_desktop) {
+	prop = xcb_get_property_reply (dpy, w->wm_desktop_cookie, NULL);
+	if (prop && (prop->type != XCB_NONE)) {
+	    uint32_t *desktop = xcb_get_property_value (prop);
+	    if (*desktop == 0xFFFFFFFF) {
+		printf ("      Displayed on all desktops\n");
+	    } else {
+		printf ("      Displayed on desktop %d\n", *desktop);
+	    }
+	}
+	free (prop);
+    }
+
+    if (atom_net_wm_window_type) {
+	prop = xcb_get_property_reply (dpy, w->wm_window_type_cookie,
+				       NULL);
+	if (prop && (prop->type != XCB_NONE) && (prop->value_len > 0)) {
+	    xcb_atom_t *atoms = xcb_get_property_value (prop);
+	    int atom_count = prop->value_len;
+
+	    if (atom_count > 0) {
+		printf ("      Window type:\n");
+		for (i = 0; i < atom_count; i++) {
+		    const char *atom_name = Get_Atom_Name (dpy, atoms[i]);
+
+		    if (atom_name) {
+			print_friendly_name ("          %s\n", atom_name,
+					     "_NET_WM_WINDOW_TYPE_");
+		    } else {
+			printf ("          (unresolvable ATOM 0x%x)\n",
+				atoms[i]);
+		    }
+		}
+	    }
+	}
+	free (prop);
+    }
+
+    if (atom_net_wm_state) {
+	prop = xcb_get_property_reply (dpy, w->wm_state_cookie, NULL);
+	if (prop && (prop->type != XCB_NONE) && (prop->value_len > 0)) {
+	    xcb_atom_t *atoms = xcb_get_property_value (prop);
+	    int atom_count = prop->value_len;
+
+	    if (atom_count > 0) {
+		printf ("      Window state:\n");
+		for (i = 0; i < atom_count; i++) {
+		    const char *atom_name = Get_Atom_Name (dpy, atoms[i]);
+
+		    if (atom_name) {
+			print_friendly_name ("          %s\n", atom_name,
+					     "_NET_WM_STATE_");
+		    } else {
+			printf ("          (unresolvable ATOM 0x%x)\n",
+				atoms[i]);
+		    }
+		}
+	    }
+	}
+	free (prop);
+    }
+
+    if (atom_net_wm_pid) {
+	printf ("      Process id: ");
+	prop = xcb_get_property_reply (dpy, w->wm_pid_cookie, NULL);
+	if (prop && (prop->type == XCB_ATOM_CARDINAL)) {
+	    uint32_t *pid = xcb_get_property_value (prop);
+	    printf ("%d", *pid);
+	} else {
+	    printf ("(unknown)");
+	}
+	free (prop);
+
+	prop = xcb_get_property_reply (dpy, w->wm_client_machine_cookie, NULL);
+	if (prop && (prop->type == XCB_ATOM_STRING)) {
+	    const char *hostname = xcb_get_property_value (prop);
+	    int hostname_len = xcb_get_property_value_length (prop);
+	    printf (" on host %.*s", hostname_len, hostname);
+	}
+	printf ("\n");
+	free (prop);
+    }
+
+    if (atom_net_frame_extents) {
+	prop = xcb_get_property_reply (dpy, w->frame_extents_cookie, NULL);
+	if (prop && (prop->type == XCB_ATOM_CARDINAL)
+	    && (prop->value_len == 4)) {
+	    uint32_t *extents = xcb_get_property_value (prop);
+
+	    printf ("      Frame extents: %d, %d, %d, %d\n",
+		    extents[0], extents[1], extents[2], extents[3]);
+	}
+	free (prop);
+    }
+}
+
+/* Frees all members of a wininfo struct, but not the struct itself */
+static void
+wininfo_wipe (struct wininfo *w)
+{
+    free (w->geometry);
+    free (w->win_attributes);
+    free (w->normal_hints);
+}
+
+/* Gets UTF-8 encoded EMWH property _NET_WM_NAME for a window */
+static xcb_get_property_cookie_t
+get_net_wm_name (xcb_connection_t *dpy, xcb_window_t win)
+{
+    if (!atom_net_wm_name)
+	atom_net_wm_name = Get_Atom (dpy, "_NET_WM_NAME");
+
+    if (!atom_utf8_string)
+	atom_utf8_string = Get_Atom (dpy, "UTF8_STRING");
+
+    if (atom_net_wm_name && atom_utf8_string)
+	return xcb_get_property (dpy, False, win, atom_net_wm_name,
+				 atom_utf8_string, 0, BUFSIZ);
+    else {
+	xcb_get_property_cookie_t dummy = { 0 };
+	return dummy;
+    }
+}
+
+/* [Copied from code added by Yang Zhao to xprop/xprop.c]
+ *
+ * Validate a string as UTF-8 encoded according to RFC 3629
+ *
+ * Simply, a unicode code point (up to 21-bits long) is encoded as follows:
+ *
+ *    Char. number range  |        UTF-8 octet sequence
+ *       (hexadecimal)    |              (binary)
+ *    --------------------+---------------------------------------------
+ *    0000 0000-0000 007F | 0xxxxxxx
+ *    0000 0080-0000 07FF | 110xxxxx 10xxxxxx
+ *    0000 0800-0000 FFFF | 1110xxxx 10xxxxxx 10xxxxxx
+ *    0001 0000-0010 FFFF | 11110xxx 10xxxxxx 10xxxxxx 10xxxxxx
+ *
+ * Validation is done left-to-right, and an error condition, if any, refers to
+ * only the left-most problem in the string.
+ *
+ * Return values:
+ *   UTF8_VALID: Valid UTF-8 encoded string
+ *   UTF8_OVERLONG: Using more bytes than needed for a code point
+ *   UTF8_SHORT_TAIL: Not enough bytes in a multi-byte sequence
+ *   UTF8_LONG_TAIL: Too many bytes in a multi-byte sequence
+ *   UTF8_FORBIDDEN_VALUE: Forbidden prefix or code point outside 0x10FFFF
+ */
+#define UTF8_VALID 0
+#define UTF8_FORBIDDEN_VALUE 1
+#define UTF8_OVERLONG 2
+#define UTF8_SHORT_TAIL 3
+#define UTF8_LONG_TAIL 4
+static int
+is_valid_utf8 (const char *string, int len)
+{
+    unsigned long codepoint;
+    int rem, i;
+    unsigned char c;
+
+    rem = 0;
+    for (i = 0; i < len; i++) {
+	c = (unsigned char) string[i];
+
+	/* Order of type check:
+	 *   - Single byte code point
+	 *   - Non-starting byte of multi-byte sequence
+	 *   - Start of 2-byte sequence
+	 *   - Start of 3-byte sequence
+	 *   - Start of 4-byte sequence
+	 */
+	if (!(c & 0x80)) {
+	    if (rem > 0) return UTF8_SHORT_TAIL;
+	    rem = 0;
+	    codepoint = c;
+	} else if ((c & 0xC0) == 0x80) {
+	    if (rem == 0) return UTF8_LONG_TAIL;
+	    rem--;
+	    codepoint |= (c & 0x3F) << (rem * 6);
+	    if (codepoint == 0) return UTF8_OVERLONG;
+	} else if ((c & 0xE0) == 0xC0) {
+	    if (rem > 0) return UTF8_SHORT_TAIL;
+	    rem = 1;
+	    codepoint = (c & 0x1F) << 6;
+	    if (codepoint == 0) return UTF8_OVERLONG;
+	} else if ((c & 0xF0) == 0xE0) {
+	    if (rem > 0) return UTF8_SHORT_TAIL;
+	    rem = 2;
+	    codepoint = (c & 0x0F) << 12;
+	} else if ((c & 0xF8) == 0xF0) {
+	    if (rem > 0) return UTF8_SHORT_TAIL;
+	    rem = 3;
+	    codepoint = (c & 0x07) << 18;
+	    if (codepoint > 0x10FFFF) return UTF8_FORBIDDEN_VALUE;
+	} else
+	    return UTF8_FORBIDDEN_VALUE;
+    }
+
+    return UTF8_VALID;
+}
+
+/*
+ * Converts a UTF-8 encoded string to the current locale encoding,
+ * if possible, and prints it, with prefix before and suffix after.
+ * Length of the string is specified in bytes, or -1 for going until '\0'
+ */
+static void
+print_utf8 (const char *prefix, char *u8str, size_t length, const char *suffix)
+{
+    size_t inlen = length;
+
+    if (inlen < 0) {
+	inlen = strlen (u8str);
+    }
+
+    if (is_valid_utf8 (u8str, inlen) != UTF8_VALID) {
+	printf (" (invalid UTF8_STRING)");
+	return;
+    }
+
+    if (strcmp (user_encoding, "UTF-8") == 0) {
+	/* Don't need to convert */
+	printf ("%s", prefix);
+	fwrite (u8str, 1, inlen, stdout);
+	printf ("%s", suffix);
+	return;
+    }
+
+#ifdef HAVE_ICONV
+    if (!iconv_from_utf8) {
+	iconv_from_utf8 = iconv_open (user_encoding, "UTF-8");
+    }
+
+    if (iconv_from_utf8 != (iconv_t) -1) {
+	Bool done = True;
+	char *inp = u8str;
+	char convbuf[BUFSIZ];
+	int convres;
+
+	printf ("%s", prefix);
+	do {
+	    char *outp = convbuf;
+	    size_t outlen = sizeof(convbuf);
+
+	    convres = iconv (iconv_from_utf8, &inp, &inlen, &outp, &outlen);
+
+	    if ((convres == -1) && (errno == E2BIG)) {
+		done = False;
+		convres = 0;
+	    }
+
+	    if (convres == 0) {
+		fwrite (convbuf, 1, sizeof(convbuf) - outlen, stdout);
+	    } else {
+		printf (" (failure in conversion from UTF8_STRING to %s)",
+			user_encoding);
+	    }
+	} while (!done);
+	printf ("%s", suffix);
+    } else {
+	printf (" (can't load iconv conversion for UTF8_STRING to %s)",
+		user_encoding);
+    }
+#else
+    printf (" (can't convert UTF8_STRING to %s)", user_encoding);
+#endif
+}
+
+/*
+ * Takes a string such as an atom name, strips the prefix, converts
+ * underscores to spaces, lowercases all but the first letter of each word,
+ * and prints it.
+ */
+static void
+print_friendly_name (const char *format, const char *string,
+		     const char *prefix)
+{
+    const char *name_start = string;
+    char *lowered_name, *n;
+    int prefix_len = strlen (prefix);
+
+    if (strncmp (name_start, prefix, prefix_len) == 0) {
+	name_start += prefix_len;
+    }
+
+    lowered_name = strdup (name_start);
+    if (lowered_name) {
+	Bool first = True;
+
+	for (n = lowered_name ; *n != 0 ; n++) {
+	    if (*n == '_') {
+		*n = ' ';
+		first = True;
+	    } else if (first) {
+		first = False;
+	    } else {
+		*n = tolower(*n);
+	    }
+	}
+	name_start = lowered_name;
+    }
+
+    printf (format, name_start);
+    free (lowered_name);
+}