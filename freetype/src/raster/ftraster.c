--- conflicted
+++ resolved
@@ -60,11 +60,7 @@
 
 #include <ft2build.h>
 #include "ftraster.h"
-<<<<<<< HEAD
-#include <freetype/internal/ftcalc.h>   /* for FT_MulDiv only */
-=======
-#include FT_INTERNAL_CALC_H   /* for FT_MulDiv and FT_MulDiv_No_Round */
->>>>>>> a33de300
+#include <freetype/internal/ftcalc.h>   /* for FT_MulDiv and FT_MulDiv_No_Round */
 
 #include "rastpic.h"
 
