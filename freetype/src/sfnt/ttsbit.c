/***************************************************************************/
/*                                                                         */
/*  ttsbit.c                                                               */
/*                                                                         */
/*    TrueType and OpenType embedded bitmap support (body).                */
/*                                                                         */
/*  Copyright 2005-2009, 2013 by                                           */
/*  David Turner, Robert Wilhelm, and Werner Lemberg.                      */
/*                                                                         */
/*  Copyright 2013 by Google, Inc.                                         */
/*  Google Author(s): Behdad Esfahbod.                                     */
/*                                                                         */
/*  This file is part of the FreeType project, and may only be used,       */
/*  modified, and distributed under the terms of the FreeType project      */
/*  license, LICENSE.TXT.  By continuing to use, modify, or distribute     */
/*  this file you indicate that you have read the license and              */
/*  understand and accept it fully.                                        */
/*                                                                         */
/***************************************************************************/

<<<<<<< HEAD
#include <ft2build.h>
#include <freetype/internal/ftdebug.h>
#include <freetype/internal/ftstream.h>
#include FT_TRUETYPE_TAGS_H

  /*
   *  Alas, the memory-optimized sbit loader can't be used when implementing
   *  the `old internals' hack
   */
#ifndef FT_CONFIG_OPTION_OLD_INTERNALS

#include "ttsbit0.c"

#else /* FT_CONFIG_OPTION_OLD_INTERNALS */
=======
>>>>>>> fa791414

#include <ft2build.h>
#include <freetype/internal/ftdebug.h>
#include <freetype/internal/ftstream.h>
#include FT_TRUETYPE_TAGS_H
#include FT_BITMAP_H
#include "ttsbit.h"

#include "sferrors.h"

#include "pngshim.h"


  /*************************************************************************/
  /*                                                                       */
  /* The macro FT_COMPONENT is used in trace mode.  It is an implicit      */
  /* parameter of the FT_TRACE() and FT_ERROR() macros, used to print/log  */
  /* messages during execution.                                            */
  /*                                                                       */
#undef  FT_COMPONENT
#define FT_COMPONENT  trace_ttsbit


  FT_LOCAL_DEF( FT_Error )
  tt_face_load_eblc( TT_Face    face,
                     FT_Stream  stream )
  {
    FT_Error  error = FT_Err_Ok;
    FT_Fixed  version;
    FT_ULong  num_strikes, table_size;
    FT_Byte*  p;
    FT_Byte*  p_limit;
    FT_UInt   count;


    face->sbit_num_strikes = 0;

    /* this table is optional */
    error = face->goto_table( face, TTAG_CBLC, stream, &table_size );
    if ( error )
      error = face->goto_table( face, TTAG_EBLC, stream, &table_size );
    if ( error )
      error = face->goto_table( face, TTAG_bloc, stream, &table_size );
    if ( error )
      goto Exit;

    if ( table_size < 8 )
    {
      FT_ERROR(( "tt_face_load_sbit_strikes: table too short\n" ));
      error = FT_THROW( Invalid_File_Format );
      goto Exit;
    }

    if ( FT_FRAME_EXTRACT( table_size, face->sbit_table ) )
      goto Exit;

    face->sbit_table_size = table_size;

    p       = face->sbit_table;
    p_limit = p + table_size;

    version     = FT_NEXT_ULONG( p );
    num_strikes = FT_NEXT_ULONG( p );

    if ( version != 0x00020000UL || num_strikes >= 0x10000UL )
    {
      FT_ERROR(( "tt_face_load_sbit_strikes: invalid table version\n" ));
      error = FT_THROW( Invalid_File_Format );
      goto Fail;
    }

    /*
     *  Count the number of strikes available in the table.  We are a bit
     *  paranoid there and don't trust the data.
     */
    count = (FT_UInt)num_strikes;
    if ( 8 + 48UL * count > table_size )
      count = (FT_UInt)( ( p_limit - p ) / 48 );

    face->sbit_num_strikes = count;

    FT_TRACE3(( "sbit_num_strikes: %u\n", count ));
  Exit:
    return error;

  Fail:
    FT_FRAME_RELEASE( face->sbit_table );
    face->sbit_table_size = 0;
    goto Exit;
  }


  FT_LOCAL_DEF( void )
  tt_face_free_eblc( TT_Face  face )
  {
    FT_Stream  stream = face->root.stream;


    FT_FRAME_RELEASE( face->sbit_table );
    face->sbit_table_size  = 0;
    face->sbit_num_strikes = 0;
  }


  FT_LOCAL_DEF( FT_Error )
  tt_face_set_sbit_strike( TT_Face          face,
                           FT_Size_Request  req,
                           FT_ULong*        astrike_index )
  {
    return FT_Match_Size( (FT_Face)face, req, 0, astrike_index );
  }


  FT_LOCAL_DEF( FT_Error )
  tt_face_load_strike_metrics( TT_Face           face,
                               FT_ULong          strike_index,
                               FT_Size_Metrics*  metrics )
  {
    FT_Byte*  strike;


    if ( strike_index >= (FT_ULong)face->sbit_num_strikes )
      return FT_THROW( Invalid_Argument );

    strike = face->sbit_table + 8 + strike_index * 48;

    metrics->x_ppem = (FT_UShort)strike[44];
    metrics->y_ppem = (FT_UShort)strike[45];

    metrics->ascender  = (FT_Char)strike[16] << 6;  /* hori.ascender  */
    metrics->descender = (FT_Char)strike[17] << 6;  /* hori.descender */
    metrics->height    = metrics->ascender - metrics->descender;

    /* XXX: Is this correct? */
    metrics->max_advance = ( (FT_Char)strike[22] + /* min_origin_SB  */
                                      strike[18] + /* max_width      */
                             (FT_Char)strike[23]   /* min_advance_SB */
                                                 ) << 6;

    return FT_Err_Ok;
  }


  typedef struct  TT_SBitDecoderRec_
  {
    TT_Face          face;
    FT_Stream        stream;
    FT_Bitmap*       bitmap;
    TT_SBit_Metrics  metrics;
    FT_Bool          metrics_loaded;
    FT_Bool          bitmap_allocated;
    FT_Byte          bit_depth;

    FT_ULong         ebdt_start;
    FT_ULong         ebdt_size;

    FT_ULong         strike_index_array;
    FT_ULong         strike_index_count;
    FT_Byte*         eblc_base;
    FT_Byte*         eblc_limit;

  } TT_SBitDecoderRec, *TT_SBitDecoder;


  static FT_Error
  tt_sbit_decoder_init( TT_SBitDecoder       decoder,
                        TT_Face              face,
                        FT_ULong             strike_index,
                        TT_SBit_MetricsRec*  metrics )
  {
    FT_Error   error;
    FT_Stream  stream = face->root.stream;
    FT_ULong   ebdt_size;


    error = face->goto_table( face, TTAG_CBDT, stream, &ebdt_size );
    if ( error )
      error = face->goto_table( face, TTAG_EBDT, stream, &ebdt_size );
    if ( error )
      error = face->goto_table( face, TTAG_bdat, stream, &ebdt_size );
    if ( error )
      goto Exit;

    decoder->face    = face;
    decoder->stream  = stream;
    decoder->bitmap  = &face->root.glyph->bitmap;
    decoder->metrics = metrics;

    decoder->metrics_loaded   = 0;
    decoder->bitmap_allocated = 0;

    decoder->ebdt_start = FT_STREAM_POS();
    decoder->ebdt_size  = ebdt_size;

    decoder->eblc_base  = face->sbit_table;
    decoder->eblc_limit = face->sbit_table + face->sbit_table_size;

    /* now find the strike corresponding to the index */
    {
      FT_Byte*  p;


      if ( 8 + 48 * strike_index + 3 * 4 + 34 + 1 > face->sbit_table_size )
      {
        error = FT_THROW( Invalid_File_Format );
        goto Exit;
      }

      p = decoder->eblc_base + 8 + 48 * strike_index;

      decoder->strike_index_array = FT_NEXT_ULONG( p );
      p                          += 4;
      decoder->strike_index_count = FT_NEXT_ULONG( p );
      p                          += 34;
      decoder->bit_depth          = *p;

      if ( decoder->strike_index_array > face->sbit_table_size             ||
           decoder->strike_index_array + 8 * decoder->strike_index_count >
             face->sbit_table_size                                         )
        error = FT_THROW( Invalid_File_Format );
    }

  Exit:
    return error;
  }


  static void
  tt_sbit_decoder_done( TT_SBitDecoder  decoder )
  {
    FT_UNUSED( decoder );
  }


  static FT_Error
  tt_sbit_decoder_alloc_bitmap( TT_SBitDecoder  decoder,
                                FT_UInt         load_flags )
  {
    FT_Error    error = FT_Err_Ok;
    FT_UInt     width, height;
    FT_Bitmap*  map = decoder->bitmap;
    FT_Long     size;


    if ( !decoder->metrics_loaded )
    {
      error = FT_THROW( Invalid_Argument );
      goto Exit;
    }

    width  = decoder->metrics->width;
    height = decoder->metrics->height;

    map->width = (int)width;
    map->rows  = (int)height;

    switch ( decoder->bit_depth )
    {
    case 1:
      map->pixel_mode = FT_PIXEL_MODE_MONO;
      map->pitch      = ( map->width + 7 ) >> 3;
      map->num_grays  = 2;
      break;

    case 2:
      map->pixel_mode = FT_PIXEL_MODE_GRAY2;
      map->pitch      = ( map->width + 3 ) >> 2;
      map->num_grays  = 4;
      break;

    case 4:
      map->pixel_mode = FT_PIXEL_MODE_GRAY4;
      map->pitch      = ( map->width + 1 ) >> 1;
      map->num_grays  = 16;
      break;

    case 8:
      map->pixel_mode = FT_PIXEL_MODE_GRAY;
      map->pitch      = map->width;
      map->num_grays  = 256;
      break;

    case 32:
      if ( load_flags & FT_LOAD_COLOR )
      {
        map->pixel_mode = FT_PIXEL_MODE_BGRA;
        map->pitch      = map->width * 4;
        map->num_grays  = 256;
      }
      else
      {
        map->pixel_mode = FT_PIXEL_MODE_GRAY;
        map->pitch      = map->width;
        map->num_grays  = 256;
      }
      break;

    default:
      error = FT_THROW( Invalid_File_Format );
      goto Exit;
    }

    size = map->rows * map->pitch;

    /* check that there is no empty image */
    if ( size == 0 )
      goto Exit;     /* exit successfully! */

    error = ft_glyphslot_alloc_bitmap( decoder->face->root.glyph, size );
    if ( error )
      goto Exit;

    decoder->bitmap_allocated = 1;

  Exit:
    return error;
  }


  static FT_Error
  tt_sbit_decoder_load_metrics( TT_SBitDecoder  decoder,
                                FT_Byte*       *pp,
                                FT_Byte*        limit,
                                FT_Bool         big )
  {
    FT_Byte*         p       = *pp;
    TT_SBit_Metrics  metrics = decoder->metrics;


    if ( p + 5 > limit )
      goto Fail;

    metrics->height       = p[0];
    metrics->width        = p[1];
    metrics->horiBearingX = (FT_Char)p[2];
    metrics->horiBearingY = (FT_Char)p[3];
    metrics->horiAdvance  = p[4];

    p += 5;
    if ( big )
    {
      if ( p + 3 > limit )
        goto Fail;

      metrics->vertBearingX = (FT_Char)p[0];
      metrics->vertBearingY = (FT_Char)p[1];
      metrics->vertAdvance  = p[2];

      p += 3;
    }

    decoder->metrics_loaded = 1;
    *pp = p;
    return FT_Err_Ok;

  Fail:
    FT_TRACE1(( "tt_sbit_decoder_load_metrics: broken table" ));
    return FT_THROW( Invalid_Argument );
  }


  /* forward declaration */
  static FT_Error
  tt_sbit_decoder_load_image( TT_SBitDecoder  decoder,
                              FT_UInt         load_flags,
                              FT_UInt         glyph_index,
                              FT_Int          x_pos,
                              FT_Int          y_pos );

  typedef FT_Error  (*TT_SBitDecoder_LoadFunc)( TT_SBitDecoder  decoder,
                                                FT_UInt         load_flags,
                                                FT_Byte*        p,
                                                FT_Byte*        plimit,
                                                FT_Int          x_pos,
                                                FT_Int          y_pos );


  static FT_Error
  tt_sbit_decoder_load_byte_aligned( TT_SBitDecoder  decoder,
                                     FT_UInt         load_flags,
                                     FT_Byte*        p,
                                     FT_Byte*        limit,
                                     FT_Int          x_pos,
                                     FT_Int          y_pos )
  {
    FT_Error    error = FT_Err_Ok;
    FT_Byte*    line;
    FT_Int      bit_height, bit_width, pitch, width, height, line_bits, h;
    FT_Bitmap*  bitmap;

    FT_UNUSED( load_flags );


    /* check that we can write the glyph into the bitmap */
    bitmap     = decoder->bitmap;
    bit_width  = bitmap->width;
    bit_height = bitmap->rows;
    pitch      = bitmap->pitch;
    line       = bitmap->buffer;

    width  = decoder->metrics->width;
    height = decoder->metrics->height;

    line_bits = width * decoder->bit_depth;

    if ( x_pos < 0 || x_pos + width > bit_width   ||
         y_pos < 0 || y_pos + height > bit_height )
    {
      FT_TRACE1(( "tt_sbit_decoder_load_byte_aligned:"
                  " invalid bitmap dimensions\n" ));
      error = FT_THROW( Invalid_File_Format );
      goto Exit;
    }

    if ( p + ( ( line_bits + 7 ) >> 3 ) * height > limit )
    {
      FT_TRACE1(( "tt_sbit_decoder_load_byte_aligned: broken bitmap\n" ));
      error = FT_THROW( Invalid_File_Format );
      goto Exit;
    }

    /* now do the blit */
    line  += y_pos * pitch + ( x_pos >> 3 );
    x_pos &= 7;

    if ( x_pos == 0 )  /* the easy one */
    {
      for ( h = height; h > 0; h--, line += pitch )
      {
        FT_Byte*  pwrite = line;
        FT_Int    w;


        for ( w = line_bits; w >= 8; w -= 8 )
        {
          pwrite[0] = (FT_Byte)( pwrite[0] | *p++ );
          pwrite   += 1;
        }

        if ( w > 0 )
          pwrite[0] = (FT_Byte)( pwrite[0] | ( *p++ & ( 0xFF00U >> w ) ) );
      }
    }
    else  /* x_pos > 0 */
    {
      for ( h = height; h > 0; h--, line += pitch )
      {
        FT_Byte*  pwrite = line;
        FT_Int    w;
        FT_UInt   wval = 0;


        for ( w = line_bits; w >= 8; w -= 8 )
        {
          wval       = (FT_UInt)( wval | *p++ );
          pwrite[0]  = (FT_Byte)( pwrite[0] | ( wval >> x_pos ) );
          pwrite    += 1;
          wval     <<= 8;
        }

        if ( w > 0 )
          wval = (FT_UInt)( wval | ( *p++ & ( 0xFF00U >> w ) ) );

        /* all bits read and there are `x_pos + w' bits to be written */

        pwrite[0] = (FT_Byte)( pwrite[0] | ( wval >> x_pos ) );

        if ( x_pos + w > 8 )
        {
          pwrite++;
          wval     <<= 8;
          pwrite[0]  = (FT_Byte)( pwrite[0] | ( wval >> x_pos ) );
        }
      }
    }

  Exit:
    if ( !error )
      FT_TRACE3(( "tt_sbit_decoder_load_byte_aligned: loaded\n" ));
    return error;
  }


  /*
   * Load a bit-aligned bitmap (with pointer `p') into a line-aligned bitmap
   * (with pointer `pwrite').  In the example below, the width is 3 pixel,
   * and `x_pos' is 1 pixel.
   *
   *       p                               p+1
   *     |                               |                               |
   *     | 7   6   5   4   3   2   1   0 | 7   6   5   4   3   2   1   0 |...
   *     |                               |                               |
   *       +-------+   +-------+   +-------+ ...
   *           .           .           .
   *           .           .           .
   *           v           .           .
   *       +-------+       .           .
   * |                               | .
   * | 7   6   5   4   3   2   1   0 | .
   * |                               | .
   *   pwrite              .           .
   *                       .           .
   *                       v           .
   *                   +-------+       .
   *             |                               |
   *             | 7   6   5   4   3   2   1   0 |
   *             |                               |
   *               pwrite+1            .
   *                                   .
   *                                   v
   *                               +-------+
   *                         |                               |
   *                         | 7   6   5   4   3   2   1   0 |
   *                         |                               |
   *                           pwrite+2
   *
   */

  static FT_Error
  tt_sbit_decoder_load_bit_aligned( TT_SBitDecoder  decoder,
                                    FT_UInt         load_flags,
                                    FT_Byte*        p,
                                    FT_Byte*        limit,
                                    FT_Int          x_pos,
                                    FT_Int          y_pos )
  {
    FT_Error    error = FT_Err_Ok;
    FT_Byte*    line;
    FT_Int      bit_height, bit_width, pitch, width, height, line_bits, h, nbits;
    FT_Bitmap*  bitmap;
    FT_UShort   rval;

    FT_UNUSED( load_flags );


    /* check that we can write the glyph into the bitmap */
    bitmap     = decoder->bitmap;
    bit_width  = bitmap->width;
    bit_height = bitmap->rows;
    pitch      = bitmap->pitch;
    line       = bitmap->buffer;

    width  = decoder->metrics->width;
    height = decoder->metrics->height;

    line_bits = width * decoder->bit_depth;

    if ( x_pos < 0 || x_pos + width  > bit_width  ||
         y_pos < 0 || y_pos + height > bit_height )
    {
      FT_TRACE1(( "tt_sbit_decoder_load_bit_aligned:"
                  " invalid bitmap dimensions\n" ));
      error = FT_THROW( Invalid_File_Format );
      goto Exit;
    }

    if ( p + ( ( line_bits * height + 7 ) >> 3 ) > limit )
    {
      FT_TRACE1(( "tt_sbit_decoder_load_bit_aligned: broken bitmap\n" ));
      error = FT_THROW( Invalid_File_Format );
      goto Exit;
    }

    /* now do the blit */

    /* adjust `line' to point to the first byte of the bitmap */
    line  += y_pos * pitch + ( x_pos >> 3 );
    x_pos &= 7;

    /* the higher byte of `rval' is used as a buffer */
    rval  = 0;
    nbits = 0;

    for ( h = height; h > 0; h--, line += pitch )
    {
      FT_Byte*  pwrite = line;
      FT_Int    w      = line_bits;


      /* handle initial byte (in target bitmap) specially if necessary */
      if ( x_pos )
      {
        w = ( line_bits < 8 - x_pos ) ? line_bits : 8 - x_pos;

        if ( h == height )
        {
          rval  = *p++;
          nbits = x_pos;
        }
        else if ( nbits < w )
        {
          if ( p < limit )
            rval |= *p++;
          nbits += 8 - w;
        }
        else
        {
          rval  >>= 8;
          nbits  -= w;
        }

        *pwrite++ |= ( ( rval >> nbits ) & 0xFF ) &
                     ( ~( 0xFF << w ) << ( 8 - w - x_pos ) );
        rval     <<= 8;

        w = line_bits - w;
      }

      /* handle medial bytes */
      for ( ; w >= 8; w -= 8 )
      {
        rval      |= *p++;
        *pwrite++ |= ( rval >> nbits ) & 0xFF;

        rval <<= 8;
      }

      /* handle final byte if necessary */
      if ( w > 0 )
      {
        if ( nbits < w )
        {
          if ( p < limit )
            rval |= *p++;
          *pwrite |= ( ( rval >> nbits ) & 0xFF ) & ( 0xFF00U >> w );
          nbits   += 8 - w;

          rval <<= 8;
        }
        else
        {
          *pwrite |= ( ( rval >> nbits ) & 0xFF ) & ( 0xFF00U >> w );
          nbits   -= w;
        }
      }
    }

  Exit:
    if ( !error )
      FT_TRACE3(( "tt_sbit_decoder_load_bit_aligned: loaded\n" ));
    return error;
  }


  static FT_Error
  tt_sbit_decoder_load_compound( TT_SBitDecoder  decoder,
                                 FT_UInt         load_flags,
                                 FT_Byte*        p,
                                 FT_Byte*        limit,
                                 FT_Int          x_pos,
                                 FT_Int          y_pos )
  {
    FT_Error  error = FT_Err_Ok;
    FT_UInt   num_components, nn;

    FT_Char  horiBearingX = decoder->metrics->horiBearingX;
    FT_Char  horiBearingY = decoder->metrics->horiBearingY;
    FT_Byte  horiAdvance  = decoder->metrics->horiAdvance;
    FT_Char  vertBearingX = decoder->metrics->vertBearingX;
    FT_Char  vertBearingY = decoder->metrics->vertBearingY;
    FT_Byte  vertAdvance  = decoder->metrics->vertAdvance;


    if ( p + 2 > limit )
      goto Fail;

    num_components = FT_NEXT_USHORT( p );
    if ( p + 4 * num_components > limit )
    {
      FT_TRACE1(( "tt_sbit_decoder_load_compound: broken table\n" ));
      goto Fail;
    }

    FT_TRACE3(( "tt_sbit_decoder_load_compound: loading %d components\n",
                num_components ));

    for ( nn = 0; nn < num_components; nn++ )
    {
      FT_UInt  gindex = FT_NEXT_USHORT( p );
      FT_Byte  dx     = FT_NEXT_BYTE( p );
      FT_Byte  dy     = FT_NEXT_BYTE( p );


      /* NB: a recursive call */
      error = tt_sbit_decoder_load_image( decoder, load_flags, gindex,
                                          x_pos + dx, y_pos + dy );
      if ( error )
        break;
    }

    FT_TRACE3(( "tt_sbit_decoder_load_compound: done\n" ));

    decoder->metrics->horiBearingX = horiBearingX;
    decoder->metrics->horiBearingY = horiBearingY;
    decoder->metrics->horiAdvance  = horiAdvance;
    decoder->metrics->vertBearingX = vertBearingX;
    decoder->metrics->vertBearingY = vertBearingY;
    decoder->metrics->vertAdvance  = vertAdvance;
    decoder->metrics->width        = (FT_Byte)decoder->bitmap->width;
    decoder->metrics->height       = (FT_Byte)decoder->bitmap->rows;

  Exit:
    return error;

  Fail:
    error = FT_THROW( Invalid_File_Format );
    goto Exit;
  }


#ifdef FT_CONFIG_OPTION_USE_PNG

  static FT_Error
  tt_sbit_decoder_load_png( TT_SBitDecoder  decoder,
                            FT_UInt         load_flags,
                            FT_Byte*        p,
                            FT_Byte*        limit,
                            FT_Int          x_pos,
                            FT_Int          y_pos )
  {
    FT_Error  error = FT_Err_Ok;
    FT_ULong  png_len;

    FT_UNUSED( load_flags );


    if ( limit - p < 4 )
    {
      FT_TRACE1(( "tt_sbit_decoder_load_png: broken bitmap\n" ));
      error = FT_THROW( Invalid_File_Format );
      goto Exit;
    }

    png_len = FT_NEXT_ULONG( p );
    if ( (FT_ULong)( limit - p ) < png_len )
    {
      FT_TRACE1(( "tt_sbit_decoder_load_png: broken bitmap\n" ));
      error = FT_THROW( Invalid_File_Format );
      goto Exit;
    }

    error = Load_SBit_Png( decoder->bitmap,
                           x_pos,
                           y_pos,
                           decoder->bit_depth,
                           decoder->metrics,
                           decoder->stream->memory,
                           p,
                           png_len );

  Exit:
    if ( !error )
      FT_TRACE3(( "tt_sbit_decoder_load_png: loaded\n" ));
    return error;
  }

#endif /* FT_CONFIG_OPTION_USE_PNG */


  static FT_Error
  tt_sbit_decoder_load_bitmap( TT_SBitDecoder  decoder,
                               FT_UInt         load_flags,
                               FT_UInt         glyph_format,
                               FT_ULong        glyph_start,
                               FT_ULong        glyph_size,
                               FT_Int          x_pos,
                               FT_Int          y_pos )
  {
    FT_Error   error;
    FT_Stream  stream = decoder->stream;
    FT_Byte*   p;
    FT_Byte*   p_limit;
    FT_Byte*   data;


    /* seek into the EBDT table now */
    if ( glyph_start + glyph_size > decoder->ebdt_size )
    {
      error = FT_THROW( Invalid_Argument );
      goto Exit;
    }

    if ( FT_STREAM_SEEK( decoder->ebdt_start + glyph_start ) ||
         FT_FRAME_EXTRACT( glyph_size, data )                )
      goto Exit;

    p       = data;
    p_limit = p + glyph_size;

    /* read the data, depending on the glyph format */
    switch ( glyph_format )
    {
    case 1:
    case 2:
    case 8:
    case 17:
      error = tt_sbit_decoder_load_metrics( decoder, &p, p_limit, 0 );
      break;

    case 6:
    case 7:
    case 9:
    case 18:
      error = tt_sbit_decoder_load_metrics( decoder, &p, p_limit, 1 );
      break;

    default:
      error = FT_Err_Ok;
    }

    if ( error )
      goto Fail;

    {
      TT_SBitDecoder_LoadFunc  loader;


      switch ( glyph_format )
      {
      case 1:
      case 6:
        loader = tt_sbit_decoder_load_byte_aligned;
        break;

      case 2:
      case 5:
      case 7:
        loader = tt_sbit_decoder_load_bit_aligned;
        break;

      case 8:
        if ( p + 1 > p_limit )
          goto Fail;

        p += 1;  /* skip padding */
        /* fall-through */

      case 9:
        loader = tt_sbit_decoder_load_compound;
        break;

#ifdef FT_CONFIG_OPTION_USE_PNG
      case 17: /* small metrics, PNG image data   */
      case 18: /* big metrics, PNG image data     */
      case 19: /* metrics in EBLC, PNG image data */
        loader = tt_sbit_decoder_load_png;
        break;
#endif /* FT_CONFIG_OPTION_USE_PNG */

      default:
        error = FT_THROW( Invalid_Table );
        goto Fail;
      }

      if ( !decoder->bitmap_allocated )
      {
        error = tt_sbit_decoder_alloc_bitmap( decoder, load_flags );
        if ( error )
          goto Fail;
      }

      if ( decoder->bit_depth == 32                          &&
           decoder->bitmap->pixel_mode != FT_PIXEL_MODE_BGRA )
      {
        /* Flatten color bitmaps if color was not requested. */

        FT_Library library = decoder->face->root.glyph->library;
        FT_Memory  memory  = decoder->stream->memory;

        FT_Bitmap color, *orig;


        if ( decoder->bitmap->pixel_mode != FT_PIXEL_MODE_GRAY ||
             x_pos != 0 || y_pos != 0                          )
        {
          /* Shouldn't happen. */
          error = FT_THROW( Invalid_Table );
          goto Fail;
        }

        FT_Bitmap_New( &color );

        color.rows       = decoder->bitmap->rows;
        color.width      = decoder->bitmap->width;
        color.pitch      = color.width * 4;
        color.pixel_mode = FT_PIXEL_MODE_BGRA;

        if ( FT_ALLOC( color.buffer, color.rows * color.pitch ) )
          goto Fail;

        orig            = decoder->bitmap;
        decoder->bitmap = &color;

        error = loader( decoder, load_flags, p, p_limit, x_pos, y_pos );

        decoder->bitmap = orig;

        /* explicitly test against FT_Err_Ok to avoid compiler warnings */
        /* (we do an assignment within a conditional)                   */
        if ( error                                           ||
             ( error = FT_Bitmap_Convert( library,
                                          &color,
                                          decoder->bitmap,
                                          1 ) ) != FT_Err_Ok )
        {
          FT_Bitmap_Done( library, &color );
          goto Fail;
        }

        FT_Bitmap_Done( library, &color );
      }

      else
        error = loader( decoder, load_flags, p, p_limit, x_pos, y_pos );
    }

  Fail:
    FT_FRAME_RELEASE( data );

  Exit:
    return error;
  }


  static FT_Error
  tt_sbit_decoder_load_image( TT_SBitDecoder  decoder,
                              FT_UInt         load_flags,
                              FT_UInt         glyph_index,
                              FT_Int          x_pos,
                              FT_Int          y_pos )
  {
    /*
     *  First, we find the correct strike range that applies to this
     *  glyph index.
     */

    FT_Byte*  p          = decoder->eblc_base + decoder->strike_index_array;
    FT_Byte*  p_limit    = decoder->eblc_limit;
    FT_ULong  num_ranges = decoder->strike_index_count;
    FT_UInt   start, end, index_format, image_format;
    FT_ULong  image_start = 0, image_end = 0, image_offset;


    for ( ; num_ranges > 0; num_ranges-- )
    {
      start = FT_NEXT_USHORT( p );
      end   = FT_NEXT_USHORT( p );

      if ( glyph_index >= start && glyph_index <= end )
        goto FoundRange;

      p += 4;  /* ignore index offset */
    }
    goto NoBitmap;

  FoundRange:
    image_offset = FT_NEXT_ULONG( p );

    /* overflow check */
    p = decoder->eblc_base + decoder->strike_index_array;
    if ( image_offset > (FT_ULong)( p_limit - p ) )
      goto Failure;

    p += image_offset;
    if ( p + 8 > p_limit )
      goto NoBitmap;

    /* now find the glyph's location and extend within the ebdt table */
    index_format = FT_NEXT_USHORT( p );
    image_format = FT_NEXT_USHORT( p );
    image_offset = FT_NEXT_ULONG ( p );

    switch ( index_format )
    {
    case 1: /* 4-byte offsets relative to `image_offset' */
      {
        p += 4 * ( glyph_index - start );
        if ( p + 8 > p_limit )
          goto NoBitmap;

        image_start = FT_NEXT_ULONG( p );
        image_end   = FT_NEXT_ULONG( p );

        if ( image_start == image_end )  /* missing glyph */
          goto NoBitmap;
      }
      break;

    case 2: /* big metrics, constant image size */
      {
        FT_ULong  image_size;


        if ( p + 12 > p_limit )
          goto NoBitmap;

        image_size = FT_NEXT_ULONG( p );

        if ( tt_sbit_decoder_load_metrics( decoder, &p, p_limit, 1 ) )
          goto NoBitmap;

        image_start = image_size * ( glyph_index - start );
        image_end   = image_start + image_size;
      }
      break;

    case 3: /* 2-byte offsets relative to 'image_offset' */
      {
        p += 2 * ( glyph_index - start );
        if ( p + 4 > p_limit )
          goto NoBitmap;

        image_start = FT_NEXT_USHORT( p );
        image_end   = FT_NEXT_USHORT( p );

        if ( image_start == image_end )  /* missing glyph */
          goto NoBitmap;
      }
      break;

    case 4: /* sparse glyph array with (glyph,offset) pairs */
      {
        FT_ULong  mm, num_glyphs;


        if ( p + 4 > p_limit )
          goto NoBitmap;

        num_glyphs = FT_NEXT_ULONG( p );

        /* overflow check for p + ( num_glyphs + 1 ) * 4 */
        if ( num_glyphs > (FT_ULong)( ( ( p_limit - p ) >> 2 ) - 1 ) )
          goto NoBitmap;

        for ( mm = 0; mm < num_glyphs; mm++ )
        {
          FT_UInt  gindex = FT_NEXT_USHORT( p );


          if ( gindex == glyph_index )
          {
            image_start = FT_NEXT_USHORT( p );
            p          += 2;
            image_end   = FT_PEEK_USHORT( p );
            break;
          }
          p += 2;
        }

        if ( mm >= num_glyphs )
          goto NoBitmap;
      }
      break;

    case 5: /* constant metrics with sparse glyph codes */
    case 19:
      {
        FT_ULong  image_size, mm, num_glyphs;


        if ( p + 16 > p_limit )
          goto NoBitmap;

        image_size = FT_NEXT_ULONG( p );

        if ( tt_sbit_decoder_load_metrics( decoder, &p, p_limit, 1 ) )
          goto NoBitmap;

        num_glyphs = FT_NEXT_ULONG( p );

        /* overflow check for p + 2 * num_glyphs */
        if ( num_glyphs > (FT_ULong)( ( p_limit - p ) >> 1 ) )
          goto NoBitmap;

        for ( mm = 0; mm < num_glyphs; mm++ )
        {
          FT_UInt  gindex = FT_NEXT_USHORT( p );


          if ( gindex == glyph_index )
            break;
        }

        if ( mm >= num_glyphs )
          goto NoBitmap;

        image_start = image_size * mm;
        image_end   = image_start + image_size;
      }
      break;

    default:
      goto NoBitmap;
    }

    if ( image_start > image_end )
      goto NoBitmap;

    image_end  -= image_start;
    image_start = image_offset + image_start;

    FT_TRACE3(( "tt_sbit_decoder_load_image:"
                " found sbit (format %d) for glyph index %d\n",
                image_format, glyph_index ));

    return tt_sbit_decoder_load_bitmap( decoder,
                                        load_flags,
                                        image_format,
                                        image_start,
                                        image_end,
                                        x_pos,
                                        y_pos );

  Failure:
    return FT_THROW( Invalid_Table );

  NoBitmap:
    FT_TRACE4(( "tt_sbit_decoder_load_image:"
                " no sbit found for glyph index %d\n", glyph_index ));

    return FT_THROW( Invalid_Argument );
  }


  FT_LOCAL( FT_Error )
  tt_face_load_sbit_image( TT_Face              face,
                           FT_ULong             strike_index,
                           FT_UInt              glyph_index,
                           FT_UInt              load_flags,
                           FT_Stream            stream,
                           FT_Bitmap           *map,
                           TT_SBit_MetricsRec  *metrics )
  {
    TT_SBitDecoderRec  decoder[1];
    FT_Error           error;

    FT_UNUSED( load_flags );
    FT_UNUSED( stream );
    FT_UNUSED( map );


    error = tt_sbit_decoder_init( decoder, face, strike_index, metrics );
    if ( !error )
    {
      error = tt_sbit_decoder_load_image( decoder,
                                          load_flags,
                                          glyph_index,
                                          0,
                                          0 );
      tt_sbit_decoder_done( decoder );
    }

    return error;
  }


/* EOF */<|MERGE_RESOLUTION|>--- conflicted
+++ resolved
@@ -18,29 +18,12 @@
 /*                                                                         */
 /***************************************************************************/
 
-<<<<<<< HEAD
+
 #include <ft2build.h>
 #include <freetype/internal/ftdebug.h>
 #include <freetype/internal/ftstream.h>
-#include FT_TRUETYPE_TAGS_H
-
-  /*
-   *  Alas, the memory-optimized sbit loader can't be used when implementing
-   *  the `old internals' hack
-   */
-#ifndef FT_CONFIG_OPTION_OLD_INTERNALS
-
-#include "ttsbit0.c"
-
-#else /* FT_CONFIG_OPTION_OLD_INTERNALS */
-=======
->>>>>>> fa791414
-
-#include <ft2build.h>
-#include <freetype/internal/ftdebug.h>
-#include <freetype/internal/ftstream.h>
-#include FT_TRUETYPE_TAGS_H
-#include FT_BITMAP_H
+#include <freetype/tttags.h>
+#include <freetype/ftbitmap.h>
 #include "ttsbit.h"
 
 #include "sferrors.h"
