<<<<<<< HEAD
/************************************************************
 Copyright (c) 1994 by Silicon Graphics Computer Systems, Inc.

 Permission to use, copy, modify, and distribute this
 software and its documentation for any purpose and without
 fee is hereby granted, provided that the above copyright
 notice appear in all copies and that both that copyright
 notice and this permission notice appear in supporting
 documentation, and that the name of Silicon Graphics not be 
 used in advertising or publicity pertaining to distribution 
 of the software without specific prior written permission.
 Silicon Graphics makes no representation about the suitability 
 of this software for any purpose. It is provided "as is"
 without any express or implied warranty.
 
 SILICON GRAPHICS DISCLAIMS ALL WARRANTIES WITH REGARD TO THIS 
 SOFTWARE, INCLUDING ALL IMPLIED WARRANTIES OF MERCHANTABILITY 
 AND FITNESS FOR A PARTICULAR PURPOSE. IN NO EVENT SHALL SILICON
 GRAPHICS BE LIABLE FOR ANY SPECIAL, INDIRECT OR CONSEQUENTIAL 
 DAMAGES OR ANY DAMAGES WHATSOEVER RESULTING FROM LOSS OF USE, 
 DATA OR PROFITS, WHETHER IN AN ACTION OF CONTRACT, NEGLIGENCE 
 OR OTHER TORTIOUS ACTION, ARISING OUT OF OR IN CONNECTION  WITH
 THE USE OR PERFORMANCE OF THIS SOFTWARE.

 ********************************************************/

%token
	END_OF_FILE	0
	ERROR_TOK	255
	XKB_KEYMAP	1
	XKB_KEYCODES	2
	XKB_TYPES	3
	XKB_SYMBOLS	4
	XKB_COMPATMAP	5
	XKB_GEOMETRY	6
	XKB_SEMANTICS	7
	XKB_LAYOUT	8
	INCLUDE		10
	OVERRIDE	11
	AUGMENT		12
	REPLACE		13
	ALTERNATE	14
	VIRTUAL_MODS	20
	TYPE		21
	INTERPRET	22
	ACTION_TOK	23
	KEY		24
	ALIAS		25
	GROUP		26
	MODIFIER_MAP	27
	INDICATOR	28
	SHAPE		29
	KEYS		30
	ROW		31
	SECTION		32
	OVERLAY		33
	TEXT		34
	OUTLINE		35
	SOLID		36
	LOGO		37
	VIRTUAL		38
	EQUALS		40
	PLUS		41
	MINUS		42
	DIVIDE		43
	TIMES		44
	OBRACE		45
	CBRACE		46
	OPAREN		47
	CPAREN		48
	OBRACKET	49
	CBRACKET	50
	DOT		51
	COMMA		52
	SEMI		53
	EXCLAM		54
	INVERT		55
	STRING		60
	INTEGER		61
	FLOAT		62
	IDENT		63
	KEYNAME		64
	PARTIAL		70
	DEFAULT		71
	HIDDEN		72
	ALPHANUMERIC_KEYS	73
	MODIFIER_KEYS		74
	KEYPAD_KEYS		75
	FUNCTION_KEYS		76
	ALTERNATE_GROUP		77
%{
#ifdef DEBUG
#define	YYDEBUG 1
#endif

#define YYMALLOC malloc
#define YYFREE free

#define	DEBUG_VAR parseDebug
#include "parseutils.h"
#include <X11/keysym.h>
#include <X11/extensions/XKBgeom.h>
#include <stdlib.h>

unsigned int parseDebug;

%}
%right	EQUALS
%left	PLUS MINUS
%left	TIMES DIVIDE
%left	EXCLAM INVERT
%left	OPAREN
%start	XkbFile
%union	{
	int		 ival;
	unsigned	 uval;
	char		*str;
	Atom	 	sval;
	ParseCommon	*any;
	ExprDef		*expr;
	VarDef		*var;
	VModDef		*vmod;
	InterpDef	*interp;
	KeyTypeDef	*keyType;
	SymbolsDef	*syms;
	ModMapDef	*modMask;
	GroupCompatDef	*groupCompat;
	IndicatorMapDef	*ledMap;
	IndicatorNameDef *ledName;
	KeycodeDef	*keyName;
	KeyAliasDef	*keyAlias;
	ShapeDef	*shape;
	SectionDef	*section;
	RowDef		*row;
	KeyDef		*key;
	OverlayDef	*overlay;
	OverlayKeyDef	*olKey;
	OutlineDef	*outline;
	DoodadDef	*doodad;
	XkbFile		*file;
}
%type <ival>	Number Integer Float SignedNumber
%type <uval>	XkbCompositeType FileType MergeMode OptMergeMode
%type <uval>	DoodadType Flag Flags OptFlags
%type <str>	KeyName MapName OptMapName KeySym
%type <sval>	FieldSpec Ident Element String 
%type <any>	DeclList Decl 
%type <expr>	OptExprList ExprList Expr Term Lhs Terminal ArrayInit
%type <expr>	OptKeySymList KeySymList Action ActionList Coord CoordList
%type <var>	VarDecl VarDeclList SymbolsBody SymbolsVarDecl 
%type <vmod>	VModDecl VModDefList VModDef
%type <interp>	InterpretDecl InterpretMatch
%type <keyType>	KeyTypeDecl
%type <syms>	SymbolsDecl
%type <modMask>	ModMapDecl
%type <groupCompat> GroupCompatDecl
%type <ledMap>	IndicatorMapDecl
%type <ledName>	IndicatorNameDecl
%type <keyName>	KeyNameDecl
%type <keyAlias> KeyAliasDecl
%type <shape>	ShapeDecl
%type <section>	SectionDecl
%type <row>	SectionBody SectionBodyItem
%type <key>	RowBody RowBodyItem Keys Key 
%type <overlay>	OverlayDecl
%type <olKey>	OverlayKeyList OverlayKey
%type <outline>	OutlineList OutlineInList
%type <doodad>	DoodadDecl
%type <file>	XkbFile XkbMapConfigList XkbMapConfig XkbConfig
%type <file>	XkbCompositeMap XkbCompMapList
%%
XkbFile		:	XkbCompMapList
			{ $$= rtrnValue= $1; }
		|	XkbMapConfigList 
			{ $$= rtrnValue= $1;  }
		|	XkbConfig
			{ $$= rtrnValue= $1; }
		;

XkbCompMapList	:	XkbCompMapList XkbCompositeMap
			{ $$= (XkbFile *)AppendStmt(&$1->common,&$2->common); }
		|	XkbCompositeMap
			{ $$= $1; }
		;

XkbCompositeMap	:	OptFlags XkbCompositeType OptMapName OBRACE
			    XkbMapConfigList
			CBRACE SEMI
			{ $$= CreateXKBFile($2,$3,&$5->common,$1); }
		;

XkbCompositeType:	XKB_KEYMAP	{ $$= XkmKeymapFile; }
		|	XKB_SEMANTICS	{ $$= XkmSemanticsFile; }
		|	XKB_LAYOUT	{ $$= XkmLayoutFile; }
		;

XkbMapConfigList :	XkbMapConfigList XkbMapConfig
			{ $$= (XkbFile *)AppendStmt(&$1->common,&$2->common); }
		|	XkbMapConfig
			{ $$= $1; }
		;

XkbMapConfig	:	OptFlags FileType OptMapName OBRACE
			    DeclList
			CBRACE SEMI
			{ $$= CreateXKBFile($2,$3,$5,$1); }
		;

XkbConfig	:	OptFlags FileType OptMapName DeclList
			{ $$= CreateXKBFile($2,$3,$4,$1); }
		;


FileType	:	XKB_KEYCODES		{ $$= XkmKeyNamesIndex; }
		|	XKB_TYPES		{ $$= XkmTypesIndex; }
		|	XKB_COMPATMAP		{ $$= XkmCompatMapIndex; }
		|	XKB_SYMBOLS		{ $$= XkmSymbolsIndex; }
		|	XKB_GEOMETRY		{ $$= XkmGeometryIndex; }
		;

OptFlags	:	Flags			{ $$= $1; }
		|				{ $$= 0; }
		;

Flags		:	Flags Flag		{ $$= (($1)|($2)); }
		|	Flag			{ $$= $1; }
		;

Flag		:	PARTIAL			{ $$= XkbLC_Partial; }
		|	DEFAULT			{ $$= XkbLC_Default; }
		|	HIDDEN			{ $$= XkbLC_Hidden; }
		|	ALPHANUMERIC_KEYS	{ $$= XkbLC_AlphanumericKeys; }
		|	MODIFIER_KEYS		{ $$= XkbLC_ModifierKeys; }
		|	KEYPAD_KEYS		{ $$= XkbLC_KeypadKeys; }
		|	FUNCTION_KEYS		{ $$= XkbLC_FunctionKeys; }
		|	ALTERNATE_GROUP		{ $$= XkbLC_AlternateGroup; }
		;

DeclList	:	DeclList Decl
			{ $$= AppendStmt($1,$2); }
		|	{ $$= NULL; }
		;

Decl		:	OptMergeMode VarDecl
			{
			    $2->merge= StmtSetMerge(&$2->common,$1);
			    $$= &$2->common;
			}
		|	OptMergeMode VModDecl
			{
			    $2->merge= StmtSetMerge(&$2->common,$1);
			    $$= &$2->common;
			}
		|	OptMergeMode InterpretDecl
			{
			    $2->merge= StmtSetMerge(&$2->common,$1);
			    $$= &$2->common;
			}
		|	OptMergeMode KeyNameDecl
			{
			    $2->merge= StmtSetMerge(&$2->common,$1);
			    $$= &$2->common;
			}
		|	OptMergeMode KeyAliasDecl
			{
			    $2->merge= StmtSetMerge(&$2->common,$1);
			    $$= &$2->common;
			}
		|	OptMergeMode KeyTypeDecl
			{
			    $2->merge= StmtSetMerge(&$2->common,$1);
			    $$= &$2->common;
			}
		|	OptMergeMode SymbolsDecl
			{
			    $2->merge= StmtSetMerge(&$2->common,$1);
			    $$= &$2->common;
			}
		|	OptMergeMode ModMapDecl
			{
			    $2->merge= StmtSetMerge(&$2->common,$1);
			    $$= &$2->common;
			}
		|	OptMergeMode GroupCompatDecl
			{
			    $2->merge= StmtSetMerge(&$2->common,$1);
			    $$= &$2->common;
			}
		|	OptMergeMode IndicatorMapDecl
			{
			    $2->merge= StmtSetMerge(&$2->common,$1);
			    $$= &$2->common;
			}
		|	OptMergeMode IndicatorNameDecl
			{
			    $2->merge= StmtSetMerge(&$2->common,$1);
			    $$= &$2->common;
			}
		|	OptMergeMode ShapeDecl
			{
			    $2->merge= StmtSetMerge(&$2->common,$1);
			    $$= &$2->common;
			}
		|	OptMergeMode SectionDecl
			{
			    $2->merge= StmtSetMerge(&$2->common,$1);
			    $$= &$2->common;
			}
		|	OptMergeMode DoodadDecl
			{
			    $2->merge= StmtSetMerge(&$2->common,$1);
			    $$= &$2->common;
			}
		|	MergeMode STRING
			{
			    if ($1==MergeAltForm) {
				yyerror("cannot use 'alternate' to include other maps");
				$$= &IncludeCreate(scanBuf,MergeDefault)->common;
			    }
			    else {
				$$= &IncludeCreate(scanBuf,$1)->common;
			    }
                        }
		;

VarDecl		:	Lhs EQUALS Expr SEMI
			{ $$= VarCreate($1,$3); }
		|	Ident SEMI
			{ $$= BoolVarCreate($1,1); }
		|	EXCLAM Ident SEMI
			{ $$= BoolVarCreate($2,0); }
		;

KeyNameDecl	:	KeyName EQUALS Expr SEMI
                        {
			    KeycodeDef *def;

			    def= KeycodeCreate($1,$3);
			    if ($1)
				free($1);
			    $$= def;
			}
		;

KeyAliasDecl	:	ALIAS KeyName EQUALS KeyName SEMI
			{ 
			    KeyAliasDef	*def;
			    def= KeyAliasCreate($2,$4); 
			    if ($2)	free($2);	
			    if ($4)	free($4);	
			    $$= def;
			}
		;

VModDecl	:	VIRTUAL_MODS VModDefList SEMI
			{ $$= $2; }
		;

VModDefList	:	VModDefList COMMA VModDef
			{ $$= (VModDef *)AppendStmt(&$1->common,&$3->common); }
		|	VModDef
			{ $$= $1; }
		;

VModDef		:	Ident
			{ $$= VModCreate($1,NULL); }
		|	Ident EQUALS Expr
			{ $$= VModCreate($1,$3); }
		;

InterpretDecl	:	INTERPRET InterpretMatch OBRACE
			    VarDeclList
			CBRACE SEMI
			{
			    $2->def= $4;
			    $$= $2;
			}
		;

InterpretMatch	:	KeySym PLUS Expr	
			{ $$= InterpCreate(XStringToKeysym($1), $3); }
		|	KeySym			
			{ $$= InterpCreate(XStringToKeysym($1), NULL); }
		;

VarDeclList	:	VarDeclList VarDecl
			{ $$= (VarDef *)AppendStmt(&$1->common,&$2->common); }
		|	VarDecl
			{ $$= $1; }
		;

KeyTypeDecl	:	TYPE String OBRACE
			    VarDeclList
			CBRACE SEMI
			{ $$= KeyTypeCreate($2,$4); }
		;

SymbolsDecl	:	KEY KeyName OBRACE
			    SymbolsBody
			CBRACE SEMI
			{ $$= SymbolsCreate($2,(ExprDef *)$4); }
		;

SymbolsBody	:	SymbolsBody COMMA SymbolsVarDecl
			{ $$= (VarDef *)AppendStmt(&$1->common,&$3->common); }
		|	SymbolsVarDecl
			{ $$= $1; }
		|	{ $$= NULL; }
		;

SymbolsVarDecl	:	Lhs EQUALS Expr
			{ $$= VarCreate($1,$3); }
		|	Lhs EQUALS ArrayInit
			{ $$= VarCreate($1,$3); }
		|	Ident
			{ $$= BoolVarCreate($1,1); }
		|	EXCLAM Ident
			{ $$= BoolVarCreate($2,0); }
		|	ArrayInit
			{ $$= VarCreate(NULL,$1); }
		;

ArrayInit	:	OBRACKET OptKeySymList CBRACKET
			{ $$= $2; }
		|	OBRACKET ActionList CBRACKET
			{ $$= ExprCreateUnary(ExprActionList,TypeAction,$2); }
		;

GroupCompatDecl	:	GROUP Integer EQUALS Expr SEMI
			{ $$= GroupCompatCreate($2,$4); }
		;

ModMapDecl	:	MODIFIER_MAP Ident OBRACE ExprList CBRACE SEMI
			{ $$= ModMapCreate($2,$4); }
		;

IndicatorMapDecl:	INDICATOR String OBRACE VarDeclList CBRACE SEMI
			{ $$= IndicatorMapCreate($2,$4); }
		;

IndicatorNameDecl:	INDICATOR Integer EQUALS Expr SEMI
			{ $$= IndicatorNameCreate($2,$4,False); }
		|	VIRTUAL INDICATOR Integer EQUALS Expr SEMI
			{ $$= IndicatorNameCreate($3,$5,True); }
		;

ShapeDecl	:	SHAPE String OBRACE OutlineList CBRACE SEMI
			{ $$= ShapeDeclCreate($2,(OutlineDef *)&$4->common); }
		|	SHAPE String OBRACE CoordList CBRACE SEMI
			{ 
			    OutlineDef *outlines;
			    outlines= OutlineCreate(None,$4);
			    $$= ShapeDeclCreate($2,outlines);
			}
		;

SectionDecl	:	SECTION String OBRACE SectionBody CBRACE SEMI
			{ $$= SectionDeclCreate($2,$4); }
		;

SectionBody	:	SectionBody SectionBodyItem
			{ $$=(RowDef *)AppendStmt(&$1->common,&$2->common);}
		|	SectionBodyItem
			{ $$= $1; }
		;

SectionBodyItem	:	ROW OBRACE RowBody CBRACE SEMI
			{ $$= RowDeclCreate($3); }
		|	VarDecl
			{ $$= (RowDef *)$1; }
		|	DoodadDecl
			{ $$= (RowDef *)$1; }
		|	IndicatorMapDecl
			{ $$= (RowDef *)$1; }
		|	OverlayDecl
			{ $$= (RowDef *)$1; }
		;

RowBody		:	RowBody RowBodyItem
			{ $$=(KeyDef *)AppendStmt(&$1->common,&$2->common);}
		|	RowBodyItem
			{ $$= $1; }
		;

RowBodyItem	:	KEYS OBRACE Keys CBRACE SEMI
			{ $$= $3; }
		|	VarDecl
			{ $$= (KeyDef *)$1; }
		;

Keys		:	Keys COMMA Key
			{ $$=(KeyDef *)AppendStmt(&$1->common,&$3->common);}
		|	Key
			{ $$= $1; }
		;

Key		:	KeyName
			{ $$= KeyDeclCreate($1,NULL); }
		|	OBRACE ExprList CBRACE
			{ $$= KeyDeclCreate(NULL,$2); }
		;

OverlayDecl	:	OVERLAY String OBRACE OverlayKeyList CBRACE SEMI
			{ $$= OverlayDeclCreate($2,$4); }
		;

OverlayKeyList	:	OverlayKeyList COMMA OverlayKey
			{ 
			    $$= (OverlayKeyDef *)
				AppendStmt(&$1->common,&$3->common);
			}
		|	OverlayKey
			{ $$= $1; }
		;

OverlayKey	:	KeyName EQUALS KeyName
			{ $$= OverlayKeyCreate($1,$3); }
		;

OutlineList	:	OutlineList COMMA OutlineInList
			{ $$=(OutlineDef *)AppendStmt(&$1->common,&$3->common);}
		|	OutlineInList
			{ $$= $1; }
		;

OutlineInList	:	OBRACE CoordList CBRACE
			{ $$= OutlineCreate(None,$2); }
		|	Ident EQUALS OBRACE CoordList CBRACE
			{ $$= OutlineCreate($1,$4); }
		|	Ident EQUALS Expr
			{ $$= OutlineCreate($1,$3); }
		;

CoordList	:	CoordList COMMA Coord
			{ $$= (ExprDef *)AppendStmt(&$1->common,&$3->common); }
		|	Coord
			{ $$= $1; }
		;

Coord		:	OBRACKET SignedNumber COMMA SignedNumber CBRACKET
			{
			    ExprDef *expr;
			    expr= ExprCreate(ExprCoord,TypeUnknown);
			    expr->value.coord.x= $2;
			    expr->value.coord.y= $4;
			    $$= expr;
			}
		;

DoodadDecl	:	DoodadType String OBRACE VarDeclList CBRACE SEMI
			{ $$= DoodadCreate($1,$2,$4); }
		;

DoodadType	:	TEXT			{ $$= XkbTextDoodad; }
		|	OUTLINE			{ $$= XkbOutlineDoodad; }
		|	SOLID			{ $$= XkbSolidDoodad; }
		|	LOGO			{ $$= XkbLogoDoodad; }
		;

FieldSpec	:	Ident			{ $$= $1; }
		|	Element			{ $$= $1; }
		;

Element		:	ACTION_TOK		
			{ $$= XkbInternAtom(NULL,"action",False); }
		|	INTERPRET
			{ $$= XkbInternAtom(NULL,"interpret",False); }
		|	TYPE
			{ $$= XkbInternAtom(NULL,"type",False); }
		|	KEY
			{ $$= XkbInternAtom(NULL,"key",False); }
		|	GROUP
			{ $$= XkbInternAtom(NULL,"group",False); }
		|	MODIFIER_MAP
			{$$=XkbInternAtom(NULL,"modifier_map",False);}
		|	INDICATOR
			{ $$= XkbInternAtom(NULL,"indicator",False); }
		|	SHAPE	
			{ $$= XkbInternAtom(NULL,"shape",False); }
		|	ROW	
			{ $$= XkbInternAtom(NULL,"row",False); }
		|	SECTION	
			{ $$= XkbInternAtom(NULL,"section",False); }
		|	TEXT
			{ $$= XkbInternAtom(NULL,"text",False); }
		;

OptMergeMode	:	MergeMode		{ $$= $1; }
		|				{ $$= MergeDefault; }
		;

MergeMode	:	INCLUDE			{ $$= MergeDefault; }
		|	AUGMENT			{ $$= MergeAugment; }
		|	OVERRIDE		{ $$= MergeOverride; }
		|	REPLACE			{ $$= MergeReplace; }
		|	ALTERNATE		{ $$= MergeAltForm; }
		;

OptExprList	:	ExprList			{ $$= $1; }
		|				{ $$= NULL; }
		;

ExprList	:	ExprList COMMA Expr
			{ $$= (ExprDef *)AppendStmt(&$1->common,&$3->common); }
		|	Expr
			{ $$= $1; }
		;

Expr		:	Expr DIVIDE Expr
			{ $$= ExprCreateBinary(OpDivide,$1,$3); }
		|	Expr PLUS Expr
			{ $$= ExprCreateBinary(OpAdd,$1,$3); }
		|	Expr MINUS Expr
			{ $$= ExprCreateBinary(OpSubtract,$1,$3); }
		|	Expr TIMES Expr
			{ $$= ExprCreateBinary(OpMultiply,$1,$3); }
		|	Lhs EQUALS Expr
			{ $$= ExprCreateBinary(OpAssign,$1,$3); }
		|	Term
			{ $$= $1; }
		;

Term		:	MINUS Term
			{ $$= ExprCreateUnary(OpNegate,$2->type,$2); }
		|	PLUS Term
			{ $$= ExprCreateUnary(OpUnaryPlus,$2->type,$2); }
		|	EXCLAM Term
			{ $$= ExprCreateUnary(OpNot,TypeBoolean,$2); }
		|	INVERT Term
			{ $$= ExprCreateUnary(OpInvert,$2->type,$2); }
		|	Lhs
			{ $$= $1;  }
		|	FieldSpec OPAREN OptExprList CPAREN %prec OPAREN
			{ $$= ActionCreate($1,$3); }
		|	Terminal
			{ $$= $1;  }
		|	OPAREN Expr CPAREN
			{ $$= $2;  }
		;

ActionList	:	ActionList COMMA Action
			{ $$= (ExprDef *)AppendStmt(&$1->common,&$3->common); }
		|	Action
			{ $$= $1; }
		;

Action		:	FieldSpec OPAREN OptExprList CPAREN
			{ $$= ActionCreate($1,$3); }
		;

Lhs		:	FieldSpec
			{
			    ExprDef *expr;
                            expr= ExprCreate(ExprIdent,TypeUnknown);
                            expr->value.str= $1;
                            $$= expr;
			}
		|	FieldSpec DOT FieldSpec
                        {
                            ExprDef *expr;
                            expr= ExprCreate(ExprFieldRef,TypeUnknown);
                            expr->value.field.element= $1;
                            expr->value.field.field= $3;
                            $$= expr;
			}
		|	FieldSpec OBRACKET Expr CBRACKET
			{
			    ExprDef *expr;
			    expr= ExprCreate(ExprArrayRef,TypeUnknown);
			    expr->value.array.element= None;
			    expr->value.array.field= $1;
			    expr->value.array.entry= $3;
			    $$= expr;
			}
		|	FieldSpec DOT FieldSpec OBRACKET Expr CBRACKET
			{
			    ExprDef *expr;
			    expr= ExprCreate(ExprArrayRef,TypeUnknown);
			    expr->value.array.element= $1;
			    expr->value.array.field= $3;
			    expr->value.array.entry= $5;
			    $$= expr;
			}
		;

Terminal	:	String
			{
			    ExprDef *expr;
                            expr= ExprCreate(ExprValue,TypeString);
                            expr->value.str= $1;
                            $$= expr;
			}
		|	Integer
			{
			    ExprDef *expr;
                            expr= ExprCreate(ExprValue,TypeInt);
                            expr->value.ival= $1;
                            $$= expr;
			}
		|	Float
			{
			    ExprDef *expr;
			    expr= ExprCreate(ExprValue,TypeFloat);
			    expr->value.ival= $1;
			    $$= expr;
			}
		|	KeyName
			{
			    ExprDef *expr;
			    expr= ExprCreate(ExprValue,TypeKeyName);
			    memset(expr->value.keyName,0,5);
			    strncpy(expr->value.keyName,$1,4);
			    free($1);
			    $$= expr;
			}
		;

OptKeySymList	:	KeySymList			{ $$= $1; }
		|					{ $$= NULL; }
		;

KeySymList	:	KeySymList COMMA KeySym
			{ $$= AppendKeysymList($1,$3); }
		|	KeySym
			{ $$= CreateKeysymList($1); }
		;

KeySym		:	IDENT           { $$= strdup(scanBuf); }
		|	SECTION         { $$= strdup("section"); }
		|	Integer		
			{
			    if ($1<10)	{ $$= malloc(2); $$[0]= '0' + $1; $$[1]= '\0'; }
			    else	{ $$= malloc(19); snprintf($$, 19, "0x%x", $1); }
			}
		;

SignedNumber	:	MINUS Number    { $$= -$2; }
		|	Number              { $$= $1; }
		;

Number		:	FLOAT		{ $$= scanInt; }
		|	INTEGER		{ $$= scanInt*XkbGeomPtsPerMM; }
		;

Float		:	FLOAT		{ $$= scanInt; }
		;

Integer		:	INTEGER		{ $$= scanInt; }
		;

KeyName		:	KEYNAME		{ $$= strdup(scanBuf); }
		;

Ident		:	IDENT	{ $$= XkbInternAtom(NULL,scanBuf,False); }
		|	DEFAULT { $$= XkbInternAtom(NULL,"default",False); }
		;

String		:	STRING	{ $$= XkbInternAtom(NULL,scanBuf,False); }
		;

OptMapName	:	MapName	{ $$= $1; }
		|		{ $$= NULL; }
		;

MapName		:	STRING 	{ $$= strdup(scanBuf); }
		;
%%
void
yyerror(const char *s)
{
    if (warningLevel>0) {
	(void)fprintf(stderr,"%s: line %d of %s\n",s,lineNum,
					(scanFile?scanFile:"(unknown)"));
	if ((warningLevel>3))
	    (void)fprintf(stderr,"last scanned symbol is: %s\n",scanBuf);
    }
    return;
}


int
yywrap(void)
{
   return 1;
}

=======
/************************************************************
 Copyright (c) 1994 by Silicon Graphics Computer Systems, Inc.

 Permission to use, copy, modify, and distribute this
 software and its documentation for any purpose and without
 fee is hereby granted, provided that the above copyright
 notice appear in all copies and that both that copyright
 notice and this permission notice appear in supporting
 documentation, and that the name of Silicon Graphics not be 
 used in advertising or publicity pertaining to distribution 
 of the software without specific prior written permission.
 Silicon Graphics makes no representation about the suitability 
 of this software for any purpose. It is provided "as is"
 without any express or implied warranty.
 
 SILICON GRAPHICS DISCLAIMS ALL WARRANTIES WITH REGARD TO THIS 
 SOFTWARE, INCLUDING ALL IMPLIED WARRANTIES OF MERCHANTABILITY 
 AND FITNESS FOR A PARTICULAR PURPOSE. IN NO EVENT SHALL SILICON
 GRAPHICS BE LIABLE FOR ANY SPECIAL, INDIRECT OR CONSEQUENTIAL 
 DAMAGES OR ANY DAMAGES WHATSOEVER RESULTING FROM LOSS OF USE, 
 DATA OR PROFITS, WHETHER IN AN ACTION OF CONTRACT, NEGLIGENCE 
 OR OTHER TORTIOUS ACTION, ARISING OUT OF OR IN CONNECTION  WITH
 THE USE OR PERFORMANCE OF THIS SOFTWARE.

 ********************************************************/

%token
	END_OF_FILE	0
	ERROR_TOK	255
	XKB_KEYMAP	1
	XKB_KEYCODES	2
	XKB_TYPES	3
	XKB_SYMBOLS	4
	XKB_COMPATMAP	5
	XKB_GEOMETRY	6
	XKB_SEMANTICS	7
	XKB_LAYOUT	8
	INCLUDE		10
	OVERRIDE	11
	AUGMENT		12
	REPLACE		13
	ALTERNATE	14
	VIRTUAL_MODS	20
	TYPE		21
	INTERPRET	22
	ACTION_TOK	23
	KEY		24
	ALIAS		25
	GROUP		26
	MODIFIER_MAP	27
	INDICATOR	28
	SHAPE		29
	KEYS		30
	ROW		31
	SECTION		32
	OVERLAY		33
	TEXT		34
	OUTLINE		35
	SOLID		36
	LOGO		37
	VIRTUAL		38
	EQUALS		40
	PLUS		41
	MINUS		42
	DIVIDE		43
	TIMES		44
	OBRACE		45
	CBRACE		46
	OPAREN		47
	CPAREN		48
	OBRACKET	49
	CBRACKET	50
	DOT		51
	COMMA		52
	SEMI		53
	EXCLAM		54
	INVERT		55
	STRING		60
	INTEGER		61
	FLOAT		62
	IDENT		63
	KEYNAME		64
	PARTIAL		70
	DEFAULT		71
	HIDDEN		72
	ALPHANUMERIC_KEYS	73
	MODIFIER_KEYS		74
	KEYPAD_KEYS		75
	FUNCTION_KEYS		76
	ALTERNATE_GROUP		77
%{
#ifdef DEBUG
#define	YYDEBUG 1
#endif
#define	DEBUG_VAR parseDebug
#include "parseutils.h"
#include <X11/keysym.h>
#include <X11/extensions/XKBgeom.h>
#include <stdlib.h>

unsigned int parseDebug;

%}
%right	EQUALS
%left	PLUS MINUS
%left	TIMES DIVIDE
%left	EXCLAM INVERT
%left	OPAREN
%start	XkbFile
%union	{
	int		 ival;
	unsigned	 uval;
	char		*str;
	Atom	 	sval;
	ParseCommon	*any;
	ExprDef		*expr;
	VarDef		*var;
	VModDef		*vmod;
	InterpDef	*interp;
	KeyTypeDef	*keyType;
	SymbolsDef	*syms;
	ModMapDef	*modMask;
	GroupCompatDef	*groupCompat;
	IndicatorMapDef	*ledMap;
	IndicatorNameDef *ledName;
	KeycodeDef	*keyName;
	KeyAliasDef	*keyAlias;
	ShapeDef	*shape;
	SectionDef	*section;
	RowDef		*row;
	KeyDef		*key;
	OverlayDef	*overlay;
	OverlayKeyDef	*olKey;
	OutlineDef	*outline;
	DoodadDef	*doodad;
	XkbFile		*file;
}
%type <ival>	Number Integer Float SignedNumber
%type <uval>	XkbCompositeType FileType MergeMode OptMergeMode
%type <uval>	DoodadType Flag Flags OptFlags
%type <str>	KeyName MapName OptMapName KeySym
%type <sval>	FieldSpec Ident Element String 
%type <any>	DeclList Decl 
%type <expr>	OptExprList ExprList Expr Term Lhs Terminal ArrayInit
%type <expr>	OptKeySymList KeySymList Action ActionList Coord CoordList
%type <var>	VarDecl VarDeclList SymbolsBody SymbolsVarDecl 
%type <vmod>	VModDecl VModDefList VModDef
%type <interp>	InterpretDecl InterpretMatch
%type <keyType>	KeyTypeDecl
%type <syms>	SymbolsDecl
%type <modMask>	ModMapDecl
%type <groupCompat> GroupCompatDecl
%type <ledMap>	IndicatorMapDecl
%type <ledName>	IndicatorNameDecl
%type <keyName>	KeyNameDecl
%type <keyAlias> KeyAliasDecl
%type <shape>	ShapeDecl
%type <section>	SectionDecl
%type <row>	SectionBody SectionBodyItem
%type <key>	RowBody RowBodyItem Keys Key 
%type <overlay>	OverlayDecl
%type <olKey>	OverlayKeyList OverlayKey
%type <outline>	OutlineList OutlineInList
%type <doodad>	DoodadDecl
%type <file>	XkbFile XkbMapConfigList XkbMapConfig XkbConfig
%type <file>	XkbCompositeMap XkbCompMapList
%%
XkbFile		:	XkbCompMapList
			{ $$= rtrnValue= $1; }
		|	XkbMapConfigList 
			{ $$= rtrnValue= $1;  }
		|	XkbConfig
			{ $$= rtrnValue= $1; }
		;

XkbCompMapList	:	XkbCompMapList XkbCompositeMap
			{ $$= (XkbFile *)AppendStmt(&$1->common,&$2->common); }
		|	XkbCompositeMap
			{ $$= $1; }
		;

XkbCompositeMap	:	OptFlags XkbCompositeType OptMapName OBRACE
			    XkbMapConfigList
			CBRACE SEMI
			{ $$= CreateXKBFile($2,$3,&$5->common,$1); }
		;

XkbCompositeType:	XKB_KEYMAP	{ $$= XkmKeymapFile; }
		|	XKB_SEMANTICS	{ $$= XkmSemanticsFile; }
		|	XKB_LAYOUT	{ $$= XkmLayoutFile; }
		;

XkbMapConfigList :	XkbMapConfigList XkbMapConfig
			{ $$= (XkbFile *)AppendStmt(&$1->common,&$2->common); }
		|	XkbMapConfig
			{ $$= $1; }
		;

XkbMapConfig	:	OptFlags FileType OptMapName OBRACE
			    DeclList
			CBRACE SEMI
			{ $$= CreateXKBFile($2,$3,$5,$1); }
		;

XkbConfig	:	OptFlags FileType OptMapName DeclList
			{ $$= CreateXKBFile($2,$3,$4,$1); }
		;


FileType	:	XKB_KEYCODES		{ $$= XkmKeyNamesIndex; }
		|	XKB_TYPES		{ $$= XkmTypesIndex; }
		|	XKB_COMPATMAP		{ $$= XkmCompatMapIndex; }
		|	XKB_SYMBOLS		{ $$= XkmSymbolsIndex; }
		|	XKB_GEOMETRY		{ $$= XkmGeometryIndex; }
		;

OptFlags	:	Flags			{ $$= $1; }
		|				{ $$= 0; }
		;

Flags		:	Flags Flag		{ $$= (($1)|($2)); }
		|	Flag			{ $$= $1; }
		;

Flag		:	PARTIAL			{ $$= XkbLC_Partial; }
		|	DEFAULT			{ $$= XkbLC_Default; }
		|	HIDDEN			{ $$= XkbLC_Hidden; }
		|	ALPHANUMERIC_KEYS	{ $$= XkbLC_AlphanumericKeys; }
		|	MODIFIER_KEYS		{ $$= XkbLC_ModifierKeys; }
		|	KEYPAD_KEYS		{ $$= XkbLC_KeypadKeys; }
		|	FUNCTION_KEYS		{ $$= XkbLC_FunctionKeys; }
		|	ALTERNATE_GROUP		{ $$= XkbLC_AlternateGroup; }
		;

DeclList	:	DeclList Decl
			{ $$= AppendStmt($1,$2); }
		|	{ $$= NULL; }
		;

Decl		:	OptMergeMode VarDecl
			{
			    $2->merge= StmtSetMerge(&$2->common,$1);
			    $$= &$2->common;
			}
		|	OptMergeMode VModDecl
			{
			    $2->merge= StmtSetMerge(&$2->common,$1);
			    $$= &$2->common;
			}
		|	OptMergeMode InterpretDecl
			{
			    $2->merge= StmtSetMerge(&$2->common,$1);
			    $$= &$2->common;
			}
		|	OptMergeMode KeyNameDecl
			{
			    $2->merge= StmtSetMerge(&$2->common,$1);
			    $$= &$2->common;
			}
		|	OptMergeMode KeyAliasDecl
			{
			    $2->merge= StmtSetMerge(&$2->common,$1);
			    $$= &$2->common;
			}
		|	OptMergeMode KeyTypeDecl
			{
			    $2->merge= StmtSetMerge(&$2->common,$1);
			    $$= &$2->common;
			}
		|	OptMergeMode SymbolsDecl
			{
			    $2->merge= StmtSetMerge(&$2->common,$1);
			    $$= &$2->common;
			}
		|	OptMergeMode ModMapDecl
			{
			    $2->merge= StmtSetMerge(&$2->common,$1);
			    $$= &$2->common;
			}
		|	OptMergeMode GroupCompatDecl
			{
			    $2->merge= StmtSetMerge(&$2->common,$1);
			    $$= &$2->common;
			}
		|	OptMergeMode IndicatorMapDecl
			{
			    $2->merge= StmtSetMerge(&$2->common,$1);
			    $$= &$2->common;
			}
		|	OptMergeMode IndicatorNameDecl
			{
			    $2->merge= StmtSetMerge(&$2->common,$1);
			    $$= &$2->common;
			}
		|	OptMergeMode ShapeDecl
			{
			    $2->merge= StmtSetMerge(&$2->common,$1);
			    $$= &$2->common;
			}
		|	OptMergeMode SectionDecl
			{
			    $2->merge= StmtSetMerge(&$2->common,$1);
			    $$= &$2->common;
			}
		|	OptMergeMode DoodadDecl
			{
			    $2->merge= StmtSetMerge(&$2->common,$1);
			    $$= &$2->common;
			}
		|	MergeMode STRING
			{
			    if ($1==MergeAltForm) {
				yyerror("cannot use 'alternate' to include other maps");
				$$= &IncludeCreate(scanBuf,MergeDefault)->common;
			    }
			    else {
				$$= &IncludeCreate(scanBuf,$1)->common;
			    }
                        }
		;

VarDecl		:	Lhs EQUALS Expr SEMI
			{ $$= VarCreate($1,$3); }
		|	Ident SEMI
			{ $$= BoolVarCreate($1,1); }
		|	EXCLAM Ident SEMI
			{ $$= BoolVarCreate($2,0); }
		;

KeyNameDecl	:	KeyName EQUALS Expr SEMI
                        {
			    KeycodeDef *def;

			    def= KeycodeCreate($1,$3);
			    if ($1)
				free($1);
			    $$= def;
			}
		;

KeyAliasDecl	:	ALIAS KeyName EQUALS KeyName SEMI
			{ 
			    KeyAliasDef	*def;
			    def= KeyAliasCreate($2,$4); 
			    if ($2)	free($2);	
			    if ($4)	free($4);	
			    $$= def;
			}
		;

VModDecl	:	VIRTUAL_MODS VModDefList SEMI
			{ $$= $2; }
		;

VModDefList	:	VModDefList COMMA VModDef
			{ $$= (VModDef *)AppendStmt(&$1->common,&$3->common); }
		|	VModDef
			{ $$= $1; }
		;

VModDef		:	Ident
			{ $$= VModCreate($1,NULL); }
		|	Ident EQUALS Expr
			{ $$= VModCreate($1,$3); }
		;

InterpretDecl	:	INTERPRET InterpretMatch OBRACE
			    VarDeclList
			CBRACE SEMI
			{
			    $2->def= $4;
			    $$= $2;
			}
		;

InterpretMatch	:	KeySym PLUS Expr	
			{ $$= InterpCreate($1, $3); }
		|	KeySym			
			{ $$= InterpCreate($1, NULL); }
		;

VarDeclList	:	VarDeclList VarDecl
			{ $$= (VarDef *)AppendStmt(&$1->common,&$2->common); }
		|	VarDecl
			{ $$= $1; }
		;

KeyTypeDecl	:	TYPE String OBRACE
			    VarDeclList
			CBRACE SEMI
			{ $$= KeyTypeCreate($2,$4); }
		;

SymbolsDecl	:	KEY KeyName OBRACE
			    SymbolsBody
			CBRACE SEMI
			{ $$= SymbolsCreate($2,(ExprDef *)$4); }
		;

SymbolsBody	:	SymbolsBody COMMA SymbolsVarDecl
			{ $$= (VarDef *)AppendStmt(&$1->common,&$3->common); }
		|	SymbolsVarDecl
			{ $$= $1; }
		|	{ $$= NULL; }
		;

SymbolsVarDecl	:	Lhs EQUALS Expr
			{ $$= VarCreate($1,$3); }
		|	Lhs EQUALS ArrayInit
			{ $$= VarCreate($1,$3); }
		|	Ident
			{ $$= BoolVarCreate($1,1); }
		|	EXCLAM Ident
			{ $$= BoolVarCreate($2,0); }
		|	ArrayInit
			{ $$= VarCreate(NULL,$1); }
		;

ArrayInit	:	OBRACKET OptKeySymList CBRACKET
			{ $$= $2; }
		|	OBRACKET ActionList CBRACKET
			{ $$= ExprCreateUnary(ExprActionList,TypeAction,$2); }
		;

GroupCompatDecl	:	GROUP Integer EQUALS Expr SEMI
			{ $$= GroupCompatCreate($2,$4); }
		;

ModMapDecl	:	MODIFIER_MAP Ident OBRACE ExprList CBRACE SEMI
			{ $$= ModMapCreate($2,$4); }
		;

IndicatorMapDecl:	INDICATOR String OBRACE VarDeclList CBRACE SEMI
			{ $$= IndicatorMapCreate($2,$4); }
		;

IndicatorNameDecl:	INDICATOR Integer EQUALS Expr SEMI
			{ $$= IndicatorNameCreate($2,$4,False); }
		|	VIRTUAL INDICATOR Integer EQUALS Expr SEMI
			{ $$= IndicatorNameCreate($3,$5,True); }
		;

ShapeDecl	:	SHAPE String OBRACE OutlineList CBRACE SEMI
			{ $$= ShapeDeclCreate($2,(OutlineDef *)&$4->common); }
		|	SHAPE String OBRACE CoordList CBRACE SEMI
			{ 
			    OutlineDef *outlines;
			    outlines= OutlineCreate(None,$4);
			    $$= ShapeDeclCreate($2,outlines);
			}
		;

SectionDecl	:	SECTION String OBRACE SectionBody CBRACE SEMI
			{ $$= SectionDeclCreate($2,$4); }
		;

SectionBody	:	SectionBody SectionBodyItem
			{ $$=(RowDef *)AppendStmt(&$1->common,&$2->common);}
		|	SectionBodyItem
			{ $$= $1; }
		;

SectionBodyItem	:	ROW OBRACE RowBody CBRACE SEMI
			{ $$= RowDeclCreate($3); }
		|	VarDecl
			{ $$= (RowDef *)$1; }
		|	DoodadDecl
			{ $$= (RowDef *)$1; }
		|	IndicatorMapDecl
			{ $$= (RowDef *)$1; }
		|	OverlayDecl
			{ $$= (RowDef *)$1; }
		;

RowBody		:	RowBody RowBodyItem
			{ $$=(KeyDef *)AppendStmt(&$1->common,&$2->common);}
		|	RowBodyItem
			{ $$= $1; }
		;

RowBodyItem	:	KEYS OBRACE Keys CBRACE SEMI
			{ $$= $3; }
		|	VarDecl
			{ $$= (KeyDef *)$1; }
		;

Keys		:	Keys COMMA Key
			{ $$=(KeyDef *)AppendStmt(&$1->common,&$3->common);}
		|	Key
			{ $$= $1; }
		;

Key		:	KeyName
			{ $$= KeyDeclCreate($1,NULL); }
		|	OBRACE ExprList CBRACE
			{ $$= KeyDeclCreate(NULL,$2); }
		;

OverlayDecl	:	OVERLAY String OBRACE OverlayKeyList CBRACE SEMI
			{ $$= OverlayDeclCreate($2,$4); }
		;

OverlayKeyList	:	OverlayKeyList COMMA OverlayKey
			{ 
			    $$= (OverlayKeyDef *)
				AppendStmt(&$1->common,&$3->common);
			}
		|	OverlayKey
			{ $$= $1; }
		;

OverlayKey	:	KeyName EQUALS KeyName
			{ $$= OverlayKeyCreate($1,$3); }
		;

OutlineList	:	OutlineList COMMA OutlineInList
			{ $$=(OutlineDef *)AppendStmt(&$1->common,&$3->common);}
		|	OutlineInList
			{ $$= $1; }
		;

OutlineInList	:	OBRACE CoordList CBRACE
			{ $$= OutlineCreate(None,$2); }
		|	Ident EQUALS OBRACE CoordList CBRACE
			{ $$= OutlineCreate($1,$4); }
		|	Ident EQUALS Expr
			{ $$= OutlineCreate($1,$3); }
		;

CoordList	:	CoordList COMMA Coord
			{ $$= (ExprDef *)AppendStmt(&$1->common,&$3->common); }
		|	Coord
			{ $$= $1; }
		;

Coord		:	OBRACKET SignedNumber COMMA SignedNumber CBRACKET
			{
			    ExprDef *expr;
			    expr= ExprCreate(ExprCoord,TypeUnknown);
			    expr->value.coord.x= $2;
			    expr->value.coord.y= $4;
			    $$= expr;
			}
		;

DoodadDecl	:	DoodadType String OBRACE VarDeclList CBRACE SEMI
			{ $$= DoodadCreate($1,$2,$4); }
		;

DoodadType	:	TEXT			{ $$= XkbTextDoodad; }
		|	OUTLINE			{ $$= XkbOutlineDoodad; }
		|	SOLID			{ $$= XkbSolidDoodad; }
		|	LOGO			{ $$= XkbLogoDoodad; }
		;

FieldSpec	:	Ident			{ $$= $1; }
		|	Element			{ $$= $1; }
		;

Element		:	ACTION_TOK		
			{ $$= XkbInternAtom(NULL,"action",False); }
		|	INTERPRET
			{ $$= XkbInternAtom(NULL,"interpret",False); }
		|	TYPE
			{ $$= XkbInternAtom(NULL,"type",False); }
		|	KEY
			{ $$= XkbInternAtom(NULL,"key",False); }
		|	GROUP
			{ $$= XkbInternAtom(NULL,"group",False); }
		|	MODIFIER_MAP
			{$$=XkbInternAtom(NULL,"modifier_map",False);}
		|	INDICATOR
			{ $$= XkbInternAtom(NULL,"indicator",False); }
		|	SHAPE	
			{ $$= XkbInternAtom(NULL,"shape",False); }
		|	ROW	
			{ $$= XkbInternAtom(NULL,"row",False); }
		|	SECTION	
			{ $$= XkbInternAtom(NULL,"section",False); }
		|	TEXT
			{ $$= XkbInternAtom(NULL,"text",False); }
		;

OptMergeMode	:	MergeMode		{ $$= $1; }
		|				{ $$= MergeDefault; }
		;

MergeMode	:	INCLUDE			{ $$= MergeDefault; }
		|	AUGMENT			{ $$= MergeAugment; }
		|	OVERRIDE		{ $$= MergeOverride; }
		|	REPLACE			{ $$= MergeReplace; }
		|	ALTERNATE		{ $$= MergeAltForm; }
		;

OptExprList	:	ExprList			{ $$= $1; }
		|				{ $$= NULL; }
		;

ExprList	:	ExprList COMMA Expr
			{ $$= (ExprDef *)AppendStmt(&$1->common,&$3->common); }
		|	Expr
			{ $$= $1; }
		;

Expr		:	Expr DIVIDE Expr
			{ $$= ExprCreateBinary(OpDivide,$1,$3); }
		|	Expr PLUS Expr
			{ $$= ExprCreateBinary(OpAdd,$1,$3); }
		|	Expr MINUS Expr
			{ $$= ExprCreateBinary(OpSubtract,$1,$3); }
		|	Expr TIMES Expr
			{ $$= ExprCreateBinary(OpMultiply,$1,$3); }
		|	Lhs EQUALS Expr
			{ $$= ExprCreateBinary(OpAssign,$1,$3); }
		|	Term
			{ $$= $1; }
		;

Term		:	MINUS Term
			{ $$= ExprCreateUnary(OpNegate,$2->type,$2); }
		|	PLUS Term
			{ $$= ExprCreateUnary(OpUnaryPlus,$2->type,$2); }
		|	EXCLAM Term
			{ $$= ExprCreateUnary(OpNot,TypeBoolean,$2); }
		|	INVERT Term
			{ $$= ExprCreateUnary(OpInvert,$2->type,$2); }
		|	Lhs
			{ $$= $1;  }
		|	FieldSpec OPAREN OptExprList CPAREN %prec OPAREN
			{ $$= ActionCreate($1,$3); }
		|	Terminal
			{ $$= $1;  }
		|	OPAREN Expr CPAREN
			{ $$= $2;  }
		;

ActionList	:	ActionList COMMA Action
			{ $$= (ExprDef *)AppendStmt(&$1->common,&$3->common); }
		|	Action
			{ $$= $1; }
		;

Action		:	FieldSpec OPAREN OptExprList CPAREN
			{ $$= ActionCreate($1,$3); }
		;

Lhs		:	FieldSpec
			{
			    ExprDef *expr;
                            expr= ExprCreate(ExprIdent,TypeUnknown);
                            expr->value.str= $1;
                            $$= expr;
			}
		|	FieldSpec DOT FieldSpec
                        {
                            ExprDef *expr;
                            expr= ExprCreate(ExprFieldRef,TypeUnknown);
                            expr->value.field.element= $1;
                            expr->value.field.field= $3;
                            $$= expr;
			}
		|	FieldSpec OBRACKET Expr CBRACKET
			{
			    ExprDef *expr;
			    expr= ExprCreate(ExprArrayRef,TypeUnknown);
			    expr->value.array.element= None;
			    expr->value.array.field= $1;
			    expr->value.array.entry= $3;
			    $$= expr;
			}
		|	FieldSpec DOT FieldSpec OBRACKET Expr CBRACKET
			{
			    ExprDef *expr;
			    expr= ExprCreate(ExprArrayRef,TypeUnknown);
			    expr->value.array.element= $1;
			    expr->value.array.field= $3;
			    expr->value.array.entry= $5;
			    $$= expr;
			}
		;

Terminal	:	String
			{
			    ExprDef *expr;
                            expr= ExprCreate(ExprValue,TypeString);
                            expr->value.str= $1;
                            $$= expr;
			}
		|	Integer
			{
			    ExprDef *expr;
                            expr= ExprCreate(ExprValue,TypeInt);
                            expr->value.ival= $1;
                            $$= expr;
			}
		|	Float
			{
			    ExprDef *expr;
			    expr= ExprCreate(ExprValue,TypeFloat);
			    expr->value.ival= $1;
			    $$= expr;
			}
		|	KeyName
			{
			    ExprDef *expr;
			    expr= ExprCreate(ExprValue,TypeKeyName);
			    memset(expr->value.keyName,0,5);
			    strncpy(expr->value.keyName,$1,4);
			    free($1);
			    $$= expr;
			}
		;

OptKeySymList	:	KeySymList			{ $$= $1; }
		|					{ $$= NULL; }
		;

KeySymList	:	KeySymList COMMA KeySym
			{ $$= AppendKeysymList($1,$3); }
		|	KeySym
			{ $$= CreateKeysymList($1); }
		;

KeySym		:	IDENT           { $$= strdup(scanBuf); }
		|	SECTION         { $$= strdup("section"); }
		|	Integer		
			{
			    if ($1<10)	{ $$= malloc(2); $$[0]= '0' + $1; $$[1]= '\0'; }
			    else	{ $$= malloc(19); snprintf($$, 19, "0x%x", $1); }
			}
		;

SignedNumber	:	MINUS Number    { $$= -$2; }
		|	Number              { $$= $1; }
		;

Number		:	FLOAT		{ $$= scanInt; }
		|	INTEGER		{ $$= scanInt*XkbGeomPtsPerMM; }
		;

Float		:	FLOAT		{ $$= scanInt; }
		;

Integer		:	INTEGER		{ $$= scanInt; }
		;

KeyName		:	KEYNAME		{ $$= strdup(scanBuf); }
		;

Ident		:	IDENT	{ $$= XkbInternAtom(NULL,scanBuf,False); }
		|	DEFAULT { $$= XkbInternAtom(NULL,"default",False); }
		;

String		:	STRING	{ $$= XkbInternAtom(NULL,scanBuf,False); }
		;

OptMapName	:	MapName	{ $$= $1; }
		|		{ $$= NULL; }
		;

MapName		:	STRING 	{ $$= strdup(scanBuf); }
		;
%%
void
yyerror(const char *s)
{
    if (warningLevel>0) {
	(void)fprintf(stderr,"%s: line %d of %s\n",s,lineNum,
					(scanFile?scanFile:"(unknown)"));
	if ((warningLevel>3))
	    (void)fprintf(stderr,"last scanned symbol is: %s\n",scanBuf);
    }
    return;
}


int
yywrap(void)
{
   return 1;
}
>>>>>>> 1b072e6a
<|MERGE_RESOLUTION|>--- conflicted
+++ resolved
@@ -1,4 +1,3 @@
-<<<<<<< HEAD
 /************************************************************
  Copyright (c) 1994 by Silicon Graphics Computer Systems, Inc.
 
@@ -379,9 +378,9 @@
 		;
 
 InterpretMatch	:	KeySym PLUS Expr	
-			{ $$= InterpCreate(XStringToKeysym($1), $3); }
+			{ $$= InterpCreate($1, $3); }
 		|	KeySym			
-			{ $$= InterpCreate(XStringToKeysym($1), NULL); }
+			{ $$= InterpCreate($1, NULL); }
 		;
 
 VarDeclList	:	VarDeclList VarDecl
@@ -784,787 +783,3 @@
 {
    return 1;
 }
-
-=======
-/************************************************************
- Copyright (c) 1994 by Silicon Graphics Computer Systems, Inc.
-
- Permission to use, copy, modify, and distribute this
- software and its documentation for any purpose and without
- fee is hereby granted, provided that the above copyright
- notice appear in all copies and that both that copyright
- notice and this permission notice appear in supporting
- documentation, and that the name of Silicon Graphics not be 
- used in advertising or publicity pertaining to distribution 
- of the software without specific prior written permission.
- Silicon Graphics makes no representation about the suitability 
- of this software for any purpose. It is provided "as is"
- without any express or implied warranty.
- 
- SILICON GRAPHICS DISCLAIMS ALL WARRANTIES WITH REGARD TO THIS 
- SOFTWARE, INCLUDING ALL IMPLIED WARRANTIES OF MERCHANTABILITY 
- AND FITNESS FOR A PARTICULAR PURPOSE. IN NO EVENT SHALL SILICON
- GRAPHICS BE LIABLE FOR ANY SPECIAL, INDIRECT OR CONSEQUENTIAL 
- DAMAGES OR ANY DAMAGES WHATSOEVER RESULTING FROM LOSS OF USE, 
- DATA OR PROFITS, WHETHER IN AN ACTION OF CONTRACT, NEGLIGENCE 
- OR OTHER TORTIOUS ACTION, ARISING OUT OF OR IN CONNECTION  WITH
- THE USE OR PERFORMANCE OF THIS SOFTWARE.
-
- ********************************************************/
-
-%token
-	END_OF_FILE	0
-	ERROR_TOK	255
-	XKB_KEYMAP	1
-	XKB_KEYCODES	2
-	XKB_TYPES	3
-	XKB_SYMBOLS	4
-	XKB_COMPATMAP	5
-	XKB_GEOMETRY	6
-	XKB_SEMANTICS	7
-	XKB_LAYOUT	8
-	INCLUDE		10
-	OVERRIDE	11
-	AUGMENT		12
-	REPLACE		13
-	ALTERNATE	14
-	VIRTUAL_MODS	20
-	TYPE		21
-	INTERPRET	22
-	ACTION_TOK	23
-	KEY		24
-	ALIAS		25
-	GROUP		26
-	MODIFIER_MAP	27
-	INDICATOR	28
-	SHAPE		29
-	KEYS		30
-	ROW		31
-	SECTION		32
-	OVERLAY		33
-	TEXT		34
-	OUTLINE		35
-	SOLID		36
-	LOGO		37
-	VIRTUAL		38
-	EQUALS		40
-	PLUS		41
-	MINUS		42
-	DIVIDE		43
-	TIMES		44
-	OBRACE		45
-	CBRACE		46
-	OPAREN		47
-	CPAREN		48
-	OBRACKET	49
-	CBRACKET	50
-	DOT		51
-	COMMA		52
-	SEMI		53
-	EXCLAM		54
-	INVERT		55
-	STRING		60
-	INTEGER		61
-	FLOAT		62
-	IDENT		63
-	KEYNAME		64
-	PARTIAL		70
-	DEFAULT		71
-	HIDDEN		72
-	ALPHANUMERIC_KEYS	73
-	MODIFIER_KEYS		74
-	KEYPAD_KEYS		75
-	FUNCTION_KEYS		76
-	ALTERNATE_GROUP		77
-%{
-#ifdef DEBUG
-#define	YYDEBUG 1
-#endif
-#define	DEBUG_VAR parseDebug
-#include "parseutils.h"
-#include <X11/keysym.h>
-#include <X11/extensions/XKBgeom.h>
-#include <stdlib.h>
-
-unsigned int parseDebug;
-
-%}
-%right	EQUALS
-%left	PLUS MINUS
-%left	TIMES DIVIDE
-%left	EXCLAM INVERT
-%left	OPAREN
-%start	XkbFile
-%union	{
-	int		 ival;
-	unsigned	 uval;
-	char		*str;
-	Atom	 	sval;
-	ParseCommon	*any;
-	ExprDef		*expr;
-	VarDef		*var;
-	VModDef		*vmod;
-	InterpDef	*interp;
-	KeyTypeDef	*keyType;
-	SymbolsDef	*syms;
-	ModMapDef	*modMask;
-	GroupCompatDef	*groupCompat;
-	IndicatorMapDef	*ledMap;
-	IndicatorNameDef *ledName;
-	KeycodeDef	*keyName;
-	KeyAliasDef	*keyAlias;
-	ShapeDef	*shape;
-	SectionDef	*section;
-	RowDef		*row;
-	KeyDef		*key;
-	OverlayDef	*overlay;
-	OverlayKeyDef	*olKey;
-	OutlineDef	*outline;
-	DoodadDef	*doodad;
-	XkbFile		*file;
-}
-%type <ival>	Number Integer Float SignedNumber
-%type <uval>	XkbCompositeType FileType MergeMode OptMergeMode
-%type <uval>	DoodadType Flag Flags OptFlags
-%type <str>	KeyName MapName OptMapName KeySym
-%type <sval>	FieldSpec Ident Element String 
-%type <any>	DeclList Decl 
-%type <expr>	OptExprList ExprList Expr Term Lhs Terminal ArrayInit
-%type <expr>	OptKeySymList KeySymList Action ActionList Coord CoordList
-%type <var>	VarDecl VarDeclList SymbolsBody SymbolsVarDecl 
-%type <vmod>	VModDecl VModDefList VModDef
-%type <interp>	InterpretDecl InterpretMatch
-%type <keyType>	KeyTypeDecl
-%type <syms>	SymbolsDecl
-%type <modMask>	ModMapDecl
-%type <groupCompat> GroupCompatDecl
-%type <ledMap>	IndicatorMapDecl
-%type <ledName>	IndicatorNameDecl
-%type <keyName>	KeyNameDecl
-%type <keyAlias> KeyAliasDecl
-%type <shape>	ShapeDecl
-%type <section>	SectionDecl
-%type <row>	SectionBody SectionBodyItem
-%type <key>	RowBody RowBodyItem Keys Key 
-%type <overlay>	OverlayDecl
-%type <olKey>	OverlayKeyList OverlayKey
-%type <outline>	OutlineList OutlineInList
-%type <doodad>	DoodadDecl
-%type <file>	XkbFile XkbMapConfigList XkbMapConfig XkbConfig
-%type <file>	XkbCompositeMap XkbCompMapList
-%%
-XkbFile		:	XkbCompMapList
-			{ $$= rtrnValue= $1; }
-		|	XkbMapConfigList 
-			{ $$= rtrnValue= $1;  }
-		|	XkbConfig
-			{ $$= rtrnValue= $1; }
-		;
-
-XkbCompMapList	:	XkbCompMapList XkbCompositeMap
-			{ $$= (XkbFile *)AppendStmt(&$1->common,&$2->common); }
-		|	XkbCompositeMap
-			{ $$= $1; }
-		;
-
-XkbCompositeMap	:	OptFlags XkbCompositeType OptMapName OBRACE
-			    XkbMapConfigList
-			CBRACE SEMI
-			{ $$= CreateXKBFile($2,$3,&$5->common,$1); }
-		;
-
-XkbCompositeType:	XKB_KEYMAP	{ $$= XkmKeymapFile; }
-		|	XKB_SEMANTICS	{ $$= XkmSemanticsFile; }
-		|	XKB_LAYOUT	{ $$= XkmLayoutFile; }
-		;
-
-XkbMapConfigList :	XkbMapConfigList XkbMapConfig
-			{ $$= (XkbFile *)AppendStmt(&$1->common,&$2->common); }
-		|	XkbMapConfig
-			{ $$= $1; }
-		;
-
-XkbMapConfig	:	OptFlags FileType OptMapName OBRACE
-			    DeclList
-			CBRACE SEMI
-			{ $$= CreateXKBFile($2,$3,$5,$1); }
-		;
-
-XkbConfig	:	OptFlags FileType OptMapName DeclList
-			{ $$= CreateXKBFile($2,$3,$4,$1); }
-		;
-
-
-FileType	:	XKB_KEYCODES		{ $$= XkmKeyNamesIndex; }
-		|	XKB_TYPES		{ $$= XkmTypesIndex; }
-		|	XKB_COMPATMAP		{ $$= XkmCompatMapIndex; }
-		|	XKB_SYMBOLS		{ $$= XkmSymbolsIndex; }
-		|	XKB_GEOMETRY		{ $$= XkmGeometryIndex; }
-		;
-
-OptFlags	:	Flags			{ $$= $1; }
-		|				{ $$= 0; }
-		;
-
-Flags		:	Flags Flag		{ $$= (($1)|($2)); }
-		|	Flag			{ $$= $1; }
-		;
-
-Flag		:	PARTIAL			{ $$= XkbLC_Partial; }
-		|	DEFAULT			{ $$= XkbLC_Default; }
-		|	HIDDEN			{ $$= XkbLC_Hidden; }
-		|	ALPHANUMERIC_KEYS	{ $$= XkbLC_AlphanumericKeys; }
-		|	MODIFIER_KEYS		{ $$= XkbLC_ModifierKeys; }
-		|	KEYPAD_KEYS		{ $$= XkbLC_KeypadKeys; }
-		|	FUNCTION_KEYS		{ $$= XkbLC_FunctionKeys; }
-		|	ALTERNATE_GROUP		{ $$= XkbLC_AlternateGroup; }
-		;
-
-DeclList	:	DeclList Decl
-			{ $$= AppendStmt($1,$2); }
-		|	{ $$= NULL; }
-		;
-
-Decl		:	OptMergeMode VarDecl
-			{
-			    $2->merge= StmtSetMerge(&$2->common,$1);
-			    $$= &$2->common;
-			}
-		|	OptMergeMode VModDecl
-			{
-			    $2->merge= StmtSetMerge(&$2->common,$1);
-			    $$= &$2->common;
-			}
-		|	OptMergeMode InterpretDecl
-			{
-			    $2->merge= StmtSetMerge(&$2->common,$1);
-			    $$= &$2->common;
-			}
-		|	OptMergeMode KeyNameDecl
-			{
-			    $2->merge= StmtSetMerge(&$2->common,$1);
-			    $$= &$2->common;
-			}
-		|	OptMergeMode KeyAliasDecl
-			{
-			    $2->merge= StmtSetMerge(&$2->common,$1);
-			    $$= &$2->common;
-			}
-		|	OptMergeMode KeyTypeDecl
-			{
-			    $2->merge= StmtSetMerge(&$2->common,$1);
-			    $$= &$2->common;
-			}
-		|	OptMergeMode SymbolsDecl
-			{
-			    $2->merge= StmtSetMerge(&$2->common,$1);
-			    $$= &$2->common;
-			}
-		|	OptMergeMode ModMapDecl
-			{
-			    $2->merge= StmtSetMerge(&$2->common,$1);
-			    $$= &$2->common;
-			}
-		|	OptMergeMode GroupCompatDecl
-			{
-			    $2->merge= StmtSetMerge(&$2->common,$1);
-			    $$= &$2->common;
-			}
-		|	OptMergeMode IndicatorMapDecl
-			{
-			    $2->merge= StmtSetMerge(&$2->common,$1);
-			    $$= &$2->common;
-			}
-		|	OptMergeMode IndicatorNameDecl
-			{
-			    $2->merge= StmtSetMerge(&$2->common,$1);
-			    $$= &$2->common;
-			}
-		|	OptMergeMode ShapeDecl
-			{
-			    $2->merge= StmtSetMerge(&$2->common,$1);
-			    $$= &$2->common;
-			}
-		|	OptMergeMode SectionDecl
-			{
-			    $2->merge= StmtSetMerge(&$2->common,$1);
-			    $$= &$2->common;
-			}
-		|	OptMergeMode DoodadDecl
-			{
-			    $2->merge= StmtSetMerge(&$2->common,$1);
-			    $$= &$2->common;
-			}
-		|	MergeMode STRING
-			{
-			    if ($1==MergeAltForm) {
-				yyerror("cannot use 'alternate' to include other maps");
-				$$= &IncludeCreate(scanBuf,MergeDefault)->common;
-			    }
-			    else {
-				$$= &IncludeCreate(scanBuf,$1)->common;
-			    }
-                        }
-		;
-
-VarDecl		:	Lhs EQUALS Expr SEMI
-			{ $$= VarCreate($1,$3); }
-		|	Ident SEMI
-			{ $$= BoolVarCreate($1,1); }
-		|	EXCLAM Ident SEMI
-			{ $$= BoolVarCreate($2,0); }
-		;
-
-KeyNameDecl	:	KeyName EQUALS Expr SEMI
-                        {
-			    KeycodeDef *def;
-
-			    def= KeycodeCreate($1,$3);
-			    if ($1)
-				free($1);
-			    $$= def;
-			}
-		;
-
-KeyAliasDecl	:	ALIAS KeyName EQUALS KeyName SEMI
-			{ 
-			    KeyAliasDef	*def;
-			    def= KeyAliasCreate($2,$4); 
-			    if ($2)	free($2);	
-			    if ($4)	free($4);	
-			    $$= def;
-			}
-		;
-
-VModDecl	:	VIRTUAL_MODS VModDefList SEMI
-			{ $$= $2; }
-		;
-
-VModDefList	:	VModDefList COMMA VModDef
-			{ $$= (VModDef *)AppendStmt(&$1->common,&$3->common); }
-		|	VModDef
-			{ $$= $1; }
-		;
-
-VModDef		:	Ident
-			{ $$= VModCreate($1,NULL); }
-		|	Ident EQUALS Expr
-			{ $$= VModCreate($1,$3); }
-		;
-
-InterpretDecl	:	INTERPRET InterpretMatch OBRACE
-			    VarDeclList
-			CBRACE SEMI
-			{
-			    $2->def= $4;
-			    $$= $2;
-			}
-		;
-
-InterpretMatch	:	KeySym PLUS Expr	
-			{ $$= InterpCreate($1, $3); }
-		|	KeySym			
-			{ $$= InterpCreate($1, NULL); }
-		;
-
-VarDeclList	:	VarDeclList VarDecl
-			{ $$= (VarDef *)AppendStmt(&$1->common,&$2->common); }
-		|	VarDecl
-			{ $$= $1; }
-		;
-
-KeyTypeDecl	:	TYPE String OBRACE
-			    VarDeclList
-			CBRACE SEMI
-			{ $$= KeyTypeCreate($2,$4); }
-		;
-
-SymbolsDecl	:	KEY KeyName OBRACE
-			    SymbolsBody
-			CBRACE SEMI
-			{ $$= SymbolsCreate($2,(ExprDef *)$4); }
-		;
-
-SymbolsBody	:	SymbolsBody COMMA SymbolsVarDecl
-			{ $$= (VarDef *)AppendStmt(&$1->common,&$3->common); }
-		|	SymbolsVarDecl
-			{ $$= $1; }
-		|	{ $$= NULL; }
-		;
-
-SymbolsVarDecl	:	Lhs EQUALS Expr
-			{ $$= VarCreate($1,$3); }
-		|	Lhs EQUALS ArrayInit
-			{ $$= VarCreate($1,$3); }
-		|	Ident
-			{ $$= BoolVarCreate($1,1); }
-		|	EXCLAM Ident
-			{ $$= BoolVarCreate($2,0); }
-		|	ArrayInit
-			{ $$= VarCreate(NULL,$1); }
-		;
-
-ArrayInit	:	OBRACKET OptKeySymList CBRACKET
-			{ $$= $2; }
-		|	OBRACKET ActionList CBRACKET
-			{ $$= ExprCreateUnary(ExprActionList,TypeAction,$2); }
-		;
-
-GroupCompatDecl	:	GROUP Integer EQUALS Expr SEMI
-			{ $$= GroupCompatCreate($2,$4); }
-		;
-
-ModMapDecl	:	MODIFIER_MAP Ident OBRACE ExprList CBRACE SEMI
-			{ $$= ModMapCreate($2,$4); }
-		;
-
-IndicatorMapDecl:	INDICATOR String OBRACE VarDeclList CBRACE SEMI
-			{ $$= IndicatorMapCreate($2,$4); }
-		;
-
-IndicatorNameDecl:	INDICATOR Integer EQUALS Expr SEMI
-			{ $$= IndicatorNameCreate($2,$4,False); }
-		|	VIRTUAL INDICATOR Integer EQUALS Expr SEMI
-			{ $$= IndicatorNameCreate($3,$5,True); }
-		;
-
-ShapeDecl	:	SHAPE String OBRACE OutlineList CBRACE SEMI
-			{ $$= ShapeDeclCreate($2,(OutlineDef *)&$4->common); }
-		|	SHAPE String OBRACE CoordList CBRACE SEMI
-			{ 
-			    OutlineDef *outlines;
-			    outlines= OutlineCreate(None,$4);
-			    $$= ShapeDeclCreate($2,outlines);
-			}
-		;
-
-SectionDecl	:	SECTION String OBRACE SectionBody CBRACE SEMI
-			{ $$= SectionDeclCreate($2,$4); }
-		;
-
-SectionBody	:	SectionBody SectionBodyItem
-			{ $$=(RowDef *)AppendStmt(&$1->common,&$2->common);}
-		|	SectionBodyItem
-			{ $$= $1; }
-		;
-
-SectionBodyItem	:	ROW OBRACE RowBody CBRACE SEMI
-			{ $$= RowDeclCreate($3); }
-		|	VarDecl
-			{ $$= (RowDef *)$1; }
-		|	DoodadDecl
-			{ $$= (RowDef *)$1; }
-		|	IndicatorMapDecl
-			{ $$= (RowDef *)$1; }
-		|	OverlayDecl
-			{ $$= (RowDef *)$1; }
-		;
-
-RowBody		:	RowBody RowBodyItem
-			{ $$=(KeyDef *)AppendStmt(&$1->common,&$2->common);}
-		|	RowBodyItem
-			{ $$= $1; }
-		;
-
-RowBodyItem	:	KEYS OBRACE Keys CBRACE SEMI
-			{ $$= $3; }
-		|	VarDecl
-			{ $$= (KeyDef *)$1; }
-		;
-
-Keys		:	Keys COMMA Key
-			{ $$=(KeyDef *)AppendStmt(&$1->common,&$3->common);}
-		|	Key
-			{ $$= $1; }
-		;
-
-Key		:	KeyName
-			{ $$= KeyDeclCreate($1,NULL); }
-		|	OBRACE ExprList CBRACE
-			{ $$= KeyDeclCreate(NULL,$2); }
-		;
-
-OverlayDecl	:	OVERLAY String OBRACE OverlayKeyList CBRACE SEMI
-			{ $$= OverlayDeclCreate($2,$4); }
-		;
-
-OverlayKeyList	:	OverlayKeyList COMMA OverlayKey
-			{ 
-			    $$= (OverlayKeyDef *)
-				AppendStmt(&$1->common,&$3->common);
-			}
-		|	OverlayKey
-			{ $$= $1; }
-		;
-
-OverlayKey	:	KeyName EQUALS KeyName
-			{ $$= OverlayKeyCreate($1,$3); }
-		;
-
-OutlineList	:	OutlineList COMMA OutlineInList
-			{ $$=(OutlineDef *)AppendStmt(&$1->common,&$3->common);}
-		|	OutlineInList
-			{ $$= $1; }
-		;
-
-OutlineInList	:	OBRACE CoordList CBRACE
-			{ $$= OutlineCreate(None,$2); }
-		|	Ident EQUALS OBRACE CoordList CBRACE
-			{ $$= OutlineCreate($1,$4); }
-		|	Ident EQUALS Expr
-			{ $$= OutlineCreate($1,$3); }
-		;
-
-CoordList	:	CoordList COMMA Coord
-			{ $$= (ExprDef *)AppendStmt(&$1->common,&$3->common); }
-		|	Coord
-			{ $$= $1; }
-		;
-
-Coord		:	OBRACKET SignedNumber COMMA SignedNumber CBRACKET
-			{
-			    ExprDef *expr;
-			    expr= ExprCreate(ExprCoord,TypeUnknown);
-			    expr->value.coord.x= $2;
-			    expr->value.coord.y= $4;
-			    $$= expr;
-			}
-		;
-
-DoodadDecl	:	DoodadType String OBRACE VarDeclList CBRACE SEMI
-			{ $$= DoodadCreate($1,$2,$4); }
-		;
-
-DoodadType	:	TEXT			{ $$= XkbTextDoodad; }
-		|	OUTLINE			{ $$= XkbOutlineDoodad; }
-		|	SOLID			{ $$= XkbSolidDoodad; }
-		|	LOGO			{ $$= XkbLogoDoodad; }
-		;
-
-FieldSpec	:	Ident			{ $$= $1; }
-		|	Element			{ $$= $1; }
-		;
-
-Element		:	ACTION_TOK		
-			{ $$= XkbInternAtom(NULL,"action",False); }
-		|	INTERPRET
-			{ $$= XkbInternAtom(NULL,"interpret",False); }
-		|	TYPE
-			{ $$= XkbInternAtom(NULL,"type",False); }
-		|	KEY
-			{ $$= XkbInternAtom(NULL,"key",False); }
-		|	GROUP
-			{ $$= XkbInternAtom(NULL,"group",False); }
-		|	MODIFIER_MAP
-			{$$=XkbInternAtom(NULL,"modifier_map",False);}
-		|	INDICATOR
-			{ $$= XkbInternAtom(NULL,"indicator",False); }
-		|	SHAPE	
-			{ $$= XkbInternAtom(NULL,"shape",False); }
-		|	ROW	
-			{ $$= XkbInternAtom(NULL,"row",False); }
-		|	SECTION	
-			{ $$= XkbInternAtom(NULL,"section",False); }
-		|	TEXT
-			{ $$= XkbInternAtom(NULL,"text",False); }
-		;
-
-OptMergeMode	:	MergeMode		{ $$= $1; }
-		|				{ $$= MergeDefault; }
-		;
-
-MergeMode	:	INCLUDE			{ $$= MergeDefault; }
-		|	AUGMENT			{ $$= MergeAugment; }
-		|	OVERRIDE		{ $$= MergeOverride; }
-		|	REPLACE			{ $$= MergeReplace; }
-		|	ALTERNATE		{ $$= MergeAltForm; }
-		;
-
-OptExprList	:	ExprList			{ $$= $1; }
-		|				{ $$= NULL; }
-		;
-
-ExprList	:	ExprList COMMA Expr
-			{ $$= (ExprDef *)AppendStmt(&$1->common,&$3->common); }
-		|	Expr
-			{ $$= $1; }
-		;
-
-Expr		:	Expr DIVIDE Expr
-			{ $$= ExprCreateBinary(OpDivide,$1,$3); }
-		|	Expr PLUS Expr
-			{ $$= ExprCreateBinary(OpAdd,$1,$3); }
-		|	Expr MINUS Expr
-			{ $$= ExprCreateBinary(OpSubtract,$1,$3); }
-		|	Expr TIMES Expr
-			{ $$= ExprCreateBinary(OpMultiply,$1,$3); }
-		|	Lhs EQUALS Expr
-			{ $$= ExprCreateBinary(OpAssign,$1,$3); }
-		|	Term
-			{ $$= $1; }
-		;
-
-Term		:	MINUS Term
-			{ $$= ExprCreateUnary(OpNegate,$2->type,$2); }
-		|	PLUS Term
-			{ $$= ExprCreateUnary(OpUnaryPlus,$2->type,$2); }
-		|	EXCLAM Term
-			{ $$= ExprCreateUnary(OpNot,TypeBoolean,$2); }
-		|	INVERT Term
-			{ $$= ExprCreateUnary(OpInvert,$2->type,$2); }
-		|	Lhs
-			{ $$= $1;  }
-		|	FieldSpec OPAREN OptExprList CPAREN %prec OPAREN
-			{ $$= ActionCreate($1,$3); }
-		|	Terminal
-			{ $$= $1;  }
-		|	OPAREN Expr CPAREN
-			{ $$= $2;  }
-		;
-
-ActionList	:	ActionList COMMA Action
-			{ $$= (ExprDef *)AppendStmt(&$1->common,&$3->common); }
-		|	Action
-			{ $$= $1; }
-		;
-
-Action		:	FieldSpec OPAREN OptExprList CPAREN
-			{ $$= ActionCreate($1,$3); }
-		;
-
-Lhs		:	FieldSpec
-			{
-			    ExprDef *expr;
-                            expr= ExprCreate(ExprIdent,TypeUnknown);
-                            expr->value.str= $1;
-                            $$= expr;
-			}
-		|	FieldSpec DOT FieldSpec
-                        {
-                            ExprDef *expr;
-                            expr= ExprCreate(ExprFieldRef,TypeUnknown);
-                            expr->value.field.element= $1;
-                            expr->value.field.field= $3;
-                            $$= expr;
-			}
-		|	FieldSpec OBRACKET Expr CBRACKET
-			{
-			    ExprDef *expr;
-			    expr= ExprCreate(ExprArrayRef,TypeUnknown);
-			    expr->value.array.element= None;
-			    expr->value.array.field= $1;
-			    expr->value.array.entry= $3;
-			    $$= expr;
-			}
-		|	FieldSpec DOT FieldSpec OBRACKET Expr CBRACKET
-			{
-			    ExprDef *expr;
-			    expr= ExprCreate(ExprArrayRef,TypeUnknown);
-			    expr->value.array.element= $1;
-			    expr->value.array.field= $3;
-			    expr->value.array.entry= $5;
-			    $$= expr;
-			}
-		;
-
-Terminal	:	String
-			{
-			    ExprDef *expr;
-                            expr= ExprCreate(ExprValue,TypeString);
-                            expr->value.str= $1;
-                            $$= expr;
-			}
-		|	Integer
-			{
-			    ExprDef *expr;
-                            expr= ExprCreate(ExprValue,TypeInt);
-                            expr->value.ival= $1;
-                            $$= expr;
-			}
-		|	Float
-			{
-			    ExprDef *expr;
-			    expr= ExprCreate(ExprValue,TypeFloat);
-			    expr->value.ival= $1;
-			    $$= expr;
-			}
-		|	KeyName
-			{
-			    ExprDef *expr;
-			    expr= ExprCreate(ExprValue,TypeKeyName);
-			    memset(expr->value.keyName,0,5);
-			    strncpy(expr->value.keyName,$1,4);
-			    free($1);
-			    $$= expr;
-			}
-		;
-
-OptKeySymList	:	KeySymList			{ $$= $1; }
-		|					{ $$= NULL; }
-		;
-
-KeySymList	:	KeySymList COMMA KeySym
-			{ $$= AppendKeysymList($1,$3); }
-		|	KeySym
-			{ $$= CreateKeysymList($1); }
-		;
-
-KeySym		:	IDENT           { $$= strdup(scanBuf); }
-		|	SECTION         { $$= strdup("section"); }
-		|	Integer		
-			{
-			    if ($1<10)	{ $$= malloc(2); $$[0]= '0' + $1; $$[1]= '\0'; }
-			    else	{ $$= malloc(19); snprintf($$, 19, "0x%x", $1); }
-			}
-		;
-
-SignedNumber	:	MINUS Number    { $$= -$2; }
-		|	Number              { $$= $1; }
-		;
-
-Number		:	FLOAT		{ $$= scanInt; }
-		|	INTEGER		{ $$= scanInt*XkbGeomPtsPerMM; }
-		;
-
-Float		:	FLOAT		{ $$= scanInt; }
-		;
-
-Integer		:	INTEGER		{ $$= scanInt; }
-		;
-
-KeyName		:	KEYNAME		{ $$= strdup(scanBuf); }
-		;
-
-Ident		:	IDENT	{ $$= XkbInternAtom(NULL,scanBuf,False); }
-		|	DEFAULT { $$= XkbInternAtom(NULL,"default",False); }
-		;
-
-String		:	STRING	{ $$= XkbInternAtom(NULL,scanBuf,False); }
-		;
-
-OptMapName	:	MapName	{ $$= $1; }
-		|		{ $$= NULL; }
-		;
-
-MapName		:	STRING 	{ $$= strdup(scanBuf); }
-		;
-%%
-void
-yyerror(const char *s)
-{
-    if (warningLevel>0) {
-	(void)fprintf(stderr,"%s: line %d of %s\n",s,lineNum,
-					(scanFile?scanFile:"(unknown)"));
-	if ((warningLevel>3))
-	    (void)fprintf(stderr,"last scanned symbol is: %s\n",scanBuf);
-    }
-    return;
-}
-
-
-int
-yywrap(void)
-{
-   return 1;
-}
->>>>>>> 1b072e6a
