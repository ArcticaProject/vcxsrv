<<<<<<< HEAD
/************************************************************
 Copyright (c) 1994 by Silicon Graphics Computer Systems, Inc.

 Permission to use, copy, modify, and distribute this
 software and its documentation for any purpose and without
 fee is hereby granted, provided that the above copyright
 notice appear in all copies and that both that copyright
 notice and this permission notice appear in supporting
 documentation, and that the name of Silicon Graphics not be 
 used in advertising or publicity pertaining to distribution 
 of the software without specific prior written permission.
 Silicon Graphics makes no representation about the suitability 
 of this software for any purpose. It is provided "as is"
 without any express or implied warranty.
 
 SILICON GRAPHICS DISCLAIMS ALL WARRANTIES WITH REGARD TO THIS 
 SOFTWARE, INCLUDING ALL IMPLIED WARRANTIES OF MERCHANTABILITY 
 AND FITNESS FOR A PARTICULAR PURPOSE. IN NO EVENT SHALL SILICON
 GRAPHICS BE LIABLE FOR ANY SPECIAL, INDIRECT OR CONSEQUENTIAL 
 DAMAGES OR ANY DAMAGES WHATSOEVER RESULTING FROM LOSS OF USE, 
 DATA OR PROFITS, WHETHER IN AN ACTION OF CONTRACT, NEGLIGENCE 
 OR OTHER TORTIOUS ACTION, ARISING OUT OF OR IN CONNECTION  WITH
 THE USE OR PERFORMANCE OF THIS SOFTWARE.

 ********************************************************/

#include "xkbcomp.h"
#include "tokens.h"
#include "expr.h"
#include "keycodes.h"
#include "misc.h"
#include "alias.h"

char *
longText(unsigned long val, unsigned format)
{
    char buf[4];

    LongToKeyName(val, buf);
    return XkbKeyNameText(buf, format);
}

/***====================================================================***/

void
LongToKeyName(unsigned long val, char *name)
{
    name[0] = ((val >> 24) & 0xff);
    name[1] = ((val >> 16) & 0xff);
    name[2] = ((val >> 8) & 0xff);
    name[3] = (val & 0xff);
    return;
}

/***====================================================================***/

typedef struct _IndicatorNameInfo
{
    CommonInfo defs;
    int ndx;
    Atom name;
    Bool virtual;
} IndicatorNameInfo;

typedef struct _KeyNamesInfo
{
    char *name;     /* e.g. evdev+aliases(qwerty) */
    int errorCount;
    unsigned fileID;
    unsigned merge;
    int computedMin; /* lowest keycode stored */
    int computedMax; /* highest keycode stored */
    int explicitMin;
    int explicitMax;
    int effectiveMin;
    int effectiveMax;
    unsigned long names[XkbMaxLegalKeyCode + 1]; /* 4-letter name of key, keycode is the index */
    unsigned files[XkbMaxLegalKeyCode + 1];
    unsigned char has_alt_forms[XkbMaxLegalKeyCode + 1];
    IndicatorNameInfo *leds;
    AliasInfo *aliases;
} KeyNamesInfo;

static void HandleKeycodesFile(XkbFile * file,
                               XkbDescPtr xkb,
                               unsigned merge,
                               KeyNamesInfo * info);

static void
InitIndicatorNameInfo(IndicatorNameInfo * ii, KeyNamesInfo * info)
{
    ii->defs.defined = 0;
    ii->defs.merge = info->merge;
    ii->defs.fileID = info->fileID;
    ii->defs.next = NULL;
    ii->ndx = 0;
    ii->name = None;
    ii->virtual = False;
    return;
}

static void
ClearIndicatorNameInfo(IndicatorNameInfo * ii, KeyNamesInfo * info)
{
    if (ii == info->leds)
    {
        ClearCommonInfo(&ii->defs);
        info->leds = NULL;
    }
    return;
}

static IndicatorNameInfo *
NextIndicatorName(KeyNamesInfo * info)
{
    IndicatorNameInfo *ii;

    ii = uTypedAlloc(IndicatorNameInfo);
    if (ii)
    {
        InitIndicatorNameInfo(ii, info);
        info->leds = (IndicatorNameInfo *) AddCommonInfo(&info->leds->defs,
                                                         (CommonInfo *) ii);
    }
    return ii;
}

static IndicatorNameInfo *
FindIndicatorByIndex(KeyNamesInfo * info, int ndx)
{
    IndicatorNameInfo *old;

    for (old = info->leds; old != NULL;
         old = (IndicatorNameInfo *) old->defs.next)
    {
        if (old->ndx == ndx)
            return old;
    }
    return NULL;
}

static IndicatorNameInfo *
FindIndicatorByName(KeyNamesInfo * info, Atom name)
{
    IndicatorNameInfo *old;

    for (old = info->leds; old != NULL;
         old = (IndicatorNameInfo *) old->defs.next)
    {
        if (old->name == name)
            return old;
    }
    return NULL;
}

static Bool
AddIndicatorName(KeyNamesInfo * info, IndicatorNameInfo * new)
{
    IndicatorNameInfo *old;
    Bool replace;

    replace = (new->defs.merge == MergeReplace) ||
        (new->defs.merge == MergeOverride);
    old = FindIndicatorByName(info, new->name);
    if (old)
    {
        if (((old->defs.fileID == new->defs.fileID) && (warningLevel > 0))
            || (warningLevel > 9))
        {
            WARN1("Multiple indicators named %s\n",
                  XkbAtomText(NULL, new->name, XkbMessage));
            if (old->ndx == new->ndx)
            {
                if (old->virtual != new->virtual)
                {
                    if (replace)
                        old->virtual = new->virtual;
                    ACTION2("Using %s instead of %s\n",
                            (old->virtual ? "virtual" : "real"),
                            (old->virtual ? "real" : "virtual"));
                }
                else
                {
                    ACTION("Identical definitions ignored\n");
                }
                return True;
            }
            else
            {
                if (replace)
                    ACTION2("Ignoring %d, using %d\n", old->ndx, new->ndx);
                else
                    ACTION2("Using %d, ignoring %d\n", old->ndx, new->ndx);
            }
            if (replace)
            {
                if (info->leds == old)
                    info->leds = (IndicatorNameInfo *) old->defs.next;
                else
                {
                    IndicatorNameInfo *tmp;
                    tmp = info->leds;
                    for (; tmp != NULL;
                         tmp = (IndicatorNameInfo *) tmp->defs.next)
                    {
                        if (tmp->defs.next == (CommonInfo *) old)
                        {
                            tmp->defs.next = old->defs.next;
                            break;
                        }
                    }
                }
                uFree(old);
            }
        }
    }
    old = FindIndicatorByIndex(info, new->ndx);
    if (old)
    {
        if (((old->defs.fileID == new->defs.fileID) && (warningLevel > 0))
            || (warningLevel > 9))
        {
            WARN1("Multiple names for indicator %d\n", new->ndx);
            if ((old->name == new->name) && (old->virtual == new->virtual))
                ACTION("Identical definitions ignored\n");
            else
            {
                const char *oldType, *newType;
                Atom using, ignoring;
                if (old->virtual)
                    oldType = "virtual indicator";
                else
                    oldType = "real indicator";
                if (new->virtual)
                    newType = "virtual indicator";
                else
                    newType = "real indicator";
                if (replace)
                {
                    using = new->name;
                    ignoring = old->name;
                }
                else
                {
                    using = old->name;
                    ignoring = new->name;
                }
                ACTION4("Using %s %s, ignoring %s %s\n",
                        oldType, XkbAtomText(NULL, using, XkbMessage),
                        newType, XkbAtomText(NULL, ignoring, XkbMessage));
            }
        }
        if (replace)
        {
            old->name = new->name;
            old->virtual = new->virtual;
        }
        return True;
    }
    old = new;
    new = NextIndicatorName(info);
    if (!new)
    {
        WSGO1("Couldn't allocate name for indicator %d\n", new->ndx);
        ACTION("Ignored\n");
        return False;
    }
    new->name = old->name;
    new->ndx = old->ndx;
    new->virtual = old->virtual;
    return True;
}

static void
ClearKeyNamesInfo(KeyNamesInfo * info)
{
    if (info->name != NULL)
        uFree(info->name);
    info->name = NULL;
    info->computedMax = info->explicitMax = info->explicitMin = -1;
    info->computedMin = 256;
    info->effectiveMin = 8;
    info->effectiveMax = 255;
    bzero((char *) info->names, sizeof(info->names));
    bzero((char *) info->files, sizeof(info->files));
    bzero((char *) info->has_alt_forms, sizeof(info->has_alt_forms));
    if (info->leds)
        ClearIndicatorNameInfo(info->leds, info);
    if (info->aliases)
        ClearAliases(&info->aliases);
    return;
}

static void
InitKeyNamesInfo(KeyNamesInfo * info)
{
    info->name = NULL;
    info->leds = NULL;
    info->aliases = NULL;
    info->fileID=-1;
    info->merge=0;
    ClearKeyNamesInfo(info);
    info->errorCount = 0;
    return;
}

static int
FindKeyByLong(KeyNamesInfo * info, unsigned long name)
{
    register int i;

    for (i = info->effectiveMin; i <= info->effectiveMax; i++)
    {
        if (info->names[i] == name)
            return i;
    }
    return 0;
}

/**
 * Store the name of the key as a long in the info struct under the given
 * keycode. If the same keys is referred to twice, print a warning.
 * Note that the key's name is stored as a long, the keycode is the index.
 */
static Bool
AddKeyName(KeyNamesInfo * info,
           int kc,
           char *name, unsigned merge, unsigned fileID, Bool reportCollisions)
{
    int old;
    unsigned long lval;

    if ((kc < info->effectiveMin) || (kc > info->effectiveMax))
    {
        ERROR2("Illegal keycode %d for name <%s>\n", kc, name);
        ACTION2("Must be in the range %d-%d inclusive\n",
                info->effectiveMin, info->effectiveMax);
        return False;
    }
    if (kc < info->computedMin)
        info->computedMin = kc;
    if (kc > info->computedMax)
        info->computedMax = kc;
    lval = KeyNameToLong(name);

    if (reportCollisions)
    {
        reportCollisions = ((warningLevel > 7) ||
                            ((warningLevel > 0)
                             && (fileID == info->files[kc])));
    }

    if (info->names[kc] != 0)
    {
        char buf[6];

        LongToKeyName(info->names[kc], buf);
        buf[4] = '\0';
        if (info->names[kc] == lval)
        {
            if (info->has_alt_forms[kc] || (merge == MergeAltForm))
            {
                info->has_alt_forms[kc] = True;
            }
            else if (reportCollisions)
            {
                WARN("Multiple identical key name definitions\n");
                ACTION2("Later occurences of \"<%s> = %d\" ignored\n",
                        buf, kc);
            }
            return True;
        }
        if (merge == MergeAugment)
        {
            if (reportCollisions)
            {
                WARN1("Multiple names for keycode %d\n", kc);
                ACTION2("Using <%s>, ignoring <%s>\n", buf, name);
            }
            return True;
        }
        else
        {
            if (reportCollisions)
            {
                WARN1("Multiple names for keycode %d\n", kc);
                ACTION2("Using <%s>, ignoring <%s>\n", name, buf);
            }
            info->names[kc] = 0;
            info->files[kc] = 0;
        }
    }
    old = FindKeyByLong(info, lval);
    if ((old != 0) && (old != kc))
    {
        if (merge == MergeOverride)
        {
            info->names[old] = 0;
            info->files[old] = 0;
            info->has_alt_forms[old] = True;
            if (reportCollisions)
            {
                WARN1("Key name <%s> assigned to multiple keys\n", name);
                ACTION2("Using %d, ignoring %d\n", kc, old);
            }
        }
        else if (merge != MergeAltForm)
        {
            if ((reportCollisions) && (warningLevel > 3))
            {
                WARN1("Key name <%s> assigned to multiple keys\n", name);
                ACTION2("Using %d, ignoring %d\n", old, kc);
                ACTION
                    ("Use 'alternate' keyword to assign the same name to multiple keys\n");
            }
            return True;
        }
        else
        {
            info->has_alt_forms[old] = True;
        }
    }
    info->names[kc] = lval;
    info->files[kc] = fileID;
    info->has_alt_forms[kc] = (merge == MergeAltForm);
    return True;
}

/***====================================================================***/

static void
MergeIncludedKeycodes(KeyNamesInfo * into, KeyNamesInfo * from,
                      unsigned merge)
{
    register int i;
    char buf[5];

    if (from->errorCount > 0)
    {
        into->errorCount += from->errorCount;
        return;
    }
    if (into->name == NULL)
    {
        into->name = from->name;
        from->name = NULL;
    }
    for (i = from->computedMin; i <= from->computedMax; i++)
    {
        unsigned thisMerge;
        if (from->names[i] == 0)
            continue;
        LongToKeyName(from->names[i], buf);
        buf[4] = '\0';
        if (from->has_alt_forms[i])
            thisMerge = MergeAltForm;
        else
            thisMerge = merge;
        if (!AddKeyName(into, i, buf, thisMerge, from->fileID, False))
            into->errorCount++;
    }
    if (from->leds)
    {
        IndicatorNameInfo *led, *next;
        for (led = from->leds; led != NULL; led = next)
        {
            if (merge != MergeDefault)
                led->defs.merge = merge;
            if (!AddIndicatorName(into, led))
                into->errorCount++;
            next = (IndicatorNameInfo *) led->defs.next;
        }
    }
    if (!MergeAliases(&into->aliases, &from->aliases, merge))
        into->errorCount++;
    if (from->explicitMin > 0)
    {
        if ((into->explicitMin < 0)
            || (into->explicitMin > from->explicitMin))
            into->effectiveMin = into->explicitMin = from->explicitMin;
    }
    if (from->explicitMax > 0)
    {
        if ((into->explicitMax < 0)
            || (into->explicitMax < from->explicitMax))
            into->effectiveMax = into->explicitMax = from->explicitMax;
    }
    return;
}

/**
 * Handle the given include statement (e.g. "include "evdev+aliases(qwerty)").
 *
 * @param stmt The include statement from the keymap file.
 * @param xkb Unused for all but the xkb->flags.
 * @param info Struct to store the key info in.
 */
static Bool
HandleIncludeKeycodes(IncludeStmt * stmt, XkbDescPtr xkb, KeyNamesInfo * info)
{
    unsigned newMerge;
    XkbFile *rtrn;
    KeyNamesInfo included = {NULL};
    Bool haveSelf;

    haveSelf = False;
    if ((stmt->file == NULL) && (stmt->map == NULL))
    {
        haveSelf = True;
        included = *info;
        bzero(info, sizeof(KeyNamesInfo));
    }
    else if (strcmp(stmt->file, "computed") == 0)
    {
        xkb->flags |= AutoKeyNames;
        info->explicitMin = XkbMinLegalKeyCode;
        info->explicitMax = XkbMaxLegalKeyCode;
        return (info->errorCount == 0);
    } /* parse file, store returned info in the xkb struct */
    else if (ProcessIncludeFile(stmt, XkmKeyNamesIndex, &rtrn, &newMerge))
    {
        InitKeyNamesInfo(&included);
        HandleKeycodesFile(rtrn, xkb, MergeOverride, &included);
        if (stmt->stmt != NULL)
        {
            if (included.name != NULL)
                uFree(included.name);
            included.name = stmt->stmt;
            stmt->stmt = NULL;
        }
    }
    else
    {
        info->errorCount += 10; /* XXX: why 10?? */
        return False;
    }
    /* Do we have more than one include statement? */
    if ((stmt->next != NULL) && (included.errorCount < 1))
    {
        IncludeStmt *next;
        unsigned op;
        KeyNamesInfo next_incl;

        for (next = stmt->next; next != NULL; next = next->next)
        {
            if ((next->file == NULL) && (next->map == NULL))
            {
                haveSelf = True;
                MergeIncludedKeycodes(&included, info, next->merge);
                ClearKeyNamesInfo(info);
            }
            else if (ProcessIncludeFile(next, XkmKeyNamesIndex, &rtrn, &op))
            {
                InitKeyNamesInfo(&next_incl);
                HandleKeycodesFile(rtrn, xkb, MergeOverride, &next_incl);
                MergeIncludedKeycodes(&included, &next_incl, op);
                ClearKeyNamesInfo(&next_incl);
            }
            else
            {
                info->errorCount += 10; /* XXX: Why 10?? */
                return False;
            }
        }
    }
    if (haveSelf)
        *info = included;
    else
    {
        MergeIncludedKeycodes(info, &included, newMerge);
        ClearKeyNamesInfo(&included);
    }
    return (info->errorCount == 0);
}

/**
 * Parse the given statement and store the output in the info struct.
 * e.g. <ESC> = 9
 */
static int
HandleKeycodeDef(KeycodeDef * stmt, unsigned merge, KeyNamesInfo * info)
{
    int code;
    ExprResult result;

    if (!ExprResolveInteger(stmt->value, &result, NULL, NULL))
    {
        ACTION1("No value keycode assigned to name <%s>\n", stmt->name);
        return 0;
    }
    code = result.ival;
    if ((code < info->effectiveMin) || (code > info->effectiveMax))
    {
        ERROR2("Illegal keycode %d for name <%s>\n", code, stmt->name);
        ACTION2("Must be in the range %d-%d inclusive\n",
                info->effectiveMin, info->effectiveMax);
        return 0;
    }
    if (stmt->merge != MergeDefault)
    {
        if (stmt->merge == MergeReplace)
            merge = MergeOverride;
        else
            merge = stmt->merge;
    }
    return AddKeyName(info, code, stmt->name, merge, info->fileID, True);
}

#define	MIN_KEYCODE_DEF		0
#define	MAX_KEYCODE_DEF		1

/**
 * Handle the minimum/maximum statement of the xkb file.
 * Sets explicitMin/Max and effectiveMin/Max of the info struct.
 *
 * @return 1 on success, 0 otherwise.
 */
static int
HandleKeyNameVar(VarDef * stmt, KeyNamesInfo * info)
{
    ExprResult tmp, field;
    ExprDef *arrayNdx;
    int which;

    if (ExprResolveLhs(stmt->name, &tmp, &field, &arrayNdx) == 0)
        return 0;               /* internal error, already reported */

    if (tmp.str != NULL)
    {
        ERROR1("Unknown element %s encountered\n", tmp.str);
        ACTION1("Default for field %s ignored\n", field.str);
        return 0;
    }
    if (uStrCaseCmp(field.str, "minimum") == 0)
        which = MIN_KEYCODE_DEF;
    else if (uStrCaseCmp(field.str, "maximum") == 0)
        which = MAX_KEYCODE_DEF;
    else
    {
        ERROR("Unknown field encountered\n");
        ACTION1("Assigment to field %s ignored\n", field.str);
        return 0;
    }
    if (arrayNdx != NULL)
    {
        ERROR1("The %s setting is not an array\n", field.str);
        ACTION("Illegal array reference ignored\n");
        return 0;
    }

    if (ExprResolveInteger(stmt->value, &tmp, NULL, NULL) == 0)
    {
        ACTION1("Assignment to field %s ignored\n", field.str);
        return 0;
    }
    if ((tmp.ival < XkbMinLegalKeyCode) || (tmp.ival > XkbMaxLegalKeyCode))
    {
        ERROR3
            ("Illegal keycode %d (must be in the range %d-%d inclusive)\n",
             tmp.ival, XkbMinLegalKeyCode, XkbMaxLegalKeyCode);
        ACTION1("Value of \"%s\" not changed\n", field.str);
        return 0;
    }
    if (which == MIN_KEYCODE_DEF)
    {
        if ((info->explicitMax > 0) && (info->explicitMax < tmp.ival))
        {
            ERROR2
                ("Minimum key code (%d) must be <= maximum key code (%d)\n",
                 tmp.ival, info->explicitMax);
            ACTION("Minimum key code value not changed\n");
            return 0;
        }
        if ((info->computedMax > 0) && (info->computedMin < tmp.ival))
        {
            ERROR2
                ("Minimum key code (%d) must be <= lowest defined key (%d)\n",
                 tmp.ival, info->computedMin);
            ACTION("Minimum key code value not changed\n");
            return 0;
        }
        info->explicitMin = tmp.ival;
        info->effectiveMin = tmp.ival;
    }
    if (which == MAX_KEYCODE_DEF)
    {
        if ((info->explicitMin > 0) && (info->explicitMin > tmp.ival))
        {
            ERROR2("Maximum code (%d) must be >= minimum key code (%d)\n",
                   tmp.ival, info->explicitMin);
            ACTION("Maximum code value not changed\n");
            return 0;
        }
        if ((info->computedMax > 0) && (info->computedMax > tmp.ival))
        {
            ERROR2
                ("Maximum code (%d) must be >= highest defined key (%d)\n",
                 tmp.ival, info->computedMax);
            ACTION("Maximum code value not changed\n");
            return 0;
        }
        info->explicitMax = tmp.ival;
        info->effectiveMax = tmp.ival;
    }
    return 1;
}

static int
HandleIndicatorNameDef(IndicatorNameDef * def,
                       unsigned merge, KeyNamesInfo * info)
{
    IndicatorNameInfo ii;
    ExprResult tmp;

    if ((def->ndx < 1) || (def->ndx > XkbNumIndicators))
    {
        info->errorCount++;
        ERROR1("Name specified for illegal indicator index %d\n", def->ndx);
        ACTION("Ignored\n");
        return False;
    }
    InitIndicatorNameInfo(&ii, info);
    ii.ndx = def->ndx;
    if (!ExprResolveString(def->name, &tmp, NULL, NULL))
    {
        char buf[20];
        snprintf(buf, sizeof(buf), "%d", def->ndx);
        info->errorCount++;
        return ReportBadType("indicator", "name", buf, "string");
    }
    ii.name = XkbInternAtom(NULL, tmp.str, False);
    ii.virtual = def->virtual;
    if (!AddIndicatorName(info, &ii))
        return False;
    return True;
}

/**
 * Handle the xkb_keycodes section of a xkb file.
 * All information about parsed keys is stored in the info struct.
 *
 * Such a section may have include statements, in which case this function is
 * semi-recursive (it calls HandleIncludeKeycodes, which may call
 * HandleKeycodesFile again).
 *
 * @param file The input file (parsed xkb_keycodes section)
 * @param xkb Necessary to pass down, may have flags changed.
 * @param merge Merge strategy (MergeOverride, etc.)
 * @param info Struct to contain the fully parsed key information.
 */
static void
HandleKeycodesFile(XkbFile * file,
                   XkbDescPtr xkb, unsigned merge, KeyNamesInfo * info)
{
    ParseCommon *stmt;

    info->name = uStringDup(file->name);
    stmt = file->defs;
    while (stmt)
    {
        switch (stmt->stmtType)
        {
        case StmtInclude:    /* e.g. include "evdev+aliases(qwerty)" */
            if (!HandleIncludeKeycodes((IncludeStmt *) stmt, xkb, info))
                info->errorCount++;
            break;
        case StmtKeycodeDef: /* e.g. <ESC> = 9; */
            if (!HandleKeycodeDef((KeycodeDef *) stmt, merge, info))
                info->errorCount++;
            break;
        case StmtKeyAliasDef: /* e.g. alias <MENU> = <COMP>; */
            if (!HandleAliasDef((KeyAliasDef *) stmt,
                                merge, info->fileID, &info->aliases))
                info->errorCount++;
            break;
        case StmtVarDef: /* e.g. minimum, maximum */
            if (!HandleKeyNameVar((VarDef *) stmt, info))
                info->errorCount++;
            break;
        case StmtIndicatorNameDef: /* e.g. indicator 1 = "Caps Lock"; */
            if (!HandleIndicatorNameDef((IndicatorNameDef *) stmt,
                                        merge, info))
            {
                info->errorCount++;
            }
            break;
        case StmtInterpDef:
        case StmtVModDef:
            ERROR("Keycode files may define key and indicator names only\n");
            ACTION1("Ignoring definition of %s\n",
                    ((stmt->stmtType ==
                      StmtInterpDef) ? "a symbol interpretation" :
                     "virtual modifiers"));
            info->errorCount++;
            break;
        default:
            WSGO1("Unexpected statement type %d in HandleKeycodesFile\n",
                  stmt->stmtType);
            break;
        }
        stmt = stmt->next;
        if (info->errorCount > 10)
        {
#ifdef NOISY
            ERROR("Too many errors\n");
#endif
            ACTION1("Abandoning keycodes file \"%s\"\n", file->topName);
            break;
        }
    }
    return;
}

/**
 * Compile the xkb_keycodes section, parse it's output, return the results.
 *
 * @param file The parsed XKB file (may have include statements requiring
 * further parsing)
 * @param result The effective keycodes, as gathered from the file.
 * @param merge Merge strategy.
 *
 * @return True on success, False otherwise.
 */
Bool
CompileKeycodes(XkbFile * file, XkbFileInfo * result, unsigned merge)
{
    KeyNamesInfo info; /* contains all the info after parsing */
    XkbDescPtr xkb;

    xkb = result->xkb;
    InitKeyNamesInfo(&info);
    HandleKeycodesFile(file, xkb, merge, &info);

    /* all the keys are now stored in info */

    if (info.errorCount == 0)
    {
        if (info.explicitMin > 0) /* if "minimum" statement was present */
            xkb->min_key_code = info.effectiveMin;
        else
            xkb->min_key_code = info.computedMin;
        if (info.explicitMax > 0) /* if "maximum" statement was present */
            xkb->max_key_code = info.effectiveMax;
        else
            xkb->max_key_code = info.computedMax;
        if (XkbAllocNames(xkb, XkbKeyNamesMask | XkbIndicatorNamesMask, 0, 0)
                == Success)
        {
            register int i;
            xkb->names->keycodes = XkbInternAtom(xkb->dpy, info.name, False);
            uDEBUG2(1, "key range: %d..%d\n", xkb->min_key_code,
                    xkb->max_key_code);
            for (i = info.computedMin; i <= info.computedMax; i++)
            {
                LongToKeyName(info.names[i], xkb->names->keys[i].name);
                uDEBUG2(2, "key %d = %s\n", i,
                        XkbKeyNameText(xkb->names->keys[i].name, XkbMessage));
            }
        }
        else
        {
            WSGO("Cannot create XkbNamesRec in CompileKeycodes\n");
            return False;
        }
        if (info.leds)
        {
            IndicatorNameInfo *ii;
            if (XkbAllocIndicatorMaps(xkb) != Success)
            {
                WSGO("Couldn't allocate IndicatorRec in CompileKeycodes\n");
                ACTION("Physical indicators not set\n");
            }
            for (ii = info.leds; ii != NULL;
                 ii = (IndicatorNameInfo *) ii->defs.next)
            {
                xkb->names->indicators[ii->ndx - 1] =
                    XkbInternAtom(xkb->dpy,
                                  XkbAtomGetString(NULL, ii->name), False);
                if (xkb->indicators != NULL)
                {
                    register unsigned bit;
                    bit = 1 << (ii->ndx - 1);
                    if (ii->virtual)
                        xkb->indicators->phys_indicators &= ~bit;
                    else
                        xkb->indicators->phys_indicators |= bit;
                }
            }
        }
        if (info.aliases)
            ApplyAliases(xkb, False, &info.aliases);
        return True;
    }
    ClearKeyNamesInfo(&info);
    return False;
}
=======
/************************************************************
 Copyright (c) 1994 by Silicon Graphics Computer Systems, Inc.

 Permission to use, copy, modify, and distribute this
 software and its documentation for any purpose and without
 fee is hereby granted, provided that the above copyright
 notice appear in all copies and that both that copyright
 notice and this permission notice appear in supporting
 documentation, and that the name of Silicon Graphics not be 
 used in advertising or publicity pertaining to distribution 
 of the software without specific prior written permission.
 Silicon Graphics makes no representation about the suitability 
 of this software for any purpose. It is provided "as is"
 without any express or implied warranty.
 
 SILICON GRAPHICS DISCLAIMS ALL WARRANTIES WITH REGARD TO THIS 
 SOFTWARE, INCLUDING ALL IMPLIED WARRANTIES OF MERCHANTABILITY 
 AND FITNESS FOR A PARTICULAR PURPOSE. IN NO EVENT SHALL SILICON
 GRAPHICS BE LIABLE FOR ANY SPECIAL, INDIRECT OR CONSEQUENTIAL 
 DAMAGES OR ANY DAMAGES WHATSOEVER RESULTING FROM LOSS OF USE, 
 DATA OR PROFITS, WHETHER IN AN ACTION OF CONTRACT, NEGLIGENCE 
 OR OTHER TORTIOUS ACTION, ARISING OUT OF OR IN CONNECTION  WITH
 THE USE OR PERFORMANCE OF THIS SOFTWARE.

 ********************************************************/

#include "xkbcomp.h"
#include "tokens.h"
#include "expr.h"
#include "keycodes.h"
#include "misc.h"
#include "alias.h"

char *
longText(unsigned long val, unsigned format)
{
    char buf[4];

    LongToKeyName(val, buf);
    return XkbKeyNameText(buf, format);
}

/***====================================================================***/

void
LongToKeyName(unsigned long val, char *name)
{
    name[0] = ((val >> 24) & 0xff);
    name[1] = ((val >> 16) & 0xff);
    name[2] = ((val >> 8) & 0xff);
    name[3] = (val & 0xff);
    return;
}

/***====================================================================***/

typedef struct _IndicatorNameInfo
{
    CommonInfo defs;
    int ndx;
    Atom name;
    Bool virtual;
} IndicatorNameInfo;

typedef struct _KeyNamesInfo
{
    char *name;     /* e.g. evdev+aliases(qwerty) */
    int errorCount;
    unsigned fileID;
    unsigned merge;
    int computedMin; /* lowest keycode stored */
    int computedMax; /* highest keycode stored */
    int explicitMin;
    int explicitMax;
    int effectiveMin;
    int effectiveMax;
    unsigned long names[XkbMaxLegalKeyCode + 1]; /* 4-letter name of key, keycode is the index */
    unsigned files[XkbMaxLegalKeyCode + 1];
    unsigned char has_alt_forms[XkbMaxLegalKeyCode + 1];
    IndicatorNameInfo *leds;
    AliasInfo *aliases;
} KeyNamesInfo;

static void HandleKeycodesFile(XkbFile * file,
                               XkbDescPtr xkb,
                               unsigned merge,
                               KeyNamesInfo * info);

static void
InitIndicatorNameInfo(IndicatorNameInfo * ii, KeyNamesInfo * info)
{
    ii->defs.defined = 0;
    ii->defs.merge = info->merge;
    ii->defs.fileID = info->fileID;
    ii->defs.next = NULL;
    ii->ndx = 0;
    ii->name = None;
    ii->virtual = False;
    return;
}

static void
ClearIndicatorNameInfo(IndicatorNameInfo * ii, KeyNamesInfo * info)
{
    if (ii == info->leds)
    {
        ClearCommonInfo(&ii->defs);
        info->leds = NULL;
    }
    return;
}

static IndicatorNameInfo *
NextIndicatorName(KeyNamesInfo * info)
{
    IndicatorNameInfo *ii;

    ii = uTypedAlloc(IndicatorNameInfo);
    if (ii)
    {
        InitIndicatorNameInfo(ii, info);
        info->leds = (IndicatorNameInfo *) AddCommonInfo(&info->leds->defs,
                                                         (CommonInfo *) ii);
    }
    return ii;
}

static IndicatorNameInfo *
FindIndicatorByIndex(KeyNamesInfo * info, int ndx)
{
    IndicatorNameInfo *old;

    for (old = info->leds; old != NULL;
         old = (IndicatorNameInfo *) old->defs.next)
    {
        if (old->ndx == ndx)
            return old;
    }
    return NULL;
}

static IndicatorNameInfo *
FindIndicatorByName(KeyNamesInfo * info, Atom name)
{
    IndicatorNameInfo *old;

    for (old = info->leds; old != NULL;
         old = (IndicatorNameInfo *) old->defs.next)
    {
        if (old->name == name)
            return old;
    }
    return NULL;
}

static Bool
AddIndicatorName(KeyNamesInfo * info, IndicatorNameInfo * new)
{
    IndicatorNameInfo *old;
    Bool replace;

    replace = (new->defs.merge == MergeReplace) ||
        (new->defs.merge == MergeOverride);
    old = FindIndicatorByName(info, new->name);
    if (old)
    {
        if (((old->defs.fileID == new->defs.fileID) && (warningLevel > 0))
            || (warningLevel > 9))
        {
            WARN1("Multiple indicators named %s\n",
                  XkbAtomText(NULL, new->name, XkbMessage));
            if (old->ndx == new->ndx)
            {
                if (old->virtual != new->virtual)
                {
                    if (replace)
                        old->virtual = new->virtual;
                    ACTION2("Using %s instead of %s\n",
                            (old->virtual ? "virtual" : "real"),
                            (old->virtual ? "real" : "virtual"));
                }
                else
                {
                    ACTION("Identical definitions ignored\n");
                }
                return True;
            }
            else
            {
                if (replace)
                    ACTION2("Ignoring %d, using %d\n", old->ndx, new->ndx);
                else
                    ACTION2("Using %d, ignoring %d\n", old->ndx, new->ndx);
            }
            if (replace)
            {
                if (info->leds == old)
                    info->leds = (IndicatorNameInfo *) old->defs.next;
                else
                {
                    IndicatorNameInfo *tmp;
                    tmp = info->leds;
                    for (; tmp != NULL;
                         tmp = (IndicatorNameInfo *) tmp->defs.next)
                    {
                        if (tmp->defs.next == (CommonInfo *) old)
                        {
                            tmp->defs.next = old->defs.next;
                            break;
                        }
                    }
                }
                uFree(old);
            }
        }
    }
    old = FindIndicatorByIndex(info, new->ndx);
    if (old)
    {
        if (((old->defs.fileID == new->defs.fileID) && (warningLevel > 0))
            || (warningLevel > 9))
        {
            WARN1("Multiple names for indicator %d\n", new->ndx);
            if ((old->name == new->name) && (old->virtual == new->virtual))
                ACTION("Identical definitions ignored\n");
            else
            {
                const char *oldType, *newType;
                Atom using, ignoring;
                if (old->virtual)
                    oldType = "virtual indicator";
                else
                    oldType = "real indicator";
                if (new->virtual)
                    newType = "virtual indicator";
                else
                    newType = "real indicator";
                if (replace)
                {
                    using = new->name;
                    ignoring = old->name;
                }
                else
                {
                    using = old->name;
                    ignoring = new->name;
                }
                ACTION4("Using %s %s, ignoring %s %s\n",
                        oldType, XkbAtomText(NULL, using, XkbMessage),
                        newType, XkbAtomText(NULL, ignoring, XkbMessage));
            }
        }
        if (replace)
        {
            old->name = new->name;
            old->virtual = new->virtual;
        }
        return True;
    }
    old = new;
    new = NextIndicatorName(info);
    if (!new)
    {
        WSGO1("Couldn't allocate name for indicator %d\n", new->ndx);
        ACTION("Ignored\n");
        return False;
    }
    new->name = old->name;
    new->ndx = old->ndx;
    new->virtual = old->virtual;
    return True;
}

static void
ClearKeyNamesInfo(KeyNamesInfo * info)
{
    if (info->name != NULL)
        uFree(info->name);
    info->name = NULL;
    info->computedMax = info->explicitMax = info->explicitMin = -1;
    info->computedMin = 256;
    info->effectiveMin = 8;
    info->effectiveMax = 255;
    bzero((char *) info->names, sizeof(info->names));
    bzero((char *) info->files, sizeof(info->files));
    bzero((char *) info->has_alt_forms, sizeof(info->has_alt_forms));
    if (info->leds)
        ClearIndicatorNameInfo(info->leds, info);
    if (info->aliases)
        ClearAliases(&info->aliases);
    return;
}

static void
InitKeyNamesInfo(KeyNamesInfo * info)
{
    info->name = NULL;
    info->leds = NULL;
    info->aliases = NULL;
    ClearKeyNamesInfo(info);
    info->errorCount = 0;
    return;
}

static int
FindKeyByLong(KeyNamesInfo * info, unsigned long name)
{
    register int i;

    for (i = info->effectiveMin; i <= info->effectiveMax; i++)
    {
        if (info->names[i] == name)
            return i;
    }
    return 0;
}

/**
 * Store the name of the key as a long in the info struct under the given
 * keycode. If the same keys is referred to twice, print a warning.
 * Note that the key's name is stored as a long, the keycode is the index.
 */
static Bool
AddKeyName(KeyNamesInfo * info,
           int kc,
           char *name, unsigned merge, unsigned fileID, Bool reportCollisions)
{
    int old;
    unsigned long lval;

    if ((kc < info->effectiveMin) || (kc > info->effectiveMax))
    {
        ERROR2("Illegal keycode %d for name <%s>\n", kc, name);
        ACTION2("Must be in the range %d-%d inclusive\n",
                info->effectiveMin, info->effectiveMax);
        return False;
    }
    if (kc < info->computedMin)
        info->computedMin = kc;
    if (kc > info->computedMax)
        info->computedMax = kc;
    lval = KeyNameToLong(name);

    if (reportCollisions)
    {
        reportCollisions = ((warningLevel > 7) ||
                            ((warningLevel > 0)
                             && (fileID == info->files[kc])));
    }

    if (info->names[kc] != 0)
    {
        char buf[6];

        LongToKeyName(info->names[kc], buf);
        buf[4] = '\0';
        if (info->names[kc] == lval)
        {
            if (info->has_alt_forms[kc] || (merge == MergeAltForm))
            {
                info->has_alt_forms[kc] = True;
            }
            else if (reportCollisions)
            {
                WARN("Multiple identical key name definitions\n");
                ACTION2("Later occurences of \"<%s> = %d\" ignored\n",
                        buf, kc);
            }
            return True;
        }
        if (merge == MergeAugment)
        {
            if (reportCollisions)
            {
                WARN1("Multiple names for keycode %d\n", kc);
                ACTION2("Using <%s>, ignoring <%s>\n", buf, name);
            }
            return True;
        }
        else
        {
            if (reportCollisions)
            {
                WARN1("Multiple names for keycode %d\n", kc);
                ACTION2("Using <%s>, ignoring <%s>\n", name, buf);
            }
            info->names[kc] = 0;
            info->files[kc] = 0;
        }
    }
    old = FindKeyByLong(info, lval);
    if ((old != 0) && (old != kc))
    {
        if (merge == MergeOverride)
        {
            info->names[old] = 0;
            info->files[old] = 0;
            info->has_alt_forms[old] = True;
            if (reportCollisions)
            {
                WARN1("Key name <%s> assigned to multiple keys\n", name);
                ACTION2("Using %d, ignoring %d\n", kc, old);
            }
        }
        else if (merge != MergeAltForm)
        {
            if ((reportCollisions) && (warningLevel > 3))
            {
                WARN1("Key name <%s> assigned to multiple keys\n", name);
                ACTION2("Using %d, ignoring %d\n", old, kc);
                ACTION
                    ("Use 'alternate' keyword to assign the same name to multiple keys\n");
            }
            return True;
        }
        else
        {
            info->has_alt_forms[old] = True;
        }
    }
    info->names[kc] = lval;
    info->files[kc] = fileID;
    info->has_alt_forms[kc] = (merge == MergeAltForm);
    return True;
}

/***====================================================================***/

static void
MergeIncludedKeycodes(KeyNamesInfo * into, KeyNamesInfo * from,
                      unsigned merge)
{
    register int i;
    char buf[5];

    if (from->errorCount > 0)
    {
        into->errorCount += from->errorCount;
        return;
    }
    if (into->name == NULL)
    {
        into->name = from->name;
        from->name = NULL;
    }
    for (i = from->computedMin; i <= from->computedMax; i++)
    {
        unsigned thisMerge;
        if (from->names[i] == 0)
            continue;
        LongToKeyName(from->names[i], buf);
        buf[4] = '\0';
        if (from->has_alt_forms[i])
            thisMerge = MergeAltForm;
        else
            thisMerge = merge;
        if (!AddKeyName(into, i, buf, thisMerge, from->fileID, False))
            into->errorCount++;
    }
    if (from->leds)
    {
        IndicatorNameInfo *led, *next;
        for (led = from->leds; led != NULL; led = next)
        {
            if (merge != MergeDefault)
                led->defs.merge = merge;
            if (!AddIndicatorName(into, led))
                into->errorCount++;
            next = (IndicatorNameInfo *) led->defs.next;
        }
    }
    if (!MergeAliases(&into->aliases, &from->aliases, merge))
        into->errorCount++;
    if (from->explicitMin > 0)
    {
        if ((into->explicitMin < 0)
            || (into->explicitMin > from->explicitMin))
            into->effectiveMin = into->explicitMin = from->explicitMin;
    }
    if (from->explicitMax > 0)
    {
        if ((into->explicitMax < 0)
            || (into->explicitMax < from->explicitMax))
            into->effectiveMax = into->explicitMax = from->explicitMax;
    }
    return;
}

/**
 * Handle the given include statement (e.g. "include "evdev+aliases(qwerty)").
 *
 * @param stmt The include statement from the keymap file.
 * @param xkb Unused for all but the xkb->flags.
 * @param info Struct to store the key info in.
 */
static Bool
HandleIncludeKeycodes(IncludeStmt * stmt, XkbDescPtr xkb, KeyNamesInfo * info)
{
    unsigned newMerge;
    XkbFile *rtrn;
    KeyNamesInfo included = {NULL};
    Bool haveSelf;

    haveSelf = False;
    if ((stmt->file == NULL) && (stmt->map == NULL))
    {
        haveSelf = True;
        included = *info;
        bzero(info, sizeof(KeyNamesInfo));
    }
    else if (strcmp(stmt->file, "computed") == 0)
    {
        xkb->flags |= AutoKeyNames;
        info->explicitMin = XkbMinLegalKeyCode;
        info->explicitMax = XkbMaxLegalKeyCode;
        return (info->errorCount == 0);
    } /* parse file, store returned info in the xkb struct */
    else if (ProcessIncludeFile(stmt, XkmKeyNamesIndex, &rtrn, &newMerge))
    {
        InitKeyNamesInfo(&included);
        HandleKeycodesFile(rtrn, xkb, MergeOverride, &included);
        if (stmt->stmt != NULL)
        {
            if (included.name != NULL)
                uFree(included.name);
            included.name = stmt->stmt;
            stmt->stmt = NULL;
        }
    }
    else
    {
        info->errorCount += 10; /* XXX: why 10?? */
        return False;
    }
    /* Do we have more than one include statement? */
    if ((stmt->next != NULL) && (included.errorCount < 1))
    {
        IncludeStmt *next;
        unsigned op;
        KeyNamesInfo next_incl;

        for (next = stmt->next; next != NULL; next = next->next)
        {
            if ((next->file == NULL) && (next->map == NULL))
            {
                haveSelf = True;
                MergeIncludedKeycodes(&included, info, next->merge);
                ClearKeyNamesInfo(info);
            }
            else if (ProcessIncludeFile(next, XkmKeyNamesIndex, &rtrn, &op))
            {
                InitKeyNamesInfo(&next_incl);
                HandleKeycodesFile(rtrn, xkb, MergeOverride, &next_incl);
                MergeIncludedKeycodes(&included, &next_incl, op);
                ClearKeyNamesInfo(&next_incl);
            }
            else
            {
                info->errorCount += 10; /* XXX: Why 10?? */
                return False;
            }
        }
    }
    if (haveSelf)
        *info = included;
    else
    {
        MergeIncludedKeycodes(info, &included, newMerge);
        ClearKeyNamesInfo(&included);
    }
    return (info->errorCount == 0);
}

/**
 * Parse the given statement and store the output in the info struct.
 * e.g. <ESC> = 9
 */
static int
HandleKeycodeDef(KeycodeDef * stmt, unsigned merge, KeyNamesInfo * info)
{
    int code;
    ExprResult result;

    if (!ExprResolveInteger(stmt->value, &result, NULL, NULL))
    {
        ACTION1("No value keycode assigned to name <%s>\n", stmt->name);
        return 0;
    }
    code = result.ival;
    if ((code < info->effectiveMin) || (code > info->effectiveMax))
    {
        ERROR2("Illegal keycode %d for name <%s>\n", code, stmt->name);
        ACTION2("Must be in the range %d-%d inclusive\n",
                info->effectiveMin, info->effectiveMax);
        return 0;
    }
    if (stmt->merge != MergeDefault)
    {
        if (stmt->merge == MergeReplace)
            merge = MergeOverride;
        else
            merge = stmt->merge;
    }
    return AddKeyName(info, code, stmt->name, merge, info->fileID, True);
}

#define	MIN_KEYCODE_DEF		0
#define	MAX_KEYCODE_DEF		1

/**
 * Handle the minimum/maximum statement of the xkb file.
 * Sets explicitMin/Max and effectiveMin/Max of the info struct.
 *
 * @return 1 on success, 0 otherwise.
 */
static int
HandleKeyNameVar(VarDef * stmt, KeyNamesInfo * info)
{
    ExprResult tmp, field;
    ExprDef *arrayNdx;
    int which;

    if (ExprResolveLhs(stmt->name, &tmp, &field, &arrayNdx) == 0)
        return 0;               /* internal error, already reported */

    if (tmp.str != NULL)
    {
        ERROR1("Unknown element %s encountered\n", tmp.str);
        ACTION1("Default for field %s ignored\n", field.str);
        return 0;
    }
    if (uStrCaseCmp(field.str, "minimum") == 0)
        which = MIN_KEYCODE_DEF;
    else if (uStrCaseCmp(field.str, "maximum") == 0)
        which = MAX_KEYCODE_DEF;
    else
    {
        ERROR("Unknown field encountered\n");
        ACTION1("Assigment to field %s ignored\n", field.str);
        return 0;
    }
    if (arrayNdx != NULL)
    {
        ERROR1("The %s setting is not an array\n", field.str);
        ACTION("Illegal array reference ignored\n");
        return 0;
    }

    if (ExprResolveInteger(stmt->value, &tmp, NULL, NULL) == 0)
    {
        ACTION1("Assignment to field %s ignored\n", field.str);
        return 0;
    }
    if ((tmp.ival < XkbMinLegalKeyCode) || (tmp.ival > XkbMaxLegalKeyCode))
    {
        ERROR3
            ("Illegal keycode %d (must be in the range %d-%d inclusive)\n",
             tmp.ival, XkbMinLegalKeyCode, XkbMaxLegalKeyCode);
        ACTION1("Value of \"%s\" not changed\n", field.str);
        return 0;
    }
    if (which == MIN_KEYCODE_DEF)
    {
        if ((info->explicitMax > 0) && (info->explicitMax < tmp.ival))
        {
            ERROR2
                ("Minimum key code (%d) must be <= maximum key code (%d)\n",
                 tmp.ival, info->explicitMax);
            ACTION("Minimum key code value not changed\n");
            return 0;
        }
        if ((info->computedMax > 0) && (info->computedMin < tmp.ival))
        {
            ERROR2
                ("Minimum key code (%d) must be <= lowest defined key (%d)\n",
                 tmp.ival, info->computedMin);
            ACTION("Minimum key code value not changed\n");
            return 0;
        }
        info->explicitMin = tmp.ival;
        info->effectiveMin = tmp.ival;
    }
    if (which == MAX_KEYCODE_DEF)
    {
        if ((info->explicitMin > 0) && (info->explicitMin > tmp.ival))
        {
            ERROR2("Maximum code (%d) must be >= minimum key code (%d)\n",
                   tmp.ival, info->explicitMin);
            ACTION("Maximum code value not changed\n");
            return 0;
        }
        if ((info->computedMax > 0) && (info->computedMax > tmp.ival))
        {
            ERROR2
                ("Maximum code (%d) must be >= highest defined key (%d)\n",
                 tmp.ival, info->computedMax);
            ACTION("Maximum code value not changed\n");
            return 0;
        }
        info->explicitMax = tmp.ival;
        info->effectiveMax = tmp.ival;
    }
    return 1;
}

static int
HandleIndicatorNameDef(IndicatorNameDef * def,
                       unsigned merge, KeyNamesInfo * info)
{
    IndicatorNameInfo ii;
    ExprResult tmp;

    if ((def->ndx < 1) || (def->ndx > XkbNumIndicators))
    {
        info->errorCount++;
        ERROR1("Name specified for illegal indicator index %d\n", def->ndx);
        ACTION("Ignored\n");
        return False;
    }
    InitIndicatorNameInfo(&ii, info);
    ii.ndx = def->ndx;
    if (!ExprResolveString(def->name, &tmp, NULL, NULL))
    {
        char buf[20];
        snprintf(buf, sizeof(buf), "%d", def->ndx);
        info->errorCount++;
        return ReportBadType("indicator", "name", buf, "string");
    }
    ii.name = XkbInternAtom(NULL, tmp.str, False);
    ii.virtual = def->virtual;
    if (!AddIndicatorName(info, &ii))
        return False;
    return True;
}

/**
 * Handle the xkb_keycodes section of a xkb file.
 * All information about parsed keys is stored in the info struct.
 *
 * Such a section may have include statements, in which case this function is
 * semi-recursive (it calls HandleIncludeKeycodes, which may call
 * HandleKeycodesFile again).
 *
 * @param file The input file (parsed xkb_keycodes section)
 * @param xkb Necessary to pass down, may have flags changed.
 * @param merge Merge strategy (MergeOverride, etc.)
 * @param info Struct to contain the fully parsed key information.
 */
static void
HandleKeycodesFile(XkbFile * file,
                   XkbDescPtr xkb, unsigned merge, KeyNamesInfo * info)
{
    ParseCommon *stmt;

    info->name = uStringDup(file->name);
    stmt = file->defs;
    while (stmt)
    {
        switch (stmt->stmtType)
        {
        case StmtInclude:    /* e.g. include "evdev+aliases(qwerty)" */
            if (!HandleIncludeKeycodes((IncludeStmt *) stmt, xkb, info))
                info->errorCount++;
            break;
        case StmtKeycodeDef: /* e.g. <ESC> = 9; */
            if (!HandleKeycodeDef((KeycodeDef *) stmt, merge, info))
                info->errorCount++;
            break;
        case StmtKeyAliasDef: /* e.g. alias <MENU> = <COMP>; */
            if (!HandleAliasDef((KeyAliasDef *) stmt,
                                merge, info->fileID, &info->aliases))
                info->errorCount++;
            break;
        case StmtVarDef: /* e.g. minimum, maximum */
            if (!HandleKeyNameVar((VarDef *) stmt, info))
                info->errorCount++;
            break;
        case StmtIndicatorNameDef: /* e.g. indicator 1 = "Caps Lock"; */
            if (!HandleIndicatorNameDef((IndicatorNameDef *) stmt,
                                        merge, info))
            {
                info->errorCount++;
            }
            break;
        case StmtInterpDef:
        case StmtVModDef:
            ERROR("Keycode files may define key and indicator names only\n");
            ACTION1("Ignoring definition of %s\n",
                    ((stmt->stmtType ==
                      StmtInterpDef) ? "a symbol interpretation" :
                     "virtual modifiers"));
            info->errorCount++;
            break;
        default:
            WSGO1("Unexpected statement type %d in HandleKeycodesFile\n",
                  stmt->stmtType);
            break;
        }
        stmt = stmt->next;
        if (info->errorCount > 10)
        {
#ifdef NOISY
            ERROR("Too many errors\n");
#endif
            ACTION1("Abandoning keycodes file \"%s\"\n", file->topName);
            break;
        }
    }
    return;
}

/**
 * Compile the xkb_keycodes section, parse it's output, return the results.
 *
 * @param file The parsed XKB file (may have include statements requiring
 * further parsing)
 * @param result The effective keycodes, as gathered from the file.
 * @param merge Merge strategy.
 *
 * @return True on success, False otherwise.
 */
Bool
CompileKeycodes(XkbFile * file, XkbFileInfo * result, unsigned merge)
{
    KeyNamesInfo info; /* contains all the info after parsing */
    XkbDescPtr xkb;

    xkb = result->xkb;
    InitKeyNamesInfo(&info);
    HandleKeycodesFile(file, xkb, merge, &info);

    /* all the keys are now stored in info */

    if (info.errorCount == 0)
    {
        if (info.explicitMin > 0) /* if "minimum" statement was present */
            xkb->min_key_code = info.effectiveMin;
        else
            xkb->min_key_code = info.computedMin;
        if (info.explicitMax > 0) /* if "maximum" statement was present */
            xkb->max_key_code = info.effectiveMax;
        else
            xkb->max_key_code = info.computedMax;
        if (XkbAllocNames(xkb, XkbKeyNamesMask | XkbIndicatorNamesMask, 0, 0)
                == Success)
        {
            register int i;
            xkb->names->keycodes = XkbInternAtom(xkb->dpy, info.name, False);
            uDEBUG2(1, "key range: %d..%d\n", xkb->min_key_code,
                    xkb->max_key_code);
            for (i = info.computedMin; i <= info.computedMax; i++)
            {
                LongToKeyName(info.names[i], xkb->names->keys[i].name);
                uDEBUG2(2, "key %d = %s\n", i,
                        XkbKeyNameText(xkb->names->keys[i].name, XkbMessage));
            }
        }
        else
        {
            WSGO("Cannot create XkbNamesRec in CompileKeycodes\n");
            return False;
        }
        if (info.leds)
        {
            IndicatorNameInfo *ii;
            if (XkbAllocIndicatorMaps(xkb) != Success)
            {
                WSGO("Couldn't allocate IndicatorRec in CompileKeycodes\n");
                ACTION("Physical indicators not set\n");
            }
            for (ii = info.leds; ii != NULL;
                 ii = (IndicatorNameInfo *) ii->defs.next)
            {
                xkb->names->indicators[ii->ndx - 1] =
                    XkbInternAtom(xkb->dpy,
                                  XkbAtomGetString(NULL, ii->name), False);
                if (xkb->indicators != NULL)
                {
                    register unsigned bit;
                    bit = 1 << (ii->ndx - 1);
                    if (ii->virtual)
                        xkb->indicators->phys_indicators &= ~bit;
                    else
                        xkb->indicators->phys_indicators |= bit;
                }
            }
        }
        if (info.aliases)
            ApplyAliases(xkb, False, &info.aliases);
        return True;
    }
    ClearKeyNamesInfo(&info);
    return False;
}
>>>>>>> 6ce1d8f0
<|MERGE_RESOLUTION|>--- conflicted
+++ resolved
@@ -1,4 +1,3 @@
-<<<<<<< HEAD
 /************************************************************
  Copyright (c) 1994 by Silicon Graphics Computer Systems, Inc.
 
@@ -894,900 +893,4 @@
     }
     ClearKeyNamesInfo(&info);
     return False;
-}
-=======
-/************************************************************
- Copyright (c) 1994 by Silicon Graphics Computer Systems, Inc.
-
- Permission to use, copy, modify, and distribute this
- software and its documentation for any purpose and without
- fee is hereby granted, provided that the above copyright
- notice appear in all copies and that both that copyright
- notice and this permission notice appear in supporting
- documentation, and that the name of Silicon Graphics not be 
- used in advertising or publicity pertaining to distribution 
- of the software without specific prior written permission.
- Silicon Graphics makes no representation about the suitability 
- of this software for any purpose. It is provided "as is"
- without any express or implied warranty.
- 
- SILICON GRAPHICS DISCLAIMS ALL WARRANTIES WITH REGARD TO THIS 
- SOFTWARE, INCLUDING ALL IMPLIED WARRANTIES OF MERCHANTABILITY 
- AND FITNESS FOR A PARTICULAR PURPOSE. IN NO EVENT SHALL SILICON
- GRAPHICS BE LIABLE FOR ANY SPECIAL, INDIRECT OR CONSEQUENTIAL 
- DAMAGES OR ANY DAMAGES WHATSOEVER RESULTING FROM LOSS OF USE, 
- DATA OR PROFITS, WHETHER IN AN ACTION OF CONTRACT, NEGLIGENCE 
- OR OTHER TORTIOUS ACTION, ARISING OUT OF OR IN CONNECTION  WITH
- THE USE OR PERFORMANCE OF THIS SOFTWARE.
-
- ********************************************************/
-
-#include "xkbcomp.h"
-#include "tokens.h"
-#include "expr.h"
-#include "keycodes.h"
-#include "misc.h"
-#include "alias.h"
-
-char *
-longText(unsigned long val, unsigned format)
-{
-    char buf[4];
-
-    LongToKeyName(val, buf);
-    return XkbKeyNameText(buf, format);
-}
-
-/***====================================================================***/
-
-void
-LongToKeyName(unsigned long val, char *name)
-{
-    name[0] = ((val >> 24) & 0xff);
-    name[1] = ((val >> 16) & 0xff);
-    name[2] = ((val >> 8) & 0xff);
-    name[3] = (val & 0xff);
-    return;
-}
-
-/***====================================================================***/
-
-typedef struct _IndicatorNameInfo
-{
-    CommonInfo defs;
-    int ndx;
-    Atom name;
-    Bool virtual;
-} IndicatorNameInfo;
-
-typedef struct _KeyNamesInfo
-{
-    char *name;     /* e.g. evdev+aliases(qwerty) */
-    int errorCount;
-    unsigned fileID;
-    unsigned merge;
-    int computedMin; /* lowest keycode stored */
-    int computedMax; /* highest keycode stored */
-    int explicitMin;
-    int explicitMax;
-    int effectiveMin;
-    int effectiveMax;
-    unsigned long names[XkbMaxLegalKeyCode + 1]; /* 4-letter name of key, keycode is the index */
-    unsigned files[XkbMaxLegalKeyCode + 1];
-    unsigned char has_alt_forms[XkbMaxLegalKeyCode + 1];
-    IndicatorNameInfo *leds;
-    AliasInfo *aliases;
-} KeyNamesInfo;
-
-static void HandleKeycodesFile(XkbFile * file,
-                               XkbDescPtr xkb,
-                               unsigned merge,
-                               KeyNamesInfo * info);
-
-static void
-InitIndicatorNameInfo(IndicatorNameInfo * ii, KeyNamesInfo * info)
-{
-    ii->defs.defined = 0;
-    ii->defs.merge = info->merge;
-    ii->defs.fileID = info->fileID;
-    ii->defs.next = NULL;
-    ii->ndx = 0;
-    ii->name = None;
-    ii->virtual = False;
-    return;
-}
-
-static void
-ClearIndicatorNameInfo(IndicatorNameInfo * ii, KeyNamesInfo * info)
-{
-    if (ii == info->leds)
-    {
-        ClearCommonInfo(&ii->defs);
-        info->leds = NULL;
-    }
-    return;
-}
-
-static IndicatorNameInfo *
-NextIndicatorName(KeyNamesInfo * info)
-{
-    IndicatorNameInfo *ii;
-
-    ii = uTypedAlloc(IndicatorNameInfo);
-    if (ii)
-    {
-        InitIndicatorNameInfo(ii, info);
-        info->leds = (IndicatorNameInfo *) AddCommonInfo(&info->leds->defs,
-                                                         (CommonInfo *) ii);
-    }
-    return ii;
-}
-
-static IndicatorNameInfo *
-FindIndicatorByIndex(KeyNamesInfo * info, int ndx)
-{
-    IndicatorNameInfo *old;
-
-    for (old = info->leds; old != NULL;
-         old = (IndicatorNameInfo *) old->defs.next)
-    {
-        if (old->ndx == ndx)
-            return old;
-    }
-    return NULL;
-}
-
-static IndicatorNameInfo *
-FindIndicatorByName(KeyNamesInfo * info, Atom name)
-{
-    IndicatorNameInfo *old;
-
-    for (old = info->leds; old != NULL;
-         old = (IndicatorNameInfo *) old->defs.next)
-    {
-        if (old->name == name)
-            return old;
-    }
-    return NULL;
-}
-
-static Bool
-AddIndicatorName(KeyNamesInfo * info, IndicatorNameInfo * new)
-{
-    IndicatorNameInfo *old;
-    Bool replace;
-
-    replace = (new->defs.merge == MergeReplace) ||
-        (new->defs.merge == MergeOverride);
-    old = FindIndicatorByName(info, new->name);
-    if (old)
-    {
-        if (((old->defs.fileID == new->defs.fileID) && (warningLevel > 0))
-            || (warningLevel > 9))
-        {
-            WARN1("Multiple indicators named %s\n",
-                  XkbAtomText(NULL, new->name, XkbMessage));
-            if (old->ndx == new->ndx)
-            {
-                if (old->virtual != new->virtual)
-                {
-                    if (replace)
-                        old->virtual = new->virtual;
-                    ACTION2("Using %s instead of %s\n",
-                            (old->virtual ? "virtual" : "real"),
-                            (old->virtual ? "real" : "virtual"));
-                }
-                else
-                {
-                    ACTION("Identical definitions ignored\n");
-                }
-                return True;
-            }
-            else
-            {
-                if (replace)
-                    ACTION2("Ignoring %d, using %d\n", old->ndx, new->ndx);
-                else
-                    ACTION2("Using %d, ignoring %d\n", old->ndx, new->ndx);
-            }
-            if (replace)
-            {
-                if (info->leds == old)
-                    info->leds = (IndicatorNameInfo *) old->defs.next;
-                else
-                {
-                    IndicatorNameInfo *tmp;
-                    tmp = info->leds;
-                    for (; tmp != NULL;
-                         tmp = (IndicatorNameInfo *) tmp->defs.next)
-                    {
-                        if (tmp->defs.next == (CommonInfo *) old)
-                        {
-                            tmp->defs.next = old->defs.next;
-                            break;
-                        }
-                    }
-                }
-                uFree(old);
-            }
-        }
-    }
-    old = FindIndicatorByIndex(info, new->ndx);
-    if (old)
-    {
-        if (((old->defs.fileID == new->defs.fileID) && (warningLevel > 0))
-            || (warningLevel > 9))
-        {
-            WARN1("Multiple names for indicator %d\n", new->ndx);
-            if ((old->name == new->name) && (old->virtual == new->virtual))
-                ACTION("Identical definitions ignored\n");
-            else
-            {
-                const char *oldType, *newType;
-                Atom using, ignoring;
-                if (old->virtual)
-                    oldType = "virtual indicator";
-                else
-                    oldType = "real indicator";
-                if (new->virtual)
-                    newType = "virtual indicator";
-                else
-                    newType = "real indicator";
-                if (replace)
-                {
-                    using = new->name;
-                    ignoring = old->name;
-                }
-                else
-                {
-                    using = old->name;
-                    ignoring = new->name;
-                }
-                ACTION4("Using %s %s, ignoring %s %s\n",
-                        oldType, XkbAtomText(NULL, using, XkbMessage),
-                        newType, XkbAtomText(NULL, ignoring, XkbMessage));
-            }
-        }
-        if (replace)
-        {
-            old->name = new->name;
-            old->virtual = new->virtual;
-        }
-        return True;
-    }
-    old = new;
-    new = NextIndicatorName(info);
-    if (!new)
-    {
-        WSGO1("Couldn't allocate name for indicator %d\n", new->ndx);
-        ACTION("Ignored\n");
-        return False;
-    }
-    new->name = old->name;
-    new->ndx = old->ndx;
-    new->virtual = old->virtual;
-    return True;
-}
-
-static void
-ClearKeyNamesInfo(KeyNamesInfo * info)
-{
-    if (info->name != NULL)
-        uFree(info->name);
-    info->name = NULL;
-    info->computedMax = info->explicitMax = info->explicitMin = -1;
-    info->computedMin = 256;
-    info->effectiveMin = 8;
-    info->effectiveMax = 255;
-    bzero((char *) info->names, sizeof(info->names));
-    bzero((char *) info->files, sizeof(info->files));
-    bzero((char *) info->has_alt_forms, sizeof(info->has_alt_forms));
-    if (info->leds)
-        ClearIndicatorNameInfo(info->leds, info);
-    if (info->aliases)
-        ClearAliases(&info->aliases);
-    return;
-}
-
-static void
-InitKeyNamesInfo(KeyNamesInfo * info)
-{
-    info->name = NULL;
-    info->leds = NULL;
-    info->aliases = NULL;
-    ClearKeyNamesInfo(info);
-    info->errorCount = 0;
-    return;
-}
-
-static int
-FindKeyByLong(KeyNamesInfo * info, unsigned long name)
-{
-    register int i;
-
-    for (i = info->effectiveMin; i <= info->effectiveMax; i++)
-    {
-        if (info->names[i] == name)
-            return i;
-    }
-    return 0;
-}
-
-/**
- * Store the name of the key as a long in the info struct under the given
- * keycode. If the same keys is referred to twice, print a warning.
- * Note that the key's name is stored as a long, the keycode is the index.
- */
-static Bool
-AddKeyName(KeyNamesInfo * info,
-           int kc,
-           char *name, unsigned merge, unsigned fileID, Bool reportCollisions)
-{
-    int old;
-    unsigned long lval;
-
-    if ((kc < info->effectiveMin) || (kc > info->effectiveMax))
-    {
-        ERROR2("Illegal keycode %d for name <%s>\n", kc, name);
-        ACTION2("Must be in the range %d-%d inclusive\n",
-                info->effectiveMin, info->effectiveMax);
-        return False;
-    }
-    if (kc < info->computedMin)
-        info->computedMin = kc;
-    if (kc > info->computedMax)
-        info->computedMax = kc;
-    lval = KeyNameToLong(name);
-
-    if (reportCollisions)
-    {
-        reportCollisions = ((warningLevel > 7) ||
-                            ((warningLevel > 0)
-                             && (fileID == info->files[kc])));
-    }
-
-    if (info->names[kc] != 0)
-    {
-        char buf[6];
-
-        LongToKeyName(info->names[kc], buf);
-        buf[4] = '\0';
-        if (info->names[kc] == lval)
-        {
-            if (info->has_alt_forms[kc] || (merge == MergeAltForm))
-            {
-                info->has_alt_forms[kc] = True;
-            }
-            else if (reportCollisions)
-            {
-                WARN("Multiple identical key name definitions\n");
-                ACTION2("Later occurences of \"<%s> = %d\" ignored\n",
-                        buf, kc);
-            }
-            return True;
-        }
-        if (merge == MergeAugment)
-        {
-            if (reportCollisions)
-            {
-                WARN1("Multiple names for keycode %d\n", kc);
-                ACTION2("Using <%s>, ignoring <%s>\n", buf, name);
-            }
-            return True;
-        }
-        else
-        {
-            if (reportCollisions)
-            {
-                WARN1("Multiple names for keycode %d\n", kc);
-                ACTION2("Using <%s>, ignoring <%s>\n", name, buf);
-            }
-            info->names[kc] = 0;
-            info->files[kc] = 0;
-        }
-    }
-    old = FindKeyByLong(info, lval);
-    if ((old != 0) && (old != kc))
-    {
-        if (merge == MergeOverride)
-        {
-            info->names[old] = 0;
-            info->files[old] = 0;
-            info->has_alt_forms[old] = True;
-            if (reportCollisions)
-            {
-                WARN1("Key name <%s> assigned to multiple keys\n", name);
-                ACTION2("Using %d, ignoring %d\n", kc, old);
-            }
-        }
-        else if (merge != MergeAltForm)
-        {
-            if ((reportCollisions) && (warningLevel > 3))
-            {
-                WARN1("Key name <%s> assigned to multiple keys\n", name);
-                ACTION2("Using %d, ignoring %d\n", old, kc);
-                ACTION
-                    ("Use 'alternate' keyword to assign the same name to multiple keys\n");
-            }
-            return True;
-        }
-        else
-        {
-            info->has_alt_forms[old] = True;
-        }
-    }
-    info->names[kc] = lval;
-    info->files[kc] = fileID;
-    info->has_alt_forms[kc] = (merge == MergeAltForm);
-    return True;
-}
-
-/***====================================================================***/
-
-static void
-MergeIncludedKeycodes(KeyNamesInfo * into, KeyNamesInfo * from,
-                      unsigned merge)
-{
-    register int i;
-    char buf[5];
-
-    if (from->errorCount > 0)
-    {
-        into->errorCount += from->errorCount;
-        return;
-    }
-    if (into->name == NULL)
-    {
-        into->name = from->name;
-        from->name = NULL;
-    }
-    for (i = from->computedMin; i <= from->computedMax; i++)
-    {
-        unsigned thisMerge;
-        if (from->names[i] == 0)
-            continue;
-        LongToKeyName(from->names[i], buf);
-        buf[4] = '\0';
-        if (from->has_alt_forms[i])
-            thisMerge = MergeAltForm;
-        else
-            thisMerge = merge;
-        if (!AddKeyName(into, i, buf, thisMerge, from->fileID, False))
-            into->errorCount++;
-    }
-    if (from->leds)
-    {
-        IndicatorNameInfo *led, *next;
-        for (led = from->leds; led != NULL; led = next)
-        {
-            if (merge != MergeDefault)
-                led->defs.merge = merge;
-            if (!AddIndicatorName(into, led))
-                into->errorCount++;
-            next = (IndicatorNameInfo *) led->defs.next;
-        }
-    }
-    if (!MergeAliases(&into->aliases, &from->aliases, merge))
-        into->errorCount++;
-    if (from->explicitMin > 0)
-    {
-        if ((into->explicitMin < 0)
-            || (into->explicitMin > from->explicitMin))
-            into->effectiveMin = into->explicitMin = from->explicitMin;
-    }
-    if (from->explicitMax > 0)
-    {
-        if ((into->explicitMax < 0)
-            || (into->explicitMax < from->explicitMax))
-            into->effectiveMax = into->explicitMax = from->explicitMax;
-    }
-    return;
-}
-
-/**
- * Handle the given include statement (e.g. "include "evdev+aliases(qwerty)").
- *
- * @param stmt The include statement from the keymap file.
- * @param xkb Unused for all but the xkb->flags.
- * @param info Struct to store the key info in.
- */
-static Bool
-HandleIncludeKeycodes(IncludeStmt * stmt, XkbDescPtr xkb, KeyNamesInfo * info)
-{
-    unsigned newMerge;
-    XkbFile *rtrn;
-    KeyNamesInfo included = {NULL};
-    Bool haveSelf;
-
-    haveSelf = False;
-    if ((stmt->file == NULL) && (stmt->map == NULL))
-    {
-        haveSelf = True;
-        included = *info;
-        bzero(info, sizeof(KeyNamesInfo));
-    }
-    else if (strcmp(stmt->file, "computed") == 0)
-    {
-        xkb->flags |= AutoKeyNames;
-        info->explicitMin = XkbMinLegalKeyCode;
-        info->explicitMax = XkbMaxLegalKeyCode;
-        return (info->errorCount == 0);
-    } /* parse file, store returned info in the xkb struct */
-    else if (ProcessIncludeFile(stmt, XkmKeyNamesIndex, &rtrn, &newMerge))
-    {
-        InitKeyNamesInfo(&included);
-        HandleKeycodesFile(rtrn, xkb, MergeOverride, &included);
-        if (stmt->stmt != NULL)
-        {
-            if (included.name != NULL)
-                uFree(included.name);
-            included.name = stmt->stmt;
-            stmt->stmt = NULL;
-        }
-    }
-    else
-    {
-        info->errorCount += 10; /* XXX: why 10?? */
-        return False;
-    }
-    /* Do we have more than one include statement? */
-    if ((stmt->next != NULL) && (included.errorCount < 1))
-    {
-        IncludeStmt *next;
-        unsigned op;
-        KeyNamesInfo next_incl;
-
-        for (next = stmt->next; next != NULL; next = next->next)
-        {
-            if ((next->file == NULL) && (next->map == NULL))
-            {
-                haveSelf = True;
-                MergeIncludedKeycodes(&included, info, next->merge);
-                ClearKeyNamesInfo(info);
-            }
-            else if (ProcessIncludeFile(next, XkmKeyNamesIndex, &rtrn, &op))
-            {
-                InitKeyNamesInfo(&next_incl);
-                HandleKeycodesFile(rtrn, xkb, MergeOverride, &next_incl);
-                MergeIncludedKeycodes(&included, &next_incl, op);
-                ClearKeyNamesInfo(&next_incl);
-            }
-            else
-            {
-                info->errorCount += 10; /* XXX: Why 10?? */
-                return False;
-            }
-        }
-    }
-    if (haveSelf)
-        *info = included;
-    else
-    {
-        MergeIncludedKeycodes(info, &included, newMerge);
-        ClearKeyNamesInfo(&included);
-    }
-    return (info->errorCount == 0);
-}
-
-/**
- * Parse the given statement and store the output in the info struct.
- * e.g. <ESC> = 9
- */
-static int
-HandleKeycodeDef(KeycodeDef * stmt, unsigned merge, KeyNamesInfo * info)
-{
-    int code;
-    ExprResult result;
-
-    if (!ExprResolveInteger(stmt->value, &result, NULL, NULL))
-    {
-        ACTION1("No value keycode assigned to name <%s>\n", stmt->name);
-        return 0;
-    }
-    code = result.ival;
-    if ((code < info->effectiveMin) || (code > info->effectiveMax))
-    {
-        ERROR2("Illegal keycode %d for name <%s>\n", code, stmt->name);
-        ACTION2("Must be in the range %d-%d inclusive\n",
-                info->effectiveMin, info->effectiveMax);
-        return 0;
-    }
-    if (stmt->merge != MergeDefault)
-    {
-        if (stmt->merge == MergeReplace)
-            merge = MergeOverride;
-        else
-            merge = stmt->merge;
-    }
-    return AddKeyName(info, code, stmt->name, merge, info->fileID, True);
-}
-
-#define	MIN_KEYCODE_DEF		0
-#define	MAX_KEYCODE_DEF		1
-
-/**
- * Handle the minimum/maximum statement of the xkb file.
- * Sets explicitMin/Max and effectiveMin/Max of the info struct.
- *
- * @return 1 on success, 0 otherwise.
- */
-static int
-HandleKeyNameVar(VarDef * stmt, KeyNamesInfo * info)
-{
-    ExprResult tmp, field;
-    ExprDef *arrayNdx;
-    int which;
-
-    if (ExprResolveLhs(stmt->name, &tmp, &field, &arrayNdx) == 0)
-        return 0;               /* internal error, already reported */
-
-    if (tmp.str != NULL)
-    {
-        ERROR1("Unknown element %s encountered\n", tmp.str);
-        ACTION1("Default for field %s ignored\n", field.str);
-        return 0;
-    }
-    if (uStrCaseCmp(field.str, "minimum") == 0)
-        which = MIN_KEYCODE_DEF;
-    else if (uStrCaseCmp(field.str, "maximum") == 0)
-        which = MAX_KEYCODE_DEF;
-    else
-    {
-        ERROR("Unknown field encountered\n");
-        ACTION1("Assigment to field %s ignored\n", field.str);
-        return 0;
-    }
-    if (arrayNdx != NULL)
-    {
-        ERROR1("The %s setting is not an array\n", field.str);
-        ACTION("Illegal array reference ignored\n");
-        return 0;
-    }
-
-    if (ExprResolveInteger(stmt->value, &tmp, NULL, NULL) == 0)
-    {
-        ACTION1("Assignment to field %s ignored\n", field.str);
-        return 0;
-    }
-    if ((tmp.ival < XkbMinLegalKeyCode) || (tmp.ival > XkbMaxLegalKeyCode))
-    {
-        ERROR3
-            ("Illegal keycode %d (must be in the range %d-%d inclusive)\n",
-             tmp.ival, XkbMinLegalKeyCode, XkbMaxLegalKeyCode);
-        ACTION1("Value of \"%s\" not changed\n", field.str);
-        return 0;
-    }
-    if (which == MIN_KEYCODE_DEF)
-    {
-        if ((info->explicitMax > 0) && (info->explicitMax < tmp.ival))
-        {
-            ERROR2
-                ("Minimum key code (%d) must be <= maximum key code (%d)\n",
-                 tmp.ival, info->explicitMax);
-            ACTION("Minimum key code value not changed\n");
-            return 0;
-        }
-        if ((info->computedMax > 0) && (info->computedMin < tmp.ival))
-        {
-            ERROR2
-                ("Minimum key code (%d) must be <= lowest defined key (%d)\n",
-                 tmp.ival, info->computedMin);
-            ACTION("Minimum key code value not changed\n");
-            return 0;
-        }
-        info->explicitMin = tmp.ival;
-        info->effectiveMin = tmp.ival;
-    }
-    if (which == MAX_KEYCODE_DEF)
-    {
-        if ((info->explicitMin > 0) && (info->explicitMin > tmp.ival))
-        {
-            ERROR2("Maximum code (%d) must be >= minimum key code (%d)\n",
-                   tmp.ival, info->explicitMin);
-            ACTION("Maximum code value not changed\n");
-            return 0;
-        }
-        if ((info->computedMax > 0) && (info->computedMax > tmp.ival))
-        {
-            ERROR2
-                ("Maximum code (%d) must be >= highest defined key (%d)\n",
-                 tmp.ival, info->computedMax);
-            ACTION("Maximum code value not changed\n");
-            return 0;
-        }
-        info->explicitMax = tmp.ival;
-        info->effectiveMax = tmp.ival;
-    }
-    return 1;
-}
-
-static int
-HandleIndicatorNameDef(IndicatorNameDef * def,
-                       unsigned merge, KeyNamesInfo * info)
-{
-    IndicatorNameInfo ii;
-    ExprResult tmp;
-
-    if ((def->ndx < 1) || (def->ndx > XkbNumIndicators))
-    {
-        info->errorCount++;
-        ERROR1("Name specified for illegal indicator index %d\n", def->ndx);
-        ACTION("Ignored\n");
-        return False;
-    }
-    InitIndicatorNameInfo(&ii, info);
-    ii.ndx = def->ndx;
-    if (!ExprResolveString(def->name, &tmp, NULL, NULL))
-    {
-        char buf[20];
-        snprintf(buf, sizeof(buf), "%d", def->ndx);
-        info->errorCount++;
-        return ReportBadType("indicator", "name", buf, "string");
-    }
-    ii.name = XkbInternAtom(NULL, tmp.str, False);
-    ii.virtual = def->virtual;
-    if (!AddIndicatorName(info, &ii))
-        return False;
-    return True;
-}
-
-/**
- * Handle the xkb_keycodes section of a xkb file.
- * All information about parsed keys is stored in the info struct.
- *
- * Such a section may have include statements, in which case this function is
- * semi-recursive (it calls HandleIncludeKeycodes, which may call
- * HandleKeycodesFile again).
- *
- * @param file The input file (parsed xkb_keycodes section)
- * @param xkb Necessary to pass down, may have flags changed.
- * @param merge Merge strategy (MergeOverride, etc.)
- * @param info Struct to contain the fully parsed key information.
- */
-static void
-HandleKeycodesFile(XkbFile * file,
-                   XkbDescPtr xkb, unsigned merge, KeyNamesInfo * info)
-{
-    ParseCommon *stmt;
-
-    info->name = uStringDup(file->name);
-    stmt = file->defs;
-    while (stmt)
-    {
-        switch (stmt->stmtType)
-        {
-        case StmtInclude:    /* e.g. include "evdev+aliases(qwerty)" */
-            if (!HandleIncludeKeycodes((IncludeStmt *) stmt, xkb, info))
-                info->errorCount++;
-            break;
-        case StmtKeycodeDef: /* e.g. <ESC> = 9; */
-            if (!HandleKeycodeDef((KeycodeDef *) stmt, merge, info))
-                info->errorCount++;
-            break;
-        case StmtKeyAliasDef: /* e.g. alias <MENU> = <COMP>; */
-            if (!HandleAliasDef((KeyAliasDef *) stmt,
-                                merge, info->fileID, &info->aliases))
-                info->errorCount++;
-            break;
-        case StmtVarDef: /* e.g. minimum, maximum */
-            if (!HandleKeyNameVar((VarDef *) stmt, info))
-                info->errorCount++;
-            break;
-        case StmtIndicatorNameDef: /* e.g. indicator 1 = "Caps Lock"; */
-            if (!HandleIndicatorNameDef((IndicatorNameDef *) stmt,
-                                        merge, info))
-            {
-                info->errorCount++;
-            }
-            break;
-        case StmtInterpDef:
-        case StmtVModDef:
-            ERROR("Keycode files may define key and indicator names only\n");
-            ACTION1("Ignoring definition of %s\n",
-                    ((stmt->stmtType ==
-                      StmtInterpDef) ? "a symbol interpretation" :
-                     "virtual modifiers"));
-            info->errorCount++;
-            break;
-        default:
-            WSGO1("Unexpected statement type %d in HandleKeycodesFile\n",
-                  stmt->stmtType);
-            break;
-        }
-        stmt = stmt->next;
-        if (info->errorCount > 10)
-        {
-#ifdef NOISY
-            ERROR("Too many errors\n");
-#endif
-            ACTION1("Abandoning keycodes file \"%s\"\n", file->topName);
-            break;
-        }
-    }
-    return;
-}
-
-/**
- * Compile the xkb_keycodes section, parse it's output, return the results.
- *
- * @param file The parsed XKB file (may have include statements requiring
- * further parsing)
- * @param result The effective keycodes, as gathered from the file.
- * @param merge Merge strategy.
- *
- * @return True on success, False otherwise.
- */
-Bool
-CompileKeycodes(XkbFile * file, XkbFileInfo * result, unsigned merge)
-{
-    KeyNamesInfo info; /* contains all the info after parsing */
-    XkbDescPtr xkb;
-
-    xkb = result->xkb;
-    InitKeyNamesInfo(&info);
-    HandleKeycodesFile(file, xkb, merge, &info);
-
-    /* all the keys are now stored in info */
-
-    if (info.errorCount == 0)
-    {
-        if (info.explicitMin > 0) /* if "minimum" statement was present */
-            xkb->min_key_code = info.effectiveMin;
-        else
-            xkb->min_key_code = info.computedMin;
-        if (info.explicitMax > 0) /* if "maximum" statement was present */
-            xkb->max_key_code = info.effectiveMax;
-        else
-            xkb->max_key_code = info.computedMax;
-        if (XkbAllocNames(xkb, XkbKeyNamesMask | XkbIndicatorNamesMask, 0, 0)
-                == Success)
-        {
-            register int i;
-            xkb->names->keycodes = XkbInternAtom(xkb->dpy, info.name, False);
-            uDEBUG2(1, "key range: %d..%d\n", xkb->min_key_code,
-                    xkb->max_key_code);
-            for (i = info.computedMin; i <= info.computedMax; i++)
-            {
-                LongToKeyName(info.names[i], xkb->names->keys[i].name);
-                uDEBUG2(2, "key %d = %s\n", i,
-                        XkbKeyNameText(xkb->names->keys[i].name, XkbMessage));
-            }
-        }
-        else
-        {
-            WSGO("Cannot create XkbNamesRec in CompileKeycodes\n");
-            return False;
-        }
-        if (info.leds)
-        {
-            IndicatorNameInfo *ii;
-            if (XkbAllocIndicatorMaps(xkb) != Success)
-            {
-                WSGO("Couldn't allocate IndicatorRec in CompileKeycodes\n");
-                ACTION("Physical indicators not set\n");
-            }
-            for (ii = info.leds; ii != NULL;
-                 ii = (IndicatorNameInfo *) ii->defs.next)
-            {
-                xkb->names->indicators[ii->ndx - 1] =
-                    XkbInternAtom(xkb->dpy,
-                                  XkbAtomGetString(NULL, ii->name), False);
-                if (xkb->indicators != NULL)
-                {
-                    register unsigned bit;
-                    bit = 1 << (ii->ndx - 1);
-                    if (ii->virtual)
-                        xkb->indicators->phys_indicators &= ~bit;
-                    else
-                        xkb->indicators->phys_indicators |= bit;
-                }
-            }
-        }
-        if (info.aliases)
-            ApplyAliases(xkb, False, &info.aliases);
-        return True;
-    }
-    ClearKeyNamesInfo(&info);
-    return False;
-}
->>>>>>> 6ce1d8f0
+}