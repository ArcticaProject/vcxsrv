/************************************************************
 Copyright (c) 1994 by Silicon Graphics Computer Systems, Inc.

 Permission to use, copy, modify, and distribute this
 software and its documentation for any purpose and without
 fee is hereby granted, provided that the above copyright
 notice appear in all copies and that both that copyright
 notice and this permission notice appear in supporting
 documentation, and that the name of Silicon Graphics not be 
 used in advertising or publicity pertaining to distribution 
 of the software without specific prior written permission.
 Silicon Graphics makes no representation about the suitability 
 of this software for any purpose. It is provided "as is"
 without any express or implied warranty.
 
 SILICON GRAPHICS DISCLAIMS ALL WARRANTIES WITH REGARD TO THIS 
 SOFTWARE, INCLUDING ALL IMPLIED WARRANTIES OF MERCHANTABILITY 
 AND FITNESS FOR A PARTICULAR PURPOSE. IN NO EVENT SHALL SILICON
 GRAPHICS BE LIABLE FOR ANY SPECIAL, INDIRECT OR CONSEQUENTIAL 
 DAMAGES OR ANY DAMAGES WHATSOEVER RESULTING FROM LOSS OF USE, 
 DATA OR PROFITS, WHETHER IN AN ACTION OF CONTRACT, NEGLIGENCE 
 OR OTHER TORTIOUS ACTION, ARISING OUT OF OR IN CONNECTION  WITH
 THE USE OR PERFORMANCE OF THIS SOFTWARE.

 ********************************************************/

#include <stdio.h>
#include <ctype.h>
#include <X11/keysym.h>

/* for symlink attack security fix -- Branden Robinson */
#include <sys/stat.h>
#include <sys/types.h>
#include <unistd.h>
/* end BR */

#if defined(sgi)
#include <malloc.h>
#endif

#define	DEBUG_VAR debugFlags
#include "xkbcomp.h"
#include <stdlib.h>
#include "xkbpath.h"
#include "parseutils.h"
#include "misc.h"
#include "tokens.h"
#include <X11/extensions/XKBgeom.h>

#ifdef __UNIXOS2__
#define chdir _chdir2
#endif

#ifdef WIN32
#define S_IRGRP 0
#define S_IWGRP 0
#define S_IROTH 0
#define S_IWOTH 0
#endif

#define	lowbit(x)	((x) & (-(x)))

/***====================================================================***/

#define	WANT_DEFAULT	0
#define	WANT_XKM_FILE	1
#define	WANT_C_HDR	2
#define	WANT_XKB_FILE	3
#define	WANT_X_SERVER	4
#define	WANT_LISTING	5

#define	INPUT_UNKNOWN	0
#define	INPUT_XKB	1
#define	INPUT_XKM	2

unsigned int debugFlags;

static const char *fileTypeExt[] = {
    "XXX",
    "xkm",
    "h",
    "xkb",
    "dir"
};

static unsigned inputFormat, outputFormat;
char *rootDir;
static char *inputFile;
static char *inputMap;
static char *outputFile;
static char *inDpyName;
static char *outDpyName;
static Display *inDpy;
static Display *outDpy;
static Bool showImplicit = False;
static Bool synch = False;
static Bool computeDflts = False;
static Bool xkblist = False;
unsigned warningLevel = 5;
unsigned verboseLevel = 0;
unsigned dirsToStrip = 0;
unsigned optionalParts = 0;
static char *preErrorMsg = NULL;
static char *postErrorMsg = NULL;
static char *errorPrefix = NULL;
static unsigned int device_id = XkbUseCoreKbd;

/***====================================================================***/

#define	M(m)	fprintf(stderr,(m))
#define	M1(m,a)	fprintf(stderr,(m),(a))

static void
Usage(int argc, char *argv[])
{
    if (!xkblist)
        M1("Usage: %s [options] input-file [ output-file ]\n", argv[0]);
    else
        M1("Usage: %s [options] file[(map)] ...\n", argv[0]);
    M("Legal options:\n");
    M("-?,-help             Print this message\n");
    if (!xkblist)
    {
        M("-a                   Show all actions\n");
        M("-C                   Create a C header file\n");
    }
#ifdef DEBUG
    M("-d [flags]           Report debugging information\n");
#endif
    M("-em1 <msg>           Print <msg> before printing first error message\n");
    M("-emp <msg>           Print <msg> at the start of each message line\n");
    M("-eml <msg>           If there were any errors, print <msg> before exiting\n");
    if (!xkblist)
    {
        M("-dflts               Compute defaults for missing parts\n");
        M("-I[<dir>]            Specifies a top level directory for include\n");
        M("                     directives. Multiple directories are legal.\n");
        M("-l [flags]           List matching maps in the specified files\n");
        M("                     f: list fully specified names\n");
        M("                     h: also list hidden maps\n");
        M("                     l: long listing (show flags)\n");
        M("                     p: also list partial maps\n");
        M("                     R: recursively list subdirectories\n");
        M("                     default is all options off\n");
    }
    M("-i <deviceid>        Specifies device ID (not name) to compile for\n");
    M("-m[ap] <map>         Specifies map to compile\n");
    M("-o <file>            Specifies output file name\n");
    if (!xkblist)
    {
        M("-opt[ional] <parts>  Specifies optional components of keymap\n");
        M("                     Errors in optional parts are not fatal\n");
        M("                     <parts> can be any combination of:\n");
        M("                     c: compat map         g: geometry\n");
        M("                     k: keycodes           s: symbols\n");
        M("                     t: types\n");
    }
    if (xkblist)
    {
        M("-p <count>           Specifies the number of slashes to be stripped\n");
        M("                     from the front of the map name on output\n");
    }
    M("-R[<DIR>]            Specifies the root directory for\n");
    M("                     relative path names\n");
    M("-synch               Force synchronization\n");
    if (xkblist)
    {
        M("-v [<flags>]         Set level of detail for listing.\n");
        M("                     flags are as for the -l option\n");
    }
    M("-w [<lvl>]           Set warning level (0=none, 10=all)\n");
    if (!xkblist)
    {
        M("-xkb                 Create an XKB source (.xkb) file\n");
        M("-xkm                 Create a compiled key map (.xkm) file\n");
    }
    return;
}

/***====================================================================***/

static void
setVerboseFlags(char *str)
{
    for (; *str; str++)
    {
        switch (*str)
        {
        case 'f':
            verboseLevel |= WantFullNames;
            break;
        case 'h':
            verboseLevel |= WantHiddenMaps;
            break;
        case 'l':
            verboseLevel |= WantLongListing;
            break;
        case 'p':
            verboseLevel |= WantPartialMaps;
            break;
        case 'R':
            verboseLevel |= ListRecursive;
            break;
        default:
            if (warningLevel > 4)
            {
                WARN1("Unknown verbose option \"%c\"\n", (unsigned int) *str);
                ACTION("Ignored\n");
            }
            break;
        }
    }
    return;
}

static Bool
parseArgs(int argc, char *argv[])
{
    register int i, tmp;

    i = strlen(argv[0]);
    tmp = strlen("xkblist");
    if ((i >= tmp) && (strcmp(&argv[0][i - tmp], "xkblist") == 0))
    {
        xkblist = True;
    }
    for (i = 1; i < argc; i++)
    {
        int itmp;
        if ((argv[i][0] != '-') || (uStringEqual(argv[i], "-")))
        {
            if (!xkblist)
            {
                if (inputFile == NULL)
                    inputFile = argv[i];
                else if (outputFile == NULL)
                    outputFile = argv[i];
                else if (warningLevel > 0)
                {
                    WARN("Too many file names on command line\n");
                    ACTION3
                        ("Compiling %s, writing to %s, ignoring %s\n",
                         inputFile, outputFile, argv[i]);
                }
            }
            else if (!AddMatchingFiles(argv[i]))
                return False;
        }
        else if ((strcmp(argv[i], "-?") == 0)
                 || (strcmp(argv[i], "-help") == 0))
        {
            Usage(argc, argv);
            exit(0);
        }
        else if ((strcmp(argv[i], "-a") == 0) && (!xkblist))
        {
            showImplicit = True;
        }
        else if ((strcmp(argv[i], "-C") == 0) && (!xkblist))
        {
            if ((outputFormat != WANT_DEFAULT)
                && (outputFormat != WANT_C_HDR))
            {
                if (warningLevel > 0)
                {
                    WARN("Multiple output file formats specified\n");
                    ACTION1("\"%s\" flag ignored\n", argv[i]);
                }
            }
            else
                outputFormat = WANT_C_HDR;
        }
#ifdef DEBUG
        else if (strcmp(argv[i], "-d") == 0)
        {
            if ((i >= (argc - 1)) || (!isdigit(argv[i + 1][0])))
            {
                debugFlags = 1;
            }
            else
            {
                if (sscanf(argv[++i], "%i", &itmp) == 1)
                    debugFlags = itmp;
            }
            INFO1("Setting debug flags to %d\n", debugFlags);
        }
#endif
        else if ((strcmp(argv[i], "-dflts") == 0) && (!xkblist))
        {
            computeDflts = True;
        }
        else if (strcmp(argv[i], "-em1") == 0)
        {
            if (++i >= argc)
            {
                if (warningLevel > 0)
                {
                    WARN("No pre-error message specified\n");
                    ACTION("Trailing \"-em1\" option ignored\n");
                }
            }
            else if (preErrorMsg != NULL)
            {
                if (warningLevel > 0)
                {
                    WARN("Multiple pre-error messsages specified\n");
                    ACTION2("Compiling %s, ignoring %s\n",
                            preErrorMsg, argv[i]);
                }
            }
            else
                preErrorMsg = argv[i];
        }
        else if (strcmp(argv[i], "-emp") == 0)
        {
            if (++i >= argc)
            {
                if (warningLevel > 0)
                {
                    WARN("No error prefix specified\n");
                    ACTION("Trailing \"-emp\" option ignored\n");
                }
            }
            else if (errorPrefix != NULL)
            {
                if (warningLevel > 0)
                {
                    WARN("Multiple error prefixes specified\n");
                    ACTION2("Compiling %s, ignoring %s\n",
                            errorPrefix, argv[i]);
                }
            }
            else
                errorPrefix = argv[i];
        }
        else if (strcmp(argv[i], "-eml") == 0)
        {
            if (++i >= argc)
            {
                if (warningLevel > 0)
                {
                    WARN("No post-error message specified\n");
                    ACTION("Trailing \"-eml\" option ignored\n");
                }
            }
            else if (postErrorMsg != NULL)
            {
                if (warningLevel > 0)
                {
                    WARN("Multiple post-error messages specified\n");
                    ACTION2("Compiling %s, ignoring %s\n",
                            postErrorMsg, argv[i]);
                }
            }
            else
                postErrorMsg = argv[i];
        }
        else if ((strncmp(argv[i], "-I", 2) == 0) && (!xkblist))
        {
            if (!XkbAddDirectoryToPath(&argv[i][2]))
            {
                ACTION("Exiting\n");
                exit(1);
            }
        }
        else if ((strncmp(argv[i], "-i", 2) == 0) && (!xkblist))
        {
            if (++i >= argc)
            {
                if (warningLevel > 0)
                    WARN("No device ID specified\n");
            }
            device_id = atoi(argv[i]);
        }
<<<<<<< HEAD
	else if ((strncmp(argv[i],"-l",2)==0)&&(!xkblist)) {
	    if (outputFormat!=WANT_DEFAULT) {
		if (warningLevel>0) {
		    WARN("Multiple output file formats specified\n");
		    ACTION1("\"%s\" flag ignored\n",argv[i]);
		}
	    }
	    else {
		if (argv[i][2]!='\0')
		    setVerboseFlags(&argv[i][2]);
		xkblist= True;
		if ((inputFile)&&(!AddMatchingFiles(inputFile)))
		     return False;
		else inputFile= NULL;
		if ((outputFile)&&(!AddMatchingFiles(outputFile)))
		     return False;
		else outputFile= NULL;
	    }
	}
	else if ((strcmp(argv[i],"-m")==0)||(strcmp(argv[i],"-map")==0)) {
	    if (++i>=argc) {
		if (warningLevel>0) {
		    WARN("No map name specified\n");
		    ACTION1("Trailing \"%s\" option ignored\n",argv[i-1]);
		}
	    }
	    else if (xkblist) {
		 if (!AddMapOnly(argv[i]))
		    return False;
	    }
	    else if (inputMap!=NULL) {
		if (warningLevel>0) {
		    WARN("Multiple map names specified\n");
		    ACTION2("Compiling %s, ignoring %s\n",inputMap,argv[i]);
	 	}
	    }
	    else inputMap= argv[i];
	}
	else if ((strcmp(argv[i],"-merge")==0)&&(!xkblist)) {
	    /* Ignored */
	}
	else if (strcmp(argv[i],"-o")==0) {
	    if (++i>=argc) {
		if (warningLevel>0) {
		    WARN("No output file specified\n");
		    ACTION("Trailing \"-o\" option ignored\n");
		}
	    }
	    else if (outputFile!=NULL) {
		if (warningLevel>0) {
		    WARN("Multiple output files specified\n");
		    ACTION2("Compiling %s, ignoring %s\n",outputFile,argv[i]);
		}
	    }
	    else outputFile= argv[i];
	}
	else if (((strcmp(argv[i],"-opt")==0)||(strcmp(argv[i],"optional")==0))
		 						&&(!xkblist)) {
	    if (++i>=argc) {
		if (warningLevel>0) {
		    WARN("No optional components specified\n");
		    ACTION1("Trailing \"%s\" option ignored\n",argv[i-1]);
		}
	    }
	    else {
		char *tmp2;
		for (tmp2=argv[i];(*tmp2!='\0');tmp2++) {
		    switch (*tmp2) {
			case 'c': case 'C':
			    optionalParts|= XkmCompatMapMask;
			    break;
			case 'g': case 'G':
			    optionalParts|= XkmGeometryMask;
			    break;
			case 'k': case 'K':
			    optionalParts|= XkmKeyNamesMask;
			    break;
			case 's': case 'S':
			    optionalParts|= XkmSymbolsMask;
			    break;
			case 't': case 'T':
			    optionalParts|= XkmTypesMask;
			    break;
			default:
			    if (warningLevel>0) {
				WARN1("Illegal component for %s option\n",
								argv[i-1]);
				ACTION1("Ignoring unknown specifier \"%c\"\n",
								(unsigned int)*tmp2);
			    }
			    break;
		    }
		}
	    }
	}
	else if (strncmp(argv[i],"-p",2)==0) {
	    if (isdigit(argv[i][2])) {
		if (sscanf(&argv[i][2],"%i",&itmp) == 1)
		    dirsToStrip = itmp;
	    }
	    else if ((i<(argc-1))&&(isdigit(argv[i+1][0]))) {
		if (sscanf(argv[++i],"%i",&itmp) == 1)
		    dirsToStrip = itmp;
	    }
	    else {
		dirsToStrip= 0;
	    }
	    if (warningLevel>5)
		INFO1("Setting path count to %d\n",dirsToStrip);
	}
	else if (strncmp(argv[i],"-R",2)==0) {
	    if (argv[i][2]=='\0') {
		if (warningLevel>0) {
		    WARN("No root directory specified\n");
		    ACTION("Ignoring -R option\n");
		}
	    }
	    else if (rootDir!=NULL) {
		if (warningLevel>0) {
		    WARN("Multiple root directories specified\n");
		    ACTION2("Using %s, ignoring %s\n",rootDir,argv[i]);
		}
	    }
	    else {
		rootDir= &argv[i][2];
		if (warningLevel>8) {
		    WARN1("Changing root directory to \"%s\"\n",rootDir);
		}
		    XkbAddDirectoryToPath(rootDir);
		    if (!XkbAddDirectoryToPath(rootDir) && (warningLevel>0)) {
		    WARN1("Couldn't change directory to \"%s\"\n",rootDir);
		    ACTION("Root directory (-R) option ignored\n");
		    rootDir= NULL;
		}
	    }
	}
	else if ((strcmp(argv[i],"-synch")==0)||(strcmp(argv[i],"-s")==0)) {
	    synch= True;
	}
	else if (strncmp(argv[i],"-v",2)==0) {
	    char *str;
	    if (argv[i][2]!='\0') 
		 str= &argv[i][2];
	    else if ((i<(argc-1))&&(argv[i+1][0]!='-'))
		 str= argv[++i];
	    else str= NULL;
	    if (str)
		setVerboseFlags(str);
	}
	else if (strncmp(argv[i],"-w",2)==0) {
	    if ((i>=(argc-1))||(!isdigit(argv[i+1][0]))) {
		warningLevel = 0;
		if (isdigit(argv[i][1]))
		     if (sscanf(&argv[i][1],"%i",&itmp) == 1)
			warningLevel = itmp;
	    }
	    else {
		if (sscanf(argv[++i],"%i",&itmp) == 1)
		    warningLevel = itmp;
	    }
	}
	else if ((strcmp(argv[i],"-xkb")==0)&&(!xkblist)) {
	    if ((outputFormat!=WANT_DEFAULT)&&(outputFormat!=WANT_XKB_FILE)) {
		if (warningLevel>0) {
		    WARN("Multiple output file formats specified\n");
		    ACTION1("\"%s\" flag ignored\n",argv[i]);
		}
	    }
	    else outputFormat= WANT_XKB_FILE;
	}
	else if ((strcmp(argv[i],"-xkm")==0)&&(!xkblist)) {
	    if ((outputFormat!=WANT_DEFAULT)&&(outputFormat!=WANT_XKM_FILE)) {
		if (warningLevel>0) {
		    WARN("Multiple output file formats specified\n");
		    ACTION1("\"%s\" flag ignored\n",argv[i]);
		}
	    }
	    else outputFormat= WANT_XKM_FILE;
	}
	else {
	    ERROR1("Unknown flag \"%s\" on command line\n",argv[i]);
	    Usage(argc,argv);
	    return False;
	}
=======
        else if ((strncmp(argv[i], "-l", 2) == 0) && (!xkblist))
        {
            if (outputFormat != WANT_DEFAULT)
            {
                if (warningLevel > 0)
                {
                    WARN("Multiple output file formats specified\n");
                    ACTION1("\"%s\" flag ignored\n", argv[i]);
                }
            }
            else
            {
                if (argv[i][2] != '\0')
                    setVerboseFlags(&argv[i][2]);
                xkblist = True;
                if ((inputFile) && (!AddMatchingFiles(inputFile)))
                    return False;
                else
                    inputFile = NULL;
                if ((outputFile) && (!AddMatchingFiles(outputFile)))
                    return False;
                else
                    outputFile = NULL;
            }
        }
        else if ((strcmp(argv[i], "-m") == 0)
                 || (strcmp(argv[i], "-map") == 0))
        {
            if (++i >= argc)
            {
                if (warningLevel > 0)
                {
                    WARN("No map name specified\n");
                    ACTION1("Trailing \"%s\" option ignored\n", argv[i - 1]);
                }
            }
            else if (xkblist)
            {
                if (!AddMapOnly(argv[i]))
                    return False;
            }
            else if (inputMap != NULL)
            {
                if (warningLevel > 0)
                {
                    WARN("Multiple map names specified\n");
                    ACTION2("Compiling %s, ignoring %s\n", inputMap, argv[i]);
                }
            }
            else
                inputMap = argv[i];
        }
        else if ((strcmp(argv[i], "-merge") == 0) && (!xkblist))
        {
            /* Ignored */
        }
        else if (strcmp(argv[i], "-o") == 0)
        {
            if (++i >= argc)
            {
                if (warningLevel > 0)
                {
                    WARN("No output file specified\n");
                    ACTION("Trailing \"-o\" option ignored\n");
                }
            }
            else if (outputFile != NULL)
            {
                if (warningLevel > 0)
                {
                    WARN("Multiple output files specified\n");
                    ACTION2("Compiling %s, ignoring %s\n", outputFile,
                            argv[i]);
                }
            }
            else
                outputFile = argv[i];
        }
        else if (((strcmp(argv[i], "-opt") == 0)
                  || (strcmp(argv[i], "optional") == 0)) && (!xkblist))
        {
            if (++i >= argc)
            {
                if (warningLevel > 0)
                {
                    WARN("No optional components specified\n");
                    ACTION1("Trailing \"%s\" option ignored\n", argv[i - 1]);
                }
            }
            else
            {
                char *tmp2;
                for (tmp2 = argv[i]; (*tmp2 != '\0'); tmp2++)
                {
                    switch (*tmp2)
                    {
                    case 'c':
                    case 'C':
                        optionalParts |= XkmCompatMapMask;
                        break;
                    case 'g':
                    case 'G':
                        optionalParts |= XkmGeometryMask;
                        break;
                    case 'k':
                    case 'K':
                        optionalParts |= XkmKeyNamesMask;
                        break;
                    case 's':
                    case 'S':
                        optionalParts |= XkmSymbolsMask;
                        break;
                    case 't':
                    case 'T':
                        optionalParts |= XkmTypesMask;
                        break;
                    default:
                        if (warningLevel > 0)
                        {
                            WARN1
                                ("Illegal component for %s option\n",
                                 argv[i - 1]);
                            ACTION1
                                ("Ignoring unknown specifier \"%c\"\n",
                                 (unsigned int) *tmp2);
                        }
                        break;
                    }
                }
            }
        }
        else if (strncmp(argv[i], "-p", 2) == 0)
        {
            if (isdigit(argv[i][2]))
            {
                if (sscanf(&argv[i][2], "%i", &itmp) == 1)
                    dirsToStrip = itmp;
            }
            else if ((i < (argc - 1)) && (isdigit(argv[i + 1][0])))
            {
                if (sscanf(argv[++i], "%i", &itmp) == 1)
                    dirsToStrip = itmp;
            }
            else
            {
                dirsToStrip = 0;
            }
            if (warningLevel > 5)
                INFO1("Setting path count to %d\n", dirsToStrip);
        }
        else if (strncmp(argv[i], "-R", 2) == 0)
        {
            if (argv[i][2] == '\0')
            {
                if (warningLevel > 0)
                {
                    WARN("No root directory specified\n");
                    ACTION("Ignoring -R option\n");
                }
            }
            else if (rootDir != NULL)
            {
                if (warningLevel > 0)
                {
                    WARN("Multiple root directories specified\n");
                    ACTION2("Using %s, ignoring %s\n", rootDir, argv[i]);
                }
            }
            else
            {
                rootDir = &argv[i][2];
                if (warningLevel > 8)
                {
                    WARN1("Changing root directory to \"%s\"\n", rootDir);
                }
                if ((chdir(rootDir) < 0) && (warningLevel > 0))
                {
                    WARN1("Couldn't change directory to \"%s\"\n", rootDir);
                    ACTION("Root directory (-R) option ignored\n");
                    rootDir = NULL;
                }
            }
        }
        else if ((strcmp(argv[i], "-synch") == 0)
                 || (strcmp(argv[i], "-s") == 0))
        {
            synch = True;
        }
        else if (strncmp(argv[i], "-v", 2) == 0)
        {
            char *str;
            if (argv[i][2] != '\0')
                str = &argv[i][2];
            else if ((i < (argc - 1)) && (argv[i + 1][0] != '-'))
                str = argv[++i];
            else
                str = NULL;
            if (str)
                setVerboseFlags(str);
        }
        else if (strncmp(argv[i], "-w", 2) == 0)
        {
            if ((i >= (argc - 1)) || (!isdigit(argv[i + 1][0])))
            {
                warningLevel = 0;
                if (isdigit(argv[i][1]))
                    if (sscanf(&argv[i][1], "%i", &itmp) == 1)
                        warningLevel = itmp;
            }
            else
            {
                if (sscanf(argv[++i], "%i", &itmp) == 1)
                    warningLevel = itmp;
            }
        }
        else if ((strcmp(argv[i], "-xkb") == 0) && (!xkblist))
        {
            if ((outputFormat != WANT_DEFAULT)
                && (outputFormat != WANT_XKB_FILE))
            {
                if (warningLevel > 0)
                {
                    WARN("Multiple output file formats specified\n");
                    ACTION1("\"%s\" flag ignored\n", argv[i]);
                }
            }
            else
                outputFormat = WANT_XKB_FILE;
        }
        else if ((strcmp(argv[i], "-xkm") == 0) && (!xkblist))
        {
            if ((outputFormat != WANT_DEFAULT)
                && (outputFormat != WANT_XKM_FILE))
            {
                if (warningLevel > 0)
                {
                    WARN("Multiple output file formats specified\n");
                    ACTION1("\"%s\" flag ignored\n", argv[i]);
                }
            }
            else
                outputFormat = WANT_XKM_FILE;
        }
        else
        {
            ERROR1("Unknown flag \"%s\" on command line\n", argv[i]);
            Usage(argc, argv);
            return False;
        }
>>>>>>> dc3c299d
    }
    if (xkblist)
        inputFormat = INPUT_XKB;
    else if (inputFile == NULL)
    {
        ERROR("No input file specified\n");
        return False;
    }
    else if (uStringEqual(inputFile, "-"))
    {
        inputFormat = INPUT_XKB;
    }
#ifndef WIN32
    else if (strchr(inputFile, ':') == NULL)
    {
#else
    else if ((strchr(inputFile, ':') == NULL) || (strlen(inputFile) > 2 &&
                                               isalpha(inputFile[0]) &&
                                               inputFile[1] == ':'
                                               && strchr(inputFile + 2,
                                                         ':') == NULL))
    {
#endif
        int len;
        len = strlen(inputFile);
        if (inputFile[len - 1] == ')')
        {
            char *tmp;
            if ((tmp = strchr(inputFile, '(')) != NULL)
            {
                *tmp = '\0';
                inputFile[len - 1] = '\0';
                tmp++;
                if (*tmp == '\0')
                {
                    WARN("Empty map in filename\n");
                    ACTION("Ignored\n");
                }
                else if (inputMap == NULL)
                {
                    inputMap = uStringDup(tmp);
                }
                else
                {
                    WARN("Map specified in filename and with -m flag\n");
                    ACTION1("map from name (\"%s\") ignored\n", tmp);
                }
            }
            else
            {
                ERROR1("Illegal name \"%s\" for input file\n", inputFile);
                return False;
            }
        }
        if ((len > 4) && (strcmp(&inputFile[len - 4], ".xkm") == 0))
        {
            inputFormat = INPUT_XKM;
        }
        else
        {
            FILE *file;
            file = fopen(inputFile, "r");
            if (file)
            {
                if (XkmProbe(file))
                    inputFormat = INPUT_XKM;
                else
                    inputFormat = INPUT_XKB;
                fclose(file);
            }
            else
            {
                fprintf(stderr, "Cannot open \"%s\" for reading\n",
                        inputFile);
                return False;
            }
        }
    }
    else
    {
        inDpyName = inputFile;
        inputFile = NULL;
        inputFormat = INPUT_XKM;
    }

    if (outputFormat == WANT_DEFAULT)
    {
        if (xkblist)
            outputFormat = WANT_LISTING;
        else if (inputFormat == INPUT_XKB)
            outputFormat = WANT_XKM_FILE;
        else
            outputFormat = WANT_XKB_FILE;
    }
    if ((outputFormat == WANT_LISTING) && (inputFormat != INPUT_XKB))
    {
        if (inputFile)
            ERROR("Cannot generate a listing from a .xkm file (yet)\n");
        else
            ERROR("Cannot generate a listing from an X connection (yet)\n");
        return False;
    }
    if (xkblist)
    {
        if (outputFile == NULL)
            outputFile = uStringDup("-");
        else if (strchr(outputFile, ':') != NULL)
        {
            ERROR("Cannot write a listing to an X connection\n");
            return False;
        }
    }
    else if ((!outputFile) && (inputFile) && uStringEqual(inputFile, "-"))
    {
        int len = strlen("stdin") + strlen(fileTypeExt[outputFormat]) + 2;
        outputFile = uTypedCalloc(len, char);
        if (outputFile == NULL)
        {
            WSGO("Cannot allocate space for output file name\n");
            ACTION("Exiting\n");
            exit(1);
        }
        sprintf(outputFile, "stdin.%s", fileTypeExt[outputFormat]);
    }
    else if ((outputFile == NULL) && (inputFile != NULL))
    {
        int len;
        char *base, *ext;

        if (inputMap == NULL)
        {
            base = strrchr(inputFile, '/');
            if (base == NULL)
                base = inputFile;
            else
                base++;
        }
        else
            base = inputMap;

        len = strlen(base) + strlen(fileTypeExt[outputFormat]) + 2;
        outputFile = uTypedCalloc(len, char);
        if (outputFile == NULL)
        {
            WSGO("Cannot allocate space for output file name\n");
            ACTION("Exiting\n");
            exit(1);
        }
        ext = strrchr(base, '.');
        if (ext == NULL)
            sprintf(outputFile, "%s.%s", base, fileTypeExt[outputFormat]);
        else
        {
            strcpy(outputFile, base);
            strcpy(&outputFile[ext - base + 1], fileTypeExt[outputFormat]);
        }
    }
    else if (outputFile == NULL)
    {
        int len;
        char *ch, *name, buf[128];
        if (inDpyName[0] == ':')
            snprintf(name = buf, sizeof(buf), "server%s", inDpyName);
        else
            name = inDpyName;

        len = strlen(name) + strlen(fileTypeExt[outputFormat]) + 2;
        outputFile = uTypedCalloc(len, char);
        if (outputFile == NULL)
        {
            WSGO("Cannot allocate space for output file name\n");
            ACTION("Exiting\n");
            exit(1);
        }
        strcpy(outputFile, name);
        for (ch = outputFile; (*ch) != '\0'; ch++)
        {
            if (*ch == ':')
                *ch = '-';
            else if (*ch == '.')
                *ch = '_';
        }
        *ch++ = '.';
        strcpy(ch, fileTypeExt[outputFormat]);
    }
#ifdef WIN32
    else if (strlen(outputFile) > 2 &&
             isalpha(outputFile[0]) &&
             outputFile[1] == ':' && strchr(outputFile + 2, ':') == NULL)
    {
    }
#endif
    else if (strchr(outputFile, ':') != NULL)
    {
        outDpyName = outputFile;
        outputFile = NULL;
        outputFormat = WANT_X_SERVER;
    }
    return True;
}

static Display *
GetDisplay(char *program, char *dpyName)
{
    int mjr, mnr, error;
    Display *dpy;

    mjr = XkbMajorVersion;
    mnr = XkbMinorVersion;
    dpy = XkbOpenDisplay(dpyName, NULL, NULL, &mjr, &mnr, &error);
    if (dpy == NULL)
    {
        switch (error)
        {
        case XkbOD_BadLibraryVersion:
            INFO3("%s was compiled with XKB version %d.%02d\n",
                  program, XkbMajorVersion, XkbMinorVersion);
            ERROR2("X library supports incompatible version %d.%02d\n",
                   mjr, mnr);
            break;
        case XkbOD_ConnectionRefused:
            ERROR1("Cannot open display \"%s\"\n", dpyName);
            break;
        case XkbOD_NonXkbServer:
            ERROR1("XKB extension not present on %s\n", dpyName);
            break;
        case XkbOD_BadServerVersion:
            INFO3("%s was compiled with XKB version %d.%02d\n",
                  program, XkbMajorVersion, XkbMinorVersion);
            ERROR3("Server %s uses incompatible version %d.%02d\n",
                   dpyName, mjr, mnr);
            break;
        default:
            WSGO1("Unknown error %d from XkbOpenDisplay\n", error);
        }
    }
    else if (synch)
        XSynchronize(dpy, True);
    return dpy;
}

/***====================================================================***/

extern int yydebug;

int
main(int argc, char *argv[])
{
    FILE *file;         /* input file (or stdin) */
    XkbFile *rtrn;
    XkbFile *mapToUse;
    int ok;
    XkbFileInfo result;
    Status status;

    yyin = stdin;
    uSetEntryFile(NullString);
    uSetDebugFile(NullString);
    uSetErrorFile(NullString);

    XkbInitIncludePath();
    if (!parseArgs(argc, argv))
        exit(1);
#ifdef DEBUG
    if (debugFlags & 0x2)
        yydebug = 1;
#endif
    if (preErrorMsg)
        uSetPreErrorMessage(preErrorMsg);
    if (errorPrefix)
        uSetErrorPrefix(errorPrefix);
    if (postErrorMsg)
        uSetPostErrorMessage(postErrorMsg);
    file = NULL;
    XkbInitAtoms(NULL);
    XkbAddDefaultDirectoriesToPath();
    if (xkblist)
    {
        Bool gotSome;
        gotSome = GenerateListing(outputFile);
        if ((warningLevel > 7) && (!gotSome))
            return -1;
        return 0;
    }
    if (inputFile != NULL)
    {
        if (uStringEqual(inputFile, "-"))
        {
            file = stdin;
            inputFile = "stdin";
        }
        else
        {
            file = fopen(inputFile, "r");
        }
    }
    else if (inDpyName != NULL)
    {
        inDpy = GetDisplay(argv[0], inDpyName);
        if (!inDpy)
        {
            ACTION("Exiting\n");
            exit(1);
        }
    }
    if (outDpyName != NULL)
    {
        outDpy = GetDisplay(argv[0], outDpyName);
        if (!outDpy)
        {
            ACTION("Exiting\n");
            exit(1);
        }
    }
    if ((inDpy == NULL) && (outDpy == NULL))
    {
        int mjr, mnr;
        mjr = XkbMajorVersion;
        mnr = XkbMinorVersion;
        if (!XkbLibraryVersion(&mjr, &mnr))
        {
            INFO3("%s was compiled with XKB version %d.%02d\n",
                  argv[0], XkbMajorVersion, XkbMinorVersion);
            ERROR2("X library supports incompatible version %d.%02d\n",
                   mjr, mnr);
            ACTION("Exiting\n");
            exit(1);
        }
    }
    if (file)
    {
        ok = True;
        setScanState(inputFile, 1);
        if ((inputFormat == INPUT_XKB) /* parse .xkb file */
            && (XKBParseFile(file, &rtrn) && (rtrn != NULL)))
        {
            fclose(file);
            mapToUse = rtrn;
            if (inputMap != NULL) /* map specified on cmdline? */
            {
                while ((mapToUse)
                       && (!uStringEqual(mapToUse->name, inputMap)))
                {
                    mapToUse = (XkbFile *) mapToUse->common.next;
                }
                if (!mapToUse)
                {
                    FATAL2("No map named \"%s\" in \"%s\"\n",
                           inputMap, inputFile);
                    /* NOTREACHED */
                }
            }
            else if (rtrn->common.next != NULL)
            {
                /* look for map with XkbLC_Default flag. */
                mapToUse = rtrn;
                for (; mapToUse; mapToUse = (XkbFile *) mapToUse->common.next)
                {
                    if (mapToUse->flags & XkbLC_Default)
                        break;
                }
                if (!mapToUse)
                {
                    mapToUse = rtrn;
                    if (warningLevel > 4)
                    {
                        WARN1
                            ("No map specified, but \"%s\" has several\n",
                             inputFile);
                        ACTION1
                            ("Using the first defined map, \"%s\"\n",
                             mapToUse->name);
                    }
                }
            }
            bzero((char *) &result, sizeof(result));
            result.type = mapToUse->type;
            if ((result.xkb = XkbAllocKeyboard()) == NULL)
            {
                WSGO("Cannot allocate keyboard description\n");
                /* NOTREACHED */
            }
            switch (mapToUse->type)
            {
            case XkmSemanticsFile:
            case XkmLayoutFile:
            case XkmKeymapFile:
                ok = CompileKeymap(mapToUse, &result, MergeReplace);
                break;
            case XkmKeyNamesIndex:
                ok = CompileKeycodes(mapToUse, &result, MergeReplace);
                break;
            case XkmTypesIndex:
                ok = CompileKeyTypes(mapToUse, &result, MergeReplace);
                break;
            case XkmSymbolsIndex:
                /* if it's just symbols, invent key names */
                result.xkb->flags |= AutoKeyNames;
                ok = False;
                break;
            case XkmCompatMapIndex:
                ok = CompileCompatMap(mapToUse, &result, MergeReplace, NULL);
                break;
            case XkmGeometryFile:
            case XkmGeometryIndex:
                /* if it's just a geometry, invent key names */
                result.xkb->flags |= AutoKeyNames;
                ok = CompileGeometry(mapToUse, &result, MergeReplace);
                break;
            default:
                WSGO1("Unknown file type %d\n", mapToUse->type);
                ok = False;
                break;
            }
        }
        else if (inputFormat == INPUT_XKM) /* parse xkm file */
        {
            unsigned tmp;
            bzero((char *) &result, sizeof(result));
            if ((result.xkb = XkbAllocKeyboard()) == NULL)
            {
                WSGO("Cannot allocate keyboard description\n");
                /* NOTREACHED */
            }
            tmp = XkmReadFile(file, 0, XkmKeymapLegal, &result);
            if (tmp == XkmKeymapLegal)
            {
                ERROR1("Cannot read XKM file \"%s\"\n", inputFile);
                ok = False;
            }
        }
        else
        {
            INFO1("Errors encountered in %s; not compiled.\n", inputFile);
            ok = False;
        }
    }
    else if (inDpy != NULL)
    {
        bzero((char *) &result, sizeof(result));
        result.type = XkmKeymapFile;
        result.xkb = XkbGetMap(inDpy, XkbAllMapComponentsMask, device_id);
        if (result.xkb == NULL)
            WSGO("Cannot load keyboard description\n");
        if (XkbGetIndicatorMap(inDpy, ~0, result.xkb) != Success)
            WSGO("Could not load indicator map\n");
        if (XkbGetControls(inDpy, XkbAllControlsMask, result.xkb) != Success)
            WSGO("Could not load keyboard controls\n");
        if (XkbGetCompatMap(inDpy, XkbAllCompatMask, result.xkb) != Success)
            WSGO("Could not load compatibility map\n");
        if (XkbGetNames(inDpy, XkbAllNamesMask, result.xkb) != Success)
            WSGO("Could not load names\n");
        if ((status = XkbGetGeometry(inDpy, result.xkb)) != Success)
        {
            if (warningLevel > 3)
            {
                char buf[100];
                buf[0] = '\0';
                XGetErrorText(inDpy, status, buf, 100);
                WARN1("Could not load keyboard geometry for %s\n", inDpyName);
                ACTION1("%s\n", buf);
                ACTION("Resulting keymap file will not describe geometry\n");
            }
        }
        if (computeDflts)
            ok = (ComputeKbdDefaults(result.xkb) == Success);
        else
            ok = True;
    }
    else
    {
        fprintf(stderr, "Cannot open \"%s\" to compile\n", inputFile);
        ok = 0;
    }
    if (ok)
    {
        FILE *out = stdout;
        if ((inDpy != outDpy) &&
            (XkbChangeKbdDisplay(outDpy, &result) != Success))
        {
            WSGO2("Error converting keyboard display from %s to %s\n",
                  inDpyName, outDpyName);
            exit(1);
        }
        if (outputFile != NULL)
        {
            if (uStringEqual(outputFile, "-"))
                outputFile = "stdout";
            else
            {
                /*
                 * fix to prevent symlink attack (e.g.,
                 * ln -s /etc/passwd /var/tmp/server-0.xkm)
                 */
                /*
                 * this patch may have POSIX, Linux, or GNU libc bias
                 * -- Branden Robinson
                 */
                int outputFileFd;
                int binMode = 0;
                const char *openMode = "w";
                unlink(outputFile);
#ifdef O_BINARY
                switch (outputFormat)
                {
                case WANT_XKM_FILE:
                    binMode = O_BINARY;
                    openMode = "wb";
                    break;
                default:
                    binMode = 0;
                    break;
                }
#endif
<<<<<<< HEAD
#ifdef _MSC_VER
		outputFileFd= open(outputFile, O_WRONLY|O_CREAT|O_EXCL|binMode,_S_IREAD | _S_IWRITE);
#else
		outputFileFd= open(outputFile, O_WRONLY|O_CREAT|O_EXCL,
		    S_IRUSR|S_IWUSR|S_IRGRP|S_IWGRP|S_IROTH|S_IWOTH|binMode);
#endif
		if (outputFileFd<0) {
		    ERROR1("Cannot open \"%s\" to write keyboard description\n",
								outputFile);
		    ACTION("Exiting\n");
		    exit(1);
		}
=======
                outputFileFd =
                    open(outputFile, O_WRONLY | O_CREAT | O_EXCL,
                         S_IRUSR | S_IWUSR | S_IRGRP | S_IWGRP | S_IROTH
                         | S_IWOTH | binMode);
                if (outputFileFd < 0)
                {
                    ERROR1
                        ("Cannot open \"%s\" to write keyboard description\n",
                         outputFile);
                    ACTION("Exiting\n");
                    exit(1);
                }
>>>>>>> dc3c299d
#ifndef WIN32
                out = fdopen(outputFileFd, openMode);
#else
                close(outputFileFd);
                out = fopen(outputFile, "wb");
#endif
                /* end BR */
                if (out == NULL)
                {
                    ERROR1
                        ("Cannot open \"%s\" to write keyboard description\n",
                         outputFile);
                    ACTION("Exiting\n");
                    exit(1);
                }
            }
        }
        switch (outputFormat)
        {
        case WANT_XKM_FILE:
            ok = XkbWriteXKMFile(out, &result);
            break;
        case WANT_XKB_FILE:
            ok = XkbWriteXKBFile(out, &result, showImplicit, NULL, NULL);
            break;
        case WANT_C_HDR:
            ok = XkbWriteCFile(out, outputFile, &result);
            break;
        case WANT_X_SERVER:
            if (!(ok = XkbWriteToServer(&result)))
            {
                ERROR2("%s in %s\n", _XkbErrMessages[_XkbErrCode],
                       _XkbErrLocation ? _XkbErrLocation : "unknown");
                ACTION1("Couldn't write keyboard description to %s\n",
                        outDpyName);
            }
            break;
        default:
            WSGO1("Unknown output format %d\n", outputFormat);
            ACTION("No output file created\n");
            ok = False;
            break;
        }
        if (outputFormat != WANT_X_SERVER)
        {
            fclose(out);
            if (!ok)
            {
                ERROR2("%s in %s\n", _XkbErrMessages[_XkbErrCode],
                       _XkbErrLocation ? _XkbErrLocation : "unknown");
                ACTION1("Output file \"%s\" removed\n", outputFile);
                unlink(outputFile);
            }
        }
    }
    if (inDpy)
        XCloseDisplay(inDpy);
    inDpy = NULL;
    if (outDpy)
        XCloseDisplay(outDpy);
    uFinishUp();
    return (ok == 0);
}<|MERGE_RESOLUTION|>--- conflicted
+++ resolved
@@ -372,192 +372,6 @@
             }
             device_id = atoi(argv[i]);
         }
-<<<<<<< HEAD
-	else if ((strncmp(argv[i],"-l",2)==0)&&(!xkblist)) {
-	    if (outputFormat!=WANT_DEFAULT) {
-		if (warningLevel>0) {
-		    WARN("Multiple output file formats specified\n");
-		    ACTION1("\"%s\" flag ignored\n",argv[i]);
-		}
-	    }
-	    else {
-		if (argv[i][2]!='\0')
-		    setVerboseFlags(&argv[i][2]);
-		xkblist= True;
-		if ((inputFile)&&(!AddMatchingFiles(inputFile)))
-		     return False;
-		else inputFile= NULL;
-		if ((outputFile)&&(!AddMatchingFiles(outputFile)))
-		     return False;
-		else outputFile= NULL;
-	    }
-	}
-	else if ((strcmp(argv[i],"-m")==0)||(strcmp(argv[i],"-map")==0)) {
-	    if (++i>=argc) {
-		if (warningLevel>0) {
-		    WARN("No map name specified\n");
-		    ACTION1("Trailing \"%s\" option ignored\n",argv[i-1]);
-		}
-	    }
-	    else if (xkblist) {
-		 if (!AddMapOnly(argv[i]))
-		    return False;
-	    }
-	    else if (inputMap!=NULL) {
-		if (warningLevel>0) {
-		    WARN("Multiple map names specified\n");
-		    ACTION2("Compiling %s, ignoring %s\n",inputMap,argv[i]);
-	 	}
-	    }
-	    else inputMap= argv[i];
-	}
-	else if ((strcmp(argv[i],"-merge")==0)&&(!xkblist)) {
-	    /* Ignored */
-	}
-	else if (strcmp(argv[i],"-o")==0) {
-	    if (++i>=argc) {
-		if (warningLevel>0) {
-		    WARN("No output file specified\n");
-		    ACTION("Trailing \"-o\" option ignored\n");
-		}
-	    }
-	    else if (outputFile!=NULL) {
-		if (warningLevel>0) {
-		    WARN("Multiple output files specified\n");
-		    ACTION2("Compiling %s, ignoring %s\n",outputFile,argv[i]);
-		}
-	    }
-	    else outputFile= argv[i];
-	}
-	else if (((strcmp(argv[i],"-opt")==0)||(strcmp(argv[i],"optional")==0))
-		 						&&(!xkblist)) {
-	    if (++i>=argc) {
-		if (warningLevel>0) {
-		    WARN("No optional components specified\n");
-		    ACTION1("Trailing \"%s\" option ignored\n",argv[i-1]);
-		}
-	    }
-	    else {
-		char *tmp2;
-		for (tmp2=argv[i];(*tmp2!='\0');tmp2++) {
-		    switch (*tmp2) {
-			case 'c': case 'C':
-			    optionalParts|= XkmCompatMapMask;
-			    break;
-			case 'g': case 'G':
-			    optionalParts|= XkmGeometryMask;
-			    break;
-			case 'k': case 'K':
-			    optionalParts|= XkmKeyNamesMask;
-			    break;
-			case 's': case 'S':
-			    optionalParts|= XkmSymbolsMask;
-			    break;
-			case 't': case 'T':
-			    optionalParts|= XkmTypesMask;
-			    break;
-			default:
-			    if (warningLevel>0) {
-				WARN1("Illegal component for %s option\n",
-								argv[i-1]);
-				ACTION1("Ignoring unknown specifier \"%c\"\n",
-								(unsigned int)*tmp2);
-			    }
-			    break;
-		    }
-		}
-	    }
-	}
-	else if (strncmp(argv[i],"-p",2)==0) {
-	    if (isdigit(argv[i][2])) {
-		if (sscanf(&argv[i][2],"%i",&itmp) == 1)
-		    dirsToStrip = itmp;
-	    }
-	    else if ((i<(argc-1))&&(isdigit(argv[i+1][0]))) {
-		if (sscanf(argv[++i],"%i",&itmp) == 1)
-		    dirsToStrip = itmp;
-	    }
-	    else {
-		dirsToStrip= 0;
-	    }
-	    if (warningLevel>5)
-		INFO1("Setting path count to %d\n",dirsToStrip);
-	}
-	else if (strncmp(argv[i],"-R",2)==0) {
-	    if (argv[i][2]=='\0') {
-		if (warningLevel>0) {
-		    WARN("No root directory specified\n");
-		    ACTION("Ignoring -R option\n");
-		}
-	    }
-	    else if (rootDir!=NULL) {
-		if (warningLevel>0) {
-		    WARN("Multiple root directories specified\n");
-		    ACTION2("Using %s, ignoring %s\n",rootDir,argv[i]);
-		}
-	    }
-	    else {
-		rootDir= &argv[i][2];
-		if (warningLevel>8) {
-		    WARN1("Changing root directory to \"%s\"\n",rootDir);
-		}
-		    XkbAddDirectoryToPath(rootDir);
-		    if (!XkbAddDirectoryToPath(rootDir) && (warningLevel>0)) {
-		    WARN1("Couldn't change directory to \"%s\"\n",rootDir);
-		    ACTION("Root directory (-R) option ignored\n");
-		    rootDir= NULL;
-		}
-	    }
-	}
-	else if ((strcmp(argv[i],"-synch")==0)||(strcmp(argv[i],"-s")==0)) {
-	    synch= True;
-	}
-	else if (strncmp(argv[i],"-v",2)==0) {
-	    char *str;
-	    if (argv[i][2]!='\0') 
-		 str= &argv[i][2];
-	    else if ((i<(argc-1))&&(argv[i+1][0]!='-'))
-		 str= argv[++i];
-	    else str= NULL;
-	    if (str)
-		setVerboseFlags(str);
-	}
-	else if (strncmp(argv[i],"-w",2)==0) {
-	    if ((i>=(argc-1))||(!isdigit(argv[i+1][0]))) {
-		warningLevel = 0;
-		if (isdigit(argv[i][1]))
-		     if (sscanf(&argv[i][1],"%i",&itmp) == 1)
-			warningLevel = itmp;
-	    }
-	    else {
-		if (sscanf(argv[++i],"%i",&itmp) == 1)
-		    warningLevel = itmp;
-	    }
-	}
-	else if ((strcmp(argv[i],"-xkb")==0)&&(!xkblist)) {
-	    if ((outputFormat!=WANT_DEFAULT)&&(outputFormat!=WANT_XKB_FILE)) {
-		if (warningLevel>0) {
-		    WARN("Multiple output file formats specified\n");
-		    ACTION1("\"%s\" flag ignored\n",argv[i]);
-		}
-	    }
-	    else outputFormat= WANT_XKB_FILE;
-	}
-	else if ((strcmp(argv[i],"-xkm")==0)&&(!xkblist)) {
-	    if ((outputFormat!=WANT_DEFAULT)&&(outputFormat!=WANT_XKM_FILE)) {
-		if (warningLevel>0) {
-		    WARN("Multiple output file formats specified\n");
-		    ACTION1("\"%s\" flag ignored\n",argv[i]);
-		}
-	    }
-	    else outputFormat= WANT_XKM_FILE;
-	}
-	else {
-	    ERROR1("Unknown flag \"%s\" on command line\n",argv[i]);
-	    Usage(argc,argv);
-	    return False;
-	}
-=======
         else if ((strncmp(argv[i], "-l", 2) == 0) && (!xkblist))
         {
             if (outputFormat != WANT_DEFAULT)
@@ -733,8 +547,8 @@
                 {
                     WARN1("Changing root directory to \"%s\"\n", rootDir);
                 }
-                if ((chdir(rootDir) < 0) && (warningLevel > 0))
-                {
+		XkbAddDirectoryToPath(rootDir);
+		if (!XkbAddDirectoryToPath(rootDir) && (warningLevel>0)) {
                     WARN1("Couldn't change directory to \"%s\"\n", rootDir);
                     ACTION("Root directory (-R) option ignored\n");
                     rootDir = NULL;
@@ -807,7 +621,6 @@
             Usage(argc, argv);
             return False;
         }
->>>>>>> dc3c299d
     }
     if (xkblist)
         inputFormat = INPUT_XKB;
@@ -1322,24 +1135,14 @@
                     break;
                 }
 #endif
-<<<<<<< HEAD
 #ifdef _MSC_VER
 		outputFileFd= open(outputFile, O_WRONLY|O_CREAT|O_EXCL|binMode,_S_IREAD | _S_IWRITE);
 #else
-		outputFileFd= open(outputFile, O_WRONLY|O_CREAT|O_EXCL,
-		    S_IRUSR|S_IWUSR|S_IRGRP|S_IWGRP|S_IROTH|S_IWOTH|binMode);
-#endif
-		if (outputFileFd<0) {
-		    ERROR1("Cannot open \"%s\" to write keyboard description\n",
-								outputFile);
-		    ACTION("Exiting\n");
-		    exit(1);
-		}
-=======
                 outputFileFd =
                     open(outputFile, O_WRONLY | O_CREAT | O_EXCL,
                          S_IRUSR | S_IWUSR | S_IRGRP | S_IWGRP | S_IROTH
                          | S_IWOTH | binMode);
+#endif
                 if (outputFileFd < 0)
                 {
                     ERROR1
@@ -1348,7 +1151,6 @@
                     ACTION("Exiting\n");
                     exit(1);
                 }
->>>>>>> dc3c299d
 #ifndef WIN32
                 out = fdopen(outputFileFd, openMode);
 #else
