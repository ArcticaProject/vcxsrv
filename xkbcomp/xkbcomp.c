/************************************************************
 Copyright (c) 1994 by Silicon Graphics Computer Systems, Inc.

 Permission to use, copy, modify, and distribute this
 software and its documentation for any purpose and without
 fee is hereby granted, provided that the above copyright
 notice appear in all copies and that both that copyright
 notice and this permission notice appear in supporting
 documentation, and that the name of Silicon Graphics not be 
 used in advertising or publicity pertaining to distribution 
 of the software without specific prior written permission.
 Silicon Graphics makes no representation about the suitability 
 of this software for any purpose. It is provided "as is"
 without any express or implied warranty.
 
 SILICON GRAPHICS DISCLAIMS ALL WARRANTIES WITH REGARD TO THIS 
 SOFTWARE, INCLUDING ALL IMPLIED WARRANTIES OF MERCHANTABILITY 
 AND FITNESS FOR A PARTICULAR PURPOSE. IN NO EVENT SHALL SILICON
 GRAPHICS BE LIABLE FOR ANY SPECIAL, INDIRECT OR CONSEQUENTIAL 
 DAMAGES OR ANY DAMAGES WHATSOEVER RESULTING FROM LOSS OF USE, 
 DATA OR PROFITS, WHETHER IN AN ACTION OF CONTRACT, NEGLIGENCE 
 OR OTHER TORTIOUS ACTION, ARISING OUT OF OR IN CONNECTION  WITH
 THE USE OR PERFORMANCE OF THIS SOFTWARE.

 ********************************************************/

#include <stdio.h>
#include <ctype.h>
#include <X11/keysym.h>

/* for symlink attack security fix -- Branden Robinson */
#include <sys/stat.h>
#include <sys/types.h>
#include <unistd.h>
/* end BR */

#if defined(sgi)
#include <malloc.h>
#endif

#define	DEBUG_VAR debugFlags
#include "xkbcomp.h"
#include <stdlib.h>
#include "xkbpath.h"
#include "parseutils.h"
#include "misc.h"
#include "tokens.h"
#include <X11/extensions/XKBgeom.h>

#ifdef __UNIXOS2__
#define chdir _chdir2
#endif

#ifdef WIN32
#define S_IRGRP 0
#define S_IWGRP 0
#define S_IROTH 0
#define S_IWOTH 0
#endif

#define	lowbit(x)	((x) & (-(x)))

/***====================================================================***/

#define	WANT_DEFAULT	0
#define	WANT_XKM_FILE	1
#define	WANT_C_HDR	2
#define	WANT_XKB_FILE	3
#define	WANT_X_SERVER	4
#define	WANT_LISTING	5

#define	INPUT_UNKNOWN	0
#define	INPUT_XKB	1
#define	INPUT_XKM	2

unsigned int debugFlags;

static const char *fileTypeExt[] = {
    "XXX",
    "xkm",
    "h",
    "xkb",
    "dir"
};

static unsigned inputFormat, outputFormat;
char *rootDir;
static char *inputFile;
static char *inputMap;
static char *outputFile;
static char *inDpyName;
static char *outDpyName;
static Display *inDpy;
static Display *outDpy;
static Bool showImplicit = False;
static Bool synch = False;
static Bool computeDflts = False;
static Bool xkblist = False;
unsigned warningLevel = 5;
unsigned verboseLevel = 0;
unsigned dirsToStrip = 0;
unsigned optionalParts = 0;
static char *preErrorMsg = NULL;
static char *postErrorMsg = NULL;
static char *errorPrefix = NULL;
static unsigned int device_id = XkbUseCoreKbd;

/***====================================================================***/

#define	M(m)	fprintf(stderr,(m))
#define	M1(m,a)	fprintf(stderr,(m),(a))

static void
Usage(int argc, char *argv[])
{
    if (!xkblist)
        M1("Usage: %s [options] input-file [ output-file ]\n", argv[0]);
    else
        M1("Usage: %s [options] file[(map)] ...\n", argv[0]);
    M("Legal options:\n");
    M("-?,-help             Print this message\n");
    if (!xkblist)
    {
        M("-a                   Show all actions\n");
        M("-C                   Create a C header file\n");
    }
#ifdef DEBUG
    M("-d [flags]           Report debugging information\n");
#endif
    M("-em1 <msg>           Print <msg> before printing first error message\n");
    M("-emp <msg>           Print <msg> at the start of each message line\n");
    M("-eml <msg>           If there were any errors, print <msg> before exiting\n");
    if (!xkblist)
    {
        M("-dflts               Compute defaults for missing parts\n");
        M("-I[<dir>]            Specifies a top level directory for include\n");
        M("                     directives. Multiple directories are legal.\n");
        M("-l [flags]           List matching maps in the specified files\n");
        M("                     f: list fully specified names\n");
        M("                     h: also list hidden maps\n");
        M("                     l: long listing (show flags)\n");
        M("                     p: also list partial maps\n");
        M("                     R: recursively list subdirectories\n");
        M("                     default is all options off\n");
    }
    M("-i <deviceid>        Specifies device ID (not name) to compile for\n");
    M("-m[ap] <map>         Specifies map to compile\n");
    M("-o <file>            Specifies output file name\n");
    if (!xkblist)
    {
        M("-opt[ional] <parts>  Specifies optional components of keymap\n");
        M("                     Errors in optional parts are not fatal\n");
        M("                     <parts> can be any combination of:\n");
        M("                     c: compat map         g: geometry\n");
        M("                     k: keycodes           s: symbols\n");
        M("                     t: types\n");
    }
    if (xkblist)
    {
        M("-p <count>           Specifies the number of slashes to be stripped\n");
        M("                     from the front of the map name on output\n");
    }
    M("-R[<DIR>]            Specifies the root directory for\n");
    M("                     relative path names\n");
    M("-synch               Force synchronization\n");
    if (xkblist)
    {
        M("-v [<flags>]         Set level of detail for listing.\n");
        M("                     flags are as for the -l option\n");
    }
    M("-w [<lvl>]           Set warning level (0=none, 10=all)\n");
    if (!xkblist)
    {
        M("-xkb                 Create an XKB source (.xkb) file\n");
        M("-xkm                 Create a compiled key map (.xkm) file\n");
    }
    return;
}

/***====================================================================***/

static void
setVerboseFlags(char *str)
{
    for (; *str; str++)
    {
        switch (*str)
        {
        case 'f':
            verboseLevel |= WantFullNames;
            break;
        case 'h':
            verboseLevel |= WantHiddenMaps;
            break;
        case 'l':
            verboseLevel |= WantLongListing;
            break;
        case 'p':
            verboseLevel |= WantPartialMaps;
            break;
        case 'R':
            verboseLevel |= ListRecursive;
            break;
        default:
            if (warningLevel > 4)
            {
                WARN1("Unknown verbose option \"%c\"\n", (unsigned int) *str);
                ACTION("Ignored\n");
            }
            break;
        }
    }
    return;
}

static Bool
parseArgs(int argc, char *argv[])
{
    register int i, tmp;

    i = strlen(argv[0]);
    tmp = strlen("xkblist");
    if ((i >= tmp) && (strcmp(&argv[0][i - tmp], "xkblist") == 0))
    {
        xkblist = True;
    }
    for (i = 1; i < argc; i++)
    {
        int itmp;
        if ((argv[i][0] != '-') || (uStringEqual(argv[i], "-")))
        {
            if (!xkblist)
            {
                if (inputFile == NULL)
                    inputFile = argv[i];
                else if (outputFile == NULL)
                    outputFile = argv[i];
                else if (warningLevel > 0)
                {
                    WARN("Too many file names on command line\n");
                    ACTION3
                        ("Compiling %s, writing to %s, ignoring %s\n",
                         inputFile, outputFile, argv[i]);
                }
            }
            else if (!AddMatchingFiles(argv[i]))
                return False;
        }
        else if ((strcmp(argv[i], "-?") == 0)
                 || (strcmp(argv[i], "-help") == 0))
        {
            Usage(argc, argv);
            exit(0);
        }
        else if ((strcmp(argv[i], "-a") == 0) && (!xkblist))
        {
            showImplicit = True;
        }
        else if ((strcmp(argv[i], "-C") == 0) && (!xkblist))
        {
            if ((outputFormat != WANT_DEFAULT)
                && (outputFormat != WANT_C_HDR))
            {
                if (warningLevel > 0)
                {
                    WARN("Multiple output file formats specified\n");
                    ACTION1("\"%s\" flag ignored\n", argv[i]);
                }
            }
            else
                outputFormat = WANT_C_HDR;
        }
#ifdef DEBUG
        else if (strcmp(argv[i], "-d") == 0)
        {
            if ((i >= (argc - 1)) || (!isdigit(argv[i + 1][0])))
            {
                debugFlags = 1;
            }
            else
            {
                if (sscanf(argv[++i], "%i", &itmp) == 1)
                    debugFlags = itmp;
            }
            INFO1("Setting debug flags to %d\n", debugFlags);
        }
#endif
        else if ((strcmp(argv[i], "-dflts") == 0) && (!xkblist))
        {
            computeDflts = True;
        }
        else if (strcmp(argv[i], "-em1") == 0)
        {
            if (++i >= argc)
            {
                if (warningLevel > 0)
                {
                    WARN("No pre-error message specified\n");
                    ACTION("Trailing \"-em1\" option ignored\n");
                }
            }
            else if (preErrorMsg != NULL)
            {
                if (warningLevel > 0)
                {
                    WARN("Multiple pre-error messsages specified\n");
                    ACTION2("Compiling %s, ignoring %s\n",
                            preErrorMsg, argv[i]);
                }
            }
            else
                preErrorMsg = argv[i];
        }
        else if (strcmp(argv[i], "-emp") == 0)
        {
            if (++i >= argc)
            {
                if (warningLevel > 0)
                {
                    WARN("No error prefix specified\n");
                    ACTION("Trailing \"-emp\" option ignored\n");
                }
            }
            else if (errorPrefix != NULL)
            {
                if (warningLevel > 0)
                {
                    WARN("Multiple error prefixes specified\n");
                    ACTION2("Compiling %s, ignoring %s\n",
                            errorPrefix, argv[i]);
                }
            }
            else
                errorPrefix = argv[i];
        }
        else if (strcmp(argv[i], "-eml") == 0)
        {
            if (++i >= argc)
            {
                if (warningLevel > 0)
                {
                    WARN("No post-error message specified\n");
                    ACTION("Trailing \"-eml\" option ignored\n");
                }
            }
            else if (postErrorMsg != NULL)
            {
                if (warningLevel > 0)
                {
                    WARN("Multiple post-error messages specified\n");
                    ACTION2("Compiling %s, ignoring %s\n",
                            postErrorMsg, argv[i]);
                }
            }
            else
                postErrorMsg = argv[i];
        }
        else if ((strncmp(argv[i], "-I", 2) == 0) && (!xkblist))
        {
            if (!XkbAddDirectoryToPath(&argv[i][2]))
            {
                ACTION("Exiting\n");
                exit(1);
            }
        }
        else if ((strncmp(argv[i], "-i", 2) == 0) && (!xkblist))
        {
            if (++i >= argc)
            {
                if (warningLevel > 0)
                    WARN("No device ID specified\n");
            }
            device_id = atoi(argv[i]);
        }
        else if ((strncmp(argv[i], "-l", 2) == 0) && (!xkblist))
        {
            if (outputFormat != WANT_DEFAULT)
            {
                if (warningLevel > 0)
                {
                    WARN("Multiple output file formats specified\n");
                    ACTION1("\"%s\" flag ignored\n", argv[i]);
                }
            }
            else
            {
                if (argv[i][2] != '\0')
                    setVerboseFlags(&argv[i][2]);
                xkblist = True;
                if ((inputFile) && (!AddMatchingFiles(inputFile)))
                    return False;
                else
                    inputFile = NULL;
                if ((outputFile) && (!AddMatchingFiles(outputFile)))
                    return False;
                else
                    outputFile = NULL;
            }
        }
        else if ((strcmp(argv[i], "-m") == 0)
                 || (strcmp(argv[i], "-map") == 0))
        {
            if (++i >= argc)
            {
                if (warningLevel > 0)
                {
                    WARN("No map name specified\n");
                    ACTION1("Trailing \"%s\" option ignored\n", argv[i - 1]);
                }
            }
            else if (xkblist)
            {
                if (!AddMapOnly(argv[i]))
                    return False;
            }
            else if (inputMap != NULL)
            {
                if (warningLevel > 0)
                {
                    WARN("Multiple map names specified\n");
                    ACTION2("Compiling %s, ignoring %s\n", inputMap, argv[i]);
                }
            }
            else
                inputMap = argv[i];
        }
        else if ((strcmp(argv[i], "-merge") == 0) && (!xkblist))
        {
            /* Ignored */
        }
        else if (strcmp(argv[i], "-o") == 0)
        {
            if (++i >= argc)
            {
                if (warningLevel > 0)
                {
                    WARN("No output file specified\n");
                    ACTION("Trailing \"-o\" option ignored\n");
                }
            }
            else if (outputFile != NULL)
            {
                if (warningLevel > 0)
                {
                    WARN("Multiple output files specified\n");
                    ACTION2("Compiling %s, ignoring %s\n", outputFile,
                            argv[i]);
                }
            }
            else
                outputFile = argv[i];
        }
        else if (((strcmp(argv[i], "-opt") == 0)
                  || (strcmp(argv[i], "optional") == 0)) && (!xkblist))
        {
            if (++i >= argc)
            {
                if (warningLevel > 0)
                {
                    WARN("No optional components specified\n");
                    ACTION1("Trailing \"%s\" option ignored\n", argv[i - 1]);
                }
            }
            else
            {
                char *tmp2;
                for (tmp2 = argv[i]; (*tmp2 != '\0'); tmp2++)
                {
                    switch (*tmp2)
                    {
                    case 'c':
                    case 'C':
                        optionalParts |= XkmCompatMapMask;
                        break;
                    case 'g':
                    case 'G':
                        optionalParts |= XkmGeometryMask;
                        break;
                    case 'k':
                    case 'K':
                        optionalParts |= XkmKeyNamesMask;
                        break;
                    case 's':
                    case 'S':
                        optionalParts |= XkmSymbolsMask;
                        break;
                    case 't':
                    case 'T':
                        optionalParts |= XkmTypesMask;
                        break;
                    default:
                        if (warningLevel > 0)
                        {
                            WARN1
                                ("Illegal component for %s option\n",
                                 argv[i - 1]);
                            ACTION1
                                ("Ignoring unknown specifier \"%c\"\n",
                                 (unsigned int) *tmp2);
                        }
                        break;
                    }
                }
            }
        }
        else if (strncmp(argv[i], "-p", 2) == 0)
        {
            if (isdigit(argv[i][2]))
            {
                if (sscanf(&argv[i][2], "%i", &itmp) == 1)
                    dirsToStrip = itmp;
            }
            else if ((i < (argc - 1)) && (isdigit(argv[i + 1][0])))
            {
                if (sscanf(argv[++i], "%i", &itmp) == 1)
                    dirsToStrip = itmp;
            }
            else
            {
                dirsToStrip = 0;
            }
            if (warningLevel > 5)
                INFO1("Setting path count to %d\n", dirsToStrip);
        }
        else if (strncmp(argv[i], "-R", 2) == 0)
        {
            if (argv[i][2] == '\0')
            {
                if (warningLevel > 0)
                {
                    WARN("No root directory specified\n");
                    ACTION("Ignoring -R option\n");
                }
            }
            else if (rootDir != NULL)
            {
                if (warningLevel > 0)
                {
                    WARN("Multiple root directories specified\n");
                    ACTION2("Using %s, ignoring %s\n", rootDir, argv[i]);
                }
            }
            else
            {
                rootDir = &argv[i][2];
                if (warningLevel > 8)
                {
                    WARN1("Changing root directory to \"%s\"\n", rootDir);
                }
<<<<<<< HEAD
		XkbAddDirectoryToPath(rootDir);
		if (!XkbAddDirectoryToPath(rootDir) && (warningLevel>0)) {
=======
                if ((chdir(rootDir) < 0) && (warningLevel > 0))
                {
>>>>>>> c1157957
                    WARN1("Couldn't change directory to \"%s\"\n", rootDir);
                    ACTION("Root directory (-R) option ignored\n");
                    rootDir = NULL;
                }
            }
        }
        else if ((strcmp(argv[i], "-synch") == 0)
                 || (strcmp(argv[i], "-s") == 0))
        {
            synch = True;
        }
        else if (strncmp(argv[i], "-v", 2) == 0)
        {
            char *str;
            if (argv[i][2] != '\0')
                str = &argv[i][2];
            else if ((i < (argc - 1)) && (argv[i + 1][0] != '-'))
                str = argv[++i];
            else
                str = NULL;
            if (str)
                setVerboseFlags(str);
        }
        else if (strncmp(argv[i], "-w", 2) == 0)
        {
            if ((i >= (argc - 1)) || (!isdigit(argv[i + 1][0])))
            {
                warningLevel = 0;
                if (isdigit(argv[i][1]))
                    if (sscanf(&argv[i][1], "%i", &itmp) == 1)
                        warningLevel = itmp;
            }
            else
            {
                if (sscanf(argv[++i], "%i", &itmp) == 1)
                    warningLevel = itmp;
            }
        }
        else if ((strcmp(argv[i], "-xkb") == 0) && (!xkblist))
        {
            if ((outputFormat != WANT_DEFAULT)
                && (outputFormat != WANT_XKB_FILE))
            {
                if (warningLevel > 0)
                {
                    WARN("Multiple output file formats specified\n");
                    ACTION1("\"%s\" flag ignored\n", argv[i]);
                }
            }
            else
                outputFormat = WANT_XKB_FILE;
        }
        else if ((strcmp(argv[i], "-xkm") == 0) && (!xkblist))
        {
            if ((outputFormat != WANT_DEFAULT)
                && (outputFormat != WANT_XKM_FILE))
            {
                if (warningLevel > 0)
                {
                    WARN("Multiple output file formats specified\n");
                    ACTION1("\"%s\" flag ignored\n", argv[i]);
                }
            }
            else
                outputFormat = WANT_XKM_FILE;
        }
        else
        {
            ERROR1("Unknown flag \"%s\" on command line\n", argv[i]);
            Usage(argc, argv);
            return False;
        }
    }
    if (xkblist)
        inputFormat = INPUT_XKB;
    else if (inputFile == NULL)
    {
        ERROR("No input file specified\n");
        return False;
    }
    else if (uStringEqual(inputFile, "-"))
    {
        inputFormat = INPUT_XKB;
    }
#ifndef WIN32
    else if (strchr(inputFile, ':') == NULL)
    {
#else
    else if ((strchr(inputFile, ':') == NULL) || (strlen(inputFile) > 2 &&
                                               isalpha(inputFile[0]) &&
                                               inputFile[1] == ':'
                                               && strchr(inputFile + 2,
                                                         ':') == NULL))
    {
#endif
        int len;
        len = strlen(inputFile);
        if (inputFile[len - 1] == ')')
        {
            char *tmp;
            if ((tmp = strchr(inputFile, '(')) != NULL)
            {
                *tmp = '\0';
                inputFile[len - 1] = '\0';
                tmp++;
                if (*tmp == '\0')
                {
                    WARN("Empty map in filename\n");
                    ACTION("Ignored\n");
                }
                else if (inputMap == NULL)
                {
                    inputMap = uStringDup(tmp);
                }
                else
                {
                    WARN("Map specified in filename and with -m flag\n");
                    ACTION1("map from name (\"%s\") ignored\n", tmp);
                }
            }
            else
            {
                ERROR1("Illegal name \"%s\" for input file\n", inputFile);
                return False;
            }
        }
        if ((len > 4) && (strcmp(&inputFile[len - 4], ".xkm") == 0))
        {
            inputFormat = INPUT_XKM;
        }
        else
        {
            FILE *file;
            file = fopen(inputFile, "r");
            if (file)
            {
                if (XkmProbe(file))
                    inputFormat = INPUT_XKM;
                else
                    inputFormat = INPUT_XKB;
                fclose(file);
            }
            else
            {
                fprintf(stderr, "Cannot open \"%s\" for reading\n",
                        inputFile);
                return False;
            }
        }
    }
    else
    {
        inDpyName = inputFile;
        inputFile = NULL;
        inputFormat = INPUT_XKM;
    }

    if (outputFormat == WANT_DEFAULT)
    {
        if (xkblist)
            outputFormat = WANT_LISTING;
        else if (inputFormat == INPUT_XKB)
            outputFormat = WANT_XKM_FILE;
        else
            outputFormat = WANT_XKB_FILE;
    }
    if ((outputFormat == WANT_LISTING) && (inputFormat != INPUT_XKB))
    {
        if (inputFile)
            ERROR("Cannot generate a listing from a .xkm file (yet)\n");
        else
            ERROR("Cannot generate a listing from an X connection (yet)\n");
        return False;
    }
    if (xkblist)
    {
        if (outputFile == NULL)
            outputFile = uStringDup("-");
        else if (strchr(outputFile, ':') != NULL)
        {
            ERROR("Cannot write a listing to an X connection\n");
            return False;
        }
    }
    else if ((!outputFile) && (inputFile) && uStringEqual(inputFile, "-"))
    {
        int len = strlen("stdin") + strlen(fileTypeExt[outputFormat]) + 2;
        outputFile = uTypedCalloc(len, char);
        if (outputFile == NULL)
        {
            WSGO("Cannot allocate space for output file name\n");
            ACTION("Exiting\n");
            exit(1);
        }
        sprintf(outputFile, "stdin.%s", fileTypeExt[outputFormat]);
    }
    else if ((outputFile == NULL) && (inputFile != NULL))
    {
        int len;
        char *base, *ext;

        if (inputMap == NULL)
        {
            base = strrchr(inputFile, '/');
            if (base == NULL)
                base = inputFile;
            else
                base++;
        }
        else
            base = inputMap;

        len = strlen(base) + strlen(fileTypeExt[outputFormat]) + 2;
        outputFile = uTypedCalloc(len, char);
        if (outputFile == NULL)
        {
            WSGO("Cannot allocate space for output file name\n");
            ACTION("Exiting\n");
            exit(1);
        }
        ext = strrchr(base, '.');
        if (ext == NULL)
            sprintf(outputFile, "%s.%s", base, fileTypeExt[outputFormat]);
        else
        {
            strcpy(outputFile, base);
            strcpy(&outputFile[ext - base + 1], fileTypeExt[outputFormat]);
        }
    }
    else if (outputFile == NULL)
    {
        int len;
        char *ch, *name, buf[128];
        if (inDpyName[0] == ':')
            snprintf(name = buf, sizeof(buf), "server%s", inDpyName);
        else
            name = inDpyName;

        len = strlen(name) + strlen(fileTypeExt[outputFormat]) + 2;
        outputFile = uTypedCalloc(len, char);
        if (outputFile == NULL)
        {
            WSGO("Cannot allocate space for output file name\n");
            ACTION("Exiting\n");
            exit(1);
        }
        strcpy(outputFile, name);
        for (ch = outputFile; (*ch) != '\0'; ch++)
        {
            if (*ch == ':')
                *ch = '-';
            else if (*ch == '.')
                *ch = '_';
        }
        *ch++ = '.';
        strcpy(ch, fileTypeExt[outputFormat]);
    }
#ifdef WIN32
    else if (strlen(outputFile) > 2 &&
             isalpha(outputFile[0]) &&
             outputFile[1] == ':' && strchr(outputFile + 2, ':') == NULL)
    {
    }
#endif
    else if (strchr(outputFile, ':') != NULL)
    {
        outDpyName = outputFile;
        outputFile = NULL;
        outputFormat = WANT_X_SERVER;
    }
    return True;
}

static Display *
GetDisplay(char *program, char *dpyName)
{
    int mjr, mnr, error;
    Display *dpy;

    mjr = XkbMajorVersion;
    mnr = XkbMinorVersion;
    dpy = XkbOpenDisplay(dpyName, NULL, NULL, &mjr, &mnr, &error);
    if (dpy == NULL)
    {
        switch (error)
        {
        case XkbOD_BadLibraryVersion:
            INFO3("%s was compiled with XKB version %d.%02d\n",
                  program, XkbMajorVersion, XkbMinorVersion);
            ERROR2("X library supports incompatible version %d.%02d\n",
                   mjr, mnr);
            break;
        case XkbOD_ConnectionRefused:
            ERROR1("Cannot open display \"%s\"\n", dpyName);
            break;
        case XkbOD_NonXkbServer:
            ERROR1("XKB extension not present on %s\n", dpyName);
            break;
        case XkbOD_BadServerVersion:
            INFO3("%s was compiled with XKB version %d.%02d\n",
                  program, XkbMajorVersion, XkbMinorVersion);
            ERROR3("Server %s uses incompatible version %d.%02d\n",
                   dpyName, mjr, mnr);
            break;
        default:
            WSGO1("Unknown error %d from XkbOpenDisplay\n", error);
        }
    }
    else if (synch)
        XSynchronize(dpy, True);
    return dpy;
}

/***====================================================================***/

<<<<<<< HEAD
extern int yydebug;
=======
#ifdef DEBUG
extern int yydebug;
#endif
>>>>>>> c1157957

int
main(int argc, char *argv[])
{
    FILE *file;         /* input file (or stdin) */
    XkbFile *rtrn;
    XkbFile *mapToUse;
    int ok;
    XkbFileInfo result;
    Status status;

    yyin = stdin;
    uSetEntryFile(NullString);
    uSetDebugFile(NullString);
    uSetErrorFile(NullString);

    XkbInitIncludePath();
    if (!parseArgs(argc, argv))
        exit(1);
#ifdef DEBUG
    if (debugFlags & 0x2)
        yydebug = 1;
#endif
    if (preErrorMsg)
        uSetPreErrorMessage(preErrorMsg);
    if (errorPrefix)
        uSetErrorPrefix(errorPrefix);
    if (postErrorMsg)
        uSetPostErrorMessage(postErrorMsg);
    file = NULL;
    XkbInitAtoms(NULL);
    XkbAddDefaultDirectoriesToPath();
    if (xkblist)
    {
        Bool gotSome;
        gotSome = GenerateListing(outputFile);
        if ((warningLevel > 7) && (!gotSome))
            return -1;
        return 0;
    }
    if (inputFile != NULL)
    {
        if (uStringEqual(inputFile, "-"))
        {
            file = stdin;
            inputFile = "stdin";
        }
        else
        {
            file = fopen(inputFile, "r");
        }
    }
    else if (inDpyName != NULL)
    {
        inDpy = GetDisplay(argv[0], inDpyName);
        if (!inDpy)
        {
            ACTION("Exiting\n");
            exit(1);
        }
    }
    if (outDpyName != NULL)
    {
        outDpy = GetDisplay(argv[0], outDpyName);
        if (!outDpy)
        {
            ACTION("Exiting\n");
            exit(1);
        }
    }
    if ((inDpy == NULL) && (outDpy == NULL))
    {
        int mjr, mnr;
        mjr = XkbMajorVersion;
        mnr = XkbMinorVersion;
        if (!XkbLibraryVersion(&mjr, &mnr))
        {
            INFO3("%s was compiled with XKB version %d.%02d\n",
                  argv[0], XkbMajorVersion, XkbMinorVersion);
            ERROR2("X library supports incompatible version %d.%02d\n",
                   mjr, mnr);
            ACTION("Exiting\n");
            exit(1);
        }
    }
    if (file)
    {
        ok = True;
        setScanState(inputFile, 1);
        if ((inputFormat == INPUT_XKB) /* parse .xkb file */
            && (XKBParseFile(file, &rtrn) && (rtrn != NULL)))
        {
            fclose(file);
            mapToUse = rtrn;
            if (inputMap != NULL) /* map specified on cmdline? */
            {
                while ((mapToUse)
                       && (!uStringEqual(mapToUse->name, inputMap)))
                {
                    mapToUse = (XkbFile *) mapToUse->common.next;
                }
                if (!mapToUse)
                {
                    FATAL2("No map named \"%s\" in \"%s\"\n",
                           inputMap, inputFile);
                    /* NOTREACHED */
                }
            }
            else if (rtrn->common.next != NULL)
            {
                /* look for map with XkbLC_Default flag. */
                mapToUse = rtrn;
                for (; mapToUse; mapToUse = (XkbFile *) mapToUse->common.next)
                {
                    if (mapToUse->flags & XkbLC_Default)
                        break;
                }
                if (!mapToUse)
                {
                    mapToUse = rtrn;
                    if (warningLevel > 4)
                    {
                        WARN1
                            ("No map specified, but \"%s\" has several\n",
                             inputFile);
                        ACTION1
                            ("Using the first defined map, \"%s\"\n",
                             mapToUse->name);
                    }
                }
            }
            bzero((char *) &result, sizeof(result));
            result.type = mapToUse->type;
            if ((result.xkb = XkbAllocKeyboard()) == NULL)
            {
                WSGO("Cannot allocate keyboard description\n");
                /* NOTREACHED */
            }
            switch (mapToUse->type)
            {
            case XkmSemanticsFile:
            case XkmLayoutFile:
            case XkmKeymapFile:
                ok = CompileKeymap(mapToUse, &result, MergeReplace);
                break;
            case XkmKeyNamesIndex:
                ok = CompileKeycodes(mapToUse, &result, MergeReplace);
                break;
            case XkmTypesIndex:
                ok = CompileKeyTypes(mapToUse, &result, MergeReplace);
                break;
            case XkmSymbolsIndex:
                /* if it's just symbols, invent key names */
                result.xkb->flags |= AutoKeyNames;
                ok = False;
                break;
            case XkmCompatMapIndex:
                ok = CompileCompatMap(mapToUse, &result, MergeReplace, NULL);
                break;
            case XkmGeometryFile:
            case XkmGeometryIndex:
                /* if it's just a geometry, invent key names */
                result.xkb->flags |= AutoKeyNames;
                ok = CompileGeometry(mapToUse, &result, MergeReplace);
                break;
            default:
                WSGO1("Unknown file type %d\n", mapToUse->type);
                ok = False;
                break;
            }
        }
        else if (inputFormat == INPUT_XKM) /* parse xkm file */
        {
            unsigned tmp;
            bzero((char *) &result, sizeof(result));
            if ((result.xkb = XkbAllocKeyboard()) == NULL)
            {
                WSGO("Cannot allocate keyboard description\n");
                /* NOTREACHED */
            }
            tmp = XkmReadFile(file, 0, XkmKeymapLegal, &result);
            if (tmp == XkmKeymapLegal)
            {
                ERROR1("Cannot read XKM file \"%s\"\n", inputFile);
                ok = False;
            }
        }
        else
        {
            INFO1("Errors encountered in %s; not compiled.\n", inputFile);
            ok = False;
        }
    }
    else if (inDpy != NULL)
    {
        bzero((char *) &result, sizeof(result));
        result.type = XkmKeymapFile;
        result.xkb = XkbGetMap(inDpy, XkbAllMapComponentsMask, device_id);
        if (result.xkb == NULL)
            WSGO("Cannot load keyboard description\n");
        if (XkbGetIndicatorMap(inDpy, ~0, result.xkb) != Success)
            WSGO("Could not load indicator map\n");
        if (XkbGetControls(inDpy, XkbAllControlsMask, result.xkb) != Success)
            WSGO("Could not load keyboard controls\n");
        if (XkbGetCompatMap(inDpy, XkbAllCompatMask, result.xkb) != Success)
            WSGO("Could not load compatibility map\n");
        if (XkbGetNames(inDpy, XkbAllNamesMask, result.xkb) != Success)
            WSGO("Could not load names\n");
        if ((status = XkbGetGeometry(inDpy, result.xkb)) != Success)
        {
            if (warningLevel > 3)
            {
                char buf[100];
                buf[0] = '\0';
                XGetErrorText(inDpy, status, buf, 100);
                WARN1("Could not load keyboard geometry for %s\n", inDpyName);
                ACTION1("%s\n", buf);
                ACTION("Resulting keymap file will not describe geometry\n");
            }
        }
        if (computeDflts)
            ok = (ComputeKbdDefaults(result.xkb) == Success);
        else
            ok = True;
    }
    else
    {
        fprintf(stderr, "Cannot open \"%s\" to compile\n", inputFile);
        ok = 0;
    }
    if (ok)
    {
        FILE *out = stdout;
        if ((inDpy != outDpy) &&
            (XkbChangeKbdDisplay(outDpy, &result) != Success))
        {
            WSGO2("Error converting keyboard display from %s to %s\n",
                  inDpyName, outDpyName);
            exit(1);
        }
        if (outputFile != NULL)
        {
            if (uStringEqual(outputFile, "-"))
                outputFile = "stdout";
            else
            {
                /*
                 * fix to prevent symlink attack (e.g.,
                 * ln -s /etc/passwd /var/tmp/server-0.xkm)
                 */
                /*
                 * this patch may have POSIX, Linux, or GNU libc bias
                 * -- Branden Robinson
                 */
                int outputFileFd;
                int binMode = 0;
                const char *openMode = "w";
                unlink(outputFile);
#ifdef O_BINARY
                switch (outputFormat)
                {
                case WANT_XKM_FILE:
                    binMode = O_BINARY;
                    openMode = "wb";
                    break;
                default:
                    binMode = 0;
                    break;
                }
#endif
<<<<<<< HEAD
#ifdef _MSC_VER
		outputFileFd= open(outputFile, O_WRONLY|O_CREAT|O_EXCL|binMode,_S_IREAD | _S_IWRITE);
#else
=======
>>>>>>> c1157957
                outputFileFd =
                    open(outputFile, O_WRONLY | O_CREAT | O_EXCL,
                         S_IRUSR | S_IWUSR | S_IRGRP | S_IWGRP | S_IROTH
                         | S_IWOTH | binMode);
<<<<<<< HEAD
#endif
=======
>>>>>>> c1157957
                if (outputFileFd < 0)
                {
                    ERROR1
                        ("Cannot open \"%s\" to write keyboard description\n",
                         outputFile);
                    ACTION("Exiting\n");
                    exit(1);
                }
#ifndef WIN32
                out = fdopen(outputFileFd, openMode);
#else
                close(outputFileFd);
                out = fopen(outputFile, "wb");
#endif
                /* end BR */
                if (out == NULL)
                {
                    ERROR1
                        ("Cannot open \"%s\" to write keyboard description\n",
                         outputFile);
                    ACTION("Exiting\n");
                    exit(1);
                }
            }
        }
        switch (outputFormat)
        {
        case WANT_XKM_FILE:
            ok = XkbWriteXKMFile(out, &result);
            break;
        case WANT_XKB_FILE:
            ok = XkbWriteXKBFile(out, &result, showImplicit, NULL, NULL);
            break;
        case WANT_C_HDR:
            ok = XkbWriteCFile(out, outputFile, &result);
            break;
        case WANT_X_SERVER:
            if (!(ok = XkbWriteToServer(&result)))
            {
                ERROR2("%s in %s\n", _XkbErrMessages[_XkbErrCode],
                       _XkbErrLocation ? _XkbErrLocation : "unknown");
                ACTION1("Couldn't write keyboard description to %s\n",
                        outDpyName);
            }
            break;
        default:
            WSGO1("Unknown output format %d\n", outputFormat);
            ACTION("No output file created\n");
            ok = False;
            break;
        }
        if (outputFormat != WANT_X_SERVER)
        {
            if (fclose(out))
            {
                ERROR1("Cannot close \"%s\" properly (not enough space?)\n",
                       outputFile);
                ok= False;
            }
            else if (!ok)
            {
                ERROR2("%s in %s\n", _XkbErrMessages[_XkbErrCode],
                       _XkbErrLocation ? _XkbErrLocation : "unknown");
            }
            if (!ok)
            {
                ACTION1("Output file \"%s\" removed\n", outputFile);
                unlink(outputFile);
            }
        }
    }
    if (inDpy)
        XCloseDisplay(inDpy);
    inDpy = NULL;
    if (outDpy)
        XCloseDisplay(outDpy);
    uFinishUp();
    return (ok == 0);
}
<|MERGE_RESOLUTION|>--- conflicted
+++ resolved
@@ -1,1241 +1,1226 @@
-/************************************************************
- Copyright (c) 1994 by Silicon Graphics Computer Systems, Inc.
-
- Permission to use, copy, modify, and distribute this
- software and its documentation for any purpose and without
- fee is hereby granted, provided that the above copyright
- notice appear in all copies and that both that copyright
- notice and this permission notice appear in supporting
- documentation, and that the name of Silicon Graphics not be 
- used in advertising or publicity pertaining to distribution 
- of the software without specific prior written permission.
- Silicon Graphics makes no representation about the suitability 
- of this software for any purpose. It is provided "as is"
- without any express or implied warranty.
- 
- SILICON GRAPHICS DISCLAIMS ALL WARRANTIES WITH REGARD TO THIS 
- SOFTWARE, INCLUDING ALL IMPLIED WARRANTIES OF MERCHANTABILITY 
- AND FITNESS FOR A PARTICULAR PURPOSE. IN NO EVENT SHALL SILICON
- GRAPHICS BE LIABLE FOR ANY SPECIAL, INDIRECT OR CONSEQUENTIAL 
- DAMAGES OR ANY DAMAGES WHATSOEVER RESULTING FROM LOSS OF USE, 
- DATA OR PROFITS, WHETHER IN AN ACTION OF CONTRACT, NEGLIGENCE 
- OR OTHER TORTIOUS ACTION, ARISING OUT OF OR IN CONNECTION  WITH
- THE USE OR PERFORMANCE OF THIS SOFTWARE.
-
- ********************************************************/
-
-#include <stdio.h>
-#include <ctype.h>
-#include <X11/keysym.h>
-
-/* for symlink attack security fix -- Branden Robinson */
-#include <sys/stat.h>
-#include <sys/types.h>
-#include <unistd.h>
-/* end BR */
-
-#if defined(sgi)
-#include <malloc.h>
-#endif
-
-#define	DEBUG_VAR debugFlags
-#include "xkbcomp.h"
-#include <stdlib.h>
-#include "xkbpath.h"
-#include "parseutils.h"
-#include "misc.h"
-#include "tokens.h"
-#include <X11/extensions/XKBgeom.h>
-
-#ifdef __UNIXOS2__
-#define chdir _chdir2
-#endif
-
-#ifdef WIN32
-#define S_IRGRP 0
-#define S_IWGRP 0
-#define S_IROTH 0
-#define S_IWOTH 0
-#endif
-
-#define	lowbit(x)	((x) & (-(x)))
-
-/***====================================================================***/
-
-#define	WANT_DEFAULT	0
-#define	WANT_XKM_FILE	1
-#define	WANT_C_HDR	2
-#define	WANT_XKB_FILE	3
-#define	WANT_X_SERVER	4
-#define	WANT_LISTING	5
-
-#define	INPUT_UNKNOWN	0
-#define	INPUT_XKB	1
-#define	INPUT_XKM	2
-
-unsigned int debugFlags;
-
-static const char *fileTypeExt[] = {
-    "XXX",
-    "xkm",
-    "h",
-    "xkb",
-    "dir"
-};
-
-static unsigned inputFormat, outputFormat;
-char *rootDir;
-static char *inputFile;
-static char *inputMap;
-static char *outputFile;
-static char *inDpyName;
-static char *outDpyName;
-static Display *inDpy;
-static Display *outDpy;
-static Bool showImplicit = False;
-static Bool synch = False;
-static Bool computeDflts = False;
-static Bool xkblist = False;
-unsigned warningLevel = 5;
-unsigned verboseLevel = 0;
-unsigned dirsToStrip = 0;
-unsigned optionalParts = 0;
-static char *preErrorMsg = NULL;
-static char *postErrorMsg = NULL;
-static char *errorPrefix = NULL;
-static unsigned int device_id = XkbUseCoreKbd;
-
-/***====================================================================***/
-
-#define	M(m)	fprintf(stderr,(m))
-#define	M1(m,a)	fprintf(stderr,(m),(a))
-
-static void
-Usage(int argc, char *argv[])
-{
-    if (!xkblist)
-        M1("Usage: %s [options] input-file [ output-file ]\n", argv[0]);
-    else
-        M1("Usage: %s [options] file[(map)] ...\n", argv[0]);
-    M("Legal options:\n");
-    M("-?,-help             Print this message\n");
-    if (!xkblist)
-    {
-        M("-a                   Show all actions\n");
-        M("-C                   Create a C header file\n");
-    }
-#ifdef DEBUG
-    M("-d [flags]           Report debugging information\n");
-#endif
-    M("-em1 <msg>           Print <msg> before printing first error message\n");
-    M("-emp <msg>           Print <msg> at the start of each message line\n");
-    M("-eml <msg>           If there were any errors, print <msg> before exiting\n");
-    if (!xkblist)
-    {
-        M("-dflts               Compute defaults for missing parts\n");
-        M("-I[<dir>]            Specifies a top level directory for include\n");
-        M("                     directives. Multiple directories are legal.\n");
-        M("-l [flags]           List matching maps in the specified files\n");
-        M("                     f: list fully specified names\n");
-        M("                     h: also list hidden maps\n");
-        M("                     l: long listing (show flags)\n");
-        M("                     p: also list partial maps\n");
-        M("                     R: recursively list subdirectories\n");
-        M("                     default is all options off\n");
-    }
-    M("-i <deviceid>        Specifies device ID (not name) to compile for\n");
-    M("-m[ap] <map>         Specifies map to compile\n");
-    M("-o <file>            Specifies output file name\n");
-    if (!xkblist)
-    {
-        M("-opt[ional] <parts>  Specifies optional components of keymap\n");
-        M("                     Errors in optional parts are not fatal\n");
-        M("                     <parts> can be any combination of:\n");
-        M("                     c: compat map         g: geometry\n");
-        M("                     k: keycodes           s: symbols\n");
-        M("                     t: types\n");
-    }
-    if (xkblist)
-    {
-        M("-p <count>           Specifies the number of slashes to be stripped\n");
-        M("                     from the front of the map name on output\n");
-    }
-    M("-R[<DIR>]            Specifies the root directory for\n");
-    M("                     relative path names\n");
-    M("-synch               Force synchronization\n");
-    if (xkblist)
-    {
-        M("-v [<flags>]         Set level of detail for listing.\n");
-        M("                     flags are as for the -l option\n");
-    }
-    M("-w [<lvl>]           Set warning level (0=none, 10=all)\n");
-    if (!xkblist)
-    {
-        M("-xkb                 Create an XKB source (.xkb) file\n");
-        M("-xkm                 Create a compiled key map (.xkm) file\n");
-    }
-    return;
-}
-
-/***====================================================================***/
-
-static void
-setVerboseFlags(char *str)
-{
-    for (; *str; str++)
-    {
-        switch (*str)
-        {
-        case 'f':
-            verboseLevel |= WantFullNames;
-            break;
-        case 'h':
-            verboseLevel |= WantHiddenMaps;
-            break;
-        case 'l':
-            verboseLevel |= WantLongListing;
-            break;
-        case 'p':
-            verboseLevel |= WantPartialMaps;
-            break;
-        case 'R':
-            verboseLevel |= ListRecursive;
-            break;
-        default:
-            if (warningLevel > 4)
-            {
-                WARN1("Unknown verbose option \"%c\"\n", (unsigned int) *str);
-                ACTION("Ignored\n");
-            }
-            break;
-        }
-    }
-    return;
-}
-
-static Bool
-parseArgs(int argc, char *argv[])
-{
-    register int i, tmp;
-
-    i = strlen(argv[0]);
-    tmp = strlen("xkblist");
-    if ((i >= tmp) && (strcmp(&argv[0][i - tmp], "xkblist") == 0))
-    {
-        xkblist = True;
-    }
-    for (i = 1; i < argc; i++)
-    {
-        int itmp;
-        if ((argv[i][0] != '-') || (uStringEqual(argv[i], "-")))
-        {
-            if (!xkblist)
-            {
-                if (inputFile == NULL)
-                    inputFile = argv[i];
-                else if (outputFile == NULL)
-                    outputFile = argv[i];
-                else if (warningLevel > 0)
-                {
-                    WARN("Too many file names on command line\n");
-                    ACTION3
-                        ("Compiling %s, writing to %s, ignoring %s\n",
-                         inputFile, outputFile, argv[i]);
-                }
-            }
-            else if (!AddMatchingFiles(argv[i]))
-                return False;
-        }
-        else if ((strcmp(argv[i], "-?") == 0)
-                 || (strcmp(argv[i], "-help") == 0))
-        {
-            Usage(argc, argv);
-            exit(0);
-        }
-        else if ((strcmp(argv[i], "-a") == 0) && (!xkblist))
-        {
-            showImplicit = True;
-        }
-        else if ((strcmp(argv[i], "-C") == 0) && (!xkblist))
-        {
-            if ((outputFormat != WANT_DEFAULT)
-                && (outputFormat != WANT_C_HDR))
-            {
-                if (warningLevel > 0)
-                {
-                    WARN("Multiple output file formats specified\n");
-                    ACTION1("\"%s\" flag ignored\n", argv[i]);
-                }
-            }
-            else
-                outputFormat = WANT_C_HDR;
-        }
-#ifdef DEBUG
-        else if (strcmp(argv[i], "-d") == 0)
-        {
-            if ((i >= (argc - 1)) || (!isdigit(argv[i + 1][0])))
-            {
-                debugFlags = 1;
-            }
-            else
-            {
-                if (sscanf(argv[++i], "%i", &itmp) == 1)
-                    debugFlags = itmp;
-            }
-            INFO1("Setting debug flags to %d\n", debugFlags);
-        }
-#endif
-        else if ((strcmp(argv[i], "-dflts") == 0) && (!xkblist))
-        {
-            computeDflts = True;
-        }
-        else if (strcmp(argv[i], "-em1") == 0)
-        {
-            if (++i >= argc)
-            {
-                if (warningLevel > 0)
-                {
-                    WARN("No pre-error message specified\n");
-                    ACTION("Trailing \"-em1\" option ignored\n");
-                }
-            }
-            else if (preErrorMsg != NULL)
-            {
-                if (warningLevel > 0)
-                {
-                    WARN("Multiple pre-error messsages specified\n");
-                    ACTION2("Compiling %s, ignoring %s\n",
-                            preErrorMsg, argv[i]);
-                }
-            }
-            else
-                preErrorMsg = argv[i];
-        }
-        else if (strcmp(argv[i], "-emp") == 0)
-        {
-            if (++i >= argc)
-            {
-                if (warningLevel > 0)
-                {
-                    WARN("No error prefix specified\n");
-                    ACTION("Trailing \"-emp\" option ignored\n");
-                }
-            }
-            else if (errorPrefix != NULL)
-            {
-                if (warningLevel > 0)
-                {
-                    WARN("Multiple error prefixes specified\n");
-                    ACTION2("Compiling %s, ignoring %s\n",
-                            errorPrefix, argv[i]);
-                }
-            }
-            else
-                errorPrefix = argv[i];
-        }
-        else if (strcmp(argv[i], "-eml") == 0)
-        {
-            if (++i >= argc)
-            {
-                if (warningLevel > 0)
-                {
-                    WARN("No post-error message specified\n");
-                    ACTION("Trailing \"-eml\" option ignored\n");
-                }
-            }
-            else if (postErrorMsg != NULL)
-            {
-                if (warningLevel > 0)
-                {
-                    WARN("Multiple post-error messages specified\n");
-                    ACTION2("Compiling %s, ignoring %s\n",
-                            postErrorMsg, argv[i]);
-                }
-            }
-            else
-                postErrorMsg = argv[i];
-        }
-        else if ((strncmp(argv[i], "-I", 2) == 0) && (!xkblist))
-        {
-            if (!XkbAddDirectoryToPath(&argv[i][2]))
-            {
-                ACTION("Exiting\n");
-                exit(1);
-            }
-        }
-        else if ((strncmp(argv[i], "-i", 2) == 0) && (!xkblist))
-        {
-            if (++i >= argc)
-            {
-                if (warningLevel > 0)
-                    WARN("No device ID specified\n");
-            }
-            device_id = atoi(argv[i]);
-        }
-        else if ((strncmp(argv[i], "-l", 2) == 0) && (!xkblist))
-        {
-            if (outputFormat != WANT_DEFAULT)
-            {
-                if (warningLevel > 0)
-                {
-                    WARN("Multiple output file formats specified\n");
-                    ACTION1("\"%s\" flag ignored\n", argv[i]);
-                }
-            }
-            else
-            {
-                if (argv[i][2] != '\0')
-                    setVerboseFlags(&argv[i][2]);
-                xkblist = True;
-                if ((inputFile) && (!AddMatchingFiles(inputFile)))
-                    return False;
-                else
-                    inputFile = NULL;
-                if ((outputFile) && (!AddMatchingFiles(outputFile)))
-                    return False;
-                else
-                    outputFile = NULL;
-            }
-        }
-        else if ((strcmp(argv[i], "-m") == 0)
-                 || (strcmp(argv[i], "-map") == 0))
-        {
-            if (++i >= argc)
-            {
-                if (warningLevel > 0)
-                {
-                    WARN("No map name specified\n");
-                    ACTION1("Trailing \"%s\" option ignored\n", argv[i - 1]);
-                }
-            }
-            else if (xkblist)
-            {
-                if (!AddMapOnly(argv[i]))
-                    return False;
-            }
-            else if (inputMap != NULL)
-            {
-                if (warningLevel > 0)
-                {
-                    WARN("Multiple map names specified\n");
-                    ACTION2("Compiling %s, ignoring %s\n", inputMap, argv[i]);
-                }
-            }
-            else
-                inputMap = argv[i];
-        }
-        else if ((strcmp(argv[i], "-merge") == 0) && (!xkblist))
-        {
-            /* Ignored */
-        }
-        else if (strcmp(argv[i], "-o") == 0)
-        {
-            if (++i >= argc)
-            {
-                if (warningLevel > 0)
-                {
-                    WARN("No output file specified\n");
-                    ACTION("Trailing \"-o\" option ignored\n");
-                }
-            }
-            else if (outputFile != NULL)
-            {
-                if (warningLevel > 0)
-                {
-                    WARN("Multiple output files specified\n");
-                    ACTION2("Compiling %s, ignoring %s\n", outputFile,
-                            argv[i]);
-                }
-            }
-            else
-                outputFile = argv[i];
-        }
-        else if (((strcmp(argv[i], "-opt") == 0)
-                  || (strcmp(argv[i], "optional") == 0)) && (!xkblist))
-        {
-            if (++i >= argc)
-            {
-                if (warningLevel > 0)
-                {
-                    WARN("No optional components specified\n");
-                    ACTION1("Trailing \"%s\" option ignored\n", argv[i - 1]);
-                }
-            }
-            else
-            {
-                char *tmp2;
-                for (tmp2 = argv[i]; (*tmp2 != '\0'); tmp2++)
-                {
-                    switch (*tmp2)
-                    {
-                    case 'c':
-                    case 'C':
-                        optionalParts |= XkmCompatMapMask;
-                        break;
-                    case 'g':
-                    case 'G':
-                        optionalParts |= XkmGeometryMask;
-                        break;
-                    case 'k':
-                    case 'K':
-                        optionalParts |= XkmKeyNamesMask;
-                        break;
-                    case 's':
-                    case 'S':
-                        optionalParts |= XkmSymbolsMask;
-                        break;
-                    case 't':
-                    case 'T':
-                        optionalParts |= XkmTypesMask;
-                        break;
-                    default:
-                        if (warningLevel > 0)
-                        {
-                            WARN1
-                                ("Illegal component for %s option\n",
-                                 argv[i - 1]);
-                            ACTION1
-                                ("Ignoring unknown specifier \"%c\"\n",
-                                 (unsigned int) *tmp2);
-                        }
-                        break;
-                    }
-                }
-            }
-        }
-        else if (strncmp(argv[i], "-p", 2) == 0)
-        {
-            if (isdigit(argv[i][2]))
-            {
-                if (sscanf(&argv[i][2], "%i", &itmp) == 1)
-                    dirsToStrip = itmp;
-            }
-            else if ((i < (argc - 1)) && (isdigit(argv[i + 1][0])))
-            {
-                if (sscanf(argv[++i], "%i", &itmp) == 1)
-                    dirsToStrip = itmp;
-            }
-            else
-            {
-                dirsToStrip = 0;
-            }
-            if (warningLevel > 5)
-                INFO1("Setting path count to %d\n", dirsToStrip);
-        }
-        else if (strncmp(argv[i], "-R", 2) == 0)
-        {
-            if (argv[i][2] == '\0')
-            {
-                if (warningLevel > 0)
-                {
-                    WARN("No root directory specified\n");
-                    ACTION("Ignoring -R option\n");
-                }
-            }
-            else if (rootDir != NULL)
-            {
-                if (warningLevel > 0)
-                {
-                    WARN("Multiple root directories specified\n");
-                    ACTION2("Using %s, ignoring %s\n", rootDir, argv[i]);
-                }
-            }
-            else
-            {
-                rootDir = &argv[i][2];
-                if (warningLevel > 8)
-                {
-                    WARN1("Changing root directory to \"%s\"\n", rootDir);
-                }
-<<<<<<< HEAD
-		XkbAddDirectoryToPath(rootDir);
-		if (!XkbAddDirectoryToPath(rootDir) && (warningLevel>0)) {
-=======
-                if ((chdir(rootDir) < 0) && (warningLevel > 0))
-                {
->>>>>>> c1157957
-                    WARN1("Couldn't change directory to \"%s\"\n", rootDir);
-                    ACTION("Root directory (-R) option ignored\n");
-                    rootDir = NULL;
-                }
-            }
-        }
-        else if ((strcmp(argv[i], "-synch") == 0)
-                 || (strcmp(argv[i], "-s") == 0))
-        {
-            synch = True;
-        }
-        else if (strncmp(argv[i], "-v", 2) == 0)
-        {
-            char *str;
-            if (argv[i][2] != '\0')
-                str = &argv[i][2];
-            else if ((i < (argc - 1)) && (argv[i + 1][0] != '-'))
-                str = argv[++i];
-            else
-                str = NULL;
-            if (str)
-                setVerboseFlags(str);
-        }
-        else if (strncmp(argv[i], "-w", 2) == 0)
-        {
-            if ((i >= (argc - 1)) || (!isdigit(argv[i + 1][0])))
-            {
-                warningLevel = 0;
-                if (isdigit(argv[i][1]))
-                    if (sscanf(&argv[i][1], "%i", &itmp) == 1)
-                        warningLevel = itmp;
-            }
-            else
-            {
-                if (sscanf(argv[++i], "%i", &itmp) == 1)
-                    warningLevel = itmp;
-            }
-        }
-        else if ((strcmp(argv[i], "-xkb") == 0) && (!xkblist))
-        {
-            if ((outputFormat != WANT_DEFAULT)
-                && (outputFormat != WANT_XKB_FILE))
-            {
-                if (warningLevel > 0)
-                {
-                    WARN("Multiple output file formats specified\n");
-                    ACTION1("\"%s\" flag ignored\n", argv[i]);
-                }
-            }
-            else
-                outputFormat = WANT_XKB_FILE;
-        }
-        else if ((strcmp(argv[i], "-xkm") == 0) && (!xkblist))
-        {
-            if ((outputFormat != WANT_DEFAULT)
-                && (outputFormat != WANT_XKM_FILE))
-            {
-                if (warningLevel > 0)
-                {
-                    WARN("Multiple output file formats specified\n");
-                    ACTION1("\"%s\" flag ignored\n", argv[i]);
-                }
-            }
-            else
-                outputFormat = WANT_XKM_FILE;
-        }
-        else
-        {
-            ERROR1("Unknown flag \"%s\" on command line\n", argv[i]);
-            Usage(argc, argv);
-            return False;
-        }
-    }
-    if (xkblist)
-        inputFormat = INPUT_XKB;
-    else if (inputFile == NULL)
-    {
-        ERROR("No input file specified\n");
-        return False;
-    }
-    else if (uStringEqual(inputFile, "-"))
-    {
-        inputFormat = INPUT_XKB;
-    }
-#ifndef WIN32
-    else if (strchr(inputFile, ':') == NULL)
-    {
-#else
-    else if ((strchr(inputFile, ':') == NULL) || (strlen(inputFile) > 2 &&
-                                               isalpha(inputFile[0]) &&
-                                               inputFile[1] == ':'
-                                               && strchr(inputFile + 2,
-                                                         ':') == NULL))
-    {
-#endif
-        int len;
-        len = strlen(inputFile);
-        if (inputFile[len - 1] == ')')
-        {
-            char *tmp;
-            if ((tmp = strchr(inputFile, '(')) != NULL)
-            {
-                *tmp = '\0';
-                inputFile[len - 1] = '\0';
-                tmp++;
-                if (*tmp == '\0')
-                {
-                    WARN("Empty map in filename\n");
-                    ACTION("Ignored\n");
-                }
-                else if (inputMap == NULL)
-                {
-                    inputMap = uStringDup(tmp);
-                }
-                else
-                {
-                    WARN("Map specified in filename and with -m flag\n");
-                    ACTION1("map from name (\"%s\") ignored\n", tmp);
-                }
-            }
-            else
-            {
-                ERROR1("Illegal name \"%s\" for input file\n", inputFile);
-                return False;
-            }
-        }
-        if ((len > 4) && (strcmp(&inputFile[len - 4], ".xkm") == 0))
-        {
-            inputFormat = INPUT_XKM;
-        }
-        else
-        {
-            FILE *file;
-            file = fopen(inputFile, "r");
-            if (file)
-            {
-                if (XkmProbe(file))
-                    inputFormat = INPUT_XKM;
-                else
-                    inputFormat = INPUT_XKB;
-                fclose(file);
-            }
-            else
-            {
-                fprintf(stderr, "Cannot open \"%s\" for reading\n",
-                        inputFile);
-                return False;
-            }
-        }
-    }
-    else
-    {
-        inDpyName = inputFile;
-        inputFile = NULL;
-        inputFormat = INPUT_XKM;
-    }
-
-    if (outputFormat == WANT_DEFAULT)
-    {
-        if (xkblist)
-            outputFormat = WANT_LISTING;
-        else if (inputFormat == INPUT_XKB)
-            outputFormat = WANT_XKM_FILE;
-        else
-            outputFormat = WANT_XKB_FILE;
-    }
-    if ((outputFormat == WANT_LISTING) && (inputFormat != INPUT_XKB))
-    {
-        if (inputFile)
-            ERROR("Cannot generate a listing from a .xkm file (yet)\n");
-        else
-            ERROR("Cannot generate a listing from an X connection (yet)\n");
-        return False;
-    }
-    if (xkblist)
-    {
-        if (outputFile == NULL)
-            outputFile = uStringDup("-");
-        else if (strchr(outputFile, ':') != NULL)
-        {
-            ERROR("Cannot write a listing to an X connection\n");
-            return False;
-        }
-    }
-    else if ((!outputFile) && (inputFile) && uStringEqual(inputFile, "-"))
-    {
-        int len = strlen("stdin") + strlen(fileTypeExt[outputFormat]) + 2;
-        outputFile = uTypedCalloc(len, char);
-        if (outputFile == NULL)
-        {
-            WSGO("Cannot allocate space for output file name\n");
-            ACTION("Exiting\n");
-            exit(1);
-        }
-        sprintf(outputFile, "stdin.%s", fileTypeExt[outputFormat]);
-    }
-    else if ((outputFile == NULL) && (inputFile != NULL))
-    {
-        int len;
-        char *base, *ext;
-
-        if (inputMap == NULL)
-        {
-            base = strrchr(inputFile, '/');
-            if (base == NULL)
-                base = inputFile;
-            else
-                base++;
-        }
-        else
-            base = inputMap;
-
-        len = strlen(base) + strlen(fileTypeExt[outputFormat]) + 2;
-        outputFile = uTypedCalloc(len, char);
-        if (outputFile == NULL)
-        {
-            WSGO("Cannot allocate space for output file name\n");
-            ACTION("Exiting\n");
-            exit(1);
-        }
-        ext = strrchr(base, '.');
-        if (ext == NULL)
-            sprintf(outputFile, "%s.%s", base, fileTypeExt[outputFormat]);
-        else
-        {
-            strcpy(outputFile, base);
-            strcpy(&outputFile[ext - base + 1], fileTypeExt[outputFormat]);
-        }
-    }
-    else if (outputFile == NULL)
-    {
-        int len;
-        char *ch, *name, buf[128];
-        if (inDpyName[0] == ':')
-            snprintf(name = buf, sizeof(buf), "server%s", inDpyName);
-        else
-            name = inDpyName;
-
-        len = strlen(name) + strlen(fileTypeExt[outputFormat]) + 2;
-        outputFile = uTypedCalloc(len, char);
-        if (outputFile == NULL)
-        {
-            WSGO("Cannot allocate space for output file name\n");
-            ACTION("Exiting\n");
-            exit(1);
-        }
-        strcpy(outputFile, name);
-        for (ch = outputFile; (*ch) != '\0'; ch++)
-        {
-            if (*ch == ':')
-                *ch = '-';
-            else if (*ch == '.')
-                *ch = '_';
-        }
-        *ch++ = '.';
-        strcpy(ch, fileTypeExt[outputFormat]);
-    }
-#ifdef WIN32
-    else if (strlen(outputFile) > 2 &&
-             isalpha(outputFile[0]) &&
-             outputFile[1] == ':' && strchr(outputFile + 2, ':') == NULL)
-    {
-    }
-#endif
-    else if (strchr(outputFile, ':') != NULL)
-    {
-        outDpyName = outputFile;
-        outputFile = NULL;
-        outputFormat = WANT_X_SERVER;
-    }
-    return True;
-}
-
-static Display *
-GetDisplay(char *program, char *dpyName)
-{
-    int mjr, mnr, error;
-    Display *dpy;
-
-    mjr = XkbMajorVersion;
-    mnr = XkbMinorVersion;
-    dpy = XkbOpenDisplay(dpyName, NULL, NULL, &mjr, &mnr, &error);
-    if (dpy == NULL)
-    {
-        switch (error)
-        {
-        case XkbOD_BadLibraryVersion:
-            INFO3("%s was compiled with XKB version %d.%02d\n",
-                  program, XkbMajorVersion, XkbMinorVersion);
-            ERROR2("X library supports incompatible version %d.%02d\n",
-                   mjr, mnr);
-            break;
-        case XkbOD_ConnectionRefused:
-            ERROR1("Cannot open display \"%s\"\n", dpyName);
-            break;
-        case XkbOD_NonXkbServer:
-            ERROR1("XKB extension not present on %s\n", dpyName);
-            break;
-        case XkbOD_BadServerVersion:
-            INFO3("%s was compiled with XKB version %d.%02d\n",
-                  program, XkbMajorVersion, XkbMinorVersion);
-            ERROR3("Server %s uses incompatible version %d.%02d\n",
-                   dpyName, mjr, mnr);
-            break;
-        default:
-            WSGO1("Unknown error %d from XkbOpenDisplay\n", error);
-        }
-    }
-    else if (synch)
-        XSynchronize(dpy, True);
-    return dpy;
-}
-
-/***====================================================================***/
-
-<<<<<<< HEAD
-extern int yydebug;
-=======
-#ifdef DEBUG
-extern int yydebug;
-#endif
->>>>>>> c1157957
-
-int
-main(int argc, char *argv[])
-{
-    FILE *file;         /* input file (or stdin) */
-    XkbFile *rtrn;
-    XkbFile *mapToUse;
-    int ok;
-    XkbFileInfo result;
-    Status status;
-
-    yyin = stdin;
-    uSetEntryFile(NullString);
-    uSetDebugFile(NullString);
-    uSetErrorFile(NullString);
-
-    XkbInitIncludePath();
-    if (!parseArgs(argc, argv))
-        exit(1);
-#ifdef DEBUG
-    if (debugFlags & 0x2)
-        yydebug = 1;
-#endif
-    if (preErrorMsg)
-        uSetPreErrorMessage(preErrorMsg);
-    if (errorPrefix)
-        uSetErrorPrefix(errorPrefix);
-    if (postErrorMsg)
-        uSetPostErrorMessage(postErrorMsg);
-    file = NULL;
-    XkbInitAtoms(NULL);
-    XkbAddDefaultDirectoriesToPath();
-    if (xkblist)
-    {
-        Bool gotSome;
-        gotSome = GenerateListing(outputFile);
-        if ((warningLevel > 7) && (!gotSome))
-            return -1;
-        return 0;
-    }
-    if (inputFile != NULL)
-    {
-        if (uStringEqual(inputFile, "-"))
-        {
-            file = stdin;
-            inputFile = "stdin";
-        }
-        else
-        {
-            file = fopen(inputFile, "r");
-        }
-    }
-    else if (inDpyName != NULL)
-    {
-        inDpy = GetDisplay(argv[0], inDpyName);
-        if (!inDpy)
-        {
-            ACTION("Exiting\n");
-            exit(1);
-        }
-    }
-    if (outDpyName != NULL)
-    {
-        outDpy = GetDisplay(argv[0], outDpyName);
-        if (!outDpy)
-        {
-            ACTION("Exiting\n");
-            exit(1);
-        }
-    }
-    if ((inDpy == NULL) && (outDpy == NULL))
-    {
-        int mjr, mnr;
-        mjr = XkbMajorVersion;
-        mnr = XkbMinorVersion;
-        if (!XkbLibraryVersion(&mjr, &mnr))
-        {
-            INFO3("%s was compiled with XKB version %d.%02d\n",
-                  argv[0], XkbMajorVersion, XkbMinorVersion);
-            ERROR2("X library supports incompatible version %d.%02d\n",
-                   mjr, mnr);
-            ACTION("Exiting\n");
-            exit(1);
-        }
-    }
-    if (file)
-    {
-        ok = True;
-        setScanState(inputFile, 1);
-        if ((inputFormat == INPUT_XKB) /* parse .xkb file */
-            && (XKBParseFile(file, &rtrn) && (rtrn != NULL)))
-        {
-            fclose(file);
-            mapToUse = rtrn;
-            if (inputMap != NULL) /* map specified on cmdline? */
-            {
-                while ((mapToUse)
-                       && (!uStringEqual(mapToUse->name, inputMap)))
-                {
-                    mapToUse = (XkbFile *) mapToUse->common.next;
-                }
-                if (!mapToUse)
-                {
-                    FATAL2("No map named \"%s\" in \"%s\"\n",
-                           inputMap, inputFile);
-                    /* NOTREACHED */
-                }
-            }
-            else if (rtrn->common.next != NULL)
-            {
-                /* look for map with XkbLC_Default flag. */
-                mapToUse = rtrn;
-                for (; mapToUse; mapToUse = (XkbFile *) mapToUse->common.next)
-                {
-                    if (mapToUse->flags & XkbLC_Default)
-                        break;
-                }
-                if (!mapToUse)
-                {
-                    mapToUse = rtrn;
-                    if (warningLevel > 4)
-                    {
-                        WARN1
-                            ("No map specified, but \"%s\" has several\n",
-                             inputFile);
-                        ACTION1
-                            ("Using the first defined map, \"%s\"\n",
-                             mapToUse->name);
-                    }
-                }
-            }
-            bzero((char *) &result, sizeof(result));
-            result.type = mapToUse->type;
-            if ((result.xkb = XkbAllocKeyboard()) == NULL)
-            {
-                WSGO("Cannot allocate keyboard description\n");
-                /* NOTREACHED */
-            }
-            switch (mapToUse->type)
-            {
-            case XkmSemanticsFile:
-            case XkmLayoutFile:
-            case XkmKeymapFile:
-                ok = CompileKeymap(mapToUse, &result, MergeReplace);
-                break;
-            case XkmKeyNamesIndex:
-                ok = CompileKeycodes(mapToUse, &result, MergeReplace);
-                break;
-            case XkmTypesIndex:
-                ok = CompileKeyTypes(mapToUse, &result, MergeReplace);
-                break;
-            case XkmSymbolsIndex:
-                /* if it's just symbols, invent key names */
-                result.xkb->flags |= AutoKeyNames;
-                ok = False;
-                break;
-            case XkmCompatMapIndex:
-                ok = CompileCompatMap(mapToUse, &result, MergeReplace, NULL);
-                break;
-            case XkmGeometryFile:
-            case XkmGeometryIndex:
-                /* if it's just a geometry, invent key names */
-                result.xkb->flags |= AutoKeyNames;
-                ok = CompileGeometry(mapToUse, &result, MergeReplace);
-                break;
-            default:
-                WSGO1("Unknown file type %d\n", mapToUse->type);
-                ok = False;
-                break;
-            }
-        }
-        else if (inputFormat == INPUT_XKM) /* parse xkm file */
-        {
-            unsigned tmp;
-            bzero((char *) &result, sizeof(result));
-            if ((result.xkb = XkbAllocKeyboard()) == NULL)
-            {
-                WSGO("Cannot allocate keyboard description\n");
-                /* NOTREACHED */
-            }
-            tmp = XkmReadFile(file, 0, XkmKeymapLegal, &result);
-            if (tmp == XkmKeymapLegal)
-            {
-                ERROR1("Cannot read XKM file \"%s\"\n", inputFile);
-                ok = False;
-            }
-        }
-        else
-        {
-            INFO1("Errors encountered in %s; not compiled.\n", inputFile);
-            ok = False;
-        }
-    }
-    else if (inDpy != NULL)
-    {
-        bzero((char *) &result, sizeof(result));
-        result.type = XkmKeymapFile;
-        result.xkb = XkbGetMap(inDpy, XkbAllMapComponentsMask, device_id);
-        if (result.xkb == NULL)
-            WSGO("Cannot load keyboard description\n");
-        if (XkbGetIndicatorMap(inDpy, ~0, result.xkb) != Success)
-            WSGO("Could not load indicator map\n");
-        if (XkbGetControls(inDpy, XkbAllControlsMask, result.xkb) != Success)
-            WSGO("Could not load keyboard controls\n");
-        if (XkbGetCompatMap(inDpy, XkbAllCompatMask, result.xkb) != Success)
-            WSGO("Could not load compatibility map\n");
-        if (XkbGetNames(inDpy, XkbAllNamesMask, result.xkb) != Success)
-            WSGO("Could not load names\n");
-        if ((status = XkbGetGeometry(inDpy, result.xkb)) != Success)
-        {
-            if (warningLevel > 3)
-            {
-                char buf[100];
-                buf[0] = '\0';
-                XGetErrorText(inDpy, status, buf, 100);
-                WARN1("Could not load keyboard geometry for %s\n", inDpyName);
-                ACTION1("%s\n", buf);
-                ACTION("Resulting keymap file will not describe geometry\n");
-            }
-        }
-        if (computeDflts)
-            ok = (ComputeKbdDefaults(result.xkb) == Success);
-        else
-            ok = True;
-    }
-    else
-    {
-        fprintf(stderr, "Cannot open \"%s\" to compile\n", inputFile);
-        ok = 0;
-    }
-    if (ok)
-    {
-        FILE *out = stdout;
-        if ((inDpy != outDpy) &&
-            (XkbChangeKbdDisplay(outDpy, &result) != Success))
-        {
-            WSGO2("Error converting keyboard display from %s to %s\n",
-                  inDpyName, outDpyName);
-            exit(1);
-        }
-        if (outputFile != NULL)
-        {
-            if (uStringEqual(outputFile, "-"))
-                outputFile = "stdout";
-            else
-            {
-                /*
-                 * fix to prevent symlink attack (e.g.,
-                 * ln -s /etc/passwd /var/tmp/server-0.xkm)
-                 */
-                /*
-                 * this patch may have POSIX, Linux, or GNU libc bias
-                 * -- Branden Robinson
-                 */
-                int outputFileFd;
-                int binMode = 0;
-                const char *openMode = "w";
-                unlink(outputFile);
-#ifdef O_BINARY
-                switch (outputFormat)
-                {
-                case WANT_XKM_FILE:
-                    binMode = O_BINARY;
-                    openMode = "wb";
-                    break;
-                default:
-                    binMode = 0;
-                    break;
-                }
-#endif
-<<<<<<< HEAD
-#ifdef _MSC_VER
-		outputFileFd= open(outputFile, O_WRONLY|O_CREAT|O_EXCL|binMode,_S_IREAD | _S_IWRITE);
-#else
-=======
->>>>>>> c1157957
-                outputFileFd =
-                    open(outputFile, O_WRONLY | O_CREAT | O_EXCL,
-                         S_IRUSR | S_IWUSR | S_IRGRP | S_IWGRP | S_IROTH
-                         | S_IWOTH | binMode);
-<<<<<<< HEAD
-#endif
-=======
->>>>>>> c1157957
-                if (outputFileFd < 0)
-                {
-                    ERROR1
-                        ("Cannot open \"%s\" to write keyboard description\n",
-                         outputFile);
-                    ACTION("Exiting\n");
-                    exit(1);
-                }
-#ifndef WIN32
-                out = fdopen(outputFileFd, openMode);
-#else
-                close(outputFileFd);
-                out = fopen(outputFile, "wb");
-#endif
-                /* end BR */
-                if (out == NULL)
-                {
-                    ERROR1
-                        ("Cannot open \"%s\" to write keyboard description\n",
-                         outputFile);
-                    ACTION("Exiting\n");
-                    exit(1);
-                }
-            }
-        }
-        switch (outputFormat)
-        {
-        case WANT_XKM_FILE:
-            ok = XkbWriteXKMFile(out, &result);
-            break;
-        case WANT_XKB_FILE:
-            ok = XkbWriteXKBFile(out, &result, showImplicit, NULL, NULL);
-            break;
-        case WANT_C_HDR:
-            ok = XkbWriteCFile(out, outputFile, &result);
-            break;
-        case WANT_X_SERVER:
-            if (!(ok = XkbWriteToServer(&result)))
-            {
-                ERROR2("%s in %s\n", _XkbErrMessages[_XkbErrCode],
-                       _XkbErrLocation ? _XkbErrLocation : "unknown");
-                ACTION1("Couldn't write keyboard description to %s\n",
-                        outDpyName);
-            }
-            break;
-        default:
-            WSGO1("Unknown output format %d\n", outputFormat);
-            ACTION("No output file created\n");
-            ok = False;
-            break;
-        }
-        if (outputFormat != WANT_X_SERVER)
-        {
-            if (fclose(out))
-            {
-                ERROR1("Cannot close \"%s\" properly (not enough space?)\n",
-                       outputFile);
-                ok= False;
-            }
-            else if (!ok)
-            {
-                ERROR2("%s in %s\n", _XkbErrMessages[_XkbErrCode],
-                       _XkbErrLocation ? _XkbErrLocation : "unknown");
-            }
-            if (!ok)
-            {
-                ACTION1("Output file \"%s\" removed\n", outputFile);
-                unlink(outputFile);
-            }
-        }
-    }
-    if (inDpy)
-        XCloseDisplay(inDpy);
-    inDpy = NULL;
-    if (outDpy)
-        XCloseDisplay(outDpy);
-    uFinishUp();
-    return (ok == 0);
-}
+/************************************************************
+ Copyright (c) 1994 by Silicon Graphics Computer Systems, Inc.
+
+ Permission to use, copy, modify, and distribute this
+ software and its documentation for any purpose and without
+ fee is hereby granted, provided that the above copyright
+ notice appear in all copies and that both that copyright
+ notice and this permission notice appear in supporting
+ documentation, and that the name of Silicon Graphics not be 
+ used in advertising or publicity pertaining to distribution 
+ of the software without specific prior written permission.
+ Silicon Graphics makes no representation about the suitability 
+ of this software for any purpose. It is provided "as is"
+ without any express or implied warranty.
+ 
+ SILICON GRAPHICS DISCLAIMS ALL WARRANTIES WITH REGARD TO THIS 
+ SOFTWARE, INCLUDING ALL IMPLIED WARRANTIES OF MERCHANTABILITY 
+ AND FITNESS FOR A PARTICULAR PURPOSE. IN NO EVENT SHALL SILICON
+ GRAPHICS BE LIABLE FOR ANY SPECIAL, INDIRECT OR CONSEQUENTIAL 
+ DAMAGES OR ANY DAMAGES WHATSOEVER RESULTING FROM LOSS OF USE, 
+ DATA OR PROFITS, WHETHER IN AN ACTION OF CONTRACT, NEGLIGENCE 
+ OR OTHER TORTIOUS ACTION, ARISING OUT OF OR IN CONNECTION  WITH
+ THE USE OR PERFORMANCE OF THIS SOFTWARE.
+
+ ********************************************************/
+
+#include <stdio.h>
+#include <ctype.h>
+#include <X11/keysym.h>
+
+/* for symlink attack security fix -- Branden Robinson */
+#include <sys/stat.h>
+#include <sys/types.h>
+#include <unistd.h>
+/* end BR */
+
+#if defined(sgi)
+#include <malloc.h>
+#endif
+
+#define	DEBUG_VAR debugFlags
+#include "xkbcomp.h"
+#include <stdlib.h>
+#include "xkbpath.h"
+#include "parseutils.h"
+#include "misc.h"
+#include "tokens.h"
+#include <X11/extensions/XKBgeom.h>
+
+#ifdef __UNIXOS2__
+#define chdir _chdir2
+#endif
+
+#ifdef WIN32
+#define S_IRGRP 0
+#define S_IWGRP 0
+#define S_IROTH 0
+#define S_IWOTH 0
+#endif
+
+#define	lowbit(x)	((x) & (-(x)))
+
+/***====================================================================***/
+
+#define	WANT_DEFAULT	0
+#define	WANT_XKM_FILE	1
+#define	WANT_C_HDR	2
+#define	WANT_XKB_FILE	3
+#define	WANT_X_SERVER	4
+#define	WANT_LISTING	5
+
+#define	INPUT_UNKNOWN	0
+#define	INPUT_XKB	1
+#define	INPUT_XKM	2
+
+unsigned int debugFlags;
+
+static const char *fileTypeExt[] = {
+    "XXX",
+    "xkm",
+    "h",
+    "xkb",
+    "dir"
+};
+
+static unsigned inputFormat, outputFormat;
+char *rootDir;
+static char *inputFile;
+static char *inputMap;
+static char *outputFile;
+static char *inDpyName;
+static char *outDpyName;
+static Display *inDpy;
+static Display *outDpy;
+static Bool showImplicit = False;
+static Bool synch = False;
+static Bool computeDflts = False;
+static Bool xkblist = False;
+unsigned warningLevel = 5;
+unsigned verboseLevel = 0;
+unsigned dirsToStrip = 0;
+unsigned optionalParts = 0;
+static char *preErrorMsg = NULL;
+static char *postErrorMsg = NULL;
+static char *errorPrefix = NULL;
+static unsigned int device_id = XkbUseCoreKbd;
+
+/***====================================================================***/
+
+#define	M(m)	fprintf(stderr,(m))
+#define	M1(m,a)	fprintf(stderr,(m),(a))
+
+static void
+Usage(int argc, char *argv[])
+{
+    if (!xkblist)
+        M1("Usage: %s [options] input-file [ output-file ]\n", argv[0]);
+    else
+        M1("Usage: %s [options] file[(map)] ...\n", argv[0]);
+    M("Legal options:\n");
+    M("-?,-help             Print this message\n");
+    if (!xkblist)
+    {
+        M("-a                   Show all actions\n");
+        M("-C                   Create a C header file\n");
+    }
+#ifdef DEBUG
+    M("-d [flags]           Report debugging information\n");
+#endif
+    M("-em1 <msg>           Print <msg> before printing first error message\n");
+    M("-emp <msg>           Print <msg> at the start of each message line\n");
+    M("-eml <msg>           If there were any errors, print <msg> before exiting\n");
+    if (!xkblist)
+    {
+        M("-dflts               Compute defaults for missing parts\n");
+        M("-I[<dir>]            Specifies a top level directory for include\n");
+        M("                     directives. Multiple directories are legal.\n");
+        M("-l [flags]           List matching maps in the specified files\n");
+        M("                     f: list fully specified names\n");
+        M("                     h: also list hidden maps\n");
+        M("                     l: long listing (show flags)\n");
+        M("                     p: also list partial maps\n");
+        M("                     R: recursively list subdirectories\n");
+        M("                     default is all options off\n");
+    }
+    M("-i <deviceid>        Specifies device ID (not name) to compile for\n");
+    M("-m[ap] <map>         Specifies map to compile\n");
+    M("-o <file>            Specifies output file name\n");
+    if (!xkblist)
+    {
+        M("-opt[ional] <parts>  Specifies optional components of keymap\n");
+        M("                     Errors in optional parts are not fatal\n");
+        M("                     <parts> can be any combination of:\n");
+        M("                     c: compat map         g: geometry\n");
+        M("                     k: keycodes           s: symbols\n");
+        M("                     t: types\n");
+    }
+    if (xkblist)
+    {
+        M("-p <count>           Specifies the number of slashes to be stripped\n");
+        M("                     from the front of the map name on output\n");
+    }
+    M("-R[<DIR>]            Specifies the root directory for\n");
+    M("                     relative path names\n");
+    M("-synch               Force synchronization\n");
+    if (xkblist)
+    {
+        M("-v [<flags>]         Set level of detail for listing.\n");
+        M("                     flags are as for the -l option\n");
+    }
+    M("-w [<lvl>]           Set warning level (0=none, 10=all)\n");
+    if (!xkblist)
+    {
+        M("-xkb                 Create an XKB source (.xkb) file\n");
+        M("-xkm                 Create a compiled key map (.xkm) file\n");
+    }
+    return;
+}
+
+/***====================================================================***/
+
+static void
+setVerboseFlags(char *str)
+{
+    for (; *str; str++)
+    {
+        switch (*str)
+        {
+        case 'f':
+            verboseLevel |= WantFullNames;
+            break;
+        case 'h':
+            verboseLevel |= WantHiddenMaps;
+            break;
+        case 'l':
+            verboseLevel |= WantLongListing;
+            break;
+        case 'p':
+            verboseLevel |= WantPartialMaps;
+            break;
+        case 'R':
+            verboseLevel |= ListRecursive;
+            break;
+        default:
+            if (warningLevel > 4)
+            {
+                WARN1("Unknown verbose option \"%c\"\n", (unsigned int) *str);
+                ACTION("Ignored\n");
+            }
+            break;
+        }
+    }
+    return;
+}
+
+static Bool
+parseArgs(int argc, char *argv[])
+{
+    register int i, tmp;
+
+    i = strlen(argv[0]);
+    tmp = strlen("xkblist");
+    if ((i >= tmp) && (strcmp(&argv[0][i - tmp], "xkblist") == 0))
+    {
+        xkblist = True;
+    }
+    for (i = 1; i < argc; i++)
+    {
+        int itmp;
+        if ((argv[i][0] != '-') || (uStringEqual(argv[i], "-")))
+        {
+            if (!xkblist)
+            {
+                if (inputFile == NULL)
+                    inputFile = argv[i];
+                else if (outputFile == NULL)
+                    outputFile = argv[i];
+                else if (warningLevel > 0)
+                {
+                    WARN("Too many file names on command line\n");
+                    ACTION3
+                        ("Compiling %s, writing to %s, ignoring %s\n",
+                         inputFile, outputFile, argv[i]);
+                }
+            }
+            else if (!AddMatchingFiles(argv[i]))
+                return False;
+        }
+        else if ((strcmp(argv[i], "-?") == 0)
+                 || (strcmp(argv[i], "-help") == 0))
+        {
+            Usage(argc, argv);
+            exit(0);
+        }
+        else if ((strcmp(argv[i], "-a") == 0) && (!xkblist))
+        {
+            showImplicit = True;
+        }
+        else if ((strcmp(argv[i], "-C") == 0) && (!xkblist))
+        {
+            if ((outputFormat != WANT_DEFAULT)
+                && (outputFormat != WANT_C_HDR))
+            {
+                if (warningLevel > 0)
+                {
+                    WARN("Multiple output file formats specified\n");
+                    ACTION1("\"%s\" flag ignored\n", argv[i]);
+                }
+            }
+            else
+                outputFormat = WANT_C_HDR;
+        }
+#ifdef DEBUG
+        else if (strcmp(argv[i], "-d") == 0)
+        {
+            if ((i >= (argc - 1)) || (!isdigit(argv[i + 1][0])))
+            {
+                debugFlags = 1;
+            }
+            else
+            {
+                if (sscanf(argv[++i], "%i", &itmp) == 1)
+                    debugFlags = itmp;
+            }
+            INFO1("Setting debug flags to %d\n", debugFlags);
+        }
+#endif
+        else if ((strcmp(argv[i], "-dflts") == 0) && (!xkblist))
+        {
+            computeDflts = True;
+        }
+        else if (strcmp(argv[i], "-em1") == 0)
+        {
+            if (++i >= argc)
+            {
+                if (warningLevel > 0)
+                {
+                    WARN("No pre-error message specified\n");
+                    ACTION("Trailing \"-em1\" option ignored\n");
+                }
+            }
+            else if (preErrorMsg != NULL)
+            {
+                if (warningLevel > 0)
+                {
+                    WARN("Multiple pre-error messsages specified\n");
+                    ACTION2("Compiling %s, ignoring %s\n",
+                            preErrorMsg, argv[i]);
+                }
+            }
+            else
+                preErrorMsg = argv[i];
+        }
+        else if (strcmp(argv[i], "-emp") == 0)
+        {
+            if (++i >= argc)
+            {
+                if (warningLevel > 0)
+                {
+                    WARN("No error prefix specified\n");
+                    ACTION("Trailing \"-emp\" option ignored\n");
+                }
+            }
+            else if (errorPrefix != NULL)
+            {
+                if (warningLevel > 0)
+                {
+                    WARN("Multiple error prefixes specified\n");
+                    ACTION2("Compiling %s, ignoring %s\n",
+                            errorPrefix, argv[i]);
+                }
+            }
+            else
+                errorPrefix = argv[i];
+        }
+        else if (strcmp(argv[i], "-eml") == 0)
+        {
+            if (++i >= argc)
+            {
+                if (warningLevel > 0)
+                {
+                    WARN("No post-error message specified\n");
+                    ACTION("Trailing \"-eml\" option ignored\n");
+                }
+            }
+            else if (postErrorMsg != NULL)
+            {
+                if (warningLevel > 0)
+                {
+                    WARN("Multiple post-error messages specified\n");
+                    ACTION2("Compiling %s, ignoring %s\n",
+                            postErrorMsg, argv[i]);
+                }
+            }
+            else
+                postErrorMsg = argv[i];
+        }
+        else if ((strncmp(argv[i], "-I", 2) == 0) && (!xkblist))
+        {
+            if (!XkbAddDirectoryToPath(&argv[i][2]))
+            {
+                ACTION("Exiting\n");
+                exit(1);
+            }
+        }
+        else if ((strncmp(argv[i], "-i", 2) == 0) && (!xkblist))
+        {
+            if (++i >= argc)
+            {
+                if (warningLevel > 0)
+                    WARN("No device ID specified\n");
+            }
+            device_id = atoi(argv[i]);
+        }
+        else if ((strncmp(argv[i], "-l", 2) == 0) && (!xkblist))
+        {
+            if (outputFormat != WANT_DEFAULT)
+            {
+                if (warningLevel > 0)
+                {
+                    WARN("Multiple output file formats specified\n");
+                    ACTION1("\"%s\" flag ignored\n", argv[i]);
+                }
+            }
+            else
+            {
+                if (argv[i][2] != '\0')
+                    setVerboseFlags(&argv[i][2]);
+                xkblist = True;
+                if ((inputFile) && (!AddMatchingFiles(inputFile)))
+                    return False;
+                else
+                    inputFile = NULL;
+                if ((outputFile) && (!AddMatchingFiles(outputFile)))
+                    return False;
+                else
+                    outputFile = NULL;
+            }
+        }
+        else if ((strcmp(argv[i], "-m") == 0)
+                 || (strcmp(argv[i], "-map") == 0))
+        {
+            if (++i >= argc)
+            {
+                if (warningLevel > 0)
+                {
+                    WARN("No map name specified\n");
+                    ACTION1("Trailing \"%s\" option ignored\n", argv[i - 1]);
+                }
+            }
+            else if (xkblist)
+            {
+                if (!AddMapOnly(argv[i]))
+                    return False;
+            }
+            else if (inputMap != NULL)
+            {
+                if (warningLevel > 0)
+                {
+                    WARN("Multiple map names specified\n");
+                    ACTION2("Compiling %s, ignoring %s\n", inputMap, argv[i]);
+                }
+            }
+            else
+                inputMap = argv[i];
+        }
+        else if ((strcmp(argv[i], "-merge") == 0) && (!xkblist))
+        {
+            /* Ignored */
+        }
+        else if (strcmp(argv[i], "-o") == 0)
+        {
+            if (++i >= argc)
+            {
+                if (warningLevel > 0)
+                {
+                    WARN("No output file specified\n");
+                    ACTION("Trailing \"-o\" option ignored\n");
+                }
+            }
+            else if (outputFile != NULL)
+            {
+                if (warningLevel > 0)
+                {
+                    WARN("Multiple output files specified\n");
+                    ACTION2("Compiling %s, ignoring %s\n", outputFile,
+                            argv[i]);
+                }
+            }
+            else
+                outputFile = argv[i];
+        }
+        else if (((strcmp(argv[i], "-opt") == 0)
+                  || (strcmp(argv[i], "optional") == 0)) && (!xkblist))
+        {
+            if (++i >= argc)
+            {
+                if (warningLevel > 0)
+                {
+                    WARN("No optional components specified\n");
+                    ACTION1("Trailing \"%s\" option ignored\n", argv[i - 1]);
+                }
+            }
+            else
+            {
+                char *tmp2;
+                for (tmp2 = argv[i]; (*tmp2 != '\0'); tmp2++)
+                {
+                    switch (*tmp2)
+                    {
+                    case 'c':
+                    case 'C':
+                        optionalParts |= XkmCompatMapMask;
+                        break;
+                    case 'g':
+                    case 'G':
+                        optionalParts |= XkmGeometryMask;
+                        break;
+                    case 'k':
+                    case 'K':
+                        optionalParts |= XkmKeyNamesMask;
+                        break;
+                    case 's':
+                    case 'S':
+                        optionalParts |= XkmSymbolsMask;
+                        break;
+                    case 't':
+                    case 'T':
+                        optionalParts |= XkmTypesMask;
+                        break;
+                    default:
+                        if (warningLevel > 0)
+                        {
+                            WARN1
+                                ("Illegal component for %s option\n",
+                                 argv[i - 1]);
+                            ACTION1
+                                ("Ignoring unknown specifier \"%c\"\n",
+                                 (unsigned int) *tmp2);
+                        }
+                        break;
+                    }
+                }
+            }
+        }
+        else if (strncmp(argv[i], "-p", 2) == 0)
+        {
+            if (isdigit(argv[i][2]))
+            {
+                if (sscanf(&argv[i][2], "%i", &itmp) == 1)
+                    dirsToStrip = itmp;
+            }
+            else if ((i < (argc - 1)) && (isdigit(argv[i + 1][0])))
+            {
+                if (sscanf(argv[++i], "%i", &itmp) == 1)
+                    dirsToStrip = itmp;
+            }
+            else
+            {
+                dirsToStrip = 0;
+            }
+            if (warningLevel > 5)
+                INFO1("Setting path count to %d\n", dirsToStrip);
+        }
+        else if (strncmp(argv[i], "-R", 2) == 0)
+        {
+            if (argv[i][2] == '\0')
+            {
+                if (warningLevel > 0)
+                {
+                    WARN("No root directory specified\n");
+                    ACTION("Ignoring -R option\n");
+                }
+            }
+            else if (rootDir != NULL)
+            {
+                if (warningLevel > 0)
+                {
+                    WARN("Multiple root directories specified\n");
+                    ACTION2("Using %s, ignoring %s\n", rootDir, argv[i]);
+                }
+            }
+            else
+            {
+                rootDir = &argv[i][2];
+                if (warningLevel > 8)
+                {
+                    WARN1("Changing root directory to \"%s\"\n", rootDir);
+                }
+		XkbAddDirectoryToPath(rootDir);
+		if (!XkbAddDirectoryToPath(rootDir) && (warningLevel>0)) {
+                    WARN1("Couldn't change directory to \"%s\"\n", rootDir);
+                    ACTION("Root directory (-R) option ignored\n");
+                    rootDir = NULL;
+                }
+            }
+        }
+        else if ((strcmp(argv[i], "-synch") == 0)
+                 || (strcmp(argv[i], "-s") == 0))
+        {
+            synch = True;
+        }
+        else if (strncmp(argv[i], "-v", 2) == 0)
+        {
+            char *str;
+            if (argv[i][2] != '\0')
+                str = &argv[i][2];
+            else if ((i < (argc - 1)) && (argv[i + 1][0] != '-'))
+                str = argv[++i];
+            else
+                str = NULL;
+            if (str)
+                setVerboseFlags(str);
+        }
+        else if (strncmp(argv[i], "-w", 2) == 0)
+        {
+            if ((i >= (argc - 1)) || (!isdigit(argv[i + 1][0])))
+            {
+                warningLevel = 0;
+                if (isdigit(argv[i][1]))
+                    if (sscanf(&argv[i][1], "%i", &itmp) == 1)
+                        warningLevel = itmp;
+            }
+            else
+            {
+                if (sscanf(argv[++i], "%i", &itmp) == 1)
+                    warningLevel = itmp;
+            }
+        }
+        else if ((strcmp(argv[i], "-xkb") == 0) && (!xkblist))
+        {
+            if ((outputFormat != WANT_DEFAULT)
+                && (outputFormat != WANT_XKB_FILE))
+            {
+                if (warningLevel > 0)
+                {
+                    WARN("Multiple output file formats specified\n");
+                    ACTION1("\"%s\" flag ignored\n", argv[i]);
+                }
+            }
+            else
+                outputFormat = WANT_XKB_FILE;
+        }
+        else if ((strcmp(argv[i], "-xkm") == 0) && (!xkblist))
+        {
+            if ((outputFormat != WANT_DEFAULT)
+                && (outputFormat != WANT_XKM_FILE))
+            {
+                if (warningLevel > 0)
+                {
+                    WARN("Multiple output file formats specified\n");
+                    ACTION1("\"%s\" flag ignored\n", argv[i]);
+                }
+            }
+            else
+                outputFormat = WANT_XKM_FILE;
+        }
+        else
+        {
+            ERROR1("Unknown flag \"%s\" on command line\n", argv[i]);
+            Usage(argc, argv);
+            return False;
+        }
+    }
+    if (xkblist)
+        inputFormat = INPUT_XKB;
+    else if (inputFile == NULL)
+    {
+        ERROR("No input file specified\n");
+        return False;
+    }
+    else if (uStringEqual(inputFile, "-"))
+    {
+        inputFormat = INPUT_XKB;
+    }
+#ifndef WIN32
+    else if (strchr(inputFile, ':') == NULL)
+    {
+#else
+    else if ((strchr(inputFile, ':') == NULL) || (strlen(inputFile) > 2 &&
+                                               isalpha(inputFile[0]) &&
+                                               inputFile[1] == ':'
+                                               && strchr(inputFile + 2,
+                                                         ':') == NULL))
+    {
+#endif
+        int len;
+        len = strlen(inputFile);
+        if (inputFile[len - 1] == ')')
+        {
+            char *tmp;
+            if ((tmp = strchr(inputFile, '(')) != NULL)
+            {
+                *tmp = '\0';
+                inputFile[len - 1] = '\0';
+                tmp++;
+                if (*tmp == '\0')
+                {
+                    WARN("Empty map in filename\n");
+                    ACTION("Ignored\n");
+                }
+                else if (inputMap == NULL)
+                {
+                    inputMap = uStringDup(tmp);
+                }
+                else
+                {
+                    WARN("Map specified in filename and with -m flag\n");
+                    ACTION1("map from name (\"%s\") ignored\n", tmp);
+                }
+            }
+            else
+            {
+                ERROR1("Illegal name \"%s\" for input file\n", inputFile);
+                return False;
+            }
+        }
+        if ((len > 4) && (strcmp(&inputFile[len - 4], ".xkm") == 0))
+        {
+            inputFormat = INPUT_XKM;
+        }
+        else
+        {
+            FILE *file;
+            file = fopen(inputFile, "r");
+            if (file)
+            {
+                if (XkmProbe(file))
+                    inputFormat = INPUT_XKM;
+                else
+                    inputFormat = INPUT_XKB;
+                fclose(file);
+            }
+            else
+            {
+                fprintf(stderr, "Cannot open \"%s\" for reading\n",
+                        inputFile);
+                return False;
+            }
+        }
+    }
+    else
+    {
+        inDpyName = inputFile;
+        inputFile = NULL;
+        inputFormat = INPUT_XKM;
+    }
+
+    if (outputFormat == WANT_DEFAULT)
+    {
+        if (xkblist)
+            outputFormat = WANT_LISTING;
+        else if (inputFormat == INPUT_XKB)
+            outputFormat = WANT_XKM_FILE;
+        else
+            outputFormat = WANT_XKB_FILE;
+    }
+    if ((outputFormat == WANT_LISTING) && (inputFormat != INPUT_XKB))
+    {
+        if (inputFile)
+            ERROR("Cannot generate a listing from a .xkm file (yet)\n");
+        else
+            ERROR("Cannot generate a listing from an X connection (yet)\n");
+        return False;
+    }
+    if (xkblist)
+    {
+        if (outputFile == NULL)
+            outputFile = uStringDup("-");
+        else if (strchr(outputFile, ':') != NULL)
+        {
+            ERROR("Cannot write a listing to an X connection\n");
+            return False;
+        }
+    }
+    else if ((!outputFile) && (inputFile) && uStringEqual(inputFile, "-"))
+    {
+        int len = strlen("stdin") + strlen(fileTypeExt[outputFormat]) + 2;
+        outputFile = uTypedCalloc(len, char);
+        if (outputFile == NULL)
+        {
+            WSGO("Cannot allocate space for output file name\n");
+            ACTION("Exiting\n");
+            exit(1);
+        }
+        sprintf(outputFile, "stdin.%s", fileTypeExt[outputFormat]);
+    }
+    else if ((outputFile == NULL) && (inputFile != NULL))
+    {
+        int len;
+        char *base, *ext;
+
+        if (inputMap == NULL)
+        {
+            base = strrchr(inputFile, '/');
+            if (base == NULL)
+                base = inputFile;
+            else
+                base++;
+        }
+        else
+            base = inputMap;
+
+        len = strlen(base) + strlen(fileTypeExt[outputFormat]) + 2;
+        outputFile = uTypedCalloc(len, char);
+        if (outputFile == NULL)
+        {
+            WSGO("Cannot allocate space for output file name\n");
+            ACTION("Exiting\n");
+            exit(1);
+        }
+        ext = strrchr(base, '.');
+        if (ext == NULL)
+            sprintf(outputFile, "%s.%s", base, fileTypeExt[outputFormat]);
+        else
+        {
+            strcpy(outputFile, base);
+            strcpy(&outputFile[ext - base + 1], fileTypeExt[outputFormat]);
+        }
+    }
+    else if (outputFile == NULL)
+    {
+        int len;
+        char *ch, *name, buf[128];
+        if (inDpyName[0] == ':')
+            snprintf(name = buf, sizeof(buf), "server%s", inDpyName);
+        else
+            name = inDpyName;
+
+        len = strlen(name) + strlen(fileTypeExt[outputFormat]) + 2;
+        outputFile = uTypedCalloc(len, char);
+        if (outputFile == NULL)
+        {
+            WSGO("Cannot allocate space for output file name\n");
+            ACTION("Exiting\n");
+            exit(1);
+        }
+        strcpy(outputFile, name);
+        for (ch = outputFile; (*ch) != '\0'; ch++)
+        {
+            if (*ch == ':')
+                *ch = '-';
+            else if (*ch == '.')
+                *ch = '_';
+        }
+        *ch++ = '.';
+        strcpy(ch, fileTypeExt[outputFormat]);
+    }
+#ifdef WIN32
+    else if (strlen(outputFile) > 2 &&
+             isalpha(outputFile[0]) &&
+             outputFile[1] == ':' && strchr(outputFile + 2, ':') == NULL)
+    {
+    }
+#endif
+    else if (strchr(outputFile, ':') != NULL)
+    {
+        outDpyName = outputFile;
+        outputFile = NULL;
+        outputFormat = WANT_X_SERVER;
+    }
+    return True;
+}
+
+static Display *
+GetDisplay(char *program, char *dpyName)
+{
+    int mjr, mnr, error;
+    Display *dpy;
+
+    mjr = XkbMajorVersion;
+    mnr = XkbMinorVersion;
+    dpy = XkbOpenDisplay(dpyName, NULL, NULL, &mjr, &mnr, &error);
+    if (dpy == NULL)
+    {
+        switch (error)
+        {
+        case XkbOD_BadLibraryVersion:
+            INFO3("%s was compiled with XKB version %d.%02d\n",
+                  program, XkbMajorVersion, XkbMinorVersion);
+            ERROR2("X library supports incompatible version %d.%02d\n",
+                   mjr, mnr);
+            break;
+        case XkbOD_ConnectionRefused:
+            ERROR1("Cannot open display \"%s\"\n", dpyName);
+            break;
+        case XkbOD_NonXkbServer:
+            ERROR1("XKB extension not present on %s\n", dpyName);
+            break;
+        case XkbOD_BadServerVersion:
+            INFO3("%s was compiled with XKB version %d.%02d\n",
+                  program, XkbMajorVersion, XkbMinorVersion);
+            ERROR3("Server %s uses incompatible version %d.%02d\n",
+                   dpyName, mjr, mnr);
+            break;
+        default:
+            WSGO1("Unknown error %d from XkbOpenDisplay\n", error);
+        }
+    }
+    else if (synch)
+        XSynchronize(dpy, True);
+    return dpy;
+}
+
+/***====================================================================***/
+
+#ifdef DEBUG
+extern int yydebug;
+#endif
+
+int
+main(int argc, char *argv[])
+{
+    FILE *file;         /* input file (or stdin) */
+    XkbFile *rtrn;
+    XkbFile *mapToUse;
+    int ok;
+    XkbFileInfo result;
+    Status status;
+
+    yyin = stdin;
+    uSetEntryFile(NullString);
+    uSetDebugFile(NullString);
+    uSetErrorFile(NullString);
+
+    XkbInitIncludePath();
+    if (!parseArgs(argc, argv))
+        exit(1);
+#ifdef DEBUG
+    if (debugFlags & 0x2)
+        yydebug = 1;
+#endif
+    if (preErrorMsg)
+        uSetPreErrorMessage(preErrorMsg);
+    if (errorPrefix)
+        uSetErrorPrefix(errorPrefix);
+    if (postErrorMsg)
+        uSetPostErrorMessage(postErrorMsg);
+    file = NULL;
+    XkbInitAtoms(NULL);
+    XkbAddDefaultDirectoriesToPath();
+    if (xkblist)
+    {
+        Bool gotSome;
+        gotSome = GenerateListing(outputFile);
+        if ((warningLevel > 7) && (!gotSome))
+            return -1;
+        return 0;
+    }
+    if (inputFile != NULL)
+    {
+        if (uStringEqual(inputFile, "-"))
+        {
+            file = stdin;
+            inputFile = "stdin";
+        }
+        else
+        {
+            file = fopen(inputFile, "r");
+        }
+    }
+    else if (inDpyName != NULL)
+    {
+        inDpy = GetDisplay(argv[0], inDpyName);
+        if (!inDpy)
+        {
+            ACTION("Exiting\n");
+            exit(1);
+        }
+    }
+    if (outDpyName != NULL)
+    {
+        outDpy = GetDisplay(argv[0], outDpyName);
+        if (!outDpy)
+        {
+            ACTION("Exiting\n");
+            exit(1);
+        }
+    }
+    if ((inDpy == NULL) && (outDpy == NULL))
+    {
+        int mjr, mnr;
+        mjr = XkbMajorVersion;
+        mnr = XkbMinorVersion;
+        if (!XkbLibraryVersion(&mjr, &mnr))
+        {
+            INFO3("%s was compiled with XKB version %d.%02d\n",
+                  argv[0], XkbMajorVersion, XkbMinorVersion);
+            ERROR2("X library supports incompatible version %d.%02d\n",
+                   mjr, mnr);
+            ACTION("Exiting\n");
+            exit(1);
+        }
+    }
+    if (file)
+    {
+        ok = True;
+        setScanState(inputFile, 1);
+        if ((inputFormat == INPUT_XKB) /* parse .xkb file */
+            && (XKBParseFile(file, &rtrn) && (rtrn != NULL)))
+        {
+            fclose(file);
+            mapToUse = rtrn;
+            if (inputMap != NULL) /* map specified on cmdline? */
+            {
+                while ((mapToUse)
+                       && (!uStringEqual(mapToUse->name, inputMap)))
+                {
+                    mapToUse = (XkbFile *) mapToUse->common.next;
+                }
+                if (!mapToUse)
+                {
+                    FATAL2("No map named \"%s\" in \"%s\"\n",
+                           inputMap, inputFile);
+                    /* NOTREACHED */
+                }
+            }
+            else if (rtrn->common.next != NULL)
+            {
+                /* look for map with XkbLC_Default flag. */
+                mapToUse = rtrn;
+                for (; mapToUse; mapToUse = (XkbFile *) mapToUse->common.next)
+                {
+                    if (mapToUse->flags & XkbLC_Default)
+                        break;
+                }
+                if (!mapToUse)
+                {
+                    mapToUse = rtrn;
+                    if (warningLevel > 4)
+                    {
+                        WARN1
+                            ("No map specified, but \"%s\" has several\n",
+                             inputFile);
+                        ACTION1
+                            ("Using the first defined map, \"%s\"\n",
+                             mapToUse->name);
+                    }
+                }
+            }
+            bzero((char *) &result, sizeof(result));
+            result.type = mapToUse->type;
+            if ((result.xkb = XkbAllocKeyboard()) == NULL)
+            {
+                WSGO("Cannot allocate keyboard description\n");
+                /* NOTREACHED */
+            }
+            switch (mapToUse->type)
+            {
+            case XkmSemanticsFile:
+            case XkmLayoutFile:
+            case XkmKeymapFile:
+                ok = CompileKeymap(mapToUse, &result, MergeReplace);
+                break;
+            case XkmKeyNamesIndex:
+                ok = CompileKeycodes(mapToUse, &result, MergeReplace);
+                break;
+            case XkmTypesIndex:
+                ok = CompileKeyTypes(mapToUse, &result, MergeReplace);
+                break;
+            case XkmSymbolsIndex:
+                /* if it's just symbols, invent key names */
+                result.xkb->flags |= AutoKeyNames;
+                ok = False;
+                break;
+            case XkmCompatMapIndex:
+                ok = CompileCompatMap(mapToUse, &result, MergeReplace, NULL);
+                break;
+            case XkmGeometryFile:
+            case XkmGeometryIndex:
+                /* if it's just a geometry, invent key names */
+                result.xkb->flags |= AutoKeyNames;
+                ok = CompileGeometry(mapToUse, &result, MergeReplace);
+                break;
+            default:
+                WSGO1("Unknown file type %d\n", mapToUse->type);
+                ok = False;
+                break;
+            }
+        }
+        else if (inputFormat == INPUT_XKM) /* parse xkm file */
+        {
+            unsigned tmp;
+            bzero((char *) &result, sizeof(result));
+            if ((result.xkb = XkbAllocKeyboard()) == NULL)
+            {
+                WSGO("Cannot allocate keyboard description\n");
+                /* NOTREACHED */
+            }
+            tmp = XkmReadFile(file, 0, XkmKeymapLegal, &result);
+            if (tmp == XkmKeymapLegal)
+            {
+                ERROR1("Cannot read XKM file \"%s\"\n", inputFile);
+                ok = False;
+            }
+        }
+        else
+        {
+            INFO1("Errors encountered in %s; not compiled.\n", inputFile);
+            ok = False;
+        }
+    }
+    else if (inDpy != NULL)
+    {
+        bzero((char *) &result, sizeof(result));
+        result.type = XkmKeymapFile;
+        result.xkb = XkbGetMap(inDpy, XkbAllMapComponentsMask, device_id);
+        if (result.xkb == NULL)
+            WSGO("Cannot load keyboard description\n");
+        if (XkbGetIndicatorMap(inDpy, ~0, result.xkb) != Success)
+            WSGO("Could not load indicator map\n");
+        if (XkbGetControls(inDpy, XkbAllControlsMask, result.xkb) != Success)
+            WSGO("Could not load keyboard controls\n");
+        if (XkbGetCompatMap(inDpy, XkbAllCompatMask, result.xkb) != Success)
+            WSGO("Could not load compatibility map\n");
+        if (XkbGetNames(inDpy, XkbAllNamesMask, result.xkb) != Success)
+            WSGO("Could not load names\n");
+        if ((status = XkbGetGeometry(inDpy, result.xkb)) != Success)
+        {
+            if (warningLevel > 3)
+            {
+                char buf[100];
+                buf[0] = '\0';
+                XGetErrorText(inDpy, status, buf, 100);
+                WARN1("Could not load keyboard geometry for %s\n", inDpyName);
+                ACTION1("%s\n", buf);
+                ACTION("Resulting keymap file will not describe geometry\n");
+            }
+        }
+        if (computeDflts)
+            ok = (ComputeKbdDefaults(result.xkb) == Success);
+        else
+            ok = True;
+    }
+    else
+    {
+        fprintf(stderr, "Cannot open \"%s\" to compile\n", inputFile);
+        ok = 0;
+    }
+    if (ok)
+    {
+        FILE *out = stdout;
+        if ((inDpy != outDpy) &&
+            (XkbChangeKbdDisplay(outDpy, &result) != Success))
+        {
+            WSGO2("Error converting keyboard display from %s to %s\n",
+                  inDpyName, outDpyName);
+            exit(1);
+        }
+        if (outputFile != NULL)
+        {
+            if (uStringEqual(outputFile, "-"))
+                outputFile = "stdout";
+            else
+            {
+                /*
+                 * fix to prevent symlink attack (e.g.,
+                 * ln -s /etc/passwd /var/tmp/server-0.xkm)
+                 */
+                /*
+                 * this patch may have POSIX, Linux, or GNU libc bias
+                 * -- Branden Robinson
+                 */
+                int outputFileFd;
+                int binMode = 0;
+                const char *openMode = "w";
+                unlink(outputFile);
+#ifdef O_BINARY
+                switch (outputFormat)
+                {
+                case WANT_XKM_FILE:
+                    binMode = O_BINARY;
+                    openMode = "wb";
+                    break;
+                default:
+                    binMode = 0;
+                    break;
+                }
+#endif
+#ifdef _MSC_VER
+		outputFileFd= open(outputFile, O_WRONLY|O_CREAT|O_EXCL|binMode,_S_IREAD | _S_IWRITE);
+#else
+                outputFileFd =
+                    open(outputFile, O_WRONLY | O_CREAT | O_EXCL,
+                         S_IRUSR | S_IWUSR | S_IRGRP | S_IWGRP | S_IROTH
+                         | S_IWOTH | binMode);
+#endif
+                if (outputFileFd < 0)
+                {
+                    ERROR1
+                        ("Cannot open \"%s\" to write keyboard description\n",
+                         outputFile);
+                    ACTION("Exiting\n");
+                    exit(1);
+                }
+#ifndef WIN32
+                out = fdopen(outputFileFd, openMode);
+#else
+                close(outputFileFd);
+                out = fopen(outputFile, "wb");
+#endif
+                /* end BR */
+                if (out == NULL)
+                {
+                    ERROR1
+                        ("Cannot open \"%s\" to write keyboard description\n",
+                         outputFile);
+                    ACTION("Exiting\n");
+                    exit(1);
+                }
+            }
+        }
+        switch (outputFormat)
+        {
+        case WANT_XKM_FILE:
+            ok = XkbWriteXKMFile(out, &result);
+            break;
+        case WANT_XKB_FILE:
+            ok = XkbWriteXKBFile(out, &result, showImplicit, NULL, NULL);
+            break;
+        case WANT_C_HDR:
+            ok = XkbWriteCFile(out, outputFile, &result);
+            break;
+        case WANT_X_SERVER:
+            if (!(ok = XkbWriteToServer(&result)))
+            {
+                ERROR2("%s in %s\n", _XkbErrMessages[_XkbErrCode],
+                       _XkbErrLocation ? _XkbErrLocation : "unknown");
+                ACTION1("Couldn't write keyboard description to %s\n",
+                        outDpyName);
+            }
+            break;
+        default:
+            WSGO1("Unknown output format %d\n", outputFormat);
+            ACTION("No output file created\n");
+            ok = False;
+            break;
+        }
+        if (outputFormat != WANT_X_SERVER)
+        {
+            if (fclose(out))
+            {
+                ERROR1("Cannot close \"%s\" properly (not enough space?)\n",
+                       outputFile);
+                ok= False;
+            }
+            else if (!ok)
+            {
+                ERROR2("%s in %s\n", _XkbErrMessages[_XkbErrCode],
+                       _XkbErrLocation ? _XkbErrLocation : "unknown");
+            }
+            if (!ok)
+            {
+                ACTION1("Output file \"%s\" removed\n", outputFile);
+                unlink(outputFile);
+            }
+        }
+    }
+    if (inDpy)
+        XCloseDisplay(inDpy);
+    inDpy = NULL;
+    if (outDpy)
+        XCloseDisplay(outDpy);
+    uFinishUp();
+    return (ok == 0);
+}