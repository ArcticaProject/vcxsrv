--- conflicted
+++ resolved
@@ -1,1471 +1,745 @@
-<<<<<<< HEAD
-/************************************************************
- Copyright (c) 1994 by Silicon Graphics Computer Systems, Inc.
-
- Permission to use, copy, modify, and distribute this
- software and its documentation for any purpose and without
- fee is hereby granted, provided that the above copyright
- notice appear in all copies and that both that copyright
- notice and this permission notice appear in supporting
- documentation, and that the name of Silicon Graphics not be 
- used in advertising or publicity pertaining to distribution 
- of the software without specific prior written permission.
- Silicon Graphics makes no representation about the suitability 
- of this software for any purpose. It is provided "as is"
- without any express or implied warranty.
- 
- SILICON GRAPHICS DISCLAIMS ALL WARRANTIES WITH REGARD TO THIS 
- SOFTWARE, INCLUDING ALL IMPLIED WARRANTIES OF MERCHANTABILITY 
- AND FITNESS FOR A PARTICULAR PURPOSE. IN NO EVENT SHALL SILICON
- GRAPHICS BE LIABLE FOR ANY SPECIAL, INDIRECT OR CONSEQUENTIAL 
- DAMAGES OR ANY DAMAGES WHATSOEVER RESULTING FROM LOSS OF USE, 
- DATA OR PROFITS, WHETHER IN AN ACTION OF CONTRACT, NEGLIGENCE 
- OR OTHER TORTIOUS ACTION, ARISING OUT OF OR IN CONNECTION  WITH
- THE USE OR PERFORMANCE OF THIS SOFTWARE.
-
- ********************************************************/
-
-#include <stdio.h>
-#include <ctype.h>
-#include <X11/Xos.h>
-#include <X11/Xlib.h>
-#include <X11/XKBlib.h>
-
-#include "tokens.h"
-
-#include "utils.h"
-#include "parseutils.h"
-
-unsigned int scanDebug;
-
-FILE *yyin = NULL;
-
-static char scanFileBuf[1024] = {0};
-char *scanFile = scanFileBuf;
-int lineNum = 0;
-
-int scanInt;
-
-char *scanStr = NULL;
-static int scanStrLine = 0;
-
-#define	BUFSIZE	512
-static int nInBuf = 0;
-static char buf[BUFSIZE];
-
-#ifdef DEBUG
-static char *
-tokText(int tok)
-{
-    static char buf[32];
-
-    switch (tok)
-    {
-    case END_OF_FILE:
-        snprintf(buf, sizeof(buf), "END_OF_FILE");
-        break;
-    case ERROR_TOK:
-        snprintf(buf, sizeof(buf), "ERROR");
-        break;
-
-    case XKB_KEYMAP:
-        snprintf(buf, sizeof(buf), "XKB_KEYMAP");
-        break;
-    case XKB_KEYCODES:
-        snprintf(buf, sizeof(buf), "XKB_KEYCODES");
-        break;
-    case XKB_TYPES:
-        snprintf(buf, sizeof(buf), "XKB_TYPES");
-        break;
-    case XKB_SYMBOLS:
-        snprintf(buf, sizeof(buf), "XKB_SYMBOLS");
-        break;
-    case XKB_COMPATMAP:
-        snprintf(buf, sizeof(buf), "XKB_COMPATMAP");
-        break;
-    case XKB_GEOMETRY:
-        snprintf(buf, sizeof(buf), "XKB_GEOMETRY");
-        break;
-    case XKB_SEMANTICS:
-        snprintf(buf, sizeof(buf), "XKB_SEMANTICS");
-        break;
-    case XKB_LAYOUT:
-        snprintf(buf, sizeof(buf), "XKB_LAYOUT");
-        break;
-
-    case INCLUDE:
-        snprintf(buf, sizeof(buf), "INCLUDE");
-        break;
-    case OVERRIDE:
-        snprintf(buf, sizeof(buf), "OVERRIDE");
-        break;
-    case AUGMENT:
-        snprintf(buf, sizeof(buf), "AUGMENT");
-        break;
-    case REPLACE:
-        snprintf(buf, sizeof(buf), "REPLACE");
-        break;
-    case ALTERNATE:
-        snprintf(buf, sizeof(buf), "ALTERNATE");
-        break;
-
-    case VIRTUAL_MODS:
-        snprintf(buf, sizeof(buf), "VIRTUAL_MODS");
-        break;
-    case TYPE:
-        snprintf(buf, sizeof(buf), "TYPE");
-        break;
-    case INTERPRET:
-        snprintf(buf, sizeof(buf), "INTERPRET");
-        break;
-    case ACTION_TOK:
-        snprintf(buf, sizeof(buf), "ACTION");
-        break;
-    case KEY:
-        snprintf(buf, sizeof(buf), "KEY");
-        break;
-    case ALIAS:
-        snprintf(buf, sizeof(buf), "ALIAS");
-        break;
-    case GROUP:
-        snprintf(buf, sizeof(buf), "GROUP");
-        break;
-    case MODIFIER_MAP:
-        snprintf(buf, sizeof(buf), "MODIFIER_MAP");
-        break;
-    case INDICATOR:
-        snprintf(buf, sizeof(buf), "INDICATOR");
-        break;
-    case SHAPE:
-        snprintf(buf, sizeof(buf), "SHAPE");
-        break;
-    case KEYS:
-        snprintf(buf, sizeof(buf), "KEYS");
-        break;
-    case ROW:
-        snprintf(buf, sizeof(buf), "ROW");
-        break;
-    case SECTION:
-        snprintf(buf, sizeof(buf), "SECTION");
-        break;
-    case OVERLAY:
-        snprintf(buf, sizeof(buf), "OVERLAY");
-        break;
-    case TEXT:
-        snprintf(buf, sizeof(buf), "TEXT");
-        break;
-    case OUTLINE:
-        snprintf(buf, sizeof(buf), "OUTLINE");
-        break;
-    case SOLID:
-        snprintf(buf, sizeof(buf), "SOLID");
-        break;
-    case LOGO:
-        snprintf(buf, sizeof(buf), "LOGO");
-        break;
-    case VIRTUAL:
-        snprintf(buf, sizeof(buf), "VIRTUAL");
-        break;
-
-    case EQUALS:
-        snprintf(buf, sizeof(buf), "EQUALS");
-        break;
-    case PLUS:
-        snprintf(buf, sizeof(buf), "PLUS");
-        break;
-    case MINUS:
-        snprintf(buf, sizeof(buf), "MINUS");
-        break;
-    case DIVIDE:
-        snprintf(buf, sizeof(buf), "DIVIDE");
-        break;
-    case TIMES:
-        snprintf(buf, sizeof(buf), "TIMES");
-        break;
-    case OBRACE:
-        snprintf(buf, sizeof(buf), "OBRACE");
-        break;
-    case CBRACE:
-        snprintf(buf, sizeof(buf), "CBRACE");
-        break;
-    case OPAREN:
-        snprintf(buf, sizeof(buf), "OPAREN");
-        break;
-    case CPAREN:
-        snprintf(buf, sizeof(buf), "CPAREN");
-        break;
-    case OBRACKET:
-        snprintf(buf, sizeof(buf), "OBRACKET");
-        break;
-    case CBRACKET:
-        snprintf(buf, sizeof(buf), "CBRACKET");
-        break;
-    case DOT:
-        snprintf(buf, sizeof(buf), "DOT");
-        break;
-    case COMMA:
-        snprintf(buf, sizeof(buf), "COMMA");
-        break;
-    case SEMI:
-        snprintf(buf, sizeof(buf), "SEMI");
-        break;
-    case EXCLAM:
-        snprintf(buf, sizeof(buf), "EXCLAM");
-        break;
-    case INVERT:
-        snprintf(buf, sizeof(buf), "INVERT");
-        break;
-
-    case STRING:
-        snprintf(buf, sizeof(buf), "STRING (%s)", scanStr);
-        break;
-    case INTEGER:
-        snprintf(buf, sizeof(buf), "INTEGER (0x%x)", scanInt);
-        break;
-    case FLOAT:
-        snprintf(buf, sizeof(buf), "FLOAT (%d.%d)",
-                scanInt / XkbGeomPtsPerMM, scanInt % XkbGeomPtsPerMM);
-        break;
-    case IDENT:
-        snprintf(buf, sizeof(buf), "IDENT (%s)", scanStr);
-        break;
-    case KEYNAME:
-        snprintf(buf, sizeof(buf), "KEYNAME (%s)", scanStr);
-        break;
-
-    case PARTIAL:
-        snprintf(buf, sizeof(buf), "PARTIAL");
-        break;
-    case DEFAULT:
-        snprintf(buf, sizeof(buf), "DEFAULT");
-        break;
-    case HIDDEN:
-        snprintf(buf, sizeof(buf), "HIDDEN");
-        break;
-
-    case ALPHANUMERIC_KEYS:
-        snprintf(buf, sizeof(buf), "ALPHANUMERIC_KEYS");
-        break;
-    case MODIFIER_KEYS:
-        snprintf(buf, sizeof(buf), "MODIFIER_KEYS");
-        break;
-    case KEYPAD_KEYS:
-        snprintf(buf, sizeof(buf), "KEYPAD_KEYS");
-        break;
-    case FUNCTION_KEYS:
-        snprintf(buf, sizeof(buf), "FUNCTION_KEYS");
-        break;
-    case ALTERNATE_GROUP:
-        snprintf(buf, sizeof(buf), "ALTERNATE_GROUP");
-        break;
-
-    default:
-        snprintf(buf, sizeof(buf), "UNKNOWN");
-        break;
-    }
-    return buf;
-}
-#endif
-
-int
-setScanState(char *file, int line)
-{
-    if (file != NULL)
-        strncpy(scanFile, file, 1024);
-    if (line >= 0)
-        lineNum = line;
-    return 1;
-}
-
-static int
-yyGetString(void)
-{
-    int ch;
-
-    nInBuf = 0;
-    while (((ch = getc(yyin)) != EOF) && (ch != '"'))
-    {
-        if (ch == '\\')
-        {
-            if ((ch = getc(yyin)) != EOF)
-            {
-                if (ch == 'n')
-                    ch = '\n';
-                else if (ch == 't')
-                    ch = '\t';
-                else if (ch == 'v')
-                    ch = '\v';
-                else if (ch == 'b')
-                    ch = '\b';
-                else if (ch == 'r')
-                    ch = '\r';
-                else if (ch == 'f')
-                    ch = '\f';
-                else if (ch == 'e')
-                    ch = '\033';
-                else if (ch == '0')
-                {
-                    int tmp, stop;
-                    ch = stop = 0;
-                    if (((tmp = getc(yyin)) != EOF) && (isdigit(tmp))
-                        && (tmp != '8') && (tmp != '9'))
-                    {
-                        ch = (ch * 8) + (tmp - '0');
-                    }
-                    else
-                    {
-                        stop = 1;
-                        ungetc(tmp, yyin);
-                    }
-                    if (!stop)
-                    {
-                        if (((tmp = getc(yyin)) != EOF)
-                            && (isdigit(tmp)) && (tmp != '8') && (tmp != '9'))
-                        {
-                            ch = (ch * 8) + (tmp - '0');
-                        }
-                        else
-                        {
-                            stop = 1;
-                            ungetc(tmp, yyin);
-                        }
-                    }
-                    if (!stop)
-                    {
-                        if (((tmp = getc(yyin)) != EOF)
-                            && (isdigit(tmp)) && (tmp != '8') && (tmp != '9'))
-                        {
-                            ch = (ch * 8) + (tmp - '0');
-                        }
-                        else
-                        {
-                            stop = 1;
-                            ungetc(tmp, yyin);
-                        }
-                    }
-                }
-            }
-            else
-                return ERROR_TOK;
-        }
-        if (nInBuf < BUFSIZE - 1)
-            buf[nInBuf++] = ch;
-    }
-    if (ch == '"')
-    {
-        buf[nInBuf++] = '\0';
-        if (scanStr)
-            uFree(scanStr);
-        scanStr = (char *) uStringDup(buf);
-        scanStrLine = lineNum;
-        return STRING;
-    }
-    return ERROR_TOK;
-}
-
-static int
-yyGetKeyName(void)
-{
-    int ch;
-
-    nInBuf = 0;
-    while (((ch = getc(yyin)) != EOF) && (ch != '>'))
-    {
-        if (ch == '\\')
-        {
-            if ((ch = getc(yyin)) != EOF)
-            {
-                if (ch == 'n')
-                    ch = '\n';
-                else if (ch == 't')
-                    ch = '\t';
-                else if (ch == 'v')
-                    ch = '\v';
-                else if (ch == 'b')
-                    ch = '\b';
-                else if (ch == 'r')
-                    ch = '\r';
-                else if (ch == 'f')
-                    ch = '\f';
-                else if (ch == 'e')
-                    ch = '\033';
-                else if (ch == '0')
-                {
-                    int tmp, stop;
-                    ch = stop = 0;
-                    if (((tmp = getc(yyin)) != EOF) && (isdigit(tmp))
-                        && (tmp != '8') && (tmp != '9'))
-                    {
-                        ch = (ch * 8) + (tmp - '0');
-                    }
-                    else
-                    {
-                        stop = 1;
-                        ungetc(tmp, yyin);
-                    }
-                    if ((!stop) && ((tmp = getc(yyin)) != EOF)
-                        && (isdigit(tmp)) && (tmp != '8') && (tmp != '9'))
-                    {
-                        ch = (ch * 8) + (tmp - '0');
-                    }
-                    else
-                    {
-                        stop = 1;
-                        ungetc(tmp, yyin);
-                    }
-                    if ((!stop) && ((tmp = getc(yyin)) != EOF)
-                        && (isdigit(tmp)) && (tmp != '8') && (tmp != '9'))
-                    {
-                        ch = (ch * 8) + (tmp - '0');
-                    }
-                    else
-                    {
-                        stop = 1;
-                        ungetc(tmp, yyin);
-                    }
-                }
-            }
-            else
-                return ERROR_TOK;
-        }
-
-        if (nInBuf < BUFSIZE - 1)
-            buf[nInBuf++] = ch;
-    }
-    if ((ch == '>') && (nInBuf < 5))
-    {
-        buf[nInBuf++] = '\0';
-        if (scanStr)
-            uFree(scanStr);
-        scanStr = (char *) uStringDup(buf);
-        scanStrLine = lineNum;
-        return KEYNAME;
-    }
-    return ERROR_TOK;
-}
-
-static struct _Keyword
-{
-    const char *keyword;
-    int token;
-} keywords[] =
-{
-    {
-    "xkb_keymap", XKB_KEYMAP},
-    {
-    "xkb_keycodes", XKB_KEYCODES},
-    {
-    "xkb_types", XKB_TYPES},
-    {
-    "xkb_symbols", XKB_SYMBOLS},
-    {
-    "xkb_compat", XKB_COMPATMAP},
-    {
-    "xkb_compat_map", XKB_COMPATMAP},
-    {
-    "xkb_compatibility", XKB_COMPATMAP},
-    {
-    "xkb_compatibility_map", XKB_COMPATMAP},
-    {
-    "xkb_geometry", XKB_GEOMETRY},
-    {
-    "xkb_semantics", XKB_SEMANTICS},
-    {
-    "xkb_layout", XKB_LAYOUT},
-    {
-    "include", INCLUDE},
-    {
-    "override", OVERRIDE},
-    {
-    "augment", AUGMENT},
-    {
-    "replace", REPLACE},
-    {
-    "alternate", ALTERNATE},
-    {
-    "partial", PARTIAL},
-    {
-    "default", DEFAULT},
-    {
-    "hidden", HIDDEN},
-    {
-    "virtual_modifiers", VIRTUAL_MODS},
-    {
-    "type", TYPE},
-    {
-    "interpret", INTERPRET},
-    {
-    "action", ACTION_TOK},
-    {
-    "key", KEY},
-    {
-    "alias", ALIAS},
-    {
-    "group", GROUP},
-    {
-    "modmap", MODIFIER_MAP},
-    {
-    "mod_map", MODIFIER_MAP},
-    {
-    "modifier_map", MODIFIER_MAP},
-    {
-    "indicator", INDICATOR},
-    {
-    "shape", SHAPE},
-    {
-    "row", ROW},
-    {
-    "keys", KEYS},
-    {
-    "section", SECTION},
-    {
-    "overlay", OVERLAY},
-    {
-    "text", TEXT},
-    {
-    "outline", OUTLINE},
-    {
-    "solid", SOLID},
-    {
-    "logo", LOGO},
-    {
-    "virtual", VIRTUAL},
-    {
-    "alphanumeric_keys", ALPHANUMERIC_KEYS},
-    {
-    "modifier_keys", MODIFIER_KEYS},
-    {
-    "keypad_keys", KEYPAD_KEYS},
-    {
-    "function_keys", FUNCTION_KEYS},
-    {
-    "alternate_group", ALTERNATE_GROUP}
-};
-static int numKeywords = sizeof(keywords) / sizeof(struct _Keyword);
-
-static int
-yyGetIdent(int first)
-{
-    int ch, i, found;
-    int rtrn = IDENT;
-
-    buf[0] = first;
-    nInBuf = 1;
-    while (((ch = getc(yyin)) != EOF) && (isalnum(ch) || (ch == '_')))
-    {
-        if (nInBuf < BUFSIZE - 1)
-            buf[nInBuf++] = ch;
-    }
-    buf[nInBuf++] = '\0';
-    found = 0;
-
-    for (i = 0; (!found) && (i < numKeywords); i++)
-    {
-        if (uStrCaseCmp(buf, keywords[i].keyword) == 0)
-        {
-            rtrn = keywords[i].token;
-            found = 1;
-        }
-    }
-    if (!found)
-    {
-        if (scanStr)
-            uFree(scanStr);
-        scanStr = (char *) uStringDup(buf);
-        scanStrLine = lineNum;
-        rtrn = IDENT;
-    }
-
-    if ((ch != EOF) && (!isspace(ch)))
-        ungetc(ch, yyin);
-    else if (ch == '\n')
-        lineNum++;
-
-    return rtrn;
-}
-
-static int
-yyGetNumber(int ch)
-{
-    int isFloat = 0;
-
-    buf[0] = ch;
-    nInBuf = 1;
-    while (((ch = getc(yyin)) != EOF)
-           && (isxdigit(ch) || ((nInBuf == 1) && (ch == 'x'))))
-    {
-        buf[nInBuf++] = ch;
-    }
-    if (ch == '.')
-    {
-        isFloat = 1;
-        buf[nInBuf++] = ch;
-        while (((ch = getc(yyin)) != EOF) && (isxdigit(ch)))
-        {
-            buf[nInBuf++] = ch;
-        }
-    }
-    buf[nInBuf++] = '\0';
-    if ((ch != EOF) && (!isspace(ch)))
-        ungetc(ch, yyin);
-
-    if (isFloat)
-    {
-        float tmp;
-        if (sscanf(buf, "%g", &tmp) == 1)
-        {
-            scanInt = tmp * XkbGeomPtsPerMM;
-            return FLOAT;
-        }
-    }
-    else if (sscanf(buf, "%i", &scanInt) == 1)
-        return INTEGER;
-    fprintf(stderr, "Malformed number %s\n", buf);
-    return ERROR_TOK;
-}
-
-int
-yylex(void)
-{
-    int ch;
-    int rtrn;
-
-    do
-    {
-        ch = getc(yyin);
-        if (ch == '\n')
-        {
-            lineNum++;
-        }
-        else if (ch == '#')
-        {                       /* handle shell style '#' comments */
-            do
-            {
-                ch = getc(yyin);
-            }
-            while ((ch != '\n') && (ch != EOF));
-            lineNum++;
-        }
-        else if (ch == '/')
-        {                       /* handle C++ style double-/ comments */
-            int newch = getc(yyin);
-            if (newch == '/')
-            {
-                do
-                {
-                    ch = getc(yyin);
-                }
-                while ((ch != '\n') && (ch != EOF));
-                lineNum++;
-            }
-            else if (newch != EOF)
-            {
-                ungetc(newch, yyin);
-            }
-        }
-    }
-    while ((ch != EOF) && (isspace(ch)));
-    if (ch == '=')
-        rtrn = EQUALS;
-    else if (ch == '+')
-        rtrn = PLUS;
-    else if (ch == '-')
-        rtrn = MINUS;
-    else if (ch == '/')
-        rtrn = DIVIDE;
-    else if (ch == '*')
-        rtrn = TIMES;
-    else if (ch == '{')
-        rtrn = OBRACE;
-    else if (ch == '}')
-        rtrn = CBRACE;
-    else if (ch == '(')
-        rtrn = OPAREN;
-    else if (ch == ')')
-        rtrn = CPAREN;
-    else if (ch == '[')
-        rtrn = OBRACKET;
-    else if (ch == ']')
-        rtrn = CBRACKET;
-    else if (ch == '.')
-        rtrn = DOT;
-    else if (ch == ',')
-        rtrn = COMMA;
-    else if (ch == ';')
-        rtrn = SEMI;
-    else if (ch == '!')
-        rtrn = EXCLAM;
-    else if (ch == '~')
-        rtrn = INVERT;
-    else if (ch == '"')
-        rtrn = yyGetString();
-    else if (ch == '<')
-        rtrn = yyGetKeyName();
-    else if (isalpha(ch) || (ch == '_'))
-        rtrn = yyGetIdent(ch);
-    else if (isdigit(ch))
-        rtrn = yyGetNumber(ch);
-    else if (ch == EOF)
-        rtrn = END_OF_FILE;
-    else
-    {
-#ifdef DEBUG
-        if (debugFlags)
-            fprintf(stderr,
-                    "Unexpected character %c (%d) in input stream\n", ch, ch);
-#endif
-        rtrn = ERROR_TOK;
-    }
-#ifdef DEBUG
-    if (debugFlags & 0x2)
-        fprintf(stderr, "scan: %s\n", tokText(rtrn));
-#endif
-    return rtrn;
-}
-=======
-/************************************************************
- Copyright (c) 1994 by Silicon Graphics Computer Systems, Inc.
-
- Permission to use, copy, modify, and distribute this
- software and its documentation for any purpose and without
- fee is hereby granted, provided that the above copyright
- notice appear in all copies and that both that copyright
- notice and this permission notice appear in supporting
- documentation, and that the name of Silicon Graphics not be 
- used in advertising or publicity pertaining to distribution 
- of the software without specific prior written permission.
- Silicon Graphics makes no representation about the suitability 
- of this software for any purpose. It is provided "as is"
- without any express or implied warranty.
- 
- SILICON GRAPHICS DISCLAIMS ALL WARRANTIES WITH REGARD TO THIS 
- SOFTWARE, INCLUDING ALL IMPLIED WARRANTIES OF MERCHANTABILITY 
- AND FITNESS FOR A PARTICULAR PURPOSE. IN NO EVENT SHALL SILICON
- GRAPHICS BE LIABLE FOR ANY SPECIAL, INDIRECT OR CONSEQUENTIAL 
- DAMAGES OR ANY DAMAGES WHATSOEVER RESULTING FROM LOSS OF USE, 
- DATA OR PROFITS, WHETHER IN AN ACTION OF CONTRACT, NEGLIGENCE 
- OR OTHER TORTIOUS ACTION, ARISING OUT OF OR IN CONNECTION  WITH
- THE USE OR PERFORMANCE OF THIS SOFTWARE.
-
- ********************************************************/
-
-#include <stdio.h>
-#include <ctype.h>
-#include <X11/Xos.h>
-#include <X11/Xlib.h>
-#include <X11/XKBlib.h>
-
-#include "tokens.h"
-#define	DEBUG_VAR	scanDebug
-#include "utils.h"
-#include "parseutils.h"
-
-unsigned int scanDebug;
-
-FILE *yyin = NULL;
-
-static char scanFileBuf[1024] = {0};
-char *scanFile = scanFileBuf;
-int lineNum = 0;
-
-int scanInt;
-
-char scanBuf[1024];
-static int scanStrLine = 0;
-
-#define	BUFSIZE	4096
-static char readBuf[BUFSIZE];
-static int readBufPos = 0;
-static int readBufLen = 0;
-
-#ifdef DEBUG
-extern int debugFlags;
-
-static char *
-tokText(int tok)
-{
-    static char buf[32];
-
-    switch (tok)
-    {
-    case END_OF_FILE:
-        snprintf(buf, sizeof(buf), "END_OF_FILE");
-        break;
-    case ERROR_TOK:
-        snprintf(buf, sizeof(buf), "ERROR");
-        break;
-
-    case XKB_KEYMAP:
-        snprintf(buf, sizeof(buf), "XKB_KEYMAP");
-        break;
-    case XKB_KEYCODES:
-        snprintf(buf, sizeof(buf), "XKB_KEYCODES");
-        break;
-    case XKB_TYPES:
-        snprintf(buf, sizeof(buf), "XKB_TYPES");
-        break;
-    case XKB_SYMBOLS:
-        snprintf(buf, sizeof(buf), "XKB_SYMBOLS");
-        break;
-    case XKB_COMPATMAP:
-        snprintf(buf, sizeof(buf), "XKB_COMPATMAP");
-        break;
-    case XKB_GEOMETRY:
-        snprintf(buf, sizeof(buf), "XKB_GEOMETRY");
-        break;
-    case XKB_SEMANTICS:
-        snprintf(buf, sizeof(buf), "XKB_SEMANTICS");
-        break;
-    case XKB_LAYOUT:
-        snprintf(buf, sizeof(buf), "XKB_LAYOUT");
-        break;
-
-    case INCLUDE:
-        snprintf(buf, sizeof(buf), "INCLUDE");
-        break;
-    case OVERRIDE:
-        snprintf(buf, sizeof(buf), "OVERRIDE");
-        break;
-    case AUGMENT:
-        snprintf(buf, sizeof(buf), "AUGMENT");
-        break;
-    case REPLACE:
-        snprintf(buf, sizeof(buf), "REPLACE");
-        break;
-    case ALTERNATE:
-        snprintf(buf, sizeof(buf), "ALTERNATE");
-        break;
-
-    case VIRTUAL_MODS:
-        snprintf(buf, sizeof(buf), "VIRTUAL_MODS");
-        break;
-    case TYPE:
-        snprintf(buf, sizeof(buf), "TYPE");
-        break;
-    case INTERPRET:
-        snprintf(buf, sizeof(buf), "INTERPRET");
-        break;
-    case ACTION_TOK:
-        snprintf(buf, sizeof(buf), "ACTION");
-        break;
-    case KEY:
-        snprintf(buf, sizeof(buf), "KEY");
-        break;
-    case ALIAS:
-        snprintf(buf, sizeof(buf), "ALIAS");
-        break;
-    case GROUP:
-        snprintf(buf, sizeof(buf), "GROUP");
-        break;
-    case MODIFIER_MAP:
-        snprintf(buf, sizeof(buf), "MODIFIER_MAP");
-        break;
-    case INDICATOR:
-        snprintf(buf, sizeof(buf), "INDICATOR");
-        break;
-    case SHAPE:
-        snprintf(buf, sizeof(buf), "SHAPE");
-        break;
-    case KEYS:
-        snprintf(buf, sizeof(buf), "KEYS");
-        break;
-    case ROW:
-        snprintf(buf, sizeof(buf), "ROW");
-        break;
-    case SECTION:
-        snprintf(buf, sizeof(buf), "SECTION");
-        break;
-    case OVERLAY:
-        snprintf(buf, sizeof(buf), "OVERLAY");
-        break;
-    case TEXT:
-        snprintf(buf, sizeof(buf), "TEXT");
-        break;
-    case OUTLINE:
-        snprintf(buf, sizeof(buf), "OUTLINE");
-        break;
-    case SOLID:
-        snprintf(buf, sizeof(buf), "SOLID");
-        break;
-    case LOGO:
-        snprintf(buf, sizeof(buf), "LOGO");
-        break;
-    case VIRTUAL:
-        snprintf(buf, sizeof(buf), "VIRTUAL");
-        break;
-
-    case EQUALS:
-        snprintf(buf, sizeof(buf), "EQUALS");
-        break;
-    case PLUS:
-        snprintf(buf, sizeof(buf), "PLUS");
-        break;
-    case MINUS:
-        snprintf(buf, sizeof(buf), "MINUS");
-        break;
-    case DIVIDE:
-        snprintf(buf, sizeof(buf), "DIVIDE");
-        break;
-    case TIMES:
-        snprintf(buf, sizeof(buf), "TIMES");
-        break;
-    case OBRACE:
-        snprintf(buf, sizeof(buf), "OBRACE");
-        break;
-    case CBRACE:
-        snprintf(buf, sizeof(buf), "CBRACE");
-        break;
-    case OPAREN:
-        snprintf(buf, sizeof(buf), "OPAREN");
-        break;
-    case CPAREN:
-        snprintf(buf, sizeof(buf), "CPAREN");
-        break;
-    case OBRACKET:
-        snprintf(buf, sizeof(buf), "OBRACKET");
-        break;
-    case CBRACKET:
-        snprintf(buf, sizeof(buf), "CBRACKET");
-        break;
-    case DOT:
-        snprintf(buf, sizeof(buf), "DOT");
-        break;
-    case COMMA:
-        snprintf(buf, sizeof(buf), "COMMA");
-        break;
-    case SEMI:
-        snprintf(buf, sizeof(buf), "SEMI");
-        break;
-    case EXCLAM:
-        snprintf(buf, sizeof(buf), "EXCLAM");
-        break;
-    case INVERT:
-        snprintf(buf, sizeof(buf), "INVERT");
-        break;
-
-    case STRING:
-        snprintf(buf, sizeof(buf), "STRING (%s)", scanBuf);
-        break;
-    case INTEGER:
-        snprintf(buf, sizeof(buf), "INTEGER (0x%x)", scanInt);
-        break;
-    case FLOAT:
-        snprintf(buf, sizeof(buf), "FLOAT (%d.%d)",
-                scanInt / XkbGeomPtsPerMM, scanInt % XkbGeomPtsPerMM);
-        break;
-    case IDENT:
-        snprintf(buf, sizeof(buf), "IDENT (%s)", scanBuf);
-        break;
-    case KEYNAME:
-        snprintf(buf, sizeof(buf), "KEYNAME (%s)", scanBuf);
-        break;
-
-    case PARTIAL:
-        snprintf(buf, sizeof(buf), "PARTIAL");
-        break;
-    case DEFAULT:
-        snprintf(buf, sizeof(buf), "DEFAULT");
-        break;
-    case HIDDEN:
-        snprintf(buf, sizeof(buf), "HIDDEN");
-        break;
-
-    case ALPHANUMERIC_KEYS:
-        snprintf(buf, sizeof(buf), "ALPHANUMERIC_KEYS");
-        break;
-    case MODIFIER_KEYS:
-        snprintf(buf, sizeof(buf), "MODIFIER_KEYS");
-        break;
-    case KEYPAD_KEYS:
-        snprintf(buf, sizeof(buf), "KEYPAD_KEYS");
-        break;
-    case FUNCTION_KEYS:
-        snprintf(buf, sizeof(buf), "FUNCTION_KEYS");
-        break;
-    case ALTERNATE_GROUP:
-        snprintf(buf, sizeof(buf), "ALTERNATE_GROUP");
-        break;
-
-    default:
-        snprintf(buf, sizeof(buf), "UNKNOWN");
-        break;
-    }
-    return buf;
-}
-#endif
-
-static int
-scanchar(void)
-{
-    if (readBufPos >= readBufLen) {
-        readBufLen = fread(readBuf, 1, BUFSIZE, yyin);
-        readBufPos = 0;
-        if (!readBufLen)
-            return EOF;
-        if (feof(yyin))
-            readBuf[readBufLen] = EOF;
-    }
-
-    return readBuf[readBufPos++];
-}
-
-static void
-unscanchar(int c)
-{
-    if (readBuf[--readBufPos] != c) {
-        fprintf(stderr, "UNGETCHAR FAILED! Put back %c, was expecting %c at "
-                        "position %d, buf is '%s'\n", c, readBuf[readBufPos],
-                        readBufPos, readBuf);
-        _exit(94);
-    }
-}
-
-int
-setScanState(char *file, int line)
-{
-    if (file != NULL)
-        strncpy(scanFile, file, 1024);
-    if (line >= 0)
-        lineNum = line;
-    return 1;
-}
-
-static int
-yyGetString(void)
-{
-    int ch, i;
-
-    i = 0;
-    while (((ch = scanchar()) != EOF) && (ch != '"'))
-    {
-        if (ch == '\\')
-        {
-            if ((ch = scanchar()) != EOF)
-            {
-                if (ch == 'n')
-                    ch = '\n';
-                else if (ch == 't')
-                    ch = '\t';
-                else if (ch == 'v')
-                    ch = '\v';
-                else if (ch == 'b')
-                    ch = '\b';
-                else if (ch == 'r')
-                    ch = '\r';
-                else if (ch == 'f')
-                    ch = '\f';
-                else if (ch == 'e')
-                    ch = '\033';
-                else if (ch == '0')
-                {
-                    int tmp, stop;
-                    ch = stop = 0;
-                    if (((tmp = scanchar()) != EOF) && (isdigit(tmp))
-                        && (tmp != '8') && (tmp != '9'))
-                    {
-                        ch = (ch * 8) + (tmp - '0');
-                    }
-                    else
-                    {
-                        stop = 1;
-                        unscanchar(tmp);
-                    }
-                    if (!stop)
-                    {
-                        if (((tmp = scanchar()) != EOF)
-                            && (isdigit(tmp)) && (tmp != '8') && (tmp != '9'))
-                        {
-                            ch = (ch * 8) + (tmp - '0');
-                        }
-                        else
-                        {
-                            stop = 1;
-                            unscanchar(tmp);
-                        }
-                    }
-                    if (!stop)
-                    {
-                        if (((tmp = scanchar()) != EOF)
-                            && (isdigit(tmp)) && (tmp != '8') && (tmp != '9'))
-                        {
-                            ch = (ch * 8) + (tmp - '0');
-                        }
-                        else
-                        {
-                            stop = 1;
-                            unscanchar(tmp);
-                        }
-                    }
-                }
-            }
-            else
-                return ERROR_TOK;
-        }
-        if (i < sizeof(scanBuf) - 1)
-            scanBuf[i++] = ch;
-    }
-    if (ch == '"')
-    {
-        scanBuf[i++] = '\0';
-        scanStrLine = lineNum;
-        return STRING;
-    }
-    return ERROR_TOK;
-}
-
-static int
-yyGetKeyName(void)
-{
-    int ch, i;
-
-    i = 0;
-    while (((ch = scanchar()) != EOF) && (ch != '>'))
-    {
-        if (ch == '\\')
-        {
-            if ((ch = scanchar()) != EOF)
-            {
-                if (ch == 'n')
-                    ch = '\n';
-                else if (ch == 't')
-                    ch = '\t';
-                else if (ch == 'v')
-                    ch = '\v';
-                else if (ch == 'b')
-                    ch = '\b';
-                else if (ch == 'r')
-                    ch = '\r';
-                else if (ch == 'f')
-                    ch = '\f';
-                else if (ch == 'e')
-                    ch = '\033';
-                else if (ch == '0')
-                {
-                    int tmp, stop;
-                    ch = stop = 0;
-                    if (((tmp = scanchar()) != EOF) && (isdigit(tmp))
-                        && (tmp != '8') && (tmp != '9'))
-                    {
-                        ch = (ch * 8) + (tmp - '0');
-                    }
-                    else
-                    {
-                        stop = 1;
-                        unscanchar(tmp);
-                    }
-                    if ((!stop) && ((tmp = scanchar()) != EOF)
-                        && (isdigit(tmp)) && (tmp != '8') && (tmp != '9'))
-                    {
-                        ch = (ch * 8) + (tmp - '0');
-                    }
-                    else
-                    {
-                        stop = 1;
-                        unscanchar(tmp);
-                    }
-                    if ((!stop) && ((tmp = scanchar()) != EOF)
-                        && (isdigit(tmp)) && (tmp != '8') && (tmp != '9'))
-                    {
-                        ch = (ch * 8) + (tmp - '0');
-                    }
-                    else
-                    {
-                        stop = 1;
-                        unscanchar(tmp);
-                    }
-                }
-            }
-            else
-                return ERROR_TOK;
-        }
-
-        if (i < sizeof(scanBuf) - 1)
-            scanBuf[i++] = ch;
-    }
-    if ((ch == '>') && (i < 5))
-    {
-        scanBuf[i++] = '\0';
-        scanStrLine = lineNum;
-        return KEYNAME;
-    }
-    return ERROR_TOK;
-}
-
-static struct _Keyword
-{
-    const char *keyword;
-    int token;
-} keywords[] =
-{
-    {
-    "xkb_keymap", XKB_KEYMAP},
-    {
-    "xkb_keycodes", XKB_KEYCODES},
-    {
-    "xkb_types", XKB_TYPES},
-    {
-    "xkb_symbols", XKB_SYMBOLS},
-    {
-    "xkb_compat", XKB_COMPATMAP},
-    {
-    "xkb_compat_map", XKB_COMPATMAP},
-    {
-    "xkb_compatibility", XKB_COMPATMAP},
-    {
-    "xkb_compatibility_map", XKB_COMPATMAP},
-    {
-    "xkb_geometry", XKB_GEOMETRY},
-    {
-    "xkb_semantics", XKB_SEMANTICS},
-    {
-    "xkb_layout", XKB_LAYOUT},
-    {
-    "include", INCLUDE},
-    {
-    "override", OVERRIDE},
-    {
-    "augment", AUGMENT},
-    {
-    "replace", REPLACE},
-    {
-    "alternate", ALTERNATE},
-    {
-    "partial", PARTIAL},
-    {
-    "default", DEFAULT},
-    {
-    "hidden", HIDDEN},
-    {
-    "virtual_modifiers", VIRTUAL_MODS},
-    {
-    "type", TYPE},
-    {
-    "interpret", INTERPRET},
-    {
-    "action", ACTION_TOK},
-    {
-    "key", KEY},
-    {
-    "alias", ALIAS},
-    {
-    "group", GROUP},
-    {
-    "modmap", MODIFIER_MAP},
-    {
-    "mod_map", MODIFIER_MAP},
-    {
-    "modifier_map", MODIFIER_MAP},
-    {
-    "indicator", INDICATOR},
-    {
-    "shape", SHAPE},
-    {
-    "row", ROW},
-    {
-    "keys", KEYS},
-    {
-    "section", SECTION},
-    {
-    "overlay", OVERLAY},
-    {
-    "text", TEXT},
-    {
-    "outline", OUTLINE},
-    {
-    "solid", SOLID},
-    {
-    "logo", LOGO},
-    {
-    "virtual", VIRTUAL},
-    {
-    "alphanumeric_keys", ALPHANUMERIC_KEYS},
-    {
-    "modifier_keys", MODIFIER_KEYS},
-    {
-    "keypad_keys", KEYPAD_KEYS},
-    {
-    "function_keys", FUNCTION_KEYS},
-    {
-    "alternate_group", ALTERNATE_GROUP}
-};
-static int numKeywords = sizeof(keywords) / sizeof(struct _Keyword);
-
-static int
-yyGetIdent(int first)
-{
-    int ch, i, j, found;
-    int rtrn = IDENT;
-
-    scanBuf[0] = first;
-    j = 1;
-    while (((ch = scanchar()) != EOF) && (isalnum(ch) || (ch == '_')))
-    {
-        if (j < sizeof(scanBuf) - 1)
-            scanBuf[j++] = ch;
-    }
-    scanBuf[j++] = '\0';
-    found = 0;
-
-    for (i = 0; (!found) && (i < numKeywords); i++)
-    {
-        if (uStrCaseCmp(scanBuf, keywords[i].keyword) == 0)
-        {
-            rtrn = keywords[i].token;
-            found = 1;
-        }
-    }
-    if (!found)
-    {
-        scanStrLine = lineNum;
-        rtrn = IDENT;
-    }
-
-    if ((ch != EOF) && (!isspace(ch)))
-        unscanchar(ch);
-    else if (ch == '\n')
-        lineNum++;
-
-    return rtrn;
-}
-
-static int
-yyGetNumber(int ch)
-{
-    int isFloat = 0;
-    char buf[1024];
-    int nInBuf = 0;
-
-    buf[0] = ch;
-    nInBuf = 1;
-    while (((ch = scanchar()) != EOF)
-           && (isxdigit(ch) || ((nInBuf == 1) && (ch == 'x'))))
-    {
-        buf[nInBuf++] = ch;
-    }
-    if (ch == '.')
-    {
-        isFloat = 1;
-        buf[nInBuf++] = ch;
-        while (((ch = scanchar()) != EOF) && (isxdigit(ch)))
-        {
-            buf[nInBuf++] = ch;
-        }
-    }
-    buf[nInBuf++] = '\0';
-    if ((ch != EOF) && (!isspace(ch)))
-        unscanchar(ch);
-
-    if (isFloat)
-    {
-        float tmp;
-        if (sscanf(buf, "%g", &tmp) == 1)
-        {
-            scanInt = tmp * XkbGeomPtsPerMM;
-            return FLOAT;
-        }
-    }
-    else if (sscanf(buf, "%i", &scanInt) == 1)
-        return INTEGER;
-    fprintf(stderr, "Malformed number %s\n", buf);
-    return ERROR_TOK;
-}
-
-int
-yylex(void)
-{
-    int ch;
-    int rtrn;
-
-    do
-    {
-        ch = scanchar();
-        if (ch == '\n')
-        {
-            lineNum++;
-        }
-        else if (ch == '#')
-        {                       /* handle shell style '#' comments */
-            do
-            {
-                ch = scanchar();
-            }
-            while ((ch != '\n') && (ch != EOF));
-            lineNum++;
-        }
-        else if (ch == '/')
-        {                       /* handle C++ style double-/ comments */
-            int newch = scanchar();
-            if (newch == '/')
-            {
-                do
-                {
-                    ch = scanchar();
-                }
-                while ((ch != '\n') && (ch != EOF));
-                lineNum++;
-            }
-            else if (newch != EOF)
-            {
-                unscanchar(newch);
-            }
-        }
-    }
-    while ((ch != EOF) && (isspace(ch)));
-    if (ch == '=')
-        rtrn = EQUALS;
-    else if (ch == '+')
-        rtrn = PLUS;
-    else if (ch == '-')
-        rtrn = MINUS;
-    else if (ch == '/')
-        rtrn = DIVIDE;
-    else if (ch == '*')
-        rtrn = TIMES;
-    else if (ch == '{')
-        rtrn = OBRACE;
-    else if (ch == '}')
-        rtrn = CBRACE;
-    else if (ch == '(')
-        rtrn = OPAREN;
-    else if (ch == ')')
-        rtrn = CPAREN;
-    else if (ch == '[')
-        rtrn = OBRACKET;
-    else if (ch == ']')
-        rtrn = CBRACKET;
-    else if (ch == '.')
-        rtrn = DOT;
-    else if (ch == ',')
-        rtrn = COMMA;
-    else if (ch == ';')
-        rtrn = SEMI;
-    else if (ch == '!')
-        rtrn = EXCLAM;
-    else if (ch == '~')
-        rtrn = INVERT;
-    else if (ch == '"')
-        rtrn = yyGetString();
-    else if (ch == '<')
-        rtrn = yyGetKeyName();
-    else if (isalpha(ch) || (ch == '_'))
-        rtrn = yyGetIdent(ch);
-    else if (isdigit(ch))
-        rtrn = yyGetNumber(ch);
-    else if (ch == EOF)
-        rtrn = END_OF_FILE;
-    else
-    {
-#ifdef DEBUG
-        if (debugFlags)
-            fprintf(stderr,
-                    "Unexpected character %c (%d) in input stream\n", ch, ch);
-#endif
-        rtrn = ERROR_TOK;
-    }
-#ifdef DEBUG
-    if (debugFlags & 0x2)
-        fprintf(stderr, "scan: %s\n", tokText(rtrn));
-#endif
-    return rtrn;
-}
->>>>>>> c1157957
+/************************************************************
+ Copyright (c) 1994 by Silicon Graphics Computer Systems, Inc.
+
+ Permission to use, copy, modify, and distribute this
+ software and its documentation for any purpose and without
+ fee is hereby granted, provided that the above copyright
+ notice appear in all copies and that both that copyright
+ notice and this permission notice appear in supporting
+ documentation, and that the name of Silicon Graphics not be 
+ used in advertising or publicity pertaining to distribution 
+ of the software without specific prior written permission.
+ Silicon Graphics makes no representation about the suitability 
+ of this software for any purpose. It is provided "as is"
+ without any express or implied warranty.
+ 
+ SILICON GRAPHICS DISCLAIMS ALL WARRANTIES WITH REGARD TO THIS 
+ SOFTWARE, INCLUDING ALL IMPLIED WARRANTIES OF MERCHANTABILITY 
+ AND FITNESS FOR A PARTICULAR PURPOSE. IN NO EVENT SHALL SILICON
+ GRAPHICS BE LIABLE FOR ANY SPECIAL, INDIRECT OR CONSEQUENTIAL 
+ DAMAGES OR ANY DAMAGES WHATSOEVER RESULTING FROM LOSS OF USE, 
+ DATA OR PROFITS, WHETHER IN AN ACTION OF CONTRACT, NEGLIGENCE 
+ OR OTHER TORTIOUS ACTION, ARISING OUT OF OR IN CONNECTION  WITH
+ THE USE OR PERFORMANCE OF THIS SOFTWARE.
+
+ ********************************************************/
+
+#include <stdio.h>
+#include <ctype.h>
+#include <X11/Xos.h>
+#include <X11/Xlib.h>
+#include <X11/XKBlib.h>
+
+#include "tokens.h"
+
+#include "utils.h"
+#include "parseutils.h"
+
+unsigned int scanDebug;
+
+FILE *yyin = NULL;
+
+static char scanFileBuf[1024] = {0};
+char *scanFile = scanFileBuf;
+int lineNum = 0;
+
+int scanInt;
+
+char scanBuf[1024];
+static int scanStrLine = 0;
+
+#define	BUFSIZE	4096
+static char readBuf[BUFSIZE];
+static int readBufPos = 0;
+static int readBufLen = 0;
+
+#ifdef DEBUG
+extern int debugFlags;
+
+static char *
+tokText(int tok)
+{
+    static char buf[32];
+
+    switch (tok)
+    {
+    case END_OF_FILE:
+        snprintf(buf, sizeof(buf), "END_OF_FILE");
+        break;
+    case ERROR_TOK:
+        snprintf(buf, sizeof(buf), "ERROR");
+        break;
+
+    case XKB_KEYMAP:
+        snprintf(buf, sizeof(buf), "XKB_KEYMAP");
+        break;
+    case XKB_KEYCODES:
+        snprintf(buf, sizeof(buf), "XKB_KEYCODES");
+        break;
+    case XKB_TYPES:
+        snprintf(buf, sizeof(buf), "XKB_TYPES");
+        break;
+    case XKB_SYMBOLS:
+        snprintf(buf, sizeof(buf), "XKB_SYMBOLS");
+        break;
+    case XKB_COMPATMAP:
+        snprintf(buf, sizeof(buf), "XKB_COMPATMAP");
+        break;
+    case XKB_GEOMETRY:
+        snprintf(buf, sizeof(buf), "XKB_GEOMETRY");
+        break;
+    case XKB_SEMANTICS:
+        snprintf(buf, sizeof(buf), "XKB_SEMANTICS");
+        break;
+    case XKB_LAYOUT:
+        snprintf(buf, sizeof(buf), "XKB_LAYOUT");
+        break;
+
+    case INCLUDE:
+        snprintf(buf, sizeof(buf), "INCLUDE");
+        break;
+    case OVERRIDE:
+        snprintf(buf, sizeof(buf), "OVERRIDE");
+        break;
+    case AUGMENT:
+        snprintf(buf, sizeof(buf), "AUGMENT");
+        break;
+    case REPLACE:
+        snprintf(buf, sizeof(buf), "REPLACE");
+        break;
+    case ALTERNATE:
+        snprintf(buf, sizeof(buf), "ALTERNATE");
+        break;
+
+    case VIRTUAL_MODS:
+        snprintf(buf, sizeof(buf), "VIRTUAL_MODS");
+        break;
+    case TYPE:
+        snprintf(buf, sizeof(buf), "TYPE");
+        break;
+    case INTERPRET:
+        snprintf(buf, sizeof(buf), "INTERPRET");
+        break;
+    case ACTION_TOK:
+        snprintf(buf, sizeof(buf), "ACTION");
+        break;
+    case KEY:
+        snprintf(buf, sizeof(buf), "KEY");
+        break;
+    case ALIAS:
+        snprintf(buf, sizeof(buf), "ALIAS");
+        break;
+    case GROUP:
+        snprintf(buf, sizeof(buf), "GROUP");
+        break;
+    case MODIFIER_MAP:
+        snprintf(buf, sizeof(buf), "MODIFIER_MAP");
+        break;
+    case INDICATOR:
+        snprintf(buf, sizeof(buf), "INDICATOR");
+        break;
+    case SHAPE:
+        snprintf(buf, sizeof(buf), "SHAPE");
+        break;
+    case KEYS:
+        snprintf(buf, sizeof(buf), "KEYS");
+        break;
+    case ROW:
+        snprintf(buf, sizeof(buf), "ROW");
+        break;
+    case SECTION:
+        snprintf(buf, sizeof(buf), "SECTION");
+        break;
+    case OVERLAY:
+        snprintf(buf, sizeof(buf), "OVERLAY");
+        break;
+    case TEXT:
+        snprintf(buf, sizeof(buf), "TEXT");
+        break;
+    case OUTLINE:
+        snprintf(buf, sizeof(buf), "OUTLINE");
+        break;
+    case SOLID:
+        snprintf(buf, sizeof(buf), "SOLID");
+        break;
+    case LOGO:
+        snprintf(buf, sizeof(buf), "LOGO");
+        break;
+    case VIRTUAL:
+        snprintf(buf, sizeof(buf), "VIRTUAL");
+        break;
+
+    case EQUALS:
+        snprintf(buf, sizeof(buf), "EQUALS");
+        break;
+    case PLUS:
+        snprintf(buf, sizeof(buf), "PLUS");
+        break;
+    case MINUS:
+        snprintf(buf, sizeof(buf), "MINUS");
+        break;
+    case DIVIDE:
+        snprintf(buf, sizeof(buf), "DIVIDE");
+        break;
+    case TIMES:
+        snprintf(buf, sizeof(buf), "TIMES");
+        break;
+    case OBRACE:
+        snprintf(buf, sizeof(buf), "OBRACE");
+        break;
+    case CBRACE:
+        snprintf(buf, sizeof(buf), "CBRACE");
+        break;
+    case OPAREN:
+        snprintf(buf, sizeof(buf), "OPAREN");
+        break;
+    case CPAREN:
+        snprintf(buf, sizeof(buf), "CPAREN");
+        break;
+    case OBRACKET:
+        snprintf(buf, sizeof(buf), "OBRACKET");
+        break;
+    case CBRACKET:
+        snprintf(buf, sizeof(buf), "CBRACKET");
+        break;
+    case DOT:
+        snprintf(buf, sizeof(buf), "DOT");
+        break;
+    case COMMA:
+        snprintf(buf, sizeof(buf), "COMMA");
+        break;
+    case SEMI:
+        snprintf(buf, sizeof(buf), "SEMI");
+        break;
+    case EXCLAM:
+        snprintf(buf, sizeof(buf), "EXCLAM");
+        break;
+    case INVERT:
+        snprintf(buf, sizeof(buf), "INVERT");
+        break;
+
+    case STRING:
+        snprintf(buf, sizeof(buf), "STRING (%s)", scanBuf);
+        break;
+    case INTEGER:
+        snprintf(buf, sizeof(buf), "INTEGER (0x%x)", scanInt);
+        break;
+    case FLOAT:
+        snprintf(buf, sizeof(buf), "FLOAT (%d.%d)",
+                scanInt / XkbGeomPtsPerMM, scanInt % XkbGeomPtsPerMM);
+        break;
+    case IDENT:
+        snprintf(buf, sizeof(buf), "IDENT (%s)", scanBuf);
+        break;
+    case KEYNAME:
+        snprintf(buf, sizeof(buf), "KEYNAME (%s)", scanBuf);
+        break;
+
+    case PARTIAL:
+        snprintf(buf, sizeof(buf), "PARTIAL");
+        break;
+    case DEFAULT:
+        snprintf(buf, sizeof(buf), "DEFAULT");
+        break;
+    case HIDDEN:
+        snprintf(buf, sizeof(buf), "HIDDEN");
+        break;
+
+    case ALPHANUMERIC_KEYS:
+        snprintf(buf, sizeof(buf), "ALPHANUMERIC_KEYS");
+        break;
+    case MODIFIER_KEYS:
+        snprintf(buf, sizeof(buf), "MODIFIER_KEYS");
+        break;
+    case KEYPAD_KEYS:
+        snprintf(buf, sizeof(buf), "KEYPAD_KEYS");
+        break;
+    case FUNCTION_KEYS:
+        snprintf(buf, sizeof(buf), "FUNCTION_KEYS");
+        break;
+    case ALTERNATE_GROUP:
+        snprintf(buf, sizeof(buf), "ALTERNATE_GROUP");
+        break;
+
+    default:
+        snprintf(buf, sizeof(buf), "UNKNOWN");
+        break;
+    }
+    return buf;
+}
+#endif
+
+static int
+scanchar(void)
+{
+    if (readBufPos >= readBufLen) {
+        readBufLen = fread(readBuf, 1, BUFSIZE, yyin);
+        readBufPos = 0;
+        if (!readBufLen)
+            return EOF;
+        if (feof(yyin))
+            readBuf[readBufLen] = EOF;
+    }
+
+    return readBuf[readBufPos++];
+}
+
+static void
+unscanchar(int c)
+{
+    if (readBuf[--readBufPos] != c) {
+        fprintf(stderr, "UNGETCHAR FAILED! Put back %c, was expecting %c at "
+                        "position %d, buf is '%s'\n", c, readBuf[readBufPos],
+                        readBufPos, readBuf);
+        _exit(94);
+    }
+}
+
+int
+setScanState(char *file, int line)
+{
+    if (file != NULL)
+        strncpy(scanFile, file, 1024);
+    if (line >= 0)
+        lineNum = line;
+    return 1;
+}
+
+static int
+yyGetString(void)
+{
+    int ch, i;
+
+    i = 0;
+    while (((ch = scanchar()) != EOF) && (ch != '"'))
+    {
+        if (ch == '\\')
+        {
+            if ((ch = scanchar()) != EOF)
+            {
+                if (ch == 'n')
+                    ch = '\n';
+                else if (ch == 't')
+                    ch = '\t';
+                else if (ch == 'v')
+                    ch = '\v';
+                else if (ch == 'b')
+                    ch = '\b';
+                else if (ch == 'r')
+                    ch = '\r';
+                else if (ch == 'f')
+                    ch = '\f';
+                else if (ch == 'e')
+                    ch = '\033';
+                else if (ch == '0')
+                {
+                    int tmp, stop;
+                    ch = stop = 0;
+                    if (((tmp = scanchar()) != EOF) && (isdigit(tmp))
+                        && (tmp != '8') && (tmp != '9'))
+                    {
+                        ch = (ch * 8) + (tmp - '0');
+                    }
+                    else
+                    {
+                        stop = 1;
+                        unscanchar(tmp);
+                    }
+                    if (!stop)
+                    {
+                        if (((tmp = scanchar()) != EOF)
+                            && (isdigit(tmp)) && (tmp != '8') && (tmp != '9'))
+                        {
+                            ch = (ch * 8) + (tmp - '0');
+                        }
+                        else
+                        {
+                            stop = 1;
+                            unscanchar(tmp);
+                        }
+                    }
+                    if (!stop)
+                    {
+                        if (((tmp = scanchar()) != EOF)
+                            && (isdigit(tmp)) && (tmp != '8') && (tmp != '9'))
+                        {
+                            ch = (ch * 8) + (tmp - '0');
+                        }
+                        else
+                        {
+                            stop = 1;
+                            unscanchar(tmp);
+                        }
+                    }
+                }
+            }
+            else
+                return ERROR_TOK;
+        }
+        if (i < sizeof(scanBuf) - 1)
+            scanBuf[i++] = ch;
+    }
+    if (ch == '"')
+    {
+        scanBuf[i++] = '\0';
+        scanStrLine = lineNum;
+        return STRING;
+    }
+    return ERROR_TOK;
+}
+
+static int
+yyGetKeyName(void)
+{
+    int ch, i;
+
+    i = 0;
+    while (((ch = scanchar()) != EOF) && (ch != '>'))
+    {
+        if (ch == '\\')
+        {
+            if ((ch = scanchar()) != EOF)
+            {
+                if (ch == 'n')
+                    ch = '\n';
+                else if (ch == 't')
+                    ch = '\t';
+                else if (ch == 'v')
+                    ch = '\v';
+                else if (ch == 'b')
+                    ch = '\b';
+                else if (ch == 'r')
+                    ch = '\r';
+                else if (ch == 'f')
+                    ch = '\f';
+                else if (ch == 'e')
+                    ch = '\033';
+                else if (ch == '0')
+                {
+                    int tmp, stop;
+                    ch = stop = 0;
+                    if (((tmp = scanchar()) != EOF) && (isdigit(tmp))
+                        && (tmp != '8') && (tmp != '9'))
+                    {
+                        ch = (ch * 8) + (tmp - '0');
+                    }
+                    else
+                    {
+                        stop = 1;
+                        unscanchar(tmp);
+                    }
+                    if ((!stop) && ((tmp = scanchar()) != EOF)
+                        && (isdigit(tmp)) && (tmp != '8') && (tmp != '9'))
+                    {
+                        ch = (ch * 8) + (tmp - '0');
+                    }
+                    else
+                    {
+                        stop = 1;
+                        unscanchar(tmp);
+                    }
+                    if ((!stop) && ((tmp = scanchar()) != EOF)
+                        && (isdigit(tmp)) && (tmp != '8') && (tmp != '9'))
+                    {
+                        ch = (ch * 8) + (tmp - '0');
+                    }
+                    else
+                    {
+                        stop = 1;
+                        unscanchar(tmp);
+                    }
+                }
+            }
+            else
+                return ERROR_TOK;
+        }
+
+        if (i < sizeof(scanBuf) - 1)
+            scanBuf[i++] = ch;
+    }
+    if ((ch == '>') && (i < 5))
+    {
+        scanBuf[i++] = '\0';
+        scanStrLine = lineNum;
+        return KEYNAME;
+    }
+    return ERROR_TOK;
+}
+
+static struct _Keyword
+{
+    const char *keyword;
+    int token;
+} keywords[] =
+{
+    {
+    "xkb_keymap", XKB_KEYMAP},
+    {
+    "xkb_keycodes", XKB_KEYCODES},
+    {
+    "xkb_types", XKB_TYPES},
+    {
+    "xkb_symbols", XKB_SYMBOLS},
+    {
+    "xkb_compat", XKB_COMPATMAP},
+    {
+    "xkb_compat_map", XKB_COMPATMAP},
+    {
+    "xkb_compatibility", XKB_COMPATMAP},
+    {
+    "xkb_compatibility_map", XKB_COMPATMAP},
+    {
+    "xkb_geometry", XKB_GEOMETRY},
+    {
+    "xkb_semantics", XKB_SEMANTICS},
+    {
+    "xkb_layout", XKB_LAYOUT},
+    {
+    "include", INCLUDE},
+    {
+    "override", OVERRIDE},
+    {
+    "augment", AUGMENT},
+    {
+    "replace", REPLACE},
+    {
+    "alternate", ALTERNATE},
+    {
+    "partial", PARTIAL},
+    {
+    "default", DEFAULT},
+    {
+    "hidden", HIDDEN},
+    {
+    "virtual_modifiers", VIRTUAL_MODS},
+    {
+    "type", TYPE},
+    {
+    "interpret", INTERPRET},
+    {
+    "action", ACTION_TOK},
+    {
+    "key", KEY},
+    {
+    "alias", ALIAS},
+    {
+    "group", GROUP},
+    {
+    "modmap", MODIFIER_MAP},
+    {
+    "mod_map", MODIFIER_MAP},
+    {
+    "modifier_map", MODIFIER_MAP},
+    {
+    "indicator", INDICATOR},
+    {
+    "shape", SHAPE},
+    {
+    "row", ROW},
+    {
+    "keys", KEYS},
+    {
+    "section", SECTION},
+    {
+    "overlay", OVERLAY},
+    {
+    "text", TEXT},
+    {
+    "outline", OUTLINE},
+    {
+    "solid", SOLID},
+    {
+    "logo", LOGO},
+    {
+    "virtual", VIRTUAL},
+    {
+    "alphanumeric_keys", ALPHANUMERIC_KEYS},
+    {
+    "modifier_keys", MODIFIER_KEYS},
+    {
+    "keypad_keys", KEYPAD_KEYS},
+    {
+    "function_keys", FUNCTION_KEYS},
+    {
+    "alternate_group", ALTERNATE_GROUP}
+};
+static int numKeywords = sizeof(keywords) / sizeof(struct _Keyword);
+
+static int
+yyGetIdent(int first)
+{
+    int ch, i, j, found;
+    int rtrn = IDENT;
+
+    scanBuf[0] = first;
+    j = 1;
+    while (((ch = scanchar()) != EOF) && (isalnum(ch) || (ch == '_')))
+    {
+        if (j < sizeof(scanBuf) - 1)
+            scanBuf[j++] = ch;
+    }
+    scanBuf[j++] = '\0';
+    found = 0;
+
+    for (i = 0; (!found) && (i < numKeywords); i++)
+    {
+        if (uStrCaseCmp(scanBuf, keywords[i].keyword) == 0)
+        {
+            rtrn = keywords[i].token;
+            found = 1;
+        }
+    }
+    if (!found)
+    {
+        scanStrLine = lineNum;
+        rtrn = IDENT;
+    }
+
+    if ((ch != EOF) && (!isspace(ch)))
+        unscanchar(ch);
+    else if (ch == '\n')
+        lineNum++;
+
+    return rtrn;
+}
+
+static int
+yyGetNumber(int ch)
+{
+    int isFloat = 0;
+    char buf[1024];
+    int nInBuf = 0;
+
+    buf[0] = ch;
+    nInBuf = 1;
+    while (((ch = scanchar()) != EOF)
+           && (isxdigit(ch) || ((nInBuf == 1) && (ch == 'x'))))
+    {
+        buf[nInBuf++] = ch;
+    }
+    if (ch == '.')
+    {
+        isFloat = 1;
+        buf[nInBuf++] = ch;
+        while (((ch = scanchar()) != EOF) && (isxdigit(ch)))
+        {
+            buf[nInBuf++] = ch;
+        }
+    }
+    buf[nInBuf++] = '\0';
+    if ((ch != EOF) && (!isspace(ch)))
+        unscanchar(ch);
+
+    if (isFloat)
+    {
+        float tmp;
+        if (sscanf(buf, "%g", &tmp) == 1)
+        {
+            scanInt = tmp * XkbGeomPtsPerMM;
+            return FLOAT;
+        }
+    }
+    else if (sscanf(buf, "%i", &scanInt) == 1)
+        return INTEGER;
+    fprintf(stderr, "Malformed number %s\n", buf);
+    return ERROR_TOK;
+}
+
+int
+yylex(void)
+{
+    int ch;
+    int rtrn;
+
+    do
+    {
+        ch = scanchar();
+        if (ch == '\n')
+        {
+            lineNum++;
+        }
+        else if (ch == '#')
+        {                       /* handle shell style '#' comments */
+            do
+            {
+                ch = scanchar();
+            }
+            while ((ch != '\n') && (ch != EOF));
+            lineNum++;
+        }
+        else if (ch == '/')
+        {                       /* handle C++ style double-/ comments */
+            int newch = scanchar();
+            if (newch == '/')
+            {
+                do
+                {
+                    ch = scanchar();
+                }
+                while ((ch != '\n') && (ch != EOF));
+                lineNum++;
+            }
+            else if (newch != EOF)
+            {
+                unscanchar(newch);
+            }
+        }
+    }
+    while ((ch != EOF) && (isspace(ch)));
+    if (ch == '=')
+        rtrn = EQUALS;
+    else if (ch == '+')
+        rtrn = PLUS;
+    else if (ch == '-')
+        rtrn = MINUS;
+    else if (ch == '/')
+        rtrn = DIVIDE;
+    else if (ch == '*')
+        rtrn = TIMES;
+    else if (ch == '{')
+        rtrn = OBRACE;
+    else if (ch == '}')
+        rtrn = CBRACE;
+    else if (ch == '(')
+        rtrn = OPAREN;
+    else if (ch == ')')
+        rtrn = CPAREN;
+    else if (ch == '[')
+        rtrn = OBRACKET;
+    else if (ch == ']')
+        rtrn = CBRACKET;
+    else if (ch == '.')
+        rtrn = DOT;
+    else if (ch == ',')
+        rtrn = COMMA;
+    else if (ch == ';')
+        rtrn = SEMI;
+    else if (ch == '!')
+        rtrn = EXCLAM;
+    else if (ch == '~')
+        rtrn = INVERT;
+    else if (ch == '"')
+        rtrn = yyGetString();
+    else if (ch == '<')
+        rtrn = yyGetKeyName();
+    else if (isalpha(ch) || (ch == '_'))
+        rtrn = yyGetIdent(ch);
+    else if (isdigit(ch))
+        rtrn = yyGetNumber(ch);
+    else if (ch == EOF)
+        rtrn = END_OF_FILE;
+    else
+    {
+#ifdef DEBUG
+        if (debugFlags)
+            fprintf(stderr,
+                    "Unexpected character %c (%d) in input stream\n", ch, ch);
+#endif
+        rtrn = ERROR_TOK;
+    }
+#ifdef DEBUG
+    if (debugFlags & 0x2)
+        fprintf(stderr, "scan: %s\n", tokText(rtrn));
+#endif
+    return rtrn;
+}