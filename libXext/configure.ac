<<<<<<< HEAD

# Initialize Autoconf
AC_PREREQ([2.60])
AC_INIT([libXext], [1.3.0],
        [https://bugs.freedesktop.org/enter_bug.cgi?product=xorg], [libXext])
AC_CONFIG_SRCDIR([Makefile.am])
AC_CONFIG_HEADERS([config.h])

# Initialize Automake
AM_INIT_AUTOMAKE([foreign dist-bzip2])
AM_MAINTAINER_MODE

# Initialize libtool
AC_PROG_LIBTOOL

# Require xorg-macros minimum of 1.12 for DocBook external references
m4_ifndef([XORG_MACROS_VERSION],
          [m4_fatal([must install xorg-macros 1.12 or later before running autoconf/autogen])])
XORG_MACROS_VERSION(1.12)
XORG_DEFAULT_OPTIONS
XORG_ENABLE_SPECS
XORG_WITH_XMLTO(0.0.22)
XORG_WITH_FOP
XORG_WITH_XSLTPROC
XORG_CHECK_SGML_DOCTOOLS(1.7)
XORG_CHECK_MALLOC_ZERO

# Determine .so library version per platform 
# based on SharedXextRev in monolith xc/config/cf/*Lib.tmpl
if test "x$XEXT_SOREV" = "x" ; then
    case $host_os in
	openbsd*)	XEXT_SOREV=8:0 		;;
	solaris*)       XEXT_SOREV=0 		;;
	*)              XEXT_SOREV=6:4:0 	;;
    esac
fi
AC_SUBST(XEXT_SOREV)

# Obtain compiler/linker options for depedencies
PKG_CHECK_MODULES(XEXT, [xproto >= 7.0.13] [x11 >= 1.1.99.1] [xextproto >= 7.1.99])

# Allow checking code with lint, sparse, etc.
XORG_WITH_LINT
XORG_LINT_LIBRARY([Xext])

AC_CONFIG_FILES([Makefile
		man/Makefile
		src/Makefile
		specs/Makefile
		xext.pc])
AC_OUTPUT
=======

# Initialize Autoconf
AC_PREREQ([2.60])
AC_INIT([libXext], [1.3.0],
        [https://bugs.freedesktop.org/enter_bug.cgi?product=xorg], [libXext])
AC_CONFIG_SRCDIR([Makefile.am])
AC_CONFIG_HEADERS([config.h])

# Initialize Automake
AM_INIT_AUTOMAKE([foreign dist-bzip2])
AM_MAINTAINER_MODE

# Initialize libtool
AC_PROG_LIBTOOL

# Require xorg-macros minimum of 1.12 for DocBook external references
m4_ifndef([XORG_MACROS_VERSION],
          [m4_fatal([must install xorg-macros 1.12 or later before running autoconf/autogen])])
XORG_MACROS_VERSION(1.12)
XORG_DEFAULT_OPTIONS
XORG_ENABLE_SPECS
XORG_WITH_XMLTO(0.0.22)
XORG_WITH_FOP
XORG_WITH_XSLTPROC
XORG_CHECK_SGML_DOCTOOLS(1.8)
XORG_CHECK_MALLOC_ZERO

# Determine .so library version per platform 
# based on SharedXextRev in monolith xc/config/cf/*Lib.tmpl
if test "x$XEXT_SOREV" = "x" ; then
    case $host_os in
	openbsd*)	XEXT_SOREV=8:0 		;;
	solaris*)       XEXT_SOREV=0 		;;
	*)              XEXT_SOREV=6:4:0 	;;
    esac
fi
AC_SUBST(XEXT_SOREV)

# Obtain compiler/linker options for depedencies
PKG_CHECK_MODULES(XEXT, [xproto >= 7.0.13] [x11 >= 1.1.99.1] [xextproto >= 7.1.99])

# Allow checking code with lint, sparse, etc.
XORG_WITH_LINT
XORG_LINT_LIBRARY([Xext])

AC_CONFIG_FILES([Makefile
		man/Makefile
		src/Makefile
		specs/Makefile
		xext.pc])
AC_OUTPUT
>>>>>>> f4babb3a
<|MERGE_RESOLUTION|>--- conflicted
+++ resolved
@@ -1,105 +1,51 @@
-<<<<<<< HEAD
-
-# Initialize Autoconf
-AC_PREREQ([2.60])
-AC_INIT([libXext], [1.3.0],
-        [https://bugs.freedesktop.org/enter_bug.cgi?product=xorg], [libXext])
-AC_CONFIG_SRCDIR([Makefile.am])
-AC_CONFIG_HEADERS([config.h])
-
-# Initialize Automake
-AM_INIT_AUTOMAKE([foreign dist-bzip2])
-AM_MAINTAINER_MODE
-
-# Initialize libtool
-AC_PROG_LIBTOOL
-
-# Require xorg-macros minimum of 1.12 for DocBook external references
-m4_ifndef([XORG_MACROS_VERSION],
-          [m4_fatal([must install xorg-macros 1.12 or later before running autoconf/autogen])])
-XORG_MACROS_VERSION(1.12)
-XORG_DEFAULT_OPTIONS
-XORG_ENABLE_SPECS
-XORG_WITH_XMLTO(0.0.22)
-XORG_WITH_FOP
-XORG_WITH_XSLTPROC
-XORG_CHECK_SGML_DOCTOOLS(1.7)
-XORG_CHECK_MALLOC_ZERO
-
-# Determine .so library version per platform 
-# based on SharedXextRev in monolith xc/config/cf/*Lib.tmpl
-if test "x$XEXT_SOREV" = "x" ; then
-    case $host_os in
-	openbsd*)	XEXT_SOREV=8:0 		;;
-	solaris*)       XEXT_SOREV=0 		;;
-	*)              XEXT_SOREV=6:4:0 	;;
-    esac
-fi
-AC_SUBST(XEXT_SOREV)
-
-# Obtain compiler/linker options for depedencies
-PKG_CHECK_MODULES(XEXT, [xproto >= 7.0.13] [x11 >= 1.1.99.1] [xextproto >= 7.1.99])
-
-# Allow checking code with lint, sparse, etc.
-XORG_WITH_LINT
-XORG_LINT_LIBRARY([Xext])
-
-AC_CONFIG_FILES([Makefile
-		man/Makefile
-		src/Makefile
-		specs/Makefile
-		xext.pc])
-AC_OUTPUT
-=======
-
-# Initialize Autoconf
-AC_PREREQ([2.60])
-AC_INIT([libXext], [1.3.0],
-        [https://bugs.freedesktop.org/enter_bug.cgi?product=xorg], [libXext])
-AC_CONFIG_SRCDIR([Makefile.am])
-AC_CONFIG_HEADERS([config.h])
-
-# Initialize Automake
-AM_INIT_AUTOMAKE([foreign dist-bzip2])
-AM_MAINTAINER_MODE
-
-# Initialize libtool
-AC_PROG_LIBTOOL
-
-# Require xorg-macros minimum of 1.12 for DocBook external references
-m4_ifndef([XORG_MACROS_VERSION],
-          [m4_fatal([must install xorg-macros 1.12 or later before running autoconf/autogen])])
-XORG_MACROS_VERSION(1.12)
-XORG_DEFAULT_OPTIONS
-XORG_ENABLE_SPECS
-XORG_WITH_XMLTO(0.0.22)
-XORG_WITH_FOP
-XORG_WITH_XSLTPROC
-XORG_CHECK_SGML_DOCTOOLS(1.8)
-XORG_CHECK_MALLOC_ZERO
-
-# Determine .so library version per platform 
-# based on SharedXextRev in monolith xc/config/cf/*Lib.tmpl
-if test "x$XEXT_SOREV" = "x" ; then
-    case $host_os in
-	openbsd*)	XEXT_SOREV=8:0 		;;
-	solaris*)       XEXT_SOREV=0 		;;
-	*)              XEXT_SOREV=6:4:0 	;;
-    esac
-fi
-AC_SUBST(XEXT_SOREV)
-
-# Obtain compiler/linker options for depedencies
-PKG_CHECK_MODULES(XEXT, [xproto >= 7.0.13] [x11 >= 1.1.99.1] [xextproto >= 7.1.99])
-
-# Allow checking code with lint, sparse, etc.
-XORG_WITH_LINT
-XORG_LINT_LIBRARY([Xext])
-
-AC_CONFIG_FILES([Makefile
-		man/Makefile
-		src/Makefile
-		specs/Makefile
-		xext.pc])
-AC_OUTPUT
->>>>>>> f4babb3a
+
+# Initialize Autoconf
+AC_PREREQ([2.60])
+AC_INIT([libXext], [1.3.0],
+        [https://bugs.freedesktop.org/enter_bug.cgi?product=xorg], [libXext])
+AC_CONFIG_SRCDIR([Makefile.am])
+AC_CONFIG_HEADERS([config.h])
+
+# Initialize Automake
+AM_INIT_AUTOMAKE([foreign dist-bzip2])
+AM_MAINTAINER_MODE
+
+# Initialize libtool
+AC_PROG_LIBTOOL
+
+# Require xorg-macros minimum of 1.12 for DocBook external references
+m4_ifndef([XORG_MACROS_VERSION],
+          [m4_fatal([must install xorg-macros 1.12 or later before running autoconf/autogen])])
+XORG_MACROS_VERSION(1.12)
+XORG_DEFAULT_OPTIONS
+XORG_ENABLE_SPECS
+XORG_WITH_XMLTO(0.0.22)
+XORG_WITH_FOP
+XORG_WITH_XSLTPROC
+XORG_CHECK_SGML_DOCTOOLS(1.8)
+XORG_CHECK_MALLOC_ZERO
+
+# Determine .so library version per platform 
+# based on SharedXextRev in monolith xc/config/cf/*Lib.tmpl
+if test "x$XEXT_SOREV" = "x" ; then
+    case $host_os in
+	openbsd*)	XEXT_SOREV=8:0 		;;
+	solaris*)       XEXT_SOREV=0 		;;
+	*)              XEXT_SOREV=6:4:0 	;;
+    esac
+fi
+AC_SUBST(XEXT_SOREV)
+
+# Obtain compiler/linker options for depedencies
+PKG_CHECK_MODULES(XEXT, [xproto >= 7.0.13] [x11 >= 1.1.99.1] [xextproto >= 7.1.99])
+
+# Allow checking code with lint, sparse, etc.
+XORG_WITH_LINT
+XORG_LINT_LIBRARY([Xext])
+
+AC_CONFIG_FILES([Makefile
+		man/Makefile
+		src/Makefile
+		specs/Makefile
+		xext.pc])
+AC_OUTPUT