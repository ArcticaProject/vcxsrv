<<<<<<< HEAD

# Initialize Autoconf
AC_PREREQ([2.60])
AC_INIT([libXmu], [1.1.0],
	[https://bugs.freedesktop.org/enter_bug.cgi?product=xorg], [libXmu])
AC_CONFIG_SRCDIR([Makefile.am])
AC_CONFIG_HEADERS([config.h])

# Initialize Automake
AM_INIT_AUTOMAKE([foreign dist-bzip2])
AM_MAINTAINER_MODE

# Initialize libtool
AC_PROG_LIBTOOL

# Require xorg-macros minimum of 1.10 for HAVE_STYLESHEETS in XORG_CHECK_SGML_DOCTOOLS
m4_ifndef([XORG_MACROS_VERSION],
          [m4_fatal([must install xorg-macros 1.10 or later before running autoconf/autogen])])
XORG_MACROS_VERSION(1.10)
XORG_DEFAULT_OPTIONS
XORG_ENABLE_DOCS
XORG_WITH_XMLTO(0.0.20)
XORG_WITH_FOP
XORG_CHECK_SGML_DOCTOOLS(1.5)

# Obtain compiler/linker options for depedencies
PKG_CHECK_MODULES(XMU, xt xext x11 xextproto)
PKG_CHECK_MODULES(XMUU, x11)

# CvtStdSel.c needs to know which network transports to build hostname
# conversion routines for
XTRANS_CONNECTION_FLAGS

# Allow checking code with lint, sparse, etc.
XORG_WITH_LINT
XORG_LINT_LIBRARY([Xmu])
LINTLIBUU=`echo $LINTLIB | sed s/Xmu/Xmuu/`
AC_SUBST(LINTLIBUU)

AC_CONFIG_FILES([Makefile
		doc/Makefile
		include/Makefile
		src/Makefile
		xmu.pc
		xmuu.pc])
AC_OUTPUT
=======

# Initialize Autoconf
AC_PREREQ([2.60])
AC_INIT([libXmu], [1.1.0],
	[https://bugs.freedesktop.org/enter_bug.cgi?product=xorg], [libXmu])
AC_CONFIG_SRCDIR([Makefile.am])
AC_CONFIG_HEADERS([config.h])

# Initialize Automake
AM_INIT_AUTOMAKE([foreign dist-bzip2])
AM_MAINTAINER_MODE

# Initialize libtool
AC_PROG_LIBTOOL

# Require xorg-macros minimum of 1.12 for DocBook external references
m4_ifndef([XORG_MACROS_VERSION],
          [m4_fatal([must install xorg-macros 1.12 or later before running autoconf/autogen])])
XORG_MACROS_VERSION(1.12)
XORG_DEFAULT_OPTIONS
XORG_ENABLE_DOCS
XORG_WITH_XMLTO(0.0.22)
XORG_WITH_FOP
XORG_WITH_XSLTPROC
XORG_CHECK_SGML_DOCTOOLS(1.7)

# Obtain compiler/linker options for depedencies
PKG_CHECK_MODULES(XMU, xt xext x11 xextproto)
PKG_CHECK_MODULES(XMUU, x11)

# CvtStdSel.c needs to know which network transports to build hostname
# conversion routines for
XTRANS_CONNECTION_FLAGS

# Allow checking code with lint, sparse, etc.
XORG_WITH_LINT
XORG_LINT_LIBRARY([Xmu])
LINTLIBUU=`echo $LINTLIB | sed s/Xmu/Xmuu/`
AC_SUBST(LINTLIBUU)

AC_CONFIG_FILES([Makefile
		doc/Makefile
		include/Makefile
		src/Makefile
		xmu.pc
		xmuu.pc])
AC_OUTPUT
>>>>>>> 5d8e1ad0
<|MERGE_RESOLUTION|>--- conflicted
+++ resolved
@@ -1,96 +1,47 @@
-<<<<<<< HEAD
-
-# Initialize Autoconf
-AC_PREREQ([2.60])
-AC_INIT([libXmu], [1.1.0],
-	[https://bugs.freedesktop.org/enter_bug.cgi?product=xorg], [libXmu])
-AC_CONFIG_SRCDIR([Makefile.am])
-AC_CONFIG_HEADERS([config.h])
-
-# Initialize Automake
-AM_INIT_AUTOMAKE([foreign dist-bzip2])
-AM_MAINTAINER_MODE
-
-# Initialize libtool
-AC_PROG_LIBTOOL
-
-# Require xorg-macros minimum of 1.10 for HAVE_STYLESHEETS in XORG_CHECK_SGML_DOCTOOLS
-m4_ifndef([XORG_MACROS_VERSION],
-          [m4_fatal([must install xorg-macros 1.10 or later before running autoconf/autogen])])
-XORG_MACROS_VERSION(1.10)
-XORG_DEFAULT_OPTIONS
-XORG_ENABLE_DOCS
-XORG_WITH_XMLTO(0.0.20)
-XORG_WITH_FOP
-XORG_CHECK_SGML_DOCTOOLS(1.5)
-
-# Obtain compiler/linker options for depedencies
-PKG_CHECK_MODULES(XMU, xt xext x11 xextproto)
-PKG_CHECK_MODULES(XMUU, x11)
-
-# CvtStdSel.c needs to know which network transports to build hostname
-# conversion routines for
-XTRANS_CONNECTION_FLAGS
-
-# Allow checking code with lint, sparse, etc.
-XORG_WITH_LINT
-XORG_LINT_LIBRARY([Xmu])
-LINTLIBUU=`echo $LINTLIB | sed s/Xmu/Xmuu/`
-AC_SUBST(LINTLIBUU)
-
-AC_CONFIG_FILES([Makefile
-		doc/Makefile
-		include/Makefile
-		src/Makefile
-		xmu.pc
-		xmuu.pc])
-AC_OUTPUT
-=======
-
-# Initialize Autoconf
-AC_PREREQ([2.60])
-AC_INIT([libXmu], [1.1.0],
-	[https://bugs.freedesktop.org/enter_bug.cgi?product=xorg], [libXmu])
-AC_CONFIG_SRCDIR([Makefile.am])
-AC_CONFIG_HEADERS([config.h])
-
-# Initialize Automake
-AM_INIT_AUTOMAKE([foreign dist-bzip2])
-AM_MAINTAINER_MODE
-
-# Initialize libtool
-AC_PROG_LIBTOOL
-
-# Require xorg-macros minimum of 1.12 for DocBook external references
-m4_ifndef([XORG_MACROS_VERSION],
-          [m4_fatal([must install xorg-macros 1.12 or later before running autoconf/autogen])])
-XORG_MACROS_VERSION(1.12)
-XORG_DEFAULT_OPTIONS
-XORG_ENABLE_DOCS
-XORG_WITH_XMLTO(0.0.22)
-XORG_WITH_FOP
-XORG_WITH_XSLTPROC
-XORG_CHECK_SGML_DOCTOOLS(1.7)
-
-# Obtain compiler/linker options for depedencies
-PKG_CHECK_MODULES(XMU, xt xext x11 xextproto)
-PKG_CHECK_MODULES(XMUU, x11)
-
-# CvtStdSel.c needs to know which network transports to build hostname
-# conversion routines for
-XTRANS_CONNECTION_FLAGS
-
-# Allow checking code with lint, sparse, etc.
-XORG_WITH_LINT
-XORG_LINT_LIBRARY([Xmu])
-LINTLIBUU=`echo $LINTLIB | sed s/Xmu/Xmuu/`
-AC_SUBST(LINTLIBUU)
-
-AC_CONFIG_FILES([Makefile
-		doc/Makefile
-		include/Makefile
-		src/Makefile
-		xmu.pc
-		xmuu.pc])
-AC_OUTPUT
->>>>>>> 5d8e1ad0
+
+# Initialize Autoconf
+AC_PREREQ([2.60])
+AC_INIT([libXmu], [1.1.0],
+	[https://bugs.freedesktop.org/enter_bug.cgi?product=xorg], [libXmu])
+AC_CONFIG_SRCDIR([Makefile.am])
+AC_CONFIG_HEADERS([config.h])
+
+# Initialize Automake
+AM_INIT_AUTOMAKE([foreign dist-bzip2])
+AM_MAINTAINER_MODE
+
+# Initialize libtool
+AC_PROG_LIBTOOL
+
+# Require xorg-macros minimum of 1.12 for DocBook external references
+m4_ifndef([XORG_MACROS_VERSION],
+          [m4_fatal([must install xorg-macros 1.12 or later before running autoconf/autogen])])
+XORG_MACROS_VERSION(1.12)
+XORG_DEFAULT_OPTIONS
+XORG_ENABLE_DOCS
+XORG_WITH_XMLTO(0.0.22)
+XORG_WITH_FOP
+XORG_WITH_XSLTPROC
+XORG_CHECK_SGML_DOCTOOLS(1.7)
+
+# Obtain compiler/linker options for depedencies
+PKG_CHECK_MODULES(XMU, xt xext x11 xextproto)
+PKG_CHECK_MODULES(XMUU, x11)
+
+# CvtStdSel.c needs to know which network transports to build hostname
+# conversion routines for
+XTRANS_CONNECTION_FLAGS
+
+# Allow checking code with lint, sparse, etc.
+XORG_WITH_LINT
+XORG_LINT_LIBRARY([Xmu])
+LINTLIBUU=`echo $LINTLIB | sed s/Xmu/Xmuu/`
+AC_SUBST(LINTLIBUU)
+
+AC_CONFIG_FILES([Makefile
+		doc/Makefile
+		include/Makefile
+		src/Makefile
+		xmu.pc
+		xmuu.pc])
+AC_OUTPUT