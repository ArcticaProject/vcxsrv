#  Copyright 2005 Red Hat, Inc.
#
#  Permission to use, copy, modify, distribute, and sell this software
#  and its documentation for any purpose is hereby granted without
#  fee, provided that the above copyright notice appear in all copies
#  and that both that copyright notice and this permission notice
#  appear in supporting documentation, and that the name of Red Hat
#  not be used in advertising or publicity pertaining to distribution
#  of the software without specific, written prior permission.  Red
#  Hat makes no representations about the suitability of this software
#  for any purpose.  It is provided "as is" without express or implied
#  warranty.
#
#  RED HAT DISCLAIMS ALL WARRANTIES WITH REGARD TO THIS SOFTWARE,
#  INCLUDING ALL IMPLIED WARRANTIES OF MERCHANTABILITY AND FITNESS, IN
#  NO EVENT SHALL RED HAT BE LIABLE FOR ANY SPECIAL, INDIRECT OR
#  CONSEQUENTIAL DAMAGES OR ANY DAMAGES WHATSOEVER RESULTING FROM LOSS
#  OF USE, DATA OR PROFITS, WHETHER IN AN ACTION OF CONTRACT,
#  NEGLIGENCE OR OTHER TORTIOUS ACTION, ARISING OUT OF OR IN
#  CONNECTION WITH THE USE OR PERFORMANCE OF THIS SOFTWARE.

doc_sources = dmx.xml scaled.xml

# Developer's documentation is not installed
if ENABLE_DEVEL_DOCS
include $(top_srcdir)/doc/xml/xmlrules-noinst.in
endif ENABLE_DEVEL_DOCS

DOXYGEN_HEAD=\
	html/annotated.html

DOXYGEN_REST= \
<<<<<<< HEAD
	dmx.txt \
	scaled.txt \
=======
>>>>>>> 5e633abc
	html/ChkNotMaskEv_8c.html \
	html/ChkNotMaskEv_8h.html \
	html/ChkNotMaskEv_8h_source.html \
	html/classes.html \
	html/dmx_8h.html \
	html/dmx_8h_source.html \
	html/dmxarg_8c.html \
	html/dmxarg_8h.html \
	html/dmxarg_8h_source.html \
	html/dmxbackend_8c.html \
	html/dmxbackend_8h.html \
	html/dmxbackend_8h_source.html \
	html/dmxcb_8c.html \
	html/dmxcb_8h.html \
	html/dmxcb_8h_source.html \
	html/dmxclient_8h.html \
	html/dmxclient_8h_source.html \
	html/dmxcmap_8c.html \
	html/dmxcmap_8h.html \
	html/dmxcmap_8h_source.html \
	html/dmxcommon_8c.html \
	html/dmxcommon_8h.html \
	html/dmxcommon_8h_source.html \
	html/dmxcompat_8c.html \
	html/dmxcompat_8h.html \
	html/dmxcompat_8h_source.html \
	html/dmxconfig_8c.html \
	html/dmxconfig_8h.html \
	html/dmxconfig_8h_source.html \
	html/dmxconsole_8c.html \
	html/dmxconsole_8h.html \
	html/dmxconsole_8h_source.html \
	html/dmxcursor_8c.html \
	html/dmxcursor_8h.html \
	html/dmxcursor_8h_source.html \
	html/dmxdetach_8c.html \
	html/dmxdpms_8c.html \
	html/dmxdpms_8h.html \
	html/dmxdpms_8h_source.html \
	html/dmxdummy_8c.html \
	html/dmxdummy_8h.html \
	html/dmxdummy_8h_source.html \
	html/dmxevents_8c.html \
	html/dmxevents_8h.html \
	html/dmxevents_8h_source.html \
	html/dmxextension_8c.html \
	html/dmxextension_8h.html \
	html/dmxextension_8h_source.html \
	html/dmxfont_8c.html \
	html/dmxfont_8h.html \
	html/dmxfont_8h_source.html \
	html/dmxgc_8c.html \
	html/dmxgc_8h.html \
	html/dmxgc_8h_source.html \
	html/dmxgcops_8c.html \
	html/dmxgcops_8h.html \
	html/dmxgcops_8h_source.html \
	html/dmx__glxvisuals_8h_source.html \
	html/dmxinit_8c.html \
	html/dmxinit_8h.html \
	html/dmxinit_8h_source.html \
	html/dmxinput_8c.html \
	html/dmxinput_8h.html \
	html/dmxinput_8h_source.html \
	html/dmxinputinit_8c.html \
	html/dmxinputinit_8h.html \
	html/dmxinputinit_8h_source.html \
	html/dmxlog_8c.html \
	html/dmxlog_8h.html \
	html/dmxlog_8h_source.html \
	html/dmxmap_8c.html \
	html/dmxmap_8h.html \
	html/dmxmap_8h_source.html \
	html/dmxmotion_8c.html \
	html/dmxmotion_8h.html \
	html/dmxmotion_8h_source.html \
	html/dmxparse_8c.html \
	html/dmxparse_8h.html \
	html/dmxparse_8h_source.html \
	html/dmxpict_8c.html \
	html/dmxpict_8h.html \
	html/dmxpict_8h_source.html \
	html/dmxpixmap_8c.html \
	html/dmxpixmap_8h.html \
	html/dmxpixmap_8h_source.html \
	html/dmxprint_8c.html \
	html/dmxprint_8h.html \
	html/dmxprint_8h_source.html \
	html/dmxprop_8c.html \
	html/dmxprop_8h.html \
	html/dmxprop_8h_source.html \
	html/dmxscrinit_8c.html \
	html/dmxscrinit_8h.html \
	html/dmxscrinit_8h_source.html \
	html/dmxshadow_8c.html \
	html/dmxshadow_8h.html \
	html/dmxshadow_8h_source.html \
	html/dmxsigio_8c.html \
	html/dmxsigio_8h.html \
	html/dmxsigio_8h_source.html \
	html/dmxstat_8c.html \
	html/dmxstat_8h.html \
	html/dmxstat_8h_source.html \
	html/dmxsync_8c.html \
	html/dmxsync_8h.html \
	html/dmxsync_8h_source.html \
	html/dmxvisual_8c.html \
	html/dmxvisual_8h.html \
	html/dmxvisual_8h_source.html \
	html/dmxwindow_8c.html \
	html/dmxwindow_8h.html \
	html/dmxwindow_8h_source.html \
	html/dmxxinput_8c.html \
	html/doxygen.css \
	html/doxygen.png \
	html/files.html \
	html/ftv2blank.png \
	html/ftv2doc.png \
	html/ftv2folderclosed.png \
	html/ftv2folderopen.png \
	html/ftv2lastnode.png \
	html/ftv2link.png \
	html/ftv2mlastnode.png \
	html/ftv2mnode.png \
	html/ftv2node.png \
	html/ftv2plastnode.png \
	html/ftv2pnode.png \
	html/ftv2vertline.png \
	html/functions.html \
	html/functions_vars.html \
	html/globals_defs.html \
	html/globals_enum.html \
	html/globals_eval.html \
	html/globals_func.html \
	html/globals.html \
	html/globals_type.html \
	html/globals_vars.html \
	html/index.html \
	html/lnx-keyboard_8c.html \
	html/lnx-keyboard_8h.html \
	html/lnx-keyboard_8h_source.html \
	html/lnx-ms_8c.html \
	html/lnx-ms_8h.html \
	html/lnx-ms_8h_source.html \
	html/lnx-ps2_8c.html \
	html/lnx-ps2_8h.html \
	html/lnx-ps2_8h_source.html \
	html/main.html \
	html/struct__dmxArg.html \
	html/struct__dmxColormapPriv.html \
	html/structDMXConfigCmdStruct.html \
	html/struct__DMXConfigComment.html \
	html/struct__DMXConfigDisplay.html \
	html/struct__DMXConfigEntry.html \
	html/struct__DMXConfigFullDim.html \
	html/structDMXConfigListStruct.html \
	html/struct__DMXConfigNumber.html \
	html/struct__DMXConfigOption.html \
	html/struct__DMXConfigPair.html \
	html/struct__DMXConfigParam.html \
	html/struct__DMXConfigPartDim.html \
	html/struct__DMXConfigString.html \
	html/struct__DMXConfigSub.html \
	html/struct__DMXConfigToken.html \
	html/struct__DMXConfigVirtual.html \
	html/struct__DMXConfigWall.html \
	html/struct__dmxCursorPriv.html \
	html/structDMXDesktopAttributesRec.html \
	html/struct__DMXEventMap.html \
	html/struct__dmxFontPriv.html \
	html/struct__dmxGCPriv.html \
	html/structdmxGlxVisualPrivate.html \
	html/struct__dmxGlyphPriv.html \
	html/structDMXInputAttributesRec.html \
	html/struct__DMXInputInfo.html \
	html/struct__DMXLocalInitInfo.html \
	html/struct__DMXLocalInputInfo.html \
	html/struct__dmxPictPriv.html \
	html/struct__dmxPixPriv.html \
	html/structDMXScreenAttributesRec.html \
	html/struct__DMXScreenInfo.html \
	html/struct__DMXStatAvg.html \
	html/struct__DMXStatInfo.html \
	html/structDMXWindowAttributesRec.html \
	html/struct__dmxWinPriv.html \
	html/struct__myPrivate.html \
	html/tree.html \
	html/usb-common_8c.html \
	html/usb-common_8h.html \
	html/usb-common_8h_source.html \
	html/usb-keyboard_8c.html \
	html/usb-keyboard_8h.html \
	html/usb-keyboard_8h_source.html \
	html/usb-mouse_8c.html \
	html/usb-mouse_8h.html \
	html/usb-mouse_8h_source.html \
	html/usb-other_8c.html \
	html/usb-other_8h.html \
	html/usb-other_8h_source.html \
	html/usb-private_8h.html \
	html/usb-private_8h_source.html

DOXYGEN_FILES=$(DOXYGEN_HEAD) $(DOXYGEN_REST)

EXTRA_DIST = \
<<<<<<< HEAD
	$(XML_FILES) \
=======
>>>>>>> 5e633abc
	DMXSpec.txt \
	DMXSpec-v1.txt \
	doxygen.conf \
	doxygen.css \
	doxygen.foot \
	doxygen.head \
	$(DOXYGEN_FILES)

if ENABLE_DEVEL_DOCS
if HAVE_DOXYGEN

DOXYGEN_SRC=doxygen.head doxygen.foot doxygen.css doxygen.conf

all-local: $(DOXYGEN_FILES)

dist-local: $(DOXYGEN_FILES)

$(DOXYGEN_HEAD): $(DOXYGEN_SRC)
	$(DOXYGEN) doxygen.conf

$(DOXYGEN_REST): $(DOXYGEN_HEAD)

maintainer-clean-local:
<<<<<<< HEAD
	rm -rf html/ scaled.txt dmx.txt

distclean-local:
	rm -rf html/ scaled.txt dmx.txt
=======
	rm -rf html/

distclean-local:
	rm -rf html/
>>>>>>> 5e633abc

endif HAVE_DOXYGEN
endif ENABLE_DEVEL_DOCS

$(builddir)/doxygen.head:
	$(LN_S) $(srcdir)/doxygen.head $@

$(builddir)/doxygen.foot:
	$(LN_S) $(srcdir)/doxygen.foot $@

$(builddir)doxygen.css:
	$(LN_S) $(srcdir)/doxygen.css $@

<|MERGE_RESOLUTION|>--- conflicted
+++ resolved
@@ -1,293 +1,277 @@
-#  Copyright 2005 Red Hat, Inc.
-#
-#  Permission to use, copy, modify, distribute, and sell this software
-#  and its documentation for any purpose is hereby granted without
-#  fee, provided that the above copyright notice appear in all copies
-#  and that both that copyright notice and this permission notice
-#  appear in supporting documentation, and that the name of Red Hat
-#  not be used in advertising or publicity pertaining to distribution
-#  of the software without specific, written prior permission.  Red
-#  Hat makes no representations about the suitability of this software
-#  for any purpose.  It is provided "as is" without express or implied
-#  warranty.
-#
-#  RED HAT DISCLAIMS ALL WARRANTIES WITH REGARD TO THIS SOFTWARE,
-#  INCLUDING ALL IMPLIED WARRANTIES OF MERCHANTABILITY AND FITNESS, IN
-#  NO EVENT SHALL RED HAT BE LIABLE FOR ANY SPECIAL, INDIRECT OR
-#  CONSEQUENTIAL DAMAGES OR ANY DAMAGES WHATSOEVER RESULTING FROM LOSS
-#  OF USE, DATA OR PROFITS, WHETHER IN AN ACTION OF CONTRACT,
-#  NEGLIGENCE OR OTHER TORTIOUS ACTION, ARISING OUT OF OR IN
-#  CONNECTION WITH THE USE OR PERFORMANCE OF THIS SOFTWARE.
-
-doc_sources = dmx.xml scaled.xml
-
-# Developer's documentation is not installed
-if ENABLE_DEVEL_DOCS
-include $(top_srcdir)/doc/xml/xmlrules-noinst.in
-endif ENABLE_DEVEL_DOCS
-
-DOXYGEN_HEAD=\
-	html/annotated.html
-
-DOXYGEN_REST= \
-<<<<<<< HEAD
-	dmx.txt \
-	scaled.txt \
-=======
->>>>>>> 5e633abc
-	html/ChkNotMaskEv_8c.html \
-	html/ChkNotMaskEv_8h.html \
-	html/ChkNotMaskEv_8h_source.html \
-	html/classes.html \
-	html/dmx_8h.html \
-	html/dmx_8h_source.html \
-	html/dmxarg_8c.html \
-	html/dmxarg_8h.html \
-	html/dmxarg_8h_source.html \
-	html/dmxbackend_8c.html \
-	html/dmxbackend_8h.html \
-	html/dmxbackend_8h_source.html \
-	html/dmxcb_8c.html \
-	html/dmxcb_8h.html \
-	html/dmxcb_8h_source.html \
-	html/dmxclient_8h.html \
-	html/dmxclient_8h_source.html \
-	html/dmxcmap_8c.html \
-	html/dmxcmap_8h.html \
-	html/dmxcmap_8h_source.html \
-	html/dmxcommon_8c.html \
-	html/dmxcommon_8h.html \
-	html/dmxcommon_8h_source.html \
-	html/dmxcompat_8c.html \
-	html/dmxcompat_8h.html \
-	html/dmxcompat_8h_source.html \
-	html/dmxconfig_8c.html \
-	html/dmxconfig_8h.html \
-	html/dmxconfig_8h_source.html \
-	html/dmxconsole_8c.html \
-	html/dmxconsole_8h.html \
-	html/dmxconsole_8h_source.html \
-	html/dmxcursor_8c.html \
-	html/dmxcursor_8h.html \
-	html/dmxcursor_8h_source.html \
-	html/dmxdetach_8c.html \
-	html/dmxdpms_8c.html \
-	html/dmxdpms_8h.html \
-	html/dmxdpms_8h_source.html \
-	html/dmxdummy_8c.html \
-	html/dmxdummy_8h.html \
-	html/dmxdummy_8h_source.html \
-	html/dmxevents_8c.html \
-	html/dmxevents_8h.html \
-	html/dmxevents_8h_source.html \
-	html/dmxextension_8c.html \
-	html/dmxextension_8h.html \
-	html/dmxextension_8h_source.html \
-	html/dmxfont_8c.html \
-	html/dmxfont_8h.html \
-	html/dmxfont_8h_source.html \
-	html/dmxgc_8c.html \
-	html/dmxgc_8h.html \
-	html/dmxgc_8h_source.html \
-	html/dmxgcops_8c.html \
-	html/dmxgcops_8h.html \
-	html/dmxgcops_8h_source.html \
-	html/dmx__glxvisuals_8h_source.html \
-	html/dmxinit_8c.html \
-	html/dmxinit_8h.html \
-	html/dmxinit_8h_source.html \
-	html/dmxinput_8c.html \
-	html/dmxinput_8h.html \
-	html/dmxinput_8h_source.html \
-	html/dmxinputinit_8c.html \
-	html/dmxinputinit_8h.html \
-	html/dmxinputinit_8h_source.html \
-	html/dmxlog_8c.html \
-	html/dmxlog_8h.html \
-	html/dmxlog_8h_source.html \
-	html/dmxmap_8c.html \
-	html/dmxmap_8h.html \
-	html/dmxmap_8h_source.html \
-	html/dmxmotion_8c.html \
-	html/dmxmotion_8h.html \
-	html/dmxmotion_8h_source.html \
-	html/dmxparse_8c.html \
-	html/dmxparse_8h.html \
-	html/dmxparse_8h_source.html \
-	html/dmxpict_8c.html \
-	html/dmxpict_8h.html \
-	html/dmxpict_8h_source.html \
-	html/dmxpixmap_8c.html \
-	html/dmxpixmap_8h.html \
-	html/dmxpixmap_8h_source.html \
-	html/dmxprint_8c.html \
-	html/dmxprint_8h.html \
-	html/dmxprint_8h_source.html \
-	html/dmxprop_8c.html \
-	html/dmxprop_8h.html \
-	html/dmxprop_8h_source.html \
-	html/dmxscrinit_8c.html \
-	html/dmxscrinit_8h.html \
-	html/dmxscrinit_8h_source.html \
-	html/dmxshadow_8c.html \
-	html/dmxshadow_8h.html \
-	html/dmxshadow_8h_source.html \
-	html/dmxsigio_8c.html \
-	html/dmxsigio_8h.html \
-	html/dmxsigio_8h_source.html \
-	html/dmxstat_8c.html \
-	html/dmxstat_8h.html \
-	html/dmxstat_8h_source.html \
-	html/dmxsync_8c.html \
-	html/dmxsync_8h.html \
-	html/dmxsync_8h_source.html \
-	html/dmxvisual_8c.html \
-	html/dmxvisual_8h.html \
-	html/dmxvisual_8h_source.html \
-	html/dmxwindow_8c.html \
-	html/dmxwindow_8h.html \
-	html/dmxwindow_8h_source.html \
-	html/dmxxinput_8c.html \
-	html/doxygen.css \
-	html/doxygen.png \
-	html/files.html \
-	html/ftv2blank.png \
-	html/ftv2doc.png \
-	html/ftv2folderclosed.png \
-	html/ftv2folderopen.png \
-	html/ftv2lastnode.png \
-	html/ftv2link.png \
-	html/ftv2mlastnode.png \
-	html/ftv2mnode.png \
-	html/ftv2node.png \
-	html/ftv2plastnode.png \
-	html/ftv2pnode.png \
-	html/ftv2vertline.png \
-	html/functions.html \
-	html/functions_vars.html \
-	html/globals_defs.html \
-	html/globals_enum.html \
-	html/globals_eval.html \
-	html/globals_func.html \
-	html/globals.html \
-	html/globals_type.html \
-	html/globals_vars.html \
-	html/index.html \
-	html/lnx-keyboard_8c.html \
-	html/lnx-keyboard_8h.html \
-	html/lnx-keyboard_8h_source.html \
-	html/lnx-ms_8c.html \
-	html/lnx-ms_8h.html \
-	html/lnx-ms_8h_source.html \
-	html/lnx-ps2_8c.html \
-	html/lnx-ps2_8h.html \
-	html/lnx-ps2_8h_source.html \
-	html/main.html \
-	html/struct__dmxArg.html \
-	html/struct__dmxColormapPriv.html \
-	html/structDMXConfigCmdStruct.html \
-	html/struct__DMXConfigComment.html \
-	html/struct__DMXConfigDisplay.html \
-	html/struct__DMXConfigEntry.html \
-	html/struct__DMXConfigFullDim.html \
-	html/structDMXConfigListStruct.html \
-	html/struct__DMXConfigNumber.html \
-	html/struct__DMXConfigOption.html \
-	html/struct__DMXConfigPair.html \
-	html/struct__DMXConfigParam.html \
-	html/struct__DMXConfigPartDim.html \
-	html/struct__DMXConfigString.html \
-	html/struct__DMXConfigSub.html \
-	html/struct__DMXConfigToken.html \
-	html/struct__DMXConfigVirtual.html \
-	html/struct__DMXConfigWall.html \
-	html/struct__dmxCursorPriv.html \
-	html/structDMXDesktopAttributesRec.html \
-	html/struct__DMXEventMap.html \
-	html/struct__dmxFontPriv.html \
-	html/struct__dmxGCPriv.html \
-	html/structdmxGlxVisualPrivate.html \
-	html/struct__dmxGlyphPriv.html \
-	html/structDMXInputAttributesRec.html \
-	html/struct__DMXInputInfo.html \
-	html/struct__DMXLocalInitInfo.html \
-	html/struct__DMXLocalInputInfo.html \
-	html/struct__dmxPictPriv.html \
-	html/struct__dmxPixPriv.html \
-	html/structDMXScreenAttributesRec.html \
-	html/struct__DMXScreenInfo.html \
-	html/struct__DMXStatAvg.html \
-	html/struct__DMXStatInfo.html \
-	html/structDMXWindowAttributesRec.html \
-	html/struct__dmxWinPriv.html \
-	html/struct__myPrivate.html \
-	html/tree.html \
-	html/usb-common_8c.html \
-	html/usb-common_8h.html \
-	html/usb-common_8h_source.html \
-	html/usb-keyboard_8c.html \
-	html/usb-keyboard_8h.html \
-	html/usb-keyboard_8h_source.html \
-	html/usb-mouse_8c.html \
-	html/usb-mouse_8h.html \
-	html/usb-mouse_8h_source.html \
-	html/usb-other_8c.html \
-	html/usb-other_8h.html \
-	html/usb-other_8h_source.html \
-	html/usb-private_8h.html \
-	html/usb-private_8h_source.html
-
-DOXYGEN_FILES=$(DOXYGEN_HEAD) $(DOXYGEN_REST)
-
-EXTRA_DIST = \
-<<<<<<< HEAD
-	$(XML_FILES) \
-=======
->>>>>>> 5e633abc
-	DMXSpec.txt \
-	DMXSpec-v1.txt \
-	doxygen.conf \
-	doxygen.css \
-	doxygen.foot \
-	doxygen.head \
-	$(DOXYGEN_FILES)
-
-if ENABLE_DEVEL_DOCS
-if HAVE_DOXYGEN
-
-DOXYGEN_SRC=doxygen.head doxygen.foot doxygen.css doxygen.conf
-
-all-local: $(DOXYGEN_FILES)
-
-dist-local: $(DOXYGEN_FILES)
-
-$(DOXYGEN_HEAD): $(DOXYGEN_SRC)
-	$(DOXYGEN) doxygen.conf
-
-$(DOXYGEN_REST): $(DOXYGEN_HEAD)
-
-maintainer-clean-local:
-<<<<<<< HEAD
-	rm -rf html/ scaled.txt dmx.txt
-
-distclean-local:
-	rm -rf html/ scaled.txt dmx.txt
-=======
-	rm -rf html/
-
-distclean-local:
-	rm -rf html/
->>>>>>> 5e633abc
-
-endif HAVE_DOXYGEN
-endif ENABLE_DEVEL_DOCS
-
-$(builddir)/doxygen.head:
-	$(LN_S) $(srcdir)/doxygen.head $@
-
-$(builddir)/doxygen.foot:
-	$(LN_S) $(srcdir)/doxygen.foot $@
-
-$(builddir)doxygen.css:
-	$(LN_S) $(srcdir)/doxygen.css $@
-
+#  Copyright 2005 Red Hat, Inc.
+#
+#  Permission to use, copy, modify, distribute, and sell this software
+#  and its documentation for any purpose is hereby granted without
+#  fee, provided that the above copyright notice appear in all copies
+#  and that both that copyright notice and this permission notice
+#  appear in supporting documentation, and that the name of Red Hat
+#  not be used in advertising or publicity pertaining to distribution
+#  of the software without specific, written prior permission.  Red
+#  Hat makes no representations about the suitability of this software
+#  for any purpose.  It is provided "as is" without express or implied
+#  warranty.
+#
+#  RED HAT DISCLAIMS ALL WARRANTIES WITH REGARD TO THIS SOFTWARE,
+#  INCLUDING ALL IMPLIED WARRANTIES OF MERCHANTABILITY AND FITNESS, IN
+#  NO EVENT SHALL RED HAT BE LIABLE FOR ANY SPECIAL, INDIRECT OR
+#  CONSEQUENTIAL DAMAGES OR ANY DAMAGES WHATSOEVER RESULTING FROM LOSS
+#  OF USE, DATA OR PROFITS, WHETHER IN AN ACTION OF CONTRACT,
+#  NEGLIGENCE OR OTHER TORTIOUS ACTION, ARISING OUT OF OR IN
+#  CONNECTION WITH THE USE OR PERFORMANCE OF THIS SOFTWARE.
+
+doc_sources = dmx.xml scaled.xml
+
+# Developer's documentation is not installed
+if ENABLE_DEVEL_DOCS
+include $(top_srcdir)/doc/xml/xmlrules-noinst.in
+endif ENABLE_DEVEL_DOCS
+
+DOXYGEN_HEAD=\
+	html/annotated.html
+
+DOXYGEN_REST= \
+	html/ChkNotMaskEv_8c.html \
+	html/ChkNotMaskEv_8h.html \
+	html/ChkNotMaskEv_8h_source.html \
+	html/classes.html \
+	html/dmx_8h.html \
+	html/dmx_8h_source.html \
+	html/dmxarg_8c.html \
+	html/dmxarg_8h.html \
+	html/dmxarg_8h_source.html \
+	html/dmxbackend_8c.html \
+	html/dmxbackend_8h.html \
+	html/dmxbackend_8h_source.html \
+	html/dmxcb_8c.html \
+	html/dmxcb_8h.html \
+	html/dmxcb_8h_source.html \
+	html/dmxclient_8h.html \
+	html/dmxclient_8h_source.html \
+	html/dmxcmap_8c.html \
+	html/dmxcmap_8h.html \
+	html/dmxcmap_8h_source.html \
+	html/dmxcommon_8c.html \
+	html/dmxcommon_8h.html \
+	html/dmxcommon_8h_source.html \
+	html/dmxcompat_8c.html \
+	html/dmxcompat_8h.html \
+	html/dmxcompat_8h_source.html \
+	html/dmxconfig_8c.html \
+	html/dmxconfig_8h.html \
+	html/dmxconfig_8h_source.html \
+	html/dmxconsole_8c.html \
+	html/dmxconsole_8h.html \
+	html/dmxconsole_8h_source.html \
+	html/dmxcursor_8c.html \
+	html/dmxcursor_8h.html \
+	html/dmxcursor_8h_source.html \
+	html/dmxdetach_8c.html \
+	html/dmxdpms_8c.html \
+	html/dmxdpms_8h.html \
+	html/dmxdpms_8h_source.html \
+	html/dmxdummy_8c.html \
+	html/dmxdummy_8h.html \
+	html/dmxdummy_8h_source.html \
+	html/dmxevents_8c.html \
+	html/dmxevents_8h.html \
+	html/dmxevents_8h_source.html \
+	html/dmxextension_8c.html \
+	html/dmxextension_8h.html \
+	html/dmxextension_8h_source.html \
+	html/dmxfont_8c.html \
+	html/dmxfont_8h.html \
+	html/dmxfont_8h_source.html \
+	html/dmxgc_8c.html \
+	html/dmxgc_8h.html \
+	html/dmxgc_8h_source.html \
+	html/dmxgcops_8c.html \
+	html/dmxgcops_8h.html \
+	html/dmxgcops_8h_source.html \
+	html/dmx__glxvisuals_8h_source.html \
+	html/dmxinit_8c.html \
+	html/dmxinit_8h.html \
+	html/dmxinit_8h_source.html \
+	html/dmxinput_8c.html \
+	html/dmxinput_8h.html \
+	html/dmxinput_8h_source.html \
+	html/dmxinputinit_8c.html \
+	html/dmxinputinit_8h.html \
+	html/dmxinputinit_8h_source.html \
+	html/dmxlog_8c.html \
+	html/dmxlog_8h.html \
+	html/dmxlog_8h_source.html \
+	html/dmxmap_8c.html \
+	html/dmxmap_8h.html \
+	html/dmxmap_8h_source.html \
+	html/dmxmotion_8c.html \
+	html/dmxmotion_8h.html \
+	html/dmxmotion_8h_source.html \
+	html/dmxparse_8c.html \
+	html/dmxparse_8h.html \
+	html/dmxparse_8h_source.html \
+	html/dmxpict_8c.html \
+	html/dmxpict_8h.html \
+	html/dmxpict_8h_source.html \
+	html/dmxpixmap_8c.html \
+	html/dmxpixmap_8h.html \
+	html/dmxpixmap_8h_source.html \
+	html/dmxprint_8c.html \
+	html/dmxprint_8h.html \
+	html/dmxprint_8h_source.html \
+	html/dmxprop_8c.html \
+	html/dmxprop_8h.html \
+	html/dmxprop_8h_source.html \
+	html/dmxscrinit_8c.html \
+	html/dmxscrinit_8h.html \
+	html/dmxscrinit_8h_source.html \
+	html/dmxshadow_8c.html \
+	html/dmxshadow_8h.html \
+	html/dmxshadow_8h_source.html \
+	html/dmxsigio_8c.html \
+	html/dmxsigio_8h.html \
+	html/dmxsigio_8h_source.html \
+	html/dmxstat_8c.html \
+	html/dmxstat_8h.html \
+	html/dmxstat_8h_source.html \
+	html/dmxsync_8c.html \
+	html/dmxsync_8h.html \
+	html/dmxsync_8h_source.html \
+	html/dmxvisual_8c.html \
+	html/dmxvisual_8h.html \
+	html/dmxvisual_8h_source.html \
+	html/dmxwindow_8c.html \
+	html/dmxwindow_8h.html \
+	html/dmxwindow_8h_source.html \
+	html/dmxxinput_8c.html \
+	html/doxygen.css \
+	html/doxygen.png \
+	html/files.html \
+	html/ftv2blank.png \
+	html/ftv2doc.png \
+	html/ftv2folderclosed.png \
+	html/ftv2folderopen.png \
+	html/ftv2lastnode.png \
+	html/ftv2link.png \
+	html/ftv2mlastnode.png \
+	html/ftv2mnode.png \
+	html/ftv2node.png \
+	html/ftv2plastnode.png \
+	html/ftv2pnode.png \
+	html/ftv2vertline.png \
+	html/functions.html \
+	html/functions_vars.html \
+	html/globals_defs.html \
+	html/globals_enum.html \
+	html/globals_eval.html \
+	html/globals_func.html \
+	html/globals.html \
+	html/globals_type.html \
+	html/globals_vars.html \
+	html/index.html \
+	html/lnx-keyboard_8c.html \
+	html/lnx-keyboard_8h.html \
+	html/lnx-keyboard_8h_source.html \
+	html/lnx-ms_8c.html \
+	html/lnx-ms_8h.html \
+	html/lnx-ms_8h_source.html \
+	html/lnx-ps2_8c.html \
+	html/lnx-ps2_8h.html \
+	html/lnx-ps2_8h_source.html \
+	html/main.html \
+	html/struct__dmxArg.html \
+	html/struct__dmxColormapPriv.html \
+	html/structDMXConfigCmdStruct.html \
+	html/struct__DMXConfigComment.html \
+	html/struct__DMXConfigDisplay.html \
+	html/struct__DMXConfigEntry.html \
+	html/struct__DMXConfigFullDim.html \
+	html/structDMXConfigListStruct.html \
+	html/struct__DMXConfigNumber.html \
+	html/struct__DMXConfigOption.html \
+	html/struct__DMXConfigPair.html \
+	html/struct__DMXConfigParam.html \
+	html/struct__DMXConfigPartDim.html \
+	html/struct__DMXConfigString.html \
+	html/struct__DMXConfigSub.html \
+	html/struct__DMXConfigToken.html \
+	html/struct__DMXConfigVirtual.html \
+	html/struct__DMXConfigWall.html \
+	html/struct__dmxCursorPriv.html \
+	html/structDMXDesktopAttributesRec.html \
+	html/struct__DMXEventMap.html \
+	html/struct__dmxFontPriv.html \
+	html/struct__dmxGCPriv.html \
+	html/structdmxGlxVisualPrivate.html \
+	html/struct__dmxGlyphPriv.html \
+	html/structDMXInputAttributesRec.html \
+	html/struct__DMXInputInfo.html \
+	html/struct__DMXLocalInitInfo.html \
+	html/struct__DMXLocalInputInfo.html \
+	html/struct__dmxPictPriv.html \
+	html/struct__dmxPixPriv.html \
+	html/structDMXScreenAttributesRec.html \
+	html/struct__DMXScreenInfo.html \
+	html/struct__DMXStatAvg.html \
+	html/struct__DMXStatInfo.html \
+	html/structDMXWindowAttributesRec.html \
+	html/struct__dmxWinPriv.html \
+	html/struct__myPrivate.html \
+	html/tree.html \
+	html/usb-common_8c.html \
+	html/usb-common_8h.html \
+	html/usb-common_8h_source.html \
+	html/usb-keyboard_8c.html \
+	html/usb-keyboard_8h.html \
+	html/usb-keyboard_8h_source.html \
+	html/usb-mouse_8c.html \
+	html/usb-mouse_8h.html \
+	html/usb-mouse_8h_source.html \
+	html/usb-other_8c.html \
+	html/usb-other_8h.html \
+	html/usb-other_8h_source.html \
+	html/usb-private_8h.html \
+	html/usb-private_8h_source.html
+
+DOXYGEN_FILES=$(DOXYGEN_HEAD) $(DOXYGEN_REST)
+
+EXTRA_DIST = \
+	DMXSpec.txt \
+	DMXSpec-v1.txt \
+	doxygen.conf \
+	doxygen.css \
+	doxygen.foot \
+	doxygen.head \
+	$(DOXYGEN_FILES)
+
+if ENABLE_DEVEL_DOCS
+if HAVE_DOXYGEN
+
+DOXYGEN_SRC=doxygen.head doxygen.foot doxygen.css doxygen.conf
+
+all-local: $(DOXYGEN_FILES)
+
+dist-local: $(DOXYGEN_FILES)
+
+$(DOXYGEN_HEAD): $(DOXYGEN_SRC)
+	$(DOXYGEN) doxygen.conf
+
+$(DOXYGEN_REST): $(DOXYGEN_HEAD)
+
+maintainer-clean-local:
+	rm -rf html/
+
+distclean-local:
+	rm -rf html/
+
+endif HAVE_DOXYGEN
+endif ENABLE_DEVEL_DOCS
+
+$(builddir)/doxygen.head:
+	$(LN_S) $(srcdir)/doxygen.head $@
+
+$(builddir)/doxygen.foot:
+	$(LN_S) $(srcdir)/doxygen.foot $@
+
+$(builddir)doxygen.css:
+	$(LN_S) $(srcdir)/doxygen.css $@
+