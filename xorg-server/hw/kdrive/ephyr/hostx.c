/*
 * Xephyr - A kdrive X server thats runs in a host X window.
 *          Authored by Matthew Allum <mallum@o-hand.com>
 * 
 * Copyright © 2004 Nokia 
 *
 * Permission to use, copy, modify, distribute, and sell this software and its
 * documentation for any purpose is hereby granted without fee, provided that
 * the above copyright notice appear in all copies and that both that
 * copyright notice and this permission notice appear in supporting
 * documentation, and that the name of Nokia not be used in
 * advertising or publicity pertaining to distribution of the software without
 * specific, written prior permission. Nokia makes no
 * representations about the suitability of this software for any purpose.  It
 * is provided "as is" without express or implied warranty.
 *
 * NOKIA DISCLAIMS ALL WARRANTIES WITH REGARD TO THIS SOFTWARE,
 * INCLUDING ALL IMPLIED WARRANTIES OF MERCHANTABILITY AND FITNESS, IN NO
 * EVENT SHALL NOKIA BE LIABLE FOR ANY SPECIAL, INDIRECT OR
 * CONSEQUENTIAL DAMAGES OR ANY DAMAGES WHATSOEVER RESULTING FROM LOSS OF USE,
 * DATA OR PROFITS, WHETHER IN AN ACTION OF CONTRACT, NEGLIGENCE OR OTHER
 * TORTIOUS ACTION, ARISING OUT OF OR IN CONNECTION WITH THE USE OR
 * PERFORMANCE OF THIS SOFTWARE.
 */

#ifdef HAVE_CONFIG_H
#include <kdrive-config.h>
#endif

#include "hostx.h"

#include <stdlib.h>
#include <stdio.h>
#include <unistd.h>
#include <string.h>             /* for memset */
#include <errno.h>
#include <time.h>

#ifndef _MSC_VER
#include <sys/ipc.h>
#include <sys/shm.h>
#include <sys/time.h>
#endif

#include <X11/keysym.h>
#include <xcb/xcb.h>
#include <xcb/xproto.h>
#include <xcb/xcb_icccm.h>
#include <xcb/xcb_aux.h>
#include <xcb/shm.h>
#include <xcb/xcb_image.h>
#include <xcb/shape.h>
#include <xcb/xcb_keysyms.h>
#ifdef XF86DRI
#include <xcb/xf86dri.h>
#include <xcb/glx.h>
#endif /* XF86DRI */
#include "ephyrlog.h"
#include "ephyr.h"

struct EphyrHostXVars {
    char *server_dpy_name;
    xcb_connection_t *conn;
    int screen;
    xcb_visualtype_t *visual;
    Window winroot;
    xcb_gcontext_t  gc;
    int depth;
    Bool use_sw_cursor;
    Bool use_fullscreen;
    Bool have_shm;

    int n_screens;
    KdScreenInfo **screens;

    long damage_debug_msec;

    unsigned long cmap[256];
};

/* memset ( missing> ) instead of below  */
/*static EphyrHostXVars HostX = { "?", 0,0,0,0,0,0,0,0,0,0,0,0,0,0,0,0,0};*/
static EphyrHostXVars HostX;

static int HostXWantDamageDebug = 0;

extern EphyrKeySyms ephyrKeySyms;

extern int monitorResolution;

extern Bool EphyrWantResize;

char *ephyrResName = NULL;
int ephyrResNameFromCmd = 0;
char *ephyrTitle = NULL;

static void
 hostx_set_fullscreen_hint(void);

#define host_depth_matches_server(_vars) (HostX.depth == (_vars)->server_depth)

int
hostx_want_screen_size(KdScreenInfo *screen, int *width, int *height)
{
    EphyrScrPriv *scrpriv = screen->driver;

    if (scrpriv && (scrpriv->win_pre_existing != None ||
                    HostX.use_fullscreen == TRUE)) {
        *width = scrpriv->win_width;
        *height = scrpriv->win_height;
        return 1;
    }

    return 0;
}

void
hostx_add_screen(KdScreenInfo *screen, unsigned long win_id, int screen_num)
{
    EphyrScrPriv *scrpriv = screen->driver;
    int index = HostX.n_screens;

    HostX.n_screens += 1;
    HostX.screens = realloc(HostX.screens,
                            HostX.n_screens * sizeof(HostX.screens[0]));
    HostX.screens[index] = screen;

    scrpriv->screen = screen;
    scrpriv->win_pre_existing = win_id;
}

void
hostx_set_display_name(char *name)
{
#ifdef _MSC_VER
  __asm int 3;
#else
    HostX.server_dpy_name = strdup(name);
#endif
}

void
hostx_set_screen_number(KdScreenInfo *screen, int number)
{
    EphyrScrPriv *scrpriv = screen->driver;

    if (scrpriv) {
        scrpriv->mynum = number;
        hostx_set_win_title(screen, "");
    }
}

void
hostx_set_win_title(KdScreenInfo *screen, const char *extra_text)
{
    EphyrScrPriv *scrpriv = screen->driver;

    if (!scrpriv)
        return;

    if (ephyrTitle) {
        xcb_icccm_set_wm_name(HostX.conn,
                              scrpriv->win,
                              XCB_ATOM_STRING,
                              8,
                              strlen(ephyrTitle),
                              ephyrTitle);
    } else {
#define BUF_LEN 256
        char buf[BUF_LEN + 1];

        memset(buf, 0, BUF_LEN + 1);
        snprintf(buf, BUF_LEN, "Xephyr on %s.%d %s",
                 HostX.server_dpy_name,
                 scrpriv->mynum, (extra_text != NULL) ? extra_text : "");

        xcb_icccm_set_wm_name(HostX.conn,
                              scrpriv->win,
                              XCB_ATOM_STRING,
                              8,
                              strlen(buf),
                              buf);
        xcb_flush(HostX.conn);
    }
}

int
hostx_want_host_cursor(void)
{
    return !HostX.use_sw_cursor;
}

void
hostx_use_sw_cursor(void)
{
    HostX.use_sw_cursor = TRUE;
}

int
hostx_want_preexisting_window(KdScreenInfo *screen)
{
    EphyrScrPriv *scrpriv = screen->driver;

    if (scrpriv && scrpriv->win_pre_existing) {
        return 1;
    }
    else {
        return 0;
    }
}

void
hostx_use_fullscreen(void)
{
    HostX.use_fullscreen = TRUE;
}

int
hostx_want_fullscreen(void)
{
    return HostX.use_fullscreen;
}

static xcb_intern_atom_cookie_t cookie_WINDOW_STATE,
				cookie_WINDOW_STATE_FULLSCREEN;

static void
hostx_set_fullscreen_hint(void)
{
    xcb_atom_t atom_WINDOW_STATE, atom_WINDOW_STATE_FULLSCREEN;
    int index;
    xcb_intern_atom_reply_t *reply;

    reply = xcb_intern_atom_reply(HostX.conn, cookie_WINDOW_STATE, NULL);
    atom_WINDOW_STATE = reply->atom;
    free(reply);

    reply = xcb_intern_atom_reply(HostX.conn, cookie_WINDOW_STATE_FULLSCREEN,
                                  NULL);
    atom_WINDOW_STATE_FULLSCREEN = reply->atom;
    free(reply);

    for (index = 0; index < HostX.n_screens; index++) {
        EphyrScrPriv *scrpriv = HostX.screens[index]->driver;
        xcb_change_property(HostX.conn,
                            PropModeReplace,
                            scrpriv->win,
                            atom_WINDOW_STATE,
                            XCB_ATOM_ATOM,
                            32,
                            1,
                            &atom_WINDOW_STATE_FULLSCREEN);
    }
}

static void
hostx_toggle_damage_debug(void)
{
    HostXWantDamageDebug ^= 1;
}

void
hostx_handle_signal(int signum)
{
    hostx_toggle_damage_debug();
    EPHYR_DBG("Signal caught. Damage Debug:%i\n", HostXWantDamageDebug);
}

void
hostx_use_resname(char *name, int fromcmd)
{
    ephyrResName = name;
    ephyrResNameFromCmd = fromcmd;
}

void
hostx_set_title(char *title)
{
    ephyrTitle = title;
}

#ifdef __SUNPRO_C
/* prevent "Function has no return statement" error for x_io_error_handler */
#pragma does_not_return(exit)
#endif

int
hostx_init(void)
{
    uint32_t attr;
    xcb_cursor_t empty_cursor;
    xcb_pixmap_t cursor_pxm;
    uint16_t red, green, blue;
    uint32_t pixel;
    int index;
    char *tmpstr;
    char *class_hint;
    size_t class_len;
    const xcb_query_extension_reply_t *shm_rep;
    xcb_screen_t *xscreen;

    attr =
        XCB_EVENT_MASK_BUTTON_PRESS
        | XCB_EVENT_MASK_BUTTON_RELEASE
        | XCB_EVENT_MASK_POINTER_MOTION
        | XCB_EVENT_MASK_KEY_PRESS
        | XCB_EVENT_MASK_KEY_RELEASE
        | XCB_EVENT_MASK_EXPOSURE
        | XCB_EVENT_MASK_STRUCTURE_NOTIFY;

    EPHYR_DBG("mark");

    if ((HostX.conn = xcb_connect(NULL, &HostX.screen)) == NULL) {
        fprintf(stderr, "\nXephyr cannot open host display. Is DISPLAY set?\n");
        exit(1);
    }

    xscreen = xcb_aux_get_screen(HostX.conn, HostX.screen);
    HostX.winroot = xscreen->root;
    HostX.gc = xcb_generate_id(HostX.conn);
    HostX.depth = xscreen->root_depth;
    HostX.visual  = xcb_aux_find_visual_by_id(xscreen, xscreen->root_visual);

    xcb_create_gc(HostX.conn, HostX.gc, HostX.winroot, 0, NULL);
    cookie_WINDOW_STATE = xcb_intern_atom(HostX.conn, FALSE,
                                          strlen("_NET_WM_STATE"),
                                          "_NET_WM_STATE");
    cookie_WINDOW_STATE_FULLSCREEN =
        xcb_intern_atom(HostX.conn, FALSE,
                        strlen("_NET_WM_STATE_FULLSCREEN"),
                        "_NET_WM_STATE_FULLSCREEN");

    for (index = 0; index < HostX.n_screens; index++) {
        KdScreenInfo *screen = HostX.screens[index];
        EphyrScrPriv *scrpriv = screen->driver;

        scrpriv->win = xcb_generate_id(HostX.conn);
        scrpriv->server_depth = HostX.depth;
        scrpriv->ximg = NULL;

        if (scrpriv->win_pre_existing != XCB_WINDOW_NONE) {
            xcb_get_geometry_reply_t *prewin_geom;
            xcb_get_geometry_cookie_t cookie;
            xcb_generic_error_t *e = NULL;

            /* Get screen size from existing window */
            cookie = xcb_get_geometry(HostX.conn,
                                      scrpriv->win_pre_existing);
            prewin_geom = xcb_get_geometry_reply(HostX.conn, cookie, &e);

            if (e) {
                free(e);
                free(prewin_geom);
                fprintf (stderr, "\nXephyr -parent window' does not exist!\n");
                exit (1);
            }

            scrpriv->win_width  = prewin_geom->width;
            scrpriv->win_height = prewin_geom->height;

            free(prewin_geom);

            xcb_create_window(HostX.conn,
                              XCB_COPY_FROM_PARENT,
                              scrpriv->win,
                              scrpriv->win_pre_existing,
                              0,0,
                              scrpriv->win_width,
                              scrpriv->win_height,
                              0,
                              XCB_WINDOW_CLASS_COPY_FROM_PARENT,
                              XCB_COPY_FROM_PARENT,
                              XCB_CW_EVENT_MASK,
                              &attr);
        }
        else {
            xcb_create_window(HostX.conn,
                              XCB_COPY_FROM_PARENT,
                              scrpriv->win,
                              HostX.winroot,
                              0,0,100,100, /* will resize */
                              0,
                              XCB_WINDOW_CLASS_COPY_FROM_PARENT,
                              XCB_COPY_FROM_PARENT,
                              XCB_CW_EVENT_MASK,
                              &attr);

            hostx_set_win_title(screen,
                                "(ctrl+shift grabs mouse and keyboard)");

            if (HostX.use_fullscreen) {
                scrpriv->win_width  = xscreen->width_in_pixels;
                scrpriv->win_height = xscreen->height_in_pixels;

                hostx_set_fullscreen_hint();
            }

            tmpstr = getenv("RESOURCE_NAME");
            if (tmpstr && (!ephyrResNameFromCmd))
                ephyrResName = tmpstr;
            class_len = strlen(ephyrResName) + 1 + strlen("Xephyr") + 1;
            class_hint = malloc(class_len);
            if (class_hint) {
                strcpy(class_hint, ephyrResName);
                strcpy(class_hint + strlen(ephyrResName) + 1, "Xephyr");
                xcb_change_property(HostX.conn,
                                    XCB_PROP_MODE_REPLACE,
                                    scrpriv->win,
                                    XCB_ATOM_WM_CLASS,
                                    XCB_ATOM_STRING,
                                    8,
                                    class_len,
                                    class_hint);
                free(class_hint);
            }
        }
    }

    if (!xcb_aux_parse_color("red", &red, &green, &blue)) {
        xcb_lookup_color_cookie_t c =
            xcb_lookup_color(HostX.conn, xscreen->default_colormap, 3, "red");
        xcb_lookup_color_reply_t *reply =
            xcb_lookup_color_reply(HostX.conn, c, NULL);
        red = reply->exact_red;
        green = reply->exact_green;
        blue = reply->exact_blue;
        free(reply);
    }

    {
        xcb_alloc_color_cookie_t c = xcb_alloc_color(HostX.conn,
                                                     xscreen->default_colormap,
                                                     red, green, blue);
        xcb_alloc_color_reply_t *r = xcb_alloc_color_reply(HostX.conn, c, NULL);
        red = r->red;
        green = r->green;
        blue = r->blue;
        pixel = r->pixel;
        free(r);
    }

    xcb_change_gc(HostX.conn, HostX.gc, XCB_GC_FOREGROUND, &pixel);

    if (!hostx_want_host_cursor ()) {
        /* Ditch the cursor, we provide our 'own' */
        cursor_pxm = xcb_generate_id(HostX.conn);
        xcb_create_pixmap(HostX.conn, 1, cursor_pxm, HostX.winroot, 1, 1);
        empty_cursor = xcb_generate_id(HostX.conn);
        xcb_create_cursor(HostX.conn,
                          empty_cursor,
                          cursor_pxm, cursor_pxm,
                          0,0,0,
                          0,0,0,
                          1,1);
        for (index = 0; index < HostX.n_screens; index++) {
            KdScreenInfo *screen = HostX.screens[index];
            EphyrScrPriv *scrpriv = screen->driver;

            xcb_change_window_attributes(HostX.conn,
                                         scrpriv->win,
                                         XCB_CW_CURSOR,
                                         &empty_cursor);
        }
        xcb_free_pixmap(HostX.conn, cursor_pxm);
    }

    /* Try to get share memory ximages for a little bit more speed */
<<<<<<< HEAD

#ifdef _MSC_VER
  __asm int 3;
#else
    if (!XShmQueryExtension(HostX.dpy) || getenv("XEPHYR_NO_SHM")) {
=======
    shm_rep = xcb_get_extension_data(HostX.conn, &xcb_shm_id);
    if (!shm_rep || !shm_rep->present || getenv("XEPHYR_NO_SHM")) {
>>>>>>> 81fd17c8
        fprintf(stderr, "\nXephyr unable to use SHM XImages\n");
        HostX.have_shm = FALSE;
    }
    else {
        /* Really really check we have shm - better way ?*/
        xcb_shm_segment_info_t shminfo;
        xcb_generic_error_t *e;
        xcb_void_cookie_t cookie;
        xcb_shm_seg_t shmseg;

        HostX.have_shm = TRUE;

        shminfo.shmid = shmget(IPC_PRIVATE, 1, IPC_CREAT|0777);
        shminfo.shmaddr = shmat(shminfo.shmid,0,0);

        shmseg = xcb_generate_id(HostX.conn);
        cookie = xcb_shm_attach_checked(HostX.conn, shmseg, shminfo.shmid,
                                        TRUE);
        e = xcb_request_check(HostX.conn, cookie);

        if (e) {
            fprintf(stderr, "\nXephyr unable to use SHM XImages\n");
            HostX.have_shm = FALSE;
            free(e);
        }

        shmdt(shminfo.shmaddr);
        shmctl(shminfo.shmid, IPC_RMID, 0);
    }
#endif

    xcb_flush(HostX.conn);

    /* Setup the pause time between paints when debugging updates */

    HostX.damage_debug_msec = 20000;    /* 1/50 th of a second */

    if (getenv("XEPHYR_PAUSE")) {
        HostX.damage_debug_msec = strtol(getenv("XEPHYR_PAUSE"), NULL, 0);
        EPHYR_DBG("pause is %li\n", HostX.damage_debug_msec);
    }

    return 1;
}

int
hostx_get_depth(void)
{
    return HostX.depth;
}

int
hostx_get_server_depth(KdScreenInfo *screen)
{
    EphyrScrPriv *scrpriv = screen->driver;

    return scrpriv ? scrpriv->server_depth : 0;
}

int
hostx_get_bpp(KdScreenInfo *screen)
{
    EphyrScrPriv *scrpriv = screen->driver;

    if (!scrpriv)
        return 0;

    if (host_depth_matches_server(scrpriv))
        return HostX.visual->bits_per_rgb_value;
    else
        return scrpriv->server_depth; /*XXX correct ?*/
}

void
hostx_get_visual_masks(KdScreenInfo *screen,
                       CARD32 *rmsk, CARD32 *gmsk, CARD32 *bmsk)
{
    EphyrScrPriv *scrpriv = screen->driver;

    if (!scrpriv)
        return;

    if (host_depth_matches_server(scrpriv)) {
        *rmsk = HostX.visual->red_mask;
        *gmsk = HostX.visual->green_mask;
        *bmsk = HostX.visual->blue_mask;
    }
    else if (scrpriv->server_depth == 16) {
        /* Assume 16bpp 565 */
        *rmsk = 0xf800;
        *gmsk = 0x07e0;
        *bmsk = 0x001f;
    }
    else {
        *rmsk = 0x0;
        *gmsk = 0x0;
        *bmsk = 0x0;
    }
}

static int
hostx_calculate_color_shift(unsigned long mask)
{
    int shift = 1;

    /* count # of bits in mask */
    while ((mask = (mask >> 1)))
        shift++;
    /* cmap entry is an unsigned char so adjust it by size of that */
    shift = shift - sizeof(unsigned char) * 8;
    if (shift < 0)
        shift = 0;
    return shift;
}

void
hostx_set_cmap_entry(unsigned char idx,
                     unsigned char r, unsigned char g, unsigned char b)
{
/* need to calculate the shifts for RGB because server could be BGR. */
/* XXX Not sure if this is correct for 8 on 16, but this works for 8 on 24.*/
    static int rshift, bshift, gshift = 0;
    static int first_time = 1;

    if (first_time) {
        first_time = 0;
        rshift = hostx_calculate_color_shift(HostX.visual->red_mask);
        gshift = hostx_calculate_color_shift(HostX.visual->green_mask);
        bshift = hostx_calculate_color_shift(HostX.visual->blue_mask);
    }
    HostX.cmap[idx] = ((r << rshift) & HostX.visual->red_mask) |
        ((g << gshift) & HostX.visual->green_mask) |
        ((b << bshift) & HostX.visual->blue_mask);
}

/**
 * hostx_screen_init creates the XImage that will contain the front buffer of
 * the ephyr screen, and possibly offscreen memory.
 *
 * @param width width of the screen
 * @param height height of the screen
 * @param buffer_height  height of the rectangle to be allocated.
 *
 * hostx_screen_init() creates an XImage, using MIT-SHM if it's available.
 * buffer_height can be used to create a larger offscreen buffer, which is used
 * by fakexa for storing offscreen pixmap data.
 */
void *
hostx_screen_init(KdScreenInfo *screen,
                  int width, int height, int buffer_height,
                  int *bytes_per_line, int *bits_per_pixel)
{
    EphyrScrPriv *scrpriv = screen->driver;
    Bool shm_success = FALSE;

<<<<<<< HEAD
    if (!host_screen) {
        fprintf(stderr, "%s: Error in accessing hostx data\n", __FUNCTION__);
=======
    if (!scrpriv) {
        fprintf(stderr, "%s: Error in accessing hostx data\n", __func__);
>>>>>>> 81fd17c8
        exit(1);
    }

    EPHYR_DBG("host_screen=%p wxh=%dx%d, buffer_height=%d",
              host_screen, width, height, buffer_height);

    if (scrpriv->ximg != NULL) {
        /* Free up the image data if previously used
         * i.ie called by server reset
         */

        if (HostX.have_shm) {
<<<<<<< HEAD
#ifdef _MSC_VER
	  __asm int 3;
#else
            XShmDetach(HostX.dpy, &host_screen->shminfo);
            XDestroyImage(host_screen->ximg);
            shmdt(host_screen->shminfo.shmaddr);
            shmctl(host_screen->shminfo.shmid, IPC_RMID, 0);
#endif
=======
            xcb_shm_detach(HostX.conn, scrpriv->shminfo.shmseg);
            xcb_image_destroy(scrpriv->ximg);
            shmdt(scrpriv->shminfo.shmaddr);
            shmctl(scrpriv->shminfo.shmid, IPC_RMID, 0);
>>>>>>> 81fd17c8
        }
        else {
            free(scrpriv->ximg->data);
            scrpriv->ximg->data = NULL;

            xcb_image_destroy(scrpriv->ximg);
        }
    }

    if (HostX.have_shm) {
<<<<<<< HEAD
        host_screen->ximg =
#ifdef _MSC_VER
__asm int 3;
#else
        host_screen->ximg =
            XShmCreateImage(HostX.dpy, HostX.visual, HostX.depth, ZPixmap, NULL,
                            &host_screen->shminfo, width, buffer_height);

        host_screen->shminfo.shmid =
=======
        scrpriv->ximg = xcb_image_create_native(HostX.conn,
                                                width,
                                                buffer_height,
                                                XCB_IMAGE_FORMAT_Z_PIXMAP,
                                                HostX.depth,
                                                NULL,
                                                ~0,
                                                NULL);

        scrpriv->shminfo.shmid =
>>>>>>> 81fd17c8
            shmget(IPC_PRIVATE,
                   scrpriv->ximg->stride * buffer_height,
                   IPC_CREAT | 0777);
        scrpriv->ximg->data = shmat(scrpriv->shminfo.shmid, 0, 0);
        scrpriv->shminfo.shmaddr = scrpriv->ximg->data;

        if (scrpriv->ximg->data == (uint8_t *) -1) {
            EPHYR_DBG
                ("Can't attach SHM Segment, falling back to plain XImages");
            HostX.have_shm = FALSE;
            xcb_image_destroy (scrpriv->ximg);
            shmctl(scrpriv->shminfo.shmid, IPC_RMID, 0);
        }
        else {
            EPHYR_DBG("SHM segment attached %p", scrpriv->shminfo.shmaddr);
            scrpriv->shminfo.shmseg = xcb_generate_id(HostX.conn);
            xcb_shm_attach(HostX.conn,
                           scrpriv->shminfo.shmseg,
                           scrpriv->shminfo.shmid,
                           FALSE);
            shm_success = TRUE;
        }
#endif
    }

    if (!shm_success) {
        EPHYR_DBG("Creating image %dx%d for screen scrpriv=%p\n",
                  width, buffer_height, scrpriv);
        scrpriv->ximg = xcb_image_create_native(HostX.conn,
                                                    width,
                                                    buffer_height,
                                                    XCB_IMAGE_FORMAT_Z_PIXMAP,
                                                    HostX.depth,
                                                    NULL,
                                                    ~0,
                                                    NULL);

        scrpriv->ximg->data =
            malloc(scrpriv->ximg->stride * buffer_height);
    }

    *bytes_per_line = scrpriv->ximg->stride;
    *bits_per_pixel = scrpriv->ximg->bpp;

    if (scrpriv->win_pre_existing == None && !EphyrWantResize) {
        /* Ask the WM to keep our size static */
        xcb_size_hints_t size_hints = {0};
        size_hints.max_width = size_hints.min_width = width;
        size_hints.max_height = size_hints.min_height = height;
        size_hints.flags = (XCB_ICCCM_SIZE_HINT_P_MIN_SIZE |
                            XCB_ICCCM_SIZE_HINT_P_MAX_SIZE);
        xcb_icccm_set_wm_normal_hints(HostX.conn, scrpriv->win,
                                      &size_hints);
    }

    xcb_map_window(HostX.conn, scrpriv->win);

    xcb_aux_sync(HostX.conn);

    scrpriv->win_width = width;
    scrpriv->win_height = height;

    if (host_depth_matches_server(scrpriv)) {
        EPHYR_DBG("Host matches server");
        return scrpriv->ximg->data;
    }
    else {
        EPHYR_DBG("server bpp %i", scrpriv->server_depth >> 3);
        scrpriv->fb_data =
            malloc(width * buffer_height * (scrpriv->server_depth >> 3));
        return scrpriv->fb_data;
    }
}

static void hostx_paint_debug_rect(KdScreenInfo *screen,
                                   int x, int y, int width, int height);

void
hostx_paint_rect(KdScreenInfo *screen,
                 int sx, int sy, int dx, int dy, int width, int height)
{
    EphyrScrPriv *scrpriv = screen->driver;

    EPHYR_DBG("painting in screen %d\n", scrpriv->mynum);

    /*
     *  Copy the image data updated by the shadow layer
     *  on to the window
     */

    if (HostXWantDamageDebug) {
        hostx_paint_debug_rect(screen, dx, dy, width, height);
    }

    /* 
     * If the depth of the ephyr server is less than that of the host,
     * the kdrive fb does not point to the ximage data but to a buffer
     * ( fb_data ), we shift the various bits from this onto the XImage
     * so they match the host.
     *
     * Note, This code is pretty new ( and simple ) so may break on 
     *       endian issues, 32 bpp host etc. 
     *       Not sure if 8bpp case is right either. 
     *       ... and it will be slower than the matching depth case.
     */

    if (!host_depth_matches_server(scrpriv)) {
        int x, y, idx, bytes_per_pixel = (scrpriv->server_depth >> 3);
        unsigned char r, g, b;
        unsigned long host_pixel;

        EPHYR_DBG("Unmatched host depth scrpriv=%p\n", scrpriv);
        for (y = sy; y < sy + height; y++)
            for (x = sx; x < sx + width; x++) {
                idx =
                    (scrpriv->win_width * y * bytes_per_pixel) +
                    (x * bytes_per_pixel);

                switch (scrpriv->server_depth) {
                case 16:
                {
                    unsigned short pixel =
                        *(unsigned short *) (scrpriv->fb_data + idx);

                    r = ((pixel & 0xf800) >> 8);
                    g = ((pixel & 0x07e0) >> 3);
                    b = ((pixel & 0x001f) << 3);

                    host_pixel = (r << 16) | (g << 8) | (b);

                    xcb_image_put_pixel(scrpriv->ximg, x, y, host_pixel);
                    break;
                }
                case 8:
                {
                    unsigned char pixel =
                        *(unsigned char *) (scrpriv->fb_data + idx);
                    xcb_image_put_pixel(scrpriv->ximg, x, y,
                                        HostX.cmap[pixel]);
                    break;
                }
                default:
                    break;
                }
            }
    }

    if (HostX.have_shm) {
<<<<<<< HEAD
#ifdef _MSC_VER
      __asm int 3;
#else
        XShmPutImage(HostX.dpy, host_screen->win,
                     HostX.gc, host_screen->ximg,
                     sx, sy, dx, dy, width, height, False);
#endif
=======
        xcb_image_shm_put(HostX.conn, scrpriv->win,
                          HostX.gc, scrpriv->ximg,
                          scrpriv->shminfo,
                          sx, sy, dx, dy, width, height, FALSE);
>>>>>>> 81fd17c8
    }
    else {
        xcb_image_put(HostX.conn, scrpriv->win, HostX.gc, scrpriv->ximg,
                      dx, dy, 0);
    }

    xcb_aux_sync(HostX.conn);
}

static void
hostx_paint_debug_rect(KdScreenInfo *screen,
                       int x, int y, int width, int height)
{
<<<<<<< HEAD
#ifdef _MSC_VER
  __asm int 3;
#else
=======
    EphyrScrPriv *scrpriv = screen->driver;
>>>>>>> 81fd17c8
    struct timespec tspec;
    xcb_rectangle_t rect = { .x = x, .y = y, .width = width, .height = height };
    xcb_void_cookie_t cookie;
    xcb_generic_error_t *e;

    tspec.tv_sec = HostX.damage_debug_msec / (1000000);
    tspec.tv_nsec = (HostX.damage_debug_msec % 1000000) * 1000;

    EPHYR_DBG("msec: %li tv_sec %li, tv_msec %li",
              HostX.damage_debug_msec, tspec.tv_sec, tspec.tv_nsec);

    /* fprintf(stderr, "Xephyr updating: %i+%i %ix%i\n", x, y, width, height); */

    cookie = xcb_poly_fill_rectangle_checked(HostX.conn, scrpriv->win,
                                             HostX.gc, 1, &rect);
    e = xcb_request_check(HostX.conn, cookie);
    free(e);

    /* nanosleep seems to work better than usleep for me... */
    nanosleep(&tspec, NULL);
#endif
}

void
hostx_load_keymap(void)
{
    int min_keycode, max_keycode;

    min_keycode = xcb_get_setup(HostX.conn)->min_keycode;
    max_keycode = xcb_get_setup(HostX.conn)->max_keycode;

    EPHYR_DBG("min: %d, max: %d", min_keycode, max_keycode);

    ephyrKeySyms.minKeyCode = min_keycode;
    ephyrKeySyms.maxKeyCode = max_keycode;
}

xcb_connection_t *
hostx_get_xcbconn(void)
{
    return HostX.conn;
}

int
hostx_get_screen(void)
{
    return HostX.screen;
}

int
hostx_get_window(int a_screen_number)
{
    EphyrScrPriv *scrpriv;
    if (a_screen_number < 0 || a_screen_number >= HostX.n_screens) {
        EPHYR_LOG_ERROR("bad screen number:%d\n", a_screen_number);
        return 0;
    }
    scrpriv = HostX.screens[a_screen_number]->driver;
    return scrpriv->win;
}

int
hostx_get_window_attributes(int a_window, EphyrHostWindowAttributes * a_attrs)
{
    xcb_get_geometry_cookie_t geom_cookie;
    xcb_get_window_attributes_cookie_t attr_cookie;
    xcb_get_geometry_reply_t *geom_reply;
    xcb_get_window_attributes_reply_t *attr_reply;

    geom_cookie = xcb_get_geometry(HostX.conn, a_window);
    attr_cookie = xcb_get_window_attributes(HostX.conn, a_window);
    geom_reply = xcb_get_geometry_reply(HostX.conn, geom_cookie, NULL);
    attr_reply = xcb_get_window_attributes_reply(HostX.conn, attr_cookie, NULL);

    a_attrs->x = geom_reply->x;
    a_attrs->y = geom_reply->y;
    a_attrs->width = geom_reply->width;
    a_attrs->height = geom_reply->height;
    a_attrs->visualid = attr_reply->visual;

    free(geom_reply);
    free(attr_reply);
    return TRUE;
}

int
hostx_get_visuals_info(EphyrHostVisualInfo ** a_visuals, int *a_num_entries)
{
    Bool is_ok = FALSE;
    EphyrHostVisualInfo *host_visuals = NULL;
    int nb_items = 0, i = 0, screen_num;
    xcb_screen_iterator_t screens;
    xcb_depth_iterator_t depths;

    EPHYR_RETURN_VAL_IF_FAIL(a_visuals && a_num_entries, FALSE);
    EPHYR_LOG("enter\n");

    screens = xcb_setup_roots_iterator(xcb_get_setup(HostX.conn));
    for (screen_num = 0; screens.rem; screen_num++, xcb_screen_next(&screens)) {
        depths = xcb_screen_allowed_depths_iterator(screens.data);
        for (; depths.rem; xcb_depth_next(&depths)) {
            xcb_visualtype_t *visuals = xcb_depth_visuals(depths.data);
            EphyrHostVisualInfo *tmp_visuals =
                realloc(host_visuals,
                        (nb_items + depths.data->visuals_len)
                        * sizeof(EphyrHostVisualInfo));
            if (!tmp_visuals) {
                goto out;
            }
            host_visuals = tmp_visuals;
            for (i = 0; i < depths.data->visuals_len; i++) {
                host_visuals[nb_items + i].visualid = visuals[i].visual_id;
                host_visuals[nb_items + i].screen = screen_num;
                host_visuals[nb_items + i].depth = depths.data->depth;
                host_visuals[nb_items + i].class = visuals[i]._class;
                host_visuals[nb_items + i].red_mask = visuals[i].red_mask;
                host_visuals[nb_items + i].green_mask = visuals[i].green_mask;
                host_visuals[nb_items + i].blue_mask = visuals[i].blue_mask;
                host_visuals[nb_items + i].colormap_size = visuals[i].colormap_entries;
                host_visuals[nb_items + i].bits_per_rgb = visuals[i].bits_per_rgb_value;
            }
            nb_items += depths.data->visuals_len;
        }
    }

    EPHYR_LOG("host advertises %d visuals\n", nb_items);
    *a_visuals = host_visuals;
    *a_num_entries = nb_items;
    host_visuals = NULL;

    is_ok = TRUE;
out:
    free(host_visuals);
    host_visuals = NULL;
    EPHYR_LOG("leave\n");
    return is_ok;

}

int
hostx_create_window(int a_screen_number,
                    EphyrBox * a_geometry,
                    int a_visual_id, int *a_host_peer /*out parameter */ )
{
    Bool is_ok = FALSE;
    xcb_window_t win;
    int winmask = 0;
    uint32_t attrs[2];
    xcb_screen_t *screen = xcb_aux_get_screen(HostX.conn, hostx_get_screen());
    xcb_visualtype_t *visual;
    int depth = 0;
    EphyrScrPriv *scrpriv = HostX.screens[a_screen_number]->driver;

    EPHYR_RETURN_VAL_IF_FAIL(screen && a_geometry, FALSE);

    EPHYR_LOG("enter\n");

    visual = xcb_aux_find_visual_by_id(screen, a_visual_id);
    if (!visual) {
        EPHYR_LOG_ERROR ("argh, could not find a remote visual with id:%d\n",
                         a_visual_id);
        goto out;
    }
    depth = xcb_aux_get_depth_of_visual(screen, a_visual_id);

    winmask = XCB_CW_EVENT_MASK | XCB_CW_COLORMAP;
    attrs[0] = XCB_EVENT_MASK_BUTTON_PRESS
              |XCB_EVENT_MASK_BUTTON_RELEASE
              |XCB_EVENT_MASK_POINTER_MOTION
              |XCB_EVENT_MASK_KEY_PRESS
              |XCB_EVENT_MASK_KEY_RELEASE
              |XCB_EVENT_MASK_EXPOSURE;
    attrs[1] = xcb_generate_id(HostX.conn);
    xcb_create_colormap(HostX.conn,
                        XCB_COLORMAP_ALLOC_NONE,
                        attrs[1],
                        hostx_get_window(a_screen_number),
                        a_visual_id);

    win = xcb_generate_id(HostX.conn);
    xcb_create_window(HostX.conn,
                      depth,
                      win,
                      hostx_get_window (a_screen_number),
                      a_geometry->x, a_geometry->y,
                      a_geometry->width, a_geometry->height, 0,
                      XCB_WINDOW_CLASS_COPY_FROM_PARENT,
                      a_visual_id, winmask, attrs);

    if (scrpriv->peer_win == XCB_NONE) {
        scrpriv->peer_win = win;
    }
    else {
        EPHYR_LOG_ERROR("multiple peer windows created for same screen\n");
    }
    xcb_flush(HostX.conn);
    xcb_map_window(HostX.conn, win);
    *a_host_peer = win;
    is_ok = TRUE;
 out:
    EPHYR_LOG("leave\n");
    return is_ok;
}

int
hostx_destroy_window(int a_win)
{
    xcb_destroy_window(HostX.conn, a_win);
    xcb_flush(HostX.conn);
    return TRUE;
}

int
hostx_set_window_geometry(int a_win, EphyrBox * a_geo)
{
    uint32_t mask = XCB_CONFIG_WINDOW_X
                  | XCB_CONFIG_WINDOW_Y
                  | XCB_CONFIG_WINDOW_WIDTH
                  | XCB_CONFIG_WINDOW_HEIGHT;
    uint32_t values[4];

    EPHYR_RETURN_VAL_IF_FAIL(a_geo, FALSE);

    EPHYR_LOG("enter. x,y,w,h:(%d,%d,%d,%d)\n",
              a_geo->x, a_geo->y, a_geo->width, a_geo->height);

    values[0] = a_geo->x;
    values[1] = a_geo->y;
    values[2] = a_geo->width;
    values[3] = a_geo->height;
    xcb_configure_window(HostX.conn, a_win, mask, values);

    EPHYR_LOG("leave\n");
    return TRUE;
}

int
hostx_set_window_bounding_rectangles(int a_window,
                                     EphyrRect * a_rects, int a_num_rects)
{
    Bool is_ok = FALSE;
    int i = 0;
    xcb_rectangle_t *rects = NULL;

    EPHYR_RETURN_VAL_IF_FAIL(a_rects, FALSE);

    EPHYR_LOG("enter. num rects:%d\n", a_num_rects);

    rects = calloc(a_num_rects, sizeof (xcb_rectangle_t));
    if (!rects)
        goto out;
    for (i = 0; i < a_num_rects; i++) {
        rects[i].x = a_rects[i].x1;
        rects[i].y = a_rects[i].y1;
        rects[i].width = abs(a_rects[i].x2 - a_rects[i].x1);
        rects[i].height = abs(a_rects[i].y2 - a_rects[i].y1);
        EPHYR_LOG("borders clipped to rect[x:%d,y:%d,w:%d,h:%d]\n",
                  rects[i].x, rects[i].y, rects[i].width, rects[i].height);
    }
<<<<<<< HEAD
    /*this aways returns 1 */
#ifdef _MSC_VER
    __asm int 3;
#else
    XShapeCombineRectangles(dpy, a_window, ShapeBounding, 0, 0,
                            rects, a_num_rects, ShapeSet, YXBanded);
#endif
=======
    xcb_shape_rectangles(HostX.conn,
                         XCB_SHAPE_SO_SET,
                         XCB_SHAPE_SK_BOUNDING,
                         XCB_CLIP_ORDERING_YX_BANDED,
                         a_window,
                         0, 0,
                         a_num_rects,
                         rects);
>>>>>>> 81fd17c8
    is_ok = TRUE;

out:
    free(rects);
    rects = NULL;
    EPHYR_LOG("leave\n");
    return is_ok;
}

<<<<<<< HEAD
int
hostx_set_window_clipping_rectangles(int a_window,
                                     EphyrRect * a_rects, int a_num_rects)
{
    Bool is_ok = FALSE;
    Display *dpy = hostx_get_display();
    int i = 0;
    XRectangle *rects = NULL;

    EPHYR_RETURN_VAL_IF_FAIL(dpy && a_rects, FALSE);

    EPHYR_LOG("enter. num rects:%d\n", a_num_rects);

    rects = calloc(a_num_rects, sizeof(XRectangle));
    for (i = 0; i < a_num_rects; i++) {
        rects[i].x = a_rects[i].x1;
        rects[i].y = a_rects[i].y1;
        rects[i].width = abs(a_rects[i].x2 - a_rects[i].x1);
        rects[i].height = abs(a_rects[i].y2 - a_rects[i].y1);
        EPHYR_LOG("clipped to rect[x:%d,y:%d,w:%d,h:%d]\n",
                  rects[i].x, rects[i].y, rects[i].width, rects[i].height);
    }
    /*this aways returns 1 */
#ifdef _MSC_VER
    __asm int 3;
#else
    XShapeCombineRectangles(dpy, a_window, ShapeClip, 0, 0,
                            rects, a_num_rects, ShapeSet, YXBanded);
#endif
    is_ok = TRUE;

    free(rects);
    rects = NULL;
    EPHYR_LOG("leave\n");
    return is_ok;
}

int
hostx_has_xshape(void)
{
    int event_base = 0, error_base = 0;
#ifdef _MSC_VER
    __asm int 3;
#else
    Display *dpy = hostx_get_display();

    if (!XShapeQueryExtension(dpy, &event_base, &error_base)) {
        return FALSE;
    }
#endif
    return TRUE;
}

=======
>>>>>>> 81fd17c8
#ifdef XF86DRI
typedef struct {
    int is_valid;
    int local_id;
    int remote_id;
} ResourcePair;

#define RESOURCE_PEERS_SIZE 1024*10
static ResourcePair resource_peers[RESOURCE_PEERS_SIZE];

int
hostx_allocate_resource_id_peer(int a_local_resource_id,
                                int *a_remote_resource_id)
{
    int i = 0;
    ResourcePair *peer = NULL;

    /*
     * first make sure a resource peer
     * does not exist already for
     * a_local_resource_id
     */
    for (i = 0; i < RESOURCE_PEERS_SIZE; i++) {
        if (resource_peers[i].is_valid
            && resource_peers[i].local_id == a_local_resource_id) {
            peer = &resource_peers[i];
            break;
        }
    }
    /*
     * find one free peer entry, an feed it with
     */
    if (!peer) {
        for (i = 0; i < RESOURCE_PEERS_SIZE; i++) {
            if (!resource_peers[i].is_valid) {
                peer = &resource_peers[i];
                break;
            }
        }
        if (peer) {
            peer->remote_id = xcb_generate_id(HostX.conn);
            peer->local_id = a_local_resource_id;
            peer->is_valid = TRUE;
        }
    }
    if (peer) {
        *a_remote_resource_id = peer->remote_id;
        return TRUE;
    }
    return FALSE;
}

int
hostx_get_resource_id_peer(int a_local_resource_id, int *a_remote_resource_id)
{
    int i = 0;
    ResourcePair *peer = NULL;

    for (i = 0; i < RESOURCE_PEERS_SIZE; i++) {
        if (resource_peers[i].is_valid
            && resource_peers[i].local_id == a_local_resource_id) {
            peer = &resource_peers[i];
            break;
        }
    }
    if (peer) {
        *a_remote_resource_id = peer->remote_id;
        return TRUE;
    }
    return FALSE;
}

#endif                          /* XF86DRI */<|MERGE_RESOLUTION|>--- conflicted
+++ resolved
@@ -464,17 +464,12 @@
         xcb_free_pixmap(HostX.conn, cursor_pxm);
     }
 
-    /* Try to get share memory ximages for a little bit more speed */
-<<<<<<< HEAD
-
 #ifdef _MSC_VER
   __asm int 3;
 #else
-    if (!XShmQueryExtension(HostX.dpy) || getenv("XEPHYR_NO_SHM")) {
-=======
+    /* Try to get share memory ximages for a little bit more speed */
     shm_rep = xcb_get_extension_data(HostX.conn, &xcb_shm_id);
     if (!shm_rep || !shm_rep->present || getenv("XEPHYR_NO_SHM")) {
->>>>>>> 81fd17c8
         fprintf(stderr, "\nXephyr unable to use SHM XImages\n");
         HostX.have_shm = FALSE;
     }
@@ -630,13 +625,8 @@
     EphyrScrPriv *scrpriv = screen->driver;
     Bool shm_success = FALSE;
 
-<<<<<<< HEAD
-    if (!host_screen) {
+    if (!scrpriv) {
         fprintf(stderr, "%s: Error in accessing hostx data\n", __FUNCTION__);
-=======
-    if (!scrpriv) {
-        fprintf(stderr, "%s: Error in accessing hostx data\n", __func__);
->>>>>>> 81fd17c8
         exit(1);
     }
 
@@ -649,21 +639,14 @@
          */
 
         if (HostX.have_shm) {
-<<<<<<< HEAD
 #ifdef _MSC_VER
 	  __asm int 3;
 #else
-            XShmDetach(HostX.dpy, &host_screen->shminfo);
-            XDestroyImage(host_screen->ximg);
-            shmdt(host_screen->shminfo.shmaddr);
-            shmctl(host_screen->shminfo.shmid, IPC_RMID, 0);
-#endif
-=======
             xcb_shm_detach(HostX.conn, scrpriv->shminfo.shmseg);
             xcb_image_destroy(scrpriv->ximg);
             shmdt(scrpriv->shminfo.shmaddr);
             shmctl(scrpriv->shminfo.shmid, IPC_RMID, 0);
->>>>>>> 81fd17c8
+#endif
         }
         else {
             free(scrpriv->ximg->data);
@@ -674,17 +657,9 @@
     }
 
     if (HostX.have_shm) {
-<<<<<<< HEAD
-        host_screen->ximg =
 #ifdef _MSC_VER
 __asm int 3;
 #else
-        host_screen->ximg =
-            XShmCreateImage(HostX.dpy, HostX.visual, HostX.depth, ZPixmap, NULL,
-                            &host_screen->shminfo, width, buffer_height);
-
-        host_screen->shminfo.shmid =
-=======
         scrpriv->ximg = xcb_image_create_native(HostX.conn,
                                                 width,
                                                 buffer_height,
@@ -695,7 +670,6 @@
                                                 NULL);
 
         scrpriv->shminfo.shmid =
->>>>>>> 81fd17c8
             shmget(IPC_PRIVATE,
                    scrpriv->ximg->stride * buffer_height,
                    IPC_CREAT | 0777);
@@ -844,20 +818,14 @@
     }
 
     if (HostX.have_shm) {
-<<<<<<< HEAD
 #ifdef _MSC_VER
       __asm int 3;
 #else
-        XShmPutImage(HostX.dpy, host_screen->win,
-                     HostX.gc, host_screen->ximg,
-                     sx, sy, dx, dy, width, height, False);
-#endif
-=======
         xcb_image_shm_put(HostX.conn, scrpriv->win,
                           HostX.gc, scrpriv->ximg,
                           scrpriv->shminfo,
                           sx, sy, dx, dy, width, height, FALSE);
->>>>>>> 81fd17c8
+#endif
     }
     else {
         xcb_image_put(HostX.conn, scrpriv->win, HostX.gc, scrpriv->ximg,
@@ -871,13 +839,10 @@
 hostx_paint_debug_rect(KdScreenInfo *screen,
                        int x, int y, int width, int height)
 {
-<<<<<<< HEAD
 #ifdef _MSC_VER
   __asm int 3;
 #else
-=======
     EphyrScrPriv *scrpriv = screen->driver;
->>>>>>> 81fd17c8
     struct timespec tspec;
     xcb_rectangle_t rect = { .x = x, .y = y, .width = width, .height = height };
     xcb_void_cookie_t cookie;
@@ -1137,15 +1102,6 @@
         EPHYR_LOG("borders clipped to rect[x:%d,y:%d,w:%d,h:%d]\n",
                   rects[i].x, rects[i].y, rects[i].width, rects[i].height);
     }
-<<<<<<< HEAD
-    /*this aways returns 1 */
-#ifdef _MSC_VER
-    __asm int 3;
-#else
-    XShapeCombineRectangles(dpy, a_window, ShapeBounding, 0, 0,
-                            rects, a_num_rects, ShapeSet, YXBanded);
-#endif
-=======
     xcb_shape_rectangles(HostX.conn,
                          XCB_SHAPE_SO_SET,
                          XCB_SHAPE_SK_BOUNDING,
@@ -1154,7 +1110,6 @@
                          0, 0,
                          a_num_rects,
                          rects);
->>>>>>> 81fd17c8
     is_ok = TRUE;
 
 out:
@@ -1164,62 +1119,6 @@
     return is_ok;
 }
 
-<<<<<<< HEAD
-int
-hostx_set_window_clipping_rectangles(int a_window,
-                                     EphyrRect * a_rects, int a_num_rects)
-{
-    Bool is_ok = FALSE;
-    Display *dpy = hostx_get_display();
-    int i = 0;
-    XRectangle *rects = NULL;
-
-    EPHYR_RETURN_VAL_IF_FAIL(dpy && a_rects, FALSE);
-
-    EPHYR_LOG("enter. num rects:%d\n", a_num_rects);
-
-    rects = calloc(a_num_rects, sizeof(XRectangle));
-    for (i = 0; i < a_num_rects; i++) {
-        rects[i].x = a_rects[i].x1;
-        rects[i].y = a_rects[i].y1;
-        rects[i].width = abs(a_rects[i].x2 - a_rects[i].x1);
-        rects[i].height = abs(a_rects[i].y2 - a_rects[i].y1);
-        EPHYR_LOG("clipped to rect[x:%d,y:%d,w:%d,h:%d]\n",
-                  rects[i].x, rects[i].y, rects[i].width, rects[i].height);
-    }
-    /*this aways returns 1 */
-#ifdef _MSC_VER
-    __asm int 3;
-#else
-    XShapeCombineRectangles(dpy, a_window, ShapeClip, 0, 0,
-                            rects, a_num_rects, ShapeSet, YXBanded);
-#endif
-    is_ok = TRUE;
-
-    free(rects);
-    rects = NULL;
-    EPHYR_LOG("leave\n");
-    return is_ok;
-}
-
-int
-hostx_has_xshape(void)
-{
-    int event_base = 0, error_base = 0;
-#ifdef _MSC_VER
-    __asm int 3;
-#else
-    Display *dpy = hostx_get_display();
-
-    if (!XShapeQueryExtension(dpy, &event_base, &error_base)) {
-        return FALSE;
-    }
-#endif
-    return TRUE;
-}
-
-=======
->>>>>>> 81fd17c8
 #ifdef XF86DRI
 typedef struct {
     int is_valid;
