--- conflicted
+++ resolved
@@ -200,15 +200,11 @@
 void
 hostx_set_display_name(char *name)
 {
-<<<<<<< HEAD
 #ifdef _MSC_VER
   __asm int 3;
 #else
-  HostX.server_dpy_name = strdup (name);
+    HostX.server_dpy_name = strdup(name);
 #endif
-=======
-    HostX.server_dpy_name = strdup(name);
->>>>>>> 0f834b91
 }
 
 void
@@ -468,19 +464,12 @@
     }
     /* Try to get share memory ximages for a little bit more speed */
 
-<<<<<<< HEAD
 #ifdef _MSC_VER
   __asm int 3;
 #else
-  if (!XShmQueryExtension(HostX.dpy) || getenv("XEPHYR_NO_SHM"))
-    {
-      fprintf(stderr, "\nXephyr unable to use SHM XImages\n");
-      HostX.have_shm = False;
-=======
     if (!XShmQueryExtension(HostX.dpy) || getenv("XEPHYR_NO_SHM")) {
         fprintf(stderr, "\nXephyr unable to use SHM XImages\n");
         HostX.have_shm = False;
->>>>>>> 0f834b91
     }
     else {
         /* Really really check we have shm - better way ? */
@@ -504,12 +493,8 @@
 
         shmdt(shminfo.shmaddr);
         shmctl(shminfo.shmid, IPC_RMID, 0);
-<<<<<<< HEAD
-}
+    }
 #endif
-=======
-    }
->>>>>>> 0f834b91
 
     XFlush(HostX.dpy);
 
@@ -640,79 +625,6 @@
 hostx_screen_init(EphyrScreenInfo screen,
                   int width, int height, int buffer_height)
 {
-<<<<<<< HEAD
-  int         bitmap_pad;
-  Bool        shm_success = False;
-  XSizeHints *size_hints;
-
-  struct EphyrHostScreen *host_screen = host_screen_from_screen_info (screen);
-  if (!host_screen)
-    {
-      fprintf (stderr, "%s: Error in accessing hostx data\n", __FUNCTION__ );
-      exit(1);
-    }
-
-  EPHYR_DBG ("host_screen=%p wxh=%dx%d, buffer_height=%d",
-             host_screen, width, height, buffer_height);
-
-  if (host_screen->ximg != NULL)
-    {
-      /* Free up the image data if previously used
-       * i.ie called by server reset
-       */
-
-      if (HostX.have_shm)
-	{
-#ifdef _MSC_VER
-	  __asm int 3;
-#else
-	  XShmDetach(HostX.dpy, &host_screen->shminfo);
-	  XDestroyImage (host_screen->ximg);
-	  shmdt(host_screen->shminfo.shmaddr);
-	  shmctl(host_screen->shminfo.shmid, IPC_RMID, 0);
-#endif
-	}
-      else
-	{
-	  free(host_screen->ximg->data);
-	  host_screen->ximg->data = NULL;
-
-	  XDestroyImage(host_screen->ximg);
-	}
-    }
-
-  if (HostX.have_shm)
-    {
-#ifdef _MSC_VER
-__asm int 3;
-#else
-      host_screen->ximg = XShmCreateImage (HostX.dpy, HostX.visual, HostX.depth,
-                                           ZPixmap, NULL, &host_screen->shminfo,
-                                           width, buffer_height );
-
-      host_screen->shminfo.shmid =
-                      shmget(IPC_PRIVATE,
-                             host_screen->ximg->bytes_per_line * buffer_height,
-                             IPC_CREAT|0777);
-      host_screen->ximg->data = shmat(host_screen->shminfo.shmid, 0, 0);
-      host_screen->shminfo.shmaddr = host_screen->ximg->data;
-
-      if (host_screen->ximg->data == (char *)-1)
-	{
-	  EPHYR_DBG("Can't attach SHM Segment, falling back to plain XImages");
-	  HostX.have_shm = False;
-	  XDestroyImage(host_screen->ximg);
-	  shmctl(host_screen->shminfo.shmid, IPC_RMID, 0);
-	}
-      else
-	{
-	  EPHYR_DBG("SHM segment attached %p", host_screen->shminfo.shmaddr);
-	  host_screen->shminfo.readOnly = False;
-	  XShmAttach(HostX.dpy, &host_screen->shminfo);
-	  shm_success = True;
-	}
-#endif
-=======
     int bitmap_pad;
     Bool shm_success = False;
     XSizeHints *size_hints;
@@ -720,7 +632,7 @@
     struct EphyrHostScreen *host_screen = host_screen_from_screen_info(screen);
 
     if (!host_screen) {
-        fprintf(stderr, "%s: Error in accessing hostx data\n", __func__);
+        fprintf(stderr, "%s: Error in accessing hostx data\n", __FUNCTION__);
         exit(1);
     }
 
@@ -733,10 +645,14 @@
          */
 
         if (HostX.have_shm) {
+#ifdef _MSC_VER
+	  __asm int 3;
+#else
             XShmDetach(HostX.dpy, &host_screen->shminfo);
             XDestroyImage(host_screen->ximg);
             shmdt(host_screen->shminfo.shmaddr);
             shmctl(host_screen->shminfo.shmid, IPC_RMID, 0);
+#endif
         }
         else {
             free(host_screen->ximg->data);
@@ -747,6 +663,10 @@
     }
 
     if (HostX.have_shm) {
+        host_screen->ximg =
+#ifdef _MSC_VER
+__asm int 3;
+#else
         host_screen->ximg =
             XShmCreateImage(HostX.dpy, HostX.visual, HostX.depth, ZPixmap, NULL,
                             &host_screen->shminfo, width, buffer_height);
@@ -771,7 +691,7 @@
             XShmAttach(HostX.dpy, &host_screen->shminfo);
             shm_success = True;
         }
->>>>>>> 0f834b91
+#endif
     }
 
     if (!shm_success) {
@@ -890,22 +810,14 @@
             }
     }
 
-<<<<<<< HEAD
-  if (HostX.have_shm)
-    {
+    if (HostX.have_shm) {
 #ifdef _MSC_VER
       __asm int 3;
 #else
-      XShmPutImage (HostX.dpy, host_screen->win,
-                    HostX.gc, host_screen->ximg,
-                    sx, sy, dx, dy, width, height, False);
-#endif
-=======
-    if (HostX.have_shm) {
         XShmPutImage(HostX.dpy, host_screen->win,
                      HostX.gc, host_screen->ximg,
                      sx, sy, dx, dy, width, height, False);
->>>>>>> 0f834b91
+#endif
     }
     else {
         XPutImage(HostX.dpy, host_screen->win, HostX.gc, host_screen->ximg,
@@ -919,14 +831,10 @@
 hostx_paint_debug_rect(struct EphyrHostScreen *host_screen,
                        int x, int y, int width, int height)
 {
-<<<<<<< HEAD
 #ifdef _MSC_VER
   __asm int 3;
 #else
-  struct timespec tspec;
-=======
     struct timespec tspec;
->>>>>>> 0f834b91
 
     tspec.tv_sec = HostX.damage_debug_msec / (1000000);
     tspec.tv_nsec = (HostX.damage_debug_msec % 1000000) * 1000;
@@ -939,14 +847,9 @@
     XFillRectangle(HostX.dpy, host_screen->win, HostX.gc, x, y, width, height);
     XSync(HostX.dpy, False);
 
-<<<<<<< HEAD
-  /* nanosleep seems to work better than usleep for me... */
-  nanosleep(&tspec, NULL);
-#endif
-=======
     /* nanosleep seems to work better than usleep for me... */
     nanosleep(&tspec, NULL);
->>>>>>> 0f834b91
+#endif
 }
 
 void
@@ -1340,21 +1243,14 @@
         EPHYR_LOG("borders clipped to rect[x:%d,y:%d,w:%d,h:%d]\n",
                   rects[i].x, rects[i].y, rects[i].width, rects[i].height);
     }
-<<<<<<< HEAD
-    /*this aways returns 1*/
+    /*this aways returns 1 */
 #ifdef _MSC_VER
     __asm int 3;
 #else
-    XShapeCombineRectangles (dpy, a_window, ShapeBounding, 0, 0,
-                             rects, a_num_rects, ShapeSet, YXBanded) ;
-#endif
-    is_ok = TRUE ;
-=======
-    /*this aways returns 1 */
     XShapeCombineRectangles(dpy, a_window, ShapeBounding, 0, 0,
                             rects, a_num_rects, ShapeSet, YXBanded);
+#endif
     is_ok = TRUE;
->>>>>>> 0f834b91
 
     free(rects);
     rects = NULL;
@@ -1384,21 +1280,14 @@
         EPHYR_LOG("clipped to rect[x:%d,y:%d,w:%d,h:%d]\n",
                   rects[i].x, rects[i].y, rects[i].width, rects[i].height);
     }
-<<<<<<< HEAD
-    /*this aways returns 1*/
+    /*this aways returns 1 */
 #ifdef _MSC_VER
     __asm int 3;
 #else
-    XShapeCombineRectangles (dpy, a_window, ShapeClip, 0, 0,
-                             rects, a_num_rects, ShapeSet, YXBanded) ;
-#endif
-    is_ok = TRUE ;
-=======
-    /*this aways returns 1 */
     XShapeCombineRectangles(dpy, a_window, ShapeClip, 0, 0,
                             rects, a_num_rects, ShapeSet, YXBanded);
+#endif
     is_ok = TRUE;
->>>>>>> 0f834b91
 
     free(rects);
     rects = NULL;
@@ -1409,23 +1298,14 @@
 int
 hostx_has_xshape(void)
 {
-<<<<<<< HEAD
-    int event_base=0, error_base=0 ;
+    int event_base = 0, error_base = 0;
 #ifdef _MSC_VER
     __asm int 3;
 #else
-    Display *dpy=hostx_get_display () ;
-    if (!XShapeQueryExtension (dpy,
-                               &event_base,
-                               &error_base)) {
-        return FALSE ;
-=======
-    int event_base = 0, error_base = 0;
     Display *dpy = hostx_get_display();
 
     if (!XShapeQueryExtension(dpy, &event_base, &error_base)) {
         return FALSE;
->>>>>>> 0f834b91
     }
 #endif
     return TRUE;
