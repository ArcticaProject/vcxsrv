--- conflicted
+++ resolved
@@ -29,12 +29,9 @@
 #ifndef _MSC_VER
 #include <unistd.h>
 #include <libgen.h>
-<<<<<<< HEAD
 #endif
 #include <signal.h>
-=======
 #include <xcb/xcb_image.h>
->>>>>>> 81fd17c8
 
 #include "os.h"                 /* for OsSignal() */
 #include "kdrive.h"
