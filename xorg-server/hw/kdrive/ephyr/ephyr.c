/*
 * Xephyr - A kdrive X server thats runs in a host X window.
 *          Authored by Matthew Allum <mallum@openedhand.com>
 * 
 * Copyright © 2004 Nokia 
 *
 * Permission to use, copy, modify, distribute, and sell this software and its
 * documentation for any purpose is hereby granted without fee, provided that
 * the above copyright notice appear in all copies and that both that
 * copyright notice and this permission notice appear in supporting
 * documentation, and that the name of Nokia not be used in
 * advertising or publicity pertaining to distribution of the software without
 * specific, written prior permission. Nokia makes no
 * representations about the suitability of this software for any purpose.  It
 * is provided "as is" without express or implied warranty.
 *
 * NOKIA DISCLAIMS ALL WARRANTIES WITH REGARD TO THIS SOFTWARE,
 * INCLUDING ALL IMPLIED WARRANTIES OF MERCHANTABILITY AND FITNESS, IN NO
 * EVENT SHALL NOKIA BE LIABLE FOR ANY SPECIAL, INDIRECT OR
 * CONSEQUENTIAL DAMAGES OR ANY DAMAGES WHATSOEVER RESULTING FROM LOSS OF USE,
 * DATA OR PROFITS, WHETHER IN AN ACTION OF CONTRACT, NEGLIGENCE OR OTHER
 * TORTIOUS ACTION, ARISING OUT OF OR IN CONNECTION WITH THE USE OR
 * PERFORMANCE OF THIS SOFTWARE.
 */

#ifdef HAVE_CONFIG_H
#include <kdrive-config.h>
#endif
#include "ephyr.h"

#include "inputstr.h"
#include "scrnintstr.h"
#include "ephyrlog.h"

#ifdef XF86DRI
#include "ephyrdri.h"
#include "ephyrdriext.h"
#include "ephyrglxext.h"
#endif                          /* XF86DRI */

#include "xkbsrv.h"

extern int KdTsPhyScreen;

#ifdef GLXEXT
extern Bool noGlxVisualInit;
#endif

KdKeyboardInfo *ephyrKbd;
KdPointerInfo *ephyrMouse;
EphyrKeySyms ephyrKeySyms;
Bool ephyrNoDRI = FALSE;
Bool ephyrNoXV = FALSE;

static int mouseState = 0;
static Rotation ephyrRandr = RR_Rotate_0;

typedef struct _EphyrInputPrivate {
    Bool enabled;
} EphyrKbdPrivate, EphyrPointerPrivate;

Bool EphyrWantGrayScale = 0;

Bool
ephyrInitialize(KdCardInfo * card, EphyrPriv * priv)
{
<<<<<<< HEAD
#ifdef _MSC_VER
  __asm int 3;
#else
  OsSignal(SIGUSR1, hostx_handle_signal);
#endif  
  priv->base = 0;
  priv->bytes_per_line = 0;
  return TRUE;
=======
    OsSignal(SIGUSR1, hostx_handle_signal);

    priv->base = 0;
    priv->bytes_per_line = 0;
    return TRUE;
>>>>>>> 0f834b91
}

Bool
ephyrCardInit(KdCardInfo * card)
{
    EphyrPriv *priv;

    priv = (EphyrPriv *) malloc(sizeof(EphyrPriv));
    if (!priv)
        return FALSE;

    if (!ephyrInitialize(card, priv)) {
        free(priv);
        return FALSE;
    }
    card->driver = priv;

    return TRUE;
}

Bool
ephyrScreenInitialize(KdScreenInfo * screen, EphyrScrPriv * scrpriv)
{
    int width = 640, height = 480;
    CARD32 redMask, greenMask, blueMask;

    if (hostx_want_screen_size(screen, &width, &height)
        || !screen->width || !screen->height) {
        screen->width = width;
        screen->height = height;
    }

    if (EphyrWantGrayScale)
        screen->fb.depth = 8;

    if (screen->fb.depth && screen->fb.depth != hostx_get_depth()) {
        if (screen->fb.depth < hostx_get_depth()
            && (screen->fb.depth == 24 || screen->fb.depth == 16
                || screen->fb.depth == 8)) {
            hostx_set_server_depth(screen, screen->fb.depth);
        }
        else
            ErrorF
                ("\nXephyr: requested screen depth not supported, setting to match hosts.\n");
    }

    screen->fb.depth = hostx_get_server_depth(screen);
    screen->rate = 72;

    if (screen->fb.depth <= 8) {
        if (EphyrWantGrayScale)
            screen->fb.visuals = ((1 << StaticGray) | (1 << GrayScale));
        else
            screen->fb.visuals = ((1 << StaticGray) |
                                  (1 << GrayScale) |
                                  (1 << StaticColor) |
                                  (1 << PseudoColor) |
                                  (1 << TrueColor) | (1 << DirectColor));

        screen->fb.redMask = 0x00;
        screen->fb.greenMask = 0x00;
        screen->fb.blueMask = 0x00;
        screen->fb.depth = 8;
        screen->fb.bitsPerPixel = 8;
    }
    else {
        screen->fb.visuals = (1 << TrueColor);

        if (screen->fb.depth <= 15) {
            screen->fb.depth = 15;
            screen->fb.bitsPerPixel = 16;
        }
        else if (screen->fb.depth <= 16) {
            screen->fb.depth = 16;
            screen->fb.bitsPerPixel = 16;
        }
        else if (screen->fb.depth <= 24) {
            screen->fb.depth = 24;
            screen->fb.bitsPerPixel = 32;
        }
        else if (screen->fb.depth <= 30) {
            screen->fb.depth = 30;
            screen->fb.bitsPerPixel = 32;
        }
        else {
            ErrorF("\nXephyr: Unsupported screen depth %d\n", screen->fb.depth);
            return FALSE;
        }

        hostx_get_visual_masks(screen, &redMask, &greenMask, &blueMask);

        screen->fb.redMask = (Pixel) redMask;
        screen->fb.greenMask = (Pixel) greenMask;
        screen->fb.blueMask = (Pixel) blueMask;

    }

    scrpriv->randr = screen->randr;

    return ephyrMapFramebuffer(screen);
}

Bool
ephyrScreenInit(KdScreenInfo * screen)
{
    EphyrScrPriv *scrpriv;

    scrpriv = calloc(1, sizeof(EphyrScrPriv));

    if (!scrpriv)
        return FALSE;

    screen->driver = scrpriv;

    if (!ephyrScreenInitialize(screen, scrpriv)) {
        screen->driver = 0;
        free(scrpriv);
        return FALSE;
    }

    return TRUE;
}

void *
ephyrWindowLinear(ScreenPtr pScreen,
                  CARD32 row,
                  CARD32 offset, int mode, CARD32 *size, void *closure)
{
    KdScreenPriv(pScreen);
    EphyrPriv *priv = pScreenPriv->card->driver;

    if (!pScreenPriv->enabled)
        return 0;

    *size = priv->bytes_per_line;
    return priv->base + row * priv->bytes_per_line + offset;
}

/**
 * Figure out display buffer size. If fakexa is enabled, allocate a larger
 * buffer so that fakexa has space to put offscreen pixmaps.
 */
int
ephyrBufferHeight(KdScreenInfo * screen)
{
    int buffer_height;

    if (ephyrFuncs.initAccel == NULL)
        buffer_height = screen->height;
    else
        buffer_height = 3 * screen->height;
    return buffer_height;
}

Bool
ephyrMapFramebuffer(KdScreenInfo * screen)
{
    EphyrScrPriv *scrpriv = screen->driver;
    EphyrPriv *priv = screen->card->driver;
    KdPointerMatrix m;
    int buffer_height;

    EPHYR_LOG("screen->width: %d, screen->height: %d index=%d",
              screen->width, screen->height, screen->mynum);

    /*
     * Use the rotation last applied to ourselves (in the Xephyr case the fb
     * coordinate system moves independently of the pointer coordiante system).
     */
    KdComputePointerMatrix(&m, ephyrRandr, screen->width, screen->height);
    KdSetPointerMatrix(&m);

    priv->bytes_per_line =
        ((screen->width * screen->fb.bitsPerPixel + 31) >> 5) << 2;

    buffer_height = ephyrBufferHeight(screen);

    priv->base =
        hostx_screen_init(screen, screen->width, screen->height, buffer_height);

    if ((scrpriv->randr & RR_Rotate_0) && !(scrpriv->randr & RR_Reflect_All)) {
        scrpriv->shadow = FALSE;

        screen->fb.byteStride = priv->bytes_per_line;
        screen->fb.pixelStride = screen->width;
        screen->fb.frameBuffer = (CARD8 *) (priv->base);
    }
    else {
        /* Rotated/Reflected so we need to use shadow fb */
        scrpriv->shadow = TRUE;

        EPHYR_LOG("allocing shadow");

        KdShadowFbAlloc(screen,
                        scrpriv->randr & (RR_Rotate_90 | RR_Rotate_270));
    }

    return TRUE;
}

void
ephyrSetScreenSizes(ScreenPtr pScreen)
{
    KdScreenPriv(pScreen);
    KdScreenInfo *screen = pScreenPriv->screen;
    EphyrScrPriv *scrpriv = screen->driver;

    if (scrpriv->randr & (RR_Rotate_0 | RR_Rotate_180)) {
        pScreen->width = screen->width;
        pScreen->height = screen->height;
        pScreen->mmWidth = screen->width_mm;
        pScreen->mmHeight = screen->height_mm;
    }
    else {
        pScreen->width = screen->height;
        pScreen->height = screen->width;
        pScreen->mmWidth = screen->height_mm;
        pScreen->mmHeight = screen->width_mm;
    }
}

Bool
ephyrUnmapFramebuffer(KdScreenInfo * screen)
{
    EphyrScrPriv *scrpriv = screen->driver;

    if (scrpriv->shadow)
        KdShadowFbFree(screen);

    /* Note, priv->base will get freed when XImage recreated */

    return TRUE;
}

void
ephyrShadowUpdate(ScreenPtr pScreen, shadowBufPtr pBuf)
{
    KdScreenPriv(pScreen);
    KdScreenInfo *screen = pScreenPriv->screen;

    EPHYR_LOG("slow paint");

    /* FIXME: Slow Rotated/Reflected updates could be much
     * much faster efficiently updating via tranforming 
     * pBuf->pDamage  regions     
     */
    shadowUpdateRotatePacked(pScreen, pBuf);
    hostx_paint_rect(screen, 0, 0, 0, 0, screen->width, screen->height);
}

static void
ephyrInternalDamageRedisplay(ScreenPtr pScreen)
{
    KdScreenPriv(pScreen);
    KdScreenInfo *screen = pScreenPriv->screen;
    EphyrScrPriv *scrpriv = screen->driver;
    RegionPtr pRegion;

    if (!scrpriv || !scrpriv->pDamage)
        return;

    pRegion = DamageRegion(scrpriv->pDamage);

    if (RegionNotEmpty(pRegion)) {
        int nbox;
        BoxPtr pbox;

        nbox = RegionNumRects(pRegion);
        pbox = RegionRects(pRegion);

        while (nbox--) {
            hostx_paint_rect(screen,
                             pbox->x1, pbox->y1,
                             pbox->x1, pbox->y1,
                             pbox->x2 - pbox->x1, pbox->y2 - pbox->y1);
            pbox++;
        }
        DamageEmpty(scrpriv->pDamage);
    }
}

static void
ephyrInternalDamageBlockHandler(pointer data, OSTimePtr pTimeout, pointer pRead)
{
    ScreenPtr pScreen = (ScreenPtr) data;

    ephyrInternalDamageRedisplay(pScreen);
}

static void
ephyrInternalDamageWakeupHandler(pointer data, int i, pointer LastSelectMask)
{
    /* FIXME: Not needed ? */
}

Bool
ephyrSetInternalDamage(ScreenPtr pScreen)
{
    KdScreenPriv(pScreen);
    KdScreenInfo *screen = pScreenPriv->screen;
    EphyrScrPriv *scrpriv = screen->driver;
    PixmapPtr pPixmap = NULL;

    scrpriv->pDamage = DamageCreate((DamageReportFunc) 0,
                                    (DamageDestroyFunc) 0,
                                    DamageReportNone, TRUE, pScreen, pScreen);

    if (!RegisterBlockAndWakeupHandlers(ephyrInternalDamageBlockHandler,
                                        ephyrInternalDamageWakeupHandler,
                                        (pointer) pScreen))
        return FALSE;

    pPixmap = (*pScreen->GetScreenPixmap) (pScreen);

    DamageRegister(&pPixmap->drawable, scrpriv->pDamage);

    return TRUE;
}

void
ephyrUnsetInternalDamage(ScreenPtr pScreen)
{
    KdScreenPriv(pScreen);
    KdScreenInfo *screen = pScreenPriv->screen;
    EphyrScrPriv *scrpriv = screen->driver;
    PixmapPtr pPixmap = NULL;

    pPixmap = (*pScreen->GetScreenPixmap) (pScreen);
    DamageUnregister(&pPixmap->drawable, scrpriv->pDamage);
    DamageDestroy(scrpriv->pDamage);

    RemoveBlockAndWakeupHandlers(ephyrInternalDamageBlockHandler,
                                 ephyrInternalDamageWakeupHandler,
                                 (pointer) pScreen);
}

#ifdef RANDR
Bool
ephyrRandRGetInfo(ScreenPtr pScreen, Rotation * rotations)
{
    KdScreenPriv(pScreen);
    KdScreenInfo *screen = pScreenPriv->screen;
    EphyrScrPriv *scrpriv = screen->driver;
    RRScreenSizePtr pSize;
    Rotation randr;
    int n = 0;

    struct {
        int width, height;
    } sizes[] = {
        {
        1600, 1200}, {
        1400, 1050}, {
        1280, 960}, {
        1280, 1024}, {
        1152, 864}, {
        1024, 768}, {
        832, 624}, {
        800, 600}, {
        720, 400}, {
        480, 640}, {
        640, 480}, {
        640, 400}, {
        320, 240}, {
        240, 320}, {
        160, 160}, {
        0, 0}
    };

    EPHYR_LOG("mark");

    *rotations = RR_Rotate_All | RR_Reflect_All;

    if (!hostx_want_preexisting_window(screen)
        && !hostx_want_fullscreen()) {  /* only if no -parent switch */
        while (sizes[n].width != 0 && sizes[n].height != 0) {
            RRRegisterSize(pScreen,
                           sizes[n].width,
                           sizes[n].height,
                           (sizes[n].width * screen->width_mm) / screen->width,
                           (sizes[n].height * screen->height_mm) /
                           screen->height);
            n++;
        }
    }

    pSize = RRRegisterSize(pScreen,
                           screen->width,
                           screen->height, screen->width_mm, screen->height_mm);

    randr = KdSubRotation(scrpriv->randr, screen->randr);

    RRSetCurrentConfig(pScreen, randr, 0, pSize);

    return TRUE;
}

Bool
ephyrRandRSetConfig(ScreenPtr pScreen,
                    Rotation randr, int rate, RRScreenSizePtr pSize)
{
    KdScreenPriv(pScreen);
    KdScreenInfo *screen = pScreenPriv->screen;
    EphyrScrPriv *scrpriv = screen->driver;
    Bool wasEnabled = pScreenPriv->enabled;
    EphyrScrPriv oldscr;
    int oldwidth, oldheight, oldmmwidth, oldmmheight;
    Bool oldshadow;
    int newwidth, newheight;

    if (screen->randr & (RR_Rotate_0 | RR_Rotate_180)) {
        newwidth = pSize->width;
        newheight = pSize->height;
    }
    else {
        newwidth = pSize->height;
        newheight = pSize->width;
    }

    if (wasEnabled)
        KdDisableScreen(pScreen);

    oldscr = *scrpriv;

    oldwidth = screen->width;
    oldheight = screen->height;
    oldmmwidth = pScreen->mmWidth;
    oldmmheight = pScreen->mmHeight;
    oldshadow = scrpriv->shadow;

    /*
     * Set new configuration
     */

    /*
     * We need to store the rotation value for pointer coords transformation;
     * though initially the pointer and fb rotation are identical, when we map
     * the fb, the screen will be reinitialized and return into an unrotated
     * state (presumably the HW is taking care of the rotation of the fb), but the
     * pointer still needs to be transformed.
     */
    ephyrRandr = KdAddRotation(screen->randr, randr);
    scrpriv->randr = ephyrRandr;

    ephyrUnmapFramebuffer(screen);

    screen->width = newwidth;
    screen->height = newheight;

    if (!ephyrMapFramebuffer(screen))
        goto bail4;

    /* FIXME below should go in own call */

    if (oldshadow)
        KdShadowUnset(screen->pScreen);
    else
        ephyrUnsetInternalDamage(screen->pScreen);

    if (scrpriv->shadow) {
        if (!KdShadowSet(screen->pScreen,
                         scrpriv->randr, ephyrShadowUpdate, ephyrWindowLinear))
            goto bail4;
    }
    else {
        /* Without shadow fb ( non rotated ) we need 
         * to use damage to efficiently update display
         * via signal regions what to copy from 'fb'.
         */
        if (!ephyrSetInternalDamage(screen->pScreen))
            goto bail4;
    }

    ephyrSetScreenSizes(screen->pScreen);

    /*
     * Set frame buffer mapping
     */
    (*pScreen->ModifyPixmapHeader) (fbGetScreenPixmap(pScreen),
                                    pScreen->width,
                                    pScreen->height,
                                    screen->fb.depth,
                                    screen->fb.bitsPerPixel,
                                    screen->fb.byteStride,
                                    screen->fb.frameBuffer);

    /* set the subpixel order */

    KdSetSubpixelOrder(pScreen, scrpriv->randr);

    if (wasEnabled)
        KdEnableScreen(pScreen);

    return TRUE;

 bail4:
    EPHYR_LOG("bailed");

    ephyrUnmapFramebuffer(screen);
    *scrpriv = oldscr;
    (void) ephyrMapFramebuffer(screen);

    pScreen->width = oldwidth;
    pScreen->height = oldheight;
    pScreen->mmWidth = oldmmwidth;
    pScreen->mmHeight = oldmmheight;

    if (wasEnabled)
        KdEnableScreen(pScreen);
    return FALSE;
}

Bool
ephyrRandRInit(ScreenPtr pScreen)
{
    rrScrPrivPtr pScrPriv;

    if (!RRScreenInit(pScreen))
        return FALSE;

    pScrPriv = rrGetScrPriv(pScreen);
    pScrPriv->rrGetInfo = ephyrRandRGetInfo;
    pScrPriv->rrSetConfig = ephyrRandRSetConfig;
    return TRUE;
}
#endif

Bool
ephyrCreateColormap(ColormapPtr pmap)
{
    return fbInitializeColormap(pmap);
}

Bool
ephyrInitScreen(ScreenPtr pScreen)
{
    KdScreenPriv(pScreen);
    KdScreenInfo *screen = pScreenPriv->screen;

    EPHYR_LOG("pScreen->myNum:%d\n", pScreen->myNum);
    hostx_set_screen_number(screen, pScreen->myNum);
    hostx_set_win_title(screen, "(ctrl+shift grabs mouse and keyboard)");
    pScreen->CreateColormap = ephyrCreateColormap;

#ifdef XV
    if (!ephyrNoXV) {
        if (!ephyrInitVideo(pScreen)) {
            EPHYR_LOG_ERROR("failed to initialize xvideo\n");
        }
        else {
            EPHYR_LOG("initialized xvideo okay\n");
        }
    }
#endif /*XV*/
#ifdef XF86DRI
        if (!ephyrNoDRI && !hostx_has_dri()) {
        EPHYR_LOG("host x does not support DRI. Disabling DRI forwarding\n");
        ephyrNoDRI = TRUE;
#ifdef GLXEXT
        noGlxVisualInit = FALSE;
#endif
    }
    if (!ephyrNoDRI) {
        ephyrDRIExtensionInit(pScreen);
        ephyrHijackGLXExtension();
    }
#endif

#ifdef GLXEXT
    if (ephyrNoDRI) {
        noGlxVisualInit = FALSE;
    }
#endif

    return TRUE;
}

Bool
ephyrFinishInitScreen(ScreenPtr pScreen)
{
    /* FIXME: Calling this even if not using shadow.  
     * Seems harmless enough. But may be safer elsewhere.
     */
    if (!shadowSetup(pScreen))
        return FALSE;

#ifdef RANDR
    if (!ephyrRandRInit(pScreen))
        return FALSE;
#endif

    return TRUE;
}

Bool
ephyrCreateResources(ScreenPtr pScreen)
{
    KdScreenPriv(pScreen);
    KdScreenInfo *screen = pScreenPriv->screen;
    EphyrScrPriv *scrpriv = screen->driver;

    EPHYR_LOG("mark pScreen=%p mynum=%d shadow=%d",
              pScreen, pScreen->myNum, scrpriv->shadow);

    if (scrpriv->shadow)
        return KdShadowSet(pScreen,
                           scrpriv->randr,
                           ephyrShadowUpdate, ephyrWindowLinear);
    else
        return ephyrSetInternalDamage(pScreen);
}

void
ephyrPreserve(KdCardInfo * card)
{
}

Bool
ephyrEnable(ScreenPtr pScreen)
{
    return TRUE;
}

Bool
ephyrDPMS(ScreenPtr pScreen, int mode)
{
    return TRUE;
}

void
ephyrDisable(ScreenPtr pScreen)
{
}

void
ephyrRestore(KdCardInfo * card)
{
}

void
ephyrScreenFini(KdScreenInfo * screen)
{
    EphyrScrPriv *scrpriv = screen->driver;

    if (scrpriv->shadow) {
        KdShadowFbFree(screen);
    }
    free(screen->driver);
    screen->driver = NULL;
}

/*  
 * Port of Mark McLoughlin's Xnest fix for focus in + modifier bug.
 * See https://bugs.freedesktop.org/show_bug.cgi?id=3030
 */
void
ephyrUpdateModifierState(unsigned int state)
{

    DeviceIntPtr pDev = inputInfo.keyboard;
    KeyClassPtr keyc = pDev->key;
    int i;
    CARD8 mask;
    int xkb_state;

    if (!pDev)
        return;

    xkb_state = XkbStateFieldFromRec(&pDev->key->xkbInfo->state);
    state = state & 0xff;

    if (xkb_state == state)
        return;

    for (i = 0, mask = 1; i < 8; i++, mask <<= 1) {
        int key;

        /* Modifier is down, but shouldn't be
         */
        if ((xkb_state & mask) && !(state & mask)) {
            int count = keyc->modifierKeyCount[i];

            for (key = 0; key < MAP_LENGTH; key++)
                if (keyc->xkbInfo->desc->map->modmap[key] & mask) {
                    if (key_is_down(pDev, key, KEY_PROCESSED))
                        KdEnqueueKeyboardEvent(ephyrKbd, key, TRUE);

                    if (--count == 0)
                        break;
                }
        }

        /* Modifier shoud be down, but isn't
         */
        if (!(xkb_state & mask) && (state & mask))
            for (key = 0; key < MAP_LENGTH; key++)
                if (keyc->xkbInfo->desc->map->modmap[key] & mask) {
                    KdEnqueueKeyboardEvent(ephyrKbd, key, FALSE);
                    break;
                }
    }
}

static void
ephyrBlockSigio(void)
{
#ifdef _MSC_VER
    __asm int 3;
#else
    sigset_t set;

<<<<<<< HEAD
    sigemptyset (&set);
    sigaddset (&set, SIGIO);
    sigprocmask (SIG_BLOCK, &set, 0);
#endif
=======
    sigemptyset(&set);
    sigaddset(&set, SIGIO);
    sigprocmask(SIG_BLOCK, &set, 0);
>>>>>>> 0f834b91
}

static void
ephyrUnblockSigio(void)
{
#ifdef _MSC_VER
    __asm int 3;
#else
    sigset_t set;

<<<<<<< HEAD
    sigemptyset (&set);
    sigaddset (&set, SIGIO);
    sigprocmask (SIG_UNBLOCK, &set, 0);
#endif
=======
    sigemptyset(&set);
    sigaddset(&set, SIGIO);
    sigprocmask(SIG_UNBLOCK, &set, 0);
>>>>>>> 0f834b91
}

static Bool
ephyrCursorOffScreen(ScreenPtr *ppScreen, int *x, int *y)
{
    return FALSE;
}

static void
ephyrCrossScreen(ScreenPtr pScreen, Bool entering)
{
}

int ephyrCurScreen;             /*current event screen */

static void
ephyrWarpCursor(DeviceIntPtr pDev, ScreenPtr pScreen, int x, int y)
{
    ephyrBlockSigio();
    ephyrCurScreen = pScreen->myNum;
    miPointerWarpCursor(inputInfo.pointer, pScreen, x, y);

    ephyrUnblockSigio();
}

miPointerScreenFuncRec ephyrPointerScreenFuncs = {
    ephyrCursorOffScreen,
    ephyrCrossScreen,
    ephyrWarpCursor,
    NULL,
    NULL
};

#ifdef XF86DRI
/**
 * find if the remote window denoted by a_remote
 * is paired with an internal Window within the Xephyr server.
 * If the remove window is paired with an internal window, send an
 * expose event to the client insterested in the internal window expose event.
 *
 * Pairing happens when a drawable inside Xephyr is associated with
 * a GL surface in a DRI environment.
 * Look at the function ProcXF86DRICreateDrawable in ephyrdriext.c to
 * know a paired window is created.
 *
 * This is useful to make GL drawables (only windows for now) handle
 * expose events and send those events to clients.
 */
static void
ephyrExposePairedWindow(int a_remote)
{
    EphyrWindowPair *pair = NULL;
    RegionRec reg;
    ScreenPtr screen;

    if (!findWindowPairFromRemote(a_remote, &pair)) {
        EPHYR_LOG("did not find a pair for this window\n");
        return;
    }
    screen = pair->local->drawable.pScreen;
    RegionNull(&reg);
    RegionCopy(&reg, &pair->local->clipList);
    screen->WindowExposures(pair->local, &reg, NullRegion);
    RegionUninit(&reg);
}
#endif                          /* XF86DRI */

void
ephyrPoll(void)
{
    EphyrHostXEvent ev;

    while (hostx_get_event(&ev)) {
        switch (ev.type) {
        case EPHYR_EV_MOUSE_MOTION:
            if (!ephyrMouse ||
                !((EphyrPointerPrivate *) ephyrMouse->driverPrivate)->enabled) {
                EPHYR_LOG("skipping mouse motion:%d\n", ephyrCurScreen);
                continue;
            }
            {
                if (ev.data.mouse_motion.screen >= 0
                    && (ephyrCurScreen != ev.data.mouse_motion.screen)) {
                    EPHYR_LOG("warping mouse cursor. "
                              "cur_screen%d, motion_screen:%d\n",
                              ephyrCurScreen, ev.data.mouse_motion.screen);
                    if (ev.data.mouse_motion.screen >= 0) {
                        ephyrWarpCursor
                            (inputInfo.pointer,
                             screenInfo.screens[ev.data.mouse_motion.screen],
                             ev.data.mouse_motion.x, ev.data.mouse_motion.y);
                    }
                }
                else {
                    int x = 0, y = 0;

#ifdef XF86DRI
                    EphyrWindowPair *pair = NULL;
#endif
                    EPHYR_LOG("enqueuing mouse motion:%d\n", ephyrCurScreen);
                    x = ev.data.mouse_motion.x;
                    y = ev.data.mouse_motion.y;
                    EPHYR_LOG("initial (x,y):(%d,%d)\n", x, y);
#ifdef XF86DRI
                    EPHYR_LOG("is this window peered by a gl drawable ?\n");
                    if (findWindowPairFromRemote(ev.data.mouse_motion.window,
                                                 &pair)) {
                        EPHYR_LOG("yes, it is peered\n");
                        x += pair->local->drawable.x;
                        y += pair->local->drawable.y;
                    }
                    else {
                        EPHYR_LOG("no, it is not peered\n");
                    }
                    EPHYR_LOG("final (x,y):(%d,%d)\n", x, y);
#endif
                    KdEnqueuePointerEvent(ephyrMouse, mouseState, x, y, 0);
                }
            }
            break;

        case EPHYR_EV_MOUSE_PRESS:
            if (!ephyrMouse ||
                !((EphyrPointerPrivate *) ephyrMouse->driverPrivate)->enabled) {
                EPHYR_LOG("skipping mouse press:%d\n", ephyrCurScreen);
                continue;
            }
            EPHYR_LOG("enqueuing mouse press:%d\n", ephyrCurScreen);
            ephyrUpdateModifierState(ev.key_state);
            mouseState |= ev.data.mouse_down.button_num;
            KdEnqueuePointerEvent(ephyrMouse, mouseState | KD_MOUSE_DELTA, 0, 0,
                                  0);
            break;

        case EPHYR_EV_MOUSE_RELEASE:
            if (!ephyrMouse ||
                !((EphyrPointerPrivate *) ephyrMouse->driverPrivate)->enabled)
                continue;
            ephyrUpdateModifierState(ev.key_state);
            mouseState &= ~ev.data.mouse_up.button_num;
            EPHYR_LOG("enqueuing mouse release:%d\n", ephyrCurScreen);
            KdEnqueuePointerEvent(ephyrMouse, mouseState | KD_MOUSE_DELTA, 0, 0,
                                  0);
            break;

        case EPHYR_EV_KEY_PRESS:
            if (!ephyrKbd ||
                !((EphyrKbdPrivate *) ephyrKbd->driverPrivate)->enabled)
                continue;
            ephyrUpdateModifierState(ev.key_state);
            KdEnqueueKeyboardEvent(ephyrKbd, ev.data.key_down.scancode, FALSE);
            break;

        case EPHYR_EV_KEY_RELEASE:
            if (!ephyrKbd ||
                !((EphyrKbdPrivate *) ephyrKbd->driverPrivate)->enabled)
                continue;
            ephyrUpdateModifierState(ev.key_state);
            KdEnqueueKeyboardEvent(ephyrKbd, ev.data.key_up.scancode, TRUE);
            break;

#ifdef XF86DRI
        case EPHYR_EV_EXPOSE:
            /*
             * We only receive expose events when the expose event have
             * be generated for a drawable that is a host X window managed
             * by Xephyr. Host X windows managed by Xephyr exists for instance
             * when Xephyr is asked to create a GL drawable in a DRI environment.
             */
            ephyrExposePairedWindow(ev.data.expose.window);
            break;
#endif                          /* XF86DRI */

        default:
            break;
        }
    }
}

void
ephyrCardFini(KdCardInfo * card)
{
    EphyrPriv *priv = card->driver;

    free(priv);
}

void
ephyrGetColors(ScreenPtr pScreen, int n, xColorItem * pdefs)
{
    /* XXX Not sure if this is right */

    EPHYR_LOG("mark");

    while (n--) {
        pdefs->red = 0;
        pdefs->green = 0;
        pdefs->blue = 0;
        pdefs++;
    }

}

void
ephyrPutColors(ScreenPtr pScreen, int n, xColorItem * pdefs)
{
    int min, max, p;

    /* XXX Not sure if this is right */

    min = 256;
    max = 0;

    while (n--) {
        p = pdefs->pixel;
        if (p < min)
            min = p;
        if (p > max)
            max = p;

        hostx_set_cmap_entry(p,
                             pdefs->red >> 8,
                             pdefs->green >> 8, pdefs->blue >> 8);
        pdefs++;
    }
}

/* Mouse calls */

static Status
MouseInit(KdPointerInfo * pi)
{
    pi->driverPrivate = (EphyrPointerPrivate *)
        calloc(sizeof(EphyrPointerPrivate), 1);
    ((EphyrPointerPrivate *) pi->driverPrivate)->enabled = FALSE;
    pi->nAxes = 3;
    pi->nButtons = 32;
    free(pi->name);
    pi->name = strdup("Xephyr virtual mouse");

    /*
     * Must transform pointer coords since the pointer position
     * relative to the Xephyr window is controlled by the host server and
     * remains constant regardless of any rotation applied to the Xephyr screen.
     */
    pi->transformCoordinates = TRUE;

    ephyrMouse = pi;
    return Success;
}

static Status
MouseEnable(KdPointerInfo * pi)
{
    ((EphyrPointerPrivate *) pi->driverPrivate)->enabled = TRUE;
    return Success;
}

static void
MouseDisable(KdPointerInfo * pi)
{
    ((EphyrPointerPrivate *) pi->driverPrivate)->enabled = FALSE;
    return;
}

static void
MouseFini(KdPointerInfo * pi)
{
    ephyrMouse = NULL;
    return;
}

KdPointerDriver EphyrMouseDriver = {
    "ephyr",
    MouseInit,
    MouseEnable,
    MouseDisable,
    MouseFini,
    NULL,
};

/* Keyboard */

static Status
EphyrKeyboardInit(KdKeyboardInfo * ki)
{
    ki->driverPrivate = (EphyrKbdPrivate *)
        calloc(sizeof(EphyrKbdPrivate), 1);
    hostx_load_keymap();
    if (!ephyrKeySyms.map) {
        ErrorF("Couldn't load keymap from host\n");
        return BadAlloc;
    }
    ki->minScanCode = ephyrKeySyms.minKeyCode;
    ki->maxScanCode = ephyrKeySyms.maxKeyCode;
    free(ki->name);
    ki->name = strdup("Xephyr virtual keyboard");
    ephyrKbd = ki;
    return Success;
}

static Status
EphyrKeyboardEnable(KdKeyboardInfo * ki)
{
    ((EphyrKbdPrivate *) ki->driverPrivate)->enabled = TRUE;

    return Success;
}

static void
EphyrKeyboardDisable(KdKeyboardInfo * ki)
{
    ((EphyrKbdPrivate *) ki->driverPrivate)->enabled = FALSE;
}

static void
EphyrKeyboardFini(KdKeyboardInfo * ki)
{
    ephyrKbd = NULL;
    return;
}

static void
EphyrKeyboardLeds(KdKeyboardInfo * ki, int leds)
{
}

static void
EphyrKeyboardBell(KdKeyboardInfo * ki, int volume, int frequency, int duration)
{
}

KdKeyboardDriver EphyrKeyboardDriver = {
    "ephyr",
    EphyrKeyboardInit,
    EphyrKeyboardEnable,
    EphyrKeyboardLeds,
    EphyrKeyboardBell,
    EphyrKeyboardDisable,
    EphyrKeyboardFini,
    NULL,
};<|MERGE_RESOLUTION|>--- conflicted
+++ resolved
@@ -64,22 +64,14 @@
 Bool
 ephyrInitialize(KdCardInfo * card, EphyrPriv * priv)
 {
-<<<<<<< HEAD
 #ifdef _MSC_VER
   __asm int 3;
 #else
-  OsSignal(SIGUSR1, hostx_handle_signal);
+    OsSignal(SIGUSR1, hostx_handle_signal);
 #endif  
-  priv->base = 0;
-  priv->bytes_per_line = 0;
-  return TRUE;
-=======
-    OsSignal(SIGUSR1, hostx_handle_signal);
-
     priv->base = 0;
     priv->bytes_per_line = 0;
     return TRUE;
->>>>>>> 0f834b91
 }
 
 Bool
@@ -791,16 +783,10 @@
 #else
     sigset_t set;
 
-<<<<<<< HEAD
-    sigemptyset (&set);
-    sigaddset (&set, SIGIO);
-    sigprocmask (SIG_BLOCK, &set, 0);
-#endif
-=======
     sigemptyset(&set);
     sigaddset(&set, SIGIO);
     sigprocmask(SIG_BLOCK, &set, 0);
->>>>>>> 0f834b91
+#endif
 }
 
 static void
@@ -811,16 +797,10 @@
 #else
     sigset_t set;
 
-<<<<<<< HEAD
-    sigemptyset (&set);
-    sigaddset (&set, SIGIO);
-    sigprocmask (SIG_UNBLOCK, &set, 0);
-#endif
-=======
     sigemptyset(&set);
     sigaddset(&set, SIGIO);
     sigprocmask(SIG_UNBLOCK, &set, 0);
->>>>>>> 0f834b91
+#endif
 }
 
 static Bool
