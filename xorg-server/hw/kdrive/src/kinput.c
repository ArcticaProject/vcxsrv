--- conflicted
+++ resolved
@@ -105,45 +105,29 @@
 static void
 KdBlockSigio(void)
 {
-<<<<<<< HEAD
 #ifdef _MSC_VER
     __asm int 3;
 #else
-    sigset_t	set;
-
-    sigemptyset (&set);
-    sigaddset (&set, SIGIO);
-    sigprocmask (SIG_BLOCK, &set, 0);
-#endif
-=======
     sigset_t set;
 
     sigemptyset(&set);
     sigaddset(&set, SIGIO);
     sigprocmask(SIG_BLOCK, &set, 0);
->>>>>>> 0f834b91
+#endif
 }
 
 static void
 KdUnblockSigio(void)
 {
-<<<<<<< HEAD
 #ifdef _MSC_VER
     __asm int 3;
 #else
-    sigset_t	set;
-
-    sigemptyset (&set);
-    sigaddset (&set, SIGIO);
-    sigprocmask (SIG_UNBLOCK, &set, 0);
-#endif
-=======
     sigset_t set;
 
     sigemptyset(&set);
     sigaddset(&set, SIGIO);
     sigprocmask(SIG_UNBLOCK, &set, 0);
->>>>>>> 0f834b91
+#endif
 }
 
 #ifdef DEBUG_SIGIO
@@ -189,37 +173,25 @@
 static void
 KdNonBlockFd(int fd)
 {
-<<<<<<< HEAD
 #ifdef _MSC_VER
     __asm int 3;
 #else
-    int	flags;
-    flags = fcntl (fd, F_GETFL);
-    flags |= FASYNC|NOBLOCK;
-    fcntl (fd, F_SETFL, flags);
-#endif
-=======
     int flags;
 
     flags = fcntl(fd, F_GETFL);
     flags |= FASYNC | NOBLOCK;
     fcntl(fd, F_SETFL, flags);
->>>>>>> 0f834b91
+#endif
 }
 
 static void
 KdAddFd(int fd)
 {
-<<<<<<< HEAD
 #ifdef _MSC_VER
     __asm int 3;
 #else
-    struct sigaction	act;
-    sigset_t		set;
-=======
     struct sigaction act;
     sigset_t set;
->>>>>>> 0f834b91
 
     kdnFds++;
     fcntl(fd, F_SETOWN, getpid());
@@ -227,16 +199,6 @@
     AddEnabledDevice(fd);
     memset(&act, '\0', sizeof act);
     act.sa_handler = KdSigio;
-<<<<<<< HEAD
-    sigemptyset (&act.sa_mask);
-    sigaddset (&act.sa_mask, SIGIO);
-    sigaddset (&act.sa_mask, SIGALRM);
-    sigaddset (&act.sa_mask, SIGVTALRM);
-    sigaction (SIGIO, &act, 0);
-    sigemptyset (&set);
-    sigprocmask (SIG_SETMASK, &set, 0);
-#endif
-=======
     sigemptyset(&act.sa_mask);
     sigaddset(&act.sa_mask, SIGIO);
     sigaddset(&act.sa_mask, SIGALRM);
@@ -244,22 +206,17 @@
     sigaction(SIGIO, &act, 0);
     sigemptyset(&set);
     sigprocmask(SIG_SETMASK, &set, 0);
->>>>>>> 0f834b91
+#endif
 }
 
 static void
 KdRemoveFd(int fd)
 {
-<<<<<<< HEAD
 #ifdef _MSC_VER
     __asm int 3;
 #else
-    struct sigaction	act;
-    int			flags;
-=======
     struct sigaction act;
     int flags;
->>>>>>> 0f834b91
 
     kdnFds--;
     RemoveEnabledDevice(fd);
