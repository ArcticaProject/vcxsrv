<<<<<<< HEAD
/*
 * Copyright © 1999 Keith Packard
 *
 * Permission to use, copy, modify, distribute, and sell this software and its
 * documentation for any purpose is hereby granted without fee, provided that
 * the above copyright notice appear in all copies and that both that
 * copyright notice and this permission notice appear in supporting
 * documentation, and that the name of Keith Packard not be used in
 * advertising or publicity pertaining to distribution of the software without
 * specific, written prior permission.  Keith Packard makes no
 * representations about the suitability of this software for any purpose.  It
 * is provided "as is" without express or implied warranty.
 *
 * KEITH PACKARD DISCLAIMS ALL WARRANTIES WITH REGARD TO THIS SOFTWARE,
 * INCLUDING ALL IMPLIED WARRANTIES OF MERCHANTABILITY AND FITNESS, IN NO
 * EVENT SHALL KEITH PACKARD BE LIABLE FOR ANY SPECIAL, INDIRECT OR
 * CONSEQUENTIAL DAMAGES OR ANY DAMAGES WHATSOEVER RESULTING FROM LOSS OF USE,
 * DATA OR PROFITS, WHETHER IN AN ACTION OF CONTRACT, NEGLIGENCE OR OTHER
 * TORTIOUS ACTION, ARISING OUT OF OR IN CONNECTION WITH THE USE OR
 * PERFORMANCE OF THIS SOFTWARE.
 */

#ifdef HAVE_CONFIG_H
#include <kdrive-config.h>
#endif
#include "kdrive.h"
#include <mivalidate.h>
#include <dixstruct.h>
#include "privates.h"
#ifdef RANDR
#include <randrstr.h>
#endif

#ifdef XV
#include "kxv.h"
#endif

#ifdef DPMSExtension
#include "dpmsproc.h"
#endif

#ifdef HAVE_EXECINFO_H
#include <execinfo.h>
#endif

#include <signal.h>

typedef struct _kdDepths {
    CARD8   depth;
    CARD8   bpp;
} KdDepths;

KdDepths    kdDepths[] = {
    { 1, 1 },
    { 4, 4 },
    { 8, 8 },
    { 15, 16 },
    { 16, 16 },
    { 24, 32 },
    { 32, 32 }
};

#define NUM_KD_DEPTHS (sizeof (kdDepths) / sizeof (kdDepths[0]))

#define KD_DEFAULT_BUTTONS 5

DevPrivateKeyRec    kdScreenPrivateKeyRec;
unsigned long	    kdGeneration;

Bool                kdVideoTest;
unsigned long       kdVideoTestTime;
Bool		    kdEmulateMiddleButton;
Bool		    kdRawPointerCoordinates;
Bool		    kdDisableZaphod;
Bool                kdAllowZap;
Bool		    kdEnabled;
int		    kdSubpixelOrder;
int		    kdVirtualTerminal = -1;
Bool		    kdSwitchPending;
char		    *kdSwitchCmd;
DDXPointRec	    kdOrigin;
Bool		    kdHasPointer = FALSE;
Bool		    kdHasKbd = FALSE;

static Bool         kdCaughtSignal = FALSE;

/*
 * Carry arguments from InitOutput through driver initialization
 * to KdScreenInit
 */

KdOsFuncs	*kdOsFuncs;

void
KdDisableScreen (ScreenPtr pScreen)
{
    KdScreenPriv(pScreen);

    if (!pScreenPriv->enabled)
	return;
    if (!pScreenPriv->closed)
	SetRootClip (pScreen, FALSE);
    KdDisableColormap (pScreen);
    if (!pScreenPriv->screen->dumb && pScreenPriv->card->cfuncs->disableAccel)
	(*pScreenPriv->card->cfuncs->disableAccel) (pScreen);
    if (!pScreenPriv->screen->softCursor && pScreenPriv->card->cfuncs->disableCursor)
	(*pScreenPriv->card->cfuncs->disableCursor) (pScreen);
    if (pScreenPriv->card->cfuncs->dpms)
	(*pScreenPriv->card->cfuncs->dpms) (pScreen, KD_DPMS_NORMAL);
    pScreenPriv->enabled = FALSE;
    if(pScreenPriv->card->cfuncs->disable)
        (*pScreenPriv->card->cfuncs->disable) (pScreen);
}

static void
KdDoSwitchCmd (char *reason)
{
    if (kdSwitchCmd)
    {
	char    *command = malloc(strlen (kdSwitchCmd) +
				   1 +
				   strlen (reason) +
				   1);
	if (!command)
	    return;
	strcpy (command, kdSwitchCmd);
	strcat (command, " ");
	strcat (command, reason);
	system (command);
	free(command);
    }
}

void
KdSuspend (void)
{
    KdCardInfo	    *card;
    KdScreenInfo    *screen;

    if (kdEnabled)
    {
	for (card = kdCardInfo; card; card = card->next)
	{
	    for (screen = card->screenList; screen; screen = screen->next)
		if (screen->mynum == card->selected && screen->pScreen)
		    KdDisableScreen (screen->pScreen);
	    if (card->driver && card->cfuncs->restore)
		(*card->cfuncs->restore) (card);
	}
	KdDisableInput ();
	KdDoSwitchCmd ("suspend");
    }
}

void
KdDisableScreens (void)
{
    KdSuspend ();
    if (kdEnabled)
    {
        if (kdOsFuncs->Disable)
            (*kdOsFuncs->Disable) ();
	kdEnabled = FALSE;
    }
}

Bool
KdEnableScreen (ScreenPtr pScreen)
{
    KdScreenPriv (pScreen);

    if (pScreenPriv->enabled)
	return TRUE;
    if(pScreenPriv->card->cfuncs->enable)
	if (!(*pScreenPriv->card->cfuncs->enable) (pScreen))
	    return FALSE;
    pScreenPriv->enabled = TRUE;
    pScreenPriv->dpmsState = KD_DPMS_NORMAL;
    pScreenPriv->card->selected = pScreenPriv->screen->mynum;
    if (!pScreenPriv->screen->softCursor && pScreenPriv->card->cfuncs->enableCursor)
	(*pScreenPriv->card->cfuncs->enableCursor) (pScreen);
    if (!pScreenPriv->screen->dumb && pScreenPriv->card->cfuncs->enableAccel)
	(*pScreenPriv->card->cfuncs->enableAccel) (pScreen);
    KdEnableColormap (pScreen);
    SetRootClip (pScreen, TRUE);
    if (pScreenPriv->card->cfuncs->dpms)
	(*pScreenPriv->card->cfuncs->dpms) (pScreen, pScreenPriv->dpmsState);
    return TRUE;
}

void
KdResume (void)
{
    KdCardInfo	    *card;
    KdScreenInfo    *screen;

    if (kdEnabled)
    {
	KdDoSwitchCmd ("resume");
	for (card = kdCardInfo; card; card = card->next)
	{
	    if(card->cfuncs->preserve)
		(*card->cfuncs->preserve) (card);
	    for (screen = card->screenList; screen; screen = screen->next)
		if (screen->mynum == card->selected && screen->pScreen)
		    KdEnableScreen (screen->pScreen);
	}
	KdEnableInput ();
	KdReleaseAllKeys ();
    }
}

void
KdEnableScreens (void)
{
    if (!kdEnabled)
    {
	kdEnabled = TRUE;
        if (kdOsFuncs->Enable)
            (*kdOsFuncs->Enable) ();
    }
    KdResume ();
}

void
KdProcessSwitch (void)
{
    if (kdEnabled)
	KdDisableScreens ();
    else
	KdEnableScreens ();
}

#ifndef _MSC_VER
void
AbortDDX(void)
{
    KdDisableScreens ();
    if (kdOsFuncs)
    {
	if (kdEnabled && kdOsFuncs->Disable)
	    (*kdOsFuncs->Disable) ();
        if (kdOsFuncs->Fini)
            (*kdOsFuncs->Fini) ();
	KdDoSwitchCmd ("stop");
    }

    if (kdCaughtSignal)
        OsAbort();
}

void
ddxGiveUp (void)
{
    AbortDDX ();
}
#endif

Bool	kdDumbDriver;
Bool	kdSoftCursor;

char *
KdParseFindNext (char *cur, char *delim, char *save, char *last)
{
    while (*cur && !strchr (delim, *cur))
    {
	*save++ = *cur++;
    }
    *save = 0;
    *last = *cur;
    if (*cur)
	cur++;
    return cur;
}

Rotation
KdAddRotation (Rotation a, Rotation b)
{
    Rotation	rotate = (a & RR_Rotate_All) * (b & RR_Rotate_All);
    Rotation	reflect = (a & RR_Reflect_All) ^ (b & RR_Reflect_All);

    if (rotate > RR_Rotate_270)
	rotate /= (RR_Rotate_270 * RR_Rotate_90);
    return reflect | rotate;
}

Rotation
KdSubRotation (Rotation a, Rotation b)
{
    Rotation	rotate = (a & RR_Rotate_All) * 16 / (b & RR_Rotate_All);
    Rotation	reflect = (a & RR_Reflect_All) ^ (b & RR_Reflect_All);

    if (rotate > RR_Rotate_270)
	rotate /= (RR_Rotate_270 * RR_Rotate_90);
    return reflect | rotate;
}

void
KdParseScreen (KdScreenInfo *screen,
	       char	    *arg)
{
    char    delim;
    char    save[1024];
    int	    i;
    int	    pixels, mm;

    screen->dumb = kdDumbDriver;
    screen->softCursor = kdSoftCursor;
    screen->origin = kdOrigin;
    screen->randr = RR_Rotate_0;
    screen->width = 0;
    screen->height = 0;
    screen->width_mm = 0;
    screen->height_mm = 0;
    screen->subpixel_order = kdSubpixelOrder;
    screen->rate = 0;
    screen->fb.depth = 0;
    if (!arg)
	return;
    if (strlen (arg) >= sizeof (save))
	return;

    for (i = 0; i < 2; i++)
    {
	arg = KdParseFindNext (arg, "x/@XY", save, &delim);
	if (!save[0])
	    return;

	pixels = atoi(save);
	mm = 0;

	if (delim == '/')
	{
	    arg = KdParseFindNext (arg, "x@XY", save, &delim);
	    if (!save[0])
		return;
	    mm = atoi(save);
	}

	if (i == 0)
	{
	    screen->width = pixels;
	    screen->width_mm = mm;
	}
	else
	{
	    screen->height = pixels;
	    screen->height_mm = mm;
	}
	if (delim != 'x' && delim != '@' && delim != 'X' && delim != 'Y')
	    return;
    }

    kdOrigin.x += screen->width;
    kdOrigin.y = 0;
    kdDumbDriver = FALSE;
    kdSoftCursor = FALSE;
    kdSubpixelOrder = SubPixelUnknown;

    if (delim == '@')
    {
	arg = KdParseFindNext (arg, "xXY", save, &delim);
	if (save[0])
	{
	    int	    rotate = atoi (save);
	    if (rotate < 45)
		screen->randr = RR_Rotate_0;
	    else if (rotate < 135)
		screen->randr = RR_Rotate_90;
	    else if (rotate < 225)
		screen->randr = RR_Rotate_180;
	    else if (rotate < 315)
		screen->randr = RR_Rotate_270;
	    else
		screen->randr = RR_Rotate_0;
	}
    }
    if (delim == 'X')
    {
	arg = KdParseFindNext (arg, "xY", save, &delim);
	screen->randr |= RR_Reflect_X;
    }

    if (delim == 'Y')
    {
	arg = KdParseFindNext (arg, "xY", save, &delim);
	screen->randr |= RR_Reflect_Y;
    }

    arg = KdParseFindNext (arg, "x/,", save, &delim);
    if (save[0])
    {
	screen->fb.depth = atoi(save);
	if (delim == '/')
	{
	    arg = KdParseFindNext (arg, "x,", save, &delim);
	    if (save[0])
		screen->fb.bitsPerPixel = atoi (save);
	}
	else
	    screen->fb.bitsPerPixel = 0;
    }

    if (delim == 'x')
    {
	arg = KdParseFindNext (arg, "x", save, &delim);
	if (save[0])
	    screen->rate = atoi(save);
    }
}

/*
 * Mouse argument syntax:
 *
 *  device,protocol,options...
 *
 *  Options are any of:
 *	1-5	    n button mouse
 *	2button	    emulate middle button
 *	{NMO}	    Reorder buttons
 */

void
KdParseRgba (char *rgba)
{
    if (!strcmp (rgba, "rgb"))
	kdSubpixelOrder = SubPixelHorizontalRGB;
    else if (!strcmp (rgba, "bgr"))
	kdSubpixelOrder = SubPixelHorizontalBGR;
    else if (!strcmp (rgba, "vrgb"))
	kdSubpixelOrder = SubPixelVerticalRGB;
    else if (!strcmp (rgba, "vbgr"))
	kdSubpixelOrder = SubPixelVerticalBGR;
    else if (!strcmp (rgba, "none"))
	kdSubpixelOrder = SubPixelNone;
    else
	kdSubpixelOrder = SubPixelUnknown;
}

void
KdUseMsg (void)
{
    ErrorF("\nTinyX Device Dependent Usage:\n");
    ErrorF("-screen WIDTH[/WIDTHMM]xHEIGHT[/HEIGHTMM][@ROTATION][X][Y][xDEPTH/BPP[xFREQ]]  Specify screen characteristics\n");
    ErrorF("-rgba rgb/bgr/vrgb/vbgr/none   Specify subpixel ordering for LCD panels\n");
    ErrorF("-mouse driver [,n,,options]    Specify the pointer driver and its options (n is the number of buttons)\n");
    ErrorF("-keybd driver [,,options]      Specify the keyboard driver and its options\n");
    ErrorF("-zaphod          Disable cursor screen switching\n");
    ErrorF("-2button         Emulate 3 button mouse\n");
    ErrorF("-3button         Disable 3 button mouse emulation\n");
    ErrorF("-rawcoord        Don't transform pointer coordinates on rotation\n");
    ErrorF("-dumb            Disable hardware acceleration\n");
    ErrorF("-softCursor      Force software cursor\n");
    ErrorF("-videoTest       Start the server, pause momentarily and exit\n");
    ErrorF("-origin X,Y      Locates the next screen in the the virtual screen (Xinerama)\n");
    ErrorF("-switchCmd       Command to execute on vt switch\n");
    ErrorF("-zap             Terminate server on Ctrl+Alt+Backspace\n");
    ErrorF("vtxx             Use virtual terminal xx instead of the next available\n");
}

int
KdProcessArgument (int argc, char **argv, int i)
{
    KdCardInfo	    *card;
    KdScreenInfo    *screen;

    if (!strcmp (argv[i], "-screen"))
    {
	if ((i+1) < argc)
	{
	    card = KdCardInfoLast ();
	    if (!card)
	    {
		InitCard (0);
		card = KdCardInfoLast ();
	    }
	    if (card) {
		screen = KdScreenInfoAdd (card);
		KdParseScreen (screen, argv[i+1]);
	    } else
		ErrorF("No matching card found!\n");
	}
	else
	    UseMsg ();
	return 2;
    }
    if (!strcmp (argv[i], "-zaphod"))
    {
	kdDisableZaphod = TRUE;
	return 1;
    }
    if (!strcmp (argv[i], "-zap"))
    {
	kdAllowZap = TRUE;
	return 1;
    }
    if (!strcmp (argv[i], "-3button"))
    {
	kdEmulateMiddleButton = FALSE;
	return 1;
    }
    if (!strcmp (argv[i], "-2button"))
    {
	kdEmulateMiddleButton = TRUE;
	return 1;
    }
    if (!strcmp (argv[i], "-rawcoord"))
    {
	kdRawPointerCoordinates = 1;
	return 1;
    }
    if (!strcmp (argv[i], "-dumb"))
    {
	kdDumbDriver = TRUE;
	return 1;
    }
    if (!strcmp (argv[i], "-softCursor"))
    {
	kdSoftCursor = TRUE;
	return 1;
    }
    if (!strcmp (argv[i], "-videoTest"))
    {
	kdVideoTest = TRUE;
	return 1;
    }
    if (!strcmp (argv[i], "-origin"))
    {
	if ((i+1) < argc)
	{
	    char    *x = argv[i+1];
	    char    *y = strchr (x, ',');
	    if (x)
		kdOrigin.x = atoi (x);
	    else
		kdOrigin.x = 0;
	    if (y)
		kdOrigin.y = atoi(y+1);
	    else
		kdOrigin.y = 0;
	}
	else
	    UseMsg ();
	return 2;
    }
    if (!strcmp (argv[i], "-rgba"))
    {
	if ((i+1) < argc)
	    KdParseRgba (argv[i+1]);
	else
	    UseMsg ();
	return 2;
    }
    if (!strcmp (argv[i], "-switchCmd"))
    {
	if ((i+1) < argc)
	    kdSwitchCmd = argv[i+1];
	else
	    UseMsg ();
	return 2;
    }
    if (!strncmp (argv[i], "vt", 2) &&
	sscanf (argv[i], "vt%2d", &kdVirtualTerminal) == 1)
    {
	return 1;
    }
    if (!strcmp (argv[i], "-mouse") ||
        !strcmp (argv[i], "-pointer")) {
        if (i + 1 >= argc)
            UseMsg();
        KdAddConfigPointer(argv[i + 1]);
	kdHasPointer = TRUE;
        return 2;
    }
    if (!strcmp (argv[i], "-keybd")) {
        if (i + 1 >= argc)
            UseMsg();
        KdAddConfigKeyboard(argv[i + 1]);
	kdHasKbd = TRUE;
        return 2;
    }

    return 0;
}

/*
 * These are getting tossed in here until I can think of where
 * they really belong
 */

void
KdOsInit (KdOsFuncs *pOsFuncs)
{
    kdOsFuncs = pOsFuncs;
    if (pOsFuncs)
    {
	if (serverGeneration == 1)
	{
	    KdDoSwitchCmd ("start");
            if (pOsFuncs->Init)
                (*pOsFuncs->Init) ();
	}
    }
}

Bool
KdAllocatePrivates (ScreenPtr pScreen)
{
    KdPrivScreenPtr	pScreenPriv;

    if (kdGeneration != serverGeneration)
	kdGeneration = serverGeneration;

    if (!dixRegisterPrivateKey(&kdScreenPrivateKeyRec, PRIVATE_SCREEN, 0))
	return FALSE;

    pScreenPriv = calloc(1, sizeof (*pScreenPriv));
    if (!pScreenPriv)
	return FALSE;
    KdSetScreenPriv (pScreen, pScreenPriv);
    return TRUE;
}

Bool
KdCreateScreenResources (ScreenPtr pScreen)
{
    KdScreenPriv(pScreen);
    KdCardInfo	    *card = pScreenPriv->card;
    Bool ret;

    pScreen->CreateScreenResources = pScreenPriv->CreateScreenResources;
    if(pScreen->CreateScreenResources)
	ret = (*pScreen->CreateScreenResources) (pScreen);
    else
	ret= -1;
    pScreenPriv->CreateScreenResources = pScreen->CreateScreenResources;
    pScreen->CreateScreenResources = KdCreateScreenResources;
    if (ret && card->cfuncs->createRes)
	ret = (*card->cfuncs->createRes) (pScreen);
    return ret;
}

Bool
KdCloseScreen (int index, ScreenPtr pScreen)
{
    KdScreenPriv(pScreen);
    KdScreenInfo    *screen = pScreenPriv->screen;
    KdCardInfo	    *card = pScreenPriv->card;
    Bool	    ret;

    pScreenPriv->closed = TRUE;
    pScreen->CloseScreen = pScreenPriv->CloseScreen;
    if(pScreen->CloseScreen)
        ret = (*pScreen->CloseScreen) (index, pScreen);
    else
	ret = TRUE;

    if (pScreenPriv->dpmsState != KD_DPMS_NORMAL)
	(*card->cfuncs->dpms) (pScreen, KD_DPMS_NORMAL);

    if (screen->mynum == card->selected)
	KdDisableScreen (pScreen);

    /*
     * Restore video hardware when last screen is closed
     */
    if (screen == card->screenList)
    {
	if (kdEnabled && card->cfuncs->restore)
	    (*card->cfuncs->restore) (card);
    }

    if (!pScreenPriv->screen->dumb && card->cfuncs->finiAccel)
	(*card->cfuncs->finiAccel) (pScreen);

    if (!pScreenPriv->screen->softCursor && card->cfuncs->finiCursor)
	(*card->cfuncs->finiCursor) (pScreen);

    if(card->cfuncs->scrfini)
        (*card->cfuncs->scrfini) (screen);

    /*
     * Clean up card when last screen is closed, DIX closes them in
     * reverse order, thus we check for when the first in the list is closed
     */
    if (screen == card->screenList)
    {
	if(card->cfuncs->cardfini)
	    (*card->cfuncs->cardfini) (card);
	/*
	 * Clean up OS when last card is closed
	 */
	if (card == kdCardInfo)
	{
	    if (kdEnabled)
	    {
		kdEnabled = FALSE;
		if(kdOsFuncs->Disable)
		    (*kdOsFuncs->Disable) ();
	    }
	}
    }

    pScreenPriv->screen->pScreen = 0;

    free((pointer) pScreenPriv);
    return ret;
}

Bool
KdSaveScreen (ScreenPtr pScreen, int on)
{
    KdScreenPriv(pScreen);
    int	    dpmsState;

    if (!pScreenPriv->card->cfuncs->dpms)
	return FALSE;

    dpmsState = pScreenPriv->dpmsState;
    switch (on) {
    case SCREEN_SAVER_OFF:
	dpmsState = KD_DPMS_NORMAL;
	break;
    case SCREEN_SAVER_ON:
	if (dpmsState == KD_DPMS_NORMAL)
	    dpmsState = KD_DPMS_NORMAL+1;
	break;
    case SCREEN_SAVER_CYCLE:
	if (dpmsState < KD_DPMS_MAX)
	    dpmsState++;
	break;
    case SCREEN_SAVER_FORCER:
	break;
    }
    if (dpmsState != pScreenPriv->dpmsState)
    {
	if (pScreenPriv->enabled)
	    (*pScreenPriv->card->cfuncs->dpms) (pScreen, dpmsState);
	pScreenPriv->dpmsState = dpmsState;
    }
    return TRUE;
}

static Bool
KdCreateWindow (WindowPtr pWin)
{
#ifndef PHOENIX
    if (!pWin->parent)
    {
	KdScreenPriv(pWin->drawable.pScreen);

	if (!pScreenPriv->enabled)
	{
	    RegionEmpty(&pWin->borderClip);
	    RegionBreak(&pWin->clipList);
	}
    }
#endif
    return fbCreateWindow (pWin);
}

void
KdSetSubpixelOrder (ScreenPtr pScreen, Rotation randr)
{
    KdScreenPriv(pScreen);
    KdScreenInfo	*screen = pScreenPriv->screen;
    int			subpixel_order = screen->subpixel_order;
    Rotation		subpixel_dir;
    int			i;

    static struct {
	int	    subpixel_order;
	Rotation    direction;
    } orders[] = {
	{ SubPixelHorizontalRGB, 	RR_Rotate_0 },
	{ SubPixelHorizontalBGR,	RR_Rotate_180 },
	{ SubPixelVerticalRGB,		RR_Rotate_270 },
	{ SubPixelVerticalBGR,		RR_Rotate_90 },
    };

    static struct {
	int	bit;
	int	normal;
	int	reflect;
    } reflects[] = {
	{ RR_Reflect_X, SubPixelHorizontalRGB,	SubPixelHorizontalBGR },
	{ RR_Reflect_X, SubPixelHorizontalBGR,	SubPixelHorizontalRGB },
	{ RR_Reflect_Y, SubPixelVerticalRGB,	SubPixelVerticalBGR },
	{ RR_Reflect_Y, SubPixelVerticalRGB,	SubPixelVerticalRGB },
    };

    /* map subpixel to direction */
    for (i = 0; i < 4; i++)
	if (orders[i].subpixel_order == subpixel_order)
	    break;
    if (i < 4)
    {
	subpixel_dir = KdAddRotation (randr & RR_Rotate_All, orders[i].direction);

	/* map back to subpixel order */
	for (i = 0; i < 4; i++)
	    if (orders[i].direction & subpixel_dir)
	    {
		subpixel_order = orders[i].subpixel_order;
		break;
	    }
	/* reflect */
	for (i = 0; i < 4; i++)
	    if ((randr & reflects[i].bit) &&
		reflects[i].normal == subpixel_order)
	    {
		subpixel_order = reflects[i].reflect;
		break;
	    }
    }
    PictureSetSubpixelOrder (pScreen, subpixel_order);
}

/* Pass through AddScreen, which doesn't take any closure */
static KdScreenInfo *kdCurrentScreen;

Bool
KdScreenInit(int index, ScreenPtr pScreen, int argc, char **argv)
{
    KdScreenInfo	*screen = kdCurrentScreen;
    KdCardInfo		*card = screen->card;
    KdPrivScreenPtr	pScreenPriv;
    /*
     * note that screen->fb is set up for the nominal orientation
     * of the screen; that means if randr is rotated, the values
     * there should reflect a rotated frame buffer (or shadow).
     */
    Bool		rotated = (screen->randr & (RR_Rotate_90|RR_Rotate_270)) != 0;
    int			width, height, *width_mmp, *height_mmp;

    KdAllocatePrivates (pScreen);

    pScreenPriv = KdGetScreenPriv(pScreen);

    if (!rotated)
    {
	width = screen->width;
	height = screen->height;
	width_mmp = &screen->width_mm;
	height_mmp = &screen->height_mm;
    }
    else
    {
	width = screen->height;
	height = screen->width;
	width_mmp = &screen->height_mm;
	height_mmp = &screen->width_mm;
    }
    screen->pScreen = pScreen;
    pScreenPriv->screen = screen;
    pScreenPriv->card = card;
    pScreenPriv->bytesPerPixel = screen->fb.bitsPerPixel >> 3;
    pScreenPriv->dpmsState = KD_DPMS_NORMAL;
    pScreen->x = screen->origin.x;
    pScreen->y = screen->origin.y;

    if (!monitorResolution)
	monitorResolution = 75;
    /*
     * This is done in this order so that backing store wraps
     * our GC functions; fbFinishScreenInit initializes MI
     * backing store
     */
    if (!fbSetupScreen (pScreen,
			screen->fb.frameBuffer,
			width, height,
			monitorResolution, monitorResolution,
			screen->fb.pixelStride,
			screen->fb.bitsPerPixel))
    {
	return FALSE;
    }

    /*
     * Set colormap functions
     */
    pScreen->InstallColormap	= KdInstallColormap;
    pScreen->UninstallColormap	= KdUninstallColormap;
    pScreen->ListInstalledColormaps = KdListInstalledColormaps;
    pScreen->StoreColors	= KdStoreColors;

    pScreen->SaveScreen		= KdSaveScreen;
    pScreen->CreateWindow	= KdCreateWindow;

    if (!fbFinishScreenInit (pScreen,
			     screen->fb.frameBuffer,
			     width, height,
			     monitorResolution, monitorResolution,
			     screen->fb.pixelStride,
			     screen->fb.bitsPerPixel))
    {
	return FALSE;
    }

    /*
     * Fix screen sizes; for some reason mi takes dpi instead of mm.
     * Rounding errors are annoying
     */
    if (*width_mmp)
	pScreen->mmWidth = *width_mmp;
    else
	*width_mmp = pScreen->mmWidth;
    if (*height_mmp)
	pScreen->mmHeight = *height_mmp;
    else
	*height_mmp = pScreen->mmHeight;

    /*
     * Plug in our own block/wakeup handlers.
     * miScreenInit installs NoopDDA in both places
     */
    pScreen->BlockHandler	= KdBlockHandler;
    pScreen->WakeupHandler	= KdWakeupHandler;

    if (!fbPictureInit (pScreen, 0, 0))
	return FALSE;
    if (card->cfuncs->initScreen)
	if (!(*card->cfuncs->initScreen) (pScreen))
	    return FALSE;

    if (!screen->dumb && card->cfuncs->initAccel)
	if (!(*card->cfuncs->initAccel) (pScreen))
	    screen->dumb = TRUE;

    if (card->cfuncs->finishInitScreen)
	if (!(*card->cfuncs->finishInitScreen) (pScreen))
	    return FALSE;

#if 0
    fbInitValidateTree (pScreen);
#endif

    /*
     * Wrap CloseScreen, the order now is:
     *	KdCloseScreen
     *	miBSCloseScreen
     *	fbCloseScreen
     */
    pScreenPriv->CloseScreen = pScreen->CloseScreen;
    pScreen->CloseScreen = KdCloseScreen;

    pScreenPriv->CreateScreenResources = pScreen->CreateScreenResources;
    pScreen->CreateScreenResources = KdCreateScreenResources;

    if (screen->softCursor ||
	!card->cfuncs->initCursor ||
	!(*card->cfuncs->initCursor) (pScreen))
    {
	/* Use MI for cursor display and event queueing. */
	screen->softCursor = TRUE;
	miDCInitialize(pScreen, &kdPointerScreenFuncs);
    }


    if (!fbCreateDefColormap (pScreen))
    {
	return FALSE;
    }

    KdSetSubpixelOrder (pScreen, screen->randr);

    /*
     * Enable the hardware
     */
    if (!kdEnabled)
    {
	kdEnabled = TRUE;
	if(kdOsFuncs->Enable)
	    (*kdOsFuncs->Enable) ();
    }

    if (screen->mynum == card->selected)
    {
	if(card->cfuncs->preserve)
	    (*card->cfuncs->preserve) (card);
	if(card->cfuncs->enable)
	    if (!(*card->cfuncs->enable) (pScreen))
		return FALSE;
	pScreenPriv->enabled = TRUE;
	if (!screen->softCursor && card->cfuncs->enableCursor)
	    (*card->cfuncs->enableCursor) (pScreen);
	KdEnableColormap (pScreen);
	if (!screen->dumb && card->cfuncs->enableAccel)
	    (*card->cfuncs->enableAccel) (pScreen);
    }

    return TRUE;
}

void
KdInitScreen (ScreenInfo    *pScreenInfo,
	      KdScreenInfo  *screen,
	      int	    argc,
	      char	    **argv)
{
    KdCardInfo	*card = screen->card;

    (*card->cfuncs->scrinit) (screen);

    if (!card->cfuncs->initAccel)
	screen->dumb = TRUE;
    if (!card->cfuncs->initCursor)
	screen->softCursor = TRUE;
}

static Bool
KdSetPixmapFormats (ScreenInfo	*pScreenInfo)
{
    CARD8	    depthToBpp[33];	/* depth -> bpp map */
    KdCardInfo	    *card;
    KdScreenInfo    *screen;
    int		    i;
    int		    bpp;
    PixmapFormatRec *format;

    for (i = 1; i <= 32; i++)
	depthToBpp[i] = 0;

    /*
     * Generate mappings between bitsPerPixel and depth,
     * also ensure that all screens comply with protocol
     * restrictions on equivalent formats for the same
     * depth on different screens
     */
    for (card = kdCardInfo; card; card = card->next)
    {
	for (screen = card->screenList; screen; screen = screen->next)
	{
	    bpp = screen->fb.bitsPerPixel;
	    if (bpp == 24)
		bpp = 32;
	    if (!depthToBpp[screen->fb.depth])
		depthToBpp[screen->fb.depth] = bpp;
	    else if (depthToBpp[screen->fb.depth] != bpp)
		return FALSE;
	}
    }

    /*
     * Fill in additional formats
     */
    for (i = 0; i < NUM_KD_DEPTHS; i++)
	if (!depthToBpp[kdDepths[i].depth])
	    depthToBpp[kdDepths[i].depth] = kdDepths[i].bpp;

    pScreenInfo->imageByteOrder     = IMAGE_BYTE_ORDER;
    pScreenInfo->bitmapScanlineUnit = BITMAP_SCANLINE_UNIT;
    pScreenInfo->bitmapScanlinePad  = BITMAP_SCANLINE_PAD;
    pScreenInfo->bitmapBitOrder     = BITMAP_BIT_ORDER;

    pScreenInfo->numPixmapFormats = 0;

    for (i = 1; i <= 32; i++)
    {
	if (depthToBpp[i])
	{
	    format = &pScreenInfo->formats[pScreenInfo->numPixmapFormats++];
	    format->depth = i;
	    format->bitsPerPixel = depthToBpp[i];
	    format->scanlinePad = BITMAP_SCANLINE_PAD;
	}
    }

    return TRUE;
}

static void
KdAddScreen (ScreenInfo	    *pScreenInfo,
	     KdScreenInfo   *screen,
	     int	    argc,
	     char	    **argv)
{
    int	    i;
    /*
     * Fill in fb visual type masks for this screen
     */
    for (i = 0; i < pScreenInfo->numPixmapFormats; i++)
    {
	unsigned long	visuals;
	Pixel		rm, gm, bm;

	visuals = 0;
	rm = gm = bm = 0;
	if (pScreenInfo->formats[i].depth == screen->fb.depth)
	{
	    visuals = screen->fb.visuals;
	    rm = screen->fb.redMask;
	    gm = screen->fb.greenMask;
	    bm = screen->fb.blueMask;
	}
	fbSetVisualTypesAndMasks (pScreenInfo->formats[i].depth,
				  visuals,
				  8,
				  rm, gm, bm);
    }

    kdCurrentScreen = screen;

    AddScreen (KdScreenInit, argc, argv);
}

#if 0 /* This function is not used currently */

int
KdDepthToFb (ScreenPtr	pScreen, int depth)
{
    KdScreenPriv(pScreen);

    for (fb = 0; fb <= KD_MAX_FB && pScreenPriv->screen->fb.frameBuffer; fb++)
	if (pScreenPriv->screen->fb.depth == depth)
	    return fb;
}

#endif

static int
KdSignalWrapper (int signum)
{
    kdCaughtSignal = TRUE;
    return 1; /* use generic OS layer cleanup & abort */
}

void
KdInitOutput (ScreenInfo    *pScreenInfo,
	      int	    argc,
	      char	    **argv)
{
    KdCardInfo	    *card;
    KdScreenInfo    *screen;

    if (!kdCardInfo)
    {
	InitCard (0);
	if (!(card = KdCardInfoLast ()))
	    FatalError("No matching cards found!\n");
	screen = KdScreenInfoAdd (card);
	KdParseScreen (screen, 0);
    }
    /*
     * Initialize all of the screens for all of the cards
     */
    for (card = kdCardInfo; card; card = card->next)
    {
	int ret=1;
	if(card->cfuncs->cardinit)
		ret=(*card->cfuncs->cardinit) (card);
	if (ret)
	{
	    for (screen = card->screenList; screen; screen = screen->next)
		KdInitScreen (pScreenInfo, screen, argc, argv);
	}
    }

    /*
     * Merge the various pixmap formats together, this can fail
     * when two screens share depth but not bitsPerPixel
     */
    if (!KdSetPixmapFormats (pScreenInfo))
	return;

    /*
     * Add all of the screens
     */
    for (card = kdCardInfo; card; card = card->next)
	for (screen = card->screenList; screen; screen = screen->next)
	    KdAddScreen (pScreenInfo, screen, argc, argv);

    OsRegisterSigWrapper(KdSignalWrapper);
}

#ifndef _MSC_VER
void
OsVendorFatalError(void)
{
}

int
DPMSSet(ClientPtr client, int level)
{
    return Success;
}

Bool
DPMSSupported (void)
{
    return FALSE;
}
#endif
=======
/*
 * Copyright © 1999 Keith Packard
 *
 * Permission to use, copy, modify, distribute, and sell this software and its
 * documentation for any purpose is hereby granted without fee, provided that
 * the above copyright notice appear in all copies and that both that
 * copyright notice and this permission notice appear in supporting
 * documentation, and that the name of Keith Packard not be used in
 * advertising or publicity pertaining to distribution of the software without
 * specific, written prior permission.  Keith Packard makes no
 * representations about the suitability of this software for any purpose.  It
 * is provided "as is" without express or implied warranty.
 *
 * KEITH PACKARD DISCLAIMS ALL WARRANTIES WITH REGARD TO THIS SOFTWARE,
 * INCLUDING ALL IMPLIED WARRANTIES OF MERCHANTABILITY AND FITNESS, IN NO
 * EVENT SHALL KEITH PACKARD BE LIABLE FOR ANY SPECIAL, INDIRECT OR
 * CONSEQUENTIAL DAMAGES OR ANY DAMAGES WHATSOEVER RESULTING FROM LOSS OF USE,
 * DATA OR PROFITS, WHETHER IN AN ACTION OF CONTRACT, NEGLIGENCE OR OTHER
 * TORTIOUS ACTION, ARISING OUT OF OR IN CONNECTION WITH THE USE OR
 * PERFORMANCE OF THIS SOFTWARE.
 */

#ifdef HAVE_CONFIG_H
#include <kdrive-config.h>
#endif
#include "kdrive.h"
#include <mivalidate.h>
#include <dixstruct.h>
#include "privates.h"
#ifdef RANDR
#include <randrstr.h>
#endif

#ifdef XV
#include "kxv.h"
#endif

#ifdef DPMSExtension
#include "dpmsproc.h"
#endif

#ifdef HAVE_EXECINFO_H
#include <execinfo.h>
#endif

#include <signal.h>

typedef struct _kdDepths {
    CARD8   depth;
    CARD8   bpp;
} KdDepths;

KdDepths    kdDepths[] = {
    { 1, 1 },
    { 4, 4 },
    { 8, 8 },
    { 15, 16 },
    { 16, 16 },
    { 24, 32 },
    { 32, 32 }
};

#define NUM_KD_DEPTHS (sizeof (kdDepths) / sizeof (kdDepths[0]))

#define KD_DEFAULT_BUTTONS 5

DevPrivateKeyRec    kdScreenPrivateKeyRec;
unsigned long	    kdGeneration;

Bool                kdVideoTest;
unsigned long       kdVideoTestTime;
Bool		    kdEmulateMiddleButton;
Bool		    kdRawPointerCoordinates;
Bool		    kdDisableZaphod;
Bool                kdAllowZap;
Bool		    kdEnabled;
int		    kdSubpixelOrder;
int		    kdVirtualTerminal = -1;
Bool		    kdSwitchPending;
char		    *kdSwitchCmd;
DDXPointRec	    kdOrigin;
Bool		    kdHasPointer = FALSE;
Bool		    kdHasKbd = FALSE;

static Bool         kdCaughtSignal = FALSE;

/*
 * Carry arguments from InitOutput through driver initialization
 * to KdScreenInit
 */

KdOsFuncs	*kdOsFuncs;

void
KdDisableScreen (ScreenPtr pScreen)
{
    KdScreenPriv(pScreen);

    if (!pScreenPriv->enabled)
	return;
    if (!pScreenPriv->closed)
	SetRootClip (pScreen, FALSE);
    KdDisableColormap (pScreen);
    if (!pScreenPriv->screen->dumb && pScreenPriv->card->cfuncs->disableAccel)
	(*pScreenPriv->card->cfuncs->disableAccel) (pScreen);
    if (!pScreenPriv->screen->softCursor && pScreenPriv->card->cfuncs->disableCursor)
	(*pScreenPriv->card->cfuncs->disableCursor) (pScreen);
    if (pScreenPriv->card->cfuncs->dpms)
	(*pScreenPriv->card->cfuncs->dpms) (pScreen, KD_DPMS_NORMAL);
    pScreenPriv->enabled = FALSE;
    if(pScreenPriv->card->cfuncs->disable)
        (*pScreenPriv->card->cfuncs->disable) (pScreen);
}

static void
KdDoSwitchCmd (char *reason)
{
    if (kdSwitchCmd)
    {
	char    *command = malloc(strlen (kdSwitchCmd) +
				   1 +
				   strlen (reason) +
				   1);
	if (!command)
	    return;
	strcpy (command, kdSwitchCmd);
	strcat (command, " ");
	strcat (command, reason);
	system (command);
	free(command);
    }
}

void
KdSuspend (void)
{
    KdCardInfo	    *card;
    KdScreenInfo    *screen;

    if (kdEnabled)
    {
	for (card = kdCardInfo; card; card = card->next)
	{
	    for (screen = card->screenList; screen; screen = screen->next)
		if (screen->mynum == card->selected && screen->pScreen)
		    KdDisableScreen (screen->pScreen);
	    if (card->driver && card->cfuncs->restore)
		(*card->cfuncs->restore) (card);
	}
	KdDisableInput ();
	KdDoSwitchCmd ("suspend");
    }
}

void
KdDisableScreens (void)
{
    KdSuspend ();
    if (kdEnabled)
    {
        if (kdOsFuncs->Disable)
            (*kdOsFuncs->Disable) ();
	kdEnabled = FALSE;
    }
}

Bool
KdEnableScreen (ScreenPtr pScreen)
{
    KdScreenPriv (pScreen);

    if (pScreenPriv->enabled)
	return TRUE;
    if(pScreenPriv->card->cfuncs->enable)
	if (!(*pScreenPriv->card->cfuncs->enable) (pScreen))
	    return FALSE;
    pScreenPriv->enabled = TRUE;
    pScreenPriv->dpmsState = KD_DPMS_NORMAL;
    pScreenPriv->card->selected = pScreenPriv->screen->mynum;
    if (!pScreenPriv->screen->softCursor && pScreenPriv->card->cfuncs->enableCursor)
	(*pScreenPriv->card->cfuncs->enableCursor) (pScreen);
    if (!pScreenPriv->screen->dumb && pScreenPriv->card->cfuncs->enableAccel)
	(*pScreenPriv->card->cfuncs->enableAccel) (pScreen);
    KdEnableColormap (pScreen);
    SetRootClip (pScreen, TRUE);
    if (pScreenPriv->card->cfuncs->dpms)
	(*pScreenPriv->card->cfuncs->dpms) (pScreen, pScreenPriv->dpmsState);
    return TRUE;
}

void
KdResume (void)
{
    KdCardInfo	    *card;
    KdScreenInfo    *screen;

    if (kdEnabled)
    {
	KdDoSwitchCmd ("resume");
	for (card = kdCardInfo; card; card = card->next)
	{
	    if(card->cfuncs->preserve)
		(*card->cfuncs->preserve) (card);
	    for (screen = card->screenList; screen; screen = screen->next)
		if (screen->mynum == card->selected && screen->pScreen)
		    KdEnableScreen (screen->pScreen);
	}
	KdEnableInput ();
	KdReleaseAllKeys ();
    }
}

void
KdEnableScreens (void)
{
    if (!kdEnabled)
    {
	kdEnabled = TRUE;
        if (kdOsFuncs->Enable)
            (*kdOsFuncs->Enable) ();
    }
    KdResume ();
}

void
KdProcessSwitch (void)
{
    if (kdEnabled)
	KdDisableScreens ();
    else
	KdEnableScreens ();
}

void
AbortDDX(enum ExitCode error)
{
    KdDisableScreens ();
    if (kdOsFuncs)
    {
	if (kdEnabled && kdOsFuncs->Disable)
	    (*kdOsFuncs->Disable) ();
        if (kdOsFuncs->Fini)
            (*kdOsFuncs->Fini) ();
	KdDoSwitchCmd ("stop");
    }

    if (kdCaughtSignal)
        OsAbort();
}

void
ddxGiveUp (enum ExitCode error)
{
    AbortDDX (error);
}

Bool	kdDumbDriver;
Bool	kdSoftCursor;

char *
KdParseFindNext (char *cur, char *delim, char *save, char *last)
{
    while (*cur && !strchr (delim, *cur))
    {
	*save++ = *cur++;
    }
    *save = 0;
    *last = *cur;
    if (*cur)
	cur++;
    return cur;
}

Rotation
KdAddRotation (Rotation a, Rotation b)
{
    Rotation	rotate = (a & RR_Rotate_All) * (b & RR_Rotate_All);
    Rotation	reflect = (a & RR_Reflect_All) ^ (b & RR_Reflect_All);

    if (rotate > RR_Rotate_270)
	rotate /= (RR_Rotate_270 * RR_Rotate_90);
    return reflect | rotate;
}

Rotation
KdSubRotation (Rotation a, Rotation b)
{
    Rotation	rotate = (a & RR_Rotate_All) * 16 / (b & RR_Rotate_All);
    Rotation	reflect = (a & RR_Reflect_All) ^ (b & RR_Reflect_All);

    if (rotate > RR_Rotate_270)
	rotate /= (RR_Rotate_270 * RR_Rotate_90);
    return reflect | rotate;
}

void
KdParseScreen (KdScreenInfo *screen,
	       char	    *arg)
{
    char    delim;
    char    save[1024];
    int	    i;
    int	    pixels, mm;

    screen->dumb = kdDumbDriver;
    screen->softCursor = kdSoftCursor;
    screen->origin = kdOrigin;
    screen->randr = RR_Rotate_0;
    screen->width = 0;
    screen->height = 0;
    screen->width_mm = 0;
    screen->height_mm = 0;
    screen->subpixel_order = kdSubpixelOrder;
    screen->rate = 0;
    screen->fb.depth = 0;
    if (!arg)
	return;
    if (strlen (arg) >= sizeof (save))
	return;

    for (i = 0; i < 2; i++)
    {
	arg = KdParseFindNext (arg, "x/@XY", save, &delim);
	if (!save[0])
	    return;

	pixels = atoi(save);
	mm = 0;

	if (delim == '/')
	{
	    arg = KdParseFindNext (arg, "x@XY", save, &delim);
	    if (!save[0])
		return;
	    mm = atoi(save);
	}

	if (i == 0)
	{
	    screen->width = pixels;
	    screen->width_mm = mm;
	}
	else
	{
	    screen->height = pixels;
	    screen->height_mm = mm;
	}
	if (delim != 'x' && delim != '@' && delim != 'X' && delim != 'Y')
	    return;
    }

    kdOrigin.x += screen->width;
    kdOrigin.y = 0;
    kdDumbDriver = FALSE;
    kdSoftCursor = FALSE;
    kdSubpixelOrder = SubPixelUnknown;

    if (delim == '@')
    {
	arg = KdParseFindNext (arg, "xXY", save, &delim);
	if (save[0])
	{
	    int	    rotate = atoi (save);
	    if (rotate < 45)
		screen->randr = RR_Rotate_0;
	    else if (rotate < 135)
		screen->randr = RR_Rotate_90;
	    else if (rotate < 225)
		screen->randr = RR_Rotate_180;
	    else if (rotate < 315)
		screen->randr = RR_Rotate_270;
	    else
		screen->randr = RR_Rotate_0;
	}
    }
    if (delim == 'X')
    {
	arg = KdParseFindNext (arg, "xY", save, &delim);
	screen->randr |= RR_Reflect_X;
    }

    if (delim == 'Y')
    {
	arg = KdParseFindNext (arg, "xY", save, &delim);
	screen->randr |= RR_Reflect_Y;
    }

    arg = KdParseFindNext (arg, "x/,", save, &delim);
    if (save[0])
    {
	screen->fb.depth = atoi(save);
	if (delim == '/')
	{
	    arg = KdParseFindNext (arg, "x,", save, &delim);
	    if (save[0])
		screen->fb.bitsPerPixel = atoi (save);
	}
	else
	    screen->fb.bitsPerPixel = 0;
    }

    if (delim == 'x')
    {
	arg = KdParseFindNext (arg, "x", save, &delim);
	if (save[0])
	    screen->rate = atoi(save);
    }
}

/*
 * Mouse argument syntax:
 *
 *  device,protocol,options...
 *
 *  Options are any of:
 *	1-5	    n button mouse
 *	2button	    emulate middle button
 *	{NMO}	    Reorder buttons
 */

void
KdParseRgba (char *rgba)
{
    if (!strcmp (rgba, "rgb"))
	kdSubpixelOrder = SubPixelHorizontalRGB;
    else if (!strcmp (rgba, "bgr"))
	kdSubpixelOrder = SubPixelHorizontalBGR;
    else if (!strcmp (rgba, "vrgb"))
	kdSubpixelOrder = SubPixelVerticalRGB;
    else if (!strcmp (rgba, "vbgr"))
	kdSubpixelOrder = SubPixelVerticalBGR;
    else if (!strcmp (rgba, "none"))
	kdSubpixelOrder = SubPixelNone;
    else
	kdSubpixelOrder = SubPixelUnknown;
}

void
KdUseMsg (void)
{
    ErrorF("\nTinyX Device Dependent Usage:\n");
    ErrorF("-screen WIDTH[/WIDTHMM]xHEIGHT[/HEIGHTMM][@ROTATION][X][Y][xDEPTH/BPP[xFREQ]]  Specify screen characteristics\n");
    ErrorF("-rgba rgb/bgr/vrgb/vbgr/none   Specify subpixel ordering for LCD panels\n");
    ErrorF("-mouse driver [,n,,options]    Specify the pointer driver and its options (n is the number of buttons)\n");
    ErrorF("-keybd driver [,,options]      Specify the keyboard driver and its options\n");
    ErrorF("-zaphod          Disable cursor screen switching\n");
    ErrorF("-2button         Emulate 3 button mouse\n");
    ErrorF("-3button         Disable 3 button mouse emulation\n");
    ErrorF("-rawcoord        Don't transform pointer coordinates on rotation\n");
    ErrorF("-dumb            Disable hardware acceleration\n");
    ErrorF("-softCursor      Force software cursor\n");
    ErrorF("-videoTest       Start the server, pause momentarily and exit\n");
    ErrorF("-origin X,Y      Locates the next screen in the the virtual screen (Xinerama)\n");
    ErrorF("-switchCmd       Command to execute on vt switch\n");
    ErrorF("-zap             Terminate server on Ctrl+Alt+Backspace\n");
    ErrorF("vtxx             Use virtual terminal xx instead of the next available\n");
}

int
KdProcessArgument (int argc, char **argv, int i)
{
    KdCardInfo	    *card;
    KdScreenInfo    *screen;

    if (!strcmp (argv[i], "-screen"))
    {
	if ((i+1) < argc)
	{
	    card = KdCardInfoLast ();
	    if (!card)
	    {
		InitCard (0);
		card = KdCardInfoLast ();
	    }
	    if (card) {
		screen = KdScreenInfoAdd (card);
		KdParseScreen (screen, argv[i+1]);
	    } else
		ErrorF("No matching card found!\n");
	}
	else
	    UseMsg ();
	return 2;
    }
    if (!strcmp (argv[i], "-zaphod"))
    {
	kdDisableZaphod = TRUE;
	return 1;
    }
    if (!strcmp (argv[i], "-zap"))
    {
	kdAllowZap = TRUE;
	return 1;
    }
    if (!strcmp (argv[i], "-3button"))
    {
	kdEmulateMiddleButton = FALSE;
	return 1;
    }
    if (!strcmp (argv[i], "-2button"))
    {
	kdEmulateMiddleButton = TRUE;
	return 1;
    }
    if (!strcmp (argv[i], "-rawcoord"))
    {
	kdRawPointerCoordinates = 1;
	return 1;
    }
    if (!strcmp (argv[i], "-dumb"))
    {
	kdDumbDriver = TRUE;
	return 1;
    }
    if (!strcmp (argv[i], "-softCursor"))
    {
	kdSoftCursor = TRUE;
	return 1;
    }
    if (!strcmp (argv[i], "-videoTest"))
    {
	kdVideoTest = TRUE;
	return 1;
    }
    if (!strcmp (argv[i], "-origin"))
    {
	if ((i+1) < argc)
	{
	    char    *x = argv[i+1];
	    char    *y = strchr (x, ',');
	    if (x)
		kdOrigin.x = atoi (x);
	    else
		kdOrigin.x = 0;
	    if (y)
		kdOrigin.y = atoi(y+1);
	    else
		kdOrigin.y = 0;
	}
	else
	    UseMsg ();
	return 2;
    }
    if (!strcmp (argv[i], "-rgba"))
    {
	if ((i+1) < argc)
	    KdParseRgba (argv[i+1]);
	else
	    UseMsg ();
	return 2;
    }
    if (!strcmp (argv[i], "-switchCmd"))
    {
	if ((i+1) < argc)
	    kdSwitchCmd = argv[i+1];
	else
	    UseMsg ();
	return 2;
    }
    if (!strncmp (argv[i], "vt", 2) &&
	sscanf (argv[i], "vt%2d", &kdVirtualTerminal) == 1)
    {
	return 1;
    }
    if (!strcmp (argv[i], "-mouse") ||
        !strcmp (argv[i], "-pointer")) {
        if (i + 1 >= argc)
            UseMsg();
        KdAddConfigPointer(argv[i + 1]);
	kdHasPointer = TRUE;
        return 2;
    }
    if (!strcmp (argv[i], "-keybd")) {
        if (i + 1 >= argc)
            UseMsg();
        KdAddConfigKeyboard(argv[i + 1]);
	kdHasKbd = TRUE;
        return 2;
    }

    return 0;
}

/*
 * These are getting tossed in here until I can think of where
 * they really belong
 */

void
KdOsInit (KdOsFuncs *pOsFuncs)
{
    kdOsFuncs = pOsFuncs;
    if (pOsFuncs)
    {
	if (serverGeneration == 1)
	{
	    KdDoSwitchCmd ("start");
            if (pOsFuncs->Init)
                (*pOsFuncs->Init) ();
	}
    }
}

Bool
KdAllocatePrivates (ScreenPtr pScreen)
{
    KdPrivScreenPtr	pScreenPriv;

    if (kdGeneration != serverGeneration)
	kdGeneration = serverGeneration;

    if (!dixRegisterPrivateKey(&kdScreenPrivateKeyRec, PRIVATE_SCREEN, 0))
	return FALSE;

    pScreenPriv = calloc(1, sizeof (*pScreenPriv));
    if (!pScreenPriv)
	return FALSE;
    KdSetScreenPriv (pScreen, pScreenPriv);
    return TRUE;
}

Bool
KdCreateScreenResources (ScreenPtr pScreen)
{
    KdScreenPriv(pScreen);
    KdCardInfo	    *card = pScreenPriv->card;
    Bool ret;

    pScreen->CreateScreenResources = pScreenPriv->CreateScreenResources;
    if(pScreen->CreateScreenResources)
	ret = (*pScreen->CreateScreenResources) (pScreen);
    else
	ret= -1;
    pScreenPriv->CreateScreenResources = pScreen->CreateScreenResources;
    pScreen->CreateScreenResources = KdCreateScreenResources;
    if (ret && card->cfuncs->createRes)
	ret = (*card->cfuncs->createRes) (pScreen);
    return ret;
}

Bool
KdCloseScreen (int index, ScreenPtr pScreen)
{
    KdScreenPriv(pScreen);
    KdScreenInfo    *screen = pScreenPriv->screen;
    KdCardInfo	    *card = pScreenPriv->card;
    Bool	    ret;

    pScreenPriv->closed = TRUE;
    pScreen->CloseScreen = pScreenPriv->CloseScreen;
    if(pScreen->CloseScreen)
        ret = (*pScreen->CloseScreen) (index, pScreen);
    else
	ret = TRUE;

    if (pScreenPriv->dpmsState != KD_DPMS_NORMAL)
	(*card->cfuncs->dpms) (pScreen, KD_DPMS_NORMAL);

    if (screen->mynum == card->selected)
	KdDisableScreen (pScreen);

    /*
     * Restore video hardware when last screen is closed
     */
    if (screen == card->screenList)
    {
	if (kdEnabled && card->cfuncs->restore)
	    (*card->cfuncs->restore) (card);
    }

    if (!pScreenPriv->screen->dumb && card->cfuncs->finiAccel)
	(*card->cfuncs->finiAccel) (pScreen);

    if (!pScreenPriv->screen->softCursor && card->cfuncs->finiCursor)
	(*card->cfuncs->finiCursor) (pScreen);

    if(card->cfuncs->scrfini)
        (*card->cfuncs->scrfini) (screen);

    /*
     * Clean up card when last screen is closed, DIX closes them in
     * reverse order, thus we check for when the first in the list is closed
     */
    if (screen == card->screenList)
    {
	if(card->cfuncs->cardfini)
	    (*card->cfuncs->cardfini) (card);
	/*
	 * Clean up OS when last card is closed
	 */
	if (card == kdCardInfo)
	{
	    if (kdEnabled)
	    {
		kdEnabled = FALSE;
		if(kdOsFuncs->Disable)
		    (*kdOsFuncs->Disable) ();
	    }
	}
    }

    pScreenPriv->screen->pScreen = 0;

    free((pointer) pScreenPriv);
    return ret;
}

Bool
KdSaveScreen (ScreenPtr pScreen, int on)
{
    KdScreenPriv(pScreen);
    int	    dpmsState;

    if (!pScreenPriv->card->cfuncs->dpms)
	return FALSE;

    dpmsState = pScreenPriv->dpmsState;
    switch (on) {
    case SCREEN_SAVER_OFF:
	dpmsState = KD_DPMS_NORMAL;
	break;
    case SCREEN_SAVER_ON:
	if (dpmsState == KD_DPMS_NORMAL)
	    dpmsState = KD_DPMS_NORMAL+1;
	break;
    case SCREEN_SAVER_CYCLE:
	if (dpmsState < KD_DPMS_MAX)
	    dpmsState++;
	break;
    case SCREEN_SAVER_FORCER:
	break;
    }
    if (dpmsState != pScreenPriv->dpmsState)
    {
	if (pScreenPriv->enabled)
	    (*pScreenPriv->card->cfuncs->dpms) (pScreen, dpmsState);
	pScreenPriv->dpmsState = dpmsState;
    }
    return TRUE;
}

static Bool
KdCreateWindow (WindowPtr pWin)
{
#ifndef PHOENIX
    if (!pWin->parent)
    {
	KdScreenPriv(pWin->drawable.pScreen);

	if (!pScreenPriv->enabled)
	{
	    RegionEmpty(&pWin->borderClip);
	    RegionBreak(&pWin->clipList);
	}
    }
#endif
    return fbCreateWindow (pWin);
}

void
KdSetSubpixelOrder (ScreenPtr pScreen, Rotation randr)
{
    KdScreenPriv(pScreen);
    KdScreenInfo	*screen = pScreenPriv->screen;
    int			subpixel_order = screen->subpixel_order;
    Rotation		subpixel_dir;
    int			i;

    static struct {
	int	    subpixel_order;
	Rotation    direction;
    } orders[] = {
	{ SubPixelHorizontalRGB, 	RR_Rotate_0 },
	{ SubPixelHorizontalBGR,	RR_Rotate_180 },
	{ SubPixelVerticalRGB,		RR_Rotate_270 },
	{ SubPixelVerticalBGR,		RR_Rotate_90 },
    };

    static struct {
	int	bit;
	int	normal;
	int	reflect;
    } reflects[] = {
	{ RR_Reflect_X, SubPixelHorizontalRGB,	SubPixelHorizontalBGR },
	{ RR_Reflect_X, SubPixelHorizontalBGR,	SubPixelHorizontalRGB },
	{ RR_Reflect_Y, SubPixelVerticalRGB,	SubPixelVerticalBGR },
	{ RR_Reflect_Y, SubPixelVerticalRGB,	SubPixelVerticalRGB },
    };

    /* map subpixel to direction */
    for (i = 0; i < 4; i++)
	if (orders[i].subpixel_order == subpixel_order)
	    break;
    if (i < 4)
    {
	subpixel_dir = KdAddRotation (randr & RR_Rotate_All, orders[i].direction);

	/* map back to subpixel order */
	for (i = 0; i < 4; i++)
	    if (orders[i].direction & subpixel_dir)
	    {
		subpixel_order = orders[i].subpixel_order;
		break;
	    }
	/* reflect */
	for (i = 0; i < 4; i++)
	    if ((randr & reflects[i].bit) &&
		reflects[i].normal == subpixel_order)
	    {
		subpixel_order = reflects[i].reflect;
		break;
	    }
    }
    PictureSetSubpixelOrder (pScreen, subpixel_order);
}

/* Pass through AddScreen, which doesn't take any closure */
static KdScreenInfo *kdCurrentScreen;

Bool
KdScreenInit(int index, ScreenPtr pScreen, int argc, char **argv)
{
    KdScreenInfo	*screen = kdCurrentScreen;
    KdCardInfo		*card = screen->card;
    KdPrivScreenPtr	pScreenPriv;
    /*
     * note that screen->fb is set up for the nominal orientation
     * of the screen; that means if randr is rotated, the values
     * there should reflect a rotated frame buffer (or shadow).
     */
    Bool		rotated = (screen->randr & (RR_Rotate_90|RR_Rotate_270)) != 0;
    int			width, height, *width_mmp, *height_mmp;

    KdAllocatePrivates (pScreen);

    pScreenPriv = KdGetScreenPriv(pScreen);

    if (!rotated)
    {
	width = screen->width;
	height = screen->height;
	width_mmp = &screen->width_mm;
	height_mmp = &screen->height_mm;
    }
    else
    {
	width = screen->height;
	height = screen->width;
	width_mmp = &screen->height_mm;
	height_mmp = &screen->width_mm;
    }
    screen->pScreen = pScreen;
    pScreenPriv->screen = screen;
    pScreenPriv->card = card;
    pScreenPriv->bytesPerPixel = screen->fb.bitsPerPixel >> 3;
    pScreenPriv->dpmsState = KD_DPMS_NORMAL;
    pScreen->x = screen->origin.x;
    pScreen->y = screen->origin.y;

    if (!monitorResolution)
	monitorResolution = 75;
    /*
     * This is done in this order so that backing store wraps
     * our GC functions; fbFinishScreenInit initializes MI
     * backing store
     */
    if (!fbSetupScreen (pScreen,
			screen->fb.frameBuffer,
			width, height,
			monitorResolution, monitorResolution,
			screen->fb.pixelStride,
			screen->fb.bitsPerPixel))
    {
	return FALSE;
    }

    /*
     * Set colormap functions
     */
    pScreen->InstallColormap	= KdInstallColormap;
    pScreen->UninstallColormap	= KdUninstallColormap;
    pScreen->ListInstalledColormaps = KdListInstalledColormaps;
    pScreen->StoreColors	= KdStoreColors;

    pScreen->SaveScreen		= KdSaveScreen;
    pScreen->CreateWindow	= KdCreateWindow;

    if (!fbFinishScreenInit (pScreen,
			     screen->fb.frameBuffer,
			     width, height,
			     monitorResolution, monitorResolution,
			     screen->fb.pixelStride,
			     screen->fb.bitsPerPixel))
    {
	return FALSE;
    }

    /*
     * Fix screen sizes; for some reason mi takes dpi instead of mm.
     * Rounding errors are annoying
     */
    if (*width_mmp)
	pScreen->mmWidth = *width_mmp;
    else
	*width_mmp = pScreen->mmWidth;
    if (*height_mmp)
	pScreen->mmHeight = *height_mmp;
    else
	*height_mmp = pScreen->mmHeight;

    /*
     * Plug in our own block/wakeup handlers.
     * miScreenInit installs NoopDDA in both places
     */
    pScreen->BlockHandler	= KdBlockHandler;
    pScreen->WakeupHandler	= KdWakeupHandler;

    if (!fbPictureInit (pScreen, 0, 0))
	return FALSE;
    if (card->cfuncs->initScreen)
	if (!(*card->cfuncs->initScreen) (pScreen))
	    return FALSE;

    if (!screen->dumb && card->cfuncs->initAccel)
	if (!(*card->cfuncs->initAccel) (pScreen))
	    screen->dumb = TRUE;

    if (card->cfuncs->finishInitScreen)
	if (!(*card->cfuncs->finishInitScreen) (pScreen))
	    return FALSE;

#if 0
    fbInitValidateTree (pScreen);
#endif

    /*
     * Wrap CloseScreen, the order now is:
     *	KdCloseScreen
     *	miBSCloseScreen
     *	fbCloseScreen
     */
    pScreenPriv->CloseScreen = pScreen->CloseScreen;
    pScreen->CloseScreen = KdCloseScreen;

    pScreenPriv->CreateScreenResources = pScreen->CreateScreenResources;
    pScreen->CreateScreenResources = KdCreateScreenResources;

    if (screen->softCursor ||
	!card->cfuncs->initCursor ||
	!(*card->cfuncs->initCursor) (pScreen))
    {
	/* Use MI for cursor display and event queueing. */
	screen->softCursor = TRUE;
	miDCInitialize(pScreen, &kdPointerScreenFuncs);
    }


    if (!fbCreateDefColormap (pScreen))
    {
	return FALSE;
    }

    KdSetSubpixelOrder (pScreen, screen->randr);

    /*
     * Enable the hardware
     */
    if (!kdEnabled)
    {
	kdEnabled = TRUE;
	if(kdOsFuncs->Enable)
	    (*kdOsFuncs->Enable) ();
    }

    if (screen->mynum == card->selected)
    {
	if(card->cfuncs->preserve)
	    (*card->cfuncs->preserve) (card);
	if(card->cfuncs->enable)
	    if (!(*card->cfuncs->enable) (pScreen))
		return FALSE;
	pScreenPriv->enabled = TRUE;
	if (!screen->softCursor && card->cfuncs->enableCursor)
	    (*card->cfuncs->enableCursor) (pScreen);
	KdEnableColormap (pScreen);
	if (!screen->dumb && card->cfuncs->enableAccel)
	    (*card->cfuncs->enableAccel) (pScreen);
    }

    return TRUE;
}

void
KdInitScreen (ScreenInfo    *pScreenInfo,
	      KdScreenInfo  *screen,
	      int	    argc,
	      char	    **argv)
{
    KdCardInfo	*card = screen->card;

    (*card->cfuncs->scrinit) (screen);

    if (!card->cfuncs->initAccel)
	screen->dumb = TRUE;
    if (!card->cfuncs->initCursor)
	screen->softCursor = TRUE;
}

static Bool
KdSetPixmapFormats (ScreenInfo	*pScreenInfo)
{
    CARD8	    depthToBpp[33];	/* depth -> bpp map */
    KdCardInfo	    *card;
    KdScreenInfo    *screen;
    int		    i;
    int		    bpp;
    PixmapFormatRec *format;

    for (i = 1; i <= 32; i++)
	depthToBpp[i] = 0;

    /*
     * Generate mappings between bitsPerPixel and depth,
     * also ensure that all screens comply with protocol
     * restrictions on equivalent formats for the same
     * depth on different screens
     */
    for (card = kdCardInfo; card; card = card->next)
    {
	for (screen = card->screenList; screen; screen = screen->next)
	{
	    bpp = screen->fb.bitsPerPixel;
	    if (bpp == 24)
		bpp = 32;
	    if (!depthToBpp[screen->fb.depth])
		depthToBpp[screen->fb.depth] = bpp;
	    else if (depthToBpp[screen->fb.depth] != bpp)
		return FALSE;
	}
    }

    /*
     * Fill in additional formats
     */
    for (i = 0; i < NUM_KD_DEPTHS; i++)
	if (!depthToBpp[kdDepths[i].depth])
	    depthToBpp[kdDepths[i].depth] = kdDepths[i].bpp;

    pScreenInfo->imageByteOrder     = IMAGE_BYTE_ORDER;
    pScreenInfo->bitmapScanlineUnit = BITMAP_SCANLINE_UNIT;
    pScreenInfo->bitmapScanlinePad  = BITMAP_SCANLINE_PAD;
    pScreenInfo->bitmapBitOrder     = BITMAP_BIT_ORDER;

    pScreenInfo->numPixmapFormats = 0;

    for (i = 1; i <= 32; i++)
    {
	if (depthToBpp[i])
	{
	    format = &pScreenInfo->formats[pScreenInfo->numPixmapFormats++];
	    format->depth = i;
	    format->bitsPerPixel = depthToBpp[i];
	    format->scanlinePad = BITMAP_SCANLINE_PAD;
	}
    }

    return TRUE;
}

static void
KdAddScreen (ScreenInfo	    *pScreenInfo,
	     KdScreenInfo   *screen,
	     int	    argc,
	     char	    **argv)
{
    int	    i;
    /*
     * Fill in fb visual type masks for this screen
     */
    for (i = 0; i < pScreenInfo->numPixmapFormats; i++)
    {
	unsigned long	visuals;
	Pixel		rm, gm, bm;

	visuals = 0;
	rm = gm = bm = 0;
	if (pScreenInfo->formats[i].depth == screen->fb.depth)
	{
	    visuals = screen->fb.visuals;
	    rm = screen->fb.redMask;
	    gm = screen->fb.greenMask;
	    bm = screen->fb.blueMask;
	}
	fbSetVisualTypesAndMasks (pScreenInfo->formats[i].depth,
				  visuals,
				  8,
				  rm, gm, bm);
    }

    kdCurrentScreen = screen;

    AddScreen (KdScreenInit, argc, argv);
}

#if 0 /* This function is not used currently */

int
KdDepthToFb (ScreenPtr	pScreen, int depth)
{
    KdScreenPriv(pScreen);

    for (fb = 0; fb <= KD_MAX_FB && pScreenPriv->screen->fb.frameBuffer; fb++)
	if (pScreenPriv->screen->fb.depth == depth)
	    return fb;
}

#endif

static int
KdSignalWrapper (int signum)
{
    kdCaughtSignal = TRUE;
    return 1; /* use generic OS layer cleanup & abort */
}

void
KdInitOutput (ScreenInfo    *pScreenInfo,
	      int	    argc,
	      char	    **argv)
{
    KdCardInfo	    *card;
    KdScreenInfo    *screen;

    if (!kdCardInfo)
    {
	InitCard (0);
	if (!(card = KdCardInfoLast ()))
	    FatalError("No matching cards found!\n");
	screen = KdScreenInfoAdd (card);
	KdParseScreen (screen, 0);
    }
    /*
     * Initialize all of the screens for all of the cards
     */
    for (card = kdCardInfo; card; card = card->next)
    {
	int ret=1;
	if(card->cfuncs->cardinit)
		ret=(*card->cfuncs->cardinit) (card);
	if (ret)
	{
	    for (screen = card->screenList; screen; screen = screen->next)
		KdInitScreen (pScreenInfo, screen, argc, argv);
	}
    }

    /*
     * Merge the various pixmap formats together, this can fail
     * when two screens share depth but not bitsPerPixel
     */
    if (!KdSetPixmapFormats (pScreenInfo))
	return;

    /*
     * Add all of the screens
     */
    for (card = kdCardInfo; card; card = card->next)
	for (screen = card->screenList; screen; screen = screen->next)
	    KdAddScreen (pScreenInfo, screen, argc, argv);

    OsRegisterSigWrapper(KdSignalWrapper);
}

void
OsVendorFatalError(void)
{
}

int
DPMSSet(ClientPtr client, int level)
{
    return Success;
}

Bool
DPMSSupported (void)
{
    return FALSE;
}
>>>>>>> f87ad0cd
<|MERGE_RESOLUTION|>--- conflicted
+++ resolved
@@ -1,2385 +1,1193 @@
-<<<<<<< HEAD
-/*
- * Copyright © 1999 Keith Packard
- *
- * Permission to use, copy, modify, distribute, and sell this software and its
- * documentation for any purpose is hereby granted without fee, provided that
- * the above copyright notice appear in all copies and that both that
- * copyright notice and this permission notice appear in supporting
- * documentation, and that the name of Keith Packard not be used in
- * advertising or publicity pertaining to distribution of the software without
- * specific, written prior permission.  Keith Packard makes no
- * representations about the suitability of this software for any purpose.  It
- * is provided "as is" without express or implied warranty.
- *
- * KEITH PACKARD DISCLAIMS ALL WARRANTIES WITH REGARD TO THIS SOFTWARE,
- * INCLUDING ALL IMPLIED WARRANTIES OF MERCHANTABILITY AND FITNESS, IN NO
- * EVENT SHALL KEITH PACKARD BE LIABLE FOR ANY SPECIAL, INDIRECT OR
- * CONSEQUENTIAL DAMAGES OR ANY DAMAGES WHATSOEVER RESULTING FROM LOSS OF USE,
- * DATA OR PROFITS, WHETHER IN AN ACTION OF CONTRACT, NEGLIGENCE OR OTHER
- * TORTIOUS ACTION, ARISING OUT OF OR IN CONNECTION WITH THE USE OR
- * PERFORMANCE OF THIS SOFTWARE.
- */
-
-#ifdef HAVE_CONFIG_H
-#include <kdrive-config.h>
-#endif
-#include "kdrive.h"
-#include <mivalidate.h>
-#include <dixstruct.h>
-#include "privates.h"
-#ifdef RANDR
-#include <randrstr.h>
-#endif
-
-#ifdef XV
-#include "kxv.h"
-#endif
-
-#ifdef DPMSExtension
-#include "dpmsproc.h"
-#endif
-
-#ifdef HAVE_EXECINFO_H
-#include <execinfo.h>
-#endif
-
-#include <signal.h>
-
-typedef struct _kdDepths {
-    CARD8   depth;
-    CARD8   bpp;
-} KdDepths;
-
-KdDepths    kdDepths[] = {
-    { 1, 1 },
-    { 4, 4 },
-    { 8, 8 },
-    { 15, 16 },
-    { 16, 16 },
-    { 24, 32 },
-    { 32, 32 }
-};
-
-#define NUM_KD_DEPTHS (sizeof (kdDepths) / sizeof (kdDepths[0]))
-
-#define KD_DEFAULT_BUTTONS 5
-
-DevPrivateKeyRec    kdScreenPrivateKeyRec;
-unsigned long	    kdGeneration;
-
-Bool                kdVideoTest;
-unsigned long       kdVideoTestTime;
-Bool		    kdEmulateMiddleButton;
-Bool		    kdRawPointerCoordinates;
-Bool		    kdDisableZaphod;
-Bool                kdAllowZap;
-Bool		    kdEnabled;
-int		    kdSubpixelOrder;
-int		    kdVirtualTerminal = -1;
-Bool		    kdSwitchPending;
-char		    *kdSwitchCmd;
-DDXPointRec	    kdOrigin;
-Bool		    kdHasPointer = FALSE;
-Bool		    kdHasKbd = FALSE;
-
-static Bool         kdCaughtSignal = FALSE;
-
-/*
- * Carry arguments from InitOutput through driver initialization
- * to KdScreenInit
- */
-
-KdOsFuncs	*kdOsFuncs;
-
-void
-KdDisableScreen (ScreenPtr pScreen)
-{
-    KdScreenPriv(pScreen);
-
-    if (!pScreenPriv->enabled)
-	return;
-    if (!pScreenPriv->closed)
-	SetRootClip (pScreen, FALSE);
-    KdDisableColormap (pScreen);
-    if (!pScreenPriv->screen->dumb && pScreenPriv->card->cfuncs->disableAccel)
-	(*pScreenPriv->card->cfuncs->disableAccel) (pScreen);
-    if (!pScreenPriv->screen->softCursor && pScreenPriv->card->cfuncs->disableCursor)
-	(*pScreenPriv->card->cfuncs->disableCursor) (pScreen);
-    if (pScreenPriv->card->cfuncs->dpms)
-	(*pScreenPriv->card->cfuncs->dpms) (pScreen, KD_DPMS_NORMAL);
-    pScreenPriv->enabled = FALSE;
-    if(pScreenPriv->card->cfuncs->disable)
-        (*pScreenPriv->card->cfuncs->disable) (pScreen);
-}
-
-static void
-KdDoSwitchCmd (char *reason)
-{
-    if (kdSwitchCmd)
-    {
-	char    *command = malloc(strlen (kdSwitchCmd) +
-				   1 +
-				   strlen (reason) +
-				   1);
-	if (!command)
-	    return;
-	strcpy (command, kdSwitchCmd);
-	strcat (command, " ");
-	strcat (command, reason);
-	system (command);
-	free(command);
-    }
-}
-
-void
-KdSuspend (void)
-{
-    KdCardInfo	    *card;
-    KdScreenInfo    *screen;
-
-    if (kdEnabled)
-    {
-	for (card = kdCardInfo; card; card = card->next)
-	{
-	    for (screen = card->screenList; screen; screen = screen->next)
-		if (screen->mynum == card->selected && screen->pScreen)
-		    KdDisableScreen (screen->pScreen);
-	    if (card->driver && card->cfuncs->restore)
-		(*card->cfuncs->restore) (card);
-	}
-	KdDisableInput ();
-	KdDoSwitchCmd ("suspend");
-    }
-}
-
-void
-KdDisableScreens (void)
-{
-    KdSuspend ();
-    if (kdEnabled)
-    {
-        if (kdOsFuncs->Disable)
-            (*kdOsFuncs->Disable) ();
-	kdEnabled = FALSE;
-    }
-}
-
-Bool
-KdEnableScreen (ScreenPtr pScreen)
-{
-    KdScreenPriv (pScreen);
-
-    if (pScreenPriv->enabled)
-	return TRUE;
-    if(pScreenPriv->card->cfuncs->enable)
-	if (!(*pScreenPriv->card->cfuncs->enable) (pScreen))
-	    return FALSE;
-    pScreenPriv->enabled = TRUE;
-    pScreenPriv->dpmsState = KD_DPMS_NORMAL;
-    pScreenPriv->card->selected = pScreenPriv->screen->mynum;
-    if (!pScreenPriv->screen->softCursor && pScreenPriv->card->cfuncs->enableCursor)
-	(*pScreenPriv->card->cfuncs->enableCursor) (pScreen);
-    if (!pScreenPriv->screen->dumb && pScreenPriv->card->cfuncs->enableAccel)
-	(*pScreenPriv->card->cfuncs->enableAccel) (pScreen);
-    KdEnableColormap (pScreen);
-    SetRootClip (pScreen, TRUE);
-    if (pScreenPriv->card->cfuncs->dpms)
-	(*pScreenPriv->card->cfuncs->dpms) (pScreen, pScreenPriv->dpmsState);
-    return TRUE;
-}
-
-void
-KdResume (void)
-{
-    KdCardInfo	    *card;
-    KdScreenInfo    *screen;
-
-    if (kdEnabled)
-    {
-	KdDoSwitchCmd ("resume");
-	for (card = kdCardInfo; card; card = card->next)
-	{
-	    if(card->cfuncs->preserve)
-		(*card->cfuncs->preserve) (card);
-	    for (screen = card->screenList; screen; screen = screen->next)
-		if (screen->mynum == card->selected && screen->pScreen)
-		    KdEnableScreen (screen->pScreen);
-	}
-	KdEnableInput ();
-	KdReleaseAllKeys ();
-    }
-}
-
-void
-KdEnableScreens (void)
-{
-    if (!kdEnabled)
-    {
-	kdEnabled = TRUE;
-        if (kdOsFuncs->Enable)
-            (*kdOsFuncs->Enable) ();
-    }
-    KdResume ();
-}
-
-void
-KdProcessSwitch (void)
-{
-    if (kdEnabled)
-	KdDisableScreens ();
-    else
-	KdEnableScreens ();
-}
-
-#ifndef _MSC_VER
-void
-AbortDDX(void)
-{
-    KdDisableScreens ();
-    if (kdOsFuncs)
-    {
-	if (kdEnabled && kdOsFuncs->Disable)
-	    (*kdOsFuncs->Disable) ();
-        if (kdOsFuncs->Fini)
-            (*kdOsFuncs->Fini) ();
-	KdDoSwitchCmd ("stop");
-    }
-
-    if (kdCaughtSignal)
-        OsAbort();
-}
-
-void
-ddxGiveUp (void)
-{
-    AbortDDX ();
-}
-#endif
-
-Bool	kdDumbDriver;
-Bool	kdSoftCursor;
-
-char *
-KdParseFindNext (char *cur, char *delim, char *save, char *last)
-{
-    while (*cur && !strchr (delim, *cur))
-    {
-	*save++ = *cur++;
-    }
-    *save = 0;
-    *last = *cur;
-    if (*cur)
-	cur++;
-    return cur;
-}
-
-Rotation
-KdAddRotation (Rotation a, Rotation b)
-{
-    Rotation	rotate = (a & RR_Rotate_All) * (b & RR_Rotate_All);
-    Rotation	reflect = (a & RR_Reflect_All) ^ (b & RR_Reflect_All);
-
-    if (rotate > RR_Rotate_270)
-	rotate /= (RR_Rotate_270 * RR_Rotate_90);
-    return reflect | rotate;
-}
-
-Rotation
-KdSubRotation (Rotation a, Rotation b)
-{
-    Rotation	rotate = (a & RR_Rotate_All) * 16 / (b & RR_Rotate_All);
-    Rotation	reflect = (a & RR_Reflect_All) ^ (b & RR_Reflect_All);
-
-    if (rotate > RR_Rotate_270)
-	rotate /= (RR_Rotate_270 * RR_Rotate_90);
-    return reflect | rotate;
-}
-
-void
-KdParseScreen (KdScreenInfo *screen,
-	       char	    *arg)
-{
-    char    delim;
-    char    save[1024];
-    int	    i;
-    int	    pixels, mm;
-
-    screen->dumb = kdDumbDriver;
-    screen->softCursor = kdSoftCursor;
-    screen->origin = kdOrigin;
-    screen->randr = RR_Rotate_0;
-    screen->width = 0;
-    screen->height = 0;
-    screen->width_mm = 0;
-    screen->height_mm = 0;
-    screen->subpixel_order = kdSubpixelOrder;
-    screen->rate = 0;
-    screen->fb.depth = 0;
-    if (!arg)
-	return;
-    if (strlen (arg) >= sizeof (save))
-	return;
-
-    for (i = 0; i < 2; i++)
-    {
-	arg = KdParseFindNext (arg, "x/@XY", save, &delim);
-	if (!save[0])
-	    return;
-
-	pixels = atoi(save);
-	mm = 0;
-
-	if (delim == '/')
-	{
-	    arg = KdParseFindNext (arg, "x@XY", save, &delim);
-	    if (!save[0])
-		return;
-	    mm = atoi(save);
-	}
-
-	if (i == 0)
-	{
-	    screen->width = pixels;
-	    screen->width_mm = mm;
-	}
-	else
-	{
-	    screen->height = pixels;
-	    screen->height_mm = mm;
-	}
-	if (delim != 'x' && delim != '@' && delim != 'X' && delim != 'Y')
-	    return;
-    }
-
-    kdOrigin.x += screen->width;
-    kdOrigin.y = 0;
-    kdDumbDriver = FALSE;
-    kdSoftCursor = FALSE;
-    kdSubpixelOrder = SubPixelUnknown;
-
-    if (delim == '@')
-    {
-	arg = KdParseFindNext (arg, "xXY", save, &delim);
-	if (save[0])
-	{
-	    int	    rotate = atoi (save);
-	    if (rotate < 45)
-		screen->randr = RR_Rotate_0;
-	    else if (rotate < 135)
-		screen->randr = RR_Rotate_90;
-	    else if (rotate < 225)
-		screen->randr = RR_Rotate_180;
-	    else if (rotate < 315)
-		screen->randr = RR_Rotate_270;
-	    else
-		screen->randr = RR_Rotate_0;
-	}
-    }
-    if (delim == 'X')
-    {
-	arg = KdParseFindNext (arg, "xY", save, &delim);
-	screen->randr |= RR_Reflect_X;
-    }
-
-    if (delim == 'Y')
-    {
-	arg = KdParseFindNext (arg, "xY", save, &delim);
-	screen->randr |= RR_Reflect_Y;
-    }
-
-    arg = KdParseFindNext (arg, "x/,", save, &delim);
-    if (save[0])
-    {
-	screen->fb.depth = atoi(save);
-	if (delim == '/')
-	{
-	    arg = KdParseFindNext (arg, "x,", save, &delim);
-	    if (save[0])
-		screen->fb.bitsPerPixel = atoi (save);
-	}
-	else
-	    screen->fb.bitsPerPixel = 0;
-    }
-
-    if (delim == 'x')
-    {
-	arg = KdParseFindNext (arg, "x", save, &delim);
-	if (save[0])
-	    screen->rate = atoi(save);
-    }
-}
-
-/*
- * Mouse argument syntax:
- *
- *  device,protocol,options...
- *
- *  Options are any of:
- *	1-5	    n button mouse
- *	2button	    emulate middle button
- *	{NMO}	    Reorder buttons
- */
-
-void
-KdParseRgba (char *rgba)
-{
-    if (!strcmp (rgba, "rgb"))
-	kdSubpixelOrder = SubPixelHorizontalRGB;
-    else if (!strcmp (rgba, "bgr"))
-	kdSubpixelOrder = SubPixelHorizontalBGR;
-    else if (!strcmp (rgba, "vrgb"))
-	kdSubpixelOrder = SubPixelVerticalRGB;
-    else if (!strcmp (rgba, "vbgr"))
-	kdSubpixelOrder = SubPixelVerticalBGR;
-    else if (!strcmp (rgba, "none"))
-	kdSubpixelOrder = SubPixelNone;
-    else
-	kdSubpixelOrder = SubPixelUnknown;
-}
-
-void
-KdUseMsg (void)
-{
-    ErrorF("\nTinyX Device Dependent Usage:\n");
-    ErrorF("-screen WIDTH[/WIDTHMM]xHEIGHT[/HEIGHTMM][@ROTATION][X][Y][xDEPTH/BPP[xFREQ]]  Specify screen characteristics\n");
-    ErrorF("-rgba rgb/bgr/vrgb/vbgr/none   Specify subpixel ordering for LCD panels\n");
-    ErrorF("-mouse driver [,n,,options]    Specify the pointer driver and its options (n is the number of buttons)\n");
-    ErrorF("-keybd driver [,,options]      Specify the keyboard driver and its options\n");
-    ErrorF("-zaphod          Disable cursor screen switching\n");
-    ErrorF("-2button         Emulate 3 button mouse\n");
-    ErrorF("-3button         Disable 3 button mouse emulation\n");
-    ErrorF("-rawcoord        Don't transform pointer coordinates on rotation\n");
-    ErrorF("-dumb            Disable hardware acceleration\n");
-    ErrorF("-softCursor      Force software cursor\n");
-    ErrorF("-videoTest       Start the server, pause momentarily and exit\n");
-    ErrorF("-origin X,Y      Locates the next screen in the the virtual screen (Xinerama)\n");
-    ErrorF("-switchCmd       Command to execute on vt switch\n");
-    ErrorF("-zap             Terminate server on Ctrl+Alt+Backspace\n");
-    ErrorF("vtxx             Use virtual terminal xx instead of the next available\n");
-}
-
-int
-KdProcessArgument (int argc, char **argv, int i)
-{
-    KdCardInfo	    *card;
-    KdScreenInfo    *screen;
-
-    if (!strcmp (argv[i], "-screen"))
-    {
-	if ((i+1) < argc)
-	{
-	    card = KdCardInfoLast ();
-	    if (!card)
-	    {
-		InitCard (0);
-		card = KdCardInfoLast ();
-	    }
-	    if (card) {
-		screen = KdScreenInfoAdd (card);
-		KdParseScreen (screen, argv[i+1]);
-	    } else
-		ErrorF("No matching card found!\n");
-	}
-	else
-	    UseMsg ();
-	return 2;
-    }
-    if (!strcmp (argv[i], "-zaphod"))
-    {
-	kdDisableZaphod = TRUE;
-	return 1;
-    }
-    if (!strcmp (argv[i], "-zap"))
-    {
-	kdAllowZap = TRUE;
-	return 1;
-    }
-    if (!strcmp (argv[i], "-3button"))
-    {
-	kdEmulateMiddleButton = FALSE;
-	return 1;
-    }
-    if (!strcmp (argv[i], "-2button"))
-    {
-	kdEmulateMiddleButton = TRUE;
-	return 1;
-    }
-    if (!strcmp (argv[i], "-rawcoord"))
-    {
-	kdRawPointerCoordinates = 1;
-	return 1;
-    }
-    if (!strcmp (argv[i], "-dumb"))
-    {
-	kdDumbDriver = TRUE;
-	return 1;
-    }
-    if (!strcmp (argv[i], "-softCursor"))
-    {
-	kdSoftCursor = TRUE;
-	return 1;
-    }
-    if (!strcmp (argv[i], "-videoTest"))
-    {
-	kdVideoTest = TRUE;
-	return 1;
-    }
-    if (!strcmp (argv[i], "-origin"))
-    {
-	if ((i+1) < argc)
-	{
-	    char    *x = argv[i+1];
-	    char    *y = strchr (x, ',');
-	    if (x)
-		kdOrigin.x = atoi (x);
-	    else
-		kdOrigin.x = 0;
-	    if (y)
-		kdOrigin.y = atoi(y+1);
-	    else
-		kdOrigin.y = 0;
-	}
-	else
-	    UseMsg ();
-	return 2;
-    }
-    if (!strcmp (argv[i], "-rgba"))
-    {
-	if ((i+1) < argc)
-	    KdParseRgba (argv[i+1]);
-	else
-	    UseMsg ();
-	return 2;
-    }
-    if (!strcmp (argv[i], "-switchCmd"))
-    {
-	if ((i+1) < argc)
-	    kdSwitchCmd = argv[i+1];
-	else
-	    UseMsg ();
-	return 2;
-    }
-    if (!strncmp (argv[i], "vt", 2) &&
-	sscanf (argv[i], "vt%2d", &kdVirtualTerminal) == 1)
-    {
-	return 1;
-    }
-    if (!strcmp (argv[i], "-mouse") ||
-        !strcmp (argv[i], "-pointer")) {
-        if (i + 1 >= argc)
-            UseMsg();
-        KdAddConfigPointer(argv[i + 1]);
-	kdHasPointer = TRUE;
-        return 2;
-    }
-    if (!strcmp (argv[i], "-keybd")) {
-        if (i + 1 >= argc)
-            UseMsg();
-        KdAddConfigKeyboard(argv[i + 1]);
-	kdHasKbd = TRUE;
-        return 2;
-    }
-
-    return 0;
-}
-
-/*
- * These are getting tossed in here until I can think of where
- * they really belong
- */
-
-void
-KdOsInit (KdOsFuncs *pOsFuncs)
-{
-    kdOsFuncs = pOsFuncs;
-    if (pOsFuncs)
-    {
-	if (serverGeneration == 1)
-	{
-	    KdDoSwitchCmd ("start");
-            if (pOsFuncs->Init)
-                (*pOsFuncs->Init) ();
-	}
-    }
-}
-
-Bool
-KdAllocatePrivates (ScreenPtr pScreen)
-{
-    KdPrivScreenPtr	pScreenPriv;
-
-    if (kdGeneration != serverGeneration)
-	kdGeneration = serverGeneration;
-
-    if (!dixRegisterPrivateKey(&kdScreenPrivateKeyRec, PRIVATE_SCREEN, 0))
-	return FALSE;
-
-    pScreenPriv = calloc(1, sizeof (*pScreenPriv));
-    if (!pScreenPriv)
-	return FALSE;
-    KdSetScreenPriv (pScreen, pScreenPriv);
-    return TRUE;
-}
-
-Bool
-KdCreateScreenResources (ScreenPtr pScreen)
-{
-    KdScreenPriv(pScreen);
-    KdCardInfo	    *card = pScreenPriv->card;
-    Bool ret;
-
-    pScreen->CreateScreenResources = pScreenPriv->CreateScreenResources;
-    if(pScreen->CreateScreenResources)
-	ret = (*pScreen->CreateScreenResources) (pScreen);
-    else
-	ret= -1;
-    pScreenPriv->CreateScreenResources = pScreen->CreateScreenResources;
-    pScreen->CreateScreenResources = KdCreateScreenResources;
-    if (ret && card->cfuncs->createRes)
-	ret = (*card->cfuncs->createRes) (pScreen);
-    return ret;
-}
-
-Bool
-KdCloseScreen (int index, ScreenPtr pScreen)
-{
-    KdScreenPriv(pScreen);
-    KdScreenInfo    *screen = pScreenPriv->screen;
-    KdCardInfo	    *card = pScreenPriv->card;
-    Bool	    ret;
-
-    pScreenPriv->closed = TRUE;
-    pScreen->CloseScreen = pScreenPriv->CloseScreen;
-    if(pScreen->CloseScreen)
-        ret = (*pScreen->CloseScreen) (index, pScreen);
-    else
-	ret = TRUE;
-
-    if (pScreenPriv->dpmsState != KD_DPMS_NORMAL)
-	(*card->cfuncs->dpms) (pScreen, KD_DPMS_NORMAL);
-
-    if (screen->mynum == card->selected)
-	KdDisableScreen (pScreen);
-
-    /*
-     * Restore video hardware when last screen is closed
-     */
-    if (screen == card->screenList)
-    {
-	if (kdEnabled && card->cfuncs->restore)
-	    (*card->cfuncs->restore) (card);
-    }
-
-    if (!pScreenPriv->screen->dumb && card->cfuncs->finiAccel)
-	(*card->cfuncs->finiAccel) (pScreen);
-
-    if (!pScreenPriv->screen->softCursor && card->cfuncs->finiCursor)
-	(*card->cfuncs->finiCursor) (pScreen);
-
-    if(card->cfuncs->scrfini)
-        (*card->cfuncs->scrfini) (screen);
-
-    /*
-     * Clean up card when last screen is closed, DIX closes them in
-     * reverse order, thus we check for when the first in the list is closed
-     */
-    if (screen == card->screenList)
-    {
-	if(card->cfuncs->cardfini)
-	    (*card->cfuncs->cardfini) (card);
-	/*
-	 * Clean up OS when last card is closed
-	 */
-	if (card == kdCardInfo)
-	{
-	    if (kdEnabled)
-	    {
-		kdEnabled = FALSE;
-		if(kdOsFuncs->Disable)
-		    (*kdOsFuncs->Disable) ();
-	    }
-	}
-    }
-
-    pScreenPriv->screen->pScreen = 0;
-
-    free((pointer) pScreenPriv);
-    return ret;
-}
-
-Bool
-KdSaveScreen (ScreenPtr pScreen, int on)
-{
-    KdScreenPriv(pScreen);
-    int	    dpmsState;
-
-    if (!pScreenPriv->card->cfuncs->dpms)
-	return FALSE;
-
-    dpmsState = pScreenPriv->dpmsState;
-    switch (on) {
-    case SCREEN_SAVER_OFF:
-	dpmsState = KD_DPMS_NORMAL;
-	break;
-    case SCREEN_SAVER_ON:
-	if (dpmsState == KD_DPMS_NORMAL)
-	    dpmsState = KD_DPMS_NORMAL+1;
-	break;
-    case SCREEN_SAVER_CYCLE:
-	if (dpmsState < KD_DPMS_MAX)
-	    dpmsState++;
-	break;
-    case SCREEN_SAVER_FORCER:
-	break;
-    }
-    if (dpmsState != pScreenPriv->dpmsState)
-    {
-	if (pScreenPriv->enabled)
-	    (*pScreenPriv->card->cfuncs->dpms) (pScreen, dpmsState);
-	pScreenPriv->dpmsState = dpmsState;
-    }
-    return TRUE;
-}
-
-static Bool
-KdCreateWindow (WindowPtr pWin)
-{
-#ifndef PHOENIX
-    if (!pWin->parent)
-    {
-	KdScreenPriv(pWin->drawable.pScreen);
-
-	if (!pScreenPriv->enabled)
-	{
-	    RegionEmpty(&pWin->borderClip);
-	    RegionBreak(&pWin->clipList);
-	}
-    }
-#endif
-    return fbCreateWindow (pWin);
-}
-
-void
-KdSetSubpixelOrder (ScreenPtr pScreen, Rotation randr)
-{
-    KdScreenPriv(pScreen);
-    KdScreenInfo	*screen = pScreenPriv->screen;
-    int			subpixel_order = screen->subpixel_order;
-    Rotation		subpixel_dir;
-    int			i;
-
-    static struct {
-	int	    subpixel_order;
-	Rotation    direction;
-    } orders[] = {
-	{ SubPixelHorizontalRGB, 	RR_Rotate_0 },
-	{ SubPixelHorizontalBGR,	RR_Rotate_180 },
-	{ SubPixelVerticalRGB,		RR_Rotate_270 },
-	{ SubPixelVerticalBGR,		RR_Rotate_90 },
-    };
-
-    static struct {
-	int	bit;
-	int	normal;
-	int	reflect;
-    } reflects[] = {
-	{ RR_Reflect_X, SubPixelHorizontalRGB,	SubPixelHorizontalBGR },
-	{ RR_Reflect_X, SubPixelHorizontalBGR,	SubPixelHorizontalRGB },
-	{ RR_Reflect_Y, SubPixelVerticalRGB,	SubPixelVerticalBGR },
-	{ RR_Reflect_Y, SubPixelVerticalRGB,	SubPixelVerticalRGB },
-    };
-
-    /* map subpixel to direction */
-    for (i = 0; i < 4; i++)
-	if (orders[i].subpixel_order == subpixel_order)
-	    break;
-    if (i < 4)
-    {
-	subpixel_dir = KdAddRotation (randr & RR_Rotate_All, orders[i].direction);
-
-	/* map back to subpixel order */
-	for (i = 0; i < 4; i++)
-	    if (orders[i].direction & subpixel_dir)
-	    {
-		subpixel_order = orders[i].subpixel_order;
-		break;
-	    }
-	/* reflect */
-	for (i = 0; i < 4; i++)
-	    if ((randr & reflects[i].bit) &&
-		reflects[i].normal == subpixel_order)
-	    {
-		subpixel_order = reflects[i].reflect;
-		break;
-	    }
-    }
-    PictureSetSubpixelOrder (pScreen, subpixel_order);
-}
-
-/* Pass through AddScreen, which doesn't take any closure */
-static KdScreenInfo *kdCurrentScreen;
-
-Bool
-KdScreenInit(int index, ScreenPtr pScreen, int argc, char **argv)
-{
-    KdScreenInfo	*screen = kdCurrentScreen;
-    KdCardInfo		*card = screen->card;
-    KdPrivScreenPtr	pScreenPriv;
-    /*
-     * note that screen->fb is set up for the nominal orientation
-     * of the screen; that means if randr is rotated, the values
-     * there should reflect a rotated frame buffer (or shadow).
-     */
-    Bool		rotated = (screen->randr & (RR_Rotate_90|RR_Rotate_270)) != 0;
-    int			width, height, *width_mmp, *height_mmp;
-
-    KdAllocatePrivates (pScreen);
-
-    pScreenPriv = KdGetScreenPriv(pScreen);
-
-    if (!rotated)
-    {
-	width = screen->width;
-	height = screen->height;
-	width_mmp = &screen->width_mm;
-	height_mmp = &screen->height_mm;
-    }
-    else
-    {
-	width = screen->height;
-	height = screen->width;
-	width_mmp = &screen->height_mm;
-	height_mmp = &screen->width_mm;
-    }
-    screen->pScreen = pScreen;
-    pScreenPriv->screen = screen;
-    pScreenPriv->card = card;
-    pScreenPriv->bytesPerPixel = screen->fb.bitsPerPixel >> 3;
-    pScreenPriv->dpmsState = KD_DPMS_NORMAL;
-    pScreen->x = screen->origin.x;
-    pScreen->y = screen->origin.y;
-
-    if (!monitorResolution)
-	monitorResolution = 75;
-    /*
-     * This is done in this order so that backing store wraps
-     * our GC functions; fbFinishScreenInit initializes MI
-     * backing store
-     */
-    if (!fbSetupScreen (pScreen,
-			screen->fb.frameBuffer,
-			width, height,
-			monitorResolution, monitorResolution,
-			screen->fb.pixelStride,
-			screen->fb.bitsPerPixel))
-    {
-	return FALSE;
-    }
-
-    /*
-     * Set colormap functions
-     */
-    pScreen->InstallColormap	= KdInstallColormap;
-    pScreen->UninstallColormap	= KdUninstallColormap;
-    pScreen->ListInstalledColormaps = KdListInstalledColormaps;
-    pScreen->StoreColors	= KdStoreColors;
-
-    pScreen->SaveScreen		= KdSaveScreen;
-    pScreen->CreateWindow	= KdCreateWindow;
-
-    if (!fbFinishScreenInit (pScreen,
-			     screen->fb.frameBuffer,
-			     width, height,
-			     monitorResolution, monitorResolution,
-			     screen->fb.pixelStride,
-			     screen->fb.bitsPerPixel))
-    {
-	return FALSE;
-    }
-
-    /*
-     * Fix screen sizes; for some reason mi takes dpi instead of mm.
-     * Rounding errors are annoying
-     */
-    if (*width_mmp)
-	pScreen->mmWidth = *width_mmp;
-    else
-	*width_mmp = pScreen->mmWidth;
-    if (*height_mmp)
-	pScreen->mmHeight = *height_mmp;
-    else
-	*height_mmp = pScreen->mmHeight;
-
-    /*
-     * Plug in our own block/wakeup handlers.
-     * miScreenInit installs NoopDDA in both places
-     */
-    pScreen->BlockHandler	= KdBlockHandler;
-    pScreen->WakeupHandler	= KdWakeupHandler;
-
-    if (!fbPictureInit (pScreen, 0, 0))
-	return FALSE;
-    if (card->cfuncs->initScreen)
-	if (!(*card->cfuncs->initScreen) (pScreen))
-	    return FALSE;
-
-    if (!screen->dumb && card->cfuncs->initAccel)
-	if (!(*card->cfuncs->initAccel) (pScreen))
-	    screen->dumb = TRUE;
-
-    if (card->cfuncs->finishInitScreen)
-	if (!(*card->cfuncs->finishInitScreen) (pScreen))
-	    return FALSE;
-
-#if 0
-    fbInitValidateTree (pScreen);
-#endif
-
-    /*
-     * Wrap CloseScreen, the order now is:
-     *	KdCloseScreen
-     *	miBSCloseScreen
-     *	fbCloseScreen
-     */
-    pScreenPriv->CloseScreen = pScreen->CloseScreen;
-    pScreen->CloseScreen = KdCloseScreen;
-
-    pScreenPriv->CreateScreenResources = pScreen->CreateScreenResources;
-    pScreen->CreateScreenResources = KdCreateScreenResources;
-
-    if (screen->softCursor ||
-	!card->cfuncs->initCursor ||
-	!(*card->cfuncs->initCursor) (pScreen))
-    {
-	/* Use MI for cursor display and event queueing. */
-	screen->softCursor = TRUE;
-	miDCInitialize(pScreen, &kdPointerScreenFuncs);
-    }
-
-
-    if (!fbCreateDefColormap (pScreen))
-    {
-	return FALSE;
-    }
-
-    KdSetSubpixelOrder (pScreen, screen->randr);
-
-    /*
-     * Enable the hardware
-     */
-    if (!kdEnabled)
-    {
-	kdEnabled = TRUE;
-	if(kdOsFuncs->Enable)
-	    (*kdOsFuncs->Enable) ();
-    }
-
-    if (screen->mynum == card->selected)
-    {
-	if(card->cfuncs->preserve)
-	    (*card->cfuncs->preserve) (card);
-	if(card->cfuncs->enable)
-	    if (!(*card->cfuncs->enable) (pScreen))
-		return FALSE;
-	pScreenPriv->enabled = TRUE;
-	if (!screen->softCursor && card->cfuncs->enableCursor)
-	    (*card->cfuncs->enableCursor) (pScreen);
-	KdEnableColormap (pScreen);
-	if (!screen->dumb && card->cfuncs->enableAccel)
-	    (*card->cfuncs->enableAccel) (pScreen);
-    }
-
-    return TRUE;
-}
-
-void
-KdInitScreen (ScreenInfo    *pScreenInfo,
-	      KdScreenInfo  *screen,
-	      int	    argc,
-	      char	    **argv)
-{
-    KdCardInfo	*card = screen->card;
-
-    (*card->cfuncs->scrinit) (screen);
-
-    if (!card->cfuncs->initAccel)
-	screen->dumb = TRUE;
-    if (!card->cfuncs->initCursor)
-	screen->softCursor = TRUE;
-}
-
-static Bool
-KdSetPixmapFormats (ScreenInfo	*pScreenInfo)
-{
-    CARD8	    depthToBpp[33];	/* depth -> bpp map */
-    KdCardInfo	    *card;
-    KdScreenInfo    *screen;
-    int		    i;
-    int		    bpp;
-    PixmapFormatRec *format;
-
-    for (i = 1; i <= 32; i++)
-	depthToBpp[i] = 0;
-
-    /*
-     * Generate mappings between bitsPerPixel and depth,
-     * also ensure that all screens comply with protocol
-     * restrictions on equivalent formats for the same
-     * depth on different screens
-     */
-    for (card = kdCardInfo; card; card = card->next)
-    {
-	for (screen = card->screenList; screen; screen = screen->next)
-	{
-	    bpp = screen->fb.bitsPerPixel;
-	    if (bpp == 24)
-		bpp = 32;
-	    if (!depthToBpp[screen->fb.depth])
-		depthToBpp[screen->fb.depth] = bpp;
-	    else if (depthToBpp[screen->fb.depth] != bpp)
-		return FALSE;
-	}
-    }
-
-    /*
-     * Fill in additional formats
-     */
-    for (i = 0; i < NUM_KD_DEPTHS; i++)
-	if (!depthToBpp[kdDepths[i].depth])
-	    depthToBpp[kdDepths[i].depth] = kdDepths[i].bpp;
-
-    pScreenInfo->imageByteOrder     = IMAGE_BYTE_ORDER;
-    pScreenInfo->bitmapScanlineUnit = BITMAP_SCANLINE_UNIT;
-    pScreenInfo->bitmapScanlinePad  = BITMAP_SCANLINE_PAD;
-    pScreenInfo->bitmapBitOrder     = BITMAP_BIT_ORDER;
-
-    pScreenInfo->numPixmapFormats = 0;
-
-    for (i = 1; i <= 32; i++)
-    {
-	if (depthToBpp[i])
-	{
-	    format = &pScreenInfo->formats[pScreenInfo->numPixmapFormats++];
-	    format->depth = i;
-	    format->bitsPerPixel = depthToBpp[i];
-	    format->scanlinePad = BITMAP_SCANLINE_PAD;
-	}
-    }
-
-    return TRUE;
-}
-
-static void
-KdAddScreen (ScreenInfo	    *pScreenInfo,
-	     KdScreenInfo   *screen,
-	     int	    argc,
-	     char	    **argv)
-{
-    int	    i;
-    /*
-     * Fill in fb visual type masks for this screen
-     */
-    for (i = 0; i < pScreenInfo->numPixmapFormats; i++)
-    {
-	unsigned long	visuals;
-	Pixel		rm, gm, bm;
-
-	visuals = 0;
-	rm = gm = bm = 0;
-	if (pScreenInfo->formats[i].depth == screen->fb.depth)
-	{
-	    visuals = screen->fb.visuals;
-	    rm = screen->fb.redMask;
-	    gm = screen->fb.greenMask;
-	    bm = screen->fb.blueMask;
-	}
-	fbSetVisualTypesAndMasks (pScreenInfo->formats[i].depth,
-				  visuals,
-				  8,
-				  rm, gm, bm);
-    }
-
-    kdCurrentScreen = screen;
-
-    AddScreen (KdScreenInit, argc, argv);
-}
-
-#if 0 /* This function is not used currently */
-
-int
-KdDepthToFb (ScreenPtr	pScreen, int depth)
-{
-    KdScreenPriv(pScreen);
-
-    for (fb = 0; fb <= KD_MAX_FB && pScreenPriv->screen->fb.frameBuffer; fb++)
-	if (pScreenPriv->screen->fb.depth == depth)
-	    return fb;
-}
-
-#endif
-
-static int
-KdSignalWrapper (int signum)
-{
-    kdCaughtSignal = TRUE;
-    return 1; /* use generic OS layer cleanup & abort */
-}
-
-void
-KdInitOutput (ScreenInfo    *pScreenInfo,
-	      int	    argc,
-	      char	    **argv)
-{
-    KdCardInfo	    *card;
-    KdScreenInfo    *screen;
-
-    if (!kdCardInfo)
-    {
-	InitCard (0);
-	if (!(card = KdCardInfoLast ()))
-	    FatalError("No matching cards found!\n");
-	screen = KdScreenInfoAdd (card);
-	KdParseScreen (screen, 0);
-    }
-    /*
-     * Initialize all of the screens for all of the cards
-     */
-    for (card = kdCardInfo; card; card = card->next)
-    {
-	int ret=1;
-	if(card->cfuncs->cardinit)
-		ret=(*card->cfuncs->cardinit) (card);
-	if (ret)
-	{
-	    for (screen = card->screenList; screen; screen = screen->next)
-		KdInitScreen (pScreenInfo, screen, argc, argv);
-	}
-    }
-
-    /*
-     * Merge the various pixmap formats together, this can fail
-     * when two screens share depth but not bitsPerPixel
-     */
-    if (!KdSetPixmapFormats (pScreenInfo))
-	return;
-
-    /*
-     * Add all of the screens
-     */
-    for (card = kdCardInfo; card; card = card->next)
-	for (screen = card->screenList; screen; screen = screen->next)
-	    KdAddScreen (pScreenInfo, screen, argc, argv);
-
-    OsRegisterSigWrapper(KdSignalWrapper);
-}
-
-#ifndef _MSC_VER
-void
-OsVendorFatalError(void)
-{
-}
-
-int
-DPMSSet(ClientPtr client, int level)
-{
-    return Success;
-}
-
-Bool
-DPMSSupported (void)
-{
-    return FALSE;
-}
-#endif
-=======
-/*
- * Copyright © 1999 Keith Packard
- *
- * Permission to use, copy, modify, distribute, and sell this software and its
- * documentation for any purpose is hereby granted without fee, provided that
- * the above copyright notice appear in all copies and that both that
- * copyright notice and this permission notice appear in supporting
- * documentation, and that the name of Keith Packard not be used in
- * advertising or publicity pertaining to distribution of the software without
- * specific, written prior permission.  Keith Packard makes no
- * representations about the suitability of this software for any purpose.  It
- * is provided "as is" without express or implied warranty.
- *
- * KEITH PACKARD DISCLAIMS ALL WARRANTIES WITH REGARD TO THIS SOFTWARE,
- * INCLUDING ALL IMPLIED WARRANTIES OF MERCHANTABILITY AND FITNESS, IN NO
- * EVENT SHALL KEITH PACKARD BE LIABLE FOR ANY SPECIAL, INDIRECT OR
- * CONSEQUENTIAL DAMAGES OR ANY DAMAGES WHATSOEVER RESULTING FROM LOSS OF USE,
- * DATA OR PROFITS, WHETHER IN AN ACTION OF CONTRACT, NEGLIGENCE OR OTHER
- * TORTIOUS ACTION, ARISING OUT OF OR IN CONNECTION WITH THE USE OR
- * PERFORMANCE OF THIS SOFTWARE.
- */
-
-#ifdef HAVE_CONFIG_H
-#include <kdrive-config.h>
-#endif
-#include "kdrive.h"
-#include <mivalidate.h>
-#include <dixstruct.h>
-#include "privates.h"
-#ifdef RANDR
-#include <randrstr.h>
-#endif
-
-#ifdef XV
-#include "kxv.h"
-#endif
-
-#ifdef DPMSExtension
-#include "dpmsproc.h"
-#endif
-
-#ifdef HAVE_EXECINFO_H
-#include <execinfo.h>
-#endif
-
-#include <signal.h>
-
-typedef struct _kdDepths {
-    CARD8   depth;
-    CARD8   bpp;
-} KdDepths;
-
-KdDepths    kdDepths[] = {
-    { 1, 1 },
-    { 4, 4 },
-    { 8, 8 },
-    { 15, 16 },
-    { 16, 16 },
-    { 24, 32 },
-    { 32, 32 }
-};
-
-#define NUM_KD_DEPTHS (sizeof (kdDepths) / sizeof (kdDepths[0]))
-
-#define KD_DEFAULT_BUTTONS 5
-
-DevPrivateKeyRec    kdScreenPrivateKeyRec;
-unsigned long	    kdGeneration;
-
-Bool                kdVideoTest;
-unsigned long       kdVideoTestTime;
-Bool		    kdEmulateMiddleButton;
-Bool		    kdRawPointerCoordinates;
-Bool		    kdDisableZaphod;
-Bool                kdAllowZap;
-Bool		    kdEnabled;
-int		    kdSubpixelOrder;
-int		    kdVirtualTerminal = -1;
-Bool		    kdSwitchPending;
-char		    *kdSwitchCmd;
-DDXPointRec	    kdOrigin;
-Bool		    kdHasPointer = FALSE;
-Bool		    kdHasKbd = FALSE;
-
-static Bool         kdCaughtSignal = FALSE;
-
-/*
- * Carry arguments from InitOutput through driver initialization
- * to KdScreenInit
- */
-
-KdOsFuncs	*kdOsFuncs;
-
-void
-KdDisableScreen (ScreenPtr pScreen)
-{
-    KdScreenPriv(pScreen);
-
-    if (!pScreenPriv->enabled)
-	return;
-    if (!pScreenPriv->closed)
-	SetRootClip (pScreen, FALSE);
-    KdDisableColormap (pScreen);
-    if (!pScreenPriv->screen->dumb && pScreenPriv->card->cfuncs->disableAccel)
-	(*pScreenPriv->card->cfuncs->disableAccel) (pScreen);
-    if (!pScreenPriv->screen->softCursor && pScreenPriv->card->cfuncs->disableCursor)
-	(*pScreenPriv->card->cfuncs->disableCursor) (pScreen);
-    if (pScreenPriv->card->cfuncs->dpms)
-	(*pScreenPriv->card->cfuncs->dpms) (pScreen, KD_DPMS_NORMAL);
-    pScreenPriv->enabled = FALSE;
-    if(pScreenPriv->card->cfuncs->disable)
-        (*pScreenPriv->card->cfuncs->disable) (pScreen);
-}
-
-static void
-KdDoSwitchCmd (char *reason)
-{
-    if (kdSwitchCmd)
-    {
-	char    *command = malloc(strlen (kdSwitchCmd) +
-				   1 +
-				   strlen (reason) +
-				   1);
-	if (!command)
-	    return;
-	strcpy (command, kdSwitchCmd);
-	strcat (command, " ");
-	strcat (command, reason);
-	system (command);
-	free(command);
-    }
-}
-
-void
-KdSuspend (void)
-{
-    KdCardInfo	    *card;
-    KdScreenInfo    *screen;
-
-    if (kdEnabled)
-    {
-	for (card = kdCardInfo; card; card = card->next)
-	{
-	    for (screen = card->screenList; screen; screen = screen->next)
-		if (screen->mynum == card->selected && screen->pScreen)
-		    KdDisableScreen (screen->pScreen);
-	    if (card->driver && card->cfuncs->restore)
-		(*card->cfuncs->restore) (card);
-	}
-	KdDisableInput ();
-	KdDoSwitchCmd ("suspend");
-    }
-}
-
-void
-KdDisableScreens (void)
-{
-    KdSuspend ();
-    if (kdEnabled)
-    {
-        if (kdOsFuncs->Disable)
-            (*kdOsFuncs->Disable) ();
-	kdEnabled = FALSE;
-    }
-}
-
-Bool
-KdEnableScreen (ScreenPtr pScreen)
-{
-    KdScreenPriv (pScreen);
-
-    if (pScreenPriv->enabled)
-	return TRUE;
-    if(pScreenPriv->card->cfuncs->enable)
-	if (!(*pScreenPriv->card->cfuncs->enable) (pScreen))
-	    return FALSE;
-    pScreenPriv->enabled = TRUE;
-    pScreenPriv->dpmsState = KD_DPMS_NORMAL;
-    pScreenPriv->card->selected = pScreenPriv->screen->mynum;
-    if (!pScreenPriv->screen->softCursor && pScreenPriv->card->cfuncs->enableCursor)
-	(*pScreenPriv->card->cfuncs->enableCursor) (pScreen);
-    if (!pScreenPriv->screen->dumb && pScreenPriv->card->cfuncs->enableAccel)
-	(*pScreenPriv->card->cfuncs->enableAccel) (pScreen);
-    KdEnableColormap (pScreen);
-    SetRootClip (pScreen, TRUE);
-    if (pScreenPriv->card->cfuncs->dpms)
-	(*pScreenPriv->card->cfuncs->dpms) (pScreen, pScreenPriv->dpmsState);
-    return TRUE;
-}
-
-void
-KdResume (void)
-{
-    KdCardInfo	    *card;
-    KdScreenInfo    *screen;
-
-    if (kdEnabled)
-    {
-	KdDoSwitchCmd ("resume");
-	for (card = kdCardInfo; card; card = card->next)
-	{
-	    if(card->cfuncs->preserve)
-		(*card->cfuncs->preserve) (card);
-	    for (screen = card->screenList; screen; screen = screen->next)
-		if (screen->mynum == card->selected && screen->pScreen)
-		    KdEnableScreen (screen->pScreen);
-	}
-	KdEnableInput ();
-	KdReleaseAllKeys ();
-    }
-}
-
-void
-KdEnableScreens (void)
-{
-    if (!kdEnabled)
-    {
-	kdEnabled = TRUE;
-        if (kdOsFuncs->Enable)
-            (*kdOsFuncs->Enable) ();
-    }
-    KdResume ();
-}
-
-void
-KdProcessSwitch (void)
-{
-    if (kdEnabled)
-	KdDisableScreens ();
-    else
-	KdEnableScreens ();
-}
-
-void
-AbortDDX(enum ExitCode error)
-{
-    KdDisableScreens ();
-    if (kdOsFuncs)
-    {
-	if (kdEnabled && kdOsFuncs->Disable)
-	    (*kdOsFuncs->Disable) ();
-        if (kdOsFuncs->Fini)
-            (*kdOsFuncs->Fini) ();
-	KdDoSwitchCmd ("stop");
-    }
-
-    if (kdCaughtSignal)
-        OsAbort();
-}
-
-void
-ddxGiveUp (enum ExitCode error)
-{
-    AbortDDX (error);
-}
-
-Bool	kdDumbDriver;
-Bool	kdSoftCursor;
-
-char *
-KdParseFindNext (char *cur, char *delim, char *save, char *last)
-{
-    while (*cur && !strchr (delim, *cur))
-    {
-	*save++ = *cur++;
-    }
-    *save = 0;
-    *last = *cur;
-    if (*cur)
-	cur++;
-    return cur;
-}
-
-Rotation
-KdAddRotation (Rotation a, Rotation b)
-{
-    Rotation	rotate = (a & RR_Rotate_All) * (b & RR_Rotate_All);
-    Rotation	reflect = (a & RR_Reflect_All) ^ (b & RR_Reflect_All);
-
-    if (rotate > RR_Rotate_270)
-	rotate /= (RR_Rotate_270 * RR_Rotate_90);
-    return reflect | rotate;
-}
-
-Rotation
-KdSubRotation (Rotation a, Rotation b)
-{
-    Rotation	rotate = (a & RR_Rotate_All) * 16 / (b & RR_Rotate_All);
-    Rotation	reflect = (a & RR_Reflect_All) ^ (b & RR_Reflect_All);
-
-    if (rotate > RR_Rotate_270)
-	rotate /= (RR_Rotate_270 * RR_Rotate_90);
-    return reflect | rotate;
-}
-
-void
-KdParseScreen (KdScreenInfo *screen,
-	       char	    *arg)
-{
-    char    delim;
-    char    save[1024];
-    int	    i;
-    int	    pixels, mm;
-
-    screen->dumb = kdDumbDriver;
-    screen->softCursor = kdSoftCursor;
-    screen->origin = kdOrigin;
-    screen->randr = RR_Rotate_0;
-    screen->width = 0;
-    screen->height = 0;
-    screen->width_mm = 0;
-    screen->height_mm = 0;
-    screen->subpixel_order = kdSubpixelOrder;
-    screen->rate = 0;
-    screen->fb.depth = 0;
-    if (!arg)
-	return;
-    if (strlen (arg) >= sizeof (save))
-	return;
-
-    for (i = 0; i < 2; i++)
-    {
-	arg = KdParseFindNext (arg, "x/@XY", save, &delim);
-	if (!save[0])
-	    return;
-
-	pixels = atoi(save);
-	mm = 0;
-
-	if (delim == '/')
-	{
-	    arg = KdParseFindNext (arg, "x@XY", save, &delim);
-	    if (!save[0])
-		return;
-	    mm = atoi(save);
-	}
-
-	if (i == 0)
-	{
-	    screen->width = pixels;
-	    screen->width_mm = mm;
-	}
-	else
-	{
-	    screen->height = pixels;
-	    screen->height_mm = mm;
-	}
-	if (delim != 'x' && delim != '@' && delim != 'X' && delim != 'Y')
-	    return;
-    }
-
-    kdOrigin.x += screen->width;
-    kdOrigin.y = 0;
-    kdDumbDriver = FALSE;
-    kdSoftCursor = FALSE;
-    kdSubpixelOrder = SubPixelUnknown;
-
-    if (delim == '@')
-    {
-	arg = KdParseFindNext (arg, "xXY", save, &delim);
-	if (save[0])
-	{
-	    int	    rotate = atoi (save);
-	    if (rotate < 45)
-		screen->randr = RR_Rotate_0;
-	    else if (rotate < 135)
-		screen->randr = RR_Rotate_90;
-	    else if (rotate < 225)
-		screen->randr = RR_Rotate_180;
-	    else if (rotate < 315)
-		screen->randr = RR_Rotate_270;
-	    else
-		screen->randr = RR_Rotate_0;
-	}
-    }
-    if (delim == 'X')
-    {
-	arg = KdParseFindNext (arg, "xY", save, &delim);
-	screen->randr |= RR_Reflect_X;
-    }
-
-    if (delim == 'Y')
-    {
-	arg = KdParseFindNext (arg, "xY", save, &delim);
-	screen->randr |= RR_Reflect_Y;
-    }
-
-    arg = KdParseFindNext (arg, "x/,", save, &delim);
-    if (save[0])
-    {
-	screen->fb.depth = atoi(save);
-	if (delim == '/')
-	{
-	    arg = KdParseFindNext (arg, "x,", save, &delim);
-	    if (save[0])
-		screen->fb.bitsPerPixel = atoi (save);
-	}
-	else
-	    screen->fb.bitsPerPixel = 0;
-    }
-
-    if (delim == 'x')
-    {
-	arg = KdParseFindNext (arg, "x", save, &delim);
-	if (save[0])
-	    screen->rate = atoi(save);
-    }
-}
-
-/*
- * Mouse argument syntax:
- *
- *  device,protocol,options...
- *
- *  Options are any of:
- *	1-5	    n button mouse
- *	2button	    emulate middle button
- *	{NMO}	    Reorder buttons
- */
-
-void
-KdParseRgba (char *rgba)
-{
-    if (!strcmp (rgba, "rgb"))
-	kdSubpixelOrder = SubPixelHorizontalRGB;
-    else if (!strcmp (rgba, "bgr"))
-	kdSubpixelOrder = SubPixelHorizontalBGR;
-    else if (!strcmp (rgba, "vrgb"))
-	kdSubpixelOrder = SubPixelVerticalRGB;
-    else if (!strcmp (rgba, "vbgr"))
-	kdSubpixelOrder = SubPixelVerticalBGR;
-    else if (!strcmp (rgba, "none"))
-	kdSubpixelOrder = SubPixelNone;
-    else
-	kdSubpixelOrder = SubPixelUnknown;
-}
-
-void
-KdUseMsg (void)
-{
-    ErrorF("\nTinyX Device Dependent Usage:\n");
-    ErrorF("-screen WIDTH[/WIDTHMM]xHEIGHT[/HEIGHTMM][@ROTATION][X][Y][xDEPTH/BPP[xFREQ]]  Specify screen characteristics\n");
-    ErrorF("-rgba rgb/bgr/vrgb/vbgr/none   Specify subpixel ordering for LCD panels\n");
-    ErrorF("-mouse driver [,n,,options]    Specify the pointer driver and its options (n is the number of buttons)\n");
-    ErrorF("-keybd driver [,,options]      Specify the keyboard driver and its options\n");
-    ErrorF("-zaphod          Disable cursor screen switching\n");
-    ErrorF("-2button         Emulate 3 button mouse\n");
-    ErrorF("-3button         Disable 3 button mouse emulation\n");
-    ErrorF("-rawcoord        Don't transform pointer coordinates on rotation\n");
-    ErrorF("-dumb            Disable hardware acceleration\n");
-    ErrorF("-softCursor      Force software cursor\n");
-    ErrorF("-videoTest       Start the server, pause momentarily and exit\n");
-    ErrorF("-origin X,Y      Locates the next screen in the the virtual screen (Xinerama)\n");
-    ErrorF("-switchCmd       Command to execute on vt switch\n");
-    ErrorF("-zap             Terminate server on Ctrl+Alt+Backspace\n");
-    ErrorF("vtxx             Use virtual terminal xx instead of the next available\n");
-}
-
-int
-KdProcessArgument (int argc, char **argv, int i)
-{
-    KdCardInfo	    *card;
-    KdScreenInfo    *screen;
-
-    if (!strcmp (argv[i], "-screen"))
-    {
-	if ((i+1) < argc)
-	{
-	    card = KdCardInfoLast ();
-	    if (!card)
-	    {
-		InitCard (0);
-		card = KdCardInfoLast ();
-	    }
-	    if (card) {
-		screen = KdScreenInfoAdd (card);
-		KdParseScreen (screen, argv[i+1]);
-	    } else
-		ErrorF("No matching card found!\n");
-	}
-	else
-	    UseMsg ();
-	return 2;
-    }
-    if (!strcmp (argv[i], "-zaphod"))
-    {
-	kdDisableZaphod = TRUE;
-	return 1;
-    }
-    if (!strcmp (argv[i], "-zap"))
-    {
-	kdAllowZap = TRUE;
-	return 1;
-    }
-    if (!strcmp (argv[i], "-3button"))
-    {
-	kdEmulateMiddleButton = FALSE;
-	return 1;
-    }
-    if (!strcmp (argv[i], "-2button"))
-    {
-	kdEmulateMiddleButton = TRUE;
-	return 1;
-    }
-    if (!strcmp (argv[i], "-rawcoord"))
-    {
-	kdRawPointerCoordinates = 1;
-	return 1;
-    }
-    if (!strcmp (argv[i], "-dumb"))
-    {
-	kdDumbDriver = TRUE;
-	return 1;
-    }
-    if (!strcmp (argv[i], "-softCursor"))
-    {
-	kdSoftCursor = TRUE;
-	return 1;
-    }
-    if (!strcmp (argv[i], "-videoTest"))
-    {
-	kdVideoTest = TRUE;
-	return 1;
-    }
-    if (!strcmp (argv[i], "-origin"))
-    {
-	if ((i+1) < argc)
-	{
-	    char    *x = argv[i+1];
-	    char    *y = strchr (x, ',');
-	    if (x)
-		kdOrigin.x = atoi (x);
-	    else
-		kdOrigin.x = 0;
-	    if (y)
-		kdOrigin.y = atoi(y+1);
-	    else
-		kdOrigin.y = 0;
-	}
-	else
-	    UseMsg ();
-	return 2;
-    }
-    if (!strcmp (argv[i], "-rgba"))
-    {
-	if ((i+1) < argc)
-	    KdParseRgba (argv[i+1]);
-	else
-	    UseMsg ();
-	return 2;
-    }
-    if (!strcmp (argv[i], "-switchCmd"))
-    {
-	if ((i+1) < argc)
-	    kdSwitchCmd = argv[i+1];
-	else
-	    UseMsg ();
-	return 2;
-    }
-    if (!strncmp (argv[i], "vt", 2) &&
-	sscanf (argv[i], "vt%2d", &kdVirtualTerminal) == 1)
-    {
-	return 1;
-    }
-    if (!strcmp (argv[i], "-mouse") ||
-        !strcmp (argv[i], "-pointer")) {
-        if (i + 1 >= argc)
-            UseMsg();
-        KdAddConfigPointer(argv[i + 1]);
-	kdHasPointer = TRUE;
-        return 2;
-    }
-    if (!strcmp (argv[i], "-keybd")) {
-        if (i + 1 >= argc)
-            UseMsg();
-        KdAddConfigKeyboard(argv[i + 1]);
-	kdHasKbd = TRUE;
-        return 2;
-    }
-
-    return 0;
-}
-
-/*
- * These are getting tossed in here until I can think of where
- * they really belong
- */
-
-void
-KdOsInit (KdOsFuncs *pOsFuncs)
-{
-    kdOsFuncs = pOsFuncs;
-    if (pOsFuncs)
-    {
-	if (serverGeneration == 1)
-	{
-	    KdDoSwitchCmd ("start");
-            if (pOsFuncs->Init)
-                (*pOsFuncs->Init) ();
-	}
-    }
-}
-
-Bool
-KdAllocatePrivates (ScreenPtr pScreen)
-{
-    KdPrivScreenPtr	pScreenPriv;
-
-    if (kdGeneration != serverGeneration)
-	kdGeneration = serverGeneration;
-
-    if (!dixRegisterPrivateKey(&kdScreenPrivateKeyRec, PRIVATE_SCREEN, 0))
-	return FALSE;
-
-    pScreenPriv = calloc(1, sizeof (*pScreenPriv));
-    if (!pScreenPriv)
-	return FALSE;
-    KdSetScreenPriv (pScreen, pScreenPriv);
-    return TRUE;
-}
-
-Bool
-KdCreateScreenResources (ScreenPtr pScreen)
-{
-    KdScreenPriv(pScreen);
-    KdCardInfo	    *card = pScreenPriv->card;
-    Bool ret;
-
-    pScreen->CreateScreenResources = pScreenPriv->CreateScreenResources;
-    if(pScreen->CreateScreenResources)
-	ret = (*pScreen->CreateScreenResources) (pScreen);
-    else
-	ret= -1;
-    pScreenPriv->CreateScreenResources = pScreen->CreateScreenResources;
-    pScreen->CreateScreenResources = KdCreateScreenResources;
-    if (ret && card->cfuncs->createRes)
-	ret = (*card->cfuncs->createRes) (pScreen);
-    return ret;
-}
-
-Bool
-KdCloseScreen (int index, ScreenPtr pScreen)
-{
-    KdScreenPriv(pScreen);
-    KdScreenInfo    *screen = pScreenPriv->screen;
-    KdCardInfo	    *card = pScreenPriv->card;
-    Bool	    ret;
-
-    pScreenPriv->closed = TRUE;
-    pScreen->CloseScreen = pScreenPriv->CloseScreen;
-    if(pScreen->CloseScreen)
-        ret = (*pScreen->CloseScreen) (index, pScreen);
-    else
-	ret = TRUE;
-
-    if (pScreenPriv->dpmsState != KD_DPMS_NORMAL)
-	(*card->cfuncs->dpms) (pScreen, KD_DPMS_NORMAL);
-
-    if (screen->mynum == card->selected)
-	KdDisableScreen (pScreen);
-
-    /*
-     * Restore video hardware when last screen is closed
-     */
-    if (screen == card->screenList)
-    {
-	if (kdEnabled && card->cfuncs->restore)
-	    (*card->cfuncs->restore) (card);
-    }
-
-    if (!pScreenPriv->screen->dumb && card->cfuncs->finiAccel)
-	(*card->cfuncs->finiAccel) (pScreen);
-
-    if (!pScreenPriv->screen->softCursor && card->cfuncs->finiCursor)
-	(*card->cfuncs->finiCursor) (pScreen);
-
-    if(card->cfuncs->scrfini)
-        (*card->cfuncs->scrfini) (screen);
-
-    /*
-     * Clean up card when last screen is closed, DIX closes them in
-     * reverse order, thus we check for when the first in the list is closed
-     */
-    if (screen == card->screenList)
-    {
-	if(card->cfuncs->cardfini)
-	    (*card->cfuncs->cardfini) (card);
-	/*
-	 * Clean up OS when last card is closed
-	 */
-	if (card == kdCardInfo)
-	{
-	    if (kdEnabled)
-	    {
-		kdEnabled = FALSE;
-		if(kdOsFuncs->Disable)
-		    (*kdOsFuncs->Disable) ();
-	    }
-	}
-    }
-
-    pScreenPriv->screen->pScreen = 0;
-
-    free((pointer) pScreenPriv);
-    return ret;
-}
-
-Bool
-KdSaveScreen (ScreenPtr pScreen, int on)
-{
-    KdScreenPriv(pScreen);
-    int	    dpmsState;
-
-    if (!pScreenPriv->card->cfuncs->dpms)
-	return FALSE;
-
-    dpmsState = pScreenPriv->dpmsState;
-    switch (on) {
-    case SCREEN_SAVER_OFF:
-	dpmsState = KD_DPMS_NORMAL;
-	break;
-    case SCREEN_SAVER_ON:
-	if (dpmsState == KD_DPMS_NORMAL)
-	    dpmsState = KD_DPMS_NORMAL+1;
-	break;
-    case SCREEN_SAVER_CYCLE:
-	if (dpmsState < KD_DPMS_MAX)
-	    dpmsState++;
-	break;
-    case SCREEN_SAVER_FORCER:
-	break;
-    }
-    if (dpmsState != pScreenPriv->dpmsState)
-    {
-	if (pScreenPriv->enabled)
-	    (*pScreenPriv->card->cfuncs->dpms) (pScreen, dpmsState);
-	pScreenPriv->dpmsState = dpmsState;
-    }
-    return TRUE;
-}
-
-static Bool
-KdCreateWindow (WindowPtr pWin)
-{
-#ifndef PHOENIX
-    if (!pWin->parent)
-    {
-	KdScreenPriv(pWin->drawable.pScreen);
-
-	if (!pScreenPriv->enabled)
-	{
-	    RegionEmpty(&pWin->borderClip);
-	    RegionBreak(&pWin->clipList);
-	}
-    }
-#endif
-    return fbCreateWindow (pWin);
-}
-
-void
-KdSetSubpixelOrder (ScreenPtr pScreen, Rotation randr)
-{
-    KdScreenPriv(pScreen);
-    KdScreenInfo	*screen = pScreenPriv->screen;
-    int			subpixel_order = screen->subpixel_order;
-    Rotation		subpixel_dir;
-    int			i;
-
-    static struct {
-	int	    subpixel_order;
-	Rotation    direction;
-    } orders[] = {
-	{ SubPixelHorizontalRGB, 	RR_Rotate_0 },
-	{ SubPixelHorizontalBGR,	RR_Rotate_180 },
-	{ SubPixelVerticalRGB,		RR_Rotate_270 },
-	{ SubPixelVerticalBGR,		RR_Rotate_90 },
-    };
-
-    static struct {
-	int	bit;
-	int	normal;
-	int	reflect;
-    } reflects[] = {
-	{ RR_Reflect_X, SubPixelHorizontalRGB,	SubPixelHorizontalBGR },
-	{ RR_Reflect_X, SubPixelHorizontalBGR,	SubPixelHorizontalRGB },
-	{ RR_Reflect_Y, SubPixelVerticalRGB,	SubPixelVerticalBGR },
-	{ RR_Reflect_Y, SubPixelVerticalRGB,	SubPixelVerticalRGB },
-    };
-
-    /* map subpixel to direction */
-    for (i = 0; i < 4; i++)
-	if (orders[i].subpixel_order == subpixel_order)
-	    break;
-    if (i < 4)
-    {
-	subpixel_dir = KdAddRotation (randr & RR_Rotate_All, orders[i].direction);
-
-	/* map back to subpixel order */
-	for (i = 0; i < 4; i++)
-	    if (orders[i].direction & subpixel_dir)
-	    {
-		subpixel_order = orders[i].subpixel_order;
-		break;
-	    }
-	/* reflect */
-	for (i = 0; i < 4; i++)
-	    if ((randr & reflects[i].bit) &&
-		reflects[i].normal == subpixel_order)
-	    {
-		subpixel_order = reflects[i].reflect;
-		break;
-	    }
-    }
-    PictureSetSubpixelOrder (pScreen, subpixel_order);
-}
-
-/* Pass through AddScreen, which doesn't take any closure */
-static KdScreenInfo *kdCurrentScreen;
-
-Bool
-KdScreenInit(int index, ScreenPtr pScreen, int argc, char **argv)
-{
-    KdScreenInfo	*screen = kdCurrentScreen;
-    KdCardInfo		*card = screen->card;
-    KdPrivScreenPtr	pScreenPriv;
-    /*
-     * note that screen->fb is set up for the nominal orientation
-     * of the screen; that means if randr is rotated, the values
-     * there should reflect a rotated frame buffer (or shadow).
-     */
-    Bool		rotated = (screen->randr & (RR_Rotate_90|RR_Rotate_270)) != 0;
-    int			width, height, *width_mmp, *height_mmp;
-
-    KdAllocatePrivates (pScreen);
-
-    pScreenPriv = KdGetScreenPriv(pScreen);
-
-    if (!rotated)
-    {
-	width = screen->width;
-	height = screen->height;
-	width_mmp = &screen->width_mm;
-	height_mmp = &screen->height_mm;
-    }
-    else
-    {
-	width = screen->height;
-	height = screen->width;
-	width_mmp = &screen->height_mm;
-	height_mmp = &screen->width_mm;
-    }
-    screen->pScreen = pScreen;
-    pScreenPriv->screen = screen;
-    pScreenPriv->card = card;
-    pScreenPriv->bytesPerPixel = screen->fb.bitsPerPixel >> 3;
-    pScreenPriv->dpmsState = KD_DPMS_NORMAL;
-    pScreen->x = screen->origin.x;
-    pScreen->y = screen->origin.y;
-
-    if (!monitorResolution)
-	monitorResolution = 75;
-    /*
-     * This is done in this order so that backing store wraps
-     * our GC functions; fbFinishScreenInit initializes MI
-     * backing store
-     */
-    if (!fbSetupScreen (pScreen,
-			screen->fb.frameBuffer,
-			width, height,
-			monitorResolution, monitorResolution,
-			screen->fb.pixelStride,
-			screen->fb.bitsPerPixel))
-    {
-	return FALSE;
-    }
-
-    /*
-     * Set colormap functions
-     */
-    pScreen->InstallColormap	= KdInstallColormap;
-    pScreen->UninstallColormap	= KdUninstallColormap;
-    pScreen->ListInstalledColormaps = KdListInstalledColormaps;
-    pScreen->StoreColors	= KdStoreColors;
-
-    pScreen->SaveScreen		= KdSaveScreen;
-    pScreen->CreateWindow	= KdCreateWindow;
-
-    if (!fbFinishScreenInit (pScreen,
-			     screen->fb.frameBuffer,
-			     width, height,
-			     monitorResolution, monitorResolution,
-			     screen->fb.pixelStride,
-			     screen->fb.bitsPerPixel))
-    {
-	return FALSE;
-    }
-
-    /*
-     * Fix screen sizes; for some reason mi takes dpi instead of mm.
-     * Rounding errors are annoying
-     */
-    if (*width_mmp)
-	pScreen->mmWidth = *width_mmp;
-    else
-	*width_mmp = pScreen->mmWidth;
-    if (*height_mmp)
-	pScreen->mmHeight = *height_mmp;
-    else
-	*height_mmp = pScreen->mmHeight;
-
-    /*
-     * Plug in our own block/wakeup handlers.
-     * miScreenInit installs NoopDDA in both places
-     */
-    pScreen->BlockHandler	= KdBlockHandler;
-    pScreen->WakeupHandler	= KdWakeupHandler;
-
-    if (!fbPictureInit (pScreen, 0, 0))
-	return FALSE;
-    if (card->cfuncs->initScreen)
-	if (!(*card->cfuncs->initScreen) (pScreen))
-	    return FALSE;
-
-    if (!screen->dumb && card->cfuncs->initAccel)
-	if (!(*card->cfuncs->initAccel) (pScreen))
-	    screen->dumb = TRUE;
-
-    if (card->cfuncs->finishInitScreen)
-	if (!(*card->cfuncs->finishInitScreen) (pScreen))
-	    return FALSE;
-
-#if 0
-    fbInitValidateTree (pScreen);
-#endif
-
-    /*
-     * Wrap CloseScreen, the order now is:
-     *	KdCloseScreen
-     *	miBSCloseScreen
-     *	fbCloseScreen
-     */
-    pScreenPriv->CloseScreen = pScreen->CloseScreen;
-    pScreen->CloseScreen = KdCloseScreen;
-
-    pScreenPriv->CreateScreenResources = pScreen->CreateScreenResources;
-    pScreen->CreateScreenResources = KdCreateScreenResources;
-
-    if (screen->softCursor ||
-	!card->cfuncs->initCursor ||
-	!(*card->cfuncs->initCursor) (pScreen))
-    {
-	/* Use MI for cursor display and event queueing. */
-	screen->softCursor = TRUE;
-	miDCInitialize(pScreen, &kdPointerScreenFuncs);
-    }
-
-
-    if (!fbCreateDefColormap (pScreen))
-    {
-	return FALSE;
-    }
-
-    KdSetSubpixelOrder (pScreen, screen->randr);
-
-    /*
-     * Enable the hardware
-     */
-    if (!kdEnabled)
-    {
-	kdEnabled = TRUE;
-	if(kdOsFuncs->Enable)
-	    (*kdOsFuncs->Enable) ();
-    }
-
-    if (screen->mynum == card->selected)
-    {
-	if(card->cfuncs->preserve)
-	    (*card->cfuncs->preserve) (card);
-	if(card->cfuncs->enable)
-	    if (!(*card->cfuncs->enable) (pScreen))
-		return FALSE;
-	pScreenPriv->enabled = TRUE;
-	if (!screen->softCursor && card->cfuncs->enableCursor)
-	    (*card->cfuncs->enableCursor) (pScreen);
-	KdEnableColormap (pScreen);
-	if (!screen->dumb && card->cfuncs->enableAccel)
-	    (*card->cfuncs->enableAccel) (pScreen);
-    }
-
-    return TRUE;
-}
-
-void
-KdInitScreen (ScreenInfo    *pScreenInfo,
-	      KdScreenInfo  *screen,
-	      int	    argc,
-	      char	    **argv)
-{
-    KdCardInfo	*card = screen->card;
-
-    (*card->cfuncs->scrinit) (screen);
-
-    if (!card->cfuncs->initAccel)
-	screen->dumb = TRUE;
-    if (!card->cfuncs->initCursor)
-	screen->softCursor = TRUE;
-}
-
-static Bool
-KdSetPixmapFormats (ScreenInfo	*pScreenInfo)
-{
-    CARD8	    depthToBpp[33];	/* depth -> bpp map */
-    KdCardInfo	    *card;
-    KdScreenInfo    *screen;
-    int		    i;
-    int		    bpp;
-    PixmapFormatRec *format;
-
-    for (i = 1; i <= 32; i++)
-	depthToBpp[i] = 0;
-
-    /*
-     * Generate mappings between bitsPerPixel and depth,
-     * also ensure that all screens comply with protocol
-     * restrictions on equivalent formats for the same
-     * depth on different screens
-     */
-    for (card = kdCardInfo; card; card = card->next)
-    {
-	for (screen = card->screenList; screen; screen = screen->next)
-	{
-	    bpp = screen->fb.bitsPerPixel;
-	    if (bpp == 24)
-		bpp = 32;
-	    if (!depthToBpp[screen->fb.depth])
-		depthToBpp[screen->fb.depth] = bpp;
-	    else if (depthToBpp[screen->fb.depth] != bpp)
-		return FALSE;
-	}
-    }
-
-    /*
-     * Fill in additional formats
-     */
-    for (i = 0; i < NUM_KD_DEPTHS; i++)
-	if (!depthToBpp[kdDepths[i].depth])
-	    depthToBpp[kdDepths[i].depth] = kdDepths[i].bpp;
-
-    pScreenInfo->imageByteOrder     = IMAGE_BYTE_ORDER;
-    pScreenInfo->bitmapScanlineUnit = BITMAP_SCANLINE_UNIT;
-    pScreenInfo->bitmapScanlinePad  = BITMAP_SCANLINE_PAD;
-    pScreenInfo->bitmapBitOrder     = BITMAP_BIT_ORDER;
-
-    pScreenInfo->numPixmapFormats = 0;
-
-    for (i = 1; i <= 32; i++)
-    {
-	if (depthToBpp[i])
-	{
-	    format = &pScreenInfo->formats[pScreenInfo->numPixmapFormats++];
-	    format->depth = i;
-	    format->bitsPerPixel = depthToBpp[i];
-	    format->scanlinePad = BITMAP_SCANLINE_PAD;
-	}
-    }
-
-    return TRUE;
-}
-
-static void
-KdAddScreen (ScreenInfo	    *pScreenInfo,
-	     KdScreenInfo   *screen,
-	     int	    argc,
-	     char	    **argv)
-{
-    int	    i;
-    /*
-     * Fill in fb visual type masks for this screen
-     */
-    for (i = 0; i < pScreenInfo->numPixmapFormats; i++)
-    {
-	unsigned long	visuals;
-	Pixel		rm, gm, bm;
-
-	visuals = 0;
-	rm = gm = bm = 0;
-	if (pScreenInfo->formats[i].depth == screen->fb.depth)
-	{
-	    visuals = screen->fb.visuals;
-	    rm = screen->fb.redMask;
-	    gm = screen->fb.greenMask;
-	    bm = screen->fb.blueMask;
-	}
-	fbSetVisualTypesAndMasks (pScreenInfo->formats[i].depth,
-				  visuals,
-				  8,
-				  rm, gm, bm);
-    }
-
-    kdCurrentScreen = screen;
-
-    AddScreen (KdScreenInit, argc, argv);
-}
-
-#if 0 /* This function is not used currently */
-
-int
-KdDepthToFb (ScreenPtr	pScreen, int depth)
-{
-    KdScreenPriv(pScreen);
-
-    for (fb = 0; fb <= KD_MAX_FB && pScreenPriv->screen->fb.frameBuffer; fb++)
-	if (pScreenPriv->screen->fb.depth == depth)
-	    return fb;
-}
-
-#endif
-
-static int
-KdSignalWrapper (int signum)
-{
-    kdCaughtSignal = TRUE;
-    return 1; /* use generic OS layer cleanup & abort */
-}
-
-void
-KdInitOutput (ScreenInfo    *pScreenInfo,
-	      int	    argc,
-	      char	    **argv)
-{
-    KdCardInfo	    *card;
-    KdScreenInfo    *screen;
-
-    if (!kdCardInfo)
-    {
-	InitCard (0);
-	if (!(card = KdCardInfoLast ()))
-	    FatalError("No matching cards found!\n");
-	screen = KdScreenInfoAdd (card);
-	KdParseScreen (screen, 0);
-    }
-    /*
-     * Initialize all of the screens for all of the cards
-     */
-    for (card = kdCardInfo; card; card = card->next)
-    {
-	int ret=1;
-	if(card->cfuncs->cardinit)
-		ret=(*card->cfuncs->cardinit) (card);
-	if (ret)
-	{
-	    for (screen = card->screenList; screen; screen = screen->next)
-		KdInitScreen (pScreenInfo, screen, argc, argv);
-	}
-    }
-
-    /*
-     * Merge the various pixmap formats together, this can fail
-     * when two screens share depth but not bitsPerPixel
-     */
-    if (!KdSetPixmapFormats (pScreenInfo))
-	return;
-
-    /*
-     * Add all of the screens
-     */
-    for (card = kdCardInfo; card; card = card->next)
-	for (screen = card->screenList; screen; screen = screen->next)
-	    KdAddScreen (pScreenInfo, screen, argc, argv);
-
-    OsRegisterSigWrapper(KdSignalWrapper);
-}
-
-void
-OsVendorFatalError(void)
-{
-}
-
-int
-DPMSSet(ClientPtr client, int level)
-{
-    return Success;
-}
-
-Bool
-DPMSSupported (void)
-{
-    return FALSE;
-}
->>>>>>> f87ad0cd
+/*
+ * Copyright © 1999 Keith Packard
+ *
+ * Permission to use, copy, modify, distribute, and sell this software and its
+ * documentation for any purpose is hereby granted without fee, provided that
+ * the above copyright notice appear in all copies and that both that
+ * copyright notice and this permission notice appear in supporting
+ * documentation, and that the name of Keith Packard not be used in
+ * advertising or publicity pertaining to distribution of the software without
+ * specific, written prior permission.  Keith Packard makes no
+ * representations about the suitability of this software for any purpose.  It
+ * is provided "as is" without express or implied warranty.
+ *
+ * KEITH PACKARD DISCLAIMS ALL WARRANTIES WITH REGARD TO THIS SOFTWARE,
+ * INCLUDING ALL IMPLIED WARRANTIES OF MERCHANTABILITY AND FITNESS, IN NO
+ * EVENT SHALL KEITH PACKARD BE LIABLE FOR ANY SPECIAL, INDIRECT OR
+ * CONSEQUENTIAL DAMAGES OR ANY DAMAGES WHATSOEVER RESULTING FROM LOSS OF USE,
+ * DATA OR PROFITS, WHETHER IN AN ACTION OF CONTRACT, NEGLIGENCE OR OTHER
+ * TORTIOUS ACTION, ARISING OUT OF OR IN CONNECTION WITH THE USE OR
+ * PERFORMANCE OF THIS SOFTWARE.
+ */
+
+#ifdef HAVE_CONFIG_H
+#include <kdrive-config.h>
+#endif
+#include "kdrive.h"
+#include <mivalidate.h>
+#include <dixstruct.h>
+#include "privates.h"
+#ifdef RANDR
+#include <randrstr.h>
+#endif
+
+#ifdef XV
+#include "kxv.h"
+#endif
+
+#ifdef DPMSExtension
+#include "dpmsproc.h"
+#endif
+
+#ifdef HAVE_EXECINFO_H
+#include <execinfo.h>
+#endif
+
+#include <signal.h>
+
+typedef struct _kdDepths {
+    CARD8   depth;
+    CARD8   bpp;
+} KdDepths;
+
+KdDepths    kdDepths[] = {
+    { 1, 1 },
+    { 4, 4 },
+    { 8, 8 },
+    { 15, 16 },
+    { 16, 16 },
+    { 24, 32 },
+    { 32, 32 }
+};
+
+#define NUM_KD_DEPTHS (sizeof (kdDepths) / sizeof (kdDepths[0]))
+
+#define KD_DEFAULT_BUTTONS 5
+
+DevPrivateKeyRec    kdScreenPrivateKeyRec;
+unsigned long	    kdGeneration;
+
+Bool                kdVideoTest;
+unsigned long       kdVideoTestTime;
+Bool		    kdEmulateMiddleButton;
+Bool		    kdRawPointerCoordinates;
+Bool		    kdDisableZaphod;
+Bool                kdAllowZap;
+Bool		    kdEnabled;
+int		    kdSubpixelOrder;
+int		    kdVirtualTerminal = -1;
+Bool		    kdSwitchPending;
+char		    *kdSwitchCmd;
+DDXPointRec	    kdOrigin;
+Bool		    kdHasPointer = FALSE;
+Bool		    kdHasKbd = FALSE;
+
+static Bool         kdCaughtSignal = FALSE;
+
+/*
+ * Carry arguments from InitOutput through driver initialization
+ * to KdScreenInit
+ */
+
+KdOsFuncs	*kdOsFuncs;
+
+void
+KdDisableScreen (ScreenPtr pScreen)
+{
+    KdScreenPriv(pScreen);
+
+    if (!pScreenPriv->enabled)
+	return;
+    if (!pScreenPriv->closed)
+	SetRootClip (pScreen, FALSE);
+    KdDisableColormap (pScreen);
+    if (!pScreenPriv->screen->dumb && pScreenPriv->card->cfuncs->disableAccel)
+	(*pScreenPriv->card->cfuncs->disableAccel) (pScreen);
+    if (!pScreenPriv->screen->softCursor && pScreenPriv->card->cfuncs->disableCursor)
+	(*pScreenPriv->card->cfuncs->disableCursor) (pScreen);
+    if (pScreenPriv->card->cfuncs->dpms)
+	(*pScreenPriv->card->cfuncs->dpms) (pScreen, KD_DPMS_NORMAL);
+    pScreenPriv->enabled = FALSE;
+    if(pScreenPriv->card->cfuncs->disable)
+        (*pScreenPriv->card->cfuncs->disable) (pScreen);
+}
+
+static void
+KdDoSwitchCmd (char *reason)
+{
+    if (kdSwitchCmd)
+    {
+	char    *command = malloc(strlen (kdSwitchCmd) +
+				   1 +
+				   strlen (reason) +
+				   1);
+	if (!command)
+	    return;
+	strcpy (command, kdSwitchCmd);
+	strcat (command, " ");
+	strcat (command, reason);
+	system (command);
+	free(command);
+    }
+}
+
+void
+KdSuspend (void)
+{
+    KdCardInfo	    *card;
+    KdScreenInfo    *screen;
+
+    if (kdEnabled)
+    {
+	for (card = kdCardInfo; card; card = card->next)
+	{
+	    for (screen = card->screenList; screen; screen = screen->next)
+		if (screen->mynum == card->selected && screen->pScreen)
+		    KdDisableScreen (screen->pScreen);
+	    if (card->driver && card->cfuncs->restore)
+		(*card->cfuncs->restore) (card);
+	}
+	KdDisableInput ();
+	KdDoSwitchCmd ("suspend");
+    }
+}
+
+void
+KdDisableScreens (void)
+{
+    KdSuspend ();
+    if (kdEnabled)
+    {
+        if (kdOsFuncs->Disable)
+            (*kdOsFuncs->Disable) ();
+	kdEnabled = FALSE;
+    }
+}
+
+Bool
+KdEnableScreen (ScreenPtr pScreen)
+{
+    KdScreenPriv (pScreen);
+
+    if (pScreenPriv->enabled)
+	return TRUE;
+    if(pScreenPriv->card->cfuncs->enable)
+	if (!(*pScreenPriv->card->cfuncs->enable) (pScreen))
+	    return FALSE;
+    pScreenPriv->enabled = TRUE;
+    pScreenPriv->dpmsState = KD_DPMS_NORMAL;
+    pScreenPriv->card->selected = pScreenPriv->screen->mynum;
+    if (!pScreenPriv->screen->softCursor && pScreenPriv->card->cfuncs->enableCursor)
+	(*pScreenPriv->card->cfuncs->enableCursor) (pScreen);
+    if (!pScreenPriv->screen->dumb && pScreenPriv->card->cfuncs->enableAccel)
+	(*pScreenPriv->card->cfuncs->enableAccel) (pScreen);
+    KdEnableColormap (pScreen);
+    SetRootClip (pScreen, TRUE);
+    if (pScreenPriv->card->cfuncs->dpms)
+	(*pScreenPriv->card->cfuncs->dpms) (pScreen, pScreenPriv->dpmsState);
+    return TRUE;
+}
+
+void
+KdResume (void)
+{
+    KdCardInfo	    *card;
+    KdScreenInfo    *screen;
+
+    if (kdEnabled)
+    {
+	KdDoSwitchCmd ("resume");
+	for (card = kdCardInfo; card; card = card->next)
+	{
+	    if(card->cfuncs->preserve)
+		(*card->cfuncs->preserve) (card);
+	    for (screen = card->screenList; screen; screen = screen->next)
+		if (screen->mynum == card->selected && screen->pScreen)
+		    KdEnableScreen (screen->pScreen);
+	}
+	KdEnableInput ();
+	KdReleaseAllKeys ();
+    }
+}
+
+void
+KdEnableScreens (void)
+{
+    if (!kdEnabled)
+    {
+	kdEnabled = TRUE;
+        if (kdOsFuncs->Enable)
+            (*kdOsFuncs->Enable) ();
+    }
+    KdResume ();
+}
+
+void
+KdProcessSwitch (void)
+{
+    if (kdEnabled)
+	KdDisableScreens ();
+    else
+	KdEnableScreens ();
+}
+
+#ifndef _MSC_VER
+void
+AbortDDX(enum ExitCode error)
+{
+    KdDisableScreens ();
+    if (kdOsFuncs)
+    {
+	if (kdEnabled && kdOsFuncs->Disable)
+	    (*kdOsFuncs->Disable) ();
+        if (kdOsFuncs->Fini)
+            (*kdOsFuncs->Fini) ();
+	KdDoSwitchCmd ("stop");
+    }
+
+    if (kdCaughtSignal)
+        OsAbort();
+}
+
+void
+ddxGiveUp (enum ExitCode error)
+{
+    AbortDDX (error);
+}
+#endif
+
+Bool	kdDumbDriver;
+Bool	kdSoftCursor;
+
+char *
+KdParseFindNext (char *cur, char *delim, char *save, char *last)
+{
+    while (*cur && !strchr (delim, *cur))
+    {
+	*save++ = *cur++;
+    }
+    *save = 0;
+    *last = *cur;
+    if (*cur)
+	cur++;
+    return cur;
+}
+
+Rotation
+KdAddRotation (Rotation a, Rotation b)
+{
+    Rotation	rotate = (a & RR_Rotate_All) * (b & RR_Rotate_All);
+    Rotation	reflect = (a & RR_Reflect_All) ^ (b & RR_Reflect_All);
+
+    if (rotate > RR_Rotate_270)
+	rotate /= (RR_Rotate_270 * RR_Rotate_90);
+    return reflect | rotate;
+}
+
+Rotation
+KdSubRotation (Rotation a, Rotation b)
+{
+    Rotation	rotate = (a & RR_Rotate_All) * 16 / (b & RR_Rotate_All);
+    Rotation	reflect = (a & RR_Reflect_All) ^ (b & RR_Reflect_All);
+
+    if (rotate > RR_Rotate_270)
+	rotate /= (RR_Rotate_270 * RR_Rotate_90);
+    return reflect | rotate;
+}
+
+void
+KdParseScreen (KdScreenInfo *screen,
+	       char	    *arg)
+{
+    char    delim;
+    char    save[1024];
+    int	    i;
+    int	    pixels, mm;
+
+    screen->dumb = kdDumbDriver;
+    screen->softCursor = kdSoftCursor;
+    screen->origin = kdOrigin;
+    screen->randr = RR_Rotate_0;
+    screen->width = 0;
+    screen->height = 0;
+    screen->width_mm = 0;
+    screen->height_mm = 0;
+    screen->subpixel_order = kdSubpixelOrder;
+    screen->rate = 0;
+    screen->fb.depth = 0;
+    if (!arg)
+	return;
+    if (strlen (arg) >= sizeof (save))
+	return;
+
+    for (i = 0; i < 2; i++)
+    {
+	arg = KdParseFindNext (arg, "x/@XY", save, &delim);
+	if (!save[0])
+	    return;
+
+	pixels = atoi(save);
+	mm = 0;
+
+	if (delim == '/')
+	{
+	    arg = KdParseFindNext (arg, "x@XY", save, &delim);
+	    if (!save[0])
+		return;
+	    mm = atoi(save);
+	}
+
+	if (i == 0)
+	{
+	    screen->width = pixels;
+	    screen->width_mm = mm;
+	}
+	else
+	{
+	    screen->height = pixels;
+	    screen->height_mm = mm;
+	}
+	if (delim != 'x' && delim != '@' && delim != 'X' && delim != 'Y')
+	    return;
+    }
+
+    kdOrigin.x += screen->width;
+    kdOrigin.y = 0;
+    kdDumbDriver = FALSE;
+    kdSoftCursor = FALSE;
+    kdSubpixelOrder = SubPixelUnknown;
+
+    if (delim == '@')
+    {
+	arg = KdParseFindNext (arg, "xXY", save, &delim);
+	if (save[0])
+	{
+	    int	    rotate = atoi (save);
+	    if (rotate < 45)
+		screen->randr = RR_Rotate_0;
+	    else if (rotate < 135)
+		screen->randr = RR_Rotate_90;
+	    else if (rotate < 225)
+		screen->randr = RR_Rotate_180;
+	    else if (rotate < 315)
+		screen->randr = RR_Rotate_270;
+	    else
+		screen->randr = RR_Rotate_0;
+	}
+    }
+    if (delim == 'X')
+    {
+	arg = KdParseFindNext (arg, "xY", save, &delim);
+	screen->randr |= RR_Reflect_X;
+    }
+
+    if (delim == 'Y')
+    {
+	arg = KdParseFindNext (arg, "xY", save, &delim);
+	screen->randr |= RR_Reflect_Y;
+    }
+
+    arg = KdParseFindNext (arg, "x/,", save, &delim);
+    if (save[0])
+    {
+	screen->fb.depth = atoi(save);
+	if (delim == '/')
+	{
+	    arg = KdParseFindNext (arg, "x,", save, &delim);
+	    if (save[0])
+		screen->fb.bitsPerPixel = atoi (save);
+	}
+	else
+	    screen->fb.bitsPerPixel = 0;
+    }
+
+    if (delim == 'x')
+    {
+	arg = KdParseFindNext (arg, "x", save, &delim);
+	if (save[0])
+	    screen->rate = atoi(save);
+    }
+}
+
+/*
+ * Mouse argument syntax:
+ *
+ *  device,protocol,options...
+ *
+ *  Options are any of:
+ *	1-5	    n button mouse
+ *	2button	    emulate middle button
+ *	{NMO}	    Reorder buttons
+ */
+
+void
+KdParseRgba (char *rgba)
+{
+    if (!strcmp (rgba, "rgb"))
+	kdSubpixelOrder = SubPixelHorizontalRGB;
+    else if (!strcmp (rgba, "bgr"))
+	kdSubpixelOrder = SubPixelHorizontalBGR;
+    else if (!strcmp (rgba, "vrgb"))
+	kdSubpixelOrder = SubPixelVerticalRGB;
+    else if (!strcmp (rgba, "vbgr"))
+	kdSubpixelOrder = SubPixelVerticalBGR;
+    else if (!strcmp (rgba, "none"))
+	kdSubpixelOrder = SubPixelNone;
+    else
+	kdSubpixelOrder = SubPixelUnknown;
+}
+
+void
+KdUseMsg (void)
+{
+    ErrorF("\nTinyX Device Dependent Usage:\n");
+    ErrorF("-screen WIDTH[/WIDTHMM]xHEIGHT[/HEIGHTMM][@ROTATION][X][Y][xDEPTH/BPP[xFREQ]]  Specify screen characteristics\n");
+    ErrorF("-rgba rgb/bgr/vrgb/vbgr/none   Specify subpixel ordering for LCD panels\n");
+    ErrorF("-mouse driver [,n,,options]    Specify the pointer driver and its options (n is the number of buttons)\n");
+    ErrorF("-keybd driver [,,options]      Specify the keyboard driver and its options\n");
+    ErrorF("-zaphod          Disable cursor screen switching\n");
+    ErrorF("-2button         Emulate 3 button mouse\n");
+    ErrorF("-3button         Disable 3 button mouse emulation\n");
+    ErrorF("-rawcoord        Don't transform pointer coordinates on rotation\n");
+    ErrorF("-dumb            Disable hardware acceleration\n");
+    ErrorF("-softCursor      Force software cursor\n");
+    ErrorF("-videoTest       Start the server, pause momentarily and exit\n");
+    ErrorF("-origin X,Y      Locates the next screen in the the virtual screen (Xinerama)\n");
+    ErrorF("-switchCmd       Command to execute on vt switch\n");
+    ErrorF("-zap             Terminate server on Ctrl+Alt+Backspace\n");
+    ErrorF("vtxx             Use virtual terminal xx instead of the next available\n");
+}
+
+int
+KdProcessArgument (int argc, char **argv, int i)
+{
+    KdCardInfo	    *card;
+    KdScreenInfo    *screen;
+
+    if (!strcmp (argv[i], "-screen"))
+    {
+	if ((i+1) < argc)
+	{
+	    card = KdCardInfoLast ();
+	    if (!card)
+	    {
+		InitCard (0);
+		card = KdCardInfoLast ();
+	    }
+	    if (card) {
+		screen = KdScreenInfoAdd (card);
+		KdParseScreen (screen, argv[i+1]);
+	    } else
+		ErrorF("No matching card found!\n");
+	}
+	else
+	    UseMsg ();
+	return 2;
+    }
+    if (!strcmp (argv[i], "-zaphod"))
+    {
+	kdDisableZaphod = TRUE;
+	return 1;
+    }
+    if (!strcmp (argv[i], "-zap"))
+    {
+	kdAllowZap = TRUE;
+	return 1;
+    }
+    if (!strcmp (argv[i], "-3button"))
+    {
+	kdEmulateMiddleButton = FALSE;
+	return 1;
+    }
+    if (!strcmp (argv[i], "-2button"))
+    {
+	kdEmulateMiddleButton = TRUE;
+	return 1;
+    }
+    if (!strcmp (argv[i], "-rawcoord"))
+    {
+	kdRawPointerCoordinates = 1;
+	return 1;
+    }
+    if (!strcmp (argv[i], "-dumb"))
+    {
+	kdDumbDriver = TRUE;
+	return 1;
+    }
+    if (!strcmp (argv[i], "-softCursor"))
+    {
+	kdSoftCursor = TRUE;
+	return 1;
+    }
+    if (!strcmp (argv[i], "-videoTest"))
+    {
+	kdVideoTest = TRUE;
+	return 1;
+    }
+    if (!strcmp (argv[i], "-origin"))
+    {
+	if ((i+1) < argc)
+	{
+	    char    *x = argv[i+1];
+	    char    *y = strchr (x, ',');
+	    if (x)
+		kdOrigin.x = atoi (x);
+	    else
+		kdOrigin.x = 0;
+	    if (y)
+		kdOrigin.y = atoi(y+1);
+	    else
+		kdOrigin.y = 0;
+	}
+	else
+	    UseMsg ();
+	return 2;
+    }
+    if (!strcmp (argv[i], "-rgba"))
+    {
+	if ((i+1) < argc)
+	    KdParseRgba (argv[i+1]);
+	else
+	    UseMsg ();
+	return 2;
+    }
+    if (!strcmp (argv[i], "-switchCmd"))
+    {
+	if ((i+1) < argc)
+	    kdSwitchCmd = argv[i+1];
+	else
+	    UseMsg ();
+	return 2;
+    }
+    if (!strncmp (argv[i], "vt", 2) &&
+	sscanf (argv[i], "vt%2d", &kdVirtualTerminal) == 1)
+    {
+	return 1;
+    }
+    if (!strcmp (argv[i], "-mouse") ||
+        !strcmp (argv[i], "-pointer")) {
+        if (i + 1 >= argc)
+            UseMsg();
+        KdAddConfigPointer(argv[i + 1]);
+	kdHasPointer = TRUE;
+        return 2;
+    }
+    if (!strcmp (argv[i], "-keybd")) {
+        if (i + 1 >= argc)
+            UseMsg();
+        KdAddConfigKeyboard(argv[i + 1]);
+	kdHasKbd = TRUE;
+        return 2;
+    }
+
+    return 0;
+}
+
+/*
+ * These are getting tossed in here until I can think of where
+ * they really belong
+ */
+
+void
+KdOsInit (KdOsFuncs *pOsFuncs)
+{
+    kdOsFuncs = pOsFuncs;
+    if (pOsFuncs)
+    {
+	if (serverGeneration == 1)
+	{
+	    KdDoSwitchCmd ("start");
+            if (pOsFuncs->Init)
+                (*pOsFuncs->Init) ();
+	}
+    }
+}
+
+Bool
+KdAllocatePrivates (ScreenPtr pScreen)
+{
+    KdPrivScreenPtr	pScreenPriv;
+
+    if (kdGeneration != serverGeneration)
+	kdGeneration = serverGeneration;
+
+    if (!dixRegisterPrivateKey(&kdScreenPrivateKeyRec, PRIVATE_SCREEN, 0))
+	return FALSE;
+
+    pScreenPriv = calloc(1, sizeof (*pScreenPriv));
+    if (!pScreenPriv)
+	return FALSE;
+    KdSetScreenPriv (pScreen, pScreenPriv);
+    return TRUE;
+}
+
+Bool
+KdCreateScreenResources (ScreenPtr pScreen)
+{
+    KdScreenPriv(pScreen);
+    KdCardInfo	    *card = pScreenPriv->card;
+    Bool ret;
+
+    pScreen->CreateScreenResources = pScreenPriv->CreateScreenResources;
+    if(pScreen->CreateScreenResources)
+	ret = (*pScreen->CreateScreenResources) (pScreen);
+    else
+	ret= -1;
+    pScreenPriv->CreateScreenResources = pScreen->CreateScreenResources;
+    pScreen->CreateScreenResources = KdCreateScreenResources;
+    if (ret && card->cfuncs->createRes)
+	ret = (*card->cfuncs->createRes) (pScreen);
+    return ret;
+}
+
+Bool
+KdCloseScreen (int index, ScreenPtr pScreen)
+{
+    KdScreenPriv(pScreen);
+    KdScreenInfo    *screen = pScreenPriv->screen;
+    KdCardInfo	    *card = pScreenPriv->card;
+    Bool	    ret;
+
+    pScreenPriv->closed = TRUE;
+    pScreen->CloseScreen = pScreenPriv->CloseScreen;
+    if(pScreen->CloseScreen)
+        ret = (*pScreen->CloseScreen) (index, pScreen);
+    else
+	ret = TRUE;
+
+    if (pScreenPriv->dpmsState != KD_DPMS_NORMAL)
+	(*card->cfuncs->dpms) (pScreen, KD_DPMS_NORMAL);
+
+    if (screen->mynum == card->selected)
+	KdDisableScreen (pScreen);
+
+    /*
+     * Restore video hardware when last screen is closed
+     */
+    if (screen == card->screenList)
+    {
+	if (kdEnabled && card->cfuncs->restore)
+	    (*card->cfuncs->restore) (card);
+    }
+
+    if (!pScreenPriv->screen->dumb && card->cfuncs->finiAccel)
+	(*card->cfuncs->finiAccel) (pScreen);
+
+    if (!pScreenPriv->screen->softCursor && card->cfuncs->finiCursor)
+	(*card->cfuncs->finiCursor) (pScreen);
+
+    if(card->cfuncs->scrfini)
+        (*card->cfuncs->scrfini) (screen);
+
+    /*
+     * Clean up card when last screen is closed, DIX closes them in
+     * reverse order, thus we check for when the first in the list is closed
+     */
+    if (screen == card->screenList)
+    {
+	if(card->cfuncs->cardfini)
+	    (*card->cfuncs->cardfini) (card);
+	/*
+	 * Clean up OS when last card is closed
+	 */
+	if (card == kdCardInfo)
+	{
+	    if (kdEnabled)
+	    {
+		kdEnabled = FALSE;
+		if(kdOsFuncs->Disable)
+		    (*kdOsFuncs->Disable) ();
+	    }
+	}
+    }
+
+    pScreenPriv->screen->pScreen = 0;
+
+    free((pointer) pScreenPriv);
+    return ret;
+}
+
+Bool
+KdSaveScreen (ScreenPtr pScreen, int on)
+{
+    KdScreenPriv(pScreen);
+    int	    dpmsState;
+
+    if (!pScreenPriv->card->cfuncs->dpms)
+	return FALSE;
+
+    dpmsState = pScreenPriv->dpmsState;
+    switch (on) {
+    case SCREEN_SAVER_OFF:
+	dpmsState = KD_DPMS_NORMAL;
+	break;
+    case SCREEN_SAVER_ON:
+	if (dpmsState == KD_DPMS_NORMAL)
+	    dpmsState = KD_DPMS_NORMAL+1;
+	break;
+    case SCREEN_SAVER_CYCLE:
+	if (dpmsState < KD_DPMS_MAX)
+	    dpmsState++;
+	break;
+    case SCREEN_SAVER_FORCER:
+	break;
+    }
+    if (dpmsState != pScreenPriv->dpmsState)
+    {
+	if (pScreenPriv->enabled)
+	    (*pScreenPriv->card->cfuncs->dpms) (pScreen, dpmsState);
+	pScreenPriv->dpmsState = dpmsState;
+    }
+    return TRUE;
+}
+
+static Bool
+KdCreateWindow (WindowPtr pWin)
+{
+#ifndef PHOENIX
+    if (!pWin->parent)
+    {
+	KdScreenPriv(pWin->drawable.pScreen);
+
+	if (!pScreenPriv->enabled)
+	{
+	    RegionEmpty(&pWin->borderClip);
+	    RegionBreak(&pWin->clipList);
+	}
+    }
+#endif
+    return fbCreateWindow (pWin);
+}
+
+void
+KdSetSubpixelOrder (ScreenPtr pScreen, Rotation randr)
+{
+    KdScreenPriv(pScreen);
+    KdScreenInfo	*screen = pScreenPriv->screen;
+    int			subpixel_order = screen->subpixel_order;
+    Rotation		subpixel_dir;
+    int			i;
+
+    static struct {
+	int	    subpixel_order;
+	Rotation    direction;
+    } orders[] = {
+	{ SubPixelHorizontalRGB, 	RR_Rotate_0 },
+	{ SubPixelHorizontalBGR,	RR_Rotate_180 },
+	{ SubPixelVerticalRGB,		RR_Rotate_270 },
+	{ SubPixelVerticalBGR,		RR_Rotate_90 },
+    };
+
+    static struct {
+	int	bit;
+	int	normal;
+	int	reflect;
+    } reflects[] = {
+	{ RR_Reflect_X, SubPixelHorizontalRGB,	SubPixelHorizontalBGR },
+	{ RR_Reflect_X, SubPixelHorizontalBGR,	SubPixelHorizontalRGB },
+	{ RR_Reflect_Y, SubPixelVerticalRGB,	SubPixelVerticalBGR },
+	{ RR_Reflect_Y, SubPixelVerticalRGB,	SubPixelVerticalRGB },
+    };
+
+    /* map subpixel to direction */
+    for (i = 0; i < 4; i++)
+	if (orders[i].subpixel_order == subpixel_order)
+	    break;
+    if (i < 4)
+    {
+	subpixel_dir = KdAddRotation (randr & RR_Rotate_All, orders[i].direction);
+
+	/* map back to subpixel order */
+	for (i = 0; i < 4; i++)
+	    if (orders[i].direction & subpixel_dir)
+	    {
+		subpixel_order = orders[i].subpixel_order;
+		break;
+	    }
+	/* reflect */
+	for (i = 0; i < 4; i++)
+	    if ((randr & reflects[i].bit) &&
+		reflects[i].normal == subpixel_order)
+	    {
+		subpixel_order = reflects[i].reflect;
+		break;
+	    }
+    }
+    PictureSetSubpixelOrder (pScreen, subpixel_order);
+}
+
+/* Pass through AddScreen, which doesn't take any closure */
+static KdScreenInfo *kdCurrentScreen;
+
+Bool
+KdScreenInit(int index, ScreenPtr pScreen, int argc, char **argv)
+{
+    KdScreenInfo	*screen = kdCurrentScreen;
+    KdCardInfo		*card = screen->card;
+    KdPrivScreenPtr	pScreenPriv;
+    /*
+     * note that screen->fb is set up for the nominal orientation
+     * of the screen; that means if randr is rotated, the values
+     * there should reflect a rotated frame buffer (or shadow).
+     */
+    Bool		rotated = (screen->randr & (RR_Rotate_90|RR_Rotate_270)) != 0;
+    int			width, height, *width_mmp, *height_mmp;
+
+    KdAllocatePrivates (pScreen);
+
+    pScreenPriv = KdGetScreenPriv(pScreen);
+
+    if (!rotated)
+    {
+	width = screen->width;
+	height = screen->height;
+	width_mmp = &screen->width_mm;
+	height_mmp = &screen->height_mm;
+    }
+    else
+    {
+	width = screen->height;
+	height = screen->width;
+	width_mmp = &screen->height_mm;
+	height_mmp = &screen->width_mm;
+    }
+    screen->pScreen = pScreen;
+    pScreenPriv->screen = screen;
+    pScreenPriv->card = card;
+    pScreenPriv->bytesPerPixel = screen->fb.bitsPerPixel >> 3;
+    pScreenPriv->dpmsState = KD_DPMS_NORMAL;
+    pScreen->x = screen->origin.x;
+    pScreen->y = screen->origin.y;
+
+    if (!monitorResolution)
+	monitorResolution = 75;
+    /*
+     * This is done in this order so that backing store wraps
+     * our GC functions; fbFinishScreenInit initializes MI
+     * backing store
+     */
+    if (!fbSetupScreen (pScreen,
+			screen->fb.frameBuffer,
+			width, height,
+			monitorResolution, monitorResolution,
+			screen->fb.pixelStride,
+			screen->fb.bitsPerPixel))
+    {
+	return FALSE;
+    }
+
+    /*
+     * Set colormap functions
+     */
+    pScreen->InstallColormap	= KdInstallColormap;
+    pScreen->UninstallColormap	= KdUninstallColormap;
+    pScreen->ListInstalledColormaps = KdListInstalledColormaps;
+    pScreen->StoreColors	= KdStoreColors;
+
+    pScreen->SaveScreen		= KdSaveScreen;
+    pScreen->CreateWindow	= KdCreateWindow;
+
+    if (!fbFinishScreenInit (pScreen,
+			     screen->fb.frameBuffer,
+			     width, height,
+			     monitorResolution, monitorResolution,
+			     screen->fb.pixelStride,
+			     screen->fb.bitsPerPixel))
+    {
+	return FALSE;
+    }
+
+    /*
+     * Fix screen sizes; for some reason mi takes dpi instead of mm.
+     * Rounding errors are annoying
+     */
+    if (*width_mmp)
+	pScreen->mmWidth = *width_mmp;
+    else
+	*width_mmp = pScreen->mmWidth;
+    if (*height_mmp)
+	pScreen->mmHeight = *height_mmp;
+    else
+	*height_mmp = pScreen->mmHeight;
+
+    /*
+     * Plug in our own block/wakeup handlers.
+     * miScreenInit installs NoopDDA in both places
+     */
+    pScreen->BlockHandler	= KdBlockHandler;
+    pScreen->WakeupHandler	= KdWakeupHandler;
+
+    if (!fbPictureInit (pScreen, 0, 0))
+	return FALSE;
+    if (card->cfuncs->initScreen)
+	if (!(*card->cfuncs->initScreen) (pScreen))
+	    return FALSE;
+
+    if (!screen->dumb && card->cfuncs->initAccel)
+	if (!(*card->cfuncs->initAccel) (pScreen))
+	    screen->dumb = TRUE;
+
+    if (card->cfuncs->finishInitScreen)
+	if (!(*card->cfuncs->finishInitScreen) (pScreen))
+	    return FALSE;
+
+#if 0
+    fbInitValidateTree (pScreen);
+#endif
+
+    /*
+     * Wrap CloseScreen, the order now is:
+     *	KdCloseScreen
+     *	miBSCloseScreen
+     *	fbCloseScreen
+     */
+    pScreenPriv->CloseScreen = pScreen->CloseScreen;
+    pScreen->CloseScreen = KdCloseScreen;
+
+    pScreenPriv->CreateScreenResources = pScreen->CreateScreenResources;
+    pScreen->CreateScreenResources = KdCreateScreenResources;
+
+    if (screen->softCursor ||
+	!card->cfuncs->initCursor ||
+	!(*card->cfuncs->initCursor) (pScreen))
+    {
+	/* Use MI for cursor display and event queueing. */
+	screen->softCursor = TRUE;
+	miDCInitialize(pScreen, &kdPointerScreenFuncs);
+    }
+
+
+    if (!fbCreateDefColormap (pScreen))
+    {
+	return FALSE;
+    }
+
+    KdSetSubpixelOrder (pScreen, screen->randr);
+
+    /*
+     * Enable the hardware
+     */
+    if (!kdEnabled)
+    {
+	kdEnabled = TRUE;
+	if(kdOsFuncs->Enable)
+	    (*kdOsFuncs->Enable) ();
+    }
+
+    if (screen->mynum == card->selected)
+    {
+	if(card->cfuncs->preserve)
+	    (*card->cfuncs->preserve) (card);
+	if(card->cfuncs->enable)
+	    if (!(*card->cfuncs->enable) (pScreen))
+		return FALSE;
+	pScreenPriv->enabled = TRUE;
+	if (!screen->softCursor && card->cfuncs->enableCursor)
+	    (*card->cfuncs->enableCursor) (pScreen);
+	KdEnableColormap (pScreen);
+	if (!screen->dumb && card->cfuncs->enableAccel)
+	    (*card->cfuncs->enableAccel) (pScreen);
+    }
+
+    return TRUE;
+}
+
+void
+KdInitScreen (ScreenInfo    *pScreenInfo,
+	      KdScreenInfo  *screen,
+	      int	    argc,
+	      char	    **argv)
+{
+    KdCardInfo	*card = screen->card;
+
+    (*card->cfuncs->scrinit) (screen);
+
+    if (!card->cfuncs->initAccel)
+	screen->dumb = TRUE;
+    if (!card->cfuncs->initCursor)
+	screen->softCursor = TRUE;
+}
+
+static Bool
+KdSetPixmapFormats (ScreenInfo	*pScreenInfo)
+{
+    CARD8	    depthToBpp[33];	/* depth -> bpp map */
+    KdCardInfo	    *card;
+    KdScreenInfo    *screen;
+    int		    i;
+    int		    bpp;
+    PixmapFormatRec *format;
+
+    for (i = 1; i <= 32; i++)
+	depthToBpp[i] = 0;
+
+    /*
+     * Generate mappings between bitsPerPixel and depth,
+     * also ensure that all screens comply with protocol
+     * restrictions on equivalent formats for the same
+     * depth on different screens
+     */
+    for (card = kdCardInfo; card; card = card->next)
+    {
+	for (screen = card->screenList; screen; screen = screen->next)
+	{
+	    bpp = screen->fb.bitsPerPixel;
+	    if (bpp == 24)
+		bpp = 32;
+	    if (!depthToBpp[screen->fb.depth])
+		depthToBpp[screen->fb.depth] = bpp;
+	    else if (depthToBpp[screen->fb.depth] != bpp)
+		return FALSE;
+	}
+    }
+
+    /*
+     * Fill in additional formats
+     */
+    for (i = 0; i < NUM_KD_DEPTHS; i++)
+	if (!depthToBpp[kdDepths[i].depth])
+	    depthToBpp[kdDepths[i].depth] = kdDepths[i].bpp;
+
+    pScreenInfo->imageByteOrder     = IMAGE_BYTE_ORDER;
+    pScreenInfo->bitmapScanlineUnit = BITMAP_SCANLINE_UNIT;
+    pScreenInfo->bitmapScanlinePad  = BITMAP_SCANLINE_PAD;
+    pScreenInfo->bitmapBitOrder     = BITMAP_BIT_ORDER;
+
+    pScreenInfo->numPixmapFormats = 0;
+
+    for (i = 1; i <= 32; i++)
+    {
+	if (depthToBpp[i])
+	{
+	    format = &pScreenInfo->formats[pScreenInfo->numPixmapFormats++];
+	    format->depth = i;
+	    format->bitsPerPixel = depthToBpp[i];
+	    format->scanlinePad = BITMAP_SCANLINE_PAD;
+	}
+    }
+
+    return TRUE;
+}
+
+static void
+KdAddScreen (ScreenInfo	    *pScreenInfo,
+	     KdScreenInfo   *screen,
+	     int	    argc,
+	     char	    **argv)
+{
+    int	    i;
+    /*
+     * Fill in fb visual type masks for this screen
+     */
+    for (i = 0; i < pScreenInfo->numPixmapFormats; i++)
+    {
+	unsigned long	visuals;
+	Pixel		rm, gm, bm;
+
+	visuals = 0;
+	rm = gm = bm = 0;
+	if (pScreenInfo->formats[i].depth == screen->fb.depth)
+	{
+	    visuals = screen->fb.visuals;
+	    rm = screen->fb.redMask;
+	    gm = screen->fb.greenMask;
+	    bm = screen->fb.blueMask;
+	}
+	fbSetVisualTypesAndMasks (pScreenInfo->formats[i].depth,
+				  visuals,
+				  8,
+				  rm, gm, bm);
+    }
+
+    kdCurrentScreen = screen;
+
+    AddScreen (KdScreenInit, argc, argv);
+}
+
+#if 0 /* This function is not used currently */
+
+int
+KdDepthToFb (ScreenPtr	pScreen, int depth)
+{
+    KdScreenPriv(pScreen);
+
+    for (fb = 0; fb <= KD_MAX_FB && pScreenPriv->screen->fb.frameBuffer; fb++)
+	if (pScreenPriv->screen->fb.depth == depth)
+	    return fb;
+}
+
+#endif
+
+static int
+KdSignalWrapper (int signum)
+{
+    kdCaughtSignal = TRUE;
+    return 1; /* use generic OS layer cleanup & abort */
+}
+
+void
+KdInitOutput (ScreenInfo    *pScreenInfo,
+	      int	    argc,
+	      char	    **argv)
+{
+    KdCardInfo	    *card;
+    KdScreenInfo    *screen;
+
+    if (!kdCardInfo)
+    {
+	InitCard (0);
+	if (!(card = KdCardInfoLast ()))
+	    FatalError("No matching cards found!\n");
+	screen = KdScreenInfoAdd (card);
+	KdParseScreen (screen, 0);
+    }
+    /*
+     * Initialize all of the screens for all of the cards
+     */
+    for (card = kdCardInfo; card; card = card->next)
+    {
+	int ret=1;
+	if(card->cfuncs->cardinit)
+		ret=(*card->cfuncs->cardinit) (card);
+	if (ret)
+	{
+	    for (screen = card->screenList; screen; screen = screen->next)
+		KdInitScreen (pScreenInfo, screen, argc, argv);
+	}
+    }
+
+    /*
+     * Merge the various pixmap formats together, this can fail
+     * when two screens share depth but not bitsPerPixel
+     */
+    if (!KdSetPixmapFormats (pScreenInfo))
+	return;
+
+    /*
+     * Add all of the screens
+     */
+    for (card = kdCardInfo; card; card = card->next)
+	for (screen = card->screenList; screen; screen = screen->next)
+	    KdAddScreen (pScreenInfo, screen, argc, argv);
+
+    OsRegisterSigWrapper(KdSignalWrapper);
+}
+
+#ifndef _MSC_VER
+void
+OsVendorFatalError(void)
+{
+}
+
+int
+DPMSSet(ClientPtr client, int level)
+{
+    return Success;
+}
+
+Bool
+DPMSSupported (void)
+{
+    return FALSE;
+}
+#endif