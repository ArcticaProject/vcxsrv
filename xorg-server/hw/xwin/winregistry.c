--- conflicted
+++ resolved
@@ -49,23 +49,12 @@
                    REG_OPTION_NON_VOLATILE,
                    KEY_READ, NULL, &hkResult, &dwDisposition);
 
-<<<<<<< HEAD
-  if (dwDisposition == REG_CREATED_NEW_KEY)
-    {
-      winDebug ("winGetRegistryDWORD - Created new key: %s\n", pszRegistryKey);
-    }
-  else if (dwDisposition == REG_OPENED_EXISTING_KEY)
-    {
-      winDebug ("winGetRegistryDWORD - Opened existing key: %s\n",
-	      pszRegistryKey);
-=======
     if (dwDisposition == REG_CREATED_NEW_KEY) {
-        ErrorF("winGetRegistryDWORD - Created new key: %s\n", pszRegistryKey);
+        winDebug ("winGetRegistryDWORD - Created new key: %s\n", pszRegistryKey);
     }
     else if (dwDisposition == REG_OPENED_EXISTING_KEY) {
-        ErrorF("winGetRegistryDWORD - Opened existing key: %s\n",
-               pszRegistryKey);
->>>>>>> 0f834b91
+        winDebug ("winGetRegistryDWORD - Opened existing key: %s\n",
+                  pszRegistryKey);
     }
 
     /* Free the registry key handle */
