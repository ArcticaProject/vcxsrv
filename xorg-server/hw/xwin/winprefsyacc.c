
/* A Bison parser, made by GNU Bison 2.4.1.  */

/* Skeleton implementation for Bison's Yacc-like parsers in C
   
      Copyright (C) 1984, 1989, 1990, 2000, 2001, 2002, 2003, 2004, 2005, 2006
   Free Software Foundation, Inc.
   
   This program is free software: you can redistribute it and/or modify
   it under the terms of the GNU General Public License as published by
   the Free Software Foundation, either version 3 of the License, or
   (at your option) any later version.
   
   This program is distributed in the hope that it will be useful,
   but WITHOUT ANY WARRANTY; without even the implied warranty of
   MERCHANTABILITY or FITNESS FOR A PARTICULAR PURPOSE.  See the
   GNU General Public License for more details.
   
   You should have received a copy of the GNU General Public License
   along with this program.  If not, see <http://www.gnu.org/licenses/>.  */

/* As a special exception, you may create a larger work that contains
   part or all of the Bison parser skeleton and distribute that work
   under terms of your choice, so long as that work isn't itself a
   parser generator using the skeleton or a modified version thereof
   as a parser skeleton.  Alternatively, if you modify or redistribute
   the parser skeleton itself, you may (at your option) remove this
   special exception, which will cause the skeleton and the resulting
   Bison output files to be licensed under the GNU General Public
   License without this special exception.
   
   This special exception was added by the Free Software Foundation in
   version 2.2 of Bison.  */

/* C LALR(1) parser skeleton written by Richard Stallman, by
   simplifying the original so-called "semantic" parser.  */

/* All symbols defined below should begin with yy or YY, to avoid
   infringing on user name space.  This should be done even for local
   variables, as they might otherwise be expanded by user macros.
   There are some unavoidable exceptions within include files to
   define necessary library symbols; they are noted "INFRINGES ON
   USER NAME SPACE" below.  */

/* Identify Bison output.  */
#define YYBISON 1

/* Bison version.  */
#define YYBISON_VERSION "2.4.1"

/* Skeleton name.  */
#define YYSKELETON_NAME "yacc.c"

/* Pure parsers.  */
#define YYPURE 0

/* Push parsers.  */
#define YYPUSH 0

<<<<<<< HEAD
/* Tokens.  */
#ifndef YYTOKENTYPE
#ifdef DEBUG
#undef DEBUG
#endif
# define YYTOKENTYPE
   /* Put the tokens into the symbol table, so that GDB and other debuggers
      know about them.  */
   enum yytokentype {
     NEWLINE = 258,
     MENU = 259,
     LB = 260,
     RB = 261,
     ICONDIRECTORY = 262,
     DEFAULTICON = 263,
     ICONS = 264,
     DEFAULTSYSMENU = 265,
     SYSMENU = 266,
     ROOTMENU = 267,
     SEPARATOR = 268,
     ATSTART = 269,
     ATEND = 270,
     EXEC = 271,
     ALWAYSONTOP = 272,
     DEBUG = 273,
     RELOAD = 274,
     TRAYICON = 275,
     SILENTEXIT = 276,
     STRING = 277
   };
#endif
/* Tokens.  */
#define NEWLINE 258
#define MENU 259
#define LB 260
#define RB 261
#define ICONDIRECTORY 262
#define DEFAULTICON 263
#define ICONS 264
#define DEFAULTSYSMENU 265
#define SYSMENU 266
#define ROOTMENU 267
#define SEPARATOR 268
#define ATSTART 269
#define ATEND 270
#define EXEC 271
#define ALWAYSONTOP 272
#define DEBUG 273
#define RELOAD 274
#define TRAYICON 275
#define SILENTEXIT 276
#define STRING 277
=======
/* Pull parsers.  */
#define YYPULL 1
>>>>>>> 4a3dbb92

/* Using locations.  */
#define YYLSP_NEEDED 0



/* Copy the first part of user declarations.  */

/* Line 189 of yacc.c  */
#line 1 "winprefsyacc.y"

/*
 * Copyright (C) 1994-2000 The XFree86 Project, Inc. All Rights Reserved.
 *
 * Permission is hereby granted, free of charge, to any person obtaining
 * a copy of this software and associated documentation files (the
 * "Software"), to deal in the Software without restriction, including
 * without limitation the rights to use, copy, modify, merge, publish,
 * distribute, sublicense, and/or sell copies of the Software, and to
 * permit persons to whom the Software is furnished to do so, subject to
 * the following conditions:
 *
 * The above copyright notice and this permission notice shall be
 * included in all copies or substantial portions of the Software.
 *
 * THE SOFTWARE IS PROVIDED "AS IS", WITHOUT WARRANTY OF ANY KIND,
 * EXPRESS OR IMPLIED, INCLUDING BUT NOT LIMITED TO THE WARRANTIES OF
 * MERCHANTABILITY, FITNESS FOR A PARTICULAR PURPOSE AND
 * NONINFRINGEMENT. IN NO EVENT SHALL THE XFREE86 PROJECT BE LIABLE FOR
 * ANY CLAIM, DAMAGES OR OTHER LIABILITY, WHETHER IN AN ACTION OF
 * CONTRACT, TORT OR OTHERWISE, ARISING FROM, OUT OF OR IN CONNECTION
 * WITH THE SOFTWARE OR THE USE OR OTHER DEALINGS IN THE SOFTWARE.
 *
 * Except as contained in this notice, the name of the XFree86 Project
 * shall not be used in advertising or otherwise to promote the sale, use
 * or other dealings in this Software without prior written authorization
 * from the XFree86 Project.
 *
 * Authors:     Earle F. Philhower, III
 */
/* $XFree86: $ */

#ifdef HAVE_XWIN_CONFIG_H
#include <xwin-config.h>
#endif
#include <stdio.h>
#include <stdlib.h>
#include <string.h>
#include "winprefs.h"

/* The following give better error messages in bison at the cost of a few KB */
#define YYERROR_VERBOSE 1

/* The global pref settings */
WINPREFS pref;

/* The working menu */  
static MENUPARSED menu;

/* Functions for parsing the tokens into out structure */
/* Defined at the end section of this file */

static void SetIconDirectory (char *path);
static void SetDefaultIcon (char *fname);
static void SetRootMenu (char *menu);
static void SetDefaultSysMenu (char *menu, int pos);
static void SetTrayIcon (char *fname);

static void OpenMenu(char *menuname);
static void AddMenuLine(char *name, MENUCOMMANDTYPE cmd, char *param);
static void CloseMenu(void);

static void OpenIcons(void);
static void AddIconLine(char *matchstr, char *iconfile);
static void CloseIcons(void);

static void OpenSysMenu(void);
static void AddSysMenuLine(char *matchstr, char *menuname, int pos);
static void CloseSysMenu(void);

static int yyerror (char *s);

extern void ErrorF (const char* /*f*/, ...);
extern char *yytext;
extern int yylex(void);



/* Line 189 of yacc.c  */
#line 152 "winprefsyacc.c"

/* Enabling traces.  */
#ifndef YYDEBUG
# define YYDEBUG 0
#endif

/* Enabling verbose error messages.  */
#ifdef YYERROR_VERBOSE
# undef YYERROR_VERBOSE
# define YYERROR_VERBOSE 1
#else
# define YYERROR_VERBOSE 0
#endif

/* Enabling the token table.  */
#ifndef YYTOKEN_TABLE
# define YYTOKEN_TABLE 0
#endif


/* Tokens.  */
#ifndef YYTOKENTYPE
# define YYTOKENTYPE
   /* Put the tokens into the symbol table, so that GDB and other debuggers
      know about them.  */
   enum yytokentype {
     NEWLINE = 258,
     MENU = 259,
     LB = 260,
     RB = 261,
     ICONDIRECTORY = 262,
     DEFAULTICON = 263,
     ICONS = 264,
     DEFAULTSYSMENU = 265,
     SYSMENU = 266,
     ROOTMENU = 267,
     SEPARATOR = 268,
     ATSTART = 269,
     ATEND = 270,
     EXEC = 271,
     ALWAYSONTOP = 272,
     DEBUG = 273,
     RELOAD = 274,
     TRAYICON = 275,
     SILENTEXIT = 276,
     STRING = 277
   };
#endif
/* Tokens.  */
#define NEWLINE 258
#define MENU 259
#define LB 260
#define RB 261
#define ICONDIRECTORY 262
#define DEFAULTICON 263
#define ICONS 264
#define DEFAULTSYSMENU 265
#define SYSMENU 266
#define ROOTMENU 267
#define SEPARATOR 268
#define ATSTART 269
#define ATEND 270
#define EXEC 271
#define ALWAYSONTOP 272
#define DEBUG 273
#define RELOAD 274
#define TRAYICON 275
#define SILENTEXIT 276
#define STRING 277




#if ! defined YYSTYPE && ! defined YYSTYPE_IS_DECLARED
typedef union YYSTYPE
{

/* Line 214 of yacc.c  */
#line 79 "winprefsyacc.y"

  char *sVal;
  int iVal;



/* Line 214 of yacc.c  */
#line 239 "winprefsyacc.c"
} YYSTYPE;
# define YYSTYPE_IS_TRIVIAL 1
# define yystype YYSTYPE /* obsolescent; will be withdrawn */
# define YYSTYPE_IS_DECLARED 1
#endif


/* Copy the second part of user declarations.  */


/* Line 264 of yacc.c  */
#line 251 "winprefsyacc.c"

#ifdef short
# undef short
#endif

#ifdef YYTYPE_UINT8
typedef YYTYPE_UINT8 yytype_uint8;
#else
typedef unsigned char yytype_uint8;
#endif

#ifdef YYTYPE_INT8
typedef YYTYPE_INT8 yytype_int8;
#elif (defined __STDC__ || defined __C99__FUNC__ \
     || defined __cplusplus || defined _MSC_VER)
typedef signed char yytype_int8;
#else
typedef short int yytype_int8;
#endif

#ifdef YYTYPE_UINT16
typedef YYTYPE_UINT16 yytype_uint16;
#else
typedef unsigned short int yytype_uint16;
#endif

#ifdef YYTYPE_INT16
typedef YYTYPE_INT16 yytype_int16;
#else
typedef short int yytype_int16;
#endif

#ifndef YYSIZE_T
# ifdef __SIZE_TYPE__
#  define YYSIZE_T __SIZE_TYPE__
# elif defined size_t
#  define YYSIZE_T size_t
# elif ! defined YYSIZE_T && (defined __STDC__ || defined __C99__FUNC__ \
     || defined __cplusplus || defined _MSC_VER)
#  include <stddef.h> /* INFRINGES ON USER NAME SPACE */
#  define YYSIZE_T size_t
# else
#  define YYSIZE_T unsigned int
# endif
#endif

#define YYSIZE_MAXIMUM ((YYSIZE_T) -1)

#ifndef YY_
# if YYENABLE_NLS
#  if ENABLE_NLS
#   include <libintl.h> /* INFRINGES ON USER NAME SPACE */
#   define YY_(msgid) dgettext ("bison-runtime", msgid)
#  endif
# endif
# ifndef YY_
#  define YY_(msgid) msgid
# endif
#endif

/* Suppress unused-variable warnings by "using" E.  */
#if ! defined lint || defined __GNUC__
# define YYUSE(e) ((void) (e))
#else
# define YYUSE(e) /* empty */
#endif

/* Identity function, used to suppress warnings about constant conditions.  */
#ifndef lint
# define YYID(n) (n)
#else
#if (defined __STDC__ || defined __C99__FUNC__ \
     || defined __cplusplus || defined _MSC_VER)
static int
YYID (int yyi)
#else
static int
YYID (yyi)
    int yyi;
#endif
{
  return yyi;
}
#endif

#if ! defined yyoverflow || YYERROR_VERBOSE

/* The parser invokes alloca or malloc; define the necessary symbols.  */

# ifdef YYSTACK_USE_ALLOCA
#  if YYSTACK_USE_ALLOCA
#   ifdef __GNUC__
#    define YYSTACK_ALLOC __builtin_alloca
#   elif defined __BUILTIN_VA_ARG_INCR
#    include <alloca.h> /* INFRINGES ON USER NAME SPACE */
#   elif defined _AIX
#    define YYSTACK_ALLOC __alloca
#   elif defined _MSC_VER
#    include <malloc.h> /* INFRINGES ON USER NAME SPACE */
#    define alloca _alloca
#   else
#    define YYSTACK_ALLOC alloca
#    if ! defined _ALLOCA_H && ! defined _STDLIB_H && (defined __STDC__ || defined __C99__FUNC__ \
     || defined __cplusplus || defined _MSC_VER)
#     include <stdlib.h> /* INFRINGES ON USER NAME SPACE */
#     ifndef _STDLIB_H
#      define _STDLIB_H 1
#     endif
#    endif
#   endif
#  endif
# endif

# ifdef YYSTACK_ALLOC
   /* Pacify GCC's `empty if-body' warning.  */
#  define YYSTACK_FREE(Ptr) do { /* empty */; } while (YYID (0))
#  ifndef YYSTACK_ALLOC_MAXIMUM
    /* The OS might guarantee only one guard page at the bottom of the stack,
       and a page size can be as small as 4096 bytes.  So we cannot safely
       invoke alloca (N) if N exceeds 4096.  Use a slightly smaller number
       to allow for a few compiler-allocated temporary stack slots.  */
#   define YYSTACK_ALLOC_MAXIMUM 4032 /* reasonable circa 2006 */
#  endif
# else
#  define YYSTACK_ALLOC YYMALLOC
#  define YYSTACK_FREE YYFREE
#  ifndef YYSTACK_ALLOC_MAXIMUM
#   define YYSTACK_ALLOC_MAXIMUM YYSIZE_MAXIMUM
#  endif
#  if (defined __cplusplus && ! defined _STDLIB_H \
       && ! ((defined YYMALLOC || defined malloc) \
	     && (defined YYFREE || defined free)))
#   include <stdlib.h> /* INFRINGES ON USER NAME SPACE */
#   ifndef _STDLIB_H
#    define _STDLIB_H 1
#   endif
#  endif
#  ifndef YYMALLOC
#   define YYMALLOC malloc
#   if ! defined malloc && ! defined _STDLIB_H && (defined __STDC__ || defined __C99__FUNC__ \
     || defined __cplusplus)
void *malloc (YYSIZE_T); /* INFRINGES ON USER NAME SPACE */
#   endif
#  endif
#  ifndef YYFREE
#   define YYFREE free
#   if ! defined free && ! defined _STDLIB_H && (defined __STDC__ || defined __C99__FUNC__ \
     || defined __cplusplus)
void free (void *); /* INFRINGES ON USER NAME SPACE */
#   endif
#  endif
# endif
#endif /* ! defined yyoverflow || YYERROR_VERBOSE */


#if (! defined yyoverflow \
     && (! defined __cplusplus \
	 || (defined YYSTYPE_IS_TRIVIAL && YYSTYPE_IS_TRIVIAL)))

/* A type that is properly aligned for any stack member.  */
union yyalloc
{
  yytype_int16 yyss_alloc;
  YYSTYPE yyvs_alloc;
};

/* The size of the maximum gap between one aligned stack and the next.  */
# define YYSTACK_GAP_MAXIMUM (sizeof (union yyalloc) - 1)

/* The size of an array large to enough to hold all stacks, each with
   N elements.  */
# define YYSTACK_BYTES(N) \
     ((N) * (sizeof (yytype_int16) + sizeof (YYSTYPE)) \
      + YYSTACK_GAP_MAXIMUM)

/* Copy COUNT objects from FROM to TO.  The source and destination do
   not overlap.  */
# ifndef YYCOPY
#  if defined __GNUC__ && 1 < __GNUC__
#   define YYCOPY(To, From, Count) \
      __builtin_memcpy (To, From, (Count) * sizeof (*(From)))
#  else
#   define YYCOPY(To, From, Count)		\
      do					\
	{					\
	  YYSIZE_T yyi;				\
	  for (yyi = 0; yyi < (Count); yyi++)	\
	    (To)[yyi] = (From)[yyi];		\
	}					\
      while (YYID (0))
#  endif
# endif

/* Relocate STACK from its old location to the new one.  The
   local variables YYSIZE and YYSTACKSIZE give the old and new number of
   elements in the stack, and YYPTR gives the new location of the
   stack.  Advance YYPTR to a properly aligned location for the next
   stack.  */
# define YYSTACK_RELOCATE(Stack_alloc, Stack)				\
    do									\
      {									\
	YYSIZE_T yynewbytes;						\
	YYCOPY (&yyptr->Stack_alloc, Stack, yysize);			\
	Stack = &yyptr->Stack_alloc;					\
	yynewbytes = yystacksize * sizeof (*Stack) + YYSTACK_GAP_MAXIMUM; \
	yyptr += yynewbytes / sizeof (*yyptr);				\
      }									\
    while (YYID (0))

#endif

/* YYFINAL -- State number of the termination state.  */
#define YYFINAL  2
/* YYLAST -- Last index in YYTABLE.  */
#define YYLAST   68

/* YYNTOKENS -- Number of terminals.  */
#define YYNTOKENS  23
/* YYNNTS -- Number of nonterminals.  */
#define YYNNTS  25
/* YYNRULES -- Number of rules.  */
#define YYNRULES  46
/* YYNRULES -- Number of states.  */
#define YYNSTATES  94

/* YYTRANSLATE(YYLEX) -- Bison symbol number corresponding to YYLEX.  */
#define YYUNDEFTOK  2
#define YYMAXUTOK   277

#define YYTRANSLATE(YYX)						\
  ((unsigned int) (YYX) <= YYMAXUTOK ? yytranslate[YYX] : YYUNDEFTOK)

/* YYTRANSLATE[YYLEX] -- Bison symbol number corresponding to YYLEX.  */
static const yytype_uint8 yytranslate[] =
{
       0,     2,     2,     2,     2,     2,     2,     2,     2,     2,
       2,     2,     2,     2,     2,     2,     2,     2,     2,     2,
       2,     2,     2,     2,     2,     2,     2,     2,     2,     2,
       2,     2,     2,     2,     2,     2,     2,     2,     2,     2,
       2,     2,     2,     2,     2,     2,     2,     2,     2,     2,
       2,     2,     2,     2,     2,     2,     2,     2,     2,     2,
       2,     2,     2,     2,     2,     2,     2,     2,     2,     2,
       2,     2,     2,     2,     2,     2,     2,     2,     2,     2,
       2,     2,     2,     2,     2,     2,     2,     2,     2,     2,
       2,     2,     2,     2,     2,     2,     2,     2,     2,     2,
       2,     2,     2,     2,     2,     2,     2,     2,     2,     2,
       2,     2,     2,     2,     2,     2,     2,     2,     2,     2,
       2,     2,     2,     2,     2,     2,     2,     2,     2,     2,
       2,     2,     2,     2,     2,     2,     2,     2,     2,     2,
       2,     2,     2,     2,     2,     2,     2,     2,     2,     2,
       2,     2,     2,     2,     2,     2,     2,     2,     2,     2,
       2,     2,     2,     2,     2,     2,     2,     2,     2,     2,
       2,     2,     2,     2,     2,     2,     2,     2,     2,     2,
       2,     2,     2,     2,     2,     2,     2,     2,     2,     2,
       2,     2,     2,     2,     2,     2,     2,     2,     2,     2,
       2,     2,     2,     2,     2,     2,     2,     2,     2,     2,
       2,     2,     2,     2,     2,     2,     2,     2,     2,     2,
       2,     2,     2,     2,     2,     2,     2,     2,     2,     2,
       2,     2,     2,     2,     2,     2,     2,     2,     2,     2,
       2,     2,     2,     2,     2,     2,     2,     2,     2,     2,
       2,     2,     2,     2,     2,     2,     1,     2,     3,     4,
       5,     6,     7,     8,     9,    10,    11,    12,    13,    14,
      15,    16,    17,    18,    19,    20,    21,    22
};

#if YYDEBUG
/* YYPRHS[YYN] -- Index of the first RHS symbol of rule number YYN in
   YYRHS.  */
static const yytype_uint8 yyprhs[] =
{
       0,     0,     3,     4,     7,     9,    11,    12,    15,    17,
      19,    21,    23,    25,    27,    29,    31,    33,    35,    39,
      43,    48,    52,    56,    60,    65,    71,    77,    82,    84,
      87,    88,    96,   101,   103,   106,   107,   114,   115,   117,
     119,   125,   127,   130,   131,   139,   142
};

/* YYRHS -- A `-1'-separated list of the rules' RHS.  */
static const yytype_int8 yyrhs[] =
{
      24,     0,    -1,    -1,    24,    25,    -1,     3,    -1,    27,
      -1,    -1,     3,    26,    -1,    31,    -1,    32,    -1,    35,
      -1,    39,    -1,    44,    -1,    29,    -1,    30,    -1,    47,
      -1,    28,    -1,    46,    -1,    20,    22,     3,    -1,    12,
      22,     3,    -1,    10,    22,    41,     3,    -1,     8,    22,
       3,    -1,     7,    22,     3,    -1,    13,     3,    26,    -1,
      22,    17,     3,    26,    -1,    22,    16,    22,     3,    26,
      -1,    22,     4,    22,     3,    26,    -1,    22,    19,     3,
      26,    -1,    33,    -1,    33,    34,    -1,    -1,     4,    22,
       5,    36,    26,    34,     6,    -1,    22,    22,     3,    26,
      -1,    37,    -1,    37,    38,    -1,    -1,     9,     5,    40,
      26,    38,     6,    -1,    -1,    14,    -1,    15,    -1,    22,
      22,    41,     3,    26,    -1,    42,    -1,    42,    43,    -1,
      -1,    11,     5,     3,    45,    26,    43,     6,    -1,    21,
       3,    -1,    18,    22,     3,    -1
};

/* YYRLINE[YYN] -- source line where rule number YYN was defined.  */
static const yytype_uint8 yyrline[] =
{
       0,    93,    93,    94,    97,    98,   102,   103,   106,   107,
     108,   109,   110,   111,   112,   113,   114,   115,   118,   121,
     124,   127,   130,   133,   134,   135,   136,   137,   140,   141,
     144,   144,   147,   150,   151,   154,   154,   157,   158,   159,
     162,   165,   166,   169,   169,   172,   175
};
#endif

#if YYDEBUG || YYERROR_VERBOSE || YYTOKEN_TABLE
/* YYTNAME[SYMBOL-NUM] -- String name of the symbol SYMBOL-NUM.
   First, the terminals, then, starting at YYNTOKENS, nonterminals.  */
static const char *const yytname[] =
{
  "$end", "error", "$undefined", "NEWLINE", "MENU", "LB", "RB",
  "ICONDIRECTORY", "DEFAULTICON", "ICONS", "DEFAULTSYSMENU", "SYSMENU",
  "ROOTMENU", "SEPARATOR", "ATSTART", "ATEND", "EXEC", "ALWAYSONTOP",
  "DEBUG", "RELOAD", "TRAYICON", "SILENTEXIT", "STRING", "$accept",
  "input", "line", "newline_or_nada", "command", "trayicon", "rootmenu",
  "defaultsysmenu", "defaulticon", "icondirectory", "menuline", "menulist",
  "menu", "$@1", "iconline", "iconlist", "icons", "$@2", "atspot",
  "sysmenuline", "sysmenulist", "sysmenu", "$@3", "silentexit", "debug", 0
};
#endif

# ifdef YYPRINT
/* YYTOKNUM[YYLEX-NUM] -- Internal token number corresponding to
   token YYLEX-NUM.  */
static const yytype_uint16 yytoknum[] =
{
       0,   256,   257,   258,   259,   260,   261,   262,   263,   264,
     265,   266,   267,   268,   269,   270,   271,   272,   273,   274,
     275,   276,   277
};
# endif

/* YYR1[YYN] -- Symbol number of symbol that rule YYN derives.  */
static const yytype_uint8 yyr1[] =
{
       0,    23,    24,    24,    25,    25,    26,    26,    27,    27,
      27,    27,    27,    27,    27,    27,    27,    27,    28,    29,
      30,    31,    32,    33,    33,    33,    33,    33,    34,    34,
      36,    35,    37,    38,    38,    40,    39,    41,    41,    41,
      42,    43,    43,    45,    44,    46,    47
};

/* YYR2[YYN] -- Number of symbols composing right hand side of rule YYN.  */
static const yytype_uint8 yyr2[] =
{
       0,     2,     0,     2,     1,     1,     0,     2,     1,     1,
       1,     1,     1,     1,     1,     1,     1,     1,     3,     3,
       4,     3,     3,     3,     4,     5,     5,     4,     1,     2,
       0,     7,     4,     1,     2,     0,     6,     0,     1,     1,
       5,     1,     2,     0,     7,     2,     3
};

/* YYDEFACT[STATE-NAME] -- Default rule to reduce with in state
   STATE-NUM when YYTABLE doesn't specify something else to do.  Zero
   means the default is an error.  */
static const yytype_uint8 yydefact[] =
{
       2,     0,     1,     4,     0,     0,     0,     0,     0,     0,
       0,     0,     0,     0,     3,     5,    16,    13,    14,     8,
       9,    10,    11,    12,    17,    15,     0,     0,     0,    35,
      37,     0,     0,     0,     0,    45,    30,    22,    21,     6,
      38,    39,     0,    43,    19,    46,    18,     6,     6,     0,
      20,     6,     0,     7,     0,    33,     0,     0,     0,     0,
      28,     0,     0,    34,    36,     0,    41,     0,     6,     0,
       0,     0,     0,    29,    31,     6,    37,    42,    44,    23,
       0,     0,     6,     6,    32,     0,     6,     6,    24,    27,
       6,    26,    25,    40
};

/* YYDEFGOTO[NTERM-NUM].  */
static const yytype_int8 yydefgoto[] =
{
      -1,     1,    14,    49,    15,    16,    17,    18,    19,    20,
      60,    61,    21,    47,    55,    56,    22,    39,    42,    66,
      67,    23,    51,    24,    25
};

/* YYPACT[STATE-NUM] -- Index in YYTABLE of the portion describing
   STATE-NUM.  */
#define YYPACT_NINF -48
static const yytype_int8 yypact[] =
{
     -48,     2,   -48,   -48,   -15,    -3,     4,    22,     7,    25,
       9,    11,    12,    29,   -48,   -48,   -48,   -48,   -48,   -48,
     -48,   -48,   -48,   -48,   -48,   -48,    32,    35,    38,   -48,
      10,    39,    41,    42,    43,   -48,   -48,   -48,   -48,    44,
     -48,   -48,    45,   -48,   -48,   -48,   -48,    44,    44,    27,
     -48,    44,    -5,   -48,    28,    27,    46,    31,    48,    -1,
      -5,    49,    51,   -48,   -48,    34,    31,    52,    44,    37,
      40,    54,    57,   -48,   -48,    44,    10,   -48,   -48,   -48,
      58,    60,    44,    44,   -48,    61,    44,    44,   -48,   -48,
      44,   -48,   -48,   -48
};

/* YYPGOTO[NTERM-NUM].  */
static const yytype_int8 yypgoto[] =
{
     -48,   -48,   -48,   -47,   -48,   -48,   -48,   -48,   -48,   -48,
     -48,     5,   -48,   -48,   -48,    13,   -48,   -48,   -10,   -48,
       1,   -48,   -48,   -48,   -48
};

/* YYTABLE[YYPACT[STATE-NUM]].  What to do in state STATE-NUM.  If
   positive, shift that token.  If negative, reduce the rule which
   number is the opposite.  If zero, do what YYDEFACT says.
   If YYTABLE_NINF, syntax error.  */
#define YYTABLE_NINF -1
static const yytype_uint8 yytable[] =
{
      52,    53,     2,    69,    57,     3,     4,    26,    58,     5,
       6,     7,     8,     9,    10,    70,    71,    59,    72,    27,
      11,    79,    12,    13,    40,    41,    28,    29,    84,    30,
      31,    32,    35,    33,    34,    88,    89,    36,    37,    91,
      92,    38,    43,    93,    44,    45,    46,    48,    50,    54,
      62,    68,    64,    65,    75,    74,    76,    82,    78,    80,
      83,    86,    81,    87,    90,    73,    85,    77,    63
};

static const yytype_uint8 yycheck[] =
{
      47,    48,     0,     4,    51,     3,     4,    22,    13,     7,
       8,     9,    10,    11,    12,    16,    17,    22,    19,    22,
      18,    68,    20,    21,    14,    15,    22,     5,    75,    22,
       5,    22,     3,    22,    22,    82,    83,     5,     3,    86,
      87,     3,     3,    90,     3,     3,     3,     3,     3,    22,
      22,     3,     6,    22,     3,     6,    22,     3,     6,    22,
       3,     3,    22,     3,     3,    60,    76,    66,    55
};

/* YYSTOS[STATE-NUM] -- The (internal number of the) accessing
   symbol of state STATE-NUM.  */
static const yytype_uint8 yystos[] =
{
       0,    24,     0,     3,     4,     7,     8,     9,    10,    11,
      12,    18,    20,    21,    25,    27,    28,    29,    30,    31,
      32,    35,    39,    44,    46,    47,    22,    22,    22,     5,
      22,     5,    22,    22,    22,     3,     5,     3,     3,    40,
      14,    15,    41,     3,     3,     3,     3,    36,     3,    26,
       3,    45,    26,    26,    22,    37,    38,    26,    13,    22,
      33,    34,    22,    38,     6,    22,    42,    43,     3,     4,
      16,    17,    19,    34,     6,     3,    22,    43,     6,    26,
      22,    22,     3,     3,    26,    41,     3,     3,    26,    26,
       3,    26,    26,    26
};

#define yyerrok		(yyerrstatus = 0)
#define yyclearin	(yychar = YYEMPTY)
#define YYEMPTY		(-2)
#define YYEOF		0

#define YYACCEPT	goto yyacceptlab
#define YYABORT		goto yyabortlab
#define YYERROR		goto yyerrorlab


/* Like YYERROR except do call yyerror.  This remains here temporarily
   to ease the transition to the new meaning of YYERROR, for GCC.
   Once GCC version 2 has supplanted version 1, this can go.  */

#define YYFAIL		goto yyerrlab

#define YYRECOVERING()  (!!yyerrstatus)

#define YYBACKUP(Token, Value)					\
do								\
  if (yychar == YYEMPTY && yylen == 1)				\
    {								\
      yychar = (Token);						\
      yylval = (Value);						\
      yytoken = YYTRANSLATE (yychar);				\
      YYPOPSTACK (1);						\
      goto yybackup;						\
    }								\
  else								\
    {								\
      yyerror (YY_("syntax error: cannot back up")); \
      YYERROR;							\
    }								\
while (YYID (0))


#define YYTERROR	1
#define YYERRCODE	256


/* YYLLOC_DEFAULT -- Set CURRENT to span from RHS[1] to RHS[N].
   If N is 0, then set CURRENT to the empty location which ends
   the previous symbol: RHS[0] (always defined).  */

#define YYRHSLOC(Rhs, K) ((Rhs)[K])
#ifndef YYLLOC_DEFAULT
# define YYLLOC_DEFAULT(Current, Rhs, N)				\
    do									\
      if (YYID (N))                                                    \
	{								\
	  (Current).first_line   = YYRHSLOC (Rhs, 1).first_line;	\
	  (Current).first_column = YYRHSLOC (Rhs, 1).first_column;	\
	  (Current).last_line    = YYRHSLOC (Rhs, N).last_line;		\
	  (Current).last_column  = YYRHSLOC (Rhs, N).last_column;	\
	}								\
      else								\
	{								\
	  (Current).first_line   = (Current).last_line   =		\
	    YYRHSLOC (Rhs, 0).last_line;				\
	  (Current).first_column = (Current).last_column =		\
	    YYRHSLOC (Rhs, 0).last_column;				\
	}								\
    while (YYID (0))
#endif


/* YY_LOCATION_PRINT -- Print the location on the stream.
   This macro was not mandated originally: define only if we know
   we won't break user code: when these are the locations we know.  */

#ifndef YY_LOCATION_PRINT
# if YYLTYPE_IS_TRIVIAL
#  define YY_LOCATION_PRINT(File, Loc)			\
     fprintf (File, "%d.%d-%d.%d",			\
	      (Loc).first_line, (Loc).first_column,	\
	      (Loc).last_line,  (Loc).last_column)
# else
#  define YY_LOCATION_PRINT(File, Loc) ((void) 0)
# endif
#endif


/* YYLEX -- calling `yylex' with the right arguments.  */

#ifdef YYLEX_PARAM
# define YYLEX yylex (YYLEX_PARAM)
#else
# define YYLEX yylex ()
#endif

/* Enable debugging if requested.  */
#if YYDEBUG

# ifndef YYFPRINTF
#  include <stdio.h> /* INFRINGES ON USER NAME SPACE */
#  define YYFPRINTF fprintf
# endif

# define YYDPRINTF(Args)			\
do {						\
  if (yydebug)					\
    YYFPRINTF Args;				\
} while (YYID (0))

# define YY_SYMBOL_PRINT(Title, Type, Value, Location)			  \
do {									  \
  if (yydebug)								  \
    {									  \
      YYFPRINTF (stderr, "%s ", Title);					  \
      yy_symbol_print (stderr,						  \
		  Type, Value); \
      YYFPRINTF (stderr, "\n");						  \
    }									  \
} while (YYID (0))


/*--------------------------------.
| Print this symbol on YYOUTPUT.  |
`--------------------------------*/

/*ARGSUSED*/
#if (defined __STDC__ || defined __C99__FUNC__ \
     || defined __cplusplus || defined _MSC_VER)
static void
yy_symbol_value_print (FILE *yyoutput, int yytype, YYSTYPE const * const yyvaluep)
#else
static void
yy_symbol_value_print (yyoutput, yytype, yyvaluep)
    FILE *yyoutput;
    int yytype;
    YYSTYPE const * const yyvaluep;
#endif
{
  if (!yyvaluep)
    return;
# ifdef YYPRINT
  if (yytype < YYNTOKENS)
    YYPRINT (yyoutput, yytoknum[yytype], *yyvaluep);
# else
  YYUSE (yyoutput);
# endif
  switch (yytype)
    {
      default:
	break;
    }
}


/*--------------------------------.
| Print this symbol on YYOUTPUT.  |
`--------------------------------*/

#if (defined __STDC__ || defined __C99__FUNC__ \
     || defined __cplusplus || defined _MSC_VER)
static void
yy_symbol_print (FILE *yyoutput, int yytype, YYSTYPE const * const yyvaluep)
#else
static void
yy_symbol_print (yyoutput, yytype, yyvaluep)
    FILE *yyoutput;
    int yytype;
    YYSTYPE const * const yyvaluep;
#endif
{
  if (yytype < YYNTOKENS)
    YYFPRINTF (yyoutput, "token %s (", yytname[yytype]);
  else
    YYFPRINTF (yyoutput, "nterm %s (", yytname[yytype]);

  yy_symbol_value_print (yyoutput, yytype, yyvaluep);
  YYFPRINTF (yyoutput, ")");
}

/*------------------------------------------------------------------.
| yy_stack_print -- Print the state stack from its BOTTOM up to its |
| TOP (included).                                                   |
`------------------------------------------------------------------*/

#if (defined __STDC__ || defined __C99__FUNC__ \
     || defined __cplusplus || defined _MSC_VER)
static void
yy_stack_print (yytype_int16 *yybottom, yytype_int16 *yytop)
#else
static void
yy_stack_print (yybottom, yytop)
    yytype_int16 *yybottom;
    yytype_int16 *yytop;
#endif
{
  YYFPRINTF (stderr, "Stack now");
  for (; yybottom <= yytop; yybottom++)
    {
      int yybot = *yybottom;
      YYFPRINTF (stderr, " %d", yybot);
    }
  YYFPRINTF (stderr, "\n");
}

# define YY_STACK_PRINT(Bottom, Top)				\
do {								\
  if (yydebug)							\
    yy_stack_print ((Bottom), (Top));				\
} while (YYID (0))


/*------------------------------------------------.
| Report that the YYRULE is going to be reduced.  |
`------------------------------------------------*/

#if (defined __STDC__ || defined __C99__FUNC__ \
     || defined __cplusplus || defined _MSC_VER)
static void
yy_reduce_print (YYSTYPE *yyvsp, int yyrule)
#else
static void
yy_reduce_print (yyvsp, yyrule)
    YYSTYPE *yyvsp;
    int yyrule;
#endif
{
  int yynrhs = yyr2[yyrule];
  int yyi;
  unsigned long int yylno = yyrline[yyrule];
  YYFPRINTF (stderr, "Reducing stack by rule %d (line %lu):\n",
	     yyrule - 1, yylno);
  /* The symbols being reduced.  */
  for (yyi = 0; yyi < yynrhs; yyi++)
    {
      YYFPRINTF (stderr, "   $%d = ", yyi + 1);
      yy_symbol_print (stderr, yyrhs[yyprhs[yyrule] + yyi],
		       &(yyvsp[(yyi + 1) - (yynrhs)])
		       		       );
      YYFPRINTF (stderr, "\n");
    }
}

# define YY_REDUCE_PRINT(Rule)		\
do {					\
  if (yydebug)				\
    yy_reduce_print (yyvsp, Rule); \
} while (YYID (0))

/* Nonzero means print parse trace.  It is left uninitialized so that
   multiple parsers can coexist.  */
int yydebug;
#else /* !YYDEBUG */
# define YYDPRINTF(Args)
# define YY_SYMBOL_PRINT(Title, Type, Value, Location)
# define YY_STACK_PRINT(Bottom, Top)
# define YY_REDUCE_PRINT(Rule)
#endif /* !YYDEBUG */


/* YYINITDEPTH -- initial size of the parser's stacks.  */
#ifndef	YYINITDEPTH
# define YYINITDEPTH 200
#endif

/* YYMAXDEPTH -- maximum size the stacks can grow to (effective only
   if the built-in stack extension method is used).

   Do not make this value too large; the results are undefined if
   YYSTACK_ALLOC_MAXIMUM < YYSTACK_BYTES (YYMAXDEPTH)
   evaluated with infinite-precision integer arithmetic.  */

#ifndef YYMAXDEPTH
# define YYMAXDEPTH 10000
#endif



#if YYERROR_VERBOSE

# ifndef yystrlen
#  if defined __GLIBC__ && defined _STRING_H
#   define yystrlen strlen
#  else
/* Return the length of YYSTR.  */
#if (defined __STDC__ || defined __C99__FUNC__ \
     || defined __cplusplus || defined _MSC_VER)
static YYSIZE_T
yystrlen (const char *yystr)
#else
static YYSIZE_T
yystrlen (yystr)
    const char *yystr;
#endif
{
  YYSIZE_T yylen;
  for (yylen = 0; yystr[yylen]; yylen++)
    continue;
  return yylen;
}
#  endif
# endif

# ifndef yystpcpy
#  if defined __GLIBC__ && defined _STRING_H && defined _GNU_SOURCE
#   define yystpcpy stpcpy
#  else
/* Copy YYSRC to YYDEST, returning the address of the terminating '\0' in
   YYDEST.  */
#if (defined __STDC__ || defined __C99__FUNC__ \
     || defined __cplusplus || defined _MSC_VER)
static char *
yystpcpy (char *yydest, const char *yysrc)
#else
static char *
yystpcpy (yydest, yysrc)
    char *yydest;
    const char *yysrc;
#endif
{
  char *yyd = yydest;
  const char *yys = yysrc;

  while ((*yyd++ = *yys++) != '\0')
    continue;

  return yyd - 1;
}
#  endif
# endif

# ifndef yytnamerr
/* Copy to YYRES the contents of YYSTR after stripping away unnecessary
   quotes and backslashes, so that it's suitable for yyerror.  The
   heuristic is that double-quoting is unnecessary unless the string
   contains an apostrophe, a comma, or backslash (other than
   backslash-backslash).  YYSTR is taken from yytname.  If YYRES is
   null, do not copy; instead, return the length of what the result
   would have been.  */
static YYSIZE_T
yytnamerr (char *yyres, const char *yystr)
{
  if (*yystr == '"')
    {
      YYSIZE_T yyn = 0;
      char const *yyp = yystr;

      for (;;)
	switch (*++yyp)
	  {
	  case '\'':
	  case ',':
	    goto do_not_strip_quotes;

	  case '\\':
	    if (*++yyp != '\\')
	      goto do_not_strip_quotes;
	    /* Fall through.  */
	  default:
	    if (yyres)
	      yyres[yyn] = *yyp;
	    yyn++;
	    break;

	  case '"':
	    if (yyres)
	      yyres[yyn] = '\0';
	    return yyn;
	  }
    do_not_strip_quotes: ;
    }

  if (! yyres)
    return yystrlen (yystr);

  return yystpcpy (yyres, yystr) - yyres;
}
# endif

/* Copy into YYRESULT an error message about the unexpected token
   YYCHAR while in state YYSTATE.  Return the number of bytes copied,
   including the terminating null byte.  If YYRESULT is null, do not
   copy anything; just return the number of bytes that would be
   copied.  As a special case, return 0 if an ordinary "syntax error"
   message will do.  Return YYSIZE_MAXIMUM if overflow occurs during
   size calculation.  */
static YYSIZE_T
yysyntax_error (char *yyresult, int yystate, int yychar)
{
  int yyn = yypact[yystate];

  if (! (YYPACT_NINF < yyn && yyn <= YYLAST))
    return 0;
  else
    {
      int yytype = YYTRANSLATE (yychar);
      YYSIZE_T yysize0 = yytnamerr (0, yytname[yytype]);
      YYSIZE_T yysize = yysize0;
      YYSIZE_T yysize1;
      int yysize_overflow = 0;
      enum { YYERROR_VERBOSE_ARGS_MAXIMUM = 5 };
      char const *yyarg[YYERROR_VERBOSE_ARGS_MAXIMUM];
      int yyx;

# if 0
      /* This is so xgettext sees the translatable formats that are
	 constructed on the fly.  */
      YY_("syntax error, unexpected %s");
      YY_("syntax error, unexpected %s, expecting %s");
      YY_("syntax error, unexpected %s, expecting %s or %s");
      YY_("syntax error, unexpected %s, expecting %s or %s or %s");
      YY_("syntax error, unexpected %s, expecting %s or %s or %s or %s");
# endif
      char *yyfmt;
      char const *yyf;
      static char const yyunexpected[] = "syntax error, unexpected %s";
      static char const yyexpecting[] = ", expecting %s";
      static char const yyor[] = " or %s";
      char yyformat[sizeof yyunexpected
		    + sizeof yyexpecting - 1
		    + ((YYERROR_VERBOSE_ARGS_MAXIMUM - 2)
		       * (sizeof yyor - 1))];
      char const *yyprefix = yyexpecting;

      /* Start YYX at -YYN if negative to avoid negative indexes in
	 YYCHECK.  */
      int yyxbegin = yyn < 0 ? -yyn : 0;

      /* Stay within bounds of both yycheck and yytname.  */
      int yychecklim = YYLAST - yyn + 1;
      int yyxend = yychecklim < YYNTOKENS ? yychecklim : YYNTOKENS;
      int yycount = 1;

      yyarg[0] = yytname[yytype];
      yyfmt = yystpcpy (yyformat, yyunexpected);

      for (yyx = yyxbegin; yyx < yyxend; ++yyx)
	if (yycheck[yyx + yyn] == yyx && yyx != YYTERROR)
	  {
	    if (yycount == YYERROR_VERBOSE_ARGS_MAXIMUM)
	      {
		yycount = 1;
		yysize = yysize0;
		yyformat[sizeof yyunexpected - 1] = '\0';
		break;
	      }
	    yyarg[yycount++] = yytname[yyx];
	    yysize1 = yysize + yytnamerr (0, yytname[yyx]);
	    yysize_overflow |= (yysize1 < yysize);
	    yysize = yysize1;
	    yyfmt = yystpcpy (yyfmt, yyprefix);
	    yyprefix = yyor;
	  }

      yyf = YY_(yyformat);
      yysize1 = yysize + yystrlen (yyf);
      yysize_overflow |= (yysize1 < yysize);
      yysize = yysize1;

      if (yysize_overflow)
	return YYSIZE_MAXIMUM;

      if (yyresult)
	{
	  /* Avoid sprintf, as that infringes on the user's name space.
	     Don't have undefined behavior even if the translation
	     produced a string with the wrong number of "%s"s.  */
	  char *yyp = yyresult;
	  int yyi = 0;
	  while ((*yyp = *yyf) != '\0')
	    {
	      if (*yyp == '%' && yyf[1] == 's' && yyi < yycount)
		{
		  yyp += yytnamerr (yyp, yyarg[yyi++]);
		  yyf += 2;
		}
	      else
		{
		  yyp++;
		  yyf++;
		}
	    }
	}
      return yysize;
    }
}
#endif /* YYERROR_VERBOSE */


/*-----------------------------------------------.
| Release the memory associated to this symbol.  |
`-----------------------------------------------*/

/*ARGSUSED*/
#if (defined __STDC__ || defined __C99__FUNC__ \
     || defined __cplusplus || defined _MSC_VER)
static void
yydestruct (const char *yymsg, int yytype, YYSTYPE *yyvaluep)
#else
static void
yydestruct (yymsg, yytype, yyvaluep)
    const char *yymsg;
    int yytype;
    YYSTYPE *yyvaluep;
#endif
{
  YYUSE (yyvaluep);

  if (!yymsg)
    yymsg = "Deleting";
  YY_SYMBOL_PRINT (yymsg, yytype, yyvaluep, yylocationp);

  switch (yytype)
    {

      default:
	break;
    }
}

/* Prevent warnings from -Wmissing-prototypes.  */
#ifdef YYPARSE_PARAM
#if defined __STDC__ || defined __cplusplus
int yyparse (void *YYPARSE_PARAM);
#else
int yyparse ();
#endif
#else /* ! YYPARSE_PARAM */
#if defined __STDC__ || defined __cplusplus
int yyparse (void);
#else
int yyparse ();
#endif
#endif /* ! YYPARSE_PARAM */


/* The lookahead symbol.  */
int yychar;

/* The semantic value of the lookahead symbol.  */
YYSTYPE yylval;

/* Number of syntax errors so far.  */
int yynerrs;



/*-------------------------.
| yyparse or yypush_parse.  |
`-------------------------*/

#ifdef YYPARSE_PARAM
#if (defined __STDC__ || defined __C99__FUNC__ \
     || defined __cplusplus || defined _MSC_VER)
int
yyparse (void *YYPARSE_PARAM)
#else
int
yyparse (YYPARSE_PARAM)
    void *YYPARSE_PARAM;
#endif
#else /* ! YYPARSE_PARAM */
#if (defined __STDC__ || defined __C99__FUNC__ \
     || defined __cplusplus || defined _MSC_VER)
int
yyparse (void)
#else
int
yyparse ()

#endif
#endif
{


    int yystate;
    /* Number of tokens to shift before error messages enabled.  */
    int yyerrstatus;

    /* The stacks and their tools:
       `yyss': related to states.
       `yyvs': related to semantic values.

       Refer to the stacks thru separate pointers, to allow yyoverflow
       to reallocate them elsewhere.  */

    /* The state stack.  */
    yytype_int16 yyssa[YYINITDEPTH];
    yytype_int16 *yyss;
    yytype_int16 *yyssp;

    /* The semantic value stack.  */
    YYSTYPE yyvsa[YYINITDEPTH];
    YYSTYPE *yyvs;
    YYSTYPE *yyvsp;

    YYSIZE_T yystacksize;

  int yyn;
  int yyresult;
  /* Lookahead token as an internal (translated) token number.  */
  int yytoken;
  /* The variables used to return semantic value and location from the
     action routines.  */
  YYSTYPE yyval;

#if YYERROR_VERBOSE
  /* Buffer for error messages, and its allocated size.  */
  char yymsgbuf[128];
  char *yymsg = yymsgbuf;
  YYSIZE_T yymsg_alloc = sizeof yymsgbuf;
#endif

#define YYPOPSTACK(N)   (yyvsp -= (N), yyssp -= (N))

  /* The number of symbols on the RHS of the reduced rule.
     Keep to zero when no symbol should be popped.  */
  int yylen = 0;

  yytoken = 0;
  yyss = yyssa;
  yyvs = yyvsa;
  yystacksize = YYINITDEPTH;

  YYDPRINTF ((stderr, "Starting parse\n"));

  yystate = 0;
  yyerrstatus = 0;
  yynerrs = 0;
  yychar = YYEMPTY; /* Cause a token to be read.  */

  /* Initialize stack pointers.
     Waste one element of value and location stack
     so that they stay on the same level as the state stack.
     The wasted elements are never initialized.  */
  yyssp = yyss;
  yyvsp = yyvs;

  goto yysetstate;

/*------------------------------------------------------------.
| yynewstate -- Push a new state, which is found in yystate.  |
`------------------------------------------------------------*/
 yynewstate:
  /* In all cases, when you get here, the value and location stacks
     have just been pushed.  So pushing a state here evens the stacks.  */
  yyssp++;

 yysetstate:
  *yyssp = yystate;

  if (yyss + yystacksize - 1 <= yyssp)
    {
      /* Get the current used size of the three stacks, in elements.  */
      YYSIZE_T yysize = yyssp - yyss + 1;

#ifdef yyoverflow
      {
	/* Give user a chance to reallocate the stack.  Use copies of
	   these so that the &'s don't force the real ones into
	   memory.  */
	YYSTYPE *yyvs1 = yyvs;
	yytype_int16 *yyss1 = yyss;

	/* Each stack pointer address is followed by the size of the
	   data in use in that stack, in bytes.  This used to be a
	   conditional around just the two extra args, but that might
	   be undefined if yyoverflow is a macro.  */
	yyoverflow (YY_("memory exhausted"),
		    &yyss1, yysize * sizeof (*yyssp),
		    &yyvs1, yysize * sizeof (*yyvsp),
		    &yystacksize);

	yyss = yyss1;
	yyvs = yyvs1;
      }
#else /* no yyoverflow */
# ifndef YYSTACK_RELOCATE
      goto yyexhaustedlab;
# else
      /* Extend the stack our own way.  */
      if (YYMAXDEPTH <= yystacksize)
	goto yyexhaustedlab;
      yystacksize *= 2;
      if (YYMAXDEPTH < yystacksize)
	yystacksize = YYMAXDEPTH;

      {
	yytype_int16 *yyss1 = yyss;
	union yyalloc *yyptr =
	  (union yyalloc *) YYSTACK_ALLOC (YYSTACK_BYTES (yystacksize));
	if (! yyptr)
	  goto yyexhaustedlab;
	YYSTACK_RELOCATE (yyss_alloc, yyss);
	YYSTACK_RELOCATE (yyvs_alloc, yyvs);
#  undef YYSTACK_RELOCATE
	if (yyss1 != yyssa)
	  YYSTACK_FREE (yyss1);
      }
# endif
#endif /* no yyoverflow */

      yyssp = yyss + yysize - 1;
      yyvsp = yyvs + yysize - 1;

      YYDPRINTF ((stderr, "Stack size increased to %lu\n",
		  (unsigned long int) yystacksize));

      if (yyss + yystacksize - 1 <= yyssp)
	YYABORT;
    }

  YYDPRINTF ((stderr, "Entering state %d\n", yystate));

  if (yystate == YYFINAL)
    YYACCEPT;

  goto yybackup;

/*-----------.
| yybackup.  |
`-----------*/
yybackup:

  /* Do appropriate processing given the current state.  Read a
     lookahead token if we need one and don't already have one.  */

  /* First try to decide what to do without reference to lookahead token.  */
  yyn = yypact[yystate];
  if (yyn == YYPACT_NINF)
    goto yydefault;

  /* Not known => get a lookahead token if don't already have one.  */

  /* YYCHAR is either YYEMPTY or YYEOF or a valid lookahead symbol.  */
  if (yychar == YYEMPTY)
    {
      YYDPRINTF ((stderr, "Reading a token: "));
      yychar = YYLEX;
    }

  if (yychar <= YYEOF)
    {
      yychar = yytoken = YYEOF;
      YYDPRINTF ((stderr, "Now at end of input.\n"));
    }
  else
    {
      yytoken = YYTRANSLATE (yychar);
      YY_SYMBOL_PRINT ("Next token is", yytoken, &yylval, &yylloc);
    }

  /* If the proper action on seeing token YYTOKEN is to reduce or to
     detect an error, take that action.  */
  yyn += yytoken;
  if (yyn < 0 || YYLAST < yyn || yycheck[yyn] != yytoken)
    goto yydefault;
  yyn = yytable[yyn];
  if (yyn <= 0)
    {
      if (yyn == 0 || yyn == YYTABLE_NINF)
	goto yyerrlab;
      yyn = -yyn;
      goto yyreduce;
    }

  /* Count tokens shifted since error; after three, turn off error
     status.  */
  if (yyerrstatus)
    yyerrstatus--;

  /* Shift the lookahead token.  */
  YY_SYMBOL_PRINT ("Shifting", yytoken, &yylval, &yylloc);

  /* Discard the shifted token.  */
  yychar = YYEMPTY;

  yystate = yyn;
  *++yyvsp = yylval;

  goto yynewstate;


/*-----------------------------------------------------------.
| yydefault -- do the default action for the current state.  |
`-----------------------------------------------------------*/
yydefault:
  yyn = yydefact[yystate];
  if (yyn == 0)
    goto yyerrlab;
  goto yyreduce;


/*-----------------------------.
| yyreduce -- Do a reduction.  |
`-----------------------------*/
yyreduce:
  /* yyn is the number of a rule to reduce with.  */
  yylen = yyr2[yyn];

  /* If YYLEN is nonzero, implement the default value of the action:
     `$$ = $1'.

     Otherwise, the following line sets YYVAL to garbage.
     This behavior is undocumented and Bison
     users should not rely upon it.  Assigning to YYVAL
     unconditionally makes the parser a bit smaller, and it avoids a
     GCC warning that YYVAL may be used uninitialized.  */
  yyval = yyvsp[1-yylen];


  YY_REDUCE_PRINT (yyn);
  switch (yyn)
    {
        case 18:

/* Line 1455 of yacc.c  */
#line 118 "winprefsyacc.y"
    { SetTrayIcon((yyvsp[(2) - (3)].sVal)); free((yyvsp[(2) - (3)].sVal)); }
    break;

  case 19:

/* Line 1455 of yacc.c  */
#line 121 "winprefsyacc.y"
    { SetRootMenu((yyvsp[(2) - (3)].sVal)); free((yyvsp[(2) - (3)].sVal)); }
    break;

  case 20:

/* Line 1455 of yacc.c  */
#line 124 "winprefsyacc.y"
    { SetDefaultSysMenu((yyvsp[(2) - (4)].sVal), (yyvsp[(3) - (4)].iVal)); free((yyvsp[(2) - (4)].sVal)); }
    break;

  case 21:

/* Line 1455 of yacc.c  */
#line 127 "winprefsyacc.y"
    { SetDefaultIcon((yyvsp[(2) - (3)].sVal)); free((yyvsp[(2) - (3)].sVal)); }
    break;

  case 22:

/* Line 1455 of yacc.c  */
#line 130 "winprefsyacc.y"
    { SetIconDirectory((yyvsp[(2) - (3)].sVal)); free((yyvsp[(2) - (3)].sVal)); }
    break;

  case 23:

/* Line 1455 of yacc.c  */
#line 133 "winprefsyacc.y"
    { AddMenuLine("-", CMD_SEPARATOR, ""); }
    break;

  case 24:

/* Line 1455 of yacc.c  */
#line 134 "winprefsyacc.y"
    { AddMenuLine((yyvsp[(1) - (4)].sVal), CMD_ALWAYSONTOP, ""); free((yyvsp[(1) - (4)].sVal)); }
    break;

  case 25:

/* Line 1455 of yacc.c  */
#line 135 "winprefsyacc.y"
    { AddMenuLine((yyvsp[(1) - (5)].sVal), CMD_EXEC, (yyvsp[(3) - (5)].sVal)); free((yyvsp[(1) - (5)].sVal)); free((yyvsp[(3) - (5)].sVal)); }
    break;

  case 26:

/* Line 1455 of yacc.c  */
#line 136 "winprefsyacc.y"
    { AddMenuLine((yyvsp[(1) - (5)].sVal), CMD_MENU, (yyvsp[(3) - (5)].sVal)); free((yyvsp[(1) - (5)].sVal)); free((yyvsp[(3) - (5)].sVal)); }
    break;

  case 27:

/* Line 1455 of yacc.c  */
#line 137 "winprefsyacc.y"
    { AddMenuLine((yyvsp[(1) - (4)].sVal), CMD_RELOAD, ""); free((yyvsp[(1) - (4)].sVal)); }
    break;

  case 30:

/* Line 1455 of yacc.c  */
#line 144 "winprefsyacc.y"
    { OpenMenu((yyvsp[(2) - (3)].sVal)); free((yyvsp[(2) - (3)].sVal)); }
    break;

  case 31:

/* Line 1455 of yacc.c  */
#line 144 "winprefsyacc.y"
    {CloseMenu();}
    break;

  case 32:

/* Line 1455 of yacc.c  */
#line 147 "winprefsyacc.y"
    { AddIconLine((yyvsp[(1) - (4)].sVal), (yyvsp[(2) - (4)].sVal)); free((yyvsp[(1) - (4)].sVal)); free((yyvsp[(2) - (4)].sVal)); }
    break;

  case 35:

/* Line 1455 of yacc.c  */
#line 154 "winprefsyacc.y"
    {OpenIcons();}
    break;

  case 36:

/* Line 1455 of yacc.c  */
#line 154 "winprefsyacc.y"
    {CloseIcons();}
    break;

  case 37:

/* Line 1455 of yacc.c  */
#line 157 "winprefsyacc.y"
    { (yyval.iVal)=AT_END; }
    break;

  case 38:

/* Line 1455 of yacc.c  */
#line 158 "winprefsyacc.y"
    { (yyval.iVal)=AT_START; }
    break;

  case 39:

/* Line 1455 of yacc.c  */
#line 159 "winprefsyacc.y"
    { (yyval.iVal)=AT_END; }
    break;

  case 40:

/* Line 1455 of yacc.c  */
#line 162 "winprefsyacc.y"
    { AddSysMenuLine((yyvsp[(1) - (5)].sVal), (yyvsp[(2) - (5)].sVal), (yyvsp[(3) - (5)].iVal)); free((yyvsp[(1) - (5)].sVal)); free((yyvsp[(2) - (5)].sVal)); }
    break;

  case 43:

/* Line 1455 of yacc.c  */
#line 169 "winprefsyacc.y"
    {OpenSysMenu();}
    break;

  case 44:

/* Line 1455 of yacc.c  */
#line 169 "winprefsyacc.y"
    {CloseSysMenu();}
    break;

  case 45:

/* Line 1455 of yacc.c  */
#line 172 "winprefsyacc.y"
    { pref.fSilentExit = TRUE; }
    break;

  case 46:

/* Line 1455 of yacc.c  */
#line 175 "winprefsyacc.y"
    { ErrorF("LoadPreferences: %s\n", (yyvsp[(2) - (3)].sVal)); free((yyvsp[(2) - (3)].sVal)); }
    break;



/* Line 1455 of yacc.c  */
#line 1672 "winprefsyacc.c"
      default: break;
    }
  YY_SYMBOL_PRINT ("-> $$ =", yyr1[yyn], &yyval, &yyloc);

  YYPOPSTACK (yylen);
  yylen = 0;
  YY_STACK_PRINT (yyss, yyssp);

  *++yyvsp = yyval;

  /* Now `shift' the result of the reduction.  Determine what state
     that goes to, based on the state we popped back to and the rule
     number reduced by.  */

  yyn = yyr1[yyn];

  yystate = yypgoto[yyn - YYNTOKENS] + *yyssp;
  if (0 <= yystate && yystate <= YYLAST && yycheck[yystate] == *yyssp)
    yystate = yytable[yystate];
  else
    yystate = yydefgoto[yyn - YYNTOKENS];

  goto yynewstate;


/*------------------------------------.
| yyerrlab -- here on detecting error |
`------------------------------------*/
yyerrlab:
  /* If not already recovering from an error, report this error.  */
  if (!yyerrstatus)
    {
      ++yynerrs;
#if ! YYERROR_VERBOSE
      yyerror (YY_("syntax error"));
#else
      {
	YYSIZE_T yysize = yysyntax_error (0, yystate, yychar);
	if (yymsg_alloc < yysize && yymsg_alloc < YYSTACK_ALLOC_MAXIMUM)
	  {
	    YYSIZE_T yyalloc = 2 * yysize;
	    if (! (yysize <= yyalloc && yyalloc <= YYSTACK_ALLOC_MAXIMUM))
	      yyalloc = YYSTACK_ALLOC_MAXIMUM;
	    if (yymsg != yymsgbuf)
	      YYSTACK_FREE (yymsg);
	    yymsg = (char *) YYSTACK_ALLOC (yyalloc);
	    if (yymsg)
	      yymsg_alloc = yyalloc;
	    else
	      {
		yymsg = yymsgbuf;
		yymsg_alloc = sizeof yymsgbuf;
	      }
	  }

	if (0 < yysize && yysize <= yymsg_alloc)
	  {
	    (void) yysyntax_error (yymsg, yystate, yychar);
	    yyerror (yymsg);
	  }
	else
	  {
	    yyerror (YY_("syntax error"));
	    if (yysize != 0)
	      goto yyexhaustedlab;
	  }
      }
#endif
    }



  if (yyerrstatus == 3)
    {
      /* If just tried and failed to reuse lookahead token after an
	 error, discard it.  */

      if (yychar <= YYEOF)
	{
	  /* Return failure if at end of input.  */
	  if (yychar == YYEOF)
	    YYABORT;
	}
      else
	{
	  yydestruct ("Error: discarding",
		      yytoken, &yylval);
	  yychar = YYEMPTY;
	}
    }

  /* Else will try to reuse lookahead token after shifting the error
     token.  */
  goto yyerrlab1;


/*---------------------------------------------------.
| yyerrorlab -- error raised explicitly by YYERROR.  |
`---------------------------------------------------*/
yyerrorlab:

  /* Pacify compilers like GCC when the user code never invokes
     YYERROR and the label yyerrorlab therefore never appears in user
     code.  */
  if (/*CONSTCOND*/ 0)
     goto yyerrorlab;

  /* Do not reclaim the symbols of the rule which action triggered
     this YYERROR.  */
  YYPOPSTACK (yylen);
  yylen = 0;
  YY_STACK_PRINT (yyss, yyssp);
  yystate = *yyssp;
  goto yyerrlab1;


/*-------------------------------------------------------------.
| yyerrlab1 -- common code for both syntax error and YYERROR.  |
`-------------------------------------------------------------*/
yyerrlab1:
  yyerrstatus = 3;	/* Each real token shifted decrements this.  */

  for (;;)
    {
      yyn = yypact[yystate];
      if (yyn != YYPACT_NINF)
	{
	  yyn += YYTERROR;
	  if (0 <= yyn && yyn <= YYLAST && yycheck[yyn] == YYTERROR)
	    {
	      yyn = yytable[yyn];
	      if (0 < yyn)
		break;
	    }
	}

      /* Pop the current state because it cannot handle the error token.  */
      if (yyssp == yyss)
	YYABORT;


      yydestruct ("Error: popping",
		  yystos[yystate], yyvsp);
      YYPOPSTACK (1);
      yystate = *yyssp;
      YY_STACK_PRINT (yyss, yyssp);
    }

  *++yyvsp = yylval;


  /* Shift the error token.  */
  YY_SYMBOL_PRINT ("Shifting", yystos[yyn], yyvsp, yylsp);

  yystate = yyn;
  goto yynewstate;


/*-------------------------------------.
| yyacceptlab -- YYACCEPT comes here.  |
`-------------------------------------*/
yyacceptlab:
  yyresult = 0;
  goto yyreturn;

/*-----------------------------------.
| yyabortlab -- YYABORT comes here.  |
`-----------------------------------*/
yyabortlab:
  yyresult = 1;
  goto yyreturn;

#if !defined(yyoverflow) || YYERROR_VERBOSE
/*-------------------------------------------------.
| yyexhaustedlab -- memory exhaustion comes here.  |
`-------------------------------------------------*/
yyexhaustedlab:
  yyerror (YY_("memory exhausted"));
  yyresult = 2;
  /* Fall through.  */
#endif

yyreturn:
  if (yychar != YYEMPTY)
     yydestruct ("Cleanup: discarding lookahead",
		 yytoken, &yylval);
  /* Do not reclaim the symbols of the rule which action triggered
     this YYABORT or YYACCEPT.  */
  YYPOPSTACK (yylen);
  YY_STACK_PRINT (yyss, yyssp);
  while (yyssp != yyss)
    {
      yydestruct ("Cleanup: popping",
		  yystos[*yyssp], yyvsp);
      YYPOPSTACK (1);
    }
#ifndef yyoverflow
  if (yyss != yyssa)
    YYSTACK_FREE (yyss);
#endif
#if YYERROR_VERBOSE
  if (yymsg != yymsgbuf)
    YYSTACK_FREE (yymsg);
#endif
  /* Make sure YYID is used.  */
  return YYID (yyresult);
}



/* Line 1675 of yacc.c  */
#line 179 "winprefsyacc.y"

/*
 * Errors in parsing abort and print log messages
 */
static int
yyerror (char *s) 
{
  extern int yylineno; /* Handled by flex internally */

  ErrorF("LoadPreferences: %s line %d\n", s, yylineno);
  return 1;
}

/* Miscellaneous functions to store TOKENs into the structure */
static void
SetIconDirectory (char *path)
{
  strncpy (pref.iconDirectory, path, PATH_MAX);
  pref.iconDirectory[PATH_MAX] = 0;
}

static void
SetDefaultIcon (char *fname)
{
  strncpy (pref.defaultIconName, fname, NAME_MAX);
  pref.defaultIconName[NAME_MAX] = 0;
}

static void
SetTrayIcon (char *fname)
{
  strncpy (pref.trayIconName, fname, NAME_MAX);
  pref.trayIconName[NAME_MAX] = 0;
}

static void
SetRootMenu (char *menu)
{
  strncpy (pref.rootMenuName, menu, MENU_MAX);
  pref.rootMenuName[MENU_MAX] = 0;
}

static void
SetDefaultSysMenu (char *menu, int pos)
{
  strncpy (pref.defaultSysMenuName, menu, MENU_MAX);
  pref.defaultSysMenuName[MENU_MAX] = 0;
  pref.defaultSysMenuPos = pos;
}

static void
OpenMenu (char *menuname)
{
  if (menu.menuItem) free(menu.menuItem);
  menu.menuItem = NULL;
  strncpy(menu.menuName, menuname, MENU_MAX);
  menu.menuName[MENU_MAX] = 0;
  menu.menuItems = 0;
}

static void
AddMenuLine (char *text, MENUCOMMANDTYPE cmd, char *param)
{
  if (menu.menuItem==NULL)
    menu.menuItem = (MENUITEM*)malloc(sizeof(MENUITEM));
  else
    menu.menuItem = (MENUITEM*)
      realloc(menu.menuItem, sizeof(MENUITEM)*(menu.menuItems+1));

  strncpy (menu.menuItem[menu.menuItems].text, text, MENU_MAX);
  menu.menuItem[menu.menuItems].text[MENU_MAX] = 0;

  menu.menuItem[menu.menuItems].cmd = cmd;

  strncpy(menu.menuItem[menu.menuItems].param, param, PARAM_MAX);
  menu.menuItem[menu.menuItems].param[PARAM_MAX] = 0;

  menu.menuItem[menu.menuItems].commandID = 0;

  menu.menuItems++;
}

static void
CloseMenu (void)
{
  if (menu.menuItem==NULL || menu.menuItems==0)
    {
      ErrorF("LoadPreferences: Empty menu detected\n");
      return;
    }
  
  if (pref.menuItems)
    pref.menu = (MENUPARSED*)
      realloc (pref.menu, (pref.menuItems+1)*sizeof(MENUPARSED));
  else
    pref.menu = (MENUPARSED*)malloc (sizeof(MENUPARSED));
  
  memcpy (pref.menu+pref.menuItems, &menu, sizeof(MENUPARSED));
  pref.menuItems++;

  memset (&menu, 0, sizeof(MENUPARSED));
}

static void 
OpenIcons (void)
{
  if (pref.icon != NULL) {
    ErrorF("LoadPreferences: Redefining icon mappings\n");
    free(pref.icon);
    pref.icon = NULL;
  }
  pref.iconItems = 0;
}

static void
AddIconLine (char *matchstr, char *iconfile)
{
  if (pref.icon==NULL)
    pref.icon = (ICONITEM*)malloc(sizeof(ICONITEM));
  else
    pref.icon = (ICONITEM*)
      realloc(pref.icon, sizeof(ICONITEM)*(pref.iconItems+1));

  strncpy(pref.icon[pref.iconItems].match, matchstr, MENU_MAX);
  pref.icon[pref.iconItems].match[MENU_MAX] = 0;

  strncpy(pref.icon[pref.iconItems].iconFile, iconfile, PATH_MAX+NAME_MAX+1);
  pref.icon[pref.iconItems].iconFile[PATH_MAX+NAME_MAX+1] = 0;

  pref.icon[pref.iconItems].hicon = 0;

  pref.iconItems++;
}

static void 
CloseIcons (void)
{
}

static void
OpenSysMenu (void)
{
  if (pref.sysMenu != NULL) {
    ErrorF("LoadPreferences: Redefining system menu\n");
    free(pref.sysMenu);
    pref.sysMenu = NULL;
  }
  pref.sysMenuItems = 0;
}

static void
AddSysMenuLine (char *matchstr, char *menuname, int pos)
{
  if (pref.sysMenu==NULL)
    pref.sysMenu = (SYSMENUITEM*)malloc(sizeof(SYSMENUITEM));
  else
    pref.sysMenu = (SYSMENUITEM*)
      realloc(pref.sysMenu, sizeof(SYSMENUITEM)*(pref.sysMenuItems+1));

  strncpy (pref.sysMenu[pref.sysMenuItems].match, matchstr, MENU_MAX);
  pref.sysMenu[pref.sysMenuItems].match[MENU_MAX] = 0;

  strncpy (pref.sysMenu[pref.sysMenuItems].menuName, menuname, MENU_MAX);
  pref.sysMenu[pref.sysMenuItems].menuName[MENU_MAX] = 0;

  pref.sysMenu[pref.sysMenuItems].menuPos = pos;

  pref.sysMenuItems++;
}

static void
CloseSysMenu (void)
{
}

<|MERGE_RESOLUTION|>--- conflicted
+++ resolved
@@ -57,63 +57,11 @@
 /* Push parsers.  */
 #define YYPUSH 0
 
-<<<<<<< HEAD
-/* Tokens.  */
-#ifndef YYTOKENTYPE
+/* Pull parsers.  */
+#define YYPULL 1
 #ifdef DEBUG
 #undef DEBUG
 #endif
-# define YYTOKENTYPE
-   /* Put the tokens into the symbol table, so that GDB and other debuggers
-      know about them.  */
-   enum yytokentype {
-     NEWLINE = 258,
-     MENU = 259,
-     LB = 260,
-     RB = 261,
-     ICONDIRECTORY = 262,
-     DEFAULTICON = 263,
-     ICONS = 264,
-     DEFAULTSYSMENU = 265,
-     SYSMENU = 266,
-     ROOTMENU = 267,
-     SEPARATOR = 268,
-     ATSTART = 269,
-     ATEND = 270,
-     EXEC = 271,
-     ALWAYSONTOP = 272,
-     DEBUG = 273,
-     RELOAD = 274,
-     TRAYICON = 275,
-     SILENTEXIT = 276,
-     STRING = 277
-   };
-#endif
-/* Tokens.  */
-#define NEWLINE 258
-#define MENU 259
-#define LB 260
-#define RB 261
-#define ICONDIRECTORY 262
-#define DEFAULTICON 263
-#define ICONS 264
-#define DEFAULTSYSMENU 265
-#define SYSMENU 266
-#define ROOTMENU 267
-#define SEPARATOR 268
-#define ATSTART 269
-#define ATEND 270
-#define EXEC 271
-#define ALWAYSONTOP 272
-#define DEBUG 273
-#define RELOAD 274
-#define TRAYICON 275
-#define SILENTEXIT 276
-#define STRING 277
-=======
-/* Pull parsers.  */
-#define YYPULL 1
->>>>>>> 4a3dbb92
 
 /* Using locations.  */
 #define YYLSP_NEEDED 0
