/*

Copyright 1993, 1998  The Open Group
Copyright (C) Colin Harrison 2005-2008

Permission to use, copy, modify, distribute, and sell this software and its
documentation for any purpose is hereby granted without fee, provided that
the above copyright notice appear in all copies and that both that
copyright notice and this permission notice appear in supporting
documentation.

The above copyright notice and this permission notice shall be included
in all copies or substantial portions of the Software.

THE SOFTWARE IS PROVIDED "AS IS", WITHOUT WARRANTY OF ANY KIND, EXPRESS
OR IMPLIED, INCLUDING BUT NOT LIMITED TO THE WARRANTIES OF
MERCHANTABILITY, FITNESS FOR A PARTICULAR PURPOSE AND NONINFRINGEMENT.
IN NO EVENT SHALL THE OPEN GROUP BE LIABLE FOR ANY CLAIM, DAMAGES OR
OTHER LIABILITY, WHETHER IN AN ACTION OF CONTRACT, TORT OR OTHERWISE,
ARISING FROM, OUT OF OR IN CONNECTION WITH THE SOFTWARE OR THE USE OR
OTHER DEALINGS IN THE SOFTWARE.

Except as contained in this notice, the name of The Open Group shall
not be used in advertising or otherwise to promote the sale, use or
other dealings in this Software without prior written authorization
from The Open Group.

*/

#ifdef HAVE_XWIN_CONFIG_H
#include <xwin-config.h>
#endif

#include <../xfree86/common/xorgVersion.h>
#include "win.h"
#include "winconfig.h"
#include "winmsg.h"
#include "winmonitors.h"

#ifdef XWIN_CLIPBOARD
#include "winclipboard/winclipboard.h"
<<<<<<< HEAD
extern Bool g_fClipboardPrimary;
=======
>>>>>>> ac2c8a70
#endif

/*
 * Function prototypes
 */

void
 winLogCommandLine(int argc, char *argv[]);

void
 winLogVersionInfo(void);

/*
 * Process arguments on the command line
 */

static int iLastScreen = -1;
static winScreenInfo defaultScreenInfo;

static void
winInitializeScreenDefaults(void)
{
    DWORD dwWidth, dwHeight;
    static Bool fInitializedScreenDefaults = FALSE;

    /* Bail out early if default screen has already been initialized */
    if (fInitializedScreenDefaults)
        return;

    /* Zero the memory used for storing the screen info */
    memset(&defaultScreenInfo, 0, sizeof(winScreenInfo));

    /* Get default width and height */
    /*
     * NOTE: These defaults will cause the window to cover only
     * the primary monitor in the case that we have multiple monitors.
     */
    dwWidth = GetSystemMetrics(SM_CXSCREEN);
    dwHeight = GetSystemMetrics(SM_CYSCREEN);

    winDebug (
              "winInitializeScreenDefaults - primary monitor w %d h %d\n",
              (int) dwWidth, (int) dwHeight);

    /* Set a default DPI, if no '-dpi' option was used */
    if (monitorResolution == 0) {
        HDC hdc = GetDC(NULL);

        if (hdc) {
            int dpiX = GetDeviceCaps(hdc, LOGPIXELSX);
            int dpiY = GetDeviceCaps(hdc, LOGPIXELSY);

            winDebug(
                     "winInitializeScreenDefaults - native DPI x %d y %d\n",
                     dpiX, dpiY);

            monitorResolution = dpiY;
            ReleaseDC(NULL, hdc);
        }
        else {
            winDebug(
                     "winInitializeScreenDefaults - Failed to retrieve native DPI, falling back to default of %d DPI\n",
                     WIN_DEFAULT_DPI);
            monitorResolution = WIN_DEFAULT_DPI;
        }
    }

    defaultScreenInfo.iMonitor = 1;
    defaultScreenInfo.hMonitor = MonitorFromWindow(NULL, MONITOR_DEFAULTTOPRIMARY);
    defaultScreenInfo.dwWidth = dwWidth;
    defaultScreenInfo.dwHeight = dwHeight;
    defaultScreenInfo.dwUserWidth = dwWidth;
    defaultScreenInfo.dwUserHeight = dwHeight;
    defaultScreenInfo.fUserGaveHeightAndWidth =
        WIN_DEFAULT_USER_GAVE_HEIGHT_AND_WIDTH;
    defaultScreenInfo.fUserGavePosition = FALSE;
    defaultScreenInfo.dwBPP = WIN_DEFAULT_BPP;
    defaultScreenInfo.dwClipUpdatesNBoxes = WIN_DEFAULT_CLIP_UPDATES_NBOXES;
#ifdef XWIN_EMULATEPSEUDO
    defaultScreenInfo.fEmulatePseudo = WIN_DEFAULT_EMULATE_PSEUDO;
#endif
    defaultScreenInfo.dwRefreshRate = WIN_DEFAULT_REFRESH;
    defaultScreenInfo.pfb = NULL;
    defaultScreenInfo.fFullScreen = FALSE;
    defaultScreenInfo.fDecoration = TRUE;
#ifdef XWIN_MULTIWINDOWEXTWM
    defaultScreenInfo.fMWExtWM = FALSE;
#endif
#ifdef XWIN_MULTIWINDOWINTWM
    defaultScreenInfo.fInternalWM = FALSE;
#endif
    defaultScreenInfo.fRootless = FALSE;
#ifdef XWIN_MULTIWINDOW
    defaultScreenInfo.fMultiWindow = FALSE;
#endif
#if defined(XWIN_MULTIWINDOW) || defined(XWIN_MULTIWINDOWEXTWM)
    defaultScreenInfo.fMultiMonitorOverride = FALSE;
#endif
    defaultScreenInfo.fMultipleMonitors = FALSE;
    defaultScreenInfo.fLessPointer = FALSE;
    defaultScreenInfo.iResizeMode = resizeWithRandr;
    defaultScreenInfo.fNoTrayIcon = FALSE;
    defaultScreenInfo.iE3BTimeout = WIN_E3B_DEFAULT;
    defaultScreenInfo.fUseWinKillKey = WIN_DEFAULT_WIN_KILL;
    defaultScreenInfo.fUseUnixKillKey = WIN_DEFAULT_UNIX_KILL;
    defaultScreenInfo.fIgnoreInput = FALSE;
    defaultScreenInfo.fExplicitScreen = FALSE;

    /* Note that the default screen has been initialized */
    fInitializedScreenDefaults = TRUE;
}

static void
winInitializeScreen(int i)
{
    winDebug ("winInitializeScreen - %d\n",i);

    /* Initialize default screen values, if needed */
    winInitializeScreenDefaults();

    /* Copy the default screen info */
    g_ScreenInfo[i] = defaultScreenInfo;

    /* Set the screen number */
    g_ScreenInfo[i].dwScreen = i;
}

void
winInitializeScreens(int maxscreens)
{
    int i;

    winDebug ("winInitializeScreens - %i\n", maxscreens);

    if (maxscreens > g_iNumScreens) {
        /* Reallocate the memory for DDX-specific screen info */
        g_ScreenInfo =
            realloc(g_ScreenInfo, maxscreens * sizeof(winScreenInfo));

        /* Set default values for any new screens */
        for (i = g_iNumScreens; i < maxscreens; i++)
            winInitializeScreen(i);

        /* Keep a count of the number of screens */
        g_iNumScreens = maxscreens;
    }
}

/* See Porting Layer Definition - p. 57 */
/*
 * INPUT
 * argv: pointer to an array of null-terminated strings, one for
 *   each token in the X Server command line; the first token
 *   is 'XWin.exe', or similar.
 * argc: a count of the number of tokens stored in argv.
 * i: a zero-based index into argv indicating the current token being
 *   processed.
 *
 * OUTPUT
 * return: return the number of tokens processed correctly.
 *
 * NOTE
 * When looking for n tokens, check that i + n is less than argc.  Or,
 *   you may check if i is greater than or equal to argc, in which case
 *   you should display the UseMsg () and return 0.
 */

/* Check if enough arguments are given for the option */
#define CHECK_ARGS(count) if (i + count >= argc) { UseMsg (); return 0; }

/* Compare the current option with the string. */
#define IS_OPTION(name) (strcmp (argv[i], name) == 0)

int
ddxProcessArgument(int argc, char *argv[], int i)
{
    static Bool s_fBeenHere = FALSE;
    winScreenInfo *screenInfoPtr = NULL;

    /* Initialize once */
    if (!s_fBeenHere) {
#ifdef DDXOSVERRORF
        /*
         * This initialises our hook into VErrorF () for catching log messages
         * that are generated before OsInit () is called.
         */
        OsVendorVErrorFProc = OsVendorVErrorF;
#endif

        s_fBeenHere = TRUE;

        /* Initialize only if option is not -help */
        if (!IS_OPTION("-help") && !IS_OPTION("-h") && !IS_OPTION("--help") &&
            !IS_OPTION("-version") && !IS_OPTION("--version")) {

            /* Log the version information */
            winLogVersionInfo();

            /* Log the command line */
            winLogCommandLine(argc, argv);

            /*
             * Initialize default screen settings.  We have to do this before
             * OsVendorInit () gets called, otherwise we will overwrite
             * settings changed by parameters such as -fullscreen, etc.
             */
            winDebug ("ddxProcessArgument - Initializing default "
                      "screens\n");
            winInitializeScreenDefaults();
        }
    }

    winDebug("ddxProcessArgument - arg: %s\n", argv[i]);

    /*
     * Look for the '-help' and similar options
     */
    if (IS_OPTION("-help") || IS_OPTION("-h") || IS_OPTION("--help")) {
        /* Reset logfile. We don't need that helpmessage in the logfile */
#ifdef _DEBUG
        g_fNoHelpMessageBox = TRUE;
#endif
        UseMsg();
        exit(0);
        return 1;
    }

    if (IS_OPTION("-version") || IS_OPTION("--version")) {
        /* Reset logfile. We don't need that versioninfo in the logfile */
        winLogVersionInfo();
        exit(0);
        return 1;
    }

    /*
     * Look for the '-screen scr_num [width height]' argument
     */
    if (IS_OPTION("-screen")) {
        int iArgsProcessed = 1;
        int nScreenNum;
        int iWidth, iHeight, iX, iY;
        int iMonitor;

        winDebug("ddxProcessArgument - screen - argc: %d i: %d\n", argc, i);

        /* Display the usage message if the argument is malformed */
        if (i + 1 >= argc) {
            return 0;
        }

        /* Grab screen number */
        nScreenNum = atoi(argv[i + 1]);

        /* Validate the specified screen number */
        if (nScreenNum < 0) {
            ErrorF("ddxProcessArgument - screen - Invalid screen number %d\n",
                   nScreenNum);
            UseMsg();
            return 0;
        }

        /*
           Initialize default values for any new screens

           Note that default values can't change after a -screen option is
           seen, so it's safe to do this for each screen as it is introduced
         */
        winInitializeScreens(nScreenNum + 1);

        /* look for @m where m is monitor number */
        if (i + 2 < argc && 1 == sscanf(argv[i + 2], "@%d", (int *) &iMonitor)) {
            struct GetMonitorInfoData data;

            if (!QueryMonitor(iMonitor, &data)) {
                ErrorF
                    ("ddxProcessArgument - screen - Querying monitors failed\n");
            }
            else if (data.bMonitorSpecifiedExists == TRUE) {
                winDebug(
                         "ddxProcessArgument - screen - Found Valid ``@Monitor'' = %d arg\n",
                         iMonitor);
                iArgsProcessed = 3;
                g_ScreenInfo[nScreenNum].fUserGaveHeightAndWidth = FALSE;
                g_ScreenInfo[nScreenNum].fUserGavePosition = TRUE;
                g_ScreenInfo[nScreenNum].iMonitor = iMonitor;
                g_ScreenInfo[nScreenNum].hMonitor = data.monitorHandle;
                g_ScreenInfo[nScreenNum].dwWidth = data.monitorWidth;
                g_ScreenInfo[nScreenNum].dwHeight = data.monitorHeight;
                g_ScreenInfo[nScreenNum].dwUserWidth = data.monitorWidth;
                g_ScreenInfo[nScreenNum].dwUserHeight = data.monitorHeight;
                g_ScreenInfo[nScreenNum].dwInitialX = data.monitorOffsetX;
                g_ScreenInfo[nScreenNum].dwInitialY = data.monitorOffsetY;
            }
            else {
                /* monitor does not exist, error out */
                ErrorF
                    ("ddxProcessArgument - screen - Invalid monitor number %d\n",
                     iMonitor);
                UseMsg();
                exit(0);
                return 0;
            }
        }

        /* Look for 'WxD' or 'W D' */
        else if (i + 2 < argc
                 && 2 == sscanf(argv[i + 2], "%dx%d",
                                (int *) &iWidth, (int *) &iHeight)) {
            winDebug (
                      "ddxProcessArgument - screen - Found ``WxD'' arg\n");
            iArgsProcessed = 3;
            g_ScreenInfo[nScreenNum].fUserGaveHeightAndWidth = TRUE;
            g_ScreenInfo[nScreenNum].dwWidth = iWidth;
            g_ScreenInfo[nScreenNum].dwHeight = iHeight;
            g_ScreenInfo[nScreenNum].dwUserWidth = iWidth;
            g_ScreenInfo[nScreenNum].dwUserHeight = iHeight;
            /* Look for WxD+X+Y */
            if (2 == sscanf(argv[i + 2], "%*dx%*d+%d+%d",
                            (int *) &iX, (int *) &iY)) {
                winDebug (
                          "ddxProcessArgument - screen - Found ``X+Y'' arg\n");
                g_ScreenInfo[nScreenNum].fUserGavePosition = TRUE;
                g_ScreenInfo[nScreenNum].dwInitialX = iX;
                g_ScreenInfo[nScreenNum].dwInitialY = iY;

                /* look for WxD+X+Y@m where m is monitor number. take X,Y to be offsets from monitor's root position */
                if (1 == sscanf(argv[i + 2], "%*dx%*d+%*d+%*d@%d",
                                (int *) &iMonitor)) {
                    struct GetMonitorInfoData data;

                    if (!QueryMonitor(iMonitor, &data)) {
                        ErrorF
                            ("ddxProcessArgument - screen - Querying monitors failed\n");
                    }
                    else if (data.bMonitorSpecifiedExists == TRUE) {
                        g_ScreenInfo[nScreenNum].iMonitor = iMonitor;
                        g_ScreenInfo[nScreenNum].hMonitor = data.monitorHandle;
                        g_ScreenInfo[nScreenNum].dwInitialX +=
                            data.monitorOffsetX;
                        g_ScreenInfo[nScreenNum].dwInitialY +=
                            data.monitorOffsetY;
                    }
                    else {
                        /* monitor does not exist, error out */
                        ErrorF
                            ("ddxProcessArgument - screen - Invalid monitor number %d\n",
                             iMonitor);
                        UseMsg();
                        exit(0);
                        return 0;
                    }

                }
            }

            /* look for WxD@m where m is monitor number */
            else if (1 == sscanf(argv[i + 2], "%*dx%*d@%d", (int *) &iMonitor)) {
                struct GetMonitorInfoData data;

                if (!QueryMonitor(iMonitor, &data)) {
                    ErrorF
                        ("ddxProcessArgument - screen - Querying monitors failed\n");
                }
                else if (data.bMonitorSpecifiedExists == TRUE) {
                    winDebug (
                              "ddxProcessArgument - screen - Found Valid ``@Monitor'' = %d arg\n",
                              iMonitor);
                    g_ScreenInfo[nScreenNum].fUserGavePosition = TRUE;
                    g_ScreenInfo[nScreenNum].iMonitor = iMonitor;
                    g_ScreenInfo[nScreenNum].hMonitor = data.monitorHandle;
                    g_ScreenInfo[nScreenNum].dwInitialX = data.monitorOffsetX;
                    g_ScreenInfo[nScreenNum].dwInitialY = data.monitorOffsetY;
                }
                else {
                    /* monitor does not exist, error out */
                    ErrorF
                        ("ddxProcessArgument - screen - Invalid monitor number %d\n",
                         iMonitor);
                    UseMsg();
                    exit(0);
                    return 0;
                }

            }
        }
        else if (i + 3 < argc && 1 == sscanf(argv[i + 2], "%d", (int *) &iWidth)
                 && 1 == sscanf(argv[i + 3], "%d", (int *) &iHeight)) {
            winDebug (
                          "ddxProcessArgument - screen - Found ``W D'' arg\n");
            iArgsProcessed = 4;
            g_ScreenInfo[nScreenNum].fUserGaveHeightAndWidth = TRUE;
            g_ScreenInfo[nScreenNum].dwWidth = iWidth;
            g_ScreenInfo[nScreenNum].dwHeight = iHeight;
            g_ScreenInfo[nScreenNum].dwUserWidth = iWidth;
            g_ScreenInfo[nScreenNum].dwUserHeight = iHeight;
            if (i + 5 < argc && 1 == sscanf(argv[i + 4], "%d", (int *) &iX)
                && 1 == sscanf(argv[i + 5], "%d", (int *) &iY)) {
                winDebug (
                              "ddxProcessArgument - screen - Found ``X Y'' arg\n");
                iArgsProcessed = 6;
                g_ScreenInfo[nScreenNum].fUserGavePosition = TRUE;
                g_ScreenInfo[nScreenNum].dwInitialX = iX;
                g_ScreenInfo[nScreenNum].dwInitialY = iY;
            }
        }
        else {
            ErrorF (
                          "ddxProcessArgument - screen - Did not find size arg. "
                    "dwWidth: %d dwHeight: %d\n",
                    (int) g_ScreenInfo[nScreenNum].dwWidth,
                    (int) g_ScreenInfo[nScreenNum].dwHeight);
            iArgsProcessed = 2;
            g_ScreenInfo[nScreenNum].fUserGaveHeightAndWidth = FALSE;
        }

        /* Flag that this screen was explicity specified by the user */
        g_ScreenInfo[nScreenNum].fExplicitScreen = TRUE;

        /*
         * Keep track of the last screen number seen, as parameters seen
         * before a screen number apply to all screens, whereas parameters
         * seen after a screen number apply to that screen number only.
         */
        iLastScreen = nScreenNum;

        return iArgsProcessed;
    }

    /*
     * Is this parameter attached to a screen or global?
     *
     * If the parameter is for all screens (appears before
     * any -screen option), store it in the default screen
     * info
     *
     * If the parameter is for a single screen (appears
     * after a -screen option), store it in the screen info
     * for that screen
     *
     */
    if (iLastScreen == -1) {
        screenInfoPtr = &defaultScreenInfo;
    }
    else {
        screenInfoPtr = &(g_ScreenInfo[iLastScreen]);
    }

    /*
     * Look for the '-engine n' argument
     */
    if (IS_OPTION("-engine")) {
        DWORD dwEngine = 0;
        CARD8 c8OnBits = 0;

        /* Display the usage message if the argument is malformed */
        if (++i >= argc) {
            UseMsg();
            return 0;
        }

        /* Grab the argument */
        dwEngine = atoi(argv[i]);

        /* Count the one bits in the engine argument */
        c8OnBits = winCountBits(dwEngine);

        /* Argument should only have a single bit on */
        if (c8OnBits != 1) {
            UseMsg();
            return 0;
        }

        screenInfoPtr->dwEnginePreferred = dwEngine;

        /* Indicate that we have processed the argument */
        return 2;
    }

    /*
     * Look for the '-fullscreen' argument
     */
    if (IS_OPTION("-fullscreen")) {
#if defined(XWIN_MULTIWINDOW) || defined(XWIN_MULTIWINDOWEXTWM)
        if (!screenInfoPtr->fMultiMonitorOverride)
            screenInfoPtr->fMultipleMonitors = FALSE;
#endif
        screenInfoPtr->fFullScreen = TRUE;
        // resizing is not allowed in full screen so change the default to not allowed
        screenInfoPtr->iResizeMode=notAllowed;

        /* Indicate that we have processed this argument */
        return 1;
    }

    /*
     * Look for the '-lesspointer' argument
     */
    if (IS_OPTION("-lesspointer")) {
        screenInfoPtr->fLessPointer = TRUE;

        /* Indicate that we have processed this argument */
        return 1;
    }

    /*
     * Look for the '-nodecoration' argument
     */
    if (IS_OPTION("-nodecoration")) {
#if defined(XWIN_MULTIWINDOW) || defined(XWIN_MULTIWINDOWEXTWM)
        if (!screenInfoPtr->fMultiMonitorOverride)
            screenInfoPtr->fMultipleMonitors = FALSE;
#endif
        screenInfoPtr->fDecoration = FALSE;

        /* Indicate that we have processed this argument */
        return 1;
    }

#ifdef XWIN_MULTIWINDOWEXTWM
    /*
     * Look for the '-mwextwm' argument
     */
    if (IS_OPTION("-mwextwm")) {
        if (!screenInfoPtr->fMultiMonitorOverride)
            screenInfoPtr->fMultipleMonitors = TRUE;
        screenInfoPtr->fMWExtWM = TRUE;

        /* Indicate that we have processed this argument */
        return 1;
    }
#endif
#ifdef XWIN_MULTIWINDOWINTWM
    /*
     * Look for the '-internalwm' argument
     */
    if (IS_OPTION("-internalwm")) {
        if (!screenInfoPtr->fMultiMonitorOverride)
            screenInfoPtr->fMultipleMonitors = TRUE;
        screenInfoPtr->fMWExtWM = TRUE;
        screenInfoPtr->fInternalWM = TRUE;

        /* Indicate that we have processed this argument */
        return 1;
    }
#endif

    /*
     * Look for the '-rootless' argument
     */
    if (IS_OPTION("-rootless")) {
#if defined(XWIN_MULTIWINDOW) || defined(XWIN_MULTIWINDOWEXTWM)
        if (!screenInfoPtr->fMultiMonitorOverride)
            screenInfoPtr->fMultipleMonitors = FALSE;
#endif
        screenInfoPtr->fRootless = TRUE;

        /* Indicate that we have processed this argument */
        return 1;
    }

#ifdef XWIN_MULTIWINDOW
    /*
     * Look for the '-multiwindow' argument
     */
    if (IS_OPTION("-multiwindow")) {
#if defined(XWIN_MULTIWINDOW) || defined(XWIN_MULTIWINDOWEXTWM)
        if (!screenInfoPtr->fMultiMonitorOverride)
            screenInfoPtr->fMultipleMonitors = TRUE;
#endif
        screenInfoPtr->fMultiWindow = TRUE;

        /* Indicate that we have processed this argument */
        return 1;
    }
#endif

    /*
     * Look for the '-multiplemonitors' argument
     */
    if (IS_OPTION("-multiplemonitors")
        || IS_OPTION("-multimonitors")) {
#if defined(XWIN_MULTIWINDOW) || defined(XWIN_MULTIWINDOWEXTWM)
        screenInfoPtr->fMultiMonitorOverride = TRUE;
#endif
        screenInfoPtr->fMultipleMonitors = TRUE;

        /* Indicate that we have processed this argument */
        return 1;
    }

    /*
     * Look for the '-nomultiplemonitors' argument
     */
    if (IS_OPTION("-nomultiplemonitors")
        || IS_OPTION("-nomultimonitors")) {
#if defined(XWIN_MULTIWINDOW) || defined(XWIN_MULTIWINDOWEXTWM)
        screenInfoPtr->fMultiMonitorOverride = TRUE;
#endif
        screenInfoPtr->fMultipleMonitors = FALSE;

        /* Indicate that we have processed this argument */
        return 1;
    }

    /*
     * Look for the '-scrollbars' argument
     */
    if (IS_OPTION("-scrollbars")) {

        screenInfoPtr->iResizeMode = resizeWithScrollbars;

        /* Indicate that we have processed this argument */
        return 1;
    }

    /*
     * Look for the '-resize' argument
     */
    if (IS_OPTION("-resize") || IS_OPTION("-noresize") ||
        (strncmp(argv[i], "-resize=", strlen("-resize=")) == 0)) {
        winResizeMode mode;

        if (IS_OPTION("-resize"))
            mode = resizeWithRandr;
        else if (IS_OPTION("-noresize"))
            mode = notAllowed;
        else if (strncmp(argv[i], "-resize=", strlen("-resize=")) == 0) {
            char *option = argv[i] + strlen("-resize=");

            if (strcmp(option, "randr") == 0)
                mode = resizeWithRandr;
            else if (strcmp(option, "scrollbars") == 0)
                mode = resizeWithScrollbars;
            else if (strcmp(option, "none") == 0)
                mode = notAllowed;
            else {
                ErrorF("ddxProcessArgument - resize - Invalid resize mode %s\n",
                       option);
                return 0;
            }
        }
        else {
            ErrorF("ddxProcessArgument - resize - Invalid resize option %s\n",
                   argv[i]);
            return 0;
        }

        screenInfoPtr->iResizeMode = mode;

        /* Indicate that we have processed this argument */
        return 1;
    }

#ifdef XWIN_CLIPBOARD
    /*
     * Look for the '-clipboard' argument
     */
    if (IS_OPTION("-clipboard")) {
        /* Now the default, we still accept the arg for backwards compatibility */
        g_fClipboard = TRUE;

        /* Indicate that we have processed this argument */
        return 1;
    }

    /*
     * Look for the '-noclipboard' argument
     */
    if (IS_OPTION("-noclipboard")) {
        g_fClipboard = FALSE;

        /* Indicate that we have processed this argument */
        return 1;
    }

    /*
     * Look for the '-primary' argument
     */
    if (IS_OPTION("-primary")) {
        fPrimarySelection = TRUE;

        /* Indicate that we have processed this argument */
        return 1;
    }

    /*
     * Look for the '-noprimary' argument
     */
    if (IS_OPTION("-noprimary")) {
        fPrimarySelection = FALSE;

        /* Indicate that we have processed this argument */
        return 1;
    }
<<<<<<< HEAD
    
  /*
   * Look for the '-clipboard' argument
   */
  if (IS_OPTION ("-clipboardprimary"))
    {
      /* Now the default, we still accept the arg for backwards compatibility */
      g_fClipboardPrimary = TRUE;

      /* Indicate that we have processed this argument */
      return 1;
    }

  /*
   * Look for the '-noclipboard' argument
   */
  if (IS_OPTION ("-noclipboardprimary"))
    {
      g_fClipboardPrimary = FALSE;

      /* Indicate that we have processed this argument */
      return 1;
    }
    
=======
>>>>>>> ac2c8a70
#endif

    /*
     * Look for the '-ignoreinput' argument
     */
    if (IS_OPTION("-ignoreinput")) {
        screenInfoPtr->fIgnoreInput = TRUE;

        /* Indicate that we have processed this argument */
        return 1;
    }

    /*
     * Look for the '-emulate3buttons' argument
     */
    if (IS_OPTION("-emulate3buttons")) {
        int iArgsProcessed = 1;
        int iE3BTimeout = WIN_DEFAULT_E3B_TIME;

        /* Grab the optional timeout value */
        if (i + 1 < argc && 1 == sscanf(argv[i + 1], "%d", &iE3BTimeout)) {
            /* Indicate that we have processed the next argument */
            iArgsProcessed++;
        }
        else {
            /*
             * sscanf () won't modify iE3BTimeout if it doesn't find
             * the specified format; however, I want to be explicit
             * about setting the default timeout in such cases to
             * prevent some programs (me) from getting confused.
             */
            iE3BTimeout = WIN_DEFAULT_E3B_TIME;
        }

        screenInfoPtr->iE3BTimeout = iE3BTimeout;

        /* Indicate that we have processed this argument */
        return iArgsProcessed;
    }

    /*
     * Look for the '-noemulate3buttons' argument
     */
    if (IS_OPTION("-noemulate3buttons")) {
        screenInfoPtr->iE3BTimeout = WIN_E3B_OFF;

        /* Indicate that we have processed this argument */
        return 1;
    }

    /*
     * Look for the '-depth n' argument
     */
    if (IS_OPTION("-depth")) {
        DWORD dwBPP = 0;

        /* Display the usage message if the argument is malformed */
        if (++i >= argc) {
            UseMsg();
            return 0;
        }

        /* Grab the argument */
        dwBPP = atoi(argv[i]);

        screenInfoPtr->dwBPP = dwBPP;

        /* Indicate that we have processed the argument */
        return 2;
    }

    /*
     * Look for the '-refresh n' argument
     */
    if (IS_OPTION("-refresh")) {
        DWORD dwRefreshRate = 0;

        /* Display the usage message if the argument is malformed */
        if (++i >= argc) {
            UseMsg();
            return 0;
        }

        /* Grab the argument */
        dwRefreshRate = atoi(argv[i]);

        screenInfoPtr->dwRefreshRate = dwRefreshRate;

        /* Indicate that we have processed the argument */
        return 2;
    }

    /*
     * Look for the '-clipupdates num_boxes' argument
     */
    if (IS_OPTION("-clipupdates")) {
        DWORD dwNumBoxes = 0;

        /* Display the usage message if the argument is malformed */
        if (++i >= argc) {
            UseMsg();
            return 0;
        }

        /* Grab the argument */
        dwNumBoxes = atoi(argv[i]);

        screenInfoPtr->dwClipUpdatesNBoxes = dwNumBoxes;

        /* Indicate that we have processed the argument */
        return 2;
    }

#ifdef XWIN_EMULATEPSEUDO
    /*
     * Look for the '-emulatepseudo' argument
     */
    if (IS_OPTION("-emulatepseudo")) {
        screenInfoPtr->fEmulatePseudo = TRUE;

        /* Indicate that we have processed this argument */
        return 1;
    }
#endif

    /*
     * Look for the '-nowinkill' argument
     */
    if (IS_OPTION("-nowinkill")) {
        screenInfoPtr->fUseWinKillKey = FALSE;

        /* Indicate that we have processed this argument */
        return 1;
    }

    /*
     * Look for the '-winkill' argument
     */
    if (IS_OPTION("-winkill")) {
        screenInfoPtr->fUseWinKillKey = TRUE;

        /* Indicate that we have processed this argument */
        return 1;
    }

    /*
     * Look for the '-nounixkill' argument
     */
    if (IS_OPTION("-nounixkill")) {
        screenInfoPtr->fUseUnixKillKey = FALSE;

        /* Indicate that we have processed this argument */
        return 1;
    }

    /*
     * Look for the '-unixkill' argument
     */
    if (IS_OPTION("-unixkill")) {
        screenInfoPtr->fUseUnixKillKey = TRUE;

        /* Indicate that we have processed this argument */
        return 1;
    }

    /*
     * Look for the '-notrayicon' argument
     */
    if (IS_OPTION("-notrayicon")) {
        screenInfoPtr->fNoTrayIcon = TRUE;

        /* Indicate that we have processed this argument */
        return 1;
    }

    /*
     * Look for the '-trayicon' argument
     */
    if (IS_OPTION("-trayicon")) {
        screenInfoPtr->fNoTrayIcon = FALSE;

        /* Indicate that we have processed this argument */
        return 1;
    }

    /*
     * Look for the '-fp' argument
     */
    if (IS_OPTION("-fp")) {
        CHECK_ARGS(1);
        g_cmdline.fontPath = argv[++i];
        return 0;               /* Let DIX parse this again */
    }

    /*
     * Look for the '-query' argument
     */
    if (IS_OPTION("-query")) {
        CHECK_ARGS(1);
        g_fXdmcpEnabled = TRUE;
        g_pszQueryHost = argv[++i];
        return 0;               /* Let DIX parse this again */
    }

    /*
     * Look for the '-auth' argument
     */
    if (IS_OPTION("-auth")) {
        g_fAuthEnabled = TRUE;
        return 0;               /* Let DIX parse this again */
    }

    /*
     * Look for the '-indirect' or '-broadcast' arguments
     */
    if (IS_OPTION("-indirect")
        || IS_OPTION("-broadcast")) {
        g_fXdmcpEnabled = TRUE;
        return 0;               /* Let DIX parse this again */
    }

    /*
     * Look for the '-config' argument
     */
    if (IS_OPTION("-config")
        || IS_OPTION("-xf86config")) {
        CHECK_ARGS(1);
#ifdef XWIN_XF86CONFIG
        g_cmdline.configFile = argv[++i];
#else
        winMessageBoxF("The %s option is not supported in this "
                       "release.\n"
                       "Ignoring this option and continuing.\n",
                       MB_ICONINFORMATION, argv[i]);
#endif
        return 2;
    }

    /*
     * Look for the '-configdir' argument
     */
    if (IS_OPTION("-configdir")) {
        CHECK_ARGS(1);
#ifdef XWIN_XF86CONFIG
        g_cmdline.configDir = argv[++i];
#else
        winMessageBoxF("The %s option is not supported in this "
                       "release.\n"
                       "Ignoring this option and continuing.\n",
                       MB_ICONINFORMATION, argv[i]);
#endif
        return 2;
    }

    /*
     * Look for the '-keyboard' argument
     */
    if (IS_OPTION("-keyboard")) {
#ifdef XWIN_XF86CONFIG
        CHECK_ARGS(1);
        g_cmdline.keyboard = argv[++i];
#else
        winMessageBoxF("The -keyboard option is not supported in this "
                       "release.\n"
                       "Ignoring this option and continuing.\n",
                       MB_ICONINFORMATION);
#endif
        return 2;
    }

    /*
     * Look for the '-logfile' argument
     */
    if (IS_OPTION("-logfile")) {
        CHECK_ARGS(1);
        g_pszLogFile = argv[++i];
#ifdef RELOCATE_PROJECTROOT
        g_fLogFileChanged = TRUE;
#endif
        return 2;
    }

    /*
     * Look for the '-logverbose' argument
     */
    if (IS_OPTION("-logverbose")) {
        CHECK_ARGS(1);
        g_iLogVerbose = atoi(argv[++i]);
	LogSetParameter(XLOG_VERBOSITY, g_iLogVerbose);
        return 2;
    }

#ifdef XWIN_CLIPBOARD
    /*
     * Look for the '-nounicodeclipboard' argument
     */
    if (IS_OPTION("-nounicodeclipboard")) {
        g_fUnicodeClipboard = FALSE;
        /* Indicate that we have processed the argument */
        return 1;
    }
#endif

    if (IS_OPTION("-xkbrules")) {
        CHECK_ARGS(1);
        g_cmdline.xkbRules = argv[++i];
        return 2;
    }
    if (IS_OPTION("-xkbmodel")) {
        CHECK_ARGS(1);
        g_cmdline.xkbModel = argv[++i];
        return 2;
    }
    if (IS_OPTION("-xkblayout")) {
        CHECK_ARGS(1);
        g_cmdline.xkbLayout = argv[++i];
        return 2;
    }
    if (IS_OPTION("-xkbvariant")) {
        CHECK_ARGS(1);
        g_cmdline.xkbVariant = argv[++i];
        return 2;
    }
    if (IS_OPTION("-xkboptions")) {
        CHECK_ARGS(1);
        g_cmdline.xkbOptions = argv[++i];
        return 2;
    }

    if (IS_OPTION("-keyhook")) {
        g_fKeyboardHookLL = TRUE;
        return 1;
    }

    if (IS_OPTION("-nokeyhook")) {
        g_fKeyboardHookLL = FALSE;
        return 1;
    }

    if (IS_OPTION("-swcursor")) {
        g_fSoftwareCursor = TRUE;
        return 1;
    }

    if (IS_OPTION("-silent-dup-error")) {
        g_fSilentDupError = TRUE;
        return 1;
    }

    if (IS_OPTION("-wgl")) {
        g_fNativeGl = TRUE;
        return 1;
    }

    else if (IS_OPTION("-nowgl")) {
        g_fNativeGl = FALSE;
        return 1;
    }
    else if (IS_OPTION("-swrastwgl"))
    {
        g_fswrastwgl = TRUE;
        return 1;
    }
    else if (IS_OPTION("-parentprocessid"))
    {
        DWORD dwProcessId;
        CHECK_ARGS (1);
        dwProcessId = atoi(argv[++i]);
        if (!AllowSetForegroundWindow(dwProcessId))
        {
            winMessageBoxF ("Error calling AllowSetForegroundWindow.", MB_ICONINFORMATION);
            return 0;
        }
        return 2;
    }

    if (IS_OPTION("-hostintitle")) {
        g_fHostInTitle = TRUE;
        return 1;
    }

    return 0;
}

/*
 * winLogCommandLine - Write entire command line to the log file
 */

void
winLogCommandLine(int argc, char *argv[])
{
    int i;
    int iSize = 0;
    int iCurrLen = 0;

#define CHARS_PER_LINE 60

    /* Bail if command line has already been logged */
    if (g_pszCommandLine)
        return;

    /* Count how much memory is needed for concatenated command line */
    for (i = 0, iCurrLen = 0; i < argc; ++i)
        if (argv[i]) {
            /* Adds two characters for lines that overflow */
            if ((strlen(argv[i]) < CHARS_PER_LINE
                 && iCurrLen + strlen(argv[i]) > CHARS_PER_LINE)
                || strlen(argv[i]) > CHARS_PER_LINE) {
                iCurrLen = 0;
                iSize += 2;
            }

            /* Add space for item and trailing space */
            iSize += strlen(argv[i]) + 1;

            /* Update current line length */
            iCurrLen += strlen(argv[i]);
        }

    /* Allocate memory for concatenated command line */
    g_pszCommandLine = malloc(iSize + 1);
    if (!g_pszCommandLine)
        FatalError("winLogCommandLine - Could not allocate memory for "
                   "command line string.  Exiting.\n");

    /* Set first character to concatenated command line to null */
    g_pszCommandLine[0] = '\0';

    /* Loop through all args */
    for (i = 0, iCurrLen = 0; i < argc; ++i) {
        /* Add a character for lines that overflow */
        if ((strlen(argv[i]) < CHARS_PER_LINE
             && iCurrLen + strlen(argv[i]) > CHARS_PER_LINE)
            || strlen(argv[i]) > CHARS_PER_LINE) {
            iCurrLen = 0;

            /* Add line break if it fits */
            strncat(g_pszCommandLine, "\n ", iSize - strlen(g_pszCommandLine));
        }

        strncat(g_pszCommandLine, argv[i], iSize - strlen(g_pszCommandLine));
        strncat(g_pszCommandLine, " ", iSize - strlen(g_pszCommandLine));

        /* Save new line length */
        iCurrLen += strlen(argv[i]);
    }

    winDebug ("XWin was started with the following command line:\n\n"
           "%s\n\n", g_pszCommandLine);
}

/*
 * winLogVersionInfo - Log version information
 */

void
winLogVersionInfo(void)
{
    static Bool s_fBeenHere = FALSE;

    if (s_fBeenHere)
        return;
    s_fBeenHere = TRUE;

    ErrorF("Welcome to the VcXsrv X Server\n");
    ErrorF("Vendor: %s\n", XVENDORNAME);
    ErrorF("Release: %d.%d.%d.%d\n\n", XORG_VERSION_MAJOR,
           XORG_VERSION_MINOR, XORG_VERSION_PATCH, XORG_VERSION_SNAP);
    if (strlen(BUILDERSTRING))
        ErrorF("%s\n", BUILDERSTRING);
    ErrorF("Contact: %s\n", BUILDERADDR);
    ErrorF("\n");
}<|MERGE_RESOLUTION|>--- conflicted
+++ resolved
@@ -39,10 +39,7 @@
 
 #ifdef XWIN_CLIPBOARD
 #include "winclipboard/winclipboard.h"
-<<<<<<< HEAD
 extern Bool g_fClipboardPrimary;
-=======
->>>>>>> ac2c8a70
 #endif
 
 /*
@@ -737,33 +734,6 @@
         /* Indicate that we have processed this argument */
         return 1;
     }
-<<<<<<< HEAD
-    
-  /*
-   * Look for the '-clipboard' argument
-   */
-  if (IS_OPTION ("-clipboardprimary"))
-    {
-      /* Now the default, we still accept the arg for backwards compatibility */
-      g_fClipboardPrimary = TRUE;
-
-      /* Indicate that we have processed this argument */
-      return 1;
-    }
-
-  /*
-   * Look for the '-noclipboard' argument
-   */
-  if (IS_OPTION ("-noclipboardprimary"))
-    {
-      g_fClipboardPrimary = FALSE;
-
-      /* Indicate that we have processed this argument */
-      return 1;
-    }
-    
-=======
->>>>>>> ac2c8a70
 #endif
 
     /*
@@ -1052,7 +1022,7 @@
     if (IS_OPTION("-logverbose")) {
         CHECK_ARGS(1);
         g_iLogVerbose = atoi(argv[++i]);
-	LogSetParameter(XLOG_VERBOSITY, g_iLogVerbose);
+        LogSetParameter(XLOG_VERBOSITY, g_iLogVerbose);
         return 2;
     }
 
