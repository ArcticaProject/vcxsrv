/*
 *Copyright (C) 2003-2004 Harold L Hunt II All Rights Reserved.
 *Copyright (C) Colin Harrison 2005-2008
 *
 *Permission is hereby granted, free of charge, to any person obtaining
 * a copy of this software and associated documentation files (the
 *"Software"), to deal in the Software without restriction, including
 *without limitation the rights to use, copy, modify, merge, publish,
 *distribute, sublicense, and/or sell copies of the Software, and to
 *permit persons to whom the Software is furnished to do so, subject to
 *the following conditions:
 *
 *The above copyright notice and this permission notice shall be
 *included in all copies or substantial portions of the Software.
 *
 *THE SOFTWARE IS PROVIDED "AS IS", WITHOUT WARRANTY OF ANY KIND,
 *EXPRESS OR IMPLIED, INCLUDING BUT NOT LIMITED TO THE WARRANTIES OF
 *MERCHANTABILITY, FITNESS FOR A PARTICULAR PURPOSE AND
 *NONINFRINGEMENT. IN NO EVENT SHALL HAROLD L HUNT II BE LIABLE FOR
 *ANY CLAIM, DAMAGES OR OTHER LIABILITY, WHETHER IN AN ACTION OF
 *CONTRACT, TORT OR OTHERWISE, ARISING FROM, OUT OF OR IN CONNECTION
 *WITH THE SOFTWARE OR THE USE OR OTHER DEALINGS IN THE SOFTWARE.
 *
 *Except as contained in this notice, the name of the copyright holder(s)
 *and author(s) shall not be used in advertising or otherwise to promote
 *the sale, use or other dealings in this Software without prior written
 *authorization from the copyright holder(s) and author(s).
 *
 * Authors:	Harold L Hunt II
 *              Colin Harrison
 */

#ifdef HAVE_XWIN_CONFIG_H
#include <xwin-config.h>
#endif
#include "win.h"
#include "dixstruct.h"
#include <X11/Xatom.h>

/*
 * Constants
 */

#define CLIP_NUM_SELECTIONS		2
#define CLIP_OWN_PRIMARY		0
#define CLIP_OWN_CLIPBOARD		1

/*
 * Local function prototypes
 */

int winProcEstablishConnection(ClientPtr /* client */ );
int winProcSetSelectionOwner(ClientPtr /* client */ );

DISPATCH_PROC(winProcEstablishConnection);
DISPATCH_PROC(winProcSetSelectionOwner);

/*
 * References to external symbols
 */

extern int g_iNumScreens;
extern unsigned int g_uiAuthDataLen;
extern char *g_pAuthData;
extern Bool g_fXdmcpEnabled;
extern Bool g_fClipboardLaunched;
extern Bool g_fClipboardStarted;
extern Bool g_fClipboard;
extern Window g_iClipboardWindow;
extern Atom g_atomLastOwnedSelection;
extern HWND g_hwndClipboard;
extern Bool		g_fClipboardPrimary;

extern winDispatchProcPtr winProcEstablishConnectionOrig;
extern winDispatchProcPtr winProcSetSelectionOwnerOrig;

/*
 * Wrapper for internal EstablishConnection function.
 * Initializes internal clients that must not be started until
 * an external client has connected.
 */

int
winProcEstablishConnection(ClientPtr client)
{
    int iReturn;
    static int s_iCallCount = 0;
    static unsigned long s_ulServerGeneration = 0;

<<<<<<< HEAD
  #ifdef WINDBG
  if (s_iCallCount == 0) winDebug ("winProcEstablishConnection - Hello\n");
  #endif
=======
    if (s_iCallCount == 0)
        winDebug("winProcEstablishConnection - Hello\n");
>>>>>>> 2ff5448b

    /* Do nothing if clipboard is not enabled */
    if (!g_fClipboard) {
      winDebug ("winProcEstablishConnection - Clipboard is not enabled, "
               "returning.\n");

        /* Unwrap the original function, call it, and return */
        InitialVector[2] = winProcEstablishConnectionOrig;
        iReturn = (*winProcEstablishConnectionOrig) (client);
        winProcEstablishConnectionOrig = NULL;
        return iReturn;
    }

    /* Watch for server reset */
    if (s_ulServerGeneration != serverGeneration) {
        /* Save new generation number */
        s_ulServerGeneration = serverGeneration;

        /* Reset call count */
        s_iCallCount = 0;
    }

    /* Increment call count */
    ++s_iCallCount;

    /*
     * This procedure is only used for initialization.
     * We can unwrap the original procedure at this point
     * so that this function is no longer called until the
     * server resets and the function is wrapped again.
     */
    InitialVector[2] = winProcEstablishConnectionOrig;

    /*
     * Call original function and bail if it fails.
     * NOTE: We must do this first, since we need XdmcpOpenDisplay
     * to be called before we initialize our clipboard client.
     */
    iReturn = (*winProcEstablishConnectionOrig) (client);
    if (iReturn != 0) {
        ErrorF("winProcEstablishConnection - ProcEstablishConnection "
               "failed, bailing.\n");
        return iReturn;
    }

    /* Clear original function pointer */
    winProcEstablishConnectionOrig = NULL;

    /* If the clipboard client has already been started, abort */
    if (g_fClipboardLaunched) {
        winDebug ("winProcEstablishConnection - Clipboard client already "
               "launched, returning.\n");
        return iReturn;
    }

    /* Startup the clipboard client if clipboard mode is being used */
    if (g_fClipboard) {
        /*
         * NOTE: The clipboard client is started here for a reason:
         * 1) Assume you are using XDMCP (e.g. XWin -query %hostname%)
         * 2) If the clipboard client attaches during X Server startup,
         *    then it becomes the "magic client" that causes the X Server
         *    to reset if it exits.
         * 3) XDMCP calls KillAllClients when it starts up.
         * 4) The clipboard client is a client, so it is killed.
         * 5) The clipboard client is the "magic client", so the X Server
         *    resets itself.
         * 6) This repeats ad infinitum.
         * 7) We avoid this by waiting until at least one client (could
         *    be XDM, could be another client) connects, which makes it
         *    almost certain that the clipboard client will not connect
         *    until after XDM when using XDMCP.
         */

        /* Create the clipboard client thread */
        if (!winInitClipboard()) {
            ErrorF("winProcEstablishConnection - winClipboardInit "
                   "failed.\n");
            return iReturn;
        }

        winDebug ("winProcEstablishConnection - winInitClipboard returned.\n");
    }

    /* Flag that clipboard client has been launched */
    g_fClipboardLaunched = TRUE;

    return iReturn;
}

/*
 * Wrapper for internal SetSelectionOwner function.
 * Grabs ownership of Windows clipboard when X11 clipboard owner changes.
 */
int
winProcSetSelectionOwner(ClientPtr client)
{
    int i;
    DrawablePtr pDrawable;
    WindowPtr pWindow = None;
    static Window s_iOwners[CLIP_NUM_SELECTIONS] = { None };
    static unsigned long s_ulServerGeneration = 0;

    REQUEST(xSetSelectionOwnerReq);

    REQUEST_SIZE_MATCH(xSetSelectionOwnerReq);

    winDebug("winProcSetSelectionOwner - Hello.\n");

    /* Watch for server reset */
    if (s_ulServerGeneration != serverGeneration) {
        /* Save new generation number */
        s_ulServerGeneration = serverGeneration;
                  
        /* Initialize static variables */
        for (i = 0; i < CLIP_NUM_SELECTIONS; ++i)
            s_iOwners[i] = None;
    }

    /* Abort if clipboard not completely initialized yet */
    if (!g_fClipboardStarted) {
        winDebug ("winProcSetSelectionOwner - Clipboard not yet started, "
                  "aborting.\n");
        goto winProcSetSelectionOwner_Done;
    }

    /* Grab window if we have one */
    if (None != stuff->window) {
        /* Grab the Window from the request */
        int rc =
            dixLookupWindow(&pWindow, stuff->window, client, DixReadAccess);
        if (rc != Success) {
            ErrorF("winProcSetSelectionOwner - Found BadWindow, aborting.\n");
            goto winProcSetSelectionOwner_Done;
        }
    }

    /* Now we either have a valid window or None */

    /* Save selection owners for monitored selections, ignore other selections */
    if (XA_PRIMARY == stuff->selection && g_fClipboardPrimary) {
        /* Look for owned -> not owned transition */
        if (None == stuff->window && None != s_iOwners[CLIP_OWN_PRIMARY]) {
            winDebug("winProcSetSelectionOwner - PRIMARY - Going from "
                     "owned to not owned.\n");

            /* Adjust last owned selection */
            if (None != s_iOwners[CLIP_OWN_CLIPBOARD])
                g_atomLastOwnedSelection = MakeAtom("CLIPBOARD", 9, TRUE);
            else
                g_atomLastOwnedSelection = None;
        }

        /* Save new selection owner or None */
        s_iOwners[CLIP_OWN_PRIMARY] = stuff->window;

        winDebug ("winProcSetSelectionOwner - PRIMARY - Now owned by: 0x%x (clipboard is 0x%x)\n",
                  stuff->window,g_iClipboardWindow);
    }
    else if (MakeAtom("CLIPBOARD", 9, TRUE) == stuff->selection) {
        /* Look for owned -> not owned transition */
        if (None == stuff->window && None != s_iOwners[CLIP_OWN_CLIPBOARD]) {
            winDebug("winProcSetSelectionOwner - CLIPBOARD - Going from "
                     "owned to not owned.\n");

            /* Adjust last owned selection */
            if ((None != s_iOwners[CLIP_OWN_PRIMARY]) && g_fClipboardPrimary)
                g_atomLastOwnedSelection = XA_PRIMARY;
            else
                g_atomLastOwnedSelection = None;
        }

        /* Save new selection owner or None */
        s_iOwners[CLIP_OWN_CLIPBOARD] = stuff->window;

        winDebug ("winProcSetSelectionOwner - CLIPBOARD - Now owned by: 0x%x, clipboard is 0x%x\n",
                  stuff->window,g_iClipboardWindow);
    }
    else
        goto winProcSetSelectionOwner_Done;

    /*
     * At this point, if one of the selections is still owned by the 
     * clipboard manager then it should be marked as unowned since
     * we will be taking ownership of the Win32 clipboard.
     */
    if (g_iClipboardWindow == s_iOwners[CLIP_OWN_PRIMARY])
        s_iOwners[CLIP_OWN_PRIMARY] = None;
    if (g_iClipboardWindow == s_iOwners[CLIP_OWN_CLIPBOARD])
        s_iOwners[CLIP_OWN_CLIPBOARD] = None;

    /* Abort if no window at this point */
    if (None == stuff->window) {
        winDebug ("winProcSetSelectionOwner - No window, returning.\n");
        goto winProcSetSelectionOwner_Done;
    }

    /* Abort if invalid selection */
    if (!ValidAtom(stuff->selection)) {
        winDebug ("winProcSetSelectionOwner - Found BadAtom, aborting.\n");
        goto winProcSetSelectionOwner_Done;
    }

    /* Cast Window to Drawable */
    pDrawable = (DrawablePtr) pWindow;

    /* Abort if clipboard manager is owning the selection */
    if (pDrawable->id == g_iClipboardWindow) {
        winDebug ("winProcSetSelectionOwner - We changed ownership, "
                 "aborting.\n");
        goto winProcSetSelectionOwner_Done;
    }

    /* Abort if root window is taking ownership */
    if (pDrawable->id == 0) {
        winDebug ("winProcSetSelectionOwner - Root window taking ownership, "
               "aborting\n");
        goto winProcSetSelectionOwner_Done;
    }

    /* Access the Windows clipboard */
    if (!OpenClipboard(g_hwndClipboard)) {
        ErrorF ("winProcSetSelectionOwner - OpenClipboard () failed: %08x, hwnd: %08x\n",
                (int) GetLastError (),g_hwndClipboard);
        goto winProcSetSelectionOwner_Done;
    }

    /* Take ownership of the Windows clipboard */
    if (!EmptyClipboard()) {
        ErrorF("winProcSetSelectionOwner - EmptyClipboard () failed: %08x\n",
               (int) GetLastError());
        CloseClipboard ();
        goto winProcSetSelectionOwner_Done;
    }

<<<<<<< HEAD
    winDebug("winProcSetSelectionOwner - SetClipboardData NULL\n");

    /* Advertise Unicode if we support it */
    if (g_fUnicodeSupport)
        SetClipboardData(CF_UNICODETEXT, NULL);

    /* Always advertise regular text */
=======
    /* Advertise regular text and unicode */
    SetClipboardData(CF_UNICODETEXT, NULL);
>>>>>>> 2ff5448b
    SetClipboardData(CF_TEXT, NULL);

    /* Save handle to last owned selection */
    g_atomLastOwnedSelection = stuff->selection;

    /* Release the clipboard */
    if (!CloseClipboard()) {
        ErrorF("winProcSetSelectionOwner - CloseClipboard () failed: "
               "%08x\n", (int) GetLastError());
        goto winProcSetSelectionOwner_Done;
    }

winProcSetSelectionOwner_Done:
    return (*winProcSetSelectionOwnerOrig) (client);
}<|MERGE_RESOLUTION|>--- conflicted
+++ resolved
@@ -87,14 +87,10 @@
     static int s_iCallCount = 0;
     static unsigned long s_ulServerGeneration = 0;
 
-<<<<<<< HEAD
   #ifdef WINDBG
-  if (s_iCallCount == 0) winDebug ("winProcEstablishConnection - Hello\n");
-  #endif
-=======
     if (s_iCallCount == 0)
         winDebug("winProcEstablishConnection - Hello\n");
->>>>>>> 2ff5448b
+  #endif
 
     /* Do nothing if clipboard is not enabled */
     if (!g_fClipboard) {
@@ -330,18 +326,9 @@
         goto winProcSetSelectionOwner_Done;
     }
 
-<<<<<<< HEAD
     winDebug("winProcSetSelectionOwner - SetClipboardData NULL\n");
-
-    /* Advertise Unicode if we support it */
-    if (g_fUnicodeSupport)
-        SetClipboardData(CF_UNICODETEXT, NULL);
-
-    /* Always advertise regular text */
-=======
     /* Advertise regular text and unicode */
     SetClipboardData(CF_UNICODETEXT, NULL);
->>>>>>> 2ff5448b
     SetClipboardData(CF_TEXT, NULL);
 
     /* Save handle to last owned selection */
