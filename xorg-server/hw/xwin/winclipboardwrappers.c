--- conflicted
+++ resolved
@@ -49,12 +49,6 @@
  * Local function prototypes
  */
 
-<<<<<<< HEAD
-int winProcEstablishConnection(ClientPtr /* client */ );
-int winProcSetSelectionOwner(ClientPtr /* client */ );
-
-=======
->>>>>>> 7b3f315a
 DISPATCH_PROC(winProcEstablishConnection);
 DISPATCH_PROC(winProcSetSelectionOwner);
 
@@ -72,11 +66,6 @@
 extern HWND g_hwndClipboard;
 extern Bool		g_fClipboardPrimary;
 
-<<<<<<< HEAD
-extern winDispatchProcPtr winProcEstablishConnectionOrig;
-extern winDispatchProcPtr winProcSetSelectionOwnerOrig;
-=======
->>>>>>> 7b3f315a
 
 /*
  * Wrapper for internal EstablishConnection function.
