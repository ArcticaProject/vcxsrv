/*
 *Copyright (C) 1994-2000 The XFree86 Project, Inc. All Rights Reserved.
 *
 *Permission is hereby granted, free of charge, to any person obtaining
 * a copy of this software and associated documentation files (the
 *"Software"), to deal in the Software without restriction, including
 *without limitation the rights to use, copy, modify, merge, publish,
 *distribute, sublicense, and/or sell copies of the Software, and to
 *permit persons to whom the Software is furnished to do so, subject to
 *the following conditions:
 *
 *The above copyright notice and this permission notice shall be
 *included in all copies or substantial portions of the Software.
 *
 *THE SOFTWARE IS PROVIDED "AS IS", WITHOUT WARRANTY OF ANY KIND,
 *EXPRESS OR IMPLIED, INCLUDING BUT NOT LIMITED TO THE WARRANTIES OF
 *MERCHANTABILITY, FITNESS FOR A PARTICULAR PURPOSE AND
 *NONINFRINGEMENT. IN NO EVENT SHALL THE XFREE86 PROJECT BE LIABLE FOR
 *ANY CLAIM, DAMAGES OR OTHER LIABILITY, WHETHER IN AN ACTION OF
 *CONTRACT, TORT OR OTHERWISE, ARISING FROM, OUT OF OR IN CONNECTION
 *WITH THE SOFTWARE OR THE USE OR OTHER DEALINGS IN THE SOFTWARE.
 *
 *Except as contained in this notice, the name of the XFree86 Project
 *shall not be used in advertising or otherwise to promote the sale, use
 *or other dealings in this Software without prior written authorization
 *from the XFree86 Project.
 *
 * Authors:	Dakshinamurthy Karra
 *		Suhaib M Siddiqi
 *		Peter Busch
 *		Harold L Hunt II
 */

#ifdef HAVE_XWIN_CONFIG_H
#include <xwin-config.h>
#endif
#include "win.h"

/*
<<<<<<< HEAD

=======
 * FIXME: Headers are broken, DEFINE_GUID doesn't work correctly,
 * so we have to redefine it here.
 */
#ifdef DEFINE_GUID
#undef DEFINE_GUID
#define DEFINE_GUID(n,l,w1,w2,b1,b2,b3,b4,b5,b6,b7,b8) const GUID n GUID_SECT = {l,w1,w2,{b1,b2,b3,b4,b5,b6,b7,b8}}
#endif                          /* DEFINE_GUID */

/*
 * FIXME: Headers are broken, IID_IDirectDraw2 has to be defined
 * here manually.  Should be handled by ddraw.h
 */
#ifndef IID_IDirectDraw2
DEFINE_GUID(IID_IDirectDraw2, 0xB3A6F3E0, 0x2B43, 0x11CF, 0xA2, 0xDE, 0x00,
            0xAA, 0x00, 0xB9, 0x33, 0x56);
#endif                          /* IID_IDirectDraw2 */
>>>>>>> 0f834b91

/*
 * Local prototypes
 */

static Bool
 winAllocateFBShadowDD(ScreenPtr pScreen);

static void
 winShadowUpdateDD(ScreenPtr pScreen, shadowBufPtr pBuf);

static Bool
 winCloseScreenShadowDD(int nIndex, ScreenPtr pScreen);

static Bool
 winInitVisualsShadowDD(ScreenPtr pScreen);

static Bool
 winAdjustVideoModeShadowDD(ScreenPtr pScreen);

static Bool
 winBltExposedRegionsShadowDD(ScreenPtr pScreen);

static Bool
 winActivateAppShadowDD(ScreenPtr pScreen);

static Bool
 winRedrawScreenShadowDD(ScreenPtr pScreen);

static Bool
 winRealizeInstalledPaletteShadowDD(ScreenPtr pScreen);

static Bool
 winInstallColormapShadowDD(ColormapPtr pColormap);

static Bool
 winStoreColorsShadowDD(ColormapPtr pmap, int ndef, xColorItem * pdefs);

static Bool
 winCreateColormapShadowDD(ColormapPtr pColormap);

static Bool
 winDestroyColormapShadowDD(ColormapPtr pColormap);

static Bool
 winCreatePrimarySurfaceShadowDD(ScreenPtr pScreen);

static Bool
 winReleasePrimarySurfaceShadowDD(ScreenPtr pScreen);

/*
 * Create the primary surface and attach the clipper.
 * Used for both the initial surface creation and during
 * WM_DISPLAYCHANGE messages.
 */

static Bool
winCreatePrimarySurfaceShadowDD(ScreenPtr pScreen)
{
    winScreenPriv(pScreen);
    HRESULT ddrval = DD_OK;
    DDSURFACEDESC ddsd;

    /* Describe the primary surface */
    ZeroMemory(&ddsd, sizeof(ddsd));
    ddsd.dwSize = sizeof(ddsd);
    ddsd.dwFlags = DDSD_CAPS;
    ddsd.ddsCaps.dwCaps = DDSCAPS_PRIMARYSURFACE;

    /* Create the primary surface */
    ddrval = IDirectDraw2_CreateSurface(pScreenPriv->pdd2,
                                        &ddsd, &pScreenPriv->pddsPrimary, NULL);
    if (FAILED(ddrval)) {
        ErrorF("winCreatePrimarySurfaceShadowDD - Could not create primary "
               "surface: %08x\n", (unsigned int) ddrval);
        return FALSE;
    }
<<<<<<< HEAD
  
  winDebug ("winCreatePrimarySurfaceShadowDD - Created primary surface\n");
=======

#if CYGDEBUG
    winDebug("winCreatePrimarySurfaceShadowDD - Created primary surface\n");
#endif
>>>>>>> 0f834b91

    /*
     * Attach a clipper to the primary surface that will clip our blits to our
     * display window.
     */
    ddrval = IDirectDrawSurface2_SetClipper(pScreenPriv->pddsPrimary,
                                            pScreenPriv->pddcPrimary);
    if (FAILED(ddrval)) {
        ErrorF("winCreatePrimarySurfaceShadowDD - Primary attach clipper "
               "failed: %08x\n", (unsigned int) ddrval);
        return FALSE;
    }

<<<<<<< HEAD
  winDebug ("winCreatePrimarySurfaceShadowDD - Attached clipper to "
	  "primary surface\n");
=======
#if CYGDEBUG
    winDebug("winCreatePrimarySurfaceShadowDD - Attached clipper to "
             "primary surface\n");
#endif
>>>>>>> 0f834b91

    /* Everything was correct */
    return TRUE;
}

/*
 * Detach the clipper and release the primary surface.
 * Called from WM_DISPLAYCHANGE.
 */

static Bool
winReleasePrimarySurfaceShadowDD(ScreenPtr pScreen)
{
    winScreenPriv(pScreen);

<<<<<<< HEAD
  winDebug ("winReleasePrimarySurfaceShadowDD - Hello\n");
=======
    ErrorF("winReleasePrimarySurfaceShadowDD - Hello\n");
>>>>>>> 0f834b91

    /* Release the primary surface and clipper, if they exist */
    if (pScreenPriv->pddsPrimary) {
        /*
         * Detach the clipper from the primary surface.
         * NOTE: We do this explicity for clarity.  The Clipper is not released.
         */
        IDirectDrawSurface2_SetClipper(pScreenPriv->pddsPrimary, NULL);

<<<<<<< HEAD
      winDebug ("winReleasePrimarySurfaceShadowDD - Detached clipper\n");
=======
        ErrorF("winReleasePrimarySurfaceShadowDD - Detached clipper\n");
>>>>>>> 0f834b91

        /* Release the primary surface */
        IDirectDrawSurface2_Release(pScreenPriv->pddsPrimary);
        pScreenPriv->pddsPrimary = NULL;
    }

<<<<<<< HEAD
  winDebug ("winReleasePrimarySurfaceShadowDD - Released primary surface\n");
=======
    ErrorF("winReleasePrimarySurfaceShadowDD - Released primary surface\n");
>>>>>>> 0f834b91

    return TRUE;
}

/*
 * Create a DirectDraw surface for the shadow framebuffer; also create
 * a primary surface object so we can blit to the display.
 * 
 * Install a DirectDraw clipper on our primary surface object
 * that clips our blits to the unobscured client area of our display window.
 */

static Bool
winAllocateFBShadowDD(ScreenPtr pScreen)
{
    winScreenPriv(pScreen);
    winScreenInfo *pScreenInfo = pScreenPriv->pScreenInfo;
    HRESULT ddrval = DD_OK;
    DDSURFACEDESC ddsd;
    DDSURFACEDESC *pddsdShadow = NULL;

<<<<<<< HEAD
  winDebug ("winAllocateFBShadowDD\n");
=======
#if CYGDEBUG
    winDebug("winAllocateFBShadowDD\n");
#endif
>>>>>>> 0f834b91

    /* Create a clipper */
    ddrval = (*g_fpDirectDrawCreateClipper) (0,
                                             &pScreenPriv->pddcPrimary, NULL);
    if (FAILED(ddrval)) {
        ErrorF("winAllocateFBShadowDD - Could not create clipper: %08x\n",
               (unsigned int) ddrval);
        return FALSE;
    }

<<<<<<< HEAD
  winDebug ("winAllocateFBShadowDD - Created a clipper\n");
=======
#if CYGDEBUG
    winDebug("winAllocateFBShadowDD - Created a clipper\n");
#endif
>>>>>>> 0f834b91

    /* Attach the clipper to our display window */
    ddrval = IDirectDrawClipper_SetHWnd(pScreenPriv->pddcPrimary,
                                        0, pScreenPriv->hwndScreen);
    if (FAILED(ddrval)) {
        ErrorF("winAllocateFBShadowDD - Clipper not attached to "
               "window: %08x\n", (unsigned int) ddrval);
        return FALSE;
    }

<<<<<<< HEAD
  winDebug ("winAllocateFBShadowDD - Attached clipper to window\n");
=======
#if CYGDEBUG
    winDebug("winAllocateFBShadowDD - Attached clipper to window\n");
#endif
>>>>>>> 0f834b91

    /* Create a DirectDraw object, store the address at lpdd */
    ddrval = (*g_fpDirectDrawCreate) (NULL, &pScreenPriv->pdd, NULL);
    if (FAILED(ddrval)) {
        ErrorF("winAllocateFBShadowDD - Could not start DirectDraw: %08x\n",
               (unsigned int) ddrval);
        return FALSE;
    }

<<<<<<< HEAD
  winDebug ("winAllocateFBShadowDD () - Created and initialized DD\n");
=======
#if CYGDEBUG
    winDebug("winAllocateFBShadowDD () - Created and initialized DD\n");
#endif
>>>>>>> 0f834b91

    /* Get a DirectDraw2 interface pointer */
    ddrval = IDirectDraw_QueryInterface(pScreenPriv->pdd,
                                        &IID_IDirectDraw2,
                                        (LPVOID *) & pScreenPriv->pdd2);
    if (FAILED(ddrval)) {
        ErrorF("winAllocateFBShadowDD - Failed DD2 query: %08x\n",
               (unsigned int) ddrval);
        return FALSE;
    }

<<<<<<< HEAD
  /* Are we full screen? */
  if (pScreenInfo->fFullScreen)
    {
      DDSURFACEDESC	ddsdCurrent;
      DWORD		dwRefreshRateCurrent = 0;
      HDC		hdc = NULL;

      /* Set the cooperative level to full screen */
      ddrval = IDirectDraw2_SetCooperativeLevel (pScreenPriv->pdd2,
						 pScreenPriv->hwndScreen,
						 DDSCL_EXCLUSIVE
						 | DDSCL_FULLSCREEN);
      if (FAILED (ddrval))
	{
	  ErrorF ("winAllocateFBShadowDD - Could not set "
		  "cooperative level: %08x\n",
		  (unsigned int) ddrval);
	  return FALSE;
	}

      /*
       * We only need to get the current refresh rate for comparison
       * if a refresh rate has been passed on the command line.
       */
      if (pScreenInfo->dwRefreshRate != 0)
	{
	  ZeroMemory (&ddsdCurrent, sizeof (ddsdCurrent));
	  ddsdCurrent.dwSize = sizeof (ddsdCurrent);
	  
	  /* Get information about current display settings */
	  ddrval = IDirectDraw2_GetDisplayMode (pScreenPriv->pdd2,
						&ddsdCurrent);
	  if (FAILED (ddrval))
	    {
	      ErrorF ("winAllocateFBShadowDD - Could not get current "
		      "refresh rate: %08x.  Continuing.\n",
		      (unsigned int) ddrval);
	      dwRefreshRateCurrent = 0;
	    }
	  else
	    {
	      /* Grab the current refresh rate */
	      dwRefreshRateCurrent = ddsdCurrent.u2.dwRefreshRate;
	    }
	}

      /* Clean up the refresh rate */
      if (dwRefreshRateCurrent == pScreenInfo->dwRefreshRate)
	{
	  /*
	   * Refresh rate is non-specified or equal to current.
	   */
	  pScreenInfo->dwRefreshRate = 0;
	}

      /* Grab a device context for the screen */
      hdc = GetDC (NULL);
      if (hdc == NULL)
	{
	  ErrorF ("winAllocateFBShadowDD - GetDC () failed\n");
	  return FALSE;
	}

      /* Only change the video mode when different than current mode */
      if (!pScreenInfo->fMultipleMonitors
	  && (pScreenInfo->dwWidth != GetSystemMetrics (SM_CXSCREEN)
	      || pScreenInfo->dwHeight != GetSystemMetrics (SM_CYSCREEN)
	      || pScreenInfo->dwBPP != GetDeviceCaps (hdc, BITSPIXEL)
	      || pScreenInfo->dwRefreshRate != 0))
	{
	  winDebug ("winAllocateFBShadowDD - Changing video mode\n");

	  /* Change the video mode to the mode requested, and use the driver default refresh rate on failure */
	  ddrval = IDirectDraw2_SetDisplayMode (pScreenPriv->pdd2,
						pScreenInfo->dwWidth,
						pScreenInfo->dwHeight,
						pScreenInfo->dwBPP,
						pScreenInfo->dwRefreshRate,
						0);
	  if (FAILED (ddrval))
	    {
	      ErrorF ("winAllocateFBShadowDD - Could not set "\
		      "full screen display mode: %08x\n",
		      (unsigned int) ddrval);
	      ErrorF ("winAllocateFBShadowDD - Using default driver refresh rate\n");
	      ddrval = IDirectDraw2_SetDisplayMode (pScreenPriv->pdd2,
						    pScreenInfo->dwWidth,
						    pScreenInfo->dwHeight,
						    pScreenInfo->dwBPP,
						    0,
						    0);
	      if (FAILED(ddrval))
		{
			ErrorF ("winAllocateFBShadowDD - Could not set default refresh rate "
				"full screen display mode: %08x\n",
				(unsigned int) ddrval);
			return FALSE;
		}
	    }
	}
      else
	{
	  winDebug ("winAllocateFBShadowDD - Not changing video mode\n");
	}

      /* Release our DC */
      ReleaseDC (NULL, hdc);
      hdc = NULL;
=======
    /* Are we full screen? */
    if (pScreenInfo->fFullScreen) {
        DDSURFACEDESC ddsdCurrent;
        DWORD dwRefreshRateCurrent = 0;
        HDC hdc = NULL;

        /* Set the cooperative level to full screen */
        ddrval = IDirectDraw2_SetCooperativeLevel(pScreenPriv->pdd2,
                                                  pScreenPriv->hwndScreen,
                                                  DDSCL_EXCLUSIVE
                                                  | DDSCL_FULLSCREEN);
        if (FAILED(ddrval)) {
            ErrorF("winAllocateFBShadowDD - Could not set "
                   "cooperative level: %08x\n", (unsigned int) ddrval);
            return FALSE;
        }

        /*
         * We only need to get the current refresh rate for comparison
         * if a refresh rate has been passed on the command line.
         */
        if (pScreenInfo->dwRefreshRate != 0) {
            ZeroMemory(&ddsdCurrent, sizeof(ddsdCurrent));
            ddsdCurrent.dwSize = sizeof(ddsdCurrent);

            /* Get information about current display settings */
            ddrval = IDirectDraw2_GetDisplayMode(pScreenPriv->pdd2,
                                                 &ddsdCurrent);
            if (FAILED(ddrval)) {
                ErrorF("winAllocateFBShadowDD - Could not get current "
                       "refresh rate: %08x.  Continuing.\n",
                       (unsigned int) ddrval);
                dwRefreshRateCurrent = 0;
            }
            else {
                /* Grab the current refresh rate */
                dwRefreshRateCurrent = ddsdCurrent.u2.dwRefreshRate;
            }
        }

        /* Clean up the refresh rate */
        if (dwRefreshRateCurrent == pScreenInfo->dwRefreshRate) {
            /*
             * Refresh rate is non-specified or equal to current.
             */
            pScreenInfo->dwRefreshRate = 0;
        }

        /* Grab a device context for the screen */
        hdc = GetDC(NULL);
        if (hdc == NULL) {
            ErrorF("winAllocateFBShadowDD - GetDC () failed\n");
            return FALSE;
        }

        /* Only change the video mode when different than current mode */
        if (!pScreenInfo->fMultipleMonitors
            && (pScreenInfo->dwWidth != GetSystemMetrics(SM_CXSCREEN)
                || pScreenInfo->dwHeight != GetSystemMetrics(SM_CYSCREEN)
                || pScreenInfo->dwBPP != GetDeviceCaps(hdc, BITSPIXEL)
                || pScreenInfo->dwRefreshRate != 0)) {
            ErrorF("winAllocateFBShadowDD - Changing video mode\n");

            /* Change the video mode to the mode requested, and use the driver default refresh rate on failure */
            ddrval = IDirectDraw2_SetDisplayMode(pScreenPriv->pdd2,
                                                 pScreenInfo->dwWidth,
                                                 pScreenInfo->dwHeight,
                                                 pScreenInfo->dwBPP,
                                                 pScreenInfo->dwRefreshRate, 0);
            if (FAILED(ddrval)) {
                ErrorF("winAllocateFBShadowDD - Could not set "
                       "full screen display mode: %08x\n",
                       (unsigned int) ddrval);
                ErrorF
                    ("winAllocateFBShadowDD - Using default driver refresh rate\n");
                ddrval =
                    IDirectDraw2_SetDisplayMode(pScreenPriv->pdd2,
                                                pScreenInfo->dwWidth,
                                                pScreenInfo->dwHeight,
                                                pScreenInfo->dwBPP, 0, 0);
                if (FAILED(ddrval)) {
                    ErrorF
                        ("winAllocateFBShadowDD - Could not set default refresh rate "
                         "full screen display mode: %08x\n",
                         (unsigned int) ddrval);
                    return FALSE;
                }
            }
        }
        else {
            ErrorF("winAllocateFBShadowDD - Not changing video mode\n");
        }

        /* Release our DC */
        ReleaseDC(NULL, hdc);
        hdc = NULL;
>>>>>>> 0f834b91
    }
    else {
        /* Set the cooperative level for windowed mode */
        ddrval = IDirectDraw2_SetCooperativeLevel(pScreenPriv->pdd2,
                                                  pScreenPriv->hwndScreen,
                                                  DDSCL_NORMAL);
        if (FAILED(ddrval)) {
            ErrorF("winAllocateFBShadowDD - Could not set "
                   "cooperative level: %08x\n", (unsigned int) ddrval);
            return FALSE;
        }
    }

    /* Create the primary surface */
    if (!winCreatePrimarySurfaceShadowDD(pScreen)) {
        ErrorF("winAllocateFBShadowDD - winCreatePrimarySurfaceShadowDD "
               "failed\n");
        return FALSE;
    }

    /* Describe the shadow surface to be created */
    /* NOTE: Do not use a DDSCAPS_VIDEOMEMORY surface,
     * as drawing, locking, and unlocking take forever
     * with video memory surfaces.  In addition,
     * video memory is a somewhat scarce resource,
     * so you shouldn't be allocating video memory when
     * you have the option of using system memory instead.
     */
    ZeroMemory(&ddsd, sizeof(ddsd));
    ddsd.dwSize = sizeof(ddsd);
    ddsd.dwFlags = DDSD_CAPS | DDSD_HEIGHT | DDSD_WIDTH;
    ddsd.ddsCaps.dwCaps = DDSCAPS_OFFSCREENPLAIN | DDSCAPS_SYSTEMMEMORY;
    ddsd.dwHeight = pScreenInfo->dwHeight;
    ddsd.dwWidth = pScreenInfo->dwWidth;

    /* Create the shadow surface */
    ddrval = IDirectDraw2_CreateSurface(pScreenPriv->pdd2,
                                        &ddsd, &pScreenPriv->pddsShadow, NULL);
    if (FAILED(ddrval)) {
        ErrorF("winAllocateFBShadowDD - Could not create shadow "
               "surface: %08x\n", (unsigned int) ddrval);
        return FALSE;
    }
<<<<<<< HEAD
  
  winDebug ("winAllocateFBShadowDD - Created shadow\n");
=======

#if CYGDEBUG
    winDebug("winAllocateFBShadowDD - Created shadow\n");
#endif
>>>>>>> 0f834b91

    /* Allocate a DD surface description for our screen privates */
    pddsdShadow = pScreenPriv->pddsdShadow = malloc(sizeof(DDSURFACEDESC));
    if (pddsdShadow == NULL) {
        ErrorF("winAllocateFBShadowDD - Could not allocate surface "
               "description memory\n");
        return FALSE;
    }
    ZeroMemory(pddsdShadow, sizeof(*pddsdShadow));
    pddsdShadow->dwSize = sizeof(*pddsdShadow);

<<<<<<< HEAD
  winDebug ("winAllocateFBShadowDD - Locking shadow\n");
=======
#if CYGDEBUG
    winDebug("winAllocateFBShadowDD - Locking shadow\n");
#endif
>>>>>>> 0f834b91

    /* Lock the shadow surface */
    ddrval = IDirectDrawSurface2_Lock(pScreenPriv->pddsShadow,
                                      NULL, pddsdShadow, DDLOCK_WAIT, NULL);
    if (FAILED(ddrval) || pddsdShadow->lpSurface == NULL) {
        ErrorF("winAllocateFBShadowDD - Could not lock shadow "
               "surface: %08x\n", (unsigned int) ddrval);
        return FALSE;
    }

<<<<<<< HEAD
  winDebug ("winAllocateFBShadowDD - Locked shadow\n");
=======
#if CYGDEBUG
    winDebug("winAllocateFBShadowDD - Locked shadow\n");
#endif
>>>>>>> 0f834b91

    /* We don't know how to deal with anything other than RGB */
    if (!(pddsdShadow->ddpfPixelFormat.dwFlags & DDPF_RGB)) {
        ErrorF("winAllocateFBShadowDD - Color format other than RGB\n");
        return FALSE;
    }

    /* Grab the pitch from the surface desc */
    pScreenInfo->dwStride = (pddsdShadow->u1.lPitch * 8)
        / pScreenInfo->dwBPP;

    /* Save the pointer to our surface memory */
    pScreenInfo->pfb = pddsdShadow->lpSurface;

    /* Grab the color depth and masks from the surface description */
    pScreenPriv->dwRedMask = pddsdShadow->ddpfPixelFormat.u2.dwRBitMask;
    pScreenPriv->dwGreenMask = pddsdShadow->ddpfPixelFormat.u3.dwGBitMask;
    pScreenPriv->dwBlueMask = pddsdShadow->ddpfPixelFormat.u4.dwBBitMask;

<<<<<<< HEAD
  winDebug ("winAllocateFBShadowDD - Returning\n");
=======
#if CYGDEBUG
    winDebug("winAllocateFBShadowDD - Returning\n");
#endif
>>>>>>> 0f834b91

    return TRUE;
}

static void
winFreeFBShadowDD(ScreenPtr pScreen)
{
    winScreenPriv(pScreen);
    winScreenInfo *pScreenInfo = pScreenPriv->pScreenInfo;

    /* Free the shadow surface, if there is one */
    if (pScreenPriv->pddsShadow) {
        IDirectDrawSurface2_Unlock(pScreenPriv->pddsShadow, NULL);
        IDirectDrawSurface2_Release(pScreenPriv->pddsShadow);
        pScreenPriv->pddsShadow = NULL;
    }

    /* Detach the clipper from the primary surface and release the primary surface, if there is one */
    winReleasePrimarySurfaceShadowDD(pScreen);

    /* Release the clipper object */
    if (pScreenPriv->pddcPrimary) {
        IDirectDrawClipper_Release(pScreenPriv->pddcPrimary);
        pScreenPriv->pddcPrimary = NULL;
    }

    /* Free the DirectDraw2 object, if there is one */
    if (pScreenPriv->pdd2) {
        IDirectDraw2_RestoreDisplayMode(pScreenPriv->pdd2);
        IDirectDraw2_Release(pScreenPriv->pdd2);
        pScreenPriv->pdd2 = NULL;
    }

    /* Free the DirectDraw object, if there is one */
    if (pScreenPriv->pdd) {
        IDirectDraw_Release(pScreenPriv->pdd);
        pScreenPriv->pdd = NULL;
    }

    /* Invalidate the ScreenInfo's fb pointer */
    pScreenInfo->pfb = NULL;
}

/*
 * Transfer the damaged regions of the shadow framebuffer to the display.
 */

static void
winShadowUpdateDD(ScreenPtr pScreen, shadowBufPtr pBuf)
{
    winScreenPriv(pScreen);
    winScreenInfo *pScreenInfo = pScreenPriv->pScreenInfo;
    RegionPtr damage = shadowDamage(pBuf);
    HRESULT ddrval = DD_OK;
    RECT rcDest, rcSrc;
    POINT ptOrigin;
    DWORD dwBox = RegionNumRects(damage);
    BoxPtr pBox = RegionRects(damage);
    HRGN hrgnTemp = NULL, hrgnCombined = NULL;

    /*
     * Return immediately if the app is not active
     * and we are fullscreen, or if we have a bad display depth
     */
    if ((!pScreenPriv->fActive && pScreenInfo->fFullScreen)
        || pScreenPriv->fBadDepth)
        return;

    /* Return immediately if we didn't get needed surfaces */
    if (!pScreenPriv->pddsPrimary || !pScreenPriv->pddsShadow)
        return;

    /* Get the origin of the window in the screen coords */
    ptOrigin.x = pScreenInfo->dwXOffset;
    ptOrigin.y = pScreenInfo->dwYOffset;
    MapWindowPoints(pScreenPriv->hwndScreen,
                    HWND_DESKTOP, (LPPOINT) & ptOrigin, 1);

    /* Unlock the shadow surface, so we can blit */
    ddrval = IDirectDrawSurface2_Unlock(pScreenPriv->pddsShadow, NULL);
    if (FAILED(ddrval)) {
        ErrorF("winShadowUpdateDD - Unlock failed\n");
        return;
    }

    /*
     * Handle small regions with multiple blits,
     * handle large regions by creating a clipping region and 
     * doing a single blit constrained to that clipping region.
     */
    if (pScreenInfo->dwClipUpdatesNBoxes == 0
        || dwBox < pScreenInfo->dwClipUpdatesNBoxes) {
        /* Loop through all boxes in the damaged region */
        while (dwBox--) {
            /* Assign damage box to source rectangle */
            rcSrc.left = pBox->x1;
            rcSrc.top = pBox->y1;
            rcSrc.right = pBox->x2;
            rcSrc.bottom = pBox->y2;

            /* Calculate destination rectange */
            rcDest.left = ptOrigin.x + rcSrc.left;
            rcDest.top = ptOrigin.y + rcSrc.top;
            rcDest.right = ptOrigin.x + rcSrc.right;
            rcDest.bottom = ptOrigin.y + rcSrc.bottom;

            /* Blit the damaged areas */
            ddrval = IDirectDrawSurface2_Blt(pScreenPriv->pddsPrimary,
                                             &rcDest,
                                             pScreenPriv->pddsShadow,
                                             &rcSrc, DDBLT_WAIT, NULL);

            /* Get a pointer to the next box */
            ++pBox;
        }
    }
    else {
        BoxPtr pBoxExtents = RegionExtents(damage);

        /* Compute a GDI region from the damaged region */
        hrgnCombined = CreateRectRgn(pBox->x1, pBox->y1, pBox->x2, pBox->y2);
        dwBox--;
        pBox++;
        while (dwBox--) {
            hrgnTemp = CreateRectRgn(pBox->x1, pBox->y1, pBox->x2, pBox->y2);
            CombineRgn(hrgnCombined, hrgnCombined, hrgnTemp, RGN_OR);
            DeleteObject(hrgnTemp);
            pBox++;
        }

        /* Install the GDI region as a clipping region */
        SelectClipRgn(pScreenPriv->hdcScreen, hrgnCombined);
        DeleteObject(hrgnCombined);
        hrgnCombined = NULL;

        /* Calculating a bounding box for the source is easy */
        rcSrc.left = pBoxExtents->x1;
        rcSrc.top = pBoxExtents->y1;
        rcSrc.right = pBoxExtents->x2;
        rcSrc.bottom = pBoxExtents->y2;

        /* Calculating a bounding box for the destination is trickier */
        rcDest.left = ptOrigin.x + rcSrc.left;
        rcDest.top = ptOrigin.y + rcSrc.top;
        rcDest.right = ptOrigin.x + rcSrc.right;
        rcDest.bottom = ptOrigin.y + rcSrc.bottom;

        /* Our Blt should be clipped to the invalidated region */
        ddrval = IDirectDrawSurface2_Blt(pScreenPriv->pddsPrimary,
                                         &rcDest,
                                         pScreenPriv->pddsShadow,
                                         &rcSrc, DDBLT_WAIT, NULL);

        /* Reset the clip region */
        SelectClipRgn(pScreenPriv->hdcScreen, NULL);
    }

    /* Relock the shadow surface */
    ddrval = IDirectDrawSurface2_Lock(pScreenPriv->pddsShadow,
                                      NULL,
                                      pScreenPriv->pddsdShadow,
                                      DDLOCK_WAIT, NULL);
    if (FAILED(ddrval)) {
        ErrorF("winShadowUpdateDD - Lock failed\n");
        return;
    }

<<<<<<< HEAD
  /* Has our memory pointer changed? */
  if (pScreenInfo->pfb != pScreenPriv->pddsdShadow->lpSurface)
    {
      extern const char *g_pszLogFile;
      ErrorF ("winShadowUpdateDD - Memory location of the shadow "
	      "surface has changed, trying to update the root window "
	      "pixmap header to point to the new address.  If you get "
	      "this message and "PROJECT_NAME" freezes or crashes "
	      "after this message then send a problem report and your "
	      "%s file to " BUILDERADDR "\n", g_pszLogFile);

      /* Location of shadow framebuffer has changed */
      winUpdateFBPointer(pScreen, pScreenPriv->pddsdShadow->lpSurface);
=======
    /* Has our memory pointer changed? */
    if (pScreenInfo->pfb != pScreenPriv->pddsdShadow->lpSurface) {
        ErrorF("winShadowUpdateDD - Memory location of the shadow "
               "surface has changed, trying to update the root window "
               "pixmap header to point to the new address.  If you get "
               "this message and " PROJECT_NAME " freezes or crashes "
               "after this message then send a problem report and your "
               "%s file to " BUILDERADDR "\n", g_pszLogFile);

        /* Location of shadow framebuffer has changed */
        winUpdateFBPointer(pScreen, pScreenPriv->pddsdShadow->lpSurface);
>>>>>>> 0f834b91
    }
}

static Bool
winInitScreenShadowDD(ScreenPtr pScreen)
{
    winScreenPriv(pScreen);

    /* Get a device context for the screen  */
    pScreenPriv->hdcScreen = GetDC(pScreenPriv->hwndScreen);

    return winAllocateFBShadowDD(pScreen);
}

/*
 * Call the wrapped CloseScreen function.
 * 
 * Free our resources and private structures.
 */

static Bool
winCloseScreenShadowDD(int nIndex, ScreenPtr pScreen)
{
<<<<<<< HEAD
  winScreenPriv(pScreen);
  winScreenInfo		*pScreenInfo = pScreenPriv->pScreenInfo;
  Bool			fReturn;
  
  winDebug ("winCloseScreenShadowDD - Freeing screen resources\n");
=======
    winScreenPriv(pScreen);
    winScreenInfo *pScreenInfo = pScreenPriv->pScreenInfo;
    Bool fReturn;

#if CYGDEBUG
    winDebug("winCloseScreenShadowDD - Freeing screen resources\n");
#endif
>>>>>>> 0f834b91

    /* Flag that the screen is closed */
    pScreenPriv->fClosed = TRUE;
    pScreenPriv->fActive = FALSE;

    /* Call the wrapped CloseScreen procedure */
    WIN_UNWRAP(CloseScreen);
    if (pScreen->CloseScreen)
        fReturn = (*pScreen->CloseScreen) (nIndex, pScreen);

    winFreeFBShadowDD(pScreen);

    /* Free the screen DC */
    ReleaseDC(pScreenPriv->hwndScreen, pScreenPriv->hdcScreen);

    /* Delete the window property */
    RemoveProp(pScreenPriv->hwndScreen, WIN_SCR_PROP);

    /* Delete tray icon, if we have one */
    if (!pScreenInfo->fNoTrayIcon)
        winDeleteNotifyIcon(pScreenPriv);

    /* Free the exit confirmation dialog box, if it exists */
    if (g_hDlgExit != NULL) {
        DestroyWindow(g_hDlgExit);
        g_hDlgExit = NULL;
    }

    /* Kill our window */
    if (pScreenPriv->hwndScreen) {
        DestroyWindow(pScreenPriv->hwndScreen);
        pScreenPriv->hwndScreen = NULL;
    }

#if defined(XWIN_CLIPBOARD) || defined(XWIN_MULTIWINDOW)
<<<<<<< HEAD
  /* Destroy the thread startup mutex */
  if (pScreenPriv->pmServerStarted) pthread_mutex_destroy (&pScreenPriv->pmServerStarted);
=======
    /* Destroy the thread startup mutex */
    pthread_mutex_destroy(&pScreenPriv->pmServerStarted);
>>>>>>> 0f834b91
#endif

    /* Kill our screeninfo's pointer to the screen */
    pScreenInfo->pScreen = NULL;

    /* Free the screen privates for this screen */
    free((pointer) pScreenPriv);

    return fReturn;
}

/*
 * Tell mi what sort of visuals we need.
 * 
 * Generally we only need one visual, as our screen can only
 * handle one format at a time, I believe.  You may want
 * to verify that last sentence.
 */

static Bool
winInitVisualsShadowDD(ScreenPtr pScreen)
{
<<<<<<< HEAD
  winScreenPriv(pScreen);
  winScreenInfo		*pScreenInfo = pScreenPriv->pScreenInfo;
  DWORD			dwRedBits, dwGreenBits, dwBlueBits;

  /* Count the number of ones in each color mask */
  dwRedBits = winCountBits (pScreenPriv->dwRedMask);
  dwGreenBits = winCountBits (pScreenPriv->dwGreenMask);
  dwBlueBits = winCountBits (pScreenPriv->dwBlueMask);
  
  /* Store the maximum number of ones in a color mask as the bitsPerRGB */
  if (dwRedBits == 0 || dwGreenBits == 0 || dwBlueBits == 0)
    pScreenPriv->dwBitsPerRGB = 8;
  else if (dwRedBits > dwGreenBits && dwRedBits > dwBlueBits)
    pScreenPriv->dwBitsPerRGB = dwRedBits;
  else if (dwGreenBits > dwRedBits && dwGreenBits > dwBlueBits)
    pScreenPriv->dwBitsPerRGB = dwGreenBits;
  else
    pScreenPriv->dwBitsPerRGB = dwBlueBits;
  
  winDebug ("winInitVisualsShadowDD - Masks %08x %08x %08x BPRGB %d d %d "
	  "bpp %d\n",
	  (unsigned int) pScreenPriv->dwRedMask,
	  (unsigned int) pScreenPriv->dwGreenMask,
	  (unsigned int) pScreenPriv->dwBlueMask,
	  (int) pScreenPriv->dwBitsPerRGB,
	  (int) pScreenInfo->dwDepth,
	  (int) pScreenInfo->dwBPP);

  /* Create a single visual according to the Windows screen depth */
  switch (pScreenInfo->dwDepth)
    {
=======
    winScreenPriv(pScreen);
    winScreenInfo *pScreenInfo = pScreenPriv->pScreenInfo;
    DWORD dwRedBits, dwGreenBits, dwBlueBits;

    /* Count the number of ones in each color mask */
    dwRedBits = winCountBits(pScreenPriv->dwRedMask);
    dwGreenBits = winCountBits(pScreenPriv->dwGreenMask);
    dwBlueBits = winCountBits(pScreenPriv->dwBlueMask);

    /* Store the maximum number of ones in a color mask as the bitsPerRGB */
    if (dwRedBits == 0 || dwGreenBits == 0 || dwBlueBits == 0)
        pScreenPriv->dwBitsPerRGB = 8;
    else if (dwRedBits > dwGreenBits && dwRedBits > dwBlueBits)
        pScreenPriv->dwBitsPerRGB = dwRedBits;
    else if (dwGreenBits > dwRedBits && dwGreenBits > dwBlueBits)
        pScreenPriv->dwBitsPerRGB = dwGreenBits;
    else
        pScreenPriv->dwBitsPerRGB = dwBlueBits;

    ErrorF("winInitVisualsShadowDD - Masks %08x %08x %08x BPRGB %d d %d "
           "bpp %d\n",
           (unsigned int) pScreenPriv->dwRedMask,
           (unsigned int) pScreenPriv->dwGreenMask,
           (unsigned int) pScreenPriv->dwBlueMask,
           (int) pScreenPriv->dwBitsPerRGB,
           (int) pScreenInfo->dwDepth, (int) pScreenInfo->dwBPP);

    /* Create a single visual according to the Windows screen depth */
    switch (pScreenInfo->dwDepth) {
>>>>>>> 0f834b91
    case 24:
    case 16:
    case 15:
        /* Create the real visual */
        if (!miSetVisualTypesAndMasks(pScreenInfo->dwDepth,
                                      TrueColorMask,
                                      pScreenPriv->dwBitsPerRGB,
                                      TrueColor,
                                      pScreenPriv->dwRedMask,
                                      pScreenPriv->dwGreenMask,
                                      pScreenPriv->dwBlueMask)) {
            ErrorF("winInitVisualsShadowDD - miSetVisualTypesAndMasks "
                   "failed for TrueColor\n");
            return FALSE;
        }

#ifdef XWIN_EMULATEPSEUDO
        if (!pScreenInfo->fEmulatePseudo)
            break;

        /* Setup a pseudocolor visual */
        if (!miSetVisualTypesAndMasks(8, PseudoColorMask, 8, -1, 0, 0, 0)) {
            ErrorF("winInitVisualsShadowDD - miSetVisualTypesAndMasks "
                   "failed for PseudoColor\n");
            return FALSE;
        }
#endif
        break;

    case 8:
        if (!miSetVisualTypesAndMasks(pScreenInfo->dwDepth,
                                      pScreenInfo->fFullScreen
                                      ? PseudoColorMask : StaticColorMask,
                                      pScreenPriv->dwBitsPerRGB,
                                      pScreenInfo->fFullScreen
                                      ? PseudoColor : StaticColor,
                                      pScreenPriv->dwRedMask,
                                      pScreenPriv->dwGreenMask,
                                      pScreenPriv->dwBlueMask)) {
            ErrorF("winInitVisualsShadowDD - miSetVisualTypesAndMasks "
                   "failed\n");
            return FALSE;
        }
        break;

    default:
        ErrorF("winInitVisualsShadowDD - Unknown screen depth\n");
        return FALSE;
    }

<<<<<<< HEAD
  winDebug ("winInitVisualsShadowDD - Returning\n");
=======
#if CYGDEBUG
    winDebug("winInitVisualsShadowDD - Returning\n");
#endif
>>>>>>> 0f834b91

    return TRUE;
}

/*
 * Adjust the user proposed video mode
 */

static Bool
winAdjustVideoModeShadowDD(ScreenPtr pScreen)
{
    winScreenPriv(pScreen);
    winScreenInfo *pScreenInfo = pScreenPriv->pScreenInfo;
    HDC hdc = NULL;
    DWORD dwBPP;

    /* We're in serious trouble if we can't get a DC */
    hdc = GetDC(NULL);
    if (hdc == NULL) {
        ErrorF("winAdjustVideoModeShadowDD - GetDC () failed\n");
        return FALSE;
    }

    /* Query GDI for current display depth */
    dwBPP = GetDeviceCaps(hdc, BITSPIXEL);

    /* DirectDraw can only change the depth in fullscreen mode */
    if (!(pScreenInfo->fFullScreen && (pScreenInfo->dwBPP != WIN_DEFAULT_BPP))) {
        /* Otherwise, We'll use GDI's depth */
        pScreenInfo->dwBPP = dwBPP;
    }

    /* Release our DC */
    ReleaseDC(NULL, hdc);
    return TRUE;
}

/*
 * Blt exposed regions to the screen
 */

static Bool
winBltExposedRegionsShadowDD(ScreenPtr pScreen)
{
    winScreenPriv(pScreen);
    winScreenInfo *pScreenInfo = pScreenPriv->pScreenInfo;
    RECT rcSrc, rcDest;
    POINT ptOrigin;
    HDC hdcUpdate = NULL;
    PAINTSTRUCT ps;
    HRESULT ddrval = DD_OK;
    Bool fReturn = TRUE;
    Bool fLocked = TRUE;
    int i;

    /* BeginPaint gives us an hdc that clips to the invalidated region */
    hdcUpdate = BeginPaint(pScreenPriv->hwndScreen, &ps);
    if (hdcUpdate == NULL) {
        ErrorF("winBltExposedRegionsShadowDD - BeginPaint () returned "
               "a NULL device context handle.  Aborting blit attempt.\n");
        return FALSE;
    }

    /* Unlock the shadow surface, so we can blit */
    ddrval = IDirectDrawSurface2_Unlock(pScreenPriv->pddsShadow, NULL);
    if (FAILED(ddrval)) {
        fReturn = FALSE;
        goto winBltExposedRegionsShadowDD_Exit;
    }
    else {
        /* Flag that we have unlocked the shadow surface */
        fLocked = FALSE;
    }

    /* Get the origin of the window in the screen coords */
    ptOrigin.x = pScreenInfo->dwXOffset;
    ptOrigin.y = pScreenInfo->dwYOffset;

    MapWindowPoints(pScreenPriv->hwndScreen,
                    HWND_DESKTOP, (LPPOINT) & ptOrigin, 1);
    rcDest.left = ptOrigin.x;
    rcDest.right = ptOrigin.x + pScreenInfo->dwWidth;
    rcDest.top = ptOrigin.y;
    rcDest.bottom = ptOrigin.y + pScreenInfo->dwHeight;

    /* Source can be enter shadow surface, as Blt should clip */
    rcSrc.left = 0;
    rcSrc.top = 0;
    rcSrc.right = pScreenInfo->dwWidth;
    rcSrc.bottom = pScreenInfo->dwHeight;

    /* Try to regain the primary surface and blit again if we've lost it */
    for (i = 0; i <= WIN_REGAIN_SURFACE_RETRIES; ++i) {
        /* Our Blt should be clipped to the invalidated region */
        ddrval = IDirectDrawSurface2_Blt(pScreenPriv->pddsPrimary,
                                         &rcDest,
                                         pScreenPriv->pddsShadow,
                                         &rcSrc, DDBLT_WAIT, NULL);
        if (ddrval == DDERR_SURFACELOST) {
            /* Surface was lost */
            ErrorF("winBltExposedRegionsShadowDD - IDirectDrawSurface2_Blt "
                   "reported that the primary surface was lost, "
                   "trying to restore, retry: %d\n", i + 1);

            /* Try to restore the surface, once */
            ddrval = IDirectDrawSurface2_Restore(pScreenPriv->pddsPrimary);
            ErrorF("winBltExposedRegionsShadowDD - "
                   "IDirectDrawSurface2_Restore returned: ");
            if (ddrval == DD_OK)
                ErrorF("DD_OK\n");
            else if (ddrval == DDERR_WRONGMODE)
                ErrorF("DDERR_WRONGMODE\n");
            else if (ddrval == DDERR_INCOMPATIBLEPRIMARY)
                ErrorF("DDERR_INCOMPATIBLEPRIMARY\n");
            else if (ddrval == DDERR_UNSUPPORTED)
                ErrorF("DDERR_UNSUPPORTED\n");
            else if (ddrval == DDERR_INVALIDPARAMS)
                ErrorF("DDERR_INVALIDPARAMS\n");
            else if (ddrval == DDERR_INVALIDOBJECT)
                ErrorF("DDERR_INVALIDOBJECT\n");
            else
                ErrorF("unknown error: %08x\n", (unsigned int) ddrval);

            /* Loop around to try the blit one more time */
            continue;
        }
        else if (FAILED(ddrval)) {
            fReturn = FALSE;
            ErrorF("winBltExposedRegionsShadowDD - IDirectDrawSurface2_Blt "
                   "failed, but surface not lost: %08x %d\n",
                   (unsigned int) ddrval, (int) ddrval);
            goto winBltExposedRegionsShadowDD_Exit;
        }
        else {
            /* Success, stop looping */
            break;
        }
    }

    /* Relock the shadow surface */
    ddrval = IDirectDrawSurface2_Lock(pScreenPriv->pddsShadow,
                                      NULL,
                                      pScreenPriv->pddsdShadow,
                                      DDLOCK_WAIT, NULL);
    if (FAILED(ddrval)) {
        fReturn = FALSE;
        ErrorF("winBltExposedRegionsShadowDD - IDirectDrawSurface2_Lock "
               "failed\n");
        goto winBltExposedRegionsShadowDD_Exit;
    }
    else {
        /* Indicate that we have relocked the shadow surface */
        fLocked = TRUE;
    }

    /* Has our memory pointer changed? */
    if (pScreenInfo->pfb != pScreenPriv->pddsdShadow->lpSurface)
        winUpdateFBPointer(pScreen, pScreenPriv->pddsdShadow->lpSurface);

 winBltExposedRegionsShadowDD_Exit:
    /* EndPaint frees the DC */
    if (hdcUpdate != NULL)
        EndPaint(pScreenPriv->hwndScreen, &ps);

    /*
     * Relock the surface if it is not locked.  We don't care if locking fails,
     * as it will cause the server to shutdown within a few more operations.
     */
    if (!fLocked) {
        IDirectDrawSurface2_Lock(pScreenPriv->pddsShadow,
                                 NULL,
                                 pScreenPriv->pddsdShadow, DDLOCK_WAIT, NULL);

        /* Has our memory pointer changed? */
        if (pScreenInfo->pfb != pScreenPriv->pddsdShadow->lpSurface)
            winUpdateFBPointer(pScreen, pScreenPriv->pddsdShadow->lpSurface);

        fLocked = TRUE;
    }
    return fReturn;
}

/*
 * Do any engine-specific appliation-activation processing
 */

static Bool
winActivateAppShadowDD(ScreenPtr pScreen)
{
    winScreenPriv(pScreen);

    /*
     * Do we have a surface?
     * Are we active?
     * Are we fullscreen?
     */
    if (pScreenPriv != NULL
        && pScreenPriv->pddsPrimary != NULL && pScreenPriv->fActive) {
        /* Primary surface was lost, restore it */
        IDirectDrawSurface2_Restore(pScreenPriv->pddsPrimary);
    }

    return TRUE;
}

/*
 * Reblit the shadow framebuffer to the screen.
 */

static Bool
winRedrawScreenShadowDD(ScreenPtr pScreen)
{
    winScreenPriv(pScreen);
    winScreenInfo *pScreenInfo = pScreenPriv->pScreenInfo;
    HRESULT ddrval = DD_OK;
    RECT rcSrc, rcDest;
    POINT ptOrigin;

    /* Get the origin of the window in the screen coords */
    ptOrigin.x = pScreenInfo->dwXOffset;
    ptOrigin.y = pScreenInfo->dwYOffset;
    MapWindowPoints(pScreenPriv->hwndScreen,
                    HWND_DESKTOP, (LPPOINT) & ptOrigin, 1);
    rcDest.left = ptOrigin.x;
    rcDest.right = ptOrigin.x + pScreenInfo->dwWidth;
    rcDest.top = ptOrigin.y;
    rcDest.bottom = ptOrigin.y + pScreenInfo->dwHeight;

    /* Source can be entire shadow surface, as Blt should clip for us */
    rcSrc.left = 0;
    rcSrc.top = 0;
    rcSrc.right = pScreenInfo->dwWidth;
    rcSrc.bottom = pScreenInfo->dwHeight;

    /* Redraw the whole window, to take account for the new colors */
    ddrval = IDirectDrawSurface2_Blt(pScreenPriv->pddsPrimary,
                                     &rcDest,
                                     pScreenPriv->pddsShadow,
                                     &rcSrc, DDBLT_WAIT, NULL);
    if (FAILED(ddrval)) {
        ErrorF("winRedrawScreenShadowDD - IDirectDrawSurface_Blt () "
               "failed: %08x\n", (unsigned int) ddrval);
    }

    return TRUE;
}

/*
 * Realize the currently installed colormap
 */

static Bool
winRealizeInstalledPaletteShadowDD(ScreenPtr pScreen)
{
    return TRUE;
}

/*
 * Install the specified colormap
 */

static Bool
winInstallColormapShadowDD(ColormapPtr pColormap)
{
    ScreenPtr pScreen = pColormap->pScreen;

    winScreenPriv(pScreen);
    winCmapPriv(pColormap);
    HRESULT ddrval = DD_OK;

    /* Install the DirectDraw palette on the primary surface */
    ddrval = IDirectDrawSurface2_SetPalette(pScreenPriv->pddsPrimary,
                                            pCmapPriv->lpDDPalette);
    if (FAILED(ddrval)) {
        ErrorF("winInstallColormapShadowDD - Failed installing the "
               "DirectDraw palette.\n");
        return FALSE;
    }

    /* Save a pointer to the newly installed colormap */
    pScreenPriv->pcmapInstalled = pColormap;

    return TRUE;
}

/*
 * Store the specified colors in the specified colormap
 */

static Bool
winStoreColorsShadowDD(ColormapPtr pColormap, int ndef, xColorItem * pdefs)
{
    ScreenPtr pScreen = pColormap->pScreen;

    winScreenPriv(pScreen);
    winCmapPriv(pColormap);
    ColormapPtr curpmap = pScreenPriv->pcmapInstalled;
    HRESULT ddrval = DD_OK;

    /* Put the X colormap entries into the Windows logical palette */
    ddrval = IDirectDrawPalette_SetEntries(pCmapPriv->lpDDPalette,
                                           0,
                                           pdefs[0].pixel,
                                           ndef,
                                           pCmapPriv->peColors
                                           + pdefs[0].pixel);
    if (FAILED(ddrval)) {
        ErrorF("winStoreColorsShadowDD - SetEntries () failed\n");
        return FALSE;
    }

    /* Don't install the DirectDraw palette if the colormap is not installed */
    if (pColormap != curpmap) {
        return TRUE;
    }

    if (!winInstallColormapShadowDD(pColormap)) {
        ErrorF("winStoreColorsShadowDD - Failed installing colormap\n");
        return FALSE;
    }

    return TRUE;
}

/*
 * Colormap initialization procedure
 */

static Bool
winCreateColormapShadowDD(ColormapPtr pColormap)
{
    HRESULT ddrval = DD_OK;
    ScreenPtr pScreen = pColormap->pScreen;

    winScreenPriv(pScreen);
    winCmapPriv(pColormap);

    /* Create a DirectDraw palette */
    ddrval = IDirectDraw2_CreatePalette(pScreenPriv->pdd,
                                        DDPCAPS_8BIT | DDPCAPS_ALLOW256,
                                        pCmapPriv->peColors,
                                        &pCmapPriv->lpDDPalette, NULL);
    if (FAILED(ddrval)) {
        ErrorF("winCreateColormapShadowDD - CreatePalette failed\n");
        return FALSE;
    }

    return TRUE;
}

/*
 * Colormap destruction procedure
 */

static Bool
winDestroyColormapShadowDD(ColormapPtr pColormap)
{
<<<<<<< HEAD
  winScreenPriv(pColormap->pScreen);
  winCmapPriv(pColormap);
  HRESULT		ddrval = DD_OK;

  /*
   * Is colormap to be destroyed the default?
   *
   * Non-default colormaps should have had winUninstallColormap
   * called on them before we get here.  The default colormap
   * will not have had winUninstallColormap called on it.  Thus,
   * we need to handle the default colormap in a special way.
   */
  if (pColormap->flags & IsDefault)
    {
      winDebug ("winDestroyColormapShadowDD - Destroying default "
	      "colormap\n");
      
      /*
       * FIXME: Walk the list of all screens, popping the default
       * palette out of each screen device context.
       */
      
      /* Pop the palette out of the primary surface */
      ddrval = IDirectDrawSurface2_SetPalette (pScreenPriv->pddsPrimary,
					       NULL);
      if (FAILED (ddrval))
	{
	  ErrorF ("winDestroyColormapShadowDD - Failed freeing the "
		  "default colormap DirectDraw palette.\n");
	  return FALSE;
	}

      /* Clear our private installed colormap pointer */
      pScreenPriv->pcmapInstalled = NULL;
=======
    winScreenPriv(pColormap->pScreen);
    winCmapPriv(pColormap);
    HRESULT ddrval = DD_OK;

    /*
     * Is colormap to be destroyed the default?
     *
     * Non-default colormaps should have had winUninstallColormap
     * called on them before we get here.  The default colormap
     * will not have had winUninstallColormap called on it.  Thus,
     * we need to handle the default colormap in a special way.
     */
    if (pColormap->flags & IsDefault) {
#if CYGDEBUG
        winDebug("winDestroyColormapShadowDD - Destroying default "
                 "colormap\n");
#endif

        /*
         * FIXME: Walk the list of all screens, popping the default
         * palette out of each screen device context.
         */

        /* Pop the palette out of the primary surface */
        ddrval = IDirectDrawSurface2_SetPalette(pScreenPriv->pddsPrimary, NULL);
        if (FAILED(ddrval)) {
            ErrorF("winDestroyColormapShadowDD - Failed freeing the "
                   "default colormap DirectDraw palette.\n");
            return FALSE;
        }

        /* Clear our private installed colormap pointer */
        pScreenPriv->pcmapInstalled = NULL;
>>>>>>> 0f834b91
    }

    /* Release the palette */
    IDirectDrawPalette_Release(pCmapPriv->lpDDPalette);

    /* Invalidate the colormap privates */
    pCmapPriv->lpDDPalette = NULL;

    return TRUE;
}

/*
 * Set engine specific functions
 */

Bool
winSetEngineFunctionsShadowDD(ScreenPtr pScreen)
{
    winScreenPriv(pScreen);
    winScreenInfo *pScreenInfo = pScreenPriv->pScreenInfo;

    /* Set our pointers */
    pScreenPriv->pwinAllocateFB = winAllocateFBShadowDD;
    pScreenPriv->pwinFreeFB = winFreeFBShadowDD;
    pScreenPriv->pwinShadowUpdate = winShadowUpdateDD;
    pScreenPriv->pwinInitScreen = winInitScreenShadowDD;
    pScreenPriv->pwinCloseScreen = winCloseScreenShadowDD;
    pScreenPriv->pwinInitVisuals = winInitVisualsShadowDD;
    pScreenPriv->pwinAdjustVideoMode = winAdjustVideoModeShadowDD;
    if (pScreenInfo->fFullScreen)
        pScreenPriv->pwinCreateBoundingWindow =
            winCreateBoundingWindowFullScreen;
    else
        pScreenPriv->pwinCreateBoundingWindow = winCreateBoundingWindowWindowed;
    pScreenPriv->pwinFinishScreenInit = winFinishScreenInitFB;
    pScreenPriv->pwinBltExposedRegions = winBltExposedRegionsShadowDD;
    pScreenPriv->pwinActivateApp = winActivateAppShadowDD;
    pScreenPriv->pwinRedrawScreen = winRedrawScreenShadowDD;
    pScreenPriv->pwinRealizeInstalledPalette
        = winRealizeInstalledPaletteShadowDD;
    pScreenPriv->pwinInstallColormap = winInstallColormapShadowDD;
    pScreenPriv->pwinStoreColors = winStoreColorsShadowDD;
    pScreenPriv->pwinCreateColormap = winCreateColormapShadowDD;
    pScreenPriv->pwinDestroyColormap = winDestroyColormapShadowDD;
    pScreenPriv->pwinHotKeyAltTab =
        (winHotKeyAltTabProcPtr) (void (*)(void)) NoopDDA;
    pScreenPriv->pwinCreatePrimarySurface = winCreatePrimarySurfaceShadowDD;
    pScreenPriv->pwinReleasePrimarySurface = winReleasePrimarySurfaceShadowDD;
#ifdef XWIN_MULTIWINDOW
    pScreenPriv->pwinFinishCreateWindowsWindow =
        (winFinishCreateWindowsWindowProcPtr) (void (*)(void)) NoopDDA;
#endif

    return TRUE;
}<|MERGE_RESOLUTION|>--- conflicted
+++ resolved
@@ -36,27 +36,7 @@
 #endif
 #include "win.h"
 
-/*
-<<<<<<< HEAD
-
-=======
- * FIXME: Headers are broken, DEFINE_GUID doesn't work correctly,
- * so we have to redefine it here.
- */
-#ifdef DEFINE_GUID
-#undef DEFINE_GUID
-#define DEFINE_GUID(n,l,w1,w2,b1,b2,b3,b4,b5,b6,b7,b8) const GUID n GUID_SECT = {l,w1,w2,{b1,b2,b3,b4,b5,b6,b7,b8}}
-#endif                          /* DEFINE_GUID */
-
-/*
- * FIXME: Headers are broken, IID_IDirectDraw2 has to be defined
- * here manually.  Should be handled by ddraw.h
- */
-#ifndef IID_IDirectDraw2
-DEFINE_GUID(IID_IDirectDraw2, 0xB3A6F3E0, 0x2B43, 0x11CF, 0xA2, 0xDE, 0x00,
-            0xAA, 0x00, 0xB9, 0x33, 0x56);
-#endif                          /* IID_IDirectDraw2 */
->>>>>>> 0f834b91
+
 
 /*
  * Local prototypes
@@ -134,15 +114,8 @@
                "surface: %08x\n", (unsigned int) ddrval);
         return FALSE;
     }
-<<<<<<< HEAD
-  
-  winDebug ("winCreatePrimarySurfaceShadowDD - Created primary surface\n");
-=======
-
-#if CYGDEBUG
+
     winDebug("winCreatePrimarySurfaceShadowDD - Created primary surface\n");
-#endif
->>>>>>> 0f834b91
 
     /*
      * Attach a clipper to the primary surface that will clip our blits to our
@@ -156,15 +129,8 @@
         return FALSE;
     }
 
-<<<<<<< HEAD
-  winDebug ("winCreatePrimarySurfaceShadowDD - Attached clipper to "
-	  "primary surface\n");
-=======
-#if CYGDEBUG
     winDebug("winCreatePrimarySurfaceShadowDD - Attached clipper to "
              "primary surface\n");
-#endif
->>>>>>> 0f834b91
 
     /* Everything was correct */
     return TRUE;
@@ -180,11 +146,7 @@
 {
     winScreenPriv(pScreen);
 
-<<<<<<< HEAD
-  winDebug ("winReleasePrimarySurfaceShadowDD - Hello\n");
-=======
-    ErrorF("winReleasePrimarySurfaceShadowDD - Hello\n");
->>>>>>> 0f834b91
+    winDebug ("winReleasePrimarySurfaceShadowDD - Hello\n");
 
     /* Release the primary surface and clipper, if they exist */
     if (pScreenPriv->pddsPrimary) {
@@ -194,22 +156,14 @@
          */
         IDirectDrawSurface2_SetClipper(pScreenPriv->pddsPrimary, NULL);
 
-<<<<<<< HEAD
-      winDebug ("winReleasePrimarySurfaceShadowDD - Detached clipper\n");
-=======
-        ErrorF("winReleasePrimarySurfaceShadowDD - Detached clipper\n");
->>>>>>> 0f834b91
+        winDebug ("winReleasePrimarySurfaceShadowDD - Detached clipper\n");
 
         /* Release the primary surface */
         IDirectDrawSurface2_Release(pScreenPriv->pddsPrimary);
         pScreenPriv->pddsPrimary = NULL;
     }
 
-<<<<<<< HEAD
-  winDebug ("winReleasePrimarySurfaceShadowDD - Released primary surface\n");
-=======
-    ErrorF("winReleasePrimarySurfaceShadowDD - Released primary surface\n");
->>>>>>> 0f834b91
+    winDebug ("winReleasePrimarySurfaceShadowDD - Released primary surface\n");
 
     return TRUE;
 }
@@ -231,13 +185,7 @@
     DDSURFACEDESC ddsd;
     DDSURFACEDESC *pddsdShadow = NULL;
 
-<<<<<<< HEAD
-  winDebug ("winAllocateFBShadowDD\n");
-=======
-#if CYGDEBUG
     winDebug("winAllocateFBShadowDD\n");
-#endif
->>>>>>> 0f834b91
 
     /* Create a clipper */
     ddrval = (*g_fpDirectDrawCreateClipper) (0,
@@ -248,13 +196,7 @@
         return FALSE;
     }
 
-<<<<<<< HEAD
-  winDebug ("winAllocateFBShadowDD - Created a clipper\n");
-=======
-#if CYGDEBUG
     winDebug("winAllocateFBShadowDD - Created a clipper\n");
-#endif
->>>>>>> 0f834b91
 
     /* Attach the clipper to our display window */
     ddrval = IDirectDrawClipper_SetHWnd(pScreenPriv->pddcPrimary,
@@ -265,13 +207,7 @@
         return FALSE;
     }
 
-<<<<<<< HEAD
-  winDebug ("winAllocateFBShadowDD - Attached clipper to window\n");
-=======
-#if CYGDEBUG
     winDebug("winAllocateFBShadowDD - Attached clipper to window\n");
-#endif
->>>>>>> 0f834b91
 
     /* Create a DirectDraw object, store the address at lpdd */
     ddrval = (*g_fpDirectDrawCreate) (NULL, &pScreenPriv->pdd, NULL);
@@ -281,13 +217,7 @@
         return FALSE;
     }
 
-<<<<<<< HEAD
-  winDebug ("winAllocateFBShadowDD () - Created and initialized DD\n");
-=======
-#if CYGDEBUG
     winDebug("winAllocateFBShadowDD () - Created and initialized DD\n");
-#endif
->>>>>>> 0f834b91
 
     /* Get a DirectDraw2 interface pointer */
     ddrval = IDirectDraw_QueryInterface(pScreenPriv->pdd,
@@ -299,116 +229,6 @@
         return FALSE;
     }
 
-<<<<<<< HEAD
-  /* Are we full screen? */
-  if (pScreenInfo->fFullScreen)
-    {
-      DDSURFACEDESC	ddsdCurrent;
-      DWORD		dwRefreshRateCurrent = 0;
-      HDC		hdc = NULL;
-
-      /* Set the cooperative level to full screen */
-      ddrval = IDirectDraw2_SetCooperativeLevel (pScreenPriv->pdd2,
-						 pScreenPriv->hwndScreen,
-						 DDSCL_EXCLUSIVE
-						 | DDSCL_FULLSCREEN);
-      if (FAILED (ddrval))
-	{
-	  ErrorF ("winAllocateFBShadowDD - Could not set "
-		  "cooperative level: %08x\n",
-		  (unsigned int) ddrval);
-	  return FALSE;
-	}
-
-      /*
-       * We only need to get the current refresh rate for comparison
-       * if a refresh rate has been passed on the command line.
-       */
-      if (pScreenInfo->dwRefreshRate != 0)
-	{
-	  ZeroMemory (&ddsdCurrent, sizeof (ddsdCurrent));
-	  ddsdCurrent.dwSize = sizeof (ddsdCurrent);
-	  
-	  /* Get information about current display settings */
-	  ddrval = IDirectDraw2_GetDisplayMode (pScreenPriv->pdd2,
-						&ddsdCurrent);
-	  if (FAILED (ddrval))
-	    {
-	      ErrorF ("winAllocateFBShadowDD - Could not get current "
-		      "refresh rate: %08x.  Continuing.\n",
-		      (unsigned int) ddrval);
-	      dwRefreshRateCurrent = 0;
-	    }
-	  else
-	    {
-	      /* Grab the current refresh rate */
-	      dwRefreshRateCurrent = ddsdCurrent.u2.dwRefreshRate;
-	    }
-	}
-
-      /* Clean up the refresh rate */
-      if (dwRefreshRateCurrent == pScreenInfo->dwRefreshRate)
-	{
-	  /*
-	   * Refresh rate is non-specified or equal to current.
-	   */
-	  pScreenInfo->dwRefreshRate = 0;
-	}
-
-      /* Grab a device context for the screen */
-      hdc = GetDC (NULL);
-      if (hdc == NULL)
-	{
-	  ErrorF ("winAllocateFBShadowDD - GetDC () failed\n");
-	  return FALSE;
-	}
-
-      /* Only change the video mode when different than current mode */
-      if (!pScreenInfo->fMultipleMonitors
-	  && (pScreenInfo->dwWidth != GetSystemMetrics (SM_CXSCREEN)
-	      || pScreenInfo->dwHeight != GetSystemMetrics (SM_CYSCREEN)
-	      || pScreenInfo->dwBPP != GetDeviceCaps (hdc, BITSPIXEL)
-	      || pScreenInfo->dwRefreshRate != 0))
-	{
-	  winDebug ("winAllocateFBShadowDD - Changing video mode\n");
-
-	  /* Change the video mode to the mode requested, and use the driver default refresh rate on failure */
-	  ddrval = IDirectDraw2_SetDisplayMode (pScreenPriv->pdd2,
-						pScreenInfo->dwWidth,
-						pScreenInfo->dwHeight,
-						pScreenInfo->dwBPP,
-						pScreenInfo->dwRefreshRate,
-						0);
-	  if (FAILED (ddrval))
-	    {
-	      ErrorF ("winAllocateFBShadowDD - Could not set "\
-		      "full screen display mode: %08x\n",
-		      (unsigned int) ddrval);
-	      ErrorF ("winAllocateFBShadowDD - Using default driver refresh rate\n");
-	      ddrval = IDirectDraw2_SetDisplayMode (pScreenPriv->pdd2,
-						    pScreenInfo->dwWidth,
-						    pScreenInfo->dwHeight,
-						    pScreenInfo->dwBPP,
-						    0,
-						    0);
-	      if (FAILED(ddrval))
-		{
-			ErrorF ("winAllocateFBShadowDD - Could not set default refresh rate "
-				"full screen display mode: %08x\n",
-				(unsigned int) ddrval);
-			return FALSE;
-		}
-	    }
-	}
-      else
-	{
-	  winDebug ("winAllocateFBShadowDD - Not changing video mode\n");
-	}
-
-      /* Release our DC */
-      ReleaseDC (NULL, hdc);
-      hdc = NULL;
-=======
     /* Are we full screen? */
     if (pScreenInfo->fFullScreen) {
         DDSURFACEDESC ddsdCurrent;
@@ -470,7 +290,7 @@
                 || pScreenInfo->dwHeight != GetSystemMetrics(SM_CYSCREEN)
                 || pScreenInfo->dwBPP != GetDeviceCaps(hdc, BITSPIXEL)
                 || pScreenInfo->dwRefreshRate != 0)) {
-            ErrorF("winAllocateFBShadowDD - Changing video mode\n");
+            winDebug ("winAllocateFBShadowDD - Changing video mode\n");
 
             /* Change the video mode to the mode requested, and use the driver default refresh rate on failure */
             ddrval = IDirectDraw2_SetDisplayMode(pScreenPriv->pdd2,
@@ -499,13 +319,12 @@
             }
         }
         else {
-            ErrorF("winAllocateFBShadowDD - Not changing video mode\n");
+            winDebug ("winAllocateFBShadowDD - Not changing video mode\n");
         }
 
         /* Release our DC */
         ReleaseDC(NULL, hdc);
         hdc = NULL;
->>>>>>> 0f834b91
     }
     else {
         /* Set the cooperative level for windowed mode */
@@ -549,15 +368,8 @@
                "surface: %08x\n", (unsigned int) ddrval);
         return FALSE;
     }
-<<<<<<< HEAD
-  
-  winDebug ("winAllocateFBShadowDD - Created shadow\n");
-=======
-
-#if CYGDEBUG
+
     winDebug("winAllocateFBShadowDD - Created shadow\n");
-#endif
->>>>>>> 0f834b91
 
     /* Allocate a DD surface description for our screen privates */
     pddsdShadow = pScreenPriv->pddsdShadow = malloc(sizeof(DDSURFACEDESC));
@@ -569,13 +381,7 @@
     ZeroMemory(pddsdShadow, sizeof(*pddsdShadow));
     pddsdShadow->dwSize = sizeof(*pddsdShadow);
 
-<<<<<<< HEAD
-  winDebug ("winAllocateFBShadowDD - Locking shadow\n");
-=======
-#if CYGDEBUG
     winDebug("winAllocateFBShadowDD - Locking shadow\n");
-#endif
->>>>>>> 0f834b91
 
     /* Lock the shadow surface */
     ddrval = IDirectDrawSurface2_Lock(pScreenPriv->pddsShadow,
@@ -586,13 +392,7 @@
         return FALSE;
     }
 
-<<<<<<< HEAD
-  winDebug ("winAllocateFBShadowDD - Locked shadow\n");
-=======
-#if CYGDEBUG
     winDebug("winAllocateFBShadowDD - Locked shadow\n");
-#endif
->>>>>>> 0f834b91
 
     /* We don't know how to deal with anything other than RGB */
     if (!(pddsdShadow->ddpfPixelFormat.dwFlags & DDPF_RGB)) {
@@ -612,13 +412,7 @@
     pScreenPriv->dwGreenMask = pddsdShadow->ddpfPixelFormat.u3.dwGBitMask;
     pScreenPriv->dwBlueMask = pddsdShadow->ddpfPixelFormat.u4.dwBBitMask;
 
-<<<<<<< HEAD
-  winDebug ("winAllocateFBShadowDD - Returning\n");
-=======
-#if CYGDEBUG
     winDebug("winAllocateFBShadowDD - Returning\n");
-#endif
->>>>>>> 0f834b91
 
     return TRUE;
 }
@@ -786,23 +580,9 @@
         return;
     }
 
-<<<<<<< HEAD
-  /* Has our memory pointer changed? */
-  if (pScreenInfo->pfb != pScreenPriv->pddsdShadow->lpSurface)
-    {
-      extern const char *g_pszLogFile;
-      ErrorF ("winShadowUpdateDD - Memory location of the shadow "
-	      "surface has changed, trying to update the root window "
-	      "pixmap header to point to the new address.  If you get "
-	      "this message and "PROJECT_NAME" freezes or crashes "
-	      "after this message then send a problem report and your "
-	      "%s file to " BUILDERADDR "\n", g_pszLogFile);
-
-      /* Location of shadow framebuffer has changed */
-      winUpdateFBPointer(pScreen, pScreenPriv->pddsdShadow->lpSurface);
-=======
     /* Has our memory pointer changed? */
     if (pScreenInfo->pfb != pScreenPriv->pddsdShadow->lpSurface) {
+      extern const char *g_pszLogFile;
         ErrorF("winShadowUpdateDD - Memory location of the shadow "
                "surface has changed, trying to update the root window "
                "pixmap header to point to the new address.  If you get "
@@ -812,7 +592,6 @@
 
         /* Location of shadow framebuffer has changed */
         winUpdateFBPointer(pScreen, pScreenPriv->pddsdShadow->lpSurface);
->>>>>>> 0f834b91
     }
 }
 
@@ -836,21 +615,11 @@
 static Bool
 winCloseScreenShadowDD(int nIndex, ScreenPtr pScreen)
 {
-<<<<<<< HEAD
-  winScreenPriv(pScreen);
-  winScreenInfo		*pScreenInfo = pScreenPriv->pScreenInfo;
-  Bool			fReturn;
-  
-  winDebug ("winCloseScreenShadowDD - Freeing screen resources\n");
-=======
     winScreenPriv(pScreen);
     winScreenInfo *pScreenInfo = pScreenPriv->pScreenInfo;
     Bool fReturn;
 
-#if CYGDEBUG
     winDebug("winCloseScreenShadowDD - Freeing screen resources\n");
-#endif
->>>>>>> 0f834b91
 
     /* Flag that the screen is closed */
     pScreenPriv->fClosed = TRUE;
@@ -886,13 +655,8 @@
     }
 
 #if defined(XWIN_CLIPBOARD) || defined(XWIN_MULTIWINDOW)
-<<<<<<< HEAD
-  /* Destroy the thread startup mutex */
-  if (pScreenPriv->pmServerStarted) pthread_mutex_destroy (&pScreenPriv->pmServerStarted);
-=======
     /* Destroy the thread startup mutex */
-    pthread_mutex_destroy(&pScreenPriv->pmServerStarted);
->>>>>>> 0f834b91
+    if (pScreenPriv->pmServerStarted) pthread_mutex_destroy (&pScreenPriv->pmServerStarted);
 #endif
 
     /* Kill our screeninfo's pointer to the screen */
@@ -915,39 +679,6 @@
 static Bool
 winInitVisualsShadowDD(ScreenPtr pScreen)
 {
-<<<<<<< HEAD
-  winScreenPriv(pScreen);
-  winScreenInfo		*pScreenInfo = pScreenPriv->pScreenInfo;
-  DWORD			dwRedBits, dwGreenBits, dwBlueBits;
-
-  /* Count the number of ones in each color mask */
-  dwRedBits = winCountBits (pScreenPriv->dwRedMask);
-  dwGreenBits = winCountBits (pScreenPriv->dwGreenMask);
-  dwBlueBits = winCountBits (pScreenPriv->dwBlueMask);
-  
-  /* Store the maximum number of ones in a color mask as the bitsPerRGB */
-  if (dwRedBits == 0 || dwGreenBits == 0 || dwBlueBits == 0)
-    pScreenPriv->dwBitsPerRGB = 8;
-  else if (dwRedBits > dwGreenBits && dwRedBits > dwBlueBits)
-    pScreenPriv->dwBitsPerRGB = dwRedBits;
-  else if (dwGreenBits > dwRedBits && dwGreenBits > dwBlueBits)
-    pScreenPriv->dwBitsPerRGB = dwGreenBits;
-  else
-    pScreenPriv->dwBitsPerRGB = dwBlueBits;
-  
-  winDebug ("winInitVisualsShadowDD - Masks %08x %08x %08x BPRGB %d d %d "
-	  "bpp %d\n",
-	  (unsigned int) pScreenPriv->dwRedMask,
-	  (unsigned int) pScreenPriv->dwGreenMask,
-	  (unsigned int) pScreenPriv->dwBlueMask,
-	  (int) pScreenPriv->dwBitsPerRGB,
-	  (int) pScreenInfo->dwDepth,
-	  (int) pScreenInfo->dwBPP);
-
-  /* Create a single visual according to the Windows screen depth */
-  switch (pScreenInfo->dwDepth)
-    {
-=======
     winScreenPriv(pScreen);
     winScreenInfo *pScreenInfo = pScreenPriv->pScreenInfo;
     DWORD dwRedBits, dwGreenBits, dwBlueBits;
@@ -967,17 +698,16 @@
     else
         pScreenPriv->dwBitsPerRGB = dwBlueBits;
 
-    ErrorF("winInitVisualsShadowDD - Masks %08x %08x %08x BPRGB %d d %d "
-           "bpp %d\n",
-           (unsigned int) pScreenPriv->dwRedMask,
-           (unsigned int) pScreenPriv->dwGreenMask,
-           (unsigned int) pScreenPriv->dwBlueMask,
-           (int) pScreenPriv->dwBitsPerRGB,
-           (int) pScreenInfo->dwDepth, (int) pScreenInfo->dwBPP);
+    winDebug ("winInitVisualsShadowDD - Masks %08x %08x %08x BPRGB %d d %d "
+              "bpp %d\n",
+              (unsigned int) pScreenPriv->dwRedMask,
+              (unsigned int) pScreenPriv->dwGreenMask,
+              (unsigned int) pScreenPriv->dwBlueMask,
+              (int) pScreenPriv->dwBitsPerRGB,
+              (int) pScreenInfo->dwDepth, (int) pScreenInfo->dwBPP);
 
     /* Create a single visual according to the Windows screen depth */
     switch (pScreenInfo->dwDepth) {
->>>>>>> 0f834b91
     case 24:
     case 16:
     case 15:
@@ -1028,13 +758,7 @@
         return FALSE;
     }
 
-<<<<<<< HEAD
-  winDebug ("winInitVisualsShadowDD - Returning\n");
-=======
-#if CYGDEBUG
     winDebug("winInitVisualsShadowDD - Returning\n");
-#endif
->>>>>>> 0f834b91
 
     return TRUE;
 }
@@ -1392,42 +1116,6 @@
 static Bool
 winDestroyColormapShadowDD(ColormapPtr pColormap)
 {
-<<<<<<< HEAD
-  winScreenPriv(pColormap->pScreen);
-  winCmapPriv(pColormap);
-  HRESULT		ddrval = DD_OK;
-
-  /*
-   * Is colormap to be destroyed the default?
-   *
-   * Non-default colormaps should have had winUninstallColormap
-   * called on them before we get here.  The default colormap
-   * will not have had winUninstallColormap called on it.  Thus,
-   * we need to handle the default colormap in a special way.
-   */
-  if (pColormap->flags & IsDefault)
-    {
-      winDebug ("winDestroyColormapShadowDD - Destroying default "
-	      "colormap\n");
-      
-      /*
-       * FIXME: Walk the list of all screens, popping the default
-       * palette out of each screen device context.
-       */
-      
-      /* Pop the palette out of the primary surface */
-      ddrval = IDirectDrawSurface2_SetPalette (pScreenPriv->pddsPrimary,
-					       NULL);
-      if (FAILED (ddrval))
-	{
-	  ErrorF ("winDestroyColormapShadowDD - Failed freeing the "
-		  "default colormap DirectDraw palette.\n");
-	  return FALSE;
-	}
-
-      /* Clear our private installed colormap pointer */
-      pScreenPriv->pcmapInstalled = NULL;
-=======
     winScreenPriv(pColormap->pScreen);
     winCmapPriv(pColormap);
     HRESULT ddrval = DD_OK;
@@ -1441,10 +1129,8 @@
      * we need to handle the default colormap in a special way.
      */
     if (pColormap->flags & IsDefault) {
-#if CYGDEBUG
         winDebug("winDestroyColormapShadowDD - Destroying default "
                  "colormap\n");
-#endif
 
         /*
          * FIXME: Walk the list of all screens, popping the default
@@ -1461,7 +1147,6 @@
 
         /* Clear our private installed colormap pointer */
         pScreenPriv->pcmapInstalled = NULL;
->>>>>>> 0f834b91
     }
 
     /* Release the palette */
