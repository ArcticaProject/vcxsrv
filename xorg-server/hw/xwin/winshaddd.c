--- conflicted
+++ resolved
@@ -36,11 +36,6 @@
 #endif
 #include "win.h"
 
-<<<<<<< HEAD
-
-
-=======
->>>>>>> 1738a697
 /*
  * Local prototypes
  */
