--- conflicted
+++ resolved
@@ -86,11 +86,7 @@
 ATEND                   { return ATEND; }
 EXEC                    { return EXEC; }
 ALWAYSONTOP             { return ALWAYSONTOP; }
-<<<<<<< HEAD
-DEBUG                   { return DEBUGTOK; }
-=======
 DEBUG                   { return DEBUGOUTPUT; }
->>>>>>> 8d38172d
 RELOAD                  { return RELOAD; }
 TRAYICON                { return TRAYICON; }
 SILENTEXIT		{ return SILENTEXIT; }
