%{ # -*- C -*-
/*
 * Copyright (C) 1994-2000 The XFree86 Project, Inc. All Rights Reserved.
 * Copyright (C) Colin Harrison 2005-2008
 *
 * Permission is hereby granted, free of charge, to any person obtaining
 * a copy of this software and associated documentation files (the
 * "Software"), to deal in the Software without restriction, including
 * without limitation the rights to use, copy, modify, merge, publish,
 * distribute, sublicense, and/or sell copies of the Software, and to
 * permit persons to whom the Software is furnished to do so, subject to
 * the following conditions:
 *
 * The above copyright notice and this permission notice shall be
 * included in all copies or substantial portions of the Software.
 *
 * THE SOFTWARE IS PROVIDED "AS IS", WITHOUT WARRANTY OF ANY KIND,
 * EXPRESS OR IMPLIED, INCLUDING BUT NOT LIMITED TO THE WARRANTIES OF
 * MERCHANTABILITY, FITNESS FOR A PARTICULAR PURPOSE AND
 * NONINFRINGEMENT. IN NO EVENT SHALL THE XFREE86 PROJECT BE LIABLE FOR
 * ANY CLAIM, DAMAGES OR OTHER LIABILITY, WHETHER IN AN ACTION OF
 * CONTRACT, TORT OR OTHERWISE, ARISING FROM, OUT OF OR IN CONNECTION
 * WITH THE SOFTWARE OR THE USE OR OTHER DEALINGS IN THE SOFTWARE.
 *
 * Except as contained in this notice, the name of the XFree86 Project
 * shall not be used in advertising or otherwise to promote the sale, use
 * or other dealings in this Software without prior written authorization
 * from the XFree86 Project.
 *
 * Authors:     Earle F. Philhower, III
 *              Colin Harrison
 */
/* $XFree86: $ */

#include <stdio.h>
#include <stdlib.h>
#include <string.h>
#include "winprefsyacc.h"

extern int yyparse(void);

<<<<<<< HEAD
int yylineno;
=======
extern void ErrorF (const char* /*f*/, ...);
>>>>>>> 7b3f315a

/* Copy the parsed string, must be free()d in yacc parser */
static char *makestr(char *str)
{
  char *ptr;
  ptr = (char*)malloc (strlen(str)+1);
  if (!ptr)
    {
      ErrorF ("winMultiWindowLex:makestr() out of memory\n");
      exit (-1);
    }
  strcpy(ptr, str);
  return ptr;
}

%}

%option yylineno
%option nounput
%option noinput
%option never-interactive

%%
\#.*[\r\n]              { /* comment */ return NEWLINE; }
\/\/.*[\r\n]            { /* comment */ return NEWLINE; }
[\r\n]                  { return NEWLINE; }
[ \t]+                  { /* ignore whitespace */ }
MENU                    { return MENU; }
ICONDIRECTORY           { return ICONDIRECTORY; }
DEFAULTICON             { return DEFAULTICON; }
ICONS                   { return ICONS; }
STYLES                  { return STYLES; }
TOPMOST                 { return TOPMOST; }
MAXIMIZE                { return MAXIMIZE; }
MINIMIZE                { return MINIMIZE; }
BOTTOM                  { return BOTTOM; }
NOTITLE                 { return NOTITLE; }
OUTLINE                 { return OUTLINE; }
NOFRAME                 { return NOFRAME; }
ROOTMENU                { return ROOTMENU; }
DEFAULTSYSMENU          { return DEFAULTSYSMENU; }
SYSMENU                 { return SYSMENU; }
SEPARATOR               { return SEPARATOR; }
ATSTART                 { return ATSTART; }
ATEND                   { return ATEND; }
EXEC                    { return EXEC; }
ALWAYSONTOP             { return ALWAYSONTOP; }
DEBUG                   { return DEBUGOUTPUT; }
RELOAD                  { return RELOAD; }
TRAYICON                { return TRAYICON; }
SILENTEXIT		{ return SILENTEXIT; }
"{"                     { return LB; }
"}"                     { return RB; }
"\""[^\"\r\n]+"\""      { yylval.sVal = makestr(yytext+1); \
                          yylval.sVal[strlen(yylval.sVal)-1] = 0; \
                          return STRING; }
[^ \t\r\n]+             { yylval.sVal = makestr(yytext); \
                          return STRING; }
%%

/*
 * Run-of-the mill requirement for yacc
 */
int
yywrap (void)
{
  return 1;
}

/*
 * Run a file through the yacc parser
 */
int
parse_file (FILE *file)
{
  int ret;

  if (!file)
    return 1;
  
  yylineno = 1;
  yyin = file;
  ret = yyparse ();
  yylex_destroy ();
  return ret;
}
<|MERGE_RESOLUTION|>--- conflicted
+++ resolved
@@ -38,12 +38,6 @@
 #include "winprefsyacc.h"
 
 extern int yyparse(void);
-
-<<<<<<< HEAD
-int yylineno;
-=======
-extern void ErrorF (const char* /*f*/, ...);
->>>>>>> 7b3f315a
 
 /* Copy the parsed string, must be free()d in yacc parser */
 static char *makestr(char *str)
