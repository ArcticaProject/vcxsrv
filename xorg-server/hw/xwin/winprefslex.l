%{ # -*- C -*-
/*
 * Copyright (C) 1994-2000 The XFree86 Project, Inc. All Rights Reserved.
 * Copyright (C) Colin Harrison 2005-2008
 *
 * Permission is hereby granted, free of charge, to any person obtaining
 * a copy of this software and associated documentation files (the
 * "Software"), to deal in the Software without restriction, including
 * without limitation the rights to use, copy, modify, merge, publish,
 * distribute, sublicense, and/or sell copies of the Software, and to
 * permit persons to whom the Software is furnished to do so, subject to
 * the following conditions:
 *
 * The above copyright notice and this permission notice shall be
 * included in all copies or substantial portions of the Software.
 *
 * THE SOFTWARE IS PROVIDED "AS IS", WITHOUT WARRANTY OF ANY KIND,
 * EXPRESS OR IMPLIED, INCLUDING BUT NOT LIMITED TO THE WARRANTIES OF
 * MERCHANTABILITY, FITNESS FOR A PARTICULAR PURPOSE AND
 * NONINFRINGEMENT. IN NO EVENT SHALL THE XFREE86 PROJECT BE LIABLE FOR
 * ANY CLAIM, DAMAGES OR OTHER LIABILITY, WHETHER IN AN ACTION OF
 * CONTRACT, TORT OR OTHERWISE, ARISING FROM, OUT OF OR IN CONNECTION
 * WITH THE SOFTWARE OR THE USE OR OTHER DEALINGS IN THE SOFTWARE.
 *
 * Except as contained in this notice, the name of the XFree86 Project
 * shall not be used in advertising or otherwise to promote the sale, use
 * or other dealings in this Software without prior written authorization
 * from the XFree86 Project.
 *
 * Authors:     Earle F. Philhower, III
 *              Colin Harrison
 */
/* $XFree86: $ */

#include <stdio.h>
#include <stdlib.h>
#include <string.h>
#include "winprefsyacc.h"

<<<<<<< HEAD
extern int yyparse(void);
=======
extern void ErrorF (const char* /*f*/, ...);
>>>>>>> a1011d63

/* Copy the parsed string, must be free()d in yacc parser */
static char *makestr(char *str)
{
  char *ptr;
  ptr = malloc(strlen(str)+1);
  if (!ptr)
    {
      ErrorF ("winMultiWindowLex:makestr() out of memory\n");
      exit (-1);
    }
  strcpy(ptr, str);
  return ptr;
}

%}

%option yylineno
%option nounput
%option noinput
%option never-interactive

%%
\#.*[\r\n]              { /* comment */ return NEWLINE; }
\/\/.*[\r\n]            { /* comment */ return NEWLINE; }
[\r\n]                  { return NEWLINE; }
[ \t]+                  { /* ignore whitespace */ }
MENU                    { return MENU; }
ICONDIRECTORY           { return ICONDIRECTORY; }
DEFAULTICON             { return DEFAULTICON; }
ICONS                   { return ICONS; }
STYLES                  { return STYLES; }
TASKBAR                 { return TASKBAR; }
NOTAB                   { return NOTAB; }
NEWTAB                  { return NEWTAB; }
TOPMOST                 { return TOPMOST; }
MAXIMIZE                { return MAXIMIZE; }
MINIMIZE                { return MINIMIZE; }
BOTTOM                  { return BOTTOM; }
NOTITLE                 { return NOTITLE; }
OUTLINE                 { return OUTLINE; }
NOFRAME                 { return NOFRAME; }
ROOTMENU                { return ROOTMENU; }
DEFAULTSYSMENU          { return DEFAULTSYSMENU; }
SYSMENU                 { return SYSMENU; }
SEPARATOR               { return SEPARATOR; }
ATSTART                 { return ATSTART; }
ATEND                   { return ATEND; }
EXEC                    { return EXEC; }
ALWAYSONTOP             { return ALWAYSONTOP; }
DEBUG                   { return DEBUGOUTPUT; }
RELOAD                  { return RELOAD; }
TRAYICON                { return TRAYICON; }
FORCEEXIT		{ return FORCEEXIT; }
SILENTEXIT		{ return SILENTEXIT; }
"{"                     { return LB; }
"}"                     { return RB; }
"\""[^\"\r\n]+"\""      { yylval.sVal = makestr(yytext+1); \
                          yylval.sVal[strlen(yylval.sVal)-1] = 0; \
                          return STRING; }
[^ \t\r\n]+             { yylval.sVal = makestr(yytext); \
                          return STRING; }
%%

/*
 * Run-of-the mill requirement for yacc
 */
int
yywrap (void)
{
  return 1;
}

/*
 * Run a file through the yacc parser
 */
int
parse_file (FILE *file)
{
  int ret;

  if (!file)
    return 1;
  
  yylineno = 1;
  yyin = file;
  ret = yyparse ();
  yylex_destroy ();
  return ret;
}
<|MERGE_RESOLUTION|>--- conflicted
+++ resolved
@@ -36,12 +36,6 @@
 #include <stdlib.h>
 #include <string.h>
 #include "winprefsyacc.h"
-
-<<<<<<< HEAD
-extern int yyparse(void);
-=======
-extern void ErrorF (const char* /*f*/, ...);
->>>>>>> a1011d63
 
 /* Copy the parsed string, must be free()d in yacc parser */
 static char *makestr(char *str)
