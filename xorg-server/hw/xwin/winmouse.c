--- conflicted
+++ resolved
@@ -71,11 +71,7 @@
     case DEVICE_INIT:
       /* Get number of mouse buttons */
       lngMouseButtons = GetSystemMetrics(SM_CMOUSEBUTTONS);
-<<<<<<< HEAD
       winDebug("%d mouse buttons found\n", lngMouseButtons);
-=======
-      winMsg(X_PROBED, "%d mouse buttons found\n", lngMouseButtons);
->>>>>>> 1aee8daf
 
       /* Mapping of windows events to X events:
        * LEFT:1 MIDDLE:2 RIGHT:3
@@ -357,13 +353,7 @@
 {
   int valuators[2];
   ValuatorMask mask;
-  double dbl_x=(double)x;
-  double dbl_y=(double)y;
-
-<<<<<<< HEAD
-  miPointerSetPosition(g_pwinPointer, Absolute, &dbl_x, &dbl_y);
-=======
->>>>>>> 1aee8daf
+
   valuators[0] = x;
   valuators[1] = y;
 
