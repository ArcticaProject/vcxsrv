--- conflicted
+++ resolved
@@ -51,21 +51,6 @@
 /* Peek the internal button mapping */
 static CARD8 const *g_winMouseButtonMap = NULL;
 
-<<<<<<< HEAD
-=======
-/*
- * Local prototypes
- */
-
-static void
- winMouseCtrl(DeviceIntPtr pDevice, PtrCtrl * pCtrl);
-
-static void
-winMouseCtrl(DeviceIntPtr pDevice, PtrCtrl * pCtrl)
-{
-}
-
->>>>>>> 0f834b91
 /*
  * See Porting Layer Definition - p. 18
  * This is known as a DeviceProc
@@ -74,69 +59,8 @@
 int
 winMouseProc(DeviceIntPtr pDeviceInt, int iState)
 {
-<<<<<<< HEAD
-  int 			lngMouseButtons, i;
-  int			lngWheelEvents = 4;
-  CARD8			*map;
-  DevicePtr		pDevice = (DevicePtr) pDeviceInt;
-  Atom *btn_labels;
-  Atom axes_labels[2];
-
-  switch (iState)
-    {
-    case DEVICE_INIT:
-      /* Get number of mouse buttons */
-      lngMouseButtons = GetSystemMetrics(SM_CMOUSEBUTTONS);
-      winDebug("%d mouse buttons found\n", lngMouseButtons);
-
-      /* Mapping of windows events to X events:
-       * LEFT:1 MIDDLE:2 RIGHT:3
-       * SCROLL_UP:4 SCROLL_DOWN:5
-       * XBUTTON 1:6 XBUTTON 2:7 ...
-       *
-       * To map scroll wheel correctly we need at least the 3 normal buttons
-       */
-      if (lngMouseButtons < 3)
-        lngMouseButtons = 3;
-
-      /* allocate memory: 
-       * number of buttons + 2x mouse wheel event + 1 extra (offset for map) 
-       */
-      map = malloc(sizeof(CARD8) * (lngMouseButtons + lngWheelEvents + 1));
-    
-      /* initalize button map */ 
-      map[0] = 0;
-      for (i=1; i <= lngMouseButtons + lngWheelEvents; i++)
-      	map[i] = i;
-
-      btn_labels = calloc((lngMouseButtons + lngWheelEvents), sizeof(Atom));
-      btn_labels[0] = XIGetKnownProperty(BTN_LABEL_PROP_BTN_LEFT);
-      btn_labels[1] = XIGetKnownProperty(BTN_LABEL_PROP_BTN_MIDDLE);
-      btn_labels[2] = XIGetKnownProperty(BTN_LABEL_PROP_BTN_RIGHT);
-      btn_labels[3] = XIGetKnownProperty(BTN_LABEL_PROP_BTN_WHEEL_UP);
-      btn_labels[4] = XIGetKnownProperty(BTN_LABEL_PROP_BTN_WHEEL_DOWN);
-      btn_labels[5] = XIGetKnownProperty(BTN_LABEL_PROP_BTN_HWHEEL_LEFT);
-      btn_labels[6] = XIGetKnownProperty(BTN_LABEL_PROP_BTN_HWHEEL_RIGHT);
-
-      axes_labels[0] = XIGetKnownProperty(AXIS_LABEL_PROP_REL_X);
-      axes_labels[1] = XIGetKnownProperty(AXIS_LABEL_PROP_REL_Y);
-
-      InitPointerDeviceStruct (pDevice,
-			       map,
-			       lngMouseButtons + lngWheelEvents,
-			       btn_labels,
-			       (PtrCtrlProcPtr)NoopDDA,
-			       GetMotionHistorySize(),
-			       2,
-			       axes_labels);
-      free(map);
-      free(btn_labels);
-
-      g_winMouseButtonMap = pDeviceInt->button->map;
-      break;
-=======
     int lngMouseButtons, i;
-    int lngWheelEvents = 2;
+    int lngWheelEvents = 4;
     CARD8 *map;
     DevicePtr pDevice = (DevicePtr) pDeviceInt;
     Atom *btn_labels;
@@ -146,7 +70,7 @@
     case DEVICE_INIT:
         /* Get number of mouse buttons */
         lngMouseButtons = GetSystemMetrics(SM_CMOUSEBUTTONS);
-        winMsg(X_PROBED, "%d mouse buttons found\n", lngMouseButtons);
+        winDebug("%d mouse buttons found\n", lngMouseButtons);
 
         /* Mapping of windows events to X events:
          * LEFT:1 MIDDLE:2 RIGHT:3
@@ -174,6 +98,8 @@
         btn_labels[2] = XIGetKnownProperty(BTN_LABEL_PROP_BTN_RIGHT);
         btn_labels[3] = XIGetKnownProperty(BTN_LABEL_PROP_BTN_WHEEL_UP);
         btn_labels[4] = XIGetKnownProperty(BTN_LABEL_PROP_BTN_WHEEL_DOWN);
+      btn_labels[5] = XIGetKnownProperty(BTN_LABEL_PROP_BTN_HWHEEL_LEFT);
+      btn_labels[6] = XIGetKnownProperty(BTN_LABEL_PROP_BTN_HWHEEL_RIGHT);
 
         axes_labels[0] = XIGetKnownProperty(AXIS_LABEL_PROP_REL_X);
         axes_labels[1] = XIGetKnownProperty(AXIS_LABEL_PROP_REL_Y);
@@ -182,14 +108,13 @@
                                 map,
                                 lngMouseButtons + lngWheelEvents,
                                 btn_labels,
-                                winMouseCtrl,
+                                (PtrCtrlProcPtr)NoopDDA,
                                 GetMotionHistorySize(), 2, axes_labels);
         free(map);
         free(btn_labels);
 
         g_winMouseButtonMap = pDeviceInt->button->map;
         break;
->>>>>>> 0f834b91
 
     case DEVICE_ON:
         pDevice->on = TRUE;
@@ -297,15 +222,8 @@
     QueuePointerEvents(g_pwinPointer, iEventType, iButton,
                        POINTER_RELATIVE, &mask);
 
-<<<<<<< HEAD
   winDebug("winMouseButtonsSendEvent: iEventType: %d, iButton: %d\n",
-          iEventType, iButton);
-=======
-#if CYGDEBUG
-    ErrorF("winMouseButtonsSendEvent: iEventType: %d, iButton: %d\n",
            iEventType, iButton);
-#endif
->>>>>>> 0f834b91
 }
 
 /*
