--- conflicted
+++ resolved
@@ -97,12 +97,8 @@
 #define MOUSE_POLLING_INTERVAL		50
 
 #define WIN_E3B_OFF		-1
-<<<<<<< HEAD
-#define WIN_E3B_DEFAULT		 0
-=======
 #define WIN_E3B_DEFAULT         0
 
->>>>>>> 1aee8daf
 #define WIN_FD_INVALID		-1
 
 #define WIN_SERVER_NONE		0x0L	/* 0 */
