/*
 *Copyright (C) 1994-2000 The XFree86 Project, Inc. All Rights Reserved.
 *
 *Permission is hereby granted, free of charge, to any person obtaining
 * a copy of this software and associated documentation files (the
 *"Software"), to deal in the Software without restriction, including
 *without limitation the rights to use, copy, modify, merge, publish,
 *distribute, sublicense, and/or sell copies of the Software, and to
 *permit persons to whom the Software is furnished to do so, subject to
 *the following conditions:
 *
 *The above copyright notice and this permission notice shall be
 *included in all copies or substantial portions of the Software.
 *
 *THE SOFTWARE IS PROVIDED "AS IS", WITHOUT WARRANTY OF ANY KIND,
 *EXPRESS OR IMPLIED, INCLUDING BUT NOT LIMITED TO THE WARRANTIES OF
 *MERCHANTABILITY, FITNESS FOR A PARTICULAR PURPOSE AND
 *NONINFRINGEMENT. IN NO EVENT SHALL THE XFREE86 PROJECT BE LIABLE FOR
 *ANY CLAIM, DAMAGES OR OTHER LIABILITY, WHETHER IN AN ACTION OF
 *CONTRACT, TORT OR OTHERWISE, ARISING FROM, OUT OF OR IN CONNECTION
 *WITH THE SOFTWARE OR THE USE OR OTHER DEALINGS IN THE SOFTWARE.
 *
 *Except as contained in this notice, the name of the XFree86 Project
 *shall not be used in advertising or otherwise to promote the sale, use
 *or other dealings in this Software without prior written authorization
 *from the XFree86 Project.
 *
 * Authors:	Dakshinamurthy Karra
 *		Suhaib M Siddiqi
 *		Peter Busch
 *		Harold L Hunt II
 *		Kensuke Matsuzaki
 */

#ifndef _WIN_H_
#define _WIN_H_

#ifndef NO
#define NO					0
#endif
#ifndef YES
#define YES					1
#endif

/* WM_XBUTTON Messages. They should go into w32api. */
#ifndef WM_XBUTTONDOWN
#define WM_XBUTTONDOWN 523
#endif
#ifndef WM_XBUTTONUP
#define WM_XBUTTONUP 524
#endif
#ifndef WM_XBUTTONDBLCLK
#define WM_XBUTTONDBLCLK 525
#endif

#define WIN_DEFAULT_BPP				0
#define WIN_DEFAULT_WHITEPIXEL			255
#define WIN_DEFAULT_BLACKPIXEL			0
#define WIN_DEFAULT_LINEBIAS			0
#define WIN_DEFAULT_E3B_TIME			50      /* milliseconds */
#define WIN_DEFAULT_DPI				96
#define WIN_DEFAULT_REFRESH			0
#define WIN_DEFAULT_WIN_KILL			TRUE
#define WIN_DEFAULT_UNIX_KILL			FALSE
#define WIN_DEFAULT_CLIP_UPDATES_NBOXES		0
#ifdef XWIN_EMULATEPSEUDO
#define WIN_DEFAULT_EMULATE_PSEUDO		FALSE
#endif
#define WIN_DEFAULT_USER_GAVE_HEIGHT_AND_WIDTH	FALSE

/*
 * Windows only supports 256 color palettes
 */
#define WIN_NUM_PALETTE_ENTRIES			256

/*
 * Number of times to call Restore in an attempt to restore the primary surface
 */
#define WIN_REGAIN_SURFACE_RETRIES		1

/*
 * Build a supported display depths mask by shifting one to the left
 * by the number of bits in the supported depth.
 */
#define WIN_SUPPORTED_BPPS	( (1 << (32 - 1)) | (1 << (24 - 1)) \
				| (1 << (16 - 1)) | (1 << (15 - 1)) \
				| (1 << ( 8 - 1)))
#define WIN_CHECK_DEPTH		YES

/*
 * Timer IDs for WM_TIMER
 */
#define WIN_E3B_TIMER_ID		1
#define WIN_POLLING_MOUSE_TIMER_ID	2

#define MOUSE_POLLING_INTERVAL		50

#define WIN_E3B_OFF		-1
#define WIN_E3B_DEFAULT         0

#define WIN_FD_INVALID		-1

#define WIN_SERVER_NONE		0x0L    /* 0 */
#define WIN_SERVER_SHADOW_GDI	0x1L    /* 1 */
#define WIN_SERVER_SHADOW_DD	0x2L    /* 2 */
#define WIN_SERVER_SHADOW_DDNL	0x4L    /* 4 */
#ifdef XWIN_PRIMARYFB
#define WIN_SERVER_PRIMARY_DD	0x8L    /* 8 */
#endif
#ifdef XWIN_NATIVEGDI
#define WIN_SERVER_NATIVE_GDI	0x10L   /* 16 */
#endif

#define AltMapIndex		Mod1MapIndex
#define NumLockMapIndex		Mod2MapIndex
#define AltLangMapIndex		Mod3MapIndex
#define KanaMapIndex		Mod4MapIndex
#define ScrollLockMapIndex	Mod5MapIndex

#define WIN_MOD_LALT		0x00000001
#define WIN_MOD_RALT		0x00000002
#define WIN_MOD_LCONTROL	0x00000004
#define WIN_MOD_RCONTROL	0x00000008

#define WIN_24BPP_MASK_RED	0x00FF0000
#define WIN_24BPP_MASK_GREEN	0x0000FF00
#define WIN_24BPP_MASK_BLUE	0x000000FF

#define WIN_MAX_KEYS_PER_KEY	4

#include <sys/types.h>
#include <sys/stat.h>
#include <stdio.h>

#include <errno.h>
#if defined(XWIN_MULTIWINDOWEXTWM) || defined(XWIN_CLIPBOARD) || defined(XWIN_MULTIWINDOW)
#define HANDLE void *
#ifdef _MSC_VER
typedef int pid_t;
#endif
#include <pthread.h>
#undef HANDLE
#endif

#ifdef HAVE_MMAP
#include <sys/mman.h>
#ifndef MAP_FILE
#define MAP_FILE 0
#endif                          /* MAP_FILE */
#endif                          /* HAVE_MMAP */

#include <X11/X.h>
#include <X11/Xproto.h>
#include <X11/Xos.h>
#include <X11/Xprotostr.h>
#include "scrnintstr.h"
#include "pixmapstr.h"
#include "pixmap.h"
#include "region.h"
#include "gcstruct.h"
#include "colormap.h"
#include "colormapst.h"
#include "miscstruct.h"
#include "servermd.h"
#include "windowstr.h"
#include "mi.h"
#include "micmap.h"
#include "mifillarc.h"
#include "mifpoly.h"
#include "mibstore.h"
#include "input.h"
#include "mipointer.h"
#include "X11/keysym.h"
#include "micoord.h"
#include "dix.h"
#include "miline.h"
#include "shadow.h"
#include "fb.h"
#include "rootless.h"

#include "mipict.h"
#include "picturestr.h"

#ifdef RANDR
#include "randrstr.h"
#endif

/*
 * Windows headers
 */
#include "winms.h"
#include "winresource.h"

/*
 * Define Windows constants
 */

#define WM_TRAYICON		(WM_USER + 1000)
#define WM_INIT_SYS_MENU	(WM_USER + 1001)
#define WM_GIVEUP		(WM_USER + 1002)

/* Local includes */
#include "winwindow.h"
#include "winmsg.h"

<<<<<<< HEAD
=======
/*
 * Debugging macros
 */

#if CYGDEBUG
#define DEBUG_MSG(str,...) \
if (fDebugProcMsg) \
{ \
  char *pszTemp; \
  int iLength; \
  if (asprintf (&pszTemp, str, ##__VA_ARGS__) != -1) { \
    MessageBox (NULL, pszTemp, szFunctionName, MB_OK); \
    free (pszTemp); \
  } \
}
#else
#define DEBUG_MSG(str,...)
#endif

#if CYGDEBUG
#define DEBUG_FN_NAME(str) PTSTR szFunctionName = str
#else
#define DEBUG_FN_NAME(str)
#endif

#if CYGDEBUG || YES
#define DEBUGVARS BOOL fDebugProcMsg = FALSE
#else
#define DEBUGVARS
#endif

#if CYGDEBUG || YES
#define DEBUGPROC_MSG fDebugProcMsg = TRUE
#else
#define DEBUGPROC_MSG
#endif

>>>>>>> 0f834b91
#define PROFILEPOINT(point,thresh)\
{\
static unsigned int PROFPT##point = 0;\
if (++PROFPT##point % thresh == 0)\
ErrorF (#point ": PROFILEPOINT hit %u times\n", PROFPT##point);\
}

/* We use xor this macro for detecting toggle key state changes */
#define WIN_XOR(a,b) ((!(a) && (b)) || ((a) && !(b)))

#define DEFINE_ATOM_HELPER(func,atom_name)			\
static Atom func (void) {					\
    static int generation;					\
    static Atom atom;						\
    if (generation != serverGeneration) {			\
	generation = serverGeneration;				\
	atom = MakeAtom (atom_name, strlen (atom_name), TRUE);	\
    }								\
    return atom;						\
}

/*
 * Typedefs for engine dependent function pointers
 */

typedef Bool (*winAllocateFBProcPtr) (ScreenPtr);

typedef void (*winFreeFBProcPtr) (ScreenPtr);

typedef void (*winShadowUpdateProcPtr) (ScreenPtr, shadowBufPtr);

typedef Bool (*winInitScreenProcPtr) (ScreenPtr);

typedef Bool (*winCloseScreenProcPtr) (int, ScreenPtr);

typedef Bool (*winInitVisualsProcPtr) (ScreenPtr);

typedef Bool (*winAdjustVideoModeProcPtr) (ScreenPtr);

typedef Bool (*winCreateBoundingWindowProcPtr) (ScreenPtr);

typedef Bool (*winFinishScreenInitProcPtr) (int, ScreenPtr, int, char **);

typedef Bool (*winBltExposedRegionsProcPtr) (ScreenPtr);

typedef Bool (*winActivateAppProcPtr) (ScreenPtr);

typedef Bool (*winRedrawScreenProcPtr) (ScreenPtr pScreen);

typedef Bool (*winRealizeInstalledPaletteProcPtr) (ScreenPtr pScreen);

typedef Bool (*winInstallColormapProcPtr) (ColormapPtr pColormap);

typedef Bool (*winStoreColorsProcPtr) (ColormapPtr pmap,
                                       int ndef, xColorItem * pdefs);

typedef Bool (*winCreateColormapProcPtr) (ColormapPtr pColormap);

typedef Bool (*winDestroyColormapProcPtr) (ColormapPtr pColormap);

typedef Bool (*winHotKeyAltTabProcPtr) (ScreenPtr);

typedef Bool (*winCreatePrimarySurfaceProcPtr) (ScreenPtr);

typedef Bool (*winReleasePrimarySurfaceProcPtr) (ScreenPtr);

typedef Bool (*winFinishCreateWindowsWindowProcPtr) (WindowPtr pWin);

typedef Bool (*winCreateScreenResourcesProc) (ScreenPtr);

#ifdef XWIN_NATIVEGDI
/* Typedefs for native GDI wrappers */
typedef Bool (*RealizeFontPtr) (ScreenPtr pScreen, FontPtr pFont);
typedef Bool (*UnrealizeFontPtr) (ScreenPtr pScreen, FontPtr pFont);
#endif

/*
 * GC (graphics context) privates
 */

typedef struct {
    HDC hdc;
    HDC hdcMem;
} winPrivGCRec, *winPrivGCPtr;

/*
 * Pixmap privates
 */

typedef struct {
    HDC hdcSelected;
    HBITMAP hBitmap;
    BYTE *pbBits;
    DWORD dwScanlineBytes;
    BITMAPINFOHEADER *pbmih;
} winPrivPixmapRec, *winPrivPixmapPtr;

/*
 * Colormap privates
 */

typedef struct {
    HPALETTE hPalette;
    LPDIRECTDRAWPALETTE lpDDPalette;
    RGBQUAD rgbColors[WIN_NUM_PALETTE_ENTRIES];
    PALETTEENTRY peColors[WIN_NUM_PALETTE_ENTRIES];
} winPrivCmapRec, *winPrivCmapPtr;

/*
 * Windows Cursor handling.
 */

typedef struct {
    /* from GetSystemMetrics */
    int sm_cx;
    int sm_cy;

    BOOL visible;
    HCURSOR handle;
    QueryBestSizeProcPtr QueryBestSize;
    miPointerSpriteFuncPtr spriteFuncs;
} winCursorRec;

/*
 * Resize modes
 */
typedef enum {
    notAllowed,
    resizeWithScrollbars,
    resizeWithRandr
} winResizeMode;

/*
 * Screen information structure that we need before privates are available
 * in the server startup sequence.
 */

<<<<<<< HEAD
typedef struct
{
  ScreenPtr		pScreen;
  
  /* Did the user specify a height and width? */
  Bool			fUserGaveHeightAndWidth;

  DWORD			dwScreen;

  int			iMonitor;
  HMONITOR              hMonitor;

  DWORD			dwUserWidth;
  DWORD			dwUserHeight;
  DWORD			dwWidth;
  DWORD			dwHeight;
  DWORD			dwPaddedWidth;

  /* Did the user specify a screen position? */
  Bool			fUserGavePosition;
  DWORD                 dwInitialX;
  DWORD                 dwInitialY;

  /*
   * dwStride is the number of whole pixels that occupy a scanline,
   * including those pixels that are not displayed.  This is basically
   * a rounding up of the width.
   */
  DWORD			dwStride;

  /* Offset of the screen in the window when using scrollbars */
  DWORD			dwXOffset;
  DWORD			dwYOffset;

  DWORD			dwBPP;
  DWORD			dwDepth;
  DWORD			dwRefreshRate;
  char			*pfb;
  DWORD			dwEngine;
  DWORD			dwEnginePreferred;
  DWORD			dwClipUpdatesNBoxes;
=======
typedef struct {
    ScreenPtr pScreen;

    /* Did the user specify a height and width? */
    Bool fUserGaveHeightAndWidth;

    DWORD dwScreen;

    int iMonitor;
    DWORD dwUserWidth;
    DWORD dwUserHeight;
    DWORD dwWidth;
    DWORD dwHeight;
    DWORD dwPaddedWidth;

    /* Did the user specify a screen position? */
    Bool fUserGavePosition;
    DWORD dwInitialX;
    DWORD dwInitialY;

    /*
     * dwStride is the number of whole pixels that occupy a scanline,
     * including those pixels that are not displayed.  This is basically
     * a rounding up of the width.
     */
    DWORD dwStride;

    /* Offset of the screen in the window when using scrollbars */
    DWORD dwXOffset;
    DWORD dwYOffset;

    DWORD dwBPP;
    DWORD dwDepth;
    DWORD dwRefreshRate;
    char *pfb;
    DWORD dwEngine;
    DWORD dwEnginePreferred;
    DWORD dwClipUpdatesNBoxes;
>>>>>>> 0f834b91
#ifdef XWIN_EMULATEPSEUDO
    Bool fEmulatePseudo;
#endif
    Bool fFullScreen;
    Bool fDecoration;
#ifdef XWIN_MULTIWINDOWEXTWM
<<<<<<< HEAD
  Bool			fMWExtWM;
  Bool			fAnotherWMRunning;
#endif
#ifdef XWIN_MULTIWINDOWINTWM
  Bool			fInternalWM;
#endif
  Bool			fRootless;
=======
    Bool fMWExtWM;
    Bool fInternalWM;
    Bool fAnotherWMRunning;
#endif
    Bool fRootless;
>>>>>>> 0f834b91
#ifdef XWIN_MULTIWINDOW
    Bool fMultiWindow;
#endif
#if defined(XWIN_MULTIWINDOW) || defined(XWIN_MULTIWINDOWEXTWM)
    Bool fMultiMonitorOverride;
#endif
    Bool fMultipleMonitors;
    Bool fLessPointer;
    winResizeMode iResizeMode;
    Bool fNoTrayIcon;
    int iE3BTimeout;
    /* Windows (Alt+F4) and Unix (Ctrl+Alt+Backspace) Killkey */
    Bool fUseWinKillKey;
    Bool fUseUnixKillKey;
    Bool fIgnoreInput;

    /* Did the user explicitly set this screen? */
    Bool fExplicitScreen;
} winScreenInfo, *winScreenInfoPtr;

/*
 * Screen privates
 */

typedef struct _winPrivScreenRec {
    winScreenInfoPtr pScreenInfo;

    Bool fEnabled;
    Bool fClosed;
    Bool fActive;
    Bool fBadDepth;

    int iDeltaZ;

    int iConnectedClients;

    CloseScreenProcPtr CloseScreen;

    DWORD dwRedMask;
    DWORD dwGreenMask;
    DWORD dwBlueMask;
    DWORD dwBitsPerRGB;

    DWORD dwModeKeyStates;

    /* Handle to icons that must be freed */
    HICON hiconNotifyIcon;

    /* Palette management */
    ColormapPtr pcmapInstalled;

    /* Pointer to the root visual so we only have to look it up once */
    VisualPtr pRootVisual;

    /* 3 button emulation variables */
    int iE3BCachedPress;
    Bool fE3BFakeButton2Sent;

    /* Privates used by shadow fb GDI server */
    HBITMAP hbmpShadow;
    HDC hdcScreen;
    HDC hdcShadow;
    HWND hwndScreen;
    BITMAPINFOHEADER *pbmih;

<<<<<<< HEAD
  /* Privates used by shadow fb and primary fb DirectDraw servers */
  LPDIRECTDRAW		pdd;
  LPDIRECTDRAWSURFACE	pddsPrimary;
  LPDIRECTDRAW2		pdd2;

  /* Privates used by shadow fb DirectDraw server */
  LPDIRECTDRAWSURFACE	pddsShadow;
  LPDDSURFACEDESC	pddsdShadow;

#ifdef XWIN_PRIMARYFB
  /* Privates used by primary fb DirectDraw server */
  LPDIRECTDRAWSURFACE	pddsOffscreen;
  LPDDSURFACEDESC	pddsdOffscreen;
  LPDDSURFACEDESC	pddsdPrimary;
#endif
=======
    /* Privates used by shadow fb and primary fb DirectDraw servers */
    LPDIRECTDRAW pdd;
    LPDIRECTDRAWSURFACE2 pddsPrimary;
    LPDIRECTDRAW2 pdd2;

    /* Privates used by shadow fb DirectDraw server */
    LPDIRECTDRAWSURFACE2 pddsShadow;
    LPDDSURFACEDESC pddsdShadow;

    /* Privates used by primary fb DirectDraw server */
    LPDIRECTDRAWSURFACE2 pddsOffscreen;
    LPDDSURFACEDESC pddsdOffscreen;
    LPDDSURFACEDESC pddsdPrimary;
>>>>>>> 0f834b91

    /* Privates used by shadow fb DirectDraw Nonlocking server */
    LPDIRECTDRAW4 pdd4;
    LPDIRECTDRAWSURFACE4 pddsShadow4;
    LPDIRECTDRAWSURFACE4 pddsPrimary4;
    BOOL fRetryCreateSurface;

    /* Privates used by both shadow fb DirectDraw servers */
    LPDIRECTDRAWCLIPPER pddcPrimary;

#ifdef XWIN_MULTIWINDOWEXTWM
    /* Privates used by multi-window external window manager */
    RootlessFrameID widTop;
    Bool fRestacking;
#endif

#ifdef XWIN_MULTIWINDOW
    /* Privates used by multi-window */
    pthread_t ptWMProc;
    pthread_t ptXMsgProc;
    void *pWMInfo;
#endif

#if defined(XWIN_MULTIWINDOW) || defined(XWIN_MULTIWINDOWEXTWM)
    /* Privates used by both multi-window and rootless */
    Bool fRootWindowShown;
#endif

#if defined(XWIN_CLIPBOARD) || defined(XWIN_MULTIWINDOW)
    /* Privates used for any module running in a seperate thread */
    pthread_mutex_t pmServerStarted;
    Bool fServerStarted;
#endif

    /* Engine specific functions */
    winAllocateFBProcPtr pwinAllocateFB;
    winFreeFBProcPtr pwinFreeFB;
    winShadowUpdateProcPtr pwinShadowUpdate;
    winInitScreenProcPtr pwinInitScreen;
    winCloseScreenProcPtr pwinCloseScreen;
    winInitVisualsProcPtr pwinInitVisuals;
    winAdjustVideoModeProcPtr pwinAdjustVideoMode;
    winCreateBoundingWindowProcPtr pwinCreateBoundingWindow;
    winFinishScreenInitProcPtr pwinFinishScreenInit;
    winBltExposedRegionsProcPtr pwinBltExposedRegions;
    winActivateAppProcPtr pwinActivateApp;
    winRedrawScreenProcPtr pwinRedrawScreen;
    winRealizeInstalledPaletteProcPtr pwinRealizeInstalledPalette;
    winInstallColormapProcPtr pwinInstallColormap;
    winStoreColorsProcPtr pwinStoreColors;
    winCreateColormapProcPtr pwinCreateColormap;
    winDestroyColormapProcPtr pwinDestroyColormap;
    winHotKeyAltTabProcPtr pwinHotKeyAltTab;
    winCreatePrimarySurfaceProcPtr pwinCreatePrimarySurface;
    winReleasePrimarySurfaceProcPtr pwinReleasePrimarySurface;

    winCreateScreenResourcesProc pwinCreateScreenResources;

#ifdef XWIN_MULTIWINDOW
    /* Window Procedures for MultiWindow mode */
    winFinishCreateWindowsWindowProcPtr pwinFinishCreateWindowsWindow;
#endif

<<<<<<< HEAD
  /* Window Procedures for Rootless mode */
  CreateWindowProcPtr			CreateWindow;
  DestroyWindowProcPtr			DestroyWindow;
  PositionWindowProcPtr			PositionWindow;
  ChangeWindowAttributesProcPtr		ChangeWindowAttributes;
  RealizeWindowProcPtr			RealizeWindow;
  UnrealizeWindowProcPtr		UnrealizeWindow;
  ValidateTreeProcPtr			ValidateTree;
  PostValidateTreeProcPtr		PostValidateTree;
  CopyWindowProcPtr			CopyWindow;
  ClearToBackgroundProcPtr		ClearToBackground;
  ClipNotifyProcPtr			ClipNotify;
  RestackWindowProcPtr			RestackWindow;
  ReparentWindowProcPtr			ReparentWindow;
  ResizeWindowProcPtr			ResizeWindow;
  MoveWindowProcPtr			MoveWindow;
  SetShapeProcPtr			SetShape;

  winCursorRec                          cursor;
=======
    /* Window Procedures for Rootless mode */
    CreateWindowProcPtr CreateWindow;
    DestroyWindowProcPtr DestroyWindow;
    PositionWindowProcPtr PositionWindow;
    ChangeWindowAttributesProcPtr ChangeWindowAttributes;
    RealizeWindowProcPtr RealizeWindow;
    UnrealizeWindowProcPtr UnrealizeWindow;
    ValidateTreeProcPtr ValidateTree;
    PostValidateTreeProcPtr PostValidateTree;
    WindowExposuresProcPtr WindowExposures;
    CopyWindowProcPtr CopyWindow;
    ClearToBackgroundProcPtr ClearToBackground;
    ClipNotifyProcPtr ClipNotify;
    RestackWindowProcPtr RestackWindow;
    ReparentWindowProcPtr ReparentWindow;
    ResizeWindowProcPtr ResizeWindow;
    MoveWindowProcPtr MoveWindow;
    SetShapeProcPtr SetShape;

    winCursorRec cursor;
>>>>>>> 0f834b91

#ifdef XWIN_NATIVEGDI
    RealizeFontPtr RealizeFont;
    UnrealizeFontPtr UnrealizeFont;
#endif

} winPrivScreenRec;

#ifdef XWIN_MULTIWINDOWEXTWM
typedef struct {
    RootlessWindowPtr pFrame;
    HWND hWnd;
    int dwWidthBytes;
    BITMAPINFOHEADER *pbmihShadow;
    HBITMAP hbmpShadow;
    HDC hdcShadow;
    HDC hdcScreen;
    BOOL fResized;
    BOOL fRestackingNow;
    BOOL fClose;
    BOOL fMovingOrSizing;
    BOOL fDestroyed;            //for debug
    char *pfb;
} win32RootlessWindowRec, *win32RootlessWindowPtr;
#endif

typedef struct {
    pointer value;
    XID id;
} WindowIDPairRec, *WindowIDPairPtr;

/*
 * Extern declares for general global variables
 */

#include "winglobals.h"

extern winScreenInfo *g_ScreenInfo;
extern miPointerScreenFuncRec g_winPointerCursorFuncs;
extern DWORD g_dwEvents;

#ifdef HAS_DEVWINDOWS
extern int g_fdMessageQueue;
#endif
extern DevPrivateKeyRec g_iScreenPrivateKeyRec;

#define g_iScreenPrivateKey  	(&g_iScreenPrivateKeyRec)
extern DevPrivateKeyRec g_iCmapPrivateKeyRec;

#define g_iCmapPrivateKey 	(&g_iCmapPrivateKeyRec)
extern DevPrivateKeyRec g_iGCPrivateKeyRec;

#define g_iGCPrivateKey 	(&g_iGCPrivateKeyRec)
extern DevPrivateKeyRec g_iPixmapPrivateKeyRec;

#define g_iPixmapPrivateKey 	(&g_iPixmapPrivateKeyRec)
extern DevPrivateKeyRec g_iWindowPrivateKeyRec;

#define g_iWindowPrivateKey 	(&g_iWindowPrivateKeyRec)

extern unsigned long g_ulServerGeneration;
extern DWORD g_dwEnginesSupported;
extern HINSTANCE g_hInstance;
extern int g_copyROP[];
extern int g_patternROP[];
extern const char *g_pszQueryHost;
extern DeviceIntPtr g_pwinPointer;
extern DeviceIntPtr g_pwinKeyboard;

/*
 * Extern declares for dynamically loaded library function pointers
 */

extern FARPROC g_fpDirectDrawCreate;
extern FARPROC g_fpDirectDrawCreateClipper;

/*
 * Screen privates macros
 */

#define winGetScreenPriv(pScreen) ((winPrivScreenPtr) \
    dixLookupPrivate(&(pScreen)->devPrivates, g_iScreenPrivateKey))

#define winSetScreenPriv(pScreen,v) \
    dixSetPrivate(&(pScreen)->devPrivates, g_iScreenPrivateKey, v)

#define winScreenPriv(pScreen) \
	winPrivScreenPtr pScreenPriv = winGetScreenPriv(pScreen)

/*
 * Colormap privates macros
 */

#define winGetCmapPriv(pCmap) ((winPrivCmapPtr) \
    dixLookupPrivate(&(pCmap)->devPrivates, g_iCmapPrivateKey))

#define winSetCmapPriv(pCmap,v) \
    dixSetPrivate(&(pCmap)->devPrivates, g_iCmapPrivateKey, v)

#define winCmapPriv(pCmap) \
	winPrivCmapPtr pCmapPriv = winGetCmapPriv(pCmap)

/*
 * GC privates macros
 */

#define winGetGCPriv(pGC) ((winPrivGCPtr) \
    dixLookupPrivate(&(pGC)->devPrivates, g_iGCPrivateKey))

#define winSetGCPriv(pGC,v) \
    dixSetPrivate(&(pGC)->devPrivates, g_iGCPrivateKey, v)

#define winGCPriv(pGC) \
	winPrivGCPtr pGCPriv = winGetGCPriv(pGC)

/*
 * Pixmap privates macros
 */

#define winGetPixmapPriv(pPixmap) ((winPrivPixmapPtr) \
    dixLookupPrivate(&(pPixmap)->devPrivates, g_iPixmapPrivateKey))

#define winSetPixmapPriv(pPixmap,v) \
    dixLookupPrivate(&(pPixmap)->devPrivates, g_iPixmapPrivateKey, v)

#define winPixmapPriv(pPixmap) \
	winPrivPixmapPtr pPixmapPriv = winGetPixmapPriv(pPixmap)

/*
 * Window privates macros
 */

#define winGetWindowPriv(pWin) ((winPrivWinPtr) \
    dixLookupPrivate(&(pWin)->devPrivates, g_iWindowPrivateKey))

#define winSetWindowPriv(pWin,v) \
    dixLookupPrivate(&(pWin)->devPrivates, g_iWindowPrivateKey, v)

#define winWindowPriv(pWin) \
	winPrivWinPtr pWinPriv = winGetWindowPriv(pWin)

/*
 * wrapper macros 
 */
#define _WIN_WRAP(priv, real, mem, func) {\
    priv->mem = real->mem; \
    real->mem = func; \
}

#define _WIN_UNWRAP(priv, real, mem) {\
    real->mem = priv->mem; \
}

#define WIN_WRAP(mem, func) _WIN_WRAP(pScreenPriv, pScreen, mem, func)

#define WIN_UNWRAP(mem) _WIN_UNWRAP(pScreenPriv, pScreen, mem)

/*
 * BEGIN DDX and DIX Function Prototypes
 */

/*
 * winallpriv.c
 */

Bool
 winAllocatePrivates(ScreenPtr pScreen);

Bool
 winInitCmapPrivates(ColormapPtr pCmap, int index);

Bool
 winAllocateCmapPrivates(ColormapPtr pCmap);

/*
 * winauth.c
 */

#if defined(XWIN_CLIPBOARD) || defined(XWIN_MULTIWINDOW)
Bool
 winGenerateAuthorization(void);
void winSetAuthorization(void);
#endif

/*
 * winblock.c
 */

void

winBlockHandler(int nScreen,
                pointer pBlockData, pointer pTimeout, pointer pReadMask);

#ifdef XWIN_NATIVEGDI
/*
 * winclip.c
 */

RegionPtr
 winPixmapToRegionNativeGDI(PixmapPtr pPix);
#endif

#ifdef XWIN_CLIPBOARD
/*
 * winclipboardinit.c
 */

Bool
 winInitClipboard(void);

void
<<<<<<< HEAD
winFixClipboardChain (int Removed);
=======
 winFixClipboardChain(void);
>>>>>>> 0f834b91
#endif

/*
 * wincmap.c
 */

void
 winSetColormapFunctions(ScreenPtr pScreen);

Bool
 winCreateDefColormap(ScreenPtr pScreen);

/*
 * wincreatewnd.c
 */

Bool
 winCreateBoundingWindowFullScreen(ScreenPtr pScreen);

Bool
 winCreateBoundingWindowWindowed(ScreenPtr pScreen);

/*
 * windialogs.c
 */

int
GetLiveClients (winPrivScreenPtr pScreenPriv);

void
 winDisplayExitDialog(winPrivScreenPtr pScreenPriv);

void
 winDisplayDepthChangeDialog(winPrivScreenPtr pScreenPriv);

void
 winDisplayAboutDialog(winPrivScreenPtr pScreenPriv);

/*
 * winengine.c
 */

void
 winDetectSupportedEngines(void);

Bool
 winSetEngine(ScreenPtr pScreen);

Bool
 winGetDDProcAddresses(void);

void
 winReleaseDDProcAddresses(void);

/*
 * winerror.c
 */

#ifdef DDXOSVERRORF
void
 OSVenderVErrorF(const char *pszFormat, va_list va_args);
#endif

void
 winMessageBoxF(const char *pszError, UINT uType, ...);

#ifdef XWIN_NATIVEGDI
/*
 * winfillsp.c
 */

void

winFillSpansNativeGDI(DrawablePtr pDrawable,
                      GCPtr pGC,
                      int nSpans,
                      DDXPointPtr pPoints, int *pWidths, int fSorted);
#endif

#ifdef XWIN_NATIVEGDI
/*
 * winfont.c
 */

Bool
 winRealizeFontNativeGDI(ScreenPtr pScreen, FontPtr pFont);

Bool
 winUnrealizeFontNativeGDI(ScreenPtr pScreen, FontPtr pFont);
#endif

#ifdef XWIN_NATIVEGDI
/*
 * wingc.c
 */

Bool
 winCreateGCNativeGDI(GCPtr pGC);
#endif

#ifdef XWIN_NATIVEGDI
/*
 * wingetsp.c
 */

void

winGetSpansNativeGDI(DrawablePtr pDrawable,
                     int wMax,
                     DDXPointPtr pPoints, int *pWidths, int nSpans, char *pDst);
#endif

/*
 * winglobals.c
 */

void
 winInitializeGlobals(void);

/*
 * winkeybd.c
 */

void
 winTranslateKey(WPARAM wParam, LPARAM lParam, int *piScanCode);

int
 winKeybdProc(DeviceIntPtr pDeviceInt, int iState);

void
 winInitializeModeKeyStates(void);

void
 winRestoreModeKeyStates(void);

Bool
 winIsFakeCtrl_L(UINT message, WPARAM wParam, LPARAM lParam);

void
 winKeybdReleaseKeys(void);

void
 winSendKeyEvent(DWORD dwKey, Bool fDown);

BOOL winCheckKeyPressed(WPARAM wParam, LPARAM lParam);

void
 winFixShiftKeys(int iScanCode);

/*
 * winkeyhook.c
 */

Bool
 winInstallKeyboardHookLL(void);

void
 winRemoveKeyboardHookLL(void);

/*
 * winmisc.c
 */

#ifdef XWIN_NATIVEGDI
void

winQueryBestSizeNativeGDI(int class, unsigned short *pWidth,
                          unsigned short *pHeight, ScreenPtr pScreen);
#endif

CARD8
 winCountBits(DWORD dw);

Bool
 winUpdateFBPointer(ScreenPtr pScreen, void *pbits);

#ifdef XWIN_NATIVEGDI
BOOL winPaintBackground(HWND hwnd, COLORREF colorref);
#endif

/*
 * winmouse.c
 */

int
 winMouseProc(DeviceIntPtr pDeviceInt, int iState);

int
 winMouseWheel(ScreenPtr pScreen, int iDeltaZ);

void
 winMouseButtonsSendEvent(int iEventType, int iButton);

int

winMouseButtonsHandle(ScreenPtr pScreen,
                      int iEventType, int iButton, WPARAM wParam);

void
 winEnqueueMotion(int x, int y);

#ifdef XWIN_NATIVEGDI
/*
 * winnativegdi.c
 */

HBITMAP
winCreateDIBNativeGDI(int iWidth, int iHeight, int iDepth,
                      BYTE ** ppbBits, BITMAPINFO ** ppbmi);

Bool
 winSetEngineFunctionsNativeGDI(ScreenPtr pScreen);
#endif

#ifdef XWIN_PRIMARYFB
/*
 * winpfbddd.c
 */

Bool
 winSetEngineFunctionsPrimaryDD(ScreenPtr pScreen);
#endif

#ifdef XWIN_NATIVEGDI
/*
 * winpixmap.c
 */

PixmapPtr

winCreatePixmapNativeGDI(ScreenPtr pScreen, int width, int height, int depth,
                         unsigned usage_hint);

Bool
 winDestroyPixmapNativeGDI(PixmapPtr pPixmap);

Bool

winModifyPixmapHeaderNativeGDI(PixmapPtr pPixmap,
                               int iWidth, int iHeight,
                               int iDepth,
                               int iBitsPerPixel,
                               int devKind, pointer pPixData);
#endif

#ifdef XWIN_NATIVEGDI
/*
 * winpolyline.c
 */

void

winPolyLineNativeGDI(DrawablePtr pDrawable,
                     GCPtr pGC, int mode, int npt, DDXPointPtr ppt);
#endif

#ifdef XWIN_NATIVEGDI
/*
 * winpushpxl.c
 */

void

winPushPixels(GCPtr pGC, PixmapPtr pBitMap, DrawablePtr pDrawable,
              int dx, int dy, int xOrg, int yOrg);
#endif

/*
 * winscrinit.c
 */

Bool
 winScreenInit(int index, ScreenPtr pScreen, int argc, char **argv);

Bool
 winFinishScreenInitFB(int index, ScreenPtr pScreen, int argc, char **argv);

#if defined(XWIN_NATIVEGDI)
Bool

winFinishScreenInitNativeGDI(int index,
                             ScreenPtr pScreen, int argc, char **argv);
#endif

#ifdef XWIN_NATIVEGDI
/*
 * winsetsp.c
 */

void

winSetSpansNativeGDI(DrawablePtr pDrawable,
                     GCPtr pGC,
                     char *pSrc,
                     DDXPointPtr pPoints, int *pWidth, int nSpans, int fSorted);
#endif

/*
 * winshaddd.c
 */

Bool
 winSetEngineFunctionsShadowDD(ScreenPtr pScreen);

/*
 * winshadddnl.c
 */

Bool
 winSetEngineFunctionsShadowDDNL(ScreenPtr pScreen);

/*
 * winshadgdi.c
 */

Bool
 winSetEngineFunctionsShadowGDI(ScreenPtr pScreen);

/*
 * winwakeup.c
 */

void

winWakeupHandler(int nScreen,
                 pointer pWakeupData,
                 unsigned long ulResult, pointer pReadmask);

/*
 * winwindow.c
 */

#ifdef XWIN_NATIVEGDI
Bool
 winCreateWindowNativeGDI(WindowPtr pWin);

Bool
 winDestroyWindowNativeGDI(WindowPtr pWin);

Bool
 winPositionWindowNativeGDI(WindowPtr pWin, int x, int y);

void

winCopyWindowNativeGDI(WindowPtr pWin, DDXPointRec ptOldOrg, RegionPtr prgnSrc);

Bool
 winChangeWindowAttributesNativeGDI(WindowPtr pWin, unsigned long mask);

Bool
 winUnmapWindowNativeGDI(WindowPtr pWindow);

Bool
 winMapWindowNativeGDI(WindowPtr pWindow);
#endif

Bool
 winCreateWindowRootless(WindowPtr pWindow);

Bool
 winDestroyWindowRootless(WindowPtr pWindow);

Bool
 winPositionWindowRootless(WindowPtr pWindow, int x, int y);

Bool
 winChangeWindowAttributesRootless(WindowPtr pWindow, unsigned long mask);

Bool
 winUnmapWindowRootless(WindowPtr pWindow);

Bool
 winMapWindowRootless(WindowPtr pWindow);

void
 winSetShapeRootless(WindowPtr pWindow, int kind);

/*
 * winmultiwindowicons.c - Used by both multi-window and Win32Rootless
 */

HICON winXIconToHICON(WindowPtr pWin, int iconSize);

void
 winSelectIcons(WindowPtr pWin, HICON * pIcon, HICON * pSmallIcon);

#ifdef XWIN_MULTIWINDOW
/*
 * winmultiwindowshape.c
 */

void
 winReshapeMultiWindow(WindowPtr pWin);

void
 winSetShapeMultiWindow(WindowPtr pWindow, int kind);

void
 winUpdateRgnMultiWindow(WindowPtr pWindow);
#endif

#ifdef XWIN_MULTIWINDOW
/*
 * winmultiwindowwindow.c
 */

Bool
 winCreateWindowMultiWindow(WindowPtr pWindow);

Bool
 winDestroyWindowMultiWindow(WindowPtr pWindow);

Bool
 winPositionWindowMultiWindow(WindowPtr pWindow, int x, int y);

Bool
 winChangeWindowAttributesMultiWindow(WindowPtr pWindow, unsigned long mask);

Bool
 winUnmapWindowMultiWindow(WindowPtr pWindow);

Bool
 winMapWindowMultiWindow(WindowPtr pWindow);

void
 winReparentWindowMultiWindow(WindowPtr pWin, WindowPtr pPriorParent);

void
 winRestackWindowMultiWindow(WindowPtr pWin, WindowPtr pOldNextSib);

void
 winReorderWindowsMultiWindow(void);

void

winResizeWindowMultiWindow(WindowPtr pWin, int x, int y, unsigned int w,
                           unsigned int h, WindowPtr pSib);
void

winMoveWindowMultiWindow(WindowPtr pWin, int x, int y,
                         WindowPtr pSib, VTKind kind);

void

winCopyWindowMultiWindow(WindowPtr pWin, DDXPointRec oldpt,
                         RegionPtr oldRegion);

XID
 winGetWindowID(WindowPtr pWin);

int
 winAdjustXWindow(WindowPtr pWin, HWND hwnd);
#endif

#ifdef XWIN_MULTIWINDOW
/*
 * winmultiwindowwndproc.c
 */

LRESULT CALLBACK
winTopLevelWindowProc(HWND hwnd, UINT message, WPARAM wParam, LPARAM lParam);
#endif

/*
 * wintrayicon.c
 */

void
<<<<<<< HEAD
winInitNotifyIcon (winPrivScreenPtr pScreenPriv, Bool Modify);
=======
 winInitNotifyIcon(winPrivScreenPtr pScreenPriv);
>>>>>>> 0f834b91

void
 winDeleteNotifyIcon(winPrivScreenPtr pScreenPriv);

LRESULT
winHandleIconMessage(HWND hwnd, UINT message,
                     WPARAM wParam, LPARAM lParam,
                     winPrivScreenPtr pScreenPriv);

/*
 * winwndproc.c
 */

LRESULT CALLBACK
winWindowProc(HWND hWnd, UINT message, WPARAM wParam, LPARAM lParam);

#ifdef XWIN_MULTIWINDOWEXTWM
/*
 * winwin32rootless.c
 */

Bool

winMWExtWMCreateFrame(RootlessWindowPtr pFrame, ScreenPtr pScreen,
                      int newX, int newY, RegionPtr pShape);

void
 winMWExtWMDestroyFrame(RootlessFrameID wid);

void

winMWExtWMMoveFrame(RootlessFrameID wid, ScreenPtr pScreen, int newX, int newY);

void

winMWExtWMResizeFrame(RootlessFrameID wid, ScreenPtr pScreen,
                      int newX, int newY, unsigned int newW, unsigned int newH,
                      unsigned int gravity);

void
 winMWExtWMRestackFrame(RootlessFrameID wid, RootlessFrameID nextWid);

void
 winMWExtWMReshapeFrame(RootlessFrameID wid, RegionPtr pShape);

void
 winMWExtWMUnmapFrame(RootlessFrameID wid);

void

winMWExtWMStartDrawing(RootlessFrameID wid, char **pixelData, int *bytesPerRow);

void
 winMWExtWMStopDrawing(RootlessFrameID wid, Bool flush);

void
 winMWExtWMUpdateRegion(RootlessFrameID wid, RegionPtr pDamage);

void

winMWExtWMDamageRects(RootlessFrameID wid, int count, const BoxRec * rects,
                      int shift_x, int shift_y);

void
 winMWExtWMRootlessSwitchWindow(RootlessWindowPtr pFrame, WindowPtr oldWin);

void

winMWExtWMCopyBytes(unsigned int width, unsigned int height,
                    const void *src, unsigned int srcRowBytes,
                    void *dst, unsigned int dstRowBytes);

void

winMWExtWMCopyWindow(RootlessFrameID wid, int dstNrects,
                     const BoxRec * dstRects, int dx, int dy);
#endif

#ifdef XWIN_MULTIWINDOWEXTWM
/*
 * winwin32rootlesswindow.c
 */

void
 winMWExtWMReorderWindows(ScreenPtr pScreen);

void
 winMWExtWMMoveXWindow(WindowPtr pWin, int x, int y);

void
 winMWExtWMResizeXWindow(WindowPtr pWin, int w, int h);

void
 winMWExtWMMoveResizeXWindow(WindowPtr pWin, int x, int y, int w, int h);

void
 winMWExtWMUpdateIcon(Window id);

void

winMWExtWMUpdateWindowDecoration(win32RootlessWindowPtr pRLWinPriv,
                                 winScreenInfoPtr pScreenInfo);

wBOOL CALLBACK winMWExtWMDecorateWindow(HWND hwnd, LPARAM lParam);

<<<<<<< HEAD
=======
Bool
 winIsInternalWMRunning(winScreenInfoPtr pScreenInfo);

>>>>>>> 0f834b91
void
 winMWExtWMRestackWindows(ScreenPtr pScreen);
#endif
<<<<<<< HEAD
#ifdef XWIN_MULTIWINDOWINTWM
Bool
winIsInternalWMRunning (winScreenInfoPtr pScreenInfo);
#endif
=======
>>>>>>> 0f834b91

#ifdef XWIN_MULTIWINDOWEXTWM
/*
 * winwin32rootlesswndproc.c
 */

LRESULT CALLBACK
winMWExtWMWindowProc(HWND hwnd, UINT message, WPARAM wParam, LPARAM lParam);
#endif

/*
 * winwindowswm.c
 */

void

winWindowsWMSendEvent(int type, unsigned int mask, int which, int arg,
                      Window window, int x, int y, int w, int h);

void
 winWindowsWMExtensionInit(void);

/*
 * wincursor.c
 */

Bool
 winInitCursor(ScreenPtr pScreen);

/*
 * winprocarg.c
 */
void
 winInitializeScreens(int maxscreens);

/*
 * windisplay.c
 */

void
winGetDisplayName(char *szDisplay, unsigned int screen);

/*
 * winrandr.c
 */
Bool
 winRandRInit(ScreenPtr pScreen);
void

winDoRandRScreenSetSize(ScreenPtr pScreen,
                        CARD16 width,
                        CARD16 height, CARD32 mmWidth, CARD32 mmHeight);

/*
 * END DDX and DIX Function Prototypes
 */

#endif                          /* _WIN_H_ */<|MERGE_RESOLUTION|>--- conflicted
+++ resolved
@@ -203,46 +203,6 @@
 #include "winwindow.h"
 #include "winmsg.h"
 
-<<<<<<< HEAD
-=======
-/*
- * Debugging macros
- */
-
-#if CYGDEBUG
-#define DEBUG_MSG(str,...) \
-if (fDebugProcMsg) \
-{ \
-  char *pszTemp; \
-  int iLength; \
-  if (asprintf (&pszTemp, str, ##__VA_ARGS__) != -1) { \
-    MessageBox (NULL, pszTemp, szFunctionName, MB_OK); \
-    free (pszTemp); \
-  } \
-}
-#else
-#define DEBUG_MSG(str,...)
-#endif
-
-#if CYGDEBUG
-#define DEBUG_FN_NAME(str) PTSTR szFunctionName = str
-#else
-#define DEBUG_FN_NAME(str)
-#endif
-
-#if CYGDEBUG || YES
-#define DEBUGVARS BOOL fDebugProcMsg = FALSE
-#else
-#define DEBUGVARS
-#endif
-
-#if CYGDEBUG || YES
-#define DEBUGPROC_MSG fDebugProcMsg = TRUE
-#else
-#define DEBUGPROC_MSG
-#endif
-
->>>>>>> 0f834b91
 #define PROFILEPOINT(point,thresh)\
 {\
 static unsigned int PROFPT##point = 0;\
@@ -380,49 +340,6 @@
  * in the server startup sequence.
  */
 
-<<<<<<< HEAD
-typedef struct
-{
-  ScreenPtr		pScreen;
-  
-  /* Did the user specify a height and width? */
-  Bool			fUserGaveHeightAndWidth;
-
-  DWORD			dwScreen;
-
-  int			iMonitor;
-  HMONITOR              hMonitor;
-
-  DWORD			dwUserWidth;
-  DWORD			dwUserHeight;
-  DWORD			dwWidth;
-  DWORD			dwHeight;
-  DWORD			dwPaddedWidth;
-
-  /* Did the user specify a screen position? */
-  Bool			fUserGavePosition;
-  DWORD                 dwInitialX;
-  DWORD                 dwInitialY;
-
-  /*
-   * dwStride is the number of whole pixels that occupy a scanline,
-   * including those pixels that are not displayed.  This is basically
-   * a rounding up of the width.
-   */
-  DWORD			dwStride;
-
-  /* Offset of the screen in the window when using scrollbars */
-  DWORD			dwXOffset;
-  DWORD			dwYOffset;
-
-  DWORD			dwBPP;
-  DWORD			dwDepth;
-  DWORD			dwRefreshRate;
-  char			*pfb;
-  DWORD			dwEngine;
-  DWORD			dwEnginePreferred;
-  DWORD			dwClipUpdatesNBoxes;
-=======
 typedef struct {
     ScreenPtr pScreen;
 
@@ -432,6 +349,8 @@
     DWORD dwScreen;
 
     int iMonitor;
+  HMONITOR              hMonitor;
+
     DWORD dwUserWidth;
     DWORD dwUserHeight;
     DWORD dwWidth;
@@ -461,28 +380,19 @@
     DWORD dwEngine;
     DWORD dwEnginePreferred;
     DWORD dwClipUpdatesNBoxes;
->>>>>>> 0f834b91
 #ifdef XWIN_EMULATEPSEUDO
     Bool fEmulatePseudo;
 #endif
     Bool fFullScreen;
     Bool fDecoration;
 #ifdef XWIN_MULTIWINDOWEXTWM
-<<<<<<< HEAD
-  Bool			fMWExtWM;
-  Bool			fAnotherWMRunning;
+    Bool fMWExtWM;
+    Bool fAnotherWMRunning;
 #endif
 #ifdef XWIN_MULTIWINDOWINTWM
   Bool			fInternalWM;
 #endif
-  Bool			fRootless;
-=======
-    Bool fMWExtWM;
-    Bool fInternalWM;
-    Bool fAnotherWMRunning;
-#endif
     Bool fRootless;
->>>>>>> 0f834b91
 #ifdef XWIN_MULTIWINDOW
     Bool fMultiWindow;
 #endif
@@ -548,37 +458,21 @@
     HWND hwndScreen;
     BITMAPINFOHEADER *pbmih;
 
-<<<<<<< HEAD
-  /* Privates used by shadow fb and primary fb DirectDraw servers */
-  LPDIRECTDRAW		pdd;
-  LPDIRECTDRAWSURFACE	pddsPrimary;
-  LPDIRECTDRAW2		pdd2;
-
-  /* Privates used by shadow fb DirectDraw server */
-  LPDIRECTDRAWSURFACE	pddsShadow;
-  LPDDSURFACEDESC	pddsdShadow;
-
-#ifdef XWIN_PRIMARYFB
-  /* Privates used by primary fb DirectDraw server */
-  LPDIRECTDRAWSURFACE	pddsOffscreen;
-  LPDDSURFACEDESC	pddsdOffscreen;
-  LPDDSURFACEDESC	pddsdPrimary;
-#endif
-=======
     /* Privates used by shadow fb and primary fb DirectDraw servers */
     LPDIRECTDRAW pdd;
-    LPDIRECTDRAWSURFACE2 pddsPrimary;
+    LPDIRECTDRAWSURFACE	pddsPrimary;
     LPDIRECTDRAW2 pdd2;
 
     /* Privates used by shadow fb DirectDraw server */
-    LPDIRECTDRAWSURFACE2 pddsShadow;
+    LPDIRECTDRAWSURFACE	pddsShadow;
     LPDDSURFACEDESC pddsdShadow;
 
+#ifdef XWIN_PRIMARYFB
     /* Privates used by primary fb DirectDraw server */
-    LPDIRECTDRAWSURFACE2 pddsOffscreen;
+    LPDIRECTDRAWSURFACE	pddsOffscreen;
     LPDDSURFACEDESC pddsdOffscreen;
     LPDDSURFACEDESC pddsdPrimary;
->>>>>>> 0f834b91
+#endif
 
     /* Privates used by shadow fb DirectDraw Nonlocking server */
     LPDIRECTDRAW4 pdd4;
@@ -642,27 +536,6 @@
     winFinishCreateWindowsWindowProcPtr pwinFinishCreateWindowsWindow;
 #endif
 
-<<<<<<< HEAD
-  /* Window Procedures for Rootless mode */
-  CreateWindowProcPtr			CreateWindow;
-  DestroyWindowProcPtr			DestroyWindow;
-  PositionWindowProcPtr			PositionWindow;
-  ChangeWindowAttributesProcPtr		ChangeWindowAttributes;
-  RealizeWindowProcPtr			RealizeWindow;
-  UnrealizeWindowProcPtr		UnrealizeWindow;
-  ValidateTreeProcPtr			ValidateTree;
-  PostValidateTreeProcPtr		PostValidateTree;
-  CopyWindowProcPtr			CopyWindow;
-  ClearToBackgroundProcPtr		ClearToBackground;
-  ClipNotifyProcPtr			ClipNotify;
-  RestackWindowProcPtr			RestackWindow;
-  ReparentWindowProcPtr			ReparentWindow;
-  ResizeWindowProcPtr			ResizeWindow;
-  MoveWindowProcPtr			MoveWindow;
-  SetShapeProcPtr			SetShape;
-
-  winCursorRec                          cursor;
-=======
     /* Window Procedures for Rootless mode */
     CreateWindowProcPtr CreateWindow;
     DestroyWindowProcPtr DestroyWindow;
@@ -672,7 +545,6 @@
     UnrealizeWindowProcPtr UnrealizeWindow;
     ValidateTreeProcPtr ValidateTree;
     PostValidateTreeProcPtr PostValidateTree;
-    WindowExposuresProcPtr WindowExposures;
     CopyWindowProcPtr CopyWindow;
     ClearToBackgroundProcPtr ClearToBackground;
     ClipNotifyProcPtr ClipNotify;
@@ -683,7 +555,6 @@
     SetShapeProcPtr SetShape;
 
     winCursorRec cursor;
->>>>>>> 0f834b91
 
 #ifdef XWIN_NATIVEGDI
     RealizeFontPtr RealizeFont;
@@ -895,11 +766,7 @@
  winInitClipboard(void);
 
 void
-<<<<<<< HEAD
-winFixClipboardChain (int Removed);
-=======
- winFixClipboardChain(void);
->>>>>>> 0f834b91
+ winFixClipboardChain (int Removed);
 #endif
 
 /*
@@ -1368,11 +1235,7 @@
  */
 
 void
-<<<<<<< HEAD
-winInitNotifyIcon (winPrivScreenPtr pScreenPriv, Bool Modify);
-=======
- winInitNotifyIcon(winPrivScreenPtr pScreenPriv);
->>>>>>> 0f834b91
+ winInitNotifyIcon (winPrivScreenPtr pScreenPriv, Bool Modify);
 
 void
  winDeleteNotifyIcon(winPrivScreenPtr pScreenPriv);
@@ -1478,23 +1341,13 @@
 
 wBOOL CALLBACK winMWExtWMDecorateWindow(HWND hwnd, LPARAM lParam);
 
-<<<<<<< HEAD
-=======
-Bool
- winIsInternalWMRunning(winScreenInfoPtr pScreenInfo);
-
->>>>>>> 0f834b91
 void
  winMWExtWMRestackWindows(ScreenPtr pScreen);
 #endif
-<<<<<<< HEAD
 #ifdef XWIN_MULTIWINDOWINTWM
 Bool
-winIsInternalWMRunning (winScreenInfoPtr pScreenInfo);
-#endif
-=======
->>>>>>> 0f834b91
-
+ winIsInternalWMRunning (winScreenInfoPtr pScreenInfo);
+#endif
 #ifdef XWIN_MULTIWINDOWEXTWM
 /*
  * winwin32rootlesswndproc.c
