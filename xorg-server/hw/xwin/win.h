--- conflicted
+++ resolved
@@ -439,24 +439,6 @@
 
     /* Privates used by shadow fb DirectDraw Nonlocking engine */
     LPDIRECTDRAW pdd;
-<<<<<<< HEAD
-    LPDIRECTDRAWSURFACE	pddsPrimary;
-    LPDIRECTDRAW2 pdd2;
-
-    /* Privates used by shadow fb DirectDraw server */
-    LPDIRECTDRAWSURFACE	pddsShadow;
-    LPDDSURFACEDESC pddsdShadow;
-
-#ifdef XWIN_PRIMARYFB
-    /* Privates used by primary fb DirectDraw server */
-    LPDIRECTDRAWSURFACE	pddsOffscreen;
-    LPDDSURFACEDESC pddsdOffscreen;
-    LPDDSURFACEDESC pddsdPrimary;
-#endif
-
-    /* Privates used by shadow fb DirectDraw Nonlocking server */
-=======
->>>>>>> 4ba9be28
     LPDIRECTDRAW4 pdd4;
     LPDIRECTDRAWSURFACE4 pddsShadow4;
     LPDIRECTDRAWSURFACE4 pddsPrimary4;
