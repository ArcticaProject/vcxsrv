--- conflicted
+++ resolved
@@ -1,4 +1,3 @@
-<<<<<<< HEAD
 /*
  *Copyright (C) 1994-2000 The XFree86 Project, Inc. All Rights Reserved.
  *
@@ -70,9 +69,6 @@
 #endif
 #define WIN_DEFAULT_USER_GAVE_HEIGHT_AND_WIDTH	FALSE
 
-#define WIN_DIB_MAXIMUM_SIZE	0x08000000 /* 16 MB on Windows 95, 98, Me */
-#define WIN_DIB_MAXIMUM_SIZE_MB (WIN_DIB_MAXIMUM_SIZE / 8 / 1024 / 1024)
-
 /*
  * Windows only supports 256 color palettes
  */
@@ -237,7 +233,11 @@
 
 typedef Bool (*winAllocateFBProcPtr)(ScreenPtr);
 
+typedef void (*winFreeFBProcPtr)(ScreenPtr);
+
 typedef void (*winShadowUpdateProcPtr)(ScreenPtr, shadowBufPtr);
+
+typedef Bool (*winInitScreenProcPtr)(ScreenPtr);
 
 typedef Bool (*winCloseScreenProcPtr)(int, ScreenPtr);
 
@@ -275,6 +275,12 @@
 typedef Bool (*winFinishCreateWindowsWindowProcPtr)(WindowPtr pWin);
 
 typedef Bool (*winCreateScreenResourcesProc)(ScreenPtr);
+
+#ifdef XWIN_NATIVEGDI
+/* Typedefs for native GDI wrappers */
+typedef Bool (*RealizeFontPtr) (ScreenPtr pScreen, FontPtr pFont);
+typedef Bool (*UnrealizeFontPtr)(ScreenPtr pScreen, FontPtr pFont);
+#endif
 
 
 /*
@@ -330,6 +336,15 @@
 } winCursorRec;
 
 /*
+ * Resize modes
+ */
+typedef enum {
+  notAllowed,
+  resizeWithScrollbars,
+  resizeWithRandr
+} winResizeMode;
+
+/*
  * Screen information structure that we need before privates are available
  * in the server startup sequence.
  */
@@ -342,12 +357,12 @@
   Bool			fUserGaveHeightAndWidth;
 
   DWORD			dwScreen;
+
+  int			iMonitor;
   DWORD			dwUserWidth;
   DWORD			dwUserHeight;
   DWORD			dwWidth;
   DWORD			dwHeight;
-  DWORD			dwWidth_mm;
-  DWORD			dwHeight_mm;
   DWORD			dwPaddedWidth;
 
   /* Did the user specify a screen position? */
@@ -392,1499 +407,6 @@
 #endif
   Bool                  fMultipleMonitors;
   Bool			fLessPointer;
-  Bool			fScrollbars;
-  Bool			fNoTrayIcon;
-  int			iE3BTimeout;
-  /* Windows (Alt+F4) and Unix (Ctrl+Alt+Backspace) Killkey */
-  Bool                  fUseWinKillKey;
-  Bool                  fUseUnixKillKey;
-  Bool			fIgnoreInput;
-
-  /* Did the user explicitly set this screen? */
-  Bool			fExplicitScreen;
-} winScreenInfo, *winScreenInfoPtr;
-
-
-/*
- * Screen privates
- */
-
-typedef struct _winPrivScreenRec
-{
-  winScreenInfoPtr	pScreenInfo;
-
-  Bool			fEnabled;
-  Bool			fClosed;
-  Bool			fActive;
-  Bool			fBadDepth;
-
-  int			iDeltaZ;
-
-  int			iConnectedClients;
-
-  CloseScreenProcPtr	CloseScreen;
-
-  DWORD			dwRedMask;
-  DWORD			dwGreenMask;
-  DWORD			dwBlueMask;
-  DWORD			dwBitsPerRGB;
-
-  DWORD			dwModeKeyStates;
-
-  /* Handle to icons that must be freed */
-  HICON			hiconNotifyIcon;
-
-  /* Last width, height, and depth of the Windows display */
-  DWORD			dwLastWindowsWidth;
-  DWORD			dwLastWindowsHeight;
-  DWORD			dwLastWindowsBitsPixel;
-
-  /* Palette management */
-  ColormapPtr		pcmapInstalled;
-
-  /* Pointer to the root visual so we only have to look it up once */
-  VisualPtr		pRootVisual;
-
-  /* 3 button emulation variables */
-  int			iE3BCachedPress;
-  Bool			fE3BFakeButton2Sent;
-
-  /* Privates used by shadow fb GDI server */
-  HBITMAP		hbmpShadow;
-  HDC			hdcScreen;
-  HDC			hdcShadow;
-  HWND			hwndScreen;
-  
-  /* Privates used by shadow fb and primary fb DirectDraw servers */
-  LPDIRECTDRAW		pdd;
-  LPDIRECTDRAWSURFACE	pddsPrimary;
-  LPDIRECTDRAW2		pdd2;
-
-  /* Privates used by shadow fb DirectDraw server */
-  LPDIRECTDRAWSURFACE	pddsShadow;
-  LPDDSURFACEDESC	pddsdShadow;
-
-#ifdef XWIN_PRIMARYFB
-  /* Privates used by primary fb DirectDraw server */
-  LPDIRECTDRAWSURFACE	pddsOffscreen;
-  LPDDSURFACEDESC	pddsdOffscreen;
-  LPDDSURFACEDESC	pddsdPrimary;
-#endif
-
-  /* Privates used by shadow fb DirectDraw Nonlocking server */
-  LPDIRECTDRAW4		pdd4;
-  LPDIRECTDRAWSURFACE4	pddsShadow4;
-  LPDIRECTDRAWSURFACE4	pddsPrimary4;
-  BOOL			fRetryCreateSurface;
-
-  /* Privates used by both shadow fb DirectDraw servers */
-  LPDIRECTDRAWCLIPPER	pddcPrimary;
-
-#ifdef XWIN_MULTIWINDOWEXTWM
-  /* Privates used by multi-window external window manager */
-  RootlessFrameID	widTop;
-  Bool			fRestacking;
-#endif
-
-#ifdef XWIN_MULTIWINDOW
-  /* Privates used by multi-window */
-  pthread_t		ptWMProc;
-  pthread_t		ptXMsgProc;
-  void			*pWMInfo;
-#endif
-
-#if defined(XWIN_MULTIWINDOW) || defined(XWIN_MULTIWINDOWEXTWM)
-  /* Privates used by both multi-window and rootless */
-  Bool			fRootWindowShown;
-#endif
-
-#if defined(XWIN_CLIPBOARD) || defined(XWIN_MULTIWINDOW)
-  /* Privates used for any module running in a seperate thread */
-  pthread_mutex_t	pmServerStarted;
-  Bool			fServerStarted;
-#endif
-  
-  /* Engine specific functions */
-  winAllocateFBProcPtr			pwinAllocateFB;
-  winShadowUpdateProcPtr		pwinShadowUpdate;
-  winCloseScreenProcPtr			pwinCloseScreen;
-  winInitVisualsProcPtr			pwinInitVisuals;
-  winAdjustVideoModeProcPtr		pwinAdjustVideoMode;
-  winCreateBoundingWindowProcPtr	pwinCreateBoundingWindow;
-  winFinishScreenInitProcPtr		pwinFinishScreenInit;
-  winBltExposedRegionsProcPtr		pwinBltExposedRegions;
-  winActivateAppProcPtr			pwinActivateApp;
-  winRedrawScreenProcPtr		pwinRedrawScreen;
-  winRealizeInstalledPaletteProcPtr	pwinRealizeInstalledPalette;
-  winInstallColormapProcPtr		pwinInstallColormap;
-  winStoreColorsProcPtr			pwinStoreColors;
-  winCreateColormapProcPtr		pwinCreateColormap;
-  winDestroyColormapProcPtr		pwinDestroyColormap;
-  winHotKeyAltTabProcPtr		pwinHotKeyAltTab;
-  winCreatePrimarySurfaceProcPtr	pwinCreatePrimarySurface;
-  winReleasePrimarySurfaceProcPtr	pwinReleasePrimarySurface;
-
-  winCreateScreenResourcesProc       pwinCreateScreenResources;
-
-#ifdef XWIN_MULTIWINDOW
-  /* Window Procedures for MultiWindow mode */
-  winFinishCreateWindowsWindowProcPtr	pwinFinishCreateWindowsWindow;
-#endif
-
-  /* Window Procedures for Rootless mode */
-  CreateWindowProcPtr			CreateWindow;
-  DestroyWindowProcPtr			DestroyWindow;
-  PositionWindowProcPtr			PositionWindow;
-  ChangeWindowAttributesProcPtr		ChangeWindowAttributes;
-  RealizeWindowProcPtr			RealizeWindow;
-  UnrealizeWindowProcPtr		UnrealizeWindow;
-  ValidateTreeProcPtr			ValidateTree;
-  PostValidateTreeProcPtr		PostValidateTree;
-  WindowExposuresProcPtr		WindowExposures;
-  CopyWindowProcPtr			CopyWindow;
-  ClearToBackgroundProcPtr		ClearToBackground;
-  ClipNotifyProcPtr			ClipNotify;
-  RestackWindowProcPtr			RestackWindow;
-  ReparentWindowProcPtr			ReparentWindow;
-  ResizeWindowProcPtr			ResizeWindow;
-  MoveWindowProcPtr			MoveWindow;
-  SetShapeProcPtr			SetShape;
-
-#ifdef XWIN_NATIVEGDI
-  RealizeFontProcPtr                    RealizeFont;
-  UnrealizeFontProcPtr                  UnrealizeFont;
-#endif
-
-  winCursorRec                          cursor;
-} winPrivScreenRec;
-
-
-#ifdef XWIN_MULTIWINDOWEXTWM
-typedef struct {
-  RootlessWindowPtr	pFrame;
-  HWND			hWnd;
-  int			dwWidthBytes;
-  BITMAPINFOHEADER	*pbmihShadow;
-  HBITMAP		hbmpShadow;
-  HDC			hdcShadow;
-  HDC			hdcScreen;
-  BOOL			fResized;
-  BOOL			fRestackingNow;
-  BOOL			fClose;
-  BOOL			fMovingOrSizing;
-  BOOL			fDestroyed;//for debug
-  char			*pfb;
-} win32RootlessWindowRec, *win32RootlessWindowPtr;
-#endif
-
-
-typedef struct {
-  pointer		value;
-  XID			id;
-} WindowIDPairRec, *WindowIDPairPtr;
-
-
-/*
- * Extern declares for general global variables
- */
-
-#include "winglobals.h"
-
-extern winScreenInfo *		g_ScreenInfo;
-extern miPointerScreenFuncRec	g_winPointerCursorFuncs;
-extern DWORD			g_dwEvents;
-#ifdef HAS_DEVWINDOWS
-extern int			g_fdMessageQueue;
-#endif
-extern DevPrivateKeyRec		g_iScreenPrivateKeyRec;
-#define g_iScreenPrivateKey  	(&g_iScreenPrivateKeyRec)
-extern DevPrivateKeyRec		g_iCmapPrivateKeyRec;
-#define g_iCmapPrivateKey 	(&g_iCmapPrivateKeyRec)
-extern DevPrivateKeyRec		g_iGCPrivateKeyRec;
-#define g_iGCPrivateKey 	(&g_iGCPrivateKeyRec)
-extern DevPrivateKeyRec		g_iPixmapPrivateKeyRec;
-#define g_iPixmapPrivateKey 	(&g_iPixmapPrivateKeyRec)
-extern DevPrivateKeyRec		g_iWindowPrivateKeyRec;
-#define g_iWindowPrivateKey 	(&g_iWindowPrivateKeyRec)
-
-extern unsigned long		g_ulServerGeneration;
-extern DWORD			g_dwEnginesSupported;
-extern HINSTANCE		g_hInstance;
-extern int                      g_copyROP[];
-extern int                      g_patternROP[];
-extern const char *		g_pszQueryHost;
-extern DeviceIntPtr             g_pwinPointer;
-extern DeviceIntPtr             g_pwinKeyboard;
-
-/*
- * Extern declares for dynamically loaded library function pointers
- */
-
-extern FARPROC			g_fpDirectDrawCreate;
-extern FARPROC			g_fpDirectDrawCreateClipper;
-extern FARPROC			g_fpTrackMouseEvent;
-
-
-/*
- * Screen privates macros
- */
-
-#define winGetScreenPriv(pScreen) ((winPrivScreenPtr) \
-    dixLookupPrivate(&(pScreen)->devPrivates, g_iScreenPrivateKey))
-
-#define winSetScreenPriv(pScreen,v) \
-    dixSetPrivate(&(pScreen)->devPrivates, g_iScreenPrivateKey, v)
-
-#define winScreenPriv(pScreen) \
-	winPrivScreenPtr pScreenPriv = winGetScreenPriv(pScreen)
-
-
-/*
- * Colormap privates macros
- */
-
-#define winGetCmapPriv(pCmap) ((winPrivCmapPtr) \
-    dixLookupPrivate(&(pCmap)->devPrivates, g_iCmapPrivateKey))
-
-#define winSetCmapPriv(pCmap,v) \
-    dixSetPrivate(&(pCmap)->devPrivates, g_iCmapPrivateKey, v)
-
-#define winCmapPriv(pCmap) \
-	winPrivCmapPtr pCmapPriv = winGetCmapPriv(pCmap)
-
-
-/*
- * GC privates macros
- */
-
-#define winGetGCPriv(pGC) ((winPrivGCPtr) \
-    dixLookupPrivate(&(pGC)->devPrivates, g_iGCPrivateKey))
-
-#define winSetGCPriv(pGC,v) \
-    dixSetPrivate(&(pGC)->devPrivates, g_iGCPrivateKey, v)
-
-#define winGCPriv(pGC) \
-	winPrivGCPtr pGCPriv = winGetGCPriv(pGC)
-
-
-/*
- * Pixmap privates macros
- */
-
-#define winGetPixmapPriv(pPixmap) ((winPrivPixmapPtr) \
-    dixLookupPrivate(&(pPixmap)->devPrivates, g_iPixmapPrivateKey))
-
-#define winSetPixmapPriv(pPixmap,v) \
-    dixLookupPrivate(&(pPixmap)->devPrivates, g_iPixmapPrivateKey, v)
-
-#define winPixmapPriv(pPixmap) \
-	winPrivPixmapPtr pPixmapPriv = winGetPixmapPriv(pPixmap)
-
-
-/*
- * Window privates macros
- */
-
-#define winGetWindowPriv(pWin) ((winPrivWinPtr) \
-    dixLookupPrivate(&(pWin)->devPrivates, g_iWindowPrivateKey))
-
-#define winSetWindowPriv(pWin,v) \
-    dixLookupPrivate(&(pWin)->devPrivates, g_iWindowPrivateKey, v)
-
-#define winWindowPriv(pWin) \
-	winPrivWinPtr pWinPriv = winGetWindowPriv(pWin)
-
-/*
- * wrapper macros 
- */
-#define _WIN_WRAP(priv, real, mem, func) {\
-    priv->mem = real->mem; \
-    real->mem = func; \
-}
-
-#define _WIN_UNWRAP(priv, real, mem) {\
-    real->mem = priv->mem; \
-}
-
-#define WIN_WRAP(mem, func) _WIN_WRAP(pScreenPriv, pScreen, mem, func) 
-
-#define WIN_UNWRAP(mem) _WIN_UNWRAP(pScreenPriv, pScreen, mem)
-
-/*
- * BEGIN DDX and DIX Function Prototypes
- */
-
-
-/*
- * winallpriv.c
- */
-
-Bool
-winAllocatePrivates (ScreenPtr pScreen);
-
-Bool
-winInitCmapPrivates (ColormapPtr pCmap, int index);
-
-Bool
-winAllocateCmapPrivates (ColormapPtr pCmap);
-
-
-/*
- * winauth.c
- */
-
-#if defined(XWIN_CLIPBOARD) || defined(XWIN_MULTIWINDOW)
-Bool
-winGenerateAuthorization (void);
-void winSetAuthorization(void);
-#endif
-
-
-/*
- * winblock.c
- */
-
-void
-winBlockHandler (int nScreen,
-		 pointer pBlockData,
-		 pointer pTimeout,
-		 pointer pReadMask);
-
-
-#ifdef XWIN_NATIVEGDI
-/*
- * winclip.c
- */
-
-RegionPtr
-winPixmapToRegionNativeGDI (PixmapPtr pPix);
-#endif
-
-
-#ifdef XWIN_CLIPBOARD
-/*
- * winclipboardinit.c
- */
-
-Bool
-winInitClipboard (void);
-
-void
-winFixClipboardChain (void);
-#endif
-
-
-/*
- * wincmap.c
- */
-
-void
-winSetColormapFunctions (ScreenPtr pScreen);
-
-Bool
-winCreateDefColormap (ScreenPtr pScreen);
-
-
-/*
- * wincreatewnd.c
- */
-
-Bool
-winCreateBoundingWindowFullScreen (ScreenPtr pScreen);
-
-Bool
-winCreateBoundingWindowWindowed (ScreenPtr pScreen);
-
-
-/*
- * windialogs.c
- */
-
-int
-GetLiveClients (winPrivScreenPtr pScreenPriv);
-
-void
-winDisplayExitDialog (winPrivScreenPtr pScreenPriv);
-
-void
-winDisplayDepthChangeDialog (winPrivScreenPtr pScreenPriv);
-
-void
-winDisplayAboutDialog (winPrivScreenPtr pScreenPriv);
-
-
-/*
- * winengine.c
- */
-
-void
-winDetectSupportedEngines (void);
-
-Bool
-winSetEngine (ScreenPtr pScreen);
-
-Bool
-winGetDDProcAddresses (void);
-
-void
-winReleaseDDProcAddresses(void);
-
-
-/*
- * winerror.c
- */
-
-#ifdef DDXOSVERRORF
-void
-OSVenderVErrorF (const char *pszFormat, va_list va_args);
-#endif
-
-void
-winMessageBoxF (const char *pszError, UINT uType, ...);
-
-
-#ifdef XWIN_NATIVEGDI
-/*
- * winfillsp.c
- */
-
-void
-winFillSpansNativeGDI (DrawablePtr	pDrawable,
-		       GCPtr		pGC,
-		       int		nSpans,
-		       DDXPointPtr	pPoints,
-		       int		*pWidths,
-		       int		fSorted);
-#endif
-
-
-#ifdef XWIN_NATIVEGDI
-/*
- * winfont.c
- */
-
-Bool
-winRealizeFontNativeGDI (ScreenPtr pScreen, FontPtr pFont);
-
-Bool
-winUnrealizeFontNativeGDI (ScreenPtr pScreen, FontPtr pFont);
-#endif
-
-
-#ifdef XWIN_NATIVEGDI
-/*
- * wingc.c
- */
-
-Bool
-winCreateGCNativeGDI (GCPtr pGC);
-#endif
-
-
-#ifdef XWIN_NATIVEGDI
-/*
- * wingetsp.c
- */
-
-void
-winGetSpansNativeGDI (DrawablePtr	pDrawable, 
-		      int		wMax, 
-		      DDXPointPtr	pPoints, 
-		      int		*pWidths, 
-		      int		nSpans, 
-		      char		*pDst);
-#endif
-
-
-/*
- * winglobals.c
- */
-
-void
-winInitializeGlobals (void);
-
-
-/*
- * winkeybd.c
- */
-
-void
-winTranslateKey (WPARAM wParam, LPARAM lParam, int *piScanCode);
-
-int
-winKeybdProc (DeviceIntPtr pDeviceInt, int iState);
-
-void
-winInitializeModeKeyStates (void);
-
-void
-winRestoreModeKeyStates (void);
-
-Bool
-winIsFakeCtrl_L (UINT message, WPARAM wParam, LPARAM lParam);
-
-void
-winKeybdReleaseKeys (void);
-
-void
-winSendKeyEvent (DWORD dwKey, Bool fDown);
-
-BOOL
-winCheckKeyPressed(WPARAM wParam, LPARAM lParam);
-
-void
-winFixShiftKeys (int iScanCode);
-
-/*
- * winkeyhook.c
- */
-
-Bool
-winInstallKeyboardHookLL (void);
-
-void
-winRemoveKeyboardHookLL (void);
-
-
-/*
- * winmisc.c
- */
-
-#ifdef XWIN_NATIVEGDI
-void
-winQueryBestSizeNativeGDI (int class, unsigned short *pWidth,
-			   unsigned short *pHeight, ScreenPtr pScreen);
-#endif
-
-CARD8
-winCountBits (DWORD dw);
-
-Bool
-winUpdateFBPointer (ScreenPtr pScreen, void *pbits);
-
-#ifdef XWIN_NATIVEGDI
-BOOL
-winPaintBackground (HWND hwnd, COLORREF colorref);
-#endif
-
-
-/*
- * winmouse.c
- */
-
-int
-winMouseProc (DeviceIntPtr pDeviceInt, int iState);
-
-int
-winMouseWheel (ScreenPtr pScreen, int iDeltaZ);
-
-void
-winMouseButtonsSendEvent (int iEventType, int iButton);
-
-int
-winMouseButtonsHandle (ScreenPtr pScreen,
-		       int iEventType, int iButton,
-		       WPARAM wParam);
-
-void
-winEnqueueMotion(int x, int y);
-
-#ifdef XWIN_NATIVEGDI
-/*
- * winnativegdi.c
- */
-
-HBITMAP
-winCreateDIBNativeGDI (int iWidth, int iHeight, int iDepth,
-		       BYTE **ppbBits, BITMAPINFO **ppbmi);
-
-Bool
-winSetEngineFunctionsNativeGDI (ScreenPtr pScreen);
-#endif
-
-
-#ifdef XWIN_PRIMARYFB
-/*
- * winpfbddd.c
- */
-
-Bool
-winSetEngineFunctionsPrimaryDD (ScreenPtr pScreen);
-#endif
-
-
-#ifdef XWIN_NATIVEGDI
-/*
- * winpixmap.c
- */
-
-PixmapPtr
-winCreatePixmapNativeGDI (ScreenPtr pScreen, int width, int height, int depth,
-			  unsigned usage_hint);
-
-Bool
-winDestroyPixmapNativeGDI (PixmapPtr pPixmap);
-
-Bool
-winModifyPixmapHeaderNativeGDI (PixmapPtr pPixmap,
-				int iWidth, int iHeight,
-				int iDepth,
-				int iBitsPerPixel,
-				int devKind,
-				pointer pPixData);
-#endif
-
-#ifdef XWIN_NATIVEGDI
-/*
- * winpolyline.c
- */
-
-void
-winPolyLineNativeGDI (DrawablePtr	pDrawable,
-		      GCPtr		pGC,
-		      int		mode,
-		      int		npt,
-		      DDXPointPtr	ppt);
-#endif
-
-
-#ifdef XWIN_NATIVEGDI
-/*
- * winpushpxl.c
- */
-
-void
-winPushPixels (GCPtr pGC, PixmapPtr pBitMap, DrawablePtr pDrawable,
-	       int dx, int dy, int xOrg, int yOrg);
-#endif
-
-
-/*
- * winscrinit.c
- */
-
-Bool
-winScreenInit (int index,
-	       ScreenPtr pScreen,
-	       int argc, char **argv);
-
-Bool
-winFinishScreenInitFB (int index,
-		       ScreenPtr pScreen,
-		       int argc, char **argv);
-
-#if defined(XWIN_NATIVEGDI)
-Bool
-winFinishScreenInitNativeGDI (int index,
-			      ScreenPtr pScreen,
-			      int argc, char **argv);
-#endif
-
-
-#ifdef XWIN_NATIVEGDI
-/*
- * winsetsp.c
- */
-
-void
-winSetSpansNativeGDI (DrawablePtr	pDrawable,
-		      GCPtr		pGC,
-		      char		*pSrc,
-		      DDXPointPtr	pPoints,
-		      int		*pWidth,
-		      int		nSpans,
-		      int		fSorted);
-#endif
-
-
-/*
- * winshaddd.c
- */
-
-Bool
-winSetEngineFunctionsShadowDD (ScreenPtr pScreen);
-
-
-/*
- * winshadddnl.c
- */
-
-Bool
-winSetEngineFunctionsShadowDDNL (ScreenPtr pScreen);
-
-
-/*
- * winshadgdi.c
- */
-
-Bool
-winSetEngineFunctionsShadowGDI (ScreenPtr pScreen);
-
-
-/*
- * winwakeup.c
- */
-
-void
-winWakeupHandler (int nScreen,
-		  pointer pWakeupData,
-		  unsigned long ulResult,
-		  pointer pReadmask);
-
-
-/*
- * winwindow.c
- */
-
-#ifdef XWIN_NATIVEGDI
-Bool
-winCreateWindowNativeGDI (WindowPtr pWin);
-
-Bool
-winDestroyWindowNativeGDI (WindowPtr pWin);
-
-Bool
-winPositionWindowNativeGDI (WindowPtr pWin, int x, int y);
-
-void 
-winCopyWindowNativeGDI (WindowPtr pWin,
-			DDXPointRec ptOldOrg,
-			RegionPtr prgnSrc);
-
-Bool
-winChangeWindowAttributesNativeGDI (WindowPtr pWin, unsigned long mask);
-
-Bool
-winUnmapWindowNativeGDI (WindowPtr pWindow);
-
-Bool
-winMapWindowNativeGDI (WindowPtr pWindow);
-#endif
-
-Bool
-winCreateWindowRootless (WindowPtr pWindow);
-
-Bool
-winDestroyWindowRootless (WindowPtr pWindow);
-
-Bool
-winPositionWindowRootless (WindowPtr pWindow, int x, int y);
-
-Bool
-winChangeWindowAttributesRootless (WindowPtr pWindow, unsigned long mask);
-
-Bool
-winUnmapWindowRootless (WindowPtr pWindow);
-
-Bool
-winMapWindowRootless (WindowPtr pWindow);
-
-void
-winSetShapeRootless (WindowPtr pWindow, int kind);
-
-
-/*
- * winmultiwindowicons.c - Used by both multi-window and Win32Rootless
- */
-
-HICON
-winXIconToHICON (WindowPtr pWin, int iconSize);
-
-void
-winSelectIcons(WindowPtr pWin, HICON *pIcon, HICON *pSmallIcon);
-
-#ifdef XWIN_MULTIWINDOW
-/*
- * winmultiwindowshape.c
- */
-
-void
-winReshapeMultiWindow (WindowPtr pWin);
-
-void
-winSetShapeMultiWindow (WindowPtr pWindow, int kind);
-
-void
-winUpdateRgnMultiWindow (WindowPtr pWindow);
-#endif
-
-
-#ifdef XWIN_MULTIWINDOW
-/*
- * winmultiwindowwindow.c
- */
-
-Bool
-winCreateWindowMultiWindow (WindowPtr pWindow);
-
-Bool
-winDestroyWindowMultiWindow (WindowPtr pWindow);
-
-Bool
-winPositionWindowMultiWindow (WindowPtr pWindow, int x, int y);
-
-Bool
-winChangeWindowAttributesMultiWindow (WindowPtr pWindow, unsigned long mask);
-
-Bool
-winUnmapWindowMultiWindow (WindowPtr pWindow);
-
-Bool
-winMapWindowMultiWindow (WindowPtr pWindow);
-
-void
-winReparentWindowMultiWindow (WindowPtr pWin, WindowPtr pPriorParent);
-
-void
-winRestackWindowMultiWindow (WindowPtr pWin, WindowPtr pOldNextSib);
-
-void
-winReorderWindowsMultiWindow (void);
-
-void
-winResizeWindowMultiWindow (WindowPtr pWin, int x, int y, unsigned int w,
-			    unsigned int h, WindowPtr pSib);
-void
-winMoveWindowMultiWindow (WindowPtr pWin, int x, int y,
-			  WindowPtr pSib, VTKind kind);
-
-void
-winCopyWindowMultiWindow (WindowPtr pWin, DDXPointRec oldpt,
-			  RegionPtr oldRegion);
-
-XID
-winGetWindowID (WindowPtr pWin);
-
-int
-winAdjustXWindow (WindowPtr pWin, HWND hwnd);
-#endif
-
-
-#ifdef XWIN_MULTIWINDOW
-/*
- * winmultiwindowwndproc.c
- */
-
-LRESULT CALLBACK
-winTopLevelWindowProc (HWND hwnd, UINT message, 
-		       WPARAM wParam, LPARAM lParam);
-#endif
-
-
-/*
- * wintrayicon.c
- */
-
-void
-winInitNotifyIcon (winPrivScreenPtr pScreenPriv, Bool Modify);
-
-void
-winDeleteNotifyIcon (winPrivScreenPtr pScreenPriv);
-
-LRESULT
-winHandleIconMessage (HWND hwnd, UINT message,
-		      WPARAM wParam, LPARAM lParam,
-		      winPrivScreenPtr pScreenPriv);
-
-
-/*
- * winwndproc.c
- */
-
-LRESULT CALLBACK
-winWindowProc (HWND hWnd, UINT message, 
-	       WPARAM wParam, LPARAM lParam);
-
-
-#ifdef XWIN_MULTIWINDOWEXTWM
-/*
- * winwin32rootless.c
- */
-
-Bool
-winMWExtWMCreateFrame (RootlessWindowPtr pFrame, ScreenPtr pScreen,
-			     int newX, int newY, RegionPtr pShape);
-
-void
-winMWExtWMDestroyFrame (RootlessFrameID wid);
-
-void
-winMWExtWMMoveFrame (RootlessFrameID wid, ScreenPtr pScreen, int newX, int newY);
-
-void
-winMWExtWMResizeFrame (RootlessFrameID wid, ScreenPtr pScreen,
-			     int newX, int newY, unsigned int newW, unsigned int newH,
-			     unsigned int gravity);
-
-void
-winMWExtWMRestackFrame (RootlessFrameID wid, RootlessFrameID nextWid);
-
-void
-winMWExtWMReshapeFrame (RootlessFrameID wid, RegionPtr pShape);
-
-void
-winMWExtWMUnmapFrame (RootlessFrameID wid);
-
-void
-winMWExtWMStartDrawing (RootlessFrameID wid, char **pixelData, int *bytesPerRow);
-
-void
-winMWExtWMStopDrawing (RootlessFrameID wid, Bool flush);
-
-void
-winMWExtWMUpdateRegion (RootlessFrameID wid, RegionPtr pDamage);
-
-void
-winMWExtWMDamageRects (RootlessFrameID wid, int count, const BoxRec *rects,
-			     int shift_x, int shift_y);
-
-void
-winMWExtWMRootlessSwitchWindow (RootlessWindowPtr pFrame, WindowPtr oldWin);
-
-void
-winMWExtWMCopyBytes (unsigned int width, unsigned int height,
-			   const void *src, unsigned int srcRowBytes,
-			   void *dst, unsigned int dstRowBytes);
-
-void
-winMWExtWMCopyWindow (RootlessFrameID wid, int dstNrects, const BoxRec *dstRects,
-			    int dx, int dy);
-#endif
-
-
-#ifdef XWIN_MULTIWINDOWEXTWM
-/*
- * winwin32rootlesswindow.c
- */
-
-void
-winMWExtWMReorderWindows (ScreenPtr pScreen);
-
-void
-winMWExtWMMoveXWindow (WindowPtr pWin, int x, int y);
-
-void
-winMWExtWMResizeXWindow (WindowPtr pWin, int w, int h);
-
-void
-winMWExtWMMoveResizeXWindow (WindowPtr pWin, int x, int y, int w, int h);
-
-void
-winMWExtWMUpdateIcon (Window id);
-
-void
-winMWExtWMUpdateWindowDecoration (win32RootlessWindowPtr pRLWinPriv,
-				  winScreenInfoPtr pScreenInfo);
-
-wBOOL CALLBACK
-winMWExtWMDecorateWindow (HWND hwnd, LPARAM lParam);
-
-Bool
-winIsInternalWMRunning (winScreenInfoPtr pScreenInfo);
-
-void
-winMWExtWMRestackWindows (ScreenPtr pScreen);
-#endif
-
-
-#ifdef XWIN_MULTIWINDOWEXTWM
-/*
- * winwin32rootlesswndproc.c
- */
-
-LRESULT CALLBACK
-winMWExtWMWindowProc (HWND hwnd, UINT message, 
-			    WPARAM wParam, LPARAM lParam);
-#endif
-
-
-/*
- * winwindowswm.c
- */
-
-void
-winWindowsWMSendEvent (int type, unsigned int mask, int which, int arg,
-		       Window window, int x, int y, int w, int h);
-
-void
-winWindowsWMExtensionInit (void);
-
-/*
- * wincursor.c
- */
-
-Bool
-winInitCursor (ScreenPtr pScreen);
-
-/*
- * winprocarg.c
- */
-void
-winInitializeScreens(int maxscreens);
-
-/*
- * windisplay.c
- */
-
-void
-winGetDisplayName(char *szDisplay, unsigned int screen);
-
-/*
- * END DDX and DIX Function Prototypes
- */
-
-#endif /* _WIN_H_ */
-
-=======
-/*
- *Copyright (C) 1994-2000 The XFree86 Project, Inc. All Rights Reserved.
- *
- *Permission is hereby granted, free of charge, to any person obtaining
- * a copy of this software and associated documentation files (the
- *"Software"), to deal in the Software without restriction, including
- *without limitation the rights to use, copy, modify, merge, publish,
- *distribute, sublicense, and/or sell copies of the Software, and to
- *permit persons to whom the Software is furnished to do so, subject to
- *the following conditions:
- *
- *The above copyright notice and this permission notice shall be
- *included in all copies or substantial portions of the Software.
- *
- *THE SOFTWARE IS PROVIDED "AS IS", WITHOUT WARRANTY OF ANY KIND,
- *EXPRESS OR IMPLIED, INCLUDING BUT NOT LIMITED TO THE WARRANTIES OF
- *MERCHANTABILITY, FITNESS FOR A PARTICULAR PURPOSE AND
- *NONINFRINGEMENT. IN NO EVENT SHALL THE XFREE86 PROJECT BE LIABLE FOR
- *ANY CLAIM, DAMAGES OR OTHER LIABILITY, WHETHER IN AN ACTION OF
- *CONTRACT, TORT OR OTHERWISE, ARISING FROM, OUT OF OR IN CONNECTION
- *WITH THE SOFTWARE OR THE USE OR OTHER DEALINGS IN THE SOFTWARE.
- *
- *Except as contained in this notice, the name of the XFree86 Project
- *shall not be used in advertising or otherwise to promote the sale, use
- *or other dealings in this Software without prior written authorization
- *from the XFree86 Project.
- *
- * Authors:	Dakshinamurthy Karra
- *		Suhaib M Siddiqi
- *		Peter Busch
- *		Harold L Hunt II
- *		Kensuke Matsuzaki
- */
-
-#ifndef _WIN_H_
-#define _WIN_H_
-
-#ifndef NO
-#define NO					0
-#endif
-#ifndef YES
-#define YES					1
-#endif
-
-/* Turn debug messages on or off */
-#ifndef CYGDEBUG
-#define CYGDEBUG				NO
-#endif
-
-/* WM_XBUTTON Messages. They should go into w32api. */
-#ifndef WM_XBUTTONDOWN
-# define WM_XBUTTONDOWN 523
-#endif
-#ifndef WM_XBUTTONUP
-# define WM_XBUTTONUP 524
-#endif
-#ifndef WM_XBUTTONDBLCLK
-# define WM_XBUTTONDBLCLK 525
-#endif
-
-
-#define WIN_DEFAULT_BPP				0
-#define WIN_DEFAULT_WHITEPIXEL			255
-#define WIN_DEFAULT_BLACKPIXEL			0
-#define WIN_DEFAULT_LINEBIAS			0
-#define WIN_DEFAULT_E3B_TIME			50 /* milliseconds */
-#define WIN_DEFAULT_DPI				75
-#define WIN_DEFAULT_REFRESH			0
-#define WIN_DEFAULT_WIN_KILL			TRUE
-#define WIN_DEFAULT_UNIX_KILL			FALSE
-#define WIN_DEFAULT_CLIP_UPDATES_NBOXES		0
-#ifdef XWIN_EMULATEPSEUDO
-#define WIN_DEFAULT_EMULATE_PSEUDO		FALSE
-#endif
-#define WIN_DEFAULT_USER_GAVE_HEIGHT_AND_WIDTH	FALSE
-
-/*
- * Windows only supports 256 color palettes
- */
-#define WIN_NUM_PALETTE_ENTRIES			256
-
-/*
- * Number of times to call Restore in an attempt to restore the primary surface
- */
-#define WIN_REGAIN_SURFACE_RETRIES		1
-
-/*
- * Build a supported display depths mask by shifting one to the left
- * by the number of bits in the supported depth.
- */
-#define WIN_SUPPORTED_BPPS	( (1 << (32 - 1)) | (1 << (24 - 1)) \
-				| (1 << (16 - 1)) | (1 << (15 - 1)) \
-				| (1 << ( 8 - 1)))
-#define WIN_CHECK_DEPTH		YES
-
-/*
- * Timer IDs for WM_TIMER
- */
-#define WIN_E3B_TIMER_ID		1
-#define WIN_POLLING_MOUSE_TIMER_ID	2
-
-#define MOUSE_POLLING_INTERVAL		50
-
-#define WIN_E3B_OFF		-1
-#define WIN_FD_INVALID		-1
-
-#define WIN_SERVER_NONE		0x0L	/* 0 */
-#define WIN_SERVER_SHADOW_GDI	0x1L	/* 1 */
-#define WIN_SERVER_SHADOW_DD	0x2L	/* 2 */
-#define WIN_SERVER_SHADOW_DDNL	0x4L	/* 4 */
-#ifdef XWIN_PRIMARYFB
-#define WIN_SERVER_PRIMARY_DD	0x8L	/* 8 */
-#endif
-#ifdef XWIN_NATIVEGDI
-# define WIN_SERVER_NATIVE_GDI	0x10L	/* 16 */
-#endif
-
-#define AltMapIndex		Mod1MapIndex
-#define NumLockMapIndex		Mod2MapIndex
-#define AltLangMapIndex		Mod3MapIndex
-#define KanaMapIndex		Mod4MapIndex
-#define ScrollLockMapIndex	Mod5MapIndex
-
-#define WIN_MOD_LALT		0x00000001
-#define WIN_MOD_RALT		0x00000002
-#define WIN_MOD_LCONTROL	0x00000004
-#define WIN_MOD_RCONTROL	0x00000008
-
-#define WIN_24BPP_MASK_RED	0x00FF0000
-#define WIN_24BPP_MASK_GREEN	0x0000FF00
-#define WIN_24BPP_MASK_BLUE	0x000000FF
-
-#define WIN_MAX_KEYS_PER_KEY	4
-
-#include <sys/types.h>
-#include <sys/stat.h>
-#include <stdio.h>
-
-#include <errno.h>
-#if defined(XWIN_MULTIWINDOWEXTWM) || defined(XWIN_CLIPBOARD) || defined(XWIN_MULTIWINDOW)
-#define HANDLE void *
-#include <pthread.h>
-#undef HANDLE
-#endif
-
-#ifdef HAS_MMAP
-#include <sys/mman.h>
-#ifndef MAP_FILE
-#define MAP_FILE 0
-#endif /* MAP_FILE */
-#endif /* HAS_MMAP */
-
-#include <X11/X.h>
-#include <X11/Xproto.h>
-#include <X11/Xos.h>
-#include <X11/Xprotostr.h>
-#include "scrnintstr.h"
-#include "pixmapstr.h"
-#include "pixmap.h"
-#include "region.h"
-#include "gcstruct.h"
-#include "colormap.h"
-#include "colormapst.h"
-#include "miscstruct.h"
-#include "servermd.h"
-#include "windowstr.h"
-#include "mi.h"
-#include "micmap.h"
-#include "mifillarc.h"
-#include "mifpoly.h"
-#include "mibstore.h"
-#include "input.h"
-#include "mipointer.h"
-#include "X11/keysym.h"
-#include "mibstore.h"
-#include "micoord.h"
-#include "dix.h"
-#include "miline.h"
-#include "shadow.h"
-#include "fb.h"
-#include "rootless.h"
-
-#include "mipict.h"
-#include "picturestr.h"
-
-#ifdef RANDR
-#include "randrstr.h"
-#endif
-
-/*
- * Windows headers
- */
-#include "winms.h"
-#include "winresource.h"
-
-
-/*
- * Define Windows constants
- */
-
-#define WM_TRAYICON		(WM_USER + 1000)
-#define WM_INIT_SYS_MENU	(WM_USER + 1001)
-#define WM_GIVEUP		(WM_USER + 1002)
-
-
-/* Local includes */
-#include "winwindow.h"
-#include "winmsg.h"
-
-
-/*
- * Debugging macros
- */
-
-#if CYGDEBUG
-#define DEBUG_MSG(str,...) \
-if (fDebugProcMsg) \
-{ \
-  char *pszTemp; \
-  int iLength; \
-  if (asprintf (&pszTemp, str, ##__VA_ARGS__) != -1) { \
-    MessageBox (NULL, pszTemp, szFunctionName, MB_OK); \
-    free (pszTemp); \
-  } \
-}
-#else
-#define DEBUG_MSG(str,...)
-#endif
-
-#if CYGDEBUG
-#define DEBUG_FN_NAME(str) PTSTR szFunctionName = str
-#else
-#define DEBUG_FN_NAME(str)
-#endif
-
-#if CYGDEBUG || YES
-#define DEBUGVARS BOOL fDebugProcMsg = FALSE
-#else
-#define DEBUGVARS
-#endif
-
-#if CYGDEBUG || YES
-#define DEBUGPROC_MSG fDebugProcMsg = TRUE
-#else
-#define DEBUGPROC_MSG
-#endif
-
-#define PROFILEPOINT(point,thresh)\
-{\
-static unsigned int PROFPT##point = 0;\
-if (++PROFPT##point % thresh == 0)\
-ErrorF (#point ": PROFILEPOINT hit %u times\n", PROFPT##point);\
-}
-
-
-/* We use xor this macro for detecting toggle key state changes */
-#define WIN_XOR(a,b) ((!(a) && (b)) || ((a) && !(b)))
-
-#define DEFINE_ATOM_HELPER(func,atom_name)			\
-static Atom func (void) {					\
-    static int generation;					\
-    static Atom atom;						\
-    if (generation != serverGeneration) {			\
-	generation = serverGeneration;				\
-	atom = MakeAtom (atom_name, strlen (atom_name), TRUE);	\
-    }								\
-    return atom;						\
-}
-
-/*
- * Typedefs for engine dependent function pointers
- */
-
-typedef Bool (*winAllocateFBProcPtr)(ScreenPtr);
-
-typedef void (*winFreeFBProcPtr)(ScreenPtr);
-
-typedef void (*winShadowUpdateProcPtr)(ScreenPtr, shadowBufPtr);
-
-typedef Bool (*winInitScreenProcPtr)(ScreenPtr);
-
-typedef Bool (*winCloseScreenProcPtr)(int, ScreenPtr);
-
-typedef Bool (*winInitVisualsProcPtr)(ScreenPtr);
-
-typedef Bool (*winAdjustVideoModeProcPtr)(ScreenPtr);
-
-typedef Bool (*winCreateBoundingWindowProcPtr)(ScreenPtr);
-
-typedef Bool (*winFinishScreenInitProcPtr)(int, ScreenPtr, int, char **);
-
-typedef Bool (*winBltExposedRegionsProcPtr)(ScreenPtr);
-
-typedef Bool (*winActivateAppProcPtr)(ScreenPtr);
-
-typedef Bool (*winRedrawScreenProcPtr)(ScreenPtr pScreen);
-
-typedef Bool (*winRealizeInstalledPaletteProcPtr)(ScreenPtr pScreen);
-
-typedef Bool (*winInstallColormapProcPtr)(ColormapPtr pColormap);
-
-typedef Bool (*winStoreColorsProcPtr)(ColormapPtr pmap, 
-				      int ndef, xColorItem *pdefs);
-
-typedef Bool (*winCreateColormapProcPtr)(ColormapPtr pColormap);
-
-typedef Bool (*winDestroyColormapProcPtr)(ColormapPtr pColormap);
-
-typedef Bool (*winHotKeyAltTabProcPtr)(ScreenPtr);
-
-typedef Bool (*winCreatePrimarySurfaceProcPtr)(ScreenPtr);
-
-typedef Bool (*winReleasePrimarySurfaceProcPtr)(ScreenPtr);
-
-typedef Bool (*winFinishCreateWindowsWindowProcPtr)(WindowPtr pWin);
-
-typedef Bool (*winCreateScreenResourcesProc)(ScreenPtr);
-
-#ifdef XWIN_NATIVEGDI
-/* Typedefs for native GDI wrappers */
-typedef Bool (*RealizeFontPtr) (ScreenPtr pScreen, FontPtr pFont);
-typedef Bool (*UnrealizeFontPtr)(ScreenPtr pScreen, FontPtr pFont);
-#endif
-
-
-/*
- * GC (graphics context) privates
- */
-
-typedef struct
-{
-  HDC			hdc;
-  HDC			hdcMem;
-} winPrivGCRec, *winPrivGCPtr;
-
-
-/*
- * Pixmap privates
- */
-
-typedef struct
-{
-  HDC			hdcSelected;
-  HBITMAP		hBitmap;
-  BYTE			*pbBits;
-  DWORD			dwScanlineBytes;
-  BITMAPINFOHEADER	*pbmih;
-} winPrivPixmapRec, *winPrivPixmapPtr;
-
-
-/*
- * Colormap privates
- */
-
-typedef struct
-{
-  HPALETTE		hPalette;
-  LPDIRECTDRAWPALETTE	lpDDPalette;
-  RGBQUAD		rgbColors[WIN_NUM_PALETTE_ENTRIES];
-  PALETTEENTRY		peColors[WIN_NUM_PALETTE_ENTRIES];
-} winPrivCmapRec, *winPrivCmapPtr;
-
-/*
- * Windows Cursor handling.
- */ 
-  
-typedef struct {
-  /* from GetSystemMetrics */
-  int sm_cx;
-  int sm_cy;
-
-  BOOL visible;
-  HCURSOR handle;
-  QueryBestSizeProcPtr QueryBestSize;
-  miPointerSpriteFuncPtr spriteFuncs;
-} winCursorRec;
-
-/*
- * Resize modes
- */
-typedef enum {
-  notAllowed,
-  resizeWithScrollbars,
-  resizeWithRandr
-} winResizeMode;
-
-/*
- * Screen information structure that we need before privates are available
- * in the server startup sequence.
- */
-
-typedef struct
-{
-  ScreenPtr		pScreen;
-  
-  /* Did the user specify a height and width? */
-  Bool			fUserGaveHeightAndWidth;
-
-  DWORD			dwScreen;
-
-  int			iMonitor;
-  DWORD			dwUserWidth;
-  DWORD			dwUserHeight;
-  DWORD			dwWidth;
-  DWORD			dwHeight;
-  DWORD			dwPaddedWidth;
-
-  /* Did the user specify a screen position? */
-  Bool			fUserGavePosition;
-  DWORD                 dwInitialX;
-  DWORD                 dwInitialY;
-
-  /*
-   * dwStride is the number of whole pixels that occupy a scanline,
-   * including those pixels that are not displayed.  This is basically
-   * a rounding up of the width.
-   */
-  DWORD			dwStride;
-
-  /* Offset of the screen in the window when using scrollbars */
-  DWORD			dwXOffset;
-  DWORD			dwYOffset;
-
-  DWORD			dwBPP;
-  DWORD			dwDepth;
-  DWORD			dwRefreshRate;
-  char			*pfb;
-  DWORD			dwEngine;
-  DWORD			dwEnginePreferred;
-  DWORD			dwClipUpdatesNBoxes;
-#ifdef XWIN_EMULATEPSEUDO
-  Bool			fEmulatePseudo;
-#endif
-  Bool			fFullScreen;
-  Bool			fDecoration;
-#ifdef XWIN_MULTIWINDOWEXTWM
-  Bool			fMWExtWM;
-  Bool			fInternalWM;
-  Bool			fAnotherWMRunning;
-#endif
-  Bool			fRootless;
-#ifdef XWIN_MULTIWINDOW
-  Bool			fMultiWindow;
-#endif
-#if defined(XWIN_MULTIWINDOW) || defined(XWIN_MULTIWINDOWEXTWM)
-  Bool			fMultiMonitorOverride;
-#endif
-  Bool                  fMultipleMonitors;
-  Bool			fLessPointer;
   winResizeMode		iResizeMode;
   Bool			fNoTrayIcon;
   int			iE3BTimeout;
@@ -1946,17 +468,19 @@
 
   /* Privates used by shadow fb and primary fb DirectDraw servers */
   LPDIRECTDRAW		pdd;
-  LPDIRECTDRAWSURFACE2	pddsPrimary;
+  LPDIRECTDRAWSURFACE	pddsPrimary;
   LPDIRECTDRAW2		pdd2;
 
   /* Privates used by shadow fb DirectDraw server */
-  LPDIRECTDRAWSURFACE2	pddsShadow;
+  LPDIRECTDRAWSURFACE	pddsShadow;
   LPDDSURFACEDESC	pddsdShadow;
 
+#ifdef XWIN_PRIMARYFB
   /* Privates used by primary fb DirectDraw server */
-  LPDIRECTDRAWSURFACE2	pddsOffscreen;
+  LPDIRECTDRAWSURFACE	pddsOffscreen;
   LPDDSURFACEDESC	pddsdOffscreen;
   LPDDSURFACEDESC	pddsdPrimary;
+#endif
 
   /* Privates used by shadow fb DirectDraw Nonlocking server */
   LPDIRECTDRAW4		pdd4;
@@ -2290,6 +814,9 @@
  * windialogs.c
  */
 
+int
+GetLiveClients (winPrivScreenPtr pScreenPriv);
+
 void
 winDisplayExitDialog (winPrivScreenPtr pScreenPriv);
 
@@ -2763,7 +1290,7 @@
  */
 
 void
-winInitNotifyIcon (winPrivScreenPtr pScreenPriv);
+winInitNotifyIcon (winPrivScreenPtr pScreenPriv, Bool Modify);
 
 void
 winDeleteNotifyIcon (winPrivScreenPtr pScreenPriv);
@@ -2908,6 +1435,13 @@
  */
 void
 winInitializeScreens(int maxscreens);
+
+/*
+ * windisplay.c
+ */
+
+void
+winGetDisplayName(char *szDisplay, unsigned int screen);
 
 /*
  * winrandr.c
@@ -2926,4 +1460,3 @@
  */
 
 #endif /* _WIN_H_ */
->>>>>>> b0be6a88
