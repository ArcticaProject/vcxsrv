--- conflicted
+++ resolved
@@ -984,11 +984,7 @@
     }
 
     /* Setup the display connection string x */
-<<<<<<< HEAD
-    winGetDisplayName(pszDisplay, (int)pProcArg->dwScreen);
-=======
     winGetDisplayName(pszDisplay, (int) pProcArg->dwScreen);
->>>>>>> 438af0c7
 
     /* Print the display connection string */
     winDebug("winMultiWindowXMsgProc - DISPLAY=%s\n", pszDisplay);
@@ -1387,11 +1383,7 @@
     }
 
     /* Setup the display connection string x */
-<<<<<<< HEAD
-    winGetDisplayName(pszDisplay, (int)pProcArg->dwScreen);
-=======
     winGetDisplayName(pszDisplay, (int) pProcArg->dwScreen);
->>>>>>> 438af0c7
 
     /* Print the display connection string */
     winDebug("winInitMultiWindowWM - DISPLAY=%s\n", pszDisplay);
