/*
 *Copyright (C) 1994-2000 The XFree86 Project, Inc. All Rights Reserved.
 *Copyright (C) Colin Harrison 2005-2009
 *
 *Permission is hereby granted, free of charge, to any person obtaining
 * a copy of this software and associated documentation files (the
 *"Software"), to deal in the Software without restriction, including
 *without limitation the rights to use, copy, modify, merge, publish,
 *distribute, sublicense, and/or sell copies of the Software, and to
 *permit persons to whom the Software is furnished to do so, subject to
 *the following conditions:
 *
 *The above copyright notice and this permission notice shall be
 *included in all copies or substantial portions of the Software.
 *
 *THE SOFTWARE IS PROVIDED "AS IS", WITHOUT WARRANTY OF ANY KIND,
 *EXPRESS OR IMPLIED, INCLUDING BUT NOT LIMITED TO THE WARRANTIES OF
 *MERCHANTABILITY, FITNESS FOR A PARTICULAR PURPOSE AND
 *NONINFRINGEMENT. IN NO EVENT SHALL THE XFREE86 PROJECT BE LIABLE FOR
 *ANY CLAIM, DAMAGES OR OTHER LIABILITY, WHETHER IN AN ACTION OF
 *CONTRACT, TORT OR OTHERWISE, ARISING FROM, OUT OF OR IN CONNECTION
 *WITH THE SOFTWARE OR THE USE OR OTHER DEALINGS IN THE SOFTWARE.
 *
 *Except as contained in this notice, the name of the XFree86 Project
 *shall not be used in advertising or otherwise to promote the sale, use
 *or other dealings in this Software without prior written authorization
 *from the XFree86 Project.
 *
 * Authors:	Kensuke Matsuzaki
 *              Colin Harrison
 */

/* X headers */
#ifdef HAVE_XWIN_CONFIG_H
#include <xwin-config.h>
#endif
#include <stdio.h>
#include <stdlib.h>
#include <unistd.h>
#ifdef __CYGWIN__
#include <sys/select.h>
#endif
#include <fcntl.h>
#include <setjmp.h>
#define HANDLE void *
#ifdef _MSC_VER
typedef int pid_t;
#endif
#include <pthread.h>
#undef HANDLE
#include <X11/X.h>
#include <X11/Xatom.h>
#include <X11/Xlib.h>
#include <X11/Xproto.h>
#include <X11/Xutil.h>
#include <X11/cursorfont.h>
#include <X11/Xwindows.h>

/* Local headers */
#include "winwindow.h"
#include "winprefs.h"
#include "window.h"
#include "pixmapstr.h"
#include "winmsg.h"
#include "windowstr.h"
#include "winmultiwindowclass.h"

#include <shlwapi.h>
#include "taskbar.h"

#ifdef XWIN_MULTIWINDOWEXTWM
#define _WINDOWSWM_SERVER_
#include <X11/extensions/windowswmstr.h>
#else
/* We need the native HWND atom for intWM, so for consistency use the
   same name as extWM would if we were building with enabled... */
#define WINDOWSWM_NATIVE_HWND "_WINDOWSWM_NATIVE_HWND"
#endif

extern void winDebug(const char *format, ...);
extern void winReshapeMultiWindow(WindowPtr pWin);
extern void winUpdateRgnMultiWindow(WindowPtr pWin);

/*
 * Constant defines
 */

#define WIN_CONNECT_RETRIES	5
#define WIN_CONNECT_DELAY	5
#ifdef HAS_DEVWINDOWS
#define WIN_MSG_QUEUE_FNAME	"/dev/windows"
#endif
#define WIN_JMP_OKAY		0
#define WIN_JMP_ERROR_IO	2

/*
 * Local structures
 */

typedef struct _WMMsgNodeRec {
    winWMMessageRec msg;
    struct _WMMsgNodeRec *pNext;
} WMMsgNodeRec, *WMMsgNodePtr;

typedef struct _WMMsgQueueRec {
    struct _WMMsgNodeRec *pHead;
    struct _WMMsgNodeRec *pTail;
    pthread_mutex_t pmMutex;
    pthread_cond_t pcNotEmpty;
#ifdef _DEBUG
    int nQueueSize;
#endif
} WMMsgQueueRec, *WMMsgQueuePtr;

typedef struct _WMInfo {
    Display *pDisplay;
    WMMsgQueueRec wmMsgQueue;
    Atom atmWmProtos;
    Atom atmWmDelete;
    Atom atmPrivMap;
#ifdef XWIN_MULTIWINDOWINTWM
    Bool fAllowOtherWM;
#endif
} WMInfoRec, *WMInfoPtr;

typedef struct _WMProcArgRec {
    DWORD dwScreen;
    WMInfoPtr pWMInfo;
    pthread_mutex_t *ppmServerStarted;
} WMProcArgRec, *WMProcArgPtr;

typedef struct _XMsgProcArgRec {
    Display *pDisplay;
    DWORD dwScreen;
    WMInfoPtr pWMInfo;
    pthread_mutex_t *ppmServerStarted;
    HWND hwndScreen;
} XMsgProcArgRec, *XMsgProcArgPtr;

/*
 * Prototypes for local functions
 */

static void
 PushMessage(WMMsgQueuePtr pQueue, WMMsgNodePtr pNode);

static WMMsgNodePtr PopMessage(WMMsgQueuePtr pQueue, WMInfoPtr pWMInfo);

static Bool
 InitQueue(WMMsgQueuePtr pQueue);

static void
 GetWindowName(Display * pDpy, Window iWin, char **ppWindowName);

static int
 SendXMessage(Display * pDisplay, Window iWin, Atom atmType, long nData);

static void
 UpdateName(WMInfoPtr pWMInfo, Window iWindow);

static void *winMultiWindowWMProc(void *pArg);

static int
 winMultiWindowWMErrorHandler(Display * pDisplay, XErrorEvent * pErr);

static int
 winMultiWindowWMIOErrorHandler(Display * pDisplay);

static void *winMultiWindowXMsgProc(void *pArg);

static int
 winMultiWindowXMsgProcErrorHandler(Display * pDisplay, XErrorEvent * pErr);

static int
 winMultiWindowXMsgProcIOErrorHandler(Display * pDisplay);

static void
winMultiWindowThreadExit(void *arg);

static int
 winRedirectErrorHandler(Display * pDisplay, XErrorEvent * pErr);

static void
 winInitMultiWindowWM(WMInfoPtr pWMInfo, WMProcArgPtr pProcArg);

static Bool

CheckAnotherWindowManager(Display * pDisplay, DWORD dwScreen,
                          Bool fAllowOtherWM);

static void
 winApplyHints(Display * pDisplay, Window iWindow, HWND hWnd, HWND * zstyle);

void
 winUpdateWindowPosition(HWND hWnd, Bool reshape, HWND * zstyle);

/*
 * Local globals
 */

static jmp_buf g_jmpWMEntry;
static XIOErrorHandler g_winMultiWindowWMOldIOErrorHandler;
static pthread_t g_winMultiWindowWMThread;
static jmp_buf g_jmpXMsgProcEntry;
static XIOErrorHandler g_winMultiWindowXMsgProcOldIOErrorHandler;
static pthread_t g_winMultiWindowXMsgProcThread;
static Bool g_shutdown = FALSE;
static Bool redirectError = FALSE;
static Bool g_fAnotherWMRunning = FALSE;
static HMODULE                  g_hmodShell32Dll = NULL;
static HMODULE                  g_hmodOle32Dll = NULL;
static SHGETPROPERTYSTOREFORWINDOWPROC g_pSHGetPropertyStoreForWindow = NULL;
static PROPVARIANTCLEARPROC     g_pPropVariantClear = NULL;

/*
 * PushMessage - Push a message onto the queue
 */

static void
PushMessage(WMMsgQueuePtr pQueue, WMMsgNodePtr pNode)
{

    /* Lock the queue mutex */
    pthread_mutex_lock(&pQueue->pmMutex);

    pNode->pNext = NULL;

    if (pQueue->pTail != NULL) {
        pQueue->pTail->pNext = pNode;
    }
    pQueue->pTail = pNode;

    if (pQueue->pHead == NULL) {
        pQueue->pHead = pNode;
    }

#ifdef _DEBUG
    /* Increase the count of elements in the queue by one */
    ++(pQueue->nQueueSize);
#endif

    /* Release the queue mutex */
    pthread_mutex_unlock(&pQueue->pmMutex);

    /* Signal that the queue is not empty */
    pthread_cond_signal(&pQueue->pcNotEmpty);
}

#ifdef WINDBG
/*
 * QueueSize - Return the size of the queue
 */

static int
QueueSize(WMMsgQueuePtr pQueue)
{
    WMMsgNodePtr pNode;
    int nSize = 0;

    /* Loop through all elements in the queue */
    for (pNode = pQueue->pHead; pNode != NULL; pNode = pNode->pNext)
        ++nSize;

    return nSize;
}
#endif

/*
 * PopMessage - Pop a message from the queue
 */

static WMMsgNodePtr
PopMessage(WMMsgQueuePtr pQueue, WMInfoPtr pWMInfo)
{
    WMMsgNodePtr pNode;

    /* Lock the queue mutex */
    pthread_mutex_lock(&pQueue->pmMutex);

    /* Wait for --- */
    while (pQueue->pHead == NULL) {
        pthread_cond_wait(&pQueue->pcNotEmpty, &pQueue->pmMutex);
    }

    pNode = pQueue->pHead;
    if (pQueue->pHead != NULL) {
        pQueue->pHead = pQueue->pHead->pNext;
    }

    if (pQueue->pTail == pNode) {
        pQueue->pTail = NULL;
    }

  #ifdef _DEBUG
    /* Drop the number of elements in the queue by one */
    --(pQueue->nQueueSize);

  winDebug ("Queue Size %d %d\n", pQueue->nQueueSize, QueueSize(pQueue));
  #endif

    /* Release the queue mutex */
    pthread_mutex_unlock(&pQueue->pmMutex);

    return pNode;
}

#if 0
/*
 * HaveMessage - 
 */

static Bool
HaveMessage(WMMsgQueuePtr pQueue, UINT msg, Window iWindow)
{
    WMMsgNodePtr pNode;

    for (pNode = pQueue->pHead; pNode != NULL; pNode = pNode->pNext) {
        if (pNode->msg.msg == msg && pNode->msg.iWindow == iWindow)
            return True;
    }

    return False;
}
#endif

/*
 * InitQueue - Initialize the Window Manager message queue
 */

static
    Bool
InitQueue(WMMsgQueuePtr pQueue)
{
    /* Check if the pQueue pointer is NULL */
    if (pQueue == NULL) {
        ErrorF("InitQueue - pQueue is NULL.  Exiting.\n");
        return FALSE;
    }

    /* Set the head and tail to NULL */
    pQueue->pHead = NULL;
    pQueue->pTail = NULL;

    /* There are no elements initially */
  #ifdef _DEBUG
    pQueue->nQueueSize = 0;

    winDebug("InitQueue - Queue Size %d %d\n", pQueue->nQueueSize,
             QueueSize(pQueue));
  #endif

    winDebug ("InitQueue - Calling pthread_mutex_init\n");

    /* Create synchronization objects */
    pthread_mutex_init(&pQueue->pmMutex, NULL);

    winDebug ("InitQueue - pthread_mutex_init returned\n");
    winDebug ("InitQueue - Calling pthread_cond_init\n");

    pthread_cond_init(&pQueue->pcNotEmpty, NULL);

    winDebug ("InitQueue - pthread_cond_init returned\n");

    return TRUE;
}

static
char *
Xutf8TextPropertyToString(Display * pDisplay, XTextProperty * xtp)
{
    int nNum;
    char **ppList;
    char *pszReturnData;

    if (Xutf8TextPropertyToTextList(pDisplay, xtp, &ppList, &nNum) >= Success &&
        nNum > 0 && *ppList) {
        int i;
        int iLen = 0;

        for (i = 0; i < nNum; i++)
            iLen += strlen(ppList[i]);
        pszReturnData = (char *) malloc(iLen + 1);
        pszReturnData[0] = '\0';
        for (i = 0; i < nNum; i++)
            strcat(pszReturnData, ppList[i]);
        if (ppList)
            XFreeStringList(ppList);
    }
    else {
        pszReturnData = (char *) malloc(1);
        pszReturnData[0] = '\0';
    }

    return pszReturnData;
}

/*
 * GetWindowName - Retrieve the title of an X Window
 */

static void
GetWindowName(Display * pDisplay, Window iWin, char **ppWindowName)
{
    int nResult;
    XTextProperty xtpWindowName;
    char *pszWindowName;

    winDebug ("GetWindowName\n");

    /* Intialize ppWindowName to NULL */
    *ppWindowName = NULL;

    /* Try to get window name */
    nResult = XGetWMName(pDisplay, iWin, &xtpWindowName);
    if (!nResult || !xtpWindowName.value || !xtpWindowName.nitems) {
        ErrorF("GetWindowName - XGetWMName failed.  No name.\n");
        return;
    }

    pszWindowName = Xutf8TextPropertyToString(pDisplay, &xtpWindowName);
    XFree(xtpWindowName.value);
    *ppWindowName = pszWindowName;
}

/*
 * Send a message to the X server from the WM thread
 */

static int
SendXMessage(Display * pDisplay, Window iWin, Atom atmType, long nData)
{
    XEvent e;

    /* Prepare the X event structure */
    e.type = ClientMessage;
    e.xclient.window = iWin;
    e.xclient.message_type = atmType;
    e.xclient.format = 32;
    e.xclient.data.l[0] = nData;
    e.xclient.data.l[1] = CurrentTime;

    /* Send the event to X */
    return XSendEvent(pDisplay, iWin, False, NoEventMask, &e);
}

/*
 * See if we can get the stored HWND for this window...
 */
static HWND
getHwnd(WMInfoPtr pWMInfo, Window iWindow)
{
    Atom atmType;
    int fmtRet;
    unsigned long items, remain;
    HWND *retHwnd, hWnd = NULL;

    if (XGetWindowProperty(pWMInfo->pDisplay,
                           iWindow,
                           pWMInfo->atmPrivMap,
                           0,
                           1,
                           False,
                           XA_INTEGER,
                           &atmType,
                           &fmtRet,
                           &items,
                           &remain, (unsigned char **) &retHwnd) == Success) {
        if (retHwnd) {
            hWnd = *retHwnd;
            XFree(retHwnd);
        }
    }

    /* Some sanity checks */
    if (!hWnd)
        return NULL;
    if (!IsWindow(hWnd))
        return NULL;

    return hWnd;
}

/*
 * Updates the name of a HWND according to its X WM_NAME property
 */

static void
UpdateName(WMInfoPtr pWMInfo, Window iWindow)
{
    HWND hWnd;
    XWindowAttributes attr;

    hWnd = getHwnd(pWMInfo, iWindow);
    if (!hWnd)
        return;

    /* If window isn't override-redirect */
    XGetWindowAttributes(pWMInfo->pDisplay, iWindow, &attr);
    if (!attr.override_redirect) {
        char *pszWindowName;

        /* Get the X windows window name */
        GetWindowName(pWMInfo->pDisplay, iWindow, &pszWindowName);

        if (pszWindowName) {
            /* Convert from UTF-8 to wide char */
            int iLen =
                MultiByteToWideChar(CP_UTF8, 0, pszWindowName, -1, NULL, 0);
            wchar_t *pwszWideWindowName =
                (wchar_t *) malloc(sizeof(wchar_t) * (iLen + 1));
            MultiByteToWideChar(CP_UTF8, 0, pszWindowName, -1,
                                pwszWideWindowName, iLen);

            /* Set the Windows window name */
            SetWindowTextW(hWnd, pwszWideWindowName);

            free(pwszWideWindowName);
            free(pszWindowName);
        }
    }
}

/*
 * Updates the icon of a HWND according to its X icon properties
 */

static void
UpdateIcon(WMInfoPtr pWMInfo, Window iWindow)
{
    HWND hWnd;
    HICON hIconNew = NULL;
    XWindowAttributes attr;

    hWnd = getHwnd(pWMInfo, iWindow);
    if (!hWnd)
        return;

    /* If window isn't override-redirect */
    XGetWindowAttributes(pWMInfo->pDisplay, iWindow, &attr);
    if (!attr.override_redirect) {
        XClassHint class_hint = { 0, 0 };
        char *window_name = 0;

        if (XGetClassHint(pWMInfo->pDisplay, iWindow, &class_hint)) {
            XFetchName(pWMInfo->pDisplay, iWindow, &window_name);

            hIconNew =
                (HICON) winOverrideIcon(class_hint.res_name,
                                        class_hint.res_class, window_name);

            if (class_hint.res_name)
                XFree(class_hint.res_name);
            if (class_hint.res_class)
                XFree(class_hint.res_class);
            if (window_name)
                XFree(window_name);
        }
    }

    winUpdateIcon(hWnd, pWMInfo->pDisplay, iWindow, hIconNew);
}

#if 0
/*
 * Fix up any differences between the X11 and Win32 window stacks
 * starting at the window passed in
 */
static void
PreserveWin32Stack(WMInfoPtr pWMInfo, Window iWindow, UINT direction)
{
    HWND hWnd;
    DWORD myWinProcID, winProcID;
    Window xWindow;
    WINDOWPLACEMENT wndPlace;

    hWnd = getHwnd(pWMInfo, iWindow);
    if (!hWnd)
        return;

    GetWindowThreadProcessId(hWnd, &myWinProcID);
    hWnd = GetNextWindow(hWnd, direction);

    while (hWnd) {
        GetWindowThreadProcessId(hWnd, &winProcID);
        if (winProcID == myWinProcID) {
            wndPlace.length = sizeof(WINDOWPLACEMENT);
            GetWindowPlacement(hWnd, &wndPlace);
            if (!(wndPlace.showCmd == SW_HIDE ||
                  wndPlace.showCmd == SW_MINIMIZE)) {
                xWindow = (Window) GetProp(hWnd, WIN_WID_PROP);
                if (xWindow) {
                    if (direction == GW_HWNDPREV)
                        XRaiseWindow(pWMInfo->pDisplay, xWindow);
                    else
                        XLowerWindow(pWMInfo->pDisplay, xWindow);
                }
            }
        }
        hWnd = GetNextWindow(hWnd, direction);
    }
}
#endif                          /* PreserveWin32Stack */

/*
 * winMultiWindowWMProc
 */

static void *
winMultiWindowWMProc(void *pArg)
{
    WMProcArgPtr pProcArg = (WMProcArgPtr) pArg;
    WMInfoPtr pWMInfo = pProcArg->pWMInfo;

    pthread_cleanup_push(&winMultiWindowThreadExit, NULL);
  
    /* Initialize the Window Manager */
    winInitMultiWindowWM(pWMInfo, pProcArg);

   winDebug ("winMultiWindowWMProc ()\n");

    /* Loop until we explicitly break out */
    for (;;) {
        WMMsgNodePtr pNode;

#ifdef XWIN_MULTIWINDOWINTWM
        if (g_fAnotherWMRunning) {      /* Another Window manager exists. */
            Sleep(1000);
            continue;
        }
#endif

        /* Pop a message off of our queue */
        pNode = PopMessage(&pWMInfo->wmMsgQueue, pWMInfo);
        if (pNode == NULL) {
            /* Bail if PopMessage returns without a message */
            /* NOTE: Remember that PopMessage is a blocking function. */
            ErrorF("winMultiWindowWMProc - Queue is Empty?  Exiting.\n");
            pthread_exit(NULL);
        }

        winDebug ("winMultiWindowWMProc - %d ms MSG: %d ID: %d\n",
                  GetTickCount(), (int) pNode->msg.msg, (int) pNode->msg.dwID);

        /* Branch on the message type */
        switch (pNode->msg.msg) {
        case WM_WM_RAISE:
            winDebug ("\tWM_WM_RAISE\n");
            /* Raise the window */
            XRaiseWindow(pWMInfo->pDisplay, pNode->msg.iWindow);
            break;

        case WM_WM_LOWER:
            winDebug ("\tWM_WM_LOWER\n");

            /* Lower the window */
            XLowerWindow(pWMInfo->pDisplay, pNode->msg.iWindow);
            break;

        case WM_WM_MAP:
            winDebug ("\tWM_WM_MAP\n");
            /* Put a note as to the HWND associated with this Window */
            XChangeProperty(pWMInfo->pDisplay, pNode->msg.iWindow, pWMInfo->atmPrivMap, XA_INTEGER,     //pWMInfo->atmPrivMap,
                            32,
                            PropModeReplace,
                            (unsigned char *) &(pNode->msg.hwndWindow), 1);
            UpdateName(pWMInfo, pNode->msg.iWindow);
            UpdateIcon(pWMInfo, pNode->msg.iWindow);
            {
                HWND zstyle = HWND_NOTOPMOST;
                winApplyHints (pWMInfo->pDisplay, pNode->msg.iWindow, pNode->msg.hwndWindow, &zstyle);
                winUpdateWindowPosition (pNode->msg.hwndWindow, TRUE, &zstyle);
            }
            break;

        case WM_WM_MAP2:
            winDebug ("\tWM_WM_MAP2\n");

            XChangeProperty(pWMInfo->pDisplay, pNode->msg.iWindow, pWMInfo->atmPrivMap, XA_INTEGER,     //pWMInfo->atmPrivMap,
                            32,
                            PropModeReplace,
                            (unsigned char *) &(pNode->msg.hwndWindow), 1);
            break;

        case WM_WM_MAP3:
            winDebug ("\tWM_WM_MAP3\n");

            /* Put a note as to the HWND associated with this Window */
            XChangeProperty(pWMInfo->pDisplay, pNode->msg.iWindow, pWMInfo->atmPrivMap, XA_INTEGER,     //pWMInfo->atmPrivMap,
                            32,
                            PropModeReplace,
                            (unsigned char *) &(pNode->msg.hwndWindow), 1);
            UpdateName(pWMInfo, pNode->msg.iWindow);
            UpdateIcon(pWMInfo, pNode->msg.iWindow);
            {
                HWND zstyle = HWND_NOTOPMOST;

                winApplyHints(pWMInfo->pDisplay, pNode->msg.iWindow,
                              pNode->msg.hwndWindow, &zstyle);
                winUpdateWindowPosition(pNode->msg.hwndWindow, TRUE, &zstyle);
            }
            break;

        case WM_WM_UNMAP:
            winDebug ("\tWM_WM_UNMAP\n");

            /* Unmap the window */
            XUnmapWindow(pWMInfo->pDisplay, pNode->msg.iWindow);
            break;

        case WM_WM_KILL:
            winDebug ("\tWM_WM_KILL\n");
            {
                int i, n, found = 0;
                Atom *protocols;

                /* --- */
                if (XGetWMProtocols(pWMInfo->pDisplay,
                                    pNode->msg.iWindow, &protocols, &n)) {
                    for (i = 0; i < n; ++i)
                        if (protocols[i] == pWMInfo->atmWmDelete)
                            ++found;

                    XFree(protocols);
                }

                /* --- */
                if (found)
                    SendXMessage(pWMInfo->pDisplay,
                                 pNode->msg.iWindow,
                                 pWMInfo->atmWmProtos, pWMInfo->atmWmDelete);
                else
                    XKillClient(pWMInfo->pDisplay, pNode->msg.iWindow);
            }
            break;

        case WM_WM_ACTIVATE:
            winDebug ("\tWM_WM_ACTIVATE\n");

            /* Set the input focus */
            XSetInputFocus(pWMInfo->pDisplay,
                           pNode->msg.iWindow,
                           RevertToPointerRoot, CurrentTime);
            break;

        case WM_WM_NAME_EVENT:
            UpdateName(pWMInfo, pNode->msg.iWindow);
            break;

        case WM_WM_ICON_EVENT:
            UpdateIcon(pWMInfo, pNode->msg.iWindow);
            break;

        case WM_WM_CHANGE_STATE:
            /* Minimize the window in Windows */
            winMinimizeWindow(pNode->msg.iWindow);
            break;

        default:
            ErrorF("winMultiWindowWMProc - Unknown Message.  Exiting.\n");
            pthread_exit(NULL);
            break;
        }

        /* Free the retrieved message */
        free(pNode);

        /* Flush any pending events on our display */
        XFlush(pWMInfo->pDisplay);
    }

    /* Free the condition variable */
    pthread_cond_destroy(&pWMInfo->wmMsgQueue.pcNotEmpty);

    /* Free the mutex variable */
    pthread_mutex_destroy(&pWMInfo->wmMsgQueue.pmMutex);

    /* Free the passed-in argument */
    free(pProcArg);

    winDebug("-winMultiWindowWMProc ()\n");

    pthread_cleanup_pop(0);

    return NULL;
}

/*
 * X message procedure
 */

static void *
winMultiWindowXMsgProc(void *pArg)
{
    winWMMessageRec msg;
    XMsgProcArgPtr pProcArg = (XMsgProcArgPtr) pArg;
    char pszDisplay[512];
    int iRetries;
    XEvent event;
    Atom atmWmName;
    Atom atmWmHints;
    Atom atmWmChange;
    Atom atmNetWmIcon;
    int iReturn;
    XIconSize *xis;

    pthread_cleanup_push(&winMultiWindowThreadExit, NULL);

    winDebug("winMultiWindowXMsgProc - Hello\n");

    /* Check that argument pointer is not invalid */
    if (pProcArg == NULL) {
        ErrorF("winMultiWindowXMsgProc - pProcArg is NULL.  Exiting.\n");
        pthread_exit(NULL);
    }

    winDebug("winMultiWindowXMsgProc - Calling pthread_mutex_lock ()\n");

    /* Grab the server started mutex - pause until we get it */
    iReturn = pthread_mutex_lock(pProcArg->ppmServerStarted);
    if (iReturn != 0) {
        ErrorF("winMultiWindowXMsgProc - pthread_mutex_lock () failed: %d.  "
               "Exiting.\n", iReturn);
        pthread_exit(NULL);
    }

    winDebug("winMultiWindowXMsgProc - pthread_mutex_lock () returned.\n");

    /* Release the server started mutex */
    pthread_mutex_unlock(pProcArg->ppmServerStarted);

    winDebug("winMultiWindowXMsgProc - pthread_mutex_unlock () returned.\n");

    /* Install our error handler */
    XSetErrorHandler(winMultiWindowXMsgProcErrorHandler);
    g_winMultiWindowXMsgProcThread = pthread_self();
    g_winMultiWindowXMsgProcOldIOErrorHandler =
        XSetIOErrorHandler(winMultiWindowXMsgProcIOErrorHandler);

    /* Set jump point for IO Error exits */
    iReturn = setjmp(g_jmpXMsgProcEntry);

    /* Check if we should continue operations */
    if (iReturn != WIN_JMP_ERROR_IO && iReturn != WIN_JMP_OKAY) {
        /* setjmp returned an unknown value, exit */
        ErrorF("winInitMultiWindowXMsgProc - setjmp returned: %d.  Exiting.\n",
               iReturn);
        pthread_exit(NULL);
    }
    else if (iReturn == WIN_JMP_ERROR_IO) {
        ErrorF("winInitMultiWindowXMsgProc - Caught IO Error.  Exiting.\n");
        pthread_exit(NULL);
    }

    /* Setup the display connection string x */
    winGetDisplayName(pszDisplay, (int)pProcArg->dwScreen);

    /* Print the display connection string */
    winDebug("winMultiWindowXMsgProc - DISPLAY=%s\n", pszDisplay);

    /* Use our generated cookie for authentication */
    winSetAuthorization();

    /* Initialize retry count */
    iRetries = 0;

    /* Open the X display */
    do {
        /* Try to open the display */
        pProcArg->pDisplay = XOpenDisplay(pszDisplay);
        if (pProcArg->pDisplay == NULL) {
            winDebug("winMultiWindowXMsgProc - Could not open display, try: %d, "
                     "sleeping: %d\n", iRetries + 1, WIN_CONNECT_DELAY);
            ++iRetries;
            sleep(WIN_CONNECT_DELAY);
            continue;
        }
        else
            break;
    }
    while (pProcArg->pDisplay == NULL && iRetries < WIN_CONNECT_RETRIES);

    /* Make sure that the display opened */
    if (pProcArg->pDisplay == NULL) {
        ErrorF("winMultiWindowXMsgProc - Failed opening the display.  "
               "Exiting.\n");
        pthread_exit(NULL);
    }

    winDebug("winMultiWindowXMsgProc - XOpenDisplay () returned and "
             "successfully opened the display.\n");

    /* Check if another window manager is already running */
#ifdef XWIN_MULTIWINDOWINTWM
    g_fAnotherWMRunning =
        CheckAnotherWindowManager(pProcArg->pDisplay, pProcArg->dwScreen,
                                  pProcArg->pWMInfo->fAllowOtherWM);
#else
    g_fAnotherWMRunning =
        CheckAnotherWindowManager(pProcArg->pDisplay, pProcArg->dwScreen,
                                  FALSE);
#endif

    if (g_fAnotherWMRunning
#ifdef XWIN_MULTIWINDOWINTWM
        && !pProcArg->pWMInfo->fAllowOtherWM
#endif
      ) {
        ErrorF("winMultiWindowXMsgProc - "
               "another window manager is running.  Exiting.\n");
        pthread_exit(NULL);
    }

    /* Set up the supported icon sizes */
    xis = XAllocIconSize();
    if (xis) {
        xis->min_width = xis->min_height = 16;
        xis->max_width = xis->max_height = 48;
        xis->width_inc = xis->height_inc = 16;
        XSetIconSizes(pProcArg->pDisplay,
                      RootWindow(pProcArg->pDisplay, pProcArg->dwScreen),
                      xis, 1);
        XFree(xis);
    }

    atmWmName = XInternAtom(pProcArg->pDisplay, "WM_NAME", False);
    atmWmHints = XInternAtom(pProcArg->pDisplay, "WM_HINTS", False);
    atmWmChange = XInternAtom(pProcArg->pDisplay, "WM_CHANGE_STATE", False);
    atmNetWmIcon = XInternAtom(pProcArg->pDisplay, "_NET_WM_ICON", False);

    /*
       iiimxcf had a bug until 2009-04-27, assuming that the
       WM_STATE atom exists, causing clients to fail with
       a BadAtom X error if it doesn't.

       Since this is on in the default Solaris 10 install,
       workaround this by making sure it does exist...
     */
    XInternAtom(pProcArg->pDisplay, "WM_STATE", 0);

    /* Loop until we explicitly break out */
    while (1) {
        if (g_shutdown)
            break;

#ifdef XWIN_MULTIWINDOWINTWM
        if (pProcArg->pWMInfo->fAllowOtherWM && !XPending(pProcArg->pDisplay)) {
            if (CheckAnotherWindowManager
                (pProcArg->pDisplay, pProcArg->dwScreen, TRUE)) {
                if (!g_fAnotherWMRunning) {
                    g_fAnotherWMRunning = TRUE;
                    SendMessage(*(HWND *) pProcArg->hwndScreen, WM_UNMANAGE, 0,
                                0);
                }
            }
            else {
                if (g_fAnotherWMRunning) {
                    g_fAnotherWMRunning = FALSE;
                    SendMessage(*(HWND *) pProcArg->hwndScreen, WM_MANAGE, 0,
                                0);
                }
            }
            Sleep(500);
            continue;
        }
#endif

        /* Fetch next event */
        XNextEvent(pProcArg->pDisplay, &event);

        /* Branch on event type */
        if (event.type == MapNotify /* CreateNotify */) {
            XWindowAttributes attr;

            XSelectInput(pProcArg->pDisplay,
                         event.xcreatewindow.window, PropertyChangeMask);

            /* Get the window attributes */
            XGetWindowAttributes(pProcArg->pDisplay,
                                 event.xcreatewindow.window, &attr);

            if (!attr.override_redirect && attr.class != InputOnly)
                XSetWindowBorderWidth(pProcArg->pDisplay,
                                      event.xcreatewindow.window, 0);
        }
        else if (event.type == MapNotify) {
            /* Fake a reparentNotify event as SWT/Motif expects a
               Window Manager to reparent a top-level window when
               it is mapped and waits until they do.

               We don't actually need to reparent, as the frame is
               a native window, not an X window

               We do this on MapNotify, not MapRequest like a real
               Window Manager would, so we don't have do get involved
               in actually mapping the window via it's (non-existent)
               parent...

               See sourceware bugzilla #9848
             */

            XWindowAttributes attr;
            Window root;
            Window parent;
            Window *children;
            unsigned int nchildren;

            if (XGetWindowAttributes(event.xmap.display,
                                     event.xmap.window,
                                     &attr) &&
                XQueryTree(event.xmap.display,
                           event.xmap.window,
                           &root, &parent, &children, &nchildren)) {
                if (children)
                    XFree(children);

                /*
                   It's a top-level window if the parent window is a root window
                   Only non-override_redirect windows can get reparented
                 */
                if ((attr.root == parent) && !event.xmap.override_redirect) {
                    XEvent event_send;

                    event_send.type = ReparentNotify;
                    event_send.xreparent.event = event.xmap.window;
                    event_send.xreparent.window = event.xmap.window;
                    event_send.xreparent.parent = parent;
                    event_send.xreparent.x = attr.x;
                    event_send.xreparent.y = attr.y;
                    event_send.xreparent.override_redirect = False;

                    XSendEvent(event.xmap.display,
                               event.xmap.window,
                               True, StructureNotifyMask, &event_send);
                }
            }
        }
        else if (event.type == ConfigureNotify) {
            if (!event.xconfigure.send_event) {
                /*
                   Java applications using AWT on JRE 1.6.0 break with non-reparenting WMs AWT
                   doesn't explicitly know about (See sun bug #6434227)

                   XDecoratedPeer.handleConfigureNotifyEvent() only processes non-synthetic
                   ConfigureNotify events to update window location if it's identified the
                   WM as a non-reparenting WM it knows about (compiz or lookingglass)

                   Rather than tell all sorts of lies to get XWM to recognize us as one of
                   those, simply send a synthetic ConfigureNotify for every non-synthetic one
                 */
                XEvent event_send = event;

                event_send.xconfigure.send_event = TRUE;
                event_send.xconfigure.event = event.xconfigure.window;
                XSendEvent(event.xconfigure.display,
                           event.xconfigure.window,
                           True, StructureNotifyMask, &event_send);
            }
        }
        else if (event.type == PropertyNotify) {
            if (event.xproperty.atom == atmWmName) {
                memset(&msg, 0, sizeof(msg));

                msg.msg = WM_WM_NAME_EVENT;
                msg.iWindow = event.xproperty.window;

                /* Other fields ignored */
                winSendMessageToWM(pProcArg->pWMInfo, &msg);
            }
            else if ((event.xproperty.atom == atmWmHints) ||
                     (event.xproperty.atom == atmNetWmIcon)) {
                memset(&msg, 0, sizeof(msg));
                msg.msg = WM_WM_ICON_EVENT;
                msg.iWindow = event.xproperty.window;

                /* Other fields ignored */
                winSendMessageToWM(pProcArg->pWMInfo, &msg);
            }
        }
        else if (event.type == ClientMessage
                 && event.xclient.message_type == atmWmChange
                 && event.xclient.data.l[0] == IconicState) {
            winDebug("winMultiWindowXMsgProc - WM_CHANGE_STATE - IconicState\n");

            memset(&msg, 0, sizeof(msg));

            msg.msg = WM_WM_CHANGE_STATE;
            msg.iWindow = event.xclient.window;

            winSendMessageToWM(pProcArg->pWMInfo, &msg);
        }
    }

    XCloseDisplay(pProcArg->pDisplay);
    pthread_cleanup_pop(0);
    return NULL;
}

/*
 * winInitWM - Entry point for the X server to spawn
 * the Window Manager thread.  Called from
 * winscrinit.c/winFinishScreenInitFB ().
 */

Bool
winInitWM(void **ppWMInfo,
          pthread_t * ptWMProc,
          pthread_t * ptXMsgProc,
          pthread_mutex_t * ppmServerStarted,
          int dwScreen, HWND hwndScreen, BOOL allowOtherWM)
{
    WMProcArgPtr pArg = (WMProcArgPtr) malloc(sizeof(WMProcArgRec));
    WMInfoPtr pWMInfo = (WMInfoPtr) malloc(sizeof(WMInfoRec));
    XMsgProcArgPtr pXMsgArg = (XMsgProcArgPtr) malloc(sizeof(XMsgProcArgRec));

    /* Bail if the input parameters are bad */
    if (pArg == NULL || pWMInfo == NULL || pXMsgArg == NULL) {
        ErrorF("winInitWM - malloc failed.\n");
        free(pArg);
        free(pWMInfo);
        free(pXMsgArg);
        return FALSE;
    }

    /* Zero the allocated memory */
    ZeroMemory(pArg, sizeof(WMProcArgRec));
    ZeroMemory(pWMInfo, sizeof(WMInfoRec));
    ZeroMemory(pXMsgArg, sizeof(XMsgProcArgRec));

    /* Set a return pointer to the Window Manager info structure */
    *ppWMInfo = pWMInfo;
#ifdef XWIN_MULTIWINDOWINTWM
    pWMInfo->fAllowOtherWM = allowOtherWM;
#endif

    /* Setup the argument structure for the thread function */
    pArg->dwScreen = dwScreen;
    pArg->pWMInfo = pWMInfo;
    pArg->ppmServerStarted = ppmServerStarted;

    /* Intialize the message queue */
    if (!InitQueue(&pWMInfo->wmMsgQueue)) {
        ErrorF("winInitWM - InitQueue () failed.\n");
        return FALSE;
    }

    /* Spawn a thread for the Window Manager */
    if (pthread_create(ptWMProc, NULL, winMultiWindowWMProc, pArg)) {
        /* Bail if thread creation failed */
        ErrorF("winInitWM - pthread_create failed for Window Manager.\n");
        return FALSE;
    }

    /* Spawn the XNextEvent thread, will send messages to WM */
    pXMsgArg->dwScreen = dwScreen;
    pXMsgArg->pWMInfo = pWMInfo;
    pXMsgArg->ppmServerStarted = ppmServerStarted;
    pXMsgArg->hwndScreen = hwndScreen;
    if (pthread_create(ptXMsgProc, NULL, winMultiWindowXMsgProc, pXMsgArg)) {
        /* Bail if thread creation failed */
        ErrorF("winInitWM - pthread_create failed on XMSG.\n");
        return FALSE;
    }

    winDebug("winInitWM - Returning.\n");

    return TRUE;
}

/*
 * Window manager thread - setup
 */

static void
winInitMultiWindowWM(WMInfoPtr pWMInfo, WMProcArgPtr pProcArg)
{
    int iRetries = 0;
    char pszDisplay[512];
    int iReturn;

    winDebug("winInitMultiWindowWM - Hello\n");

    /* Check that argument pointer is not invalid */
    if (pProcArg == NULL) {
        ErrorF("winInitMultiWindowWM - pProcArg is NULL.  Exiting.\n");
        pthread_exit(NULL);
    }

    winDebug("winInitMultiWindowWM - Calling pthread_mutex_lock ()\n");

    /* Grab our garbage mutex to satisfy pthread_cond_wait */
    iReturn = pthread_mutex_lock(pProcArg->ppmServerStarted);
    if (iReturn != 0) {
        ErrorF("winInitMultiWindowWM - pthread_mutex_lock () failed: %d.  "
               "Exiting.\n", iReturn);
        pthread_exit(NULL);
    }

    winDebug("winInitMultiWindowWM - pthread_mutex_lock () returned.\n");

    /* Release the server started mutex */
    pthread_mutex_unlock(pProcArg->ppmServerStarted);

    winDebug("winInitMultiWindowWM - pthread_mutex_unlock () returned.\n");

    /* Install our error handler */
    XSetErrorHandler(winMultiWindowWMErrorHandler);
    g_winMultiWindowWMThread = pthread_self();
    g_winMultiWindowWMOldIOErrorHandler =
        XSetIOErrorHandler(winMultiWindowWMIOErrorHandler);

    /* Set jump point for IO Error exits */
    iReturn = setjmp(g_jmpWMEntry);

    /* Check if we should continue operations */
    if (iReturn != WIN_JMP_ERROR_IO && iReturn != WIN_JMP_OKAY) {
        /* setjmp returned an unknown value, exit */
        ErrorF("winInitMultiWindowWM - setjmp returned: %d.  Exiting.\n",
               iReturn);
        pthread_exit(NULL);
    }
    else if (iReturn == WIN_JMP_ERROR_IO) {
        ErrorF("winInitMultiWindowWM - Caught IO Error.  Exiting.\n");
        pthread_exit(NULL);
    }

    /* Setup the display connection string x */
    winGetDisplayName(pszDisplay, (int)pProcArg->dwScreen);

    /* Print the display connection string */
    winDebug("winInitMultiWindowWM - DISPLAY=%s\n", pszDisplay);

    /* Use our generated cookie for authentication */
    winSetAuthorization();

    /* Open the X display */
    do {
        /* Try to open the display */
        pWMInfo->pDisplay = XOpenDisplay(pszDisplay);
        if (pWMInfo->pDisplay == NULL) {
            ErrorF("winInitMultiWindowWM - Could not open display, try: %d, "
                   "sleeping: %d\n", iRetries + 1, WIN_CONNECT_DELAY);
            ++iRetries;
            sleep(WIN_CONNECT_DELAY);
            continue;
        }
        else
            break;
    }
    while (pWMInfo->pDisplay == NULL && iRetries < WIN_CONNECT_RETRIES);

    /* Make sure that the display opened */
    if (pWMInfo->pDisplay == NULL) {
        ErrorF("winInitMultiWindowWM - Failed opening the display.  "
               "Exiting.\n");
        pthread_exit(NULL);
    }

    winDebug("winInitMultiWindowWM - XOpenDisplay () returned and "
             "successfully opened the display.\n");

    /* Create some atoms */
    pWMInfo->atmWmProtos = XInternAtom(pWMInfo->pDisplay,
                                       "WM_PROTOCOLS", False);
    pWMInfo->atmWmDelete = XInternAtom(pWMInfo->pDisplay,
                                       "WM_DELETE_WINDOW", False);

    pWMInfo->atmPrivMap = XInternAtom(pWMInfo->pDisplay,
                                      WINDOWSWM_NATIVE_HWND, False);

    if (1) {
        Cursor cursor = XCreateFontCursor(pWMInfo->pDisplay, XC_left_ptr);

        if (cursor) {
            XDefineCursor(pWMInfo->pDisplay,
                          DefaultRootWindow(pWMInfo->pDisplay), cursor);
            XFreeCursor(pWMInfo->pDisplay, cursor);
        }
    }
}

/*
 * winSendMessageToWM - Send a message from the X thread to the WM thread
 */

void
winSendMessageToWM(void *pWMInfo, winWMMessagePtr pMsg)
{
    WMMsgNodePtr pNode;

    winDebug("winSendMessageToWM ()\n");

    pNode = (WMMsgNodePtr) malloc(sizeof(WMMsgNodeRec));
    if (pNode != NULL) {
        memcpy(&pNode->msg, pMsg, sizeof(winWMMessageRec));
        PushMessage(&((WMInfoPtr) pWMInfo)->wmMsgQueue, pNode);
    }
}

/*
 * Window manager error handler
 */

static int
winMultiWindowWMErrorHandler(Display * pDisplay, XErrorEvent * pErr)
{
    char pszErrorMsg[100];

    if (pErr->request_code == X_ChangeWindowAttributes
        && pErr->error_code == BadAccess) {
        ErrorF("winMultiWindowWMErrorHandler - ChangeWindowAttributes "
               "BadAccess.\n");
        return 0;
    }

    XGetErrorText(pDisplay, pErr->error_code, pszErrorMsg, sizeof(pszErrorMsg));
    ErrorF("winMultiWindowWMErrorHandler - ERROR: %s\n"
           "  errorCode %d\n"
           "  serial %d\n"
           "  resourceID 0x%x\n"
           "  majorCode %d\n"
           "  minorCode %d\n"
           , pszErrorMsg
           , pErr->error_code
           , pErr->serial
           , pErr->resourceid
           , pErr->request_code
           , pErr->minor_code);

    return 0;
}

/*
 * Window manager IO error handler
 */

static int
winMultiWindowWMIOErrorHandler(Display * pDisplay)
{
    ErrorF("winMultiWindowWMIOErrorHandler!\n\n");

    if (pthread_equal(pthread_self(), g_winMultiWindowWMThread)) {
        if (g_shutdown)
            pthread_exit(NULL);

        /* Restart at the main entry point */
        longjmp(g_jmpWMEntry, WIN_JMP_ERROR_IO);
    }

    if (g_winMultiWindowWMOldIOErrorHandler)
        g_winMultiWindowWMOldIOErrorHandler(pDisplay);

    return 0;
}

/*
 * X message procedure error handler
 */

static int
winMultiWindowXMsgProcErrorHandler(Display * pDisplay, XErrorEvent * pErr)
{
    char pszErrorMsg[100];

    XGetErrorText(pDisplay, pErr->error_code, pszErrorMsg, sizeof(pszErrorMsg));
    ErrorF("winMultiWindowXMsgProcErrorHandler - ERROR: %s\n"
           "  errorCode %d\n"
           "  serial %d\n"
           "  resourceID 0x%x\n"
           "  majorCode %d\n"
           "  minorCode %d\n"
           , pszErrorMsg
           , pErr->error_code
           , pErr->serial
           , pErr->resourceid
           , pErr->request_code
           , pErr->minor_code);

    return 0;
}

/*
 * X message procedure IO error handler
 */

static int
winMultiWindowXMsgProcIOErrorHandler(Display * pDisplay)
{
    ErrorF("winMultiWindowXMsgProcIOErrorHandler!\n\n");

    if (pthread_equal(pthread_self(), g_winMultiWindowXMsgProcThread)) {
        /* Restart at the main entry point */
        longjmp(g_jmpXMsgProcEntry, WIN_JMP_ERROR_IO);
    }

    if (g_winMultiWindowXMsgProcOldIOErrorHandler)
        g_winMultiWindowXMsgProcOldIOErrorHandler(pDisplay);

    return 0;
}

/*
 * winMultiWindowThreadExit - Thread exit handler
 */

static void
winMultiWindowThreadExit(void *arg)
{
    AbortDDX(EXIT_ERR_ABORT);

    /* multiwindow client thread has exited, stop server as well */
    TerminateProcess(GetCurrentProcess(),1);
}
/*
 * Catch RedirectError to detect other window manager running
 */

static int
winRedirectErrorHandler(Display * pDisplay, XErrorEvent * pErr)
{
    redirectError = TRUE;
    return 0;
}

/*
 * Check if another window manager is running
 */

static Bool
CheckAnotherWindowManager(Display * pDisplay, DWORD dwScreen,
                          Bool fAllowOtherWM)
{
    /*
       Try to select the events which only one client at a time is allowed to select.
       If this causes an error, another window manager is already running...
     */
    redirectError = FALSE;
    XSetErrorHandler(winRedirectErrorHandler);
    XSelectInput(pDisplay, RootWindow(pDisplay, dwScreen),
                 ResizeRedirectMask | SubstructureRedirectMask |
                 ButtonPressMask);
    XSync(pDisplay, 0);
    XSetErrorHandler(winMultiWindowXMsgProcErrorHandler);

    /*
       Side effect: select the events we are actually interested in...

       If other WMs are not allowed, also select one of the events which only one client
       at a time is allowed to select, so other window managers won't start...
     */
    XSelectInput(pDisplay, RootWindow(pDisplay, dwScreen),
                 SubstructureNotifyMask | (!fAllowOtherWM ? ButtonPressMask :
                                           0));
    XSync(pDisplay, 0);
    return redirectError;
}

/*
 * Notify the MWM thread we're exiting and not to reconnect
 */

void
winDeinitMultiWindowWM(void)
{
    winDebug("winDeinitMultiWindowWM - Noting shutdown in progress\n");
    g_shutdown = TRUE;
}

/* Windows window styles */
#define HINT_NOFRAME	(1l<<0)
#define HINT_BORDER	(1L<<1)
#define HINT_SIZEBOX	(1l<<2)
#define HINT_CAPTION	(1l<<3)
#define HINT_NOMAXIMIZE (1L<<4)
#define HINT_NOMINIMIZE (1L<<5)
#define HINT_NOSYSMENU  (1L<<6)
#define HINT_SKIPTASKBAR (1L<<7)
/* These two are used on their own */
#define HINT_MAX	(1L<<0)
#define HINT_MIN	(1L<<1)

static void
winApplyHints(Display * pDisplay, Window iWindow, HWND hWnd, HWND * zstyle)
{
    static Atom windowState, motif_wm_hints, windowType;
    static Atom hiddenState, fullscreenState, belowState, aboveState,
        skiptaskbarState;
    static Atom dockWindow;
    static int generation;
    Atom type, *pAtom = NULL;
    int format;
<<<<<<< HEAD
    unsigned long hint = 0, maxmin = 0, style, nitems = 0, left = 0;
    WindowPtr pWin = GetProp (hWnd, WIN_WINDOW_PROP);
=======
    unsigned long hint = 0, maxmin = 0, nitems = 0, left = 0;
    unsigned long style, exStyle;
>>>>>>> d2d73da5
    MwmHints *mwm_hint = NULL;
    WinXSizeHints SizeHints;

    if (!hWnd)
        return;
    if (!IsWindow(hWnd))
        return;

    if (generation != serverGeneration) {
        generation = serverGeneration;
        windowState = XInternAtom(pDisplay, "_NET_WM_STATE", False);
        motif_wm_hints = XInternAtom(pDisplay, "_MOTIF_WM_HINTS", False);
        windowType = XInternAtom(pDisplay, "_NET_WM_WINDOW_TYPE", False);
        hiddenState = XInternAtom(pDisplay, "_NET_WM_STATE_HIDDEN", False);
        fullscreenState =
            XInternAtom(pDisplay, "_NET_WM_STATE_FULLSCREEN", False);
        belowState = XInternAtom(pDisplay, "_NET_WM_STATE_BELOW", False);
        aboveState = XInternAtom(pDisplay, "_NET_WM_STATE_ABOVE", False);
        dockWindow = XInternAtom(pDisplay, "_NET_WM_WINDOW_TYPE_DOCK", False);
        skiptaskbarState =
            XInternAtom(pDisplay, "_NET_WM_STATE_SKIP_TASKBAR", False);
    }

    if (XGetWindowProperty(pDisplay, iWindow, windowState, 0L,
                           1L, False, XA_ATOM, &type, &format,
                           &nitems, &left,
                           (unsigned char **) &pAtom) == Success) {
        if (pAtom && nitems == 1) {
            if (*pAtom == skiptaskbarState)
                hint |= HINT_SKIPTASKBAR;
            if (*pAtom == hiddenState)
                maxmin |= HINT_MIN;
            else if (*pAtom == fullscreenState)
                maxmin |= HINT_MAX;
            if (*pAtom == belowState)
                *zstyle = HWND_BOTTOM;
            else if (*pAtom == aboveState)
                *zstyle = HWND_TOPMOST;
        }
        if (pAtom)
            XFree(pAtom);
    }

    nitems = left = 0;
    if (XGetWindowProperty(pDisplay, iWindow, motif_wm_hints, 0L,
                           PropMwmHintsElements, False, motif_wm_hints, &type,
                           &format, &nitems, &left,
                           (unsigned char **) &mwm_hint) == Success) {
        if (mwm_hint && nitems == PropMwmHintsElements &&
            (mwm_hint->flags & MwmHintsDecorations)) {
            if (!mwm_hint->decorations)
                hint |= HINT_NOFRAME;
            else if (!(mwm_hint->decorations & MwmDecorAll)) {
                if (mwm_hint->decorations & MwmDecorBorder)
                    hint |= HINT_BORDER;
                if (mwm_hint->decorations & MwmDecorHandle)
                    hint |= HINT_SIZEBOX;
                if (mwm_hint->decorations & MwmDecorTitle)
                    hint |= HINT_CAPTION;
                if (!(mwm_hint->decorations & MwmDecorMenu))
                    hint |= HINT_NOSYSMENU;
                if (!(mwm_hint->decorations & MwmDecorMinimize))
                    hint |= HINT_NOMINIMIZE;
                if (!(mwm_hint->decorations & MwmDecorMaximize))
                    hint |= HINT_NOMAXIMIZE;
            }
            else {
                /*
                   MwmDecorAll means all decorations *except* those specified by other flag
                   bits that are set.  Not yet implemented.
                 */
            }
        }
        if (mwm_hint)
            XFree(mwm_hint);
    }

    nitems = left = 0;
    pAtom = NULL;
    if (XGetWindowProperty(pDisplay, iWindow, windowType, 0L,
                           1L, False, XA_ATOM, &type, &format,
                           &nitems, &left,
                           (unsigned char **) &pAtom) == Success) {
        if (pAtom && nitems == 1) {
            if (*pAtom == dockWindow) {
                hint = (hint & ~HINT_NOFRAME) | HINT_SIZEBOX;   /* Xming puts a sizebox on dock windows */
                *zstyle = HWND_TOPMOST;
            }
        }
        if (pAtom)
            XFree(pAtom);
    }

    {
        XSizeHints *normal_hint = XAllocSizeHints();
        long supplied;

        if (normal_hint &&
            (XGetWMNormalHints(pDisplay, iWindow, normal_hint, &supplied) ==
             Success)) {
            if (normal_hint->flags & PMaxSize) {
                /* Not maximizable if a maximum size is specified */
                hint |= HINT_NOMAXIMIZE;

                if (normal_hint->flags & PMinSize) {
                    /*
                       If both minimum size and maximum size are specified and are the same,
                       don't bother with a resizing frame
                     */
                    if ((normal_hint->min_width == normal_hint->max_width)
                        && (normal_hint->min_height == normal_hint->max_height))
                        hint = (hint & ~HINT_SIZEBOX);
                }
            }
        }
        XFree(normal_hint);
    }

    /*
       Override hint settings from above with settings from config file and set
       application id for grouping.
     */
    {
        XClassHint class_hint = { 0, 0 };
<<<<<<< HEAD
=======
        char *window_name = 0;
        char *application_id = 0;
>>>>>>> d2d73da5

        if (XGetClassHint(pDisplay, iWindow, &class_hint)) {
            char *window_name = 0;
            char *application_id = 0;
            XFetchName(pDisplay, iWindow, &window_name);

            style =
                winOverrideStyle(class_hint.res_name, class_hint.res_class,
                                 window_name);

<<<<<<< HEAD
#define APPLICATION_ID_FORMAT	"%s.vcxsrv.%s"
#define APPLICATION_ID_UNKNOWN "unknown"
            if (class_hint.res_class) {
                asprintf (&application_id, APPLICATION_ID_FORMAT, XVENDORNAME, class_hint.res_class);
            }
            else {
                asprintf (&application_id, APPLICATION_ID_FORMAT, XVENDORNAME, APPLICATION_ID_UNKNOWN);
            }
            winSetAppID (hWnd, application_id);

            if (class_hint.res_name) XFree(class_hint.res_name);
            if (class_hint.res_class) XFree(class_hint.res_class);
            if (application_id) free(application_id);
            if (window_name) XFree(window_name);
=======
#define APPLICATION_ID_FORMAT	"%s.xwin.%s"
#define APPLICATION_ID_UNKNOWN "unknown"
            if (class_hint.res_class) {
                asprintf(&application_id, APPLICATION_ID_FORMAT, XVENDORNAME,
                         class_hint.res_class);
            }
            else {
                asprintf(&application_id, APPLICATION_ID_FORMAT, XVENDORNAME,
                         APPLICATION_ID_UNKNOWN);
            }
            winSetAppUserModelID(hWnd, application_id);

            if (class_hint.res_name)
                XFree(class_hint.res_name);
            if (class_hint.res_class)
                XFree(class_hint.res_class);
            if (application_id)
                free(application_id);
            if (window_name)
                XFree(window_name);
>>>>>>> d2d73da5
        }
        else {
            style = STYLE_NONE;
        }
    }

    if (style & STYLE_TOPMOST)
        *zstyle = HWND_TOPMOST;
    else if (style & STYLE_MAXIMIZE)
        maxmin = (hint & ~HINT_MIN) | HINT_MAX;
    else if (style & STYLE_MINIMIZE)
        maxmin = (hint & ~HINT_MAX) | HINT_MIN;
    else if (style & STYLE_BOTTOM)
        *zstyle = HWND_BOTTOM;

    if (maxmin & HINT_MAX)
        SendMessage(hWnd, WM_SYSCOMMAND, SC_MAXIMIZE, 0);
    else if (maxmin & HINT_MIN)
        SendMessage(hWnd, WM_SYSCOMMAND, SC_MINIMIZE, 0);

    if (style & STYLE_NOTITLE)
        hint =
            (hint & ~HINT_NOFRAME & ~HINT_BORDER & ~HINT_CAPTION) |
            HINT_SIZEBOX;
    else if (style & STYLE_OUTLINE)
        hint =
            (hint & ~HINT_NOFRAME & ~HINT_CAPTION) | HINT_BORDER;
    else if (style & STYLE_NOFRAME)
        hint =
            (hint & ~HINT_BORDER & ~HINT_CAPTION) | HINT_NOFRAME;

    /* Now apply styles to window */
<<<<<<< HEAD
    style = GetWindowLongPtr(hWnd, GWL_STYLE) & ~WS_CAPTION & ~WS_SIZEBOX;      /* Just in case */
    if (!hint) /* All on, but no resize of children is allowed */
        style = style | WS_CAPTION;
    else if (hint & HINT_NOFRAME)       /* All off */
=======
    style = GetWindowLongPtr(hWnd, GWL_STYLE);
    if (!style)
        return;                 /* GetWindowLongPointer returns 0 on failure, we hope this isn't a valid style */

    style &= ~WS_CAPTION & ~WS_SIZEBOX; /* Just in case */

    if (!(hint & ~HINT_SKIPTASKBAR))    /* No hints, default */
        style = style | WS_CAPTION | WS_SIZEBOX;
    else if (hint & HINT_NOFRAME)       /* No frame, no decorations */
>>>>>>> d2d73da5
        style = style & ~WS_CAPTION & ~WS_SIZEBOX;
    else
        style = style | ((hint & HINT_BORDER) ? WS_BORDER : 0) |
            ((hint & HINT_SIZEBOX) ? WS_SIZEBOX : 0) |
            ((hint & HINT_CAPTION) ? WS_CAPTION : 0);

    if (hint & HINT_NOMAXIMIZE)
        style = style & ~WS_MAXIMIZEBOX;

    if (hint & HINT_NOMINIMIZE)
        style = style & ~WS_MINIMIZEBOX;

    if (hint & HINT_NOSYSMENU)
        style = style & ~WS_SYSMENU;

<<<<<<< HEAD
    if (!IsWindow (hWnd))
    {
        ErrorF("Windows window 0x%x has become invalid, so returning without applying hints\n",hWnd);
        return;
    }
                
    if (winMultiWindowGetWMNormalHints(pWin, &SizeHints))
    {
        if (!(SizeHints.max_width&&SizeHints.max_height&&(SizeHints.min_width == SizeHints.max_width)&&(SizeHints.min_height == SizeHints.max_height) ))
            style|=WS_SIZEBOX;
    }
    else
        style|=WS_SIZEBOX;
=======
    if (hint & HINT_SKIPTASKBAR)
        style = style & ~WS_MINIMIZEBOX;        /* window will become lost if minimized */

>>>>>>> d2d73da5
    SetWindowLongPtr(hWnd, GWL_STYLE, style);

    exStyle = GetWindowLongPtr(hWnd, GWL_EXSTYLE);
    if (hint & HINT_SKIPTASKBAR)
        exStyle = (exStyle & ~WS_EX_APPWINDOW) | WS_EX_TOOLWINDOW;
    else
        exStyle = (exStyle & ~WS_EX_TOOLWINDOW) | WS_EX_APPWINDOW;
    SetWindowLongPtr(hWnd, GWL_EXSTYLE, exStyle);

    winDebug
        ("winApplyHints: iWindow 0x%08x hints 0x%08x style 0x%08x exstyle 0x%08x\n",
         iWindow, hint, style, exStyle);
}

void
winUpdateWindowPosition(HWND hWnd, Bool reshape, HWND * zstyle)
{
    int iX, iY, iWidth, iHeight;
    int iDx, iDy;
    RECT rcNew;
    WindowPtr pWin = GetProp(hWnd, WIN_WINDOW_PROP);
    DrawablePtr pDraw = NULL;

    if (!pWin)
        return;
    pDraw = &pWin->drawable;
    if (!pDraw)
        return;

    /* Get the X and Y location of the X window */
    iX = pWin->drawable.x + GetSystemMetrics(SM_XVIRTUALSCREEN);
    iY = pWin->drawable.y + GetSystemMetrics(SM_YVIRTUALSCREEN);

    /* Get the height and width of the X window */
    iWidth = pWin->drawable.width;
    iHeight = pWin->drawable.height;

    /* Setup a rectangle with the X window position and size */
    SetRect(&rcNew, iX, iY, iX + iWidth, iY + iHeight);

    AdjustWindowRectEx(&rcNew, GetWindowLongPtr(hWnd, GWL_STYLE), FALSE,
                       GetWindowLongPtr(hWnd, GWL_EXSTYLE));

    /* Don't allow window decoration to disappear off to top-left as a result of this adjustment */
    if (rcNew.left < GetSystemMetrics(SM_XVIRTUALSCREEN)) {
        iDx = GetSystemMetrics(SM_XVIRTUALSCREEN) - rcNew.left;
        rcNew.left += iDx;
        rcNew.right += iDx;
    }

    if (rcNew.top < GetSystemMetrics(SM_YVIRTUALSCREEN)) {
        iDy = GetSystemMetrics(SM_YVIRTUALSCREEN) - rcNew.top;
        rcNew.top += iDy;
        rcNew.bottom += iDy;
    }

    /* Position the Windows window */
    SetWindowPos(hWnd, *zstyle, rcNew.left, rcNew.top,
                 rcNew.right - rcNew.left, rcNew.bottom - rcNew.top, 0);

    if (reshape) {
        winReshapeMultiWindow(pWin);
        winUpdateRgnMultiWindow(pWin);
    }
}

void
winTaskbarInit (void)
{
  /*
    Load libraries and get function pointers to SHGetPropertyStoreForWindow
    and PropVariantClear for winSetAppID()
  */

  /*
    SHGetPropertyStoreForWindow is only supported since Windows 7. On previous
    versions the pointer will be NULL and taskbar grouping is not supported.
    winSetAppID() will do nothing in this case.
  */
  g_hmodShell32Dll = LoadLibrary ("shell32.dll");
  if (g_hmodShell32Dll == NULL)
    {
      ErrorF ("winTaskbarInit - Could not load shell32.dll\n");
      return;
    }

  g_pSHGetPropertyStoreForWindow = (SHGETPROPERTYSTOREFORWINDOWPROC) GetProcAddress (g_hmodShell32Dll, "SHGetPropertyStoreForWindow");
  if (g_pSHGetPropertyStoreForWindow == NULL)
    {
      ErrorF ("winTaskbarInit - Could not get SHGetPropertyStoreForWindow address\n");
      return;
    }

  /*
    PropVariantClear is supported since NT4, but we have no propidl.h to
    provide a prototype for it
  */
  g_hmodOle32Dll = LoadLibrary ("ole32.dll");
  if (g_hmodOle32Dll == NULL)
    {
      ErrorF ("winTaskbarInit - Could not load ole32.dll\n");
      return;
    }

  g_pPropVariantClear = (PROPVARIANTCLEARPROC) GetProcAddress (g_hmodOle32Dll, "PropVariantClear");
  if (g_pPropVariantClear == NULL)
    {
      ErrorF ("winTaskbarInit - Could not get g_pPropVariantClear address\n");
      return;
    }
}

void
winTaskbarDestroy (void)
{
  if (g_hmodOle32Dll != NULL)
    {
      FreeLibrary (g_hmodOle32Dll);
      g_hmodOle32Dll = NULL;
      g_pPropVariantClear = NULL;
    }
  if (g_hmodShell32Dll != NULL)
    {
      FreeLibrary (g_hmodShell32Dll);
      g_hmodShell32Dll = NULL;
      g_pSHGetPropertyStoreForWindow = NULL;
    }
}

void
winSetAppID (HWND hWnd, const char* AppID)
{
  PROPVARIANT pv;
  IPropertyStore *pps = NULL;
  HRESULT hr;

  if (g_pSHGetPropertyStoreForWindow == NULL ||
      g_pPropVariantClear == NULL)
    {
      return;
    }

  winDebug ("winSetAppID - hwnd 0x%08x appid '%s'\n", hWnd, AppID);

  hr = g_pSHGetPropertyStoreForWindow (hWnd, &IID_IPropertyStore, (void**)&pps);
  if(SUCCEEDED(hr) && pps)
    {
      memset(&pv, 0, sizeof(PROPVARIANT));
      if(AppID)
        {
          pv.vt = VT_LPWSTR;
          hr = SHStrDupA(AppID, &pv.pwszVal);
        }

      if(SUCCEEDED(hr))
        {
          hr = pps->lpVtbl->SetValue(pps, &PKEY_AppUserModel_ID, &pv);
          g_pPropVariantClear(&pv);
        }
      pps->lpVtbl->Release(pps);
    }
}<|MERGE_RESOLUTION|>--- conflicted
+++ resolved
@@ -1488,13 +1488,9 @@
     static int generation;
     Atom type, *pAtom = NULL;
     int format;
-<<<<<<< HEAD
-    unsigned long hint = 0, maxmin = 0, style, nitems = 0, left = 0;
-    WindowPtr pWin = GetProp (hWnd, WIN_WINDOW_PROP);
-=======
     unsigned long hint = 0, maxmin = 0, nitems = 0, left = 0;
     unsigned long style, exStyle;
->>>>>>> d2d73da5
+    WindowPtr pWin = GetProp (hWnd, WIN_WINDOW_PROP);
     MwmHints *mwm_hint = NULL;
     WinXSizeHints SizeHints;
 
@@ -1619,11 +1615,7 @@
      */
     {
         XClassHint class_hint = { 0, 0 };
-<<<<<<< HEAD
-=======
-        char *window_name = 0;
         char *application_id = 0;
->>>>>>> d2d73da5
 
         if (XGetClassHint(pDisplay, iWindow, &class_hint)) {
             char *window_name = 0;
@@ -1634,23 +1626,7 @@
                 winOverrideStyle(class_hint.res_name, class_hint.res_class,
                                  window_name);
 
-<<<<<<< HEAD
 #define APPLICATION_ID_FORMAT	"%s.vcxsrv.%s"
-#define APPLICATION_ID_UNKNOWN "unknown"
-            if (class_hint.res_class) {
-                asprintf (&application_id, APPLICATION_ID_FORMAT, XVENDORNAME, class_hint.res_class);
-            }
-            else {
-                asprintf (&application_id, APPLICATION_ID_FORMAT, XVENDORNAME, APPLICATION_ID_UNKNOWN);
-            }
-            winSetAppID (hWnd, application_id);
-
-            if (class_hint.res_name) XFree(class_hint.res_name);
-            if (class_hint.res_class) XFree(class_hint.res_class);
-            if (application_id) free(application_id);
-            if (window_name) XFree(window_name);
-=======
-#define APPLICATION_ID_FORMAT	"%s.xwin.%s"
 #define APPLICATION_ID_UNKNOWN "unknown"
             if (class_hint.res_class) {
                 asprintf(&application_id, APPLICATION_ID_FORMAT, XVENDORNAME,
@@ -1670,7 +1646,6 @@
                 free(application_id);
             if (window_name)
                 XFree(window_name);
->>>>>>> d2d73da5
         }
         else {
             style = STYLE_NONE;
@@ -1703,12 +1678,6 @@
             (hint & ~HINT_BORDER & ~HINT_CAPTION) | HINT_NOFRAME;
 
     /* Now apply styles to window */
-<<<<<<< HEAD
-    style = GetWindowLongPtr(hWnd, GWL_STYLE) & ~WS_CAPTION & ~WS_SIZEBOX;      /* Just in case */
-    if (!hint) /* All on, but no resize of children is allowed */
-        style = style | WS_CAPTION;
-    else if (hint & HINT_NOFRAME)       /* All off */
-=======
     style = GetWindowLongPtr(hWnd, GWL_STYLE);
     if (!style)
         return;                 /* GetWindowLongPointer returns 0 on failure, we hope this isn't a valid style */
@@ -1716,9 +1685,8 @@
     style &= ~WS_CAPTION & ~WS_SIZEBOX; /* Just in case */
 
     if (!(hint & ~HINT_SKIPTASKBAR))    /* No hints, default */
-        style = style | WS_CAPTION | WS_SIZEBOX;
+        style = style | WS_CAPTION;
     else if (hint & HINT_NOFRAME)       /* No frame, no decorations */
->>>>>>> d2d73da5
         style = style & ~WS_CAPTION & ~WS_SIZEBOX;
     else
         style = style | ((hint & HINT_BORDER) ? WS_BORDER : 0) |
@@ -1734,7 +1702,9 @@
     if (hint & HINT_NOSYSMENU)
         style = style & ~WS_SYSMENU;
 
-<<<<<<< HEAD
+    if (hint & HINT_SKIPTASKBAR)
+        style = style & ~WS_MINIMIZEBOX;        /* window will become lost if minimized */
+
     if (!IsWindow (hWnd))
     {
         ErrorF("Windows window 0x%x has become invalid, so returning without applying hints\n",hWnd);
@@ -1748,11 +1718,6 @@
     }
     else
         style|=WS_SIZEBOX;
-=======
-    if (hint & HINT_SKIPTASKBAR)
-        style = style & ~WS_MINIMIZEBOX;        /* window will become lost if minimized */
-
->>>>>>> d2d73da5
     SetWindowLongPtr(hWnd, GWL_STYLE, style);
 
     exStyle = GetWindowLongPtr(hWnd, GWL_EXSTYLE);
