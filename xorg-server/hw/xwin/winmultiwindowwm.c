/*
 *Copyright (C) 1994-2000 The XFree86 Project, Inc. All Rights Reserved.
 *Copyright (C) Colin Harrison 2005-2009
 *
 *Permission is hereby granted, free of charge, to any person obtaining
 * a copy of this software and associated documentation files (the
 *"Software"), to deal in the Software without restriction, including
 *without limitation the rights to use, copy, modify, merge, publish,
 *distribute, sublicense, and/or sell copies of the Software, and to
 *permit persons to whom the Software is furnished to do so, subject to
 *the following conditions:
 *
 *The above copyright notice and this permission notice shall be
 *included in all copies or substantial portions of the Software.
 *
 *THE SOFTWARE IS PROVIDED "AS IS", WITHOUT WARRANTY OF ANY KIND,
 *EXPRESS OR IMPLIED, INCLUDING BUT NOT LIMITED TO THE WARRANTIES OF
 *MERCHANTABILITY, FITNESS FOR A PARTICULAR PURPOSE AND
 *NONINFRINGEMENT. IN NO EVENT SHALL THE XFREE86 PROJECT BE LIABLE FOR
 *ANY CLAIM, DAMAGES OR OTHER LIABILITY, WHETHER IN AN ACTION OF
 *CONTRACT, TORT OR OTHERWISE, ARISING FROM, OUT OF OR IN CONNECTION
 *WITH THE SOFTWARE OR THE USE OR OTHER DEALINGS IN THE SOFTWARE.
 *
 *Except as contained in this notice, the name of the XFree86 Project
 *shall not be used in advertising or otherwise to promote the sale, use
 *or other dealings in this Software without prior written authorization
 *from the XFree86 Project.
 *
 * Authors:	Kensuke Matsuzaki
 *              Colin Harrison
 */

/* X headers */
#ifdef HAVE_XWIN_CONFIG_H
#include <xwin-config.h>
#endif
#include <stdio.h>
#include <stdlib.h>
#include <unistd.h>
#ifdef __CYGWIN__
#include <sys/select.h>
#endif
#include <fcntl.h>
#include <setjmp.h>
#define HANDLE void *
#ifdef _MSC_VER
typedef int pid_t;
#endif
#include <pthread.h>
#undef HANDLE
#include <X11/X.h>
#include <X11/Xatom.h>
#include <X11/Xlib.h>
#include <X11/Xproto.h>
#include <X11/Xutil.h>
#include <X11/cursorfont.h>
#include <X11/Xwindows.h>

/* Local headers */
#include "objbase.h"
#include "ddraw.h"
#include "winwindow.h"
#include "winprefs.h"
#include "window.h"
#include "pixmapstr.h"
#include "winmsg.h"
#include "windowstr.h"
#include "winmultiwindowclass.h"

#include <shlwapi.h>
#include "taskbar.h"

#ifdef XWIN_MULTIWINDOWEXTWM
#define _WINDOWSWM_SERVER_
#include <X11/extensions/windowswmstr.h>
#else
/* We need the native HWND atom for intWM, so for consistency use the
   same name as extWM would if we were building with enabled... */
#define WINDOWSWM_NATIVE_HWND "_WINDOWSWM_NATIVE_HWND"
#endif

extern void winDebug(const char *format, ...);
extern void winReshapeMultiWindow(WindowPtr pWin);
extern void winUpdateRgnMultiWindow(WindowPtr pWin);

/*
 * Constant defines
 */

#define WIN_CONNECT_RETRIES	5
#define WIN_CONNECT_DELAY	5
#ifdef HAS_DEVWINDOWS
#define WIN_MSG_QUEUE_FNAME	"/dev/windows"
#endif
#define WIN_JMP_OKAY		0
#define WIN_JMP_ERROR_IO	2

/*
 * Local structures
 */

typedef struct _WMMsgNodeRec {
    winWMMessageRec msg;
    struct _WMMsgNodeRec *pNext;
} WMMsgNodeRec, *WMMsgNodePtr;

typedef struct _WMMsgQueueRec {
    struct _WMMsgNodeRec *pHead;
    struct _WMMsgNodeRec *pTail;
    pthread_mutex_t pmMutex;
    pthread_cond_t pcNotEmpty;
#ifdef _DEBUG
    int nQueueSize;
#endif
} WMMsgQueueRec, *WMMsgQueuePtr;

typedef struct _WMInfo {
    Display *pDisplay;
    WMMsgQueueRec wmMsgQueue;
    Atom atmWmProtos;
    Atom atmWmDelete;
    Atom atmPrivMap;
#ifdef XWIN_MULTIWINDOWINTWM
    Bool fAllowOtherWM;
#endif
} WMInfoRec, *WMInfoPtr;

typedef struct _WMProcArgRec {
    DWORD dwScreen;
    WMInfoPtr pWMInfo;
    pthread_mutex_t *ppmServerStarted;
} WMProcArgRec, *WMProcArgPtr;

typedef struct _XMsgProcArgRec {
    Display *pDisplay;
    DWORD dwScreen;
    WMInfoPtr pWMInfo;
    pthread_mutex_t *ppmServerStarted;
    HWND hwndScreen;
} XMsgProcArgRec, *XMsgProcArgPtr;

/*
 * References to external symbols
 */

extern char *display;
extern void ErrorF(const char * /*f */ , ...);

/*
 * Prototypes for local functions
 */

static void
 PushMessage(WMMsgQueuePtr pQueue, WMMsgNodePtr pNode);

static WMMsgNodePtr PopMessage(WMMsgQueuePtr pQueue, WMInfoPtr pWMInfo);

static Bool
 InitQueue(WMMsgQueuePtr pQueue);

static void
 GetWindowName(Display * pDpy, Window iWin, char **ppWindowName);

static int
 SendXMessage(Display * pDisplay, Window iWin, Atom atmType, long nData);

static void
 UpdateName(WMInfoPtr pWMInfo, Window iWindow);

static void *winMultiWindowWMProc(void *pArg);

static int
 winMultiWindowWMErrorHandler(Display * pDisplay, XErrorEvent * pErr);

static int
 winMultiWindowWMIOErrorHandler(Display * pDisplay);

static void *winMultiWindowXMsgProc(void *pArg);

static int
 winMultiWindowXMsgProcErrorHandler(Display * pDisplay, XErrorEvent * pErr);

static int
 winMultiWindowXMsgProcIOErrorHandler(Display * pDisplay);

static void
winMultiWindowThreadExit(void *arg);

static int
 winRedirectErrorHandler(Display * pDisplay, XErrorEvent * pErr);

static void
 winInitMultiWindowWM(WMInfoPtr pWMInfo, WMProcArgPtr pProcArg);

static Bool

CheckAnotherWindowManager(Display * pDisplay, DWORD dwScreen,
                          Bool fAllowOtherWM);

static void
 winApplyHints(Display * pDisplay, Window iWindow, HWND hWnd, HWND * zstyle);

void
 winUpdateWindowPosition(HWND hWnd, Bool reshape, HWND * zstyle);

/*
 * Local globals
 */

static jmp_buf g_jmpWMEntry;
static XIOErrorHandler g_winMultiWindowWMOldIOErrorHandler;
static pthread_t g_winMultiWindowWMThread;
static jmp_buf g_jmpXMsgProcEntry;
static XIOErrorHandler g_winMultiWindowXMsgProcOldIOErrorHandler;
static pthread_t g_winMultiWindowXMsgProcThread;
static Bool g_shutdown = FALSE;
static Bool redirectError = FALSE;
static Bool g_fAnotherWMRunning = FALSE;
static HMODULE                  g_hmodShell32Dll = NULL;
static HMODULE                  g_hmodOle32Dll = NULL;
static SHGETPROPERTYSTOREFORWINDOWPROC g_pSHGetPropertyStoreForWindow = NULL;
static PROPVARIANTCLEARPROC     g_pPropVariantClear = NULL;

/*
 * PushMessage - Push a message onto the queue
 */

static void
PushMessage(WMMsgQueuePtr pQueue, WMMsgNodePtr pNode)
{

    /* Lock the queue mutex */
    pthread_mutex_lock(&pQueue->pmMutex);

    pNode->pNext = NULL;

    if (pQueue->pTail != NULL) {
        pQueue->pTail->pNext = pNode;
    }
    pQueue->pTail = pNode;

    if (pQueue->pHead == NULL) {
        pQueue->pHead = pNode;
    }

#ifdef _DEBUG
    /* Increase the count of elements in the queue by one */
    ++(pQueue->nQueueSize);
#endif

    /* Release the queue mutex */
    pthread_mutex_unlock(&pQueue->pmMutex);

    /* Signal that the queue is not empty */
    pthread_cond_signal(&pQueue->pcNotEmpty);
}

#ifdef WINDBG
/*
 * QueueSize - Return the size of the queue
 */

static int
QueueSize(WMMsgQueuePtr pQueue)
{
    WMMsgNodePtr pNode;
    int nSize = 0;

    /* Loop through all elements in the queue */
    for (pNode = pQueue->pHead; pNode != NULL; pNode = pNode->pNext)
        ++nSize;

    return nSize;
}
#endif

/*
 * PopMessage - Pop a message from the queue
 */

static WMMsgNodePtr
PopMessage(WMMsgQueuePtr pQueue, WMInfoPtr pWMInfo)
{
    WMMsgNodePtr pNode;

    /* Lock the queue mutex */
    pthread_mutex_lock(&pQueue->pmMutex);

    /* Wait for --- */
    while (pQueue->pHead == NULL) {
        pthread_cond_wait(&pQueue->pcNotEmpty, &pQueue->pmMutex);
    }

    pNode = pQueue->pHead;
    if (pQueue->pHead != NULL) {
        pQueue->pHead = pQueue->pHead->pNext;
    }

    if (pQueue->pTail == pNode) {
        pQueue->pTail = NULL;
    }

  #ifdef _DEBUG
    /* Drop the number of elements in the queue by one */
    --(pQueue->nQueueSize);

  winDebug ("Queue Size %d %d\n", pQueue->nQueueSize, QueueSize(pQueue));
  #endif

    /* Release the queue mutex */
    pthread_mutex_unlock(&pQueue->pmMutex);

    return pNode;
}

#if 0
/*
 * HaveMessage - 
 */

static Bool
HaveMessage(WMMsgQueuePtr pQueue, UINT msg, Window iWindow)
{
    WMMsgNodePtr pNode;

    for (pNode = pQueue->pHead; pNode != NULL; pNode = pNode->pNext) {
        if (pNode->msg.msg == msg && pNode->msg.iWindow == iWindow)
            return True;
    }

    return False;
}
#endif

/*
 * InitQueue - Initialize the Window Manager message queue
 */

static
    Bool
InitQueue(WMMsgQueuePtr pQueue)
{
    /* Check if the pQueue pointer is NULL */
    if (pQueue == NULL) {
        ErrorF("InitQueue - pQueue is NULL.  Exiting.\n");
        return FALSE;
    }

    /* Set the head and tail to NULL */
    pQueue->pHead = NULL;
    pQueue->pTail = NULL;

    /* There are no elements initially */
  #ifdef _DEBUG
    pQueue->nQueueSize = 0;

    winDebug("InitQueue - Queue Size %d %d\n", pQueue->nQueueSize,
             QueueSize(pQueue));
  #endif

    winDebug ("InitQueue - Calling pthread_mutex_init\n");

    /* Create synchronization objects */
    pthread_mutex_init(&pQueue->pmMutex, NULL);

    winDebug ("InitQueue - pthread_mutex_init returned\n");
    winDebug ("InitQueue - Calling pthread_cond_init\n");

    pthread_cond_init(&pQueue->pcNotEmpty, NULL);

    winDebug ("InitQueue - pthread_cond_init returned\n");

    return TRUE;
}

static
char *
Xutf8TextPropertyToString(Display * pDisplay, XTextProperty * xtp)
{
    int nNum;
    char **ppList;
    char *pszReturnData;

    if (Xutf8TextPropertyToTextList(pDisplay, xtp, &ppList, &nNum) >= Success &&
        nNum > 0 && *ppList) {
        int i;
        int iLen = 0;

        for (i = 0; i < nNum; i++)
            iLen += strlen(ppList[i]);
        pszReturnData = (char *) malloc(iLen + 1);
        pszReturnData[0] = '\0';
        for (i = 0; i < nNum; i++)
            strcat(pszReturnData, ppList[i]);
        if (ppList)
            XFreeStringList(ppList);
    }
    else {
        pszReturnData = (char *) malloc(1);
        pszReturnData[0] = '\0';
    }

    return pszReturnData;
}

/*
 * GetWindowName - Retrieve the title of an X Window
 */

static void
GetWindowName(Display * pDisplay, Window iWin, char **ppWindowName)
{
    int nResult;
    XTextProperty xtpWindowName;
    char *pszWindowName;

<<<<<<< HEAD
    winDebug ("GetWindowName\n");
=======
#if CYGMULTIWINDOW_DEBUG
    ErrorF("GetWindowName\n");
#endif
>>>>>>> f8e35ebb

    /* Intialize ppWindowName to NULL */
    *ppWindowName = NULL;

    /* Try to get window name */
    nResult = XGetWMName(pDisplay, iWin, &xtpWindowName);
    if (!nResult || !xtpWindowName.value || !xtpWindowName.nitems) {
<<<<<<< HEAD
        ErrorF("GetWindowName - XGetWMName failed.  No name.\n");
=======
#if CYGMULTIWINDOW_DEBUG
        ErrorF("GetWindowName - XGetWMName failed.  No name.\n");
#endif
>>>>>>> f8e35ebb
        return;
    }

    pszWindowName = Xutf8TextPropertyToString(pDisplay, &xtpWindowName);
    XFree(xtpWindowName.value);
    *ppWindowName = pszWindowName;
}

/*
 * Send a message to the X server from the WM thread
 */

static int
SendXMessage(Display * pDisplay, Window iWin, Atom atmType, long nData)
{
    XEvent e;

    /* Prepare the X event structure */
    e.type = ClientMessage;
    e.xclient.window = iWin;
    e.xclient.message_type = atmType;
    e.xclient.format = 32;
    e.xclient.data.l[0] = nData;
    e.xclient.data.l[1] = CurrentTime;

    /* Send the event to X */
    return XSendEvent(pDisplay, iWin, False, NoEventMask, &e);
}

/*
 * See if we can get the stored HWND for this window...
 */
static HWND
getHwnd(WMInfoPtr pWMInfo, Window iWindow)
{
    Atom atmType;
    int fmtRet;
    unsigned long items, remain;
    HWND *retHwnd, hWnd = NULL;

    if (XGetWindowProperty(pWMInfo->pDisplay,
                           iWindow,
                           pWMInfo->atmPrivMap,
                           0,
                           1,
                           False,
                           XA_INTEGER,
                           &atmType,
                           &fmtRet,
                           &items,
                           &remain, (unsigned char **) &retHwnd) == Success) {
        if (retHwnd) {
            hWnd = *retHwnd;
            XFree(retHwnd);
        }
    }

    /* Some sanity checks */
    if (!hWnd)
        return NULL;
    if (!IsWindow(hWnd))
        return NULL;

    return hWnd;
}

/*
 * Updates the name of a HWND according to its X WM_NAME property
 */

static void
UpdateName(WMInfoPtr pWMInfo, Window iWindow)
{
    wchar_t *pszName;
    HWND hWnd;
    XWindowAttributes attr;

    hWnd = getHwnd(pWMInfo, iWindow);
    if (!hWnd)
        return;

    /* If window isn't override-redirect */
    XGetWindowAttributes(pWMInfo->pDisplay, iWindow, &attr);
    if (!attr.override_redirect) {
        char *pszWindowName;

        /* Get the X windows window name */
        GetWindowName(pWMInfo->pDisplay, iWindow, &pszWindowName);

        if (pszWindowName) {
            /* Convert from UTF-8 to wide char */
            int iLen =
                MultiByteToWideChar(CP_UTF8, 0, pszWindowName, -1, NULL, 0);
            wchar_t *pwszWideWindowName =
                (wchar_t *) malloc(sizeof(wchar_t) * (iLen + 1));
            MultiByteToWideChar(CP_UTF8, 0, pszWindowName, -1,
                                pwszWideWindowName, iLen);

            /* Set the Windows window name */
            SetWindowTextW(hWnd, pwszWideWindowName);

            free(pwszWideWindowName);
            free(pszWindowName);
        }
    }
}

/*
 * Updates the icon of a HWND according to its X icon properties
 */

static void
UpdateIcon(WMInfoPtr pWMInfo, Window iWindow)
{
    HWND hWnd;
    HICON hIconNew = NULL;
    XWindowAttributes attr;

    hWnd = getHwnd(pWMInfo, iWindow);
    if (!hWnd)
        return;

    /* If window isn't override-redirect */
    XGetWindowAttributes(pWMInfo->pDisplay, iWindow, &attr);
    if (!attr.override_redirect) {
        XClassHint class_hint = { 0, 0 };
        char *window_name = 0;

        if (XGetClassHint(pWMInfo->pDisplay, iWindow, &class_hint)) {
            XFetchName(pWMInfo->pDisplay, iWindow, &window_name);

            hIconNew =
                (HICON) winOverrideIcon(class_hint.res_name,
                                        class_hint.res_class, window_name);

            if (class_hint.res_name)
                XFree(class_hint.res_name);
            if (class_hint.res_class)
                XFree(class_hint.res_class);
            if (window_name)
                XFree(window_name);
        }
    }

    winUpdateIcon(hWnd, pWMInfo->pDisplay, iWindow, hIconNew);
}

#if 0
/*
 * Fix up any differences between the X11 and Win32 window stacks
 * starting at the window passed in
 */
static void
PreserveWin32Stack(WMInfoPtr pWMInfo, Window iWindow, UINT direction)
{
    HWND hWnd;
    DWORD myWinProcID, winProcID;
    Window xWindow;
    WINDOWPLACEMENT wndPlace;

    hWnd = getHwnd(pWMInfo, iWindow);
    if (!hWnd)
        return;

    GetWindowThreadProcessId(hWnd, &myWinProcID);
    hWnd = GetNextWindow(hWnd, direction);

    while (hWnd) {
        GetWindowThreadProcessId(hWnd, &winProcID);
        if (winProcID == myWinProcID) {
            wndPlace.length = sizeof(WINDOWPLACEMENT);
            GetWindowPlacement(hWnd, &wndPlace);
            if (!(wndPlace.showCmd == SW_HIDE ||
                  wndPlace.showCmd == SW_MINIMIZE)) {
                xWindow = (Window) GetProp(hWnd, WIN_WID_PROP);
                if (xWindow) {
                    if (direction == GW_HWNDPREV)
                        XRaiseWindow(pWMInfo->pDisplay, xWindow);
                    else
                        XLowerWindow(pWMInfo->pDisplay, xWindow);
                }
            }
        }
        hWnd = GetNextWindow(hWnd, direction);
    }
}
#endif                          /* PreserveWin32Stack */

/*
 * winMultiWindowWMProc
 */

static void *
winMultiWindowWMProc(void *pArg)
{
    WMProcArgPtr pProcArg = (WMProcArgPtr) pArg;
    WMInfoPtr pWMInfo = pProcArg->pWMInfo;

    pthread_cleanup_push(&winMultiWindowThreadExit, NULL);
  
    /* Initialize the Window Manager */
    winInitMultiWindowWM(pWMInfo, pProcArg);

   winDebug ("winMultiWindowWMProc ()\n");

    /* Loop until we explicitly break out */
    for (;;) {
        WMMsgNodePtr pNode;

#ifdef XWIN_MULTIWINDOWINTWM
        if (g_fAnotherWMRunning) {      /* Another Window manager exists. */
            Sleep(1000);
            continue;
        }
#endif

        /* Pop a message off of our queue */
        pNode = PopMessage(&pWMInfo->wmMsgQueue, pWMInfo);
        if (pNode == NULL) {
            /* Bail if PopMessage returns without a message */
            /* NOTE: Remember that PopMessage is a blocking function. */
            ErrorF("winMultiWindowWMProc - Queue is Empty?  Exiting.\n");
            pthread_exit(NULL);
        }

        winDebug ("winMultiWindowWMProc - %d ms MSG: %d ID: %d\n",
                  GetTickCount(), (int) pNode->msg.msg, (int) pNode->msg.dwID);

        /* Branch on the message type */
        switch (pNode->msg.msg) {
        case WM_WM_RAISE:
            winDebug ("\tWM_WM_RAISE\n");
            /* Raise the window */
            XRaiseWindow(pWMInfo->pDisplay, pNode->msg.iWindow);
            break;

        case WM_WM_LOWER:
            winDebug ("\tWM_WM_LOWER\n");

            /* Lower the window */
            XLowerWindow(pWMInfo->pDisplay, pNode->msg.iWindow);
            break;

        case WM_WM_MAP:
            winDebug ("\tWM_WM_MAP\n");
            /* Put a note as to the HWND associated with this Window */
            XChangeProperty(pWMInfo->pDisplay, pNode->msg.iWindow, pWMInfo->atmPrivMap, XA_INTEGER,     //pWMInfo->atmPrivMap,
                            32,
                            PropModeReplace,
                            (unsigned char *) &(pNode->msg.hwndWindow), 1);
            UpdateName(pWMInfo, pNode->msg.iWindow);
            UpdateIcon(pWMInfo, pNode->msg.iWindow);
<<<<<<< HEAD
            {
              HWND zstyle = HWND_NOTOPMOST;
              winApplyHints (pWMInfo->pDisplay, pNode->msg.iWindow, pNode->msg.hwndWindow, &zstyle);
              winUpdateWindowPosition (pNode->msg.hwndWindow, TRUE, &zstyle);
            }
=======
>>>>>>> f8e35ebb
            break;

        case WM_WM_MAP2:
            winDebug ("\tWM_WM_MAP2\n");

            XChangeProperty(pWMInfo->pDisplay, pNode->msg.iWindow, pWMInfo->atmPrivMap, XA_INTEGER,     //pWMInfo->atmPrivMap,
                            32,
                            PropModeReplace,
                            (unsigned char *) &(pNode->msg.hwndWindow), 1);
            break;

        case WM_WM_MAP3:
            winDebug ("\tWM_WM_MAP3\n");

            /* Put a note as to the HWND associated with this Window */
            XChangeProperty(pWMInfo->pDisplay, pNode->msg.iWindow, pWMInfo->atmPrivMap, XA_INTEGER,     //pWMInfo->atmPrivMap,
                            32,
                            PropModeReplace,
                            (unsigned char *) &(pNode->msg.hwndWindow), 1);
            UpdateName(pWMInfo, pNode->msg.iWindow);
            UpdateIcon(pWMInfo, pNode->msg.iWindow);
            {
                HWND zstyle = HWND_NOTOPMOST;

                winApplyHints(pWMInfo->pDisplay, pNode->msg.iWindow,
                              pNode->msg.hwndWindow, &zstyle);
                winUpdateWindowPosition(pNode->msg.hwndWindow, TRUE, &zstyle);
            }
            break;

        case WM_WM_UNMAP:
            winDebug ("\tWM_WM_UNMAP\n");

            /* Unmap the window */
            XUnmapWindow(pWMInfo->pDisplay, pNode->msg.iWindow);
            break;

        case WM_WM_KILL:
            winDebug ("\tWM_WM_KILL\n");
            {
                int i, n, found = 0;
                Atom *protocols;

                /* --- */
                if (XGetWMProtocols(pWMInfo->pDisplay,
                                    pNode->msg.iWindow, &protocols, &n)) {
                    for (i = 0; i < n; ++i)
                        if (protocols[i] == pWMInfo->atmWmDelete)
                            ++found;

                    XFree(protocols);
                }

                /* --- */
                if (found)
                    SendXMessage(pWMInfo->pDisplay,
                                 pNode->msg.iWindow,
                                 pWMInfo->atmWmProtos, pWMInfo->atmWmDelete);
                else
                    XKillClient(pWMInfo->pDisplay, pNode->msg.iWindow);
            }
            break;

        case WM_WM_ACTIVATE:
            winDebug ("\tWM_WM_ACTIVATE\n");

            /* Set the input focus */
            XSetInputFocus(pWMInfo->pDisplay,
                           pNode->msg.iWindow,
                           RevertToPointerRoot, CurrentTime);
            break;

        case WM_WM_NAME_EVENT:
            UpdateName(pWMInfo, pNode->msg.iWindow);
            break;

        case WM_WM_ICON_EVENT:
            UpdateIcon(pWMInfo, pNode->msg.iWindow);
            break;

        case WM_WM_CHANGE_STATE:
            /* Minimize the window in Windows */
            winMinimizeWindow(pNode->msg.iWindow);
            break;

        default:
            ErrorF("winMultiWindowWMProc - Unknown Message.  Exiting.\n");
            pthread_exit(NULL);
            break;
        }

        /* Free the retrieved message */
        free(pNode);

        /* Flush any pending events on our display */
        XFlush(pWMInfo->pDisplay);
    }

    /* Free the condition variable */
    pthread_cond_destroy(&pWMInfo->wmMsgQueue.pcNotEmpty);

    /* Free the mutex variable */
    pthread_mutex_destroy(&pWMInfo->wmMsgQueue.pmMutex);

    /* Free the passed-in argument */
    free(pProcArg);

    winDebug("-winMultiWindowWMProc ()\n");

    pthread_cleanup_pop(0);

    return NULL;
}

/*
 * X message procedure
 */

static void *
winMultiWindowXMsgProc(void *pArg)
{
    winWMMessageRec msg;
    XMsgProcArgPtr pProcArg = (XMsgProcArgPtr) pArg;
    char pszDisplay[512];
    int iRetries;
    XEvent event;
    Atom atmWmName;
    Atom atmWmHints;
    Atom atmWmChange;
    Atom atmNetWmIcon;
    int iReturn;
    XIconSize *xis;

    pthread_cleanup_push(&winMultiWindowThreadExit, NULL);

    winDebug("winMultiWindowXMsgProc - Hello\n");

    /* Check that argument pointer is not invalid */
    if (pProcArg == NULL) {
        ErrorF("winMultiWindowXMsgProc - pProcArg is NULL.  Exiting.\n");
        pthread_exit(NULL);
    }

    winDebug ("winMultiWindowXMsgProc - Calling pthread_mutex_lock ()\n");

    /* Grab the server started mutex - pause until we get it */
    iReturn = pthread_mutex_lock(pProcArg->ppmServerStarted);
    if (iReturn != 0) {
        ErrorF("winMultiWindowXMsgProc - pthread_mutex_lock () failed: %d.  "
               "Exiting.\n", iReturn);
        pthread_exit(NULL);
    }

    winDebug ("winMultiWindowXMsgProc - pthread_mutex_lock () returned.\n");

    /* Release the server started mutex */
    pthread_mutex_unlock(pProcArg->ppmServerStarted);

    winDebug ("winMultiWindowXMsgProc - pthread_mutex_unlock () returned.\n");

    /* Install our error handler */
    XSetErrorHandler(winMultiWindowXMsgProcErrorHandler);
    g_winMultiWindowXMsgProcThread = pthread_self();
    g_winMultiWindowXMsgProcOldIOErrorHandler =
        XSetIOErrorHandler(winMultiWindowXMsgProcIOErrorHandler);

    /* Set jump point for IO Error exits */
    iReturn = setjmp(g_jmpXMsgProcEntry);

    /* Check if we should continue operations */
    if (iReturn != WIN_JMP_ERROR_IO && iReturn != WIN_JMP_OKAY) {
        /* setjmp returned an unknown value, exit */
        ErrorF("winInitMultiWindowXMsgProc - setjmp returned: %d.  Exiting.\n",
               iReturn);
        pthread_exit(NULL);
    }
    else if (iReturn == WIN_JMP_ERROR_IO) {
        ErrorF("winInitMultiWindowXMsgProc - Caught IO Error.  Exiting.\n");
        pthread_exit(NULL);
    }

    /* Setup the display connection string x */
    winGetDisplayName(pszDisplay, (int)pProcArg->dwScreen);

    /* Print the display connection string */
    winDebug ("winMultiWindowXMsgProc - DISPLAY=%s\n", pszDisplay);

    /* Use our generated cookie for authentication */
    winSetAuthorization();

    /* Initialize retry count */
    iRetries = 0;

    /* Open the X display */
    do {
        /* Try to open the display */
        pProcArg->pDisplay = XOpenDisplay(pszDisplay);
        if (pProcArg->pDisplay == NULL) {
            winDebug ("winMultiWindowXMsgProc - Could not open display, try: %d, "
                      "sleeping: %d\n", iRetries + 1, WIN_CONNECT_DELAY);
            ++iRetries;
            sleep(WIN_CONNECT_DELAY);
            continue;
        }
        else
            break;
    }
    while (pProcArg->pDisplay == NULL && iRetries < WIN_CONNECT_RETRIES);

    /* Make sure that the display opened */
    if (pProcArg->pDisplay == NULL) {
        ErrorF("winMultiWindowXMsgProc - Failed opening the display.  "
               "Exiting.\n");
        pthread_exit(NULL);
    }

    winDebug ("winMultiWindowXMsgProc - XOpenDisplay () returned and "
              "successfully opened the display.\n");

    /* Check if another window manager is already running */
#ifdef XWIN_MULTIWINDOWINTWM
    g_fAnotherWMRunning =
        CheckAnotherWindowManager(pProcArg->pDisplay, pProcArg->dwScreen,
                                  pProcArg->pWMInfo->fAllowOtherWM);
#else
    g_fAnotherWMRunning =
        CheckAnotherWindowManager(pProcArg->pDisplay, pProcArg->dwScreen,
                                  FALSE);
#endif

    if (g_fAnotherWMRunning
#ifdef XWIN_MULTIWINDOWINTWM
        && !pProcArg->pWMInfo->fAllowOtherWM
#endif
      ) {
        ErrorF("winMultiWindowXMsgProc - "
               "another window manager is running.  Exiting.\n");
        pthread_exit(NULL);
    }

    /* Set up the supported icon sizes */
    xis = XAllocIconSize();
    if (xis) {
        xis->min_width = xis->min_height = 16;
        xis->max_width = xis->max_height = 48;
        xis->width_inc = xis->height_inc = 16;
        XSetIconSizes(pProcArg->pDisplay,
                      RootWindow(pProcArg->pDisplay, pProcArg->dwScreen),
                      xis, 1);
        XFree(xis);
    }

    atmWmName = XInternAtom(pProcArg->pDisplay, "WM_NAME", False);
    atmWmHints = XInternAtom(pProcArg->pDisplay, "WM_HINTS", False);
    atmWmChange = XInternAtom(pProcArg->pDisplay, "WM_CHANGE_STATE", False);
    atmNetWmIcon = XInternAtom(pProcArg->pDisplay, "_NET_WM_ICON", False);

    /*
       iiimxcf had a bug until 2009-04-27, assuming that the
       WM_STATE atom exists, causing clients to fail with
       a BadAtom X error if it doesn't.

       Since this is on in the default Solaris 10 install,
       workaround this by making sure it does exist...
     */
    XInternAtom(pProcArg->pDisplay, "WM_STATE", 0);

    /* Loop until we explicitly break out */
    while (1) {
        if (g_shutdown)
            break;

#ifdef XWIN_MULTIWINDOWINTWM
        if (pProcArg->pWMInfo->fAllowOtherWM && !XPending(pProcArg->pDisplay)) {
            if (CheckAnotherWindowManager
                (pProcArg->pDisplay, pProcArg->dwScreen, TRUE)) {
                if (!g_fAnotherWMRunning) {
                    g_fAnotherWMRunning = TRUE;
                    SendMessage(*(HWND *) pProcArg->hwndScreen, WM_UNMANAGE, 0,
                                0);
                }
            }
            else {
                if (g_fAnotherWMRunning) {
                    g_fAnotherWMRunning = FALSE;
                    SendMessage(*(HWND *) pProcArg->hwndScreen, WM_MANAGE, 0,
                                0);
                }
            }
            Sleep(500);
            continue;
        }
#endif

        /* Fetch next event */
        XNextEvent(pProcArg->pDisplay, &event);

        /* Branch on event type */
        if (event.type == MapNotify /* CreateNotify */) {
            XWindowAttributes attr;

            XSelectInput(pProcArg->pDisplay,
                         event.xcreatewindow.window, PropertyChangeMask);

            /* Get the window attributes */
            XGetWindowAttributes(pProcArg->pDisplay,
                                 event.xcreatewindow.window, &attr);

            if (!attr.override_redirect && attr.class != InputOnly)
                XSetWindowBorderWidth(pProcArg->pDisplay,
                                      event.xcreatewindow.window, 0);
        }
        else if (event.type == MapNotify) {
            /* Fake a reparentNotify event as SWT/Motif expects a
               Window Manager to reparent a top-level window when
               it is mapped and waits until they do.

               We don't actually need to reparent, as the frame is
               a native window, not an X window

               We do this on MapNotify, not MapRequest like a real
               Window Manager would, so we don't have do get involved
               in actually mapping the window via it's (non-existent)
               parent...

               See sourceware bugzilla #9848
             */

            XWindowAttributes attr;
            Window root;
            Window parent;
            Window *children;
            unsigned int nchildren;

            if (XGetWindowAttributes(event.xmap.display,
                                     event.xmap.window,
                                     &attr) &&
                XQueryTree(event.xmap.display,
                           event.xmap.window,
                           &root, &parent, &children, &nchildren)) {
                if (children)
                    XFree(children);

                /*
                   It's a top-level window if the parent window is a root window
                   Only non-override_redirect windows can get reparented
                 */
                if ((attr.root == parent) && !event.xmap.override_redirect) {
                    XEvent event_send;

                    event_send.type = ReparentNotify;
                    event_send.xreparent.event = event.xmap.window;
                    event_send.xreparent.window = event.xmap.window;
                    event_send.xreparent.parent = parent;
                    event_send.xreparent.x = attr.x;
                    event_send.xreparent.y = attr.y;
                    event_send.xreparent.override_redirect = False;

                    XSendEvent(event.xmap.display,
                               event.xmap.window,
                               True, StructureNotifyMask, &event_send);
                }
            }
        }
        else if (event.type == ConfigureNotify) {
            if (!event.xconfigure.send_event) {
                /*
                   Java applications using AWT on JRE 1.6.0 break with non-reparenting WMs AWT
                   doesn't explicitly know about (See sun bug #6434227)

                   XDecoratedPeer.handleConfigureNotifyEvent() only processes non-synthetic
                   ConfigureNotify events to update window location if it's identified the
                   WM as a non-reparenting WM it knows about (compiz or lookingglass)

                   Rather than tell all sorts of lies to get XWM to recognize us as one of
                   those, simply send a synthetic ConfigureNotify for every non-synthetic one
                 */
                XEvent event_send = event;

                event_send.xconfigure.send_event = TRUE;
                event_send.xconfigure.event = event.xconfigure.window;
                XSendEvent(event.xconfigure.display,
                           event.xconfigure.window,
                           True, StructureNotifyMask, &event_send);
            }
        }
        else if (event.type == PropertyNotify) {
            if (event.xproperty.atom == atmWmName) {
                memset(&msg, 0, sizeof(msg));

                msg.msg = WM_WM_NAME_EVENT;
                msg.iWindow = event.xproperty.window;

                /* Other fields ignored */
                winSendMessageToWM(pProcArg->pWMInfo, &msg);
            }
            else if ((event.xproperty.atom == atmWmHints) ||
                     (event.xproperty.atom == atmNetWmIcon)) {
                memset(&msg, 0, sizeof(msg));
                msg.msg = WM_WM_ICON_EVENT;
                msg.iWindow = event.xproperty.window;

                /* Other fields ignored */
                winSendMessageToWM(pProcArg->pWMInfo, &msg);
            }
        }
        else if (event.type == ClientMessage
                 && event.xclient.message_type == atmWmChange
                 && event.xclient.data.l[0] == IconicState) {
            winDebug ("winMultiWindowXMsgProc - WM_CHANGE_STATE - IconicState\n");

            memset(&msg, 0, sizeof(msg));

            msg.msg = WM_WM_CHANGE_STATE;
            msg.iWindow = event.xclient.window;

            winSendMessageToWM(pProcArg->pWMInfo, &msg);
        }
    }

    XCloseDisplay(pProcArg->pDisplay);
    pthread_cleanup_pop(0);
    return NULL;
}

/*
 * winInitWM - Entry point for the X server to spawn
 * the Window Manager thread.  Called from
 * winscrinit.c/winFinishScreenInitFB ().
 */

Bool
winInitWM(void **ppWMInfo,
          pthread_t * ptWMProc,
          pthread_t * ptXMsgProc,
          pthread_mutex_t * ppmServerStarted,
          int dwScreen, HWND hwndScreen, BOOL allowOtherWM)
{
    WMProcArgPtr pArg = (WMProcArgPtr) malloc(sizeof(WMProcArgRec));
    WMInfoPtr pWMInfo = (WMInfoPtr) malloc(sizeof(WMInfoRec));
    XMsgProcArgPtr pXMsgArg = (XMsgProcArgPtr) malloc(sizeof(XMsgProcArgRec));

    /* Bail if the input parameters are bad */
    if (pArg == NULL || pWMInfo == NULL || pXMsgArg == NULL) {
        ErrorF("winInitWM - malloc failed.\n");
        free(pArg);
        free(pWMInfo);
        free(pXMsgArg);
        return FALSE;
    }

    /* Zero the allocated memory */
    ZeroMemory(pArg, sizeof(WMProcArgRec));
    ZeroMemory(pWMInfo, sizeof(WMInfoRec));
    ZeroMemory(pXMsgArg, sizeof(XMsgProcArgRec));

    /* Set a return pointer to the Window Manager info structure */
    *ppWMInfo = pWMInfo;
#ifdef XWIN_MULTIWINDOWINTWM
    pWMInfo->fAllowOtherWM = allowOtherWM;
#endif

    /* Setup the argument structure for the thread function */
    pArg->dwScreen = dwScreen;
    pArg->pWMInfo = pWMInfo;
    pArg->ppmServerStarted = ppmServerStarted;

    /* Intialize the message queue */
    if (!InitQueue(&pWMInfo->wmMsgQueue)) {
        ErrorF("winInitWM - InitQueue () failed.\n");
        return FALSE;
    }

    /* Spawn a thread for the Window Manager */
    if (pthread_create(ptWMProc, NULL, winMultiWindowWMProc, pArg)) {
        /* Bail if thread creation failed */
        ErrorF("winInitWM - pthread_create failed for Window Manager.\n");
        return FALSE;
    }

    /* Spawn the XNextEvent thread, will send messages to WM */
    pXMsgArg->dwScreen = dwScreen;
    pXMsgArg->pWMInfo = pWMInfo;
    pXMsgArg->ppmServerStarted = ppmServerStarted;
    pXMsgArg->hwndScreen = hwndScreen;
    if (pthread_create(ptXMsgProc, NULL, winMultiWindowXMsgProc, pXMsgArg)) {
        /* Bail if thread creation failed */
        ErrorF("winInitWM - pthread_create failed on XMSG.\n");
        return FALSE;
    }

    winDebug("winInitWM - Returning.\n");

    return TRUE;
}

/*
 * Window manager thread - setup
 */

static void
winInitMultiWindowWM(WMInfoPtr pWMInfo, WMProcArgPtr pProcArg)
{
    int iRetries = 0;
    char pszDisplay[512];
    int iReturn;

    winDebug("winInitMultiWindowWM - Hello\n");

    /* Check that argument pointer is not invalid */
    if (pProcArg == NULL) {
        ErrorF("winInitMultiWindowWM - pProcArg is NULL.  Exiting.\n");
        pthread_exit(NULL);
    }

    winDebug ("winInitMultiWindowWM - Calling pthread_mutex_lock ()\n");

    /* Grab our garbage mutex to satisfy pthread_cond_wait */
    iReturn = pthread_mutex_lock(pProcArg->ppmServerStarted);
    if (iReturn != 0) {
        ErrorF("winInitMultiWindowWM - pthread_mutex_lock () failed: %d.  "
               "Exiting.\n", iReturn);
        pthread_exit(NULL);
    }

    winDebug ("winInitMultiWindowWM - pthread_mutex_lock () returned.\n");

    /* Release the server started mutex */
    pthread_mutex_unlock(pProcArg->ppmServerStarted);

    winDebug ("winInitMultiWindowWM - pthread_mutex_unlock () returned.\n");

    /* Install our error handler */
    XSetErrorHandler(winMultiWindowWMErrorHandler);
    g_winMultiWindowWMThread = pthread_self();
    g_winMultiWindowWMOldIOErrorHandler =
        XSetIOErrorHandler(winMultiWindowWMIOErrorHandler);

    /* Set jump point for IO Error exits */
    iReturn = setjmp(g_jmpWMEntry);

    /* Check if we should continue operations */
    if (iReturn != WIN_JMP_ERROR_IO && iReturn != WIN_JMP_OKAY) {
        /* setjmp returned an unknown value, exit */
        ErrorF("winInitMultiWindowWM - setjmp returned: %d.  Exiting.\n",
               iReturn);
        pthread_exit(NULL);
    }
    else if (iReturn == WIN_JMP_ERROR_IO) {
        ErrorF("winInitMultiWindowWM - Caught IO Error.  Exiting.\n");
        pthread_exit(NULL);
    }

    /* Setup the display connection string x */
    winGetDisplayName(pszDisplay, (int)pProcArg->dwScreen);

    /* Print the display connection string */
    winDebug ("winInitMultiWindowWM - DISPLAY=%s\n", pszDisplay);

    /* Use our generated cookie for authentication */
    winSetAuthorization();

    /* Open the X display */
    do {
        /* Try to open the display */
        pWMInfo->pDisplay = XOpenDisplay(pszDisplay);
        if (pWMInfo->pDisplay == NULL) {
            ErrorF("winInitMultiWindowWM - Could not open display, try: %d, "
                   "sleeping: %d\n", iRetries + 1, WIN_CONNECT_DELAY);
            ++iRetries;
            sleep(WIN_CONNECT_DELAY);
            continue;
        }
        else
            break;
    }
    while (pWMInfo->pDisplay == NULL && iRetries < WIN_CONNECT_RETRIES);

    /* Make sure that the display opened */
    if (pWMInfo->pDisplay == NULL) {
        ErrorF("winInitMultiWindowWM - Failed opening the display.  "
               "Exiting.\n");
        pthread_exit(NULL);
    }

    winDebug ("winInitMultiWindowWM - XOpenDisplay () returned and "
              "successfully opened the display.\n");

    /* Create some atoms */
    pWMInfo->atmWmProtos = XInternAtom(pWMInfo->pDisplay,
                                       "WM_PROTOCOLS", False);
    pWMInfo->atmWmDelete = XInternAtom(pWMInfo->pDisplay,
                                       "WM_DELETE_WINDOW", False);

    pWMInfo->atmPrivMap = XInternAtom(pWMInfo->pDisplay,
                                      WINDOWSWM_NATIVE_HWND, False);

    if (1) {
        Cursor cursor = XCreateFontCursor(pWMInfo->pDisplay, XC_left_ptr);

        if (cursor) {
            XDefineCursor(pWMInfo->pDisplay,
                          DefaultRootWindow(pWMInfo->pDisplay), cursor);
            XFreeCursor(pWMInfo->pDisplay, cursor);
        }
    }
}

/*
 * winSendMessageToWM - Send a message from the X thread to the WM thread
 */

void
winSendMessageToWM(void *pWMInfo, winWMMessagePtr pMsg)
{
    WMMsgNodePtr pNode;

    winDebug ("winSendMessageToWM ()\n");

    pNode = (WMMsgNodePtr) malloc(sizeof(WMMsgNodeRec));
    if (pNode != NULL) {
        memcpy(&pNode->msg, pMsg, sizeof(winWMMessageRec));
        PushMessage(&((WMInfoPtr) pWMInfo)->wmMsgQueue, pNode);
    }
}

/*
 * Window manager error handler
 */

static int
winMultiWindowWMErrorHandler(Display * pDisplay, XErrorEvent * pErr)
{
    char pszErrorMsg[100];

    if (pErr->request_code == X_ChangeWindowAttributes
        && pErr->error_code == BadAccess) {
        ErrorF("winMultiWindowWMErrorHandler - ChangeWindowAttributes "
               "BadAccess.\n");
        return 0;
    }

    XGetErrorText(pDisplay, pErr->error_code, pszErrorMsg, sizeof(pszErrorMsg));
    ErrorF ("winMultiWindowWMErrorHandler - ERROR: %s\n"
            "  errorCode %d\n"
            "  serial %d\n"
            "  resourceID 0x%x\n"
            "  majorCode %d\n"
            "  minorCode %d\n"
            , pszErrorMsg
            , pErr->error_code
            , pErr->serial
            , pErr->resourceid
            , pErr->request_code
            , pErr->minor_code);

    return 0;
}

/*
 * Window manager IO error handler
 */

static int
winMultiWindowWMIOErrorHandler(Display * pDisplay)
{
    ErrorF("winMultiWindowWMIOErrorHandler!\n\n");

    if (pthread_equal(pthread_self(), g_winMultiWindowWMThread)) {
        if (g_shutdown)
            pthread_exit(NULL);

        /* Restart at the main entry point */
        longjmp(g_jmpWMEntry, WIN_JMP_ERROR_IO);
    }

    if (g_winMultiWindowWMOldIOErrorHandler)
        g_winMultiWindowWMOldIOErrorHandler(pDisplay);

    return 0;
}

/*
 * X message procedure error handler
 */

static int
winMultiWindowXMsgProcErrorHandler(Display * pDisplay, XErrorEvent * pErr)
{
    char pszErrorMsg[100];

    XGetErrorText(pDisplay, pErr->error_code, pszErrorMsg, sizeof(pszErrorMsg));
    ErrorF ("winMultiWindowXMsgProcErrorHandler - ERROR: %s\n"
            "  errorCode %d\n"
            "  serial %d\n"
            "  resourceID 0x%x\n"
            "  majorCode %d\n"
            "  minorCode %d\n"
            , pszErrorMsg
            , pErr->error_code
            , pErr->serial
            , pErr->resourceid
            , pErr->request_code
            , pErr->minor_code);

    return 0;
}

/*
 * X message procedure IO error handler
 */

static int
winMultiWindowXMsgProcIOErrorHandler(Display * pDisplay)
{
    ErrorF("winMultiWindowXMsgProcIOErrorHandler!\n\n");

    if (pthread_equal(pthread_self(), g_winMultiWindowXMsgProcThread)) {
        /* Restart at the main entry point */
        longjmp(g_jmpXMsgProcEntry, WIN_JMP_ERROR_IO);
    }

    if (g_winMultiWindowXMsgProcOldIOErrorHandler)
        g_winMultiWindowXMsgProcOldIOErrorHandler(pDisplay);

    return 0;
}

/*
 * winMultiWindowThreadExit - Thread exit handler
 */

static void
winMultiWindowThreadExit(void *arg)
{
  AbortDDX(EXIT_ERR_ABORT);

  /* multiwindow client thread has exited, stop server as well */
  TerminateProcess(GetCurrentProcess(),1);
}
/*
 * Catch RedirectError to detect other window manager running
 */

static int
winRedirectErrorHandler(Display * pDisplay, XErrorEvent * pErr)
{
    redirectError = TRUE;
    return 0;
}

/*
 * Check if another window manager is running
 */

static Bool
CheckAnotherWindowManager(Display * pDisplay, DWORD dwScreen,
                          Bool fAllowOtherWM)
{
    /*
       Try to select the events which only one client at a time is allowed to select.
       If this causes an error, another window manager is already running...
     */
    redirectError = FALSE;
    XSetErrorHandler(winRedirectErrorHandler);
    XSelectInput(pDisplay, RootWindow(pDisplay, dwScreen),
                 ResizeRedirectMask | SubstructureRedirectMask |
                 ButtonPressMask);
    XSync(pDisplay, 0);
    XSetErrorHandler(winMultiWindowXMsgProcErrorHandler);

    /*
       Side effect: select the events we are actually interested in...

       If other WMs are not allowed, also select one of the events which only one client
       at a time is allowed to select, so other window managers won't start...
     */
    XSelectInput(pDisplay, RootWindow(pDisplay, dwScreen),
                 SubstructureNotifyMask | (!fAllowOtherWM ? ButtonPressMask :
                                           0));
    XSync(pDisplay, 0);
    return redirectError;
}

/*
 * Notify the MWM thread we're exiting and not to reconnect
 */

void
winDeinitMultiWindowWM(void)
{
    winDebug ("winDeinitMultiWindowWM - Noting shutdown in progress\n");
    g_shutdown = TRUE;
}

/* Windows window styles */
#define HINT_NOFRAME	(1l<<0)
#define HINT_BORDER	(1L<<1)
#define HINT_SIZEBOX	(1l<<2)
#define HINT_CAPTION	(1l<<3)
#define HINT_NOMAXIMIZE (1L<<4)
#define HINT_NOMINIMIZE (1L<<5)
#define HINT_NOSYSMENU  (1L<<6)
/* These two are used on their own */
#define HINT_MAX	(1L<<0)
#define HINT_MIN	(1L<<1)

static void
winApplyHints(Display * pDisplay, Window iWindow, HWND hWnd, HWND * zstyle)
{
    static Atom windowState, motif_wm_hints, windowType;
    static Atom hiddenState, fullscreenState, belowState, aboveState;
    static Atom dockWindow;
    static int generation;
    Atom type, *pAtom = NULL;
    int format;
    unsigned long hint = 0, maxmin = 0, style, nitems = 0, left = 0;
    WindowPtr pWin = GetProp (hWnd, WIN_WINDOW_PROP);
    MwmHints *mwm_hint = NULL;
    WinXSizeHints SizeHints;

    if (!hWnd)
        return;
    if (!IsWindow(hWnd))
        return;

    if (generation != serverGeneration) {
        generation = serverGeneration;
        windowState = XInternAtom(pDisplay, "_NET_WM_STATE", False);
        motif_wm_hints = XInternAtom(pDisplay, "_MOTIF_WM_HINTS", False);
        windowType = XInternAtom(pDisplay, "_NET_WM_WINDOW_TYPE", False);
        hiddenState = XInternAtom(pDisplay, "_NET_WM_STATE_HIDDEN", False);
        fullscreenState =
            XInternAtom(pDisplay, "_NET_WM_STATE_FULLSCREEN", False);
        belowState = XInternAtom(pDisplay, "_NET_WM_STATE_BELOW", False);
        aboveState = XInternAtom(pDisplay, "_NET_WM_STATE_ABOVE", False);
        dockWindow = XInternAtom(pDisplay, "_NET_WM_WINDOW_TYPE_DOCK", False);
    }

    if (XGetWindowProperty(pDisplay, iWindow, windowState, 0L,
                           1L, False, XA_ATOM, &type, &format,
                           &nitems, &left,
                           (unsigned char **) &pAtom) == Success) {
        if (pAtom && nitems == 1) {
            if (*pAtom == hiddenState)
                maxmin |= HINT_MIN;
            else if (*pAtom == fullscreenState)
                maxmin |= HINT_MAX;
            if (*pAtom == belowState)
                *zstyle = HWND_BOTTOM;
            else if (*pAtom == aboveState)
                *zstyle = HWND_TOPMOST;
        }
        if (pAtom)
            XFree(pAtom);
    }

    nitems = left = 0;
    if (XGetWindowProperty(pDisplay, iWindow, motif_wm_hints, 0L,
                           PropMwmHintsElements, False, motif_wm_hints, &type,
                           &format, &nitems, &left,
                           (unsigned char **) &mwm_hint) == Success) {
        if (mwm_hint && nitems == PropMwmHintsElements &&
            (mwm_hint->flags & MwmHintsDecorations)) {
            if (!mwm_hint->decorations)
                hint |= HINT_NOFRAME;
            else if (!(mwm_hint->decorations & MwmDecorAll)) {
                if (mwm_hint->decorations & MwmDecorBorder)
                    hint |= HINT_BORDER;
                if (mwm_hint->decorations & MwmDecorHandle)
                    hint |= HINT_SIZEBOX;
                if (mwm_hint->decorations & MwmDecorTitle)
                    hint |= HINT_CAPTION;
                if (!(mwm_hint->decorations & MwmDecorMenu))
                    hint |= HINT_NOSYSMENU;
                if (!(mwm_hint->decorations & MwmDecorMinimize))
                    hint |= HINT_NOMINIMIZE;
                if (!(mwm_hint->decorations & MwmDecorMaximize))
                    hint |= HINT_NOMAXIMIZE;
            }
            else {
                /*
                   MwmDecorAll means all decorations *except* those specified by other flag
                   bits that are set.  Not yet implemented.
                 */
            }
        }
        if (mwm_hint)
            XFree(mwm_hint);
    }

    nitems = left = 0;
    pAtom = NULL;
    if (XGetWindowProperty(pDisplay, iWindow, windowType, 0L,
                           1L, False, XA_ATOM, &type, &format,
                           &nitems, &left,
                           (unsigned char **) &pAtom) == Success) {
        if (pAtom && nitems == 1) {
            if (*pAtom == dockWindow) {
                hint = (hint & ~HINT_NOFRAME) | HINT_SIZEBOX;   /* Xming puts a sizebox on dock windows */
                *zstyle = HWND_TOPMOST;
            }
        }
        if (pAtom)
            XFree(pAtom);
    }

    {
        XSizeHints *normal_hint = XAllocSizeHints();
        long supplied;

        if (normal_hint &&
            (XGetWMNormalHints(pDisplay, iWindow, normal_hint, &supplied) ==
             Success)) {
            if (normal_hint->flags & PMaxSize) {
                /* Not maximizable if a maximum size is specified */
                hint |= HINT_NOMAXIMIZE;

                if (normal_hint->flags & PMinSize) {
                    /*
                       If both minimum size and maximum size are specified and are the same,
                       don't bother with a resizing frame
                     */
                    if ((normal_hint->min_width == normal_hint->max_width)
                        && (normal_hint->min_height == normal_hint->max_height))
                        hint = (hint & ~HINT_SIZEBOX);
                }
            }
        }
        XFree(normal_hint);
    }

    /* Override hint settings from above with settings from config file */
    {
        XClassHint class_hint = { 0, 0 };

        if (XGetClassHint(pDisplay, iWindow, &class_hint)) {
            char *window_name = 0;
            char *application_id = 0;
            XFetchName(pDisplay, iWindow, &window_name);

            style =
                winOverrideStyle(class_hint.res_name, class_hint.res_class,
                                 window_name);

#define APPLICATION_ID_FORMAT	"%s.vcxsrv.%s"
#define APPLICATION_ID_UNKNOWN "unknown"
            if (class_hint.res_class)
            {
              asprintf (&application_id, APPLICATION_ID_FORMAT, XVENDORNAME, class_hint.res_class);
            }
            else
            {
              asprintf (&application_id, APPLICATION_ID_FORMAT, XVENDORNAME, APPLICATION_ID_UNKNOWN);
            }
            winSetAppID (hWnd, application_id);

            if (class_hint.res_name) XFree(class_hint.res_name);
            if (class_hint.res_class) XFree(class_hint.res_class);
            if (application_id) free(application_id);
            if (window_name) XFree(window_name);
        }
        else {
            style = STYLE_NONE;
        }
    }

    if (style & STYLE_TOPMOST)
        *zstyle = HWND_TOPMOST;
    else if (style & STYLE_MAXIMIZE)
        maxmin = (hint & ~HINT_MIN) | HINT_MAX;
    else if (style & STYLE_MINIMIZE)
        maxmin = (hint & ~HINT_MAX) | HINT_MIN;
    else if (style & STYLE_BOTTOM)
        *zstyle = HWND_BOTTOM;

    if (maxmin & HINT_MAX)
        SendMessage(hWnd, WM_SYSCOMMAND, SC_MAXIMIZE, 0);
    else if (maxmin & HINT_MIN)
        SendMessage(hWnd, WM_SYSCOMMAND, SC_MINIMIZE, 0);

    if (style & STYLE_NOTITLE)
        hint =
            (hint & ~HINT_NOFRAME & ~HINT_BORDER & ~HINT_CAPTION) |
            HINT_SIZEBOX;
    else if (style & STYLE_OUTLINE)
        hint =
            (hint & ~HINT_NOFRAME & ~HINT_CAPTION) | HINT_BORDER;
    else if (style & STYLE_NOFRAME)
        hint =
            (hint & ~HINT_BORDER & ~HINT_CAPTION) | HINT_NOFRAME;

    /* Now apply styles to window */
    style = GetWindowLongPtr(hWnd, GWL_STYLE) & ~WS_CAPTION & ~WS_SIZEBOX;      /* Just in case */
    if (!hint) /* All on, but no resize of children is allowed */
        style = style | WS_CAPTION;
    else if (hint & HINT_NOFRAME)       /* All off */
        style = style & ~WS_CAPTION & ~WS_SIZEBOX;
    else
        style = style | ((hint & HINT_BORDER) ? WS_BORDER : 0) |
            ((hint & HINT_SIZEBOX) ? WS_SIZEBOX : 0) |
            ((hint & HINT_CAPTION) ? WS_CAPTION : 0);

    if (hint & HINT_NOMAXIMIZE)
        style = style & ~WS_MAXIMIZEBOX;

    if (hint & HINT_NOMINIMIZE)
        style = style & ~WS_MINIMIZEBOX;

    if (hint & HINT_NOSYSMENU)
        style = style & ~WS_SYSMENU;

    if (!IsWindow (hWnd))
    {
         ErrorF("Windows window 0x%x has become invalid, so returning without applying hints\n",hWnd);
         return;
    }
                
    if (winMultiWindowGetWMNormalHints(pWin, &SizeHints))
    {
        if (!(SizeHints.max_width&&SizeHints.max_height&&(SizeHints.min_width == SizeHints.max_width)&&(SizeHints.min_height == SizeHints.max_height) ))
            style|=WS_SIZEBOX;
    }
    else
        style|=WS_SIZEBOX;
    SetWindowLongPtr(hWnd, GWL_STYLE, style);
}

void
winUpdateWindowPosition(HWND hWnd, Bool reshape, HWND * zstyle)
{
    int iX, iY, iWidth, iHeight;
    int iDx, iDy;
    RECT rcNew;
    WindowPtr pWin = GetProp(hWnd, WIN_WINDOW_PROP);
    DrawablePtr pDraw = NULL;

    if (!pWin)
        return;
    pDraw = &pWin->drawable;
    if (!pDraw)
        return;

    /* Get the X and Y location of the X window */
    iX = pWin->drawable.x + GetSystemMetrics(SM_XVIRTUALSCREEN);
    iY = pWin->drawable.y + GetSystemMetrics(SM_YVIRTUALSCREEN);

    /* Get the height and width of the X window */
    iWidth = pWin->drawable.width;
    iHeight = pWin->drawable.height;

    /* Setup a rectangle with the X window position and size */
    SetRect(&rcNew, iX, iY, iX + iWidth, iY + iHeight);

<<<<<<< HEAD
=======
    winDebug("winUpdateWindowPosition - drawable extent (%d, %d)-(%d, %d)\n",
             rcNew.left, rcNew.top, rcNew.right, rcNew.bottom);

>>>>>>> f8e35ebb
    AdjustWindowRectEx(&rcNew, GetWindowLongPtr(hWnd, GWL_STYLE), FALSE,
                       GetWindowLongPtr(hWnd, GWL_EXSTYLE));

    /* Don't allow window decoration to disappear off to top-left as a result of this adjustment */
    if (rcNew.left < GetSystemMetrics(SM_XVIRTUALSCREEN)) {
        iDx = GetSystemMetrics(SM_XVIRTUALSCREEN) - rcNew.left;
        rcNew.left += iDx;
        rcNew.right += iDx;
    }

    if (rcNew.top < GetSystemMetrics(SM_YVIRTUALSCREEN)) {
        iDy = GetSystemMetrics(SM_YVIRTUALSCREEN) - rcNew.top;
        rcNew.top += iDy;
        rcNew.bottom += iDy;
    }

<<<<<<< HEAD
=======
    winDebug("winUpdateWindowPosition - Window extent (%d, %d)-(%d, %d)\n",
             rcNew.left, rcNew.top, rcNew.right, rcNew.bottom);

>>>>>>> f8e35ebb
    /* Position the Windows window */
    SetWindowPos(hWnd, *zstyle, rcNew.left, rcNew.top,
                 rcNew.right - rcNew.left, rcNew.bottom - rcNew.top, 0);

    if (reshape) {
        winReshapeMultiWindow(pWin);
        winUpdateRgnMultiWindow(pWin);
    }
}

void
winTaskbarInit (void)
{
  /*
    Load libraries and get function pointers to SHGetPropertyStoreForWindow
    and PropVariantClear for winSetAppID()
  */

  /*
    SHGetPropertyStoreForWindow is only supported since Windows 7. On previous
    versions the pointer will be NULL and taskbar grouping is not supported.
    winSetAppID() will do nothing in this case.
  */
  g_hmodShell32Dll = LoadLibrary ("shell32.dll");
  if (g_hmodShell32Dll == NULL)
    {
      ErrorF ("winTaskbarInit - Could not load shell32.dll\n");
      return;
    }

  g_pSHGetPropertyStoreForWindow = (SHGETPROPERTYSTOREFORWINDOWPROC) GetProcAddress (g_hmodShell32Dll, "SHGetPropertyStoreForWindow");
  if (g_pSHGetPropertyStoreForWindow == NULL)
    {
      ErrorF ("winTaskbarInit - Could not get SHGetPropertyStoreForWindow address\n");
      return;
    }

  /*
    PropVariantClear is supported since NT4, but we have no propidl.h to
    provide a prototype for it
  */
  g_hmodOle32Dll = LoadLibrary ("ole32.dll");
  if (g_hmodOle32Dll == NULL)
    {
      ErrorF ("winTaskbarInit - Could not load ole32.dll\n");
      return;
    }

  g_pPropVariantClear = (PROPVARIANTCLEARPROC) GetProcAddress (g_hmodOle32Dll, "PropVariantClear");
  if (g_pPropVariantClear == NULL)
    {
      ErrorF ("winTaskbarInit - Could not get g_pPropVariantClear address\n");
      return;
    }
}

void
winTaskbarDestroy (void)
{
  if (g_hmodOle32Dll != NULL)
    {
      FreeLibrary (g_hmodOle32Dll);
      g_hmodOle32Dll = NULL;
      g_pPropVariantClear = NULL;
    }
  if (g_hmodShell32Dll != NULL)
    {
      FreeLibrary (g_hmodShell32Dll);
      g_hmodShell32Dll = NULL;
      g_pSHGetPropertyStoreForWindow = NULL;
    }
}

void
winSetAppID (HWND hWnd, const char* AppID)
{
  PROPVARIANT pv;
  IPropertyStore *pps = NULL;
  HRESULT hr;

  if (g_pSHGetPropertyStoreForWindow == NULL ||
      g_pPropVariantClear == NULL)
    {
      return;
    }

  winDebug ("winSetAppID - hwnd 0x%08x appid '%s'\n", hWnd, AppID);

  hr = g_pSHGetPropertyStoreForWindow (hWnd, &IID_IPropertyStore, (void**)&pps);
  if(SUCCEEDED(hr) && pps)
    {
      memset(&pv, 0, sizeof(PROPVARIANT));
      if(AppID)
        {
          pv.vt = VT_LPWSTR;
          hr = SHStrDupA(AppID, &pv.pwszVal);
        }

      if(SUCCEEDED(hr))
        {
          hr = pps->lpVtbl->SetValue(pps, &PKEY_AppUserModel_ID, &pv);
          g_pPropVariantClear(&pv);
        }
      pps->lpVtbl->Release(pps);
    }
}<|MERGE_RESOLUTION|>--- conflicted
+++ resolved
@@ -414,13 +414,7 @@
     XTextProperty xtpWindowName;
     char *pszWindowName;
 
-<<<<<<< HEAD
     winDebug ("GetWindowName\n");
-=======
-#if CYGMULTIWINDOW_DEBUG
-    ErrorF("GetWindowName\n");
-#endif
->>>>>>> f8e35ebb
 
     /* Intialize ppWindowName to NULL */
     *ppWindowName = NULL;
@@ -428,13 +422,7 @@
     /* Try to get window name */
     nResult = XGetWMName(pDisplay, iWin, &xtpWindowName);
     if (!nResult || !xtpWindowName.value || !xtpWindowName.nitems) {
-<<<<<<< HEAD
         ErrorF("GetWindowName - XGetWMName failed.  No name.\n");
-=======
-#if CYGMULTIWINDOW_DEBUG
-        ErrorF("GetWindowName - XGetWMName failed.  No name.\n");
-#endif
->>>>>>> f8e35ebb
         return;
     }
 
@@ -687,14 +675,11 @@
                             (unsigned char *) &(pNode->msg.hwndWindow), 1);
             UpdateName(pWMInfo, pNode->msg.iWindow);
             UpdateIcon(pWMInfo, pNode->msg.iWindow);
-<<<<<<< HEAD
             {
-              HWND zstyle = HWND_NOTOPMOST;
-              winApplyHints (pWMInfo->pDisplay, pNode->msg.iWindow, pNode->msg.hwndWindow, &zstyle);
-              winUpdateWindowPosition (pNode->msg.hwndWindow, TRUE, &zstyle);
+                HWND zstyle = HWND_NOTOPMOST;
+                winApplyHints (pWMInfo->pDisplay, pNode->msg.iWindow, pNode->msg.hwndWindow, &zstyle);
+                winUpdateWindowPosition (pNode->msg.hwndWindow, TRUE, &zstyle);
             }
-=======
->>>>>>> f8e35ebb
             break;
 
         case WM_WM_MAP2:
@@ -838,7 +823,7 @@
         pthread_exit(NULL);
     }
 
-    winDebug ("winMultiWindowXMsgProc - Calling pthread_mutex_lock ()\n");
+    winDebug("winMultiWindowXMsgProc - Calling pthread_mutex_lock ()\n");
 
     /* Grab the server started mutex - pause until we get it */
     iReturn = pthread_mutex_lock(pProcArg->ppmServerStarted);
@@ -848,12 +833,12 @@
         pthread_exit(NULL);
     }
 
-    winDebug ("winMultiWindowXMsgProc - pthread_mutex_lock () returned.\n");
+    winDebug("winMultiWindowXMsgProc - pthread_mutex_lock () returned.\n");
 
     /* Release the server started mutex */
     pthread_mutex_unlock(pProcArg->ppmServerStarted);
 
-    winDebug ("winMultiWindowXMsgProc - pthread_mutex_unlock () returned.\n");
+    winDebug("winMultiWindowXMsgProc - pthread_mutex_unlock () returned.\n");
 
     /* Install our error handler */
     XSetErrorHandler(winMultiWindowXMsgProcErrorHandler);
@@ -880,7 +865,7 @@
     winGetDisplayName(pszDisplay, (int)pProcArg->dwScreen);
 
     /* Print the display connection string */
-    winDebug ("winMultiWindowXMsgProc - DISPLAY=%s\n", pszDisplay);
+    winDebug("winMultiWindowXMsgProc - DISPLAY=%s\n", pszDisplay);
 
     /* Use our generated cookie for authentication */
     winSetAuthorization();
@@ -893,8 +878,8 @@
         /* Try to open the display */
         pProcArg->pDisplay = XOpenDisplay(pszDisplay);
         if (pProcArg->pDisplay == NULL) {
-            winDebug ("winMultiWindowXMsgProc - Could not open display, try: %d, "
-                      "sleeping: %d\n", iRetries + 1, WIN_CONNECT_DELAY);
+            winDebug("winMultiWindowXMsgProc - Could not open display, try: %d, "
+                     "sleeping: %d\n", iRetries + 1, WIN_CONNECT_DELAY);
             ++iRetries;
             sleep(WIN_CONNECT_DELAY);
             continue;
@@ -911,8 +896,8 @@
         pthread_exit(NULL);
     }
 
-    winDebug ("winMultiWindowXMsgProc - XOpenDisplay () returned and "
-              "successfully opened the display.\n");
+    winDebug("winMultiWindowXMsgProc - XOpenDisplay () returned and "
+             "successfully opened the display.\n");
 
     /* Check if another window manager is already running */
 #ifdef XWIN_MULTIWINDOWINTWM
@@ -1104,7 +1089,7 @@
         else if (event.type == ClientMessage
                  && event.xclient.message_type == atmWmChange
                  && event.xclient.data.l[0] == IconicState) {
-            winDebug ("winMultiWindowXMsgProc - WM_CHANGE_STATE - IconicState\n");
+            winDebug("winMultiWindowXMsgProc - WM_CHANGE_STATE - IconicState\n");
 
             memset(&msg, 0, sizeof(msg));
 
@@ -1210,7 +1195,7 @@
         pthread_exit(NULL);
     }
 
-    winDebug ("winInitMultiWindowWM - Calling pthread_mutex_lock ()\n");
+    winDebug("winInitMultiWindowWM - Calling pthread_mutex_lock ()\n");
 
     /* Grab our garbage mutex to satisfy pthread_cond_wait */
     iReturn = pthread_mutex_lock(pProcArg->ppmServerStarted);
@@ -1220,12 +1205,12 @@
         pthread_exit(NULL);
     }
 
-    winDebug ("winInitMultiWindowWM - pthread_mutex_lock () returned.\n");
+    winDebug("winInitMultiWindowWM - pthread_mutex_lock () returned.\n");
 
     /* Release the server started mutex */
     pthread_mutex_unlock(pProcArg->ppmServerStarted);
 
-    winDebug ("winInitMultiWindowWM - pthread_mutex_unlock () returned.\n");
+    winDebug("winInitMultiWindowWM - pthread_mutex_unlock () returned.\n");
 
     /* Install our error handler */
     XSetErrorHandler(winMultiWindowWMErrorHandler);
@@ -1252,7 +1237,7 @@
     winGetDisplayName(pszDisplay, (int)pProcArg->dwScreen);
 
     /* Print the display connection string */
-    winDebug ("winInitMultiWindowWM - DISPLAY=%s\n", pszDisplay);
+    winDebug("winInitMultiWindowWM - DISPLAY=%s\n", pszDisplay);
 
     /* Use our generated cookie for authentication */
     winSetAuthorization();
@@ -1280,8 +1265,8 @@
         pthread_exit(NULL);
     }
 
-    winDebug ("winInitMultiWindowWM - XOpenDisplay () returned and "
-              "successfully opened the display.\n");
+    winDebug("winInitMultiWindowWM - XOpenDisplay () returned and "
+             "successfully opened the display.\n");
 
     /* Create some atoms */
     pWMInfo->atmWmProtos = XInternAtom(pWMInfo->pDisplay,
@@ -1312,7 +1297,7 @@
 {
     WMMsgNodePtr pNode;
 
-    winDebug ("winSendMessageToWM ()\n");
+    winDebug("winSendMessageToWM ()\n");
 
     pNode = (WMMsgNodePtr) malloc(sizeof(WMMsgNodeRec));
     if (pNode != NULL) {
@@ -1338,18 +1323,18 @@
     }
 
     XGetErrorText(pDisplay, pErr->error_code, pszErrorMsg, sizeof(pszErrorMsg));
-    ErrorF ("winMultiWindowWMErrorHandler - ERROR: %s\n"
-            "  errorCode %d\n"
-            "  serial %d\n"
-            "  resourceID 0x%x\n"
-            "  majorCode %d\n"
-            "  minorCode %d\n"
-            , pszErrorMsg
-            , pErr->error_code
-            , pErr->serial
-            , pErr->resourceid
-            , pErr->request_code
-            , pErr->minor_code);
+    ErrorF("winMultiWindowWMErrorHandler - ERROR: %s\n"
+           "  errorCode %d\n"
+           "  serial %d\n"
+           "  resourceID 0x%x\n"
+           "  majorCode %d\n"
+           "  minorCode %d\n"
+           , pszErrorMsg
+           , pErr->error_code
+           , pErr->serial
+           , pErr->resourceid
+           , pErr->request_code
+           , pErr->minor_code);
 
     return 0;
 }
@@ -1387,18 +1372,18 @@
     char pszErrorMsg[100];
 
     XGetErrorText(pDisplay, pErr->error_code, pszErrorMsg, sizeof(pszErrorMsg));
-    ErrorF ("winMultiWindowXMsgProcErrorHandler - ERROR: %s\n"
-            "  errorCode %d\n"
-            "  serial %d\n"
-            "  resourceID 0x%x\n"
-            "  majorCode %d\n"
-            "  minorCode %d\n"
-            , pszErrorMsg
-            , pErr->error_code
-            , pErr->serial
-            , pErr->resourceid
-            , pErr->request_code
-            , pErr->minor_code);
+    ErrorF("winMultiWindowXMsgProcErrorHandler - ERROR: %s\n"
+           "  errorCode %d\n"
+           "  serial %d\n"
+           "  resourceID 0x%x\n"
+           "  majorCode %d\n"
+           "  minorCode %d\n"
+           , pszErrorMsg
+           , pErr->error_code
+           , pErr->serial
+           , pErr->resourceid
+           , pErr->request_code
+           , pErr->minor_code);
 
     return 0;
 }
@@ -1430,10 +1415,10 @@
 static void
 winMultiWindowThreadExit(void *arg)
 {
-  AbortDDX(EXIT_ERR_ABORT);
-
-  /* multiwindow client thread has exited, stop server as well */
-  TerminateProcess(GetCurrentProcess(),1);
+    AbortDDX(EXIT_ERR_ABORT);
+
+    /* multiwindow client thread has exited, stop server as well */
+    TerminateProcess(GetCurrentProcess(),1);
 }
 /*
  * Catch RedirectError to detect other window manager running
@@ -1486,7 +1471,7 @@
 void
 winDeinitMultiWindowWM(void)
 {
-    winDebug ("winDeinitMultiWindowWM - Noting shutdown in progress\n");
+    winDebug("winDeinitMultiWindowWM - Noting shutdown in progress\n");
     g_shutdown = TRUE;
 }
 
@@ -1642,13 +1627,11 @@
 
 #define APPLICATION_ID_FORMAT	"%s.vcxsrv.%s"
 #define APPLICATION_ID_UNKNOWN "unknown"
-            if (class_hint.res_class)
-            {
-              asprintf (&application_id, APPLICATION_ID_FORMAT, XVENDORNAME, class_hint.res_class);
+            if (class_hint.res_class) {
+                asprintf (&application_id, APPLICATION_ID_FORMAT, XVENDORNAME, class_hint.res_class);
             }
-            else
-            {
-              asprintf (&application_id, APPLICATION_ID_FORMAT, XVENDORNAME, APPLICATION_ID_UNKNOWN);
+            else {
+                asprintf (&application_id, APPLICATION_ID_FORMAT, XVENDORNAME, APPLICATION_ID_UNKNOWN);
             }
             winSetAppID (hWnd, application_id);
 
@@ -1709,8 +1692,8 @@
 
     if (!IsWindow (hWnd))
     {
-         ErrorF("Windows window 0x%x has become invalid, so returning without applying hints\n",hWnd);
-         return;
+        ErrorF("Windows window 0x%x has become invalid, so returning without applying hints\n",hWnd);
+        return;
     }
                 
     if (winMultiWindowGetWMNormalHints(pWin, &SizeHints))
@@ -1749,12 +1732,6 @@
     /* Setup a rectangle with the X window position and size */
     SetRect(&rcNew, iX, iY, iX + iWidth, iY + iHeight);
 
-<<<<<<< HEAD
-=======
-    winDebug("winUpdateWindowPosition - drawable extent (%d, %d)-(%d, %d)\n",
-             rcNew.left, rcNew.top, rcNew.right, rcNew.bottom);
-
->>>>>>> f8e35ebb
     AdjustWindowRectEx(&rcNew, GetWindowLongPtr(hWnd, GWL_STYLE), FALSE,
                        GetWindowLongPtr(hWnd, GWL_EXSTYLE));
 
@@ -1771,12 +1748,6 @@
         rcNew.bottom += iDy;
     }
 
-<<<<<<< HEAD
-=======
-    winDebug("winUpdateWindowPosition - Window extent (%d, %d)-(%d, %d)\n",
-             rcNew.left, rcNew.top, rcNew.right, rcNew.bottom);
-
->>>>>>> f8e35ebb
     /* Position the Windows window */
     SetWindowPos(hWnd, *zstyle, rcNew.left, rcNew.top,
                  rcNew.right - rcNew.left, rcNew.bottom - rcNew.top, 0);
