<<<<<<< HEAD
/*
 *Copyright (C) 2003-2004 Harold L Hunt II All Rights Reserved.
 *
 *Permission is hereby granted, free of charge, to any person obtaining
 * a copy of this software and associated documentation files (the
 *"Software"), to deal in the Software without restriction, including
 *without limitation the rights to use, copy, modify, merge, publish,
 *distribute, sublicense, and/or sell copies of the Software, and to
 *permit persons to whom the Software is furnished to do so, subject to
 *the following conditions:
 *
 *The above copyright notice and this permission notice shall be
 *included in all copies or substantial portions of the Software.
 *
 *THE SOFTWARE IS PROVIDED "AS IS", WITHOUT WARRANTY OF ANY KIND,
 *EXPRESS OR IMPLIED, INCLUDING BUT NOT LIMITED TO THE WARRANTIES OF
 *MERCHANTABILITY, FITNESS FOR A PARTICULAR PURPOSE AND
 *NONINFRINGEMENT. IN NO EVENT SHALL HAROLD L HUNT II BE LIABLE FOR
 *ANY CLAIM, DAMAGES OR OTHER LIABILITY, WHETHER IN AN ACTION OF
 *CONTRACT, TORT OR OTHERWISE, ARISING FROM, OUT OF OR IN CONNECTION
 *WITH THE SOFTWARE OR THE USE OR OTHER DEALINGS IN THE SOFTWARE.
 *
 *Except as contained in this notice, the name of Harold L Hunt II
 *shall not be used in advertising or otherwise to promote the sale, use
 *or other dealings in this Software without prior written authorization
 *from Harold L Hunt II.
 *
 * Authors:	Harold L Hunt II
 *              Earle F. Philhower III
 */

#ifdef HAVE_XWIN_CONFIG_H
#include <xwin-config.h>
#endif
#include "win.h"
#ifdef __CYGWIN__
#include <sys/cygwin.h>
#endif
#include <shellapi.h>
#include "winprefs.h"


/*
 * References to external globals
 */

#ifdef XWIN_CLIPBOARD
extern Bool			g_fClipboardStarted;
#endif
/*
 * Local function prototypes
 */

static wBOOL CALLBACK
winExitDlgProc (HWND hDialog, UINT message,
		WPARAM wParam, LPARAM lParam);

static wBOOL CALLBACK
winChangeDepthDlgProc (HWND hDialog, UINT message,
		       WPARAM wParam, LPARAM lParam);

static wBOOL CALLBACK
winAboutDlgProc (HWND hDialog, UINT message,
		 WPARAM wParam, LPARAM lParam);


static void
winDrawURLWindow (LPARAM lParam);

static LRESULT CALLBACK
winURLWndProc (HWND hwnd, UINT msg, WPARAM wParam, LPARAM lParam);

static void
winOverrideURLButton (HWND hdlg, int id);

static void
winUnoverrideURLButton (HWND hdlg, int id);


/*
 * Owner-draw a button as a URL
 */

static void
winDrawURLWindow (LPARAM lParam)
{
  DRAWITEMSTRUCT *draw;
  char str[256];
  RECT rect;
  HFONT font;
  COLORREF crText;
  
  draw = (DRAWITEMSTRUCT *) lParam;
  GetWindowText (draw->hwndItem, str, sizeof(str));
  str[255] = 0;
  GetClientRect (draw->hwndItem, &rect);
  
  /* Color the button depending upon its state */
  if (draw->itemState & ODS_SELECTED)
    crText = RGB(128+64,0,0);
  else if (draw->itemState & ODS_FOCUS)
    crText = RGB(0,128+64,0);
  else
    crText = RGB(0,0,128+64);
  SetTextColor (draw->hDC, crText);
  
  /* Create font 8 high, standard dialog font */
  font = CreateFont (-8, 0, 0, 0, FW_DONTCARE, FALSE, FALSE, FALSE,
		     0, 0, 0, 0, 0, "MS Sans Serif");
  if (!font)
    {
      ErrorF ("winDrawURLWindow: Unable to create URL font, bailing.\n");
      return;
    }
  /* Draw it */
  SetBkMode (draw->hDC, OPAQUE);
  SelectObject (draw->hDC, font);
  DrawText (draw->hDC, str, strlen (str),&rect,DT_CENTER | DT_VCENTER);
  /* Delete the created font, replace it with stock font */
  DeleteObject (SelectObject (draw->hDC, GetStockObject (ANSI_VAR_FONT)));
}


/*
 * WndProc for overridden buttons
 */

static LRESULT CALLBACK
winURLWndProc(HWND hwnd, UINT msg, WPARAM wParam, LPARAM lParam)
{
  WNDPROC origCB = NULL;
  HCURSOR cursor;
  
  /* If it's a SetCursor message, tell it to the hand */
  if (msg==WM_SETCURSOR) {
    cursor = LoadCursor (NULL, IDC_HAND);
    if (cursor)
      SetCursor (cursor);
    return TRUE;
  }
  origCB = (WNDPROC)GetWindowLongPtr(hwnd, GWLP_USERDATA);
  /* Otherwise fall through to original WndProc */
  if (origCB)
    return CallWindowProc (origCB, hwnd, msg, wParam, lParam);
  else
    return FALSE;
}


/*
 * Register and unregister the custom WndProc
 */

static void
winOverrideURLButton (HWND hwnd, int id)
{
  WNDPROC origCB;
  origCB = (WNDPROC)SetWindowLongPtr(GetDlgItem (hwnd, id),
                                     GWLP_WNDPROC, (LONG_PTR)winURLWndProc);
  SetWindowLongPtr(GetDlgItem (hwnd, id), GWLP_USERDATA, (LONG_PTR)origCB);
}

static void
winUnoverrideURLButton (HWND hwnd, int id)
{
  WNDPROC origCB;
  origCB = (WNDPROC)SetWindowLongPtr(GetDlgItem (hwnd, id),
                                     GWLP_USERDATA, 0);
  if (origCB)
    SetWindowLongPtr(GetDlgItem (hwnd, id), GWLP_WNDPROC, (LONG_PTR)origCB);
}


/*
 * Center a dialog window in the desktop window
 * and set small and large icons to X icons.
 */

static void
winInitDialog (HWND hwndDlg)
{
  HWND hwndDesk; 
  RECT rc, rcDlg, rcDesk;
  HICON hIcon, hIconSmall;
 
  hwndDesk = GetParent (hwndDlg);
  if (!hwndDesk || IsIconic (hwndDesk))
    hwndDesk = GetDesktopWindow (); 
  
  /* Remove minimize and maximize buttons */
  SetWindowLongPtr(hwndDlg, GWL_STYLE,
                   GetWindowLongPtr(hwndDlg, GWL_STYLE)
                   & ~(WS_MAXIMIZEBOX | WS_MINIMIZEBOX));

  /* Set Window not to show in the task bar */
  SetWindowLongPtr(hwndDlg, GWL_EXSTYLE,
                   GetWindowLongPtr(hwndDlg, GWL_EXSTYLE) & ~WS_EX_APPWINDOW );

  /* Center dialog window in the screen. Not done for multi-monitor systems, where
   * it is likely to end up split across the screens. In that case, it appears
   * near the Tray icon.
   */
  if (GetSystemMetrics(SM_CMONITORS)>1) {
    /* Still need to refresh the frame change. */
    SetWindowPos (hwndDlg, HWND_TOP, 0,0,0,0,
		  SWP_NOMOVE | SWP_NOSIZE | SWP_NOZORDER | SWP_FRAMECHANGED);
  } else {
    GetWindowRect (hwndDesk, &rcDesk);
    GetWindowRect (hwndDlg, &rcDlg);
    CopyRect (&rc, &rcDesk);

    OffsetRect (&rcDlg, -rcDlg.left, -rcDlg.top);
    OffsetRect (&rc, -rc.left, -rc.top);
    OffsetRect (&rc, -rcDlg.right, -rcDlg.bottom);

    SetWindowPos (hwndDlg,
		HWND_TOPMOST,
		rcDesk.left + (rc.right / 2),
		rcDesk.top + (rc.bottom / 2),
		0, 0,
		SWP_NOSIZE | SWP_FRAMECHANGED);
  }

#ifdef XWIN_MULTIWINDOW
  if (g_hIconX) hIcon=g_hIconX;
  else
#endif
  hIcon = LoadIcon (g_hInstance, MAKEINTRESOURCE(IDI_XWIN));

#ifdef XWIN_MULTIWINDOW
  if (g_hSmallIconX) hIconSmall=g_hSmallIconX;
  else
#endif
  hIconSmall = LoadImage (g_hInstance,
                        MAKEINTRESOURCE(IDI_XWIN), IMAGE_ICON,
                        GetSystemMetrics(SM_CXSMICON),
                        GetSystemMetrics(SM_CYSMICON),
                        LR_SHARED);

  PostMessage (hwndDlg, WM_SETICON, ICON_BIG, (LPARAM) hIcon);
  PostMessage (hwndDlg, WM_SETICON, ICON_SMALL, (LPARAM) hIconSmall);
}


int
GetLiveClients (winPrivScreenPtr pScreenPriv)
{
  int i;
  int liveClients = 0;

  /* Count up running clients (clients[0] is serverClient) */
  for (i = 1; i < currentMaxClients; i++)
    if (clients[i] != NullClient)	
      liveClients++;
#if defined(XWIN_MULTIWINDOW)
  /* Count down server internal clients */
  if (pScreenPriv->pScreenInfo->fMultiWindow)
    liveClients -= 2; /* multiwindow window manager & XMsgProc  */
#endif
#if defined(XWIN_CLIPBOARD)
  if (g_fClipboardStarted)
    liveClients--; /* clipboard manager */
#endif

  /* A user reported that this sometimes drops below zero. just eye-candy. */ 
  if (liveClients < 0)
    liveClients = 0;

  pScreenPriv->iConnectedClients = liveClients;

  return liveClients;
}

/*
 * Display the Exit dialog box
 */

void
winDisplayExitDialog (winPrivScreenPtr pScreenPriv)
{
  int liveClients = GetLiveClients(pScreenPriv);

  /* Don't show the exit confirmation dialog if SilentExit & no clients,
     or ForceExit, is enabled */
  if ((pref.fSilentExit && liveClients <= 0) || pref.fForceExit)
    {
      if (g_hDlgExit != NULL)
	{
	  DestroyWindow (g_hDlgExit);
	  g_hDlgExit = NULL;
	}
      PostMessage (pScreenPriv->hwndScreen, WM_GIVEUP, 0, 0);
      return;
    }

  /* Check if dialog already exists */
  if (g_hDlgExit != NULL)
    {
      /* Dialog box already exists, display it */
      ShowWindow (g_hDlgExit, SW_SHOWDEFAULT);

      /* User has lost the dialog.  Show them where it is. */
      SetForegroundWindow (g_hDlgExit);

      return;
    }

  /* Create dialog box */
  g_hDlgExit = CreateDialogParam (g_hInstance,
				  "EXIT_DIALOG",
				  pScreenPriv->hwndScreen,
				  winExitDlgProc,
				  (int) pScreenPriv);

  /* Show the dialog box */
  ShowWindow (g_hDlgExit, SW_SHOW);
  
  /* Needed to get keyboard controls (tab, arrows, enter, esc) to work */
  SetForegroundWindow (g_hDlgExit);
  
  /* Set focus to the Cancel button */
  PostMessage (g_hDlgExit, WM_NEXTDLGCTL,
	       (WPARAM)GetDlgItem (g_hDlgExit, IDCANCEL), TRUE);
}

#define CONNECTED_CLIENTS_FORMAT	"There %s currently %d client%s connected."


/*
 * Exit dialog window procedure
 */

static wBOOL CALLBACK
winExitDlgProc (HWND hDialog, UINT message,
		WPARAM wParam, LPARAM lParam)
{
  static winPrivScreenPtr	s_pScreenPriv = NULL;

  /* Branch on message type */
  switch (message)
    {
    case WM_INITDIALOG:
      {
	char			*pszConnectedClients;

	/* Store pointers to private structures for future use */
	s_pScreenPriv = (winPrivScreenPtr) lParam;
	
	winInitDialog (hDialog);

	/* Format the connected clients string */
	if (asprintf (&pszConnectedClients, CONNECTED_CLIENTS_FORMAT,
           (s_pScreenPriv->iConnectedClients == 1) ? "is" : "are",
            s_pScreenPriv->iConnectedClients,
           (s_pScreenPriv->iConnectedClients == 1) ? "" : "s") == -1)
	    return TRUE;
     
        
	
	/* Set the number of connected clients */
	SetWindowText (GetDlgItem (hDialog, IDC_CLIENTS_CONNECTED),
		       pszConnectedClients);
	free(pszConnectedClients);
      }
      return TRUE;

    case WM_COMMAND:
      switch (LOWORD (wParam))
	{
	case IDOK:
	  /* Send message to call the GiveUp function */
	  PostMessage (s_pScreenPriv->hwndScreen, WM_GIVEUP, 0, 0);
	  DestroyWindow (g_hDlgExit);
	  g_hDlgExit = NULL;

	  /* Fix to make sure keyboard focus isn't trapped */
	  PostMessage (s_pScreenPriv->hwndScreen, WM_NULL, 0, 0);
	  return TRUE;

	case IDCANCEL:
	  DestroyWindow (g_hDlgExit);
	  g_hDlgExit = NULL;

	  /* Fix to make sure keyboard focus isn't trapped */
	  PostMessage (s_pScreenPriv->hwndScreen, WM_NULL, 0, 0);
	  return TRUE;
	}
      break;

    case WM_MOUSEMOVE:
    case WM_NCMOUSEMOVE:
      /* Show the cursor if it is hidden */
      if (g_fSoftwareCursor && !g_fCursor)
	{
	  g_fCursor = TRUE;
	  ShowCursor (TRUE);
	}
      return TRUE;

    case WM_CLOSE:
      DestroyWindow (g_hDlgExit);
      g_hDlgExit = NULL;

      /* Fix to make sure keyboard focus isn't trapped */
      PostMessage (s_pScreenPriv->hwndScreen, WM_NULL, 0, 0);
      return TRUE;
    }

  return FALSE;
}


/*
 * Display the Depth Change dialog box
 */

void
winDisplayDepthChangeDialog (winPrivScreenPtr pScreenPriv)
{
  /* Check if dialog already exists */
  if (g_hDlgDepthChange != NULL)
    {
      /* Dialog box already exists, display it */
      ShowWindow (g_hDlgDepthChange, SW_SHOWDEFAULT);

      /* User has lost the dialog.  Show them where it is. */
      SetForegroundWindow (g_hDlgDepthChange);

      return;
    }

  /*
   * Display a notification to the user that the visual 
   * will not be displayed until the Windows display depth 
   * is restored to the original value.
   */
  g_hDlgDepthChange = CreateDialogParam (g_hInstance,
					 "DEPTH_CHANGE_BOX",
					 pScreenPriv->hwndScreen,
					 winChangeDepthDlgProc,
					 (int) pScreenPriv);
  /* Show the dialog box */
  ShowWindow (g_hDlgDepthChange, SW_SHOW);
  
  winDebug ("winDisplayDepthChangeDialog - DialogBox returned: %d\n",
	  (int) g_hDlgDepthChange);
  winDebug ("winDisplayDepthChangeDialog - GetLastError: %d\n",
	  (int) GetLastError ());
	      
  /* Minimize the display window */
  ShowWindow (pScreenPriv->hwndScreen, SW_MINIMIZE);
}


/*
 * Process messages for the dialog that is displayed for
 * disruptive screen depth changes. 
 */

static wBOOL CALLBACK
winChangeDepthDlgProc (HWND hwndDialog, UINT message,
		       WPARAM wParam, LPARAM lParam)
{
  static winPrivScreenPtr	s_pScreenPriv = NULL;
  static winScreenInfo		*s_pScreenInfo = NULL;
  static ScreenPtr		s_pScreen = NULL;

  winDebug ("winChangeDepthDlgProc\n");

  /* Branch on message type */
  switch (message)
    {
    case WM_INITDIALOG:
      winDebug ("winChangeDepthDlgProc - WM_INITDIALOG\n");

      /* Store pointers to private structures for future use */
      s_pScreenPriv = (winPrivScreenPtr) lParam;
      s_pScreenInfo = s_pScreenPriv->pScreenInfo;
      s_pScreen = s_pScreenInfo->pScreen;

      winDebug ("winChangeDepthDlgProc - WM_INITDIALOG - s_pScreenPriv: %08x, "
	      "s_pScreenInfo: %08x, s_pScreen: %08x\n",
	      s_pScreenPriv, s_pScreenInfo, s_pScreen);

      winDebug ("winChangeDepthDlgProc - WM_INITDIALOG - orig bpp: %d, "
	      "last bpp: %d\n",
	      s_pScreenInfo->dwBPP,
	      s_pScreenPriv->dwLastWindowsBitsPixel);
      
      winInitDialog( hwndDialog );

      return TRUE;

    case WM_DISPLAYCHANGE:
      winDebug ("winChangeDepthDlgProc - WM_DISPLAYCHANGE - orig bpp: %d, "
	      "last bpp: %d, new bpp: %d\n",
	      s_pScreenInfo->dwBPP,
	      s_pScreenPriv->dwLastWindowsBitsPixel,
	      wParam);

      /* Dismiss the dialog if the display returns to the original depth */
      if (wParam == s_pScreenInfo->dwBPP)
	{
	  winDebug ("winChangeDelthDlgProc - wParam == s_pScreenInfo->dwBPP\n");

	  /* Depth has been restored, dismiss dialog */
	  DestroyWindow (g_hDlgDepthChange);
	  g_hDlgDepthChange = NULL;

	  /* Flag that we have a valid screen depth */
	  s_pScreenPriv->fBadDepth = FALSE;
	}
      return TRUE;

    case WM_COMMAND:
      switch (LOWORD (wParam))
	{
	case IDOK:
	case IDCANCEL:
	  ErrorF ("winChangeDepthDlgProc - WM_COMMAND - IDOK or IDCANCEL\n");

	  /* 
	   * User dismissed the dialog, hide it until the
	   * display mode is restored.
	   */
	  ShowWindow (g_hDlgDepthChange, SW_HIDE);
	  return TRUE;
	}
      break;

    case WM_CLOSE:
      winDebug ("winChangeDepthDlgProc - WM_CLOSE\n");

      DestroyWindow (g_hDlgAbout);
      g_hDlgAbout = NULL;

      /* Fix to make sure keyboard focus isn't trapped */
      PostMessage (s_pScreenPriv->hwndScreen, WM_NULL, 0, 0);
      return TRUE;
    }

  return FALSE;
}


/*
 * Display the About dialog box
 */

void
winDisplayAboutDialog (winPrivScreenPtr pScreenPriv)
{
  /* Check if dialog already exists */
  if (g_hDlgAbout != NULL)
    {
      /* Dialog box already exists, display it */
      ShowWindow (g_hDlgAbout, SW_SHOWDEFAULT);

      /* User has lost the dialog.  Show them where it is. */
      SetForegroundWindow (g_hDlgAbout);

      return;
    }

  /*
   * Display the about box
   */
  g_hDlgAbout = CreateDialogParam (g_hInstance,
				   "ABOUT_BOX",
				   pScreenPriv->hwndScreen,
				   winAboutDlgProc,
				   (int) pScreenPriv);
 
  /* Show the dialog box */
  ShowWindow (g_hDlgAbout, SW_SHOW);

  /* Needed to get keyboard controls (tab, arrows, enter, esc) to work */
  SetForegroundWindow (g_hDlgAbout);
  
  /* Set focus to the OK button */
  PostMessage (g_hDlgAbout, WM_NEXTDLGCTL,
	       (WPARAM)GetDlgItem (g_hDlgAbout, IDOK), TRUE);
}


/*
 * Process messages for the about dialog.
 */

static wBOOL CALLBACK
winAboutDlgProc (HWND hwndDialog, UINT message,
		 WPARAM wParam, LPARAM lParam)
{
  static winPrivScreenPtr	s_pScreenPriv = NULL;
  static winScreenInfo		*s_pScreenInfo = NULL;
  static ScreenPtr		s_pScreen = NULL;

  winDebug ("winAboutDlgProc\n");

  /* Branch on message type */
  switch (message)
    {
    case WM_INITDIALOG:
      winDebug ("winAboutDlgProc - WM_INITDIALOG\n");

      /* Store pointers to private structures for future use */
      s_pScreenPriv = (winPrivScreenPtr) lParam;
      s_pScreenInfo = s_pScreenPriv->pScreenInfo;
      s_pScreen = s_pScreenInfo->pScreen;

      winInitDialog (hwndDialog);

      /* Override the URL buttons */
      winOverrideURLButton (hwndDialog, ID_ABOUT_CHANGELOG);
      winOverrideURLButton (hwndDialog, ID_ABOUT_WEBSITE);
      winOverrideURLButton (hwndDialog, ID_ABOUT_UG);
      winOverrideURLButton (hwndDialog, ID_ABOUT_FAQ);

      return TRUE;

    case WM_DRAWITEM:
      /* Draw the URL buttons as needed */
      winDrawURLWindow (lParam);
      return TRUE;

    case WM_MOUSEMOVE:
    case WM_NCMOUSEMOVE:
      /* Show the cursor if it is hidden */
      if (g_fSoftwareCursor && !g_fCursor)
	{
	  g_fCursor = TRUE;
	  ShowCursor (TRUE);
	}
      return TRUE;

    case WM_COMMAND:
      switch (LOWORD (wParam))
	{
	case IDOK:
	case IDCANCEL:
	  winDebug ("winAboutDlgProc - WM_COMMAND - IDOK or IDCANCEL\n");

	  DestroyWindow (g_hDlgAbout);
	  g_hDlgAbout = NULL;

	  /* Fix to make sure keyboard focus isn't trapped */
	  PostMessage (s_pScreenPriv->hwndScreen, WM_NULL, 0, 0);

	  /* Restore window procedures for URL buttons */
	  winUnoverrideURLButton (hwndDialog, ID_ABOUT_CHANGELOG);
	  winUnoverrideURLButton (hwndDialog, ID_ABOUT_WEBSITE);
	  winUnoverrideURLButton (hwndDialog, ID_ABOUT_UG);
	  winUnoverrideURLButton (hwndDialog, ID_ABOUT_FAQ);

	  return TRUE;

	case ID_ABOUT_CHANGELOG:
	  {
	    int iReturn;
#ifdef __CYGWIN__
	    const char *	pszCygPath = "/usr/X11R6/share/doc/"
	      "xorg-x11-xwin/changelog.html";
	    char		pszWinPath[MAX_PATH + 1];

	    /* Convert the POSIX path to a Win32 path */
	    cygwin_conv_to_win32_path (pszCygPath, pszWinPath);
#else
	    const char *	pszWinPath = "http://x.cygwin.com/"
		    "devel/server/changelog.html";
#endif
	    
	    iReturn = (int)ShellExecute (NULL,
                                    "open",
                                    pszWinPath,
                                    NULL,
                                    NULL,
                                    SW_MAXIMIZE);
	    if (iReturn < 32)
	      {
		ErrorF ("winAboutDlgProc - WM_COMMAND - ID_ABOUT_CHANGELOG - "
			"ShellExecute failed: %d\n",
			iReturn);
	      }	    
	  }
	  return TRUE;

	case ID_ABOUT_WEBSITE:
	  {
	    const char *	pszPath = __VENDORDWEBSUPPORT__;
	    int			iReturn;
	    
	    iReturn = (int)ShellExecute (NULL,
                                    "open",
                                    pszPath,
                                    NULL,
                                    NULL,
                                    SW_MAXIMIZE);
	    if (iReturn < 32)
	      {
		ErrorF ("winAboutDlgProc - WM_COMMAND - ID_ABOUT_WEBSITE - "
			"ShellExecute failed: %d\n",
			iReturn);
	      }	    
	  }
	  return TRUE;

	case ID_ABOUT_UG:
	  {
	    const char *	pszPath = "http://x.cygwin.com/docs/ug/";
	    int			iReturn;
	    
	    iReturn = (int)ShellExecute (NULL,
                                    "open",
                                    pszPath,
                                    NULL,
                                    NULL,
                                    SW_MAXIMIZE);
	    if (iReturn < 32)
	      {
		ErrorF ("winAboutDlgProc - WM_COMMAND - ID_ABOUT_UG - "
			"ShellExecute failed: %d\n",
			iReturn);
	      }	    
	  }
	  return TRUE;

	case ID_ABOUT_FAQ:
	  {
	    const char *	pszPath = "http://x.cygwin.com/docs/faq/";
	    int			iReturn;
	    
	    iReturn = (int)ShellExecute (NULL,
                                    "open",
                                    pszPath,
                                    NULL,
                                    NULL,
                                    SW_MAXIMIZE);
	    if (iReturn < 32)
	      {
		ErrorF ("winAboutDlgProc - WM_COMMAND - ID_ABOUT_FAQ - "
			"ShellExecute failed: %d\n",
			iReturn);
	      }	    
	  }
	  return TRUE;
	}
      break;

    case WM_CLOSE:
      ErrorF ("winAboutDlgProc - WM_CLOSE\n");

      DestroyWindow (g_hDlgAbout);
      g_hDlgAbout = NULL;

      /* Fix to make sure keyboard focus isn't trapped */
      PostMessage (s_pScreenPriv->hwndScreen, WM_NULL, 0, 0);

      /* Restore window procedures for URL buttons */
      winUnoverrideURLButton (hwndDialog, ID_ABOUT_CHANGELOG);
      winUnoverrideURLButton (hwndDialog, ID_ABOUT_WEBSITE);
      winUnoverrideURLButton (hwndDialog, ID_ABOUT_UG);
      winUnoverrideURLButton (hwndDialog, ID_ABOUT_FAQ);

      return TRUE;
    }

  return FALSE;
}
=======
/*
 *Copyright (C) 2003-2004 Harold L Hunt II All Rights Reserved.
 *
 *Permission is hereby granted, free of charge, to any person obtaining
 * a copy of this software and associated documentation files (the
 *"Software"), to deal in the Software without restriction, including
 *without limitation the rights to use, copy, modify, merge, publish,
 *distribute, sublicense, and/or sell copies of the Software, and to
 *permit persons to whom the Software is furnished to do so, subject to
 *the following conditions:
 *
 *The above copyright notice and this permission notice shall be
 *included in all copies or substantial portions of the Software.
 *
 *THE SOFTWARE IS PROVIDED "AS IS", WITHOUT WARRANTY OF ANY KIND,
 *EXPRESS OR IMPLIED, INCLUDING BUT NOT LIMITED TO THE WARRANTIES OF
 *MERCHANTABILITY, FITNESS FOR A PARTICULAR PURPOSE AND
 *NONINFRINGEMENT. IN NO EVENT SHALL HAROLD L HUNT II BE LIABLE FOR
 *ANY CLAIM, DAMAGES OR OTHER LIABILITY, WHETHER IN AN ACTION OF
 *CONTRACT, TORT OR OTHERWISE, ARISING FROM, OUT OF OR IN CONNECTION
 *WITH THE SOFTWARE OR THE USE OR OTHER DEALINGS IN THE SOFTWARE.
 *
 *Except as contained in this notice, the name of Harold L Hunt II
 *shall not be used in advertising or otherwise to promote the sale, use
 *or other dealings in this Software without prior written authorization
 *from Harold L Hunt II.
 *
 * Authors:	Harold L Hunt II
 *              Earle F. Philhower III
 */

#ifdef HAVE_XWIN_CONFIG_H
#include <xwin-config.h>
#endif
#include "win.h"
#ifdef __CYGWIN__
#include <sys/cygwin.h>
#endif
#include <shellapi.h>
#include "winprefs.h"


/*
 * References to external globals
 */

#ifdef XWIN_CLIPBOARD
extern Bool			g_fClipboardStarted;
#endif
/*
 * Local function prototypes
 */

static wBOOL CALLBACK
winExitDlgProc (HWND hDialog, UINT message,
		WPARAM wParam, LPARAM lParam);

static wBOOL CALLBACK
winChangeDepthDlgProc (HWND hDialog, UINT message,
		       WPARAM wParam, LPARAM lParam);

static wBOOL CALLBACK
winAboutDlgProc (HWND hDialog, UINT message,
		 WPARAM wParam, LPARAM lParam);


static void
winDrawURLWindow (LPARAM lParam);

static LRESULT CALLBACK
winURLWndProc (HWND hwnd, UINT msg, WPARAM wParam, LPARAM lParam);

static void
winOverrideURLButton (HWND hdlg, int id);

static void
winUnoverrideURLButton (HWND hdlg, int id);


/*
 * Owner-draw a button as a URL
 */

static void
winDrawURLWindow (LPARAM lParam)
{
  DRAWITEMSTRUCT *draw;
  char str[256];
  RECT rect;
  HFONT font;
  COLORREF crText;
  
  draw = (DRAWITEMSTRUCT *) lParam;
  GetWindowText (draw->hwndItem, str, sizeof(str));
  str[255] = 0;
  GetClientRect (draw->hwndItem, &rect);
  
  /* Color the button depending upon its state */
  if (draw->itemState & ODS_SELECTED)
    crText = RGB(128+64,0,0);
  else if (draw->itemState & ODS_FOCUS)
    crText = RGB(0,128+64,0);
  else
    crText = RGB(0,0,128+64);
  SetTextColor (draw->hDC, crText);
  
  /* Create font 8 high, standard dialog font */
  font = CreateFont (-8, 0, 0, 0, FW_DONTCARE, FALSE, FALSE, FALSE,
		     0, 0, 0, 0, 0, "MS Sans Serif");
  if (!font)
    {
      ErrorF ("winDrawURLWindow: Unable to create URL font, bailing.\n");
      return;
    }
  /* Draw it */
  SetBkMode (draw->hDC, OPAQUE);
  SelectObject (draw->hDC, font);
  DrawText (draw->hDC, str, strlen (str),&rect,DT_CENTER | DT_VCENTER);
  /* Delete the created font, replace it with stock font */
  DeleteObject (SelectObject (draw->hDC, GetStockObject (ANSI_VAR_FONT)));
}


/*
 * WndProc for overridden buttons
 */

static LRESULT CALLBACK
winURLWndProc(HWND hwnd, UINT msg, WPARAM wParam, LPARAM lParam)
{
  WNDPROC origCB = NULL;
  HCURSOR cursor;
  
  /* If it's a SetCursor message, tell it to the hand */
  if (msg==WM_SETCURSOR) {
    cursor = LoadCursor (NULL, IDC_HAND);
    if (cursor)
      SetCursor (cursor);
    return TRUE;
  }
  origCB = (WNDPROC)GetWindowLongPtr(hwnd, GWLP_USERDATA);
  /* Otherwise fall through to original WndProc */
  if (origCB)
    return CallWindowProc (origCB, hwnd, msg, wParam, lParam);
  else
    return FALSE;
}


/*
 * Register and unregister the custom WndProc
 */

static void
winOverrideURLButton (HWND hwnd, int id)
{
  WNDPROC origCB;
  origCB = (WNDPROC)SetWindowLongPtr(GetDlgItem (hwnd, id),
                                     GWLP_WNDPROC, (LONG_PTR)winURLWndProc);
  SetWindowLongPtr(GetDlgItem (hwnd, id), GWLP_USERDATA, (LONG_PTR)origCB);
}

static void
winUnoverrideURLButton (HWND hwnd, int id)
{
  WNDPROC origCB;
  origCB = (WNDPROC)SetWindowLongPtr(GetDlgItem (hwnd, id),
                                     GWLP_USERDATA, 0);
  if (origCB)
    SetWindowLongPtr(GetDlgItem (hwnd, id), GWLP_WNDPROC, (LONG_PTR)origCB);
}


/*
 * Center a dialog window in the desktop window
 * and set small and large icons to X icons.
 */

static void
winInitDialog (HWND hwndDlg)
{
  HWND hwndDesk; 
  RECT rc, rcDlg, rcDesk;
  HICON hIcon, hIconSmall;
 
  hwndDesk = GetParent (hwndDlg);
  if (!hwndDesk || IsIconic (hwndDesk))
    hwndDesk = GetDesktopWindow (); 
  
  /* Remove minimize and maximize buttons */
  SetWindowLongPtr(hwndDlg, GWL_STYLE,
                   GetWindowLongPtr(hwndDlg, GWL_STYLE)
                   & ~(WS_MAXIMIZEBOX | WS_MINIMIZEBOX));

  /* Set Window not to show in the task bar */
  SetWindowLongPtr(hwndDlg, GWL_EXSTYLE,
                   GetWindowLongPtr(hwndDlg, GWL_EXSTYLE) & ~WS_EX_APPWINDOW );

  /* Center dialog window in the screen. Not done for multi-monitor systems, where
   * it is likely to end up split across the screens. In that case, it appears
   * near the Tray icon.
   */
  if (GetSystemMetrics(SM_CMONITORS)>1) {
    /* Still need to refresh the frame change. */
    SetWindowPos (hwndDlg, HWND_TOPMOST, 0,0,0,0,
		SWP_NOMOVE | SWP_NOSIZE | SWP_FRAMECHANGED);
  } else {
    GetWindowRect (hwndDesk, &rcDesk);
    GetWindowRect (hwndDlg, &rcDlg);
    CopyRect (&rc, &rcDesk);

    OffsetRect (&rcDlg, -rcDlg.left, -rcDlg.top);
    OffsetRect (&rc, -rc.left, -rc.top);
    OffsetRect (&rc, -rcDlg.right, -rcDlg.bottom);

    SetWindowPos (hwndDlg,
		HWND_TOPMOST,
		rcDesk.left + (rc.right / 2),
		rcDesk.top + (rc.bottom / 2),
		0, 0,
		SWP_NOSIZE | SWP_FRAMECHANGED);
  }

#ifdef XWIN_MULTIWINDOW
  if (g_hIconX) hIcon=g_hIconX;
  else
#endif
  hIcon = LoadIcon (g_hInstance, MAKEINTRESOURCE(IDI_XWIN));

#ifdef XWIN_MULTIWINDOW
  if (g_hSmallIconX) hIconSmall=g_hSmallIconX;
  else
#endif
  hIconSmall = LoadImage (g_hInstance,
                        MAKEINTRESOURCE(IDI_XWIN), IMAGE_ICON,
                        GetSystemMetrics(SM_CXSMICON),
                        GetSystemMetrics(SM_CYSMICON),
                        LR_SHARED);

  PostMessage (hwndDlg, WM_SETICON, ICON_BIG, (LPARAM) hIcon);
  PostMessage (hwndDlg, WM_SETICON, ICON_SMALL, (LPARAM) hIconSmall);
}


/*
 * Display the Exit dialog box
 */

void
winDisplayExitDialog (winPrivScreenPtr pScreenPriv)
{
  int i;
  int liveClients = 0;

  /* Count up running clients (clients[0] is serverClient) */
  for (i = 1; i < currentMaxClients; i++)
    if (clients[i] != NullClient)	
      liveClients++;
#if defined(XWIN_MULTIWINDOW)
  /* Count down server internal clients */
  if (pScreenPriv->pScreenInfo->fMultiWindow)
    liveClients -= 2; /* multiwindow window manager & XMsgProc  */
#endif
#if defined(XWIN_CLIPBOARD)
  if (g_fClipboardStarted)
    liveClients--; /* clipboard manager */
#endif

  /* A user reported that this sometimes drops below zero. just eye-candy. */ 
  if (liveClients < 0)
    liveClients = 0;      

  /* Don't show the exit confirmation dialog if SilentExit & no clients,
     or ForceExit, is enabled */
  if ((pref.fSilentExit && liveClients <= 0) || pref.fForceExit)
    {
      if (g_hDlgExit != NULL)
	{
	  DestroyWindow (g_hDlgExit);
	  g_hDlgExit = NULL;
	}
      PostMessage (pScreenPriv->hwndScreen, WM_GIVEUP, 0, 0);
      return;
    }

  pScreenPriv->iConnectedClients = liveClients;
  
  /* Check if dialog already exists */
  if (g_hDlgExit != NULL)
    {
      /* Dialog box already exists, display it */
      ShowWindow (g_hDlgExit, SW_SHOWDEFAULT);

      /* User has lost the dialog.  Show them where it is. */
      SetForegroundWindow (g_hDlgExit);

      return;
    }

  /* Create dialog box */
  g_hDlgExit = CreateDialogParam (g_hInstance,
				  "EXIT_DIALOG",
				  pScreenPriv->hwndScreen,
				  winExitDlgProc,
				  (int) pScreenPriv);

  /* Show the dialog box */
  ShowWindow (g_hDlgExit, SW_SHOW);
  
  /* Needed to get keyboard controls (tab, arrows, enter, esc) to work */
  SetForegroundWindow (g_hDlgExit);
  
  /* Set focus to the Cancel button */
  PostMessage (g_hDlgExit, WM_NEXTDLGCTL,
	       (WPARAM)GetDlgItem (g_hDlgExit, IDCANCEL), TRUE);
}

#define CONNECTED_CLIENTS_FORMAT	"There %s currently %d client%s connected."


/*
 * Exit dialog window procedure
 */

static wBOOL CALLBACK
winExitDlgProc (HWND hDialog, UINT message,
		WPARAM wParam, LPARAM lParam)
{
  static winPrivScreenPtr	s_pScreenPriv = NULL;

  /* Branch on message type */
  switch (message)
    {
    case WM_INITDIALOG:
      {
	char			*pszConnectedClients;

	/* Store pointers to private structures for future use */
	s_pScreenPriv = (winPrivScreenPtr) lParam;
	
	winInitDialog (hDialog);

	/* Format the connected clients string */
	if (asprintf (&pszConnectedClients, CONNECTED_CLIENTS_FORMAT,
           (s_pScreenPriv->iConnectedClients == 1) ? "is" : "are",
            s_pScreenPriv->iConnectedClients,
           (s_pScreenPriv->iConnectedClients == 1) ? "" : "s") == -1)
	    return TRUE;
     
        
	
	/* Set the number of connected clients */
	SetWindowText (GetDlgItem (hDialog, IDC_CLIENTS_CONNECTED),
		       pszConnectedClients);
	free(pszConnectedClients);
      }
      return TRUE;

    case WM_COMMAND:
      switch (LOWORD (wParam))
	{
	case IDOK:
	  /* Send message to call the GiveUp function */
	  PostMessage (s_pScreenPriv->hwndScreen, WM_GIVEUP, 0, 0);
	  DestroyWindow (g_hDlgExit);
	  g_hDlgExit = NULL;

	  /* Fix to make sure keyboard focus isn't trapped */
	  PostMessage (s_pScreenPriv->hwndScreen, WM_NULL, 0, 0);
	  return TRUE;

	case IDCANCEL:
	  DestroyWindow (g_hDlgExit);
	  g_hDlgExit = NULL;

	  /* Fix to make sure keyboard focus isn't trapped */
	  PostMessage (s_pScreenPriv->hwndScreen, WM_NULL, 0, 0);
	  return TRUE;
	}
      break;

    case WM_MOUSEMOVE:
    case WM_NCMOUSEMOVE:
      /* Show the cursor if it is hidden */
      if (g_fSoftwareCursor && !g_fCursor)
	{
	  g_fCursor = TRUE;
	  ShowCursor (TRUE);
	}
      return TRUE;

    case WM_CLOSE:
      DestroyWindow (g_hDlgExit);
      g_hDlgExit = NULL;

      /* Fix to make sure keyboard focus isn't trapped */
      PostMessage (s_pScreenPriv->hwndScreen, WM_NULL, 0, 0);
      return TRUE;
    }

  return FALSE;
}


/*
 * Display the Depth Change dialog box
 */

void
winDisplayDepthChangeDialog (winPrivScreenPtr pScreenPriv)
{
  /* Check if dialog already exists */
  if (g_hDlgDepthChange != NULL)
    {
      /* Dialog box already exists, display it */
      ShowWindow (g_hDlgDepthChange, SW_SHOWDEFAULT);

      /* User has lost the dialog.  Show them where it is. */
      SetForegroundWindow (g_hDlgDepthChange);

      return;
    }

  /*
   * Display a notification to the user that the visual 
   * will not be displayed until the Windows display depth 
   * is restored to the original value.
   */
  g_hDlgDepthChange = CreateDialogParam (g_hInstance,
					 "DEPTH_CHANGE_BOX",
					 pScreenPriv->hwndScreen,
					 winChangeDepthDlgProc,
					 (int) pScreenPriv);
  /* Show the dialog box */
  ShowWindow (g_hDlgDepthChange, SW_SHOW);
  
  ErrorF ("winDisplayDepthChangeDialog - DialogBox returned: %d\n",
	  (int) g_hDlgDepthChange);
  ErrorF ("winDisplayDepthChangeDialog - GetLastError: %d\n",
	  (int) GetLastError ());
	      
  /* Minimize the display window */
  ShowWindow (pScreenPriv->hwndScreen, SW_MINIMIZE);
}


/*
 * Process messages for the dialog that is displayed for
 * disruptive screen depth changes. 
 */

static wBOOL CALLBACK
winChangeDepthDlgProc (HWND hwndDialog, UINT message,
		       WPARAM wParam, LPARAM lParam)
{
  static winPrivScreenPtr	s_pScreenPriv = NULL;
  static winScreenInfo		*s_pScreenInfo = NULL;
  static ScreenPtr		s_pScreen = NULL;

#if CYGDEBUG
  winDebug ("winChangeDepthDlgProc\n");
#endif

  /* Branch on message type */
  switch (message)
    {
    case WM_INITDIALOG:
#if CYGDEBUG
      winDebug ("winChangeDepthDlgProc - WM_INITDIALOG\n");
#endif

      /* Store pointers to private structures for future use */
      s_pScreenPriv = (winPrivScreenPtr) lParam;
      s_pScreenInfo = s_pScreenPriv->pScreenInfo;
      s_pScreen = s_pScreenInfo->pScreen;

#if CYGDEBUG
      winDebug ("winChangeDepthDlgProc - WM_INITDIALOG - s_pScreenPriv: %08x, "
	      "s_pScreenInfo: %08x, s_pScreen: %08x\n",
	      s_pScreenPriv, s_pScreenInfo, s_pScreen);
#endif

#if CYGDEBUG
      winDebug ("winChangeDepthDlgProc - WM_INITDIALOG - orig bpp: %d, "
	      "current bpp: %d\n",
	      s_pScreenInfo->dwBPP,
              GetDeviceCaps(s_pScreenPriv->hdcScreen, BITSPIXEL));
#endif

      winInitDialog( hwndDialog );

      return TRUE;

    case WM_DISPLAYCHANGE:
#if CYGDEBUG
      winDebug ("winChangeDepthDlgProc - WM_DISPLAYCHANGE - orig bpp: %d, "
	      "new bpp: %d\n",
	      s_pScreenInfo->dwBPP,
              GetDeviceCaps(s_pScreenPriv->hdcScreen, BITSPIXEL));
#endif

      /* Dismiss the dialog if the display returns to the original depth */
      if (GetDeviceCaps(s_pScreenPriv->hdcScreen, BITSPIXEL) == s_pScreenInfo->dwBPP)
	{
	  ErrorF ("winChangeDelthDlgProc - wParam == s_pScreenInfo->dwBPP\n");

	  /* Depth has been restored, dismiss dialog */
	  DestroyWindow (g_hDlgDepthChange);
	  g_hDlgDepthChange = NULL;

	  /* Flag that we have a valid screen depth */
	  s_pScreenPriv->fBadDepth = FALSE;
	}
      return TRUE;

    case WM_COMMAND:
      switch (LOWORD (wParam))
	{
	case IDOK:
	case IDCANCEL:
	  ErrorF ("winChangeDepthDlgProc - WM_COMMAND - IDOK or IDCANCEL\n");

	  /* 
	   * User dismissed the dialog, hide it until the
	   * display mode is restored.
	   */
	  ShowWindow (g_hDlgDepthChange, SW_HIDE);
	  return TRUE;
	}
      break;

    case WM_CLOSE:
      ErrorF ("winChangeDepthDlgProc - WM_CLOSE\n");

      DestroyWindow (g_hDlgAbout);
      g_hDlgAbout = NULL;

      /* Fix to make sure keyboard focus isn't trapped */
      PostMessage (s_pScreenPriv->hwndScreen, WM_NULL, 0, 0);
      return TRUE;
    }

  return FALSE;
}


/*
 * Display the About dialog box
 */

void
winDisplayAboutDialog (winPrivScreenPtr pScreenPriv)
{
  /* Check if dialog already exists */
  if (g_hDlgAbout != NULL)
    {
      /* Dialog box already exists, display it */
      ShowWindow (g_hDlgAbout, SW_SHOWDEFAULT);

      /* User has lost the dialog.  Show them where it is. */
      SetForegroundWindow (g_hDlgAbout);

      return;
    }

  /*
   * Display the about box
   */
  g_hDlgAbout = CreateDialogParam (g_hInstance,
				   "ABOUT_BOX",
				   pScreenPriv->hwndScreen,
				   winAboutDlgProc,
				   (int) pScreenPriv);
 
  /* Show the dialog box */
  ShowWindow (g_hDlgAbout, SW_SHOW);

  /* Needed to get keyboard controls (tab, arrows, enter, esc) to work */
  SetForegroundWindow (g_hDlgAbout);
  
  /* Set focus to the OK button */
  PostMessage (g_hDlgAbout, WM_NEXTDLGCTL,
	       (WPARAM)GetDlgItem (g_hDlgAbout, IDOK), TRUE);
}


/*
 * Process messages for the about dialog.
 */

static wBOOL CALLBACK
winAboutDlgProc (HWND hwndDialog, UINT message,
		 WPARAM wParam, LPARAM lParam)
{
  static winPrivScreenPtr	s_pScreenPriv = NULL;
  static winScreenInfo		*s_pScreenInfo = NULL;
  static ScreenPtr		s_pScreen = NULL;

#if CYGDEBUG
  winDebug ("winAboutDlgProc\n");
#endif

  /* Branch on message type */
  switch (message)
    {
    case WM_INITDIALOG:
#if CYGDEBUG
      winDebug ("winAboutDlgProc - WM_INITDIALOG\n");
#endif

      /* Store pointers to private structures for future use */
      s_pScreenPriv = (winPrivScreenPtr) lParam;
      s_pScreenInfo = s_pScreenPriv->pScreenInfo;
      s_pScreen = s_pScreenInfo->pScreen;

      winInitDialog (hwndDialog);

      /* Override the URL buttons */
      winOverrideURLButton (hwndDialog, ID_ABOUT_CHANGELOG);
      winOverrideURLButton (hwndDialog, ID_ABOUT_WEBSITE);
      winOverrideURLButton (hwndDialog, ID_ABOUT_UG);
      winOverrideURLButton (hwndDialog, ID_ABOUT_FAQ);

      return TRUE;

    case WM_DRAWITEM:
      /* Draw the URL buttons as needed */
      winDrawURLWindow (lParam);
      return TRUE;

    case WM_MOUSEMOVE:
    case WM_NCMOUSEMOVE:
      /* Show the cursor if it is hidden */
      if (g_fSoftwareCursor && !g_fCursor)
	{
	  g_fCursor = TRUE;
	  ShowCursor (TRUE);
	}
      return TRUE;

    case WM_COMMAND:
      switch (LOWORD (wParam))
	{
	case IDOK:
	case IDCANCEL:
	  ErrorF ("winAboutDlgProc - WM_COMMAND - IDOK or IDCANCEL\n");

	  DestroyWindow (g_hDlgAbout);
	  g_hDlgAbout = NULL;

	  /* Fix to make sure keyboard focus isn't trapped */
	  PostMessage (s_pScreenPriv->hwndScreen, WM_NULL, 0, 0);

	  /* Restore window procedures for URL buttons */
	  winUnoverrideURLButton (hwndDialog, ID_ABOUT_CHANGELOG);
	  winUnoverrideURLButton (hwndDialog, ID_ABOUT_WEBSITE);
	  winUnoverrideURLButton (hwndDialog, ID_ABOUT_UG);
	  winUnoverrideURLButton (hwndDialog, ID_ABOUT_FAQ);

	  return TRUE;

	case ID_ABOUT_CHANGELOG:
	  {
	    int iReturn;
#ifdef __CYGWIN__
	    const char *	pszCygPath = "/usr/X11R6/share/doc/"
	      "xorg-x11-xwin/changelog.html";
	    char		pszWinPath[MAX_PATH + 1];

	    /* Convert the POSIX path to a Win32 path */
	    cygwin_conv_to_win32_path (pszCygPath, pszWinPath);
#else
	    const char *	pszWinPath = "http://x.cygwin.com/"
		    "devel/server/changelog.html";
#endif
	    
	    iReturn = (int)ShellExecute (NULL,
                                    "open",
                                    pszWinPath,
                                    NULL,
                                    NULL,
                                    SW_MAXIMIZE);
	    if (iReturn < 32)
	      {
		ErrorF ("winAboutDlgProc - WM_COMMAND - ID_ABOUT_CHANGELOG - "
			"ShellExecute failed: %d\n",
			iReturn);
	      }	    
	  }
	  return TRUE;

	case ID_ABOUT_WEBSITE:
	  {
	    const char *	pszPath = __VENDORDWEBSUPPORT__;
	    int			iReturn;
	    
	    iReturn = (int)ShellExecute (NULL,
                                    "open",
                                    pszPath,
                                    NULL,
                                    NULL,
                                    SW_MAXIMIZE);
	    if (iReturn < 32)
	      {
		ErrorF ("winAboutDlgProc - WM_COMMAND - ID_ABOUT_WEBSITE - "
			"ShellExecute failed: %d\n",
			iReturn);
	      }	    
	  }
	  return TRUE;

	case ID_ABOUT_UG:
	  {
	    const char *	pszPath = "http://x.cygwin.com/docs/ug/";
	    int			iReturn;
	    
	    iReturn = (int)ShellExecute (NULL,
                                    "open",
                                    pszPath,
                                    NULL,
                                    NULL,
                                    SW_MAXIMIZE);
	    if (iReturn < 32)
	      {
		ErrorF ("winAboutDlgProc - WM_COMMAND - ID_ABOUT_UG - "
			"ShellExecute failed: %d\n",
			iReturn);
	      }	    
	  }
	  return TRUE;

	case ID_ABOUT_FAQ:
	  {
	    const char *	pszPath = "http://x.cygwin.com/docs/faq/";
	    int			iReturn;
	    
	    iReturn = (int)ShellExecute (NULL,
                                    "open",
                                    pszPath,
                                    NULL,
                                    NULL,
                                    SW_MAXIMIZE);
	    if (iReturn < 32)
	      {
		ErrorF ("winAboutDlgProc - WM_COMMAND - ID_ABOUT_FAQ - "
			"ShellExecute failed: %d\n",
			iReturn);
	      }	    
	  }
	  return TRUE;
	}
      break;

    case WM_CLOSE:
      ErrorF ("winAboutDlgProc - WM_CLOSE\n");

      DestroyWindow (g_hDlgAbout);
      g_hDlgAbout = NULL;

      /* Fix to make sure keyboard focus isn't trapped */
      PostMessage (s_pScreenPriv->hwndScreen, WM_NULL, 0, 0);

      /* Restore window procedures for URL buttons */
      winUnoverrideURLButton (hwndDialog, ID_ABOUT_CHANGELOG);
      winUnoverrideURLButton (hwndDialog, ID_ABOUT_WEBSITE);
      winUnoverrideURLButton (hwndDialog, ID_ABOUT_UG);
      winUnoverrideURLButton (hwndDialog, ID_ABOUT_FAQ);

      return TRUE;
    }

  return FALSE;
}
>>>>>>> b0be6a88
<|MERGE_RESOLUTION|>--- conflicted
+++ resolved
@@ -1,4 +1,3 @@
-<<<<<<< HEAD
 /*
  *Copyright (C) 2003-2004 Harold L Hunt II All Rights Reserved.
  *
@@ -484,23 +483,22 @@
 	      s_pScreenPriv, s_pScreenInfo, s_pScreen);
 
       winDebug ("winChangeDepthDlgProc - WM_INITDIALOG - orig bpp: %d, "
-	      "last bpp: %d\n",
+	      "current bpp: %d\n",
 	      s_pScreenInfo->dwBPP,
-	      s_pScreenPriv->dwLastWindowsBitsPixel);
-      
+              GetDeviceCaps(s_pScreenPriv->hdcScreen, BITSPIXEL));
+
       winInitDialog( hwndDialog );
 
       return TRUE;
 
     case WM_DISPLAYCHANGE:
       winDebug ("winChangeDepthDlgProc - WM_DISPLAYCHANGE - orig bpp: %d, "
-	      "last bpp: %d, new bpp: %d\n",
+	      "new bpp: %d\n",
 	      s_pScreenInfo->dwBPP,
-	      s_pScreenPriv->dwLastWindowsBitsPixel,
-	      wParam);
+              GetDeviceCaps(s_pScreenPriv->hdcScreen, BITSPIXEL));
 
       /* Dismiss the dialog if the display returns to the original depth */
-      if (wParam == s_pScreenInfo->dwBPP)
+      if (GetDeviceCaps(s_pScreenPriv->hdcScreen, BITSPIXEL) == s_pScreenInfo->dwBPP)
 	{
 	  winDebug ("winChangeDelthDlgProc - wParam == s_pScreenInfo->dwBPP\n");
 
@@ -766,779 +764,4 @@
     }
 
   return FALSE;
-}
-=======
-/*
- *Copyright (C) 2003-2004 Harold L Hunt II All Rights Reserved.
- *
- *Permission is hereby granted, free of charge, to any person obtaining
- * a copy of this software and associated documentation files (the
- *"Software"), to deal in the Software without restriction, including
- *without limitation the rights to use, copy, modify, merge, publish,
- *distribute, sublicense, and/or sell copies of the Software, and to
- *permit persons to whom the Software is furnished to do so, subject to
- *the following conditions:
- *
- *The above copyright notice and this permission notice shall be
- *included in all copies or substantial portions of the Software.
- *
- *THE SOFTWARE IS PROVIDED "AS IS", WITHOUT WARRANTY OF ANY KIND,
- *EXPRESS OR IMPLIED, INCLUDING BUT NOT LIMITED TO THE WARRANTIES OF
- *MERCHANTABILITY, FITNESS FOR A PARTICULAR PURPOSE AND
- *NONINFRINGEMENT. IN NO EVENT SHALL HAROLD L HUNT II BE LIABLE FOR
- *ANY CLAIM, DAMAGES OR OTHER LIABILITY, WHETHER IN AN ACTION OF
- *CONTRACT, TORT OR OTHERWISE, ARISING FROM, OUT OF OR IN CONNECTION
- *WITH THE SOFTWARE OR THE USE OR OTHER DEALINGS IN THE SOFTWARE.
- *
- *Except as contained in this notice, the name of Harold L Hunt II
- *shall not be used in advertising or otherwise to promote the sale, use
- *or other dealings in this Software without prior written authorization
- *from Harold L Hunt II.
- *
- * Authors:	Harold L Hunt II
- *              Earle F. Philhower III
- */
-
-#ifdef HAVE_XWIN_CONFIG_H
-#include <xwin-config.h>
-#endif
-#include "win.h"
-#ifdef __CYGWIN__
-#include <sys/cygwin.h>
-#endif
-#include <shellapi.h>
-#include "winprefs.h"
-
-
-/*
- * References to external globals
- */
-
-#ifdef XWIN_CLIPBOARD
-extern Bool			g_fClipboardStarted;
-#endif
-/*
- * Local function prototypes
- */
-
-static wBOOL CALLBACK
-winExitDlgProc (HWND hDialog, UINT message,
-		WPARAM wParam, LPARAM lParam);
-
-static wBOOL CALLBACK
-winChangeDepthDlgProc (HWND hDialog, UINT message,
-		       WPARAM wParam, LPARAM lParam);
-
-static wBOOL CALLBACK
-winAboutDlgProc (HWND hDialog, UINT message,
-		 WPARAM wParam, LPARAM lParam);
-
-
-static void
-winDrawURLWindow (LPARAM lParam);
-
-static LRESULT CALLBACK
-winURLWndProc (HWND hwnd, UINT msg, WPARAM wParam, LPARAM lParam);
-
-static void
-winOverrideURLButton (HWND hdlg, int id);
-
-static void
-winUnoverrideURLButton (HWND hdlg, int id);
-
-
-/*
- * Owner-draw a button as a URL
- */
-
-static void
-winDrawURLWindow (LPARAM lParam)
-{
-  DRAWITEMSTRUCT *draw;
-  char str[256];
-  RECT rect;
-  HFONT font;
-  COLORREF crText;
-  
-  draw = (DRAWITEMSTRUCT *) lParam;
-  GetWindowText (draw->hwndItem, str, sizeof(str));
-  str[255] = 0;
-  GetClientRect (draw->hwndItem, &rect);
-  
-  /* Color the button depending upon its state */
-  if (draw->itemState & ODS_SELECTED)
-    crText = RGB(128+64,0,0);
-  else if (draw->itemState & ODS_FOCUS)
-    crText = RGB(0,128+64,0);
-  else
-    crText = RGB(0,0,128+64);
-  SetTextColor (draw->hDC, crText);
-  
-  /* Create font 8 high, standard dialog font */
-  font = CreateFont (-8, 0, 0, 0, FW_DONTCARE, FALSE, FALSE, FALSE,
-		     0, 0, 0, 0, 0, "MS Sans Serif");
-  if (!font)
-    {
-      ErrorF ("winDrawURLWindow: Unable to create URL font, bailing.\n");
-      return;
-    }
-  /* Draw it */
-  SetBkMode (draw->hDC, OPAQUE);
-  SelectObject (draw->hDC, font);
-  DrawText (draw->hDC, str, strlen (str),&rect,DT_CENTER | DT_VCENTER);
-  /* Delete the created font, replace it with stock font */
-  DeleteObject (SelectObject (draw->hDC, GetStockObject (ANSI_VAR_FONT)));
-}
-
-
-/*
- * WndProc for overridden buttons
- */
-
-static LRESULT CALLBACK
-winURLWndProc(HWND hwnd, UINT msg, WPARAM wParam, LPARAM lParam)
-{
-  WNDPROC origCB = NULL;
-  HCURSOR cursor;
-  
-  /* If it's a SetCursor message, tell it to the hand */
-  if (msg==WM_SETCURSOR) {
-    cursor = LoadCursor (NULL, IDC_HAND);
-    if (cursor)
-      SetCursor (cursor);
-    return TRUE;
-  }
-  origCB = (WNDPROC)GetWindowLongPtr(hwnd, GWLP_USERDATA);
-  /* Otherwise fall through to original WndProc */
-  if (origCB)
-    return CallWindowProc (origCB, hwnd, msg, wParam, lParam);
-  else
-    return FALSE;
-}
-
-
-/*
- * Register and unregister the custom WndProc
- */
-
-static void
-winOverrideURLButton (HWND hwnd, int id)
-{
-  WNDPROC origCB;
-  origCB = (WNDPROC)SetWindowLongPtr(GetDlgItem (hwnd, id),
-                                     GWLP_WNDPROC, (LONG_PTR)winURLWndProc);
-  SetWindowLongPtr(GetDlgItem (hwnd, id), GWLP_USERDATA, (LONG_PTR)origCB);
-}
-
-static void
-winUnoverrideURLButton (HWND hwnd, int id)
-{
-  WNDPROC origCB;
-  origCB = (WNDPROC)SetWindowLongPtr(GetDlgItem (hwnd, id),
-                                     GWLP_USERDATA, 0);
-  if (origCB)
-    SetWindowLongPtr(GetDlgItem (hwnd, id), GWLP_WNDPROC, (LONG_PTR)origCB);
-}
-
-
-/*
- * Center a dialog window in the desktop window
- * and set small and large icons to X icons.
- */
-
-static void
-winInitDialog (HWND hwndDlg)
-{
-  HWND hwndDesk; 
-  RECT rc, rcDlg, rcDesk;
-  HICON hIcon, hIconSmall;
- 
-  hwndDesk = GetParent (hwndDlg);
-  if (!hwndDesk || IsIconic (hwndDesk))
-    hwndDesk = GetDesktopWindow (); 
-  
-  /* Remove minimize and maximize buttons */
-  SetWindowLongPtr(hwndDlg, GWL_STYLE,
-                   GetWindowLongPtr(hwndDlg, GWL_STYLE)
-                   & ~(WS_MAXIMIZEBOX | WS_MINIMIZEBOX));
-
-  /* Set Window not to show in the task bar */
-  SetWindowLongPtr(hwndDlg, GWL_EXSTYLE,
-                   GetWindowLongPtr(hwndDlg, GWL_EXSTYLE) & ~WS_EX_APPWINDOW );
-
-  /* Center dialog window in the screen. Not done for multi-monitor systems, where
-   * it is likely to end up split across the screens. In that case, it appears
-   * near the Tray icon.
-   */
-  if (GetSystemMetrics(SM_CMONITORS)>1) {
-    /* Still need to refresh the frame change. */
-    SetWindowPos (hwndDlg, HWND_TOPMOST, 0,0,0,0,
-		SWP_NOMOVE | SWP_NOSIZE | SWP_FRAMECHANGED);
-  } else {
-    GetWindowRect (hwndDesk, &rcDesk);
-    GetWindowRect (hwndDlg, &rcDlg);
-    CopyRect (&rc, &rcDesk);
-
-    OffsetRect (&rcDlg, -rcDlg.left, -rcDlg.top);
-    OffsetRect (&rc, -rc.left, -rc.top);
-    OffsetRect (&rc, -rcDlg.right, -rcDlg.bottom);
-
-    SetWindowPos (hwndDlg,
-		HWND_TOPMOST,
-		rcDesk.left + (rc.right / 2),
-		rcDesk.top + (rc.bottom / 2),
-		0, 0,
-		SWP_NOSIZE | SWP_FRAMECHANGED);
-  }
-
-#ifdef XWIN_MULTIWINDOW
-  if (g_hIconX) hIcon=g_hIconX;
-  else
-#endif
-  hIcon = LoadIcon (g_hInstance, MAKEINTRESOURCE(IDI_XWIN));
-
-#ifdef XWIN_MULTIWINDOW
-  if (g_hSmallIconX) hIconSmall=g_hSmallIconX;
-  else
-#endif
-  hIconSmall = LoadImage (g_hInstance,
-                        MAKEINTRESOURCE(IDI_XWIN), IMAGE_ICON,
-                        GetSystemMetrics(SM_CXSMICON),
-                        GetSystemMetrics(SM_CYSMICON),
-                        LR_SHARED);
-
-  PostMessage (hwndDlg, WM_SETICON, ICON_BIG, (LPARAM) hIcon);
-  PostMessage (hwndDlg, WM_SETICON, ICON_SMALL, (LPARAM) hIconSmall);
-}
-
-
-/*
- * Display the Exit dialog box
- */
-
-void
-winDisplayExitDialog (winPrivScreenPtr pScreenPriv)
-{
-  int i;
-  int liveClients = 0;
-
-  /* Count up running clients (clients[0] is serverClient) */
-  for (i = 1; i < currentMaxClients; i++)
-    if (clients[i] != NullClient)	
-      liveClients++;
-#if defined(XWIN_MULTIWINDOW)
-  /* Count down server internal clients */
-  if (pScreenPriv->pScreenInfo->fMultiWindow)
-    liveClients -= 2; /* multiwindow window manager & XMsgProc  */
-#endif
-#if defined(XWIN_CLIPBOARD)
-  if (g_fClipboardStarted)
-    liveClients--; /* clipboard manager */
-#endif
-
-  /* A user reported that this sometimes drops below zero. just eye-candy. */ 
-  if (liveClients < 0)
-    liveClients = 0;      
-
-  /* Don't show the exit confirmation dialog if SilentExit & no clients,
-     or ForceExit, is enabled */
-  if ((pref.fSilentExit && liveClients <= 0) || pref.fForceExit)
-    {
-      if (g_hDlgExit != NULL)
-	{
-	  DestroyWindow (g_hDlgExit);
-	  g_hDlgExit = NULL;
-	}
-      PostMessage (pScreenPriv->hwndScreen, WM_GIVEUP, 0, 0);
-      return;
-    }
-
-  pScreenPriv->iConnectedClients = liveClients;
-  
-  /* Check if dialog already exists */
-  if (g_hDlgExit != NULL)
-    {
-      /* Dialog box already exists, display it */
-      ShowWindow (g_hDlgExit, SW_SHOWDEFAULT);
-
-      /* User has lost the dialog.  Show them where it is. */
-      SetForegroundWindow (g_hDlgExit);
-
-      return;
-    }
-
-  /* Create dialog box */
-  g_hDlgExit = CreateDialogParam (g_hInstance,
-				  "EXIT_DIALOG",
-				  pScreenPriv->hwndScreen,
-				  winExitDlgProc,
-				  (int) pScreenPriv);
-
-  /* Show the dialog box */
-  ShowWindow (g_hDlgExit, SW_SHOW);
-  
-  /* Needed to get keyboard controls (tab, arrows, enter, esc) to work */
-  SetForegroundWindow (g_hDlgExit);
-  
-  /* Set focus to the Cancel button */
-  PostMessage (g_hDlgExit, WM_NEXTDLGCTL,
-	       (WPARAM)GetDlgItem (g_hDlgExit, IDCANCEL), TRUE);
-}
-
-#define CONNECTED_CLIENTS_FORMAT	"There %s currently %d client%s connected."
-
-
-/*
- * Exit dialog window procedure
- */
-
-static wBOOL CALLBACK
-winExitDlgProc (HWND hDialog, UINT message,
-		WPARAM wParam, LPARAM lParam)
-{
-  static winPrivScreenPtr	s_pScreenPriv = NULL;
-
-  /* Branch on message type */
-  switch (message)
-    {
-    case WM_INITDIALOG:
-      {
-	char			*pszConnectedClients;
-
-	/* Store pointers to private structures for future use */
-	s_pScreenPriv = (winPrivScreenPtr) lParam;
-	
-	winInitDialog (hDialog);
-
-	/* Format the connected clients string */
-	if (asprintf (&pszConnectedClients, CONNECTED_CLIENTS_FORMAT,
-           (s_pScreenPriv->iConnectedClients == 1) ? "is" : "are",
-            s_pScreenPriv->iConnectedClients,
-           (s_pScreenPriv->iConnectedClients == 1) ? "" : "s") == -1)
-	    return TRUE;
-     
-        
-	
-	/* Set the number of connected clients */
-	SetWindowText (GetDlgItem (hDialog, IDC_CLIENTS_CONNECTED),
-		       pszConnectedClients);
-	free(pszConnectedClients);
-      }
-      return TRUE;
-
-    case WM_COMMAND:
-      switch (LOWORD (wParam))
-	{
-	case IDOK:
-	  /* Send message to call the GiveUp function */
-	  PostMessage (s_pScreenPriv->hwndScreen, WM_GIVEUP, 0, 0);
-	  DestroyWindow (g_hDlgExit);
-	  g_hDlgExit = NULL;
-
-	  /* Fix to make sure keyboard focus isn't trapped */
-	  PostMessage (s_pScreenPriv->hwndScreen, WM_NULL, 0, 0);
-	  return TRUE;
-
-	case IDCANCEL:
-	  DestroyWindow (g_hDlgExit);
-	  g_hDlgExit = NULL;
-
-	  /* Fix to make sure keyboard focus isn't trapped */
-	  PostMessage (s_pScreenPriv->hwndScreen, WM_NULL, 0, 0);
-	  return TRUE;
-	}
-      break;
-
-    case WM_MOUSEMOVE:
-    case WM_NCMOUSEMOVE:
-      /* Show the cursor if it is hidden */
-      if (g_fSoftwareCursor && !g_fCursor)
-	{
-	  g_fCursor = TRUE;
-	  ShowCursor (TRUE);
-	}
-      return TRUE;
-
-    case WM_CLOSE:
-      DestroyWindow (g_hDlgExit);
-      g_hDlgExit = NULL;
-
-      /* Fix to make sure keyboard focus isn't trapped */
-      PostMessage (s_pScreenPriv->hwndScreen, WM_NULL, 0, 0);
-      return TRUE;
-    }
-
-  return FALSE;
-}
-
-
-/*
- * Display the Depth Change dialog box
- */
-
-void
-winDisplayDepthChangeDialog (winPrivScreenPtr pScreenPriv)
-{
-  /* Check if dialog already exists */
-  if (g_hDlgDepthChange != NULL)
-    {
-      /* Dialog box already exists, display it */
-      ShowWindow (g_hDlgDepthChange, SW_SHOWDEFAULT);
-
-      /* User has lost the dialog.  Show them where it is. */
-      SetForegroundWindow (g_hDlgDepthChange);
-
-      return;
-    }
-
-  /*
-   * Display a notification to the user that the visual 
-   * will not be displayed until the Windows display depth 
-   * is restored to the original value.
-   */
-  g_hDlgDepthChange = CreateDialogParam (g_hInstance,
-					 "DEPTH_CHANGE_BOX",
-					 pScreenPriv->hwndScreen,
-					 winChangeDepthDlgProc,
-					 (int) pScreenPriv);
-  /* Show the dialog box */
-  ShowWindow (g_hDlgDepthChange, SW_SHOW);
-  
-  ErrorF ("winDisplayDepthChangeDialog - DialogBox returned: %d\n",
-	  (int) g_hDlgDepthChange);
-  ErrorF ("winDisplayDepthChangeDialog - GetLastError: %d\n",
-	  (int) GetLastError ());
-	      
-  /* Minimize the display window */
-  ShowWindow (pScreenPriv->hwndScreen, SW_MINIMIZE);
-}
-
-
-/*
- * Process messages for the dialog that is displayed for
- * disruptive screen depth changes. 
- */
-
-static wBOOL CALLBACK
-winChangeDepthDlgProc (HWND hwndDialog, UINT message,
-		       WPARAM wParam, LPARAM lParam)
-{
-  static winPrivScreenPtr	s_pScreenPriv = NULL;
-  static winScreenInfo		*s_pScreenInfo = NULL;
-  static ScreenPtr		s_pScreen = NULL;
-
-#if CYGDEBUG
-  winDebug ("winChangeDepthDlgProc\n");
-#endif
-
-  /* Branch on message type */
-  switch (message)
-    {
-    case WM_INITDIALOG:
-#if CYGDEBUG
-      winDebug ("winChangeDepthDlgProc - WM_INITDIALOG\n");
-#endif
-
-      /* Store pointers to private structures for future use */
-      s_pScreenPriv = (winPrivScreenPtr) lParam;
-      s_pScreenInfo = s_pScreenPriv->pScreenInfo;
-      s_pScreen = s_pScreenInfo->pScreen;
-
-#if CYGDEBUG
-      winDebug ("winChangeDepthDlgProc - WM_INITDIALOG - s_pScreenPriv: %08x, "
-	      "s_pScreenInfo: %08x, s_pScreen: %08x\n",
-	      s_pScreenPriv, s_pScreenInfo, s_pScreen);
-#endif
-
-#if CYGDEBUG
-      winDebug ("winChangeDepthDlgProc - WM_INITDIALOG - orig bpp: %d, "
-	      "current bpp: %d\n",
-	      s_pScreenInfo->dwBPP,
-              GetDeviceCaps(s_pScreenPriv->hdcScreen, BITSPIXEL));
-#endif
-
-      winInitDialog( hwndDialog );
-
-      return TRUE;
-
-    case WM_DISPLAYCHANGE:
-#if CYGDEBUG
-      winDebug ("winChangeDepthDlgProc - WM_DISPLAYCHANGE - orig bpp: %d, "
-	      "new bpp: %d\n",
-	      s_pScreenInfo->dwBPP,
-              GetDeviceCaps(s_pScreenPriv->hdcScreen, BITSPIXEL));
-#endif
-
-      /* Dismiss the dialog if the display returns to the original depth */
-      if (GetDeviceCaps(s_pScreenPriv->hdcScreen, BITSPIXEL) == s_pScreenInfo->dwBPP)
-	{
-	  ErrorF ("winChangeDelthDlgProc - wParam == s_pScreenInfo->dwBPP\n");
-
-	  /* Depth has been restored, dismiss dialog */
-	  DestroyWindow (g_hDlgDepthChange);
-	  g_hDlgDepthChange = NULL;
-
-	  /* Flag that we have a valid screen depth */
-	  s_pScreenPriv->fBadDepth = FALSE;
-	}
-      return TRUE;
-
-    case WM_COMMAND:
-      switch (LOWORD (wParam))
-	{
-	case IDOK:
-	case IDCANCEL:
-	  ErrorF ("winChangeDepthDlgProc - WM_COMMAND - IDOK or IDCANCEL\n");
-
-	  /* 
-	   * User dismissed the dialog, hide it until the
-	   * display mode is restored.
-	   */
-	  ShowWindow (g_hDlgDepthChange, SW_HIDE);
-	  return TRUE;
-	}
-      break;
-
-    case WM_CLOSE:
-      ErrorF ("winChangeDepthDlgProc - WM_CLOSE\n");
-
-      DestroyWindow (g_hDlgAbout);
-      g_hDlgAbout = NULL;
-
-      /* Fix to make sure keyboard focus isn't trapped */
-      PostMessage (s_pScreenPriv->hwndScreen, WM_NULL, 0, 0);
-      return TRUE;
-    }
-
-  return FALSE;
-}
-
-
-/*
- * Display the About dialog box
- */
-
-void
-winDisplayAboutDialog (winPrivScreenPtr pScreenPriv)
-{
-  /* Check if dialog already exists */
-  if (g_hDlgAbout != NULL)
-    {
-      /* Dialog box already exists, display it */
-      ShowWindow (g_hDlgAbout, SW_SHOWDEFAULT);
-
-      /* User has lost the dialog.  Show them where it is. */
-      SetForegroundWindow (g_hDlgAbout);
-
-      return;
-    }
-
-  /*
-   * Display the about box
-   */
-  g_hDlgAbout = CreateDialogParam (g_hInstance,
-				   "ABOUT_BOX",
-				   pScreenPriv->hwndScreen,
-				   winAboutDlgProc,
-				   (int) pScreenPriv);
- 
-  /* Show the dialog box */
-  ShowWindow (g_hDlgAbout, SW_SHOW);
-
-  /* Needed to get keyboard controls (tab, arrows, enter, esc) to work */
-  SetForegroundWindow (g_hDlgAbout);
-  
-  /* Set focus to the OK button */
-  PostMessage (g_hDlgAbout, WM_NEXTDLGCTL,
-	       (WPARAM)GetDlgItem (g_hDlgAbout, IDOK), TRUE);
-}
-
-
-/*
- * Process messages for the about dialog.
- */
-
-static wBOOL CALLBACK
-winAboutDlgProc (HWND hwndDialog, UINT message,
-		 WPARAM wParam, LPARAM lParam)
-{
-  static winPrivScreenPtr	s_pScreenPriv = NULL;
-  static winScreenInfo		*s_pScreenInfo = NULL;
-  static ScreenPtr		s_pScreen = NULL;
-
-#if CYGDEBUG
-  winDebug ("winAboutDlgProc\n");
-#endif
-
-  /* Branch on message type */
-  switch (message)
-    {
-    case WM_INITDIALOG:
-#if CYGDEBUG
-      winDebug ("winAboutDlgProc - WM_INITDIALOG\n");
-#endif
-
-      /* Store pointers to private structures for future use */
-      s_pScreenPriv = (winPrivScreenPtr) lParam;
-      s_pScreenInfo = s_pScreenPriv->pScreenInfo;
-      s_pScreen = s_pScreenInfo->pScreen;
-
-      winInitDialog (hwndDialog);
-
-      /* Override the URL buttons */
-      winOverrideURLButton (hwndDialog, ID_ABOUT_CHANGELOG);
-      winOverrideURLButton (hwndDialog, ID_ABOUT_WEBSITE);
-      winOverrideURLButton (hwndDialog, ID_ABOUT_UG);
-      winOverrideURLButton (hwndDialog, ID_ABOUT_FAQ);
-
-      return TRUE;
-
-    case WM_DRAWITEM:
-      /* Draw the URL buttons as needed */
-      winDrawURLWindow (lParam);
-      return TRUE;
-
-    case WM_MOUSEMOVE:
-    case WM_NCMOUSEMOVE:
-      /* Show the cursor if it is hidden */
-      if (g_fSoftwareCursor && !g_fCursor)
-	{
-	  g_fCursor = TRUE;
-	  ShowCursor (TRUE);
-	}
-      return TRUE;
-
-    case WM_COMMAND:
-      switch (LOWORD (wParam))
-	{
-	case IDOK:
-	case IDCANCEL:
-	  ErrorF ("winAboutDlgProc - WM_COMMAND - IDOK or IDCANCEL\n");
-
-	  DestroyWindow (g_hDlgAbout);
-	  g_hDlgAbout = NULL;
-
-	  /* Fix to make sure keyboard focus isn't trapped */
-	  PostMessage (s_pScreenPriv->hwndScreen, WM_NULL, 0, 0);
-
-	  /* Restore window procedures for URL buttons */
-	  winUnoverrideURLButton (hwndDialog, ID_ABOUT_CHANGELOG);
-	  winUnoverrideURLButton (hwndDialog, ID_ABOUT_WEBSITE);
-	  winUnoverrideURLButton (hwndDialog, ID_ABOUT_UG);
-	  winUnoverrideURLButton (hwndDialog, ID_ABOUT_FAQ);
-
-	  return TRUE;
-
-	case ID_ABOUT_CHANGELOG:
-	  {
-	    int iReturn;
-#ifdef __CYGWIN__
-	    const char *	pszCygPath = "/usr/X11R6/share/doc/"
-	      "xorg-x11-xwin/changelog.html";
-	    char		pszWinPath[MAX_PATH + 1];
-
-	    /* Convert the POSIX path to a Win32 path */
-	    cygwin_conv_to_win32_path (pszCygPath, pszWinPath);
-#else
-	    const char *	pszWinPath = "http://x.cygwin.com/"
-		    "devel/server/changelog.html";
-#endif
-	    
-	    iReturn = (int)ShellExecute (NULL,
-                                    "open",
-                                    pszWinPath,
-                                    NULL,
-                                    NULL,
-                                    SW_MAXIMIZE);
-	    if (iReturn < 32)
-	      {
-		ErrorF ("winAboutDlgProc - WM_COMMAND - ID_ABOUT_CHANGELOG - "
-			"ShellExecute failed: %d\n",
-			iReturn);
-	      }	    
-	  }
-	  return TRUE;
-
-	case ID_ABOUT_WEBSITE:
-	  {
-	    const char *	pszPath = __VENDORDWEBSUPPORT__;
-	    int			iReturn;
-	    
-	    iReturn = (int)ShellExecute (NULL,
-                                    "open",
-                                    pszPath,
-                                    NULL,
-                                    NULL,
-                                    SW_MAXIMIZE);
-	    if (iReturn < 32)
-	      {
-		ErrorF ("winAboutDlgProc - WM_COMMAND - ID_ABOUT_WEBSITE - "
-			"ShellExecute failed: %d\n",
-			iReturn);
-	      }	    
-	  }
-	  return TRUE;
-
-	case ID_ABOUT_UG:
-	  {
-	    const char *	pszPath = "http://x.cygwin.com/docs/ug/";
-	    int			iReturn;
-	    
-	    iReturn = (int)ShellExecute (NULL,
-                                    "open",
-                                    pszPath,
-                                    NULL,
-                                    NULL,
-                                    SW_MAXIMIZE);
-	    if (iReturn < 32)
-	      {
-		ErrorF ("winAboutDlgProc - WM_COMMAND - ID_ABOUT_UG - "
-			"ShellExecute failed: %d\n",
-			iReturn);
-	      }	    
-	  }
-	  return TRUE;
-
-	case ID_ABOUT_FAQ:
-	  {
-	    const char *	pszPath = "http://x.cygwin.com/docs/faq/";
-	    int			iReturn;
-	    
-	    iReturn = (int)ShellExecute (NULL,
-                                    "open",
-                                    pszPath,
-                                    NULL,
-                                    NULL,
-                                    SW_MAXIMIZE);
-	    if (iReturn < 32)
-	      {
-		ErrorF ("winAboutDlgProc - WM_COMMAND - ID_ABOUT_FAQ - "
-			"ShellExecute failed: %d\n",
-			iReturn);
-	      }	    
-	  }
-	  return TRUE;
-	}
-      break;
-
-    case WM_CLOSE:
-      ErrorF ("winAboutDlgProc - WM_CLOSE\n");
-
-      DestroyWindow (g_hDlgAbout);
-      g_hDlgAbout = NULL;
-
-      /* Fix to make sure keyboard focus isn't trapped */
-      PostMessage (s_pScreenPriv->hwndScreen, WM_NULL, 0, 0);
-
-      /* Restore window procedures for URL buttons */
-      winUnoverrideURLButton (hwndDialog, ID_ABOUT_CHANGELOG);
-      winUnoverrideURLButton (hwndDialog, ID_ABOUT_WEBSITE);
-      winUnoverrideURLButton (hwndDialog, ID_ABOUT_UG);
-      winUnoverrideURLButton (hwndDialog, ID_ABOUT_FAQ);
-
-      return TRUE;
-    }
-
-  return FALSE;
-}
->>>>>>> b0be6a88
+}