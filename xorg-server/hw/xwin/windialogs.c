/*
 *Copyright (C) 2003-2004 Harold L Hunt II All Rights Reserved.
 *
 *Permission is hereby granted, free of charge, to any person obtaining
 * a copy of this software and associated documentation files (the
 *"Software"), to deal in the Software without restriction, including
 *without limitation the rights to use, copy, modify, merge, publish,
 *distribute, sublicense, and/or sell copies of the Software, and to
 *permit persons to whom the Software is furnished to do so, subject to
 *the following conditions:
 *
 *The above copyright notice and this permission notice shall be
 *included in all copies or substantial portions of the Software.
 *
 *THE SOFTWARE IS PROVIDED "AS IS", WITHOUT WARRANTY OF ANY KIND,
 *EXPRESS OR IMPLIED, INCLUDING BUT NOT LIMITED TO THE WARRANTIES OF
 *MERCHANTABILITY, FITNESS FOR A PARTICULAR PURPOSE AND
 *NONINFRINGEMENT. IN NO EVENT SHALL HAROLD L HUNT II BE LIABLE FOR
 *ANY CLAIM, DAMAGES OR OTHER LIABILITY, WHETHER IN AN ACTION OF
 *CONTRACT, TORT OR OTHERWISE, ARISING FROM, OUT OF OR IN CONNECTION
 *WITH THE SOFTWARE OR THE USE OR OTHER DEALINGS IN THE SOFTWARE.
 *
 *Except as contained in this notice, the name of Harold L Hunt II
 *shall not be used in advertising or otherwise to promote the sale, use
 *or other dealings in this Software without prior written authorization
 *from Harold L Hunt II.
 *
 * Authors:	Harold L Hunt II
 *              Earle F. Philhower III
 */

#ifdef HAVE_XWIN_CONFIG_H
#include <xwin-config.h>
#endif
#include "win.h"
#include <shellapi.h>
#include "winprefs.h"

/*
 * Local function prototypes
 */

static INT_PTR CALLBACK
winExitDlgProc(HWND hDialog, UINT message, WPARAM wParam, LPARAM lParam);

static INT_PTR CALLBACK
winChangeDepthDlgProc(HWND hDialog, UINT message, WPARAM wParam, LPARAM lParam);

static INT_PTR CALLBACK
winAboutDlgProc(HWND hDialog, UINT message, WPARAM wParam, LPARAM lParam);

static void
 winDrawURLWindow(LPARAM lParam);

static LRESULT CALLBACK
winURLWndProc(HWND hwnd, UINT msg, WPARAM wParam, LPARAM lParam);

static void
 winOverrideURLButton(HWND hdlg, int id);

static void
 winUnoverrideURLButton(HWND hdlg, int id);

/*
 * Owner-draw a button as a URL
 */

static void
winDrawURLWindow(LPARAM lParam)
{
    DRAWITEMSTRUCT *draw;
    char str[256];
    RECT rect;
    HFONT font;
    COLORREF crText;

    draw = (DRAWITEMSTRUCT *) lParam;
    GetWindowText(draw->hwndItem, str, sizeof(str));
    str[255] = 0;
    GetClientRect(draw->hwndItem, &rect);

    /* Color the button depending upon its state */
    if (draw->itemState & ODS_SELECTED)
        crText = RGB(128 + 64, 0, 0);
    else if (draw->itemState & ODS_FOCUS)
        crText = RGB(0, 128 + 64, 0);
    else
        crText = RGB(0, 0, 128 + 64);
    SetTextColor(draw->hDC, crText);

    /* Create font 8 high, standard dialog font */
    font = CreateFont(-8, 0, 0, 0, FW_DONTCARE, FALSE, FALSE, FALSE,
                      0, 0, 0, 0, 0, "MS Sans Serif");
    if (!font) {
        ErrorF("winDrawURLWindow: Unable to create URL font, bailing.\n");
        return;
    }
    /* Draw it */
    SetBkMode(draw->hDC, OPAQUE);
    SelectObject(draw->hDC, font);
    DrawText(draw->hDC, str, strlen(str), &rect, DT_LEFT | DT_VCENTER);
    /* Delete the created font, replace it with stock font */
    DeleteObject(SelectObject(draw->hDC, GetStockObject(ANSI_VAR_FONT)));
}

/*
 * WndProc for overridden buttons
 */

static LRESULT CALLBACK
winURLWndProc(HWND hwnd, UINT msg, WPARAM wParam, LPARAM lParam)
{
    WNDPROC origCB = NULL;
    HCURSOR cursor;

    /* If it's a SetCursor message, tell it to the hand */
    if (msg == WM_SETCURSOR) {
        cursor = LoadCursor(NULL, IDC_HAND);
        if (cursor)
            SetCursor(cursor);
        return TRUE;
    }
    origCB = (WNDPROC) GetWindowLongPtr(hwnd, GWLP_USERDATA);
    /* Otherwise fall through to original WndProc */
    if (origCB)
        return CallWindowProc(origCB, hwnd, msg, wParam, lParam);
    else
        return FALSE;
}

/*
 * Register and unregister the custom WndProc
 */

static void
winOverrideURLButton(HWND hwnd, int id)
{
    WNDPROC origCB;

    origCB = (WNDPROC) SetWindowLongPtr(GetDlgItem(hwnd, id),
                                        GWLP_WNDPROC, (LONG_PTR) winURLWndProc);
    SetWindowLongPtr(GetDlgItem(hwnd, id), GWLP_USERDATA, (LONG_PTR) origCB);
}

static void
winUnoverrideURLButton(HWND hwnd, int id)
{
    WNDPROC origCB;

    origCB = (WNDPROC) SetWindowLongPtr(GetDlgItem(hwnd, id), GWLP_USERDATA, 0);
    if (origCB)
        SetWindowLongPtr(GetDlgItem(hwnd, id), GWLP_WNDPROC, (LONG_PTR) origCB);
}

/*
 * Center a dialog window in the desktop window
 * and set small and large icons to X icons.
 */

static void
winInitDialog(HWND hwndDlg)
{
    HWND hwndDesk;
    RECT rc, rcDlg, rcDesk;
    HICON hIcon, hIconSmall;

    hwndDesk = GetParent(hwndDlg);
    if (!hwndDesk || IsIconic(hwndDesk))
        hwndDesk = GetDesktopWindow();

    /* Remove minimize and maximize buttons */
    SetWindowLongPtr(hwndDlg, GWL_STYLE, GetWindowLongPtr(hwndDlg, GWL_STYLE)
                     & ~(WS_MAXIMIZEBOX | WS_MINIMIZEBOX));

    /* Set Window not to show in the task bar */
    SetWindowLongPtr(hwndDlg, GWL_EXSTYLE,
                     GetWindowLongPtr(hwndDlg, GWL_EXSTYLE) & ~WS_EX_APPWINDOW);

    /* Center dialog window in the screen. Not done for multi-monitor systems, where
     * it is likely to end up split across the screens. In that case, it appears
     * near the Tray icon.
     */
    if (GetSystemMetrics(SM_CMONITORS) > 1) {
        /* Still need to refresh the frame change. */
    SetWindowPos (hwndDlg, HWND_TOP, 0,0,0,0,
		  SWP_NOMOVE | SWP_NOSIZE | SWP_NOZORDER | SWP_FRAMECHANGED);
    }
    else {
        GetWindowRect(hwndDesk, &rcDesk);
        GetWindowRect(hwndDlg, &rcDlg);
        CopyRect(&rc, &rcDesk);

        OffsetRect(&rcDlg, -rcDlg.left, -rcDlg.top);
        OffsetRect(&rc, -rc.left, -rc.top);
        OffsetRect(&rc, -rcDlg.right, -rcDlg.bottom);

        SetWindowPos(hwndDlg,
                     HWND_TOPMOST,
                     rcDesk.left + (rc.right / 2),
                     rcDesk.top + (rc.bottom / 2),
                     0, 0, SWP_NOSIZE | SWP_FRAMECHANGED);
    }

#ifdef XWIN_MULTIWINDOW
    if (g_hIconX)
        hIcon = g_hIconX;
    else
#endif
        hIcon = LoadIcon(g_hInstance, MAKEINTRESOURCE(IDI_XWIN));

#ifdef XWIN_MULTIWINDOW
    if (g_hSmallIconX)
        hIconSmall = g_hSmallIconX;
    else
#endif
        hIconSmall = LoadImage(g_hInstance,
                               MAKEINTRESOURCE(IDI_XWIN), IMAGE_ICON,
                               GetSystemMetrics(SM_CXSMICON),
                               GetSystemMetrics(SM_CYSMICON), LR_SHARED);

    PostMessage(hwndDlg, WM_SETICON, ICON_BIG, (LPARAM) hIcon);
    PostMessage(hwndDlg, WM_SETICON, ICON_SMALL, (LPARAM) hIconSmall);
}

int
GetLiveClients (winPrivScreenPtr pScreenPriv)
{
    int i;
    int liveClients = 0;

    /* Count up running clients (clients[0] is serverClient) */
    for (i = 1; i < currentMaxClients; i++)
        if (clients[i] != NullClient)
            liveClients++;
#if defined(XWIN_MULTIWINDOW)
    /* Count down server internal clients */
    if (pScreenPriv->pScreenInfo->fMultiWindow)
        liveClients -= 2;       /* multiwindow window manager & XMsgProc  */
#endif
#if defined(XWIN_CLIPBOARD)
    if (g_fClipboardStarted)
        liveClients--;          /* clipboard manager */
#endif

    /* A user reported that this sometimes drops below zero. just eye-candy. */
    if (liveClients < 0)
        liveClients = 0;

  pScreenPriv->iConnectedClients = liveClients;

  return liveClients;
}

/*
 * Display the Exit dialog box
 */

void
winDisplayExitDialog (winPrivScreenPtr pScreenPriv)
{
  int liveClients = GetLiveClients(pScreenPriv);

    /* Don't show the exit confirmation dialog if SilentExit & no clients,
       or ForceExit, is enabled */
    if ((pref.fSilentExit && liveClients <= 0) || pref.fForceExit) {
        if (g_hDlgExit != NULL) {
            DestroyWindow(g_hDlgExit);
            g_hDlgExit = NULL;
        }
        PostMessage(pScreenPriv->hwndScreen, WM_GIVEUP, 0, 0);
        return;
    }

    /* Check if dialog already exists */
    if (g_hDlgExit != NULL) {
        /* Dialog box already exists, display it */
        ShowWindow(g_hDlgExit, SW_SHOWDEFAULT);

        /* User has lost the dialog.  Show them where it is. */
        SetForegroundWindow(g_hDlgExit);

        return;
    }

    /* Create dialog box */
    g_hDlgExit = CreateDialogParam(g_hInstance,
                                   "EXIT_DIALOG",
                                   pScreenPriv->hwndScreen,
                                   winExitDlgProc, (LPARAM) pScreenPriv);

    /* Show the dialog box */
    ShowWindow(g_hDlgExit, SW_SHOW);

    /* Needed to get keyboard controls (tab, arrows, enter, esc) to work */
    SetForegroundWindow(g_hDlgExit);

    /* Set focus to the Cancel button */
    PostMessage(g_hDlgExit, WM_NEXTDLGCTL,
                (WPARAM) GetDlgItem(g_hDlgExit, IDCANCEL), TRUE);
}

#define CONNECTED_CLIENTS_FORMAT	"There %s currently %d client%s connected."

/*
 * Exit dialog window procedure
 */

static INT_PTR CALLBACK
winExitDlgProc(HWND hDialog, UINT message, WPARAM wParam, LPARAM lParam)
{
    static winPrivScreenPtr s_pScreenPriv = NULL;

    /* Branch on message type */
    switch (message) {
    case WM_INITDIALOG:
    {
        char *pszConnectedClients;

        /* Store pointers to private structures for future use */
        s_pScreenPriv = (winPrivScreenPtr) lParam;

        winInitDialog(hDialog);

        /* Format the connected clients string */
        if (asprintf(&pszConnectedClients, CONNECTED_CLIENTS_FORMAT,
                     (s_pScreenPriv->iConnectedClients == 1) ? "is" : "are",
                     s_pScreenPriv->iConnectedClients,
                     (s_pScreenPriv->iConnectedClients == 1) ? "" : "s") == -1)
            return TRUE;

        /* Set the number of connected clients */
        SetWindowText(GetDlgItem(hDialog, IDC_CLIENTS_CONNECTED),
                      pszConnectedClients);
        free(pszConnectedClients);
    }
        return TRUE;

    case WM_COMMAND:
        switch (LOWORD(wParam)) {
        case IDOK:
            /* Send message to call the GiveUp function */
            PostMessage(s_pScreenPriv->hwndScreen, WM_GIVEUP, 0, 0);
            DestroyWindow(g_hDlgExit);
            g_hDlgExit = NULL;

            /* Fix to make sure keyboard focus isn't trapped */
            PostMessage(s_pScreenPriv->hwndScreen, WM_NULL, 0, 0);
            return TRUE;

        case IDCANCEL:
            DestroyWindow(g_hDlgExit);
            g_hDlgExit = NULL;

            /* Fix to make sure keyboard focus isn't trapped */
            PostMessage(s_pScreenPriv->hwndScreen, WM_NULL, 0, 0);
            return TRUE;
        }
        break;

    case WM_MOUSEMOVE:
    case WM_NCMOUSEMOVE:
        /* Show the cursor if it is hidden */
        if (g_fSoftwareCursor && !g_fCursor) {
            g_fCursor = TRUE;
            ShowCursor(TRUE);
        }
        return TRUE;

    case WM_CLOSE:
        DestroyWindow(g_hDlgExit);
        g_hDlgExit = NULL;

        /* Fix to make sure keyboard focus isn't trapped */
        PostMessage(s_pScreenPriv->hwndScreen, WM_NULL, 0, 0);
        return TRUE;
    }

    return FALSE;
}

/*
 * Display the Depth Change dialog box
 */

void
winDisplayDepthChangeDialog(winPrivScreenPtr pScreenPriv)
{
    /* Check if dialog already exists */
    if (g_hDlgDepthChange != NULL) {
        /* Dialog box already exists, display it */
        ShowWindow(g_hDlgDepthChange, SW_SHOWDEFAULT);

        /* User has lost the dialog.  Show them where it is. */
        SetForegroundWindow(g_hDlgDepthChange);

        return;
    }

    /*
     * Display a notification to the user that the visual
     * will not be displayed until the Windows display depth
     * is restored to the original value.
     */
    g_hDlgDepthChange = CreateDialogParam(g_hInstance,
                                          "DEPTH_CHANGE_BOX",
                                          pScreenPriv->hwndScreen,
                                          winChangeDepthDlgProc,
                                          (LPARAM) pScreenPriv);
    /* Show the dialog box */
    ShowWindow(g_hDlgDepthChange, SW_SHOW);

    if (!g_hDlgDepthChange)
        ErrorF("winDisplayDepthChangeDialog - GetLastError: %d\n",
                (int) GetLastError());

    /* Minimize the display window */
    ShowWindow(pScreenPriv->hwndScreen, SW_MINIMIZE);
}

/*
 * Process messages for the dialog that is displayed for
 * disruptive screen depth changes.
 */

static INT_PTR CALLBACK
winChangeDepthDlgProc(HWND hwndDialog, UINT message,
                      WPARAM wParam, LPARAM lParam)
{
    static winPrivScreenPtr s_pScreenPriv = NULL;
    static winScreenInfo *s_pScreenInfo = NULL;

    winDebug("winChangeDepthDlgProc\n");

    /* Branch on message type */
    switch (message) {
    case WM_INITDIALOG:
        winDebug("winChangeDepthDlgProc - WM_INITDIALOG\n");

        /* Store pointers to private structures for future use */
        s_pScreenPriv = (winPrivScreenPtr) lParam;
        s_pScreenInfo = s_pScreenPriv->pScreenInfo;

<<<<<<< HEAD
        winDebug("winChangeDepthDlgProc - WM_INITDIALOG - s_pScreenPriv: %08x, "
                 "s_pScreenInfo: %08x\n",
=======
#if CYGDEBUG
        winDebug("winChangeDepthDlgProc - WM_INITDIALOG - s_pScreenPriv: %p, "
                 "s_pScreenInfo: %p\n",
>>>>>>> a1011d63
                 s_pScreenPriv, s_pScreenInfo);

        winDebug("winChangeDepthDlgProc - WM_INITDIALOG - orig bpp: %d, "
                 "current bpp: %d\n",
                 s_pScreenInfo->dwBPP,
                 GetDeviceCaps(s_pScreenPriv->hdcScreen, BITSPIXEL));

        winInitDialog(hwndDialog);

        return TRUE;

    case WM_DISPLAYCHANGE:
        winDebug("winChangeDepthDlgProc - WM_DISPLAYCHANGE - orig bpp: %d, "
                 "new bpp: %d\n",
                 s_pScreenInfo->dwBPP,
                 GetDeviceCaps(s_pScreenPriv->hdcScreen, BITSPIXEL));

        /* Dismiss the dialog if the display returns to the original depth */
        if (GetDeviceCaps(s_pScreenPriv->hdcScreen, BITSPIXEL) ==
            s_pScreenInfo->dwBPP) {
        	  winDebug ("winChangeDelthDlgProc - wParam == s_pScreenInfo->dwBPP\n");

            /* Depth has been restored, dismiss dialog */
            DestroyWindow(g_hDlgDepthChange);
            g_hDlgDepthChange = NULL;

            /* Flag that we have a valid screen depth */
            s_pScreenPriv->fBadDepth = FALSE;
        }
        return TRUE;

    case WM_COMMAND:
        switch (LOWORD(wParam)) {
        case IDOK:
        case IDCANCEL:
            winDebug("winChangeDepthDlgProc - WM_COMMAND - IDOK or IDCANCEL\n");

            /*
             * User dismissed the dialog, hide it until the
             * display mode is restored.
             */
            ShowWindow(g_hDlgDepthChange, SW_HIDE);
            return TRUE;
        }
        break;

    case WM_CLOSE:
        winDebug("winChangeDepthDlgProc - WM_CLOSE\n");

        DestroyWindow(g_hDlgAbout);
        g_hDlgAbout = NULL;

        /* Fix to make sure keyboard focus isn't trapped */
        PostMessage(s_pScreenPriv->hwndScreen, WM_NULL, 0, 0);
        return TRUE;
    }

    return FALSE;
}

/*
 * Display the About dialog box
 */

void
winDisplayAboutDialog(winPrivScreenPtr pScreenPriv)
{
    /* Check if dialog already exists */
    if (g_hDlgAbout != NULL) {
        /* Dialog box already exists, display it */
        ShowWindow(g_hDlgAbout, SW_SHOWDEFAULT);

        /* User has lost the dialog.  Show them where it is. */
        SetForegroundWindow(g_hDlgAbout);

        return;
    }

    /*
     * Display the about box
     */
    g_hDlgAbout = CreateDialogParam(g_hInstance,
                                    "ABOUT_BOX",
                                    pScreenPriv->hwndScreen,
                                    winAboutDlgProc, (LPARAM) pScreenPriv);

    /* Show the dialog box */
    ShowWindow(g_hDlgAbout, SW_SHOW);

    /* Needed to get keyboard controls (tab, arrows, enter, esc) to work */
    SetForegroundWindow(g_hDlgAbout);

    /* Set focus to the OK button */
    PostMessage(g_hDlgAbout, WM_NEXTDLGCTL,
                (WPARAM) GetDlgItem(g_hDlgAbout, IDOK), TRUE);
}

/*
 * Process messages for the about dialog.
 */

static INT_PTR CALLBACK
winAboutDlgProc(HWND hwndDialog, UINT message, WPARAM wParam, LPARAM lParam)
{
    static winPrivScreenPtr s_pScreenPriv = NULL;

    winDebug("winAboutDlgProc\n");

    /* Branch on message type */
    switch (message) {
    case WM_INITDIALOG:
        winDebug("winAboutDlgProc - WM_INITDIALOG\n");

        /* Store pointer to private structure for future use */
        s_pScreenPriv = (winPrivScreenPtr) lParam;

        winInitDialog(hwndDialog);

        /* Override the URL buttons */
        winOverrideURLButton(hwndDialog, ID_ABOUT_WEBSITE);

        return TRUE;

    case WM_DRAWITEM:
        /* Draw the URL buttons as needed */
        winDrawURLWindow(lParam);
        return TRUE;

    case WM_MOUSEMOVE:
    case WM_NCMOUSEMOVE:
        /* Show the cursor if it is hidden */
        if (g_fSoftwareCursor && !g_fCursor) {
            g_fCursor = TRUE;
            ShowCursor(TRUE);
        }
        return TRUE;

    case WM_COMMAND:
        switch (LOWORD(wParam)) {
        case IDOK:
        case IDCANCEL:
            winDebug("winAboutDlgProc - WM_COMMAND - IDOK or IDCANCEL\n");

            DestroyWindow(g_hDlgAbout);
            g_hDlgAbout = NULL;

            /* Fix to make sure keyboard focus isn't trapped */
            PostMessage(s_pScreenPriv->hwndScreen, WM_NULL, 0, 0);

            /* Restore window procedures for URL buttons */
            winUnoverrideURLButton(hwndDialog, ID_ABOUT_WEBSITE);

            return TRUE;

        case ID_ABOUT_WEBSITE:
        {
            const char *pszPath = __VENDORDWEBSUPPORT__;
            INT_PTR iReturn;

            iReturn = (INT_PTR) ShellExecute(NULL,
                                         "open",
                                         pszPath, NULL, NULL, SW_MAXIMIZE);
            if (iReturn < 32) {
                ErrorF("winAboutDlgProc - WM_COMMAND - ID_ABOUT_WEBSITE - "
                       "ShellExecute failed: %d\n", (int)iReturn);

            }
        }
            return TRUE;
        }
        break;

    case WM_CLOSE:
        winDebug("winAboutDlgProc - WM_CLOSE\n");

        DestroyWindow(g_hDlgAbout);
        g_hDlgAbout = NULL;

        /* Fix to make sure keyboard focus isn't trapped */
        PostMessage(s_pScreenPriv->hwndScreen, WM_NULL, 0, 0);

        /* Restore window procedures for URL buttons */
        winUnoverrideURLButton(hwndDialog, ID_ABOUT_WEBSITE);

        return TRUE;
    }

    return FALSE;
}<|MERGE_RESOLUTION|>--- conflicted
+++ resolved
@@ -440,14 +440,8 @@
         s_pScreenPriv = (winPrivScreenPtr) lParam;
         s_pScreenInfo = s_pScreenPriv->pScreenInfo;
 
-<<<<<<< HEAD
-        winDebug("winChangeDepthDlgProc - WM_INITDIALOG - s_pScreenPriv: %08x, "
-                 "s_pScreenInfo: %08x\n",
-=======
-#if CYGDEBUG
         winDebug("winChangeDepthDlgProc - WM_INITDIALOG - s_pScreenPriv: %p, "
                  "s_pScreenInfo: %p\n",
->>>>>>> a1011d63
                  s_pScreenPriv, s_pScreenInfo);
 
         winDebug("winChangeDepthDlgProc - WM_INITDIALOG - orig bpp: %d, "
