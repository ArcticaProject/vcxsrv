--- conflicted
+++ resolved
@@ -61,10 +61,23 @@
 /*
  * References to external symbols
  */
+#ifdef XWIN_CLIPBOARD
+extern Bool g_fUnicodeClipboard;
+extern Bool g_fClipboardLaunched;
+extern Bool g_fClipboardStarted;
+extern pthread_t g_ptClipboardProc;
+extern HWND g_hwndClipboard;
+extern Bool g_fClipboard;
+#endif
 
 /*
  * Function prototypes
  */
+
+#ifdef XWIN_CLIPBOARD
+static void
+ winClipboardShutdown(void);
+#endif
 
 static Bool
  winCheckDisplayNumber(void);
@@ -107,7 +120,6 @@
 
 const int NUMFORMATS = sizeof(g_PixmapFormats) / sizeof(g_PixmapFormats[0]);
 
-<<<<<<< HEAD
 #ifdef XWIN_CLIPBOARD
 static void
 winClipboardShutdown(void)
@@ -131,8 +143,6 @@
 }
 #endif
 
-=======
->>>>>>> 30eb28e8
 static const ExtensionModule xwinExtensions[] = {
 #ifdef GLXEXT
   { GlxExtensionInit, "GLX", &noGlxExtension },
