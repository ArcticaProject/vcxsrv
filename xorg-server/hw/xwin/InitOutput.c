
/*

Copyright 1993, 1998  The Open Group
Copyright (C) Colin Harrison 2005-2008

Permission to use, copy, modify, distribute, and sell this software and its
documentation for any purpose is hereby granted without fee, provided that
the above copyright notice appear in all copies and that both that
copyright notice and this permission notice appear in supporting
documentation.

The above copyright notice and this permission notice shall be included
in all copies or substantial portions of the Software.

THE SOFTWARE IS PROVIDED "AS IS", WITHOUT WARRANTY OF ANY KIND, EXPRESS
OR IMPLIED, INCLUDING BUT NOT LIMITED TO THE WARRANTIES OF
MERCHANTABILITY, FITNESS FOR A PARTICULAR PURPOSE AND NONINFRINGEMENT.
IN NO EVENT SHALL THE OPEN GROUP BE LIABLE FOR ANY CLAIM, DAMAGES OR
OTHER LIABILITY, WHETHER IN AN ACTION OF CONTRACT, TORT OR OTHERWISE,
ARISING FROM, OUT OF OR IN CONNECTION WITH THE SOFTWARE OR THE USE OR
OTHER DEALINGS IN THE SOFTWARE.

Except as contained in this notice, the name of The Open Group shall
not be used in advertising or otherwise to promote the sale, use or
other dealings in this Software without prior written authorization
from The Open Group.

*/

#ifdef HAVE_XWIN_CONFIG_H
#include <xwin-config.h>
#endif
#include "win.h"
#include "winmsg.h"
#include "winconfig.h"
#include "winprefs.h"
#ifdef DPMSExtension
#include "dpmsproc.h"
#endif
#include <locale.h>
#ifdef __CYGWIN__
#include <mntent.h>
#endif
#if defined(WIN32)
#include "xkbsrv.h"
#endif
#ifdef RELOCATE_PROJECTROOT
#undef Status
#include <shlobj.h>
typedef HRESULT  (__stdcall *  SHGETFOLDERPATHPROC)(HWND hwndOwner,
                                                    int nFolder,
                                                    HANDLE hToken,
                                                    DWORD dwFlags, LPTSTR pszPath);
#endif

/*
 * References to external symbols
 */
#ifdef XWIN_CLIPBOARD
extern Bool g_fUnicodeClipboard;
extern Bool g_fClipboardLaunched;
extern Bool g_fClipboardStarted;
extern pthread_t g_ptClipboardProc;
extern HWND g_hwndClipboard;
extern Bool g_fClipboard;
#endif

/*
 * Function prototypes
 */

#ifdef XWIN_CLIPBOARD
static void
 winClipboardShutdown(void);
#endif

#if defined(DDXOSVERRORF)
void
 OsVendorVErrorF(const char *pszFormat, va_list va_args);
#endif

static Bool
 winCheckDisplayNumber(void);

void
 winLogCommandLine(int argc, char *argv[]);

void
 winLogVersionInfo(void);

Bool
 winValidateArgs(void);

#ifdef RELOCATE_PROJECTROOT
const char *winGetBaseDir(void);
#endif

/*
 * For the depth 24 pixmap we default to 32 bits per pixel, but
 * we change this pixmap format later if we detect that the display
 * is going to be running at 24 bits per pixel.
 *
 * FIXME: On second thought, don't DIBs only support 32 bits per pixel?
 * DIBs are the underlying bitmap used for DirectDraw surfaces, so it
 * seems that all pixmap formats with depth 24 would be 32 bits per pixel.
 * Confirm whether depth 24 DIBs can have 24 bits per pixel, then remove/keep
 * the bits per pixel adjustment and update this comment to reflect the
 * situation.  Harold Hunt - 2002/07/02
 */

static PixmapFormatRec g_PixmapFormats[] = {
    {1, 1, BITMAP_SCANLINE_PAD},
    {4, 8, BITMAP_SCANLINE_PAD},
    {8, 8, BITMAP_SCANLINE_PAD},
    {15, 16, BITMAP_SCANLINE_PAD},
    {16, 16, BITMAP_SCANLINE_PAD},
    {24, 32, BITMAP_SCANLINE_PAD},
    {32, 32, BITMAP_SCANLINE_PAD}
};

const int NUMFORMATS = sizeof(g_PixmapFormats) / sizeof(g_PixmapFormats[0]);

#ifdef XWIN_CLIPBOARD
static void
winClipboardShutdown(void)
{
    /* Close down clipboard resources */
    if (g_fClipboard && g_fClipboardLaunched && g_fClipboardStarted) {
        /* Synchronously destroy the clipboard window */
        if (g_hwndClipboard != NULL) {
	  g_fClipboardStarted=FALSE; /* This is to avoid dead-locls caused by the clipboard thread still doing some stuff */
            SendMessage(g_hwndClipboard, WM_DESTROY, 0, 0);
            /* NOTE: g_hwndClipboard is set to NULL in winclipboardthread.c */
        }
        else
            return;

        /* Wait for the clipboard thread to exit */
        pthread_join(g_ptClipboardProc, NULL);

        winDebug("winClipboardShutdown - Clipboard thread has exited.\n");
    }
}
#endif

<<<<<<< HEAD
=======
static const ExtensionModule xwinExtensions[] = {
#ifdef GLXEXT
  { GlxExtensionInit, "GLX", &noGlxExtension },
#endif
};

/*
 * XwinExtensionInit
 * Initialises Xwin-specific extensions.
 */
static
void XwinExtensionInit(void)
{
    int i;

#ifdef XWIN_GLX_WINDOWS
    if ((g_fNativeGl) && (serverGeneration == 1)) {
        /* install the native GL provider */
        glxWinPushNativeProvider();
    }
#endif

    for (i = 0; i < ARRAY_SIZE(xwinExtensions); i++)
        LoadExtension(&xwinExtensions[i], TRUE);
}
>>>>>>> f0a7d1d8

#if defined(DDXBEFORERESET)
/*
 * Called right before KillAllClients when the server is going to reset,
 * allows us to shutdown our seperate threads cleanly.
 */

void
ddxBeforeReset(void)
{
    winDebug("ddxBeforeReset - Hello\n");

#ifdef XWIN_CLIPBOARD
    winClipboardShutdown();
#endif
}
#endif

/* See Porting Layer Definition - p. 57 */
void
ddxGiveUp(enum ExitCode error)
{
    int i;

    winDebug("ddxGiveUp\n");

    /* Perform per-screen deinitialization */
    for (i = 0; i < g_iNumScreens; ++i) {
        /* Delete the tray icon */
        if (!g_ScreenInfo[i].fNoTrayIcon && g_ScreenInfo[i].pScreen)
            winDeleteNotifyIcon(winGetScreenPriv(g_ScreenInfo[i].pScreen));
    }

#ifdef XWIN_MULTIWINDOW
  /* Unload libraries for taskbar grouping */
  winTaskbarDestroy ();

    /* Notify the worker threads we're exiting */
    winDeinitMultiWindowWM();
#endif

#ifdef HAS_DEVWINDOWS
    /* Close our handle to our message queue */
    if (g_fdMessageQueue != WIN_FD_INVALID) {
        /* Close /dev/windows */
        close(g_fdMessageQueue);

        /* Set the file handle to invalid */
        g_fdMessageQueue = WIN_FD_INVALID;
    }
#endif

    if (!g_fLogInited) {
        g_pszLogFile = LogInit(g_pszLogFile, NULL);
        g_fLogInited = TRUE;
    }
    LogClose(error);

    /*
     * At this point we aren't creating any new screens, so
     * we are guaranteed to not need the DirectDraw functions.
     */
    winReleaseDDProcAddresses();

    /* Free concatenated command line */
    free(g_pszCommandLine);
    g_pszCommandLine = NULL;

    /* Remove our keyboard hook if it is installed */
    winRemoveKeyboardHookLL();

    /* Tell Windows that we want to end the app */
    PostQuitMessage(0);
}

/* See Porting Layer Definition - p. 57 */
void
AbortDDX(enum ExitCode error)
{
    winDebug("AbortDDX\n");
    ddxGiveUp(error);
}

#ifdef __CYGWIN__
/* hasmntopt is currently not implemented for cygwin */
static const char *
winCheckMntOpt(const struct mntent *mnt, const char *opt)
{
    const char *s;
    size_t len;

    if (mnt == NULL)
        return NULL;
    if (opt == NULL)
        return NULL;
    if (mnt->mnt_opts == NULL)
        return NULL;

    len = strlen(opt);
    s = strstr(mnt->mnt_opts, opt);
    if (s == NULL)
        return NULL;
    if ((s == mnt->mnt_opts || *(s - 1) == ',') &&
        (s[len] == 0 || s[len] == ','))
        return (char *) opt;
    return NULL;
}

static void
winCheckMount(void)
{
    FILE *mnt;
    struct mntent *ent;

    enum { none = 0, sys_root, user_root, sys_tmp, user_tmp }
        level = none, curlevel;
    BOOL binary = TRUE;

    mnt = setmntent("/etc/mtab", "r");
    if (mnt == NULL) {
        ErrorF("setmntent failed");
        return;
    }

    while ((ent = getmntent(mnt)) != NULL) {
        BOOL system = (winCheckMntOpt(ent, "user") != NULL);
        BOOL root = (strcmp(ent->mnt_dir, "/") == 0);
        BOOL tmp = (strcmp(ent->mnt_dir, "/tmp") == 0);

        if (system) {
            if (root)
                curlevel = sys_root;
            else if (tmp)
                curlevel = sys_tmp;
            else
                continue;
        }
        else {
            if (root)
                curlevel = user_root;
            else if (tmp)
                curlevel = user_tmp;
            else
                continue;
        }

        if (curlevel <= level)
            continue;
        level = curlevel;

        if ((winCheckMntOpt(ent, "binary") == NULL) &&
            (winCheckMntOpt(ent, "binmode") == NULL))
            binary = FALSE;
        else
            binary = TRUE;
    }

    if (endmntent(mnt) != 1) {
        ErrorF("endmntent failed");
        return;
    }

#ifdef WINDBG
    if (!binary)
        winDebug("/tmp mounted in textmode\n");
#endif
}
#else
static void
winCheckMount(void)
{
}
#endif

#ifdef RELOCATE_PROJECTROOT
const char *
winGetBaseDir(void)
{
    static BOOL inited = FALSE;
    static char buffer[MAX_PATH];

    if (!inited) {
        char *fendptr;
        HMODULE module = GetModuleHandle(NULL);
        DWORD size = GetModuleFileName(module, buffer, sizeof(buffer));

        if (sizeof(buffer) > 0)
            buffer[sizeof(buffer) - 1] = 0;

        fendptr = buffer + size;
        while (fendptr > buffer) {
            if (*fendptr == '\\' || *fendptr == '/') {
                *fendptr = 0;
                break;
            }
            fendptr--;
        }
        inited = TRUE;
    }
    return buffer;
}
#endif

static void
winFixupPaths(void)
{
    BOOL changed_fontpath = FALSE;
    MessageType font_from = X_DEFAULT;

#ifdef RELOCATE_PROJECTROOT
    const char *basedir = winGetBaseDir();
    size_t basedirlen = strlen(basedir);
#endif

#ifdef READ_FONTDIRS
    {
        /* Open fontpath configuration file */
#if defined WIN32 && defined __MINGW32__
        static Bool once = False;
        char buffer[MAX_PATH];
        snprintf(buffer, sizeof(buffer), "%s\\font-dirs", basedir);
        buffer[sizeof(buffer)-1] = 0;
        FILE *fontdirs = fopen(buffer, "rt");
        if (once) fontdirs = NULL;
        else once = True;
#else
        FILE *fontdirs = fopen(ETCX11DIR "/font-dirs", "rt");
#endif
        if (fontdirs != NULL) {
            char buffer[256];
            int needs_sep = TRUE;
            int comment_block = FALSE;

            /* get default fontpath */
            char *fontpath = strdup(defaultFontPath);
            size_t size = strlen(fontpath);

            /* read all lines */
            while (!feof(fontdirs)) {
                size_t blen;
                char *hashchar;
                char *str;
                int has_eol = FALSE;

                /* read one line */
                str = fgets(buffer, sizeof(buffer), fontdirs);
                if (str == NULL)        /* stop on error or eof */
                    break;

                if (strchr(str, '\n') != NULL)
                    has_eol = TRUE;

                /* check if block is continued comment */
                if (comment_block) {
                    /* ignore all input */
                    *str = 0;
                    blen = 0;
                    if (has_eol)        /* check if line ended in this block */
                        comment_block = FALSE;
                }
                else {
                    /* find comment character. ignore all trailing input */
                    hashchar = strchr(str, '#');
                    if (hashchar != NULL) {
                        *hashchar = 0;
                        if (!has_eol)   /* mark next block as continued comment */
                            comment_block = TRUE;
                    }
                }

                /* strip whitespaces from beginning */
                while (*str == ' ' || *str == '\t')
                    str++;

                /* get size, strip whitespaces from end */
                blen = strlen(str);
                while (blen > 0 && (str[blen - 1] == ' ' ||
                                    str[blen - 1] == '\t' ||
                                    str[blen - 1] == '\n')) {
                    str[--blen] = 0;
                }

                /* still something left to add? */
                if (blen > 0) {
                    size_t newsize = size + blen;

                    /* reserve one character more for ',' */
                    if (needs_sep)
                        newsize++;

                    /* allocate memory */
                    if (fontpath == NULL)
                        fontpath = malloc(newsize + 1);
                    else
                        fontpath = realloc(fontpath, newsize + 1);

                    /* add separator */
                    if (needs_sep) {
                        fontpath[size] = ',';
                        size++;
                        needs_sep = FALSE;
                    }

                    /* mark next line as new entry */
                    if (has_eol)
                        needs_sep = TRUE;

                    /* add block */
                    strncpy(fontpath + size, str, blen);
                    fontpath[newsize] = 0;
                    size = newsize;
                }
            }

            /* cleanup */
            fclose(fontdirs);
            defaultFontPath = strdup(fontpath);
            free(fontpath);
            changed_fontpath = TRUE;
            font_from = X_CONFIG;
        }
    }
#endif                          /* READ_FONTDIRS */
#ifdef RELOCATE_PROJECTROOT
    {
        const char *libx11dir = PROJECTROOT "/lib/X11";
        size_t libx11dir_len = strlen(libx11dir);
        char *newfp = NULL;
        size_t newfp_len = 0;
        const char *endptr, *ptr, *oldptr = defaultFontPath;

        endptr = oldptr + strlen(oldptr);
        ptr = strchr(oldptr, ',');
        if (ptr == NULL)
            ptr = endptr;
        while (ptr != NULL) {
            size_t oldfp_len = (ptr - oldptr);
            size_t newsize = oldfp_len;
            char *newpath = malloc(newsize + 1);

            strncpy(newpath, oldptr, newsize);
            newpath[newsize] = 0;

            if (strncmp(libx11dir, newpath, libx11dir_len) == 0) {
                char *compose;

                newsize = newsize - libx11dir_len + basedirlen;
                compose = malloc(newsize + 1);
                strcpy(compose, basedir);
                strncat(compose, newpath + libx11dir_len, newsize - basedirlen);
                compose[newsize] = 0;
                free(newpath);
                newpath = compose;
            }

            oldfp_len = newfp_len;
            if (oldfp_len > 0)
                newfp_len++;    /* space for separator */
            newfp_len += newsize;

            if (newfp == NULL)
                newfp = malloc(newfp_len + 1);
            else
                newfp = realloc(newfp, newfp_len + 1);

            if (oldfp_len > 0) {
                strcpy(newfp + oldfp_len, ",");
                oldfp_len++;
            }
            strcpy(newfp + oldfp_len, newpath);

            free(newpath);

            if (*ptr == 0) {
                oldptr = ptr;
                ptr = NULL;
            }
            else {
                oldptr = ptr + 1;
                ptr = strchr(oldptr, ',');
                if (ptr == NULL)
                    ptr = endptr;
            }
        }

        defaultFontPath = strdup(newfp);
        free(newfp);
        changed_fontpath = TRUE;
    }
#endif                          /* RELOCATE_PROJECTROOT */
    if (changed_fontpath)
        winDebug ("FontPath set to \"%s\"\n", defaultFontPath);

#ifdef RELOCATE_PROJECTROOT
    if (getenv("XKEYSYMDB") == NULL) {
        char buffer[MAX_PATH];

        snprintf(buffer, sizeof(buffer), "XKEYSYMDB=%s\\XKeysymDB", basedir);
        buffer[sizeof(buffer) - 1] = 0;
        putenv(buffer);
    }
    if (getenv("XERRORDB") == NULL) {
        char buffer[MAX_PATH];

        snprintf(buffer, sizeof(buffer), "XERRORDB=%s\\XErrorDB", basedir);
        buffer[sizeof(buffer) - 1] = 0;
        putenv(buffer);
    }
    if (getenv("XLOCALEDIR") == NULL) {
        char buffer[MAX_PATH];

        snprintf(buffer, sizeof(buffer), "XLOCALEDIR=%s\\locale", basedir);
        buffer[sizeof(buffer) - 1] = 0;
        putenv(buffer);
    }
    if (getenv("XHOSTPREFIX") == NULL) {
        char buffer[MAX_PATH];
        snprintf(buffer, sizeof(buffer), "XHOSTPREFIX=%s\\X",
                basedir);
        buffer[sizeof(buffer)-1] = 0;
        putenv(buffer);
    }
    if (getenv("HOME") == NULL) {
        char buffer[MAX_PATH + 5];

        strncpy(buffer, "HOME=", 5);

        /* query appdata directory */
        if (SHGetFolderPathA
            (NULL, CSIDL_APPDATA | CSIDL_FLAG_CREATE, NULL, 0,
             buffer + 5) == 0) {
            putenv(buffer);
        }
        else {
            ErrorF ("Can not determine HOME directory\n");
        }
    }
    if (!g_fLogFileChanged) {
        static char buffer[MAX_PATH];
        DWORD size = GetTempPath(sizeof(buffer), buffer);

        if (size && size < sizeof(buffer)) {
            snprintf(buffer + size, sizeof(buffer) - size,
                    "VCXSrv.%s.log", display); 
            buffer[sizeof(buffer) - 1] = 0;
            g_pszLogFile = buffer;
            GetLongPathName(buffer, buffer, MAX_PATH);
            winDebug ("Logfile set to \"%s\"\n", g_pszLogFile);
        }
    }
    {
        static char xkbbasedir[MAX_PATH];

        snprintf(xkbbasedir, sizeof(xkbbasedir), "%s\\xkbdata", basedir);
        if (sizeof(xkbbasedir) > 0)
            xkbbasedir[sizeof(xkbbasedir) - 1] = 0;
        XkbBaseDirectory = xkbbasedir;
        XkbBinDirectory = basedir;
    }
#endif                          /* RELOCATE_PROJECTROOT */
}

void
OsVendorInit(void)
{
    /* Re-initialize global variables on server reset */
    winInitializeGlobals();

    winFixupPaths();

#ifdef DDXOSVERRORF
    if (!OsVendorVErrorFProc)
        OsVendorVErrorFProc = OsVendorVErrorF;
#endif

    if (!g_fLogInited) {
        /* keep this order. If LogInit fails it calls Abort which then calls
         * ddxGiveUp where LogInit is called again and creates an infinite 
         * recursion. If we set g_fLogInited to TRUE before the init we 
         * avoid the second call 
         */
        g_fLogInited = TRUE;
        g_pszLogFile = LogInit(g_pszLogFile, NULL);
    }
    LogSetParameter(XLOG_FLUSH, 1);
    LogSetParameter(XLOG_VERBOSITY, g_iLogVerbose);
    LogSetParameter(XLOG_FILE_VERBOSITY, g_iLogVerbose);

    /* Log the version information */
    if (serverGeneration == 1)
        winLogVersionInfo();

    winCheckMount();

    /* Add a default screen if no screens were specified */
    if (g_iNumScreens == 0) {
        winDebug("OsVendorInit - Creating default screen 0\n");

        /*
         * We need to initialize the default screen 0 if no -screen
         * arguments were processed.
         *
         * Add a screen 0 using the defaults set by winInitializeDefaultScreens()
         * and any additional default screen parameters given
         */
        winInitializeScreens(1);

        /* We have to flag this as an explicit screen, even though it isn't */
        g_ScreenInfo[0].fExplicitScreen = TRUE;
    }

    /* Work out what the default emulate3buttons setting should be, and apply
       it if nothing was explicitly specified */
    {
        int mouseButtons = GetSystemMetrics(SM_CMOUSEBUTTONS);
        int j;

        for (j = 0; j < g_iNumScreens; j++) {
            if (g_ScreenInfo[j].iE3BTimeout == WIN_E3B_DEFAULT) {
                if (mouseButtons < 3) {
                    static Bool reportOnce = TRUE;

                    g_ScreenInfo[j].iE3BTimeout = WIN_DEFAULT_E3B_TIME;
                    if (reportOnce) {
                        reportOnce = FALSE;
                        winDebug("Windows reports only %d mouse buttons, defaulting to -emulate3buttons\n",
                               mouseButtons);
                    }
                }
                else {
                    g_ScreenInfo[j].iE3BTimeout = WIN_E3B_OFF;
                }
            }
        }
    }
}


static void
winUseMsg(void)
{
    ErrorF("\n");
    ErrorF("\n");
    ErrorF(EXECUTABLE_NAME " Device Dependent Usage:\n");
    ErrorF("\n");

#ifdef XWIN_CLIPBOARD
    ErrorF("-[no]clipboard\n"
           "\tEnable [disable] the clipboard integration. Default is enabled.\n");
  ErrorF ("-[no]clipboardprimary\n"
	  "\t[Do not] map the PRIMARY selection to the windows clipboard.\n"
          "\tThe CLIPBOARD selection is always mapped if -clipboard is enabled.\n"
          "\tDefault is mapped.\n");
#endif

    ErrorF("-clipupdates num_boxes\n"
           "\tUse a clipping region to constrain shadow update blits to\n"
           "\tthe updated region when num_boxes, or more, are in the\n"
           "\tupdated region.\n");

#ifdef XWIN_XF86CONFIG
    ErrorF("-config\n" "\tSpecify a configuration file.\n");

    ErrorF("-configdir\n" "\tSpecify a configuration directory.\n");
#endif

    ErrorF("-depth bits_per_pixel\n"
           "\tSpecify an optional bitdepth to use in fullscreen mode\n"
           "\twith a DirectDraw engine.\n");

    ErrorF("-[no]emulate3buttons [timeout]\n"
           "\tEmulate 3 button mouse with an optional timeout in\n"
           "\tmilliseconds.\n");

#ifdef XWIN_EMULATEPSEUDO
    ErrorF("-emulatepseudo\n"
           "\tCreate a depth 8 PseudoColor visual when running in\n"
           "\tdepths 15, 16, 24, or 32, collectively known as TrueColor\n"
           "\tdepths.  The PseudoColor visual does not have correct colors,\n"
           "\tand it may crash, but it at least allows you to run your\n"
           "\tapplication in TrueColor modes.\n");
#endif

    ErrorF("-engine engine_type_id\n"
           "\tOverride the server's automatically selected engine type:\n"
           "\t\t1 - Shadow GDI\n"
           "\t\t2 - Shadow DirectDraw\n"
           "\t\t4 - Shadow DirectDraw4 Non-Locking\n"
#ifdef XWIN_PRIMARYFB
           "\t\t8 - Primary DirectDraw - obsolete\n"
#endif
#ifdef XWIN_NATIVEGDI
           "\t\t16 - Native GDI - experimental\n"
#endif
        );

    ErrorF("-fullscreen\n" "\tRun the server in fullscreen mode.\n");

    ErrorF("-ignoreinput\n" "\tIgnore keyboard and mouse input.\n");

#ifdef XWIN_MULTIWINDOWINTWM
    ErrorF("-internalwm\n" "\tRun the internal window manager.\n");
#endif

#ifdef XWIN_XF86CONFIG
    ErrorF("-keyboard\n"
           "\tSpecify a keyboard device from the configuration file.\n");
#endif

    ErrorF("-[no]keyhook\n"
           "\tGrab special Windows keypresses like Alt-Tab or the Menu "
           "key.\n");

    ErrorF("-lesspointer\n"
           "\tHide the windows mouse pointer when it is over any\n"
           "\t" EXECUTABLE_NAME
           " window.  This prevents ghost cursors appearing when\n"
           "\tthe Windows cursor is drawn on top of the X cursor\n");

    ErrorF("-logfile filename\n" "\tWrite log messages to <filename>.\n");

    ErrorF("-logverbose verbosity\n"
           "\tSet the verbosity of log messages. [NOTE: Only a few messages\n"
           "\trespect the settings yet]\n"
           "\t\t0 - only print fatal error.\n"
           "\t\t1 - print additional configuration information.\n"
           "\t\t2 - print additional runtime information [default].\n"
           "\t\t3 - print debugging and tracing information.\n");

    ErrorF("-[no]multimonitors or -[no]multiplemonitors\n"
           "\tUse the entire virtual screen if multiple\n"
           "\tmonitors are present.\n");

#ifdef XWIN_MULTIWINDOW
    ErrorF("-multiwindow\n" "\tRun the server in multi-window mode.\n");
#endif

#ifdef XWIN_MULTIWINDOWEXTWM
    ErrorF("-mwextwm\n"
           "\tRun the server in multi-window external window manager mode.\n");
#endif

    ErrorF("-nodecoration\n"
           "\tDo not draw a window border, title bar, etc.  Windowed\n"
           "\tmode only.\n");

#ifdef XWIN_CLIPBOARD
    ErrorF("-nounicodeclipboard\n"
           "\tDo not use Unicode clipboard even if on a NT-based platform.\n");
#endif

    ErrorF("-refresh rate_in_Hz\n"
           "\tSpecify an optional refresh rate to use in fullscreen mode\n"
           "\twith a DirectDraw engine.\n");

    ErrorF("-resize=none|scrollbars|randr"
           "\tIn windowed mode, [don't] allow resizing of the window. 'scrollbars'\n"
           "\tmode gives the window scrollbars as needed, 'randr' mode uses the RANR\n"
	         "\textension to resize the X screen.  'randr' is the default.\n");

    ErrorF("-rootless\n" "\tRun the server in rootless mode.\n");

    ErrorF("-screen scr_num [width height [x y] | [[WxH[+X+Y]][@m]] ]\n"
           "\tEnable screen scr_num and optionally specify a width and\n"
           "\theight and initial position for that screen. Additionally\n"
           "\ta monitor number can be specified to start the server on,\n"
           "\tat which point, all coordinates become relative to that\n"
           "\tmonitor. Examples:\n"
           "\t -screen 0 800x600+100+100@2 ; 2nd monitor offset 100,100 size 800x600\n"
           "\t -screen 0 1024x768@3        ; 3rd monitor size 1024x768\n"
           "\t -screen 0 @1 ; on 1st monitor using its full resolution (the default)\n");

    ErrorF("-silent-dup-error\n"
           "\tIf another instance of " EXECUTABLE_NAME
           " with the same display number is running\n"
           "\texit silently and don't display any error message.\n");

    ErrorF("-swcursor\n"
           "\tDisable the usage of the Windows cursor and use the X11 software\n"
           "\tcursor instead.\n");

    ErrorF("-[no]trayicon\n"
           "\tDo not create a tray icon.  Default is to create one\n"
           "\ticon per screen.  You can globally disable tray icons with\n"
           "\t-notrayicon, then enable it for specific screens with\n"
           "\t-trayicon for those screens.\n");

    ErrorF("-[no]unixkill\n" "\tCtrl+Alt+Backspace exits the X Server.\n");

    ErrorF("-[no]wgl\n"
           "\tEnable the GLX extension to use the native Windows WGL interface for accelerated OpenGL\n");

  ErrorF ("-swrastwgl\n"
	  "\tEnable the GLX extension to use the native Windows WGL interface based on the swrast interface for accelerated OpenGL\n");

    ErrorF("-[no]winkill\n" "\tAlt+F4 exits the X Server.\n");

    ErrorF("-xkblayout XKBLayout\n"
           "\tEquivalent to XKBLayout in XF86Config files.\n"
           "\tFor example: -xkblayout de\n");

    ErrorF("-xkbmodel XKBModel\n"
           "\tEquivalent to XKBModel in XF86Config files.\n");

    ErrorF("-xkboptions XKBOptions\n"
           "\tEquivalent to XKBOptions in XF86Config files.\n");

    ErrorF("-xkbrules XKBRules\n"
           "\tEquivalent to XKBRules in XF86Config files.\n");

    ErrorF("-xkbvariant XKBVariant\n"
           "\tEquivalent to XKBVariant in XF86Config files.\n"
           "\tFor example: -xkbvariant nodeadkeys\n");
}

/* See Porting Layer Definition - p. 57 */
void
ddxUseMsg(void)
{
    /* Set a flag so that FatalError won't give duplicate warning message */
    g_fSilentFatalError = TRUE;

    winUseMsg();

    /* Log file will not be opened for UseMsg unless we open it now */
    if (!g_fLogInited) {
        g_pszLogFile = LogInit(g_pszLogFile, NULL);
        g_fLogInited = TRUE;
    }
    LogClose(EXIT_NO_ERROR);

    /* Notify user where UseMsg text can be found. */
    if (!g_fNoHelpMessageBox)
        winMessageBoxF("The " PROJECT_NAME " help text has been printed to "
                       "%s.\n"
                       "Please open %s to read the help text.\n",
                       MB_ICONINFORMATION, g_pszLogFile, g_pszLogFile);
}

/* See Porting Layer Definition - p. 20 */
/*
 * Do any global initialization, then initialize each screen.
 * 
 * NOTE: We use ddxProcessArgument, so we don't need to touch argc and argv
 */

void
InitOutput(ScreenInfo * screenInfo, int argc, char *argv[])
{
    int i;

    XwinExtensionInit();

    /* Log the command line */
    winLogCommandLine(argc, argv);

    winDebug("InitOutput\n");

    /* Validate command-line arguments */
    if (serverGeneration == 1 && !winValidateArgs()) {
        FatalError("InitOutput - Invalid command-line arguments found.  "
                   "Exiting.\n");
    }

    /* Check for duplicate invocation on same display number. */
    if (serverGeneration == 1 && !winCheckDisplayNumber()) {
        if (g_fSilentDupError)
            g_fSilentFatalError = TRUE;
        FatalError("InitOutput - Duplicate invocation on display "
                   "number: %s.  Exiting.\n", display);
    }

#ifdef XWIN_XF86CONFIG
    /* Try to read the xorg.conf-style configuration file */
    if (!winReadConfigfile())
        ErrorF ("InitOutput - Error reading config file\n");
#else
    winConfigFiles();
#endif

    /* Load preferences from XWinrc file */
    LoadPreferences();

    /* Setup global screen info parameters */
    screenInfo->imageByteOrder = IMAGE_BYTE_ORDER;
    screenInfo->bitmapScanlinePad = BITMAP_SCANLINE_PAD;
    screenInfo->bitmapScanlineUnit = BITMAP_SCANLINE_UNIT;
    screenInfo->bitmapBitOrder = BITMAP_BIT_ORDER;
    screenInfo->numPixmapFormats = NUMFORMATS;

    /* Describe how we want common pixmap formats padded */
    for (i = 0; i < NUMFORMATS; i++) {
        screenInfo->formats[i] = g_PixmapFormats[i];
    }

    /* Load pointers to DirectDraw functions */
    winGetDDProcAddresses();

    /* Detect supported engines */
    winDetectSupportedEngines();

#ifdef XWIN_MULTIWINDOW
  /* Load libraries for taskbar grouping */
  winTaskbarInit ();
#endif

    /* Store the instance handle */
    g_hInstance = GetModuleHandle(NULL);

    /* Initialize each screen */
    for (i = 0; i < g_iNumScreens; ++i) {
        /* Initialize the screen */
        if (-1 == AddScreen(winScreenInit, argc, argv)) {
            FatalError("InitOutput - Couldn't add screen %d", i);
        }
    }

#if defined(XWIN_CLIPBOARD) || defined(XWIN_MULTIWINDOW)

    /* Generate a cookie used by internal clients for authorization */
    if (g_fXdmcpEnabled || g_fAuthEnabled)
        winGenerateAuthorization();

    /* Perform some one time initialization */
    if (1 == serverGeneration) {
        /*
         * setlocale applies to all threads in the current process.
         * Apply locale specified in LANG environment variable.
         */
        if (!setlocale (LC_ALL, ""))
          {
            ErrorF ("setlocale failed.\n");
          }

        /* See if X supports the current locale */
        if (XSupportsLocale () == FALSE)
          {
            ErrorF ("Warning: Locale not supported by X, falling back to 'C' locale.\n");
            setlocale(LC_ALL, "C");
          }

    }
#endif

    winDebug("InitOutput - Returning.\n");
}

/*
 * winCheckDisplayNumber - Check if another instance of Cygwin/X is
 * already running on the same display number.  If no one exists,
 * make a mutex to prevent new instances from running on the same display.
 *
 * return FALSE if the display number is already used.
 */

static Bool
winCheckDisplayNumber(void)
{
    int nDisp;
    HANDLE mutex;
    char name[MAX_PATH];
    char *pszPrefix = '\0';
    OSVERSIONINFO osvi = { 0 };

    /* Check display range */
    nDisp = atoi(display);
    if (nDisp < 0 || nDisp > 59535) {
        ErrorF("winCheckDisplayNumber - Bad display number: %d\n", nDisp);
        return FALSE;
    }

    /* Set first character of mutex name to null */
    name[0] = '\0';

    /* Get operating system version information */
    osvi.dwOSVersionInfoSize = sizeof(osvi);
    GetVersionEx(&osvi);

    /* Want a mutex shared among all terminals on NT > 4.0 */
    if (osvi.dwPlatformId == VER_PLATFORM_WIN32_NT && osvi.dwMajorVersion >= 5) {
        pszPrefix = "Global\\";
    }

    /* Setup Cygwin/X specific part of name */
    snprintf(name, sizeof(name), "%sCYGWINX_DISPLAY:%d", pszPrefix, nDisp);

    /* Windows automatically releases the mutex when this process exits */
    mutex = CreateMutex(NULL, FALSE, name);
    if (!mutex) {
        LPVOID lpMsgBuf;

        /* Display a fancy error message */
        FormatMessage(FORMAT_MESSAGE_ALLOCATE_BUFFER |
                      FORMAT_MESSAGE_FROM_SYSTEM |
                      FORMAT_MESSAGE_IGNORE_INSERTS,
                      NULL,
                      GetLastError(),
                      MAKELANGID(LANG_NEUTRAL, SUBLANG_DEFAULT),
                      (LPTSTR) & lpMsgBuf, 0, NULL);
        ErrorF("winCheckDisplayNumber - CreateMutex failed: %s\n",
               (LPSTR) lpMsgBuf);
        LocalFree(lpMsgBuf);

        return FALSE;
    }
    if (GetLastError() == ERROR_ALREADY_EXISTS) {
        ErrorF("winCheckDisplayNumber - "
               "VCXsrv, Xming or Cygwin/X is already running on display %d\n", nDisp);
        return FALSE;
    }

    return TRUE;
}<|MERGE_RESOLUTION|>--- conflicted
+++ resolved
@@ -144,8 +144,6 @@
 }
 #endif
 
-<<<<<<< HEAD
-=======
 static const ExtensionModule xwinExtensions[] = {
 #ifdef GLXEXT
   { GlxExtensionInit, "GLX", &noGlxExtension },
@@ -171,7 +169,6 @@
     for (i = 0; i < ARRAY_SIZE(xwinExtensions); i++)
         LoadExtension(&xwinExtensions[i], TRUE);
 }
->>>>>>> f0a7d1d8
 
 #if defined(DDXBEFORERESET)
 /*
@@ -709,7 +706,6 @@
     }
 }
 
-
 static void
 winUseMsg(void)
 {
