
/*

Copyright 1993, 1998  The Open Group
Copyright (C) Colin Harrison 2005-2008

Permission to use, copy, modify, distribute, and sell this software and its
documentation for any purpose is hereby granted without fee, provided that
the above copyright notice appear in all copies and that both that
copyright notice and this permission notice appear in supporting
documentation.

The above copyright notice and this permission notice shall be included
in all copies or substantial portions of the Software.

THE SOFTWARE IS PROVIDED "AS IS", WITHOUT WARRANTY OF ANY KIND, EXPRESS
OR IMPLIED, INCLUDING BUT NOT LIMITED TO THE WARRANTIES OF
MERCHANTABILITY, FITNESS FOR A PARTICULAR PURPOSE AND NONINFRINGEMENT.
IN NO EVENT SHALL THE OPEN GROUP BE LIABLE FOR ANY CLAIM, DAMAGES OR
OTHER LIABILITY, WHETHER IN AN ACTION OF CONTRACT, TORT OR OTHERWISE,
ARISING FROM, OUT OF OR IN CONNECTION WITH THE SOFTWARE OR THE USE OR
OTHER DEALINGS IN THE SOFTWARE.

Except as contained in this notice, the name of The Open Group shall
not be used in advertising or otherwise to promote the sale, use or
other dealings in this Software without prior written authorization
from The Open Group.

*/

#ifdef HAVE_XWIN_CONFIG_H
#include <xwin-config.h>
#endif
#include "win.h"
#include "winmsg.h"
#include "winconfig.h"
#include "winprefs.h"
#ifdef DPMSExtension
#include "dpmsproc.h"
#endif
#include <locale.h>
#ifdef __CYGWIN__
#include <mntent.h>
#endif
#if defined(WIN32)
#include "xkbsrv.h"
#endif
#ifdef RELOCATE_PROJECTROOT
#undef Status
#include <shlobj.h>
typedef HRESULT  (__stdcall *  SHGETFOLDERPATHPROC)(HWND hwndOwner,
                                                    int nFolder,
                                                    HANDLE hToken,
                                                    DWORD dwFlags, LPTSTR pszPath);
#endif
#include "glx_extinit.h"
#ifdef XWIN_GLX_WINDOWS
#include "glx/glwindows.h"
#endif

/*
 * References to external symbols
 */
#ifdef XWIN_CLIPBOARD
extern Bool g_fUnicodeClipboard;
extern Bool g_fClipboardLaunched;
extern Bool g_fClipboardStarted;
extern pthread_t g_ptClipboardProc;
extern HWND g_hwndClipboard;
extern Bool g_fClipboard;
#endif

/*
 * Function prototypes
 */

#ifdef XWIN_CLIPBOARD
static void
 winClipboardShutdown(void);
#endif

static Bool
 winCheckDisplayNumber(void);

void
 winLogCommandLine(int argc, char *argv[]);

void
 winLogVersionInfo(void);

Bool
 winValidateArgs(void);

#ifdef RELOCATE_PROJECTROOT
const char *winGetBaseDir(void);
#endif

/*
 * For the depth 24 pixmap we default to 32 bits per pixel, but
 * we change this pixmap format later if we detect that the display
 * is going to be running at 24 bits per pixel.
 *
 * FIXME: On second thought, don't DIBs only support 32 bits per pixel?
 * DIBs are the underlying bitmap used for DirectDraw surfaces, so it
 * seems that all pixmap formats with depth 24 would be 32 bits per pixel.
 * Confirm whether depth 24 DIBs can have 24 bits per pixel, then remove/keep
 * the bits per pixel adjustment and update this comment to reflect the
 * situation.  Harold Hunt - 2002/07/02
 */

static PixmapFormatRec g_PixmapFormats[] = {
    {1, 1, BITMAP_SCANLINE_PAD},
    {4, 8, BITMAP_SCANLINE_PAD},
    {8, 8, BITMAP_SCANLINE_PAD},
    {15, 16, BITMAP_SCANLINE_PAD},
    {16, 16, BITMAP_SCANLINE_PAD},
    {24, 32, BITMAP_SCANLINE_PAD},
    {32, 32, BITMAP_SCANLINE_PAD}
};

const int NUMFORMATS = sizeof(g_PixmapFormats) / sizeof(g_PixmapFormats[0]);

#ifdef XWIN_CLIPBOARD
static void
winClipboardShutdown(void)
{
    /* Close down clipboard resources */
    if (g_fClipboard && g_fClipboardLaunched && g_fClipboardStarted) {
        /* Synchronously destroy the clipboard window */
        if (g_hwndClipboard != NULL) {
            g_fClipboardStarted=FALSE; /* This is to avoid dead-locls caused by the clipboard thread still doing some stuff */
            SendMessage(g_hwndClipboard, WM_DESTROY, 0, 0);
            /* NOTE: g_hwndClipboard is set to NULL in winclipboardthread.c */
        }
        else
            return;

        /* Wait for the clipboard thread to exit */
        pthread_join(g_ptClipboardProc, NULL);

        winDebug("winClipboardShutdown - Clipboard thread has exited.\n");
    }
}
#endif

static const ExtensionModule xwinExtensions[] = {
#ifdef GLXEXT
  { GlxExtensionInit, "GLX", &noGlxExtension },
#endif
};

/*
 * XwinExtensionInit
 * Initialises Xwin-specific extensions.
 */
static
void XwinExtensionInit(void)
{
    int i;

#ifdef XWIN_GLX_WINDOWS
    if (g_fNativeGl) {
        /* install the native GL provider */
        glxWinPushNativeProvider();
    }
#endif

    for (i = 0; i < ARRAY_SIZE(xwinExtensions); i++)
        LoadExtension(&xwinExtensions[i], TRUE);
}

#if defined(DDXBEFORERESET)
/*
 * Called right before KillAllClients when the server is going to reset,
 * allows us to shutdown our seperate threads cleanly.
 */

void
ddxBeforeReset(void)
{
    winDebug("ddxBeforeReset - Hello\n");

#ifdef XWIN_CLIPBOARD
    winClipboardShutdown();
#endif
}
#endif

int
main(int argc, char *argv[], char *envp[])
{
    int iReturn;

    /* Create & acquire the termination mutex */
    iReturn = pthread_mutex_init(&g_pmTerminating, NULL);
    if (iReturn != 0) {
        ErrorF("ddxMain - pthread_mutex_init () failed: %d\n", iReturn);
    }

    iReturn = pthread_mutex_lock(&g_pmTerminating);
    if (iReturn != 0) {
        ErrorF("ddxMain - pthread_mutex_lock () failed: %d\n", iReturn);
    }

    return dix_main(argc, argv, envp);
}

/* See Porting Layer Definition - p. 57 */
void
ddxGiveUp(enum ExitCode error)
{
    int i;

    winDebug("ddxGiveUp\n");

    /* Perform per-screen deinitialization */
    for (i = 0; i < g_iNumScreens; ++i) {
        /* Delete the tray icon */
        if (!g_ScreenInfo[i].fNoTrayIcon && g_ScreenInfo[i].pScreen && !pref.fNoTrayIcon)
            winDeleteNotifyIcon(winGetScreenPriv(g_ScreenInfo[i].pScreen));
    }

#ifdef XWIN_MULTIWINDOW
    /* Unload libraries for taskbar grouping */
    winPropertyStoreDestroy();

    /* Notify the worker threads we're exiting */
    winDeinitMultiWindowWM();
#endif

#ifdef HAS_DEVWINDOWS
    /* Close our handle to our message queue */
    if (g_fdMessageQueue != WIN_FD_INVALID) {
        /* Close /dev/windows */
        close(g_fdMessageQueue);

        /* Set the file handle to invalid */
        g_fdMessageQueue = WIN_FD_INVALID;
    }
#endif

    if (!g_fLogInited) {
        g_pszLogFile = LogInit(g_pszLogFile, NULL);
        g_fLogInited = TRUE;
    }
    LogClose(error);

    /*
     * At this point we aren't creating any new screens, so
     * we are guaranteed to not need the DirectDraw functions.
     */
    winReleaseDDProcAddresses();

    /* Free concatenated command line */
    free(g_pszCommandLine);
    g_pszCommandLine = NULL;

    /* Remove our keyboard hook if it is installed */
    winRemoveKeyboardHookLL();

    /* Tell Windows that we want to end the app */
    PostQuitMessage(0);

    {
<<<<<<< HEAD
        int iReturn;

        winDebug("ddxGiveUp - Releasing termination mutex\n");

        iReturn = pthread_mutex_unlock(&g_pmTerminating);
=======
        int iReturn = pthread_mutex_unlock(&g_pmTerminating);
>>>>>>> e0927d90

        winDebug("ddxGiveUp - Releasing termination mutex\n");

        if (iReturn != 0) {
            ErrorF("winMsgWindowProc - pthread_mutex_unlock () failed: %d\n",
                   iReturn);
        }
    }

    winDebug("ddxGiveUp - End\n");
}

/* See Porting Layer Definition - p. 57 */
void
AbortDDX(enum ExitCode error)
{
    winDebug("AbortDDX\n");
    ddxGiveUp(error);
}

#ifdef __CYGWIN__
/* hasmntopt is currently not implemented for cygwin */
static const char *
winCheckMntOpt(const struct mntent *mnt, const char *opt)
{
    const char *s;
    size_t len;

    if (mnt == NULL)
        return NULL;
    if (opt == NULL)
        return NULL;
    if (mnt->mnt_opts == NULL)
        return NULL;

    len = strlen(opt);
    s = strstr(mnt->mnt_opts, opt);
    if (s == NULL)
        return NULL;
    if ((s == mnt->mnt_opts || *(s - 1) == ',') &&
        (s[len] == 0 || s[len] == ','))
        return (char *) opt;
    return NULL;
}

static void
winCheckMount(void)
{
    FILE *mnt;
    struct mntent *ent;

    enum { none = 0, sys_root, user_root, sys_tmp, user_tmp }
        level = none, curlevel;
    BOOL binary = TRUE;

    mnt = setmntent("/etc/mtab", "r");
    if (mnt == NULL) {
        ErrorF("setmntent failed");
        return;
    }

    while ((ent = getmntent(mnt)) != NULL) {
        BOOL sys = (winCheckMntOpt(ent, "user") != NULL);
        BOOL root = (strcmp(ent->mnt_dir, "/") == 0);
        BOOL tmp = (strcmp(ent->mnt_dir, "/tmp") == 0);

        if (sys) {
            if (root)
                curlevel = sys_root;
            else if (tmp)
                curlevel = sys_tmp;
            else
                continue;
        }
        else {
            if (root)
                curlevel = user_root;
            else if (tmp)
                curlevel = user_tmp;
            else
                continue;
        }

        if (curlevel <= level)
            continue;
        level = curlevel;

        if ((winCheckMntOpt(ent, "binary") == NULL) &&
            (winCheckMntOpt(ent, "binmode") == NULL))
            binary = FALSE;
        else
            binary = TRUE;
    }

    if (endmntent(mnt) != 1) {
        ErrorF("endmntent failed");
        return;
    }

#ifdef WINDBG
    if (!binary)
        winDebug("/tmp mounted in textmode\n");
#endif
}
#else
static void
winCheckMount(void)
{
}
#endif

#ifdef RELOCATE_PROJECTROOT
const char *
winGetBaseDir(void)
{
    static BOOL inited = FALSE;
    static char buffer[MAX_PATH];

    if (!inited) {
        char *fendptr;
        HMODULE module = GetModuleHandle(NULL);
        DWORD size = GetModuleFileName(module, buffer, sizeof(buffer));

        if (sizeof(buffer) > 0)
            buffer[sizeof(buffer) - 1] = 0;

        fendptr = buffer + size;
        while (fendptr > buffer) {
            if (*fendptr == '\\' || *fendptr == '/') {
                *fendptr = 0;
                break;
            }
            fendptr--;
        }
        inited = TRUE;
    }
    return buffer;
}
#endif

static void
winFixupPaths(void)
{
    BOOL changed_fontpath = FALSE;
    MessageType font_from = X_DEFAULT;

#ifdef RELOCATE_PROJECTROOT
    const char *basedir = winGetBaseDir();
    size_t basedirlen = strlen(basedir);
#endif

#ifdef READ_FONTDIRS
    {
        /* Open fontpath configuration file */
#if defined WIN32 && defined __MINGW32__
qsdf qsdf qsdf qsdf
                static Bool once = False;
        char buffer[MAX_PATH];
        snprintf(buffer, sizeof(buffer), "%s\\font-dirs", basedir);
        buffer[sizeof(buffer)-1] = 0;
        FILE *fontdirs = fopen(buffer, "rt");
        if (once) fontdirs = NULL;
        else once = True;
#else
qsdfqsdf qsdf qsdf
        FILE *fontdirs = fopen(ETCX11DIR "/font-dirs", "rt");
#endif
        if (fontdirs != NULL) {
            char buffer[256];
            int needs_sep = TRUE;
            int comment_block = FALSE;

            /* get default fontpath */
            char *fontpath = strdup(defaultFontPath);
            size_t size = strlen(fontpath);

            /* read all lines */
            while (!feof(fontdirs)) {
                size_t blen;
                char *hashchar;
                char *str;
                int has_eol = FALSE;

                /* read one line */
                str = fgets(buffer, sizeof(buffer), fontdirs);
                if (str == NULL)        /* stop on error or eof */
                    break;

                if (strchr(str, '\n') != NULL)
                    has_eol = TRUE;

                /* check if block is continued comment */
                if (comment_block) {
                    /* ignore all input */
                    *str = 0;
                    blen = 0;
                    if (has_eol)        /* check if line ended in this block */
                        comment_block = FALSE;
                }
                else {
                    /* find comment character. ignore all trailing input */
                    hashchar = strchr(str, '#');
                    if (hashchar != NULL) {
                        *hashchar = 0;
                        if (!has_eol)   /* mark next block as continued comment */
                            comment_block = TRUE;
                    }
                }

                /* strip whitespaces from beginning */
                while (*str == ' ' || *str == '\t')
                    str++;

                /* get size, strip whitespaces from end */
                blen = strlen(str);
                while (blen > 0 && (str[blen - 1] == ' ' ||
                                    str[blen - 1] == '\t' ||
                                    str[blen - 1] == '\n')) {
                    str[--blen] = 0;
                }

                /* still something left to add? */
                if (blen > 0) {
                    size_t newsize = size + blen;

                    /* reserve one character more for ',' */
                    if (needs_sep)
                        newsize++;

                    /* allocate memory */
                    if (fontpath == NULL)
                        fontpath = malloc(newsize + 1);
                    else
                        fontpath = realloc(fontpath, newsize + 1);

                    /* add separator */
                    if (needs_sep) {
                        fontpath[size] = ',';
                        size++;
                        needs_sep = FALSE;
                    }

                    /* mark next line as new entry */
                    if (has_eol)
                        needs_sep = TRUE;

                    /* add block */
                    strncpy(fontpath + size, str, blen);
                    fontpath[newsize] = 0;
                    size = newsize;
                }
            }

            /* cleanup */
            fclose(fontdirs);
            defaultFontPath = strdup(fontpath);
            free(fontpath);
            changed_fontpath = TRUE;
            font_from = X_CONFIG;
        }
    }
#endif                          /* READ_FONTDIRS */
#ifdef RELOCATE_PROJECTROOT
    {
        const char *libx11dir = PROJECTROOT "/lib/X11";
        size_t libx11dir_len = strlen(libx11dir);
        char *newfp = NULL;
        size_t newfp_len = 0;
        const char *endptr, *ptr, *oldptr = defaultFontPath;

        endptr = oldptr + strlen(oldptr);
        ptr = strchr(oldptr, ',');
        if (ptr == NULL)
            ptr = endptr;
        while (ptr != NULL) {
            size_t oldfp_len = (ptr - oldptr);
            size_t newsize = oldfp_len;
            char *newpath = malloc(newsize + 1);

            strncpy(newpath, oldptr, newsize);
            newpath[newsize] = 0;

            if (strncmp(libx11dir, newpath, libx11dir_len) == 0) {
                char *compose;

                newsize = newsize - libx11dir_len + basedirlen;
                compose = malloc(newsize + 1);
                strcpy(compose, basedir);
                strncat(compose, newpath + libx11dir_len, newsize - basedirlen);
                compose[newsize] = 0;
                free(newpath);
                newpath = compose;
            }

            oldfp_len = newfp_len;
            if (oldfp_len > 0)
                newfp_len++;    /* space for separator */
            newfp_len += newsize;

            if (newfp == NULL)
                newfp = malloc(newfp_len + 1);
            else
                newfp = realloc(newfp, newfp_len + 1);

            if (oldfp_len > 0) {
                strcpy(newfp + oldfp_len, ",");
                oldfp_len++;
            }
            strcpy(newfp + oldfp_len, newpath);

            free(newpath);

            if (*ptr == 0) {
                oldptr = ptr;
                ptr = NULL;
            }
            else {
                oldptr = ptr + 1;
                ptr = strchr(oldptr, ',');
                if (ptr == NULL)
                    ptr = endptr;
            }
        }

        defaultFontPath = strdup(newfp);
        free(newfp);
        changed_fontpath = TRUE;
    }
#endif                          /* RELOCATE_PROJECTROOT */
    if (changed_fontpath)
        winDebug ("FontPath set to \"%s\"\n", defaultFontPath);

#ifdef RELOCATE_PROJECTROOT
    if (getenv("XKEYSYMDB") == NULL) {
        char buffer[MAX_PATH];

        snprintf(buffer, sizeof(buffer), "XKEYSYMDB=%s\\XKeysymDB", basedir);
        buffer[sizeof(buffer) - 1] = 0;
        putenv(buffer);
    }
    if (getenv("XERRORDB") == NULL) {
        char buffer[MAX_PATH];

        snprintf(buffer, sizeof(buffer), "XERRORDB=%s\\XErrorDB", basedir);
        buffer[sizeof(buffer) - 1] = 0;
        putenv(buffer);
    }
    if (getenv("XLOCALEDIR") == NULL) {
        char buffer[MAX_PATH];

        snprintf(buffer, sizeof(buffer), "XLOCALEDIR=%s\\locale", basedir);
        buffer[sizeof(buffer) - 1] = 0;
        putenv(buffer);
    }
    if (getenv("XHOSTPREFIX") == NULL) {
        char buffer[MAX_PATH];
        snprintf(buffer, sizeof(buffer), "XHOSTPREFIX=%s\\X",
                basedir);
        buffer[sizeof(buffer)-1] = 0;
        putenv(buffer);
    }
    if (getenv("HOME") == NULL) {
        char buffer[MAX_PATH + 5];

        strncpy(buffer, "HOME=", 5);

        /* query appdata directory */
        if (SHGetFolderPathA
            (NULL, CSIDL_APPDATA | CSIDL_FLAG_CREATE, NULL, 0,
             buffer + 5) == 0) {
            putenv(buffer);
        }
        else {
            ErrorF ("Can not determine HOME directory\n");
        }
    }
    if (!g_fLogFileChanged) {
        static char buffer[MAX_PATH];
        DWORD size = GetTempPath(sizeof(buffer), buffer);

        if (size && size < sizeof(buffer)) {
            snprintf(buffer + size, sizeof(buffer) - size,
                    "VCXSrv.%s.log", display); 
            buffer[sizeof(buffer) - 1] = 0;
            g_pszLogFile = buffer;
            GetLongPathName(buffer, buffer, MAX_PATH);
            winDebug ("Logfile set to \"%s\"\n", g_pszLogFile);
        }
    }
    {
        static char xkbbasedir[MAX_PATH];

        snprintf(xkbbasedir, sizeof(xkbbasedir), "%s\\xkbdata", basedir);
        if (sizeof(xkbbasedir) > 0)
            xkbbasedir[sizeof(xkbbasedir) - 1] = 0;
        XkbBaseDirectory = xkbbasedir;
        XkbBinDirectory = basedir;
    }
#endif                          /* RELOCATE_PROJECTROOT */
}

void
OsVendorPreInit(int argc, char *argv[])
{
    winFixupPaths();

#ifdef DDXOSVERRORF
    if (!OsVendorVErrorFProc)
        OsVendorVErrorFProc = OsVendorVErrorF;
#endif

    if (!g_fLogInited) {
        /* keep this order. If LogInit fails it calls Abort which then calls
         * ddxGiveUp where LogInit is called again and creates an infinite 
         * recursion. If we set g_fLogInited to TRUE before the init we 
         * avoid the second call 
         */
        g_fLogInited = TRUE;
        g_pszLogFile = LogInit(g_pszLogFile, NULL);
    }
    LogSetParameter(XLOG_FLUSH, 1);
    LogSetParameter(XLOG_VERBOSITY, g_iLogVerbose);
    LogSetParameter(XLOG_FILE_VERBOSITY, g_iLogVerbose);

    /* Log the command line */
    winLogCommandLine(argc, argv);

}

void
OsVendorInit(void)
{
    /* Re-initialize global variables on server reset */
    winInitializeGlobals();

    /* Log the version information */
    if (serverGeneration == 1)
        winLogVersionInfo();

    winCheckMount();

    /* Add a default screen if no screens were specified */
    if (g_iNumScreens == 0) {
        winDebug("OsVendorInit - Creating default screen 0\n");

        /*
         * We need to initialize the default screen 0 if no -screen
         * arguments were processed.
         *
         * Add a screen 0 using the defaults set by winInitializeDefaultScreens()
         * and any additional default screen parameters given
         */
        winInitializeScreens(1);

        /* We have to flag this as an explicit screen, even though it isn't */
        g_ScreenInfo[0].fExplicitScreen = TRUE;
    }

    /* Work out what the default emulate3buttons setting should be, and apply
       it if nothing was explicitly specified */
    {
        int mouseButtons = GetSystemMetrics(SM_CMOUSEBUTTONS);
        int j;

        for (j = 0; j < g_iNumScreens; j++) {
            if (g_ScreenInfo[j].iE3BTimeout == WIN_E3B_DEFAULT) {
                if (mouseButtons < 3) {
                    static Bool reportOnce = TRUE;

                    g_ScreenInfo[j].iE3BTimeout = WIN_DEFAULT_E3B_TIME;
                    if (reportOnce) {
                        reportOnce = FALSE;
                        winDebug("Windows reports only %d mouse buttons, defaulting to -emulate3buttons\n",
                               mouseButtons);
                    }
                }
                else {
                    g_ScreenInfo[j].iE3BTimeout = WIN_E3B_OFF;
                }
            }
        }
    }
}

static void
winUseMsg(void)
{
    ErrorF("\n");
    ErrorF("\n");
    ErrorF(EXECUTABLE_NAME " Device Dependent Usage:\n");
    ErrorF("\n");

#ifdef XWIN_CLIPBOARD
    ErrorF("-[no]clipboard\n"
           "\tEnable [disable] the clipboard integration. Default is enabled.\n");
  ErrorF ("-[no]clipboardprimary\n"
	  "\t[Do not] map the PRIMARY selection to the windows clipboard.\n"
          "\tThe CLIPBOARD selection is always mapped if -clipboard is enabled.\n"
          "\tDefault is mapped.\n");
#endif

    ErrorF("-clipupdates num_boxes\n"
           "\tUse a clipping region to constrain shadow update blits to\n"
           "\tthe updated region when num_boxes, or more, are in the\n"
           "\tupdated region.\n");

#ifdef XWIN_XF86CONFIG
    ErrorF("-config\n" "\tSpecify a configuration file.\n");

    ErrorF("-configdir\n" "\tSpecify a configuration directory.\n");
#endif

    ErrorF("-depth bits_per_pixel\n"
           "\tSpecify an optional bitdepth to use in fullscreen mode\n"
           "\twith a DirectDraw engine.\n");

    ErrorF("-[no]emulate3buttons [timeout]\n"
           "\tEmulate 3 button mouse with an optional timeout in\n"
           "\tmilliseconds.\n");

#ifdef XWIN_EMULATEPSEUDO
    ErrorF("-emulatepseudo\n"
           "\tCreate a depth 8 PseudoColor visual when running in\n"
           "\tdepths 15, 16, 24, or 32, collectively known as TrueColor\n"
           "\tdepths.  The PseudoColor visual does not have correct colors,\n"
           "\tand it may crash, but it at least allows you to run your\n"
           "\tapplication in TrueColor modes.\n");
#endif

    ErrorF("-engine engine_type_id\n"
           "\tOverride the server's automatically selected engine type:\n"
           "\t\t1 - Shadow GDI\n"
           "\t\t2 - Shadow DirectDraw\n"
           "\t\t4 - Shadow DirectDraw4 Non-Locking\n"
#ifdef XWIN_PRIMARYFB
           "\t\t8 - Primary DirectDraw - obsolete\n"
#endif
#ifdef XWIN_NATIVEGDI
           "\t\t16 - Native GDI - experimental\n"
#endif
        );

    ErrorF("-fullscreen\n" "\tRun the server in fullscreen mode.\n");

    ErrorF("-hostintitle\n"
           "\tIn multiwindow mode, add remote host names to window titles.\n");

    ErrorF("-ignoreinput\n" "\tIgnore keyboard and mouse input.\n");

#ifdef XWIN_MULTIWINDOWINTWM
    ErrorF("-internalwm\n" "\tRun the internal window manager.\n");
#endif

#ifdef XWIN_XF86CONFIG
    ErrorF("-keyboard\n"
           "\tSpecify a keyboard device from the configuration file.\n");
#endif

    ErrorF("-[no]keyhook\n"
           "\tGrab special Windows keypresses like Alt-Tab or the Menu "
           "key.\n");

    ErrorF("-lesspointer\n"
           "\tHide the windows mouse pointer when it is over any\n"
           "\t" EXECUTABLE_NAME
           " window.  This prevents ghost cursors appearing when\n"
           "\tthe Windows cursor is drawn on top of the X cursor\n");

    ErrorF("-logfile filename\n" "\tWrite log messages to <filename>.\n");

    ErrorF("-logverbose verbosity\n"
           "\tSet the verbosity of log messages. [NOTE: Only a few messages\n"
           "\trespect the settings yet]\n"
           "\t\t0 - only print fatal error.\n"
           "\t\t1 - print additional configuration information.\n"
           "\t\t2 - print additional runtime information [default].\n"
           "\t\t3 - print debugging and tracing information.\n");

    ErrorF("-[no]multimonitors or -[no]multiplemonitors\n"
           "\tUse the entire virtual screen if multiple\n"
           "\tmonitors are present.\n");

#ifdef XWIN_MULTIWINDOW
    ErrorF("-multiwindow\n" "\tRun the server in multi-window mode.\n");
#endif

#ifdef XWIN_MULTIWINDOWEXTWM
    ErrorF("-mwextwm\n"
           "\tRun the server in multi-window external window manager mode.\n");
#endif

    ErrorF("-nodecoration\n"
           "\tDo not draw a window border, title bar, etc.  Windowed\n"
           "\tmode only.\n");

#ifdef XWIN_CLIPBOARD
    ErrorF("-nounicodeclipboard\n"
           "\tDo not use Unicode clipboard even if on a NT-based platform.\n");
#endif

    ErrorF("-refresh rate_in_Hz\n"
           "\tSpecify an optional refresh rate to use in fullscreen mode\n"
           "\twith a DirectDraw engine.\n");

    ErrorF("-resize=none|scrollbars|randr"
           "\tIn windowed mode, [don't] allow resizing of the window. 'scrollbars'\n"
           "\tmode gives the window scrollbars as needed, 'randr' mode uses the RANR\n"
           "\textension to resize the X screen.  'randr' is the default.\n");

    ErrorF("-rootless\n" "\tRun the server in rootless mode.\n");

    ErrorF("-screen scr_num [width height [x y] | [[WxH[+X+Y]][@m]] ]\n"
           "\tEnable screen scr_num and optionally specify a width and\n"
           "\theight and initial position for that screen. Additionally\n"
           "\ta monitor number can be specified to start the server on,\n"
           "\tat which point, all coordinates become relative to that\n"
           "\tmonitor. Examples:\n"
           "\t -screen 0 800x600+100+100@2 ; 2nd monitor offset 100,100 size 800x600\n"
           "\t -screen 0 1024x768@3        ; 3rd monitor size 1024x768\n"
           "\t -screen 0 @1 ; on 1st monitor using its full resolution (the default)\n");

    ErrorF("-silent-dup-error\n"
           "\tIf another instance of " EXECUTABLE_NAME
           " with the same display number is running\n"
           "\texit silently and don't display any error message.\n");

    ErrorF("-swcursor\n"
           "\tDisable the usage of the Windows cursor and use the X11 software\n"
           "\tcursor instead.\n");

    ErrorF("-[no]trayicon\n"
           "\tDo not create a tray icon.  Default is to create one\n"
           "\ticon per screen.  You can globally disable tray icons with\n"
           "\t-notrayicon, then enable it for specific screens with\n"
           "\t-trayicon for those screens.\n");

    ErrorF("-[no]unixkill\n" "\tCtrl+Alt+Backspace exits the X Server.\n");

    ErrorF("-[no]wgl\n"
           "\tEnable the GLX extension to use the native Windows WGL interface for hardware-accelerated OpenGL\n");

    ErrorF("-swrastwgl\n"
           "\tEnable the GLX extension to use the native Windows WGL interface based on the swrast interface for accelerated OpenGL\n");

    ErrorF("-[no]winkill\n" "\tAlt+F4 exits the X Server.\n");

    ErrorF("-xkblayout XKBLayout\n"
           "\tEquivalent to XKBLayout in XF86Config files.\n"
           "\tFor example: -xkblayout de\n");

    ErrorF("-xkbmodel XKBModel\n"
           "\tEquivalent to XKBModel in XF86Config files.\n");

    ErrorF("-xkboptions XKBOptions\n"
           "\tEquivalent to XKBOptions in XF86Config files.\n");

    ErrorF("-xkbrules XKBRules\n"
           "\tEquivalent to XKBRules in XF86Config files.\n");

    ErrorF("-xkbvariant XKBVariant\n"
           "\tEquivalent to XKBVariant in XF86Config files.\n"
           "\tFor example: -xkbvariant nodeadkeys\n");
}

/* See Porting Layer Definition - p. 57 */
void
ddxUseMsg(void)
{
    /* Set a flag so that FatalError won't give duplicate warning message */
    g_fSilentFatalError = TRUE;

    winUseMsg();

    /* Log file will not be opened for UseMsg unless we open it now */
    if (!g_fLogInited) {
        g_pszLogFile = LogInit(g_pszLogFile, NULL);
        g_fLogInited = TRUE;
    }
    LogClose(EXIT_NO_ERROR);

    /* Notify user where UseMsg text can be found. */
    if (!g_fNoHelpMessageBox)
        winMessageBoxF("The " PROJECT_NAME " help text has been printed to "
                       "%s.\n"
                       "Please open %s to read the help text.\n",
                       MB_ICONINFORMATION, g_pszLogFile, g_pszLogFile);
}

/* See Porting Layer Definition - p. 20 */
/*
 * Do any global initialization, then initialize each screen.
 * 
 * NOTE: We use ddxProcessArgument, so we don't need to touch argc and argv
 */

void
InitOutput(ScreenInfo * pScreenInfo, int argc, char *argv[])
{
    int i;

    if (serverGeneration == 1)
        XwinExtensionInit();

    winDebug("InitOutput\n");

    /* Validate command-line arguments */
    if (serverGeneration == 1 && !winValidateArgs()) {
        FatalError("InitOutput - Invalid command-line arguments found.  "
                   "Exiting.\n");
    }

    /* Check for duplicate invocation on same display number. */
    if (serverGeneration == 1 && !winCheckDisplayNumber()) {
        if (g_fSilentDupError)
            g_fSilentFatalError = TRUE;
        FatalError("InitOutput - Duplicate invocation on display "
                   "number: %s.  Exiting.\n", display);
    }

#ifdef XWIN_XF86CONFIG
    /* Try to read the xorg.conf-style configuration file */
    if (!winReadConfigfile())
        ErrorF ("InitOutput - Error reading config file\n");
#else
    winConfigFiles();
#endif

    /* Load preferences from XWinrc file */
    LoadPreferences();

    /* Setup global screen info parameters */
    pScreenInfo->imageByteOrder = IMAGE_BYTE_ORDER;
    pScreenInfo->bitmapScanlinePad = BITMAP_SCANLINE_PAD;
    pScreenInfo->bitmapScanlineUnit = BITMAP_SCANLINE_UNIT;
    pScreenInfo->bitmapBitOrder = BITMAP_BIT_ORDER;
    pScreenInfo->numPixmapFormats = NUMFORMATS;

    /* Describe how we want common pixmap formats padded */
    for (i = 0; i < NUMFORMATS; i++) {
        pScreenInfo->formats[i] = g_PixmapFormats[i];
    }

    /* Load pointers to DirectDraw functions */
    winGetDDProcAddresses();

    /* Detect supported engines */
    winDetectSupportedEngines();
#ifdef XWIN_MULTIWINDOW
    /* Load libraries for taskbar grouping */
    winPropertyStoreInit();
#endif

    /* Store the instance handle */
    g_hInstance = GetModuleHandle(NULL);

    /* Create the messaging window */
    if (serverGeneration == 1)
        winCreateMsgWindowThread();

    /* Initialize each screen */
    for (i = 0; i < g_iNumScreens; ++i) {
        /* Initialize the screen */
        if (-1 == AddScreen(winScreenInit, argc, argv)) {
            FatalError("InitOutput - Couldn't add screen %d", i);
        }
    }

#if defined(XWIN_CLIPBOARD) || defined(XWIN_MULTIWINDOW)

    /* Generate a cookie used by internal clients for authorization */
    if (g_fXdmcpEnabled || g_fAuthEnabled)
        winGenerateAuthorization();

    /* Perform some one time initialization */
    if (1 == serverGeneration) {
        /*
         * setlocale applies to all threads in the current process.
         * Apply locale specified in LANG environment variable.
         */
        if (!setlocale (LC_ALL, ""))
          {
            ErrorF ("setlocale failed.\n");
          }

        /* See if X supports the current locale */
        if (XSupportsLocale () == FALSE)
          {
            ErrorF ("Warning: Locale not supported by X, falling back to 'C' locale.\n");
            setlocale(LC_ALL, "C");
          }

    }
#endif

    winDebug("InitOutput - Returning.\n");
}

/*
 * winCheckDisplayNumber - Check if another instance of Cygwin/X is
 * already running on the same display number.  If no one exists,
 * make a mutex to prevent new instances from running on the same display.
 *
 * return FALSE if the display number is already used.
 */

static Bool
winCheckDisplayNumber(void)
{
    int nDisp;
    HANDLE mutex;
    char name[MAX_PATH];
    char *pszPrefix = '\0';
    OSVERSIONINFO osvi = { 0 };

    /* Check display range */
    nDisp = atoi(display);
    if (nDisp < 0 || nDisp > 59535) {
        ErrorF("winCheckDisplayNumber - Bad display number: %d\n", nDisp);
        return FALSE;
    }

    /* Set first character of mutex name to null */
    name[0] = '\0';

    /* Get operating system version information */
    osvi.dwOSVersionInfoSize = sizeof(osvi);
    GetVersionEx(&osvi);

    /* Want a mutex shared among all terminals on NT > 4.0 */
    if (osvi.dwPlatformId == VER_PLATFORM_WIN32_NT && osvi.dwMajorVersion >= 5) {
        pszPrefix = "Global\\";
    }

    /* Setup Cygwin/X specific part of name */
    snprintf(name, sizeof(name), "%sCYGWINX_DISPLAY:%d", pszPrefix, nDisp);

    /* Windows automatically releases the mutex when this process exits */
    mutex = CreateMutex(NULL, FALSE, name);
    if (!mutex) {
        LPVOID lpMsgBuf;

        /* Display a fancy error message */
        FormatMessage(FORMAT_MESSAGE_ALLOCATE_BUFFER |
                      FORMAT_MESSAGE_FROM_SYSTEM |
                      FORMAT_MESSAGE_IGNORE_INSERTS,
                      NULL,
                      GetLastError(),
                      MAKELANGID(LANG_NEUTRAL, SUBLANG_DEFAULT),
                      (LPTSTR) &lpMsgBuf, 0, NULL);
        ErrorF("winCheckDisplayNumber - CreateMutex failed: %s\n",
               (LPSTR) lpMsgBuf);
        LocalFree(lpMsgBuf);

        return FALSE;
    }
    if (GetLastError() == ERROR_ALREADY_EXISTS) {
        ErrorF("winCheckDisplayNumber - "
               "VCXsrv, Xming or Cygwin/X is already running on display %d\n", nDisp);
        return FALSE;
    }

    return TRUE;
}<|MERGE_RESOLUTION|>--- conflicted
+++ resolved
@@ -262,15 +262,7 @@
     PostQuitMessage(0);
 
     {
-<<<<<<< HEAD
-        int iReturn;
-
-        winDebug("ddxGiveUp - Releasing termination mutex\n");
-
-        iReturn = pthread_mutex_unlock(&g_pmTerminating);
-=======
         int iReturn = pthread_mutex_unlock(&g_pmTerminating);
->>>>>>> e0927d90
 
         winDebug("ddxGiveUp - Releasing termination mutex\n");
 
@@ -426,8 +418,7 @@
     {
         /* Open fontpath configuration file */
 #if defined WIN32 && defined __MINGW32__
-qsdf qsdf qsdf qsdf
-                static Bool once = False;
+        static Bool once = False;
         char buffer[MAX_PATH];
         snprintf(buffer, sizeof(buffer), "%s\\font-dirs", basedir);
         buffer[sizeof(buffer)-1] = 0;
@@ -435,7 +426,6 @@
         if (once) fontdirs = NULL;
         else once = True;
 #else
-qsdfqsdf qsdf qsdf
         FILE *fontdirs = fopen(ETCX11DIR "/font-dirs", "rt");
 #endif
         if (fontdirs != NULL) {
