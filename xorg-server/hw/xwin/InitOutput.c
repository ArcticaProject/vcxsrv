--- conflicted
+++ resolved
@@ -48,20 +48,10 @@
 #ifdef RELOCATE_PROJECTROOT
 #undef Status
 #include <shlobj.h>
-<<<<<<< HEAD
-typedef HRESULT  (__stdcall *  SHGETFOLDERPATHPROC)(
-    HWND hwndOwner,
-    int nFolder,
-    HANDLE hToken,
-    DWORD dwFlags,
-    LPSTR pszPath
-);
-=======
-typedef WINAPI HRESULT(*SHGETFOLDERPATHPROC) (HWND hwndOwner,
-                                              int nFolder,
-                                              HANDLE hToken,
-                                              DWORD dwFlags, LPTSTR pszPath);
->>>>>>> 0f834b91
+typedef HRESULT  (__stdcall *  SHGETFOLDERPATHPROC)(HWND hwndOwner,
+                                                    int nFolder,
+                                                    HANDLE hToken,
+                                                    DWORD dwFlags, LPTSTR pszPath);
 #endif
 
 /*
@@ -135,29 +125,11 @@
 static void
 winClipboardShutdown(void)
 {
-<<<<<<< HEAD
-  /* Close down clipboard resources */
-  if (g_fClipboard && g_fClipboardLaunched && g_fClipboardStarted)
-    {
-      /* Synchronously destroy the clipboard window */
-      if (g_hwndClipboard != NULL)
-	{
-	  g_fClipboardStarted=FALSE; /* This is to avoid dead-locls caused by the clipboard thread still doing some stuff */
-	  SendMessage (g_hwndClipboard, WM_DESTROY, 0, 0);
-	  /* NOTE: g_hwndClipboard is set to NULL in winclipboardthread.c */
-	}
-      else
-	return;
-      
-      /* Wait for the clipboard thread to exit */
-      pthread_join (g_ptClipboardProc, NULL);
-
-      winDebug ("winClipboardShutdown - Clipboard thread has exited.\n");
-=======
     /* Close down clipboard resources */
     if (g_fClipboard && g_fClipboardLaunched && g_fClipboardStarted) {
         /* Synchronously destroy the clipboard window */
         if (g_hwndClipboard != NULL) {
+	  g_fClipboardStarted=FALSE; /* This is to avoid dead-locls caused by the clipboard thread still doing some stuff */
             SendMessage(g_hwndClipboard, WM_DESTROY, 0, 0);
             /* NOTE: g_hwndClipboard is set to NULL in winclipboardthread.c */
         }
@@ -167,28 +139,11 @@
         /* Wait for the clipboard thread to exit */
         pthread_join(g_ptClipboardProc, NULL);
 
-        g_fClipboardLaunched = FALSE;
-        g_fClipboardStarted = FALSE;
-
         winDebug("winClipboardShutdown - Clipboard thread has exited.\n");
->>>>>>> 0f834b91
-    }
-}
-#endif
-
-<<<<<<< HEAD
-=======
-void
-ddxPushProviders(void)
-{
-#ifdef XWIN_GLX_WINDOWS
-    if (g_fNativeGl) {
-        /* install the native GL provider */
-        glxWinPushNativeProvider();
-    }
-#endif
-}
->>>>>>> 0f834b91
+    }
+}
+#endif
+
 
 #if defined(DDXBEFORERESET)
 /*
@@ -213,13 +168,7 @@
 {
     int i;
 
-<<<<<<< HEAD
-  winDebug ("ddxGiveUp\n");
-=======
-#if CYGDEBUG
     winDebug("ddxGiveUp\n");
-#endif
->>>>>>> 0f834b91
 
     /* Perform per-screen deinitialization */
     for (i = 0; i < g_iNumScreens; ++i) {
@@ -229,16 +178,11 @@
     }
 
 #ifdef XWIN_MULTIWINDOW
-<<<<<<< HEAD
   /* Unload libraries for taskbar grouping */
   winTaskbarDestroy ();
 
-  /* Notify the worker threads we're exiting */
-  winDeinitMultiWindowWM ();
-=======
     /* Notify the worker threads we're exiting */
     winDeinitMultiWindowWM();
->>>>>>> 0f834b91
 #endif
 
 #ifdef HAS_DEVWINDOWS
@@ -279,15 +223,8 @@
 void
 AbortDDX(enum ExitCode error)
 {
-<<<<<<< HEAD
-  winDebug ("AbortDDX\n");
-  ddxGiveUp (error);
-=======
-#if CYGDEBUG
     winDebug("AbortDDX\n");
-#endif
     ddxGiveUp(error);
->>>>>>> 0f834b91
 }
 
 #ifdef __CYGWIN__
@@ -369,32 +306,10 @@
         return;
     }
 
-<<<<<<< HEAD
-    if (curlevel <= level)
-      continue;
-    level = curlevel;
-
-    if ((winCheckMntOpt(ent, "binary") == NULL) &&
-        (winCheckMntOpt(ent, "binmode") == NULL))
-      binary = FALSE;
-    else
-      binary = TRUE;
-  }
-    
-  if (endmntent(mnt) != 1)
-  {
-    ErrorF("endmntent failed");
-    return;
-  }
-  
 #ifdef WINDBG
-  if (!binary) 
-    winDebug("/tmp mounted in textmode\n");
-#endif
-=======
     if (!binary)
-        winMsg(X_WARNING, "/tmp mounted in textmode\n");
->>>>>>> 0f834b91
+        winDebug("/tmp mounted in textmode\n");
+#endif
 }
 #else
 static void
@@ -456,14 +371,8 @@
         else once = True;
 #else
         FILE *fontdirs = fopen(ETCX11DIR "/font-dirs", "rt");
-<<<<<<< HEAD
-#endif
-        if (fontdirs != NULL)
-        {
-=======
-
+#endif
         if (fontdirs != NULL) {
->>>>>>> 0f834b91
             char buffer[256];
             int needs_sep = TRUE;
             int comment_block = FALSE;
@@ -626,11 +535,7 @@
     }
 #endif                          /* RELOCATE_PROJECTROOT */
     if (changed_fontpath)
-<<<<<<< HEAD
         winDebug ("FontPath set to \"%s\"\n", defaultFontPath);
-=======
-        winMsg(font_from, "FontPath set to \"%s\"\n", defaultFontPath);
->>>>>>> 0f834b91
 
 #ifdef RELOCATE_PROJECTROOT
     if (getenv("XKEYSYMDB") == NULL) {
@@ -654,20 +559,14 @@
         buffer[sizeof(buffer) - 1] = 0;
         putenv(buffer);
     }
-<<<<<<< HEAD
-    if (getenv("XHOSTPREFIX") == NULL)
-    {
+    if (getenv("XHOSTPREFIX") == NULL) {
         char buffer[MAX_PATH];
         snprintf(buffer, sizeof(buffer), "XHOSTPREFIX=%s\\X",
                 basedir);
         buffer[sizeof(buffer)-1] = 0;
         putenv(buffer);
     }
-    if (getenv("HOME") == NULL)
-    {
-=======
     if (getenv("HOME") == NULL) {
->>>>>>> 0f834b91
         char buffer[MAX_PATH + 5];
 
         strncpy(buffer, "HOME=", 5);
@@ -677,38 +576,22 @@
             (NULL, CSIDL_APPDATA | CSIDL_FLAG_CREATE, NULL, 0,
              buffer + 5) == 0) {
             putenv(buffer);
-<<<<<<< HEAD
-        } else
-        {
-            ErrorF ("Can not determine HOME directory\n");
-=======
         }
         else {
-            winMsg(X_ERROR, "Can not determine HOME directory\n");
->>>>>>> 0f834b91
+            ErrorF ("Can not determine HOME directory\n");
         }
     }
     if (!g_fLogFileChanged) {
         static char buffer[MAX_PATH];
         DWORD size = GetTempPath(sizeof(buffer), buffer);
-<<<<<<< HEAD
-        if (size && size < sizeof(buffer))
-        {
-            snprintf(buffer + size, sizeof(buffer) - size, 
+
+        if (size && size < sizeof(buffer)) {
+            snprintf(buffer + size, sizeof(buffer) - size,
                     "VCXSrv.%s.log", display); 
-            buffer[sizeof(buffer)-1] = 0;
+            buffer[sizeof(buffer) - 1] = 0;
             g_pszLogFile = buffer;
             GetLongPathName(buffer, buffer, MAX_PATH);
             winDebug ("Logfile set to \"%s\"\n", g_pszLogFile);
-=======
-
-        if (size && size < sizeof(buffer)) {
-            snprintf(buffer + size, sizeof(buffer) - size,
-                     "XWin.%s.log", display);
-            buffer[sizeof(buffer) - 1] = 0;
-            g_pszLogFile = buffer;
-            winMsg(X_DEFAULT, "Logfile set to \"%s\"\n", g_pszLogFile);
->>>>>>> 0f834b91
         }
     }
     {
@@ -772,35 +655,6 @@
         g_ScreenInfo[0].fExplicitScreen = TRUE;
     }
 
-<<<<<<< HEAD
-  /* Work out what the default emulate3buttons setting should be, and apply
-     it if nothing was explicitly specified */
-  {
-    int mouseButtons = GetSystemMetrics(SM_CMOUSEBUTTONS);
-    int j;
-
-    for (j = 0; j < g_iNumScreens; j++)
-      {
-        if (g_ScreenInfo[j].iE3BTimeout == WIN_E3B_DEFAULT)
-          {
-            if (mouseButtons < 3)
-              {
-                static Bool reportOnce = TRUE;
-                g_ScreenInfo[j].iE3BTimeout = WIN_DEFAULT_E3B_TIME;
-                if (reportOnce)
-                  {
-                    reportOnce = FALSE;
-                    winDebug("Windows reports only %d mouse buttons, defaulting to -emulate3buttons\n", mouseButtons);
-                  }
-              }
-            else
-              {
-                g_ScreenInfo[j].iE3BTimeout = WIN_E3B_OFF;
-              }
-          }
-      }
-  }
-=======
     /* Work out what the default emulate3buttons setting should be, and apply
        it if nothing was explicitly specified */
     {
@@ -815,8 +669,7 @@
                     g_ScreenInfo[j].iE3BTimeout = WIN_DEFAULT_E3B_TIME;
                     if (reportOnce) {
                         reportOnce = FALSE;
-                        winMsg(X_PROBED,
-                               "Windows reports only %d mouse buttons, defaulting to -emulate3buttons\n",
+                        winDebug("Windows reports only %d mouse buttons, defaulting to -emulate3buttons\n",
                                mouseButtons);
                     }
                 }
@@ -826,7 +679,6 @@
             }
         }
     }
->>>>>>> 0f834b91
 }
 
 
@@ -839,17 +691,12 @@
     ErrorF("\n");
 
 #ifdef XWIN_CLIPBOARD
-<<<<<<< HEAD
-  ErrorF ("-[no]clipboard\n"
-	  "\tEnable [disable] the clipboard integration. Default is enabled.\n");
+    ErrorF("-[no]clipboard\n"
+           "\tEnable [disable] the clipboard integration. Default is enabled.\n");
   ErrorF ("-[no]clipboardprimary\n"
 	  "\t[Do not] map the PRIMARY selection to the windows clipboard.\n"
           "\tThe CLIPBOARD selection is always mapped if -clipboard is enabled.\n"
           "\tDefault is mapped.\n");
-=======
-    ErrorF("-[no]clipboard\n"
-           "\tEnable [disable] the clipboard integration. Default is enabled.\n");
->>>>>>> 0f834b91
 #endif
 
     ErrorF("-clipupdates num_boxes\n"
@@ -897,14 +744,8 @@
 
     ErrorF("-ignoreinput\n" "\tIgnore keyboard and mouse input.\n");
 
-<<<<<<< HEAD
 #ifdef XWIN_MULTIWINDOWINTWM
-  ErrorF ("-internalwm\n"
-	  "\tRun the internal window manager.\n");
-=======
-#ifdef XWIN_MULTIWINDOWEXTWM
     ErrorF("-internalwm\n" "\tRun the internal window manager.\n");
->>>>>>> 0f834b91
 #endif
 
 #ifdef XWIN_XF86CONFIG
@@ -954,52 +795,6 @@
            "\tDo not use Unicode clipboard even if on a NT-based platform.\n");
 #endif
 
-<<<<<<< HEAD
-  ErrorF ("-refresh rate_in_Hz\n"
-	  "\tSpecify an optional refresh rate to use in fullscreen mode\n"
-	  "\twith a DirectDraw engine.\n");
-
-  ErrorF ("-resize=none|scrollbars|randr"
-	  "\tIn windowed mode, [don't] allow resizing of the window. 'scrollbars'\n"
-	  "\tmode gives the window scrollbars as needed, 'randr' mode uses the RANR\n"
-	  "\textension to resize the X screen.  'randr' is the default.\n");
-
-  ErrorF ("-rootless\n"
-	  "\tRun the server in rootless mode.\n");
-
-  ErrorF ("-screen scr_num [width height [x y] | [[WxH[+X+Y]][@m]] ]\n"
-	  "\tEnable screen scr_num and optionally specify a width and\n"
-	  "\theight and initial position for that screen. Additionally\n"
-	  "\ta monitor number can be specified to start the server on,\n"
-	  "\tat which point, all coordinates become relative to that\n"
-	  "\tmonitor. Examples:\n"
-	  "\t -screen 0 800x600+100+100@2 ; 2nd monitor offset 100,100 size 800x600\n"
-	  "\t -screen 0 1024x768@3        ; 3rd monitor size 1024x768\n"
-	  "\t -screen 0 @1 ; on 1st monitor using its full resolution (the default)\n");
-
-  ErrorF ("-silent-dup-error\n"
-	  "\tIf another instance of " EXECUTABLE_NAME " with the same display number is running\n"
-	  "\texit silently and don't display any error message.\n");
-
-  ErrorF ("-swcursor\n"
-	  "\tDisable the usage of the Windows cursor and use the X11 software\n"
-	  "\tcursor instead.\n");
-
-  ErrorF ("-[no]trayicon\n"
-          "\tDo not create a tray icon.  Default is to create one\n"
-	  "\ticon per screen.  You can globally disable tray icons with\n"
-	  "\t-notrayicon, then enable it for specific screens with\n"
-	  "\t-trayicon for those screens.\n");
-
-  ErrorF ("-[no]unixkill\n"
-          "\tCtrl+Alt+Backspace exits the X Server.\n");
-
-  ErrorF ("-[no]wgl\n"
-	  "\tEnable the GLX extension to use the native Windows WGL interface for accelerated OpenGL\n");
-
-  ErrorF ("-swrastwgl\n"
-	  "\tEnable the GLX extension to use the native Windows WGL interface based on the swrast interface for accelerated OpenGL\n");
-=======
     ErrorF("-refresh rate_in_Hz\n"
            "\tSpecify an optional refresh rate to use in fullscreen mode\n"
            "\twith a DirectDraw engine.\n");
@@ -1007,7 +802,7 @@
     ErrorF("-resize=none|scrollbars|randr"
            "\tIn windowed mode, [don't] allow resizing of the window. 'scrollbars'\n"
            "\tmode gives the window scrollbars as needed, 'randr' mode uses the RANR\n"
-           "\textension to resize the X screen.\n");
+	         "\textension to resize the X screen.  'randr' is the default.\n");
 
     ErrorF("-rootless\n" "\tRun the server in rootless mode.\n");
 
@@ -1038,11 +833,11 @@
 
     ErrorF("-[no]unixkill\n" "\tCtrl+Alt+Backspace exits the X Server.\n");
 
-#ifdef XWIN_GLX_WINDOWS
     ErrorF("-[no]wgl\n"
            "\tEnable the GLX extension to use the native Windows WGL interface for accelerated OpenGL\n");
-#endif
->>>>>>> 0f834b91
+
+  ErrorF ("-swrastwgl\n"
+	  "\tEnable the GLX extension to use the native Windows WGL interface based on the swrast interface for accelerated OpenGL\n");
 
     ErrorF("-[no]winkill\n" "\tAlt+F4 exits the X Server.\n");
 
@@ -1103,13 +898,7 @@
     /* Log the command line */
     winLogCommandLine(argc, argv);
 
-<<<<<<< HEAD
-  winDebug ("InitOutput\n");
-=======
-#if CYGDEBUG
     winDebug("InitOutput\n");
-#endif
->>>>>>> 0f834b91
 
     /* Validate command-line arguments */
     if (serverGeneration == 1 && !winValidateArgs()) {
@@ -1126,22 +915,11 @@
     }
 
 #ifdef XWIN_XF86CONFIG
-<<<<<<< HEAD
-  /* Try to read the xorg.conf-style configuration file */
-  if (!winReadConfigfile ())
-    ErrorF ("InitOutput - Error reading config file\n");
-#else
-  winConfigFiles ();
-=======
     /* Try to read the xorg.conf-style configuration file */
     if (!winReadConfigfile())
-        winErrorFVerb(1, "InitOutput - Error reading config file\n");
+        ErrorF ("InitOutput - Error reading config file\n");
 #else
-    winMsg(X_INFO, "xorg.conf is not supported\n");
-    winMsg(X_INFO, "See http://x.cygwin.com/docs/faq/cygwin-x-faq.html "
-           "for more information\n");
     winConfigFiles();
->>>>>>> 0f834b91
 #endif
 
     /* Load preferences from XWinrc file */
@@ -1162,18 +940,13 @@
     /* Load pointers to DirectDraw functions */
     winGetDDProcAddresses();
 
-<<<<<<< HEAD
+    /* Detect supported engines */
+    winDetectSupportedEngines();
+
 #ifdef XWIN_MULTIWINDOW
   /* Load libraries for taskbar grouping */
   winTaskbarInit ();
 #endif
-
-  /* Store the instance handle */
-  g_hInstance = GetModuleHandle (NULL);
-=======
-    /* Detect supported engines */
-    winDetectSupportedEngines();
->>>>>>> 0f834b91
 
     /* Store the instance handle */
     g_hInstance = GetModuleHandle(NULL);
@@ -1188,35 +961,6 @@
 
 #if defined(XWIN_CLIPBOARD) || defined(XWIN_MULTIWINDOW)
 
-<<<<<<< HEAD
-  /* Generate a cookie used by internal clients for authorization */
-  if (g_fXdmcpEnabled || g_fAuthEnabled)
-    winGenerateAuthorization ();
-
-  /* Perform some one time initialization */
-  if (1 == serverGeneration)
-    {
-      /*
-       * setlocale applies to all threads in the current process.
-       * Apply locale specified in LANG environment variable.
-       */
-      if (!setlocale (LC_ALL, ""))
-        {
-          ErrorF ("setlocale failed.\n");
-        }
-
-      /* See if X supports the current locale */
-      if (XSupportsLocale () == FALSE)
-        {
-          ErrorF ("Warning: Locale not supported by X, falling back to 'C' locale.\n");
-          setlocale(LC_ALL, "C");
-        }
-
-    }
-#endif
-
-  winDebug ("InitOutput - Returning.\n");
-=======
     /* Generate a cookie used by internal clients for authorization */
     if (g_fXdmcpEnabled || g_fAuthEnabled)
         winGenerateAuthorization();
@@ -1227,14 +971,22 @@
          * setlocale applies to all threads in the current process.
          * Apply locale specified in LANG environment variable.
          */
-        setlocale(LC_ALL, "");
-    }
-#endif
-
-#if CYGDEBUG || YES
+        if (!setlocale (LC_ALL, ""))
+          {
+            ErrorF ("setlocale failed.\n");
+          }
+
+        /* See if X supports the current locale */
+        if (XSupportsLocale () == FALSE)
+          {
+            ErrorF ("Warning: Locale not supported by X, falling back to 'C' locale.\n");
+            setlocale(LC_ALL, "C");
+          }
+
+    }
+#endif
+
     winDebug("InitOutput - Returning.\n");
-#endif
->>>>>>> 0f834b91
 }
 
 /*
@@ -1248,20 +1000,6 @@
 static Bool
 winCheckDisplayNumber(void)
 {
-<<<<<<< HEAD
-  int			nDisp;
-  HANDLE		mutex;
-  char			name[MAX_PATH];
-  char *		pszPrefix = '\0';
-  OSVERSIONINFO		osvi = {0};
-
-  /* Check display range */
-  nDisp = atoi (display);
-  if (nDisp < 0 || nDisp > 59535)
-    {
-      ErrorF ("winCheckDisplayNumber - Bad display number: %d\n", nDisp);
-      return FALSE;
-=======
     int nDisp;
     HANDLE mutex;
     char name[MAX_PATH];
@@ -1270,10 +1008,9 @@
 
     /* Check display range */
     nDisp = atoi(display);
-    if (nDisp < 0 || nDisp > 65535) {
+    if (nDisp < 0 || nDisp > 59535) {
         ErrorF("winCheckDisplayNumber - Bad display number: %d\n", nDisp);
         return FALSE;
->>>>>>> 0f834b91
     }
 
     /* Set first character of mutex name to null */
@@ -1310,19 +1047,10 @@
 
         return FALSE;
     }
-<<<<<<< HEAD
-  if (GetLastError () == ERROR_ALREADY_EXISTS)
-    {
-      ErrorF ("winCheckDisplayNumber - "
-	      "VCXsrv, Xming or Cygwin/X is already running on display %d\n",
-	      nDisp);
-      return FALSE;
-=======
     if (GetLastError() == ERROR_ALREADY_EXISTS) {
         ErrorF("winCheckDisplayNumber - "
-               PROJECT_NAME " is already running on display %d\n", nDisp);
+               "VCXsrv, Xming or Cygwin/X is already running on display %d\n", nDisp);
         return FALSE;
->>>>>>> 0f834b91
     }
 
     return TRUE;
