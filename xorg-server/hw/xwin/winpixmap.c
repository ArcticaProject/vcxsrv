--- conflicted
+++ resolved
@@ -1,189 +1,3 @@
-<<<<<<< HEAD
-/*
- *Copyright (C) 1994-2000 The XFree86 Project, Inc. All Rights Reserved.
- *
- *Permission is hereby granted, free of charge, to any person obtaining
- * a copy of this software and associated documentation files (the
- *"Software"), to deal in the Software without restriction, including
- *without limitation the rights to use, copy, modify, merge, publish,
- *distribute, sublicense, and/or sell copies of the Software, and to
- *permit persons to whom the Software is furnished to do so, subject to
- *the following conditions:
- *
- *The above copyright notice and this permission notice shall be
- *included in all copies or substantial portions of the Software.
- *
- *THE SOFTWARE IS PROVIDED "AS IS", WITHOUT WARRANTY OF ANY KIND,
- *EXPRESS OR IMPLIED, INCLUDING BUT NOT LIMITED TO THE WARRANTIES OF
- *MERCHANTABILITY, FITNESS FOR A PARTICULAR PURPOSE AND
- *NONINFRINGEMENT. IN NO EVENT SHALL THE XFREE86 PROJECT BE LIABLE FOR
- *ANY CLAIM, DAMAGES OR OTHER LIABILITY, WHETHER IN AN ACTION OF
- *CONTRACT, TORT OR OTHERWISE, ARISING FROM, OUT OF OR IN CONNECTION
- *WITH THE SOFTWARE OR THE USE OR OTHER DEALINGS IN THE SOFTWARE.
- *
- *Except as contained in this notice, the name of the XFree86 Project
- *shall not be used in advertising or otherwise to promote the sale, use
- *or other dealings in this Software without prior written authorization
- *from the XFree86 Project.
- *
- * Authors:	drewry, september 1986
- *		Harold L Hunt II
- */
-
-#ifdef HAVE_XWIN_CONFIG_H
-#include <xwin-config.h>
-#endif
-#include "win.h"
-
-
-/*
- * Local prototypes
- */
-
-#if 0
-static void
-winXRotatePixmapNativeGDI (PixmapPtr pPix, int rw);
-
-static void
-winYRotatePixmapNativeGDI (PixmapPtr pPix, int rh);
-
-static void
-winCopyRotatePixmapNativeGDI (PixmapPtr psrcPix, PixmapPtr *ppdstPix,
-			      int xrot, int yrot);
-#endif
-
-
-/* See Porting Layer Definition - p. 34 */
-/* See mfb/mfbpixmap.c - mfbCreatePixmap() */
-PixmapPtr
-winCreatePixmapNativeGDI (ScreenPtr pScreen,
-			  int iWidth, int iHeight,
-			  int iDepth, unsigned usage_hint)
-{
-  winPrivPixmapPtr	pPixmapPriv = NULL;
-  PixmapPtr		pPixmap = NULL;
-
-  /* Allocate pixmap memory */
-  pPixmap = AllocatePixmap (pScreen, 0);
-  if (!pPixmap)
-    {
-      ErrorF ("winCreatePixmapNativeGDI () - Couldn't allocate a pixmap\n");
-      return NullPixmap;
-    }
-
-  winDebug ("winCreatePixmap () - w %d h %d d %d uh %d bw %d\n",
-	  iWidth, iHeight, iDepth, usage_hint,
-	  PixmapBytePad (iWidth, iDepth));
-
-  /* Setup pixmap values */
-  pPixmap->drawable.type = DRAWABLE_PIXMAP;
-  pPixmap->drawable.class = 0;
-  pPixmap->drawable.pScreen = pScreen;
-  pPixmap->drawable.depth = iDepth;
-  pPixmap->drawable.bitsPerPixel = BitsPerPixel (iDepth);
-  pPixmap->drawable.id = 0;
-  pPixmap->drawable.serialNumber = NEXT_SERIAL_NUMBER;
-  pPixmap->drawable.x = 0;
-  pPixmap->drawable.y = 0;
-  pPixmap->drawable.width = iWidth;
-  pPixmap->drawable.height = iHeight;
-  pPixmap->devKind = 0;
-  pPixmap->refcnt = 1;
-  pPixmap->devPrivate.ptr = NULL;
-  pPixmap->usage_hint = usage_hint;
-
-  /* Pixmap privates are allocated by AllocatePixmap */
-  pPixmapPriv = winGetPixmapPriv (pPixmap);
-
-  /* Initialize pixmap privates */
-  pPixmapPriv->hBitmap = NULL;
-  pPixmapPriv->hdcSelected = NULL;
-  pPixmapPriv->pbBits = NULL;
-  pPixmapPriv->dwScanlineBytes = PixmapBytePad (iWidth, iDepth);
-
-  /* Check for zero width or height pixmaps */
-  if (iWidth == 0 || iHeight == 0)
-    {
-      /* Don't allocate a real pixmap, just set fields and return */
-      return pPixmap;
-    }
-
-  /* Create a DIB for the pixmap */
-  pPixmapPriv->hBitmap = winCreateDIBNativeGDI (iWidth, iHeight, iDepth,
-						&pPixmapPriv->pbBits,
-						(BITMAPINFO **) &pPixmapPriv->pbmih);
-
-  winDebug ("winCreatePixmap () - Created a pixmap %08x, %dx%dx%d, for " \
-	  "screen: %08x\n",
-	  pPixmapPriv->hBitmap, iWidth, iHeight, iDepth, pScreen);
-
-  return pPixmap;
-}
-
-
-/* 
- * See Porting Layer Definition - p. 35
- *
- * See mfb/mfbpixmap.c - mfbDestroyPixmap()
- */
-
-Bool
-winDestroyPixmapNativeGDI (PixmapPtr pPixmap)
-{
-  winPrivPixmapPtr		pPixmapPriv = NULL;
-  
-  winDebug ("winDestroyPixmapNativeGDI ()\n");
-
-  /* Bail early if there is not a pixmap to destroy */
-  if (pPixmap == NULL)
-    {
-      ErrorF ("winDestroyPixmapNativeGDI () - No pixmap to destroy\n");
-      return TRUE;
-    }
-
-  /* Get a handle to the pixmap privates */
-  pPixmapPriv = winGetPixmapPriv (pPixmap);
-
-  winDebug ("winDestroyPixmapNativeGDI - pPixmapPriv->hBitmap: %08x\n",
-	  pPixmapPriv->hBitmap);
-
-  /* Decrement reference count, return if nonzero */
-  --pPixmap->refcnt;
-  if (pPixmap->refcnt != 0)
-    return TRUE;
-
-  /* Free GDI bitmap */
-  if (pPixmapPriv->hBitmap) DeleteObject (pPixmapPriv->hBitmap);
-  
-  /* Free the bitmap info header memory */
-  free(pPixmapPriv->pbmih);
-  pPixmapPriv->pbmih = NULL;
-
-  /* Free the pixmap memory */
-  free (pPixmap);
-  pPixmap = NULL;
-
-  return TRUE;
-}
-
-
-/* 
- * Not used yet
- */
-
-Bool
-winModifyPixmapHeaderNativeGDI (PixmapPtr pPixmap,
-				int iWidth, int iHeight,
-				int iDepth,
-				int iBitsPerPixel,
-				int devKind,
-				pointer pPixData)
-{
-  FatalError ("winModifyPixmapHeaderNativeGDI ()\n");
-  return TRUE;
-}
-
-=======
 /*
  *Copyright (C) 1994-2000 The XFree86 Project, Inc. All Rights Reserved.
  *
@@ -254,11 +68,9 @@
         return NullPixmap;
     }
 
-#if CYGDEBUG
     winDebug("winCreatePixmap () - w %d h %d d %d uh %d bw %d\n",
              iWidth, iHeight, iDepth, usage_hint,
              PixmapBytePad(iWidth, iDepth));
-#endif
 
     /* Setup pixmap values */
     pPixmap->drawable.type = DRAWABLE_PIXMAP;
@@ -298,11 +110,9 @@
                                                  (BITMAPINFO **) & pPixmapPriv->
                                                  pbmih);
 
-#if CYGDEBUG
     winDebug("winCreatePixmap () - Created a pixmap %08x, %dx%dx%d, for "
              "screen: %08x\n",
              pPixmapPriv->hBitmap, iWidth, iHeight, iDepth, pScreen);
-#endif
 
     return pPixmap;
 }
@@ -318,9 +128,7 @@
 {
     winPrivPixmapPtr pPixmapPriv = NULL;
 
-#if CYGDEBUG
     winDebug("winDestroyPixmapNativeGDI ()\n");
-#endif
 
     /* Bail early if there is not a pixmap to destroy */
     if (pPixmap == NULL) {
@@ -331,10 +139,8 @@
     /* Get a handle to the pixmap privates */
     pPixmapPriv = winGetPixmapPriv(pPixmap);
 
-#if CYGDEBUG
     winDebug("winDestroyPixmapNativeGDI - pPixmapPriv->hBitmap: %08x\n",
              pPixmapPriv->hBitmap);
-#endif
 
     /* Decrement reference count, return if nonzero */
     --pPixmap->refcnt;
@@ -369,42 +175,3 @@
     FatalError("winModifyPixmapHeaderNativeGDI ()\n");
     return TRUE;
 }
-
-#if 0
-/* 
- * Not used yet.
- * See cfb/cfbpixmap.c
- */
-
-static void
-winXRotatePixmapNativeGDI(PixmapPtr pPix, int rw)
-{
-    ErrorF("winXRotatePixmap()\n");
-    /* fill in this function, look at CFB */
-}
-
-/*
- * Not used yet.
- * See cfb/cfbpixmap.c
- */
-static void
-winYRotatePixmapNativeGDI(PixmapPtr pPix, int rh)
-{
-    ErrorF("winYRotatePixmap()\n");
-    /* fill in this function, look at CFB */
-}
-
-/* 
- * Not used yet.
- * See cfb/cfbpixmap.c
- */
-
-static void
-winCopyRotatePixmapNativeGDI(PixmapPtr psrcPix, PixmapPtr *ppdstPix,
-                             int xrot, int yrot)
-{
-    ErrorF("winCopyRotatePixmap()\n");
-    /* fill in this function, look at CFB */
-}
-#endif
->>>>>>> 0f834b91
