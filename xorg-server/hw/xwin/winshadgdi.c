/*
 *Copyright (C) 2001-2004 Harold L Hunt II All Rights Reserved.
 *
 *Permission is hereby granted, free of charge, to any person obtaining
 * a copy of this software and associated documentation files (the
 *"Software"), to deal in the Software without restriction, including
 *without limitation the rights to use, copy, modify, merge, publish,
 *distribute, sublicense, and/or sell copies of the Software, and to
 *permit persons to whom the Software is furnished to do so, subject to
 *the following conditions:
 *
 *The above copyright notice and this permission notice shall be
 *included in all copies or substantial portions of the Software.
 *
 *THE SOFTWARE IS PROVIDED "AS IS", WITHOUT WARRANTY OF ANY KIND,
 *EXPRESS OR IMPLIED, INCLUDING BUT NOT LIMITED TO THE WARRANTIES OF
 *MERCHANTABILITY, FITNESS FOR A PARTICULAR PURPOSE AND
 *NONINFRINGEMENT. IN NO EVENT SHALL HAROLD L HUNT II BE LIABLE FOR
 *ANY CLAIM, DAMAGES OR OTHER LIABILITY, WHETHER IN AN ACTION OF
 *CONTRACT, TORT OR OTHERWISE, ARISING FROM, OUT OF OR IN CONNECTION
 *WITH THE SOFTWARE OR THE USE OR OTHER DEALINGS IN THE SOFTWARE.
 *
 *Except as contained in this notice, the name of Harold L Hunt II
 *shall not be used in advertising or otherwise to promote the sale, use
 *or other dealings in this Software without prior written authorization
 *from Harold L Hunt II.
 *
 * Authors:	Harold L Hunt II
 */

#ifdef HAVE_XWIN_CONFIG_H
#include <xwin-config.h>
#endif
#include "win.h"
#include "winprefs.h"

/*
 * Local function prototypes
 */

#ifdef XWIN_MULTIWINDOW
static wBOOL CALLBACK winRedrawAllProcShadowGDI(HWND hwnd, LPARAM lParam);

static wBOOL CALLBACK winRedrawDamagedWindowShadowGDI(HWND hwnd, LPARAM lParam);
#endif

static Bool
 winAllocateFBShadowGDI(ScreenPtr pScreen);

static void
 winShadowUpdateGDI(ScreenPtr pScreen, shadowBufPtr pBuf);

static Bool
 winCloseScreenShadowGDI(ScreenPtr pScreen);

static Bool
 winInitVisualsShadowGDI(ScreenPtr pScreen);

static Bool
 winAdjustVideoModeShadowGDI(ScreenPtr pScreen);

static Bool
 winBltExposedRegionsShadowGDI(ScreenPtr pScreen);

static Bool
 winActivateAppShadowGDI(ScreenPtr pScreen);

static Bool
 winRedrawScreenShadowGDI(ScreenPtr pScreen);

static Bool
 winRealizeInstalledPaletteShadowGDI(ScreenPtr pScreen);

static Bool
 winInstallColormapShadowGDI(ColormapPtr pColormap);

static Bool
 winStoreColorsShadowGDI(ColormapPtr pmap, int ndef, xColorItem * pdefs);

static Bool
 winCreateColormapShadowGDI(ColormapPtr pColormap);

static Bool
 winDestroyColormapShadowGDI(ColormapPtr pColormap);

/*
 * Internal function to get the DIB format that is compatible with the screen
 */

static
    Bool
winQueryScreenDIBFormat(ScreenPtr pScreen, BITMAPINFOHEADER * pbmih)
{
    winScreenPriv(pScreen);
    HBITMAP hbmp;
#ifdef WINDBG
    LPDWORD pdw = NULL;
#endif

    /* Create a memory bitmap compatible with the screen */
    hbmp = CreateCompatibleBitmap(pScreenPriv->hdcScreen, 1, 1);
    if (hbmp == NULL) {
        ErrorF("winQueryScreenDIBFormat - CreateCompatibleBitmap failed\n");
        return FALSE;
    }

    /* Initialize our bitmap info header */
    ZeroMemory(pbmih, sizeof(BITMAPINFOHEADER) + 256 * sizeof(RGBQUAD));
    pbmih->biSize = sizeof(BITMAPINFOHEADER);

    /* Get the biBitCount */
    if (!GetDIBits(pScreenPriv->hdcScreen,
                   hbmp, 0, 1, NULL, (BITMAPINFO *) pbmih, DIB_RGB_COLORS)) {
        ErrorF("winQueryScreenDIBFormat - First call to GetDIBits failed\n");
        DeleteObject(hbmp);
        return FALSE;
    }

#ifdef WINDBG
    /* Get a pointer to bitfields */
    pdw = (DWORD *) ((CARD8 *) pbmih + sizeof(BITMAPINFOHEADER));

    winDebug("winQueryScreenDIBFormat - First call masks: %08x %08x %08x\n",
             pdw[0], pdw[1], pdw[2]);
#endif

    /* Get optimal color table, or the optimal bitfields */
    if (!GetDIBits(pScreenPriv->hdcScreen,
                   hbmp, 0, 1, NULL, (BITMAPINFO *) pbmih, DIB_RGB_COLORS)) {
        ErrorF("winQueryScreenDIBFormat - Second call to GetDIBits "
               "failed\n");
        DeleteObject(hbmp);
        return FALSE;
    }

    /* Free memory */
    DeleteObject(hbmp);

    return TRUE;
}

/*
 * Internal function to determine the GDI bits per rgb and bit masks
 */

static
    Bool
winQueryRGBBitsAndMasks(ScreenPtr pScreen)
{
    winScreenPriv(pScreen);
    BITMAPINFOHEADER *pbmih = NULL;
    Bool fReturn = TRUE;
    LPDWORD pdw = NULL;
    DWORD dwRedBits, dwGreenBits, dwBlueBits;

    /* Color masks for 8 bpp are standardized */
    if (GetDeviceCaps(pScreenPriv->hdcScreen, RASTERCAPS) & RC_PALETTE) {
        /*
         * RGB BPP for 8 bit palletes is always 8
         * and the color masks are always 0.
         */
        pScreenPriv->dwBitsPerRGB = 8;
        pScreenPriv->dwRedMask = 0x0L;
        pScreenPriv->dwGreenMask = 0x0L;
        pScreenPriv->dwBlueMask = 0x0L;
        return TRUE;
    }

    /* Color masks for 24 bpp are standardized */
    if (GetDeviceCaps(pScreenPriv->hdcScreen, PLANES)
        * GetDeviceCaps(pScreenPriv->hdcScreen, BITSPIXEL) == 24) {
        winDebug ("winQueryRGBBitsAndMasks - GetDeviceCaps (BITSPIXEL) "
                  "returned 24 for the screen.  Using default 24bpp masks.\n");

        /* 8 bits per primary color */
        pScreenPriv->dwBitsPerRGB = 8;

        /* Set screen privates masks */
        pScreenPriv->dwRedMask = WIN_24BPP_MASK_RED;
        pScreenPriv->dwGreenMask = WIN_24BPP_MASK_GREEN;
        pScreenPriv->dwBlueMask = WIN_24BPP_MASK_BLUE;

        return TRUE;
    }

    /* Allocate a bitmap header and color table */
    pbmih = malloc(sizeof(BITMAPINFOHEADER) + 256 * sizeof(RGBQUAD));
    if (pbmih == NULL) {
        ErrorF("winQueryRGBBitsAndMasks - malloc failed\n");
        return FALSE;
    }

    /* Get screen description */
    if (winQueryScreenDIBFormat(pScreen, pbmih)) {
        /* Get a pointer to bitfields */
        pdw = (DWORD *) ((CARD8 *) pbmih + sizeof(BITMAPINFOHEADER));

#ifdef WINDBG
        winDebug("%s - Masks: %08x %08x %08x\n", __FUNCTION__,
                 pdw[0], pdw[1], pdw[2]);
        winDebug("%s - Bitmap: %dx%d %d bpp %d planes\n", __FUNCTION__,
                 pbmih->biWidth, pbmih->biHeight, pbmih->biBitCount,
                 pbmih->biPlanes);
        winDebug("%s - Compression: %d %s\n", __FUNCTION__,
                 pbmih->biCompression,
                 (pbmih->biCompression ==
                  BI_RGB ? "(BI_RGB)" : (pbmih->biCompression ==
                                         BI_RLE8 ? "(BI_RLE8)" : (pbmih->
                                                                  biCompression
                                                                  ==
                                                                  BI_RLE4 ?
                                                                  "(BI_RLE4)"
                                                                  : (pbmih->
                                                                     biCompression
                                                                     ==
                                                                     BI_BITFIELDS
                                                                     ?
                                                                     "(BI_BITFIELDS)"
                                                                     : "")))));
#endif

        /* Handle BI_RGB case, which is returned by Wine */
        if (pbmih->biCompression == BI_RGB) {
            dwRedBits = 5;
            dwGreenBits = 5;
            dwBlueBits = 5;

            pScreenPriv->dwBitsPerRGB = 5;

            /* Set screen privates masks */
            pScreenPriv->dwRedMask = 0x7c00;
            pScreenPriv->dwGreenMask = 0x03e0;
            pScreenPriv->dwBlueMask = 0x001f;
        }
        else {
            /* Count the number of bits in each mask */
            dwRedBits = winCountBits(pdw[0]);
            dwGreenBits = winCountBits(pdw[1]);
            dwBlueBits = winCountBits(pdw[2]);

            /* Find maximum bits per red, green, blue */
            if (dwRedBits > dwGreenBits && dwRedBits > dwBlueBits)
                pScreenPriv->dwBitsPerRGB = dwRedBits;
            else if (dwGreenBits > dwRedBits && dwGreenBits > dwBlueBits)
                pScreenPriv->dwBitsPerRGB = dwGreenBits;
            else
                pScreenPriv->dwBitsPerRGB = dwBlueBits;

            /* Set screen privates masks */
            pScreenPriv->dwRedMask = pdw[0];
            pScreenPriv->dwGreenMask = pdw[1];
            pScreenPriv->dwBlueMask = pdw[2];
        }
    }
    else {
        ErrorF("winQueryRGBBitsAndMasks - winQueryScreenDIBFormat failed\n");
        fReturn = FALSE;
    }

    /* Free memory */
    free(pbmih);

    return fReturn;
}

#ifdef XWIN_MULTIWINDOW
/*
 * Redraw all ---?
 */

static wBOOL CALLBACK
winRedrawAllProcShadowGDI(HWND hwnd, LPARAM lParam)
{
    if (hwnd == (HWND) lParam)
        return TRUE;
    InvalidateRect(hwnd, NULL, FALSE);
    UpdateWindow(hwnd);
    return TRUE;
}

static wBOOL CALLBACK
winRedrawDamagedWindowShadowGDI(HWND hwnd, LPARAM lParam)
{
    BoxPtr pDamage = (BoxPtr) lParam;
    RECT rcClient, rcDamage, rcRedraw;
    POINT topLeft, bottomRight;

    if (IsIconic(hwnd))
        return TRUE;            /* Don't care minimized windows */

    /* Convert the damaged area from Screen coords to Client coords */
    topLeft.x = pDamage->x1;
    topLeft.y = pDamage->y1;
    bottomRight.x = pDamage->x2;
    bottomRight.y = pDamage->y2;
    topLeft.x += GetSystemMetrics(SM_XVIRTUALSCREEN);
    bottomRight.x += GetSystemMetrics(SM_XVIRTUALSCREEN);
    topLeft.y += GetSystemMetrics(SM_YVIRTUALSCREEN);
    bottomRight.y += GetSystemMetrics(SM_YVIRTUALSCREEN);
    ScreenToClient(hwnd, &topLeft);
    ScreenToClient(hwnd, &bottomRight);
    SetRect(&rcDamage, topLeft.x, topLeft.y, bottomRight.x, bottomRight.y);

    GetClientRect(hwnd, &rcClient);

    if (IntersectRect(&rcRedraw, &rcClient, &rcDamage)) {
        InvalidateRect(hwnd, &rcRedraw, FALSE);
        UpdateWindow(hwnd);
    }
    return TRUE;
}
#endif

/*
 * Allocate a DIB for the shadow framebuffer GDI server
 */

static Bool
winAllocateFBShadowGDI(ScreenPtr pScreen)
{
    winScreenPriv(pScreen);
    winScreenInfo *pScreenInfo = pScreenPriv->pScreenInfo;
    DIBSECTION dibsection;
    Bool fReturn = TRUE;

    /* Describe shadow bitmap to be created */
    pScreenPriv->pbmih->biWidth = pScreenInfo->dwWidth;
    pScreenPriv->pbmih->biHeight = -pScreenInfo->dwHeight;

    winDebug ("winAllocateFBShadowGDI - Creating DIB with width: %d height: %d "
              "depth: %d\n",
              (int) pScreenPriv->pbmih->biWidth,
              (int) -pScreenPriv->pbmih->biHeight, pScreenPriv->pbmih->biBitCount);

    /* Create a DI shadow bitmap with a bit pointer */
    pScreenPriv->hbmpShadow = CreateDIBSection(pScreenPriv->hdcScreen,
                                               (BITMAPINFO *) pScreenPriv->
                                               pbmih, DIB_RGB_COLORS,
                                               (VOID **) &pScreenInfo->pfb,
                                               NULL, 0);
    if (pScreenPriv->hbmpShadow == NULL || pScreenInfo->pfb == NULL) {
        winW32Error ("winAllocateFBShadowGDI - CreateDIBSection failed:");
        return FALSE;
    }
    else {
        winDebug("winAllocateFBShadowGDI - Shadow buffer allocated\n");
    }

    /* Get information about the bitmap that was allocated */
    GetObject(pScreenPriv->hbmpShadow, sizeof(dibsection), &dibsection);

    /* Print information about bitmap allocated */
    winDebug("winAllocateFBShadowGDI - Dibsection width: %d height: %d "
             "depth: %d size image: %d\n",
             (int) dibsection.dsBmih.biWidth, (int) dibsection.dsBmih.biHeight,
             dibsection.dsBmih.biBitCount, (int) dibsection.dsBmih.biSizeImage);

    /* Select the shadow bitmap into the shadow DC */
    SelectObject(pScreenPriv->hdcShadow, pScreenPriv->hbmpShadow);

    winDebug("winAllocateFBShadowGDI - Attempting a shadow blit\n");

    /* Do a test blit from the shadow to the screen, I think */
    fReturn = BitBlt(pScreenPriv->hdcScreen,
                     0, 0,
                     pScreenInfo->dwWidth, pScreenInfo->dwHeight,
                     pScreenPriv->hdcShadow, 0, 0, SRCCOPY);
    if (fReturn) {
        winDebug("winAllocateFBShadowGDI - Shadow blit success\n");
    }
    else {
<<<<<<< HEAD
        winW32Error ("winAllocateFBShadowGDI - Shadow blit failure\n");
        /* ago: ignore this error. The blit fails with wine, but does not 
=======
        winW32Error(2, "winAllocateFBShadowGDI - Shadow blit failure\n");
#if 0
        return FALSE;
#else
        /* ago: ignore this error. The blit fails with wine, but does not
>>>>>>> a1011d63
         * cause any problems later. */

        fReturn = TRUE;
    }

    /* Look for height weirdness */
    if (dibsection.dsBmih.biHeight < 0) {
        dibsection.dsBmih.biHeight = -dibsection.dsBmih.biHeight;
    }

    /* Set screeninfo stride */
    pScreenInfo->dwStride = ((dibsection.dsBmih.biSizeImage
                              / dibsection.dsBmih.biHeight)
                             * 8) / pScreenInfo->dwBPP;

    winDebug("winAllocateFBShadowGDI - Created shadow stride: %d\n",
             (int) pScreenInfo->dwStride);

#ifdef XWIN_MULTIWINDOW
    /* Redraw all windows */
    if (pScreenInfo->fMultiWindow)
        EnumThreadWindows(g_dwCurrentThreadID, winRedrawAllProcShadowGDI, 0);
#endif

    return fReturn;
}

static void
winFreeFBShadowGDI(ScreenPtr pScreen)
{
    winScreenPriv(pScreen);
    winScreenInfo *pScreenInfo = pScreenPriv->pScreenInfo;

    /* Free the shadow bitmap */
    DeleteObject(pScreenPriv->hbmpShadow);

    /* Invalidate the ScreenInfo's fb pointer */
    pScreenInfo->pfb = NULL;
}

/*
 * Blit the damaged regions of the shadow fb to the screen
 */

static void
winShadowUpdateGDI(ScreenPtr pScreen, shadowBufPtr pBuf)
{
    winScreenPriv(pScreen);
    winScreenInfo *pScreenInfo = pScreenPriv->pScreenInfo;
    RegionPtr damage = shadowDamage(pBuf);
    DWORD dwBox = RegionNumRects(damage);
    BoxPtr pBox = RegionRects(damage);
    int x, y, w, h;
    HRGN hrgnCombined = NULL;

#ifdef XWIN_UPDATESTATS
    static DWORD s_dwNonUnitRegions = 0;
    static DWORD s_dwTotalUpdates = 0;
    static DWORD s_dwTotalBoxes = 0;
#endif
    BoxPtr pBoxExtents = RegionExtents(damage);

    /*
     * Return immediately if the app is not active
     * and we are fullscreen, or if we have a bad display depth
     */
    if ((!pScreenPriv->fActive && pScreenInfo->fFullScreen)
        || pScreenPriv->fBadDepth)
        return;

#ifdef XWIN_UPDATESTATS
    ++s_dwTotalUpdates;
    s_dwTotalBoxes += dwBox;

    if (dwBox != 1) {
        ++s_dwNonUnitRegions;
        winDebug ("winShadowUpdatGDI - dwBox: %d\n", dwBox);
    }

    if ((s_dwTotalUpdates % 100) == 0)
        winDebug ("winShadowUpdateGDI - %d%% non-unity regions, avg boxes: %d "
                  "nu: %d tu: %d\n",
                  (s_dwNonUnitRegions * 100) / s_dwTotalUpdates,
                  s_dwTotalBoxes / s_dwTotalUpdates,
                  s_dwNonUnitRegions, s_dwTotalUpdates);
  }
#endif                          /* XWIN_UPDATESTATS */

    /*
     * Handle small regions with multiple blits,
     * handle large regions by creating a clipping region and
     * doing a single blit constrained to that clipping region.
     */
    if (!pScreenInfo->fMultiWindow &&
        (pScreenInfo->dwClipUpdatesNBoxes == 0 ||
         dwBox < pScreenInfo->dwClipUpdatesNBoxes)) {
        /* Loop through all boxes in the damaged region */
        while (dwBox--) {
            /*
             * Calculate x offset, y offset, width, and height for
             * current damage box
             */
            x = pBox->x1;
            y = pBox->y1;
            w = pBox->x2 - pBox->x1;
            h = pBox->y2 - pBox->y1;

            BitBlt(pScreenPriv->hdcScreen,
                   x, y, w, h, pScreenPriv->hdcShadow, x, y, SRCCOPY);

            /* Get a pointer to the next box */
            ++pBox;
        }
    }
    else if (!pScreenInfo->fMultiWindow) {

        /* Compute a GDI region from the damaged region */
        hrgnCombined =
            CreateRectRgn(pBoxExtents->x1, pBoxExtents->y1, pBoxExtents->x2,
                          pBoxExtents->y2);

        /* Install the GDI region as a clipping region */
        SelectClipRgn(pScreenPriv->hdcScreen, hrgnCombined);
        DeleteObject(hrgnCombined);
        hrgnCombined = NULL;

        /*
         * Blit the shadow buffer to the screen,
         * constrained to the clipping region.
         */
        BitBlt(pScreenPriv->hdcScreen,
               pBoxExtents->x1, pBoxExtents->y1,
               pBoxExtents->x2 - pBoxExtents->x1,
               pBoxExtents->y2 - pBoxExtents->y1,
               pScreenPriv->hdcShadow,
               pBoxExtents->x1, pBoxExtents->y1, SRCCOPY);

        /* Reset the clip region */
        SelectClipRgn(pScreenPriv->hdcScreen, NULL);
    }

#ifdef XWIN_MULTIWINDOW
    /* Redraw all multiwindow windows */
    if (pScreenInfo->fMultiWindow)
        EnumThreadWindows(g_dwCurrentThreadID,
                          winRedrawDamagedWindowShadowGDI,
                          (LPARAM) pBoxExtents);
#endif
}

static Bool
winInitScreenShadowGDI(ScreenPtr pScreen)
{
    winScreenPriv(pScreen);

    /* Get device contexts for the screen and shadow bitmap */
    pScreenPriv->hdcScreen = GetDC(pScreenPriv->hwndScreen);
    pScreenPriv->hdcShadow = CreateCompatibleDC(pScreenPriv->hdcScreen);

    /* Allocate bitmap info header */
    pScreenPriv->pbmih = malloc(sizeof(BITMAPINFOHEADER) + 256 * sizeof(RGBQUAD));
    if (pScreenPriv->pbmih == NULL) {
        ErrorF("winInitScreenShadowGDI - malloc () failed\n");
        return FALSE;
    }

    /* Query the screen format */
    if (!winQueryScreenDIBFormat(pScreen, pScreenPriv->pbmih)) {
        ErrorF("winInitScreenShadowGDI - winQueryScreenDIBFormat failed\n");
        return FALSE;
    }

    /* Determine our color masks */
    if (!winQueryRGBBitsAndMasks(pScreen)) {
        ErrorF("winInitScreenShadowGDI - winQueryRGBBitsAndMasks failed\n");
        return FALSE;
    }

    return winAllocateFBShadowGDI(pScreen);
}

/* See Porting Layer Definition - p. 33 */
/*
 * We wrap whatever CloseScreen procedure was specified by fb;
 * a pointer to said procedure is stored in our privates.
 */

static Bool
winCloseScreenShadowGDI(ScreenPtr pScreen)
{
    winScreenPriv(pScreen);
    winScreenInfo *pScreenInfo = pScreenPriv->pScreenInfo;
    Bool fReturn;

    winDebug("winCloseScreenShadowGDI - Freeing screen resources\n");

    /* Flag that the screen is closed */
    pScreenPriv->fClosed = TRUE;
    pScreenPriv->fActive = FALSE;

    /* Call the wrapped CloseScreen procedure */
    WIN_UNWRAP(CloseScreen);
    if (pScreen->CloseScreen)
        fReturn = (*pScreen->CloseScreen) (pScreen);

    /* Delete the window property */
    RemoveProp(pScreenPriv->hwndScreen, WIN_SCR_PROP);

    /* Free the shadow DC; which allows the bitmap to be freed */
    DeleteDC(pScreenPriv->hdcShadow);

    winFreeFBShadowGDI(pScreen);

    /* Free the screen DC */
    ReleaseDC(pScreenPriv->hwndScreen, pScreenPriv->hdcScreen);

    /* Delete tray icon, if we have one */
    if (!pScreenInfo->fNoTrayIcon && !pref.fNoTrayIcon)
        winDeleteNotifyIcon(pScreenPriv);

    /* Free the exit confirmation dialog box, if it exists */
    if (g_hDlgExit != NULL) {
        DestroyWindow(g_hDlgExit);
        g_hDlgExit = NULL;
    }

    /* Kill our window */
    if (pScreenPriv->hwndScreen) {
        DestroyWindow(pScreenPriv->hwndScreen);
        pScreenPriv->hwndScreen = NULL;
    }

#if defined(XWIN_CLIPBOARD) || defined(XWIN_MULTIWINDOW)
    /* Destroy the thread startup mutex */
    if (pScreenPriv->pmServerStarted) pthread_mutex_destroy (&pScreenPriv->pmServerStarted);
#endif

    /* Invalidate our screeninfo's pointer to the screen */
    pScreenInfo->pScreen = NULL;

    /* Free the screen privates for this screen */
    free((void *) pScreenPriv);

    return fReturn;
}

/*
 * Tell mi what sort of visuals we need.
 *
 * Generally we only need one visual, as our screen can only
 * handle one format at a time, I believe.  You may want
 * to verify that last sentence.
 */

static Bool
winInitVisualsShadowGDI(ScreenPtr pScreen)
{
    winScreenPriv(pScreen);
    winScreenInfo *pScreenInfo = pScreenPriv->pScreenInfo;

    /* Display debugging information */
    winDebug ("winInitVisualsShadowGDI - Masks %08x %08x %08x BPRGB %d d %d "
              "bpp %d\n",
              (unsigned int) pScreenPriv->dwRedMask,
              (unsigned int) pScreenPriv->dwGreenMask,
              (unsigned int) pScreenPriv->dwBlueMask,
              (int) pScreenPriv->dwBitsPerRGB,
              (int) pScreenInfo->dwDepth, (int) pScreenInfo->dwBPP);

    /* Create a single visual according to the Windows screen depth */
    switch (pScreenInfo->dwDepth) {
    case 24:
    case 16:
    case 15:
        /* Setup the real visual */
        if (!miSetVisualTypesAndMasks(pScreenInfo->dwDepth,
                                      TrueColorMask,
                                      pScreenPriv->dwBitsPerRGB,
                                      -1,
                                      pScreenPriv->dwRedMask,
                                      pScreenPriv->dwGreenMask,
                                      pScreenPriv->dwBlueMask)) {
            ErrorF("winInitVisualsShadowGDI - miSetVisualTypesAndMasks "
                   "failed\n");
            return FALSE;
        }

#ifdef XWIN_EMULATEPSEUDO
        if (!pScreenInfo->fEmulatePseudo)
            break;

        /* Setup a pseudocolor visual */
        if (!miSetVisualTypesAndMasks(8, PseudoColorMask, 8, -1, 0, 0, 0)) {
            ErrorF("winInitVisualsShadowGDI - miSetVisualTypesAndMasks "
                   "failed for PseudoColor\n");
            return FALSE;
        }
#endif
        break;

    case 8:
        if (!miSetVisualTypesAndMasks(pScreenInfo->dwDepth,
                                      PseudoColorMask,
                                      pScreenPriv->dwBitsPerRGB,
                                      PseudoColor,
                                      pScreenPriv->dwRedMask,
                                      pScreenPriv->dwGreenMask,
                                      pScreenPriv->dwBlueMask)) {
            ErrorF("winInitVisualsShadowGDI - miSetVisualTypesAndMasks "
                   "failed\n");
            return FALSE;
        }
        break;

    default:
        ErrorF("winInitVisualsShadowGDI - Unknown screen depth\n");
        return FALSE;
    }

    winDebug("winInitVisualsShadowGDI - Returning\n");

    return TRUE;
}

/*
 * Adjust the proposed video mode
 */

static Bool
winAdjustVideoModeShadowGDI(ScreenPtr pScreen)
{
    winScreenPriv(pScreen);
    winScreenInfo *pScreenInfo = pScreenPriv->pScreenInfo;
    HDC hdc;
    DWORD dwBPP;

    hdc = GetDC(NULL);

    /* We're in serious trouble if we can't get a DC */
    if (hdc == NULL) {
        ErrorF("winAdjustVideoModeShadowGDI - GetDC () failed\n");
        return FALSE;
    }

    /* Query GDI for current display depth */
    dwBPP = GetDeviceCaps(hdc, BITSPIXEL);

    /* GDI cannot change the screen depth, so always use GDI's depth */
    pScreenInfo->dwBPP = dwBPP;

    /* Release our DC */
    ReleaseDC(NULL, hdc);
    hdc = NULL;

    return TRUE;
}

/*
 * Blt exposed regions to the screen
 */

static Bool
winBltExposedRegionsShadowGDI(ScreenPtr pScreen)
{
    winScreenPriv(pScreen);
    winScreenInfo *pScreenInfo = pScreenPriv->pScreenInfo;
    winPrivCmapPtr pCmapPriv = NULL;
    HDC hdcUpdate;
    PAINTSTRUCT ps;

    /* BeginPaint gives us an hdc that clips to the invalidated region */
    hdcUpdate = BeginPaint(pScreenPriv->hwndScreen, &ps);

    /* Realize the palette, if we have one */
    if (pScreenPriv->pcmapInstalled != NULL) {
        pCmapPriv = winGetCmapPriv(pScreenPriv->pcmapInstalled);

        SelectPalette(hdcUpdate, pCmapPriv->hPalette, FALSE);
        RealizePalette(hdcUpdate);
    }

    /* Our BitBlt will be clipped to the invalidated region */
    BitBlt(hdcUpdate,
           0, 0,
           pScreenInfo->dwWidth, pScreenInfo->dwHeight,
           pScreenPriv->hdcShadow, 0, 0, SRCCOPY);

    /* EndPaint frees the DC */
    EndPaint(pScreenPriv->hwndScreen, &ps);

#ifdef XWIN_MULTIWINDOW
    /* Redraw all windows */
    if (pScreenInfo->fMultiWindow)
        EnumThreadWindows(g_dwCurrentThreadID, winRedrawAllProcShadowGDI,
                          (LPARAM) pScreenPriv->hwndScreen);
#endif

    return TRUE;
}

/*
 * Do any engine-specific appliation-activation processing
 */

static Bool
winActivateAppShadowGDI(ScreenPtr pScreen)
{
    winScreenPriv(pScreen);
    winScreenInfo *pScreenInfo = pScreenPriv->pScreenInfo;

    /*
     * 2004/04/12 - Harold - We perform the restoring or minimizing
     * manually for ShadowGDI in fullscreen modes so that this engine
     * will perform just like ShadowDD and ShadowDDNL in fullscreen mode;
     * if we do not do this then our fullscreen window will appear in the
     * z-order when it is deactivated and it can be uncovered by resizing
     * or minimizing another window that is on top of it, which is not how
     * the DirectDraw engines work.  Therefore we keep this code here to
     * make sure that all engines work the same in fullscreen mode.
     */

    /*
     * Are we active?
     * Are we fullscreen?
     */
    if (pScreenPriv->fActive && pScreenInfo->fFullScreen) {
        /*
         * Activating, attempt to bring our window
         * to the top of the display
         */
        ShowWindow(pScreenPriv->hwndScreen, SW_RESTORE);
    }
    else if (!pScreenPriv->fActive && pScreenInfo->fFullScreen) {
        /*
         * Deactivating, stuff our window onto the
         * task bar.
         */
        ShowWindow(pScreenPriv->hwndScreen, SW_MINIMIZE);
    }

    return TRUE;
}

/*
 * Reblit the shadow framebuffer to the screen.
 */

static Bool
winRedrawScreenShadowGDI(ScreenPtr pScreen)
{
    winScreenPriv(pScreen);
    winScreenInfo *pScreenInfo = pScreenPriv->pScreenInfo;

    /* Redraw the whole window, to take account for the new colors */
    BitBlt(pScreenPriv->hdcScreen,
           0, 0,
           pScreenInfo->dwWidth, pScreenInfo->dwHeight,
           pScreenPriv->hdcShadow, 0, 0, SRCCOPY);

#ifdef XWIN_MULTIWINDOW
    /* Redraw all windows */
    if (pScreenInfo->fMultiWindow)
        EnumThreadWindows(g_dwCurrentThreadID, winRedrawAllProcShadowGDI, 0);
#endif

    return TRUE;
}

/*
 * Realize the currently installed colormap
 */

static Bool
winRealizeInstalledPaletteShadowGDI(ScreenPtr pScreen)
{
    winScreenPriv(pScreen);
    winPrivCmapPtr pCmapPriv = NULL;

    winDebug("winRealizeInstalledPaletteShadowGDI\n");

    /* Don't do anything if there is not a colormap */
    if (pScreenPriv->pcmapInstalled == NULL) {
        winDebug("winRealizeInstalledPaletteShadowGDI - No colormap "
                 "installed\n");
        return TRUE;
    }

    pCmapPriv = winGetCmapPriv(pScreenPriv->pcmapInstalled);

    /* Realize our palette for the screen */
    if (RealizePalette(pScreenPriv->hdcScreen) == GDI_ERROR) {
        ErrorF("winRealizeInstalledPaletteShadowGDI - RealizePalette () "
               "failed\n");
        return FALSE;
    }

    /* Set the DIB color table */
    if (SetDIBColorTable(pScreenPriv->hdcShadow,
                         0,
                         WIN_NUM_PALETTE_ENTRIES, pCmapPriv->rgbColors) == 0) {
        ErrorF("winRealizeInstalledPaletteShadowGDI - SetDIBColorTable () "
               "failed\n");
        return FALSE;
    }

    return TRUE;
}

/*
 * Install the specified colormap
 */

static Bool
winInstallColormapShadowGDI(ColormapPtr pColormap)
{
    ScreenPtr pScreen = pColormap->pScreen;

    winScreenPriv(pScreen);
    winScreenInfo *pScreenInfo = pScreenPriv->pScreenInfo;

    winCmapPriv(pColormap);

    /*
     * Tell Windows to install the new colormap
     */
    if (SelectPalette(pScreenPriv->hdcScreen,
                      pCmapPriv->hPalette, FALSE) == NULL) {
        ErrorF("winInstallColormapShadowGDI - SelectPalette () failed\n");
        return FALSE;
    }

    /* Realize the palette */
    if (GDI_ERROR == RealizePalette(pScreenPriv->hdcScreen)) {
        ErrorF("winInstallColormapShadowGDI - RealizePalette () failed\n");
        return FALSE;
    }

    /* Set the DIB color table */
    if (SetDIBColorTable(pScreenPriv->hdcShadow,
                         0,
                         WIN_NUM_PALETTE_ENTRIES, pCmapPriv->rgbColors) == 0) {
        ErrorF("winInstallColormapShadowGDI - SetDIBColorTable () failed\n");
        return FALSE;
    }

    /* Redraw the whole window, to take account for the new colors */
    BitBlt(pScreenPriv->hdcScreen,
           0, 0,
           pScreenInfo->dwWidth, pScreenInfo->dwHeight,
           pScreenPriv->hdcShadow, 0, 0, SRCCOPY);

    /* Save a pointer to the newly installed colormap */
    pScreenPriv->pcmapInstalled = pColormap;

#ifdef XWIN_MULTIWINDOW
    /* Redraw all windows */
    if (pScreenInfo->fMultiWindow)
        EnumThreadWindows(g_dwCurrentThreadID, winRedrawAllProcShadowGDI, 0);
#endif

    return TRUE;
}

/*
 * Store the specified colors in the specified colormap
 */

static Bool
winStoreColorsShadowGDI(ColormapPtr pColormap, int ndef, xColorItem * pdefs)
{
    ScreenPtr pScreen = pColormap->pScreen;

    winScreenPriv(pScreen);
    winCmapPriv(pColormap);
    ColormapPtr curpmap = pScreenPriv->pcmapInstalled;

    /* Put the X colormap entries into the Windows logical palette */
    if (SetPaletteEntries(pCmapPriv->hPalette,
                          pdefs[0].pixel,
                          ndef, pCmapPriv->peColors + pdefs[0].pixel) == 0) {
        ErrorF("winStoreColorsShadowGDI - SetPaletteEntries () failed\n");
        return FALSE;
    }

    /* Don't install the Windows palette if the colormap is not installed */
    if (pColormap != curpmap) {
        return TRUE;
    }

    /* Try to install the newly modified colormap */
    if (!winInstallColormapShadowGDI(pColormap)) {
        ErrorF("winInstallColormapShadowGDI - winInstallColormapShadowGDI "
               "failed\n");
        return FALSE;
    }

#if 0
    /* Tell Windows that the palette has changed */
    RealizePalette(pScreenPriv->hdcScreen);

    /* Set the DIB color table */
    if (SetDIBColorTable(pScreenPriv->hdcShadow,
                         pdefs[0].pixel,
                         ndef, pCmapPriv->rgbColors + pdefs[0].pixel) == 0) {
        ErrorF("winInstallColormapShadowGDI - SetDIBColorTable () failed\n");
        return FALSE;
    }

    /* Save a pointer to the newly installed colormap */
    pScreenPriv->pcmapInstalled = pColormap;
#endif

    return TRUE;
}

/*
 * Colormap initialization procedure
 */

static Bool
winCreateColormapShadowGDI(ColormapPtr pColormap)
{
    LPLOGPALETTE lpPaletteNew = NULL;
    DWORD dwEntriesMax;
    VisualPtr pVisual;
    HPALETTE hpalNew = NULL;

    winCmapPriv(pColormap);

    /* Get a pointer to the visual that the colormap belongs to */
    pVisual = pColormap->pVisual;

    /* Get the maximum number of palette entries for this visual */
    dwEntriesMax = pVisual->ColormapEntries;

    /* Allocate a Windows logical color palette with max entries */
    lpPaletteNew = malloc(sizeof(LOGPALETTE)
                          + (dwEntriesMax - 1) * sizeof(PALETTEENTRY));
    if (lpPaletteNew == NULL) {
        ErrorF("winCreateColormapShadowGDI - Couldn't allocate palette "
               "with %d entries\n", (int) dwEntriesMax);
        return FALSE;
    }

    /* Zero out the colormap */
    ZeroMemory(lpPaletteNew, sizeof(LOGPALETTE)
               + (dwEntriesMax - 1) * sizeof(PALETTEENTRY));

    /* Set the logical palette structure */
    lpPaletteNew->palVersion = 0x0300;
    lpPaletteNew->palNumEntries = dwEntriesMax;

    /* Tell Windows to create the palette */
    hpalNew = CreatePalette(lpPaletteNew);
    if (hpalNew == NULL) {
        ErrorF("winCreateColormapShadowGDI - CreatePalette () failed\n");
        free(lpPaletteNew);
        return FALSE;
    }

    /* Save the Windows logical palette handle in the X colormaps' privates */
    pCmapPriv->hPalette = hpalNew;

    /* Free the palette initialization memory */
    free(lpPaletteNew);

    return TRUE;
}

/*
 * Colormap destruction procedure
 */

static Bool
winDestroyColormapShadowGDI(ColormapPtr pColormap)
{
    winScreenPriv(pColormap->pScreen);
    winCmapPriv(pColormap);

    /*
     * Is colormap to be destroyed the default?
     *
     * Non-default colormaps should have had winUninstallColormap
     * called on them before we get here.  The default colormap
     * will not have had winUninstallColormap called on it.  Thus,
     * we need to handle the default colormap in a special way.
     */
    if (pColormap->flags & IsDefault) {
        winDebug("winDestroyColormapShadowGDI - Destroying default "
                 "colormap\n");

        /*
         * FIXME: Walk the list of all screens, popping the default
         * palette out of each screen device context.
         */

        /* Pop the palette out of the device context */
        SelectPalette(pScreenPriv->hdcScreen,
                      GetStockObject(DEFAULT_PALETTE), FALSE);

        /* Clear our private installed colormap pointer */
        pScreenPriv->pcmapInstalled = NULL;
    }

    /* Try to delete the logical palette */
    if (DeleteObject(pCmapPriv->hPalette) == 0) {
        ErrorF("winDestroyColormap - DeleteObject () failed\n");
        return FALSE;
    }

    /* Invalidate the colormap privates */
    pCmapPriv->hPalette = NULL;

    return TRUE;
}

/*
 * Set engine specific funtions
 */

Bool
winSetEngineFunctionsShadowGDI(ScreenPtr pScreen)
{
    winScreenPriv(pScreen);
    winScreenInfo *pScreenInfo = pScreenPriv->pScreenInfo;

    /* Set our pointers */
    pScreenPriv->pwinAllocateFB = winAllocateFBShadowGDI;
    pScreenPriv->pwinFreeFB = winFreeFBShadowGDI;
    pScreenPriv->pwinShadowUpdate = winShadowUpdateGDI;
    pScreenPriv->pwinInitScreen = winInitScreenShadowGDI;
    pScreenPriv->pwinCloseScreen = winCloseScreenShadowGDI;
    pScreenPriv->pwinInitVisuals = winInitVisualsShadowGDI;
    pScreenPriv->pwinAdjustVideoMode = winAdjustVideoModeShadowGDI;
    if (pScreenInfo->fFullScreen)
        pScreenPriv->pwinCreateBoundingWindow =
            winCreateBoundingWindowFullScreen;
    else
        pScreenPriv->pwinCreateBoundingWindow = winCreateBoundingWindowWindowed;
    pScreenPriv->pwinFinishScreenInit = winFinishScreenInitFB;
    pScreenPriv->pwinBltExposedRegions = winBltExposedRegionsShadowGDI;
    pScreenPriv->pwinActivateApp = winActivateAppShadowGDI;
    pScreenPriv->pwinRedrawScreen = winRedrawScreenShadowGDI;
    pScreenPriv->pwinRealizeInstalledPalette =
        winRealizeInstalledPaletteShadowGDI;
    pScreenPriv->pwinInstallColormap = winInstallColormapShadowGDI;
    pScreenPriv->pwinStoreColors = winStoreColorsShadowGDI;
    pScreenPriv->pwinCreateColormap = winCreateColormapShadowGDI;
    pScreenPriv->pwinDestroyColormap = winDestroyColormapShadowGDI;
    pScreenPriv->pwinHotKeyAltTab =
        (winHotKeyAltTabProcPtr) (void (*)(void)) NoopDDA;
    pScreenPriv->pwinCreatePrimarySurface =
        (winCreatePrimarySurfaceProcPtr) (void (*)(void)) NoopDDA;
    pScreenPriv->pwinReleasePrimarySurface =
        (winReleasePrimarySurfaceProcPtr) (void (*)(void)) NoopDDA;
#ifdef XWIN_MULTIWINDOW
    pScreenPriv->pwinFinishCreateWindowsWindow =
        (winFinishCreateWindowsWindowProcPtr) (void (*)(void)) NoopDDA;
#endif

    return TRUE;
}<|MERGE_RESOLUTION|>--- conflicted
+++ resolved
@@ -369,16 +369,8 @@
         winDebug("winAllocateFBShadowGDI - Shadow blit success\n");
     }
     else {
-<<<<<<< HEAD
         winW32Error ("winAllocateFBShadowGDI - Shadow blit failure\n");
-        /* ago: ignore this error. The blit fails with wine, but does not 
-=======
-        winW32Error(2, "winAllocateFBShadowGDI - Shadow blit failure\n");
-#if 0
-        return FALSE;
-#else
         /* ago: ignore this error. The blit fails with wine, but does not
->>>>>>> a1011d63
          * cause any problems later. */
 
         fReturn = TRUE;
