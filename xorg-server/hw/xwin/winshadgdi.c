--- conflicted
+++ resolved
@@ -1,2629 +1,1302 @@
-<<<<<<< HEAD
-/*
- *Copyright (C) 2001-2004 Harold L Hunt II All Rights Reserved.
- *
- *Permission is hereby granted, free of charge, to any person obtaining
- * a copy of this software and associated documentation files (the
- *"Software"), to deal in the Software without restriction, including
- *without limitation the rights to use, copy, modify, merge, publish,
- *distribute, sublicense, and/or sell copies of the Software, and to
- *permit persons to whom the Software is furnished to do so, subject to
- *the following conditions:
- *
- *The above copyright notice and this permission notice shall be
- *included in all copies or substantial portions of the Software.
- *
- *THE SOFTWARE IS PROVIDED "AS IS", WITHOUT WARRANTY OF ANY KIND,
- *EXPRESS OR IMPLIED, INCLUDING BUT NOT LIMITED TO THE WARRANTIES OF
- *MERCHANTABILITY, FITNESS FOR A PARTICULAR PURPOSE AND
- *NONINFRINGEMENT. IN NO EVENT SHALL HAROLD L HUNT II BE LIABLE FOR
- *ANY CLAIM, DAMAGES OR OTHER LIABILITY, WHETHER IN AN ACTION OF
- *CONTRACT, TORT OR OTHERWISE, ARISING FROM, OUT OF OR IN CONNECTION
- *WITH THE SOFTWARE OR THE USE OR OTHER DEALINGS IN THE SOFTWARE.
- *
- *Except as contained in this notice, the name of Harold L Hunt II
- *shall not be used in advertising or otherwise to promote the sale, use
- *or other dealings in this Software without prior written authorization
- *from Harold L Hunt II.
- *
- * Authors:	Harold L Hunt II
- */
-
-#ifdef HAVE_XWIN_CONFIG_H
-#include <xwin-config.h>
-#endif
-#include "win.h"
-
-
-/*
- * External symbols
- */
-
-#ifdef XWIN_MULTIWINDOW
-extern DWORD			g_dwCurrentThreadID;
-#endif
-extern HWND			g_hDlgExit;
-
-
-/*
- * Local function prototypes
- */
-
-#ifdef XWIN_MULTIWINDOW
-static wBOOL CALLBACK
-winRedrawAllProcShadowGDI (HWND hwnd, LPARAM lParam);
-
-static wBOOL CALLBACK
-winRedrawDamagedWindowShadowGDI (HWND hwnd, LPARAM lParam);
-#endif
-
-static Bool
-winAllocateFBShadowGDI (ScreenPtr pScreen);
-
-static void
-winShadowUpdateGDI (ScreenPtr pScreen, 
-		    shadowBufPtr pBuf);
-
-static Bool
-winCloseScreenShadowGDI (int nIndex, ScreenPtr pScreen);
-
-static Bool
-winInitVisualsShadowGDI (ScreenPtr pScreen);
-
-static Bool
-winAdjustVideoModeShadowGDI (ScreenPtr pScreen);
-
-static Bool
-winBltExposedRegionsShadowGDI (ScreenPtr pScreen);
-
-static Bool
-winActivateAppShadowGDI (ScreenPtr pScreen);
-
-static Bool
-winRedrawScreenShadowGDI (ScreenPtr pScreen);
-
-static Bool
-winRealizeInstalledPaletteShadowGDI (ScreenPtr pScreen);
-
-static Bool
-winInstallColormapShadowGDI (ColormapPtr pColormap);
-
-static Bool
-winStoreColorsShadowGDI (ColormapPtr pmap, 
-			 int ndef,
-			 xColorItem *pdefs);
-
-static Bool
-winCreateColormapShadowGDI (ColormapPtr pColormap);
-
-static Bool
-winDestroyColormapShadowGDI (ColormapPtr pColormap);
-
-
-/*
- * Internal function to get the DIB format that is compatible with the screen
- */
-
-static
-Bool
-winQueryScreenDIBFormat (ScreenPtr pScreen, BITMAPINFOHEADER *pbmih)
-{
-  winScreenPriv(pScreen);
-  HBITMAP		hbmp;
-#ifdef WINDBG
-  LPDWORD		pdw = NULL;
-#endif
-  
-  /* Create a memory bitmap compatible with the screen */
-  hbmp = CreateCompatibleBitmap (pScreenPriv->hdcScreen, 1, 1);
-  if (hbmp == NULL)
-    {
-      ErrorF ("winQueryScreenDIBFormat - CreateCompatibleBitmap failed\n");
-      return FALSE;
-    }
-  
-  /* Initialize our bitmap info header */
-  ZeroMemory (pbmih, sizeof (BITMAPINFOHEADER) + 256 * sizeof (RGBQUAD));
-  pbmih->biSize = sizeof (BITMAPINFOHEADER);
-
-  /* Get the biBitCount */
-  if (!GetDIBits (pScreenPriv->hdcScreen,
-		  hbmp,
-		  0, 1,
-		  NULL,
-		  (BITMAPINFO*) pbmih,
-		  DIB_RGB_COLORS))
-    {
-      ErrorF ("winQueryScreenDIBFormat - First call to GetDIBits failed\n");
-      DeleteObject (hbmp);
-      return FALSE;
-    }
-
-#ifdef WINDBG
-  /* Get a pointer to bitfields */
-  pdw = (DWORD*) ((CARD8*)pbmih + sizeof (BITMAPINFOHEADER));
-
-  winDebug ("winQueryScreenDIBFormat - First call masks: %08x %08x %08x\n",
-	  pdw[0], pdw[1], pdw[2]);
-#endif
-
-  /* Get optimal color table, or the optimal bitfields */
-  if (!GetDIBits (pScreenPriv->hdcScreen,
-		  hbmp,
-		  0, 1,
-		  NULL,
-		  (BITMAPINFO*)pbmih,
-		  DIB_RGB_COLORS))
-    {
-      ErrorF ("winQueryScreenDIBFormat - Second call to GetDIBits "
-	      "failed\n");
-      DeleteObject (hbmp);
-      return FALSE;
-    }
-
-  /* Free memory */
-  DeleteObject (hbmp);
-  
-  return TRUE;
-}
-
-
-/*
- * Internal function to determine the GDI bits per rgb and bit masks
- */
-
-static
-Bool
-winQueryRGBBitsAndMasks (ScreenPtr pScreen)
-{
-  winScreenPriv(pScreen);
-  BITMAPINFOHEADER	*pbmih = NULL;
-  Bool			fReturn = TRUE;
-  LPDWORD		pdw = NULL;
-  DWORD			dwRedBits, dwGreenBits, dwBlueBits;
-
-  /* Color masks for 8 bpp are standardized */
-  if (GetDeviceCaps (pScreenPriv->hdcScreen, RASTERCAPS) & RC_PALETTE)
-    {
-      /* 
-       * RGB BPP for 8 bit palletes is always 8
-       * and the color masks are always 0.
-       */
-      pScreenPriv->dwBitsPerRGB = 8;
-      pScreenPriv->dwRedMask = 0x0L;
-      pScreenPriv->dwGreenMask = 0x0L;
-      pScreenPriv->dwBlueMask = 0x0L;
-      return TRUE;
-    }
-
-  /* Color masks for 24 bpp are standardized */
-  if (GetDeviceCaps (pScreenPriv->hdcScreen, PLANES)
-      * GetDeviceCaps (pScreenPriv->hdcScreen, BITSPIXEL) == 24)
-    {
-      winDebug ("winQueryRGBBitsAndMasks - GetDeviceCaps (BITSPIXEL) "
-	      "returned 24 for the screen.  Using default 24bpp masks.\n");
-
-      /* 8 bits per primary color */
-      pScreenPriv->dwBitsPerRGB = 8;
-
-      /* Set screen privates masks */
-      pScreenPriv->dwRedMask = WIN_24BPP_MASK_RED;
-      pScreenPriv->dwGreenMask = WIN_24BPP_MASK_GREEN;
-      pScreenPriv->dwBlueMask = WIN_24BPP_MASK_BLUE;
-      
-      return TRUE;
-    }
-
-  /* Allocate a bitmap header and color table */
-  pbmih = (BITMAPINFOHEADER*) malloc (sizeof (BITMAPINFOHEADER)
-				      + 256  * sizeof (RGBQUAD));
-  if (pbmih == NULL)
-    {
-      ErrorF ("winQueryRGBBitsAndMasks - malloc failed\n");
-      return FALSE;
-    }
-
-  /* Get screen description */
-  if (winQueryScreenDIBFormat (pScreen, pbmih))
-    {
-      /* Get a pointer to bitfields */
-      pdw = (DWORD*) ((CARD8*)pbmih + sizeof (BITMAPINFOHEADER));
-      
-#ifdef WINDBG
-      winDebug ("%s - Masks: %08x %08x %08x\n", __FUNCTION__,
-	      pdw[0], pdw[1], pdw[2]);
-      winDebug ("%s - Bitmap: %dx%d %d bpp %d planes\n", __FUNCTION__,
-              pbmih->biWidth, pbmih->biHeight, pbmih->biBitCount, pbmih->biPlanes);
-      winDebug ("%s - Compression: %d %s\n", __FUNCTION__,
-              pbmih->biCompression,
-              (pbmih->biCompression == BI_RGB?"(BI_RGB)":
-               (pbmih->biCompression == BI_RLE8?"(BI_RLE8)":
-                (pbmih->biCompression == BI_RLE4?"(BI_RLE4)":
-                 (pbmih->biCompression == BI_BITFIELDS?"(BI_BITFIELDS)":""
-                 )))));
-#endif
-
-      /* Handle BI_RGB case, which is returned by Wine */
-      if (pbmih->biCompression == BI_RGB)
-        {
-	  dwRedBits = 5;
-	  dwGreenBits = 5;
-	  dwBlueBits = 5;
-	  
-	  pScreenPriv->dwBitsPerRGB = 5;
-	  
-	  /* Set screen privates masks */
-	  pScreenPriv->dwRedMask = 0x7c00;
-	  pScreenPriv->dwGreenMask = 0x03e0;
-	  pScreenPriv->dwBlueMask = 0x001f;
-        }
-      else 
-        {
-          /* Count the number of bits in each mask */
-          dwRedBits = winCountBits (pdw[0]);
-          dwGreenBits = winCountBits (pdw[1]);
-          dwBlueBits = winCountBits (pdw[2]);
-
-	  /* Find maximum bits per red, green, blue */
-	  if (dwRedBits > dwGreenBits && dwRedBits > dwBlueBits)
-	    pScreenPriv->dwBitsPerRGB = dwRedBits;
-	  else if (dwGreenBits > dwRedBits && dwGreenBits > dwBlueBits)
-	    pScreenPriv->dwBitsPerRGB = dwGreenBits;
-	  else
-	    pScreenPriv->dwBitsPerRGB = dwBlueBits;
-
-	  /* Set screen privates masks */
-	  pScreenPriv->dwRedMask = pdw[0];
-	  pScreenPriv->dwGreenMask = pdw[1];
-	  pScreenPriv->dwBlueMask = pdw[2];
-	}
-    }
-  else
-    {
-      ErrorF ("winQueryRGBBitsAndMasks - winQueryScreenDIBFormat failed\n");
-      free (pbmih);
-      fReturn = FALSE;
-    }
-
-  /* Free memory */
-  free (pbmih);
-
-  return fReturn;
-}
-
-
-#ifdef XWIN_MULTIWINDOW
-/*
- * Redraw all ---?
- */
-
-static wBOOL CALLBACK
-winRedrawAllProcShadowGDI (HWND hwnd, LPARAM lParam)
-{
-  if (hwnd == (HWND)lParam)
-    return TRUE;  
-  InvalidateRect (hwnd, NULL, FALSE);
-  UpdateWindow (hwnd);
-  return TRUE;
-}
-
-static wBOOL CALLBACK
-winRedrawDamagedWindowShadowGDI (HWND hwnd, LPARAM lParam)
-{
-  BoxPtr pDamage = (BoxPtr)lParam;
-  RECT rcClient, rcDamage, rcRedraw;
-  POINT topLeft, bottomRight;
-  
-  if (IsIconic (hwnd))
-    return TRUE; /* Don't care minimized windows */
-  
-  /* Convert the damaged area from Screen coords to Client coords */
-  topLeft.x = pDamage->x1; topLeft.y = pDamage->y1;
-  bottomRight.x = pDamage->x2; bottomRight.y = pDamage->y2;
-  topLeft.x += GetSystemMetrics (SM_XVIRTUALSCREEN);
-  bottomRight.x += GetSystemMetrics (SM_XVIRTUALSCREEN);
-  topLeft.y += GetSystemMetrics (SM_YVIRTUALSCREEN);
-  bottomRight.y += GetSystemMetrics (SM_YVIRTUALSCREEN);
-  ScreenToClient (hwnd, &topLeft);
-  ScreenToClient (hwnd, &bottomRight);
-  SetRect (&rcDamage, topLeft.x, topLeft.y, bottomRight.x, bottomRight.y);
-
-  GetClientRect (hwnd, &rcClient);
-
-  if (IntersectRect (&rcRedraw, &rcClient, &rcDamage))
-    {
-      InvalidateRect (hwnd, &rcRedraw, FALSE);
-      UpdateWindow (hwnd);
-    }
-  return TRUE;
-}
-#endif
-
-
-/*
- * Allocate a DIB for the shadow framebuffer GDI server
- */
-
-static Bool
-winAllocateFBShadowGDI (ScreenPtr pScreen)
-{
-  winScreenPriv(pScreen);
-  winScreenInfo		*pScreenInfo = pScreenPriv->pScreenInfo;
-  BITMAPINFOHEADER	*pbmih = NULL;
-  DIBSECTION		dibsection;
-  Bool			fReturn = TRUE;
-
-  /* Get device contexts for the screen and shadow bitmap */
-  pScreenPriv->hdcScreen = GetDC (pScreenPriv->hwndScreen);
-  pScreenPriv->hdcShadow = CreateCompatibleDC (pScreenPriv->hdcScreen);
-
-  /* Allocate bitmap info header */
-  pbmih = (BITMAPINFOHEADER*) malloc (sizeof (BITMAPINFOHEADER)
-				      + 256 * sizeof (RGBQUAD));
-  if (pbmih == NULL)
-    {
-      ErrorF ("winAllocateFBShadowGDI - malloc () failed\n");
-      return FALSE;
-    }
-
-  /* Query the screen format */
-  fReturn = winQueryScreenDIBFormat (pScreen, pbmih);
-
-  /* Describe shadow bitmap to be created */
-  pbmih->biWidth = pScreenInfo->dwWidth;
-  pbmih->biHeight = -pScreenInfo->dwHeight;
-  
-  winDebug ("winAllocateFBShadowGDI - Creating DIB with width: %d height: %d "
-	  "depth: %d\n",
-	  (int) pbmih->biWidth, (int) -pbmih->biHeight, pbmih->biBitCount);
-
-  /* Create a DI shadow bitmap with a bit pointer */
-  pScreenPriv->hbmpShadow = CreateDIBSection (pScreenPriv->hdcScreen,
-					      (BITMAPINFO *) pbmih,
-					      DIB_RGB_COLORS,
-					      (VOID**) &pScreenInfo->pfb,
-					      NULL,
-					      0);
-  if (pScreenPriv->hbmpShadow == NULL || pScreenInfo->pfb == NULL)
-    {
-      winW32Error ("winAllocateFBShadowGDI - CreateDIBSection failed:");
-      return FALSE;
-    }
-  else
-    {
-      winDebug ("winAllocateFBShadowGDI - Shadow buffer allocated\n");
-    }
-
-  /* Get information about the bitmap that was allocated */
-  GetObject (pScreenPriv->hbmpShadow,
-	     sizeof (dibsection),
-	     &dibsection);
-
-  /* Print information about bitmap allocated */
-  winDebug ("winAllocateFBShadowGDI - Dibsection width: %d height: %d "
-	  "depth: %d size image: %d\n",
-	  (int) dibsection.dsBmih.biWidth, (int) dibsection.dsBmih.biHeight,
-	  dibsection.dsBmih.biBitCount,
-	  (int) dibsection.dsBmih.biSizeImage);
-
-  /* Select the shadow bitmap into the shadow DC */
-  SelectObject (pScreenPriv->hdcShadow,
-		pScreenPriv->hbmpShadow);
-
-  winDebug ("winAllocateFBShadowGDI - Attempting a shadow blit\n");
-
-  /* Do a test blit from the shadow to the screen, I think */
-  fReturn = BitBlt (pScreenPriv->hdcScreen,
-		    0, 0,
-		    pScreenInfo->dwWidth, pScreenInfo->dwHeight,
-		    pScreenPriv->hdcShadow,
-		    0, 0,
-		    SRCCOPY);
-  if (fReturn)
-    {
-      winDebug ("winAllocateFBShadowGDI - Shadow blit success\n");
-    }
-  else
-    {
-      winW32Error ("winAllocateFBShadowGDI - Shadow blit failure\n");
-      /* ago: ignore this error. The blit fails with wine, but does not 
-       * cause any problems later. */
-
-      fReturn = TRUE;
-    }
-
-  /* Look for height weirdness */
-  if (dibsection.dsBmih.biHeight < 0)
-    {
-      dibsection.dsBmih.biHeight = -dibsection.dsBmih.biHeight;
-    }
-
-  /* Set screeninfo stride */
-  pScreenInfo->dwStride = ((dibsection.dsBmih.biSizeImage
-			    / dibsection.dsBmih.biHeight)
-			   * 8) / pScreenInfo->dwBPP;
-
-  winDebug ("winAllocateFBShadowGDI - Created shadow stride: %d\n",
-	  (int) pScreenInfo->dwStride);
-
-  /* See if the shadow bitmap will be larger than the DIB size limit */
-  if (pScreenInfo->dwWidth * pScreenInfo->dwHeight * pScreenInfo->dwBPP
-      >= WIN_DIB_MAXIMUM_SIZE)
-    {
-      ErrorF ("winAllocateFBShadowGDI - Requested DIB (bitmap) "
-	      "will be larger than %d MB.  The surface may fail to be "
-	      "allocated on Windows 95, 98, or Me, due to a %d MB limit in "
-	      "DIB size.  This limit does not apply to Windows NT/2000, and "
-	      "this message may be ignored on those platforms.\n",
-	      WIN_DIB_MAXIMUM_SIZE_MB, WIN_DIB_MAXIMUM_SIZE_MB);
-    }
-
-  /* Determine our color masks */
-  if (!winQueryRGBBitsAndMasks (pScreen))
-    {
-      ErrorF ("winAllocateFBShadowGDI - winQueryRGBBitsAndMasks failed\n");
-      return FALSE;
-    }
-
-#ifdef XWIN_MULTIWINDOW
-  /* Redraw all windows */
-  if (pScreenInfo->fMultiWindow)
-    EnumThreadWindows (g_dwCurrentThreadID, winRedrawAllProcShadowGDI, 0);
-#endif
-
-  return fReturn;
-}
-
-
-/*
- * Blit the damaged regions of the shadow fb to the screen
- */
-
-static void
-winShadowUpdateGDI (ScreenPtr pScreen, 
-		    shadowBufPtr pBuf)
-{
-  winScreenPriv(pScreen);
-  winScreenInfo		*pScreenInfo = pScreenPriv->pScreenInfo;
-  RegionPtr		damage = shadowDamage(pBuf);
-  DWORD			dwBox = REGION_NUM_RECTS (damage);
-  BoxPtr		pBox = REGION_RECTS (damage);
-  int			x, y, w, h;
-  HRGN			hrgnTemp = NULL, hrgnCombined = NULL;
-#ifdef XWIN_UPDATESTATS
-  static DWORD		s_dwNonUnitRegions = 0;
-  static DWORD		s_dwTotalUpdates = 0;
-  static DWORD		s_dwTotalBoxes = 0;
-#endif
-  BoxPtr		pBoxExtents = REGION_EXTENTS (pScreen, damage);
-
-  /*
-   * Return immediately if the app is not active
-   * and we are fullscreen, or if we have a bad display depth
-   */
-  if ((!pScreenPriv->fActive && pScreenInfo->fFullScreen)
-      || pScreenPriv->fBadDepth) return;
-
-#ifdef XWIN_UPDATESTATS
-  ++s_dwTotalUpdates;
-  s_dwTotalBoxes += dwBox;
-
-  if (dwBox != 1)
-    {
-      ++s_dwNonUnitRegions;
-      winDebug ("winShadowUpdatGDI - dwBox: %d\n", dwBox);
-    }
-  
-  if ((s_dwTotalUpdates % 100) == 0)
-  {
-    winDebug ("winShadowUpdateGDI - %d%% non-unity regions, avg boxes: %d "
-	    "nu: %d tu: %d\n",
-	    (s_dwNonUnitRegions * 100) / s_dwTotalUpdates,
-	    s_dwTotalBoxes / s_dwTotalUpdates,
-	    s_dwNonUnitRegions, s_dwTotalUpdates);
-  }
-#endif /* XWIN_UPDATESTATS */
-
-  /*
-   * Handle small regions with multiple blits,
-   * handle large regions by creating a clipping region and 
-   * doing a single blit constrained to that clipping region.
-   */
-  if (!pScreenInfo->fMultiWindow &&
-      (pScreenInfo->dwClipUpdatesNBoxes == 0 ||
-      dwBox < pScreenInfo->dwClipUpdatesNBoxes))
-    {
-      /* Loop through all boxes in the damaged region */
-      while (dwBox--)
-	{
-	  /*
-	   * Calculate x offset, y offset, width, and height for
-	   * current damage box
-	   */
-	  x = pBox->x1;
-	  y = pBox->y1;
-	  w = pBox->x2 - pBox->x1;
-	  h = pBox->y2 - pBox->y1;
-	  
-	  BitBlt (pScreenPriv->hdcScreen,
-		  x, y,
-		  w, h,
-		  pScreenPriv->hdcShadow,
-		  x, y,
-		  SRCCOPY);
-	  
-	  /* Get a pointer to the next box */
-	  ++pBox;
-	}
-    }
-  else if (!pScreenInfo->fMultiWindow)
-    {
-      /* Compute a GDI region from the damaged region */
-      hrgnCombined = CreateRectRgn (pBox->x1, pBox->y1, pBox->x2, pBox->y2);
-      dwBox--;
-      pBox++;
-      while (dwBox--)
-	{
-	  hrgnTemp = CreateRectRgn (pBox->x1, pBox->y1, pBox->x2, pBox->y2);
-	  CombineRgn (hrgnCombined, hrgnCombined, hrgnTemp, RGN_OR);
-	  DeleteObject (hrgnTemp);
-	  pBox++;
-	}
-      
-      /* Install the GDI region as a clipping region */
-      SelectClipRgn (pScreenPriv->hdcScreen, hrgnCombined);
-      DeleteObject (hrgnCombined);
-      hrgnCombined = NULL;
-      
-      /*
-       * Blit the shadow buffer to the screen,
-       * constrained to the clipping region.
-       */
-      BitBlt (pScreenPriv->hdcScreen,
-	      pBoxExtents->x1, pBoxExtents->y1,
-	      pBoxExtents->x2 - pBoxExtents->x1,
-	      pBoxExtents->y2 - pBoxExtents->y1,
-	      pScreenPriv->hdcShadow,
-	      pBoxExtents->x1, pBoxExtents->y1,
-	      SRCCOPY);
-
-      /* Reset the clip region */
-      SelectClipRgn (pScreenPriv->hdcScreen, NULL);
-    }
-
-#ifdef XWIN_MULTIWINDOW
-  /* Redraw all multiwindow windows */
-  if (pScreenInfo->fMultiWindow)
-    EnumThreadWindows (g_dwCurrentThreadID,
-		       winRedrawDamagedWindowShadowGDI,
-		       (LPARAM)pBoxExtents);
-#endif
-}
-
-
-/* See Porting Layer Definition - p. 33 */
-/*
- * We wrap whatever CloseScreen procedure was specified by fb;
- * a pointer to said procedure is stored in our privates.
- */
-
-static Bool
-winCloseScreenShadowGDI (int nIndex, ScreenPtr pScreen)
-{
-  winScreenPriv(pScreen);
-  winScreenInfo		*pScreenInfo = pScreenPriv->pScreenInfo;
-  Bool			fReturn;
-
-  winDebug ("winCloseScreenShadowGDI - Freeing screen resources\n");
-
-  /* Flag that the screen is closed */
-  pScreenPriv->fClosed = TRUE;
-  pScreenPriv->fActive = FALSE;
-
-  /* Call the wrapped CloseScreen procedure */
-  WIN_UNWRAP(CloseScreen);
-  fReturn = (*pScreen->CloseScreen) (nIndex, pScreen);
-
-  /* Delete the window property */
-  RemoveProp (pScreenPriv->hwndScreen, WIN_SCR_PROP);
-
-  /* Free the shadow DC; which allows the bitmap to be freed */
-  DeleteDC (pScreenPriv->hdcShadow);
-  
-  /* Free the shadow bitmap */
-  DeleteObject (pScreenPriv->hbmpShadow);
-
-  /* Free the screen DC */
-  ReleaseDC (pScreenPriv->hwndScreen, pScreenPriv->hdcScreen);
-
-  /* Delete tray icon, if we have one */
-  if (!pScreenInfo->fNoTrayIcon)
-    winDeleteNotifyIcon (pScreenPriv);
-
-  /* Free the exit confirmation dialog box, if it exists */
-  if (g_hDlgExit != NULL)
-    {
-      DestroyWindow (g_hDlgExit);
-      g_hDlgExit = NULL;
-    }
-
-  /* Kill our window */
-  if (pScreenPriv->hwndScreen)
-    {
-      DestroyWindow (pScreenPriv->hwndScreen);
-      pScreenPriv->hwndScreen = NULL;
-    }
-
-#if defined(XWIN_CLIPBOARD) || defined(XWIN_MULTIWINDOW)
-  /* Destroy the thread startup mutex */
-  pthread_mutex_destroy (&pScreenPriv->pmServerStarted);
-#endif
-
-  /* Invalidate our screeninfo's pointer to the screen */
-  pScreenInfo->pScreen = NULL;
-
-  /* Invalidate the ScreenInfo's fb pointer */
-  pScreenInfo->pfb = NULL;
-
-  /* Free the screen privates for this screen */
-  free ((pointer) pScreenPriv);
-
-  return fReturn;
-}
-
-
-/*
- * Tell mi what sort of visuals we need.
- * 
- * Generally we only need one visual, as our screen can only
- * handle one format at a time, I believe.  You may want
- * to verify that last sentence.
- */
-
-static Bool
-winInitVisualsShadowGDI (ScreenPtr pScreen)
-{
-  winScreenPriv(pScreen);
-  winScreenInfo		*pScreenInfo = pScreenPriv->pScreenInfo;
-
-  /* Display debugging information */
-  winDebug ("winInitVisualsShadowGDI - Masks %08x %08x %08x BPRGB %d d %d "
-	  "bpp %d\n",
-	  (unsigned int) pScreenPriv->dwRedMask,
-	  (unsigned int) pScreenPriv->dwGreenMask,
-	  (unsigned int) pScreenPriv->dwBlueMask,
-	  (int) pScreenPriv->dwBitsPerRGB,
-	  (int) pScreenInfo->dwDepth,
-	  (int) pScreenInfo->dwBPP);
-
-  /* Create a single visual according to the Windows screen depth */
-  switch (pScreenInfo->dwDepth)
-    {
-    case 24:
-    case 16:
-    case 15:
-#if defined(XFree86Server)
-      /* Setup the real visual */
-      if (!miSetVisualTypesAndMasks (pScreenInfo->dwDepth,
-				     TrueColorMask,
-				     pScreenPriv->dwBitsPerRGB,
-				     -1,
-				     pScreenPriv->dwRedMask,
-				     pScreenPriv->dwGreenMask,
-				     pScreenPriv->dwBlueMask))
-	{
-	  ErrorF ("winInitVisualsShadowGDI - miSetVisualTypesAndMasks "
-		  "failed\n");
-	  return FALSE;
-	}
-
-#ifdef XWIN_EMULATEPSEUDO
-      if (!pScreenInfo->fEmulatePseudo)
-	break;
-
-      /* Setup a pseudocolor visual */
-      if (!miSetVisualTypesAndMasks (8,
-				     PseudoColorMask,
-				     8,
-				     -1,
-				     0,
-				     0,
-				     0))
-	{
-	  ErrorF ("winInitVisualsShadowGDI - miSetVisualTypesAndMasks "
-		  "failed for PseudoColor\n");
-	  return FALSE;
-	}
-#endif
-#else /* XFree86Server */
-      /* Setup the real visual */
-      if (!fbSetVisualTypesAndMasks (pScreenInfo->dwDepth,
-				     TrueColorMask,
-				     pScreenPriv->dwBitsPerRGB,
-				     pScreenPriv->dwRedMask,
-				     pScreenPriv->dwGreenMask,
-				     pScreenPriv->dwBlueMask))
-	{
-	  ErrorF ("winInitVisualsShadowGDI - fbSetVisualTypesAndMasks "
-		  "failed for TrueColor\n");
-	  return FALSE;
-	}
-
-#ifdef XWIN_EMULATEPSEUDO
-      if (!pScreenInfo->fEmulatePseudo)
-	break;
-
-      /* Setup a pseudocolor visual */
-      if (!fbSetVisualTypesAndMasks (8,
-				     PseudoColorMask,
-				     8,
-				     0,
-				     0,
-				     0))
-	{
-	  ErrorF ("winInitVisualsShadowGDI - fbSetVisualTypesAndMasks "
-		  "failed for PseudoColor\n");
-	  return FALSE;
-	}
-#endif
-#endif /* XFree86Server */
-      break;
-
-    case 8:
-#if defined(XFree86Server)
-      if (!miSetVisualTypesAndMasks (pScreenInfo->dwDepth,
-				     PseudoColorMask,
-				     pScreenPriv->dwBitsPerRGB,
-				     PseudoColor,
-				     pScreenPriv->dwRedMask,
-				     pScreenPriv->dwGreenMask,
-				     pScreenPriv->dwBlueMask))
-	{
-	  ErrorF ("winInitVisualsShadowGDI - miSetVisualTypesAndMasks "
-		  "failed\n");
-	  return FALSE;
-	}
-#else /* XFree86Server */
-      if (!fbSetVisualTypesAndMasks (pScreenInfo->dwDepth,
-				     PseudoColorMask,
-				     pScreenPriv->dwBitsPerRGB,
-				     pScreenPriv->dwRedMask,
-				     pScreenPriv->dwGreenMask,
-				     pScreenPriv->dwBlueMask))
-	{
-	  ErrorF ("winInitVisualsShadowGDI - fbSetVisualTypesAndMasks "
-		  "failed\n");
-	  return FALSE;
-	}
-#endif
-      break;
-
-    default:
-      ErrorF ("winInitVisualsShadowGDI - Unknown screen depth\n");
-      return FALSE;
-    }
-
-  winDebug ("winInitVisualsShadowGDI - Returning\n");
-
-  return TRUE;
-}
-
-
-/*
- * Adjust the proposed video mode
- */
-
-static Bool
-winAdjustVideoModeShadowGDI (ScreenPtr pScreen)
-{
-  winScreenPriv(pScreen);
-  winScreenInfo		*pScreenInfo = pScreenPriv->pScreenInfo;
-  HDC			hdc;
-  DWORD			dwBPP;
-  
-  hdc = GetDC (NULL);
-
-  /* We're in serious trouble if we can't get a DC */
-  if (hdc == NULL)
-    {
-      ErrorF ("winAdjustVideoModeShadowGDI - GetDC () failed\n");
-      return FALSE;
-    }
-
-  /* Query GDI for current display depth */
-  dwBPP = GetDeviceCaps (hdc, BITSPIXEL);
-
-  /* GDI cannot change the screen depth */
-  if (pScreenInfo->dwBPP == WIN_DEFAULT_BPP)
-    {
-      /* No -depth parameter passed, let the user know the depth being used */
-      winDebug ("winAdjustVideoModeShadowGDI - Using Windows display "
-	      "depth of %d bits per pixel\n", (int) dwBPP);
-
-      /* Use GDI's depth */
-      pScreenInfo->dwBPP = dwBPP;
-    }
-  else if (dwBPP != pScreenInfo->dwBPP)
-    {
-      /* Warn user if GDI depth is different than -depth parameter */
-      winDebug ("winAdjustVideoModeShadowGDI - Command line bpp: %d, "\
-	      "using bpp: %d\n", (int) pScreenInfo->dwBPP, (int) dwBPP);
-
-      /* We'll use GDI's depth */
-      pScreenInfo->dwBPP = dwBPP;
-    }
-  
-  /* Release our DC */
-  ReleaseDC (NULL, hdc);
-  hdc = NULL;
-
-  return TRUE;
-}
-
-
-/*
- * Blt exposed regions to the screen
- */
-
-static Bool
-winBltExposedRegionsShadowGDI (ScreenPtr pScreen)
-{
-  winScreenPriv(pScreen);
-  winScreenInfo		*pScreenInfo = pScreenPriv->pScreenInfo;
-  winPrivCmapPtr	pCmapPriv = NULL;
-  HDC			hdcUpdate;
-  PAINTSTRUCT		ps;
-
-  /* BeginPaint gives us an hdc that clips to the invalidated region */
-  hdcUpdate = BeginPaint (pScreenPriv->hwndScreen, &ps);
-
-  /* Realize the palette, if we have one */
-  if (pScreenPriv->pcmapInstalled != NULL)
-    {
-      pCmapPriv = winGetCmapPriv (pScreenPriv->pcmapInstalled);
-      
-      SelectPalette (hdcUpdate, pCmapPriv->hPalette, FALSE);
-      RealizePalette (hdcUpdate);
-    }
-
-  /* Our BitBlt will be clipped to the invalidated region */
-  BitBlt (hdcUpdate,
-	  0, 0,
-	  pScreenInfo->dwWidth, pScreenInfo->dwHeight,
-	  pScreenPriv->hdcShadow,
-	  0, 0,
-	  SRCCOPY);
-
-  /* EndPaint frees the DC */
-  EndPaint (pScreenPriv->hwndScreen, &ps);
-
-#ifdef XWIN_MULTIWINDOW
-  /* Redraw all windows */
-  if (pScreenInfo->fMultiWindow)
-    EnumThreadWindows(g_dwCurrentThreadID, winRedrawAllProcShadowGDI, 
-            (LPARAM)pScreenPriv->hwndScreen);
-#endif
-
-  return TRUE;
-}
-
-
-/*
- * Do any engine-specific appliation-activation processing
- */
-
-static Bool
-winActivateAppShadowGDI (ScreenPtr pScreen)
-{
-  winScreenPriv(pScreen);
-  winScreenInfo		*pScreenInfo = pScreenPriv->pScreenInfo;
-
-  /*
-   * 2004/04/12 - Harold - We perform the restoring or minimizing
-   * manually for ShadowGDI in fullscreen modes so that this engine
-   * will perform just like ShadowDD and ShadowDDNL in fullscreen mode;
-   * if we do not do this then our fullscreen window will appear in the
-   * z-order when it is deactivated and it can be uncovered by resizing
-   * or minimizing another window that is on top of it, which is not how
-   * the DirectDraw engines work.  Therefore we keep this code here to
-   * make sure that all engines work the same in fullscreen mode.
-   */
-
-  /*
-   * Are we active?
-   * Are we fullscreen?
-   */
-  if (pScreenPriv->fActive
-      && pScreenInfo->fFullScreen)
-    {
-      /*
-       * Activating, attempt to bring our window 
-       * to the top of the display
-       */
-      ShowWindow (pScreenPriv->hwndScreen, SW_RESTORE);
-    }
-  else if (!pScreenPriv->fActive
-	   && pScreenInfo->fFullScreen)
-    {
-      /*
-       * Deactivating, stuff our window onto the
-       * task bar.
-       */
-      ShowWindow (pScreenPriv->hwndScreen, SW_MINIMIZE);
-    }
-
-  return TRUE;
-}
-
-
-/*
- * Reblit the shadow framebuffer to the screen.
- */
-
-static Bool
-winRedrawScreenShadowGDI (ScreenPtr pScreen)
-{
-  winScreenPriv(pScreen);
-  winScreenInfo		*pScreenInfo = pScreenPriv->pScreenInfo;
-
-  /* Redraw the whole window, to take account for the new colors */
-  BitBlt (pScreenPriv->hdcScreen,
-	  0, 0,
-	  pScreenInfo->dwWidth, pScreenInfo->dwHeight,
-	  pScreenPriv->hdcShadow,
-	  0, 0,
-	  SRCCOPY);
-
-#ifdef XWIN_MULTIWINDOW
-  /* Redraw all windows */
-  if (pScreenInfo->fMultiWindow)
-    EnumThreadWindows(g_dwCurrentThreadID, winRedrawAllProcShadowGDI, 0);
-#endif
-
-  return TRUE;
-}
-
-
-
-/*
- * Realize the currently installed colormap
- */
-
-static Bool
-winRealizeInstalledPaletteShadowGDI (ScreenPtr pScreen)
-{
-  winScreenPriv(pScreen);
-  winPrivCmapPtr	pCmapPriv = NULL;
-
-  winDebug ("winRealizeInstalledPaletteShadowGDI\n");
-
-  /* Don't do anything if there is not a colormap */
-  if (pScreenPriv->pcmapInstalled == NULL)
-    {
-      winDebug ("winRealizeInstalledPaletteShadowGDI - No colormap "
-	      "installed\n");
-      return TRUE;
-    }
-
-  pCmapPriv = winGetCmapPriv (pScreenPriv->pcmapInstalled);
-  
-  /* Realize our palette for the screen */
-  if (RealizePalette (pScreenPriv->hdcScreen) == GDI_ERROR)
-    {
-      ErrorF ("winRealizeInstalledPaletteShadowGDI - RealizePalette () "
-	      "failed\n");
-      return FALSE;
-    }
-  
-  /* Set the DIB color table */
-  if (SetDIBColorTable (pScreenPriv->hdcShadow,
-			0,
-			WIN_NUM_PALETTE_ENTRIES,
-			pCmapPriv->rgbColors) == 0)
-    {
-      ErrorF ("winRealizeInstalledPaletteShadowGDI - SetDIBColorTable () "
-	      "failed\n");
-      return FALSE;
-    }
-  
-  return TRUE;
-}
-
-
-/*
- * Install the specified colormap
- */
-
-static Bool
-winInstallColormapShadowGDI (ColormapPtr pColormap)
-{
-  ScreenPtr		pScreen = pColormap->pScreen;
-  winScreenPriv(pScreen);
-  winScreenInfo		*pScreenInfo = pScreenPriv->pScreenInfo;
-  winCmapPriv(pColormap);
-
-  /*
-   * Tell Windows to install the new colormap
-   */
-  if (SelectPalette (pScreenPriv->hdcScreen,
-		     pCmapPriv->hPalette,
-		     FALSE) == NULL)
-    {
-      ErrorF ("winInstallColormapShadowGDI - SelectPalette () failed\n");
-      return FALSE;
-    }
-      
-  /* Realize the palette */
-  if (GDI_ERROR == RealizePalette (pScreenPriv->hdcScreen))
-    {
-      ErrorF ("winInstallColormapShadowGDI - RealizePalette () failed\n");
-      return FALSE;
-    }
-
-  /* Set the DIB color table */
-  if (SetDIBColorTable (pScreenPriv->hdcShadow,
-			0,
-			WIN_NUM_PALETTE_ENTRIES,
-			pCmapPriv->rgbColors) == 0)
-    {
-      ErrorF ("winInstallColormapShadowGDI - SetDIBColorTable () failed\n");
-      return FALSE;
-    }
-
-  /* Redraw the whole window, to take account for the new colors */
-  BitBlt (pScreenPriv->hdcScreen,
-	  0, 0,
-	  pScreenInfo->dwWidth, pScreenInfo->dwHeight,
-	  pScreenPriv->hdcShadow,
-	  0, 0,
-	  SRCCOPY);
-
-  /* Save a pointer to the newly installed colormap */
-  pScreenPriv->pcmapInstalled = pColormap;
-
-#ifdef XWIN_MULTIWINDOW
-  /* Redraw all windows */
-  if (pScreenInfo->fMultiWindow)
-    EnumThreadWindows (g_dwCurrentThreadID, winRedrawAllProcShadowGDI, 0);
-#endif
-
-  return TRUE;
-}
-
-
-/*
- * Store the specified colors in the specified colormap
- */
-
-static Bool
-winStoreColorsShadowGDI (ColormapPtr pColormap,
-			 int ndef,
-			 xColorItem *pdefs)
-{
-  ScreenPtr		pScreen = pColormap->pScreen;
-  winScreenPriv(pScreen);
-  winCmapPriv(pColormap);
-  ColormapPtr curpmap = pScreenPriv->pcmapInstalled;
-  
-  /* Put the X colormap entries into the Windows logical palette */
-  if (SetPaletteEntries (pCmapPriv->hPalette,
-			 pdefs[0].pixel,
-			 ndef,
-			 pCmapPriv->peColors + pdefs[0].pixel) == 0)
-    {
-      ErrorF ("winStoreColorsShadowGDI - SetPaletteEntries () failed\n");
-      return FALSE;
-    }
-
-  /* Don't install the Windows palette if the colormap is not installed */
-  if (pColormap != curpmap)
-    {
-      return TRUE;
-    }
-
-  /* Try to install the newly modified colormap */
-  if (!winInstallColormapShadowGDI (pColormap))
-    {
-      ErrorF ("winInstallColormapShadowGDI - winInstallColormapShadowGDI "
-	      "failed\n");
-      return FALSE;
-    }
-
-#if 0
-  /* Tell Windows that the palette has changed */
-  RealizePalette (pScreenPriv->hdcScreen);
-  
-  /* Set the DIB color table */
-  if (SetDIBColorTable (pScreenPriv->hdcShadow,
-			pdefs[0].pixel,
-			ndef,
-			pCmapPriv->rgbColors + pdefs[0].pixel) == 0)
-    {
-      ErrorF ("winInstallColormapShadowGDI - SetDIBColorTable () failed\n");
-      return FALSE;
-    }
-
-  /* Save a pointer to the newly installed colormap */
-  pScreenPriv->pcmapInstalled = pColormap;
-#endif
-
-  return TRUE;
-}
-
-
-/*
- * Colormap initialization procedure
- */
-
-static Bool
-winCreateColormapShadowGDI (ColormapPtr pColormap)
-{
-  LPLOGPALETTE		lpPaletteNew = NULL;
-  DWORD			dwEntriesMax;
-  VisualPtr		pVisual;
-  HPALETTE		hpalNew = NULL;
-  winCmapPriv(pColormap);
-
-  /* Get a pointer to the visual that the colormap belongs to */
-  pVisual = pColormap->pVisual;
-
-  /* Get the maximum number of palette entries for this visual */
-  dwEntriesMax = pVisual->ColormapEntries;
-
-  /* Allocate a Windows logical color palette with max entries */
-  lpPaletteNew = malloc (sizeof (LOGPALETTE)
-			 + (dwEntriesMax - 1) * sizeof (PALETTEENTRY));
-  if (lpPaletteNew == NULL)
-    {
-      ErrorF ("winCreateColormapShadowGDI - Couldn't allocate palette "
-	      "with %d entries\n",
-	      (int) dwEntriesMax);
-      return FALSE;
-    }
-
-  /* Zero out the colormap */
-  ZeroMemory (lpPaletteNew, sizeof (LOGPALETTE)
-	      + (dwEntriesMax - 1) * sizeof (PALETTEENTRY));
-  
-  /* Set the logical palette structure */
-  lpPaletteNew->palVersion = 0x0300;
-  lpPaletteNew->palNumEntries = dwEntriesMax;
-
-  /* Tell Windows to create the palette */
-  hpalNew = CreatePalette (lpPaletteNew);
-  if (hpalNew == NULL)
-    {
-      ErrorF ("winCreateColormapShadowGDI - CreatePalette () failed\n");
-      free (lpPaletteNew);
-      return FALSE;
-    }
-
-  /* Save the Windows logical palette handle in the X colormaps' privates */
-  pCmapPriv->hPalette = hpalNew;
-
-  /* Free the palette initialization memory */
-  free (lpPaletteNew);
-
-  return TRUE;
-}
-
-
-/*
- * Colormap destruction procedure
- */
-
-static Bool
-winDestroyColormapShadowGDI (ColormapPtr pColormap)
-{
-  winScreenPriv(pColormap->pScreen);
-  winCmapPriv(pColormap);
-
-  /*
-   * Is colormap to be destroyed the default?
-   *
-   * Non-default colormaps should have had winUninstallColormap
-   * called on them before we get here.  The default colormap
-   * will not have had winUninstallColormap called on it.  Thus,
-   * we need to handle the default colormap in a special way.
-   */
-  if (pColormap->flags & IsDefault)
-    {
-      winDebug ("winDestroyColormapShadowGDI - Destroying default "
-	      "colormap\n");
-      
-      /*
-       * FIXME: Walk the list of all screens, popping the default
-       * palette out of each screen device context.
-       */
-      
-      /* Pop the palette out of the device context */
-      SelectPalette (pScreenPriv->hdcScreen,
-		     GetStockObject (DEFAULT_PALETTE),
-		     FALSE);
-
-      /* Clear our private installed colormap pointer */
-      pScreenPriv->pcmapInstalled = NULL;
-    }
-  
-  /* Try to delete the logical palette */
-  if (DeleteObject (pCmapPriv->hPalette) == 0)
-    {
-      ErrorF ("winDestroyColormap - DeleteObject () failed\n");
-      return FALSE;
-    }
-  
-  /* Invalidate the colormap privates */
-  pCmapPriv->hPalette = NULL;
-
-  return TRUE;
-}
-
-
-/*
- * Set engine specific funtions
- */
-
-Bool
-winSetEngineFunctionsShadowGDI (ScreenPtr pScreen)
-{
-  winScreenPriv(pScreen);
-  winScreenInfo		*pScreenInfo = pScreenPriv->pScreenInfo;
-  
-  /* Set our pointers */
-  pScreenPriv->pwinAllocateFB = winAllocateFBShadowGDI;
-  pScreenPriv->pwinShadowUpdate = winShadowUpdateGDI;
-  pScreenPriv->pwinCloseScreen = winCloseScreenShadowGDI;
-  pScreenPriv->pwinInitVisuals = winInitVisualsShadowGDI;
-  pScreenPriv->pwinAdjustVideoMode = winAdjustVideoModeShadowGDI;
-  if (pScreenInfo->fFullScreen)
-    pScreenPriv->pwinCreateBoundingWindow = winCreateBoundingWindowFullScreen;
-  else
-    pScreenPriv->pwinCreateBoundingWindow = winCreateBoundingWindowWindowed;
-  pScreenPriv->pwinFinishScreenInit = winFinishScreenInitFB;
-  pScreenPriv->pwinBltExposedRegions = winBltExposedRegionsShadowGDI;
-  pScreenPriv->pwinActivateApp = winActivateAppShadowGDI;
-  pScreenPriv->pwinRedrawScreen = winRedrawScreenShadowGDI;
-  pScreenPriv->pwinRealizeInstalledPalette = 
-    winRealizeInstalledPaletteShadowGDI;
-  pScreenPriv->pwinInstallColormap = winInstallColormapShadowGDI;
-  pScreenPriv->pwinStoreColors = winStoreColorsShadowGDI;
-  pScreenPriv->pwinCreateColormap = winCreateColormapShadowGDI;
-  pScreenPriv->pwinDestroyColormap = winDestroyColormapShadowGDI;
-  pScreenPriv->pwinHotKeyAltTab = (winHotKeyAltTabProcPtr) (void (*)(void))NoopDDA;
-  pScreenPriv->pwinCreatePrimarySurface
-    = (winCreatePrimarySurfaceProcPtr) (void (*)(void))NoopDDA;
-  pScreenPriv->pwinReleasePrimarySurface
-    = (winReleasePrimarySurfaceProcPtr) (void (*)(void))NoopDDA;
-#ifdef XWIN_MULTIWINDOW
-  pScreenPriv->pwinFinishCreateWindowsWindow =
-    (winFinishCreateWindowsWindowProcPtr) (void (*)(void))NoopDDA;
-#endif
-
-  return TRUE;
-}
-=======
-/*
- *Copyright (C) 2001-2004 Harold L Hunt II All Rights Reserved.
- *
- *Permission is hereby granted, free of charge, to any person obtaining
- * a copy of this software and associated documentation files (the
- *"Software"), to deal in the Software without restriction, including
- *without limitation the rights to use, copy, modify, merge, publish,
- *distribute, sublicense, and/or sell copies of the Software, and to
- *permit persons to whom the Software is furnished to do so, subject to
- *the following conditions:
- *
- *The above copyright notice and this permission notice shall be
- *included in all copies or substantial portions of the Software.
- *
- *THE SOFTWARE IS PROVIDED "AS IS", WITHOUT WARRANTY OF ANY KIND,
- *EXPRESS OR IMPLIED, INCLUDING BUT NOT LIMITED TO THE WARRANTIES OF
- *MERCHANTABILITY, FITNESS FOR A PARTICULAR PURPOSE AND
- *NONINFRINGEMENT. IN NO EVENT SHALL HAROLD L HUNT II BE LIABLE FOR
- *ANY CLAIM, DAMAGES OR OTHER LIABILITY, WHETHER IN AN ACTION OF
- *CONTRACT, TORT OR OTHERWISE, ARISING FROM, OUT OF OR IN CONNECTION
- *WITH THE SOFTWARE OR THE USE OR OTHER DEALINGS IN THE SOFTWARE.
- *
- *Except as contained in this notice, the name of Harold L Hunt II
- *shall not be used in advertising or otherwise to promote the sale, use
- *or other dealings in this Software without prior written authorization
- *from Harold L Hunt II.
- *
- * Authors:	Harold L Hunt II
- */
-
-#ifdef HAVE_XWIN_CONFIG_H
-#include <xwin-config.h>
-#endif
-#include "win.h"
-
-
-/*
- * External symbols
- */
-
-#ifdef XWIN_MULTIWINDOW
-extern DWORD			g_dwCurrentThreadID;
-#endif
-extern HWND			g_hDlgExit;
-
-
-/*
- * Local function prototypes
- */
-
-#ifdef XWIN_MULTIWINDOW
-static wBOOL CALLBACK
-winRedrawAllProcShadowGDI (HWND hwnd, LPARAM lParam);
-
-static wBOOL CALLBACK
-winRedrawDamagedWindowShadowGDI (HWND hwnd, LPARAM lParam);
-#endif
-
-static Bool
-winAllocateFBShadowGDI (ScreenPtr pScreen);
-
-static void
-winShadowUpdateGDI (ScreenPtr pScreen, 
-		    shadowBufPtr pBuf);
-
-static Bool
-winCloseScreenShadowGDI (int nIndex, ScreenPtr pScreen);
-
-static Bool
-winInitVisualsShadowGDI (ScreenPtr pScreen);
-
-static Bool
-winAdjustVideoModeShadowGDI (ScreenPtr pScreen);
-
-static Bool
-winBltExposedRegionsShadowGDI (ScreenPtr pScreen);
-
-static Bool
-winActivateAppShadowGDI (ScreenPtr pScreen);
-
-static Bool
-winRedrawScreenShadowGDI (ScreenPtr pScreen);
-
-static Bool
-winRealizeInstalledPaletteShadowGDI (ScreenPtr pScreen);
-
-static Bool
-winInstallColormapShadowGDI (ColormapPtr pColormap);
-
-static Bool
-winStoreColorsShadowGDI (ColormapPtr pmap, 
-			 int ndef,
-			 xColorItem *pdefs);
-
-static Bool
-winCreateColormapShadowGDI (ColormapPtr pColormap);
-
-static Bool
-winDestroyColormapShadowGDI (ColormapPtr pColormap);
-
-
-/*
- * Internal function to get the DIB format that is compatible with the screen
- */
-
-static
-Bool
-winQueryScreenDIBFormat (ScreenPtr pScreen, BITMAPINFOHEADER *pbmih)
-{
-  winScreenPriv(pScreen);
-  HBITMAP		hbmp;
-#if CYGDEBUG
-  LPDWORD		pdw = NULL;
-#endif
-  
-  /* Create a memory bitmap compatible with the screen */
-  hbmp = CreateCompatibleBitmap (pScreenPriv->hdcScreen, 1, 1);
-  if (hbmp == NULL)
-    {
-      ErrorF ("winQueryScreenDIBFormat - CreateCompatibleBitmap failed\n");
-      return FALSE;
-    }
-  
-  /* Initialize our bitmap info header */
-  ZeroMemory (pbmih, sizeof (BITMAPINFOHEADER) + 256 * sizeof (RGBQUAD));
-  pbmih->biSize = sizeof (BITMAPINFOHEADER);
-
-  /* Get the biBitCount */
-  if (!GetDIBits (pScreenPriv->hdcScreen,
-		  hbmp,
-		  0, 1,
-		  NULL,
-		  (BITMAPINFO*) pbmih,
-		  DIB_RGB_COLORS))
-    {
-      ErrorF ("winQueryScreenDIBFormat - First call to GetDIBits failed\n");
-      DeleteObject (hbmp);
-      return FALSE;
-    }
-
-#if CYGDEBUG
-  /* Get a pointer to bitfields */
-  pdw = (DWORD*) ((CARD8*)pbmih + sizeof (BITMAPINFOHEADER));
-
-  winDebug ("winQueryScreenDIBFormat - First call masks: %08x %08x %08x\n",
-	  pdw[0], pdw[1], pdw[2]);
-#endif
-
-  /* Get optimal color table, or the optimal bitfields */
-  if (!GetDIBits (pScreenPriv->hdcScreen,
-		  hbmp,
-		  0, 1,
-		  NULL,
-		  (BITMAPINFO*)pbmih,
-		  DIB_RGB_COLORS))
-    {
-      ErrorF ("winQueryScreenDIBFormat - Second call to GetDIBits "
-	      "failed\n");
-      DeleteObject (hbmp);
-      return FALSE;
-    }
-
-  /* Free memory */
-  DeleteObject (hbmp);
-  
-  return TRUE;
-}
-
-
-/*
- * Internal function to determine the GDI bits per rgb and bit masks
- */
-
-static
-Bool
-winQueryRGBBitsAndMasks (ScreenPtr pScreen)
-{
-  winScreenPriv(pScreen);
-  BITMAPINFOHEADER	*pbmih = NULL;
-  Bool			fReturn = TRUE;
-  LPDWORD		pdw = NULL;
-  DWORD			dwRedBits, dwGreenBits, dwBlueBits;
-
-  /* Color masks for 8 bpp are standardized */
-  if (GetDeviceCaps (pScreenPriv->hdcScreen, RASTERCAPS) & RC_PALETTE)
-    {
-      /* 
-       * RGB BPP for 8 bit palletes is always 8
-       * and the color masks are always 0.
-       */
-      pScreenPriv->dwBitsPerRGB = 8;
-      pScreenPriv->dwRedMask = 0x0L;
-      pScreenPriv->dwGreenMask = 0x0L;
-      pScreenPriv->dwBlueMask = 0x0L;
-      return TRUE;
-    }
-
-  /* Color masks for 24 bpp are standardized */
-  if (GetDeviceCaps (pScreenPriv->hdcScreen, PLANES)
-      * GetDeviceCaps (pScreenPriv->hdcScreen, BITSPIXEL) == 24)
-    {
-      ErrorF ("winQueryRGBBitsAndMasks - GetDeviceCaps (BITSPIXEL) "
-	      "returned 24 for the screen.  Using default 24bpp masks.\n");
-
-      /* 8 bits per primary color */
-      pScreenPriv->dwBitsPerRGB = 8;
-
-      /* Set screen privates masks */
-      pScreenPriv->dwRedMask = WIN_24BPP_MASK_RED;
-      pScreenPriv->dwGreenMask = WIN_24BPP_MASK_GREEN;
-      pScreenPriv->dwBlueMask = WIN_24BPP_MASK_BLUE;
-      
-      return TRUE;
-    }
-
-  /* Allocate a bitmap header and color table */
-  pbmih = (BITMAPINFOHEADER*) malloc (sizeof (BITMAPINFOHEADER)
-				      + 256  * sizeof (RGBQUAD));
-  if (pbmih == NULL)
-    {
-      ErrorF ("winQueryRGBBitsAndMasks - malloc failed\n");
-      return FALSE;
-    }
-
-  /* Get screen description */
-  if (winQueryScreenDIBFormat (pScreen, pbmih))
-    {
-      /* Get a pointer to bitfields */
-      pdw = (DWORD*) ((CARD8*)pbmih + sizeof (BITMAPINFOHEADER));
-      
-#if CYGDEBUG
-      winDebug ("%s - Masks: %08x %08x %08x\n", __FUNCTION__,
-	      pdw[0], pdw[1], pdw[2]);
-      winDebug ("%s - Bitmap: %dx%d %d bpp %d planes\n", __FUNCTION__,
-              pbmih->biWidth, pbmih->biHeight, pbmih->biBitCount, pbmih->biPlanes);
-      winDebug ("%s - Compression: %d %s\n", __FUNCTION__,
-              pbmih->biCompression,
-              (pbmih->biCompression == BI_RGB?"(BI_RGB)":
-               (pbmih->biCompression == BI_RLE8?"(BI_RLE8)":
-                (pbmih->biCompression == BI_RLE4?"(BI_RLE4)":
-                 (pbmih->biCompression == BI_BITFIELDS?"(BI_BITFIELDS)":""
-                 )))));
-#endif
-
-      /* Handle BI_RGB case, which is returned by Wine */
-      if (pbmih->biCompression == BI_RGB)
-        {
-	  dwRedBits = 5;
-	  dwGreenBits = 5;
-	  dwBlueBits = 5;
-	  
-	  pScreenPriv->dwBitsPerRGB = 5;
-	  
-	  /* Set screen privates masks */
-	  pScreenPriv->dwRedMask = 0x7c00;
-	  pScreenPriv->dwGreenMask = 0x03e0;
-	  pScreenPriv->dwBlueMask = 0x001f;
-        }
-      else 
-        {
-          /* Count the number of bits in each mask */
-          dwRedBits = winCountBits (pdw[0]);
-          dwGreenBits = winCountBits (pdw[1]);
-          dwBlueBits = winCountBits (pdw[2]);
-
-	  /* Find maximum bits per red, green, blue */
-	  if (dwRedBits > dwGreenBits && dwRedBits > dwBlueBits)
-	    pScreenPriv->dwBitsPerRGB = dwRedBits;
-	  else if (dwGreenBits > dwRedBits && dwGreenBits > dwBlueBits)
-	    pScreenPriv->dwBitsPerRGB = dwGreenBits;
-	  else
-	    pScreenPriv->dwBitsPerRGB = dwBlueBits;
-
-	  /* Set screen privates masks */
-	  pScreenPriv->dwRedMask = pdw[0];
-	  pScreenPriv->dwGreenMask = pdw[1];
-	  pScreenPriv->dwBlueMask = pdw[2];
-	}
-    }
-  else
-    {
-      ErrorF ("winQueryRGBBitsAndMasks - winQueryScreenDIBFormat failed\n");
-      free (pbmih);
-      fReturn = FALSE;
-    }
-
-  /* Free memory */
-  free (pbmih);
-
-  return fReturn;
-}
-
-
-#ifdef XWIN_MULTIWINDOW
-/*
- * Redraw all ---?
- */
-
-static wBOOL CALLBACK
-winRedrawAllProcShadowGDI (HWND hwnd, LPARAM lParam)
-{
-  if (hwnd == (HWND)lParam)
-    return TRUE;  
-  InvalidateRect (hwnd, NULL, FALSE);
-  UpdateWindow (hwnd);
-  return TRUE;
-}
-
-static wBOOL CALLBACK
-winRedrawDamagedWindowShadowGDI (HWND hwnd, LPARAM lParam)
-{
-  BoxPtr pDamage = (BoxPtr)lParam;
-  RECT rcClient, rcDamage, rcRedraw;
-  POINT topLeft, bottomRight;
-  
-  if (IsIconic (hwnd))
-    return TRUE; /* Don't care minimized windows */
-  
-  /* Convert the damaged area from Screen coords to Client coords */
-  topLeft.x = pDamage->x1; topLeft.y = pDamage->y1;
-  bottomRight.x = pDamage->x2; bottomRight.y = pDamage->y2;
-  topLeft.x += GetSystemMetrics (SM_XVIRTUALSCREEN);
-  bottomRight.x += GetSystemMetrics (SM_XVIRTUALSCREEN);
-  topLeft.y += GetSystemMetrics (SM_YVIRTUALSCREEN);
-  bottomRight.y += GetSystemMetrics (SM_YVIRTUALSCREEN);
-  ScreenToClient (hwnd, &topLeft);
-  ScreenToClient (hwnd, &bottomRight);
-  SetRect (&rcDamage, topLeft.x, topLeft.y, bottomRight.x, bottomRight.y);
-
-  GetClientRect (hwnd, &rcClient);
-
-  if (IntersectRect (&rcRedraw, &rcClient, &rcDamage))
-    {
-      InvalidateRect (hwnd, &rcRedraw, FALSE);
-      UpdateWindow (hwnd);
-    }
-  return TRUE;
-}
-#endif
-
-
-/*
- * Allocate a DIB for the shadow framebuffer GDI server
- */
-
-static Bool
-winAllocateFBShadowGDI (ScreenPtr pScreen)
-{
-  winScreenPriv(pScreen);
-  winScreenInfo		*pScreenInfo = pScreenPriv->pScreenInfo;
-  BITMAPINFOHEADER	*pbmih = NULL;
-  DIBSECTION		dibsection;
-  Bool			fReturn = TRUE;
-
-  /* Get device contexts for the screen and shadow bitmap */
-  pScreenPriv->hdcScreen = GetDC (pScreenPriv->hwndScreen);
-  pScreenPriv->hdcShadow = CreateCompatibleDC (pScreenPriv->hdcScreen);
-
-  /* Allocate bitmap info header */
-  pbmih = (BITMAPINFOHEADER*) malloc (sizeof (BITMAPINFOHEADER)
-				      + 256 * sizeof (RGBQUAD));
-  if (pbmih == NULL)
-    {
-      ErrorF ("winAllocateFBShadowGDI - malloc () failed\n");
-      return FALSE;
-    }
-
-  /* Query the screen format */
-  fReturn = winQueryScreenDIBFormat (pScreen, pbmih);
-
-  /* Describe shadow bitmap to be created */
-  pbmih->biWidth = pScreenInfo->dwWidth;
-  pbmih->biHeight = -pScreenInfo->dwHeight;
-  
-  ErrorF ("winAllocateFBShadowGDI - Creating DIB with width: %d height: %d "
-	  "depth: %d\n",
-	  (int) pbmih->biWidth, (int) -pbmih->biHeight, pbmih->biBitCount);
-
-  /* Create a DI shadow bitmap with a bit pointer */
-  pScreenPriv->hbmpShadow = CreateDIBSection (pScreenPriv->hdcScreen,
-					      (BITMAPINFO *) pbmih,
-					      DIB_RGB_COLORS,
-					      (VOID**) &pScreenInfo->pfb,
-					      NULL,
-					      0);
-  if (pScreenPriv->hbmpShadow == NULL || pScreenInfo->pfb == NULL)
-    {
-      winW32Error (2, "winAllocateFBShadowGDI - CreateDIBSection failed:");
-      return FALSE;
-    }
-  else
-    {
-#if CYGDEBUG
-      winDebug ("winAllocateFBShadowGDI - Shadow buffer allocated\n");
-#endif
-    }
-
-  /* Get information about the bitmap that was allocated */
-  GetObject (pScreenPriv->hbmpShadow,
-	     sizeof (dibsection),
-	     &dibsection);
-
-#if CYGDEBUG || YES
-  /* Print information about bitmap allocated */
-  winDebug ("winAllocateFBShadowGDI - Dibsection width: %d height: %d "
-	  "depth: %d size image: %d\n",
-	  (int) dibsection.dsBmih.biWidth, (int) dibsection.dsBmih.biHeight,
-	  dibsection.dsBmih.biBitCount,
-	  (int) dibsection.dsBmih.biSizeImage);
-#endif
-
-  /* Select the shadow bitmap into the shadow DC */
-  SelectObject (pScreenPriv->hdcShadow,
-		pScreenPriv->hbmpShadow);
-
-#if CYGDEBUG
-  winDebug ("winAllocateFBShadowGDI - Attempting a shadow blit\n");
-#endif
-
-  /* Do a test blit from the shadow to the screen, I think */
-  fReturn = BitBlt (pScreenPriv->hdcScreen,
-		    0, 0,
-		    pScreenInfo->dwWidth, pScreenInfo->dwHeight,
-		    pScreenPriv->hdcShadow,
-		    0, 0,
-		    SRCCOPY);
-  if (fReturn)
-    {
-#if CYGDEBUG
-      winDebug ("winAllocateFBShadowGDI - Shadow blit success\n");
-#endif
-    }
-  else
-    {
-      winW32Error (2, "winAllocateFBShadowGDI - Shadow blit failure\n");
-#if 0      
-      return FALSE;
-#else 
-      /* ago: ignore this error. The blit fails with wine, but does not 
-       * cause any problems later. */
-
-      fReturn = TRUE;
-#endif      
-    }
-
-  /* Look for height weirdness */
-  if (dibsection.dsBmih.biHeight < 0)
-    {
-      dibsection.dsBmih.biHeight = -dibsection.dsBmih.biHeight;
-    }
-
-  /* Set screeninfo stride */
-  pScreenInfo->dwStride = ((dibsection.dsBmih.biSizeImage
-			    / dibsection.dsBmih.biHeight)
-			   * 8) / pScreenInfo->dwBPP;
-
-#if CYGDEBUG || YES
-  winDebug ("winAllocateFBShadowGDI - Created shadow stride: %d\n",
-	  (int) pScreenInfo->dwStride);
-#endif
-
-  /* See if the shadow bitmap will be larger than the DIB size limit */
-  if (pScreenInfo->dwWidth * pScreenInfo->dwHeight * pScreenInfo->dwBPP
-      >= WIN_DIB_MAXIMUM_SIZE)
-    {
-      ErrorF ("winAllocateFBShadowGDI - Requested DIB (bitmap) "
-	      "will be larger than %d MB.  The surface may fail to be "
-	      "allocated on Windows 95, 98, or Me, due to a %d MB limit in "
-	      "DIB size.  This limit does not apply to Windows NT/2000, and "
-	      "this message may be ignored on those platforms.\n",
-	      WIN_DIB_MAXIMUM_SIZE_MB, WIN_DIB_MAXIMUM_SIZE_MB);
-    }
-
-  /* Determine our color masks */
-  if (!winQueryRGBBitsAndMasks (pScreen))
-    {
-      ErrorF ("winAllocateFBShadowGDI - winQueryRGBBitsAndMasks failed\n");
-      return FALSE;
-    }
-
-#ifdef XWIN_MULTIWINDOW
-  /* Redraw all windows */
-  if (pScreenInfo->fMultiWindow)
-    EnumThreadWindows (g_dwCurrentThreadID, winRedrawAllProcShadowGDI, 0);
-#endif
-
-  return fReturn;
-}
-
-
-/*
- * Blit the damaged regions of the shadow fb to the screen
- */
-
-static void
-winShadowUpdateGDI (ScreenPtr pScreen, 
-		    shadowBufPtr pBuf)
-{
-  winScreenPriv(pScreen);
-  winScreenInfo		*pScreenInfo = pScreenPriv->pScreenInfo;
-  RegionPtr		damage = shadowDamage(pBuf);
-  DWORD			dwBox = RegionNumRects (damage);
-  BoxPtr		pBox = RegionRects (damage);
-  int			x, y, w, h;
-  HRGN			hrgnTemp = NULL, hrgnCombined = NULL;
-#ifdef XWIN_UPDATESTATS
-  static DWORD		s_dwNonUnitRegions = 0;
-  static DWORD		s_dwTotalUpdates = 0;
-  static DWORD		s_dwTotalBoxes = 0;
-#endif
-  BoxPtr		pBoxExtents = RegionExtents(damage);
-
-  /*
-   * Return immediately if the app is not active
-   * and we are fullscreen, or if we have a bad display depth
-   */
-  if ((!pScreenPriv->fActive && pScreenInfo->fFullScreen)
-      || pScreenPriv->fBadDepth) return;
-
-#ifdef XWIN_UPDATESTATS
-  ++s_dwTotalUpdates;
-  s_dwTotalBoxes += dwBox;
-
-  if (dwBox != 1)
-    {
-      ++s_dwNonUnitRegions;
-      ErrorF ("winShadowUpdatGDI - dwBox: %d\n", dwBox);
-    }
-  
-  if ((s_dwTotalUpdates % 100) == 0)
-    ErrorF ("winShadowUpdateGDI - %d%% non-unity regions, avg boxes: %d "
-	    "nu: %d tu: %d\n",
-	    (s_dwNonUnitRegions * 100) / s_dwTotalUpdates,
-	    s_dwTotalBoxes / s_dwTotalUpdates,
-	    s_dwNonUnitRegions, s_dwTotalUpdates);
-#endif /* XWIN_UPDATESTATS */
-
-  /*
-   * Handle small regions with multiple blits,
-   * handle large regions by creating a clipping region and 
-   * doing a single blit constrained to that clipping region.
-   */
-  if (!pScreenInfo->fMultiWindow &&
-      (pScreenInfo->dwClipUpdatesNBoxes == 0 ||
-      dwBox < pScreenInfo->dwClipUpdatesNBoxes))
-    {
-      /* Loop through all boxes in the damaged region */
-      while (dwBox--)
-	{
-	  /*
-	   * Calculate x offset, y offset, width, and height for
-	   * current damage box
-	   */
-	  x = pBox->x1;
-	  y = pBox->y1;
-	  w = pBox->x2 - pBox->x1;
-	  h = pBox->y2 - pBox->y1;
-	  
-	  BitBlt (pScreenPriv->hdcScreen,
-		  x, y,
-		  w, h,
-		  pScreenPriv->hdcShadow,
-		  x, y,
-		  SRCCOPY);
-	  
-	  /* Get a pointer to the next box */
-	  ++pBox;
-	}
-    }
-  else if (!pScreenInfo->fMultiWindow)
-    {
-      /* Compute a GDI region from the damaged region */
-      hrgnCombined = CreateRectRgn (pBox->x1, pBox->y1, pBox->x2, pBox->y2);
-      dwBox--;
-      pBox++;
-      while (dwBox--)
-	{
-	  hrgnTemp = CreateRectRgn (pBox->x1, pBox->y1, pBox->x2, pBox->y2);
-	  CombineRgn (hrgnCombined, hrgnCombined, hrgnTemp, RGN_OR);
-	  DeleteObject (hrgnTemp);
-	  pBox++;
-	}
-      
-      /* Install the GDI region as a clipping region */
-      SelectClipRgn (pScreenPriv->hdcScreen, hrgnCombined);
-      DeleteObject (hrgnCombined);
-      hrgnCombined = NULL;
-      
-      /*
-       * Blit the shadow buffer to the screen,
-       * constrained to the clipping region.
-       */
-      BitBlt (pScreenPriv->hdcScreen,
-	      pBoxExtents->x1, pBoxExtents->y1,
-	      pBoxExtents->x2 - pBoxExtents->x1,
-	      pBoxExtents->y2 - pBoxExtents->y1,
-	      pScreenPriv->hdcShadow,
-	      pBoxExtents->x1, pBoxExtents->y1,
-	      SRCCOPY);
-
-      /* Reset the clip region */
-      SelectClipRgn (pScreenPriv->hdcScreen, NULL);
-    }
-
-#ifdef XWIN_MULTIWINDOW
-  /* Redraw all multiwindow windows */
-  if (pScreenInfo->fMultiWindow)
-    EnumThreadWindows (g_dwCurrentThreadID,
-		       winRedrawDamagedWindowShadowGDI,
-		       (LPARAM)pBoxExtents);
-#endif
-}
-
-
-/* See Porting Layer Definition - p. 33 */
-/*
- * We wrap whatever CloseScreen procedure was specified by fb;
- * a pointer to said procedure is stored in our privates.
- */
-
-static Bool
-winCloseScreenShadowGDI (int nIndex, ScreenPtr pScreen)
-{
-  winScreenPriv(pScreen);
-  winScreenInfo		*pScreenInfo = pScreenPriv->pScreenInfo;
-  Bool			fReturn;
-
-#if CYGDEBUG
-  winDebug ("winCloseScreenShadowGDI - Freeing screen resources\n");
-#endif
-
-  /* Flag that the screen is closed */
-  pScreenPriv->fClosed = TRUE;
-  pScreenPriv->fActive = FALSE;
-
-  /* Call the wrapped CloseScreen procedure */
-  WIN_UNWRAP(CloseScreen);
-  fReturn = (*pScreen->CloseScreen) (nIndex, pScreen);
-
-  /* Delete the window property */
-  RemoveProp (pScreenPriv->hwndScreen, WIN_SCR_PROP);
-
-  /* Free the shadow DC; which allows the bitmap to be freed */
-  DeleteDC (pScreenPriv->hdcShadow);
-  
-  /* Free the shadow bitmap */
-  DeleteObject (pScreenPriv->hbmpShadow);
-
-  /* Free the screen DC */
-  ReleaseDC (pScreenPriv->hwndScreen, pScreenPriv->hdcScreen);
-
-  /* Delete tray icon, if we have one */
-  if (!pScreenInfo->fNoTrayIcon)
-    winDeleteNotifyIcon (pScreenPriv);
-
-  /* Free the exit confirmation dialog box, if it exists */
-  if (g_hDlgExit != NULL)
-    {
-      DestroyWindow (g_hDlgExit);
-      g_hDlgExit = NULL;
-    }
-
-  /* Kill our window */
-  if (pScreenPriv->hwndScreen)
-    {
-      DestroyWindow (pScreenPriv->hwndScreen);
-      pScreenPriv->hwndScreen = NULL;
-    }
-
-#if defined(XWIN_CLIPBOARD) || defined(XWIN_MULTIWINDOW)
-  /* Destroy the thread startup mutex */
-  pthread_mutex_destroy (&pScreenPriv->pmServerStarted);
-#endif
-
-  /* Invalidate our screeninfo's pointer to the screen */
-  pScreenInfo->pScreen = NULL;
-
-  /* Invalidate the ScreenInfo's fb pointer */
-  pScreenInfo->pfb = NULL;
-
-  /* Free the screen privates for this screen */
-  free ((pointer) pScreenPriv);
-
-  return fReturn;
-}
-
-
-/*
- * Tell mi what sort of visuals we need.
- * 
- * Generally we only need one visual, as our screen can only
- * handle one format at a time, I believe.  You may want
- * to verify that last sentence.
- */
-
-static Bool
-winInitVisualsShadowGDI (ScreenPtr pScreen)
-{
-  winScreenPriv(pScreen);
-  winScreenInfo		*pScreenInfo = pScreenPriv->pScreenInfo;
-
-  /* Display debugging information */
-  ErrorF ("winInitVisualsShadowGDI - Masks %08x %08x %08x BPRGB %d d %d "
-	  "bpp %d\n",
-	  (unsigned int) pScreenPriv->dwRedMask,
-	  (unsigned int) pScreenPriv->dwGreenMask,
-	  (unsigned int) pScreenPriv->dwBlueMask,
-	  (int) pScreenPriv->dwBitsPerRGB,
-	  (int) pScreenInfo->dwDepth,
-	  (int) pScreenInfo->dwBPP);
-
-  /* Create a single visual according to the Windows screen depth */
-  switch (pScreenInfo->dwDepth)
-    {
-    case 24:
-    case 16:
-    case 15:
-#if defined(XFree86Server)
-      /* Setup the real visual */
-      if (!miSetVisualTypesAndMasks (pScreenInfo->dwDepth,
-				     TrueColorMask,
-				     pScreenPriv->dwBitsPerRGB,
-				     -1,
-				     pScreenPriv->dwRedMask,
-				     pScreenPriv->dwGreenMask,
-				     pScreenPriv->dwBlueMask))
-	{
-	  ErrorF ("winInitVisualsShadowGDI - miSetVisualTypesAndMasks "
-		  "failed\n");
-	  return FALSE;
-	}
-
-#ifdef XWIN_EMULATEPSEUDO
-      if (!pScreenInfo->fEmulatePseudo)
-	break;
-
-      /* Setup a pseudocolor visual */
-      if (!miSetVisualTypesAndMasks (8,
-				     PseudoColorMask,
-				     8,
-				     -1,
-				     0,
-				     0,
-				     0))
-	{
-	  ErrorF ("winInitVisualsShadowGDI - miSetVisualTypesAndMasks "
-		  "failed for PseudoColor\n");
-	  return FALSE;
-	}
-#endif
-#else /* XFree86Server */
-      /* Setup the real visual */
-      if (!fbSetVisualTypesAndMasks (pScreenInfo->dwDepth,
-				     TrueColorMask,
-				     pScreenPriv->dwBitsPerRGB,
-				     pScreenPriv->dwRedMask,
-				     pScreenPriv->dwGreenMask,
-				     pScreenPriv->dwBlueMask))
-	{
-	  ErrorF ("winInitVisualsShadowGDI - fbSetVisualTypesAndMasks "
-		  "failed for TrueColor\n");
-	  return FALSE;
-	}
-
-#ifdef XWIN_EMULATEPSEUDO
-      if (!pScreenInfo->fEmulatePseudo)
-	break;
-
-      /* Setup a pseudocolor visual */
-      if (!fbSetVisualTypesAndMasks (8,
-				     PseudoColorMask,
-				     8,
-				     0,
-				     0,
-				     0))
-	{
-	  ErrorF ("winInitVisualsShadowGDI - fbSetVisualTypesAndMasks "
-		  "failed for PseudoColor\n");
-	  return FALSE;
-	}
-#endif
-#endif /* XFree86Server */
-      break;
-
-    case 8:
-#if defined(XFree86Server)
-      if (!miSetVisualTypesAndMasks (pScreenInfo->dwDepth,
-				     PseudoColorMask,
-				     pScreenPriv->dwBitsPerRGB,
-				     PseudoColor,
-				     pScreenPriv->dwRedMask,
-				     pScreenPriv->dwGreenMask,
-				     pScreenPriv->dwBlueMask))
-	{
-	  ErrorF ("winInitVisualsShadowGDI - miSetVisualTypesAndMasks "
-		  "failed\n");
-	  return FALSE;
-	}
-#else /* XFree86Server */
-      if (!fbSetVisualTypesAndMasks (pScreenInfo->dwDepth,
-				     PseudoColorMask,
-				     pScreenPriv->dwBitsPerRGB,
-				     pScreenPriv->dwRedMask,
-				     pScreenPriv->dwGreenMask,
-				     pScreenPriv->dwBlueMask))
-	{
-	  ErrorF ("winInitVisualsShadowGDI - fbSetVisualTypesAndMasks "
-		  "failed\n");
-	  return FALSE;
-	}
-#endif
-      break;
-
-    default:
-      ErrorF ("winInitVisualsShadowGDI - Unknown screen depth\n");
-      return FALSE;
-    }
-
-#if CYGDEBUG
-  winDebug ("winInitVisualsShadowGDI - Returning\n");
-#endif
-
-  return TRUE;
-}
-
-
-/*
- * Adjust the proposed video mode
- */
-
-static Bool
-winAdjustVideoModeShadowGDI (ScreenPtr pScreen)
-{
-  winScreenPriv(pScreen);
-  winScreenInfo		*pScreenInfo = pScreenPriv->pScreenInfo;
-  HDC			hdc;
-  DWORD			dwBPP;
-  
-  hdc = GetDC (NULL);
-
-  /* We're in serious trouble if we can't get a DC */
-  if (hdc == NULL)
-    {
-      ErrorF ("winAdjustVideoModeShadowGDI - GetDC () failed\n");
-      return FALSE;
-    }
-
-  /* Query GDI for current display depth */
-  dwBPP = GetDeviceCaps (hdc, BITSPIXEL);
-
-  /* GDI cannot change the screen depth */
-  if (pScreenInfo->dwBPP == WIN_DEFAULT_BPP)
-    {
-      /* No -depth parameter passed, let the user know the depth being used */
-      ErrorF ("winAdjustVideoModeShadowGDI - Using Windows display "
-	      "depth of %d bits per pixel\n", (int) dwBPP);
-
-      /* Use GDI's depth */
-      pScreenInfo->dwBPP = dwBPP;
-    }
-  else if (dwBPP != pScreenInfo->dwBPP)
-    {
-      /* Warn user if GDI depth is different than -depth parameter */
-      ErrorF ("winAdjustVideoModeShadowGDI - Command line bpp: %d, "\
-	      "using bpp: %d\n", (int) pScreenInfo->dwBPP, (int) dwBPP);
-
-      /* We'll use GDI's depth */
-      pScreenInfo->dwBPP = dwBPP;
-    }
-  
-  /* Release our DC */
-  ReleaseDC (NULL, hdc);
-  hdc = NULL;
-
-  return TRUE;
-}
-
-
-/*
- * Blt exposed regions to the screen
- */
-
-static Bool
-winBltExposedRegionsShadowGDI (ScreenPtr pScreen)
-{
-  winScreenPriv(pScreen);
-  winScreenInfo		*pScreenInfo = pScreenPriv->pScreenInfo;
-  winPrivCmapPtr	pCmapPriv = NULL;
-  HDC			hdcUpdate;
-  PAINTSTRUCT		ps;
-
-  /* BeginPaint gives us an hdc that clips to the invalidated region */
-  hdcUpdate = BeginPaint (pScreenPriv->hwndScreen, &ps);
-
-  /* Realize the palette, if we have one */
-  if (pScreenPriv->pcmapInstalled != NULL)
-    {
-      pCmapPriv = winGetCmapPriv (pScreenPriv->pcmapInstalled);
-      
-      SelectPalette (hdcUpdate, pCmapPriv->hPalette, FALSE);
-      RealizePalette (hdcUpdate);
-    }
-
-  /* Our BitBlt will be clipped to the invalidated region */
-  BitBlt (hdcUpdate,
-	  0, 0,
-	  pScreenInfo->dwWidth, pScreenInfo->dwHeight,
-	  pScreenPriv->hdcShadow,
-	  0, 0,
-	  SRCCOPY);
-
-  /* EndPaint frees the DC */
-  EndPaint (pScreenPriv->hwndScreen, &ps);
-
-#ifdef XWIN_MULTIWINDOW
-  /* Redraw all windows */
-  if (pScreenInfo->fMultiWindow)
-    EnumThreadWindows(g_dwCurrentThreadID, winRedrawAllProcShadowGDI, 
-            (LPARAM)pScreenPriv->hwndScreen);
-#endif
-
-  return TRUE;
-}
-
-
-/*
- * Do any engine-specific appliation-activation processing
- */
-
-static Bool
-winActivateAppShadowGDI (ScreenPtr pScreen)
-{
-  winScreenPriv(pScreen);
-  winScreenInfo		*pScreenInfo = pScreenPriv->pScreenInfo;
-
-  /*
-   * 2004/04/12 - Harold - We perform the restoring or minimizing
-   * manually for ShadowGDI in fullscreen modes so that this engine
-   * will perform just like ShadowDD and ShadowDDNL in fullscreen mode;
-   * if we do not do this then our fullscreen window will appear in the
-   * z-order when it is deactivated and it can be uncovered by resizing
-   * or minimizing another window that is on top of it, which is not how
-   * the DirectDraw engines work.  Therefore we keep this code here to
-   * make sure that all engines work the same in fullscreen mode.
-   */
-
-  /*
-   * Are we active?
-   * Are we fullscreen?
-   */
-  if (pScreenPriv->fActive
-      && pScreenInfo->fFullScreen)
-    {
-      /*
-       * Activating, attempt to bring our window 
-       * to the top of the display
-       */
-      ShowWindow (pScreenPriv->hwndScreen, SW_RESTORE);
-    }
-  else if (!pScreenPriv->fActive
-	   && pScreenInfo->fFullScreen)
-    {
-      /*
-       * Deactivating, stuff our window onto the
-       * task bar.
-       */
-      ShowWindow (pScreenPriv->hwndScreen, SW_MINIMIZE);
-    }
-
-  return TRUE;
-}
-
-
-/*
- * Reblit the shadow framebuffer to the screen.
- */
-
-static Bool
-winRedrawScreenShadowGDI (ScreenPtr pScreen)
-{
-  winScreenPriv(pScreen);
-  winScreenInfo		*pScreenInfo = pScreenPriv->pScreenInfo;
-
-  /* Redraw the whole window, to take account for the new colors */
-  BitBlt (pScreenPriv->hdcScreen,
-	  0, 0,
-	  pScreenInfo->dwWidth, pScreenInfo->dwHeight,
-	  pScreenPriv->hdcShadow,
-	  0, 0,
-	  SRCCOPY);
-
-#ifdef XWIN_MULTIWINDOW
-  /* Redraw all windows */
-  if (pScreenInfo->fMultiWindow)
-    EnumThreadWindows(g_dwCurrentThreadID, winRedrawAllProcShadowGDI, 0);
-#endif
-
-  return TRUE;
-}
-
-
-
-/*
- * Realize the currently installed colormap
- */
-
-static Bool
-winRealizeInstalledPaletteShadowGDI (ScreenPtr pScreen)
-{
-  winScreenPriv(pScreen);
-  winPrivCmapPtr	pCmapPriv = NULL;
-
-#if CYGDEBUG
-  winDebug ("winRealizeInstalledPaletteShadowGDI\n");
-#endif
-
-  /* Don't do anything if there is not a colormap */
-  if (pScreenPriv->pcmapInstalled == NULL)
-    {
-#if CYGDEBUG
-      winDebug ("winRealizeInstalledPaletteShadowGDI - No colormap "
-	      "installed\n");
-#endif
-      return TRUE;
-    }
-
-  pCmapPriv = winGetCmapPriv (pScreenPriv->pcmapInstalled);
-  
-  /* Realize our palette for the screen */
-  if (RealizePalette (pScreenPriv->hdcScreen) == GDI_ERROR)
-    {
-      ErrorF ("winRealizeInstalledPaletteShadowGDI - RealizePalette () "
-	      "failed\n");
-      return FALSE;
-    }
-  
-  /* Set the DIB color table */
-  if (SetDIBColorTable (pScreenPriv->hdcShadow,
-			0,
-			WIN_NUM_PALETTE_ENTRIES,
-			pCmapPriv->rgbColors) == 0)
-    {
-      ErrorF ("winRealizeInstalledPaletteShadowGDI - SetDIBColorTable () "
-	      "failed\n");
-      return FALSE;
-    }
-  
-  return TRUE;
-}
-
-
-/*
- * Install the specified colormap
- */
-
-static Bool
-winInstallColormapShadowGDI (ColormapPtr pColormap)
-{
-  ScreenPtr		pScreen = pColormap->pScreen;
-  winScreenPriv(pScreen);
-  winScreenInfo		*pScreenInfo = pScreenPriv->pScreenInfo;
-  winCmapPriv(pColormap);
-
-  /*
-   * Tell Windows to install the new colormap
-   */
-  if (SelectPalette (pScreenPriv->hdcScreen,
-		     pCmapPriv->hPalette,
-		     FALSE) == NULL)
-    {
-      ErrorF ("winInstallColormapShadowGDI - SelectPalette () failed\n");
-      return FALSE;
-    }
-      
-  /* Realize the palette */
-  if (GDI_ERROR == RealizePalette (pScreenPriv->hdcScreen))
-    {
-      ErrorF ("winInstallColormapShadowGDI - RealizePalette () failed\n");
-      return FALSE;
-    }
-
-  /* Set the DIB color table */
-  if (SetDIBColorTable (pScreenPriv->hdcShadow,
-			0,
-			WIN_NUM_PALETTE_ENTRIES,
-			pCmapPriv->rgbColors) == 0)
-    {
-      ErrorF ("winInstallColormapShadowGDI - SetDIBColorTable () failed\n");
-      return FALSE;
-    }
-
-  /* Redraw the whole window, to take account for the new colors */
-  BitBlt (pScreenPriv->hdcScreen,
-	  0, 0,
-	  pScreenInfo->dwWidth, pScreenInfo->dwHeight,
-	  pScreenPriv->hdcShadow,
-	  0, 0,
-	  SRCCOPY);
-
-  /* Save a pointer to the newly installed colormap */
-  pScreenPriv->pcmapInstalled = pColormap;
-
-#ifdef XWIN_MULTIWINDOW
-  /* Redraw all windows */
-  if (pScreenInfo->fMultiWindow)
-    EnumThreadWindows (g_dwCurrentThreadID, winRedrawAllProcShadowGDI, 0);
-#endif
-
-  return TRUE;
-}
-
-
-/*
- * Store the specified colors in the specified colormap
- */
-
-static Bool
-winStoreColorsShadowGDI (ColormapPtr pColormap,
-			 int ndef,
-			 xColorItem *pdefs)
-{
-  ScreenPtr		pScreen = pColormap->pScreen;
-  winScreenPriv(pScreen);
-  winCmapPriv(pColormap);
-  ColormapPtr curpmap = pScreenPriv->pcmapInstalled;
-  
-  /* Put the X colormap entries into the Windows logical palette */
-  if (SetPaletteEntries (pCmapPriv->hPalette,
-			 pdefs[0].pixel,
-			 ndef,
-			 pCmapPriv->peColors + pdefs[0].pixel) == 0)
-    {
-      ErrorF ("winStoreColorsShadowGDI - SetPaletteEntries () failed\n");
-      return FALSE;
-    }
-
-  /* Don't install the Windows palette if the colormap is not installed */
-  if (pColormap != curpmap)
-    {
-      return TRUE;
-    }
-
-  /* Try to install the newly modified colormap */
-  if (!winInstallColormapShadowGDI (pColormap))
-    {
-      ErrorF ("winInstallColormapShadowGDI - winInstallColormapShadowGDI "
-	      "failed\n");
-      return FALSE;
-    }
-
-#if 0
-  /* Tell Windows that the palette has changed */
-  RealizePalette (pScreenPriv->hdcScreen);
-  
-  /* Set the DIB color table */
-  if (SetDIBColorTable (pScreenPriv->hdcShadow,
-			pdefs[0].pixel,
-			ndef,
-			pCmapPriv->rgbColors + pdefs[0].pixel) == 0)
-    {
-      ErrorF ("winInstallColormapShadowGDI - SetDIBColorTable () failed\n");
-      return FALSE;
-    }
-
-  /* Save a pointer to the newly installed colormap */
-  pScreenPriv->pcmapInstalled = pColormap;
-#endif
-
-  return TRUE;
-}
-
-
-/*
- * Colormap initialization procedure
- */
-
-static Bool
-winCreateColormapShadowGDI (ColormapPtr pColormap)
-{
-  LPLOGPALETTE		lpPaletteNew = NULL;
-  DWORD			dwEntriesMax;
-  VisualPtr		pVisual;
-  HPALETTE		hpalNew = NULL;
-  winCmapPriv(pColormap);
-
-  /* Get a pointer to the visual that the colormap belongs to */
-  pVisual = pColormap->pVisual;
-
-  /* Get the maximum number of palette entries for this visual */
-  dwEntriesMax = pVisual->ColormapEntries;
-
-  /* Allocate a Windows logical color palette with max entries */
-  lpPaletteNew = malloc (sizeof (LOGPALETTE)
-			 + (dwEntriesMax - 1) * sizeof (PALETTEENTRY));
-  if (lpPaletteNew == NULL)
-    {
-      ErrorF ("winCreateColormapShadowGDI - Couldn't allocate palette "
-	      "with %d entries\n",
-	      (int) dwEntriesMax);
-      return FALSE;
-    }
-
-  /* Zero out the colormap */
-  ZeroMemory (lpPaletteNew, sizeof (LOGPALETTE)
-	      + (dwEntriesMax - 1) * sizeof (PALETTEENTRY));
-  
-  /* Set the logical palette structure */
-  lpPaletteNew->palVersion = 0x0300;
-  lpPaletteNew->palNumEntries = dwEntriesMax;
-
-  /* Tell Windows to create the palette */
-  hpalNew = CreatePalette (lpPaletteNew);
-  if (hpalNew == NULL)
-    {
-      ErrorF ("winCreateColormapShadowGDI - CreatePalette () failed\n");
-      free (lpPaletteNew);
-      return FALSE;
-    }
-
-  /* Save the Windows logical palette handle in the X colormaps' privates */
-  pCmapPriv->hPalette = hpalNew;
-
-  /* Free the palette initialization memory */
-  free (lpPaletteNew);
-
-  return TRUE;
-}
-
-
-/*
- * Colormap destruction procedure
- */
-
-static Bool
-winDestroyColormapShadowGDI (ColormapPtr pColormap)
-{
-  winScreenPriv(pColormap->pScreen);
-  winCmapPriv(pColormap);
-
-  /*
-   * Is colormap to be destroyed the default?
-   *
-   * Non-default colormaps should have had winUninstallColormap
-   * called on them before we get here.  The default colormap
-   * will not have had winUninstallColormap called on it.  Thus,
-   * we need to handle the default colormap in a special way.
-   */
-  if (pColormap->flags & IsDefault)
-    {
-#if CYGDEBUG
-      winDebug ("winDestroyColormapShadowGDI - Destroying default "
-	      "colormap\n");
-#endif
-      
-      /*
-       * FIXME: Walk the list of all screens, popping the default
-       * palette out of each screen device context.
-       */
-      
-      /* Pop the palette out of the device context */
-      SelectPalette (pScreenPriv->hdcScreen,
-		     GetStockObject (DEFAULT_PALETTE),
-		     FALSE);
-
-      /* Clear our private installed colormap pointer */
-      pScreenPriv->pcmapInstalled = NULL;
-    }
-  
-  /* Try to delete the logical palette */
-  if (DeleteObject (pCmapPriv->hPalette) == 0)
-    {
-      ErrorF ("winDestroyColormap - DeleteObject () failed\n");
-      return FALSE;
-    }
-  
-  /* Invalidate the colormap privates */
-  pCmapPriv->hPalette = NULL;
-
-  return TRUE;
-}
-
-
-/*
- * Set engine specific funtions
- */
-
-Bool
-winSetEngineFunctionsShadowGDI (ScreenPtr pScreen)
-{
-  winScreenPriv(pScreen);
-  winScreenInfo		*pScreenInfo = pScreenPriv->pScreenInfo;
-  
-  /* Set our pointers */
-  pScreenPriv->pwinAllocateFB = winAllocateFBShadowGDI;
-  pScreenPriv->pwinShadowUpdate = winShadowUpdateGDI;
-  pScreenPriv->pwinCloseScreen = winCloseScreenShadowGDI;
-  pScreenPriv->pwinInitVisuals = winInitVisualsShadowGDI;
-  pScreenPriv->pwinAdjustVideoMode = winAdjustVideoModeShadowGDI;
-  if (pScreenInfo->fFullScreen)
-    pScreenPriv->pwinCreateBoundingWindow = winCreateBoundingWindowFullScreen;
-  else
-    pScreenPriv->pwinCreateBoundingWindow = winCreateBoundingWindowWindowed;
-  pScreenPriv->pwinFinishScreenInit = winFinishScreenInitFB;
-  pScreenPriv->pwinBltExposedRegions = winBltExposedRegionsShadowGDI;
-  pScreenPriv->pwinActivateApp = winActivateAppShadowGDI;
-  pScreenPriv->pwinRedrawScreen = winRedrawScreenShadowGDI;
-  pScreenPriv->pwinRealizeInstalledPalette = 
-    winRealizeInstalledPaletteShadowGDI;
-  pScreenPriv->pwinInstallColormap = winInstallColormapShadowGDI;
-  pScreenPriv->pwinStoreColors = winStoreColorsShadowGDI;
-  pScreenPriv->pwinCreateColormap = winCreateColormapShadowGDI;
-  pScreenPriv->pwinDestroyColormap = winDestroyColormapShadowGDI;
-  pScreenPriv->pwinHotKeyAltTab = (winHotKeyAltTabProcPtr) (void (*)(void))NoopDDA;
-  pScreenPriv->pwinCreatePrimarySurface
-    = (winCreatePrimarySurfaceProcPtr) (void (*)(void))NoopDDA;
-  pScreenPriv->pwinReleasePrimarySurface
-    = (winReleasePrimarySurfaceProcPtr) (void (*)(void))NoopDDA;
-#ifdef XWIN_MULTIWINDOW
-  pScreenPriv->pwinFinishCreateWindowsWindow =
-    (winFinishCreateWindowsWindowProcPtr) (void (*)(void))NoopDDA;
-#endif
-
-  return TRUE;
-}
->>>>>>> 4c61bf84
+/*
+ *Copyright (C) 2001-2004 Harold L Hunt II All Rights Reserved.
+ *
+ *Permission is hereby granted, free of charge, to any person obtaining
+ * a copy of this software and associated documentation files (the
+ *"Software"), to deal in the Software without restriction, including
+ *without limitation the rights to use, copy, modify, merge, publish,
+ *distribute, sublicense, and/or sell copies of the Software, and to
+ *permit persons to whom the Software is furnished to do so, subject to
+ *the following conditions:
+ *
+ *The above copyright notice and this permission notice shall be
+ *included in all copies or substantial portions of the Software.
+ *
+ *THE SOFTWARE IS PROVIDED "AS IS", WITHOUT WARRANTY OF ANY KIND,
+ *EXPRESS OR IMPLIED, INCLUDING BUT NOT LIMITED TO THE WARRANTIES OF
+ *MERCHANTABILITY, FITNESS FOR A PARTICULAR PURPOSE AND
+ *NONINFRINGEMENT. IN NO EVENT SHALL HAROLD L HUNT II BE LIABLE FOR
+ *ANY CLAIM, DAMAGES OR OTHER LIABILITY, WHETHER IN AN ACTION OF
+ *CONTRACT, TORT OR OTHERWISE, ARISING FROM, OUT OF OR IN CONNECTION
+ *WITH THE SOFTWARE OR THE USE OR OTHER DEALINGS IN THE SOFTWARE.
+ *
+ *Except as contained in this notice, the name of Harold L Hunt II
+ *shall not be used in advertising or otherwise to promote the sale, use
+ *or other dealings in this Software without prior written authorization
+ *from Harold L Hunt II.
+ *
+ * Authors:	Harold L Hunt II
+ */
+
+#ifdef HAVE_XWIN_CONFIG_H
+#include <xwin-config.h>
+#endif
+#include "win.h"
+
+
+/*
+ * External symbols
+ */
+
+#ifdef XWIN_MULTIWINDOW
+extern DWORD			g_dwCurrentThreadID;
+#endif
+extern HWND			g_hDlgExit;
+
+
+/*
+ * Local function prototypes
+ */
+
+#ifdef XWIN_MULTIWINDOW
+static wBOOL CALLBACK
+winRedrawAllProcShadowGDI (HWND hwnd, LPARAM lParam);
+
+static wBOOL CALLBACK
+winRedrawDamagedWindowShadowGDI (HWND hwnd, LPARAM lParam);
+#endif
+
+static Bool
+winAllocateFBShadowGDI (ScreenPtr pScreen);
+
+static void
+winShadowUpdateGDI (ScreenPtr pScreen, 
+		    shadowBufPtr pBuf);
+
+static Bool
+winCloseScreenShadowGDI (int nIndex, ScreenPtr pScreen);
+
+static Bool
+winInitVisualsShadowGDI (ScreenPtr pScreen);
+
+static Bool
+winAdjustVideoModeShadowGDI (ScreenPtr pScreen);
+
+static Bool
+winBltExposedRegionsShadowGDI (ScreenPtr pScreen);
+
+static Bool
+winActivateAppShadowGDI (ScreenPtr pScreen);
+
+static Bool
+winRedrawScreenShadowGDI (ScreenPtr pScreen);
+
+static Bool
+winRealizeInstalledPaletteShadowGDI (ScreenPtr pScreen);
+
+static Bool
+winInstallColormapShadowGDI (ColormapPtr pColormap);
+
+static Bool
+winStoreColorsShadowGDI (ColormapPtr pmap, 
+			 int ndef,
+			 xColorItem *pdefs);
+
+static Bool
+winCreateColormapShadowGDI (ColormapPtr pColormap);
+
+static Bool
+winDestroyColormapShadowGDI (ColormapPtr pColormap);
+
+
+/*
+ * Internal function to get the DIB format that is compatible with the screen
+ */
+
+static
+Bool
+winQueryScreenDIBFormat (ScreenPtr pScreen, BITMAPINFOHEADER *pbmih)
+{
+  winScreenPriv(pScreen);
+  HBITMAP		hbmp;
+#ifdef WINDBG
+  LPDWORD		pdw = NULL;
+#endif
+  
+  /* Create a memory bitmap compatible with the screen */
+  hbmp = CreateCompatibleBitmap (pScreenPriv->hdcScreen, 1, 1);
+  if (hbmp == NULL)
+    {
+      ErrorF ("winQueryScreenDIBFormat - CreateCompatibleBitmap failed\n");
+      return FALSE;
+    }
+  
+  /* Initialize our bitmap info header */
+  ZeroMemory (pbmih, sizeof (BITMAPINFOHEADER) + 256 * sizeof (RGBQUAD));
+  pbmih->biSize = sizeof (BITMAPINFOHEADER);
+
+  /* Get the biBitCount */
+  if (!GetDIBits (pScreenPriv->hdcScreen,
+		  hbmp,
+		  0, 1,
+		  NULL,
+		  (BITMAPINFO*) pbmih,
+		  DIB_RGB_COLORS))
+    {
+      ErrorF ("winQueryScreenDIBFormat - First call to GetDIBits failed\n");
+      DeleteObject (hbmp);
+      return FALSE;
+    }
+
+#ifdef WINDBG
+  /* Get a pointer to bitfields */
+  pdw = (DWORD*) ((CARD8*)pbmih + sizeof (BITMAPINFOHEADER));
+
+  winDebug ("winQueryScreenDIBFormat - First call masks: %08x %08x %08x\n",
+	  pdw[0], pdw[1], pdw[2]);
+#endif
+
+  /* Get optimal color table, or the optimal bitfields */
+  if (!GetDIBits (pScreenPriv->hdcScreen,
+		  hbmp,
+		  0, 1,
+		  NULL,
+		  (BITMAPINFO*)pbmih,
+		  DIB_RGB_COLORS))
+    {
+      ErrorF ("winQueryScreenDIBFormat - Second call to GetDIBits "
+	      "failed\n");
+      DeleteObject (hbmp);
+      return FALSE;
+    }
+
+  /* Free memory */
+  DeleteObject (hbmp);
+  
+  return TRUE;
+}
+
+
+/*
+ * Internal function to determine the GDI bits per rgb and bit masks
+ */
+
+static
+Bool
+winQueryRGBBitsAndMasks (ScreenPtr pScreen)
+{
+  winScreenPriv(pScreen);
+  BITMAPINFOHEADER	*pbmih = NULL;
+  Bool			fReturn = TRUE;
+  LPDWORD		pdw = NULL;
+  DWORD			dwRedBits, dwGreenBits, dwBlueBits;
+
+  /* Color masks for 8 bpp are standardized */
+  if (GetDeviceCaps (pScreenPriv->hdcScreen, RASTERCAPS) & RC_PALETTE)
+    {
+      /* 
+       * RGB BPP for 8 bit palletes is always 8
+       * and the color masks are always 0.
+       */
+      pScreenPriv->dwBitsPerRGB = 8;
+      pScreenPriv->dwRedMask = 0x0L;
+      pScreenPriv->dwGreenMask = 0x0L;
+      pScreenPriv->dwBlueMask = 0x0L;
+      return TRUE;
+    }
+
+  /* Color masks for 24 bpp are standardized */
+  if (GetDeviceCaps (pScreenPriv->hdcScreen, PLANES)
+      * GetDeviceCaps (pScreenPriv->hdcScreen, BITSPIXEL) == 24)
+    {
+      winDebug ("winQueryRGBBitsAndMasks - GetDeviceCaps (BITSPIXEL) "
+	      "returned 24 for the screen.  Using default 24bpp masks.\n");
+
+      /* 8 bits per primary color */
+      pScreenPriv->dwBitsPerRGB = 8;
+
+      /* Set screen privates masks */
+      pScreenPriv->dwRedMask = WIN_24BPP_MASK_RED;
+      pScreenPriv->dwGreenMask = WIN_24BPP_MASK_GREEN;
+      pScreenPriv->dwBlueMask = WIN_24BPP_MASK_BLUE;
+      
+      return TRUE;
+    }
+
+  /* Allocate a bitmap header and color table */
+  pbmih = (BITMAPINFOHEADER*) malloc (sizeof (BITMAPINFOHEADER)
+				      + 256  * sizeof (RGBQUAD));
+  if (pbmih == NULL)
+    {
+      ErrorF ("winQueryRGBBitsAndMasks - malloc failed\n");
+      return FALSE;
+    }
+
+  /* Get screen description */
+  if (winQueryScreenDIBFormat (pScreen, pbmih))
+    {
+      /* Get a pointer to bitfields */
+      pdw = (DWORD*) ((CARD8*)pbmih + sizeof (BITMAPINFOHEADER));
+      
+#ifdef WINDBG
+      winDebug ("%s - Masks: %08x %08x %08x\n", __FUNCTION__,
+	      pdw[0], pdw[1], pdw[2]);
+      winDebug ("%s - Bitmap: %dx%d %d bpp %d planes\n", __FUNCTION__,
+              pbmih->biWidth, pbmih->biHeight, pbmih->biBitCount, pbmih->biPlanes);
+      winDebug ("%s - Compression: %d %s\n", __FUNCTION__,
+              pbmih->biCompression,
+              (pbmih->biCompression == BI_RGB?"(BI_RGB)":
+               (pbmih->biCompression == BI_RLE8?"(BI_RLE8)":
+                (pbmih->biCompression == BI_RLE4?"(BI_RLE4)":
+                 (pbmih->biCompression == BI_BITFIELDS?"(BI_BITFIELDS)":""
+                 )))));
+#endif
+
+      /* Handle BI_RGB case, which is returned by Wine */
+      if (pbmih->biCompression == BI_RGB)
+        {
+	  dwRedBits = 5;
+	  dwGreenBits = 5;
+	  dwBlueBits = 5;
+	  
+	  pScreenPriv->dwBitsPerRGB = 5;
+	  
+	  /* Set screen privates masks */
+	  pScreenPriv->dwRedMask = 0x7c00;
+	  pScreenPriv->dwGreenMask = 0x03e0;
+	  pScreenPriv->dwBlueMask = 0x001f;
+        }
+      else 
+        {
+          /* Count the number of bits in each mask */
+          dwRedBits = winCountBits (pdw[0]);
+          dwGreenBits = winCountBits (pdw[1]);
+          dwBlueBits = winCountBits (pdw[2]);
+
+	  /* Find maximum bits per red, green, blue */
+	  if (dwRedBits > dwGreenBits && dwRedBits > dwBlueBits)
+	    pScreenPriv->dwBitsPerRGB = dwRedBits;
+	  else if (dwGreenBits > dwRedBits && dwGreenBits > dwBlueBits)
+	    pScreenPriv->dwBitsPerRGB = dwGreenBits;
+	  else
+	    pScreenPriv->dwBitsPerRGB = dwBlueBits;
+
+	  /* Set screen privates masks */
+	  pScreenPriv->dwRedMask = pdw[0];
+	  pScreenPriv->dwGreenMask = pdw[1];
+	  pScreenPriv->dwBlueMask = pdw[2];
+	}
+    }
+  else
+    {
+      ErrorF ("winQueryRGBBitsAndMasks - winQueryScreenDIBFormat failed\n");
+      free (pbmih);
+      fReturn = FALSE;
+    }
+
+  /* Free memory */
+  free (pbmih);
+
+  return fReturn;
+}
+
+
+#ifdef XWIN_MULTIWINDOW
+/*
+ * Redraw all ---?
+ */
+
+static wBOOL CALLBACK
+winRedrawAllProcShadowGDI (HWND hwnd, LPARAM lParam)
+{
+  if (hwnd == (HWND)lParam)
+    return TRUE;  
+  InvalidateRect (hwnd, NULL, FALSE);
+  UpdateWindow (hwnd);
+  return TRUE;
+}
+
+static wBOOL CALLBACK
+winRedrawDamagedWindowShadowGDI (HWND hwnd, LPARAM lParam)
+{
+  BoxPtr pDamage = (BoxPtr)lParam;
+  RECT rcClient, rcDamage, rcRedraw;
+  POINT topLeft, bottomRight;
+  
+  if (IsIconic (hwnd))
+    return TRUE; /* Don't care minimized windows */
+  
+  /* Convert the damaged area from Screen coords to Client coords */
+  topLeft.x = pDamage->x1; topLeft.y = pDamage->y1;
+  bottomRight.x = pDamage->x2; bottomRight.y = pDamage->y2;
+  topLeft.x += GetSystemMetrics (SM_XVIRTUALSCREEN);
+  bottomRight.x += GetSystemMetrics (SM_XVIRTUALSCREEN);
+  topLeft.y += GetSystemMetrics (SM_YVIRTUALSCREEN);
+  bottomRight.y += GetSystemMetrics (SM_YVIRTUALSCREEN);
+  ScreenToClient (hwnd, &topLeft);
+  ScreenToClient (hwnd, &bottomRight);
+  SetRect (&rcDamage, topLeft.x, topLeft.y, bottomRight.x, bottomRight.y);
+
+  GetClientRect (hwnd, &rcClient);
+
+  if (IntersectRect (&rcRedraw, &rcClient, &rcDamage))
+    {
+      InvalidateRect (hwnd, &rcRedraw, FALSE);
+      UpdateWindow (hwnd);
+    }
+  return TRUE;
+}
+#endif
+
+
+/*
+ * Allocate a DIB for the shadow framebuffer GDI server
+ */
+
+static Bool
+winAllocateFBShadowGDI (ScreenPtr pScreen)
+{
+  winScreenPriv(pScreen);
+  winScreenInfo		*pScreenInfo = pScreenPriv->pScreenInfo;
+  BITMAPINFOHEADER	*pbmih = NULL;
+  DIBSECTION		dibsection;
+  Bool			fReturn = TRUE;
+
+  /* Get device contexts for the screen and shadow bitmap */
+  pScreenPriv->hdcScreen = GetDC (pScreenPriv->hwndScreen);
+  pScreenPriv->hdcShadow = CreateCompatibleDC (pScreenPriv->hdcScreen);
+
+  /* Allocate bitmap info header */
+  pbmih = (BITMAPINFOHEADER*) malloc (sizeof (BITMAPINFOHEADER)
+				      + 256 * sizeof (RGBQUAD));
+  if (pbmih == NULL)
+    {
+      ErrorF ("winAllocateFBShadowGDI - malloc () failed\n");
+      return FALSE;
+    }
+
+  /* Query the screen format */
+  fReturn = winQueryScreenDIBFormat (pScreen, pbmih);
+
+  /* Describe shadow bitmap to be created */
+  pbmih->biWidth = pScreenInfo->dwWidth;
+  pbmih->biHeight = -pScreenInfo->dwHeight;
+  
+  winDebug ("winAllocateFBShadowGDI - Creating DIB with width: %d height: %d "
+	  "depth: %d\n",
+	  (int) pbmih->biWidth, (int) -pbmih->biHeight, pbmih->biBitCount);
+
+  /* Create a DI shadow bitmap with a bit pointer */
+  pScreenPriv->hbmpShadow = CreateDIBSection (pScreenPriv->hdcScreen,
+					      (BITMAPINFO *) pbmih,
+					      DIB_RGB_COLORS,
+					      (VOID**) &pScreenInfo->pfb,
+					      NULL,
+					      0);
+  if (pScreenPriv->hbmpShadow == NULL || pScreenInfo->pfb == NULL)
+    {
+      winW32Error ("winAllocateFBShadowGDI - CreateDIBSection failed:");
+      return FALSE;
+    }
+  else
+    {
+      winDebug ("winAllocateFBShadowGDI - Shadow buffer allocated\n");
+    }
+
+  /* Get information about the bitmap that was allocated */
+  GetObject (pScreenPriv->hbmpShadow,
+	     sizeof (dibsection),
+	     &dibsection);
+
+  /* Print information about bitmap allocated */
+  winDebug ("winAllocateFBShadowGDI - Dibsection width: %d height: %d "
+	  "depth: %d size image: %d\n",
+	  (int) dibsection.dsBmih.biWidth, (int) dibsection.dsBmih.biHeight,
+	  dibsection.dsBmih.biBitCount,
+	  (int) dibsection.dsBmih.biSizeImage);
+
+  /* Select the shadow bitmap into the shadow DC */
+  SelectObject (pScreenPriv->hdcShadow,
+		pScreenPriv->hbmpShadow);
+
+  winDebug ("winAllocateFBShadowGDI - Attempting a shadow blit\n");
+
+  /* Do a test blit from the shadow to the screen, I think */
+  fReturn = BitBlt (pScreenPriv->hdcScreen,
+		    0, 0,
+		    pScreenInfo->dwWidth, pScreenInfo->dwHeight,
+		    pScreenPriv->hdcShadow,
+		    0, 0,
+		    SRCCOPY);
+  if (fReturn)
+    {
+      winDebug ("winAllocateFBShadowGDI - Shadow blit success\n");
+    }
+  else
+    {
+      winW32Error ("winAllocateFBShadowGDI - Shadow blit failure\n");
+      /* ago: ignore this error. The blit fails with wine, but does not 
+       * cause any problems later. */
+
+      fReturn = TRUE;
+    }
+
+  /* Look for height weirdness */
+  if (dibsection.dsBmih.biHeight < 0)
+    {
+      dibsection.dsBmih.biHeight = -dibsection.dsBmih.biHeight;
+    }
+
+  /* Set screeninfo stride */
+  pScreenInfo->dwStride = ((dibsection.dsBmih.biSizeImage
+			    / dibsection.dsBmih.biHeight)
+			   * 8) / pScreenInfo->dwBPP;
+
+  winDebug ("winAllocateFBShadowGDI - Created shadow stride: %d\n",
+	  (int) pScreenInfo->dwStride);
+
+  /* See if the shadow bitmap will be larger than the DIB size limit */
+  if (pScreenInfo->dwWidth * pScreenInfo->dwHeight * pScreenInfo->dwBPP
+      >= WIN_DIB_MAXIMUM_SIZE)
+    {
+      ErrorF ("winAllocateFBShadowGDI - Requested DIB (bitmap) "
+	      "will be larger than %d MB.  The surface may fail to be "
+	      "allocated on Windows 95, 98, or Me, due to a %d MB limit in "
+	      "DIB size.  This limit does not apply to Windows NT/2000, and "
+	      "this message may be ignored on those platforms.\n",
+	      WIN_DIB_MAXIMUM_SIZE_MB, WIN_DIB_MAXIMUM_SIZE_MB);
+    }
+
+  /* Determine our color masks */
+  if (!winQueryRGBBitsAndMasks (pScreen))
+    {
+      ErrorF ("winAllocateFBShadowGDI - winQueryRGBBitsAndMasks failed\n");
+      return FALSE;
+    }
+
+#ifdef XWIN_MULTIWINDOW
+  /* Redraw all windows */
+  if (pScreenInfo->fMultiWindow)
+    EnumThreadWindows (g_dwCurrentThreadID, winRedrawAllProcShadowGDI, 0);
+#endif
+
+  return fReturn;
+}
+
+
+/*
+ * Blit the damaged regions of the shadow fb to the screen
+ */
+
+static void
+winShadowUpdateGDI (ScreenPtr pScreen, 
+		    shadowBufPtr pBuf)
+{
+  winScreenPriv(pScreen);
+  winScreenInfo		*pScreenInfo = pScreenPriv->pScreenInfo;
+  RegionPtr		damage = shadowDamage(pBuf);
+  DWORD			dwBox = RegionNumRects (damage);
+  BoxPtr		pBox = RegionRects (damage);
+  int			x, y, w, h;
+  HRGN			hrgnTemp = NULL, hrgnCombined = NULL;
+#ifdef XWIN_UPDATESTATS
+  static DWORD		s_dwNonUnitRegions = 0;
+  static DWORD		s_dwTotalUpdates = 0;
+  static DWORD		s_dwTotalBoxes = 0;
+#endif
+  BoxPtr		pBoxExtents = RegionExtents(damage);
+
+  /*
+   * Return immediately if the app is not active
+   * and we are fullscreen, or if we have a bad display depth
+   */
+  if ((!pScreenPriv->fActive && pScreenInfo->fFullScreen)
+      || pScreenPriv->fBadDepth) return;
+
+#ifdef XWIN_UPDATESTATS
+  ++s_dwTotalUpdates;
+  s_dwTotalBoxes += dwBox;
+
+  if (dwBox != 1)
+    {
+      ++s_dwNonUnitRegions;
+      winDebug ("winShadowUpdatGDI - dwBox: %d\n", dwBox);
+    }
+  
+  if ((s_dwTotalUpdates % 100) == 0)
+  {
+    winDebug ("winShadowUpdateGDI - %d%% non-unity regions, avg boxes: %d "
+	    "nu: %d tu: %d\n",
+	    (s_dwNonUnitRegions * 100) / s_dwTotalUpdates,
+	    s_dwTotalBoxes / s_dwTotalUpdates,
+	    s_dwNonUnitRegions, s_dwTotalUpdates);
+  }
+#endif /* XWIN_UPDATESTATS */
+
+  /*
+   * Handle small regions with multiple blits,
+   * handle large regions by creating a clipping region and 
+   * doing a single blit constrained to that clipping region.
+   */
+  if (!pScreenInfo->fMultiWindow &&
+      (pScreenInfo->dwClipUpdatesNBoxes == 0 ||
+      dwBox < pScreenInfo->dwClipUpdatesNBoxes))
+    {
+      /* Loop through all boxes in the damaged region */
+      while (dwBox--)
+	{
+	  /*
+	   * Calculate x offset, y offset, width, and height for
+	   * current damage box
+	   */
+	  x = pBox->x1;
+	  y = pBox->y1;
+	  w = pBox->x2 - pBox->x1;
+	  h = pBox->y2 - pBox->y1;
+	  
+	  BitBlt (pScreenPriv->hdcScreen,
+		  x, y,
+		  w, h,
+		  pScreenPriv->hdcShadow,
+		  x, y,
+		  SRCCOPY);
+	  
+	  /* Get a pointer to the next box */
+	  ++pBox;
+	}
+    }
+  else if (!pScreenInfo->fMultiWindow)
+    {
+      /* Compute a GDI region from the damaged region */
+      hrgnCombined = CreateRectRgn (pBox->x1, pBox->y1, pBox->x2, pBox->y2);
+      dwBox--;
+      pBox++;
+      while (dwBox--)
+	{
+	  hrgnTemp = CreateRectRgn (pBox->x1, pBox->y1, pBox->x2, pBox->y2);
+	  CombineRgn (hrgnCombined, hrgnCombined, hrgnTemp, RGN_OR);
+	  DeleteObject (hrgnTemp);
+	  pBox++;
+	}
+      
+      /* Install the GDI region as a clipping region */
+      SelectClipRgn (pScreenPriv->hdcScreen, hrgnCombined);
+      DeleteObject (hrgnCombined);
+      hrgnCombined = NULL;
+      
+      /*
+       * Blit the shadow buffer to the screen,
+       * constrained to the clipping region.
+       */
+      BitBlt (pScreenPriv->hdcScreen,
+	      pBoxExtents->x1, pBoxExtents->y1,
+	      pBoxExtents->x2 - pBoxExtents->x1,
+	      pBoxExtents->y2 - pBoxExtents->y1,
+	      pScreenPriv->hdcShadow,
+	      pBoxExtents->x1, pBoxExtents->y1,
+	      SRCCOPY);
+
+      /* Reset the clip region */
+      SelectClipRgn (pScreenPriv->hdcScreen, NULL);
+    }
+
+#ifdef XWIN_MULTIWINDOW
+  /* Redraw all multiwindow windows */
+  if (pScreenInfo->fMultiWindow)
+    EnumThreadWindows (g_dwCurrentThreadID,
+		       winRedrawDamagedWindowShadowGDI,
+		       (LPARAM)pBoxExtents);
+#endif
+}
+
+
+/* See Porting Layer Definition - p. 33 */
+/*
+ * We wrap whatever CloseScreen procedure was specified by fb;
+ * a pointer to said procedure is stored in our privates.
+ */
+
+static Bool
+winCloseScreenShadowGDI (int nIndex, ScreenPtr pScreen)
+{
+  winScreenPriv(pScreen);
+  winScreenInfo		*pScreenInfo = pScreenPriv->pScreenInfo;
+  Bool			fReturn;
+
+  winDebug ("winCloseScreenShadowGDI - Freeing screen resources\n");
+
+  /* Flag that the screen is closed */
+  pScreenPriv->fClosed = TRUE;
+  pScreenPriv->fActive = FALSE;
+
+  /* Call the wrapped CloseScreen procedure */
+  WIN_UNWRAP(CloseScreen);
+  fReturn = (*pScreen->CloseScreen) (nIndex, pScreen);
+
+  /* Delete the window property */
+  RemoveProp (pScreenPriv->hwndScreen, WIN_SCR_PROP);
+
+  /* Free the shadow DC; which allows the bitmap to be freed */
+  DeleteDC (pScreenPriv->hdcShadow);
+  
+  /* Free the shadow bitmap */
+  DeleteObject (pScreenPriv->hbmpShadow);
+
+  /* Free the screen DC */
+  ReleaseDC (pScreenPriv->hwndScreen, pScreenPriv->hdcScreen);
+
+  /* Delete tray icon, if we have one */
+  if (!pScreenInfo->fNoTrayIcon)
+    winDeleteNotifyIcon (pScreenPriv);
+
+  /* Free the exit confirmation dialog box, if it exists */
+  if (g_hDlgExit != NULL)
+    {
+      DestroyWindow (g_hDlgExit);
+      g_hDlgExit = NULL;
+    }
+
+  /* Kill our window */
+  if (pScreenPriv->hwndScreen)
+    {
+      DestroyWindow (pScreenPriv->hwndScreen);
+      pScreenPriv->hwndScreen = NULL;
+    }
+
+#if defined(XWIN_CLIPBOARD) || defined(XWIN_MULTIWINDOW)
+  /* Destroy the thread startup mutex */
+  pthread_mutex_destroy (&pScreenPriv->pmServerStarted);
+#endif
+
+  /* Invalidate our screeninfo's pointer to the screen */
+  pScreenInfo->pScreen = NULL;
+
+  /* Invalidate the ScreenInfo's fb pointer */
+  pScreenInfo->pfb = NULL;
+
+  /* Free the screen privates for this screen */
+  free ((pointer) pScreenPriv);
+
+  return fReturn;
+}
+
+
+/*
+ * Tell mi what sort of visuals we need.
+ * 
+ * Generally we only need one visual, as our screen can only
+ * handle one format at a time, I believe.  You may want
+ * to verify that last sentence.
+ */
+
+static Bool
+winInitVisualsShadowGDI (ScreenPtr pScreen)
+{
+  winScreenPriv(pScreen);
+  winScreenInfo		*pScreenInfo = pScreenPriv->pScreenInfo;
+
+  /* Display debugging information */
+  winDebug ("winInitVisualsShadowGDI - Masks %08x %08x %08x BPRGB %d d %d "
+	  "bpp %d\n",
+	  (unsigned int) pScreenPriv->dwRedMask,
+	  (unsigned int) pScreenPriv->dwGreenMask,
+	  (unsigned int) pScreenPriv->dwBlueMask,
+	  (int) pScreenPriv->dwBitsPerRGB,
+	  (int) pScreenInfo->dwDepth,
+	  (int) pScreenInfo->dwBPP);
+
+  /* Create a single visual according to the Windows screen depth */
+  switch (pScreenInfo->dwDepth)
+    {
+    case 24:
+    case 16:
+    case 15:
+#if defined(XFree86Server)
+      /* Setup the real visual */
+      if (!miSetVisualTypesAndMasks (pScreenInfo->dwDepth,
+				     TrueColorMask,
+				     pScreenPriv->dwBitsPerRGB,
+				     -1,
+				     pScreenPriv->dwRedMask,
+				     pScreenPriv->dwGreenMask,
+				     pScreenPriv->dwBlueMask))
+	{
+	  ErrorF ("winInitVisualsShadowGDI - miSetVisualTypesAndMasks "
+		  "failed\n");
+	  return FALSE;
+	}
+
+#ifdef XWIN_EMULATEPSEUDO
+      if (!pScreenInfo->fEmulatePseudo)
+	break;
+
+      /* Setup a pseudocolor visual */
+      if (!miSetVisualTypesAndMasks (8,
+				     PseudoColorMask,
+				     8,
+				     -1,
+				     0,
+				     0,
+				     0))
+	{
+	  ErrorF ("winInitVisualsShadowGDI - miSetVisualTypesAndMasks "
+		  "failed for PseudoColor\n");
+	  return FALSE;
+	}
+#endif
+#else /* XFree86Server */
+      /* Setup the real visual */
+      if (!fbSetVisualTypesAndMasks (pScreenInfo->dwDepth,
+				     TrueColorMask,
+				     pScreenPriv->dwBitsPerRGB,
+				     pScreenPriv->dwRedMask,
+				     pScreenPriv->dwGreenMask,
+				     pScreenPriv->dwBlueMask))
+	{
+	  ErrorF ("winInitVisualsShadowGDI - fbSetVisualTypesAndMasks "
+		  "failed for TrueColor\n");
+	  return FALSE;
+	}
+
+#ifdef XWIN_EMULATEPSEUDO
+      if (!pScreenInfo->fEmulatePseudo)
+	break;
+
+      /* Setup a pseudocolor visual */
+      if (!fbSetVisualTypesAndMasks (8,
+				     PseudoColorMask,
+				     8,
+				     0,
+				     0,
+				     0))
+	{
+	  ErrorF ("winInitVisualsShadowGDI - fbSetVisualTypesAndMasks "
+		  "failed for PseudoColor\n");
+	  return FALSE;
+	}
+#endif
+#endif /* XFree86Server */
+      break;
+
+    case 8:
+#if defined(XFree86Server)
+      if (!miSetVisualTypesAndMasks (pScreenInfo->dwDepth,
+				     PseudoColorMask,
+				     pScreenPriv->dwBitsPerRGB,
+				     PseudoColor,
+				     pScreenPriv->dwRedMask,
+				     pScreenPriv->dwGreenMask,
+				     pScreenPriv->dwBlueMask))
+	{
+	  ErrorF ("winInitVisualsShadowGDI - miSetVisualTypesAndMasks "
+		  "failed\n");
+	  return FALSE;
+	}
+#else /* XFree86Server */
+      if (!fbSetVisualTypesAndMasks (pScreenInfo->dwDepth,
+				     PseudoColorMask,
+				     pScreenPriv->dwBitsPerRGB,
+				     pScreenPriv->dwRedMask,
+				     pScreenPriv->dwGreenMask,
+				     pScreenPriv->dwBlueMask))
+	{
+	  ErrorF ("winInitVisualsShadowGDI - fbSetVisualTypesAndMasks "
+		  "failed\n");
+	  return FALSE;
+	}
+#endif
+      break;
+
+    default:
+      ErrorF ("winInitVisualsShadowGDI - Unknown screen depth\n");
+      return FALSE;
+    }
+
+  winDebug ("winInitVisualsShadowGDI - Returning\n");
+
+  return TRUE;
+}
+
+
+/*
+ * Adjust the proposed video mode
+ */
+
+static Bool
+winAdjustVideoModeShadowGDI (ScreenPtr pScreen)
+{
+  winScreenPriv(pScreen);
+  winScreenInfo		*pScreenInfo = pScreenPriv->pScreenInfo;
+  HDC			hdc;
+  DWORD			dwBPP;
+  
+  hdc = GetDC (NULL);
+
+  /* We're in serious trouble if we can't get a DC */
+  if (hdc == NULL)
+    {
+      ErrorF ("winAdjustVideoModeShadowGDI - GetDC () failed\n");
+      return FALSE;
+    }
+
+  /* Query GDI for current display depth */
+  dwBPP = GetDeviceCaps (hdc, BITSPIXEL);
+
+  /* GDI cannot change the screen depth */
+  if (pScreenInfo->dwBPP == WIN_DEFAULT_BPP)
+    {
+      /* No -depth parameter passed, let the user know the depth being used */
+      winDebug ("winAdjustVideoModeShadowGDI - Using Windows display "
+	      "depth of %d bits per pixel\n", (int) dwBPP);
+
+      /* Use GDI's depth */
+      pScreenInfo->dwBPP = dwBPP;
+    }
+  else if (dwBPP != pScreenInfo->dwBPP)
+    {
+      /* Warn user if GDI depth is different than -depth parameter */
+      winDebug ("winAdjustVideoModeShadowGDI - Command line bpp: %d, "\
+	      "using bpp: %d\n", (int) pScreenInfo->dwBPP, (int) dwBPP);
+
+      /* We'll use GDI's depth */
+      pScreenInfo->dwBPP = dwBPP;
+    }
+  
+  /* Release our DC */
+  ReleaseDC (NULL, hdc);
+  hdc = NULL;
+
+  return TRUE;
+}
+
+
+/*
+ * Blt exposed regions to the screen
+ */
+
+static Bool
+winBltExposedRegionsShadowGDI (ScreenPtr pScreen)
+{
+  winScreenPriv(pScreen);
+  winScreenInfo		*pScreenInfo = pScreenPriv->pScreenInfo;
+  winPrivCmapPtr	pCmapPriv = NULL;
+  HDC			hdcUpdate;
+  PAINTSTRUCT		ps;
+
+  /* BeginPaint gives us an hdc that clips to the invalidated region */
+  hdcUpdate = BeginPaint (pScreenPriv->hwndScreen, &ps);
+
+  /* Realize the palette, if we have one */
+  if (pScreenPriv->pcmapInstalled != NULL)
+    {
+      pCmapPriv = winGetCmapPriv (pScreenPriv->pcmapInstalled);
+      
+      SelectPalette (hdcUpdate, pCmapPriv->hPalette, FALSE);
+      RealizePalette (hdcUpdate);
+    }
+
+  /* Our BitBlt will be clipped to the invalidated region */
+  BitBlt (hdcUpdate,
+	  0, 0,
+	  pScreenInfo->dwWidth, pScreenInfo->dwHeight,
+	  pScreenPriv->hdcShadow,
+	  0, 0,
+	  SRCCOPY);
+
+  /* EndPaint frees the DC */
+  EndPaint (pScreenPriv->hwndScreen, &ps);
+
+#ifdef XWIN_MULTIWINDOW
+  /* Redraw all windows */
+  if (pScreenInfo->fMultiWindow)
+    EnumThreadWindows(g_dwCurrentThreadID, winRedrawAllProcShadowGDI, 
+            (LPARAM)pScreenPriv->hwndScreen);
+#endif
+
+  return TRUE;
+}
+
+
+/*
+ * Do any engine-specific appliation-activation processing
+ */
+
+static Bool
+winActivateAppShadowGDI (ScreenPtr pScreen)
+{
+  winScreenPriv(pScreen);
+  winScreenInfo		*pScreenInfo = pScreenPriv->pScreenInfo;
+
+  /*
+   * 2004/04/12 - Harold - We perform the restoring or minimizing
+   * manually for ShadowGDI in fullscreen modes so that this engine
+   * will perform just like ShadowDD and ShadowDDNL in fullscreen mode;
+   * if we do not do this then our fullscreen window will appear in the
+   * z-order when it is deactivated and it can be uncovered by resizing
+   * or minimizing another window that is on top of it, which is not how
+   * the DirectDraw engines work.  Therefore we keep this code here to
+   * make sure that all engines work the same in fullscreen mode.
+   */
+
+  /*
+   * Are we active?
+   * Are we fullscreen?
+   */
+  if (pScreenPriv->fActive
+      && pScreenInfo->fFullScreen)
+    {
+      /*
+       * Activating, attempt to bring our window 
+       * to the top of the display
+       */
+      ShowWindow (pScreenPriv->hwndScreen, SW_RESTORE);
+    }
+  else if (!pScreenPriv->fActive
+	   && pScreenInfo->fFullScreen)
+    {
+      /*
+       * Deactivating, stuff our window onto the
+       * task bar.
+       */
+      ShowWindow (pScreenPriv->hwndScreen, SW_MINIMIZE);
+    }
+
+  return TRUE;
+}
+
+
+/*
+ * Reblit the shadow framebuffer to the screen.
+ */
+
+static Bool
+winRedrawScreenShadowGDI (ScreenPtr pScreen)
+{
+  winScreenPriv(pScreen);
+  winScreenInfo		*pScreenInfo = pScreenPriv->pScreenInfo;
+
+  /* Redraw the whole window, to take account for the new colors */
+  BitBlt (pScreenPriv->hdcScreen,
+	  0, 0,
+	  pScreenInfo->dwWidth, pScreenInfo->dwHeight,
+	  pScreenPriv->hdcShadow,
+	  0, 0,
+	  SRCCOPY);
+
+#ifdef XWIN_MULTIWINDOW
+  /* Redraw all windows */
+  if (pScreenInfo->fMultiWindow)
+    EnumThreadWindows(g_dwCurrentThreadID, winRedrawAllProcShadowGDI, 0);
+#endif
+
+  return TRUE;
+}
+
+
+
+/*
+ * Realize the currently installed colormap
+ */
+
+static Bool
+winRealizeInstalledPaletteShadowGDI (ScreenPtr pScreen)
+{
+  winScreenPriv(pScreen);
+  winPrivCmapPtr	pCmapPriv = NULL;
+
+  winDebug ("winRealizeInstalledPaletteShadowGDI\n");
+
+  /* Don't do anything if there is not a colormap */
+  if (pScreenPriv->pcmapInstalled == NULL)
+    {
+      winDebug ("winRealizeInstalledPaletteShadowGDI - No colormap "
+	      "installed\n");
+      return TRUE;
+    }
+
+  pCmapPriv = winGetCmapPriv (pScreenPriv->pcmapInstalled);
+  
+  /* Realize our palette for the screen */
+  if (RealizePalette (pScreenPriv->hdcScreen) == GDI_ERROR)
+    {
+      ErrorF ("winRealizeInstalledPaletteShadowGDI - RealizePalette () "
+	      "failed\n");
+      return FALSE;
+    }
+  
+  /* Set the DIB color table */
+  if (SetDIBColorTable (pScreenPriv->hdcShadow,
+			0,
+			WIN_NUM_PALETTE_ENTRIES,
+			pCmapPriv->rgbColors) == 0)
+    {
+      ErrorF ("winRealizeInstalledPaletteShadowGDI - SetDIBColorTable () "
+	      "failed\n");
+      return FALSE;
+    }
+  
+  return TRUE;
+}
+
+
+/*
+ * Install the specified colormap
+ */
+
+static Bool
+winInstallColormapShadowGDI (ColormapPtr pColormap)
+{
+  ScreenPtr		pScreen = pColormap->pScreen;
+  winScreenPriv(pScreen);
+  winScreenInfo		*pScreenInfo = pScreenPriv->pScreenInfo;
+  winCmapPriv(pColormap);
+
+  /*
+   * Tell Windows to install the new colormap
+   */
+  if (SelectPalette (pScreenPriv->hdcScreen,
+		     pCmapPriv->hPalette,
+		     FALSE) == NULL)
+    {
+      ErrorF ("winInstallColormapShadowGDI - SelectPalette () failed\n");
+      return FALSE;
+    }
+      
+  /* Realize the palette */
+  if (GDI_ERROR == RealizePalette (pScreenPriv->hdcScreen))
+    {
+      ErrorF ("winInstallColormapShadowGDI - RealizePalette () failed\n");
+      return FALSE;
+    }
+
+  /* Set the DIB color table */
+  if (SetDIBColorTable (pScreenPriv->hdcShadow,
+			0,
+			WIN_NUM_PALETTE_ENTRIES,
+			pCmapPriv->rgbColors) == 0)
+    {
+      ErrorF ("winInstallColormapShadowGDI - SetDIBColorTable () failed\n");
+      return FALSE;
+    }
+
+  /* Redraw the whole window, to take account for the new colors */
+  BitBlt (pScreenPriv->hdcScreen,
+	  0, 0,
+	  pScreenInfo->dwWidth, pScreenInfo->dwHeight,
+	  pScreenPriv->hdcShadow,
+	  0, 0,
+	  SRCCOPY);
+
+  /* Save a pointer to the newly installed colormap */
+  pScreenPriv->pcmapInstalled = pColormap;
+
+#ifdef XWIN_MULTIWINDOW
+  /* Redraw all windows */
+  if (pScreenInfo->fMultiWindow)
+    EnumThreadWindows (g_dwCurrentThreadID, winRedrawAllProcShadowGDI, 0);
+#endif
+
+  return TRUE;
+}
+
+
+/*
+ * Store the specified colors in the specified colormap
+ */
+
+static Bool
+winStoreColorsShadowGDI (ColormapPtr pColormap,
+			 int ndef,
+			 xColorItem *pdefs)
+{
+  ScreenPtr		pScreen = pColormap->pScreen;
+  winScreenPriv(pScreen);
+  winCmapPriv(pColormap);
+  ColormapPtr curpmap = pScreenPriv->pcmapInstalled;
+  
+  /* Put the X colormap entries into the Windows logical palette */
+  if (SetPaletteEntries (pCmapPriv->hPalette,
+			 pdefs[0].pixel,
+			 ndef,
+			 pCmapPriv->peColors + pdefs[0].pixel) == 0)
+    {
+      ErrorF ("winStoreColorsShadowGDI - SetPaletteEntries () failed\n");
+      return FALSE;
+    }
+
+  /* Don't install the Windows palette if the colormap is not installed */
+  if (pColormap != curpmap)
+    {
+      return TRUE;
+    }
+
+  /* Try to install the newly modified colormap */
+  if (!winInstallColormapShadowGDI (pColormap))
+    {
+      ErrorF ("winInstallColormapShadowGDI - winInstallColormapShadowGDI "
+	      "failed\n");
+      return FALSE;
+    }
+
+#if 0
+  /* Tell Windows that the palette has changed */
+  RealizePalette (pScreenPriv->hdcScreen);
+  
+  /* Set the DIB color table */
+  if (SetDIBColorTable (pScreenPriv->hdcShadow,
+			pdefs[0].pixel,
+			ndef,
+			pCmapPriv->rgbColors + pdefs[0].pixel) == 0)
+    {
+      ErrorF ("winInstallColormapShadowGDI - SetDIBColorTable () failed\n");
+      return FALSE;
+    }
+
+  /* Save a pointer to the newly installed colormap */
+  pScreenPriv->pcmapInstalled = pColormap;
+#endif
+
+  return TRUE;
+}
+
+
+/*
+ * Colormap initialization procedure
+ */
+
+static Bool
+winCreateColormapShadowGDI (ColormapPtr pColormap)
+{
+  LPLOGPALETTE		lpPaletteNew = NULL;
+  DWORD			dwEntriesMax;
+  VisualPtr		pVisual;
+  HPALETTE		hpalNew = NULL;
+  winCmapPriv(pColormap);
+
+  /* Get a pointer to the visual that the colormap belongs to */
+  pVisual = pColormap->pVisual;
+
+  /* Get the maximum number of palette entries for this visual */
+  dwEntriesMax = pVisual->ColormapEntries;
+
+  /* Allocate a Windows logical color palette with max entries */
+  lpPaletteNew = malloc (sizeof (LOGPALETTE)
+			 + (dwEntriesMax - 1) * sizeof (PALETTEENTRY));
+  if (lpPaletteNew == NULL)
+    {
+      ErrorF ("winCreateColormapShadowGDI - Couldn't allocate palette "
+	      "with %d entries\n",
+	      (int) dwEntriesMax);
+      return FALSE;
+    }
+
+  /* Zero out the colormap */
+  ZeroMemory (lpPaletteNew, sizeof (LOGPALETTE)
+	      + (dwEntriesMax - 1) * sizeof (PALETTEENTRY));
+  
+  /* Set the logical palette structure */
+  lpPaletteNew->palVersion = 0x0300;
+  lpPaletteNew->palNumEntries = dwEntriesMax;
+
+  /* Tell Windows to create the palette */
+  hpalNew = CreatePalette (lpPaletteNew);
+  if (hpalNew == NULL)
+    {
+      ErrorF ("winCreateColormapShadowGDI - CreatePalette () failed\n");
+      free (lpPaletteNew);
+      return FALSE;
+    }
+
+  /* Save the Windows logical palette handle in the X colormaps' privates */
+  pCmapPriv->hPalette = hpalNew;
+
+  /* Free the palette initialization memory */
+  free (lpPaletteNew);
+
+  return TRUE;
+}
+
+
+/*
+ * Colormap destruction procedure
+ */
+
+static Bool
+winDestroyColormapShadowGDI (ColormapPtr pColormap)
+{
+  winScreenPriv(pColormap->pScreen);
+  winCmapPriv(pColormap);
+
+  /*
+   * Is colormap to be destroyed the default?
+   *
+   * Non-default colormaps should have had winUninstallColormap
+   * called on them before we get here.  The default colormap
+   * will not have had winUninstallColormap called on it.  Thus,
+   * we need to handle the default colormap in a special way.
+   */
+  if (pColormap->flags & IsDefault)
+    {
+      winDebug ("winDestroyColormapShadowGDI - Destroying default "
+	      "colormap\n");
+      
+      /*
+       * FIXME: Walk the list of all screens, popping the default
+       * palette out of each screen device context.
+       */
+      
+      /* Pop the palette out of the device context */
+      SelectPalette (pScreenPriv->hdcScreen,
+		     GetStockObject (DEFAULT_PALETTE),
+		     FALSE);
+
+      /* Clear our private installed colormap pointer */
+      pScreenPriv->pcmapInstalled = NULL;
+    }
+  
+  /* Try to delete the logical palette */
+  if (DeleteObject (pCmapPriv->hPalette) == 0)
+    {
+      ErrorF ("winDestroyColormap - DeleteObject () failed\n");
+      return FALSE;
+    }
+  
+  /* Invalidate the colormap privates */
+  pCmapPriv->hPalette = NULL;
+
+  return TRUE;
+}
+
+
+/*
+ * Set engine specific funtions
+ */
+
+Bool
+winSetEngineFunctionsShadowGDI (ScreenPtr pScreen)
+{
+  winScreenPriv(pScreen);
+  winScreenInfo		*pScreenInfo = pScreenPriv->pScreenInfo;
+  
+  /* Set our pointers */
+  pScreenPriv->pwinAllocateFB = winAllocateFBShadowGDI;
+  pScreenPriv->pwinShadowUpdate = winShadowUpdateGDI;
+  pScreenPriv->pwinCloseScreen = winCloseScreenShadowGDI;
+  pScreenPriv->pwinInitVisuals = winInitVisualsShadowGDI;
+  pScreenPriv->pwinAdjustVideoMode = winAdjustVideoModeShadowGDI;
+  if (pScreenInfo->fFullScreen)
+    pScreenPriv->pwinCreateBoundingWindow = winCreateBoundingWindowFullScreen;
+  else
+    pScreenPriv->pwinCreateBoundingWindow = winCreateBoundingWindowWindowed;
+  pScreenPriv->pwinFinishScreenInit = winFinishScreenInitFB;
+  pScreenPriv->pwinBltExposedRegions = winBltExposedRegionsShadowGDI;
+  pScreenPriv->pwinActivateApp = winActivateAppShadowGDI;
+  pScreenPriv->pwinRedrawScreen = winRedrawScreenShadowGDI;
+  pScreenPriv->pwinRealizeInstalledPalette = 
+    winRealizeInstalledPaletteShadowGDI;
+  pScreenPriv->pwinInstallColormap = winInstallColormapShadowGDI;
+  pScreenPriv->pwinStoreColors = winStoreColorsShadowGDI;
+  pScreenPriv->pwinCreateColormap = winCreateColormapShadowGDI;
+  pScreenPriv->pwinDestroyColormap = winDestroyColormapShadowGDI;
+  pScreenPriv->pwinHotKeyAltTab = (winHotKeyAltTabProcPtr) (void (*)(void))NoopDDA;
+  pScreenPriv->pwinCreatePrimarySurface
+    = (winCreatePrimarySurfaceProcPtr) (void (*)(void))NoopDDA;
+  pScreenPriv->pwinReleasePrimarySurface
+    = (winReleasePrimarySurfaceProcPtr) (void (*)(void))NoopDDA;
+#ifdef XWIN_MULTIWINDOW
+  pScreenPriv->pwinFinishCreateWindowsWindow =
+    (winFinishCreateWindowsWindowProcPtr) (void (*)(void))NoopDDA;
+#endif
+
+  return TRUE;
+}