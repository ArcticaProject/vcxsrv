--- conflicted
+++ resolved
@@ -42,11 +42,7 @@
  winGetWorkArea(RECT * prcWorkArea, winScreenInfo * pScreenInfo);
 
 static Bool
-<<<<<<< HEAD
- winAdjustForAutoHide (RECT *prcWorkArea, winScreenInfo *pScreenInfo);
-=======
  winAdjustForAutoHide(RECT * prcWorkArea, winScreenInfo * pScreenInfo);
->>>>>>> 2ff5448b
 
 /*
  * Create a full screen window
@@ -64,8 +60,8 @@
     HWND *phwnd = &pScreenPriv->hwndScreen;
     WNDCLASSEX wc;
     char szTitle[256];
-  char			HostName[256];
-  gethostname(HostName,256);
+    char			HostName[256];
+    gethostname(HostName,256);
 
     winDebug("winCreateBoundingWindowFullScreen\n");
 
@@ -97,11 +93,11 @@
                  WINDOW_TITLE_XDMCP,
                  g_pszQueryHost, HostName, display, (int) pScreenInfo->dwScreen);
     else
-  {
+    {
         snprintf(szTitle,
                  sizeof(szTitle),
                  WINDOW_TITLE, HostName, display, (int) pScreenInfo->dwScreen);
-  }
+    }
     /* Create the window */
     *phwnd = CreateWindowExA(0, /* Extended styles */
                              WINDOW_CLASS,      /* Class name */
@@ -158,9 +154,9 @@
     DWORD dwWindowStyle;
     BOOL fForceShowWindow = FALSE;
     char szTitle[256];
-  char			HostName[256];
-
-  gethostname(HostName,256);
+    char			HostName[256];
+
+    gethostname(HostName,256);
 
     winDebug("winCreateBoundingWindowWindowed - User w: %d h: %d\n",
              (int) pScreenInfo->dwUserWidth, (int) pScreenInfo->dwUserHeight);
@@ -222,11 +218,7 @@
     winGetWorkArea(&rcWorkArea, pScreenInfo);
 
     /* Adjust for auto-hide taskbars */
-<<<<<<< HEAD
-    winAdjustForAutoHide (&rcWorkArea, pScreenInfo);
-=======
     winAdjustForAutoHide(&rcWorkArea, pScreenInfo);
->>>>>>> 2ff5448b
 
     /* Did the user specify a position? */
     if (pScreenInfo->fUserGavePosition) {
@@ -497,35 +489,6 @@
     int iLeft, iTop;
     int iPrimaryNonWorkAreaWidth, iPrimaryNonWorkAreaHeight;
 
-<<<<<<< HEAD
-  /* Use GetMonitorInfo to get work area for monitor */
-  if (!pScreenInfo->fMultipleMonitors)
-  {
-    MONITORINFO mi;
-    mi.cbSize = sizeof(MONITORINFO);
-    if (GetMonitorInfo(pScreenInfo->hMonitor, &mi))
-      {
-        *prcWorkArea = mi.rcWork;
-
-        winDebug ("winGetWorkArea - Monitor %d WorkArea: %d %d %d %d\n",
-                  pScreenInfo->iMonitor,
-                  (int) prcWorkArea->top, (int) prcWorkArea->left,
-                  (int) prcWorkArea->bottom, (int) prcWorkArea->right);
-      }
-    else
-      {
-        ErrorF ("winGetWorkArea - GetMonitorInfo() failed for monitor %d\n", pScreenInfo->iMonitor);
-      }
-
-    /* Bail out here if we aren't using multiple monitors */
-        return TRUE;
-  }
-
-  /* SPI_GETWORKAREA only gets the work area of the primary screen. */
-  SystemParametersInfo (SPI_GETWORKAREA, 0, prcWorkArea, 0);
-  
-  winDebug ("winGetWorkArea - Primary Monitor WorkArea: %d %d %d %d\n",
-=======
     /* Use GetMonitorInfo to get work area for monitor */
     if (!pScreenInfo->fMultipleMonitors) {
         MONITORINFO mi;
@@ -552,7 +515,6 @@
     SystemParametersInfo(SPI_GETWORKAREA, 0, prcWorkArea, 0);
 
     winDebug("winGetWorkArea - Primary Monitor WorkArea: %d %d %d %d\n",
->>>>>>> 2ff5448b
              (int) prcWorkArea->top, (int) prcWorkArea->left,
              (int) prcWorkArea->bottom, (int) prcWorkArea->right);
 
@@ -601,29 +563,6 @@
 }
 
 static Bool
-<<<<<<< HEAD
-winTaskbarOnScreenEdge(unsigned int uEdge, winScreenInfo *pScreenInfo)
-{
-  APPBARDATA abd;
-  HWND hwndAutoHide;
-
-  ZeroMemory (&abd, sizeof (abd));
-  abd.cbSize = sizeof (abd);
-  abd.uEdge = uEdge;
-
-  hwndAutoHide = (HWND) SHAppBarMessage (ABM_GETAUTOHIDEBAR, &abd);
-  if (hwndAutoHide != NULL)
-    {
-      /*
-        Found an autohide taskbar on that edge, but is it on the
-        same monitor as the screen window?
-      */
-      if (pScreenInfo->fMultipleMonitors || (MonitorFromWindow(hwndAutoHide, MONITOR_DEFAULTTONULL) == pScreenInfo->hMonitor))
-        return TRUE;
-    }
-  return FALSE;
-}
-=======
 winTaskbarOnScreenEdge(unsigned int uEdge, winScreenInfo * pScreenInfo)
 {
     APPBARDATA abd;
@@ -647,18 +586,13 @@
     return FALSE;
 }
 
->>>>>>> 2ff5448b
 /*
  * Adjust the client area so that any auto-hide toolbars
  * will work correctly.
  */
 
 static Bool
-<<<<<<< HEAD
-winAdjustForAutoHide (RECT *prcWorkArea, winScreenInfo *pScreenInfo)
-=======
 winAdjustForAutoHide(RECT * prcWorkArea, winScreenInfo * pScreenInfo)
->>>>>>> 2ff5448b
 {
     APPBARDATA abd;
 
@@ -672,15 +606,6 @@
     if (SHAppBarMessage(ABM_GETSTATE, &abd) & ABS_AUTOHIDE)
         winDebug("winAdjustForAutoHide - Taskbar is auto hide\n");
 
-<<<<<<< HEAD
-  /*
-    Despite the forgoing, we are checking for any AppBar
-    hiding along a monitor edge, not just the Windows TaskBar.
-  */
-
-    /* Look for a TOP auto-hide taskbar */
-  if (winTaskbarOnScreenEdge(ABE_TOP, pScreenInfo)) {
-=======
     /*
        Despite the forgoing, we are checking for any AppBar
        hiding along a monitor edge, not just the Windows TaskBar.
@@ -688,37 +613,24 @@
 
     /* Look for a TOP auto-hide taskbar */
     if (winTaskbarOnScreenEdge(ABE_TOP, pScreenInfo)) {
->>>>>>> 2ff5448b
         winDebug("winAdjustForAutoHide - Found TOP auto-hide taskbar\n");
         prcWorkArea->top += 1;
     }
 
     /* Look for a LEFT auto-hide taskbar */
-<<<<<<< HEAD
-  if (winTaskbarOnScreenEdge(ABE_LEFT, pScreenInfo)) {
-=======
     if (winTaskbarOnScreenEdge(ABE_LEFT, pScreenInfo)) {
->>>>>>> 2ff5448b
         winDebug("winAdjustForAutoHide - Found LEFT auto-hide taskbar\n");
         prcWorkArea->left += 1;
     }
 
     /* Look for a BOTTOM auto-hide taskbar */
-<<<<<<< HEAD
-  if (winTaskbarOnScreenEdge(ABE_BOTTOM, pScreenInfo)) {
-=======
     if (winTaskbarOnScreenEdge(ABE_BOTTOM, pScreenInfo)) {
->>>>>>> 2ff5448b
         winDebug("winAdjustForAutoHide - Found BOTTOM auto-hide taskbar\n");
         prcWorkArea->bottom -= 1;
     }
 
     /* Look for a RIGHT auto-hide taskbar */
-<<<<<<< HEAD
-  if (winTaskbarOnScreenEdge(ABE_RIGHT, pScreenInfo)) {
-=======
     if (winTaskbarOnScreenEdge(ABE_RIGHT, pScreenInfo)) {
->>>>>>> 2ff5448b
         winDebug("winAdjustForAutoHide - Found RIGHT auto-hide taskbar\n");
         prcWorkArea->right -= 1;
     }
