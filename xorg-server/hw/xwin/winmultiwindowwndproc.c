--- conflicted
+++ resolved
@@ -705,18 +705,11 @@
 
       /* Remove our keyboard hook if it is installed */
       winRemoveKeyboardHookLL ();
-<<<<<<< HEAD
-       /* Revert the X focus as well, but only if the Windows focus is going to another window */
-      if (!wParam)
-	if (pWin)
-	  DeleteWindowFromAnyEvents(pWin, FALSE);
-=======
 
       /* Revert the X focus as well, but only if the Windows focus is going to another window */
       if (!wParam && pWin)
           DeleteWindowFromAnyEvents(pWin, FALSE);
 
->>>>>>> 1aee8daf
       return 0;
 
     case WM_SYSDEADCHAR:      
@@ -899,23 +892,6 @@
 
 	      winUpdateWindowPosition (hwnd, FALSE, &zstyle);
 
-<<<<<<< HEAD
-	      {
-	        WinXWMHints hints;
-	        if (winMultiWindowGetWMHints(pWin, &hints))
-	        {
-	            /*
-	              Give the window focus, unless it has an InputHint
-	              which is FALSE (this is used by e.g. glean to
-	              avoid every test window grabbing the focus)
-	             */
-	            if (!((hints.flags & InputHint) && (!hints.input)))
-	              {
-	                SetForegroundWindow (hwnd);
-	              }
-	          }
-	      }
-=======
               {
                 WinXWMHints hints;
                 if (winMultiWindowGetWMHints(pWin, &hints))
@@ -931,7 +907,6 @@
                       }
                   }
               }
->>>>>>> 1aee8daf
 	    }
 	  wmMsg.msg = WM_WM_MAP3;
 	}
