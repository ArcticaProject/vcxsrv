--- conflicted
+++ resolved
@@ -817,14 +817,8 @@
         break;
 
     case WM_CLOSE:
-<<<<<<< HEAD
-      /* Remove property AppUserModelID */
-      winSetAppID (hwnd, NULL);
-
-=======
         /* Removep AppUserModelID property */
         winSetAppUserModelID(hwnd, NULL);
->>>>>>> d2d73da5
         /* Branch on if the window was killed in X already */
         if (pWinPriv->fXKilled) {
             /* Window was killed, go ahead and destroy the window */
