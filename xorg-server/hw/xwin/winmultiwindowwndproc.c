<<<<<<< HEAD
/*
 *Copyright (C) 1994-2000 The XFree86 Project, Inc. All Rights Reserved.
 *Copyright (C) Colin Harrison 2005-2008
 *
 *Permission is hereby granted, free of charge, to any person obtaining
 * a copy of this software and associated documentation files (the
 *"Software"), to deal in the Software without restriction, including
 *without limitation the rights to use, copy, modify, merge, publish,
 *distribute, sublicense, and/or sell copies of the Software, and to
 *permit persons to whom the Software is furnished to do so, subject to
 *the following conditions:
 *
 *The above copyright notice and this permission notice shall be
 *included in all copies or substantial portions of the Software.
 *
 *THE SOFTWARE IS PROVIDED "AS IS", WITHOUT WARRANTY OF ANY KIND,
 *EXPRESS OR IMPLIED, INCLUDING BUT NOT LIMITED TO THE WARRANTIES OF
 *MERCHANTABILITY, FITNESS FOR A PARTICULAR PURPOSE AND
 *NONINFRINGEMENT. IN NO EVENT SHALL THE XFREE86 PROJECT BE LIABLE FOR
 *ANY CLAIM, DAMAGES OR OTHER LIABILITY, WHETHER IN AN ACTION OF
 *CONTRACT, TORT OR OTHERWISE, ARISING FROM, OUT OF OR IN CONNECTION
 *WITH THE SOFTWARE OR THE USE OR OTHER DEALINGS IN THE SOFTWARE.
 *
 *Except as contained in this notice, the name of the XFree86 Project
 *shall not be used in advertising or otherwise to promote the sale, use
 *or other dealings in this Software without prior written authorization
 *from the XFree86 Project.
 *
 * Authors:	Kensuke Matsuzaki
 *		Earle F. Philhower, III
 *		Harold L Hunt II
 *              Colin Harrison
 */

#ifdef HAVE_XWIN_CONFIG_H
#include <xwin-config.h>
#endif
#include "win.h"
#include "dixevents.h"
#include "winmultiwindowclass.h"
#include "winprefs.h"
#include "winmsg.h"
#include "inputstr.h"

#ifdef XKB
#ifndef XKB_IN_SERVER
#define XKB_IN_SERVER
#endif
#include <xkbsrv.h>
#endif

/*
 * External global variables
 */

extern Bool			g_fCursor;
extern Bool			g_fKeyboardHookLL;
extern Bool			g_fSoftwareCursor;
extern Bool			g_fButton[3];

extern void winUpdateWindowPosition (HWND hWnd, Bool reshape, HWND *zstyle);


/*
 * Local globals
 */

static UINT_PTR		g_uipMousePollingTimerID = 0;


/*
 * Constant defines
 */

#define WIN_MULTIWINDOW_SHAPE		YES


/*
 * ConstrainSize - Taken from TWM sources - Respects hints for sizing
 */
#define makemult(a,b) ((b==1) ? (a) : (((int)((a)/(b))) * (b)) )
static void
ConstrainSize (WinXSizeHints hints, int *widthp, int *heightp)
{
  int minWidth, minHeight, maxWidth, maxHeight, xinc, yinc, delta;
  int baseWidth, baseHeight;
  int dwidth = *widthp, dheight = *heightp;
  
  if (hints.flags & PMinSize)
    {
      minWidth = hints.min_width;
      minHeight = hints.min_height;
    }
  else if (hints.flags & PBaseSize)
    {
      minWidth = hints.base_width;
      minHeight = hints.base_height;
    }
  else
    minWidth = minHeight = 1;
  
  if (hints.flags & PBaseSize)
    {
      baseWidth = hints.base_width;
      baseHeight = hints.base_height;
    } 
  else if (hints.flags & PMinSize)
    {
      baseWidth = hints.min_width;
      baseHeight = hints.min_height;
    }
  else
    baseWidth = baseHeight = 0;

  if (hints.flags & PMaxSize)
    {
      maxWidth = hints.max_width;
      maxHeight = hints.max_height;
    }
  else
    {
      maxWidth = MAXINT;
      maxHeight = MAXINT;
    }

  if (hints.flags & PResizeInc)
    {
      xinc = hints.width_inc;
      yinc = hints.height_inc;
    }
  else
    xinc = yinc = 1;

  /*
   * First, clamp to min and max values
   */
  if (dwidth < minWidth)
    dwidth = minWidth;
  if (dheight < minHeight)
    dheight = minHeight;

  if (dwidth > maxWidth)
    dwidth = maxWidth;
  if (dheight > maxHeight)
    dheight = maxHeight;

  /*
   * Second, fit to base + N * inc
   */
  dwidth = ((dwidth - baseWidth) / xinc * xinc) + baseWidth;
  dheight = ((dheight - baseHeight) / yinc * yinc) + baseHeight;
  
  /*
   * Third, adjust for aspect ratio
   */

  /*
   * The math looks like this:
   *
   * minAspectX    dwidth     maxAspectX
   * ---------- <= ------- <= ----------
   * minAspectY    dheight    maxAspectY
   *
   * If that is multiplied out, then the width and height are
   * invalid in the following situations:
   *
   * minAspectX * dheight > minAspectY * dwidth
   * maxAspectX * dheight < maxAspectY * dwidth
   * 
   */
  
  if (hints.flags & PAspect)
    {
      if (hints.min_aspect.x * dheight > hints.min_aspect.y * dwidth)
        {
	  delta = makemult(hints.min_aspect.x * dheight / hints.min_aspect.y - dwidth, xinc);
	  if (dwidth + delta <= maxWidth)
	    dwidth += delta;
	  else
            {
	      delta = makemult(dheight - dwidth*hints.min_aspect.y/hints.min_aspect.x, yinc);
	      if (dheight - delta >= minHeight)
		dheight -= delta;
            }
        }
      
      if (hints.max_aspect.x * dheight < hints.max_aspect.y * dwidth)
        {
	  delta = makemult(dwidth * hints.max_aspect.y / hints.max_aspect.x - dheight, yinc);
	  if (dheight + delta <= maxHeight)
	    dheight += delta;
	  else
            {
	      delta = makemult(dwidth - hints.max_aspect.x*dheight/hints.max_aspect.y, xinc);
	      if (dwidth - delta >= minWidth)
		dwidth -= delta;
            }
        }
    }
  
  /* Return computed values */
  *widthp = dwidth;
  *heightp = dheight;
}
#undef makemult



/*
 * ValidateSizing - Ensures size request respects hints
 */
static int
ValidateSizing (HWND hwnd, WindowPtr pWin,
		WPARAM wParam, LPARAM lParam)
{
  WinXSizeHints sizeHints;
  RECT *rect;
  int iWidth, iHeight;
  RECT rcClient, rcWindow;
  int iBorderWidthX, iBorderWidthY;

  /* Invalid input checking */
  if (pWin==NULL || lParam==0)
    return FALSE;

  /* No size hints, no checking */
  if (!winMultiWindowGetWMNormalHints (pWin, &sizeHints))
    return FALSE;
  
  /* Avoid divide-by-zero */
  if (sizeHints.flags & PResizeInc)
    {
      if (sizeHints.width_inc == 0) sizeHints.width_inc = 1;
      if (sizeHints.height_inc == 0) sizeHints.height_inc = 1;
    }
  
  rect = (RECT*)lParam;
  
  iWidth = rect->right - rect->left;
  iHeight = rect->bottom - rect->top;

  /* Now remove size of any borders and title bar */
  GetClientRect(hwnd, &rcClient);
  GetWindowRect(hwnd, &rcWindow);
  iBorderWidthX = (rcWindow.right - rcWindow.left) - (rcClient.right - rcClient.left);
  iBorderWidthY = (rcWindow.bottom - rcWindow.top) - (rcClient.bottom - rcClient.top);
  iWidth -= iBorderWidthX;
  iHeight -= iBorderWidthY;

  /* Constrain the size to legal values */
  ConstrainSize (sizeHints, &iWidth, &iHeight);

  /* Add back the size of borders and title bar */
  iWidth += iBorderWidthX;
  iHeight += iBorderWidthY;

  /* Adjust size according to where we're dragging from */
  switch(wParam) {
  case WMSZ_TOP:
  case WMSZ_TOPRIGHT:
  case WMSZ_BOTTOM:
  case WMSZ_BOTTOMRIGHT:
  case WMSZ_RIGHT:
    rect->right = rect->left + iWidth;
    break;
  default:
    rect->left = rect->right - iWidth;
    break;
  }
  switch(wParam) {
  case WMSZ_BOTTOM:
  case WMSZ_BOTTOMRIGHT:
  case WMSZ_BOTTOMLEFT:
  case WMSZ_RIGHT:
  case WMSZ_LEFT:
    rect->bottom = rect->top + iHeight;
    break;
  default:
    rect->top = rect->bottom - iHeight;
    break;
  }
  return TRUE;
}

extern Bool winInDestroyWindowsWindow;
static Bool winInRaiseWindow = FALSE;
static void winRaiseWindow(WindowPtr pWin)
{
  if (!winInDestroyWindowsWindow && !winInRaiseWindow)
  {
    BOOL oldstate = winInRaiseWindow;
    XID vlist[1] = { 0 };
    winInRaiseWindow = TRUE;
    /* Call configure window directly to make sure it gets processed 
     * in time
     */
    ConfigureWindow(pWin, CWStackMode, vlist, serverClient); 
    winInRaiseWindow = oldstate;
  }
}

static
void winStartMousePolling(winPrivScreenPtr s_pScreenPriv)
{
  /*
   * Timer to poll mouse position.  This is needed to make
   * programs like xeyes follow the mouse properly when the
   * mouse pointer is outside of any X window.
   */
  if (g_uipMousePollingTimerID == 0)
    g_uipMousePollingTimerID = SetTimer (s_pScreenPriv->hwndScreen,
					 WIN_POLLING_MOUSE_TIMER_ID,
					 MOUSE_POLLING_INTERVAL,
					 NULL);
}

/*
 * winTopLevelWindowProc - Window procedure for all top-level Windows windows.
 */

LRESULT CALLBACK
winTopLevelWindowProc (HWND hwnd, UINT message, 
		       WPARAM wParam, LPARAM lParam)
{
  POINT			ptMouse;
  HDC			hdcUpdate;
  PAINTSTRUCT		ps;
  WindowPtr		pWin = NULL;
  winPrivWinPtr	        pWinPriv = NULL;
  ScreenPtr		s_pScreen = NULL;
  winPrivScreenPtr	s_pScreenPriv = NULL;
  winScreenInfo		*s_pScreenInfo = NULL;
  HWND			hwndScreen = NULL;
  DrawablePtr		pDraw = NULL;
  winWMMessageRec	wmMsg;
  Bool                  fWMMsgInitialized = FALSE;
  static Bool		s_fTracking = FALSE;
  Bool			needRestack = FALSE;
  LRESULT		ret;

  winDebugWin32Message("winTopLevelWindowProc", hwnd, message, wParam, lParam);
  
  /* Check if the Windows window property for our X window pointer is valid */
  if ((pWin = GetProp (hwnd, WIN_WINDOW_PROP)) != NULL)
    {
      /* Our X window pointer is valid */

      /* Get pointers to the drawable and the screen */
      pDraw		= &pWin->drawable;
      s_pScreen		= pWin->drawable.pScreen;

      /* Get a pointer to our window privates */
      pWinPriv		= winGetWindowPriv(pWin);

      /* Get pointers to our screen privates and screen info */
      s_pScreenPriv	= pWinPriv->pScreenPriv;
      s_pScreenInfo	= s_pScreenPriv->pScreenInfo;

      /* Get the handle for our screen-sized window */
      hwndScreen	= s_pScreenPriv->hwndScreen;

      /* */
      wmMsg.msg		= 0;
      wmMsg.hwndWindow	= hwnd;
      wmMsg.iWindow	= (Window)GetProp (hwnd, WIN_WID_PROP);

      wmMsg.iX		= pDraw->x;
      wmMsg.iY		= pDraw->y;
      wmMsg.iWidth	= pDraw->width;
      wmMsg.iHeight	= pDraw->height;

      fWMMsgInitialized = TRUE;

    }

  /* Branch on message type */
  switch (message)
    {
    case WM_CREATE:

      /* */
      SetProp (hwnd,
	       WIN_WINDOW_PROP,
	       (HANDLE)((LPCREATESTRUCT) lParam)->lpCreateParams);
      
      /* */
      SetProp (hwnd,
	       WIN_WID_PROP,
	       (HANDLE)winGetWindowID (((LPCREATESTRUCT) lParam)->lpCreateParams));

      /*
       * Make X windows' Z orders sync with Windows windows because
       * there can be AlwaysOnTop windows overlapped on the window
       * currently being created.
       */
      winReorderWindowsMultiWindow ();

      /* Fix a 'round title bar corner background should be transparent not black' problem when first painted */
      {
        RECT rWindow;
        HRGN hRgnWindow;
        GetWindowRect(hwnd, &rWindow);
        hRgnWindow = CreateRectRgnIndirect(&rWindow);
        SetWindowRgn (hwnd, hRgnWindow, TRUE);
        DeleteObject(hRgnWindow);
      }

      SetWindowLongPtr(hwnd, GWLP_USERDATA, (LONG_PTR)VCXSRV_SIGNATURE);

      return 0;

    case WM_INIT_SYS_MENU:
      /*
       * Add whatever the setup file wants to for this window
       */
      SetupSysMenu ((unsigned long)hwnd);
      return 0;

    case WM_SYSCOMMAND:
      /*
       * Any window menu items go through here
       */
      if (HandleCustomWM_COMMAND ((unsigned long)hwnd, LOWORD(wParam)))
      {
        /* Don't pass customized menus to DefWindowProc */
        return 0;
      }
      if (wParam == SC_RESTORE || wParam == SC_MAXIMIZE)
      {
        WINDOWPLACEMENT wndpl;
	wndpl.length = sizeof(wndpl);
	if (GetWindowPlacement(hwnd, &wndpl) && wndpl.showCmd == SW_SHOWMINIMIZED)
          needRestack = TRUE;
      }
      break;

    case WM_INITMENU:
      /* Checks/Unchecks any menu items before they are displayed */
      HandleCustomWM_INITMENU ((unsigned long)hwnd, wParam);
      break;

    case WM_ERASEBKGND:
      /*
       * Pretend that we did erase the background but we don't care,
       * since we repaint the entire region anyhow
       * This avoids some flickering when resizing.
       */
      return TRUE;

    case WM_PAINT:
      /* Only paint if our window handle is valid */
      if (hwndScreen == NULL)
	break;

      /* BeginPaint gives us an hdc that clips to the invalidated region */
      hdcUpdate = BeginPaint (hwnd, &ps);
      /* Avoid the BitBlt's if the PAINTSTRUCT is bogus */
      if (ps.rcPaint.right==0 && ps.rcPaint.bottom==0 && ps.rcPaint.left==0 && ps.rcPaint.top==0)
      {
	EndPaint (hwnd, &ps);
	return 0;
      }

      /* Try to copy from the shadow buffer */
      if (!BitBlt (hdcUpdate,
		   ps.rcPaint.left, ps.rcPaint.top,
		   ps.rcPaint.right - ps.rcPaint.left, ps.rcPaint.bottom - ps.rcPaint.top,
		   s_pScreenPriv->hdcShadow,
		   ps.rcPaint.left + pWin->drawable.x, ps.rcPaint.top + pWin->drawable.y,
		   SRCCOPY))
	{
	  LPVOID lpMsgBuf;
	  
	  /* Display a fancy error message */
	  FormatMessage (FORMAT_MESSAGE_ALLOCATE_BUFFER | 
			 FORMAT_MESSAGE_FROM_SYSTEM | 
			 FORMAT_MESSAGE_IGNORE_INSERTS,
			 NULL,
			 GetLastError (),
			 MAKELANGID(LANG_NEUTRAL, SUBLANG_DEFAULT),
			 (LPTSTR) &lpMsgBuf,
			 0, NULL);

	  ErrorF ("winTopLevelWindowProc - BitBlt failed: %s\n",
		  (LPSTR)lpMsgBuf);
	  LocalFree (lpMsgBuf);
	}

      /* EndPaint frees the DC */
      EndPaint (hwnd, &ps);
      return 0;

    case WM_MOUSEMOVE:
      /* Unpack the client area mouse coordinates */
      ptMouse.x = GET_X_LPARAM(lParam);
      ptMouse.y = GET_Y_LPARAM(lParam);

      /* Translate the client area mouse coordinates to screen coordinates */
      ClientToScreen (hwnd, &ptMouse);

      /* Screen Coords from (-X, -Y) -> Root Window (0, 0) */
      ptMouse.x -= GetSystemMetrics (SM_XVIRTUALSCREEN);
      ptMouse.y -= GetSystemMetrics (SM_YVIRTUALSCREEN);

      /* We can't do anything without privates */
      if (s_pScreenPriv == NULL || s_pScreenInfo->fIgnoreInput)
	break;

      /* Has the mouse pointer crossed screens? */
      if (s_pScreen != miPointerGetScreen(g_pwinPointer))
	miPointerSetScreen (g_pwinPointer, s_pScreenInfo->dwScreen,
			       ptMouse.x - s_pScreenInfo->dwXOffset,
			       ptMouse.y - s_pScreenInfo->dwYOffset);

      /* Are we tracking yet? */
      if (!s_fTracking)
	{
	  TRACKMOUSEEVENT		tme;
	  
	  /* Setup data structure */
	  ZeroMemory (&tme, sizeof (tme));
	  tme.cbSize = sizeof (tme);
	  tme.dwFlags = TME_LEAVE;
	  tme.hwndTrack = hwnd;

	  /* Call the tracking function */
	  if (!(*g_fpTrackMouseEvent) (&tme))
	    ErrorF ("winTopLevelWindowProc - _TrackMouseEvent failed\n");

	  /* Flag that we are tracking now */
	  s_fTracking = TRUE;
	}
      
      /* Hide or show the Windows mouse cursor */
      if (g_fSoftwareCursor && g_fCursor)
	{
	  /* Hide Windows cursor */
	  g_fCursor = FALSE;
	  ShowCursor (FALSE);
	}

      /* Kill the timer used to poll mouse events */
      if (g_uipMousePollingTimerID != 0)
	{
	  KillTimer (s_pScreenPriv->hwndScreen, WIN_POLLING_MOUSE_TIMER_ID);
	  g_uipMousePollingTimerID = 0;
	}

      /* Deliver absolute cursor position to X Server */
      winEnqueueMotion(ptMouse.x - s_pScreenInfo->dwXOffset,
		       ptMouse.y - s_pScreenInfo->dwYOffset);

      return 0;
      
    case WM_NCMOUSEMOVE:
      /*
       * We break instead of returning 0 since we need to call
       * DefWindowProc to get the mouse cursor changes
       * and min/max/close button highlighting in Windows XP.
       * The Platform SDK says that you should return 0 if you
       * process this message, but it fails to mention that you
       * will give up any default functionality if you do return 0.
       */
      
      /* We can't do anything without privates */
      if (s_pScreenPriv == NULL || s_pScreenInfo->fIgnoreInput)
	break;

      /* Non-client mouse movement, show Windows cursor */
      if (g_fSoftwareCursor && !g_fCursor)
	{
	  g_fCursor = TRUE;
	  ShowCursor (TRUE);
	}

      winStartMousePolling(s_pScreenPriv);

      break;

    case WM_MOUSELEAVE:
      /* Mouse has left our client area */

      /* Flag that we are no longer tracking */
      s_fTracking = FALSE;

      /* Show the mouse cursor, if necessary */
      if (g_fSoftwareCursor && !g_fCursor)
	{
	  g_fCursor = TRUE;
	  ShowCursor (TRUE);
	}

      winStartMousePolling(s_pScreenPriv);

      return 0;

    case WM_LBUTTONDBLCLK:
    case WM_LBUTTONDOWN:
      if (s_pScreenPriv == NULL || s_pScreenInfo->fIgnoreInput)
	break;
      g_fButton[0] = TRUE;
      SetCapture(hwnd);
      return winMouseButtonsHandle (s_pScreen, ButtonPress, Button1, wParam);

    case WM_LBUTTONUP:
      if (s_pScreenPriv == NULL || s_pScreenInfo->fIgnoreInput)
	break;
      g_fButton[0] = FALSE;
      ReleaseCapture();
      winStartMousePolling(s_pScreenPriv);
      return winMouseButtonsHandle (s_pScreen, ButtonRelease, Button1, wParam);

    case WM_MBUTTONDBLCLK:
    case WM_MBUTTONDOWN:
      if (s_pScreenPriv == NULL || s_pScreenInfo->fIgnoreInput)
	break;
      g_fButton[1] = TRUE;
      SetCapture(hwnd);
      return winMouseButtonsHandle (s_pScreen, ButtonPress, Button2, wParam);

    case WM_MBUTTONUP:
      if (s_pScreenPriv == NULL || s_pScreenInfo->fIgnoreInput)
	break;
      g_fButton[1] = FALSE;
      ReleaseCapture();
      winStartMousePolling(s_pScreenPriv);
      return winMouseButtonsHandle (s_pScreen, ButtonRelease, Button2, wParam);

    case WM_RBUTTONDBLCLK:
    case WM_RBUTTONDOWN:
      if (s_pScreenPriv == NULL || s_pScreenInfo->fIgnoreInput)
	break;
      g_fButton[2] = TRUE;
      SetCapture(hwnd);
      return winMouseButtonsHandle (s_pScreen, ButtonPress, Button3, wParam);

    case WM_RBUTTONUP:
      if (s_pScreenPriv == NULL || s_pScreenInfo->fIgnoreInput)
	break;
      g_fButton[2] = FALSE;
      ReleaseCapture();
      winStartMousePolling(s_pScreenPriv);
      return winMouseButtonsHandle (s_pScreen, ButtonRelease, Button3, wParam);

    case WM_XBUTTONDBLCLK:
    case WM_XBUTTONDOWN:
      if (s_pScreenPriv == NULL || s_pScreenInfo->fIgnoreInput)
	break;
	SetCapture(hwnd);
      return winMouseButtonsHandle (s_pScreen, ButtonPress, HIWORD(wParam) + 5, wParam);

    case WM_XBUTTONUP:
      if (s_pScreenPriv == NULL || s_pScreenInfo->fIgnoreInput)
	break;
      ReleaseCapture();
      winStartMousePolling(s_pScreenPriv);
      return winMouseButtonsHandle (s_pScreen, ButtonRelease, HIWORD(wParam) + 5, wParam);

    case WM_MOUSEWHEEL:
      if (SendMessage(hwnd, WM_NCHITTEST, 0, MAKELONG(GET_X_LPARAM(lParam), GET_Y_LPARAM(lParam))) == HTCLIENT)
	{
	  /* Pass the message to the root window */
	  SendMessage (hwndScreen, message, wParam, lParam);
	  return 0;
	}
      else break;

    case WM_SETFOCUS:
      if (s_pScreenPriv == NULL || s_pScreenInfo->fIgnoreInput)
	break;

      {
	/* Get the parent window for transient handling */
	HWND hParent = GetParent(hwnd);
	if (hParent && IsIconic(hParent)) ShowWindow (hParent, SW_RESTORE);
      }

      winRestoreModeKeyStates ();

      /* Add the keyboard hook if possible */
      if (g_fKeyboardHookLL)
	g_fKeyboardHookLL = winInstallKeyboardHookLL ();
      return 0;
      
    case WM_KILLFOCUS:
      /* Pop any pressed keys since we are losing keyboard focus */
      winKeybdReleaseKeys ();

      /* Remove our keyboard hook if it is installed */
      winRemoveKeyboardHookLL ();
      if (!wParam)
	/* Revert the X focus as well, but only if the Windows focus is going to another window */
	DeleteWindowFromAnyEvents(pWin, FALSE);
      return 0;

    case WM_SYSDEADCHAR:      
    case WM_DEADCHAR:
      /*
       * NOTE: We do nothing with WM_*CHAR messages,
       * nor does the root window, so we can just toss these messages.
       */
      return 0;

    case WM_SYSKEYDOWN:
    case WM_KEYDOWN:

      /*
       * Don't pass Alt-F4 key combo to root window,
       * let Windows translate to WM_CLOSE and close this top-level window.
       *
       * NOTE: We purposely don't check the fUseWinKillKey setting because
       * it should only apply to the key handling for the root window,
       * not for top-level window-manager windows.
       *
       * ALSO NOTE: We do pass Ctrl-Alt-Backspace to the root window
       * because that is a key combo that no X app should be expecting to
       * receive, since it has historically been used to shutdown the X server.
       * Passing Ctrl-Alt-Backspace to the root window preserves that
       * behavior, assuming that -unixkill has been passed as a parameter.
       */
      if (wParam == VK_F4 && (GetKeyState (VK_MENU) & 0x8000))
	  break;

#ifdef WINDBG
      if (wParam == VK_ESCAPE)
	{
	  /* Place for debug: put any tests and dumps here */
	  WINDOWPLACEMENT windPlace;
	  RECT rc;
	  LPRECT pRect;
	  
	  windPlace.length = sizeof (WINDOWPLACEMENT);
	  GetWindowPlacement (hwnd, &windPlace);
	  pRect = &windPlace.rcNormalPosition;
	  winDebug ("\nCYGWINDOWING Dump:\n"
		  "\tdrawable: (%hd, %hd) - %hdx%hd\n", pDraw->x,
		  pDraw->y, pDraw->width, pDraw->height);
	  winDebug ("\twindPlace: (%ld, %ld) - %ldx%ld\n", pRect->left,
		  pRect->top, pRect->right - pRect->left,
		  pRect->bottom - pRect->top);
	  if (GetClientRect (hwnd, &rc))
	    {
	      pRect = &rc;
	      winDebug ("\tClientRect: (%ld, %ld) - %ldx%ld\n", pRect->left,
		      pRect->top, pRect->right - pRect->left,
		      pRect->bottom - pRect->top);
	    }
	  if (GetWindowRect (hwnd, &rc))
	    {
	      pRect = &rc;
	      winDebug ("\tWindowRect: (%ld, %ld) - %ldx%ld\n", pRect->left,
		      pRect->top, pRect->right - pRect->left,
		      pRect->bottom - pRect->top);
	    }
	  winDebug ("\n");
	}
#endif
      
      /* Pass the message to the root window */
      return winWindowProc(hwndScreen, message, wParam, lParam);

    case WM_SYSKEYUP:
    case WM_KEYUP:


      /* Pass the message to the root window */
      return winWindowProc(hwndScreen, message, wParam, lParam);

    case WM_HOTKEY:

      /* Pass the message to the root window */
      SendMessage (hwndScreen, message, wParam, lParam);
      return 0;

    case WM_ACTIVATE:

      /* Pass the message to the root window */
      SendMessage (hwndScreen, message, wParam, lParam);

      if (LOWORD(wParam) != WA_INACTIVE)
	{
	  /* Raise the window to the top in Z order */
          /* ago: Activate does not mean putting it to front! */
          /*
	  wmMsg.msg = WM_WM_RAISE;
	  if (fWMMsgInitialized)
	    winSendMessageToWM (s_pScreenPriv->pWMInfo, &wmMsg);
          */
	  
	  /* Tell our Window Manager thread to activate the window */
	  wmMsg.msg = WM_WM_ACTIVATE;
	  if (fWMMsgInitialized && pWin->realized && !pWin->overrideRedirect /* for OOo menus */)
	    winSendMessageToWM (s_pScreenPriv->pWMInfo, &wmMsg);
	}
      /* Prevent the mouse wheel from stalling when another window is minimized */
      if (HIWORD(wParam) == 0 && LOWORD(wParam) == WA_ACTIVE &&
	  (HWND)lParam != NULL && (HWND)lParam != (HWND)GetParent(hwnd))
	SetFocus(hwnd);
      return 0;

    case WM_ACTIVATEAPP:
      /*
       * This message is also sent to the root window
       * so we do nothing for individual multiwindow windows
       */
      break;

    case WM_CLOSE:
      /* Branch on if the window was killed in X already */
      if (pWinPriv->fXKilled)
        {
	  /* Window was killed, go ahead and destroy the window */
	  DestroyWindow (hwnd);
	}
      else
	{
	  /* Tell our Window Manager thread to kill the window */
	  wmMsg.msg = WM_WM_KILL;
	  if (fWMMsgInitialized)
	    winSendMessageToWM (s_pScreenPriv->pWMInfo, &wmMsg);
	}
      return 0;

    case WM_DESTROY:

      /* Branch on if the window was killed in X already */
      if (pWinPriv && !pWinPriv->fXKilled)
	{
	  winDebug ("winTopLevelWindowProc - WM_DESTROY - WM_WM_KILL\n");
	  
	  /* Tell our Window Manager thread to kill the window */
	  wmMsg.msg = WM_WM_KILL;
	  if (fWMMsgInitialized)
	    winSendMessageToWM (s_pScreenPriv->pWMInfo, &wmMsg);
	}

      RemoveProp (hwnd, WIN_WINDOW_PROP);
      RemoveProp (hwnd, WIN_WID_PROP);
      RemoveProp (hwnd, WIN_NEEDMANAGE_PROP);

      break;

    case WM_MOVE:
      /* Adjust the X Window to the moved Windows window */
      winAdjustXWindow (pWin, hwnd);
      return 0;

    case WM_SHOWWINDOW:
      /* Bail out if the window is being hidden */
      if (!wParam)
	return 0;

      /* */
      if (!pWin->overrideRedirect)
	{
	  /* Flag that this window needs to be made active when clicked */
	  SetProp (hwnd, WIN_NEEDMANAGE_PROP, (HANDLE) 1);

	  if (!(GetWindowLongPtr (hwnd, GWL_EXSTYLE) & WS_EX_APPWINDOW))
	    {
	      HWND		zstyle = HWND_NOTOPMOST;

	      /* Set the window extended style flags */
	      SetWindowLongPtr (hwnd, GWL_EXSTYLE, WS_EX_APPWINDOW);

	      /* Set the transient style flags */
	      if (GetParent(hwnd)) SetWindowLongPtr (hwnd, GWL_STYLE,
		   WS_POPUP | WS_OVERLAPPED | WS_SYSMENU | WS_CLIPCHILDREN | WS_CLIPSIBLINGS);
	      /* Set the window standard style flags */
	      else SetWindowLongPtr (hwnd, GWL_STYLE,
		   (WS_POPUP | WS_OVERLAPPEDWINDOW | WS_CLIPCHILDREN | WS_CLIPSIBLINGS)
		   & ~WS_CAPTION & ~WS_SIZEBOX);

	      winUpdateWindowPosition (hwnd, FALSE, &zstyle);
	      SetForegroundWindow (hwnd);
	    }
	  wmMsg.msg = WM_WM_MAP3;
	}
      else /* It is an overridden window so make it top of Z stack */
	{
	  HWND forHwnd = GetForegroundWindow();
	  winDebug ("overridden window is shown\n");
	  if (forHwnd != NULL)
	  {
	    if (GetWindowLongPtr(forHwnd, GWLP_USERDATA) & (LONG_PTR)VCXSRV_SIGNATURE)
	    {
	      if (GetWindowLongPtr(forHwnd, GWL_EXSTYLE) & WS_EX_TOPMOST)
		SetWindowPos (hwnd, HWND_TOPMOST, 0, 0, 0, 0, SWP_NOMOVE | SWP_NOSIZE | SWP_NOACTIVATE);
	      else
		SetWindowPos (hwnd, HWND_NOTOPMOST, 0, 0, 0, 0, SWP_NOMOVE | SWP_NOSIZE | SWP_NOACTIVATE);
	    }
	  }
	  wmMsg.msg = WM_WM_MAP2;
	}
	  
      /* Tell our Window Manager thread to map the window */
      if (fWMMsgInitialized)
	winSendMessageToWM (s_pScreenPriv->pWMInfo, &wmMsg);

      winStartMousePolling(s_pScreenPriv);

      return 0;

    case WM_SIZING:
      /* Need to legalize the size according to WM_NORMAL_HINTS */
      /* for applications like xterm */
      return ValidateSizing (hwnd, pWin, wParam, lParam);

    case WM_WINDOWPOSCHANGED:
      {
	LPWINDOWPOS pWinPos = (LPWINDOWPOS) lParam;

	if (!(pWinPos->flags & SWP_NOZORDER))
	  {
#if CYGWINDOWING_DEBUG
	    winDebug ("\twindow z order was changed\n");
#endif
	    if (pWinPos->hwndInsertAfter == HWND_TOP
		||pWinPos->hwndInsertAfter == HWND_TOPMOST
		||pWinPos->hwndInsertAfter == HWND_NOTOPMOST)
	      {
#if CYGWINDOWING_DEBUG
		winDebug ("\traise to top\n");
#endif
		/* Raise the window to the top in Z order */
		winRaiseWindow(pWin);
	      }
	    else if (pWinPos->hwndInsertAfter == HWND_BOTTOM)
	      {
	      }
	    else
	      {
		/* Check if this window is top of X windows. */
		HWND hWndAbove = NULL;
		DWORD dwCurrentProcessID = GetCurrentProcessId ();
		DWORD dwWindowProcessID = 0;

		for (hWndAbove = pWinPos->hwndInsertAfter;
		     hWndAbove != NULL;
		     hWndAbove = GetNextWindow (hWndAbove, GW_HWNDPREV))
		  {
		    /* Ignore other XWin process's window */
		    GetWindowThreadProcessId (hWndAbove, &dwWindowProcessID);

		    if ((dwWindowProcessID == dwCurrentProcessID)
			&& GetProp (hWndAbove, WIN_WINDOW_PROP)
			&& !IsWindowVisible (hWndAbove)
			&& !IsIconic (hWndAbove) ) /* ignore minimized windows */
		      break;
		  }
		/* If this is top of X windows in Windows stack,
		   raise it in X stack. */
		if (hWndAbove == NULL)
		  {
#if CYGWINDOWING_DEBUG
		    winDebug ("\traise to top\n");
#endif
		    winRaiseWindow(pWin);
		  }
	      }
	  }
      }
      /*
       * Pass the message to DefWindowProc to let the function
       * break down WM_WINDOWPOSCHANGED to WM_MOVE and WM_SIZE.
      */
      break; 

    case WM_SIZE:
      /* see dix/window.c */
#ifdef WINDBG
      {
	char buf[64];
	switch (wParam)
	  {
	  case SIZE_MINIMIZED:
	    strcpy(buf, "SIZE_MINIMIZED");
	    break;
	  case SIZE_MAXIMIZED:
	    strcpy(buf, "SIZE_MAXIMIZED");
	    break;
	  case SIZE_RESTORED:
	    strcpy(buf, "SIZE_RESTORED");
	    break;
	  default:
	    strcpy(buf, "UNKNOWN_FLAG");
	  }
	winDebug ("winTopLevelWindowProc - WM_SIZE to %dx%d (%s) - %d ms\n",
		(int)LOWORD(lParam), (int)HIWORD(lParam), buf,
		(int)(GetTickCount ()));
      }
#endif
      /* Adjust the X Window to the moved Windows window */
      winAdjustXWindow (pWin, hwnd);
      if (wParam == SIZE_MINIMIZED) winReorderWindowsMultiWindow();
      return 0; /* end of WM_SIZE handler */

    case WM_STYLECHANGED:
      /* when the style changes, adjust the window size so the client area remains the same */
      {
	LONG x,y;
	DrawablePtr pDraw = &pWin->drawable;
	x =  pDraw->x - wBorderWidth(pWin);
	y = pDraw->y - wBorderWidth(pWin);
	winPositionWindowMultiWindow(pWin, x, y);
      }
      return 0;

    case WM_MOUSEACTIVATE:

      /* Check if this window needs to be made active when clicked */
      if (!GetProp (pWinPriv->hWnd, WIN_NEEDMANAGE_PROP))
	{
	  winDebug ("winTopLevelWindowProc - WM_MOUSEACTIVATE - "
		  "MA_NOACTIVATE\n");

	  /* */
	  return MA_NOACTIVATE;
	}
      break;

    case WM_SETCURSOR:
      if (LOWORD(lParam) == HTCLIENT)
	{
	  if (!g_fSoftwareCursor) SetCursor (s_pScreenPriv->cursor.handle);
	  return TRUE;
	}
      break;

    default:
      break;
    }

  ret = DefWindowProc (hwnd, message, wParam, lParam);
  /*
   * If the window was minized we get the stack change before the window is restored
   * and so it gets lost. Ensure there stacking order is correct.
   */
  if (needRestack)
    winReorderWindowsMultiWindow();
  return ret;
}
=======
/*
 *Copyright (C) 1994-2000 The XFree86 Project, Inc. All Rights Reserved.
 *Copyright (C) Colin Harrison 2005-2008
 *
 *Permission is hereby granted, free of charge, to any person obtaining
 * a copy of this software and associated documentation files (the
 *"Software"), to deal in the Software without restriction, including
 *without limitation the rights to use, copy, modify, merge, publish,
 *distribute, sublicense, and/or sell copies of the Software, and to
 *permit persons to whom the Software is furnished to do so, subject to
 *the following conditions:
 *
 *The above copyright notice and this permission notice shall be
 *included in all copies or substantial portions of the Software.
 *
 *THE SOFTWARE IS PROVIDED "AS IS", WITHOUT WARRANTY OF ANY KIND,
 *EXPRESS OR IMPLIED, INCLUDING BUT NOT LIMITED TO THE WARRANTIES OF
 *MERCHANTABILITY, FITNESS FOR A PARTICULAR PURPOSE AND
 *NONINFRINGEMENT. IN NO EVENT SHALL THE XFREE86 PROJECT BE LIABLE FOR
 *ANY CLAIM, DAMAGES OR OTHER LIABILITY, WHETHER IN AN ACTION OF
 *CONTRACT, TORT OR OTHERWISE, ARISING FROM, OUT OF OR IN CONNECTION
 *WITH THE SOFTWARE OR THE USE OR OTHER DEALINGS IN THE SOFTWARE.
 *
 *Except as contained in this notice, the name of the XFree86 Project
 *shall not be used in advertising or otherwise to promote the sale, use
 *or other dealings in this Software without prior written authorization
 *from the XFree86 Project.
 *
 * Authors:	Kensuke Matsuzaki
 *		Earle F. Philhower, III
 *		Harold L Hunt II
 *              Colin Harrison
 */

#ifdef HAVE_XWIN_CONFIG_H
#include <xwin-config.h>
#endif
#include "win.h"
#include "dixevents.h"
#include "winmultiwindowclass.h"
#include "winprefs.h"
#include "winmsg.h"
#include "inputstr.h"

extern void winUpdateWindowPosition (HWND hWnd, Bool reshape, HWND *zstyle);


/*
 * Local globals
 */

static UINT_PTR		g_uipMousePollingTimerID = 0;


/*
 * Constant defines
 */

#define WIN_MULTIWINDOW_SHAPE		YES


/*
 * ConstrainSize - Taken from TWM sources - Respects hints for sizing
 */
#define makemult(a,b) ((b==1) ? (a) : (((int)((a)/(b))) * (b)) )
static void
ConstrainSize (WinXSizeHints hints, int *widthp, int *heightp)
{
  int minWidth, minHeight, maxWidth, maxHeight, xinc, yinc, delta;
  int baseWidth, baseHeight;
  int dwidth = *widthp, dheight = *heightp;
  
  if (hints.flags & PMinSize)
    {
      minWidth = hints.min_width;
      minHeight = hints.min_height;
    }
  else if (hints.flags & PBaseSize)
    {
      minWidth = hints.base_width;
      minHeight = hints.base_height;
    }
  else
    minWidth = minHeight = 1;
  
  if (hints.flags & PBaseSize)
    {
      baseWidth = hints.base_width;
      baseHeight = hints.base_height;
    } 
  else if (hints.flags & PMinSize)
    {
      baseWidth = hints.min_width;
      baseHeight = hints.min_height;
    }
  else
    baseWidth = baseHeight = 0;

  if (hints.flags & PMaxSize)
    {
      maxWidth = hints.max_width;
      maxHeight = hints.max_height;
    }
  else
    {
      maxWidth = MAXINT;
      maxHeight = MAXINT;
    }

  if (hints.flags & PResizeInc)
    {
      xinc = hints.width_inc;
      yinc = hints.height_inc;
    }
  else
    xinc = yinc = 1;

  /*
   * First, clamp to min and max values
   */
  if (dwidth < minWidth)
    dwidth = minWidth;
  if (dheight < minHeight)
    dheight = minHeight;

  if (dwidth > maxWidth)
    dwidth = maxWidth;
  if (dheight > maxHeight)
    dheight = maxHeight;

  /*
   * Second, fit to base + N * inc
   */
  dwidth = ((dwidth - baseWidth) / xinc * xinc) + baseWidth;
  dheight = ((dheight - baseHeight) / yinc * yinc) + baseHeight;
  
  /*
   * Third, adjust for aspect ratio
   */

  /*
   * The math looks like this:
   *
   * minAspectX    dwidth     maxAspectX
   * ---------- <= ------- <= ----------
   * minAspectY    dheight    maxAspectY
   *
   * If that is multiplied out, then the width and height are
   * invalid in the following situations:
   *
   * minAspectX * dheight > minAspectY * dwidth
   * maxAspectX * dheight < maxAspectY * dwidth
   * 
   */
  
  if (hints.flags & PAspect)
    {
      if (hints.min_aspect.x * dheight > hints.min_aspect.y * dwidth)
        {
	  delta = makemult(hints.min_aspect.x * dheight / hints.min_aspect.y - dwidth, xinc);
	  if (dwidth + delta <= maxWidth)
	    dwidth += delta;
	  else
            {
	      delta = makemult(dheight - dwidth*hints.min_aspect.y/hints.min_aspect.x, yinc);
	      if (dheight - delta >= minHeight)
		dheight -= delta;
            }
        }
      
      if (hints.max_aspect.x * dheight < hints.max_aspect.y * dwidth)
        {
	  delta = makemult(dwidth * hints.max_aspect.y / hints.max_aspect.x - dheight, yinc);
	  if (dheight + delta <= maxHeight)
	    dheight += delta;
	  else
            {
	      delta = makemult(dwidth - hints.max_aspect.x*dheight/hints.max_aspect.y, xinc);
	      if (dwidth - delta >= minWidth)
		dwidth -= delta;
            }
        }
    }
  
  /* Return computed values */
  *widthp = dwidth;
  *heightp = dheight;
}
#undef makemult



/*
 * ValidateSizing - Ensures size request respects hints
 */
static int
ValidateSizing (HWND hwnd, WindowPtr pWin,
		WPARAM wParam, LPARAM lParam)
{
  WinXSizeHints sizeHints;
  RECT *rect;
  int iWidth, iHeight;
  RECT rcClient, rcWindow;
  int iBorderWidthX, iBorderWidthY;

  /* Invalid input checking */
  if (pWin==NULL || lParam==0)
    return FALSE;

  /* No size hints, no checking */
  if (!winMultiWindowGetWMNormalHints (pWin, &sizeHints))
    return FALSE;
  
  /* Avoid divide-by-zero */
  if (sizeHints.flags & PResizeInc)
    {
      if (sizeHints.width_inc == 0) sizeHints.width_inc = 1;
      if (sizeHints.height_inc == 0) sizeHints.height_inc = 1;
    }
  
  rect = (RECT*)lParam;
  
  iWidth = rect->right - rect->left;
  iHeight = rect->bottom - rect->top;

  /* Now remove size of any borders and title bar */
  GetClientRect(hwnd, &rcClient);
  GetWindowRect(hwnd, &rcWindow);
  iBorderWidthX = (rcWindow.right - rcWindow.left) - (rcClient.right - rcClient.left);
  iBorderWidthY = (rcWindow.bottom - rcWindow.top) - (rcClient.bottom - rcClient.top);
  iWidth -= iBorderWidthX;
  iHeight -= iBorderWidthY;

  /* Constrain the size to legal values */
  ConstrainSize (sizeHints, &iWidth, &iHeight);

  /* Add back the size of borders and title bar */
  iWidth += iBorderWidthX;
  iHeight += iBorderWidthY;

  /* Adjust size according to where we're dragging from */
  switch(wParam) {
  case WMSZ_TOP:
  case WMSZ_TOPRIGHT:
  case WMSZ_BOTTOM:
  case WMSZ_BOTTOMRIGHT:
  case WMSZ_RIGHT:
    rect->right = rect->left + iWidth;
    break;
  default:
    rect->left = rect->right - iWidth;
    break;
  }
  switch(wParam) {
  case WMSZ_BOTTOM:
  case WMSZ_BOTTOMRIGHT:
  case WMSZ_BOTTOMLEFT:
  case WMSZ_RIGHT:
  case WMSZ_LEFT:
    rect->bottom = rect->top + iHeight;
    break;
  default:
    rect->top = rect->bottom - iHeight;
    break;
  }
  return TRUE;
}

extern Bool winInDestroyWindowsWindow;
static Bool winInRaiseWindow = FALSE;
static void winRaiseWindow(WindowPtr pWin)
{
  if (!winInDestroyWindowsWindow && !winInRaiseWindow)
  {
    BOOL oldstate = winInRaiseWindow;
    XID vlist[1] = { 0 };
    winInRaiseWindow = TRUE;
    /* Call configure window directly to make sure it gets processed 
     * in time
     */
    ConfigureWindow(pWin, CWStackMode, vlist, serverClient); 
    winInRaiseWindow = oldstate;
  }
}

static
void winStartMousePolling(winPrivScreenPtr s_pScreenPriv)
{
  /*
   * Timer to poll mouse position.  This is needed to make
   * programs like xeyes follow the mouse properly when the
   * mouse pointer is outside of any X window.
   */
  if (g_uipMousePollingTimerID == 0)
    g_uipMousePollingTimerID = SetTimer (s_pScreenPriv->hwndScreen,
					 WIN_POLLING_MOUSE_TIMER_ID,
					 MOUSE_POLLING_INTERVAL,
					 NULL);
}

/*
 * winTopLevelWindowProc - Window procedure for all top-level Windows windows.
 */

LRESULT CALLBACK
winTopLevelWindowProc (HWND hwnd, UINT message, 
		       WPARAM wParam, LPARAM lParam)
{
  POINT			ptMouse;
  HDC			hdcUpdate;
  PAINTSTRUCT		ps;
  WindowPtr		pWin = NULL;
  winPrivWinPtr	        pWinPriv = NULL;
  ScreenPtr		s_pScreen = NULL;
  winPrivScreenPtr	s_pScreenPriv = NULL;
  winScreenInfo		*s_pScreenInfo = NULL;
  HWND			hwndScreen = NULL;
  DrawablePtr		pDraw = NULL;
  winWMMessageRec	wmMsg;
  Bool                  fWMMsgInitialized = FALSE;
  static Bool		s_fTracking = FALSE;
  Bool			needRestack = FALSE;
  LRESULT		ret;

#if CYGDEBUG
  winDebugWin32Message("winTopLevelWindowProc", hwnd, message, wParam, lParam);
#endif
  
  /* Check if the Windows window property for our X window pointer is valid */
  if ((pWin = GetProp (hwnd, WIN_WINDOW_PROP)) != NULL)
    {
      /* Our X window pointer is valid */

      /* Get pointers to the drawable and the screen */
      pDraw		= &pWin->drawable;
      s_pScreen		= pWin->drawable.pScreen;

      /* Get a pointer to our window privates */
      pWinPriv		= winGetWindowPriv(pWin);

      /* Get pointers to our screen privates and screen info */
      s_pScreenPriv	= pWinPriv->pScreenPriv;
      s_pScreenInfo	= s_pScreenPriv->pScreenInfo;

      /* Get the handle for our screen-sized window */
      hwndScreen	= s_pScreenPriv->hwndScreen;

      /* */
      wmMsg.msg		= 0;
      wmMsg.hwndWindow	= hwnd;
      wmMsg.iWindow	= (Window)GetProp (hwnd, WIN_WID_PROP);

      wmMsg.iX		= pDraw->x;
      wmMsg.iY		= pDraw->y;
      wmMsg.iWidth	= pDraw->width;
      wmMsg.iHeight	= pDraw->height;

      fWMMsgInitialized = TRUE;

#if 0
      /*
       * Print some debugging information
       */

      ErrorF ("hWnd %08X\n", hwnd);
      ErrorF ("pWin %08X\n", pWin);
      ErrorF ("pDraw %08X\n", pDraw);
      ErrorF ("\ttype %08X\n", pWin->drawable.type);
      ErrorF ("\tclass %08X\n", pWin->drawable.class);
      ErrorF ("\tdepth %08X\n", pWin->drawable.depth);
      ErrorF ("\tbitsPerPixel %08X\n", pWin->drawable.bitsPerPixel);
      ErrorF ("\tid %08X\n", pWin->drawable.id);
      ErrorF ("\tx %08X\n", pWin->drawable.x);
      ErrorF ("\ty %08X\n", pWin->drawable.y);
      ErrorF ("\twidth %08X\n", pWin->drawable.width);
      ErrorF ("\thenght %08X\n", pWin->drawable.height);
      ErrorF ("\tpScreen %08X\n", pWin->drawable.pScreen);
      ErrorF ("\tserialNumber %08X\n", pWin->drawable.serialNumber);
      ErrorF ("g_iWindowPrivateKey %p\n", g_iWindowPrivateKey);
      ErrorF ("pWinPriv %08X\n", pWinPriv);
      ErrorF ("s_pScreenPriv %08X\n", s_pScreenPriv);
      ErrorF ("s_pScreenInfo %08X\n", s_pScreenInfo);
      ErrorF ("hwndScreen %08X\n", hwndScreen);
#endif
    }

  /* Branch on message type */
  switch (message)
    {
    case WM_CREATE:

      /* */
      SetProp (hwnd,
	       WIN_WINDOW_PROP,
	       (HANDLE)((LPCREATESTRUCT) lParam)->lpCreateParams);
      
      /* */
      SetProp (hwnd,
	       WIN_WID_PROP,
	       (HANDLE)winGetWindowID (((LPCREATESTRUCT) lParam)->lpCreateParams));

      /*
       * Make X windows' Z orders sync with Windows windows because
       * there can be AlwaysOnTop windows overlapped on the window
       * currently being created.
       */
      winReorderWindowsMultiWindow ();

      /* Fix a 'round title bar corner background should be transparent not black' problem when first painted */
      {
        RECT rWindow;
        HRGN hRgnWindow;
        GetWindowRect(hwnd, &rWindow);
        hRgnWindow = CreateRectRgnIndirect(&rWindow);
        SetWindowRgn (hwnd, hRgnWindow, TRUE);
        DeleteObject(hRgnWindow);
      }

      SetWindowLongPtr(hwnd, GWLP_USERDATA, (LONG_PTR)XMING_SIGNATURE);

      return 0;

    case WM_INIT_SYS_MENU:
      /*
       * Add whatever the setup file wants to for this window
       */
      SetupSysMenu ((unsigned long)hwnd);
      return 0;

    case WM_SYSCOMMAND:
      /*
       * Any window menu items go through here
       */
      if (HandleCustomWM_COMMAND ((unsigned long)hwnd, LOWORD(wParam)))
      {
        /* Don't pass customized menus to DefWindowProc */
        return 0;
      }
      if (wParam == SC_RESTORE || wParam == SC_MAXIMIZE)
      {
        WINDOWPLACEMENT wndpl;
	wndpl.length = sizeof(wndpl);
	if (GetWindowPlacement(hwnd, &wndpl) && wndpl.showCmd == SW_SHOWMINIMIZED)
          needRestack = TRUE;
      }
      break;

    case WM_INITMENU:
      /* Checks/Unchecks any menu items before they are displayed */
      HandleCustomWM_INITMENU ((unsigned long)hwnd, wParam);
      break;

    case WM_ERASEBKGND:
      /*
       * Pretend that we did erase the background but we don't care,
       * since we repaint the entire region anyhow
       * This avoids some flickering when resizing.
       */
      return TRUE;

    case WM_PAINT:
      /* Only paint if our window handle is valid */
      if (hwndScreen == NULL)
	break;

      /* BeginPaint gives us an hdc that clips to the invalidated region */
      hdcUpdate = BeginPaint (hwnd, &ps);
      /* Avoid the BitBlt's if the PAINTSTRUCT is bogus */
      if (ps.rcPaint.right==0 && ps.rcPaint.bottom==0 && ps.rcPaint.left==0 && ps.rcPaint.top==0)
      {
	EndPaint (hwnd, &ps);
	return 0;
      }

      /* Try to copy from the shadow buffer */
      if (!BitBlt (hdcUpdate,
		   ps.rcPaint.left, ps.rcPaint.top,
		   ps.rcPaint.right - ps.rcPaint.left, ps.rcPaint.bottom - ps.rcPaint.top,
		   s_pScreenPriv->hdcShadow,
		   ps.rcPaint.left + pWin->drawable.x, ps.rcPaint.top + pWin->drawable.y,
		   SRCCOPY))
	{
	  LPVOID lpMsgBuf;
	  
	  /* Display a fancy error message */
	  FormatMessage (FORMAT_MESSAGE_ALLOCATE_BUFFER | 
			 FORMAT_MESSAGE_FROM_SYSTEM | 
			 FORMAT_MESSAGE_IGNORE_INSERTS,
			 NULL,
			 GetLastError (),
			 MAKELANGID(LANG_NEUTRAL, SUBLANG_DEFAULT),
			 (LPTSTR) &lpMsgBuf,
			 0, NULL);

	  ErrorF ("winTopLevelWindowProc - BitBlt failed: %s\n",
		  (LPSTR)lpMsgBuf);
	  LocalFree (lpMsgBuf);
	}

      /* EndPaint frees the DC */
      EndPaint (hwnd, &ps);
      return 0;

    case WM_MOUSEMOVE:
      /* Unpack the client area mouse coordinates */
      ptMouse.x = GET_X_LPARAM(lParam);
      ptMouse.y = GET_Y_LPARAM(lParam);

      /* Translate the client area mouse coordinates to screen coordinates */
      ClientToScreen (hwnd, &ptMouse);

      /* Screen Coords from (-X, -Y) -> Root Window (0, 0) */
      ptMouse.x -= GetSystemMetrics (SM_XVIRTUALSCREEN);
      ptMouse.y -= GetSystemMetrics (SM_YVIRTUALSCREEN);

      /* We can't do anything without privates */
      if (s_pScreenPriv == NULL || s_pScreenInfo->fIgnoreInput)
	break;

      /* Has the mouse pointer crossed screens? */
      if (s_pScreen != miPointerGetScreen(g_pwinPointer))
	miPointerSetScreen (g_pwinPointer, s_pScreenInfo->dwScreen,
			       ptMouse.x - s_pScreenInfo->dwXOffset,
			       ptMouse.y - s_pScreenInfo->dwYOffset);

      /* Are we tracking yet? */
      if (!s_fTracking)
	{
	  TRACKMOUSEEVENT		tme;
	  
	  /* Setup data structure */
	  ZeroMemory (&tme, sizeof (tme));
	  tme.cbSize = sizeof (tme);
	  tme.dwFlags = TME_LEAVE;
	  tme.hwndTrack = hwnd;

	  /* Call the tracking function */
	  if (!(*g_fpTrackMouseEvent) (&tme))
	    ErrorF ("winTopLevelWindowProc - _TrackMouseEvent failed\n");

	  /* Flag that we are tracking now */
	  s_fTracking = TRUE;
	}
      
      /* Hide or show the Windows mouse cursor */
      if (g_fSoftwareCursor && g_fCursor)
	{
	  /* Hide Windows cursor */
	  g_fCursor = FALSE;
	  ShowCursor (FALSE);
	}

      /* Kill the timer used to poll mouse events */
      if (g_uipMousePollingTimerID != 0)
	{
	  KillTimer (s_pScreenPriv->hwndScreen, WIN_POLLING_MOUSE_TIMER_ID);
	  g_uipMousePollingTimerID = 0;
	}

      /* Deliver absolute cursor position to X Server */
      winEnqueueMotion(ptMouse.x - s_pScreenInfo->dwXOffset,
		       ptMouse.y - s_pScreenInfo->dwYOffset);

      return 0;
      
    case WM_NCMOUSEMOVE:
      /*
       * We break instead of returning 0 since we need to call
       * DefWindowProc to get the mouse cursor changes
       * and min/max/close button highlighting in Windows XP.
       * The Platform SDK says that you should return 0 if you
       * process this message, but it fails to mention that you
       * will give up any default functionality if you do return 0.
       */
      
      /* We can't do anything without privates */
      if (s_pScreenPriv == NULL || s_pScreenInfo->fIgnoreInput)
	break;

      /* Non-client mouse movement, show Windows cursor */
      if (g_fSoftwareCursor && !g_fCursor)
	{
	  g_fCursor = TRUE;
	  ShowCursor (TRUE);
	}

      winStartMousePolling(s_pScreenPriv);

      break;

    case WM_MOUSELEAVE:
      /* Mouse has left our client area */

      /* Flag that we are no longer tracking */
      s_fTracking = FALSE;

      /* Show the mouse cursor, if necessary */
      if (g_fSoftwareCursor && !g_fCursor)
	{
	  g_fCursor = TRUE;
	  ShowCursor (TRUE);
	}

      winStartMousePolling(s_pScreenPriv);

      return 0;

    case WM_LBUTTONDBLCLK:
    case WM_LBUTTONDOWN:
      if (s_pScreenPriv == NULL || s_pScreenInfo->fIgnoreInput)
	break;
      g_fButton[0] = TRUE;
      SetCapture(hwnd);
      return winMouseButtonsHandle (s_pScreen, ButtonPress, Button1, wParam);

    case WM_LBUTTONUP:
      if (s_pScreenPriv == NULL || s_pScreenInfo->fIgnoreInput)
	break;
      g_fButton[0] = FALSE;
      ReleaseCapture();
      winStartMousePolling(s_pScreenPriv);
      return winMouseButtonsHandle (s_pScreen, ButtonRelease, Button1, wParam);

    case WM_MBUTTONDBLCLK:
    case WM_MBUTTONDOWN:
      if (s_pScreenPriv == NULL || s_pScreenInfo->fIgnoreInput)
	break;
      g_fButton[1] = TRUE;
      SetCapture(hwnd);
      return winMouseButtonsHandle (s_pScreen, ButtonPress, Button2, wParam);

    case WM_MBUTTONUP:
      if (s_pScreenPriv == NULL || s_pScreenInfo->fIgnoreInput)
	break;
      g_fButton[1] = FALSE;
      ReleaseCapture();
      winStartMousePolling(s_pScreenPriv);
      return winMouseButtonsHandle (s_pScreen, ButtonRelease, Button2, wParam);

    case WM_RBUTTONDBLCLK:
    case WM_RBUTTONDOWN:
      if (s_pScreenPriv == NULL || s_pScreenInfo->fIgnoreInput)
	break;
      g_fButton[2] = TRUE;
      SetCapture(hwnd);
      return winMouseButtonsHandle (s_pScreen, ButtonPress, Button3, wParam);

    case WM_RBUTTONUP:
      if (s_pScreenPriv == NULL || s_pScreenInfo->fIgnoreInput)
	break;
      g_fButton[2] = FALSE;
      ReleaseCapture();
      winStartMousePolling(s_pScreenPriv);
      return winMouseButtonsHandle (s_pScreen, ButtonRelease, Button3, wParam);

    case WM_XBUTTONDBLCLK:
    case WM_XBUTTONDOWN:
      if (s_pScreenPriv == NULL || s_pScreenInfo->fIgnoreInput)
	break;
	SetCapture(hwnd);
      return winMouseButtonsHandle (s_pScreen, ButtonPress, HIWORD(wParam) + 5, wParam);

    case WM_XBUTTONUP:
      if (s_pScreenPriv == NULL || s_pScreenInfo->fIgnoreInput)
	break;
      ReleaseCapture();
      winStartMousePolling(s_pScreenPriv);
      return winMouseButtonsHandle (s_pScreen, ButtonRelease, HIWORD(wParam) + 5, wParam);

    case WM_MOUSEWHEEL:
      if (SendMessage(hwnd, WM_NCHITTEST, 0, MAKELONG(GET_X_LPARAM(lParam), GET_Y_LPARAM(lParam))) == HTCLIENT)
	{
	  /* Pass the message to the root window */
	  SendMessage (hwndScreen, message, wParam, lParam);
	  return 0;
	}
      else break;

    case WM_SETFOCUS:
      if (s_pScreenPriv == NULL || s_pScreenInfo->fIgnoreInput)
	break;

      {
	/* Get the parent window for transient handling */
	HWND hParent = GetParent(hwnd);
	if (hParent && IsIconic(hParent)) ShowWindow (hParent, SW_RESTORE);
      }

      winRestoreModeKeyStates ();

      /* Add the keyboard hook if possible */
      if (g_fKeyboardHookLL)
	g_fKeyboardHookLL = winInstallKeyboardHookLL ();
      return 0;
      
    case WM_KILLFOCUS:
      /* Pop any pressed keys since we are losing keyboard focus */
      winKeybdReleaseKeys ();

      /* Remove our keyboard hook if it is installed */
      winRemoveKeyboardHookLL ();
      if (!wParam)
	/* Revert the X focus as well, but only if the Windows focus is going to another window */
	DeleteWindowFromAnyEvents(pWin, FALSE);
      return 0;

    case WM_SYSDEADCHAR:      
    case WM_DEADCHAR:
      /*
       * NOTE: We do nothing with WM_*CHAR messages,
       * nor does the root window, so we can just toss these messages.
       */
      return 0;

    case WM_SYSKEYDOWN:
    case WM_KEYDOWN:

      /*
       * Don't pass Alt-F4 key combo to root window,
       * let Windows translate to WM_CLOSE and close this top-level window.
       *
       * NOTE: We purposely don't check the fUseWinKillKey setting because
       * it should only apply to the key handling for the root window,
       * not for top-level window-manager windows.
       *
       * ALSO NOTE: We do pass Ctrl-Alt-Backspace to the root window
       * because that is a key combo that no X app should be expecting to
       * receive, since it has historically been used to shutdown the X server.
       * Passing Ctrl-Alt-Backspace to the root window preserves that
       * behavior, assuming that -unixkill has been passed as a parameter.
       */
      if (wParam == VK_F4 && (GetKeyState (VK_MENU) & 0x8000))
	  break;

#if CYGWINDOWING_DEBUG
      if (wParam == VK_ESCAPE)
	{
	  /* Place for debug: put any tests and dumps here */
	  WINDOWPLACEMENT windPlace;
	  RECT rc;
	  LPRECT pRect;
	  
	  windPlace.length = sizeof (WINDOWPLACEMENT);
	  GetWindowPlacement (hwnd, &windPlace);
	  pRect = &windPlace.rcNormalPosition;
	  ErrorF ("\nCYGWINDOWING Dump:\n"
		  "\tdrawable: (%hd, %hd) - %hdx%hd\n", pDraw->x,
		  pDraw->y, pDraw->width, pDraw->height);
	  ErrorF ("\twindPlace: (%ld, %ld) - %ldx%ld\n", pRect->left,
		  pRect->top, pRect->right - pRect->left,
		  pRect->bottom - pRect->top);
	  if (GetClientRect (hwnd, &rc))
	    {
	      pRect = &rc;
	      ErrorF ("\tClientRect: (%ld, %ld) - %ldx%ld\n", pRect->left,
		      pRect->top, pRect->right - pRect->left,
		      pRect->bottom - pRect->top);
	    }
	  if (GetWindowRect (hwnd, &rc))
	    {
	      pRect = &rc;
	      ErrorF ("\tWindowRect: (%ld, %ld) - %ldx%ld\n", pRect->left,
		      pRect->top, pRect->right - pRect->left,
		      pRect->bottom - pRect->top);
	    }
	  ErrorF ("\n");
	}
#endif
      
      /* Pass the message to the root window */
      return winWindowProc(hwndScreen, message, wParam, lParam);

    case WM_SYSKEYUP:
    case WM_KEYUP:


      /* Pass the message to the root window */
      return winWindowProc(hwndScreen, message, wParam, lParam);

    case WM_HOTKEY:

      /* Pass the message to the root window */
      SendMessage (hwndScreen, message, wParam, lParam);
      return 0;

    case WM_ACTIVATE:

      /* Pass the message to the root window */
      SendMessage (hwndScreen, message, wParam, lParam);

      if (LOWORD(wParam) != WA_INACTIVE)
	{
	  /* Raise the window to the top in Z order */
          /* ago: Activate does not mean putting it to front! */
          /*
	  wmMsg.msg = WM_WM_RAISE;
	  if (fWMMsgInitialized)
	    winSendMessageToWM (s_pScreenPriv->pWMInfo, &wmMsg);
          */
	  
	  /* Tell our Window Manager thread to activate the window */
	  wmMsg.msg = WM_WM_ACTIVATE;
	  if (fWMMsgInitialized)
	    if (!pWin || !pWin->overrideRedirect) /* for OOo menus */
	      winSendMessageToWM (s_pScreenPriv->pWMInfo, &wmMsg);
	}
      /* Prevent the mouse wheel from stalling when another window is minimized */
      if (HIWORD(wParam) == 0 && LOWORD(wParam) == WA_ACTIVE &&
	  (HWND)lParam != NULL && (HWND)lParam != (HWND)GetParent(hwnd))
	SetFocus(hwnd);
      return 0;

    case WM_ACTIVATEAPP:
      /*
       * This message is also sent to the root window
       * so we do nothing for individual multiwindow windows
       */
      break;

    case WM_CLOSE:
      /* Branch on if the window was killed in X already */
      if (pWinPriv->fXKilled)
        {
	  /* Window was killed, go ahead and destroy the window */
	  DestroyWindow (hwnd);
	}
      else
	{
	  /* Tell our Window Manager thread to kill the window */
	  wmMsg.msg = WM_WM_KILL;
	  if (fWMMsgInitialized)
	    winSendMessageToWM (s_pScreenPriv->pWMInfo, &wmMsg);
	}
      return 0;

    case WM_DESTROY:

      /* Branch on if the window was killed in X already */
      if (pWinPriv && !pWinPriv->fXKilled)
	{
	  ErrorF ("winTopLevelWindowProc - WM_DESTROY - WM_WM_KILL\n");
	  
	  /* Tell our Window Manager thread to kill the window */
	  wmMsg.msg = WM_WM_KILL;
	  if (fWMMsgInitialized)
	    winSendMessageToWM (s_pScreenPriv->pWMInfo, &wmMsg);
	}

      RemoveProp (hwnd, WIN_WINDOW_PROP);
      RemoveProp (hwnd, WIN_WID_PROP);
      RemoveProp (hwnd, WIN_NEEDMANAGE_PROP);

      break;

    case WM_MOVE:
      /* Adjust the X Window to the moved Windows window */
      winAdjustXWindow (pWin, hwnd);
      return 0;

    case WM_SHOWWINDOW:
      /* Bail out if the window is being hidden */
      if (!wParam)
	return 0;

      /* */
      if (!pWin->overrideRedirect)
	{
	  /* Flag that this window needs to be made active when clicked */
	  SetProp (hwnd, WIN_NEEDMANAGE_PROP, (HANDLE) 1);

	  if (!(GetWindowLongPtr (hwnd, GWL_EXSTYLE) & WS_EX_APPWINDOW))
	    {
	      HWND		zstyle = HWND_NOTOPMOST;

	      /* Set the window extended style flags */
	      SetWindowLongPtr (hwnd, GWL_EXSTYLE, WS_EX_APPWINDOW);

	      /* Set the transient style flags */
	      if (GetParent(hwnd)) SetWindowLongPtr (hwnd, GWL_STYLE,
		   WS_POPUP | WS_OVERLAPPED | WS_SYSMENU | WS_CLIPCHILDREN | WS_CLIPSIBLINGS);
	      /* Set the window standard style flags */
	      else SetWindowLongPtr (hwnd, GWL_STYLE,
		   (WS_POPUP | WS_OVERLAPPEDWINDOW | WS_CLIPCHILDREN | WS_CLIPSIBLINGS)
		   & ~WS_CAPTION & ~WS_SIZEBOX);

	      winUpdateWindowPosition (hwnd, FALSE, &zstyle);
	      SetForegroundWindow (hwnd);
	    }
	  wmMsg.msg = WM_WM_MAP3;
	}
      else /* It is an overridden window so make it top of Z stack */
	{
	  HWND forHwnd = GetForegroundWindow();
#if CYGWINDOWING_DEBUG
	  ErrorF ("overridden window is shown\n");
#endif
	  if (forHwnd != NULL)
	  {
	    if (GetWindowLongPtr(forHwnd, GWLP_USERDATA) & (LONG_PTR)XMING_SIGNATURE)
	    {
	      if (GetWindowLongPtr(forHwnd, GWL_EXSTYLE) & WS_EX_TOPMOST)
		SetWindowPos (hwnd, HWND_TOPMOST, 0, 0, 0, 0, SWP_NOMOVE | SWP_NOSIZE | SWP_NOACTIVATE);
	      else
		SetWindowPos (hwnd, HWND_NOTOPMOST, 0, 0, 0, 0, SWP_NOMOVE | SWP_NOSIZE | SWP_NOACTIVATE);
	    }
	  }
	  wmMsg.msg = WM_WM_MAP2;
	}
	  
      /* Tell our Window Manager thread to map the window */
      if (fWMMsgInitialized)
	winSendMessageToWM (s_pScreenPriv->pWMInfo, &wmMsg);

      winStartMousePolling(s_pScreenPriv);

      return 0;

    case WM_SIZING:
      /* Need to legalize the size according to WM_NORMAL_HINTS */
      /* for applications like xterm */
      return ValidateSizing (hwnd, pWin, wParam, lParam);

    case WM_WINDOWPOSCHANGED:
      {
	LPWINDOWPOS pWinPos = (LPWINDOWPOS) lParam;

	if (!(pWinPos->flags & SWP_NOZORDER))
	  {
#if CYGWINDOWING_DEBUG
	    winDebug ("\twindow z order was changed\n");
#endif
	    if (pWinPos->hwndInsertAfter == HWND_TOP
		||pWinPos->hwndInsertAfter == HWND_TOPMOST
		||pWinPos->hwndInsertAfter == HWND_NOTOPMOST)
	      {
#if CYGWINDOWING_DEBUG
		winDebug ("\traise to top\n");
#endif
		/* Raise the window to the top in Z order */
		winRaiseWindow(pWin);
	      }
	    else if (pWinPos->hwndInsertAfter == HWND_BOTTOM)
	      {
	      }
	    else
	      {
		/* Check if this window is top of X windows. */
		HWND hWndAbove = NULL;
		DWORD dwCurrentProcessID = GetCurrentProcessId ();
		DWORD dwWindowProcessID = 0;

		for (hWndAbove = pWinPos->hwndInsertAfter;
		     hWndAbove != NULL;
		     hWndAbove = GetNextWindow (hWndAbove, GW_HWNDPREV))
		  {
		    /* Ignore other XWin process's window */
		    GetWindowThreadProcessId (hWndAbove, &dwWindowProcessID);

		    if ((dwWindowProcessID == dwCurrentProcessID)
			&& GetProp (hWndAbove, WIN_WINDOW_PROP)
			&& !IsWindowVisible (hWndAbove)
			&& !IsIconic (hWndAbove) ) /* ignore minimized windows */
		      break;
		  }
		/* If this is top of X windows in Windows stack,
		   raise it in X stack. */
		if (hWndAbove == NULL)
		  {
#if CYGWINDOWING_DEBUG
		    winDebug ("\traise to top\n");
#endif
		    winRaiseWindow(pWin);
		  }
	      }
	  }
      }
      /*
       * Pass the message to DefWindowProc to let the function
       * break down WM_WINDOWPOSCHANGED to WM_MOVE and WM_SIZE.
      */
      break; 

    case WM_SIZE:
      /* see dix/window.c */
#if CYGWINDOWING_DEBUG
      {
	char buf[64];
	switch (wParam)
	  {
	  case SIZE_MINIMIZED:
	    strcpy(buf, "SIZE_MINIMIZED");
	    break;
	  case SIZE_MAXIMIZED:
	    strcpy(buf, "SIZE_MAXIMIZED");
	    break;
	  case SIZE_RESTORED:
	    strcpy(buf, "SIZE_RESTORED");
	    break;
	  default:
	    strcpy(buf, "UNKNOWN_FLAG");
	  }
	ErrorF ("winTopLevelWindowProc - WM_SIZE to %dx%d (%s) - %d ms\n",
		(int)LOWORD(lParam), (int)HIWORD(lParam), buf,
		(int)(GetTickCount ()));
      }
#endif
      /* Adjust the X Window to the moved Windows window */
      winAdjustXWindow (pWin, hwnd);
      return 0; /* end of WM_SIZE handler */

    case WM_MOUSEACTIVATE:

      /* Check if this window needs to be made active when clicked */
      if (!GetProp (pWinPriv->hWnd, WIN_NEEDMANAGE_PROP))
	{
#if CYGMULTIWINDOW_DEBUG
	  ErrorF ("winTopLevelWindowProc - WM_MOUSEACTIVATE - "
		  "MA_NOACTIVATE\n");
#endif

	  /* */
	  return MA_NOACTIVATE;
	}
      break;

    case WM_SETCURSOR:
      if (LOWORD(lParam) == HTCLIENT)
	{
	  if (!g_fSoftwareCursor) SetCursor (s_pScreenPriv->cursor.handle);
	  return TRUE;
	}
      break;

    default:
      break;
    }

  ret = DefWindowProc (hwnd, message, wParam, lParam);
  /*
   * If the window was minized we get the stack change before the window is restored
   * and so it gets lost. Ensure there stacking order is correct.
   */
  if (needRestack)
    winReorderWindowsMultiWindow();
  return ret;
}
>>>>>>> 6ab3babb
<|MERGE_RESOLUTION|>--- conflicted
+++ resolved
@@ -1,2091 +1,1033 @@
-<<<<<<< HEAD
-/*
- *Copyright (C) 1994-2000 The XFree86 Project, Inc. All Rights Reserved.
- *Copyright (C) Colin Harrison 2005-2008
- *
- *Permission is hereby granted, free of charge, to any person obtaining
- * a copy of this software and associated documentation files (the
- *"Software"), to deal in the Software without restriction, including
- *without limitation the rights to use, copy, modify, merge, publish,
- *distribute, sublicense, and/or sell copies of the Software, and to
- *permit persons to whom the Software is furnished to do so, subject to
- *the following conditions:
- *
- *The above copyright notice and this permission notice shall be
- *included in all copies or substantial portions of the Software.
- *
- *THE SOFTWARE IS PROVIDED "AS IS", WITHOUT WARRANTY OF ANY KIND,
- *EXPRESS OR IMPLIED, INCLUDING BUT NOT LIMITED TO THE WARRANTIES OF
- *MERCHANTABILITY, FITNESS FOR A PARTICULAR PURPOSE AND
- *NONINFRINGEMENT. IN NO EVENT SHALL THE XFREE86 PROJECT BE LIABLE FOR
- *ANY CLAIM, DAMAGES OR OTHER LIABILITY, WHETHER IN AN ACTION OF
- *CONTRACT, TORT OR OTHERWISE, ARISING FROM, OUT OF OR IN CONNECTION
- *WITH THE SOFTWARE OR THE USE OR OTHER DEALINGS IN THE SOFTWARE.
- *
- *Except as contained in this notice, the name of the XFree86 Project
- *shall not be used in advertising or otherwise to promote the sale, use
- *or other dealings in this Software without prior written authorization
- *from the XFree86 Project.
- *
- * Authors:	Kensuke Matsuzaki
- *		Earle F. Philhower, III
- *		Harold L Hunt II
- *              Colin Harrison
- */
-
-#ifdef HAVE_XWIN_CONFIG_H
-#include <xwin-config.h>
-#endif
-#include "win.h"
-#include "dixevents.h"
-#include "winmultiwindowclass.h"
-#include "winprefs.h"
-#include "winmsg.h"
-#include "inputstr.h"
-
-#ifdef XKB
-#ifndef XKB_IN_SERVER
-#define XKB_IN_SERVER
-#endif
-#include <xkbsrv.h>
-#endif
-
-/*
- * External global variables
- */
-
-extern Bool			g_fCursor;
-extern Bool			g_fKeyboardHookLL;
-extern Bool			g_fSoftwareCursor;
-extern Bool			g_fButton[3];
-
-extern void winUpdateWindowPosition (HWND hWnd, Bool reshape, HWND *zstyle);
-
-
-/*
- * Local globals
- */
-
-static UINT_PTR		g_uipMousePollingTimerID = 0;
-
-
-/*
- * Constant defines
- */
-
-#define WIN_MULTIWINDOW_SHAPE		YES
-
-
-/*
- * ConstrainSize - Taken from TWM sources - Respects hints for sizing
- */
-#define makemult(a,b) ((b==1) ? (a) : (((int)((a)/(b))) * (b)) )
-static void
-ConstrainSize (WinXSizeHints hints, int *widthp, int *heightp)
-{
-  int minWidth, minHeight, maxWidth, maxHeight, xinc, yinc, delta;
-  int baseWidth, baseHeight;
-  int dwidth = *widthp, dheight = *heightp;
-  
-  if (hints.flags & PMinSize)
-    {
-      minWidth = hints.min_width;
-      minHeight = hints.min_height;
-    }
-  else if (hints.flags & PBaseSize)
-    {
-      minWidth = hints.base_width;
-      minHeight = hints.base_height;
-    }
-  else
-    minWidth = minHeight = 1;
-  
-  if (hints.flags & PBaseSize)
-    {
-      baseWidth = hints.base_width;
-      baseHeight = hints.base_height;
-    } 
-  else if (hints.flags & PMinSize)
-    {
-      baseWidth = hints.min_width;
-      baseHeight = hints.min_height;
-    }
-  else
-    baseWidth = baseHeight = 0;
-
-  if (hints.flags & PMaxSize)
-    {
-      maxWidth = hints.max_width;
-      maxHeight = hints.max_height;
-    }
-  else
-    {
-      maxWidth = MAXINT;
-      maxHeight = MAXINT;
-    }
-
-  if (hints.flags & PResizeInc)
-    {
-      xinc = hints.width_inc;
-      yinc = hints.height_inc;
-    }
-  else
-    xinc = yinc = 1;
-
-  /*
-   * First, clamp to min and max values
-   */
-  if (dwidth < minWidth)
-    dwidth = minWidth;
-  if (dheight < minHeight)
-    dheight = minHeight;
-
-  if (dwidth > maxWidth)
-    dwidth = maxWidth;
-  if (dheight > maxHeight)
-    dheight = maxHeight;
-
-  /*
-   * Second, fit to base + N * inc
-   */
-  dwidth = ((dwidth - baseWidth) / xinc * xinc) + baseWidth;
-  dheight = ((dheight - baseHeight) / yinc * yinc) + baseHeight;
-  
-  /*
-   * Third, adjust for aspect ratio
-   */
-
-  /*
-   * The math looks like this:
-   *
-   * minAspectX    dwidth     maxAspectX
-   * ---------- <= ------- <= ----------
-   * minAspectY    dheight    maxAspectY
-   *
-   * If that is multiplied out, then the width and height are
-   * invalid in the following situations:
-   *
-   * minAspectX * dheight > minAspectY * dwidth
-   * maxAspectX * dheight < maxAspectY * dwidth
-   * 
-   */
-  
-  if (hints.flags & PAspect)
-    {
-      if (hints.min_aspect.x * dheight > hints.min_aspect.y * dwidth)
-        {
-	  delta = makemult(hints.min_aspect.x * dheight / hints.min_aspect.y - dwidth, xinc);
-	  if (dwidth + delta <= maxWidth)
-	    dwidth += delta;
-	  else
-            {
-	      delta = makemult(dheight - dwidth*hints.min_aspect.y/hints.min_aspect.x, yinc);
-	      if (dheight - delta >= minHeight)
-		dheight -= delta;
-            }
-        }
-      
-      if (hints.max_aspect.x * dheight < hints.max_aspect.y * dwidth)
-        {
-	  delta = makemult(dwidth * hints.max_aspect.y / hints.max_aspect.x - dheight, yinc);
-	  if (dheight + delta <= maxHeight)
-	    dheight += delta;
-	  else
-            {
-	      delta = makemult(dwidth - hints.max_aspect.x*dheight/hints.max_aspect.y, xinc);
-	      if (dwidth - delta >= minWidth)
-		dwidth -= delta;
-            }
-        }
-    }
-  
-  /* Return computed values */
-  *widthp = dwidth;
-  *heightp = dheight;
-}
-#undef makemult
-
-
-
-/*
- * ValidateSizing - Ensures size request respects hints
- */
-static int
-ValidateSizing (HWND hwnd, WindowPtr pWin,
-		WPARAM wParam, LPARAM lParam)
-{
-  WinXSizeHints sizeHints;
-  RECT *rect;
-  int iWidth, iHeight;
-  RECT rcClient, rcWindow;
-  int iBorderWidthX, iBorderWidthY;
-
-  /* Invalid input checking */
-  if (pWin==NULL || lParam==0)
-    return FALSE;
-
-  /* No size hints, no checking */
-  if (!winMultiWindowGetWMNormalHints (pWin, &sizeHints))
-    return FALSE;
-  
-  /* Avoid divide-by-zero */
-  if (sizeHints.flags & PResizeInc)
-    {
-      if (sizeHints.width_inc == 0) sizeHints.width_inc = 1;
-      if (sizeHints.height_inc == 0) sizeHints.height_inc = 1;
-    }
-  
-  rect = (RECT*)lParam;
-  
-  iWidth = rect->right - rect->left;
-  iHeight = rect->bottom - rect->top;
-
-  /* Now remove size of any borders and title bar */
-  GetClientRect(hwnd, &rcClient);
-  GetWindowRect(hwnd, &rcWindow);
-  iBorderWidthX = (rcWindow.right - rcWindow.left) - (rcClient.right - rcClient.left);
-  iBorderWidthY = (rcWindow.bottom - rcWindow.top) - (rcClient.bottom - rcClient.top);
-  iWidth -= iBorderWidthX;
-  iHeight -= iBorderWidthY;
-
-  /* Constrain the size to legal values */
-  ConstrainSize (sizeHints, &iWidth, &iHeight);
-
-  /* Add back the size of borders and title bar */
-  iWidth += iBorderWidthX;
-  iHeight += iBorderWidthY;
-
-  /* Adjust size according to where we're dragging from */
-  switch(wParam) {
-  case WMSZ_TOP:
-  case WMSZ_TOPRIGHT:
-  case WMSZ_BOTTOM:
-  case WMSZ_BOTTOMRIGHT:
-  case WMSZ_RIGHT:
-    rect->right = rect->left + iWidth;
-    break;
-  default:
-    rect->left = rect->right - iWidth;
-    break;
-  }
-  switch(wParam) {
-  case WMSZ_BOTTOM:
-  case WMSZ_BOTTOMRIGHT:
-  case WMSZ_BOTTOMLEFT:
-  case WMSZ_RIGHT:
-  case WMSZ_LEFT:
-    rect->bottom = rect->top + iHeight;
-    break;
-  default:
-    rect->top = rect->bottom - iHeight;
-    break;
-  }
-  return TRUE;
-}
-
-extern Bool winInDestroyWindowsWindow;
-static Bool winInRaiseWindow = FALSE;
-static void winRaiseWindow(WindowPtr pWin)
-{
-  if (!winInDestroyWindowsWindow && !winInRaiseWindow)
-  {
-    BOOL oldstate = winInRaiseWindow;
-    XID vlist[1] = { 0 };
-    winInRaiseWindow = TRUE;
-    /* Call configure window directly to make sure it gets processed 
-     * in time
-     */
-    ConfigureWindow(pWin, CWStackMode, vlist, serverClient); 
-    winInRaiseWindow = oldstate;
-  }
-}
-
-static
-void winStartMousePolling(winPrivScreenPtr s_pScreenPriv)
-{
-  /*
-   * Timer to poll mouse position.  This is needed to make
-   * programs like xeyes follow the mouse properly when the
-   * mouse pointer is outside of any X window.
-   */
-  if (g_uipMousePollingTimerID == 0)
-    g_uipMousePollingTimerID = SetTimer (s_pScreenPriv->hwndScreen,
-					 WIN_POLLING_MOUSE_TIMER_ID,
-					 MOUSE_POLLING_INTERVAL,
-					 NULL);
-}
-
-/*
- * winTopLevelWindowProc - Window procedure for all top-level Windows windows.
- */
-
-LRESULT CALLBACK
-winTopLevelWindowProc (HWND hwnd, UINT message, 
-		       WPARAM wParam, LPARAM lParam)
-{
-  POINT			ptMouse;
-  HDC			hdcUpdate;
-  PAINTSTRUCT		ps;
-  WindowPtr		pWin = NULL;
-  winPrivWinPtr	        pWinPriv = NULL;
-  ScreenPtr		s_pScreen = NULL;
-  winPrivScreenPtr	s_pScreenPriv = NULL;
-  winScreenInfo		*s_pScreenInfo = NULL;
-  HWND			hwndScreen = NULL;
-  DrawablePtr		pDraw = NULL;
-  winWMMessageRec	wmMsg;
-  Bool                  fWMMsgInitialized = FALSE;
-  static Bool		s_fTracking = FALSE;
-  Bool			needRestack = FALSE;
-  LRESULT		ret;
-
-  winDebugWin32Message("winTopLevelWindowProc", hwnd, message, wParam, lParam);
-  
-  /* Check if the Windows window property for our X window pointer is valid */
-  if ((pWin = GetProp (hwnd, WIN_WINDOW_PROP)) != NULL)
-    {
-      /* Our X window pointer is valid */
-
-      /* Get pointers to the drawable and the screen */
-      pDraw		= &pWin->drawable;
-      s_pScreen		= pWin->drawable.pScreen;
-
-      /* Get a pointer to our window privates */
-      pWinPriv		= winGetWindowPriv(pWin);
-
-      /* Get pointers to our screen privates and screen info */
-      s_pScreenPriv	= pWinPriv->pScreenPriv;
-      s_pScreenInfo	= s_pScreenPriv->pScreenInfo;
-
-      /* Get the handle for our screen-sized window */
-      hwndScreen	= s_pScreenPriv->hwndScreen;
-
-      /* */
-      wmMsg.msg		= 0;
-      wmMsg.hwndWindow	= hwnd;
-      wmMsg.iWindow	= (Window)GetProp (hwnd, WIN_WID_PROP);
-
-      wmMsg.iX		= pDraw->x;
-      wmMsg.iY		= pDraw->y;
-      wmMsg.iWidth	= pDraw->width;
-      wmMsg.iHeight	= pDraw->height;
-
-      fWMMsgInitialized = TRUE;
-
-    }
-
-  /* Branch on message type */
-  switch (message)
-    {
-    case WM_CREATE:
-
-      /* */
-      SetProp (hwnd,
-	       WIN_WINDOW_PROP,
-	       (HANDLE)((LPCREATESTRUCT) lParam)->lpCreateParams);
-      
-      /* */
-      SetProp (hwnd,
-	       WIN_WID_PROP,
-	       (HANDLE)winGetWindowID (((LPCREATESTRUCT) lParam)->lpCreateParams));
-
-      /*
-       * Make X windows' Z orders sync with Windows windows because
-       * there can be AlwaysOnTop windows overlapped on the window
-       * currently being created.
-       */
-      winReorderWindowsMultiWindow ();
-
-      /* Fix a 'round title bar corner background should be transparent not black' problem when first painted */
-      {
-        RECT rWindow;
-        HRGN hRgnWindow;
-        GetWindowRect(hwnd, &rWindow);
-        hRgnWindow = CreateRectRgnIndirect(&rWindow);
-        SetWindowRgn (hwnd, hRgnWindow, TRUE);
-        DeleteObject(hRgnWindow);
-      }
-
-      SetWindowLongPtr(hwnd, GWLP_USERDATA, (LONG_PTR)VCXSRV_SIGNATURE);
-
-      return 0;
-
-    case WM_INIT_SYS_MENU:
-      /*
-       * Add whatever the setup file wants to for this window
-       */
-      SetupSysMenu ((unsigned long)hwnd);
-      return 0;
-
-    case WM_SYSCOMMAND:
-      /*
-       * Any window menu items go through here
-       */
-      if (HandleCustomWM_COMMAND ((unsigned long)hwnd, LOWORD(wParam)))
-      {
-        /* Don't pass customized menus to DefWindowProc */
-        return 0;
-      }
-      if (wParam == SC_RESTORE || wParam == SC_MAXIMIZE)
-      {
-        WINDOWPLACEMENT wndpl;
-	wndpl.length = sizeof(wndpl);
-	if (GetWindowPlacement(hwnd, &wndpl) && wndpl.showCmd == SW_SHOWMINIMIZED)
-          needRestack = TRUE;
-      }
-      break;
-
-    case WM_INITMENU:
-      /* Checks/Unchecks any menu items before they are displayed */
-      HandleCustomWM_INITMENU ((unsigned long)hwnd, wParam);
-      break;
-
-    case WM_ERASEBKGND:
-      /*
-       * Pretend that we did erase the background but we don't care,
-       * since we repaint the entire region anyhow
-       * This avoids some flickering when resizing.
-       */
-      return TRUE;
-
-    case WM_PAINT:
-      /* Only paint if our window handle is valid */
-      if (hwndScreen == NULL)
-	break;
-
-      /* BeginPaint gives us an hdc that clips to the invalidated region */
-      hdcUpdate = BeginPaint (hwnd, &ps);
-      /* Avoid the BitBlt's if the PAINTSTRUCT is bogus */
-      if (ps.rcPaint.right==0 && ps.rcPaint.bottom==0 && ps.rcPaint.left==0 && ps.rcPaint.top==0)
-      {
-	EndPaint (hwnd, &ps);
-	return 0;
-      }
-
-      /* Try to copy from the shadow buffer */
-      if (!BitBlt (hdcUpdate,
-		   ps.rcPaint.left, ps.rcPaint.top,
-		   ps.rcPaint.right - ps.rcPaint.left, ps.rcPaint.bottom - ps.rcPaint.top,
-		   s_pScreenPriv->hdcShadow,
-		   ps.rcPaint.left + pWin->drawable.x, ps.rcPaint.top + pWin->drawable.y,
-		   SRCCOPY))
-	{
-	  LPVOID lpMsgBuf;
-	  
-	  /* Display a fancy error message */
-	  FormatMessage (FORMAT_MESSAGE_ALLOCATE_BUFFER | 
-			 FORMAT_MESSAGE_FROM_SYSTEM | 
-			 FORMAT_MESSAGE_IGNORE_INSERTS,
-			 NULL,
-			 GetLastError (),
-			 MAKELANGID(LANG_NEUTRAL, SUBLANG_DEFAULT),
-			 (LPTSTR) &lpMsgBuf,
-			 0, NULL);
-
-	  ErrorF ("winTopLevelWindowProc - BitBlt failed: %s\n",
-		  (LPSTR)lpMsgBuf);
-	  LocalFree (lpMsgBuf);
-	}
-
-      /* EndPaint frees the DC */
-      EndPaint (hwnd, &ps);
-      return 0;
-
-    case WM_MOUSEMOVE:
-      /* Unpack the client area mouse coordinates */
-      ptMouse.x = GET_X_LPARAM(lParam);
-      ptMouse.y = GET_Y_LPARAM(lParam);
-
-      /* Translate the client area mouse coordinates to screen coordinates */
-      ClientToScreen (hwnd, &ptMouse);
-
-      /* Screen Coords from (-X, -Y) -> Root Window (0, 0) */
-      ptMouse.x -= GetSystemMetrics (SM_XVIRTUALSCREEN);
-      ptMouse.y -= GetSystemMetrics (SM_YVIRTUALSCREEN);
-
-      /* We can't do anything without privates */
-      if (s_pScreenPriv == NULL || s_pScreenInfo->fIgnoreInput)
-	break;
-
-      /* Has the mouse pointer crossed screens? */
-      if (s_pScreen != miPointerGetScreen(g_pwinPointer))
-	miPointerSetScreen (g_pwinPointer, s_pScreenInfo->dwScreen,
-			       ptMouse.x - s_pScreenInfo->dwXOffset,
-			       ptMouse.y - s_pScreenInfo->dwYOffset);
-
-      /* Are we tracking yet? */
-      if (!s_fTracking)
-	{
-	  TRACKMOUSEEVENT		tme;
-	  
-	  /* Setup data structure */
-	  ZeroMemory (&tme, sizeof (tme));
-	  tme.cbSize = sizeof (tme);
-	  tme.dwFlags = TME_LEAVE;
-	  tme.hwndTrack = hwnd;
-
-	  /* Call the tracking function */
-	  if (!(*g_fpTrackMouseEvent) (&tme))
-	    ErrorF ("winTopLevelWindowProc - _TrackMouseEvent failed\n");
-
-	  /* Flag that we are tracking now */
-	  s_fTracking = TRUE;
-	}
-      
-      /* Hide or show the Windows mouse cursor */
-      if (g_fSoftwareCursor && g_fCursor)
-	{
-	  /* Hide Windows cursor */
-	  g_fCursor = FALSE;
-	  ShowCursor (FALSE);
-	}
-
-      /* Kill the timer used to poll mouse events */
-      if (g_uipMousePollingTimerID != 0)
-	{
-	  KillTimer (s_pScreenPriv->hwndScreen, WIN_POLLING_MOUSE_TIMER_ID);
-	  g_uipMousePollingTimerID = 0;
-	}
-
-      /* Deliver absolute cursor position to X Server */
-      winEnqueueMotion(ptMouse.x - s_pScreenInfo->dwXOffset,
-		       ptMouse.y - s_pScreenInfo->dwYOffset);
-
-      return 0;
-      
-    case WM_NCMOUSEMOVE:
-      /*
-       * We break instead of returning 0 since we need to call
-       * DefWindowProc to get the mouse cursor changes
-       * and min/max/close button highlighting in Windows XP.
-       * The Platform SDK says that you should return 0 if you
-       * process this message, but it fails to mention that you
-       * will give up any default functionality if you do return 0.
-       */
-      
-      /* We can't do anything without privates */
-      if (s_pScreenPriv == NULL || s_pScreenInfo->fIgnoreInput)
-	break;
-
-      /* Non-client mouse movement, show Windows cursor */
-      if (g_fSoftwareCursor && !g_fCursor)
-	{
-	  g_fCursor = TRUE;
-	  ShowCursor (TRUE);
-	}
-
-      winStartMousePolling(s_pScreenPriv);
-
-      break;
-
-    case WM_MOUSELEAVE:
-      /* Mouse has left our client area */
-
-      /* Flag that we are no longer tracking */
-      s_fTracking = FALSE;
-
-      /* Show the mouse cursor, if necessary */
-      if (g_fSoftwareCursor && !g_fCursor)
-	{
-	  g_fCursor = TRUE;
-	  ShowCursor (TRUE);
-	}
-
-      winStartMousePolling(s_pScreenPriv);
-
-      return 0;
-
-    case WM_LBUTTONDBLCLK:
-    case WM_LBUTTONDOWN:
-      if (s_pScreenPriv == NULL || s_pScreenInfo->fIgnoreInput)
-	break;
-      g_fButton[0] = TRUE;
-      SetCapture(hwnd);
-      return winMouseButtonsHandle (s_pScreen, ButtonPress, Button1, wParam);
-
-    case WM_LBUTTONUP:
-      if (s_pScreenPriv == NULL || s_pScreenInfo->fIgnoreInput)
-	break;
-      g_fButton[0] = FALSE;
-      ReleaseCapture();
-      winStartMousePolling(s_pScreenPriv);
-      return winMouseButtonsHandle (s_pScreen, ButtonRelease, Button1, wParam);
-
-    case WM_MBUTTONDBLCLK:
-    case WM_MBUTTONDOWN:
-      if (s_pScreenPriv == NULL || s_pScreenInfo->fIgnoreInput)
-	break;
-      g_fButton[1] = TRUE;
-      SetCapture(hwnd);
-      return winMouseButtonsHandle (s_pScreen, ButtonPress, Button2, wParam);
-
-    case WM_MBUTTONUP:
-      if (s_pScreenPriv == NULL || s_pScreenInfo->fIgnoreInput)
-	break;
-      g_fButton[1] = FALSE;
-      ReleaseCapture();
-      winStartMousePolling(s_pScreenPriv);
-      return winMouseButtonsHandle (s_pScreen, ButtonRelease, Button2, wParam);
-
-    case WM_RBUTTONDBLCLK:
-    case WM_RBUTTONDOWN:
-      if (s_pScreenPriv == NULL || s_pScreenInfo->fIgnoreInput)
-	break;
-      g_fButton[2] = TRUE;
-      SetCapture(hwnd);
-      return winMouseButtonsHandle (s_pScreen, ButtonPress, Button3, wParam);
-
-    case WM_RBUTTONUP:
-      if (s_pScreenPriv == NULL || s_pScreenInfo->fIgnoreInput)
-	break;
-      g_fButton[2] = FALSE;
-      ReleaseCapture();
-      winStartMousePolling(s_pScreenPriv);
-      return winMouseButtonsHandle (s_pScreen, ButtonRelease, Button3, wParam);
-
-    case WM_XBUTTONDBLCLK:
-    case WM_XBUTTONDOWN:
-      if (s_pScreenPriv == NULL || s_pScreenInfo->fIgnoreInput)
-	break;
-	SetCapture(hwnd);
-      return winMouseButtonsHandle (s_pScreen, ButtonPress, HIWORD(wParam) + 5, wParam);
-
-    case WM_XBUTTONUP:
-      if (s_pScreenPriv == NULL || s_pScreenInfo->fIgnoreInput)
-	break;
-      ReleaseCapture();
-      winStartMousePolling(s_pScreenPriv);
-      return winMouseButtonsHandle (s_pScreen, ButtonRelease, HIWORD(wParam) + 5, wParam);
-
-    case WM_MOUSEWHEEL:
-      if (SendMessage(hwnd, WM_NCHITTEST, 0, MAKELONG(GET_X_LPARAM(lParam), GET_Y_LPARAM(lParam))) == HTCLIENT)
-	{
-	  /* Pass the message to the root window */
-	  SendMessage (hwndScreen, message, wParam, lParam);
-	  return 0;
-	}
-      else break;
-
-    case WM_SETFOCUS:
-      if (s_pScreenPriv == NULL || s_pScreenInfo->fIgnoreInput)
-	break;
-
-      {
-	/* Get the parent window for transient handling */
-	HWND hParent = GetParent(hwnd);
-	if (hParent && IsIconic(hParent)) ShowWindow (hParent, SW_RESTORE);
-      }
-
-      winRestoreModeKeyStates ();
-
-      /* Add the keyboard hook if possible */
-      if (g_fKeyboardHookLL)
-	g_fKeyboardHookLL = winInstallKeyboardHookLL ();
-      return 0;
-      
-    case WM_KILLFOCUS:
-      /* Pop any pressed keys since we are losing keyboard focus */
-      winKeybdReleaseKeys ();
-
-      /* Remove our keyboard hook if it is installed */
-      winRemoveKeyboardHookLL ();
-      if (!wParam)
-	/* Revert the X focus as well, but only if the Windows focus is going to another window */
-	DeleteWindowFromAnyEvents(pWin, FALSE);
-      return 0;
-
-    case WM_SYSDEADCHAR:      
-    case WM_DEADCHAR:
-      /*
-       * NOTE: We do nothing with WM_*CHAR messages,
-       * nor does the root window, so we can just toss these messages.
-       */
-      return 0;
-
-    case WM_SYSKEYDOWN:
-    case WM_KEYDOWN:
-
-      /*
-       * Don't pass Alt-F4 key combo to root window,
-       * let Windows translate to WM_CLOSE and close this top-level window.
-       *
-       * NOTE: We purposely don't check the fUseWinKillKey setting because
-       * it should only apply to the key handling for the root window,
-       * not for top-level window-manager windows.
-       *
-       * ALSO NOTE: We do pass Ctrl-Alt-Backspace to the root window
-       * because that is a key combo that no X app should be expecting to
-       * receive, since it has historically been used to shutdown the X server.
-       * Passing Ctrl-Alt-Backspace to the root window preserves that
-       * behavior, assuming that -unixkill has been passed as a parameter.
-       */
-      if (wParam == VK_F4 && (GetKeyState (VK_MENU) & 0x8000))
-	  break;
-
-#ifdef WINDBG
-      if (wParam == VK_ESCAPE)
-	{
-	  /* Place for debug: put any tests and dumps here */
-	  WINDOWPLACEMENT windPlace;
-	  RECT rc;
-	  LPRECT pRect;
-	  
-	  windPlace.length = sizeof (WINDOWPLACEMENT);
-	  GetWindowPlacement (hwnd, &windPlace);
-	  pRect = &windPlace.rcNormalPosition;
-	  winDebug ("\nCYGWINDOWING Dump:\n"
-		  "\tdrawable: (%hd, %hd) - %hdx%hd\n", pDraw->x,
-		  pDraw->y, pDraw->width, pDraw->height);
-	  winDebug ("\twindPlace: (%ld, %ld) - %ldx%ld\n", pRect->left,
-		  pRect->top, pRect->right - pRect->left,
-		  pRect->bottom - pRect->top);
-	  if (GetClientRect (hwnd, &rc))
-	    {
-	      pRect = &rc;
-	      winDebug ("\tClientRect: (%ld, %ld) - %ldx%ld\n", pRect->left,
-		      pRect->top, pRect->right - pRect->left,
-		      pRect->bottom - pRect->top);
-	    }
-	  if (GetWindowRect (hwnd, &rc))
-	    {
-	      pRect = &rc;
-	      winDebug ("\tWindowRect: (%ld, %ld) - %ldx%ld\n", pRect->left,
-		      pRect->top, pRect->right - pRect->left,
-		      pRect->bottom - pRect->top);
-	    }
-	  winDebug ("\n");
-	}
-#endif
-      
-      /* Pass the message to the root window */
-      return winWindowProc(hwndScreen, message, wParam, lParam);
-
-    case WM_SYSKEYUP:
-    case WM_KEYUP:
-
-
-      /* Pass the message to the root window */
-      return winWindowProc(hwndScreen, message, wParam, lParam);
-
-    case WM_HOTKEY:
-
-      /* Pass the message to the root window */
-      SendMessage (hwndScreen, message, wParam, lParam);
-      return 0;
-
-    case WM_ACTIVATE:
-
-      /* Pass the message to the root window */
-      SendMessage (hwndScreen, message, wParam, lParam);
-
-      if (LOWORD(wParam) != WA_INACTIVE)
-	{
-	  /* Raise the window to the top in Z order */
-          /* ago: Activate does not mean putting it to front! */
-          /*
-	  wmMsg.msg = WM_WM_RAISE;
-	  if (fWMMsgInitialized)
-	    winSendMessageToWM (s_pScreenPriv->pWMInfo, &wmMsg);
-          */
-	  
-	  /* Tell our Window Manager thread to activate the window */
-	  wmMsg.msg = WM_WM_ACTIVATE;
-	  if (fWMMsgInitialized && pWin->realized && !pWin->overrideRedirect /* for OOo menus */)
-	    winSendMessageToWM (s_pScreenPriv->pWMInfo, &wmMsg);
-	}
-      /* Prevent the mouse wheel from stalling when another window is minimized */
-      if (HIWORD(wParam) == 0 && LOWORD(wParam) == WA_ACTIVE &&
-	  (HWND)lParam != NULL && (HWND)lParam != (HWND)GetParent(hwnd))
-	SetFocus(hwnd);
-      return 0;
-
-    case WM_ACTIVATEAPP:
-      /*
-       * This message is also sent to the root window
-       * so we do nothing for individual multiwindow windows
-       */
-      break;
-
-    case WM_CLOSE:
-      /* Branch on if the window was killed in X already */
-      if (pWinPriv->fXKilled)
-        {
-	  /* Window was killed, go ahead and destroy the window */
-	  DestroyWindow (hwnd);
-	}
-      else
-	{
-	  /* Tell our Window Manager thread to kill the window */
-	  wmMsg.msg = WM_WM_KILL;
-	  if (fWMMsgInitialized)
-	    winSendMessageToWM (s_pScreenPriv->pWMInfo, &wmMsg);
-	}
-      return 0;
-
-    case WM_DESTROY:
-
-      /* Branch on if the window was killed in X already */
-      if (pWinPriv && !pWinPriv->fXKilled)
-	{
-	  winDebug ("winTopLevelWindowProc - WM_DESTROY - WM_WM_KILL\n");
-	  
-	  /* Tell our Window Manager thread to kill the window */
-	  wmMsg.msg = WM_WM_KILL;
-	  if (fWMMsgInitialized)
-	    winSendMessageToWM (s_pScreenPriv->pWMInfo, &wmMsg);
-	}
-
-      RemoveProp (hwnd, WIN_WINDOW_PROP);
-      RemoveProp (hwnd, WIN_WID_PROP);
-      RemoveProp (hwnd, WIN_NEEDMANAGE_PROP);
-
-      break;
-
-    case WM_MOVE:
-      /* Adjust the X Window to the moved Windows window */
-      winAdjustXWindow (pWin, hwnd);
-      return 0;
-
-    case WM_SHOWWINDOW:
-      /* Bail out if the window is being hidden */
-      if (!wParam)
-	return 0;
-
-      /* */
-      if (!pWin->overrideRedirect)
-	{
-	  /* Flag that this window needs to be made active when clicked */
-	  SetProp (hwnd, WIN_NEEDMANAGE_PROP, (HANDLE) 1);
-
-	  if (!(GetWindowLongPtr (hwnd, GWL_EXSTYLE) & WS_EX_APPWINDOW))
-	    {
-	      HWND		zstyle = HWND_NOTOPMOST;
-
-	      /* Set the window extended style flags */
-	      SetWindowLongPtr (hwnd, GWL_EXSTYLE, WS_EX_APPWINDOW);
-
-	      /* Set the transient style flags */
-	      if (GetParent(hwnd)) SetWindowLongPtr (hwnd, GWL_STYLE,
-		   WS_POPUP | WS_OVERLAPPED | WS_SYSMENU | WS_CLIPCHILDREN | WS_CLIPSIBLINGS);
-	      /* Set the window standard style flags */
-	      else SetWindowLongPtr (hwnd, GWL_STYLE,
-		   (WS_POPUP | WS_OVERLAPPEDWINDOW | WS_CLIPCHILDREN | WS_CLIPSIBLINGS)
-		   & ~WS_CAPTION & ~WS_SIZEBOX);
-
-	      winUpdateWindowPosition (hwnd, FALSE, &zstyle);
-	      SetForegroundWindow (hwnd);
-	    }
-	  wmMsg.msg = WM_WM_MAP3;
-	}
-      else /* It is an overridden window so make it top of Z stack */
-	{
-	  HWND forHwnd = GetForegroundWindow();
-	  winDebug ("overridden window is shown\n");
-	  if (forHwnd != NULL)
-	  {
-	    if (GetWindowLongPtr(forHwnd, GWLP_USERDATA) & (LONG_PTR)VCXSRV_SIGNATURE)
-	    {
-	      if (GetWindowLongPtr(forHwnd, GWL_EXSTYLE) & WS_EX_TOPMOST)
-		SetWindowPos (hwnd, HWND_TOPMOST, 0, 0, 0, 0, SWP_NOMOVE | SWP_NOSIZE | SWP_NOACTIVATE);
-	      else
-		SetWindowPos (hwnd, HWND_NOTOPMOST, 0, 0, 0, 0, SWP_NOMOVE | SWP_NOSIZE | SWP_NOACTIVATE);
-	    }
-	  }
-	  wmMsg.msg = WM_WM_MAP2;
-	}
-	  
-      /* Tell our Window Manager thread to map the window */
-      if (fWMMsgInitialized)
-	winSendMessageToWM (s_pScreenPriv->pWMInfo, &wmMsg);
-
-      winStartMousePolling(s_pScreenPriv);
-
-      return 0;
-
-    case WM_SIZING:
-      /* Need to legalize the size according to WM_NORMAL_HINTS */
-      /* for applications like xterm */
-      return ValidateSizing (hwnd, pWin, wParam, lParam);
-
-    case WM_WINDOWPOSCHANGED:
-      {
-	LPWINDOWPOS pWinPos = (LPWINDOWPOS) lParam;
-
-	if (!(pWinPos->flags & SWP_NOZORDER))
-	  {
-#if CYGWINDOWING_DEBUG
-	    winDebug ("\twindow z order was changed\n");
-#endif
-	    if (pWinPos->hwndInsertAfter == HWND_TOP
-		||pWinPos->hwndInsertAfter == HWND_TOPMOST
-		||pWinPos->hwndInsertAfter == HWND_NOTOPMOST)
-	      {
-#if CYGWINDOWING_DEBUG
-		winDebug ("\traise to top\n");
-#endif
-		/* Raise the window to the top in Z order */
-		winRaiseWindow(pWin);
-	      }
-	    else if (pWinPos->hwndInsertAfter == HWND_BOTTOM)
-	      {
-	      }
-	    else
-	      {
-		/* Check if this window is top of X windows. */
-		HWND hWndAbove = NULL;
-		DWORD dwCurrentProcessID = GetCurrentProcessId ();
-		DWORD dwWindowProcessID = 0;
-
-		for (hWndAbove = pWinPos->hwndInsertAfter;
-		     hWndAbove != NULL;
-		     hWndAbove = GetNextWindow (hWndAbove, GW_HWNDPREV))
-		  {
-		    /* Ignore other XWin process's window */
-		    GetWindowThreadProcessId (hWndAbove, &dwWindowProcessID);
-
-		    if ((dwWindowProcessID == dwCurrentProcessID)
-			&& GetProp (hWndAbove, WIN_WINDOW_PROP)
-			&& !IsWindowVisible (hWndAbove)
-			&& !IsIconic (hWndAbove) ) /* ignore minimized windows */
-		      break;
-		  }
-		/* If this is top of X windows in Windows stack,
-		   raise it in X stack. */
-		if (hWndAbove == NULL)
-		  {
-#if CYGWINDOWING_DEBUG
-		    winDebug ("\traise to top\n");
-#endif
-		    winRaiseWindow(pWin);
-		  }
-	      }
-	  }
-      }
-      /*
-       * Pass the message to DefWindowProc to let the function
-       * break down WM_WINDOWPOSCHANGED to WM_MOVE and WM_SIZE.
-      */
-      break; 
-
-    case WM_SIZE:
-      /* see dix/window.c */
-#ifdef WINDBG
-      {
-	char buf[64];
-	switch (wParam)
-	  {
-	  case SIZE_MINIMIZED:
-	    strcpy(buf, "SIZE_MINIMIZED");
-	    break;
-	  case SIZE_MAXIMIZED:
-	    strcpy(buf, "SIZE_MAXIMIZED");
-	    break;
-	  case SIZE_RESTORED:
-	    strcpy(buf, "SIZE_RESTORED");
-	    break;
-	  default:
-	    strcpy(buf, "UNKNOWN_FLAG");
-	  }
-	winDebug ("winTopLevelWindowProc - WM_SIZE to %dx%d (%s) - %d ms\n",
-		(int)LOWORD(lParam), (int)HIWORD(lParam), buf,
-		(int)(GetTickCount ()));
-      }
-#endif
-      /* Adjust the X Window to the moved Windows window */
-      winAdjustXWindow (pWin, hwnd);
-      if (wParam == SIZE_MINIMIZED) winReorderWindowsMultiWindow();
-      return 0; /* end of WM_SIZE handler */
-
-    case WM_STYLECHANGED:
-      /* when the style changes, adjust the window size so the client area remains the same */
-      {
-	LONG x,y;
-	DrawablePtr pDraw = &pWin->drawable;
-	x =  pDraw->x - wBorderWidth(pWin);
-	y = pDraw->y - wBorderWidth(pWin);
-	winPositionWindowMultiWindow(pWin, x, y);
-      }
-      return 0;
-
-    case WM_MOUSEACTIVATE:
-
-      /* Check if this window needs to be made active when clicked */
-      if (!GetProp (pWinPriv->hWnd, WIN_NEEDMANAGE_PROP))
-	{
-	  winDebug ("winTopLevelWindowProc - WM_MOUSEACTIVATE - "
-		  "MA_NOACTIVATE\n");
-
-	  /* */
-	  return MA_NOACTIVATE;
-	}
-      break;
-
-    case WM_SETCURSOR:
-      if (LOWORD(lParam) == HTCLIENT)
-	{
-	  if (!g_fSoftwareCursor) SetCursor (s_pScreenPriv->cursor.handle);
-	  return TRUE;
-	}
-      break;
-
-    default:
-      break;
-    }
-
-  ret = DefWindowProc (hwnd, message, wParam, lParam);
-  /*
-   * If the window was minized we get the stack change before the window is restored
-   * and so it gets lost. Ensure there stacking order is correct.
-   */
-  if (needRestack)
-    winReorderWindowsMultiWindow();
-  return ret;
-}
-=======
-/*
- *Copyright (C) 1994-2000 The XFree86 Project, Inc. All Rights Reserved.
- *Copyright (C) Colin Harrison 2005-2008
- *
- *Permission is hereby granted, free of charge, to any person obtaining
- * a copy of this software and associated documentation files (the
- *"Software"), to deal in the Software without restriction, including
- *without limitation the rights to use, copy, modify, merge, publish,
- *distribute, sublicense, and/or sell copies of the Software, and to
- *permit persons to whom the Software is furnished to do so, subject to
- *the following conditions:
- *
- *The above copyright notice and this permission notice shall be
- *included in all copies or substantial portions of the Software.
- *
- *THE SOFTWARE IS PROVIDED "AS IS", WITHOUT WARRANTY OF ANY KIND,
- *EXPRESS OR IMPLIED, INCLUDING BUT NOT LIMITED TO THE WARRANTIES OF
- *MERCHANTABILITY, FITNESS FOR A PARTICULAR PURPOSE AND
- *NONINFRINGEMENT. IN NO EVENT SHALL THE XFREE86 PROJECT BE LIABLE FOR
- *ANY CLAIM, DAMAGES OR OTHER LIABILITY, WHETHER IN AN ACTION OF
- *CONTRACT, TORT OR OTHERWISE, ARISING FROM, OUT OF OR IN CONNECTION
- *WITH THE SOFTWARE OR THE USE OR OTHER DEALINGS IN THE SOFTWARE.
- *
- *Except as contained in this notice, the name of the XFree86 Project
- *shall not be used in advertising or otherwise to promote the sale, use
- *or other dealings in this Software without prior written authorization
- *from the XFree86 Project.
- *
- * Authors:	Kensuke Matsuzaki
- *		Earle F. Philhower, III
- *		Harold L Hunt II
- *              Colin Harrison
- */
-
-#ifdef HAVE_XWIN_CONFIG_H
-#include <xwin-config.h>
-#endif
-#include "win.h"
-#include "dixevents.h"
-#include "winmultiwindowclass.h"
-#include "winprefs.h"
-#include "winmsg.h"
-#include "inputstr.h"
-
-extern void winUpdateWindowPosition (HWND hWnd, Bool reshape, HWND *zstyle);
-
-
-/*
- * Local globals
- */
-
-static UINT_PTR		g_uipMousePollingTimerID = 0;
-
-
-/*
- * Constant defines
- */
-
-#define WIN_MULTIWINDOW_SHAPE		YES
-
-
-/*
- * ConstrainSize - Taken from TWM sources - Respects hints for sizing
- */
-#define makemult(a,b) ((b==1) ? (a) : (((int)((a)/(b))) * (b)) )
-static void
-ConstrainSize (WinXSizeHints hints, int *widthp, int *heightp)
-{
-  int minWidth, minHeight, maxWidth, maxHeight, xinc, yinc, delta;
-  int baseWidth, baseHeight;
-  int dwidth = *widthp, dheight = *heightp;
-  
-  if (hints.flags & PMinSize)
-    {
-      minWidth = hints.min_width;
-      minHeight = hints.min_height;
-    }
-  else if (hints.flags & PBaseSize)
-    {
-      minWidth = hints.base_width;
-      minHeight = hints.base_height;
-    }
-  else
-    minWidth = minHeight = 1;
-  
-  if (hints.flags & PBaseSize)
-    {
-      baseWidth = hints.base_width;
-      baseHeight = hints.base_height;
-    } 
-  else if (hints.flags & PMinSize)
-    {
-      baseWidth = hints.min_width;
-      baseHeight = hints.min_height;
-    }
-  else
-    baseWidth = baseHeight = 0;
-
-  if (hints.flags & PMaxSize)
-    {
-      maxWidth = hints.max_width;
-      maxHeight = hints.max_height;
-    }
-  else
-    {
-      maxWidth = MAXINT;
-      maxHeight = MAXINT;
-    }
-
-  if (hints.flags & PResizeInc)
-    {
-      xinc = hints.width_inc;
-      yinc = hints.height_inc;
-    }
-  else
-    xinc = yinc = 1;
-
-  /*
-   * First, clamp to min and max values
-   */
-  if (dwidth < minWidth)
-    dwidth = minWidth;
-  if (dheight < minHeight)
-    dheight = minHeight;
-
-  if (dwidth > maxWidth)
-    dwidth = maxWidth;
-  if (dheight > maxHeight)
-    dheight = maxHeight;
-
-  /*
-   * Second, fit to base + N * inc
-   */
-  dwidth = ((dwidth - baseWidth) / xinc * xinc) + baseWidth;
-  dheight = ((dheight - baseHeight) / yinc * yinc) + baseHeight;
-  
-  /*
-   * Third, adjust for aspect ratio
-   */
-
-  /*
-   * The math looks like this:
-   *
-   * minAspectX    dwidth     maxAspectX
-   * ---------- <= ------- <= ----------
-   * minAspectY    dheight    maxAspectY
-   *
-   * If that is multiplied out, then the width and height are
-   * invalid in the following situations:
-   *
-   * minAspectX * dheight > minAspectY * dwidth
-   * maxAspectX * dheight < maxAspectY * dwidth
-   * 
-   */
-  
-  if (hints.flags & PAspect)
-    {
-      if (hints.min_aspect.x * dheight > hints.min_aspect.y * dwidth)
-        {
-	  delta = makemult(hints.min_aspect.x * dheight / hints.min_aspect.y - dwidth, xinc);
-	  if (dwidth + delta <= maxWidth)
-	    dwidth += delta;
-	  else
-            {
-	      delta = makemult(dheight - dwidth*hints.min_aspect.y/hints.min_aspect.x, yinc);
-	      if (dheight - delta >= minHeight)
-		dheight -= delta;
-            }
-        }
-      
-      if (hints.max_aspect.x * dheight < hints.max_aspect.y * dwidth)
-        {
-	  delta = makemult(dwidth * hints.max_aspect.y / hints.max_aspect.x - dheight, yinc);
-	  if (dheight + delta <= maxHeight)
-	    dheight += delta;
-	  else
-            {
-	      delta = makemult(dwidth - hints.max_aspect.x*dheight/hints.max_aspect.y, xinc);
-	      if (dwidth - delta >= minWidth)
-		dwidth -= delta;
-            }
-        }
-    }
-  
-  /* Return computed values */
-  *widthp = dwidth;
-  *heightp = dheight;
-}
-#undef makemult
-
-
-
-/*
- * ValidateSizing - Ensures size request respects hints
- */
-static int
-ValidateSizing (HWND hwnd, WindowPtr pWin,
-		WPARAM wParam, LPARAM lParam)
-{
-  WinXSizeHints sizeHints;
-  RECT *rect;
-  int iWidth, iHeight;
-  RECT rcClient, rcWindow;
-  int iBorderWidthX, iBorderWidthY;
-
-  /* Invalid input checking */
-  if (pWin==NULL || lParam==0)
-    return FALSE;
-
-  /* No size hints, no checking */
-  if (!winMultiWindowGetWMNormalHints (pWin, &sizeHints))
-    return FALSE;
-  
-  /* Avoid divide-by-zero */
-  if (sizeHints.flags & PResizeInc)
-    {
-      if (sizeHints.width_inc == 0) sizeHints.width_inc = 1;
-      if (sizeHints.height_inc == 0) sizeHints.height_inc = 1;
-    }
-  
-  rect = (RECT*)lParam;
-  
-  iWidth = rect->right - rect->left;
-  iHeight = rect->bottom - rect->top;
-
-  /* Now remove size of any borders and title bar */
-  GetClientRect(hwnd, &rcClient);
-  GetWindowRect(hwnd, &rcWindow);
-  iBorderWidthX = (rcWindow.right - rcWindow.left) - (rcClient.right - rcClient.left);
-  iBorderWidthY = (rcWindow.bottom - rcWindow.top) - (rcClient.bottom - rcClient.top);
-  iWidth -= iBorderWidthX;
-  iHeight -= iBorderWidthY;
-
-  /* Constrain the size to legal values */
-  ConstrainSize (sizeHints, &iWidth, &iHeight);
-
-  /* Add back the size of borders and title bar */
-  iWidth += iBorderWidthX;
-  iHeight += iBorderWidthY;
-
-  /* Adjust size according to where we're dragging from */
-  switch(wParam) {
-  case WMSZ_TOP:
-  case WMSZ_TOPRIGHT:
-  case WMSZ_BOTTOM:
-  case WMSZ_BOTTOMRIGHT:
-  case WMSZ_RIGHT:
-    rect->right = rect->left + iWidth;
-    break;
-  default:
-    rect->left = rect->right - iWidth;
-    break;
-  }
-  switch(wParam) {
-  case WMSZ_BOTTOM:
-  case WMSZ_BOTTOMRIGHT:
-  case WMSZ_BOTTOMLEFT:
-  case WMSZ_RIGHT:
-  case WMSZ_LEFT:
-    rect->bottom = rect->top + iHeight;
-    break;
-  default:
-    rect->top = rect->bottom - iHeight;
-    break;
-  }
-  return TRUE;
-}
-
-extern Bool winInDestroyWindowsWindow;
-static Bool winInRaiseWindow = FALSE;
-static void winRaiseWindow(WindowPtr pWin)
-{
-  if (!winInDestroyWindowsWindow && !winInRaiseWindow)
-  {
-    BOOL oldstate = winInRaiseWindow;
-    XID vlist[1] = { 0 };
-    winInRaiseWindow = TRUE;
-    /* Call configure window directly to make sure it gets processed 
-     * in time
-     */
-    ConfigureWindow(pWin, CWStackMode, vlist, serverClient); 
-    winInRaiseWindow = oldstate;
-  }
-}
-
-static
-void winStartMousePolling(winPrivScreenPtr s_pScreenPriv)
-{
-  /*
-   * Timer to poll mouse position.  This is needed to make
-   * programs like xeyes follow the mouse properly when the
-   * mouse pointer is outside of any X window.
-   */
-  if (g_uipMousePollingTimerID == 0)
-    g_uipMousePollingTimerID = SetTimer (s_pScreenPriv->hwndScreen,
-					 WIN_POLLING_MOUSE_TIMER_ID,
-					 MOUSE_POLLING_INTERVAL,
-					 NULL);
-}
-
-/*
- * winTopLevelWindowProc - Window procedure for all top-level Windows windows.
- */
-
-LRESULT CALLBACK
-winTopLevelWindowProc (HWND hwnd, UINT message, 
-		       WPARAM wParam, LPARAM lParam)
-{
-  POINT			ptMouse;
-  HDC			hdcUpdate;
-  PAINTSTRUCT		ps;
-  WindowPtr		pWin = NULL;
-  winPrivWinPtr	        pWinPriv = NULL;
-  ScreenPtr		s_pScreen = NULL;
-  winPrivScreenPtr	s_pScreenPriv = NULL;
-  winScreenInfo		*s_pScreenInfo = NULL;
-  HWND			hwndScreen = NULL;
-  DrawablePtr		pDraw = NULL;
-  winWMMessageRec	wmMsg;
-  Bool                  fWMMsgInitialized = FALSE;
-  static Bool		s_fTracking = FALSE;
-  Bool			needRestack = FALSE;
-  LRESULT		ret;
-
-#if CYGDEBUG
-  winDebugWin32Message("winTopLevelWindowProc", hwnd, message, wParam, lParam);
-#endif
-  
-  /* Check if the Windows window property for our X window pointer is valid */
-  if ((pWin = GetProp (hwnd, WIN_WINDOW_PROP)) != NULL)
-    {
-      /* Our X window pointer is valid */
-
-      /* Get pointers to the drawable and the screen */
-      pDraw		= &pWin->drawable;
-      s_pScreen		= pWin->drawable.pScreen;
-
-      /* Get a pointer to our window privates */
-      pWinPriv		= winGetWindowPriv(pWin);
-
-      /* Get pointers to our screen privates and screen info */
-      s_pScreenPriv	= pWinPriv->pScreenPriv;
-      s_pScreenInfo	= s_pScreenPriv->pScreenInfo;
-
-      /* Get the handle for our screen-sized window */
-      hwndScreen	= s_pScreenPriv->hwndScreen;
-
-      /* */
-      wmMsg.msg		= 0;
-      wmMsg.hwndWindow	= hwnd;
-      wmMsg.iWindow	= (Window)GetProp (hwnd, WIN_WID_PROP);
-
-      wmMsg.iX		= pDraw->x;
-      wmMsg.iY		= pDraw->y;
-      wmMsg.iWidth	= pDraw->width;
-      wmMsg.iHeight	= pDraw->height;
-
-      fWMMsgInitialized = TRUE;
-
-#if 0
-      /*
-       * Print some debugging information
-       */
-
-      ErrorF ("hWnd %08X\n", hwnd);
-      ErrorF ("pWin %08X\n", pWin);
-      ErrorF ("pDraw %08X\n", pDraw);
-      ErrorF ("\ttype %08X\n", pWin->drawable.type);
-      ErrorF ("\tclass %08X\n", pWin->drawable.class);
-      ErrorF ("\tdepth %08X\n", pWin->drawable.depth);
-      ErrorF ("\tbitsPerPixel %08X\n", pWin->drawable.bitsPerPixel);
-      ErrorF ("\tid %08X\n", pWin->drawable.id);
-      ErrorF ("\tx %08X\n", pWin->drawable.x);
-      ErrorF ("\ty %08X\n", pWin->drawable.y);
-      ErrorF ("\twidth %08X\n", pWin->drawable.width);
-      ErrorF ("\thenght %08X\n", pWin->drawable.height);
-      ErrorF ("\tpScreen %08X\n", pWin->drawable.pScreen);
-      ErrorF ("\tserialNumber %08X\n", pWin->drawable.serialNumber);
-      ErrorF ("g_iWindowPrivateKey %p\n", g_iWindowPrivateKey);
-      ErrorF ("pWinPriv %08X\n", pWinPriv);
-      ErrorF ("s_pScreenPriv %08X\n", s_pScreenPriv);
-      ErrorF ("s_pScreenInfo %08X\n", s_pScreenInfo);
-      ErrorF ("hwndScreen %08X\n", hwndScreen);
-#endif
-    }
-
-  /* Branch on message type */
-  switch (message)
-    {
-    case WM_CREATE:
-
-      /* */
-      SetProp (hwnd,
-	       WIN_WINDOW_PROP,
-	       (HANDLE)((LPCREATESTRUCT) lParam)->lpCreateParams);
-      
-      /* */
-      SetProp (hwnd,
-	       WIN_WID_PROP,
-	       (HANDLE)winGetWindowID (((LPCREATESTRUCT) lParam)->lpCreateParams));
-
-      /*
-       * Make X windows' Z orders sync with Windows windows because
-       * there can be AlwaysOnTop windows overlapped on the window
-       * currently being created.
-       */
-      winReorderWindowsMultiWindow ();
-
-      /* Fix a 'round title bar corner background should be transparent not black' problem when first painted */
-      {
-        RECT rWindow;
-        HRGN hRgnWindow;
-        GetWindowRect(hwnd, &rWindow);
-        hRgnWindow = CreateRectRgnIndirect(&rWindow);
-        SetWindowRgn (hwnd, hRgnWindow, TRUE);
-        DeleteObject(hRgnWindow);
-      }
-
-      SetWindowLongPtr(hwnd, GWLP_USERDATA, (LONG_PTR)XMING_SIGNATURE);
-
-      return 0;
-
-    case WM_INIT_SYS_MENU:
-      /*
-       * Add whatever the setup file wants to for this window
-       */
-      SetupSysMenu ((unsigned long)hwnd);
-      return 0;
-
-    case WM_SYSCOMMAND:
-      /*
-       * Any window menu items go through here
-       */
-      if (HandleCustomWM_COMMAND ((unsigned long)hwnd, LOWORD(wParam)))
-      {
-        /* Don't pass customized menus to DefWindowProc */
-        return 0;
-      }
-      if (wParam == SC_RESTORE || wParam == SC_MAXIMIZE)
-      {
-        WINDOWPLACEMENT wndpl;
-	wndpl.length = sizeof(wndpl);
-	if (GetWindowPlacement(hwnd, &wndpl) && wndpl.showCmd == SW_SHOWMINIMIZED)
-          needRestack = TRUE;
-      }
-      break;
-
-    case WM_INITMENU:
-      /* Checks/Unchecks any menu items before they are displayed */
-      HandleCustomWM_INITMENU ((unsigned long)hwnd, wParam);
-      break;
-
-    case WM_ERASEBKGND:
-      /*
-       * Pretend that we did erase the background but we don't care,
-       * since we repaint the entire region anyhow
-       * This avoids some flickering when resizing.
-       */
-      return TRUE;
-
-    case WM_PAINT:
-      /* Only paint if our window handle is valid */
-      if (hwndScreen == NULL)
-	break;
-
-      /* BeginPaint gives us an hdc that clips to the invalidated region */
-      hdcUpdate = BeginPaint (hwnd, &ps);
-      /* Avoid the BitBlt's if the PAINTSTRUCT is bogus */
-      if (ps.rcPaint.right==0 && ps.rcPaint.bottom==0 && ps.rcPaint.left==0 && ps.rcPaint.top==0)
-      {
-	EndPaint (hwnd, &ps);
-	return 0;
-      }
-
-      /* Try to copy from the shadow buffer */
-      if (!BitBlt (hdcUpdate,
-		   ps.rcPaint.left, ps.rcPaint.top,
-		   ps.rcPaint.right - ps.rcPaint.left, ps.rcPaint.bottom - ps.rcPaint.top,
-		   s_pScreenPriv->hdcShadow,
-		   ps.rcPaint.left + pWin->drawable.x, ps.rcPaint.top + pWin->drawable.y,
-		   SRCCOPY))
-	{
-	  LPVOID lpMsgBuf;
-	  
-	  /* Display a fancy error message */
-	  FormatMessage (FORMAT_MESSAGE_ALLOCATE_BUFFER | 
-			 FORMAT_MESSAGE_FROM_SYSTEM | 
-			 FORMAT_MESSAGE_IGNORE_INSERTS,
-			 NULL,
-			 GetLastError (),
-			 MAKELANGID(LANG_NEUTRAL, SUBLANG_DEFAULT),
-			 (LPTSTR) &lpMsgBuf,
-			 0, NULL);
-
-	  ErrorF ("winTopLevelWindowProc - BitBlt failed: %s\n",
-		  (LPSTR)lpMsgBuf);
-	  LocalFree (lpMsgBuf);
-	}
-
-      /* EndPaint frees the DC */
-      EndPaint (hwnd, &ps);
-      return 0;
-
-    case WM_MOUSEMOVE:
-      /* Unpack the client area mouse coordinates */
-      ptMouse.x = GET_X_LPARAM(lParam);
-      ptMouse.y = GET_Y_LPARAM(lParam);
-
-      /* Translate the client area mouse coordinates to screen coordinates */
-      ClientToScreen (hwnd, &ptMouse);
-
-      /* Screen Coords from (-X, -Y) -> Root Window (0, 0) */
-      ptMouse.x -= GetSystemMetrics (SM_XVIRTUALSCREEN);
-      ptMouse.y -= GetSystemMetrics (SM_YVIRTUALSCREEN);
-
-      /* We can't do anything without privates */
-      if (s_pScreenPriv == NULL || s_pScreenInfo->fIgnoreInput)
-	break;
-
-      /* Has the mouse pointer crossed screens? */
-      if (s_pScreen != miPointerGetScreen(g_pwinPointer))
-	miPointerSetScreen (g_pwinPointer, s_pScreenInfo->dwScreen,
-			       ptMouse.x - s_pScreenInfo->dwXOffset,
-			       ptMouse.y - s_pScreenInfo->dwYOffset);
-
-      /* Are we tracking yet? */
-      if (!s_fTracking)
-	{
-	  TRACKMOUSEEVENT		tme;
-	  
-	  /* Setup data structure */
-	  ZeroMemory (&tme, sizeof (tme));
-	  tme.cbSize = sizeof (tme);
-	  tme.dwFlags = TME_LEAVE;
-	  tme.hwndTrack = hwnd;
-
-	  /* Call the tracking function */
-	  if (!(*g_fpTrackMouseEvent) (&tme))
-	    ErrorF ("winTopLevelWindowProc - _TrackMouseEvent failed\n");
-
-	  /* Flag that we are tracking now */
-	  s_fTracking = TRUE;
-	}
-      
-      /* Hide or show the Windows mouse cursor */
-      if (g_fSoftwareCursor && g_fCursor)
-	{
-	  /* Hide Windows cursor */
-	  g_fCursor = FALSE;
-	  ShowCursor (FALSE);
-	}
-
-      /* Kill the timer used to poll mouse events */
-      if (g_uipMousePollingTimerID != 0)
-	{
-	  KillTimer (s_pScreenPriv->hwndScreen, WIN_POLLING_MOUSE_TIMER_ID);
-	  g_uipMousePollingTimerID = 0;
-	}
-
-      /* Deliver absolute cursor position to X Server */
-      winEnqueueMotion(ptMouse.x - s_pScreenInfo->dwXOffset,
-		       ptMouse.y - s_pScreenInfo->dwYOffset);
-
-      return 0;
-      
-    case WM_NCMOUSEMOVE:
-      /*
-       * We break instead of returning 0 since we need to call
-       * DefWindowProc to get the mouse cursor changes
-       * and min/max/close button highlighting in Windows XP.
-       * The Platform SDK says that you should return 0 if you
-       * process this message, but it fails to mention that you
-       * will give up any default functionality if you do return 0.
-       */
-      
-      /* We can't do anything without privates */
-      if (s_pScreenPriv == NULL || s_pScreenInfo->fIgnoreInput)
-	break;
-
-      /* Non-client mouse movement, show Windows cursor */
-      if (g_fSoftwareCursor && !g_fCursor)
-	{
-	  g_fCursor = TRUE;
-	  ShowCursor (TRUE);
-	}
-
-      winStartMousePolling(s_pScreenPriv);
-
-      break;
-
-    case WM_MOUSELEAVE:
-      /* Mouse has left our client area */
-
-      /* Flag that we are no longer tracking */
-      s_fTracking = FALSE;
-
-      /* Show the mouse cursor, if necessary */
-      if (g_fSoftwareCursor && !g_fCursor)
-	{
-	  g_fCursor = TRUE;
-	  ShowCursor (TRUE);
-	}
-
-      winStartMousePolling(s_pScreenPriv);
-
-      return 0;
-
-    case WM_LBUTTONDBLCLK:
-    case WM_LBUTTONDOWN:
-      if (s_pScreenPriv == NULL || s_pScreenInfo->fIgnoreInput)
-	break;
-      g_fButton[0] = TRUE;
-      SetCapture(hwnd);
-      return winMouseButtonsHandle (s_pScreen, ButtonPress, Button1, wParam);
-
-    case WM_LBUTTONUP:
-      if (s_pScreenPriv == NULL || s_pScreenInfo->fIgnoreInput)
-	break;
-      g_fButton[0] = FALSE;
-      ReleaseCapture();
-      winStartMousePolling(s_pScreenPriv);
-      return winMouseButtonsHandle (s_pScreen, ButtonRelease, Button1, wParam);
-
-    case WM_MBUTTONDBLCLK:
-    case WM_MBUTTONDOWN:
-      if (s_pScreenPriv == NULL || s_pScreenInfo->fIgnoreInput)
-	break;
-      g_fButton[1] = TRUE;
-      SetCapture(hwnd);
-      return winMouseButtonsHandle (s_pScreen, ButtonPress, Button2, wParam);
-
-    case WM_MBUTTONUP:
-      if (s_pScreenPriv == NULL || s_pScreenInfo->fIgnoreInput)
-	break;
-      g_fButton[1] = FALSE;
-      ReleaseCapture();
-      winStartMousePolling(s_pScreenPriv);
-      return winMouseButtonsHandle (s_pScreen, ButtonRelease, Button2, wParam);
-
-    case WM_RBUTTONDBLCLK:
-    case WM_RBUTTONDOWN:
-      if (s_pScreenPriv == NULL || s_pScreenInfo->fIgnoreInput)
-	break;
-      g_fButton[2] = TRUE;
-      SetCapture(hwnd);
-      return winMouseButtonsHandle (s_pScreen, ButtonPress, Button3, wParam);
-
-    case WM_RBUTTONUP:
-      if (s_pScreenPriv == NULL || s_pScreenInfo->fIgnoreInput)
-	break;
-      g_fButton[2] = FALSE;
-      ReleaseCapture();
-      winStartMousePolling(s_pScreenPriv);
-      return winMouseButtonsHandle (s_pScreen, ButtonRelease, Button3, wParam);
-
-    case WM_XBUTTONDBLCLK:
-    case WM_XBUTTONDOWN:
-      if (s_pScreenPriv == NULL || s_pScreenInfo->fIgnoreInput)
-	break;
-	SetCapture(hwnd);
-      return winMouseButtonsHandle (s_pScreen, ButtonPress, HIWORD(wParam) + 5, wParam);
-
-    case WM_XBUTTONUP:
-      if (s_pScreenPriv == NULL || s_pScreenInfo->fIgnoreInput)
-	break;
-      ReleaseCapture();
-      winStartMousePolling(s_pScreenPriv);
-      return winMouseButtonsHandle (s_pScreen, ButtonRelease, HIWORD(wParam) + 5, wParam);
-
-    case WM_MOUSEWHEEL:
-      if (SendMessage(hwnd, WM_NCHITTEST, 0, MAKELONG(GET_X_LPARAM(lParam), GET_Y_LPARAM(lParam))) == HTCLIENT)
-	{
-	  /* Pass the message to the root window */
-	  SendMessage (hwndScreen, message, wParam, lParam);
-	  return 0;
-	}
-      else break;
-
-    case WM_SETFOCUS:
-      if (s_pScreenPriv == NULL || s_pScreenInfo->fIgnoreInput)
-	break;
-
-      {
-	/* Get the parent window for transient handling */
-	HWND hParent = GetParent(hwnd);
-	if (hParent && IsIconic(hParent)) ShowWindow (hParent, SW_RESTORE);
-      }
-
-      winRestoreModeKeyStates ();
-
-      /* Add the keyboard hook if possible */
-      if (g_fKeyboardHookLL)
-	g_fKeyboardHookLL = winInstallKeyboardHookLL ();
-      return 0;
-      
-    case WM_KILLFOCUS:
-      /* Pop any pressed keys since we are losing keyboard focus */
-      winKeybdReleaseKeys ();
-
-      /* Remove our keyboard hook if it is installed */
-      winRemoveKeyboardHookLL ();
-      if (!wParam)
-	/* Revert the X focus as well, but only if the Windows focus is going to another window */
-	DeleteWindowFromAnyEvents(pWin, FALSE);
-      return 0;
-
-    case WM_SYSDEADCHAR:      
-    case WM_DEADCHAR:
-      /*
-       * NOTE: We do nothing with WM_*CHAR messages,
-       * nor does the root window, so we can just toss these messages.
-       */
-      return 0;
-
-    case WM_SYSKEYDOWN:
-    case WM_KEYDOWN:
-
-      /*
-       * Don't pass Alt-F4 key combo to root window,
-       * let Windows translate to WM_CLOSE and close this top-level window.
-       *
-       * NOTE: We purposely don't check the fUseWinKillKey setting because
-       * it should only apply to the key handling for the root window,
-       * not for top-level window-manager windows.
-       *
-       * ALSO NOTE: We do pass Ctrl-Alt-Backspace to the root window
-       * because that is a key combo that no X app should be expecting to
-       * receive, since it has historically been used to shutdown the X server.
-       * Passing Ctrl-Alt-Backspace to the root window preserves that
-       * behavior, assuming that -unixkill has been passed as a parameter.
-       */
-      if (wParam == VK_F4 && (GetKeyState (VK_MENU) & 0x8000))
-	  break;
-
-#if CYGWINDOWING_DEBUG
-      if (wParam == VK_ESCAPE)
-	{
-	  /* Place for debug: put any tests and dumps here */
-	  WINDOWPLACEMENT windPlace;
-	  RECT rc;
-	  LPRECT pRect;
-	  
-	  windPlace.length = sizeof (WINDOWPLACEMENT);
-	  GetWindowPlacement (hwnd, &windPlace);
-	  pRect = &windPlace.rcNormalPosition;
-	  ErrorF ("\nCYGWINDOWING Dump:\n"
-		  "\tdrawable: (%hd, %hd) - %hdx%hd\n", pDraw->x,
-		  pDraw->y, pDraw->width, pDraw->height);
-	  ErrorF ("\twindPlace: (%ld, %ld) - %ldx%ld\n", pRect->left,
-		  pRect->top, pRect->right - pRect->left,
-		  pRect->bottom - pRect->top);
-	  if (GetClientRect (hwnd, &rc))
-	    {
-	      pRect = &rc;
-	      ErrorF ("\tClientRect: (%ld, %ld) - %ldx%ld\n", pRect->left,
-		      pRect->top, pRect->right - pRect->left,
-		      pRect->bottom - pRect->top);
-	    }
-	  if (GetWindowRect (hwnd, &rc))
-	    {
-	      pRect = &rc;
-	      ErrorF ("\tWindowRect: (%ld, %ld) - %ldx%ld\n", pRect->left,
-		      pRect->top, pRect->right - pRect->left,
-		      pRect->bottom - pRect->top);
-	    }
-	  ErrorF ("\n");
-	}
-#endif
-      
-      /* Pass the message to the root window */
-      return winWindowProc(hwndScreen, message, wParam, lParam);
-
-    case WM_SYSKEYUP:
-    case WM_KEYUP:
-
-
-      /* Pass the message to the root window */
-      return winWindowProc(hwndScreen, message, wParam, lParam);
-
-    case WM_HOTKEY:
-
-      /* Pass the message to the root window */
-      SendMessage (hwndScreen, message, wParam, lParam);
-      return 0;
-
-    case WM_ACTIVATE:
-
-      /* Pass the message to the root window */
-      SendMessage (hwndScreen, message, wParam, lParam);
-
-      if (LOWORD(wParam) != WA_INACTIVE)
-	{
-	  /* Raise the window to the top in Z order */
-          /* ago: Activate does not mean putting it to front! */
-          /*
-	  wmMsg.msg = WM_WM_RAISE;
-	  if (fWMMsgInitialized)
-	    winSendMessageToWM (s_pScreenPriv->pWMInfo, &wmMsg);
-          */
-	  
-	  /* Tell our Window Manager thread to activate the window */
-	  wmMsg.msg = WM_WM_ACTIVATE;
-	  if (fWMMsgInitialized)
-	    if (!pWin || !pWin->overrideRedirect) /* for OOo menus */
-	      winSendMessageToWM (s_pScreenPriv->pWMInfo, &wmMsg);
-	}
-      /* Prevent the mouse wheel from stalling when another window is minimized */
-      if (HIWORD(wParam) == 0 && LOWORD(wParam) == WA_ACTIVE &&
-	  (HWND)lParam != NULL && (HWND)lParam != (HWND)GetParent(hwnd))
-	SetFocus(hwnd);
-      return 0;
-
-    case WM_ACTIVATEAPP:
-      /*
-       * This message is also sent to the root window
-       * so we do nothing for individual multiwindow windows
-       */
-      break;
-
-    case WM_CLOSE:
-      /* Branch on if the window was killed in X already */
-      if (pWinPriv->fXKilled)
-        {
-	  /* Window was killed, go ahead and destroy the window */
-	  DestroyWindow (hwnd);
-	}
-      else
-	{
-	  /* Tell our Window Manager thread to kill the window */
-	  wmMsg.msg = WM_WM_KILL;
-	  if (fWMMsgInitialized)
-	    winSendMessageToWM (s_pScreenPriv->pWMInfo, &wmMsg);
-	}
-      return 0;
-
-    case WM_DESTROY:
-
-      /* Branch on if the window was killed in X already */
-      if (pWinPriv && !pWinPriv->fXKilled)
-	{
-	  ErrorF ("winTopLevelWindowProc - WM_DESTROY - WM_WM_KILL\n");
-	  
-	  /* Tell our Window Manager thread to kill the window */
-	  wmMsg.msg = WM_WM_KILL;
-	  if (fWMMsgInitialized)
-	    winSendMessageToWM (s_pScreenPriv->pWMInfo, &wmMsg);
-	}
-
-      RemoveProp (hwnd, WIN_WINDOW_PROP);
-      RemoveProp (hwnd, WIN_WID_PROP);
-      RemoveProp (hwnd, WIN_NEEDMANAGE_PROP);
-
-      break;
-
-    case WM_MOVE:
-      /* Adjust the X Window to the moved Windows window */
-      winAdjustXWindow (pWin, hwnd);
-      return 0;
-
-    case WM_SHOWWINDOW:
-      /* Bail out if the window is being hidden */
-      if (!wParam)
-	return 0;
-
-      /* */
-      if (!pWin->overrideRedirect)
-	{
-	  /* Flag that this window needs to be made active when clicked */
-	  SetProp (hwnd, WIN_NEEDMANAGE_PROP, (HANDLE) 1);
-
-	  if (!(GetWindowLongPtr (hwnd, GWL_EXSTYLE) & WS_EX_APPWINDOW))
-	    {
-	      HWND		zstyle = HWND_NOTOPMOST;
-
-	      /* Set the window extended style flags */
-	      SetWindowLongPtr (hwnd, GWL_EXSTYLE, WS_EX_APPWINDOW);
-
-	      /* Set the transient style flags */
-	      if (GetParent(hwnd)) SetWindowLongPtr (hwnd, GWL_STYLE,
-		   WS_POPUP | WS_OVERLAPPED | WS_SYSMENU | WS_CLIPCHILDREN | WS_CLIPSIBLINGS);
-	      /* Set the window standard style flags */
-	      else SetWindowLongPtr (hwnd, GWL_STYLE,
-		   (WS_POPUP | WS_OVERLAPPEDWINDOW | WS_CLIPCHILDREN | WS_CLIPSIBLINGS)
-		   & ~WS_CAPTION & ~WS_SIZEBOX);
-
-	      winUpdateWindowPosition (hwnd, FALSE, &zstyle);
-	      SetForegroundWindow (hwnd);
-	    }
-	  wmMsg.msg = WM_WM_MAP3;
-	}
-      else /* It is an overridden window so make it top of Z stack */
-	{
-	  HWND forHwnd = GetForegroundWindow();
-#if CYGWINDOWING_DEBUG
-	  ErrorF ("overridden window is shown\n");
-#endif
-	  if (forHwnd != NULL)
-	  {
-	    if (GetWindowLongPtr(forHwnd, GWLP_USERDATA) & (LONG_PTR)XMING_SIGNATURE)
-	    {
-	      if (GetWindowLongPtr(forHwnd, GWL_EXSTYLE) & WS_EX_TOPMOST)
-		SetWindowPos (hwnd, HWND_TOPMOST, 0, 0, 0, 0, SWP_NOMOVE | SWP_NOSIZE | SWP_NOACTIVATE);
-	      else
-		SetWindowPos (hwnd, HWND_NOTOPMOST, 0, 0, 0, 0, SWP_NOMOVE | SWP_NOSIZE | SWP_NOACTIVATE);
-	    }
-	  }
-	  wmMsg.msg = WM_WM_MAP2;
-	}
-	  
-      /* Tell our Window Manager thread to map the window */
-      if (fWMMsgInitialized)
-	winSendMessageToWM (s_pScreenPriv->pWMInfo, &wmMsg);
-
-      winStartMousePolling(s_pScreenPriv);
-
-      return 0;
-
-    case WM_SIZING:
-      /* Need to legalize the size according to WM_NORMAL_HINTS */
-      /* for applications like xterm */
-      return ValidateSizing (hwnd, pWin, wParam, lParam);
-
-    case WM_WINDOWPOSCHANGED:
-      {
-	LPWINDOWPOS pWinPos = (LPWINDOWPOS) lParam;
-
-	if (!(pWinPos->flags & SWP_NOZORDER))
-	  {
-#if CYGWINDOWING_DEBUG
-	    winDebug ("\twindow z order was changed\n");
-#endif
-	    if (pWinPos->hwndInsertAfter == HWND_TOP
-		||pWinPos->hwndInsertAfter == HWND_TOPMOST
-		||pWinPos->hwndInsertAfter == HWND_NOTOPMOST)
-	      {
-#if CYGWINDOWING_DEBUG
-		winDebug ("\traise to top\n");
-#endif
-		/* Raise the window to the top in Z order */
-		winRaiseWindow(pWin);
-	      }
-	    else if (pWinPos->hwndInsertAfter == HWND_BOTTOM)
-	      {
-	      }
-	    else
-	      {
-		/* Check if this window is top of X windows. */
-		HWND hWndAbove = NULL;
-		DWORD dwCurrentProcessID = GetCurrentProcessId ();
-		DWORD dwWindowProcessID = 0;
-
-		for (hWndAbove = pWinPos->hwndInsertAfter;
-		     hWndAbove != NULL;
-		     hWndAbove = GetNextWindow (hWndAbove, GW_HWNDPREV))
-		  {
-		    /* Ignore other XWin process's window */
-		    GetWindowThreadProcessId (hWndAbove, &dwWindowProcessID);
-
-		    if ((dwWindowProcessID == dwCurrentProcessID)
-			&& GetProp (hWndAbove, WIN_WINDOW_PROP)
-			&& !IsWindowVisible (hWndAbove)
-			&& !IsIconic (hWndAbove) ) /* ignore minimized windows */
-		      break;
-		  }
-		/* If this is top of X windows in Windows stack,
-		   raise it in X stack. */
-		if (hWndAbove == NULL)
-		  {
-#if CYGWINDOWING_DEBUG
-		    winDebug ("\traise to top\n");
-#endif
-		    winRaiseWindow(pWin);
-		  }
-	      }
-	  }
-      }
-      /*
-       * Pass the message to DefWindowProc to let the function
-       * break down WM_WINDOWPOSCHANGED to WM_MOVE and WM_SIZE.
-      */
-      break; 
-
-    case WM_SIZE:
-      /* see dix/window.c */
-#if CYGWINDOWING_DEBUG
-      {
-	char buf[64];
-	switch (wParam)
-	  {
-	  case SIZE_MINIMIZED:
-	    strcpy(buf, "SIZE_MINIMIZED");
-	    break;
-	  case SIZE_MAXIMIZED:
-	    strcpy(buf, "SIZE_MAXIMIZED");
-	    break;
-	  case SIZE_RESTORED:
-	    strcpy(buf, "SIZE_RESTORED");
-	    break;
-	  default:
-	    strcpy(buf, "UNKNOWN_FLAG");
-	  }
-	ErrorF ("winTopLevelWindowProc - WM_SIZE to %dx%d (%s) - %d ms\n",
-		(int)LOWORD(lParam), (int)HIWORD(lParam), buf,
-		(int)(GetTickCount ()));
-      }
-#endif
-      /* Adjust the X Window to the moved Windows window */
-      winAdjustXWindow (pWin, hwnd);
-      return 0; /* end of WM_SIZE handler */
-
-    case WM_MOUSEACTIVATE:
-
-      /* Check if this window needs to be made active when clicked */
-      if (!GetProp (pWinPriv->hWnd, WIN_NEEDMANAGE_PROP))
-	{
-#if CYGMULTIWINDOW_DEBUG
-	  ErrorF ("winTopLevelWindowProc - WM_MOUSEACTIVATE - "
-		  "MA_NOACTIVATE\n");
-#endif
-
-	  /* */
-	  return MA_NOACTIVATE;
-	}
-      break;
-
-    case WM_SETCURSOR:
-      if (LOWORD(lParam) == HTCLIENT)
-	{
-	  if (!g_fSoftwareCursor) SetCursor (s_pScreenPriv->cursor.handle);
-	  return TRUE;
-	}
-      break;
-
-    default:
-      break;
-    }
-
-  ret = DefWindowProc (hwnd, message, wParam, lParam);
-  /*
-   * If the window was minized we get the stack change before the window is restored
-   * and so it gets lost. Ensure there stacking order is correct.
-   */
-  if (needRestack)
-    winReorderWindowsMultiWindow();
-  return ret;
-}
->>>>>>> 6ab3babb
+/*
+ *Copyright (C) 1994-2000 The XFree86 Project, Inc. All Rights Reserved.
+ *Copyright (C) Colin Harrison 2005-2008
+ *
+ *Permission is hereby granted, free of charge, to any person obtaining
+ * a copy of this software and associated documentation files (the
+ *"Software"), to deal in the Software without restriction, including
+ *without limitation the rights to use, copy, modify, merge, publish,
+ *distribute, sublicense, and/or sell copies of the Software, and to
+ *permit persons to whom the Software is furnished to do so, subject to
+ *the following conditions:
+ *
+ *The above copyright notice and this permission notice shall be
+ *included in all copies or substantial portions of the Software.
+ *
+ *THE SOFTWARE IS PROVIDED "AS IS", WITHOUT WARRANTY OF ANY KIND,
+ *EXPRESS OR IMPLIED, INCLUDING BUT NOT LIMITED TO THE WARRANTIES OF
+ *MERCHANTABILITY, FITNESS FOR A PARTICULAR PURPOSE AND
+ *NONINFRINGEMENT. IN NO EVENT SHALL THE XFREE86 PROJECT BE LIABLE FOR
+ *ANY CLAIM, DAMAGES OR OTHER LIABILITY, WHETHER IN AN ACTION OF
+ *CONTRACT, TORT OR OTHERWISE, ARISING FROM, OUT OF OR IN CONNECTION
+ *WITH THE SOFTWARE OR THE USE OR OTHER DEALINGS IN THE SOFTWARE.
+ *
+ *Except as contained in this notice, the name of the XFree86 Project
+ *shall not be used in advertising or otherwise to promote the sale, use
+ *or other dealings in this Software without prior written authorization
+ *from the XFree86 Project.
+ *
+ * Authors:	Kensuke Matsuzaki
+ *		Earle F. Philhower, III
+ *		Harold L Hunt II
+ *              Colin Harrison
+ */
+
+#ifdef HAVE_XWIN_CONFIG_H
+#include <xwin-config.h>
+#endif
+#include "win.h"
+#include "dixevents.h"
+#include "winmultiwindowclass.h"
+#include "winprefs.h"
+#include "winmsg.h"
+#include "inputstr.h"
+
+#ifdef XKB
+#ifndef XKB_IN_SERVER
+#define XKB_IN_SERVER
+#endif
+#include <xkbsrv.h>
+#endif
+
+extern void winUpdateWindowPosition (HWND hWnd, Bool reshape, HWND *zstyle);
+
+
+/*
+ * Local globals
+ */
+
+static UINT_PTR		g_uipMousePollingTimerID = 0;
+
+
+/*
+ * Constant defines
+ */
+
+#define WIN_MULTIWINDOW_SHAPE		YES
+
+
+/*
+ * ConstrainSize - Taken from TWM sources - Respects hints for sizing
+ */
+#define makemult(a,b) ((b==1) ? (a) : (((int)((a)/(b))) * (b)) )
+static void
+ConstrainSize (WinXSizeHints hints, int *widthp, int *heightp)
+{
+  int minWidth, minHeight, maxWidth, maxHeight, xinc, yinc, delta;
+  int baseWidth, baseHeight;
+  int dwidth = *widthp, dheight = *heightp;
+  
+  if (hints.flags & PMinSize)
+    {
+      minWidth = hints.min_width;
+      minHeight = hints.min_height;
+    }
+  else if (hints.flags & PBaseSize)
+    {
+      minWidth = hints.base_width;
+      minHeight = hints.base_height;
+    }
+  else
+    minWidth = minHeight = 1;
+  
+  if (hints.flags & PBaseSize)
+    {
+      baseWidth = hints.base_width;
+      baseHeight = hints.base_height;
+    } 
+  else if (hints.flags & PMinSize)
+    {
+      baseWidth = hints.min_width;
+      baseHeight = hints.min_height;
+    }
+  else
+    baseWidth = baseHeight = 0;
+
+  if (hints.flags & PMaxSize)
+    {
+      maxWidth = hints.max_width;
+      maxHeight = hints.max_height;
+    }
+  else
+    {
+      maxWidth = MAXINT;
+      maxHeight = MAXINT;
+    }
+
+  if (hints.flags & PResizeInc)
+    {
+      xinc = hints.width_inc;
+      yinc = hints.height_inc;
+    }
+  else
+    xinc = yinc = 1;
+
+  /*
+   * First, clamp to min and max values
+   */
+  if (dwidth < minWidth)
+    dwidth = minWidth;
+  if (dheight < minHeight)
+    dheight = minHeight;
+
+  if (dwidth > maxWidth)
+    dwidth = maxWidth;
+  if (dheight > maxHeight)
+    dheight = maxHeight;
+
+  /*
+   * Second, fit to base + N * inc
+   */
+  dwidth = ((dwidth - baseWidth) / xinc * xinc) + baseWidth;
+  dheight = ((dheight - baseHeight) / yinc * yinc) + baseHeight;
+  
+  /*
+   * Third, adjust for aspect ratio
+   */
+
+  /*
+   * The math looks like this:
+   *
+   * minAspectX    dwidth     maxAspectX
+   * ---------- <= ------- <= ----------
+   * minAspectY    dheight    maxAspectY
+   *
+   * If that is multiplied out, then the width and height are
+   * invalid in the following situations:
+   *
+   * minAspectX * dheight > minAspectY * dwidth
+   * maxAspectX * dheight < maxAspectY * dwidth
+   * 
+   */
+  
+  if (hints.flags & PAspect)
+    {
+      if (hints.min_aspect.x * dheight > hints.min_aspect.y * dwidth)
+        {
+	  delta = makemult(hints.min_aspect.x * dheight / hints.min_aspect.y - dwidth, xinc);
+	  if (dwidth + delta <= maxWidth)
+	    dwidth += delta;
+	  else
+            {
+	      delta = makemult(dheight - dwidth*hints.min_aspect.y/hints.min_aspect.x, yinc);
+	      if (dheight - delta >= minHeight)
+		dheight -= delta;
+            }
+        }
+      
+      if (hints.max_aspect.x * dheight < hints.max_aspect.y * dwidth)
+        {
+	  delta = makemult(dwidth * hints.max_aspect.y / hints.max_aspect.x - dheight, yinc);
+	  if (dheight + delta <= maxHeight)
+	    dheight += delta;
+	  else
+            {
+	      delta = makemult(dwidth - hints.max_aspect.x*dheight/hints.max_aspect.y, xinc);
+	      if (dwidth - delta >= minWidth)
+		dwidth -= delta;
+            }
+        }
+    }
+  
+  /* Return computed values */
+  *widthp = dwidth;
+  *heightp = dheight;
+}
+#undef makemult
+
+
+
+/*
+ * ValidateSizing - Ensures size request respects hints
+ */
+static int
+ValidateSizing (HWND hwnd, WindowPtr pWin,
+		WPARAM wParam, LPARAM lParam)
+{
+  WinXSizeHints sizeHints;
+  RECT *rect;
+  int iWidth, iHeight;
+  RECT rcClient, rcWindow;
+  int iBorderWidthX, iBorderWidthY;
+
+  /* Invalid input checking */
+  if (pWin==NULL || lParam==0)
+    return FALSE;
+
+  /* No size hints, no checking */
+  if (!winMultiWindowGetWMNormalHints (pWin, &sizeHints))
+    return FALSE;
+  
+  /* Avoid divide-by-zero */
+  if (sizeHints.flags & PResizeInc)
+    {
+      if (sizeHints.width_inc == 0) sizeHints.width_inc = 1;
+      if (sizeHints.height_inc == 0) sizeHints.height_inc = 1;
+    }
+  
+  rect = (RECT*)lParam;
+  
+  iWidth = rect->right - rect->left;
+  iHeight = rect->bottom - rect->top;
+
+  /* Now remove size of any borders and title bar */
+  GetClientRect(hwnd, &rcClient);
+  GetWindowRect(hwnd, &rcWindow);
+  iBorderWidthX = (rcWindow.right - rcWindow.left) - (rcClient.right - rcClient.left);
+  iBorderWidthY = (rcWindow.bottom - rcWindow.top) - (rcClient.bottom - rcClient.top);
+  iWidth -= iBorderWidthX;
+  iHeight -= iBorderWidthY;
+
+  /* Constrain the size to legal values */
+  ConstrainSize (sizeHints, &iWidth, &iHeight);
+
+  /* Add back the size of borders and title bar */
+  iWidth += iBorderWidthX;
+  iHeight += iBorderWidthY;
+
+  /* Adjust size according to where we're dragging from */
+  switch(wParam) {
+  case WMSZ_TOP:
+  case WMSZ_TOPRIGHT:
+  case WMSZ_BOTTOM:
+  case WMSZ_BOTTOMRIGHT:
+  case WMSZ_RIGHT:
+    rect->right = rect->left + iWidth;
+    break;
+  default:
+    rect->left = rect->right - iWidth;
+    break;
+  }
+  switch(wParam) {
+  case WMSZ_BOTTOM:
+  case WMSZ_BOTTOMRIGHT:
+  case WMSZ_BOTTOMLEFT:
+  case WMSZ_RIGHT:
+  case WMSZ_LEFT:
+    rect->bottom = rect->top + iHeight;
+    break;
+  default:
+    rect->top = rect->bottom - iHeight;
+    break;
+  }
+  return TRUE;
+}
+
+extern Bool winInDestroyWindowsWindow;
+static Bool winInRaiseWindow = FALSE;
+static void winRaiseWindow(WindowPtr pWin)
+{
+  if (!winInDestroyWindowsWindow && !winInRaiseWindow)
+  {
+    BOOL oldstate = winInRaiseWindow;
+    XID vlist[1] = { 0 };
+    winInRaiseWindow = TRUE;
+    /* Call configure window directly to make sure it gets processed 
+     * in time
+     */
+    ConfigureWindow(pWin, CWStackMode, vlist, serverClient); 
+    winInRaiseWindow = oldstate;
+  }
+}
+
+static
+void winStartMousePolling(winPrivScreenPtr s_pScreenPriv)
+{
+  /*
+   * Timer to poll mouse position.  This is needed to make
+   * programs like xeyes follow the mouse properly when the
+   * mouse pointer is outside of any X window.
+   */
+  if (g_uipMousePollingTimerID == 0)
+    g_uipMousePollingTimerID = SetTimer (s_pScreenPriv->hwndScreen,
+					 WIN_POLLING_MOUSE_TIMER_ID,
+					 MOUSE_POLLING_INTERVAL,
+					 NULL);
+}
+
+/*
+ * winTopLevelWindowProc - Window procedure for all top-level Windows windows.
+ */
+
+LRESULT CALLBACK
+winTopLevelWindowProc (HWND hwnd, UINT message, 
+		       WPARAM wParam, LPARAM lParam)
+{
+  POINT			ptMouse;
+  HDC			hdcUpdate;
+  PAINTSTRUCT		ps;
+  WindowPtr		pWin = NULL;
+  winPrivWinPtr	        pWinPriv = NULL;
+  ScreenPtr		s_pScreen = NULL;
+  winPrivScreenPtr	s_pScreenPriv = NULL;
+  winScreenInfo		*s_pScreenInfo = NULL;
+  HWND			hwndScreen = NULL;
+  DrawablePtr		pDraw = NULL;
+  winWMMessageRec	wmMsg;
+  Bool                  fWMMsgInitialized = FALSE;
+  static Bool		s_fTracking = FALSE;
+  Bool			needRestack = FALSE;
+  LRESULT		ret;
+
+  winDebugWin32Message("winTopLevelWindowProc", hwnd, message, wParam, lParam);
+  
+  /* Check if the Windows window property for our X window pointer is valid */
+  if ((pWin = GetProp (hwnd, WIN_WINDOW_PROP)) != NULL)
+    {
+      /* Our X window pointer is valid */
+
+      /* Get pointers to the drawable and the screen */
+      pDraw		= &pWin->drawable;
+      s_pScreen		= pWin->drawable.pScreen;
+
+      /* Get a pointer to our window privates */
+      pWinPriv		= winGetWindowPriv(pWin);
+
+      /* Get pointers to our screen privates and screen info */
+      s_pScreenPriv	= pWinPriv->pScreenPriv;
+      s_pScreenInfo	= s_pScreenPriv->pScreenInfo;
+
+      /* Get the handle for our screen-sized window */
+      hwndScreen	= s_pScreenPriv->hwndScreen;
+
+      /* */
+      wmMsg.msg		= 0;
+      wmMsg.hwndWindow	= hwnd;
+      wmMsg.iWindow	= (Window)GetProp (hwnd, WIN_WID_PROP);
+
+      wmMsg.iX		= pDraw->x;
+      wmMsg.iY		= pDraw->y;
+      wmMsg.iWidth	= pDraw->width;
+      wmMsg.iHeight	= pDraw->height;
+
+      fWMMsgInitialized = TRUE;
+
+    }
+
+  /* Branch on message type */
+  switch (message)
+    {
+    case WM_CREATE:
+
+      /* */
+      SetProp (hwnd,
+	       WIN_WINDOW_PROP,
+	       (HANDLE)((LPCREATESTRUCT) lParam)->lpCreateParams);
+      
+      /* */
+      SetProp (hwnd,
+	       WIN_WID_PROP,
+	       (HANDLE)winGetWindowID (((LPCREATESTRUCT) lParam)->lpCreateParams));
+
+      /*
+       * Make X windows' Z orders sync with Windows windows because
+       * there can be AlwaysOnTop windows overlapped on the window
+       * currently being created.
+       */
+      winReorderWindowsMultiWindow ();
+
+      /* Fix a 'round title bar corner background should be transparent not black' problem when first painted */
+      {
+        RECT rWindow;
+        HRGN hRgnWindow;
+        GetWindowRect(hwnd, &rWindow);
+        hRgnWindow = CreateRectRgnIndirect(&rWindow);
+        SetWindowRgn (hwnd, hRgnWindow, TRUE);
+        DeleteObject(hRgnWindow);
+      }
+
+      SetWindowLongPtr(hwnd, GWLP_USERDATA, (LONG_PTR)VCXSRV_SIGNATURE);
+
+      return 0;
+
+    case WM_INIT_SYS_MENU:
+      /*
+       * Add whatever the setup file wants to for this window
+       */
+      SetupSysMenu ((unsigned long)hwnd);
+      return 0;
+
+    case WM_SYSCOMMAND:
+      /*
+       * Any window menu items go through here
+       */
+      if (HandleCustomWM_COMMAND ((unsigned long)hwnd, LOWORD(wParam)))
+      {
+        /* Don't pass customized menus to DefWindowProc */
+        return 0;
+      }
+      if (wParam == SC_RESTORE || wParam == SC_MAXIMIZE)
+      {
+        WINDOWPLACEMENT wndpl;
+	wndpl.length = sizeof(wndpl);
+	if (GetWindowPlacement(hwnd, &wndpl) && wndpl.showCmd == SW_SHOWMINIMIZED)
+          needRestack = TRUE;
+      }
+      break;
+
+    case WM_INITMENU:
+      /* Checks/Unchecks any menu items before they are displayed */
+      HandleCustomWM_INITMENU ((unsigned long)hwnd, wParam);
+      break;
+
+    case WM_ERASEBKGND:
+      /*
+       * Pretend that we did erase the background but we don't care,
+       * since we repaint the entire region anyhow
+       * This avoids some flickering when resizing.
+       */
+      return TRUE;
+
+    case WM_PAINT:
+      /* Only paint if our window handle is valid */
+      if (hwndScreen == NULL)
+	break;
+
+      /* BeginPaint gives us an hdc that clips to the invalidated region */
+      hdcUpdate = BeginPaint (hwnd, &ps);
+      /* Avoid the BitBlt's if the PAINTSTRUCT is bogus */
+      if (ps.rcPaint.right==0 && ps.rcPaint.bottom==0 && ps.rcPaint.left==0 && ps.rcPaint.top==0)
+      {
+	EndPaint (hwnd, &ps);
+	return 0;
+      }
+
+      /* Try to copy from the shadow buffer */
+      if (!BitBlt (hdcUpdate,
+		   ps.rcPaint.left, ps.rcPaint.top,
+		   ps.rcPaint.right - ps.rcPaint.left, ps.rcPaint.bottom - ps.rcPaint.top,
+		   s_pScreenPriv->hdcShadow,
+		   ps.rcPaint.left + pWin->drawable.x, ps.rcPaint.top + pWin->drawable.y,
+		   SRCCOPY))
+	{
+	  LPVOID lpMsgBuf;
+	  
+	  /* Display a fancy error message */
+	  FormatMessage (FORMAT_MESSAGE_ALLOCATE_BUFFER | 
+			 FORMAT_MESSAGE_FROM_SYSTEM | 
+			 FORMAT_MESSAGE_IGNORE_INSERTS,
+			 NULL,
+			 GetLastError (),
+			 MAKELANGID(LANG_NEUTRAL, SUBLANG_DEFAULT),
+			 (LPTSTR) &lpMsgBuf,
+			 0, NULL);
+
+	  ErrorF ("winTopLevelWindowProc - BitBlt failed: %s\n",
+		  (LPSTR)lpMsgBuf);
+	  LocalFree (lpMsgBuf);
+	}
+
+      /* EndPaint frees the DC */
+      EndPaint (hwnd, &ps);
+      return 0;
+
+    case WM_MOUSEMOVE:
+      /* Unpack the client area mouse coordinates */
+      ptMouse.x = GET_X_LPARAM(lParam);
+      ptMouse.y = GET_Y_LPARAM(lParam);
+
+      /* Translate the client area mouse coordinates to screen coordinates */
+      ClientToScreen (hwnd, &ptMouse);
+
+      /* Screen Coords from (-X, -Y) -> Root Window (0, 0) */
+      ptMouse.x -= GetSystemMetrics (SM_XVIRTUALSCREEN);
+      ptMouse.y -= GetSystemMetrics (SM_YVIRTUALSCREEN);
+
+      /* We can't do anything without privates */
+      if (s_pScreenPriv == NULL || s_pScreenInfo->fIgnoreInput)
+	break;
+
+      /* Has the mouse pointer crossed screens? */
+      if (s_pScreen != miPointerGetScreen(g_pwinPointer))
+	miPointerSetScreen (g_pwinPointer, s_pScreenInfo->dwScreen,
+			       ptMouse.x - s_pScreenInfo->dwXOffset,
+			       ptMouse.y - s_pScreenInfo->dwYOffset);
+
+      /* Are we tracking yet? */
+      if (!s_fTracking)
+	{
+	  TRACKMOUSEEVENT		tme;
+	  
+	  /* Setup data structure */
+	  ZeroMemory (&tme, sizeof (tme));
+	  tme.cbSize = sizeof (tme);
+	  tme.dwFlags = TME_LEAVE;
+	  tme.hwndTrack = hwnd;
+
+	  /* Call the tracking function */
+	  if (!(*g_fpTrackMouseEvent) (&tme))
+	    ErrorF ("winTopLevelWindowProc - _TrackMouseEvent failed\n");
+
+	  /* Flag that we are tracking now */
+	  s_fTracking = TRUE;
+	}
+      
+      /* Hide or show the Windows mouse cursor */
+      if (g_fSoftwareCursor && g_fCursor)
+	{
+	  /* Hide Windows cursor */
+	  g_fCursor = FALSE;
+	  ShowCursor (FALSE);
+	}
+
+      /* Kill the timer used to poll mouse events */
+      if (g_uipMousePollingTimerID != 0)
+	{
+	  KillTimer (s_pScreenPriv->hwndScreen, WIN_POLLING_MOUSE_TIMER_ID);
+	  g_uipMousePollingTimerID = 0;
+	}
+
+      /* Deliver absolute cursor position to X Server */
+      winEnqueueMotion(ptMouse.x - s_pScreenInfo->dwXOffset,
+		       ptMouse.y - s_pScreenInfo->dwYOffset);
+
+      return 0;
+      
+    case WM_NCMOUSEMOVE:
+      /*
+       * We break instead of returning 0 since we need to call
+       * DefWindowProc to get the mouse cursor changes
+       * and min/max/close button highlighting in Windows XP.
+       * The Platform SDK says that you should return 0 if you
+       * process this message, but it fails to mention that you
+       * will give up any default functionality if you do return 0.
+       */
+      
+      /* We can't do anything without privates */
+      if (s_pScreenPriv == NULL || s_pScreenInfo->fIgnoreInput)
+	break;
+
+      /* Non-client mouse movement, show Windows cursor */
+      if (g_fSoftwareCursor && !g_fCursor)
+	{
+	  g_fCursor = TRUE;
+	  ShowCursor (TRUE);
+	}
+
+      winStartMousePolling(s_pScreenPriv);
+
+      break;
+
+    case WM_MOUSELEAVE:
+      /* Mouse has left our client area */
+
+      /* Flag that we are no longer tracking */
+      s_fTracking = FALSE;
+
+      /* Show the mouse cursor, if necessary */
+      if (g_fSoftwareCursor && !g_fCursor)
+	{
+	  g_fCursor = TRUE;
+	  ShowCursor (TRUE);
+	}
+
+      winStartMousePolling(s_pScreenPriv);
+
+      return 0;
+
+    case WM_LBUTTONDBLCLK:
+    case WM_LBUTTONDOWN:
+      if (s_pScreenPriv == NULL || s_pScreenInfo->fIgnoreInput)
+	break;
+      g_fButton[0] = TRUE;
+      SetCapture(hwnd);
+      return winMouseButtonsHandle (s_pScreen, ButtonPress, Button1, wParam);
+
+    case WM_LBUTTONUP:
+      if (s_pScreenPriv == NULL || s_pScreenInfo->fIgnoreInput)
+	break;
+      g_fButton[0] = FALSE;
+      ReleaseCapture();
+      winStartMousePolling(s_pScreenPriv);
+      return winMouseButtonsHandle (s_pScreen, ButtonRelease, Button1, wParam);
+
+    case WM_MBUTTONDBLCLK:
+    case WM_MBUTTONDOWN:
+      if (s_pScreenPriv == NULL || s_pScreenInfo->fIgnoreInput)
+	break;
+      g_fButton[1] = TRUE;
+      SetCapture(hwnd);
+      return winMouseButtonsHandle (s_pScreen, ButtonPress, Button2, wParam);
+
+    case WM_MBUTTONUP:
+      if (s_pScreenPriv == NULL || s_pScreenInfo->fIgnoreInput)
+	break;
+      g_fButton[1] = FALSE;
+      ReleaseCapture();
+      winStartMousePolling(s_pScreenPriv);
+      return winMouseButtonsHandle (s_pScreen, ButtonRelease, Button2, wParam);
+
+    case WM_RBUTTONDBLCLK:
+    case WM_RBUTTONDOWN:
+      if (s_pScreenPriv == NULL || s_pScreenInfo->fIgnoreInput)
+	break;
+      g_fButton[2] = TRUE;
+      SetCapture(hwnd);
+      return winMouseButtonsHandle (s_pScreen, ButtonPress, Button3, wParam);
+
+    case WM_RBUTTONUP:
+      if (s_pScreenPriv == NULL || s_pScreenInfo->fIgnoreInput)
+	break;
+      g_fButton[2] = FALSE;
+      ReleaseCapture();
+      winStartMousePolling(s_pScreenPriv);
+      return winMouseButtonsHandle (s_pScreen, ButtonRelease, Button3, wParam);
+
+    case WM_XBUTTONDBLCLK:
+    case WM_XBUTTONDOWN:
+      if (s_pScreenPriv == NULL || s_pScreenInfo->fIgnoreInput)
+	break;
+	SetCapture(hwnd);
+      return winMouseButtonsHandle (s_pScreen, ButtonPress, HIWORD(wParam) + 5, wParam);
+
+    case WM_XBUTTONUP:
+      if (s_pScreenPriv == NULL || s_pScreenInfo->fIgnoreInput)
+	break;
+      ReleaseCapture();
+      winStartMousePolling(s_pScreenPriv);
+      return winMouseButtonsHandle (s_pScreen, ButtonRelease, HIWORD(wParam) + 5, wParam);
+
+    case WM_MOUSEWHEEL:
+      if (SendMessage(hwnd, WM_NCHITTEST, 0, MAKELONG(GET_X_LPARAM(lParam), GET_Y_LPARAM(lParam))) == HTCLIENT)
+	{
+	  /* Pass the message to the root window */
+	  SendMessage (hwndScreen, message, wParam, lParam);
+	  return 0;
+	}
+      else break;
+
+    case WM_SETFOCUS:
+      if (s_pScreenPriv == NULL || s_pScreenInfo->fIgnoreInput)
+	break;
+
+      {
+	/* Get the parent window for transient handling */
+	HWND hParent = GetParent(hwnd);
+	if (hParent && IsIconic(hParent)) ShowWindow (hParent, SW_RESTORE);
+      }
+
+      winRestoreModeKeyStates ();
+
+      /* Add the keyboard hook if possible */
+      if (g_fKeyboardHookLL)
+	g_fKeyboardHookLL = winInstallKeyboardHookLL ();
+      return 0;
+      
+    case WM_KILLFOCUS:
+      /* Pop any pressed keys since we are losing keyboard focus */
+      winKeybdReleaseKeys ();
+
+      /* Remove our keyboard hook if it is installed */
+      winRemoveKeyboardHookLL ();
+      if (!wParam)
+	/* Revert the X focus as well, but only if the Windows focus is going to another window */
+	DeleteWindowFromAnyEvents(pWin, FALSE);
+      return 0;
+
+    case WM_SYSDEADCHAR:      
+    case WM_DEADCHAR:
+      /*
+       * NOTE: We do nothing with WM_*CHAR messages,
+       * nor does the root window, so we can just toss these messages.
+       */
+      return 0;
+
+    case WM_SYSKEYDOWN:
+    case WM_KEYDOWN:
+
+      /*
+       * Don't pass Alt-F4 key combo to root window,
+       * let Windows translate to WM_CLOSE and close this top-level window.
+       *
+       * NOTE: We purposely don't check the fUseWinKillKey setting because
+       * it should only apply to the key handling for the root window,
+       * not for top-level window-manager windows.
+       *
+       * ALSO NOTE: We do pass Ctrl-Alt-Backspace to the root window
+       * because that is a key combo that no X app should be expecting to
+       * receive, since it has historically been used to shutdown the X server.
+       * Passing Ctrl-Alt-Backspace to the root window preserves that
+       * behavior, assuming that -unixkill has been passed as a parameter.
+       */
+      if (wParam == VK_F4 && (GetKeyState (VK_MENU) & 0x8000))
+	  break;
+
+#ifdef WINDBG
+      if (wParam == VK_ESCAPE)
+	{
+	  /* Place for debug: put any tests and dumps here */
+	  WINDOWPLACEMENT windPlace;
+	  RECT rc;
+	  LPRECT pRect;
+	  
+	  windPlace.length = sizeof (WINDOWPLACEMENT);
+	  GetWindowPlacement (hwnd, &windPlace);
+	  pRect = &windPlace.rcNormalPosition;
+	  winDebug ("\nCYGWINDOWING Dump:\n"
+		  "\tdrawable: (%hd, %hd) - %hdx%hd\n", pDraw->x,
+		  pDraw->y, pDraw->width, pDraw->height);
+	  winDebug ("\twindPlace: (%ld, %ld) - %ldx%ld\n", pRect->left,
+		  pRect->top, pRect->right - pRect->left,
+		  pRect->bottom - pRect->top);
+	  if (GetClientRect (hwnd, &rc))
+	    {
+	      pRect = &rc;
+	      winDebug ("\tClientRect: (%ld, %ld) - %ldx%ld\n", pRect->left,
+		      pRect->top, pRect->right - pRect->left,
+		      pRect->bottom - pRect->top);
+	    }
+	  if (GetWindowRect (hwnd, &rc))
+	    {
+	      pRect = &rc;
+	      winDebug ("\tWindowRect: (%ld, %ld) - %ldx%ld\n", pRect->left,
+		      pRect->top, pRect->right - pRect->left,
+		      pRect->bottom - pRect->top);
+	    }
+	  winDebug ("\n");
+	}
+#endif
+      
+      /* Pass the message to the root window */
+      return winWindowProc(hwndScreen, message, wParam, lParam);
+
+    case WM_SYSKEYUP:
+    case WM_KEYUP:
+
+
+      /* Pass the message to the root window */
+      return winWindowProc(hwndScreen, message, wParam, lParam);
+
+    case WM_HOTKEY:
+
+      /* Pass the message to the root window */
+      SendMessage (hwndScreen, message, wParam, lParam);
+      return 0;
+
+    case WM_ACTIVATE:
+
+      /* Pass the message to the root window */
+      SendMessage (hwndScreen, message, wParam, lParam);
+
+      if (LOWORD(wParam) != WA_INACTIVE)
+	{
+	  /* Raise the window to the top in Z order */
+          /* ago: Activate does not mean putting it to front! */
+          /*
+	  wmMsg.msg = WM_WM_RAISE;
+	  if (fWMMsgInitialized)
+	    winSendMessageToWM (s_pScreenPriv->pWMInfo, &wmMsg);
+          */
+	  
+	  /* Tell our Window Manager thread to activate the window */
+	  wmMsg.msg = WM_WM_ACTIVATE;
+	  if (fWMMsgInitialized && pWin->realized && !pWin->overrideRedirect /* for OOo menus */)
+	    winSendMessageToWM (s_pScreenPriv->pWMInfo, &wmMsg);
+	}
+      /* Prevent the mouse wheel from stalling when another window is minimized */
+      if (HIWORD(wParam) == 0 && LOWORD(wParam) == WA_ACTIVE &&
+	  (HWND)lParam != NULL && (HWND)lParam != (HWND)GetParent(hwnd))
+	SetFocus(hwnd);
+      return 0;
+
+    case WM_ACTIVATEAPP:
+      /*
+       * This message is also sent to the root window
+       * so we do nothing for individual multiwindow windows
+       */
+      break;
+
+    case WM_CLOSE:
+      /* Branch on if the window was killed in X already */
+      if (pWinPriv->fXKilled)
+        {
+	  /* Window was killed, go ahead and destroy the window */
+	  DestroyWindow (hwnd);
+	}
+      else
+	{
+	  /* Tell our Window Manager thread to kill the window */
+	  wmMsg.msg = WM_WM_KILL;
+	  if (fWMMsgInitialized)
+	    winSendMessageToWM (s_pScreenPriv->pWMInfo, &wmMsg);
+	}
+      return 0;
+
+    case WM_DESTROY:
+
+      /* Branch on if the window was killed in X already */
+      if (pWinPriv && !pWinPriv->fXKilled)
+	{
+	  winDebug ("winTopLevelWindowProc - WM_DESTROY - WM_WM_KILL\n");
+	  
+	  /* Tell our Window Manager thread to kill the window */
+	  wmMsg.msg = WM_WM_KILL;
+	  if (fWMMsgInitialized)
+	    winSendMessageToWM (s_pScreenPriv->pWMInfo, &wmMsg);
+	}
+
+      RemoveProp (hwnd, WIN_WINDOW_PROP);
+      RemoveProp (hwnd, WIN_WID_PROP);
+      RemoveProp (hwnd, WIN_NEEDMANAGE_PROP);
+
+      break;
+
+    case WM_MOVE:
+      /* Adjust the X Window to the moved Windows window */
+      winAdjustXWindow (pWin, hwnd);
+      return 0;
+
+    case WM_SHOWWINDOW:
+      /* Bail out if the window is being hidden */
+      if (!wParam)
+	return 0;
+
+      /* */
+      if (!pWin->overrideRedirect)
+	{
+	  /* Flag that this window needs to be made active when clicked */
+	  SetProp (hwnd, WIN_NEEDMANAGE_PROP, (HANDLE) 1);
+
+	  if (!(GetWindowLongPtr (hwnd, GWL_EXSTYLE) & WS_EX_APPWINDOW))
+	    {
+	      HWND		zstyle = HWND_NOTOPMOST;
+
+	      /* Set the window extended style flags */
+	      SetWindowLongPtr (hwnd, GWL_EXSTYLE, WS_EX_APPWINDOW);
+
+	      /* Set the transient style flags */
+	      if (GetParent(hwnd)) SetWindowLongPtr (hwnd, GWL_STYLE,
+		   WS_POPUP | WS_OVERLAPPED | WS_SYSMENU | WS_CLIPCHILDREN | WS_CLIPSIBLINGS);
+	      /* Set the window standard style flags */
+	      else SetWindowLongPtr (hwnd, GWL_STYLE,
+		   (WS_POPUP | WS_OVERLAPPEDWINDOW | WS_CLIPCHILDREN | WS_CLIPSIBLINGS)
+		   & ~WS_CAPTION & ~WS_SIZEBOX);
+
+	      winUpdateWindowPosition (hwnd, FALSE, &zstyle);
+	      SetForegroundWindow (hwnd);
+	    }
+	  wmMsg.msg = WM_WM_MAP3;
+	}
+      else /* It is an overridden window so make it top of Z stack */
+	{
+	  HWND forHwnd = GetForegroundWindow();
+	  winDebug ("overridden window is shown\n");
+	  if (forHwnd != NULL)
+	  {
+	    if (GetWindowLongPtr(forHwnd, GWLP_USERDATA) & (LONG_PTR)VCXSRV_SIGNATURE)
+	    {
+	      if (GetWindowLongPtr(forHwnd, GWL_EXSTYLE) & WS_EX_TOPMOST)
+		SetWindowPos (hwnd, HWND_TOPMOST, 0, 0, 0, 0, SWP_NOMOVE | SWP_NOSIZE | SWP_NOACTIVATE);
+	      else
+		SetWindowPos (hwnd, HWND_NOTOPMOST, 0, 0, 0, 0, SWP_NOMOVE | SWP_NOSIZE | SWP_NOACTIVATE);
+	    }
+	  }
+	  wmMsg.msg = WM_WM_MAP2;
+	}
+	  
+      /* Tell our Window Manager thread to map the window */
+      if (fWMMsgInitialized)
+	winSendMessageToWM (s_pScreenPriv->pWMInfo, &wmMsg);
+
+      winStartMousePolling(s_pScreenPriv);
+
+      return 0;
+
+    case WM_SIZING:
+      /* Need to legalize the size according to WM_NORMAL_HINTS */
+      /* for applications like xterm */
+      return ValidateSizing (hwnd, pWin, wParam, lParam);
+
+    case WM_WINDOWPOSCHANGED:
+      {
+	LPWINDOWPOS pWinPos = (LPWINDOWPOS) lParam;
+
+	if (!(pWinPos->flags & SWP_NOZORDER))
+	  {
+#if CYGWINDOWING_DEBUG
+	    winDebug ("\twindow z order was changed\n");
+#endif
+	    if (pWinPos->hwndInsertAfter == HWND_TOP
+		||pWinPos->hwndInsertAfter == HWND_TOPMOST
+		||pWinPos->hwndInsertAfter == HWND_NOTOPMOST)
+	      {
+#if CYGWINDOWING_DEBUG
+		winDebug ("\traise to top\n");
+#endif
+		/* Raise the window to the top in Z order */
+		winRaiseWindow(pWin);
+	      }
+	    else if (pWinPos->hwndInsertAfter == HWND_BOTTOM)
+	      {
+	      }
+	    else
+	      {
+		/* Check if this window is top of X windows. */
+		HWND hWndAbove = NULL;
+		DWORD dwCurrentProcessID = GetCurrentProcessId ();
+		DWORD dwWindowProcessID = 0;
+
+		for (hWndAbove = pWinPos->hwndInsertAfter;
+		     hWndAbove != NULL;
+		     hWndAbove = GetNextWindow (hWndAbove, GW_HWNDPREV))
+		  {
+		    /* Ignore other XWin process's window */
+		    GetWindowThreadProcessId (hWndAbove, &dwWindowProcessID);
+
+		    if ((dwWindowProcessID == dwCurrentProcessID)
+			&& GetProp (hWndAbove, WIN_WINDOW_PROP)
+			&& !IsWindowVisible (hWndAbove)
+			&& !IsIconic (hWndAbove) ) /* ignore minimized windows */
+		      break;
+		  }
+		/* If this is top of X windows in Windows stack,
+		   raise it in X stack. */
+		if (hWndAbove == NULL)
+		  {
+#if CYGWINDOWING_DEBUG
+		    winDebug ("\traise to top\n");
+#endif
+		    winRaiseWindow(pWin);
+		  }
+	      }
+	  }
+      }
+      /*
+       * Pass the message to DefWindowProc to let the function
+       * break down WM_WINDOWPOSCHANGED to WM_MOVE and WM_SIZE.
+      */
+      break; 
+
+    case WM_SIZE:
+      /* see dix/window.c */
+#ifdef WINDBG
+      {
+	char buf[64];
+	switch (wParam)
+	  {
+	  case SIZE_MINIMIZED:
+	    strcpy(buf, "SIZE_MINIMIZED");
+	    break;
+	  case SIZE_MAXIMIZED:
+	    strcpy(buf, "SIZE_MAXIMIZED");
+	    break;
+	  case SIZE_RESTORED:
+	    strcpy(buf, "SIZE_RESTORED");
+	    break;
+	  default:
+	    strcpy(buf, "UNKNOWN_FLAG");
+	  }
+	winDebug ("winTopLevelWindowProc - WM_SIZE to %dx%d (%s) - %d ms\n",
+		(int)LOWORD(lParam), (int)HIWORD(lParam), buf,
+		(int)(GetTickCount ()));
+      }
+#endif
+      /* Adjust the X Window to the moved Windows window */
+      winAdjustXWindow (pWin, hwnd);
+      if (wParam == SIZE_MINIMIZED) winReorderWindowsMultiWindow();
+      return 0; /* end of WM_SIZE handler */
+
+    case WM_STYLECHANGED:
+      /* when the style changes, adjust the window size so the client area remains the same */
+      {
+	LONG x,y;
+	DrawablePtr pDraw = &pWin->drawable;
+	x =  pDraw->x - wBorderWidth(pWin);
+	y = pDraw->y - wBorderWidth(pWin);
+	winPositionWindowMultiWindow(pWin, x, y);
+      }
+      return 0;
+
+    case WM_MOUSEACTIVATE:
+
+      /* Check if this window needs to be made active when clicked */
+      if (!GetProp (pWinPriv->hWnd, WIN_NEEDMANAGE_PROP))
+	{
+	  winDebug ("winTopLevelWindowProc - WM_MOUSEACTIVATE - "
+		  "MA_NOACTIVATE\n");
+
+	  /* */
+	  return MA_NOACTIVATE;
+	}
+      break;
+
+    case WM_SETCURSOR:
+      if (LOWORD(lParam) == HTCLIENT)
+	{
+	  if (!g_fSoftwareCursor) SetCursor (s_pScreenPriv->cursor.handle);
+	  return TRUE;
+	}
+      break;
+
+    default:
+      break;
+    }
+
+  ret = DefWindowProc (hwnd, message, wParam, lParam);
+  /*
+   * If the window was minized we get the stack change before the window is restored
+   * and so it gets lost. Ensure there stacking order is correct.
+   */
+  if (needRestack)
+    winReorderWindowsMultiWindow();
+  return ret;
+}