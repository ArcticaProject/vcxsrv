/*
 *Copyright (C) 1994-2000 The XFree86 Project, Inc. All Rights Reserved.
 *Copyright (C) Colin Harrison 2005-2008
 *
 *Permission is hereby granted, free of charge, to any person obtaining
 * a copy of this software and associated documentation files (the
 *"Software"), to deal in the Software without restriction, including
 *without limitation the rights to use, copy, modify, merge, publish,
 *distribute, sublicense, and/or sell copies of the Software, and to
 *permit persons to whom the Software is furnished to do so, subject to
 *the following conditions:
 *
 *The above copyright notice and this permission notice shall be
 *included in all copies or substantial portions of the Software.
 *
 *THE SOFTWARE IS PROVIDED "AS IS", WITHOUT WARRANTY OF ANY KIND,
 *EXPRESS OR IMPLIED, INCLUDING BUT NOT LIMITED TO THE WARRANTIES OF
 *MERCHANTABILITY, FITNESS FOR A PARTICULAR PURPOSE AND
 *NONINFRINGEMENT. IN NO EVENT SHALL THE XFREE86 PROJECT BE LIABLE FOR
 *ANY CLAIM, DAMAGES OR OTHER LIABILITY, WHETHER IN AN ACTION OF
 *CONTRACT, TORT OR OTHERWISE, ARISING FROM, OUT OF OR IN CONNECTION
 *WITH THE SOFTWARE OR THE USE OR OTHER DEALINGS IN THE SOFTWARE.
 *
 *Except as contained in this notice, the name of the XFree86 Project
 *shall not be used in advertising or otherwise to promote the sale, use
 *or other dealings in this Software without prior written authorization
 *from the XFree86 Project.
 *
 * Authors:	Kensuke Matsuzaki
 *		Earle F. Philhower, III
 *		Harold L Hunt II
 *              Colin Harrison
 */

#ifdef HAVE_XWIN_CONFIG_H
#include <xwin-config.h>
#endif
#define GC tempGC  // This is to avoid name conflicts when including the next headers which also define GC
#include <X11/Xutil.h>
#undef GC

#include "win.h"
#include "dixevents.h"
#include "winmultiwindowclass.h"
#include "winprefs.h"
#include "winmsg.h"
#include "inputstr.h"

extern void winUpdateWindowPosition(HWND hWnd, HWND * zstyle);

#ifdef XKB
#ifndef XKB_IN_SERVER
#define XKB_IN_SERVER
#endif
#include <xkbsrv.h>
#endif


/*
 * Local globals
 */

static UINT_PTR g_uipMousePollingTimerID = 0;

/*
 * Constant defines
 */

#define WIN_MULTIWINDOW_SHAPE		YES

/*
 * ConstrainSize - Taken from TWM sources - Respects hints for sizing
 */
#define makemult(a,b) ((b==1) ? (a) : (((int)((a)/(b))) * (b)) )
static void
ConstrainSize(WinXSizeHints hints, int *widthp, int *heightp)
{
    int minWidth, minHeight, maxWidth, maxHeight, xinc, yinc, delta;
    int baseWidth, baseHeight;
    int dwidth = *widthp, dheight = *heightp;

    if (hints.flags & PMinSize) {
        minWidth = hints.min_width;
        minHeight = hints.min_height;
    }
    else if (hints.flags & PBaseSize) {
        minWidth = hints.base_width;
        minHeight = hints.base_height;
    }
    else
        minWidth = minHeight = 1;

    if (hints.flags & PBaseSize) {
        baseWidth = hints.base_width;
        baseHeight = hints.base_height;
    }
    else if (hints.flags & PMinSize) {
        baseWidth = hints.min_width;
        baseHeight = hints.min_height;
    }
    else
        baseWidth = baseHeight = 0;

    if (hints.flags & PMaxSize) {
        maxWidth = hints.max_width;
        maxHeight = hints.max_height;
    }
    else {
        maxWidth = MAXINT;
        maxHeight = MAXINT;
    }

    if (hints.flags & PResizeInc) {
        xinc = hints.width_inc;
        yinc = hints.height_inc;
    }
    else
        xinc = yinc = 1;

    /*
     * First, clamp to min and max values
     */
    if (dwidth < minWidth)
        dwidth = minWidth;
    if (dheight < minHeight)
        dheight = minHeight;

    if (dwidth > maxWidth)
        dwidth = maxWidth;
    if (dheight > maxHeight)
        dheight = maxHeight;

    /*
     * Second, fit to base + N * inc
     */
    dwidth = ((dwidth - baseWidth) / xinc * xinc) + baseWidth;
    dheight = ((dheight - baseHeight) / yinc * yinc) + baseHeight;

    /*
     * Third, adjust for aspect ratio
     */

    /*
     * The math looks like this:
     *
     * minAspectX    dwidth     maxAspectX
     * ---------- <= ------- <= ----------
     * minAspectY    dheight    maxAspectY
     *
     * If that is multiplied out, then the width and height are
     * invalid in the following situations:
     *
     * minAspectX * dheight > minAspectY * dwidth
     * maxAspectX * dheight < maxAspectY * dwidth
     * 
     */

    if (hints.flags & PAspect) {
        if (hints.min_aspect.x * dheight > hints.min_aspect.y * dwidth) {
            delta =
                makemult(hints.min_aspect.x * dheight / hints.min_aspect.y -
                         dwidth, xinc);
            if (dwidth + delta <= maxWidth)
                dwidth += delta;
            else {
                delta =
                    makemult(dheight -
                             dwidth * hints.min_aspect.y / hints.min_aspect.x,
                             yinc);
                if (dheight - delta >= minHeight)
                    dheight -= delta;
            }
        }

        if (hints.max_aspect.x * dheight < hints.max_aspect.y * dwidth) {
            delta =
                makemult(dwidth * hints.max_aspect.y / hints.max_aspect.x -
                         dheight, yinc);
            if (dheight + delta <= maxHeight)
                dheight += delta;
            else {
                delta =
                    makemult(dwidth -
                             hints.max_aspect.x * dheight / hints.max_aspect.y,
                             xinc);
                if (dwidth - delta >= minWidth)
                    dwidth -= delta;
            }
        }
    }

    /* Return computed values */
    *widthp = dwidth;
    *heightp = dheight;
}

#undef makemult

/*
 * ValidateSizing - Ensures size request respects hints
 */
static int
ValidateSizing(HWND hwnd, WindowPtr pWin, WPARAM wParam, LPARAM lParam)
{
    WinXSizeHints sizeHints;
    RECT *rect;
    int iWidth, iHeight;
    RECT rcClient, rcWindow;
    int iBorderWidthX, iBorderWidthY;

    /* Invalid input checking */
    if (pWin == NULL || lParam == 0)
        return FALSE;

    /* No size hints, no checking */
    if (!winMultiWindowGetWMNormalHints(pWin, &sizeHints))
        return FALSE;

    /* Avoid divide-by-zero */
    if (sizeHints.flags & PResizeInc) {
        if (sizeHints.width_inc == 0)
            sizeHints.width_inc = 1;
        if (sizeHints.height_inc == 0)
            sizeHints.height_inc = 1;
    }

    rect = (RECT *) lParam;

    iWidth = rect->right - rect->left;
    iHeight = rect->bottom - rect->top;

    /* Now remove size of any borders and title bar */
    GetClientRect(hwnd, &rcClient);
    GetWindowRect(hwnd, &rcWindow);
    iBorderWidthX =
        (rcWindow.right - rcWindow.left) - (rcClient.right - rcClient.left);
    iBorderWidthY =
        (rcWindow.bottom - rcWindow.top) - (rcClient.bottom - rcClient.top);
    iWidth -= iBorderWidthX;
    iHeight -= iBorderWidthY;

    /* Constrain the size to legal values */
    ConstrainSize(sizeHints, &iWidth, &iHeight);

    /* Add back the size of borders and title bar */
    iWidth += iBorderWidthX;
    iHeight += iBorderWidthY;

    /* Adjust size according to where we're dragging from */
    switch (wParam) {
    case WMSZ_TOP:
    case WMSZ_TOPRIGHT:
    case WMSZ_BOTTOM:
    case WMSZ_BOTTOMRIGHT:
    case WMSZ_RIGHT:
        rect->right = rect->left + iWidth;
        break;
    default:
        rect->left = rect->right - iWidth;
        break;
    }
    switch (wParam) {
    case WMSZ_BOTTOM:
    case WMSZ_BOTTOMRIGHT:
    case WMSZ_BOTTOMLEFT:
    case WMSZ_RIGHT:
    case WMSZ_LEFT:
        rect->bottom = rect->top + iHeight;
        break;
    default:
        rect->top = rect->bottom - iHeight;
        break;
    }
    return TRUE;
}

extern Bool winInDestroyWindowsWindow;
static Bool winInRaiseWindow = FALSE;
static void
winRaiseWindow(WindowPtr pWin)
{
    if (!winInDestroyWindowsWindow && !winInRaiseWindow) {
        BOOL oldstate = winInRaiseWindow;
        XID vlist[1] = { 0 };
        winInRaiseWindow = TRUE;
        /* Call configure window directly to make sure it gets processed 
         * in time
         */
        ConfigureWindow(pWin, CWStackMode, vlist, serverClient);
        winInRaiseWindow = oldstate;
    }
}

static
    void
winStartMousePolling(winPrivScreenPtr s_pScreenPriv)
{
    /*
     * Timer to poll mouse position.  This is needed to make
     * programs like xeyes follow the mouse properly when the
     * mouse pointer is outside of any X window.
     */
    if (g_uipMousePollingTimerID == 0)
        g_uipMousePollingTimerID = SetTimer(s_pScreenPriv->hwndScreen,
                                            WIN_POLLING_MOUSE_TIMER_ID,
                                            MOUSE_POLLING_INTERVAL, NULL);
}

/*
 * winTopLevelWindowProc - Window procedure for all top-level Windows windows.
 */

LRESULT CALLBACK
winTopLevelWindowProc(HWND hwnd, UINT message, WPARAM wParam, LPARAM lParam)
{
    POINT ptMouse;
    HDC hdcUpdate;
    PAINTSTRUCT ps;
    WindowPtr pWin = NULL;
    winPrivWinPtr pWinPriv = NULL;
    ScreenPtr s_pScreen = NULL;
    winPrivScreenPtr s_pScreenPriv = NULL;
    winScreenInfo *s_pScreenInfo = NULL;
    HWND hwndScreen = NULL;
    DrawablePtr pDraw = NULL;
    winWMMessageRec wmMsg;
    Bool fWMMsgInitialized = FALSE;
    static Bool s_fTracking = FALSE;
    Bool needRestack = FALSE;
    LRESULT ret;
<<<<<<< HEAD
    static Bool	hasEnteredSizeMove = FALSE;
=======
    static Bool hasEnteredSizeMove = FALSE;
>>>>>>> e0927d90

    winDebugWin32Message("winTopLevelWindowProc", hwnd, message, wParam,
                         lParam);

    /* Check if the Windows window property for our X window pointer is valid */
    if ((pWin = GetProp(hwnd, WIN_WINDOW_PROP)) != NULL) {
        /* Our X window pointer is valid */

        /* Get pointers to the drawable and the screen */
        pDraw = &pWin->drawable;
        s_pScreen = pWin->drawable.pScreen;

        /* Get a pointer to our window privates */
        pWinPriv = winGetWindowPriv(pWin);

        /* Get pointers to our screen privates and screen info */
        s_pScreenPriv = pWinPriv->pScreenPriv;
        s_pScreenInfo = s_pScreenPriv->pScreenInfo;

        /* Get the handle for our screen-sized window */
        hwndScreen = s_pScreenPriv->hwndScreen;

        /* */
        wmMsg.msg = 0;
        wmMsg.hwndWindow = hwnd;
        wmMsg.iWindow = (Window) (INT_PTR) GetProp(hwnd, WIN_WID_PROP);

        wmMsg.iX = pDraw->x;
        wmMsg.iY = pDraw->y;
        wmMsg.iWidth = pDraw->width;
        wmMsg.iHeight = pDraw->height;

        fWMMsgInitialized = TRUE;

    }
    #ifdef _DEBUG
    else if (message!=WM_CREATE)
    {
        winDebug("Warning: message 0x%x received when WIN_WINDOW_PROP NULL\n",message);
    }
  #endif

    /* Branch on message type */
    switch (message) {
    case WM_CREATE:

        /* */
        SetProp(hwnd,
                WIN_WINDOW_PROP,
                (HANDLE) ((LPCREATESTRUCT) lParam)->lpCreateParams);

        /* */
        SetProp(hwnd,
                WIN_WID_PROP,
                (HANDLE) (INT_PTR) winGetWindowID(((LPCREATESTRUCT) lParam)->
                                                  lpCreateParams));

        /*
         * Make X windows' Z orders sync with Windows windows because
         * there can be AlwaysOnTop windows overlapped on the window
         * currently being created.
         */
        winReorderWindowsMultiWindow();

        /* Fix a 'round title bar corner background should be transparent not black' problem when first painted */
        {
            RECT rWindow;
            HRGN hRgnWindow;

            GetWindowRect(hwnd, &rWindow);
            hRgnWindow = CreateRectRgnIndirect(&rWindow);
            SetWindowRgn(hwnd, hRgnWindow, TRUE);
        }

        SetWindowLongPtr(hwnd, GWLP_USERDATA, (LONG_PTR)VCXSRV_SIGNATURE);

        return 0;

    case WM_INIT_SYS_MENU:
        /*
         * Add whatever the setup file wants to for this window
         */
        SetupSysMenu(hwnd);
        return 0;

    case WM_SYSCOMMAND:
        /*
         * Any window menu items go through here
         */
        if (HandleCustomWM_COMMAND(hwnd, LOWORD(wParam))) {
            /* Don't pass customized menus to DefWindowProc */
            return 0;
        }
        if (wParam == SC_RESTORE || wParam == SC_MAXIMIZE) {
            WINDOWPLACEMENT wndpl;

            wndpl.length = sizeof(wndpl);
            if (GetWindowPlacement(hwnd, &wndpl) &&
                wndpl.showCmd == SW_SHOWMINIMIZED)
                needRestack = TRUE;
        }
        break;

    case WM_INITMENU:
        /* Checks/Unchecks any menu items before they are displayed */
        HandleCustomWM_INITMENU(hwnd, (HMENU)wParam);
        break;

    case WM_ERASEBKGND:
        /*
         * Pretend that we did erase the background but we don't care,
         * since we repaint the entire region anyhow
         * This avoids some flickering when resizing.
         */
        return TRUE;

    case WM_PAINT:
        /* Only paint if our window handle is valid */
        if (hwndScreen == NULL)
            break;

        /* BeginPaint gives us an hdc that clips to the invalidated region */
        hdcUpdate = BeginPaint(hwnd, &ps);
        /* Avoid the BitBlt's if the PAINTSTRUCT is bogus */
        if (ps.rcPaint.right == 0 && ps.rcPaint.bottom == 0 &&
            ps.rcPaint.left == 0 && ps.rcPaint.top == 0) {
            EndPaint(hwnd, &ps);
            return 0;
        }

#ifdef XWIN_GLX_WINDOWS
        if (pWinPriv->fWglUsed) {
            /*
               For regions which are being drawn by GL, the shadow framebuffer doesn't have the
               correct bits, so don't bitblt from the shadow framebuffer

               XXX: For now, just leave it alone, but ideally we want to send an expose event to
               the window so it really redraws the affected region...
             */
            ValidateRect(hwnd, &(ps.rcPaint));
        }
        else
#endif
            /* Try to copy from the shadow buffer */
        if (!BitBlt(hdcUpdate,
                        ps.rcPaint.left, ps.rcPaint.top,
                        ps.rcPaint.right - ps.rcPaint.left,
                        ps.rcPaint.bottom - ps.rcPaint.top,
                        s_pScreenPriv->hdcShadow,
                        ps.rcPaint.left + pWin->drawable.x,
                        ps.rcPaint.top + pWin->drawable.y, SRCCOPY)) {
            LPVOID lpMsgBuf;

            /* Display a fancy error message */
            FormatMessage(FORMAT_MESSAGE_ALLOCATE_BUFFER |
                          FORMAT_MESSAGE_FROM_SYSTEM |
                          FORMAT_MESSAGE_IGNORE_INSERTS,
                          NULL,
                          GetLastError(),
                          MAKELANGID(LANG_NEUTRAL, SUBLANG_DEFAULT),
                          (LPTSTR) &lpMsgBuf, 0, NULL);

            ErrorF("winTopLevelWindowProc - BitBlt failed: %s\n",
                   (LPSTR) lpMsgBuf);
            LocalFree(lpMsgBuf);
        }

        /* EndPaint frees the DC */
        EndPaint(hwnd, &ps);
        return 0;

    case WM_MOUSEMOVE:
        /* Unpack the client area mouse coordinates */
        ptMouse.x = GET_X_LPARAM(lParam);
        ptMouse.y = GET_Y_LPARAM(lParam);

        /* Translate the client area mouse coordinates to screen coordinates */
        ClientToScreen(hwnd, &ptMouse);

        /* Screen Coords from (-X, -Y) -> Root Window (0, 0) */
        ptMouse.x -= GetSystemMetrics(SM_XVIRTUALSCREEN);
        ptMouse.y -= GetSystemMetrics(SM_YVIRTUALSCREEN);

        /* We can't do anything without privates */
        if (s_pScreenPriv == NULL || s_pScreenInfo->fIgnoreInput)
            break;

        /* Has the mouse pointer crossed screens? */
        if (s_pScreen != miPointerGetScreen(g_pwinPointer))
            miPointerSetScreen(g_pwinPointer, s_pScreenInfo->dwScreen,
                               ptMouse.x - s_pScreenInfo->dwXOffset,
                               ptMouse.y - s_pScreenInfo->dwYOffset);

        /* Are we tracking yet? */
        if (!s_fTracking) {
            TRACKMOUSEEVENT tme;

            /* Setup data structure */
            ZeroMemory(&tme, sizeof(tme));
            tme.cbSize = sizeof(tme);
            tme.dwFlags = TME_LEAVE;
            tme.hwndTrack = hwnd;

            /* Call the tracking function */
            if (!TrackMouseEvent(&tme))
                ErrorF("winTopLevelWindowProc - TrackMouseEvent failed\n");

            /* Flag that we are tracking now */
            s_fTracking = TRUE;
        }

        /* Hide or show the Windows mouse cursor */
        if (g_fSoftwareCursor && g_fCursor) {
            /* Hide Windows cursor */
            g_fCursor = FALSE;
            ShowCursor(FALSE);
        }

        /* Kill the timer used to poll mouse events */
        if (g_uipMousePollingTimerID != 0) {
            KillTimer(s_pScreenPriv->hwndScreen, WIN_POLLING_MOUSE_TIMER_ID);
            g_uipMousePollingTimerID = 0;
        }

        /* Deliver absolute cursor position to X Server */
        winEnqueueMotion(ptMouse.x - s_pScreenInfo->dwXOffset,
                         ptMouse.y - s_pScreenInfo->dwYOffset);

        return 0;

    case WM_NCMOUSEMOVE:
        /*
         * We break instead of returning 0 since we need to call
         * DefWindowProc to get the mouse cursor changes
         * and min/max/close button highlighting in Windows XP.
         * The Platform SDK says that you should return 0 if you
         * process this message, but it fails to mention that you
         * will give up any default functionality if you do return 0.
         */

        /* We can't do anything without privates */
        if (s_pScreenPriv == NULL || s_pScreenInfo->fIgnoreInput)
            break;

        /* Non-client mouse movement, show Windows cursor */
        if (g_fSoftwareCursor && !g_fCursor) {
            g_fCursor = TRUE;
            ShowCursor(TRUE);
        }

        winStartMousePolling(s_pScreenPriv);

        break;

    case WM_MOUSELEAVE:
       /* We can't do anything without privates */
        if (s_pScreenPriv == NULL || s_pScreenInfo->fIgnoreInput)
	          break;
        /* Mouse has left our client area */

        /* Flag that we are no longer tracking */
        s_fTracking = FALSE;

        /* Show the mouse cursor, if necessary */
        if (g_fSoftwareCursor && !g_fCursor) {
            g_fCursor = TRUE;
            ShowCursor(TRUE);
        }

        winStartMousePolling(s_pScreenPriv);

        return 0;

    case WM_LBUTTONDBLCLK:
    case WM_LBUTTONDOWN:
        if (s_pScreenPriv == NULL || s_pScreenInfo->fIgnoreInput)
            break;
        g_fButton[0] = TRUE;
        SetCapture(hwnd);
        return winMouseButtonsHandle(s_pScreen, ButtonPress, Button1, wParam);

    case WM_LBUTTONUP:
        if (s_pScreenPriv == NULL || s_pScreenInfo->fIgnoreInput)
            break;
        g_fButton[0] = FALSE;
        ReleaseCapture();
        winStartMousePolling(s_pScreenPriv);
        return winMouseButtonsHandle(s_pScreen, ButtonRelease, Button1, wParam);

    case WM_MBUTTONDBLCLK:
    case WM_MBUTTONDOWN:
        if (s_pScreenPriv == NULL || s_pScreenInfo->fIgnoreInput)
            break;
        g_fButton[1] = TRUE;
        SetCapture(hwnd);
        return winMouseButtonsHandle(s_pScreen, ButtonPress, Button2, wParam);

    case WM_MBUTTONUP:
        if (s_pScreenPriv == NULL || s_pScreenInfo->fIgnoreInput)
            break;
        g_fButton[1] = FALSE;
        ReleaseCapture();
        winStartMousePolling(s_pScreenPriv);
        return winMouseButtonsHandle(s_pScreen, ButtonRelease, Button2, wParam);

    case WM_RBUTTONDBLCLK:
    case WM_RBUTTONDOWN:
        if (s_pScreenPriv == NULL || s_pScreenInfo->fIgnoreInput)
            break;
        g_fButton[2] = TRUE;
        SetCapture(hwnd);
        return winMouseButtonsHandle(s_pScreen, ButtonPress, Button3, wParam);

    case WM_RBUTTONUP:
        if (s_pScreenPriv == NULL || s_pScreenInfo->fIgnoreInput)
            break;
        g_fButton[2] = FALSE;
        ReleaseCapture();
        winStartMousePolling(s_pScreenPriv);
        return winMouseButtonsHandle(s_pScreen, ButtonRelease, Button3, wParam);

    case WM_XBUTTONDBLCLK:
    case WM_XBUTTONDOWN:
        if (s_pScreenPriv == NULL || s_pScreenInfo->fIgnoreInput)
            break;
        SetCapture(hwnd);
        return winMouseButtonsHandle(s_pScreen, ButtonPress, HIWORD(wParam) + 7,
                                     wParam);

    case WM_XBUTTONUP:
        if (s_pScreenPriv == NULL || s_pScreenInfo->fIgnoreInput)
            break;
        ReleaseCapture();
        winStartMousePolling(s_pScreenPriv);
        return winMouseButtonsHandle(s_pScreen, ButtonRelease,
                                     HIWORD(wParam) + 7, wParam);

    case WM_MOUSEWHEEL:
        if (SendMessage
            (hwnd, WM_NCHITTEST, 0,
             MAKELONG(GET_X_LPARAM(lParam),
                      GET_Y_LPARAM(lParam))) == HTCLIENT) {
            /* Pass the message to the root window */
            SendMessage(hwndScreen, message, wParam, lParam);
            return 0;
        }
        else
            break;

    case WM_MOUSEHWHEEL:
        if (SendMessage
            (hwnd, WM_NCHITTEST, 0,
             MAKELONG(GET_X_LPARAM(lParam),
                      GET_Y_LPARAM(lParam))) == HTCLIENT) {
            /* Pass the message to the root window */
            SendMessage(hwndScreen, message, wParam, lParam);
            return 0;
        }
        else
            break;

    case WM_SETFOCUS:
        if (s_pScreenPriv == NULL || s_pScreenInfo->fIgnoreInput)
            break;

        {
            /* Get the parent window for transient handling */
            HWND hParent = GetParent(hwnd);

            if (hParent && IsIconic(hParent))
                ShowWindow(hParent, SW_RESTORE);
        }

        winRestoreModeKeyStates();

        /* Add the keyboard hook if possible */
        if (g_fKeyboardHookLL)
            g_fKeyboardHookLL = winInstallKeyboardHookLL();
        return 0;

    case WM_KILLFOCUS:
        /* Pop any pressed keys since we are losing keyboard focus */
        winKeybdReleaseKeys();

        /* Remove our keyboard hook if it is installed */
        winRemoveKeyboardHookLL();

        /* Revert the X focus as well, but only if the Windows focus is going to another window */
        if (!wParam && pWin)
            DeleteWindowFromAnyEvents(pWin, FALSE);

        return 0;

    case WM_SYSDEADCHAR:
    case WM_DEADCHAR:
        /*
         * NOTE: We do nothing with WM_*CHAR messages,
         * nor does the root window, so we can just toss these messages.
         */
        return 0;

    case WM_SYSKEYDOWN:
    case WM_KEYDOWN:

        /*
         * Don't pass Alt-F4 key combo to root window,
         * let Windows translate to WM_CLOSE and close this top-level window.
         *
         * NOTE: We purposely don't check the fUseWinKillKey setting because
         * it should only apply to the key handling for the root window,
         * not for top-level window-manager windows.
         *
         * ALSO NOTE: We do pass Ctrl-Alt-Backspace to the root window
         * because that is a key combo that no X app should be expecting to
         * receive, since it has historically been used to shutdown the X server.
         * Passing Ctrl-Alt-Backspace to the root window preserves that
         * behavior, assuming that -unixkill has been passed as a parameter.
         */
        if (wParam == VK_F4 && (GetKeyState(VK_MENU) & 0x8000))
            break;

#ifdef WINDBG
        if (wParam == VK_ESCAPE) {
            /* Place for debug: put any tests and dumps here */
            WINDOWPLACEMENT windPlace;
            RECT rc;
            LPRECT pRect;

            windPlace.length = sizeof(WINDOWPLACEMENT);
            GetWindowPlacement(hwnd, &windPlace);
            pRect = &windPlace.rcNormalPosition;
            winDebug ("\nCYGWINDOWING Dump:\n"
                   "\tdrawable: (%hd, %hd) - %hdx%hd\n", pDraw->x,
                   pDraw->y, pDraw->width, pDraw->height);
            winDebug ("\twindPlace: (%ld, %ld) - %ldx%ld\n", pRect->left,
                      pRect->top, pRect->right - pRect->left,
                      pRect->bottom - pRect->top);
            if (GetClientRect(hwnd, &rc)) {
                pRect = &rc;
                winDebug ("\tClientRect: (%ld, %ld) - %ldx%ld\n", pRect->left,
                          pRect->top, pRect->right - pRect->left,
                          pRect->bottom - pRect->top);
            }
            if (GetWindowRect(hwnd, &rc)) {
                pRect = &rc;
                winDebug ("\tWindowRect: (%ld, %ld) - %ldx%ld\n", pRect->left,
                          pRect->top, pRect->right - pRect->left,
                          pRect->bottom - pRect->top);
            }
            winDebug ("\n");
        }
#endif

        /* Pass the message to the root window */
        return winWindowProc(hwndScreen, message, wParam, lParam);

    case WM_SYSKEYUP:
    case WM_KEYUP:

        /* Pass the message to the root window */
        return winWindowProc(hwndScreen, message, wParam, lParam);

    case WM_HOTKEY:

        /* Pass the message to the root window */
        SendMessage(hwndScreen, message, wParam, lParam);
        return 0;

    case WM_ACTIVATE:

        /* Pass the message to the root window */
        SendMessage(hwndScreen, message, wParam, lParam);

        if (LOWORD(wParam) != WA_INACTIVE) {
            /* Raise the window to the top in Z order */
            /* ago: Activate does not mean putting it to front! */
            /*
               wmMsg.msg = WM_WM_RAISE;
               if (fWMMsgInitialized)
               winSendMessageToWM (s_pScreenPriv->pWMInfo, &wmMsg);
             */

            /* Tell our Window Manager thread to activate the window */
            wmMsg.msg = WM_WM_ACTIVATE;
            if (fWMMsgInitialized && pWin->realized && !pWin->overrideRedirect /* for OOo menus */)
	              winSendMessageToWM (s_pScreenPriv->pWMInfo, &wmMsg);
        }
        /* Prevent the mouse wheel from stalling when another window is minimized */
        if (HIWORD(wParam) == 0 && LOWORD(wParam) == WA_ACTIVE &&
            (HWND) lParam != NULL && (HWND) lParam != GetParent(hwnd))
            SetFocus(hwnd);
        return 0;

    case WM_ACTIVATEAPP:
        /*
         * This message is also sent to the root window
         * so we do nothing for individual multiwindow windows
         */
        break;

    case WM_CLOSE:
        /* Remove AppUserModelID property */
        winSetAppUserModelID(hwnd, NULL);
        /* Branch on if the window was killed in X already */
        if (pWinPriv->fXKilled) {
            /* Window was killed, go ahead and destroy the window */
            DestroyWindow(hwnd);
        }
        else {
            /* Tell our Window Manager thread to kill the window */
            wmMsg.msg = WM_WM_KILL;
            if (fWMMsgInitialized)
                winSendMessageToWM(s_pScreenPriv->pWMInfo, &wmMsg);
        }
        return 0;

    case WM_DESTROY:

        /* Branch on if the window was killed in X already */
        if (pWinPriv && !pWinPriv->fXKilled) {
            winDebug ("winTopLevelWindowProc - WM_DESTROY - WM_WM_KILL\n");

            /* Tell our Window Manager thread to kill the window */
            wmMsg.msg = WM_WM_KILL;
            if (fWMMsgInitialized)
                winSendMessageToWM(s_pScreenPriv->pWMInfo, &wmMsg);
        }

        RemoveProp(hwnd, WIN_WINDOW_PROP);
        RemoveProp(hwnd, WIN_WID_PROP);
        RemoveProp(hwnd, WIN_NEEDMANAGE_PROP);

        break;

    case WM_MOVE:
        /* Adjust the X Window to the moved Windows window */
<<<<<<< HEAD
        if (!hasEnteredSizeMove) winAdjustXWindow (pWin, hwnd);
          /* else: Wait for WM_EXITSIZEMOVE */
=======
        if (!hasEnteredSizeMove)
            winAdjustXWindow(pWin, hwnd);
        /* else: Wait for WM_EXITSIZEMOVE */
>>>>>>> e0927d90
        return 0;

    case WM_SHOWWINDOW:
        /* Bail out if the window is being hidden */
        if (!wParam)
            return 0;

        /* */
        if (!pWin->overrideRedirect) {
            HWND zstyle = HWND_NOTOPMOST;

            /* Flag that this window needs to be made active when clicked */
            SetProp(hwnd, WIN_NEEDMANAGE_PROP, (HANDLE) 1);

            /* Set the transient style flags */
            if (GetParent(hwnd))
                SetWindowLongPtr(hwnd, GWL_STYLE,
                                 WS_POPUP | WS_OVERLAPPED | WS_SYSMENU |
                                 WS_CLIPCHILDREN | WS_CLIPSIBLINGS);
            /* Set the window standard style flags */
            else
                SetWindowLongPtr(hwnd, GWL_STYLE,
                                 (WS_POPUP | WS_OVERLAPPEDWINDOW |
                                  WS_CLIPCHILDREN | WS_CLIPSIBLINGS)
                                 & ~WS_CAPTION & ~WS_SIZEBOX);

            winUpdateWindowPosition(hwnd, &zstyle);

            {
                WinXWMHints hints;

                if (winMultiWindowGetWMHints(pWin, &hints)) {
                    /*
                       Give the window focus, unless it has an InputHint
                       which is FALSE (this is used by e.g. glean to
                       avoid every test window grabbing the focus)
                     */
                    if (!((hints.flags & InputHint) && (!hints.input))) {
                        SetForegroundWindow(hwnd);
                    }
                }
            }
            wmMsg.msg = WM_WM_MAP3;
        }
        else {                  /* It is an overridden window so make it top of Z stack */

            HWND forHwnd = GetForegroundWindow();
            winDebug ("overridden window is shown\n");
            if (forHwnd != NULL) {
                if (GetWindowLongPtr(forHwnd, GWLP_USERDATA) & (LONG_PTR)
                    VCXSRV_SIGNATURE) {
                    if (GetWindowLongPtr(forHwnd, GWL_EXSTYLE) & WS_EX_TOPMOST)
                        SetWindowPos(hwnd, HWND_TOPMOST, 0, 0, 0, 0,
                                     SWP_NOMOVE | SWP_NOSIZE | SWP_NOACTIVATE);
                    else
                        SetWindowPos(hwnd, HWND_NOTOPMOST, 0, 0, 0, 0,
                                     SWP_NOMOVE | SWP_NOSIZE | SWP_NOACTIVATE);
                }
            }
            wmMsg.msg = WM_WM_MAP2;
        }

        /* Tell our Window Manager thread to map the window */
        if (fWMMsgInitialized)
            winSendMessageToWM(s_pScreenPriv->pWMInfo, &wmMsg);

        winStartMousePolling(s_pScreenPriv);

        return 0;

    case WM_SIZING:
        /* Need to legalize the size according to WM_NORMAL_HINTS */
        /* for applications like xterm */
        return ValidateSizing(hwnd, pWin, wParam, lParam);

    case WM_WINDOWPOSCHANGING:
      {
        /*
          When window is moved or resized, force it to be redrawn, so that
          any OpenGL content is re-drawn correctly, rather than copying bits
          (which seem to be wrong, either because we are copying the wrong
          window in the window heirarchy, or because we don't have the bits
          drawn by OpenGL at all)

          XXX: really this should check if any child has fWglUsed set, but
          that might be expensive to check....
         */
        if (g_fNativeGl)
          {
            LPWINDOWPOS pWinPos = (LPWINDOWPOS)lParam;
            pWinPos->flags |= SWP_NOCOPYBITS;
          }
      }
      break;

    case WM_WINDOWPOSCHANGED:
    {
        LPWINDOWPOS pWinPos = (LPWINDOWPOS) lParam;

        if (!(pWinPos->flags & SWP_NOZORDER)) {
#if CYGWINDOWING_DEBUG
            winDebug("\twindow z order was changed\n");
#endif
            if (pWinPos->hwndInsertAfter == HWND_TOP
                || pWinPos->hwndInsertAfter == HWND_TOPMOST
                || pWinPos->hwndInsertAfter == HWND_NOTOPMOST) {
#if CYGWINDOWING_DEBUG
                winDebug("\traise to top\n");
#endif
                /* Raise the window to the top in Z order */
                winRaiseWindow(pWin);
            }
            else if (pWinPos->hwndInsertAfter == HWND_BOTTOM) {
            }
            else {
                /* Check if this window is top of X windows. */
                HWND hWndAbove = NULL;
                DWORD dwCurrentProcessID = GetCurrentProcessId();
                DWORD dwWindowProcessID = 0;

                for (hWndAbove = pWinPos->hwndInsertAfter;
                     hWndAbove != NULL;
                     hWndAbove = GetNextWindow(hWndAbove, GW_HWNDPREV)) {
                    /* Ignore other XWin process's window */
                    GetWindowThreadProcessId(hWndAbove, &dwWindowProcessID);

                    if ((dwWindowProcessID == dwCurrentProcessID)
                        && GetProp(hWndAbove, WIN_WINDOW_PROP)
                        && !IsWindowVisible(hWndAbove)
                        && !IsIconic(hWndAbove))        /* ignore minimized windows */
                        break;
                }
                /* If this is top of X windows in Windows stack,
                   raise it in X stack. */
                if (hWndAbove == NULL) {
#if CYGWINDOWING_DEBUG
                    winDebug("\traise to top\n");
#endif
                    winRaiseWindow(pWin);
                }
            }
        }
    }
        /*
         * Pass the message to DefWindowProc to let the function
         * break down WM_WINDOWPOSCHANGED to WM_MOVE and WM_SIZE.
         */
        break;

    case WM_ENTERSIZEMOVE:
<<<<<<< HEAD
      hasEnteredSizeMove = TRUE;
      return 0;

    case WM_EXITSIZEMOVE:
      /* Adjust the X Window to the moved Windows window */
      hasEnteredSizeMove = FALSE;
      winAdjustXWindow (pWin, hwnd);
      return 0;
=======
        hasEnteredSizeMove = TRUE;
        return 0;

    case WM_EXITSIZEMOVE:
        /* Adjust the X Window to the moved Windows window */
        hasEnteredSizeMove = FALSE;
        winAdjustXWindow(pWin, hwnd);
        return 0;
>>>>>>> e0927d90

    case WM_SIZE:
        /* see dix/window.c */
#ifdef WINDBG
    {
        char buf[64];

        switch (wParam) {
        case SIZE_MINIMIZED:
            strcpy(buf, "SIZE_MINIMIZED");
            break;
        case SIZE_MAXIMIZED:
            strcpy(buf, "SIZE_MAXIMIZED");
            break;
        case SIZE_RESTORED:
            strcpy(buf, "SIZE_RESTORED");
            break;
        default:
            strcpy(buf, "UNKNOWN_FLAG");
        }
        winDebug ("winTopLevelWindowProc - WM_SIZE to %dx%d (%s) - %d ms\n",
                  (int) LOWORD(lParam), (int) HIWORD(lParam), buf,
                  (int) (GetTickCount()));
    }
#endif
<<<<<<< HEAD
        if (!hasEnteredSizeMove)
        {
            /* Adjust the X Window to the moved Windows window */
            winAdjustXWindow (pWin, hwnd);
            if (wParam == SIZE_MINIMIZED) winReorderWindowsMultiWindow();
=======
        if (!hasEnteredSizeMove) {
            /* Adjust the X Window to the moved Windows window */
            winAdjustXWindow(pWin, hwnd);
        }
        /* else: wait for WM_EXITSIZEMOVE */
        return 0;               /* end of WM_SIZE handler */

    case WM_STYLECHANGING:
        /*
           When the style changes, adjust the Windows window size so the client area remains the same size,
           and adjust the Windows window position so that the client area remains in the same place.
         */
    {
        RECT newWinRect;
        DWORD dwExStyle;
        DWORD dwStyle;
        DWORD newStyle = ((STYLESTRUCT *) lParam)->styleNew;
        WINDOWINFO wi;

        dwExStyle = GetWindowLongPtr(hwnd, GWL_EXSTYLE);
        dwStyle = GetWindowLongPtr(hwnd, GWL_STYLE);

        winDebug("winTopLevelWindowProc - WM_STYLECHANGING from %08x %08x\n",
                 dwStyle, dwExStyle);

        if (wParam == GWL_EXSTYLE)
            dwExStyle = newStyle;

        if (wParam == GWL_STYLE)
            dwStyle = newStyle;

        winDebug("winTopLevelWindowProc - WM_STYLECHANGING to %08x %08x\n",
                 dwStyle, dwExStyle);

        /* Get client rect in screen coordinates */
        wi.cbSize = sizeof(WINDOWINFO);
        GetWindowInfo(hwnd, &wi);

        winDebug
            ("winTopLevelWindowProc - WM_STYLECHANGING client area {%d, %d, %d, %d}, {%d x %d}\n",
             wi.rcClient.left, wi.rcClient.top, wi.rcClient.right,
             wi.rcClient.bottom, wi.rcClient.right - wi.rcClient.left,
             wi.rcClient.bottom - wi.rcClient.top);

        newWinRect = wi.rcClient;
        if (!AdjustWindowRectEx(&newWinRect, dwStyle, FALSE, dwExStyle))
            winDebug
                ("winTopLevelWindowProc - WM_STYLECHANGING AdjustWindowRectEx failed\n");

        winDebug
            ("winTopLevelWindowProc - WM_STYLECHANGING window area should be {%d, %d, %d, %d}, {%d x %d}\n",
             newWinRect.left, newWinRect.top, newWinRect.right,
             newWinRect.bottom, newWinRect.right - newWinRect.left,
             newWinRect.bottom - newWinRect.top);

        /*
           Style change hasn't happened yet, so we can't adjust the window size yet, as the winAdjustXWindow()
           which WM_SIZE does will use the current (unchanged) style.  Instead make a note to change it when
           WM_STYLECHANGED is received...
         */
        pWinPriv->hDwp = BeginDeferWindowPos(1);
        pWinPriv->hDwp =
            DeferWindowPos(pWinPriv->hDwp, hwnd, NULL, newWinRect.left,
                           newWinRect.top, newWinRect.right - newWinRect.left,
                           newWinRect.bottom - newWinRect.top,
                           SWP_NOACTIVATE | SWP_NOZORDER);
>>>>>>> e0927d90
    }
    /* else: wait for WM_EXITSIZEMOVE */
    return 0; /* end of WM_SIZE handler */

    case WM_STYLECHANGED:
      /* when the style changes, adjust the window size so the client area remains the same */
    {
      LONG x,y;
      DrawablePtr pDraw = &pWin->drawable;
      x =  pDraw->x - wBorderWidth(pWin);
      y = pDraw->y - wBorderWidth(pWin);
      winPositionWindowMultiWindow(pWin, x, y);
    }
        return 0;

    case WM_MOUSEACTIVATE:

        /* Check if this window needs to be made active when clicked */
        if (!GetProp(pWinPriv->hWnd, WIN_NEEDMANAGE_PROP)) {
            winDebug ("winTopLevelWindowProc - WM_MOUSEACTIVATE - "
                      "MA_NOACTIVATE\n");

            /* */
            return MA_NOACTIVATE;
        }
        break;

    case WM_SETCURSOR:
        if (LOWORD(lParam) == HTCLIENT) {
            if (!g_fSoftwareCursor)
                SetCursor(s_pScreenPriv->cursor.handle);
            return TRUE;
        }
        break;

    default:
        break;
    }

    ret = DefWindowProc(hwnd, message, wParam, lParam);
    /*
     * If the window was minized we get the stack change before the window is restored
     * and so it gets lost. Ensure there stacking order is correct.
     */
    if (needRestack)
        winReorderWindowsMultiWindow();
    return ret;
}<|MERGE_RESOLUTION|>--- conflicted
+++ resolved
@@ -328,11 +328,7 @@
     static Bool s_fTracking = FALSE;
     Bool needRestack = FALSE;
     LRESULT ret;
-<<<<<<< HEAD
     static Bool	hasEnteredSizeMove = FALSE;
-=======
-    static Bool hasEnteredSizeMove = FALSE;
->>>>>>> e0927d90
 
     winDebugWin32Message("winTopLevelWindowProc", hwnd, message, wParam,
                          lParam);
@@ -869,14 +865,9 @@
 
     case WM_MOVE:
         /* Adjust the X Window to the moved Windows window */
-<<<<<<< HEAD
-        if (!hasEnteredSizeMove) winAdjustXWindow (pWin, hwnd);
-          /* else: Wait for WM_EXITSIZEMOVE */
-=======
         if (!hasEnteredSizeMove)
             winAdjustXWindow(pWin, hwnd);
         /* else: Wait for WM_EXITSIZEMOVE */
->>>>>>> e0927d90
         return 0;
 
     case WM_SHOWWINDOW:
@@ -1027,16 +1018,6 @@
         break;
 
     case WM_ENTERSIZEMOVE:
-<<<<<<< HEAD
-      hasEnteredSizeMove = TRUE;
-      return 0;
-
-    case WM_EXITSIZEMOVE:
-      /* Adjust the X Window to the moved Windows window */
-      hasEnteredSizeMove = FALSE;
-      winAdjustXWindow (pWin, hwnd);
-      return 0;
-=======
         hasEnteredSizeMove = TRUE;
         return 0;
 
@@ -1045,7 +1026,6 @@
         hasEnteredSizeMove = FALSE;
         winAdjustXWindow(pWin, hwnd);
         return 0;
->>>>>>> e0927d90
 
     case WM_SIZE:
         /* see dix/window.c */
@@ -1071,80 +1051,11 @@
                   (int) (GetTickCount()));
     }
 #endif
-<<<<<<< HEAD
         if (!hasEnteredSizeMove)
         {
             /* Adjust the X Window to the moved Windows window */
             winAdjustXWindow (pWin, hwnd);
             if (wParam == SIZE_MINIMIZED) winReorderWindowsMultiWindow();
-=======
-        if (!hasEnteredSizeMove) {
-            /* Adjust the X Window to the moved Windows window */
-            winAdjustXWindow(pWin, hwnd);
-        }
-        /* else: wait for WM_EXITSIZEMOVE */
-        return 0;               /* end of WM_SIZE handler */
-
-    case WM_STYLECHANGING:
-        /*
-           When the style changes, adjust the Windows window size so the client area remains the same size,
-           and adjust the Windows window position so that the client area remains in the same place.
-         */
-    {
-        RECT newWinRect;
-        DWORD dwExStyle;
-        DWORD dwStyle;
-        DWORD newStyle = ((STYLESTRUCT *) lParam)->styleNew;
-        WINDOWINFO wi;
-
-        dwExStyle = GetWindowLongPtr(hwnd, GWL_EXSTYLE);
-        dwStyle = GetWindowLongPtr(hwnd, GWL_STYLE);
-
-        winDebug("winTopLevelWindowProc - WM_STYLECHANGING from %08x %08x\n",
-                 dwStyle, dwExStyle);
-
-        if (wParam == GWL_EXSTYLE)
-            dwExStyle = newStyle;
-
-        if (wParam == GWL_STYLE)
-            dwStyle = newStyle;
-
-        winDebug("winTopLevelWindowProc - WM_STYLECHANGING to %08x %08x\n",
-                 dwStyle, dwExStyle);
-
-        /* Get client rect in screen coordinates */
-        wi.cbSize = sizeof(WINDOWINFO);
-        GetWindowInfo(hwnd, &wi);
-
-        winDebug
-            ("winTopLevelWindowProc - WM_STYLECHANGING client area {%d, %d, %d, %d}, {%d x %d}\n",
-             wi.rcClient.left, wi.rcClient.top, wi.rcClient.right,
-             wi.rcClient.bottom, wi.rcClient.right - wi.rcClient.left,
-             wi.rcClient.bottom - wi.rcClient.top);
-
-        newWinRect = wi.rcClient;
-        if (!AdjustWindowRectEx(&newWinRect, dwStyle, FALSE, dwExStyle))
-            winDebug
-                ("winTopLevelWindowProc - WM_STYLECHANGING AdjustWindowRectEx failed\n");
-
-        winDebug
-            ("winTopLevelWindowProc - WM_STYLECHANGING window area should be {%d, %d, %d, %d}, {%d x %d}\n",
-             newWinRect.left, newWinRect.top, newWinRect.right,
-             newWinRect.bottom, newWinRect.right - newWinRect.left,
-             newWinRect.bottom - newWinRect.top);
-
-        /*
-           Style change hasn't happened yet, so we can't adjust the window size yet, as the winAdjustXWindow()
-           which WM_SIZE does will use the current (unchanged) style.  Instead make a note to change it when
-           WM_STYLECHANGED is received...
-         */
-        pWinPriv->hDwp = BeginDeferWindowPos(1);
-        pWinPriv->hDwp =
-            DeferWindowPos(pWinPriv->hDwp, hwnd, NULL, newWinRect.left,
-                           newWinRect.top, newWinRect.right - newWinRect.left,
-                           newWinRect.bottom - newWinRect.top,
-                           SWP_NOACTIVATE | SWP_NOZORDER);
->>>>>>> e0927d90
     }
     /* else: wait for WM_EXITSIZEMOVE */
     return 0; /* end of WM_SIZE handler */
