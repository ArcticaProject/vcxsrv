/*
 *Copyright (C) 1994-2000 The XFree86 Project, Inc. All Rights Reserved.
 *Copyright (C) Colin Harrison 2005-2008
 *
 *Permission is hereby granted, free of charge, to any person obtaining
 * a copy of this software and associated documentation files (the
 *"Software"), to deal in the Software without restriction, including
 *without limitation the rights to use, copy, modify, merge, publish,
 *distribute, sublicense, and/or sell copies of the Software, and to
 *permit persons to whom the Software is furnished to do so, subject to
 *the following conditions:
 *
 *The above copyright notice and this permission notice shall be
 *included in all copies or substantial portions of the Software.
 *
 *THE SOFTWARE IS PROVIDED "AS IS", WITHOUT WARRANTY OF ANY KIND,
 *EXPRESS OR IMPLIED, INCLUDING BUT NOT LIMITED TO THE WARRANTIES OF
 *MERCHANTABILITY, FITNESS FOR A PARTICULAR PURPOSE AND
 *NONINFRINGEMENT. IN NO EVENT SHALL THE XFREE86 PROJECT BE LIABLE FOR
 *ANY CLAIM, DAMAGES OR OTHER LIABILITY, WHETHER IN AN ACTION OF
 *CONTRACT, TORT OR OTHERWISE, ARISING FROM, OUT OF OR IN CONNECTION
 *WITH THE SOFTWARE OR THE USE OR OTHER DEALINGS IN THE SOFTWARE.
 *
 *Except as contained in this notice, the name of the XFree86 Project
 *shall not be used in advertising or otherwise to promote the sale, use
 *or other dealings in this Software without prior written authorization
 *from the XFree86 Project.
 *
 * Authors:	Kensuke Matsuzaki
 *		Earle F. Philhower, III
 *		Harold L Hunt II
 *              Colin Harrison
 */

#ifdef HAVE_XWIN_CONFIG_H
#include <xwin-config.h>
#endif
#define GC tempGC  // This is to avoid name conflicts when including the next headers which also define GC
#include <X11/Xutil.h>
#undef GC

#include "win.h"
#include "dixevents.h"
#include "winmultiwindowclass.h"
#include "winprefs.h"
#include "winmsg.h"
#include "inputstr.h"

<<<<<<< HEAD
#ifdef XKB
#ifndef XKB_IN_SERVER
#define XKB_IN_SERVER
#endif
#include <xkbsrv.h>
#endif

extern void winUpdateWindowPosition(HWND hWnd, Bool reshape, HWND * zstyle);
=======
extern void winUpdateWindowPosition(HWND hWnd, HWND * zstyle);
>>>>>>> 470f7ca9

/*
 * Local globals
 */

static UINT_PTR g_uipMousePollingTimerID = 0;

/*
 * Constant defines
 */

#define WIN_MULTIWINDOW_SHAPE		YES

/*
 * ConstrainSize - Taken from TWM sources - Respects hints for sizing
 */
#define makemult(a,b) ((b==1) ? (a) : (((int)((a)/(b))) * (b)) )
static void
ConstrainSize(WinXSizeHints hints, int *widthp, int *heightp)
{
    int minWidth, minHeight, maxWidth, maxHeight, xinc, yinc, delta;
    int baseWidth, baseHeight;
    int dwidth = *widthp, dheight = *heightp;

    if (hints.flags & PMinSize) {
        minWidth = hints.min_width;
        minHeight = hints.min_height;
    }
    else if (hints.flags & PBaseSize) {
        minWidth = hints.base_width;
        minHeight = hints.base_height;
    }
    else
        minWidth = minHeight = 1;

    if (hints.flags & PBaseSize) {
        baseWidth = hints.base_width;
        baseHeight = hints.base_height;
    }
    else if (hints.flags & PMinSize) {
        baseWidth = hints.min_width;
        baseHeight = hints.min_height;
    }
    else
        baseWidth = baseHeight = 0;

    if (hints.flags & PMaxSize) {
        maxWidth = hints.max_width;
        maxHeight = hints.max_height;
    }
    else {
        maxWidth = MAXINT;
        maxHeight = MAXINT;
    }

    if (hints.flags & PResizeInc) {
        xinc = hints.width_inc;
        yinc = hints.height_inc;
    }
    else
        xinc = yinc = 1;

    /*
     * First, clamp to min and max values
     */
    if (dwidth < minWidth)
        dwidth = minWidth;
    if (dheight < minHeight)
        dheight = minHeight;

    if (dwidth > maxWidth)
        dwidth = maxWidth;
    if (dheight > maxHeight)
        dheight = maxHeight;

    /*
     * Second, fit to base + N * inc
     */
    dwidth = ((dwidth - baseWidth) / xinc * xinc) + baseWidth;
    dheight = ((dheight - baseHeight) / yinc * yinc) + baseHeight;

    /*
     * Third, adjust for aspect ratio
     */

    /*
     * The math looks like this:
     *
     * minAspectX    dwidth     maxAspectX
     * ---------- <= ------- <= ----------
     * minAspectY    dheight    maxAspectY
     *
     * If that is multiplied out, then the width and height are
     * invalid in the following situations:
     *
     * minAspectX * dheight > minAspectY * dwidth
     * maxAspectX * dheight < maxAspectY * dwidth
     * 
     */

    if (hints.flags & PAspect) {
        if (hints.min_aspect.x * dheight > hints.min_aspect.y * dwidth) {
            delta =
                makemult(hints.min_aspect.x * dheight / hints.min_aspect.y -
                         dwidth, xinc);
            if (dwidth + delta <= maxWidth)
                dwidth += delta;
            else {
                delta =
                    makemult(dheight -
                             dwidth * hints.min_aspect.y / hints.min_aspect.x,
                             yinc);
                if (dheight - delta >= minHeight)
                    dheight -= delta;
            }
        }

        if (hints.max_aspect.x * dheight < hints.max_aspect.y * dwidth) {
            delta =
                makemult(dwidth * hints.max_aspect.y / hints.max_aspect.x -
                         dheight, yinc);
            if (dheight + delta <= maxHeight)
                dheight += delta;
            else {
                delta =
                    makemult(dwidth -
                             hints.max_aspect.x * dheight / hints.max_aspect.y,
                             xinc);
                if (dwidth - delta >= minWidth)
                    dwidth -= delta;
            }
        }
    }

    /* Return computed values */
    *widthp = dwidth;
    *heightp = dheight;
}

#undef makemult

/*
 * ValidateSizing - Ensures size request respects hints
 */
static int
ValidateSizing(HWND hwnd, WindowPtr pWin, WPARAM wParam, LPARAM lParam)
{
    WinXSizeHints sizeHints;
    RECT *rect;
    int iWidth, iHeight;
    RECT rcClient, rcWindow;
    int iBorderWidthX, iBorderWidthY;

    /* Invalid input checking */
    if (pWin == NULL || lParam == 0)
        return FALSE;

    /* No size hints, no checking */
    if (!winMultiWindowGetWMNormalHints(pWin, &sizeHints))
        return FALSE;

    /* Avoid divide-by-zero */
    if (sizeHints.flags & PResizeInc) {
        if (sizeHints.width_inc == 0)
            sizeHints.width_inc = 1;
        if (sizeHints.height_inc == 0)
            sizeHints.height_inc = 1;
    }

    rect = (RECT *) lParam;

    iWidth = rect->right - rect->left;
    iHeight = rect->bottom - rect->top;

    /* Now remove size of any borders and title bar */
    GetClientRect(hwnd, &rcClient);
    GetWindowRect(hwnd, &rcWindow);
    iBorderWidthX =
        (rcWindow.right - rcWindow.left) - (rcClient.right - rcClient.left);
    iBorderWidthY =
        (rcWindow.bottom - rcWindow.top) - (rcClient.bottom - rcClient.top);
    iWidth -= iBorderWidthX;
    iHeight -= iBorderWidthY;

    /* Constrain the size to legal values */
    ConstrainSize(sizeHints, &iWidth, &iHeight);

    /* Add back the size of borders and title bar */
    iWidth += iBorderWidthX;
    iHeight += iBorderWidthY;

    /* Adjust size according to where we're dragging from */
    switch (wParam) {
    case WMSZ_TOP:
    case WMSZ_TOPRIGHT:
    case WMSZ_BOTTOM:
    case WMSZ_BOTTOMRIGHT:
    case WMSZ_RIGHT:
        rect->right = rect->left + iWidth;
        break;
    default:
        rect->left = rect->right - iWidth;
        break;
    }
    switch (wParam) {
    case WMSZ_BOTTOM:
    case WMSZ_BOTTOMRIGHT:
    case WMSZ_BOTTOMLEFT:
    case WMSZ_RIGHT:
    case WMSZ_LEFT:
        rect->bottom = rect->top + iHeight;
        break;
    default:
        rect->top = rect->bottom - iHeight;
        break;
    }
    return TRUE;
}

extern Bool winInDestroyWindowsWindow;
static Bool winInRaiseWindow = FALSE;
static void
winRaiseWindow(WindowPtr pWin)
{
    if (!winInDestroyWindowsWindow && !winInRaiseWindow) {
        BOOL oldstate = winInRaiseWindow;
        XID vlist[1] = { 0 };
        winInRaiseWindow = TRUE;
        /* Call configure window directly to make sure it gets processed 
         * in time
         */
        ConfigureWindow(pWin, CWStackMode, vlist, serverClient);
        winInRaiseWindow = oldstate;
    }
}

static
    void
winStartMousePolling(winPrivScreenPtr s_pScreenPriv)
{
    /*
     * Timer to poll mouse position.  This is needed to make
     * programs like xeyes follow the mouse properly when the
     * mouse pointer is outside of any X window.
     */
    if (g_uipMousePollingTimerID == 0)
        g_uipMousePollingTimerID = SetTimer(s_pScreenPriv->hwndScreen,
                                            WIN_POLLING_MOUSE_TIMER_ID,
                                            MOUSE_POLLING_INTERVAL, NULL);
}

/*
 * winTopLevelWindowProc - Window procedure for all top-level Windows windows.
 */

LRESULT CALLBACK
winTopLevelWindowProc(HWND hwnd, UINT message, WPARAM wParam, LPARAM lParam)
{
    POINT ptMouse;
    HDC hdcUpdate;
    PAINTSTRUCT ps;
    WindowPtr pWin = NULL;
    winPrivWinPtr pWinPriv = NULL;
    ScreenPtr s_pScreen = NULL;
    winPrivScreenPtr s_pScreenPriv = NULL;
    winScreenInfo *s_pScreenInfo = NULL;
    HWND hwndScreen = NULL;
    DrawablePtr pDraw = NULL;
    winWMMessageRec wmMsg;
    Bool fWMMsgInitialized = FALSE;
    static Bool s_fTracking = FALSE;
    Bool needRestack = FALSE;
    LRESULT ret;
  static Bool		hasEnteredSizeMove = FALSE;

    winDebugWin32Message("winTopLevelWindowProc", hwnd, message, wParam,
                         lParam);

    /* Check if the Windows window property for our X window pointer is valid */
    if ((pWin = GetProp(hwnd, WIN_WINDOW_PROP)) != NULL) {
        /* Our X window pointer is valid */

        /* Get pointers to the drawable and the screen */
        pDraw = &pWin->drawable;
        s_pScreen = pWin->drawable.pScreen;

        /* Get a pointer to our window privates */
        pWinPriv = winGetWindowPriv(pWin);

        /* Get pointers to our screen privates and screen info */
        s_pScreenPriv = pWinPriv->pScreenPriv;
        s_pScreenInfo = s_pScreenPriv->pScreenInfo;

        /* Get the handle for our screen-sized window */
        hwndScreen = s_pScreenPriv->hwndScreen;

        /* */
        wmMsg.msg = 0;
        wmMsg.hwndWindow = hwnd;
        wmMsg.iWindow = (Window) GetProp(hwnd, WIN_WID_PROP);

        wmMsg.iX = pDraw->x;
        wmMsg.iY = pDraw->y;
        wmMsg.iWidth = pDraw->width;
        wmMsg.iHeight = pDraw->height;

        fWMMsgInitialized = TRUE;

    }
    #ifdef _DEBUG
    else if (message!=WM_CREATE)
    {
        winDebug("Warning: message 0x%x received when WIN_WINDOW_PROP NULL\n",message);
    }
  #endif

    /* Branch on message type */
    switch (message) {
    case WM_CREATE:

        /* */
        SetProp(hwnd,
                WIN_WINDOW_PROP,
                (HANDLE) ((LPCREATESTRUCT) lParam)->lpCreateParams);

        /* */
        SetProp(hwnd,
                WIN_WID_PROP,
                (HANDLE) winGetWindowID(((LPCREATESTRUCT) lParam)->
                                        lpCreateParams));

        /*
         * Make X windows' Z orders sync with Windows windows because
         * there can be AlwaysOnTop windows overlapped on the window
         * currently being created.
         */
        winReorderWindowsMultiWindow();

        /* Fix a 'round title bar corner background should be transparent not black' problem when first painted */
        {
            RECT rWindow;
            HRGN hRgnWindow;

            GetWindowRect(hwnd, &rWindow);
            hRgnWindow = CreateRectRgnIndirect(&rWindow);
            SetWindowRgn(hwnd, hRgnWindow, TRUE);
        }

        SetWindowLongPtr(hwnd, GWLP_USERDATA, (LONG_PTR)VCXSRV_SIGNATURE);

        return 0;

    case WM_INIT_SYS_MENU:
        /*
         * Add whatever the setup file wants to for this window
         */
        SetupSysMenu((unsigned long) hwnd);
        return 0;

    case WM_SYSCOMMAND:
        /*
         * Any window menu items go through here
         */
        if (HandleCustomWM_COMMAND((unsigned long) hwnd, LOWORD(wParam))) {
            /* Don't pass customized menus to DefWindowProc */
            return 0;
        }
        if (wParam == SC_RESTORE || wParam == SC_MAXIMIZE) {
            WINDOWPLACEMENT wndpl;

            wndpl.length = sizeof(wndpl);
            if (GetWindowPlacement(hwnd, &wndpl) &&
                wndpl.showCmd == SW_SHOWMINIMIZED)
                needRestack = TRUE;
        }
        break;

    case WM_INITMENU:
        /* Checks/Unchecks any menu items before they are displayed */
        HandleCustomWM_INITMENU((unsigned long) hwnd, wParam);
        break;

    case WM_ERASEBKGND:
        /*
         * Pretend that we did erase the background but we don't care,
         * since we repaint the entire region anyhow
         * This avoids some flickering when resizing.
         */
        return TRUE;

    case WM_PAINT:
        /* Only paint if our window handle is valid */
        if (hwndScreen == NULL)
            break;

        /* BeginPaint gives us an hdc that clips to the invalidated region */
        hdcUpdate = BeginPaint(hwnd, &ps);
        /* Avoid the BitBlt's if the PAINTSTRUCT is bogus */
        if (ps.rcPaint.right == 0 && ps.rcPaint.bottom == 0 &&
            ps.rcPaint.left == 0 && ps.rcPaint.top == 0) {
            EndPaint(hwnd, &ps);
            return 0;
        }

#ifdef XWIN_GLX_WINDOWS
        if (pWinPriv->fWglUsed) {
            /*
               For regions which are being drawn by GL, the shadow framebuffer doesn't have the
               correct bits, so don't bitblt from the shadow framebuffer

               XXX: For now, just leave it alone, but ideally we want to send an expose event to
               the window so it really redraws the affected region...
             */
            ValidateRect(hwnd, &(ps.rcPaint));
        }
        else
#endif
            /* Try to copy from the shadow buffer */
        if (!BitBlt(hdcUpdate,
                        ps.rcPaint.left, ps.rcPaint.top,
                        ps.rcPaint.right - ps.rcPaint.left,
                        ps.rcPaint.bottom - ps.rcPaint.top,
                        s_pScreenPriv->hdcShadow,
                        ps.rcPaint.left + pWin->drawable.x,
                        ps.rcPaint.top + pWin->drawable.y, SRCCOPY)) {
            LPVOID lpMsgBuf;

            /* Display a fancy error message */
            FormatMessage(FORMAT_MESSAGE_ALLOCATE_BUFFER |
                          FORMAT_MESSAGE_FROM_SYSTEM |
                          FORMAT_MESSAGE_IGNORE_INSERTS,
                          NULL,
                          GetLastError(),
                          MAKELANGID(LANG_NEUTRAL, SUBLANG_DEFAULT),
                          (LPTSTR) &lpMsgBuf, 0, NULL);

            ErrorF("winTopLevelWindowProc - BitBlt failed: %s\n",
                   (LPSTR) lpMsgBuf);
            LocalFree(lpMsgBuf);
        }

        /* EndPaint frees the DC */
        EndPaint(hwnd, &ps);
        return 0;

    case WM_MOUSEMOVE:
        /* Unpack the client area mouse coordinates */
        ptMouse.x = GET_X_LPARAM(lParam);
        ptMouse.y = GET_Y_LPARAM(lParam);

        /* Translate the client area mouse coordinates to screen coordinates */
        ClientToScreen(hwnd, &ptMouse);

        /* Screen Coords from (-X, -Y) -> Root Window (0, 0) */
        ptMouse.x -= GetSystemMetrics(SM_XVIRTUALSCREEN);
        ptMouse.y -= GetSystemMetrics(SM_YVIRTUALSCREEN);

        /* We can't do anything without privates */
        if (s_pScreenPriv == NULL || s_pScreenInfo->fIgnoreInput)
            break;

        /* Has the mouse pointer crossed screens? */
        if (s_pScreen != miPointerGetScreen(g_pwinPointer))
            miPointerSetScreen(g_pwinPointer, s_pScreenInfo->dwScreen,
                               ptMouse.x - s_pScreenInfo->dwXOffset,
                               ptMouse.y - s_pScreenInfo->dwYOffset);

        /* Are we tracking yet? */
        if (!s_fTracking) {
            TRACKMOUSEEVENT tme;

            /* Setup data structure */
            ZeroMemory(&tme, sizeof(tme));
            tme.cbSize = sizeof(tme);
            tme.dwFlags = TME_LEAVE;
            tme.hwndTrack = hwnd;

            /* Call the tracking function */
            if (!TrackMouseEvent(&tme))
                ErrorF("winTopLevelWindowProc - TrackMouseEvent failed\n");

            /* Flag that we are tracking now */
            s_fTracking = TRUE;
        }

        /* Hide or show the Windows mouse cursor */
        if (g_fSoftwareCursor && g_fCursor) {
            /* Hide Windows cursor */
            g_fCursor = FALSE;
            ShowCursor(FALSE);
        }

        /* Kill the timer used to poll mouse events */
        if (g_uipMousePollingTimerID != 0) {
            KillTimer(s_pScreenPriv->hwndScreen, WIN_POLLING_MOUSE_TIMER_ID);
            g_uipMousePollingTimerID = 0;
        }

        /* Deliver absolute cursor position to X Server */
        winEnqueueMotion(ptMouse.x - s_pScreenInfo->dwXOffset,
                         ptMouse.y - s_pScreenInfo->dwYOffset);

        return 0;

    case WM_NCMOUSEMOVE:
        /*
         * We break instead of returning 0 since we need to call
         * DefWindowProc to get the mouse cursor changes
         * and min/max/close button highlighting in Windows XP.
         * The Platform SDK says that you should return 0 if you
         * process this message, but it fails to mention that you
         * will give up any default functionality if you do return 0.
         */

        /* We can't do anything without privates */
        if (s_pScreenPriv == NULL || s_pScreenInfo->fIgnoreInput)
            break;

        /* Non-client mouse movement, show Windows cursor */
        if (g_fSoftwareCursor && !g_fCursor) {
            g_fCursor = TRUE;
            ShowCursor(TRUE);
        }

        winStartMousePolling(s_pScreenPriv);

        break;

    case WM_MOUSELEAVE:
       /* We can't do anything without privates */
        if (s_pScreenPriv == NULL || s_pScreenInfo->fIgnoreInput)
	          break;
        /* Mouse has left our client area */

        /* Flag that we are no longer tracking */
        s_fTracking = FALSE;

        /* Show the mouse cursor, if necessary */
        if (g_fSoftwareCursor && !g_fCursor) {
            g_fCursor = TRUE;
            ShowCursor(TRUE);
        }

        winStartMousePolling(s_pScreenPriv);

        return 0;

    case WM_LBUTTONDBLCLK:
    case WM_LBUTTONDOWN:
        if (s_pScreenPriv == NULL || s_pScreenInfo->fIgnoreInput)
            break;
        g_fButton[0] = TRUE;
        SetCapture(hwnd);
        return winMouseButtonsHandle(s_pScreen, ButtonPress, Button1, wParam);

    case WM_LBUTTONUP:
        if (s_pScreenPriv == NULL || s_pScreenInfo->fIgnoreInput)
            break;
        g_fButton[0] = FALSE;
        ReleaseCapture();
        winStartMousePolling(s_pScreenPriv);
        return winMouseButtonsHandle(s_pScreen, ButtonRelease, Button1, wParam);

    case WM_MBUTTONDBLCLK:
    case WM_MBUTTONDOWN:
        if (s_pScreenPriv == NULL || s_pScreenInfo->fIgnoreInput)
            break;
        g_fButton[1] = TRUE;
        SetCapture(hwnd);
        return winMouseButtonsHandle(s_pScreen, ButtonPress, Button2, wParam);

    case WM_MBUTTONUP:
        if (s_pScreenPriv == NULL || s_pScreenInfo->fIgnoreInput)
            break;
        g_fButton[1] = FALSE;
        ReleaseCapture();
        winStartMousePolling(s_pScreenPriv);
        return winMouseButtonsHandle(s_pScreen, ButtonRelease, Button2, wParam);

    case WM_RBUTTONDBLCLK:
    case WM_RBUTTONDOWN:
        if (s_pScreenPriv == NULL || s_pScreenInfo->fIgnoreInput)
            break;
        g_fButton[2] = TRUE;
        SetCapture(hwnd);
        return winMouseButtonsHandle(s_pScreen, ButtonPress, Button3, wParam);

    case WM_RBUTTONUP:
        if (s_pScreenPriv == NULL || s_pScreenInfo->fIgnoreInput)
            break;
        g_fButton[2] = FALSE;
        ReleaseCapture();
        winStartMousePolling(s_pScreenPriv);
        return winMouseButtonsHandle(s_pScreen, ButtonRelease, Button3, wParam);

    case WM_XBUTTONDBLCLK:
    case WM_XBUTTONDOWN:
        if (s_pScreenPriv == NULL || s_pScreenInfo->fIgnoreInput)
            break;
        SetCapture(hwnd);
        return winMouseButtonsHandle(s_pScreen, ButtonPress, HIWORD(wParam) + 5,
                                     wParam);

    case WM_XBUTTONUP:
        if (s_pScreenPriv == NULL || s_pScreenInfo->fIgnoreInput)
            break;
        ReleaseCapture();
        winStartMousePolling(s_pScreenPriv);
        return winMouseButtonsHandle(s_pScreen, ButtonRelease,
                                     HIWORD(wParam) + 5, wParam);

    case WM_MOUSEWHEEL:
        if (SendMessage
            (hwnd, WM_NCHITTEST, 0,
             MAKELONG(GET_X_LPARAM(lParam),
                      GET_Y_LPARAM(lParam))) == HTCLIENT) {
            /* Pass the message to the root window */
            SendMessage(hwndScreen, message, wParam, lParam);
            return 0;
        }
        else
            break;

    case WM_SETFOCUS:
        if (s_pScreenPriv == NULL || s_pScreenInfo->fIgnoreInput)
            break;

        {
            /* Get the parent window for transient handling */
            HWND hParent = GetParent(hwnd);

            if (hParent && IsIconic(hParent))
                ShowWindow(hParent, SW_RESTORE);
        }

        winRestoreModeKeyStates();

        /* Add the keyboard hook if possible */
        if (g_fKeyboardHookLL)
            g_fKeyboardHookLL = winInstallKeyboardHookLL();
        return 0;

    case WM_KILLFOCUS:
        /* Pop any pressed keys since we are losing keyboard focus */
        winKeybdReleaseKeys();

        /* Remove our keyboard hook if it is installed */
        winRemoveKeyboardHookLL();

        /* Revert the X focus as well, but only if the Windows focus is going to another window */
        if (!wParam && pWin)
            DeleteWindowFromAnyEvents(pWin, FALSE);

        return 0;

    case WM_SYSDEADCHAR:
    case WM_DEADCHAR:
        /*
         * NOTE: We do nothing with WM_*CHAR messages,
         * nor does the root window, so we can just toss these messages.
         */
        return 0;

    case WM_SYSKEYDOWN:
    case WM_KEYDOWN:

        /*
         * Don't pass Alt-F4 key combo to root window,
         * let Windows translate to WM_CLOSE and close this top-level window.
         *
         * NOTE: We purposely don't check the fUseWinKillKey setting because
         * it should only apply to the key handling for the root window,
         * not for top-level window-manager windows.
         *
         * ALSO NOTE: We do pass Ctrl-Alt-Backspace to the root window
         * because that is a key combo that no X app should be expecting to
         * receive, since it has historically been used to shutdown the X server.
         * Passing Ctrl-Alt-Backspace to the root window preserves that
         * behavior, assuming that -unixkill has been passed as a parameter.
         */
        if (wParam == VK_F4 && (GetKeyState(VK_MENU) & 0x8000))
            break;

#ifdef WINDBG
        if (wParam == VK_ESCAPE) {
            /* Place for debug: put any tests and dumps here */
            WINDOWPLACEMENT windPlace;
            RECT rc;
            LPRECT pRect;

            windPlace.length = sizeof(WINDOWPLACEMENT);
            GetWindowPlacement(hwnd, &windPlace);
            pRect = &windPlace.rcNormalPosition;
            winDebug ("\nCYGWINDOWING Dump:\n"
                   "\tdrawable: (%hd, %hd) - %hdx%hd\n", pDraw->x,
                   pDraw->y, pDraw->width, pDraw->height);
            winDebug ("\twindPlace: (%ld, %ld) - %ldx%ld\n", pRect->left,
                      pRect->top, pRect->right - pRect->left,
                      pRect->bottom - pRect->top);
            if (GetClientRect(hwnd, &rc)) {
                pRect = &rc;
                winDebug ("\tClientRect: (%ld, %ld) - %ldx%ld\n", pRect->left,
                          pRect->top, pRect->right - pRect->left,
                          pRect->bottom - pRect->top);
            }
            if (GetWindowRect(hwnd, &rc)) {
                pRect = &rc;
                winDebug ("\tWindowRect: (%ld, %ld) - %ldx%ld\n", pRect->left,
                          pRect->top, pRect->right - pRect->left,
                          pRect->bottom - pRect->top);
            }
            winDebug ("\n");
        }
#endif

        /* Pass the message to the root window */
        return winWindowProc(hwndScreen, message, wParam, lParam);

    case WM_SYSKEYUP:
    case WM_KEYUP:

        /* Pass the message to the root window */
        return winWindowProc(hwndScreen, message, wParam, lParam);

    case WM_HOTKEY:

        /* Pass the message to the root window */
        SendMessage(hwndScreen, message, wParam, lParam);
        return 0;

    case WM_ACTIVATE:

        /* Pass the message to the root window */
        SendMessage(hwndScreen, message, wParam, lParam);

        if (LOWORD(wParam) != WA_INACTIVE) {
            /* Raise the window to the top in Z order */
            /* ago: Activate does not mean putting it to front! */
            /*
               wmMsg.msg = WM_WM_RAISE;
               if (fWMMsgInitialized)
               winSendMessageToWM (s_pScreenPriv->pWMInfo, &wmMsg);
             */

            /* Tell our Window Manager thread to activate the window */
            wmMsg.msg = WM_WM_ACTIVATE;
            if (fWMMsgInitialized && pWin->realized && !pWin->overrideRedirect /* for OOo menus */)
	              winSendMessageToWM (s_pScreenPriv->pWMInfo, &wmMsg);
        }
        /* Prevent the mouse wheel from stalling when another window is minimized */
        if (HIWORD(wParam) == 0 && LOWORD(wParam) == WA_ACTIVE &&
            (HWND) lParam != NULL && (HWND) lParam != (HWND) GetParent(hwnd))
            SetFocus(hwnd);
        return 0;

    case WM_ACTIVATEAPP:
        /*
         * This message is also sent to the root window
         * so we do nothing for individual multiwindow windows
         */
        break;

    case WM_CLOSE:
        /* Removep AppUserModelID property */
        winSetAppUserModelID(hwnd, NULL);
        /* Branch on if the window was killed in X already */
        if (pWinPriv->fXKilled) {
            /* Window was killed, go ahead and destroy the window */
            DestroyWindow(hwnd);
        }
        else {
            /* Tell our Window Manager thread to kill the window */
            wmMsg.msg = WM_WM_KILL;
            if (fWMMsgInitialized)
                winSendMessageToWM(s_pScreenPriv->pWMInfo, &wmMsg);
        }
        return 0;

    case WM_DESTROY:

        /* Branch on if the window was killed in X already */
        if (pWinPriv && !pWinPriv->fXKilled) {
            winDebug ("winTopLevelWindowProc - WM_DESTROY - WM_WM_KILL\n");

            /* Tell our Window Manager thread to kill the window */
            wmMsg.msg = WM_WM_KILL;
            if (fWMMsgInitialized)
                winSendMessageToWM(s_pScreenPriv->pWMInfo, &wmMsg);
        }

        RemoveProp(hwnd, WIN_WINDOW_PROP);
        RemoveProp(hwnd, WIN_WID_PROP);
        RemoveProp(hwnd, WIN_NEEDMANAGE_PROP);

        break;

    case WM_MOVE:
        /* Adjust the X Window to the moved Windows window */
        if (!hasEnteredSizeMove) winAdjustXWindow (pWin, hwnd);
          /* else: Wait for WM_EXITSIZEMOVE */
        return 0;

    case WM_SHOWWINDOW:
        /* Bail out if the window is being hidden */
        if (!wParam)
            return 0;

        /* */
        if (!pWin->overrideRedirect) {
            HWND zstyle = HWND_NOTOPMOST;

            /* Flag that this window needs to be made active when clicked */
            SetProp(hwnd, WIN_NEEDMANAGE_PROP, (HANDLE) 1);

            /* Set the transient style flags */
            if (GetParent(hwnd))
                SetWindowLongPtr(hwnd, GWL_STYLE,
                                 WS_POPUP | WS_OVERLAPPED | WS_SYSMENU |
                                 WS_CLIPCHILDREN | WS_CLIPSIBLINGS);
            /* Set the window standard style flags */
            else
                SetWindowLongPtr(hwnd, GWL_STYLE,
                                 (WS_POPUP | WS_OVERLAPPEDWINDOW |
                                  WS_CLIPCHILDREN | WS_CLIPSIBLINGS)
                                 & ~WS_CAPTION & ~WS_SIZEBOX);

            winUpdateWindowPosition(hwnd, &zstyle);

            {
                WinXWMHints hints;

                if (winMultiWindowGetWMHints(pWin, &hints)) {
                    /*
                       Give the window focus, unless it has an InputHint
                       which is FALSE (this is used by e.g. glean to
                       avoid every test window grabbing the focus)
                     */
                    if (!((hints.flags & InputHint) && (!hints.input))) {
                        SetForegroundWindow(hwnd);
                    }
                }
            }
            wmMsg.msg = WM_WM_MAP3;
        }
        else {                  /* It is an overridden window so make it top of Z stack */

            HWND forHwnd = GetForegroundWindow();
            winDebug ("overridden window is shown\n");
            if (forHwnd != NULL) {
                if (GetWindowLongPtr(forHwnd, GWLP_USERDATA) & (LONG_PTR)
                    VCXSRV_SIGNATURE) {
                    if (GetWindowLongPtr(forHwnd, GWL_EXSTYLE) & WS_EX_TOPMOST)
                        SetWindowPos(hwnd, HWND_TOPMOST, 0, 0, 0, 0,
                                     SWP_NOMOVE | SWP_NOSIZE | SWP_NOACTIVATE);
                    else
                        SetWindowPos(hwnd, HWND_NOTOPMOST, 0, 0, 0, 0,
                                     SWP_NOMOVE | SWP_NOSIZE | SWP_NOACTIVATE);
                }
            }
            wmMsg.msg = WM_WM_MAP2;
        }

        /* Tell our Window Manager thread to map the window */
        if (fWMMsgInitialized)
            winSendMessageToWM(s_pScreenPriv->pWMInfo, &wmMsg);

        winStartMousePolling(s_pScreenPriv);

        return 0;

    case WM_SIZING:
        /* Need to legalize the size according to WM_NORMAL_HINTS */
        /* for applications like xterm */
        return ValidateSizing(hwnd, pWin, wParam, lParam);

    case WM_WINDOWPOSCHANGING:
      {
        /*
          When window is moved or resized, force it to be redrawn, so that
          any OpenGL content is re-drawn correctly, rather than copying bits
          (which seem to be wrong, either because we are copying the wrong
          window in the window heirarchy, or because we don't have the bits
          drawn by OpenGL at all)

          XXX: really this should check if any child has fWglUsed set, but
          that might be expensive to check....
         */
        if (g_fNativeGl)
          {
            LPWINDOWPOS pWinPos = (LPWINDOWPOS)lParam;
            pWinPos->flags |= SWP_NOCOPYBITS;
          }
      }
      break;

    case WM_WINDOWPOSCHANGED:
    {
        LPWINDOWPOS pWinPos = (LPWINDOWPOS) lParam;

        if (!(pWinPos->flags & SWP_NOZORDER)) {
#if CYGWINDOWING_DEBUG
            winDebug("\twindow z order was changed\n");
#endif
            if (pWinPos->hwndInsertAfter == HWND_TOP
                || pWinPos->hwndInsertAfter == HWND_TOPMOST
                || pWinPos->hwndInsertAfter == HWND_NOTOPMOST) {
#if CYGWINDOWING_DEBUG
                winDebug("\traise to top\n");
#endif
                /* Raise the window to the top in Z order */
                winRaiseWindow(pWin);
            }
            else if (pWinPos->hwndInsertAfter == HWND_BOTTOM) {
            }
            else {
                /* Check if this window is top of X windows. */
                HWND hWndAbove = NULL;
                DWORD dwCurrentProcessID = GetCurrentProcessId();
                DWORD dwWindowProcessID = 0;

                for (hWndAbove = pWinPos->hwndInsertAfter;
                     hWndAbove != NULL;
                     hWndAbove = GetNextWindow(hWndAbove, GW_HWNDPREV)) {
                    /* Ignore other XWin process's window */
                    GetWindowThreadProcessId(hWndAbove, &dwWindowProcessID);

                    if ((dwWindowProcessID == dwCurrentProcessID)
                        && GetProp(hWndAbove, WIN_WINDOW_PROP)
                        && !IsWindowVisible(hWndAbove)
                        && !IsIconic(hWndAbove))        /* ignore minimized windows */
                        break;
                }
                /* If this is top of X windows in Windows stack,
                   raise it in X stack. */
                if (hWndAbove == NULL) {
#if CYGWINDOWING_DEBUG
                    winDebug("\traise to top\n");
#endif
                    winRaiseWindow(pWin);
                }
            }
        }
    }
        /*
         * Pass the message to DefWindowProc to let the function
         * break down WM_WINDOWPOSCHANGED to WM_MOVE and WM_SIZE.
         */
        break;

    case WM_ENTERSIZEMOVE:
      hasEnteredSizeMove = TRUE;
      return 0;

    case WM_EXITSIZEMOVE:
      /* Adjust the X Window to the moved Windows window */
      hasEnteredSizeMove = FALSE;
      winAdjustXWindow (pWin, hwnd);
      return 0;

    case WM_SIZE:
        /* see dix/window.c */
#ifdef WINDBG
    {
        char buf[64];

        switch (wParam) {
        case SIZE_MINIMIZED:
            strcpy(buf, "SIZE_MINIMIZED");
            break;
        case SIZE_MAXIMIZED:
            strcpy(buf, "SIZE_MAXIMIZED");
            break;
        case SIZE_RESTORED:
            strcpy(buf, "SIZE_RESTORED");
            break;
        default:
            strcpy(buf, "UNKNOWN_FLAG");
        }
        winDebug ("winTopLevelWindowProc - WM_SIZE to %dx%d (%s) - %d ms\n",
                  (int) LOWORD(lParam), (int) HIWORD(lParam), buf,
                  (int) (GetTickCount()));
    }
#endif
        if (!hasEnteredSizeMove)
        {
            /* Adjust the X Window to the moved Windows window */
            winAdjustXWindow (pWin, hwnd);
            if (wParam == SIZE_MINIMIZED) winReorderWindowsMultiWindow();
    }
    /* else: wait for WM_EXITSIZEMOVE */
    return 0; /* end of WM_SIZE handler */

    case WM_STYLECHANGED:
      /* when the style changes, adjust the window size so the client area remains the same */
    {
      LONG x,y;
      DrawablePtr pDraw = &pWin->drawable;
      x =  pDraw->x - wBorderWidth(pWin);
      y = pDraw->y - wBorderWidth(pWin);
      winPositionWindowMultiWindow(pWin, x, y);
    }
        return 0;

    case WM_MOUSEACTIVATE:

        /* Check if this window needs to be made active when clicked */
        if (!GetProp(pWinPriv->hWnd, WIN_NEEDMANAGE_PROP)) {
            winDebug ("winTopLevelWindowProc - WM_MOUSEACTIVATE - "
                      "MA_NOACTIVATE\n");

            /* */
            return MA_NOACTIVATE;
        }
        break;

    case WM_SETCURSOR:
        if (LOWORD(lParam) == HTCLIENT) {
            if (!g_fSoftwareCursor)
                SetCursor(s_pScreenPriv->cursor.handle);
            return TRUE;
        }
        break;

    default:
        break;
    }

    ret = DefWindowProc(hwnd, message, wParam, lParam);
    /*
     * If the window was minized we get the stack change before the window is restored
     * and so it gets lost. Ensure there stacking order is correct.
     */
    if (needRestack)
        winReorderWindowsMultiWindow();
    return ret;
}<|MERGE_RESOLUTION|>--- conflicted
+++ resolved
@@ -46,7 +46,8 @@
 #include "winmsg.h"
 #include "inputstr.h"
 
-<<<<<<< HEAD
+extern void winUpdateWindowPosition(HWND hWnd, HWND * zstyle);
+
 #ifdef XKB
 #ifndef XKB_IN_SERVER
 #define XKB_IN_SERVER
@@ -54,10 +55,6 @@
 #include <xkbsrv.h>
 #endif
 
-extern void winUpdateWindowPosition(HWND hWnd, Bool reshape, HWND * zstyle);
-=======
-extern void winUpdateWindowPosition(HWND hWnd, HWND * zstyle);
->>>>>>> 470f7ca9
 
 /*
  * Local globals
@@ -331,7 +328,7 @@
     static Bool s_fTracking = FALSE;
     Bool needRestack = FALSE;
     LRESULT ret;
-  static Bool		hasEnteredSizeMove = FALSE;
+    static Bool	hasEnteredSizeMove = FALSE;
 
     winDebugWin32Message("winTopLevelWindowProc", hwnd, message, wParam,
                          lParam);
