--- conflicted
+++ resolved
@@ -38,70 +38,12 @@
 #endif
 #include <stdarg.h>
 
-<<<<<<< HEAD
 #ifdef WINDBG
-=======
-void winVMsg(int, MessageType, int verb, const char *, va_list);
 
-void
-winVMsg(int scrnIndex, MessageType type, int verb, const char *format,
-        va_list ap)
-{
-    LogVMessageVerb(type, verb, format, ap);
-}
 
-void
-winDrvMsg(int scrnIndex, MessageType type, const char *format, ...)
-{
-    va_list ap;
 
-    va_start(ap, format);
-    LogVMessageVerb(type, 0, format, ap);
-    va_end(ap);
-}
 
-void
-winMsg(MessageType type, const char *format, ...)
-{
-    va_list ap;
 
-    va_start(ap, format);
-    LogVMessageVerb(type, 1, format, ap);
-    va_end(ap);
-}
-
-void
-winDrvMsgVerb(int scrnIndex, MessageType type, int verb, const char *format,
-              ...)
-{
-    va_list ap;
-
-    va_start(ap, format);
-    LogVMessageVerb(type, verb, format, ap);
-    va_end(ap);
-}
-
-void
-winMsgVerb(MessageType type, int verb, const char *format, ...)
-{
-    va_list ap;
-
-    va_start(ap, format);
-    LogVMessageVerb(type, verb, format, ap);
-    va_end(ap);
-}
-
-void
-winErrorFVerb(int verb, const char *format, ...)
-{
-    va_list ap;
-
-    va_start(ap, format);
-    LogVMessageVerb(X_NONE, verb, format, ap);
-    va_end(ap);
-}
-
->>>>>>> 0f834b91
 void
 winDebug(const char *format, ...)
 {
@@ -113,22 +55,13 @@
 }
 
 void
-<<<<<<< HEAD
 winDebug4 (const char *format, ...)
-{
-  va_list ap;
-  va_start (ap, format);
-  LogVMessageVerb(X_NONE, 4, format, ap);
-  va_end (ap);
-=======
-winTrace(const char *format, ...)
 {
     va_list ap;
 
     va_start(ap, format);
-    LogVMessageVerb(X_NONE, 10, format, ap);
+  LogVMessageVerb(X_NONE, 4, format, ap);
     va_end(ap);
->>>>>>> 0f834b91
 }
 #endif
 
@@ -142,25 +75,6 @@
 winW32ErrorEx(const char *msg, DWORD errorcode)
 {
     LPVOID buffer;
-<<<<<<< HEAD
-    if (!FormatMessage( 
-                FORMAT_MESSAGE_ALLOCATE_BUFFER | 
-                FORMAT_MESSAGE_FROM_SYSTEM | 
-                FORMAT_MESSAGE_IGNORE_INSERTS,
-                NULL,
-                errorcode,
-                MAKELANGID(LANG_NEUTRAL, SUBLANG_DEFAULT),
-                (LPTSTR) &buffer,
-                0,
-                NULL ))
-    {
-        ErrorF(msg); 
-        ErrorF("Unknown error in FormatMessage!\n"); 
-    }
-    else
-    {
-        ErrorF("%s %s", msg, (char *)buffer); 
-=======
 
     if (!FormatMessage(FORMAT_MESSAGE_ALLOCATE_BUFFER |
                        FORMAT_MESSAGE_FROM_SYSTEM |
@@ -169,24 +83,19 @@
                        errorcode,
                        MAKELANGID(LANG_NEUTRAL, SUBLANG_DEFAULT),
                        (LPTSTR) & buffer, 0, NULL)) {
-        winErrorFVerb(verb, "Unknown error in FormatMessage!\n");
+        ErrorF(msg); 
+        ErrorF("Unknown error in FormatMessage!\n"); 
     }
     else {
-        winErrorFVerb(verb, "%s %s", msg, (char *) buffer);
->>>>>>> 0f834b91
+        ErrorF("%s %s", msg, (char *)buffer); 
         LocalFree(buffer);
     }
 }
 
-<<<<<<< HEAD
 #ifdef WINDBG
-void winDebugWin32Message(const char* function, HWND hwnd, UINT message, WPARAM wParam, LPARAM lParam)
-=======
-#if CYGDEBUG
 void
 winDebugWin32Message(const char *function, HWND hwnd, UINT message,
                      WPARAM wParam, LPARAM lParam)
->>>>>>> 0f834b91
 {
     static int force = 0;
 
@@ -212,13 +121,4 @@
         }
     }
 }
-<<<<<<< HEAD
-=======
-#else
-void
-winDebugWin32Message(const char *function, HWND hwnd, UINT message,
-                     WPARAM wParam, LPARAM lParam)
-{
-}
->>>>>>> 0f834b91
 #endif