/*
 *Copyright (C) 1994-2000 The XFree86 Project, Inc. All Rights Reserved.
 *
 *Permission is hereby granted, free of charge, to any person obtaining
 * a copy of this software and associated documentation files (the
 *"Software"), to deal in the Software without restriction, including
 *without limitation the rights to use, copy, modify, merge, publish,
 *distribute, sublicense, and/or sell copies of the Software, and to
 *permit persons to whom the Software is furnished to do so, subject to
 *the following conditions:
 *
 *The above copyright notice and this permission notice shall be
 *included in all copies or substantial portions of the Software.
 *
 *THE SOFTWARE IS PROVIDED "AS IS", WITHOUT WARRANTY OF ANY KIND,
 *EXPRESS OR IMPLIED, INCLUDING BUT NOT LIMITED TO THE WARRANTIES OF
 *MERCHANTABILITY, FITNESS FOR A PARTICULAR PURPOSE AND
 *NONINFRINGEMENT. IN NO EVENT SHALL THE XFREE86 PROJECT BE LIABLE FOR
 *ANY CLAIM, DAMAGES OR OTHER LIABILITY, WHETHER IN AN ACTION OF
 *CONTRACT, TORT OR OTHERWISE, ARISING FROM, OUT OF OR IN CONNECTION
 *WITH THE SOFTWARE OR THE USE OR OTHER DEALINGS IN THE SOFTWARE.
 *
 *Except as contained in this notice, the name of the XFree86 Project
 *shall not be used in advertising or otherwise to promote the sale, use
 *or other dealings in this Software without prior written authorization
 *from the XFree86 Project.
 *
 * Authors: Alexander Gottwald	
 */

#ifdef HAVE_XWIN_CONFIG_H
#include <xwin-config.h>
#endif
#include "win.h"
#include "winmsg.h"
#ifdef WINDBG
#include "winmessages.h"
#endif
#include <stdarg.h>

#ifdef WINDBG





void
winDebug(const char *format, ...)
{
    va_list ap;

    va_start(ap, format);
    LogVMessageVerb(X_NONE, 3, format, ap);
    va_end(ap);
}

void
winDebug4 (const char *format, ...)
{
    va_list ap;

    va_start(ap, format);
  LogVMessageVerb(X_NONE, 4, format, ap);
    va_end(ap);
}
#endif

void
winW32Error(const char *msg)
{
    winW32ErrorEx(msg, GetLastError());
}

void
winW32ErrorEx(const char *msg, DWORD errorcode)
{
    LPVOID buffer;

    if (!FormatMessage(FORMAT_MESSAGE_ALLOCATE_BUFFER |
                       FORMAT_MESSAGE_FROM_SYSTEM |
                       FORMAT_MESSAGE_IGNORE_INSERTS,
                       NULL,
                       errorcode,
                       MAKELANGID(LANG_NEUTRAL, SUBLANG_DEFAULT),
<<<<<<< HEAD
                       (LPTSTR) & buffer, 0, NULL)) {
        ErrorF(msg); 
        ErrorF("Unknown error in FormatMessage!\n"); 
=======
                       (LPTSTR) &buffer, 0, NULL)) {
        winErrorFVerb(verb, "Unknown error in FormatMessage!\n");
>>>>>>> 3f553aac
    }
    else {
        ErrorF("%s %s", msg, (char *)buffer); 
        LocalFree(buffer);
    }
}

#ifdef WINDBG
void
winDebugWin32Message(const char *function, HWND hwnd, UINT message,
                     WPARAM wParam, LPARAM lParam)
{
    static int force = 0;

    if (message >= WM_USER) {
        if (force || getenv("WIN_DEBUG_MESSAGES") ||
            getenv("WIN_DEBUG_WM_USER")) {
            winDebug("%s - Message WM_USER + %d\n", function,
                     message - WM_USER);
            winDebug("\thwnd 0x%x wParam 0x%x lParam 0x%x\n", hwnd, wParam,
                     lParam);
        }
    }
    else if (message < MESSAGE_NAMES_LEN && MESSAGE_NAMES[message]) {
        const char *msgname = MESSAGE_NAMES[message];
        char buffer[64];

        snprintf(buffer, sizeof(buffer), "WIN_DEBUG_%s", msgname);
        buffer[63] = 0;
        if (force || getenv("WIN_DEBUG_MESSAGES") || getenv(buffer)) {
            winDebug("%s - Message %s\n", function, MESSAGE_NAMES[message]);
            winDebug("\thwnd 0x%x wParam 0x%x lParam 0x%x\n", hwnd, wParam,
                     lParam);
        }
    }
}
#endif<|MERGE_RESOLUTION|>--- conflicted
+++ resolved
@@ -82,14 +82,9 @@
                        NULL,
                        errorcode,
                        MAKELANGID(LANG_NEUTRAL, SUBLANG_DEFAULT),
-<<<<<<< HEAD
-                       (LPTSTR) & buffer, 0, NULL)) {
+                       (LPTSTR) &buffer, 0, NULL)) {
         ErrorF(msg); 
         ErrorF("Unknown error in FormatMessage!\n"); 
-=======
-                       (LPTSTR) &buffer, 0, NULL)) {
-        winErrorFVerb(verb, "Unknown error in FormatMessage!\n");
->>>>>>> 3f553aac
     }
     else {
         ErrorF("%s %s", msg, (char *)buffer); 
