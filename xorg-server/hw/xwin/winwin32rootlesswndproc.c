--- conflicted
+++ resolved
@@ -376,50 +376,6 @@
 LRESULT CALLBACK
 winMWExtWMWindowProc(HWND hwnd, UINT message, WPARAM wParam, LPARAM lParam)
 {
-<<<<<<< HEAD
-  WindowPtr		pWin = NULL;
-  win32RootlessWindowPtr pRLWinPriv = NULL;
-  ScreenPtr		pScreen = NULL;
-  winPrivScreenPtr	pScreenPriv = NULL;
-  winScreenInfo		*pScreenInfo = NULL;
-  HWND			hwndScreen = NULL;
-  POINT			ptMouse;
-  static Bool		s_fTracking = FALSE;
-  HDC			hdcUpdate;
-  PAINTSTRUCT		ps;
-  LPWINDOWPOS		pWinPos = NULL;
-  RECT			rcClient;
-  winWMMessageRec	wmMsg;
-  Bool			fWMMsgInitialized = FALSE;
-
-  /* Check if the Windows window property for our X window pointer is valid */
-  if ((pRLWinPriv = (win32RootlessWindowPtr)GetProp (hwnd, WIN_WINDOW_PROP)) != NULL)
-    {
-      pWin = pRLWinPriv->pFrame->win;
-      pScreen				= pWin->drawable.pScreen;
-      if (pScreen) pScreenPriv		= winGetScreenPriv(pScreen);
-      if (pScreenPriv) pScreenInfo	= pScreenPriv->pScreenInfo;
-      if (pScreenPriv) hwndScreen	= pScreenPriv->hwndScreen;
-
-      wmMsg.msg		= 0;
-      wmMsg.hwndWindow	= hwnd;
-      wmMsg.iWindow	= (Window)pWin->drawable.id;
-
-      wmMsg.iX		= pRLWinPriv->pFrame->x;
-      wmMsg.iY		= pRLWinPriv->pFrame->y;
-      wmMsg.iWidth	= pRLWinPriv->pFrame->width;
-      wmMsg.iHeight	= pRLWinPriv->pFrame->height;
-
-      fWMMsgInitialized = TRUE;
-      winDebugWin32Message("winMWExtWMWindowProc", hwnd, message, wParam, lParam);
-
-      winDebug ("\thWnd %08X\n", hwnd);
-      winDebug ("\tpScreenPriv %08X\n", pScreenPriv);
-      winDebug ("\tpScreenInfo %08X\n", pScreenInfo);
-      winDebug ("\thwndScreen %08X\n", hwndScreen);
-      winDebug ("winMWExtWMWindowProc (%08x) %08x %08x %08x\n",
-	      pRLWinPriv, message, wParam, lParam);
-=======
     WindowPtr pWin = NULL;
     win32RootlessWindowPtr pRLWinPriv = NULL;
     ScreenPtr pScreen = NULL;
@@ -457,7 +413,6 @@
         wmMsg.iHeight = pRLWinPriv->pFrame->height;
 
         fWMMsgInitialized = TRUE;
-#if CYGDEBUG
         winDebugWin32Message("winMWExtWMWindowProc", hwnd, message, wParam,
                              lParam);
 
@@ -467,8 +422,6 @@
         winDebug("\thwndScreen %08X\n", hwndScreen);
         winDebug("winMWExtWMWindowProc (%08x) %08x %08x %08x\n",
                  pRLWinPriv, message, wParam, lParam);
-#endif
->>>>>>> 0f834b91
     }
     /* Branch on message type */
     switch (message) {
@@ -483,48 +436,21 @@
         return 0;
 
     case WM_CLOSE:
-<<<<<<< HEAD
-      winDebug ("winMWExtWMWindowProc - WM_CLOSE %d\n", pRLWinPriv->fClose);
-
-      /* Tell window-manager to close window */
-      if (pRLWinPriv->fClose)
-	{
-	  DestroyWindow (hwnd);
-	}
-      else
-	{
-#ifdef XWIN_MULTIWINDOWINTWM
-	  if (winIsInternalWMRunning(pScreenInfo))
-	    {
-	      /* Tell our Window Manager thread to kill the window */
-	      wmMsg.msg = WM_WM_KILL;
-	      if (fWMMsgInitialized)
-		winSendMessageToWM (pScreenPriv->pWMInfo, &wmMsg);
-	    }
-#endif
-	  winWindowsWMSendEvent(WindowsWMControllerNotify,
-				WindowsWMControllerNotifyMask,
-				1,
-				WindowsWMCloseWindow,
-				pWin->drawable.id,
-				0, 0, 0, 0);
-	}
-      return 0;
-=======
-#if CYGMULTIWINDOW_DEBUG
         winDebug("winMWExtWMWindowProc - WM_CLOSE %d\n", pRLWinPriv->fClose);
-#endif
+
         /* Tell window-manager to close window */
         if (pRLWinPriv->fClose) {
             DestroyWindow(hwnd);
         }
         else {
             if (winIsInternalWMRunning(pScreenInfo)) {
+#ifdef XWIN_MULTIWINDOWINTWM
                 /* Tell our Window Manager thread to kill the window */
                 wmMsg.msg = WM_WM_KILL;
                 if (fWMMsgInitialized)
                     winSendMessageToWM(pScreenPriv->pWMInfo, &wmMsg);
             }
+#endif
             winWindowsWMSendEvent(WindowsWMControllerNotify,
                                   WindowsWMControllerNotifyMask,
                                   1,
@@ -532,7 +458,6 @@
                                   pWin->drawable.id, 0, 0, 0, 0);
         }
         return 0;
->>>>>>> 0f834b91
 
     case WM_DESTROY:
 #if CYGMULTIWINDOW_DEBUG
@@ -742,43 +667,24 @@
         return 0;
 
     case WM_MOUSEACTIVATE:
-<<<<<<< HEAD
-      winDebug ("winMWExtWMWindowProc - WM_MOUSEACTIVATE\n");
-
-#ifdef XWIN_MULTIWINDOWINTWM
-      /* Check if this window needs to be made active when clicked */
-      if (winIsInternalWMRunning(pScreenInfo) && pWin->overrideRedirect)
-	{
-	  winDebug ("winMWExtWMWindowProc - WM_MOUSEACTIVATE - "
-		    "MA_NOACTIVATE\n");
-=======
-#if CYGMULTIWINDOW_DEBUG
         winDebug("winMWExtWMWindowProc - WM_MOUSEACTIVATE\n");
-#endif
-#if 1
+
+#ifdef XWIN_MULTIWINDOWINTWM
         /* Check if this window needs to be made active when clicked */
         if (winIsInternalWMRunning(pScreenInfo) && pWin->overrideRedirect) {
-#if CYGMULTIWINDOW_DEBUG
             winDebug("winMWExtWMWindowProc - WM_MOUSEACTIVATE - "
                      "MA_NOACTIVATE\n");
-#endif
->>>>>>> 0f834b91
 
             /* */
             return MA_NOACTIVATE;
         }
 #endif
-<<<<<<< HEAD
-      if (
-#ifdef XWIN_MULTIWINDOWINTWM
-          !winIsInternalWMRunning(pScreenInfo) &&
-#endif
-          !IsMouseActive (pWin))
-	return MA_NOACTIVATE;
-=======
-        if (!winIsInternalWMRunning(pScreenInfo) && !IsMouseActive(pWin))
+        if (
+#ifdef XWIN_MULTIWINDOWINTWM
+            !winIsInternalWMRunning(pScreenInfo) &&
+#endif
+            !IsMouseActive (pWin))
             return MA_NOACTIVATE;
->>>>>>> 0f834b91
 
         break;
 
@@ -843,25 +749,13 @@
         return 0;
 
     case WM_ERASEBKGND:
-<<<<<<< HEAD
-      winDebug ("winMWExtWMWindowProc - WM_ERASEBKGND\n");
-      /*
-       * Pretend that we did erase the background but we don't care,
-       * since we repaint the entire region anyhow
-       * This avoids some flickering when resizing.
-       */
-      return TRUE;
-=======
-#if CYGDEBUG
         winDebug("winMWExtWMWindowProc - WM_ERASEBKGND\n");
-#endif
         /*
          * Pretend that we did erase the background but we don't care,
          * since we repaint the entire region anyhow
          * This avoids some flickering when resizing.
          */
         return TRUE;
->>>>>>> 0f834b91
 
     case WM_PAINT:
 
@@ -896,78 +790,23 @@
         break;
 
     case WM_ACTIVATE:
-<<<<<<< HEAD
-      winDebug ("winMWExtWMWindowProc - WM_ACTIVATE\n");
-      if (LOWORD(wParam) != WA_INACTIVE)
-	{
-#ifdef XWIN_MULTIWINDOWINTWM
-	  if (winIsInternalWMRunning(pScreenInfo))
-	    {
-=======
-#if CYGMULTIWINDOW_DEBUG
         winDebug("winMWExtWMWindowProc - WM_ACTIVATE\n");
-#endif
         if (LOWORD(wParam) != WA_INACTIVE) {
             if (winIsInternalWMRunning(pScreenInfo)) {
->>>>>>> 0f834b91
+#ifdef XWIN_MULTIWINDOWINTWM
 #if 0
                 /* Raise the window to the top in Z order */
                 wmMsg.msg = WM_WM_RAISE;
                 if (fWMMsgInitialized)
                     winSendMessageToWM(pScreenPriv->pWMInfo, &wmMsg);
 #endif
-<<<<<<< HEAD
-	      /* Tell our Window Manager thread to activate the window */
-	      wmMsg.msg = WM_WM_ACTIVATE;
-	      if (fWMMsgInitialized)
-		if (!pWin || !pWin->overrideRedirect) /* for OOo menus */
-		  winSendMessageToWM (pScreenPriv->pWMInfo, &wmMsg);
-	    }
-#endif
-	  winWindowsWMSendEvent(WindowsWMControllerNotify,
-				WindowsWMControllerNotifyMask,
-				1,
-				WindowsWMActivateWindow,
-				pWin->drawable.id,
-				0, 0,
-				0, 0);
-	}
-      return 0;
-
-#if 1
-    case WM_WINDOWPOSCHANGING:
-      pWinPos = (LPWINDOWPOS)lParam;
-      if (!(pWinPos->flags & SWP_NOZORDER))
-	{
-	  if (pRLWinPriv->fRestackingNow || pScreenPriv->fRestacking)
-	    {
-	      winDebug ("Win %08x is now restacking.\n", (unsigned int)pRLWinPriv);
-	      break;
-	    }
-
-	  if (
-#ifdef XWIN_MULTIWINDOWINTWM
-               winIsInternalWMRunning(pScreenInfo) ||
-#endif
-               IsRaiseOnClick (pWin))
-	    {
-	      winDebug ("Win %08x has WINDOWSWM_RAISE_ON_CLICK.\n", (unsigned int)pRLWinPriv);
-	      break;
-	    }
-
-	  winDebug ("Win %08x forbid to change z order (%08x).\n",
-		    (unsigned int)pRLWinPriv, (unsigned int)pWinPos->hwndInsertAfter);
-
-	  pWinPos->flags |= SWP_NOZORDER;
-	}
-      break;
-=======
                 /* Tell our Window Manager thread to activate the window */
                 wmMsg.msg = WM_WM_ACTIVATE;
                 if (fWMMsgInitialized)
                     if (!pWin || !pWin->overrideRedirect)       /* for OOo menus */
                         winSendMessageToWM(pScreenPriv->pWMInfo, &wmMsg);
             }
+#endif
             winWindowsWMSendEvent(WindowsWMControllerNotify,
                                   WindowsWMControllerNotifyMask,
                                   1,
@@ -981,30 +820,27 @@
         pWinPos = (LPWINDOWPOS) lParam;
         if (!(pWinPos->flags & SWP_NOZORDER)) {
             if (pRLWinPriv->fRestackingNow || pScreenPriv->fRestacking) {
-#if CYGMULTIWINDOW_DEBUG
                 winDebug("Win %08x is now restacking.\n",
                          (unsigned int) pRLWinPriv);
-#endif
                 break;
             }
 
-            if (winIsInternalWMRunning(pScreenInfo) || IsRaiseOnClick(pWin)) {
-#if CYGMULTIWINDOW_DEBUG
+            if (
+#ifdef XWIN_MULTIWINDOWINTWM
+                winIsInternalWMRunning(pScreenInfo) ||
+#endif
+                IsRaiseOnClick (pWin))
                 winDebug("Win %08x has WINDOWSWM_RAISE_ON_CLICK.\n",
                          (unsigned int) pRLWinPriv);
-#endif
                 break;
             }
 
-#if CYGMULTIWINDOW_DEBUG
             winDebug("Win %08x forbid to change z order (%08x).\n",
                      (unsigned int) pRLWinPriv,
                      (unsigned int) pWinPos->hwndInsertAfter);
-#endif
             pWinPos->flags |= SWP_NOZORDER;
         }
         break;
->>>>>>> 0f834b91
 #endif
 
     case WM_MOVE:
@@ -1036,43 +872,13 @@
         }
 #endif
 
-<<<<<<< HEAD
-      winDebug ("\t(%d, %d)\n", (short) LOWORD(lParam), (short) HIWORD(lParam));
-
-      if (!pRLWinPriv->fMovingOrSizing)
-	{
-#ifdef XWIN_MULTIWINDOWINTWM
-	  if (winIsInternalWMRunning(pScreenInfo))
-	    winAdjustXWindow (pWin, hwnd);
-#endif
-	  winMWExtWMMoveXWindow (pWin,
-				 (LOWORD(lParam) - wBorderWidth (pWin)
-				  - GetSystemMetrics (SM_XVIRTUALSCREEN)),
-				 (HIWORD(lParam) - wBorderWidth (pWin)
-				  - GetSystemMetrics (SM_YVIRTUALSCREEN)));
-	}
-      return 0;
-
-    case WM_SHOWWINDOW:
-      winDebug ("winMWExtWMWindowProc - WM_SHOWWINDOW - %d ms\n",
-		(unsigned int)GetTickCount ());
-
-      /* Bail out if the window is being hidden */
-      if (!wParam)
-	return 0;
-
-#ifdef XWIN_MULTIWINDOWINTWM
-      if (!pScreenInfo->fInternalWM)//XXXX
-	return 0;
-=======
-#if CYGMULTIWINDOW_DEBUG
         winDebug("\t(%d, %d)\n", (short) LOWORD(lParam),
                  (short) HIWORD(lParam));
-#endif
         if (!pRLWinPriv->fMovingOrSizing) {
+#ifdef XWIN_MULTIWINDOWINTWM
             if (winIsInternalWMRunning(pScreenInfo))
                 winAdjustXWindow(pWin, hwnd);
-
+#endif
             winMWExtWMMoveXWindow(pWin, (LOWORD(lParam) - wBorderWidth(pWin)
                                          - GetSystemMetrics(SM_XVIRTUALSCREEN)),
                                   (HIWORD(lParam) - wBorderWidth(pWin)
@@ -1081,35 +887,24 @@
         return 0;
 
     case WM_SHOWWINDOW:
-#if CYGMULTIWINDOW_DEBUG || TRUE
         winDebug("winMWExtWMWindowProc - WM_SHOWWINDOW - %d ms\n",
                  (unsigned int) GetTickCount());
-#endif
+
         /* Bail out if the window is being hidden */
         if (!wParam)
             return 0;
 
+#ifdef XWIN_MULTIWINDOWINTWM
         if (!pScreenInfo->fInternalWM)  //XXXX
             return 0;
->>>>>>> 0f834b91
 
         winMWExtWMUpdateWindowDecoration(pRLWinPriv, pScreenInfo);
 
-<<<<<<< HEAD
-      if (winIsInternalWMRunning(pScreenInfo))
-	{
-	  winDebug ("\tMapWindow\n");
-
-	  /* Tell X to map the window */
-	   MapWindow (pWin, wClient(pWin));
-=======
         if (winIsInternalWMRunning(pScreenInfo)) {
-#if CYGMULTIWINDOW_DEBUG || TRUE
             winDebug("\tMapWindow\n");
-#endif
+
             /* Tell X to map the window */
             MapWindow(pWin, wClient(pWin));
->>>>>>> 0f834b91
 
             if (!pRLWinPriv->pFrame->win->overrideRedirect)
                 /* Bring the Windows window to the foreground */
@@ -1120,22 +915,14 @@
             wmMsg.iWidth = pRLWinPriv->pFrame->width;
             wmMsg.iHeight = pRLWinPriv->pFrame->height;
 
-<<<<<<< HEAD
-	  /* Tell our Window Manager thread to map the window */
-	  if (fWMMsgInitialized)
-	    winSendMessageToWM (pScreenPriv->pWMInfo, &wmMsg);
-	}
-#else
-      return 0;
-#endif
-      break;
-=======
             /* Tell our Window Manager thread to map the window */
             if (fWMMsgInitialized)
                 winSendMessageToWM(pScreenPriv->pWMInfo, &wmMsg);
         }
-        break;
->>>>>>> 0f834b91
+#else
+      return 0;
+#endif
+        break;
 
     case WM_SIZING:
         /* Need to legalize the size according to WM_NORMAL_HINTS */
@@ -1143,15 +930,9 @@
         return ValidateSizing(hwnd, pWin, wParam, lParam);
 
     case WM_WINDOWPOSCHANGED:
-<<<<<<< HEAD
-      {
-	pWinPos = (LPWINDOWPOS) lParam;
-#ifdef _DEBUG
-=======
     {
         pWinPos = (LPWINDOWPOS) lParam;
-#if CYGMULTIWINDOW_DEBUG
->>>>>>> 0f834b91
+#ifdef _DEBUG
         winDebug("winMWExtWMWindowProc - WM_WINDOWPOSCHANGED\n");
         winDebug("\tflags: %s%s%s%s%s%s%s%s%s%s%s%s\n",
                  (pWinPos->flags & SWP_DRAWFRAME) ? "SWP_DRAWFRAME " : "",
@@ -1173,242 +954,22 @@
                  pWinPos->x, pWinPos->y, pWinPos->cx, pWinPos->cy);
 
 #endif
-<<<<<<< HEAD
-	if (pWinPos->flags & SWP_HIDEWINDOW) break;
-
-#ifdef XWIN_MULTIWINDOWINTWM
-	/* Reorder if window z order was changed */
-	if ((pScreenPriv != NULL)
-	    && !(pWinPos->flags & SWP_NOZORDER)
-	    && !(pWinPos->flags & SWP_SHOWWINDOW)
-	    && winIsInternalWMRunning(pScreenInfo))
-	  {
-	    winDebug ("\twindow z order was changed\n");
-
-	    if (pWinPos->hwndInsertAfter == HWND_TOP
-		||pWinPos->hwndInsertAfter == HWND_TOPMOST
-		||pWinPos->hwndInsertAfter == HWND_NOTOPMOST)
-	      {
-		winDebug ("\traise to top\n");
-
-		/* Raise the window to the top in Z order */
-		wmMsg.msg = WM_WM_RAISE;
-		if (fWMMsgInitialized)
-		  winSendMessageToWM (pScreenPriv->pWMInfo, &wmMsg);
-	      }
-#if 1
-	    else if (pWinPos->hwndInsertAfter == HWND_BOTTOM)
-	      {
-	      }
-	    else
-	      {
-		/* Check if this window is top of X windows. */
-		HWND hWndAbove = NULL;
-		DWORD dwCurrentProcessID = GetCurrentProcessId ();
-		DWORD dwWindowProcessID = 0;
-
-		for (hWndAbove = pWinPos->hwndInsertAfter;
-		     hWndAbove != NULL;
-		     hWndAbove = GetNextWindow (hWndAbove, GW_HWNDPREV))
-		  {
-		    /* Ignore other XWin process's window */
-		    GetWindowThreadProcessId (hWndAbove, &dwWindowProcessID);
-
-		    if ((dwWindowProcessID == dwCurrentProcessID)
-			&& GetProp (hWndAbove, WIN_WINDOW_PROP)
-			&& !IsWindowVisible (hWndAbove)
-			&& !IsIconic (hWndAbove) ) /* ignore minimized windows */
-		      break;
-		  }
-		/* If this is top of X windows in Windows stack,
-		   raise it in X stack. */
-		if (hWndAbove == NULL)
-		  {
-		    winDebug ("\traise to top\n");
-
-		    /* Raise the window to the top in Z order */
-		    wmMsg.msg = WM_WM_RAISE;
-		    if (fWMMsgInitialized)
-		      winSendMessageToWM (pScreenPriv->pWMInfo, &wmMsg);
-		  }
-	      }
-#endif
-	  }
-#endif
-
-	if (!(pWinPos->flags & SWP_NOSIZE)) {
-	  if (IsIconic(hwnd)){
-	    winDebug ("\tIconic -> MINIMIZED\n");
-#ifdef XWIN_MULTIWINDOWINTWM
-	    if (winIsInternalWMRunning(pScreenInfo))
-	      {
-	      /* Raise the window to the top in Z order */
-		wmMsg.msg = WM_WM_LOWER;
-		if (fWMMsgInitialized)
-		  winSendMessageToWM (pScreenPriv->pWMInfo, &wmMsg);
-	      }
-#endif
-	    winWindowsWMSendEvent(WindowsWMControllerNotify,
-				  WindowsWMControllerNotifyMask,
-				  1,
-				  WindowsWMMinimizeWindow,
-				  pWin->drawable.id,
-				  0, 0, 0, 0);
-	  } else if (IsZoomed(hwnd)){
-	    winDebug ("\tZoomed -> MAXIMIZED\n");
-
-	    winWindowsWMSendEvent(WindowsWMControllerNotify,
-				  WindowsWMControllerNotifyMask,
-				  1,
-				  WindowsWMMaximizeWindow,
-				  pWin->drawable.id,
-				  0, 0, 0, 0);
-	  } else {
-	    winDebug ("\tnone -> RESTORED\n");
-
-	    winWindowsWMSendEvent(WindowsWMControllerNotify,
-				  WindowsWMControllerNotifyMask,
-				  1,
-				  WindowsWMRestoreWindow,
-				  pWin->drawable.id,
-				  0, 0, 0, 0);
-	  }
-	}
-	if (!g_fNoConfigureWindow ) {
-
-	  if (!pRLWinPriv->fMovingOrSizing
-	      /*&& (pWinPos->flags & SWP_SHOWWINDOW)*/) {
-	    GetClientRect (hwnd, &rcClient);
-	    MapWindowPoints (hwnd, HWND_DESKTOP, (LPPOINT)&rcClient, 2);
-
-	    if (!(pWinPos->flags & SWP_NOMOVE)
-		&&!(pWinPos->flags & SWP_NOSIZE)) {
-	      winDebug ("\tmove & resize\n");
-
-#ifdef XWIN_MULTIWINDOWINTWM
-	      if (winIsInternalWMRunning(pScreenInfo))
-                winAdjustXWindow (pWin, hwnd);
-#endif
-	      winMWExtWMMoveResizeXWindow (pWin,
-					   rcClient.left - wBorderWidth (pWin)
-					   - GetSystemMetrics (SM_XVIRTUALSCREEN),
-					   rcClient.top - wBorderWidth (pWin)
-					   - GetSystemMetrics (SM_YVIRTUALSCREEN),
-					   rcClient.right - rcClient.left
-					   - wBorderWidth (pWin)*2,
-					   rcClient.bottom - rcClient.top
-					   - wBorderWidth (pWin)*2);
-	    } else if (!(pWinPos->flags & SWP_NOMOVE)) {
-	      winDebug ("\tmove\n");
-#ifdef XWIN_MULTIWINDOWINTWM
-	      if (winIsInternalWMRunning(pScreenInfo))
-                winAdjustXWindow (pWin, hwnd);
-#endif
-	      winMWExtWMMoveResizeXWindow (pWin,
-					   rcClient.left - wBorderWidth (pWin)
-					   - GetSystemMetrics (SM_XVIRTUALSCREEN),
-					   rcClient.top - wBorderWidth (pWin)
-					   - GetSystemMetrics (SM_YVIRTUALSCREEN),
-					   rcClient.right - rcClient.left
-					   - wBorderWidth (pWin)*2,
-					   rcClient.bottom - rcClient.top
-					   - wBorderWidth (pWin)*2);
-	    } else if (!(pWinPos->flags & SWP_NOMOVE)) {
-	      winDebug ("\tmove\n");
-
-#ifdef XWIN_MULTIWINDOWINTWM
-	      if (winIsInternalWMRunning(pScreenInfo))
-                winAdjustXWindow (pWin, hwnd); 
-#endif
-	      winMWExtWMMoveXWindow (pWin,
-				     rcClient.left - wBorderWidth (pWin)
-				     - GetSystemMetrics (SM_XVIRTUALSCREEN),
-				     rcClient.top - wBorderWidth (pWin)
-				     - GetSystemMetrics (SM_YVIRTUALSCREEN));
-	    } else if (!(pWinPos->flags & SWP_NOSIZE)) {
-	      winDebug ("\tresize\n");
-#ifdef XWIN_MULTIWINDOWINTWM
-	      if (winIsInternalWMRunning(pScreenInfo))
-                winAdjustXWindow (pWin, hwnd); 
-#endif
-	      winMWExtWMResizeXWindow (pWin,
-				       rcClient.right - rcClient.left
-				       - wBorderWidth (pWin)*2,
-				       rcClient.bottom - rcClient.top
-				       - wBorderWidth (pWin)*2);
-	    }
-	  }
-	}
-      }
-      winDebug ("winMWExtWMWindowProc - WM_WINDOWPOSCHANGED - done.\n");
-
-      return 0;
-
-    case WM_SIZE:
-      /* see dix/window.c */
-      /* FIXME: Maximize/Restore? */
-      winDebug ("winMWExtWMWindowProc - WM_SIZE - %d ms\n",
-		(unsigned int)GetTickCount ());
-
-      winDebug ("\t(%d, %d) %d\n", (short) LOWORD(lParam), (short) HIWORD(lParam), g_fNoConfigureWindow);
-
-      if (g_fNoConfigureWindow) break;
-
-      /* Branch on type of resizing occurring */
-      switch (wParam)
-	{
-	case SIZE_MINIMIZED:
-	  winDebug ("\tSIZE_MINIMIZED\n");
-
-#ifdef XWIN_MULTIWINDOWINTWM
-	  if (winIsInternalWMRunning(pScreenInfo))
-	    {
-	      /* Raise the window to the top in Z order */
-	      wmMsg.msg = WM_WM_LOWER;
-	      if (fWMMsgInitialized)
-		winSendMessageToWM (pScreenPriv->pWMInfo, &wmMsg);
-	    }
-#endif
-	  winWindowsWMSendEvent(WindowsWMControllerNotify,
-				WindowsWMControllerNotifyMask,
-				1,
-				WindowsWMMinimizeWindow,
-				pWin->drawable.id,
-				0, 0,
-				LOWORD(lParam), HIWORD(lParam));
-	  break;
-
-	case SIZE_RESTORED:
-	  winDebug ("\tSIZE_RESTORED\n");
-
-	  winWindowsWMSendEvent(WindowsWMControllerNotify,
-				WindowsWMControllerNotifyMask,
-				1,
-				WindowsWMRestoreWindow,
-				pWin->drawable.id,
-				0, 0,
-				LOWORD(lParam), HIWORD(lParam));
-	  break;
-
-	case SIZE_MAXIMIZED:
-=======
         if (pWinPos->flags & SWP_HIDEWINDOW)
             break;
 
+#ifdef XWIN_MULTIWINDOWINTWM
         /* Reorder if window z order was changed */
         if ((pScreenPriv != NULL)
             && !(pWinPos->flags & SWP_NOZORDER)
             && !(pWinPos->flags & SWP_SHOWWINDOW)
             && winIsInternalWMRunning(pScreenInfo)) {
-#if CYGMULTIWINDOW_DEBUG
             winDebug("\twindow z order was changed\n");
-#endif
+
             if (pWinPos->hwndInsertAfter == HWND_TOP
                 || pWinPos->hwndInsertAfter == HWND_TOPMOST
                 || pWinPos->hwndInsertAfter == HWND_NOTOPMOST) {
-#if CYGMULTIWINDOW_DEBUG
                 winDebug("\traise to top\n");
-#endif
+
                 /* Raise the window to the top in Z order */
                 wmMsg.msg = WM_WM_RAISE;
                 if (fWMMsgInitialized)
@@ -1438,9 +999,8 @@
                 /* If this is top of X windows in Windows stack,
                    raise it in X stack. */
                 if (hWndAbove == NULL) {
-#if CYGMULTIWINDOW_DEBUG
                     winDebug("\traise to top\n");
-#endif
+
                     /* Raise the window to the top in Z order */
                     wmMsg.msg = WM_WM_RAISE;
                     if (fWMMsgInitialized)
@@ -1449,18 +1009,19 @@
             }
 #endif
         }
+#endif
 
         if (!(pWinPos->flags & SWP_NOSIZE)) {
             if (IsIconic(hwnd)) {
-#if CYGMULTIWINDOW_DEBUG
                 winDebug("\tIconic -> MINIMIZED\n");
-#endif
+#ifdef XWIN_MULTIWINDOWINTWM
                 if (winIsInternalWMRunning(pScreenInfo)) {
                     /* Raise the window to the top in Z order */
                     wmMsg.msg = WM_WM_LOWER;
                     if (fWMMsgInitialized)
                         winSendMessageToWM(pScreenPriv->pWMInfo, &wmMsg);
                 }
+#endif
                 winWindowsWMSendEvent(WindowsWMControllerNotify,
                                       WindowsWMControllerNotifyMask,
                                       1,
@@ -1468,9 +1029,8 @@
                                       pWin->drawable.id, 0, 0, 0, 0);
             }
             else if (IsZoomed(hwnd)) {
-#if CYGMULTIWINDOW_DEBUG
                 winDebug("\tZoomed -> MAXIMIZED\n");
-#endif
+
                 winWindowsWMSendEvent(WindowsWMControllerNotify,
                                       WindowsWMControllerNotifyMask,
                                       1,
@@ -1478,9 +1038,8 @@
                                       pWin->drawable.id, 0, 0, 0, 0);
             }
             else {
-#if CYGMULTIWINDOW_DEBUG
                 winDebug("\tnone -> RESTORED\n");
-#endif
+
                 winWindowsWMSendEvent(WindowsWMControllerNotify,
                                       WindowsWMControllerNotifyMask,
                                       1,
@@ -1497,12 +1056,12 @@
 
                 if (!(pWinPos->flags & SWP_NOMOVE)
                     && !(pWinPos->flags & SWP_NOSIZE)) {
-#if CYGMULTIWINDOW_DEBUG
                     winDebug("\tmove & resize\n");
-#endif
+
+#ifdef XWIN_MULTIWINDOWINTWM
                     if (winIsInternalWMRunning(pScreenInfo))
                         winAdjustXWindow(pWin, hwnd);
-
+#endif
                     winMWExtWMMoveResizeXWindow(pWin,
                                                 rcClient.left -
                                                 wBorderWidth(pWin)
@@ -1520,12 +1079,11 @@
                                                 wBorderWidth(pWin) * 2);
                 }
                 else if (!(pWinPos->flags & SWP_NOMOVE)) {
-#if CYGMULTIWINDOW_DEBUG
                     winDebug("\tmove\n");
-#endif
+#ifdef XWIN_MULTIWINDOWINTWM
                     if (winIsInternalWMRunning(pScreenInfo))
                         winAdjustXWindow(pWin, hwnd);
-
+#endif
                     winMWExtWMMoveResizeXWindow(pWin,
                                                 rcClient.left -
                                                 wBorderWidth(pWin)
@@ -1543,12 +1101,12 @@
                                                 wBorderWidth(pWin) * 2);
                 }
                 else if (!(pWinPos->flags & SWP_NOMOVE)) {
-#if CYGMULTIWINDOW_DEBUG
                     winDebug("\tmove\n");
-#endif
+
+#ifdef XWIN_MULTIWINDOWINTWM
                     if (winIsInternalWMRunning(pScreenInfo))
                         winAdjustXWindow(pWin, hwnd);
-
+#endif
                     winMWExtWMMoveXWindow(pWin,
                                           rcClient.left - wBorderWidth(pWin)
                                           - GetSystemMetrics(SM_XVIRTUALSCREEN),
@@ -1557,12 +1115,11 @@
                                           GetSystemMetrics(SM_YVIRTUALSCREEN));
                 }
                 else if (!(pWinPos->flags & SWP_NOSIZE)) {
-#if CYGMULTIWINDOW_DEBUG
                     winDebug("\tresize\n");
-#endif
+#ifdef XWIN_MULTIWINDOWINTWM
                     if (winIsInternalWMRunning(pScreenInfo))
                         winAdjustXWindow(pWin, hwnd);
-
+#endif
                     winMWExtWMResizeXWindow(pWin,
                                             rcClient.right - rcClient.left
                                             - wBorderWidth(pWin) * 2,
@@ -1572,37 +1129,34 @@
             }
         }
     }
-#if CYGMULTIWINDOW_DEBUG
         winDebug("winMWExtWMWindowProc - WM_WINDOWPOSCHANGED - done.\n");
-#endif
+
         return 0;
 
     case WM_SIZE:
         /* see dix/window.c */
         /* FIXME: Maximize/Restore? */
-#if CYGMULTIWINDOW_DEBUG
         winDebug("winMWExtWMWindowProc - WM_SIZE - %d ms\n",
                  (unsigned int) GetTickCount());
-#endif
-#if CYGMULTIWINDOW_DEBUG
+
         winDebug("\t(%d, %d) %d\n", (short) LOWORD(lParam),
                  (short) HIWORD(lParam), g_fNoConfigureWindow);
-#endif
         if (g_fNoConfigureWindow)
             break;
 
         /* Branch on type of resizing occurring */
         switch (wParam) {
         case SIZE_MINIMIZED:
-#if CYGMULTIWINDOW_DEBUG
             winDebug("\tSIZE_MINIMIZED\n");
-#endif
+
+#ifdef XWIN_MULTIWINDOWINTWM
             if (winIsInternalWMRunning(pScreenInfo)) {
                 /* Raise the window to the top in Z order */
                 wmMsg.msg = WM_WM_LOWER;
                 if (fWMMsgInitialized)
                     winSendMessageToWM(pScreenPriv->pWMInfo, &wmMsg);
             }
+#endif
             winWindowsWMSendEvent(WindowsWMControllerNotify,
                                   WindowsWMControllerNotifyMask,
                                   1,
@@ -1612,9 +1166,8 @@
             break;
 
         case SIZE_RESTORED:
-#if CYGMULTIWINDOW_DEBUG
             winDebug("\tSIZE_RESTORED\n");
-#endif
+
             winWindowsWMSendEvent(WindowsWMControllerNotify,
                                   WindowsWMControllerNotifyMask,
                                   1,
@@ -1624,36 +1177,9 @@
             break;
 
         case SIZE_MAXIMIZED:
->>>>>>> 0f834b91
 #if CYGMULTIWINDOW_DEBUG
             winDebug("\tSIZE_MAXIMIZED\n");
 #endif
-<<<<<<< HEAD
-	  winWindowsWMSendEvent(WindowsWMControllerNotify,
-				WindowsWMControllerNotifyMask,
-				1,
-				WindowsWMMaximizeWindow,
-				pWin->drawable.id,
-				0, 0,
-				LOWORD(lParam), HIWORD(lParam));
-	  break;
-	}
-
-      /* Perform the resize and notify the X client */
-      if (!pRLWinPriv->fMovingOrSizing)
-	{
-#ifdef XWIN_MULTIWINDOWINTWM
-	  if (winIsInternalWMRunning(pScreenInfo))
-            winAdjustXWindow (pWin, hwnd);
-#endif
-	  winMWExtWMResizeXWindow (pWin,
-				   (short) LOWORD(lParam)
-				   - wBorderWidth (pWin)*2,
-				   (short) HIWORD(lParam)
-				   - wBorderWidth (pWin)*2);
-	}
-      break;
-=======
             winWindowsWMSendEvent(WindowsWMControllerNotify,
                                   WindowsWMControllerNotifyMask,
                                   1,
@@ -1665,58 +1191,29 @@
 
         /* Perform the resize and notify the X client */
         if (!pRLWinPriv->fMovingOrSizing) {
+#ifdef XWIN_MULTIWINDOWINTWM
             if (winIsInternalWMRunning(pScreenInfo))
                 winAdjustXWindow(pWin, hwnd);
-
+#endif
             winMWExtWMResizeXWindow(pWin, (short) LOWORD(lParam)
                                     - wBorderWidth(pWin) * 2,
                                     (short) HIWORD(lParam)
                                     - wBorderWidth(pWin) * 2);
         }
         break;
->>>>>>> 0f834b91
 
     case WM_ACTIVATEAPP:
 #if CYGMULTIWINDOW_DEBUG
         winDebug("winMWExtWMWindowProc - WM_ACTIVATEAPP - %d ms\n",
                  (unsigned int) GetTickCount());
 #endif
-<<<<<<< HEAD
-      if (wParam)
-	{
-#ifdef XWIN_MULTIWINDOWINTWM
-	  if (winIsInternalWMRunning(pScreenInfo))
-	    {
-	    }
-	  else
-	    {
-	    }
-#endif
-	  winWindowsWMSendEvent(WindowsWMActivationNotify,
-				WindowsWMActivationNotifyMask,
-				1,
-				WindowsWMIsActive,
-				pWin->drawable.id,
-				0, 0,
-				0, 0);
-	}
-      else
-	{
-	  winWindowsWMSendEvent(WindowsWMActivationNotify,
-				WindowsWMActivationNotifyMask,
-				1,
-				WindowsWMIsInactive,
-				pWin->drawable.id,
-				0, 0,
-				0, 0);
-	}
-      break;
-=======
         if (wParam) {
             if (winIsInternalWMRunning(pScreenInfo)) {
+#ifdef XWIN_MULTIWINDOWINTWM
             }
             else {
             }
+#endif
             winWindowsWMSendEvent(WindowsWMActivationNotify,
                                   WindowsWMActivationNotifyMask,
                                   1,
@@ -1731,7 +1228,6 @@
                                   pWin->drawable.id, 0, 0, 0, 0);
         }
         break;
->>>>>>> 0f834b91
 
     case WM_SETCURSOR:
         if (LOWORD(lParam) == HTCLIENT) {
@@ -1742,47 +1238,26 @@
         break;
 
     case WM_ENTERSIZEMOVE:
-<<<<<<< HEAD
-      winDebug ("winMWExtWMWindowProc - WM_ENTERSIZEMOVE - %d ms\n",
-		(unsigned int)GetTickCount ());
-
-      pRLWinPriv->fMovingOrSizing = TRUE;
-      break;
-
-    case WM_EXITSIZEMOVE:
-      winDebug ("winMWExtWMWindowProc - WM_EXITSIZEMOVE - %d ms\n",
-		(unsigned int)GetTickCount ());
-
-      pRLWinPriv->fMovingOrSizing = FALSE;
-=======
-#if CYGMULTIWINDOW_DEBUG
         winDebug("winMWExtWMWindowProc - WM_ENTERSIZEMOVE - %d ms\n",
                  (unsigned int) GetTickCount());
-#endif
+
         pRLWinPriv->fMovingOrSizing = TRUE;
         break;
 
     case WM_EXITSIZEMOVE:
-#if CYGMULTIWINDOW_DEBUG
         winDebug("winMWExtWMWindowProc - WM_EXITSIZEMOVE - %d ms\n",
                  (unsigned int) GetTickCount());
-#endif
+
         pRLWinPriv->fMovingOrSizing = FALSE;
->>>>>>> 0f834b91
 
         GetClientRect(hwnd, &rcClient);
 
         MapWindowPoints(hwnd, HWND_DESKTOP, (LPPOINT) & rcClient, 2);
 
-<<<<<<< HEAD
-#ifdef XWIN_MULTIWINDOWINTWM
-      if (winIsInternalWMRunning(pScreenInfo))
-        winAdjustXWindow (pWin, hwnd); 
-#endif
-=======
+#ifdef XWIN_MULTIWINDOWINTWM
         if (winIsInternalWMRunning(pScreenInfo))
             winAdjustXWindow(pWin, hwnd);
->>>>>>> 0f834b91
+#endif
 
         winMWExtWMMoveResizeXWindow(pWin, rcClient.left - wBorderWidth(pWin)
                                     - GetSystemMetrics(SM_XVIRTUALSCREEN),
@@ -1795,21 +1270,12 @@
         break;
 
     case WM_MANAGE:
-<<<<<<< HEAD
-      winDebug ("winMWExtWMWindowProc - WM_MANAGE\n");
-      break;
+        winDebug ("winMWExtWMWindowProc - WM_MANAGE\n");
+        break;
 
     case WM_UNMANAGE:
-      winDebug ("winMWExtWMWindowProc - WM_UNMANAGE\n");
-      break;
-=======
-        ErrorF("winMWExtWMWindowProc - WM_MANAGE\n");
-        break;
-
-    case WM_UNMANAGE:
-        ErrorF("winMWExtWMWindowProc - WM_UNMANAGE\n");
-        break;
->>>>>>> 0f834b91
+        winDebug ("winMWExtWMWindowProc - WM_UNMANAGE\n");
+        break;
 
     default:
         break;
