/*
 *Copyright (C) 1994-2000 The XFree86 Project, Inc. All Rights Reserved.
 *
 *Permission is hereby granted, free of charge, to any person obtaining
 * a copy of this software and associated documentation files (the
 *"Software"), to deal in the Software without restriction, including
 *without limitation the rights to use, copy, modify, merge, publish,
 *distribute, sublicense, and/or sell copies of the Software, and to
 *permit persons to whom the Software is furnished to do so, subject to
 *the following conditions:
 *
 *The above copyright notice and this permission notice shall be
 *included in all copies or substantial portions of the Software.
 *
 *THE SOFTWARE IS PROVIDED "AS IS", WITHOUT WARRANTY OF ANY KIND,
 *EXPRESS OR IMPLIED, INCLUDING BUT NOT LIMITED TO THE WARRANTIES OF
 *MERCHANTABILITY, FITNESS FOR A PARTICULAR PURPOSE AND
 *NONINFRINGEMENT. IN NO EVENT SHALL THE XFREE86 PROJECT BE LIABLE FOR
 *ANY CLAIM, DAMAGES OR OTHER LIABILITY, WHETHER IN AN ACTION OF
 *CONTRACT, TORT OR OTHERWISE, ARISING FROM, OUT OF OR IN CONNECTION
 *WITH THE SOFTWARE OR THE USE OR OTHER DEALINGS IN THE SOFTWARE.
 *
 *Except as contained in this notice, the name of the XFree86 Project
 *shall not be used in advertising or otherwise to promote the sale, use
 *or other dealings in this Software without prior written authorization
 *from the XFree86 Project.
 *
 * Authors:	Kensuke Matsuzaki
 *		Earle F. Philhower, III
 *		Harold L Hunt II
 */
#ifdef HAVE_XWIN_CONFIG_H
#include <xwin-config.h>
#endif
#include "win.h"
#include <winuser.h>
#define _WINDOWSWM_SERVER_
#include <X11/extensions/windowswmstr.h>
#include "dixevents.h"
#include "propertyst.h"
#include <X11/Xatom.h>
#include "winmultiwindowclass.h"
#include "winmsg.h"
#include "inputstr.h"

/*
 * Constant defines
 */

#define MOUSE_ACTIVATE_DEFAULT		TRUE
#define RAISE_ON_CLICK_DEFAULT		FALSE

/*
 * Local globals
 */

static UINT_PTR g_uipMousePollingTimerID = 0;

/*
 * Local function
 */

DEFINE_ATOM_HELPER(AtmWindowsWmRaiseOnClick, WINDOWSWM_RAISE_ON_CLICK)
    DEFINE_ATOM_HELPER(AtmWindowsWMMouseActivate, WINDOWSWM_MOUSE_ACTIVATE)
/* DEFINE_ATOM_HELPER(AtmWindowsWMClientWindow, WINDOWSWM_CLIENT_WINDOW) */
/*
 * ConstrainSize - Taken from TWM sources - Respects hints for sizing
 */
#define makemult(a,b) ((b==1) ? (a) : (((int)((a)/(b))) * (b)) )
static void
ConstrainSize(WinXSizeHints hints, int *widthp, int *heightp)
{
    int minWidth, minHeight, maxWidth, maxHeight, xinc, yinc, delta;
    int baseWidth, baseHeight;
    int dwidth = *widthp, dheight = *heightp;

    if (hints.flags & PMinSize) {
        minWidth = hints.min_width;
        minHeight = hints.min_height;
    }
    else if (hints.flags & PBaseSize) {
        minWidth = hints.base_width;
        minHeight = hints.base_height;
    }
    else
        minWidth = minHeight = 1;

    if (hints.flags & PBaseSize) {
        baseWidth = hints.base_width;
        baseHeight = hints.base_height;
    }
    else if (hints.flags & PMinSize) {
        baseWidth = hints.min_width;
        baseHeight = hints.min_height;
    }
    else
        baseWidth = baseHeight = 0;

    if (hints.flags & PMaxSize) {
        maxWidth = hints.max_width;
        maxHeight = hints.max_height;
    }
    else {
        maxWidth = MAXINT;
        maxHeight = MAXINT;
    }

    if (hints.flags & PResizeInc) {
        xinc = hints.width_inc;
        yinc = hints.height_inc;
    }
    else
        xinc = yinc = 1;

    /*
     * First, clamp to min and max values
     */
    if (dwidth < minWidth)
        dwidth = minWidth;
    if (dheight < minHeight)
        dheight = minHeight;

    if (dwidth > maxWidth)
        dwidth = maxWidth;
    if (dheight > maxHeight)
        dheight = maxHeight;

    /*
     * Second, fit to base + N * inc
     */
    dwidth = ((dwidth - baseWidth) / xinc * xinc) + baseWidth;
    dheight = ((dheight - baseHeight) / yinc * yinc) + baseHeight;

    /*
     * Third, adjust for aspect ratio
     */

    /*
     * The math looks like this:
     *
     * minAspectX    dwidth     maxAspectX
     * ---------- <= ------- <= ----------
     * minAspectY    dheight    maxAspectY
     *
     * If that is multiplied out, then the width and height are
     * invalid in the following situations:
     *
     * minAspectX * dheight > minAspectY * dwidth
     * maxAspectX * dheight < maxAspectY * dwidth
     * 
     */

    if (hints.flags & PAspect) {
        if (hints.min_aspect.x * dheight > hints.min_aspect.y * dwidth) {
            delta =
                makemult(hints.min_aspect.x * dheight / hints.min_aspect.y -
                         dwidth, xinc);
            if (dwidth + delta <= maxWidth)
                dwidth += delta;
            else {
                delta =
                    makemult(dheight -
                             dwidth * hints.min_aspect.y / hints.min_aspect.x,
                             yinc);
                if (dheight - delta >= minHeight)
                    dheight -= delta;
            }
        }

        if (hints.max_aspect.x * dheight < hints.max_aspect.y * dwidth) {
            delta =
                makemult(dwidth * hints.max_aspect.y / hints.max_aspect.x -
                         dheight, yinc);
            if (dheight + delta <= maxHeight)
                dheight += delta;
            else {
                delta =
                    makemult(dwidth -
                             hints.max_aspect.x * dheight / hints.max_aspect.y,
                             xinc);
                if (dwidth - delta >= minWidth)
                    dwidth -= delta;
            }
        }
    }

    /* Return computed values */
    *widthp = dwidth;
    *heightp = dheight;
}

#undef makemult

/*
 * ValidateSizing - Ensures size request respects hints
 */
static int
ValidateSizing(HWND hwnd, WindowPtr pWin, WPARAM wParam, LPARAM lParam)
{
    WinXSizeHints sizeHints;
    RECT *rect;
    int iWidth, iHeight, iTopBorder;
    POINT pt;

    /* Invalid input checking */
    if (pWin == NULL || lParam == 0) {
        ErrorF("Invalid input checking\n");
        return FALSE;
    }

    /* No size hints, no checking */
    if (!winMultiWindowGetWMNormalHints(pWin, &sizeHints)) {
        ErrorF("No size hints, no checking\n");
        return FALSE;
    }

    /* Avoid divide-by-zero */
    if (sizeHints.flags & PResizeInc) {
        if (sizeHints.width_inc == 0)
            sizeHints.width_inc = 1;
        if (sizeHints.height_inc == 0)
            sizeHints.height_inc = 1;
    }

    rect = (RECT *) lParam;

    iWidth = rect->right - rect->left;
    iHeight = rect->bottom - rect->top;

    /* Get title bar height, there must be an easier way?! */
    pt.x = pt.y = 0;
    ClientToScreen(hwnd, &pt);
    iTopBorder = pt.y - rect->top;

    /* Now remove size of any borders */
    iWidth -= 2 * GetSystemMetrics(SM_CXSIZEFRAME);
    iHeight -= GetSystemMetrics(SM_CYSIZEFRAME) + iTopBorder;

    /* Constrain the size to legal values */
    ConstrainSize(sizeHints, &iWidth, &iHeight);

    /* Add back the borders */
    iWidth += 2 * GetSystemMetrics(SM_CXSIZEFRAME);
    iHeight += GetSystemMetrics(SM_CYSIZEFRAME) + iTopBorder;

    /* Adjust size according to where we're dragging from */
    switch (wParam) {
    case WMSZ_TOP:
    case WMSZ_TOPRIGHT:
    case WMSZ_BOTTOM:
    case WMSZ_BOTTOMRIGHT:
    case WMSZ_RIGHT:
        rect->right = rect->left + iWidth;
        break;
    default:
        rect->left = rect->right - iWidth;
        break;
    }
    switch (wParam) {
    case WMSZ_BOTTOM:
    case WMSZ_BOTTOMRIGHT:
    case WMSZ_BOTTOMLEFT:
    case WMSZ_RIGHT:
    case WMSZ_LEFT:
        rect->bottom = rect->top + iHeight;
        break;
    default:
        rect->top = rect->bottom - iHeight;
        break;
    }
    return TRUE;
}

/*
 * IsRaiseOnClick
 */

static Bool
IsRaiseOnClick(WindowPtr pWin)
{

    struct _Window *pwin;
    struct _Property *prop;

    /* XXX We're getting inputInfo.poniter here, but this might be really wrong.
     * Which pointer's current window do we want? */
    WindowPtr pRoot = GetCurrentRootWindow(inputInfo.pointer);

    if (!pWin) {
        ErrorF("IsRaiseOnClick - no prop use default value:%d\n",
               RAISE_ON_CLICK_DEFAULT);
        return RAISE_ON_CLICK_DEFAULT;
    }

    pwin = (struct _Window *) pWin;

    if (pwin->optional)
        prop = (struct _Property *) pwin->optional->userProps;
    else
        prop = NULL;

    while (prop) {
        if (prop->propertyName == AtmWindowsWmRaiseOnClick()
            && prop->type == XA_INTEGER && prop->format == 32) {
            return *(int *) prop->data;
        }
        else
            prop = prop->next;
    }

    if (pWin != pRoot) {
        return IsRaiseOnClick(pRoot);
    }
    else {
#if CYGMULTIWINDOW_DEBUG
        winDebug("IsRaiseOnClick - no prop use default value:%d\n",
                 RAISE_ON_CLICK_DEFAULT);
#endif
        return RAISE_ON_CLICK_DEFAULT;
    }
}

/*
 * IsMouseActive
 */

static Bool
IsMouseActive(WindowPtr pWin)
{

    struct _Window *pwin;
    struct _Property *prop;

    /* XXX We're getting inputInfo.poniter here, but this might be really wrong.
     * Which pointer's current window do we want? */
    WindowPtr pRoot = GetCurrentRootWindow(inputInfo.pointer);

    if (!pWin) {
        ErrorF("IsMouseActive - pWin was NULL use default value:%d\n",
               MOUSE_ACTIVATE_DEFAULT);
        return MOUSE_ACTIVATE_DEFAULT;
    }

    pwin = (struct _Window *) pWin;

    if (pwin->optional)
        prop = (struct _Property *) pwin->optional->userProps;
    else
        prop = NULL;

    while (prop) {
        if (prop->propertyName == AtmWindowsWMMouseActivate()
            && prop->type == XA_INTEGER && prop->format == 32) {
            return *(int *) prop->data;
        }
        else
            prop = prop->next;
    }

    if (pWin != pRoot) {
        return IsMouseActive(pRoot);
    }
    else {
#if CYGMULTIWINDOW_DEBUG
        winDebug("IsMouseActive - no prop use default value:%d\n",
                 MOUSE_ACTIVATE_DEFAULT);
#endif
        return MOUSE_ACTIVATE_DEFAULT;
    }
}

/*
 * winMWExtWMWindowProc - Window procedure
 */

LRESULT CALLBACK
winMWExtWMWindowProc(HWND hwnd, UINT message, WPARAM wParam, LPARAM lParam)
{
    WindowPtr pWin = NULL;
    win32RootlessWindowPtr pRLWinPriv = NULL;
    ScreenPtr pScreen = NULL;
    winPrivScreenPtr pScreenPriv = NULL;
    winScreenInfo *pScreenInfo = NULL;
    HWND hwndScreen = NULL;
    POINT ptMouse;
    static Bool s_fTracking = FALSE;
    HDC hdcUpdate;
    PAINTSTRUCT ps;
    LPWINDOWPOS pWinPos = NULL;
    RECT rcClient;
    winWMMessageRec wmMsg;
    Bool fWMMsgInitialized = FALSE;

    /* Check if the Windows window property for our X window pointer is valid */
    if ((pRLWinPriv =
         (win32RootlessWindowPtr) GetProp(hwnd, WIN_WINDOW_PROP)) != NULL) {
        pWin = pRLWinPriv->pFrame->win;
        pScreen = pWin->drawable.pScreen;
        if (pScreen)
            pScreenPriv = winGetScreenPriv(pScreen);
        if (pScreenPriv)
            pScreenInfo = pScreenPriv->pScreenInfo;
        if (pScreenPriv)
            hwndScreen = pScreenPriv->hwndScreen;

        wmMsg.msg = 0;
        wmMsg.hwndWindow = hwnd;
        wmMsg.iWindow = (Window) pWin->drawable.id;

        wmMsg.iX = pRLWinPriv->pFrame->x;
        wmMsg.iY = pRLWinPriv->pFrame->y;
        wmMsg.iWidth = pRLWinPriv->pFrame->width;
        wmMsg.iHeight = pRLWinPriv->pFrame->height;

        fWMMsgInitialized = TRUE;
        winDebugWin32Message("winMWExtWMWindowProc", hwnd, message, wParam,
                             lParam);

        winDebug("\thWnd %08X\n", hwnd);
        winDebug("\tpScreenPriv %08X\n", pScreenPriv);
        winDebug("\tpScreenInfo %08X\n", pScreenInfo);
        winDebug("\thwndScreen %08X\n", hwndScreen);
        winDebug("winMWExtWMWindowProc (%08x) %08x %08x %08x\n",
                 pRLWinPriv, message, wParam, lParam);
    }
    /* Branch on message type */
    switch (message) {
    case WM_CREATE:
#if CYGMULTIWINDOW_DEBUG
        winDebug("winMWExtWMWindowProc - WM_CREATE\n");
#endif
        /* */
        SetProp(hwnd,
                WIN_WINDOW_PROP,
                (HANDLE) ((LPCREATESTRUCT) lParam)->lpCreateParams);
        return 0;

    case WM_CLOSE:
        winDebug("winMWExtWMWindowProc - WM_CLOSE %d\n", pRLWinPriv->fClose);

        /* Tell window-manager to close window */
        if (pRLWinPriv->fClose) {
            DestroyWindow(hwnd);
        }
        else {
            if (winIsInternalWMRunning(pScreenInfo)) {
#ifdef XWIN_MULTIWINDOWINTWM
                /* Tell our Window Manager thread to kill the window */
                wmMsg.msg = WM_WM_KILL;
                if (fWMMsgInitialized)
                    winSendMessageToWM(pScreenPriv->pWMInfo, &wmMsg);
            }
#endif
            winWindowsWMSendEvent(WindowsWMControllerNotify,
                                  WindowsWMControllerNotifyMask,
                                  1,
                                  WindowsWMCloseWindow,
                                  pWin->drawable.id, 0, 0, 0, 0);
        }
        return 0;

    case WM_DESTROY:
#if CYGMULTIWINDOW_DEBUG
        winDebug("winMWExtWMWindowProc - WM_DESTROY\n");
#endif
        /* Free the shaodw DC; which allows the bitmap to be freed */
        DeleteDC(pRLWinPriv->hdcShadow);
        pRLWinPriv->hdcShadow = NULL;

        /* Free the shadow bitmap */
        DeleteObject(pRLWinPriv->hbmpShadow);
        pRLWinPriv->hbmpShadow = NULL;

        /* Free the screen DC */
        ReleaseDC(pRLWinPriv->hWnd, pRLWinPriv->hdcScreen);
        pRLWinPriv->hdcScreen = NULL;

        /* Free shadow buffer info header */
        free(pRLWinPriv->pbmihShadow);
        pRLWinPriv->pbmihShadow = NULL;

        pRLWinPriv->fResized = FALSE;
        pRLWinPriv->pfb = NULL;
        free(pRLWinPriv);
        RemoveProp(hwnd, WIN_WINDOW_PROP);
        break;

    case WM_MOUSEMOVE:
#if CYGMULTIWINDOW_DEBUG && 0
        winDebug("winMWExtWMWindowProc - WM_MOUSEMOVE\n");
#endif
        /* Unpack the client area mouse coordinates */
        ptMouse.x = GET_X_LPARAM(lParam);
        ptMouse.y = GET_Y_LPARAM(lParam);

        /* Translate the client area mouse coordinates to screen coordinates */
        ClientToScreen(hwnd, &ptMouse);

        /* Screen Coords from (-X, -Y) -> Root Window (0, 0) */
        ptMouse.x -= GetSystemMetrics(SM_XVIRTUALSCREEN);
        ptMouse.y -= GetSystemMetrics(SM_YVIRTUALSCREEN);

        /* We can't do anything without privates */
        if (pScreenPriv == NULL || pScreenInfo->fIgnoreInput)
            break;

        /* Has the mouse pointer crossed screens? */
        if (pScreen != miPointerGetScreen(inputInfo.pointer))
             miPointerSetScreen(inputInfo.pointer, pScreenInfo->dwScreen,
                                ptMouse.x - pScreenInfo->dwXOffset,
                                ptMouse.y - pScreenInfo->dwYOffset);

        /* Are we tracking yet? */
        if (!s_fTracking) {
            TRACKMOUSEEVENT tme;

            /* Setup data structure */
            ZeroMemory(&tme, sizeof(tme));
            tme.cbSize = sizeof(tme);
            tme.dwFlags = TME_LEAVE;
            tme.hwndTrack = hwnd;

            /* Call the tracking function */
            if (!TrackMouseEvent(&tme))
                ErrorF("winMWExtWMWindowProc - TrackMouseEvent failed\n");

            /* Flag that we are tracking now */
            s_fTracking = TRUE;
        }

        /* Kill the timer used to poll mouse events */
        if (g_uipMousePollingTimerID != 0) {
            KillTimer(pScreenPriv->hwndScreen, WIN_POLLING_MOUSE_TIMER_ID);
            g_uipMousePollingTimerID = 0;
        }

        /* Deliver absolute cursor position to X Server */
        winEnqueueMotion(ptMouse.x - pScreenInfo->dwXOffset,
                         ptMouse.y - pScreenInfo->dwYOffset);

        return 0;

    case WM_NCMOUSEMOVE:
#if CYGMULTIWINDOW_DEBUG && 0
        winDebug("winMWExtWMWindowProc - WM_NCMOUSEMOVE\n");
#endif
        /*
         * We break instead of returning 0 since we need to call
         * DefWindowProc to get the mouse cursor changes
         * and min/max/close button highlighting in Windows XP.
         * The Platform SDK says that you should return 0 if you
         * process this message, but it fails to mention that you
         * will give up any default functionality if you do return 0.
         */

        /* We can't do anything without privates */
        if (pScreenPriv == NULL || pScreenInfo->fIgnoreInput)
            break;

        /*
         * Timer to poll mouse events.  This is needed to make
         * programs like xeyes follow the mouse properly.
         */
        if (g_uipMousePollingTimerID == 0)
            g_uipMousePollingTimerID = SetTimer(pScreenPriv->hwndScreen,
                                                WIN_POLLING_MOUSE_TIMER_ID,
                                                MOUSE_POLLING_INTERVAL, NULL);
        break;

    case WM_MOUSELEAVE:
#if CYGMULTIWINDOW_DEBUG
        winDebug("winMWExtWMWindowProc - WM_MOUSELEAVE\n");
#endif
        /* Mouse has left our client area */

        /* Flag that we are no longer tracking */
        s_fTracking = FALSE;

        /*
         * Timer to poll mouse events.  This is needed to make
         * programs like xeyes follow the mouse properly.
         */
        if (g_uipMousePollingTimerID == 0)
            g_uipMousePollingTimerID = SetTimer(pScreenPriv->hwndScreen,
                                                WIN_POLLING_MOUSE_TIMER_ID,
                                                MOUSE_POLLING_INTERVAL, NULL);
        return 0;

    case WM_LBUTTONDBLCLK:
    case WM_LBUTTONDOWN:
#if CYGMULTIWINDOW_DEBUG
        winDebug("winMWExtWMWindowProc - WM_LBUTTONDBLCLK\n");
#endif
        if (pScreenPriv == NULL || pScreenInfo->fIgnoreInput)
            break;
        SetCapture(hwnd);
        return winMouseButtonsHandle(pScreen, ButtonPress, Button1, wParam);

    case WM_LBUTTONUP:
#if CYGMULTIWINDOW_DEBUG
        winDebug("winMWExtWMWindowProc - WM_LBUTTONUP\n");
#endif
        if (pScreenPriv == NULL || pScreenInfo->fIgnoreInput)
            break;
        ReleaseCapture();
        return winMouseButtonsHandle(pScreen, ButtonRelease, Button1, wParam);

    case WM_MBUTTONDBLCLK:
    case WM_MBUTTONDOWN:
#if CYGMULTIWINDOW_DEBUG
        winDebug("winMWExtWMWindowProc - WM_MBUTTONDBLCLK\n");
#endif
        if (pScreenPriv == NULL || pScreenInfo->fIgnoreInput)
            break;
        SetCapture(hwnd);
        return winMouseButtonsHandle(pScreen, ButtonPress, Button2, wParam);

    case WM_MBUTTONUP:
#if CYGMULTIWINDOW_DEBUG
        winDebug("winMWExtWMWindowProc - WM_MBUTTONUP\n");
#endif
        if (pScreenPriv == NULL || pScreenInfo->fIgnoreInput)
            break;
        ReleaseCapture();
        return winMouseButtonsHandle(pScreen, ButtonRelease, Button2, wParam);

    case WM_RBUTTONDBLCLK:
    case WM_RBUTTONDOWN:
#if CYGMULTIWINDOW_DEBUG
        winDebug("winMWExtWMWindowProc - WM_RBUTTONDBLCLK\n");
#endif
        if (pScreenPriv == NULL || pScreenInfo->fIgnoreInput)
            break;
        SetCapture(hwnd);
        return winMouseButtonsHandle(pScreen, ButtonPress, Button3, wParam);

    case WM_RBUTTONUP:
#if CYGMULTIWINDOW_DEBUG
        winDebug("winMWExtWMWindowProc - WM_RBUTTONUP\n");
#endif
        if (pScreenPriv == NULL || pScreenInfo->fIgnoreInput)
            break;
        ReleaseCapture();
        return winMouseButtonsHandle(pScreen, ButtonRelease, Button3, wParam);

    case WM_XBUTTONDBLCLK:
    case WM_XBUTTONDOWN:
        if (pScreenPriv == NULL || pScreenInfo->fIgnoreInput)
            break;
        SetCapture(hwnd);
        return winMouseButtonsHandle(pScreen, ButtonPress, HIWORD(wParam) + 7,
                                     wParam);
    case WM_XBUTTONUP:
        if (pScreenPriv == NULL || pScreenInfo->fIgnoreInput)
            break;
        ReleaseCapture();
        return winMouseButtonsHandle(pScreen, ButtonRelease, HIWORD(wParam) + 7,
                                     wParam);

    case WM_MOUSEWHEEL:
#if CYGMULTIWINDOW_DEBUG
        winDebug("winMWExtWMWindowProc - WM_MOUSEWHEEL\n");
#endif

        /* Pass the message to the root window */
        SendMessage(hwndScreen, message, wParam, lParam);
        return 0;

    case WM_MOUSEHWHEEL:
#if CYGMULTIWINDOW_DEBUG
        winDebug("winMWExtWMWindowProc - WM_MOUSEHWHEEL\n");
#endif

        /* Pass the message to the root window */
        SendMessage(hwndScreen, message, wParam, lParam);
        return 0;

    case WM_MOUSEACTIVATE:
        winDebug("winMWExtWMWindowProc - WM_MOUSEACTIVATE\n");

#ifdef XWIN_MULTIWINDOWINTWM
        /* Check if this window needs to be made active when clicked */
        if (winIsInternalWMRunning(pScreenInfo) && pWin->overrideRedirect) {
            winDebug("winMWExtWMWindowProc - WM_MOUSEACTIVATE - "
                     "MA_NOACTIVATE\n");

            /* */
            return MA_NOACTIVATE;
        }
#endif
        if (
#ifdef XWIN_MULTIWINDOWINTWM
            !winIsInternalWMRunning(pScreenInfo) &&
#endif
            !IsMouseActive (pWin))
            return MA_NOACTIVATE;

        break;

    case WM_KILLFOCUS:
        /* Pop any pressed keys since we are losing keyboard focus */
        winKeybdReleaseKeys();
        return 0;

    case WM_SYSDEADCHAR:
    case WM_DEADCHAR:
        /*
         * NOTE: We do nothing with WM_*CHAR messages,
         * nor does the root window, so we can just toss these messages.
         */
        return 0;

    case WM_SYSKEYDOWN:
    case WM_KEYDOWN:
#if CYGMULTIWINDOW_DEBUG
        winDebug("winMWExtWMWindowProc - WM_*KEYDOWN\n");
#endif

        /*
         * Don't pass Alt-F4 key combo to root window,
         * let Windows translate to WM_CLOSE and close this top-level window.
         *
         * NOTE: We purposely don't check the fUseWinKillKey setting because
         * it should only apply to the key handling for the root window,
         * not for top-level window-manager windows.
         *
         * ALSO NOTE: We do pass Ctrl-Alt-Backspace to the root window
         * because that is a key combo that no X app should be expecting to
         * receive, since it has historically been used to shutdown the X server.
         * Passing Ctrl-Alt-Backspace to the root window preserves that
         * behavior, assuming that -unixkill has been passed as a parameter.
         */
        if (wParam == VK_F4 && (GetKeyState(VK_MENU) & 0x8000))
            break;

        /* Pass the message to the root window */
        SendMessage(hwndScreen, message, wParam, lParam);
        return 0;

    case WM_SYSKEYUP:
    case WM_KEYUP:

#if CYGMULTIWINDOW_DEBUG
        winDebug("winMWExtWMWindowProc - WM_*KEYUP\n");
#endif

        /* Pass the message to the root window */
        SendMessage(hwndScreen, message, wParam, lParam);
        return 0;

    case WM_HOTKEY:
#if CYGMULTIWINDOW_DEBUG
        winDebug("winMWExtWMWindowProc - WM_HOTKEY\n");
#endif

        /* Pass the message to the root window */
        SendMessage(hwndScreen, message, wParam, lParam);
        return 0;

    case WM_ERASEBKGND:
        winDebug("winMWExtWMWindowProc - WM_ERASEBKGND\n");
        /*
         * Pretend that we did erase the background but we don't care,
         * since we repaint the entire region anyhow
         * This avoids some flickering when resizing.
         */
        return TRUE;

    case WM_PAINT:

        /* BeginPaint gives us an hdc that clips to the invalidated region */
        hdcUpdate = BeginPaint(hwnd, &ps);

        /* Try to copy from the shadow buffer */
        if (!BitBlt(hdcUpdate,
                    ps.rcPaint.left, ps.rcPaint.top,
                    ps.rcPaint.right - ps.rcPaint.left,
                    ps.rcPaint.bottom - ps.rcPaint.top,
                    pRLWinPriv->hdcShadow,
                    ps.rcPaint.left, ps.rcPaint.top, SRCCOPY)) {
            LPVOID lpMsgBuf;

            /* Display a fancy error message */
            FormatMessage(FORMAT_MESSAGE_ALLOCATE_BUFFER |
                          FORMAT_MESSAGE_FROM_SYSTEM |
                          FORMAT_MESSAGE_IGNORE_INSERTS,
                          NULL,
                          GetLastError(),
                          MAKELANGID(LANG_NEUTRAL, SUBLANG_DEFAULT),
                          (LPTSTR) &lpMsgBuf, 0, NULL);

            ErrorF("winMWExtWMWindowProc - BitBlt failed: %s\n",
                   (LPSTR) lpMsgBuf);
            LocalFree(lpMsgBuf);
        }

        /* EndPaint frees the DC */
        EndPaint(hwnd, &ps);
        break;

    case WM_ACTIVATE:
        winDebug("winMWExtWMWindowProc - WM_ACTIVATE\n");
        if (LOWORD(wParam) != WA_INACTIVE) {
            if (winIsInternalWMRunning(pScreenInfo)) {
#ifdef XWIN_MULTIWINDOWINTWM
#if 0
                /* Raise the window to the top in Z order */
                wmMsg.msg = WM_WM_RAISE;
                if (fWMMsgInitialized)
                    winSendMessageToWM(pScreenPriv->pWMInfo, &wmMsg);
#endif
                /* Tell our Window Manager thread to activate the window */
                wmMsg.msg = WM_WM_ACTIVATE;
                if (fWMMsgInitialized)
                    if (!pWin || !pWin->overrideRedirect)       /* for OOo menus */
                        winSendMessageToWM(pScreenPriv->pWMInfo, &wmMsg);
            }
#endif
            winWindowsWMSendEvent(WindowsWMControllerNotify,
                                  WindowsWMControllerNotifyMask,
                                  1,
                                  WindowsWMActivateWindow,
                                  pWin->drawable.id, 0, 0, 0, 0);
        }
        return 0;

#if 1
    case WM_WINDOWPOSCHANGING:
        pWinPos = (LPWINDOWPOS) lParam;
        if (!(pWinPos->flags & SWP_NOZORDER)) {
            if (pRLWinPriv->fRestackingNow || pScreenPriv->fRestacking) {
<<<<<<< HEAD
                winDebug("Win %08x is now restacking.\n",
                         (unsigned int) pRLWinPriv);
                break;
            }

            if (
#ifdef XWIN_MULTIWINDOWINTWM
                winIsInternalWMRunning(pScreenInfo) ||
#endif
                IsRaiseOnClick (pWin))
                winDebug("Win %08x has WINDOWSWM_RAISE_ON_CLICK.\n",
                         (unsigned int) pRLWinPriv);
                break;
            }

            winDebug("Win %08x forbid to change z order (%08x).\n",
                     (unsigned int) pRLWinPriv,
                     (unsigned int) pWinPos->hwndInsertAfter);
=======
#if CYGMULTIWINDOW_DEBUG
                winDebug("Win %p is now restacking.\n",
                         pRLWinPriv);
#endif
                break;
            }

            if (winIsInternalWMRunning(pScreenInfo) || IsRaiseOnClick(pWin)) {
#if CYGMULTIWINDOW_DEBUG
                winDebug("Win %p has WINDOWSWM_RAISE_ON_CLICK.\n",
                         pRLWinPriv);
#endif
                break;
            }

#if CYGMULTIWINDOW_DEBUG
            winDebug("Win %p forbid to change z order (%p).\n",
                     pRLWinPriv,
                     pWinPos->hwndInsertAfter);
#endif
>>>>>>> acf3535c
            pWinPos->flags |= SWP_NOZORDER;
        }
        break;
#endif

    case WM_MOVE:
#if CYGMULTIWINDOW_DEBUG
        winDebug("winMWExtWMWindowProc - WM_MOVE - %d ms\n",
                 (unsigned int) GetTickCount());
#endif
        if (g_fNoConfigureWindow)
            break;
#if 0
        /* Bail if Windows window is not actually moving */
        if (pRLWinPriv->dwX == (short) LOWORD(lParam)
            && pRLWinPriv->dwY == (short) HIWORD(lParam))
            break;

        /* Also bail if we're maximizing, we'll do the whole thing in WM_SIZE */
        {
            WINDOWPLACEMENT windPlace;

            windPlace.length = sizeof(WINDOWPLACEMENT);

            /* Get current window placement */
            GetWindowPlacement(hwnd, &windPlace);

            /* Bail if maximizing */
            if (windPlace.showCmd == SW_MAXIMIZE
                || windPlace.showCmd == SW_SHOWMAXIMIZED)
                break;
        }
#endif

        winDebug("\t(%d, %d)\n", (short) LOWORD(lParam),
                 (short) HIWORD(lParam));
        if (!pRLWinPriv->fMovingOrSizing) {
#ifdef XWIN_MULTIWINDOWINTWM
            if (winIsInternalWMRunning(pScreenInfo))
                winAdjustXWindow(pWin, hwnd);
#endif
            winMWExtWMMoveXWindow(pWin, (LOWORD(lParam) - wBorderWidth(pWin)
                                         - GetSystemMetrics(SM_XVIRTUALSCREEN)),
                                  (HIWORD(lParam) - wBorderWidth(pWin)
                                   - GetSystemMetrics(SM_YVIRTUALSCREEN)));
        }
        return 0;

    case WM_SHOWWINDOW:
        winDebug("winMWExtWMWindowProc - WM_SHOWWINDOW - %d ms\n",
                 (unsigned int) GetTickCount());

        /* Bail out if the window is being hidden */
        if (!wParam)
            return 0;

#ifdef XWIN_MULTIWINDOWINTWM
        if (!pScreenInfo->fInternalWM)  //XXXX
            return 0;

        winMWExtWMUpdateWindowDecoration(pRLWinPriv, pScreenInfo);

        if (winIsInternalWMRunning(pScreenInfo)) {
            winDebug("\tMapWindow\n");

            /* Tell X to map the window */
            MapWindow(pWin, wClient(pWin));

            if (!pRLWinPriv->pFrame->win->overrideRedirect)
                /* Bring the Windows window to the foreground */
                SetForegroundWindow(hwnd);

            /* Setup the Window Manager message */
            wmMsg.msg = WM_WM_MAP;
            wmMsg.iWidth = pRLWinPriv->pFrame->width;
            wmMsg.iHeight = pRLWinPriv->pFrame->height;

            /* Tell our Window Manager thread to map the window */
            if (fWMMsgInitialized)
                winSendMessageToWM(pScreenPriv->pWMInfo, &wmMsg);
        }
#else
      return 0;
#endif
        break;

    case WM_SIZING:
        /* Need to legalize the size according to WM_NORMAL_HINTS */
        /* for applications like xterm */
        return ValidateSizing(hwnd, pWin, wParam, lParam);

    case WM_WINDOWPOSCHANGED:
    {
        pWinPos = (LPWINDOWPOS) lParam;
#ifdef _DEBUG
        winDebug("winMWExtWMWindowProc - WM_WINDOWPOSCHANGED\n");
        winDebug("\tflags: %s%s%s%s%s%s%s%s%s%s%s%s\n",
                 (pWinPos->flags & SWP_DRAWFRAME) ? "SWP_DRAWFRAME " : "",
                 (pWinPos->flags & SWP_FRAMECHANGED) ? "SWP_FRAMECHANGED " : "",
                 (pWinPos->flags & SWP_HIDEWINDOW) ? "SWP_HIDEWINDOW " : "",
                 (pWinPos->flags & SWP_NOACTIVATE) ? "SWP_NOACTIVATE " : "",
                 (pWinPos->flags & SWP_NOCOPYBITS) ? "SWP_NOCOPYBITS " : "",
                 (pWinPos->flags & SWP_NOMOVE) ? "SWP_NOMOVE " : "",
                 (pWinPos->
                  flags & SWP_NOOWNERZORDER) ? "SWP_NOOWNERZORDER " : "",
                 (pWinPos->flags & SWP_NOSIZE) ? "SWP_NOSIZE " : "",
                 (pWinPos->flags & SWP_NOREDRAW) ? "SWP_NOREDRAW " : "",
                 (pWinPos->
                  flags & SWP_NOSENDCHANGING) ? "SWP_NOSENDCHANGING " : "",
                 (pWinPos->flags & SWP_NOZORDER) ? "SWP_NOZORDER " : "",
                 (pWinPos->flags & SWP_SHOWWINDOW) ? "SWP_SHOWWINDOW " : "");
        winDebug("\tno_configure: %s\n", (g_fNoConfigureWindow ? "Yes" : "No"));
        winDebug("\textend: (%d, %d, %d, %d)\n",
                 pWinPos->x, pWinPos->y, pWinPos->cx, pWinPos->cy);

#endif
        if (pWinPos->flags & SWP_HIDEWINDOW)
            break;

#ifdef XWIN_MULTIWINDOWINTWM
        /* Reorder if window z order was changed */
        if ((pScreenPriv != NULL)
            && !(pWinPos->flags & SWP_NOZORDER)
            && !(pWinPos->flags & SWP_SHOWWINDOW)
            && winIsInternalWMRunning(pScreenInfo)) {
            winDebug("\twindow z order was changed\n");

            if (pWinPos->hwndInsertAfter == HWND_TOP
                || pWinPos->hwndInsertAfter == HWND_TOPMOST
                || pWinPos->hwndInsertAfter == HWND_NOTOPMOST) {
                winDebug("\traise to top\n");

                /* Raise the window to the top in Z order */
                wmMsg.msg = WM_WM_RAISE;
                if (fWMMsgInitialized)
                    winSendMessageToWM(pScreenPriv->pWMInfo, &wmMsg);
            }
#if 1
            else if (pWinPos->hwndInsertAfter == HWND_BOTTOM) {
            }
            else {
                /* Check if this window is top of X windows. */
                HWND hWndAbove = NULL;
                DWORD dwCurrentProcessID = GetCurrentProcessId();
                DWORD dwWindowProcessID = 0;

                for (hWndAbove = pWinPos->hwndInsertAfter;
                     hWndAbove != NULL;
                     hWndAbove = GetNextWindow(hWndAbove, GW_HWNDPREV)) {
                    /* Ignore other XWin process's window */
                    GetWindowThreadProcessId(hWndAbove, &dwWindowProcessID);

                    if ((dwWindowProcessID == dwCurrentProcessID)
                        && GetProp(hWndAbove, WIN_WINDOW_PROP)
                        && !IsWindowVisible(hWndAbove)
                        && !IsIconic(hWndAbove))        /* ignore minimized windows */
                        break;
                }
                /* If this is top of X windows in Windows stack,
                   raise it in X stack. */
                if (hWndAbove == NULL) {
                    winDebug("\traise to top\n");

                    /* Raise the window to the top in Z order */
                    wmMsg.msg = WM_WM_RAISE;
                    if (fWMMsgInitialized)
                        winSendMessageToWM(pScreenPriv->pWMInfo, &wmMsg);
                }
            }
#endif
        }
#endif

        if (!(pWinPos->flags & SWP_NOSIZE)) {
            if (IsIconic(hwnd)) {
                winDebug("\tIconic -> MINIMIZED\n");
#ifdef XWIN_MULTIWINDOWINTWM
                if (winIsInternalWMRunning(pScreenInfo)) {
                    /* Raise the window to the top in Z order */
                    wmMsg.msg = WM_WM_LOWER;
                    if (fWMMsgInitialized)
                        winSendMessageToWM(pScreenPriv->pWMInfo, &wmMsg);
                }
#endif
                winWindowsWMSendEvent(WindowsWMControllerNotify,
                                      WindowsWMControllerNotifyMask,
                                      1,
                                      WindowsWMMinimizeWindow,
                                      pWin->drawable.id, 0, 0, 0, 0);
            }
            else if (IsZoomed(hwnd)) {
                winDebug("\tZoomed -> MAXIMIZED\n");

                winWindowsWMSendEvent(WindowsWMControllerNotify,
                                      WindowsWMControllerNotifyMask,
                                      1,
                                      WindowsWMMaximizeWindow,
                                      pWin->drawable.id, 0, 0, 0, 0);
            }
            else {
                winDebug("\tnone -> RESTORED\n");

                winWindowsWMSendEvent(WindowsWMControllerNotify,
                                      WindowsWMControllerNotifyMask,
                                      1,
                                      WindowsWMRestoreWindow,
                                      pWin->drawable.id, 0, 0, 0, 0);
            }
        }
        if (!g_fNoConfigureWindow) {

            if (!pRLWinPriv->fMovingOrSizing
                /*&& (pWinPos->flags & SWP_SHOWWINDOW) */ ) {
                GetClientRect(hwnd, &rcClient);
                MapWindowPoints(hwnd, HWND_DESKTOP, (LPPOINT) &rcClient, 2);

                if (!(pWinPos->flags & SWP_NOMOVE)
                    && !(pWinPos->flags & SWP_NOSIZE)) {
                    winDebug("\tmove & resize\n");

#ifdef XWIN_MULTIWINDOWINTWM
                    if (winIsInternalWMRunning(pScreenInfo))
                        winAdjustXWindow(pWin, hwnd);
#endif
                    winMWExtWMMoveResizeXWindow(pWin,
                                                rcClient.left -
                                                wBorderWidth(pWin)
                                                -
                                                GetSystemMetrics
                                                (SM_XVIRTUALSCREEN),
                                                rcClient.top -
                                                wBorderWidth(pWin)
                                                -
                                                GetSystemMetrics
                                                (SM_YVIRTUALSCREEN),
                                                rcClient.right - rcClient.left -
                                                wBorderWidth(pWin) * 2,
                                                rcClient.bottom - rcClient.top -
                                                wBorderWidth(pWin) * 2);
                }
                else if (!(pWinPos->flags & SWP_NOMOVE)) {
                    winDebug("\tmove\n");
#ifdef XWIN_MULTIWINDOWINTWM
                    if (winIsInternalWMRunning(pScreenInfo))
                        winAdjustXWindow(pWin, hwnd);
#endif
                    winMWExtWMMoveResizeXWindow(pWin,
                                                rcClient.left -
                                                wBorderWidth(pWin)
                                                -
                                                GetSystemMetrics
                                                (SM_XVIRTUALSCREEN),
                                                rcClient.top -
                                                wBorderWidth(pWin)
                                                -
                                                GetSystemMetrics
                                                (SM_YVIRTUALSCREEN),
                                                rcClient.right - rcClient.left -
                                                wBorderWidth(pWin) * 2,
                                                rcClient.bottom - rcClient.top -
                                                wBorderWidth(pWin) * 2);
                }
                else if (!(pWinPos->flags & SWP_NOMOVE)) {
                    winDebug("\tmove\n");

#ifdef XWIN_MULTIWINDOWINTWM
                    if (winIsInternalWMRunning(pScreenInfo))
                        winAdjustXWindow(pWin, hwnd);
#endif
                    winMWExtWMMoveXWindow(pWin,
                                          rcClient.left - wBorderWidth(pWin)
                                          - GetSystemMetrics(SM_XVIRTUALSCREEN),
                                          rcClient.top - wBorderWidth(pWin)
                                          -
                                          GetSystemMetrics(SM_YVIRTUALSCREEN));
                }
                else if (!(pWinPos->flags & SWP_NOSIZE)) {
                    winDebug("\tresize\n");
#ifdef XWIN_MULTIWINDOWINTWM
                    if (winIsInternalWMRunning(pScreenInfo))
                        winAdjustXWindow(pWin, hwnd);
#endif
                    winMWExtWMResizeXWindow(pWin,
                                            rcClient.right - rcClient.left
                                            - wBorderWidth(pWin) * 2,
                                            rcClient.bottom - rcClient.top
                                            - wBorderWidth(pWin) * 2);
                }
            }
        }
    }
        winDebug("winMWExtWMWindowProc - WM_WINDOWPOSCHANGED - done.\n");

        return 0;

    case WM_SIZE:
        /* see dix/window.c */
        /* FIXME: Maximize/Restore? */
        winDebug("winMWExtWMWindowProc - WM_SIZE - %d ms\n",
                 (unsigned int) GetTickCount());

        winDebug("\t(%d, %d) %d\n", (short) LOWORD(lParam),
                 (short) HIWORD(lParam), g_fNoConfigureWindow);
        if (g_fNoConfigureWindow)
            break;

        /* Branch on type of resizing occurring */
        switch (wParam) {
        case SIZE_MINIMIZED:
            winDebug("\tSIZE_MINIMIZED\n");

#ifdef XWIN_MULTIWINDOWINTWM
            if (winIsInternalWMRunning(pScreenInfo)) {
                /* Raise the window to the top in Z order */
                wmMsg.msg = WM_WM_LOWER;
                if (fWMMsgInitialized)
                    winSendMessageToWM(pScreenPriv->pWMInfo, &wmMsg);
            }
#endif
            winWindowsWMSendEvent(WindowsWMControllerNotify,
                                  WindowsWMControllerNotifyMask,
                                  1,
                                  WindowsWMMinimizeWindow,
                                  pWin->drawable.id,
                                  0, 0, LOWORD(lParam), HIWORD(lParam));
            break;

        case SIZE_RESTORED:
            winDebug("\tSIZE_RESTORED\n");

            winWindowsWMSendEvent(WindowsWMControllerNotify,
                                  WindowsWMControllerNotifyMask,
                                  1,
                                  WindowsWMRestoreWindow,
                                  pWin->drawable.id,
                                  0, 0, LOWORD(lParam), HIWORD(lParam));
            break;

        case SIZE_MAXIMIZED:
#if CYGMULTIWINDOW_DEBUG
            winDebug("\tSIZE_MAXIMIZED\n");
#endif
            winWindowsWMSendEvent(WindowsWMControllerNotify,
                                  WindowsWMControllerNotifyMask,
                                  1,
                                  WindowsWMMaximizeWindow,
                                  pWin->drawable.id,
                                  0, 0, LOWORD(lParam), HIWORD(lParam));
            break;
        }

        /* Perform the resize and notify the X client */
        if (!pRLWinPriv->fMovingOrSizing) {
#ifdef XWIN_MULTIWINDOWINTWM
            if (winIsInternalWMRunning(pScreenInfo))
                winAdjustXWindow(pWin, hwnd);
#endif
            winMWExtWMResizeXWindow(pWin, (short) LOWORD(lParam)
                                    - wBorderWidth(pWin) * 2,
                                    (short) HIWORD(lParam)
                                    - wBorderWidth(pWin) * 2);
        }
        break;

    case WM_ACTIVATEAPP:
#if CYGMULTIWINDOW_DEBUG
        winDebug("winMWExtWMWindowProc - WM_ACTIVATEAPP - %d ms\n",
                 (unsigned int) GetTickCount());
#endif
        if (wParam) {
            if (winIsInternalWMRunning(pScreenInfo)) {
#ifdef XWIN_MULTIWINDOWINTWM
            }
            else {
            }
#endif
            winWindowsWMSendEvent(WindowsWMActivationNotify,
                                  WindowsWMActivationNotifyMask,
                                  1,
                                  WindowsWMIsActive,
                                  pWin->drawable.id, 0, 0, 0, 0);
        }
        else {
            winWindowsWMSendEvent(WindowsWMActivationNotify,
                                  WindowsWMActivationNotifyMask,
                                  1,
                                  WindowsWMIsInactive,
                                  pWin->drawable.id, 0, 0, 0, 0);
        }
        break;

    case WM_SETCURSOR:
        if (LOWORD(lParam) == HTCLIENT) {
            if (!g_fSoftwareCursor)
                SetCursor(pScreenPriv->cursor.handle);
            return TRUE;
        }
        break;

    case WM_ENTERSIZEMOVE:
        winDebug("winMWExtWMWindowProc - WM_ENTERSIZEMOVE - %d ms\n",
                 (unsigned int) GetTickCount());

        pRLWinPriv->fMovingOrSizing = TRUE;
        break;

    case WM_EXITSIZEMOVE:
        winDebug("winMWExtWMWindowProc - WM_EXITSIZEMOVE - %d ms\n",
                 (unsigned int) GetTickCount());

        pRLWinPriv->fMovingOrSizing = FALSE;

        GetClientRect(hwnd, &rcClient);

        MapWindowPoints(hwnd, HWND_DESKTOP, (LPPOINT) &rcClient, 2);

#ifdef XWIN_MULTIWINDOWINTWM
        if (winIsInternalWMRunning(pScreenInfo))
            winAdjustXWindow(pWin, hwnd);
#endif

        winMWExtWMMoveResizeXWindow(pWin, rcClient.left - wBorderWidth(pWin)
                                    - GetSystemMetrics(SM_XVIRTUALSCREEN),
                                    rcClient.top - wBorderWidth(pWin)
                                    - GetSystemMetrics(SM_YVIRTUALSCREEN),
                                    rcClient.right - rcClient.left
                                    - wBorderWidth(pWin) * 2,
                                    rcClient.bottom - rcClient.top
                                    - wBorderWidth(pWin) * 2);
        break;

    case WM_MANAGE:
        winDebug ("winMWExtWMWindowProc - WM_MANAGE\n");
        break;

    case WM_UNMANAGE:
        winDebug ("winMWExtWMWindowProc - WM_UNMANAGE\n");
        break;

    default:
        break;
    }

    return DefWindowProc(hwnd, message, wParam, lParam);
}<|MERGE_RESOLUTION|>--- conflicted
+++ resolved
@@ -829,47 +829,24 @@
         pWinPos = (LPWINDOWPOS) lParam;
         if (!(pWinPos->flags & SWP_NOZORDER)) {
             if (pRLWinPriv->fRestackingNow || pScreenPriv->fRestacking) {
-<<<<<<< HEAD
-                winDebug("Win %08x is now restacking.\n",
-                         (unsigned int) pRLWinPriv);
-                break;
-            }
-
-            if (
-#ifdef XWIN_MULTIWINDOWINTWM
-                winIsInternalWMRunning(pScreenInfo) ||
-#endif
-                IsRaiseOnClick (pWin))
-                winDebug("Win %08x has WINDOWSWM_RAISE_ON_CLICK.\n",
-                         (unsigned int) pRLWinPriv);
-                break;
-            }
-
-            winDebug("Win %08x forbid to change z order (%08x).\n",
-                     (unsigned int) pRLWinPriv,
-                     (unsigned int) pWinPos->hwndInsertAfter);
-=======
-#if CYGMULTIWINDOW_DEBUG
                 winDebug("Win %p is now restacking.\n",
                          pRLWinPriv);
-#endif
                 break;
             }
 
-            if (winIsInternalWMRunning(pScreenInfo) || IsRaiseOnClick(pWin)) {
-#if CYGMULTIWINDOW_DEBUG
+            if (
+#ifdef XWIN_MULTIWINDOWINTWM
+                winIsInternalWMRunning(pScreenInfo) ||
+#endif
+                IsRaiseOnClick (pWin))
                 winDebug("Win %p has WINDOWSWM_RAISE_ON_CLICK.\n",
                          pRLWinPriv);
-#endif
                 break;
             }
 
-#if CYGMULTIWINDOW_DEBUG
             winDebug("Win %p forbid to change z order (%p).\n",
                      pRLWinPriv,
                      pWinPos->hwndInsertAfter);
-#endif
->>>>>>> acf3535c
             pWinPos->flags |= SWP_NOZORDER;
         }
         break;
