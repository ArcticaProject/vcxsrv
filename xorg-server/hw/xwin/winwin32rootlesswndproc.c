<<<<<<< HEAD
/*
 *Copyright (C) 1994-2000 The XFree86 Project, Inc. All Rights Reserved.
 *
 *Permission is hereby granted, free of charge, to any person obtaining
 * a copy of this software and associated documentation files (the
 *"Software"), to deal in the Software without restriction, including
 *without limitation the rights to use, copy, modify, merge, publish,
 *distribute, sublicense, and/or sell copies of the Software, and to
 *permit persons to whom the Software is furnished to do so, subject to
 *the following conditions:
 *
 *The above copyright notice and this permission notice shall be
 *included in all copies or substantial portions of the Software.
 *
 *THE SOFTWARE IS PROVIDED "AS IS", WITHOUT WARRANTY OF ANY KIND,
 *EXPRESS OR IMPLIED, INCLUDING BUT NOT LIMITED TO THE WARRANTIES OF
 *MERCHANTABILITY, FITNESS FOR A PARTICULAR PURPOSE AND
 *NONINFRINGEMENT. IN NO EVENT SHALL THE XFREE86 PROJECT BE LIABLE FOR
 *ANY CLAIM, DAMAGES OR OTHER LIABILITY, WHETHER IN AN ACTION OF
 *CONTRACT, TORT OR OTHERWISE, ARISING FROM, OUT OF OR IN CONNECTION
 *WITH THE SOFTWARE OR THE USE OR OTHER DEALINGS IN THE SOFTWARE.
 *
 *Except as contained in this notice, the name of the XFree86 Project
 *shall not be used in advertising or otherwise to promote the sale, use
 *or other dealings in this Software without prior written authorization
 *from the XFree86 Project.
 *
 * Authors:	Kensuke Matsuzaki
 *		Earle F. Philhower, III
 *		Harold L Hunt II
 */
#ifdef HAVE_XWIN_CONFIG_H
#include <xwin-config.h>
#endif
#include "win.h"
#include <winuser.h>
#define _WINDOWSWM_SERVER_
#include <X11/extensions/windowswmstr.h>
#include "dixevents.h"
#include "propertyst.h"
#include <X11/Xatom.h>
#include "winmultiwindowclass.h"
#include "winmsg.h"
#include "inputstr.h"


/*
 * Constant defines
 */

#define MOUSE_ACTIVATE_DEFAULT		TRUE
#define RAISE_ON_CLICK_DEFAULT		FALSE


/*
 * Global variables
 */

extern Bool			g_fNoConfigureWindow;
extern Bool			g_fSoftwareCursor;


/*
 * Local globals
 */

static UINT_PTR		g_uipMousePollingTimerID = 0;


/*
 * Local function
 */

DEFINE_ATOM_HELPER(AtmWindowsWmRaiseOnClick, WINDOWSWM_RAISE_ON_CLICK)
DEFINE_ATOM_HELPER(AtmWindowsWMMouseActivate, WINDOWSWM_MOUSE_ACTIVATE)
/* DEFINE_ATOM_HELPER(AtmWindowsWMClientWindow, WINDOWSWM_CLIENT_WINDOW) */

/*
 * ConstrainSize - Taken from TWM sources - Respects hints for sizing
 */
#define makemult(a,b) ((b==1) ? (a) : (((int)((a)/(b))) * (b)) )
static void
ConstrainSize (WinXSizeHints hints, int *widthp, int *heightp)
{
  int minWidth, minHeight, maxWidth, maxHeight, xinc, yinc, delta;
  int baseWidth, baseHeight;
  int dwidth = *widthp, dheight = *heightp;
  
  if (hints.flags & PMinSize)
    {
      minWidth = hints.min_width;
      minHeight = hints.min_height;
    }
  else if (hints.flags & PBaseSize)
    {
      minWidth = hints.base_width;
      minHeight = hints.base_height;
    }
  else
    minWidth = minHeight = 1;
  
  if (hints.flags & PBaseSize)
    {
      baseWidth = hints.base_width;
      baseHeight = hints.base_height;
    } 
  else if (hints.flags & PMinSize)
    {
      baseWidth = hints.min_width;
      baseHeight = hints.min_height;
    }
  else
    baseWidth = baseHeight = 0;

  if (hints.flags & PMaxSize)
    {
      maxWidth = hints.max_width;
      maxHeight = hints.max_height;
    }
  else
    {
      maxWidth = MAXINT;
      maxHeight = MAXINT;
    }

  if (hints.flags & PResizeInc)
    {
      xinc = hints.width_inc;
      yinc = hints.height_inc;
    }
  else
    xinc = yinc = 1;

  /*
   * First, clamp to min and max values
   */
  if (dwidth < minWidth)
    dwidth = minWidth;
  if (dheight < minHeight)
    dheight = minHeight;

  if (dwidth > maxWidth)
    dwidth = maxWidth;
  if (dheight > maxHeight)
    dheight = maxHeight;

  /*
   * Second, fit to base + N * inc
   */
  dwidth = ((dwidth - baseWidth) / xinc * xinc) + baseWidth;
  dheight = ((dheight - baseHeight) / yinc * yinc) + baseHeight;
  
  /*
   * Third, adjust for aspect ratio
   */

  /*
   * The math looks like this:
   *
   * minAspectX    dwidth     maxAspectX
   * ---------- <= ------- <= ----------
   * minAspectY    dheight    maxAspectY
   *
   * If that is multiplied out, then the width and height are
   * invalid in the following situations:
   *
   * minAspectX * dheight > minAspectY * dwidth
   * maxAspectX * dheight < maxAspectY * dwidth
   * 
   */
  
  if (hints.flags & PAspect)
    {
      if (hints.min_aspect.x * dheight > hints.min_aspect.y * dwidth)
        {
	  delta = makemult(hints.min_aspect.x * dheight / hints.min_aspect.y - dwidth, xinc);
	  if (dwidth + delta <= maxWidth)
	    dwidth += delta;
	  else
            {
	      delta = makemult(dheight - dwidth*hints.min_aspect.y/hints.min_aspect.x, yinc);
	      if (dheight - delta >= minHeight)
		dheight -= delta;
            }
        }
      
      if (hints.max_aspect.x * dheight < hints.max_aspect.y * dwidth)
        {
	  delta = makemult(dwidth * hints.max_aspect.y / hints.max_aspect.x - dheight, yinc);
	  if (dheight + delta <= maxHeight)
	    dheight += delta;
	  else
            {
	      delta = makemult(dwidth - hints.max_aspect.x*dheight/hints.max_aspect.y, xinc);
	      if (dwidth - delta >= minWidth)
		dwidth -= delta;
            }
        }
    }
  
  /* Return computed values */
  *widthp = dwidth;
  *heightp = dheight;
}
#undef makemult



/*
 * ValidateSizing - Ensures size request respects hints
 */
static int
ValidateSizing (HWND hwnd, WindowPtr pWin,
		WPARAM wParam, LPARAM lParam)
{
  WinXSizeHints sizeHints;
  RECT *rect;
  int iWidth, iHeight, iTopBorder;
  POINT pt;

  /* Invalid input checking */
  if (pWin==NULL || lParam==0)
    {
      ErrorF ("Invalid input checking\n");
      return FALSE;
    }

  /* No size hints, no checking */
  if (!winMultiWindowGetWMNormalHints (pWin, &sizeHints))
    {
      ErrorF ("No size hints, no checking\n");
      return FALSE;
    }
  
  /* Avoid divide-by-zero */
  if (sizeHints.flags & PResizeInc)
    {
      if (sizeHints.width_inc == 0) sizeHints.width_inc = 1;
      if (sizeHints.height_inc == 0) sizeHints.height_inc = 1;
    }
  
  rect = (RECT*)lParam;
  
  iWidth = rect->right - rect->left;
  iHeight = rect->bottom - rect->top;

  /* Get title bar height, there must be an easier way?! */
  pt.x = pt.y = 0;
  ClientToScreen(hwnd, &pt);
  iTopBorder = pt.y - rect->top;
  
  /* Now remove size of any borders */
  iWidth -= 2 * GetSystemMetrics(SM_CXSIZEFRAME);
  iHeight -= GetSystemMetrics(SM_CYSIZEFRAME) + iTopBorder;

  /* Constrain the size to legal values */
  ConstrainSize (sizeHints, &iWidth, &iHeight);

  /* Add back the borders */
  iWidth += 2 * GetSystemMetrics(SM_CXSIZEFRAME);
  iHeight += GetSystemMetrics(SM_CYSIZEFRAME) + iTopBorder;

  /* Adjust size according to where we're dragging from */
  switch(wParam) {
  case WMSZ_TOP:
  case WMSZ_TOPRIGHT:
  case WMSZ_BOTTOM:
  case WMSZ_BOTTOMRIGHT:
  case WMSZ_RIGHT:
    rect->right = rect->left + iWidth;
    break;
  default:
    rect->left = rect->right - iWidth;
    break;
  }
  switch(wParam) {
  case WMSZ_BOTTOM:
  case WMSZ_BOTTOMRIGHT:
  case WMSZ_BOTTOMLEFT:
  case WMSZ_RIGHT:
  case WMSZ_LEFT:
    rect->bottom = rect->top + iHeight;
    break;
  default:
    rect->top = rect->bottom - iHeight;
    break;
  }
  return TRUE;
}


/*
 * IsRaiseOnClick
 */

static Bool
IsRaiseOnClick (WindowPtr pWin)
{

  struct _Window	*pwin;
  struct _Property	*prop;  
  /* XXX We're getting inputInfo.poniter here, but this might be really wrong.
   * Which pointer's current window do we want? */
  WindowPtr		pRoot = GetCurrentRootWindow (inputInfo.pointer);

  if (!pWin)
    {
      ErrorF ("IsRaiseOnClick - no prop use default value:%d\n",
	      RAISE_ON_CLICK_DEFAULT);
      return RAISE_ON_CLICK_DEFAULT;
    } 

  pwin = (struct _Window*) pWin;

  if (pwin->optional)
    prop = (struct _Property *) pwin->optional->userProps;
  else
    prop = NULL;

  while (prop)
    {
      if (prop->propertyName == AtmWindowsWmRaiseOnClick ()
	  && prop->type == XA_INTEGER
	  && prop->format == 32)
	{
	  return *(int*)prop->data;
	}
      else
	prop = prop->next;
    }

  if (pWin != pRoot)
    {
      return IsRaiseOnClick (pRoot);
    }
  else
    {
#if CYGMULTIWINDOW_DEBUG
      winDebug ("IsRaiseOnClick - no prop use default value:%d\n",
		RAISE_ON_CLICK_DEFAULT);
#endif
      return RAISE_ON_CLICK_DEFAULT;
    }
}


/*
 * IsMouseActive
 */

static Bool
IsMouseActive (WindowPtr pWin)
{

  struct _Window	*pwin;
  struct _Property	*prop;
  /* XXX We're getting inputInfo.poniter here, but this might be really wrong.
   * Which pointer's current window do we want? */
  WindowPtr		pRoot = GetCurrentRootWindow (inputInfo.pointer);

  if (!pWin)
    {
      ErrorF ("IsMouseActive - pWin was NULL use default value:%d\n",
	      MOUSE_ACTIVATE_DEFAULT);
      return MOUSE_ACTIVATE_DEFAULT;
    } 

  pwin = (struct _Window*) pWin;

  if (pwin->optional)
    prop = (struct _Property *) pwin->optional->userProps;
  else
    prop = NULL;

  while (prop)
    {
      if (prop->propertyName == AtmWindowsWMMouseActivate ()
	  && prop->type == XA_INTEGER
	  && prop->format == 32)
	{
	  return *(int*)prop->data;
	}
      else
	prop = prop->next;
    }

  if (pWin != pRoot)
    {
      return IsMouseActive (pRoot);
    }
  else
    {
#if CYGMULTIWINDOW_DEBUG
      winDebug ("IsMouseActive - no prop use default value:%d\n",
		MOUSE_ACTIVATE_DEFAULT);
#endif
      return MOUSE_ACTIVATE_DEFAULT;
    }
}


/*
 * winMWExtWMWindowProc - Window procedure
 */

LRESULT CALLBACK
winMWExtWMWindowProc (HWND hwnd, UINT message, 
			    WPARAM wParam, LPARAM lParam)
{
  WindowPtr		pWin = NULL;
  win32RootlessWindowPtr pRLWinPriv = NULL;
  ScreenPtr		pScreen = NULL;
  winPrivScreenPtr	pScreenPriv = NULL;
  winScreenInfo		*pScreenInfo = NULL;
  HWND			hwndScreen = NULL;
  POINT			ptMouse;
  static Bool		s_fTracking = FALSE;
  HDC			hdcUpdate;
  PAINTSTRUCT		ps;
  LPWINDOWPOS		pWinPos = NULL;
  RECT			rcClient;
  winWMMessageRec	wmMsg;
  Bool			fWMMsgInitialized = FALSE;

  /* Check if the Windows window property for our X window pointer is valid */
  if ((pRLWinPriv = (win32RootlessWindowPtr)GetProp (hwnd, WIN_WINDOW_PROP)) != NULL)
    {
      pWin = pRLWinPriv->pFrame->win;
      pScreen				= pWin->drawable.pScreen;
      if (pScreen) pScreenPriv		= winGetScreenPriv(pScreen);
      if (pScreenPriv) pScreenInfo	= pScreenPriv->pScreenInfo;
      if (pScreenPriv) hwndScreen	= pScreenPriv->hwndScreen;

      wmMsg.msg		= 0;
      wmMsg.hwndWindow	= hwnd;
      wmMsg.iWindow	= (Window)pWin->drawable.id;

      wmMsg.iX		= pRLWinPriv->pFrame->x;
      wmMsg.iY		= pRLWinPriv->pFrame->y;
      wmMsg.iWidth	= pRLWinPriv->pFrame->width;
      wmMsg.iHeight	= pRLWinPriv->pFrame->height;

      fWMMsgInitialized = TRUE;
      winDebugWin32Message("winMWExtWMWindowProc", hwnd, message, wParam, lParam);

      winDebug ("\thWnd %08X\n", hwnd);
      winDebug ("\tpScreenPriv %08X\n", pScreenPriv);
      winDebug ("\tpScreenInfo %08X\n", pScreenInfo);
      winDebug ("\thwndScreen %08X\n", hwndScreen);
      winDebug ("winMWExtWMWindowProc (%08x) %08x %08x %08x\n",
	      pRLWinPriv, message, wParam, lParam);
    }
  /* Branch on message type */
  switch (message)
    {
    case WM_CREATE:
#if CYGMULTIWINDOW_DEBUG
      winDebug ("winMWExtWMWindowProc - WM_CREATE\n");
#endif
      /* */
      SetProp (hwnd,
	       WIN_WINDOW_PROP,
	       (HANDLE)((LPCREATESTRUCT) lParam)->lpCreateParams);
      return 0;

    case WM_CLOSE:
#if CYGMULTIWINDOW_DEBUG
      winDebug ("winMWExtWMWindowProc - WM_CLOSE %d\n", pRLWinPriv->fClose);
#endif
      /* Tell window-manager to close window */
      if (pRLWinPriv->fClose)
	{
	  DestroyWindow (hwnd);
	}
      else
	{
	  if (winIsInternalWMRunning(pScreenInfo))
	    {
	      /* Tell our Window Manager thread to kill the window */
	      wmMsg.msg = WM_WM_KILL;
	      if (fWMMsgInitialized)
		winSendMessageToWM (pScreenPriv->pWMInfo, &wmMsg);
	    }
	  winWindowsWMSendEvent(WindowsWMControllerNotify,
				WindowsWMControllerNotifyMask,
				1,
				WindowsWMCloseWindow,
				pWin->drawable.id,
				0, 0, 0, 0);
	}
      return 0;

    case WM_DESTROY:
#if CYGMULTIWINDOW_DEBUG
      winDebug ("winMWExtWMWindowProc - WM_DESTROY\n");
#endif
      /* Free the shaodw DC; which allows the bitmap to be freed */
      DeleteDC (pRLWinPriv->hdcShadow);
      pRLWinPriv->hdcShadow = NULL;
      
      /* Free the shadow bitmap */
      DeleteObject (pRLWinPriv->hbmpShadow);
      pRLWinPriv->hbmpShadow = NULL;
      
      /* Free the screen DC */
      ReleaseDC (pRLWinPriv->hWnd, pRLWinPriv->hdcScreen);
      pRLWinPriv->hdcScreen = NULL;

      /* Free shadow buffer info header */
      free (pRLWinPriv->pbmihShadow);
      pRLWinPriv->pbmihShadow = NULL;
      
      pRLWinPriv->fResized = FALSE;
      pRLWinPriv->pfb = NULL;
      free (pRLWinPriv);
      RemoveProp (hwnd, WIN_WINDOW_PROP);
      break;

    case WM_MOUSEMOVE:
#if CYGMULTIWINDOW_DEBUG && 0
      winDebug ("winMWExtWMWindowProc - WM_MOUSEMOVE\n");
#endif
      /* Unpack the client area mouse coordinates */
      ptMouse.x = GET_X_LPARAM(lParam);
      ptMouse.y = GET_Y_LPARAM(lParam);

      /* Translate the client area mouse coordinates to screen coordinates */
      ClientToScreen (hwnd, &ptMouse);

      /* Screen Coords from (-X, -Y) -> Root Window (0, 0) */
      ptMouse.x -= GetSystemMetrics (SM_XVIRTUALSCREEN);
      ptMouse.y -= GetSystemMetrics (SM_YVIRTUALSCREEN);

      /* We can't do anything without privates */
      if (pScreenPriv == NULL || pScreenInfo->fIgnoreInput)
	break;

      /* Has the mouse pointer crossed screens? */
      if (pScreen != miPointerGetScreen(inputInfo.pointer))
	miPointerSetScreen (inputInfo.pointer, pScreenInfo->dwScreen,
			       ptMouse.x - pScreenInfo->dwXOffset,
			       ptMouse.y - pScreenInfo->dwYOffset);

      /* Are we tracking yet? */
      if (!s_fTracking)
	{
	  TRACKMOUSEEVENT		tme;
	  
	  /* Setup data structure */
	  ZeroMemory (&tme, sizeof (tme));
	  tme.cbSize = sizeof (tme);
	  tme.dwFlags = TME_LEAVE;
	  tme.hwndTrack = hwnd;

	  /* Call the tracking function */
	  if (!(*g_fpTrackMouseEvent) (&tme))
	    ErrorF ("winMWExtWMWindowProc - _TrackMouseEvent failed\n");

	  /* Flag that we are tracking now */
	  s_fTracking = TRUE;
	}
      
      /* Kill the timer used to poll mouse events */
      if (g_uipMousePollingTimerID != 0)
	{
	  KillTimer (pScreenPriv->hwndScreen, WIN_POLLING_MOUSE_TIMER_ID);
	  g_uipMousePollingTimerID = 0;
	}

      /* Deliver absolute cursor position to X Server */
      winEnqueueMotion(ptMouse.x - pScreenInfo->dwXOffset,
		       ptMouse.y - pScreenInfo->dwYOffset);

      return 0;
      
    case WM_NCMOUSEMOVE:
#if CYGMULTIWINDOW_DEBUG && 0
      winDebug ("winMWExtWMWindowProc - WM_NCMOUSEMOVE\n");
#endif
      /*
       * We break instead of returning 0 since we need to call
       * DefWindowProc to get the mouse cursor changes
       * and min/max/close button highlighting in Windows XP.
       * The Platform SDK says that you should return 0 if you
       * process this message, but it fails to mention that you
       * will give up any default functionality if you do return 0.
       */
      
      /* We can't do anything without privates */
      if (pScreenPriv == NULL || pScreenInfo->fIgnoreInput)
	break;

      /*
       * Timer to poll mouse events.  This is needed to make
       * programs like xeyes follow the mouse properly.
       */
      if (g_uipMousePollingTimerID == 0)
	g_uipMousePollingTimerID = SetTimer (pScreenPriv->hwndScreen,
					     WIN_POLLING_MOUSE_TIMER_ID,
					     MOUSE_POLLING_INTERVAL,
					     NULL);
      break;

    case WM_MOUSELEAVE:
#if CYGMULTIWINDOW_DEBUG
      winDebug ("winMWExtWMWindowProc - WM_MOUSELEAVE\n");
#endif
      /* Mouse has left our client area */

      /* Flag that we are no longer tracking */
      s_fTracking = FALSE;

      /*
       * Timer to poll mouse events.  This is needed to make
       * programs like xeyes follow the mouse properly.
       */
      if (g_uipMousePollingTimerID == 0)
	g_uipMousePollingTimerID = SetTimer (pScreenPriv->hwndScreen,
					     WIN_POLLING_MOUSE_TIMER_ID,
					     MOUSE_POLLING_INTERVAL,
					     NULL);
      return 0;

    case WM_LBUTTONDBLCLK:
    case WM_LBUTTONDOWN:
#if CYGMULTIWINDOW_DEBUG
      winDebug ("winMWExtWMWindowProc - WM_LBUTTONDBLCLK\n");
#endif
      if (pScreenPriv == NULL || pScreenInfo->fIgnoreInput)
	break;
      SetCapture (hwnd);
      return winMouseButtonsHandle (pScreen, ButtonPress, Button1, wParam);
      
    case WM_LBUTTONUP:
#if CYGMULTIWINDOW_DEBUG
      winDebug ("winMWExtWMWindowProc - WM_LBUTTONUP\n");
#endif
      if (pScreenPriv == NULL || pScreenInfo->fIgnoreInput)
	break;
      ReleaseCapture ();
      return winMouseButtonsHandle (pScreen, ButtonRelease, Button1, wParam);

    case WM_MBUTTONDBLCLK:
    case WM_MBUTTONDOWN:
#if CYGMULTIWINDOW_DEBUG
      winDebug ("winMWExtWMWindowProc - WM_MBUTTONDBLCLK\n");
#endif
      if (pScreenPriv == NULL || pScreenInfo->fIgnoreInput)
	break;
      SetCapture (hwnd);
      return winMouseButtonsHandle (pScreen, ButtonPress, Button2, wParam);
      
    case WM_MBUTTONUP:
#if CYGMULTIWINDOW_DEBUG
      winDebug ("winMWExtWMWindowProc - WM_MBUTTONUP\n");
#endif
      if (pScreenPriv == NULL || pScreenInfo->fIgnoreInput)
	break;
      ReleaseCapture ();
      return winMouseButtonsHandle (pScreen, ButtonRelease, Button2, wParam);
      
    case WM_RBUTTONDBLCLK:
    case WM_RBUTTONDOWN:
#if CYGMULTIWINDOW_DEBUG
      winDebug ("winMWExtWMWindowProc - WM_RBUTTONDBLCLK\n");
#endif
      if (pScreenPriv == NULL || pScreenInfo->fIgnoreInput)
	break;
      SetCapture (hwnd);
      return winMouseButtonsHandle (pScreen, ButtonPress, Button3, wParam);
      
    case WM_RBUTTONUP:
#if CYGMULTIWINDOW_DEBUG
      winDebug ("winMWExtWMWindowProc - WM_RBUTTONUP\n");
#endif
      if (pScreenPriv == NULL || pScreenInfo->fIgnoreInput)
	break;
      ReleaseCapture ();
      return winMouseButtonsHandle (pScreen, ButtonRelease, Button3, wParam);

    case WM_XBUTTONDBLCLK:
    case WM_XBUTTONDOWN:
      if (pScreenPriv == NULL || pScreenInfo->fIgnoreInput)
	break;
      SetCapture (hwnd);
      return winMouseButtonsHandle (pScreen, ButtonPress, HIWORD(wParam) + 5, wParam);
    case WM_XBUTTONUP:
      if (pScreenPriv == NULL || pScreenInfo->fIgnoreInput)
	break;
      ReleaseCapture ();
      return winMouseButtonsHandle (pScreen, ButtonRelease, HIWORD(wParam) + 5, wParam);

    case WM_MOUSEWHEEL:
#if CYGMULTIWINDOW_DEBUG
      winDebug ("winMWExtWMWindowProc - WM_MOUSEWHEEL\n");
#endif
      
      /* Pass the message to the root window */
      SendMessage (hwndScreen, message, wParam, lParam);
      return 0;

    case WM_MOUSEACTIVATE:
#if CYGMULTIWINDOW_DEBUG
      winDebug ("winMWExtWMWindowProc - WM_MOUSEACTIVATE\n");
#endif
#if 1
      /* Check if this window needs to be made active when clicked */
      if (winIsInternalWMRunning(pScreenInfo) && pWin->overrideRedirect)
	{
#if CYGMULTIWINDOW_DEBUG
	  winDebug ("winMWExtWMWindowProc - WM_MOUSEACTIVATE - "
		    "MA_NOACTIVATE\n");
#endif

	  /* */
	  return MA_NOACTIVATE;
	}
#endif
      if (!winIsInternalWMRunning(pScreenInfo) && !IsMouseActive (pWin))
	return MA_NOACTIVATE;

      break;

    case WM_KILLFOCUS:
      /* Pop any pressed keys since we are losing keyboard focus */
      winKeybdReleaseKeys ();
      return 0;

    case WM_SYSDEADCHAR:
    case WM_DEADCHAR:
      /*
       * NOTE: We do nothing with WM_*CHAR messages,
       * nor does the root window, so we can just toss these messages.
       */
      return 0;

    case WM_SYSKEYDOWN:
    case WM_KEYDOWN:
#if CYGMULTIWINDOW_DEBUG
      winDebug ("winMWExtWMWindowProc - WM_*KEYDOWN\n");
#endif

      /*
       * Don't pass Alt-F4 key combo to root window,
       * let Windows translate to WM_CLOSE and close this top-level window.
       *
       * NOTE: We purposely don't check the fUseWinKillKey setting because
       * it should only apply to the key handling for the root window,
       * not for top-level window-manager windows.
       *
       * ALSO NOTE: We do pass Ctrl-Alt-Backspace to the root window
       * because that is a key combo that no X app should be expecting to
       * receive, since it has historically been used to shutdown the X server.
       * Passing Ctrl-Alt-Backspace to the root window preserves that
       * behavior, assuming that -unixkill has been passed as a parameter.
       */
      if (wParam == VK_F4 && (GetKeyState (VK_MENU) & 0x8000))
	  break;

      /* Pass the message to the root window */
      SendMessage (hwndScreen, message, wParam, lParam);
      return 0;

    case WM_SYSKEYUP:
    case WM_KEYUP:

#if CYGMULTIWINDOW_DEBUG
      winDebug ("winMWExtWMWindowProc - WM_*KEYUP\n");
#endif

      /* Pass the message to the root window */
      SendMessage (hwndScreen, message, wParam, lParam);
      return 0;

    case WM_HOTKEY:
#if CYGMULTIWINDOW_DEBUG
      winDebug ("winMWExtWMWindowProc - WM_HOTKEY\n");
#endif

      /* Pass the message to the root window */
      SendMessage (hwndScreen, message, wParam, lParam);
      return 0;

    case WM_ERASEBKGND:
      winDebug ("winMWExtWMWindowProc - WM_ERASEBKGND\n");
      /*
       * Pretend that we did erase the background but we don't care,
       * since we repaint the entire region anyhow
       * This avoids some flickering when resizing.
       */
      return TRUE;

    case WM_PAINT:
    
      /* BeginPaint gives us an hdc that clips to the invalidated region */
      hdcUpdate = BeginPaint (hwnd, &ps);

      /* Try to copy from the shadow buffer */
      if (!BitBlt (hdcUpdate,
		   ps.rcPaint.left, ps.rcPaint.top,
		   ps.rcPaint.right - ps.rcPaint.left,
		   ps.rcPaint.bottom - ps.rcPaint.top,
		   pRLWinPriv->hdcShadow,
		   ps.rcPaint.left, ps.rcPaint.top,
		   SRCCOPY))
	{
	  LPVOID lpMsgBuf;
	  
	  /* Display a fancy error message */
	  FormatMessage (FORMAT_MESSAGE_ALLOCATE_BUFFER | 
			 FORMAT_MESSAGE_FROM_SYSTEM | 
			 FORMAT_MESSAGE_IGNORE_INSERTS,
			 NULL,
			 GetLastError (),
			 MAKELANGID(LANG_NEUTRAL, SUBLANG_DEFAULT),
			 (LPTSTR) &lpMsgBuf,
			 0, NULL);

	  ErrorF ("winMWExtWMWindowProc - BitBlt failed: %s\n",
		  (LPSTR)lpMsgBuf);
	  LocalFree (lpMsgBuf);
	}

      /* EndPaint frees the DC */
      EndPaint (hwnd, &ps);
      break;

    case WM_ACTIVATE:
#if CYGMULTIWINDOW_DEBUG
      winDebug ("winMWExtWMWindowProc - WM_ACTIVATE\n");
#endif
      if (LOWORD(wParam) != WA_INACTIVE)
	{
	  if (winIsInternalWMRunning(pScreenInfo))
	    {
#if 0
	      /* Raise the window to the top in Z order */
	      wmMsg.msg = WM_WM_RAISE;
	      if (fWMMsgInitialized)
		winSendMessageToWM (pScreenPriv->pWMInfo, &wmMsg);
#endif
	      /* Tell our Window Manager thread to activate the window */
	      wmMsg.msg = WM_WM_ACTIVATE;
	      if (fWMMsgInitialized)
		if (!pWin || !pWin->overrideRedirect) /* for OOo menus */
		  winSendMessageToWM (pScreenPriv->pWMInfo, &wmMsg);
	    }
	  winWindowsWMSendEvent(WindowsWMControllerNotify,
				WindowsWMControllerNotifyMask,
				1,
				WindowsWMActivateWindow,
				pWin->drawable.id,
				0, 0,
				0, 0);
	}
      return 0;

#if 1
    case WM_WINDOWPOSCHANGING:
      pWinPos = (LPWINDOWPOS)lParam;
      if (!(pWinPos->flags & SWP_NOZORDER))
	{
	  if (pRLWinPriv->fRestackingNow || pScreenPriv->fRestacking)
	    {
#if CYGMULTIWINDOW_DEBUG
	      winDebug ("Win %08x is now restacking.\n", (unsigned int)pRLWinPriv);
#endif
	      break;
	    }

	  if (winIsInternalWMRunning(pScreenInfo) || IsRaiseOnClick (pWin))
	    {
#if CYGMULTIWINDOW_DEBUG
	      winDebug ("Win %08x has WINDOWSWM_RAISE_ON_CLICK.\n", (unsigned int)pRLWinPriv);
#endif
	      break;
	    }

#if CYGMULTIWINDOW_DEBUG
	  winDebug ("Win %08x forbid to change z order (%08x).\n",
		    (unsigned int)pRLWinPriv, (unsigned int)pWinPos->hwndInsertAfter);
#endif
	  pWinPos->flags |= SWP_NOZORDER;
	}
      break;
#endif

    case WM_MOVE:
#if CYGMULTIWINDOW_DEBUG
      winDebug ("winMWExtWMWindowProc - WM_MOVE - %d ms\n",
		(unsigned int)GetTickCount ());
#endif
      if (g_fNoConfigureWindow) break;
#if 0
      /* Bail if Windows window is not actually moving */
      if (pRLWinPriv->dwX == (short) LOWORD(lParam)
	  && pRLWinPriv->dwY == (short) HIWORD(lParam))
	break;

      /* Also bail if we're maximizing, we'll do the whole thing in WM_SIZE */
      {
	WINDOWPLACEMENT windPlace;
	windPlace.length = sizeof (WINDOWPLACEMENT);

	/* Get current window placement */
	GetWindowPlacement (hwnd, &windPlace);

	/* Bail if maximizing */
	if (windPlace.showCmd == SW_MAXIMIZE
	    || windPlace.showCmd == SW_SHOWMAXIMIZED)
	  break;
      }
#endif

#if CYGMULTIWINDOW_DEBUG
      winDebug ("\t(%d, %d)\n", (short) LOWORD(lParam), (short) HIWORD(lParam));
#endif
      if (!pRLWinPriv->fMovingOrSizing)
	{
	  if (winIsInternalWMRunning(pScreenInfo))
	    winAdjustXWindow (pWin, hwnd);

	  winMWExtWMMoveXWindow (pWin,
				 (LOWORD(lParam) - wBorderWidth (pWin)
				  - GetSystemMetrics (SM_XVIRTUALSCREEN)),
				 (HIWORD(lParam) - wBorderWidth (pWin)
				  - GetSystemMetrics (SM_YVIRTUALSCREEN)));
	}
      return 0;

    case WM_SHOWWINDOW:
#if CYGMULTIWINDOW_DEBUG || TRUE
      winDebug ("winMWExtWMWindowProc - WM_SHOWWINDOW - %d ms\n",
		(unsigned int)GetTickCount ());
#endif
      /* Bail out if the window is being hidden */
      if (!wParam)
	return 0;

      if (!pScreenInfo->fInternalWM)//XXXX
	return 0;

      winMWExtWMUpdateWindowDecoration (pRLWinPriv, pScreenInfo);

      if (winIsInternalWMRunning(pScreenInfo))
	{
#if CYGMULTIWINDOW_DEBUG || TRUE
	  winDebug ("\tMapWindow\n");
#endif
	  /* Tell X to map the window */
	   MapWindow (pWin, wClient(pWin));

	  if (!pRLWinPriv->pFrame->win->overrideRedirect)
	    /* Bring the Windows window to the foreground */
	    SetForegroundWindow (hwnd);

	  /* Setup the Window Manager message */
	  wmMsg.msg = WM_WM_MAP;
	  wmMsg.iWidth = pRLWinPriv->pFrame->width;
	  wmMsg.iHeight = pRLWinPriv->pFrame->height;

	  /* Tell our Window Manager thread to map the window */
	  if (fWMMsgInitialized)
	    winSendMessageToWM (pScreenPriv->pWMInfo, &wmMsg);
	}
      break;

    case WM_SIZING:
      /* Need to legalize the size according to WM_NORMAL_HINTS */
      /* for applications like xterm */
      return ValidateSizing (hwnd, pWin, wParam, lParam);

    case WM_WINDOWPOSCHANGED:
      {
	pWinPos = (LPWINDOWPOS) lParam;
#if CYGMULTIWINDOW_DEBUG
        winDebug("winMWExtWMWindowProc - WM_WINDOWPOSCHANGED\n");
	winDebug("\tflags: %s%s%s%s%s%s%s%s%s%s%s%s\n",
	(pWinPos->flags & SWP_DRAWFRAME)?"SWP_DRAWFRAME ":"",
	(pWinPos->flags & SWP_FRAMECHANGED)?"SWP_FRAMECHANGED ":"",
	(pWinPos->flags & SWP_HIDEWINDOW)?"SWP_HIDEWINDOW ":"",
	(pWinPos->flags & SWP_NOACTIVATE)?"SWP_NOACTIVATE ":"",
	(pWinPos->flags & SWP_NOCOPYBITS)?"SWP_NOCOPYBITS ":"",
	(pWinPos->flags & SWP_NOMOVE)?"SWP_NOMOVE ":"",
	(pWinPos->flags & SWP_NOOWNERZORDER)?"SWP_NOOWNERZORDER ":"",
	(pWinPos->flags & SWP_NOSIZE)?"SWP_NOSIZE ":"",
	(pWinPos->flags & SWP_NOREDRAW)?"SWP_NOREDRAW ":"",
	(pWinPos->flags & SWP_NOSENDCHANGING)?"SWP_NOSENDCHANGING ":"",
	(pWinPos->flags & SWP_NOZORDER)?"SWP_NOZORDER ":"",
	(pWinPos->flags & SWP_SHOWWINDOW)?"SWP_SHOWWINDOW ":"");
	winDebug("\tno_configure: %s\n", (g_fNoConfigureWindow?"Yes":"No"));
	winDebug("\textend: (%d, %d, %d, %d)\n",
            pWinPos->x, pWinPos->y, pWinPos->cx, pWinPos->cy);

#endif
	if (pWinPos->flags & SWP_HIDEWINDOW) break;

	/* Reorder if window z order was changed */
	if ((pScreenPriv != NULL)
	    && !(pWinPos->flags & SWP_NOZORDER)
	    && !(pWinPos->flags & SWP_SHOWWINDOW)
	    && winIsInternalWMRunning(pScreenInfo))
	  {
#if CYGMULTIWINDOW_DEBUG
	    winDebug ("\twindow z order was changed\n");
#endif
	    if (pWinPos->hwndInsertAfter == HWND_TOP
		||pWinPos->hwndInsertAfter == HWND_TOPMOST
		||pWinPos->hwndInsertAfter == HWND_NOTOPMOST)
	      {
#if CYGMULTIWINDOW_DEBUG
		winDebug ("\traise to top\n");
#endif
		/* Raise the window to the top in Z order */
		wmMsg.msg = WM_WM_RAISE;
		if (fWMMsgInitialized)
		  winSendMessageToWM (pScreenPriv->pWMInfo, &wmMsg);
	      }
#if 1
	    else if (pWinPos->hwndInsertAfter == HWND_BOTTOM)
	      {
	      }
	    else
	      {
		/* Check if this window is top of X windows. */
		HWND hWndAbove = NULL;
		DWORD dwCurrentProcessID = GetCurrentProcessId ();
		DWORD dwWindowProcessID = 0;

		for (hWndAbove = pWinPos->hwndInsertAfter;
		     hWndAbove != NULL;
		     hWndAbove = GetNextWindow (hWndAbove, GW_HWNDPREV))
		  {
		    /* Ignore other XWin process's window */
		    GetWindowThreadProcessId (hWndAbove, &dwWindowProcessID);

		    if ((dwWindowProcessID == dwCurrentProcessID)
			&& GetProp (hWndAbove, WIN_WINDOW_PROP)
			&& !IsWindowVisible (hWndAbove)
			&& !IsIconic (hWndAbove) ) /* ignore minimized windows */
		      break;
		  }
		/* If this is top of X windows in Windows stack,
		   raise it in X stack. */
		if (hWndAbove == NULL)
		  {
#if CYGMULTIWINDOW_DEBUG
		    winDebug ("\traise to top\n");
#endif
		    /* Raise the window to the top in Z order */
		    wmMsg.msg = WM_WM_RAISE;
		    if (fWMMsgInitialized)
		      winSendMessageToWM (pScreenPriv->pWMInfo, &wmMsg);
		  }
	      }
#endif
	  }

	if (!(pWinPos->flags & SWP_NOSIZE)) {
	  if (IsIconic(hwnd)){
#if CYGMULTIWINDOW_DEBUG
	    winDebug ("\tIconic -> MINIMIZED\n");
#endif
	    if (winIsInternalWMRunning(pScreenInfo))
	      {
	      /* Raise the window to the top in Z order */
		wmMsg.msg = WM_WM_LOWER;
		if (fWMMsgInitialized)
		  winSendMessageToWM (pScreenPriv->pWMInfo, &wmMsg);
	      }
	    winWindowsWMSendEvent(WindowsWMControllerNotify,
				  WindowsWMControllerNotifyMask,
				  1,
				  WindowsWMMinimizeWindow,
				  pWin->drawable.id,
				  0, 0, 0, 0);
	  } else if (IsZoomed(hwnd)){
#if CYGMULTIWINDOW_DEBUG
	    winDebug ("\tZoomed -> MAXIMIZED\n");
#endif
	    winWindowsWMSendEvent(WindowsWMControllerNotify,
				  WindowsWMControllerNotifyMask,
				  1,
				  WindowsWMMaximizeWindow,
				  pWin->drawable.id,
				  0, 0, 0, 0);
	  } else {
#if CYGMULTIWINDOW_DEBUG
	    winDebug ("\tnone -> RESTORED\n");
#endif
	    winWindowsWMSendEvent(WindowsWMControllerNotify,
				  WindowsWMControllerNotifyMask,
				  1,
				  WindowsWMRestoreWindow,
				  pWin->drawable.id,
				  0, 0, 0, 0);
	  }
	}
	if (!g_fNoConfigureWindow ) {

	  if (!pRLWinPriv->fMovingOrSizing
	      /*&& (pWinPos->flags & SWP_SHOWWINDOW)*/) {
	    GetClientRect (hwnd, &rcClient);
	    MapWindowPoints (hwnd, HWND_DESKTOP, (LPPOINT)&rcClient, 2);

	    if (!(pWinPos->flags & SWP_NOMOVE)
		&&!(pWinPos->flags & SWP_NOSIZE)) {
#if CYGMULTIWINDOW_DEBUG
	      winDebug ("\tmove & resize\n");
#endif
	      if (winIsInternalWMRunning(pScreenInfo))
                winAdjustXWindow (pWin, hwnd);

	      winMWExtWMMoveResizeXWindow (pWin,
					   rcClient.left - wBorderWidth (pWin)
					   - GetSystemMetrics (SM_XVIRTUALSCREEN),
					   rcClient.top - wBorderWidth (pWin)
					   - GetSystemMetrics (SM_YVIRTUALSCREEN),
					   rcClient.right - rcClient.left
					   - wBorderWidth (pWin)*2,
					   rcClient.bottom - rcClient.top
					   - wBorderWidth (pWin)*2);
	    } else if (!(pWinPos->flags & SWP_NOMOVE)) {
#if CYGMULTIWINDOW_DEBUG
	      winDebug ("\tmove\n");
#endif
	      if (winIsInternalWMRunning(pScreenInfo))
                winAdjustXWindow (pWin, hwnd);

	      winMWExtWMMoveResizeXWindow (pWin,
					   rcClient.left - wBorderWidth (pWin)
					   - GetSystemMetrics (SM_XVIRTUALSCREEN),
					   rcClient.top - wBorderWidth (pWin)
					   - GetSystemMetrics (SM_YVIRTUALSCREEN),
					   rcClient.right - rcClient.left
					   - wBorderWidth (pWin)*2,
					   rcClient.bottom - rcClient.top
					   - wBorderWidth (pWin)*2);
	    } else if (!(pWinPos->flags & SWP_NOMOVE)) {
#if CYGMULTIWINDOW_DEBUG
	      winDebug ("\tmove\n");
#endif
	      if (winIsInternalWMRunning(pScreenInfo))
                winAdjustXWindow (pWin, hwnd); 

	      winMWExtWMMoveXWindow (pWin,
				     rcClient.left - wBorderWidth (pWin)
				     - GetSystemMetrics (SM_XVIRTUALSCREEN),
				     rcClient.top - wBorderWidth (pWin)
				     - GetSystemMetrics (SM_YVIRTUALSCREEN));
	    } else if (!(pWinPos->flags & SWP_NOSIZE)) {
#if CYGMULTIWINDOW_DEBUG
	      winDebug ("\tresize\n");
#endif
	      if (winIsInternalWMRunning(pScreenInfo))
                winAdjustXWindow (pWin, hwnd); 

	      winMWExtWMResizeXWindow (pWin,
				       rcClient.right - rcClient.left
				       - wBorderWidth (pWin)*2,
				       rcClient.bottom - rcClient.top
				       - wBorderWidth (pWin)*2);
	    }
	  }
	}
      }
#if CYGMULTIWINDOW_DEBUG
      winDebug ("winMWExtWMWindowProc - WM_WINDOWPOSCHANGED - done.\n");
#endif
      return 0;

    case WM_SIZE:
      /* see dix/window.c */
      /* FIXME: Maximize/Restore? */
#if CYGMULTIWINDOW_DEBUG
      winDebug ("winMWExtWMWindowProc - WM_SIZE - %d ms\n",
		(unsigned int)GetTickCount ());
#endif
#if CYGMULTIWINDOW_DEBUG
      winDebug ("\t(%d, %d) %d\n", (short) LOWORD(lParam), (short) HIWORD(lParam), g_fNoConfigureWindow);
#endif
      if (g_fNoConfigureWindow) break;

      /* Branch on type of resizing occurring */
      switch (wParam)
	{
	case SIZE_MINIMIZED:
#if CYGMULTIWINDOW_DEBUG
	  winDebug ("\tSIZE_MINIMIZED\n");
#endif
	  if (winIsInternalWMRunning(pScreenInfo))
	    {
	      /* Raise the window to the top in Z order */
	      wmMsg.msg = WM_WM_LOWER;
	      if (fWMMsgInitialized)
		winSendMessageToWM (pScreenPriv->pWMInfo, &wmMsg);
	    }
	  winWindowsWMSendEvent(WindowsWMControllerNotify,
				WindowsWMControllerNotifyMask,
				1,
				WindowsWMMinimizeWindow,
				pWin->drawable.id,
				0, 0,
				LOWORD(lParam), HIWORD(lParam));
	  break;

	case SIZE_RESTORED:
#if CYGMULTIWINDOW_DEBUG
	  winDebug ("\tSIZE_RESTORED\n");
#endif
	  winWindowsWMSendEvent(WindowsWMControllerNotify,
				WindowsWMControllerNotifyMask,
				1,
				WindowsWMRestoreWindow,
				pWin->drawable.id,
				0, 0,
				LOWORD(lParam), HIWORD(lParam));
	  break;

	case SIZE_MAXIMIZED:
#if CYGMULTIWINDOW_DEBUG
	  winDebug ("\tSIZE_MAXIMIZED\n");
#endif
	  winWindowsWMSendEvent(WindowsWMControllerNotify,
				WindowsWMControllerNotifyMask,
				1,
				WindowsWMMaximizeWindow,
				pWin->drawable.id,
				0, 0,
				LOWORD(lParam), HIWORD(lParam));
	  break;
	}

      /* Perform the resize and notify the X client */
      if (!pRLWinPriv->fMovingOrSizing)
	{
	  if (winIsInternalWMRunning(pScreenInfo))
            winAdjustXWindow (pWin, hwnd);

	  winMWExtWMResizeXWindow (pWin,
				   (short) LOWORD(lParam)
				   - wBorderWidth (pWin)*2,
				   (short) HIWORD(lParam)
				   - wBorderWidth (pWin)*2);
	}
      break;

    case WM_ACTIVATEAPP:
#if CYGMULTIWINDOW_DEBUG
      winDebug ("winMWExtWMWindowProc - WM_ACTIVATEAPP - %d ms\n",
		(unsigned int)GetTickCount ());
#endif
      if (wParam)
	{
	  if (winIsInternalWMRunning(pScreenInfo))
	    {
	    }
	  else
	    {
	    }
	  winWindowsWMSendEvent(WindowsWMActivationNotify,
				WindowsWMActivationNotifyMask,
				1,
				WindowsWMIsActive,
				pWin->drawable.id,
				0, 0,
				0, 0);
	}
      else
	{
	  winWindowsWMSendEvent(WindowsWMActivationNotify,
				WindowsWMActivationNotifyMask,
				1,
				WindowsWMIsInactive,
				pWin->drawable.id,
				0, 0,
				0, 0);
	}
      break;

    case WM_SETCURSOR:
      if (LOWORD(lParam) == HTCLIENT)
	{
	  if (!g_fSoftwareCursor) SetCursor (pScreenPriv->cursor.handle);
	  return TRUE;
	}
      break;

    case WM_ENTERSIZEMOVE:
#if CYGMULTIWINDOW_DEBUG
      winDebug ("winMWExtWMWindowProc - WM_ENTERSIZEMOVE - %d ms\n",
		(unsigned int)GetTickCount ());
#endif
      pRLWinPriv->fMovingOrSizing = TRUE;
      break;

    case WM_EXITSIZEMOVE:
#if CYGMULTIWINDOW_DEBUG
      winDebug ("winMWExtWMWindowProc - WM_EXITSIZEMOVE - %d ms\n",
		(unsigned int)GetTickCount ());
#endif
      pRLWinPriv->fMovingOrSizing = FALSE;

      GetClientRect (hwnd, &rcClient);

      MapWindowPoints (hwnd, HWND_DESKTOP, (LPPOINT)&rcClient, 2);

      if (winIsInternalWMRunning(pScreenInfo))
        winAdjustXWindow (pWin, hwnd); 

      winMWExtWMMoveResizeXWindow (pWin,
				   rcClient.left - wBorderWidth (pWin)
				   - GetSystemMetrics (SM_XVIRTUALSCREEN),
				   rcClient.top - wBorderWidth (pWin)
				   - GetSystemMetrics (SM_YVIRTUALSCREEN),
				   rcClient.right - rcClient.left
				   - wBorderWidth (pWin)*2,
				   rcClient.bottom - rcClient.top
				   - wBorderWidth (pWin)*2);
      break;

    case WM_MANAGE:
      winDebug ("winMWExtWMWindowProc - WM_MANAGE\n");
      break;

    case WM_UNMANAGE:
      winDebug ("winMWExtWMWindowProc - WM_UNMANAGE\n");
      break;

    default:
      break;
    }

  return DefWindowProc (hwnd, message, wParam, lParam);
}
=======
/*
 *Copyright (C) 1994-2000 The XFree86 Project, Inc. All Rights Reserved.
 *
 *Permission is hereby granted, free of charge, to any person obtaining
 * a copy of this software and associated documentation files (the
 *"Software"), to deal in the Software without restriction, including
 *without limitation the rights to use, copy, modify, merge, publish,
 *distribute, sublicense, and/or sell copies of the Software, and to
 *permit persons to whom the Software is furnished to do so, subject to
 *the following conditions:
 *
 *The above copyright notice and this permission notice shall be
 *included in all copies or substantial portions of the Software.
 *
 *THE SOFTWARE IS PROVIDED "AS IS", WITHOUT WARRANTY OF ANY KIND,
 *EXPRESS OR IMPLIED, INCLUDING BUT NOT LIMITED TO THE WARRANTIES OF
 *MERCHANTABILITY, FITNESS FOR A PARTICULAR PURPOSE AND
 *NONINFRINGEMENT. IN NO EVENT SHALL THE XFREE86 PROJECT BE LIABLE FOR
 *ANY CLAIM, DAMAGES OR OTHER LIABILITY, WHETHER IN AN ACTION OF
 *CONTRACT, TORT OR OTHERWISE, ARISING FROM, OUT OF OR IN CONNECTION
 *WITH THE SOFTWARE OR THE USE OR OTHER DEALINGS IN THE SOFTWARE.
 *
 *Except as contained in this notice, the name of the XFree86 Project
 *shall not be used in advertising or otherwise to promote the sale, use
 *or other dealings in this Software without prior written authorization
 *from the XFree86 Project.
 *
 * Authors:	Kensuke Matsuzaki
 *		Earle F. Philhower, III
 *		Harold L Hunt II
 */
#ifdef HAVE_XWIN_CONFIG_H
#include <xwin-config.h>
#endif
#include "win.h"
#include <winuser.h>
#define _WINDOWSWM_SERVER_
#include <X11/extensions/windowswmstr.h>
#include "dixevents.h"
#include "propertyst.h"
#include <X11/Xatom.h>
#include "winmultiwindowclass.h"
#include "winmsg.h"
#include "inputstr.h"


/*
 * Constant defines
 */

#define MOUSE_ACTIVATE_DEFAULT		TRUE
#define RAISE_ON_CLICK_DEFAULT		FALSE


/*
 * Local globals
 */

static UINT_PTR		g_uipMousePollingTimerID = 0;


/*
 * Local function
 */

DEFINE_ATOM_HELPER(AtmWindowsWmRaiseOnClick, WINDOWSWM_RAISE_ON_CLICK)
DEFINE_ATOM_HELPER(AtmWindowsWMMouseActivate, WINDOWSWM_MOUSE_ACTIVATE)
/* DEFINE_ATOM_HELPER(AtmWindowsWMClientWindow, WINDOWSWM_CLIENT_WINDOW) */

/*
 * ConstrainSize - Taken from TWM sources - Respects hints for sizing
 */
#define makemult(a,b) ((b==1) ? (a) : (((int)((a)/(b))) * (b)) )
static void
ConstrainSize (WinXSizeHints hints, int *widthp, int *heightp)
{
  int minWidth, minHeight, maxWidth, maxHeight, xinc, yinc, delta;
  int baseWidth, baseHeight;
  int dwidth = *widthp, dheight = *heightp;
  
  if (hints.flags & PMinSize)
    {
      minWidth = hints.min_width;
      minHeight = hints.min_height;
    }
  else if (hints.flags & PBaseSize)
    {
      minWidth = hints.base_width;
      minHeight = hints.base_height;
    }
  else
    minWidth = minHeight = 1;
  
  if (hints.flags & PBaseSize)
    {
      baseWidth = hints.base_width;
      baseHeight = hints.base_height;
    } 
  else if (hints.flags & PMinSize)
    {
      baseWidth = hints.min_width;
      baseHeight = hints.min_height;
    }
  else
    baseWidth = baseHeight = 0;

  if (hints.flags & PMaxSize)
    {
      maxWidth = hints.max_width;
      maxHeight = hints.max_height;
    }
  else
    {
      maxWidth = MAXINT;
      maxHeight = MAXINT;
    }

  if (hints.flags & PResizeInc)
    {
      xinc = hints.width_inc;
      yinc = hints.height_inc;
    }
  else
    xinc = yinc = 1;

  /*
   * First, clamp to min and max values
   */
  if (dwidth < minWidth)
    dwidth = minWidth;
  if (dheight < minHeight)
    dheight = minHeight;

  if (dwidth > maxWidth)
    dwidth = maxWidth;
  if (dheight > maxHeight)
    dheight = maxHeight;

  /*
   * Second, fit to base + N * inc
   */
  dwidth = ((dwidth - baseWidth) / xinc * xinc) + baseWidth;
  dheight = ((dheight - baseHeight) / yinc * yinc) + baseHeight;
  
  /*
   * Third, adjust for aspect ratio
   */

  /*
   * The math looks like this:
   *
   * minAspectX    dwidth     maxAspectX
   * ---------- <= ------- <= ----------
   * minAspectY    dheight    maxAspectY
   *
   * If that is multiplied out, then the width and height are
   * invalid in the following situations:
   *
   * minAspectX * dheight > minAspectY * dwidth
   * maxAspectX * dheight < maxAspectY * dwidth
   * 
   */
  
  if (hints.flags & PAspect)
    {
      if (hints.min_aspect.x * dheight > hints.min_aspect.y * dwidth)
        {
	  delta = makemult(hints.min_aspect.x * dheight / hints.min_aspect.y - dwidth, xinc);
	  if (dwidth + delta <= maxWidth)
	    dwidth += delta;
	  else
            {
	      delta = makemult(dheight - dwidth*hints.min_aspect.y/hints.min_aspect.x, yinc);
	      if (dheight - delta >= minHeight)
		dheight -= delta;
            }
        }
      
      if (hints.max_aspect.x * dheight < hints.max_aspect.y * dwidth)
        {
	  delta = makemult(dwidth * hints.max_aspect.y / hints.max_aspect.x - dheight, yinc);
	  if (dheight + delta <= maxHeight)
	    dheight += delta;
	  else
            {
	      delta = makemult(dwidth - hints.max_aspect.x*dheight/hints.max_aspect.y, xinc);
	      if (dwidth - delta >= minWidth)
		dwidth -= delta;
            }
        }
    }
  
  /* Return computed values */
  *widthp = dwidth;
  *heightp = dheight;
}
#undef makemult



/*
 * ValidateSizing - Ensures size request respects hints
 */
static int
ValidateSizing (HWND hwnd, WindowPtr pWin,
		WPARAM wParam, LPARAM lParam)
{
  WinXSizeHints sizeHints;
  RECT *rect;
  int iWidth, iHeight, iTopBorder;
  POINT pt;

  /* Invalid input checking */
  if (pWin==NULL || lParam==0)
    {
      ErrorF ("Invalid input checking\n");
      return FALSE;
    }

  /* No size hints, no checking */
  if (!winMultiWindowGetWMNormalHints (pWin, &sizeHints))
    {
      ErrorF ("No size hints, no checking\n");
      return FALSE;
    }
  
  /* Avoid divide-by-zero */
  if (sizeHints.flags & PResizeInc)
    {
      if (sizeHints.width_inc == 0) sizeHints.width_inc = 1;
      if (sizeHints.height_inc == 0) sizeHints.height_inc = 1;
    }
  
  rect = (RECT*)lParam;
  
  iWidth = rect->right - rect->left;
  iHeight = rect->bottom - rect->top;

  /* Get title bar height, there must be an easier way?! */
  pt.x = pt.y = 0;
  ClientToScreen(hwnd, &pt);
  iTopBorder = pt.y - rect->top;
  
  /* Now remove size of any borders */
  iWidth -= 2 * GetSystemMetrics(SM_CXSIZEFRAME);
  iHeight -= GetSystemMetrics(SM_CYSIZEFRAME) + iTopBorder;

  /* Constrain the size to legal values */
  ConstrainSize (sizeHints, &iWidth, &iHeight);

  /* Add back the borders */
  iWidth += 2 * GetSystemMetrics(SM_CXSIZEFRAME);
  iHeight += GetSystemMetrics(SM_CYSIZEFRAME) + iTopBorder;

  /* Adjust size according to where we're dragging from */
  switch(wParam) {
  case WMSZ_TOP:
  case WMSZ_TOPRIGHT:
  case WMSZ_BOTTOM:
  case WMSZ_BOTTOMRIGHT:
  case WMSZ_RIGHT:
    rect->right = rect->left + iWidth;
    break;
  default:
    rect->left = rect->right - iWidth;
    break;
  }
  switch(wParam) {
  case WMSZ_BOTTOM:
  case WMSZ_BOTTOMRIGHT:
  case WMSZ_BOTTOMLEFT:
  case WMSZ_RIGHT:
  case WMSZ_LEFT:
    rect->bottom = rect->top + iHeight;
    break;
  default:
    rect->top = rect->bottom - iHeight;
    break;
  }
  return TRUE;
}


/*
 * IsRaiseOnClick
 */

static Bool
IsRaiseOnClick (WindowPtr pWin)
{

  struct _Window	*pwin;
  struct _Property	*prop;  
  /* XXX We're getting inputInfo.poniter here, but this might be really wrong.
   * Which pointer's current window do we want? */
  WindowPtr		pRoot = GetCurrentRootWindow (inputInfo.pointer);

  if (!pWin)
    {
      ErrorF ("IsRaiseOnClick - no prop use default value:%d\n",
	      RAISE_ON_CLICK_DEFAULT);
      return RAISE_ON_CLICK_DEFAULT;
    } 

  pwin = (struct _Window*) pWin;

  if (pwin->optional)
    prop = (struct _Property *) pwin->optional->userProps;
  else
    prop = NULL;

  while (prop)
    {
      if (prop->propertyName == AtmWindowsWmRaiseOnClick ()
	  && prop->type == XA_INTEGER
	  && prop->format == 32)
	{
	  return *(int*)prop->data;
	}
      else
	prop = prop->next;
    }

  if (pWin != pRoot)
    {
      return IsRaiseOnClick (pRoot);
    }
  else
    {
#if CYGMULTIWINDOW_DEBUG
      winDebug ("IsRaiseOnClick - no prop use default value:%d\n",
		RAISE_ON_CLICK_DEFAULT);
#endif
      return RAISE_ON_CLICK_DEFAULT;
    }
}


/*
 * IsMouseActive
 */

static Bool
IsMouseActive (WindowPtr pWin)
{

  struct _Window	*pwin;
  struct _Property	*prop;
  /* XXX We're getting inputInfo.poniter here, but this might be really wrong.
   * Which pointer's current window do we want? */
  WindowPtr		pRoot = GetCurrentRootWindow (inputInfo.pointer);

  if (!pWin)
    {
      ErrorF ("IsMouseActive - pWin was NULL use default value:%d\n",
	      MOUSE_ACTIVATE_DEFAULT);
      return MOUSE_ACTIVATE_DEFAULT;
    } 

  pwin = (struct _Window*) pWin;

  if (pwin->optional)
    prop = (struct _Property *) pwin->optional->userProps;
  else
    prop = NULL;

  while (prop)
    {
      if (prop->propertyName == AtmWindowsWMMouseActivate ()
	  && prop->type == XA_INTEGER
	  && prop->format == 32)
	{
	  return *(int*)prop->data;
	}
      else
	prop = prop->next;
    }

  if (pWin != pRoot)
    {
      return IsMouseActive (pRoot);
    }
  else
    {
#if CYGMULTIWINDOW_DEBUG
      winDebug ("IsMouseActive - no prop use default value:%d\n",
		MOUSE_ACTIVATE_DEFAULT);
#endif
      return MOUSE_ACTIVATE_DEFAULT;
    }
}


/*
 * winMWExtWMWindowProc - Window procedure
 */

LRESULT CALLBACK
winMWExtWMWindowProc (HWND hwnd, UINT message, 
			    WPARAM wParam, LPARAM lParam)
{
  WindowPtr		pWin = NULL;
  win32RootlessWindowPtr pRLWinPriv = NULL;
  ScreenPtr		pScreen = NULL;
  winPrivScreenPtr	pScreenPriv = NULL;
  winScreenInfo		*pScreenInfo = NULL;
  HWND			hwndScreen = NULL;
  POINT			ptMouse;
  static Bool		s_fTracking = FALSE;
  HDC			hdcUpdate;
  PAINTSTRUCT		ps;
  LPWINDOWPOS		pWinPos = NULL;
  RECT			rcClient;
  winWMMessageRec	wmMsg;
  Bool			fWMMsgInitialized = FALSE;

  /* Check if the Windows window property for our X window pointer is valid */
  if ((pRLWinPriv = (win32RootlessWindowPtr)GetProp (hwnd, WIN_WINDOW_PROP)) != NULL)
    {
      pWin = pRLWinPriv->pFrame->win;
      pScreen				= pWin->drawable.pScreen;
      if (pScreen) pScreenPriv		= winGetScreenPriv(pScreen);
      if (pScreenPriv) pScreenInfo	= pScreenPriv->pScreenInfo;
      if (pScreenPriv) hwndScreen	= pScreenPriv->hwndScreen;

      wmMsg.msg		= 0;
      wmMsg.hwndWindow	= hwnd;
      wmMsg.iWindow	= (Window)pWin->drawable.id;

      wmMsg.iX		= pRLWinPriv->pFrame->x;
      wmMsg.iY		= pRLWinPriv->pFrame->y;
      wmMsg.iWidth	= pRLWinPriv->pFrame->width;
      wmMsg.iHeight	= pRLWinPriv->pFrame->height;

      fWMMsgInitialized = TRUE;
#if CYGDEBUG
      winDebugWin32Message("winMWExtWMWindowProc", hwnd, message, wParam, lParam);

      winDebug ("\thWnd %08X\n", hwnd);
      winDebug ("\tpScreenPriv %08X\n", pScreenPriv);
      winDebug ("\tpScreenInfo %08X\n", pScreenInfo);
      winDebug ("\thwndScreen %08X\n", hwndScreen);
      winDebug ("winMWExtWMWindowProc (%08x) %08x %08x %08x\n",
	      pRLWinPriv, message, wParam, lParam);
#endif
    }
  /* Branch on message type */
  switch (message)
    {
    case WM_CREATE:
#if CYGMULTIWINDOW_DEBUG
      winDebug ("winMWExtWMWindowProc - WM_CREATE\n");
#endif
      /* */
      SetProp (hwnd,
	       WIN_WINDOW_PROP,
	       (HANDLE)((LPCREATESTRUCT) lParam)->lpCreateParams);
      return 0;

    case WM_CLOSE:
#if CYGMULTIWINDOW_DEBUG
      winDebug ("winMWExtWMWindowProc - WM_CLOSE %d\n", pRLWinPriv->fClose);
#endif
      /* Tell window-manager to close window */
      if (pRLWinPriv->fClose)
	{
	  DestroyWindow (hwnd);
	}
      else
	{
	  if (winIsInternalWMRunning(pScreenInfo))
	    {
	      /* Tell our Window Manager thread to kill the window */
	      wmMsg.msg = WM_WM_KILL;
	      if (fWMMsgInitialized)
		winSendMessageToWM (pScreenPriv->pWMInfo, &wmMsg);
	    }
	  winWindowsWMSendEvent(WindowsWMControllerNotify,
				WindowsWMControllerNotifyMask,
				1,
				WindowsWMCloseWindow,
				pWin->drawable.id,
				0, 0, 0, 0);
	}
      return 0;

    case WM_DESTROY:
#if CYGMULTIWINDOW_DEBUG
      winDebug ("winMWExtWMWindowProc - WM_DESTROY\n");
#endif
      /* Free the shaodw DC; which allows the bitmap to be freed */
      DeleteDC (pRLWinPriv->hdcShadow);
      pRLWinPriv->hdcShadow = NULL;
      
      /* Free the shadow bitmap */
      DeleteObject (pRLWinPriv->hbmpShadow);
      pRLWinPriv->hbmpShadow = NULL;
      
      /* Free the screen DC */
      ReleaseDC (pRLWinPriv->hWnd, pRLWinPriv->hdcScreen);
      pRLWinPriv->hdcScreen = NULL;

      /* Free shadow buffer info header */
      free (pRLWinPriv->pbmihShadow);
      pRLWinPriv->pbmihShadow = NULL;
      
      pRLWinPriv->fResized = FALSE;
      pRLWinPriv->pfb = NULL;
      free (pRLWinPriv);
      RemoveProp (hwnd, WIN_WINDOW_PROP);
      break;

    case WM_MOUSEMOVE:
#if CYGMULTIWINDOW_DEBUG && 0
      winDebug ("winMWExtWMWindowProc - WM_MOUSEMOVE\n");
#endif
      /* Unpack the client area mouse coordinates */
      ptMouse.x = GET_X_LPARAM(lParam);
      ptMouse.y = GET_Y_LPARAM(lParam);

      /* Translate the client area mouse coordinates to screen coordinates */
      ClientToScreen (hwnd, &ptMouse);

      /* Screen Coords from (-X, -Y) -> Root Window (0, 0) */
      ptMouse.x -= GetSystemMetrics (SM_XVIRTUALSCREEN);
      ptMouse.y -= GetSystemMetrics (SM_YVIRTUALSCREEN);

      /* We can't do anything without privates */
      if (pScreenPriv == NULL || pScreenInfo->fIgnoreInput)
	break;

      /* Has the mouse pointer crossed screens? */
      if (pScreen != miPointerGetScreen(inputInfo.pointer))
	miPointerSetScreen (inputInfo.pointer, pScreenInfo->dwScreen,
			       ptMouse.x - pScreenInfo->dwXOffset,
			       ptMouse.y - pScreenInfo->dwYOffset);

      /* Are we tracking yet? */
      if (!s_fTracking)
	{
	  TRACKMOUSEEVENT		tme;
	  
	  /* Setup data structure */
	  ZeroMemory (&tme, sizeof (tme));
	  tme.cbSize = sizeof (tme);
	  tme.dwFlags = TME_LEAVE;
	  tme.hwndTrack = hwnd;

	  /* Call the tracking function */
	  if (!(*g_fpTrackMouseEvent) (&tme))
	    ErrorF ("winMWExtWMWindowProc - _TrackMouseEvent failed\n");

	  /* Flag that we are tracking now */
	  s_fTracking = TRUE;
	}
      
      /* Kill the timer used to poll mouse events */
      if (g_uipMousePollingTimerID != 0)
	{
	  KillTimer (pScreenPriv->hwndScreen, WIN_POLLING_MOUSE_TIMER_ID);
	  g_uipMousePollingTimerID = 0;
	}

      /* Deliver absolute cursor position to X Server */
      winEnqueueMotion(ptMouse.x - pScreenInfo->dwXOffset,
		       ptMouse.y - pScreenInfo->dwYOffset);

      return 0;
      
    case WM_NCMOUSEMOVE:
#if CYGMULTIWINDOW_DEBUG && 0
      winDebug ("winMWExtWMWindowProc - WM_NCMOUSEMOVE\n");
#endif
      /*
       * We break instead of returning 0 since we need to call
       * DefWindowProc to get the mouse cursor changes
       * and min/max/close button highlighting in Windows XP.
       * The Platform SDK says that you should return 0 if you
       * process this message, but it fails to mention that you
       * will give up any default functionality if you do return 0.
       */
      
      /* We can't do anything without privates */
      if (pScreenPriv == NULL || pScreenInfo->fIgnoreInput)
	break;

      /*
       * Timer to poll mouse events.  This is needed to make
       * programs like xeyes follow the mouse properly.
       */
      if (g_uipMousePollingTimerID == 0)
	g_uipMousePollingTimerID = SetTimer (pScreenPriv->hwndScreen,
					     WIN_POLLING_MOUSE_TIMER_ID,
					     MOUSE_POLLING_INTERVAL,
					     NULL);
      break;

    case WM_MOUSELEAVE:
#if CYGMULTIWINDOW_DEBUG
      winDebug ("winMWExtWMWindowProc - WM_MOUSELEAVE\n");
#endif
      /* Mouse has left our client area */

      /* Flag that we are no longer tracking */
      s_fTracking = FALSE;

      /*
       * Timer to poll mouse events.  This is needed to make
       * programs like xeyes follow the mouse properly.
       */
      if (g_uipMousePollingTimerID == 0)
	g_uipMousePollingTimerID = SetTimer (pScreenPriv->hwndScreen,
					     WIN_POLLING_MOUSE_TIMER_ID,
					     MOUSE_POLLING_INTERVAL,
					     NULL);
      return 0;

    case WM_LBUTTONDBLCLK:
    case WM_LBUTTONDOWN:
#if CYGMULTIWINDOW_DEBUG
      winDebug ("winMWExtWMWindowProc - WM_LBUTTONDBLCLK\n");
#endif
      if (pScreenPriv == NULL || pScreenInfo->fIgnoreInput)
	break;
      SetCapture (hwnd);
      return winMouseButtonsHandle (pScreen, ButtonPress, Button1, wParam);
      
    case WM_LBUTTONUP:
#if CYGMULTIWINDOW_DEBUG
      winDebug ("winMWExtWMWindowProc - WM_LBUTTONUP\n");
#endif
      if (pScreenPriv == NULL || pScreenInfo->fIgnoreInput)
	break;
      ReleaseCapture ();
      return winMouseButtonsHandle (pScreen, ButtonRelease, Button1, wParam);

    case WM_MBUTTONDBLCLK:
    case WM_MBUTTONDOWN:
#if CYGMULTIWINDOW_DEBUG
      winDebug ("winMWExtWMWindowProc - WM_MBUTTONDBLCLK\n");
#endif
      if (pScreenPriv == NULL || pScreenInfo->fIgnoreInput)
	break;
      SetCapture (hwnd);
      return winMouseButtonsHandle (pScreen, ButtonPress, Button2, wParam);
      
    case WM_MBUTTONUP:
#if CYGMULTIWINDOW_DEBUG
      winDebug ("winMWExtWMWindowProc - WM_MBUTTONUP\n");
#endif
      if (pScreenPriv == NULL || pScreenInfo->fIgnoreInput)
	break;
      ReleaseCapture ();
      return winMouseButtonsHandle (pScreen, ButtonRelease, Button2, wParam);
      
    case WM_RBUTTONDBLCLK:
    case WM_RBUTTONDOWN:
#if CYGMULTIWINDOW_DEBUG
      winDebug ("winMWExtWMWindowProc - WM_RBUTTONDBLCLK\n");
#endif
      if (pScreenPriv == NULL || pScreenInfo->fIgnoreInput)
	break;
      SetCapture (hwnd);
      return winMouseButtonsHandle (pScreen, ButtonPress, Button3, wParam);
      
    case WM_RBUTTONUP:
#if CYGMULTIWINDOW_DEBUG
      winDebug ("winMWExtWMWindowProc - WM_RBUTTONUP\n");
#endif
      if (pScreenPriv == NULL || pScreenInfo->fIgnoreInput)
	break;
      ReleaseCapture ();
      return winMouseButtonsHandle (pScreen, ButtonRelease, Button3, wParam);

    case WM_XBUTTONDBLCLK:
    case WM_XBUTTONDOWN:
      if (pScreenPriv == NULL || pScreenInfo->fIgnoreInput)
	break;
      SetCapture (hwnd);
      return winMouseButtonsHandle (pScreen, ButtonPress, HIWORD(wParam) + 5, wParam);
    case WM_XBUTTONUP:
      if (pScreenPriv == NULL || pScreenInfo->fIgnoreInput)
	break;
      ReleaseCapture ();
      return winMouseButtonsHandle (pScreen, ButtonRelease, HIWORD(wParam) + 5, wParam);

    case WM_MOUSEWHEEL:
#if CYGMULTIWINDOW_DEBUG
      winDebug ("winMWExtWMWindowProc - WM_MOUSEWHEEL\n");
#endif
      
      /* Pass the message to the root window */
      SendMessage (hwndScreen, message, wParam, lParam);
      return 0;

    case WM_MOUSEACTIVATE:
#if CYGMULTIWINDOW_DEBUG
      winDebug ("winMWExtWMWindowProc - WM_MOUSEACTIVATE\n");
#endif
#if 1
      /* Check if this window needs to be made active when clicked */
      if (winIsInternalWMRunning(pScreenInfo) && pWin->overrideRedirect)
	{
#if CYGMULTIWINDOW_DEBUG
	  winDebug ("winMWExtWMWindowProc - WM_MOUSEACTIVATE - "
		    "MA_NOACTIVATE\n");
#endif

	  /* */
	  return MA_NOACTIVATE;
	}
#endif
      if (!winIsInternalWMRunning(pScreenInfo) && !IsMouseActive (pWin))
	return MA_NOACTIVATE;

      break;

    case WM_KILLFOCUS:
      /* Pop any pressed keys since we are losing keyboard focus */
      winKeybdReleaseKeys ();
      return 0;

    case WM_SYSDEADCHAR:
    case WM_DEADCHAR:
      /*
       * NOTE: We do nothing with WM_*CHAR messages,
       * nor does the root window, so we can just toss these messages.
       */
      return 0;

    case WM_SYSKEYDOWN:
    case WM_KEYDOWN:
#if CYGMULTIWINDOW_DEBUG
      winDebug ("winMWExtWMWindowProc - WM_*KEYDOWN\n");
#endif

      /*
       * Don't pass Alt-F4 key combo to root window,
       * let Windows translate to WM_CLOSE and close this top-level window.
       *
       * NOTE: We purposely don't check the fUseWinKillKey setting because
       * it should only apply to the key handling for the root window,
       * not for top-level window-manager windows.
       *
       * ALSO NOTE: We do pass Ctrl-Alt-Backspace to the root window
       * because that is a key combo that no X app should be expecting to
       * receive, since it has historically been used to shutdown the X server.
       * Passing Ctrl-Alt-Backspace to the root window preserves that
       * behavior, assuming that -unixkill has been passed as a parameter.
       */
      if (wParam == VK_F4 && (GetKeyState (VK_MENU) & 0x8000))
	  break;

      /* Pass the message to the root window */
      SendMessage (hwndScreen, message, wParam, lParam);
      return 0;

    case WM_SYSKEYUP:
    case WM_KEYUP:

#if CYGMULTIWINDOW_DEBUG
      winDebug ("winMWExtWMWindowProc - WM_*KEYUP\n");
#endif

      /* Pass the message to the root window */
      SendMessage (hwndScreen, message, wParam, lParam);
      return 0;

    case WM_HOTKEY:
#if CYGMULTIWINDOW_DEBUG
      winDebug ("winMWExtWMWindowProc - WM_HOTKEY\n");
#endif

      /* Pass the message to the root window */
      SendMessage (hwndScreen, message, wParam, lParam);
      return 0;

    case WM_ERASEBKGND:
#if CYGDEBUG
      winDebug ("winMWExtWMWindowProc - WM_ERASEBKGND\n");
#endif
      /*
       * Pretend that we did erase the background but we don't care,
       * since we repaint the entire region anyhow
       * This avoids some flickering when resizing.
       */
      return TRUE;

    case WM_PAINT:
    
      /* BeginPaint gives us an hdc that clips to the invalidated region */
      hdcUpdate = BeginPaint (hwnd, &ps);

      /* Try to copy from the shadow buffer */
      if (!BitBlt (hdcUpdate,
		   ps.rcPaint.left, ps.rcPaint.top,
		   ps.rcPaint.right - ps.rcPaint.left,
		   ps.rcPaint.bottom - ps.rcPaint.top,
		   pRLWinPriv->hdcShadow,
		   ps.rcPaint.left, ps.rcPaint.top,
		   SRCCOPY))
	{
	  LPVOID lpMsgBuf;
	  
	  /* Display a fancy error message */
	  FormatMessage (FORMAT_MESSAGE_ALLOCATE_BUFFER | 
			 FORMAT_MESSAGE_FROM_SYSTEM | 
			 FORMAT_MESSAGE_IGNORE_INSERTS,
			 NULL,
			 GetLastError (),
			 MAKELANGID(LANG_NEUTRAL, SUBLANG_DEFAULT),
			 (LPTSTR) &lpMsgBuf,
			 0, NULL);

	  ErrorF ("winMWExtWMWindowProc - BitBlt failed: %s\n",
		  (LPSTR)lpMsgBuf);
	  LocalFree (lpMsgBuf);
	}

      /* EndPaint frees the DC */
      EndPaint (hwnd, &ps);
      break;

    case WM_ACTIVATE:
#if CYGMULTIWINDOW_DEBUG
      winDebug ("winMWExtWMWindowProc - WM_ACTIVATE\n");
#endif
      if (LOWORD(wParam) != WA_INACTIVE)
	{
	  if (winIsInternalWMRunning(pScreenInfo))
	    {
#if 0
	      /* Raise the window to the top in Z order */
	      wmMsg.msg = WM_WM_RAISE;
	      if (fWMMsgInitialized)
		winSendMessageToWM (pScreenPriv->pWMInfo, &wmMsg);
#endif
	      /* Tell our Window Manager thread to activate the window */
	      wmMsg.msg = WM_WM_ACTIVATE;
	      if (fWMMsgInitialized)
		if (!pWin || !pWin->overrideRedirect) /* for OOo menus */
		  winSendMessageToWM (pScreenPriv->pWMInfo, &wmMsg);
	    }
	  winWindowsWMSendEvent(WindowsWMControllerNotify,
				WindowsWMControllerNotifyMask,
				1,
				WindowsWMActivateWindow,
				pWin->drawable.id,
				0, 0,
				0, 0);
	}
      return 0;

#if 1
    case WM_WINDOWPOSCHANGING:
      pWinPos = (LPWINDOWPOS)lParam;
      if (!(pWinPos->flags & SWP_NOZORDER))
	{
	  if (pRLWinPriv->fRestackingNow || pScreenPriv->fRestacking)
	    {
#if CYGMULTIWINDOW_DEBUG
	      winDebug ("Win %08x is now restacking.\n", (unsigned int)pRLWinPriv);
#endif
	      break;
	    }

	  if (winIsInternalWMRunning(pScreenInfo) || IsRaiseOnClick (pWin))
	    {
#if CYGMULTIWINDOW_DEBUG
	      winDebug ("Win %08x has WINDOWSWM_RAISE_ON_CLICK.\n", (unsigned int)pRLWinPriv);
#endif
	      break;
	    }

#if CYGMULTIWINDOW_DEBUG
	  winDebug ("Win %08x forbid to change z order (%08x).\n",
		    (unsigned int)pRLWinPriv, (unsigned int)pWinPos->hwndInsertAfter);
#endif
	  pWinPos->flags |= SWP_NOZORDER;
	}
      break;
#endif

    case WM_MOVE:
#if CYGMULTIWINDOW_DEBUG
      winDebug ("winMWExtWMWindowProc - WM_MOVE - %d ms\n",
		(unsigned int)GetTickCount ());
#endif
      if (g_fNoConfigureWindow) break;
#if 0
      /* Bail if Windows window is not actually moving */
      if (pRLWinPriv->dwX == (short) LOWORD(lParam)
	  && pRLWinPriv->dwY == (short) HIWORD(lParam))
	break;

      /* Also bail if we're maximizing, we'll do the whole thing in WM_SIZE */
      {
	WINDOWPLACEMENT windPlace;
	windPlace.length = sizeof (WINDOWPLACEMENT);

	/* Get current window placement */
	GetWindowPlacement (hwnd, &windPlace);

	/* Bail if maximizing */
	if (windPlace.showCmd == SW_MAXIMIZE
	    || windPlace.showCmd == SW_SHOWMAXIMIZED)
	  break;
      }
#endif

#if CYGMULTIWINDOW_DEBUG
      winDebug ("\t(%d, %d)\n", (short) LOWORD(lParam), (short) HIWORD(lParam));
#endif
      if (!pRLWinPriv->fMovingOrSizing)
	{
	  if (winIsInternalWMRunning(pScreenInfo))
	    winAdjustXWindow (pWin, hwnd);

	  winMWExtWMMoveXWindow (pWin,
				 (LOWORD(lParam) - wBorderWidth (pWin)
				  - GetSystemMetrics (SM_XVIRTUALSCREEN)),
				 (HIWORD(lParam) - wBorderWidth (pWin)
				  - GetSystemMetrics (SM_YVIRTUALSCREEN)));
	}
      return 0;

    case WM_SHOWWINDOW:
#if CYGMULTIWINDOW_DEBUG || TRUE
      winDebug ("winMWExtWMWindowProc - WM_SHOWWINDOW - %d ms\n",
		(unsigned int)GetTickCount ());
#endif
      /* Bail out if the window is being hidden */
      if (!wParam)
	return 0;

      if (!pScreenInfo->fInternalWM)//XXXX
	return 0;

      winMWExtWMUpdateWindowDecoration (pRLWinPriv, pScreenInfo);

      if (winIsInternalWMRunning(pScreenInfo))
	{
#if CYGMULTIWINDOW_DEBUG || TRUE
	  winDebug ("\tMapWindow\n");
#endif
	  /* Tell X to map the window */
	   MapWindow (pWin, wClient(pWin));

	  if (!pRLWinPriv->pFrame->win->overrideRedirect)
	    /* Bring the Windows window to the foreground */
	    SetForegroundWindow (hwnd);

	  /* Setup the Window Manager message */
	  wmMsg.msg = WM_WM_MAP;
	  wmMsg.iWidth = pRLWinPriv->pFrame->width;
	  wmMsg.iHeight = pRLWinPriv->pFrame->height;

	  /* Tell our Window Manager thread to map the window */
	  if (fWMMsgInitialized)
	    winSendMessageToWM (pScreenPriv->pWMInfo, &wmMsg);
	}
      break;

    case WM_SIZING:
      /* Need to legalize the size according to WM_NORMAL_HINTS */
      /* for applications like xterm */
      return ValidateSizing (hwnd, pWin, wParam, lParam);

    case WM_WINDOWPOSCHANGED:
      {
	pWinPos = (LPWINDOWPOS) lParam;
#if CYGMULTIWINDOW_DEBUG
        winDebug("winMWExtWMWindowProc - WM_WINDOWPOSCHANGED\n");
	winDebug("\tflags: %s%s%s%s%s%s%s%s%s%s%s%s\n",
	(pWinPos->flags & SWP_DRAWFRAME)?"SWP_DRAWFRAME ":"",
	(pWinPos->flags & SWP_FRAMECHANGED)?"SWP_FRAMECHANGED ":"",
	(pWinPos->flags & SWP_HIDEWINDOW)?"SWP_HIDEWINDOW ":"",
	(pWinPos->flags & SWP_NOACTIVATE)?"SWP_NOACTIVATE ":"",
	(pWinPos->flags & SWP_NOCOPYBITS)?"SWP_NOCOPYBITS ":"",
	(pWinPos->flags & SWP_NOMOVE)?"SWP_NOMOVE ":"",
	(pWinPos->flags & SWP_NOOWNERZORDER)?"SWP_NOOWNERZORDER ":"",
	(pWinPos->flags & SWP_NOSIZE)?"SWP_NOSIZE ":"",
	(pWinPos->flags & SWP_NOREDRAW)?"SWP_NOREDRAW ":"",
	(pWinPos->flags & SWP_NOSENDCHANGING)?"SWP_NOSENDCHANGING ":"",
	(pWinPos->flags & SWP_NOZORDER)?"SWP_NOZORDER ":"",
	(pWinPos->flags & SWP_SHOWWINDOW)?"SWP_SHOWWINDOW ":"");
	winDebug("\tno_configure: %s\n", (g_fNoConfigureWindow?"Yes":"No"));
	winDebug("\textend: (%d, %d, %d, %d)\n",
            pWinPos->x, pWinPos->y, pWinPos->cx, pWinPos->cy);

#endif
	if (pWinPos->flags & SWP_HIDEWINDOW) break;

	/* Reorder if window z order was changed */
	if ((pScreenPriv != NULL)
	    && !(pWinPos->flags & SWP_NOZORDER)
	    && !(pWinPos->flags & SWP_SHOWWINDOW)
	    && winIsInternalWMRunning(pScreenInfo))
	  {
#if CYGMULTIWINDOW_DEBUG
	    winDebug ("\twindow z order was changed\n");
#endif
	    if (pWinPos->hwndInsertAfter == HWND_TOP
		||pWinPos->hwndInsertAfter == HWND_TOPMOST
		||pWinPos->hwndInsertAfter == HWND_NOTOPMOST)
	      {
#if CYGMULTIWINDOW_DEBUG
		winDebug ("\traise to top\n");
#endif
		/* Raise the window to the top in Z order */
		wmMsg.msg = WM_WM_RAISE;
		if (fWMMsgInitialized)
		  winSendMessageToWM (pScreenPriv->pWMInfo, &wmMsg);
	      }
#if 1
	    else if (pWinPos->hwndInsertAfter == HWND_BOTTOM)
	      {
	      }
	    else
	      {
		/* Check if this window is top of X windows. */
		HWND hWndAbove = NULL;
		DWORD dwCurrentProcessID = GetCurrentProcessId ();
		DWORD dwWindowProcessID = 0;

		for (hWndAbove = pWinPos->hwndInsertAfter;
		     hWndAbove != NULL;
		     hWndAbove = GetNextWindow (hWndAbove, GW_HWNDPREV))
		  {
		    /* Ignore other XWin process's window */
		    GetWindowThreadProcessId (hWndAbove, &dwWindowProcessID);

		    if ((dwWindowProcessID == dwCurrentProcessID)
			&& GetProp (hWndAbove, WIN_WINDOW_PROP)
			&& !IsWindowVisible (hWndAbove)
			&& !IsIconic (hWndAbove) ) /* ignore minimized windows */
		      break;
		  }
		/* If this is top of X windows in Windows stack,
		   raise it in X stack. */
		if (hWndAbove == NULL)
		  {
#if CYGMULTIWINDOW_DEBUG
		    winDebug ("\traise to top\n");
#endif
		    /* Raise the window to the top in Z order */
		    wmMsg.msg = WM_WM_RAISE;
		    if (fWMMsgInitialized)
		      winSendMessageToWM (pScreenPriv->pWMInfo, &wmMsg);
		  }
	      }
#endif
	  }

	if (!(pWinPos->flags & SWP_NOSIZE)) {
	  if (IsIconic(hwnd)){
#if CYGMULTIWINDOW_DEBUG
	    winDebug ("\tIconic -> MINIMIZED\n");
#endif
	    if (winIsInternalWMRunning(pScreenInfo))
	      {
	      /* Raise the window to the top in Z order */
		wmMsg.msg = WM_WM_LOWER;
		if (fWMMsgInitialized)
		  winSendMessageToWM (pScreenPriv->pWMInfo, &wmMsg);
	      }
	    winWindowsWMSendEvent(WindowsWMControllerNotify,
				  WindowsWMControllerNotifyMask,
				  1,
				  WindowsWMMinimizeWindow,
				  pWin->drawable.id,
				  0, 0, 0, 0);
	  } else if (IsZoomed(hwnd)){
#if CYGMULTIWINDOW_DEBUG
	    winDebug ("\tZoomed -> MAXIMIZED\n");
#endif
	    winWindowsWMSendEvent(WindowsWMControllerNotify,
				  WindowsWMControllerNotifyMask,
				  1,
				  WindowsWMMaximizeWindow,
				  pWin->drawable.id,
				  0, 0, 0, 0);
	  } else {
#if CYGMULTIWINDOW_DEBUG
	    winDebug ("\tnone -> RESTORED\n");
#endif
	    winWindowsWMSendEvent(WindowsWMControllerNotify,
				  WindowsWMControllerNotifyMask,
				  1,
				  WindowsWMRestoreWindow,
				  pWin->drawable.id,
				  0, 0, 0, 0);
	  }
	}
	if (!g_fNoConfigureWindow ) {

	  if (!pRLWinPriv->fMovingOrSizing
	      /*&& (pWinPos->flags & SWP_SHOWWINDOW)*/) {
	    GetClientRect (hwnd, &rcClient);
	    MapWindowPoints (hwnd, HWND_DESKTOP, (LPPOINT)&rcClient, 2);

	    if (!(pWinPos->flags & SWP_NOMOVE)
		&&!(pWinPos->flags & SWP_NOSIZE)) {
#if CYGMULTIWINDOW_DEBUG
	      winDebug ("\tmove & resize\n");
#endif
	      if (winIsInternalWMRunning(pScreenInfo))
                winAdjustXWindow (pWin, hwnd);

	      winMWExtWMMoveResizeXWindow (pWin,
					   rcClient.left - wBorderWidth (pWin)
					   - GetSystemMetrics (SM_XVIRTUALSCREEN),
					   rcClient.top - wBorderWidth (pWin)
					   - GetSystemMetrics (SM_YVIRTUALSCREEN),
					   rcClient.right - rcClient.left
					   - wBorderWidth (pWin)*2,
					   rcClient.bottom - rcClient.top
					   - wBorderWidth (pWin)*2);
	    } else if (!(pWinPos->flags & SWP_NOMOVE)) {
#if CYGMULTIWINDOW_DEBUG
	      winDebug ("\tmove\n");
#endif
	      if (winIsInternalWMRunning(pScreenInfo))
                winAdjustXWindow (pWin, hwnd);

	      winMWExtWMMoveResizeXWindow (pWin,
					   rcClient.left - wBorderWidth (pWin)
					   - GetSystemMetrics (SM_XVIRTUALSCREEN),
					   rcClient.top - wBorderWidth (pWin)
					   - GetSystemMetrics (SM_YVIRTUALSCREEN),
					   rcClient.right - rcClient.left
					   - wBorderWidth (pWin)*2,
					   rcClient.bottom - rcClient.top
					   - wBorderWidth (pWin)*2);
	    } else if (!(pWinPos->flags & SWP_NOMOVE)) {
#if CYGMULTIWINDOW_DEBUG
	      winDebug ("\tmove\n");
#endif
	      if (winIsInternalWMRunning(pScreenInfo))
                winAdjustXWindow (pWin, hwnd); 

	      winMWExtWMMoveXWindow (pWin,
				     rcClient.left - wBorderWidth (pWin)
				     - GetSystemMetrics (SM_XVIRTUALSCREEN),
				     rcClient.top - wBorderWidth (pWin)
				     - GetSystemMetrics (SM_YVIRTUALSCREEN));
	    } else if (!(pWinPos->flags & SWP_NOSIZE)) {
#if CYGMULTIWINDOW_DEBUG
	      winDebug ("\tresize\n");
#endif
	      if (winIsInternalWMRunning(pScreenInfo))
                winAdjustXWindow (pWin, hwnd); 

	      winMWExtWMResizeXWindow (pWin,
				       rcClient.right - rcClient.left
				       - wBorderWidth (pWin)*2,
				       rcClient.bottom - rcClient.top
				       - wBorderWidth (pWin)*2);
	    }
	  }
	}
      }
#if CYGMULTIWINDOW_DEBUG
      winDebug ("winMWExtWMWindowProc - WM_WINDOWPOSCHANGED - done.\n");
#endif
      return 0;

    case WM_SIZE:
      /* see dix/window.c */
      /* FIXME: Maximize/Restore? */
#if CYGMULTIWINDOW_DEBUG
      winDebug ("winMWExtWMWindowProc - WM_SIZE - %d ms\n",
		(unsigned int)GetTickCount ());
#endif
#if CYGMULTIWINDOW_DEBUG
      winDebug ("\t(%d, %d) %d\n", (short) LOWORD(lParam), (short) HIWORD(lParam), g_fNoConfigureWindow);
#endif
      if (g_fNoConfigureWindow) break;

      /* Branch on type of resizing occurring */
      switch (wParam)
	{
	case SIZE_MINIMIZED:
#if CYGMULTIWINDOW_DEBUG
	  winDebug ("\tSIZE_MINIMIZED\n");
#endif
	  if (winIsInternalWMRunning(pScreenInfo))
	    {
	      /* Raise the window to the top in Z order */
	      wmMsg.msg = WM_WM_LOWER;
	      if (fWMMsgInitialized)
		winSendMessageToWM (pScreenPriv->pWMInfo, &wmMsg);
	    }
	  winWindowsWMSendEvent(WindowsWMControllerNotify,
				WindowsWMControllerNotifyMask,
				1,
				WindowsWMMinimizeWindow,
				pWin->drawable.id,
				0, 0,
				LOWORD(lParam), HIWORD(lParam));
	  break;

	case SIZE_RESTORED:
#if CYGMULTIWINDOW_DEBUG
	  winDebug ("\tSIZE_RESTORED\n");
#endif
	  winWindowsWMSendEvent(WindowsWMControllerNotify,
				WindowsWMControllerNotifyMask,
				1,
				WindowsWMRestoreWindow,
				pWin->drawable.id,
				0, 0,
				LOWORD(lParam), HIWORD(lParam));
	  break;

	case SIZE_MAXIMIZED:
#if CYGMULTIWINDOW_DEBUG
	  winDebug ("\tSIZE_MAXIMIZED\n");
#endif
	  winWindowsWMSendEvent(WindowsWMControllerNotify,
				WindowsWMControllerNotifyMask,
				1,
				WindowsWMMaximizeWindow,
				pWin->drawable.id,
				0, 0,
				LOWORD(lParam), HIWORD(lParam));
	  break;
	}

      /* Perform the resize and notify the X client */
      if (!pRLWinPriv->fMovingOrSizing)
	{
	  if (winIsInternalWMRunning(pScreenInfo))
            winAdjustXWindow (pWin, hwnd);

	  winMWExtWMResizeXWindow (pWin,
				   (short) LOWORD(lParam)
				   - wBorderWidth (pWin)*2,
				   (short) HIWORD(lParam)
				   - wBorderWidth (pWin)*2);
	}
      break;

    case WM_ACTIVATEAPP:
#if CYGMULTIWINDOW_DEBUG
      winDebug ("winMWExtWMWindowProc - WM_ACTIVATEAPP - %d ms\n",
		(unsigned int)GetTickCount ());
#endif
      if (wParam)
	{
	  if (winIsInternalWMRunning(pScreenInfo))
	    {
	    }
	  else
	    {
	    }
	  winWindowsWMSendEvent(WindowsWMActivationNotify,
				WindowsWMActivationNotifyMask,
				1,
				WindowsWMIsActive,
				pWin->drawable.id,
				0, 0,
				0, 0);
	}
      else
	{
	  winWindowsWMSendEvent(WindowsWMActivationNotify,
				WindowsWMActivationNotifyMask,
				1,
				WindowsWMIsInactive,
				pWin->drawable.id,
				0, 0,
				0, 0);
	}
      break;

    case WM_SETCURSOR:
      if (LOWORD(lParam) == HTCLIENT)
	{
	  if (!g_fSoftwareCursor) SetCursor (pScreenPriv->cursor.handle);
	  return TRUE;
	}
      break;

    case WM_ENTERSIZEMOVE:
#if CYGMULTIWINDOW_DEBUG
      winDebug ("winMWExtWMWindowProc - WM_ENTERSIZEMOVE - %d ms\n",
		(unsigned int)GetTickCount ());
#endif
      pRLWinPriv->fMovingOrSizing = TRUE;
      break;

    case WM_EXITSIZEMOVE:
#if CYGMULTIWINDOW_DEBUG
      winDebug ("winMWExtWMWindowProc - WM_EXITSIZEMOVE - %d ms\n",
		(unsigned int)GetTickCount ());
#endif
      pRLWinPriv->fMovingOrSizing = FALSE;

      GetClientRect (hwnd, &rcClient);

      MapWindowPoints (hwnd, HWND_DESKTOP, (LPPOINT)&rcClient, 2);

      if (winIsInternalWMRunning(pScreenInfo))
        winAdjustXWindow (pWin, hwnd); 

      winMWExtWMMoveResizeXWindow (pWin,
				   rcClient.left - wBorderWidth (pWin)
				   - GetSystemMetrics (SM_XVIRTUALSCREEN),
				   rcClient.top - wBorderWidth (pWin)
				   - GetSystemMetrics (SM_YVIRTUALSCREEN),
				   rcClient.right - rcClient.left
				   - wBorderWidth (pWin)*2,
				   rcClient.bottom - rcClient.top
				   - wBorderWidth (pWin)*2);
      break;

    case WM_MANAGE:
      ErrorF ("winMWExtWMWindowProc - WM_MANAGE\n");
      break;

    case WM_UNMANAGE:
      ErrorF ("winMWExtWMWindowProc - WM_UNMANAGE\n");
      break;

    default:
      break;
    }

  return DefWindowProc (hwnd, message, wParam, lParam);
}
>>>>>>> 6ab3babb
<|MERGE_RESOLUTION|>--- conflicted
+++ resolved
@@ -1,2669 +1,1327 @@
-<<<<<<< HEAD
-/*
- *Copyright (C) 1994-2000 The XFree86 Project, Inc. All Rights Reserved.
- *
- *Permission is hereby granted, free of charge, to any person obtaining
- * a copy of this software and associated documentation files (the
- *"Software"), to deal in the Software without restriction, including
- *without limitation the rights to use, copy, modify, merge, publish,
- *distribute, sublicense, and/or sell copies of the Software, and to
- *permit persons to whom the Software is furnished to do so, subject to
- *the following conditions:
- *
- *The above copyright notice and this permission notice shall be
- *included in all copies or substantial portions of the Software.
- *
- *THE SOFTWARE IS PROVIDED "AS IS", WITHOUT WARRANTY OF ANY KIND,
- *EXPRESS OR IMPLIED, INCLUDING BUT NOT LIMITED TO THE WARRANTIES OF
- *MERCHANTABILITY, FITNESS FOR A PARTICULAR PURPOSE AND
- *NONINFRINGEMENT. IN NO EVENT SHALL THE XFREE86 PROJECT BE LIABLE FOR
- *ANY CLAIM, DAMAGES OR OTHER LIABILITY, WHETHER IN AN ACTION OF
- *CONTRACT, TORT OR OTHERWISE, ARISING FROM, OUT OF OR IN CONNECTION
- *WITH THE SOFTWARE OR THE USE OR OTHER DEALINGS IN THE SOFTWARE.
- *
- *Except as contained in this notice, the name of the XFree86 Project
- *shall not be used in advertising or otherwise to promote the sale, use
- *or other dealings in this Software without prior written authorization
- *from the XFree86 Project.
- *
- * Authors:	Kensuke Matsuzaki
- *		Earle F. Philhower, III
- *		Harold L Hunt II
- */
-#ifdef HAVE_XWIN_CONFIG_H
-#include <xwin-config.h>
-#endif
-#include "win.h"
-#include <winuser.h>
-#define _WINDOWSWM_SERVER_
-#include <X11/extensions/windowswmstr.h>
-#include "dixevents.h"
-#include "propertyst.h"
-#include <X11/Xatom.h>
-#include "winmultiwindowclass.h"
-#include "winmsg.h"
-#include "inputstr.h"
-
-
-/*
- * Constant defines
- */
-
-#define MOUSE_ACTIVATE_DEFAULT		TRUE
-#define RAISE_ON_CLICK_DEFAULT		FALSE
-
-
-/*
- * Global variables
- */
-
-extern Bool			g_fNoConfigureWindow;
-extern Bool			g_fSoftwareCursor;
-
-
-/*
- * Local globals
- */
-
-static UINT_PTR		g_uipMousePollingTimerID = 0;
-
-
-/*
- * Local function
- */
-
-DEFINE_ATOM_HELPER(AtmWindowsWmRaiseOnClick, WINDOWSWM_RAISE_ON_CLICK)
-DEFINE_ATOM_HELPER(AtmWindowsWMMouseActivate, WINDOWSWM_MOUSE_ACTIVATE)
-/* DEFINE_ATOM_HELPER(AtmWindowsWMClientWindow, WINDOWSWM_CLIENT_WINDOW) */
-
-/*
- * ConstrainSize - Taken from TWM sources - Respects hints for sizing
- */
-#define makemult(a,b) ((b==1) ? (a) : (((int)((a)/(b))) * (b)) )
-static void
-ConstrainSize (WinXSizeHints hints, int *widthp, int *heightp)
-{
-  int minWidth, minHeight, maxWidth, maxHeight, xinc, yinc, delta;
-  int baseWidth, baseHeight;
-  int dwidth = *widthp, dheight = *heightp;
-  
-  if (hints.flags & PMinSize)
-    {
-      minWidth = hints.min_width;
-      minHeight = hints.min_height;
-    }
-  else if (hints.flags & PBaseSize)
-    {
-      minWidth = hints.base_width;
-      minHeight = hints.base_height;
-    }
-  else
-    minWidth = minHeight = 1;
-  
-  if (hints.flags & PBaseSize)
-    {
-      baseWidth = hints.base_width;
-      baseHeight = hints.base_height;
-    } 
-  else if (hints.flags & PMinSize)
-    {
-      baseWidth = hints.min_width;
-      baseHeight = hints.min_height;
-    }
-  else
-    baseWidth = baseHeight = 0;
-
-  if (hints.flags & PMaxSize)
-    {
-      maxWidth = hints.max_width;
-      maxHeight = hints.max_height;
-    }
-  else
-    {
-      maxWidth = MAXINT;
-      maxHeight = MAXINT;
-    }
-
-  if (hints.flags & PResizeInc)
-    {
-      xinc = hints.width_inc;
-      yinc = hints.height_inc;
-    }
-  else
-    xinc = yinc = 1;
-
-  /*
-   * First, clamp to min and max values
-   */
-  if (dwidth < minWidth)
-    dwidth = minWidth;
-  if (dheight < minHeight)
-    dheight = minHeight;
-
-  if (dwidth > maxWidth)
-    dwidth = maxWidth;
-  if (dheight > maxHeight)
-    dheight = maxHeight;
-
-  /*
-   * Second, fit to base + N * inc
-   */
-  dwidth = ((dwidth - baseWidth) / xinc * xinc) + baseWidth;
-  dheight = ((dheight - baseHeight) / yinc * yinc) + baseHeight;
-  
-  /*
-   * Third, adjust for aspect ratio
-   */
-
-  /*
-   * The math looks like this:
-   *
-   * minAspectX    dwidth     maxAspectX
-   * ---------- <= ------- <= ----------
-   * minAspectY    dheight    maxAspectY
-   *
-   * If that is multiplied out, then the width and height are
-   * invalid in the following situations:
-   *
-   * minAspectX * dheight > minAspectY * dwidth
-   * maxAspectX * dheight < maxAspectY * dwidth
-   * 
-   */
-  
-  if (hints.flags & PAspect)
-    {
-      if (hints.min_aspect.x * dheight > hints.min_aspect.y * dwidth)
-        {
-	  delta = makemult(hints.min_aspect.x * dheight / hints.min_aspect.y - dwidth, xinc);
-	  if (dwidth + delta <= maxWidth)
-	    dwidth += delta;
-	  else
-            {
-	      delta = makemult(dheight - dwidth*hints.min_aspect.y/hints.min_aspect.x, yinc);
-	      if (dheight - delta >= minHeight)
-		dheight -= delta;
-            }
-        }
-      
-      if (hints.max_aspect.x * dheight < hints.max_aspect.y * dwidth)
-        {
-	  delta = makemult(dwidth * hints.max_aspect.y / hints.max_aspect.x - dheight, yinc);
-	  if (dheight + delta <= maxHeight)
-	    dheight += delta;
-	  else
-            {
-	      delta = makemult(dwidth - hints.max_aspect.x*dheight/hints.max_aspect.y, xinc);
-	      if (dwidth - delta >= minWidth)
-		dwidth -= delta;
-            }
-        }
-    }
-  
-  /* Return computed values */
-  *widthp = dwidth;
-  *heightp = dheight;
-}
-#undef makemult
-
-
-
-/*
- * ValidateSizing - Ensures size request respects hints
- */
-static int
-ValidateSizing (HWND hwnd, WindowPtr pWin,
-		WPARAM wParam, LPARAM lParam)
-{
-  WinXSizeHints sizeHints;
-  RECT *rect;
-  int iWidth, iHeight, iTopBorder;
-  POINT pt;
-
-  /* Invalid input checking */
-  if (pWin==NULL || lParam==0)
-    {
-      ErrorF ("Invalid input checking\n");
-      return FALSE;
-    }
-
-  /* No size hints, no checking */
-  if (!winMultiWindowGetWMNormalHints (pWin, &sizeHints))
-    {
-      ErrorF ("No size hints, no checking\n");
-      return FALSE;
-    }
-  
-  /* Avoid divide-by-zero */
-  if (sizeHints.flags & PResizeInc)
-    {
-      if (sizeHints.width_inc == 0) sizeHints.width_inc = 1;
-      if (sizeHints.height_inc == 0) sizeHints.height_inc = 1;
-    }
-  
-  rect = (RECT*)lParam;
-  
-  iWidth = rect->right - rect->left;
-  iHeight = rect->bottom - rect->top;
-
-  /* Get title bar height, there must be an easier way?! */
-  pt.x = pt.y = 0;
-  ClientToScreen(hwnd, &pt);
-  iTopBorder = pt.y - rect->top;
-  
-  /* Now remove size of any borders */
-  iWidth -= 2 * GetSystemMetrics(SM_CXSIZEFRAME);
-  iHeight -= GetSystemMetrics(SM_CYSIZEFRAME) + iTopBorder;
-
-  /* Constrain the size to legal values */
-  ConstrainSize (sizeHints, &iWidth, &iHeight);
-
-  /* Add back the borders */
-  iWidth += 2 * GetSystemMetrics(SM_CXSIZEFRAME);
-  iHeight += GetSystemMetrics(SM_CYSIZEFRAME) + iTopBorder;
-
-  /* Adjust size according to where we're dragging from */
-  switch(wParam) {
-  case WMSZ_TOP:
-  case WMSZ_TOPRIGHT:
-  case WMSZ_BOTTOM:
-  case WMSZ_BOTTOMRIGHT:
-  case WMSZ_RIGHT:
-    rect->right = rect->left + iWidth;
-    break;
-  default:
-    rect->left = rect->right - iWidth;
-    break;
-  }
-  switch(wParam) {
-  case WMSZ_BOTTOM:
-  case WMSZ_BOTTOMRIGHT:
-  case WMSZ_BOTTOMLEFT:
-  case WMSZ_RIGHT:
-  case WMSZ_LEFT:
-    rect->bottom = rect->top + iHeight;
-    break;
-  default:
-    rect->top = rect->bottom - iHeight;
-    break;
-  }
-  return TRUE;
-}
-
-
-/*
- * IsRaiseOnClick
- */
-
-static Bool
-IsRaiseOnClick (WindowPtr pWin)
-{
-
-  struct _Window	*pwin;
-  struct _Property	*prop;  
-  /* XXX We're getting inputInfo.poniter here, but this might be really wrong.
-   * Which pointer's current window do we want? */
-  WindowPtr		pRoot = GetCurrentRootWindow (inputInfo.pointer);
-
-  if (!pWin)
-    {
-      ErrorF ("IsRaiseOnClick - no prop use default value:%d\n",
-	      RAISE_ON_CLICK_DEFAULT);
-      return RAISE_ON_CLICK_DEFAULT;
-    } 
-
-  pwin = (struct _Window*) pWin;
-
-  if (pwin->optional)
-    prop = (struct _Property *) pwin->optional->userProps;
-  else
-    prop = NULL;
-
-  while (prop)
-    {
-      if (prop->propertyName == AtmWindowsWmRaiseOnClick ()
-	  && prop->type == XA_INTEGER
-	  && prop->format == 32)
-	{
-	  return *(int*)prop->data;
-	}
-      else
-	prop = prop->next;
-    }
-
-  if (pWin != pRoot)
-    {
-      return IsRaiseOnClick (pRoot);
-    }
-  else
-    {
-#if CYGMULTIWINDOW_DEBUG
-      winDebug ("IsRaiseOnClick - no prop use default value:%d\n",
-		RAISE_ON_CLICK_DEFAULT);
-#endif
-      return RAISE_ON_CLICK_DEFAULT;
-    }
-}
-
-
-/*
- * IsMouseActive
- */
-
-static Bool
-IsMouseActive (WindowPtr pWin)
-{
-
-  struct _Window	*pwin;
-  struct _Property	*prop;
-  /* XXX We're getting inputInfo.poniter here, but this might be really wrong.
-   * Which pointer's current window do we want? */
-  WindowPtr		pRoot = GetCurrentRootWindow (inputInfo.pointer);
-
-  if (!pWin)
-    {
-      ErrorF ("IsMouseActive - pWin was NULL use default value:%d\n",
-	      MOUSE_ACTIVATE_DEFAULT);
-      return MOUSE_ACTIVATE_DEFAULT;
-    } 
-
-  pwin = (struct _Window*) pWin;
-
-  if (pwin->optional)
-    prop = (struct _Property *) pwin->optional->userProps;
-  else
-    prop = NULL;
-
-  while (prop)
-    {
-      if (prop->propertyName == AtmWindowsWMMouseActivate ()
-	  && prop->type == XA_INTEGER
-	  && prop->format == 32)
-	{
-	  return *(int*)prop->data;
-	}
-      else
-	prop = prop->next;
-    }
-
-  if (pWin != pRoot)
-    {
-      return IsMouseActive (pRoot);
-    }
-  else
-    {
-#if CYGMULTIWINDOW_DEBUG
-      winDebug ("IsMouseActive - no prop use default value:%d\n",
-		MOUSE_ACTIVATE_DEFAULT);
-#endif
-      return MOUSE_ACTIVATE_DEFAULT;
-    }
-}
-
-
-/*
- * winMWExtWMWindowProc - Window procedure
- */
-
-LRESULT CALLBACK
-winMWExtWMWindowProc (HWND hwnd, UINT message, 
-			    WPARAM wParam, LPARAM lParam)
-{
-  WindowPtr		pWin = NULL;
-  win32RootlessWindowPtr pRLWinPriv = NULL;
-  ScreenPtr		pScreen = NULL;
-  winPrivScreenPtr	pScreenPriv = NULL;
-  winScreenInfo		*pScreenInfo = NULL;
-  HWND			hwndScreen = NULL;
-  POINT			ptMouse;
-  static Bool		s_fTracking = FALSE;
-  HDC			hdcUpdate;
-  PAINTSTRUCT		ps;
-  LPWINDOWPOS		pWinPos = NULL;
-  RECT			rcClient;
-  winWMMessageRec	wmMsg;
-  Bool			fWMMsgInitialized = FALSE;
-
-  /* Check if the Windows window property for our X window pointer is valid */
-  if ((pRLWinPriv = (win32RootlessWindowPtr)GetProp (hwnd, WIN_WINDOW_PROP)) != NULL)
-    {
-      pWin = pRLWinPriv->pFrame->win;
-      pScreen				= pWin->drawable.pScreen;
-      if (pScreen) pScreenPriv		= winGetScreenPriv(pScreen);
-      if (pScreenPriv) pScreenInfo	= pScreenPriv->pScreenInfo;
-      if (pScreenPriv) hwndScreen	= pScreenPriv->hwndScreen;
-
-      wmMsg.msg		= 0;
-      wmMsg.hwndWindow	= hwnd;
-      wmMsg.iWindow	= (Window)pWin->drawable.id;
-
-      wmMsg.iX		= pRLWinPriv->pFrame->x;
-      wmMsg.iY		= pRLWinPriv->pFrame->y;
-      wmMsg.iWidth	= pRLWinPriv->pFrame->width;
-      wmMsg.iHeight	= pRLWinPriv->pFrame->height;
-
-      fWMMsgInitialized = TRUE;
-      winDebugWin32Message("winMWExtWMWindowProc", hwnd, message, wParam, lParam);
-
-      winDebug ("\thWnd %08X\n", hwnd);
-      winDebug ("\tpScreenPriv %08X\n", pScreenPriv);
-      winDebug ("\tpScreenInfo %08X\n", pScreenInfo);
-      winDebug ("\thwndScreen %08X\n", hwndScreen);
-      winDebug ("winMWExtWMWindowProc (%08x) %08x %08x %08x\n",
-	      pRLWinPriv, message, wParam, lParam);
-    }
-  /* Branch on message type */
-  switch (message)
-    {
-    case WM_CREATE:
-#if CYGMULTIWINDOW_DEBUG
-      winDebug ("winMWExtWMWindowProc - WM_CREATE\n");
-#endif
-      /* */
-      SetProp (hwnd,
-	       WIN_WINDOW_PROP,
-	       (HANDLE)((LPCREATESTRUCT) lParam)->lpCreateParams);
-      return 0;
-
-    case WM_CLOSE:
-#if CYGMULTIWINDOW_DEBUG
-      winDebug ("winMWExtWMWindowProc - WM_CLOSE %d\n", pRLWinPriv->fClose);
-#endif
-      /* Tell window-manager to close window */
-      if (pRLWinPriv->fClose)
-	{
-	  DestroyWindow (hwnd);
-	}
-      else
-	{
-	  if (winIsInternalWMRunning(pScreenInfo))
-	    {
-	      /* Tell our Window Manager thread to kill the window */
-	      wmMsg.msg = WM_WM_KILL;
-	      if (fWMMsgInitialized)
-		winSendMessageToWM (pScreenPriv->pWMInfo, &wmMsg);
-	    }
-	  winWindowsWMSendEvent(WindowsWMControllerNotify,
-				WindowsWMControllerNotifyMask,
-				1,
-				WindowsWMCloseWindow,
-				pWin->drawable.id,
-				0, 0, 0, 0);
-	}
-      return 0;
-
-    case WM_DESTROY:
-#if CYGMULTIWINDOW_DEBUG
-      winDebug ("winMWExtWMWindowProc - WM_DESTROY\n");
-#endif
-      /* Free the shaodw DC; which allows the bitmap to be freed */
-      DeleteDC (pRLWinPriv->hdcShadow);
-      pRLWinPriv->hdcShadow = NULL;
-      
-      /* Free the shadow bitmap */
-      DeleteObject (pRLWinPriv->hbmpShadow);
-      pRLWinPriv->hbmpShadow = NULL;
-      
-      /* Free the screen DC */
-      ReleaseDC (pRLWinPriv->hWnd, pRLWinPriv->hdcScreen);
-      pRLWinPriv->hdcScreen = NULL;
-
-      /* Free shadow buffer info header */
-      free (pRLWinPriv->pbmihShadow);
-      pRLWinPriv->pbmihShadow = NULL;
-      
-      pRLWinPriv->fResized = FALSE;
-      pRLWinPriv->pfb = NULL;
-      free (pRLWinPriv);
-      RemoveProp (hwnd, WIN_WINDOW_PROP);
-      break;
-
-    case WM_MOUSEMOVE:
-#if CYGMULTIWINDOW_DEBUG && 0
-      winDebug ("winMWExtWMWindowProc - WM_MOUSEMOVE\n");
-#endif
-      /* Unpack the client area mouse coordinates */
-      ptMouse.x = GET_X_LPARAM(lParam);
-      ptMouse.y = GET_Y_LPARAM(lParam);
-
-      /* Translate the client area mouse coordinates to screen coordinates */
-      ClientToScreen (hwnd, &ptMouse);
-
-      /* Screen Coords from (-X, -Y) -> Root Window (0, 0) */
-      ptMouse.x -= GetSystemMetrics (SM_XVIRTUALSCREEN);
-      ptMouse.y -= GetSystemMetrics (SM_YVIRTUALSCREEN);
-
-      /* We can't do anything without privates */
-      if (pScreenPriv == NULL || pScreenInfo->fIgnoreInput)
-	break;
-
-      /* Has the mouse pointer crossed screens? */
-      if (pScreen != miPointerGetScreen(inputInfo.pointer))
-	miPointerSetScreen (inputInfo.pointer, pScreenInfo->dwScreen,
-			       ptMouse.x - pScreenInfo->dwXOffset,
-			       ptMouse.y - pScreenInfo->dwYOffset);
-
-      /* Are we tracking yet? */
-      if (!s_fTracking)
-	{
-	  TRACKMOUSEEVENT		tme;
-	  
-	  /* Setup data structure */
-	  ZeroMemory (&tme, sizeof (tme));
-	  tme.cbSize = sizeof (tme);
-	  tme.dwFlags = TME_LEAVE;
-	  tme.hwndTrack = hwnd;
-
-	  /* Call the tracking function */
-	  if (!(*g_fpTrackMouseEvent) (&tme))
-	    ErrorF ("winMWExtWMWindowProc - _TrackMouseEvent failed\n");
-
-	  /* Flag that we are tracking now */
-	  s_fTracking = TRUE;
-	}
-      
-      /* Kill the timer used to poll mouse events */
-      if (g_uipMousePollingTimerID != 0)
-	{
-	  KillTimer (pScreenPriv->hwndScreen, WIN_POLLING_MOUSE_TIMER_ID);
-	  g_uipMousePollingTimerID = 0;
-	}
-
-      /* Deliver absolute cursor position to X Server */
-      winEnqueueMotion(ptMouse.x - pScreenInfo->dwXOffset,
-		       ptMouse.y - pScreenInfo->dwYOffset);
-
-      return 0;
-      
-    case WM_NCMOUSEMOVE:
-#if CYGMULTIWINDOW_DEBUG && 0
-      winDebug ("winMWExtWMWindowProc - WM_NCMOUSEMOVE\n");
-#endif
-      /*
-       * We break instead of returning 0 since we need to call
-       * DefWindowProc to get the mouse cursor changes
-       * and min/max/close button highlighting in Windows XP.
-       * The Platform SDK says that you should return 0 if you
-       * process this message, but it fails to mention that you
-       * will give up any default functionality if you do return 0.
-       */
-      
-      /* We can't do anything without privates */
-      if (pScreenPriv == NULL || pScreenInfo->fIgnoreInput)
-	break;
-
-      /*
-       * Timer to poll mouse events.  This is needed to make
-       * programs like xeyes follow the mouse properly.
-       */
-      if (g_uipMousePollingTimerID == 0)
-	g_uipMousePollingTimerID = SetTimer (pScreenPriv->hwndScreen,
-					     WIN_POLLING_MOUSE_TIMER_ID,
-					     MOUSE_POLLING_INTERVAL,
-					     NULL);
-      break;
-
-    case WM_MOUSELEAVE:
-#if CYGMULTIWINDOW_DEBUG
-      winDebug ("winMWExtWMWindowProc - WM_MOUSELEAVE\n");
-#endif
-      /* Mouse has left our client area */
-
-      /* Flag that we are no longer tracking */
-      s_fTracking = FALSE;
-
-      /*
-       * Timer to poll mouse events.  This is needed to make
-       * programs like xeyes follow the mouse properly.
-       */
-      if (g_uipMousePollingTimerID == 0)
-	g_uipMousePollingTimerID = SetTimer (pScreenPriv->hwndScreen,
-					     WIN_POLLING_MOUSE_TIMER_ID,
-					     MOUSE_POLLING_INTERVAL,
-					     NULL);
-      return 0;
-
-    case WM_LBUTTONDBLCLK:
-    case WM_LBUTTONDOWN:
-#if CYGMULTIWINDOW_DEBUG
-      winDebug ("winMWExtWMWindowProc - WM_LBUTTONDBLCLK\n");
-#endif
-      if (pScreenPriv == NULL || pScreenInfo->fIgnoreInput)
-	break;
-      SetCapture (hwnd);
-      return winMouseButtonsHandle (pScreen, ButtonPress, Button1, wParam);
-      
-    case WM_LBUTTONUP:
-#if CYGMULTIWINDOW_DEBUG
-      winDebug ("winMWExtWMWindowProc - WM_LBUTTONUP\n");
-#endif
-      if (pScreenPriv == NULL || pScreenInfo->fIgnoreInput)
-	break;
-      ReleaseCapture ();
-      return winMouseButtonsHandle (pScreen, ButtonRelease, Button1, wParam);
-
-    case WM_MBUTTONDBLCLK:
-    case WM_MBUTTONDOWN:
-#if CYGMULTIWINDOW_DEBUG
-      winDebug ("winMWExtWMWindowProc - WM_MBUTTONDBLCLK\n");
-#endif
-      if (pScreenPriv == NULL || pScreenInfo->fIgnoreInput)
-	break;
-      SetCapture (hwnd);
-      return winMouseButtonsHandle (pScreen, ButtonPress, Button2, wParam);
-      
-    case WM_MBUTTONUP:
-#if CYGMULTIWINDOW_DEBUG
-      winDebug ("winMWExtWMWindowProc - WM_MBUTTONUP\n");
-#endif
-      if (pScreenPriv == NULL || pScreenInfo->fIgnoreInput)
-	break;
-      ReleaseCapture ();
-      return winMouseButtonsHandle (pScreen, ButtonRelease, Button2, wParam);
-      
-    case WM_RBUTTONDBLCLK:
-    case WM_RBUTTONDOWN:
-#if CYGMULTIWINDOW_DEBUG
-      winDebug ("winMWExtWMWindowProc - WM_RBUTTONDBLCLK\n");
-#endif
-      if (pScreenPriv == NULL || pScreenInfo->fIgnoreInput)
-	break;
-      SetCapture (hwnd);
-      return winMouseButtonsHandle (pScreen, ButtonPress, Button3, wParam);
-      
-    case WM_RBUTTONUP:
-#if CYGMULTIWINDOW_DEBUG
-      winDebug ("winMWExtWMWindowProc - WM_RBUTTONUP\n");
-#endif
-      if (pScreenPriv == NULL || pScreenInfo->fIgnoreInput)
-	break;
-      ReleaseCapture ();
-      return winMouseButtonsHandle (pScreen, ButtonRelease, Button3, wParam);
-
-    case WM_XBUTTONDBLCLK:
-    case WM_XBUTTONDOWN:
-      if (pScreenPriv == NULL || pScreenInfo->fIgnoreInput)
-	break;
-      SetCapture (hwnd);
-      return winMouseButtonsHandle (pScreen, ButtonPress, HIWORD(wParam) + 5, wParam);
-    case WM_XBUTTONUP:
-      if (pScreenPriv == NULL || pScreenInfo->fIgnoreInput)
-	break;
-      ReleaseCapture ();
-      return winMouseButtonsHandle (pScreen, ButtonRelease, HIWORD(wParam) + 5, wParam);
-
-    case WM_MOUSEWHEEL:
-#if CYGMULTIWINDOW_DEBUG
-      winDebug ("winMWExtWMWindowProc - WM_MOUSEWHEEL\n");
-#endif
-      
-      /* Pass the message to the root window */
-      SendMessage (hwndScreen, message, wParam, lParam);
-      return 0;
-
-    case WM_MOUSEACTIVATE:
-#if CYGMULTIWINDOW_DEBUG
-      winDebug ("winMWExtWMWindowProc - WM_MOUSEACTIVATE\n");
-#endif
-#if 1
-      /* Check if this window needs to be made active when clicked */
-      if (winIsInternalWMRunning(pScreenInfo) && pWin->overrideRedirect)
-	{
-#if CYGMULTIWINDOW_DEBUG
-	  winDebug ("winMWExtWMWindowProc - WM_MOUSEACTIVATE - "
-		    "MA_NOACTIVATE\n");
-#endif
-
-	  /* */
-	  return MA_NOACTIVATE;
-	}
-#endif
-      if (!winIsInternalWMRunning(pScreenInfo) && !IsMouseActive (pWin))
-	return MA_NOACTIVATE;
-
-      break;
-
-    case WM_KILLFOCUS:
-      /* Pop any pressed keys since we are losing keyboard focus */
-      winKeybdReleaseKeys ();
-      return 0;
-
-    case WM_SYSDEADCHAR:
-    case WM_DEADCHAR:
-      /*
-       * NOTE: We do nothing with WM_*CHAR messages,
-       * nor does the root window, so we can just toss these messages.
-       */
-      return 0;
-
-    case WM_SYSKEYDOWN:
-    case WM_KEYDOWN:
-#if CYGMULTIWINDOW_DEBUG
-      winDebug ("winMWExtWMWindowProc - WM_*KEYDOWN\n");
-#endif
-
-      /*
-       * Don't pass Alt-F4 key combo to root window,
-       * let Windows translate to WM_CLOSE and close this top-level window.
-       *
-       * NOTE: We purposely don't check the fUseWinKillKey setting because
-       * it should only apply to the key handling for the root window,
-       * not for top-level window-manager windows.
-       *
-       * ALSO NOTE: We do pass Ctrl-Alt-Backspace to the root window
-       * because that is a key combo that no X app should be expecting to
-       * receive, since it has historically been used to shutdown the X server.
-       * Passing Ctrl-Alt-Backspace to the root window preserves that
-       * behavior, assuming that -unixkill has been passed as a parameter.
-       */
-      if (wParam == VK_F4 && (GetKeyState (VK_MENU) & 0x8000))
-	  break;
-
-      /* Pass the message to the root window */
-      SendMessage (hwndScreen, message, wParam, lParam);
-      return 0;
-
-    case WM_SYSKEYUP:
-    case WM_KEYUP:
-
-#if CYGMULTIWINDOW_DEBUG
-      winDebug ("winMWExtWMWindowProc - WM_*KEYUP\n");
-#endif
-
-      /* Pass the message to the root window */
-      SendMessage (hwndScreen, message, wParam, lParam);
-      return 0;
-
-    case WM_HOTKEY:
-#if CYGMULTIWINDOW_DEBUG
-      winDebug ("winMWExtWMWindowProc - WM_HOTKEY\n");
-#endif
-
-      /* Pass the message to the root window */
-      SendMessage (hwndScreen, message, wParam, lParam);
-      return 0;
-
-    case WM_ERASEBKGND:
-      winDebug ("winMWExtWMWindowProc - WM_ERASEBKGND\n");
-      /*
-       * Pretend that we did erase the background but we don't care,
-       * since we repaint the entire region anyhow
-       * This avoids some flickering when resizing.
-       */
-      return TRUE;
-
-    case WM_PAINT:
-    
-      /* BeginPaint gives us an hdc that clips to the invalidated region */
-      hdcUpdate = BeginPaint (hwnd, &ps);
-
-      /* Try to copy from the shadow buffer */
-      if (!BitBlt (hdcUpdate,
-		   ps.rcPaint.left, ps.rcPaint.top,
-		   ps.rcPaint.right - ps.rcPaint.left,
-		   ps.rcPaint.bottom - ps.rcPaint.top,
-		   pRLWinPriv->hdcShadow,
-		   ps.rcPaint.left, ps.rcPaint.top,
-		   SRCCOPY))
-	{
-	  LPVOID lpMsgBuf;
-	  
-	  /* Display a fancy error message */
-	  FormatMessage (FORMAT_MESSAGE_ALLOCATE_BUFFER | 
-			 FORMAT_MESSAGE_FROM_SYSTEM | 
-			 FORMAT_MESSAGE_IGNORE_INSERTS,
-			 NULL,
-			 GetLastError (),
-			 MAKELANGID(LANG_NEUTRAL, SUBLANG_DEFAULT),
-			 (LPTSTR) &lpMsgBuf,
-			 0, NULL);
-
-	  ErrorF ("winMWExtWMWindowProc - BitBlt failed: %s\n",
-		  (LPSTR)lpMsgBuf);
-	  LocalFree (lpMsgBuf);
-	}
-
-      /* EndPaint frees the DC */
-      EndPaint (hwnd, &ps);
-      break;
-
-    case WM_ACTIVATE:
-#if CYGMULTIWINDOW_DEBUG
-      winDebug ("winMWExtWMWindowProc - WM_ACTIVATE\n");
-#endif
-      if (LOWORD(wParam) != WA_INACTIVE)
-	{
-	  if (winIsInternalWMRunning(pScreenInfo))
-	    {
-#if 0
-	      /* Raise the window to the top in Z order */
-	      wmMsg.msg = WM_WM_RAISE;
-	      if (fWMMsgInitialized)
-		winSendMessageToWM (pScreenPriv->pWMInfo, &wmMsg);
-#endif
-	      /* Tell our Window Manager thread to activate the window */
-	      wmMsg.msg = WM_WM_ACTIVATE;
-	      if (fWMMsgInitialized)
-		if (!pWin || !pWin->overrideRedirect) /* for OOo menus */
-		  winSendMessageToWM (pScreenPriv->pWMInfo, &wmMsg);
-	    }
-	  winWindowsWMSendEvent(WindowsWMControllerNotify,
-				WindowsWMControllerNotifyMask,
-				1,
-				WindowsWMActivateWindow,
-				pWin->drawable.id,
-				0, 0,
-				0, 0);
-	}
-      return 0;
-
-#if 1
-    case WM_WINDOWPOSCHANGING:
-      pWinPos = (LPWINDOWPOS)lParam;
-      if (!(pWinPos->flags & SWP_NOZORDER))
-	{
-	  if (pRLWinPriv->fRestackingNow || pScreenPriv->fRestacking)
-	    {
-#if CYGMULTIWINDOW_DEBUG
-	      winDebug ("Win %08x is now restacking.\n", (unsigned int)pRLWinPriv);
-#endif
-	      break;
-	    }
-
-	  if (winIsInternalWMRunning(pScreenInfo) || IsRaiseOnClick (pWin))
-	    {
-#if CYGMULTIWINDOW_DEBUG
-	      winDebug ("Win %08x has WINDOWSWM_RAISE_ON_CLICK.\n", (unsigned int)pRLWinPriv);
-#endif
-	      break;
-	    }
-
-#if CYGMULTIWINDOW_DEBUG
-	  winDebug ("Win %08x forbid to change z order (%08x).\n",
-		    (unsigned int)pRLWinPriv, (unsigned int)pWinPos->hwndInsertAfter);
-#endif
-	  pWinPos->flags |= SWP_NOZORDER;
-	}
-      break;
-#endif
-
-    case WM_MOVE:
-#if CYGMULTIWINDOW_DEBUG
-      winDebug ("winMWExtWMWindowProc - WM_MOVE - %d ms\n",
-		(unsigned int)GetTickCount ());
-#endif
-      if (g_fNoConfigureWindow) break;
-#if 0
-      /* Bail if Windows window is not actually moving */
-      if (pRLWinPriv->dwX == (short) LOWORD(lParam)
-	  && pRLWinPriv->dwY == (short) HIWORD(lParam))
-	break;
-
-      /* Also bail if we're maximizing, we'll do the whole thing in WM_SIZE */
-      {
-	WINDOWPLACEMENT windPlace;
-	windPlace.length = sizeof (WINDOWPLACEMENT);
-
-	/* Get current window placement */
-	GetWindowPlacement (hwnd, &windPlace);
-
-	/* Bail if maximizing */
-	if (windPlace.showCmd == SW_MAXIMIZE
-	    || windPlace.showCmd == SW_SHOWMAXIMIZED)
-	  break;
-      }
-#endif
-
-#if CYGMULTIWINDOW_DEBUG
-      winDebug ("\t(%d, %d)\n", (short) LOWORD(lParam), (short) HIWORD(lParam));
-#endif
-      if (!pRLWinPriv->fMovingOrSizing)
-	{
-	  if (winIsInternalWMRunning(pScreenInfo))
-	    winAdjustXWindow (pWin, hwnd);
-
-	  winMWExtWMMoveXWindow (pWin,
-				 (LOWORD(lParam) - wBorderWidth (pWin)
-				  - GetSystemMetrics (SM_XVIRTUALSCREEN)),
-				 (HIWORD(lParam) - wBorderWidth (pWin)
-				  - GetSystemMetrics (SM_YVIRTUALSCREEN)));
-	}
-      return 0;
-
-    case WM_SHOWWINDOW:
-#if CYGMULTIWINDOW_DEBUG || TRUE
-      winDebug ("winMWExtWMWindowProc - WM_SHOWWINDOW - %d ms\n",
-		(unsigned int)GetTickCount ());
-#endif
-      /* Bail out if the window is being hidden */
-      if (!wParam)
-	return 0;
-
-      if (!pScreenInfo->fInternalWM)//XXXX
-	return 0;
-
-      winMWExtWMUpdateWindowDecoration (pRLWinPriv, pScreenInfo);
-
-      if (winIsInternalWMRunning(pScreenInfo))
-	{
-#if CYGMULTIWINDOW_DEBUG || TRUE
-	  winDebug ("\tMapWindow\n");
-#endif
-	  /* Tell X to map the window */
-	   MapWindow (pWin, wClient(pWin));
-
-	  if (!pRLWinPriv->pFrame->win->overrideRedirect)
-	    /* Bring the Windows window to the foreground */
-	    SetForegroundWindow (hwnd);
-
-	  /* Setup the Window Manager message */
-	  wmMsg.msg = WM_WM_MAP;
-	  wmMsg.iWidth = pRLWinPriv->pFrame->width;
-	  wmMsg.iHeight = pRLWinPriv->pFrame->height;
-
-	  /* Tell our Window Manager thread to map the window */
-	  if (fWMMsgInitialized)
-	    winSendMessageToWM (pScreenPriv->pWMInfo, &wmMsg);
-	}
-      break;
-
-    case WM_SIZING:
-      /* Need to legalize the size according to WM_NORMAL_HINTS */
-      /* for applications like xterm */
-      return ValidateSizing (hwnd, pWin, wParam, lParam);
-
-    case WM_WINDOWPOSCHANGED:
-      {
-	pWinPos = (LPWINDOWPOS) lParam;
-#if CYGMULTIWINDOW_DEBUG
-        winDebug("winMWExtWMWindowProc - WM_WINDOWPOSCHANGED\n");
-	winDebug("\tflags: %s%s%s%s%s%s%s%s%s%s%s%s\n",
-	(pWinPos->flags & SWP_DRAWFRAME)?"SWP_DRAWFRAME ":"",
-	(pWinPos->flags & SWP_FRAMECHANGED)?"SWP_FRAMECHANGED ":"",
-	(pWinPos->flags & SWP_HIDEWINDOW)?"SWP_HIDEWINDOW ":"",
-	(pWinPos->flags & SWP_NOACTIVATE)?"SWP_NOACTIVATE ":"",
-	(pWinPos->flags & SWP_NOCOPYBITS)?"SWP_NOCOPYBITS ":"",
-	(pWinPos->flags & SWP_NOMOVE)?"SWP_NOMOVE ":"",
-	(pWinPos->flags & SWP_NOOWNERZORDER)?"SWP_NOOWNERZORDER ":"",
-	(pWinPos->flags & SWP_NOSIZE)?"SWP_NOSIZE ":"",
-	(pWinPos->flags & SWP_NOREDRAW)?"SWP_NOREDRAW ":"",
-	(pWinPos->flags & SWP_NOSENDCHANGING)?"SWP_NOSENDCHANGING ":"",
-	(pWinPos->flags & SWP_NOZORDER)?"SWP_NOZORDER ":"",
-	(pWinPos->flags & SWP_SHOWWINDOW)?"SWP_SHOWWINDOW ":"");
-	winDebug("\tno_configure: %s\n", (g_fNoConfigureWindow?"Yes":"No"));
-	winDebug("\textend: (%d, %d, %d, %d)\n",
-            pWinPos->x, pWinPos->y, pWinPos->cx, pWinPos->cy);
-
-#endif
-	if (pWinPos->flags & SWP_HIDEWINDOW) break;
-
-	/* Reorder if window z order was changed */
-	if ((pScreenPriv != NULL)
-	    && !(pWinPos->flags & SWP_NOZORDER)
-	    && !(pWinPos->flags & SWP_SHOWWINDOW)
-	    && winIsInternalWMRunning(pScreenInfo))
-	  {
-#if CYGMULTIWINDOW_DEBUG
-	    winDebug ("\twindow z order was changed\n");
-#endif
-	    if (pWinPos->hwndInsertAfter == HWND_TOP
-		||pWinPos->hwndInsertAfter == HWND_TOPMOST
-		||pWinPos->hwndInsertAfter == HWND_NOTOPMOST)
-	      {
-#if CYGMULTIWINDOW_DEBUG
-		winDebug ("\traise to top\n");
-#endif
-		/* Raise the window to the top in Z order */
-		wmMsg.msg = WM_WM_RAISE;
-		if (fWMMsgInitialized)
-		  winSendMessageToWM (pScreenPriv->pWMInfo, &wmMsg);
-	      }
-#if 1
-	    else if (pWinPos->hwndInsertAfter == HWND_BOTTOM)
-	      {
-	      }
-	    else
-	      {
-		/* Check if this window is top of X windows. */
-		HWND hWndAbove = NULL;
-		DWORD dwCurrentProcessID = GetCurrentProcessId ();
-		DWORD dwWindowProcessID = 0;
-
-		for (hWndAbove = pWinPos->hwndInsertAfter;
-		     hWndAbove != NULL;
-		     hWndAbove = GetNextWindow (hWndAbove, GW_HWNDPREV))
-		  {
-		    /* Ignore other XWin process's window */
-		    GetWindowThreadProcessId (hWndAbove, &dwWindowProcessID);
-
-		    if ((dwWindowProcessID == dwCurrentProcessID)
-			&& GetProp (hWndAbove, WIN_WINDOW_PROP)
-			&& !IsWindowVisible (hWndAbove)
-			&& !IsIconic (hWndAbove) ) /* ignore minimized windows */
-		      break;
-		  }
-		/* If this is top of X windows in Windows stack,
-		   raise it in X stack. */
-		if (hWndAbove == NULL)
-		  {
-#if CYGMULTIWINDOW_DEBUG
-		    winDebug ("\traise to top\n");
-#endif
-		    /* Raise the window to the top in Z order */
-		    wmMsg.msg = WM_WM_RAISE;
-		    if (fWMMsgInitialized)
-		      winSendMessageToWM (pScreenPriv->pWMInfo, &wmMsg);
-		  }
-	      }
-#endif
-	  }
-
-	if (!(pWinPos->flags & SWP_NOSIZE)) {
-	  if (IsIconic(hwnd)){
-#if CYGMULTIWINDOW_DEBUG
-	    winDebug ("\tIconic -> MINIMIZED\n");
-#endif
-	    if (winIsInternalWMRunning(pScreenInfo))
-	      {
-	      /* Raise the window to the top in Z order */
-		wmMsg.msg = WM_WM_LOWER;
-		if (fWMMsgInitialized)
-		  winSendMessageToWM (pScreenPriv->pWMInfo, &wmMsg);
-	      }
-	    winWindowsWMSendEvent(WindowsWMControllerNotify,
-				  WindowsWMControllerNotifyMask,
-				  1,
-				  WindowsWMMinimizeWindow,
-				  pWin->drawable.id,
-				  0, 0, 0, 0);
-	  } else if (IsZoomed(hwnd)){
-#if CYGMULTIWINDOW_DEBUG
-	    winDebug ("\tZoomed -> MAXIMIZED\n");
-#endif
-	    winWindowsWMSendEvent(WindowsWMControllerNotify,
-				  WindowsWMControllerNotifyMask,
-				  1,
-				  WindowsWMMaximizeWindow,
-				  pWin->drawable.id,
-				  0, 0, 0, 0);
-	  } else {
-#if CYGMULTIWINDOW_DEBUG
-	    winDebug ("\tnone -> RESTORED\n");
-#endif
-	    winWindowsWMSendEvent(WindowsWMControllerNotify,
-				  WindowsWMControllerNotifyMask,
-				  1,
-				  WindowsWMRestoreWindow,
-				  pWin->drawable.id,
-				  0, 0, 0, 0);
-	  }
-	}
-	if (!g_fNoConfigureWindow ) {
-
-	  if (!pRLWinPriv->fMovingOrSizing
-	      /*&& (pWinPos->flags & SWP_SHOWWINDOW)*/) {
-	    GetClientRect (hwnd, &rcClient);
-	    MapWindowPoints (hwnd, HWND_DESKTOP, (LPPOINT)&rcClient, 2);
-
-	    if (!(pWinPos->flags & SWP_NOMOVE)
-		&&!(pWinPos->flags & SWP_NOSIZE)) {
-#if CYGMULTIWINDOW_DEBUG
-	      winDebug ("\tmove & resize\n");
-#endif
-	      if (winIsInternalWMRunning(pScreenInfo))
-                winAdjustXWindow (pWin, hwnd);
-
-	      winMWExtWMMoveResizeXWindow (pWin,
-					   rcClient.left - wBorderWidth (pWin)
-					   - GetSystemMetrics (SM_XVIRTUALSCREEN),
-					   rcClient.top - wBorderWidth (pWin)
-					   - GetSystemMetrics (SM_YVIRTUALSCREEN),
-					   rcClient.right - rcClient.left
-					   - wBorderWidth (pWin)*2,
-					   rcClient.bottom - rcClient.top
-					   - wBorderWidth (pWin)*2);
-	    } else if (!(pWinPos->flags & SWP_NOMOVE)) {
-#if CYGMULTIWINDOW_DEBUG
-	      winDebug ("\tmove\n");
-#endif
-	      if (winIsInternalWMRunning(pScreenInfo))
-                winAdjustXWindow (pWin, hwnd);
-
-	      winMWExtWMMoveResizeXWindow (pWin,
-					   rcClient.left - wBorderWidth (pWin)
-					   - GetSystemMetrics (SM_XVIRTUALSCREEN),
-					   rcClient.top - wBorderWidth (pWin)
-					   - GetSystemMetrics (SM_YVIRTUALSCREEN),
-					   rcClient.right - rcClient.left
-					   - wBorderWidth (pWin)*2,
-					   rcClient.bottom - rcClient.top
-					   - wBorderWidth (pWin)*2);
-	    } else if (!(pWinPos->flags & SWP_NOMOVE)) {
-#if CYGMULTIWINDOW_DEBUG
-	      winDebug ("\tmove\n");
-#endif
-	      if (winIsInternalWMRunning(pScreenInfo))
-                winAdjustXWindow (pWin, hwnd); 
-
-	      winMWExtWMMoveXWindow (pWin,
-				     rcClient.left - wBorderWidth (pWin)
-				     - GetSystemMetrics (SM_XVIRTUALSCREEN),
-				     rcClient.top - wBorderWidth (pWin)
-				     - GetSystemMetrics (SM_YVIRTUALSCREEN));
-	    } else if (!(pWinPos->flags & SWP_NOSIZE)) {
-#if CYGMULTIWINDOW_DEBUG
-	      winDebug ("\tresize\n");
-#endif
-	      if (winIsInternalWMRunning(pScreenInfo))
-                winAdjustXWindow (pWin, hwnd); 
-
-	      winMWExtWMResizeXWindow (pWin,
-				       rcClient.right - rcClient.left
-				       - wBorderWidth (pWin)*2,
-				       rcClient.bottom - rcClient.top
-				       - wBorderWidth (pWin)*2);
-	    }
-	  }
-	}
-      }
-#if CYGMULTIWINDOW_DEBUG
-      winDebug ("winMWExtWMWindowProc - WM_WINDOWPOSCHANGED - done.\n");
-#endif
-      return 0;
-
-    case WM_SIZE:
-      /* see dix/window.c */
-      /* FIXME: Maximize/Restore? */
-#if CYGMULTIWINDOW_DEBUG
-      winDebug ("winMWExtWMWindowProc - WM_SIZE - %d ms\n",
-		(unsigned int)GetTickCount ());
-#endif
-#if CYGMULTIWINDOW_DEBUG
-      winDebug ("\t(%d, %d) %d\n", (short) LOWORD(lParam), (short) HIWORD(lParam), g_fNoConfigureWindow);
-#endif
-      if (g_fNoConfigureWindow) break;
-
-      /* Branch on type of resizing occurring */
-      switch (wParam)
-	{
-	case SIZE_MINIMIZED:
-#if CYGMULTIWINDOW_DEBUG
-	  winDebug ("\tSIZE_MINIMIZED\n");
-#endif
-	  if (winIsInternalWMRunning(pScreenInfo))
-	    {
-	      /* Raise the window to the top in Z order */
-	      wmMsg.msg = WM_WM_LOWER;
-	      if (fWMMsgInitialized)
-		winSendMessageToWM (pScreenPriv->pWMInfo, &wmMsg);
-	    }
-	  winWindowsWMSendEvent(WindowsWMControllerNotify,
-				WindowsWMControllerNotifyMask,
-				1,
-				WindowsWMMinimizeWindow,
-				pWin->drawable.id,
-				0, 0,
-				LOWORD(lParam), HIWORD(lParam));
-	  break;
-
-	case SIZE_RESTORED:
-#if CYGMULTIWINDOW_DEBUG
-	  winDebug ("\tSIZE_RESTORED\n");
-#endif
-	  winWindowsWMSendEvent(WindowsWMControllerNotify,
-				WindowsWMControllerNotifyMask,
-				1,
-				WindowsWMRestoreWindow,
-				pWin->drawable.id,
-				0, 0,
-				LOWORD(lParam), HIWORD(lParam));
-	  break;
-
-	case SIZE_MAXIMIZED:
-#if CYGMULTIWINDOW_DEBUG
-	  winDebug ("\tSIZE_MAXIMIZED\n");
-#endif
-	  winWindowsWMSendEvent(WindowsWMControllerNotify,
-				WindowsWMControllerNotifyMask,
-				1,
-				WindowsWMMaximizeWindow,
-				pWin->drawable.id,
-				0, 0,
-				LOWORD(lParam), HIWORD(lParam));
-	  break;
-	}
-
-      /* Perform the resize and notify the X client */
-      if (!pRLWinPriv->fMovingOrSizing)
-	{
-	  if (winIsInternalWMRunning(pScreenInfo))
-            winAdjustXWindow (pWin, hwnd);
-
-	  winMWExtWMResizeXWindow (pWin,
-				   (short) LOWORD(lParam)
-				   - wBorderWidth (pWin)*2,
-				   (short) HIWORD(lParam)
-				   - wBorderWidth (pWin)*2);
-	}
-      break;
-
-    case WM_ACTIVATEAPP:
-#if CYGMULTIWINDOW_DEBUG
-      winDebug ("winMWExtWMWindowProc - WM_ACTIVATEAPP - %d ms\n",
-		(unsigned int)GetTickCount ());
-#endif
-      if (wParam)
-	{
-	  if (winIsInternalWMRunning(pScreenInfo))
-	    {
-	    }
-	  else
-	    {
-	    }
-	  winWindowsWMSendEvent(WindowsWMActivationNotify,
-				WindowsWMActivationNotifyMask,
-				1,
-				WindowsWMIsActive,
-				pWin->drawable.id,
-				0, 0,
-				0, 0);
-	}
-      else
-	{
-	  winWindowsWMSendEvent(WindowsWMActivationNotify,
-				WindowsWMActivationNotifyMask,
-				1,
-				WindowsWMIsInactive,
-				pWin->drawable.id,
-				0, 0,
-				0, 0);
-	}
-      break;
-
-    case WM_SETCURSOR:
-      if (LOWORD(lParam) == HTCLIENT)
-	{
-	  if (!g_fSoftwareCursor) SetCursor (pScreenPriv->cursor.handle);
-	  return TRUE;
-	}
-      break;
-
-    case WM_ENTERSIZEMOVE:
-#if CYGMULTIWINDOW_DEBUG
-      winDebug ("winMWExtWMWindowProc - WM_ENTERSIZEMOVE - %d ms\n",
-		(unsigned int)GetTickCount ());
-#endif
-      pRLWinPriv->fMovingOrSizing = TRUE;
-      break;
-
-    case WM_EXITSIZEMOVE:
-#if CYGMULTIWINDOW_DEBUG
-      winDebug ("winMWExtWMWindowProc - WM_EXITSIZEMOVE - %d ms\n",
-		(unsigned int)GetTickCount ());
-#endif
-      pRLWinPriv->fMovingOrSizing = FALSE;
-
-      GetClientRect (hwnd, &rcClient);
-
-      MapWindowPoints (hwnd, HWND_DESKTOP, (LPPOINT)&rcClient, 2);
-
-      if (winIsInternalWMRunning(pScreenInfo))
-        winAdjustXWindow (pWin, hwnd); 
-
-      winMWExtWMMoveResizeXWindow (pWin,
-				   rcClient.left - wBorderWidth (pWin)
-				   - GetSystemMetrics (SM_XVIRTUALSCREEN),
-				   rcClient.top - wBorderWidth (pWin)
-				   - GetSystemMetrics (SM_YVIRTUALSCREEN),
-				   rcClient.right - rcClient.left
-				   - wBorderWidth (pWin)*2,
-				   rcClient.bottom - rcClient.top
-				   - wBorderWidth (pWin)*2);
-      break;
-
-    case WM_MANAGE:
-      winDebug ("winMWExtWMWindowProc - WM_MANAGE\n");
-      break;
-
-    case WM_UNMANAGE:
-      winDebug ("winMWExtWMWindowProc - WM_UNMANAGE\n");
-      break;
-
-    default:
-      break;
-    }
-
-  return DefWindowProc (hwnd, message, wParam, lParam);
-}
-=======
-/*
- *Copyright (C) 1994-2000 The XFree86 Project, Inc. All Rights Reserved.
- *
- *Permission is hereby granted, free of charge, to any person obtaining
- * a copy of this software and associated documentation files (the
- *"Software"), to deal in the Software without restriction, including
- *without limitation the rights to use, copy, modify, merge, publish,
- *distribute, sublicense, and/or sell copies of the Software, and to
- *permit persons to whom the Software is furnished to do so, subject to
- *the following conditions:
- *
- *The above copyright notice and this permission notice shall be
- *included in all copies or substantial portions of the Software.
- *
- *THE SOFTWARE IS PROVIDED "AS IS", WITHOUT WARRANTY OF ANY KIND,
- *EXPRESS OR IMPLIED, INCLUDING BUT NOT LIMITED TO THE WARRANTIES OF
- *MERCHANTABILITY, FITNESS FOR A PARTICULAR PURPOSE AND
- *NONINFRINGEMENT. IN NO EVENT SHALL THE XFREE86 PROJECT BE LIABLE FOR
- *ANY CLAIM, DAMAGES OR OTHER LIABILITY, WHETHER IN AN ACTION OF
- *CONTRACT, TORT OR OTHERWISE, ARISING FROM, OUT OF OR IN CONNECTION
- *WITH THE SOFTWARE OR THE USE OR OTHER DEALINGS IN THE SOFTWARE.
- *
- *Except as contained in this notice, the name of the XFree86 Project
- *shall not be used in advertising or otherwise to promote the sale, use
- *or other dealings in this Software without prior written authorization
- *from the XFree86 Project.
- *
- * Authors:	Kensuke Matsuzaki
- *		Earle F. Philhower, III
- *		Harold L Hunt II
- */
-#ifdef HAVE_XWIN_CONFIG_H
-#include <xwin-config.h>
-#endif
-#include "win.h"
-#include <winuser.h>
-#define _WINDOWSWM_SERVER_
-#include <X11/extensions/windowswmstr.h>
-#include "dixevents.h"
-#include "propertyst.h"
-#include <X11/Xatom.h>
-#include "winmultiwindowclass.h"
-#include "winmsg.h"
-#include "inputstr.h"
-
-
-/*
- * Constant defines
- */
-
-#define MOUSE_ACTIVATE_DEFAULT		TRUE
-#define RAISE_ON_CLICK_DEFAULT		FALSE
-
-
-/*
- * Local globals
- */
-
-static UINT_PTR		g_uipMousePollingTimerID = 0;
-
-
-/*
- * Local function
- */
-
-DEFINE_ATOM_HELPER(AtmWindowsWmRaiseOnClick, WINDOWSWM_RAISE_ON_CLICK)
-DEFINE_ATOM_HELPER(AtmWindowsWMMouseActivate, WINDOWSWM_MOUSE_ACTIVATE)
-/* DEFINE_ATOM_HELPER(AtmWindowsWMClientWindow, WINDOWSWM_CLIENT_WINDOW) */
-
-/*
- * ConstrainSize - Taken from TWM sources - Respects hints for sizing
- */
-#define makemult(a,b) ((b==1) ? (a) : (((int)((a)/(b))) * (b)) )
-static void
-ConstrainSize (WinXSizeHints hints, int *widthp, int *heightp)
-{
-  int minWidth, minHeight, maxWidth, maxHeight, xinc, yinc, delta;
-  int baseWidth, baseHeight;
-  int dwidth = *widthp, dheight = *heightp;
-  
-  if (hints.flags & PMinSize)
-    {
-      minWidth = hints.min_width;
-      minHeight = hints.min_height;
-    }
-  else if (hints.flags & PBaseSize)
-    {
-      minWidth = hints.base_width;
-      minHeight = hints.base_height;
-    }
-  else
-    minWidth = minHeight = 1;
-  
-  if (hints.flags & PBaseSize)
-    {
-      baseWidth = hints.base_width;
-      baseHeight = hints.base_height;
-    } 
-  else if (hints.flags & PMinSize)
-    {
-      baseWidth = hints.min_width;
-      baseHeight = hints.min_height;
-    }
-  else
-    baseWidth = baseHeight = 0;
-
-  if (hints.flags & PMaxSize)
-    {
-      maxWidth = hints.max_width;
-      maxHeight = hints.max_height;
-    }
-  else
-    {
-      maxWidth = MAXINT;
-      maxHeight = MAXINT;
-    }
-
-  if (hints.flags & PResizeInc)
-    {
-      xinc = hints.width_inc;
-      yinc = hints.height_inc;
-    }
-  else
-    xinc = yinc = 1;
-
-  /*
-   * First, clamp to min and max values
-   */
-  if (dwidth < minWidth)
-    dwidth = minWidth;
-  if (dheight < minHeight)
-    dheight = minHeight;
-
-  if (dwidth > maxWidth)
-    dwidth = maxWidth;
-  if (dheight > maxHeight)
-    dheight = maxHeight;
-
-  /*
-   * Second, fit to base + N * inc
-   */
-  dwidth = ((dwidth - baseWidth) / xinc * xinc) + baseWidth;
-  dheight = ((dheight - baseHeight) / yinc * yinc) + baseHeight;
-  
-  /*
-   * Third, adjust for aspect ratio
-   */
-
-  /*
-   * The math looks like this:
-   *
-   * minAspectX    dwidth     maxAspectX
-   * ---------- <= ------- <= ----------
-   * minAspectY    dheight    maxAspectY
-   *
-   * If that is multiplied out, then the width and height are
-   * invalid in the following situations:
-   *
-   * minAspectX * dheight > minAspectY * dwidth
-   * maxAspectX * dheight < maxAspectY * dwidth
-   * 
-   */
-  
-  if (hints.flags & PAspect)
-    {
-      if (hints.min_aspect.x * dheight > hints.min_aspect.y * dwidth)
-        {
-	  delta = makemult(hints.min_aspect.x * dheight / hints.min_aspect.y - dwidth, xinc);
-	  if (dwidth + delta <= maxWidth)
-	    dwidth += delta;
-	  else
-            {
-	      delta = makemult(dheight - dwidth*hints.min_aspect.y/hints.min_aspect.x, yinc);
-	      if (dheight - delta >= minHeight)
-		dheight -= delta;
-            }
-        }
-      
-      if (hints.max_aspect.x * dheight < hints.max_aspect.y * dwidth)
-        {
-	  delta = makemult(dwidth * hints.max_aspect.y / hints.max_aspect.x - dheight, yinc);
-	  if (dheight + delta <= maxHeight)
-	    dheight += delta;
-	  else
-            {
-	      delta = makemult(dwidth - hints.max_aspect.x*dheight/hints.max_aspect.y, xinc);
-	      if (dwidth - delta >= minWidth)
-		dwidth -= delta;
-            }
-        }
-    }
-  
-  /* Return computed values */
-  *widthp = dwidth;
-  *heightp = dheight;
-}
-#undef makemult
-
-
-
-/*
- * ValidateSizing - Ensures size request respects hints
- */
-static int
-ValidateSizing (HWND hwnd, WindowPtr pWin,
-		WPARAM wParam, LPARAM lParam)
-{
-  WinXSizeHints sizeHints;
-  RECT *rect;
-  int iWidth, iHeight, iTopBorder;
-  POINT pt;
-
-  /* Invalid input checking */
-  if (pWin==NULL || lParam==0)
-    {
-      ErrorF ("Invalid input checking\n");
-      return FALSE;
-    }
-
-  /* No size hints, no checking */
-  if (!winMultiWindowGetWMNormalHints (pWin, &sizeHints))
-    {
-      ErrorF ("No size hints, no checking\n");
-      return FALSE;
-    }
-  
-  /* Avoid divide-by-zero */
-  if (sizeHints.flags & PResizeInc)
-    {
-      if (sizeHints.width_inc == 0) sizeHints.width_inc = 1;
-      if (sizeHints.height_inc == 0) sizeHints.height_inc = 1;
-    }
-  
-  rect = (RECT*)lParam;
-  
-  iWidth = rect->right - rect->left;
-  iHeight = rect->bottom - rect->top;
-
-  /* Get title bar height, there must be an easier way?! */
-  pt.x = pt.y = 0;
-  ClientToScreen(hwnd, &pt);
-  iTopBorder = pt.y - rect->top;
-  
-  /* Now remove size of any borders */
-  iWidth -= 2 * GetSystemMetrics(SM_CXSIZEFRAME);
-  iHeight -= GetSystemMetrics(SM_CYSIZEFRAME) + iTopBorder;
-
-  /* Constrain the size to legal values */
-  ConstrainSize (sizeHints, &iWidth, &iHeight);
-
-  /* Add back the borders */
-  iWidth += 2 * GetSystemMetrics(SM_CXSIZEFRAME);
-  iHeight += GetSystemMetrics(SM_CYSIZEFRAME) + iTopBorder;
-
-  /* Adjust size according to where we're dragging from */
-  switch(wParam) {
-  case WMSZ_TOP:
-  case WMSZ_TOPRIGHT:
-  case WMSZ_BOTTOM:
-  case WMSZ_BOTTOMRIGHT:
-  case WMSZ_RIGHT:
-    rect->right = rect->left + iWidth;
-    break;
-  default:
-    rect->left = rect->right - iWidth;
-    break;
-  }
-  switch(wParam) {
-  case WMSZ_BOTTOM:
-  case WMSZ_BOTTOMRIGHT:
-  case WMSZ_BOTTOMLEFT:
-  case WMSZ_RIGHT:
-  case WMSZ_LEFT:
-    rect->bottom = rect->top + iHeight;
-    break;
-  default:
-    rect->top = rect->bottom - iHeight;
-    break;
-  }
-  return TRUE;
-}
-
-
-/*
- * IsRaiseOnClick
- */
-
-static Bool
-IsRaiseOnClick (WindowPtr pWin)
-{
-
-  struct _Window	*pwin;
-  struct _Property	*prop;  
-  /* XXX We're getting inputInfo.poniter here, but this might be really wrong.
-   * Which pointer's current window do we want? */
-  WindowPtr		pRoot = GetCurrentRootWindow (inputInfo.pointer);
-
-  if (!pWin)
-    {
-      ErrorF ("IsRaiseOnClick - no prop use default value:%d\n",
-	      RAISE_ON_CLICK_DEFAULT);
-      return RAISE_ON_CLICK_DEFAULT;
-    } 
-
-  pwin = (struct _Window*) pWin;
-
-  if (pwin->optional)
-    prop = (struct _Property *) pwin->optional->userProps;
-  else
-    prop = NULL;
-
-  while (prop)
-    {
-      if (prop->propertyName == AtmWindowsWmRaiseOnClick ()
-	  && prop->type == XA_INTEGER
-	  && prop->format == 32)
-	{
-	  return *(int*)prop->data;
-	}
-      else
-	prop = prop->next;
-    }
-
-  if (pWin != pRoot)
-    {
-      return IsRaiseOnClick (pRoot);
-    }
-  else
-    {
-#if CYGMULTIWINDOW_DEBUG
-      winDebug ("IsRaiseOnClick - no prop use default value:%d\n",
-		RAISE_ON_CLICK_DEFAULT);
-#endif
-      return RAISE_ON_CLICK_DEFAULT;
-    }
-}
-
-
-/*
- * IsMouseActive
- */
-
-static Bool
-IsMouseActive (WindowPtr pWin)
-{
-
-  struct _Window	*pwin;
-  struct _Property	*prop;
-  /* XXX We're getting inputInfo.poniter here, but this might be really wrong.
-   * Which pointer's current window do we want? */
-  WindowPtr		pRoot = GetCurrentRootWindow (inputInfo.pointer);
-
-  if (!pWin)
-    {
-      ErrorF ("IsMouseActive - pWin was NULL use default value:%d\n",
-	      MOUSE_ACTIVATE_DEFAULT);
-      return MOUSE_ACTIVATE_DEFAULT;
-    } 
-
-  pwin = (struct _Window*) pWin;
-
-  if (pwin->optional)
-    prop = (struct _Property *) pwin->optional->userProps;
-  else
-    prop = NULL;
-
-  while (prop)
-    {
-      if (prop->propertyName == AtmWindowsWMMouseActivate ()
-	  && prop->type == XA_INTEGER
-	  && prop->format == 32)
-	{
-	  return *(int*)prop->data;
-	}
-      else
-	prop = prop->next;
-    }
-
-  if (pWin != pRoot)
-    {
-      return IsMouseActive (pRoot);
-    }
-  else
-    {
-#if CYGMULTIWINDOW_DEBUG
-      winDebug ("IsMouseActive - no prop use default value:%d\n",
-		MOUSE_ACTIVATE_DEFAULT);
-#endif
-      return MOUSE_ACTIVATE_DEFAULT;
-    }
-}
-
-
-/*
- * winMWExtWMWindowProc - Window procedure
- */
-
-LRESULT CALLBACK
-winMWExtWMWindowProc (HWND hwnd, UINT message, 
-			    WPARAM wParam, LPARAM lParam)
-{
-  WindowPtr		pWin = NULL;
-  win32RootlessWindowPtr pRLWinPriv = NULL;
-  ScreenPtr		pScreen = NULL;
-  winPrivScreenPtr	pScreenPriv = NULL;
-  winScreenInfo		*pScreenInfo = NULL;
-  HWND			hwndScreen = NULL;
-  POINT			ptMouse;
-  static Bool		s_fTracking = FALSE;
-  HDC			hdcUpdate;
-  PAINTSTRUCT		ps;
-  LPWINDOWPOS		pWinPos = NULL;
-  RECT			rcClient;
-  winWMMessageRec	wmMsg;
-  Bool			fWMMsgInitialized = FALSE;
-
-  /* Check if the Windows window property for our X window pointer is valid */
-  if ((pRLWinPriv = (win32RootlessWindowPtr)GetProp (hwnd, WIN_WINDOW_PROP)) != NULL)
-    {
-      pWin = pRLWinPriv->pFrame->win;
-      pScreen				= pWin->drawable.pScreen;
-      if (pScreen) pScreenPriv		= winGetScreenPriv(pScreen);
-      if (pScreenPriv) pScreenInfo	= pScreenPriv->pScreenInfo;
-      if (pScreenPriv) hwndScreen	= pScreenPriv->hwndScreen;
-
-      wmMsg.msg		= 0;
-      wmMsg.hwndWindow	= hwnd;
-      wmMsg.iWindow	= (Window)pWin->drawable.id;
-
-      wmMsg.iX		= pRLWinPriv->pFrame->x;
-      wmMsg.iY		= pRLWinPriv->pFrame->y;
-      wmMsg.iWidth	= pRLWinPriv->pFrame->width;
-      wmMsg.iHeight	= pRLWinPriv->pFrame->height;
-
-      fWMMsgInitialized = TRUE;
-#if CYGDEBUG
-      winDebugWin32Message("winMWExtWMWindowProc", hwnd, message, wParam, lParam);
-
-      winDebug ("\thWnd %08X\n", hwnd);
-      winDebug ("\tpScreenPriv %08X\n", pScreenPriv);
-      winDebug ("\tpScreenInfo %08X\n", pScreenInfo);
-      winDebug ("\thwndScreen %08X\n", hwndScreen);
-      winDebug ("winMWExtWMWindowProc (%08x) %08x %08x %08x\n",
-	      pRLWinPriv, message, wParam, lParam);
-#endif
-    }
-  /* Branch on message type */
-  switch (message)
-    {
-    case WM_CREATE:
-#if CYGMULTIWINDOW_DEBUG
-      winDebug ("winMWExtWMWindowProc - WM_CREATE\n");
-#endif
-      /* */
-      SetProp (hwnd,
-	       WIN_WINDOW_PROP,
-	       (HANDLE)((LPCREATESTRUCT) lParam)->lpCreateParams);
-      return 0;
-
-    case WM_CLOSE:
-#if CYGMULTIWINDOW_DEBUG
-      winDebug ("winMWExtWMWindowProc - WM_CLOSE %d\n", pRLWinPriv->fClose);
-#endif
-      /* Tell window-manager to close window */
-      if (pRLWinPriv->fClose)
-	{
-	  DestroyWindow (hwnd);
-	}
-      else
-	{
-	  if (winIsInternalWMRunning(pScreenInfo))
-	    {
-	      /* Tell our Window Manager thread to kill the window */
-	      wmMsg.msg = WM_WM_KILL;
-	      if (fWMMsgInitialized)
-		winSendMessageToWM (pScreenPriv->pWMInfo, &wmMsg);
-	    }
-	  winWindowsWMSendEvent(WindowsWMControllerNotify,
-				WindowsWMControllerNotifyMask,
-				1,
-				WindowsWMCloseWindow,
-				pWin->drawable.id,
-				0, 0, 0, 0);
-	}
-      return 0;
-
-    case WM_DESTROY:
-#if CYGMULTIWINDOW_DEBUG
-      winDebug ("winMWExtWMWindowProc - WM_DESTROY\n");
-#endif
-      /* Free the shaodw DC; which allows the bitmap to be freed */
-      DeleteDC (pRLWinPriv->hdcShadow);
-      pRLWinPriv->hdcShadow = NULL;
-      
-      /* Free the shadow bitmap */
-      DeleteObject (pRLWinPriv->hbmpShadow);
-      pRLWinPriv->hbmpShadow = NULL;
-      
-      /* Free the screen DC */
-      ReleaseDC (pRLWinPriv->hWnd, pRLWinPriv->hdcScreen);
-      pRLWinPriv->hdcScreen = NULL;
-
-      /* Free shadow buffer info header */
-      free (pRLWinPriv->pbmihShadow);
-      pRLWinPriv->pbmihShadow = NULL;
-      
-      pRLWinPriv->fResized = FALSE;
-      pRLWinPriv->pfb = NULL;
-      free (pRLWinPriv);
-      RemoveProp (hwnd, WIN_WINDOW_PROP);
-      break;
-
-    case WM_MOUSEMOVE:
-#if CYGMULTIWINDOW_DEBUG && 0
-      winDebug ("winMWExtWMWindowProc - WM_MOUSEMOVE\n");
-#endif
-      /* Unpack the client area mouse coordinates */
-      ptMouse.x = GET_X_LPARAM(lParam);
-      ptMouse.y = GET_Y_LPARAM(lParam);
-
-      /* Translate the client area mouse coordinates to screen coordinates */
-      ClientToScreen (hwnd, &ptMouse);
-
-      /* Screen Coords from (-X, -Y) -> Root Window (0, 0) */
-      ptMouse.x -= GetSystemMetrics (SM_XVIRTUALSCREEN);
-      ptMouse.y -= GetSystemMetrics (SM_YVIRTUALSCREEN);
-
-      /* We can't do anything without privates */
-      if (pScreenPriv == NULL || pScreenInfo->fIgnoreInput)
-	break;
-
-      /* Has the mouse pointer crossed screens? */
-      if (pScreen != miPointerGetScreen(inputInfo.pointer))
-	miPointerSetScreen (inputInfo.pointer, pScreenInfo->dwScreen,
-			       ptMouse.x - pScreenInfo->dwXOffset,
-			       ptMouse.y - pScreenInfo->dwYOffset);
-
-      /* Are we tracking yet? */
-      if (!s_fTracking)
-	{
-	  TRACKMOUSEEVENT		tme;
-	  
-	  /* Setup data structure */
-	  ZeroMemory (&tme, sizeof (tme));
-	  tme.cbSize = sizeof (tme);
-	  tme.dwFlags = TME_LEAVE;
-	  tme.hwndTrack = hwnd;
-
-	  /* Call the tracking function */
-	  if (!(*g_fpTrackMouseEvent) (&tme))
-	    ErrorF ("winMWExtWMWindowProc - _TrackMouseEvent failed\n");
-
-	  /* Flag that we are tracking now */
-	  s_fTracking = TRUE;
-	}
-      
-      /* Kill the timer used to poll mouse events */
-      if (g_uipMousePollingTimerID != 0)
-	{
-	  KillTimer (pScreenPriv->hwndScreen, WIN_POLLING_MOUSE_TIMER_ID);
-	  g_uipMousePollingTimerID = 0;
-	}
-
-      /* Deliver absolute cursor position to X Server */
-      winEnqueueMotion(ptMouse.x - pScreenInfo->dwXOffset,
-		       ptMouse.y - pScreenInfo->dwYOffset);
-
-      return 0;
-      
-    case WM_NCMOUSEMOVE:
-#if CYGMULTIWINDOW_DEBUG && 0
-      winDebug ("winMWExtWMWindowProc - WM_NCMOUSEMOVE\n");
-#endif
-      /*
-       * We break instead of returning 0 since we need to call
-       * DefWindowProc to get the mouse cursor changes
-       * and min/max/close button highlighting in Windows XP.
-       * The Platform SDK says that you should return 0 if you
-       * process this message, but it fails to mention that you
-       * will give up any default functionality if you do return 0.
-       */
-      
-      /* We can't do anything without privates */
-      if (pScreenPriv == NULL || pScreenInfo->fIgnoreInput)
-	break;
-
-      /*
-       * Timer to poll mouse events.  This is needed to make
-       * programs like xeyes follow the mouse properly.
-       */
-      if (g_uipMousePollingTimerID == 0)
-	g_uipMousePollingTimerID = SetTimer (pScreenPriv->hwndScreen,
-					     WIN_POLLING_MOUSE_TIMER_ID,
-					     MOUSE_POLLING_INTERVAL,
-					     NULL);
-      break;
-
-    case WM_MOUSELEAVE:
-#if CYGMULTIWINDOW_DEBUG
-      winDebug ("winMWExtWMWindowProc - WM_MOUSELEAVE\n");
-#endif
-      /* Mouse has left our client area */
-
-      /* Flag that we are no longer tracking */
-      s_fTracking = FALSE;
-
-      /*
-       * Timer to poll mouse events.  This is needed to make
-       * programs like xeyes follow the mouse properly.
-       */
-      if (g_uipMousePollingTimerID == 0)
-	g_uipMousePollingTimerID = SetTimer (pScreenPriv->hwndScreen,
-					     WIN_POLLING_MOUSE_TIMER_ID,
-					     MOUSE_POLLING_INTERVAL,
-					     NULL);
-      return 0;
-
-    case WM_LBUTTONDBLCLK:
-    case WM_LBUTTONDOWN:
-#if CYGMULTIWINDOW_DEBUG
-      winDebug ("winMWExtWMWindowProc - WM_LBUTTONDBLCLK\n");
-#endif
-      if (pScreenPriv == NULL || pScreenInfo->fIgnoreInput)
-	break;
-      SetCapture (hwnd);
-      return winMouseButtonsHandle (pScreen, ButtonPress, Button1, wParam);
-      
-    case WM_LBUTTONUP:
-#if CYGMULTIWINDOW_DEBUG
-      winDebug ("winMWExtWMWindowProc - WM_LBUTTONUP\n");
-#endif
-      if (pScreenPriv == NULL || pScreenInfo->fIgnoreInput)
-	break;
-      ReleaseCapture ();
-      return winMouseButtonsHandle (pScreen, ButtonRelease, Button1, wParam);
-
-    case WM_MBUTTONDBLCLK:
-    case WM_MBUTTONDOWN:
-#if CYGMULTIWINDOW_DEBUG
-      winDebug ("winMWExtWMWindowProc - WM_MBUTTONDBLCLK\n");
-#endif
-      if (pScreenPriv == NULL || pScreenInfo->fIgnoreInput)
-	break;
-      SetCapture (hwnd);
-      return winMouseButtonsHandle (pScreen, ButtonPress, Button2, wParam);
-      
-    case WM_MBUTTONUP:
-#if CYGMULTIWINDOW_DEBUG
-      winDebug ("winMWExtWMWindowProc - WM_MBUTTONUP\n");
-#endif
-      if (pScreenPriv == NULL || pScreenInfo->fIgnoreInput)
-	break;
-      ReleaseCapture ();
-      return winMouseButtonsHandle (pScreen, ButtonRelease, Button2, wParam);
-      
-    case WM_RBUTTONDBLCLK:
-    case WM_RBUTTONDOWN:
-#if CYGMULTIWINDOW_DEBUG
-      winDebug ("winMWExtWMWindowProc - WM_RBUTTONDBLCLK\n");
-#endif
-      if (pScreenPriv == NULL || pScreenInfo->fIgnoreInput)
-	break;
-      SetCapture (hwnd);
-      return winMouseButtonsHandle (pScreen, ButtonPress, Button3, wParam);
-      
-    case WM_RBUTTONUP:
-#if CYGMULTIWINDOW_DEBUG
-      winDebug ("winMWExtWMWindowProc - WM_RBUTTONUP\n");
-#endif
-      if (pScreenPriv == NULL || pScreenInfo->fIgnoreInput)
-	break;
-      ReleaseCapture ();
-      return winMouseButtonsHandle (pScreen, ButtonRelease, Button3, wParam);
-
-    case WM_XBUTTONDBLCLK:
-    case WM_XBUTTONDOWN:
-      if (pScreenPriv == NULL || pScreenInfo->fIgnoreInput)
-	break;
-      SetCapture (hwnd);
-      return winMouseButtonsHandle (pScreen, ButtonPress, HIWORD(wParam) + 5, wParam);
-    case WM_XBUTTONUP:
-      if (pScreenPriv == NULL || pScreenInfo->fIgnoreInput)
-	break;
-      ReleaseCapture ();
-      return winMouseButtonsHandle (pScreen, ButtonRelease, HIWORD(wParam) + 5, wParam);
-
-    case WM_MOUSEWHEEL:
-#if CYGMULTIWINDOW_DEBUG
-      winDebug ("winMWExtWMWindowProc - WM_MOUSEWHEEL\n");
-#endif
-      
-      /* Pass the message to the root window */
-      SendMessage (hwndScreen, message, wParam, lParam);
-      return 0;
-
-    case WM_MOUSEACTIVATE:
-#if CYGMULTIWINDOW_DEBUG
-      winDebug ("winMWExtWMWindowProc - WM_MOUSEACTIVATE\n");
-#endif
-#if 1
-      /* Check if this window needs to be made active when clicked */
-      if (winIsInternalWMRunning(pScreenInfo) && pWin->overrideRedirect)
-	{
-#if CYGMULTIWINDOW_DEBUG
-	  winDebug ("winMWExtWMWindowProc - WM_MOUSEACTIVATE - "
-		    "MA_NOACTIVATE\n");
-#endif
-
-	  /* */
-	  return MA_NOACTIVATE;
-	}
-#endif
-      if (!winIsInternalWMRunning(pScreenInfo) && !IsMouseActive (pWin))
-	return MA_NOACTIVATE;
-
-      break;
-
-    case WM_KILLFOCUS:
-      /* Pop any pressed keys since we are losing keyboard focus */
-      winKeybdReleaseKeys ();
-      return 0;
-
-    case WM_SYSDEADCHAR:
-    case WM_DEADCHAR:
-      /*
-       * NOTE: We do nothing with WM_*CHAR messages,
-       * nor does the root window, so we can just toss these messages.
-       */
-      return 0;
-
-    case WM_SYSKEYDOWN:
-    case WM_KEYDOWN:
-#if CYGMULTIWINDOW_DEBUG
-      winDebug ("winMWExtWMWindowProc - WM_*KEYDOWN\n");
-#endif
-
-      /*
-       * Don't pass Alt-F4 key combo to root window,
-       * let Windows translate to WM_CLOSE and close this top-level window.
-       *
-       * NOTE: We purposely don't check the fUseWinKillKey setting because
-       * it should only apply to the key handling for the root window,
-       * not for top-level window-manager windows.
-       *
-       * ALSO NOTE: We do pass Ctrl-Alt-Backspace to the root window
-       * because that is a key combo that no X app should be expecting to
-       * receive, since it has historically been used to shutdown the X server.
-       * Passing Ctrl-Alt-Backspace to the root window preserves that
-       * behavior, assuming that -unixkill has been passed as a parameter.
-       */
-      if (wParam == VK_F4 && (GetKeyState (VK_MENU) & 0x8000))
-	  break;
-
-      /* Pass the message to the root window */
-      SendMessage (hwndScreen, message, wParam, lParam);
-      return 0;
-
-    case WM_SYSKEYUP:
-    case WM_KEYUP:
-
-#if CYGMULTIWINDOW_DEBUG
-      winDebug ("winMWExtWMWindowProc - WM_*KEYUP\n");
-#endif
-
-      /* Pass the message to the root window */
-      SendMessage (hwndScreen, message, wParam, lParam);
-      return 0;
-
-    case WM_HOTKEY:
-#if CYGMULTIWINDOW_DEBUG
-      winDebug ("winMWExtWMWindowProc - WM_HOTKEY\n");
-#endif
-
-      /* Pass the message to the root window */
-      SendMessage (hwndScreen, message, wParam, lParam);
-      return 0;
-
-    case WM_ERASEBKGND:
-#if CYGDEBUG
-      winDebug ("winMWExtWMWindowProc - WM_ERASEBKGND\n");
-#endif
-      /*
-       * Pretend that we did erase the background but we don't care,
-       * since we repaint the entire region anyhow
-       * This avoids some flickering when resizing.
-       */
-      return TRUE;
-
-    case WM_PAINT:
-    
-      /* BeginPaint gives us an hdc that clips to the invalidated region */
-      hdcUpdate = BeginPaint (hwnd, &ps);
-
-      /* Try to copy from the shadow buffer */
-      if (!BitBlt (hdcUpdate,
-		   ps.rcPaint.left, ps.rcPaint.top,
-		   ps.rcPaint.right - ps.rcPaint.left,
-		   ps.rcPaint.bottom - ps.rcPaint.top,
-		   pRLWinPriv->hdcShadow,
-		   ps.rcPaint.left, ps.rcPaint.top,
-		   SRCCOPY))
-	{
-	  LPVOID lpMsgBuf;
-	  
-	  /* Display a fancy error message */
-	  FormatMessage (FORMAT_MESSAGE_ALLOCATE_BUFFER | 
-			 FORMAT_MESSAGE_FROM_SYSTEM | 
-			 FORMAT_MESSAGE_IGNORE_INSERTS,
-			 NULL,
-			 GetLastError (),
-			 MAKELANGID(LANG_NEUTRAL, SUBLANG_DEFAULT),
-			 (LPTSTR) &lpMsgBuf,
-			 0, NULL);
-
-	  ErrorF ("winMWExtWMWindowProc - BitBlt failed: %s\n",
-		  (LPSTR)lpMsgBuf);
-	  LocalFree (lpMsgBuf);
-	}
-
-      /* EndPaint frees the DC */
-      EndPaint (hwnd, &ps);
-      break;
-
-    case WM_ACTIVATE:
-#if CYGMULTIWINDOW_DEBUG
-      winDebug ("winMWExtWMWindowProc - WM_ACTIVATE\n");
-#endif
-      if (LOWORD(wParam) != WA_INACTIVE)
-	{
-	  if (winIsInternalWMRunning(pScreenInfo))
-	    {
-#if 0
-	      /* Raise the window to the top in Z order */
-	      wmMsg.msg = WM_WM_RAISE;
-	      if (fWMMsgInitialized)
-		winSendMessageToWM (pScreenPriv->pWMInfo, &wmMsg);
-#endif
-	      /* Tell our Window Manager thread to activate the window */
-	      wmMsg.msg = WM_WM_ACTIVATE;
-	      if (fWMMsgInitialized)
-		if (!pWin || !pWin->overrideRedirect) /* for OOo menus */
-		  winSendMessageToWM (pScreenPriv->pWMInfo, &wmMsg);
-	    }
-	  winWindowsWMSendEvent(WindowsWMControllerNotify,
-				WindowsWMControllerNotifyMask,
-				1,
-				WindowsWMActivateWindow,
-				pWin->drawable.id,
-				0, 0,
-				0, 0);
-	}
-      return 0;
-
-#if 1
-    case WM_WINDOWPOSCHANGING:
-      pWinPos = (LPWINDOWPOS)lParam;
-      if (!(pWinPos->flags & SWP_NOZORDER))
-	{
-	  if (pRLWinPriv->fRestackingNow || pScreenPriv->fRestacking)
-	    {
-#if CYGMULTIWINDOW_DEBUG
-	      winDebug ("Win %08x is now restacking.\n", (unsigned int)pRLWinPriv);
-#endif
-	      break;
-	    }
-
-	  if (winIsInternalWMRunning(pScreenInfo) || IsRaiseOnClick (pWin))
-	    {
-#if CYGMULTIWINDOW_DEBUG
-	      winDebug ("Win %08x has WINDOWSWM_RAISE_ON_CLICK.\n", (unsigned int)pRLWinPriv);
-#endif
-	      break;
-	    }
-
-#if CYGMULTIWINDOW_DEBUG
-	  winDebug ("Win %08x forbid to change z order (%08x).\n",
-		    (unsigned int)pRLWinPriv, (unsigned int)pWinPos->hwndInsertAfter);
-#endif
-	  pWinPos->flags |= SWP_NOZORDER;
-	}
-      break;
-#endif
-
-    case WM_MOVE:
-#if CYGMULTIWINDOW_DEBUG
-      winDebug ("winMWExtWMWindowProc - WM_MOVE - %d ms\n",
-		(unsigned int)GetTickCount ());
-#endif
-      if (g_fNoConfigureWindow) break;
-#if 0
-      /* Bail if Windows window is not actually moving */
-      if (pRLWinPriv->dwX == (short) LOWORD(lParam)
-	  && pRLWinPriv->dwY == (short) HIWORD(lParam))
-	break;
-
-      /* Also bail if we're maximizing, we'll do the whole thing in WM_SIZE */
-      {
-	WINDOWPLACEMENT windPlace;
-	windPlace.length = sizeof (WINDOWPLACEMENT);
-
-	/* Get current window placement */
-	GetWindowPlacement (hwnd, &windPlace);
-
-	/* Bail if maximizing */
-	if (windPlace.showCmd == SW_MAXIMIZE
-	    || windPlace.showCmd == SW_SHOWMAXIMIZED)
-	  break;
-      }
-#endif
-
-#if CYGMULTIWINDOW_DEBUG
-      winDebug ("\t(%d, %d)\n", (short) LOWORD(lParam), (short) HIWORD(lParam));
-#endif
-      if (!pRLWinPriv->fMovingOrSizing)
-	{
-	  if (winIsInternalWMRunning(pScreenInfo))
-	    winAdjustXWindow (pWin, hwnd);
-
-	  winMWExtWMMoveXWindow (pWin,
-				 (LOWORD(lParam) - wBorderWidth (pWin)
-				  - GetSystemMetrics (SM_XVIRTUALSCREEN)),
-				 (HIWORD(lParam) - wBorderWidth (pWin)
-				  - GetSystemMetrics (SM_YVIRTUALSCREEN)));
-	}
-      return 0;
-
-    case WM_SHOWWINDOW:
-#if CYGMULTIWINDOW_DEBUG || TRUE
-      winDebug ("winMWExtWMWindowProc - WM_SHOWWINDOW - %d ms\n",
-		(unsigned int)GetTickCount ());
-#endif
-      /* Bail out if the window is being hidden */
-      if (!wParam)
-	return 0;
-
-      if (!pScreenInfo->fInternalWM)//XXXX
-	return 0;
-
-      winMWExtWMUpdateWindowDecoration (pRLWinPriv, pScreenInfo);
-
-      if (winIsInternalWMRunning(pScreenInfo))
-	{
-#if CYGMULTIWINDOW_DEBUG || TRUE
-	  winDebug ("\tMapWindow\n");
-#endif
-	  /* Tell X to map the window */
-	   MapWindow (pWin, wClient(pWin));
-
-	  if (!pRLWinPriv->pFrame->win->overrideRedirect)
-	    /* Bring the Windows window to the foreground */
-	    SetForegroundWindow (hwnd);
-
-	  /* Setup the Window Manager message */
-	  wmMsg.msg = WM_WM_MAP;
-	  wmMsg.iWidth = pRLWinPriv->pFrame->width;
-	  wmMsg.iHeight = pRLWinPriv->pFrame->height;
-
-	  /* Tell our Window Manager thread to map the window */
-	  if (fWMMsgInitialized)
-	    winSendMessageToWM (pScreenPriv->pWMInfo, &wmMsg);
-	}
-      break;
-
-    case WM_SIZING:
-      /* Need to legalize the size according to WM_NORMAL_HINTS */
-      /* for applications like xterm */
-      return ValidateSizing (hwnd, pWin, wParam, lParam);
-
-    case WM_WINDOWPOSCHANGED:
-      {
-	pWinPos = (LPWINDOWPOS) lParam;
-#if CYGMULTIWINDOW_DEBUG
-        winDebug("winMWExtWMWindowProc - WM_WINDOWPOSCHANGED\n");
-	winDebug("\tflags: %s%s%s%s%s%s%s%s%s%s%s%s\n",
-	(pWinPos->flags & SWP_DRAWFRAME)?"SWP_DRAWFRAME ":"",
-	(pWinPos->flags & SWP_FRAMECHANGED)?"SWP_FRAMECHANGED ":"",
-	(pWinPos->flags & SWP_HIDEWINDOW)?"SWP_HIDEWINDOW ":"",
-	(pWinPos->flags & SWP_NOACTIVATE)?"SWP_NOACTIVATE ":"",
-	(pWinPos->flags & SWP_NOCOPYBITS)?"SWP_NOCOPYBITS ":"",
-	(pWinPos->flags & SWP_NOMOVE)?"SWP_NOMOVE ":"",
-	(pWinPos->flags & SWP_NOOWNERZORDER)?"SWP_NOOWNERZORDER ":"",
-	(pWinPos->flags & SWP_NOSIZE)?"SWP_NOSIZE ":"",
-	(pWinPos->flags & SWP_NOREDRAW)?"SWP_NOREDRAW ":"",
-	(pWinPos->flags & SWP_NOSENDCHANGING)?"SWP_NOSENDCHANGING ":"",
-	(pWinPos->flags & SWP_NOZORDER)?"SWP_NOZORDER ":"",
-	(pWinPos->flags & SWP_SHOWWINDOW)?"SWP_SHOWWINDOW ":"");
-	winDebug("\tno_configure: %s\n", (g_fNoConfigureWindow?"Yes":"No"));
-	winDebug("\textend: (%d, %d, %d, %d)\n",
-            pWinPos->x, pWinPos->y, pWinPos->cx, pWinPos->cy);
-
-#endif
-	if (pWinPos->flags & SWP_HIDEWINDOW) break;
-
-	/* Reorder if window z order was changed */
-	if ((pScreenPriv != NULL)
-	    && !(pWinPos->flags & SWP_NOZORDER)
-	    && !(pWinPos->flags & SWP_SHOWWINDOW)
-	    && winIsInternalWMRunning(pScreenInfo))
-	  {
-#if CYGMULTIWINDOW_DEBUG
-	    winDebug ("\twindow z order was changed\n");
-#endif
-	    if (pWinPos->hwndInsertAfter == HWND_TOP
-		||pWinPos->hwndInsertAfter == HWND_TOPMOST
-		||pWinPos->hwndInsertAfter == HWND_NOTOPMOST)
-	      {
-#if CYGMULTIWINDOW_DEBUG
-		winDebug ("\traise to top\n");
-#endif
-		/* Raise the window to the top in Z order */
-		wmMsg.msg = WM_WM_RAISE;
-		if (fWMMsgInitialized)
-		  winSendMessageToWM (pScreenPriv->pWMInfo, &wmMsg);
-	      }
-#if 1
-	    else if (pWinPos->hwndInsertAfter == HWND_BOTTOM)
-	      {
-	      }
-	    else
-	      {
-		/* Check if this window is top of X windows. */
-		HWND hWndAbove = NULL;
-		DWORD dwCurrentProcessID = GetCurrentProcessId ();
-		DWORD dwWindowProcessID = 0;
-
-		for (hWndAbove = pWinPos->hwndInsertAfter;
-		     hWndAbove != NULL;
-		     hWndAbove = GetNextWindow (hWndAbove, GW_HWNDPREV))
-		  {
-		    /* Ignore other XWin process's window */
-		    GetWindowThreadProcessId (hWndAbove, &dwWindowProcessID);
-
-		    if ((dwWindowProcessID == dwCurrentProcessID)
-			&& GetProp (hWndAbove, WIN_WINDOW_PROP)
-			&& !IsWindowVisible (hWndAbove)
-			&& !IsIconic (hWndAbove) ) /* ignore minimized windows */
-		      break;
-		  }
-		/* If this is top of X windows in Windows stack,
-		   raise it in X stack. */
-		if (hWndAbove == NULL)
-		  {
-#if CYGMULTIWINDOW_DEBUG
-		    winDebug ("\traise to top\n");
-#endif
-		    /* Raise the window to the top in Z order */
-		    wmMsg.msg = WM_WM_RAISE;
-		    if (fWMMsgInitialized)
-		      winSendMessageToWM (pScreenPriv->pWMInfo, &wmMsg);
-		  }
-	      }
-#endif
-	  }
-
-	if (!(pWinPos->flags & SWP_NOSIZE)) {
-	  if (IsIconic(hwnd)){
-#if CYGMULTIWINDOW_DEBUG
-	    winDebug ("\tIconic -> MINIMIZED\n");
-#endif
-	    if (winIsInternalWMRunning(pScreenInfo))
-	      {
-	      /* Raise the window to the top in Z order */
-		wmMsg.msg = WM_WM_LOWER;
-		if (fWMMsgInitialized)
-		  winSendMessageToWM (pScreenPriv->pWMInfo, &wmMsg);
-	      }
-	    winWindowsWMSendEvent(WindowsWMControllerNotify,
-				  WindowsWMControllerNotifyMask,
-				  1,
-				  WindowsWMMinimizeWindow,
-				  pWin->drawable.id,
-				  0, 0, 0, 0);
-	  } else if (IsZoomed(hwnd)){
-#if CYGMULTIWINDOW_DEBUG
-	    winDebug ("\tZoomed -> MAXIMIZED\n");
-#endif
-	    winWindowsWMSendEvent(WindowsWMControllerNotify,
-				  WindowsWMControllerNotifyMask,
-				  1,
-				  WindowsWMMaximizeWindow,
-				  pWin->drawable.id,
-				  0, 0, 0, 0);
-	  } else {
-#if CYGMULTIWINDOW_DEBUG
-	    winDebug ("\tnone -> RESTORED\n");
-#endif
-	    winWindowsWMSendEvent(WindowsWMControllerNotify,
-				  WindowsWMControllerNotifyMask,
-				  1,
-				  WindowsWMRestoreWindow,
-				  pWin->drawable.id,
-				  0, 0, 0, 0);
-	  }
-	}
-	if (!g_fNoConfigureWindow ) {
-
-	  if (!pRLWinPriv->fMovingOrSizing
-	      /*&& (pWinPos->flags & SWP_SHOWWINDOW)*/) {
-	    GetClientRect (hwnd, &rcClient);
-	    MapWindowPoints (hwnd, HWND_DESKTOP, (LPPOINT)&rcClient, 2);
-
-	    if (!(pWinPos->flags & SWP_NOMOVE)
-		&&!(pWinPos->flags & SWP_NOSIZE)) {
-#if CYGMULTIWINDOW_DEBUG
-	      winDebug ("\tmove & resize\n");
-#endif
-	      if (winIsInternalWMRunning(pScreenInfo))
-                winAdjustXWindow (pWin, hwnd);
-
-	      winMWExtWMMoveResizeXWindow (pWin,
-					   rcClient.left - wBorderWidth (pWin)
-					   - GetSystemMetrics (SM_XVIRTUALSCREEN),
-					   rcClient.top - wBorderWidth (pWin)
-					   - GetSystemMetrics (SM_YVIRTUALSCREEN),
-					   rcClient.right - rcClient.left
-					   - wBorderWidth (pWin)*2,
-					   rcClient.bottom - rcClient.top
-					   - wBorderWidth (pWin)*2);
-	    } else if (!(pWinPos->flags & SWP_NOMOVE)) {
-#if CYGMULTIWINDOW_DEBUG
-	      winDebug ("\tmove\n");
-#endif
-	      if (winIsInternalWMRunning(pScreenInfo))
-                winAdjustXWindow (pWin, hwnd);
-
-	      winMWExtWMMoveResizeXWindow (pWin,
-					   rcClient.left - wBorderWidth (pWin)
-					   - GetSystemMetrics (SM_XVIRTUALSCREEN),
-					   rcClient.top - wBorderWidth (pWin)
-					   - GetSystemMetrics (SM_YVIRTUALSCREEN),
-					   rcClient.right - rcClient.left
-					   - wBorderWidth (pWin)*2,
-					   rcClient.bottom - rcClient.top
-					   - wBorderWidth (pWin)*2);
-	    } else if (!(pWinPos->flags & SWP_NOMOVE)) {
-#if CYGMULTIWINDOW_DEBUG
-	      winDebug ("\tmove\n");
-#endif
-	      if (winIsInternalWMRunning(pScreenInfo))
-                winAdjustXWindow (pWin, hwnd); 
-
-	      winMWExtWMMoveXWindow (pWin,
-				     rcClient.left - wBorderWidth (pWin)
-				     - GetSystemMetrics (SM_XVIRTUALSCREEN),
-				     rcClient.top - wBorderWidth (pWin)
-				     - GetSystemMetrics (SM_YVIRTUALSCREEN));
-	    } else if (!(pWinPos->flags & SWP_NOSIZE)) {
-#if CYGMULTIWINDOW_DEBUG
-	      winDebug ("\tresize\n");
-#endif
-	      if (winIsInternalWMRunning(pScreenInfo))
-                winAdjustXWindow (pWin, hwnd); 
-
-	      winMWExtWMResizeXWindow (pWin,
-				       rcClient.right - rcClient.left
-				       - wBorderWidth (pWin)*2,
-				       rcClient.bottom - rcClient.top
-				       - wBorderWidth (pWin)*2);
-	    }
-	  }
-	}
-      }
-#if CYGMULTIWINDOW_DEBUG
-      winDebug ("winMWExtWMWindowProc - WM_WINDOWPOSCHANGED - done.\n");
-#endif
-      return 0;
-
-    case WM_SIZE:
-      /* see dix/window.c */
-      /* FIXME: Maximize/Restore? */
-#if CYGMULTIWINDOW_DEBUG
-      winDebug ("winMWExtWMWindowProc - WM_SIZE - %d ms\n",
-		(unsigned int)GetTickCount ());
-#endif
-#if CYGMULTIWINDOW_DEBUG
-      winDebug ("\t(%d, %d) %d\n", (short) LOWORD(lParam), (short) HIWORD(lParam), g_fNoConfigureWindow);
-#endif
-      if (g_fNoConfigureWindow) break;
-
-      /* Branch on type of resizing occurring */
-      switch (wParam)
-	{
-	case SIZE_MINIMIZED:
-#if CYGMULTIWINDOW_DEBUG
-	  winDebug ("\tSIZE_MINIMIZED\n");
-#endif
-	  if (winIsInternalWMRunning(pScreenInfo))
-	    {
-	      /* Raise the window to the top in Z order */
-	      wmMsg.msg = WM_WM_LOWER;
-	      if (fWMMsgInitialized)
-		winSendMessageToWM (pScreenPriv->pWMInfo, &wmMsg);
-	    }
-	  winWindowsWMSendEvent(WindowsWMControllerNotify,
-				WindowsWMControllerNotifyMask,
-				1,
-				WindowsWMMinimizeWindow,
-				pWin->drawable.id,
-				0, 0,
-				LOWORD(lParam), HIWORD(lParam));
-	  break;
-
-	case SIZE_RESTORED:
-#if CYGMULTIWINDOW_DEBUG
-	  winDebug ("\tSIZE_RESTORED\n");
-#endif
-	  winWindowsWMSendEvent(WindowsWMControllerNotify,
-				WindowsWMControllerNotifyMask,
-				1,
-				WindowsWMRestoreWindow,
-				pWin->drawable.id,
-				0, 0,
-				LOWORD(lParam), HIWORD(lParam));
-	  break;
-
-	case SIZE_MAXIMIZED:
-#if CYGMULTIWINDOW_DEBUG
-	  winDebug ("\tSIZE_MAXIMIZED\n");
-#endif
-	  winWindowsWMSendEvent(WindowsWMControllerNotify,
-				WindowsWMControllerNotifyMask,
-				1,
-				WindowsWMMaximizeWindow,
-				pWin->drawable.id,
-				0, 0,
-				LOWORD(lParam), HIWORD(lParam));
-	  break;
-	}
-
-      /* Perform the resize and notify the X client */
-      if (!pRLWinPriv->fMovingOrSizing)
-	{
-	  if (winIsInternalWMRunning(pScreenInfo))
-            winAdjustXWindow (pWin, hwnd);
-
-	  winMWExtWMResizeXWindow (pWin,
-				   (short) LOWORD(lParam)
-				   - wBorderWidth (pWin)*2,
-				   (short) HIWORD(lParam)
-				   - wBorderWidth (pWin)*2);
-	}
-      break;
-
-    case WM_ACTIVATEAPP:
-#if CYGMULTIWINDOW_DEBUG
-      winDebug ("winMWExtWMWindowProc - WM_ACTIVATEAPP - %d ms\n",
-		(unsigned int)GetTickCount ());
-#endif
-      if (wParam)
-	{
-	  if (winIsInternalWMRunning(pScreenInfo))
-	    {
-	    }
-	  else
-	    {
-	    }
-	  winWindowsWMSendEvent(WindowsWMActivationNotify,
-				WindowsWMActivationNotifyMask,
-				1,
-				WindowsWMIsActive,
-				pWin->drawable.id,
-				0, 0,
-				0, 0);
-	}
-      else
-	{
-	  winWindowsWMSendEvent(WindowsWMActivationNotify,
-				WindowsWMActivationNotifyMask,
-				1,
-				WindowsWMIsInactive,
-				pWin->drawable.id,
-				0, 0,
-				0, 0);
-	}
-      break;
-
-    case WM_SETCURSOR:
-      if (LOWORD(lParam) == HTCLIENT)
-	{
-	  if (!g_fSoftwareCursor) SetCursor (pScreenPriv->cursor.handle);
-	  return TRUE;
-	}
-      break;
-
-    case WM_ENTERSIZEMOVE:
-#if CYGMULTIWINDOW_DEBUG
-      winDebug ("winMWExtWMWindowProc - WM_ENTERSIZEMOVE - %d ms\n",
-		(unsigned int)GetTickCount ());
-#endif
-      pRLWinPriv->fMovingOrSizing = TRUE;
-      break;
-
-    case WM_EXITSIZEMOVE:
-#if CYGMULTIWINDOW_DEBUG
-      winDebug ("winMWExtWMWindowProc - WM_EXITSIZEMOVE - %d ms\n",
-		(unsigned int)GetTickCount ());
-#endif
-      pRLWinPriv->fMovingOrSizing = FALSE;
-
-      GetClientRect (hwnd, &rcClient);
-
-      MapWindowPoints (hwnd, HWND_DESKTOP, (LPPOINT)&rcClient, 2);
-
-      if (winIsInternalWMRunning(pScreenInfo))
-        winAdjustXWindow (pWin, hwnd); 
-
-      winMWExtWMMoveResizeXWindow (pWin,
-				   rcClient.left - wBorderWidth (pWin)
-				   - GetSystemMetrics (SM_XVIRTUALSCREEN),
-				   rcClient.top - wBorderWidth (pWin)
-				   - GetSystemMetrics (SM_YVIRTUALSCREEN),
-				   rcClient.right - rcClient.left
-				   - wBorderWidth (pWin)*2,
-				   rcClient.bottom - rcClient.top
-				   - wBorderWidth (pWin)*2);
-      break;
-
-    case WM_MANAGE:
-      ErrorF ("winMWExtWMWindowProc - WM_MANAGE\n");
-      break;
-
-    case WM_UNMANAGE:
-      ErrorF ("winMWExtWMWindowProc - WM_UNMANAGE\n");
-      break;
-
-    default:
-      break;
-    }
-
-  return DefWindowProc (hwnd, message, wParam, lParam);
-}
->>>>>>> 6ab3babb
+/*
+ *Copyright (C) 1994-2000 The XFree86 Project, Inc. All Rights Reserved.
+ *
+ *Permission is hereby granted, free of charge, to any person obtaining
+ * a copy of this software and associated documentation files (the
+ *"Software"), to deal in the Software without restriction, including
+ *without limitation the rights to use, copy, modify, merge, publish,
+ *distribute, sublicense, and/or sell copies of the Software, and to
+ *permit persons to whom the Software is furnished to do so, subject to
+ *the following conditions:
+ *
+ *The above copyright notice and this permission notice shall be
+ *included in all copies or substantial portions of the Software.
+ *
+ *THE SOFTWARE IS PROVIDED "AS IS", WITHOUT WARRANTY OF ANY KIND,
+ *EXPRESS OR IMPLIED, INCLUDING BUT NOT LIMITED TO THE WARRANTIES OF
+ *MERCHANTABILITY, FITNESS FOR A PARTICULAR PURPOSE AND
+ *NONINFRINGEMENT. IN NO EVENT SHALL THE XFREE86 PROJECT BE LIABLE FOR
+ *ANY CLAIM, DAMAGES OR OTHER LIABILITY, WHETHER IN AN ACTION OF
+ *CONTRACT, TORT OR OTHERWISE, ARISING FROM, OUT OF OR IN CONNECTION
+ *WITH THE SOFTWARE OR THE USE OR OTHER DEALINGS IN THE SOFTWARE.
+ *
+ *Except as contained in this notice, the name of the XFree86 Project
+ *shall not be used in advertising or otherwise to promote the sale, use
+ *or other dealings in this Software without prior written authorization
+ *from the XFree86 Project.
+ *
+ * Authors:	Kensuke Matsuzaki
+ *		Earle F. Philhower, III
+ *		Harold L Hunt II
+ */
+#ifdef HAVE_XWIN_CONFIG_H
+#include <xwin-config.h>
+#endif
+#include "win.h"
+#include <winuser.h>
+#define _WINDOWSWM_SERVER_
+#include <X11/extensions/windowswmstr.h>
+#include "dixevents.h"
+#include "propertyst.h"
+#include <X11/Xatom.h>
+#include "winmultiwindowclass.h"
+#include "winmsg.h"
+#include "inputstr.h"
+
+
+/*
+ * Constant defines
+ */
+
+#define MOUSE_ACTIVATE_DEFAULT		TRUE
+#define RAISE_ON_CLICK_DEFAULT		FALSE
+
+
+/*
+ * Local globals
+ */
+
+static UINT_PTR		g_uipMousePollingTimerID = 0;
+
+
+/*
+ * Local function
+ */
+
+DEFINE_ATOM_HELPER(AtmWindowsWmRaiseOnClick, WINDOWSWM_RAISE_ON_CLICK)
+DEFINE_ATOM_HELPER(AtmWindowsWMMouseActivate, WINDOWSWM_MOUSE_ACTIVATE)
+/* DEFINE_ATOM_HELPER(AtmWindowsWMClientWindow, WINDOWSWM_CLIENT_WINDOW) */
+
+/*
+ * ConstrainSize - Taken from TWM sources - Respects hints for sizing
+ */
+#define makemult(a,b) ((b==1) ? (a) : (((int)((a)/(b))) * (b)) )
+static void
+ConstrainSize (WinXSizeHints hints, int *widthp, int *heightp)
+{
+  int minWidth, minHeight, maxWidth, maxHeight, xinc, yinc, delta;
+  int baseWidth, baseHeight;
+  int dwidth = *widthp, dheight = *heightp;
+  
+  if (hints.flags & PMinSize)
+    {
+      minWidth = hints.min_width;
+      minHeight = hints.min_height;
+    }
+  else if (hints.flags & PBaseSize)
+    {
+      minWidth = hints.base_width;
+      minHeight = hints.base_height;
+    }
+  else
+    minWidth = minHeight = 1;
+  
+  if (hints.flags & PBaseSize)
+    {
+      baseWidth = hints.base_width;
+      baseHeight = hints.base_height;
+    } 
+  else if (hints.flags & PMinSize)
+    {
+      baseWidth = hints.min_width;
+      baseHeight = hints.min_height;
+    }
+  else
+    baseWidth = baseHeight = 0;
+
+  if (hints.flags & PMaxSize)
+    {
+      maxWidth = hints.max_width;
+      maxHeight = hints.max_height;
+    }
+  else
+    {
+      maxWidth = MAXINT;
+      maxHeight = MAXINT;
+    }
+
+  if (hints.flags & PResizeInc)
+    {
+      xinc = hints.width_inc;
+      yinc = hints.height_inc;
+    }
+  else
+    xinc = yinc = 1;
+
+  /*
+   * First, clamp to min and max values
+   */
+  if (dwidth < minWidth)
+    dwidth = minWidth;
+  if (dheight < minHeight)
+    dheight = minHeight;
+
+  if (dwidth > maxWidth)
+    dwidth = maxWidth;
+  if (dheight > maxHeight)
+    dheight = maxHeight;
+
+  /*
+   * Second, fit to base + N * inc
+   */
+  dwidth = ((dwidth - baseWidth) / xinc * xinc) + baseWidth;
+  dheight = ((dheight - baseHeight) / yinc * yinc) + baseHeight;
+  
+  /*
+   * Third, adjust for aspect ratio
+   */
+
+  /*
+   * The math looks like this:
+   *
+   * minAspectX    dwidth     maxAspectX
+   * ---------- <= ------- <= ----------
+   * minAspectY    dheight    maxAspectY
+   *
+   * If that is multiplied out, then the width and height are
+   * invalid in the following situations:
+   *
+   * minAspectX * dheight > minAspectY * dwidth
+   * maxAspectX * dheight < maxAspectY * dwidth
+   * 
+   */
+  
+  if (hints.flags & PAspect)
+    {
+      if (hints.min_aspect.x * dheight > hints.min_aspect.y * dwidth)
+        {
+	  delta = makemult(hints.min_aspect.x * dheight / hints.min_aspect.y - dwidth, xinc);
+	  if (dwidth + delta <= maxWidth)
+	    dwidth += delta;
+	  else
+            {
+	      delta = makemult(dheight - dwidth*hints.min_aspect.y/hints.min_aspect.x, yinc);
+	      if (dheight - delta >= minHeight)
+		dheight -= delta;
+            }
+        }
+      
+      if (hints.max_aspect.x * dheight < hints.max_aspect.y * dwidth)
+        {
+	  delta = makemult(dwidth * hints.max_aspect.y / hints.max_aspect.x - dheight, yinc);
+	  if (dheight + delta <= maxHeight)
+	    dheight += delta;
+	  else
+            {
+	      delta = makemult(dwidth - hints.max_aspect.x*dheight/hints.max_aspect.y, xinc);
+	      if (dwidth - delta >= minWidth)
+		dwidth -= delta;
+            }
+        }
+    }
+  
+  /* Return computed values */
+  *widthp = dwidth;
+  *heightp = dheight;
+}
+#undef makemult
+
+
+
+/*
+ * ValidateSizing - Ensures size request respects hints
+ */
+static int
+ValidateSizing (HWND hwnd, WindowPtr pWin,
+		WPARAM wParam, LPARAM lParam)
+{
+  WinXSizeHints sizeHints;
+  RECT *rect;
+  int iWidth, iHeight, iTopBorder;
+  POINT pt;
+
+  /* Invalid input checking */
+  if (pWin==NULL || lParam==0)
+    {
+      ErrorF ("Invalid input checking\n");
+      return FALSE;
+    }
+
+  /* No size hints, no checking */
+  if (!winMultiWindowGetWMNormalHints (pWin, &sizeHints))
+    {
+      ErrorF ("No size hints, no checking\n");
+      return FALSE;
+    }
+  
+  /* Avoid divide-by-zero */
+  if (sizeHints.flags & PResizeInc)
+    {
+      if (sizeHints.width_inc == 0) sizeHints.width_inc = 1;
+      if (sizeHints.height_inc == 0) sizeHints.height_inc = 1;
+    }
+  
+  rect = (RECT*)lParam;
+  
+  iWidth = rect->right - rect->left;
+  iHeight = rect->bottom - rect->top;
+
+  /* Get title bar height, there must be an easier way?! */
+  pt.x = pt.y = 0;
+  ClientToScreen(hwnd, &pt);
+  iTopBorder = pt.y - rect->top;
+  
+  /* Now remove size of any borders */
+  iWidth -= 2 * GetSystemMetrics(SM_CXSIZEFRAME);
+  iHeight -= GetSystemMetrics(SM_CYSIZEFRAME) + iTopBorder;
+
+  /* Constrain the size to legal values */
+  ConstrainSize (sizeHints, &iWidth, &iHeight);
+
+  /* Add back the borders */
+  iWidth += 2 * GetSystemMetrics(SM_CXSIZEFRAME);
+  iHeight += GetSystemMetrics(SM_CYSIZEFRAME) + iTopBorder;
+
+  /* Adjust size according to where we're dragging from */
+  switch(wParam) {
+  case WMSZ_TOP:
+  case WMSZ_TOPRIGHT:
+  case WMSZ_BOTTOM:
+  case WMSZ_BOTTOMRIGHT:
+  case WMSZ_RIGHT:
+    rect->right = rect->left + iWidth;
+    break;
+  default:
+    rect->left = rect->right - iWidth;
+    break;
+  }
+  switch(wParam) {
+  case WMSZ_BOTTOM:
+  case WMSZ_BOTTOMRIGHT:
+  case WMSZ_BOTTOMLEFT:
+  case WMSZ_RIGHT:
+  case WMSZ_LEFT:
+    rect->bottom = rect->top + iHeight;
+    break;
+  default:
+    rect->top = rect->bottom - iHeight;
+    break;
+  }
+  return TRUE;
+}
+
+
+/*
+ * IsRaiseOnClick
+ */
+
+static Bool
+IsRaiseOnClick (WindowPtr pWin)
+{
+
+  struct _Window	*pwin;
+  struct _Property	*prop;  
+  /* XXX We're getting inputInfo.poniter here, but this might be really wrong.
+   * Which pointer's current window do we want? */
+  WindowPtr		pRoot = GetCurrentRootWindow (inputInfo.pointer);
+
+  if (!pWin)
+    {
+      ErrorF ("IsRaiseOnClick - no prop use default value:%d\n",
+	      RAISE_ON_CLICK_DEFAULT);
+      return RAISE_ON_CLICK_DEFAULT;
+    } 
+
+  pwin = (struct _Window*) pWin;
+
+  if (pwin->optional)
+    prop = (struct _Property *) pwin->optional->userProps;
+  else
+    prop = NULL;
+
+  while (prop)
+    {
+      if (prop->propertyName == AtmWindowsWmRaiseOnClick ()
+	  && prop->type == XA_INTEGER
+	  && prop->format == 32)
+	{
+	  return *(int*)prop->data;
+	}
+      else
+	prop = prop->next;
+    }
+
+  if (pWin != pRoot)
+    {
+      return IsRaiseOnClick (pRoot);
+    }
+  else
+    {
+#if CYGMULTIWINDOW_DEBUG
+      winDebug ("IsRaiseOnClick - no prop use default value:%d\n",
+		RAISE_ON_CLICK_DEFAULT);
+#endif
+      return RAISE_ON_CLICK_DEFAULT;
+    }
+}
+
+
+/*
+ * IsMouseActive
+ */
+
+static Bool
+IsMouseActive (WindowPtr pWin)
+{
+
+  struct _Window	*pwin;
+  struct _Property	*prop;
+  /* XXX We're getting inputInfo.poniter here, but this might be really wrong.
+   * Which pointer's current window do we want? */
+  WindowPtr		pRoot = GetCurrentRootWindow (inputInfo.pointer);
+
+  if (!pWin)
+    {
+      ErrorF ("IsMouseActive - pWin was NULL use default value:%d\n",
+	      MOUSE_ACTIVATE_DEFAULT);
+      return MOUSE_ACTIVATE_DEFAULT;
+    } 
+
+  pwin = (struct _Window*) pWin;
+
+  if (pwin->optional)
+    prop = (struct _Property *) pwin->optional->userProps;
+  else
+    prop = NULL;
+
+  while (prop)
+    {
+      if (prop->propertyName == AtmWindowsWMMouseActivate ()
+	  && prop->type == XA_INTEGER
+	  && prop->format == 32)
+	{
+	  return *(int*)prop->data;
+	}
+      else
+	prop = prop->next;
+    }
+
+  if (pWin != pRoot)
+    {
+      return IsMouseActive (pRoot);
+    }
+  else
+    {
+#if CYGMULTIWINDOW_DEBUG
+      winDebug ("IsMouseActive - no prop use default value:%d\n",
+		MOUSE_ACTIVATE_DEFAULT);
+#endif
+      return MOUSE_ACTIVATE_DEFAULT;
+    }
+}
+
+
+/*
+ * winMWExtWMWindowProc - Window procedure
+ */
+
+LRESULT CALLBACK
+winMWExtWMWindowProc (HWND hwnd, UINT message, 
+			    WPARAM wParam, LPARAM lParam)
+{
+  WindowPtr		pWin = NULL;
+  win32RootlessWindowPtr pRLWinPriv = NULL;
+  ScreenPtr		pScreen = NULL;
+  winPrivScreenPtr	pScreenPriv = NULL;
+  winScreenInfo		*pScreenInfo = NULL;
+  HWND			hwndScreen = NULL;
+  POINT			ptMouse;
+  static Bool		s_fTracking = FALSE;
+  HDC			hdcUpdate;
+  PAINTSTRUCT		ps;
+  LPWINDOWPOS		pWinPos = NULL;
+  RECT			rcClient;
+  winWMMessageRec	wmMsg;
+  Bool			fWMMsgInitialized = FALSE;
+
+  /* Check if the Windows window property for our X window pointer is valid */
+  if ((pRLWinPriv = (win32RootlessWindowPtr)GetProp (hwnd, WIN_WINDOW_PROP)) != NULL)
+    {
+      pWin = pRLWinPriv->pFrame->win;
+      pScreen				= pWin->drawable.pScreen;
+      if (pScreen) pScreenPriv		= winGetScreenPriv(pScreen);
+      if (pScreenPriv) pScreenInfo	= pScreenPriv->pScreenInfo;
+      if (pScreenPriv) hwndScreen	= pScreenPriv->hwndScreen;
+
+      wmMsg.msg		= 0;
+      wmMsg.hwndWindow	= hwnd;
+      wmMsg.iWindow	= (Window)pWin->drawable.id;
+
+      wmMsg.iX		= pRLWinPriv->pFrame->x;
+      wmMsg.iY		= pRLWinPriv->pFrame->y;
+      wmMsg.iWidth	= pRLWinPriv->pFrame->width;
+      wmMsg.iHeight	= pRLWinPriv->pFrame->height;
+
+      fWMMsgInitialized = TRUE;
+      winDebugWin32Message("winMWExtWMWindowProc", hwnd, message, wParam, lParam);
+
+      winDebug ("\thWnd %08X\n", hwnd);
+      winDebug ("\tpScreenPriv %08X\n", pScreenPriv);
+      winDebug ("\tpScreenInfo %08X\n", pScreenInfo);
+      winDebug ("\thwndScreen %08X\n", hwndScreen);
+      winDebug ("winMWExtWMWindowProc (%08x) %08x %08x %08x\n",
+	      pRLWinPriv, message, wParam, lParam);
+    }
+  /* Branch on message type */
+  switch (message)
+    {
+    case WM_CREATE:
+#if CYGMULTIWINDOW_DEBUG
+      winDebug ("winMWExtWMWindowProc - WM_CREATE\n");
+#endif
+      /* */
+      SetProp (hwnd,
+	       WIN_WINDOW_PROP,
+	       (HANDLE)((LPCREATESTRUCT) lParam)->lpCreateParams);
+      return 0;
+
+    case WM_CLOSE:
+#if CYGMULTIWINDOW_DEBUG
+      winDebug ("winMWExtWMWindowProc - WM_CLOSE %d\n", pRLWinPriv->fClose);
+#endif
+      /* Tell window-manager to close window */
+      if (pRLWinPriv->fClose)
+	{
+	  DestroyWindow (hwnd);
+	}
+      else
+	{
+	  if (winIsInternalWMRunning(pScreenInfo))
+	    {
+	      /* Tell our Window Manager thread to kill the window */
+	      wmMsg.msg = WM_WM_KILL;
+	      if (fWMMsgInitialized)
+		winSendMessageToWM (pScreenPriv->pWMInfo, &wmMsg);
+	    }
+	  winWindowsWMSendEvent(WindowsWMControllerNotify,
+				WindowsWMControllerNotifyMask,
+				1,
+				WindowsWMCloseWindow,
+				pWin->drawable.id,
+				0, 0, 0, 0);
+	}
+      return 0;
+
+    case WM_DESTROY:
+#if CYGMULTIWINDOW_DEBUG
+      winDebug ("winMWExtWMWindowProc - WM_DESTROY\n");
+#endif
+      /* Free the shaodw DC; which allows the bitmap to be freed */
+      DeleteDC (pRLWinPriv->hdcShadow);
+      pRLWinPriv->hdcShadow = NULL;
+      
+      /* Free the shadow bitmap */
+      DeleteObject (pRLWinPriv->hbmpShadow);
+      pRLWinPriv->hbmpShadow = NULL;
+      
+      /* Free the screen DC */
+      ReleaseDC (pRLWinPriv->hWnd, pRLWinPriv->hdcScreen);
+      pRLWinPriv->hdcScreen = NULL;
+
+      /* Free shadow buffer info header */
+      free (pRLWinPriv->pbmihShadow);
+      pRLWinPriv->pbmihShadow = NULL;
+      
+      pRLWinPriv->fResized = FALSE;
+      pRLWinPriv->pfb = NULL;
+      free (pRLWinPriv);
+      RemoveProp (hwnd, WIN_WINDOW_PROP);
+      break;
+
+    case WM_MOUSEMOVE:
+#if CYGMULTIWINDOW_DEBUG && 0
+      winDebug ("winMWExtWMWindowProc - WM_MOUSEMOVE\n");
+#endif
+      /* Unpack the client area mouse coordinates */
+      ptMouse.x = GET_X_LPARAM(lParam);
+      ptMouse.y = GET_Y_LPARAM(lParam);
+
+      /* Translate the client area mouse coordinates to screen coordinates */
+      ClientToScreen (hwnd, &ptMouse);
+
+      /* Screen Coords from (-X, -Y) -> Root Window (0, 0) */
+      ptMouse.x -= GetSystemMetrics (SM_XVIRTUALSCREEN);
+      ptMouse.y -= GetSystemMetrics (SM_YVIRTUALSCREEN);
+
+      /* We can't do anything without privates */
+      if (pScreenPriv == NULL || pScreenInfo->fIgnoreInput)
+	break;
+
+      /* Has the mouse pointer crossed screens? */
+      if (pScreen != miPointerGetScreen(inputInfo.pointer))
+	miPointerSetScreen (inputInfo.pointer, pScreenInfo->dwScreen,
+			       ptMouse.x - pScreenInfo->dwXOffset,
+			       ptMouse.y - pScreenInfo->dwYOffset);
+
+      /* Are we tracking yet? */
+      if (!s_fTracking)
+	{
+	  TRACKMOUSEEVENT		tme;
+	  
+	  /* Setup data structure */
+	  ZeroMemory (&tme, sizeof (tme));
+	  tme.cbSize = sizeof (tme);
+	  tme.dwFlags = TME_LEAVE;
+	  tme.hwndTrack = hwnd;
+
+	  /* Call the tracking function */
+	  if (!(*g_fpTrackMouseEvent) (&tme))
+	    ErrorF ("winMWExtWMWindowProc - _TrackMouseEvent failed\n");
+
+	  /* Flag that we are tracking now */
+	  s_fTracking = TRUE;
+	}
+      
+      /* Kill the timer used to poll mouse events */
+      if (g_uipMousePollingTimerID != 0)
+	{
+	  KillTimer (pScreenPriv->hwndScreen, WIN_POLLING_MOUSE_TIMER_ID);
+	  g_uipMousePollingTimerID = 0;
+	}
+
+      /* Deliver absolute cursor position to X Server */
+      winEnqueueMotion(ptMouse.x - pScreenInfo->dwXOffset,
+		       ptMouse.y - pScreenInfo->dwYOffset);
+
+      return 0;
+      
+    case WM_NCMOUSEMOVE:
+#if CYGMULTIWINDOW_DEBUG && 0
+      winDebug ("winMWExtWMWindowProc - WM_NCMOUSEMOVE\n");
+#endif
+      /*
+       * We break instead of returning 0 since we need to call
+       * DefWindowProc to get the mouse cursor changes
+       * and min/max/close button highlighting in Windows XP.
+       * The Platform SDK says that you should return 0 if you
+       * process this message, but it fails to mention that you
+       * will give up any default functionality if you do return 0.
+       */
+      
+      /* We can't do anything without privates */
+      if (pScreenPriv == NULL || pScreenInfo->fIgnoreInput)
+	break;
+
+      /*
+       * Timer to poll mouse events.  This is needed to make
+       * programs like xeyes follow the mouse properly.
+       */
+      if (g_uipMousePollingTimerID == 0)
+	g_uipMousePollingTimerID = SetTimer (pScreenPriv->hwndScreen,
+					     WIN_POLLING_MOUSE_TIMER_ID,
+					     MOUSE_POLLING_INTERVAL,
+					     NULL);
+      break;
+
+    case WM_MOUSELEAVE:
+#if CYGMULTIWINDOW_DEBUG
+      winDebug ("winMWExtWMWindowProc - WM_MOUSELEAVE\n");
+#endif
+      /* Mouse has left our client area */
+
+      /* Flag that we are no longer tracking */
+      s_fTracking = FALSE;
+
+      /*
+       * Timer to poll mouse events.  This is needed to make
+       * programs like xeyes follow the mouse properly.
+       */
+      if (g_uipMousePollingTimerID == 0)
+	g_uipMousePollingTimerID = SetTimer (pScreenPriv->hwndScreen,
+					     WIN_POLLING_MOUSE_TIMER_ID,
+					     MOUSE_POLLING_INTERVAL,
+					     NULL);
+      return 0;
+
+    case WM_LBUTTONDBLCLK:
+    case WM_LBUTTONDOWN:
+#if CYGMULTIWINDOW_DEBUG
+      winDebug ("winMWExtWMWindowProc - WM_LBUTTONDBLCLK\n");
+#endif
+      if (pScreenPriv == NULL || pScreenInfo->fIgnoreInput)
+	break;
+      SetCapture (hwnd);
+      return winMouseButtonsHandle (pScreen, ButtonPress, Button1, wParam);
+      
+    case WM_LBUTTONUP:
+#if CYGMULTIWINDOW_DEBUG
+      winDebug ("winMWExtWMWindowProc - WM_LBUTTONUP\n");
+#endif
+      if (pScreenPriv == NULL || pScreenInfo->fIgnoreInput)
+	break;
+      ReleaseCapture ();
+      return winMouseButtonsHandle (pScreen, ButtonRelease, Button1, wParam);
+
+    case WM_MBUTTONDBLCLK:
+    case WM_MBUTTONDOWN:
+#if CYGMULTIWINDOW_DEBUG
+      winDebug ("winMWExtWMWindowProc - WM_MBUTTONDBLCLK\n");
+#endif
+      if (pScreenPriv == NULL || pScreenInfo->fIgnoreInput)
+	break;
+      SetCapture (hwnd);
+      return winMouseButtonsHandle (pScreen, ButtonPress, Button2, wParam);
+      
+    case WM_MBUTTONUP:
+#if CYGMULTIWINDOW_DEBUG
+      winDebug ("winMWExtWMWindowProc - WM_MBUTTONUP\n");
+#endif
+      if (pScreenPriv == NULL || pScreenInfo->fIgnoreInput)
+	break;
+      ReleaseCapture ();
+      return winMouseButtonsHandle (pScreen, ButtonRelease, Button2, wParam);
+      
+    case WM_RBUTTONDBLCLK:
+    case WM_RBUTTONDOWN:
+#if CYGMULTIWINDOW_DEBUG
+      winDebug ("winMWExtWMWindowProc - WM_RBUTTONDBLCLK\n");
+#endif
+      if (pScreenPriv == NULL || pScreenInfo->fIgnoreInput)
+	break;
+      SetCapture (hwnd);
+      return winMouseButtonsHandle (pScreen, ButtonPress, Button3, wParam);
+      
+    case WM_RBUTTONUP:
+#if CYGMULTIWINDOW_DEBUG
+      winDebug ("winMWExtWMWindowProc - WM_RBUTTONUP\n");
+#endif
+      if (pScreenPriv == NULL || pScreenInfo->fIgnoreInput)
+	break;
+      ReleaseCapture ();
+      return winMouseButtonsHandle (pScreen, ButtonRelease, Button3, wParam);
+
+    case WM_XBUTTONDBLCLK:
+    case WM_XBUTTONDOWN:
+      if (pScreenPriv == NULL || pScreenInfo->fIgnoreInput)
+	break;
+      SetCapture (hwnd);
+      return winMouseButtonsHandle (pScreen, ButtonPress, HIWORD(wParam) + 5, wParam);
+    case WM_XBUTTONUP:
+      if (pScreenPriv == NULL || pScreenInfo->fIgnoreInput)
+	break;
+      ReleaseCapture ();
+      return winMouseButtonsHandle (pScreen, ButtonRelease, HIWORD(wParam) + 5, wParam);
+
+    case WM_MOUSEWHEEL:
+#if CYGMULTIWINDOW_DEBUG
+      winDebug ("winMWExtWMWindowProc - WM_MOUSEWHEEL\n");
+#endif
+      
+      /* Pass the message to the root window */
+      SendMessage (hwndScreen, message, wParam, lParam);
+      return 0;
+
+    case WM_MOUSEACTIVATE:
+#if CYGMULTIWINDOW_DEBUG
+      winDebug ("winMWExtWMWindowProc - WM_MOUSEACTIVATE\n");
+#endif
+#if 1
+      /* Check if this window needs to be made active when clicked */
+      if (winIsInternalWMRunning(pScreenInfo) && pWin->overrideRedirect)
+	{
+#if CYGMULTIWINDOW_DEBUG
+	  winDebug ("winMWExtWMWindowProc - WM_MOUSEACTIVATE - "
+		    "MA_NOACTIVATE\n");
+#endif
+
+	  /* */
+	  return MA_NOACTIVATE;
+	}
+#endif
+      if (!winIsInternalWMRunning(pScreenInfo) && !IsMouseActive (pWin))
+	return MA_NOACTIVATE;
+
+      break;
+
+    case WM_KILLFOCUS:
+      /* Pop any pressed keys since we are losing keyboard focus */
+      winKeybdReleaseKeys ();
+      return 0;
+
+    case WM_SYSDEADCHAR:
+    case WM_DEADCHAR:
+      /*
+       * NOTE: We do nothing with WM_*CHAR messages,
+       * nor does the root window, so we can just toss these messages.
+       */
+      return 0;
+
+    case WM_SYSKEYDOWN:
+    case WM_KEYDOWN:
+#if CYGMULTIWINDOW_DEBUG
+      winDebug ("winMWExtWMWindowProc - WM_*KEYDOWN\n");
+#endif
+
+      /*
+       * Don't pass Alt-F4 key combo to root window,
+       * let Windows translate to WM_CLOSE and close this top-level window.
+       *
+       * NOTE: We purposely don't check the fUseWinKillKey setting because
+       * it should only apply to the key handling for the root window,
+       * not for top-level window-manager windows.
+       *
+       * ALSO NOTE: We do pass Ctrl-Alt-Backspace to the root window
+       * because that is a key combo that no X app should be expecting to
+       * receive, since it has historically been used to shutdown the X server.
+       * Passing Ctrl-Alt-Backspace to the root window preserves that
+       * behavior, assuming that -unixkill has been passed as a parameter.
+       */
+      if (wParam == VK_F4 && (GetKeyState (VK_MENU) & 0x8000))
+	  break;
+
+      /* Pass the message to the root window */
+      SendMessage (hwndScreen, message, wParam, lParam);
+      return 0;
+
+    case WM_SYSKEYUP:
+    case WM_KEYUP:
+
+#if CYGMULTIWINDOW_DEBUG
+      winDebug ("winMWExtWMWindowProc - WM_*KEYUP\n");
+#endif
+
+      /* Pass the message to the root window */
+      SendMessage (hwndScreen, message, wParam, lParam);
+      return 0;
+
+    case WM_HOTKEY:
+#if CYGMULTIWINDOW_DEBUG
+      winDebug ("winMWExtWMWindowProc - WM_HOTKEY\n");
+#endif
+
+      /* Pass the message to the root window */
+      SendMessage (hwndScreen, message, wParam, lParam);
+      return 0;
+
+    case WM_ERASEBKGND:
+      winDebug ("winMWExtWMWindowProc - WM_ERASEBKGND\n");
+      /*
+       * Pretend that we did erase the background but we don't care,
+       * since we repaint the entire region anyhow
+       * This avoids some flickering when resizing.
+       */
+      return TRUE;
+
+    case WM_PAINT:
+    
+      /* BeginPaint gives us an hdc that clips to the invalidated region */
+      hdcUpdate = BeginPaint (hwnd, &ps);
+
+      /* Try to copy from the shadow buffer */
+      if (!BitBlt (hdcUpdate,
+		   ps.rcPaint.left, ps.rcPaint.top,
+		   ps.rcPaint.right - ps.rcPaint.left,
+		   ps.rcPaint.bottom - ps.rcPaint.top,
+		   pRLWinPriv->hdcShadow,
+		   ps.rcPaint.left, ps.rcPaint.top,
+		   SRCCOPY))
+	{
+	  LPVOID lpMsgBuf;
+	  
+	  /* Display a fancy error message */
+	  FormatMessage (FORMAT_MESSAGE_ALLOCATE_BUFFER | 
+			 FORMAT_MESSAGE_FROM_SYSTEM | 
+			 FORMAT_MESSAGE_IGNORE_INSERTS,
+			 NULL,
+			 GetLastError (),
+			 MAKELANGID(LANG_NEUTRAL, SUBLANG_DEFAULT),
+			 (LPTSTR) &lpMsgBuf,
+			 0, NULL);
+
+	  ErrorF ("winMWExtWMWindowProc - BitBlt failed: %s\n",
+		  (LPSTR)lpMsgBuf);
+	  LocalFree (lpMsgBuf);
+	}
+
+      /* EndPaint frees the DC */
+      EndPaint (hwnd, &ps);
+      break;
+
+    case WM_ACTIVATE:
+#if CYGMULTIWINDOW_DEBUG
+      winDebug ("winMWExtWMWindowProc - WM_ACTIVATE\n");
+#endif
+      if (LOWORD(wParam) != WA_INACTIVE)
+	{
+	  if (winIsInternalWMRunning(pScreenInfo))
+	    {
+#if 0
+	      /* Raise the window to the top in Z order */
+	      wmMsg.msg = WM_WM_RAISE;
+	      if (fWMMsgInitialized)
+		winSendMessageToWM (pScreenPriv->pWMInfo, &wmMsg);
+#endif
+	      /* Tell our Window Manager thread to activate the window */
+	      wmMsg.msg = WM_WM_ACTIVATE;
+	      if (fWMMsgInitialized)
+		if (!pWin || !pWin->overrideRedirect) /* for OOo menus */
+		  winSendMessageToWM (pScreenPriv->pWMInfo, &wmMsg);
+	    }
+	  winWindowsWMSendEvent(WindowsWMControllerNotify,
+				WindowsWMControllerNotifyMask,
+				1,
+				WindowsWMActivateWindow,
+				pWin->drawable.id,
+				0, 0,
+				0, 0);
+	}
+      return 0;
+
+#if 1
+    case WM_WINDOWPOSCHANGING:
+      pWinPos = (LPWINDOWPOS)lParam;
+      if (!(pWinPos->flags & SWP_NOZORDER))
+	{
+	  if (pRLWinPriv->fRestackingNow || pScreenPriv->fRestacking)
+	    {
+#if CYGMULTIWINDOW_DEBUG
+	      winDebug ("Win %08x is now restacking.\n", (unsigned int)pRLWinPriv);
+#endif
+	      break;
+	    }
+
+	  if (winIsInternalWMRunning(pScreenInfo) || IsRaiseOnClick (pWin))
+	    {
+#if CYGMULTIWINDOW_DEBUG
+	      winDebug ("Win %08x has WINDOWSWM_RAISE_ON_CLICK.\n", (unsigned int)pRLWinPriv);
+#endif
+	      break;
+	    }
+
+#if CYGMULTIWINDOW_DEBUG
+	  winDebug ("Win %08x forbid to change z order (%08x).\n",
+		    (unsigned int)pRLWinPriv, (unsigned int)pWinPos->hwndInsertAfter);
+#endif
+	  pWinPos->flags |= SWP_NOZORDER;
+	}
+      break;
+#endif
+
+    case WM_MOVE:
+#if CYGMULTIWINDOW_DEBUG
+      winDebug ("winMWExtWMWindowProc - WM_MOVE - %d ms\n",
+		(unsigned int)GetTickCount ());
+#endif
+      if (g_fNoConfigureWindow) break;
+#if 0
+      /* Bail if Windows window is not actually moving */
+      if (pRLWinPriv->dwX == (short) LOWORD(lParam)
+	  && pRLWinPriv->dwY == (short) HIWORD(lParam))
+	break;
+
+      /* Also bail if we're maximizing, we'll do the whole thing in WM_SIZE */
+      {
+	WINDOWPLACEMENT windPlace;
+	windPlace.length = sizeof (WINDOWPLACEMENT);
+
+	/* Get current window placement */
+	GetWindowPlacement (hwnd, &windPlace);
+
+	/* Bail if maximizing */
+	if (windPlace.showCmd == SW_MAXIMIZE
+	    || windPlace.showCmd == SW_SHOWMAXIMIZED)
+	  break;
+      }
+#endif
+
+#if CYGMULTIWINDOW_DEBUG
+      winDebug ("\t(%d, %d)\n", (short) LOWORD(lParam), (short) HIWORD(lParam));
+#endif
+      if (!pRLWinPriv->fMovingOrSizing)
+	{
+	  if (winIsInternalWMRunning(pScreenInfo))
+	    winAdjustXWindow (pWin, hwnd);
+
+	  winMWExtWMMoveXWindow (pWin,
+				 (LOWORD(lParam) - wBorderWidth (pWin)
+				  - GetSystemMetrics (SM_XVIRTUALSCREEN)),
+				 (HIWORD(lParam) - wBorderWidth (pWin)
+				  - GetSystemMetrics (SM_YVIRTUALSCREEN)));
+	}
+      return 0;
+
+    case WM_SHOWWINDOW:
+#if CYGMULTIWINDOW_DEBUG || TRUE
+      winDebug ("winMWExtWMWindowProc - WM_SHOWWINDOW - %d ms\n",
+		(unsigned int)GetTickCount ());
+#endif
+      /* Bail out if the window is being hidden */
+      if (!wParam)
+	return 0;
+
+      if (!pScreenInfo->fInternalWM)//XXXX
+	return 0;
+
+      winMWExtWMUpdateWindowDecoration (pRLWinPriv, pScreenInfo);
+
+      if (winIsInternalWMRunning(pScreenInfo))
+	{
+#if CYGMULTIWINDOW_DEBUG || TRUE
+	  winDebug ("\tMapWindow\n");
+#endif
+	  /* Tell X to map the window */
+	   MapWindow (pWin, wClient(pWin));
+
+	  if (!pRLWinPriv->pFrame->win->overrideRedirect)
+	    /* Bring the Windows window to the foreground */
+	    SetForegroundWindow (hwnd);
+
+	  /* Setup the Window Manager message */
+	  wmMsg.msg = WM_WM_MAP;
+	  wmMsg.iWidth = pRLWinPriv->pFrame->width;
+	  wmMsg.iHeight = pRLWinPriv->pFrame->height;
+
+	  /* Tell our Window Manager thread to map the window */
+	  if (fWMMsgInitialized)
+	    winSendMessageToWM (pScreenPriv->pWMInfo, &wmMsg);
+	}
+      break;
+
+    case WM_SIZING:
+      /* Need to legalize the size according to WM_NORMAL_HINTS */
+      /* for applications like xterm */
+      return ValidateSizing (hwnd, pWin, wParam, lParam);
+
+    case WM_WINDOWPOSCHANGED:
+      {
+	pWinPos = (LPWINDOWPOS) lParam;
+#if CYGMULTIWINDOW_DEBUG
+        winDebug("winMWExtWMWindowProc - WM_WINDOWPOSCHANGED\n");
+	winDebug("\tflags: %s%s%s%s%s%s%s%s%s%s%s%s\n",
+	(pWinPos->flags & SWP_DRAWFRAME)?"SWP_DRAWFRAME ":"",
+	(pWinPos->flags & SWP_FRAMECHANGED)?"SWP_FRAMECHANGED ":"",
+	(pWinPos->flags & SWP_HIDEWINDOW)?"SWP_HIDEWINDOW ":"",
+	(pWinPos->flags & SWP_NOACTIVATE)?"SWP_NOACTIVATE ":"",
+	(pWinPos->flags & SWP_NOCOPYBITS)?"SWP_NOCOPYBITS ":"",
+	(pWinPos->flags & SWP_NOMOVE)?"SWP_NOMOVE ":"",
+	(pWinPos->flags & SWP_NOOWNERZORDER)?"SWP_NOOWNERZORDER ":"",
+	(pWinPos->flags & SWP_NOSIZE)?"SWP_NOSIZE ":"",
+	(pWinPos->flags & SWP_NOREDRAW)?"SWP_NOREDRAW ":"",
+	(pWinPos->flags & SWP_NOSENDCHANGING)?"SWP_NOSENDCHANGING ":"",
+	(pWinPos->flags & SWP_NOZORDER)?"SWP_NOZORDER ":"",
+	(pWinPos->flags & SWP_SHOWWINDOW)?"SWP_SHOWWINDOW ":"");
+	winDebug("\tno_configure: %s\n", (g_fNoConfigureWindow?"Yes":"No"));
+	winDebug("\textend: (%d, %d, %d, %d)\n",
+            pWinPos->x, pWinPos->y, pWinPos->cx, pWinPos->cy);
+
+#endif
+	if (pWinPos->flags & SWP_HIDEWINDOW) break;
+
+	/* Reorder if window z order was changed */
+	if ((pScreenPriv != NULL)
+	    && !(pWinPos->flags & SWP_NOZORDER)
+	    && !(pWinPos->flags & SWP_SHOWWINDOW)
+	    && winIsInternalWMRunning(pScreenInfo))
+	  {
+#if CYGMULTIWINDOW_DEBUG
+	    winDebug ("\twindow z order was changed\n");
+#endif
+	    if (pWinPos->hwndInsertAfter == HWND_TOP
+		||pWinPos->hwndInsertAfter == HWND_TOPMOST
+		||pWinPos->hwndInsertAfter == HWND_NOTOPMOST)
+	      {
+#if CYGMULTIWINDOW_DEBUG
+		winDebug ("\traise to top\n");
+#endif
+		/* Raise the window to the top in Z order */
+		wmMsg.msg = WM_WM_RAISE;
+		if (fWMMsgInitialized)
+		  winSendMessageToWM (pScreenPriv->pWMInfo, &wmMsg);
+	      }
+#if 1
+	    else if (pWinPos->hwndInsertAfter == HWND_BOTTOM)
+	      {
+	      }
+	    else
+	      {
+		/* Check if this window is top of X windows. */
+		HWND hWndAbove = NULL;
+		DWORD dwCurrentProcessID = GetCurrentProcessId ();
+		DWORD dwWindowProcessID = 0;
+
+		for (hWndAbove = pWinPos->hwndInsertAfter;
+		     hWndAbove != NULL;
+		     hWndAbove = GetNextWindow (hWndAbove, GW_HWNDPREV))
+		  {
+		    /* Ignore other XWin process's window */
+		    GetWindowThreadProcessId (hWndAbove, &dwWindowProcessID);
+
+		    if ((dwWindowProcessID == dwCurrentProcessID)
+			&& GetProp (hWndAbove, WIN_WINDOW_PROP)
+			&& !IsWindowVisible (hWndAbove)
+			&& !IsIconic (hWndAbove) ) /* ignore minimized windows */
+		      break;
+		  }
+		/* If this is top of X windows in Windows stack,
+		   raise it in X stack. */
+		if (hWndAbove == NULL)
+		  {
+#if CYGMULTIWINDOW_DEBUG
+		    winDebug ("\traise to top\n");
+#endif
+		    /* Raise the window to the top in Z order */
+		    wmMsg.msg = WM_WM_RAISE;
+		    if (fWMMsgInitialized)
+		      winSendMessageToWM (pScreenPriv->pWMInfo, &wmMsg);
+		  }
+	      }
+#endif
+	  }
+
+	if (!(pWinPos->flags & SWP_NOSIZE)) {
+	  if (IsIconic(hwnd)){
+#if CYGMULTIWINDOW_DEBUG
+	    winDebug ("\tIconic -> MINIMIZED\n");
+#endif
+	    if (winIsInternalWMRunning(pScreenInfo))
+	      {
+	      /* Raise the window to the top in Z order */
+		wmMsg.msg = WM_WM_LOWER;
+		if (fWMMsgInitialized)
+		  winSendMessageToWM (pScreenPriv->pWMInfo, &wmMsg);
+	      }
+	    winWindowsWMSendEvent(WindowsWMControllerNotify,
+				  WindowsWMControllerNotifyMask,
+				  1,
+				  WindowsWMMinimizeWindow,
+				  pWin->drawable.id,
+				  0, 0, 0, 0);
+	  } else if (IsZoomed(hwnd)){
+#if CYGMULTIWINDOW_DEBUG
+	    winDebug ("\tZoomed -> MAXIMIZED\n");
+#endif
+	    winWindowsWMSendEvent(WindowsWMControllerNotify,
+				  WindowsWMControllerNotifyMask,
+				  1,
+				  WindowsWMMaximizeWindow,
+				  pWin->drawable.id,
+				  0, 0, 0, 0);
+	  } else {
+#if CYGMULTIWINDOW_DEBUG
+	    winDebug ("\tnone -> RESTORED\n");
+#endif
+	    winWindowsWMSendEvent(WindowsWMControllerNotify,
+				  WindowsWMControllerNotifyMask,
+				  1,
+				  WindowsWMRestoreWindow,
+				  pWin->drawable.id,
+				  0, 0, 0, 0);
+	  }
+	}
+	if (!g_fNoConfigureWindow ) {
+
+	  if (!pRLWinPriv->fMovingOrSizing
+	      /*&& (pWinPos->flags & SWP_SHOWWINDOW)*/) {
+	    GetClientRect (hwnd, &rcClient);
+	    MapWindowPoints (hwnd, HWND_DESKTOP, (LPPOINT)&rcClient, 2);
+
+	    if (!(pWinPos->flags & SWP_NOMOVE)
+		&&!(pWinPos->flags & SWP_NOSIZE)) {
+#if CYGMULTIWINDOW_DEBUG
+	      winDebug ("\tmove & resize\n");
+#endif
+	      if (winIsInternalWMRunning(pScreenInfo))
+                winAdjustXWindow (pWin, hwnd);
+
+	      winMWExtWMMoveResizeXWindow (pWin,
+					   rcClient.left - wBorderWidth (pWin)
+					   - GetSystemMetrics (SM_XVIRTUALSCREEN),
+					   rcClient.top - wBorderWidth (pWin)
+					   - GetSystemMetrics (SM_YVIRTUALSCREEN),
+					   rcClient.right - rcClient.left
+					   - wBorderWidth (pWin)*2,
+					   rcClient.bottom - rcClient.top
+					   - wBorderWidth (pWin)*2);
+	    } else if (!(pWinPos->flags & SWP_NOMOVE)) {
+#if CYGMULTIWINDOW_DEBUG
+	      winDebug ("\tmove\n");
+#endif
+	      if (winIsInternalWMRunning(pScreenInfo))
+                winAdjustXWindow (pWin, hwnd);
+
+	      winMWExtWMMoveResizeXWindow (pWin,
+					   rcClient.left - wBorderWidth (pWin)
+					   - GetSystemMetrics (SM_XVIRTUALSCREEN),
+					   rcClient.top - wBorderWidth (pWin)
+					   - GetSystemMetrics (SM_YVIRTUALSCREEN),
+					   rcClient.right - rcClient.left
+					   - wBorderWidth (pWin)*2,
+					   rcClient.bottom - rcClient.top
+					   - wBorderWidth (pWin)*2);
+	    } else if (!(pWinPos->flags & SWP_NOMOVE)) {
+#if CYGMULTIWINDOW_DEBUG
+	      winDebug ("\tmove\n");
+#endif
+	      if (winIsInternalWMRunning(pScreenInfo))
+                winAdjustXWindow (pWin, hwnd); 
+
+	      winMWExtWMMoveXWindow (pWin,
+				     rcClient.left - wBorderWidth (pWin)
+				     - GetSystemMetrics (SM_XVIRTUALSCREEN),
+				     rcClient.top - wBorderWidth (pWin)
+				     - GetSystemMetrics (SM_YVIRTUALSCREEN));
+	    } else if (!(pWinPos->flags & SWP_NOSIZE)) {
+#if CYGMULTIWINDOW_DEBUG
+	      winDebug ("\tresize\n");
+#endif
+	      if (winIsInternalWMRunning(pScreenInfo))
+                winAdjustXWindow (pWin, hwnd); 
+
+	      winMWExtWMResizeXWindow (pWin,
+				       rcClient.right - rcClient.left
+				       - wBorderWidth (pWin)*2,
+				       rcClient.bottom - rcClient.top
+				       - wBorderWidth (pWin)*2);
+	    }
+	  }
+	}
+      }
+#if CYGMULTIWINDOW_DEBUG
+      winDebug ("winMWExtWMWindowProc - WM_WINDOWPOSCHANGED - done.\n");
+#endif
+      return 0;
+
+    case WM_SIZE:
+      /* see dix/window.c */
+      /* FIXME: Maximize/Restore? */
+#if CYGMULTIWINDOW_DEBUG
+      winDebug ("winMWExtWMWindowProc - WM_SIZE - %d ms\n",
+		(unsigned int)GetTickCount ());
+#endif
+#if CYGMULTIWINDOW_DEBUG
+      winDebug ("\t(%d, %d) %d\n", (short) LOWORD(lParam), (short) HIWORD(lParam), g_fNoConfigureWindow);
+#endif
+      if (g_fNoConfigureWindow) break;
+
+      /* Branch on type of resizing occurring */
+      switch (wParam)
+	{
+	case SIZE_MINIMIZED:
+#if CYGMULTIWINDOW_DEBUG
+	  winDebug ("\tSIZE_MINIMIZED\n");
+#endif
+	  if (winIsInternalWMRunning(pScreenInfo))
+	    {
+	      /* Raise the window to the top in Z order */
+	      wmMsg.msg = WM_WM_LOWER;
+	      if (fWMMsgInitialized)
+		winSendMessageToWM (pScreenPriv->pWMInfo, &wmMsg);
+	    }
+	  winWindowsWMSendEvent(WindowsWMControllerNotify,
+				WindowsWMControllerNotifyMask,
+				1,
+				WindowsWMMinimizeWindow,
+				pWin->drawable.id,
+				0, 0,
+				LOWORD(lParam), HIWORD(lParam));
+	  break;
+
+	case SIZE_RESTORED:
+#if CYGMULTIWINDOW_DEBUG
+	  winDebug ("\tSIZE_RESTORED\n");
+#endif
+	  winWindowsWMSendEvent(WindowsWMControllerNotify,
+				WindowsWMControllerNotifyMask,
+				1,
+				WindowsWMRestoreWindow,
+				pWin->drawable.id,
+				0, 0,
+				LOWORD(lParam), HIWORD(lParam));
+	  break;
+
+	case SIZE_MAXIMIZED:
+#if CYGMULTIWINDOW_DEBUG
+	  winDebug ("\tSIZE_MAXIMIZED\n");
+#endif
+	  winWindowsWMSendEvent(WindowsWMControllerNotify,
+				WindowsWMControllerNotifyMask,
+				1,
+				WindowsWMMaximizeWindow,
+				pWin->drawable.id,
+				0, 0,
+				LOWORD(lParam), HIWORD(lParam));
+	  break;
+	}
+
+      /* Perform the resize and notify the X client */
+      if (!pRLWinPriv->fMovingOrSizing)
+	{
+	  if (winIsInternalWMRunning(pScreenInfo))
+            winAdjustXWindow (pWin, hwnd);
+
+	  winMWExtWMResizeXWindow (pWin,
+				   (short) LOWORD(lParam)
+				   - wBorderWidth (pWin)*2,
+				   (short) HIWORD(lParam)
+				   - wBorderWidth (pWin)*2);
+	}
+      break;
+
+    case WM_ACTIVATEAPP:
+#if CYGMULTIWINDOW_DEBUG
+      winDebug ("winMWExtWMWindowProc - WM_ACTIVATEAPP - %d ms\n",
+		(unsigned int)GetTickCount ());
+#endif
+      if (wParam)
+	{
+	  if (winIsInternalWMRunning(pScreenInfo))
+	    {
+	    }
+	  else
+	    {
+	    }
+	  winWindowsWMSendEvent(WindowsWMActivationNotify,
+				WindowsWMActivationNotifyMask,
+				1,
+				WindowsWMIsActive,
+				pWin->drawable.id,
+				0, 0,
+				0, 0);
+	}
+      else
+	{
+	  winWindowsWMSendEvent(WindowsWMActivationNotify,
+				WindowsWMActivationNotifyMask,
+				1,
+				WindowsWMIsInactive,
+				pWin->drawable.id,
+				0, 0,
+				0, 0);
+	}
+      break;
+
+    case WM_SETCURSOR:
+      if (LOWORD(lParam) == HTCLIENT)
+	{
+	  if (!g_fSoftwareCursor) SetCursor (pScreenPriv->cursor.handle);
+	  return TRUE;
+	}
+      break;
+
+    case WM_ENTERSIZEMOVE:
+#if CYGMULTIWINDOW_DEBUG
+      winDebug ("winMWExtWMWindowProc - WM_ENTERSIZEMOVE - %d ms\n",
+		(unsigned int)GetTickCount ());
+#endif
+      pRLWinPriv->fMovingOrSizing = TRUE;
+      break;
+
+    case WM_EXITSIZEMOVE:
+#if CYGMULTIWINDOW_DEBUG
+      winDebug ("winMWExtWMWindowProc - WM_EXITSIZEMOVE - %d ms\n",
+		(unsigned int)GetTickCount ());
+#endif
+      pRLWinPriv->fMovingOrSizing = FALSE;
+
+      GetClientRect (hwnd, &rcClient);
+
+      MapWindowPoints (hwnd, HWND_DESKTOP, (LPPOINT)&rcClient, 2);
+
+      if (winIsInternalWMRunning(pScreenInfo))
+        winAdjustXWindow (pWin, hwnd); 
+
+      winMWExtWMMoveResizeXWindow (pWin,
+				   rcClient.left - wBorderWidth (pWin)
+				   - GetSystemMetrics (SM_XVIRTUALSCREEN),
+				   rcClient.top - wBorderWidth (pWin)
+				   - GetSystemMetrics (SM_YVIRTUALSCREEN),
+				   rcClient.right - rcClient.left
+				   - wBorderWidth (pWin)*2,
+				   rcClient.bottom - rcClient.top
+				   - wBorderWidth (pWin)*2);
+      break;
+
+    case WM_MANAGE:
+      winDebug ("winMWExtWMWindowProc - WM_MANAGE\n");
+      break;
+
+    case WM_UNMANAGE:
+      winDebug ("winMWExtWMWindowProc - WM_UNMANAGE\n");
+      break;
+
+    default:
+      break;
+    }
+
+  return DefWindowProc (hwnd, message, wParam, lParam);
+}