#if !defined(_WINWINDOW_H_)
#define _WINWINDOW_H_
/*
 *Copyright (C) 1994-2000 The XFree86 Project, Inc. All Rights Reserved.
 *Copyright (C) Colin Harrison 2005-2009
 *
 *Permission is hereby granted, free of charge, to any person obtaining
 * a copy of this software and associated documentation files (the
 *"Software"), to deal in the Software without restriction, including
 *without limitation the rights to use, copy, modify, merge, publish,
 *distribute, sublicense, and/or sell copies of the Software, and to
 *permit persons to whom the Software is furnished to do so, subject to
 *the following conditions:
 *
 *The above copyright notice and this permission notice shall be
 *included in all copies or substantial portions of the Software.
 *
 *THE SOFTWARE IS PROVIDED "AS IS", WITHOUT WARRANTY OF ANY KIND,
 *EXPRESS OR IMPLIED, INCLUDING BUT NOT LIMITED TO THE WARRANTIES OF
 *MERCHANTABILITY, FITNESS FOR A PARTICULAR PURPOSE AND
 *NONINFRINGEMENT. IN NO EVENT SHALL THE XFREE86 PROJECT BE LIABLE FOR
 *ANY CLAIM, DAMAGES OR OTHER LIABILITY, WHETHER IN AN ACTION OF
 *CONTRACT, TORT OR OTHERWISE, ARISING FROM, OUT OF OR IN CONNECTION
 *WITH THE SOFTWARE OR THE USE OR OTHER DEALINGS IN THE SOFTWARE.
 *
 *Except as contained in this notice, the name of the XFree86 Project
 *shall not be used in advertising or otherwise to promote the sale, use
 *or other dealings in this Software without prior written authorization
 *from the XFree86 Project.
 *
 * Authors:	Kensuke Matsuzaki
 *              Colin Harrison
 */

#ifndef NO
#define NO			0
#endif
#ifndef YES
#define YES			1
#endif

/* Constant strings */
#ifndef PROJECT_NAME
#define PROJECT_NAME		"VcXsrv"
#endif
#define EXECUTABLE_NAME         "VcXsrv"
#define WINDOW_CLASS		"VcXsrv/x"
#define WINDOW_TITLE		PROJECT_NAME " Server - Display %s:%s.%d"
#define WINDOW_TITLE_XDMCP	PROJECT_NAME " Server - %s - Display %s:%s.%d"
#define WIN_SCR_PROP		"vcxsrv_screen_prop rl"
#define WINDOW_CLASS_X		"vcxsrv/x X rl"
#define WINDOW_TITLE_X		PROJECT_NAME " X"
#define WIN_WINDOW_PROP		"vcxsrv_window_prop_rl"
#ifdef HAS_DEVWINDOWS
#define WIN_MSG_QUEUE_FNAME	"/dev/windows"
#endif
#define WIN_WID_PROP		"vcxsrv_wid_prop_rl"
#define WIN_NEEDMANAGE_PROP	"vcxsrv_override_redirect_prop_rl"

#define VCXSRV_SIGNATURE		0xdeaddeadL

typedef struct _winPrivScreenRec *winPrivScreenPtr;

/*
 * Window privates
 */

typedef struct {
    DWORD dwDummy;
    HRGN hRgn;
    HWND hWnd;
    BOOL OpenGlWindow;
    winPrivScreenPtr pScreenPriv;
    Bool fXKilled;
    HDWP hDwp;
#ifdef XWIN_GLX_WINDOWS
    Bool fWglUsed;
#endif
} winPrivWinRec, *winPrivWinPtr;

#ifdef XWIN_MULTIWINDOW
typedef struct _winWMMessageRec {
    DWORD dwID;
    DWORD msg;
    int iWindow;
    HWND hwndWindow;
    int iX, iY;
    int iWidth, iHeight;
} winWMMessageRec, *winWMMessagePtr;

/*
 * winmultiwindowwm.c
 */

#define		WM_WM_MOVE		(WM_USER + 1)
#define		WM_WM_SIZE		(WM_USER + 2)
#define		WM_WM_RAISE		(WM_USER + 3)
#define		WM_WM_LOWER		(WM_USER + 4)
#define		WM_WM_MAP		(WM_USER + 5)
#define		WM_WM_UNMAP		(WM_USER + 6)
#define		WM_WM_KILL		(WM_USER + 7)
#define		WM_WM_ACTIVATE		(WM_USER + 8)
#define		WM_WM_NAME_EVENT	(WM_USER + 9)
#define		WM_WM_ICON_EVENT	(WM_USER + 10)
#define		WM_WM_CHANGE_STATE	(WM_USER + 11)
#define		WM_WM_MAP2		(WM_USER + 12)
#define		WM_WM_MAP3		(WM_USER + 13)
#define		WM_MANAGE		(WM_USER + 100)
#define		WM_UNMANAGE		(WM_USER + 102)
#define		WM_WM_REINIT		(WM_USER + 200)


#define		MwmHintsDecorations	(1L << 1)

#define		MwmDecorAll		(1L << 0)
#define		MwmDecorBorder		(1L << 1)
#define		MwmDecorHandle		(1L << 2)
#define		MwmDecorTitle		(1L << 3)
#define		MwmDecorMenu		(1L << 4)
#define		MwmDecorMinimize	(1L << 5)
#define		MwmDecorMaximize	(1L << 6)

/* This structure only contains 3 elements... the Motif 2.0 structure
contains 5... we only need the first 3... so that is all we will define */
typedef struct MwmHints {
    unsigned long flags, functions, decorations;
} MwmHints;

#define		PropMwmHintsElements	3

void
 winSendMessageToWM(void *pWMInfo, winWMMessagePtr msg);

Bool

winInitWM(void **ppWMInfo,
          pthread_t * ptWMProc,
          pthread_t * ptXMsgProc,
          pthread_mutex_t * ppmServerStarted,
          int dwScreen, HWND hwndScreen, BOOL allowOtherWM);

void
 winDeinitMultiWindowWM(void);

void
 winMinimizeWindow(Window id);

void
<<<<<<< HEAD
winTaskbarInit (void);

void
winTaskbarDestroy (void);

void
winSetAppID (HWND hWnd, const char* AppID);
=======
 winPropertyStoreInit(void);

void
 winPropertyStoreDestroy(void);

void
 winSetAppUserModelID(HWND hWnd, const char *AppID);

void
 winShowWindowOnTaskbar(HWND hWnd, BOOL show);
>>>>>>> d2d73da5

#endif                          /* XWIN_MULTIWINDOW */
#endif<|MERGE_RESOLUTION|>--- conflicted
+++ resolved
@@ -146,7 +146,6 @@
  winMinimizeWindow(Window id);
 
 void
-<<<<<<< HEAD
 winTaskbarInit (void);
 
 void
@@ -154,7 +153,8 @@
 
 void
 winSetAppID (HWND hWnd, const char* AppID);
-=======
+
+void
  winPropertyStoreInit(void);
 
 void
@@ -165,7 +165,6 @@
 
 void
  winShowWindowOnTaskbar(HWND hWnd, BOOL show);
->>>>>>> d2d73da5
 
 #endif                          /* XWIN_MULTIWINDOW */
 #endif