--- conflicted
+++ resolved
@@ -154,7 +154,6 @@
 void
  winMinimizeWindow(Window id);
 
-<<<<<<< HEAD
 void
 winTaskbarInit (void);
 
@@ -163,11 +162,6 @@
 
 void
 winSetAppID (HWND hWnd, const char* AppID);
-/*
- * winmultiwindowicons.c
- */
 
-=======
->>>>>>> f8e35ebb
 #endif                          /* XWIN_MULTIWINDOW */
 #endif