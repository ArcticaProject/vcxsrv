#if !defined(_WINWINDOW_H_)
#define _WINWINDOW_H_
/*
 *Copyright (C) 1994-2000 The XFree86 Project, Inc. All Rights Reserved.
 *Copyright (C) Colin Harrison 2005-2009
 *
 *Permission is hereby granted, free of charge, to any person obtaining
 * a copy of this software and associated documentation files (the
 *"Software"), to deal in the Software without restriction, including
 *without limitation the rights to use, copy, modify, merge, publish,
 *distribute, sublicense, and/or sell copies of the Software, and to
 *permit persons to whom the Software is furnished to do so, subject to
 *the following conditions:
 *
 *The above copyright notice and this permission notice shall be
 *included in all copies or substantial portions of the Software.
 *
 *THE SOFTWARE IS PROVIDED "AS IS", WITHOUT WARRANTY OF ANY KIND,
 *EXPRESS OR IMPLIED, INCLUDING BUT NOT LIMITED TO THE WARRANTIES OF
 *MERCHANTABILITY, FITNESS FOR A PARTICULAR PURPOSE AND
 *NONINFRINGEMENT. IN NO EVENT SHALL THE XFREE86 PROJECT BE LIABLE FOR
 *ANY CLAIM, DAMAGES OR OTHER LIABILITY, WHETHER IN AN ACTION OF
 *CONTRACT, TORT OR OTHERWISE, ARISING FROM, OUT OF OR IN CONNECTION
 *WITH THE SOFTWARE OR THE USE OR OTHER DEALINGS IN THE SOFTWARE.
 *
 *Except as contained in this notice, the name of the XFree86 Project
 *shall not be used in advertising or otherwise to promote the sale, use
 *or other dealings in this Software without prior written authorization
 *from the XFree86 Project.
 *
 * Authors:	Kensuke Matsuzaki
 *              Colin Harrison
 */

#ifndef NO
#define NO			0
#endif
#ifndef YES
#define YES			1
#endif

/* Constant strings */
#ifndef PROJECT_NAME
<<<<<<< HEAD
#  define PROJECT_NAME		"VcXsrv"
=======
#define PROJECT_NAME		"Cygwin/X"
>>>>>>> 0f834b91
#endif
#define EXECUTABLE_NAME         "VcXsrv"
#define WINDOW_CLASS		"VcXsrv/x"
#define WINDOW_TITLE		PROJECT_NAME " Server - Display %s:%s.%d"
#define WINDOW_TITLE_XDMCP	PROJECT_NAME " Server - %s - Display %s:%s.%d"
#define WIN_SCR_PROP		"vcxsrv_screen_prop rl"
#define WINDOW_CLASS_X		"vcxsrv/x X rl"
#define WINDOW_TITLE_X		PROJECT_NAME " X"
#define WIN_WINDOW_PROP		"vcxsrv_window_prop_rl"
#ifdef HAS_DEVWINDOWS
#define WIN_MSG_QUEUE_FNAME	"/dev/windows"
#endif
#define WIN_WID_PROP		"vcxsrv_wid_prop_rl"
#define WIN_NEEDMANAGE_PROP	"vcxsrv_override_redirect_prop_rl"

#define VCXSRV_SIGNATURE		0xdeaddeadL

typedef struct _winPrivScreenRec *winPrivScreenPtr;

/*
 * Window privates
 */

<<<<<<< HEAD
typedef struct
{
  DWORD			dwDummy;
  HRGN			hRgn;
  HWND			hWnd;
  BOOL			OpenGlWindow;
  winPrivScreenPtr	pScreenPriv;
  Bool			fXKilled;
  HDWP                  hDwp;
=======
typedef struct {
    DWORD dwDummy;
    HRGN hRgn;
    HWND hWnd;
    winPrivScreenPtr pScreenPriv;
    Bool fXKilled;
    HDWP hDwp;
>>>>>>> 0f834b91
#ifdef XWIN_GLX_WINDOWS
    Bool fWglUsed;
#endif

    /* Privates used by primary fb DirectDraw server */
    LPDDSURFACEDESC pddsdPrimary;

    /* Privates used by shadow fb DirectDraw Nonlocking server */
    LPDIRECTDRAWSURFACE4 pddsPrimary4;

    /* Privates used by both shadow fb DirectDraw servers */
    LPDIRECTDRAWCLIPPER pddcPrimary;
} winPrivWinRec, *winPrivWinPtr;

#ifdef XWIN_MULTIWINDOW
typedef struct _winWMMessageRec {
    DWORD dwID;
    DWORD msg;
    int iWindow;
    HWND hwndWindow;
    int iX, iY;
    int iWidth, iHeight;
} winWMMessageRec, *winWMMessagePtr;

/*
 * winmultiwindowwm.c
 */

#define		WM_WM_MOVE		(WM_USER + 1)
#define		WM_WM_SIZE		(WM_USER + 2)
#define		WM_WM_RAISE		(WM_USER + 3)
#define		WM_WM_LOWER		(WM_USER + 4)
#define		WM_WM_MAP		(WM_USER + 5)
#define		WM_WM_UNMAP		(WM_USER + 6)
#define		WM_WM_KILL		(WM_USER + 7)
#define		WM_WM_ACTIVATE		(WM_USER + 8)
#define		WM_WM_NAME_EVENT	(WM_USER + 9)
#define		WM_WM_HINTS_EVENT	(WM_USER + 10)
#define		WM_WM_CHANGE_STATE	(WM_USER + 11)
#define		WM_WM_MAP2		(WM_USER + 12)
#define		WM_WM_MAP3		(WM_USER + 13)
#define		WM_MANAGE		(WM_USER + 100)
#define		WM_UNMANAGE		(WM_USER + 102)
#define		WM_WM_REINIT		(WM_USER + 200)


#define		MwmHintsDecorations	(1L << 1)

#define		MwmDecorAll		(1L << 0)
#define		MwmDecorBorder		(1L << 1)
#define		MwmDecorHandle		(1L << 2)
#define		MwmDecorTitle		(1L << 3)
#define		MwmDecorMenu		(1L << 4)
#define		MwmDecorMinimize	(1L << 5)
#define		MwmDecorMaximize	(1L << 6)

/* This structure only contains 3 elements... the Motif 2.0 structure
contains 5... we only need the first 3... so that is all we will define */
typedef struct MwmHints {
    unsigned long flags, functions, decorations;
} MwmHints;

#define		PropMwmHintsElements	3

void
 winSendMessageToWM(void *pWMInfo, winWMMessagePtr msg);

Bool

winInitWM(void **ppWMInfo,
          pthread_t * ptWMProc,
          pthread_t * ptXMsgProc,
          pthread_mutex_t * ppmServerStarted,
          int dwScreen, HWND hwndScreen, BOOL allowOtherWM);

void
 winDeinitMultiWindowWM(void);

void
<<<<<<< HEAD
winTaskbarInit (void);

void
winTaskbarDestroy (void);

void
winSetAppID (HWND hWnd, const char* AppID);
=======
 winMinimizeWindow(Window id);
>>>>>>> 0f834b91

/*
 * winmultiwindowicons.c
 */

void
 winUpdateIcon(Window id);

void
 winInitGlobalIcons(void);

void
 winDestroyIcon(HICON hIcon);

#endif                          /* XWIN_MULTIWINDOW */
#endif<|MERGE_RESOLUTION|>--- conflicted
+++ resolved
@@ -41,11 +41,7 @@
 
 /* Constant strings */
 #ifndef PROJECT_NAME
-<<<<<<< HEAD
-#  define PROJECT_NAME		"VcXsrv"
-=======
-#define PROJECT_NAME		"Cygwin/X"
->>>>>>> 0f834b91
+#define PROJECT_NAME		"VcXsrv"
 #endif
 #define EXECUTABLE_NAME         "VcXsrv"
 #define WINDOW_CLASS		"VcXsrv/x"
@@ -69,25 +65,14 @@
  * Window privates
  */
 
-<<<<<<< HEAD
-typedef struct
-{
-  DWORD			dwDummy;
-  HRGN			hRgn;
-  HWND			hWnd;
-  BOOL			OpenGlWindow;
-  winPrivScreenPtr	pScreenPriv;
-  Bool			fXKilled;
-  HDWP                  hDwp;
-=======
 typedef struct {
     DWORD dwDummy;
     HRGN hRgn;
     HWND hWnd;
+  BOOL			OpenGlWindow;
     winPrivScreenPtr pScreenPriv;
     Bool fXKilled;
     HDWP hDwp;
->>>>>>> 0f834b91
 #ifdef XWIN_GLX_WINDOWS
     Bool fWglUsed;
 #endif
@@ -167,7 +152,9 @@
  winDeinitMultiWindowWM(void);
 
 void
-<<<<<<< HEAD
+ winMinimizeWindow(Window id);
+
+void
 winTaskbarInit (void);
 
 void
@@ -175,10 +162,6 @@
 
 void
 winSetAppID (HWND hWnd, const char* AppID);
-=======
- winMinimizeWindow(Window id);
->>>>>>> 0f834b91
-
 /*
  * winmultiwindowicons.c
  */
