--- conflicted
+++ resolved
@@ -67,11 +67,5 @@
     data->requestedMonitor = index;
 
     /* query information */
-<<<<<<< HEAD
-    xEnumDisplayMonitors(NULL, NULL, getMonitorInfo, (LPARAM) data);
-
-    return TRUE;
-=======
     return EnumDisplayMonitors(NULL, NULL, getMonitorInfo, (LPARAM) data);
->>>>>>> 02f377d5
 }