/*

Copyright 1993, 1998  The Open Group
Copyright (C) Colin Harrison 2005-2008

Permission to use, copy, modify, distribute, and sell this software and its
documentation for any purpose is hereby granted without fee, provided that
the above copyright notice appear in all copies and that both that
copyright notice and this permission notice appear in supporting
documentation.

The above copyright notice and this permission notice shall be included
in all copies or substantial portions of the Software.

THE SOFTWARE IS PROVIDED "AS IS", WITHOUT WARRANTY OF ANY KIND, EXPRESS
OR IMPLIED, INCLUDING BUT NOT LIMITED TO THE WARRANTIES OF
MERCHANTABILITY, FITNESS FOR A PARTICULAR PURPOSE AND NONINFRINGEMENT.
IN NO EVENT SHALL THE OPEN GROUP BE LIABLE FOR ANY CLAIM, DAMAGES OR
OTHER LIABILITY, WHETHER IN AN ACTION OF CONTRACT, TORT OR OTHERWISE,
ARISING FROM, OUT OF OR IN CONNECTION WITH THE SOFTWARE OR THE USE OR
OTHER DEALINGS IN THE SOFTWARE.

Except as contained in this notice, the name of The Open Group shall
not be used in advertising or otherwise to promote the sale, use or
other dealings in this Software without prior written authorization
from The Open Group.

*/

<<<<<<< HEAD
#ifdef HAVE_XWIN_CONFIG_H
#include <xwin-config.h>
#endif

=======
>>>>>>> 0f834b91
#include "win.h"
#define COMPILE_MULTIMON_STUBS
#include <multimon.h>
#include "winmonitors.h"

/*
 * getMonitorInfo - callback function used to return information from the enumeration of monitors attached
 */

static
    wBOOL CALLBACK
getMonitorInfo(HMONITOR hMonitor, HDC hdc, LPRECT rect, LPARAM _data)
{
<<<<<<< HEAD
  struct GetMonitorInfoData* data = (struct GetMonitorInfoData*)_data;
  // only get data for monitor number specified in <data>
  data->monitorNum++;
  if (data->monitorNum == data->requestedMonitor)
  {
	data->bMonitorSpecifiedExists = TRUE;
	data->monitorOffsetX = rect->left;
	data->monitorOffsetY = rect->top;
	data->monitorHeight  = rect->bottom - rect->top;
	data->monitorWidth   = rect->right  - rect->left;
        data->monitorHandle  = hMonitor;
    return FALSE;
  }
  return TRUE;
=======
    struct GetMonitorInfoData *data = (struct GetMonitorInfoData *) _data;

    // only get data for monitor number specified in <data>
    data->monitorNum++;
    if (data->monitorNum == data->requestedMonitor) {
        data->bMonitorSpecifiedExists = TRUE;
        data->monitorOffsetX = rect->left;
        data->monitorOffsetY = rect->top;
        data->monitorHeight = rect->bottom - rect->top;
        data->monitorWidth = rect->right - rect->left;
        return FALSE;
    }
    return TRUE;
>>>>>>> 0f834b91
}

Bool
QueryMonitor(int index, struct GetMonitorInfoData *data)
{
    /* prepare data */
    if (data == NULL)
        return FALSE;
    memset(data, 0, sizeof(*data));
    data->requestedMonitor = index;

    /* query information */
    return !EnumDisplayMonitors(NULL, NULL, getMonitorInfo, (LPARAM) data);
}<|MERGE_RESOLUTION|>--- conflicted
+++ resolved
@@ -27,13 +27,9 @@
 
 */
 
-<<<<<<< HEAD
 #ifdef HAVE_XWIN_CONFIG_H
 #include <xwin-config.h>
 #endif
-
-=======
->>>>>>> 0f834b91
 #include "win.h"
 #define COMPILE_MULTIMON_STUBS
 #include <multimon.h>
@@ -47,22 +43,6 @@
     wBOOL CALLBACK
 getMonitorInfo(HMONITOR hMonitor, HDC hdc, LPRECT rect, LPARAM _data)
 {
-<<<<<<< HEAD
-  struct GetMonitorInfoData* data = (struct GetMonitorInfoData*)_data;
-  // only get data for monitor number specified in <data>
-  data->monitorNum++;
-  if (data->monitorNum == data->requestedMonitor)
-  {
-	data->bMonitorSpecifiedExists = TRUE;
-	data->monitorOffsetX = rect->left;
-	data->monitorOffsetY = rect->top;
-	data->monitorHeight  = rect->bottom - rect->top;
-	data->monitorWidth   = rect->right  - rect->left;
-        data->monitorHandle  = hMonitor;
-    return FALSE;
-  }
-  return TRUE;
-=======
     struct GetMonitorInfoData *data = (struct GetMonitorInfoData *) _data;
 
     // only get data for monitor number specified in <data>
@@ -73,10 +53,10 @@
         data->monitorOffsetY = rect->top;
         data->monitorHeight = rect->bottom - rect->top;
         data->monitorWidth = rect->right - rect->left;
+        data->monitorHandle  = hMonitor;
         return FALSE;
     }
     return TRUE;
->>>>>>> 0f834b91
 }
 
 Bool
