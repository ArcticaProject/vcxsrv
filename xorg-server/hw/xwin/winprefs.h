#if !defined(WINPREFS_H)
#define WINPREFS_H
/*
 * Copyright (C) 1994-2000 The XFree86 Project, Inc. All Rights Reserved.
 * Copyright (C) Colin Harrison 2005-2008
 *
 * Permission is hereby granted, free of charge, to any person obtaining
 * a copy of this software and associated documentation files (the
 * "Software"), to deal in the Software without restriction, including
 * without limitation the rights to use, copy, modify, merge, publish,
 * distribute, sublicense, and/or sell copies of the Software, and to
 * permit persons to whom the Software is furnished to do so, subject to
 * the following conditions:
 *
 * The above copyright notice and this permission notice shall be
 * included in all copies or substantial portions of the Software.
 *
 * THE SOFTWARE IS PROVIDED "AS IS", WITHOUT WARRANTY OF ANY KIND,
 * EXPRESS OR IMPLIED, INCLUDING BUT NOT LIMITED TO THE WARRANTIES OF
 * MERCHANTABILITY, FITNESS FOR A PARTICULAR PURPOSE AND
 * NONINFRINGEMENT. IN NO EVENT SHALL THE XFREE86 PROJECT BE LIABLE FOR
 * ANY CLAIM, DAMAGES OR OTHER LIABILITY, WHETHER IN AN ACTION OF
 * CONTRACT, TORT OR OTHERWISE, ARISING FROM, OUT OF OR IN CONNECTION
 * WITH THE SOFTWARE OR THE USE OR OTHER DEALINGS IN THE SOFTWARE.
 *
 * Except as contained in this notice, the name of the XFree86 Project
 * shall not be used in advertising or otherwise to promote the sale, use
 * or other dealings in this Software without prior written authorization
 * from the XFree86 Project.
 *
 * Authors:     Earle F. Philhower, III
 *              Colin Harrison
 */

/* Need Bool */
#include <X11/Xdefs.h>
/* Need TRUE */
#include "misc.h"

/* Need to know how long paths can be... */
#include <limits.h>
/* Xwindows redefines PATH_MAX to at least 1024 */
#include <X11/Xwindows.h>

#ifndef NAME_MAX
#define NAME_MAX PATH_MAX
#endif
#define MENU_MAX 128   /* Maximum string length of a menu name or item */
#define PARAM_MAX (4*PATH_MAX)  /* Maximum length of a parameter to a MENU */


/* Supported commands in a MENU {} statement */
typedef enum MENUCOMMANDTYPE
{
  CMD_EXEC,         /* /bin/sh -c the parameter            */
  CMD_MENU,         /* Display a popup menu named param    */
  CMD_SEPARATOR,    /* Menu separator                      */
  CMD_ALWAYSONTOP,  /* Toggle always-on-top mode           */
  CMD_RELOAD        /* Reparse the .XWINRC file            */
} MENUCOMMANDTYPE;

#define STYLE_NONE     (0L)    /* Dummy the first entry                      */
#define STYLE_NOTITLE  (1L)    /* Force window style no titlebar             */
#define STYLE_OUTLINE  (1L<<1) /* Force window style just thin-line border   */
#define STYLE_NOFRAME  (1L<<2) /* Force window style no frame                */
#define STYLE_TOPMOST  (1L<<3) /* Open a window always-on-top                */
#define STYLE_MAXIMIZE (1L<<4) /* Open a window maximized                    */
#define STYLE_MINIMIZE (1L<<5) /* Open a window minimized                    */
#define STYLE_BOTTOM   (1L<<6) /* Open a window at the bottom of the Z order */

/* Where to place a system menu */
typedef enum MENUPOSITION
{
  AT_START,   /* Place menu at the top of the system menu   */
  AT_END      /* Put it at the bottom of the menu (default) */
} MENUPOSITION;

/* Menu item definitions */
typedef struct MENUITEM
{
  char text[MENU_MAX+1];   /* To be displayed in menu */
  MENUCOMMANDTYPE cmd;     /* What should it do? */
  char param[PARAM_MAX+1]; /* Any parameters? */
  unsigned long commandID; /* Windows WM_COMMAND ID assigned at runtime */
} MENUITEM;

/* A completely read in menu... */
typedef struct MENUPARSED
{
  char menuName[MENU_MAX+1]; /* What's it called in the text? */
  MENUITEM *menuItem;        /* Array of items */
  int menuItems;             /* How big's the array? */
} MENUPARSED;

/* To map between a window and a system menu to add for it */
typedef struct SYSMENUITEM
{
  char match[MENU_MAX+1];    /* String to look for to apply this sysmenu */
  char menuName[MENU_MAX+1]; /* Which menu to show? Used to set *menu */
  MENUPOSITION menuPos;      /* Where to place it (ignored in root) */
} SYSMENUITEM;

/* To redefine icons for certain window types */
typedef struct ICONITEM
{
  char match[MENU_MAX+1];             /* What string to search for? */
  char iconFile[PATH_MAX+NAME_MAX+2]; /* Icon location, WIN32 path */
  HICON hicon;                /* LoadImage() result */
} ICONITEM;

/* To redefine styles for certain window types */
typedef struct STYLEITEM
{
  char match[MENU_MAX+1];    /* What string to search for? */
  unsigned long type;                 /* What should it do? */
} STYLEITEM;

typedef struct WINPREFS
{
  /* Menu information */
  MENUPARSED *menu; /* Array of created menus */
  int menuItems;      /* How big? */

  /* Taskbar menu settings */
  char rootMenuName[MENU_MAX+1];  /* Menu for taskbar icon */

  /* System menu addition menus */
  SYSMENUITEM *sysMenu;
  int sysMenuItems;

  /* Which menu to add to unmatched windows? */
  char defaultSysMenuName[MENU_MAX+1];
  MENUPOSITION defaultSysMenuPos;   /* Where to place it */

  /* Icon information */
  char iconDirectory[PATH_MAX+1]; /* Where do the .icos lie? (Win32 path) */
  char defaultIconName[NAME_MAX+1];   /* Replacement for x.ico */
  char trayIconName[NAME_MAX+1]; /* Replacement for tray icon */

  ICONITEM *icon;
  int iconItems;

  STYLEITEM *style;
  int styleItems;

  /* Force exit flag */
  Bool fForceExit;

  /* Silent exit flag */
  Bool fSilentExit;

} WINPREFS;

<<<<<<< HEAD

=======
/* The global pref settings structure loaded by the winprefyacc.y parser */
extern WINPREFS pref;
>>>>>>> 6ab3babb


/* Functions */
void
LoadPreferences(void);

void
SetupRootMenu (unsigned long hmenuRoot);

void
SetupSysMenu (unsigned long hwndIn);

void
HandleCustomWM_INITMENU(unsigned long hwndIn,
			unsigned long hmenuIn);

Bool
HandleCustomWM_COMMAND (unsigned long hwndIn,
			int           command);

int
winIconIsOverride (unsigned hiconIn);

HICON
winOverrideIcon (unsigned long longpWin);

unsigned long
winOverrideStyle (unsigned long longpWin);

<<<<<<< HEAD
unsigned long
winOverrideStyle (unsigned long longpWin);

=======
>>>>>>> 6ab3babb
HICON
winTaskbarIcon(void);

HICON
winOverrideDefaultIcon(int size);
#endif
<|MERGE_RESOLUTION|>--- conflicted
+++ resolved
@@ -1,200 +1,193 @@
-#if !defined(WINPREFS_H)
-#define WINPREFS_H
-/*
- * Copyright (C) 1994-2000 The XFree86 Project, Inc. All Rights Reserved.
- * Copyright (C) Colin Harrison 2005-2008
- *
- * Permission is hereby granted, free of charge, to any person obtaining
- * a copy of this software and associated documentation files (the
- * "Software"), to deal in the Software without restriction, including
- * without limitation the rights to use, copy, modify, merge, publish,
- * distribute, sublicense, and/or sell copies of the Software, and to
- * permit persons to whom the Software is furnished to do so, subject to
- * the following conditions:
- *
- * The above copyright notice and this permission notice shall be
- * included in all copies or substantial portions of the Software.
- *
- * THE SOFTWARE IS PROVIDED "AS IS", WITHOUT WARRANTY OF ANY KIND,
- * EXPRESS OR IMPLIED, INCLUDING BUT NOT LIMITED TO THE WARRANTIES OF
- * MERCHANTABILITY, FITNESS FOR A PARTICULAR PURPOSE AND
- * NONINFRINGEMENT. IN NO EVENT SHALL THE XFREE86 PROJECT BE LIABLE FOR
- * ANY CLAIM, DAMAGES OR OTHER LIABILITY, WHETHER IN AN ACTION OF
- * CONTRACT, TORT OR OTHERWISE, ARISING FROM, OUT OF OR IN CONNECTION
- * WITH THE SOFTWARE OR THE USE OR OTHER DEALINGS IN THE SOFTWARE.
- *
- * Except as contained in this notice, the name of the XFree86 Project
- * shall not be used in advertising or otherwise to promote the sale, use
- * or other dealings in this Software without prior written authorization
- * from the XFree86 Project.
- *
- * Authors:     Earle F. Philhower, III
- *              Colin Harrison
- */
-
-/* Need Bool */
-#include <X11/Xdefs.h>
-/* Need TRUE */
-#include "misc.h"
-
-/* Need to know how long paths can be... */
-#include <limits.h>
-/* Xwindows redefines PATH_MAX to at least 1024 */
-#include <X11/Xwindows.h>
-
-#ifndef NAME_MAX
-#define NAME_MAX PATH_MAX
-#endif
-#define MENU_MAX 128   /* Maximum string length of a menu name or item */
-#define PARAM_MAX (4*PATH_MAX)  /* Maximum length of a parameter to a MENU */
-
-
-/* Supported commands in a MENU {} statement */
-typedef enum MENUCOMMANDTYPE
-{
-  CMD_EXEC,         /* /bin/sh -c the parameter            */
-  CMD_MENU,         /* Display a popup menu named param    */
-  CMD_SEPARATOR,    /* Menu separator                      */
-  CMD_ALWAYSONTOP,  /* Toggle always-on-top mode           */
-  CMD_RELOAD        /* Reparse the .XWINRC file            */
-} MENUCOMMANDTYPE;
-
-#define STYLE_NONE     (0L)    /* Dummy the first entry                      */
-#define STYLE_NOTITLE  (1L)    /* Force window style no titlebar             */
-#define STYLE_OUTLINE  (1L<<1) /* Force window style just thin-line border   */
-#define STYLE_NOFRAME  (1L<<2) /* Force window style no frame                */
-#define STYLE_TOPMOST  (1L<<3) /* Open a window always-on-top                */
-#define STYLE_MAXIMIZE (1L<<4) /* Open a window maximized                    */
-#define STYLE_MINIMIZE (1L<<5) /* Open a window minimized                    */
-#define STYLE_BOTTOM   (1L<<6) /* Open a window at the bottom of the Z order */
-
-/* Where to place a system menu */
-typedef enum MENUPOSITION
-{
-  AT_START,   /* Place menu at the top of the system menu   */
-  AT_END      /* Put it at the bottom of the menu (default) */
-} MENUPOSITION;
-
-/* Menu item definitions */
-typedef struct MENUITEM
-{
-  char text[MENU_MAX+1];   /* To be displayed in menu */
-  MENUCOMMANDTYPE cmd;     /* What should it do? */
-  char param[PARAM_MAX+1]; /* Any parameters? */
-  unsigned long commandID; /* Windows WM_COMMAND ID assigned at runtime */
-} MENUITEM;
-
-/* A completely read in menu... */
-typedef struct MENUPARSED
-{
-  char menuName[MENU_MAX+1]; /* What's it called in the text? */
-  MENUITEM *menuItem;        /* Array of items */
-  int menuItems;             /* How big's the array? */
-} MENUPARSED;
-
-/* To map between a window and a system menu to add for it */
-typedef struct SYSMENUITEM
-{
-  char match[MENU_MAX+1];    /* String to look for to apply this sysmenu */
-  char menuName[MENU_MAX+1]; /* Which menu to show? Used to set *menu */
-  MENUPOSITION menuPos;      /* Where to place it (ignored in root) */
-} SYSMENUITEM;
-
-/* To redefine icons for certain window types */
-typedef struct ICONITEM
-{
-  char match[MENU_MAX+1];             /* What string to search for? */
-  char iconFile[PATH_MAX+NAME_MAX+2]; /* Icon location, WIN32 path */
-  HICON hicon;                /* LoadImage() result */
-} ICONITEM;
-
-/* To redefine styles for certain window types */
-typedef struct STYLEITEM
-{
-  char match[MENU_MAX+1];    /* What string to search for? */
-  unsigned long type;                 /* What should it do? */
-} STYLEITEM;
-
-typedef struct WINPREFS
-{
-  /* Menu information */
-  MENUPARSED *menu; /* Array of created menus */
-  int menuItems;      /* How big? */
-
-  /* Taskbar menu settings */
-  char rootMenuName[MENU_MAX+1];  /* Menu for taskbar icon */
-
-  /* System menu addition menus */
-  SYSMENUITEM *sysMenu;
-  int sysMenuItems;
-
-  /* Which menu to add to unmatched windows? */
-  char defaultSysMenuName[MENU_MAX+1];
-  MENUPOSITION defaultSysMenuPos;   /* Where to place it */
-
-  /* Icon information */
-  char iconDirectory[PATH_MAX+1]; /* Where do the .icos lie? (Win32 path) */
-  char defaultIconName[NAME_MAX+1];   /* Replacement for x.ico */
-  char trayIconName[NAME_MAX+1]; /* Replacement for tray icon */
-
-  ICONITEM *icon;
-  int iconItems;
-
-  STYLEITEM *style;
-  int styleItems;
-
-  /* Force exit flag */
-  Bool fForceExit;
-
-  /* Silent exit flag */
-  Bool fSilentExit;
-
-} WINPREFS;
-
-<<<<<<< HEAD
-
-=======
-/* The global pref settings structure loaded by the winprefyacc.y parser */
-extern WINPREFS pref;
->>>>>>> 6ab3babb
-
-
-/* Functions */
-void
-LoadPreferences(void);
-
-void
-SetupRootMenu (unsigned long hmenuRoot);
-
-void
-SetupSysMenu (unsigned long hwndIn);
-
-void
-HandleCustomWM_INITMENU(unsigned long hwndIn,
-			unsigned long hmenuIn);
-
-Bool
-HandleCustomWM_COMMAND (unsigned long hwndIn,
-			int           command);
-
-int
-winIconIsOverride (unsigned hiconIn);
-
-HICON
-winOverrideIcon (unsigned long longpWin);
-
-unsigned long
-winOverrideStyle (unsigned long longpWin);
-
-<<<<<<< HEAD
-unsigned long
-winOverrideStyle (unsigned long longpWin);
-
-=======
->>>>>>> 6ab3babb
-HICON
-winTaskbarIcon(void);
-
-HICON
-winOverrideDefaultIcon(int size);
-#endif
+#if !defined(WINPREFS_H)
+#define WINPREFS_H
+/*
+ * Copyright (C) 1994-2000 The XFree86 Project, Inc. All Rights Reserved.
+ * Copyright (C) Colin Harrison 2005-2008
+ *
+ * Permission is hereby granted, free of charge, to any person obtaining
+ * a copy of this software and associated documentation files (the
+ * "Software"), to deal in the Software without restriction, including
+ * without limitation the rights to use, copy, modify, merge, publish,
+ * distribute, sublicense, and/or sell copies of the Software, and to
+ * permit persons to whom the Software is furnished to do so, subject to
+ * the following conditions:
+ *
+ * The above copyright notice and this permission notice shall be
+ * included in all copies or substantial portions of the Software.
+ *
+ * THE SOFTWARE IS PROVIDED "AS IS", WITHOUT WARRANTY OF ANY KIND,
+ * EXPRESS OR IMPLIED, INCLUDING BUT NOT LIMITED TO THE WARRANTIES OF
+ * MERCHANTABILITY, FITNESS FOR A PARTICULAR PURPOSE AND
+ * NONINFRINGEMENT. IN NO EVENT SHALL THE XFREE86 PROJECT BE LIABLE FOR
+ * ANY CLAIM, DAMAGES OR OTHER LIABILITY, WHETHER IN AN ACTION OF
+ * CONTRACT, TORT OR OTHERWISE, ARISING FROM, OUT OF OR IN CONNECTION
+ * WITH THE SOFTWARE OR THE USE OR OTHER DEALINGS IN THE SOFTWARE.
+ *
+ * Except as contained in this notice, the name of the XFree86 Project
+ * shall not be used in advertising or otherwise to promote the sale, use
+ * or other dealings in this Software without prior written authorization
+ * from the XFree86 Project.
+ *
+ * Authors:     Earle F. Philhower, III
+ *              Colin Harrison
+ */
+
+/* Need Bool */
+#include <X11/Xdefs.h>
+/* Need TRUE */
+#include "misc.h"
+
+/* Need to know how long paths can be... */
+#include <limits.h>
+/* Xwindows redefines PATH_MAX to at least 1024 */
+#include <X11/Xwindows.h>
+
+#ifndef NAME_MAX
+#define NAME_MAX PATH_MAX
+#endif
+#define MENU_MAX 128   /* Maximum string length of a menu name or item */
+#define PARAM_MAX (4*PATH_MAX)  /* Maximum length of a parameter to a MENU */
+
+
+/* Supported commands in a MENU {} statement */
+typedef enum MENUCOMMANDTYPE
+{
+  CMD_EXEC,         /* /bin/sh -c the parameter            */
+  CMD_MENU,         /* Display a popup menu named param    */
+  CMD_SEPARATOR,    /* Menu separator                      */
+  CMD_ALWAYSONTOP,  /* Toggle always-on-top mode           */
+  CMD_RELOAD        /* Reparse the .XWINRC file            */
+} MENUCOMMANDTYPE;
+
+#define STYLE_NONE     (0L)    /* Dummy the first entry                      */
+#define STYLE_NOTITLE  (1L)    /* Force window style no titlebar             */
+#define STYLE_OUTLINE  (1L<<1) /* Force window style just thin-line border   */
+#define STYLE_NOFRAME  (1L<<2) /* Force window style no frame                */
+#define STYLE_TOPMOST  (1L<<3) /* Open a window always-on-top                */
+#define STYLE_MAXIMIZE (1L<<4) /* Open a window maximized                    */
+#define STYLE_MINIMIZE (1L<<5) /* Open a window minimized                    */
+#define STYLE_BOTTOM   (1L<<6) /* Open a window at the bottom of the Z order */
+
+/* Where to place a system menu */
+typedef enum MENUPOSITION
+{
+  AT_START,   /* Place menu at the top of the system menu   */
+  AT_END      /* Put it at the bottom of the menu (default) */
+} MENUPOSITION;
+
+/* Menu item definitions */
+typedef struct MENUITEM
+{
+  char text[MENU_MAX+1];   /* To be displayed in menu */
+  MENUCOMMANDTYPE cmd;     /* What should it do? */
+  char param[PARAM_MAX+1]; /* Any parameters? */
+  unsigned long commandID; /* Windows WM_COMMAND ID assigned at runtime */
+} MENUITEM;
+
+/* A completely read in menu... */
+typedef struct MENUPARSED
+{
+  char menuName[MENU_MAX+1]; /* What's it called in the text? */
+  MENUITEM *menuItem;        /* Array of items */
+  int menuItems;             /* How big's the array? */
+} MENUPARSED;
+
+/* To map between a window and a system menu to add for it */
+typedef struct SYSMENUITEM
+{
+  char match[MENU_MAX+1];    /* String to look for to apply this sysmenu */
+  char menuName[MENU_MAX+1]; /* Which menu to show? Used to set *menu */
+  MENUPOSITION menuPos;      /* Where to place it (ignored in root) */
+} SYSMENUITEM;
+
+/* To redefine icons for certain window types */
+typedef struct ICONITEM
+{
+  char match[MENU_MAX+1];             /* What string to search for? */
+  char iconFile[PATH_MAX+NAME_MAX+2]; /* Icon location, WIN32 path */
+  HICON hicon;                /* LoadImage() result */
+} ICONITEM;
+
+/* To redefine styles for certain window types */
+typedef struct STYLEITEM
+{
+  char match[MENU_MAX+1];    /* What string to search for? */
+  unsigned long type;                 /* What should it do? */
+} STYLEITEM;
+
+typedef struct WINPREFS
+{
+  /* Menu information */
+  MENUPARSED *menu; /* Array of created menus */
+  int menuItems;      /* How big? */
+
+  /* Taskbar menu settings */
+  char rootMenuName[MENU_MAX+1];  /* Menu for taskbar icon */
+
+  /* System menu addition menus */
+  SYSMENUITEM *sysMenu;
+  int sysMenuItems;
+
+  /* Which menu to add to unmatched windows? */
+  char defaultSysMenuName[MENU_MAX+1];
+  MENUPOSITION defaultSysMenuPos;   /* Where to place it */
+
+  /* Icon information */
+  char iconDirectory[PATH_MAX+1]; /* Where do the .icos lie? (Win32 path) */
+  char defaultIconName[NAME_MAX+1];   /* Replacement for x.ico */
+  char trayIconName[NAME_MAX+1]; /* Replacement for tray icon */
+
+  ICONITEM *icon;
+  int iconItems;
+
+  STYLEITEM *style;
+  int styleItems;
+
+  /* Force exit flag */
+  Bool fForceExit;
+
+  /* Silent exit flag */
+  Bool fSilentExit;
+
+} WINPREFS;
+
+/* The global pref settings structure loaded by the winprefyacc.y parser */
+extern WINPREFS pref;
+
+
+/* Functions */
+void
+LoadPreferences(void);
+
+void
+SetupRootMenu (unsigned long hmenuRoot);
+
+void
+SetupSysMenu (unsigned long hwndIn);
+
+void
+HandleCustomWM_INITMENU(unsigned long hwndIn,
+			unsigned long hmenuIn);
+
+Bool
+HandleCustomWM_COMMAND (unsigned long hwndIn,
+			int           command);
+
+int
+winIconIsOverride (unsigned hiconIn);
+
+HICON
+winOverrideIcon (unsigned long longpWin);
+
+unsigned long
+winOverrideStyle (unsigned long longpWin);
+
+unsigned long
+winOverrideStyle (unsigned long longpWin);
+
+HICON
+winTaskbarIcon(void);
+
+HICON
+winOverrideDefaultIcon(int size);
+#endif