--- conflicted
+++ resolved
@@ -62,13 +62,7 @@
     winWindowPriv(pWin);
     winScreenPriv(pScreen);
 
-<<<<<<< HEAD
-  winDebug ("winCreateWindowNativeGDI (%p)\n", pWin);
-=======
-#if CYGDEBUG
-    winTrace("winCreateWindowNativeGDI (%p)\n", pWin);
-#endif
->>>>>>> 0f834b91
+    winDebug ("winCreateWindowNativeGDI (%p)\n", pWin);
 
     WIN_UNWRAP(CreateWindow);
     fResult = (*pScreen->CreateWindow) (pWin);
@@ -89,13 +83,7 @@
     winWindowPriv(pWin);
     winScreenPriv(pScreen);
 
-<<<<<<< HEAD
-  winDebug ("winDestroyWindowNativeGDI (%p)\n", pWin);
-=======
-#if CYGDEBUG
-    winTrace("winDestroyWindowNativeGDI (%p)\n", pWin);
-#endif
->>>>>>> 0f834b91
+    winDebug ("winDestroyWindowNativeGDI (%p)\n", pWin);
 
     WIN_UNWRAP(DestroyWindow);
     fResult = (*pScreen->DestroyWindow) (pWin);
@@ -116,13 +104,7 @@
     winWindowPriv(pWin);
     winScreenPriv(pScreen);
 
-<<<<<<< HEAD
-  winDebug ("winPositionWindowNativeGDI (%p)\n", pWin);
-=======
-#if CYGDEBUG
-    winTrace("winPositionWindowNativeGDI (%p)\n", pWin);
-#endif
->>>>>>> 0f834b91
+    winDebug ("winPositionWindowNativeGDI (%p)\n", pWin);
 
     WIN_UNWRAP(PositionWindow);
     fResult = (*pScreen->PositionWindow) (pWin, x, y);
@@ -149,17 +131,8 @@
 
     winScreenPriv(pScreen);
 
-<<<<<<< HEAD
-  /* Get a pointer to the root window */
-  pwinRoot = pWin->drawable.pScreen->root;
-=======
-#if 0
-    ErrorF("winCopyWindow\n");
-#endif
-
     /* Get a pointer to the root window */
     pwinRoot = pWin->drawable.pScreen->root;
->>>>>>> 0f834b91
 
     /* Create a region for the destination */
     prgnDst = RegionCreate(NULL, 1);
@@ -195,34 +168,12 @@
     pBoxDst = RegionRects(prgnDst);
     ppt = pptSrc;
 
-<<<<<<< HEAD
-  /* BitBlt each source to the destination point */
-  for (i = nbox; --i >= 0; pBoxDst++, ppt++)
-    {
-      BitBlt (pScreenPriv->hdcScreen,
-	      pBoxDst->x1, pBoxDst->y1,
-	      pBoxDst->x2 - pBoxDst->x1, pBoxDst->y2 - pBoxDst->y1,
-	      pScreenPriv->hdcScreen,
-	      ppt->x, ppt->y,
-	      SRCCOPY);
-=======
-#if 0
-    ErrorF("winCopyWindow - x1\tx2\ty1\ty2\tx\ty\n");
-#endif
-
     /* BitBlt each source to the destination point */
     for (i = nbox; --i >= 0; pBoxDst++, ppt++) {
-#if 0
-        ErrorF("winCopyWindow - %d\t%d\t%d\t%d\t%d\t%d\n",
-               pBoxDst->x1, pBoxDst->x2, pBoxDst->y1, pBoxDst->y2,
-               ppt->x, ppt->y);
-#endif
-
         BitBlt(pScreenPriv->hdcScreen,
                pBoxDst->x1, pBoxDst->y1,
                pBoxDst->x2 - pBoxDst->x1, pBoxDst->y2 - pBoxDst->y1,
                pScreenPriv->hdcScreen, ppt->x, ppt->y, SRCCOPY);
->>>>>>> 0f834b91
     }
 
     /* Cleanup the regions, etc. */
@@ -242,24 +193,7 @@
     winWindowPriv(pWin);
     winScreenPriv(pScreen);
 
-<<<<<<< HEAD
   winDebug ("winChangeWindowAttributesNativeGDI (%p)\n", pWin);
-  
-  WIN_UNWRAP(ChangeWindowAttributes); 
-  fResult = (*pScreen->ChangeWindowAttributes)(pWin, mask);
-  WIN_WRAP(ChangeWindowAttributes, winChangeWindowAttributesNativeGDI);
-  
-  /*
-   * NOTE: We do not currently need to do anything here.
-   */
-
-  return fResult;
-}
-=======
-#if CYGDEBUG
-    winTrace("winChangeWindowAttributesNativeGDI (%p)\n", pWin);
-#endif
->>>>>>> 0f834b91
 
     WIN_UNWRAP(ChangeWindowAttributes);
     fResult = (*pScreen->ChangeWindowAttributes) (pWin, mask);
@@ -285,13 +219,7 @@
     winWindowPriv(pWin);
     winScreenPriv(pScreen);
 
-<<<<<<< HEAD
   winDebug ("winUnmapWindowNativeGDI (%p)\n", pWin);
-=======
-#if CYGDEBUG
-    winTrace("winUnmapWindowNativeGDI (%p)\n", pWin);
-#endif
->>>>>>> 0f834b91
 
     WIN_UNWRAP(UnrealizeWindow);
     fResult = (*pScreen->UnrealizeWindow) (pWin);
@@ -313,13 +241,7 @@
     winWindowPriv(pWin);
     winScreenPriv(pScreen);
 
-<<<<<<< HEAD
   winDebug ("winMapWindowNativeGDI (%p)\n", pWin);
-=======
-#if CYGDEBUG
-    winTrace("winMapWindowNativeGDI (%p)\n", pWin);
-#endif
->>>>>>> 0f834b91
 
     WIN_UNWRAP(RealizeWindow);
     fResult = (*pScreen->RealizeWindow) (pWin);
@@ -342,13 +264,7 @@
     winWindowPriv(pWin);
     winScreenPriv(pScreen);
 
-<<<<<<< HEAD
   winDebug ("winCreateWindowRootless (%p)\n", pWin);
-=======
-#if CYGDEBUG
-    winTrace("winCreateWindowRootless (%p)\n", pWin);
-#endif
->>>>>>> 0f834b91
 
     WIN_UNWRAP(CreateWindow);
     fResult = (*pScreen->CreateWindow) (pWin);
@@ -371,13 +287,7 @@
     winWindowPriv(pWin);
     winScreenPriv(pScreen);
 
-<<<<<<< HEAD
   winDebug ("winDestroyWindowRootless (%p)\n", pWin);
-=======
-#if CYGDEBUG
-    winTrace("winDestroyWindowRootless (%p)\n", pWin);
-#endif
->>>>>>> 0f834b91
 
     WIN_UNWRAP(DestroyWindow);
     fResult = (*pScreen->DestroyWindow) (pWin);
@@ -402,15 +312,9 @@
     Bool fResult = FALSE;
     ScreenPtr pScreen = pWin->drawable.pScreen;
 
-<<<<<<< HEAD
-  winDebug ("winPositionWindowRootless (%p)\n", pWin);
-=======
-    winScreenPriv(pScreen);
-
-#if CYGDEBUG
-    winTrace("winPositionWindowRootless (%p)\n", pWin);
-#endif
->>>>>>> 0f834b91
+    winScreenPriv(pScreen);
+
+    winDebug ("winPositionWindowRootless (%p)\n", pWin);
 
     WIN_UNWRAP(PositionWindow);
     fResult = (*pScreen->PositionWindow) (pWin, x, y);
@@ -432,13 +336,7 @@
 
     winScreenPriv(pScreen);
 
-<<<<<<< HEAD
   winDebug ("winChangeWindowAttributesRootless (%p)\n", pWin);
-=======
-#if CYGDEBUG
-    winTrace("winChangeWindowAttributesRootless (%p)\n", pWin);
-#endif
->>>>>>> 0f834b91
 
     WIN_UNWRAP(ChangeWindowAttributes);
     fResult = (*pScreen->ChangeWindowAttributes) (pWin, mask);
@@ -462,13 +360,7 @@
     winWindowPriv(pWin);
     winScreenPriv(pScreen);
 
-<<<<<<< HEAD
   winDebug ("winUnmapWindowRootless (%p)\n", pWin);
-=======
-#if CYGDEBUG
-    winTrace("winUnmapWindowRootless (%p)\n", pWin);
-#endif
->>>>>>> 0f834b91
 
     WIN_UNWRAP(UnrealizeWindow);
     fResult = (*pScreen->UnrealizeWindow) (pWin);
@@ -496,13 +388,7 @@
 
     winScreenPriv(pScreen);
 
-<<<<<<< HEAD
   winDebug ("winMapWindowRootless (%p)\n", pWin);
-=======
-#if CYGDEBUG
-    winTrace("winMapWindowRootless (%p)\n", pWin);
-#endif
->>>>>>> 0f834b91
 
     WIN_UNWRAP(RealizeWindow);
     fResult = (*pScreen->RealizeWindow) (pWin);
@@ -522,13 +408,7 @@
 
     winScreenPriv(pScreen);
 
-<<<<<<< HEAD
   winDebug ("winSetShapeRootless (%p, %i)\n", pWin, kind);
-=======
-#if CYGDEBUG
-    winTrace("winSetShapeRootless (%p, %i)\n", pWin, kind);
-#endif
->>>>>>> 0f834b91
 
     WIN_UNWRAP(SetShape);
     (*pScreen->SetShape) (pWin, kind);
@@ -548,55 +428,6 @@
     int
 winAddRgn(WindowPtr pWin, pointer data)
 {
-<<<<<<< HEAD
-  int		iX, iY, iWidth, iHeight, iBorder;
-  HRGN		hRgn = *(HRGN*)data;
-  HRGN		hRgnWin;
-  winWindowPriv(pWin);
-  
-  /* If pWin is not Root */
-  if (pWin->parent != NULL) 
-    {
-      winDebug ("winAddRgn ()\n");
-      if (pWin->mapped)
-	{
-	  iBorder = wBorderWidth (pWin);
-	  
-	  iX = pWin->drawable.x - iBorder;
-	  iY = pWin->drawable.y - iBorder;
-	  
-	  iWidth = pWin->drawable.width + iBorder * 2;
-	  iHeight = pWin->drawable.height + iBorder * 2;
-	  
-	  hRgnWin = CreateRectRgn (0, 0, iWidth, iHeight);
-	  
-	  if (hRgnWin == NULL)
-	    {
-	      winDebug ("winAddRgn - CreateRectRgn () failed\n");
-	      winDebug ("  Rect %d %d %d %d\n",
-		      iX, iY, iX + iWidth, iY + iHeight);
-	    }
-	  
-	  if (pWinPriv->hRgn)
-	    {
-	      if (CombineRgn (hRgnWin, hRgnWin, pWinPriv->hRgn, RGN_AND)
-		  == ERROR)
-		{
-		  ErrorF ("winAddRgn - CombineRgn () failed\n");
-		}
-	    }
-	  
-	  OffsetRgn (hRgnWin, iX, iY);
-
-	  if (CombineRgn (hRgn, hRgn, hRgnWin, RGN_OR) == ERROR)
-	    {
-	      ErrorF ("winAddRgn - CombineRgn () failed\n");
-	    }
-	  
-	  DeleteObject (hRgnWin);
-	}
-      return WT_DONTWALKCHILDREN;
-=======
     int iX, iY, iWidth, iHeight, iBorder;
     HRGN hRgn = *(HRGN *) data;
     HRGN hRgnWin;
@@ -605,9 +436,7 @@
 
     /* If pWin is not Root */
     if (pWin->parent != NULL) {
-#if CYGDEBUG
         winDebug("winAddRgn ()\n");
-#endif
         if (pWin->mapped) {
             iBorder = wBorderWidth(pWin);
 
@@ -620,9 +449,9 @@
             hRgnWin = CreateRectRgn(0, 0, iWidth, iHeight);
 
             if (hRgnWin == NULL) {
-                ErrorF("winAddRgn - CreateRectRgn () failed\n");
-                ErrorF("  Rect %d %d %d %d\n",
-                       iX, iY, iX + iWidth, iY + iHeight);
+                 winDebug ("winAddRgn - CreateRectRgn () failed\n");
+                 winDebug ("  Rect %d %d %d %d\n",
+                           iX, iY, iX + iWidth, iY + iHeight);
             }
 
             if (pWinPriv->hRgn) {
@@ -641,7 +470,6 @@
             DeleteObject(hRgnWin);
         }
         return WT_DONTWALKCHILDREN;
->>>>>>> 0f834b91
     }
     else {
         return WT_WALKCHILDREN;
@@ -679,13 +507,7 @@
 
     winWindowPriv(pWin);
 
-<<<<<<< HEAD
-  winDebug ("winReshapeRootless ()\n");
-=======
-#if CYGDEBUG
     winDebug("winReshapeRootless ()\n");
-#endif
->>>>>>> 0f834b91
 
     /* Bail if the window is the root window */
     if (pWin->parent == NULL)
