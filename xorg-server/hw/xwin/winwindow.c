/*
 *Copyright (C) 1994-2000 The XFree86 Project, Inc. All Rights Reserved.
 *
 *Permission is hereby granted, free of charge, to any person obtaining
 * a copy of this software and associated documentation files (the
 *"Software"), to deal in the Software without restriction, including
 *without limitation the rights to use, copy, modify, merge, publish,
 *distribute, sublicense, and/or sell copies of the Software, and to
 *permit persons to whom the Software is furnished to do so, subject to
 *the following conditions:
 *
 *The above copyright notice and this permission notice shall be
 *included in all copies or substantial portions of the Software.
 *
 *THE SOFTWARE IS PROVIDED "AS IS", WITHOUT WARRANTY OF ANY KIND,
 *EXPRESS OR IMPLIED, INCLUDING BUT NOT LIMITED TO THE WARRANTIES OF
 *MERCHANTABILITY, FITNESS FOR A PARTICULAR PURPOSE AND
 *NONINFRINGEMENT. IN NO EVENT SHALL THE XFREE86 PROJECT BE LIABLE FOR
 *ANY CLAIM, DAMAGES OR OTHER LIABILITY, WHETHER IN AN ACTION OF
 *CONTRACT, TORT OR OTHERWISE, ARISING FROM, OUT OF OR IN CONNECTION
 *WITH THE SOFTWARE OR THE USE OR OTHER DEALINGS IN THE SOFTWARE.
 *
 *Except as contained in this notice, the name of the XFree86 Project
 *shall not be used in advertising or otherwise to promote the sale, use
 *or other dealings in this Software without prior written authorization
 *from the XFree86 Project.
 *
 * Authors:	Harold L Hunt II
 *		Kensuke Matsuzaki
 */

#ifdef HAVE_XWIN_CONFIG_H
#include <xwin-config.h>
#endif
#include "win.h"

/*
 * Prototypes for local functions
 */

static int
 winAddRgn(WindowPtr pWindow, void *data);

static
    void
 winUpdateRgnRootless(WindowPtr pWindow);

static
    void
 winReshapeRootless(WindowPtr pWin);

<<<<<<< HEAD
#ifdef XWIN_NATIVEGDI
/* See Porting Layer Definition - p. 37 */
/* See mfb/mfbwindow.c - mfbCreateWindow() */

Bool
winCreateWindowNativeGDI(WindowPtr pWin)
{
    Bool fResult = TRUE;
    ScreenPtr pScreen = pWin->drawable.pScreen;

    winScreenPriv(pScreen);

    winDebug ("winCreateWindowNativeGDI (%p)\n", pWin);

    WIN_UNWRAP(CreateWindow);
    fResult = (*pScreen->CreateWindow) (pWin);
    WIN_WRAP(CreateWindow, winCreateWindowNativeGDI);

    return fResult;
}

/* See Porting Layer Definition - p. 37 */
/* See mfb/mfbwindow.c - mfbDestroyWindow() */

Bool
winDestroyWindowNativeGDI(WindowPtr pWin)
{
    Bool fResult = TRUE;
    ScreenPtr pScreen = pWin->drawable.pScreen;

    winScreenPriv(pScreen);

    winDebug ("winDestroyWindowNativeGDI (%p)\n", pWin);

    WIN_UNWRAP(DestroyWindow);
    fResult = (*pScreen->DestroyWindow) (pWin);
    WIN_WRAP(DestroyWindow, winDestroyWindowNativeGDI);

    return fResult;
}

/* See Porting Layer Definition - p. 37 */
/* See mfb/mfbwindow.c - mfbPositionWindow() */

Bool
winPositionWindowNativeGDI(WindowPtr pWin, int x, int y)
{
    Bool fResult = TRUE;
    ScreenPtr pScreen = pWin->drawable.pScreen;

    winScreenPriv(pScreen);

    winDebug ("winPositionWindowNativeGDI (%p)\n", pWin);

    WIN_UNWRAP(PositionWindow);
    fResult = (*pScreen->PositionWindow) (pWin, x, y);
    WIN_WRAP(PositionWindow, winPositionWindowNativeGDI);

    return fResult;
}

/* See Porting Layer Definition - p. 39 */
/* See mfb/mfbwindow.c - mfbCopyWindow() */

void
winCopyWindowNativeGDI(WindowPtr pWin, DDXPointRec ptOldOrg, RegionPtr prgnSrc)
{
    DDXPointPtr pptSrc;
    DDXPointPtr ppt;
    RegionPtr prgnDst;
    BoxPtr pBox;
    int dx, dy;
    int i, nbox;
    BoxPtr pBoxDst;
    ScreenPtr pScreen = pWin->drawable.pScreen;

    winScreenPriv(pScreen);


    /* Create a region for the destination */
    prgnDst = RegionCreate(NULL, 1);

    /* Calculate the shift from the source to the destination */
    dx = ptOldOrg.x - pWin->drawable.x;
    dy = ptOldOrg.y - pWin->drawable.y;

    /* Translate the region from the destination to the source? */
    RegionTranslate(prgnSrc, -dx, -dy);
    RegionIntersect(prgnDst, &pWin->borderClip, prgnSrc);

    /* Get a pointer to the first box in the region to be copied */
    pBox = RegionRects(prgnDst);

    /* Get the number of boxes in the region */
    nbox = RegionNumRects(prgnDst);

    /* Allocate source points for each box */
    if (!(pptSrc = malloc(nbox * sizeof(DDXPointRec))))
        return;

    /* Set an iterator pointer */
    ppt = pptSrc;

    /* Calculate the source point of each box? */
    for (i = nbox; --i >= 0; ppt++, pBox++) {
        ppt->x = pBox->x1 + dx;
        ppt->y = pBox->y1 + dy;
    }

    /* Setup loop pointers again */
    pBoxDst = RegionRects(prgnDst);
    ppt = pptSrc;

    /* BitBlt each source to the destination point */
    for (i = nbox; --i >= 0; pBoxDst++, ppt++) {
        BitBlt(pScreenPriv->hdcScreen,
               pBoxDst->x1, pBoxDst->y1,
               pBoxDst->x2 - pBoxDst->x1, pBoxDst->y2 - pBoxDst->y1,
               pScreenPriv->hdcScreen, ppt->x, ppt->y, SRCCOPY);
    }

    /* Cleanup the regions, etc. */
    free(pptSrc);
    RegionDestroy(prgnDst);
}

/* See Porting Layer Definition - p. 37 */
/* See mfb/mfbwindow.c - mfbChangeWindowAttributes() */

Bool
winChangeWindowAttributesNativeGDI(WindowPtr pWin, unsigned long mask)
{
    Bool fResult = TRUE;
    ScreenPtr pScreen = pWin->drawable.pScreen;

    winScreenPriv(pScreen);

  winDebug ("winChangeWindowAttributesNativeGDI (%p)\n", pWin);

    WIN_UNWRAP(ChangeWindowAttributes);
    fResult = (*pScreen->ChangeWindowAttributes) (pWin, mask);
    WIN_WRAP(ChangeWindowAttributes, winChangeWindowAttributesNativeGDI);

    /*
     * NOTE: We do not currently need to do anything here.
     */

    return fResult;
}

/* See Porting Layer Definition - p. 37
 * Also referred to as UnrealizeWindow
 */

Bool
winUnmapWindowNativeGDI(WindowPtr pWin)
{
    Bool fResult = TRUE;
    ScreenPtr pScreen = pWin->drawable.pScreen;

    winScreenPriv(pScreen);

  winDebug ("winUnmapWindowNativeGDI (%p)\n", pWin);

    WIN_UNWRAP(UnrealizeWindow);
    fResult = (*pScreen->UnrealizeWindow) (pWin);
    WIN_WRAP(UnrealizeWindow, winUnmapWindowNativeGDI);

    return fResult;
}

/* See Porting Layer Definition - p. 37
 * Also referred to as RealizeWindow
 */

Bool
winMapWindowNativeGDI(WindowPtr pWin)
{
    Bool fResult = TRUE;
    ScreenPtr pScreen = pWin->drawable.pScreen;

    winScreenPriv(pScreen);

  winDebug ("winMapWindowNativeGDI (%p)\n", pWin);

    WIN_UNWRAP(RealizeWindow);
    fResult = (*pScreen->RealizeWindow) (pWin);
    WIN_WRAP(RealizeWindow, winMapWindowMultiWindow);

    return fResult;

}
#endif

=======
>>>>>>> d6d5581d
/* See Porting Layer Definition - p. 37 */
/* See mfb/mfbwindow.c - mfbCreateWindow() */

Bool
winCreateWindowRootless(WindowPtr pWin)
{
    Bool fResult = FALSE;
    ScreenPtr pScreen = pWin->drawable.pScreen;

    winWindowPriv(pWin);
    winScreenPriv(pScreen);

  winDebug ("winCreateWindowRootless (%p)\n", pWin);

    WIN_UNWRAP(CreateWindow);
    fResult = (*pScreen->CreateWindow) (pWin);
    WIN_WRAP(CreateWindow, winCreateWindowRootless);

    pWinPriv->hRgn = NULL;

    return fResult;
}

/* See Porting Layer Definition - p. 37 */
/* See mfb/mfbwindow.c - mfbDestroyWindow() */

Bool
winDestroyWindowRootless(WindowPtr pWin)
{
    Bool fResult = FALSE;
    ScreenPtr pScreen = pWin->drawable.pScreen;

    winWindowPriv(pWin);
    winScreenPriv(pScreen);

  winDebug ("winDestroyWindowRootless (%p)\n", pWin);

    WIN_UNWRAP(DestroyWindow);
    fResult = (*pScreen->DestroyWindow) (pWin);
    WIN_WRAP(DestroyWindow, winDestroyWindowRootless);

    if (pWinPriv->hRgn != NULL) {
        DeleteObject(pWinPriv->hRgn);
        pWinPriv->hRgn = NULL;
    }

    winUpdateRgnRootless(pWin);

    return fResult;
}

/* See Porting Layer Definition - p. 37 */
/* See mfb/mfbwindow.c - mfbPositionWindow() */

Bool
winPositionWindowRootless(WindowPtr pWin, int x, int y)
{
    Bool fResult = FALSE;
    ScreenPtr pScreen = pWin->drawable.pScreen;

    winScreenPriv(pScreen);

    winDebug ("winPositionWindowRootless (%p)\n", pWin);

    WIN_UNWRAP(PositionWindow);
    fResult = (*pScreen->PositionWindow) (pWin, x, y);
    WIN_WRAP(PositionWindow, winPositionWindowRootless);

    winUpdateRgnRootless(pWin);

    return fResult;
}

/* See Porting Layer Definition - p. 37 */
/* See mfb/mfbwindow.c - mfbChangeWindowAttributes() */

Bool
winChangeWindowAttributesRootless(WindowPtr pWin, unsigned long mask)
{
    Bool fResult = FALSE;
    ScreenPtr pScreen = pWin->drawable.pScreen;

    winScreenPriv(pScreen);

  winDebug ("winChangeWindowAttributesRootless (%p)\n", pWin);

    WIN_UNWRAP(ChangeWindowAttributes);
    fResult = (*pScreen->ChangeWindowAttributes) (pWin, mask);
    WIN_WRAP(ChangeWindowAttributes, winChangeWindowAttributesRootless);

    winUpdateRgnRootless(pWin);

    return fResult;
}

/* See Porting Layer Definition - p. 37
 * Also referred to as UnrealizeWindow
 */

Bool
winUnmapWindowRootless(WindowPtr pWin)
{
    Bool fResult = FALSE;
    ScreenPtr pScreen = pWin->drawable.pScreen;

    winWindowPriv(pWin);
    winScreenPriv(pScreen);

  winDebug ("winUnmapWindowRootless (%p)\n", pWin);

    WIN_UNWRAP(UnrealizeWindow);
    fResult = (*pScreen->UnrealizeWindow) (pWin);
    WIN_WRAP(UnrealizeWindow, winUnmapWindowRootless);

    if (pWinPriv->hRgn != NULL) {
        DeleteObject(pWinPriv->hRgn);
        pWinPriv->hRgn = NULL;
    }

    winUpdateRgnRootless(pWin);

    return fResult;
}

/* See Porting Layer Definition - p. 37
 * Also referred to as RealizeWindow
 */

Bool
winMapWindowRootless(WindowPtr pWin)
{
    Bool fResult = FALSE;
    ScreenPtr pScreen = pWin->drawable.pScreen;

    winScreenPriv(pScreen);

  winDebug ("winMapWindowRootless (%p)\n", pWin);

    WIN_UNWRAP(RealizeWindow);
    fResult = (*pScreen->RealizeWindow) (pWin);
    WIN_WRAP(RealizeWindow, winMapWindowRootless);

    winReshapeRootless(pWin);

    winUpdateRgnRootless(pWin);

    return fResult;
}

void
winSetShapeRootless(WindowPtr pWin, int kind)
{
    ScreenPtr pScreen = pWin->drawable.pScreen;

    winScreenPriv(pScreen);

  winDebug ("winSetShapeRootless (%p, %i)\n", pWin, kind);

    WIN_UNWRAP(SetShape);
    (*pScreen->SetShape) (pWin, kind);
    WIN_WRAP(SetShape, winSetShapeRootless);

    winReshapeRootless(pWin);
    winUpdateRgnRootless(pWin);

    return;
}

/*
 * Local function for adding a region to the Windows window region
 */

static
    int
winAddRgn(WindowPtr pWin, void *data)
{
    int iX, iY, iWidth, iHeight, iBorder;
    HRGN hRgn = *(HRGN *) data;
    HRGN hRgnWin;

    winWindowPriv(pWin);

    /* If pWin is not Root */
    if (pWin->parent != NULL) {
        winDebug("winAddRgn ()\n");
        if (pWin->mapped) {
            iBorder = wBorderWidth(pWin);

            iX = pWin->drawable.x - iBorder;
            iY = pWin->drawable.y - iBorder;

            iWidth = pWin->drawable.width + iBorder * 2;
            iHeight = pWin->drawable.height + iBorder * 2;

            hRgnWin = CreateRectRgn(0, 0, iWidth, iHeight);

            if (hRgnWin == NULL) {
                 winDebug ("winAddRgn - CreateRectRgn () failed\n");
                 winDebug ("  Rect %d %d %d %d\n",
                           iX, iY, iX + iWidth, iY + iHeight);
            }

            if (pWinPriv->hRgn) {
                if (CombineRgn(hRgnWin, hRgnWin, pWinPriv->hRgn, RGN_AND)
                    == ERROR) {
                    ErrorF("winAddRgn - CombineRgn () failed\n");
                }
            }

            OffsetRgn(hRgnWin, iX, iY);

            if (CombineRgn(hRgn, hRgn, hRgnWin, RGN_OR) == ERROR) {
                ErrorF("winAddRgn - CombineRgn () failed\n");
            }

            DeleteObject(hRgnWin);
        }
        return WT_DONTWALKCHILDREN;
    }
    else {
        return WT_WALKCHILDREN;
    }
}

/*
 * Local function to update the Windows window's region
 */

static
    void
winUpdateRgnRootless(WindowPtr pWin)
{
    HRGN hRgn = CreateRectRgn(0, 0, 0, 0);

    if (hRgn != NULL) {
        WalkTree(pWin->drawable.pScreen, winAddRgn, &hRgn);
        SetWindowRgn(winGetScreenPriv(pWin->drawable.pScreen)->hwndScreen,
                     hRgn, TRUE);
    }
    else {
        ErrorF("winUpdateRgnRootless - CreateRectRgn failed.\n");
    }
}

static
    void
winReshapeRootless(WindowPtr pWin)
{
    int nRects;
    RegionRec rrNewShape;
    BoxPtr pShape, pRects, pEnd;
    HRGN hRgn, hRgnRect;

    winWindowPriv(pWin);

    winDebug("winReshapeRootless ()\n");

    /* Bail if the window is the root window */
    if (pWin->parent == NULL)
        return;

    /* Bail if the window is not top level */
    if (pWin->parent->parent != NULL)
        return;

    /* Free any existing window region stored in the window privates */
    if (pWinPriv->hRgn != NULL) {
        DeleteObject(pWinPriv->hRgn);
        pWinPriv->hRgn = NULL;
    }

    /* Bail if the window has no bounding region defined */
    if (!wBoundingShape(pWin))
        return;

    RegionNull(&rrNewShape);
    RegionCopy(&rrNewShape, wBoundingShape(pWin));
    RegionTranslate(&rrNewShape, pWin->borderWidth, pWin->borderWidth);

    nRects = RegionNumRects(&rrNewShape);
    pShape = RegionRects(&rrNewShape);

    if (nRects > 0) {
        /* Create initial empty Windows region */
        hRgn = CreateRectRgn(0, 0, 0, 0);

        /* Loop through all rectangles in the X region */
        for (pRects = pShape, pEnd = pShape + nRects; pRects < pEnd; pRects++) {
            /* Create a Windows region for the X rectangle */
            hRgnRect = CreateRectRgn(pRects->x1, pRects->y1,
                                     pRects->x2, pRects->y2);
            if (hRgnRect == NULL) {
                ErrorF("winReshapeRootless - CreateRectRgn() failed\n");
            }

            /* Merge the Windows region with the accumulated region */
            if (CombineRgn(hRgn, hRgn, hRgnRect, RGN_OR) == ERROR) {
                ErrorF("winReshapeRootless - CombineRgn() failed\n");
            }

            /* Delete the temporary Windows region */
            DeleteObject(hRgnRect);
        }

        /* Save a handle to the composite region in the window privates */
        pWinPriv->hRgn = hRgn;
    }

    RegionUninit(&rrNewShape);

    return;
}<|MERGE_RESOLUTION|>--- conflicted
+++ resolved
@@ -49,203 +49,6 @@
     void
  winReshapeRootless(WindowPtr pWin);
 
-<<<<<<< HEAD
-#ifdef XWIN_NATIVEGDI
-/* See Porting Layer Definition - p. 37 */
-/* See mfb/mfbwindow.c - mfbCreateWindow() */
-
-Bool
-winCreateWindowNativeGDI(WindowPtr pWin)
-{
-    Bool fResult = TRUE;
-    ScreenPtr pScreen = pWin->drawable.pScreen;
-
-    winScreenPriv(pScreen);
-
-    winDebug ("winCreateWindowNativeGDI (%p)\n", pWin);
-
-    WIN_UNWRAP(CreateWindow);
-    fResult = (*pScreen->CreateWindow) (pWin);
-    WIN_WRAP(CreateWindow, winCreateWindowNativeGDI);
-
-    return fResult;
-}
-
-/* See Porting Layer Definition - p. 37 */
-/* See mfb/mfbwindow.c - mfbDestroyWindow() */
-
-Bool
-winDestroyWindowNativeGDI(WindowPtr pWin)
-{
-    Bool fResult = TRUE;
-    ScreenPtr pScreen = pWin->drawable.pScreen;
-
-    winScreenPriv(pScreen);
-
-    winDebug ("winDestroyWindowNativeGDI (%p)\n", pWin);
-
-    WIN_UNWRAP(DestroyWindow);
-    fResult = (*pScreen->DestroyWindow) (pWin);
-    WIN_WRAP(DestroyWindow, winDestroyWindowNativeGDI);
-
-    return fResult;
-}
-
-/* See Porting Layer Definition - p. 37 */
-/* See mfb/mfbwindow.c - mfbPositionWindow() */
-
-Bool
-winPositionWindowNativeGDI(WindowPtr pWin, int x, int y)
-{
-    Bool fResult = TRUE;
-    ScreenPtr pScreen = pWin->drawable.pScreen;
-
-    winScreenPriv(pScreen);
-
-    winDebug ("winPositionWindowNativeGDI (%p)\n", pWin);
-
-    WIN_UNWRAP(PositionWindow);
-    fResult = (*pScreen->PositionWindow) (pWin, x, y);
-    WIN_WRAP(PositionWindow, winPositionWindowNativeGDI);
-
-    return fResult;
-}
-
-/* See Porting Layer Definition - p. 39 */
-/* See mfb/mfbwindow.c - mfbCopyWindow() */
-
-void
-winCopyWindowNativeGDI(WindowPtr pWin, DDXPointRec ptOldOrg, RegionPtr prgnSrc)
-{
-    DDXPointPtr pptSrc;
-    DDXPointPtr ppt;
-    RegionPtr prgnDst;
-    BoxPtr pBox;
-    int dx, dy;
-    int i, nbox;
-    BoxPtr pBoxDst;
-    ScreenPtr pScreen = pWin->drawable.pScreen;
-
-    winScreenPriv(pScreen);
-
-
-    /* Create a region for the destination */
-    prgnDst = RegionCreate(NULL, 1);
-
-    /* Calculate the shift from the source to the destination */
-    dx = ptOldOrg.x - pWin->drawable.x;
-    dy = ptOldOrg.y - pWin->drawable.y;
-
-    /* Translate the region from the destination to the source? */
-    RegionTranslate(prgnSrc, -dx, -dy);
-    RegionIntersect(prgnDst, &pWin->borderClip, prgnSrc);
-
-    /* Get a pointer to the first box in the region to be copied */
-    pBox = RegionRects(prgnDst);
-
-    /* Get the number of boxes in the region */
-    nbox = RegionNumRects(prgnDst);
-
-    /* Allocate source points for each box */
-    if (!(pptSrc = malloc(nbox * sizeof(DDXPointRec))))
-        return;
-
-    /* Set an iterator pointer */
-    ppt = pptSrc;
-
-    /* Calculate the source point of each box? */
-    for (i = nbox; --i >= 0; ppt++, pBox++) {
-        ppt->x = pBox->x1 + dx;
-        ppt->y = pBox->y1 + dy;
-    }
-
-    /* Setup loop pointers again */
-    pBoxDst = RegionRects(prgnDst);
-    ppt = pptSrc;
-
-    /* BitBlt each source to the destination point */
-    for (i = nbox; --i >= 0; pBoxDst++, ppt++) {
-        BitBlt(pScreenPriv->hdcScreen,
-               pBoxDst->x1, pBoxDst->y1,
-               pBoxDst->x2 - pBoxDst->x1, pBoxDst->y2 - pBoxDst->y1,
-               pScreenPriv->hdcScreen, ppt->x, ppt->y, SRCCOPY);
-    }
-
-    /* Cleanup the regions, etc. */
-    free(pptSrc);
-    RegionDestroy(prgnDst);
-}
-
-/* See Porting Layer Definition - p. 37 */
-/* See mfb/mfbwindow.c - mfbChangeWindowAttributes() */
-
-Bool
-winChangeWindowAttributesNativeGDI(WindowPtr pWin, unsigned long mask)
-{
-    Bool fResult = TRUE;
-    ScreenPtr pScreen = pWin->drawable.pScreen;
-
-    winScreenPriv(pScreen);
-
-  winDebug ("winChangeWindowAttributesNativeGDI (%p)\n", pWin);
-
-    WIN_UNWRAP(ChangeWindowAttributes);
-    fResult = (*pScreen->ChangeWindowAttributes) (pWin, mask);
-    WIN_WRAP(ChangeWindowAttributes, winChangeWindowAttributesNativeGDI);
-
-    /*
-     * NOTE: We do not currently need to do anything here.
-     */
-
-    return fResult;
-}
-
-/* See Porting Layer Definition - p. 37
- * Also referred to as UnrealizeWindow
- */
-
-Bool
-winUnmapWindowNativeGDI(WindowPtr pWin)
-{
-    Bool fResult = TRUE;
-    ScreenPtr pScreen = pWin->drawable.pScreen;
-
-    winScreenPriv(pScreen);
-
-  winDebug ("winUnmapWindowNativeGDI (%p)\n", pWin);
-
-    WIN_UNWRAP(UnrealizeWindow);
-    fResult = (*pScreen->UnrealizeWindow) (pWin);
-    WIN_WRAP(UnrealizeWindow, winUnmapWindowNativeGDI);
-
-    return fResult;
-}
-
-/* See Porting Layer Definition - p. 37
- * Also referred to as RealizeWindow
- */
-
-Bool
-winMapWindowNativeGDI(WindowPtr pWin)
-{
-    Bool fResult = TRUE;
-    ScreenPtr pScreen = pWin->drawable.pScreen;
-
-    winScreenPriv(pScreen);
-
-  winDebug ("winMapWindowNativeGDI (%p)\n", pWin);
-
-    WIN_UNWRAP(RealizeWindow);
-    fResult = (*pScreen->RealizeWindow) (pWin);
-    WIN_WRAP(RealizeWindow, winMapWindowMultiWindow);
-
-    return fResult;
-
-}
-#endif
-
-=======
->>>>>>> d6d5581d
 /* See Porting Layer Definition - p. 37 */
 /* See mfb/mfbwindow.c - mfbCreateWindow() */
 
