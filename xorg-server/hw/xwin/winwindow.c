--- conflicted
+++ resolved
@@ -1,598 +1,592 @@
-/*
- *Copyright (C) 1994-2000 The XFree86 Project, Inc. All Rights Reserved.
- *
- *Permission is hereby granted, free of charge, to any person obtaining
- * a copy of this software and associated documentation files (the
- *"Software"), to deal in the Software without restriction, including
- *without limitation the rights to use, copy, modify, merge, publish,
- *distribute, sublicense, and/or sell copies of the Software, and to
- *permit persons to whom the Software is furnished to do so, subject to
- *the following conditions:
- *
- *The above copyright notice and this permission notice shall be
- *included in all copies or substantial portions of the Software.
- *
- *THE SOFTWARE IS PROVIDED "AS IS", WITHOUT WARRANTY OF ANY KIND,
- *EXPRESS OR IMPLIED, INCLUDING BUT NOT LIMITED TO THE WARRANTIES OF
- *MERCHANTABILITY, FITNESS FOR A PARTICULAR PURPOSE AND
- *NONINFRINGEMENT. IN NO EVENT SHALL THE XFREE86 PROJECT BE LIABLE FOR
- *ANY CLAIM, DAMAGES OR OTHER LIABILITY, WHETHER IN AN ACTION OF
- *CONTRACT, TORT OR OTHERWISE, ARISING FROM, OUT OF OR IN CONNECTION
- *WITH THE SOFTWARE OR THE USE OR OTHER DEALINGS IN THE SOFTWARE.
- *
- *Except as contained in this notice, the name of the XFree86 Project
- *shall not be used in advertising or otherwise to promote the sale, use
- *or other dealings in this Software without prior written authorization
- *from the XFree86 Project.
- *
- * Authors:	Harold L Hunt II
- *		Kensuke Matsuzaki
- */
-
-#ifdef HAVE_XWIN_CONFIG_H
-#include <xwin-config.h>
-#endif
-#include "win.h"
-
-
-/*
- * Prototypes for local functions
- */
-
-static int
-winAddRgn (WindowPtr pWindow, pointer data);
-
-static
-void
-winUpdateRgnRootless (WindowPtr pWindow);
-
-static
-void
-winReshapeRootless (WindowPtr pWin);
-
-
-#ifdef XWIN_NATIVEGDI
-/* See Porting Layer Definition - p. 37 */
-/* See mfb/mfbwindow.c - mfbCreateWindow() */
-
-Bool
-winCreateWindowNativeGDI (WindowPtr pWin)
-{
-  Bool fResult;
-  ScreenPtr		pScreen = pWin->drawable.pScreen;
-  winWindowPriv(pWin);
-  winScreenPriv(pScreen);
-
-  winDebug ("winCreateWindowNativeGDI (%p)\n", pWin);
-
-  WIN_UNWRAP(CreateWindow);
-  fResult = (*pScreen->CreateWindow) (pWin);
-  WIN_WRAP(CreateWindow, winCreateWindowNativeGDI);
-
-  return fResult;
-}
-
-
-/* See Porting Layer Definition - p. 37 */
-/* See mfb/mfbwindow.c - mfbDestroyWindow() */
-
-Bool
-winDestroyWindowNativeGDI (WindowPtr pWin)
-{
-  Bool			fResult = TRUE;
-  ScreenPtr		pScreen = pWin->drawable.pScreen;
-  winWindowPriv(pWin);
-  winScreenPriv(pScreen);
-
-  winDebug ("winDestroyWindowNativeGDI (%p)\n", pWin);
-
-  WIN_UNWRAP(DestroyWindow); 
-  fResult = (*pScreen->DestroyWindow)(pWin);
-  WIN_WRAP(DestroyWindow, winDestroyWindowNativeGDI);
-
-  return fResult;
-}
-
-
-/* See Porting Layer Definition - p. 37 */
-/* See mfb/mfbwindow.c - mfbPositionWindow() */
-
-Bool
-winPositionWindowNativeGDI (WindowPtr pWin, int x, int y)
-{
-  Bool			fResult = TRUE;
-  ScreenPtr		pScreen = pWin->drawable.pScreen;
-  winWindowPriv(pWin);
-  winScreenPriv(pScreen);
-
-  winDebug ("winPositionWindowNativeGDI (%p)\n", pWin);
-
-  WIN_UNWRAP(PositionWindow);
-  fResult = (*pScreen->PositionWindow)(pWin, x, y);
-  WIN_WRAP(PositionWindow, winPositionWindowNativeGDI);
-
-  return fResult;
-}
-
-
-/* See Porting Layer Definition - p. 39 */
-/* See mfb/mfbwindow.c - mfbCopyWindow() */
-
-void 
-winCopyWindowNativeGDI (WindowPtr pWin,
-			DDXPointRec ptOldOrg,
-			RegionPtr prgnSrc)
-{
-  DDXPointPtr		pptSrc;
-  DDXPointPtr		ppt;
-  RegionPtr		prgnDst;
-  BoxPtr		pBox;
-  int			dx, dy;
-  int			i, nbox;
-  WindowPtr		pwinRoot;
-  BoxPtr		pBoxDst;
-  ScreenPtr		pScreen = pWin->drawable.pScreen;
-  winScreenPriv(pScreen);
-
-  /* Get a pointer to the root window */
-  pwinRoot = pWin->drawable.pScreen->root;
-
-  /* Create a region for the destination */
-  prgnDst = RegionCreate(NULL, 1);
-
-  /* Calculate the shift from the source to the destination */
-  dx = ptOldOrg.x - pWin->drawable.x;
-  dy = ptOldOrg.y - pWin->drawable.y;
-
-  /* Translate the region from the destination to the source? */
-  RegionTranslate(prgnSrc, -dx, -dy);
-  RegionIntersect(prgnDst, &pWin->borderClip,
-		   prgnSrc);
-
-  /* Get a pointer to the first box in the region to be copied */
-  pBox = RegionRects(prgnDst);
-  
-  /* Get the number of boxes in the region */
-  nbox = RegionNumRects(prgnDst);
-
-  /* Allocate source points for each box */
-  if(!(pptSrc = (DDXPointPtr )malloc(nbox * sizeof(DDXPointRec))))
-    return;
-
-  /* Set an iterator pointer */
-  ppt = pptSrc;
-
-  /* Calculate the source point of each box? */
-  for (i = nbox; --i >= 0; ppt++, pBox++)
-    {
-      ppt->x = pBox->x1 + dx;
-      ppt->y = pBox->y1 + dy;
-    }
-
-  /* Setup loop pointers again */
-  pBoxDst = RegionRects(prgnDst);
-  ppt = pptSrc;
-
-  /* BitBlt each source to the destination point */
-  for (i = nbox; --i >= 0; pBoxDst++, ppt++)
-    {
-      BitBlt (pScreenPriv->hdcScreen,
-	      pBoxDst->x1, pBoxDst->y1,
-	      pBoxDst->x2 - pBoxDst->x1, pBoxDst->y2 - pBoxDst->y1,
-	      pScreenPriv->hdcScreen,
-	      ppt->x, ppt->y,
-	      SRCCOPY);
-    }
-
-  /* Cleanup the regions, etc. */
-  free(pptSrc);
-  RegionDestroy(prgnDst);
-}
-
-
-/* See Porting Layer Definition - p. 37 */
-/* See mfb/mfbwindow.c - mfbChangeWindowAttributes() */
-
-Bool
-winChangeWindowAttributesNativeGDI (WindowPtr pWin, unsigned long mask)
-{
-  Bool			fResult = TRUE;
-  ScreenPtr		pScreen = pWin->drawable.pScreen;
-  winWindowPriv(pWin);
-  winScreenPriv(pScreen);
-
-  winDebug ("winChangeWindowAttributesNativeGDI (%p)\n", pWin);
-  
-  WIN_UNWRAP(ChangeWindowAttributes); 
-  fResult = (*pScreen->ChangeWindowAttributes)(pWin, mask);
-  WIN_WRAP(ChangeWindowAttributes, winChangeWindowAttributesNativeGDI);
-  
-  /*
-   * NOTE: We do not currently need to do anything here.
-   */
-
-  return fResult;
-}
-
-
-/* See Porting Layer Definition - p. 37
- * Also referred to as UnrealizeWindow
- */
-
-Bool
-winUnmapWindowNativeGDI (WindowPtr pWin)
-{
-  Bool			fResult = TRUE;
-  ScreenPtr		pScreen = pWin->drawable.pScreen;
-  winWindowPriv(pWin);
-  winScreenPriv(pScreen);
-
-  winDebug ("winUnmapWindowNativeGDI (%p)\n", pWin);
-
-  WIN_UNWRAP(UnrealizeWindow); 
-  fResult = (*pScreen->UnrealizeWindow)(pWin);
-  WIN_WRAP(UnrealizeWindow, winUnmapWindowNativeGDI);
-  
-  return fResult;
-}
-
-
-/* See Porting Layer Definition - p. 37
- * Also referred to as RealizeWindow
- */
-
-Bool
-winMapWindowNativeGDI (WindowPtr pWin)
-{
-  Bool			fResult = TRUE;
-  ScreenPtr		pScreen = pWin->drawable.pScreen;
-  winWindowPriv(pWin);
-  winScreenPriv(pScreen);
-
-  winDebug ("winMapWindowNativeGDI (%p)\n", pWin);
-
-  WIN_UNWRAP(RealizeWindow); 
-  fResult = (*pScreen->RealizeWindow)(pWin);
-  WIN_WRAP(RealizeWindow, winMapWindowMultiWindow);
-  
-  return fResult;
-
-}
-#endif
-
-
-/* See Porting Layer Definition - p. 37 */
-/* See mfb/mfbwindow.c - mfbCreateWindow() */
-
-Bool
-winCreateWindowRootless (WindowPtr pWin)
-{
-  Bool			fResult = FALSE;
-  ScreenPtr		pScreen = pWin->drawable.pScreen;
-  winWindowPriv(pWin);
-  winScreenPriv(pScreen);
-
-  winDebug ("winCreateWindowRootless (%p)\n", pWin);
-
-  WIN_UNWRAP(CreateWindow);
-  fResult = (*pScreen->CreateWindow) (pWin);
-  WIN_WRAP(CreateWindow, winCreateWindowRootless);
-  
-  pWinPriv->hRgn = NULL;
-  
-  return fResult;
-}
-
-
-/* See Porting Layer Definition - p. 37 */
-/* See mfb/mfbwindow.c - mfbDestroyWindow() */
-
-Bool
-winDestroyWindowRootless (WindowPtr pWin)
-{
-  Bool			fResult = FALSE;
-  ScreenPtr		pScreen = pWin->drawable.pScreen;
-  winWindowPriv(pWin);
-  winScreenPriv(pScreen);
-
-  winDebug ("winDestroyWindowRootless (%p)\n", pWin);
-
-  WIN_UNWRAP(DestroyWindow); 
-  fResult = (*pScreen->DestroyWindow)(pWin);
-  WIN_WRAP(DestroyWindow, winDestroyWindowRootless);
-  
-  if (pWinPriv->hRgn != NULL)
-    {
-      DeleteObject(pWinPriv->hRgn);
-      pWinPriv->hRgn = NULL;
-    }
-  
-  winUpdateRgnRootless (pWin);
-  
-  return fResult;
-}
-
-
-/* See Porting Layer Definition - p. 37 */
-/* See mfb/mfbwindow.c - mfbPositionWindow() */
-
-Bool
-winPositionWindowRootless (WindowPtr pWin, int x, int y)
-{
-  Bool			fResult = FALSE;
-  ScreenPtr		pScreen = pWin->drawable.pScreen;
-  winScreenPriv(pScreen);
-
-  winDebug ("winPositionWindowRootless (%p)\n", pWin);
-
-  WIN_UNWRAP(PositionWindow);
-  fResult = (*pScreen->PositionWindow)(pWin, x, y);
-  WIN_WRAP(PositionWindow, winPositionWindowRootless);
-  
-  winUpdateRgnRootless (pWin);
-  
-  return fResult;
-}
-
-
-/* See Porting Layer Definition - p. 37 */
-/* See mfb/mfbwindow.c - mfbChangeWindowAttributes() */
-
-Bool
-winChangeWindowAttributesRootless (WindowPtr pWin, unsigned long mask)
-{
-  Bool			fResult = FALSE;
-  ScreenPtr		pScreen = pWin->drawable.pScreen;
-  winScreenPriv(pScreen);
-
-  winDebug ("winChangeWindowAttributesRootless (%p)\n", pWin);
-
-  WIN_UNWRAP(ChangeWindowAttributes); 
-  fResult = (*pScreen->ChangeWindowAttributes)(pWin, mask);
-  WIN_WRAP(ChangeWindowAttributes, winChangeWindowAttributesRootless);
-
-  winUpdateRgnRootless (pWin);
-  
-  return fResult;
-}
-
-
-/* See Porting Layer Definition - p. 37
- * Also referred to as UnrealizeWindow
- */
-
-Bool
-winUnmapWindowRootless (WindowPtr pWin)
-{
-  Bool			fResult = FALSE;
-  ScreenPtr		pScreen = pWin->drawable.pScreen;
-  winWindowPriv(pWin);
-  winScreenPriv(pScreen);
-
-  winDebug ("winUnmapWindowRootless (%p)\n", pWin);
-
-  WIN_UNWRAP(UnrealizeWindow); 
-  fResult = (*pScreen->UnrealizeWindow)(pWin);
-  WIN_WRAP(UnrealizeWindow, winUnmapWindowRootless);
-  
-  if (pWinPriv->hRgn != NULL)
-    {
-      DeleteObject(pWinPriv->hRgn);
-      pWinPriv->hRgn = NULL;
-    }
-  
-  winUpdateRgnRootless (pWin);
-  
-  return fResult;
-}
-
-
-/* See Porting Layer Definition - p. 37
- * Also referred to as RealizeWindow
- */
-
-Bool
-winMapWindowRootless (WindowPtr pWin)
-{
-  Bool			fResult = FALSE;
-  ScreenPtr		pScreen = pWin->drawable.pScreen;
-  winScreenPriv(pScreen);
-
-  winDebug ("winMapWindowRootless (%p)\n", pWin);
-
-  WIN_UNWRAP(RealizeWindow); 
-  fResult = (*pScreen->RealizeWindow)(pWin);
-  WIN_WRAP(RealizeWindow, winMapWindowRootless);
-
-  winReshapeRootless (pWin);
-  
-  winUpdateRgnRootless (pWin);
-  
-  return fResult;
-}
-
-
-void
-winSetShapeRootless (WindowPtr pWin, int kind)
-{
-  ScreenPtr		pScreen = pWin->drawable.pScreen;
-  winScreenPriv(pScreen);
-
-<<<<<<< HEAD
-  winDebug ("winSetShapeRootless (%p)\n", pWin);
-=======
-#if CYGDEBUG
-  winTrace ("winSetShapeRootless (%p, %i)\n", pWin, kind);
-#endif
->>>>>>> 4c61bf84
-
-  WIN_UNWRAP(SetShape); 
-  (*pScreen->SetShape)(pWin, kind);
-  WIN_WRAP(SetShape, winSetShapeRootless);
-  
-  winReshapeRootless (pWin);
-  winUpdateRgnRootless (pWin);
-  
-  return;
-}
-
-
-/*
- * Local function for adding a region to the Windows window region
- */
-
-static
-int
-winAddRgn (WindowPtr pWin, pointer data)
-{
-  int		iX, iY, iWidth, iHeight, iBorder;
-  HRGN		hRgn = *(HRGN*)data;
-  HRGN		hRgnWin;
-  winWindowPriv(pWin);
-  
-  /* If pWin is not Root */
-  if (pWin->parent != NULL) 
-    {
-      winDebug ("winAddRgn ()\n");
-      if (pWin->mapped)
-	{
-	  iBorder = wBorderWidth (pWin);
-	  
-	  iX = pWin->drawable.x - iBorder;
-	  iY = pWin->drawable.y - iBorder;
-	  
-	  iWidth = pWin->drawable.width + iBorder * 2;
-	  iHeight = pWin->drawable.height + iBorder * 2;
-	  
-	  hRgnWin = CreateRectRgn (0, 0, iWidth, iHeight);
-	  
-	  if (hRgnWin == NULL)
-	    {
-	      winDebug ("winAddRgn - CreateRectRgn () failed\n");
-	      winDebug ("  Rect %d %d %d %d\n",
-		      iX, iY, iX + iWidth, iY + iHeight);
-	    }
-	  
-	  if (pWinPriv->hRgn)
-	    {
-	      if (CombineRgn (hRgnWin, hRgnWin, pWinPriv->hRgn, RGN_AND)
-		  == ERROR)
-		{
-		  ErrorF ("winAddRgn - CombineRgn () failed\n");
-		}
-	    }
-	  
-	  OffsetRgn (hRgnWin, iX, iY);
-
-	  if (CombineRgn (hRgn, hRgn, hRgnWin, RGN_OR) == ERROR)
-	    {
-	      ErrorF ("winAddRgn - CombineRgn () failed\n");
-	    }
-	  
-	  DeleteObject (hRgnWin);
-	}
-      return WT_DONTWALKCHILDREN;
-    }
-  else
-    {
-      return WT_WALKCHILDREN;
-    }
-}
-
-
-/*
- * Local function to update the Windows window's region
- */
-
-static
-void
-winUpdateRgnRootless (WindowPtr pWin)
-{
-  HRGN		hRgn = CreateRectRgn (0, 0, 0, 0);
-  
-  if (hRgn != NULL)
-    {
-      WalkTree (pWin->drawable.pScreen, winAddRgn, &hRgn);
-      SetWindowRgn (winGetScreenPriv(pWin->drawable.pScreen)->hwndScreen,
-		    hRgn, TRUE);
-    }
-  else
-    {
-      ErrorF ("winUpdateRgnRootless - CreateRectRgn failed.\n");
-    }
-}
-
-
-static
-void
-winReshapeRootless (WindowPtr pWin)
-{
-  int		nRects;
-  RegionRec	rrNewShape;
-  BoxPtr	pShape, pRects, pEnd;
-  HRGN		hRgn, hRgnRect;
-  winWindowPriv(pWin);
-
-  winDebug ("winReshapeRootless ()\n");
-
-  /* Bail if the window is the root window */
-  if (pWin->parent == NULL)
-    return;
-
-  /* Bail if the window is not top level */
-  if (pWin->parent->parent != NULL)
-    return;
-
-  /* Free any existing window region stored in the window privates */
-  if (pWinPriv->hRgn != NULL)
-    {
-      DeleteObject (pWinPriv->hRgn);
-      pWinPriv->hRgn = NULL;
-    }
-  
-  /* Bail if the window has no bounding region defined */
-  if (!wBoundingShape (pWin))
-    return;
-
-  RegionNull(&rrNewShape);
-  RegionCopy(&rrNewShape, wBoundingShape(pWin));
-  RegionTranslate(&rrNewShape, pWin->borderWidth,
-                   pWin->borderWidth);
-  
-  nRects = RegionNumRects(&rrNewShape);
-  pShape = RegionRects(&rrNewShape);
-  
-  if (nRects > 0)
-    {
-      /* Create initial empty Windows region */
-      hRgn = CreateRectRgn (0, 0, 0, 0);
-
-      /* Loop through all rectangles in the X region */
-      for (pRects = pShape, pEnd = pShape + nRects; pRects < pEnd; pRects++)
-        {
-	  /* Create a Windows region for the X rectangle */
-	  hRgnRect = CreateRectRgn (pRects->x1, pRects->y1,
-				    pRects->x2, pRects->y2);
-	  if (hRgnRect == NULL)
-	    {
-	      ErrorF("winReshapeRootless - CreateRectRgn() failed\n");
-	    }
-
-	  /* Merge the Windows region with the accumulated region */
-	  if (CombineRgn (hRgn, hRgn, hRgnRect, RGN_OR) == ERROR)
-	    {
-	      ErrorF("winReshapeRootless - CombineRgn() failed\n");
-	    }
-
-	  /* Delete the temporary Windows region */
-	  DeleteObject (hRgnRect);
-        }
-      
-      /* Save a handle to the composite region in the window privates */
-      pWinPriv->hRgn = hRgn;
-    }
-
-  RegionUninit(&rrNewShape);
-  
-  return;
-}
+/*
+ *Copyright (C) 1994-2000 The XFree86 Project, Inc. All Rights Reserved.
+ *
+ *Permission is hereby granted, free of charge, to any person obtaining
+ * a copy of this software and associated documentation files (the
+ *"Software"), to deal in the Software without restriction, including
+ *without limitation the rights to use, copy, modify, merge, publish,
+ *distribute, sublicense, and/or sell copies of the Software, and to
+ *permit persons to whom the Software is furnished to do so, subject to
+ *the following conditions:
+ *
+ *The above copyright notice and this permission notice shall be
+ *included in all copies or substantial portions of the Software.
+ *
+ *THE SOFTWARE IS PROVIDED "AS IS", WITHOUT WARRANTY OF ANY KIND,
+ *EXPRESS OR IMPLIED, INCLUDING BUT NOT LIMITED TO THE WARRANTIES OF
+ *MERCHANTABILITY, FITNESS FOR A PARTICULAR PURPOSE AND
+ *NONINFRINGEMENT. IN NO EVENT SHALL THE XFREE86 PROJECT BE LIABLE FOR
+ *ANY CLAIM, DAMAGES OR OTHER LIABILITY, WHETHER IN AN ACTION OF
+ *CONTRACT, TORT OR OTHERWISE, ARISING FROM, OUT OF OR IN CONNECTION
+ *WITH THE SOFTWARE OR THE USE OR OTHER DEALINGS IN THE SOFTWARE.
+ *
+ *Except as contained in this notice, the name of the XFree86 Project
+ *shall not be used in advertising or otherwise to promote the sale, use
+ *or other dealings in this Software without prior written authorization
+ *from the XFree86 Project.
+ *
+ * Authors:	Harold L Hunt II
+ *		Kensuke Matsuzaki
+ */
+
+#ifdef HAVE_XWIN_CONFIG_H
+#include <xwin-config.h>
+#endif
+#include "win.h"
+
+
+/*
+ * Prototypes for local functions
+ */
+
+static int
+winAddRgn (WindowPtr pWindow, pointer data);
+
+static
+void
+winUpdateRgnRootless (WindowPtr pWindow);
+
+static
+void
+winReshapeRootless (WindowPtr pWin);
+
+
+#ifdef XWIN_NATIVEGDI
+/* See Porting Layer Definition - p. 37 */
+/* See mfb/mfbwindow.c - mfbCreateWindow() */
+
+Bool
+winCreateWindowNativeGDI (WindowPtr pWin)
+{
+  Bool fResult;
+  ScreenPtr		pScreen = pWin->drawable.pScreen;
+  winWindowPriv(pWin);
+  winScreenPriv(pScreen);
+
+  winDebug ("winCreateWindowNativeGDI (%p)\n", pWin);
+
+  WIN_UNWRAP(CreateWindow);
+  fResult = (*pScreen->CreateWindow) (pWin);
+  WIN_WRAP(CreateWindow, winCreateWindowNativeGDI);
+
+  return fResult;
+}
+
+
+/* See Porting Layer Definition - p. 37 */
+/* See mfb/mfbwindow.c - mfbDestroyWindow() */
+
+Bool
+winDestroyWindowNativeGDI (WindowPtr pWin)
+{
+  Bool			fResult = TRUE;
+  ScreenPtr		pScreen = pWin->drawable.pScreen;
+  winWindowPriv(pWin);
+  winScreenPriv(pScreen);
+
+  winDebug ("winDestroyWindowNativeGDI (%p)\n", pWin);
+
+  WIN_UNWRAP(DestroyWindow); 
+  fResult = (*pScreen->DestroyWindow)(pWin);
+  WIN_WRAP(DestroyWindow, winDestroyWindowNativeGDI);
+
+  return fResult;
+}
+
+
+/* See Porting Layer Definition - p. 37 */
+/* See mfb/mfbwindow.c - mfbPositionWindow() */
+
+Bool
+winPositionWindowNativeGDI (WindowPtr pWin, int x, int y)
+{
+  Bool			fResult = TRUE;
+  ScreenPtr		pScreen = pWin->drawable.pScreen;
+  winWindowPriv(pWin);
+  winScreenPriv(pScreen);
+
+  winDebug ("winPositionWindowNativeGDI (%p)\n", pWin);
+
+  WIN_UNWRAP(PositionWindow);
+  fResult = (*pScreen->PositionWindow)(pWin, x, y);
+  WIN_WRAP(PositionWindow, winPositionWindowNativeGDI);
+
+  return fResult;
+}
+
+
+/* See Porting Layer Definition - p. 39 */
+/* See mfb/mfbwindow.c - mfbCopyWindow() */
+
+void 
+winCopyWindowNativeGDI (WindowPtr pWin,
+			DDXPointRec ptOldOrg,
+			RegionPtr prgnSrc)
+{
+  DDXPointPtr		pptSrc;
+  DDXPointPtr		ppt;
+  RegionPtr		prgnDst;
+  BoxPtr		pBox;
+  int			dx, dy;
+  int			i, nbox;
+  WindowPtr		pwinRoot;
+  BoxPtr		pBoxDst;
+  ScreenPtr		pScreen = pWin->drawable.pScreen;
+  winScreenPriv(pScreen);
+
+  /* Get a pointer to the root window */
+  pwinRoot = pWin->drawable.pScreen->root;
+
+  /* Create a region for the destination */
+  prgnDst = RegionCreate(NULL, 1);
+
+  /* Calculate the shift from the source to the destination */
+  dx = ptOldOrg.x - pWin->drawable.x;
+  dy = ptOldOrg.y - pWin->drawable.y;
+
+  /* Translate the region from the destination to the source? */
+  RegionTranslate(prgnSrc, -dx, -dy);
+  RegionIntersect(prgnDst, &pWin->borderClip,
+		   prgnSrc);
+
+  /* Get a pointer to the first box in the region to be copied */
+  pBox = RegionRects(prgnDst);
+  
+  /* Get the number of boxes in the region */
+  nbox = RegionNumRects(prgnDst);
+
+  /* Allocate source points for each box */
+  if(!(pptSrc = (DDXPointPtr )malloc(nbox * sizeof(DDXPointRec))))
+    return;
+
+  /* Set an iterator pointer */
+  ppt = pptSrc;
+
+  /* Calculate the source point of each box? */
+  for (i = nbox; --i >= 0; ppt++, pBox++)
+    {
+      ppt->x = pBox->x1 + dx;
+      ppt->y = pBox->y1 + dy;
+    }
+
+  /* Setup loop pointers again */
+  pBoxDst = RegionRects(prgnDst);
+  ppt = pptSrc;
+
+  /* BitBlt each source to the destination point */
+  for (i = nbox; --i >= 0; pBoxDst++, ppt++)
+    {
+      BitBlt (pScreenPriv->hdcScreen,
+	      pBoxDst->x1, pBoxDst->y1,
+	      pBoxDst->x2 - pBoxDst->x1, pBoxDst->y2 - pBoxDst->y1,
+	      pScreenPriv->hdcScreen,
+	      ppt->x, ppt->y,
+	      SRCCOPY);
+    }
+
+  /* Cleanup the regions, etc. */
+  free(pptSrc);
+  RegionDestroy(prgnDst);
+}
+
+
+/* See Porting Layer Definition - p. 37 */
+/* See mfb/mfbwindow.c - mfbChangeWindowAttributes() */
+
+Bool
+winChangeWindowAttributesNativeGDI (WindowPtr pWin, unsigned long mask)
+{
+  Bool			fResult = TRUE;
+  ScreenPtr		pScreen = pWin->drawable.pScreen;
+  winWindowPriv(pWin);
+  winScreenPriv(pScreen);
+
+  winDebug ("winChangeWindowAttributesNativeGDI (%p)\n", pWin);
+  
+  WIN_UNWRAP(ChangeWindowAttributes); 
+  fResult = (*pScreen->ChangeWindowAttributes)(pWin, mask);
+  WIN_WRAP(ChangeWindowAttributes, winChangeWindowAttributesNativeGDI);
+  
+  /*
+   * NOTE: We do not currently need to do anything here.
+   */
+
+  return fResult;
+}
+
+
+/* See Porting Layer Definition - p. 37
+ * Also referred to as UnrealizeWindow
+ */
+
+Bool
+winUnmapWindowNativeGDI (WindowPtr pWin)
+{
+  Bool			fResult = TRUE;
+  ScreenPtr		pScreen = pWin->drawable.pScreen;
+  winWindowPriv(pWin);
+  winScreenPriv(pScreen);
+
+  winDebug ("winUnmapWindowNativeGDI (%p)\n", pWin);
+
+  WIN_UNWRAP(UnrealizeWindow); 
+  fResult = (*pScreen->UnrealizeWindow)(pWin);
+  WIN_WRAP(UnrealizeWindow, winUnmapWindowNativeGDI);
+  
+  return fResult;
+}
+
+
+/* See Porting Layer Definition - p. 37
+ * Also referred to as RealizeWindow
+ */
+
+Bool
+winMapWindowNativeGDI (WindowPtr pWin)
+{
+  Bool			fResult = TRUE;
+  ScreenPtr		pScreen = pWin->drawable.pScreen;
+  winWindowPriv(pWin);
+  winScreenPriv(pScreen);
+
+  winDebug ("winMapWindowNativeGDI (%p)\n", pWin);
+
+  WIN_UNWRAP(RealizeWindow); 
+  fResult = (*pScreen->RealizeWindow)(pWin);
+  WIN_WRAP(RealizeWindow, winMapWindowMultiWindow);
+  
+  return fResult;
+
+}
+#endif
+
+
+/* See Porting Layer Definition - p. 37 */
+/* See mfb/mfbwindow.c - mfbCreateWindow() */
+
+Bool
+winCreateWindowRootless (WindowPtr pWin)
+{
+  Bool			fResult = FALSE;
+  ScreenPtr		pScreen = pWin->drawable.pScreen;
+  winWindowPriv(pWin);
+  winScreenPriv(pScreen);
+
+  winDebug ("winCreateWindowRootless (%p)\n", pWin);
+
+  WIN_UNWRAP(CreateWindow);
+  fResult = (*pScreen->CreateWindow) (pWin);
+  WIN_WRAP(CreateWindow, winCreateWindowRootless);
+  
+  pWinPriv->hRgn = NULL;
+  
+  return fResult;
+}
+
+
+/* See Porting Layer Definition - p. 37 */
+/* See mfb/mfbwindow.c - mfbDestroyWindow() */
+
+Bool
+winDestroyWindowRootless (WindowPtr pWin)
+{
+  Bool			fResult = FALSE;
+  ScreenPtr		pScreen = pWin->drawable.pScreen;
+  winWindowPriv(pWin);
+  winScreenPriv(pScreen);
+
+  winDebug ("winDestroyWindowRootless (%p)\n", pWin);
+
+  WIN_UNWRAP(DestroyWindow); 
+  fResult = (*pScreen->DestroyWindow)(pWin);
+  WIN_WRAP(DestroyWindow, winDestroyWindowRootless);
+  
+  if (pWinPriv->hRgn != NULL)
+    {
+      DeleteObject(pWinPriv->hRgn);
+      pWinPriv->hRgn = NULL;
+    }
+  
+  winUpdateRgnRootless (pWin);
+  
+  return fResult;
+}
+
+
+/* See Porting Layer Definition - p. 37 */
+/* See mfb/mfbwindow.c - mfbPositionWindow() */
+
+Bool
+winPositionWindowRootless (WindowPtr pWin, int x, int y)
+{
+  Bool			fResult = FALSE;
+  ScreenPtr		pScreen = pWin->drawable.pScreen;
+  winScreenPriv(pScreen);
+
+  winDebug ("winPositionWindowRootless (%p)\n", pWin);
+
+  WIN_UNWRAP(PositionWindow);
+  fResult = (*pScreen->PositionWindow)(pWin, x, y);
+  WIN_WRAP(PositionWindow, winPositionWindowRootless);
+  
+  winUpdateRgnRootless (pWin);
+  
+  return fResult;
+}
+
+
+/* See Porting Layer Definition - p. 37 */
+/* See mfb/mfbwindow.c - mfbChangeWindowAttributes() */
+
+Bool
+winChangeWindowAttributesRootless (WindowPtr pWin, unsigned long mask)
+{
+  Bool			fResult = FALSE;
+  ScreenPtr		pScreen = pWin->drawable.pScreen;
+  winScreenPriv(pScreen);
+
+  winDebug ("winChangeWindowAttributesRootless (%p)\n", pWin);
+
+  WIN_UNWRAP(ChangeWindowAttributes); 
+  fResult = (*pScreen->ChangeWindowAttributes)(pWin, mask);
+  WIN_WRAP(ChangeWindowAttributes, winChangeWindowAttributesRootless);
+
+  winUpdateRgnRootless (pWin);
+  
+  return fResult;
+}
+
+
+/* See Porting Layer Definition - p. 37
+ * Also referred to as UnrealizeWindow
+ */
+
+Bool
+winUnmapWindowRootless (WindowPtr pWin)
+{
+  Bool			fResult = FALSE;
+  ScreenPtr		pScreen = pWin->drawable.pScreen;
+  winWindowPriv(pWin);
+  winScreenPriv(pScreen);
+
+  winDebug ("winUnmapWindowRootless (%p)\n", pWin);
+
+  WIN_UNWRAP(UnrealizeWindow); 
+  fResult = (*pScreen->UnrealizeWindow)(pWin);
+  WIN_WRAP(UnrealizeWindow, winUnmapWindowRootless);
+  
+  if (pWinPriv->hRgn != NULL)
+    {
+      DeleteObject(pWinPriv->hRgn);
+      pWinPriv->hRgn = NULL;
+    }
+  
+  winUpdateRgnRootless (pWin);
+  
+  return fResult;
+}
+
+
+/* See Porting Layer Definition - p. 37
+ * Also referred to as RealizeWindow
+ */
+
+Bool
+winMapWindowRootless (WindowPtr pWin)
+{
+  Bool			fResult = FALSE;
+  ScreenPtr		pScreen = pWin->drawable.pScreen;
+  winScreenPriv(pScreen);
+
+  winDebug ("winMapWindowRootless (%p)\n", pWin);
+
+  WIN_UNWRAP(RealizeWindow); 
+  fResult = (*pScreen->RealizeWindow)(pWin);
+  WIN_WRAP(RealizeWindow, winMapWindowRootless);
+
+  winReshapeRootless (pWin);
+  
+  winUpdateRgnRootless (pWin);
+  
+  return fResult;
+}
+
+
+void
+winSetShapeRootless (WindowPtr pWin, int kind)
+{
+  ScreenPtr		pScreen = pWin->drawable.pScreen;
+  winScreenPriv(pScreen);
+
+  winDebug ("winSetShapeRootless (%p, %i)\n", pWin, kind);
+
+  WIN_UNWRAP(SetShape); 
+  (*pScreen->SetShape)(pWin, kind);
+  WIN_WRAP(SetShape, winSetShapeRootless);
+  
+  winReshapeRootless (pWin);
+  winUpdateRgnRootless (pWin);
+  
+  return;
+}
+
+
+/*
+ * Local function for adding a region to the Windows window region
+ */
+
+static
+int
+winAddRgn (WindowPtr pWin, pointer data)
+{
+  int		iX, iY, iWidth, iHeight, iBorder;
+  HRGN		hRgn = *(HRGN*)data;
+  HRGN		hRgnWin;
+  winWindowPriv(pWin);
+  
+  /* If pWin is not Root */
+  if (pWin->parent != NULL) 
+    {
+      winDebug ("winAddRgn ()\n");
+      if (pWin->mapped)
+	{
+	  iBorder = wBorderWidth (pWin);
+	  
+	  iX = pWin->drawable.x - iBorder;
+	  iY = pWin->drawable.y - iBorder;
+	  
+	  iWidth = pWin->drawable.width + iBorder * 2;
+	  iHeight = pWin->drawable.height + iBorder * 2;
+	  
+	  hRgnWin = CreateRectRgn (0, 0, iWidth, iHeight);
+	  
+	  if (hRgnWin == NULL)
+	    {
+	      winDebug ("winAddRgn - CreateRectRgn () failed\n");
+	      winDebug ("  Rect %d %d %d %d\n",
+		      iX, iY, iX + iWidth, iY + iHeight);
+	    }
+	  
+	  if (pWinPriv->hRgn)
+	    {
+	      if (CombineRgn (hRgnWin, hRgnWin, pWinPriv->hRgn, RGN_AND)
+		  == ERROR)
+		{
+		  ErrorF ("winAddRgn - CombineRgn () failed\n");
+		}
+	    }
+	  
+	  OffsetRgn (hRgnWin, iX, iY);
+
+	  if (CombineRgn (hRgn, hRgn, hRgnWin, RGN_OR) == ERROR)
+	    {
+	      ErrorF ("winAddRgn - CombineRgn () failed\n");
+	    }
+	  
+	  DeleteObject (hRgnWin);
+	}
+      return WT_DONTWALKCHILDREN;
+    }
+  else
+    {
+      return WT_WALKCHILDREN;
+    }
+}
+
+
+/*
+ * Local function to update the Windows window's region
+ */
+
+static
+void
+winUpdateRgnRootless (WindowPtr pWin)
+{
+  HRGN		hRgn = CreateRectRgn (0, 0, 0, 0);
+  
+  if (hRgn != NULL)
+    {
+      WalkTree (pWin->drawable.pScreen, winAddRgn, &hRgn);
+      SetWindowRgn (winGetScreenPriv(pWin->drawable.pScreen)->hwndScreen,
+		    hRgn, TRUE);
+    }
+  else
+    {
+      ErrorF ("winUpdateRgnRootless - CreateRectRgn failed.\n");
+    }
+}
+
+
+static
+void
+winReshapeRootless (WindowPtr pWin)
+{
+  int		nRects;
+  RegionRec	rrNewShape;
+  BoxPtr	pShape, pRects, pEnd;
+  HRGN		hRgn, hRgnRect;
+  winWindowPriv(pWin);
+
+  winDebug ("winReshapeRootless ()\n");
+
+  /* Bail if the window is the root window */
+  if (pWin->parent == NULL)
+    return;
+
+  /* Bail if the window is not top level */
+  if (pWin->parent->parent != NULL)
+    return;
+
+  /* Free any existing window region stored in the window privates */
+  if (pWinPriv->hRgn != NULL)
+    {
+      DeleteObject (pWinPriv->hRgn);
+      pWinPriv->hRgn = NULL;
+    }
+  
+  /* Bail if the window has no bounding region defined */
+  if (!wBoundingShape (pWin))
+    return;
+
+  RegionNull(&rrNewShape);
+  RegionCopy(&rrNewShape, wBoundingShape(pWin));
+  RegionTranslate(&rrNewShape, pWin->borderWidth,
+                   pWin->borderWidth);
+  
+  nRects = RegionNumRects(&rrNewShape);
+  pShape = RegionRects(&rrNewShape);
+  
+  if (nRects > 0)
+    {
+      /* Create initial empty Windows region */
+      hRgn = CreateRectRgn (0, 0, 0, 0);
+
+      /* Loop through all rectangles in the X region */
+      for (pRects = pShape, pEnd = pShape + nRects; pRects < pEnd; pRects++)
+        {
+	  /* Create a Windows region for the X rectangle */
+	  hRgnRect = CreateRectRgn (pRects->x1, pRects->y1,
+				    pRects->x2, pRects->y2);
+	  if (hRgnRect == NULL)
+	    {
+	      ErrorF("winReshapeRootless - CreateRectRgn() failed\n");
+	    }
+
+	  /* Merge the Windows region with the accumulated region */
+	  if (CombineRgn (hRgn, hRgn, hRgnRect, RGN_OR) == ERROR)
+	    {
+	      ErrorF("winReshapeRootless - CombineRgn() failed\n");
+	    }
+
+	  /* Delete the temporary Windows region */
+	  DeleteObject (hRgnRect);
+        }
+      
+      /* Save a handle to the composite region in the window privates */
+      pWinPriv->hRgn = hRgn;
+    }
+
+  RegionUninit(&rrNewShape);
+  
+  return;
+}