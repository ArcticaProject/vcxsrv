--- conflicted
+++ resolved
@@ -41,26 +41,16 @@
 Bool
 winClipboardDetectUnicodeSupport(void)
 {
-<<<<<<< HEAD
-  Bool			fReturn = FALSE;
-  OSVERSIONINFOEX	osvi = {0};
-
-  /* Get operating system version information */
-  osvi.dwOSVersionInfoSize = sizeof (osvi);
-  GetVersionEx ((LPOSVERSIONINFO)&osvi);
-=======
     Bool fReturn = FALSE;
-    OSVERSIONINFO osvi = { 0 };
+    OSVERSIONINFOEX osvi = { 0 };
 
     /* Get operating system version information */
     osvi.dwOSVersionInfoSize = sizeof(osvi);
-    GetVersionEx(&osvi);
->>>>>>> 0f834b91
+    GetVersionEx ((LPOSVERSIONINFO)&osvi);
 
     /* Branch on platform ID */
     switch (osvi.dwPlatformId) {
     case VER_PLATFORM_WIN32_NT:
-<<<<<<< HEAD
       if (osvi.dwMajorVersion >= 6)
       {
 	if (osvi.wProductType == VER_NT_WORKSTATION)
@@ -79,26 +69,16 @@
 	else if (osvi.dwMinorVersion == 1)
 	{
 	  winDebug ("OS: Windows XP\n");
-	  fReturn = TRUE;
+        fReturn = TRUE;
 	}
 	else if (osvi.dwMinorVersion == 0) winDebug ("OS: Windows 2000\n");
       }
       else if (osvi.dwMajorVersion <= 4) winDebug ("OS: Windows NT\n");
-      break;
+        break;
 
     case VER_PLATFORM_WIN32_WINDOWS:
       winDebug ("OS: Windows 95/98/Me\n");
-      break;
-=======
-        /* Unicode supported on NT only */
-        fReturn = TRUE;
         break;
-
-    case VER_PLATFORM_WIN32_WINDOWS:
-        /* Unicode is not supported on non-NT */
-        fReturn = FALSE;
-        break;
->>>>>>> 0f834b91
     }
 
     return fReturn;
