/*
 *Copyright (C) 2003-2004 Harold L Hunt II All Rights Reserved.
 *
 *Permission is hereby granted, free of charge, to any person obtaining
 * a copy of this software and associated documentation files (the
 *"Software"), to deal in the Software without restriction, including
 *without limitation the rights to use, copy, modify, merge, publish,
 *distribute, sublicense, and/or sell copies of the Software, and to
 *permit persons to whom the Software is furnished to do so, subject to
 *the following conditions:
 *
 *The above copyright notice and this permission notice shall be
 *included in all copies or substantial portions of the Software.
 *
 *THE SOFTWARE IS PROVIDED "AS IS", WITHOUT WARRANTY OF ANY KIND,
 *EXPRESS OR IMPLIED, INCLUDING BUT NOT LIMITED TO THE WARRANTIES OF
 *MERCHANTABILITY, FITNESS FOR A PARTICULAR PURPOSE AND
 *NONINFRINGEMENT. IN NO EVENT SHALL HAROLD L HUNT II BE LIABLE FOR
 *ANY CLAIM, DAMAGES OR OTHER LIABILITY, WHETHER IN AN ACTION OF
 *CONTRACT, TORT OR OTHERWISE, ARISING FROM, OUT OF OR IN CONNECTION
 *WITH THE SOFTWARE OR THE USE OR OTHER DEALINGS IN THE SOFTWARE.
 *
 *Except as contained in this notice, the name of Harold L Hunt II
 *shall not be used in advertising or otherwise to promote the sale, use
 *or other dealings in this Software without prior written authorization
 *from Harold L Hunt II.
 *
 * Authors:	Harold L Hunt II
 */

#ifdef HAVE_XWIN_CONFIG_H
#include <xwin-config.h>
#endif
#include "winclipboard.h"


/*
 * Determine whether we suport Unicode or not.
 * NOTE: Currently, just check if we are on an NT-based platform or not.
 */

Bool
winClipboardDetectUnicodeSupport (void)
{
  Bool			fReturn = FALSE;
<<<<<<< HEAD
  OSVERSIONINFOEX	osvi = {0};
  
=======
  OSVERSIONINFO		osvi = {0};

>>>>>>> 1aee8daf
  /* Get operating system version information */
  osvi.dwOSVersionInfoSize = sizeof (osvi);
  GetVersionEx ((LPOSVERSIONINFO)&osvi);

  /* Branch on platform ID */
  switch (osvi.dwPlatformId)
    {
    case VER_PLATFORM_WIN32_NT:
<<<<<<< HEAD
      if (osvi.dwMajorVersion >= 6)
      {
	if (osvi.wProductType == VER_NT_WORKSTATION)
	   winDebug ("OS: Windows Vista\n");
	else
	   winDebug ("OS: Windows Server 2008\n");
	fReturn = TRUE;
      }
      else if (osvi.dwMajorVersion == 5)
      {
	if (osvi.dwMinorVersion == 2)
	{
	  winDebug ("OS: Windows 2003\n");
	  fReturn = TRUE;
	}
	else if (osvi.dwMinorVersion == 1)
	{
	  winDebug ("OS: Windows XP\n");
	  fReturn = TRUE;
	}
	else if (osvi.dwMinorVersion == 0) winDebug ("OS: Windows 2000\n");
      }
      else if (osvi.dwMajorVersion <= 4) winDebug ("OS: Windows NT\n");
      break;

    case VER_PLATFORM_WIN32_WINDOWS:
      winDebug ("OS: Windows 95/98/Me\n");
=======
      /* Unicode supported on NT only */
      fReturn = TRUE;
      break;

    case VER_PLATFORM_WIN32_WINDOWS:
      /* Unicode is not supported on non-NT */
      fReturn = FALSE;
>>>>>>> 1aee8daf
      break;
    }

  return fReturn;
}<|MERGE_RESOLUTION|>--- conflicted
+++ resolved
@@ -43,13 +43,8 @@
 winClipboardDetectUnicodeSupport (void)
 {
   Bool			fReturn = FALSE;
-<<<<<<< HEAD
   OSVERSIONINFOEX	osvi = {0};
-  
-=======
-  OSVERSIONINFO		osvi = {0};
 
->>>>>>> 1aee8daf
   /* Get operating system version information */
   osvi.dwOSVersionInfoSize = sizeof (osvi);
   GetVersionEx ((LPOSVERSIONINFO)&osvi);
@@ -58,7 +53,6 @@
   switch (osvi.dwPlatformId)
     {
     case VER_PLATFORM_WIN32_NT:
-<<<<<<< HEAD
       if (osvi.dwMajorVersion >= 6)
       {
 	if (osvi.wProductType == VER_NT_WORKSTATION)
@@ -86,15 +80,6 @@
 
     case VER_PLATFORM_WIN32_WINDOWS:
       winDebug ("OS: Windows 95/98/Me\n");
-=======
-      /* Unicode supported on NT only */
-      fReturn = TRUE;
-      break;
-
-    case VER_PLATFORM_WIN32_WINDOWS:
-      /* Unicode is not supported on non-NT */
-      fReturn = FALSE;
->>>>>>> 1aee8daf
       break;
     }
 
