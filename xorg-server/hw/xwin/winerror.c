/*
 *Copyright (C) 2001-2004 Harold L Hunt II All Rights Reserved.
 *
 *Permission is hereby granted, free of charge, to any person obtaining
 * a copy of this software and associated documentation files (the
 *"Software"), to deal in the Software without restriction, including
 *without limitation the rights to use, copy, modify, merge, publish,
 *distribute, sublicense, and/or sell copies of the Software, and to
 *permit persons to whom the Software is furnished to do so, subject to
 *the following conditions:
 *
 *The above copyright notice and this permission notice shall be
 *included in all copies or substantial portions of the Software.
 *
 *THE SOFTWARE IS PROVIDED "AS IS", WITHOUT WARRANTY OF ANY KIND,
 *EXPRESS OR IMPLIED, INCLUDING BUT NOT LIMITED TO THE WARRANTIES OF
 *MERCHANTABILITY, FITNESS FOR A PARTICULAR PURPOSE AND
 *NONINFRINGEMENT. IN NO EVENT SHALL HAROLD L HUNT II BE LIABLE FOR
 *ANY CLAIM, DAMAGES OR OTHER LIABILITY, WHETHER IN AN ACTION OF
 *CONTRACT, TORT OR OTHERWISE, ARISING FROM, OUT OF OR IN CONNECTION
 *WITH THE SOFTWARE OR THE USE OR OTHER DEALINGS IN THE SOFTWARE.
 *
 *Except as contained in this notice, the name of Harold L Hunt II
 *shall not be used in advertising or otherwise to promote the sale, use
 *or other dealings in this Software without prior written authorization
 *from Harold L Hunt II.
 *
 * Authors:	Harold L Hunt II
 */

#ifdef HAVE_XWIN_CONFIG_H
#include <xwin-config.h>
#endif

#include <../xfree86/common/xorgVersion.h>
#include "win.h"

extern Bool		g_fSilentDupError;
#ifdef DDXOSVERRORF
void
OsVendorVErrorF(const char *pszFormat, va_list va_args)
{
#if defined(XWIN_CLIPBOARD) || defined (XWIN_MULTIWINDOW)
    /* make sure the clipboard and multiwindow threads do not interfere the
     * main thread */
    static pthread_mutex_t s_pmPrinting = PTHREAD_MUTEX_INITIALIZER;

    /* Lock the printing mutex */
    pthread_mutex_lock(&s_pmPrinting);
#endif

  /*
     If we want to silence it,
     detect if we are going to abort due to duplication error
  */
  if (g_fSilentDupError)
    {
      if ((strcmp(pszFormat,
		  "InitOutput - Duplicate invocation on display "
		  "number: %s.  Exiting.\n") == 0)
	  || (strcmp(pszFormat,
		     "Server is already active for display %s\n%s %s\n%s\n") == 0)
	  || (strcmp(pszFormat,
		     "MakeAllCOTSServerListeners: server already running\n") == 0))
	{
	  g_fSilentFatalError = TRUE;
	}
    }

    /* Print the error message to a log file, could be stderr */
    LogVWrite(0, pszFormat, va_args);

#if defined(XWIN_CLIPBOARD) || defined (XWIN_MULTIWINDOW)
    /* Unlock the printing mutex */
    pthread_mutex_unlock(&s_pmPrinting);
#endif
}
#endif

/*
 * os/log.c:FatalError () calls our vendor ErrorF, so the message
 * from a FatalError will be logged.
 *
 * Attempt to do last-ditch, safe, important cleanup here.
 */
char g_FatalErrorMessage[1024];
void
OsVendorFatalError(const char *f, va_list args)
{
    char errormsg[1024] = "";

    /* Don't give duplicate warning if UseMsg was called */
    if (g_fSilentFatalError)
        return;

    if (!g_fLogInited) {
        g_fLogInited = TRUE;
        g_pszLogFile = LogInit(g_pszLogFile, NULL);
    }
    LogClose(EXIT_ERR_ABORT);

<<<<<<< HEAD
    winMessageBoxF (
      "Error: %s\n\n"\
      PROJECT_NAME " will now exit.\n\n" \
      "Please open %s for more information.\n",
      MB_ICONERROR, g_FatalErrorMessage, (g_pszLogFile?g_pszLogFile:"the logfile"));
=======
    /* Format the error message */
    vsnprintf(errormsg, sizeof(errormsg), f, args);

    /*
       Sometimes the error message needs a bit of cosmetic cleaning
       up for use in a dialog box...
     */
    {
        char *s;

        while ((s = strstr(errormsg, "\n\t")) != NULL) {
            s[0] = ' ';
            s[1] = '\n';
        }
    }

    winMessageBoxF("A fatal error has occurred and " PROJECT_NAME " will now exit.\n\n"
                   "%s\n\n"
                   "Please open %s for more information.\n",
                   MB_ICONERROR,
                   errormsg,
                   (g_pszLogFile ? g_pszLogFile : "the logfile"));
>>>>>>> d2d73da5
}

/*
 * winMessageBoxF - Print a formatted error message in a useful
 * message box.
 */

void
winMessageBoxF(const char *pszError, UINT uType, ...)
{
    char *pszErrorF = NULL;
    char *pszMsgBox = NULL;
    va_list args;
    int size;

    va_start(args, uType);
    size = vasprintf(&pszErrorF, pszError, args);
    va_end(args);
    if (size == -1) {
        pszErrorF = NULL;
        goto winMessageBoxF_Cleanup;
    }

#define MESSAGEBOXF \
	"%s\n" \
	"Vendor: %s\n" \
	"Release: %d.%d.%d.%d\n" \
	"Contact: %s\n" \
	"%s\n\n" \
	"XWin was started with the following command-line:\n\n" \
	"%s\n"

    size = asprintf(&pszMsgBox, MESSAGEBOXF,
                    pszErrorF, XVENDORNAME,
                    XORG_VERSION_MAJOR, XORG_VERSION_MINOR, XORG_VERSION_PATCH,
                    XORG_VERSION_SNAP,
                    BUILDERADDR, BUILDERSTRING, g_pszCommandLine);

    if (size == -1) {
        pszMsgBox = NULL;
        goto winMessageBoxF_Cleanup;
    }

    /* Display the message box string */
    MessageBox(NULL, pszMsgBox, PROJECT_NAME, MB_OK | uType);

 winMessageBoxF_Cleanup:
    free(pszErrorF);
    free(pszMsgBox);
#undef MESSAGEBOXF
}<|MERGE_RESOLUTION|>--- conflicted
+++ resolved
@@ -87,8 +87,6 @@
 void
 OsVendorFatalError(const char *f, va_list args)
 {
-    char errormsg[1024] = "";
-
     /* Don't give duplicate warning if UseMsg was called */
     if (g_fSilentFatalError)
         return;
@@ -99,16 +97,6 @@
     }
     LogClose(EXIT_ERR_ABORT);
 
-<<<<<<< HEAD
-    winMessageBoxF (
-      "Error: %s\n\n"\
-      PROJECT_NAME " will now exit.\n\n" \
-      "Please open %s for more information.\n",
-      MB_ICONERROR, g_FatalErrorMessage, (g_pszLogFile?g_pszLogFile:"the logfile"));
-=======
-    /* Format the error message */
-    vsnprintf(errormsg, sizeof(errormsg), f, args);
-
     /*
        Sometimes the error message needs a bit of cosmetic cleaning
        up for use in a dialog box...
@@ -116,7 +104,7 @@
     {
         char *s;
 
-        while ((s = strstr(errormsg, "\n\t")) != NULL) {
+        while ((s = strstr(g_FatalErrorMessage, "\n\t")) != NULL) {
             s[0] = ' ';
             s[1] = '\n';
         }
@@ -126,9 +114,8 @@
                    "%s\n\n"
                    "Please open %s for more information.\n",
                    MB_ICONERROR,
-                   errormsg,
+                   g_FatalErrorMessage,
                    (g_pszLogFile ? g_pszLogFile : "the logfile"));
->>>>>>> d2d73da5
 }
 
 /*
