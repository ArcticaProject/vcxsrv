--- conflicted
+++ resolved
@@ -142,11 +142,7 @@
     size = asprintf(&pszMsgBox, MESSAGEBOXF,
                     pszErrorF, XVENDORNAME,
                     XORG_VERSION_MAJOR, XORG_VERSION_MINOR, XORG_VERSION_PATCH,
-<<<<<<< HEAD
-		    XORG_VERSION_SNAP,
-=======
                     XORG_VERSION_SNAP,
->>>>>>> 2ff5448b
                     BUILDERADDR, BUILDERSTRING, g_pszCommandLine);
 
     if (size == -1) {
