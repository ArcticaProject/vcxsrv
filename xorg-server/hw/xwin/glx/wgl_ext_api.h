<<<<<<< HEAD
/*
 * File: wgl_ext_api.h
 * Purpose: Wrapper functions for Win32 OpenGL wgl extension functions
 *
 * Authors: Jon TURNEY
 *
 * Copyright (c) Jon TURNEY 2009
 *
 *
 * Permission is hereby granted, free of charge, to any person obtaining a
 * copy of this software and associated documentation files (the "Software"),
 * to deal in the Software without restriction, including without limitation
 * the rights to use, copy, modify, merge, publish, distribute, sublicense,
 * and/or sell copies of the Software, and to permit persons to whom the
 * Software is furnished to do so, subject to the following conditions:
 *
 * The above copyright notice and this permission notice shall be included in
 * all copies or substantial portions of the Software.
 *
 * THE SOFTWARE IS PROVIDED "AS IS", WITHOUT WARRANTY OF ANY KIND, EXPRESS OR
 * IMPLIED, INCLUDING BUT NOT LIMITED TO THE WARRANTIES OF MERCHANTABILITY,
 * FITNESS FOR A PARTICULAR PURPOSE AND NONINFRINGEMENT. IN NO EVENT SHALL
 * THE ABOVE LISTED COPYRIGHT HOLDER(S) BE LIABLE FOR ANY CLAIM, DAMAGES OR
 * OTHER LIABILITY, WHETHER IN AN ACTION OF CONTRACT, TORT OR OTHERWISE,
 * ARISING FROM, OUT OF OR IN CONNECTION WITH THE SOFTWARE OR THE USE OR OTHER
 * DEALINGS IN THE SOFTWARE.
 */

#ifndef wgl_ext_api_h
#define wgl_ext_api_h

#include "wglext.h"

void wglResolveExtensionProcs(void);

/*
  Prototypes for wrapper functions we actually use
  XXX: should be automatically generated as well
*/

const char * __stdcall wglGetExtensionsStringARBWrapper(HDC hdc);
BOOL __stdcall wglMakeContextCurrentARBWrapper(HDC hDrawDC, HDC hReadDC, HGLRC hglrc);
HDC __stdcall wglGetCurrentReadDCARBWrapper(VOID);

BOOL __stdcall wglGetPixelFormatAttribivARBWrapper(HDC hdc,
                                          int iPixelFormat,
                                          int iLayerPlane,
                                          UINT nAttributes,
                                          const int *piAttributes,
                                          int *piValues);

BOOL __stdcall wglGetPixelFormatAttribfvARBWrapper(HDC hdc,
                                          int iPixelFormat,
                                          int iLayerPlane,
                                          UINT nAttributes,
                                          const int *piAttributes,
                                          FLOAT *pfValues);

BOOL __stdcall wglChoosePixelFormatARBWrapper(HDC hdc,
                                     const int *piAttribIList,
                                     const FLOAT *pfAttribFList,
                                     UINT nMaxFormats,
                                     int *piFormats,
                                     UINT *nNumFormats);

HPBUFFERARB __stdcall wglCreatePbufferARBWrapper(HDC hDC,
                                       int iPixelFormat,
                                       int iWidth,
                                       int iHeight,
                                       const int *piAttribList);

HDC __stdcall wglGetPbufferDCARBWrapper(HPBUFFERARB hPbuffer);

int __stdcall wglReleasePbufferDCARBWrapper(HPBUFFERARB hPbuffer,
                                  HDC hDC);

BOOL __stdcall wglDestroyPbufferARBWrapper(HPBUFFERARB hPbuffer);

BOOL __stdcall wglQueryPbufferARBWrapper(HPBUFFERARB hPbuffer,
                                int iAttribute,
                                int *piValue);

BOOL __stdcall wglSwapIntervalEXTWrapper(int interval);

int __stdcall wglGetSwapIntervalEXTWrapper(void);

#endif /* wgl_ext_api_h */
=======
/*
 * File: wgl_ext_api.h
 * Purpose: Wrapper functions for Win32 OpenGL wgl extension functions
 *
 * Authors: Jon TURNEY
 *
 * Copyright (c) Jon TURNEY 2009
 *
 *
 * Permission is hereby granted, free of charge, to any person obtaining a
 * copy of this software and associated documentation files (the "Software"),
 * to deal in the Software without restriction, including without limitation
 * the rights to use, copy, modify, merge, publish, distribute, sublicense,
 * and/or sell copies of the Software, and to permit persons to whom the
 * Software is furnished to do so, subject to the following conditions:
 *
 * The above copyright notice and this permission notice shall be included in
 * all copies or substantial portions of the Software.
 *
 * THE SOFTWARE IS PROVIDED "AS IS", WITHOUT WARRANTY OF ANY KIND, EXPRESS OR
 * IMPLIED, INCLUDING BUT NOT LIMITED TO THE WARRANTIES OF MERCHANTABILITY,
 * FITNESS FOR A PARTICULAR PURPOSE AND NONINFRINGEMENT. IN NO EVENT SHALL
 * THE ABOVE LISTED COPYRIGHT HOLDER(S) BE LIABLE FOR ANY CLAIM, DAMAGES OR
 * OTHER LIABILITY, WHETHER IN AN ACTION OF CONTRACT, TORT OR OTHERWISE,
 * ARISING FROM, OUT OF OR IN CONNECTION WITH THE SOFTWARE OR THE USE OR OTHER
 * DEALINGS IN THE SOFTWARE.
 */

#ifndef wgl_ext_api_h
#define wgl_ext_api_h

#include <GL/wglext.h>

void wglResolveExtensionProcs(void);

/*
  Prototypes for wrapper functions we actually use
  XXX: should be automatically generated as well
*/

const char *wglGetExtensionsStringARBWrapper(HDC hdc);
BOOL wglMakeContextCurrentARBWrapper(HDC hDrawDC, HDC hReadDC, HGLRC hglrc);
HDC wglGetCurrentReadDCARBWrapper(VOID);

BOOL wglGetPixelFormatAttribivARBWrapper(HDC hdc,
                                          int iPixelFormat,
                                          int iLayerPlane,
                                          UINT nAttributes,
                                          const int *piAttributes,
                                          int *piValues);

BOOL wglGetPixelFormatAttribfvARBWrapper(HDC hdc,
                                          int iPixelFormat,
                                          int iLayerPlane,
                                          UINT nAttributes,
                                          const int *piAttributes,
                                          FLOAT *pfValues);

BOOL wglChoosePixelFormatARBWrapper(HDC hdc,
                                     const int *piAttribIList,
                                     const FLOAT *pfAttribFList,
                                     UINT nMaxFormats,
                                     int *piFormats,
                                     UINT *nNumFormats);

HPBUFFERARB wglCreatePbufferARBWrapper(HDC hDC,
                                       int iPixelFormat,
                                       int iWidth,
                                       int iHeight,
                                       const int *piAttribList);

HDC wglGetPbufferDCARBWrapper(HPBUFFERARB hPbuffer);

int wglReleasePbufferDCARBWrapper(HPBUFFERARB hPbuffer,
                                  HDC hDC);

BOOL wglDestroyPbufferARBWrapper(HPBUFFERARB hPbuffer);

BOOL wglQueryPbufferARBWrapper(HPBUFFERARB hPbuffer,
                                int iAttribute,
                                int *piValue);

BOOL wglSwapIntervalEXTWrapper(int interval);

int wglGetSwapIntervalEXTWrapper(void);

#endif /* wgl_ext_api_h */
>>>>>>> 0402d388
<|MERGE_RESOLUTION|>--- conflicted
+++ resolved
@@ -1,177 +1,87 @@
-<<<<<<< HEAD
-/*
- * File: wgl_ext_api.h
- * Purpose: Wrapper functions for Win32 OpenGL wgl extension functions
- *
- * Authors: Jon TURNEY
- *
- * Copyright (c) Jon TURNEY 2009
- *
- *
- * Permission is hereby granted, free of charge, to any person obtaining a
- * copy of this software and associated documentation files (the "Software"),
- * to deal in the Software without restriction, including without limitation
- * the rights to use, copy, modify, merge, publish, distribute, sublicense,
- * and/or sell copies of the Software, and to permit persons to whom the
- * Software is furnished to do so, subject to the following conditions:
- *
- * The above copyright notice and this permission notice shall be included in
- * all copies or substantial portions of the Software.
- *
- * THE SOFTWARE IS PROVIDED "AS IS", WITHOUT WARRANTY OF ANY KIND, EXPRESS OR
- * IMPLIED, INCLUDING BUT NOT LIMITED TO THE WARRANTIES OF MERCHANTABILITY,
- * FITNESS FOR A PARTICULAR PURPOSE AND NONINFRINGEMENT. IN NO EVENT SHALL
- * THE ABOVE LISTED COPYRIGHT HOLDER(S) BE LIABLE FOR ANY CLAIM, DAMAGES OR
- * OTHER LIABILITY, WHETHER IN AN ACTION OF CONTRACT, TORT OR OTHERWISE,
- * ARISING FROM, OUT OF OR IN CONNECTION WITH THE SOFTWARE OR THE USE OR OTHER
- * DEALINGS IN THE SOFTWARE.
- */
-
-#ifndef wgl_ext_api_h
-#define wgl_ext_api_h
-
-#include "wglext.h"
-
-void wglResolveExtensionProcs(void);
-
-/*
-  Prototypes for wrapper functions we actually use
-  XXX: should be automatically generated as well
-*/
-
-const char * __stdcall wglGetExtensionsStringARBWrapper(HDC hdc);
-BOOL __stdcall wglMakeContextCurrentARBWrapper(HDC hDrawDC, HDC hReadDC, HGLRC hglrc);
-HDC __stdcall wglGetCurrentReadDCARBWrapper(VOID);
-
-BOOL __stdcall wglGetPixelFormatAttribivARBWrapper(HDC hdc,
-                                          int iPixelFormat,
-                                          int iLayerPlane,
-                                          UINT nAttributes,
-                                          const int *piAttributes,
-                                          int *piValues);
-
-BOOL __stdcall wglGetPixelFormatAttribfvARBWrapper(HDC hdc,
-                                          int iPixelFormat,
-                                          int iLayerPlane,
-                                          UINT nAttributes,
-                                          const int *piAttributes,
-                                          FLOAT *pfValues);
-
-BOOL __stdcall wglChoosePixelFormatARBWrapper(HDC hdc,
-                                     const int *piAttribIList,
-                                     const FLOAT *pfAttribFList,
-                                     UINT nMaxFormats,
-                                     int *piFormats,
-                                     UINT *nNumFormats);
-
-HPBUFFERARB __stdcall wglCreatePbufferARBWrapper(HDC hDC,
-                                       int iPixelFormat,
-                                       int iWidth,
-                                       int iHeight,
-                                       const int *piAttribList);
-
-HDC __stdcall wglGetPbufferDCARBWrapper(HPBUFFERARB hPbuffer);
-
-int __stdcall wglReleasePbufferDCARBWrapper(HPBUFFERARB hPbuffer,
-                                  HDC hDC);
-
-BOOL __stdcall wglDestroyPbufferARBWrapper(HPBUFFERARB hPbuffer);
-
-BOOL __stdcall wglQueryPbufferARBWrapper(HPBUFFERARB hPbuffer,
-                                int iAttribute,
-                                int *piValue);
-
-BOOL __stdcall wglSwapIntervalEXTWrapper(int interval);
-
-int __stdcall wglGetSwapIntervalEXTWrapper(void);
-
-#endif /* wgl_ext_api_h */
-=======
-/*
- * File: wgl_ext_api.h
- * Purpose: Wrapper functions for Win32 OpenGL wgl extension functions
- *
- * Authors: Jon TURNEY
- *
- * Copyright (c) Jon TURNEY 2009
- *
- *
- * Permission is hereby granted, free of charge, to any person obtaining a
- * copy of this software and associated documentation files (the "Software"),
- * to deal in the Software without restriction, including without limitation
- * the rights to use, copy, modify, merge, publish, distribute, sublicense,
- * and/or sell copies of the Software, and to permit persons to whom the
- * Software is furnished to do so, subject to the following conditions:
- *
- * The above copyright notice and this permission notice shall be included in
- * all copies or substantial portions of the Software.
- *
- * THE SOFTWARE IS PROVIDED "AS IS", WITHOUT WARRANTY OF ANY KIND, EXPRESS OR
- * IMPLIED, INCLUDING BUT NOT LIMITED TO THE WARRANTIES OF MERCHANTABILITY,
- * FITNESS FOR A PARTICULAR PURPOSE AND NONINFRINGEMENT. IN NO EVENT SHALL
- * THE ABOVE LISTED COPYRIGHT HOLDER(S) BE LIABLE FOR ANY CLAIM, DAMAGES OR
- * OTHER LIABILITY, WHETHER IN AN ACTION OF CONTRACT, TORT OR OTHERWISE,
- * ARISING FROM, OUT OF OR IN CONNECTION WITH THE SOFTWARE OR THE USE OR OTHER
- * DEALINGS IN THE SOFTWARE.
- */
-
-#ifndef wgl_ext_api_h
-#define wgl_ext_api_h
-
-#include <GL/wglext.h>
-
-void wglResolveExtensionProcs(void);
-
-/*
-  Prototypes for wrapper functions we actually use
-  XXX: should be automatically generated as well
-*/
-
-const char *wglGetExtensionsStringARBWrapper(HDC hdc);
-BOOL wglMakeContextCurrentARBWrapper(HDC hDrawDC, HDC hReadDC, HGLRC hglrc);
-HDC wglGetCurrentReadDCARBWrapper(VOID);
-
-BOOL wglGetPixelFormatAttribivARBWrapper(HDC hdc,
-                                          int iPixelFormat,
-                                          int iLayerPlane,
-                                          UINT nAttributes,
-                                          const int *piAttributes,
-                                          int *piValues);
-
-BOOL wglGetPixelFormatAttribfvARBWrapper(HDC hdc,
-                                          int iPixelFormat,
-                                          int iLayerPlane,
-                                          UINT nAttributes,
-                                          const int *piAttributes,
-                                          FLOAT *pfValues);
-
-BOOL wglChoosePixelFormatARBWrapper(HDC hdc,
-                                     const int *piAttribIList,
-                                     const FLOAT *pfAttribFList,
-                                     UINT nMaxFormats,
-                                     int *piFormats,
-                                     UINT *nNumFormats);
-
-HPBUFFERARB wglCreatePbufferARBWrapper(HDC hDC,
-                                       int iPixelFormat,
-                                       int iWidth,
-                                       int iHeight,
-                                       const int *piAttribList);
-
-HDC wglGetPbufferDCARBWrapper(HPBUFFERARB hPbuffer);
-
-int wglReleasePbufferDCARBWrapper(HPBUFFERARB hPbuffer,
-                                  HDC hDC);
-
-BOOL wglDestroyPbufferARBWrapper(HPBUFFERARB hPbuffer);
-
-BOOL wglQueryPbufferARBWrapper(HPBUFFERARB hPbuffer,
-                                int iAttribute,
-                                int *piValue);
-
-BOOL wglSwapIntervalEXTWrapper(int interval);
-
-int wglGetSwapIntervalEXTWrapper(void);
-
-#endif /* wgl_ext_api_h */
->>>>>>> 0402d388
+/*
+ * File: wgl_ext_api.h
+ * Purpose: Wrapper functions for Win32 OpenGL wgl extension functions
+ *
+ * Authors: Jon TURNEY
+ *
+ * Copyright (c) Jon TURNEY 2009
+ *
+ *
+ * Permission is hereby granted, free of charge, to any person obtaining a
+ * copy of this software and associated documentation files (the "Software"),
+ * to deal in the Software without restriction, including without limitation
+ * the rights to use, copy, modify, merge, publish, distribute, sublicense,
+ * and/or sell copies of the Software, and to permit persons to whom the
+ * Software is furnished to do so, subject to the following conditions:
+ *
+ * The above copyright notice and this permission notice shall be included in
+ * all copies or substantial portions of the Software.
+ *
+ * THE SOFTWARE IS PROVIDED "AS IS", WITHOUT WARRANTY OF ANY KIND, EXPRESS OR
+ * IMPLIED, INCLUDING BUT NOT LIMITED TO THE WARRANTIES OF MERCHANTABILITY,
+ * FITNESS FOR A PARTICULAR PURPOSE AND NONINFRINGEMENT. IN NO EVENT SHALL
+ * THE ABOVE LISTED COPYRIGHT HOLDER(S) BE LIABLE FOR ANY CLAIM, DAMAGES OR
+ * OTHER LIABILITY, WHETHER IN AN ACTION OF CONTRACT, TORT OR OTHERWISE,
+ * ARISING FROM, OUT OF OR IN CONNECTION WITH THE SOFTWARE OR THE USE OR OTHER
+ * DEALINGS IN THE SOFTWARE.
+ */
+
+#ifndef wgl_ext_api_h
+#define wgl_ext_api_h
+
+#include "wglext.h"
+
+void wglResolveExtensionProcs(void);
+
+/*
+  Prototypes for wrapper functions we actually use
+  XXX: should be automatically generated as well
+*/
+
+const char * __stdcall wglGetExtensionsStringARBWrapper(HDC hdc);
+BOOL __stdcall wglMakeContextCurrentARBWrapper(HDC hDrawDC, HDC hReadDC, HGLRC hglrc);
+HDC __stdcall wglGetCurrentReadDCARBWrapper(VOID);
+
+BOOL __stdcall wglGetPixelFormatAttribivARBWrapper(HDC hdc,
+                                          int iPixelFormat,
+                                          int iLayerPlane,
+                                          UINT nAttributes,
+                                          const int *piAttributes,
+                                          int *piValues);
+
+BOOL __stdcall wglGetPixelFormatAttribfvARBWrapper(HDC hdc,
+                                          int iPixelFormat,
+                                          int iLayerPlane,
+                                          UINT nAttributes,
+                                          const int *piAttributes,
+                                          FLOAT *pfValues);
+
+BOOL __stdcall wglChoosePixelFormatARBWrapper(HDC hdc,
+                                     const int *piAttribIList,
+                                     const FLOAT *pfAttribFList,
+                                     UINT nMaxFormats,
+                                     int *piFormats,
+                                     UINT *nNumFormats);
+
+HPBUFFERARB __stdcall wglCreatePbufferARBWrapper(HDC hDC,
+                                       int iPixelFormat,
+                                       int iWidth,
+                                       int iHeight,
+                                       const int *piAttribList);
+
+HDC __stdcall wglGetPbufferDCARBWrapper(HPBUFFERARB hPbuffer);
+
+int __stdcall wglReleasePbufferDCARBWrapper(HPBUFFERARB hPbuffer,
+                                  HDC hDC);
+
+BOOL __stdcall wglDestroyPbufferARBWrapper(HPBUFFERARB hPbuffer);
+
+BOOL __stdcall wglQueryPbufferARBWrapper(HPBUFFERARB hPbuffer,
+                                int iAttribute,
+                                int *piValue);
+
+BOOL __stdcall wglSwapIntervalEXTWrapper(int interval);
+
+int __stdcall wglGetSwapIntervalEXTWrapper(void);
+
+#endif /* wgl_ext_api_h */