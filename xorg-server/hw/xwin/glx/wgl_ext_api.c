--- conflicted
+++ resolved
@@ -1,4 +1,3 @@
-<<<<<<< HEAD
 /*
  * File: wgl_ext_api.c
  * Purpose: Wrapper functions for Win32 OpenGL wgl extension functions
@@ -45,87 +44,11 @@
 
 #ifdef _DEBUG
 #define PRERESOLVE(type, symbol) \
-    type##proc = (type)wglGetProcAddress(symbol); \
-    if (type##proc == NULL) \
-        ErrorF("wglwrap: Can't resolve \"%s\"\n", symbol); \
-    else \
-        ErrorF("wglwrap: Resolved \"%s\"\n", symbol);
+    type##proc = (type)wglGetProcAddress(symbol);
 #else
 #define PRERESOLVE(type, symbol) \
     type##proc = (type)wglGetProcAddress(symbol);
 #endif
-
-#define RESOLVE_RET(type, symbol, retval) \
-  if (type##proc == NULL) { \
-  __glXErrorCallBack(0); \
-  return retval; \
-      }
-
-#define RESOLVE(procname, symbol) RESOLVE_RET(procname, symbol,)
-
-#define RESOLVED_PROC(type) type##proc
-
-/*
- * Include generated cdecl wrappers for stdcall WGL functions
- *
- * There are extensions to the wgl*() API as well; again we call
- * these functions by using wglGetProcAddress() to get a pointer
- * to the function, and wrapping it for cdecl/stdcall conversion
- *
- * We arrange to resolve the functions up front, as they need a
- * context to work, as we like to use them to be able to select
- * a context.  Again, this assumption fails badly on multimontor
- * systems...
- */
-
-#include "generated_wgl_wrappers.c"
-=======
-/*
- * File: wgl_ext_api.c
- * Purpose: Wrapper functions for Win32 OpenGL wgl extension functions
- *
- * Authors: Jon TURNEY
- *
- * Copyright (c) Jon TURNEY 2009
- *
- *
- * Permission is hereby granted, free of charge, to any person obtaining a
- * copy of this software and associated documentation files (the "Software"),
- * to deal in the Software without restriction, including without limitation
- * the rights to use, copy, modify, merge, publish, distribute, sublicense,
- * and/or sell copies of the Software, and to permit persons to whom the
- * Software is furnished to do so, subject to the following conditions:
- *
- * The above copyright notice and this permission notice shall be included in
- * all copies or substantial portions of the Software.
- *
- * THE SOFTWARE IS PROVIDED "AS IS", WITHOUT WARRANTY OF ANY KIND, EXPRESS OR
- * IMPLIED, INCLUDING BUT NOT LIMITED TO THE WARRANTIES OF MERCHANTABILITY,
- * FITNESS FOR A PARTICULAR PURPOSE AND NONINFRINGEMENT. IN NO EVENT SHALL
- * THE ABOVE LISTED COPYRIGHT HOLDER(S) BE LIABLE FOR ANY CLAIM, DAMAGES OR
- * OTHER LIABILITY, WHETHER IN AN ACTION OF CONTRACT, TORT OR OTHERWISE,
- * ARISING FROM, OUT OF OR IN CONNECTION WITH THE SOFTWARE OR THE USE OR OTHER
- * DEALINGS IN THE SOFTWARE.
- */
-
-#ifdef HAVE_XWIN_CONFIG_H
-#include <xwin-config.h>
-#endif
-
-#include <X11/Xwindows.h>
-#include <GL/gl.h>
-#include <GL/glext.h>
-#include <glx/glxserver.h>
-#include <glx/glxext.h>
-#include <GL/wglext.h>
-#include <wgl_ext_api.h>
-#include "glwindows.h"
-
-#define RESOLVE_DECL(type) \
-    static type type##proc = NULL;
-
-#define PRERESOLVE(type, symbol) \
-    type##proc = (type)wglGetProcAddress(symbol);
 
 #define RESOLVE_RET(type, symbol, retval) \
   if (type##proc == NULL) { \
@@ -151,5 +74,4 @@
  * systems...
  */
 
-#include "generated_wgl_wrappers.c"
->>>>>>> d03a5f20
+#include "generated_wgl_wrappers.c"