/*
 * Export window information for the Windows-OpenGL GLX implementation.
 *
 * Authors: Alexander Gottwald
 */

#ifdef HAVE_XWIN_CONFIG_H
#include <xwin-config.h>
#endif
#include "win.h"
#include "winpriv.h"
#include "winwindow.h"

extern Bool			g_fXdmcpEnabled;

void
winCreateWindowsWindow (WindowPtr pWin);
/**
 * Return size and handles of a window.
 * If pWin is NULL, then the information for the root window is requested.
 */
HWND winGetWindowInfo(WindowPtr pWin)
{
<<<<<<< HEAD
    HWND hwnd = NULL;
    winDebug("%s:%d pWin=%p\n", __FUNCTION__, __LINE__, pWin);
=======
    winTrace("%s: pWin %p XID 0x%x\n", __FUNCTION__, pWin, pWin->drawable.id);
>>>>>>> d03a5f20

    /* a real window was requested */
    if (pWin != NULL)
    {
        /* Get the window and screen privates */
        ScreenPtr pScreen = pWin->drawable.pScreen;
        winPrivScreenPtr pWinScreen = winGetScreenPriv(pScreen);
        winScreenInfoPtr pScreenInfo = NULL;

        if (pWinScreen == NULL)
        {
            ErrorF("winGetWindowInfo: screen has no privates\n");
            return hwnd;
        }

        hwnd = pWinScreen->hwndScreen;

        pScreenInfo = pWinScreen->pScreenInfo;
#ifdef XWIN_MULTIWINDOW
        /* check for multiwindow mode */
        if (pScreenInfo->fMultiWindow)
        {
            winWindowPriv(pWin);

            if (pWinPriv == NULL)
            {
                ErrorF("winGetWindowInfo: window has no privates\n");
                return hwnd;
            }

            if (pWinPriv->hWnd == NULL)
            {
              if (pWin->parent && pWin->parent->parent)
              {
                int offsetx;
                int offsety;
                int ExtraClass=(pWin->realized)?WS_VISIBLE:0;
                HWND hWndParent;
                WindowPtr pParent=pWin->parent;
                while (pParent)
                {
                  winWindowPriv(pParent);
                  hWndParent=pWinPriv->hWnd;
                  if (hWndParent)
                    break;
                  pParent=pParent->parent;
                }
                if (!hWndParent)
                  hWndParent=hwnd;
                if (pParent)
                {
                  offsetx=pParent->drawable.x;
                  offsety=pParent->drawable.y;
                }
                else
                {
                  offsetx=0;
                  offsety=0;
                }
                pWinPriv->hWnd=CreateWindowExA(WS_EX_TRANSPARENT,
                             WIN_GL_WINDOW_CLASS,
                             "",
                             WS_CHILD |WS_CLIPSIBLINGS | WS_CLIPCHILDREN  | ExtraClass,
                             pWin->drawable.x-offsetx,
                             pWin->drawable.y-offsety,
                             pWin->drawable.width,
                             pWin->drawable.height,
                             hWndParent,
                             NULL,
                             GetModuleHandle(NULL),
                             NULL);
                winDebug("Window created %x %x %d %d %d %d\n",pWinPriv->hWnd,hWndParent,pWin->drawable.x-offsetx,pWin->drawable.y-offsety,pWin->drawable.width, pWin->drawable.height);
                pWinPriv->GlCtxWnd=TRUE;
              }
              else
              {
                winCreateWindowsWindow(pWin);
                winDebug("winGetWindowInfo: forcing window to exist...\n");
              }
            }
            if (pWinPriv->hWnd != NULL)
            {
                /* copy window handle */
                hwnd = pWinPriv->hWnd;
<<<<<<< HEAD
            }
        }
        else if (g_fXdmcpEnabled)
        {
            winWindowPriv(pWin);
=======

                /* mark GLX active on that hwnd */
                pWinPriv->fWglUsed = TRUE;
              }
>>>>>>> d03a5f20

            if (pWinPriv == NULL)
            {
                ErrorF("winGetWindowInfo: window has no privates\n");
                return hwnd;
            }
            if (pWinPriv->hWnd == NULL)
            {
              if (!((pWin->drawable.x==0) &&
                     (pWin->drawable.y==0) &&
                     (pWin->drawable.width==pScreen->width) &&
                     (pWin->drawable.height==pScreen->height)
                    )
                  )
              {
                int ExtraClass=(pWin->realized)?WS_VISIBLE:0;
                pWinPriv->hWnd=CreateWindowExA(WS_EX_TRANSPARENT,
                             WIN_GL_WINDOW_CLASS,
                             "",
                             WS_CHILD |WS_CLIPSIBLINGS | WS_CLIPCHILDREN  | ExtraClass,
                             pWin->drawable.x,
                             pWin->drawable.y,
                             pWin->drawable.width,
                             pWin->drawable.height,
                             pWinScreen->hwndScreen,
                             NULL,
                             GetModuleHandle(NULL),
                             NULL);
                pWinPriv->GlCtxWnd=TRUE;
                /* copy size and window handle */
                hwnd = pWinPriv->hWnd;
              }
              else
              {
                hwnd = pWinScreen->hwndScreen;
              }
            }
            else
            {
              hwnd = pWinPriv->hWnd;
            }
        }
#endif
#ifdef XWIN_MULTIWINDOWEXTWM
        /* check for multiwindow external wm mode */
        if (pScreenInfo->fMWExtWM)
        {
            win32RootlessWindowPtr pRLWinPriv
                = (win32RootlessWindowPtr) RootlessFrameForWindow (pWin, FALSE);

            if (pRLWinPriv == NULL) {
                ErrorF("winGetWindowInfo: window has no privates\n");
            }

            if (pRLWinPriv->hWnd != NULL)
            {
                /* copy window handle */
                hwnd = pRLWinPriv->hWnd;
            }
        }
#endif
    }
    else
    {
        ScreenPtr pScreen = g_ScreenInfo[0].pScreen;
        winPrivScreenPtr pWinScreen = winGetScreenPriv(pScreen);

        if (pWinScreen == NULL)
        {
            ErrorF("winGetWindowInfo: screen has no privates\n");
        }
        else
        {
            winDebug("winGetWindowInfo: returning root window\n");

            hwnd=pWinScreen->hwndScreen;
        }
    }

    return hwnd;
}

Bool
winCheckScreenAiglxIsSupported(ScreenPtr pScreen)
{
  winPrivScreenPtr pWinScreen = winGetScreenPriv(pScreen);
  winScreenInfoPtr pScreenInfo = pWinScreen->pScreenInfo;

#ifdef XWIN_MULTIWINDOW
  if (pScreenInfo->fMultiWindow)
    return TRUE;
#endif

#ifdef XWIN_MULTIWINDOWEXTWM
  if (pScreenInfo->fMWExtWM)
    return TRUE;
#endif

  if (g_fXdmcpEnabled)
    return TRUE;

  return FALSE;
}<|MERGE_RESOLUTION|>--- conflicted
+++ resolved
@@ -21,12 +21,8 @@
  */
 HWND winGetWindowInfo(WindowPtr pWin)
 {
-<<<<<<< HEAD
     HWND hwnd = NULL;
-    winDebug("%s:%d pWin=%p\n", __FUNCTION__, __LINE__, pWin);
-=======
-    winTrace("%s: pWin %p XID 0x%x\n", __FUNCTION__, pWin, pWin->drawable.id);
->>>>>>> d03a5f20
+    winDebug("%s:%d pWin %p XID 0x%x\n", __FUNCTION__, __LINE__, pWin, pWin->drawable.id);
 
     /* a real window was requested */
     if (pWin != NULL)
@@ -99,7 +95,7 @@
                              GetModuleHandle(NULL),
                              NULL);
                 winDebug("Window created %x %x %d %d %d %d\n",pWinPriv->hWnd,hWndParent,pWin->drawable.x-offsetx,pWin->drawable.y-offsety,pWin->drawable.width, pWin->drawable.height);
-                pWinPriv->GlCtxWnd=TRUE;
+                pWinPriv->fWglUsed=TRUE;
               }
               else
               {
@@ -111,18 +107,14 @@
             {
                 /* copy window handle */
                 hwnd = pWinPriv->hWnd;
-<<<<<<< HEAD
-            }
-        }
-        else if (g_fXdmcpEnabled)
-        {
-            winWindowPriv(pWin);
-=======
 
                 /* mark GLX active on that hwnd */
                 pWinPriv->fWglUsed = TRUE;
-              }
->>>>>>> d03a5f20
+            }
+        }
+        else if (g_fXdmcpEnabled)
+        {
+            winWindowPriv(pWin);
 
             if (pWinPriv == NULL)
             {
@@ -151,7 +143,7 @@
                              NULL,
                              GetModuleHandle(NULL),
                              NULL);
-                pWinPriv->GlCtxWnd=TRUE;
+                pWinPriv->fWglUsed=TRUE;
                 /* copy size and window handle */
                 hwnd = pWinPriv->hWnd;
               }
