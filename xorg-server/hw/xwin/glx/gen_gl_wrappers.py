--- conflicted
+++ resolved
@@ -48,36 +48,6 @@
 staticwrappers=False
 nodebugcallcounting=False
 
-<<<<<<< HEAD
-WinGDI={key: 1 for key in [
-     "wglCopyContext"
-    ,"wglCreateContext"
-    ,"wglCreateLayerContext"
-    ,"wglDeleteContext"
-    ,"wglGetCurrentContext"
-    ,"wglGetCurrentDC"
-    ,"wglGetProcAddress"
-    ,"wglMakeCurrent"
-    ,"wglShareLists"
-    ,"wglUseFontBitmapsA"
-    ,"wglUseFontBitmapsW"
-    ,"wglUseFontBitmaps"
-    ,"SwapBuffers"
-    ,"wglUseFontOutlinesA"
-    ,"wglUseFontOutlinesW"
-    ,"wglUseFontOutlines"
-    ,"wglDescribeLayerPlane"
-    ,"wglSetLayerPaletteEntries"
-    ,"wglGetLayerPaletteEntries"
-    ,"wglRealizeLayerPalette"
-    ,"wglSwapLayerBuffers"
-    ,"wglSwapMultipleBuffers"
-    ,"ChoosePixelFormat"
-    ,"DescribePixelFormat"
-    ,"GetEnhMetaFilePixelFormat"
-    ,"GetPixelFormat"
-    ,"SetPixelFormat"
-=======
 # list of WGL extension functions we use
 used_wgl_ext_fns = {key: 1 for key in [
     "wglSwapIntervalEXT",
@@ -90,7 +60,6 @@
     "wglChoosePixelFormatARB",
     "wglGetPixelFormatAttribivARB",
     "wglGetPixelFormatAttribivARB"
->>>>>>> 321c0126
 ]}
 
 if __name__ == '__main__':
@@ -275,12 +244,7 @@
         OutputGenerator.genEnum(self, enuminfo, name)
     def genCmd(self, cmd, name):
         OutputGenerator.genCmd(self, cmd, name)
-<<<<<<< HEAD
-        if name in WinGDI:
-=======
-
         if prefix == 'wgl' and not name in used_wgl_ext_fns:
->>>>>>> 321c0126
             return
 
         self.outFile.write('RESOLVE_DECL(PFN' + name.upper() + 'PROC);\n')
