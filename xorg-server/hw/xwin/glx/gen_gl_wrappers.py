--- conflicted
+++ resolved
@@ -197,7 +197,6 @@
     errWarn = sys.stderr
 diag = open(diagFilename, 'w')
 
-<<<<<<< HEAD
 #
 # look for all the SET_ macros in dispatch.h, this is the set of functions
 # we need to generate
@@ -219,7 +218,7 @@
             dispatch[prefix+m1.group(1)] = 1
 
     del dispatch['glby_offset']
-=======
+
 def ParseCmdRettype(cmd):
     proto=noneStr(cmd.elem.find('proto'))
     rettype=noneStr(proto.text)
@@ -249,7 +248,6 @@
                 paramtype = paramtype + t.tail.strip()
         plist.append((paramtype, paramname))
     return plist
->>>>>>> 4ba9be28
 
 class PreResolveOutputGenerator(OutputGenerator):
     def __init__(self,
@@ -312,33 +310,12 @@
         if prefix == 'wgl' and not name in used_wgl_ext_fns:
             return
 
-<<<<<<< HEAD
         self.wrappers[name]=1
-
-        proto=noneStr(cmd.elem.find('proto'))
-        rettype=noneStr(proto.text)
-        if rettype.lower()!="void ":
-            plist = ([t for t in proto.itertext()])
-            rettype = ''.join(plist[:-1])
-            #ptype=proto.find("ptype")
-            #if ptype!=None:
-            #    rettype = (noneStr(ptype.text))+" "
+        rettype=ParseCmdRettype(cmd)
+
         if staticwrappers: self.outFile.write("static ")
-        self.outFile.write("%s__stdcall %sWrapper("%(rettype, name))
-        params = cmd.elem.findall('param')
-        plist=[]
-        for param in params:
-            paramlist = ([t for t in param.itertext()])
-            paramtype = ''.join(paramlist[:-1])
-            paramname = paramlist[-1]
-            plist.append((paramtype, paramname))
-=======
-        rettype=ParseCmdRettype(cmd)
-
-        if staticwrappers: self.outFile.write("static ")
-        self.outFile.write("%s %sWrapper("%(rettype, name))
+        self.outFile.write("%s __stdcall %sWrapper("%(rettype, name))
         plist=ParseCmdParams(cmd)
->>>>>>> 4ba9be28
         Comma=""
         if len(plist):
             for ptype, pname in plist:
@@ -350,7 +327,6 @@
             if nodebugcallcounting:
                 self.outFile.write(")\n{\n")
             else:
-<<<<<<< HEAD
                 self.outFile.write( """)
 {
 #ifdef _DEBUG
@@ -359,81 +335,6 @@
 #endif
 """%(prefix.upper(), name))
             if rettype.lower()=="void ":
-=======
-                self.outFile.write("  return %s( "%(name))
-
-            Comma=""
-            for ptype, pname in plist:
-                self.outFile.write("%s%s"%(Comma, pname))
-                Comma=", "
-
-        # for GL 1.2+ functions, generate stdcall wrappers which use wglGetProcAddress()
-        else:
-            if rettype.lower()=="void":
-                self.outFile.write('  RESOLVE(PFN%sPROC, "%s");\n'%(name.upper(), name))
-
-                if not nodebug:
-                    self.outFile.write("\n")
-                    self.outFile.write('  if (glxWinDebugSettings.enable%scallTrace) ErrorF("%s\\n");\n'%(prefix.upper(), name))
-                    self.outFile.write("\n")
-
-                self.outFile.write("  RESOLVED_PROC(PFN%sPROC)( """%(name.upper()))
-            else:
-                self.outFile.write('  RESOLVE_RET(PFN%sPROC, "%s", FALSE);\n'%(name.upper(), name))
-
-                if not nodebug:
-                    self.outFile.write("\n")
-                    self.outFile.write('  if (glxWinDebugSettings.enable%scallTrace) ErrorF("%s\\n");\n'%(prefix.upper(), name))
-                    self.outFile.write("\n")
-
-                self.outFile.write("  return RESOLVED_PROC(PFN%sPROC)("%(name.upper()))
-
-            Comma=""
-            for ptype, pname in plist:
-                self.outFile.write("%s%s"%(Comma, pname))
-                Comma=", "
-        self.outFile.write(" );\n}\n\n")
-
-class ThunkOutputGenerator(OutputGenerator):
-    def __init__(self,
-                 errFile = sys.stderr,
-                 warnFile = sys.stderr,
-                 diagFile = sys.stdout):
-        OutputGenerator.__init__(self, errFile, warnFile, diagFile)
-    def beginFile(self, genOpts):
-        self.outFile.write('/* Automatically generated from %s - DO NOT EDIT */\n\n'%regFilename)
-    def endFile(self):
-        pass
-    def beginFeature(self, interface, emit):
-        OutputGenerator.beginFeature(self, interface, emit)
-        self.OldVersion = (self.featureName in ['GL_VERSION_1_0', 'GL_VERSION_1_1'])
-    def endFeature(self):
-        OutputGenerator.endFeature(self)
-    def genType(self, typeinfo, name):
-        OutputGenerator.genType(self, typeinfo, name)
-    def genEnum(self, enuminfo, name):
-        OutputGenerator.genEnum(self, enuminfo, name)
-    def genCmd(self, cmd, name):
-        OutputGenerator.genCmd(self, cmd, name)
-
-        rettype=ParseCmdRettype(cmd)
-        self.outFile.write("%s %sWrapper("%(rettype, name))
-        plist=ParseCmdParams(cmd)
-
-        Comma=""
-        if len(plist):
-            for ptype, pname in plist:
-                self.outFile.write("%s%s"%(Comma, ptype))
-                Comma=", "
-        else:
-            self.outFile.write("void")
-
-        self.outFile.write(")\n{\n")
-
-        # for GL 1.0 and 1.1 functions, generate stdcall thunk wrappers which call the function directly
-        if self.OldVersion:
-            if rettype.lower()=="void":
->>>>>>> 4ba9be28
                 self.outFile.write("  %s( "%(name))
             else:
                 self.outFile.write("  return %s( "%(name))
@@ -468,100 +369,6 @@
                 Comma=", "
         self.outFile.write(" );\n}\n\n")
 
-<<<<<<< HEAD
-=======
-class ThunkDefsOutputGenerator(OutputGenerator):
-    def __init__(self,
-                 errFile = sys.stderr,
-                 warnFile = sys.stderr,
-                 diagFile = sys.stdout):
-        OutputGenerator.__init__(self, errFile, warnFile, diagFile)
-    def beginFile(self, genOpts):
-        self.outFile.write("EXPORTS\n"); # this must be the first line for libtool to realize this is a .def file
-        self.outFile.write('; Automatically generated from %s - DO NOT EDIT\n\n'%regFilename)
-    def endFile(self):
-        pass
-    def beginFeature(self, interface, emit):
-        OutputGenerator.beginFeature(self, interface, emit)
-    def endFeature(self):
-        OutputGenerator.endFeature(self)
-    def genType(self, typeinfo, name):
-        OutputGenerator.genType(self, typeinfo, name)
-    def genEnum(self, enuminfo, name):
-        OutputGenerator.genEnum(self, enuminfo, name)
-    def genCmd(self, cmd, name):
-        OutputGenerator.genCmd(self, cmd, name)
-
-        # export the wrapper function with the name of the function it wraps
-        self.outFile.write("%s = %sWrapper\n"%(name, name))
-
-class ShimOutputGenerator(OutputGenerator):
-    def __init__(self,
-                 errFile = sys.stderr,
-                 warnFile = sys.stderr,
-                 diagFile = sys.stdout):
-        OutputGenerator.__init__(self, errFile, warnFile, diagFile)
-    def beginFile(self, genOpts):
-        self.outFile.write('/* Automatically generated from %s - DO NOT EDIT */\n\n'%regFilename)
-    def endFile(self):
-        pass
-    def beginFeature(self, interface, emit):
-        OutputGenerator.beginFeature(self, interface, emit)
-        self.OldVersion = (self.featureName in ['GL_VERSION_1_0', 'GL_VERSION_1_1', 'GL_VERSION_1_2', 'GL_ARB_imaging', 'GL_ARB_multitexture', 'GL_ARB_texture_compression'])
-    def endFeature(self):
-        OutputGenerator.endFeature(self)
-    def genType(self, typeinfo, name):
-        OutputGenerator.genType(self, typeinfo, name)
-    def genEnum(self, enuminfo, name):
-        OutputGenerator.genEnum(self, enuminfo, name)
-    def genCmd(self, cmd, name):
-        OutputGenerator.genCmd(self, cmd, name)
-
-        if not self.OldVersion:
-            return
-
-        # for GL functions which are in the ABI, generate a shim which calls the function via GetProcAddress
-        rettype=ParseCmdRettype(cmd)
-        self.outFile.write("%s %s("%(rettype, name))
-        plist=ParseCmdParams(cmd)
-
-        Comma=""
-        if len(plist):
-            for ptype, pname in plist:
-                self.outFile.write("%s%s"%(Comma, ptype))
-                Comma=", "
-        else:
-            self.outFile.write("void")
-
-        self.outFile.write(")\n{\n")
-
-        self.outFile.write('  typedef %s (* PFN%sPROC)(' % (rettype, name.upper()))
-
-        if len(plist):
-            Comma=""
-            for ptype, pname in plist:
-                self.outFile.write("%s %s"%(Comma, ptype))
-                Comma=", "
-        else:
-            self.outFile.write("void")
-
-        self.outFile.write(');\n')
-
-        if rettype.lower()=="void":
-            self.outFile.write('  RESOLVE(PFN%sPROC, "%s");\n'%(name.upper(), name))
-            self.outFile.write('  RESOLVED_PROC(')
-        else:
-            self.outFile.write('  RESOLVE_RET(PFN%sPROC, "%s", 0);\n'%(name.upper(), name))
-            self.outFile.write('  return RESOLVED_PROC(')
-
-        Comma=""
-        for ptype, pname in plist:
-            self.outFile.write("%s%s"%(Comma, pname))
-            Comma=", "
-
-        self.outFile.write(" );\n}\n\n")
-
->>>>>>> 4ba9be28
 def genHeaders():
     startTimer()
     outFile = open(outFilename,"w")
