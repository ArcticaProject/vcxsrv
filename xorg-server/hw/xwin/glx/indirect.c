--- conflicted
+++ resolved
@@ -652,20 +652,12 @@
     // (but we need to have a current context for them to be resolvable)
     wglResolveExtensionProcs();
 
-<<<<<<< HEAD
-    winDebug("GL_VERSION:     %s\n", glGetStringWrapperNonstatic(GL_VERSION));
-    winDebug("GL_VENDOR:      %s\n", glGetStringWrapperNonstatic(GL_VENDOR));
-    gl_renderer = (const char *) glGetStringWrapperNonstatic(GL_RENDERER);
+    /* Dump out some useful information about the native renderer */
+    winDebug("GL_VERSION:     %s\n", glGetString(GL_VERSION));
+    winDebug("GL_VENDOR:      %s\n", glGetString(GL_VENDOR));
+    gl_renderer = (const char *) glGetString(GL_RENDERER);
     winDebug("GL_RENDERER:    %s\n", gl_renderer);
-    gl_extensions = (const char *) glGetStringWrapperNonstatic(GL_EXTENSIONS);
-=======
-    /* Dump out some useful information about the native renderer */
-    ErrorF("GL_VERSION:     %s\n", glGetString(GL_VERSION));
-    ErrorF("GL_VENDOR:      %s\n", glGetString(GL_VENDOR));
-    gl_renderer = (const char *) glGetString(GL_RENDERER);
-    ErrorF("GL_RENDERER:    %s\n", gl_renderer);
     gl_extensions = (const char *) glGetString(GL_EXTENSIONS);
->>>>>>> c8102055
     wgl_extensions = wglGetExtensionsStringARBWrapper(hdc);
     if (!wgl_extensions)
         wgl_extensions = "";
@@ -1633,24 +1625,11 @@
 {
     __GLXWinContext *gc = (__GLXWinContext *) base;
     BOOL ret;
-<<<<<<< HEAD
     __GLXWinDrawable *drawPriv;
 
 #ifdef _DEBUG
     GLWIN_TRACE_MSG("glxWinContextMakeCurrent context %p (native ctx %p)", gc, gc->ctx);
-    glWinCallDelta();
 #endif
-=======
-    HDC drawDC;
-    HDC readDC = NULL;
-    __GLXdrawable *drawPriv;
-    __GLXdrawable *readPriv = NULL;
-    HWND hDrawWnd;
-    HWND hReadWnd;
-
-    GLWIN_TRACE_MSG("glxWinContextMakeCurrent context %p (native ctx %p)", gc,
-                    gc->ctx);
->>>>>>> c8102055
 
     /* Keep a note of the last active context in the drawable */
     drawPriv = (__GLXWinDrawable *)gc->base.drawPriv;
@@ -1719,15 +1698,9 @@
     __GLXWinContext *gc = (__GLXWinContext *) base;
     __GLXWinDrawable *drawPriv = (__GLXWinDrawable *)gc->base.drawPriv;
 
-<<<<<<< HEAD
 #ifdef _DEBUG
     GLWIN_TRACE_MSG("glxWinContextLoseCurrent context %p (native ctx %p)", gc, gc->ctx);
-    glWinCallDelta();
 #endif
-=======
-    GLWIN_TRACE_MSG("glxWinContextLoseCurrent context %p (native ctx %p)", gc,
-                    gc->ctx);
->>>>>>> c8102055
 
      /* Clear the last active context in the drawable */
     if (drawPriv) drawPriv->drawContext = NULL;
@@ -1837,14 +1810,9 @@
     //context->ctx = NULL; already done with memset
     context->shareContext = shareContext;
 
-<<<<<<< HEAD
     context->Dispatch=calloc(sizeof(void*), (sizeof(struct _glapi_table) / sizeof(void *) + MAX_EXTENSION_FUNCS));
     _glapi_set_dispatch(context->Dispatch);
 
-    glWinSetupDispatchTable();
-
-=======
->>>>>>> c8102055
     GLWIN_DEBUG_MSG("GLXcontext %p created", context);
 
     return &(context->base);
