--- conflicted
+++ resolved
@@ -1,4 +1,3 @@
-<<<<<<< HEAD
 /*
  * File: indirect.c
  * Purpose: A GLX implementation that uses Windows OpenGL library
@@ -50,8 +49,17 @@
   - pbuffer clobbering: we don't get async notification, but can we arrange to emit the
     event when we notice it's been clobbered? at the very least, check if it's been clobbered
     before using it?
-  - are the __GLXConfig * we get handed back ones we are made (so we can extend the structure
-    with privates?) Or are they created inside the GLX core as well?
+  - XGetImage() doesn't work on pixmaps; need to do more work to make the format and location
+    of the native pixmap compatible
+  - implement GLX_EXT_texture_from_pixmap in terms of WGL_ARB_render_texture
+    (not quite straightforward as we will have to create a pbuffer and copy the pixmap texture
+     into it)
+*/
+
+/*
+  Assumptions:
+  - the __GLXConfig * we get handed back ones we are made (so we can extend the structure
+    with privates) and never get created inside the GLX core
 */
 
 /*
@@ -87,6 +95,17 @@
 extern Bool g_fNativeGl;
 
 #define NUM_ELEMENTS(x) (sizeof(x)/ sizeof(x[1]))
+
+/* Not yet in w32api */
+#ifndef PFD_SUPPORT_DIRECTDRAW
+#define PFD_SUPPORT_DIRECTDRAW   0x00002000
+#endif
+#ifndef PFD_DIRECT3D_ACCELERATED
+#define PFD_DIRECT3D_ACCELERATED 0x00004000
+#endif
+#ifndef PFD_SUPPORT_COMPOSITION
+#define PFD_SUPPORT_COMPOSITION  0x00008000
+#endif
 
 /* ---------------------------------------------------------------------- */
 /*
@@ -236,26 +255,24 @@
 const char *glxWinErrorMessage(void)
 {
   static char errorbuffer[1024];
-  DWORD Error=GetLastError();
-  int offset;
-  
-  sprintf(errorbuffer, "%p ",Error);
-  offset=strlen(errorbuffer);
+  unsigned int last_error = GetLastError();
 
   if (!FormatMessage(
-                     FORMAT_MESSAGE_FROM_SYSTEM | FORMAT_MESSAGE_IGNORE_INSERTS,
+                     FORMAT_MESSAGE_FROM_SYSTEM | FORMAT_MESSAGE_IGNORE_INSERTS | FORMAT_MESSAGE_MAX_WIDTH_MASK,
                      NULL,
-                     Error,
-                     MAKELANGID(LANG_NEUTRAL, SUBLANG_DEFAULT),
-                     (LPTSTR) &errorbuffer[offset],
+                     last_error,
+                     0,
+                     (LPTSTR) &errorbuffer,
                      sizeof(errorbuffer),
                      NULL ))
     {
-      snprintf(errorbuffer, sizeof(errorbuffer), "Unknown error in FormatMessage: %08x!", (unsigned)GetLastError());
-    }
-
-  if (errorbuffer[strlen(errorbuffer)-1] == '\n')
+      snprintf(errorbuffer, sizeof(errorbuffer), "Unknown error");
+    }
+
+  if ((errorbuffer[strlen(errorbuffer)-1] == '\n') || (errorbuffer[strlen(errorbuffer)-1] == '\r'))
     errorbuffer[strlen(errorbuffer)-1] = 0;
+
+  sprintf(errorbuffer + strlen(errorbuffer), " (%08x)", last_error);
 
   return errorbuffer;
 }
@@ -374,7 +391,7 @@
     {
       unsigned int i = ((GLXWinConfig *)c)->pixelFormatIndex;
 
-      ErrorF("%3d  %3x  %3x "
+      ErrorF("%3d %3x %3x "
              "%-11s"
              " %3d %3d   %s   %s  %s %s  %s  "
              "%2d %2d %2d %2d  "
@@ -831,7 +848,7 @@
     pScreen->RealizeWindow = glxWinRealizeWindow;
     
     // Check if ze need to move the window\n
-    if (pWinPriv->GlCtxWnd && pWinPriv->hWnd)
+    if (pWinPriv->fWglUsed && pWinPriv->hWnd)
     {
        ShowWindow(pWinPriv->hWnd,SW_SHOWNOACTIVATE);
     }
@@ -885,7 +902,7 @@
     result = pScreen->PositionWindow(pWin, x, y);
     pScreen->PositionWindow = glxWinPositionWindow;
 
-    if (pWinPriv->GlCtxWnd && pWinPriv->hWnd)
+    if (pWinPriv->fWglUsed && pWinPriv->hWnd)
     {
        MoveWindow(pWinPriv->hWnd,
                   pWin->drawable.x,
@@ -909,7 +926,7 @@
 
     GLWIN_DEBUG_MSG("glxWinUnrealizeWindow");
 
-    if (pWinPriv->GlCtxWnd && pWinPriv->hWnd)
+    if (pWinPriv->fWglUsed && pWinPriv->hWnd)
     {
       ShowWindow(pWinPriv->hWnd,SW_HIDE);
       result = TRUE;
@@ -946,11 +963,11 @@
       pGlxDraw->drawContext->hDC=NULL;
       pGlxDraw->drawContext->hwnd=NULL;
     }
-    if (pWinPriv->GlCtxWnd && pWinPriv->hWnd)
+    if (pWinPriv->fWglUsed && pWinPriv->hWnd)
     {
       DestroyWindow(pWinPriv->hWnd);
       pWinPriv->hWnd=NULL;
-      pWinPriv->GlCtxWnd=0;
+      pWinPriv->fWglUsed=0;
     }
 
     pScreen->DestroyWindow = screenPriv->DestroyWindow;
@@ -1127,7 +1144,7 @@
  * lists with the old one...
  */
 
-static void
+static Bool
 glxWinSetPixelFormat(__GLXWinContext *gc, HDC hdc, int bppOverride, int drawableTypeOverride)
 {
   __GLXscreen *screen = gc->base.pGlxScreen;
@@ -1145,7 +1162,7 @@
     if (pWinPriv->OpenGlWindow)
     {
       ErrorF("Not Setting pixel format to  %d on hdc %x for window %x (not allowed on windows)\n",winConfig->pixelFormatIndex,hdc,pWinPriv->hWnd);
-      return; /* Pixel format is already set on this window so it cannot be changed anymore */
+      return TRUE; /* Pixel format is already set on this window so it cannot be changed anymore */
     }
   }
   GLWIN_DEBUG_MSG("glxWinSetPixelFormat: pixelFormatIndex %d", winConfig->pixelFormatIndex);
@@ -1183,7 +1200,7 @@
       if (fbConfigToPixelFormat(gc->base.config, &pfd, drawableTypeOverride))
         {
           ErrorF("glxWinSetPixelFormat: fbConfigToPixelFormat failed\n");
-          return;
+          return FALSE;
         }
 
 #ifdef _DEBUG
@@ -1201,7 +1218,7 @@
       if (pixelFormat == 0)
         {
           ErrorF("ChoosePixelFormat error: %s\n", glxWinErrorMessage());
-          return;
+          return FALSE;
         }
 
       GLWIN_DEBUG_MSG("ChoosePixelFormat: chose pixelFormatIndex %d", pixelFormat);
@@ -1211,7 +1228,7 @@
       if (!SetPixelFormat(hdc, pixelFormat, &pfd))
         {
           ErrorF("SetPixelFormat error: %s\n", glxWinErrorMessage());
-          return;
+          return FALSE;
         }
     }
   else
@@ -1225,9 +1242,9 @@
           if (!SetPixelFormat(hdc, pixelFormat, NULL))
             {
               ErrorF("SetPixelFormat error: %s\n", glxWinErrorMessage());
-              return;
+              return FALSE;
             }
-          return;
+          return TRUE;
         }
       else
       {
@@ -1262,11 +1279,11 @@
         if (!SetPixelFormat(hdc, iPixelFormat, &pfd))
           {
             ErrorF("SetPixelFormat error: %s\n", glxWinErrorMessage());
-            return;
+            return FALSE;
           }
       }
     }
-
+  return TRUE;
 }
 
 static HDC
@@ -2550,2360 +2567,4 @@
 
   screen->base.numFBConfigs = n;
   screen->base.fbconfigs = &(result->base);
-}
-=======
-/*
- * File: indirect.c
- * Purpose: A GLX implementation that uses Windows OpenGL library
- *
- * Authors: Alexander Gottwald
- *          Jon TURNEY
- *
- * Copyright (c) Jon TURNEY 2009
- * Copyright (c) Alexander Gottwald 2004
- *
- * Portions of this file are copied from GL/apple/indirect.c,
- * which contains the following copyright:
- *
- * Copyright (c) 2007, 2008, 2009 Apple Inc.
- * Copyright (c) 2004 Torrey T. Lyons. All Rights Reserved.
- * Copyright (c) 2002 Greg Parker. All Rights Reserved.
- *
- * Portions of this file are copied from Mesa's xf86glx.c,
- * which contains the following copyright:
- *
- * Copyright 1998-1999 Precision Insight, Inc., Cedar Park, Texas.
- * All Rights Reserved.
- *
- *
- * Permission is hereby granted, free of charge, to any person obtaining a
- * copy of this software and associated documentation files (the "Software"),
- * to deal in the Software without restriction, including without limitation
- * the rights to use, copy, modify, merge, publish, distribute, sublicense,
- * and/or sell copies of the Software, and to permit persons to whom the
- * Software is furnished to do so, subject to the following conditions:
- *
- * The above copyright notice and this permission notice shall be included in
- * all copies or substantial portions of the Software.
- *
- * THE SOFTWARE IS PROVIDED "AS IS", WITHOUT WARRANTY OF ANY KIND, EXPRESS OR
- * IMPLIED, INCLUDING BUT NOT LIMITED TO THE WARRANTIES OF MERCHANTABILITY,
- * FITNESS FOR A PARTICULAR PURPOSE AND NONINFRINGEMENT. IN NO EVENT SHALL
- * THE ABOVE LISTED COPYRIGHT HOLDER(S) BE LIABLE FOR ANY CLAIM, DAMAGES OR
- * OTHER LIABILITY, WHETHER IN AN ACTION OF CONTRACT, TORT OR OTHERWISE,
- * ARISING FROM, OUT OF OR IN CONNECTION WITH THE SOFTWARE OR THE USE OR OTHER
- * DEALINGS IN THE SOFTWARE.
- */
-
-/*
-  TODO:
-  - hook up remaining unimplemented extensions
-  - research what guarantees glXWaitX, glXWaitGL are supposed to offer, and implement then
-    using GdiFlush and/or glFinish
-  - pbuffer clobbering: we don't get async notification, but can we arrange to emit the
-    event when we notice it's been clobbered? at the very least, check if it's been clobbered
-    before using it?
-  - XGetImage() doesn't work on pixmaps; need to do more work to make the format and location
-    of the native pixmap compatible
-  - implement GLX_EXT_texture_from_pixmap in terms of WGL_ARB_render_texture
-    (not quite straightforward as we will have to create a pbuffer and copy the pixmap texture
-     into it)
-*/
-
-/*
-  Assumptions:
-  - the __GLXConfig * we get handed back ones we are made (so we can extend the structure
-    with privates) and never get created inside the GLX core
-*/
-
-/*
-  MSDN clarifications:
-
-  It says SetPixelFormat()'s PIXELFORMATDESCRIPTOR pointer argument has no effect
-  except on metafiles, this seems to mean that as it's ok to supply NULL if the DC
-  is not for a metafile
-
-  wglMakeCurrent ignores the hdc if hglrc is NULL, so wglMakeCurrent(NULL, NULL)
-  is used to make no context current
-
-*/
-
-#ifdef HAVE_XWIN_CONFIG_H
-#include <xwin-config.h>
-#endif
-
-#include "glwindows.h"
-#include <glx/glxserver.h>
-#include <glx/glxutil.h>
-#include <glx/extension_string.h>
-#include <GL/glxtokens.h>
-
-#include <winpriv.h>
-#include <wgl_ext_api.h>
-
-#define NUM_ELEMENTS(x) (sizeof(x)/ sizeof(x[1]))
-
-/* Not yet in w32api */
-#ifndef PFD_SUPPORT_DIRECTDRAW
-#define PFD_SUPPORT_DIRECTDRAW   0x00002000
-#endif
-#ifndef PFD_DIRECT3D_ACCELERATED
-#define PFD_DIRECT3D_ACCELERATED 0x00004000
-#endif
-#ifndef PFD_SUPPORT_COMPOSITION
-#define PFD_SUPPORT_COMPOSITION  0x00008000
-#endif
-
-/* ---------------------------------------------------------------------- */
-/*
- *   structure definitions
- */
-
-typedef struct __GLXWinContext  __GLXWinContext;
-typedef struct __GLXWinDrawable __GLXWinDrawable;
-typedef struct __GLXWinScreen glxWinScreen;
-typedef struct __GLXWinConfig GLXWinConfig;
-
-struct __GLXWinContext {
-  __GLXcontext base;
-  HGLRC ctx;                         /* Windows GL Context */
-  __GLXWinContext *shareContext;     /* Context with which we will share display lists and textures */
-  HWND hwnd;                         /* For detecting when HWND has changed */
-};
-
-struct __GLXWinDrawable
-{
-  __GLXdrawable base;
-  __GLXWinContext *drawContext;
-  __GLXWinContext *readContext;
-
-  /* If this drawable is GLX_DRAWABLE_PBUFFER */
-  HPBUFFERARB hPbuffer;
-
-  /* If this drawable is GLX_DRAWABLE_PIXMAP */
-  HDC dibDC;
-  HBITMAP hDIB;
-  HBITMAP hOldDIB; /* original DIB for DC */
-  void *pOldBits; /* original pBits for this drawable's pixmap */
-};
-
-struct __GLXWinScreen
-{
-  __GLXscreen base;
-
-  /* Supported GLX extensions */
-  unsigned char glx_enable_bits[__GLX_EXT_BYTES];
-
-  Bool has_WGL_ARB_multisample;
-  Bool has_WGL_ARB_pixel_format;
-  Bool has_WGL_ARB_pbuffer;
-  Bool has_WGL_ARB_render_texture;
-
-  /* wrapped screen functions */
-  RealizeWindowProcPtr RealizeWindow;
-  UnrealizeWindowProcPtr UnrealizeWindow;
-  CopyWindowProcPtr CopyWindow;
-};
-
-struct __GLXWinConfig
-{
-  __GLXconfig base;
-  int pixelFormatIndex;
-};
-
-/* ---------------------------------------------------------------------- */
-/*
- * Various debug helpers
- */
-
-#define GLWIN_DEBUG_HWND(hwnd)  \
-    if (glxWinDebugSettings.dumpHWND) { \
-        char buffer[1024]; \
-        if (GetWindowText(hwnd, buffer, sizeof(buffer))==0) *buffer=0; \
-        GLWIN_DEBUG_MSG("Got HWND %p for window '%s'", hwnd, buffer); \
-    }
-
-glxWinDebugSettingsRec glxWinDebugSettings = { 0, 0, 0, 0, 0, 0};
-
-static void glxWinInitDebugSettings(void)
-{
-    char *envptr;
-
-    envptr = getenv("GLWIN_ENABLE_DEBUG");
-    if (envptr != NULL)
-        glxWinDebugSettings.enableDebug = (atoi(envptr) == 1);
-
-    envptr = getenv("GLWIN_ENABLE_TRACE");
-    if (envptr != NULL)
-        glxWinDebugSettings.enableTrace = (atoi(envptr) == 1);
-
-    envptr = getenv("GLWIN_DUMP_PFD");
-    if (envptr != NULL)
-        glxWinDebugSettings.dumpPFD = (atoi(envptr) == 1);
-
-    envptr = getenv("GLWIN_DUMP_HWND");
-    if (envptr != NULL)
-        glxWinDebugSettings.dumpHWND = (atoi(envptr) == 1);
-
-    envptr = getenv("GLWIN_DUMP_DC");
-    if (envptr != NULL)
-        glxWinDebugSettings.dumpDC = (atoi(envptr) == 1);
-
-    envptr = getenv("GLWIN_ENABLE_GLCALL_TRACE");
-    if (envptr != NULL)
-        glxWinDebugSettings.enableGLcallTrace = (atoi(envptr) == 1);
-
-    envptr = getenv("GLWIN_ENABLE_WGLCALL_TRACE");
-    if (envptr != NULL)
-        glxWinDebugSettings.enableWGLcallTrace = (atoi(envptr) == 1);
-
-    envptr = getenv("GLWIN_DEBUG_ALL");
-    if (envptr != NULL)
-      {
-        glxWinDebugSettings.enableDebug = 1;
-        glxWinDebugSettings.enableTrace = 1;
-        glxWinDebugSettings.dumpPFD = 1;
-        glxWinDebugSettings.dumpHWND = 1;
-        glxWinDebugSettings.dumpDC = 1;
-        glxWinDebugSettings.enableGLcallTrace = 1;
-        glxWinDebugSettings.enableWGLcallTrace = 1;
-      }
-}
-
-static
-const char *glxWinErrorMessage(void)
-{
-  static char errorbuffer[1024];
-  unsigned int last_error = GetLastError();
-
-  if (!FormatMessage(
-                     FORMAT_MESSAGE_FROM_SYSTEM | FORMAT_MESSAGE_IGNORE_INSERTS | FORMAT_MESSAGE_MAX_WIDTH_MASK,
-                     NULL,
-                     last_error,
-                     0,
-                     (LPTSTR) &errorbuffer,
-                     sizeof(errorbuffer),
-                     NULL ))
-    {
-      snprintf(errorbuffer, sizeof(errorbuffer), "Unknown error");
-    }
-
-  if ((errorbuffer[strlen(errorbuffer)-1] == '\n') || (errorbuffer[strlen(errorbuffer)-1] == '\r'))
-    errorbuffer[strlen(errorbuffer)-1] = 0;
-
-  sprintf(errorbuffer + strlen(errorbuffer), " (%08x)", last_error);
-
-  return errorbuffer;
-}
-
-static void pfdOut(const PIXELFORMATDESCRIPTOR *pfd);
-
-#define DUMP_PFD_FLAG(flag) \
-    if (pfd->dwFlags & flag) { \
-        ErrorF("%s%s", pipesym, #flag); \
-        pipesym = " | "; \
-    }
-
-static void pfdOut(const PIXELFORMATDESCRIPTOR *pfd)
-{
-    const char *pipesym = ""; /* will be set after first flag dump */
-    ErrorF("PIXELFORMATDESCRIPTOR:\n");
-    ErrorF("nSize = %u\n", pfd->nSize);
-    ErrorF("nVersion = %u\n", pfd->nVersion);
-    ErrorF("dwFlags = %lu = {", pfd->dwFlags);
-        DUMP_PFD_FLAG(PFD_DOUBLEBUFFER);
-        DUMP_PFD_FLAG(PFD_STEREO);
-        DUMP_PFD_FLAG(PFD_DRAW_TO_WINDOW);
-        DUMP_PFD_FLAG(PFD_DRAW_TO_BITMAP);
-        DUMP_PFD_FLAG(PFD_SUPPORT_GDI);
-        DUMP_PFD_FLAG(PFD_SUPPORT_OPENGL);
-        DUMP_PFD_FLAG(PFD_GENERIC_FORMAT);
-        DUMP_PFD_FLAG(PFD_NEED_PALETTE);
-        DUMP_PFD_FLAG(PFD_NEED_SYSTEM_PALETTE);
-        DUMP_PFD_FLAG(PFD_SWAP_EXCHANGE);
-        DUMP_PFD_FLAG(PFD_SWAP_COPY);
-        DUMP_PFD_FLAG(PFD_SWAP_LAYER_BUFFERS);
-        DUMP_PFD_FLAG(PFD_GENERIC_ACCELERATED);
-        DUMP_PFD_FLAG(PFD_SUPPORT_DIRECTDRAW);
-        DUMP_PFD_FLAG(PFD_DIRECT3D_ACCELERATED);
-        DUMP_PFD_FLAG(PFD_SUPPORT_COMPOSITION);
-        DUMP_PFD_FLAG(PFD_DEPTH_DONTCARE);
-        DUMP_PFD_FLAG(PFD_DOUBLEBUFFER_DONTCARE);
-        DUMP_PFD_FLAG(PFD_STEREO_DONTCARE);
-    ErrorF("}\n");
-
-    ErrorF("iPixelType = %hu = %s\n", pfd->iPixelType,
-            (pfd->iPixelType == PFD_TYPE_RGBA ? "PFD_TYPE_RGBA" : "PFD_TYPE_COLORINDEX"));
-    ErrorF("cColorBits = %hhu\n", pfd->cColorBits);
-    ErrorF("cRedBits = %hhu\n", pfd->cRedBits);
-    ErrorF("cRedShift = %hhu\n", pfd->cRedShift);
-    ErrorF("cGreenBits = %hhu\n", pfd->cGreenBits);
-    ErrorF("cGreenShift = %hhu\n", pfd->cGreenShift);
-    ErrorF("cBlueBits = %hhu\n", pfd->cBlueBits);
-    ErrorF("cBlueShift = %hhu\n", pfd->cBlueShift);
-    ErrorF("cAlphaBits = %hhu\n", pfd->cAlphaBits);
-    ErrorF("cAlphaShift = %hhu\n", pfd->cAlphaShift);
-    ErrorF("cAccumBits = %hhu\n", pfd->cAccumBits);
-    ErrorF("cAccumRedBits = %hhu\n", pfd->cAccumRedBits);
-    ErrorF("cAccumGreenBits = %hhu\n", pfd->cAccumGreenBits);
-    ErrorF("cAccumBlueBits = %hhu\n", pfd->cAccumBlueBits);
-    ErrorF("cAccumAlphaBits = %hhu\n", pfd->cAccumAlphaBits);
-    ErrorF("cDepthBits = %hhu\n", pfd->cDepthBits);
-    ErrorF("cStencilBits = %hhu\n", pfd->cStencilBits);
-    ErrorF("cAuxBuffers = %hhu\n", pfd->cAuxBuffers);
-    ErrorF("iLayerType = %hhu\n", pfd->iLayerType);
-    ErrorF("bReserved = %hhu\n", pfd->bReserved);
-    ErrorF("dwLayerMask = %lu\n", pfd->dwLayerMask);
-    ErrorF("dwVisibleMask = %lu\n", pfd->dwVisibleMask);
-    ErrorF("dwDamageMask = %lu\n", pfd->dwDamageMask);
-    ErrorF("\n");
-}
-
-static const char *
-visual_class_name(int cls)
-{
-  switch (cls) {
-  case GLX_STATIC_COLOR:
-    return "StaticColor";
-  case GLX_PSEUDO_COLOR:
-    return "PseudoColor";
-  case GLX_STATIC_GRAY:
-    return "StaticGray";
-  case GLX_GRAY_SCALE:
-    return "GrayScale";
-  case GLX_TRUE_COLOR:
-     return "TrueColor";
-  case GLX_DIRECT_COLOR:
-     return "DirectColor";
-  default:
-    return "-none-";
-  }
-}
-
-static const char *
-swap_method_name(int mthd)
-{
-  switch (mthd)
-    {
-    case GLX_SWAP_EXCHANGE_OML:
-      return "xchg";
-    case GLX_SWAP_COPY_OML:
-      return "copy";
-    case GLX_SWAP_UNDEFINED_OML:
-      return "    ";
-    default:
-      return "????";
-    }
-}
-
-static void
-fbConfigsDump(unsigned int n, __GLXconfig *c)
-{
-  ErrorF("%d fbConfigs\n", n);
-  ErrorF("pxf vis  fb                      render         Ste                     aux    accum        MS    drawable             Group/\n");
-  ErrorF("idx  ID  ID VisualType Depth Lvl RGB CI DB Swap reo  R  G  B  A   Z  S  buf AR AG AB AA  bufs num  W P Pb  Float Trans Caveat\n");
-  ErrorF("-----------------------------------------------------------------------------------------------------------------------------\n");
-
-  while (c != NULL)
-    {
-      unsigned int i = ((GLXWinConfig *)c)->pixelFormatIndex;
-
-      ErrorF("%3d %3x %3x "
-             "%-11s"
-             " %3d %3d   %s   %s  %s %s  %s  "
-             "%2d %2d %2d %2d  "
-             "%2d %2d  "
-             "%2d  "
-             "%2d %2d %2d %2d"
-             "   %2d   %2d"
-             "  %s %s %s "
-             "    %s   "
-             "  %s   "
-             "  %d %s"
-             "\n",
-             i, c->visualID, c->fbconfigID,
-             visual_class_name(c->visualType),
-             c->rgbBits ? c->rgbBits : c->indexBits,
-             c->level,
-	     (c->renderType & GLX_RGBA_BIT) ? "y" : ".",
-	     (c->renderType & GLX_COLOR_INDEX_BIT) ? "y" : ".",
-	     c->doubleBufferMode ? "y" : ".",
-             swap_method_name(c->swapMethod),
-	     c->stereoMode ? "y" : ".",
-             c->redBits, c->greenBits, c->blueBits, c->alphaBits,
-             c->depthBits, c->stencilBits,
-             c->numAuxBuffers,
-             c->accumRedBits, c->accumGreenBits, c->accumBlueBits, c->accumAlphaBits,
-             c->sampleBuffers, c->samples,
-             (c->drawableType & GLX_WINDOW_BIT) ? "y" : ".",
-             (c->drawableType & GLX_PIXMAP_BIT) ? "y" : ".",
-             (c->drawableType & GLX_PBUFFER_BIT) ? "y" : ".",
-             ".",
-             (c->transparentPixel != GLX_NONE_EXT) ? "y" : ".",
-             c->visualSelectGroup, (c->visualRating == GLX_SLOW_VISUAL_EXT) ? "*" : " ");
-
-      c = c->next;
-    }
-}
-
-/* ---------------------------------------------------------------------- */
-/*
- * Forward declarations
- */
-
-static __GLXscreen *glxWinScreenProbe(ScreenPtr pScreen);
-static __GLXcontext *glxWinCreateContext(__GLXscreen *screen,
-                                        __GLXconfig *modes,
-                                        __GLXcontext *baseShareContext);
-static __GLXdrawable *glxWinCreateDrawable(ClientPtr client,
-                                          __GLXscreen *screen,
-                                          DrawablePtr pDraw,
-                                          XID drawId,
-                                          int type,
-                                          XID glxDrawId,
-                                          __GLXconfig *conf);
-
-static Bool glxWinRealizeWindow(WindowPtr pWin);
-static Bool glxWinUnrealizeWindow(WindowPtr pWin);
-static void glxWinCopyWindow(WindowPtr pWindow, DDXPointRec ptOldOrg, RegionPtr prgnSrc);
-
-static HDC glxWinMakeDC(__GLXWinContext *gc, __GLXWinDrawable *draw, HDC *hdc, HWND *hwnd);
-static void glxWinReleaseDC(HWND hwnd, HDC hdc, __GLXWinDrawable *draw);
-
-static void glxWinCreateConfigs(HDC dc, glxWinScreen *screen);
-static void glxWinCreateConfigsExt(HDC hdc, glxWinScreen *screen);
-static int fbConfigToPixelFormat(__GLXconfig *mode, PIXELFORMATDESCRIPTOR *pfdret, int drawableTypeOverride);
-static int fbConfigToPixelFormatIndex(HDC hdc, __GLXconfig *mode, int drawableTypeOverride, glxWinScreen *winScreen);
-
-/* ---------------------------------------------------------------------- */
-/*
- * The GLX provider
- */
-
-__GLXprovider __glXWGLProvider = {
-    glxWinScreenProbe,
-    "Win32 native WGL",
-    NULL
-};
-
-void
-glxWinPushNativeProvider(void)
-{
-  GlxPushProvider(&__glXWGLProvider);
-}
-
-/* ---------------------------------------------------------------------- */
-/*
- * Screen functions
- */
-
-static void
-glxWinScreenDestroy(__GLXscreen *screen)
-{
-    GLWIN_DEBUG_MSG("glxWinScreenDestroy(%p)", screen);
-    __glXScreenDestroy(screen);
-    free(screen);
-}
-
-static int
-glxWinScreenSwapInterval(__GLXdrawable *drawable, int interval)
-{
-  BOOL ret = wglSwapIntervalEXTWrapper(interval);
-  if (!ret)
-    {
-      ErrorF("wglSwapIntervalEXT interval %d failed:%s\n", interval, glxWinErrorMessage());
-    }
-  return ret;
-}
-
-/*
-  Report the extensions split and formatted to avoid overflowing a line
- */
-static void
-glxLogExtensions(const char *prefix, const char *extensions)
-{
-  int length = 0;
-  char *strl;
-  char *str = strdup(extensions);
-
-  if (str == NULL)
-    {
-      ErrorF("glxLogExtensions: xalloc error\n");
-      return;
-    }
-
-  strl = strtok(str, " ");
-  ErrorF("%s%s", prefix, strl);
-  length = strlen(prefix) + strlen(strl);
-
-  while (1)
-    {
-      strl = strtok(NULL, " ");
-      if (strl == NULL) break;
-
-      if (length + strlen(strl) + 1 > 120)
-        {
-          ErrorF("\n");
-          ErrorF("%s",prefix);
-          length = strlen(prefix);
-        }
-      else
-        {
-          ErrorF(" ");
-          length++;
-        }
-
-      ErrorF("%s", strl);
-      length = length + strlen(strl);
-    }
-
-  ErrorF("\n");
-
-  free(str);
-}
-
-/* This is called by GlxExtensionInit() asking the GLX provider if it can handle the screen... */
-static __GLXscreen *
-glxWinScreenProbe(ScreenPtr pScreen)
-{
-    glxWinScreen *screen;
-    const char *gl_extensions;
-    const char *wgl_extensions;
-    HWND hwnd;
-    HDC hdc;
-    HGLRC hglrc;
-
-    GLWIN_DEBUG_MSG("glxWinScreenProbe");
-
-    glxWinInitDebugSettings();
-
-    if (pScreen == NULL)
-	return NULL;
-
-    if (!winCheckScreenAiglxIsSupported(pScreen))
-      {
-        LogMessage(X_ERROR,"AIGLX: No native OpenGL in modes with a root window\n");
-        return NULL;
-      }
-
-    screen = calloc(1, sizeof(glxWinScreen));
-
-    if (NULL == screen)
-	return NULL;
-
-    /* Wrap RealizeWindow, UnrealizeWindow and CopyWindow on this screen */
-    screen->RealizeWindow = pScreen->RealizeWindow;
-    pScreen->RealizeWindow = glxWinRealizeWindow;
-    screen->UnrealizeWindow = pScreen->UnrealizeWindow;
-    pScreen->UnrealizeWindow = glxWinUnrealizeWindow;
-    screen->CopyWindow = pScreen->CopyWindow;
-    pScreen->CopyWindow = glxWinCopyWindow;
-
-    /* Dump out some useful information about the native renderer */
-
-    // create window class
-#define WIN_GL_TEST_WINDOW_CLASS "XWinGLTest"
-    {
-      static wATOM glTestWndClass = 0;
-      if (glTestWndClass == 0)
-        {
-          WNDCLASSEX wc;
-          wc.cbSize = sizeof(WNDCLASSEX);
-          wc.style = CS_HREDRAW | CS_VREDRAW;
-          wc.lpfnWndProc = DefWindowProc;
-          wc.cbClsExtra = 0;
-          wc.cbWndExtra = 0;
-          wc.hInstance = GetModuleHandle(NULL);
-          wc.hIcon = 0;
-          wc.hCursor = 0;
-          wc.hbrBackground = (HBRUSH)GetStockObject(WHITE_BRUSH);
-          wc.lpszMenuName = NULL;
-          wc.lpszClassName = WIN_GL_TEST_WINDOW_CLASS;
-          wc.hIconSm = 0;
-          RegisterClassEx (&wc);
-      }
-    }
-
-    // create an invisible window for a scratch DC
-    hwnd = CreateWindowExA(0,
-                           WIN_GL_TEST_WINDOW_CLASS,
-                           "XWin GL Renderer Capabilities Test Window",
-                           0, 0, 0, 0, 0, NULL, NULL, GetModuleHandle(NULL), NULL);
-    if (hwnd == NULL)
-      LogMessage(X_ERROR,"AIGLX: Couldn't create a window for render capabilities testing\n");
-
-    hdc = GetDC(hwnd);
-
-    // we must set a pixel format before we can create a context, just use the first one...
-    SetPixelFormat(hdc, 1, NULL);
-    hglrc = wglCreateContext(hdc);
-    wglMakeCurrent(hdc, hglrc);
-
-    // initialize wgl extension proc pointers (don't call them before here...)
-    // (but we need to have a current context for them to be resolvable)
-    wglResolveExtensionProcs();
-
-    ErrorF("GL_VERSION:     %s\n", glGetStringWrapperNonstatic(GL_VERSION));
-    ErrorF("GL_VENDOR:      %s\n", glGetStringWrapperNonstatic(GL_VENDOR));
-    ErrorF("GL_RENDERER:    %s\n", glGetStringWrapperNonstatic(GL_RENDERER));
-    gl_extensions = (const char *)glGetStringWrapperNonstatic(GL_EXTENSIONS);
-    glxLogExtensions("GL_EXTENSIONS:  ", gl_extensions);
-    wgl_extensions = wglGetExtensionsStringARBWrapper(hdc);
-    if (!wgl_extensions) wgl_extensions = "";
-    glxLogExtensions("WGL_EXTENSIONS: ", wgl_extensions);
-
-    // Can you see the problem here?  The extensions string is DC specific
-    // Different DCs for windows on a multimonitor system driven by multiple cards
-    // might have completely different capabilities.  Of course, good luck getting
-    // those screens to be accelerated in XP and earlier...
-
-    {
-      // testing facility to not use any WGL extensions
-      char *envptr = getenv("GLWIN_NO_WGL_EXTENSIONS");
-      if ((envptr != NULL) && (atoi(envptr) != 0))
-        {
-          ErrorF("GLWIN_NO_WGL_EXTENSIONS is set, ignoring WGL_EXTENSIONS\n");
-          wgl_extensions = "";
-        }
-    }
-
-    {
-      Bool glx_sgi_make_current_read = FALSE;
-
-      //
-      // Based on the WGL extensions available, enable various GLX extensions
-      // XXX: make this table-driven ?
-      //
-      memset(screen->glx_enable_bits, 0, __GLX_EXT_BYTES);
-
-      __glXEnableExtension(screen->glx_enable_bits, "GLX_EXT_visual_info");
-      __glXEnableExtension(screen->glx_enable_bits, "GLX_EXT_visual_rating");
-      __glXEnableExtension(screen->glx_enable_bits, "GLX_EXT_import_context");
-      __glXEnableExtension(screen->glx_enable_bits, "GLX_OML_swap_method");
-      __glXEnableExtension(screen->glx_enable_bits, "GLX_SGIX_fbconfig");
-
-      if (strstr(wgl_extensions, "WGL_ARB_make_current_read"))
-        {
-          __glXEnableExtension(screen->glx_enable_bits, "GLX_SGI_make_current_read");
-          LogMessage(X_INFO, "AIGLX: enabled GLX_SGI_make_current_read\n");
-          glx_sgi_make_current_read = TRUE;
-        }
-
-      if (strstr(gl_extensions, "GL_WIN_swap_hint"))
-        {
-          __glXEnableExtension(screen->glx_enable_bits, "GLX_MESA_copy_sub_buffer");
-          LogMessage(X_INFO, "AIGLX: enabled GLX_MESA_copy_sub_buffer\n");
-        }
-
-      if (strstr(wgl_extensions, "WGL_EXT_swap_control"))
-        {
-          __glXEnableExtension(screen->glx_enable_bits, "GLX_SGI_swap_control");
-          __glXEnableExtension(screen->glx_enable_bits, "GLX_MESA_swap_control");
-          LogMessage(X_INFO, "AIGLX: enabled GLX_SGI_swap_control and GLX_MESA_swap_control\n");
-        }
-
-/*       // Hmm?  screen->texOffset */
-/*       if (strstr(wgl_extensions, "WGL_ARB_render_texture")) */
-/*         { */
-/*           __glXEnableExtension(screen->glx_enable_bits, "GLX_EXT_texture_from_pixmap"); */
-/*           LogMessage(X_INFO, "AIGLX: GLX_EXT_texture_from_pixmap backed by buffer objects\n"); */
-/*           screen->has_WGL_ARB_render_texture = TRUE; */
-/*         } */
-
-      if (strstr(wgl_extensions, "WGL_ARB_pbuffer"))
-        {
-          __glXEnableExtension(screen->glx_enable_bits, "GLX_SGIX_pbuffer");
-          LogMessage(X_INFO, "AIGLX: enabled GLX_SGIX_pbuffer\n");
-          screen->has_WGL_ARB_pbuffer = TRUE;
-        }
-
-      if (strstr(wgl_extensions, "WGL_ARB_multisample"))
-        {
-          __glXEnableExtension(screen->glx_enable_bits, "GLX_ARB_multisample");
-          __glXEnableExtension(screen->glx_enable_bits, "GLX_SGIS_multisample");
-          LogMessage(X_INFO, "AIGLX: enabled GLX_ARB_multisample and GLX_SGIS_multisample\n");
-          screen->has_WGL_ARB_multisample = TRUE;
-        }
-
-      screen->base.destroy = glxWinScreenDestroy;
-      screen->base.createContext = glxWinCreateContext;
-      screen->base.createDrawable = glxWinCreateDrawable;
-      screen->base.swapInterval = glxWinScreenSwapInterval;
-      screen->base.pScreen = pScreen;
-
-      // Creating the fbConfigs initializes screen->base.fbconfigs and screen->base.numFBConfigs
-      if (strstr(wgl_extensions, "WGL_ARB_pixel_format"))
-        {
-          glxWinCreateConfigsExt(hdc, screen);
-
-          /*
-            Some graphics drivers appear to advertise WGL_ARB_pixel_format,
-            but it doesn't work usefully, so we have to be prepared for it
-            to fail and fall back to using DescribePixelFormat()
-          */
-          if (screen->base.numFBConfigs > 0)
-            {
-              screen->has_WGL_ARB_pixel_format = TRUE;
-            }
-        }
-
-      if (screen->base.numFBConfigs <= 0)
-        {
-          glxWinCreateConfigs(hdc, screen);
-          screen->has_WGL_ARB_pixel_format = FALSE;
-        }
-
-      /*
-        If we still didn't get any fbConfigs, we can't provide GLX for this screen
-       */
-      if (screen->base.numFBConfigs <= 0)
-        {
-          free(screen);
-          LogMessage(X_ERROR,"AIGLX: No fbConfigs could be made from native OpenGL pixel formats\n");
-          return NULL;
-        }
-
-      /* These will be set by __glXScreenInit */
-      screen->base.visuals = NULL;
-      screen->base.numVisuals = 0;
-
-      __glXScreenInit(&screen->base, pScreen);
-
-      // dump out fbConfigs now fbConfigIds and visualIDs have been assigned
-      fbConfigsDump(screen->base.numFBConfigs, screen->base.fbconfigs);
-
-      // Override the GL extensions string set by __glXScreenInit()
-      screen->base.GLextensions = strdup(gl_extensions);
-
-      // Generate the GLX extensions string (overrides that set by __glXScreenInit())
-      {
-        unsigned int buffer_size = __glXGetExtensionString(screen->glx_enable_bits, NULL);
-        if (buffer_size > 0)
-          {
-            free(screen->base.GLXextensions);
-
-            screen->base.GLXextensions = xnfalloc(buffer_size);
-            __glXGetExtensionString(screen->glx_enable_bits, screen->base.GLXextensions);
-          }
-      }
-
-      //
-      // Override the GLX version (__glXScreenInit() sets it to "1.2")
-      // if we have all the needed extensions to operate as a higher version
-      //
-      // SGIX_fbconfig && SGIX_pbuffer && SGI_make_current_read -> 1.3
-      // ARB_multisample -> 1.4
-      //
-      if (screen->has_WGL_ARB_pbuffer && glx_sgi_make_current_read)
-        {
-          if (screen->has_WGL_ARB_multisample)
-            {
-              screen->base.GLXmajor = 1;
-              screen->base.GLXminor = 4;
-            }
-          else
-            {
-              screen->base.GLXmajor = 1;
-              screen->base.GLXminor = 3;
-            }
-        }
-    }
-    LogMessage(X_INFO, "AIGLX: Set GLX version to %d.%d\n", screen->base.GLXmajor, screen->base.GLXminor);
-
-    wglMakeCurrent(NULL, NULL);
-    wglDeleteContext(hglrc);
-    ReleaseDC(hwnd, hdc);
-    DestroyWindow(hwnd);
-
-    return &screen->base;
-}
-
-/* ---------------------------------------------------------------------- */
-/*
- * Window functions
- */
-
-static Bool
-glxWinRealizeWindow(WindowPtr pWin)
-{
-    Bool result;
-    ScreenPtr pScreen = pWin->drawable.pScreen;
-    glxWinScreen *screenPriv = (glxWinScreen *) glxGetScreen(pScreen);
-
-    GLWIN_DEBUG_MSG("glxWinRealizeWindow");
-
-    /* Allow the window to be created (RootlessRealizeWindow is inside our wrap) */
-    pScreen->RealizeWindow = screenPriv->RealizeWindow;
-    result = pScreen->RealizeWindow(pWin);
-    pScreen->RealizeWindow = glxWinRealizeWindow;
-
-    return result;
-}
-
-
-static void
-glxWinCopyWindow(WindowPtr pWindow, DDXPointRec ptOldOrg, RegionPtr prgnSrc)
-{
-    __GLXWinDrawable *pGlxDraw;
-    ScreenPtr pScreen = pWindow->drawable.pScreen;
-    glxWinScreen *screenPriv = (glxWinScreen *) glxGetScreen(pScreen);
-
-    GLWIN_TRACE_MSG("glxWinCopyWindow pWindow %p", pWindow);
-
-    dixLookupResourceByType((pointer) &pGlxDraw, pWindow->drawable.id, __glXDrawableRes,
-				NullClient, DixUnknownAccess);
-
-
-    /*
-       Discard any CopyWindow requests if a GL drawing context is pointing at the window
-
-       For regions which are being drawn by GL, the shadow framebuffer doesn't have the
-       correct bits, so we wish to avoid shadow framebuffer damage occuring, which will
-       cause those incorrect bits to be transferred to the display....
-    */
-    if (pGlxDraw && pGlxDraw->drawContext)
-      {
-        GLWIN_DEBUG_MSG("glxWinCopyWindow: discarding");
-        return;
-      }
-
-    GLWIN_DEBUG_MSG("glxWinCopyWindow - passing to hw layer");
-
-    pScreen->CopyWindow = screenPriv->CopyWindow;
-    pScreen->CopyWindow(pWindow, ptOldOrg, prgnSrc);
-    pScreen->CopyWindow = glxWinCopyWindow;
-}
-
-static Bool
-glxWinUnrealizeWindow(WindowPtr pWin)
-{
-    Bool result;
-    ScreenPtr pScreen = pWin->drawable.pScreen;
-    glxWinScreen *screenPriv = (glxWinScreen *)glxGetScreen(pScreen);
-
-    GLWIN_DEBUG_MSG("glxWinUnrealizeWindow");
-
-    pScreen->UnrealizeWindow = screenPriv->UnrealizeWindow;
-    result = pScreen->UnrealizeWindow(pWin);
-    pScreen->UnrealizeWindow = glxWinUnrealizeWindow;
-
-    return result;
-}
-
-/* ---------------------------------------------------------------------- */
-/*
- * Drawable functions
- */
-
-static GLboolean
-glxWinDrawableSwapBuffers(ClientPtr client, __GLXdrawable *base)
-{
-    HDC dc;
-    HWND hwnd;
-    BOOL ret;
-    __GLXWinDrawable *draw = (__GLXWinDrawable *)base;
-
-    /* Swap buffers on the last active context for drawing on the drawable */
-    if (draw->drawContext == NULL)
-      {
-        GLWIN_TRACE_MSG("glxWinSwapBuffers - no context for drawable");
-        return GL_FALSE;
-      }
-
-    GLWIN_TRACE_MSG("glxWinSwapBuffers on drawable %p, last context %p (native ctx %p)", base, draw->drawContext, draw->drawContext->ctx);
-
-    /*
-       draw->drawContext->base.drawPriv will not be set if the context is not current anymore,
-       but if it is, it should point to this drawable....
-    */
-    assert((draw->drawContext->base.drawPriv == NULL) || (draw->drawContext->base.drawPriv == base));
-
-    dc = glxWinMakeDC(draw->drawContext, draw, &dc, &hwnd);
-    if (dc == NULL)
-      return GL_FALSE;
-
-    ret = wglSwapLayerBuffers(dc, WGL_SWAP_MAIN_PLANE);
-
-    glxWinReleaseDC(hwnd, dc, draw);
-
-    if (!ret)
-      {
-        ErrorF("wglSwapBuffers failed: %s\n", glxWinErrorMessage());
-        return GL_FALSE;
-      }
-
-    return GL_TRUE;
-}
-
-static void
-glxWinDrawableCopySubBuffer(__GLXdrawable *drawable,
-                            int x, int y, int w, int h)
-{
-  glAddSwapHintRectWINWrapperNonstatic(x, y, w, h);
-  glxWinDrawableSwapBuffers(NULL, drawable);
-}
-
-static void
-glxWinDrawableDestroy(__GLXdrawable *base)
-{
-  __GLXWinDrawable *glxPriv = (__GLXWinDrawable *)base;
-
-  if (glxPriv->drawContext && (__glXLastContext == &((glxPriv->drawContext)->base)))
-    {
-      // if this context is current and has unflushed commands, say we have flushed them
-      // (don't actually flush them, the window is going away anyhow, and an implict flush occurs
-      // on the next context change)
-      // (GLX core considers it an error when we try to select a new current context if the old one
-      // has unflushed commands, but the window has disappeared..)
-      __glXLastContext->hasUnflushedCommands = FALSE;
-      __glXLastContext = NULL;
-    }
-
-  if (glxPriv->hPbuffer)
-    if (!wglDestroyPbufferARBWrapper(glxPriv->hPbuffer))
-      {
-        ErrorF("wglDestroyPbufferARB failed: %s\n", glxWinErrorMessage());
-      }
-
-  if (glxPriv->dibDC)
-    {
-      // restore the default DIB
-      SelectObject(glxPriv->dibDC, glxPriv->hOldDIB);
-
-      if (!DeleteDC(glxPriv->dibDC))
-        {
-          ErrorF("DeleteDC failed: %s\n", glxWinErrorMessage());
-        }
-    }
-
-  if (glxPriv->hDIB)
-    {
-      if (!DeleteObject(glxPriv->hDIB))
-        {
-          ErrorF("DeleteObject failed: %s\n", glxWinErrorMessage());
-        }
-
-      ((PixmapPtr)glxPriv->base.pDraw)->devPrivate.ptr = glxPriv->pOldBits;
-    }
-
-  GLWIN_DEBUG_MSG("glxWinDestroyDrawable");
-  free(glxPriv);
-}
-
-static __GLXdrawable *
-glxWinCreateDrawable(ClientPtr client,
-                    __GLXscreen *screen,
-                    DrawablePtr pDraw,
-                    XID drawId,
-                    int type,
-                    XID glxDrawId,
-                    __GLXconfig *conf)
-{
-  __GLXWinDrawable *glxPriv;
-
-  glxPriv = malloc(sizeof *glxPriv);
-
-  if (glxPriv == NULL)
-      return NULL;
-
-  memset(glxPriv, 0, sizeof *glxPriv);
-
-  if(!__glXDrawableInit(&glxPriv->base, screen, pDraw, type, glxDrawId, conf)) {
-    free(glxPriv);
-    return NULL;
-  }
-
-  glxPriv->base.destroy       = glxWinDrawableDestroy;
-  glxPriv->base.swapBuffers   = glxWinDrawableSwapBuffers;
-  glxPriv->base.copySubBuffer = glxWinDrawableCopySubBuffer;
-  // glxPriv->base.waitX  what are these for?
-  // glxPriv->base.waitGL
-
-  GLWIN_DEBUG_MSG("glxWinCreateDrawable %p", glxPriv);
-
-  return &glxPriv->base;
-}
-
-/* ---------------------------------------------------------------------- */
-/*
- * Texture functions
- */
-
-static
-int glxWinBindTexImage(__GLXcontext  *baseContext,
-                      int            buffer,
-                      __GLXdrawable *pixmap)
-{
-  ErrorF("glxWinBindTexImage: not implemented\n");
-  return FALSE;
-}
-
-static
-int glxWinReleaseTexImage(__GLXcontext  *baseContext,
-                         int            buffer,
-                         __GLXdrawable *pixmap)
-{
-  ErrorF(" glxWinReleaseTexImage: not implemented\n");
-  return FALSE;
-}
-
-/* ---------------------------------------------------------------------- */
-/*
- * Lazy update context implementation
- *
- * WGL contexts are created for a specific HDC, so we cannot create the WGL
- * context in glxWinCreateContext(), we must defer creation until the context
- * is actually used on a specifc drawable which is connected to a native window,
- * pbuffer or DIB
- *
- * The WGL context may be used on other, compatible HDCs, so we don't need to
- * recreate it for every new native window
- *
- * XXX: I wonder why we can't create the WGL context on the screen HDC ?
- * Basically we assume all HDCs are compatible at the moment: if they are not
- * we are in a muddle, there was some code in the old implementation to attempt
- * to transparently migrate a context to a new DC by copying state and sharing
- * lists with the old one...
- */
-
-static Bool
-glxWinSetPixelFormat(__GLXWinContext *gc, HDC hdc, int bppOverride, int drawableTypeOverride)
-{
-  __GLXscreen *screen = gc->base.pGlxScreen;
-  glxWinScreen *winScreen = (glxWinScreen *)screen;
-
-  __GLXconfig *config = gc->base.config;
-  GLXWinConfig *winConfig = (GLXWinConfig *)config;
-
-  GLWIN_DEBUG_MSG("glxWinSetPixelFormat: pixelFormatIndex %d", winConfig->pixelFormatIndex);
-
-  /*
-    Normally, we can just use the the pixelFormatIndex corresponding
-    to the fbconfig which has been specified by the client
-  */
-
-  if (!((bppOverride && (bppOverride != (config->redBits + config->greenBits + config->blueBits) ))
-        || ((config->drawableType & drawableTypeOverride) == 0)))
-    {
-      if (!SetPixelFormat(hdc, winConfig->pixelFormatIndex, NULL))
-        {
-          ErrorF("SetPixelFormat error: %s\n", glxWinErrorMessage());
-          return FALSE;
-        }
-
-      return TRUE;
-    }
-
-  /*
-    However, in certain special cases this pixel format will be incompatible with the
-    use we are going to put it to, so we need to re-evaluate the pixel format to use:
-
-    1) When PFD_DRAW_TO_BITMAP is set, ChoosePixelFormat() always returns a format with
-       the cColorBits we asked for, so we need to ensure it matches the bpp of the bitmap
-
-    2) Applications may assume that visuals selected with glXChooseVisual() work with
-       pixmap drawables (there is no attribute to explicitly query for pixmap drawable
-       support as there is for glXChooseFBConfig())
-       (it's arguable this is an error in the application, but we try to make it work)
-
-       pixmap rendering is always slow for us, so we don't want to choose those visuals
-       by default, but if the actual drawable type we're trying to select the context
-       on (drawableTypeOverride) isn't supported by the selected fbConfig, reconsider
-       and see if we can find a suitable one...
-   */
-  ErrorF("glxWinSetPixelFormat: having second thoughts: cColorbits %d, bppOveride %d; config->drawableType %d, drawableTypeOverride %d\n",
-         (config->redBits + config->greenBits + config->blueBits), bppOverride, config->drawableType, drawableTypeOverride);
-
-  if (!winScreen->has_WGL_ARB_pixel_format)
-    {
-      PIXELFORMATDESCRIPTOR pfd;
-      int pixelFormat;
-
-      /* convert fbConfig to PFD */
-      if (fbConfigToPixelFormat(gc->base.config, &pfd, drawableTypeOverride))
-        {
-          ErrorF("glxWinSetPixelFormat: fbConfigToPixelFormat failed\n");
-          return FALSE;
-        }
-
-      if (glxWinDebugSettings.dumpPFD)
-        pfdOut(&pfd);
-
-      if (bppOverride)
-        {
-          GLWIN_DEBUG_MSG("glxWinSetPixelFormat: Forcing bpp from %d to %d\n", pfd.cColorBits, bppOverride);
-          pfd.cColorBits = bppOverride;
-        }
-
-      pixelFormat = ChoosePixelFormat(hdc, &pfd);
-      if (pixelFormat == 0)
-        {
-          ErrorF("ChoosePixelFormat error: %s\n", glxWinErrorMessage());
-          return FALSE;
-        }
-
-      GLWIN_DEBUG_MSG("ChoosePixelFormat: chose pixelFormatIndex %d", pixelFormat);
-      ErrorF("ChoosePixelFormat: chose pixelFormatIndex %d (rather than %d as originally planned)\n", pixelFormat, winConfig->pixelFormatIndex);
-
-      if (!SetPixelFormat(hdc, pixelFormat, &pfd))
-        {
-          ErrorF("SetPixelFormat error: %s\n", glxWinErrorMessage());
-          return FALSE;
-        }
-    }
-  else
-    {
-      int pixelFormat = fbConfigToPixelFormatIndex(hdc, gc->base.config, drawableTypeOverride, winScreen);
-      if (pixelFormat == 0)
-        {
-          ErrorF("wglChoosePixelFormat error: %s\n", glxWinErrorMessage());
-          return FALSE;
-        }
-
-      GLWIN_DEBUG_MSG("wglChoosePixelFormat: chose pixelFormatIndex %d", pixelFormat);
-      ErrorF("wglChoosePixelFormat: chose pixelFormatIndex %d (rather than %d as originally planned)\n", pixelFormat, winConfig->pixelFormatIndex);
-
-      if (!SetPixelFormat(hdc, pixelFormat, NULL))
-        {
-          ErrorF("SetPixelFormat error: %s\n", glxWinErrorMessage());
-          return FALSE;
-        }
-    }
-
-  return TRUE;
-}
-
-static HDC
-glxWinMakeDC(__GLXWinContext *gc, __GLXWinDrawable *draw, HDC *hdc, HWND *hwnd)
-{
-  *hdc = NULL;
-  *hwnd = NULL;
-
-  if (draw == NULL)
-    {
-      GLWIN_TRACE_MSG("No drawable for context %p (native ctx %p)", gc, gc->ctx);
-      return NULL;
-    }
-
-  switch (draw->base.type)
-  {
-    case GLX_DRAWABLE_WINDOW:
-    {
-      WindowPtr pWin;
-
-      pWin = (WindowPtr) draw->base.pDraw;
-      if (pWin == NULL)
-        {
-          GLWIN_TRACE_MSG("for drawable %p, no WindowPtr", pWin);
-          return NULL;
-        }
-
-      *hwnd = winGetWindowInfo(pWin);
-
-      if (*hwnd == NULL)
-        {
-          ErrorF("No HWND error: %s\n", glxWinErrorMessage());
-          return NULL;
-        }
-
-      *hdc = GetDC(*hwnd);
-
-      if (*hdc == NULL)
-        ErrorF("GetDC error: %s\n", glxWinErrorMessage());
-
-      /* Check if the hwnd has changed... */
-      if (*hwnd != gc->hwnd)
-        {
-          if (glxWinDebugSettings.enableTrace)
-            GLWIN_DEBUG_HWND(*hwnd);
-
-          GLWIN_TRACE_MSG("for context %p (native ctx %p), hWnd changed from %p to %p", gc, gc->ctx, gc->hwnd, *hwnd);
-          gc->hwnd = *hwnd;
-
-          /* We must select a pixelformat, but SetPixelFormat can only be called once for a window... */
-          if (!glxWinSetPixelFormat(gc, *hdc, 0, GLX_WINDOW_BIT))
-            {
-              ErrorF("glxWinSetPixelFormat error: %s\n", glxWinErrorMessage());
-              ReleaseDC(*hwnd, *hdc);
-              *hdc = NULL;
-              return NULL;
-            }
-        }
-    }
-    break;
-
-  case GLX_DRAWABLE_PBUFFER:
-    {
-      *hdc = wglGetPbufferDCARBWrapper(draw->hPbuffer);
-
-      if (*hdc == NULL)
-        ErrorF("GetDC (pbuffer) error: %s\n", glxWinErrorMessage());
-    }
-    break;
-
-  case GLX_DRAWABLE_PIXMAP:
-    {
-      *hdc = draw->dibDC;
-    }
-    break;
-
-  default:
-    {
-      ErrorF("glxWinMakeDC: tried to makeDC for unhandled drawable type %d\n", draw->base.type);
-    }
-  }
-
-  if (glxWinDebugSettings.dumpDC)
-    GLWIN_DEBUG_MSG("Got HDC %p", *hdc);
-
-  return *hdc;
-}
-
-static void
-glxWinReleaseDC(HWND hwnd, HDC hdc,__GLXWinDrawable *draw)
-{
-  switch (draw->base.type)
-  {
-    case GLX_DRAWABLE_WINDOW:
-    {
-      ReleaseDC(hwnd, hdc);
-    }
-    break;
-
-  case GLX_DRAWABLE_PBUFFER:
-    {
-      if (!wglReleasePbufferDCARBWrapper(draw->hPbuffer, hdc))
-        {
-          ErrorF("wglReleasePbufferDCARB error: %s\n", glxWinErrorMessage());
-        }
-    }
-    break;
-
-  case GLX_DRAWABLE_PIXMAP:
-    {
-      // don't release DC, the memory DC lives as long as the bitmap
-
-      // We must ensure that all GDI drawing into the bitmap has completed
-      // in case we subsequently access the bits from it
-      GdiFlush();
-    }
-    break;
-
-  default:
-    {
-      ErrorF("glxWinReleaseDC: tried to releaseDC for unhandled drawable type %d\n", draw->base.type);
-    }
-  }
-}
-
-static void
-glxWinDeferredCreateContext(__GLXWinContext *gc, __GLXWinDrawable *draw)
-{
-  HDC dc;
-  HWND hwnd;
-  GLWIN_DEBUG_MSG("glxWinDeferredCreateContext: attach context %p to drawable %p", gc, draw);
-
-  switch (draw->base.type)
-  {
-    case GLX_DRAWABLE_WINDOW:
-    {
-      WindowPtr pWin = (WindowPtr) draw->base.pDraw;
-
-      if (!(gc->base.config->drawableType & GLX_WINDOW_BIT))
-        {
-          ErrorF("glxWinDeferredCreateContext: tried to attach a context whose fbConfig doesn't have drawableType GLX_WINDOW_BIT to a GLX_DRAWABLE_WINDOW drawable\n");
-        }
-
-      if (pWin == NULL)
-        {
-          GLWIN_DEBUG_MSG("Deferring until X window is created");
-          return;
-        }
-
-      GLWIN_DEBUG_MSG("glxWinDeferredCreateContext: pWin %p", pWin);
-
-      if (winGetWindowInfo(pWin) == NULL)
-        {
-          GLWIN_DEBUG_MSG("Deferring until native window is created");
-          return;
-        }
-    }
-    break;
-
-    case GLX_DRAWABLE_PBUFFER:
-    {
-      if (draw->hPbuffer == NULL)
-        {
-          __GLXscreen *screen;
-          glxWinScreen *winScreen;
-          int pixelFormat;
-          // XXX: which DC are supposed to use???
-          HDC screenDC = GetDC(NULL);
-
-          if (!(gc->base.config->drawableType & GLX_PBUFFER_BIT))
-            {
-              ErrorF("glxWinDeferredCreateContext: tried to attach a context whose fbConfig doesn't have drawableType GLX_PBUFFER_BIT to a GLX_DRAWABLE_PBUFFER drawable\n");
-            }
-
-          screen = gc->base.pGlxScreen;
-          winScreen = (glxWinScreen *)screen;
-
-          pixelFormat = fbConfigToPixelFormatIndex(screenDC, gc->base.config, GLX_DRAWABLE_PBUFFER, winScreen);
-          if (pixelFormat == 0)
-            {
-              ErrorF("wglChoosePixelFormat error: %s\n", glxWinErrorMessage());
-              return;
-            }
-
-          draw->hPbuffer = wglCreatePbufferARBWrapper(screenDC, pixelFormat, draw->base.pDraw->width, draw->base.pDraw->height, NULL);
-          ReleaseDC(NULL, screenDC);
-
-          if (draw->hPbuffer == NULL)
-            {
-              ErrorF("wglCreatePbufferARBWrapper error: %s\n", glxWinErrorMessage());
-              return;
-            }
-
-          GLWIN_DEBUG_MSG("glxWinDeferredCreateContext: pBuffer %p created for drawable %p", draw->hPbuffer, draw);
-        }
-    }
-    break;
-
-    case GLX_DRAWABLE_PIXMAP:
-    {
-      if (draw->dibDC == NULL)
-        {
-          BITMAPINFOHEADER bmpHeader;
-          void *pBits;
-
-          memset (&bmpHeader, 0, sizeof(BITMAPINFOHEADER));
-          bmpHeader.biSize = sizeof(BITMAPINFOHEADER);
-          bmpHeader.biWidth = draw->base.pDraw->width;
-          bmpHeader.biHeight = draw->base.pDraw->height;
-          bmpHeader.biPlanes = 1;
-          bmpHeader.biBitCount = draw->base.pDraw->bitsPerPixel;
-          bmpHeader.biCompression = BI_RGB;
-
-          if (!(gc->base.config->drawableType & GLX_PIXMAP_BIT))
-            {
-              ErrorF("glxWinDeferredCreateContext: tried to attach a context whose fbConfig doesn't have drawableType GLX_PIXMAP_BIT to a GLX_DRAWABLE_PIXMAP drawable\n");
-            }
-
-          draw->dibDC = CreateCompatibleDC(NULL);
-          if (draw->dibDC == NULL)
-            {
-              ErrorF("CreateCompatibleDC error: %s\n", glxWinErrorMessage());
-              return;
-            }
-
-          draw->hDIB = CreateDIBSection(draw->dibDC, (BITMAPINFO *)&bmpHeader, DIB_RGB_COLORS, &pBits, 0, 0);
-          if (draw->dibDC == NULL)
-            {
-              ErrorF("CreateDIBSection error: %s\n", glxWinErrorMessage());
-              return;
-            }
-
-          // XXX: CreateDIBSection insists on allocating the bitmap memory for us, so we're going to
-          // need some jiggery pokery to point the underlying X Drawable's bitmap at the same set of bits
-          // so that they can be read with XGetImage as well as glReadPixels, assuming the formats are
-          // even compatible ...
-          draw->pOldBits = ((PixmapPtr)draw->base.pDraw)->devPrivate.ptr;
-          ((PixmapPtr)draw->base.pDraw)->devPrivate.ptr = pBits;
-
-          // Select the DIB into the DC
-          draw->hOldDIB = SelectObject(draw->dibDC, draw->hDIB);
-          if (!draw->hOldDIB)
-            {
-              ErrorF("SelectObject error: %s\n", glxWinErrorMessage());
-            }
-
-          // Set the pixel format of the bitmap
-          glxWinSetPixelFormat(gc, draw->dibDC, draw->base.pDraw->bitsPerPixel, GLX_PIXMAP_BIT);
-
-          GLWIN_DEBUG_MSG("glxWinDeferredCreateContext: DIB bitmap %p created for drawable %p", draw->hDIB, draw);
-        }
-    }
-    break;
-
-    default:
-    {
-      ErrorF("glxWinDeferredCreateContext: tried to attach unhandled drawable type %d\n", draw->base.type);
-      return;
-    }
-  }
-
-  dc = glxWinMakeDC(gc, draw, &dc, &hwnd);
-  gc->ctx = wglCreateContext(dc);
-  glxWinReleaseDC(hwnd, dc, draw);
-
-  if (gc->ctx == NULL)
-    {
-      ErrorF("wglCreateContext error: %s\n", glxWinErrorMessage());
-      return;
-    }
-
-  GLWIN_DEBUG_MSG("glxWinDeferredCreateContext: attached context %p to native context %p drawable %p", gc, gc->ctx, draw);
-
-  // if the native context was created successfully, shareLists if needed
-  if (gc->ctx && gc->shareContext)
-    {
-      GLWIN_DEBUG_MSG("glxWinCreateContextReal shareLists with context %p (native ctx %p)", gc->shareContext, gc->shareContext->ctx);
-
-      if (!wglShareLists(gc->shareContext->ctx, gc->ctx))
-        {
-          ErrorF("wglShareLists error: %s\n", glxWinErrorMessage());
-        }
-    }
-}
-
-/* ---------------------------------------------------------------------- */
-/*
- * Context functions
- */
-
-
-/* Context manipulation routines should return TRUE on success, FALSE on failure */
-static int
-glxWinContextMakeCurrent(__GLXcontext *base)
-{
-  __GLXWinContext *gc = (__GLXWinContext *)base;
-  BOOL ret;
-  HDC drawDC;
-  HDC readDC = NULL;
-  __GLXdrawable *drawPriv;
-  __GLXdrawable *readPriv = NULL;
-  HWND hDrawWnd;
-  HWND hReadWnd;
-
-  GLWIN_TRACE_MSG("glxWinContextMakeCurrent context %p (native ctx %p)", gc, gc->ctx);
-  glWinCallDelta();
-
-  /* Keep a note of the last active context in the drawable */
-  drawPriv = gc->base.drawPriv;
-  ((__GLXWinDrawable *)drawPriv)->drawContext = gc;
-
-  if (gc->ctx == NULL)
-    {
-      glxWinDeferredCreateContext(gc, (__GLXWinDrawable *)drawPriv);
-    }
-
-  if (gc->ctx == NULL)
-    {
-      ErrorF("glxWinContextMakeCurrent: Native context is NULL\n");
-      return FALSE;
-    }
-
-  drawDC = glxWinMakeDC(gc, (__GLXWinDrawable *)drawPriv, &drawDC, &hDrawWnd);
-  if (drawDC == NULL)
-    {
-      ErrorF("glxWinMakeDC failed for drawDC\n");
-      return FALSE;
-    }
-
-  if ((gc->base.readPriv != NULL) && (gc->base.readPriv != gc->base.drawPriv))
-    {
-      // XXX: should only occur with WGL_ARB_make_current_read
-      /*
-        If there is a separate read drawable, create a separate read DC, and
-        use the wglMakeContextCurrent extension to make the context current drawing
-        to one DC and reading from the other
-      */
-      readPriv = gc->base.readPriv;
-      readDC = glxWinMakeDC(gc, (__GLXWinDrawable *)readPriv, &readDC, &hReadWnd);
-      if (readDC == NULL)
-        {
-          ErrorF("glxWinMakeDC failed for readDC\n");
-          glxWinReleaseDC(hDrawWnd, drawDC, (__GLXWinDrawable *)drawPriv);
-          return FALSE;
-        }
-
-      ret = wglMakeContextCurrentARBWrapper(drawDC, readDC, gc->ctx);
-      if (!ret)
-        {
-          ErrorF("wglMakeContextCurrentARBWrapper error: %s\n", glxWinErrorMessage());
-        }
-    }
-  else
-    {
-      /* Otherwise, just use wglMakeCurrent */
-      ret = wglMakeCurrent(drawDC, gc->ctx);
-      if (!ret)
-        {
-          ErrorF("wglMakeCurrent error: %s\n", glxWinErrorMessage());
-        }
-    }
-
-  // apparently make current could fail if the context is current in a different thread,
-  // but that shouldn't be able to happen in the current server...
-
-  glxWinReleaseDC(hDrawWnd, drawDC, (__GLXWinDrawable *)drawPriv);
-  if (readDC)
-    glxWinReleaseDC(hReadWnd, readDC, (__GLXWinDrawable *)readPriv);
-
-  return ret;
-}
-
-static int
-glxWinContextLoseCurrent(__GLXcontext *base)
-{
-  BOOL ret;
-  __GLXWinContext *gc = (__GLXWinContext *)base;
-
-  GLWIN_TRACE_MSG("glxWinContextLoseCurrent context %p (native ctx %p)", gc, gc->ctx);
-  glWinCallDelta();
-
-  /*
-     An error seems to be reported if we try to make no context current
-     if there is already no current context, so avoid doing that...
-  */
-  if (__glXLastContext != NULL)
-    {
-      ret = wglMakeCurrent(NULL, NULL); /* We don't need a DC when setting no current context */
-      if (!ret)
-        ErrorF("glxWinContextLoseCurrent error: %s\n", glxWinErrorMessage());
-    }
-
-  return TRUE;
-}
-
-static int
-glxWinContextCopy(__GLXcontext *dst_base, __GLXcontext *src_base, unsigned long mask)
-{
-  __GLXWinContext *dst = (__GLXWinContext *)dst_base;
-  __GLXWinContext *src = (__GLXWinContext *)src_base;
-  BOOL ret;
-
-  GLWIN_DEBUG_MSG("glxWinContextCopy");
-
-  ret = wglCopyContext(src->ctx, dst->ctx, mask);
-  if (!ret)
-    {
-      ErrorF("wglCopyContext error: %s\n", glxWinErrorMessage());
-    }
-
-  return ret;
-}
-
-static void
-glxWinContextDestroy(__GLXcontext *base)
-{
-  __GLXWinContext *gc = (__GLXWinContext *)base;
-
-  if (gc != NULL)
-    {
-      GLWIN_DEBUG_MSG("GLXcontext %p destroyed (native ctx %p)", base, gc->ctx);
-
-      if (gc->ctx)
-        {
-          /* It's bad style to delete the context while it's still current */
-          if (wglGetCurrentContext() == gc->ctx)
-            {
-              wglMakeCurrent(NULL, NULL);
-            }
-
-          {
-            BOOL ret = wglDeleteContext(gc->ctx);
-            if (!ret)
-              ErrorF("wglDeleteContext error: %s\n", glxWinErrorMessage());
-          }
-
-          gc->ctx = NULL;
-        }
-
-      free(gc);
-    }
-}
-
-static __GLXcontext *
-glxWinCreateContext(__GLXscreen *screen,
-                   __GLXconfig *modes,
-                   __GLXcontext *baseShareContext)
-{
-    __GLXWinContext *context;
-    __GLXWinContext *shareContext = (__GLXWinContext *)baseShareContext;
-
-    static __GLXtextureFromPixmap glxWinTextureFromPixmap =
-      {
-        glxWinBindTexImage,
-        glxWinReleaseTexImage
-      };
-
-    context = (__GLXWinContext *)calloc(1, sizeof(__GLXWinContext));
-
-    if (!context)
-        return NULL;
-
-    memset(context, 0, sizeof *context);
-    context->base.destroy        = glxWinContextDestroy;
-    context->base.makeCurrent    = glxWinContextMakeCurrent;
-    context->base.loseCurrent    = glxWinContextLoseCurrent;
-    context->base.copy           = glxWinContextCopy;
-    context->base.textureFromPixmap = &glxWinTextureFromPixmap;
-    context->base.config = modes;
-    context->base.pGlxScreen = screen;
-
-    // actual native GL context creation is deferred until attach()
-    context->ctx = NULL;
-    context->shareContext = shareContext;
-
-    glWinSetupDispatchTable();
-
-    GLWIN_DEBUG_MSG("GLXcontext %p created", context);
-
-    return &(context->base);
-}
-
-/* ---------------------------------------------------------------------- */
-/*
- * Utility functions
- */
-
-static int
-fbConfigToPixelFormat(__GLXconfig *mode, PIXELFORMATDESCRIPTOR *pfdret, int drawableTypeOverride)
-{
-    PIXELFORMATDESCRIPTOR pfd = {
-      sizeof(PIXELFORMATDESCRIPTOR),   /* size of this pfd */
-      1,                     /* version number */
-      PFD_SUPPORT_OPENGL,    /* support OpenGL */
-      PFD_TYPE_RGBA,         /* RGBA type */
-      24,                    /* 24-bit color depth */
-      0, 0, 0, 0, 0, 0,      /* color bits ignored */
-      0,                     /* no alpha buffer */
-      0,                     /* shift bit ignored */
-      0,                     /* no accumulation buffer */
-      0, 0, 0, 0,            /* accum bits ignored */
-      32,                    /* 32-bit z-buffer */
-      0,                     /* no stencil buffer */
-      0,                     /* no auxiliary buffer */
-      PFD_MAIN_PLANE,        /* main layer */
-      0,                     /* reserved */
-      0, 0, 0                /* layer masks ignored */
-    };
-
-    if ((mode->drawableType | drawableTypeOverride) & GLX_WINDOW_BIT)
-      pfd.dwFlags |= PFD_DRAW_TO_WINDOW; /* support window */
-
-    if ((mode->drawableType | drawableTypeOverride) & GLX_PIXMAP_BIT)
-      pfd.dwFlags |= (PFD_DRAW_TO_BITMAP | PFD_SUPPORT_GDI); /* supports software rendering to bitmap */
-
-    if (mode->stereoMode) {
-        pfd.dwFlags |= PFD_STEREO;
-    }
-    if (mode->doubleBufferMode) {
-        pfd.dwFlags |= PFD_DOUBLEBUFFER;
-    }
-
-    pfd.iPixelType = PFD_TYPE_RGBA;
-    pfd.cColorBits = mode->redBits + mode->greenBits + mode->blueBits;
-    pfd.cRedBits = mode->redBits;
-    pfd.cRedShift = 0; /* FIXME */
-    pfd.cGreenBits = mode->greenBits;
-    pfd.cGreenShift = 0; /* FIXME  */
-    pfd.cBlueBits = mode->blueBits;
-    pfd.cBlueShift = 0; /* FIXME */
-    pfd.cAlphaBits = mode->alphaBits;
-    pfd.cAlphaShift = 0; /* FIXME */
-
-    pfd.cAccumBits = mode->accumRedBits + mode->accumGreenBits + mode->accumBlueBits + mode->accumAlphaBits;
-    pfd.cAccumRedBits = mode->accumRedBits;
-    pfd.cAccumGreenBits = mode->accumGreenBits;
-    pfd.cAccumBlueBits = mode->accumBlueBits;
-    pfd.cAccumAlphaBits = mode->accumAlphaBits;
-
-    pfd.cDepthBits = mode->depthBits;
-    pfd.cStencilBits = mode->stencilBits;
-    pfd.cAuxBuffers = mode->numAuxBuffers;
-
-    /* mode->level ? */
-    /* mode->pixmapMode ? */
-
-    *pfdret = pfd;
-
-    return 0;
-}
-
-#define SET_ATTR_VALUE(attr, value) { attribList[i++] = attr; attribList[i++] = value; assert(i < NUM_ELEMENTS(attribList)); }
-
-static int
-fbConfigToPixelFormatIndex(HDC hdc, __GLXconfig *mode, int drawableTypeOverride, glxWinScreen *winScreen)
-{
-  UINT numFormats;
-  unsigned int i = 0;
-
-  /* convert fbConfig to attr-value list  */
-  int attribList[60];
-
-  SET_ATTR_VALUE(WGL_SUPPORT_OPENGL_ARB, TRUE);
-  SET_ATTR_VALUE(WGL_PIXEL_TYPE_ARB, (mode->visualType == GLX_TRUE_COLOR) ? WGL_TYPE_RGBA_ARB : WGL_TYPE_COLORINDEX_ARB);
-  SET_ATTR_VALUE(WGL_COLOR_BITS_ARB, (mode->visualType == GLX_TRUE_COLOR) ? mode->rgbBits : mode->indexBits);
-  SET_ATTR_VALUE(WGL_RED_BITS_ARB, mode->redBits);
-  SET_ATTR_VALUE(WGL_GREEN_BITS_ARB, mode->greenBits);
-  SET_ATTR_VALUE(WGL_BLUE_BITS_ARB, mode->blueBits);
-  SET_ATTR_VALUE(WGL_ALPHA_BITS_ARB, mode->alphaBits);
-  SET_ATTR_VALUE(WGL_ACCUM_RED_BITS_ARB, mode->accumRedBits);
-  SET_ATTR_VALUE(WGL_ACCUM_GREEN_BITS_ARB, mode->accumGreenBits);
-  SET_ATTR_VALUE(WGL_ACCUM_BLUE_BITS_ARB, mode->accumBlueBits);
-  SET_ATTR_VALUE(WGL_ACCUM_ALPHA_BITS_ARB, mode->accumAlphaBits);
-  SET_ATTR_VALUE(WGL_DEPTH_BITS_ARB, mode->depthBits);
-  SET_ATTR_VALUE(WGL_STENCIL_BITS_ARB, mode->stencilBits);
-  SET_ATTR_VALUE(WGL_AUX_BUFFERS_ARB, mode->numAuxBuffers);
-
-  if (mode->doubleBufferMode)
-    SET_ATTR_VALUE(WGL_DOUBLE_BUFFER_ARB, TRUE);
-
-  if (mode->stereoMode)
-    SET_ATTR_VALUE(WGL_STEREO_ARB, TRUE);
-
-  // Some attributes are only added to the list if the value requested is not 'don't care', as exactly matching that is daft..
-  if (mode->swapMethod == GLX_SWAP_EXCHANGE_OML)
-    SET_ATTR_VALUE(WGL_SWAP_METHOD_ARB, WGL_SWAP_EXCHANGE_ARB);
-
-  if (mode->swapMethod == GLX_SWAP_COPY_OML)
-    SET_ATTR_VALUE(WGL_SWAP_COPY_ARB, TRUE);
-
-  // XXX: this should probably be the other way around, but that messes up drawableTypeOverride
-  if (mode->visualRating == GLX_SLOW_VISUAL_EXT)
-    SET_ATTR_VALUE(WGL_ACCELERATION_ARB, WGL_NO_ACCELERATION_ARB);
-
-  // must support all the drawable types the mode supports
-  if ((mode->drawableType | drawableTypeOverride) & GLX_WINDOW_BIT)
-    SET_ATTR_VALUE(WGL_DRAW_TO_WINDOW_ARB,TRUE);
-
-  // XXX: this is a horrible hacky heuristic, in fact this whole drawableTypeOverride thing is a bad idea
-  // try to avoid asking for formats which don't exist (by not asking for all when adjusting the config to include the drawableTypeOverride)
-  if (drawableTypeOverride == GLX_WINDOW_BIT)
-    {
-      if (mode->drawableType & GLX_PIXMAP_BIT)
-        SET_ATTR_VALUE(WGL_DRAW_TO_BITMAP_ARB, TRUE);
-
-      if (mode->drawableType & GLX_PBUFFER_BIT)
-        if (winScreen->has_WGL_ARB_pbuffer)
-          SET_ATTR_VALUE(WGL_DRAW_TO_PBUFFER_ARB, TRUE);
-    }
-  else
-    {
-      if (drawableTypeOverride & GLX_PIXMAP_BIT)
-        SET_ATTR_VALUE(WGL_DRAW_TO_BITMAP_ARB, TRUE);
-
-      if (drawableTypeOverride & GLX_PBUFFER_BIT)
-        if (winScreen->has_WGL_ARB_pbuffer)
-          SET_ATTR_VALUE(WGL_DRAW_TO_PBUFFER_ARB, TRUE);
-    }
-
-  SET_ATTR_VALUE(0, 0); // terminator
-
-  /* choose the first match */
-  {
-    int pixelFormatIndex;
-
-    if (!wglChoosePixelFormatARBWrapper(hdc, attribList, NULL, 1, &pixelFormatIndex, &numFormats))
-      {
-        ErrorF("wglChoosePixelFormat error: %s\n", glxWinErrorMessage());
-      }
-    else
-      {
-        if (numFormats > 0)
-          {
-            GLWIN_DEBUG_MSG("wglChoosePixelFormat: chose pixelFormatIndex %d)", pixelFormatIndex);
-            return pixelFormatIndex;
-          }
-        else
-          ErrorF("wglChoosePixelFormat couldn't decide\n");
-      }
-  }
-
-  return 0;
-}
-
-/* ---------------------------------------------------------------------- */
-
-#define BITS_AND_SHIFT_TO_MASK(bits,mask) (((1<<(bits))-1) << (mask))
-
-//
-// Create the GLXconfigs using DescribePixelFormat()
-//
-static void
-glxWinCreateConfigs(HDC hdc, glxWinScreen *screen)
-{
-  GLXWinConfig *c, *result, *prev = NULL;
-  int numConfigs = 0;
-  int i = 0;
-  int n = 0;
-  PIXELFORMATDESCRIPTOR pfd;
-
-  GLWIN_DEBUG_MSG("glxWinCreateConfigs");
-
-  screen->base.numFBConfigs = 0;
-  screen->base.fbconfigs = NULL;
-
-  // get the number of pixelformats
-  numConfigs = DescribePixelFormat(hdc, 1, sizeof(PIXELFORMATDESCRIPTOR), NULL);
-  GLWIN_DEBUG_MSG("DescribePixelFormat says %d possible pixel formats", numConfigs);
-
-  /* alloc */
-  result = malloc(sizeof(GLXWinConfig) * numConfigs);
-
-  if (NULL == result)
-    {
-      return;
-    }
-
-  memset(result, 0, sizeof(GLXWinConfig) * numConfigs);
-  n = 0;
-
-  /* fill in configs */
-  for (i = 0;  i < numConfigs; i++)
-    {
-      int rc;
-
-      c = &(result[i]);
-      c->base.next = NULL;
-      c->pixelFormatIndex = i+1;
-
-      rc = DescribePixelFormat(hdc, i+1, sizeof(PIXELFORMATDESCRIPTOR), &pfd);
-
-      if (!rc)
-        {
-          ErrorF("DescribePixelFormat failed for index %d, error %s\n", i+1, glxWinErrorMessage());
-          break;
-        }
-
-      if (glxWinDebugSettings.dumpPFD)
-        pfdOut(&pfd);
-
-      if (!(pfd.dwFlags & (PFD_DRAW_TO_WINDOW | PFD_DRAW_TO_BITMAP)) || !(pfd.dwFlags & PFD_SUPPORT_OPENGL))
-        {
-          GLWIN_DEBUG_MSG("pixelFormat %d has unsuitable flags 0x%08lx, skipping", i+1, pfd.dwFlags);
-          continue;
-        }
-
-      c->base.doubleBufferMode = (pfd.dwFlags & PFD_DOUBLEBUFFER) ? GL_TRUE : GL_FALSE;
-      c->base.stereoMode = (pfd.dwFlags & PFD_STEREO) ? GL_TRUE : GL_FALSE;
-
-      c->base.redBits = pfd.cRedBits;
-      c->base.greenBits = pfd.cGreenBits;
-      c->base.blueBits = pfd.cBlueBits;
-      c->base.alphaBits = pfd.cAlphaBits;
-
-      c->base.redMask = BITS_AND_SHIFT_TO_MASK(pfd.cRedBits, pfd.cRedShift);
-      c->base.greenMask =  BITS_AND_SHIFT_TO_MASK(pfd.cGreenBits, pfd.cGreenShift);
-      c->base.blueMask = BITS_AND_SHIFT_TO_MASK(pfd.cBlueBits, pfd.cBlueShift);
-      c->base.alphaMask = BITS_AND_SHIFT_TO_MASK(pfd.cAlphaBits, pfd.cAlphaShift);
-
-      c->base.rgbBits = pfd.cColorBits;
-
-      if (pfd.iPixelType == PFD_TYPE_COLORINDEX)
-        {
-          c->base.indexBits = pfd.cColorBits;
-        }
-      else
-        {
-          c->base.indexBits = 0;
-        }
-
-      c->base.accumRedBits = pfd.cAccumRedBits;
-      c->base.accumGreenBits = pfd.cAccumGreenBits;
-      c->base.accumBlueBits = pfd.cAccumBlueBits;
-      c->base.accumAlphaBits = pfd.cAccumAlphaBits;
-      //  pfd.cAccumBits;
-
-      c->base.depthBits = pfd.cDepthBits;
-      c->base.stencilBits = pfd.cStencilBits;
-      c->base.numAuxBuffers = pfd.cAuxBuffers;
-
-      // pfd.iLayerType; // ignored
-      c->base.level = 0;
-      // pfd.dwLayerMask; // ignored
-      // pfd.dwDamageMask;  // ignored
-
-      c->base.pixmapMode = 0;
-      c->base.visualID = -1;  // will be set by __glXScreenInit()
-
-      /* EXT_visual_rating / GLX 1.2 */
-      if (pfd.dwFlags & PFD_GENERIC_FORMAT)
-        {
-          c->base.visualRating = GLX_SLOW_VISUAL_EXT;
-        }
-      else
-        {
-          // PFD_GENERIC_ACCELERATED is not considered, so this may be MCD or ICD acclerated...
-          c->base.visualRating = GLX_NONE_EXT;
-        }
-
-      /* EXT_visual_info / GLX 1.2 */
-      if (pfd.iPixelType == PFD_TYPE_COLORINDEX)
-        {
-          c->base.visualType = GLX_STATIC_COLOR;
-
-          if (!getenv("GLWIN_ENABLE_COLORINDEX_FBCONFIGS"))
-            {
-              GLWIN_DEBUG_MSG("pixelFormat %d is PFD_TYPE_COLORINDEX, skipping", i+1);
-              continue;
-            }
-        }
-      else
-        {
-          c->base.visualType = GLX_TRUE_COLOR;
-        }
-
-      // pfd.dwVisibleMask; ???
-      c->base.transparentPixel = GLX_NONE;
-      c->base.transparentRed = GLX_NONE;
-      c->base.transparentGreen = GLX_NONE;
-      c->base.transparentBlue = GLX_NONE;
-      c->base.transparentAlpha = GLX_NONE;
-      c->base.transparentIndex = GLX_NONE;
-
-      /* ARB_multisample / SGIS_multisample */
-      c->base.sampleBuffers = 0;
-      c->base.samples = 0;
-
-      /* SGIX_fbconfig / GLX 1.3 */
-      c->base.drawableType = (((pfd.dwFlags & PFD_DRAW_TO_WINDOW) ? GLX_WINDOW_BIT : 0)
-                         | ((pfd.dwFlags & PFD_DRAW_TO_BITMAP) ? GLX_PIXMAP_BIT : 0));
-
-      if (pfd.iPixelType == PFD_TYPE_COLORINDEX)
-        {
-          c->base.renderType = GLX_RGBA_BIT | GLX_COLOR_INDEX_BIT;
-        }
-      else
-        {
-          c->base.renderType = GLX_RGBA_BIT;
-        }
-
-      c->base.xRenderable = GL_TRUE;
-      c->base.fbconfigID = -1; // will be set by __glXScreenInit()
-
-      /* SGIX_pbuffer / GLX 1.3 */
-      // XXX: How can we find these values out ???
-      c->base.maxPbufferWidth = -1;
-      c->base.maxPbufferHeight = -1;
-      c->base.maxPbufferPixels = -1;
-      c->base.optimalPbufferWidth = 0; // there is no optimal value
-      c->base.optimalPbufferHeight = 0;
-
-      /* SGIX_visual_select_group */
-      // arrange for visuals with the best acceleration to be preferred in selection
-      switch (pfd.dwFlags & (PFD_GENERIC_FORMAT | PFD_GENERIC_ACCELERATED))
-        {
-        case 0:
-          c->base.visualSelectGroup = 2;
-          break;
-
-        case PFD_GENERIC_ACCELERATED:
-          c->base.visualSelectGroup = 1;
-          break;
-
-        case PFD_GENERIC_FORMAT:
-          c->base.visualSelectGroup = 0;
-          break;
-
-        default:
-          ;
-          // "can't happen"
-        }
-
-      /* OML_swap_method */
-      if (pfd.dwFlags & PFD_SWAP_EXCHANGE)
-        c->base.swapMethod = GLX_SWAP_EXCHANGE_OML;
-      else if (pfd.dwFlags & PFD_SWAP_COPY)
-        c->base.swapMethod = GLX_SWAP_COPY_OML;
-      else
-        c->base.swapMethod = GLX_SWAP_UNDEFINED_OML;
-
-      /* EXT_import_context */
-      c->base.screen = screen->base.pScreen->myNum;
-
-      /* EXT_texture_from_pixmap */
-      c->base.bindToTextureRgb = -1;
-      c->base.bindToTextureRgba = -1;
-      c->base.bindToMipmapTexture = -1;
-      c->base.bindToTextureTargets = -1;
-      c->base.yInverted = -1;
-
-      n++;
-
-      // update previous config to point to this config
-      if (prev)
-        prev->base.next = &(c->base);
-
-      prev = c;
-    }
-
-  GLWIN_DEBUG_MSG("found %d pixelFormats suitable for conversion to fbConfigs", n);
-
-  screen->base.numFBConfigs = n;
-  screen->base.fbconfigs = &(result->base);
-}
-
-// helper function to access an attribute value from an attribute value array by attribute
-static
-int getAttrValue(const int attrs[], int values[], unsigned int num, int attr, int fallback)
-{
-  unsigned int i;
-  for (i = 0; i < num; i++)
-    {
-      if (attrs[i] == attr)
-        {
-          GLWIN_TRACE_MSG("getAttrValue attr 0x%x, value %d", attr, values[i]);
-          return values[i];
-        }
-    }
-
-  ErrorF("getAttrValue failed to find attr 0x%x, using default value %d\n", attr, fallback);
-  return fallback;
-}
-
-//
-// Create the GLXconfigs using wglGetPixelFormatAttribfvARB() extension
-//
-static void
-glxWinCreateConfigsExt(HDC hdc, glxWinScreen *screen)
-{
-  GLXWinConfig *c, *result, *prev = NULL;
-  int i = 0;
-  int n = 0;
-
-  const int attr = WGL_NUMBER_PIXEL_FORMATS_ARB;
-  int numConfigs;
-
-  int attrs[50];
-  unsigned int num_attrs = 0;
-
-  GLWIN_DEBUG_MSG("glxWinCreateConfigsExt");
-
-  screen->base.numFBConfigs = 0;
-  screen->base.fbconfigs = NULL;
-
-  if (!wglGetPixelFormatAttribivARBWrapper(hdc, 0, 0, 1, &attr, &numConfigs))
-    {
-      ErrorF("wglGetPixelFormatAttribivARB failed for WGL_NUMBER_PIXEL_FORMATS_ARB: %s\n", glxWinErrorMessage());
-      return;
-    }
-
-  GLWIN_DEBUG_MSG("wglGetPixelFormatAttribivARB says %d possible pixel formats", numConfigs);
-
-  /* alloc */
-  result = malloc(sizeof(GLXWinConfig) * numConfigs);
-
-  if (NULL == result)
-    {
-      return;
-    }
-
-  memset(result, 0, sizeof(GLXWinConfig) * numConfigs);
-  n = 0;
-
-#define ADD_ATTR(a) { attrs[num_attrs++] = a; assert(num_attrs < NUM_ELEMENTS(attrs)); }
-
-  ADD_ATTR(WGL_DRAW_TO_WINDOW_ARB);
-  ADD_ATTR(WGL_DRAW_TO_BITMAP_ARB);
-  ADD_ATTR(WGL_ACCELERATION_ARB);
-  ADD_ATTR(WGL_SWAP_LAYER_BUFFERS_ARB);
-  ADD_ATTR(WGL_NUMBER_OVERLAYS_ARB);
-  ADD_ATTR(WGL_NUMBER_UNDERLAYS_ARB);
-  ADD_ATTR(WGL_TRANSPARENT_ARB);
-  ADD_ATTR(WGL_TRANSPARENT_RED_VALUE_ARB);
-  ADD_ATTR(WGL_TRANSPARENT_GREEN_VALUE_ARB);
-  ADD_ATTR(WGL_TRANSPARENT_GREEN_VALUE_ARB);
-  ADD_ATTR(WGL_TRANSPARENT_ALPHA_VALUE_ARB);
-  ADD_ATTR(WGL_SUPPORT_OPENGL_ARB);
-  ADD_ATTR(WGL_DOUBLE_BUFFER_ARB);
-  ADD_ATTR(WGL_STEREO_ARB);
-  ADD_ATTR(WGL_PIXEL_TYPE_ARB);
-  ADD_ATTR(WGL_COLOR_BITS_ARB);
-  ADD_ATTR(WGL_RED_BITS_ARB);
-  ADD_ATTR(WGL_RED_SHIFT_ARB);
-  ADD_ATTR(WGL_GREEN_BITS_ARB);
-  ADD_ATTR(WGL_GREEN_SHIFT_ARB);
-  ADD_ATTR(WGL_BLUE_BITS_ARB);
-  ADD_ATTR(WGL_BLUE_SHIFT_ARB);
-  ADD_ATTR(WGL_ALPHA_BITS_ARB);
-  ADD_ATTR(WGL_ALPHA_SHIFT_ARB);
-  ADD_ATTR(WGL_ACCUM_RED_BITS_ARB);
-  ADD_ATTR(WGL_ACCUM_GREEN_BITS_ARB);
-  ADD_ATTR(WGL_ACCUM_BLUE_BITS_ARB);
-  ADD_ATTR(WGL_ACCUM_ALPHA_BITS_ARB);
-  ADD_ATTR(WGL_DEPTH_BITS_ARB);
-  ADD_ATTR(WGL_STENCIL_BITS_ARB);
-  ADD_ATTR(WGL_AUX_BUFFERS_ARB);
-  ADD_ATTR(WGL_SWAP_METHOD_ARB);
-
-  if (screen->has_WGL_ARB_multisample)
-    {
-      // we may not query these attrs if WGL_ARB_multisample is not offered
-      ADD_ATTR(WGL_SAMPLE_BUFFERS_ARB);
-      ADD_ATTR(WGL_SAMPLES_ARB);
-    }
-
-  if (screen->has_WGL_ARB_render_texture)
-    {
-      // we may not query these attrs if WGL_ARB_render_texture is not offered
-      ADD_ATTR(WGL_BIND_TO_TEXTURE_RGB_ARB);
-      ADD_ATTR(WGL_BIND_TO_TEXTURE_RGBA_ARB);
-    }
-
-  if (screen->has_WGL_ARB_pbuffer)
-    {
-      // we may not query these attrs if WGL_ARB_pbuffer is not offered
-      ADD_ATTR(WGL_DRAW_TO_PBUFFER_ARB);
-      ADD_ATTR(WGL_MAX_PBUFFER_PIXELS_ARB);
-      ADD_ATTR(WGL_MAX_PBUFFER_WIDTH_ARB);
-      ADD_ATTR(WGL_MAX_PBUFFER_HEIGHT_ARB);
-    }
-
-  /* fill in configs */
-  for (i = 0;  i < numConfigs; i++)
-    {
-      int values[num_attrs];
-
-      c = &(result[i]);
-      c->base.next = NULL;
-      c->pixelFormatIndex = i+1;
-
-      if (!wglGetPixelFormatAttribivARBWrapper(hdc, i+1, 0, num_attrs, attrs, values))
-        {
-          ErrorF("wglGetPixelFormatAttribivARB failed for index %d, error %s\n", i+1, glxWinErrorMessage());
-          break;
-        }
-
-#define ATTR_VALUE(a, d) getAttrValue(attrs, values, num_attrs, (a), (d))
-
-      if (!ATTR_VALUE(WGL_SUPPORT_OPENGL_ARB, 0))
-        {
-          GLWIN_DEBUG_MSG("pixelFormat %d isn't WGL_SUPPORT_OPENGL_ARB, skipping", i+1);
-          continue;
-        }
-
-      c->base.doubleBufferMode = ATTR_VALUE(WGL_DOUBLE_BUFFER_ARB, 0) ? GL_TRUE : GL_FALSE;
-      c->base.stereoMode = ATTR_VALUE(WGL_STEREO_ARB, 0) ? GL_TRUE : GL_FALSE;
-
-      c->base.redBits = ATTR_VALUE(WGL_RED_BITS_ARB, 0);
-      c->base.greenBits = ATTR_VALUE(WGL_GREEN_BITS_ARB, 0);
-      c->base.blueBits = ATTR_VALUE(WGL_BLUE_BITS_ARB, 0);
-      c->base.alphaBits = ATTR_VALUE(WGL_ALPHA_BITS_ARB, 0);
-
-      c->base.redMask = BITS_AND_SHIFT_TO_MASK(c->base.redBits, ATTR_VALUE(WGL_RED_SHIFT_ARB, 0));
-      c->base.greenMask = BITS_AND_SHIFT_TO_MASK(c->base.greenBits, ATTR_VALUE(WGL_GREEN_SHIFT_ARB, 0));
-      c->base.blueMask = BITS_AND_SHIFT_TO_MASK(c->base.blueBits, ATTR_VALUE(WGL_BLUE_SHIFT_ARB, 0));
-      c->base.alphaMask = BITS_AND_SHIFT_TO_MASK(c->base.alphaBits, ATTR_VALUE(WGL_ALPHA_SHIFT_ARB, 0));
-
-      switch (ATTR_VALUE(WGL_PIXEL_TYPE_ARB, 0))
-        {
-        case WGL_TYPE_COLORINDEX_ARB:
-          c->base.indexBits = ATTR_VALUE(WGL_COLOR_BITS_ARB, 0);
-          c->base.rgbBits = 0;
-          c->base.visualType = GLX_STATIC_COLOR;
-
-          if (!getenv("GLWIN_ENABLE_COLORINDEX_FBCONFIGS"))
-            {
-              GLWIN_DEBUG_MSG("pixelFormat %d is WGL_TYPE_COLORINDEX_ARB, skipping", i+1);
-              continue;
-            }
-
-          break;
-
-        case WGL_TYPE_RGBA_FLOAT_ARB:
-          GLWIN_DEBUG_MSG("pixelFormat %d is WGL_TYPE_RGBA_FLOAT_ARB, skipping", i+1);
-          continue;
-
-        case WGL_TYPE_RGBA_UNSIGNED_FLOAT_EXT:
-          GLWIN_DEBUG_MSG("pixelFormat %d is WGL_TYPE_RGBA_UNSIGNED_FLOAT_EXT, skipping", i+1);
-          continue;
-
-        case WGL_TYPE_RGBA_ARB:
-          c->base.indexBits = 0;
-          c->base.rgbBits = ATTR_VALUE(WGL_COLOR_BITS_ARB, 0);
-          c->base.visualType = GLX_TRUE_COLOR;
-          break;
-
-        default:
-          ErrorF("wglGetPixelFormatAttribivARB returned unknown value 0x%x for WGL_PIXEL_TYPE_ARB\n", ATTR_VALUE(WGL_PIXEL_TYPE_ARB, 0));
-          continue;
-        }
-
-      c->base.accumRedBits = ATTR_VALUE(WGL_ACCUM_RED_BITS_ARB, 0);
-      c->base.accumGreenBits = ATTR_VALUE(WGL_ACCUM_GREEN_BITS_ARB, 0);
-      c->base.accumBlueBits = ATTR_VALUE(WGL_ACCUM_BLUE_BITS_ARB, 0);
-      c->base.accumAlphaBits = ATTR_VALUE(WGL_ACCUM_ALPHA_BITS_ARB, 0);
-
-      c->base.depthBits = ATTR_VALUE(WGL_DEPTH_BITS_ARB, 0);
-      c->base.stencilBits = ATTR_VALUE(WGL_STENCIL_BITS_ARB, 0);
-      c->base.numAuxBuffers = ATTR_VALUE(WGL_AUX_BUFFERS_ARB, 0);
-
-      {
-        int layers = ATTR_VALUE(WGL_NUMBER_OVERLAYS_ARB,0) + ATTR_VALUE(WGL_NUMBER_UNDERLAYS_ARB, 0);
-
-        if (layers > 0)
-          {
-            ErrorF("pixelFormat %d: has %d overlay, %d underlays which aren't currently handled", i, ATTR_VALUE(WGL_NUMBER_OVERLAYS_ARB,0), ATTR_VALUE(WGL_NUMBER_UNDERLAYS_ARB, 0));
-            // XXX: need to iterate over layers?
-          }
-      }
-      c->base.level = 0;
-
-      c->base.pixmapMode = 0; // ???
-      c->base.visualID = -1;  // will be set by __glXScreenInit()
-
-      /* EXT_visual_rating / GLX 1.2 */
-      switch (ATTR_VALUE(WGL_ACCELERATION_ARB, 0))
-        {
-        default:
-          ErrorF("wglGetPixelFormatAttribivARB returned unknown value 0x%x for WGL_ACCELERATION_ARB\n", ATTR_VALUE(WGL_ACCELERATION_ARB, 0));
-
-        case WGL_NO_ACCELERATION_ARB:
-          c->base.visualRating = GLX_SLOW_VISUAL_EXT;
-          break;
-
-        case WGL_GENERIC_ACCELERATION_ARB:
-        case WGL_FULL_ACCELERATION_ARB:
-          c->base.visualRating = GLX_NONE_EXT;
-          break;
-        }
-
-      /* EXT_visual_info / GLX 1.2 */
-      // c->base.visualType is set above
-      if (ATTR_VALUE(WGL_TRANSPARENT_ARB, 0))
-        {
-          c->base.transparentPixel = (c->base.visualType == GLX_TRUE_COLOR) ? GLX_TRANSPARENT_RGB_EXT : GLX_TRANSPARENT_INDEX_EXT;
-          c->base.transparentRed = ATTR_VALUE(WGL_TRANSPARENT_RED_VALUE_ARB, 0);
-          c->base.transparentGreen = ATTR_VALUE(WGL_TRANSPARENT_GREEN_VALUE_ARB, 0);
-          c->base.transparentBlue = ATTR_VALUE(WGL_TRANSPARENT_BLUE_VALUE_ARB, 0);
-          c->base.transparentAlpha = ATTR_VALUE(WGL_TRANSPARENT_ALPHA_VALUE_ARB, 0);
-          c->base.transparentIndex = ATTR_VALUE(WGL_TRANSPARENT_INDEX_VALUE_ARB, 0);
-        }
-      else
-        {
-          c->base.transparentPixel = GLX_NONE_EXT;
-          c->base.transparentRed = GLX_NONE;
-          c->base.transparentGreen = GLX_NONE;
-          c->base.transparentBlue = GLX_NONE;
-          c->base.transparentAlpha = GLX_NONE;
-          c->base.transparentIndex = GLX_NONE;
-        }
-
-      /* ARB_multisample / SGIS_multisample */
-      if (screen->has_WGL_ARB_multisample)
-        {
-          c->base.sampleBuffers = ATTR_VALUE(WGL_SAMPLE_BUFFERS_ARB, 0);
-          c->base.samples = ATTR_VALUE(WGL_SAMPLES_ARB, 0);
-        }
-      else
-        {
-          c->base.sampleBuffers = 0;
-          c->base.samples = 0;
-        }
-
-      /* SGIX_fbconfig / GLX 1.3 */
-      c->base.drawableType = ((ATTR_VALUE(WGL_DRAW_TO_WINDOW_ARB, 0) ? GLX_WINDOW_BIT : 0)
-                         | (ATTR_VALUE(WGL_DRAW_TO_BITMAP_ARB, 0) ? GLX_PIXMAP_BIT : 0)
-                         | (ATTR_VALUE(WGL_DRAW_TO_PBUFFER_ARB, 0) ? GLX_PBUFFER_BIT : 0));
-
-      /*
-        Assume OpenGL RGBA rendering is available on all visuals
-        (it is specified to render to red component in single-channel visuals,
-        if supported, but there doesn't seem to be any mechanism to check if it
-        is supported)
-
-        Color index rendering is only supported on single-channel visuals
-      */
-      if (c->base.visualType == GLX_STATIC_COLOR)
-        {
-          c->base.renderType = GLX_RGBA_BIT | GLX_COLOR_INDEX_BIT;
-        }
-      else
-        {
-          c->base.renderType = GLX_RGBA_BIT;
-        }
-
-      c->base.xRenderable = GL_TRUE;
-      c->base.fbconfigID = -1; // will be set by __glXScreenInit()
-
-      /* SGIX_pbuffer / GLX 1.3 */
-      if (screen->has_WGL_ARB_pbuffer)
-        {
-          c->base.maxPbufferWidth = ATTR_VALUE(WGL_MAX_PBUFFER_WIDTH_ARB, -1);
-          c->base.maxPbufferHeight = ATTR_VALUE(WGL_MAX_PBUFFER_HEIGHT_ARB, -1);
-          c->base.maxPbufferPixels =  ATTR_VALUE(WGL_MAX_PBUFFER_PIXELS_ARB, -1);
-        }
-      else
-        {
-          c->base.maxPbufferWidth = -1;
-          c->base.maxPbufferHeight = -1;
-          c->base.maxPbufferPixels =  -1;
-        }
-      c->base.optimalPbufferWidth = 0; // there is no optimal value
-      c->base.optimalPbufferHeight = 0;
-
-      /* SGIX_visual_select_group */
-      // arrange for visuals with the best acceleration to be preferred in selection
-      switch (ATTR_VALUE(WGL_ACCELERATION_ARB, 0))
-        {
-        case WGL_FULL_ACCELERATION_ARB:
-          c->base.visualSelectGroup = 2;
-          break;
-
-        case WGL_GENERIC_ACCELERATION_ARB:
-          c->base.visualSelectGroup = 1;
-          break;
-
-        default:
-        case WGL_NO_ACCELERATION_ARB:
-          c->base.visualSelectGroup = 0;
-          break;
-        }
-
-      /* OML_swap_method */
-      switch (ATTR_VALUE(WGL_SWAP_METHOD_ARB, 0))
-        {
-        case WGL_SWAP_EXCHANGE_ARB:
-          c->base.swapMethod = GLX_SWAP_EXCHANGE_OML;
-          break;
-
-        case WGL_SWAP_COPY_ARB:
-          c->base.swapMethod = GLX_SWAP_COPY_OML;
-          break;
-
-        default:
-          ErrorF("wglGetPixelFormatAttribivARB returned unknown value 0x%x for WGL_SWAP_METHOD_ARB\n", ATTR_VALUE(WGL_SWAP_METHOD_ARB, 0));
-
-        case WGL_SWAP_UNDEFINED_ARB:
-          c->base.swapMethod = GLX_SWAP_UNDEFINED_OML;
-        }
-
-      /* EXT_import_context */
-      c->base.screen = screen->base.pScreen->myNum;
-
-      /* EXT_texture_from_pixmap */
-      /*
-         Mesa's DRI configs always have bindToTextureRgb/Rgba TRUE (see driCreateConfigs(), so setting
-         bindToTextureRgb/bindToTextureRgba to FALSE means that swrast can't find any fbConfigs to use,
-         so setting these to 0, even if we know bindToTexture isn't available, isn't a good idea...
-       */
-      if (screen->has_WGL_ARB_render_texture)
-        {
-          c->base.bindToTextureRgb = ATTR_VALUE(WGL_BIND_TO_TEXTURE_RGB_ARB, -1);
-          c->base.bindToTextureRgba = ATTR_VALUE(WGL_BIND_TO_TEXTURE_RGBA_ARB, -1);
-        }
-      else
-        {
-          c->base.bindToTextureRgb = -1;
-          c->base.bindToTextureRgba = -1;
-        }
-      c->base.bindToMipmapTexture = -1;
-      c->base.bindToTextureTargets = GLX_TEXTURE_1D_BIT_EXT | GLX_TEXTURE_2D_BIT_EXT | GLX_TEXTURE_RECTANGLE_BIT_EXT;
-      c->base.yInverted = -1;
-
-      n++;
-
-      // update previous config to point to this config
-      if (prev)
-        prev->base.next = &(c->base);
-
-      prev = c;
-    }
-
-  screen->base.numFBConfigs = n;
-  screen->base.fbconfigs = &(result->base);
-}
->>>>>>> d03a5f20
+}