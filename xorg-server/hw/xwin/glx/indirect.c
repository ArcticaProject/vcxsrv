/*
 * File: indirect.c
 * Purpose: A GLX implementation that uses Windows OpenGL library
 *
 * Authors: Alexander Gottwald
 *          Jon TURNEY
 *
 * Copyright (c) Jon TURNEY 2009
 * Copyright (c) Alexander Gottwald 2004
 *
 * Portions of this file are copied from GL/apple/indirect.c,
 * which contains the following copyright:
 *
 * Copyright (c) 2007, 2008, 2009 Apple Inc.
 * Copyright (c) 2004 Torrey T. Lyons. All Rights Reserved.
 * Copyright (c) 2002 Greg Parker. All Rights Reserved.
 *
 * Portions of this file are copied from Mesa's xf86glx.c,
 * which contains the following copyright:
 *
 * Copyright 1998-1999 Precision Insight, Inc., Cedar Park, Texas.
 * All Rights Reserved.
 *
 *
 * Permission is hereby granted, free of charge, to any person obtaining a
 * copy of this software and associated documentation files (the "Software"),
 * to deal in the Software without restriction, including without limitation
 * the rights to use, copy, modify, merge, publish, distribute, sublicense,
 * and/or sell copies of the Software, and to permit persons to whom the
 * Software is furnished to do so, subject to the following conditions:
 *
 * The above copyright notice and this permission notice shall be included in
 * all copies or substantial portions of the Software.
 *
 * THE SOFTWARE IS PROVIDED "AS IS", WITHOUT WARRANTY OF ANY KIND, EXPRESS OR
 * IMPLIED, INCLUDING BUT NOT LIMITED TO THE WARRANTIES OF MERCHANTABILITY,
 * FITNESS FOR A PARTICULAR PURPOSE AND NONINFRINGEMENT. IN NO EVENT SHALL
 * THE ABOVE LISTED COPYRIGHT HOLDER(S) BE LIABLE FOR ANY CLAIM, DAMAGES OR
 * OTHER LIABILITY, WHETHER IN AN ACTION OF CONTRACT, TORT OR OTHERWISE,
 * ARISING FROM, OUT OF OR IN CONNECTION WITH THE SOFTWARE OR THE USE OR OTHER
 * DEALINGS IN THE SOFTWARE.
 */

/*
  TODO:
  - hook up remaining unimplemented extensions
  - research what guarantees glXWaitX, glXWaitGL are supposed to offer, and implement then
    using GdiFlush and/or glFinish
  - pbuffer clobbering: we don't get async notification, but can we arrange to emit the
    event when we notice it's been clobbered? at the very least, check if it's been clobbered
    before using it?
  - XGetImage() doesn't work on pixmaps; need to do more work to make the format and location
    of the native pixmap compatible
  - implement GLX_EXT_texture_from_pixmap in terms of WGL_ARB_render_texture
    (not quite straightforward as we will have to create a pbuffer and copy the pixmap texture
     into it)
*/

/*
  Assumptions:
  - the __GLXConfig * we get handed back ones we are made (so we can extend the structure
    with privates) and never get created inside the GLX core
*/

/*
  MSDN clarifications:

  It says SetPixelFormat()'s PIXELFORMATDESCRIPTOR pointer argument has no effect
  except on metafiles, this seems to mean that as it's ok to supply NULL if the DC
  is not for a metafile

  wglMakeCurrent ignores the hdc if hglrc is NULL, so wglMakeCurrent(NULL, NULL)
  is used to make no context current

*/

#ifdef HAVE_XWIN_CONFIG_H
#include <xwin-config.h>
#endif

#include "glwindows.h"
#include <glx/glxserver.h>
#include <glx/glxutil.h>
#include <glx/extension_string.h>
#include <GL/glxtokens.h>
#include <glx/glapitable.h>
#include <glx/glapi.h>

#include <winpriv.h>
#include <wgl_ext_api.h>
#include "win.h"
#include <winmsg.h>

extern Bool			g_fXdmcpEnabled;
extern Bool g_fNativeGl;

#define NUM_ELEMENTS(x) (sizeof(x)/ sizeof(x[1]))

/* Not yet in w32api */
#ifndef PFD_SUPPORT_DIRECTDRAW
#define PFD_SUPPORT_DIRECTDRAW   0x00002000
#endif
#ifndef PFD_DIRECT3D_ACCELERATED
#define PFD_DIRECT3D_ACCELERATED 0x00004000
#endif
#ifndef PFD_SUPPORT_COMPOSITION
#define PFD_SUPPORT_COMPOSITION  0x00008000
#endif

/* ---------------------------------------------------------------------- */
/*
 *   structure definitions
 */

typedef struct __GLXWinContext __GLXWinContext;
typedef struct __GLXWinDrawable __GLXWinDrawable;
typedef struct __GLXWinScreen glxWinScreen;
typedef struct __GLXWinConfig GLXWinConfig;

struct __GLXWinContext {
    __GLXcontext base;
    HGLRC ctx;                  /* Windows GL Context */
    HDC hDC;                           /* Windows device context */
    HDC hreadDC;                     /* Windows device read context */
    __GLXWinContext *shareContext;      /* Context with which we will share display lists and textures */
    HWND hwnd;                  /* For detecting when HWND has changed */
    HWND hreadwnd;
    struct _glapi_table *Dispatch;
};

struct __GLXWinDrawable {
    __GLXdrawable base;
    __GLXWinContext *drawContext;

    /* If this drawable is GLX_DRAWABLE_PBUFFER */
    HPBUFFERARB hPbuffer;

    /* If this drawable is GLX_DRAWABLE_PIXMAP */
    HDC dibDC;
    HBITMAP hDIB;
    HBITMAP hOldDIB;            /* original DIB for DC */
    void *pOldBits;             /* original pBits for this drawable's pixmap */
};

struct __GLXWinScreen {
    __GLXscreen base;

    /* Supported GLX extensions */
    unsigned char glx_enable_bits[__GLX_EXT_BYTES];

    Bool has_WGL_ARB_multisample;
    Bool has_WGL_ARB_pixel_format;
    Bool has_WGL_ARB_pbuffer;
    Bool has_WGL_ARB_render_texture;

    /* wrapped screen functions */
    RealizeWindowProcPtr RealizeWindow;
    UnrealizeWindowProcPtr UnrealizeWindow;
    DestroyWindowProcPtr DestroyWindow;
    CopyWindowProcPtr CopyWindow;
    PositionWindowProcPtr PositionWindow;
};

struct __GLXWinConfig {
    __GLXconfig base;
    int pixelFormatIndex;
};

/* ---------------------------------------------------------------------- */
/*
 * Various debug helpers
 */

#ifdef _DEBUG
void GLWIN_DEBUG_HWND(HWND hwnd)
{
  if (glxWinDebugSettings.dumpHWND)
  {
    char buffer[1024];
    RECT Rect;
    HDC hDc=GetDC(hwnd);

    if (GetWindowText(hwnd, buffer, sizeof(buffer))==0) *buffer=0;
    GetWindowRect(hwnd,&Rect);

    GLWIN_DEBUG_MSG("Got HWND %p (hdc %p) for window '%s' (%d,%d,%d,%d)", hwnd, hDc, buffer, Rect.left, Rect.top, Rect.right, Rect.bottom);
    ReleaseDC(hwnd,hDc);
  }
}

void GLWIN_HDC_DEBUG_MSG(const char *Message, HDC hDc, HWND hwnd)
{
    char buffer[1024];
    RECT Rect;

    if (GetWindowText(hwnd, buffer, sizeof(buffer))==0) *buffer=0;
    GetWindowRect(hwnd,&Rect);

    GLWIN_DEBUG_MSG("Got HDC %p (hwnd %p) for window '%s' (%d,%d,%d,%d)", hDc, hwnd, buffer, Rect.left, Rect.top, Rect.right, Rect.bottom);

}

glxWinDebugSettingsRec glxWinDebugSettings = { 0, 0, 0, 0, 0, 0 };

static void
glxWinInitDebugSettings(void)
{
    char *envptr;

    envptr = getenv("GLWIN_ENABLE_DEBUG");
    if (envptr != NULL)
        glxWinDebugSettings.enableDebug = (atoi(envptr) == 1);

    envptr = getenv("GLWIN_ENABLE_TRACE");
    if (envptr != NULL)
        glxWinDebugSettings.enableTrace = (atoi(envptr) == 1);

    envptr = getenv("GLWIN_DUMP_PFD");
    if (envptr != NULL)
        glxWinDebugSettings.dumpPFD = (atoi(envptr) == 1);

    envptr = getenv("GLWIN_DUMP_HWND");
    if (envptr != NULL)
        glxWinDebugSettings.dumpHWND = (atoi(envptr) == 1);

    envptr = getenv("GLWIN_DUMP_DC");
    if (envptr != NULL)
        glxWinDebugSettings.dumpDC = (atoi(envptr) == 1);

    envptr = getenv("GLWIN_ENABLE_GLCALL_TRACE");
    if (envptr != NULL)
        glxWinDebugSettings.enableGLcallTrace = (atoi(envptr) == 1);

    envptr = getenv("GLWIN_ENABLE_WGLCALL_TRACE");
    if (envptr != NULL)
        glxWinDebugSettings.enableWGLcallTrace = (atoi(envptr) == 1);

    envptr = getenv("GLWIN_DEBUG_ALL");
    if (envptr != NULL) {
        glxWinDebugSettings.enableDebug = 1;
        glxWinDebugSettings.enableTrace = 1;
        glxWinDebugSettings.dumpPFD = 1;
        glxWinDebugSettings.dumpHWND = 1;
        glxWinDebugSettings.dumpDC = 1;
        glxWinDebugSettings.enableGLcallTrace = 1;
        glxWinDebugSettings.enableWGLcallTrace = 1;
    }
}
#endif

static
const char *
glxWinErrorMessage(void)
{
    static char errorbuffer[1024];
    unsigned int last_error = GetLastError();

    if (!FormatMessage
        (FORMAT_MESSAGE_FROM_SYSTEM | FORMAT_MESSAGE_IGNORE_INSERTS |
         FORMAT_MESSAGE_MAX_WIDTH_MASK, NULL, last_error, 0,
         (LPTSTR) & errorbuffer, sizeof(errorbuffer), NULL)) {
        snprintf(errorbuffer, sizeof(errorbuffer), "Unknown error");
    }

    if ((errorbuffer[strlen(errorbuffer) - 1] == '\n') ||
        (errorbuffer[strlen(errorbuffer) - 1] == '\r'))
        errorbuffer[strlen(errorbuffer) - 1] = 0;

    sprintf(errorbuffer + strlen(errorbuffer), " (%08x)", last_error);

    return errorbuffer;
}

static void pfdOut(const PIXELFORMATDESCRIPTOR * pfd);

#ifdef _DEBUG

#define DUMP_PFD_FLAG(flag) \
    if (pfd->dwFlags & flag) { \
        ErrorF("%s%s", pipesym, #flag); \
        pipesym = " | "; \
    }

static void
pfdOut(const PIXELFORMATDESCRIPTOR * pfd)
{
    const char *pipesym = "";   /* will be set after first flag dump */

    ErrorF("PIXELFORMATDESCRIPTOR:\n");
    ErrorF("nSize = %u\n", pfd->nSize);
    ErrorF("nVersion = %u\n", pfd->nVersion);
    ErrorF("dwFlags = %lu = {", pfd->dwFlags);
    DUMP_PFD_FLAG(PFD_DOUBLEBUFFER);
    DUMP_PFD_FLAG(PFD_STEREO);
    DUMP_PFD_FLAG(PFD_DRAW_TO_WINDOW);
    DUMP_PFD_FLAG(PFD_DRAW_TO_BITMAP);
    DUMP_PFD_FLAG(PFD_SUPPORT_GDI);
    DUMP_PFD_FLAG(PFD_SUPPORT_OPENGL);
    DUMP_PFD_FLAG(PFD_GENERIC_FORMAT);
    DUMP_PFD_FLAG(PFD_NEED_PALETTE);
    DUMP_PFD_FLAG(PFD_NEED_SYSTEM_PALETTE);
    DUMP_PFD_FLAG(PFD_SWAP_EXCHANGE);
    DUMP_PFD_FLAG(PFD_SWAP_COPY);
    DUMP_PFD_FLAG(PFD_SWAP_LAYER_BUFFERS);
    DUMP_PFD_FLAG(PFD_GENERIC_ACCELERATED);
    DUMP_PFD_FLAG(PFD_SUPPORT_DIRECTDRAW);
    DUMP_PFD_FLAG(PFD_DIRECT3D_ACCELERATED);
    DUMP_PFD_FLAG(PFD_SUPPORT_COMPOSITION);
    DUMP_PFD_FLAG(PFD_DEPTH_DONTCARE);
    DUMP_PFD_FLAG(PFD_DOUBLEBUFFER_DONTCARE);
    DUMP_PFD_FLAG(PFD_STEREO_DONTCARE);
    ErrorF("}\n");

    ErrorF("iPixelType = %hu = %s\n", pfd->iPixelType,
           (pfd->iPixelType ==
            PFD_TYPE_RGBA ? "PFD_TYPE_RGBA" : "PFD_TYPE_COLORINDEX"));
    ErrorF("cColorBits = %hhu\n", pfd->cColorBits);
    ErrorF("cRedBits = %hhu\n", pfd->cRedBits);
    ErrorF("cRedShift = %hhu\n", pfd->cRedShift);
    ErrorF("cGreenBits = %hhu\n", pfd->cGreenBits);
    ErrorF("cGreenShift = %hhu\n", pfd->cGreenShift);
    ErrorF("cBlueBits = %hhu\n", pfd->cBlueBits);
    ErrorF("cBlueShift = %hhu\n", pfd->cBlueShift);
    ErrorF("cAlphaBits = %hhu\n", pfd->cAlphaBits);
    ErrorF("cAlphaShift = %hhu\n", pfd->cAlphaShift);
    ErrorF("cAccumBits = %hhu\n", pfd->cAccumBits);
    ErrorF("cAccumRedBits = %hhu\n", pfd->cAccumRedBits);
    ErrorF("cAccumGreenBits = %hhu\n", pfd->cAccumGreenBits);
    ErrorF("cAccumBlueBits = %hhu\n", pfd->cAccumBlueBits);
    ErrorF("cAccumAlphaBits = %hhu\n", pfd->cAccumAlphaBits);
    ErrorF("cDepthBits = %hhu\n", pfd->cDepthBits);
    ErrorF("cStencilBits = %hhu\n", pfd->cStencilBits);
    ErrorF("cAuxBuffers = %hhu\n", pfd->cAuxBuffers);
    ErrorF("iLayerType = %hhu\n", pfd->iLayerType);
    ErrorF("bReserved = %hhu\n", pfd->bReserved);
    ErrorF("dwLayerMask = %lu\n", pfd->dwLayerMask);
    ErrorF("dwVisibleMask = %lu\n", pfd->dwVisibleMask);
    ErrorF("dwDamageMask = %lu\n", pfd->dwDamageMask);
    ErrorF("\n");
}

static const char *
visual_class_name(int cls)
{
    switch (cls) {
    case GLX_STATIC_COLOR:
        return "StaticColor";
    case GLX_PSEUDO_COLOR:
        return "PseudoColor";
    case GLX_STATIC_GRAY:
        return "StaticGray";
    case GLX_GRAY_SCALE:
        return "GrayScale";
    case GLX_TRUE_COLOR:
        return "TrueColor";
    case GLX_DIRECT_COLOR:
        return "DirectColor";
    default:
        return "-none-";
    }
}

static const char *
swap_method_name(int mthd)
{
    switch (mthd) {
    case GLX_SWAP_EXCHANGE_OML:
        return "xchg";
    case GLX_SWAP_COPY_OML:
        return "copy";
    case GLX_SWAP_UNDEFINED_OML:
        return "    ";
    default:
        return "????";
    }
}

static void
fbConfigsDump(unsigned int n, __GLXconfig * c)
{
    ErrorF("%d fbConfigs\n", n);
    ErrorF
        ("pxf vis  fb                      render         Ste                     aux    accum        MS    drawable             Group/\n");
    ErrorF
        ("idx  ID  ID VisualType Depth Lvl RGB CI DB Swap reo  R  G  B  A   Z  S  buf AR AG AB AA  bufs num  W P Pb  Float Trans Caveat\n");
    ErrorF
        ("-----------------------------------------------------------------------------------------------------------------------------\n");

    while (c != NULL) {
        unsigned int i = ((GLXWinConfig *) c)->pixelFormatIndex;

        ErrorF("%3d %3x %3x "
               "%-11s"
               " %3d %3d   %s   %s  %s %s  %s  "
               "%2d %2d %2d %2d  "
               "%2d %2d  "
               "%2d  "
               "%2d %2d %2d %2d"
               "   %2d   %2d"
               "  %s %s %s "
               "    %s   "
               "  %s   "
               "  %d %s"
               "\n",
               i, c->visualID, c->fbconfigID,
               visual_class_name(c->visualType),
               c->rgbBits ? c->rgbBits : c->indexBits,
               c->level,
               (c->renderType & GLX_RGBA_BIT) ? "y" : ".",
               (c->renderType & GLX_COLOR_INDEX_BIT) ? "y" : ".",
               c->doubleBufferMode ? "y" : ".",
               swap_method_name(c->swapMethod),
               c->stereoMode ? "y" : ".",
               c->redBits, c->greenBits, c->blueBits, c->alphaBits,
               c->depthBits, c->stencilBits,
               c->numAuxBuffers,
               c->accumRedBits, c->accumGreenBits, c->accumBlueBits,
               c->accumAlphaBits, c->sampleBuffers, c->samples,
               (c->drawableType & GLX_WINDOW_BIT) ? "y" : ".",
               (c->drawableType & GLX_PIXMAP_BIT) ? "y" : ".",
               (c->drawableType & GLX_PBUFFER_BIT) ? "y" : ".", ".",
               (c->transparentPixel != GLX_NONE_EXT) ? "y" : ".",
               c->visualSelectGroup,
               (c->visualRating == GLX_SLOW_VISUAL_EXT) ? "*" : " ");

        c = c->next;
    }
}
#endif

/* ---------------------------------------------------------------------- */
/*
 * Forward declarations
 */

static __GLXscreen *glxWinScreenProbe(ScreenPtr pScreen);
static __GLXcontext *glxWinCreateContext(__GLXscreen * screen,
                                         __GLXconfig * modes,
                                         __GLXcontext * baseShareContext,
                                         unsigned num_attribs,
                                         const uint32_t * attribs, int *error);
static __GLXdrawable *glxWinCreateDrawable(ClientPtr client,
                                           __GLXscreen * screen,
                                           DrawablePtr pDraw,
                                           XID drawId,
                                           int type,
                                           XID glxDrawId, __GLXconfig * conf);

static Bool glxWinRealizeWindow(WindowPtr pWin);
static Bool glxWinUnrealizeWindow(WindowPtr pWin);
static Bool glxWinDestroyWindow(WindowPtr pWin);
static void glxWinCopyWindow(WindowPtr pWindow, DDXPointRec ptOldOrg,
                             RegionPtr prgnSrc);
static Bool glxWinPositionWindow(WindowPtr pWindow, int x, int y);

static HDC glxWinMakeDC(__GLXWinContext * gc, __GLXWinDrawable * draw,
                        HWND * hwnd);
static void glxWinReleaseDC(HWND hwnd, HDC hdc, __GLXWinDrawable * draw);

static void glxWinCreateConfigs(HDC dc, glxWinScreen * screen);
static void glxWinCreateConfigsExt(HDC hdc, glxWinScreen * screen);
static int fbConfigToPixelFormat(__GLXconfig * mode,
                                 PIXELFORMATDESCRIPTOR * pfdret,
                                 int drawableTypeOverride);
static int fbConfigToPixelFormatIndex(HDC hdc, __GLXconfig * mode,
                                      int drawableTypeOverride,
                                      glxWinScreen * winScreen);

/* ---------------------------------------------------------------------- */
/*
 * The GLX provider
 */

__GLXprovider __glXWGLProvider = {
    glxWinScreenProbe,
    "Win32 native WGL",
    NULL
};

void
glxWinPushNativeProvider(void)
{
  if (g_fNativeGl)
    GlxPushProvider(&__glXWGLProvider);
}

/* ---------------------------------------------------------------------- */
/*
 * Screen functions
 */

static void
glxWinScreenDestroy(__GLXscreen * screen)
{
    GLWIN_DEBUG_MSG("glxWinScreenDestroy(%p)", screen);
    __glXScreenDestroy(screen);
    free(screen);
}

static int
glxWinScreenSwapInterval(__GLXdrawable * drawable, int interval)
{
    BOOL ret = wglSwapIntervalEXTWrapper(interval);

    if (!ret) {
        ErrorF("wglSwapIntervalEXT interval %d failed:%s\n", interval,
               glxWinErrorMessage());
    }
    return ret;
}

static LRESULT CALLBACK GlxWindowProc(HWND hwnd, UINT uMsg, WPARAM wParam, LPARAM lParam)
{
  if (uMsg== WM_NCHITTEST)
  {
    return HTTRANSPARENT;
  }
  else
    return DefWindowProc(hwnd, uMsg, wParam, lParam);
}

/*
  Report the extensions split and formatted to avoid overflowing a line
 */
static void
glxLogExtensions(const char *prefix, const char *extensions)
{
    int length = 0;
    const char *strl;
    char *str = strdup(extensions);

    if (str == NULL) {
        ErrorF("glxLogExtensions: xalloc error\n");
        return;
    }

    strl = strtok(str, " ");
    if (strl == NULL)
        strl = "";
    winDebug("%s%s", prefix, strl);

    length = strlen(prefix) + strlen(strl);

    while (1) {
        strl = strtok(NULL, " ");
        if (strl == NULL)
            break;

        if (length + strlen(strl) + 1 > 120) {
            winDebug("\n");
            winDebug("%s", prefix);
            length = strlen(prefix);
        }
        else {
            winDebug(" ");
            length++;
        }

        winDebug("%s", strl);
        length = length + strlen(strl);
    }

    winDebug("\n");

    free(str);
}

/* This is called by GlxExtensionInit() asking the GLX provider if it can handle the screen... */
static __GLXscreen *
glxWinScreenProbe(ScreenPtr pScreen)
{
    glxWinScreen *screen;
    const char *gl_extensions;
    const char *gl_renderer;
    const char *wgl_extensions;
    HWND hwnd;
    HDC hdc;
    HGLRC hglrc;

    GLWIN_DEBUG_MSG("glxWinScreenProbe");

#ifdef _DEBUG
    glxWinInitDebugSettings();
#endif

    if (pScreen == NULL)
        return NULL;

    if (!winCheckScreenAiglxIsSupported(pScreen)) {
        LogMessage(X_ERROR,
                   "AIGLX: No native OpenGL in modes with a root window\n");
        return NULL;
    }

    screen = calloc(1, sizeof(glxWinScreen));

    if (NULL == screen)
        return NULL;

    /* Dump out some useful information about the native renderer */

    // create window class
    {
        static wATOM glTestWndClass = 0;

        if (glTestWndClass == 0) {
            WNDCLASSEX wc;
            glTestWndClass=1;
            wc.cbSize = sizeof(WNDCLASSEX);
            wc.style = CS_OWNDC ;
            wc.lpfnWndProc = GlxWindowProc;
            wc.cbClsExtra = 0;
            wc.cbWndExtra = 0;
            wc.hInstance = g_hInstance;
            wc.hIcon = 0;
            wc.hCursor = 0;
            wc.hbrBackground = 0;
            wc.lpszMenuName = NULL;
            wc.lpszClassName = WIN_GL_WINDOW_CLASS;
            wc.hIconSm = 0;
            RegisterClassEx(&wc);
        }
    }

    // create an invisible window for a scratch DC
    hwnd = CreateWindowExA(0,
                           WIN_GL_WINDOW_CLASS,
                           "XWin GL Renderer Capabilities Test Window",
                           0, 0, 0, 0, 0, NULL, NULL, GetModuleHandle(NULL),
                           NULL);
    if (hwnd == NULL)
        LogMessage(X_ERROR,
                   "AIGLX: Couldn't create a window for render capabilities testing\n");

    hdc = GetDC(hwnd);

    // we must set a pixel format before we can create a context, just use the first one...
    SetPixelFormat(hdc, 1, NULL);
    hglrc = wglCreateContext(hdc);
    if (!wglMakeCurrent(hdc, hglrc))
      {
        DWORD ErrorCode=GetLastError();
        ErrorF("wglMakeCurrent error: %x dc %p ctx %p\n", ErrorCode,hdc,hglrc);
      }

    // initialize wgl extension proc pointers (don't call them before here...)
    // (but we need to have a current context for them to be resolvable)
    wglResolveExtensionProcs();

    winDebug("GL_VERSION:     %s\n", glGetStringWrapperNonstatic(GL_VERSION));
    winDebug("GL_VENDOR:      %s\n", glGetStringWrapperNonstatic(GL_VENDOR));
    gl_renderer = (const char *) glGetStringWrapperNonstatic(GL_RENDERER);
    winDebug("GL_RENDERER:    %s\n", gl_renderer);
    gl_extensions = (const char *) glGetStringWrapperNonstatic(GL_EXTENSIONS);
    glxLogExtensions("GL_EXTENSIONS:  ", gl_extensions);
    wgl_extensions = wglGetExtensionsStringARBWrapper(hdc);
    if (!wgl_extensions)
        wgl_extensions = "";
    glxLogExtensions("WGL_EXTENSIONS: ", wgl_extensions);

    if (strcasecmp(gl_renderer, "GDI Generic") == 0) {
        free(screen);
        LogMessage(X_ERROR,
                   "AIGLX: Won't use generic native renderer as it is not accelerated\n");
        return NULL;
    }

    // Can you see the problem here?  The extensions string is DC specific
    // Different DCs for windows on a multimonitor system driven by multiple cards
    // might have completely different capabilities.  Of course, good luck getting
    // those screens to be accelerated in XP and earlier...

    {
        // testing facility to not use any WGL extensions
        char *envptr = getenv("GLWIN_NO_WGL_EXTENSIONS");

        if ((envptr != NULL) && (atoi(envptr) != 0)) {
            ErrorF("GLWIN_NO_WGL_EXTENSIONS is set, ignoring WGL_EXTENSIONS\n");
            wgl_extensions = "";
        }
    }

    {
        Bool glx_sgi_make_current_read = FALSE;

        //
        // Based on the WGL extensions available, enable various GLX extensions
        // XXX: make this table-driven ?
        //
        memset(screen->glx_enable_bits, 0, __GLX_EXT_BYTES);

        __glXEnableExtension(screen->glx_enable_bits, "GLX_EXT_visual_info");
        __glXEnableExtension(screen->glx_enable_bits, "GLX_EXT_visual_rating");
        __glXEnableExtension(screen->glx_enable_bits, "GLX_EXT_import_context");
        __glXEnableExtension(screen->glx_enable_bits, "GLX_OML_swap_method");
        __glXEnableExtension(screen->glx_enable_bits, "GLX_SGIX_fbconfig");

        if (strstr(wgl_extensions, "WGL_ARB_make_current_read")) {
            __glXEnableExtension(screen->glx_enable_bits,
                                 "GLX_SGI_make_current_read");
            LogMessage(X_INFO, "AIGLX: enabled GLX_SGI_make_current_read\n");
            glx_sgi_make_current_read = TRUE;
        }

        if (strstr(gl_extensions, "GL_WIN_swap_hint")) {
            __glXEnableExtension(screen->glx_enable_bits,
                                 "GLX_MESA_copy_sub_buffer");
            LogMessage(X_INFO, "AIGLX: enabled GLX_MESA_copy_sub_buffer\n");
        }

        if (strstr(wgl_extensions, "WGL_EXT_swap_control")) {
            __glXEnableExtension(screen->glx_enable_bits,
                                 "GLX_SGI_swap_control");
            __glXEnableExtension(screen->glx_enable_bits,
                                 "GLX_MESA_swap_control");
            LogMessage(X_INFO,
                       "AIGLX: enabled GLX_SGI_swap_control and GLX_MESA_swap_control\n");
        }

/*       // Hmm?  screen->texOffset */
/*       if (strstr(wgl_extensions, "WGL_ARB_render_texture")) */
/*         { */
/*           __glXEnableExtension(screen->glx_enable_bits, "GLX_EXT_texture_from_pixmap"); */
/*           LogMessage(X_INFO, "AIGLX: GLX_EXT_texture_from_pixmap backed by buffer objects\n"); */
/*           screen->has_WGL_ARB_render_texture = TRUE; */
/*         } */

        if (strstr(wgl_extensions, "WGL_ARB_pbuffer")) {
            __glXEnableExtension(screen->glx_enable_bits, "GLX_SGIX_pbuffer");
            LogMessage(X_INFO, "AIGLX: enabled GLX_SGIX_pbuffer\n");
            screen->has_WGL_ARB_pbuffer = TRUE;
        }

        if (strstr(wgl_extensions, "WGL_ARB_multisample")) {
            __glXEnableExtension(screen->glx_enable_bits,
                                 "GLX_ARB_multisample");
            __glXEnableExtension(screen->glx_enable_bits,
                                 "GLX_SGIS_multisample");
            LogMessage(X_INFO,
                       "AIGLX: enabled GLX_ARB_multisample and GLX_SGIS_multisample\n");
            screen->has_WGL_ARB_multisample = TRUE;
        }

        screen->base.destroy = glxWinScreenDestroy;
        screen->base.createContext = glxWinCreateContext;
        screen->base.createDrawable = glxWinCreateDrawable;
        screen->base.swapInterval = glxWinScreenSwapInterval;
        screen->base.pScreen = pScreen;

        // Creating the fbConfigs initializes screen->base.fbconfigs and screen->base.numFBConfigs
        if (strstr(wgl_extensions, "WGL_ARB_pixel_format")) {
            glxWinCreateConfigsExt(hdc, screen);

            /*
               Some graphics drivers appear to advertise WGL_ARB_pixel_format,
               but it doesn't work usefully, so we have to be prepared for it
               to fail and fall back to using DescribePixelFormat()
             */
            if (screen->base.numFBConfigs > 0) {
                screen->has_WGL_ARB_pixel_format = TRUE;
            }
        }

        if (screen->base.numFBConfigs <= 0) {
            glxWinCreateConfigs(hdc, screen);
            screen->has_WGL_ARB_pixel_format = FALSE;
        }

        /*
           If we still didn't get any fbConfigs, we can't provide GLX for this screen
         */
        if (screen->base.numFBConfigs <= 0) {
            free(screen);
            LogMessage(X_ERROR,
                       "AIGLX: No fbConfigs could be made from native OpenGL pixel formats\n");
            return NULL;
        }

        /* These will be set by __glXScreenInit */
        screen->base.visuals = NULL;
        screen->base.numVisuals = 0;

        __glXScreenInit(&screen->base, pScreen);

        // Override the GL extensions string set by __glXScreenInit()
        screen->base.GLextensions = strdup(gl_extensions);

        // Generate the GLX extensions string (overrides that set by __glXScreenInit())
        {
            unsigned int buffer_size =
                __glXGetExtensionString(screen->glx_enable_bits, NULL);
            if (buffer_size > 0) {
                free(screen->base.GLXextensions);

                screen->base.GLXextensions = xnfalloc(buffer_size);
                __glXGetExtensionString(screen->glx_enable_bits,
                                        screen->base.GLXextensions);
            }
        }

        //
        // Override the GLX version (__glXScreenInit() sets it to "1.2")
        // if we have all the needed extensions to operate as a higher version
        //
        // SGIX_fbconfig && SGIX_pbuffer && SGI_make_current_read -> 1.3
        // ARB_multisample -> 1.4
        //
        if (screen->has_WGL_ARB_pbuffer && glx_sgi_make_current_read) {
            if (screen->has_WGL_ARB_multisample) {
                screen->base.GLXmajor = 1;
                screen->base.GLXminor = 4;
            }
            else {
                screen->base.GLXmajor = 1;
                screen->base.GLXminor = 3;
            }
        }
    }
    LogMessage(X_INFO, "AIGLX: Set GLX version to %d.%d\n",
               screen->base.GLXmajor, screen->base.GLXminor);

    wglMakeCurrent(NULL, NULL);
    wglDeleteContext(hglrc);
    ReleaseDC(hwnd, hdc);
    DestroyWindow(hwnd);

#ifdef _DEBUG
    // dump out fbConfigs now fbConfigIds and visualIDs have been assigned
    fbConfigsDump(screen->base.numFBConfigs, screen->base.fbconfigs);
#endif

    /* Wrap RealizeWindow, UnrealizeWindow and CopyWindow on this screen */
    screen->RealizeWindow = pScreen->RealizeWindow;
    pScreen->RealizeWindow = glxWinRealizeWindow;
    screen->UnrealizeWindow = pScreen->UnrealizeWindow;
    pScreen->UnrealizeWindow = glxWinUnrealizeWindow;
    screen->CopyWindow = pScreen->CopyWindow;
    pScreen->CopyWindow = glxWinCopyWindow;
    screen->PositionWindow = pScreen->PositionWindow;
    pScreen->PositionWindow = glxWinPositionWindow;
    screen->DestroyWindow = pScreen->DestroyWindow;
    pScreen->DestroyWindow = glxWinDestroyWindow;

    return &screen->base;
}

/* ---------------------------------------------------------------------- */
/*
 * Window functions
 */

static Bool
glxWinRealizeWindow(WindowPtr pWin)
{
    Bool result;
    ScreenPtr pScreen = pWin->drawable.pScreen;
    glxWinScreen *screenPriv = (glxWinScreen *) glxGetScreen(pScreen);
    winWindowPriv(pWin);

    GLWIN_DEBUG_MSG("glxWinRealizeWindow");

    /* Allow the window to be created (RootlessRealizeWindow is inside our wrap) */
    pScreen->RealizeWindow = screenPriv->RealizeWindow;
    result = pScreen->RealizeWindow(pWin);
    pScreen->RealizeWindow = glxWinRealizeWindow;
    
    // Check if ze need to move the window\n
    if (pWinPriv->fWglUsed && pWinPriv->hWnd)
    {
       ShowWindow(pWinPriv->hWnd,SW_SHOWNOACTIVATE);
    }
    return result;
}

static void
glxWinCopyWindow(WindowPtr pWindow, DDXPointRec ptOldOrg, RegionPtr prgnSrc)
{
    __GLXWinDrawable *pGlxDraw;
    ScreenPtr pScreen = pWindow->drawable.pScreen;
    glxWinScreen *screenPriv = (glxWinScreen *) glxGetScreen(pScreen);

    GLWIN_TRACE_MSG("glxWinCopyWindow pWindow %p", pWindow);

    dixLookupResourceByType((pointer) &pGlxDraw, pWindow->drawable.id,
                            __glXDrawableRes, NullClient, DixUnknownAccess);

    /*
       Discard any CopyWindow requests if a GL drawing context is pointing at the window

       For regions which are being drawn by GL, the shadow framebuffer doesn't have the
       correct bits, so we wish to avoid shadow framebuffer damage occuring, which will
       cause those incorrect bits to be transferred to the display....
     */
    if (pGlxDraw && pGlxDraw->drawContext) {
        GLWIN_DEBUG_MSG("glxWinCopyWindow: discarding");
        return;
    }

    GLWIN_DEBUG_MSG("glxWinCopyWindow - passing to hw layer");

    pScreen->CopyWindow = screenPriv->CopyWindow;
    pScreen->CopyWindow(pWindow, ptOldOrg, prgnSrc);
    pScreen->CopyWindow = glxWinCopyWindow;

}

static Bool
glxWinPositionWindow(WindowPtr pWin, int x, int y)
{
    Bool result;
    ScreenPtr pScreen = pWin->drawable.pScreen;
    glxWinScreen *screenPriv = (glxWinScreen *) glxGetScreen(pScreen);
    winWindowPriv(pWin);

    pScreen->PositionWindow = screenPriv->PositionWindow;
    result = pScreen->PositionWindow(pWin, x, y);
    pScreen->PositionWindow = glxWinPositionWindow;

    if (pWinPriv->fWglUsed && pWinPriv->hWnd)
    {
       MoveWindow(pWinPriv->hWnd,
                  pWin->drawable.x,
                  pWin->drawable.y,
                  pWin->drawable.width,
                  pWin->drawable.height,
                  FALSE);
       winDebug("Move window %x,  %x, %d, %d, %d, %d\n",pWinPriv->hWnd,GetParent(pWinPriv->hWnd), pWin->drawable.x, pWin->drawable.y, pWin->drawable.width, pWin->drawable.height);
    }
    return result;
}


static Bool
glxWinUnrealizeWindow(WindowPtr pWin)
{
    Bool result;
    ScreenPtr pScreen = pWin->drawable.pScreen;
    glxWinScreen *screenPriv = (glxWinScreen *) glxGetScreen(pScreen);
    winWindowPriv(pWin);

    GLWIN_DEBUG_MSG("glxWinUnrealizeWindow");

    if (pWinPriv->fWglUsed && pWinPriv->hWnd)
    {
      ShowWindow(pWinPriv->hWnd,SW_HIDE);
      result = TRUE;
    }
    else
    {
      pScreen->UnrealizeWindow = screenPriv->UnrealizeWindow;
      result = pScreen->UnrealizeWindow(pWin);
      pScreen->UnrealizeWindow = glxWinUnrealizeWindow;
    }


    return result;
}

static Bool
glxWinDestroyWindow(WindowPtr pWin)
{
    Bool result;
    ScreenPtr pScreen = pWin->drawable.pScreen;
    glxWinScreen *screenPriv = (glxWinScreen *)glxGetScreen(pScreen);
    __GLXWinDrawable *pGlxDraw;
    winWindowPriv(pWin);

    GLWIN_DEBUG_MSG("glxWinDestroyWindow");

    dixLookupResourceByType((pointer) &pGlxDraw, pWin->drawable.id, __glXDrawableRes, NullClient, DixUnknownAccess);

    if (pGlxDraw && pGlxDraw->drawContext)
    {
      if (pGlxDraw->drawContext->hwnd!=pWinPriv->hWnd)
        ErrorF("Wrong assumption\n");
      glxWinReleaseDC(pGlxDraw->drawContext->hwnd, pGlxDraw->drawContext->hDC, pGlxDraw);
      pGlxDraw->drawContext->hDC=NULL;
      pGlxDraw->drawContext->hwnd=NULL;
    }
    if (pWinPriv->fWglUsed && pWinPriv->hWnd)
    {
      DestroyWindow(pWinPriv->hWnd);
      pWinPriv->hWnd=NULL;
      pWinPriv->fWglUsed=0;
    }

    pScreen->DestroyWindow = screenPriv->DestroyWindow;
    result = pScreen->DestroyWindow(pWin);
    pScreen->DestroyWindow = glxWinDestroyWindow;

    return result;
}

/* ---------------------------------------------------------------------- */
/*
 * Drawable functions
 */

static GLboolean
glxWinDrawableSwapBuffers(ClientPtr client, __GLXdrawable * base)
{
    BOOL ret;
    __GLXWinDrawable *draw = (__GLXWinDrawable *) base;

    /* Swap buffers on the last active context for drawing on the drawable */
    if (draw->drawContext == NULL) {
        GLWIN_TRACE_MSG("glxWinSwapBuffers - no context for drawable");
        return GL_FALSE;
    }

    GLWIN_TRACE_MSG
        ("glxWinSwapBuffers on drawable %p, last context %p (native ctx %p)",
         base, draw->drawContext, draw->drawContext->ctx);

    /*
       draw->drawContext->base.drawPriv will not be set if the context is not current anymore,
       but if it is, it should point to this drawable....
     */
    assert((draw->drawContext->base.drawPriv == NULL) ||
           (draw->drawContext->base.drawPriv == base));

    ret = SwapBuffers(draw->drawContext->hDC);

    if (!ret) {
        ErrorF("wglSwapBuffers failed: %s\n", glxWinErrorMessage());
        return GL_FALSE;
    }

    return GL_TRUE;
}

static void
glxWinDrawableCopySubBuffer(__GLXdrawable * drawable,
                            int x, int y, int w, int h)
{
    glAddSwapHintRectWINWrapperNonstatic(x, y, w, h);
    glxWinDrawableSwapBuffers(NULL, drawable);
}

static void
glxWinDrawableDestroy(__GLXdrawable * base)
{
    __GLXWinDrawable *glxPriv = (__GLXWinDrawable *) base;

    if (glxPriv->drawContext &&
        (__glXLastContext == &((glxPriv->drawContext)->base))) {
        // if this context is current and has unflushed commands, say we have flushed them
        // (don't actually flush them, the window is going away anyhow, and an implict flush occurs
        // on the next context change)
        // (GLX core considers it an error when we try to select a new current context if the old one
        // has unflushed commands, but the window has disappeared..)
        __glXLastContext->hasUnflushedCommands = FALSE;
        __glXLastContext = NULL;
    }

    if (glxPriv->hPbuffer)
        if (!wglDestroyPbufferARBWrapper(glxPriv->hPbuffer)) {
            ErrorF("wglDestroyPbufferARB failed: %s\n", glxWinErrorMessage());
        }

    if (glxPriv->dibDC) {
        // restore the default DIB
        SelectObject(glxPriv->dibDC, glxPriv->hOldDIB);

        if (!DeleteDC(glxPriv->dibDC)) {
            ErrorF("DeleteDC failed: %s\n", glxWinErrorMessage());
        }
    }

    if (glxPriv->hDIB) {
        if (!DeleteObject(glxPriv->hDIB)) {
            ErrorF("DeleteObject failed: %s\n", glxWinErrorMessage());
        }

        ((PixmapPtr) glxPriv->base.pDraw)->devPrivate.ptr = glxPriv->pOldBits;
        glxPriv->base.pDraw->pScreen->DestroyPixmap((PixmapPtr)glxPriv->base.pDraw); /* Decrement reference count since we do not use it any more */
    }

    GLWIN_DEBUG_MSG("glxWinDestroyDrawable");
    free(glxPriv);
}

static __GLXdrawable *
glxWinCreateDrawable(ClientPtr client,
                     __GLXscreen * screen,
                     DrawablePtr pDraw,
                     XID drawId, int type, XID glxDrawId, __GLXconfig * conf)
{
    __GLXWinDrawable *glxPriv;

    glxPriv = calloc(1, sizeof *glxPriv);

    if (glxPriv == NULL)
        return NULL;

    if (!__glXDrawableInit
        (&glxPriv->base, screen, pDraw, type, glxDrawId, conf)) {
        free(glxPriv);
        return NULL;
    }

    glxPriv->base.destroy = glxWinDrawableDestroy;
    glxPriv->base.swapBuffers = glxWinDrawableSwapBuffers;
    glxPriv->base.copySubBuffer = glxWinDrawableCopySubBuffer;
    // glxPriv->base.waitX  what are these for?
    // glxPriv->base.waitGL

    GLWIN_DEBUG_MSG("glxWinCreateDrawable %p", glxPriv);

    return &glxPriv->base;
}

/* ---------------------------------------------------------------------- */
/*
 * Texture functions
 */

static
    int
glxWinBindTexImage(__GLXcontext * baseContext,
                   int buffer, __GLXdrawable * pixmap)
{
    ErrorF("glxWinBindTexImage: not implemented\n");
    return FALSE;
}

static
    int
glxWinReleaseTexImage(__GLXcontext * baseContext,
                      int buffer, __GLXdrawable * pixmap)
{
    ErrorF(" glxWinReleaseTexImage: not implemented\n");
    return FALSE;
}

/* ---------------------------------------------------------------------- */
/*
 * Lazy update context implementation
 *
 * WGL contexts are created for a specific HDC, so we cannot create the WGL
 * context in glxWinCreateContext(), we must defer creation until the context
 * is actually used on a specifc drawable which is connected to a native window,
 * pbuffer or DIB
 *
 * The WGL context may be used on other, compatible HDCs, so we don't need to
 * recreate it for every new native window
 *
 * XXX: I wonder why we can't create the WGL context on the screen HDC ?
 * Basically we assume all HDCs are compatible at the moment: if they are not
 * we are in a muddle, there was some code in the old implementation to attempt
 * to transparently migrate a context to a new DC by copying state and sharing
 * lists with the old one...
 */

static Bool
glxWinSetPixelFormat(__GLXWinContext * gc, HDC hdc, int bppOverride,
                     int drawableTypeOverride)
{
    __GLXscreen *screen = gc->base.pGlxScreen;
    glxWinScreen *winScreen = (glxWinScreen *) screen;

    __GLXconfig *config = gc->base.config;
    GLXWinConfig *winConfig = (GLXWinConfig *) config;


  WindowPtr pWin;
  __GLXWinDrawable *drawPriv = (__GLXWinDrawable *)gc->base.drawPriv;
  pWin = (WindowPtr) drawPriv->base.pDraw;
  {
    winWindowPriv(pWin);
    if (pWinPriv->OpenGlWindow)
    {
      ErrorF("Not Setting pixel format to  %d on hdc %x for window %x (not allowed on windows)\n",winConfig->pixelFormatIndex,hdc,pWinPriv->hWnd);
      return TRUE; /* Pixel format is already set on this window so it cannot be changed anymore */
    }
  }
  GLWIN_DEBUG_MSG("glxWinSetPixelFormat: pixelFormatIndex %d", winConfig->pixelFormatIndex);

    /*
    Normally, we can just use the the pixelFormatIndex corresponding
    to the fbconfig which has been specified by the client
  */
  /*
       However, in certain special cases this pixel format will be incompatible with the
       use we are going to put it to, so we need to re-evaluate the pixel format to use:

       1) When PFD_DRAW_TO_BITMAP is set, ChoosePixelFormat() always returns a format with
       the cColorBits we asked for, so we need to ensure it matches the bpp of the bitmap

       2) Applications may assume that visuals selected with glXChooseVisual() work with
       pixmap drawables (there is no attribute to explicitly query for pixmap drawable
       support as there is for glXChooseFBConfig())
       (it's arguable this is an error in the application, but we try to make it work)

       pixmap rendering is always slow for us, so we don't want to choose those visuals
       by default, but if the actual drawable type we're trying to select the context
       on (drawableTypeOverride) isn't supported by the selected fbConfig, reconsider
       and see if we can find a suitable one...
     */
    ErrorF
        ("glxWinSetPixelFormat: having second thoughts: cColorbits %d, bppOveride %d; config->drawableType %d, drawableTypeOverride %d\n",
         (config->redBits + config->greenBits + config->blueBits), bppOverride,
         config->drawableType, drawableTypeOverride);

    if (!winScreen->has_WGL_ARB_pixel_format) {
        PIXELFORMATDESCRIPTOR pfd;
        int pixelFormat;

        /* convert fbConfig to PFD */
        if (fbConfigToPixelFormat(gc->base.config, &pfd, drawableTypeOverride)) {
            ErrorF("glxWinSetPixelFormat: fbConfigToPixelFormat failed\n");
            return FALSE;
        }

#ifdef _DEBUG
        if (glxWinDebugSettings.dumpPFD)
            pfdOut(&pfd);
#endif

        if (bppOverride) {
            GLWIN_DEBUG_MSG("glxWinSetPixelFormat: Forcing bpp from %d to %d\n",
                            pfd.cColorBits, bppOverride);
            pfd.cColorBits = bppOverride;
        }

        pixelFormat = ChoosePixelFormat(hdc, &pfd);
        if (pixelFormat == 0) {
            ErrorF("ChoosePixelFormat error: %s\n", glxWinErrorMessage());
            return FALSE;
        }

        GLWIN_DEBUG_MSG("ChoosePixelFormat: chose pixelFormatIndex %d",
                        pixelFormat);
        ErrorF
            ("ChoosePixelFormat: chose pixelFormatIndex %d (rather than %d as originally planned)\n",
             pixelFormat, winConfig->pixelFormatIndex);

        ErrorF("Setting pixel format 2 to  %d on hdc %x\n",pixelFormat,hdc);
        if (!SetPixelFormat(hdc, pixelFormat, &pfd)) {
            ErrorF("SetPixelFormat error: %s\n", glxWinErrorMessage());
            return FALSE;
        }
    }
    else {
        int pixelFormat =
            fbConfigToPixelFormatIndex(hdc, gc->base.config,
                                       drawableTypeOverride, winScreen);
        if (pixelFormat != 0) {
          GLWIN_DEBUG_MSG("wglChoosePixelFormat: chose pixelFormatIndex %d", pixelFormat);

          ErrorF("Setting pixel format 3 to  %d on hdc %x\n",pixelFormat,hdc);
          if (!SetPixelFormat(hdc, pixelFormat, NULL)) {
            ErrorF("SetPixelFormat error: %s\n", glxWinErrorMessage());
            return FALSE;
          }
          return TRUE;
        }
      else
      {
        /* There was an error choose some default for the moment */
        PIXELFORMATDESCRIPTOR pfd = { 
            sizeof(PIXELFORMATDESCRIPTOR),   // size of this pfd  
            1,                     // version number  
            PFD_DRAW_TO_WINDOW |   // support window  
            PFD_SUPPORT_OPENGL |   // support OpenGL  
            PFD_DOUBLEBUFFER,      // double buffered  
            PFD_TYPE_RGBA,         // RGBA type  
            24,                    // 24-bit color depth  
            0, 0, 0, 0, 0, 0,      // color bits ignored  
            0,                     // no alpha buffer  
            0,                     // shift bit ignored  
            0,                     // no accumulation buffer  
            0, 0, 0, 0,            // accum bits ignored  
            32,                    // 32-bit z-buffer  
            0,                     // no stencil buffer  
            0,                     // no auxiliary buffer  
            PFD_MAIN_PLANE,        // main layer  
            0,                     // reserved  
            0, 0, 0                // layer masks ignored  
        }; 
        int  iPixelFormat; 
         
        // get the best available match of pixel format for the device context   
        iPixelFormat = ChoosePixelFormat(hdc, &pfd); 
         
        ErrorF("Setting pixel format 4 to  %d on hdc %x\n",iPixelFormat,hdc);
        // make that the pixel format of the device context  
        if (!SetPixelFormat(hdc, iPixelFormat, &pfd))
          {
            ErrorF("SetPixelFormat error: %s\n", glxWinErrorMessage());
            return FALSE;
          }
      }
    }
    return TRUE;
}

static HDC
glxWinMakeDC(__GLXWinContext *gc, __GLXWinDrawable *draw, HWND *hwnd)
{
    HDC hdc = NULL;
    *hwnd = NULL;

    if (draw == NULL) {
        GLWIN_TRACE_MSG("No drawable for context %p (native ctx %p)", gc,
                        gc->ctx);
        return NULL;
    }

    switch (draw->base.type) {
    case GLX_DRAWABLE_WINDOW:
    {
        WindowPtr pWin;

        pWin = (WindowPtr) draw->base.pDraw;
        if (pWin == NULL) {
            GLWIN_TRACE_MSG("for drawable %p, no WindowPtr", pWin);
            return NULL;
        }

        *hwnd = winGetWindowInfo(pWin);

        if (*hwnd == NULL) {
            ErrorF("No HWND error: %s\n", glxWinErrorMessage());
            return NULL;
        }

      if (!gc->hDC)
      {
        winWindowPriv(pWin);

        hdc = GetDC(*hwnd);

        if (hdc == NULL)
          ErrorF("GetDC error: %s: hwnd %x, gc %p, gc->ctx %p ,gc->hwnd %p\n", glxWinErrorMessage(), *hwnd, gc, gc->ctx, gc->hwnd);

        glxWinSetPixelFormat(gc, hdc, 0, GLX_WINDOW_BIT);
        pWinPriv->OpenGlWindow=TRUE; /* Identify it as an opengl window, also used to check if the pixel format is already set */
        gc->ctx = wglCreateContext(hdc);
      }

#ifdef _DEBUG
            if (glxWinDebugSettings.enableTrace)
                GLWIN_DEBUG_HWND(*hwnd);

            GLWIN_TRACE_MSG
                ("for context %p (native ctx %p), hWnd changed from %p to %p",
                 gc, gc->ctx, gc->hwnd, *hwnd);
#endif
      if (gc->hwnd!=*hwnd)
        ErrorF("Window changed handle from %x to %x\n", gc->hwnd, *hwnd);

      gc->hwnd = *hwnd;
    }
        break;

    case GLX_DRAWABLE_PBUFFER:
    {
      hdc = wglGetPbufferDCARBWrapper(draw->hPbuffer);

      if (hdc == NULL)
            ErrorF("GetDC (pbuffer) error: %s\n", glxWinErrorMessage());

      gc->ctx = wglCreateContext(hdc);
    }
        break;

    case GLX_DRAWABLE_PIXMAP:
    {
      hdc = draw->dibDC;
#ifdef _DEBUG
      if (glxWinDebugSettings.dumpDC)
        GLWIN_DEBUG_MSG("Got PIXMAP HDC %p for window %p", hdc, *hwnd);
#endif
    }
        break;

    default:
    {
        ErrorF("glxWinMakeDC: tried to makeDC for unhandled drawable type %d\n",
               draw->base.type);
    }
    }

#ifdef _DEBUG
    if (glxWinDebugSettings.dumpDC)
        GLWIN_HDC_DEBUG_MSG("Got HDC %p for window %p", hdc, *hwnd);
#endif

  return hdc;
}

static void
glxWinReleaseDC(HWND hwnd, HDC hdc, __GLXWinDrawable * draw)
{
    switch (draw->base.type) {
    case GLX_DRAWABLE_WINDOW:
    {
        ReleaseDC(hwnd, hdc);
    }
        break;

    case GLX_DRAWABLE_PBUFFER:
    {
        if (!wglReleasePbufferDCARBWrapper(draw->hPbuffer, hdc)) {
            ErrorF("wglReleasePbufferDCARB error: %s\n", glxWinErrorMessage());
        }
    }
        break;

    case GLX_DRAWABLE_PIXMAP:
    {
        // don't release DC, the memory DC lives as long as the bitmap

        // We must ensure that all GDI drawing into the bitmap has completed
        // in case we subsequently access the bits from it
        GdiFlush();
    }
        break;

    default:
    {
        ErrorF
            ("glxWinReleaseDC: tried to releaseDC for unhandled drawable type %d\n",
             draw->base.type);
    }
    }
}

static void
glxWinDeferredCreateContext(__GLXWinContext * gc, __GLXWinDrawable * draw)
{
    HWND hwnd;

    GLWIN_DEBUG_MSG
        ("glxWinDeferredCreateContext: attach context %p to drawable %p", gc,
         draw);

    switch (draw->base.type) {
    case GLX_DRAWABLE_WINDOW:
    {
        WindowPtr pWin = (WindowPtr) draw->base.pDraw;

        if (!(gc->base.config->drawableType & GLX_WINDOW_BIT)) {
            ErrorF
                ("glxWinDeferredCreateContext: tried to attach a context whose fbConfig doesn't have drawableType GLX_WINDOW_BIT to a GLX_DRAWABLE_WINDOW drawable\n");
        }

        if (pWin == NULL) {
            GLWIN_DEBUG_MSG("Deferring until X window is created");
            return;
        }

        GLWIN_DEBUG_MSG("glxWinDeferredCreateContext: pWin %p", pWin);

        if (winGetWindowInfo(pWin) == NULL) {
            GLWIN_DEBUG_MSG("Deferring until native window is created");
            return;
        }
    }
        break;

    case GLX_DRAWABLE_PBUFFER:
    {
      WindowPtr pWin = (WindowPtr) draw->base.pDraw;
        if (draw->hPbuffer == NULL) {
            __GLXscreen *screen;
            glxWinScreen *winScreen;
            int pixelFormat;

            // XXX: which DC are supposed to use???
            ScreenPtr pScreen = pWin->drawable.pScreen;
            winPrivScreenPtr pWinScreen = winGetScreenPriv(pScreen);
            HDC screenDC=pWinScreen->hdcScreen;

            if (!(gc->base.config->drawableType & GLX_PBUFFER_BIT)) {
                ErrorF
                    ("glxWinDeferredCreateContext: tried to attach a context whose fbConfig doesn't have drawableType GLX_PBUFFER_BIT to a GLX_DRAWABLE_PBUFFER drawable\n");
            }

            screen = gc->base.pGlxScreen;
            winScreen = (glxWinScreen *) screen;

            pixelFormat =
                fbConfigToPixelFormatIndex(screenDC, gc->base.config,
                                           GLX_PBUFFER_BIT, winScreen);
            if (pixelFormat == 0) {
                ErrorF("wglChoosePixelFormat error: %s\n",
                       glxWinErrorMessage());
                return;
            }

            draw->hPbuffer =
                wglCreatePbufferARBWrapper(screenDC, pixelFormat,
                                           draw->base.pDraw->width,
                                           draw->base.pDraw->height, NULL);

            if (draw->hPbuffer == NULL) {
                ErrorF("wglCreatePbufferARBWrapper error: %s\n",
                       glxWinErrorMessage());
                return;
            }

            GLWIN_DEBUG_MSG
                ("glxWinDeferredCreateContext: pBuffer %p created for drawable %p",
                 draw->hPbuffer, draw);
        }
    }
        break;

    case GLX_DRAWABLE_PIXMAP:
    {
        if (draw->dibDC == NULL) {
            BITMAPINFOHEADER bmpHeader;
            void *pBits;

            memset(&bmpHeader, 0, sizeof(BITMAPINFOHEADER));
            bmpHeader.biSize = sizeof(BITMAPINFOHEADER);
            bmpHeader.biWidth = draw->base.pDraw->width;
            bmpHeader.biHeight = draw->base.pDraw->height;
            bmpHeader.biPlanes = 1;
            bmpHeader.biBitCount = draw->base.pDraw->bitsPerPixel;
            bmpHeader.biCompression = BI_RGB;

            if (!(gc->base.config->drawableType & GLX_PIXMAP_BIT)) {
                ErrorF
                    ("glxWinDeferredCreateContext: tried to attach a context whose fbConfig doesn't have drawableType GLX_PIXMAP_BIT to a GLX_DRAWABLE_PIXMAP drawable\n");
            }

            draw->dibDC = CreateCompatibleDC(NULL);
            if (draw->dibDC == NULL) {
                ErrorF("CreateCompatibleDC error: %s\n", glxWinErrorMessage());
                return;
            }

            draw->hDIB =
                CreateDIBSection(draw->dibDC, (BITMAPINFO *) & bmpHeader,
                                 DIB_RGB_COLORS, &pBits, 0, 0);
            if (draw->dibDC == NULL) {
                ErrorF("CreateDIBSection error: %s\n", glxWinErrorMessage());
                return;
            }

            // XXX: CreateDIBSection insists on allocating the bitmap memory for us, so we're going to
            // need some jiggery pokery to point the underlying X Drawable's bitmap at the same set of bits
            // so that they can be read with XGetImage as well as glReadPixels, assuming the formats are
            // even compatible ...
            draw->pOldBits = ((PixmapPtr) draw->base.pDraw)->devPrivate.ptr;
            ((PixmapPtr) draw->base.pDraw)->devPrivate.ptr = pBits;

          ((PixmapPtr)draw->base.pDraw)->refcnt++;  /* Increment reference count to be sure it is not freed before the glxdrawable is destroyed */

            // Select the DIB into the DC
            draw->hOldDIB = SelectObject(draw->dibDC, draw->hDIB);
            if (!draw->hOldDIB) {
                ErrorF("SelectObject error: %s\n", glxWinErrorMessage());
            }

            // Set the pixel format of the bitmap
            glxWinSetPixelFormat(gc, draw->dibDC,
                                 draw->base.pDraw->bitsPerPixel,
                                 GLX_PIXMAP_BIT);

            GLWIN_DEBUG_MSG
                ("glxWinDeferredCreateContext: DIB bitmap %p created for drawable %p",
                 draw->hDIB, draw);
        }
    }
        break;

    default:
    {
        ErrorF
            ("glxWinDeferredCreateContext: tried to attach unhandled drawable type %d\n",
             draw->base.type);
        return;
    }
    }

    gc->hDC = glxWinMakeDC(gc, draw, &hwnd);

    if (gc->ctx == NULL) {
      glxWinReleaseDC(hwnd, gc->hDC, draw);
      gc->hDC=0;
      
        ErrorF("wglCreateContext error: %s\n", glxWinErrorMessage());
        return;
    }

    GLWIN_DEBUG_MSG
        ("glxWinDeferredCreateContext: attached context %p to native context %p drawable %p",
         gc, gc->ctx, draw);

    // if the native context was created successfully, shareLists if needed
    if (gc->ctx && gc->shareContext && gc->shareContext->ctx) {
        GLWIN_DEBUG_MSG
            ("glxWinCreateContextReal shareLists with context %p (native ctx %p)",
             gc->shareContext, gc->shareContext->ctx);

        if (!wglShareLists(gc->shareContext->ctx, gc->ctx)) {
            ErrorF("wglShareLists error: %s\n", glxWinErrorMessage());
        }
    }
}

/* ---------------------------------------------------------------------- */
/*
 * Context functions
 */

/* Context manipulation routines should return TRUE on success, FALSE on failure */
static int
glxWinContextMakeCurrent(__GLXcontext * base)
{
    __GLXWinContext *gc = (__GLXWinContext *) base;
    BOOL ret;
    __GLXWinDrawable *drawPriv;

#ifdef _DEBUG
    GLWIN_TRACE_MSG("glxWinContextMakeCurrent context %p (native ctx %p)", gc, gc->ctx);
    glWinCallDelta();
#endif

    /* Keep a note of the last active context in the drawable */
    drawPriv = (__GLXWinDrawable *)gc->base.drawPriv;
    drawPriv->drawContext = gc;

    if (gc->ctx == NULL) {
        glxWinDeferredCreateContext(gc, drawPriv);
    }
    _glapi_set_dispatch(gc->Dispatch);

    if (gc->ctx == NULL) {
        ErrorF("glxWinContextMakeCurrent: Native context is NULL\n");
      drawPriv->drawContext = NULL; /* clear last active context because we return error */
        return FALSE;
    }

    if ((gc->base.readPriv != NULL) && (gc->base.readPriv != gc->base.drawPriv)) {
        // XXX: should only occur with WGL_ARB_make_current_read
        /*
           If there is a separate read drawable, create a separate read DC, and
           use the wglMakeContextCurrent extension to make the context current drawing
           to one DC and reading from the other
         */
        gc->hreadDC = glxWinMakeDC(gc, (__GLXWinDrawable *)gc->base.readPriv, &gc->hreadwnd);
        if (gc->hreadDC == NULL)
        {
            ErrorF("glxWinMakeDC failed for readDC\n");
            drawPriv->drawContext = NULL; /* clear last active context because we return error */
            return FALSE;
        }

        ret = wglMakeContextCurrentARBWrapper(gc->hDC, gc->hreadDC, gc->ctx);
        if (!ret) {
            ErrorF("wglMakeContextCurrentARBWrapper error: %s\n",
                   glxWinErrorMessage());
        }
    }
    else {
        /* Otherwise, just use wglMakeCurrent */
      if (!gc->hDC)
      {
        /* It probably has been release by loseCurrent, so create it again */
        gc->hDC = glxWinMakeDC(gc, drawPriv, &gc->hwnd);
      }
      ret = wglMakeCurrent(gc->hDC, gc->ctx);
      if (!ret) {
          DWORD ErrorCode=GetLastError();
          ErrorF("wglMakeCurrent error: %x dc %p ctx %p\n", ErrorCode,gc->hDC,gc->ctx);
          if (!ErrorCode)
          {
            ErrorF("Error code was 0, assuming no error.\n");
            ret=TRUE;
          }
        }
    }

    // apparently make current could fail if the context is current in a different thread,
    // but that shouldn't be able to happen in the current server...
    if (!ret)
      drawPriv->drawContext = NULL; /* clear last active context because we return error */

    return ret;
}

static int
glxWinContextLoseCurrent(__GLXcontext * base)
{
    BOOL ret=TRUE;
    __GLXWinContext *gc = (__GLXWinContext *) base;
    __GLXWinDrawable *drawPriv = (__GLXWinDrawable *)gc->base.drawPriv;

#ifdef _DEBUG
    GLWIN_TRACE_MSG("glxWinContextLoseCurrent context %p (native ctx %p)", gc, gc->ctx);
    glWinCallDelta();
#endif

     /* Clear the last active context in the drawable */
    if (drawPriv) drawPriv->drawContext = NULL;

    if (wglGetCurrentContext()==gc->ctx)
    {
      /* Only do this when we are sure we are currently the active, otherwise we are deactivating the wrong one (this is happening!!!) */
      ret = wglMakeCurrent(NULL, NULL);
      if (!ret)
        ErrorF("glxWinContextLoseCurrent error: %s\n", glxWinErrorMessage());
    }
    else
    {
      return FALSE;
    }

    base->isCurrent=FALSE;  /* It looks like glx is not doing this */
    _glapi_set_dispatch(NULL);

    return ret;
}

static int
glxWinContextCopy(__GLXcontext * dst_base, __GLXcontext * src_base,
                  unsigned long mask)
{
    __GLXWinContext *dst = (__GLXWinContext *) dst_base;
    __GLXWinContext *src = (__GLXWinContext *) src_base;
    BOOL ret;

    GLWIN_DEBUG_MSG("glxWinContextCopy");

    ret = wglCopyContext(src->ctx, dst->ctx, mask);
    if (!ret) {
        ErrorF("wglCopyContext error: %s\n", glxWinErrorMessage());
    }

    return ret;
}

static void
glxWinContextDestroy(__GLXcontext * base)
{
    __GLXWinContext *gc = (__GLXWinContext *) base;

    if (gc != NULL) {
      __GLXWinDrawable *drawPriv = (__GLXWinDrawable *)gc->base.drawPriv;

        GLWIN_DEBUG_MSG("GLXcontext %p destroyed (native ctx %p)", base,
                        gc->ctx);

        if (gc->ctx) {
            BOOL ret;
            /* It's bad style to delete the context while it's still current */
            if (wglGetCurrentContext() == gc->ctx) {
                wglMakeCurrent(NULL, NULL);
            }

            ret = wglDeleteContext(gc->ctx);

            if (!ret)
                ErrorF("wglDeleteContext error: %s\n", glxWinErrorMessage());
            if (drawPriv && gc->hDC) glxWinReleaseDC(gc->hwnd, gc->hDC, drawPriv);
            if (gc->base.readPriv && gc->hreadDC) glxWinReleaseDC(gc->hreadwnd, gc->hreadDC, (__GLXWinDrawable *)gc->base.readPriv);
            gc->hDC=NULL;
            gc->hreadDC=NULL;
            gc->ctx = NULL;
        }

        /* Clear the last active context in the drawable */
        if (drawPriv) drawPriv->drawContext = NULL;

        free(gc->Dispatch);
        free(gc);
        _glapi_set_dispatch(NULL);
    }
}

static __GLXcontext *
glxWinCreateContext(__GLXscreen * screen,
                    __GLXconfig * modes, __GLXcontext * baseShareContext,
                    unsigned num_attribs, const uint32_t * attribs, int *error)
{
    __GLXWinContext *context;
    __GLXWinContext *shareContext = (__GLXWinContext *) baseShareContext;

    static __GLXtextureFromPixmap glxWinTextureFromPixmap = {
        glxWinBindTexImage,
        glxWinReleaseTexImage
    };

    context = (__GLXWinContext *) calloc(1, sizeof(__GLXWinContext));

    if (!context)
        return NULL;

    memset(context, 0, sizeof *context);
    context->base.destroy = glxWinContextDestroy;
    context->base.makeCurrent = glxWinContextMakeCurrent;
    context->base.loseCurrent = glxWinContextLoseCurrent;
    context->base.copy = glxWinContextCopy;
    context->base.textureFromPixmap = &glxWinTextureFromPixmap;
    context->base.config = modes;
    context->base.pGlxScreen = screen;

    // actual native GL context creation is deferred until attach()
    //context->ctx = NULL; already done with memset
    context->shareContext = shareContext;

    context->Dispatch=calloc(sizeof(void*), (sizeof(struct _glapi_table) / sizeof(void *) + MAX_EXTENSION_FUNCS));
    _glapi_set_dispatch(context->Dispatch);

    glWinSetupDispatchTable();

    GLWIN_DEBUG_MSG("GLXcontext %p created", context);

    return &(context->base);
}

/* ---------------------------------------------------------------------- */
/*
 * Utility functions
 */

static int
GetShift(int Mask)
{
<<<<<<< HEAD
  int Shift=0;

  while ((Mask&1)==0) {
    Shift++;
    Mask>>=1;
  }
  return Shift;
=======
    int Shift = 0;

    while ((Mask &1) == 0) {
        Shift++;
        Mask >>=1;
    }
    return Shift;
>>>>>>> f8e35ebb
}

static int
fbConfigToPixelFormat(__GLXconfig * mode, PIXELFORMATDESCRIPTOR * pfdret,
                      int drawableTypeOverride)
{
    PIXELFORMATDESCRIPTOR pfd = {
        sizeof(PIXELFORMATDESCRIPTOR),  /* size of this pfd */
        1,                      /* version number */
        PFD_SUPPORT_OPENGL,     /* support OpenGL */
        PFD_TYPE_RGBA,          /* RGBA type */
        24,                     /* 24-bit color depth */
        0, 0, 0, 0, 0, 0,       /* color bits ignored */
        0,                      /* no alpha buffer */
        0,                      /* shift bit ignored */
        0,                      /* no accumulation buffer */
        0, 0, 0, 0,             /* accum bits ignored */
        32,                     /* 32-bit z-buffer */
        0,                      /* no stencil buffer */
        0,                      /* no auxiliary buffer */
        PFD_MAIN_PLANE,         /* main layer */
        0,                      /* reserved */
        0, 0, 0                 /* layer masks ignored */
    };

    if ((mode->drawableType | drawableTypeOverride) & GLX_WINDOW_BIT)
        pfd.dwFlags |= PFD_DRAW_TO_WINDOW;      /* support window */

    if ((mode->drawableType | drawableTypeOverride) & GLX_PIXMAP_BIT)
        pfd.dwFlags |= (PFD_DRAW_TO_BITMAP | PFD_SUPPORT_GDI);  /* supports software rendering to bitmap */

    if (mode->stereoMode) {
        pfd.dwFlags |= PFD_STEREO;
    }
    if (mode->doubleBufferMode) {
        pfd.dwFlags |= PFD_DOUBLEBUFFER;
    }

    pfd.cColorBits = mode->redBits + mode->greenBits + mode->blueBits;
    pfd.cRedBits = mode->redBits;
    pfd.cRedShift = GetShift(mode->redMask);
    pfd.cGreenBits = mode->greenBits;
    pfd.cGreenShift = GetShift(mode->greenMask);
    pfd.cBlueBits = mode->blueBits;
    pfd.cBlueShift = GetShift(mode->blueMask);
    pfd.cAlphaBits = mode->alphaBits;
    pfd.cAlphaShift = GetShift(mode->alphaMask);

    if (mode->visualType == GLX_TRUE_COLOR) {
<<<<<<< HEAD
      pfd.iPixelType = PFD_TYPE_RGBA;
      pfd.dwVisibleMask =
          (pfd.cRedBits << pfd.cRedShift) | (pfd.cGreenBits << pfd.cGreenShift) |
          (pfd.cBlueBits << pfd.cBlueShift) | (pfd.cAlphaBits << pfd.cAlphaShift);
    }
    else {
      pfd.iPixelType = PFD_TYPE_COLORINDEX;
      pfd.dwVisibleMask = mode->transparentIndex;
=======
        pfd.iPixelType = PFD_TYPE_RGBA;
        pfd.dwVisibleMask =
            (pfd.cRedBits << pfd.cRedShift) | (pfd.cGreenBits << pfd.cGreenShift) |
            (pfd.cBlueBits << pfd.cBlueShift) | (pfd.cAlphaBits << pfd.cAlphaShift);
    }
    else {
        pfd.iPixelType = PFD_TYPE_COLORINDEX;
        pfd.dwVisibleMask = mode->transparentIndex;
>>>>>>> f8e35ebb
    }

    pfd.cAccumBits =
        mode->accumRedBits + mode->accumGreenBits + mode->accumBlueBits +
        mode->accumAlphaBits;
    pfd.cAccumRedBits = mode->accumRedBits;
    pfd.cAccumGreenBits = mode->accumGreenBits;
    pfd.cAccumBlueBits = mode->accumBlueBits;
    pfd.cAccumAlphaBits = mode->accumAlphaBits;

    pfd.cDepthBits = mode->depthBits;
    pfd.cStencilBits = mode->stencilBits;
    pfd.cAuxBuffers = mode->numAuxBuffers;

    /* mode->level ? */
    /* mode->pixmapMode ? */

    *pfdret = pfd;

    return 0;
}

#define SET_ATTR_VALUE(attr, value) { attribList[i++] = attr; attribList[i++] = value; assert(i < NUM_ELEMENTS(attribList)); }

static int
fbConfigToPixelFormatIndex(HDC hdc, __GLXconfig * mode,
                           int drawableTypeOverride, glxWinScreen * winScreen)
{
    UINT numFormats;
    unsigned int i = 0;

    /* convert fbConfig to attr-value list  */
    int attribList[60];

    SET_ATTR_VALUE(WGL_SUPPORT_OPENGL_ARB, TRUE);
    SET_ATTR_VALUE(WGL_PIXEL_TYPE_ARB,
                   (mode->visualType ==
                    GLX_TRUE_COLOR) ? WGL_TYPE_RGBA_ARB :
                   WGL_TYPE_COLORINDEX_ARB);
    SET_ATTR_VALUE(WGL_COLOR_BITS_ARB,
                   (mode->visualType ==
                    GLX_TRUE_COLOR) ? mode->rgbBits : mode->indexBits);
    SET_ATTR_VALUE(WGL_RED_BITS_ARB, mode->redBits);
    SET_ATTR_VALUE(WGL_GREEN_BITS_ARB, mode->greenBits);
    SET_ATTR_VALUE(WGL_BLUE_BITS_ARB, mode->blueBits);
    SET_ATTR_VALUE(WGL_ALPHA_BITS_ARB, mode->alphaBits);
    SET_ATTR_VALUE(WGL_ACCUM_RED_BITS_ARB, mode->accumRedBits);
    SET_ATTR_VALUE(WGL_ACCUM_GREEN_BITS_ARB, mode->accumGreenBits);
    SET_ATTR_VALUE(WGL_ACCUM_BLUE_BITS_ARB, mode->accumBlueBits);
    SET_ATTR_VALUE(WGL_ACCUM_ALPHA_BITS_ARB, mode->accumAlphaBits);
    SET_ATTR_VALUE(WGL_DEPTH_BITS_ARB, mode->depthBits);
    SET_ATTR_VALUE(WGL_STENCIL_BITS_ARB, mode->stencilBits);
    SET_ATTR_VALUE(WGL_AUX_BUFFERS_ARB, mode->numAuxBuffers);

    if (mode->doubleBufferMode)
        SET_ATTR_VALUE(WGL_DOUBLE_BUFFER_ARB, TRUE);

    if (mode->stereoMode)
        SET_ATTR_VALUE(WGL_STEREO_ARB, TRUE);

    // Some attributes are only added to the list if the value requested is not 'don't care', as exactly matching that is daft..
    if (mode->swapMethod == GLX_SWAP_EXCHANGE_OML)
        SET_ATTR_VALUE(WGL_SWAP_METHOD_ARB, WGL_SWAP_EXCHANGE_ARB);

    if (mode->swapMethod == GLX_SWAP_COPY_OML)
        SET_ATTR_VALUE(WGL_SWAP_COPY_ARB, TRUE);

    // XXX: this should probably be the other way around, but that messes up drawableTypeOverride
    if (mode->visualRating == GLX_SLOW_VISUAL_EXT)
        SET_ATTR_VALUE(WGL_ACCELERATION_ARB, WGL_NO_ACCELERATION_ARB);

    // must support all the drawable types the mode supports
    if ((mode->drawableType | drawableTypeOverride) & GLX_WINDOW_BIT)
        SET_ATTR_VALUE(WGL_DRAW_TO_WINDOW_ARB, TRUE);

    // XXX: this is a horrible hacky heuristic, in fact this whole drawableTypeOverride thing is a bad idea
    // try to avoid asking for formats which don't exist (by not asking for all when adjusting the config to include the drawableTypeOverride)
    if (drawableTypeOverride == GLX_WINDOW_BIT) {
        if (mode->drawableType & GLX_PIXMAP_BIT)
            SET_ATTR_VALUE(WGL_DRAW_TO_BITMAP_ARB, TRUE);

        if (mode->drawableType & GLX_PBUFFER_BIT)
            if (winScreen->has_WGL_ARB_pbuffer)
                SET_ATTR_VALUE(WGL_DRAW_TO_PBUFFER_ARB, TRUE);
    }
    else {
        if (drawableTypeOverride & GLX_PIXMAP_BIT)
            SET_ATTR_VALUE(WGL_DRAW_TO_BITMAP_ARB, TRUE);

        if (drawableTypeOverride & GLX_PBUFFER_BIT)
            if (winScreen->has_WGL_ARB_pbuffer)
                SET_ATTR_VALUE(WGL_DRAW_TO_PBUFFER_ARB, TRUE);
    }

    SET_ATTR_VALUE(0, 0);       // terminator

    /* choose the first match */
    {
        int pixelFormatIndex;

        if (!wglChoosePixelFormatARBWrapper
            (hdc, attribList, NULL, 1, &pixelFormatIndex, &numFormats)) {
            ErrorF("wglChoosePixelFormat error: %s\n", glxWinErrorMessage());
        }
        else {
            if (numFormats > 0) {
                GLWIN_DEBUG_MSG
                    ("wglChoosePixelFormat: chose pixelFormatIndex %d)",
                     pixelFormatIndex);
                return pixelFormatIndex;
            }
            else
                ErrorF("wglChoosePixelFormat couldn't decide\n");
        }
    }

    return 0;
}

/* ---------------------------------------------------------------------- */

#define BITS_AND_SHIFT_TO_MASK(bits,mask) (((1<<(bits))-1) << (mask))

//
// Create the GLXconfigs using DescribePixelFormat()
//
static void
glxWinCreateConfigs(HDC hdc, glxWinScreen * screen)
{
    GLXWinConfig *c, *result, *prev = NULL;
    int numConfigs = 0;
    int i = 0;
    int n = 0;
    PIXELFORMATDESCRIPTOR pfd;

    GLWIN_DEBUG_MSG("glxWinCreateConfigs");

    screen->base.numFBConfigs = 0;
    screen->base.fbconfigs = NULL;

    // get the number of pixelformats
    numConfigs =
        DescribePixelFormat(hdc, 1, sizeof(PIXELFORMATDESCRIPTOR), NULL);
    GLWIN_DEBUG_MSG("DescribePixelFormat says %d possible pixel formats",
                    numConfigs);

    /* alloc */
    result = malloc(sizeof(GLXWinConfig) * numConfigs);

    if (NULL == result) {
        return;
    }

    memset(result, 0, sizeof(GLXWinConfig) * numConfigs);
    n = 0;

    /* fill in configs */
    for (i = 0; i < numConfigs; i++) {
        int rc;

        c = &(result[i]);
        c->base.next = NULL;
        c->pixelFormatIndex = i + 1;

        rc = DescribePixelFormat(hdc, i + 1, sizeof(PIXELFORMATDESCRIPTOR),
                                 &pfd);

        if (!rc) {
            ErrorF("DescribePixelFormat failed for index %d, error %s\n", i + 1,
                   glxWinErrorMessage());
            break;
        }

#ifdef _DEBUG
        if (glxWinDebugSettings.dumpPFD)
            pfdOut(&pfd);
#endif

        if (!(pfd.dwFlags & (PFD_DRAW_TO_WINDOW | PFD_DRAW_TO_BITMAP)) ||
            !(pfd.dwFlags & PFD_SUPPORT_OPENGL)) {
            GLWIN_DEBUG_MSG
                ("pixelFormat %d has unsuitable flags 0x%08lx, skipping", i + 1,
                 pfd.dwFlags);
            continue;
        }

        c->base.doubleBufferMode =
            (pfd.dwFlags & PFD_DOUBLEBUFFER) ? GL_TRUE : GL_FALSE;
        c->base.stereoMode = (pfd.dwFlags & PFD_STEREO) ? GL_TRUE : GL_FALSE;

        c->base.redBits = pfd.cRedBits;
        c->base.greenBits = pfd.cGreenBits;
        c->base.blueBits = pfd.cBlueBits;
        c->base.alphaBits = pfd.cAlphaBits;

        c->base.redMask = BITS_AND_SHIFT_TO_MASK(pfd.cRedBits, pfd.cRedShift);
        c->base.greenMask =
            BITS_AND_SHIFT_TO_MASK(pfd.cGreenBits, pfd.cGreenShift);
        c->base.blueMask =
            BITS_AND_SHIFT_TO_MASK(pfd.cBlueBits, pfd.cBlueShift);
        c->base.alphaMask =
            BITS_AND_SHIFT_TO_MASK(pfd.cAlphaBits, pfd.cAlphaShift);

        c->base.rgbBits = pfd.cColorBits;

        if (pfd.iPixelType == PFD_TYPE_COLORINDEX) {
            c->base.indexBits = pfd.cColorBits;
        }
        else {
            c->base.indexBits = 0;
        }

        c->base.accumRedBits = pfd.cAccumRedBits;
        c->base.accumGreenBits = pfd.cAccumGreenBits;
        c->base.accumBlueBits = pfd.cAccumBlueBits;
        c->base.accumAlphaBits = pfd.cAccumAlphaBits;
        //  pfd.cAccumBits;

        c->base.depthBits = pfd.cDepthBits;
        c->base.stencilBits = pfd.cStencilBits;
        c->base.numAuxBuffers = pfd.cAuxBuffers;

        // pfd.iLayerType; // ignored
        c->base.level = 0;
        // pfd.dwLayerMask; // ignored
        // pfd.dwDamageMask;  // ignored

        c->base.pixmapMode = 0;
        c->base.visualID = -1;  // will be set by __glXScreenInit()

        /* EXT_visual_rating / GLX 1.2 */
        if (pfd.dwFlags & PFD_GENERIC_FORMAT) {
            c->base.visualRating = GLX_SLOW_VISUAL_EXT;
        }
        else {
            // PFD_GENERIC_ACCELERATED is not considered, so this may be MCD or ICD acclerated...
            c->base.visualRating = GLX_NONE_EXT;
        }

        /* EXT_visual_info / GLX 1.2 */
        if (pfd.iPixelType == PFD_TYPE_COLORINDEX) {
            c->base.visualType = GLX_STATIC_COLOR;
<<<<<<< HEAD
          c->base.transparentRed = GLX_NONE;
          c->base.transparentGreen = GLX_NONE;
          c->base.transparentBlue = GLX_NONE;
          c->base.transparentAlpha = GLX_NONE;
          c->base.transparentIndex = pfd.dwVisibleMask;
          c->base.transparentPixel = GLX_TRANSPARENT_INDEX;
        }
        else {
          c->base.visualType = GLX_TRUE_COLOR;
          c->base.transparentRed =
              (pfd.dwVisibleMask&c->base.redMask) >> pfd.cRedShift;
          c->base.transparentGreen =
              (pfd.dwVisibleMask&c->base.greenMask) >> pfd.cGreenShift;
          c->base.transparentBlue =
              (pfd.dwVisibleMask&c->base.blueMask) >> pfd.cBlueShift;
          c->base.transparentAlpha =
              (pfd.dwVisibleMask&c->base.alphaMask) >> pfd.cAlphaShift;
          c->base.transparentIndex = GLX_NONE;
          c->base.transparentPixel = GLX_TRANSPARENT_RGB;
=======
            c->base.transparentRed = GLX_NONE;
            c->base.transparentGreen = GLX_NONE;
            c->base.transparentBlue = GLX_NONE;
            c->base.transparentAlpha = GLX_NONE;
            c->base.transparentIndex = pfd.dwVisibleMask;
            c->base.transparentPixel = GLX_TRANSPARENT_INDEX;
        }
        else {
            c->base.visualType = GLX_TRUE_COLOR;
            c->base.transparentRed =
                (pfd.dwVisibleMask & c->base.redMask) >> pfd.cRedShift;
            c->base.transparentGreen =
                (pfd.dwVisibleMask & c->base.greenMask) >> pfd.cGreenShift;
            c->base.transparentBlue =
                (pfd.dwVisibleMask & c->base.blueMask) >> pfd.cBlueShift;
            c->base.transparentAlpha =
                (pfd.dwVisibleMask & c->base.alphaMask) >> pfd.cAlphaShift;
            c->base.transparentIndex = GLX_NONE;
            c->base.transparentPixel = GLX_TRANSPARENT_RGB;
>>>>>>> f8e35ebb
        }

        /* ARB_multisample / SGIS_multisample */
        c->base.sampleBuffers = 0;
        c->base.samples = 0;

        /* SGIX_fbconfig / GLX 1.3 */
        c->base.drawableType =
            (((pfd.dwFlags & PFD_DRAW_TO_WINDOW) ? GLX_WINDOW_BIT : 0)
             | ((pfd.dwFlags & PFD_DRAW_TO_BITMAP) ? GLX_PIXMAP_BIT : 0));

        if (pfd.iPixelType == PFD_TYPE_COLORINDEX) {
            c->base.renderType = GLX_RGBA_BIT | GLX_COLOR_INDEX_BIT;
        }
        else {
            c->base.renderType = GLX_RGBA_BIT;
        }

        c->base.xRenderable = GL_TRUE;
        c->base.fbconfigID = -1;        // will be set by __glXScreenInit()

        /* SGIX_pbuffer / GLX 1.3 */
        // XXX: How can we find these values out ???
        c->base.maxPbufferWidth = -1;
        c->base.maxPbufferHeight = -1;
        c->base.maxPbufferPixels = -1;
        c->base.optimalPbufferWidth = 0;        // there is no optimal value
        c->base.optimalPbufferHeight = 0;

        /* SGIX_visual_select_group */
        // arrange for visuals with the best acceleration to be preferred in selection
        switch (pfd.dwFlags & (PFD_GENERIC_FORMAT | PFD_GENERIC_ACCELERATED)) {
        case 0:
            c->base.visualSelectGroup = 2;
            break;

        case PFD_GENERIC_ACCELERATED:
            c->base.visualSelectGroup = 1;
            break;

        case PFD_GENERIC_FORMAT:
            c->base.visualSelectGroup = 0;
            break;

        default:
            ;
            // "can't happen"
        }

        /* OML_swap_method */
        if (pfd.dwFlags & PFD_SWAP_EXCHANGE)
            c->base.swapMethod = GLX_SWAP_EXCHANGE_OML;
        else if (pfd.dwFlags & PFD_SWAP_COPY)
            c->base.swapMethod = GLX_SWAP_COPY_OML;
        else
            c->base.swapMethod = GLX_SWAP_UNDEFINED_OML;

        /* EXT_import_context */
        c->base.screen = screen->base.pScreen->myNum;

        /* EXT_texture_from_pixmap */
        c->base.bindToTextureRgb = -1;
        c->base.bindToTextureRgba = -1;
        c->base.bindToMipmapTexture = -1;
        c->base.bindToTextureTargets = -1;
        c->base.yInverted = -1;

        n++;

        // update previous config to point to this config
        if (prev)
            prev->base.next = &(c->base);

        prev = c;
    }

    GLWIN_DEBUG_MSG
        ("found %d pixelFormats suitable for conversion to fbConfigs", n);

    screen->base.numFBConfigs = n;
    screen->base.fbconfigs = &(result->base);
}

// helper function to access an attribute value from an attribute value array by attribute
static
    int
getAttrValue(const int attrs[], int values[], unsigned int num, int attr,
             int fallback)
{
    unsigned int i;

    for (i = 0; i < num; i++) {
        if (attrs[i] == attr) {
            GLWIN_TRACE_MSG("getAttrValue attr 0x%x, value %d", attr,
                            values[i]);
            return values[i];
        }
    }

    ErrorF("getAttrValue failed to find attr 0x%x, using default value %d\n",
           attr, fallback);
    return fallback;
}

//
// Create the GLXconfigs using wglGetPixelFormatAttribfvARB() extension
//
static void
glxWinCreateConfigsExt(HDC hdc, glxWinScreen * screen)
{
    GLXWinConfig *c, *result, *prev = NULL;
    int i = 0;
    int n = 0;

    const int attr = WGL_NUMBER_PIXEL_FORMATS_ARB;
    int numConfigs;

    int attrs[50];
    unsigned int num_attrs = 0;

    GLWIN_DEBUG_MSG("glxWinCreateConfigsExt");

    screen->base.numFBConfigs = 0;
    screen->base.fbconfigs = NULL;

    if (!wglGetPixelFormatAttribivARBWrapper(hdc, 0, 0, 1, &attr, &numConfigs)) {
        ErrorF
            ("wglGetPixelFormatAttribivARB failed for WGL_NUMBER_PIXEL_FORMATS_ARB: %s\n",
             glxWinErrorMessage());
        return;
    }

    GLWIN_DEBUG_MSG
        ("wglGetPixelFormatAttribivARB says %d possible pixel formats",
         numConfigs);

    /* alloc */
    result = malloc(sizeof(GLXWinConfig) * numConfigs);

    if (NULL == result) {
        return;
    }

    memset(result, 0, sizeof(GLXWinConfig) * numConfigs);
    n = 0;

#define ADD_ATTR(a) { attrs[num_attrs++] = a; assert(num_attrs < NUM_ELEMENTS(attrs)); }

    ADD_ATTR(WGL_DRAW_TO_WINDOW_ARB);
    ADD_ATTR(WGL_DRAW_TO_BITMAP_ARB);
    ADD_ATTR(WGL_ACCELERATION_ARB);
    ADD_ATTR(WGL_SWAP_LAYER_BUFFERS_ARB);
    ADD_ATTR(WGL_NUMBER_OVERLAYS_ARB);
    ADD_ATTR(WGL_NUMBER_UNDERLAYS_ARB);
    ADD_ATTR(WGL_TRANSPARENT_ARB);
    ADD_ATTR(WGL_TRANSPARENT_RED_VALUE_ARB);
    ADD_ATTR(WGL_TRANSPARENT_GREEN_VALUE_ARB);
    ADD_ATTR(WGL_TRANSPARENT_GREEN_VALUE_ARB);
    ADD_ATTR(WGL_TRANSPARENT_ALPHA_VALUE_ARB);
    ADD_ATTR(WGL_SUPPORT_OPENGL_ARB);
    ADD_ATTR(WGL_DOUBLE_BUFFER_ARB);
    ADD_ATTR(WGL_STEREO_ARB);
    ADD_ATTR(WGL_PIXEL_TYPE_ARB);
    ADD_ATTR(WGL_COLOR_BITS_ARB);
    ADD_ATTR(WGL_RED_BITS_ARB);
    ADD_ATTR(WGL_RED_SHIFT_ARB);
    ADD_ATTR(WGL_GREEN_BITS_ARB);
    ADD_ATTR(WGL_GREEN_SHIFT_ARB);
    ADD_ATTR(WGL_BLUE_BITS_ARB);
    ADD_ATTR(WGL_BLUE_SHIFT_ARB);
    ADD_ATTR(WGL_ALPHA_BITS_ARB);
    ADD_ATTR(WGL_ALPHA_SHIFT_ARB);
    ADD_ATTR(WGL_ACCUM_RED_BITS_ARB);
    ADD_ATTR(WGL_ACCUM_GREEN_BITS_ARB);
    ADD_ATTR(WGL_ACCUM_BLUE_BITS_ARB);
    ADD_ATTR(WGL_ACCUM_ALPHA_BITS_ARB);
    ADD_ATTR(WGL_DEPTH_BITS_ARB);
    ADD_ATTR(WGL_STENCIL_BITS_ARB);
    ADD_ATTR(WGL_AUX_BUFFERS_ARB);
    ADD_ATTR(WGL_SWAP_METHOD_ARB);

    if (screen->has_WGL_ARB_multisample) {
        // we may not query these attrs if WGL_ARB_multisample is not offered
        ADD_ATTR(WGL_SAMPLE_BUFFERS_ARB);
        ADD_ATTR(WGL_SAMPLES_ARB);
    }

    if (screen->has_WGL_ARB_render_texture) {
        // we may not query these attrs if WGL_ARB_render_texture is not offered
        ADD_ATTR(WGL_BIND_TO_TEXTURE_RGB_ARB);
        ADD_ATTR(WGL_BIND_TO_TEXTURE_RGBA_ARB);
    }

    if (screen->has_WGL_ARB_pbuffer) {
        // we may not query these attrs if WGL_ARB_pbuffer is not offered
        ADD_ATTR(WGL_DRAW_TO_PBUFFER_ARB);
        ADD_ATTR(WGL_MAX_PBUFFER_PIXELS_ARB);
        ADD_ATTR(WGL_MAX_PBUFFER_WIDTH_ARB);
        ADD_ATTR(WGL_MAX_PBUFFER_HEIGHT_ARB);
    }

    /* fill in configs */
    for (i = 0; i < numConfigs; i++) {
      int sizevalues=num_attrs*sizeof(int);
      int *values=(int*)_alloca(sizevalues);

      memset(values,0,sizevalues);

        c = &(result[i]);
        c->base.next = NULL;
        c->pixelFormatIndex = i + 1;

        if (!wglGetPixelFormatAttribivARBWrapper
            (hdc, i + 1, 0, num_attrs, attrs, values)) {
            ErrorF
                ("wglGetPixelFormatAttribivARB failed for index %d, error %s\n",
                 i + 1, glxWinErrorMessage());
            break;
        }

#define ATTR_VALUE(a, d) getAttrValue(attrs, values, num_attrs, (a), (d))

        if (!ATTR_VALUE(WGL_SUPPORT_OPENGL_ARB, 0)) {
            GLWIN_DEBUG_MSG
                ("pixelFormat %d isn't WGL_SUPPORT_OPENGL_ARB, skipping",
                 i + 1);
            continue;
        }

        c->base.doubleBufferMode =
            ATTR_VALUE(WGL_DOUBLE_BUFFER_ARB, 0) ? GL_TRUE : GL_FALSE;
        c->base.stereoMode = ATTR_VALUE(WGL_STEREO_ARB, 0) ? GL_TRUE : GL_FALSE;

        c->base.redBits = ATTR_VALUE(WGL_RED_BITS_ARB, 0);
        c->base.greenBits = ATTR_VALUE(WGL_GREEN_BITS_ARB, 0);
        c->base.blueBits = ATTR_VALUE(WGL_BLUE_BITS_ARB, 0);
        c->base.alphaBits = ATTR_VALUE(WGL_ALPHA_BITS_ARB, 0);

        c->base.redMask =
            BITS_AND_SHIFT_TO_MASK(c->base.redBits,
                                   ATTR_VALUE(WGL_RED_SHIFT_ARB, 0));
        c->base.greenMask =
            BITS_AND_SHIFT_TO_MASK(c->base.greenBits,
                                   ATTR_VALUE(WGL_GREEN_SHIFT_ARB, 0));
        c->base.blueMask =
            BITS_AND_SHIFT_TO_MASK(c->base.blueBits,
                                   ATTR_VALUE(WGL_BLUE_SHIFT_ARB, 0));
        c->base.alphaMask =
            BITS_AND_SHIFT_TO_MASK(c->base.alphaBits,
                                   ATTR_VALUE(WGL_ALPHA_SHIFT_ARB, 0));

        switch (ATTR_VALUE(WGL_PIXEL_TYPE_ARB, 0)) {
        case WGL_TYPE_COLORINDEX_ARB:
            c->base.indexBits = ATTR_VALUE(WGL_COLOR_BITS_ARB, 0);
            c->base.rgbBits = 0;
            c->base.visualType = GLX_STATIC_COLOR;
            break;

        case WGL_TYPE_RGBA_FLOAT_ARB:
            GLWIN_DEBUG_MSG
                ("pixelFormat %d is WGL_TYPE_RGBA_FLOAT_ARB, skipping", i + 1);
            continue;

        case WGL_TYPE_RGBA_UNSIGNED_FLOAT_EXT:
            GLWIN_DEBUG_MSG
                ("pixelFormat %d is WGL_TYPE_RGBA_UNSIGNED_FLOAT_EXT, skipping",
                 i + 1);
            continue;

        case WGL_TYPE_RGBA_ARB:
            c->base.indexBits = 0;
            c->base.rgbBits = ATTR_VALUE(WGL_COLOR_BITS_ARB, 0);
            c->base.visualType = GLX_TRUE_COLOR;
            break;

        default:
            ErrorF
                ("wglGetPixelFormatAttribivARB returned unknown value 0x%x for WGL_PIXEL_TYPE_ARB\n",
                 ATTR_VALUE(WGL_PIXEL_TYPE_ARB, 0));
            continue;
        }

        c->base.accumRedBits = ATTR_VALUE(WGL_ACCUM_RED_BITS_ARB, 0);
        c->base.accumGreenBits = ATTR_VALUE(WGL_ACCUM_GREEN_BITS_ARB, 0);
        c->base.accumBlueBits = ATTR_VALUE(WGL_ACCUM_BLUE_BITS_ARB, 0);
        c->base.accumAlphaBits = ATTR_VALUE(WGL_ACCUM_ALPHA_BITS_ARB, 0);

        c->base.depthBits = ATTR_VALUE(WGL_DEPTH_BITS_ARB, 0);
        c->base.stencilBits = ATTR_VALUE(WGL_STENCIL_BITS_ARB, 0);
        c->base.numAuxBuffers = ATTR_VALUE(WGL_AUX_BUFFERS_ARB, 0);

        {
            int layers =
                ATTR_VALUE(WGL_NUMBER_OVERLAYS_ARB,
                           0) + ATTR_VALUE(WGL_NUMBER_UNDERLAYS_ARB, 0);

            if (layers > 0) {
                ErrorF
                    ("pixelFormat %d: has %d overlay, %d underlays which aren't currently handled",
                     i, ATTR_VALUE(WGL_NUMBER_OVERLAYS_ARB, 0),
                     ATTR_VALUE(WGL_NUMBER_UNDERLAYS_ARB, 0));
                // XXX: need to iterate over layers?
            }
        }
        c->base.level = 0;

        c->base.pixmapMode = 0; // ???
        c->base.visualID = -1;  // will be set by __glXScreenInit()

        /* EXT_visual_rating / GLX 1.2 */
        switch (ATTR_VALUE(WGL_ACCELERATION_ARB, 0)) {
        default:
            ErrorF
                ("wglGetPixelFormatAttribivARB returned unknown value 0x%x for WGL_ACCELERATION_ARB\n",
                 ATTR_VALUE(WGL_ACCELERATION_ARB, 0));

        case WGL_NO_ACCELERATION_ARB:
            c->base.visualRating = GLX_SLOW_VISUAL_EXT;
            break;

        case WGL_GENERIC_ACCELERATION_ARB:
        case WGL_FULL_ACCELERATION_ARB:
            c->base.visualRating = GLX_NONE_EXT;
            break;
        }

        /* EXT_visual_info / GLX 1.2 */
        // c->base.visualType is set above
        if (ATTR_VALUE(WGL_TRANSPARENT_ARB, 0)) {
            c->base.transparentPixel =
                (c->base.visualType ==
                 GLX_TRUE_COLOR) ? GLX_TRANSPARENT_RGB_EXT :
                GLX_TRANSPARENT_INDEX_EXT;
            c->base.transparentRed =
                ATTR_VALUE(WGL_TRANSPARENT_RED_VALUE_ARB, 0);
            c->base.transparentGreen =
                ATTR_VALUE(WGL_TRANSPARENT_GREEN_VALUE_ARB, 0);
            c->base.transparentBlue =
                ATTR_VALUE(WGL_TRANSPARENT_BLUE_VALUE_ARB, 0);
            c->base.transparentAlpha =
                ATTR_VALUE(WGL_TRANSPARENT_ALPHA_VALUE_ARB, 0);
            c->base.transparentIndex =
                ATTR_VALUE(WGL_TRANSPARENT_INDEX_VALUE_ARB, 0);
        }
        else {
            c->base.transparentPixel = GLX_NONE_EXT;
            c->base.transparentRed = GLX_NONE;
            c->base.transparentGreen = GLX_NONE;
            c->base.transparentBlue = GLX_NONE;
            c->base.transparentAlpha = GLX_NONE;
            c->base.transparentIndex = GLX_NONE;
        }

        /* ARB_multisample / SGIS_multisample */
        if (screen->has_WGL_ARB_multisample) {
            c->base.sampleBuffers = ATTR_VALUE(WGL_SAMPLE_BUFFERS_ARB, 0);
            c->base.samples = ATTR_VALUE(WGL_SAMPLES_ARB, 0);
        }
        else {
            c->base.sampleBuffers = 0;
            c->base.samples = 0;
        }

        /* SGIX_fbconfig / GLX 1.3 */
        c->base.drawableType =
            ((ATTR_VALUE(WGL_DRAW_TO_WINDOW_ARB, 0) ? GLX_WINDOW_BIT : 0)
             | (ATTR_VALUE(WGL_DRAW_TO_BITMAP_ARB, 0) ? GLX_PIXMAP_BIT : 0)
             | (ATTR_VALUE(WGL_DRAW_TO_PBUFFER_ARB, 0) ? GLX_PBUFFER_BIT : 0));

        /*
           Assume OpenGL RGBA rendering is available on all visuals
           (it is specified to render to red component in single-channel visuals,
           if supported, but there doesn't seem to be any mechanism to check if it
           is supported)

           Color index rendering is only supported on single-channel visuals
         */
        if (c->base.visualType == GLX_STATIC_COLOR) {
            c->base.renderType = GLX_RGBA_BIT | GLX_COLOR_INDEX_BIT;
        }
        else {
            c->base.renderType = GLX_RGBA_BIT;
        }

        c->base.xRenderable = GL_TRUE;
        c->base.fbconfigID = -1;        // will be set by __glXScreenInit()

        /* SGIX_pbuffer / GLX 1.3 */
        if (screen->has_WGL_ARB_pbuffer) {
            c->base.maxPbufferWidth = ATTR_VALUE(WGL_MAX_PBUFFER_WIDTH_ARB, -1);
            c->base.maxPbufferHeight =
                ATTR_VALUE(WGL_MAX_PBUFFER_HEIGHT_ARB, -1);
            c->base.maxPbufferPixels =
                ATTR_VALUE(WGL_MAX_PBUFFER_PIXELS_ARB, -1);
        }
        else {
            c->base.maxPbufferWidth = -1;
            c->base.maxPbufferHeight = -1;
            c->base.maxPbufferPixels = -1;
        }
        c->base.optimalPbufferWidth = 0;        // there is no optimal value
        c->base.optimalPbufferHeight = 0;

        /* SGIX_visual_select_group */
        // arrange for visuals with the best acceleration to be preferred in selection
        switch (ATTR_VALUE(WGL_ACCELERATION_ARB, 0)) {
        case WGL_FULL_ACCELERATION_ARB:
            c->base.visualSelectGroup = 2;
            break;

        case WGL_GENERIC_ACCELERATION_ARB:
            c->base.visualSelectGroup = 1;
            break;

        default:
        case WGL_NO_ACCELERATION_ARB:
            c->base.visualSelectGroup = 0;
            break;
        }

        /* OML_swap_method */
        switch (ATTR_VALUE(WGL_SWAP_METHOD_ARB, 0)) {
        case WGL_SWAP_EXCHANGE_ARB:
            c->base.swapMethod = GLX_SWAP_EXCHANGE_OML;
            break;

        case WGL_SWAP_COPY_ARB:
            c->base.swapMethod = GLX_SWAP_COPY_OML;
            break;

        default:
            ErrorF
                ("wglGetPixelFormatAttribivARB returned unknown value 0x%x for WGL_SWAP_METHOD_ARB\n",
                 ATTR_VALUE(WGL_SWAP_METHOD_ARB, 0));

        case WGL_SWAP_UNDEFINED_ARB:
            c->base.swapMethod = GLX_SWAP_UNDEFINED_OML;
        }

        /* EXT_import_context */
        c->base.screen = screen->base.pScreen->myNum;

        /* EXT_texture_from_pixmap */
        /*
           Mesa's DRI configs always have bindToTextureRgb/Rgba TRUE (see driCreateConfigs(), so setting
           bindToTextureRgb/bindToTextureRgba to FALSE means that swrast can't find any fbConfigs to use,
           so setting these to 0, even if we know bindToTexture isn't available, isn't a good idea...
         */
        if (screen->has_WGL_ARB_render_texture) {
            c->base.bindToTextureRgb =
                ATTR_VALUE(WGL_BIND_TO_TEXTURE_RGB_ARB, -1);
            c->base.bindToTextureRgba =
                ATTR_VALUE(WGL_BIND_TO_TEXTURE_RGBA_ARB, -1);
        }
        else {
            c->base.bindToTextureRgb = -1;
            c->base.bindToTextureRgba = -1;
        }
        c->base.bindToMipmapTexture = -1;
        c->base.bindToTextureTargets =
            GLX_TEXTURE_1D_BIT_EXT | GLX_TEXTURE_2D_BIT_EXT |
            GLX_TEXTURE_RECTANGLE_BIT_EXT;
        c->base.yInverted = -1;

        n++;

        // update previous config to point to this config
        if (prev)
            prev->base.next = &(c->base);

        prev = c;
    }

    screen->base.numFBConfigs = n;
    screen->base.fbconfigs = &(result->base);
}<|MERGE_RESOLUTION|>--- conflicted
+++ resolved
@@ -174,18 +174,17 @@
 #ifdef _DEBUG
 void GLWIN_DEBUG_HWND(HWND hwnd)
 {
-  if (glxWinDebugSettings.dumpHWND)
-  {
-    char buffer[1024];
-    RECT Rect;
-    HDC hDc=GetDC(hwnd);
-
-    if (GetWindowText(hwnd, buffer, sizeof(buffer))==0) *buffer=0;
-    GetWindowRect(hwnd,&Rect);
-
-    GLWIN_DEBUG_MSG("Got HWND %p (hdc %p) for window '%s' (%d,%d,%d,%d)", hwnd, hDc, buffer, Rect.left, Rect.top, Rect.right, Rect.bottom);
-    ReleaseDC(hwnd,hDc);
-  }
+    if (glxWinDebugSettings.dumpHWND) {
+        char buffer[1024];
+        RECT Rect;
+        HDC hDc=GetDC(hwnd);
+
+        if (GetWindowText(hwnd, buffer, sizeof(buffer))==0) *buffer=0;
+        GetWindowRect(hwnd,&Rect);
+
+        GLWIN_DEBUG_MSG("Got HWND %p (hdc %p) for window '%s' (%d,%d,%d,%d)", hwnd, hDc, buffer, Rect.left, Rect.top, Rect.right, Rect.bottom);
+        ReleaseDC(hwnd,hDc);
+    }
 }
 
 void GLWIN_HDC_DEBUG_MSG(const char *Message, HDC hDc, HWND hwnd)
@@ -481,7 +480,7 @@
 glxWinPushNativeProvider(void)
 {
   if (g_fNativeGl)
-    GlxPushProvider(&__glXWGLProvider);
+      GlxPushProvider(&__glXWGLProvider);
 }
 
 /* ---------------------------------------------------------------------- */
@@ -511,12 +510,11 @@
 
 static LRESULT CALLBACK GlxWindowProc(HWND hwnd, UINT uMsg, WPARAM wParam, LPARAM lParam)
 {
-  if (uMsg== WM_NCHITTEST)
-  {
-    return HTTRANSPARENT;
-  }
-  else
-    return DefWindowProc(hwnd, uMsg, wParam, lParam);
+    if (uMsg== WM_NCHITTEST) {
+        return HTTRANSPARENT;
+    }
+    else
+        return DefWindowProc(hwnd, uMsg, wParam, lParam);
 }
 
 /*
@@ -637,11 +635,10 @@
     // we must set a pixel format before we can create a context, just use the first one...
     SetPixelFormat(hdc, 1, NULL);
     hglrc = wglCreateContext(hdc);
-    if (!wglMakeCurrent(hdc, hglrc))
-      {
+    if (!wglMakeCurrent(hdc, hglrc)) {
         DWORD ErrorCode=GetLastError();
         ErrorF("wglMakeCurrent error: %x dc %p ctx %p\n", ErrorCode,hdc,hglrc);
-      }
+    }
 
     // initialize wgl extension proc pointers (don't call them before here...)
     // (but we need to have a current context for them to be resolvable)
@@ -865,9 +862,8 @@
     pScreen->RealizeWindow = glxWinRealizeWindow;
     
     // Check if ze need to move the window\n
-    if (pWinPriv->fWglUsed && pWinPriv->hWnd)
-    {
-       ShowWindow(pWinPriv->hWnd,SW_SHOWNOACTIVATE);
+    if (pWinPriv->fWglUsed && pWinPriv->hWnd) {
+        ShowWindow(pWinPriv->hWnd,SW_SHOWNOACTIVATE);
     }
     return result;
 }
@@ -901,7 +897,6 @@
     pScreen->CopyWindow = screenPriv->CopyWindow;
     pScreen->CopyWindow(pWindow, ptOldOrg, prgnSrc);
     pScreen->CopyWindow = glxWinCopyWindow;
-
 }
 
 static Bool
@@ -918,13 +913,13 @@
 
     if (pWinPriv->fWglUsed && pWinPriv->hWnd)
     {
-       MoveWindow(pWinPriv->hWnd,
-                  pWin->drawable.x,
-                  pWin->drawable.y,
-                  pWin->drawable.width,
-                  pWin->drawable.height,
-                  FALSE);
-       winDebug("Move window %x,  %x, %d, %d, %d, %d\n",pWinPriv->hWnd,GetParent(pWinPriv->hWnd), pWin->drawable.x, pWin->drawable.y, pWin->drawable.width, pWin->drawable.height);
+        MoveWindow(pWinPriv->hWnd,
+                   pWin->drawable.x,
+                   pWin->drawable.y,
+                   pWin->drawable.width,
+                   pWin->drawable.height,
+                   FALSE);
+        winDebug("Move window %x,  %x, %d, %d, %d, %d\n",pWinPriv->hWnd,GetParent(pWinPriv->hWnd), pWin->drawable.x, pWin->drawable.y, pWin->drawable.width, pWin->drawable.height);
     }
     return result;
 }
@@ -1163,24 +1158,24 @@
     GLXWinConfig *winConfig = (GLXWinConfig *) config;
 
 
-  WindowPtr pWin;
-  __GLXWinDrawable *drawPriv = (__GLXWinDrawable *)gc->base.drawPriv;
-  pWin = (WindowPtr) drawPriv->base.pDraw;
-  {
-    winWindowPriv(pWin);
-    if (pWinPriv->OpenGlWindow)
+    WindowPtr pWin;
+    __GLXWinDrawable *drawPriv = (__GLXWinDrawable *)gc->base.drawPriv;
+    pWin = (WindowPtr) drawPriv->base.pDraw;
     {
-      ErrorF("Not Setting pixel format to  %d on hdc %x for window %x (not allowed on windows)\n",winConfig->pixelFormatIndex,hdc,pWinPriv->hWnd);
-      return TRUE; /* Pixel format is already set on this window so it cannot be changed anymore */
-    }
-  }
-  GLWIN_DEBUG_MSG("glxWinSetPixelFormat: pixelFormatIndex %d", winConfig->pixelFormatIndex);
+        winWindowPriv(pWin);
+        if (pWinPriv->OpenGlWindow)
+        {
+            ErrorF("Not Setting pixel format to  %d on hdc %x for window %x (not allowed on windows)\n",winConfig->pixelFormatIndex,hdc,pWinPriv->hWnd);
+            return TRUE; /* Pixel format is already set on this window so it cannot be changed anymore */
+        }
+    }
+    GLWIN_DEBUG_MSG("glxWinSetPixelFormat: pixelFormatIndex %d", winConfig->pixelFormatIndex);
 
     /*
     Normally, we can just use the the pixelFormatIndex corresponding
     to the fbconfig which has been specified by the client
-  */
-  /*
+    */
+    /*
        However, in certain special cases this pixel format will be incompatible with the
        use we are going to put it to, so we need to re-evaluate the pixel format to use:
 
@@ -1246,51 +1241,49 @@
             fbConfigToPixelFormatIndex(hdc, gc->base.config,
                                        drawableTypeOverride, winScreen);
         if (pixelFormat != 0) {
-          GLWIN_DEBUG_MSG("wglChoosePixelFormat: chose pixelFormatIndex %d", pixelFormat);
-
-          ErrorF("Setting pixel format 3 to  %d on hdc %x\n",pixelFormat,hdc);
-          if (!SetPixelFormat(hdc, pixelFormat, NULL)) {
-            ErrorF("SetPixelFormat error: %s\n", glxWinErrorMessage());
-            return FALSE;
-          }
-          return TRUE;
-        }
-      else
-      {
-        /* There was an error choose some default for the moment */
-        PIXELFORMATDESCRIPTOR pfd = { 
-            sizeof(PIXELFORMATDESCRIPTOR),   // size of this pfd  
-            1,                     // version number  
-            PFD_DRAW_TO_WINDOW |   // support window  
-            PFD_SUPPORT_OPENGL |   // support OpenGL  
-            PFD_DOUBLEBUFFER,      // double buffered  
-            PFD_TYPE_RGBA,         // RGBA type  
-            24,                    // 24-bit color depth  
-            0, 0, 0, 0, 0, 0,      // color bits ignored  
-            0,                     // no alpha buffer  
-            0,                     // shift bit ignored  
-            0,                     // no accumulation buffer  
-            0, 0, 0, 0,            // accum bits ignored  
-            32,                    // 32-bit z-buffer  
-            0,                     // no stencil buffer  
-            0,                     // no auxiliary buffer  
-            PFD_MAIN_PLANE,        // main layer  
-            0,                     // reserved  
-            0, 0, 0                // layer masks ignored  
-        }; 
-        int  iPixelFormat; 
+            GLWIN_DEBUG_MSG("wglChoosePixelFormat: chose pixelFormatIndex %d", pixelFormat);
+
+            ErrorF("Setting pixel format 3 to  %d on hdc %x\n",pixelFormat,hdc);
+            if (!SetPixelFormat(hdc, pixelFormat, NULL)) {
+                ErrorF("SetPixelFormat error: %s\n", glxWinErrorMessage());
+                return FALSE;
+            }
+            return TRUE;
+        }
+        else {
+            /* There was an error choose some default for the moment */
+            PIXELFORMATDESCRIPTOR pfd = { 
+                sizeof(PIXELFORMATDESCRIPTOR),   // size of this pfd  
+                1,                     // version number  
+                PFD_DRAW_TO_WINDOW |   // support window  
+                PFD_SUPPORT_OPENGL |   // support OpenGL  
+                PFD_DOUBLEBUFFER,      // double buffered  
+                PFD_TYPE_RGBA,         // RGBA type  
+                24,                    // 24-bit color depth  
+                0, 0, 0, 0, 0, 0,      // color bits ignored  
+                0,                     // no alpha buffer  
+                0,                     // shift bit ignored  
+                0,                     // no accumulation buffer  
+                0, 0, 0, 0,            // accum bits ignored  
+                32,                    // 32-bit z-buffer  
+                0,                     // no stencil buffer  
+                0,                     // no auxiliary buffer  
+                PFD_MAIN_PLANE,        // main layer  
+                0,                     // reserved  
+                0, 0, 0                // layer masks ignored  
+            }; 
+            int  iPixelFormat; 
          
-        // get the best available match of pixel format for the device context   
-        iPixelFormat = ChoosePixelFormat(hdc, &pfd); 
+            // get the best available match of pixel format for the device context   
+            iPixelFormat = ChoosePixelFormat(hdc, &pfd); 
          
-        ErrorF("Setting pixel format 4 to  %d on hdc %x\n",iPixelFormat,hdc);
-        // make that the pixel format of the device context  
-        if (!SetPixelFormat(hdc, iPixelFormat, &pfd))
-          {
-            ErrorF("SetPixelFormat error: %s\n", glxWinErrorMessage());
-            return FALSE;
-          }
-      }
+            ErrorF("Setting pixel format 4 to  %d on hdc %x\n",iPixelFormat,hdc);
+            // make that the pixel format of the device context  
+            if (!SetPixelFormat(hdc, iPixelFormat, &pfd)) {
+                ErrorF("SetPixelFormat error: %s\n", glxWinErrorMessage());
+                return FALSE;
+            }
+        }
     }
     return TRUE;
 }
@@ -1325,52 +1318,51 @@
             return NULL;
         }
 
-      if (!gc->hDC)
-      {
-        winWindowPriv(pWin);
-
-        hdc = GetDC(*hwnd);
-
-        if (hdc == NULL)
-          ErrorF("GetDC error: %s: hwnd %x, gc %p, gc->ctx %p ,gc->hwnd %p\n", glxWinErrorMessage(), *hwnd, gc, gc->ctx, gc->hwnd);
-
-        glxWinSetPixelFormat(gc, hdc, 0, GLX_WINDOW_BIT);
-        pWinPriv->OpenGlWindow=TRUE; /* Identify it as an opengl window, also used to check if the pixel format is already set */
-        gc->ctx = wglCreateContext(hdc);
-      }
+        if (!gc->hDC) {
+            winWindowPriv(pWin);
+
+            hdc = GetDC(*hwnd);
+
+            if (hdc == NULL)
+                ErrorF("GetDC error: %s: hwnd %x, gc %p, gc->ctx %p ,gc->hwnd %p\n", glxWinErrorMessage(), *hwnd, gc, gc->ctx, gc->hwnd);
+
+            glxWinSetPixelFormat(gc, hdc, 0, GLX_WINDOW_BIT);
+            pWinPriv->OpenGlWindow=TRUE; /* Identify it as an opengl window, also used to check if the pixel format is already set */
+            gc->ctx = wglCreateContext(hdc);
+        }
 
 #ifdef _DEBUG
-            if (glxWinDebugSettings.enableTrace)
-                GLWIN_DEBUG_HWND(*hwnd);
-
-            GLWIN_TRACE_MSG
-                ("for context %p (native ctx %p), hWnd changed from %p to %p",
-                 gc, gc->ctx, gc->hwnd, *hwnd);
+        if (glxWinDebugSettings.enableTrace)
+            GLWIN_DEBUG_HWND(*hwnd);
+
+        GLWIN_TRACE_MSG
+            ("for context %p (native ctx %p), hWnd changed from %p to %p",
+             gc, gc->ctx, gc->hwnd, *hwnd);
 #endif
-      if (gc->hwnd!=*hwnd)
-        ErrorF("Window changed handle from %x to %x\n", gc->hwnd, *hwnd);
-
-      gc->hwnd = *hwnd;
+        if (gc->hwnd!=*hwnd)
+            ErrorF("Window changed handle from %x to %x\n", gc->hwnd, *hwnd);
+
+        gc->hwnd = *hwnd;
     }
         break;
 
     case GLX_DRAWABLE_PBUFFER:
     {
-      hdc = wglGetPbufferDCARBWrapper(draw->hPbuffer);
-
-      if (hdc == NULL)
+        hdc = wglGetPbufferDCARBWrapper(draw->hPbuffer);
+
+        if (hdc == NULL)
             ErrorF("GetDC (pbuffer) error: %s\n", glxWinErrorMessage());
 
-      gc->ctx = wglCreateContext(hdc);
+        gc->ctx = wglCreateContext(hdc);
     }
         break;
 
     case GLX_DRAWABLE_PIXMAP:
     {
-      hdc = draw->dibDC;
+        hdc = draw->dibDC;
 #ifdef _DEBUG
-      if (glxWinDebugSettings.dumpDC)
-        GLWIN_DEBUG_MSG("Got PIXMAP HDC %p for window %p", hdc, *hwnd);
+        if (glxWinDebugSettings.dumpDC)
+            GLWIN_DEBUG_MSG("Got PIXMAP HDC %p for window %p", hdc, *hwnd);
 #endif
     }
         break;
@@ -1387,7 +1379,7 @@
         GLWIN_HDC_DEBUG_MSG("Got HDC %p for window %p", hdc, *hwnd);
 #endif
 
-  return hdc;
+    return hdc;
 }
 
 static void
@@ -1462,7 +1454,7 @@
 
     case GLX_DRAWABLE_PBUFFER:
     {
-      WindowPtr pWin = (WindowPtr) draw->base.pDraw;
+        WindowPtr pWin = (WindowPtr) draw->base.pDraw;
         if (draw->hPbuffer == NULL) {
             __GLXscreen *screen;
             glxWinScreen *winScreen;
@@ -1548,7 +1540,7 @@
             draw->pOldBits = ((PixmapPtr) draw->base.pDraw)->devPrivate.ptr;
             ((PixmapPtr) draw->base.pDraw)->devPrivate.ptr = pBits;
 
-          ((PixmapPtr)draw->base.pDraw)->refcnt++;  /* Increment reference count to be sure it is not freed before the glxdrawable is destroyed */
+            ((PixmapPtr)draw->base.pDraw)->refcnt++;  /* Increment reference count to be sure it is not freed before the glxdrawable is destroyed */
 
             // Select the DIB into the DC
             draw->hOldDIB = SelectObject(draw->dibDC, draw->hDIB);
@@ -1580,8 +1572,8 @@
     gc->hDC = glxWinMakeDC(gc, draw, &hwnd);
 
     if (gc->ctx == NULL) {
-      glxWinReleaseDC(hwnd, gc->hDC, draw);
-      gc->hDC=0;
+        glxWinReleaseDC(hwnd, gc->hDC, draw);
+        gc->hDC=0;
       
         ErrorF("wglCreateContext error: %s\n", glxWinErrorMessage());
         return;
@@ -1632,7 +1624,7 @@
 
     if (gc->ctx == NULL) {
         ErrorF("glxWinContextMakeCurrent: Native context is NULL\n");
-      drawPriv->drawContext = NULL; /* clear last active context because we return error */
+        drawPriv->drawContext = NULL; /* clear last active context because we return error */
         return FALSE;
     }
 
@@ -1644,8 +1636,7 @@
            to one DC and reading from the other
          */
         gc->hreadDC = glxWinMakeDC(gc, (__GLXWinDrawable *)gc->base.readPriv, &gc->hreadwnd);
-        if (gc->hreadDC == NULL)
-        {
+        if (gc->hreadDC == NULL) {
             ErrorF("glxWinMakeDC failed for readDC\n");
             drawPriv->drawContext = NULL; /* clear last active context because we return error */
             return FALSE;
@@ -1659,20 +1650,18 @@
     }
     else {
         /* Otherwise, just use wglMakeCurrent */
-      if (!gc->hDC)
-      {
-        /* It probably has been release by loseCurrent, so create it again */
-        gc->hDC = glxWinMakeDC(gc, drawPriv, &gc->hwnd);
-      }
-      ret = wglMakeCurrent(gc->hDC, gc->ctx);
-      if (!ret) {
-          DWORD ErrorCode=GetLastError();
-          ErrorF("wglMakeCurrent error: %x dc %p ctx %p\n", ErrorCode,gc->hDC,gc->ctx);
-          if (!ErrorCode)
-          {
-            ErrorF("Error code was 0, assuming no error.\n");
-            ret=TRUE;
-          }
+        if (!gc->hDC) {
+            /* It probably has been release by loseCurrent, so create it again */
+            gc->hDC = glxWinMakeDC(gc, drawPriv, &gc->hwnd);
+        }
+        ret = wglMakeCurrent(gc->hDC, gc->ctx);
+        if (!ret) {
+            DWORD ErrorCode=GetLastError();
+            ErrorF("wglMakeCurrent error: %x dc %p ctx %p\n", ErrorCode,gc->hDC,gc->ctx);
+            if (!ErrorCode) {
+                ErrorF("Error code was 0, assuming no error.\n");
+                ret=TRUE;
+            }
         }
     }
 
@@ -1741,7 +1730,7 @@
     __GLXWinContext *gc = (__GLXWinContext *) base;
 
     if (gc != NULL) {
-      __GLXWinDrawable *drawPriv = (__GLXWinDrawable *)gc->base.drawPriv;
+        __GLXWinDrawable *drawPriv = (__GLXWinDrawable *)gc->base.drawPriv;
 
         GLWIN_DEBUG_MSG("GLXcontext %p destroyed (native ctx %p)", base,
                         gc->ctx);
@@ -1822,15 +1811,6 @@
 static int
 GetShift(int Mask)
 {
-<<<<<<< HEAD
-  int Shift=0;
-
-  while ((Mask&1)==0) {
-    Shift++;
-    Mask>>=1;
-  }
-  return Shift;
-=======
     int Shift = 0;
 
     while ((Mask &1) == 0) {
@@ -1838,7 +1818,6 @@
         Mask >>=1;
     }
     return Shift;
->>>>>>> f8e35ebb
 }
 
 static int
@@ -1888,16 +1867,6 @@
     pfd.cAlphaShift = GetShift(mode->alphaMask);
 
     if (mode->visualType == GLX_TRUE_COLOR) {
-<<<<<<< HEAD
-      pfd.iPixelType = PFD_TYPE_RGBA;
-      pfd.dwVisibleMask =
-          (pfd.cRedBits << pfd.cRedShift) | (pfd.cGreenBits << pfd.cGreenShift) |
-          (pfd.cBlueBits << pfd.cBlueShift) | (pfd.cAlphaBits << pfd.cAlphaShift);
-    }
-    else {
-      pfd.iPixelType = PFD_TYPE_COLORINDEX;
-      pfd.dwVisibleMask = mode->transparentIndex;
-=======
         pfd.iPixelType = PFD_TYPE_RGBA;
         pfd.dwVisibleMask =
             (pfd.cRedBits << pfd.cRedShift) | (pfd.cGreenBits << pfd.cGreenShift) |
@@ -1906,7 +1875,6 @@
     else {
         pfd.iPixelType = PFD_TYPE_COLORINDEX;
         pfd.dwVisibleMask = mode->transparentIndex;
->>>>>>> f8e35ebb
     }
 
     pfd.cAccumBits =
@@ -2149,27 +2117,6 @@
         /* EXT_visual_info / GLX 1.2 */
         if (pfd.iPixelType == PFD_TYPE_COLORINDEX) {
             c->base.visualType = GLX_STATIC_COLOR;
-<<<<<<< HEAD
-          c->base.transparentRed = GLX_NONE;
-          c->base.transparentGreen = GLX_NONE;
-          c->base.transparentBlue = GLX_NONE;
-          c->base.transparentAlpha = GLX_NONE;
-          c->base.transparentIndex = pfd.dwVisibleMask;
-          c->base.transparentPixel = GLX_TRANSPARENT_INDEX;
-        }
-        else {
-          c->base.visualType = GLX_TRUE_COLOR;
-          c->base.transparentRed =
-              (pfd.dwVisibleMask&c->base.redMask) >> pfd.cRedShift;
-          c->base.transparentGreen =
-              (pfd.dwVisibleMask&c->base.greenMask) >> pfd.cGreenShift;
-          c->base.transparentBlue =
-              (pfd.dwVisibleMask&c->base.blueMask) >> pfd.cBlueShift;
-          c->base.transparentAlpha =
-              (pfd.dwVisibleMask&c->base.alphaMask) >> pfd.cAlphaShift;
-          c->base.transparentIndex = GLX_NONE;
-          c->base.transparentPixel = GLX_TRANSPARENT_RGB;
-=======
             c->base.transparentRed = GLX_NONE;
             c->base.transparentGreen = GLX_NONE;
             c->base.transparentBlue = GLX_NONE;
@@ -2189,7 +2136,6 @@
                 (pfd.dwVisibleMask & c->base.alphaMask) >> pfd.cAlphaShift;
             c->base.transparentIndex = GLX_NONE;
             c->base.transparentPixel = GLX_TRANSPARENT_RGB;
->>>>>>> f8e35ebb
         }
 
         /* ARB_multisample / SGIS_multisample */
@@ -2393,10 +2339,10 @@
 
     /* fill in configs */
     for (i = 0; i < numConfigs; i++) {
-      int sizevalues=num_attrs*sizeof(int);
-      int *values=(int*)_alloca(sizevalues);
-
-      memset(values,0,sizevalues);
+        int sizevalues=num_attrs*sizeof(int);
+        int *values=(int*)_alloca(sizevalues);
+
+        memset(values,0,sizevalues);
 
         c = &(result[i]);
         c->base.next = NULL;
