<<<<<<< HEAD
/*
 * Export window information for the Windows-OpenGL GLX implementation.
 *
 * Authors: Alexander Gottwald
 */

#include <X11/Xwindows.h>
#include <windowstr.h>

#define WIN_GL_WINDOW_CLASS "XWinGLTest"

HWND winGetWindowInfo(WindowPtr pWin);
Bool winCheckScreenAiglxIsSupported(ScreenPtr pScreen);
=======
/*
 * Export window information for the Windows-OpenGL GLX implementation.
 *
 * Authors: Alexander Gottwald
 */

#include <X11/Xwindows.h>
#include <windowstr.h>

HWND winGetWindowInfo(WindowPtr pWin);
Bool winCheckScreenAiglxIsSupported(ScreenPtr pScreen);
>>>>>>> 6ce1d8f0
<|MERGE_RESOLUTION|>--- conflicted
+++ resolved
@@ -1,4 +1,3 @@
-<<<<<<< HEAD
 /*
  * Export window information for the Windows-OpenGL GLX implementation.
  *
@@ -11,17 +10,4 @@
 #define WIN_GL_WINDOW_CLASS "XWinGLTest"
 
 HWND winGetWindowInfo(WindowPtr pWin);
-Bool winCheckScreenAiglxIsSupported(ScreenPtr pScreen);
-=======
-/*
- * Export window information for the Windows-OpenGL GLX implementation.
- *
- * Authors: Alexander Gottwald
- */
-
-#include <X11/Xwindows.h>
-#include <windowstr.h>
-
-HWND winGetWindowInfo(WindowPtr pWin);
-Bool winCheckScreenAiglxIsSupported(ScreenPtr pScreen);
->>>>>>> 6ce1d8f0
+Bool winCheckScreenAiglxIsSupported(ScreenPtr pScreen);