<<<<<<< HEAD
/*
 * Export window information for the Windows-OpenGL GLX implementation.
 *
 * Authors: Alexander Gottwald
 */

#include <X11/Xwindows.h>
#include <windowstr.h>

#define WIN_GL_WINDOW_CLASS "XWinGLTest"

typedef struct
{
    HWND    hwnd;
    HRGN    hrgn;
    RECT    rect;
} winWindowInfoRec, *winWindowInfoPtr;

void winGetWindowInfo(WindowPtr pWin, winWindowInfoPtr pWinInfo);
Bool winCheckScreenAiglxIsSupported(ScreenPtr pScreen);
=======
/*
 * Export window information for the Windows-OpenGL GLX implementation.
 *
 * Authors: Alexander Gottwald
 */

#include <X11/Xwindows.h>
#include <windowstr.h>

typedef struct
{
    HWND    hwnd;
} winWindowInfoRec, *winWindowInfoPtr;

void winGetWindowInfo(WindowPtr pWin, winWindowInfoPtr pWinInfo);
Bool winCheckScreenAiglxIsSupported(ScreenPtr pScreen);
>>>>>>> 1ad46cbf
<|MERGE_RESOLUTION|>--- conflicted
+++ resolved
@@ -1,39 +1,20 @@
-<<<<<<< HEAD
-/*
- * Export window information for the Windows-OpenGL GLX implementation.
- *
- * Authors: Alexander Gottwald
- */
-
-#include <X11/Xwindows.h>
-#include <windowstr.h>
-
-#define WIN_GL_WINDOW_CLASS "XWinGLTest"
-
-typedef struct
-{
-    HWND    hwnd;
-    HRGN    hrgn;
-    RECT    rect;
-} winWindowInfoRec, *winWindowInfoPtr;
-
-void winGetWindowInfo(WindowPtr pWin, winWindowInfoPtr pWinInfo);
-Bool winCheckScreenAiglxIsSupported(ScreenPtr pScreen);
-=======
-/*
- * Export window information for the Windows-OpenGL GLX implementation.
- *
- * Authors: Alexander Gottwald
- */
-
-#include <X11/Xwindows.h>
-#include <windowstr.h>
-
-typedef struct
-{
-    HWND    hwnd;
-} winWindowInfoRec, *winWindowInfoPtr;
-
-void winGetWindowInfo(WindowPtr pWin, winWindowInfoPtr pWinInfo);
-Bool winCheckScreenAiglxIsSupported(ScreenPtr pScreen);
->>>>>>> 1ad46cbf
+/*
+ * Export window information for the Windows-OpenGL GLX implementation.
+ *
+ * Authors: Alexander Gottwald
+ */
+
+#include <X11/Xwindows.h>
+#include <windowstr.h>
+
+#define WIN_GL_WINDOW_CLASS "XWinGLTest"
+
+typedef struct
+{
+    HWND    hwnd;
+    HRGN    hrgn;
+    RECT    rect;
+} winWindowInfoRec, *winWindowInfoPtr;
+
+void winGetWindowInfo(WindowPtr pWin, winWindowInfoPtr pWinInfo);
+Bool winCheckScreenAiglxIsSupported(ScreenPtr pScreen);