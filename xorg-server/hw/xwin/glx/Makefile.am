noinst_LTLIBRARIES = libXwinGLX.la

libXwinGLX_la_SOURCES = \
	winpriv.c \
	winpriv.h \
	glwindows.h \
	glwrap.c \
	indirect.c \
	wgl_ext_api.c

if XWIN_MULTIWINDOW
DEFS_MULTIWINDOW = -DXWIN_MULTIWINDOW
endif

if XWIN_MULTIWINDOWEXTWM
DEFS_MULTIWINDOWEXTWM = -DXWIN_MULTIWINDOWEXTWM
endif

DEFS =  $(DEFS_MULTIWINDOW) $(DEFS_MULTIWINDOWEXTWM)

INCLUDES = -I$(top_srcdir)/miext/rootless

AM_CFLAGS = -DHAVE_XWIN_CONFIG_H $(DIX_CFLAGS) \
            $(XWINMODULES_CFLAGS) \
            -I$(top_srcdir) \
            -I$(top_srcdir)/hw/xwin/

<<<<<<< HEAD
glwrap.c: generated_gl_wrappers.c
wgl_ext_api.c: generated_wgl_wrappers.c wglext.h
wgl_ext_api.h: wglext.h
indirect.c: wgl_ext_api.h

SPEC_FILES = gl.spec gl.tm wglext.spec wgl.tm

gl.spec:
	wget http://www.opengl.org/registry/api/gl.spec

gl.tm:
	wget http://www.opengl.org/registry/api/gl.tm

wglext.spec:
	wget http://www.opengl.org/registry/api/wglext.spec

wgl.tm:
	wget http://www.opengl.org/registry/api/wgl.tm

generated_gl_wrappers.c: gen_gl_wrappers.py gl.spec gl.tm
	$(srcdir)/gen_gl_wrappers.py --spec=`test -e gl.spec || echo $(srcdir)/`gl.spec --typemap=`test -e gl.tm || echo $(srcdir)/`gl.tm --dispatch-header=$(top_srcdir)/glx/dispatch.h --staticwrappers >generated_gl_wrappers.c

generated_wgl_wrappers.c: gen_gl_wrappers.py wglext.spec wgl.tm
	$(srcdir)/gen_gl_wrappers.py --spec=`test -e wglext.spec || echo $(srcdir)/`wglext.spec --typemap=`test -e wgl.tm || echo $(srcdir)/`wgl.tm --prefix=wgl --preresolve >generated_wgl_wrappers.c

wglext.h:
	wget http://www.opengl.org/registry/api/wglext.h

BUILT_SOURCES = generated_gl_wrappers.c generated_wgl_wrappers.c
CLEANFILES = $(BUILT_SOURCES)
DISTCLEANFILES = $(SPEC_FILES) wglext.h

EXTRA_DIST = gen_gl_wrappers.py $(SPEC_FILES) wglext.h
=======
if XWIN_GLX_WINDOWS

generated_gl_wrappers.c: gen_gl_wrappers.py $(KHRONOS_SPEC_DIR)/gl.spec $(KHRONOS_SPEC_DIR)/gl.tm
	$(srcdir)/gen_gl_wrappers.py --spec=$(KHRONOS_SPEC_DIR)/gl.spec --typemap=$(KHRONOS_SPEC_DIR)/gl.tm --dispatch-header=$(top_srcdir)/glx/dispatch.h --staticwrappers >generated_gl_wrappers.c

generated_wgl_wrappers.c: gen_gl_wrappers.py $(KHRONOS_SPEC_DIR)/wglext.spec $(KHRONOS_SPEC_DIR)/wgl.tm
	$(srcdir)/gen_gl_wrappers.py --spec=$(KHRONOS_SPEC_DIR)/wglext.spec --typemap=$(KHRONOS_SPEC_DIR)/wgl.tm --prefix=wgl --preresolve >generated_wgl_wrappers.c
endif

BUILT_SOURCES = generated_gl_wrappers.c generated_wgl_wrappers.c
CLEANFILES = $(BUILT_SOURCES)

EXTRA_DIST = gen_gl_wrappers.py
>>>>>>> 0402d388
<|MERGE_RESOLUTION|>--- conflicted
+++ resolved
@@ -1,76 +1,40 @@
-noinst_LTLIBRARIES = libXwinGLX.la
-
-libXwinGLX_la_SOURCES = \
-	winpriv.c \
-	winpriv.h \
-	glwindows.h \
-	glwrap.c \
-	indirect.c \
-	wgl_ext_api.c
-
-if XWIN_MULTIWINDOW
-DEFS_MULTIWINDOW = -DXWIN_MULTIWINDOW
-endif
-
-if XWIN_MULTIWINDOWEXTWM
-DEFS_MULTIWINDOWEXTWM = -DXWIN_MULTIWINDOWEXTWM
-endif
-
-DEFS =  $(DEFS_MULTIWINDOW) $(DEFS_MULTIWINDOWEXTWM)
-
-INCLUDES = -I$(top_srcdir)/miext/rootless
-
-AM_CFLAGS = -DHAVE_XWIN_CONFIG_H $(DIX_CFLAGS) \
-            $(XWINMODULES_CFLAGS) \
-            -I$(top_srcdir) \
-            -I$(top_srcdir)/hw/xwin/
-
-<<<<<<< HEAD
-glwrap.c: generated_gl_wrappers.c
-wgl_ext_api.c: generated_wgl_wrappers.c wglext.h
-wgl_ext_api.h: wglext.h
-indirect.c: wgl_ext_api.h
-
-SPEC_FILES = gl.spec gl.tm wglext.spec wgl.tm
-
-gl.spec:
-	wget http://www.opengl.org/registry/api/gl.spec
-
-gl.tm:
-	wget http://www.opengl.org/registry/api/gl.tm
-
-wglext.spec:
-	wget http://www.opengl.org/registry/api/wglext.spec
-
-wgl.tm:
-	wget http://www.opengl.org/registry/api/wgl.tm
-
-generated_gl_wrappers.c: gen_gl_wrappers.py gl.spec gl.tm
-	$(srcdir)/gen_gl_wrappers.py --spec=`test -e gl.spec || echo $(srcdir)/`gl.spec --typemap=`test -e gl.tm || echo $(srcdir)/`gl.tm --dispatch-header=$(top_srcdir)/glx/dispatch.h --staticwrappers >generated_gl_wrappers.c
-
-generated_wgl_wrappers.c: gen_gl_wrappers.py wglext.spec wgl.tm
-	$(srcdir)/gen_gl_wrappers.py --spec=`test -e wglext.spec || echo $(srcdir)/`wglext.spec --typemap=`test -e wgl.tm || echo $(srcdir)/`wgl.tm --prefix=wgl --preresolve >generated_wgl_wrappers.c
-
-wglext.h:
-	wget http://www.opengl.org/registry/api/wglext.h
-
-BUILT_SOURCES = generated_gl_wrappers.c generated_wgl_wrappers.c
-CLEANFILES = $(BUILT_SOURCES)
-DISTCLEANFILES = $(SPEC_FILES) wglext.h
-
-EXTRA_DIST = gen_gl_wrappers.py $(SPEC_FILES) wglext.h
-=======
-if XWIN_GLX_WINDOWS
-
-generated_gl_wrappers.c: gen_gl_wrappers.py $(KHRONOS_SPEC_DIR)/gl.spec $(KHRONOS_SPEC_DIR)/gl.tm
-	$(srcdir)/gen_gl_wrappers.py --spec=$(KHRONOS_SPEC_DIR)/gl.spec --typemap=$(KHRONOS_SPEC_DIR)/gl.tm --dispatch-header=$(top_srcdir)/glx/dispatch.h --staticwrappers >generated_gl_wrappers.c
-
-generated_wgl_wrappers.c: gen_gl_wrappers.py $(KHRONOS_SPEC_DIR)/wglext.spec $(KHRONOS_SPEC_DIR)/wgl.tm
-	$(srcdir)/gen_gl_wrappers.py --spec=$(KHRONOS_SPEC_DIR)/wglext.spec --typemap=$(KHRONOS_SPEC_DIR)/wgl.tm --prefix=wgl --preresolve >generated_wgl_wrappers.c
-endif
-
-BUILT_SOURCES = generated_gl_wrappers.c generated_wgl_wrappers.c
-CLEANFILES = $(BUILT_SOURCES)
-
-EXTRA_DIST = gen_gl_wrappers.py
->>>>>>> 0402d388
+noinst_LTLIBRARIES = libXwinGLX.la
+
+libXwinGLX_la_SOURCES = \
+	winpriv.c \
+	winpriv.h \
+	glwindows.h \
+	glwrap.c \
+	indirect.c \
+	wgl_ext_api.c
+
+if XWIN_MULTIWINDOW
+DEFS_MULTIWINDOW = -DXWIN_MULTIWINDOW
+endif
+
+if XWIN_MULTIWINDOWEXTWM
+DEFS_MULTIWINDOWEXTWM = -DXWIN_MULTIWINDOWEXTWM
+endif
+
+DEFS =  $(DEFS_MULTIWINDOW) $(DEFS_MULTIWINDOWEXTWM)
+
+INCLUDES = -I$(top_srcdir)/miext/rootless
+
+AM_CFLAGS = -DHAVE_XWIN_CONFIG_H $(DIX_CFLAGS) \
+            $(XWINMODULES_CFLAGS) \
+            -I$(top_srcdir) \
+            -I$(top_srcdir)/hw/xwin/
+
+if XWIN_GLX_WINDOWS
+
+generated_gl_wrappers.c: gen_gl_wrappers.py $(KHRONOS_SPEC_DIR)/gl.spec $(KHRONOS_SPEC_DIR)/gl.tm
+	$(srcdir)/gen_gl_wrappers.py --spec=$(KHRONOS_SPEC_DIR)/gl.spec --typemap=$(KHRONOS_SPEC_DIR)/gl.tm --dispatch-header=$(top_srcdir)/glx/dispatch.h --staticwrappers >generated_gl_wrappers.c
+
+generated_wgl_wrappers.c: gen_gl_wrappers.py $(KHRONOS_SPEC_DIR)/wglext.spec $(KHRONOS_SPEC_DIR)/wgl.tm
+	$(srcdir)/gen_gl_wrappers.py --spec=$(KHRONOS_SPEC_DIR)/wglext.spec --typemap=$(KHRONOS_SPEC_DIR)/wgl.tm --prefix=wgl --preresolve >generated_wgl_wrappers.c
+endif
+
+BUILT_SOURCES = generated_gl_wrappers.c generated_wgl_wrappers.c
+CLEANFILES = $(BUILT_SOURCES)
+
+EXTRA_DIST = gen_gl_wrappers.py