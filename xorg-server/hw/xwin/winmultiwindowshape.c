<<<<<<< HEAD
/*
 *Copyright (C) 1994-2000 The XFree86 Project, Inc. All Rights Reserved.
 *
 *Permission is hereby granted, free of charge, to any person obtaining
 * a copy of this software and associated documentation files (the
 *"Software"), to deal in the Software without restriction, including
 *without limitation the rights to use, copy, modify, merge, publish,
 *distribute, sublicense, and/or sell copies of the Software, and to
 *permit persons to whom the Software is furnished to do so, subject to
 *the following conditions:
 *
 *The above copyright notice and this permission notice shall be
 *included in all copies or substantial portions of the Software.
 *
 *THE SOFTWARE IS PROVIDED "AS IS", WITHOUT WARRANTY OF ANY KIND,
 *EXPRESS OR IMPLIED, INCLUDING BUT NOT LIMITED TO THE WARRANTIES OF
 *MERCHANTABILITY, FITNESS FOR A PARTICULAR PURPOSE AND
 *NONINFRINGEMENT. IN NO EVENT SHALL THE XFREE86 PROJECT BE LIABLE FOR
 *ANY CLAIM, DAMAGES OR OTHER LIABILITY, WHETHER IN AN ACTION OF
 *CONTRACT, TORT OR OTHERWISE, ARISING FROM, OUT OF OR IN CONNECTION
 *WITH THE SOFTWARE OR THE USE OR OTHER DEALINGS IN THE SOFTWARE.
 *
 *Except as contained in this notice, the name of the XFree86 Project
 *shall not be used in advertising or otherwise to promote the sale, use
 *or other dealings in this Software without prior written authorization
 *from the XFree86 Project.
 *
 * Authors:	Kensuke Matsuzaki
 *		Harold L Hunt II
 */

#ifdef HAVE_XWIN_CONFIG_H
#include <xwin-config.h>
#endif

#include "win.h"


/*
 * winSetShapeMultiWindow - See Porting Layer Definition - p. 42
 */

void
winSetShapeMultiWindow (WindowPtr pWin)
{
  ScreenPtr		pScreen = pWin->drawable.pScreen;
  winScreenPriv(pScreen);

  winDebug ("winSetShapeMultiWindow - pWin: %08x\n", pWin);
  
  WIN_UNWRAP(SetShape); 
  (*pScreen->SetShape)(pWin);
  WIN_WRAP(SetShape, winSetShapeMultiWindow);
  
  /* Update the Windows window's shape */
  winReshapeMultiWindow (pWin);
  winUpdateRgnMultiWindow (pWin);

  return;
}


/*
 * winUpdateRgnMultiWindow - Local function to update a Windows window region
 */

void
winUpdateRgnMultiWindow (WindowPtr pWin)
{
  SetWindowRgn (winGetWindowPriv(pWin)->hWnd,
		winGetWindowPriv(pWin)->hRgn, TRUE);

  /* The system now owns the region specified by the region handle and will delete it when it is no longer needed. */
  winGetWindowPriv(pWin)->hRgn = NULL;
}


/*
 * winReshapeMultiWindow - Computes the composite clipping region for a window
 */

void
winReshapeMultiWindow (WindowPtr pWin)
{
  int		nRects;
  RegionRec	rrNewShape;
  BoxPtr	pShape, pRects, pEnd;
  HRGN		hRgn, hRgnRect;
  winWindowPriv(pWin);

  winDebug ("winReshape ()\n");
  
  /* Bail if the window is the root window */
  if (pWin->parent == NULL)
    return;

  /* Bail if the window is not top level */
  if (pWin->parent->parent != NULL)
    return;

  /* Bail if Windows window handle is invalid */
  if (pWinPriv->hWnd == NULL)
    return;
  
  /* Free any existing window region stored in the window privates */
  if (pWinPriv->hRgn != NULL)
    {
      DeleteObject (pWinPriv->hRgn);
      pWinPriv->hRgn = NULL;
    }
  
  /* Bail if the window has no bounding region defined */
  if (!wBoundingShape (pWin))
    return;

  REGION_NULL(pWin->drawable.pScreen, &rrNewShape);
  REGION_COPY(pWin->drawable.pScreen, &rrNewShape, wBoundingShape(pWin));
  REGION_TRANSLATE(pWin->drawable.pScreen,
		   &rrNewShape,
		   pWin->borderWidth,
                   pWin->borderWidth);
  
  nRects = REGION_NUM_RECTS(&rrNewShape);
  pShape = REGION_RECTS(&rrNewShape);
  
  /* Don't do anything if there are no rectangles in the region */
  if (nRects > 0)
    {
      RECT			rcClient;
      RECT			rcWindow;
      int			iOffsetX, iOffsetY;
      
      /* Get client rectangle */
      if (!GetClientRect (pWinPriv->hWnd, &rcClient))
	{
	  ErrorF ("winReshape - GetClientRect failed, bailing: %d\n",
		  (int) GetLastError ());
	  return;
	}

      /* Translate client rectangle coords to screen coords */
      /* NOTE: Only transforms top and left members */
      ClientToScreen (pWinPriv->hWnd, (LPPOINT) &rcClient);

      /* Get window rectangle */
      if (!GetWindowRect (pWinPriv->hWnd, &rcWindow))
	{
	  ErrorF ("winReshape - GetWindowRect failed, bailing: %d\n",
		  (int) GetLastError ());
	  return;
	}

      /* Calculate offset from window upper-left to client upper-left */
      iOffsetX = rcClient.left - rcWindow.left;
      iOffsetY = rcClient.top - rcWindow.top;

      /* Create initial Windows region for title bar */
      /* FIXME: Mean, nasty, ugly hack!!! */
      hRgn = CreateRectRgn (0, 0, rcWindow.right, iOffsetY);
      if (hRgn == NULL)
	{
	  ErrorF ("winReshape - Initial CreateRectRgn (%d, %d, %d, %d) "
		  "failed: %d\n",
		  0, 0, (int) rcWindow.right, iOffsetY, (int) GetLastError ());
	}

      /* Loop through all rectangles in the X region */
      for (pRects = pShape, pEnd = pShape + nRects; pRects < pEnd; pRects++)
        {
	  /* Create a Windows region for the X rectangle */
	  hRgnRect = CreateRectRgn (pRects->x1 + iOffsetX,
				    pRects->y1 + iOffsetY,
				    pRects->x2 + iOffsetX,
				    pRects->y2 + iOffsetY);
	  if (hRgnRect == NULL)
	    {
	      ErrorF ("winReshape - Loop CreateRectRgn (%d, %d, %d, %d) "
		      "failed: %d\n"
		      "\tx1: %d x2: %d xOff: %d y1: %d y2: %d yOff: %d\n",
		      pRects->x1 + iOffsetX,
		      pRects->y1 + iOffsetY,
		      pRects->x2 + iOffsetX,
		      pRects->y2 + iOffsetY,
		      (int) GetLastError (),
		      pRects->x1, pRects->x2, iOffsetX,
		      pRects->y1, pRects->y2, iOffsetY);
	    }

	  /* Merge the Windows region with the accumulated region */
	  if (CombineRgn (hRgn, hRgn, hRgnRect, RGN_OR) == ERROR)
	    {
	      ErrorF ("winReshape - CombineRgn () failed: %d\n",
		      (int) GetLastError ());
	    }

	  /* Delete the temporary Windows region */
	  DeleteObject (hRgnRect);
        }
      
      /* Save a handle to the composite region in the window privates */
      pWinPriv->hRgn = hRgn;
    }

  REGION_UNINIT(pWin->drawable.pScreen, &rrNewShape);
  
  return;
}

void
winShapeRgnUpdateMultiwindow(HWND hwnd)
{
  WindowPtr pWin = GetProp (hwnd, WIN_WINDOW_PROP);
  if (pWin)
    {
      winReshapeMultiWindow(pWin);
      winUpdateRgnMultiWindow(pWin);
    }
}
=======
/*
 *Copyright (C) 1994-2000 The XFree86 Project, Inc. All Rights Reserved.
 *
 *Permission is hereby granted, free of charge, to any person obtaining
 * a copy of this software and associated documentation files (the
 *"Software"), to deal in the Software without restriction, including
 *without limitation the rights to use, copy, modify, merge, publish,
 *distribute, sublicense, and/or sell copies of the Software, and to
 *permit persons to whom the Software is furnished to do so, subject to
 *the following conditions:
 *
 *The above copyright notice and this permission notice shall be
 *included in all copies or substantial portions of the Software.
 *
 *THE SOFTWARE IS PROVIDED "AS IS", WITHOUT WARRANTY OF ANY KIND,
 *EXPRESS OR IMPLIED, INCLUDING BUT NOT LIMITED TO THE WARRANTIES OF
 *MERCHANTABILITY, FITNESS FOR A PARTICULAR PURPOSE AND
 *NONINFRINGEMENT. IN NO EVENT SHALL THE XFREE86 PROJECT BE LIABLE FOR
 *ANY CLAIM, DAMAGES OR OTHER LIABILITY, WHETHER IN AN ACTION OF
 *CONTRACT, TORT OR OTHERWISE, ARISING FROM, OUT OF OR IN CONNECTION
 *WITH THE SOFTWARE OR THE USE OR OTHER DEALINGS IN THE SOFTWARE.
 *
 *Except as contained in this notice, the name of the XFree86 Project
 *shall not be used in advertising or otherwise to promote the sale, use
 *or other dealings in this Software without prior written authorization
 *from the XFree86 Project.
 *
 * Authors:	Kensuke Matsuzaki
 *		Harold L Hunt II
 */

#ifdef HAVE_XWIN_CONFIG_H
#include <xwin-config.h>
#endif

#include "win.h"


/*
 * winSetShapeMultiWindow - See Porting Layer Definition - p. 42
 */

void
winSetShapeMultiWindow (WindowPtr pWin, int kind)
{
  ScreenPtr		pScreen = pWin->drawable.pScreen;
  winScreenPriv(pScreen);

#if CYGMULTIWINDOW_DEBUG
  ErrorF ("winSetShapeMultiWindow - pWin: %08x kind: %i\n", pWin, kind);
#endif
  
  WIN_UNWRAP(SetShape); 
  (*pScreen->SetShape)(pWin, kind);
  WIN_WRAP(SetShape, winSetShapeMultiWindow);
  
  /* Update the Windows window's shape */
  winReshapeMultiWindow (pWin);
  winUpdateRgnMultiWindow (pWin);

  return;
}


/*
 * winUpdateRgnMultiWindow - Local function to update a Windows window region
 */

void
winUpdateRgnMultiWindow (WindowPtr pWin)
{
  SetWindowRgn (winGetWindowPriv(pWin)->hWnd,
		winGetWindowPriv(pWin)->hRgn, TRUE);

  /* The system now owns the region specified by the region handle and will delete it when it is no longer needed. */
  winGetWindowPriv(pWin)->hRgn = NULL;
}


/*
 * winReshapeMultiWindow - Computes the composite clipping region for a window
 */

void
winReshapeMultiWindow (WindowPtr pWin)
{
  int		nRects;
  RegionRec	rrNewShape;
  BoxPtr	pShape, pRects, pEnd;
  HRGN		hRgn, hRgnRect;
  winWindowPriv(pWin);

#if CYGDEBUG
  winDebug ("winReshape ()\n");
#endif
  
  /* Bail if the window is the root window */
  if (pWin->parent == NULL)
    return;

  /* Bail if the window is not top level */
  if (pWin->parent->parent != NULL)
    return;

  /* Bail if Windows window handle is invalid */
  if (pWinPriv->hWnd == NULL)
    return;
  
  /* Free any existing window region stored in the window privates */
  if (pWinPriv->hRgn != NULL)
    {
      DeleteObject (pWinPriv->hRgn);
      pWinPriv->hRgn = NULL;
    }
  
  /* Bail if the window has no bounding region defined */
  if (!wBoundingShape (pWin))
    return;

  RegionNull(&rrNewShape);
  RegionCopy(&rrNewShape, wBoundingShape(pWin));
  RegionTranslate(&rrNewShape, pWin->borderWidth, pWin->borderWidth);
  
  nRects = RegionNumRects(&rrNewShape);
  pShape = RegionRects(&rrNewShape);
  
  /* Don't do anything if there are no rectangles in the region */
  if (nRects > 0)
    {
      RECT			rcClient;
      RECT			rcWindow;
      int			iOffsetX, iOffsetY;
      
      /* Get client rectangle */
      if (!GetClientRect (pWinPriv->hWnd, &rcClient))
	{
	  ErrorF ("winReshape - GetClientRect failed, bailing: %d\n",
		  (int) GetLastError ());
	  return;
	}

      /* Translate client rectangle coords to screen coords */
      /* NOTE: Only transforms top and left members */
      ClientToScreen (pWinPriv->hWnd, (LPPOINT) &rcClient);

      /* Get window rectangle */
      if (!GetWindowRect (pWinPriv->hWnd, &rcWindow))
	{
	  ErrorF ("winReshape - GetWindowRect failed, bailing: %d\n",
		  (int) GetLastError ());
	  return;
	}

      /* Calculate offset from window upper-left to client upper-left */
      iOffsetX = rcClient.left - rcWindow.left;
      iOffsetY = rcClient.top - rcWindow.top;

      /* Create initial Windows region for title bar */
      /* FIXME: Mean, nasty, ugly hack!!! */
      hRgn = CreateRectRgn (0, 0, rcWindow.right, iOffsetY);
      if (hRgn == NULL)
	{
	  ErrorF ("winReshape - Initial CreateRectRgn (%d, %d, %d, %d) "
		  "failed: %d\n",
		  0, 0, (int) rcWindow.right, iOffsetY, (int) GetLastError ());
	}

      /* Loop through all rectangles in the X region */
      for (pRects = pShape, pEnd = pShape + nRects; pRects < pEnd; pRects++)
        {
	  /* Create a Windows region for the X rectangle */
	  hRgnRect = CreateRectRgn (pRects->x1 + iOffsetX,
				    pRects->y1 + iOffsetY,
				    pRects->x2 + iOffsetX,
				    pRects->y2 + iOffsetY);
	  if (hRgnRect == NULL)
	    {
	      ErrorF ("winReshape - Loop CreateRectRgn (%d, %d, %d, %d) "
		      "failed: %d\n"
		      "\tx1: %d x2: %d xOff: %d y1: %d y2: %d yOff: %d\n",
		      pRects->x1 + iOffsetX,
		      pRects->y1 + iOffsetY,
		      pRects->x2 + iOffsetX,
		      pRects->y2 + iOffsetY,
		      (int) GetLastError (),
		      pRects->x1, pRects->x2, iOffsetX,
		      pRects->y1, pRects->y2, iOffsetY);
	    }

	  /* Merge the Windows region with the accumulated region */
	  if (CombineRgn (hRgn, hRgn, hRgnRect, RGN_OR) == ERROR)
	    {
	      ErrorF ("winReshape - CombineRgn () failed: %d\n",
		      (int) GetLastError ());
	    }

	  /* Delete the temporary Windows region */
	  DeleteObject (hRgnRect);
        }
      
      /* Save a handle to the composite region in the window privates */
      pWinPriv->hRgn = hRgn;
    }

  RegionUninit(&rrNewShape);
  
  return;
}
>>>>>>> 4c61bf84
<|MERGE_RESOLUTION|>--- conflicted
+++ resolved
@@ -1,429 +1,215 @@
-<<<<<<< HEAD
-/*
- *Copyright (C) 1994-2000 The XFree86 Project, Inc. All Rights Reserved.
- *
- *Permission is hereby granted, free of charge, to any person obtaining
- * a copy of this software and associated documentation files (the
- *"Software"), to deal in the Software without restriction, including
- *without limitation the rights to use, copy, modify, merge, publish,
- *distribute, sublicense, and/or sell copies of the Software, and to
- *permit persons to whom the Software is furnished to do so, subject to
- *the following conditions:
- *
- *The above copyright notice and this permission notice shall be
- *included in all copies or substantial portions of the Software.
- *
- *THE SOFTWARE IS PROVIDED "AS IS", WITHOUT WARRANTY OF ANY KIND,
- *EXPRESS OR IMPLIED, INCLUDING BUT NOT LIMITED TO THE WARRANTIES OF
- *MERCHANTABILITY, FITNESS FOR A PARTICULAR PURPOSE AND
- *NONINFRINGEMENT. IN NO EVENT SHALL THE XFREE86 PROJECT BE LIABLE FOR
- *ANY CLAIM, DAMAGES OR OTHER LIABILITY, WHETHER IN AN ACTION OF
- *CONTRACT, TORT OR OTHERWISE, ARISING FROM, OUT OF OR IN CONNECTION
- *WITH THE SOFTWARE OR THE USE OR OTHER DEALINGS IN THE SOFTWARE.
- *
- *Except as contained in this notice, the name of the XFree86 Project
- *shall not be used in advertising or otherwise to promote the sale, use
- *or other dealings in this Software without prior written authorization
- *from the XFree86 Project.
- *
- * Authors:	Kensuke Matsuzaki
- *		Harold L Hunt II
- */
-
-#ifdef HAVE_XWIN_CONFIG_H
-#include <xwin-config.h>
-#endif
-
-#include "win.h"
-
-
-/*
- * winSetShapeMultiWindow - See Porting Layer Definition - p. 42
- */
-
-void
-winSetShapeMultiWindow (WindowPtr pWin)
-{
-  ScreenPtr		pScreen = pWin->drawable.pScreen;
-  winScreenPriv(pScreen);
-
-  winDebug ("winSetShapeMultiWindow - pWin: %08x\n", pWin);
-  
-  WIN_UNWRAP(SetShape); 
-  (*pScreen->SetShape)(pWin);
-  WIN_WRAP(SetShape, winSetShapeMultiWindow);
-  
-  /* Update the Windows window's shape */
-  winReshapeMultiWindow (pWin);
-  winUpdateRgnMultiWindow (pWin);
-
-  return;
-}
-
-
-/*
- * winUpdateRgnMultiWindow - Local function to update a Windows window region
- */
-
-void
-winUpdateRgnMultiWindow (WindowPtr pWin)
-{
-  SetWindowRgn (winGetWindowPriv(pWin)->hWnd,
-		winGetWindowPriv(pWin)->hRgn, TRUE);
-
-  /* The system now owns the region specified by the region handle and will delete it when it is no longer needed. */
-  winGetWindowPriv(pWin)->hRgn = NULL;
-}
-
-
-/*
- * winReshapeMultiWindow - Computes the composite clipping region for a window
- */
-
-void
-winReshapeMultiWindow (WindowPtr pWin)
-{
-  int		nRects;
-  RegionRec	rrNewShape;
-  BoxPtr	pShape, pRects, pEnd;
-  HRGN		hRgn, hRgnRect;
-  winWindowPriv(pWin);
-
-  winDebug ("winReshape ()\n");
-  
-  /* Bail if the window is the root window */
-  if (pWin->parent == NULL)
-    return;
-
-  /* Bail if the window is not top level */
-  if (pWin->parent->parent != NULL)
-    return;
-
-  /* Bail if Windows window handle is invalid */
-  if (pWinPriv->hWnd == NULL)
-    return;
-  
-  /* Free any existing window region stored in the window privates */
-  if (pWinPriv->hRgn != NULL)
-    {
-      DeleteObject (pWinPriv->hRgn);
-      pWinPriv->hRgn = NULL;
-    }
-  
-  /* Bail if the window has no bounding region defined */
-  if (!wBoundingShape (pWin))
-    return;
-
-  REGION_NULL(pWin->drawable.pScreen, &rrNewShape);
-  REGION_COPY(pWin->drawable.pScreen, &rrNewShape, wBoundingShape(pWin));
-  REGION_TRANSLATE(pWin->drawable.pScreen,
-		   &rrNewShape,
-		   pWin->borderWidth,
-                   pWin->borderWidth);
-  
-  nRects = REGION_NUM_RECTS(&rrNewShape);
-  pShape = REGION_RECTS(&rrNewShape);
-  
-  /* Don't do anything if there are no rectangles in the region */
-  if (nRects > 0)
-    {
-      RECT			rcClient;
-      RECT			rcWindow;
-      int			iOffsetX, iOffsetY;
-      
-      /* Get client rectangle */
-      if (!GetClientRect (pWinPriv->hWnd, &rcClient))
-	{
-	  ErrorF ("winReshape - GetClientRect failed, bailing: %d\n",
-		  (int) GetLastError ());
-	  return;
-	}
-
-      /* Translate client rectangle coords to screen coords */
-      /* NOTE: Only transforms top and left members */
-      ClientToScreen (pWinPriv->hWnd, (LPPOINT) &rcClient);
-
-      /* Get window rectangle */
-      if (!GetWindowRect (pWinPriv->hWnd, &rcWindow))
-	{
-	  ErrorF ("winReshape - GetWindowRect failed, bailing: %d\n",
-		  (int) GetLastError ());
-	  return;
-	}
-
-      /* Calculate offset from window upper-left to client upper-left */
-      iOffsetX = rcClient.left - rcWindow.left;
-      iOffsetY = rcClient.top - rcWindow.top;
-
-      /* Create initial Windows region for title bar */
-      /* FIXME: Mean, nasty, ugly hack!!! */
-      hRgn = CreateRectRgn (0, 0, rcWindow.right, iOffsetY);
-      if (hRgn == NULL)
-	{
-	  ErrorF ("winReshape - Initial CreateRectRgn (%d, %d, %d, %d) "
-		  "failed: %d\n",
-		  0, 0, (int) rcWindow.right, iOffsetY, (int) GetLastError ());
-	}
-
-      /* Loop through all rectangles in the X region */
-      for (pRects = pShape, pEnd = pShape + nRects; pRects < pEnd; pRects++)
-        {
-	  /* Create a Windows region for the X rectangle */
-	  hRgnRect = CreateRectRgn (pRects->x1 + iOffsetX,
-				    pRects->y1 + iOffsetY,
-				    pRects->x2 + iOffsetX,
-				    pRects->y2 + iOffsetY);
-	  if (hRgnRect == NULL)
-	    {
-	      ErrorF ("winReshape - Loop CreateRectRgn (%d, %d, %d, %d) "
-		      "failed: %d\n"
-		      "\tx1: %d x2: %d xOff: %d y1: %d y2: %d yOff: %d\n",
-		      pRects->x1 + iOffsetX,
-		      pRects->y1 + iOffsetY,
-		      pRects->x2 + iOffsetX,
-		      pRects->y2 + iOffsetY,
-		      (int) GetLastError (),
-		      pRects->x1, pRects->x2, iOffsetX,
-		      pRects->y1, pRects->y2, iOffsetY);
-	    }
-
-	  /* Merge the Windows region with the accumulated region */
-	  if (CombineRgn (hRgn, hRgn, hRgnRect, RGN_OR) == ERROR)
-	    {
-	      ErrorF ("winReshape - CombineRgn () failed: %d\n",
-		      (int) GetLastError ());
-	    }
-
-	  /* Delete the temporary Windows region */
-	  DeleteObject (hRgnRect);
-        }
-      
-      /* Save a handle to the composite region in the window privates */
-      pWinPriv->hRgn = hRgn;
-    }
-
-  REGION_UNINIT(pWin->drawable.pScreen, &rrNewShape);
-  
-  return;
-}
-
-void
-winShapeRgnUpdateMultiwindow(HWND hwnd)
-{
-  WindowPtr pWin = GetProp (hwnd, WIN_WINDOW_PROP);
-  if (pWin)
-    {
-      winReshapeMultiWindow(pWin);
-      winUpdateRgnMultiWindow(pWin);
-    }
-}
-=======
-/*
- *Copyright (C) 1994-2000 The XFree86 Project, Inc. All Rights Reserved.
- *
- *Permission is hereby granted, free of charge, to any person obtaining
- * a copy of this software and associated documentation files (the
- *"Software"), to deal in the Software without restriction, including
- *without limitation the rights to use, copy, modify, merge, publish,
- *distribute, sublicense, and/or sell copies of the Software, and to
- *permit persons to whom the Software is furnished to do so, subject to
- *the following conditions:
- *
- *The above copyright notice and this permission notice shall be
- *included in all copies or substantial portions of the Software.
- *
- *THE SOFTWARE IS PROVIDED "AS IS", WITHOUT WARRANTY OF ANY KIND,
- *EXPRESS OR IMPLIED, INCLUDING BUT NOT LIMITED TO THE WARRANTIES OF
- *MERCHANTABILITY, FITNESS FOR A PARTICULAR PURPOSE AND
- *NONINFRINGEMENT. IN NO EVENT SHALL THE XFREE86 PROJECT BE LIABLE FOR
- *ANY CLAIM, DAMAGES OR OTHER LIABILITY, WHETHER IN AN ACTION OF
- *CONTRACT, TORT OR OTHERWISE, ARISING FROM, OUT OF OR IN CONNECTION
- *WITH THE SOFTWARE OR THE USE OR OTHER DEALINGS IN THE SOFTWARE.
- *
- *Except as contained in this notice, the name of the XFree86 Project
- *shall not be used in advertising or otherwise to promote the sale, use
- *or other dealings in this Software without prior written authorization
- *from the XFree86 Project.
- *
- * Authors:	Kensuke Matsuzaki
- *		Harold L Hunt II
- */
-
-#ifdef HAVE_XWIN_CONFIG_H
-#include <xwin-config.h>
-#endif
-
-#include "win.h"
-
-
-/*
- * winSetShapeMultiWindow - See Porting Layer Definition - p. 42
- */
-
-void
-winSetShapeMultiWindow (WindowPtr pWin, int kind)
-{
-  ScreenPtr		pScreen = pWin->drawable.pScreen;
-  winScreenPriv(pScreen);
-
-#if CYGMULTIWINDOW_DEBUG
-  ErrorF ("winSetShapeMultiWindow - pWin: %08x kind: %i\n", pWin, kind);
-#endif
-  
-  WIN_UNWRAP(SetShape); 
-  (*pScreen->SetShape)(pWin, kind);
-  WIN_WRAP(SetShape, winSetShapeMultiWindow);
-  
-  /* Update the Windows window's shape */
-  winReshapeMultiWindow (pWin);
-  winUpdateRgnMultiWindow (pWin);
-
-  return;
-}
-
-
-/*
- * winUpdateRgnMultiWindow - Local function to update a Windows window region
- */
-
-void
-winUpdateRgnMultiWindow (WindowPtr pWin)
-{
-  SetWindowRgn (winGetWindowPriv(pWin)->hWnd,
-		winGetWindowPriv(pWin)->hRgn, TRUE);
-
-  /* The system now owns the region specified by the region handle and will delete it when it is no longer needed. */
-  winGetWindowPriv(pWin)->hRgn = NULL;
-}
-
-
-/*
- * winReshapeMultiWindow - Computes the composite clipping region for a window
- */
-
-void
-winReshapeMultiWindow (WindowPtr pWin)
-{
-  int		nRects;
-  RegionRec	rrNewShape;
-  BoxPtr	pShape, pRects, pEnd;
-  HRGN		hRgn, hRgnRect;
-  winWindowPriv(pWin);
-
-#if CYGDEBUG
-  winDebug ("winReshape ()\n");
-#endif
-  
-  /* Bail if the window is the root window */
-  if (pWin->parent == NULL)
-    return;
-
-  /* Bail if the window is not top level */
-  if (pWin->parent->parent != NULL)
-    return;
-
-  /* Bail if Windows window handle is invalid */
-  if (pWinPriv->hWnd == NULL)
-    return;
-  
-  /* Free any existing window region stored in the window privates */
-  if (pWinPriv->hRgn != NULL)
-    {
-      DeleteObject (pWinPriv->hRgn);
-      pWinPriv->hRgn = NULL;
-    }
-  
-  /* Bail if the window has no bounding region defined */
-  if (!wBoundingShape (pWin))
-    return;
-
-  RegionNull(&rrNewShape);
-  RegionCopy(&rrNewShape, wBoundingShape(pWin));
-  RegionTranslate(&rrNewShape, pWin->borderWidth, pWin->borderWidth);
-  
-  nRects = RegionNumRects(&rrNewShape);
-  pShape = RegionRects(&rrNewShape);
-  
-  /* Don't do anything if there are no rectangles in the region */
-  if (nRects > 0)
-    {
-      RECT			rcClient;
-      RECT			rcWindow;
-      int			iOffsetX, iOffsetY;
-      
-      /* Get client rectangle */
-      if (!GetClientRect (pWinPriv->hWnd, &rcClient))
-	{
-	  ErrorF ("winReshape - GetClientRect failed, bailing: %d\n",
-		  (int) GetLastError ());
-	  return;
-	}
-
-      /* Translate client rectangle coords to screen coords */
-      /* NOTE: Only transforms top and left members */
-      ClientToScreen (pWinPriv->hWnd, (LPPOINT) &rcClient);
-
-      /* Get window rectangle */
-      if (!GetWindowRect (pWinPriv->hWnd, &rcWindow))
-	{
-	  ErrorF ("winReshape - GetWindowRect failed, bailing: %d\n",
-		  (int) GetLastError ());
-	  return;
-	}
-
-      /* Calculate offset from window upper-left to client upper-left */
-      iOffsetX = rcClient.left - rcWindow.left;
-      iOffsetY = rcClient.top - rcWindow.top;
-
-      /* Create initial Windows region for title bar */
-      /* FIXME: Mean, nasty, ugly hack!!! */
-      hRgn = CreateRectRgn (0, 0, rcWindow.right, iOffsetY);
-      if (hRgn == NULL)
-	{
-	  ErrorF ("winReshape - Initial CreateRectRgn (%d, %d, %d, %d) "
-		  "failed: %d\n",
-		  0, 0, (int) rcWindow.right, iOffsetY, (int) GetLastError ());
-	}
-
-      /* Loop through all rectangles in the X region */
-      for (pRects = pShape, pEnd = pShape + nRects; pRects < pEnd; pRects++)
-        {
-	  /* Create a Windows region for the X rectangle */
-	  hRgnRect = CreateRectRgn (pRects->x1 + iOffsetX,
-				    pRects->y1 + iOffsetY,
-				    pRects->x2 + iOffsetX,
-				    pRects->y2 + iOffsetY);
-	  if (hRgnRect == NULL)
-	    {
-	      ErrorF ("winReshape - Loop CreateRectRgn (%d, %d, %d, %d) "
-		      "failed: %d\n"
-		      "\tx1: %d x2: %d xOff: %d y1: %d y2: %d yOff: %d\n",
-		      pRects->x1 + iOffsetX,
-		      pRects->y1 + iOffsetY,
-		      pRects->x2 + iOffsetX,
-		      pRects->y2 + iOffsetY,
-		      (int) GetLastError (),
-		      pRects->x1, pRects->x2, iOffsetX,
-		      pRects->y1, pRects->y2, iOffsetY);
-	    }
-
-	  /* Merge the Windows region with the accumulated region */
-	  if (CombineRgn (hRgn, hRgn, hRgnRect, RGN_OR) == ERROR)
-	    {
-	      ErrorF ("winReshape - CombineRgn () failed: %d\n",
-		      (int) GetLastError ());
-	    }
-
-	  /* Delete the temporary Windows region */
-	  DeleteObject (hRgnRect);
-        }
-      
-      /* Save a handle to the composite region in the window privates */
-      pWinPriv->hRgn = hRgn;
-    }
-
-  RegionUninit(&rrNewShape);
-  
-  return;
-}
->>>>>>> 4c61bf84
+/*
+ *Copyright (C) 1994-2000 The XFree86 Project, Inc. All Rights Reserved.
+ *
+ *Permission is hereby granted, free of charge, to any person obtaining
+ * a copy of this software and associated documentation files (the
+ *"Software"), to deal in the Software without restriction, including
+ *without limitation the rights to use, copy, modify, merge, publish,
+ *distribute, sublicense, and/or sell copies of the Software, and to
+ *permit persons to whom the Software is furnished to do so, subject to
+ *the following conditions:
+ *
+ *The above copyright notice and this permission notice shall be
+ *included in all copies or substantial portions of the Software.
+ *
+ *THE SOFTWARE IS PROVIDED "AS IS", WITHOUT WARRANTY OF ANY KIND,
+ *EXPRESS OR IMPLIED, INCLUDING BUT NOT LIMITED TO THE WARRANTIES OF
+ *MERCHANTABILITY, FITNESS FOR A PARTICULAR PURPOSE AND
+ *NONINFRINGEMENT. IN NO EVENT SHALL THE XFREE86 PROJECT BE LIABLE FOR
+ *ANY CLAIM, DAMAGES OR OTHER LIABILITY, WHETHER IN AN ACTION OF
+ *CONTRACT, TORT OR OTHERWISE, ARISING FROM, OUT OF OR IN CONNECTION
+ *WITH THE SOFTWARE OR THE USE OR OTHER DEALINGS IN THE SOFTWARE.
+ *
+ *Except as contained in this notice, the name of the XFree86 Project
+ *shall not be used in advertising or otherwise to promote the sale, use
+ *or other dealings in this Software without prior written authorization
+ *from the XFree86 Project.
+ *
+ * Authors:	Kensuke Matsuzaki
+ *		Harold L Hunt II
+ */
+
+#ifdef HAVE_XWIN_CONFIG_H
+#include <xwin-config.h>
+#endif
+
+#include "win.h"
+
+
+/*
+ * winSetShapeMultiWindow - See Porting Layer Definition - p. 42
+ */
+
+void
+winSetShapeMultiWindow (WindowPtr pWin, int kind)
+{
+  ScreenPtr		pScreen = pWin->drawable.pScreen;
+  winScreenPriv(pScreen);
+
+  winDebug ("winSetShapeMultiWindow - pWin: %08x kind: %i\n", pWin, kind);
+  
+  WIN_UNWRAP(SetShape); 
+  (*pScreen->SetShape)(pWin, kind);
+  WIN_WRAP(SetShape, winSetShapeMultiWindow);
+  
+  /* Update the Windows window's shape */
+  winReshapeMultiWindow (pWin);
+  winUpdateRgnMultiWindow (pWin);
+
+  return;
+}
+
+
+/*
+ * winUpdateRgnMultiWindow - Local function to update a Windows window region
+ */
+
+void
+winUpdateRgnMultiWindow (WindowPtr pWin)
+{
+  SetWindowRgn (winGetWindowPriv(pWin)->hWnd,
+		winGetWindowPriv(pWin)->hRgn, TRUE);
+
+  /* The system now owns the region specified by the region handle and will delete it when it is no longer needed. */
+  winGetWindowPriv(pWin)->hRgn = NULL;
+}
+
+
+/*
+ * winReshapeMultiWindow - Computes the composite clipping region for a window
+ */
+
+void
+winReshapeMultiWindow (WindowPtr pWin)
+{
+  int		nRects;
+  RegionRec	rrNewShape;
+  BoxPtr	pShape, pRects, pEnd;
+  HRGN		hRgn, hRgnRect;
+  winWindowPriv(pWin);
+
+  winDebug ("winReshape ()\n");
+  
+  /* Bail if the window is the root window */
+  if (pWin->parent == NULL)
+    return;
+
+  /* Bail if the window is not top level */
+  if (pWin->parent->parent != NULL)
+    return;
+
+  /* Bail if Windows window handle is invalid */
+  if (pWinPriv->hWnd == NULL)
+    return;
+  
+  /* Free any existing window region stored in the window privates */
+  if (pWinPriv->hRgn != NULL)
+    {
+      DeleteObject (pWinPriv->hRgn);
+      pWinPriv->hRgn = NULL;
+    }
+  
+  /* Bail if the window has no bounding region defined */
+  if (!wBoundingShape (pWin))
+    return;
+
+  RegionNull(&rrNewShape);
+  RegionCopy(&rrNewShape, wBoundingShape(pWin));
+  RegionTranslate(&rrNewShape, pWin->borderWidth, pWin->borderWidth);
+  
+  nRects = RegionNumRects(&rrNewShape);
+  pShape = RegionRects(&rrNewShape);
+  
+  /* Don't do anything if there are no rectangles in the region */
+  if (nRects > 0)
+    {
+      RECT			rcClient;
+      RECT			rcWindow;
+      int			iOffsetX, iOffsetY;
+      
+      /* Get client rectangle */
+      if (!GetClientRect (pWinPriv->hWnd, &rcClient))
+	{
+	  ErrorF ("winReshape - GetClientRect failed, bailing: %d\n",
+		  (int) GetLastError ());
+	  return;
+	}
+
+      /* Translate client rectangle coords to screen coords */
+      /* NOTE: Only transforms top and left members */
+      ClientToScreen (pWinPriv->hWnd, (LPPOINT) &rcClient);
+
+      /* Get window rectangle */
+      if (!GetWindowRect (pWinPriv->hWnd, &rcWindow))
+	{
+	  ErrorF ("winReshape - GetWindowRect failed, bailing: %d\n",
+		  (int) GetLastError ());
+	  return;
+	}
+
+      /* Calculate offset from window upper-left to client upper-left */
+      iOffsetX = rcClient.left - rcWindow.left;
+      iOffsetY = rcClient.top - rcWindow.top;
+
+      /* Create initial Windows region for title bar */
+      /* FIXME: Mean, nasty, ugly hack!!! */
+      hRgn = CreateRectRgn (0, 0, rcWindow.right, iOffsetY);
+      if (hRgn == NULL)
+	{
+	  ErrorF ("winReshape - Initial CreateRectRgn (%d, %d, %d, %d) "
+		  "failed: %d\n",
+		  0, 0, (int) rcWindow.right, iOffsetY, (int) GetLastError ());
+	}
+
+      /* Loop through all rectangles in the X region */
+      for (pRects = pShape, pEnd = pShape + nRects; pRects < pEnd; pRects++)
+        {
+	  /* Create a Windows region for the X rectangle */
+	  hRgnRect = CreateRectRgn (pRects->x1 + iOffsetX,
+				    pRects->y1 + iOffsetY,
+				    pRects->x2 + iOffsetX,
+				    pRects->y2 + iOffsetY);
+	  if (hRgnRect == NULL)
+	    {
+	      ErrorF ("winReshape - Loop CreateRectRgn (%d, %d, %d, %d) "
+		      "failed: %d\n"
+		      "\tx1: %d x2: %d xOff: %d y1: %d y2: %d yOff: %d\n",
+		      pRects->x1 + iOffsetX,
+		      pRects->y1 + iOffsetY,
+		      pRects->x2 + iOffsetX,
+		      pRects->y2 + iOffsetY,
+		      (int) GetLastError (),
+		      pRects->x1, pRects->x2, iOffsetX,
+		      pRects->y1, pRects->y2, iOffsetY);
+	    }
+
+	  /* Merge the Windows region with the accumulated region */
+	  if (CombineRgn (hRgn, hRgn, hRgnRect, RGN_OR) == ERROR)
+	    {
+	      ErrorF ("winReshape - CombineRgn () failed: %d\n",
+		      (int) GetLastError ());
+	    }
+
+	  /* Delete the temporary Windows region */
+	  DeleteObject (hRgnRect);
+        }
+      
+      /* Save a handle to the composite region in the window privates */
+      pWinPriv->hRgn = hRgn;
+    }
+
+  RegionUninit(&rrNewShape);
+  
+  return;
+}
+
+void
+winShapeRgnUpdateMultiwindow(HWND hwnd)
+{
+  WindowPtr pWin = GetProp (hwnd, WIN_WINDOW_PROP);
+  if (pWin)
+    {
+      winReshapeMultiWindow(pWin);
+      winUpdateRgnMultiWindow(pWin);
+    }
+}