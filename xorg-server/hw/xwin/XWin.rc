--- conflicted
+++ resolved
@@ -1,215 +1,105 @@
-<<<<<<< HEAD
-/*
- *Copyright (C) 2002-2004 Harold L Hunt II All Rights Reserved.
- *Copyright (C) 2008 Yaakov Selkowitz All Rights Reserved
- *
- *Permission is hereby granted, free of charge, to any person obtaining
- * a copy of this software and associated documentation files (the
- *"Software"), to deal in the Software without restriction, including
- *without limitation the rights to use, copy, modify, merge, publish,
- *distribute, sublicense, and/or sell copies of the Software, and to
- *permit persons to whom the Software is furnished to do so, subject to
- *the following conditions:
- *
- *The above copyright notice and this permission notice shall be
- *included in all copies or substantial portions of the Software.
- *
- *THE SOFTWARE IS PROVIDED "AS IS", WITHOUT WARRANTY OF ANY KIND,
- *EXPRESS OR IMPLIED, INCLUDING BUT NOT LIMITED TO THE WARRANTIES OF
- *MERCHANTABILITY, FITNESS FOR A PARTICULAR PURPOSE AND
- *NONINFRINGEMENT. IN NO EVENT SHALL HAROLD L HUNT II BE LIABLE FOR
- *ANY CLAIM, DAMAGES OR OTHER LIABILITY, WHETHER IN AN ACTION OF
- *CONTRACT, TORT OR OTHERWISE, ARISING FROM, OUT OF OR IN CONNECTION
- *WITH THE SOFTWARE OR THE USE OR OTHER DEALINGS IN THE SOFTWARE.
- *
- *Except as contained in this notice, the names of the authors
- *shall not be used in advertising or otherwise to promote the sale, use
- *or other dealings in this Software without prior written authorization
- *from the authors.
- *
- * Authors:	Harold L Hunt II, Yaakov Selkowitz
- */
-
-#include <windows.h>
-#include "winresource.h"
-#include "xwin-config.h"
-
-/*
- * Dialogs
- */
-
-/* About */
-ABOUT_BOX DIALOGEX 32, 32, 260, 95
-STYLE WS_POPUP | WS_CAPTION | WS_SYSMENU | WS_VISIBLE | WS_TABSTOP  | DS_CENTERMOUSE
-CAPTION "About VcXsrv"
-FONT 8, "MS Shell Dlg 2"
-BEGIN
-  CONTROL				IDI_XWIN, IDC_STATIC, "Static", SS_ICON, 8, 8, 32, 32
-  LTEXT			"VcXsrv X Server ", IDC_STATIC, 36, 8, 220, 8
-  LTEXT			"http://www.hc-consult.be", IDC_STATIC, 36, 18, 220, 8
-  LTEXT			"marc@hc-consult.be", IDC_STATIC, 36, 28, 220, 8
-  LTEXT			"Version 1.7.99.6 (25 Jan 2010)", IDC_STATIC, 36, 38, 220, 8
-  DEFPUSHBUTTON		"OK", IDOK, 105, 75, 50, 15
-END
-
-
-/* Depth change */
-
-DEPTH_CHANGE_BOX DIALOGEX	32, 32, 180, 100
-STYLE WS_POPUP | WS_CAPTION | WS_SYSMENU | WS_VISIBLE | DS_CENTERMOUSE
-FONT 8, "MS Shell Dlg 2"
-CAPTION "VcXsrv"
-BEGIN
-  DEFPUSHBUTTON		"Dismiss", IDOK, 66, 80, 50, 14
-  CTEXT			"VcXsrv", IDC_STATIC, 40, 12, 100, 8
-  CTEXT			"Disruptive screen configuration change.", IDC_STATIC, 7, 40, 166, 8
-  CTEXT			"Restore previous resolution to use VcXsrv.", IDC_STATIC, 7, 52, 166, 8
-END
-
-
-/* Exit */
-
-EXIT_DIALOG DIALOGEX	32, 32, 180, 78
-STYLE WS_POPUP | WS_CAPTION | WS_SYSMENU | WS_VISIBLE | WS_TABSTOP | DS_CENTERMOUSE
-FONT 8, "MS Shell Dlg 2"
-CAPTION "Exit VcXsrv?"
-BEGIN
-  PUSHBUTTON "E&xit", IDOK, 55, 56, 30, 14
-  DEFPUSHBUTTON "&Cancel", IDCANCEL, 95, 56, 30, 14
-  CTEXT "E&xiting will close all screens running on this display.", IDC_STATIC, 7, 12, 166, 8
-  CTEXT "No information about connected clients available.", IDC_CLIENTS_CONNECTED, 7, 24, 166, 8
-  CTEXT "Proceed with shutdown of this display/server?", IDC_STATIC, 7, 36, 166, 8
-END
-
-
-/*
- * Menus
- */
-
-IDM_TRAYICON_MENU MENU
-BEGIN
-	POPUP "TRAYICON_MENU"
-	BEGIN
-		MENUITEM "&Hide Root Window", ID_APP_HIDE_ROOT
-		MENUITEM "&About...", ID_APP_ABOUT
-		MENUITEM SEPARATOR
-		MENUITEM "E&xit...", ID_APP_EXIT
-	END
-END
-
-
-/*
- * Icons
- */
-
-IDI_XWIN		ICON	"X.ico"
-=======
-/*
- *Copyright (C) 2002-2004 Harold L Hunt II All Rights Reserved.
- *Copyright (C) 2008 Yaakov Selkowitz All Rights Reserved
- *
- *Permission is hereby granted, free of charge, to any person obtaining
- * a copy of this software and associated documentation files (the
- *"Software"), to deal in the Software without restriction, including
- *without limitation the rights to use, copy, modify, merge, publish,
- *distribute, sublicense, and/or sell copies of the Software, and to
- *permit persons to whom the Software is furnished to do so, subject to
- *the following conditions:
- *
- *The above copyright notice and this permission notice shall be
- *included in all copies or substantial portions of the Software.
- *
- *THE SOFTWARE IS PROVIDED "AS IS", WITHOUT WARRANTY OF ANY KIND,
- *EXPRESS OR IMPLIED, INCLUDING BUT NOT LIMITED TO THE WARRANTIES OF
- *MERCHANTABILITY, FITNESS FOR A PARTICULAR PURPOSE AND
- *NONINFRINGEMENT. IN NO EVENT SHALL HAROLD L HUNT II BE LIABLE FOR
- *ANY CLAIM, DAMAGES OR OTHER LIABILITY, WHETHER IN AN ACTION OF
- *CONTRACT, TORT OR OTHERWISE, ARISING FROM, OUT OF OR IN CONNECTION
- *WITH THE SOFTWARE OR THE USE OR OTHER DEALINGS IN THE SOFTWARE.
- *
- *Except as contained in this notice, the names of the authors
- *shall not be used in advertising or otherwise to promote the sale, use
- *or other dealings in this Software without prior written authorization
- *from the authors.
- *
- * Authors:	Harold L Hunt II, Yaakov Selkowitz
- */
-
-#include <windows.h>
-#include "winresource.h"
-#include "xwin-config.h"
-#include "version-config.h"
-
-/*
- * Dialogs
- */
-
-/* About */
-ABOUT_BOX DIALOGEX 32, 32, 260, 105
-STYLE WS_POPUP | WS_CAPTION | WS_SYSMENU | WS_VISIBLE | WS_TABSTOP  | DS_CENTERMOUSE
-CAPTION "About " XVENDORNAMESHORT
-FONT 8, "MS Shell Dlg 2"
-BEGIN
-  CONTROL				IDI_XWIN, IDC_STATIC, "Static", SS_ICON, 8, 8, 32, 32
-  LTEXT			XVENDORNAMESHORT " X Server ", IDC_STATIC, 36, 8, 220, 8
-  LTEXT			VENDOR_MAN_VERSION, IDC_STATIC, 36, 18, 220, 8
-  LTEXT			BUILDERSTRING, IDC_STATIC, 36, 28, 220, 8
-  LTEXT			"This software is licensed under the terms of the MIT/X11 License.", IDC_STATIC, 36, 48, 220, 20
-  CONTROL               __VENDORDWEBSUPPORT__, ID_ABOUT_WEBSITE, "Button",
-                        BS_OWNERDRAW | WS_TABSTOP, 36, 68, 68, 8
-  DEFPUSHBUTTON		"&OK", IDOK, 105, 85, 50, 15
-END
-
-
-/* Depth change */
-
-DEPTH_CHANGE_BOX DIALOGEX 32, 32, 180, 100
-STYLE WS_POPUP | WS_CAPTION | WS_SYSMENU | WS_VISIBLE | DS_CENTERMOUSE
-FONT 8, "MS Shell Dlg 2"
-CAPTION XVENDORNAMESHORT
-BEGIN
-  DEFPUSHBUTTON		"Dismiss", IDOK, 66, 80, 50, 14
-  CTEXT			XVENDORNAMESHORT, IDC_STATIC, 40, 12, 100, 8
-  CTEXT			"Disruptive screen configuration change.", IDC_STATIC, 7, 40, 166, 8
-  CTEXT			"Restore previous resolution to use " XVENDORNAMESHORT ".", IDC_STATIC, 7, 52, 166, 8
-END
-
-
-/* Exit */
-
-EXIT_DIALOG DIALOGEX 32, 32, 180, 78
-STYLE WS_POPUP | WS_CAPTION | WS_SYSMENU | WS_VISIBLE | WS_TABSTOP | DS_CENTERMOUSE
-FONT 8, "MS Shell Dlg 2"
-CAPTION "Exit " XVENDORNAMESHORT "?"
-BEGIN
-  PUSHBUTTON "E&xit", IDOK, 55, 56, 30, 14
-  DEFPUSHBUTTON "&Cancel", IDCANCEL, 95, 56, 30, 14
-  CTEXT "E&xiting will close all screens running on this display.", IDC_STATIC, 7, 12, 166, 8
-  CTEXT "No information about connected clients available.", IDC_CLIENTS_CONNECTED, 7, 24, 166, 8
-  CTEXT "Proceed with shutdown of this display/server?", IDC_STATIC, 7, 36, 166, 8
-END
-
-
-/*
- * Menus
- */
-
-IDM_TRAYICON_MENU MENU
-BEGIN
-	POPUP "TRAYICON_MENU"
-	BEGIN
-		MENUITEM "&Hide Root Window", ID_APP_HIDE_ROOT
-		MENUITEM "&About...", ID_APP_ABOUT
-		MENUITEM SEPARATOR
-		MENUITEM "E&xit...", ID_APP_EXIT
-	END
-END
-
-
-/*
- * Icons
- */
-
-IDI_XWIN		ICON	"X.ico"
-CREATEPROCESS_MANIFEST_RESOURCE_ID	RT_MANIFEST	"XWin.exe.manifest"
->>>>>>> 8d38172d
+/*
+ *Copyright (C) 2002-2004 Harold L Hunt II All Rights Reserved.
+ *Copyright (C) 2008 Yaakov Selkowitz All Rights Reserved
+ *
+ *Permission is hereby granted, free of charge, to any person obtaining
+ * a copy of this software and associated documentation files (the
+ *"Software"), to deal in the Software without restriction, including
+ *without limitation the rights to use, copy, modify, merge, publish,
+ *distribute, sublicense, and/or sell copies of the Software, and to
+ *permit persons to whom the Software is furnished to do so, subject to
+ *the following conditions:
+ *
+ *The above copyright notice and this permission notice shall be
+ *included in all copies or substantial portions of the Software.
+ *
+ *THE SOFTWARE IS PROVIDED "AS IS", WITHOUT WARRANTY OF ANY KIND,
+ *EXPRESS OR IMPLIED, INCLUDING BUT NOT LIMITED TO THE WARRANTIES OF
+ *MERCHANTABILITY, FITNESS FOR A PARTICULAR PURPOSE AND
+ *NONINFRINGEMENT. IN NO EVENT SHALL HAROLD L HUNT II BE LIABLE FOR
+ *ANY CLAIM, DAMAGES OR OTHER LIABILITY, WHETHER IN AN ACTION OF
+ *CONTRACT, TORT OR OTHERWISE, ARISING FROM, OUT OF OR IN CONNECTION
+ *WITH THE SOFTWARE OR THE USE OR OTHER DEALINGS IN THE SOFTWARE.
+ *
+ *Except as contained in this notice, the names of the authors
+ *shall not be used in advertising or otherwise to promote the sale, use
+ *or other dealings in this Software without prior written authorization
+ *from the authors.
+ *
+ * Authors:	Harold L Hunt II, Yaakov Selkowitz
+ */
+
+#include <windows.h>
+#include "winresource.h"
+#include "xwin-config.h"
+
+/*
+ * Dialogs
+ */
+
+/* About */
+ABOUT_BOX DIALOGEX 32, 32, 260, 95
+STYLE WS_POPUP | WS_CAPTION | WS_SYSMENU | WS_VISIBLE | WS_TABSTOP  | DS_CENTERMOUSE
+CAPTION "About "XVENDORNAMESHORT
+FONT 8, "MS Shell Dlg 2"
+BEGIN
+  CONTROL			IDI_XWIN, IDC_STATIC, "Static", SS_ICON, 8, 8, 32, 32
+  LTEXT			"VcXsrv X Server ", IDC_STATIC, 36, 8, 220, 8
+  LTEXT			"http://www.hc-consult.be", IDC_STATIC, 36, 18, 220, 8
+  LTEXT			"marc@hc-consult.be", IDC_STATIC, 36, 28, 220, 8
+  LTEXT			"Version 1.7.99.6 (25 Jan 2010)", IDC_STATIC, 36, 38, 220, 8
+  DEFPUSHBUTTON		"OK", IDOK, 105, 75, 50, 15
+END
+
+
+/* Depth change */
+
+DEPTH_CHANGE_BOX DIALOGEX	32, 32, 180, 100
+STYLE WS_POPUP | WS_CAPTION | WS_SYSMENU | WS_VISIBLE | DS_CENTERMOUSE
+FONT 8, "MS Shell Dlg 2"
+CAPTION XVENDORNAMESHORT
+BEGIN
+  DEFPUSHBUTTON		"Dismiss", IDOK, 66, 80, 50, 14
+  CTEXT			XVENDORNAMESHORT, IDC_STATIC, 40, 12, 100, 8
+  CTEXT			"Disruptive screen configuration change.", IDC_STATIC, 7, 40, 166, 8
+  CTEXT			"Restore previous resolution to use "XVENDORNAMESHORT".", IDC_STATIC, 7, 52, 166, 8
+END
+
+
+/* Exit */
+
+EXIT_DIALOG DIALOGEX	32, 32, 180, 78
+STYLE WS_POPUP | WS_CAPTION | WS_SYSMENU | WS_VISIBLE | WS_TABSTOP | DS_CENTERMOUSE
+FONT 8, "MS Shell Dlg 2"
+CAPTION "Exit "XVENDORNAMESHORT"?"
+BEGIN
+  PUSHBUTTON "E&xit", IDOK, 55, 56, 30, 14
+  DEFPUSHBUTTON "&Cancel", IDCANCEL, 95, 56, 30, 14
+  CTEXT "E&xiting will close all screens running on this display.", IDC_STATIC, 7, 12, 166, 8
+  CTEXT "No information about connected clients available.", IDC_CLIENTS_CONNECTED, 7, 24, 166, 8
+  CTEXT "Proceed with shutdown of this display/server?", IDC_STATIC, 7, 36, 166, 8
+END
+
+
+/*
+ * Menus
+ */
+
+IDM_TRAYICON_MENU MENU
+BEGIN
+	POPUP "TRAYICON_MENU"
+	BEGIN
+		MENUITEM "&Hide Root Window", ID_APP_HIDE_ROOT
+		MENUITEM "&About...", ID_APP_ABOUT
+		MENUITEM SEPARATOR
+		MENUITEM "E&xit...", ID_APP_EXIT
+	END
+END
+
+
+/*
+ * Icons
+ */
+
+IDI_XWIN		ICON	"X.ico"
+/* CREATEPROCESS_MANIFEST_RESOURCE_ID	RT_MANIFEST	"XWin.exe.manifest"*/