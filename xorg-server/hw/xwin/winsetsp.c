/*
 *Copyright (C) 1994-2000 The XFree86 Project, Inc. All Rights Reserved.
 *
 *Permission is hereby granted, free of charge, to any person obtaining
 * a copy of this software and associated documentation files (the
 *"Software"), to deal in the Software without restriction, including
 *without limitation the rights to use, copy, modify, merge, publish,
 *distribute, sublicense, and/or sell copies of the Software, and to
 *permit persons to whom the Software is furnished to do so, subject to
 *the following conditions:
 *
 *The above copyright notice and this permission notice shall be
 *included in all copies or substantial portions of the Software.
 *
 *THE SOFTWARE IS PROVIDED "AS IS", WITHOUT WARRANTY OF ANY KIND,
 *EXPRESS OR IMPLIED, INCLUDING BUT NOT LIMITED TO THE WARRANTIES OF
 *MERCHANTABILITY, FITNESS FOR A PARTICULAR PURPOSE AND
 *NONINFRINGEMENT. IN NO EVENT SHALL THE XFREE86 PROJECT BE LIABLE FOR
 *ANY CLAIM, DAMAGES OR OTHER LIABILITY, WHETHER IN AN ACTION OF
 *CONTRACT, TORT OR OTHERWISE, ARISING FROM, OUT OF OR IN CONNECTION
 *WITH THE SOFTWARE OR THE USE OR OTHER DEALINGS IN THE SOFTWARE.
 *
 *Except as contained in this notice, the name of the XFree86 Project
 *shall not be used in advertising or otherwise to promote the sale, use
 *or other dealings in this Software without prior written authorization
 *from the XFree86 Project.
 *
 * Authors:	Harold L Hunt II
 * 		Alan Hourihane <alanh@fairlite.demon.co.uk>
 */

#ifdef HAVE_XWIN_CONFIG_H
#include <xwin-config.h>
#endif
#include "win.h"

typedef struct mybitmap
{
  BITMAPINFOHEADER bmiHeader;
  RGBQUAD          bmiColors[256];  /* Maximum palette used in case of 8-bit per pixel */
} mybitmap_t;
/* See Porting Layer Definition - p. 55 */
void
winSetSpansNativeGDI(DrawablePtr pDrawable,
                     GCPtr pGC,
                     char *pSrcs,
                     DDXPointPtr pPoints,
                     int *piWidths, int iSpans, int fSorted)
{
    winGCPriv(pGC);
    PixmapPtr pPixmap = NULL;
    winPrivPixmapPtr pPixmapPriv = NULL;
    HBITMAP hbmpOrig = NULL;
    mybitmap_t		bmi;
    HRGN hrgn = NULL, combined = NULL;
    int nbox;
    BoxPtr pbox;

    nbox = RegionNumRects(pGC->pCompositeClip);
    pbox = RegionRects(pGC->pCompositeClip);

    if (!nbox)
        return;

    combined = CreateRectRgn(pbox->x1, pbox->y1, pbox->x2, pbox->y2);
    nbox--;
    pbox++;
    while (nbox--) {
        hrgn = CreateRectRgn(pbox->x1, pbox->y1, pbox->x2, pbox->y2);
        CombineRgn(combined, combined, hrgn, RGN_OR);
        DeleteObject(hrgn);
        hrgn = NULL;
        pbox++;
    }

    /* Branch on the drawable type */
    switch (pDrawable->type) {
    case DRAWABLE_PIXMAP:

        SelectClipRgn(pGCPriv->hdcMem, combined);
        DeleteObject(combined);
        combined = NULL;

        pPixmap = (PixmapPtr) pDrawable;
        pPixmapPriv = winGetPixmapPriv(pPixmap);

        /* Select the drawable pixmap into a DC */
        hbmpOrig = SelectObject(pGCPriv->hdcMem, pPixmapPriv->hBitmap);
        if (hbmpOrig == NULL)
            FatalError("winSetSpans - DRAWABLE_PIXMAP - SelectObject () "
                       "failed on pPixmapPriv->hBitmap\n");

        while (iSpans--) {
            ZeroMemory (&bmi, sizeof (mybitmap_t));
            bmi.bmiHeader.biSize = sizeof(BITMAPINFOHEADER);
            bmi.bmiHeader.biWidth = *piWidths;
            bmi.bmiHeader.biHeight = 1;
            bmi.bmiHeader.biPlanes = 1;
            bmi.bmiHeader.biBitCount = pDrawable->depth;
            bmi.bmiHeader.biCompression = BI_RGB;

            /* Setup color table for mono DIBs */
            if (pDrawable->depth == 1) {
                bmi.bmiColors[1].rgbBlue = 255;
                bmi.bmiColors[1].rgbGreen = 255;
                bmi.bmiColors[1].rgbRed = 255;
            }

            StretchDIBits(pGCPriv->hdcMem,
                          pPoints->x, pPoints->y,
                          *piWidths, 1,
                          0, 0,
                          *piWidths, 1,
                          pSrcs,
<<<<<<< HEAD
                          (BITMAPINFO*)&bmi,
=======
                          (BITMAPINFO *) &bmi,
>>>>>>> 3f553aac
                          DIB_RGB_COLORS, g_copyROP[pGC->alu]);

            pSrcs += PixmapBytePad(*piWidths, pDrawable->depth);
            pPoints++;
            piWidths++;
        }

        /* Reset the clip region */
        SelectClipRgn(pGCPriv->hdcMem, NULL);

        /* Push the drawable pixmap out of the GC HDC */
        SelectObject(pGCPriv->hdcMem, hbmpOrig);
        break;

    case DRAWABLE_WINDOW:

        SelectClipRgn(pGCPriv->hdc, combined);
        DeleteObject(combined);
        combined = NULL;

        while (iSpans--) {
            ZeroMemory (&bmi, sizeof (mybitmap_t));
            bmi.bmiHeader.biSize = sizeof(BITMAPINFOHEADER);
            bmi.bmiHeader.biWidth = *piWidths;
            bmi.bmiHeader.biHeight = 1;
            bmi.bmiHeader.biPlanes = 1;
            bmi.bmiHeader.biBitCount = pDrawable->depth;
            bmi.bmiHeader.biCompression = BI_RGB;

            /* Setup color table for mono DIBs */
            if (pDrawable->depth == 1) {
                bmi.bmiColors[1].rgbBlue = 255;
                bmi.bmiColors[1].rgbGreen = 255;
                bmi.bmiColors[1].rgbRed = 255;
            }

            StretchDIBits(pGCPriv->hdc,
                          pPoints->x, pPoints->y,
                          *piWidths, 1,
                          0, 0,
                          *piWidths, 1,
                          pSrcs,
                          (BITMAPINFO *) &bmi,
                          DIB_RGB_COLORS, g_copyROP[pGC->alu]);

            pSrcs += PixmapBytePad(*piWidths, pDrawable->depth);
            pPoints++;
            piWidths++;
        }

        /* Reset the clip region */
        SelectClipRgn(pGCPriv->hdc, NULL);
        break;

    default:
        FatalError("\nwinSetSpansNativeGDI - Unknown drawable type\n\n");
        break;
    }
}<|MERGE_RESOLUTION|>--- conflicted
+++ resolved
@@ -112,11 +112,7 @@
                           0, 0,
                           *piWidths, 1,
                           pSrcs,
-<<<<<<< HEAD
-                          (BITMAPINFO*)&bmi,
-=======
                           (BITMAPINFO *) &bmi,
->>>>>>> 3f553aac
                           DIB_RGB_COLORS, g_copyROP[pGC->alu]);
 
             pSrcs += PixmapBytePad(*piWidths, pDrawable->depth);
