<<<<<<< HEAD
/*
 *Copyright (C) 1994-2000 The XFree86 Project, Inc. All Rights Reserved.
 *
 *Permission is hereby granted, free of charge, to any person obtaining
 * a copy of this software and associated documentation files (the
 *"Software"), to deal in the Software without restriction, including
 *without limitation the rights to use, copy, modify, merge, publish,
 *distribute, sublicense, and/or sell copies of the Software, and to
 *permit persons to whom the Software is furnished to do so, subject to
 *the following conditions:
 *
 *The above copyright notice and this permission notice shall be
 *included in all copies or substantial portions of the Software.
 *
 *THE SOFTWARE IS PROVIDED "AS IS", WITHOUT WARRANTY OF ANY KIND,
 *EXPRESS OR IMPLIED, INCLUDING BUT NOT LIMITED TO THE WARRANTIES OF
 *MERCHANTABILITY, FITNESS FOR A PARTICULAR PURPOSE AND
 *NONINFRINGEMENT. IN NO EVENT SHALL THE XFREE86 PROJECT BE LIABLE FOR
 *ANY CLAIM, DAMAGES OR OTHER LIABILITY, WHETHER IN AN ACTION OF
 *CONTRACT, TORT OR OTHERWISE, ARISING FROM, OUT OF OR IN CONNECTION
 *WITH THE SOFTWARE OR THE USE OR OTHER DEALINGS IN THE SOFTWARE.
 *
 *Except as contained in this notice, the name of the XFree86 Project
 *shall not be used in advertising or otherwise to promote the sale, use
 *or other dealings in this Software without prior written authorization
 *from the XFree86 Project.
 *
 * Authors:	Harold L Hunt II
 * 		Alan Hourihane <alanh@fairlite.demon.co.uk>
 */

#ifdef HAVE_XWIN_CONFIG_H
#include <xwin-config.h>
#endif
#include "win.h"

typedef struct mybitmap
{
  BITMAPINFOHEADER bmiHeader;
  RGBQUAD          bmiColors[256];  /* Maximum palette used in case of 8-bit per pixel */
} mybitmap_t;

/* See Porting Layer Definition - p. 55 */
void
winSetSpansNativeGDI (DrawablePtr	pDrawable,
		      GCPtr		pGC,
		      char		*pSrcs,
		      DDXPointPtr	pPoints,
		      int		*piWidths,
		      int		iSpans,
		      int		fSorted)
{
  winGCPriv(pGC);
  PixmapPtr		pPixmap = NULL;
  winPrivPixmapPtr	pPixmapPriv = NULL;
  HBITMAP		hbmpOrig = NULL;
  mybitmap_t		bmi;
  HRGN			hrgn = NULL, combined = NULL;
  int			nbox;
  BoxPtr	 	pbox;

  nbox = RegionNumRects (pGC->pCompositeClip);
  pbox = RegionRects (pGC->pCompositeClip);

  if (!nbox) return;

  combined = CreateRectRgn (pbox->x1, pbox->y1, pbox->x2, pbox->y2);
  nbox--; pbox++;
  while (nbox--)
    {
      hrgn = CreateRectRgn (pbox->x1, pbox->y1, pbox->x2, pbox->y2);
      CombineRgn (combined, combined, hrgn, RGN_OR);
      DeleteObject (hrgn);
      hrgn = NULL;
      pbox++;
    }

  /* Branch on the drawable type */
  switch (pDrawable->type)
    {
    case DRAWABLE_PIXMAP:

      SelectClipRgn (pGCPriv->hdcMem, combined);
      DeleteObject (combined);
      combined = NULL;

      pPixmap = (PixmapPtr) pDrawable;
      pPixmapPriv = winGetPixmapPriv (pPixmap);
      
      /* Select the drawable pixmap into a DC */
      hbmpOrig = SelectObject (pGCPriv->hdcMem, pPixmapPriv->hBitmap);
      if (hbmpOrig == NULL)
	FatalError ("winSetSpans - DRAWABLE_PIXMAP - SelectObject () "
		    "failed on pPixmapPriv->hBitmap\n");

      while (iSpans--)
        {
	  ZeroMemory (&bmi, sizeof (mybitmap_t));
	  bmi.bmiHeader.biSize = sizeof (BITMAPINFOHEADER);
	  bmi.bmiHeader.biWidth = *piWidths;
	  bmi.bmiHeader.biHeight = 1;
	  bmi.bmiHeader.biPlanes = 1;
	  bmi.bmiHeader.biBitCount = pDrawable->depth;
	  bmi.bmiHeader.biCompression = BI_RGB;

  	  /* Setup color table for mono DIBs */
  	  if (pDrawable->depth == 1)
    	    {
      	      bmi.bmiColors[1].rgbBlue = 255;
      	      bmi.bmiColors[1].rgbGreen = 255;
      	      bmi.bmiColors[1].rgbRed = 255;
    	    }

	  StretchDIBits (pGCPriv->hdcMem, 
			 pPoints->x, pPoints->y,
			 *piWidths, 1,
			 0, 0,
			 *piWidths, 1,
			 pSrcs,
			 (BITMAPINFO*)&bmi,
			 DIB_RGB_COLORS,
			 g_copyROP[pGC->alu]);

	  pSrcs += PixmapBytePad (*piWidths, pDrawable->depth);
	  pPoints++;
	  piWidths++;
        }
      
      /* Reset the clip region */
      SelectClipRgn (pGCPriv->hdcMem, NULL);

      /* Push the drawable pixmap out of the GC HDC */
      SelectObject (pGCPriv->hdcMem, hbmpOrig);
      break;

    case DRAWABLE_WINDOW:

      SelectClipRgn (pGCPriv->hdc, combined);
      DeleteObject (combined);
      combined = NULL;

      while (iSpans--)
        {
	  ZeroMemory (&bmi, sizeof (mybitmap_t));
	  bmi.bmiHeader.biSize = sizeof (BITMAPINFOHEADER);
	  bmi.bmiHeader.biWidth = *piWidths;
	  bmi.bmiHeader.biHeight = 1;
	  bmi.bmiHeader.biPlanes = 1;
	  bmi.bmiHeader.biBitCount = pDrawable->depth;
	  bmi.bmiHeader.biCompression = BI_RGB;

  	  /* Setup color table for mono DIBs */
  	  if (pDrawable->depth == 1)
    	    {
      	      bmi.bmiColors[1].rgbBlue = 255;
      	      bmi.bmiColors[1].rgbGreen = 255;
      	      bmi.bmiColors[1].rgbRed = 255;
    	    }

	  StretchDIBits (pGCPriv->hdc, 
			 pPoints->x, pPoints->y,
			 *piWidths, 1,
			 0, 0,
			 *piWidths, 1,
			 pSrcs,
			 (BITMAPINFO *) &bmi,
			 DIB_RGB_COLORS,
			 g_copyROP[pGC->alu]);

	  pSrcs += PixmapBytePad (*piWidths, pDrawable->depth);
	  pPoints++;
	  piWidths++;
        }

      /* Reset the clip region */
      SelectClipRgn (pGCPriv->hdc, NULL);
      break;

    default:
      FatalError ("\nwinSetSpansNativeGDI - Unknown drawable type\n\n");
      break;
    }
}
=======
/*
 *Copyright (C) 1994-2000 The XFree86 Project, Inc. All Rights Reserved.
 *
 *Permission is hereby granted, free of charge, to any person obtaining
 * a copy of this software and associated documentation files (the
 *"Software"), to deal in the Software without restriction, including
 *without limitation the rights to use, copy, modify, merge, publish,
 *distribute, sublicense, and/or sell copies of the Software, and to
 *permit persons to whom the Software is furnished to do so, subject to
 *the following conditions:
 *
 *The above copyright notice and this permission notice shall be
 *included in all copies or substantial portions of the Software.
 *
 *THE SOFTWARE IS PROVIDED "AS IS", WITHOUT WARRANTY OF ANY KIND,
 *EXPRESS OR IMPLIED, INCLUDING BUT NOT LIMITED TO THE WARRANTIES OF
 *MERCHANTABILITY, FITNESS FOR A PARTICULAR PURPOSE AND
 *NONINFRINGEMENT. IN NO EVENT SHALL THE XFREE86 PROJECT BE LIABLE FOR
 *ANY CLAIM, DAMAGES OR OTHER LIABILITY, WHETHER IN AN ACTION OF
 *CONTRACT, TORT OR OTHERWISE, ARISING FROM, OUT OF OR IN CONNECTION
 *WITH THE SOFTWARE OR THE USE OR OTHER DEALINGS IN THE SOFTWARE.
 *
 *Except as contained in this notice, the name of the XFree86 Project
 *shall not be used in advertising or otherwise to promote the sale, use
 *or other dealings in this Software without prior written authorization
 *from the XFree86 Project.
 *
 * Authors:	Harold L Hunt II
 * 		Alan Hourihane <alanh@fairlite.demon.co.uk>
 */

#ifdef HAVE_XWIN_CONFIG_H
#include <xwin-config.h>
#endif
#include "win.h"

/* See Porting Layer Definition - p. 55 */
void
winSetSpansNativeGDI(DrawablePtr pDrawable,
                     GCPtr pGC,
                     char *pSrcs,
                     DDXPointPtr pPoints,
                     int *piWidths, int iSpans, int fSorted)
{
    winGCPriv(pGC);
    PixmapPtr pPixmap = NULL;
    winPrivPixmapPtr pPixmapPriv = NULL;
    HBITMAP hbmpOrig = NULL;
    BITMAPINFO bmi;
    HRGN hrgn = NULL, combined = NULL;
    int nbox;
    BoxPtr pbox;

    nbox = RegionNumRects(pGC->pCompositeClip);
    pbox = RegionRects(pGC->pCompositeClip);

    if (!nbox)
        return;

    combined = CreateRectRgn(pbox->x1, pbox->y1, pbox->x2, pbox->y2);
    nbox--;
    pbox++;
    while (nbox--) {
        hrgn = CreateRectRgn(pbox->x1, pbox->y1, pbox->x2, pbox->y2);
        CombineRgn(combined, combined, hrgn, RGN_OR);
        DeleteObject(hrgn);
        hrgn = NULL;
        pbox++;
    }

    /* Branch on the drawable type */
    switch (pDrawable->type) {
    case DRAWABLE_PIXMAP:

        SelectClipRgn(pGCPriv->hdcMem, combined);
        DeleteObject(combined);
        combined = NULL;

        pPixmap = (PixmapPtr) pDrawable;
        pPixmapPriv = winGetPixmapPriv(pPixmap);

        /* Select the drawable pixmap into a DC */
        hbmpOrig = SelectObject(pGCPriv->hdcMem, pPixmapPriv->hBitmap);
        if (hbmpOrig == NULL)
            FatalError("winSetSpans - DRAWABLE_PIXMAP - SelectObject () "
                       "failed on pPixmapPriv->hBitmap\n");

        while (iSpans--) {
            ZeroMemory(&bmi, sizeof(BITMAPINFO));
            bmi.bmiHeader.biSize = sizeof(BITMAPINFOHEADER);
            bmi.bmiHeader.biWidth = *piWidths;
            bmi.bmiHeader.biHeight = 1;
            bmi.bmiHeader.biPlanes = 1;
            bmi.bmiHeader.biBitCount = pDrawable->depth;
            bmi.bmiHeader.biCompression = BI_RGB;

            /* Setup color table for mono DIBs */
            if (pDrawable->depth == 1) {
                bmi.bmiColors[1].rgbBlue = 255;
                bmi.bmiColors[1].rgbGreen = 255;
                bmi.bmiColors[1].rgbRed = 255;
            }

            StretchDIBits(pGCPriv->hdcMem,
                          pPoints->x, pPoints->y,
                          *piWidths, 1,
                          0, 0,
                          *piWidths, 1,
                          pSrcs,
                          (BITMAPINFO *) & bmi,
                          DIB_RGB_COLORS, g_copyROP[pGC->alu]);

            pSrcs += PixmapBytePad(*piWidths, pDrawable->depth);
            pPoints++;
            piWidths++;
        }

        /* Reset the clip region */
        SelectClipRgn(pGCPriv->hdcMem, NULL);

        /* Push the drawable pixmap out of the GC HDC */
        SelectObject(pGCPriv->hdcMem, hbmpOrig);
        break;

    case DRAWABLE_WINDOW:

        SelectClipRgn(pGCPriv->hdc, combined);
        DeleteObject(combined);
        combined = NULL;

        while (iSpans--) {
            ZeroMemory(&bmi, sizeof(BITMAPINFO));
            bmi.bmiHeader.biSize = sizeof(BITMAPINFOHEADER);
            bmi.bmiHeader.biWidth = *piWidths;
            bmi.bmiHeader.biHeight = 1;
            bmi.bmiHeader.biPlanes = 1;
            bmi.bmiHeader.biBitCount = pDrawable->depth;
            bmi.bmiHeader.biCompression = BI_RGB;

            /* Setup color table for mono DIBs */
            if (pDrawable->depth == 1) {
                bmi.bmiColors[1].rgbBlue = 255;
                bmi.bmiColors[1].rgbGreen = 255;
                bmi.bmiColors[1].rgbRed = 255;
            }

            StretchDIBits(pGCPriv->hdc,
                          pPoints->x, pPoints->y,
                          *piWidths, 1,
                          0, 0,
                          *piWidths, 1,
                          pSrcs,
                          (BITMAPINFO *) & bmi,
                          DIB_RGB_COLORS, g_copyROP[pGC->alu]);

            pSrcs += PixmapBytePad(*piWidths, pDrawable->depth);
            pPoints++;
            piWidths++;
        }

        /* Reset the clip region */
        SelectClipRgn(pGCPriv->hdc, NULL);
        break;

    default:
        FatalError("\nwinSetSpansNativeGDI - Unknown drawable type\n\n");
        break;
    }
}
>>>>>>> 0f834b91
<|MERGE_RESOLUTION|>--- conflicted
+++ resolved
@@ -1,4 +1,3 @@
-<<<<<<< HEAD
 /*
  *Copyright (C) 1994-2000 The XFree86 Project, Inc. All Rights Reserved.
  *
@@ -40,185 +39,6 @@
   BITMAPINFOHEADER bmiHeader;
   RGBQUAD          bmiColors[256];  /* Maximum palette used in case of 8-bit per pixel */
 } mybitmap_t;
-
-/* See Porting Layer Definition - p. 55 */
-void
-winSetSpansNativeGDI (DrawablePtr	pDrawable,
-		      GCPtr		pGC,
-		      char		*pSrcs,
-		      DDXPointPtr	pPoints,
-		      int		*piWidths,
-		      int		iSpans,
-		      int		fSorted)
-{
-  winGCPriv(pGC);
-  PixmapPtr		pPixmap = NULL;
-  winPrivPixmapPtr	pPixmapPriv = NULL;
-  HBITMAP		hbmpOrig = NULL;
-  mybitmap_t		bmi;
-  HRGN			hrgn = NULL, combined = NULL;
-  int			nbox;
-  BoxPtr	 	pbox;
-
-  nbox = RegionNumRects (pGC->pCompositeClip);
-  pbox = RegionRects (pGC->pCompositeClip);
-
-  if (!nbox) return;
-
-  combined = CreateRectRgn (pbox->x1, pbox->y1, pbox->x2, pbox->y2);
-  nbox--; pbox++;
-  while (nbox--)
-    {
-      hrgn = CreateRectRgn (pbox->x1, pbox->y1, pbox->x2, pbox->y2);
-      CombineRgn (combined, combined, hrgn, RGN_OR);
-      DeleteObject (hrgn);
-      hrgn = NULL;
-      pbox++;
-    }
-
-  /* Branch on the drawable type */
-  switch (pDrawable->type)
-    {
-    case DRAWABLE_PIXMAP:
-
-      SelectClipRgn (pGCPriv->hdcMem, combined);
-      DeleteObject (combined);
-      combined = NULL;
-
-      pPixmap = (PixmapPtr) pDrawable;
-      pPixmapPriv = winGetPixmapPriv (pPixmap);
-      
-      /* Select the drawable pixmap into a DC */
-      hbmpOrig = SelectObject (pGCPriv->hdcMem, pPixmapPriv->hBitmap);
-      if (hbmpOrig == NULL)
-	FatalError ("winSetSpans - DRAWABLE_PIXMAP - SelectObject () "
-		    "failed on pPixmapPriv->hBitmap\n");
-
-      while (iSpans--)
-        {
-	  ZeroMemory (&bmi, sizeof (mybitmap_t));
-	  bmi.bmiHeader.biSize = sizeof (BITMAPINFOHEADER);
-	  bmi.bmiHeader.biWidth = *piWidths;
-	  bmi.bmiHeader.biHeight = 1;
-	  bmi.bmiHeader.biPlanes = 1;
-	  bmi.bmiHeader.biBitCount = pDrawable->depth;
-	  bmi.bmiHeader.biCompression = BI_RGB;
-
-  	  /* Setup color table for mono DIBs */
-  	  if (pDrawable->depth == 1)
-    	    {
-      	      bmi.bmiColors[1].rgbBlue = 255;
-      	      bmi.bmiColors[1].rgbGreen = 255;
-      	      bmi.bmiColors[1].rgbRed = 255;
-    	    }
-
-	  StretchDIBits (pGCPriv->hdcMem, 
-			 pPoints->x, pPoints->y,
-			 *piWidths, 1,
-			 0, 0,
-			 *piWidths, 1,
-			 pSrcs,
-			 (BITMAPINFO*)&bmi,
-			 DIB_RGB_COLORS,
-			 g_copyROP[pGC->alu]);
-
-	  pSrcs += PixmapBytePad (*piWidths, pDrawable->depth);
-	  pPoints++;
-	  piWidths++;
-        }
-      
-      /* Reset the clip region */
-      SelectClipRgn (pGCPriv->hdcMem, NULL);
-
-      /* Push the drawable pixmap out of the GC HDC */
-      SelectObject (pGCPriv->hdcMem, hbmpOrig);
-      break;
-
-    case DRAWABLE_WINDOW:
-
-      SelectClipRgn (pGCPriv->hdc, combined);
-      DeleteObject (combined);
-      combined = NULL;
-
-      while (iSpans--)
-        {
-	  ZeroMemory (&bmi, sizeof (mybitmap_t));
-	  bmi.bmiHeader.biSize = sizeof (BITMAPINFOHEADER);
-	  bmi.bmiHeader.biWidth = *piWidths;
-	  bmi.bmiHeader.biHeight = 1;
-	  bmi.bmiHeader.biPlanes = 1;
-	  bmi.bmiHeader.biBitCount = pDrawable->depth;
-	  bmi.bmiHeader.biCompression = BI_RGB;
-
-  	  /* Setup color table for mono DIBs */
-  	  if (pDrawable->depth == 1)
-    	    {
-      	      bmi.bmiColors[1].rgbBlue = 255;
-      	      bmi.bmiColors[1].rgbGreen = 255;
-      	      bmi.bmiColors[1].rgbRed = 255;
-    	    }
-
-	  StretchDIBits (pGCPriv->hdc, 
-			 pPoints->x, pPoints->y,
-			 *piWidths, 1,
-			 0, 0,
-			 *piWidths, 1,
-			 pSrcs,
-			 (BITMAPINFO *) &bmi,
-			 DIB_RGB_COLORS,
-			 g_copyROP[pGC->alu]);
-
-	  pSrcs += PixmapBytePad (*piWidths, pDrawable->depth);
-	  pPoints++;
-	  piWidths++;
-        }
-
-      /* Reset the clip region */
-      SelectClipRgn (pGCPriv->hdc, NULL);
-      break;
-
-    default:
-      FatalError ("\nwinSetSpansNativeGDI - Unknown drawable type\n\n");
-      break;
-    }
-}
-=======
-/*
- *Copyright (C) 1994-2000 The XFree86 Project, Inc. All Rights Reserved.
- *
- *Permission is hereby granted, free of charge, to any person obtaining
- * a copy of this software and associated documentation files (the
- *"Software"), to deal in the Software without restriction, including
- *without limitation the rights to use, copy, modify, merge, publish,
- *distribute, sublicense, and/or sell copies of the Software, and to
- *permit persons to whom the Software is furnished to do so, subject to
- *the following conditions:
- *
- *The above copyright notice and this permission notice shall be
- *included in all copies or substantial portions of the Software.
- *
- *THE SOFTWARE IS PROVIDED "AS IS", WITHOUT WARRANTY OF ANY KIND,
- *EXPRESS OR IMPLIED, INCLUDING BUT NOT LIMITED TO THE WARRANTIES OF
- *MERCHANTABILITY, FITNESS FOR A PARTICULAR PURPOSE AND
- *NONINFRINGEMENT. IN NO EVENT SHALL THE XFREE86 PROJECT BE LIABLE FOR
- *ANY CLAIM, DAMAGES OR OTHER LIABILITY, WHETHER IN AN ACTION OF
- *CONTRACT, TORT OR OTHERWISE, ARISING FROM, OUT OF OR IN CONNECTION
- *WITH THE SOFTWARE OR THE USE OR OTHER DEALINGS IN THE SOFTWARE.
- *
- *Except as contained in this notice, the name of the XFree86 Project
- *shall not be used in advertising or otherwise to promote the sale, use
- *or other dealings in this Software without prior written authorization
- *from the XFree86 Project.
- *
- * Authors:	Harold L Hunt II
- * 		Alan Hourihane <alanh@fairlite.demon.co.uk>
- */
-
-#ifdef HAVE_XWIN_CONFIG_H
-#include <xwin-config.h>
-#endif
-#include "win.h"
-
 /* See Porting Layer Definition - p. 55 */
 void
 winSetSpansNativeGDI(DrawablePtr pDrawable,
@@ -231,7 +51,7 @@
     PixmapPtr pPixmap = NULL;
     winPrivPixmapPtr pPixmapPriv = NULL;
     HBITMAP hbmpOrig = NULL;
-    BITMAPINFO bmi;
+    mybitmap_t		bmi;
     HRGN hrgn = NULL, combined = NULL;
     int nbox;
     BoxPtr pbox;
@@ -271,7 +91,7 @@
                        "failed on pPixmapPriv->hBitmap\n");
 
         while (iSpans--) {
-            ZeroMemory(&bmi, sizeof(BITMAPINFO));
+            ZeroMemory (&bmi, sizeof (mybitmap_t));
             bmi.bmiHeader.biSize = sizeof(BITMAPINFOHEADER);
             bmi.bmiHeader.biWidth = *piWidths;
             bmi.bmiHeader.biHeight = 1;
@@ -292,7 +112,7 @@
                           0, 0,
                           *piWidths, 1,
                           pSrcs,
-                          (BITMAPINFO *) & bmi,
+                          (BITMAPINFO*)&bmi,
                           DIB_RGB_COLORS, g_copyROP[pGC->alu]);
 
             pSrcs += PixmapBytePad(*piWidths, pDrawable->depth);
@@ -314,7 +134,7 @@
         combined = NULL;
 
         while (iSpans--) {
-            ZeroMemory(&bmi, sizeof(BITMAPINFO));
+            ZeroMemory (&bmi, sizeof (mybitmap_t));
             bmi.bmiHeader.biSize = sizeof(BITMAPINFOHEADER);
             bmi.bmiHeader.biWidth = *piWidths;
             bmi.bmiHeader.biHeight = 1;
@@ -351,5 +171,4 @@
         FatalError("\nwinSetSpansNativeGDI - Unknown drawable type\n\n");
         break;
     }
-}
->>>>>>> 0f834b91
+}