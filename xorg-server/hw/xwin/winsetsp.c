--- conflicted
+++ resolved
@@ -51,11 +51,7 @@
     PixmapPtr pPixmap = NULL;
     winPrivPixmapPtr pPixmapPriv = NULL;
     HBITMAP hbmpOrig = NULL;
-<<<<<<< HEAD
-    mybitmap_t		bmi;
-=======
-    BITMAPINFO *pbmi;
->>>>>>> 889d7dd8
+    mybitmap_t bmi;
     HRGN hrgn = NULL, combined = NULL;
     int nbox;
     BoxPtr pbox;
@@ -65,8 +61,6 @@
 
     if (!nbox)
         return;
-
-    pbmi = malloc(sizeof(BITMAPINFO) + sizeof(RGBQUAD));
 
     combined = CreateRectRgn(pbox->x1, pbox->y1, pbox->x2, pbox->y2);
     nbox--;
@@ -97,7 +91,6 @@
                        "failed on pPixmapPriv->hBitmap\n");
 
         while (iSpans--) {
-<<<<<<< HEAD
             ZeroMemory (&bmi, sizeof (mybitmap_t));
             bmi.bmiHeader.biSize = sizeof(BITMAPINFOHEADER);
             bmi.bmiHeader.biWidth = *piWidths;
@@ -105,22 +98,12 @@
             bmi.bmiHeader.biPlanes = 1;
             bmi.bmiHeader.biBitCount = pDrawable->depth;
             bmi.bmiHeader.biCompression = BI_RGB;
-=======
-            ZeroMemory(pbmi, sizeof(BITMAPINFO));
-            pbmi->bmiHeader.biSize = sizeof(BITMAPINFOHEADER);
-            pbmi->bmiHeader.biWidth = *piWidths;
-            pbmi->bmiHeader.biHeight = 1;
-            pbmi->bmiHeader.biPlanes = 1;
-            pbmi->bmiHeader.biBitCount = pDrawable->depth;
-            pbmi->bmiHeader.biCompression = BI_RGB;
->>>>>>> 889d7dd8
 
             /* Setup color table for mono DIBs */
             if (pDrawable->depth == 1) {
-                RGBQUAD *bmiColors = &(pbmi->bmiColors[0]);
-                bmiColors[1].rgbBlue = 255;
-                bmiColors[1].rgbGreen = 255;
-                bmiColors[1].rgbRed = 255;
+                bmi.bmiColors[1].rgbBlue = 255;
+                bmi.bmiColors[1].rgbGreen = 255;
+                bmi.bmiColors[1].rgbRed = 255;
             }
 
             StretchDIBits(pGCPriv->hdcMem,
@@ -129,7 +112,7 @@
                           0, 0,
                           *piWidths, 1,
                           pSrcs,
-                          (BITMAPINFO *) pbmi,
+                          (BITMAPINFO *) &bmi,
                           DIB_RGB_COLORS, g_copyROP[pGC->alu]);
 
             pSrcs += PixmapBytePad(*piWidths, pDrawable->depth);
@@ -151,7 +134,6 @@
         combined = NULL;
 
         while (iSpans--) {
-<<<<<<< HEAD
             ZeroMemory (&bmi, sizeof (mybitmap_t));
             bmi.bmiHeader.biSize = sizeof(BITMAPINFOHEADER);
             bmi.bmiHeader.biWidth = *piWidths;
@@ -159,22 +141,12 @@
             bmi.bmiHeader.biPlanes = 1;
             bmi.bmiHeader.biBitCount = pDrawable->depth;
             bmi.bmiHeader.biCompression = BI_RGB;
-=======
-            ZeroMemory(pbmi, sizeof(BITMAPINFO));
-            pbmi->bmiHeader.biSize = sizeof(BITMAPINFOHEADER);
-            pbmi->bmiHeader.biWidth = *piWidths;
-            pbmi->bmiHeader.biHeight = 1;
-            pbmi->bmiHeader.biPlanes = 1;
-            pbmi->bmiHeader.biBitCount = pDrawable->depth;
-            pbmi->bmiHeader.biCompression = BI_RGB;
->>>>>>> 889d7dd8
 
             /* Setup color table for mono DIBs */
             if (pDrawable->depth == 1) {
-                RGBQUAD *bmiColors = &(pbmi->bmiColors[0]);
-                bmiColors[1].rgbBlue = 255;
-                bmiColors[1].rgbGreen = 255;
-                bmiColors[1].rgbRed = 255;
+                bmi.bmiColors[1].rgbBlue = 255;
+                bmi.bmiColors[1].rgbGreen = 255;
+                bmi.bmiColors[1].rgbRed = 255;
             }
 
             StretchDIBits(pGCPriv->hdc,
@@ -183,7 +155,7 @@
                           0, 0,
                           *piWidths, 1,
                           pSrcs,
-                          (BITMAPINFO *) pbmi,
+                          (BITMAPINFO *) &bmi,
                           DIB_RGB_COLORS, g_copyROP[pGC->alu]);
 
             pSrcs += PixmapBytePad(*piWidths, pDrawable->depth);
@@ -199,6 +171,4 @@
         FatalError("\nwinSetSpansNativeGDI - Unknown drawable type\n\n");
         break;
     }
-
-    free(pbmi);
 }