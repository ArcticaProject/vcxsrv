/*
 *Copyright (C) 1994-2000 The XFree86 Project, Inc. All Rights Reserved.
 *
 *Permission is hereby granted, free of charge, to any person obtaining
 * a copy of this software and associated documentation files (the
 *"Software"), to deal in the Software without restriction, including
 *without limitation the rights to use, copy, modify, merge, publish,
 *distribute, sublicense, and/or sell copies of the Software, and to
 *permit persons to whom the Software is furnished to do so, subject to
 *the following conditions:
 *
 *The above copyright notice and this permission notice shall be
 *included in all copies or substantial portions of the Software.
 *
 *THE SOFTWARE IS PROVIDED "AS IS", WITHOUT WARRANTY OF ANY KIND,
 *EXPRESS OR IMPLIED, INCLUDING BUT NOT LIMITED TO THE WARRANTIES OF
 *MERCHANTABILITY, FITNESS FOR A PARTICULAR PURPOSE AND
 *NONINFRINGEMENT. IN NO EVENT SHALL THE XFREE86 PROJECT BE LIABLE FOR
 *ANY CLAIM, DAMAGES OR OTHER LIABILITY, WHETHER IN AN ACTION OF
 *CONTRACT, TORT OR OTHERWISE, ARISING FROM, OUT OF OR IN CONNECTION
 *WITH THE SOFTWARE OR THE USE OR OTHER DEALINGS IN THE SOFTWARE.
 *
 *Except as contained in this notice, the name of the XFree86 Project
 *shall not be used in advertising or otherwise to promote the sale, use
 *or other dealings in this Software without prior written authorization
 *from the XFree86 Project.
 *
 * Authors:	Dakshinamurthy Karra
 *		Suhaib M Siddiqi
 *		Peter Busch
 *		Harold L Hunt II
 */

#ifdef HAVE_XWIN_CONFIG_H
#include <xwin-config.h>
#endif
#include "win.h"

/*
 * Local function prototypes
 */

static Bool
 winAllocateFBPrimaryDD(ScreenPtr pScreen);

static Bool
 winCloseScreenPrimaryDD(int nIndex, ScreenPtr pScreen);

static Bool
 winInitVisualsPrimaryDD(ScreenPtr pScreen);

static Bool
 winAdjustVideoModePrimaryDD(ScreenPtr pScreen);

static Bool
 winActivateAppPrimaryDD(ScreenPtr pScreen);

static Bool
 winHotKeyAltTabPrimaryDD(ScreenPtr pScreen);

/*
 * Create a DirectDraw primary surface 
 */

static Bool
winAllocateFBPrimaryDD(ScreenPtr pScreen)
{
<<<<<<< HEAD
  winScreenPriv(pScreen);
  winScreenInfo		*pScreenInfo = pScreenPriv->pScreenInfo;  
  HRESULT		ddrval = DD_OK;
  DDSURFACEDESC		ddsd;
  DDSURFACEDESC		*pddsdPrimary = NULL;
  DDSURFACEDESC		*pddsdOffscreen = NULL;
  RECT			rcClient;

  winDebug ("winAllocateFBPrimaryDD\n");

  /* Get client area location in screen coords */
  GetClientRect (pScreenPriv->hwndScreen, &rcClient);
  MapWindowPoints (pScreenPriv->hwndScreen,
		   HWND_DESKTOP,
		   (LPPOINT)&rcClient, 2);

  /* Create a DirectDraw object, store the address at lpdd */
  ddrval = (*g_fpDirectDrawCreate) (NULL, &pScreenPriv->pdd, NULL);
  if (ddrval != DD_OK)
    FatalError ("winAllocateFBPrimaryDD - Could not start DirectDraw\n");
  
  /* Get a DirectDraw2 interface pointer */
  ddrval = IDirectDraw_QueryInterface (pScreenPriv->pdd,
				       &IID_IDirectDraw2,
				       (LPVOID*) &pScreenPriv->pdd2);
  if (FAILED (ddrval))
    {
      ErrorF ("winAllocateFBShadowDD - Failed DD2 query: %08x\n",
	      (unsigned int) ddrval);
      return FALSE;
    }


  winDebug ("winAllocateFBPrimaryDD - Created and initialized DD\n");

  /* Are we windowed or fullscreen? */
  if (pScreenInfo->fFullScreen)
    {
      /* Full screen mode */
      ddrval = IDirectDraw2_SetCooperativeLevel (pScreenPriv->pdd2,
						 pScreenPriv->hwndScreen,
						 DDSCL_FULLSCREEN
						 | DDSCL_EXCLUSIVE);
      if (FAILED (ddrval))
	FatalError ("winAllocateFBPrimaryDD - Could not set "
		    "cooperative level\n");

      /* Change the video mode to the mode requested */
      ddrval = IDirectDraw2_SetDisplayMode (pScreenPriv->pdd2,
					    pScreenInfo->dwWidth,
					    pScreenInfo->dwHeight,
					    pScreenInfo->dwBPP,
					    pScreenInfo->dwRefreshRate,
					    0);
       if (FAILED (ddrval))
	FatalError ("winAllocateFBPrimaryDD - Could not set "
		    "full screen display mode\n");
=======
    winScreenPriv(pScreen);
    winScreenInfo *pScreenInfo = pScreenPriv->pScreenInfo;
    HRESULT ddrval = DD_OK;
    DDSURFACEDESC ddsd;
    DDSURFACEDESC *pddsdPrimary = NULL;
    DDSURFACEDESC *pddsdOffscreen = NULL;
    RECT rcClient;

    ErrorF("winAllocateFBPrimaryDD\n");

    /* Get client area location in screen coords */
    GetClientRect(pScreenPriv->hwndScreen, &rcClient);
    MapWindowPoints(pScreenPriv->hwndScreen,
                    HWND_DESKTOP, (LPPOINT) & rcClient, 2);

    /* Create a DirectDraw object, store the address at lpdd */
    ddrval = (*g_fpDirectDrawCreate) (NULL, &pScreenPriv->pdd, NULL);
    if (ddrval != DD_OK)
        FatalError("winAllocateFBPrimaryDD - Could not start DirectDraw\n");

    /* Get a DirectDraw2 interface pointer */
    ddrval = IDirectDraw_QueryInterface(pScreenPriv->pdd,
                                        &IID_IDirectDraw2,
                                        (LPVOID *) & pScreenPriv->pdd2);
    if (FAILED(ddrval)) {
        ErrorF("winAllocateFBShadowDD - Failed DD2 query: %08x\n",
               (unsigned int) ddrval);
        return FALSE;
    }

    ErrorF("winAllocateFBPrimaryDD - Created and initialized DD\n");

    /* Are we windowed or fullscreen? */
    if (pScreenInfo->fFullScreen) {
        /* Full screen mode */
        ddrval = IDirectDraw2_SetCooperativeLevel(pScreenPriv->pdd2,
                                                  pScreenPriv->hwndScreen,
                                                  DDSCL_FULLSCREEN
                                                  | DDSCL_EXCLUSIVE);
        if (FAILED(ddrval))
            FatalError("winAllocateFBPrimaryDD - Could not set "
                       "cooperative level\n");

        /* Change the video mode to the mode requested */
        ddrval = IDirectDraw2_SetDisplayMode(pScreenPriv->pdd2,
                                             pScreenInfo->dwWidth,
                                             pScreenInfo->dwHeight,
                                             pScreenInfo->dwBPP,
                                             pScreenInfo->dwRefreshRate, 0);
        if (FAILED(ddrval))
            FatalError("winAllocateFBPrimaryDD - Could not set "
                       "full screen display mode\n");
>>>>>>> 0f834b91
    }
    else {
        /* Windowed mode */
        ddrval = IDirectDraw2_SetCooperativeLevel(pScreenPriv->pdd2,
                                                  pScreenPriv->hwndScreen,
                                                  DDSCL_NORMAL);
        if (FAILED(ddrval))
            FatalError("winAllocateFBPrimaryDD - Could not set "
                       "cooperative level\n");
    }

<<<<<<< HEAD
  /* Describe the primary surface */
  ZeroMemory (&ddsd, sizeof (ddsd));
  ddsd.dwSize = sizeof (ddsd);
  ddsd.dwFlags = DDSD_CAPS;
  ddsd.ddsCaps.dwCaps = DDSCAPS_PRIMARYSURFACE;
  
  /* Create the primary surface */
  ddrval = IDirectDraw2_CreateSurface (pScreenPriv->pdd2,
				       &ddsd,
				       &pScreenPriv->pddsPrimary,
				       NULL);
  if (FAILED (ddrval))
       FatalError ("winAllocateFBPrimaryDD - Could not create primary "
		  "surface %08x\n", (unsigned int) ddrval);

  winDebug ("winAllocateFBPrimaryDD - Created primary\n");

  /* Allocate a DD surface description for our screen privates */
  pddsdPrimary = pScreenPriv->pddsdPrimary
    = malloc (sizeof (DDSURFACEDESC));
  if (pddsdPrimary == NULL)
    FatalError ("winAllocateFBPrimaryDD - Could not allocate surface "
		"description memory\n");
  ZeroMemory (pddsdPrimary, sizeof (*pddsdPrimary));
  pddsdPrimary->dwSize = sizeof (*pddsdPrimary);

  /* Describe the offscreen surface to be created */
  /*
   * NOTE: Do not use a DDSCAPS_VIDEOMEMORY surface,
   * as drawing, locking, and unlocking take forever
   * with video memory surfaces.  In addition,
   * video memory is a somewhat scarce resource,
   * so you shouldn't be allocating video memory when
   * you have the option of using system memory instead.
   */
  ZeroMemory (&ddsd, sizeof (ddsd));
  ddsd.dwSize = sizeof (ddsd);
  ddsd.dwFlags = DDSD_CAPS | DDSD_HEIGHT | DDSD_WIDTH;
  ddsd.ddsCaps.dwCaps = DDSCAPS_OFFSCREENPLAIN | DDSCAPS_SYSTEMMEMORY;
  ddsd.dwHeight = pScreenInfo->dwHeight;
  ddsd.dwWidth = pScreenInfo->dwWidth;

  /* Create the shadow surface */
  ddrval = IDirectDraw2_CreateSurface (pScreenPriv->pdd2,
				       &ddsd,
				       &pScreenPriv->pddsOffscreen,
				       NULL);
  if (ddrval != DD_OK)
    FatalError ("winAllocateFBPrimaryDD - Could not create shadow "
		"surface\n");
  
  winDebug ("winAllocateFBPrimaryDD - Created offscreen\n");

  /* Allocate a DD surface description for our screen privates */
  pddsdOffscreen = pScreenPriv->pddsdOffscreen
    = malloc (sizeof (DDSURFACEDESC));
  if (pddsdOffscreen == NULL)
    FatalError ("winAllocateFBPrimaryDD - Could not allocate surface "
		"description memory\n");
  ZeroMemory (pddsdOffscreen, sizeof (*pddsdOffscreen));
  pddsdOffscreen->dwSize = sizeof (*pddsdOffscreen);

  winDebug ("winAllocateFBPrimaryDD - Locking primary\n");

  /* Lock the primary surface */
  ddrval = IDirectDrawSurface2_Lock (pScreenPriv->pddsPrimary,
				    pScreenInfo->fFullScreen ? NULL:&rcClient,
				    pddsdPrimary,
				    DDLOCK_WAIT,
				    NULL);
  if (ddrval != DD_OK || pddsdPrimary->lpSurface == NULL)
    FatalError ("winAllocateFBPrimaryDD - Could not lock "
		"primary surface\n");

  winDebug ("winAllocateFBPrimaryDD - Locked primary\n");

  /* We don't know how to deal with anything other than RGB */
  if (!(pddsdPrimary->ddpfPixelFormat.dwFlags & DDPF_RGB))
    FatalError ("winAllocateFBPrimaryDD - Color format other than RGB\n");

  /* Grab the pitch from the surface desc */
  pScreenInfo->dwStride = (pddsdPrimary->u1.lPitch * 8)
    / pScreenInfo->dwBPP;

  /* Save the pointer to our surface memory */
  pScreenInfo->pfb = pddsdPrimary->lpSurface;
  
  /* Grab the color depth and masks from the surface description */
  pScreenPriv->dwRedMask = pddsdPrimary->ddpfPixelFormat.u2.dwRBitMask;
  pScreenPriv->dwGreenMask = pddsdPrimary->ddpfPixelFormat.u3.dwGBitMask;
  pScreenPriv->dwBlueMask = pddsdPrimary->ddpfPixelFormat.u4.dwBBitMask;

  winDebug ("winAllocateFBPrimaryDD - Returning\n");

  return TRUE;
=======
    /* Describe the primary surface */
    ZeroMemory(&ddsd, sizeof(ddsd));
    ddsd.dwSize = sizeof(ddsd);
    ddsd.dwFlags = DDSD_CAPS;
    ddsd.ddsCaps.dwCaps = DDSCAPS_PRIMARYSURFACE;

    /* Create the primary surface */
    ddrval = IDirectDraw2_CreateSurface(pScreenPriv->pdd2,
                                        &ddsd, &pScreenPriv->pddsPrimary, NULL);
    if (FAILED(ddrval))
        FatalError("winAllocateFBPrimaryDD - Could not create primary "
                   "surface %08x\n", (unsigned int) ddrval);

    ErrorF("winAllocateFBPrimaryDD - Created primary\n");

    /* Allocate a DD surface description for our screen privates */
    pddsdPrimary = pScreenPriv->pddsdPrimary = malloc(sizeof(DDSURFACEDESC));
    if (pddsdPrimary == NULL)
        FatalError("winAllocateFBPrimaryDD - Could not allocate surface "
                   "description memory\n");
    ZeroMemory(pddsdPrimary, sizeof(*pddsdPrimary));
    pddsdPrimary->dwSize = sizeof(*pddsdPrimary);

    /* Describe the offscreen surface to be created */
    /*
     * NOTE: Do not use a DDSCAPS_VIDEOMEMORY surface,
     * as drawing, locking, and unlocking take forever
     * with video memory surfaces.  In addition,
     * video memory is a somewhat scarce resource,
     * so you shouldn't be allocating video memory when
     * you have the option of using system memory instead.
     */
    ZeroMemory(&ddsd, sizeof(ddsd));
    ddsd.dwSize = sizeof(ddsd);
    ddsd.dwFlags = DDSD_CAPS | DDSD_HEIGHT | DDSD_WIDTH;
    ddsd.ddsCaps.dwCaps = DDSCAPS_OFFSCREENPLAIN | DDSCAPS_SYSTEMMEMORY;
    ddsd.dwHeight = pScreenInfo->dwHeight;
    ddsd.dwWidth = pScreenInfo->dwWidth;

    /* Create the shadow surface */
    ddrval = IDirectDraw2_CreateSurface(pScreenPriv->pdd2,
                                        &ddsd,
                                        &pScreenPriv->pddsOffscreen, NULL);
    if (ddrval != DD_OK)
        FatalError("winAllocateFBPrimaryDD - Could not create shadow "
                   "surface\n");

    ErrorF("winAllocateFBPrimaryDD - Created offscreen\n");

    /* Allocate a DD surface description for our screen privates */
    pddsdOffscreen = pScreenPriv->pddsdOffscreen
        = malloc(sizeof(DDSURFACEDESC));
    if (pddsdOffscreen == NULL)
        FatalError("winAllocateFBPrimaryDD - Could not allocate surface "
                   "description memory\n");
    ZeroMemory(pddsdOffscreen, sizeof(*pddsdOffscreen));
    pddsdOffscreen->dwSize = sizeof(*pddsdOffscreen);

    ErrorF("winAllocateFBPrimaryDD - Locking primary\n");

    /* Lock the primary surface */
    ddrval = IDirectDrawSurface2_Lock(pScreenPriv->pddsPrimary,
                                      pScreenInfo->
                                      fFullScreen ? NULL : &rcClient,
                                      pddsdPrimary, DDLOCK_WAIT, NULL);
    if (ddrval != DD_OK || pddsdPrimary->lpSurface == NULL)
        FatalError("winAllocateFBPrimaryDD - Could not lock "
                   "primary surface\n");

    ErrorF("winAllocateFBPrimaryDD - Locked primary\n");

    /* We don't know how to deal with anything other than RGB */
    if (!(pddsdPrimary->ddpfPixelFormat.dwFlags & DDPF_RGB))
        FatalError("winAllocateFBPrimaryDD - Color format other than RGB\n");

    /* Grab the pitch from the surface desc */
    pScreenInfo->dwStride = (pddsdPrimary->u1.lPitch * 8)
        / pScreenInfo->dwBPP;

    /* Save the pointer to our surface memory */
    pScreenInfo->pfb = pddsdPrimary->lpSurface;

    /* Grab the color depth and masks from the surface description */
    pScreenPriv->dwRedMask = pddsdPrimary->ddpfPixelFormat.u2.dwRBitMask;
    pScreenPriv->dwGreenMask = pddsdPrimary->ddpfPixelFormat.u3.dwGBitMask;
    pScreenPriv->dwBlueMask = pddsdPrimary->ddpfPixelFormat.u4.dwBBitMask;

    ErrorF("winAllocateFBPrimaryDD - Returning\n");

    return TRUE;
>>>>>>> 0f834b91
}

static void
winFreeFBPrimaryDD(ScreenPtr pScreen)
{
    winScreenPriv(pScreen);
    winScreenInfo *pScreenInfo = pScreenPriv->pScreenInfo;

    /* Free the offscreen surface, if there is one */
    if (pScreenPriv->pddsOffscreen) {
        IDirectDrawSurface2_Unlock(pScreenPriv->pddsOffscreen, NULL);
        IDirectDrawSurface2_Release(pScreenPriv->pddsOffscreen);
        pScreenPriv->pddsOffscreen = NULL;
    }

    /* Release the primary surface, if there is one */
    if (pScreenPriv->pddsPrimary) {
        IDirectDrawSurface2_Unlock(pScreenPriv->pddsPrimary, NULL);
        IDirectDrawSurface2_Release(pScreenPriv->pddsPrimary);
        pScreenPriv->pddsPrimary = NULL;
    }

    /* Free the DirectDraw object, if there is one */
    if (pScreenPriv->pdd) {
        IDirectDraw2_RestoreDisplayMode(pScreenPriv->pdd);
        IDirectDraw2_Release(pScreenPriv->pdd);
        pScreenPriv->pdd = NULL;
    }

    /* Invalidate the ScreenInfo's fb pointer */
    pScreenInfo->pfb = NULL;
}

static Bool
winInitScreenPrimaryDD(ScreenPtr pScreen)
{
    return winAllocateFBPrimaryDD(pScreen);
}

/*
 * Call the wrapped CloseScreen function.
 * 
 * Free our resources and private structures.
 */

static Bool
winCloseScreenPrimaryDD(int nIndex, ScreenPtr pScreen)
{
    winScreenPriv(pScreen);
    winScreenInfo *pScreenInfo = pScreenPriv->pScreenInfo;
    Bool fReturn;

    ErrorF("winCloseScreenPrimaryDD - Freeing screen resources\n");

    /* Flag that the screen is closed */
    pScreenPriv->fClosed = TRUE;
    pScreenPriv->fActive = FALSE;

    /* Call the wrapped CloseScreen procedure */
    WIN_UNWRAP(CloseScreen);
    if (pScreen->CloseScreen)
        fReturn = (*pScreen->CloseScreen) (nIndex, pScreen);

    /* Delete the window property */
    RemoveProp(pScreenPriv->hwndScreen, WIN_SCR_PROP);

    winFreeFBPrimaryDD(pScreen);

    /* Delete tray icon, if we have one */
    if (!pScreenInfo->fNoTrayIcon)
        winDeleteNotifyIcon(pScreenPriv);

    /* Free the exit confirmation dialog box, if it exists */
    if (g_hDlgExit != NULL) {
        DestroyWindow(g_hDlgExit);
        g_hDlgExit = NULL;
    }

    /* Kill our window */
    if (pScreenPriv->hwndScreen) {
        DestroyWindow(pScreenPriv->hwndScreen);
        pScreenPriv->hwndScreen = NULL;
    }

    /* Kill our screeninfo's pointer to the screen */
    pScreenInfo->pScreen = NULL;

    /* Free the screen privates for this screen */
    free((pointer) pScreenPriv);

    return fReturn;
}

/*
 * Tell mi what sort of visuals we need.
 * 
 * Generally we only need one visual, as our screen can only
 * handle one format at a time, I believe.  You may want
 * to verify that last sentence.
 */

static Bool
winInitVisualsPrimaryDD(ScreenPtr pScreen)
{
<<<<<<< HEAD
  winScreenPriv(pScreen);
  winScreenInfo		*pScreenInfo = pScreenPriv->pScreenInfo;
  DWORD			dwRedBits, dwGreenBits, dwBlueBits;

  /* Count the number of ones in each color mask */
  dwRedBits = winCountBits (pScreenPriv->dwRedMask);
  dwGreenBits = winCountBits (pScreenPriv->dwGreenMask);
  dwBlueBits = winCountBits (pScreenPriv->dwBlueMask);
  
  /* Store the maximum number of ones in a color mask as the bitsPerRGB */
  if (dwRedBits > dwGreenBits && dwRedBits > dwBlueBits)
    pScreenPriv->dwBitsPerRGB = dwRedBits;
  else if (dwGreenBits > dwRedBits && dwGreenBits > dwBlueBits)
    pScreenPriv->dwBitsPerRGB = dwGreenBits;
  else
    pScreenPriv->dwBitsPerRGB = dwBlueBits;
  
  winDebug ("winInitVisualsPrimaryDD - Masks: %08x %08x %08x bpRGB: %d\n",
	  (unsigned int) pScreenPriv->dwRedMask,
	  (unsigned int) pScreenPriv->dwGreenMask,
	  (unsigned int) pScreenPriv->dwBlueMask,
	  (int) pScreenPriv->dwBitsPerRGB);

  /* Create a single visual according to the Windows screen depth */
  switch (pScreenInfo->dwDepth)
    {
=======
    winScreenPriv(pScreen);
    winScreenInfo *pScreenInfo = pScreenPriv->pScreenInfo;
    DWORD dwRedBits, dwGreenBits, dwBlueBits;

    /* Count the number of ones in each color mask */
    dwRedBits = winCountBits(pScreenPriv->dwRedMask);
    dwGreenBits = winCountBits(pScreenPriv->dwGreenMask);
    dwBlueBits = winCountBits(pScreenPriv->dwBlueMask);

    /* Store the maximum number of ones in a color mask as the bitsPerRGB */
    if (dwRedBits > dwGreenBits && dwRedBits > dwBlueBits)
        pScreenPriv->dwBitsPerRGB = dwRedBits;
    else if (dwGreenBits > dwRedBits && dwGreenBits > dwBlueBits)
        pScreenPriv->dwBitsPerRGB = dwGreenBits;
    else
        pScreenPriv->dwBitsPerRGB = dwBlueBits;

    ErrorF("winInitVisualsPrimaryDD - Masks: %08x %08x %08x bpRGB: %d\n",
           (unsigned int) pScreenPriv->dwRedMask,
           (unsigned int) pScreenPriv->dwGreenMask,
           (unsigned int) pScreenPriv->dwBlueMask,
           (int) pScreenPriv->dwBitsPerRGB);

    /* Create a single visual according to the Windows screen depth */
    switch (pScreenInfo->dwDepth) {
>>>>>>> 0f834b91
    case 24:
    case 16:
    case 15:
        if (!miSetVisualTypesAndMasks(pScreenInfo->dwDepth,
                                      TrueColorMask,
                                      pScreenPriv->dwBitsPerRGB,
                                      TrueColor,
                                      pScreenPriv->dwRedMask,
                                      pScreenPriv->dwGreenMask,
                                      pScreenPriv->dwBlueMask)) {
            ErrorF("winInitVisualsPrimaryDD - "
                   "miSetVisualTypesAndMasks failed\n");
            return FALSE;
        }
        break;

    case 8:
<<<<<<< HEAD
      winDebug ("winInitVisuals - Calling miSetVisualTypesAndMasks\n");
      if (!miSetVisualTypesAndMasks (pScreenInfo->dwDepth,
				     PseudoColorMask,
				     pScreenPriv->dwBitsPerRGB,
				     PseudoColor,
				     pScreenPriv->dwRedMask,
				     pScreenPriv->dwGreenMask,
				     pScreenPriv->dwBlueMask))
	{
	  ErrorF ("winInitVisualsPrimaryDD - "
		  "miSetVisualTypesAndMasks failed\n");
	  return FALSE;
	}
      winDebug ("winInitVisualsPrimaryDD - Returned from "
	      "miSetVisualTypesAndMasks\n");
      break;
=======
#if CYGDEBUG
        winDebug("winInitVisuals - Calling miSetVisualTypesAndMasks\n");
#endif                          /* CYGDEBUG */
        if (!miSetVisualTypesAndMasks(pScreenInfo->dwDepth,
                                      PseudoColorMask,
                                      pScreenPriv->dwBitsPerRGB,
                                      PseudoColor,
                                      pScreenPriv->dwRedMask,
                                      pScreenPriv->dwGreenMask,
                                      pScreenPriv->dwBlueMask)) {
            ErrorF("winInitVisualsPrimaryDD - "
                   "miSetVisualTypesAndMasks failed\n");
            return FALSE;
        }
#if CYGDEBUG
        winDebug("winInitVisualsPrimaryDD - Returned from "
                 "miSetVisualTypesAndMasks\n");
#endif                          /* CYGDEBUG */
        break;
>>>>>>> 0f834b91

    default:
        ErrorF("winInitVisualsPrimaryDD - Unknown screen depth\n");
        return FALSE;
    }

<<<<<<< HEAD
  winDebug ("winInitVisualsPrimaryDD - Returning\n");
=======
    ErrorF("winInitVisualsPrimaryDD - Returning\n");
>>>>>>> 0f834b91

    return TRUE;
}

static Bool
winAdjustVideoModePrimaryDD(ScreenPtr pScreen)
{
    winScreenPriv(pScreen);
    winScreenInfo *pScreenInfo = pScreenPriv->pScreenInfo;
    HDC hdc = NULL;
    DWORD dwBPP;

    /* We're in serious trouble if we can't get a DC */
    hdc = GetDC(NULL);
    if (hdc == NULL) {
        ErrorF("winAdjustVideoModePrimaryDD - GetDC failed\n");
        return FALSE;
    }

    /* Query GDI for current display depth */
    dwBPP = GetDeviceCaps(hdc, BITSPIXEL);

    /* DirectDraw can only change the depth in fullscreen mode */
    if (!(pScreenInfo->fFullScreen && (pScreenInfo->dwBPP != WIN_DEFAULT_BPP))) {
        /* Otherwise, We'll use GDI's depth */
        pScreenInfo->dwBPP = dwBPP;
    }

    /* Release our DC */
    ReleaseDC(NULL, hdc);

    return TRUE;
}

/*
 * We need to blit our offscreen fb to
 * the screen when we are activated, and we need to point
 * the fb code back to the primary surface memory.
 */

static Bool
winActivateAppPrimaryDD(ScreenPtr pScreen)
{
    winScreenPriv(pScreen);
    RECT rcSrc, rcClient;
    HRESULT ddrval = DD_OK;

    /* Check for errors */
    if (pScreenPriv == NULL
        || pScreenPriv->pScreenInfo == NULL
        || pScreenPriv->pddsPrimary == NULL
        || pScreenPriv->pddsOffscreen == NULL)
        return FALSE;

    /* Check for do-nothing */
    if (!pScreenPriv->fActive)
        return TRUE;

    /* We are activating */
    ddrval = IDirectDrawSurface2_IsLost(pScreenPriv->pddsOffscreen);
    if (ddrval == DD_OK) {
        IDirectDrawSurface2_Unlock(pScreenPriv->pddsOffscreen, NULL);
        /*
         * We don't check for an error from Unlock, because it
         * doesn't matter if the Unlock failed.
         */
    }

    /* Restore both surfaces, just cause I like it that way */
    IDirectDrawSurface2_Restore(pScreenPriv->pddsOffscreen);
    IDirectDrawSurface2_Restore(pScreenPriv->pddsPrimary);

    /* Get client area in screen coords */
    GetClientRect(pScreenPriv->hwndScreen, &rcClient);
    MapWindowPoints(pScreenPriv->hwndScreen,
                    HWND_DESKTOP, (LPPOINT) & rcClient, 2);

    /* Setup a source rectangle */
    rcSrc.left = 0;
    rcSrc.top = 0;
    rcSrc.right = pScreenPriv->pScreenInfo->dwWidth;
    rcSrc.bottom = pScreenPriv->pScreenInfo->dwHeight;

    ddrval = IDirectDrawSurface2_Blt(pScreenPriv->pddsPrimary,
                                     &rcClient,
                                     pScreenPriv->pddsOffscreen,
                                     &rcSrc, DDBLT_WAIT, NULL);
    if (ddrval != DD_OK)
        FatalError("winActivateAppPrimaryDD () - Failed blitting offscreen "
                   "surface to primary surface %08x\n", (unsigned int) ddrval);

    /* Lock the primary surface */
    ddrval = IDirectDrawSurface2_Lock(pScreenPriv->pddsPrimary,
                                      &rcClient,
                                      pScreenPriv->pddsdPrimary,
                                      DDLOCK_WAIT, NULL);
    if (ddrval != DD_OK || pScreenPriv->pddsdPrimary->lpSurface == NULL)
        FatalError("winActivateAppPrimaryDD () - Could not lock "
                   "primary surface\n");

    /* Notify FB of the new memory pointer */
    winUpdateFBPointer(pScreen, pScreenPriv->pddsdPrimary->lpSurface);

    /*
     * Register the Alt-Tab combo as a hotkey so we can copy
     * the primary framebuffer before the display mode changes
     */
    RegisterHotKey(pScreenPriv->hwndScreen, 1, MOD_ALT, 9);

    return TRUE;
}

/*
 * Handle the Alt+Tab hotkey.
 *
 * We need to save the primary fb to an offscreen fb when
 * we get deactivated, and point the fb code at the offscreen
 * fb for the duration of the deactivation.
 */

static Bool
winHotKeyAltTabPrimaryDD(ScreenPtr pScreen)
{
<<<<<<< HEAD
  winScreenPriv(pScreen);
  winScreenInfo		*pScreenInfo = pScreenPriv->pScreenInfo;
  RECT			rcClient, rcSrc;
  HRESULT		ddrval = DD_OK;

  winDebug ("\nwinHotKeyAltTabPrimaryDD\n\n");

  /* Alt+Tab was pressed, we will lose focus very soon */
  pScreenPriv->fActive = FALSE;
  
  /* Check for error conditions */
  if (pScreenPriv->pddsPrimary == NULL
      || pScreenPriv->pddsOffscreen == NULL)
    return FALSE;

  /* Get client area in screen coords */
  GetClientRect (pScreenPriv->hwndScreen, &rcClient);
  MapWindowPoints (pScreenPriv->hwndScreen,
		   HWND_DESKTOP,
		   (LPPOINT)&rcClient, 2);

  /* Did we loose the primary surface? */
  ddrval = IDirectDrawSurface2_IsLost (pScreenPriv->pddsPrimary);
  if (ddrval == DD_OK)
    {
      ddrval = IDirectDrawSurface2_Unlock (pScreenPriv->pddsPrimary,
					   NULL);
      if (FAILED (ddrval))
	FatalError ("winHotKeyAltTabPrimaryDD - Failed unlocking primary "
		    "surface\n");
=======
    winScreenPriv(pScreen);
    winScreenInfo *pScreenInfo = pScreenPriv->pScreenInfo;
    RECT rcClient, rcSrc;
    HRESULT ddrval = DD_OK;

    ErrorF("\nwinHotKeyAltTabPrimaryDD\n\n");

    /* Alt+Tab was pressed, we will lose focus very soon */
    pScreenPriv->fActive = FALSE;

    /* Check for error conditions */
    if (pScreenPriv->pddsPrimary == NULL || pScreenPriv->pddsOffscreen == NULL)
        return FALSE;

    /* Get client area in screen coords */
    GetClientRect(pScreenPriv->hwndScreen, &rcClient);
    MapWindowPoints(pScreenPriv->hwndScreen,
                    HWND_DESKTOP, (LPPOINT) & rcClient, 2);

    /* Did we loose the primary surface? */
    ddrval = IDirectDrawSurface2_IsLost(pScreenPriv->pddsPrimary);
    if (ddrval == DD_OK) {
        ddrval = IDirectDrawSurface2_Unlock(pScreenPriv->pddsPrimary, NULL);
        if (FAILED(ddrval))
            FatalError("winHotKeyAltTabPrimaryDD - Failed unlocking primary "
                       "surface\n");
>>>>>>> 0f834b91
    }

    /* Setup a source rectangle */
    rcSrc.left = 0;
    rcSrc.top = 0;
    rcSrc.right = pScreenInfo->dwWidth;
    rcSrc.bottom = pScreenInfo->dwHeight;

    /* Blit the primary surface to the offscreen surface */
    ddrval = IDirectDrawSurface2_Blt(pScreenPriv->pddsOffscreen, NULL,  /* should be rcDest */
                                     pScreenPriv->pddsPrimary,
                                     NULL, DDBLT_WAIT, NULL);
    if (ddrval == DDERR_SURFACELOST) {
        IDirectDrawSurface2_Restore(pScreenPriv->pddsOffscreen);
        IDirectDrawSurface2_Restore(pScreenPriv->pddsPrimary);

        /* Blit the primary surface to the offscreen surface */
        ddrval = IDirectDrawSurface2_Blt(pScreenPriv->pddsOffscreen,
                                         NULL,
                                         pScreenPriv->pddsPrimary,
                                         NULL, DDBLT_WAIT, NULL);
        if (FAILED(ddrval))
            FatalError("winHotKeyAltTabPrimaryDD - Failed blitting primary "
                       "surface to offscreen surface: %08x\n",
                       (unsigned int) ddrval);
    }
    else {
        FatalError("winHotKeyAltTabPrimaryDD - Unknown error from "
                   "Blt: %08dx\n", (unsigned int) ddrval);
    }

    /* Lock the offscreen surface */
    ddrval = IDirectDrawSurface2_Lock(pScreenPriv->pddsOffscreen,
                                      NULL,
                                      pScreenPriv->pddsdOffscreen,
                                      DDLOCK_WAIT, NULL);
    if (ddrval != DD_OK || pScreenPriv->pddsdPrimary->lpSurface == NULL)
        FatalError("winHotKeyAltTabPrimaryDD - Could not lock "
                   "offscreen surface\n");

    /* Notify FB of the new memory pointer */
    winUpdateFBPointer(pScreen, pScreenPriv->pddsdOffscreen->lpSurface);

    /* Unregister our hotkey */
    UnregisterHotKey(pScreenPriv->hwndScreen, 1);

    return TRUE;
}

/* Set engine specific functions */
Bool
winSetEngineFunctionsPrimaryDD(ScreenPtr pScreen)
{
    winScreenPriv(pScreen);
    winScreenInfo *pScreenInfo = pScreenPriv->pScreenInfo;

    /* Set our pointers */
    pScreenPriv->pwinAllocateFB = winAllocateFBPrimaryDD;
    pScreenPriv->pwinFreeFB = winFreeFBPrimaryDD;
    pScreenPriv->pwinShadowUpdate =
        (winShadowUpdateProcPtr) (void (*)(void)) NoopDDA;
    pScreenPriv->pwinInitScreen = winInitScreenPrimaryDD;
    pScreenPriv->pwinCloseScreen = winCloseScreenPrimaryDD;
    pScreenPriv->pwinInitVisuals = winInitVisualsPrimaryDD;
    pScreenPriv->pwinAdjustVideoMode = winAdjustVideoModePrimaryDD;
    if (pScreenInfo->fFullScreen)
        pScreenPriv->pwinCreateBoundingWindow =
            winCreateBoundingWindowFullScreen;
    else
        pScreenPriv->pwinCreateBoundingWindow = winCreateBoundingWindowWindowed;
    pScreenPriv->pwinFinishScreenInit = winFinishScreenInitFB;
    pScreenPriv->pwinBltExposedRegions =
        (winBltExposedRegionsProcPtr) (void (*)(void)) NoopDDA;
    pScreenPriv->pwinActivateApp = winActivateAppPrimaryDD;
    pScreenPriv->pwinRedrawScreen = NULL;
    pScreenPriv->pwinRealizeInstalledPalette = NULL;
    pScreenPriv->pwinInstallColormap = NULL;
    pScreenPriv->pwinStoreColors = NULL;
    pScreenPriv->pwinCreateColormap = NULL;
    pScreenPriv->pwinDestroyColormap = NULL;
    pScreenPriv->pwinHotKeyAltTab = winHotKeyAltTabPrimaryDD;
    pScreenPriv->pwinCreatePrimarySurface =
        (winCreatePrimarySurfaceProcPtr) (void (*)(void)) NoopDDA;
    pScreenPriv->pwinReleasePrimarySurface =
        (winReleasePrimarySurfaceProcPtr) (void (*)(void)) NoopDDA;
#ifdef XWIN_MULTIWINDOW
    pScreenPriv->pwinFinishCreateWindowsWindow =
        (winFinishCreateWindowsWindowProcPtr) (void (*)(void)) NoopDDA;
#endif

    return TRUE;
}<|MERGE_RESOLUTION|>--- conflicted
+++ resolved
@@ -65,65 +65,6 @@
 static Bool
 winAllocateFBPrimaryDD(ScreenPtr pScreen)
 {
-<<<<<<< HEAD
-  winScreenPriv(pScreen);
-  winScreenInfo		*pScreenInfo = pScreenPriv->pScreenInfo;  
-  HRESULT		ddrval = DD_OK;
-  DDSURFACEDESC		ddsd;
-  DDSURFACEDESC		*pddsdPrimary = NULL;
-  DDSURFACEDESC		*pddsdOffscreen = NULL;
-  RECT			rcClient;
-
-  winDebug ("winAllocateFBPrimaryDD\n");
-
-  /* Get client area location in screen coords */
-  GetClientRect (pScreenPriv->hwndScreen, &rcClient);
-  MapWindowPoints (pScreenPriv->hwndScreen,
-		   HWND_DESKTOP,
-		   (LPPOINT)&rcClient, 2);
-
-  /* Create a DirectDraw object, store the address at lpdd */
-  ddrval = (*g_fpDirectDrawCreate) (NULL, &pScreenPriv->pdd, NULL);
-  if (ddrval != DD_OK)
-    FatalError ("winAllocateFBPrimaryDD - Could not start DirectDraw\n");
-  
-  /* Get a DirectDraw2 interface pointer */
-  ddrval = IDirectDraw_QueryInterface (pScreenPriv->pdd,
-				       &IID_IDirectDraw2,
-				       (LPVOID*) &pScreenPriv->pdd2);
-  if (FAILED (ddrval))
-    {
-      ErrorF ("winAllocateFBShadowDD - Failed DD2 query: %08x\n",
-	      (unsigned int) ddrval);
-      return FALSE;
-    }
-
-
-  winDebug ("winAllocateFBPrimaryDD - Created and initialized DD\n");
-
-  /* Are we windowed or fullscreen? */
-  if (pScreenInfo->fFullScreen)
-    {
-      /* Full screen mode */
-      ddrval = IDirectDraw2_SetCooperativeLevel (pScreenPriv->pdd2,
-						 pScreenPriv->hwndScreen,
-						 DDSCL_FULLSCREEN
-						 | DDSCL_EXCLUSIVE);
-      if (FAILED (ddrval))
-	FatalError ("winAllocateFBPrimaryDD - Could not set "
-		    "cooperative level\n");
-
-      /* Change the video mode to the mode requested */
-      ddrval = IDirectDraw2_SetDisplayMode (pScreenPriv->pdd2,
-					    pScreenInfo->dwWidth,
-					    pScreenInfo->dwHeight,
-					    pScreenInfo->dwBPP,
-					    pScreenInfo->dwRefreshRate,
-					    0);
-       if (FAILED (ddrval))
-	FatalError ("winAllocateFBPrimaryDD - Could not set "
-		    "full screen display mode\n");
-=======
     winScreenPriv(pScreen);
     winScreenInfo *pScreenInfo = pScreenPriv->pScreenInfo;
     HRESULT ddrval = DD_OK;
@@ -132,7 +73,7 @@
     DDSURFACEDESC *pddsdOffscreen = NULL;
     RECT rcClient;
 
-    ErrorF("winAllocateFBPrimaryDD\n");
+    winDebug ("winAllocateFBPrimaryDD\n");
 
     /* Get client area location in screen coords */
     GetClientRect(pScreenPriv->hwndScreen, &rcClient);
@@ -154,7 +95,7 @@
         return FALSE;
     }
 
-    ErrorF("winAllocateFBPrimaryDD - Created and initialized DD\n");
+    winDebug ("winAllocateFBPrimaryDD - Created and initialized DD\n");
 
     /* Are we windowed or fullscreen? */
     if (pScreenInfo->fFullScreen) {
@@ -176,7 +117,6 @@
         if (FAILED(ddrval))
             FatalError("winAllocateFBPrimaryDD - Could not set "
                        "full screen display mode\n");
->>>>>>> 0f834b91
     }
     else {
         /* Windowed mode */
@@ -188,103 +128,6 @@
                        "cooperative level\n");
     }
 
-<<<<<<< HEAD
-  /* Describe the primary surface */
-  ZeroMemory (&ddsd, sizeof (ddsd));
-  ddsd.dwSize = sizeof (ddsd);
-  ddsd.dwFlags = DDSD_CAPS;
-  ddsd.ddsCaps.dwCaps = DDSCAPS_PRIMARYSURFACE;
-  
-  /* Create the primary surface */
-  ddrval = IDirectDraw2_CreateSurface (pScreenPriv->pdd2,
-				       &ddsd,
-				       &pScreenPriv->pddsPrimary,
-				       NULL);
-  if (FAILED (ddrval))
-       FatalError ("winAllocateFBPrimaryDD - Could not create primary "
-		  "surface %08x\n", (unsigned int) ddrval);
-
-  winDebug ("winAllocateFBPrimaryDD - Created primary\n");
-
-  /* Allocate a DD surface description for our screen privates */
-  pddsdPrimary = pScreenPriv->pddsdPrimary
-    = malloc (sizeof (DDSURFACEDESC));
-  if (pddsdPrimary == NULL)
-    FatalError ("winAllocateFBPrimaryDD - Could not allocate surface "
-		"description memory\n");
-  ZeroMemory (pddsdPrimary, sizeof (*pddsdPrimary));
-  pddsdPrimary->dwSize = sizeof (*pddsdPrimary);
-
-  /* Describe the offscreen surface to be created */
-  /*
-   * NOTE: Do not use a DDSCAPS_VIDEOMEMORY surface,
-   * as drawing, locking, and unlocking take forever
-   * with video memory surfaces.  In addition,
-   * video memory is a somewhat scarce resource,
-   * so you shouldn't be allocating video memory when
-   * you have the option of using system memory instead.
-   */
-  ZeroMemory (&ddsd, sizeof (ddsd));
-  ddsd.dwSize = sizeof (ddsd);
-  ddsd.dwFlags = DDSD_CAPS | DDSD_HEIGHT | DDSD_WIDTH;
-  ddsd.ddsCaps.dwCaps = DDSCAPS_OFFSCREENPLAIN | DDSCAPS_SYSTEMMEMORY;
-  ddsd.dwHeight = pScreenInfo->dwHeight;
-  ddsd.dwWidth = pScreenInfo->dwWidth;
-
-  /* Create the shadow surface */
-  ddrval = IDirectDraw2_CreateSurface (pScreenPriv->pdd2,
-				       &ddsd,
-				       &pScreenPriv->pddsOffscreen,
-				       NULL);
-  if (ddrval != DD_OK)
-    FatalError ("winAllocateFBPrimaryDD - Could not create shadow "
-		"surface\n");
-  
-  winDebug ("winAllocateFBPrimaryDD - Created offscreen\n");
-
-  /* Allocate a DD surface description for our screen privates */
-  pddsdOffscreen = pScreenPriv->pddsdOffscreen
-    = malloc (sizeof (DDSURFACEDESC));
-  if (pddsdOffscreen == NULL)
-    FatalError ("winAllocateFBPrimaryDD - Could not allocate surface "
-		"description memory\n");
-  ZeroMemory (pddsdOffscreen, sizeof (*pddsdOffscreen));
-  pddsdOffscreen->dwSize = sizeof (*pddsdOffscreen);
-
-  winDebug ("winAllocateFBPrimaryDD - Locking primary\n");
-
-  /* Lock the primary surface */
-  ddrval = IDirectDrawSurface2_Lock (pScreenPriv->pddsPrimary,
-				    pScreenInfo->fFullScreen ? NULL:&rcClient,
-				    pddsdPrimary,
-				    DDLOCK_WAIT,
-				    NULL);
-  if (ddrval != DD_OK || pddsdPrimary->lpSurface == NULL)
-    FatalError ("winAllocateFBPrimaryDD - Could not lock "
-		"primary surface\n");
-
-  winDebug ("winAllocateFBPrimaryDD - Locked primary\n");
-
-  /* We don't know how to deal with anything other than RGB */
-  if (!(pddsdPrimary->ddpfPixelFormat.dwFlags & DDPF_RGB))
-    FatalError ("winAllocateFBPrimaryDD - Color format other than RGB\n");
-
-  /* Grab the pitch from the surface desc */
-  pScreenInfo->dwStride = (pddsdPrimary->u1.lPitch * 8)
-    / pScreenInfo->dwBPP;
-
-  /* Save the pointer to our surface memory */
-  pScreenInfo->pfb = pddsdPrimary->lpSurface;
-  
-  /* Grab the color depth and masks from the surface description */
-  pScreenPriv->dwRedMask = pddsdPrimary->ddpfPixelFormat.u2.dwRBitMask;
-  pScreenPriv->dwGreenMask = pddsdPrimary->ddpfPixelFormat.u3.dwGBitMask;
-  pScreenPriv->dwBlueMask = pddsdPrimary->ddpfPixelFormat.u4.dwBBitMask;
-
-  winDebug ("winAllocateFBPrimaryDD - Returning\n");
-
-  return TRUE;
-=======
     /* Describe the primary surface */
     ZeroMemory(&ddsd, sizeof(ddsd));
     ddsd.dwSize = sizeof(ddsd);
@@ -298,7 +141,7 @@
         FatalError("winAllocateFBPrimaryDD - Could not create primary "
                    "surface %08x\n", (unsigned int) ddrval);
 
-    ErrorF("winAllocateFBPrimaryDD - Created primary\n");
+    winDebug ("winAllocateFBPrimaryDD - Created primary\n");
 
     /* Allocate a DD surface description for our screen privates */
     pddsdPrimary = pScreenPriv->pddsdPrimary = malloc(sizeof(DDSURFACEDESC));
@@ -332,7 +175,7 @@
         FatalError("winAllocateFBPrimaryDD - Could not create shadow "
                    "surface\n");
 
-    ErrorF("winAllocateFBPrimaryDD - Created offscreen\n");
+    winDebug ("winAllocateFBPrimaryDD - Created offscreen\n");
 
     /* Allocate a DD surface description for our screen privates */
     pddsdOffscreen = pScreenPriv->pddsdOffscreen
@@ -343,7 +186,7 @@
     ZeroMemory(pddsdOffscreen, sizeof(*pddsdOffscreen));
     pddsdOffscreen->dwSize = sizeof(*pddsdOffscreen);
 
-    ErrorF("winAllocateFBPrimaryDD - Locking primary\n");
+    winDebug ("winAllocateFBPrimaryDD - Locking primary\n");
 
     /* Lock the primary surface */
     ddrval = IDirectDrawSurface2_Lock(pScreenPriv->pddsPrimary,
@@ -354,7 +197,7 @@
         FatalError("winAllocateFBPrimaryDD - Could not lock "
                    "primary surface\n");
 
-    ErrorF("winAllocateFBPrimaryDD - Locked primary\n");
+    winDebug ("winAllocateFBPrimaryDD - Locked primary\n");
 
     /* We don't know how to deal with anything other than RGB */
     if (!(pddsdPrimary->ddpfPixelFormat.dwFlags & DDPF_RGB))
@@ -372,10 +215,9 @@
     pScreenPriv->dwGreenMask = pddsdPrimary->ddpfPixelFormat.u3.dwGBitMask;
     pScreenPriv->dwBlueMask = pddsdPrimary->ddpfPixelFormat.u4.dwBBitMask;
 
-    ErrorF("winAllocateFBPrimaryDD - Returning\n");
+    winDebug ("winAllocateFBPrimaryDD - Returning\n");
 
     return TRUE;
->>>>>>> 0f834b91
 }
 
 static void
@@ -480,34 +322,6 @@
 static Bool
 winInitVisualsPrimaryDD(ScreenPtr pScreen)
 {
-<<<<<<< HEAD
-  winScreenPriv(pScreen);
-  winScreenInfo		*pScreenInfo = pScreenPriv->pScreenInfo;
-  DWORD			dwRedBits, dwGreenBits, dwBlueBits;
-
-  /* Count the number of ones in each color mask */
-  dwRedBits = winCountBits (pScreenPriv->dwRedMask);
-  dwGreenBits = winCountBits (pScreenPriv->dwGreenMask);
-  dwBlueBits = winCountBits (pScreenPriv->dwBlueMask);
-  
-  /* Store the maximum number of ones in a color mask as the bitsPerRGB */
-  if (dwRedBits > dwGreenBits && dwRedBits > dwBlueBits)
-    pScreenPriv->dwBitsPerRGB = dwRedBits;
-  else if (dwGreenBits > dwRedBits && dwGreenBits > dwBlueBits)
-    pScreenPriv->dwBitsPerRGB = dwGreenBits;
-  else
-    pScreenPriv->dwBitsPerRGB = dwBlueBits;
-  
-  winDebug ("winInitVisualsPrimaryDD - Masks: %08x %08x %08x bpRGB: %d\n",
-	  (unsigned int) pScreenPriv->dwRedMask,
-	  (unsigned int) pScreenPriv->dwGreenMask,
-	  (unsigned int) pScreenPriv->dwBlueMask,
-	  (int) pScreenPriv->dwBitsPerRGB);
-
-  /* Create a single visual according to the Windows screen depth */
-  switch (pScreenInfo->dwDepth)
-    {
-=======
     winScreenPriv(pScreen);
     winScreenInfo *pScreenInfo = pScreenPriv->pScreenInfo;
     DWORD dwRedBits, dwGreenBits, dwBlueBits;
@@ -525,15 +339,14 @@
     else
         pScreenPriv->dwBitsPerRGB = dwBlueBits;
 
-    ErrorF("winInitVisualsPrimaryDD - Masks: %08x %08x %08x bpRGB: %d\n",
-           (unsigned int) pScreenPriv->dwRedMask,
-           (unsigned int) pScreenPriv->dwGreenMask,
-           (unsigned int) pScreenPriv->dwBlueMask,
-           (int) pScreenPriv->dwBitsPerRGB);
+    winDebug ("winInitVisualsPrimaryDD - Masks: %08x %08x %08x bpRGB: %d\n",
+              (unsigned int) pScreenPriv->dwRedMask,
+              (unsigned int) pScreenPriv->dwGreenMask,
+              (unsigned int) pScreenPriv->dwBlueMask,
+              (int) pScreenPriv->dwBitsPerRGB);
 
     /* Create a single visual according to the Windows screen depth */
     switch (pScreenInfo->dwDepth) {
->>>>>>> 0f834b91
     case 24:
     case 16:
     case 15:
@@ -551,27 +364,7 @@
         break;
 
     case 8:
-<<<<<<< HEAD
-      winDebug ("winInitVisuals - Calling miSetVisualTypesAndMasks\n");
-      if (!miSetVisualTypesAndMasks (pScreenInfo->dwDepth,
-				     PseudoColorMask,
-				     pScreenPriv->dwBitsPerRGB,
-				     PseudoColor,
-				     pScreenPriv->dwRedMask,
-				     pScreenPriv->dwGreenMask,
-				     pScreenPriv->dwBlueMask))
-	{
-	  ErrorF ("winInitVisualsPrimaryDD - "
-		  "miSetVisualTypesAndMasks failed\n");
-	  return FALSE;
-	}
-      winDebug ("winInitVisualsPrimaryDD - Returned from "
-	      "miSetVisualTypesAndMasks\n");
-      break;
-=======
-#if CYGDEBUG
         winDebug("winInitVisuals - Calling miSetVisualTypesAndMasks\n");
-#endif                          /* CYGDEBUG */
         if (!miSetVisualTypesAndMasks(pScreenInfo->dwDepth,
                                       PseudoColorMask,
                                       pScreenPriv->dwBitsPerRGB,
@@ -583,23 +376,16 @@
                    "miSetVisualTypesAndMasks failed\n");
             return FALSE;
         }
-#if CYGDEBUG
         winDebug("winInitVisualsPrimaryDD - Returned from "
                  "miSetVisualTypesAndMasks\n");
-#endif                          /* CYGDEBUG */
         break;
->>>>>>> 0f834b91
 
     default:
         ErrorF("winInitVisualsPrimaryDD - Unknown screen depth\n");
         return FALSE;
     }
 
-<<<<<<< HEAD
-  winDebug ("winInitVisualsPrimaryDD - Returning\n");
-=======
-    ErrorF("winInitVisualsPrimaryDD - Returning\n");
->>>>>>> 0f834b91
+    winDebug ("winInitVisualsPrimaryDD - Returning\n");
 
     return TRUE;
 }
@@ -723,44 +509,12 @@
 static Bool
 winHotKeyAltTabPrimaryDD(ScreenPtr pScreen)
 {
-<<<<<<< HEAD
-  winScreenPriv(pScreen);
-  winScreenInfo		*pScreenInfo = pScreenPriv->pScreenInfo;
-  RECT			rcClient, rcSrc;
-  HRESULT		ddrval = DD_OK;
-
-  winDebug ("\nwinHotKeyAltTabPrimaryDD\n\n");
-
-  /* Alt+Tab was pressed, we will lose focus very soon */
-  pScreenPriv->fActive = FALSE;
-  
-  /* Check for error conditions */
-  if (pScreenPriv->pddsPrimary == NULL
-      || pScreenPriv->pddsOffscreen == NULL)
-    return FALSE;
-
-  /* Get client area in screen coords */
-  GetClientRect (pScreenPriv->hwndScreen, &rcClient);
-  MapWindowPoints (pScreenPriv->hwndScreen,
-		   HWND_DESKTOP,
-		   (LPPOINT)&rcClient, 2);
-
-  /* Did we loose the primary surface? */
-  ddrval = IDirectDrawSurface2_IsLost (pScreenPriv->pddsPrimary);
-  if (ddrval == DD_OK)
-    {
-      ddrval = IDirectDrawSurface2_Unlock (pScreenPriv->pddsPrimary,
-					   NULL);
-      if (FAILED (ddrval))
-	FatalError ("winHotKeyAltTabPrimaryDD - Failed unlocking primary "
-		    "surface\n");
-=======
     winScreenPriv(pScreen);
     winScreenInfo *pScreenInfo = pScreenPriv->pScreenInfo;
     RECT rcClient, rcSrc;
     HRESULT ddrval = DD_OK;
 
-    ErrorF("\nwinHotKeyAltTabPrimaryDD\n\n");
+    winDebug ("\nwinHotKeyAltTabPrimaryDD\n\n");
 
     /* Alt+Tab was pressed, we will lose focus very soon */
     pScreenPriv->fActive = FALSE;
@@ -781,7 +535,6 @@
         if (FAILED(ddrval))
             FatalError("winHotKeyAltTabPrimaryDD - Failed unlocking primary "
                        "surface\n");
->>>>>>> 0f834b91
     }
 
     /* Setup a source rectangle */
