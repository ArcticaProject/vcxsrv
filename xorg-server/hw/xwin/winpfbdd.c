--- conflicted
+++ resolved
@@ -1,4 +1,3 @@
-<<<<<<< HEAD
 /*
  *Copyright (C) 1994-2000 The XFree86 Project, Inc. All Rights Reserved.
  *
@@ -234,6 +233,45 @@
   return TRUE;
 }
 
+static void
+winFreeFBPrimaryDD (ScreenPtr pScreen)
+{
+  winScreenPriv(pScreen);
+  winScreenInfo *pScreenInfo = pScreenPriv->pScreenInfo;
+
+  /* Free the offscreen surface, if there is one */
+  if (pScreenPriv->pddsOffscreen)
+    {
+      IDirectDrawSurface2_Unlock (pScreenPriv->pddsOffscreen, NULL);
+      IDirectDrawSurface2_Release (pScreenPriv->pddsOffscreen);
+      pScreenPriv->pddsOffscreen = NULL;
+    }
+
+  /* Release the primary surface, if there is one */
+  if (pScreenPriv->pddsPrimary)
+    {
+      IDirectDrawSurface2_Unlock (pScreenPriv->pddsPrimary, NULL);
+      IDirectDrawSurface2_Release (pScreenPriv->pddsPrimary);
+      pScreenPriv->pddsPrimary = NULL;
+    }
+
+  /* Free the DirectDraw object, if there is one */
+  if (pScreenPriv->pdd)
+    {
+      IDirectDraw2_RestoreDisplayMode (pScreenPriv->pdd);
+      IDirectDraw2_Release (pScreenPriv->pdd);
+      pScreenPriv->pdd = NULL;
+    }
+
+  /* Invalidate the ScreenInfo's fb pointer */
+  pScreenInfo->pfb = NULL;
+}
+
+static Bool
+winInitScreenPrimaryDD(ScreenPtr pScreen)
+{
+  return winAllocateFBPrimaryDD(pScreen);
+}
 
 /*
  * Call the wrapped CloseScreen function.
@@ -248,7 +286,7 @@
   winScreenInfo		*pScreenInfo = pScreenPriv->pScreenInfo;
   Bool			fReturn;
   
-  winDebug ("winCloseScreenPrimaryDD - Freeing screen resources\n");
+  ErrorF ("winCloseScreenPrimaryDD - Freeing screen resources\n");
 
   /* Flag that the screen is closed */
   pScreenPriv->fClosed = TRUE;
@@ -261,29 +299,7 @@
   /* Delete the window property */
   RemoveProp (pScreenPriv->hwndScreen, WIN_SCR_PROP);
 
-  /* Free the offscreen surface, if there is one */
-  if (pScreenPriv->pddsOffscreen)
-    {
-      IDirectDrawSurface2_Unlock (pScreenPriv->pddsOffscreen, NULL);
-      IDirectDrawSurface2_Release (pScreenPriv->pddsOffscreen);
-      pScreenPriv->pddsOffscreen = NULL;
-    }
-
-  /* Release the primary surface, if there is one */
-  if (pScreenPriv->pddsPrimary)
-    {
-      IDirectDrawSurface2_Unlock (pScreenPriv->pddsPrimary, NULL);
-      IDirectDrawSurface2_Release (pScreenPriv->pddsPrimary);
-      pScreenPriv->pddsPrimary = NULL;
-    }
-
-  /* Free the DirectDraw object, if there is one */
-  if (pScreenPriv->pdd)
-    {
-      IDirectDraw2_RestoreDisplayMode (pScreenPriv->pdd);
-      IDirectDraw2_Release (pScreenPriv->pdd);
-      pScreenPriv->pdd = NULL;
-    }
+  winFreeFBPrimaryDD(pScreen);
 
   /* Delete tray icon, if we have one */
   if (!pScreenInfo->fNoTrayIcon)
@@ -305,9 +321,6 @@
 
   /* Kill our screeninfo's pointer to the screen */
   pScreenInfo->pScreen = NULL;
-
-  /* Invalidate the ScreenInfo's fb pointer */
-  pScreenInfo->pfb = NULL;
 
   /* Free the screen privates for this screen */
   free ((pointer) pScreenPriv);
@@ -419,33 +432,13 @@
   dwBPP = GetDeviceCaps (hdc, BITSPIXEL);
 
   /* DirectDraw can only change the depth in fullscreen mode */
-  if (pScreenInfo->dwBPP == WIN_DEFAULT_BPP)
-    {
-      /* No -depth parameter passed, let the user know the depth being used */
-      winDebug ("winAdjustVideoModePrimaryDD - Using Windows display "
-	      "depth of %d bits per pixel\n", (int) dwBPP);
-
-      /* Use GDI's depth */
+  if (!(pScreenInfo->fFullScreen &&
+        (pScreenInfo->dwBPP != WIN_DEFAULT_BPP)))
+    {
+      /* Otherwise, We'll use GDI's depth */
       pScreenInfo->dwBPP = dwBPP;
     }
-  else if (pScreenInfo->fFullScreen
-	   && pScreenInfo->dwBPP != dwBPP)
-    {
-      /* FullScreen, and GDI depth differs from -depth parameter */
-      winDebug ("winAdjustVideoModePrimaryDD - FullScreen, using command "
-	      "line depth: %d\n", (int) pScreenInfo->dwBPP);
-    }
-  else if (dwBPP != pScreenInfo->dwBPP)
-    {
-      /* Windowed, and GDI depth differs from -depth parameter */
-      winDebug ("winAdjustVideoModePrimaryDD - Windowed, command line "
-	      "depth: %d, using depth: %d\n",
-	      (int) pScreenInfo->dwBPP, (int) dwBPP);
-
-      /* We'll use GDI's depth */
-      pScreenInfo->dwBPP = dwBPP;
-    }
-  
+
   /* Release our DC */
   ReleaseDC (NULL, hdc);
 
@@ -557,677 +550,6 @@
   HRESULT		ddrval = DD_OK;
 
   winDebug ("\nwinHotKeyAltTabPrimaryDD\n\n");
-
-  /* Alt+Tab was pressed, we will lose focus very soon */
-  pScreenPriv->fActive = FALSE;
-  
-  /* Check for error conditions */
-  if (pScreenPriv->pddsPrimary == NULL
-      || pScreenPriv->pddsOffscreen == NULL)
-    return FALSE;
-
-  /* Get client area in screen coords */
-  GetClientRect (pScreenPriv->hwndScreen, &rcClient);
-  MapWindowPoints (pScreenPriv->hwndScreen,
-		   HWND_DESKTOP,
-		   (LPPOINT)&rcClient, 2);
-
-  /* Did we loose the primary surface? */
-  ddrval = IDirectDrawSurface2_IsLost (pScreenPriv->pddsPrimary);
-  if (ddrval == DD_OK)
-    {
-      ddrval = IDirectDrawSurface2_Unlock (pScreenPriv->pddsPrimary,
-					   NULL);
-      if (FAILED (ddrval))
-	FatalError ("winHotKeyAltTabPrimaryDD - Failed unlocking primary "
-		    "surface\n");
-    }
-
-  /* Setup a source rectangle */
-  rcSrc.left = 0;
-  rcSrc.top = 0;
-  rcSrc.right = pScreenInfo->dwWidth;
-  rcSrc.bottom = pScreenInfo->dwHeight;
-
-      /* Blit the primary surface to the offscreen surface */
-  ddrval = IDirectDrawSurface2_Blt (pScreenPriv->pddsOffscreen,
-				    NULL, /* should be rcDest */
-				    pScreenPriv->pddsPrimary,
-				    NULL,
-				    DDBLT_WAIT,
-				    NULL);
-  if (ddrval == DDERR_SURFACELOST)
-    {
-      IDirectDrawSurface2_Restore (pScreenPriv->pddsOffscreen);  
-      IDirectDrawSurface2_Restore (pScreenPriv->pddsPrimary);
-		  		  
-      /* Blit the primary surface to the offscreen surface */
-      ddrval = IDirectDrawSurface2_Blt (pScreenPriv->pddsOffscreen,
-					NULL,
-					pScreenPriv->pddsPrimary,
-					NULL,
-					DDBLT_WAIT,
-					NULL);
-      if (FAILED (ddrval))
-	FatalError ("winHotKeyAltTabPrimaryDD - Failed blitting primary "
-		    "surface to offscreen surface: %08x\n",
-		    (unsigned int) ddrval);
-    }
-  else
-    {
-      FatalError ("winHotKeyAltTabPrimaryDD - Unknown error from "
-		  "Blt: %08dx\n", (unsigned int) ddrval);
-    }
-
-  /* Lock the offscreen surface */
-  ddrval = IDirectDrawSurface2_Lock (pScreenPriv->pddsOffscreen,
-				     NULL,
-				     pScreenPriv->pddsdOffscreen,
-				     DDLOCK_WAIT,
-				     NULL);
-  if (ddrval != DD_OK
-      || pScreenPriv->pddsdPrimary->lpSurface == NULL)
-    FatalError ("winHotKeyAltTabPrimaryDD - Could not lock "
-		"offscreen surface\n");
-
-  /* Notify FB of the new memory pointer */
-  winUpdateFBPointer (pScreen,
-		      pScreenPriv->pddsdOffscreen->lpSurface);
-
-  /* Unregister our hotkey */
-  UnregisterHotKey (pScreenPriv->hwndScreen, 1);
-
-  return TRUE;
-}
-
-
-/* Set engine specific functions */
-Bool
-winSetEngineFunctionsPrimaryDD (ScreenPtr pScreen)
-{
-  winScreenPriv(pScreen);
-  winScreenInfo		*pScreenInfo = pScreenPriv->pScreenInfo;
-  
-  /* Set our pointers */
-  pScreenPriv->pwinAllocateFB = winAllocateFBPrimaryDD;
-  pScreenPriv->pwinShadowUpdate
-    = (winShadowUpdateProcPtr) (void (*)(void))NoopDDA;
-  pScreenPriv->pwinCloseScreen = winCloseScreenPrimaryDD;
-  pScreenPriv->pwinInitVisuals = winInitVisualsPrimaryDD;
-  pScreenPriv->pwinAdjustVideoMode = winAdjustVideoModePrimaryDD;
-  if (pScreenInfo->fFullScreen)
-    pScreenPriv->pwinCreateBoundingWindow = winCreateBoundingWindowFullScreen;
-  else
-    pScreenPriv->pwinCreateBoundingWindow = winCreateBoundingWindowWindowed;
-  pScreenPriv->pwinFinishScreenInit = winFinishScreenInitFB;
-  pScreenPriv->pwinBltExposedRegions
-    = (winBltExposedRegionsProcPtr) (void (*)(void))NoopDDA;
-  pScreenPriv->pwinActivateApp = winActivateAppPrimaryDD;
-  pScreenPriv->pwinHotKeyAltTab = winHotKeyAltTabPrimaryDD;
-#ifdef XWIN_MULTIWINDOW
-  pScreenPriv->pwinFinishCreateWindowsWindow =
-    (winFinishCreateWindowsWindowProcPtr) (void (*)(void))NoopDDA;
-#endif
-
-  return TRUE;
-}
-=======
-/*
- *Copyright (C) 1994-2000 The XFree86 Project, Inc. All Rights Reserved.
- *
- *Permission is hereby granted, free of charge, to any person obtaining
- * a copy of this software and associated documentation files (the
- *"Software"), to deal in the Software without restriction, including
- *without limitation the rights to use, copy, modify, merge, publish,
- *distribute, sublicense, and/or sell copies of the Software, and to
- *permit persons to whom the Software is furnished to do so, subject to
- *the following conditions:
- *
- *The above copyright notice and this permission notice shall be
- *included in all copies or substantial portions of the Software.
- *
- *THE SOFTWARE IS PROVIDED "AS IS", WITHOUT WARRANTY OF ANY KIND,
- *EXPRESS OR IMPLIED, INCLUDING BUT NOT LIMITED TO THE WARRANTIES OF
- *MERCHANTABILITY, FITNESS FOR A PARTICULAR PURPOSE AND
- *NONINFRINGEMENT. IN NO EVENT SHALL THE XFREE86 PROJECT BE LIABLE FOR
- *ANY CLAIM, DAMAGES OR OTHER LIABILITY, WHETHER IN AN ACTION OF
- *CONTRACT, TORT OR OTHERWISE, ARISING FROM, OUT OF OR IN CONNECTION
- *WITH THE SOFTWARE OR THE USE OR OTHER DEALINGS IN THE SOFTWARE.
- *
- *Except as contained in this notice, the name of the XFree86 Project
- *shall not be used in advertising or otherwise to promote the sale, use
- *or other dealings in this Software without prior written authorization
- *from the XFree86 Project.
- *
- * Authors:	Dakshinamurthy Karra
- *		Suhaib M Siddiqi
- *		Peter Busch
- *		Harold L Hunt II
- */
-
-#ifdef HAVE_XWIN_CONFIG_H
-#include <xwin-config.h>
-#endif
-#include "win.h"
-
-
-/*
- * Local function prototypes
- */
-
-static Bool
-winAllocateFBPrimaryDD (ScreenPtr pScreen);
-
-static Bool
-winCloseScreenPrimaryDD (int nIndex, ScreenPtr pScreen);
-
-static Bool
-winInitVisualsPrimaryDD (ScreenPtr pScreen);
-
-static Bool
-winAdjustVideoModePrimaryDD (ScreenPtr pScreen);
-
-static Bool
-winActivateAppPrimaryDD (ScreenPtr pScreen);
-
-static Bool
-winHotKeyAltTabPrimaryDD (ScreenPtr pScreen);
-
-
-/*
- * Create a DirectDraw primary surface 
- */
-
-static Bool
-winAllocateFBPrimaryDD (ScreenPtr pScreen)
-{
-  winScreenPriv(pScreen);
-  winScreenInfo		*pScreenInfo = pScreenPriv->pScreenInfo;  
-  HRESULT		ddrval = DD_OK;
-  DDSURFACEDESC		ddsd;
-  DDSURFACEDESC		*pddsdPrimary = NULL;
-  DDSURFACEDESC		*pddsdOffscreen = NULL;
-  RECT			rcClient;
-
-  ErrorF ("winAllocateFBPrimaryDD\n");
-
-  /* Get client area location in screen coords */
-  GetClientRect (pScreenPriv->hwndScreen, &rcClient);
-  MapWindowPoints (pScreenPriv->hwndScreen,
-		   HWND_DESKTOP,
-		   (LPPOINT)&rcClient, 2);
-
-  /* Create a DirectDraw object, store the address at lpdd */
-  ddrval = (*g_fpDirectDrawCreate) (NULL, &pScreenPriv->pdd, NULL);
-  if (ddrval != DD_OK)
-    FatalError ("winAllocateFBPrimaryDD - Could not start DirectDraw\n");
-  
-  /* Get a DirectDraw2 interface pointer */
-  ddrval = IDirectDraw_QueryInterface (pScreenPriv->pdd,
-				       &IID_IDirectDraw2,
-				       (LPVOID*) &pScreenPriv->pdd2);
-  if (FAILED (ddrval))
-    {
-      ErrorF ("winAllocateFBShadowDD - Failed DD2 query: %08x\n",
-	      (unsigned int) ddrval);
-      return FALSE;
-    }
-
-
-  ErrorF ("winAllocateFBPrimaryDD - Created and initialized DD\n");
-
-  /* Are we windowed or fullscreen? */
-  if (pScreenInfo->fFullScreen)
-    {
-      /* Full screen mode */
-      ddrval = IDirectDraw2_SetCooperativeLevel (pScreenPriv->pdd2,
-						 pScreenPriv->hwndScreen,
-						 DDSCL_FULLSCREEN
-						 | DDSCL_EXCLUSIVE);
-      if (FAILED (ddrval))
-	FatalError ("winAllocateFBPrimaryDD - Could not set "
-		    "cooperative level\n");
-
-      /* Change the video mode to the mode requested */
-      ddrval = IDirectDraw2_SetDisplayMode (pScreenPriv->pdd2,
-					    pScreenInfo->dwWidth,
-					    pScreenInfo->dwHeight,
-					    pScreenInfo->dwBPP,
-					    pScreenInfo->dwRefreshRate,
-					    0);
-       if (FAILED (ddrval))
-	FatalError ("winAllocateFBPrimaryDD - Could not set "
-		    "full screen display mode\n");
-    }
-  else
-    {
-      /* Windowed mode */
-      ddrval = IDirectDraw2_SetCooperativeLevel (pScreenPriv->pdd2,
-						 pScreenPriv->hwndScreen,
-						 DDSCL_NORMAL);
-      if (FAILED (ddrval))
-	FatalError ("winAllocateFBPrimaryDD - Could not set "
-		    "cooperative level\n");
-    }
-
-  /* Describe the primary surface */
-  ZeroMemory (&ddsd, sizeof (ddsd));
-  ddsd.dwSize = sizeof (ddsd);
-  ddsd.dwFlags = DDSD_CAPS;
-  ddsd.ddsCaps.dwCaps = DDSCAPS_PRIMARYSURFACE;
-  
-  /* Create the primary surface */
-  ddrval = IDirectDraw2_CreateSurface (pScreenPriv->pdd2,
-				       &ddsd,
-				       &pScreenPriv->pddsPrimary,
-				       NULL);
-  if (FAILED (ddrval))
-       FatalError ("winAllocateFBPrimaryDD - Could not create primary "
-		  "surface %08x\n", (unsigned int) ddrval);
-
-  ErrorF ("winAllocateFBPrimaryDD - Created primary\n");
-
-  /* Allocate a DD surface description for our screen privates */
-  pddsdPrimary = pScreenPriv->pddsdPrimary
-    = malloc (sizeof (DDSURFACEDESC));
-  if (pddsdPrimary == NULL)
-    FatalError ("winAllocateFBPrimaryDD - Could not allocate surface "
-		"description memory\n");
-  ZeroMemory (pddsdPrimary, sizeof (*pddsdPrimary));
-  pddsdPrimary->dwSize = sizeof (*pddsdPrimary);
-
-  /* Describe the offscreen surface to be created */
-  /*
-   * NOTE: Do not use a DDSCAPS_VIDEOMEMORY surface,
-   * as drawing, locking, and unlocking take forever
-   * with video memory surfaces.  In addition,
-   * video memory is a somewhat scarce resource,
-   * so you shouldn't be allocating video memory when
-   * you have the option of using system memory instead.
-   */
-  ZeroMemory (&ddsd, sizeof (ddsd));
-  ddsd.dwSize = sizeof (ddsd);
-  ddsd.dwFlags = DDSD_CAPS | DDSD_HEIGHT | DDSD_WIDTH;
-  ddsd.ddsCaps.dwCaps = DDSCAPS_OFFSCREENPLAIN | DDSCAPS_SYSTEMMEMORY;
-  ddsd.dwHeight = pScreenInfo->dwHeight;
-  ddsd.dwWidth = pScreenInfo->dwWidth;
-
-  /* Create the shadow surface */
-  ddrval = IDirectDraw2_CreateSurface (pScreenPriv->pdd2,
-				       &ddsd,
-				       &pScreenPriv->pddsOffscreen,
-				       NULL);
-  if (ddrval != DD_OK)
-    FatalError ("winAllocateFBPrimaryDD - Could not create shadow "
-		"surface\n");
-  
-  ErrorF ("winAllocateFBPrimaryDD - Created offscreen\n");
-
-  /* Allocate a DD surface description for our screen privates */
-  pddsdOffscreen = pScreenPriv->pddsdOffscreen
-    = malloc (sizeof (DDSURFACEDESC));
-  if (pddsdOffscreen == NULL)
-    FatalError ("winAllocateFBPrimaryDD - Could not allocate surface "
-		"description memory\n");
-  ZeroMemory (pddsdOffscreen, sizeof (*pddsdOffscreen));
-  pddsdOffscreen->dwSize = sizeof (*pddsdOffscreen);
-
-  ErrorF ("winAllocateFBPrimaryDD - Locking primary\n");
-
-  /* Lock the primary surface */
-  ddrval = IDirectDrawSurface2_Lock (pScreenPriv->pddsPrimary,
-				    pScreenInfo->fFullScreen ? NULL:&rcClient,
-				    pddsdPrimary,
-				    DDLOCK_WAIT,
-				    NULL);
-  if (ddrval != DD_OK || pddsdPrimary->lpSurface == NULL)
-    FatalError ("winAllocateFBPrimaryDD - Could not lock "
-		"primary surface\n");
-
-  ErrorF ("winAllocateFBPrimaryDD - Locked primary\n");
-
-  /* We don't know how to deal with anything other than RGB */
-  if (!(pddsdPrimary->ddpfPixelFormat.dwFlags & DDPF_RGB))
-    FatalError ("winAllocateFBPrimaryDD - Color format other than RGB\n");
-
-  /* Grab the pitch from the surface desc */
-  pScreenInfo->dwStride = (pddsdPrimary->u1.lPitch * 8)
-    / pScreenInfo->dwBPP;
-
-  /* Save the pointer to our surface memory */
-  pScreenInfo->pfb = pddsdPrimary->lpSurface;
-  
-  /* Grab the color depth and masks from the surface description */
-  pScreenPriv->dwRedMask = pddsdPrimary->ddpfPixelFormat.u2.dwRBitMask;
-  pScreenPriv->dwGreenMask = pddsdPrimary->ddpfPixelFormat.u3.dwGBitMask;
-  pScreenPriv->dwBlueMask = pddsdPrimary->ddpfPixelFormat.u4.dwBBitMask;
-
-  ErrorF ("winAllocateFBPrimaryDD - Returning\n");
-
-  return TRUE;
-}
-
-static void
-winFreeFBPrimaryDD (ScreenPtr pScreen)
-{
-  winScreenPriv(pScreen);
-  winScreenInfo *pScreenInfo = pScreenPriv->pScreenInfo;
-
-  /* Free the offscreen surface, if there is one */
-  if (pScreenPriv->pddsOffscreen)
-    {
-      IDirectDrawSurface2_Unlock (pScreenPriv->pddsOffscreen, NULL);
-      IDirectDrawSurface2_Release (pScreenPriv->pddsOffscreen);
-      pScreenPriv->pddsOffscreen = NULL;
-    }
-
-  /* Release the primary surface, if there is one */
-  if (pScreenPriv->pddsPrimary)
-    {
-      IDirectDrawSurface2_Unlock (pScreenPriv->pddsPrimary, NULL);
-      IDirectDrawSurface2_Release (pScreenPriv->pddsPrimary);
-      pScreenPriv->pddsPrimary = NULL;
-    }
-
-  /* Free the DirectDraw object, if there is one */
-  if (pScreenPriv->pdd)
-    {
-      IDirectDraw2_RestoreDisplayMode (pScreenPriv->pdd);
-      IDirectDraw2_Release (pScreenPriv->pdd);
-      pScreenPriv->pdd = NULL;
-    }
-
-  /* Invalidate the ScreenInfo's fb pointer */
-  pScreenInfo->pfb = NULL;
-}
-
-static Bool
-winInitScreenPrimaryDD(ScreenPtr pScreen)
-{
-  return winAllocateFBPrimaryDD(pScreen);
-}
-
-/*
- * Call the wrapped CloseScreen function.
- * 
- * Free our resources and private structures.
- */
-
-static Bool
-winCloseScreenPrimaryDD (int nIndex, ScreenPtr pScreen)
-{
-  winScreenPriv(pScreen);
-  winScreenInfo		*pScreenInfo = pScreenPriv->pScreenInfo;
-  Bool			fReturn;
-  
-  ErrorF ("winCloseScreenPrimaryDD - Freeing screen resources\n");
-
-  /* Flag that the screen is closed */
-  pScreenPriv->fClosed = TRUE;
-  pScreenPriv->fActive = FALSE;
-
-  /* Call the wrapped CloseScreen procedure */
-  WIN_UNWRAP(CloseScreen);
-  fReturn = (*pScreen->CloseScreen) (nIndex, pScreen);
-
-  /* Delete the window property */
-  RemoveProp (pScreenPriv->hwndScreen, WIN_SCR_PROP);
-
-  winFreeFBPrimaryDD(pScreen);
-
-  /* Delete tray icon, if we have one */
-  if (!pScreenInfo->fNoTrayIcon)
-    winDeleteNotifyIcon (pScreenPriv);
-
-  /* Free the exit confirmation dialog box, if it exists */
-  if (g_hDlgExit != NULL)
-    {
-      DestroyWindow (g_hDlgExit);
-      g_hDlgExit = NULL;
-    }
-
-  /* Kill our window */
-  if (pScreenPriv->hwndScreen)
-    {
-      DestroyWindow (pScreenPriv->hwndScreen);
-      pScreenPriv->hwndScreen = NULL;
-    }
-
-  /* Kill our screeninfo's pointer to the screen */
-  pScreenInfo->pScreen = NULL;
-
-  /* Free the screen privates for this screen */
-  free ((pointer) pScreenPriv);
-
-  return fReturn;
-}
-
-
-/*
- * Tell mi what sort of visuals we need.
- * 
- * Generally we only need one visual, as our screen can only
- * handle one format at a time, I believe.  You may want
- * to verify that last sentence.
- */
-
-static Bool
-winInitVisualsPrimaryDD (ScreenPtr pScreen)
-{
-  winScreenPriv(pScreen);
-  winScreenInfo		*pScreenInfo = pScreenPriv->pScreenInfo;
-  DWORD			dwRedBits, dwGreenBits, dwBlueBits;
-
-  /* Count the number of ones in each color mask */
-  dwRedBits = winCountBits (pScreenPriv->dwRedMask);
-  dwGreenBits = winCountBits (pScreenPriv->dwGreenMask);
-  dwBlueBits = winCountBits (pScreenPriv->dwBlueMask);
-  
-  /* Store the maximum number of ones in a color mask as the bitsPerRGB */
-  if (dwRedBits > dwGreenBits && dwRedBits > dwBlueBits)
-    pScreenPriv->dwBitsPerRGB = dwRedBits;
-  else if (dwGreenBits > dwRedBits && dwGreenBits > dwBlueBits)
-    pScreenPriv->dwBitsPerRGB = dwGreenBits;
-  else
-    pScreenPriv->dwBitsPerRGB = dwBlueBits;
-  
-  ErrorF ("winInitVisualsPrimaryDD - Masks: %08x %08x %08x bpRGB: %d\n",
-	  (unsigned int) pScreenPriv->dwRedMask,
-	  (unsigned int) pScreenPriv->dwGreenMask,
-	  (unsigned int) pScreenPriv->dwBlueMask,
-	  (int) pScreenPriv->dwBitsPerRGB);
-
-  /* Create a single visual according to the Windows screen depth */
-  switch (pScreenInfo->dwDepth)
-    {
-    case 24:
-    case 16:
-    case 15:
-      if (!miSetVisualTypesAndMasks (pScreenInfo->dwDepth,
-				     TrueColorMask,
-				     pScreenPriv->dwBitsPerRGB,
-				     TrueColor,
-				     pScreenPriv->dwRedMask,
-				     pScreenPriv->dwGreenMask,
-				     pScreenPriv->dwBlueMask))
-	{
-	  ErrorF ("winInitVisualsPrimaryDD - " 
-		  "miSetVisualTypesAndMasks failed\n");
-	  return FALSE;
-	}
-      break;
-
-    case 8:
-#if CYGDEBUG
-      winDebug ("winInitVisuals - Calling miSetVisualTypesAndMasks\n");
-#endif /* CYGDEBUG */
-      if (!miSetVisualTypesAndMasks (pScreenInfo->dwDepth,
-				     PseudoColorMask,
-				     pScreenPriv->dwBitsPerRGB,
-				     PseudoColor,
-				     pScreenPriv->dwRedMask,
-				     pScreenPriv->dwGreenMask,
-				     pScreenPriv->dwBlueMask))
-	{
-	  ErrorF ("winInitVisualsPrimaryDD - "
-		  "miSetVisualTypesAndMasks failed\n");
-	  return FALSE;
-	}
-#if CYGDEBUG
-      winDebug ("winInitVisualsPrimaryDD - Returned from "
-	      "miSetVisualTypesAndMasks\n");
-#endif /* CYGDEBUG */
-      break;
-
-    default:
-      ErrorF ("winInitVisualsPrimaryDD - Unknown screen depth\n");
-      return FALSE;
-    }
-
-  ErrorF ("winInitVisualsPrimaryDD - Returning\n");
-
-  return TRUE;
-}
-
-
-static Bool
-winAdjustVideoModePrimaryDD (ScreenPtr pScreen)
-{
-  winScreenPriv(pScreen);
-  winScreenInfo		*pScreenInfo = pScreenPriv->pScreenInfo;
-  HDC			hdc = NULL;
-  DWORD			dwBPP;
-
-  /* We're in serious trouble if we can't get a DC */
-  hdc = GetDC (NULL);
-  if (hdc == NULL)
-    {
-      ErrorF ("winAdjustVideoModePrimaryDD - GetDC failed\n");
-      return FALSE;
-    }
-
-  /* Query GDI for current display depth */
-  dwBPP = GetDeviceCaps (hdc, BITSPIXEL);
-
-  /* DirectDraw can only change the depth in fullscreen mode */
-  if (!(pScreenInfo->fFullScreen &&
-        (pScreenInfo->dwBPP != WIN_DEFAULT_BPP)))
-    {
-      /* Otherwise, We'll use GDI's depth */
-      pScreenInfo->dwBPP = dwBPP;
-    }
-
-  /* Release our DC */
-  ReleaseDC (NULL, hdc);
-
-  return TRUE;
-}
-
-
-/*
- * We need to blit our offscreen fb to
- * the screen when we are activated, and we need to point
- * the fb code back to the primary surface memory.
- */
-
-static Bool
-winActivateAppPrimaryDD (ScreenPtr pScreen)
-{
-  winScreenPriv(pScreen);
-  winScreenInfo		*pScreenInfo = pScreenPriv->pScreenInfo;
-  RECT			rcSrc, rcClient;
-  HRESULT		ddrval = DD_OK;
-
-  /* Check for errors */
-  if (pScreenPriv == NULL
-      || pScreenPriv->pddsPrimary == NULL
-      || pScreenPriv->pddsOffscreen == NULL)
-    return FALSE;
-
-  /* Check for do-nothing */
-  if (!pScreenPriv->fActive)
-    return TRUE;
-  
-  /* We are activating */
-  ddrval = IDirectDrawSurface2_IsLost (pScreenPriv->pddsOffscreen);
-  if (ddrval == DD_OK)
-    {
-      IDirectDrawSurface2_Unlock (pScreenPriv->pddsOffscreen,
-				  NULL);
-      /*
-       * We don't check for an error from Unlock, because it
-       * doesn't matter if the Unlock failed.
-       */
-    }
-
-  /* Restore both surfaces, just cause I like it that way */
-  IDirectDrawSurface2_Restore (pScreenPriv->pddsOffscreen);
-  IDirectDrawSurface2_Restore (pScreenPriv->pddsPrimary);
-			      
-  /* Get client area in screen coords */
-  GetClientRect (pScreenPriv->hwndScreen, &rcClient);
-  MapWindowPoints (pScreenPriv->hwndScreen,
-		   HWND_DESKTOP,
-		   (LPPOINT)&rcClient, 2);
-
-  /* Setup a source rectangle */
-  rcSrc.left = 0;
-  rcSrc.top = 0;
-  rcSrc.right = pScreenInfo->dwWidth;
-  rcSrc.bottom = pScreenInfo->dwHeight;
-
-  ddrval = IDirectDrawSurface2_Blt (pScreenPriv->pddsPrimary,
-				    &rcClient,
-				    pScreenPriv->pddsOffscreen,
-				    &rcSrc,
-				    DDBLT_WAIT,
-				    NULL);
-  if (ddrval != DD_OK)
-    FatalError ("winActivateAppPrimaryDD () - Failed blitting offscreen "
-		"surface to primary surface %08x\n", (unsigned int) ddrval);
-  
-  /* Lock the primary surface */
-  ddrval = IDirectDrawSurface2_Lock (pScreenPriv->pddsPrimary,
-				     &rcClient,
-				     pScreenPriv->pddsdPrimary,
-				     DDLOCK_WAIT,
-				     NULL);
-  if (ddrval != DD_OK
-      || pScreenPriv->pddsdPrimary->lpSurface == NULL)
-    FatalError ("winActivateAppPrimaryDD () - Could not lock "
-		"primary surface\n");
-
-  /* Notify FB of the new memory pointer */
-  winUpdateFBPointer (pScreen,
-		      pScreenPriv->pddsdPrimary->lpSurface);
-
-  /*
-   * Register the Alt-Tab combo as a hotkey so we can copy
-   * the primary framebuffer before the display mode changes
-   */
-  RegisterHotKey (pScreenPriv->hwndScreen, 1, MOD_ALT, 9);
-
-  return TRUE;
-}
-
-
-/*
- * Handle the Alt+Tab hotkey.
- *
- * We need to save the primary fb to an offscreen fb when
- * we get deactivated, and point the fb code at the offscreen
- * fb for the duration of the deactivation.
- */
-
-static Bool
-winHotKeyAltTabPrimaryDD (ScreenPtr pScreen)
-{
-  winScreenPriv(pScreen);
-  winScreenInfo		*pScreenInfo = pScreenPriv->pScreenInfo;
-  RECT			rcClient, rcSrc;
-  HRESULT		ddrval = DD_OK;
-
-  ErrorF ("\nwinHotKeyAltTabPrimaryDD\n\n");
 
   /* Alt+Tab was pressed, we will lose focus very soon */
   pScreenPriv->fActive = FALSE;
@@ -1349,5 +671,4 @@
 #endif
 
   return TRUE;
-}
->>>>>>> b0be6a88
+}