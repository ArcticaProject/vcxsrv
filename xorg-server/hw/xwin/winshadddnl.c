<<<<<<< HEAD
/*
 *Copyright (C) 1994-2000 The XFree86 Project, Inc. All Rights Reserved.
 *
 *Permission is hereby granted, free of charge, to any person obtaining
 * a copy of this software and associated documentation files (the
 *"Software"), to deal in the Software without restriction, including
 *without limitation the rights to use, copy, modify, merge, publish,
 *distribute, sublicense, and/or sell copies of the Software, and to
 *permit persons to whom the Software is furnished to do so, subject to
 *the following conditions:
 *
 *The above copyright notice and this permission notice shall be
 *included in all copies or substantial portions of the Software.
 *
 *THE SOFTWARE IS PROVIDED "AS IS", WITHOUT WARRANTY OF ANY KIND,
 *EXPRESS OR IMPLIED, INCLUDING BUT NOT LIMITED TO THE WARRANTIES OF
 *MERCHANTABILITY, FITNESS FOR A PARTICULAR PURPOSE AND
 *NONINFRINGEMENT. IN NO EVENT SHALL THE XFREE86 PROJECT BE LIABLE FOR
 *ANY CLAIM, DAMAGES OR OTHER LIABILITY, WHETHER IN AN ACTION OF
 *CONTRACT, TORT OR OTHERWISE, ARISING FROM, OUT OF OR IN CONNECTION
 *WITH THE SOFTWARE OR THE USE OR OTHER DEALINGS IN THE SOFTWARE.
 *
 *Except as contained in this notice, the name of the XFree86 Project
 *shall not be used in advertising or otherwise to promote the sale, use
 *or other dealings in this Software without prior written authorization
 *from the XFree86 Project.
 *
 * Authors:	Dakshinamurthy Karra
 *		Suhaib M Siddiqi
 *		Peter Busch
 *		Harold L Hunt II
 */

#ifdef HAVE_XWIN_CONFIG_H
#include <xwin-config.h>
#endif
#include "win.h"


/*
 * FIXME: Headers are broken, DEFINE_GUID doesn't work correctly,
 * so we have to redefine it here.
 */
#ifndef _MSC_VER
#ifdef DEFINE_GUID
#undef DEFINE_GUID
#define DEFINE_GUID(n,l,w1,w2,b1,b2,b3,b4,b5,b6,b7,b8) const GUID n GUID_SECT = {l,w1,w2,{b1,b2,b3,b4,b5,b6,b7,b8}}
#endif /* DEFINE_GUID */
#endif

/*
 * FIXME: Headers are broken, IID_IDirectDraw4 has to be defined
 * here manually.  Should be handled by ddraw.h
 */
#ifndef IID_IDirectDraw4
DEFINE_GUID( IID_IDirectDraw4, 0x9c59509a,0x39bd,0x11d1,0x8c,0x4a,0x00,0xc0,0x4f,0xd9,0x30,0xc5 );
#endif /* IID_IDirectDraw4 */

#define FAIL_MSG_MAX_BLT	10


/*
 * Local prototypes
 */

static Bool
winAllocateFBShadowDDNL (ScreenPtr pScreen);

static void
winShadowUpdateDDNL (ScreenPtr pScreen, 
		     shadowBufPtr pBuf);

static Bool
winCloseScreenShadowDDNL (int nIndex, ScreenPtr pScreen);

static Bool
winInitVisualsShadowDDNL (ScreenPtr pScreen);

static Bool
winAdjustVideoModeShadowDDNL (ScreenPtr pScreen);

static Bool
winBltExposedRegionsShadowDDNL (ScreenPtr pScreen);

static Bool
winActivateAppShadowDDNL (ScreenPtr pScreen);

static Bool
winRedrawScreenShadowDDNL (ScreenPtr pScreen);

static Bool
winRealizeInstalledPaletteShadowDDNL (ScreenPtr pScreen);

static Bool
winInstallColormapShadowDDNL (ColormapPtr pColormap);

static Bool
winStoreColorsShadowDDNL (ColormapPtr pmap, 
			  int ndef,
			  xColorItem *pdefs);

static Bool
winCreateColormapShadowDDNL (ColormapPtr pColormap);

static Bool
winDestroyColormapShadowDDNL (ColormapPtr pColormap);

static Bool
winCreatePrimarySurfaceShadowDDNL (ScreenPtr pScreen);

static Bool
winReleasePrimarySurfaceShadowDDNL (ScreenPtr pScreen);

static HRESULT myIDirectDrawSurface4_Blt( ScreenPtr pScreen, RECT *pRect, RECT *prcSrc)
{
  HRESULT ddrval = DD_OK;
  unsigned i;
  winScreenPriv(pScreen);

  for (i = 0; i < 3; ++i)
  {
    ddrval = IDirectDrawSurface4_Blt(pScreenPriv->pddsPrimary4, pRect, pScreenPriv->pddsShadow4, prcSrc, DDBLT_WAIT, NULL);
     /* Try to regain the primary surface and blit again if we've lost it */
    if (ddrval == DDERR_SURFACELOST)
    {
      /* Surface was lost */
      ErrorF ("IDirectDrawSurface4_Blt reported that the primary "
              "surface was lost, trying to restore, retry: %d\n", i + 1);
    
      /* Try to restore the surface, once */
      
      if (i==1)
      {
        ErrorF("Recreating DDraw surface because restoring of surface didn't work.\n");
        winAllocateFBShadowDDNL(pScreen);
      }
      else
      {
        ddrval = IDirectDraw4_RestoreAllSurfaces (pScreenPriv->pdd4);
        ErrorF ("IDirectDraw4_RestoreAllSurfaces returned: ");
        if (ddrval == DD_OK)
          ErrorF ("DD_OK\n");
        else if (ddrval == DDERR_WRONGMODE)
          ErrorF ("DDERR_WRONGMODE\n");
        else if (ddrval == DDERR_INCOMPATIBLEPRIMARY)
          ErrorF ("DDERR_INCOMPATIBLEPRIMARY\n");
        else if (ddrval == DDERR_UNSUPPORTED)
          ErrorF ("DDERR_UNSUPPORTED\n");
        else if (ddrval == DDERR_INVALIDPARAMS)
          ErrorF ("DDERR_INVALIDPARAMS\n");
        else if (ddrval == DDERR_INVALIDOBJECT)
          ErrorF ("DDERR_INVALIDOBJECT\n");
        else
          ErrorF ("unknown error: %08x\n", ddrval);
      }
      /* Loop around to try the blit one more time */
      continue;
    }
    else if (FAILED (ddrval))
    {
      ErrorF ("IDirectDrawSurface4_Blt failed, but surface not "
              "lost: %08x %d\n", ddrval, ddrval);
    }
    break;
  }    
  return ddrval;
}


/*
 * Create the primary surface and attach the clipper.
 * Used for both the initial surface creation and during
 * WM_DISPLAYCHANGE messages.
 */

static Bool
winCreatePrimarySurfaceShadowDDNL (ScreenPtr pScreen)
{
  winScreenPriv(pScreen);
  HRESULT		ddrval = DD_OK;
  DDSURFACEDESC2	ddsd;

  winDebug ("winCreatePrimarySurfaceShadowDDNL - Creating primary surface\n");

  /* Describe the primary surface */
  ZeroMemory (&ddsd, sizeof (ddsd));
  ddsd.dwSize = sizeof (ddsd);
  ddsd.dwFlags = DDSD_CAPS;
  ddsd.ddsCaps.dwCaps = DDSCAPS_PRIMARYSURFACE;
  
  /* Create the primary surface */
  ddrval = IDirectDraw4_CreateSurface (pScreenPriv->pdd4,
				       &ddsd,
				       &pScreenPriv->pddsPrimary4,
				       NULL);
  pScreenPriv->fRetryCreateSurface = FALSE;
  if (FAILED (ddrval))
    {
      if (ddrval == DDERR_NOEXCLUSIVEMODE)
        {
          /* Recreating the surface failed. Mark screen to retry later */ 
          pScreenPriv->fRetryCreateSurface = TRUE;
          winDebug ("winCreatePrimarySurfaceShadowDDNL - Could not create "
	          "primary surface: DDERR_NOEXCLUSIVEMODE\n");
        }
      else
        {
          ErrorF ("winCreatePrimarySurfaceShadowDDNL - Could not create "
	          "primary surface: %08x\n", (unsigned int) ddrval);
        }
      return FALSE;
    }
  
  winDebug ("winCreatePrimarySurfaceShadowDDNL - Created primary surface\n");

  /* Attach our clipper to our primary surface handle */
  ddrval = IDirectDrawSurface4_SetClipper (pScreenPriv->pddsPrimary4,
					   pScreenPriv->pddcPrimary);
  if (FAILED (ddrval))
    {
      ErrorF ("winCreatePrimarySurfaceShadowDDNL - Primary attach clipper "
	      "failed: %08x\n",
	      (unsigned int) ddrval);
      return FALSE;
    }

  winDebug ("winCreatePrimarySurfaceShadowDDNL - Attached clipper to primary "
	  "surface\n");

  /* Everything was correct */
  return TRUE;
}


static void ClosePrimarySurfaceShadowDDNL (winPrivScreenPtr pScreenPriv)
{
  /* Release the primary surface and clipper, if they exist */
  if (pScreenPriv->pddsPrimary4)
    {
      /*
       * Detach the clipper from the primary surface.
       * NOTE: We do this explicity for clarity.  The Clipper is not released.
       */
      IDirectDrawSurface4_SetClipper (pScreenPriv->pddsPrimary4, NULL);
  
      winDebug ("winReleasePrimarySurfaceShadowDDNL - Detached clipper\n");

      /* Release the primary surface */
      IDirectDrawSurface4_Release (pScreenPriv->pddsPrimary4);
      pScreenPriv->pddsPrimary4 = NULL;
    }

}

static void ReleaseDDNL(winPrivScreenPtr pScreenPriv)
{
  if (pScreenPriv->pddcPrimary)
  {
    /* Release the clipper */
    IDirectDrawClipper_Release (pScreenPriv->pddcPrimary);
    pScreenPriv->pddsPrimary=NULL;
  }
  if (pScreenPriv->pdd4)
  {
    IDirectDraw4_RestoreDisplayMode (pScreenPriv->pdd4);
    IDirectDraw4_Release (pScreenPriv->pdd4);
    pScreenPriv->pdd4 = NULL;
  }
  if (pScreenPriv->pdd)
  {
    IDirectDraw_Release (pScreenPriv->pdd);
    pScreenPriv->pdd = NULL;
  }
}

/*
 * Detach the clipper and release the primary surface.
 * Called from WM_DISPLAYCHANGE.
 */

static Bool
winReleasePrimarySurfaceShadowDDNL (ScreenPtr pScreen)
{
  winScreenPriv(pScreen);

  winDebug ("winReleasePrimarySurfaceShadowDDNL - Hello\n");

  ClosePrimarySurfaceShadowDDNL(pScreenPriv);

  winDebug ("winReleasePrimarySurfaceShadowDDNL - Released primary surface\n");
  
  return TRUE;
}


/*
 * Create a DirectDraw surface for the shadow framebuffer; also create
 * a primary surface object so we can blit to the display.
 * 
 * Install a DirectDraw clipper on our primary surface object
 * that clips our blits to the unobscured client area of our display window.
 */

Bool
winAllocateFBShadowDDNL (ScreenPtr pScreen)
{
  winScreenPriv(pScreen);
  winScreenInfo		*pScreenInfo = pScreenPriv->pScreenInfo;  
  HRESULT		ddrval = DD_OK;
  DDSURFACEDESC2	ddsdShadow;
  char			*lpSurface = NULL;
  DDPIXELFORMAT		ddpfPrimary;

  winDebug ("winAllocateFBShadowDDNL - w %d h %d d %d\n",
	  pScreenInfo->dwWidth, pScreenInfo->dwHeight, pScreenInfo->dwDepth);

  if ( pScreenInfo->pfb)
  {
    ErrorF("winAllocateFBShadowDDNL calling for the second time, reallocating\n");
    lpSurface=pScreenInfo->pfb;

    if (pScreenPriv->pddsShadow4)
    {
      IDirectDrawSurface4_Release (pScreenPriv->pddsShadow4);
      pScreenPriv->pddsShadow4 = NULL;
    }
    ClosePrimarySurfaceShadowDDNL(pScreenPriv);
    ReleaseDDNL(pScreenPriv);
  }
  else
  {
    /* Allocate memory for our shadow surface */
    lpSurface = malloc (pScreenInfo->dwPaddedWidth * pScreenInfo->dwHeight);
    if (lpSurface == NULL)
      {
        ErrorF ("winAllocateFBShadowDDNL - Could not allocate bits\n");
        return FALSE;
      }
  
    /*
     * Initialize the framebuffer memory so we don't get a 
     * strange display at startup
     */
    ZeroMemory (lpSurface, pScreenInfo->dwPaddedWidth * pScreenInfo->dwHeight);
  }
  /* Create a clipper */
  ddrval = (*g_fpDirectDrawCreateClipper) (0,
					   &pScreenPriv->pddcPrimary,
					   NULL);
  if (FAILED (ddrval))
    {
      ErrorF ("winAllocateFBShadowDDNL - Could not attach clipper: %08x\n",
	      (unsigned int) ddrval);
      return FALSE;
    }

  winDebug ("winAllocateFBShadowDDNL - Created a clipper\n");

  /* Get a device context for the screen  */
  pScreenPriv->hdcScreen = GetDC (pScreenPriv->hwndScreen);

  /* Attach the clipper to our display window */
  ddrval = IDirectDrawClipper_SetHWnd (pScreenPriv->pddcPrimary,
				       0,
				       pScreenPriv->hwndScreen);
  if (FAILED (ddrval))
    {
      ErrorF ("winAllocateFBShadowDDNL - Clipper not attached "
	      "to window: %08x\n",
	      (unsigned int) ddrval);
      return FALSE;
    }

  winDebug ("winAllocateFBShadowDDNL - Attached clipper to window\n");

  /* Create a DirectDraw object, store the address at lpdd */
  ddrval = (*g_fpDirectDrawCreate) (NULL,
				    (LPDIRECTDRAW*) &pScreenPriv->pdd,
				    NULL);
  if (FAILED (ddrval))
    {
      ErrorF ("winAllocateFBShadowDDNL - Could not start "
	      "DirectDraw: %08x\n",
	      (unsigned int) ddrval);
      return FALSE;
    }

  winDebug ("winAllocateFBShadowDDNL - Created and initialized DD\n");

  /* Get a DirectDraw4 interface pointer */
  ddrval = IDirectDraw_QueryInterface (pScreenPriv->pdd,
				       &IID_IDirectDraw4,
				       (LPVOID*) &pScreenPriv->pdd4);
  if (FAILED (ddrval))
    {
      ErrorF ("winAllocateFBShadowDDNL - Failed DD4 query: %08x\n",
	      (unsigned int) ddrval);
      return FALSE;
    }

  /* Are we full screen? */
  if (pScreenInfo->fFullScreen)
    {
      DDSURFACEDESC2	ddsdCurrent;
      DWORD		dwRefreshRateCurrent = 0;
      HDC		hdc = NULL;

      /* Set the cooperative level to full screen */
      ddrval = IDirectDraw4_SetCooperativeLevel (pScreenPriv->pdd4,
						 pScreenPriv->hwndScreen,
						 DDSCL_EXCLUSIVE
						 | DDSCL_FULLSCREEN);
      if (FAILED (ddrval))
	{
	  ErrorF ("winAllocateFBShadowDDNL - Could not set "
		  "cooperative level: %08x\n",
		  (unsigned int) ddrval);
	  return FALSE;
	}

      /*
       * We only need to get the current refresh rate for comparison
       * if a refresh rate has been passed on the command line.
       */
      if (pScreenInfo->dwRefreshRate != 0)
	{
	  ZeroMemory (&ddsdCurrent, sizeof (ddsdCurrent));
	  ddsdCurrent.dwSize = sizeof (ddsdCurrent);

	  /* Get information about current display settings */
	  ddrval = IDirectDraw4_GetDisplayMode (pScreenPriv->pdd4,
						&ddsdCurrent);
	  if (FAILED (ddrval))
	    {
	      ErrorF ("winAllocateFBShadowDDNL - Could not get current "
		      "refresh rate: %08x.  Continuing.\n",
		      (unsigned int) ddrval);
	      dwRefreshRateCurrent = 0;
	    }
	  else
	    {
	      /* Grab the current refresh rate */
	      dwRefreshRateCurrent = ddsdCurrent.u2.dwRefreshRate;
	    }
	}

      /* Clean up the refresh rate */
      if (dwRefreshRateCurrent == pScreenInfo->dwRefreshRate)
	{
	  /*
	   * Refresh rate is non-specified or equal to current.
	   */
	  pScreenInfo->dwRefreshRate = 0;
	}

      /* Grab a device context for the screen */
      hdc = GetDC (NULL);
      if (hdc == NULL)
	{
	  ErrorF ("winAllocateFBShadowDDNL - GetDC () failed\n");
	  return FALSE;
	}

      /* Only change the video mode when different than current mode */
      if (!pScreenInfo->fMultipleMonitors
	  && (pScreenInfo->dwWidth != GetSystemMetrics (SM_CXSCREEN)
	      || pScreenInfo->dwHeight != GetSystemMetrics (SM_CYSCREEN)
	      || pScreenInfo->dwBPP != GetDeviceCaps (hdc, BITSPIXEL)
	      || pScreenInfo->dwRefreshRate != 0))
	{
	  winDebug ("winAllocateFBShadowDDNL - Changing video mode\n");

	  /* Change the video mode to the mode requested, and use the driver default refresh rate on failure */
	  ddrval = IDirectDraw4_SetDisplayMode (pScreenPriv->pdd4,
						pScreenInfo->dwWidth,
						pScreenInfo->dwHeight,
						pScreenInfo->dwBPP,
						pScreenInfo->dwRefreshRate,
						0);	       
	  if (FAILED (ddrval))
	    {
	      ErrorF ("winAllocateFBShadowDDNL - Could not set "
		      "full screen display mode: %08x\n",
		      (unsigned int) ddrval);
	      ErrorF ("winAllocateFBShadowDDNL - Using default driver refresh rate\n");
	      ddrval = IDirectDraw4_SetDisplayMode (pScreenPriv->pdd4,
						    pScreenInfo->dwWidth,
						    pScreenInfo->dwHeight,
						    pScreenInfo->dwBPP,
						    0,
						    0);
	      if (FAILED(ddrval))
		{
			ErrorF ("winAllocateFBShadowDDNL - Could not set default refresh rate "
				"full screen display mode: %08x\n",
				(unsigned int) ddrval);
			return FALSE;
		}
	    }
	}
      else
	{
	  winDebug ("winAllocateFBShadowDDNL - Not changing video mode\n");
	}

      /* Release our DC */
      ReleaseDC (NULL, hdc);
      hdc = NULL;
    }
  else
    {
      /* Set the cooperative level for windowed mode */
      ddrval = IDirectDraw4_SetCooperativeLevel (pScreenPriv->pdd4,
						 pScreenPriv->hwndScreen,
						 DDSCL_NORMAL);
      if (FAILED (ddrval))
	{
	  ErrorF ("winAllocateFBShadowDDNL - Could not set "
		  "cooperative level: %08x\n",
		  (unsigned int) ddrval);
	  return FALSE;
	}
    }

  /* Create the primary surface */
  if (!winCreatePrimarySurfaceShadowDDNL (pScreen))
    {
      ErrorF ("winAllocateFBShadowDDNL - winCreatePrimarySurfaceShadowDDNL "
	      "failed\n");
      return FALSE;
    }

  /* Get primary surface's pixel format */
  ZeroMemory (&ddpfPrimary, sizeof (ddpfPrimary));
  ddpfPrimary.dwSize = sizeof (ddpfPrimary);
  ddrval = IDirectDrawSurface4_GetPixelFormat (pScreenPriv->pddsPrimary4,
					       &ddpfPrimary);
  if (FAILED (ddrval))
    {
      ErrorF ("winAllocateFBShadowDDNL - Could not get primary "
	      "pixformat: %08x\n",
	      (unsigned int) ddrval);
      return FALSE;
    }

  winDebug ("winAllocateFBShadowDDNL - Primary masks: %08x %08x %08x "
	  "dwRGBBitCount: %d\n",
	  ddpfPrimary.u2.dwRBitMask,
	  ddpfPrimary.u3.dwGBitMask,
	  ddpfPrimary.u4.dwBBitMask,
	  ddpfPrimary.u1.dwRGBBitCount);

  /* Describe the shadow surface to be created */
  /*
   * NOTE: Do not use a DDSCAPS_VIDEOMEMORY surface,
   * as drawing, locking, and unlocking take forever
   * with video memory surfaces.  In addition,
   * video memory is a somewhat scarce resource,
   * so you shouldn't be allocating video memory when
   * you have the option of using system memory instead.
   */
  ZeroMemory (&ddsdShadow, sizeof (ddsdShadow));
  ddsdShadow.dwSize = sizeof (ddsdShadow);
  ddsdShadow.dwFlags = DDSD_CAPS | DDSD_HEIGHT | DDSD_WIDTH
    | DDSD_LPSURFACE | DDSD_PITCH | DDSD_PIXELFORMAT;
  ddsdShadow.ddsCaps.dwCaps = DDSCAPS_OFFSCREENPLAIN | DDSCAPS_SYSTEMMEMORY;
  ddsdShadow.dwHeight = pScreenInfo->dwHeight;
  ddsdShadow.dwWidth = pScreenInfo->dwWidth;
  ddsdShadow.u1.lPitch = pScreenInfo->dwPaddedWidth;
  ddsdShadow.lpSurface = lpSurface;
  ddsdShadow.u4.ddpfPixelFormat = ddpfPrimary;
  
  winDebug ("winAllocateFBShadowDDNL - lPitch: %d\n",
	  (int) pScreenInfo->dwPaddedWidth);

  /* Create the shadow surface */
  ddrval = IDirectDraw4_CreateSurface (pScreenPriv->pdd4,
				       &ddsdShadow,
				       &pScreenPriv->pddsShadow4,
				       NULL);
  if (FAILED (ddrval))
    {
      ErrorF ("winAllocateFBShadowDDNL - Could not create shadow "
	      "surface: %08x\n", (unsigned int) ddrval);
      return FALSE;
    }
  
  winDebug ("winAllocateFBShadowDDNL - Created shadow pitch: %d\n",
	  (int) ddsdShadow.u1.lPitch);

  /* Grab the pitch from the surface desc */
  pScreenInfo->dwStride = (ddsdShadow.u1.lPitch * 8)
    / pScreenInfo->dwBPP;

  winDebug ("winAllocateFBShadowDDNL - Created shadow stride: %d\n",
	  (int) pScreenInfo->dwStride);

  /* Save the pointer to our surface memory */
  pScreenInfo->pfb = lpSurface;
  
  /* Grab the masks from the surface description */
  pScreenPriv->dwRedMask = ddsdShadow.u4.ddpfPixelFormat.u2.dwRBitMask;
  pScreenPriv->dwGreenMask = ddsdShadow.u4.ddpfPixelFormat.u3.dwGBitMask;
  pScreenPriv->dwBlueMask = ddsdShadow.u4.ddpfPixelFormat.u4.dwBBitMask;

  winDebug ("winAllocateFBShadowDDNL - Returning\n");

  return TRUE;
}


#if defined(XWIN_MULTIWINDOW) || defined(XWIN_MULTIWINDOWEXTWM)
/*
 * Create a DirectDraw surface for the new multi-window window
 */

static
Bool
winFinishCreateWindowsWindowDDNL (WindowPtr pWin)
{
  winWindowPriv(pWin);
  winPrivScreenPtr	pScreenPriv = pWinPriv->pScreenPriv;
  HRESULT		ddrval = DD_OK;
  DDSURFACEDESC2	ddsd;
  int			iWidth, iHeight;
  int			iX, iY;

  winDebug ("winFinishCreateWindowsWindowDDNL!\n\n");

  iX = pWin->drawable.x + GetSystemMetrics (SM_XVIRTUALSCREEN);
  iY = pWin->drawable.y + GetSystemMetrics (SM_YVIRTUALSCREEN);
  
  iWidth = pWin->drawable.width;
  iHeight = pWin->drawable.height;

  /* Describe the primary surface */
  ZeroMemory (&ddsd, sizeof (ddsd));
  ddsd.dwSize = sizeof (ddsd);
  ddsd.dwFlags = DDSD_CAPS | DDSD_WIDTH | DDSD_HEIGHT;
  ddsd.ddsCaps.dwCaps = DDSCAPS_PRIMARYSURFACE;
  ddsd.dwHeight = iHeight;
  ddsd.dwWidth = iWidth;

  /* Create the primary surface */
  ddrval = IDirectDraw4_CreateSurface (pScreenPriv->pdd4,
				       &ddsd,
				       &pWinPriv->pddsPrimary4,
				       NULL);
  if (FAILED (ddrval))
    {
      ErrorF ("winFinishCreateWindowsWindowDDNL - Could not create primary "
	      "surface: %08x\n",
	      (unsigned int)ddrval);
      return FALSE;
    }
  return TRUE;
}
#endif


/*
 * Transfer the damaged regions of the shadow framebuffer to the display.
 */

static void
winShadowUpdateDDNL (ScreenPtr pScreen, 
		     shadowBufPtr pBuf)
{
  winScreenPriv(pScreen);
  winScreenInfo		*pScreenInfo = pScreenPriv->pScreenInfo;
  RegionPtr		damage = shadowDamage(pBuf);
  RECT			rcDest, rcSrc;
  POINT			ptOrigin;
  DWORD			dwBox = RegionNumRects (damage);
  BoxPtr		pBox = RegionRects (damage);
  HRGN			hrgnTemp = NULL, hrgnCombined = NULL;

  /*
   * Return immediately if the app is not active
   * and we are fullscreen, or if we have a bad display depth
   */
  if ((!pScreenPriv->fActive && pScreenInfo->fFullScreen)
      || pScreenPriv->fBadDepth) return;

  /* Return immediately if we didn't get needed surfaces */
  if (!pScreenPriv->pddsPrimary4 || !pScreenPriv->pddsShadow4)
    return;

  /* Get the origin of the window in the screen coords */
  ptOrigin.x = pScreenInfo->dwXOffset;
  ptOrigin.y = pScreenInfo->dwYOffset;
  MapWindowPoints (pScreenPriv->hwndScreen,
		   HWND_DESKTOP,
		   (LPPOINT)&ptOrigin, 1);

  /*
   * Handle small regions with multiple blits,
   * handle large regions by creating a clipping region and 
   * doing a single blit constrained to that clipping region.
   */
  if (pScreenInfo->dwClipUpdatesNBoxes == 0
      || dwBox < pScreenInfo->dwClipUpdatesNBoxes)
    {
      /* Loop through all boxes in the damaged region */
      while (dwBox--)
	{
	  /* Assign damage box to source rectangle */
	  rcSrc.left = pBox->x1;
	  rcSrc.top = pBox->y1;
	  rcSrc.right = pBox->x2;
	  rcSrc.bottom = pBox->y2;
	  
	  /* Calculate destination rectangle */
	  rcDest.left = ptOrigin.x + rcSrc.left;
	  rcDest.top = ptOrigin.y + rcSrc.top;
	  rcDest.right = ptOrigin.x + rcSrc.right;
	  rcDest.bottom = ptOrigin.y + rcSrc.bottom;
	  
	  /* Blit the damaged areas */
	  if (pScreenPriv->pddsPrimary4)
	    myIDirectDrawSurface4_Blt (pScreen,
				    &rcDest,
				    &rcSrc);
	  
	  /* Get a pointer to the next box */
	  ++pBox;
	}
    }
  else
    {
      BoxPtr		pBoxExtents = RegionExtents(damage);

      /* Compute a GDI region from the damaged region */
      hrgnCombined = CreateRectRgn (pBox->x1, pBox->y1, pBox->x2, pBox->y2);
      dwBox--;
      pBox++;
      while (dwBox--)
	{
	  hrgnTemp = CreateRectRgn (pBox->x1, pBox->y1, pBox->x2, pBox->y2);
	  CombineRgn (hrgnCombined, hrgnCombined, hrgnTemp, RGN_OR);
	  DeleteObject (hrgnTemp);
	  pBox++;
	}

      /* Install the GDI region as a clipping region */
      SelectClipRgn (pScreenPriv->hdcScreen, hrgnCombined);
      DeleteObject (hrgnCombined);
      hrgnCombined = NULL;

      winDebug ("winShadowUpdateDDNL - be x1 %d y1 %d x2 %d y2 %d\n",
	      pBoxExtents->x1, pBoxExtents->y1,
	      pBoxExtents->x2, pBoxExtents->y2);

      /* Calculating a bounding box for the source is easy */
      rcSrc.left = pBoxExtents->x1;
      rcSrc.top = pBoxExtents->y1;
      rcSrc.right = pBoxExtents->x2;
      rcSrc.bottom = pBoxExtents->y2;

      /* Calculating a bounding box for the destination is trickier */
      rcDest.left = ptOrigin.x + rcSrc.left;
      rcDest.top = ptOrigin.y + rcSrc.top;
      rcDest.right = ptOrigin.x + rcSrc.right;
      rcDest.bottom = ptOrigin.y + rcSrc.bottom;

      /* Our Blt should be clipped to the invalidated region */
      myIDirectDrawSurface4_Blt (pScreen, &rcDest, &rcSrc);

      /* Reset the clip region */
      SelectClipRgn (pScreenPriv->hdcScreen, NULL);
    }
}


/*
 * Call the wrapped CloseScreen function.
 *
 * Free our resources and private structures.
 */

static Bool
winCloseScreenShadowDDNL (int nIndex, ScreenPtr pScreen)
{
  winScreenPriv(pScreen);
  winScreenInfo		*pScreenInfo = pScreenPriv->pScreenInfo;
  Bool			fReturn;

  winDebug ("winCloseScreenShadowDDNL - Freeing screen resources\n");

  /* Flag that the screen is closed */
  pScreenPriv->fClosed = TRUE;
  pScreenPriv->fActive = FALSE;

  /* Call the wrapped CloseScreen procedure */
  WIN_UNWRAP(CloseScreen);
  fReturn = (*pScreen->CloseScreen) (nIndex, pScreen);

  /* Free the screen DC */
  ReleaseDC (pScreenPriv->hwndScreen, pScreenPriv->hdcScreen);

  /* Delete the window property */
  RemoveProp (pScreenPriv->hwndScreen, WIN_SCR_PROP);

  /* Free the shadow surface, if there is one */
  if (pScreenPriv->pddsShadow4)
    {
      IDirectDrawSurface4_Release (pScreenPriv->pddsShadow4);
      free (pScreenInfo->pfb);
      pScreenInfo->pfb = NULL;
      pScreenPriv->pddsShadow4 = NULL;
    }

  ClosePrimarySurfaceShadowDDNL(pScreenPriv);
  ReleaseDDNL(pScreenPriv);

  /* Delete tray icon, if we have one */
  if (!pScreenInfo->fNoTrayIcon)
    winDeleteNotifyIcon (pScreenPriv);

  /* Free the exit confirmation dialog box, if it exists */
  if (g_hDlgExit != NULL)
    {
      DestroyWindow (g_hDlgExit);
      g_hDlgExit = NULL;
    }

  /* Kill our window */
  if (pScreenPriv->hwndScreen)
    {
      DestroyWindow (pScreenPriv->hwndScreen);
      pScreenPriv->hwndScreen = NULL;
    }

#if defined(XWIN_CLIPBOARD) || defined(XWIN_MULTIWINDOW)
  /* Destroy the thread startup mutex */
  pthread_mutex_destroy (&pScreenPriv->pmServerStarted);
#endif

  /* Kill our screeninfo's pointer to the screen */
  pScreenInfo->pScreen = NULL;

  /* Invalidate the ScreenInfo's fb pointer */
  pScreenInfo->pfb = NULL;

  /* Free the screen privates for this screen */
  free ((pointer) pScreenPriv);

  return fReturn;
}


/*
 * Tell mi what sort of visuals we need.
 *
 * Generally we only need one visual, as our screen can only
 * handle one format at a time, I believe.  You may want
 * to verify that last sentence.
 */

static Bool
winInitVisualsShadowDDNL (ScreenPtr pScreen)
{
  winScreenPriv(pScreen);
  winScreenInfo		*pScreenInfo = pScreenPriv->pScreenInfo;
  DWORD			dwRedBits, dwGreenBits, dwBlueBits;

  /* Count the number of ones in each color mask */
  dwRedBits = winCountBits (pScreenPriv->dwRedMask);
  dwGreenBits = winCountBits (pScreenPriv->dwGreenMask);
  dwBlueBits = winCountBits (pScreenPriv->dwBlueMask);
  
  /* Store the maximum number of ones in a color mask as the bitsPerRGB */
  if (dwRedBits == 0 || dwGreenBits == 0 || dwBlueBits == 0)
    pScreenPriv->dwBitsPerRGB = 8;
  else if (dwRedBits > dwGreenBits && dwRedBits > dwBlueBits)
    pScreenPriv->dwBitsPerRGB = dwRedBits;
  else if (dwGreenBits > dwRedBits && dwGreenBits > dwBlueBits)
    pScreenPriv->dwBitsPerRGB = dwGreenBits;
  else
    pScreenPriv->dwBitsPerRGB = dwBlueBits;

  winDebug ("winInitVisualsShadowDDNL - Masks %08x %08x %08x BPRGB %d d %d "
	  "bpp %d\n",
	  (unsigned int) pScreenPriv->dwRedMask,
	  (unsigned int) pScreenPriv->dwGreenMask,
	  (unsigned int) pScreenPriv->dwBlueMask,
	  (int) pScreenPriv->dwBitsPerRGB,
	  (int) pScreenInfo->dwDepth,
	  (int) pScreenInfo->dwBPP);

  /* Create a single visual according to the Windows screen depth */
  switch (pScreenInfo->dwDepth)
    {
    case 24:
    case 16:
    case 15:
      /* Setup the real visual */
      if (!miSetVisualTypesAndMasks (pScreenInfo->dwDepth,
				     TrueColorMask,
				     pScreenPriv->dwBitsPerRGB,
				     -1,
				     pScreenPriv->dwRedMask,
				     pScreenPriv->dwGreenMask,
				     pScreenPriv->dwBlueMask))
	{
	  ErrorF ("winInitVisualsShadowDDNL - miSetVisualTypesAndMasks "
		  "failed for TrueColor\n");
	  return FALSE;
	}

#ifdef XWIN_EMULATEPSEUDO
      if (!pScreenInfo->fEmulatePseudo)
	break;

      /* Setup a pseudocolor visual */
      if (!miSetVisualTypesAndMasks (8,
				     PseudoColorMask,
				     8,
				     -1,
				     0,
				     0,
				     0))
	{
	  ErrorF ("winInitVisualsShadowDDNL - miSetVisualTypesAndMasks "
		  "failed for PseudoColor\n");
	  return FALSE;
	}
#endif
      break;

    case 8:
      if (!miSetVisualTypesAndMasks (pScreenInfo->dwDepth,
				     pScreenInfo->fFullScreen 
				     ? PseudoColorMask : StaticColorMask,
				     pScreenPriv->dwBitsPerRGB,
				     pScreenInfo->fFullScreen 
				     ? PseudoColor : StaticColor,
				     pScreenPriv->dwRedMask,
				     pScreenPriv->dwGreenMask,
				     pScreenPriv->dwBlueMask))
	{
	  ErrorF ("winInitVisualsShadowDDNL - miSetVisualTypesAndMasks "
		  "failed\n");
	  return FALSE;
	}
      break;

    default:
      ErrorF ("winInitVisualsShadowDDNL - Unknown screen depth\n");
      return FALSE;
    }

  winDebug ("winInitVisualsShadowDDNL - Returning\n");

  return TRUE;
}


/*
 * Adjust the user proposed video mode
 */

static Bool
winAdjustVideoModeShadowDDNL (ScreenPtr pScreen)
{
  winScreenPriv(pScreen);
  winScreenInfo		*pScreenInfo = pScreenPriv->pScreenInfo;
  HDC			hdc = NULL;
  DWORD			dwBPP;

  /* We're in serious trouble if we can't get a DC */
  hdc = GetDC (NULL);
  if (hdc == NULL)
    {
      ErrorF ("winAdjustVideoModeShadowDDNL - GetDC () failed\n");
      return FALSE;
    }

  /* Query GDI for current display depth */
  dwBPP = GetDeviceCaps (hdc, BITSPIXEL);

  /* DirectDraw can only change the depth in fullscreen mode */
  if (pScreenInfo->dwBPP == WIN_DEFAULT_BPP)
    {
      /* No -depth parameter passed, let the user know the depth being used */
      winDebug ("winAdjustVideoModeShadowDDNL - Using Windows display "
	      "depth of %d bits per pixel\n", (int) dwBPP);

      /* Use GDI's depth */
      pScreenInfo->dwBPP = dwBPP;
    }
  else if (pScreenInfo->fFullScreen
	   && pScreenInfo->dwBPP != dwBPP)
    {
      /* FullScreen, and GDI depth differs from -depth parameter */
      winDebug ("winAdjustVideoModeShadowDDNL - FullScreen, using command "
	      "line bpp: %d\n", (int) pScreenInfo->dwBPP);
    }
  else if (dwBPP != pScreenInfo->dwBPP)
    {
      /* Windowed, and GDI depth differs from -depth parameter */
      winDebug ("winAdjustVideoModeShadowDDNL - Windowed, command line "
	      "bpp: %d, using bpp: %d\n",
	      (int) pScreenInfo->dwBPP, (int) dwBPP);

      /* We'll use GDI's depth */
      pScreenInfo->dwBPP = dwBPP;
    }

  /* See if the shadow bitmap will be larger than the DIB size limit */
  if (pScreenInfo->dwWidth * pScreenInfo->dwHeight * pScreenInfo->dwBPP
      >= WIN_DIB_MAXIMUM_SIZE)
    {
      ErrorF ("winAdjustVideoModeShadowDDNL - Requested DirectDraw surface "
	      "will be larger than %d MB.  The surface may fail to be "
	      "allocated on Windows 95, 98, or Me, due to a %d MB limit in "
	      "DIB size.  This limit does not apply to Windows NT/2000, and "
	      "this message may be ignored on those platforms.\n",
	      WIN_DIB_MAXIMUM_SIZE_MB, WIN_DIB_MAXIMUM_SIZE_MB);
    }
  
  /* Release our DC */
  ReleaseDC (NULL, hdc);

  return TRUE;
}


/*
 * Blt exposed regions to the screen
 */

static Bool
winBltExposedRegionsShadowDDNL (ScreenPtr pScreen)
{
  winScreenPriv(pScreen);
  winScreenInfo		*pScreenInfo = pScreenPriv->pScreenInfo;
  RECT			rcSrc, rcDest;
  POINT			ptOrigin;
  HDC			hdcUpdate;
  PAINTSTRUCT		ps;
  HRESULT		ddrval = DD_OK;
  Bool			fReturn = TRUE;
  int			i;

  /* Quite common case. The primary surface was lost (maybe because of depth
   * change). Try to create a new primary surface. Bail out if this fails */
  if (pScreenPriv->pddsPrimary4 == NULL && pScreenPriv->fRetryCreateSurface &&
      !winCreatePrimarySurfaceShadowDDNL(pScreen))
    {
      Sleep(100);
      return FALSE;
    }
  if (pScreenPriv->pddsPrimary4 == NULL)
    return FALSE;  
  
  /* BeginPaint gives us an hdc that clips to the invalidated region */
  hdcUpdate = BeginPaint (pScreenPriv->hwndScreen, &ps);
  if (hdcUpdate == NULL)
    {
      fReturn = FALSE;
      ErrorF ("winBltExposedRegionsShadowDDNL - BeginPaint () returned "
	      "a NULL device context handle.  Aborting blit attempt.\n");
      goto winBltExposedRegionsShadowDDNL_Exit;
    }

  /* Get the origin of the window in the screen coords */
  ptOrigin.x = pScreenInfo->dwXOffset;
  ptOrigin.y = pScreenInfo->dwYOffset;

  MapWindowPoints (pScreenPriv->hwndScreen,
		   HWND_DESKTOP,
		   (LPPOINT)&ptOrigin, 1);
  rcDest.left = ptOrigin.x;
  rcDest.right = ptOrigin.x + pScreenInfo->dwWidth;
  rcDest.top = ptOrigin.y;
  rcDest.bottom = ptOrigin.y + pScreenInfo->dwHeight;

  /* Source can be entire shadow surface, as Blt should clip for us */
  rcSrc.left = 0;
  rcSrc.top = 0;
  rcSrc.right = pScreenInfo->dwWidth;
  rcSrc.bottom = pScreenInfo->dwHeight;

      /* Our Blt should be clipped to the invalidated region */
  ddrval = myIDirectDrawSurface4_Blt (pScreen, &rcDest, &rcSrc);
  if (FAILED (ddrval))
	{
	  fReturn = FALSE;
	}

winBltExposedRegionsShadowDDNL_Exit:
  /* EndPaint frees the DC */
  if (hdcUpdate != NULL)
    EndPaint (pScreenPriv->hwndScreen, &ps);
  return fReturn;
}


/*
 * Do any engine-specific application-activation processing
 */

static Bool
winActivateAppShadowDDNL (ScreenPtr pScreen)
{
  winScreenPriv(pScreen);

  /*
   * Do we have a surface?
   * Are we active?
   * Are we full screen?
   */
  if (pScreenPriv != NULL
      && pScreenPriv->pddsPrimary4 != NULL
      && pScreenPriv->fActive)
    {
      /* Primary surface was lost, restore it */
      IDirectDrawSurface4_Restore (pScreenPriv->pddsPrimary4);
    }

  return TRUE;
}


/*
 * Reblit the shadow framebuffer to the screen.
 */

static Bool
winRedrawScreenShadowDDNL (ScreenPtr pScreen)
{
  winScreenPriv(pScreen);
  winScreenInfo		*pScreenInfo = pScreenPriv->pScreenInfo;
  RECT			rcSrc, rcDest;
  POINT			ptOrigin;

  /* Get the origin of the window in the screen coords */
  ptOrigin.x = pScreenInfo->dwXOffset;
  ptOrigin.y = pScreenInfo->dwYOffset;
  MapWindowPoints (pScreenPriv->hwndScreen,
		   HWND_DESKTOP,
		   (LPPOINT)&ptOrigin, 1);
  rcDest.left = ptOrigin.x;
  rcDest.right = ptOrigin.x + pScreenInfo->dwWidth;
  rcDest.top = ptOrigin.y;
  rcDest.bottom = ptOrigin.y + pScreenInfo->dwHeight;

  /* Source can be entire shadow surface, as Blt should clip for us */
  rcSrc.left = 0;
  rcSrc.top = 0;
  rcSrc.right = pScreenInfo->dwWidth;
  rcSrc.bottom = pScreenInfo->dwHeight;

  /* Redraw the whole window, to take account for the new colors */
  myIDirectDrawSurface4_Blt (pScreen, &rcDest, &rcSrc);
  return TRUE;
}


/*
 * Realize the currently installed colormap
 */

static Bool
winRealizeInstalledPaletteShadowDDNL (ScreenPtr pScreen)
{
  return TRUE;
}


/*
 * Install the specified colormap
 */

static Bool
winInstallColormapShadowDDNL (ColormapPtr pColormap)
{
  ScreenPtr		pScreen = pColormap->pScreen;
  winScreenPriv(pScreen);
  winCmapPriv(pColormap);
  HRESULT		ddrval = DD_OK;

  /* Install the DirectDraw palette on the primary surface */
  ddrval = IDirectDrawSurface4_SetPalette (pScreenPriv->pddsPrimary4,
					   pCmapPriv->lpDDPalette);
  if (FAILED (ddrval))
    {
      ErrorF ("winInstallColormapShadowDDNL - Failed installing the "
	      "DirectDraw palette.\n");
      return FALSE;
    }

  /* Save a pointer to the newly installed colormap */
  pScreenPriv->pcmapInstalled = pColormap;

  return TRUE;
}


/*
 * Store the specified colors in the specified colormap
 */

static Bool
winStoreColorsShadowDDNL (ColormapPtr pColormap, 
			  int ndef,
			  xColorItem *pdefs)
{
  ScreenPtr		pScreen = pColormap->pScreen;
  winScreenPriv(pScreen);
  winCmapPriv(pColormap);
  ColormapPtr		curpmap = pScreenPriv->pcmapInstalled;
  HRESULT		ddrval = DD_OK;
  
  /* Put the X colormap entries into the Windows logical palette */
  ddrval = IDirectDrawPalette_SetEntries (pCmapPriv->lpDDPalette,
					  0,
					  pdefs[0].pixel,
					  ndef,
					  pCmapPriv->peColors 
					  + pdefs[0].pixel);
  if (FAILED (ddrval))
    {
      ErrorF ("winStoreColorsShadowDDNL - SetEntries () failed: %08x\n", (unsigned int) ddrval);
      return FALSE;
    }

  /* Don't install the DirectDraw palette if the colormap is not installed */
  if (pColormap != curpmap)
    {
      return TRUE;
    }

  if (!winInstallColormapShadowDDNL (pColormap))
    {
      ErrorF ("winStoreColorsShadowDDNL - Failed installing colormap\n");
      return FALSE;
    }

  return TRUE;
}


/*
 * Colormap initialization procedure
 */

static Bool
winCreateColormapShadowDDNL (ColormapPtr pColormap)
{
  HRESULT		ddrval = DD_OK;
  ScreenPtr		pScreen = pColormap->pScreen;
  winScreenPriv(pScreen);
  winCmapPriv(pColormap);
  
  /* Create a DirectDraw palette */
  ddrval = IDirectDraw4_CreatePalette (pScreenPriv->pdd4,
				       DDPCAPS_8BIT | DDPCAPS_ALLOW256,
				       pCmapPriv->peColors,
				       &pCmapPriv->lpDDPalette,
				       NULL);
  if (FAILED (ddrval))
    {
      ErrorF ("winCreateColormapShadowDDNL - CreatePalette failed\n");
      return FALSE;
    }

  return TRUE;
}


/*
 * Colormap destruction procedure
 */

static Bool
winDestroyColormapShadowDDNL (ColormapPtr pColormap)
{
  winScreenPriv(pColormap->pScreen);
  winCmapPriv(pColormap);
  HRESULT		ddrval = DD_OK;

  /*
   * Is colormap to be destroyed the default?
   *
   * Non-default colormaps should have had winUninstallColormap
   * called on them before we get here.  The default colormap
   * will not have had winUninstallColormap called on it.  Thus,
   * we need to handle the default colormap in a special way.
   */
  if (pColormap->flags & IsDefault)
    {
      winDebug ("winDestroyColormapShadowDDNL - Destroying default colormap\n");
      
      /*
       * FIXME: Walk the list of all screens, popping the default
       * palette out of each screen device context.
       */
      
      /* Pop the palette out of the primary surface */
      ddrval = IDirectDrawSurface4_SetPalette (pScreenPriv->pddsPrimary4,
					       NULL);
      if (FAILED (ddrval))
	{
	  ErrorF ("winDestroyColormapShadowDDNL - Failed freeing the "
		  "default colormap DirectDraw palette.\n");
	  return FALSE;
	}

      /* Clear our private installed colormap pointer */
      pScreenPriv->pcmapInstalled = NULL;
    }
  
  /* Release the palette */
  IDirectDrawPalette_Release (pCmapPriv->lpDDPalette);
 
  /* Invalidate the colormap privates */
  pCmapPriv->lpDDPalette = NULL;

  return TRUE;
}


/*
 * Set pointers to our engine specific functions
 */

Bool
winSetEngineFunctionsShadowDDNL (ScreenPtr pScreen)
{
  winScreenPriv(pScreen);
  winScreenInfo		*pScreenInfo = pScreenPriv->pScreenInfo;
  
  /* Set our pointers */
  pScreenPriv->pwinAllocateFB = winAllocateFBShadowDDNL;
  pScreenPriv->pwinShadowUpdate = winShadowUpdateDDNL;
  pScreenPriv->pwinCloseScreen = winCloseScreenShadowDDNL;
  pScreenPriv->pwinInitVisuals = winInitVisualsShadowDDNL;
  pScreenPriv->pwinAdjustVideoMode = winAdjustVideoModeShadowDDNL;
  if (pScreenInfo->fFullScreen)
    pScreenPriv->pwinCreateBoundingWindow = winCreateBoundingWindowFullScreen;
  else
    pScreenPriv->pwinCreateBoundingWindow = winCreateBoundingWindowWindowed;
  pScreenPriv->pwinFinishScreenInit = winFinishScreenInitFB;
  pScreenPriv->pwinBltExposedRegions = winBltExposedRegionsShadowDDNL;
  pScreenPriv->pwinActivateApp = winActivateAppShadowDDNL;
  pScreenPriv->pwinRedrawScreen = winRedrawScreenShadowDDNL;
  pScreenPriv->pwinRealizeInstalledPalette
    = winRealizeInstalledPaletteShadowDDNL;
  pScreenPriv->pwinInstallColormap = winInstallColormapShadowDDNL;
  pScreenPriv->pwinStoreColors = winStoreColorsShadowDDNL;
  pScreenPriv->pwinCreateColormap = winCreateColormapShadowDDNL;
  pScreenPriv->pwinDestroyColormap = winDestroyColormapShadowDDNL;
  pScreenPriv->pwinHotKeyAltTab = (winHotKeyAltTabProcPtr) (void (*)(void))NoopDDA;
  pScreenPriv->pwinCreatePrimarySurface = winCreatePrimarySurfaceShadowDDNL;
  pScreenPriv->pwinReleasePrimarySurface = winReleasePrimarySurfaceShadowDDNL;
#ifdef XWIN_MULTIWINDOW
  pScreenPriv->pwinFinishCreateWindowsWindow
    = winFinishCreateWindowsWindowDDNL;
#endif

  return TRUE;
}
=======
/*
 *Copyright (C) 1994-2000 The XFree86 Project, Inc. All Rights Reserved.
 *
 *Permission is hereby granted, free of charge, to any person obtaining
 * a copy of this software and associated documentation files (the
 *"Software"), to deal in the Software without restriction, including
 *without limitation the rights to use, copy, modify, merge, publish,
 *distribute, sublicense, and/or sell copies of the Software, and to
 *permit persons to whom the Software is furnished to do so, subject to
 *the following conditions:
 *
 *The above copyright notice and this permission notice shall be
 *included in all copies or substantial portions of the Software.
 *
 *THE SOFTWARE IS PROVIDED "AS IS", WITHOUT WARRANTY OF ANY KIND,
 *EXPRESS OR IMPLIED, INCLUDING BUT NOT LIMITED TO THE WARRANTIES OF
 *MERCHANTABILITY, FITNESS FOR A PARTICULAR PURPOSE AND
 *NONINFRINGEMENT. IN NO EVENT SHALL THE XFREE86 PROJECT BE LIABLE FOR
 *ANY CLAIM, DAMAGES OR OTHER LIABILITY, WHETHER IN AN ACTION OF
 *CONTRACT, TORT OR OTHERWISE, ARISING FROM, OUT OF OR IN CONNECTION
 *WITH THE SOFTWARE OR THE USE OR OTHER DEALINGS IN THE SOFTWARE.
 *
 *Except as contained in this notice, the name of the XFree86 Project
 *shall not be used in advertising or otherwise to promote the sale, use
 *or other dealings in this Software without prior written authorization
 *from the XFree86 Project.
 *
 * Authors:	Dakshinamurthy Karra
 *		Suhaib M Siddiqi
 *		Peter Busch
 *		Harold L Hunt II
 */

#ifdef HAVE_XWIN_CONFIG_H
#include <xwin-config.h>
#endif
#include "win.h"


/*
 * FIXME: Headers are broken, DEFINE_GUID doesn't work correctly,
 * so we have to redefine it here.
 */
#ifdef DEFINE_GUID
#undef DEFINE_GUID
#define DEFINE_GUID(n,l,w1,w2,b1,b2,b3,b4,b5,b6,b7,b8) const GUID n GUID_SECT = {l,w1,w2,{b1,b2,b3,b4,b5,b6,b7,b8}}
#endif /* DEFINE_GUID */

/*
 * FIXME: Headers are broken, IID_IDirectDraw4 has to be defined
 * here manually.  Should be handled by ddraw.h
 */
#ifndef IID_IDirectDraw4
DEFINE_GUID( IID_IDirectDraw4, 0x9c59509a,0x39bd,0x11d1,0x8c,0x4a,0x00,0xc0,0x4f,0xd9,0x30,0xc5 );
#endif /* IID_IDirectDraw4 */

#define FAIL_MSG_MAX_BLT	10


/*
 * Local prototypes
 */

static Bool
winAllocateFBShadowDDNL (ScreenPtr pScreen);

static void
winShadowUpdateDDNL (ScreenPtr pScreen, 
		     shadowBufPtr pBuf);

static Bool
winCloseScreenShadowDDNL (int nIndex, ScreenPtr pScreen);

static Bool
winInitVisualsShadowDDNL (ScreenPtr pScreen);

static Bool
winAdjustVideoModeShadowDDNL (ScreenPtr pScreen);

static Bool
winBltExposedRegionsShadowDDNL (ScreenPtr pScreen);

static Bool
winActivateAppShadowDDNL (ScreenPtr pScreen);

static Bool
winRedrawScreenShadowDDNL (ScreenPtr pScreen);

static Bool
winRealizeInstalledPaletteShadowDDNL (ScreenPtr pScreen);

static Bool
winInstallColormapShadowDDNL (ColormapPtr pColormap);

static Bool
winStoreColorsShadowDDNL (ColormapPtr pmap, 
			  int ndef,
			  xColorItem *pdefs);

static Bool
winCreateColormapShadowDDNL (ColormapPtr pColormap);

static Bool
winDestroyColormapShadowDDNL (ColormapPtr pColormap);

static Bool
winCreatePrimarySurfaceShadowDDNL (ScreenPtr pScreen);

static Bool
winReleasePrimarySurfaceShadowDDNL (ScreenPtr pScreen);


/*
 * Create the primary surface and attach the clipper.
 * Used for both the initial surface creation and during
 * WM_DISPLAYCHANGE messages.
 */

static Bool
winCreatePrimarySurfaceShadowDDNL (ScreenPtr pScreen)
{
  winScreenPriv(pScreen);
  HRESULT		ddrval = DD_OK;
  DDSURFACEDESC2	ddsd;

  winDebug ("winCreatePrimarySurfaceShadowDDNL - Creating primary surface\n");

  /* Describe the primary surface */
  ZeroMemory (&ddsd, sizeof (ddsd));
  ddsd.dwSize = sizeof (ddsd);
  ddsd.dwFlags = DDSD_CAPS;
  ddsd.ddsCaps.dwCaps = DDSCAPS_PRIMARYSURFACE;
  
  /* Create the primary surface */
  ddrval = IDirectDraw4_CreateSurface (pScreenPriv->pdd4,
				       &ddsd,
				       &pScreenPriv->pddsPrimary4,
				       NULL);
  pScreenPriv->fRetryCreateSurface = FALSE;
  if (FAILED (ddrval))
    {
      if (ddrval == DDERR_NOEXCLUSIVEMODE)
        {
          /* Recreating the surface failed. Mark screen to retry later */ 
          pScreenPriv->fRetryCreateSurface = TRUE;
          winDebug ("winCreatePrimarySurfaceShadowDDNL - Could not create "
	          "primary surface: DDERR_NOEXCLUSIVEMODE\n");
        }
      else
        {
          ErrorF ("winCreatePrimarySurfaceShadowDDNL - Could not create "
	          "primary surface: %08x\n", (unsigned int) ddrval);
        }
      return FALSE;
    }
  
#if 1
  winDebug ("winCreatePrimarySurfaceShadowDDNL - Created primary surface\n");
#endif

  /* Attach our clipper to our primary surface handle */
  ddrval = IDirectDrawSurface4_SetClipper (pScreenPriv->pddsPrimary4,
					   pScreenPriv->pddcPrimary);
  if (FAILED (ddrval))
    {
      ErrorF ("winCreatePrimarySurfaceShadowDDNL - Primary attach clipper "
	      "failed: %08x\n",
	      (unsigned int) ddrval);
      return FALSE;
    }

#if 1
  winDebug ("winCreatePrimarySurfaceShadowDDNL - Attached clipper to primary "
	  "surface\n");
#endif

  /* Everything was correct */
  return TRUE;
}


/*
 * Detach the clipper and release the primary surface.
 * Called from WM_DISPLAYCHANGE.
 */

static Bool
winReleasePrimarySurfaceShadowDDNL (ScreenPtr pScreen)
{
  winScreenPriv(pScreen);

  winDebug ("winReleasePrimarySurfaceShadowDDNL - Hello\n");

  /* Release the primary surface and clipper, if they exist */
  if (pScreenPriv->pddsPrimary4)
    {
      /*
       * Detach the clipper from the primary surface.
       * NOTE: We do this explicity for clarity.  The Clipper is not released.
       */
      IDirectDrawSurface4_SetClipper (pScreenPriv->pddsPrimary4,
				      NULL);
  
      winDebug ("winReleasePrimarySurfaceShadowDDNL - Detached clipper\n");

      /* Release the primary surface */
      IDirectDrawSurface4_Release (pScreenPriv->pddsPrimary4);
      pScreenPriv->pddsPrimary4 = NULL;
    }

  winDebug ("winReleasePrimarySurfaceShadowDDNL - Released primary surface\n");
  
  return TRUE;
}


/*
 * Create a DirectDraw surface for the shadow framebuffer; also create
 * a primary surface object so we can blit to the display.
 * 
 * Install a DirectDraw clipper on our primary surface object
 * that clips our blits to the unobscured client area of our display window.
 */

Bool
winAllocateFBShadowDDNL (ScreenPtr pScreen)
{
  winScreenPriv(pScreen);
  winScreenInfo		*pScreenInfo = pScreenPriv->pScreenInfo;  
  HRESULT		ddrval = DD_OK;
  DDSURFACEDESC2	ddsdShadow;
  char			*lpSurface = NULL;
  DDPIXELFORMAT		ddpfPrimary;

#if CYGDEBUG
  winDebug ("winAllocateFBShadowDDNL - w %d h %d d %d\n",
	  pScreenInfo->dwWidth, pScreenInfo->dwHeight, pScreenInfo->dwDepth);
#endif

  /* Set the padded screen width */
  pScreenInfo->dwPaddedWidth = PixmapBytePad (pScreenInfo->dwWidth,
					      pScreenInfo->dwBPP);

  /* Allocate memory for our shadow surface */
  lpSurface = malloc (pScreenInfo->dwPaddedWidth * pScreenInfo->dwHeight);
  if (lpSurface == NULL)
    {
      ErrorF ("winAllocateFBShadowDDNL - Could not allocate bits\n");
      return FALSE;
    }

  /*
   * Initialize the framebuffer memory so we don't get a 
   * strange display at startup
   */
  ZeroMemory (lpSurface, pScreenInfo->dwPaddedWidth * pScreenInfo->dwHeight);
  
  /* Create a clipper */
  ddrval = (*g_fpDirectDrawCreateClipper) (0,
					   &pScreenPriv->pddcPrimary,
					   NULL);
  if (FAILED (ddrval))
    {
      ErrorF ("winAllocateFBShadowDDNL - Could not attach clipper: %08x\n",
	      (unsigned int) ddrval);
      return FALSE;
    }

#if CYGDEBUG
  winDebug ("winAllocateFBShadowDDNL - Created a clipper\n");
#endif

  /* Attach the clipper to our display window */
  ddrval = IDirectDrawClipper_SetHWnd (pScreenPriv->pddcPrimary,
				       0,
				       pScreenPriv->hwndScreen);
  if (FAILED (ddrval))
    {
      ErrorF ("winAllocateFBShadowDDNL - Clipper not attached "
	      "to window: %08x\n",
	      (unsigned int) ddrval);
      return FALSE;
    }

#if CYGDEBUG
  winDebug ("winAllocateFBShadowDDNL - Attached clipper to window\n");
#endif

  /* Create a DirectDraw object, store the address at lpdd */
  ddrval = (*g_fpDirectDrawCreate) (NULL,
				    (LPDIRECTDRAW*) &pScreenPriv->pdd,
				    NULL);
  if (FAILED (ddrval))
    {
      ErrorF ("winAllocateFBShadowDDNL - Could not start "
	      "DirectDraw: %08x\n",
	      (unsigned int) ddrval);
      return FALSE;
    }

#if CYGDEBUG
  winDebug ("winAllocateFBShadowDDNL - Created and initialized DD\n");
#endif

  /* Get a DirectDraw4 interface pointer */
  ddrval = IDirectDraw_QueryInterface (pScreenPriv->pdd,
				       &IID_IDirectDraw4,
				       (LPVOID*) &pScreenPriv->pdd4);
  if (FAILED (ddrval))
    {
      ErrorF ("winAllocateFBShadowDDNL - Failed DD4 query: %08x\n",
	      (unsigned int) ddrval);
      return FALSE;
    }

  /* Are we full screen? */
  if (pScreenInfo->fFullScreen)
    {
      DDSURFACEDESC2	ddsdCurrent;
      DWORD		dwRefreshRateCurrent = 0;
      HDC		hdc = NULL;

      /* Set the cooperative level to full screen */
      ddrval = IDirectDraw4_SetCooperativeLevel (pScreenPriv->pdd4,
						 pScreenPriv->hwndScreen,
						 DDSCL_EXCLUSIVE
						 | DDSCL_FULLSCREEN);
      if (FAILED (ddrval))
	{
	  ErrorF ("winAllocateFBShadowDDNL - Could not set "
		  "cooperative level: %08x\n",
		  (unsigned int) ddrval);
	  return FALSE;
	}

      /*
       * We only need to get the current refresh rate for comparison
       * if a refresh rate has been passed on the command line.
       */
      if (pScreenInfo->dwRefreshRate != 0)
	{
	  ZeroMemory (&ddsdCurrent, sizeof (ddsdCurrent));
	  ddsdCurrent.dwSize = sizeof (ddsdCurrent);

	  /* Get information about current display settings */
	  ddrval = IDirectDraw4_GetDisplayMode (pScreenPriv->pdd4,
						&ddsdCurrent);
	  if (FAILED (ddrval))
	    {
	      ErrorF ("winAllocateFBShadowDDNL - Could not get current "
		      "refresh rate: %08x.  Continuing.\n",
		      (unsigned int) ddrval);
	      dwRefreshRateCurrent = 0;
	    }
	  else
	    {
	      /* Grab the current refresh rate */
	      dwRefreshRateCurrent = ddsdCurrent.u2.dwRefreshRate;
	    }
	}

      /* Clean up the refresh rate */
      if (dwRefreshRateCurrent == pScreenInfo->dwRefreshRate)
	{
	  /*
	   * Refresh rate is non-specified or equal to current.
	   */
	  pScreenInfo->dwRefreshRate = 0;
	}

      /* Grab a device context for the screen */
      hdc = GetDC (NULL);
      if (hdc == NULL)
	{
	  ErrorF ("winAllocateFBShadowDDNL - GetDC () failed\n");
	  return FALSE;
	}

      /* Only change the video mode when different than current mode */
      if (!pScreenInfo->fMultipleMonitors
	  && (pScreenInfo->dwWidth != GetSystemMetrics (SM_CXSCREEN)
	      || pScreenInfo->dwHeight != GetSystemMetrics (SM_CYSCREEN)
	      || pScreenInfo->dwBPP != GetDeviceCaps (hdc, BITSPIXEL)
	      || pScreenInfo->dwRefreshRate != 0))
	{
	  winDebug ("winAllocateFBShadowDDNL - Changing video mode\n");

	  /* Change the video mode to the mode requested, and use the driver default refresh rate on failure */
	  ddrval = IDirectDraw4_SetDisplayMode (pScreenPriv->pdd4,
						pScreenInfo->dwWidth,
						pScreenInfo->dwHeight,
						pScreenInfo->dwBPP,
						pScreenInfo->dwRefreshRate,
						0);	       
	  if (FAILED (ddrval))
	    {
	      ErrorF ("winAllocateFBShadowDDNL - Could not set "
		      "full screen display mode: %08x\n",
		      (unsigned int) ddrval);
	      ErrorF ("winAllocateFBShadowDDNL - Using default driver refresh rate\n");
	      ddrval = IDirectDraw4_SetDisplayMode (pScreenPriv->pdd4,
						    pScreenInfo->dwWidth,
						    pScreenInfo->dwHeight,
						    pScreenInfo->dwBPP,
						    0,
						    0);
	      if (FAILED(ddrval))
		{
			ErrorF ("winAllocateFBShadowDDNL - Could not set default refresh rate "
				"full screen display mode: %08x\n",
				(unsigned int) ddrval);
			return FALSE;
		}
	    }
	}
      else
	{
	  winDebug ("winAllocateFBShadowDDNL - Not changing video mode\n");
	}

      /* Release our DC */
      ReleaseDC (NULL, hdc);
      hdc = NULL;
    }
  else
    {
      /* Set the cooperative level for windowed mode */
      ddrval = IDirectDraw4_SetCooperativeLevel (pScreenPriv->pdd4,
						 pScreenPriv->hwndScreen,
						 DDSCL_NORMAL);
      if (FAILED (ddrval))
	{
	  ErrorF ("winAllocateFBShadowDDNL - Could not set "
		  "cooperative level: %08x\n",
		  (unsigned int) ddrval);
	  return FALSE;
	}
    }

  /* Create the primary surface */
  if (!winCreatePrimarySurfaceShadowDDNL (pScreen))
    {
      ErrorF ("winAllocateFBShadowDDNL - winCreatePrimarySurfaceShadowDDNL "
	      "failed\n");
      return FALSE;
    }

  /* Get primary surface's pixel format */
  ZeroMemory (&ddpfPrimary, sizeof (ddpfPrimary));
  ddpfPrimary.dwSize = sizeof (ddpfPrimary);
  ddrval = IDirectDrawSurface4_GetPixelFormat (pScreenPriv->pddsPrimary4,
					       &ddpfPrimary);
  if (FAILED (ddrval))
    {
      ErrorF ("winAllocateFBShadowDDNL - Could not get primary "
	      "pixformat: %08x\n",
	      (unsigned int) ddrval);
      return FALSE;
    }

#if CYGDEBUG
  winDebug ("winAllocateFBShadowDDNL - Primary masks: %08x %08x %08x "
	  "dwRGBBitCount: %d\n",
	  ddpfPrimary.u2.dwRBitMask,
	  ddpfPrimary.u3.dwGBitMask,
	  ddpfPrimary.u4.dwBBitMask,
	  ddpfPrimary.u1.dwRGBBitCount);
#endif

  /* Describe the shadow surface to be created */
  /*
   * NOTE: Do not use a DDSCAPS_VIDEOMEMORY surface,
   * as drawing, locking, and unlocking take forever
   * with video memory surfaces.  In addition,
   * video memory is a somewhat scarce resource,
   * so you shouldn't be allocating video memory when
   * you have the option of using system memory instead.
   */
  ZeroMemory (&ddsdShadow, sizeof (ddsdShadow));
  ddsdShadow.dwSize = sizeof (ddsdShadow);
  ddsdShadow.dwFlags = DDSD_CAPS | DDSD_HEIGHT | DDSD_WIDTH
    | DDSD_LPSURFACE | DDSD_PITCH | DDSD_PIXELFORMAT;
  ddsdShadow.ddsCaps.dwCaps = DDSCAPS_OFFSCREENPLAIN | DDSCAPS_SYSTEMMEMORY;
  ddsdShadow.dwHeight = pScreenInfo->dwHeight;
  ddsdShadow.dwWidth = pScreenInfo->dwWidth;
  ddsdShadow.u1.lPitch = pScreenInfo->dwPaddedWidth;
  ddsdShadow.lpSurface = lpSurface;
  ddsdShadow.u4.ddpfPixelFormat = ddpfPrimary;
  
  winDebug ("winAllocateFBShadowDDNL - lPitch: %d\n",
	  (int) pScreenInfo->dwPaddedWidth);

  /* Create the shadow surface */
  ddrval = IDirectDraw4_CreateSurface (pScreenPriv->pdd4,
				       &ddsdShadow,
				       &pScreenPriv->pddsShadow4,
				       NULL);
  if (FAILED (ddrval))
    {
      ErrorF ("winAllocateFBShadowDDNL - Could not create shadow "
	      "surface: %08x\n", (unsigned int) ddrval);
      return FALSE;
    }
  
#if CYGDEBUG || YES
  winDebug ("winAllocateFBShadowDDNL - Created shadow pitch: %d\n",
	  (int) ddsdShadow.u1.lPitch);
#endif

  /* Grab the pitch from the surface desc */
  pScreenInfo->dwStride = (ddsdShadow.u1.lPitch * 8)
    / pScreenInfo->dwBPP;

#if CYGDEBUG || YES
  winDebug ("winAllocateFBShadowDDNL - Created shadow stride: %d\n",
	  (int) pScreenInfo->dwStride);
#endif

  /* Save the pointer to our surface memory */
  pScreenInfo->pfb = lpSurface;
  
  /* Grab the masks from the surface description */
  pScreenPriv->dwRedMask = ddsdShadow.u4.ddpfPixelFormat.u2.dwRBitMask;
  pScreenPriv->dwGreenMask = ddsdShadow.u4.ddpfPixelFormat.u3.dwGBitMask;
  pScreenPriv->dwBlueMask = ddsdShadow.u4.ddpfPixelFormat.u4.dwBBitMask;

#if CYGDEBUG
  winDebug ("winAllocateFBShadowDDNL - Returning\n");
#endif

  return TRUE;
}

static void
winFreeFBShadowDDNL(ScreenPtr pScreen)
{
  winScreenPriv(pScreen);
  winScreenInfo *pScreenInfo = pScreenPriv->pScreenInfo;

  /* Free the shadow surface, if there is one */
  if (pScreenPriv->pddsShadow4)
    {
      IDirectDrawSurface4_Release (pScreenPriv->pddsShadow4);
      free (pScreenInfo->pfb);
      pScreenInfo->pfb = NULL;
      pScreenPriv->pddsShadow4 = NULL;
    }

  /* Detach the clipper from the primary surface and release the primary surface, if there is one */
  winReleasePrimarySurfaceShadowDDNL(pScreen);

  /* Release the clipper object */
  if (pScreenPriv->pddcPrimary)
    {
      IDirectDrawClipper_Release (pScreenPriv->pddcPrimary);
      pScreenPriv->pddcPrimary = NULL;
    }

  /* Free the DirectDraw4 object, if there is one */
  if (pScreenPriv->pdd4)
    {
      IDirectDraw4_RestoreDisplayMode (pScreenPriv->pdd4);
      IDirectDraw4_Release (pScreenPriv->pdd4);
      pScreenPriv->pdd4 = NULL;
    }

  /* Free the DirectDraw object, if there is one */
  if (pScreenPriv->pdd)
    {
      IDirectDraw_Release (pScreenPriv->pdd);
      pScreenPriv->pdd = NULL;
    }

  /* Invalidate the ScreenInfo's fb pointer */
  pScreenInfo->pfb = NULL;
}

#if defined(XWIN_MULTIWINDOW) || defined(XWIN_MULTIWINDOWEXTWM)
/*
 * Create a DirectDraw surface for the new multi-window window
 */

static
Bool
winFinishCreateWindowsWindowDDNL (WindowPtr pWin)
{
  winWindowPriv(pWin);
  winPrivScreenPtr	pScreenPriv = pWinPriv->pScreenPriv;
  HRESULT		ddrval = DD_OK;
  DDSURFACEDESC2	ddsd;
  int			iWidth, iHeight;
  int			iX, iY;

  winDebug ("winFinishCreateWindowsWindowDDNL!\n\n");

  iX = pWin->drawable.x + GetSystemMetrics (SM_XVIRTUALSCREEN);
  iY = pWin->drawable.y + GetSystemMetrics (SM_YVIRTUALSCREEN);
  
  iWidth = pWin->drawable.width;
  iHeight = pWin->drawable.height;

  /* Describe the primary surface */
  ZeroMemory (&ddsd, sizeof (ddsd));
  ddsd.dwSize = sizeof (ddsd);
  ddsd.dwFlags = DDSD_CAPS | DDSD_WIDTH | DDSD_HEIGHT;
  ddsd.ddsCaps.dwCaps = DDSCAPS_PRIMARYSURFACE;
  ddsd.dwHeight = iHeight;
  ddsd.dwWidth = iWidth;

  /* Create the primary surface */
  ddrval = IDirectDraw4_CreateSurface (pScreenPriv->pdd4,
				       &ddsd,
				       &pWinPriv->pddsPrimary4,
				       NULL);
  if (FAILED (ddrval))
    {
      ErrorF ("winFinishCreateWindowsWindowDDNL - Could not create primary "
	      "surface: %08x\n",
	      (unsigned int)ddrval);
      return FALSE;
    }
  return TRUE;
}
#endif


/*
 * Transfer the damaged regions of the shadow framebuffer to the display.
 */

static void
winShadowUpdateDDNL (ScreenPtr pScreen, 
		     shadowBufPtr pBuf)
{
  winScreenPriv(pScreen);
  winScreenInfo		*pScreenInfo = pScreenPriv->pScreenInfo;
  RegionPtr		damage = shadowDamage(pBuf);
  HRESULT		ddrval = DD_OK;
  RECT			rcDest, rcSrc;
  POINT			ptOrigin;
  DWORD			dwBox = RegionNumRects (damage);
  BoxPtr		pBox = RegionRects (damage);
  HRGN			hrgnTemp = NULL, hrgnCombined = NULL;

  /*
   * Return immediately if the app is not active
   * and we are fullscreen, or if we have a bad display depth
   */
  if ((!pScreenPriv->fActive && pScreenInfo->fFullScreen)
      || pScreenPriv->fBadDepth) return;

  /* Return immediately if we didn't get needed surfaces */
  if (!pScreenPriv->pddsPrimary4 || !pScreenPriv->pddsShadow4)
    return;

  /* Get the origin of the window in the screen coords */
  ptOrigin.x = pScreenInfo->dwXOffset;
  ptOrigin.y = pScreenInfo->dwYOffset;
  MapWindowPoints (pScreenPriv->hwndScreen,
		   HWND_DESKTOP,
		   (LPPOINT)&ptOrigin, 1);

  /*
   * Handle small regions with multiple blits,
   * handle large regions by creating a clipping region and 
   * doing a single blit constrained to that clipping region.
   */
  if (pScreenInfo->dwClipUpdatesNBoxes == 0
      || dwBox < pScreenInfo->dwClipUpdatesNBoxes)
    {
      /* Loop through all boxes in the damaged region */
      while (dwBox--)
	{
	  /* Assign damage box to source rectangle */
	  rcSrc.left = pBox->x1;
	  rcSrc.top = pBox->y1;
	  rcSrc.right = pBox->x2;
	  rcSrc.bottom = pBox->y2;
	  
	  /* Calculate destination rectangle */
	  rcDest.left = ptOrigin.x + rcSrc.left;
	  rcDest.top = ptOrigin.y + rcSrc.top;
	  rcDest.right = ptOrigin.x + rcSrc.right;
	  rcDest.bottom = ptOrigin.y + rcSrc.bottom;
	  
	  /* Blit the damaged areas */
	  ddrval = IDirectDrawSurface4_Blt (pScreenPriv->pddsPrimary4,
					    &rcDest,
					    pScreenPriv->pddsShadow4,
					    &rcSrc,
					    DDBLT_WAIT,
					    NULL);
	  if (FAILED (ddrval))
	    {
	      static int	s_iFailCount = 0;
	      
	      if (s_iFailCount < FAIL_MSG_MAX_BLT)
		{
		  ErrorF ("winShadowUpdateDDNL - IDirectDrawSurface4_Blt () "
			  "failed: %08x\n",
			  (unsigned int) ddrval);
		  
		  ++s_iFailCount;

		  if (s_iFailCount == FAIL_MSG_MAX_BLT)
		    {
		      ErrorF ("winShadowUpdateDDNL - IDirectDrawSurface4_Blt "
			      "failure message maximum (%d) reached.  No "
			      "more failure messages will be printed.\n",
			      FAIL_MSG_MAX_BLT);
		    }
		}
	    }
	  
	  /* Get a pointer to the next box */
	  ++pBox;
	}
    }
  else
    {
      BoxPtr		pBoxExtents = RegionExtents(damage);

      /* Compute a GDI region from the damaged region */
      hrgnCombined = CreateRectRgn (pBox->x1, pBox->y1, pBox->x2, pBox->y2);
      dwBox--;
      pBox++;
      while (dwBox--)
	{
	  hrgnTemp = CreateRectRgn (pBox->x1, pBox->y1, pBox->x2, pBox->y2);
	  CombineRgn (hrgnCombined, hrgnCombined, hrgnTemp, RGN_OR);
	  DeleteObject (hrgnTemp);
	  pBox++;
	}

      /* Install the GDI region as a clipping region */
      SelectClipRgn (pScreenPriv->hdcScreen, hrgnCombined);
      DeleteObject (hrgnCombined);
      hrgnCombined = NULL;

#if CYGDEBUG
      winDebug ("winShadowUpdateDDNL - be x1 %d y1 %d x2 %d y2 %d\n",
	      pBoxExtents->x1, pBoxExtents->y1,
	      pBoxExtents->x2, pBoxExtents->y2);
#endif

      /* Calculating a bounding box for the source is easy */
      rcSrc.left = pBoxExtents->x1;
      rcSrc.top = pBoxExtents->y1;
      rcSrc.right = pBoxExtents->x2;
      rcSrc.bottom = pBoxExtents->y2;

      /* Calculating a bounding box for the destination is trickier */
      rcDest.left = ptOrigin.x + rcSrc.left;
      rcDest.top = ptOrigin.y + rcSrc.top;
      rcDest.right = ptOrigin.x + rcSrc.right;
      rcDest.bottom = ptOrigin.y + rcSrc.bottom;

      /* Our Blt should be clipped to the invalidated region */
      ddrval = IDirectDrawSurface4_Blt (pScreenPriv->pddsPrimary4,
					&rcDest,
					pScreenPriv->pddsShadow4,
					&rcSrc,
					DDBLT_WAIT,
					NULL);

      /* Reset the clip region */
      SelectClipRgn (pScreenPriv->hdcScreen, NULL);
    }
}

static Bool
winInitScreenShadowDDNL(ScreenPtr pScreen)
{
  winScreenPriv(pScreen);

  /* Get a device context for the screen  */
  pScreenPriv->hdcScreen = GetDC (pScreenPriv->hwndScreen);

  return winAllocateFBShadowDDNL(pScreen);
}

/*
 * Call the wrapped CloseScreen function.
 *
 * Free our resources and private structures.
 */

static Bool
winCloseScreenShadowDDNL (int nIndex, ScreenPtr pScreen)
{
  winScreenPriv(pScreen);
  winScreenInfo		*pScreenInfo = pScreenPriv->pScreenInfo;
  Bool			fReturn;

#if CYGDEBUG
  winDebug ("winCloseScreenShadowDDNL - Freeing screen resources\n");
#endif

  /* Flag that the screen is closed */
  pScreenPriv->fClosed = TRUE;
  pScreenPriv->fActive = FALSE;

  /* Call the wrapped CloseScreen procedure */
  WIN_UNWRAP(CloseScreen);
  fReturn = (*pScreen->CloseScreen) (nIndex, pScreen);

  winFreeFBShadowDDNL(pScreen);

  /* Free the screen DC */
  ReleaseDC (pScreenPriv->hwndScreen, pScreenPriv->hdcScreen);

  /* Delete the window property */
  RemoveProp (pScreenPriv->hwndScreen, WIN_SCR_PROP);

  /* Delete tray icon, if we have one */
  if (!pScreenInfo->fNoTrayIcon)
    winDeleteNotifyIcon (pScreenPriv);

  /* Free the exit confirmation dialog box, if it exists */
  if (g_hDlgExit != NULL)
    {
      DestroyWindow (g_hDlgExit);
      g_hDlgExit = NULL;
    }

  /* Kill our window */
  if (pScreenPriv->hwndScreen)
    {
      DestroyWindow (pScreenPriv->hwndScreen);
      pScreenPriv->hwndScreen = NULL;
    }

#if defined(XWIN_CLIPBOARD) || defined(XWIN_MULTIWINDOW)
  /* Destroy the thread startup mutex */
  pthread_mutex_destroy (&pScreenPriv->pmServerStarted);
#endif

  /* Kill our screeninfo's pointer to the screen */
  pScreenInfo->pScreen = NULL;

  /* Free the screen privates for this screen */
  free ((pointer) pScreenPriv);

  return fReturn;
}


/*
 * Tell mi what sort of visuals we need.
 *
 * Generally we only need one visual, as our screen can only
 * handle one format at a time, I believe.  You may want
 * to verify that last sentence.
 */

static Bool
winInitVisualsShadowDDNL (ScreenPtr pScreen)
{
  winScreenPriv(pScreen);
  winScreenInfo		*pScreenInfo = pScreenPriv->pScreenInfo;
  DWORD			dwRedBits, dwGreenBits, dwBlueBits;

  /* Count the number of ones in each color mask */
  dwRedBits = winCountBits (pScreenPriv->dwRedMask);
  dwGreenBits = winCountBits (pScreenPriv->dwGreenMask);
  dwBlueBits = winCountBits (pScreenPriv->dwBlueMask);
  
  /* Store the maximum number of ones in a color mask as the bitsPerRGB */
  if (dwRedBits == 0 || dwGreenBits == 0 || dwBlueBits == 0)
    pScreenPriv->dwBitsPerRGB = 8;
  else if (dwRedBits > dwGreenBits && dwRedBits > dwBlueBits)
    pScreenPriv->dwBitsPerRGB = dwRedBits;
  else if (dwGreenBits > dwRedBits && dwGreenBits > dwBlueBits)
    pScreenPriv->dwBitsPerRGB = dwGreenBits;
  else
    pScreenPriv->dwBitsPerRGB = dwBlueBits;

  winDebug ("winInitVisualsShadowDDNL - Masks %08x %08x %08x BPRGB %d d %d "
	  "bpp %d\n",
	  (unsigned int) pScreenPriv->dwRedMask,
	  (unsigned int) pScreenPriv->dwGreenMask,
	  (unsigned int) pScreenPriv->dwBlueMask,
	  (int) pScreenPriv->dwBitsPerRGB,
	  (int) pScreenInfo->dwDepth,
	  (int) pScreenInfo->dwBPP);

  /* Create a single visual according to the Windows screen depth */
  switch (pScreenInfo->dwDepth)
    {
    case 24:
    case 16:
    case 15:
      /* Setup the real visual */
      if (!miSetVisualTypesAndMasks (pScreenInfo->dwDepth,
				     TrueColorMask,
				     pScreenPriv->dwBitsPerRGB,
				     -1,
				     pScreenPriv->dwRedMask,
				     pScreenPriv->dwGreenMask,
				     pScreenPriv->dwBlueMask))
	{
	  ErrorF ("winInitVisualsShadowDDNL - miSetVisualTypesAndMasks "
		  "failed for TrueColor\n");
	  return FALSE;
	}

#ifdef XWIN_EMULATEPSEUDO
      if (!pScreenInfo->fEmulatePseudo)
	break;

      /* Setup a pseudocolor visual */
      if (!miSetVisualTypesAndMasks (8,
				     PseudoColorMask,
				     8,
				     -1,
				     0,
				     0,
				     0))
	{
	  ErrorF ("winInitVisualsShadowDDNL - miSetVisualTypesAndMasks "
		  "failed for PseudoColor\n");
	  return FALSE;
	}
#endif
      break;

    case 8:
      if (!miSetVisualTypesAndMasks (pScreenInfo->dwDepth,
				     pScreenInfo->fFullScreen 
				     ? PseudoColorMask : StaticColorMask,
				     pScreenPriv->dwBitsPerRGB,
				     pScreenInfo->fFullScreen 
				     ? PseudoColor : StaticColor,
				     pScreenPriv->dwRedMask,
				     pScreenPriv->dwGreenMask,
				     pScreenPriv->dwBlueMask))
	{
	  ErrorF ("winInitVisualsShadowDDNL - miSetVisualTypesAndMasks "
		  "failed\n");
	  return FALSE;
	}
      break;

    default:
      ErrorF ("winInitVisualsShadowDDNL - Unknown screen depth\n");
      return FALSE;
    }

#if CYGDEBUG
  winDebug ("winInitVisualsShadowDDNL - Returning\n");
#endif

  return TRUE;
}


/*
 * Adjust the user proposed video mode
 */

static Bool
winAdjustVideoModeShadowDDNL (ScreenPtr pScreen)
{
  winScreenPriv(pScreen);
  winScreenInfo		*pScreenInfo = pScreenPriv->pScreenInfo;
  HDC			hdc = NULL;
  DWORD			dwBPP;

  /* We're in serious trouble if we can't get a DC */
  hdc = GetDC (NULL);
  if (hdc == NULL)
    {
      ErrorF ("winAdjustVideoModeShadowDDNL - GetDC () failed\n");
      return FALSE;
    }

  /* Query GDI for current display depth */
  dwBPP = GetDeviceCaps (hdc, BITSPIXEL);

  /* DirectDraw can only change the depth in fullscreen mode */
  if (!(pScreenInfo->fFullScreen &&
        (pScreenInfo->dwBPP != WIN_DEFAULT_BPP)))
    {
      /* Otherwise, We'll use GDI's depth */
      pScreenInfo->dwBPP = dwBPP;
    }

  /* Release our DC */
  ReleaseDC (NULL, hdc);

  return TRUE;
}


/*
 * Blt exposed regions to the screen
 */

static Bool
winBltExposedRegionsShadowDDNL (ScreenPtr pScreen)
{
  winScreenPriv(pScreen);
  winScreenInfo		*pScreenInfo = pScreenPriv->pScreenInfo;
  RECT			rcSrc, rcDest;
  POINT			ptOrigin;
  HDC			hdcUpdate;
  PAINTSTRUCT		ps;
  HRESULT		ddrval = DD_OK;
  Bool			fReturn = TRUE;
  int			i;

  /* Quite common case. The primary surface was lost (maybe because of depth
   * change). Try to create a new primary surface. Bail out if this fails */
  if (pScreenPriv->pddsPrimary4 == NULL && pScreenPriv->fRetryCreateSurface &&
      !winCreatePrimarySurfaceShadowDDNL(pScreen))
    {
      Sleep(100);
      return FALSE;
    }
  if (pScreenPriv->pddsPrimary4 == NULL)
    return FALSE;  
  
  /* BeginPaint gives us an hdc that clips to the invalidated region */
  hdcUpdate = BeginPaint (pScreenPriv->hwndScreen, &ps);
  if (hdcUpdate == NULL)
    {
      fReturn = FALSE;
      ErrorF ("winBltExposedRegionsShadowDDNL - BeginPaint () returned "
	      "a NULL device context handle.  Aborting blit attempt.\n");
      goto winBltExposedRegionsShadowDDNL_Exit;
    }

  /* Get the origin of the window in the screen coords */
  ptOrigin.x = pScreenInfo->dwXOffset;
  ptOrigin.y = pScreenInfo->dwYOffset;

  MapWindowPoints (pScreenPriv->hwndScreen,
		   HWND_DESKTOP,
		   (LPPOINT)&ptOrigin, 1);
  rcDest.left = ptOrigin.x;
  rcDest.right = ptOrigin.x + pScreenInfo->dwWidth;
  rcDest.top = ptOrigin.y;
  rcDest.bottom = ptOrigin.y + pScreenInfo->dwHeight;

  /* Source can be entire shadow surface, as Blt should clip for us */
  rcSrc.left = 0;
  rcSrc.top = 0;
  rcSrc.right = pScreenInfo->dwWidth;
  rcSrc.bottom = pScreenInfo->dwHeight;

  /* Try to regain the primary surface and blit again if we've lost it */
  for (i = 0; i <= WIN_REGAIN_SURFACE_RETRIES; ++i)
    {
      /* Our Blt should be clipped to the invalidated region */
      ddrval = IDirectDrawSurface4_Blt (pScreenPriv->pddsPrimary4,
					&rcDest,
					pScreenPriv->pddsShadow4,
					&rcSrc,
					DDBLT_WAIT,
					NULL);
      if (ddrval == DDERR_SURFACELOST)
	{
	  /* Surface was lost */
	  winErrorFVerb (1, "winBltExposedRegionsShadowDDNL - "
          "IDirectDrawSurface4_Blt reported that the primary "
          "surface was lost, trying to restore, retry: %d\n", i + 1);

	  /* Try to restore the surface, once */
	  
	  ddrval = IDirectDrawSurface4_Restore (pScreenPriv->pddsPrimary4);
	  winDebug ("winBltExposedRegionsShadowDDNL - "
		  "IDirectDrawSurface4_Restore returned: ");
	  if (ddrval == DD_OK)
	    winDebug ("DD_OK\n");
	  else if (ddrval == DDERR_WRONGMODE)
	    winDebug ("DDERR_WRONGMODE\n");
	  else if (ddrval == DDERR_INCOMPATIBLEPRIMARY)
	    winDebug ("DDERR_INCOMPATIBLEPRIMARY\n");
	  else if (ddrval == DDERR_UNSUPPORTED)
	    winDebug ("DDERR_UNSUPPORTED\n");
	  else if (ddrval == DDERR_INVALIDPARAMS)
	    winDebug ("DDERR_INVALIDPARAMS\n");
	  else if (ddrval == DDERR_INVALIDOBJECT)
	    winDebug ("DDERR_INVALIDOBJECT\n");
	  else
	    winDebug ("unknown error: %08x\n", (unsigned int) ddrval);
	  
	  /* Loop around to try the blit one more time */
	  continue;
	}  
      else if (FAILED (ddrval))
	{
	  fReturn = FALSE;
	  winErrorFVerb (1, "winBltExposedRegionsShadowDDNL - "
		  "IDirectDrawSurface4_Blt failed, but surface not "
		  "lost: %08x %d\n",
		  (unsigned int) ddrval, (int) ddrval);
	  goto winBltExposedRegionsShadowDDNL_Exit;
	}
      else
	{
	  /* Success, stop looping */
	  break;
	}
    }

 winBltExposedRegionsShadowDDNL_Exit:
  /* EndPaint frees the DC */
  if (hdcUpdate != NULL)
    EndPaint (pScreenPriv->hwndScreen, &ps);
  return fReturn;
}


/*
 * Do any engine-specific application-activation processing
 */

static Bool
winActivateAppShadowDDNL (ScreenPtr pScreen)
{
  winScreenPriv(pScreen);

  /*
   * Do we have a surface?
   * Are we active?
   * Are we full screen?
   */
  if (pScreenPriv != NULL
      && pScreenPriv->pddsPrimary4 != NULL
      && pScreenPriv->fActive)
    {
      /* Primary surface was lost, restore it */
      IDirectDrawSurface4_Restore (pScreenPriv->pddsPrimary4);
    }

  return TRUE;
}


/*
 * Reblit the shadow framebuffer to the screen.
 */

static Bool
winRedrawScreenShadowDDNL (ScreenPtr pScreen)
{
  winScreenPriv(pScreen);
  winScreenInfo		*pScreenInfo = pScreenPriv->pScreenInfo;
  HRESULT		ddrval = DD_OK;
  RECT			rcSrc, rcDest;
  POINT			ptOrigin;

  /* Get the origin of the window in the screen coords */
  ptOrigin.x = pScreenInfo->dwXOffset;
  ptOrigin.y = pScreenInfo->dwYOffset;
  MapWindowPoints (pScreenPriv->hwndScreen,
		   HWND_DESKTOP,
		   (LPPOINT)&ptOrigin, 1);
  rcDest.left = ptOrigin.x;
  rcDest.right = ptOrigin.x + pScreenInfo->dwWidth;
  rcDest.top = ptOrigin.y;
  rcDest.bottom = ptOrigin.y + pScreenInfo->dwHeight;

  /* Source can be entire shadow surface, as Blt should clip for us */
  rcSrc.left = 0;
  rcSrc.top = 0;
  rcSrc.right = pScreenInfo->dwWidth;
  rcSrc.bottom = pScreenInfo->dwHeight;

  /* Redraw the whole window, to take account for the new colors */
  ddrval = IDirectDrawSurface4_Blt (pScreenPriv->pddsPrimary4,
				    &rcDest,
				    pScreenPriv->pddsShadow4,
				    &rcSrc,
				    DDBLT_WAIT,
				    NULL);
  if (FAILED (ddrval))
    {
      ErrorF ("winRedrawScreenShadowDDNL - IDirectDrawSurface4_Blt () "
	      "failed: %08x\n",
	      (unsigned int) ddrval);
    }

  return TRUE;
}


/*
 * Realize the currently installed colormap
 */

static Bool
winRealizeInstalledPaletteShadowDDNL (ScreenPtr pScreen)
{
  return TRUE;
}


/*
 * Install the specified colormap
 */

static Bool
winInstallColormapShadowDDNL (ColormapPtr pColormap)
{
  ScreenPtr		pScreen = pColormap->pScreen;
  winScreenPriv(pScreen);
  winCmapPriv(pColormap);
  HRESULT		ddrval = DD_OK;

  /* Install the DirectDraw palette on the primary surface */
  ddrval = IDirectDrawSurface4_SetPalette (pScreenPriv->pddsPrimary4,
					   pCmapPriv->lpDDPalette);
  if (FAILED (ddrval))
    {
      ErrorF ("winInstallColormapShadowDDNL - Failed installing the "
	      "DirectDraw palette.\n");
      return FALSE;
    }

  /* Save a pointer to the newly installed colormap */
  pScreenPriv->pcmapInstalled = pColormap;

  return TRUE;
}


/*
 * Store the specified colors in the specified colormap
 */

static Bool
winStoreColorsShadowDDNL (ColormapPtr pColormap, 
			  int ndef,
			  xColorItem *pdefs)
{
  ScreenPtr		pScreen = pColormap->pScreen;
  winScreenPriv(pScreen);
  winCmapPriv(pColormap);
  ColormapPtr		curpmap = pScreenPriv->pcmapInstalled;
  HRESULT		ddrval = DD_OK;
  
  /* Put the X colormap entries into the Windows logical palette */
  ddrval = IDirectDrawPalette_SetEntries (pCmapPriv->lpDDPalette,
					  0,
					  pdefs[0].pixel,
					  ndef,
					  pCmapPriv->peColors 
					  + pdefs[0].pixel);
  if (FAILED (ddrval))
    {
      ErrorF ("winStoreColorsShadowDDNL - SetEntries () failed: %08x\n", (unsigned int) ddrval);
      return FALSE;
    }

  /* Don't install the DirectDraw palette if the colormap is not installed */
  if (pColormap != curpmap)
    {
      return TRUE;
    }

  if (!winInstallColormapShadowDDNL (pColormap))
    {
      ErrorF ("winStoreColorsShadowDDNL - Failed installing colormap\n");
      return FALSE;
    }

  return TRUE;
}


/*
 * Colormap initialization procedure
 */

static Bool
winCreateColormapShadowDDNL (ColormapPtr pColormap)
{
  HRESULT		ddrval = DD_OK;
  ScreenPtr		pScreen = pColormap->pScreen;
  winScreenPriv(pScreen);
  winCmapPriv(pColormap);
  
  /* Create a DirectDraw palette */
  ddrval = IDirectDraw4_CreatePalette (pScreenPriv->pdd4,
				       DDPCAPS_8BIT | DDPCAPS_ALLOW256,
				       pCmapPriv->peColors,
				       &pCmapPriv->lpDDPalette,
				       NULL);
  if (FAILED (ddrval))
    {
      ErrorF ("winCreateColormapShadowDDNL - CreatePalette failed\n");
      return FALSE;
    }

  return TRUE;
}


/*
 * Colormap destruction procedure
 */

static Bool
winDestroyColormapShadowDDNL (ColormapPtr pColormap)
{
  winScreenPriv(pColormap->pScreen);
  winCmapPriv(pColormap);
  HRESULT		ddrval = DD_OK;

  /*
   * Is colormap to be destroyed the default?
   *
   * Non-default colormaps should have had winUninstallColormap
   * called on them before we get here.  The default colormap
   * will not have had winUninstallColormap called on it.  Thus,
   * we need to handle the default colormap in a special way.
   */
  if (pColormap->flags & IsDefault)
    {
#if CYGDEBUG
      winDebug ("winDestroyColormapShadowDDNL - Destroying default colormap\n");
#endif
      
      /*
       * FIXME: Walk the list of all screens, popping the default
       * palette out of each screen device context.
       */
      
      /* Pop the palette out of the primary surface */
      ddrval = IDirectDrawSurface4_SetPalette (pScreenPriv->pddsPrimary4,
					       NULL);
      if (FAILED (ddrval))
	{
	  ErrorF ("winDestroyColormapShadowDDNL - Failed freeing the "
		  "default colormap DirectDraw palette.\n");
	  return FALSE;
	}

      /* Clear our private installed colormap pointer */
      pScreenPriv->pcmapInstalled = NULL;
    }
  
  /* Release the palette */
  IDirectDrawPalette_Release (pCmapPriv->lpDDPalette);
 
  /* Invalidate the colormap privates */
  pCmapPriv->lpDDPalette = NULL;

  return TRUE;
}


/*
 * Set pointers to our engine specific functions
 */

Bool
winSetEngineFunctionsShadowDDNL (ScreenPtr pScreen)
{
  winScreenPriv(pScreen);
  winScreenInfo		*pScreenInfo = pScreenPriv->pScreenInfo;
  
  /* Set our pointers */
  pScreenPriv->pwinAllocateFB = winAllocateFBShadowDDNL;
  pScreenPriv->pwinFreeFB = winFreeFBShadowDDNL;
  pScreenPriv->pwinShadowUpdate = winShadowUpdateDDNL;
  pScreenPriv->pwinInitScreen = winInitScreenShadowDDNL;
  pScreenPriv->pwinCloseScreen = winCloseScreenShadowDDNL;
  pScreenPriv->pwinInitVisuals = winInitVisualsShadowDDNL;
  pScreenPriv->pwinAdjustVideoMode = winAdjustVideoModeShadowDDNL;
  if (pScreenInfo->fFullScreen)
    pScreenPriv->pwinCreateBoundingWindow = winCreateBoundingWindowFullScreen;
  else
    pScreenPriv->pwinCreateBoundingWindow = winCreateBoundingWindowWindowed;
  pScreenPriv->pwinFinishScreenInit = winFinishScreenInitFB;
  pScreenPriv->pwinBltExposedRegions = winBltExposedRegionsShadowDDNL;
  pScreenPriv->pwinActivateApp = winActivateAppShadowDDNL;
  pScreenPriv->pwinRedrawScreen = winRedrawScreenShadowDDNL;
  pScreenPriv->pwinRealizeInstalledPalette
    = winRealizeInstalledPaletteShadowDDNL;
  pScreenPriv->pwinInstallColormap = winInstallColormapShadowDDNL;
  pScreenPriv->pwinStoreColors = winStoreColorsShadowDDNL;
  pScreenPriv->pwinCreateColormap = winCreateColormapShadowDDNL;
  pScreenPriv->pwinDestroyColormap = winDestroyColormapShadowDDNL;
  pScreenPriv->pwinHotKeyAltTab = (winHotKeyAltTabProcPtr) (void (*)(void))NoopDDA;
  pScreenPriv->pwinCreatePrimarySurface = winCreatePrimarySurfaceShadowDDNL;
  pScreenPriv->pwinReleasePrimarySurface = winReleasePrimarySurfaceShadowDDNL;
#ifdef XWIN_MULTIWINDOW
  pScreenPriv->pwinFinishCreateWindowsWindow
    = winFinishCreateWindowsWindowDDNL;
#endif

  return TRUE;
}
>>>>>>> b0be6a88
<|MERGE_RESOLUTION|>--- conflicted
+++ resolved
@@ -1,4 +1,3 @@
-<<<<<<< HEAD
 /*
  *Copyright (C) 1994-2000 The XFree86 Project, Inc. All Rights Reserved.
  *
@@ -255,23 +254,27 @@
 
 static void ReleaseDDNL(winPrivScreenPtr pScreenPriv)
 {
+  /* Release the clipper object */
   if (pScreenPriv->pddcPrimary)
-  {
-    /* Release the clipper */
-    IDirectDrawClipper_Release (pScreenPriv->pddcPrimary);
-    pScreenPriv->pddsPrimary=NULL;
-  }
+    {
+      IDirectDrawClipper_Release (pScreenPriv->pddcPrimary);
+      pScreenPriv->pddcPrimary = NULL;
+    }
+
+  /* Free the DirectDraw4 object, if there is one */
   if (pScreenPriv->pdd4)
-  {
-    IDirectDraw4_RestoreDisplayMode (pScreenPriv->pdd4);
-    IDirectDraw4_Release (pScreenPriv->pdd4);
-    pScreenPriv->pdd4 = NULL;
-  }
+    {
+      IDirectDraw4_RestoreDisplayMode (pScreenPriv->pdd4);
+      IDirectDraw4_Release (pScreenPriv->pdd4);
+      pScreenPriv->pdd4 = NULL;
+    }
+
+  /* Free the DirectDraw object, if there is one */
   if (pScreenPriv->pdd)
-  {
-    IDirectDraw_Release (pScreenPriv->pdd);
-    pScreenPriv->pdd = NULL;
-  }
+    {
+      IDirectDraw_Release (pScreenPriv->pdd);
+      pScreenPriv->pdd = NULL;
+    }
 }
 
 /*
@@ -314,6 +317,10 @@
 
   winDebug ("winAllocateFBShadowDDNL - w %d h %d d %d\n",
 	  pScreenInfo->dwWidth, pScreenInfo->dwHeight, pScreenInfo->dwDepth);
+
+  /* Set the padded screen width */
+  pScreenInfo->dwPaddedWidth = PixmapBytePad (pScreenInfo->dwWidth,
+					      pScreenInfo->dwBPP);
 
   if ( pScreenInfo->pfb)
   {
@@ -356,9 +363,6 @@
     }
 
   winDebug ("winAllocateFBShadowDDNL - Created a clipper\n");
-
-  /* Get a device context for the screen  */
-  pScreenPriv->hdcScreen = GetDC (pScreenPriv->hwndScreen);
 
   /* Attach the clipper to our display window */
   ddrval = IDirectDrawClipper_SetHWnd (pScreenPriv->pddcPrimary,
@@ -609,6 +613,29 @@
   return TRUE;
 }
 
+static void
+winFreeFBShadowDDNL(ScreenPtr pScreen)
+{
+  winScreenPriv(pScreen);
+  winScreenInfo *pScreenInfo = pScreenPriv->pScreenInfo;
+
+  /* Free the shadow surface, if there is one */
+  if (pScreenPriv->pddsShadow4)
+    {
+      IDirectDrawSurface4_Release (pScreenPriv->pddsShadow4);
+      free (pScreenInfo->pfb);
+      pScreenInfo->pfb = NULL;
+      pScreenPriv->pddsShadow4 = NULL;
+    }
+
+  /* Detach the clipper from the primary surface and release the primary surface, if there is one */
+  winReleasePrimarySurfaceShadowDDNL(pScreen);
+
+  ReleaseDDNL(pScreenPriv);
+
+  /* Invalidate the ScreenInfo's fb pointer */
+  pScreenInfo->pfb = NULL;
+}
 
 #if defined(XWIN_MULTIWINDOW) || defined(XWIN_MULTIWINDOWEXTWM)
 /*
@@ -772,6 +799,16 @@
     }
 }
 
+static Bool
+winInitScreenShadowDDNL(ScreenPtr pScreen)
+{
+  winScreenPriv(pScreen);
+
+  /* Get a device context for the screen  */
+  pScreenPriv->hdcScreen = GetDC (pScreenPriv->hwndScreen);
+
+  return winAllocateFBShadowDDNL(pScreen);
+}
 
 /*
  * Call the wrapped CloseScreen function.
@@ -796,23 +833,13 @@
   WIN_UNWRAP(CloseScreen);
   fReturn = (*pScreen->CloseScreen) (nIndex, pScreen);
 
+  winFreeFBShadowDDNL(pScreen);
+
   /* Free the screen DC */
   ReleaseDC (pScreenPriv->hwndScreen, pScreenPriv->hdcScreen);
 
   /* Delete the window property */
   RemoveProp (pScreenPriv->hwndScreen, WIN_SCR_PROP);
-
-  /* Free the shadow surface, if there is one */
-  if (pScreenPriv->pddsShadow4)
-    {
-      IDirectDrawSurface4_Release (pScreenPriv->pddsShadow4);
-      free (pScreenInfo->pfb);
-      pScreenInfo->pfb = NULL;
-      pScreenPriv->pddsShadow4 = NULL;
-    }
-
-  ClosePrimarySurfaceShadowDDNL(pScreenPriv);
-  ReleaseDDNL(pScreenPriv);
 
   /* Delete tray icon, if we have one */
   if (!pScreenInfo->fNoTrayIcon)
@@ -839,9 +866,6 @@
 
   /* Kill our screeninfo's pointer to the screen */
   pScreenInfo->pScreen = NULL;
-
-  /* Invalidate the ScreenInfo's fb pointer */
-  pScreenInfo->pfb = NULL;
 
   /* Free the screen privates for this screen */
   free ((pointer) pScreenPriv);
@@ -981,45 +1005,13 @@
   dwBPP = GetDeviceCaps (hdc, BITSPIXEL);
 
   /* DirectDraw can only change the depth in fullscreen mode */
-  if (pScreenInfo->dwBPP == WIN_DEFAULT_BPP)
-    {
-      /* No -depth parameter passed, let the user know the depth being used */
-      winDebug ("winAdjustVideoModeShadowDDNL - Using Windows display "
-	      "depth of %d bits per pixel\n", (int) dwBPP);
-
-      /* Use GDI's depth */
+  if (!(pScreenInfo->fFullScreen &&
+        (pScreenInfo->dwBPP != WIN_DEFAULT_BPP)))
+    {
+      /* Otherwise, We'll use GDI's depth */
       pScreenInfo->dwBPP = dwBPP;
     }
-  else if (pScreenInfo->fFullScreen
-	   && pScreenInfo->dwBPP != dwBPP)
-    {
-      /* FullScreen, and GDI depth differs from -depth parameter */
-      winDebug ("winAdjustVideoModeShadowDDNL - FullScreen, using command "
-	      "line bpp: %d\n", (int) pScreenInfo->dwBPP);
-    }
-  else if (dwBPP != pScreenInfo->dwBPP)
-    {
-      /* Windowed, and GDI depth differs from -depth parameter */
-      winDebug ("winAdjustVideoModeShadowDDNL - Windowed, command line "
-	      "bpp: %d, using bpp: %d\n",
-	      (int) pScreenInfo->dwBPP, (int) dwBPP);
-
-      /* We'll use GDI's depth */
-      pScreenInfo->dwBPP = dwBPP;
-    }
-
-  /* See if the shadow bitmap will be larger than the DIB size limit */
-  if (pScreenInfo->dwWidth * pScreenInfo->dwHeight * pScreenInfo->dwBPP
-      >= WIN_DIB_MAXIMUM_SIZE)
-    {
-      ErrorF ("winAdjustVideoModeShadowDDNL - Requested DirectDraw surface "
-	      "will be larger than %d MB.  The surface may fail to be "
-	      "allocated on Windows 95, 98, or Me, due to a %d MB limit in "
-	      "DIB size.  This limit does not apply to Windows NT/2000, and "
-	      "this message may be ignored on those platforms.\n",
-	      WIN_DIB_MAXIMUM_SIZE_MB, WIN_DIB_MAXIMUM_SIZE_MB);
-    }
-  
+
   /* Release our DC */
   ReleaseDC (NULL, hdc);
 
@@ -1293,1401 +1285,6 @@
   if (pColormap->flags & IsDefault)
     {
       winDebug ("winDestroyColormapShadowDDNL - Destroying default colormap\n");
-      
-      /*
-       * FIXME: Walk the list of all screens, popping the default
-       * palette out of each screen device context.
-       */
-      
-      /* Pop the palette out of the primary surface */
-      ddrval = IDirectDrawSurface4_SetPalette (pScreenPriv->pddsPrimary4,
-					       NULL);
-      if (FAILED (ddrval))
-	{
-	  ErrorF ("winDestroyColormapShadowDDNL - Failed freeing the "
-		  "default colormap DirectDraw palette.\n");
-	  return FALSE;
-	}
-
-      /* Clear our private installed colormap pointer */
-      pScreenPriv->pcmapInstalled = NULL;
-    }
-  
-  /* Release the palette */
-  IDirectDrawPalette_Release (pCmapPriv->lpDDPalette);
- 
-  /* Invalidate the colormap privates */
-  pCmapPriv->lpDDPalette = NULL;
-
-  return TRUE;
-}
-
-
-/*
- * Set pointers to our engine specific functions
- */
-
-Bool
-winSetEngineFunctionsShadowDDNL (ScreenPtr pScreen)
-{
-  winScreenPriv(pScreen);
-  winScreenInfo		*pScreenInfo = pScreenPriv->pScreenInfo;
-  
-  /* Set our pointers */
-  pScreenPriv->pwinAllocateFB = winAllocateFBShadowDDNL;
-  pScreenPriv->pwinShadowUpdate = winShadowUpdateDDNL;
-  pScreenPriv->pwinCloseScreen = winCloseScreenShadowDDNL;
-  pScreenPriv->pwinInitVisuals = winInitVisualsShadowDDNL;
-  pScreenPriv->pwinAdjustVideoMode = winAdjustVideoModeShadowDDNL;
-  if (pScreenInfo->fFullScreen)
-    pScreenPriv->pwinCreateBoundingWindow = winCreateBoundingWindowFullScreen;
-  else
-    pScreenPriv->pwinCreateBoundingWindow = winCreateBoundingWindowWindowed;
-  pScreenPriv->pwinFinishScreenInit = winFinishScreenInitFB;
-  pScreenPriv->pwinBltExposedRegions = winBltExposedRegionsShadowDDNL;
-  pScreenPriv->pwinActivateApp = winActivateAppShadowDDNL;
-  pScreenPriv->pwinRedrawScreen = winRedrawScreenShadowDDNL;
-  pScreenPriv->pwinRealizeInstalledPalette
-    = winRealizeInstalledPaletteShadowDDNL;
-  pScreenPriv->pwinInstallColormap = winInstallColormapShadowDDNL;
-  pScreenPriv->pwinStoreColors = winStoreColorsShadowDDNL;
-  pScreenPriv->pwinCreateColormap = winCreateColormapShadowDDNL;
-  pScreenPriv->pwinDestroyColormap = winDestroyColormapShadowDDNL;
-  pScreenPriv->pwinHotKeyAltTab = (winHotKeyAltTabProcPtr) (void (*)(void))NoopDDA;
-  pScreenPriv->pwinCreatePrimarySurface = winCreatePrimarySurfaceShadowDDNL;
-  pScreenPriv->pwinReleasePrimarySurface = winReleasePrimarySurfaceShadowDDNL;
-#ifdef XWIN_MULTIWINDOW
-  pScreenPriv->pwinFinishCreateWindowsWindow
-    = winFinishCreateWindowsWindowDDNL;
-#endif
-
-  return TRUE;
-}
-=======
-/*
- *Copyright (C) 1994-2000 The XFree86 Project, Inc. All Rights Reserved.
- *
- *Permission is hereby granted, free of charge, to any person obtaining
- * a copy of this software and associated documentation files (the
- *"Software"), to deal in the Software without restriction, including
- *without limitation the rights to use, copy, modify, merge, publish,
- *distribute, sublicense, and/or sell copies of the Software, and to
- *permit persons to whom the Software is furnished to do so, subject to
- *the following conditions:
- *
- *The above copyright notice and this permission notice shall be
- *included in all copies or substantial portions of the Software.
- *
- *THE SOFTWARE IS PROVIDED "AS IS", WITHOUT WARRANTY OF ANY KIND,
- *EXPRESS OR IMPLIED, INCLUDING BUT NOT LIMITED TO THE WARRANTIES OF
- *MERCHANTABILITY, FITNESS FOR A PARTICULAR PURPOSE AND
- *NONINFRINGEMENT. IN NO EVENT SHALL THE XFREE86 PROJECT BE LIABLE FOR
- *ANY CLAIM, DAMAGES OR OTHER LIABILITY, WHETHER IN AN ACTION OF
- *CONTRACT, TORT OR OTHERWISE, ARISING FROM, OUT OF OR IN CONNECTION
- *WITH THE SOFTWARE OR THE USE OR OTHER DEALINGS IN THE SOFTWARE.
- *
- *Except as contained in this notice, the name of the XFree86 Project
- *shall not be used in advertising or otherwise to promote the sale, use
- *or other dealings in this Software without prior written authorization
- *from the XFree86 Project.
- *
- * Authors:	Dakshinamurthy Karra
- *		Suhaib M Siddiqi
- *		Peter Busch
- *		Harold L Hunt II
- */
-
-#ifdef HAVE_XWIN_CONFIG_H
-#include <xwin-config.h>
-#endif
-#include "win.h"
-
-
-/*
- * FIXME: Headers are broken, DEFINE_GUID doesn't work correctly,
- * so we have to redefine it here.
- */
-#ifdef DEFINE_GUID
-#undef DEFINE_GUID
-#define DEFINE_GUID(n,l,w1,w2,b1,b2,b3,b4,b5,b6,b7,b8) const GUID n GUID_SECT = {l,w1,w2,{b1,b2,b3,b4,b5,b6,b7,b8}}
-#endif /* DEFINE_GUID */
-
-/*
- * FIXME: Headers are broken, IID_IDirectDraw4 has to be defined
- * here manually.  Should be handled by ddraw.h
- */
-#ifndef IID_IDirectDraw4
-DEFINE_GUID( IID_IDirectDraw4, 0x9c59509a,0x39bd,0x11d1,0x8c,0x4a,0x00,0xc0,0x4f,0xd9,0x30,0xc5 );
-#endif /* IID_IDirectDraw4 */
-
-#define FAIL_MSG_MAX_BLT	10
-
-
-/*
- * Local prototypes
- */
-
-static Bool
-winAllocateFBShadowDDNL (ScreenPtr pScreen);
-
-static void
-winShadowUpdateDDNL (ScreenPtr pScreen, 
-		     shadowBufPtr pBuf);
-
-static Bool
-winCloseScreenShadowDDNL (int nIndex, ScreenPtr pScreen);
-
-static Bool
-winInitVisualsShadowDDNL (ScreenPtr pScreen);
-
-static Bool
-winAdjustVideoModeShadowDDNL (ScreenPtr pScreen);
-
-static Bool
-winBltExposedRegionsShadowDDNL (ScreenPtr pScreen);
-
-static Bool
-winActivateAppShadowDDNL (ScreenPtr pScreen);
-
-static Bool
-winRedrawScreenShadowDDNL (ScreenPtr pScreen);
-
-static Bool
-winRealizeInstalledPaletteShadowDDNL (ScreenPtr pScreen);
-
-static Bool
-winInstallColormapShadowDDNL (ColormapPtr pColormap);
-
-static Bool
-winStoreColorsShadowDDNL (ColormapPtr pmap, 
-			  int ndef,
-			  xColorItem *pdefs);
-
-static Bool
-winCreateColormapShadowDDNL (ColormapPtr pColormap);
-
-static Bool
-winDestroyColormapShadowDDNL (ColormapPtr pColormap);
-
-static Bool
-winCreatePrimarySurfaceShadowDDNL (ScreenPtr pScreen);
-
-static Bool
-winReleasePrimarySurfaceShadowDDNL (ScreenPtr pScreen);
-
-
-/*
- * Create the primary surface and attach the clipper.
- * Used for both the initial surface creation and during
- * WM_DISPLAYCHANGE messages.
- */
-
-static Bool
-winCreatePrimarySurfaceShadowDDNL (ScreenPtr pScreen)
-{
-  winScreenPriv(pScreen);
-  HRESULT		ddrval = DD_OK;
-  DDSURFACEDESC2	ddsd;
-
-  winDebug ("winCreatePrimarySurfaceShadowDDNL - Creating primary surface\n");
-
-  /* Describe the primary surface */
-  ZeroMemory (&ddsd, sizeof (ddsd));
-  ddsd.dwSize = sizeof (ddsd);
-  ddsd.dwFlags = DDSD_CAPS;
-  ddsd.ddsCaps.dwCaps = DDSCAPS_PRIMARYSURFACE;
-  
-  /* Create the primary surface */
-  ddrval = IDirectDraw4_CreateSurface (pScreenPriv->pdd4,
-				       &ddsd,
-				       &pScreenPriv->pddsPrimary4,
-				       NULL);
-  pScreenPriv->fRetryCreateSurface = FALSE;
-  if (FAILED (ddrval))
-    {
-      if (ddrval == DDERR_NOEXCLUSIVEMODE)
-        {
-          /* Recreating the surface failed. Mark screen to retry later */ 
-          pScreenPriv->fRetryCreateSurface = TRUE;
-          winDebug ("winCreatePrimarySurfaceShadowDDNL - Could not create "
-	          "primary surface: DDERR_NOEXCLUSIVEMODE\n");
-        }
-      else
-        {
-          ErrorF ("winCreatePrimarySurfaceShadowDDNL - Could not create "
-	          "primary surface: %08x\n", (unsigned int) ddrval);
-        }
-      return FALSE;
-    }
-  
-#if 1
-  winDebug ("winCreatePrimarySurfaceShadowDDNL - Created primary surface\n");
-#endif
-
-  /* Attach our clipper to our primary surface handle */
-  ddrval = IDirectDrawSurface4_SetClipper (pScreenPriv->pddsPrimary4,
-					   pScreenPriv->pddcPrimary);
-  if (FAILED (ddrval))
-    {
-      ErrorF ("winCreatePrimarySurfaceShadowDDNL - Primary attach clipper "
-	      "failed: %08x\n",
-	      (unsigned int) ddrval);
-      return FALSE;
-    }
-
-#if 1
-  winDebug ("winCreatePrimarySurfaceShadowDDNL - Attached clipper to primary "
-	  "surface\n");
-#endif
-
-  /* Everything was correct */
-  return TRUE;
-}
-
-
-/*
- * Detach the clipper and release the primary surface.
- * Called from WM_DISPLAYCHANGE.
- */
-
-static Bool
-winReleasePrimarySurfaceShadowDDNL (ScreenPtr pScreen)
-{
-  winScreenPriv(pScreen);
-
-  winDebug ("winReleasePrimarySurfaceShadowDDNL - Hello\n");
-
-  /* Release the primary surface and clipper, if they exist */
-  if (pScreenPriv->pddsPrimary4)
-    {
-      /*
-       * Detach the clipper from the primary surface.
-       * NOTE: We do this explicity for clarity.  The Clipper is not released.
-       */
-      IDirectDrawSurface4_SetClipper (pScreenPriv->pddsPrimary4,
-				      NULL);
-  
-      winDebug ("winReleasePrimarySurfaceShadowDDNL - Detached clipper\n");
-
-      /* Release the primary surface */
-      IDirectDrawSurface4_Release (pScreenPriv->pddsPrimary4);
-      pScreenPriv->pddsPrimary4 = NULL;
-    }
-
-  winDebug ("winReleasePrimarySurfaceShadowDDNL - Released primary surface\n");
-  
-  return TRUE;
-}
-
-
-/*
- * Create a DirectDraw surface for the shadow framebuffer; also create
- * a primary surface object so we can blit to the display.
- * 
- * Install a DirectDraw clipper on our primary surface object
- * that clips our blits to the unobscured client area of our display window.
- */
-
-Bool
-winAllocateFBShadowDDNL (ScreenPtr pScreen)
-{
-  winScreenPriv(pScreen);
-  winScreenInfo		*pScreenInfo = pScreenPriv->pScreenInfo;  
-  HRESULT		ddrval = DD_OK;
-  DDSURFACEDESC2	ddsdShadow;
-  char			*lpSurface = NULL;
-  DDPIXELFORMAT		ddpfPrimary;
-
-#if CYGDEBUG
-  winDebug ("winAllocateFBShadowDDNL - w %d h %d d %d\n",
-	  pScreenInfo->dwWidth, pScreenInfo->dwHeight, pScreenInfo->dwDepth);
-#endif
-
-  /* Set the padded screen width */
-  pScreenInfo->dwPaddedWidth = PixmapBytePad (pScreenInfo->dwWidth,
-					      pScreenInfo->dwBPP);
-
-  /* Allocate memory for our shadow surface */
-  lpSurface = malloc (pScreenInfo->dwPaddedWidth * pScreenInfo->dwHeight);
-  if (lpSurface == NULL)
-    {
-      ErrorF ("winAllocateFBShadowDDNL - Could not allocate bits\n");
-      return FALSE;
-    }
-
-  /*
-   * Initialize the framebuffer memory so we don't get a 
-   * strange display at startup
-   */
-  ZeroMemory (lpSurface, pScreenInfo->dwPaddedWidth * pScreenInfo->dwHeight);
-  
-  /* Create a clipper */
-  ddrval = (*g_fpDirectDrawCreateClipper) (0,
-					   &pScreenPriv->pddcPrimary,
-					   NULL);
-  if (FAILED (ddrval))
-    {
-      ErrorF ("winAllocateFBShadowDDNL - Could not attach clipper: %08x\n",
-	      (unsigned int) ddrval);
-      return FALSE;
-    }
-
-#if CYGDEBUG
-  winDebug ("winAllocateFBShadowDDNL - Created a clipper\n");
-#endif
-
-  /* Attach the clipper to our display window */
-  ddrval = IDirectDrawClipper_SetHWnd (pScreenPriv->pddcPrimary,
-				       0,
-				       pScreenPriv->hwndScreen);
-  if (FAILED (ddrval))
-    {
-      ErrorF ("winAllocateFBShadowDDNL - Clipper not attached "
-	      "to window: %08x\n",
-	      (unsigned int) ddrval);
-      return FALSE;
-    }
-
-#if CYGDEBUG
-  winDebug ("winAllocateFBShadowDDNL - Attached clipper to window\n");
-#endif
-
-  /* Create a DirectDraw object, store the address at lpdd */
-  ddrval = (*g_fpDirectDrawCreate) (NULL,
-				    (LPDIRECTDRAW*) &pScreenPriv->pdd,
-				    NULL);
-  if (FAILED (ddrval))
-    {
-      ErrorF ("winAllocateFBShadowDDNL - Could not start "
-	      "DirectDraw: %08x\n",
-	      (unsigned int) ddrval);
-      return FALSE;
-    }
-
-#if CYGDEBUG
-  winDebug ("winAllocateFBShadowDDNL - Created and initialized DD\n");
-#endif
-
-  /* Get a DirectDraw4 interface pointer */
-  ddrval = IDirectDraw_QueryInterface (pScreenPriv->pdd,
-				       &IID_IDirectDraw4,
-				       (LPVOID*) &pScreenPriv->pdd4);
-  if (FAILED (ddrval))
-    {
-      ErrorF ("winAllocateFBShadowDDNL - Failed DD4 query: %08x\n",
-	      (unsigned int) ddrval);
-      return FALSE;
-    }
-
-  /* Are we full screen? */
-  if (pScreenInfo->fFullScreen)
-    {
-      DDSURFACEDESC2	ddsdCurrent;
-      DWORD		dwRefreshRateCurrent = 0;
-      HDC		hdc = NULL;
-
-      /* Set the cooperative level to full screen */
-      ddrval = IDirectDraw4_SetCooperativeLevel (pScreenPriv->pdd4,
-						 pScreenPriv->hwndScreen,
-						 DDSCL_EXCLUSIVE
-						 | DDSCL_FULLSCREEN);
-      if (FAILED (ddrval))
-	{
-	  ErrorF ("winAllocateFBShadowDDNL - Could not set "
-		  "cooperative level: %08x\n",
-		  (unsigned int) ddrval);
-	  return FALSE;
-	}
-
-      /*
-       * We only need to get the current refresh rate for comparison
-       * if a refresh rate has been passed on the command line.
-       */
-      if (pScreenInfo->dwRefreshRate != 0)
-	{
-	  ZeroMemory (&ddsdCurrent, sizeof (ddsdCurrent));
-	  ddsdCurrent.dwSize = sizeof (ddsdCurrent);
-
-	  /* Get information about current display settings */
-	  ddrval = IDirectDraw4_GetDisplayMode (pScreenPriv->pdd4,
-						&ddsdCurrent);
-	  if (FAILED (ddrval))
-	    {
-	      ErrorF ("winAllocateFBShadowDDNL - Could not get current "
-		      "refresh rate: %08x.  Continuing.\n",
-		      (unsigned int) ddrval);
-	      dwRefreshRateCurrent = 0;
-	    }
-	  else
-	    {
-	      /* Grab the current refresh rate */
-	      dwRefreshRateCurrent = ddsdCurrent.u2.dwRefreshRate;
-	    }
-	}
-
-      /* Clean up the refresh rate */
-      if (dwRefreshRateCurrent == pScreenInfo->dwRefreshRate)
-	{
-	  /*
-	   * Refresh rate is non-specified or equal to current.
-	   */
-	  pScreenInfo->dwRefreshRate = 0;
-	}
-
-      /* Grab a device context for the screen */
-      hdc = GetDC (NULL);
-      if (hdc == NULL)
-	{
-	  ErrorF ("winAllocateFBShadowDDNL - GetDC () failed\n");
-	  return FALSE;
-	}
-
-      /* Only change the video mode when different than current mode */
-      if (!pScreenInfo->fMultipleMonitors
-	  && (pScreenInfo->dwWidth != GetSystemMetrics (SM_CXSCREEN)
-	      || pScreenInfo->dwHeight != GetSystemMetrics (SM_CYSCREEN)
-	      || pScreenInfo->dwBPP != GetDeviceCaps (hdc, BITSPIXEL)
-	      || pScreenInfo->dwRefreshRate != 0))
-	{
-	  winDebug ("winAllocateFBShadowDDNL - Changing video mode\n");
-
-	  /* Change the video mode to the mode requested, and use the driver default refresh rate on failure */
-	  ddrval = IDirectDraw4_SetDisplayMode (pScreenPriv->pdd4,
-						pScreenInfo->dwWidth,
-						pScreenInfo->dwHeight,
-						pScreenInfo->dwBPP,
-						pScreenInfo->dwRefreshRate,
-						0);	       
-	  if (FAILED (ddrval))
-	    {
-	      ErrorF ("winAllocateFBShadowDDNL - Could not set "
-		      "full screen display mode: %08x\n",
-		      (unsigned int) ddrval);
-	      ErrorF ("winAllocateFBShadowDDNL - Using default driver refresh rate\n");
-	      ddrval = IDirectDraw4_SetDisplayMode (pScreenPriv->pdd4,
-						    pScreenInfo->dwWidth,
-						    pScreenInfo->dwHeight,
-						    pScreenInfo->dwBPP,
-						    0,
-						    0);
-	      if (FAILED(ddrval))
-		{
-			ErrorF ("winAllocateFBShadowDDNL - Could not set default refresh rate "
-				"full screen display mode: %08x\n",
-				(unsigned int) ddrval);
-			return FALSE;
-		}
-	    }
-	}
-      else
-	{
-	  winDebug ("winAllocateFBShadowDDNL - Not changing video mode\n");
-	}
-
-      /* Release our DC */
-      ReleaseDC (NULL, hdc);
-      hdc = NULL;
-    }
-  else
-    {
-      /* Set the cooperative level for windowed mode */
-      ddrval = IDirectDraw4_SetCooperativeLevel (pScreenPriv->pdd4,
-						 pScreenPriv->hwndScreen,
-						 DDSCL_NORMAL);
-      if (FAILED (ddrval))
-	{
-	  ErrorF ("winAllocateFBShadowDDNL - Could not set "
-		  "cooperative level: %08x\n",
-		  (unsigned int) ddrval);
-	  return FALSE;
-	}
-    }
-
-  /* Create the primary surface */
-  if (!winCreatePrimarySurfaceShadowDDNL (pScreen))
-    {
-      ErrorF ("winAllocateFBShadowDDNL - winCreatePrimarySurfaceShadowDDNL "
-	      "failed\n");
-      return FALSE;
-    }
-
-  /* Get primary surface's pixel format */
-  ZeroMemory (&ddpfPrimary, sizeof (ddpfPrimary));
-  ddpfPrimary.dwSize = sizeof (ddpfPrimary);
-  ddrval = IDirectDrawSurface4_GetPixelFormat (pScreenPriv->pddsPrimary4,
-					       &ddpfPrimary);
-  if (FAILED (ddrval))
-    {
-      ErrorF ("winAllocateFBShadowDDNL - Could not get primary "
-	      "pixformat: %08x\n",
-	      (unsigned int) ddrval);
-      return FALSE;
-    }
-
-#if CYGDEBUG
-  winDebug ("winAllocateFBShadowDDNL - Primary masks: %08x %08x %08x "
-	  "dwRGBBitCount: %d\n",
-	  ddpfPrimary.u2.dwRBitMask,
-	  ddpfPrimary.u3.dwGBitMask,
-	  ddpfPrimary.u4.dwBBitMask,
-	  ddpfPrimary.u1.dwRGBBitCount);
-#endif
-
-  /* Describe the shadow surface to be created */
-  /*
-   * NOTE: Do not use a DDSCAPS_VIDEOMEMORY surface,
-   * as drawing, locking, and unlocking take forever
-   * with video memory surfaces.  In addition,
-   * video memory is a somewhat scarce resource,
-   * so you shouldn't be allocating video memory when
-   * you have the option of using system memory instead.
-   */
-  ZeroMemory (&ddsdShadow, sizeof (ddsdShadow));
-  ddsdShadow.dwSize = sizeof (ddsdShadow);
-  ddsdShadow.dwFlags = DDSD_CAPS | DDSD_HEIGHT | DDSD_WIDTH
-    | DDSD_LPSURFACE | DDSD_PITCH | DDSD_PIXELFORMAT;
-  ddsdShadow.ddsCaps.dwCaps = DDSCAPS_OFFSCREENPLAIN | DDSCAPS_SYSTEMMEMORY;
-  ddsdShadow.dwHeight = pScreenInfo->dwHeight;
-  ddsdShadow.dwWidth = pScreenInfo->dwWidth;
-  ddsdShadow.u1.lPitch = pScreenInfo->dwPaddedWidth;
-  ddsdShadow.lpSurface = lpSurface;
-  ddsdShadow.u4.ddpfPixelFormat = ddpfPrimary;
-  
-  winDebug ("winAllocateFBShadowDDNL - lPitch: %d\n",
-	  (int) pScreenInfo->dwPaddedWidth);
-
-  /* Create the shadow surface */
-  ddrval = IDirectDraw4_CreateSurface (pScreenPriv->pdd4,
-				       &ddsdShadow,
-				       &pScreenPriv->pddsShadow4,
-				       NULL);
-  if (FAILED (ddrval))
-    {
-      ErrorF ("winAllocateFBShadowDDNL - Could not create shadow "
-	      "surface: %08x\n", (unsigned int) ddrval);
-      return FALSE;
-    }
-  
-#if CYGDEBUG || YES
-  winDebug ("winAllocateFBShadowDDNL - Created shadow pitch: %d\n",
-	  (int) ddsdShadow.u1.lPitch);
-#endif
-
-  /* Grab the pitch from the surface desc */
-  pScreenInfo->dwStride = (ddsdShadow.u1.lPitch * 8)
-    / pScreenInfo->dwBPP;
-
-#if CYGDEBUG || YES
-  winDebug ("winAllocateFBShadowDDNL - Created shadow stride: %d\n",
-	  (int) pScreenInfo->dwStride);
-#endif
-
-  /* Save the pointer to our surface memory */
-  pScreenInfo->pfb = lpSurface;
-  
-  /* Grab the masks from the surface description */
-  pScreenPriv->dwRedMask = ddsdShadow.u4.ddpfPixelFormat.u2.dwRBitMask;
-  pScreenPriv->dwGreenMask = ddsdShadow.u4.ddpfPixelFormat.u3.dwGBitMask;
-  pScreenPriv->dwBlueMask = ddsdShadow.u4.ddpfPixelFormat.u4.dwBBitMask;
-
-#if CYGDEBUG
-  winDebug ("winAllocateFBShadowDDNL - Returning\n");
-#endif
-
-  return TRUE;
-}
-
-static void
-winFreeFBShadowDDNL(ScreenPtr pScreen)
-{
-  winScreenPriv(pScreen);
-  winScreenInfo *pScreenInfo = pScreenPriv->pScreenInfo;
-
-  /* Free the shadow surface, if there is one */
-  if (pScreenPriv->pddsShadow4)
-    {
-      IDirectDrawSurface4_Release (pScreenPriv->pddsShadow4);
-      free (pScreenInfo->pfb);
-      pScreenInfo->pfb = NULL;
-      pScreenPriv->pddsShadow4 = NULL;
-    }
-
-  /* Detach the clipper from the primary surface and release the primary surface, if there is one */
-  winReleasePrimarySurfaceShadowDDNL(pScreen);
-
-  /* Release the clipper object */
-  if (pScreenPriv->pddcPrimary)
-    {
-      IDirectDrawClipper_Release (pScreenPriv->pddcPrimary);
-      pScreenPriv->pddcPrimary = NULL;
-    }
-
-  /* Free the DirectDraw4 object, if there is one */
-  if (pScreenPriv->pdd4)
-    {
-      IDirectDraw4_RestoreDisplayMode (pScreenPriv->pdd4);
-      IDirectDraw4_Release (pScreenPriv->pdd4);
-      pScreenPriv->pdd4 = NULL;
-    }
-
-  /* Free the DirectDraw object, if there is one */
-  if (pScreenPriv->pdd)
-    {
-      IDirectDraw_Release (pScreenPriv->pdd);
-      pScreenPriv->pdd = NULL;
-    }
-
-  /* Invalidate the ScreenInfo's fb pointer */
-  pScreenInfo->pfb = NULL;
-}
-
-#if defined(XWIN_MULTIWINDOW) || defined(XWIN_MULTIWINDOWEXTWM)
-/*
- * Create a DirectDraw surface for the new multi-window window
- */
-
-static
-Bool
-winFinishCreateWindowsWindowDDNL (WindowPtr pWin)
-{
-  winWindowPriv(pWin);
-  winPrivScreenPtr	pScreenPriv = pWinPriv->pScreenPriv;
-  HRESULT		ddrval = DD_OK;
-  DDSURFACEDESC2	ddsd;
-  int			iWidth, iHeight;
-  int			iX, iY;
-
-  winDebug ("winFinishCreateWindowsWindowDDNL!\n\n");
-
-  iX = pWin->drawable.x + GetSystemMetrics (SM_XVIRTUALSCREEN);
-  iY = pWin->drawable.y + GetSystemMetrics (SM_YVIRTUALSCREEN);
-  
-  iWidth = pWin->drawable.width;
-  iHeight = pWin->drawable.height;
-
-  /* Describe the primary surface */
-  ZeroMemory (&ddsd, sizeof (ddsd));
-  ddsd.dwSize = sizeof (ddsd);
-  ddsd.dwFlags = DDSD_CAPS | DDSD_WIDTH | DDSD_HEIGHT;
-  ddsd.ddsCaps.dwCaps = DDSCAPS_PRIMARYSURFACE;
-  ddsd.dwHeight = iHeight;
-  ddsd.dwWidth = iWidth;
-
-  /* Create the primary surface */
-  ddrval = IDirectDraw4_CreateSurface (pScreenPriv->pdd4,
-				       &ddsd,
-				       &pWinPriv->pddsPrimary4,
-				       NULL);
-  if (FAILED (ddrval))
-    {
-      ErrorF ("winFinishCreateWindowsWindowDDNL - Could not create primary "
-	      "surface: %08x\n",
-	      (unsigned int)ddrval);
-      return FALSE;
-    }
-  return TRUE;
-}
-#endif
-
-
-/*
- * Transfer the damaged regions of the shadow framebuffer to the display.
- */
-
-static void
-winShadowUpdateDDNL (ScreenPtr pScreen, 
-		     shadowBufPtr pBuf)
-{
-  winScreenPriv(pScreen);
-  winScreenInfo		*pScreenInfo = pScreenPriv->pScreenInfo;
-  RegionPtr		damage = shadowDamage(pBuf);
-  HRESULT		ddrval = DD_OK;
-  RECT			rcDest, rcSrc;
-  POINT			ptOrigin;
-  DWORD			dwBox = RegionNumRects (damage);
-  BoxPtr		pBox = RegionRects (damage);
-  HRGN			hrgnTemp = NULL, hrgnCombined = NULL;
-
-  /*
-   * Return immediately if the app is not active
-   * and we are fullscreen, or if we have a bad display depth
-   */
-  if ((!pScreenPriv->fActive && pScreenInfo->fFullScreen)
-      || pScreenPriv->fBadDepth) return;
-
-  /* Return immediately if we didn't get needed surfaces */
-  if (!pScreenPriv->pddsPrimary4 || !pScreenPriv->pddsShadow4)
-    return;
-
-  /* Get the origin of the window in the screen coords */
-  ptOrigin.x = pScreenInfo->dwXOffset;
-  ptOrigin.y = pScreenInfo->dwYOffset;
-  MapWindowPoints (pScreenPriv->hwndScreen,
-		   HWND_DESKTOP,
-		   (LPPOINT)&ptOrigin, 1);
-
-  /*
-   * Handle small regions with multiple blits,
-   * handle large regions by creating a clipping region and 
-   * doing a single blit constrained to that clipping region.
-   */
-  if (pScreenInfo->dwClipUpdatesNBoxes == 0
-      || dwBox < pScreenInfo->dwClipUpdatesNBoxes)
-    {
-      /* Loop through all boxes in the damaged region */
-      while (dwBox--)
-	{
-	  /* Assign damage box to source rectangle */
-	  rcSrc.left = pBox->x1;
-	  rcSrc.top = pBox->y1;
-	  rcSrc.right = pBox->x2;
-	  rcSrc.bottom = pBox->y2;
-	  
-	  /* Calculate destination rectangle */
-	  rcDest.left = ptOrigin.x + rcSrc.left;
-	  rcDest.top = ptOrigin.y + rcSrc.top;
-	  rcDest.right = ptOrigin.x + rcSrc.right;
-	  rcDest.bottom = ptOrigin.y + rcSrc.bottom;
-	  
-	  /* Blit the damaged areas */
-	  ddrval = IDirectDrawSurface4_Blt (pScreenPriv->pddsPrimary4,
-					    &rcDest,
-					    pScreenPriv->pddsShadow4,
-					    &rcSrc,
-					    DDBLT_WAIT,
-					    NULL);
-	  if (FAILED (ddrval))
-	    {
-	      static int	s_iFailCount = 0;
-	      
-	      if (s_iFailCount < FAIL_MSG_MAX_BLT)
-		{
-		  ErrorF ("winShadowUpdateDDNL - IDirectDrawSurface4_Blt () "
-			  "failed: %08x\n",
-			  (unsigned int) ddrval);
-		  
-		  ++s_iFailCount;
-
-		  if (s_iFailCount == FAIL_MSG_MAX_BLT)
-		    {
-		      ErrorF ("winShadowUpdateDDNL - IDirectDrawSurface4_Blt "
-			      "failure message maximum (%d) reached.  No "
-			      "more failure messages will be printed.\n",
-			      FAIL_MSG_MAX_BLT);
-		    }
-		}
-	    }
-	  
-	  /* Get a pointer to the next box */
-	  ++pBox;
-	}
-    }
-  else
-    {
-      BoxPtr		pBoxExtents = RegionExtents(damage);
-
-      /* Compute a GDI region from the damaged region */
-      hrgnCombined = CreateRectRgn (pBox->x1, pBox->y1, pBox->x2, pBox->y2);
-      dwBox--;
-      pBox++;
-      while (dwBox--)
-	{
-	  hrgnTemp = CreateRectRgn (pBox->x1, pBox->y1, pBox->x2, pBox->y2);
-	  CombineRgn (hrgnCombined, hrgnCombined, hrgnTemp, RGN_OR);
-	  DeleteObject (hrgnTemp);
-	  pBox++;
-	}
-
-      /* Install the GDI region as a clipping region */
-      SelectClipRgn (pScreenPriv->hdcScreen, hrgnCombined);
-      DeleteObject (hrgnCombined);
-      hrgnCombined = NULL;
-
-#if CYGDEBUG
-      winDebug ("winShadowUpdateDDNL - be x1 %d y1 %d x2 %d y2 %d\n",
-	      pBoxExtents->x1, pBoxExtents->y1,
-	      pBoxExtents->x2, pBoxExtents->y2);
-#endif
-
-      /* Calculating a bounding box for the source is easy */
-      rcSrc.left = pBoxExtents->x1;
-      rcSrc.top = pBoxExtents->y1;
-      rcSrc.right = pBoxExtents->x2;
-      rcSrc.bottom = pBoxExtents->y2;
-
-      /* Calculating a bounding box for the destination is trickier */
-      rcDest.left = ptOrigin.x + rcSrc.left;
-      rcDest.top = ptOrigin.y + rcSrc.top;
-      rcDest.right = ptOrigin.x + rcSrc.right;
-      rcDest.bottom = ptOrigin.y + rcSrc.bottom;
-
-      /* Our Blt should be clipped to the invalidated region */
-      ddrval = IDirectDrawSurface4_Blt (pScreenPriv->pddsPrimary4,
-					&rcDest,
-					pScreenPriv->pddsShadow4,
-					&rcSrc,
-					DDBLT_WAIT,
-					NULL);
-
-      /* Reset the clip region */
-      SelectClipRgn (pScreenPriv->hdcScreen, NULL);
-    }
-}
-
-static Bool
-winInitScreenShadowDDNL(ScreenPtr pScreen)
-{
-  winScreenPriv(pScreen);
-
-  /* Get a device context for the screen  */
-  pScreenPriv->hdcScreen = GetDC (pScreenPriv->hwndScreen);
-
-  return winAllocateFBShadowDDNL(pScreen);
-}
-
-/*
- * Call the wrapped CloseScreen function.
- *
- * Free our resources and private structures.
- */
-
-static Bool
-winCloseScreenShadowDDNL (int nIndex, ScreenPtr pScreen)
-{
-  winScreenPriv(pScreen);
-  winScreenInfo		*pScreenInfo = pScreenPriv->pScreenInfo;
-  Bool			fReturn;
-
-#if CYGDEBUG
-  winDebug ("winCloseScreenShadowDDNL - Freeing screen resources\n");
-#endif
-
-  /* Flag that the screen is closed */
-  pScreenPriv->fClosed = TRUE;
-  pScreenPriv->fActive = FALSE;
-
-  /* Call the wrapped CloseScreen procedure */
-  WIN_UNWRAP(CloseScreen);
-  fReturn = (*pScreen->CloseScreen) (nIndex, pScreen);
-
-  winFreeFBShadowDDNL(pScreen);
-
-  /* Free the screen DC */
-  ReleaseDC (pScreenPriv->hwndScreen, pScreenPriv->hdcScreen);
-
-  /* Delete the window property */
-  RemoveProp (pScreenPriv->hwndScreen, WIN_SCR_PROP);
-
-  /* Delete tray icon, if we have one */
-  if (!pScreenInfo->fNoTrayIcon)
-    winDeleteNotifyIcon (pScreenPriv);
-
-  /* Free the exit confirmation dialog box, if it exists */
-  if (g_hDlgExit != NULL)
-    {
-      DestroyWindow (g_hDlgExit);
-      g_hDlgExit = NULL;
-    }
-
-  /* Kill our window */
-  if (pScreenPriv->hwndScreen)
-    {
-      DestroyWindow (pScreenPriv->hwndScreen);
-      pScreenPriv->hwndScreen = NULL;
-    }
-
-#if defined(XWIN_CLIPBOARD) || defined(XWIN_MULTIWINDOW)
-  /* Destroy the thread startup mutex */
-  pthread_mutex_destroy (&pScreenPriv->pmServerStarted);
-#endif
-
-  /* Kill our screeninfo's pointer to the screen */
-  pScreenInfo->pScreen = NULL;
-
-  /* Free the screen privates for this screen */
-  free ((pointer) pScreenPriv);
-
-  return fReturn;
-}
-
-
-/*
- * Tell mi what sort of visuals we need.
- *
- * Generally we only need one visual, as our screen can only
- * handle one format at a time, I believe.  You may want
- * to verify that last sentence.
- */
-
-static Bool
-winInitVisualsShadowDDNL (ScreenPtr pScreen)
-{
-  winScreenPriv(pScreen);
-  winScreenInfo		*pScreenInfo = pScreenPriv->pScreenInfo;
-  DWORD			dwRedBits, dwGreenBits, dwBlueBits;
-
-  /* Count the number of ones in each color mask */
-  dwRedBits = winCountBits (pScreenPriv->dwRedMask);
-  dwGreenBits = winCountBits (pScreenPriv->dwGreenMask);
-  dwBlueBits = winCountBits (pScreenPriv->dwBlueMask);
-  
-  /* Store the maximum number of ones in a color mask as the bitsPerRGB */
-  if (dwRedBits == 0 || dwGreenBits == 0 || dwBlueBits == 0)
-    pScreenPriv->dwBitsPerRGB = 8;
-  else if (dwRedBits > dwGreenBits && dwRedBits > dwBlueBits)
-    pScreenPriv->dwBitsPerRGB = dwRedBits;
-  else if (dwGreenBits > dwRedBits && dwGreenBits > dwBlueBits)
-    pScreenPriv->dwBitsPerRGB = dwGreenBits;
-  else
-    pScreenPriv->dwBitsPerRGB = dwBlueBits;
-
-  winDebug ("winInitVisualsShadowDDNL - Masks %08x %08x %08x BPRGB %d d %d "
-	  "bpp %d\n",
-	  (unsigned int) pScreenPriv->dwRedMask,
-	  (unsigned int) pScreenPriv->dwGreenMask,
-	  (unsigned int) pScreenPriv->dwBlueMask,
-	  (int) pScreenPriv->dwBitsPerRGB,
-	  (int) pScreenInfo->dwDepth,
-	  (int) pScreenInfo->dwBPP);
-
-  /* Create a single visual according to the Windows screen depth */
-  switch (pScreenInfo->dwDepth)
-    {
-    case 24:
-    case 16:
-    case 15:
-      /* Setup the real visual */
-      if (!miSetVisualTypesAndMasks (pScreenInfo->dwDepth,
-				     TrueColorMask,
-				     pScreenPriv->dwBitsPerRGB,
-				     -1,
-				     pScreenPriv->dwRedMask,
-				     pScreenPriv->dwGreenMask,
-				     pScreenPriv->dwBlueMask))
-	{
-	  ErrorF ("winInitVisualsShadowDDNL - miSetVisualTypesAndMasks "
-		  "failed for TrueColor\n");
-	  return FALSE;
-	}
-
-#ifdef XWIN_EMULATEPSEUDO
-      if (!pScreenInfo->fEmulatePseudo)
-	break;
-
-      /* Setup a pseudocolor visual */
-      if (!miSetVisualTypesAndMasks (8,
-				     PseudoColorMask,
-				     8,
-				     -1,
-				     0,
-				     0,
-				     0))
-	{
-	  ErrorF ("winInitVisualsShadowDDNL - miSetVisualTypesAndMasks "
-		  "failed for PseudoColor\n");
-	  return FALSE;
-	}
-#endif
-      break;
-
-    case 8:
-      if (!miSetVisualTypesAndMasks (pScreenInfo->dwDepth,
-				     pScreenInfo->fFullScreen 
-				     ? PseudoColorMask : StaticColorMask,
-				     pScreenPriv->dwBitsPerRGB,
-				     pScreenInfo->fFullScreen 
-				     ? PseudoColor : StaticColor,
-				     pScreenPriv->dwRedMask,
-				     pScreenPriv->dwGreenMask,
-				     pScreenPriv->dwBlueMask))
-	{
-	  ErrorF ("winInitVisualsShadowDDNL - miSetVisualTypesAndMasks "
-		  "failed\n");
-	  return FALSE;
-	}
-      break;
-
-    default:
-      ErrorF ("winInitVisualsShadowDDNL - Unknown screen depth\n");
-      return FALSE;
-    }
-
-#if CYGDEBUG
-  winDebug ("winInitVisualsShadowDDNL - Returning\n");
-#endif
-
-  return TRUE;
-}
-
-
-/*
- * Adjust the user proposed video mode
- */
-
-static Bool
-winAdjustVideoModeShadowDDNL (ScreenPtr pScreen)
-{
-  winScreenPriv(pScreen);
-  winScreenInfo		*pScreenInfo = pScreenPriv->pScreenInfo;
-  HDC			hdc = NULL;
-  DWORD			dwBPP;
-
-  /* We're in serious trouble if we can't get a DC */
-  hdc = GetDC (NULL);
-  if (hdc == NULL)
-    {
-      ErrorF ("winAdjustVideoModeShadowDDNL - GetDC () failed\n");
-      return FALSE;
-    }
-
-  /* Query GDI for current display depth */
-  dwBPP = GetDeviceCaps (hdc, BITSPIXEL);
-
-  /* DirectDraw can only change the depth in fullscreen mode */
-  if (!(pScreenInfo->fFullScreen &&
-        (pScreenInfo->dwBPP != WIN_DEFAULT_BPP)))
-    {
-      /* Otherwise, We'll use GDI's depth */
-      pScreenInfo->dwBPP = dwBPP;
-    }
-
-  /* Release our DC */
-  ReleaseDC (NULL, hdc);
-
-  return TRUE;
-}
-
-
-/*
- * Blt exposed regions to the screen
- */
-
-static Bool
-winBltExposedRegionsShadowDDNL (ScreenPtr pScreen)
-{
-  winScreenPriv(pScreen);
-  winScreenInfo		*pScreenInfo = pScreenPriv->pScreenInfo;
-  RECT			rcSrc, rcDest;
-  POINT			ptOrigin;
-  HDC			hdcUpdate;
-  PAINTSTRUCT		ps;
-  HRESULT		ddrval = DD_OK;
-  Bool			fReturn = TRUE;
-  int			i;
-
-  /* Quite common case. The primary surface was lost (maybe because of depth
-   * change). Try to create a new primary surface. Bail out if this fails */
-  if (pScreenPriv->pddsPrimary4 == NULL && pScreenPriv->fRetryCreateSurface &&
-      !winCreatePrimarySurfaceShadowDDNL(pScreen))
-    {
-      Sleep(100);
-      return FALSE;
-    }
-  if (pScreenPriv->pddsPrimary4 == NULL)
-    return FALSE;  
-  
-  /* BeginPaint gives us an hdc that clips to the invalidated region */
-  hdcUpdate = BeginPaint (pScreenPriv->hwndScreen, &ps);
-  if (hdcUpdate == NULL)
-    {
-      fReturn = FALSE;
-      ErrorF ("winBltExposedRegionsShadowDDNL - BeginPaint () returned "
-	      "a NULL device context handle.  Aborting blit attempt.\n");
-      goto winBltExposedRegionsShadowDDNL_Exit;
-    }
-
-  /* Get the origin of the window in the screen coords */
-  ptOrigin.x = pScreenInfo->dwXOffset;
-  ptOrigin.y = pScreenInfo->dwYOffset;
-
-  MapWindowPoints (pScreenPriv->hwndScreen,
-		   HWND_DESKTOP,
-		   (LPPOINT)&ptOrigin, 1);
-  rcDest.left = ptOrigin.x;
-  rcDest.right = ptOrigin.x + pScreenInfo->dwWidth;
-  rcDest.top = ptOrigin.y;
-  rcDest.bottom = ptOrigin.y + pScreenInfo->dwHeight;
-
-  /* Source can be entire shadow surface, as Blt should clip for us */
-  rcSrc.left = 0;
-  rcSrc.top = 0;
-  rcSrc.right = pScreenInfo->dwWidth;
-  rcSrc.bottom = pScreenInfo->dwHeight;
-
-  /* Try to regain the primary surface and blit again if we've lost it */
-  for (i = 0; i <= WIN_REGAIN_SURFACE_RETRIES; ++i)
-    {
-      /* Our Blt should be clipped to the invalidated region */
-      ddrval = IDirectDrawSurface4_Blt (pScreenPriv->pddsPrimary4,
-					&rcDest,
-					pScreenPriv->pddsShadow4,
-					&rcSrc,
-					DDBLT_WAIT,
-					NULL);
-      if (ddrval == DDERR_SURFACELOST)
-	{
-	  /* Surface was lost */
-	  winErrorFVerb (1, "winBltExposedRegionsShadowDDNL - "
-          "IDirectDrawSurface4_Blt reported that the primary "
-          "surface was lost, trying to restore, retry: %d\n", i + 1);
-
-	  /* Try to restore the surface, once */
-	  
-	  ddrval = IDirectDrawSurface4_Restore (pScreenPriv->pddsPrimary4);
-	  winDebug ("winBltExposedRegionsShadowDDNL - "
-		  "IDirectDrawSurface4_Restore returned: ");
-	  if (ddrval == DD_OK)
-	    winDebug ("DD_OK\n");
-	  else if (ddrval == DDERR_WRONGMODE)
-	    winDebug ("DDERR_WRONGMODE\n");
-	  else if (ddrval == DDERR_INCOMPATIBLEPRIMARY)
-	    winDebug ("DDERR_INCOMPATIBLEPRIMARY\n");
-	  else if (ddrval == DDERR_UNSUPPORTED)
-	    winDebug ("DDERR_UNSUPPORTED\n");
-	  else if (ddrval == DDERR_INVALIDPARAMS)
-	    winDebug ("DDERR_INVALIDPARAMS\n");
-	  else if (ddrval == DDERR_INVALIDOBJECT)
-	    winDebug ("DDERR_INVALIDOBJECT\n");
-	  else
-	    winDebug ("unknown error: %08x\n", (unsigned int) ddrval);
-	  
-	  /* Loop around to try the blit one more time */
-	  continue;
-	}  
-      else if (FAILED (ddrval))
-	{
-	  fReturn = FALSE;
-	  winErrorFVerb (1, "winBltExposedRegionsShadowDDNL - "
-		  "IDirectDrawSurface4_Blt failed, but surface not "
-		  "lost: %08x %d\n",
-		  (unsigned int) ddrval, (int) ddrval);
-	  goto winBltExposedRegionsShadowDDNL_Exit;
-	}
-      else
-	{
-	  /* Success, stop looping */
-	  break;
-	}
-    }
-
- winBltExposedRegionsShadowDDNL_Exit:
-  /* EndPaint frees the DC */
-  if (hdcUpdate != NULL)
-    EndPaint (pScreenPriv->hwndScreen, &ps);
-  return fReturn;
-}
-
-
-/*
- * Do any engine-specific application-activation processing
- */
-
-static Bool
-winActivateAppShadowDDNL (ScreenPtr pScreen)
-{
-  winScreenPriv(pScreen);
-
-  /*
-   * Do we have a surface?
-   * Are we active?
-   * Are we full screen?
-   */
-  if (pScreenPriv != NULL
-      && pScreenPriv->pddsPrimary4 != NULL
-      && pScreenPriv->fActive)
-    {
-      /* Primary surface was lost, restore it */
-      IDirectDrawSurface4_Restore (pScreenPriv->pddsPrimary4);
-    }
-
-  return TRUE;
-}
-
-
-/*
- * Reblit the shadow framebuffer to the screen.
- */
-
-static Bool
-winRedrawScreenShadowDDNL (ScreenPtr pScreen)
-{
-  winScreenPriv(pScreen);
-  winScreenInfo		*pScreenInfo = pScreenPriv->pScreenInfo;
-  HRESULT		ddrval = DD_OK;
-  RECT			rcSrc, rcDest;
-  POINT			ptOrigin;
-
-  /* Get the origin of the window in the screen coords */
-  ptOrigin.x = pScreenInfo->dwXOffset;
-  ptOrigin.y = pScreenInfo->dwYOffset;
-  MapWindowPoints (pScreenPriv->hwndScreen,
-		   HWND_DESKTOP,
-		   (LPPOINT)&ptOrigin, 1);
-  rcDest.left = ptOrigin.x;
-  rcDest.right = ptOrigin.x + pScreenInfo->dwWidth;
-  rcDest.top = ptOrigin.y;
-  rcDest.bottom = ptOrigin.y + pScreenInfo->dwHeight;
-
-  /* Source can be entire shadow surface, as Blt should clip for us */
-  rcSrc.left = 0;
-  rcSrc.top = 0;
-  rcSrc.right = pScreenInfo->dwWidth;
-  rcSrc.bottom = pScreenInfo->dwHeight;
-
-  /* Redraw the whole window, to take account for the new colors */
-  ddrval = IDirectDrawSurface4_Blt (pScreenPriv->pddsPrimary4,
-				    &rcDest,
-				    pScreenPriv->pddsShadow4,
-				    &rcSrc,
-				    DDBLT_WAIT,
-				    NULL);
-  if (FAILED (ddrval))
-    {
-      ErrorF ("winRedrawScreenShadowDDNL - IDirectDrawSurface4_Blt () "
-	      "failed: %08x\n",
-	      (unsigned int) ddrval);
-    }
-
-  return TRUE;
-}
-
-
-/*
- * Realize the currently installed colormap
- */
-
-static Bool
-winRealizeInstalledPaletteShadowDDNL (ScreenPtr pScreen)
-{
-  return TRUE;
-}
-
-
-/*
- * Install the specified colormap
- */
-
-static Bool
-winInstallColormapShadowDDNL (ColormapPtr pColormap)
-{
-  ScreenPtr		pScreen = pColormap->pScreen;
-  winScreenPriv(pScreen);
-  winCmapPriv(pColormap);
-  HRESULT		ddrval = DD_OK;
-
-  /* Install the DirectDraw palette on the primary surface */
-  ddrval = IDirectDrawSurface4_SetPalette (pScreenPriv->pddsPrimary4,
-					   pCmapPriv->lpDDPalette);
-  if (FAILED (ddrval))
-    {
-      ErrorF ("winInstallColormapShadowDDNL - Failed installing the "
-	      "DirectDraw palette.\n");
-      return FALSE;
-    }
-
-  /* Save a pointer to the newly installed colormap */
-  pScreenPriv->pcmapInstalled = pColormap;
-
-  return TRUE;
-}
-
-
-/*
- * Store the specified colors in the specified colormap
- */
-
-static Bool
-winStoreColorsShadowDDNL (ColormapPtr pColormap, 
-			  int ndef,
-			  xColorItem *pdefs)
-{
-  ScreenPtr		pScreen = pColormap->pScreen;
-  winScreenPriv(pScreen);
-  winCmapPriv(pColormap);
-  ColormapPtr		curpmap = pScreenPriv->pcmapInstalled;
-  HRESULT		ddrval = DD_OK;
-  
-  /* Put the X colormap entries into the Windows logical palette */
-  ddrval = IDirectDrawPalette_SetEntries (pCmapPriv->lpDDPalette,
-					  0,
-					  pdefs[0].pixel,
-					  ndef,
-					  pCmapPriv->peColors 
-					  + pdefs[0].pixel);
-  if (FAILED (ddrval))
-    {
-      ErrorF ("winStoreColorsShadowDDNL - SetEntries () failed: %08x\n", (unsigned int) ddrval);
-      return FALSE;
-    }
-
-  /* Don't install the DirectDraw palette if the colormap is not installed */
-  if (pColormap != curpmap)
-    {
-      return TRUE;
-    }
-
-  if (!winInstallColormapShadowDDNL (pColormap))
-    {
-      ErrorF ("winStoreColorsShadowDDNL - Failed installing colormap\n");
-      return FALSE;
-    }
-
-  return TRUE;
-}
-
-
-/*
- * Colormap initialization procedure
- */
-
-static Bool
-winCreateColormapShadowDDNL (ColormapPtr pColormap)
-{
-  HRESULT		ddrval = DD_OK;
-  ScreenPtr		pScreen = pColormap->pScreen;
-  winScreenPriv(pScreen);
-  winCmapPriv(pColormap);
-  
-  /* Create a DirectDraw palette */
-  ddrval = IDirectDraw4_CreatePalette (pScreenPriv->pdd4,
-				       DDPCAPS_8BIT | DDPCAPS_ALLOW256,
-				       pCmapPriv->peColors,
-				       &pCmapPriv->lpDDPalette,
-				       NULL);
-  if (FAILED (ddrval))
-    {
-      ErrorF ("winCreateColormapShadowDDNL - CreatePalette failed\n");
-      return FALSE;
-    }
-
-  return TRUE;
-}
-
-
-/*
- * Colormap destruction procedure
- */
-
-static Bool
-winDestroyColormapShadowDDNL (ColormapPtr pColormap)
-{
-  winScreenPriv(pColormap->pScreen);
-  winCmapPriv(pColormap);
-  HRESULT		ddrval = DD_OK;
-
-  /*
-   * Is colormap to be destroyed the default?
-   *
-   * Non-default colormaps should have had winUninstallColormap
-   * called on them before we get here.  The default colormap
-   * will not have had winUninstallColormap called on it.  Thus,
-   * we need to handle the default colormap in a special way.
-   */
-  if (pColormap->flags & IsDefault)
-    {
-#if CYGDEBUG
-      winDebug ("winDestroyColormapShadowDDNL - Destroying default colormap\n");
-#endif
       
       /*
        * FIXME: Walk the list of all screens, popping the default
@@ -2759,5 +1356,4 @@
 #endif
 
   return TRUE;
-}
->>>>>>> b0be6a88
+}