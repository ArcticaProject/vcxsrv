--- conflicted
+++ resolved
@@ -44,12 +44,8 @@
 #ifdef DEFINE_GUID
 #undef DEFINE_GUID
 #define DEFINE_GUID(n,l,w1,w2,b1,b2,b3,b4,b5,b6,b7,b8) const GUID n GUID_SECT = {l,w1,w2,{b1,b2,b3,b4,b5,b6,b7,b8}}
-<<<<<<< HEAD
-#endif /* DEFINE_GUID */
+#endif                          /* DEFINE_GUID */
 #endif
-=======
-#endif                          /* DEFINE_GUID */
->>>>>>> 0f834b91
 
 /*
  * FIXME: Headers are broken, IID_IDirectDraw4 has to be defined
@@ -109,8 +105,7 @@
  winCreatePrimarySurfaceShadowDDNL(ScreenPtr pScreen);
 
 static Bool
-<<<<<<< HEAD
-winReleasePrimarySurfaceShadowDDNL (ScreenPtr pScreen);
+ winReleasePrimarySurfaceShadowDDNL(ScreenPtr pScreen);
 
 static HRESULT myIDirectDrawSurface4_Blt( ScreenPtr pScreen, RECT *pRect, RECT *prcSrc)
 {
@@ -171,10 +166,6 @@
   return ddrval;
 }
 
-=======
- winReleasePrimarySurfaceShadowDDNL(ScreenPtr pScreen);
->>>>>>> 0f834b91
-
 /*
  * Create the primary surface and attach the clipper.
  * Used for both the initial surface creation and during
@@ -214,15 +205,8 @@
         }
         return FALSE;
     }
-<<<<<<< HEAD
-  
-  winDebug ("winCreatePrimarySurfaceShadowDDNL - Created primary surface\n");
-=======
-
-#if 1
+
     winDebug("winCreatePrimarySurfaceShadowDDNL - Created primary surface\n");
-#endif
->>>>>>> 0f834b91
 
     /* Attach our clipper to our primary surface handle */
     ddrval = IDirectDrawSurface4_SetClipper(pScreenPriv->pddsPrimary4,
@@ -233,38 +217,28 @@
         return FALSE;
     }
 
-<<<<<<< HEAD
-  winDebug ("winCreatePrimarySurfaceShadowDDNL - Attached clipper to primary "
-	  "surface\n");
-=======
-#if 1
     winDebug("winCreatePrimarySurfaceShadowDDNL - Attached clipper to primary "
              "surface\n");
-#endif
->>>>>>> 0f834b91
 
     /* Everything was correct */
     return TRUE;
 }
 
-<<<<<<< HEAD
-
 static void ClosePrimarySurfaceShadowDDNL (winPrivScreenPtr pScreenPriv)
 {
-  /* Release the primary surface and clipper, if they exist */
-  if (pScreenPriv->pddsPrimary4)
-    {
-      /*
-       * Detach the clipper from the primary surface.
-       * NOTE: We do this explicity for clarity.  The Clipper is not released.
-       */
-      IDirectDrawSurface4_SetClipper (pScreenPriv->pddsPrimary4, NULL);
-  
-      winDebug ("winReleasePrimarySurfaceShadowDDNL - Detached clipper\n");
-
-      /* Release the primary surface */
-      IDirectDrawSurface4_Release (pScreenPriv->pddsPrimary4);
-      pScreenPriv->pddsPrimary4 = NULL;
+    /* Release the primary surface and clipper, if they exist */
+    if (pScreenPriv->pddsPrimary4) {
+        /*
+         * Detach the clipper from the primary surface.
+         * NOTE: We do this explicity for clarity.  The Clipper is not released.
+         */
+        IDirectDrawSurface4_SetClipper (pScreenPriv->pddsPrimary4, NULL);
+
+        winDebug("winReleasePrimarySurfaceShadowDDNL - Detached clipper\n");
+
+        /* Release the primary surface */
+        IDirectDrawSurface4_Release(pScreenPriv->pddsPrimary4);
+        pScreenPriv->pddsPrimary4 = NULL;
     }
 
 }
@@ -308,40 +282,7 @@
 
   ClosePrimarySurfaceShadowDDNL(pScreenPriv);
 
-  winDebug ("winReleasePrimarySurfaceShadowDDNL - Released primary surface\n");
-  
-  return TRUE;
-}
-=======
-/*
- * Detach the clipper and release the primary surface.
- * Called from WM_DISPLAYCHANGE.
- */
-
-static Bool
-winReleasePrimarySurfaceShadowDDNL(ScreenPtr pScreen)
-{
-    winScreenPriv(pScreen);
-
-    winDebug("winReleasePrimarySurfaceShadowDDNL - Hello\n");
-
-    /* Release the primary surface and clipper, if they exist */
-    if (pScreenPriv->pddsPrimary4) {
-        /*
-         * Detach the clipper from the primary surface.
-         * NOTE: We do this explicity for clarity.  The Clipper is not released.
-         */
-        IDirectDrawSurface4_SetClipper(pScreenPriv->pddsPrimary4, NULL);
-
-        winDebug("winReleasePrimarySurfaceShadowDDNL - Detached clipper\n");
-
-        /* Release the primary surface */
-        IDirectDrawSurface4_Release(pScreenPriv->pddsPrimary4);
-        pScreenPriv->pddsPrimary4 = NULL;
-    }
-
     winDebug("winReleasePrimarySurfaceShadowDDNL - Released primary surface\n");
->>>>>>> 0f834b91
 
     return TRUE;
 }
@@ -364,75 +305,41 @@
     char *lpSurface = NULL;
     DDPIXELFORMAT ddpfPrimary;
 
-<<<<<<< HEAD
-  winDebug ("winAllocateFBShadowDDNL - w %d h %d d %d\n",
-	  pScreenInfo->dwWidth, pScreenInfo->dwHeight, pScreenInfo->dwDepth);
-=======
-#if CYGDEBUG
     winDebug("winAllocateFBShadowDDNL - w %d h %d d %d\n",
              pScreenInfo->dwWidth, pScreenInfo->dwHeight, pScreenInfo->dwDepth);
-#endif
->>>>>>> 0f834b91
 
     /* Set the padded screen width */
     pScreenInfo->dwPaddedWidth = PixmapBytePad(pScreenInfo->dwWidth,
                                                pScreenInfo->dwBPP);
 
-<<<<<<< HEAD
-  if ( pScreenInfo->pfb)
-  {
-    ErrorF("winAllocateFBShadowDDNL calling for the second time, reallocating\n");
-    lpSurface=pScreenInfo->pfb;
-
-    if (pScreenPriv->pddsShadow4)
+    if ( pScreenInfo->pfb)
     {
-      IDirectDrawSurface4_Release (pScreenPriv->pddsShadow4);
-      pScreenPriv->pddsShadow4 = NULL;
-    }
-    ClosePrimarySurfaceShadowDDNL(pScreenPriv);
-    ReleaseDDNL(pScreenPriv);
-  }
-  else
-  {
-    /* Allocate memory for our shadow surface */
-    lpSurface = malloc (pScreenInfo->dwPaddedWidth * pScreenInfo->dwHeight);
-    if (lpSurface == NULL)
-      {
-        ErrorF ("winAllocateFBShadowDDNL - Could not allocate bits\n");
-        return FALSE;
-      }
+        ErrorF("winAllocateFBShadowDDNL calling for the second time, reallocating\n");
+        lpSurface=pScreenInfo->pfb;
+
+        if (pScreenPriv->pddsShadow4)
+        {
+            IDirectDrawSurface4_Release (pScreenPriv->pddsShadow4);
+            pScreenPriv->pddsShadow4 = NULL;
+        }
+        ClosePrimarySurfaceShadowDDNL(pScreenPriv);
+        ReleaseDDNL(pScreenPriv);
+    }
+    else
+    {
+        /* Allocate memory for our shadow surface */
+        lpSurface = malloc (pScreenInfo->dwPaddedWidth * pScreenInfo->dwHeight);
+        if (lpSurface == NULL) {
+            ErrorF ("winAllocateFBShadowDDNL - Could not allocate bits\n");
+            return FALSE;
+        }
   
-=======
-    /* Allocate memory for our shadow surface */
-    lpSurface = malloc(pScreenInfo->dwPaddedWidth * pScreenInfo->dwHeight);
-    if (lpSurface == NULL) {
-        ErrorF("winAllocateFBShadowDDNL - Could not allocate bits\n");
-        return FALSE;
-    }
-
->>>>>>> 0f834b91
-    /*
-     * Initialize the framebuffer memory so we don't get a 
-     * strange display at startup
-     */
-<<<<<<< HEAD
-    ZeroMemory (lpSurface, pScreenInfo->dwPaddedWidth * pScreenInfo->dwHeight);
-  }
-  /* Create a clipper */
-  ddrval = (*g_fpDirectDrawCreateClipper) (0,
-					   &pScreenPriv->pddcPrimary,
-					   NULL);
-  if (FAILED (ddrval))
-    {
-      ErrorF ("winAllocateFBShadowDDNL - Could not attach clipper: %08x\n",
-	      (unsigned int) ddrval);
-      return FALSE;
-    }
-
-  winDebug ("winAllocateFBShadowDDNL - Created a clipper\n");
-=======
-    ZeroMemory(lpSurface, pScreenInfo->dwPaddedWidth * pScreenInfo->dwHeight);
-
+        /*
+         * Initialize the framebuffer memory so we don't get a 
+         * strange display at startup
+         */
+        ZeroMemory (lpSurface, pScreenInfo->dwPaddedWidth * pScreenInfo->dwHeight);
+    }
     /* Create a clipper */
     ddrval = (*g_fpDirectDrawCreateClipper) (0,
                                              &pScreenPriv->pddcPrimary, NULL);
@@ -442,10 +349,7 @@
         return FALSE;
     }
 
-#if CYGDEBUG
     winDebug("winAllocateFBShadowDDNL - Created a clipper\n");
-#endif
->>>>>>> 0f834b91
 
     /* Attach the clipper to our display window */
     ddrval = IDirectDrawClipper_SetHWnd(pScreenPriv->pddcPrimary,
@@ -456,13 +360,7 @@
         return FALSE;
     }
 
-<<<<<<< HEAD
-  winDebug ("winAllocateFBShadowDDNL - Attached clipper to window\n");
-=======
-#if CYGDEBUG
     winDebug("winAllocateFBShadowDDNL - Attached clipper to window\n");
-#endif
->>>>>>> 0f834b91
 
     /* Create a DirectDraw object, store the address at lpdd */
     ddrval = (*g_fpDirectDrawCreate) (NULL,
@@ -474,13 +372,7 @@
         return FALSE;
     }
 
-<<<<<<< HEAD
-  winDebug ("winAllocateFBShadowDDNL - Created and initialized DD\n");
-=======
-#if CYGDEBUG
     winDebug("winAllocateFBShadowDDNL - Created and initialized DD\n");
-#endif
->>>>>>> 0f834b91
 
     /* Get a DirectDraw4 interface pointer */
     ddrval = IDirectDraw_QueryInterface(pScreenPriv->pdd,
@@ -619,22 +511,11 @@
         return FALSE;
     }
 
-<<<<<<< HEAD
-  winDebug ("winAllocateFBShadowDDNL - Primary masks: %08x %08x %08x "
-	  "dwRGBBitCount: %d\n",
-	  ddpfPrimary.u2.dwRBitMask,
-	  ddpfPrimary.u3.dwGBitMask,
-	  ddpfPrimary.u4.dwBBitMask,
-	  ddpfPrimary.u1.dwRGBBitCount);
-=======
-#if CYGDEBUG
     winDebug("winAllocateFBShadowDDNL - Primary masks: %08x %08x %08x "
              "dwRGBBitCount: %d\n",
              ddpfPrimary.u2.dwRBitMask,
              ddpfPrimary.u3.dwGBitMask,
              ddpfPrimary.u4.dwBBitMask, ddpfPrimary.u1.dwRGBBitCount);
-#endif
->>>>>>> 0f834b91
 
     /* Describe the shadow surface to be created */
     /*
@@ -668,31 +549,16 @@
                "surface: %08x\n", (unsigned int) ddrval);
         return FALSE;
     }
-<<<<<<< HEAD
-  
-  winDebug ("winAllocateFBShadowDDNL - Created shadow pitch: %d\n",
-	  (int) ddsdShadow.u1.lPitch);
-=======
-
-#if CYGDEBUG || YES
+
     winDebug("winAllocateFBShadowDDNL - Created shadow pitch: %d\n",
              (int) ddsdShadow.u1.lPitch);
-#endif
->>>>>>> 0f834b91
 
     /* Grab the pitch from the surface desc */
     pScreenInfo->dwStride = (ddsdShadow.u1.lPitch * 8)
         / pScreenInfo->dwBPP;
 
-<<<<<<< HEAD
-  winDebug ("winAllocateFBShadowDDNL - Created shadow stride: %d\n",
-	  (int) pScreenInfo->dwStride);
-=======
-#if CYGDEBUG || YES
     winDebug("winAllocateFBShadowDDNL - Created shadow stride: %d\n",
              (int) pScreenInfo->dwStride);
-#endif
->>>>>>> 0f834b91
 
     /* Save the pointer to our surface memory */
     pScreenInfo->pfb = lpSurface;
@@ -702,13 +568,7 @@
     pScreenPriv->dwGreenMask = ddsdShadow.u4.ddpfPixelFormat.u3.dwGBitMask;
     pScreenPriv->dwBlueMask = ddsdShadow.u4.ddpfPixelFormat.u4.dwBBitMask;
 
-<<<<<<< HEAD
-  winDebug ("winAllocateFBShadowDDNL - Returning\n");
-=======
-#if CYGDEBUG
     winDebug("winAllocateFBShadowDDNL - Returning\n");
-#endif
->>>>>>> 0f834b91
 
     return TRUE;
 }
@@ -730,28 +590,7 @@
     /* Detach the clipper from the primary surface and release the primary surface, if there is one */
     winReleasePrimarySurfaceShadowDDNL(pScreen);
 
-<<<<<<< HEAD
-  ReleaseDDNL(pScreenPriv);
-=======
-    /* Release the clipper object */
-    if (pScreenPriv->pddcPrimary) {
-        IDirectDrawClipper_Release(pScreenPriv->pddcPrimary);
-        pScreenPriv->pddcPrimary = NULL;
-    }
-
-    /* Free the DirectDraw4 object, if there is one */
-    if (pScreenPriv->pdd4) {
-        IDirectDraw4_RestoreDisplayMode(pScreenPriv->pdd4);
-        IDirectDraw4_Release(pScreenPriv->pdd4);
-        pScreenPriv->pdd4 = NULL;
-    }
-
-    /* Free the DirectDraw object, if there is one */
-    if (pScreenPriv->pdd) {
-        IDirectDraw_Release(pScreenPriv->pdd);
-        pScreenPriv->pdd = NULL;
-    }
->>>>>>> 0f834b91
+    ReleaseDDNL(pScreenPriv);
 
     /* Invalidate the ScreenInfo's fb pointer */
     pScreenInfo->pfb = NULL;
@@ -808,71 +647,9 @@
 static void
 winShadowUpdateDDNL(ScreenPtr pScreen, shadowBufPtr pBuf)
 {
-<<<<<<< HEAD
-  winScreenPriv(pScreen);
-  winScreenInfo		*pScreenInfo = pScreenPriv->pScreenInfo;
-  RegionPtr		damage = shadowDamage(pBuf);
-  RECT			rcDest, rcSrc;
-  POINT			ptOrigin;
-  DWORD			dwBox = RegionNumRects (damage);
-  BoxPtr		pBox = RegionRects (damage);
-  HRGN			hrgnTemp = NULL, hrgnCombined = NULL;
-
-  /*
-   * Return immediately if the app is not active
-   * and we are fullscreen, or if we have a bad display depth
-   */
-  if ((!pScreenPriv->fActive && pScreenInfo->fFullScreen)
-      || pScreenPriv->fBadDepth) return;
-
-  /* Return immediately if we didn't get needed surfaces */
-  if (!pScreenPriv->pddsPrimary4 || !pScreenPriv->pddsShadow4)
-    return;
-
-  /* Get the origin of the window in the screen coords */
-  ptOrigin.x = pScreenInfo->dwXOffset;
-  ptOrigin.y = pScreenInfo->dwYOffset;
-  MapWindowPoints (pScreenPriv->hwndScreen,
-		   HWND_DESKTOP,
-		   (LPPOINT)&ptOrigin, 1);
-
-  /*
-   * Handle small regions with multiple blits,
-   * handle large regions by creating a clipping region and 
-   * doing a single blit constrained to that clipping region.
-   */
-  if (pScreenInfo->dwClipUpdatesNBoxes == 0
-      || dwBox < pScreenInfo->dwClipUpdatesNBoxes)
-    {
-      /* Loop through all boxes in the damaged region */
-      while (dwBox--)
-	{
-	  /* Assign damage box to source rectangle */
-	  rcSrc.left = pBox->x1;
-	  rcSrc.top = pBox->y1;
-	  rcSrc.right = pBox->x2;
-	  rcSrc.bottom = pBox->y2;
-	  
-	  /* Calculate destination rectangle */
-	  rcDest.left = ptOrigin.x + rcSrc.left;
-	  rcDest.top = ptOrigin.y + rcSrc.top;
-	  rcDest.right = ptOrigin.x + rcSrc.right;
-	  rcDest.bottom = ptOrigin.y + rcSrc.bottom;
-	  
-	  /* Blit the damaged areas */
-	  if (pScreenPriv->pddsPrimary4)
-	    myIDirectDrawSurface4_Blt (pScreen,
-				    &rcDest,
-				    &rcSrc);
-	  
-	  /* Get a pointer to the next box */
-	  ++pBox;
-	}
-=======
     winScreenPriv(pScreen);
     winScreenInfo *pScreenInfo = pScreenPriv->pScreenInfo;
     RegionPtr damage = shadowDamage(pBuf);
-    HRESULT ddrval = DD_OK;
     RECT rcDest, rcSrc;
     POINT ptOrigin;
     DWORD dwBox = RegionNumRects(damage);
@@ -919,32 +696,14 @@
             rcDest.bottom = ptOrigin.y + rcSrc.bottom;
 
             /* Blit the damaged areas */
-            ddrval = IDirectDrawSurface4_Blt(pScreenPriv->pddsPrimary4,
-                                             &rcDest,
-                                             pScreenPriv->pddsShadow4,
-                                             &rcSrc, DDBLT_WAIT, NULL);
-            if (FAILED(ddrval)) {
-                static int s_iFailCount = 0;
-
-                if (s_iFailCount < FAIL_MSG_MAX_BLT) {
-                    ErrorF("winShadowUpdateDDNL - IDirectDrawSurface4_Blt () "
-                           "failed: %08x\n", (unsigned int) ddrval);
-
-                    ++s_iFailCount;
-
-                    if (s_iFailCount == FAIL_MSG_MAX_BLT) {
-                        ErrorF("winShadowUpdateDDNL - IDirectDrawSurface4_Blt "
-                               "failure message maximum (%d) reached.  No "
-                               "more failure messages will be printed.\n",
-                               FAIL_MSG_MAX_BLT);
-                    }
-                }
-            }
+            if (pScreenPriv->pddsPrimary4)
+                myIDirectDrawSurface4_Blt (pScreen,
+                                           &rcDest,
+                                           &rcSrc);
 
             /* Get a pointer to the next box */
             ++pBox;
         }
->>>>>>> 0f834b91
     }
     else {
         BoxPtr pBoxExtents = RegionExtents(damage);
@@ -965,34 +724,9 @@
         DeleteObject(hrgnCombined);
         hrgnCombined = NULL;
 
-<<<<<<< HEAD
-      winDebug ("winShadowUpdateDDNL - be x1 %d y1 %d x2 %d y2 %d\n",
-	      pBoxExtents->x1, pBoxExtents->y1,
-	      pBoxExtents->x2, pBoxExtents->y2);
-
-      /* Calculating a bounding box for the source is easy */
-      rcSrc.left = pBoxExtents->x1;
-      rcSrc.top = pBoxExtents->y1;
-      rcSrc.right = pBoxExtents->x2;
-      rcSrc.bottom = pBoxExtents->y2;
-
-      /* Calculating a bounding box for the destination is trickier */
-      rcDest.left = ptOrigin.x + rcSrc.left;
-      rcDest.top = ptOrigin.y + rcSrc.top;
-      rcDest.right = ptOrigin.x + rcSrc.right;
-      rcDest.bottom = ptOrigin.y + rcSrc.bottom;
-
-      /* Our Blt should be clipped to the invalidated region */
-      myIDirectDrawSurface4_Blt (pScreen, &rcDest, &rcSrc);
-
-      /* Reset the clip region */
-      SelectClipRgn (pScreenPriv->hdcScreen, NULL);
-=======
-#if CYGDEBUG
         winDebug("winShadowUpdateDDNL - be x1 %d y1 %d x2 %d y2 %d\n",
                  pBoxExtents->x1, pBoxExtents->y1,
                  pBoxExtents->x2, pBoxExtents->y2);
-#endif
 
         /* Calculating a bounding box for the source is easy */
         rcSrc.left = pBoxExtents->x1;
@@ -1007,14 +741,10 @@
         rcDest.bottom = ptOrigin.y + rcSrc.bottom;
 
         /* Our Blt should be clipped to the invalidated region */
-        ddrval = IDirectDrawSurface4_Blt(pScreenPriv->pddsPrimary4,
-                                         &rcDest,
-                                         pScreenPriv->pddsShadow4,
-                                         &rcSrc, DDBLT_WAIT, NULL);
+        myIDirectDrawSurface4_Blt (pScreen, &rcDest, &rcSrc);
 
         /* Reset the clip region */
         SelectClipRgn(pScreenPriv->hdcScreen, NULL);
->>>>>>> 0f834b91
     }
 }
 
@@ -1038,21 +768,11 @@
 static Bool
 winCloseScreenShadowDDNL(int nIndex, ScreenPtr pScreen)
 {
-<<<<<<< HEAD
-  winScreenPriv(pScreen);
-  winScreenInfo		*pScreenInfo = pScreenPriv->pScreenInfo;
-  Bool			fReturn=FALSE;
-
-  winDebug ("winCloseScreenShadowDDNL - Freeing screen resources\n");
-=======
     winScreenPriv(pScreen);
     winScreenInfo *pScreenInfo = pScreenPriv->pScreenInfo;
-    Bool fReturn;
-
-#if CYGDEBUG
+    Bool fReturn=FALSE;
+
     winDebug("winCloseScreenShadowDDNL - Freeing screen resources\n");
-#endif
->>>>>>> 0f834b91
 
     /* Flag that the screen is closed */
     pScreenPriv->fClosed = TRUE;
@@ -1088,13 +808,8 @@
     }
 
 #if defined(XWIN_CLIPBOARD) || defined(XWIN_MULTIWINDOW)
-<<<<<<< HEAD
-  /* Destroy the thread startup mutex */
-  if (pScreenPriv->pmServerStarted) pthread_mutex_destroy (&pScreenPriv->pmServerStarted);
-=======
     /* Destroy the thread startup mutex */
-    pthread_mutex_destroy(&pScreenPriv->pmServerStarted);
->>>>>>> 0f834b91
+    if (pScreenPriv->pmServerStarted) pthread_mutex_destroy (&pScreenPriv->pmServerStarted);
 #endif
 
     /* Kill our screeninfo's pointer to the screen */
@@ -1196,13 +911,7 @@
         return FALSE;
     }
 
-<<<<<<< HEAD
-  winDebug ("winInitVisualsShadowDDNL - Returning\n");
-=======
-#if CYGDEBUG
     winDebug("winInitVisualsShadowDDNL - Returning\n");
-#endif
->>>>>>> 0f834b91
 
     return TRUE;
 }
@@ -1277,38 +986,6 @@
         goto winBltExposedRegionsShadowDDNL_Exit;
     }
 
-<<<<<<< HEAD
-  /* Get the origin of the window in the screen coords */
-  ptOrigin.x = pScreenInfo->dwXOffset;
-  ptOrigin.y = pScreenInfo->dwYOffset;
-
-  MapWindowPoints (pScreenPriv->hwndScreen,
-		   HWND_DESKTOP,
-		   (LPPOINT)&ptOrigin, 1);
-  rcDest.left = ptOrigin.x;
-  rcDest.right = ptOrigin.x + pScreenInfo->dwWidth;
-  rcDest.top = ptOrigin.y;
-  rcDest.bottom = ptOrigin.y + pScreenInfo->dwHeight;
-
-  /* Source can be entire shadow surface, as Blt should clip for us */
-  rcSrc.left = 0;
-  rcSrc.top = 0;
-  rcSrc.right = pScreenInfo->dwWidth;
-  rcSrc.bottom = pScreenInfo->dwHeight;
-
-      /* Our Blt should be clipped to the invalidated region */
-  ddrval = myIDirectDrawSurface4_Blt (pScreen, &rcDest, &rcSrc);
-  if (FAILED (ddrval))
-	{
-	  fReturn = FALSE;
-	}
-
-winBltExposedRegionsShadowDDNL_Exit:
-  /* EndPaint frees the DC */
-  if (hdcUpdate != NULL)
-    EndPaint (pScreenPriv->hwndScreen, &ps);
-  return fReturn;
-=======
     /* Get the origin of the window in the screen coords */
     ptOrigin.x = pScreenInfo->dwXOffset;
     ptOrigin.y = pScreenInfo->dwYOffset;
@@ -1326,63 +1003,18 @@
     rcSrc.right = pScreenInfo->dwWidth;
     rcSrc.bottom = pScreenInfo->dwHeight;
 
-    /* Try to regain the primary surface and blit again if we've lost it */
-    for (i = 0; i <= WIN_REGAIN_SURFACE_RETRIES; ++i) {
-        /* Our Blt should be clipped to the invalidated region */
-        ddrval = IDirectDrawSurface4_Blt(pScreenPriv->pddsPrimary4,
-                                         &rcDest,
-                                         pScreenPriv->pddsShadow4,
-                                         &rcSrc, DDBLT_WAIT, NULL);
-        if (ddrval == DDERR_SURFACELOST) {
-            /* Surface was lost */
-            winErrorFVerb(1, "winBltExposedRegionsShadowDDNL - "
-                          "IDirectDrawSurface4_Blt reported that the primary "
-                          "surface was lost, trying to restore, retry: %d\n",
-                          i + 1);
-
-            /* Try to restore the surface, once */
-
-            ddrval = IDirectDrawSurface4_Restore(pScreenPriv->pddsPrimary4);
-            winDebug("winBltExposedRegionsShadowDDNL - "
-                     "IDirectDrawSurface4_Restore returned: ");
-            if (ddrval == DD_OK)
-                winDebug("DD_OK\n");
-            else if (ddrval == DDERR_WRONGMODE)
-                winDebug("DDERR_WRONGMODE\n");
-            else if (ddrval == DDERR_INCOMPATIBLEPRIMARY)
-                winDebug("DDERR_INCOMPATIBLEPRIMARY\n");
-            else if (ddrval == DDERR_UNSUPPORTED)
-                winDebug("DDERR_UNSUPPORTED\n");
-            else if (ddrval == DDERR_INVALIDPARAMS)
-                winDebug("DDERR_INVALIDPARAMS\n");
-            else if (ddrval == DDERR_INVALIDOBJECT)
-                winDebug("DDERR_INVALIDOBJECT\n");
-            else
-                winDebug("unknown error: %08x\n", (unsigned int) ddrval);
-
-            /* Loop around to try the blit one more time */
-            continue;
-        }
-        else if (FAILED(ddrval)) {
-            fReturn = FALSE;
-            winErrorFVerb(1, "winBltExposedRegionsShadowDDNL - "
-                          "IDirectDrawSurface4_Blt failed, but surface not "
-                          "lost: %08x %d\n",
-                          (unsigned int) ddrval, (int) ddrval);
-            goto winBltExposedRegionsShadowDDNL_Exit;
-        }
-        else {
-            /* Success, stop looping */
-            break;
-        }
-    }
-
- winBltExposedRegionsShadowDDNL_Exit:
+    /* Our Blt should be clipped to the invalidated region */
+    ddrval = myIDirectDrawSurface4_Blt (pScreen, &rcDest, &rcSrc);
+    if (FAILED (ddrval))
+    {
+        fReturn = FALSE;
+    }
+
+winBltExposedRegionsShadowDDNL_Exit:
     /* EndPaint frees the DC */
     if (hdcUpdate != NULL)
         EndPaint(pScreenPriv->hwndScreen, &ps);
     return fReturn;
->>>>>>> 0f834b91
 }
 
 /*
@@ -1415,36 +1047,8 @@
 static Bool
 winRedrawScreenShadowDDNL(ScreenPtr pScreen)
 {
-<<<<<<< HEAD
-  winScreenPriv(pScreen);
-  winScreenInfo		*pScreenInfo = pScreenPriv->pScreenInfo;
-  RECT			rcSrc, rcDest;
-  POINT			ptOrigin;
-
-  /* Get the origin of the window in the screen coords */
-  ptOrigin.x = pScreenInfo->dwXOffset;
-  ptOrigin.y = pScreenInfo->dwYOffset;
-  MapWindowPoints (pScreenPriv->hwndScreen,
-		   HWND_DESKTOP,
-		   (LPPOINT)&ptOrigin, 1);
-  rcDest.left = ptOrigin.x;
-  rcDest.right = ptOrigin.x + pScreenInfo->dwWidth;
-  rcDest.top = ptOrigin.y;
-  rcDest.bottom = ptOrigin.y + pScreenInfo->dwHeight;
-
-  /* Source can be entire shadow surface, as Blt should clip for us */
-  rcSrc.left = 0;
-  rcSrc.top = 0;
-  rcSrc.right = pScreenInfo->dwWidth;
-  rcSrc.bottom = pScreenInfo->dwHeight;
-
-  /* Redraw the whole window, to take account for the new colors */
-  myIDirectDrawSurface4_Blt (pScreen, &rcDest, &rcSrc);
-  return TRUE;
-=======
     winScreenPriv(pScreen);
     winScreenInfo *pScreenInfo = pScreenPriv->pScreenInfo;
-    HRESULT ddrval = DD_OK;
     RECT rcSrc, rcDest;
     POINT ptOrigin;
 
@@ -1465,17 +1069,8 @@
     rcSrc.bottom = pScreenInfo->dwHeight;
 
     /* Redraw the whole window, to take account for the new colors */
-    ddrval = IDirectDrawSurface4_Blt(pScreenPriv->pddsPrimary4,
-                                     &rcDest,
-                                     pScreenPriv->pddsShadow4,
-                                     &rcSrc, DDBLT_WAIT, NULL);
-    if (FAILED(ddrval)) {
-        ErrorF("winRedrawScreenShadowDDNL - IDirectDrawSurface4_Blt () "
-               "failed: %08x\n", (unsigned int) ddrval);
-    }
-
-    return TRUE;
->>>>>>> 0f834b91
+    myIDirectDrawSurface4_Blt (pScreen, &rcDest, &rcSrc);
+    return TRUE;
 }
 
 /*
@@ -1589,41 +1184,6 @@
 static Bool
 winDestroyColormapShadowDDNL(ColormapPtr pColormap)
 {
-<<<<<<< HEAD
-  winScreenPriv(pColormap->pScreen);
-  winCmapPriv(pColormap);
-  HRESULT		ddrval = DD_OK;
-
-  /*
-   * Is colormap to be destroyed the default?
-   *
-   * Non-default colormaps should have had winUninstallColormap
-   * called on them before we get here.  The default colormap
-   * will not have had winUninstallColormap called on it.  Thus,
-   * we need to handle the default colormap in a special way.
-   */
-  if (pColormap->flags & IsDefault)
-    {
-      winDebug ("winDestroyColormapShadowDDNL - Destroying default colormap\n");
-      
-      /*
-       * FIXME: Walk the list of all screens, popping the default
-       * palette out of each screen device context.
-       */
-      
-      /* Pop the palette out of the primary surface */
-      ddrval = IDirectDrawSurface4_SetPalette (pScreenPriv->pddsPrimary4,
-					       NULL);
-      if (FAILED (ddrval))
-	{
-	  ErrorF ("winDestroyColormapShadowDDNL - Failed freeing the "
-		  "default colormap DirectDraw palette.\n");
-	  return FALSE;
-	}
-
-      /* Clear our private installed colormap pointer */
-      pScreenPriv->pcmapInstalled = NULL;
-=======
     winScreenPriv(pColormap->pScreen);
     winCmapPriv(pColormap);
     HRESULT ddrval = DD_OK;
@@ -1637,10 +1197,8 @@
      * we need to handle the default colormap in a special way.
      */
     if (pColormap->flags & IsDefault) {
-#if CYGDEBUG
         winDebug
             ("winDestroyColormapShadowDDNL - Destroying default colormap\n");
-#endif
 
         /*
          * FIXME: Walk the list of all screens, popping the default
@@ -1658,7 +1216,6 @@
 
         /* Clear our private installed colormap pointer */
         pScreenPriv->pcmapInstalled = NULL;
->>>>>>> 0f834b91
     }
 
     /* Release the palette */
