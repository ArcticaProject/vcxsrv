--- conflicted
+++ resolved
@@ -54,11 +54,8 @@
 extern Bool g_fNoHelpMessageBox;
 extern Bool g_fSilentDupError;
 extern Bool g_fNativeGl;
-<<<<<<< HEAD
-extern Bool                     g_fswrastwgl;
-=======
+extern Bool g_fswrastwgl;
 extern Bool g_fHostInTitle;
->>>>>>> e0927d90
 
 extern HWND g_hDlgDepthChange;
 extern HWND g_hDlgExit;
