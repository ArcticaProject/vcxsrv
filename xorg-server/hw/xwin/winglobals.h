--- conflicted
+++ resolved
@@ -1,93 +1,3 @@
-<<<<<<< HEAD
-/*
-  File: winglobals.h
-  Purpose: declarations for global variables
-
-  Permission is hereby granted, free of charge, to any person obtaining a
-  copy of this software and associated documentation files (the "Software"),
-  to deal in the Software without restriction, including without limitation
-  the rights to use, copy, modify, merge, publish, distribute, sublicense,
-  and/or sell copies of the Software, and to permit persons to whom the
-  Software is furnished to do so, subject to the following conditions:
-
-  The above copyright notice and this permission notice (including the next
-  paragraph) shall be included in all copies or substantial portions of the
-  Software.
-
-  THE SOFTWARE IS PROVIDED "AS IS", WITHOUT WARRANTY OF ANY KIND, EXPRESS OR
-  IMPLIED, INCLUDING BUT NOT LIMITED TO THE WARRANTIES OF MERCHANTABILITY,
-  FITNESS FOR A PARTICULAR PURPOSE AND NONINFRINGEMENT.  IN NO EVENT SHALL
-  THE AUTHORS OR COPYRIGHT HOLDERS BE LIABLE FOR ANY CLAIM, DAMAGES OR OTHER
-  LIABILITY, WHETHER IN AN ACTION OF CONTRACT, TORT OR OTHERWISE, ARISING
-  FROM, OUT OF OR IN CONNECTION WITH THE SOFTWARE OR THE USE OR OTHER
-  DEALINGS IN THE SOFTWARE.
-
-*/
-
-#ifndef WINGLOBALS_H
-#define WINGLOBALS_H
-
-/*
- * References to external symbols
- */
-
-extern int			g_iNumScreens;
-extern int			g_iLastScreen;
-extern char *			g_pszCommandLine;
-extern Bool			g_fSilentFatalError;
-extern const char *		g_pszLogFile;
-#ifdef RELOCATE_PROJECTROOT
-extern Bool			g_fLogFileChanged;
-#endif
-extern int			g_iLogVerbose;
-extern Bool			g_fLogInited;
-
-extern Bool			g_fAuthEnabled;
-extern Bool			g_fXdmcpEnabled;
-
-extern Bool			g_fNoHelpMessageBox;
-extern Bool			g_fSilentDupError;
-extern Bool                     g_fNativeGl;
-extern Bool                     g_fswrastwgl;
-
-extern HWND			g_hDlgDepthChange;
-extern HWND			g_hDlgExit;
-extern HWND			g_hDlgAbout;
-
-extern Bool 			g_fSoftwareCursor;
-extern Bool			g_fCursor;
-
-#ifdef XWIN_CLIPBOARD
-
-/* Typedef for DIX wrapper functions */
-typedef int (*winDispatchProcPtr) (ClientPtr);
-
-/*
- * Wrapped DIX functions
- */
-extern winDispatchProcPtr	winProcEstablishConnectionOrig;
-extern winDispatchProcPtr	winProcSetSelectionOwnerOrig;
-#endif
-
-/* The global X default icons */
-#if defined(XWIN_MULTIWINDOW)
-extern HICON                    g_hIconX;
-extern HICON                    g_hSmallIconX;
-#endif
-
-#ifdef XWIN_MULTIWINDOW
-extern DWORD			g_dwCurrentThreadID;
-#endif
-
-extern Bool			g_fKeyboardHookLL;
-extern Bool			g_fButton[3];
-
-#ifdef XWIN_MULTIWINDOWEXTWM
-extern Bool			g_fNoConfigureWindow;
-#endif
-
-#endif /* WINGLOBALS_H */
-=======
 /*
   File: winglobals.h
   Purpose: declarations for global variables
@@ -138,6 +48,7 @@
 extern Bool g_fNoHelpMessageBox;
 extern Bool g_fSilentDupError;
 extern Bool g_fNativeGl;
+extern Bool                     g_fswrastwgl;
 
 extern HWND g_hDlgDepthChange;
 extern HWND g_hDlgExit;
@@ -155,7 +66,6 @@
  * Wrapped DIX functions
  */
 extern winDispatchProcPtr winProcEstablishConnectionOrig;
-extern winDispatchProcPtr winProcQueryTreeOrig;
 extern winDispatchProcPtr winProcSetSelectionOwnerOrig;
 #endif
 
@@ -176,5 +86,4 @@
 extern Bool g_fNoConfigureWindow;
 #endif
 
-#endif                          /* WINGLOBALS_H */
->>>>>>> d6d3999c
+#endif                          /* WINGLOBALS_H */