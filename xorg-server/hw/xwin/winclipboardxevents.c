--- conflicted
+++ resolved
@@ -38,16 +38,7 @@
 #include "winmsg.h"
 #include <unistd.h>
 /*
-<<<<<<< HEAD
- * References to external symbols
- */
-
-extern Bool g_fUnicodeSupport;
 extern Bool		g_fClipboardPrimary;
-
-/*
-=======
->>>>>>> 2ff5448b
  * Process any pending X events
  */
 
