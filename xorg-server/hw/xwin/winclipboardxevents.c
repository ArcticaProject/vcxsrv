--- conflicted
+++ resolved
@@ -175,23 +175,23 @@
                 break;
             }
 
-            /* Close clipboard if we have it open already */
-            if (GetOpenClipboardWindow() == hwnd) {
-                CloseClipboard();
-            }
-
-            /* Access the clipboard */
-            if (!OpenClipboard(hwnd)) {
-                ErrorF("winClipboardFlushXEvents - SelectionRequest - "
-                       "OpenClipboard () failed: %08lx\n", GetLastError());
+              /* Access the clipboard */
+            if (!ClipboardOpened)
+            {
+              if (!OpenClipboard (hwnd))
+              {
+                ErrorF ("winClipboardFlushXEvents - SelectionRequest - "
+                        "OpenClipboard () failed: %08lx\n",
+                        GetLastError ());
 
                 /* Abort */
                 fAbort = TRUE;
                 goto winClipboardFlushXEvents_SelectionRequest_Done;
-            }
-
-            /* Indicate that clipboard was opened */
-            fCloseClipboard = TRUE;
+              }
+	  
+              /* Indicate that clipboard was opened */
+              fCloseClipboard = TRUE;
+            }
 
             /* Check that clipboard format is available */
             if (fUseUnicode && !IsClipboardFormatAvailable(CF_UNICODETEXT)) {
@@ -220,26 +220,6 @@
                 goto winClipboardFlushXEvents_SelectionRequest_Done;
             }
 
-<<<<<<< HEAD
-            /* Access the clipboard */
-	  if (!ClipboardOpened)
-	  {
-	    if (!OpenClipboard (hwnd))
-	      {
-	        ErrorF ("winClipboardFlushXEvents - SelectionRequest - "
-		        "OpenClipboard () failed: %08lx\n",
-		        GetLastError ());
-
-	        /* Abort */
-	        fAbort = TRUE;
-	         goto winClipboardFlushXEvents_SelectionRequest_Done;
-	      }
-	  
-	    /* Indicate that clipboard was opened */
-	    fCloseClipboard = TRUE;
-	  }
-=======
->>>>>>> d2d73da5
             /* Setup the string style */
             if (event.xselectionrequest.target == XA_STRING)
                 xiccesStyle = XStringStyle;
