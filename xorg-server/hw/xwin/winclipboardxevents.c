--- conflicted
+++ resolved
@@ -35,39 +35,22 @@
 #endif
 #include "winclipboard.h"
 #include "misc.h"
-<<<<<<< HEAD
 #include "winmsg.h"
 #include <unistd.h>
-=======
->>>>>>> 0f834b91
-
 /*
  * References to external symbols
  */
 
-<<<<<<< HEAD
-extern Bool		g_fUnicodeSupport;
+extern Bool g_fUnicodeSupport;
 extern Bool		g_fClipboardPrimary;
-
-=======
-extern Bool g_fUnicodeSupport;
->>>>>>> 0f834b91
 
 /*
  * Process any pending X events
  */
 
 int
-<<<<<<< HEAD
-winClipboardFlushXEvents (HWND hwnd,
-			  int iWindow,
-			  Display *pDisplay,
-			  Bool fUseUnicode,
-			  Bool ClipboardOpened)
-=======
 winClipboardFlushXEvents(HWND hwnd,
-                         int iWindow, Display * pDisplay, Bool fUseUnicode)
->>>>>>> 0f834b91
+                         int iWindow, Display * pDisplay, Bool fUseUnicode, Bool ClipboardOpened)
 {
     static Atom atomLocalProperty;
     static Atom atomCompoundText;
@@ -83,176 +66,6 @@
         atomTargets = XInternAtom(pDisplay, "TARGETS", False);
     }
 
-<<<<<<< HEAD
-  /* Process all pending events */
-  while (XPending (pDisplay))
-    {
-      XTextProperty		xtpText = {0};
-      XEvent			event;
-      XSelectionEvent		eventSelection;
-      unsigned long		ulReturnBytesLeft;
-      char			*pszReturnData = NULL;
-      char			*pszGlobalData = NULL;
-      int			iReturn;
-      HGLOBAL			hGlobal = NULL;
-      XICCEncodingStyle		xiccesStyle;
-      int			iConvertDataLen = 0;
-      char			*pszConvertData = NULL;
-      char			*pszTextList[2] = {NULL};
-      int			iCount;
-      char			**ppszTextList = NULL;
-      wchar_t			*pwszUnicodeStr = NULL;
-      int			iUnicodeLen = 0;
-      int			iReturnDataLen = 0;
-      int			i;
-      Bool			fAbort = FALSE;
-      Bool			fCloseClipboard = FALSE;
-      Bool			fSetClipboardData = TRUE;
-
-      /* Get the next event - will not block because one is ready */
-      XNextEvent (pDisplay, &event);
-
-      winDebug ("Received event type %d\n",event.type);
-
-      /* Branch on the event type */
-      switch (event.type)
-	{
-	  /*
-	   * SelectionRequest
-	   */
-
-	case SelectionRequest:
-#ifdef _DEBUG
-	  {
-	    char			*pszAtomName = NULL;
-	    winDebug("SelectionRequest - target %d\n",
-                     event.xselectionrequest.target);
-
-	    pszAtomName = XGetAtomName (pDisplay,
-					event.xselectionrequest.target);
-	    winDebug("SelectionRequest - Target atom name %s\n", pszAtomName);
-	    XFree (pszAtomName);
-	    pszAtomName = NULL;
-	    winDebug ("SelectionRequest - owner %d\n", event.xselectionrequest.owner);
-	    winDebug ("SelectionRequest - requestor %d\n", event.xselectionrequest.requestor);
-	  }
-#endif
-
-	  /* Abort if invalid target type */
-	  if (event.xselectionrequest.target != XA_STRING
-	      && event.xselectionrequest.target != atomUTF8String
-	      && event.xselectionrequest.target != atomCompoundText
-	      && event.xselectionrequest.target != atomTargets)
-	    {
-	      /* Abort */
-	      fAbort = TRUE;
-	      goto winClipboardFlushXEvents_SelectionRequest_Done;
-	    }
-
-	  /* Handle targets type of request */
-	  if (event.xselectionrequest.target == atomTargets)
-	    {
-	      Atom atomTargetArr[] = {atomTargets,
-				      atomCompoundText,
-				      atomUTF8String,
-				      XA_STRING};
-
-	      /* Try to change the property */
-	      iReturn = XChangeProperty (pDisplay,
-					 event.xselectionrequest.requestor,
-					 event.xselectionrequest.property,
-					 XA_ATOM,
-					 32,
-					 PropModeReplace,
-					 (unsigned char *) atomTargetArr,
-					 (sizeof (atomTargetArr)
-					  / sizeof (atomTargetArr[0])));
-	      if (iReturn == BadAlloc
-		  || iReturn == BadAtom
-		  || iReturn == BadMatch
-		  || iReturn == BadValue
-		  || iReturn == BadWindow)
-		{
-		  ErrorF ("winClipboardFlushXEvents - SelectionRequest - "
-			  "XChangeProperty failed: %d\n",
-			  iReturn);
-		}
-
-	      /* Setup selection notify xevent */
-	      eventSelection.type	= SelectionNotify;
-	      eventSelection.send_event	= True;
-	      eventSelection.display	= pDisplay;
-	      eventSelection.requestor	= event.xselectionrequest.requestor;
-	      eventSelection.selection	= event.xselectionrequest.selection;
-	      eventSelection.target	= event.xselectionrequest.target;
-	      eventSelection.property	= event.xselectionrequest.property;
-	      eventSelection.time	= event.xselectionrequest.time;
-
-	      /*
-	       * Notify the requesting window that
-	       * the operation has completed
-	       */
-	      iReturn = XSendEvent (pDisplay,
-				    eventSelection.requestor,
-				    False,
-				    0L,
-				    (XEvent *) &eventSelection);
-	      if (iReturn == BadValue || iReturn == BadWindow)
-		{
-		  ErrorF ("winClipboardFlushXEvents - SelectionRequest - "
-			  "XSendEvent () failed\n");
-		}
-	      break;
-	    }
-
-	  /* Check that clipboard format is available */
-	  if (fUseUnicode
-	      && !IsClipboardFormatAvailable (CF_UNICODETEXT))
-	    {
-	      static int count; /* Hack to stop acroread spamming the log */
-	      static HWND lasthwnd; /* I've not seen any other client get here repeatedly? */
-	      if (hwnd != lasthwnd) count = 0;
-	      count++;
-	      if (count < 6) ErrorF ("winClipboardFlushXEvents - CF_UNICODETEXT is not "
-		      "available from Win32 clipboard.  Aborting %d.\n", count);
-	      lasthwnd = hwnd;
-
-	      /* Abort */
-	      fAbort = TRUE;
-	      goto winClipboardFlushXEvents_SelectionRequest_Done;
-	    }
-	  else if (!fUseUnicode
-		   && !IsClipboardFormatAvailable (CF_TEXT))
-	    {
-	      ErrorF ("winClipboardFlushXEvents - CF_TEXT is not "
-		      "available from Win32 clipboard.  Aborting.\n");
-
-	      /* Abort */
-	      fAbort = TRUE;
-	      goto winClipboardFlushXEvents_SelectionRequest_Done;
-	    }
-
-	  /* Access the clipboard */
-	  if (!ClipboardOpened)
-	  {
-	    if (!OpenClipboard (hwnd))
-	      {
-	        ErrorF ("winClipboardFlushXEvents - SelectionRequest - "
-		        "OpenClipboard () failed: %08lx\n",
-		        GetLastError ());
-
-	        /* Abort */
-	        fAbort = TRUE;
-	         goto winClipboardFlushXEvents_SelectionRequest_Done;
-	      }
-	  
-	    /* Indicate that clipboard was opened */
-	    fCloseClipboard = TRUE;
-	  }
-	  /* Setup the string style */
-	  if (event.xselectionrequest.target == XA_STRING)
-	    xiccesStyle = XStringStyle;
-=======
     /* Process all pending events */
     while (XPending(pDisplay)) {
         XTextProperty xtpText = { 0 };
@@ -280,6 +93,8 @@
         /* Get the next event - will not block because one is ready */
         XNextEvent(pDisplay, &event);
 
+      winDebug ("Received event type %d\n",event.type);
+
         /* Branch on the event type */
         switch (event.type) {
             /*
@@ -287,6 +102,7 @@
              */
 
         case SelectionRequest:
+#ifdef _DEBUG
         {
             char *pszAtomName = NULL;
 
@@ -298,7 +114,10 @@
             winDebug("SelectionRequest - Target atom name %s\n", pszAtomName);
             XFree(pszAtomName);
             pszAtomName = NULL;
+	    winDebug ("SelectionRequest - owner %d\n", event.xselectionrequest.owner);
+	    winDebug ("SelectionRequest - requestor %d\n", event.xselectionrequest.requestor);
         }
+#endif
 
             /* Abort if invalid target type */
             if (event.xselectionrequest.target != XA_STRING
@@ -387,55 +206,49 @@
                 goto winClipboardFlushXEvents_SelectionRequest_Done;
             }
 
-            /* Close clipboard if we have it open already */
-            if (GetOpenClipboardWindow() == hwnd) {
-                CloseClipboard();
-            }
-
             /* Access the clipboard */
-            if (!OpenClipboard(hwnd)) {
-                ErrorF("winClipboardFlushXEvents - SelectionRequest - "
-                       "OpenClipboard () failed: %08lx\n", GetLastError());
-
-                /* Abort */
-                fAbort = TRUE;
-                goto winClipboardFlushXEvents_SelectionRequest_Done;
-            }
-
-            /* Indicate that clipboard was opened */
-            fCloseClipboard = TRUE;
-
+	  if (!ClipboardOpened)
+	  {
+	    if (!OpenClipboard (hwnd))
+	      {
+	        ErrorF ("winClipboardFlushXEvents - SelectionRequest - "
+		        "OpenClipboard () failed: %08lx\n",
+		        GetLastError ());
+
+	        /* Abort */
+	        fAbort = TRUE;
+	         goto winClipboardFlushXEvents_SelectionRequest_Done;
+	      }
+	  
+	    /* Indicate that clipboard was opened */
+	    fCloseClipboard = TRUE;
+	  }
             /* Setup the string style */
             if (event.xselectionrequest.target == XA_STRING)
                 xiccesStyle = XStringStyle;
->>>>>>> 0f834b91
 #ifdef X_HAVE_UTF8_STRING
             else if (event.xselectionrequest.target == atomUTF8String)
                 xiccesStyle = XUTF8StringStyle;
 #endif
-<<<<<<< HEAD
-	  else if (event.xselectionrequest.target == atomCompoundText)
-	    xiccesStyle = XCompoundTextStyle;
-	  else
-	    xiccesStyle = XStringStyle;
-
-	  /*
-	   * FIXME: Can't pass CF_UNICODETEXT on Windows 95/98/Me
-	   */
-	  
-	  /* Get a pointer to the clipboard text, in desired format */
-	  if (fUseUnicode)
-	    {
-	      /* Retrieve clipboard data */
-	      hGlobal = GetClipboardData (CF_UNICODETEXT);
-	    }
-	  else
-	    {
-	      /* Retrieve clipboard data */
-	      hGlobal = GetClipboardData (CF_TEXT);
-	    }
-	  if (!hGlobal)
-	    {
+            else if (event.xselectionrequest.target == atomCompoundText)
+                xiccesStyle = XCompoundTextStyle;
+            else
+                xiccesStyle = XStringStyle;
+
+            /*
+             * FIXME: Can't pass CF_UNICODETEXT on Windows 95/98/Me
+             */
+
+            /* Get a pointer to the clipboard text, in desired format */
+            if (fUseUnicode) {
+                /* Retrieve clipboard data */
+                hGlobal = GetClipboardData(CF_UNICODETEXT);
+            }
+            else {
+                /* Retrieve clipboard data */
+                hGlobal = GetClipboardData(CF_TEXT);
+            }
+            if (!hGlobal) {
 	      if (GetLastError()==ERROR_CLIPBOARD_NOT_OPEN && ClipboardOpened)
 	        {
 		ErrorF("We should not have received a SelectionRequest????\n"
@@ -446,78 +259,6 @@
 		XSetSelectionOwner (pDisplay, XInternAtom (pDisplay, "CLIPBOARD", False), None, CurrentTime);
 	        }
 	        ErrorF ("winClipboardFlushXEvents - SelectionRequest - "
-		      "GetClipboardData () failed: %08lx\n",
-		      GetLastError ());
-
-	      /* Abort */
-	      fAbort = TRUE;
-	      goto winClipboardFlushXEvents_SelectionRequest_Done;
-	    }
-	  pszGlobalData = (char *) GlobalLock (hGlobal);
-
-	  /* Convert the Unicode string to UTF8 (MBCS) */
-	  if (fUseUnicode)
-	    {
-	      iConvertDataLen = WideCharToMultiByte (CP_UTF8,
-						     0,
-						     (LPCWSTR)pszGlobalData,
-						     -1,
-						     NULL,
-						     0,
-						     NULL,
-						     NULL);
-	      /* NOTE: iConvertDataLen includes space for null terminator */
-	      pszConvertData = (char *) malloc (iConvertDataLen);
-	      WideCharToMultiByte (CP_UTF8,
-				   0,
-				   (LPCWSTR)pszGlobalData,
-				   -1,
-				   pszConvertData,
-				   iConvertDataLen,
-				   NULL,
-				   NULL);
-	    }
-	  else
-	    {
-	      pszConvertData = strdup (pszGlobalData);
-	      iConvertDataLen = strlen (pszConvertData) + 1;
-	    }
-
-	  /* Convert DOS string to UNIX string */
-	  winClipboardDOStoUNIX (pszConvertData, strlen (pszConvertData));
-
-	  /* Setup our text list */
-	  pszTextList[0] = pszConvertData;
-	  pszTextList[1] = NULL;
-
-	  /* Initialize the text property */
-	  xtpText.value = NULL;
-	  xtpText.nitems = 0;
-
-	  /* Create the text property from the text list */
-	  if (fUseUnicode)
-	    {
-=======
-            else if (event.xselectionrequest.target == atomCompoundText)
-                xiccesStyle = XCompoundTextStyle;
-            else
-                xiccesStyle = XStringStyle;
-
-            /*
-             * FIXME: Can't pass CF_UNICODETEXT on Windows 95/98/Me
-             */
-
-            /* Get a pointer to the clipboard text, in desired format */
-            if (fUseUnicode) {
-                /* Retrieve clipboard data */
-                hGlobal = GetClipboardData(CF_UNICODETEXT);
-            }
-            else {
-                /* Retrieve clipboard data */
-                hGlobal = GetClipboardData(CF_TEXT);
-            }
-            if (!hGlobal) {
-                ErrorF("winClipboardFlushXEvents - SelectionRequest - "
                        "GetClipboardData () failed: %08lx\n", GetLastError());
 
                 /* Abort */
@@ -559,200 +300,11 @@
 
             /* Create the text property from the text list */
             if (fUseUnicode) {
->>>>>>> 0f834b91
 #ifdef X_HAVE_UTF8_STRING
                 iReturn = Xutf8TextListToTextProperty(pDisplay,
                                                       pszTextList,
                                                       1, xiccesStyle, &xtpText);
 #endif
-<<<<<<< HEAD
-	    }
-	  else
-	    {
-	      iReturn = XmbTextListToTextProperty (pDisplay,
-						   pszTextList,
-						   1,
-						   xiccesStyle,
-						   &xtpText);
-	    }
-	  if (iReturn == XNoMemory || iReturn == XLocaleNotSupported)
-	    {
-	      ErrorF ("winClipboardFlushXEvents - SelectionRequest - "
-		      "X*TextListToTextProperty failed: %d\n",
-		      iReturn);
-
-	      /* Abort */
-	      fAbort = TRUE;
-	      goto winClipboardFlushXEvents_SelectionRequest_Done;
-	    }
-	  
-	  /* Free the converted string */
-	  free (pszConvertData);
-	  pszConvertData = NULL;
-
-	  /* Copy the clipboard text to the requesting window */
-	  iReturn = XChangeProperty (pDisplay,
-				     event.xselectionrequest.requestor,
-				     event.xselectionrequest.property,
-				     event.xselectionrequest.target,
-				     8,
-				     PropModeReplace,
-				     xtpText.value,
-				     xtpText.nitems);
-	  if (iReturn == BadAlloc || iReturn == BadAtom
-	      || iReturn == BadMatch || iReturn == BadValue
-	      || iReturn == BadWindow)
-	    {
-	      ErrorF ("winClipboardFlushXEvents - SelectionRequest - "
-		      "XChangeProperty failed: %d\n",
-		      iReturn);
-
-	      /* Abort */
-	      fAbort = TRUE;
-	      goto winClipboardFlushXEvents_SelectionRequest_Done;
-	    }
-
-	  /* Release the clipboard data */
-	  GlobalUnlock (hGlobal);
-	  pszGlobalData = NULL;
-	  if (fCloseClipboard)
-	  {
-	    fCloseClipboard = FALSE;
-	    CloseClipboard ();
-	  }
-	  /* Clean up */
-	  XFree (xtpText.value);
-	  xtpText.value = NULL;
-	  xtpText.nitems = 0;
-
-	  /* Setup selection notify event */
-	  eventSelection.type = SelectionNotify;
-	  eventSelection.send_event = True;
-	  eventSelection.display = pDisplay;
-	  eventSelection.requestor = event.xselectionrequest.requestor;
-	  eventSelection.selection = event.xselectionrequest.selection;
-	  eventSelection.target = event.xselectionrequest.target;
-	  eventSelection.property = event.xselectionrequest.property;
-	  eventSelection.time = event.xselectionrequest.time;
-
-	  /* Notify the requesting window that the operation has completed */
-	  iReturn = XSendEvent (pDisplay,
-				eventSelection.requestor,
-				False,
-				0L,
-				(XEvent *) &eventSelection);
-	  if (iReturn == BadValue || iReturn == BadWindow)
-	    {
-	      ErrorF ("winClipboardFlushXEvents - SelectionRequest - "
-		      "XSendEvent () failed\n");
-
-	      /* Abort */
-	      fAbort = TRUE;
-	      goto winClipboardFlushXEvents_SelectionRequest_Done;
-	    }
-
-	winClipboardFlushXEvents_SelectionRequest_Done:
-	  /* Free allocated resources */
-	  if (xtpText.value)
-	  {
-	    XFree (xtpText.value);
-	    xtpText.value = NULL;
-	    xtpText.nitems = 0;
-	  }
-	  free(pszConvertData);
-	  if (hGlobal && pszGlobalData)
-	    GlobalUnlock (hGlobal);
-	  
-	  /*
-	   * Send a SelectionNotify event to the requesting
-	   * client when we abort.
-	   */
-	  if (fAbort)
-	    {
-	      /* Setup selection notify event */
-	      eventSelection.type = SelectionNotify;
-	      eventSelection.send_event = True;
-	      eventSelection.display = pDisplay;
-	      eventSelection.requestor = event.xselectionrequest.requestor;
-	      eventSelection.selection = event.xselectionrequest.selection;
-	      eventSelection.target = event.xselectionrequest.target;
-	      eventSelection.property = None;
-	      eventSelection.time = event.xselectionrequest.time;
-
-	      /* Notify the requesting window that the operation is complete */
-	      iReturn = XSendEvent (pDisplay,
-				    eventSelection.requestor,
-				    False,
-				    0L,
-				    (XEvent *) &eventSelection);
-	      if (iReturn == BadValue || iReturn == BadWindow)
-		{
-		  /*
-		   * Should not be a problem if XSendEvent fails because
-		   * the client may simply have exited.
-		   */
-		  ErrorF ("winClipboardFlushXEvents - SelectionRequest - "
-			  "XSendEvent () failed for abort event.\n");
-		}
-	    }
-
-	  /* Close clipboard if it was opened */
-	  if (fCloseClipboard)
-	  {
-	    fCloseClipboard = FALSE;
-	    CloseClipboard ();
-	  }
-	  break;
-
-
-	  /*
-	   * SelectionNotify
-	   */ 
-	case SelectionNotify:
-#ifdef _DEBUG
-	  winDebug ("winClipboardFlushXEvents - SelectionNotify\n");
-	  {
-	    char		*pszAtomName;
-	    pszAtomName = XGetAtomName (pDisplay,
-					event.xselection.selection);
-
-	    winDebug("winClipboardFlushXEvents - SelectionNotify - ATOM: %s\n",
-                     pszAtomName);
-	    winDebug ("SelectionNotify - requestor %d\n", event.xselectionrequest.requestor);
-	    XFree (pszAtomName);
-	  }
-#endif
-
-
-	  /*
-	   * Request conversion of UTF8 and CompoundText targets.
-	   */
-	  if (event.xselection.property == None)
-	    {
-	      if (event.xselection.target == XA_STRING)
-		{
-		  winDebug ("winClipboardFlushXEvents - SelectionNotify - "
-                            "XA_STRING\n");
-
-		  return WIN_XEVENTS_CONVERT;
-		}
-	      else if (event.xselection.target == atomUTF8String)
-		{
-		  winDebug("winClipboardFlushXEvents - SelectionNotify - "
-                           "Requesting conversion of UTF8 target.\n");
-
-		  XConvertSelection (pDisplay,
-				     event.xselection.selection,
-				     XA_STRING,
-				     atomLocalProperty,
-				     iWindow,
-				     CurrentTime);
-
-		  /* Process the ConvertSelection event */
-		  XFlush (pDisplay);
-		  return WIN_XEVENTS_CONVERT;
-		}
-=======
             }
             else {
                 iReturn = XmbTextListToTextProperty(pDisplay,
@@ -794,9 +346,11 @@
             /* Release the clipboard data */
             GlobalUnlock(hGlobal);
             pszGlobalData = NULL;
-            fCloseClipboard = FALSE;
-            CloseClipboard();
-
+	  if (fCloseClipboard)
+	  {
+	    fCloseClipboard = FALSE;
+	    CloseClipboard ();
+	  }
             /* Clean up */
             XFree(xtpText.value);
             xtpText.value = NULL;
@@ -875,9 +429,8 @@
             /*
              * SelectionNotify
              */
-
         case SelectionNotify:
-
+#ifdef _DEBUG
             winDebug("winClipboardFlushXEvents - SelectionNotify\n");
             {
                 char *pszAtomName;
@@ -888,8 +441,11 @@
                 winDebug
                     ("winClipboardFlushXEvents - SelectionNotify - ATOM: %s\n",
                      pszAtomName);
+	    winDebug ("SelectionNotify - requestor %d\n", event.xselectionrequest.requestor);
                 XFree(pszAtomName);
             }
+#endif
+
 
             /*
              * Request conversion of UTF8 and CompoundText targets.
@@ -914,7 +470,6 @@
                     XFlush(pDisplay);
                     return WIN_XEVENTS_CONVERT;
                 }
->>>>>>> 0f834b91
 #ifdef X_HAVE_UTF8_STRING
                 else if (event.xselection.target == atomCompoundText) {
                     winDebug("winClipboardFlushXEvents - SelectionNotify - "
@@ -930,77 +485,6 @@
                     return WIN_XEVENTS_CONVERT;
                 }
 #endif
-<<<<<<< HEAD
-	      else
-		{
-		  ErrorF ("winClipboardFlushXEvents - SelectionNotify - "
-			  "Unknown format.  Cannot request conversion, "
-			  "aborting.\n");
-		  break;
-		}
-	    }
-
-	  /* Retrieve the size of the stored data */
-	  iReturn = XGetWindowProperty (pDisplay,
-					iWindow,
-					atomLocalProperty,
-					0,
-					0, /* Don't get data, just size */
-					False,
-					AnyPropertyType,
-					&xtpText.encoding,
-					&xtpText.format,
-					&xtpText.nitems,
-					&ulReturnBytesLeft,
-					&xtpText.value);
-	  if (iReturn != Success)
-	    {
-	      ErrorF ("winClipboardFlushXEvents - SelectionNotify - "
-		      "XGetWindowProperty () failed, aborting: %d\n",
-		      iReturn);
-	      break;
-	    }
-
-	  winDebug("SelectionNotify - returned data %d left %d\n",
-                   xtpText.nitems, ulReturnBytesLeft);
-
-	  /* Request the selection data */
-	  iReturn = XGetWindowProperty (pDisplay,
-					iWindow,
-					atomLocalProperty,
-					0,
-					ulReturnBytesLeft,
-					False,
-					AnyPropertyType,
-					&xtpText.encoding,
-					&xtpText.format,
-					&xtpText.nitems,
-					&ulReturnBytesLeft,
-					&xtpText.value);
-	  if (iReturn != Success)
-	    {
-	      ErrorF ("winClipboardFlushXEvents - SelectionNotify - "
-		      "XGetWindowProperty () failed, aborting: %d\n",
-		      iReturn);
-	      break;
-	    }
-
-#ifdef WINDBG
-	    {
-	      char		*pszAtomName = NULL;
-
-	      winDebug("SelectionNotify - returned data %d left %d\n",
-                       xtpText.nitems, ulReturnBytesLeft);
-	      pszAtomName = XGetAtomName(pDisplay, xtpText.encoding);
-	      winDebug("Notify atom name %s\n", pszAtomName);
-	      XFree (pszAtomName);
-	      pszAtomName = NULL;
-	    }
-#endif
-
-	  if (fUseUnicode)
-	    {
-=======
                 else {
                     ErrorF("winClipboardFlushXEvents - SelectionNotify - "
                            "Unknown format.  Cannot request conversion, "
@@ -1044,6 +528,7 @@
                 break;
             }
 
+#ifdef WINDBG
             {
                 char *pszAtomName = NULL;
 
@@ -1054,235 +539,15 @@
                 XFree(pszAtomName);
                 pszAtomName = NULL;
             }
+#endif
 
             if (fUseUnicode) {
->>>>>>> 0f834b91
 #ifdef X_HAVE_UTF8_STRING
                 /* Convert the text property to a text list */
                 iReturn = Xutf8TextPropertyToTextList(pDisplay,
                                                       &xtpText,
                                                       &ppszTextList, &iCount);
 #endif
-<<<<<<< HEAD
-	    }
-	  else
-	    {
-	      iReturn = XmbTextPropertyToTextList (pDisplay,
-						   &xtpText,
-						   &ppszTextList,
-						   &iCount);
-	    }
-	  if (iReturn == Success || iReturn > 0)
-	    {
-	      /* Conversion succeeded or some unconvertible characters */
-	      if (ppszTextList != NULL)
-		{
-		  iReturnDataLen = 0;
-		  for (i = 0; i < iCount; i++)
-		    {
-		      iReturnDataLen += strlen(ppszTextList[i]);
-		    }
-		  pszReturnData = (char *) malloc (iReturnDataLen + 1);
-		  pszReturnData[0] = '\0';
-		  for (i = 0; i < iCount; i++)
-		    {
-		      strcat (pszReturnData, ppszTextList[i]);
-		    }
-		}
-	      else
-		{
-		  ErrorF ("winClipboardFlushXEvents - SelectionNotify - "
-			  "X*TextPropertyToTextList list_return is NULL.\n");
-		  pszReturnData = (char *) malloc (1);
-		  pszReturnData[0] = '\0';
-		}
-	    }
-	  else
-	    {
-	      ErrorF ("winClipboardFlushXEvents - SelectionNotify - "
-		      "X*TextPropertyToTextList returned: ");
-	      switch (iReturn)
-		{
-		case XNoMemory:
-		  ErrorF ("XNoMemory\n");
-		  break;
-		case XLocaleNotSupported:
-		  ErrorF ("XLocaleNotSupported\n");
-		  break;
-		case XConverterNotFound:
-		  ErrorF ("XConverterNotFound\n");
-		  break;
-		default:
-		  ErrorF ("%d\n", iReturn);
-		  break;
-		}
-	      pszReturnData = (char *) malloc (1);
-	      pszReturnData[0] = '\0';
-	    }
-
-	  /* Free the data returned from XGetWindowProperty */
-	  if (ppszTextList)
-	    XFreeStringList (ppszTextList);
-	  ppszTextList = NULL;
-	  XFree (xtpText.value);
-	  xtpText.value = NULL;
-	  xtpText.nitems = 0;
-
-	  /* Convert the X clipboard string to DOS format */
-	  winClipboardUNIXtoDOS ((unsigned char **)&pszReturnData, strlen (pszReturnData));
-
-	  if (fUseUnicode)
-	    {
-	      /* Find out how much space needed to convert MBCS to Unicode */
-	      iUnicodeLen = MultiByteToWideChar (CP_UTF8,
-						 0,
-						 pszReturnData,
-						 -1,
-						 NULL,
-						 0);
-
-	      /* Allocate memory for the Unicode string */
-	      pwszUnicodeStr
-		= (wchar_t*) malloc (sizeof (wchar_t) * (iUnicodeLen + 1));
-	      if (!pwszUnicodeStr)
-		{
-		  ErrorF ("winClipboardFlushXEvents - SelectionNotify "
-			  "malloc failed for pwszUnicodeStr, aborting.\n");
-
-		  /* Abort */
-		  fAbort = TRUE;
-		  goto winClipboardFlushXEvents_SelectionNotify_Done;
-		}
-
-	      /* Do the actual conversion */
-	      MultiByteToWideChar (CP_UTF8,
-				   0,
-				   pszReturnData,
-				   -1,
-				   pwszUnicodeStr,
-				   iUnicodeLen);
-	      
-	      /* Allocate global memory for the X clipboard data */
-	      hGlobal = GlobalAlloc (GMEM_MOVEABLE,
-				     sizeof (wchar_t) * (iUnicodeLen + 1));
-	    }
-	  else
-	    {
-	      pszConvertData = strdup (pszReturnData);
-	      iConvertDataLen = strlen (pszConvertData) + 1;
-
-	      /* Allocate global memory for the X clipboard data */
-	      hGlobal = GlobalAlloc (GMEM_MOVEABLE, iConvertDataLen);
-	    }
-
-	  free (pszReturnData);
-
-	  /* Check that global memory was allocated */
-	  if (!hGlobal)
-	    {
-	      ErrorF ("winClipboardFlushXEvents - SelectionNotify "
-		      "GlobalAlloc failed, aborting: %ld\n",
-		      GetLastError ());
-
-	      /* Abort */
-	      fAbort = TRUE;
-	      goto winClipboardFlushXEvents_SelectionNotify_Done;
-	    }
-
-	  /* Obtain a pointer to the global memory */
-	  pszGlobalData = GlobalLock (hGlobal);
-	  if (pszGlobalData == NULL)
-	    {
-	      ErrorF ("winClipboardFlushXEvents - Could not lock global "
-		      "memory for clipboard transfer\n");
-
-	      /* Abort */
-	      fAbort = TRUE;
-	      goto winClipboardFlushXEvents_SelectionNotify_Done;
-	    }
-
-	  /* Copy the returned string into the global memory */
-	  if (fUseUnicode)
-	    {
-	      memcpy (pszGlobalData,
-		      pwszUnicodeStr,
-		      sizeof (wchar_t) * (iUnicodeLen + 1));
-	      free (pwszUnicodeStr);
-	      pwszUnicodeStr = NULL;
-	    }
-	  else
-	    {
-	      strcpy (pszGlobalData, pszConvertData);
-	      free (pszConvertData);
-	      pszConvertData = NULL;
-	    }
-
-	  /* Release the pointer to the global memory */
-	  GlobalUnlock (hGlobal);
-	  pszGlobalData = NULL;
-
-	  /* Push the selection data to the Windows clipboard */
-	  if (fUseUnicode)
-	    SetClipboardData (CF_UNICODETEXT, hGlobal);
-	  else
-	    SetClipboardData (CF_TEXT, hGlobal);
-
-	  /* Flag that SetClipboardData has been called */
-	  fSetClipboardData = FALSE;
-
-	  /*
-	   * NOTE: Do not try to free pszGlobalData, it is owned by
-	   * Windows after the call to SetClipboardData ().
-	   */
-
-	winClipboardFlushXEvents_SelectionNotify_Done:
-	  /* Free allocated resources */
-	  if (ppszTextList)
-	    XFreeStringList (ppszTextList);
-	  if (xtpText.value)
-	  {
-	    XFree (xtpText.value);
-	    xtpText.value = NULL;
-	    xtpText.nitems = 0;
-	  }
-	  free(pszConvertData);
-	  free(pwszUnicodeStr);
-	  if (hGlobal && pszGlobalData)
-	    GlobalUnlock (hGlobal);
-	  if (fSetClipboardData && g_fUnicodeSupport)
-	    SetClipboardData (CF_UNICODETEXT, NULL);
-	  if (fSetClipboardData)
-	    SetClipboardData (CF_TEXT, NULL);
-	  return WIN_XEVENTS_NOTIFY;
-
-	  /*
-	   * SelectionClear
-	   */ 
-	case SelectionClear:
-#ifdef _DEBUG
-	  winDebug ("SelectionClear - doing nothing\n");
-	  {
-	    char		*pszAtomName;
-	    
-	    pszAtomName = XGetAtomName (pDisplay,
-					event.xselection.selection);
-
-	    winDebug ("SelectionClear - ATOM: %s\n",
-		    pszAtomName);
-	    winDebug ("SelectionClear - owner %d\n", event.xselectionrequest.owner);
-	    
-	    XFree (pszAtomName);
-	  }
-#endif
-	break;
-
-	case PropertyNotify:
-	  break;
-    
-	case MappingNotify:
-          XRefreshKeyboardMapping((XMappingEvent *)&event);
-	  break;
-=======
             }
             else {
                 iReturn = XmbTextPropertyToTextList(pDisplay,
@@ -1296,7 +561,7 @@
                     for (i = 0; i < iCount; i++) {
                         iReturnDataLen += strlen(ppszTextList[i]);
                     }
-                    pszReturnData = malloc(iReturnDataLen + 1);
+                    pszReturnData = (char *) malloc(iReturnDataLen + 1);
                     pszReturnData[0] = '\0';
                     for (i = 0; i < iCount; i++) {
                         strcat(pszReturnData, ppszTextList[i]);
@@ -1305,7 +570,7 @@
                 else {
                     ErrorF("winClipboardFlushXEvents - SelectionNotify - "
                            "X*TextPropertyToTextList list_return is NULL.\n");
-                    pszReturnData = malloc(1);
+                    pszReturnData = (char *) malloc(1);
                     pszReturnData[0] = '\0';
                 }
             }
@@ -1326,7 +591,7 @@
                     ErrorF("%d\n", iReturn);
                     break;
                 }
-                pszReturnData = malloc(1);
+                pszReturnData = (char *) malloc(1);
                 pszReturnData[0] = '\0';
             }
 
@@ -1339,7 +604,7 @@
             xtpText.nitems = 0;
 
             /* Convert the X clipboard string to DOS format */
-            winClipboardUNIXtoDOS(&pszReturnData, strlen(pszReturnData));
+            winClipboardUNIXtoDOS((unsigned char **)&pszReturnData, strlen(pszReturnData));
 
             if (fUseUnicode) {
                 /* Find out how much space needed to convert MBCS to Unicode */
@@ -1450,16 +715,33 @@
                 SetClipboardData(CF_TEXT, NULL);
             return WIN_XEVENTS_NOTIFY;
 
-        case SelectionClear:
+	  /*
+	   * SelectionClear
+	   */ 
+	case SelectionClear:
+#ifdef _DEBUG
             winDebug("SelectionClear - doing nothing\n");
+	  {
+	    char		*pszAtomName;
+	    
+	    pszAtomName = XGetAtomName (pDisplay,
+					event.xselection.selection);
+
+	    winDebug ("SelectionClear - ATOM: %s\n",
+		    pszAtomName);
+	    winDebug ("SelectionClear - owner %d\n", event.xselectionrequest.owner);
+	    
+	    XFree (pszAtomName);
+	  }
+#endif
             break;
 
         case PropertyNotify:
             break;
-
+    
         case MappingNotify:
+            XRefreshKeyboardMapping((XMappingEvent *)&event);
             break;
->>>>>>> 0f834b91
 
         default:
             ErrorF("winClipboardFlushXEvents - unexpected event type %d\n",
