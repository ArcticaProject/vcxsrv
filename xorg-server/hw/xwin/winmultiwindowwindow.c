--- conflicted
+++ resolved
@@ -288,13 +288,7 @@
 
     winScreenPriv(pScreen);
 
-<<<<<<< HEAD
-    winDebug ("winChangeWindowAttributesMultiWindow - pWin: %08x\n", pWin);
-=======
-#if CYGMULTIWINDOW_DEBUG
-    ErrorF("winChangeWindowAttributesMultiWindow - pWin: %p\n", pWin);
-#endif
->>>>>>> a1011d63
+    winDebug ("winChangeWindowAttributesMultiWindow - pWin: %p\n", pWin);
 
     WIN_UNWRAP(ChangeWindowAttributes);
     fResult = (*pScreen->ChangeWindowAttributes) (pWin, mask);
@@ -322,11 +316,7 @@
     winScreenPriv(pScreen);
 
 #if CYGMULTIWINDOW_DEBUG
-<<<<<<< HEAD
-    winDebug ("winUnmapWindowMultiWindow - pWin: %08x\n", pWin);
-=======
-    ErrorF("winUnmapWindowMultiWindow - pWin: %p\n", pWin);
->>>>>>> a1011d63
+    winDebug ("winUnmapWindowMultiWindow - pWin: %p\n", pWin);
 #endif
 
     WIN_UNWRAP(UnrealizeWindow);
@@ -357,11 +347,7 @@
     winScreenPriv(pScreen);
 
 #if CYGMULTIWINDOW_DEBUG
-<<<<<<< HEAD
-    winDebug ("winMapWindowMultiWindow - pWin: %08x\n", pWin);
-=======
-    ErrorF("winMapWindowMultiWindow - pWin: %p\n", pWin);
->>>>>>> a1011d63
+    winDebug ("winMapWindowMultiWindow - pWin: %p\n", pWin);
 #endif
 
     WIN_UNWRAP(RealizeWindow);
@@ -417,13 +403,7 @@
 
     winScreenPriv(pScreen);
 
-<<<<<<< HEAD
-    winDebug ("winRestackMultiWindow - %08x\n", pWin);
-=======
-#if CYGMULTIWINDOW_DEBUG || CYGWINDOWING_DEBUG
-    winTrace("winRestackMultiWindow - %p\n", pWin);
-#endif
->>>>>>> a1011d63
+    winDebug ("winRestackMultiWindow - %p\n", pWin);
 
     WIN_UNWRAP(RestackWindow);
     if (pScreen->RestackWindow)
