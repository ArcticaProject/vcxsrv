--- conflicted
+++ resolved
@@ -78,11 +78,7 @@
         wcx.hIconSm = g_hSmallIconX;
 
 #if CYGMULTIWINDOW_DEBUG
-<<<<<<< HEAD
     winDebug ("winCreateWindowsWindow - Creating class: %s\n", WINDOW_CLASS_X);
-=======
-        ErrorF("winCreateWindowsWindow - Creating class: %s\n", WINDOW_CLASS_X);
->>>>>>> 0f834b91
 #endif
 
         atomXWinClass = RegisterClassEx(&wcx);
@@ -103,11 +99,7 @@
     winScreenPriv(pScreen);
 
 #if CYGMULTIWINDOW_DEBUG
-<<<<<<< HEAD
   winDebug ("winCreateWindowMultiWindow - pWin: %p\n", pWin);
-=======
-    winTrace("winCreateWindowMultiWindow - pWin: %p\n", pWin);
->>>>>>> 0f834b91
 #endif
 
     WIN_UNWRAP(CreateWindow);
@@ -140,11 +132,7 @@
     winScreenPriv(pScreen);
 
 #if CYGMULTIWINDOW_DEBUG
-<<<<<<< HEAD
   winDebug ("winDestroyWindowMultiWindow - pWin: %p\n", pWin);
-=======
-    ErrorF("winDestroyWindowMultiWindow - pWin: %p\n", pWin);
->>>>>>> 0f834b91
 #endif
 
     WIN_UNWRAP(DestroyWindow);
@@ -171,20 +159,6 @@
 Bool
 winPositionWindowMultiWindow(WindowPtr pWin, int x, int y)
 {
-<<<<<<< HEAD
-  Bool			fResult = TRUE;
-  int		        iX, iY, iWidth, iHeight;
-  ScreenPtr		pScreen = pWin->drawable.pScreen;
-  winWindowPriv(pWin);
-  winScreenPriv(pScreen);
-
-  HWND hWnd = pWinPriv->hWnd;
-  RECT rcNew;
-  RECT rcOld;
-#ifdef WINDBG
-  RECT rcClient;
-  RECT *lpRc;
-=======
     Bool fResult = TRUE;
     int iX, iY, iWidth, iHeight;
     ScreenPtr pScreen = pWin->drawable.pScreen;
@@ -195,55 +169,31 @@
     HWND hWnd = pWinPriv->hWnd;
     RECT rcNew;
     RECT rcOld;
-
-#if CYGMULTIWINDOW_DEBUG
+#ifdef WINDBG
     RECT rcClient;
     RECT *lpRc;
->>>>>>> 0f834b91
 #endif
     DWORD dwExStyle;
     DWORD dwStyle;
 
-<<<<<<< HEAD
   winDebug ("winPositionWindowMultiWindow - pWin: %p\n", pWin);
-  
-  WIN_UNWRAP(PositionWindow);
-  fResult = (*pScreen->PositionWindow)(pWin, x, y);
-  WIN_WRAP(PositionWindow, winPositionWindowMultiWindow);
-  
-  winDebug ("winPositionWindowMultiWindow: (x, y) = (%d, %d)\n",
-	  x, y);
-
-  /* Bail out if the Windows window handle is bad */
-  if (!hWnd)
-    {
+
+    WIN_UNWRAP(PositionWindow);
+    fResult = (*pScreen->PositionWindow) (pWin, x, y);
+    WIN_WRAP(PositionWindow, winPositionWindowMultiWindow);
+
+    winDebug ("winPositionWindowMultiWindow: (x, y) = (%d, %d)\n",
+              x, y);
+
+    /* Bail out if the Windows window handle is bad */
+    if (!hWnd) {
       winDebug ("\timmediately return since hWnd is NULL\n");
       if (pWin->redirectDraw != RedirectDrawNone)
       {
         winDebug("winPositionWindowMultiWindow: Calling compReallocPixmap to make sure the pixmap buffer is valid.\n");
         compReallocPixmap(pWin, x, y, pWin->drawable.width, pWin->drawable.height, pWin->borderWidth);
       }
-      return fResult;
-=======
-#if CYGMULTIWINDOW_DEBUG
-    winTrace("winPositionWindowMultiWindow - pWin: %p\n", pWin);
-#endif
-
-    WIN_UNWRAP(PositionWindow);
-    fResult = (*pScreen->PositionWindow) (pWin, x, y);
-    WIN_WRAP(PositionWindow, winPositionWindowMultiWindow);
-
-#if CYGWINDOWING_DEBUG
-    ErrorF("winPositionWindowMultiWindow: (x, y) = (%d, %d)\n", x, y);
-#endif
-
-    /* Bail out if the Windows window handle is bad */
-    if (!hWnd) {
-#if CYGWINDOWING_DEBUG
-        ErrorF("\timmediately return since hWnd is NULL\n");
-#endif
         return fResult;
->>>>>>> 0f834b91
     }
 
     /* Get the Windows window style and extended style */
@@ -262,15 +212,9 @@
     SetRect(&rcNew, iX, iY, iX + iWidth, iY + iHeight);
 
 #if CYGMULTIWINDOW_DEBUG
-<<<<<<< HEAD
-  lpRc = &rcNew;
+    lpRc = &rcNew;
   winDebug ("winPositionWindowMultiWindow - (%d ms)drawable (%d, %d)-(%d, %d)\n",
-	  GetTickCount (), lpRc->left, lpRc->top, lpRc->right, lpRc->bottom);
-=======
-    lpRc = &rcNew;
-    ErrorF("winPositionWindowMultiWindow - (%d ms)drawable (%d, %d)-(%d, %d)\n",
            GetTickCount(), lpRc->left, lpRc->top, lpRc->right, lpRc->bottom);
->>>>>>> 0f834b91
 #endif
 
     /*
@@ -283,29 +227,27 @@
     GetWindowRect(hWnd, &rcOld);
 
 #if CYGMULTIWINDOW_DEBUG
-<<<<<<< HEAD
-  /* Get a rectangle describing the Windows window client area */
-  GetClientRect (hWnd, &rcClient);
-
-  lpRc = &rcNew;
-  winDebug ("winPositionWindowMultiWindow - (%d ms)rcNew (%d, %d)-(%d, %d)\n",
-	  GetTickCount (), lpRc->left, lpRc->top, lpRc->right, lpRc->bottom);
-      
-  lpRc = &rcOld;
-  winDebug ("winPositionWindowMultiWindow - (%d ms)rcOld (%d, %d)-(%d, %d)\n",
-	  GetTickCount (), lpRc->left, lpRc->top, lpRc->right, lpRc->bottom);
-      
-  lpRc = &rcClient;
-  winDebug ("(%d ms)rcClient (%d, %d)-(%d, %d)\n",
-	  GetTickCount (), lpRc->left, lpRc->top, lpRc->right, lpRc->bottom);
-#endif
-
-  /* Check if the old rectangle and new rectangle are the same */
-  if (!EqualRect (&rcNew, &rcOld))
-    {
+    /* Get a rectangle describing the Windows window client area */
+    GetClientRect(hWnd, &rcClient);
+
+    lpRc = &rcNew;
+    winDebug ("winPositionWindowMultiWindow - (%d ms)rcNew (%d, %d)-(%d, %d)\n",
+           GetTickCount(), lpRc->left, lpRc->top, lpRc->right, lpRc->bottom);
+
+    lpRc = &rcOld;
+    winDebug ("winPositionWindowMultiWindow - (%d ms)rcOld (%d, %d)-(%d, %d)\n",
+           GetTickCount(), lpRc->left, lpRc->top, lpRc->right, lpRc->bottom);
+
+    lpRc = &rcClient;
+    winDebug ("(%d ms)rcClient (%d, %d)-(%d, %d)\n",
+           GetTickCount(), lpRc->left, lpRc->top, lpRc->right, lpRc->bottom);
+#endif
+
+    /* Check if the old rectangle and new rectangle are the same */
+    if (!EqualRect(&rcNew, &rcOld)) {
       winDebug ("winPositionWindowMultiWindow - Need to move\n");
       winDebug ("\tMoveWindow to (%ld, %ld) - %ldx%ld\n", rcNew.left, rcNew.top,
-	      rcNew.right - rcNew.left, rcNew.bottom - rcNew.top);
+               rcNew.right - rcNew.left, rcNew.bottom - rcNew.top);
 
         /* Change the position and dimensions of the Windows window */
       if (pWinPriv->fWglUsed)
@@ -324,46 +266,8 @@
 		      rcNew.right - rcNew.left, rcNew.bottom - rcNew.top,
 		      TRUE);
     }
-  else
-    {
+    else {
       winDebug ("winPositionWindowMultiWindow - Not need to move\n");
-=======
-    /* Get a rectangle describing the Windows window client area */
-    GetClientRect(hWnd, &rcClient);
-
-    lpRc = &rcNew;
-    ErrorF("winPositionWindowMultiWindow - (%d ms)rcNew (%d, %d)-(%d, %d)\n",
-           GetTickCount(), lpRc->left, lpRc->top, lpRc->right, lpRc->bottom);
-
-    lpRc = &rcOld;
-    ErrorF("winPositionWindowMultiWindow - (%d ms)rcOld (%d, %d)-(%d, %d)\n",
-           GetTickCount(), lpRc->left, lpRc->top, lpRc->right, lpRc->bottom);
-
-    lpRc = &rcClient;
-    ErrorF("(%d ms)rcClient (%d, %d)-(%d, %d)\n",
-           GetTickCount(), lpRc->left, lpRc->top, lpRc->right, lpRc->bottom);
-#endif
-
-    /* Check if the old rectangle and new rectangle are the same */
-    if (!EqualRect(&rcNew, &rcOld)) {
-#if CYGMULTIWINDOW_DEBUG
-        ErrorF("winPositionWindowMultiWindow - Need to move\n");
-#endif
-
-#if CYGWINDOWING_DEBUG
-        ErrorF("\tMoveWindow to (%ld, %ld) - %ldx%ld\n", rcNew.left, rcNew.top,
-               rcNew.right - rcNew.left, rcNew.bottom - rcNew.top);
-#endif
-        /* Change the position and dimensions of the Windows window */
-        MoveWindow(hWnd,
-                   rcNew.left, rcNew.top,
-                   rcNew.right - rcNew.left, rcNew.bottom - rcNew.top, TRUE);
-    }
-    else {
-#if CYGMULTIWINDOW_DEBUG
-        ErrorF("winPositionWindowMultiWindow - Not need to move\n");
-#endif
->>>>>>> 0f834b91
     }
 
     return fResult;
@@ -381,24 +285,7 @@
 
     winScreenPriv(pScreen);
 
-<<<<<<< HEAD
-  winDebug ("winChangeWindowAttributesMultiWindow - pWin: %08x\n", pWin);
-  
-  WIN_UNWRAP(ChangeWindowAttributes); 
-  fResult = (*pScreen->ChangeWindowAttributes)(pWin, mask);
-  WIN_WRAP(ChangeWindowAttributes, winChangeWindowAttributesMultiWindow);
-  
-  /*
-   * NOTE: We do not currently need to do anything here.
-   */
-
-  return fResult;
-}
-=======
-#if CYGMULTIWINDOW_DEBUG
-    ErrorF("winChangeWindowAttributesMultiWindow - pWin: %08x\n", pWin);
-#endif
->>>>>>> 0f834b91
+    winDebug ("winChangeWindowAttributesMultiWindow - pWin: %08x\n", pWin);
 
     WIN_UNWRAP(ChangeWindowAttributes);
     fResult = (*pScreen->ChangeWindowAttributes) (pWin, mask);
@@ -426,11 +313,7 @@
     winScreenPriv(pScreen);
 
 #if CYGMULTIWINDOW_DEBUG
-<<<<<<< HEAD
-  winDebug ("winUnmapWindowMultiWindow - pWin: %08x\n", pWin);
-=======
-    ErrorF("winUnmapWindowMultiWindow - pWin: %08x\n", pWin);
->>>>>>> 0f834b91
+    winDebug ("winUnmapWindowMultiWindow - pWin: %08x\n", pWin);
 #endif
 
     WIN_UNWRAP(UnrealizeWindow);
@@ -461,11 +344,7 @@
     winScreenPriv(pScreen);
 
 #if CYGMULTIWINDOW_DEBUG
-<<<<<<< HEAD
-  winDebug ("winMapWindowMultiWindow - pWin: %08x\n", pWin);
-=======
-    ErrorF("winMapWindowMultiWindow - pWin: %08x\n", pWin);
->>>>>>> 0f834b91
+    winDebug ("winMapWindowMultiWindow - pWin: %08x\n", pWin);
 #endif
 
     WIN_UNWRAP(RealizeWindow);
@@ -517,95 +396,23 @@
 void
 winRestackWindowMultiWindow(WindowPtr pWin, WindowPtr pOldNextSib)
 {
-<<<<<<< HEAD
-  ScreenPtr		pScreen = pWin->drawable.pScreen;
-  winScreenPriv(pScreen);
+    ScreenPtr pScreen = pWin->drawable.pScreen;
+
+    winScreenPriv(pScreen);
 
   winDebug ("winRestackMultiWindow - %08x\n", pWin);
-  
-   WIN_UNWRAP(RestackWindow);
-   if (pScreen->RestackWindow) 
-     (*pScreen->RestackWindow)(pWin, pOldNextSib);
-   WIN_WRAP(RestackWindow, winRestackWindowMultiWindow);
-  
-  /*
-   * Calling winReorderWindowsMultiWindow here means our window manager
-   * (i.e. Windows Explorer) has initiative to determine Z order.
-   */
-  if (pWin->nextSib != pOldNextSib)
-    winReorderWindowsMultiWindow ();
-=======
-#if 0
-    WindowPtr pPrevWin;
-    UINT uFlags;
-    HWND hInsertAfter;
-    HWND hWnd = NULL;
-#endif
-    ScreenPtr pScreen = pWin->drawable.pScreen;
-
-    winScreenPriv(pScreen);
-
-#if CYGMULTIWINDOW_DEBUG || CYGWINDOWING_DEBUG
-    winTrace("winRestackMultiWindow - %08x\n", pWin);
-#endif
 
     WIN_UNWRAP(RestackWindow);
     if (pScreen->RestackWindow)
         (*pScreen->RestackWindow) (pWin, pOldNextSib);
     WIN_WRAP(RestackWindow, winRestackWindowMultiWindow);
 
-#if 1
     /*
      * Calling winReorderWindowsMultiWindow here means our window manager
      * (i.e. Windows Explorer) has initiative to determine Z order.
      */
     if (pWin->nextSib != pOldNextSib)
         winReorderWindowsMultiWindow();
-#else
-    /* Bail out if no window privates or window handle is invalid */
-    if (!pWinPriv || !pWinPriv->hWnd)
-        return;
-
-    /* Get a pointer to our previous sibling window */
-    pPrevWin = pWin->prevSib;
-
-    /*
-     * Look for a sibling window with
-     * valid privates and window handle
-     */
-    while (pPrevWin && !winGetWindowPriv(pPrevWin)
-           && !winGetWindowPriv(pPrevWin)->hWnd)
-        pPrevWin = pPrevWin->prevSib;
-
-    /* Check if we found a valid sibling */
-    if (pPrevWin) {
-        /* Valid sibling - get handle to insert window after */
-        hInsertAfter = winGetWindowPriv(pPrevWin)->hWnd;
-        uFlags = SWP_NOACTIVATE | SWP_NOMOVE | SWP_NOSIZE;
-
-        hWnd = GetNextWindow(pWinPriv->hWnd, GW_HWNDPREV);
-
-        do {
-            if (GetProp(hWnd, WIN_WINDOW_PROP)) {
-                if (hWnd == winGetWindowPriv(pPrevWin)->hWnd) {
-                    uFlags |= SWP_NOZORDER;
-                }
-                break;
-            }
-            hWnd = GetNextWindow(hWnd, GW_HWNDPREV);
-        }
-        while (hWnd);
-    }
-    else {
-        /* No valid sibling - make this window the top window */
-        hInsertAfter = HWND_TOP;
-        uFlags = SWP_NOMOVE | SWP_NOSIZE;
-    }
-
-    /* Perform the restacking operation in Windows */
-    SetWindowPos(pWinPriv->hWnd, hInsertAfter, 0, 0, 0, 0, uFlags);
-#endif
->>>>>>> 0f834b91
 }
 
 /*
@@ -615,32 +422,33 @@
 void
 winCreateWindowsWindow(WindowPtr pWin)
 {
-<<<<<<< HEAD
-  int                   iX, iY;
-  int			iWidth;
-  int			iHeight;
-  HWND			hWnd;
-  HWND			hFore = NULL;
-  winWindowPriv(pWin);
-  HICON			hIcon;
-  HICON			hIconSmall;
-  winPrivScreenPtr	pScreenPriv = pWinPriv->pScreenPriv;
-  WinXSizeHints         hints;
-  WindowPtr		pDaddy;
-  DWORD dwStyle, dwExStyle;
-  RECT rc;
-
-  winInitMultiWindowClass();
-
-  winDebug("winCreateWindowsTopLevelWindow - pWin:%08x XID:0x%x \n", pWin, pWin->drawable.id);
-
-  iX = pWin->drawable.x + GetSystemMetrics (SM_XVIRTUALSCREEN);
-  iY = pWin->drawable.y + GetSystemMetrics (SM_YVIRTUALSCREEN);
-
-  iWidth = pWin->drawable.width;
-  iHeight = pWin->drawable.height;
-
-  /* If it's an InputOutput window, and so is going to end up being made visible,
+    int iX, iY;
+    int iWidth;
+    int iHeight;
+    HWND hWnd;
+    HWND hFore = NULL;
+
+    winWindowPriv(pWin);
+    HICON hIcon;
+    HICON hIconSmall;
+    winPrivScreenPtr pScreenPriv = pWinPriv->pScreenPriv;
+    WinXSizeHints hints;
+    WindowPtr pDaddy;
+    DWORD dwStyle, dwExStyle;
+    RECT rc;
+
+    winInitMultiWindowClass();
+
+    winDebug("winCreateWindowsTopLevelWindow - pWin:%08x XID:0x%x \n", pWin,
+             pWin->drawable.id);
+
+    iX = pWin->drawable.x + GetSystemMetrics(SM_XVIRTUALSCREEN);
+    iY = pWin->drawable.y + GetSystemMetrics(SM_YVIRTUALSCREEN);
+
+    iWidth = pWin->drawable.width;
+    iHeight = pWin->drawable.height;
+
+    /* If it's an InputOutput window, and so is going to end up being made visible,
      make sure the window actually ends up somewhere where it will be visible 
      Dont't do it by making just one of the two iX and iY CW_USEDEFAULT since
      this will create a window at place CW_USEDEFAULT which is 0x80000000 */
@@ -677,44 +485,6 @@
         else
           break;
       }
-=======
-    int iX, iY;
-    int iWidth;
-    int iHeight;
-    HWND hWnd;
-    HWND hFore = NULL;
-
-    winWindowPriv(pWin);
-    HICON hIcon;
-    HICON hIconSmall;
-    winPrivScreenPtr pScreenPriv = pWinPriv->pScreenPriv;
-    WinXSizeHints hints;
-    WindowPtr pDaddy;
-    DWORD dwStyle, dwExStyle;
-    RECT rc;
-
-    winInitMultiWindowClass();
-
-    winDebug("winCreateWindowsTopLevelWindow - pWin:%08x XID:0x%x \n", pWin,
-             pWin->drawable.id);
-
-    iX = pWin->drawable.x + GetSystemMetrics(SM_XVIRTUALSCREEN);
-    iY = pWin->drawable.y + GetSystemMetrics(SM_YVIRTUALSCREEN);
-
-    iWidth = pWin->drawable.width;
-    iHeight = pWin->drawable.height;
-
-    /* If it's an InputOutput window, and so is going to end up being made visible,
-       make sure the window actually ends up somewhere where it will be visible */
-    if (pWin->drawable.class != InputOnly) {
-        if ((iX < GetSystemMetrics(SM_XVIRTUALSCREEN)) ||
-            (iX > GetSystemMetrics(SM_CXVIRTUALSCREEN)))
-            iX = CW_USEDEFAULT;
-
-        if ((iY < GetSystemMetrics(SM_YVIRTUALSCREEN)) ||
-            (iY > GetSystemMetrics(SM_CYVIRTUALSCREEN)))
-            iY = CW_USEDEFAULT;
->>>>>>> 0f834b91
     }
 
     winDebug("winCreateWindowsWindow - %dx%d @ %dx%d\n", iWidth, iHeight, iX,
@@ -779,14 +549,15 @@
         ErrorF("winCreateWindowsWindow - CreateWindowExA () failed: %d\n",
                (int) GetLastError());
     }
-<<<<<<< HEAD
-  pWinPriv->hWnd = hWnd;
-
-  /* Set application or .XWinrc defined Icons */
-  winSelectIcons(pWin, &hIcon, &hIconSmall);
-  if (hIcon) SendMessage (hWnd, WM_SETICON, ICON_BIG, (LPARAM) hIcon);
-  if (hIconSmall) SendMessage (hWnd, WM_SETICON, ICON_SMALL, (LPARAM) hIconSmall);
- 
+    pWinPriv->hWnd = hWnd;
+
+    /* Set application or .XWinrc defined Icons */
+    winSelectIcons(pWin, &hIcon, &hIconSmall);
+    if (hIcon)
+        SendMessage(hWnd, WM_SETICON, ICON_BIG, (LPARAM) hIcon);
+    if (hIconSmall)
+        SendMessage(hWnd, WM_SETICON, ICON_SMALL, (LPARAM) hIconSmall);
+
   /* If we asked the native WM to place the window, synchronize the X window position.
      Do this before the next SetWindowPos because this one is generating a WM_STYLECHANGED
      message which is causing a window move, which is wrong if the Xwindow does not
@@ -796,51 +567,18 @@
     winAdjustXWindow(pWin, hWnd);
   }
  
-  /* Change style back to popup, already placed... */
-  SetWindowLongPtr(hWnd, GWL_STYLE, WS_POPUP | WS_CLIPCHILDREN | WS_CLIPSIBLINGS);
-  SetWindowPos (hWnd, 0, 0, 0, 0, 0,
-		SWP_FRAMECHANGED | SWP_NOZORDER | SWP_NOMOVE | SWP_NOSIZE | SWP_NOACTIVATE);
-  
-  /* Make sure it gets the proper system menu for a WS_POPUP, too */
-  GetSystemMenu (hWnd, TRUE);
-
-  /* Cause any .XWinrc menus to be added in main WNDPROC */
-  PostMessage (hWnd, WM_INIT_SYS_MENU, 0, 0);
-  
-  SetProp (hWnd, WIN_WID_PROP, (HANDLE) winGetWindowID(pWin));
-
-  /* Flag that this Windows window handles its own activation */
-  SetProp (hWnd, WIN_NEEDMANAGE_PROP, (HANDLE) 0);
-
-  /* Call engine-specific create window procedure */
-  (*pScreenPriv->pwinFinishCreateWindowsWindow) (pWin);
-}
-=======
-    pWinPriv->hWnd = hWnd;
-
-    /* Set application or .XWinrc defined Icons */
-    winSelectIcons(pWin, &hIcon, &hIconSmall);
-    if (hIcon)
-        SendMessage(hWnd, WM_SETICON, ICON_BIG, (LPARAM) hIcon);
-    if (hIconSmall)
-        SendMessage(hWnd, WM_SETICON, ICON_SMALL, (LPARAM) hIconSmall);
-
     /* Change style back to popup, already placed... */
     SetWindowLongPtr(hWnd, GWL_STYLE,
                      WS_POPUP | WS_CLIPCHILDREN | WS_CLIPSIBLINGS);
     SetWindowPos(hWnd, 0, 0, 0, 0, 0,
                  SWP_FRAMECHANGED | SWP_NOZORDER | SWP_NOMOVE | SWP_NOSIZE |
                  SWP_NOACTIVATE);
-
-    /* Adjust the X window to match the window placement we actually got... */
-    winAdjustXWindow(pWin, hWnd);
-
+  
     /* Make sure it gets the proper system menu for a WS_POPUP, too */
     GetSystemMenu(hWnd, TRUE);
 
     /* Cause any .XWinrc menus to be added in main WNDPROC */
     PostMessage(hWnd, WM_INIT_SYS_MENU, 0, 0);
->>>>>>> 0f834b91
 
     SetProp(hWnd, WIN_WID_PROP, (HANDLE) winGetWindowID(pWin));
 
@@ -919,11 +657,7 @@
     HWND hWnd = pWinPriv->hWnd;
 
 #if CYGMULTIWINDOW_DEBUG
-<<<<<<< HEAD
-  winDebug ("winUpdateWindowsWindow\n");
-=======
-    ErrorF("winUpdateWindowsWindow\n");
->>>>>>> 0f834b91
+    winDebug ("winUpdateWindowsWindow\n");
 #endif
 
     /* Check if the Windows window's parents have been destroyed */
@@ -941,9 +675,7 @@
         /* Send first paint message */
         UpdateWindow(pWinPriv->hWnd);
     }
-<<<<<<< HEAD
-  else if (hWnd != NULL)
-    {
+    else if (hWnd != NULL) {
       if (pWinPriv->fWglUsed)
       {
         /* We do not need to destroy the window but to reparent it and move it to the
@@ -987,16 +719,6 @@
 
 #if CYGMULTIWINDOW_DEBUG
   winDebug ("-winUpdateWindowsWindow\n");
-=======
-    else if (hWnd != NULL) {
-        /* Destroy the Windows window if its parents are destroyed */
-        winDestroyWindowsWindow(pWin);
-        assert(pWinPriv->hWnd == NULL);
-    }
-
-#if CYGMULTIWINDOW_DEBUG
-    ErrorF("-winUpdateWindowsWindow\n");
->>>>>>> 0f834b91
 #endif
 }
 
@@ -1014,11 +736,7 @@
     FindClientResourcesByType(c, RT_WINDOW, winFindWindow, &wi);
 
 #if CYGMULTIWINDOW_DEBUG
-<<<<<<< HEAD
   winDebug ("winGetWindowID - Window ID: %d\n", wi.id);
-=======
-    ErrorF("winGetWindowID - Window ID: %d\n", wi.id);
->>>>>>> 0f834b91
 #endif
 
     return wi.id;
@@ -1053,28 +771,13 @@
     DWORD dwCurrentProcessID = GetCurrentProcessId();
     DWORD dwWindowProcessID = 0;
 
-<<<<<<< HEAD
-  winDebug ("winReorderWindowsMultiWindow\n");
-
-  if (fRestacking)
-    {
-      /* It is a recusive call so immediately exit */
-      winDebug ("winReorderWindowsMultiWindow - "
-	      "exit because fRestacking == TRUE\n");
-      return;
-=======
-#if CYGMULTIWINDOW_DEBUG || CYGWINDOWING_DEBUG
-    winTrace("winReorderWindowsMultiWindow\n");
-#endif
+    winDebug ("winReorderWindowsMultiWindow\n");
 
     if (fRestacking) {
         /* It is a recusive call so immediately exit */
-#if CYGWINDOWING_DEBUG
-        ErrorF("winReorderWindowsMultiWindow - "
+      winDebug ("winReorderWindowsMultiWindow - "
                "exit because fRestacking == TRUE\n");
-#endif
         return;
->>>>>>> 0f834b91
     }
     fRestacking = TRUE;
 
@@ -1126,13 +829,7 @@
     winPrivScreenPtr pScreenPriv = NULL;
     winScreenInfo *pScreenInfo = NULL;
 
-<<<<<<< HEAD
-  winDebug ("winMinimizeWindow\n");
-=======
-#if CYGWINDOWING_DEBUG
-    ErrorF("winMinimizeWindow\n");
-#endif
->>>>>>> 0f834b91
+    winDebug ("winMinimizeWindow\n");
 
     dixLookupResourceByType((pointer) &pWin, id, RT_WINDOW, NullClient,
                             DixUnknownAccess);
@@ -1147,19 +844,11 @@
     if (pScreenPriv)
         pScreenInfo = pScreenPriv->pScreenInfo;
 
-<<<<<<< HEAD
 #ifdef XWIN_MULTIWINDOWINTWM
-  if (pScreenPriv && pScreenInfo->fInternalWM)
-    {
-      pRLWinPriv  = (win32RootlessWindowPtr) RootlessFrameForWindow (pWin, FALSE);
-      hWnd = pRLWinPriv->hWnd;
-=======
-#ifdef XWIN_MULTIWINDOWEXTWM
     if (pScreenPriv && pScreenInfo->fInternalWM) {
         pRLWinPriv =
             (win32RootlessWindowPtr) RootlessFrameForWindow(pWin, FALSE);
         hWnd = pRLWinPriv->hWnd;
->>>>>>> 0f834b91
     }
     else
 #else
@@ -1183,20 +872,11 @@
 
     winScreenPriv(pScreen);
 
-<<<<<<< HEAD
-  winDebug ("CopyWindowMultiWindow\n");
-
-  WIN_UNWRAP(CopyWindow); 
-  (*pScreen->CopyWindow)(pWin, oldpt, oldRegion);
-  WIN_WRAP(CopyWindow, winCopyWindowMultiWindow);
-=======
-#if CYGWINDOWING_DEBUG
-    ErrorF("CopyWindowMultiWindow\n");
-#endif
+    winDebug ("CopyWindowMultiWindow\n");
+
     WIN_UNWRAP(CopyWindow);
     (*pScreen->CopyWindow) (pWin, oldpt, oldRegion);
     WIN_WRAP(CopyWindow, winCopyWindowMultiWindow);
->>>>>>> 0f834b91
 }
 
 /*
@@ -1210,13 +890,7 @@
 
     winScreenPriv(pScreen);
 
-<<<<<<< HEAD
   winDebug ("MoveWindowMultiWindow to (%d, %d)\n", x, y);
-=======
-#if CYGWINDOWING_DEBUG
-    ErrorF("MoveWindowMultiWindow to (%d, %d)\n", x, y);
-#endif
->>>>>>> 0f834b91
 
     WIN_UNWRAP(MoveWindow);
     (*pScreen->MoveWindow) (pWin, x, y, pSib, kind);
@@ -1234,20 +908,11 @@
 
     winScreenPriv(pScreen);
 
-<<<<<<< HEAD
   winDebug ("ResizeWindowMultiWindow to (%d, %d) - %dx%d\n", x, y, w, h);
 
-  WIN_UNWRAP(ResizeWindow); 
-  (*pScreen->ResizeWindow)(pWin, x, y, w, h, pSib);
-  WIN_WRAP(ResizeWindow, winResizeWindowMultiWindow);
-=======
-#if CYGWINDOWING_DEBUG
-    ErrorF("ResizeWindowMultiWindow to (%d, %d) - %dx%d\n", x, y, w, h);
-#endif
     WIN_UNWRAP(ResizeWindow);
     (*pScreen->ResizeWindow) (pWin, x, y, w, h, pSib);
     WIN_WRAP(ResizeWindow, winResizeWindowMultiWindow);
->>>>>>> 0f834b91
 }
 
 /*
@@ -1272,30 +937,11 @@
 
 #define WIDTH(rc) (rc.right - rc.left)
 #define HEIGHT(rc) (rc.bottom - rc.top)
-<<<<<<< HEAD
-  
-  winDebug ("winAdjustXWindow\n");
-
-  if (IsIconic (hwnd))
-    {
+
+    winDebug ("winAdjustXWindow\n");
+
+    if (IsIconic(hwnd)) {
       winDebug ("\timmediately return because the window is iconized\n");
-      /*
-       * If the Windows window is minimized, its WindowRect has
-       * meaningless values so we don't adjust X window to it.
-       */
-      vlist[0] = 0;
-      vlist[1] = 0;
-      return ConfigureWindow (pWin, CWX | CWY, vlist, wClient(pWin));
-=======
-
-#if CYGWINDOWING_DEBUG
-    ErrorF("winAdjustXWindow\n");
-#endif
-
-    if (IsIconic(hwnd)) {
-#if CYGWINDOWING_DEBUG
-        ErrorF("\timmediately return because the window is iconized\n");
-#endif
         /*
          * If the Windows window is minimized, its WindowRect has
          * meaningless values so we don't adjust X window to it.
@@ -1303,93 +949,34 @@
         vlist[0] = 0;
         vlist[1] = 0;
         return ConfigureWindow(pWin, CWX | CWY, vlist, wClient(pWin));
->>>>>>> 0f834b91
-    }
-
-<<<<<<< HEAD
-  /* Calculate the window rect from the drawable */
-  x = pDraw->x + GetSystemMetrics (SM_XVIRTUALSCREEN);
-  y = pDraw->y + GetSystemMetrics (SM_YVIRTUALSCREEN);
-  SetRect (&rcDraw, x, y, x + pDraw->width, y + pDraw->height);
-          winDebug("\tDrawable extend {%d, %d, %d, %d}, {%d, %d}\n", 
-              rcDraw.left, rcDraw.top, rcDraw.right, rcDraw.bottom,
-              rcDraw.right - rcDraw.left, rcDraw.bottom - rcDraw.top);
-  dwExStyle = GetWindowLongPtr (hwnd, GWL_EXSTYLE);
-  dwStyle = GetWindowLongPtr (hwnd, GWL_STYLE);
-          winDebug("\tWindowStyle: %08x %08x\n", dwStyle, dwExStyle);
-  AdjustWindowRectEx (&rcDraw, dwStyle, FALSE, dwExStyle);
-
-  /* The source of adjust */
-  GetWindowRect (hwnd, &rcWin);
-          winDebug("\tWindow extend {%d, %d, %d, %d}, {%d, %d}\n", 
-              rcWin.left, rcWin.top, rcWin.right, rcWin.bottom,
-              rcWin.right - rcWin.left, rcWin.bottom - rcWin.top);
-          winDebug("\tDraw extend {%d, %d, %d, %d}, {%d, %d}\n", 
-              rcDraw.left, rcDraw.top, rcDraw.right, rcDraw.bottom,
-              rcDraw.right - rcDraw.left, rcDraw.bottom - rcDraw.top);
-
-  if (EqualRect (&rcDraw, &rcWin)) {
-    /* Bail if no adjust is needed */
-    winDebug ("\treturn because already adjusted\n");
-    return 0;
-  }
-  
-  /* Calculate delta values */
-  dX = rcWin.left - rcDraw.left;
-  dY = rcWin.top - rcDraw.top;
-  dW = WIDTH(rcWin) - WIDTH(rcDraw);
-  dH = HEIGHT(rcWin) - HEIGHT(rcDraw);
-
-  /*
-   * Adjust.
-   * We may only need to move (vlist[0] and [1]), or only resize
-   * ([2] and [3]) but currently we set all the parameters and leave
-   * the decision to ConfigureWindow.  The reason is code simplicity.
-  */
-  vlist[0] = pDraw->x + dX - wBorderWidth(pWin);
-  vlist[1] = pDraw->y + dY - wBorderWidth(pWin);
-  vlist[2] = pDraw->width + dW;
-  vlist[3] = pDraw->height + dH;
-  winDebug ("\tConfigureWindow to (%ld, %ld) - %ldx%ld\n", vlist[0], vlist[1],
-	  vlist[2], vlist[3]);
-  return ConfigureWindow (pWin, CWX | CWY | CWWidth | CWHeight,
-			  vlist, wClient(pWin));
-  
-=======
+    }
+
     pDraw = &pWin->drawable;
 
     /* Calculate the window rect from the drawable */
     x = pDraw->x + GetSystemMetrics(SM_XVIRTUALSCREEN);
     y = pDraw->y + GetSystemMetrics(SM_YVIRTUALSCREEN);
     SetRect(&rcDraw, x, y, x + pDraw->width, y + pDraw->height);
-#ifdef CYGMULTIWINDOW_DEBUG
     winDebug("\tDrawable extend {%d, %d, %d, %d}, {%d, %d}\n",
              rcDraw.left, rcDraw.top, rcDraw.right, rcDraw.bottom,
              rcDraw.right - rcDraw.left, rcDraw.bottom - rcDraw.top);
-#endif
     dwExStyle = GetWindowLongPtr(hwnd, GWL_EXSTYLE);
     dwStyle = GetWindowLongPtr(hwnd, GWL_STYLE);
-#ifdef CYGMULTIWINDOW_DEBUG
     winDebug("\tWindowStyle: %08x %08x\n", dwStyle, dwExStyle);
-#endif
     AdjustWindowRectEx(&rcDraw, dwStyle, FALSE, dwExStyle);
 
     /* The source of adjust */
     GetWindowRect(hwnd, &rcWin);
-#ifdef CYGMULTIWINDOW_DEBUG
     winDebug("\tWindow extend {%d, %d, %d, %d}, {%d, %d}\n",
              rcWin.left, rcWin.top, rcWin.right, rcWin.bottom,
              rcWin.right - rcWin.left, rcWin.bottom - rcWin.top);
     winDebug("\tDraw extend {%d, %d, %d, %d}, {%d, %d}\n",
              rcDraw.left, rcDraw.top, rcDraw.right, rcDraw.bottom,
              rcDraw.right - rcDraw.left, rcDraw.bottom - rcDraw.top);
-#endif
 
     if (EqualRect(&rcDraw, &rcWin)) {
         /* Bail if no adjust is needed */
-#if CYGWINDOWING_DEBUG
-        ErrorF("\treturn because already adjusted\n");
-#endif
+    winDebug ("\treturn because already adjusted\n");
         return 0;
     }
 
@@ -1409,14 +996,11 @@
     vlist[1] = pDraw->y + dY - wBorderWidth(pWin);
     vlist[2] = pDraw->width + dW;
     vlist[3] = pDraw->height + dH;
-#if CYGWINDOWING_DEBUG
-    ErrorF("\tConfigureWindow to (%ld, %ld) - %ldx%ld\n", vlist[0], vlist[1],
-           vlist[2], vlist[3]);
-#endif
+    winDebug ("\tConfigureWindow to (%ld, %ld) - %ldx%ld\n", vlist[0], vlist[1],
+              vlist[2], vlist[3]);
     return ConfigureWindow(pWin, CWX | CWY | CWWidth | CWHeight,
                            vlist, wClient(pWin));
 
->>>>>>> 0f834b91
 #undef WIDTH
 #undef HEIGHT
 }