--- conflicted
+++ resolved
@@ -546,7 +546,6 @@
     }
     pWinPriv->hWnd = hWnd;
 
-<<<<<<< HEAD
     /* If we asked the native WM to place the window, synchronize the X window position.
        Do this before the next SetWindowPos because this one is generating a WM_STYLECHANGED
        message which is causing a window move, which is wrong if the Xwindow does not
@@ -554,9 +553,6 @@
     if (iX == CW_USEDEFAULT) {
       winAdjustXWindow(pWin, hWnd);
     }
- 
-=======
->>>>>>> f8e35ebb
     /* Change style back to popup, already placed... */
     SetWindowLongPtr(hWnd, GWL_STYLE,
                      WS_POPUP | WS_CLIPCHILDREN | WS_CLIPSIBLINGS);
@@ -647,7 +643,7 @@
     HWND hWnd = pWinPriv->hWnd;
 
 #if CYGMULTIWINDOW_DEBUG
-    winDebug ("winUpdateWindowsWindow\n");
+    winDebug("winUpdateWindowsWindow\n");
 #endif
 
     /* Check if the Windows window's parents have been destroyed */
@@ -666,45 +662,40 @@
         UpdateWindow(pWinPriv->hWnd);
     }
     else if (hWnd != NULL) {
-      if (pWinPriv->fWglUsed)
-      {
-        /* We do not need to destroy the window but to reparent it and move it to the
-           correct place when it is an opengl window */
-        int offsetx;
-        int offsety;
-        HWND hParentWnd;
-        WindowPtr pParent=pWin->parent;
-
-        while (pParent)
-        {
-          winWindowPriv(pParent);
-          hParentWnd=pWinPriv->hWnd;
-          if (hParentWnd)
-            break;
-          pParent=pParent->parent;
-        }
-
-        if (pParent)
-        {
-          offsetx=pParent->drawable.x;
-          offsety=pParent->drawable.y;
-        }
-        else
-        {
-          offsetx=0;
-          offsety=0;
-        }
-        winDebug ("-winUpdateWindowsWindow: %x changing parent to %x and moving to %d,%d\n",pWinPriv->hWnd,hParentWnd,pWin->drawable.x-offsetx,pWin->drawable.y-offsety);
-        SetParent(pWinPriv->hWnd,hParentWnd);
-        SetWindowPos(pWinPriv->hWnd,NULL,pWin->drawable.x-offsetx,pWin->drawable.y-offsety,0,0,SWP_NOSIZE|SWP_NOZORDER|SWP_SHOWWINDOW);
-      }
-      else
-      {
-        /* Destroy the Windows window if its parents are destroyed */
-        /* First check if we need to release the DC when it is an opengl window */
-        winDestroyWindowsWindow (pWin);
-        assert (pWinPriv->hWnd == NULL);
-      }
+        if (pWinPriv->fWglUsed) {
+            /* We do not need to destroy the window but to reparent it and move it to the
+               correct place when it is an opengl window */
+            int offsetx;
+            int offsety;
+            HWND hParentWnd;
+            WindowPtr pParent=pWin->parent;
+
+            while (pParent) {
+                winWindowPriv(pParent);
+                hParentWnd=pWinPriv->hWnd;
+                if (hParentWnd)
+                    break;
+                pParent=pParent->parent;
+            }
+
+            if (pParent) {
+                offsetx=pParent->drawable.x;
+                offsety=pParent->drawable.y;
+            }
+            else {
+                offsetx=0;
+                offsety=0;
+            }
+            winDebug ("-winUpdateWindowsWindow: %x changing parent to %x and moving to %d,%d\n",pWinPriv->hWnd,hParentWnd,pWin->drawable.x-offsetx,pWin->drawable.y-offsety);
+            SetParent(pWinPriv->hWnd,hParentWnd);
+            SetWindowPos(pWinPriv->hWnd,NULL,pWin->drawable.x-offsetx,pWin->drawable.y-offsety,0,0,SWP_NOSIZE|SWP_NOZORDER|SWP_SHOWWINDOW);
+        }
+        else {
+            /* Destroy the Windows window if its parents are destroyed */
+            /* First check if we need to release the DC when it is an opengl window */
+            winDestroyWindowsWindow (pWin);
+            assert (pWinPriv->hWnd == NULL);
+        }
     }
 
 #if CYGMULTIWINDOW_DEBUG
@@ -726,7 +717,7 @@
     FindClientResourcesByType(c, RT_WINDOW, winFindWindow, &wi);
 
 #if CYGMULTIWINDOW_DEBUG
-    winDebug ("winGetWindowID - Window ID: %d\n", wi.id);
+    winDebug("winGetWindowID - Window ID: %d\n", wi.id);
 #endif
 
     return wi.id;
@@ -761,11 +752,11 @@
     DWORD dwCurrentProcessID = GetCurrentProcessId();
     DWORD dwWindowProcessID = 0;
 
-    winDebug ("winReorderWindowsMultiWindow\n");
+    winDebug("winReorderWindowsMultiWindow\n");
 
     if (fRestacking) {
         /* It is a recusive call so immediately exit */
-        winDebug ("winReorderWindowsMultiWindow - "
+        winDebug("winReorderWindowsMultiWindow - "
                "exit because fRestacking == TRUE\n");
         return;
     }
@@ -819,7 +810,7 @@
     winPrivScreenPtr pScreenPriv = NULL;
     winScreenInfo *pScreenInfo = NULL;
 
-    winDebug ("winMinimizeWindow\n");
+    winDebug("winMinimizeWindow\n");
 
     dixLookupResourceByType((pointer) &pWin, id, RT_WINDOW, NullClient,
                             DixUnknownAccess);
@@ -862,7 +853,7 @@
 
     winScreenPriv(pScreen);
 
-    winDebug ("CopyWindowMultiWindow\n");
+    winDebug("CopyWindowMultiWindow\n");
 
     WIN_UNWRAP(CopyWindow);
     (*pScreen->CopyWindow) (pWin, oldpt, oldRegion);
@@ -880,7 +871,7 @@
 
     winScreenPriv(pScreen);
 
-  winDebug ("MoveWindowMultiWindow to (%d, %d)\n", x, y);
+    winDebug("MoveWindowMultiWindow to (%d, %d)\n", x, y);
 
     WIN_UNWRAP(MoveWindow);
     (*pScreen->MoveWindow) (pWin, x, y, pSib, kind);
@@ -898,7 +889,7 @@
 
     winScreenPriv(pScreen);
 
-  winDebug ("ResizeWindowMultiWindow to (%d, %d) - %dx%d\n", x, y, w, h);
+    winDebug("ResizeWindowMultiWindow to (%d, %d) - %dx%d\n", x, y, w, h);
 
     WIN_UNWRAP(ResizeWindow);
     (*pScreen->ResizeWindow) (pWin, x, y, w, h, pSib);
@@ -928,10 +919,10 @@
 #define WIDTH(rc) (rc.right - rc.left)
 #define HEIGHT(rc) (rc.bottom - rc.top)
 
-    winDebug ("winAdjustXWindow\n");
+    winDebug("winAdjustXWindow\n");
 
     if (IsIconic(hwnd)) {
-      winDebug ("\timmediately return because the window is iconized\n");
+      winDebug("\timmediately return because the window is iconized\n");
         /*
          * If the Windows window is minimized, its WindowRect has
          * meaningless values so we don't adjust X window to it.
@@ -966,7 +957,7 @@
 
     if (EqualRect(&rcDraw, &rcWin)) {
         /* Bail if no adjust is needed */
-    winDebug ("\treturn because already adjusted\n");
+    winDebug("\treturn because already adjusted\n");
         return 0;
     }
 
@@ -986,7 +977,7 @@
     vlist[1] = pDraw->y + dY - wBorderWidth(pWin);
     vlist[2] = pDraw->width + dW;
     vlist[3] = pDraw->height + dH;
-    winDebug ("\tConfigureWindow to (%ld, %ld) - %ldx%ld\n", vlist[0], vlist[1],
+    winDebug("\tConfigureWindow to (%ld, %ld) - %ldx%ld\n", vlist[0], vlist[1],
               vlist[2], vlist[3]);
     return ConfigureWindow(pWin, CWX | CWY | CWWidth | CWHeight,
                            vlist, wClient(pWin));
