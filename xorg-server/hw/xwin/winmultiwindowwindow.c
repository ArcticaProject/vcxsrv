--- conflicted
+++ resolved
@@ -1,988 +1,975 @@
-/*
- *Copyright (C) 1994-2000 The XFree86 Project, Inc. All Rights Reserved.
- *Copyright (C) Colin Harrison 2005-2008
- *
- *Permission is hereby granted, free of charge, to any person obtaining
- * a copy of this software and associated documentation files (the
- *"Software"), to deal in the Software without restriction, including
- *without limitation the rights to use, copy, modify, merge, publish,
- *distribute, sublicense, and/or sell copies of the Software, and to
- *permit persons to whom the Software is furnished to do so, subject to
- *the following conditions:
- *
- *The above copyright notice and this permission notice shall be
- *included in all copies or substantial portions of the Software.
- *
- *THE SOFTWARE IS PROVIDED "AS IS", WITHOUT WARRANTY OF ANY KIND,
- *EXPRESS OR IMPLIED, INCLUDING BUT NOT LIMITED TO THE WARRANTIES OF
- *MERCHANTABILITY, FITNESS FOR A PARTICULAR PURPOSE AND
- *NONINFRINGEMENT. IN NO EVENT SHALL THE XFREE86 PROJECT BE LIABLE FOR
- *ANY CLAIM, DAMAGES OR OTHER LIABILITY, WHETHER IN AN ACTION OF
- *CONTRACT, TORT OR OTHERWISE, ARISING FROM, OUT OF OR IN CONNECTION
- *WITH THE SOFTWARE OR THE USE OR OTHER DEALINGS IN THE SOFTWARE.
- *
- *Except as contained in this notice, the name of the XFree86 Project
- *shall not be used in advertising or otherwise to promote the sale, use
- *or other dealings in this Software without prior written authorization
- *from the XFree86 Project.
- *
- * Authors:	Kensuke Matsuzaki
- *		Earle F. Philhower, III
- *		Harold L Hunt II
- *              Colin Harrison
- */
-
-#ifdef HAVE_XWIN_CONFIG_H
-#include <xwin-config.h>
-#endif
-#include "win.h"
-#include "dixevents.h"
-#include "winmultiwindowclass.h"
-<<<<<<< HEAD
-#include "winprefs.h"
-
-/*
- * External global variables
- */
-
-extern HICON		g_hIconX;
-extern HICON		g_hSmallIconX;
-extern HWND		g_hDlgDepthChange;
-extern Bool		g_fNativeGl;
-=======
->>>>>>> 6ab3babb
-
-/*
- * Prototypes for local functions
- */
-
-void
-winCreateWindowsWindow (WindowPtr pWin);
-
-static void
-winDestroyWindowsWindow (WindowPtr pWin);
-
-static void
-winUpdateWindowsWindow (WindowPtr pWin);
-
-static void
-winFindWindow (pointer value, XID id, pointer cdata);
-
-static
-void winInitMultiWindowClass(void)
-{
-  static wATOM atomXWinClass=0;
-  WNDCLASSEX wcx;
-
-  if (atomXWinClass==0)
-  {
-    /* Setup our window class */
-    wcx.cbSize=sizeof(WNDCLASSEX);
-    wcx.style = CS_HREDRAW | CS_VREDRAW | (g_fNativeGl ? CS_OWNDC : 0);
-    wcx.lpfnWndProc = winTopLevelWindowProc;
-    wcx.cbClsExtra = 0;
-    wcx.cbWndExtra = 0;
-    wcx.hInstance = g_hInstance;
-    wcx.hIcon = g_hIconX;
-    wcx.hCursor = 0;
-    wcx.hbrBackground = (HBRUSH) GetStockObject (WHITE_BRUSH);
-    wcx.lpszMenuName = NULL;
-    wcx.lpszClassName = WINDOW_CLASS_X;
-    wcx.hIconSm = g_hSmallIconX;
-
-#if CYGMULTIWINDOW_DEBUG
-    winDebug ("winCreateWindowsWindow - Creating class: %s\n", WINDOW_CLASS_X);
-#endif
-
-    atomXWinClass = RegisterClassEx (&wcx);
-  }
-}
-
-/*
- * CreateWindow - See Porting Layer Definition - p. 37
- */
-
-Bool
-winCreateWindowMultiWindow (WindowPtr pWin)
-{
-  Bool			fResult = TRUE;
-  ScreenPtr		pScreen = pWin->drawable.pScreen;
-  winWindowPriv(pWin);
-  winScreenPriv(pScreen);
-
-#if CYGMULTIWINDOW_DEBUG
-  winDebug ("winCreateWindowMultiWindow - pWin: %p\n", pWin);
-#endif
-  
-  WIN_UNWRAP(CreateWindow);
-  fResult = (*pScreen->CreateWindow) (pWin);
-  WIN_WRAP(CreateWindow, winCreateWindowMultiWindow);
-  
-  /* Initialize some privates values */
-  pWinPriv->hRgn = NULL;
-  pWinPriv->hWnd = NULL;
-  pWinPriv->GlCtxWnd = FALSE;
-  pWinPriv->pScreenPriv = winGetScreenPriv(pWin->drawable.pScreen);
-  pWinPriv->fXKilled = FALSE;
- 
-  return fResult;
-}
-
-
-/*
- * DestroyWindow - See Porting Layer Definition - p. 37
- */
-
-Bool
-winDestroyWindowMultiWindow (WindowPtr pWin)
-{
-  Bool			fResult = TRUE;
-  ScreenPtr		pScreen = pWin->drawable.pScreen;
-  winWindowPriv(pWin);
-  winScreenPriv(pScreen);
-
-#if CYGMULTIWINDOW_DEBUG
-  winDebug ("winDestroyWindowMultiWindow - pWin: %p\n", pWin);
-#endif
-  
-  WIN_UNWRAP(DestroyWindow); 
-  fResult = (*pScreen->DestroyWindow)(pWin);
-  WIN_WRAP(DestroyWindow, winDestroyWindowMultiWindow);
-  
-  /* Flag that the window has been destroyed */
-  pWinPriv->fXKilled = TRUE;
-  
-  /* Kill the MS Windows window associated with this window */
-  winDestroyWindowsWindow (pWin); 
-
-  return fResult;
-}
-
-
-/*
- * PositionWindow - See Porting Layer Definition - p. 37
- *
- * This function adjusts the position and size of Windows window
- * with respect to the underlying X window.  This is the inverse
- * of winAdjustXWindow, which adjusts X window to Windows window.
- */
-
-Bool
-winPositionWindowMultiWindow (WindowPtr pWin, int x, int y)
-{
-  Bool			fResult = TRUE;
-  int		        iX, iY, iWidth, iHeight;
-  ScreenPtr		pScreen = pWin->drawable.pScreen;
-  winWindowPriv(pWin);
-  winScreenPriv(pScreen);
-
-  HWND hWnd = pWinPriv->hWnd;
-  RECT rcNew;
-  RECT rcOld;
-#ifdef WINDBG
-  RECT rcClient;
-  RECT *lpRc;
-#endif
-  DWORD dwExStyle;
-  DWORD dwStyle;
-
-  winDebug ("winPositionWindowMultiWindow - pWin: %p\n", pWin);
-  
-  WIN_UNWRAP(PositionWindow);
-  fResult = (*pScreen->PositionWindow)(pWin, x, y);
-  WIN_WRAP(PositionWindow, winPositionWindowMultiWindow);
-  
-  winDebug ("winPositionWindowMultiWindow: (x, y) = (%d, %d)\n",
-	  x, y);
-
-  /* Bail out if the Windows window handle is bad */
-  if (!hWnd)
-    {
-      winDebug ("\timmediately return since hWnd is NULL\n");
-      return fResult;
-    }
-
-  /* Get the Windows window style and extended style */
-  dwExStyle = GetWindowLongPtr (hWnd, GWL_EXSTYLE);
-  dwStyle = GetWindowLongPtr (hWnd, GWL_STYLE);
-
-  /* Get the X and Y location of the X window */
-  iX = pWin->drawable.x + GetSystemMetrics (SM_XVIRTUALSCREEN);
-  iY = pWin->drawable.y + GetSystemMetrics (SM_YVIRTUALSCREEN);
-
-  /* Get the height and width of the X window */
-  iWidth = pWin->drawable.width;
-  iHeight = pWin->drawable.height;
-
-  /* Store the origin, height, and width in a rectangle structure */
-  SetRect (&rcNew, iX, iY, iX + iWidth, iY + iHeight);
-
-#if CYGMULTIWINDOW_DEBUG
-  lpRc = &rcNew;
-  winDebug ("winPositionWindowMultiWindow - (%d ms)drawable (%d, %d)-(%d, %d)\n",
-	  GetTickCount (), lpRc->left, lpRc->top, lpRc->right, lpRc->bottom);
-#endif
-
-  /*
-   * Calculate the required size of the Windows window rectangle,
-   * given the size of the Windows window client area.
-   */
-  AdjustWindowRectEx (&rcNew, dwStyle, FALSE, dwExStyle);
-
-  /* Get a rectangle describing the old Windows window */
-  GetWindowRect (hWnd, &rcOld);
-
-#if CYGMULTIWINDOW_DEBUG
-  /* Get a rectangle describing the Windows window client area */
-  GetClientRect (hWnd, &rcClient);
-
-  lpRc = &rcNew;
-  winDebug ("winPositionWindowMultiWindow - (%d ms)rcNew (%d, %d)-(%d, %d)\n",
-	  GetTickCount (), lpRc->left, lpRc->top, lpRc->right, lpRc->bottom);
-      
-  lpRc = &rcOld;
-  winDebug ("winPositionWindowMultiWindow - (%d ms)rcOld (%d, %d)-(%d, %d)\n",
-	  GetTickCount (), lpRc->left, lpRc->top, lpRc->right, lpRc->bottom);
-      
-  lpRc = &rcClient;
-  winDebug ("(%d ms)rcClient (%d, %d)-(%d, %d)\n",
-	  GetTickCount (), lpRc->left, lpRc->top, lpRc->right, lpRc->bottom);
-#endif
-
-  /* Check if the old rectangle and new rectangle are the same */
-  if (!EqualRect (&rcNew, &rcOld))
-    {
-      winDebug ("winPositionWindowMultiWindow - Need to move\n");
-      winDebug ("\tMoveWindow to (%ld, %ld) - %ldx%ld\n", rcNew.left, rcNew.top,
-	      rcNew.right - rcNew.left, rcNew.bottom - rcNew.top);
-
-        /* Change the position and dimensions of the Windows window */
-      if (pWinPriv->GlCtxWnd)
-      {
-        int iWidth=rcNew.right - rcNew.left;
-        int iHeight=rcNew.bottom - rcNew.top;
-        ScreenToClient(GetParent(hWnd), (LPPOINT)&rcNew);
-        MoveWindow (hWnd,
-		      rcNew.left, rcNew.top,
-		      iWidth, iHeight,
-		      TRUE);
-      }
-      else
-        MoveWindow (hWnd,
-		      rcNew.left, rcNew.top,
-		      rcNew.right - rcNew.left, rcNew.bottom - rcNew.top,
-		      TRUE);
-    }
-  else
-    {
-      winDebug ("winPositionWindowMultiWindow - Not need to move\n");
-    }
-
-  return fResult;
-}
-
-
-/*
- * ChangeWindowAttributes - See Porting Layer Definition - p. 37
- */
-
-Bool
-winChangeWindowAttributesMultiWindow (WindowPtr pWin, unsigned long mask)
-{
-  Bool			fResult = TRUE;
-  ScreenPtr		pScreen = pWin->drawable.pScreen;
-  winScreenPriv(pScreen);
-
-  winDebug ("winChangeWindowAttributesMultiWindow - pWin: %08x\n", pWin);
-  
-  WIN_UNWRAP(ChangeWindowAttributes); 
-  fResult = (*pScreen->ChangeWindowAttributes)(pWin, mask);
-  WIN_WRAP(ChangeWindowAttributes, winChangeWindowAttributesMultiWindow);
-  
-  /*
-   * NOTE: We do not currently need to do anything here.
-   */
-
-  return fResult;
-}
-
-
-/*
- * UnmapWindow - See Porting Layer Definition - p. 37
- * Also referred to as UnrealizeWindow
- */
-
-Bool
-winUnmapWindowMultiWindow (WindowPtr pWin)
-{
-  Bool			fResult = TRUE;
-  ScreenPtr		pScreen = pWin->drawable.pScreen;
-  winWindowPriv(pWin);
-  winScreenPriv(pScreen);
-
-#if CYGMULTIWINDOW_DEBUG
-  winDebug ("winUnmapWindowMultiWindow - pWin: %08x\n", pWin);
-#endif
-  
-  WIN_UNWRAP(UnrealizeWindow); 
-  fResult = (*pScreen->UnrealizeWindow)(pWin);
-  WIN_WRAP(UnrealizeWindow, winUnmapWindowMultiWindow);
-  
-  /* Flag that the window has been killed */
-  pWinPriv->fXKilled = TRUE;
- 
-  /* Destroy the Windows window associated with this X window */
-  winDestroyWindowsWindow (pWin);
-
-  return fResult;
-}
-
-
-/*
- * MapWindow - See Porting Layer Definition - p. 37
- * Also referred to as RealizeWindow
- */
-
-Bool
-winMapWindowMultiWindow (WindowPtr pWin)
-{
-  Bool			fResult = TRUE;
-  ScreenPtr		pScreen = pWin->drawable.pScreen;
-  winWindowPriv(pWin);
-  winScreenPriv(pScreen);
-
-#if CYGMULTIWINDOW_DEBUG
-  winDebug ("winMapWindowMultiWindow - pWin: %08x\n", pWin);
-#endif
-  
-  WIN_UNWRAP(RealizeWindow); 
-  fResult = (*pScreen->RealizeWindow)(pWin);
-  WIN_WRAP(RealizeWindow, winMapWindowMultiWindow);
-  
-  /* Flag that this window has not been destroyed */
-  pWinPriv->fXKilled = FALSE;
-
-  /* Refresh/redisplay the Windows window associated with this X window */
-  winUpdateWindowsWindow (pWin);
-
-  /* Update the Windows window's shape */
-  winReshapeMultiWindow (pWin);
-  winUpdateRgnMultiWindow (pWin);
-
-  return fResult;
-}
-
-
-/*
- * ReparentWindow - See Porting Layer Definition - p. 42
- */
-
-void
-winReparentWindowMultiWindow (WindowPtr pWin, WindowPtr pPriorParent)
-{
-  ScreenPtr		pScreen = pWin->drawable.pScreen;
-  winScreenPriv(pScreen);
-
-#if CYGMULTIWINDOW_DEBUG
-  winDebug ("winReparentMultiWindow - pWin: %08x\n", pWin);
-#endif
-
-  WIN_UNWRAP(ReparentWindow);
-  if (pScreen->ReparentWindow) 
-    (*pScreen->ReparentWindow)(pWin, pPriorParent);
-  WIN_WRAP(ReparentWindow, winReparentWindowMultiWindow);
-  
-  /* Update the Windows window associated with this X window */
-  winUpdateWindowsWindow (pWin);
-}
-
-
-/*
- * RestackWindow - Shuffle the z-order of a window
- */
-
-void
-winRestackWindowMultiWindow (WindowPtr pWin, WindowPtr pOldNextSib)
-{
-  ScreenPtr		pScreen = pWin->drawable.pScreen;
-  winScreenPriv(pScreen);
-
-  winDebug ("winRestackMultiWindow - %08x\n", pWin);
-  
-   WIN_UNWRAP(RestackWindow);
-   if (pScreen->RestackWindow) 
-     (*pScreen->RestackWindow)(pWin, pOldNextSib);
-   WIN_WRAP(RestackWindow, winRestackWindowMultiWindow);
-  
-  /*
-   * Calling winReorderWindowsMultiWindow here means our window manager
-   * (i.e. Windows Explorer) has initiative to determine Z order.
-   */
-  if (pWin->nextSib != pOldNextSib)
-    winReorderWindowsMultiWindow ();
-}
-
-
-/*
- * winCreateWindowsWindow - Create a Windows window associated with an X window
- */
-
-void
-winCreateWindowsWindow (WindowPtr pWin)
-{
-  int                   iX, iY;
-  int			iWidth;
-  int			iHeight;
-  HWND			hWnd;
-  HWND			hFore = NULL;
-  winWindowPriv(pWin);
-  HICON			hIcon;
-  HICON			hIconSmall;
-  winPrivScreenPtr	pScreenPriv = pWinPriv->pScreenPriv;
-  WinXSizeHints         hints;
-  WindowPtr		pDaddy;
-  DWORD dwStyle;
-  DWORD dwExStyle;
-  RECT rc;
-
-  winInitMultiWindowClass();
-
-  winDebug ("winCreateWindowsWindow - pWin: %08x\n", pWin);
-
-  iX = pWin->drawable.x + GetSystemMetrics (SM_XVIRTUALSCREEN);
-  iY = pWin->drawable.y + GetSystemMetrics (SM_YVIRTUALSCREEN);
-
-  iWidth = pWin->drawable.width;
-  iHeight = pWin->drawable.height;
-
-  /* If it's an InputOutput window, and so is going to end up being made visible,
-     make sure the window actually ends up somewhere where it will be visible */
-  if (pWin->drawable.class != InputOnly)
-    {
-      if ((iX < GetSystemMetrics (SM_XVIRTUALSCREEN)) || (iX > GetSystemMetrics (SM_CXVIRTUALSCREEN)))
-        iX = CW_USEDEFAULT;
-
-      if ((iY < GetSystemMetrics (SM_YVIRTUALSCREEN)) || (iY > GetSystemMetrics (SM_CYVIRTUALSCREEN)))
-        iY = CW_USEDEFAULT;
-    }
-
-  winDebug("winCreateWindowsWindow - %dx%d @ %dx%d\n", iWidth, iHeight, iX, iY);
-
-  if (winMultiWindowGetTransientFor (pWin, &pDaddy))
-    {
-      if (pDaddy)
-      {
-        hFore = GetForegroundWindow();
-        if (hFore && (pDaddy != (WindowPtr)GetProp(hFore, WIN_WID_PROP))) hFore = NULL;
-      }
-    }
-  else
-    {
-      /* Default positions if none specified */
-      if (!winMultiWindowGetWMNormalHints(pWin, &hints))
-        hints.flags = 0;
-      if (!(hints.flags & (USPosition|PPosition)) &&
-          !pWin->overrideRedirect)
-      {
-        iX = CW_USEDEFAULT;
-        iY = CW_USEDEFAULT;
-      }
-    }
-
-  /* Create the window */
-  /* Make it OVERLAPPED in create call since WS_POPUP doesn't support */
-  /* CW_USEDEFAULT, change back to popup after creation */
-
-  dwStyle = WS_OVERLAPPEDWINDOW | WS_CLIPCHILDREN | WS_CLIPSIBLINGS;
-  dwExStyle = WS_EX_TOOLWINDOW;
-  rc;
-  rc.top = 0;
-  rc.left = 0;
-  rc.bottom = iHeight;
-  rc.right = iWidth;
-  AdjustWindowRectEx(&rc, dwStyle, FALSE, dwExStyle);
-  iHeight = rc.bottom - rc.top;
-  iWidth = rc.right - rc.left;
-
-  winDebug("winCreateWindowsWindow - window size %dx%d\n", iWidth, iHeight);
-
-  hWnd = CreateWindowExA (dwExStyle,	/* Extended styles */
-			  WINDOW_CLASS_X,	/* Class name */
-			  WINDOW_TITLE_X,	/* Window name */
-			  dwStyle,		/* Styles */
-			  iX,			/* Horizontal position */
-			  iY,			/* Vertical position */
-			  iWidth,		/* Right edge */ 
-			  iHeight,		/* Bottom edge */
-			  hFore,		/* Null or Parent window if transient*/
-			  (HMENU) NULL,		/* No menu */
-			  GetModuleHandle (NULL), /* Instance handle */
-			  pWin);		/* ScreenPrivates */
-  if (hWnd == NULL)
-    {
-      ErrorF ("winCreateWindowsWindow - CreateWindowExA () failed: %d\n",
-	      (int) GetLastError ());
-    }
-  pWinPriv->hWnd = hWnd;
-
-  /* Set application or .XWinrc defined Icons */
-  winSelectIcons(pWin, &hIcon, &hIconSmall);
-  if (hIcon) SendMessage (hWnd, WM_SETICON, ICON_BIG, (LPARAM) hIcon);
-  if (hIconSmall) SendMessage (hWnd, WM_SETICON, ICON_SMALL, (LPARAM) hIconSmall);
- 
-  /* If we asked the native WM to place the window, synchronize the X window position */
-  if ((iX == CW_USEDEFAULT) || (iY == CW_USEDEFAULT))
-    winAdjustXWindow(pWin, hWnd);
-
-  /* Change style back to popup, already placed... */
-  SetWindowLongPtr(hWnd, GWL_STYLE, WS_POPUP | WS_CLIPCHILDREN | WS_CLIPSIBLINGS);
-  SetWindowPos (hWnd, 0, 0, 0, 0, 0,
-		SWP_FRAMECHANGED | SWP_NOZORDER | SWP_NOMOVE | SWP_NOSIZE | SWP_NOACTIVATE);
-  /* Make sure it gets the proper system menu for a WS_POPUP, too */
-  GetSystemMenu (hWnd, TRUE);
-
-  /* Cause any .XWinrc menus to be added in main WNDPROC */
-  PostMessage (hWnd, WM_INIT_SYS_MENU, 0, 0);
-  
-  SetProp (hWnd, WIN_WID_PROP, (HANDLE) winGetWindowID(pWin));
-
-  /* Flag that this Windows window handles its own activation */
-  SetProp (hWnd, WIN_NEEDMANAGE_PROP, (HANDLE) 0);
-
-  /* Call engine-specific create window procedure */
-  (*pScreenPriv->pwinFinishCreateWindowsWindow) (pWin);
-}
-
-
-Bool winInDestroyWindowsWindow = FALSE;
-/*
- * winDestroyWindowsWindow - Destroy a Windows window associated
- * with an X window
- */
-static void
-winDestroyWindowsWindow (WindowPtr pWin)
-{
-  MSG			msg;
-  winWindowPriv(pWin);
-  BOOL			oldstate = winInDestroyWindowsWindow;
-  HICON hIcon;
-  HICON hIconSm;
-  
-#if CYGMULTIWINDOW_DEBUG
-  winDebug ("winDestroyWindowsWindow\n");
-#endif
-
-  /* Bail out if the Windows window handle is invalid */
-  if (pWinPriv->hWnd == NULL)
-    return;
-
-  winInDestroyWindowsWindow = TRUE;
-
-  /* Store the info we need to destroy after this window is gone */
-  hIcon = (HICON)SendMessage(pWinPriv->hWnd, WM_GETICON, ICON_BIG, 0);
-  hIconSm = (HICON)SendMessage(pWinPriv->hWnd, WM_GETICON, ICON_SMALL, 0);
-
-  SetProp (pWinPriv->hWnd, WIN_WINDOW_PROP, NULL);
-  /* Destroy the Windows window */
-  DestroyWindow (pWinPriv->hWnd);
-
-  /* Null our handle to the Window so referencing it will cause an error */
-  pWinPriv->hWnd = NULL;
-
-  /* Destroy any icons we created for this window */
-  winDestroyIcon(hIcon);
-  winDestroyIcon(hIconSm);
-
-  /* Process all messages on our queue */
-  while (PeekMessage (&msg, NULL, 0, 0, PM_REMOVE))
-    {
-      if (g_hDlgDepthChange == 0 || !IsDialogMessage (g_hDlgDepthChange, &msg))
-	{
-	  DispatchMessage (&msg);
-	}
-    }
-
-  winInDestroyWindowsWindow = oldstate;
-
-#if CYGMULTIWINDOW_DEBUG
-  winDebug ("-winDestroyWindowsWindow\n");
-#endif
-}
-
-
-/*
- * winUpdateWindowsWindow - Redisplay/redraw a Windows window
- * associated with an X window
- */
-
-static void
-winUpdateWindowsWindow (WindowPtr pWin)
-{
-  winWindowPriv(pWin);
-  HWND			hWnd = pWinPriv->hWnd;
-
-#if CYGMULTIWINDOW_DEBUG
-  winDebug ("winUpdateWindowsWindow\n");
-#endif
-
-  /* Check if the Windows window's parents have been destroyed */
-  if (pWin->parent != NULL
-      && pWin->parent->parent == NULL
-      && pWin->mapped)
-    {
-      /* Create the Windows window if it has been destroyed */
-      if (hWnd == NULL)
-	{
-	  winCreateWindowsWindow (pWin);
-	  assert (pWinPriv->hWnd != NULL);
-	}
-
-      /* Display the window without activating it */
-      if (pWin->drawable.class != InputOnly)
-        ShowWindow (pWinPriv->hWnd, SW_SHOWNOACTIVATE);
-
-      /* Send first paint message */
-      UpdateWindow (pWinPriv->hWnd);
-    }
-  else if (hWnd != NULL)
-    {
-      if (pWinPriv->GlCtxWnd)
-      {
-        /* We do not need to destroy the window but to reparent it and move it to the
-           correct place when it is an opengl window */
-        int offsetx;
-        int offsety;
-        HWND hParentWnd;
-        WindowPtr pParent=pWin->parent;
-
-        while (pParent)
-        {
-          winWindowPriv(pParent);
-          hParentWnd=pWinPriv->hWnd;
-          if (hParentWnd)
-            break;
-          pParent=pParent->parent;
-        }
-
-        if (pParent)
-        {
-          offsetx=pParent->drawable.x;
-          offsety=pParent->drawable.y;
-        }
-        else
-        {
-          offsetx=0;
-          offsety=0;
-        }
-        winDebug ("-winUpdateWindowsWindow: %x changing parent to %x and moving to %d,%d\n",pWinPriv->hWnd,hParentWnd,pWin->drawable.x-offsetx,pWin->drawable.y-offsety);
-        SetParent(pWinPriv->hWnd,hParentWnd);
-        SetWindowPos(pWinPriv->hWnd,NULL,pWin->drawable.x-offsetx,pWin->drawable.y-offsety,0,0,SWP_NOSIZE|SWP_NOZORDER|SWP_SHOWWINDOW);
-      }
-      else
-      {
-        /* Destroy the Windows window if its parents are destroyed */
-        /* First check if we need to release the DC when it is an opengl window */
-        winDestroyWindowsWindow (pWin);
-        assert (pWinPriv->hWnd == NULL);
-      }
-    }
-
-#if CYGMULTIWINDOW_DEBUG
-  winDebug ("-winUpdateWindowsWindow\n");
-#endif
-}
-
-
-/*
- * winGetWindowID - 
- */
-
-XID
-winGetWindowID (WindowPtr pWin)
-{
-  WindowIDPairRec	wi = {pWin, 0};
-  ClientPtr		c = wClient(pWin);
-  
-  /* */
-  FindClientResourcesByType (c, RT_WINDOW, winFindWindow, &wi);
-
-#if CYGMULTIWINDOW_DEBUG
-  winDebug ("winGetWindowID - Window ID: %d\n", wi.id);
-#endif
-
-  return wi.id;
-}
-
-
-/*
- * winFindWindow - 
- */
-
-static void
-winFindWindow (pointer value, XID id, pointer cdata)
-{
-  WindowIDPairPtr	wi = (WindowIDPairPtr)cdata;
-
-  if (value == wi->value)
-    {
-      wi->id = id;
-    }
-}
-
-
-/*
- * winReorderWindowsMultiWindow - 
- */
-
-void
-winReorderWindowsMultiWindow (void)
-{
-  HWND hwnd = NULL;
-  WindowPtr pWin = NULL;
-  WindowPtr pWinSib = NULL;
-  XID vlist[2];
-  static Bool fRestacking = FALSE; /* Avoid recusive calls to this function */
-  DWORD dwCurrentProcessID = GetCurrentProcessId ();
-  DWORD dwWindowProcessID = 0;
-
-  winDebug ("winReorderWindowsMultiWindow\n");
-
-  if (fRestacking)
-    {
-      /* It is a recusive call so immediately exit */
-      winDebug ("winReorderWindowsMultiWindow - "
-	      "exit because fRestacking == TRUE\n");
-      return;
-    }
-  fRestacking = TRUE;
-
-  /* Loop through top level Window windows, descending in Z order */
-  for ( hwnd = GetTopWindow (NULL);
-	hwnd;
-	hwnd = GetNextWindow (hwnd, GW_HWNDNEXT) )
-    {
-      /* Don't take care of other Cygwin/X process's windows */
-      GetWindowThreadProcessId (hwnd, &dwWindowProcessID);
-
-      if ( GetProp (hwnd, WIN_WINDOW_PROP)
-	   && (dwWindowProcessID == dwCurrentProcessID)
-	   && !IsIconic (hwnd) ) /* ignore minimized windows */
-	{
-	  pWinSib = pWin;
-	  pWin = GetProp (hwnd, WIN_WINDOW_PROP);
-	      
-	  if (!pWinSib)
-	    { /* 1st window - raise to the top */
-	      vlist[0] = Above;
-		  
-	      ConfigureWindow (pWin, CWStackMode, vlist, wClient(pWin));
-	    }
-	  else
-	    { /* 2nd or deeper windows - just below the previous one */
-	      vlist[0] = winGetWindowID (pWinSib);
-	      vlist[1] = Below;
-
-	      ConfigureWindow (pWin, CWSibling | CWStackMode,
-			       vlist, wClient(pWin));
-	    }
-	}
-    }
-
-  fRestacking = FALSE;
-}
-
-
-/*
- * winMinimizeWindow - Minimize in response to WM_CHANGE_STATE
- */
-
-void
-winMinimizeWindow (Window id)
-{
-  WindowPtr		pWin;
-  winPrivWinPtr	pWinPriv;
-#ifdef XWIN_MULTIWINDOWEXTWM
-  win32RootlessWindowPtr pRLWinPriv;
-#endif
-  HWND hWnd;
-  ScreenPtr pScreen = NULL;
-  winPrivScreenPtr pScreenPriv = NULL;
-  winScreenInfo *pScreenInfo = NULL;
-
-  winDebug ("winMinimizeWindow\n");
-
-  dixLookupResourceByType((pointer) &pWin, id, RT_WINDOW, NullClient, DixUnknownAccess);
-  if (!pWin) 
-  { 
-      ErrorF("%s: NULL pWin. Leaving\n", __FUNCTION__); 
-      return; 
-  }
-
-  pScreen = pWin->drawable.pScreen;
-  if (pScreen) pScreenPriv = winGetScreenPriv(pScreen);
-  if (pScreenPriv) pScreenInfo = pScreenPriv->pScreenInfo;
-
-#ifdef XWIN_MULTIWINDOWEXTWM
-  if (pScreenPriv && pScreenInfo->fInternalWM)
-    {
-      pRLWinPriv  = (win32RootlessWindowPtr) RootlessFrameForWindow (pWin, FALSE);
-      hWnd = pRLWinPriv->hWnd;
-    }
-  else
-#else
-  if (pScreenPriv)
-#endif
-    {
-      pWinPriv = winGetWindowPriv (pWin);
-      hWnd = pWinPriv->hWnd;
-    }
-
-  ShowWindow (hWnd, SW_MINIMIZE);
-}
-
-
-/*
- * CopyWindow - See Porting Layer Definition - p. 39
- */
-void
-winCopyWindowMultiWindow (WindowPtr pWin, DDXPointRec oldpt,
-			  RegionPtr oldRegion)
-{
-  ScreenPtr		pScreen = pWin->drawable.pScreen;
-  winScreenPriv(pScreen);
-
-  winDebug ("CopyWindowMultiWindow\n");
-
-  WIN_UNWRAP(CopyWindow); 
-  (*pScreen->CopyWindow)(pWin, oldpt, oldRegion);
-  WIN_WRAP(CopyWindow, winCopyWindowMultiWindow);
-}
-
-
-/*
- * MoveWindow - See Porting Layer Definition - p. 42
- */
-void
-winMoveWindowMultiWindow (WindowPtr pWin, int x, int y,
-			  WindowPtr pSib, VTKind kind)
-{
-  ScreenPtr		pScreen = pWin->drawable.pScreen;
-  winScreenPriv(pScreen);
-
-  winDebug ("MoveWindowMultiWindow to (%d, %d)\n", x, y);
-
-  WIN_UNWRAP(MoveWindow); 
-  (*pScreen->MoveWindow)(pWin, x, y, pSib, kind);
-  WIN_WRAP(MoveWindow, winMoveWindowMultiWindow);
-}
-
-
-/*
- * ResizeWindow - See Porting Layer Definition - p. 42
- */
-void
-winResizeWindowMultiWindow (WindowPtr pWin, int x, int y, unsigned int w,
-			    unsigned int h, WindowPtr pSib)
-{
-  ScreenPtr		pScreen = pWin->drawable.pScreen;
-  winScreenPriv(pScreen);
-
-  winDebug ("ResizeWindowMultiWindow to (%d, %d) - %dx%d\n", x, y, w, h);
-
-  WIN_UNWRAP(ResizeWindow); 
-  (*pScreen->ResizeWindow)(pWin, x, y, w, h, pSib);
-  WIN_WRAP(ResizeWindow, winResizeWindowMultiWindow);
-}
-
-
-/*
- * winAdjustXWindow
- *
- * Move and resize X window with respect to corresponding Windows window.
- * This is called from WM_MOVE/WM_SIZE handlers when the user performs
- * any windowing operation (move, resize, minimize, maximize, restore).
- *
- * The functionality is the inverse of winPositionWindowMultiWindow, which
- * adjusts Windows window with respect to X window.
- */
-int
-winAdjustXWindow (WindowPtr pWin, HWND hwnd)
-{
-  RECT rcDraw; /* Rect made from pWin->drawable to be adjusted */
-  RECT rcWin;  /* The source: WindowRect from hwnd */
-  DrawablePtr pDraw;
-  XID vlist[4];
-  LONG dX, dY, dW, dH, x, y;
-  DWORD dwStyle, dwExStyle;
-
-#define WIDTH(rc) (rc.right - rc.left)
-#define HEIGHT(rc) (rc.bottom - rc.top)
-  
-  winDebug ("winAdjustXWindow\n");
-
-  if (IsIconic (hwnd))
-    {
-      winDebug ("\timmediately return because the window is iconized\n");
-      /*
-       * If the Windows window is minimized, its WindowRect has
-       * meaningless values so we don't adjust X window to it.
-       */
-      vlist[0] = 0;
-      vlist[1] = 0;
-      return ConfigureWindow (pWin, CWX | CWY, vlist, wClient(pWin));
-    }
-  
-  pDraw = &pWin->drawable;
-
-  /* Calculate the window rect from the drawable */
-  x = pDraw->x + GetSystemMetrics (SM_XVIRTUALSCREEN);
-  y = pDraw->y + GetSystemMetrics (SM_YVIRTUALSCREEN);
-  SetRect (&rcDraw, x, y, x + pDraw->width, y + pDraw->height);
-          winDebug("\tDrawable extend {%d, %d, %d, %d}, {%d, %d}\n", 
-              rcDraw.left, rcDraw.top, rcDraw.right, rcDraw.bottom,
-              rcDraw.right - rcDraw.left, rcDraw.bottom - rcDraw.top);
-  dwExStyle = GetWindowLongPtr (hwnd, GWL_EXSTYLE);
-  dwStyle = GetWindowLongPtr (hwnd, GWL_STYLE);
-          winDebug("\tWindowStyle: %08x %08x\n", dwStyle, dwExStyle);
-  AdjustWindowRectEx (&rcDraw, dwStyle, FALSE, dwExStyle);
-
-  /* The source of adjust */
-  GetWindowRect (hwnd, &rcWin);
-          winDebug("\tWindow extend {%d, %d, %d, %d}, {%d, %d}\n", 
-              rcWin.left, rcWin.top, rcWin.right, rcWin.bottom,
-              rcWin.right - rcWin.left, rcWin.bottom - rcWin.top);
-          winDebug("\tDraw extend {%d, %d, %d, %d}, {%d, %d}\n", 
-              rcDraw.left, rcDraw.top, rcDraw.right, rcDraw.bottom,
-              rcDraw.right - rcDraw.left, rcDraw.bottom - rcDraw.top);
-
-  if (EqualRect (&rcDraw, &rcWin)) {
-    /* Bail if no adjust is needed */
-    winDebug ("\treturn because already adjusted\n");
-    return 0;
-  }
-  
-  /* Calculate delta values */
-  dX = rcWin.left - rcDraw.left;
-  dY = rcWin.top - rcDraw.top;
-  dW = WIDTH(rcWin) - WIDTH(rcDraw);
-  dH = HEIGHT(rcWin) - HEIGHT(rcDraw);
-
-  /*
-   * Adjust.
-   * We may only need to move (vlist[0] and [1]), or only resize
-   * ([2] and [3]) but currently we set all the parameters and leave
-   * the decision to ConfigureWindow.  The reason is code simplicity.
-  */
-  vlist[0] = pDraw->x + dX - wBorderWidth(pWin);
-  vlist[1] = pDraw->y + dY - wBorderWidth(pWin);
-  vlist[2] = pDraw->width + dW;
-  vlist[3] = pDraw->height + dH;
-  winDebug ("\tConfigureWindow to (%ld, %ld) - %ldx%ld\n", vlist[0], vlist[1],
-	  vlist[2], vlist[3]);
-  return ConfigureWindow (pWin, CWX | CWY | CWWidth | CWHeight,
-			  vlist, wClient(pWin));
-  
-#undef WIDTH
-#undef HEIGHT
-}
-
+/*
+ *Copyright (C) 1994-2000 The XFree86 Project, Inc. All Rights Reserved.
+ *Copyright (C) Colin Harrison 2005-2008
+ *
+ *Permission is hereby granted, free of charge, to any person obtaining
+ * a copy of this software and associated documentation files (the
+ *"Software"), to deal in the Software without restriction, including
+ *without limitation the rights to use, copy, modify, merge, publish,
+ *distribute, sublicense, and/or sell copies of the Software, and to
+ *permit persons to whom the Software is furnished to do so, subject to
+ *the following conditions:
+ *
+ *The above copyright notice and this permission notice shall be
+ *included in all copies or substantial portions of the Software.
+ *
+ *THE SOFTWARE IS PROVIDED "AS IS", WITHOUT WARRANTY OF ANY KIND,
+ *EXPRESS OR IMPLIED, INCLUDING BUT NOT LIMITED TO THE WARRANTIES OF
+ *MERCHANTABILITY, FITNESS FOR A PARTICULAR PURPOSE AND
+ *NONINFRINGEMENT. IN NO EVENT SHALL THE XFREE86 PROJECT BE LIABLE FOR
+ *ANY CLAIM, DAMAGES OR OTHER LIABILITY, WHETHER IN AN ACTION OF
+ *CONTRACT, TORT OR OTHERWISE, ARISING FROM, OUT OF OR IN CONNECTION
+ *WITH THE SOFTWARE OR THE USE OR OTHER DEALINGS IN THE SOFTWARE.
+ *
+ *Except as contained in this notice, the name of the XFree86 Project
+ *shall not be used in advertising or otherwise to promote the sale, use
+ *or other dealings in this Software without prior written authorization
+ *from the XFree86 Project.
+ *
+ * Authors:	Kensuke Matsuzaki
+ *		Earle F. Philhower, III
+ *		Harold L Hunt II
+ *              Colin Harrison
+ */
+
+#ifdef HAVE_XWIN_CONFIG_H
+#include <xwin-config.h>
+#endif
+#include "win.h"
+#include "dixevents.h"
+#include "winmultiwindowclass.h"
+
+/*
+ * Prototypes for local functions
+ */
+
+void
+winCreateWindowsWindow (WindowPtr pWin);
+
+static void
+winDestroyWindowsWindow (WindowPtr pWin);
+
+static void
+winUpdateWindowsWindow (WindowPtr pWin);
+
+static void
+winFindWindow (pointer value, XID id, pointer cdata);
+
+static
+void winInitMultiWindowClass(void)
+{
+  static wATOM atomXWinClass=0;
+  WNDCLASSEX wcx;
+
+  if (atomXWinClass==0)
+  {
+    /* Setup our window class */
+    wcx.cbSize=sizeof(WNDCLASSEX);
+    wcx.style = CS_HREDRAW | CS_VREDRAW | (g_fNativeGl ? CS_OWNDC : 0);
+    wcx.lpfnWndProc = winTopLevelWindowProc;
+    wcx.cbClsExtra = 0;
+    wcx.cbWndExtra = 0;
+    wcx.hInstance = g_hInstance;
+    wcx.hIcon = g_hIconX;
+    wcx.hCursor = 0;
+    wcx.hbrBackground = (HBRUSH) GetStockObject (WHITE_BRUSH);
+    wcx.lpszMenuName = NULL;
+    wcx.lpszClassName = WINDOW_CLASS_X;
+    wcx.hIconSm = g_hSmallIconX;
+
+#if CYGMULTIWINDOW_DEBUG
+    winDebug ("winCreateWindowsWindow - Creating class: %s\n", WINDOW_CLASS_X);
+#endif
+
+    atomXWinClass = RegisterClassEx (&wcx);
+  }
+}
+
+/*
+ * CreateWindow - See Porting Layer Definition - p. 37
+ */
+
+Bool
+winCreateWindowMultiWindow (WindowPtr pWin)
+{
+  Bool			fResult = TRUE;
+  ScreenPtr		pScreen = pWin->drawable.pScreen;
+  winWindowPriv(pWin);
+  winScreenPriv(pScreen);
+
+#if CYGMULTIWINDOW_DEBUG
+  winDebug ("winCreateWindowMultiWindow - pWin: %p\n", pWin);
+#endif
+  
+  WIN_UNWRAP(CreateWindow);
+  fResult = (*pScreen->CreateWindow) (pWin);
+  WIN_WRAP(CreateWindow, winCreateWindowMultiWindow);
+  
+  /* Initialize some privates values */
+  pWinPriv->hRgn = NULL;
+  pWinPriv->hWnd = NULL;
+  pWinPriv->GlCtxWnd = FALSE;
+  pWinPriv->pScreenPriv = winGetScreenPriv(pWin->drawable.pScreen);
+  pWinPriv->fXKilled = FALSE;
+ 
+  return fResult;
+}
+
+
+/*
+ * DestroyWindow - See Porting Layer Definition - p. 37
+ */
+
+Bool
+winDestroyWindowMultiWindow (WindowPtr pWin)
+{
+  Bool			fResult = TRUE;
+  ScreenPtr		pScreen = pWin->drawable.pScreen;
+  winWindowPriv(pWin);
+  winScreenPriv(pScreen);
+
+#if CYGMULTIWINDOW_DEBUG
+  winDebug ("winDestroyWindowMultiWindow - pWin: %p\n", pWin);
+#endif
+  
+  WIN_UNWRAP(DestroyWindow); 
+  fResult = (*pScreen->DestroyWindow)(pWin);
+  WIN_WRAP(DestroyWindow, winDestroyWindowMultiWindow);
+  
+  /* Flag that the window has been destroyed */
+  pWinPriv->fXKilled = TRUE;
+  
+  /* Kill the MS Windows window associated with this window */
+  winDestroyWindowsWindow (pWin); 
+
+  return fResult;
+}
+
+
+/*
+ * PositionWindow - See Porting Layer Definition - p. 37
+ *
+ * This function adjusts the position and size of Windows window
+ * with respect to the underlying X window.  This is the inverse
+ * of winAdjustXWindow, which adjusts X window to Windows window.
+ */
+
+Bool
+winPositionWindowMultiWindow (WindowPtr pWin, int x, int y)
+{
+  Bool			fResult = TRUE;
+  int		        iX, iY, iWidth, iHeight;
+  ScreenPtr		pScreen = pWin->drawable.pScreen;
+  winWindowPriv(pWin);
+  winScreenPriv(pScreen);
+
+  HWND hWnd = pWinPriv->hWnd;
+  RECT rcNew;
+  RECT rcOld;
+#ifdef WINDBG
+  RECT rcClient;
+  RECT *lpRc;
+#endif
+  DWORD dwExStyle;
+  DWORD dwStyle;
+
+  winDebug ("winPositionWindowMultiWindow - pWin: %p\n", pWin);
+  
+  WIN_UNWRAP(PositionWindow);
+  fResult = (*pScreen->PositionWindow)(pWin, x, y);
+  WIN_WRAP(PositionWindow, winPositionWindowMultiWindow);
+  
+  winDebug ("winPositionWindowMultiWindow: (x, y) = (%d, %d)\n",
+	  x, y);
+
+  /* Bail out if the Windows window handle is bad */
+  if (!hWnd)
+    {
+      winDebug ("\timmediately return since hWnd is NULL\n");
+      return fResult;
+    }
+
+  /* Get the Windows window style and extended style */
+  dwExStyle = GetWindowLongPtr (hWnd, GWL_EXSTYLE);
+  dwStyle = GetWindowLongPtr (hWnd, GWL_STYLE);
+
+  /* Get the X and Y location of the X window */
+  iX = pWin->drawable.x + GetSystemMetrics (SM_XVIRTUALSCREEN);
+  iY = pWin->drawable.y + GetSystemMetrics (SM_YVIRTUALSCREEN);
+
+  /* Get the height and width of the X window */
+  iWidth = pWin->drawable.width;
+  iHeight = pWin->drawable.height;
+
+  /* Store the origin, height, and width in a rectangle structure */
+  SetRect (&rcNew, iX, iY, iX + iWidth, iY + iHeight);
+
+#if CYGMULTIWINDOW_DEBUG
+  lpRc = &rcNew;
+  winDebug ("winPositionWindowMultiWindow - (%d ms)drawable (%d, %d)-(%d, %d)\n",
+	  GetTickCount (), lpRc->left, lpRc->top, lpRc->right, lpRc->bottom);
+#endif
+
+  /*
+   * Calculate the required size of the Windows window rectangle,
+   * given the size of the Windows window client area.
+   */
+  AdjustWindowRectEx (&rcNew, dwStyle, FALSE, dwExStyle);
+
+  /* Get a rectangle describing the old Windows window */
+  GetWindowRect (hWnd, &rcOld);
+
+#if CYGMULTIWINDOW_DEBUG
+  /* Get a rectangle describing the Windows window client area */
+  GetClientRect (hWnd, &rcClient);
+
+  lpRc = &rcNew;
+  winDebug ("winPositionWindowMultiWindow - (%d ms)rcNew (%d, %d)-(%d, %d)\n",
+	  GetTickCount (), lpRc->left, lpRc->top, lpRc->right, lpRc->bottom);
+      
+  lpRc = &rcOld;
+  winDebug ("winPositionWindowMultiWindow - (%d ms)rcOld (%d, %d)-(%d, %d)\n",
+	  GetTickCount (), lpRc->left, lpRc->top, lpRc->right, lpRc->bottom);
+      
+  lpRc = &rcClient;
+  winDebug ("(%d ms)rcClient (%d, %d)-(%d, %d)\n",
+	  GetTickCount (), lpRc->left, lpRc->top, lpRc->right, lpRc->bottom);
+#endif
+
+  /* Check if the old rectangle and new rectangle are the same */
+  if (!EqualRect (&rcNew, &rcOld))
+    {
+      winDebug ("winPositionWindowMultiWindow - Need to move\n");
+      winDebug ("\tMoveWindow to (%ld, %ld) - %ldx%ld\n", rcNew.left, rcNew.top,
+	      rcNew.right - rcNew.left, rcNew.bottom - rcNew.top);
+
+        /* Change the position and dimensions of the Windows window */
+      if (pWinPriv->GlCtxWnd)
+      {
+        int iWidth=rcNew.right - rcNew.left;
+        int iHeight=rcNew.bottom - rcNew.top;
+        ScreenToClient(GetParent(hWnd), (LPPOINT)&rcNew);
+        MoveWindow (hWnd,
+		      rcNew.left, rcNew.top,
+		      iWidth, iHeight,
+		      TRUE);
+      }
+      else
+        MoveWindow (hWnd,
+		      rcNew.left, rcNew.top,
+		      rcNew.right - rcNew.left, rcNew.bottom - rcNew.top,
+		      TRUE);
+    }
+  else
+    {
+      winDebug ("winPositionWindowMultiWindow - Not need to move\n");
+    }
+
+  return fResult;
+}
+
+
+/*
+ * ChangeWindowAttributes - See Porting Layer Definition - p. 37
+ */
+
+Bool
+winChangeWindowAttributesMultiWindow (WindowPtr pWin, unsigned long mask)
+{
+  Bool			fResult = TRUE;
+  ScreenPtr		pScreen = pWin->drawable.pScreen;
+  winScreenPriv(pScreen);
+
+  winDebug ("winChangeWindowAttributesMultiWindow - pWin: %08x\n", pWin);
+  
+  WIN_UNWRAP(ChangeWindowAttributes); 
+  fResult = (*pScreen->ChangeWindowAttributes)(pWin, mask);
+  WIN_WRAP(ChangeWindowAttributes, winChangeWindowAttributesMultiWindow);
+  
+  /*
+   * NOTE: We do not currently need to do anything here.
+   */
+
+  return fResult;
+}
+
+
+/*
+ * UnmapWindow - See Porting Layer Definition - p. 37
+ * Also referred to as UnrealizeWindow
+ */
+
+Bool
+winUnmapWindowMultiWindow (WindowPtr pWin)
+{
+  Bool			fResult = TRUE;
+  ScreenPtr		pScreen = pWin->drawable.pScreen;
+  winWindowPriv(pWin);
+  winScreenPriv(pScreen);
+
+#if CYGMULTIWINDOW_DEBUG
+  winDebug ("winUnmapWindowMultiWindow - pWin: %08x\n", pWin);
+#endif
+  
+  WIN_UNWRAP(UnrealizeWindow); 
+  fResult = (*pScreen->UnrealizeWindow)(pWin);
+  WIN_WRAP(UnrealizeWindow, winUnmapWindowMultiWindow);
+  
+  /* Flag that the window has been killed */
+  pWinPriv->fXKilled = TRUE;
+ 
+  /* Destroy the Windows window associated with this X window */
+  winDestroyWindowsWindow (pWin);
+
+  return fResult;
+}
+
+
+/*
+ * MapWindow - See Porting Layer Definition - p. 37
+ * Also referred to as RealizeWindow
+ */
+
+Bool
+winMapWindowMultiWindow (WindowPtr pWin)
+{
+  Bool			fResult = TRUE;
+  ScreenPtr		pScreen = pWin->drawable.pScreen;
+  winWindowPriv(pWin);
+  winScreenPriv(pScreen);
+
+#if CYGMULTIWINDOW_DEBUG
+  winDebug ("winMapWindowMultiWindow - pWin: %08x\n", pWin);
+#endif
+  
+  WIN_UNWRAP(RealizeWindow); 
+  fResult = (*pScreen->RealizeWindow)(pWin);
+  WIN_WRAP(RealizeWindow, winMapWindowMultiWindow);
+  
+  /* Flag that this window has not been destroyed */
+  pWinPriv->fXKilled = FALSE;
+
+  /* Refresh/redisplay the Windows window associated with this X window */
+  winUpdateWindowsWindow (pWin);
+
+  /* Update the Windows window's shape */
+  winReshapeMultiWindow (pWin);
+  winUpdateRgnMultiWindow (pWin);
+
+  return fResult;
+}
+
+
+/*
+ * ReparentWindow - See Porting Layer Definition - p. 42
+ */
+
+void
+winReparentWindowMultiWindow (WindowPtr pWin, WindowPtr pPriorParent)
+{
+  ScreenPtr		pScreen = pWin->drawable.pScreen;
+  winScreenPriv(pScreen);
+
+#if CYGMULTIWINDOW_DEBUG
+  winDebug ("winReparentMultiWindow - pWin: %08x\n", pWin);
+#endif
+
+  WIN_UNWRAP(ReparentWindow);
+  if (pScreen->ReparentWindow) 
+    (*pScreen->ReparentWindow)(pWin, pPriorParent);
+  WIN_WRAP(ReparentWindow, winReparentWindowMultiWindow);
+  
+  /* Update the Windows window associated with this X window */
+  winUpdateWindowsWindow (pWin);
+}
+
+
+/*
+ * RestackWindow - Shuffle the z-order of a window
+ */
+
+void
+winRestackWindowMultiWindow (WindowPtr pWin, WindowPtr pOldNextSib)
+{
+  ScreenPtr		pScreen = pWin->drawable.pScreen;
+  winScreenPriv(pScreen);
+
+  winDebug ("winRestackMultiWindow - %08x\n", pWin);
+  
+   WIN_UNWRAP(RestackWindow);
+   if (pScreen->RestackWindow) 
+     (*pScreen->RestackWindow)(pWin, pOldNextSib);
+   WIN_WRAP(RestackWindow, winRestackWindowMultiWindow);
+  
+  /*
+   * Calling winReorderWindowsMultiWindow here means our window manager
+   * (i.e. Windows Explorer) has initiative to determine Z order.
+   */
+  if (pWin->nextSib != pOldNextSib)
+    winReorderWindowsMultiWindow ();
+}
+
+
+/*
+ * winCreateWindowsWindow - Create a Windows window associated with an X window
+ */
+
+void
+winCreateWindowsWindow (WindowPtr pWin)
+{
+  int                   iX, iY;
+  int			iWidth;
+  int			iHeight;
+  HWND			hWnd;
+  HWND			hFore = NULL;
+  winWindowPriv(pWin);
+  HICON			hIcon;
+  HICON			hIconSmall;
+  winPrivScreenPtr	pScreenPriv = pWinPriv->pScreenPriv;
+  WinXSizeHints         hints;
+  WindowPtr		pDaddy;
+  DWORD dwStyle;
+  DWORD dwExStyle;
+  RECT rc;
+
+  winInitMultiWindowClass();
+
+  winDebug ("winCreateWindowsWindow - pWin: %08x\n", pWin);
+
+  iX = pWin->drawable.x + GetSystemMetrics (SM_XVIRTUALSCREEN);
+  iY = pWin->drawable.y + GetSystemMetrics (SM_YVIRTUALSCREEN);
+
+  iWidth = pWin->drawable.width;
+  iHeight = pWin->drawable.height;
+
+  /* If it's an InputOutput window, and so is going to end up being made visible,
+     make sure the window actually ends up somewhere where it will be visible */
+  if (pWin->drawable.class != InputOnly)
+    {
+      if ((iX < GetSystemMetrics (SM_XVIRTUALSCREEN)) || (iX > GetSystemMetrics (SM_CXVIRTUALSCREEN)))
+        iX = CW_USEDEFAULT;
+
+      if ((iY < GetSystemMetrics (SM_YVIRTUALSCREEN)) || (iY > GetSystemMetrics (SM_CYVIRTUALSCREEN)))
+        iY = CW_USEDEFAULT;
+    }
+
+  winDebug("winCreateWindowsWindow - %dx%d @ %dx%d\n", iWidth, iHeight, iX, iY);
+
+  if (winMultiWindowGetTransientFor (pWin, &pDaddy))
+    {
+      if (pDaddy)
+      {
+        hFore = GetForegroundWindow();
+        if (hFore && (pDaddy != (WindowPtr)GetProp(hFore, WIN_WID_PROP))) hFore = NULL;
+      }
+    }
+  else
+    {
+      /* Default positions if none specified */
+      if (!winMultiWindowGetWMNormalHints(pWin, &hints))
+        hints.flags = 0;
+      if (!(hints.flags & (USPosition|PPosition)) &&
+          !pWin->overrideRedirect)
+      {
+        iX = CW_USEDEFAULT;
+        iY = CW_USEDEFAULT;
+      }
+    }
+
+  /* Create the window */
+  /* Make it OVERLAPPED in create call since WS_POPUP doesn't support */
+  /* CW_USEDEFAULT, change back to popup after creation */
+
+  dwStyle = WS_OVERLAPPEDWINDOW | WS_CLIPCHILDREN | WS_CLIPSIBLINGS;
+  dwExStyle = WS_EX_TOOLWINDOW;
+  rc;
+  rc.top = 0;
+  rc.left = 0;
+  rc.bottom = iHeight;
+  rc.right = iWidth;
+  AdjustWindowRectEx(&rc, dwStyle, FALSE, dwExStyle);
+  iHeight = rc.bottom - rc.top;
+  iWidth = rc.right - rc.left;
+
+  winDebug("winCreateWindowsWindow - window size %dx%d\n", iWidth, iHeight);
+
+  hWnd = CreateWindowExA (dwExStyle,	/* Extended styles */
+			  WINDOW_CLASS_X,	/* Class name */
+			  WINDOW_TITLE_X,	/* Window name */
+			  dwStyle,		/* Styles */
+			  iX,			/* Horizontal position */
+			  iY,			/* Vertical position */
+			  iWidth,		/* Right edge */ 
+			  iHeight,		/* Bottom edge */
+			  hFore,		/* Null or Parent window if transient*/
+			  (HMENU) NULL,		/* No menu */
+			  GetModuleHandle (NULL), /* Instance handle */
+			  pWin);		/* ScreenPrivates */
+  if (hWnd == NULL)
+    {
+      ErrorF ("winCreateWindowsWindow - CreateWindowExA () failed: %d\n",
+	      (int) GetLastError ());
+    }
+  pWinPriv->hWnd = hWnd;
+
+  /* Set application or .XWinrc defined Icons */
+  winSelectIcons(pWin, &hIcon, &hIconSmall);
+  if (hIcon) SendMessage (hWnd, WM_SETICON, ICON_BIG, (LPARAM) hIcon);
+  if (hIconSmall) SendMessage (hWnd, WM_SETICON, ICON_SMALL, (LPARAM) hIconSmall);
+ 
+  /* If we asked the native WM to place the window, synchronize the X window position */
+  if ((iX == CW_USEDEFAULT) || (iY == CW_USEDEFAULT))
+    winAdjustXWindow(pWin, hWnd);
+
+  /* Change style back to popup, already placed... */
+  SetWindowLongPtr(hWnd, GWL_STYLE, WS_POPUP | WS_CLIPCHILDREN | WS_CLIPSIBLINGS);
+  SetWindowPos (hWnd, 0, 0, 0, 0, 0,
+		SWP_FRAMECHANGED | SWP_NOZORDER | SWP_NOMOVE | SWP_NOSIZE | SWP_NOACTIVATE);
+  /* Make sure it gets the proper system menu for a WS_POPUP, too */
+  GetSystemMenu (hWnd, TRUE);
+
+  /* Cause any .XWinrc menus to be added in main WNDPROC */
+  PostMessage (hWnd, WM_INIT_SYS_MENU, 0, 0);
+  
+  SetProp (hWnd, WIN_WID_PROP, (HANDLE) winGetWindowID(pWin));
+
+  /* Flag that this Windows window handles its own activation */
+  SetProp (hWnd, WIN_NEEDMANAGE_PROP, (HANDLE) 0);
+
+  /* Call engine-specific create window procedure */
+  (*pScreenPriv->pwinFinishCreateWindowsWindow) (pWin);
+}
+
+
+Bool winInDestroyWindowsWindow = FALSE;
+/*
+ * winDestroyWindowsWindow - Destroy a Windows window associated
+ * with an X window
+ */
+static void
+winDestroyWindowsWindow (WindowPtr pWin)
+{
+  MSG			msg;
+  winWindowPriv(pWin);
+  BOOL			oldstate = winInDestroyWindowsWindow;
+  HICON hIcon;
+  HICON hIconSm;
+  
+#if CYGMULTIWINDOW_DEBUG
+  winDebug ("winDestroyWindowsWindow\n");
+#endif
+
+  /* Bail out if the Windows window handle is invalid */
+  if (pWinPriv->hWnd == NULL)
+    return;
+
+  winInDestroyWindowsWindow = TRUE;
+
+  /* Store the info we need to destroy after this window is gone */
+  hIcon = (HICON)SendMessage(pWinPriv->hWnd, WM_GETICON, ICON_BIG, 0);
+  hIconSm = (HICON)SendMessage(pWinPriv->hWnd, WM_GETICON, ICON_SMALL, 0);
+
+  SetProp (pWinPriv->hWnd, WIN_WINDOW_PROP, NULL);
+  /* Destroy the Windows window */
+  DestroyWindow (pWinPriv->hWnd);
+
+  /* Null our handle to the Window so referencing it will cause an error */
+  pWinPriv->hWnd = NULL;
+
+  /* Destroy any icons we created for this window */
+  winDestroyIcon(hIcon);
+  winDestroyIcon(hIconSm);
+
+  /* Process all messages on our queue */
+  while (PeekMessage (&msg, NULL, 0, 0, PM_REMOVE))
+    {
+      if (g_hDlgDepthChange == 0 || !IsDialogMessage (g_hDlgDepthChange, &msg))
+	{
+	  DispatchMessage (&msg);
+	}
+    }
+
+  winInDestroyWindowsWindow = oldstate;
+
+#if CYGMULTIWINDOW_DEBUG
+  winDebug ("-winDestroyWindowsWindow\n");
+#endif
+}
+
+
+/*
+ * winUpdateWindowsWindow - Redisplay/redraw a Windows window
+ * associated with an X window
+ */
+
+static void
+winUpdateWindowsWindow (WindowPtr pWin)
+{
+  winWindowPriv(pWin);
+  HWND			hWnd = pWinPriv->hWnd;
+
+#if CYGMULTIWINDOW_DEBUG
+  winDebug ("winUpdateWindowsWindow\n");
+#endif
+
+  /* Check if the Windows window's parents have been destroyed */
+  if (pWin->parent != NULL
+      && pWin->parent->parent == NULL
+      && pWin->mapped)
+    {
+      /* Create the Windows window if it has been destroyed */
+      if (hWnd == NULL)
+	{
+	  winCreateWindowsWindow (pWin);
+	  assert (pWinPriv->hWnd != NULL);
+	}
+
+      /* Display the window without activating it */
+      if (pWin->drawable.class != InputOnly)
+        ShowWindow (pWinPriv->hWnd, SW_SHOWNOACTIVATE);
+
+      /* Send first paint message */
+      UpdateWindow (pWinPriv->hWnd);
+    }
+  else if (hWnd != NULL)
+    {
+      if (pWinPriv->GlCtxWnd)
+      {
+        /* We do not need to destroy the window but to reparent it and move it to the
+           correct place when it is an opengl window */
+        int offsetx;
+        int offsety;
+        HWND hParentWnd;
+        WindowPtr pParent=pWin->parent;
+
+        while (pParent)
+        {
+          winWindowPriv(pParent);
+          hParentWnd=pWinPriv->hWnd;
+          if (hParentWnd)
+            break;
+          pParent=pParent->parent;
+        }
+
+        if (pParent)
+        {
+          offsetx=pParent->drawable.x;
+          offsety=pParent->drawable.y;
+        }
+        else
+        {
+          offsetx=0;
+          offsety=0;
+        }
+        winDebug ("-winUpdateWindowsWindow: %x changing parent to %x and moving to %d,%d\n",pWinPriv->hWnd,hParentWnd,pWin->drawable.x-offsetx,pWin->drawable.y-offsety);
+        SetParent(pWinPriv->hWnd,hParentWnd);
+        SetWindowPos(pWinPriv->hWnd,NULL,pWin->drawable.x-offsetx,pWin->drawable.y-offsety,0,0,SWP_NOSIZE|SWP_NOZORDER|SWP_SHOWWINDOW);
+      }
+      else
+      {
+        /* Destroy the Windows window if its parents are destroyed */
+        /* First check if we need to release the DC when it is an opengl window */
+        winDestroyWindowsWindow (pWin);
+        assert (pWinPriv->hWnd == NULL);
+      }
+    }
+
+#if CYGMULTIWINDOW_DEBUG
+  winDebug ("-winUpdateWindowsWindow\n");
+#endif
+}
+
+
+/*
+ * winGetWindowID - 
+ */
+
+XID
+winGetWindowID (WindowPtr pWin)
+{
+  WindowIDPairRec	wi = {pWin, 0};
+  ClientPtr		c = wClient(pWin);
+  
+  /* */
+  FindClientResourcesByType (c, RT_WINDOW, winFindWindow, &wi);
+
+#if CYGMULTIWINDOW_DEBUG
+  winDebug ("winGetWindowID - Window ID: %d\n", wi.id);
+#endif
+
+  return wi.id;
+}
+
+
+/*
+ * winFindWindow - 
+ */
+
+static void
+winFindWindow (pointer value, XID id, pointer cdata)
+{
+  WindowIDPairPtr	wi = (WindowIDPairPtr)cdata;
+
+  if (value == wi->value)
+    {
+      wi->id = id;
+    }
+}
+
+
+/*
+ * winReorderWindowsMultiWindow - 
+ */
+
+void
+winReorderWindowsMultiWindow (void)
+{
+  HWND hwnd = NULL;
+  WindowPtr pWin = NULL;
+  WindowPtr pWinSib = NULL;
+  XID vlist[2];
+  static Bool fRestacking = FALSE; /* Avoid recusive calls to this function */
+  DWORD dwCurrentProcessID = GetCurrentProcessId ();
+  DWORD dwWindowProcessID = 0;
+
+  winDebug ("winReorderWindowsMultiWindow\n");
+
+  if (fRestacking)
+    {
+      /* It is a recusive call so immediately exit */
+      winDebug ("winReorderWindowsMultiWindow - "
+	      "exit because fRestacking == TRUE\n");
+      return;
+    }
+  fRestacking = TRUE;
+
+  /* Loop through top level Window windows, descending in Z order */
+  for ( hwnd = GetTopWindow (NULL);
+	hwnd;
+	hwnd = GetNextWindow (hwnd, GW_HWNDNEXT) )
+    {
+      /* Don't take care of other Cygwin/X process's windows */
+      GetWindowThreadProcessId (hwnd, &dwWindowProcessID);
+
+      if ( GetProp (hwnd, WIN_WINDOW_PROP)
+	   && (dwWindowProcessID == dwCurrentProcessID)
+	   && !IsIconic (hwnd) ) /* ignore minimized windows */
+	{
+	  pWinSib = pWin;
+	  pWin = GetProp (hwnd, WIN_WINDOW_PROP);
+	      
+	  if (!pWinSib)
+	    { /* 1st window - raise to the top */
+	      vlist[0] = Above;
+		  
+	      ConfigureWindow (pWin, CWStackMode, vlist, wClient(pWin));
+	    }
+	  else
+	    { /* 2nd or deeper windows - just below the previous one */
+	      vlist[0] = winGetWindowID (pWinSib);
+	      vlist[1] = Below;
+
+	      ConfigureWindow (pWin, CWSibling | CWStackMode,
+			       vlist, wClient(pWin));
+	    }
+	}
+    }
+
+  fRestacking = FALSE;
+}
+
+
+/*
+ * winMinimizeWindow - Minimize in response to WM_CHANGE_STATE
+ */
+
+void
+winMinimizeWindow (Window id)
+{
+  WindowPtr		pWin;
+  winPrivWinPtr	pWinPriv;
+#ifdef XWIN_MULTIWINDOWEXTWM
+  win32RootlessWindowPtr pRLWinPriv;
+#endif
+  HWND hWnd;
+  ScreenPtr pScreen = NULL;
+  winPrivScreenPtr pScreenPriv = NULL;
+  winScreenInfo *pScreenInfo = NULL;
+
+  winDebug ("winMinimizeWindow\n");
+
+  dixLookupResourceByType((pointer) &pWin, id, RT_WINDOW, NullClient, DixUnknownAccess);
+  if (!pWin) 
+  { 
+      ErrorF("%s: NULL pWin. Leaving\n", __FUNCTION__); 
+      return; 
+  }
+
+  pScreen = pWin->drawable.pScreen;
+  if (pScreen) pScreenPriv = winGetScreenPriv(pScreen);
+  if (pScreenPriv) pScreenInfo = pScreenPriv->pScreenInfo;
+
+#ifdef XWIN_MULTIWINDOWEXTWM
+  if (pScreenPriv && pScreenInfo->fInternalWM)
+    {
+      pRLWinPriv  = (win32RootlessWindowPtr) RootlessFrameForWindow (pWin, FALSE);
+      hWnd = pRLWinPriv->hWnd;
+    }
+  else
+#else
+  if (pScreenPriv)
+#endif
+    {
+      pWinPriv = winGetWindowPriv (pWin);
+      hWnd = pWinPriv->hWnd;
+    }
+
+  ShowWindow (hWnd, SW_MINIMIZE);
+}
+
+
+/*
+ * CopyWindow - See Porting Layer Definition - p. 39
+ */
+void
+winCopyWindowMultiWindow (WindowPtr pWin, DDXPointRec oldpt,
+			  RegionPtr oldRegion)
+{
+  ScreenPtr		pScreen = pWin->drawable.pScreen;
+  winScreenPriv(pScreen);
+
+  winDebug ("CopyWindowMultiWindow\n");
+
+  WIN_UNWRAP(CopyWindow); 
+  (*pScreen->CopyWindow)(pWin, oldpt, oldRegion);
+  WIN_WRAP(CopyWindow, winCopyWindowMultiWindow);
+}
+
+
+/*
+ * MoveWindow - See Porting Layer Definition - p. 42
+ */
+void
+winMoveWindowMultiWindow (WindowPtr pWin, int x, int y,
+			  WindowPtr pSib, VTKind kind)
+{
+  ScreenPtr		pScreen = pWin->drawable.pScreen;
+  winScreenPriv(pScreen);
+
+  winDebug ("MoveWindowMultiWindow to (%d, %d)\n", x, y);
+
+  WIN_UNWRAP(MoveWindow); 
+  (*pScreen->MoveWindow)(pWin, x, y, pSib, kind);
+  WIN_WRAP(MoveWindow, winMoveWindowMultiWindow);
+}
+
+
+/*
+ * ResizeWindow - See Porting Layer Definition - p. 42
+ */
+void
+winResizeWindowMultiWindow (WindowPtr pWin, int x, int y, unsigned int w,
+			    unsigned int h, WindowPtr pSib)
+{
+  ScreenPtr		pScreen = pWin->drawable.pScreen;
+  winScreenPriv(pScreen);
+
+  winDebug ("ResizeWindowMultiWindow to (%d, %d) - %dx%d\n", x, y, w, h);
+
+  WIN_UNWRAP(ResizeWindow); 
+  (*pScreen->ResizeWindow)(pWin, x, y, w, h, pSib);
+  WIN_WRAP(ResizeWindow, winResizeWindowMultiWindow);
+}
+
+
+/*
+ * winAdjustXWindow
+ *
+ * Move and resize X window with respect to corresponding Windows window.
+ * This is called from WM_MOVE/WM_SIZE handlers when the user performs
+ * any windowing operation (move, resize, minimize, maximize, restore).
+ *
+ * The functionality is the inverse of winPositionWindowMultiWindow, which
+ * adjusts Windows window with respect to X window.
+ */
+int
+winAdjustXWindow (WindowPtr pWin, HWND hwnd)
+{
+  RECT rcDraw; /* Rect made from pWin->drawable to be adjusted */
+  RECT rcWin;  /* The source: WindowRect from hwnd */
+  DrawablePtr pDraw;
+  XID vlist[4];
+  LONG dX, dY, dW, dH, x, y;
+  DWORD dwStyle, dwExStyle;
+
+#define WIDTH(rc) (rc.right - rc.left)
+#define HEIGHT(rc) (rc.bottom - rc.top)
+  
+  winDebug ("winAdjustXWindow\n");
+
+  if (IsIconic (hwnd))
+    {
+      winDebug ("\timmediately return because the window is iconized\n");
+      /*
+       * If the Windows window is minimized, its WindowRect has
+       * meaningless values so we don't adjust X window to it.
+       */
+      vlist[0] = 0;
+      vlist[1] = 0;
+      return ConfigureWindow (pWin, CWX | CWY, vlist, wClient(pWin));
+    }
+  
+  pDraw = &pWin->drawable;
+
+  /* Calculate the window rect from the drawable */
+  x = pDraw->x + GetSystemMetrics (SM_XVIRTUALSCREEN);
+  y = pDraw->y + GetSystemMetrics (SM_YVIRTUALSCREEN);
+  SetRect (&rcDraw, x, y, x + pDraw->width, y + pDraw->height);
+          winDebug("\tDrawable extend {%d, %d, %d, %d}, {%d, %d}\n", 
+              rcDraw.left, rcDraw.top, rcDraw.right, rcDraw.bottom,
+              rcDraw.right - rcDraw.left, rcDraw.bottom - rcDraw.top);
+  dwExStyle = GetWindowLongPtr (hwnd, GWL_EXSTYLE);
+  dwStyle = GetWindowLongPtr (hwnd, GWL_STYLE);
+          winDebug("\tWindowStyle: %08x %08x\n", dwStyle, dwExStyle);
+  AdjustWindowRectEx (&rcDraw, dwStyle, FALSE, dwExStyle);
+
+  /* The source of adjust */
+  GetWindowRect (hwnd, &rcWin);
+          winDebug("\tWindow extend {%d, %d, %d, %d}, {%d, %d}\n", 
+              rcWin.left, rcWin.top, rcWin.right, rcWin.bottom,
+              rcWin.right - rcWin.left, rcWin.bottom - rcWin.top);
+          winDebug("\tDraw extend {%d, %d, %d, %d}, {%d, %d}\n", 
+              rcDraw.left, rcDraw.top, rcDraw.right, rcDraw.bottom,
+              rcDraw.right - rcDraw.left, rcDraw.bottom - rcDraw.top);
+
+  if (EqualRect (&rcDraw, &rcWin)) {
+    /* Bail if no adjust is needed */
+    winDebug ("\treturn because already adjusted\n");
+    return 0;
+  }
+  
+  /* Calculate delta values */
+  dX = rcWin.left - rcDraw.left;
+  dY = rcWin.top - rcDraw.top;
+  dW = WIDTH(rcWin) - WIDTH(rcDraw);
+  dH = HEIGHT(rcWin) - HEIGHT(rcDraw);
+
+  /*
+   * Adjust.
+   * We may only need to move (vlist[0] and [1]), or only resize
+   * ([2] and [3]) but currently we set all the parameters and leave
+   * the decision to ConfigureWindow.  The reason is code simplicity.
+  */
+  vlist[0] = pDraw->x + dX - wBorderWidth(pWin);
+  vlist[1] = pDraw->y + dY - wBorderWidth(pWin);
+  vlist[2] = pDraw->width + dW;
+  vlist[3] = pDraw->height + dH;
+  winDebug ("\tConfigureWindow to (%ld, %ld) - %ldx%ld\n", vlist[0], vlist[1],
+	  vlist[2], vlist[3]);
+  return ConfigureWindow (pWin, CWX | CWY | CWWidth | CWHeight,
+			  vlist, wClient(pWin));
+  
+#undef WIDTH
+#undef HEIGHT
+}
+