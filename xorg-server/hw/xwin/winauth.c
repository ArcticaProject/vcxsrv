--- conflicted
+++ resolved
@@ -1,240 +1,215 @@
-/*
- *Copyright (C) 2003-2004 Harold L Hunt II All Rights Reserved.
- *
- *Permission is hereby granted, free of charge, to any person obtaining
- * a copy of this software and associated documentation files (the
- *"Software"), to deal in the Software without restriction, including
- *without limitation the rights to use, copy, modify, merge, publish,
- *distribute, sublicense, and/or sell copies of the Software, and to
- *permit persons to whom the Software is furnished to do so, subject to
- *the following conditions:
- *
- *The above copyright notice and this permission notice shall be
- *included in all copies or substantial portions of the Software.
- *
- *THE SOFTWARE IS PROVIDED "AS IS", WITHOUT WARRANTY OF ANY KIND,
- *EXPRESS OR IMPLIED, INCLUDING BUT NOT LIMITED TO THE WARRANTIES OF
- *MERCHANTABILITY, FITNESS FOR A PARTICULAR PURPOSE AND
- *NONINFRINGEMENT. IN NO EVENT SHALL HAROLD L HUNT II BE LIABLE FOR
- *ANY CLAIM, DAMAGES OR OTHER LIABILITY, WHETHER IN AN ACTION OF
- *CONTRACT, TORT OR OTHERWISE, ARISING FROM, OUT OF OR IN CONNECTION
- *WITH THE SOFTWARE OR THE USE OR OTHER DEALINGS IN THE SOFTWARE.
- *
- *Except as contained in this notice, the name of Harold L Hunt II
- *shall not be used in advertising or otherwise to promote the sale, use
- *or other dealings in this Software without prior written authorization
- *from Harold L Hunt II.
- *
- * Authors:	Harold L Hunt II
- */
-
-#ifdef HAVE_XWIN_CONFIG_H
-#include <xwin-config.h>
-#endif
-
-#include "win.h"
-
-/* Includes for authorization */
-#include "securitysrv.h"
-
-<<<<<<< HEAD
-=======
-
->>>>>>> 1ad46cbf
-/*
- * Constants
- */
-
-#define AUTH_NAME	"MIT-MAGIC-COOKIE-1"
-
-
-/*
- * Locals
- */
-
-static XID g_authId = 0;
-static unsigned int g_uiAuthDataLen = 0;
-static char *g_pAuthData = NULL;
-
-/*
- * Code to generate a MIT-MAGIC-COOKIE-1, copied from under XCSECURITY
- */
-
-<<<<<<< HEAD
-
-
-=======
->>>>>>> 1ad46cbf
-#ifndef XCSECURITY
-static
-void
-GenerateRandomData (int len, char *buf)
-{
-    int fd;
-<<<<<<< HEAD
-#ifdef _MSC_VER
-    static HANDLE hAdvApi32;
-    static BOOLEAN (_stdcall * RtlGenRandom)(void *,unsigned long);
-
-    if (!hAdvApi32)
-    {
-      hAdvApi32=LoadLibrary("advapi32.dll");
-      RtlGenRandom=(BOOLEAN (_stdcall *)(void*,unsigned long))GetProcAddress(hAdvApi32,"SystemFunction036");
-    }
-    RtlGenRandom(buf, len);
-#else
-    fd = open("/dev/urandom", O_RDONLY);
-    read(fd, buf, len);
-    close(fd);
-#endif
-=======
-
-    fd = open("/dev/urandom", O_RDONLY);
-    read(fd, buf, len);
-    close(fd);
->>>>>>> 1ad46cbf
-}
-
-
-static char cookie[16]; /* 128 bits */
-
-XID
-static MitGenerateCookie (
-    unsigned	data_length,
-    char	*data,
-    XID		id,
-    unsigned	*data_length_return,
-    char	**data_return)
-{
-    int i = 0;
-    int status;
-
-    while (data_length--)
-    {
-	cookie[i++] += *data++;
-	if (i >= sizeof (cookie)) i = 0;
-    }
-    GenerateRandomData(sizeof (cookie), cookie);
-    status = MitAddCookie(sizeof (cookie), cookie, id);
-    if (!status)
-    {
-	id = -1;
-    }
-    else
-    {
-	*data_return = cookie;
-	*data_length_return = sizeof (cookie);
-    }
-    return id;
-}
-
-static
-XID
-GenerateAuthorization(
-	unsigned name_length,
-	char	*name,
-	unsigned data_length,
-	char	*data,
-	unsigned *data_length_return,
-	char	**data_return)
-{
-    return MitGenerateCookie(data_length, data,
-                             FakeClientID(0), data_length_return, data_return);
-}
-#endif
-
-/*
- * Generate authorization cookie for internal server clients
- */
-
-Bool
-<<<<<<< HEAD
-winGenerateAuthorization ()
-=======
-winGenerateAuthorization (void)
->>>>>>> 1ad46cbf
-{
-  Bool				fFreeAuth = FALSE;
-  SecurityAuthorizationPtr	pAuth = NULL;
-
-  /* Call OS layer to generate authorization key */
-  g_authId = GenerateAuthorization (strlen (AUTH_NAME),
-				    AUTH_NAME,
-				    0,
-				    NULL,
-				    &g_uiAuthDataLen,
-				    &g_pAuthData);
-  if ((XID) ~0L == g_authId)
-    {
-      ErrorF ("winGenerateAuthorization - GenerateAuthorization failed\n");
-      goto auth_bailout;
-    }
-<<<<<<< HEAD
-#ifdef WINDBG
-=======
-
->>>>>>> 1ad46cbf
-  else
-    {
-      winDebug("winGenerateAuthorization - GenerateAuthorization success!\n"
-	      "AuthDataLen: %d AuthData: %s\n",
-	      g_uiAuthDataLen, g_pAuthData);
-    }
-<<<<<<< HEAD
-#endif
-=======
->>>>>>> 1ad46cbf
-
-#ifdef XCSECURITY
-  /* Allocate structure for additional auth information */
-  pAuth = (SecurityAuthorizationPtr) 
-    xalloc (sizeof (SecurityAuthorizationRec));
-  if (!(pAuth))
-    {
-      ErrorF ("winGenerateAuthorization - Failed allocating "
-	      "SecurityAuthorizationPtr.\n");
-      goto auth_bailout;
-    }
-  
-  /* Fill in the auth fields */
-  pAuth->id = g_authId;
-  pAuth->timeout = 0; /* live for x seconds after refcnt == 0 */
-  pAuth->group = None;
-  pAuth->trustLevel = XSecurityClientTrusted;
-  pAuth->refcnt = 1; /* this auth must stick around */
-  pAuth->secondsRemaining = 0;
-  pAuth->timer = NULL;
-  pAuth->eventClients = NULL;
-  
-  /* Add the authorization to the server's auth list */
-  if (!AddResource (g_authId,
-		    SecurityAuthorizationResType,
-		    pAuth))
-    {
-      ErrorF ("winGenerateAuthorization - AddResource failed for auth.\n");
-      fFreeAuth = TRUE;
-      goto auth_bailout;
-    }
-  
-  /* Don't free the auth data, since it is still used internally */
-  pAuth = NULL;
-#endif
-
-  return TRUE;
-
- auth_bailout:
-  if (fFreeAuth)
-    xfree (pAuth);
-  
-  return FALSE;
-}
-
-/* Use our generated cookie for authentication */
-void
-winSetAuthorization(void)
-{
-  XSetAuthorization (AUTH_NAME,
-		     strlen (AUTH_NAME),
-		     g_pAuthData,
-		     g_uiAuthDataLen);
-}
+/*
+ *Copyright (C) 2003-2004 Harold L Hunt II All Rights Reserved.
+ *
+ *Permission is hereby granted, free of charge, to any person obtaining
+ * a copy of this software and associated documentation files (the
+ *"Software"), to deal in the Software without restriction, including
+ *without limitation the rights to use, copy, modify, merge, publish,
+ *distribute, sublicense, and/or sell copies of the Software, and to
+ *permit persons to whom the Software is furnished to do so, subject to
+ *the following conditions:
+ *
+ *The above copyright notice and this permission notice shall be
+ *included in all copies or substantial portions of the Software.
+ *
+ *THE SOFTWARE IS PROVIDED "AS IS", WITHOUT WARRANTY OF ANY KIND,
+ *EXPRESS OR IMPLIED, INCLUDING BUT NOT LIMITED TO THE WARRANTIES OF
+ *MERCHANTABILITY, FITNESS FOR A PARTICULAR PURPOSE AND
+ *NONINFRINGEMENT. IN NO EVENT SHALL HAROLD L HUNT II BE LIABLE FOR
+ *ANY CLAIM, DAMAGES OR OTHER LIABILITY, WHETHER IN AN ACTION OF
+ *CONTRACT, TORT OR OTHERWISE, ARISING FROM, OUT OF OR IN CONNECTION
+ *WITH THE SOFTWARE OR THE USE OR OTHER DEALINGS IN THE SOFTWARE.
+ *
+ *Except as contained in this notice, the name of Harold L Hunt II
+ *shall not be used in advertising or otherwise to promote the sale, use
+ *or other dealings in this Software without prior written authorization
+ *from Harold L Hunt II.
+ *
+ * Authors:	Harold L Hunt II
+ */
+
+#ifdef HAVE_XWIN_CONFIG_H
+#include <xwin-config.h>
+#endif
+
+#include "win.h"
+
+/* Includes for authorization */
+#include "securitysrv.h"
+
+/*
+ * Constants
+ */
+
+#define AUTH_NAME	"MIT-MAGIC-COOKIE-1"
+
+
+/*
+ * Locals
+ */
+
+static XID g_authId = 0;
+static unsigned int g_uiAuthDataLen = 0;
+static char *g_pAuthData = NULL;
+
+/*
+ * Code to generate a MIT-MAGIC-COOKIE-1, copied from under XCSECURITY
+ */
+
+
+
+#ifndef XCSECURITY
+static
+void
+GenerateRandomData (int len, char *buf)
+{
+    int fd;
+#ifdef _MSC_VER
+    static HANDLE hAdvApi32;
+    static BOOLEAN (_stdcall * RtlGenRandom)(void *,unsigned long);
+
+    if (!hAdvApi32)
+    {
+      hAdvApi32=LoadLibrary("advapi32.dll");
+      RtlGenRandom=(BOOLEAN (_stdcall *)(void*,unsigned long))GetProcAddress(hAdvApi32,"SystemFunction036");
+    }
+    RtlGenRandom(buf, len);
+#else
+    fd = open("/dev/urandom", O_RDONLY);
+    read(fd, buf, len);
+    close(fd);
+#endif
+}
+
+
+static char cookie[16]; /* 128 bits */
+
+XID
+static MitGenerateCookie (
+    unsigned	data_length,
+    char	*data,
+    XID		id,
+    unsigned	*data_length_return,
+    char	**data_return)
+{
+    int i = 0;
+    int status;
+
+    while (data_length--)
+    {
+	cookie[i++] += *data++;
+	if (i >= sizeof (cookie)) i = 0;
+    }
+    GenerateRandomData(sizeof (cookie), cookie);
+    status = MitAddCookie(sizeof (cookie), cookie, id);
+    if (!status)
+    {
+	id = -1;
+    }
+    else
+    {
+	*data_return = cookie;
+	*data_length_return = sizeof (cookie);
+    }
+    return id;
+}
+
+static
+XID
+GenerateAuthorization(
+	unsigned name_length,
+	char	*name,
+	unsigned data_length,
+	char	*data,
+	unsigned *data_length_return,
+	char	**data_return)
+{
+    return MitGenerateCookie(data_length, data,
+                             FakeClientID(0), data_length_return, data_return);
+}
+#endif
+
+/*
+ * Generate authorization cookie for internal server clients
+ */
+
+Bool
+winGenerateAuthorization (void)
+{
+  Bool				fFreeAuth = FALSE;
+  SecurityAuthorizationPtr	pAuth = NULL;
+
+  /* Call OS layer to generate authorization key */
+  g_authId = GenerateAuthorization (strlen (AUTH_NAME),
+				    AUTH_NAME,
+				    0,
+				    NULL,
+				    &g_uiAuthDataLen,
+				    &g_pAuthData);
+  if ((XID) ~0L == g_authId)
+    {
+      ErrorF ("winGenerateAuthorization - GenerateAuthorization failed\n");
+      goto auth_bailout;
+    }
+#ifdef WINDBG
+  else
+    {
+      winDebug("winGenerateAuthorization - GenerateAuthorization success!\n"
+	      "AuthDataLen: %d AuthData: %s\n",
+	      g_uiAuthDataLen, g_pAuthData);
+    }
+#endif
+
+#ifdef XCSECURITY
+  /* Allocate structure for additional auth information */
+  pAuth = (SecurityAuthorizationPtr) 
+    xalloc (sizeof (SecurityAuthorizationRec));
+  if (!(pAuth))
+    {
+      ErrorF ("winGenerateAuthorization - Failed allocating "
+	      "SecurityAuthorizationPtr.\n");
+      goto auth_bailout;
+    }
+  
+  /* Fill in the auth fields */
+  pAuth->id = g_authId;
+  pAuth->timeout = 0; /* live for x seconds after refcnt == 0 */
+  pAuth->group = None;
+  pAuth->trustLevel = XSecurityClientTrusted;
+  pAuth->refcnt = 1; /* this auth must stick around */
+  pAuth->secondsRemaining = 0;
+  pAuth->timer = NULL;
+  pAuth->eventClients = NULL;
+  
+  /* Add the authorization to the server's auth list */
+  if (!AddResource (g_authId,
+		    SecurityAuthorizationResType,
+		    pAuth))
+    {
+      ErrorF ("winGenerateAuthorization - AddResource failed for auth.\n");
+      fFreeAuth = TRUE;
+      goto auth_bailout;
+    }
+  
+  /* Don't free the auth data, since it is still used internally */
+  pAuth = NULL;
+#endif
+
+  return TRUE;
+
+ auth_bailout:
+  if (fFreeAuth)
+    xfree (pAuth);
+  
+  return FALSE;
+}
+
+/* Use our generated cookie for authentication */
+void
+winSetAuthorization(void)
+{
+  XSetAuthorization (AUTH_NAME,
+		     strlen (AUTH_NAME),
+		     g_pAuthData,
+		     g_uiAuthDataLen);
+}