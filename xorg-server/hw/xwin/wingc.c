<<<<<<< HEAD
/*
 *Copyright (C) 2001-2004 Harold L Hunt II All Rights Reserved.
 *
 *Permission is hereby granted, free of charge, to any person obtaining
 * a copy of this software and associated documentation files (the
 *"Software"), to deal in the Software without restriction, including
 *without limitation the rights to use, copy, modify, merge, publish,
 *distribute, sublicense, and/or sell copies of the Software, and to
 *permit persons to whom the Software is furnished to do so, subject to
 *the following conditions:
 *
 *The above copyright notice and this permission notice shall be
 *included in all copies or substantial portions of the Software.
 *
 *THE SOFTWARE IS PROVIDED "AS IS", WITHOUT WARRANTY OF ANY KIND,
 *EXPRESS OR IMPLIED, INCLUDING BUT NOT LIMITED TO THE WARRANTIES OF
 *MERCHANTABILITY, FITNESS FOR A PARTICULAR PURPOSE AND
 *NONINFRINGEMENT. IN NO EVENT SHALL HAROLD L HUNT II BE LIABLE FOR
 *ANY CLAIM, DAMAGES OR OTHER LIABILITY, WHETHER IN AN ACTION OF
 *CONTRACT, TORT OR OTHERWISE, ARISING FROM, OUT OF OR IN CONNECTION
 *WITH THE SOFTWARE OR THE USE OR OTHER DEALINGS IN THE SOFTWARE.
 *
 *Except as contained in this notice, the name of Harold L Hunt II
 *shall not be used in advertising or otherwise to promote the sale, use
 *or other dealings in this Software without prior written authorization
 *from Harold L Hunt II.
 *
 * Authors:	Harold L Hunt II
 */

#ifdef HAVE_XWIN_CONFIG_H
#include <xwin-config.h>
#endif
#include "win.h"

void
winPushPixels (GCPtr pGC, PixmapPtr pBitMap, DrawablePtr pDrawable, int dx, int dy, int xOrg, int yOrg);


/*
 * Local prototypes
 */

static void
winValidateGCNativeGDI (GCPtr pGC,
			unsigned long changes,
			DrawablePtr pDrawable);

static void
winDestroyGCNativeGDI (GCPtr pGC);

const GCFuncs winGCFuncs = {
  winValidateGCNativeGDI,
  miChangeGC,
  miCopyGC,
  winDestroyGCNativeGDI,
  miChangeClip,
  miDestroyClip,
  miCopyClip,
};

/* Drawing Primitives */
const GCOps winGCOps = {
  winFillSpansNativeGDI,
  winSetSpansNativeGDI,
  miPutImage,
  miCopyArea,
  miCopyPlane,
  miPolyPoint,
  winPolyLineNativeGDI,
  miPolySegment,
  miPolyRectangle,
  miPolyArc,
  miFillPolygon,
  miPolyFillRect,
  miPolyFillArc,
  miPolyText8,
  miPolyText16,
  miImageText8,
  miImageText16,
  miImageGlyphBlt,
  miPolyGlyphBlt,
  miPushPixels,
};


/* See Porting Layer Definition - p. 45 */
/* See mfb/mfbgc.c - mfbCreateGC() */
/* See Strategies for Porting - pp. 15, 16 */
Bool
winCreateGCNativeGDI (GCPtr pGC)
{
  winPrivGCPtr		pGCPriv = NULL;
  winPrivScreenPtr	pScreenPriv = NULL;

  winDebug ("winCreateGCNativeGDI - depth: %d\n",
	  pGC->depth);

  pGC->ops = (GCOps *) &winGCOps;
  pGC->funcs = (GCFuncs *) &winGCFuncs;

  /* We want all coordinates passed to spans functions to be screen relative */
  pGC->miTranslate = TRUE;

  /* Allocate privates for this GC */
  pGCPriv = winGetGCPriv (pGC);
  if (pGCPriv == NULL)
    {
      ErrorF ("winCreateGCNativeGDI () - Privates pointer was NULL\n");
      return FALSE;
    }

  /* Create a new screen DC for the display window */
  pScreenPriv = winGetScreenPriv (pGC->pScreen);
  pGCPriv->hdc = GetDC (pScreenPriv->hwndScreen);

  /* Allocate a memory DC for the GC */
  pGCPriv->hdcMem = CreateCompatibleDC (pGCPriv->hdc);

  return TRUE;
}

static void
winValidateGCNativeGDI (GCPtr pGC,
			unsigned long ulChanges,
			DrawablePtr pDrawable)
{
  if ((ulChanges & (GCClipXOrigin | GCClipYOrigin | GCClipMask | GCSubwindowMode)) 
      || (pDrawable->serialNumber != (pGC->serialNumber & DRAWABLE_SERIAL_BITS)))
  {
    miComputeCompositeClip (pGC, pDrawable);
  }
}


/* See Porting Layer Definition - p. 46 */
static void
winDestroyGCNativeGDI (GCPtr pGC)
{
  winGCPriv(pGC);
  winScreenPriv(pGC->pScreen);

  if (pGC->freeCompClip)
	RegionDestroy(pGC->pCompositeClip);

  /* Free the memory DC */
  if (pGCPriv->hdcMem != NULL)
    {
      DeleteDC (pGCPriv->hdcMem);
      pGCPriv->hdcMem = NULL;
    }

  /* Release the screen DC for the display window */
  if (pGCPriv->hdc != NULL)
    {
      ReleaseDC (pScreenPriv->hwndScreen, pGCPriv->hdc);
      pGCPriv->hdc = NULL;
    }

  /* Invalidate the GC privates pointer */
  winSetGCPriv (pGC, NULL);
}
=======
/*
 *Copyright (C) 2001-2004 Harold L Hunt II All Rights Reserved.
 *
 *Permission is hereby granted, free of charge, to any person obtaining
 * a copy of this software and associated documentation files (the
 *"Software"), to deal in the Software without restriction, including
 *without limitation the rights to use, copy, modify, merge, publish,
 *distribute, sublicense, and/or sell copies of the Software, and to
 *permit persons to whom the Software is furnished to do so, subject to
 *the following conditions:
 *
 *The above copyright notice and this permission notice shall be
 *included in all copies or substantial portions of the Software.
 *
 *THE SOFTWARE IS PROVIDED "AS IS", WITHOUT WARRANTY OF ANY KIND,
 *EXPRESS OR IMPLIED, INCLUDING BUT NOT LIMITED TO THE WARRANTIES OF
 *MERCHANTABILITY, FITNESS FOR A PARTICULAR PURPOSE AND
 *NONINFRINGEMENT. IN NO EVENT SHALL HAROLD L HUNT II BE LIABLE FOR
 *ANY CLAIM, DAMAGES OR OTHER LIABILITY, WHETHER IN AN ACTION OF
 *CONTRACT, TORT OR OTHERWISE, ARISING FROM, OUT OF OR IN CONNECTION
 *WITH THE SOFTWARE OR THE USE OR OTHER DEALINGS IN THE SOFTWARE.
 *
 *Except as contained in this notice, the name of Harold L Hunt II
 *shall not be used in advertising or otherwise to promote the sale, use
 *or other dealings in this Software without prior written authorization
 *from Harold L Hunt II.
 *
 * Authors:	Harold L Hunt II
 */

#ifdef HAVE_XWIN_CONFIG_H
#include <xwin-config.h>
#endif
#include "win.h"

void

winPushPixels(GCPtr pGC, PixmapPtr pBitMap, DrawablePtr pDrawable, int dx,
              int dy, int xOrg, int yOrg);

/*
 * Local prototypes
 */

#if 0
static void
 winChangeGCNativeGDI(GCPtr pGC, unsigned long ulChanges);
#endif

static void

winValidateGCNativeGDI(GCPtr pGC, unsigned long changes, DrawablePtr pDrawable);

#if 0
static void
 winCopyGCNativeGDI(GCPtr pGCsrc, unsigned long ulMask, GCPtr pGCdst);
#endif

static void
 winDestroyGCNativeGDI(GCPtr pGC);

#if 0
static void
 winChangeClipNativeGDI(GCPtr pGC, int nType, pointer pValue, int nRects);

static void
 winDestroyClipNativeGDI(GCPtr pGC);

static void
 winCopyClipNativeGDI(GCPtr pGCdst, GCPtr pGCsrc);
#endif

#if 0
/* GC Handling Routines */
const GCFuncs winGCFuncs = {
    winValidateGCNativeGDI,
    winChangeGCNativeGDI,
    winCopyGCNativeGDI,
    winDestroyGCNativeGDI,
    winChangeClipNativeGDI,
    winDestroyClipNativeGDI,
    winCopyClipNativeGDI,
};
#else
const GCFuncs winGCFuncs = {
    winValidateGCNativeGDI,
    miChangeGC,
    miCopyGC,
    winDestroyGCNativeGDI,
    miChangeClip,
    miDestroyClip,
    miCopyClip,
};
#endif

/* Drawing Primitives */
const GCOps winGCOps = {
    winFillSpansNativeGDI,
    winSetSpansNativeGDI,
    miPutImage,
    miCopyArea,
    miCopyPlane,
    miPolyPoint,
    winPolyLineNativeGDI,
    miPolySegment,
    miPolyRectangle,
    miPolyArc,
    miFillPolygon,
    miPolyFillRect,
    miPolyFillArc,
    miPolyText8,
    miPolyText16,
    miImageText8,
    miImageText16,
#if 0
    winImageGlyphBltNativeGDI,
    winPolyGlyphBltNativeGDI,
#else
    miImageGlyphBlt,
    miPolyGlyphBlt,
#endif
    miPushPixels,
};

/* See Porting Layer Definition - p. 45 */
/* See mfb/mfbgc.c - mfbCreateGC() */
/* See Strategies for Porting - pp. 15, 16 */
Bool
winCreateGCNativeGDI(GCPtr pGC)
{
    winPrivGCPtr pGCPriv = NULL;
    winPrivScreenPtr pScreenPriv = NULL;

#if 0
    ErrorF("winCreateGCNativeGDI - depth: %d\n", pGC->depth);
#endif

    pGC->ops = (GCOps *) & winGCOps;
    pGC->funcs = (GCFuncs *) & winGCFuncs;

    /* We want all coordinates passed to spans functions to be screen relative */
    pGC->miTranslate = TRUE;

    /* Allocate privates for this GC */
    pGCPriv = winGetGCPriv(pGC);
    if (pGCPriv == NULL) {
        ErrorF("winCreateGCNativeGDI () - Privates pointer was NULL\n");
        return FALSE;
    }

    /* Create a new screen DC for the display window */
    pScreenPriv = winGetScreenPriv(pGC->pScreen);
    pGCPriv->hdc = GetDC(pScreenPriv->hwndScreen);

    /* Allocate a memory DC for the GC */
    pGCPriv->hdcMem = CreateCompatibleDC(pGCPriv->hdc);

    return TRUE;
}

#if 0
/* See Porting Layer Definition - p. 45 */
static void
winChangeGCNativeGDI(GCPtr pGC, unsigned long ulChanges)
{
#if 0
    ErrorF("winChangeGCNativeGDI () - Doing nothing\n");
#endif
}
#endif

static void
winValidateGCNativeGDI(GCPtr pGC,
                       unsigned long ulChanges, DrawablePtr pDrawable)
{
    if ((ulChanges &
         (GCClipXOrigin | GCClipYOrigin | GCClipMask | GCSubwindowMode))
        || (pDrawable->serialNumber !=
            (pGC->serialNumber & DRAWABLE_SERIAL_BITS))) {
        miComputeCompositeClip(pGC, pDrawable);
    }
}

#if 0
/* See Porting Layer Definition - p. 46 */
static void
winCopyGCNativeGDI(GCPtr pGCsrc, unsigned long ulMask, GCPtr pGCdst)
{

}
#endif

/* See Porting Layer Definition - p. 46 */
static void
winDestroyGCNativeGDI(GCPtr pGC)
{
    winGCPriv(pGC);
    winScreenPriv(pGC->pScreen);

    if (pGC->freeCompClip)
        RegionDestroy(pGC->pCompositeClip);

    /* Free the memory DC */
    if (pGCPriv->hdcMem != NULL) {
        DeleteDC(pGCPriv->hdcMem);
        pGCPriv->hdcMem = NULL;
    }

    /* Release the screen DC for the display window */
    if (pGCPriv->hdc != NULL) {
        ReleaseDC(pScreenPriv->hwndScreen, pGCPriv->hdc);
        pGCPriv->hdc = NULL;
    }

    /* Invalidate the GC privates pointer */
    winSetGCPriv(pGC, NULL);
}

#if 0
/* See Porting Layer Definition - p. 46 */
static void
winChangeClipNativeGDI(GCPtr pGC, int nType, pointer pValue, int nRects)
{

}

/* See Porting Layer Definition - p. 47 */
static void
winDestroyClipNativeGDI(GCPtr pGC)
{

}

/* See Porting Layer Definition - p. 47 */
static void
winCopyClipNativeGDI(GCPtr pGCdst, GCPtr pGCsrc)
{

}
#endif
>>>>>>> 0f834b91
<|MERGE_RESOLUTION|>--- conflicted
+++ resolved
@@ -1,167 +1,3 @@
-<<<<<<< HEAD
-/*
- *Copyright (C) 2001-2004 Harold L Hunt II All Rights Reserved.
- *
- *Permission is hereby granted, free of charge, to any person obtaining
- * a copy of this software and associated documentation files (the
- *"Software"), to deal in the Software without restriction, including
- *without limitation the rights to use, copy, modify, merge, publish,
- *distribute, sublicense, and/or sell copies of the Software, and to
- *permit persons to whom the Software is furnished to do so, subject to
- *the following conditions:
- *
- *The above copyright notice and this permission notice shall be
- *included in all copies or substantial portions of the Software.
- *
- *THE SOFTWARE IS PROVIDED "AS IS", WITHOUT WARRANTY OF ANY KIND,
- *EXPRESS OR IMPLIED, INCLUDING BUT NOT LIMITED TO THE WARRANTIES OF
- *MERCHANTABILITY, FITNESS FOR A PARTICULAR PURPOSE AND
- *NONINFRINGEMENT. IN NO EVENT SHALL HAROLD L HUNT II BE LIABLE FOR
- *ANY CLAIM, DAMAGES OR OTHER LIABILITY, WHETHER IN AN ACTION OF
- *CONTRACT, TORT OR OTHERWISE, ARISING FROM, OUT OF OR IN CONNECTION
- *WITH THE SOFTWARE OR THE USE OR OTHER DEALINGS IN THE SOFTWARE.
- *
- *Except as contained in this notice, the name of Harold L Hunt II
- *shall not be used in advertising or otherwise to promote the sale, use
- *or other dealings in this Software without prior written authorization
- *from Harold L Hunt II.
- *
- * Authors:	Harold L Hunt II
- */
-
-#ifdef HAVE_XWIN_CONFIG_H
-#include <xwin-config.h>
-#endif
-#include "win.h"
-
-void
-winPushPixels (GCPtr pGC, PixmapPtr pBitMap, DrawablePtr pDrawable, int dx, int dy, int xOrg, int yOrg);
-
-
-/*
- * Local prototypes
- */
-
-static void
-winValidateGCNativeGDI (GCPtr pGC,
-			unsigned long changes,
-			DrawablePtr pDrawable);
-
-static void
-winDestroyGCNativeGDI (GCPtr pGC);
-
-const GCFuncs winGCFuncs = {
-  winValidateGCNativeGDI,
-  miChangeGC,
-  miCopyGC,
-  winDestroyGCNativeGDI,
-  miChangeClip,
-  miDestroyClip,
-  miCopyClip,
-};
-
-/* Drawing Primitives */
-const GCOps winGCOps = {
-  winFillSpansNativeGDI,
-  winSetSpansNativeGDI,
-  miPutImage,
-  miCopyArea,
-  miCopyPlane,
-  miPolyPoint,
-  winPolyLineNativeGDI,
-  miPolySegment,
-  miPolyRectangle,
-  miPolyArc,
-  miFillPolygon,
-  miPolyFillRect,
-  miPolyFillArc,
-  miPolyText8,
-  miPolyText16,
-  miImageText8,
-  miImageText16,
-  miImageGlyphBlt,
-  miPolyGlyphBlt,
-  miPushPixels,
-};
-
-
-/* See Porting Layer Definition - p. 45 */
-/* See mfb/mfbgc.c - mfbCreateGC() */
-/* See Strategies for Porting - pp. 15, 16 */
-Bool
-winCreateGCNativeGDI (GCPtr pGC)
-{
-  winPrivGCPtr		pGCPriv = NULL;
-  winPrivScreenPtr	pScreenPriv = NULL;
-
-  winDebug ("winCreateGCNativeGDI - depth: %d\n",
-	  pGC->depth);
-
-  pGC->ops = (GCOps *) &winGCOps;
-  pGC->funcs = (GCFuncs *) &winGCFuncs;
-
-  /* We want all coordinates passed to spans functions to be screen relative */
-  pGC->miTranslate = TRUE;
-
-  /* Allocate privates for this GC */
-  pGCPriv = winGetGCPriv (pGC);
-  if (pGCPriv == NULL)
-    {
-      ErrorF ("winCreateGCNativeGDI () - Privates pointer was NULL\n");
-      return FALSE;
-    }
-
-  /* Create a new screen DC for the display window */
-  pScreenPriv = winGetScreenPriv (pGC->pScreen);
-  pGCPriv->hdc = GetDC (pScreenPriv->hwndScreen);
-
-  /* Allocate a memory DC for the GC */
-  pGCPriv->hdcMem = CreateCompatibleDC (pGCPriv->hdc);
-
-  return TRUE;
-}
-
-static void
-winValidateGCNativeGDI (GCPtr pGC,
-			unsigned long ulChanges,
-			DrawablePtr pDrawable)
-{
-  if ((ulChanges & (GCClipXOrigin | GCClipYOrigin | GCClipMask | GCSubwindowMode)) 
-      || (pDrawable->serialNumber != (pGC->serialNumber & DRAWABLE_SERIAL_BITS)))
-  {
-    miComputeCompositeClip (pGC, pDrawable);
-  }
-}
-
-
-/* See Porting Layer Definition - p. 46 */
-static void
-winDestroyGCNativeGDI (GCPtr pGC)
-{
-  winGCPriv(pGC);
-  winScreenPriv(pGC->pScreen);
-
-  if (pGC->freeCompClip)
-	RegionDestroy(pGC->pCompositeClip);
-
-  /* Free the memory DC */
-  if (pGCPriv->hdcMem != NULL)
-    {
-      DeleteDC (pGCPriv->hdcMem);
-      pGCPriv->hdcMem = NULL;
-    }
-
-  /* Release the screen DC for the display window */
-  if (pGCPriv->hdc != NULL)
-    {
-      ReleaseDC (pScreenPriv->hwndScreen, pGCPriv->hdc);
-      pGCPriv->hdc = NULL;
-    }
-
-  /* Invalidate the GC privates pointer */
-  winSetGCPriv (pGC, NULL);
-}
-=======
 /*
  *Copyright (C) 2001-2004 Harold L Hunt II All Rights Reserved.
  *
@@ -206,46 +42,13 @@
  * Local prototypes
  */
 
-#if 0
-static void
- winChangeGCNativeGDI(GCPtr pGC, unsigned long ulChanges);
-#endif
-
 static void
 
 winValidateGCNativeGDI(GCPtr pGC, unsigned long changes, DrawablePtr pDrawable);
 
-#if 0
-static void
- winCopyGCNativeGDI(GCPtr pGCsrc, unsigned long ulMask, GCPtr pGCdst);
-#endif
-
 static void
  winDestroyGCNativeGDI(GCPtr pGC);
 
-#if 0
-static void
- winChangeClipNativeGDI(GCPtr pGC, int nType, pointer pValue, int nRects);
-
-static void
- winDestroyClipNativeGDI(GCPtr pGC);
-
-static void
- winCopyClipNativeGDI(GCPtr pGCdst, GCPtr pGCsrc);
-#endif
-
-#if 0
-/* GC Handling Routines */
-const GCFuncs winGCFuncs = {
-    winValidateGCNativeGDI,
-    winChangeGCNativeGDI,
-    winCopyGCNativeGDI,
-    winDestroyGCNativeGDI,
-    winChangeClipNativeGDI,
-    winDestroyClipNativeGDI,
-    winCopyClipNativeGDI,
-};
-#else
 const GCFuncs winGCFuncs = {
     winValidateGCNativeGDI,
     miChangeGC,
@@ -255,7 +58,6 @@
     miDestroyClip,
     miCopyClip,
 };
-#endif
 
 /* Drawing Primitives */
 const GCOps winGCOps = {
@@ -276,13 +78,8 @@
     miPolyText16,
     miImageText8,
     miImageText16,
-#if 0
-    winImageGlyphBltNativeGDI,
-    winPolyGlyphBltNativeGDI,
-#else
     miImageGlyphBlt,
     miPolyGlyphBlt,
-#endif
     miPushPixels,
 };
 
@@ -295,9 +92,7 @@
     winPrivGCPtr pGCPriv = NULL;
     winPrivScreenPtr pScreenPriv = NULL;
 
-#if 0
-    ErrorF("winCreateGCNativeGDI - depth: %d\n", pGC->depth);
-#endif
+  winDebug ("winCreateGCNativeGDI - depth: %d\n", pGC->depth);
 
     pGC->ops = (GCOps *) & winGCOps;
     pGC->funcs = (GCFuncs *) & winGCFuncs;
@@ -322,17 +117,6 @@
     return TRUE;
 }
 
-#if 0
-/* See Porting Layer Definition - p. 45 */
-static void
-winChangeGCNativeGDI(GCPtr pGC, unsigned long ulChanges)
-{
-#if 0
-    ErrorF("winChangeGCNativeGDI () - Doing nothing\n");
-#endif
-}
-#endif
-
 static void
 winValidateGCNativeGDI(GCPtr pGC,
                        unsigned long ulChanges, DrawablePtr pDrawable)
@@ -344,15 +128,6 @@
         miComputeCompositeClip(pGC, pDrawable);
     }
 }
-
-#if 0
-/* See Porting Layer Definition - p. 46 */
-static void
-winCopyGCNativeGDI(GCPtr pGCsrc, unsigned long ulMask, GCPtr pGCdst)
-{
-
-}
-#endif
 
 /* See Porting Layer Definition - p. 46 */
 static void
@@ -378,28 +153,4 @@
 
     /* Invalidate the GC privates pointer */
     winSetGCPriv(pGC, NULL);
-}
-
-#if 0
-/* See Porting Layer Definition - p. 46 */
-static void
-winChangeClipNativeGDI(GCPtr pGC, int nType, pointer pValue, int nRects)
-{
-
-}
-
-/* See Porting Layer Definition - p. 47 */
-static void
-winDestroyClipNativeGDI(GCPtr pGC)
-{
-
-}
-
-/* See Porting Layer Definition - p. 47 */
-static void
-winCopyClipNativeGDI(GCPtr pGCdst, GCPtr pGCsrc)
-{
-
-}
-#endif
->>>>>>> 0f834b91
+}