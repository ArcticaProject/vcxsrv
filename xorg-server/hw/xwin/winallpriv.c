--- conflicted
+++ resolved
@@ -1,339 +1,164 @@
-<<<<<<< HEAD
-/*
- *Copyright (C) 1994-2000 The XFree86 Project, Inc. All Rights Reserved.
- *
- *Permission is hereby granted, free of charge, to any person obtaining
- * a copy of this software and associated documentation files (the
- *"Software"), to deal in the Software without restriction, including
- *without limitation the rights to use, copy, modify, merge, publish,
- *distribute, sublicense, and/or sell copies of the Software, and to
- *permit persons to whom the Software is furnished to do so, subject to
- *the following conditions:
- *
- *The above copyright notice and this permission notice shall be
- *included in all copies or substantial portions of the Software.
- *
- *THE SOFTWARE IS PROVIDED "AS IS", WITHOUT WARRANTY OF ANY KIND,
- *EXPRESS OR IMPLIED, INCLUDING BUT NOT LIMITED TO THE WARRANTIES OF
- *MERCHANTABILITY, FITNESS FOR A PARTICULAR PURPOSE AND
- *NONINFRINGEMENT. IN NO EVENT SHALL THE XFREE86 PROJECT BE LIABLE FOR
- *ANY CLAIM, DAMAGES OR OTHER LIABILITY, WHETHER IN AN ACTION OF
- *CONTRACT, TORT OR OTHERWISE, ARISING FROM, OUT OF OR IN CONNECTION
- *WITH THE SOFTWARE OR THE USE OR OTHER DEALINGS IN THE SOFTWARE.
- *
- *Except as contained in this notice, the name of the XFree86 Project
- *shall not be used in advertising or otherwise to promote the sale, use
- *or other dealings in this Software without prior written authorization
- *from the XFree86 Project.
- *
- * Authors:	Keith Packard, MIT X Consortium
- *		Harold L Hunt II
- */
-
-#ifdef HAVE_XWIN_CONFIG_H
-#include <xwin-config.h>
-#endif
-#include "win.h"
-
-
-/* See Porting Layer Definition - p. 58 */
-/*
- * Allocate indexes for the privates that we use.
- * Allocate memory directly for the screen privates.
- * Reserve space in GCs and Pixmaps for our privates.
- * Colormap privates are handled in winAllocateCmapPrivates ()
- */
-
-Bool
-winAllocatePrivates (ScreenPtr pScreen)
-{
-  winPrivScreenPtr	pScreenPriv;
-
-  winDebug ("winAllocateScreenPrivates - g_ulServerGeneration: %d "
-	  "serverGeneration: %d\n",
-	  g_ulServerGeneration, serverGeneration);
-
-  /* We need a new slot for our privates if the screen gen has changed */
-  if (g_ulServerGeneration != serverGeneration)
-    {
-      g_ulServerGeneration = serverGeneration;
-    }
-
-  /* Allocate memory for the screen private structure */
-  pScreenPriv = (winPrivScreenPtr) malloc (sizeof (winPrivScreenRec));
-  if (!pScreenPriv)
-    {
-      ErrorF ("winAllocateScreenPrivates - malloc () failed\n");
-      return FALSE;
-    }
-
-  /* Initialize the memory of the private structure */
-  ZeroMemory (pScreenPriv, sizeof (winPrivScreenRec));
-
-  /* Intialize private structure members */
-  pScreenPriv->fActive = TRUE;
-
-  /* Save the screen private pointer */
-  winSetScreenPriv (pScreen, pScreenPriv);
-
-  /* Reserve GC memory for our privates */
-  if (!dixRequestPrivate(g_iGCPrivateKey, sizeof (winPrivGCRec)))
-    {
-      ErrorF ("winAllocatePrivates - AllocateGCPrivate () failed\n");
-      return FALSE;
-    }
-
-  /* Reserve Pixmap memory for our privates */
-  if (!dixRequestPrivate(g_iPixmapPrivateKey, sizeof (winPrivPixmapRec)))
-    {
-      ErrorF ("winAllocatePrivates - AllocatePixmapPrivates () failed\n");
-      return FALSE;
-    }
-
-  /* Reserve Window memory for our privates */
-  if (!dixRequestPrivate(g_iWindowPrivateKey, sizeof (winPrivWinRec)))
-    {
-      ErrorF ("winAllocatePrivates () - AllocateWindowPrivates () failed\n");
-       return FALSE;
-     }
-
-  return TRUE;
-}
-
-
-/*
- * Colormap privates may be allocated after the default colormap has
- * already been created for some screens.  This initialization procedure
- * is called for each default colormap that is found.
- */
-
-Bool
-winInitCmapPrivates (ColormapPtr pcmap, int index)
-{
-  winDebug ("winInitCmapPrivates\n");
-  
-  /*
-   * I see no way that this function can do anything useful
-   * with only a ColormapPtr.  We don't have the index for
-   * our dev privates yet, so we can't really initialize
-   * anything.  Perhaps I am misunderstanding the purpose
-   * of this function.
-   */
-  /*  That's definitely true.
-   *  I therefore changed the API and added the index as argument.
-   */
-  return TRUE;
-}
-
-
-/*
- * Allocate memory for our colormap privates
- */
-
-Bool
-winAllocateCmapPrivates (ColormapPtr pCmap)
-{
-  winPrivCmapPtr		pCmapPriv;
-  static unsigned long		s_ulPrivateGeneration = 0;
-
-  winDebug ("winAllocateCmapPrivates\n");
-
-  /* Get a new privates index when the server generation changes */
-  if (s_ulPrivateGeneration != serverGeneration)
-    {
-      /* Save the new server generation */
-      s_ulPrivateGeneration = serverGeneration;
-    }
-
-  /* Allocate memory for our private structure */
-  pCmapPriv = (winPrivCmapPtr) malloc (sizeof (winPrivCmapRec));
-  if (!pCmapPriv)
-    {
-      ErrorF ("winAllocateCmapPrivates - malloc () failed\n");
-      return FALSE;
-    }
-
-  /* Initialize the memory of the private structure */
-  ZeroMemory (pCmapPriv, sizeof (winPrivCmapRec));
-
-  /* Save the cmap private pointer */
-  winSetCmapPriv (pCmap, pCmapPriv);
-
-  winDebug ("winAllocateCmapPrivates - Returning\n");
-
-  return TRUE;
-}
-=======
-/*
- *Copyright (C) 1994-2000 The XFree86 Project, Inc. All Rights Reserved.
- *
- *Permission is hereby granted, free of charge, to any person obtaining
- * a copy of this software and associated documentation files (the
- *"Software"), to deal in the Software without restriction, including
- *without limitation the rights to use, copy, modify, merge, publish,
- *distribute, sublicense, and/or sell copies of the Software, and to
- *permit persons to whom the Software is furnished to do so, subject to
- *the following conditions:
- *
- *The above copyright notice and this permission notice shall be
- *included in all copies or substantial portions of the Software.
- *
- *THE SOFTWARE IS PROVIDED "AS IS", WITHOUT WARRANTY OF ANY KIND,
- *EXPRESS OR IMPLIED, INCLUDING BUT NOT LIMITED TO THE WARRANTIES OF
- *MERCHANTABILITY, FITNESS FOR A PARTICULAR PURPOSE AND
- *NONINFRINGEMENT. IN NO EVENT SHALL THE XFREE86 PROJECT BE LIABLE FOR
- *ANY CLAIM, DAMAGES OR OTHER LIABILITY, WHETHER IN AN ACTION OF
- *CONTRACT, TORT OR OTHERWISE, ARISING FROM, OUT OF OR IN CONNECTION
- *WITH THE SOFTWARE OR THE USE OR OTHER DEALINGS IN THE SOFTWARE.
- *
- *Except as contained in this notice, the name of the XFree86 Project
- *shall not be used in advertising or otherwise to promote the sale, use
- *or other dealings in this Software without prior written authorization
- *from the XFree86 Project.
- *
- * Authors:	Keith Packard, MIT X Consortium
- *		Harold L Hunt II
- */
-
-#ifdef HAVE_XWIN_CONFIG_H
-#include <xwin-config.h>
-#endif
-#include "win.h"
-
-
-/* See Porting Layer Definition - p. 58 */
-/*
- * Allocate indexes for the privates that we use.
- * Allocate memory directly for the screen privates.
- * Reserve space in GCs and Pixmaps for our privates.
- * Colormap privates are handled in winAllocateCmapPrivates ()
- */
-
-Bool
-winAllocatePrivates (ScreenPtr pScreen)
-{
-  winPrivScreenPtr	pScreenPriv;
-
-#if CYGDEBUG
-  winDebug ("winAllocateScreenPrivates - g_ulServerGeneration: %d "
-	  "serverGeneration: %d\n",
-	  g_ulServerGeneration, serverGeneration);
-#endif
-
-  /* We need a new slot for our privates if the screen gen has changed */
-  if (g_ulServerGeneration != serverGeneration)
-    {
-      g_ulServerGeneration = serverGeneration;
-    }
-
-  /* Allocate memory for the screen private structure */
-  pScreenPriv = (winPrivScreenPtr) malloc (sizeof (winPrivScreenRec));
-  if (!pScreenPriv)
-    {
-      ErrorF ("winAllocateScreenPrivates - malloc () failed\n");
-      return FALSE;
-    }
-
-  /* Initialize the memory of the private structure */
-  ZeroMemory (pScreenPriv, sizeof (winPrivScreenRec));
-
-  /* Intialize private structure members */
-  pScreenPriv->fActive = TRUE;
-
-  /* Save the screen private pointer */
-  winSetScreenPriv (pScreen, pScreenPriv);
-
-  /* Reserve GC memory for our privates */
-  if (!dixRequestPrivateKey(g_iGCPrivateKey, PRIVATE_GC, sizeof (winPrivGCRec)))
-    {
-      ErrorF ("winAllocatePrivates - AllocateGCPrivate () failed\n");
-      return FALSE;
-    }
-
-  /* Reserve Pixmap memory for our privates */
-  if (!dixRequestPrivateKey(g_iPixmapPrivateKey, PRIVATE_PIXMAP, sizeof (winPrivPixmapRec)))
-    {
-      ErrorF ("winAllocatePrivates - AllocatePixmapPrivates () failed\n");
-      return FALSE;
-    }
-
-  /* Reserve Window memory for our privates */
-  if (!dixRequestPrivateKey(g_iWindowPrivateKey, PRIVATE_WINDOW, sizeof (winPrivWinRec)))
-    {
-      ErrorF ("winAllocatePrivates () - AllocateWindowPrivates () failed\n");
-       return FALSE;
-     }
-
-  return TRUE;
-}
-
-
-/*
- * Colormap privates may be allocated after the default colormap has
- * already been created for some screens.  This initialization procedure
- * is called for each default colormap that is found.
- */
-
-Bool
-winInitCmapPrivates (ColormapPtr pcmap, int index)
-{
-#if CYGDEBUG
-  winDebug ("winInitCmapPrivates\n");
-#endif
-  
-  /*
-   * I see no way that this function can do anything useful
-   * with only a ColormapPtr.  We don't have the index for
-   * our dev privates yet, so we can't really initialize
-   * anything.  Perhaps I am misunderstanding the purpose
-   * of this function.
-   */
-  /*  That's definitely true.
-   *  I therefore changed the API and added the index as argument.
-   */
-  return TRUE;
-}
-
-
-/*
- * Allocate memory for our colormap privates
- */
-
-Bool
-winAllocateCmapPrivates (ColormapPtr pCmap)
-{
-  winPrivCmapPtr		pCmapPriv;
-  static unsigned long		s_ulPrivateGeneration = 0;
-
-#if CYGDEBUG
-  winDebug ("winAllocateCmapPrivates\n");
-#endif
-
-  /* Get a new privates index when the server generation changes */
-  if (s_ulPrivateGeneration != serverGeneration)
-    {
-      /* Save the new server generation */
-      s_ulPrivateGeneration = serverGeneration;
-    }
-
-  /* Allocate memory for our private structure */
-  pCmapPriv = (winPrivCmapPtr) malloc (sizeof (winPrivCmapRec));
-  if (!pCmapPriv)
-    {
-      ErrorF ("winAllocateCmapPrivates - malloc () failed\n");
-      return FALSE;
-    }
-
-  /* Initialize the memory of the private structure */
-  ZeroMemory (pCmapPriv, sizeof (winPrivCmapRec));
-
-  /* Save the cmap private pointer */
-  winSetCmapPriv (pCmap, pCmapPriv);
-
-#if CYGDEBUG
-  winDebug ("winAllocateCmapPrivates - Returning\n");
-#endif
-
-  return TRUE;
-}
->>>>>>> 4c61bf84
+/*
+ *Copyright (C) 1994-2000 The XFree86 Project, Inc. All Rights Reserved.
+ *
+ *Permission is hereby granted, free of charge, to any person obtaining
+ * a copy of this software and associated documentation files (the
+ *"Software"), to deal in the Software without restriction, including
+ *without limitation the rights to use, copy, modify, merge, publish,
+ *distribute, sublicense, and/or sell copies of the Software, and to
+ *permit persons to whom the Software is furnished to do so, subject to
+ *the following conditions:
+ *
+ *The above copyright notice and this permission notice shall be
+ *included in all copies or substantial portions of the Software.
+ *
+ *THE SOFTWARE IS PROVIDED "AS IS", WITHOUT WARRANTY OF ANY KIND,
+ *EXPRESS OR IMPLIED, INCLUDING BUT NOT LIMITED TO THE WARRANTIES OF
+ *MERCHANTABILITY, FITNESS FOR A PARTICULAR PURPOSE AND
+ *NONINFRINGEMENT. IN NO EVENT SHALL THE XFREE86 PROJECT BE LIABLE FOR
+ *ANY CLAIM, DAMAGES OR OTHER LIABILITY, WHETHER IN AN ACTION OF
+ *CONTRACT, TORT OR OTHERWISE, ARISING FROM, OUT OF OR IN CONNECTION
+ *WITH THE SOFTWARE OR THE USE OR OTHER DEALINGS IN THE SOFTWARE.
+ *
+ *Except as contained in this notice, the name of the XFree86 Project
+ *shall not be used in advertising or otherwise to promote the sale, use
+ *or other dealings in this Software without prior written authorization
+ *from the XFree86 Project.
+ *
+ * Authors:	Keith Packard, MIT X Consortium
+ *		Harold L Hunt II
+ */
+
+#ifdef HAVE_XWIN_CONFIG_H
+#include <xwin-config.h>
+#endif
+#include "win.h"
+
+
+/* See Porting Layer Definition - p. 58 */
+/*
+ * Allocate indexes for the privates that we use.
+ * Allocate memory directly for the screen privates.
+ * Reserve space in GCs and Pixmaps for our privates.
+ * Colormap privates are handled in winAllocateCmapPrivates ()
+ */
+
+Bool
+winAllocatePrivates (ScreenPtr pScreen)
+{
+  winPrivScreenPtr	pScreenPriv;
+
+  winDebug ("winAllocateScreenPrivates - g_ulServerGeneration: %d "
+	  "serverGeneration: %d\n",
+	  g_ulServerGeneration, serverGeneration);
+
+  /* We need a new slot for our privates if the screen gen has changed */
+  if (g_ulServerGeneration != serverGeneration)
+    {
+      g_ulServerGeneration = serverGeneration;
+    }
+
+  /* Allocate memory for the screen private structure */
+  pScreenPriv = (winPrivScreenPtr) malloc (sizeof (winPrivScreenRec));
+  if (!pScreenPriv)
+    {
+      ErrorF ("winAllocateScreenPrivates - malloc () failed\n");
+      return FALSE;
+    }
+
+  /* Initialize the memory of the private structure */
+  ZeroMemory (pScreenPriv, sizeof (winPrivScreenRec));
+
+  /* Intialize private structure members */
+  pScreenPriv->fActive = TRUE;
+
+  /* Save the screen private pointer */
+  winSetScreenPriv (pScreen, pScreenPriv);
+
+  /* Reserve GC memory for our privates */
+  if (!dixRegisterPrivateKey(g_iGCPrivateKey, PRIVATE_GC, sizeof (winPrivGCRec)))
+    {
+      ErrorF ("winAllocatePrivates - AllocateGCPrivate () failed\n");
+      return FALSE;
+    }
+
+  /* Reserve Pixmap memory for our privates */
+  if (!dixRegisterPrivateKey(g_iPixmapPrivateKey, PRIVATE_PIXMAP, sizeof (winPrivPixmapRec)))
+    {
+      ErrorF ("winAllocatePrivates - AllocatePixmapPrivates () failed\n");
+      return FALSE;
+    }
+
+  /* Reserve Window memory for our privates */
+  if (!dixRegisterPrivateKey(g_iWindowPrivateKey, PRIVATE_WINDOW, sizeof (winPrivWinRec)))
+    {
+      ErrorF ("winAllocatePrivates () - AllocateWindowPrivates () failed\n");
+       return FALSE;
+     }
+
+  return TRUE;
+}
+
+
+/*
+ * Colormap privates may be allocated after the default colormap has
+ * already been created for some screens.  This initialization procedure
+ * is called for each default colormap that is found.
+ */
+
+Bool
+winInitCmapPrivates (ColormapPtr pcmap, int index)
+{
+  winDebug ("winInitCmapPrivates\n");
+  
+  /*
+   * I see no way that this function can do anything useful
+   * with only a ColormapPtr.  We don't have the index for
+   * our dev privates yet, so we can't really initialize
+   * anything.  Perhaps I am misunderstanding the purpose
+   * of this function.
+   */
+  /*  That's definitely true.
+   *  I therefore changed the API and added the index as argument.
+   */
+  return TRUE;
+}
+
+
+/*
+ * Allocate memory for our colormap privates
+ */
+
+Bool
+winAllocateCmapPrivates (ColormapPtr pCmap)
+{
+  winPrivCmapPtr		pCmapPriv;
+  static unsigned long		s_ulPrivateGeneration = 0;
+
+  winDebug ("winAllocateCmapPrivates\n");
+
+  /* Get a new privates index when the server generation changes */
+  if (s_ulPrivateGeneration != serverGeneration)
+    {
+      /* Save the new server generation */
+      s_ulPrivateGeneration = serverGeneration;
+    }
+
+  /* Allocate memory for our private structure */
+  pCmapPriv = (winPrivCmapPtr) malloc (sizeof (winPrivCmapRec));
+  if (!pCmapPriv)
+    {
+      ErrorF ("winAllocateCmapPrivates - malloc () failed\n");
+      return FALSE;
+    }
+
+  /* Initialize the memory of the private structure */
+  ZeroMemory (pCmapPriv, sizeof (winPrivCmapRec));
+
+  /* Save the cmap private pointer */
+  winSetCmapPriv (pCmap, pCmapPriv);
+
+  winDebug ("winAllocateCmapPrivates - Returning\n");
+
+  return TRUE;
+}