--- conflicted
+++ resolved
@@ -1,189 +1,186 @@
-/*
- *Copyright (C) 2004 Harold L Hunt II All Rights Reserved.
- *
- *Permission is hereby granted, free of charge, to any person obtaining
- * a copy of this software and associated documentation files (the
- *"Software"), to deal in the Software without restriction, including
- *without limitation the rights to use, copy, modify, merge, publish,
- *distribute, sublicense, and/or sell copies of the Software, and to
- *permit persons to whom the Software is furnished to do so, subject to
- *the following conditions:
- *
- *The above copyright notice and this permission notice shall be
- *included in all copies or substantial portions of the Software.
- *
- *THE SOFTWARE IS PROVIDED "AS IS", WITHOUT WARRANTY OF ANY KIND,
- *EXPRESS OR IMPLIED, INCLUDING BUT NOT LIMITED TO THE WARRANTIES OF
- *MERCHANTABILITY, FITNESS FOR A PARTICULAR PURPOSE AND
- *NONINFRINGEMENT. IN NO EVENT SHALL HAROLD L HUNT II BE LIABLE FOR
- *ANY CLAIM, DAMAGES OR OTHER LIABILITY, WHETHER IN AN ACTION OF
- *CONTRACT, TORT OR OTHERWISE, ARISING FROM, OUT OF OR IN CONNECTION
- *WITH THE SOFTWARE OR THE USE OR OTHER DEALINGS IN THE SOFTWARE.
- *
- *Except as contained in this notice, the name of Harold L Hunt II
- *shall not be used in advertising or otherwise to promote the sale, use
- *or other dealings in this Software without prior written authorization
- *from Harold L Hunt II.
- *
- * Authors:	Harold L Hunt II
- */
-
-#ifdef HAVE_XWIN_CONFIG_H
-#include <xwin-config.h>
-#endif
-#include "win.h"
-
-
-static HHOOK g_hhookKeyboardLL = NULL;
-
-
-/*
- * Function prototypes
- */
-
-static LRESULT CALLBACK
-winKeyboardMessageHookLL (int iCode, WPARAM wParam, LPARAM lParam);
-
-
-#ifndef LLKHF_EXTENDED
-# define LLKHF_EXTENDED  0x00000001
-#endif
-#ifndef LLKHF_UP
-# define LLKHF_UP  0x00000080
-#endif
-
-
-/*
- * KeyboardMessageHook
- */
-
-static LRESULT CALLBACK
-winKeyboardMessageHookLL (int iCode, WPARAM wParam, LPARAM lParam)
-{
-  BOOL			fPassKeystroke = FALSE;
-  BOOL			fPassAltTab = TRUE;
-  PKBDLLHOOKSTRUCT	p = (PKBDLLHOOKSTRUCT) lParam;
-  HWND			hwnd = GetActiveWindow(); 
-#ifdef XWIN_MULTIWINDOW
-  WindowPtr		pWin = NULL;
-  winPrivWinPtr	        pWinPriv = NULL;
-  winPrivScreenPtr	pScreenPriv = NULL;
-  winScreenInfo		*pScreenInfo = NULL;
-
-  /* Check if the Windows window property for our X window pointer is valid */
-  if ((pWin = GetProp (hwnd, WIN_WINDOW_PROP)) != NULL)
-    {
-      /* Get a pointer to our window privates */
-      pWinPriv		= winGetWindowPriv(pWin);
-
-      /* Get pointers to our screen privates and screen info */
-      pScreenPriv	= pWinPriv->pScreenPriv;
-      pScreenInfo	= pScreenPriv->pScreenInfo;
-
-      if (pScreenInfo->fMultiWindow)
-          fPassAltTab = FALSE;
-    }
-#endif
-
-  /* Pass keystrokes on to our main message loop */
-  if (iCode == HC_ACTION)
-    {
-<<<<<<< HEAD
-=======
-      winDebug("winKeyboardMessageHook: vkCode: %08x scanCode: %08x\n", p->vkCode, p->scanCode);
->>>>>>> 8a191c08
-
-      switch (wParam)
-	{
-	case WM_KEYDOWN:  case WM_SYSKEYDOWN:
-	case WM_KEYUP:    case WM_SYSKEYUP: 
-	  fPassKeystroke = 
-	    (fPassAltTab && 
-                (p->vkCode == VK_TAB) && ((p->flags & LLKHF_ALTDOWN) != 0))
-	    || (p->vkCode == VK_LWIN) || (p->vkCode == VK_RWIN)
-	    ;
-	  break;
-	}
-    }
-
-  /*
-   * Pass message on to our main message loop.
-   * We process this immediately with SendMessage so that the keystroke
-   * appears in, hopefully, the correct order.
-   */
-  if (fPassKeystroke)
-    {
-      LPARAM		lParamKey = 0x0;
-
-      /* Construct the lParam from KBDLLHOOKSTRUCT */
-      lParamKey = lParamKey | (0x0000FFFF & 0x00000001); /* Repeat count */
-      lParamKey = lParamKey | (0x00FF0000 & (p->scanCode << 16));
-      lParamKey = lParamKey
-	| (0x01000000 & ((p->flags & LLKHF_EXTENDED) << 23));
-      lParamKey = lParamKey
-	| (0x20000000
-	   & ((p->flags & LLKHF_ALTDOWN) << 24));
-      lParamKey = lParamKey | (0x80000000 & ((p->flags & LLKHF_UP) << 24));
-
-      /* Send message to our main window that has the keyboard focus */
-      PostMessage (hwnd,
-		   (UINT) wParam,
-		   (WPARAM) p->vkCode,
-		   lParamKey);
-
-      return 1;
-    }
-
-  /* Call next hook */
-  return CallNextHookEx (NULL, iCode, wParam, lParam);
-}
-
-
-/*
- * Attempt to install the keyboard hook, return FALSE if it was not installed
- */
-
-Bool
-winInstallKeyboardHookLL (void)
-{
-  OSVERSIONINFO		osvi = {0};
-  
-  /* Get operating system version information */
-  osvi.dwOSVersionInfoSize = sizeof (osvi);
-  GetVersionEx (&osvi);
-
-  /* Branch on platform ID */
-  switch (osvi.dwPlatformId)
-    {
-    case VER_PLATFORM_WIN32_NT:
-      /* Low-level is supported on NT 4.0 SP3+ only */
-      /* TODO: Return FALSE on NT 4.0 with no SP, SP1, or SP2 */
-      break;
-
-    case VER_PLATFORM_WIN32_WINDOWS:
-      /* Low-level hook is not supported on non-NT */
-      return FALSE;
-    }
-
-  /* Install the hook only once */
-  if (!g_hhookKeyboardLL)
-    g_hhookKeyboardLL = SetWindowsHookEx (WH_KEYBOARD_LL,
-					  winKeyboardMessageHookLL,
-					  g_hInstance,
-					  0);
-
-  return TRUE;
-}
-
-
-/*
- * Remove the keyboard hook if it is installed
- */
-
-void
-winRemoveKeyboardHookLL (void)
-{
-  if (g_hhookKeyboardLL)
-    UnhookWindowsHookEx (g_hhookKeyboardLL);
-  g_hhookKeyboardLL = NULL;
-}
+/*
+ *Copyright (C) 2004 Harold L Hunt II All Rights Reserved.
+ *
+ *Permission is hereby granted, free of charge, to any person obtaining
+ * a copy of this software and associated documentation files (the
+ *"Software"), to deal in the Software without restriction, including
+ *without limitation the rights to use, copy, modify, merge, publish,
+ *distribute, sublicense, and/or sell copies of the Software, and to
+ *permit persons to whom the Software is furnished to do so, subject to
+ *the following conditions:
+ *
+ *The above copyright notice and this permission notice shall be
+ *included in all copies or substantial portions of the Software.
+ *
+ *THE SOFTWARE IS PROVIDED "AS IS", WITHOUT WARRANTY OF ANY KIND,
+ *EXPRESS OR IMPLIED, INCLUDING BUT NOT LIMITED TO THE WARRANTIES OF
+ *MERCHANTABILITY, FITNESS FOR A PARTICULAR PURPOSE AND
+ *NONINFRINGEMENT. IN NO EVENT SHALL HAROLD L HUNT II BE LIABLE FOR
+ *ANY CLAIM, DAMAGES OR OTHER LIABILITY, WHETHER IN AN ACTION OF
+ *CONTRACT, TORT OR OTHERWISE, ARISING FROM, OUT OF OR IN CONNECTION
+ *WITH THE SOFTWARE OR THE USE OR OTHER DEALINGS IN THE SOFTWARE.
+ *
+ *Except as contained in this notice, the name of Harold L Hunt II
+ *shall not be used in advertising or otherwise to promote the sale, use
+ *or other dealings in this Software without prior written authorization
+ *from Harold L Hunt II.
+ *
+ * Authors:	Harold L Hunt II
+ */
+
+#ifdef HAVE_XWIN_CONFIG_H
+#include <xwin-config.h>
+#endif
+#include "win.h"
+
+
+static HHOOK g_hhookKeyboardLL = NULL;
+
+
+/*
+ * Function prototypes
+ */
+
+static LRESULT CALLBACK
+winKeyboardMessageHookLL (int iCode, WPARAM wParam, LPARAM lParam);
+
+
+#ifndef LLKHF_EXTENDED
+# define LLKHF_EXTENDED  0x00000001
+#endif
+#ifndef LLKHF_UP
+# define LLKHF_UP  0x00000080
+#endif
+
+
+/*
+ * KeyboardMessageHook
+ */
+
+static LRESULT CALLBACK
+winKeyboardMessageHookLL (int iCode, WPARAM wParam, LPARAM lParam)
+{
+  BOOL			fPassKeystroke = FALSE;
+  BOOL			fPassAltTab = TRUE;
+  PKBDLLHOOKSTRUCT	p = (PKBDLLHOOKSTRUCT) lParam;
+  HWND			hwnd = GetActiveWindow(); 
+#ifdef XWIN_MULTIWINDOW
+  WindowPtr		pWin = NULL;
+  winPrivWinPtr	        pWinPriv = NULL;
+  winPrivScreenPtr	pScreenPriv = NULL;
+  winScreenInfo		*pScreenInfo = NULL;
+
+  /* Check if the Windows window property for our X window pointer is valid */
+  if ((pWin = GetProp (hwnd, WIN_WINDOW_PROP)) != NULL)
+    {
+      /* Get a pointer to our window privates */
+      pWinPriv		= winGetWindowPriv(pWin);
+
+      /* Get pointers to our screen privates and screen info */
+      pScreenPriv	= pWinPriv->pScreenPriv;
+      pScreenInfo	= pScreenPriv->pScreenInfo;
+
+      if (pScreenInfo->fMultiWindow)
+          fPassAltTab = FALSE;
+    }
+#endif
+
+  /* Pass keystrokes on to our main message loop */
+  if (iCode == HC_ACTION)
+    {
+      winDebug("winKeyboardMessageHook: vkCode: %08x scanCode: %08x\n", p->vkCode, p->scanCode);
+
+      switch (wParam)
+	{
+	case WM_KEYDOWN:  case WM_SYSKEYDOWN:
+	case WM_KEYUP:    case WM_SYSKEYUP: 
+	  fPassKeystroke = 
+	    (fPassAltTab && 
+                (p->vkCode == VK_TAB) && ((p->flags & LLKHF_ALTDOWN) != 0))
+	    || (p->vkCode == VK_LWIN) || (p->vkCode == VK_RWIN)
+	    ;
+	  break;
+	}
+    }
+
+  /*
+   * Pass message on to our main message loop.
+   * We process this immediately with SendMessage so that the keystroke
+   * appears in, hopefully, the correct order.
+   */
+  if (fPassKeystroke)
+    {
+      LPARAM		lParamKey = 0x0;
+
+      /* Construct the lParam from KBDLLHOOKSTRUCT */
+      lParamKey = lParamKey | (0x0000FFFF & 0x00000001); /* Repeat count */
+      lParamKey = lParamKey | (0x00FF0000 & (p->scanCode << 16));
+      lParamKey = lParamKey
+	| (0x01000000 & ((p->flags & LLKHF_EXTENDED) << 23));
+      lParamKey = lParamKey
+	| (0x20000000
+	   & ((p->flags & LLKHF_ALTDOWN) << 24));
+      lParamKey = lParamKey | (0x80000000 & ((p->flags & LLKHF_UP) << 24));
+
+      /* Send message to our main window that has the keyboard focus */
+      PostMessage (hwnd,
+		   (UINT) wParam,
+		   (WPARAM) p->vkCode,
+		   lParamKey);
+
+      return 1;
+    }
+
+  /* Call next hook */
+  return CallNextHookEx (NULL, iCode, wParam, lParam);
+}
+
+
+/*
+ * Attempt to install the keyboard hook, return FALSE if it was not installed
+ */
+
+Bool
+winInstallKeyboardHookLL (void)
+{
+  OSVERSIONINFO		osvi = {0};
+  
+  /* Get operating system version information */
+  osvi.dwOSVersionInfoSize = sizeof (osvi);
+  GetVersionEx (&osvi);
+
+  /* Branch on platform ID */
+  switch (osvi.dwPlatformId)
+    {
+    case VER_PLATFORM_WIN32_NT:
+      /* Low-level is supported on NT 4.0 SP3+ only */
+      /* TODO: Return FALSE on NT 4.0 with no SP, SP1, or SP2 */
+      break;
+
+    case VER_PLATFORM_WIN32_WINDOWS:
+      /* Low-level hook is not supported on non-NT */
+      return FALSE;
+    }
+
+  /* Install the hook only once */
+  if (!g_hhookKeyboardLL)
+    g_hhookKeyboardLL = SetWindowsHookEx (WH_KEYBOARD_LL,
+					  winKeyboardMessageHookLL,
+					  g_hInstance,
+					  0);
+
+  return TRUE;
+}
+
+
+/*
+ * Remove the keyboard hook if it is installed
+ */
+
+void
+winRemoveKeyboardHookLL (void)
+{
+  if (g_hhookKeyboardLL)
+    UnhookWindowsHookEx (g_hhookKeyboardLL);
+  g_hhookKeyboardLL = NULL;
+}