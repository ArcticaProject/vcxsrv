--- conflicted
+++ resolved
@@ -1065,11 +1065,7 @@
 
       /* Discard fake Ctrl_L events that precede AltGR on non-US keyboards */
       if (winIsFakeCtrl_L (message, wParam, lParam))
-<<<<<<< HEAD
-        return 0;
-=======
 	return 0;
->>>>>>> 1aee8daf
 
       /* 
        * Discard presses generated from Windows auto-repeat
