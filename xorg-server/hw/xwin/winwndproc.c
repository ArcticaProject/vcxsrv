--- conflicted
+++ resolved
@@ -624,12 +624,7 @@
         int iCaptionHeight;
         int iBorderHeight, iBorderWidth;
 
-<<<<<<< HEAD
-        winDebug("winWindowProc - WM_GETMINMAXINFO - pScreenInfo: %08x\n",
-=======
-#if CYGDEBUG
         winDebug("winWindowProc - WM_GETMINMAXINFO - pScreenInfo: %p\n",
->>>>>>> a1011d63
                  s_pScreenInfo);
 
         /* Can't do anything without screen info */
