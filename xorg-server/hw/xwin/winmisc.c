/*
 *Copyright (C) 2001-2004 Harold L Hunt II All Rights Reserved.
 *
 *Permission is hereby granted, free of charge, to any person obtaining
 * a copy of this software and associated documentation files (the
 *"Software"), to deal in the Software without restriction, including
 *without limitation the rights to use, copy, modify, merge, publish,
 *distribute, sublicense, and/or sell copies of the Software, and to
 *permit persons to whom the Software is furnished to do so, subject to
 *the following conditions:
 *
 *The above copyright notice and this permission notice shall be
 *included in all copies or substantial portions of the Software.
 *
 *THE SOFTWARE IS PROVIDED "AS IS", WITHOUT WARRANTY OF ANY KIND,
 *EXPRESS OR IMPLIED, INCLUDING BUT NOT LIMITED TO THE WARRANTIES OF
 *MERCHANTABILITY, FITNESS FOR A PARTICULAR PURPOSE AND
 *NONINFRINGEMENT. IN NO EVENT SHALL HAROLD L HUNT II BE LIABLE FOR
 *ANY CLAIM, DAMAGES OR OTHER LIABILITY, WHETHER IN AN ACTION OF
 *CONTRACT, TORT OR OTHERWISE, ARISING FROM, OUT OF OR IN CONNECTION
 *WITH THE SOFTWARE OR THE USE OR OTHER DEALINGS IN THE SOFTWARE.
 *
 *Except as contained in this notice, the name of Harold L Hunt II
 *shall not be used in advertising or otherwise to promote the sale, use
 *or other dealings in this Software without prior written authorization
 *from Harold L Hunt II.
 *
 * Authors:	Harold L Hunt II
 */

#ifdef HAVE_XWIN_CONFIG_H
#include <xwin-config.h>
#endif
#include "win.h"

<<<<<<< HEAD
#ifdef XWIN_NATIVEGDI
/* See Porting Layer Definition - p. 33 */
/*
 * Called by clients, returns the best size for a cursor, tile, or
 * stipple, specified by class (sometimes called kind)
 */

void
winQueryBestSizeNativeGDI(int class, unsigned short *pWidth,
                          unsigned short *pHeight, ScreenPtr pScreen)
{
  winDebug ("winQueryBestSizeNativeGDI\n");
}
#endif

=======
>>>>>>> d6d5581d
/*
 * Count the number of one bits in a color mask.
 */

CARD8
winCountBits(DWORD dw)
{
    DWORD dwBits = 0;

    while (dw) {
        dwBits += (dw & 1);
        dw >>= 1;
    }

    return dwBits;
}

/*
 * Modify the screen pixmap to point to the new framebuffer address
 */

Bool
winUpdateFBPointer(ScreenPtr pScreen, void *pbits)
{
    winScreenPriv(pScreen);
    winScreenInfo *pScreenInfo = pScreenPriv->pScreenInfo;

    /* Location of shadow framebuffer has changed */
    pScreenInfo->pfb = pbits;

    /* Update the screen pixmap */
    if (!(*pScreen->ModifyPixmapHeader) (pScreen->devPrivate,
                                         pScreen->width,
                                         pScreen->height,
                                         pScreen->rootDepth,
                                         BitsPerPixel(pScreen->rootDepth),
                                         PixmapBytePad(pScreenInfo->dwStride,
                                                       pScreenInfo->dwBPP),
                                         pScreenInfo->pfb)) {
        FatalError("winUpdateFramebufferPointer - Failed modifying "
                   "screen pixmap\n");
    }

    return TRUE;
}<|MERGE_RESOLUTION|>--- conflicted
+++ resolved
@@ -33,24 +33,6 @@
 #endif
 #include "win.h"
 
-<<<<<<< HEAD
-#ifdef XWIN_NATIVEGDI
-/* See Porting Layer Definition - p. 33 */
-/*
- * Called by clients, returns the best size for a cursor, tile, or
- * stipple, specified by class (sometimes called kind)
- */
-
-void
-winQueryBestSizeNativeGDI(int class, unsigned short *pWidth,
-                          unsigned short *pHeight, ScreenPtr pScreen)
-{
-  winDebug ("winQueryBestSizeNativeGDI\n");
-}
-#endif
-
-=======
->>>>>>> d6d5581d
 /*
  * Count the number of one bits in a color mask.
  */
