--- conflicted
+++ resolved
@@ -44,11 +44,7 @@
 winQueryBestSizeNativeGDI(int class, unsigned short *pWidth,
                           unsigned short *pHeight, ScreenPtr pScreen)
 {
-<<<<<<< HEAD
   winDebug ("winQueryBestSizeNativeGDI\n");
-=======
-    ErrorF("winQueryBestSizeNativeGDI\n");
->>>>>>> 0f834b91
 }
 #endif
 
