--- conflicted
+++ resolved
@@ -1,1288 +1,630 @@
-<<<<<<< HEAD
-/* WindowsWM extension is based on AppleWM extension */
-/**************************************************************************
-
-Copyright (c) 2002 Apple Computer, Inc. All Rights Reserved.
-Copyright (c) 2003 Torrey T. Lyons. All Rights Reserved.
-
-Permission is hereby granted, free of charge, to any person obtaining a
-copy of this software and associated documentation files (the
-"Software"), to deal in the Software without restriction, including
-without limitation the rights to use, copy, modify, merge, publish,
-distribute, sub license, and/or sell copies of the Software, and to
-permit persons to whom the Software is furnished to do so, subject to
-the following conditions:
-
-The above copyright notice and this permission notice (including the
-next paragraph) shall be included in all copies or substantial portions
-of the Software.
-
-THE SOFTWARE IS PROVIDED "AS IS", WITHOUT WARRANTY OF ANY KIND, EXPRESS
-OR IMPLIED, INCLUDING BUT NOT LIMITED TO THE WARRANTIES OF
-MERCHANTABILITY, FITNESS FOR A PARTICULAR PURPOSE AND NON-INFRINGEMENT.
-IN NO EVENT SHALL PRECISION INSIGHT AND/OR ITS SUPPLIERS BE LIABLE FOR
-ANY CLAIM, DAMAGES OR OTHER LIABILITY, WHETHER IN AN ACTION OF CONTRACT,
-TORT OR OTHERWISE, ARISING FROM, OUT OF OR IN CONNECTION WITH THE
-SOFTWARE OR THE USE OR OTHER DEALINGS IN THE SOFTWARE.
-
-**************************************************************************/
-
-#ifdef HAVE_XWIN_CONFIG_H
-#include <xwin-config.h>
-#endif
-#include "win.h"
-
-#include "misc.h"
-#include "dixstruct.h"
-#include "extnsionst.h"
-#include "colormapst.h"
-#include "cursorstr.h"
-#include "scrnintstr.h"
-#include "servermd.h"
-#include "swaprep.h"
-#define _WINDOWSWM_SERVER_
-#include <X11/extensions/windowswmstr.h>
-#include "protocol-versions.h"
-
-static int WMErrorBase;
-
-static DISPATCH_PROC(ProcWindowsWMDispatch);
-static DISPATCH_PROC(SProcWindowsWMDispatch);
-
-static unsigned char WMReqCode = 0;
-static int WMEventBase = 0;
-
-static RESTYPE ClientType, eventResourceType; /* resource types for event masks */
-static XID eventResource;
-
-/* Currently selected events */
-static unsigned int eventMask = 0;
-
-static int WMFreeClient (pointer data, XID id);
-static int WMFreeEvents (pointer data, XID id);
-static void SNotifyEvent(xWindowsWMNotifyEvent *from, xWindowsWMNotifyEvent *to);
-
-typedef struct _WMEvent *WMEventPtr;
-typedef struct _WMEvent {
-  WMEventPtr      next;
-  ClientPtr	    client;
-  XID		    clientResource;
-  unsigned int    mask;
-} WMEventRec;
-
-static inline BoxRec
-make_box (int x, int y, int w, int h)
-{
-  BoxRec r;
-  r.x1 = x;
-  r.y1 = y;
-  r.x2 = x + w;
-  r.y2 = y + h;
-  return r;
-}
-
-void
-winWindowsWMExtensionInit ()
-{
-  ExtensionEntry* extEntry;
-
-  ClientType = CreateNewResourceType(WMFreeClient);
-  eventResourceType = CreateNewResourceType(WMFreeEvents);
-  eventResource = FakeClientID(0);
-
-  if (ClientType && eventResourceType &&
-      (extEntry = AddExtension(WINDOWSWMNAME,
-			       WindowsWMNumberEvents,
-			       WindowsWMNumberErrors,
-			       ProcWindowsWMDispatch,
-			       SProcWindowsWMDispatch,
-			       NULL,
-			       StandardMinorOpcode)))
-    {
-      WMReqCode = (unsigned char)extEntry->base;
-      WMErrorBase = extEntry->errorBase;
-      WMEventBase = extEntry->eventBase;
-      EventSwapVector[WMEventBase] = (EventSwapPtr) SNotifyEvent;
-    }
-}
-
-static int
-ProcWindowsWMQueryVersion(register ClientPtr client)
-{
-  xWindowsWMQueryVersionReply rep;
-  register int n;
-
-  REQUEST_SIZE_MATCH(xWindowsWMQueryVersionReq);
-  rep.type = X_Reply;
-  rep.length = 0;
-  rep.sequenceNumber = client->sequence;
-  rep.majorVersion = SERVER_WINDOWSWM_MAJOR_VERSION;
-  rep.minorVersion = SERVER_WINDOWSWM_MINOR_VERSION;
-  rep.patchVersion = SERVER_WINDOWSWM_PATCH_VERSION;
-  if (client->swapped)
-    {
-      swaps(&rep.sequenceNumber, n);
-      swapl(&rep.length, n);
-    }
-  WriteToClient(client, sizeof(xWindowsWMQueryVersionReply), (char *)&rep);
-  return (client->noClientException);
-}
-
-
-/* events */
-
-static inline void
-updateEventMask (WMEventPtr *pHead)
-{
-  WMEventPtr pCur;
-
-  eventMask = 0;
-  for (pCur = *pHead; pCur != NULL; pCur = pCur->next)
-    eventMask |= pCur->mask;
-}
-
-/*ARGSUSED*/
-static int
-WMFreeClient (pointer data, XID id)
-{
-  WMEventPtr   pEvent;
-  WMEventPtr   *pHead, pCur, pPrev;
-
-  pEvent = (WMEventPtr) data;
-  dixLookupResourceByType((pointer) &pHead, eventResource, eventResourceType,
-				NullClient, DixUnknownAccess);
-  if (pHead)
-    {
-      pPrev = 0;
-      for (pCur = *pHead; pCur && pCur != pEvent; pCur=pCur->next)
-	pPrev = pCur;
-      if (pCur)
-	{
-	  if (pPrev)
-	    pPrev->next = pEvent->next;
-	  else
-	    *pHead = pEvent->next;
-	}
-      updateEventMask (pHead);
-    }
-  xfree ((pointer) pEvent);
-  return 1;
-}
-
-/*ARGSUSED*/
-static int
-WMFreeEvents (pointer data, XID id)
-{
-  WMEventPtr   *pHead, pCur, pNext;
-  
-  pHead = (WMEventPtr *) data;
-  for (pCur = *pHead; pCur; pCur = pNext)
-    {
-      pNext = pCur->next;
-      FreeResource (pCur->clientResource, ClientType);
-      xfree ((pointer) pCur);
-    }
-  xfree ((pointer) pHead);
-  eventMask = 0;
-  return 1;
-}
-
-static int
-ProcWindowsWMSelectInput (register ClientPtr client)
-{
-  REQUEST(xWindowsWMSelectInputReq);
-  WMEventPtr		pEvent, pNewEvent, *pHead;
-  XID			clientResource;
-
-  REQUEST_SIZE_MATCH (xWindowsWMSelectInputReq);
-  dixLookupResourceByType((pointer) &pHead, eventResource, eventResourceType, client, DixWriteAccess);
-  if (stuff->mask != 0)
-    {
-      if (pHead)
-	{
-	  /* check for existing entry. */
-	  for (pEvent = *pHead; pEvent; pEvent = pEvent->next)
-	    {
-	      if (pEvent->client == client)
-		{
-		  pEvent->mask = stuff->mask;
-		  updateEventMask (pHead);
-		  return Success;
-		}
-	    }
-	}
-      
-      /* build the entry */
-      pNewEvent = (WMEventPtr) xalloc (sizeof (WMEventRec));
-      if (!pNewEvent)
-	return BadAlloc;
-      pNewEvent->next = 0;
-      pNewEvent->client = client;
-      pNewEvent->mask = stuff->mask;
-      /*
-       * add a resource that will be deleted when
-       * the client goes away
-       */
-      clientResource = FakeClientID (client->index);
-      pNewEvent->clientResource = clientResource;
-      if (!AddResource (clientResource, ClientType, (pointer)pNewEvent))
-	return BadAlloc;
-      /*
-       * create a resource to contain a pointer to the list
-       * of clients selecting input.  This must be indirect as
-       * the list may be arbitrarily rearranged which cannot be
-       * done through the resource database.
-       */
-      if (!pHead)
-	{
-	  pHead = (WMEventPtr *) xalloc (sizeof (WMEventPtr));
-	  if (!pHead ||
-	      !AddResource (eventResource, eventResourceType, (pointer)pHead))
-	    {
-	      FreeResource (clientResource, RT_NONE);
-	      return BadAlloc;
-	    }
-	  *pHead = 0;
-	}
-      pNewEvent->next = *pHead;
-      *pHead = pNewEvent;
-      updateEventMask (pHead);
-    }
-  else if (stuff->mask == 0)
-    {
-      /* delete the interest */
-      if (pHead)
-	{
-	  pNewEvent = 0;
-	  for (pEvent = *pHead; pEvent; pEvent = pEvent->next)
-	    {
-	      if (pEvent->client == client)
-		break;
-	      pNewEvent = pEvent;
-	    }
-	  if (pEvent)
-	    {
-	      FreeResource (pEvent->clientResource, ClientType);
-	      if (pNewEvent)
-		pNewEvent->next = pEvent->next;
-	      else
-		*pHead = pEvent->next;
-	      xfree (pEvent);
-	      updateEventMask (pHead);
-	    }
-	}
-    }
-  else
-    {
-      client->errorValue = stuff->mask;
-      return BadValue;
-    }
-  return Success;
-}
-
-/*
- * deliver the event
- */
-
-void
-winWindowsWMSendEvent (int type, unsigned int mask, int which, int arg,
-		       Window window, int x, int y, int w, int h)
-{
-  WMEventPtr		*pHead, pEvent;
-  ClientPtr		client;
-  xWindowsWMNotifyEvent se;
-  winDebug ("winWindowsWMSendEvent %d %d %d %d,  %d %d - %d %d\n",
-	  type, mask, which, arg, x, y, w, h);
-  dixLookupResourceByType((pointer) &pHead, eventResource, eventResourceType,
-				NullClient, DixUnknownAccess);
-  if (!pHead)
-    return;
-  for (pEvent = *pHead; pEvent; pEvent = pEvent->next)
-    {
-      client = pEvent->client;
-      winDebug ("winWindowsWMSendEvent - x%08x\n", (int) client);
-      if ((pEvent->mask & mask) == 0
-	  || client == serverClient || client->clientGone)
-	{
-	  continue;
-	}
-      winDebug ("winWindowsWMSendEvent - send\n");
-
-      se.type = type + WMEventBase;
-      se.kind = which;
-      se.window = window;
-      se.arg = arg;
-      se.x = x;
-      se.y = y;
-      se.w = w;
-      se.h = h;
-      se.sequenceNumber = client->sequence;
-      se.time = currentTime.milliseconds;
-      WriteEventsToClient (client, 1, (xEvent *) &se);
-    }
-}
-
-/* Safe to call from any thread. */
-unsigned int
-WindowsWMSelectedEvents (void)
-{
-  return eventMask;
-}
-
-
-/* general utility functions */
-
-static int
-ProcWindowsWMDisableUpdate (register ClientPtr client)
-{
-  REQUEST_SIZE_MATCH(xWindowsWMDisableUpdateReq);
-
-  //winDisableUpdate();
-
-  return (client->noClientException);
-}
-
-static int
-ProcWindowsWMReenableUpdate (register ClientPtr client)
-{
-  REQUEST_SIZE_MATCH(xWindowsWMReenableUpdateReq);
-
-  //winEnableUpdate(); 
-
-  return (client->noClientException);
-}
-
-
-/* window functions */
-
-static int
-ProcWindowsWMSetFrontProcess (register ClientPtr client)
-{
-  REQUEST_SIZE_MATCH(xWindowsWMSetFrontProcessReq);
-  
-  //QuartzMessageMainThread(kWindowsSetFrontProcess, NULL, 0);
-  
-  return (client->noClientException);
-}
-
-
-/* frame functions */
-
-static int
-ProcWindowsWMFrameGetRect (register ClientPtr client)
-{
-  xWindowsWMFrameGetRectReply rep;
-  BoxRec ir;
-  RECT rcNew;
-  REQUEST(xWindowsWMFrameGetRectReq);
-
-  winDebug ("ProcWindowsWMFrameGetRect %d %d\n",
-	  (sizeof(xWindowsWMFrameGetRectReq) >> 2), (int) client->req_len);
-  
-  REQUEST_SIZE_MATCH(xWindowsWMFrameGetRectReq);
-  rep.type = X_Reply;
-  rep.length = 0;
-  rep.sequenceNumber = client->sequence;
-
-  ir = make_box (stuff->ix, stuff->iy, stuff->iw, stuff->ih);
-
-  if (stuff->frame_rect != 0)
-    {
-      ErrorF ("ProcWindowsWMFrameGetRect - stuff->frame_rect != 0\n");
-      return BadValue;
-    }
-
-  /* Store the origin, height, and width in a rectangle structure */
-  SetRect (&rcNew, stuff->ix, stuff->iy,
-	   stuff->ix + stuff->iw, stuff->iy + stuff->ih);
-    
-  winDebug ("ProcWindowsWMFrameGetRect - %d %d %d %d\n",
-	  stuff->ix, stuff->iy, stuff->ix + stuff->iw, stuff->iy + stuff->ih);
-
-  /*
-   * Calculate the required size of the Windows window rectangle,
-   * given the size of the Windows window client area.
-   */
-  AdjustWindowRectEx (&rcNew, stuff->frame_style, FALSE, stuff->frame_style_ex);
-  rep.x = rcNew.left;
-  rep.y = rcNew.top;
-  rep.w = rcNew.right - rcNew.left;
-  rep.h = rcNew.bottom - rcNew.top;
-  winDebug ("ProcWindowsWMFrameGetRect - %d %d %d %d\n",
-	  rep.x, rep.y, rep.w, rep.h);
-
-  WriteToClient(client, sizeof(xWindowsWMFrameGetRectReply), (char *)&rep);
-  return (client->noClientException);
-}
-
-
-static int
-ProcWindowsWMFrameDraw (register ClientPtr client)
-{
-  REQUEST(xWindowsWMFrameDrawReq);
-  WindowPtr pWin;
-  win32RootlessWindowPtr pRLWinPriv;
-  RECT rcNew;
-  int nCmdShow, rc;
-  RegionRec newShape;
-  ScreenPtr pScreen;
-
-  REQUEST_SIZE_MATCH (xWindowsWMFrameDrawReq);
-
-  winDebug ("ProcWindowsWMFrameDraw\n");
-
-  rc = dixLookupWindow(&pWin, stuff->window, client, DixReadAccess);
-  if (rc != Success)
-      return rc;
-
-  winDebug ("ProcWindowsWMFrameDraw - Window found\n");
-
-  pRLWinPriv = (win32RootlessWindowPtr) RootlessFrameForWindow (pWin, TRUE);
-  if (pRLWinPriv == 0) return BadWindow;
-
-  winDebug ("ProcWindowsWMFrameDraw - HWND 0x%08x 0x%08x 0x%08x\n",
-	  (int) pRLWinPriv->hWnd, (int) stuff->frame_style,
-	  (int) stuff->frame_style_ex);
-  winDebug ("ProcWindowsWMFrameDraw - %d %d %d %d\n",
-	  stuff->ix, stuff->iy, stuff->iw, stuff->ih);
-
-  /* Store the origin, height, and width in a rectangle structure */
-  SetRect (&rcNew, stuff->ix, stuff->iy,
-	   stuff->ix + stuff->iw, stuff->iy + stuff->ih);
-
-  /*
-   * Calculate the required size of the Windows window rectangle,
-   * given the size of the Windows window client area.
-   */
-  AdjustWindowRectEx (&rcNew, stuff->frame_style, FALSE, stuff->frame_style_ex);
-  
-  /* Set the window extended style flags */
-  if (!SetWindowLongPtr (pRLWinPriv->hWnd, GWL_EXSTYLE, stuff->frame_style_ex))
-    {
-      return BadValue;
-    }
-
-  /* Set the window standard style flags */
-  if (!SetWindowLongPtr (pRLWinPriv->hWnd, GWL_STYLE, stuff->frame_style))
-    {
-      return BadValue;
-    }
-
-  /* Flush the window style */
-  if (!SetWindowPos (pRLWinPriv->hWnd, NULL,
-		     rcNew.left, rcNew.top,
-		     rcNew.right - rcNew.left, rcNew.bottom - rcNew.top,
-		     SWP_NOZORDER | SWP_FRAMECHANGED | SWP_NOACTIVATE))
-    {
-      return BadValue;
-    }
-  if (!IsWindowVisible(pRLWinPriv->hWnd))
-    nCmdShow = SW_HIDE;
-  else 
-    nCmdShow = SW_SHOWNA;
-
-  ShowWindow (pRLWinPriv->hWnd, nCmdShow);
-
-  winMWExtWMUpdateIcon (pWin->drawable.id);
-
-  if (wBoundingShape(pWin) != NULL)
-    {
-      pScreen = pWin->drawable.pScreen;
-      /* wBoundingShape is relative to *inner* origin of window.
-	 Translate by borderWidth to get the outside-relative position. */
-      
-      REGION_NULL(pScreen, &newShape);
-      REGION_COPY(pScreen, &newShape, wBoundingShape(pWin));
-      REGION_TRANSLATE(pScreen, &newShape, pWin->borderWidth, pWin->borderWidth);
-      winMWExtWMReshapeFrame (pRLWinPriv, &newShape);
-      REGION_UNINIT(pScreen, &newShape);
-    }
-  winDebug ("ProcWindowsWMFrameDraw - done\n");
-
-  return (client->noClientException);
-}
-
-static int
-ProcWindowsWMFrameSetTitle(
-			   register ClientPtr client
-			   )
-{
-  unsigned int title_length, title_max;
-  unsigned char *title_bytes;
-  REQUEST(xWindowsWMFrameSetTitleReq);
-  WindowPtr pWin;
-  win32RootlessWindowPtr pRLWinPriv;
-  int rc;
-
-  winDebug ("ProcWindowsWMFrameSetTitle\n");
-
-  REQUEST_AT_LEAST_SIZE(xWindowsWMFrameSetTitleReq);
-
-  rc = dixLookupWindow(&pWin, stuff->window, client, DixReadAccess);
-  if (rc != Success)
-      return rc;
-  winDebug ("ProcWindowsWMFrameSetTitle - Window found\n");
-
-  title_length = stuff->title_length;
-  title_max = (stuff->length << 2) - sizeof(xWindowsWMFrameSetTitleReq);
-
-  if (title_max < title_length)
-    return BadValue;
-
-  winDebug ("ProcWindowsWMFrameSetTitle - length is valid\n");
-
-  title_bytes = malloc (title_length+1);
-  strncpy (title_bytes, (unsigned char *) &stuff[1], title_length);
-  title_bytes[title_length] = '\0';
-
-  pRLWinPriv = (win32RootlessWindowPtr) RootlessFrameForWindow (pWin, FALSE);
-
-  if (pRLWinPriv == 0)
-    {
-      free (title_bytes);
-      return BadWindow;
-    }
-    
-  /* Flush the window style */
-  SetWindowText (pRLWinPriv->hWnd, title_bytes);
-
-  free (title_bytes);
-
-  winDebug ("ProcWindowsWMFrameSetTitle - done\n");
-
-  return (client->noClientException);
-}
-
-
-/* dispatch */
-
-static int
-ProcWindowsWMDispatch (register ClientPtr client)
-{
-  REQUEST(xReq);
-
-  switch (stuff->data)
-    {
-    case X_WindowsWMQueryVersion:
-      return ProcWindowsWMQueryVersion(client);
-    }
-
-  if (!LocalClient(client))
-    return WMErrorBase + WindowsWMClientNotLocal;
-
-  switch (stuff->data)
-    {
-    case X_WindowsWMSelectInput:
-      return ProcWindowsWMSelectInput(client);
-    case X_WindowsWMDisableUpdate:
-      return ProcWindowsWMDisableUpdate(client);
-    case X_WindowsWMReenableUpdate:
-      return ProcWindowsWMReenableUpdate(client);
-    case X_WindowsWMSetFrontProcess:
-      return ProcWindowsWMSetFrontProcess(client);
-    case X_WindowsWMFrameGetRect:
-      return ProcWindowsWMFrameGetRect(client);
-    case X_WindowsWMFrameDraw:
-      return ProcWindowsWMFrameDraw(client);
-    case X_WindowsWMFrameSetTitle:
-      return ProcWindowsWMFrameSetTitle(client);
-    default:
-      return BadRequest;
-    }
-}
-
-static void
-SNotifyEvent (xWindowsWMNotifyEvent *from, xWindowsWMNotifyEvent *to)
-{
-  to->type = from->type;
-  to->kind = from->kind;
-  cpswaps (from->sequenceNumber, to->sequenceNumber);
-  cpswapl (from->window, to->window);
-  cpswapl (from->time, to->time);
-  cpswapl (from->arg, to->arg);
-}
-
-static int
-SProcWindowsWMQueryVersion (register ClientPtr client)
-{
-  register int n;
-  REQUEST(xWindowsWMQueryVersionReq);
-  swaps(&stuff->length, n);
-  return ProcWindowsWMQueryVersion(client);
-}
-
-static int
-SProcWindowsWMDispatch (register ClientPtr client)
-{
-  REQUEST(xReq);
-
-  /* It is bound to be non-local when there is byte swapping */
-  if (!LocalClient(client))
-    return WMErrorBase + WindowsWMClientNotLocal;
-
-  /* only local clients are allowed WM access */
-  switch (stuff->data)
-    {
-    case X_WindowsWMQueryVersion:
-      return SProcWindowsWMQueryVersion(client);
-    default:
-      return BadRequest;
-    }
-}
-=======
-/* WindowsWM extension is based on AppleWM extension */
-/**************************************************************************
-
-Copyright (c) 2002 Apple Computer, Inc. All Rights Reserved.
-Copyright (c) 2003 Torrey T. Lyons. All Rights Reserved.
-
-Permission is hereby granted, free of charge, to any person obtaining a
-copy of this software and associated documentation files (the
-"Software"), to deal in the Software without restriction, including
-without limitation the rights to use, copy, modify, merge, publish,
-distribute, sub license, and/or sell copies of the Software, and to
-permit persons to whom the Software is furnished to do so, subject to
-the following conditions:
-
-The above copyright notice and this permission notice (including the
-next paragraph) shall be included in all copies or substantial portions
-of the Software.
-
-THE SOFTWARE IS PROVIDED "AS IS", WITHOUT WARRANTY OF ANY KIND, EXPRESS
-OR IMPLIED, INCLUDING BUT NOT LIMITED TO THE WARRANTIES OF
-MERCHANTABILITY, FITNESS FOR A PARTICULAR PURPOSE AND NON-INFRINGEMENT.
-IN NO EVENT SHALL PRECISION INSIGHT AND/OR ITS SUPPLIERS BE LIABLE FOR
-ANY CLAIM, DAMAGES OR OTHER LIABILITY, WHETHER IN AN ACTION OF CONTRACT,
-TORT OR OTHERWISE, ARISING FROM, OUT OF OR IN CONNECTION WITH THE
-SOFTWARE OR THE USE OR OTHER DEALINGS IN THE SOFTWARE.
-
-**************************************************************************/
-
-#ifdef HAVE_XWIN_CONFIG_H
-#include <xwin-config.h>
-#endif
-#include "win.h"
-
-#include "misc.h"
-#include "dixstruct.h"
-#include "extnsionst.h"
-#include "colormapst.h"
-#include "cursorstr.h"
-#include "scrnintstr.h"
-#include "servermd.h"
-#include "swaprep.h"
-#define _WINDOWSWM_SERVER_
-#include <X11/extensions/windowswmstr.h>
-#include "protocol-versions.h"
-
-static int WMErrorBase;
-
-static DISPATCH_PROC(ProcWindowsWMDispatch);
-static DISPATCH_PROC(SProcWindowsWMDispatch);
-
-static unsigned char WMReqCode = 0;
-static int WMEventBase = 0;
-
-static RESTYPE ClientType, eventResourceType; /* resource types for event masks */
-static XID eventResource;
-
-/* Currently selected events */
-static unsigned int eventMask = 0;
-
-static int WMFreeClient (pointer data, XID id);
-static int WMFreeEvents (pointer data, XID id);
-static void SNotifyEvent(xWindowsWMNotifyEvent *from, xWindowsWMNotifyEvent *to);
-
-typedef struct _WMEvent *WMEventPtr;
-typedef struct _WMEvent {
-  WMEventPtr      next;
-  ClientPtr	    client;
-  XID		    clientResource;
-  unsigned int    mask;
-} WMEventRec;
-
-static inline BoxRec
-make_box (int x, int y, int w, int h)
-{
-  BoxRec r;
-  r.x1 = x;
-  r.y1 = y;
-  r.x2 = x + w;
-  r.y2 = y + h;
-  return r;
-}
-
-void
-winWindowsWMExtensionInit ()
-{
-  ExtensionEntry* extEntry;
-
-  ClientType = CreateNewResourceType(WMFreeClient, "WMClient");
-  eventResourceType = CreateNewResourceType(WMFreeEvents, "WMEvent");
-  eventResource = FakeClientID(0);
-
-  if (ClientType && eventResourceType &&
-      (extEntry = AddExtension(WINDOWSWMNAME,
-			       WindowsWMNumberEvents,
-			       WindowsWMNumberErrors,
-			       ProcWindowsWMDispatch,
-			       SProcWindowsWMDispatch,
-			       NULL,
-			       StandardMinorOpcode)))
-    {
-      WMReqCode = (unsigned char)extEntry->base;
-      WMErrorBase = extEntry->errorBase;
-      WMEventBase = extEntry->eventBase;
-      EventSwapVector[WMEventBase] = (EventSwapPtr) SNotifyEvent;
-    }
-}
-
-static int
-ProcWindowsWMQueryVersion(register ClientPtr client)
-{
-  xWindowsWMQueryVersionReply rep;
-  register int n;
-
-  REQUEST_SIZE_MATCH(xWindowsWMQueryVersionReq);
-  rep.type = X_Reply;
-  rep.length = 0;
-  rep.sequenceNumber = client->sequence;
-  rep.majorVersion = SERVER_WINDOWSWM_MAJOR_VERSION;
-  rep.minorVersion = SERVER_WINDOWSWM_MINOR_VERSION;
-  rep.patchVersion = SERVER_WINDOWSWM_PATCH_VERSION;
-  if (client->swapped)
-    {
-      swaps(&rep.sequenceNumber, n);
-      swapl(&rep.length, n);
-    }
-  WriteToClient(client, sizeof(xWindowsWMQueryVersionReply), (char *)&rep);
-  return (client->noClientException);
-}
-
-
-/* events */
-
-static inline void
-updateEventMask (WMEventPtr *pHead)
-{
-  WMEventPtr pCur;
-
-  eventMask = 0;
-  for (pCur = *pHead; pCur != NULL; pCur = pCur->next)
-    eventMask |= pCur->mask;
-}
-
-/*ARGSUSED*/
-static int
-WMFreeClient (pointer data, XID id)
-{
-  WMEventPtr   pEvent;
-  WMEventPtr   *pHead, pCur, pPrev;
-
-  pEvent = (WMEventPtr) data;
-  dixLookupResourceByType((pointer) &pHead, eventResource, eventResourceType,
-				NullClient, DixUnknownAccess);
-  if (pHead)
-    {
-      pPrev = 0;
-      for (pCur = *pHead; pCur && pCur != pEvent; pCur=pCur->next)
-	pPrev = pCur;
-      if (pCur)
-	{
-	  if (pPrev)
-	    pPrev->next = pEvent->next;
-	  else
-	    *pHead = pEvent->next;
-	}
-      updateEventMask (pHead);
-    }
-  xfree ((pointer) pEvent);
-  return 1;
-}
-
-/*ARGSUSED*/
-static int
-WMFreeEvents (pointer data, XID id)
-{
-  WMEventPtr   *pHead, pCur, pNext;
-  
-  pHead = (WMEventPtr *) data;
-  for (pCur = *pHead; pCur; pCur = pNext)
-    {
-      pNext = pCur->next;
-      FreeResource (pCur->clientResource, ClientType);
-      xfree ((pointer) pCur);
-    }
-  xfree ((pointer) pHead);
-  eventMask = 0;
-  return 1;
-}
-
-static int
-ProcWindowsWMSelectInput (register ClientPtr client)
-{
-  REQUEST(xWindowsWMSelectInputReq);
-  WMEventPtr		pEvent, pNewEvent, *pHead;
-  XID			clientResource;
-
-  REQUEST_SIZE_MATCH (xWindowsWMSelectInputReq);
-  dixLookupResourceByType((pointer) &pHead, eventResource, eventResourceType, client, DixWriteAccess);
-  if (stuff->mask != 0)
-    {
-      if (pHead)
-	{
-	  /* check for existing entry. */
-	  for (pEvent = *pHead; pEvent; pEvent = pEvent->next)
-	    {
-	      if (pEvent->client == client)
-		{
-		  pEvent->mask = stuff->mask;
-		  updateEventMask (pHead);
-		  return Success;
-		}
-	    }
-	}
-      
-      /* build the entry */
-      pNewEvent = (WMEventPtr) xalloc (sizeof (WMEventRec));
-      if (!pNewEvent)
-	return BadAlloc;
-      pNewEvent->next = 0;
-      pNewEvent->client = client;
-      pNewEvent->mask = stuff->mask;
-      /*
-       * add a resource that will be deleted when
-       * the client goes away
-       */
-      clientResource = FakeClientID (client->index);
-      pNewEvent->clientResource = clientResource;
-      if (!AddResource (clientResource, ClientType, (pointer)pNewEvent))
-	return BadAlloc;
-      /*
-       * create a resource to contain a pointer to the list
-       * of clients selecting input.  This must be indirect as
-       * the list may be arbitrarily rearranged which cannot be
-       * done through the resource database.
-       */
-      if (!pHead)
-	{
-	  pHead = (WMEventPtr *) xalloc (sizeof (WMEventPtr));
-	  if (!pHead ||
-	      !AddResource (eventResource, eventResourceType, (pointer)pHead))
-	    {
-	      FreeResource (clientResource, RT_NONE);
-	      return BadAlloc;
-	    }
-	  *pHead = 0;
-	}
-      pNewEvent->next = *pHead;
-      *pHead = pNewEvent;
-      updateEventMask (pHead);
-    }
-  else if (stuff->mask == 0)
-    {
-      /* delete the interest */
-      if (pHead)
-	{
-	  pNewEvent = 0;
-	  for (pEvent = *pHead; pEvent; pEvent = pEvent->next)
-	    {
-	      if (pEvent->client == client)
-		break;
-	      pNewEvent = pEvent;
-	    }
-	  if (pEvent)
-	    {
-	      FreeResource (pEvent->clientResource, ClientType);
-	      if (pNewEvent)
-		pNewEvent->next = pEvent->next;
-	      else
-		*pHead = pEvent->next;
-	      xfree (pEvent);
-	      updateEventMask (pHead);
-	    }
-	}
-    }
-  else
-    {
-      client->errorValue = stuff->mask;
-      return BadValue;
-    }
-  return Success;
-}
-
-/*
- * deliver the event
- */
-
-void
-winWindowsWMSendEvent (int type, unsigned int mask, int which, int arg,
-		       Window window, int x, int y, int w, int h)
-{
-  WMEventPtr		*pHead, pEvent;
-  ClientPtr		client;
-  xWindowsWMNotifyEvent se;
-#if CYGMULTIWINDOW_DEBUG
-  ErrorF ("winWindowsWMSendEvent %d %d %d %d,  %d %d - %d %d\n",
-	  type, mask, which, arg, x, y, w, h);
-#endif
-  dixLookupResourceByType((pointer) &pHead, eventResource, eventResourceType,
-				NullClient, DixUnknownAccess);
-  if (!pHead)
-    return;
-  for (pEvent = *pHead; pEvent; pEvent = pEvent->next)
-    {
-      client = pEvent->client;
-#if CYGMULTIWINDOW_DEBUG
-      ErrorF ("winWindowsWMSendEvent - x%08x\n", (int) client);
-#endif
-      if ((pEvent->mask & mask) == 0
-	  || client == serverClient || client->clientGone)
-	{
-	  continue;
-	}
-#if CYGMULTIWINDOW_DEBUG 
-      ErrorF ("winWindowsWMSendEvent - send\n");
-#endif
-      se.type = type + WMEventBase;
-      se.kind = which;
-      se.window = window;
-      se.arg = arg;
-      se.x = x;
-      se.y = y;
-      se.w = w;
-      se.h = h;
-      se.sequenceNumber = client->sequence;
-      se.time = currentTime.milliseconds;
-      WriteEventsToClient (client, 1, (xEvent *) &se);
-    }
-}
-
-/* Safe to call from any thread. */
-unsigned int
-WindowsWMSelectedEvents (void)
-{
-  return eventMask;
-}
-
-
-/* general utility functions */
-
-static int
-ProcWindowsWMDisableUpdate (register ClientPtr client)
-{
-  REQUEST_SIZE_MATCH(xWindowsWMDisableUpdateReq);
-
-  //winDisableUpdate();
-
-  return (client->noClientException);
-}
-
-static int
-ProcWindowsWMReenableUpdate (register ClientPtr client)
-{
-  REQUEST_SIZE_MATCH(xWindowsWMReenableUpdateReq);
-
-  //winEnableUpdate(); 
-
-  return (client->noClientException);
-}
-
-
-/* window functions */
-
-static int
-ProcWindowsWMSetFrontProcess (register ClientPtr client)
-{
-  REQUEST_SIZE_MATCH(xWindowsWMSetFrontProcessReq);
-  
-  //QuartzMessageMainThread(kWindowsSetFrontProcess, NULL, 0);
-  
-  return (client->noClientException);
-}
-
-
-/* frame functions */
-
-static int
-ProcWindowsWMFrameGetRect (register ClientPtr client)
-{
-  xWindowsWMFrameGetRectReply rep;
-  BoxRec ir;
-  RECT rcNew;
-  REQUEST(xWindowsWMFrameGetRectReq);
-
-#if CYGMULTIWINDOW_DEBUG
-  ErrorF ("ProcWindowsWMFrameGetRect %d %d\n",
-	  (sizeof(xWindowsWMFrameGetRectReq) >> 2), (int) client->req_len);
-#endif
-  
-  REQUEST_SIZE_MATCH(xWindowsWMFrameGetRectReq);
-  rep.type = X_Reply;
-  rep.length = 0;
-  rep.sequenceNumber = client->sequence;
-
-  ir = make_box (stuff->ix, stuff->iy, stuff->iw, stuff->ih);
-
-  if (stuff->frame_rect != 0)
-    {
-      ErrorF ("ProcWindowsWMFrameGetRect - stuff->frame_rect != 0\n");
-      return BadValue;
-    }
-
-  /* Store the origin, height, and width in a rectangle structure */
-  SetRect (&rcNew, stuff->ix, stuff->iy,
-	   stuff->ix + stuff->iw, stuff->iy + stuff->ih);
-    
-#if CYGMULTIWINDOW_DEBUG
-  ErrorF ("ProcWindowsWMFrameGetRect - %d %d %d %d\n",
-	  stuff->ix, stuff->iy, stuff->ix + stuff->iw, stuff->iy + stuff->ih);
-#endif
-
-  /*
-   * Calculate the required size of the Windows window rectangle,
-   * given the size of the Windows window client area.
-   */
-  AdjustWindowRectEx (&rcNew, stuff->frame_style, FALSE, stuff->frame_style_ex);
-  rep.x = rcNew.left;
-  rep.y = rcNew.top;
-  rep.w = rcNew.right - rcNew.left;
-  rep.h = rcNew.bottom - rcNew.top;
-#if CYGMULTIWINDOW_DEBUG
-  ErrorF ("ProcWindowsWMFrameGetRect - %d %d %d %d\n",
-	  rep.x, rep.y, rep.w, rep.h);
-#endif
-
-  WriteToClient(client, sizeof(xWindowsWMFrameGetRectReply), (char *)&rep);
-  return (client->noClientException);
-}
-
-
-static int
-ProcWindowsWMFrameDraw (register ClientPtr client)
-{
-  REQUEST(xWindowsWMFrameDrawReq);
-  WindowPtr pWin;
-  win32RootlessWindowPtr pRLWinPriv;
-  RECT rcNew;
-  int nCmdShow, rc;
-  RegionRec newShape;
-  ScreenPtr pScreen;
-
-  REQUEST_SIZE_MATCH (xWindowsWMFrameDrawReq);
-
-#if CYGMULTIWINDOW_DEBUG
-  ErrorF ("ProcWindowsWMFrameDraw\n");
-#endif
-  rc = dixLookupWindow(&pWin, stuff->window, client, DixReadAccess);
-  if (rc != Success)
-      return rc;
-#if CYGMULTIWINDOW_DEBUG
-  ErrorF ("ProcWindowsWMFrameDraw - Window found\n");
-#endif
-
-  pRLWinPriv = (win32RootlessWindowPtr) RootlessFrameForWindow (pWin, TRUE);
-  if (pRLWinPriv == 0) return BadWindow;
-
-#if CYGMULTIWINDOW_DEBUG
-  ErrorF ("ProcWindowsWMFrameDraw - HWND 0x%08x 0x%08x 0x%08x\n",
-	  (int) pRLWinPriv->hWnd, (int) stuff->frame_style,
-	  (int) stuff->frame_style_ex);
-  ErrorF ("ProcWindowsWMFrameDraw - %d %d %d %d\n",
-	  stuff->ix, stuff->iy, stuff->iw, stuff->ih);
-#endif
-
-  /* Store the origin, height, and width in a rectangle structure */
-  SetRect (&rcNew, stuff->ix, stuff->iy,
-	   stuff->ix + stuff->iw, stuff->iy + stuff->ih);
-
-  /*
-   * Calculate the required size of the Windows window rectangle,
-   * given the size of the Windows window client area.
-   */
-  AdjustWindowRectEx (&rcNew, stuff->frame_style, FALSE, stuff->frame_style_ex);
-  
-  /* Set the window extended style flags */
-  if (!SetWindowLongPtr (pRLWinPriv->hWnd, GWL_EXSTYLE, stuff->frame_style_ex))
-    {
-      return BadValue;
-    }
-
-  /* Set the window standard style flags */
-  if (!SetWindowLongPtr (pRLWinPriv->hWnd, GWL_STYLE, stuff->frame_style))
-    {
-      return BadValue;
-    }
-
-  /* Flush the window style */
-  if (!SetWindowPos (pRLWinPriv->hWnd, NULL,
-		     rcNew.left, rcNew.top,
-		     rcNew.right - rcNew.left, rcNew.bottom - rcNew.top,
-		     SWP_NOZORDER | SWP_FRAMECHANGED | SWP_NOACTIVATE))
-    {
-      return BadValue;
-    }
-  if (!IsWindowVisible(pRLWinPriv->hWnd))
-    nCmdShow = SW_HIDE;
-  else 
-    nCmdShow = SW_SHOWNA;
-
-  ShowWindow (pRLWinPriv->hWnd, nCmdShow);
-
-  winMWExtWMUpdateIcon (pWin->drawable.id);
-
-  if (wBoundingShape(pWin) != NULL)
-    {
-      pScreen = pWin->drawable.pScreen;
-      /* wBoundingShape is relative to *inner* origin of window.
-	 Translate by borderWidth to get the outside-relative position. */
-      
-      REGION_NULL(pScreen, &newShape);
-      REGION_COPY(pScreen, &newShape, wBoundingShape(pWin));
-      REGION_TRANSLATE(pScreen, &newShape, pWin->borderWidth, pWin->borderWidth);
-      winMWExtWMReshapeFrame (pRLWinPriv, &newShape);
-      REGION_UNINIT(pScreen, &newShape);
-    }
-#if CYGMULTIWINDOW_DEBUG
-  ErrorF ("ProcWindowsWMFrameDraw - done\n");
-#endif
-
-  return (client->noClientException);
-}
-
-static int
-ProcWindowsWMFrameSetTitle(
-			   register ClientPtr client
-			   )
-{
-  unsigned int title_length, title_max;
-  unsigned char *title_bytes;
-  REQUEST(xWindowsWMFrameSetTitleReq);
-  WindowPtr pWin;
-  win32RootlessWindowPtr pRLWinPriv;
-  int rc;
-
-#if CYGMULTIWINDOW_DEBUG
-  ErrorF ("ProcWindowsWMFrameSetTitle\n");
-#endif
-
-  REQUEST_AT_LEAST_SIZE(xWindowsWMFrameSetTitleReq);
-
-  rc = dixLookupWindow(&pWin, stuff->window, client, DixReadAccess);
-  if (rc != Success)
-      return rc;
-#if CYGMULTIWINDOW_DEBUG
-  ErrorF ("ProcWindowsWMFrameSetTitle - Window found\n");
-#endif
-
-  title_length = stuff->title_length;
-  title_max = (stuff->length << 2) - sizeof(xWindowsWMFrameSetTitleReq);
-
-  if (title_max < title_length)
-    return BadValue;
-
-#if CYGMULTIWINDOW_DEBUG
-  ErrorF ("ProcWindowsWMFrameSetTitle - length is valid\n");
-#endif
-
-  title_bytes = malloc (title_length+1);
-  strncpy (title_bytes, (unsigned char *) &stuff[1], title_length);
-  title_bytes[title_length] = '\0';
-
-  pRLWinPriv = (win32RootlessWindowPtr) RootlessFrameForWindow (pWin, FALSE);
-
-  if (pRLWinPriv == 0)
-    {
-      free (title_bytes);
-      return BadWindow;
-    }
-    
-  /* Flush the window style */
-  SetWindowText (pRLWinPriv->hWnd, title_bytes);
-
-  free (title_bytes);
-
-#if CYGMULTIWINDOW_DEBUG
-  ErrorF ("ProcWindowsWMFrameSetTitle - done\n");
-#endif
-
-  return (client->noClientException);
-}
-
-
-/* dispatch */
-
-static int
-ProcWindowsWMDispatch (register ClientPtr client)
-{
-  REQUEST(xReq);
-
-  switch (stuff->data)
-    {
-    case X_WindowsWMQueryVersion:
-      return ProcWindowsWMQueryVersion(client);
-    }
-
-  if (!LocalClient(client))
-    return WMErrorBase + WindowsWMClientNotLocal;
-
-  switch (stuff->data)
-    {
-    case X_WindowsWMSelectInput:
-      return ProcWindowsWMSelectInput(client);
-    case X_WindowsWMDisableUpdate:
-      return ProcWindowsWMDisableUpdate(client);
-    case X_WindowsWMReenableUpdate:
-      return ProcWindowsWMReenableUpdate(client);
-    case X_WindowsWMSetFrontProcess:
-      return ProcWindowsWMSetFrontProcess(client);
-    case X_WindowsWMFrameGetRect:
-      return ProcWindowsWMFrameGetRect(client);
-    case X_WindowsWMFrameDraw:
-      return ProcWindowsWMFrameDraw(client);
-    case X_WindowsWMFrameSetTitle:
-      return ProcWindowsWMFrameSetTitle(client);
-    default:
-      return BadRequest;
-    }
-}
-
-static void
-SNotifyEvent (xWindowsWMNotifyEvent *from, xWindowsWMNotifyEvent *to)
-{
-  to->type = from->type;
-  to->kind = from->kind;
-  cpswaps (from->sequenceNumber, to->sequenceNumber);
-  cpswapl (from->window, to->window);
-  cpswapl (from->time, to->time);
-  cpswapl (from->arg, to->arg);
-}
-
-static int
-SProcWindowsWMQueryVersion (register ClientPtr client)
-{
-  register int n;
-  REQUEST(xWindowsWMQueryVersionReq);
-  swaps(&stuff->length, n);
-  return ProcWindowsWMQueryVersion(client);
-}
-
-static int
-SProcWindowsWMDispatch (register ClientPtr client)
-{
-  REQUEST(xReq);
-
-  /* It is bound to be non-local when there is byte swapping */
-  if (!LocalClient(client))
-    return WMErrorBase + WindowsWMClientNotLocal;
-
-  /* only local clients are allowed WM access */
-  switch (stuff->data)
-    {
-    case X_WindowsWMQueryVersion:
-      return SProcWindowsWMQueryVersion(client);
-    default:
-      return BadRequest;
-    }
-}
->>>>>>> d8432fdd
+/* WindowsWM extension is based on AppleWM extension */
+/**************************************************************************
+
+Copyright (c) 2002 Apple Computer, Inc. All Rights Reserved.
+Copyright (c) 2003 Torrey T. Lyons. All Rights Reserved.
+
+Permission is hereby granted, free of charge, to any person obtaining a
+copy of this software and associated documentation files (the
+"Software"), to deal in the Software without restriction, including
+without limitation the rights to use, copy, modify, merge, publish,
+distribute, sub license, and/or sell copies of the Software, and to
+permit persons to whom the Software is furnished to do so, subject to
+the following conditions:
+
+The above copyright notice and this permission notice (including the
+next paragraph) shall be included in all copies or substantial portions
+of the Software.
+
+THE SOFTWARE IS PROVIDED "AS IS", WITHOUT WARRANTY OF ANY KIND, EXPRESS
+OR IMPLIED, INCLUDING BUT NOT LIMITED TO THE WARRANTIES OF
+MERCHANTABILITY, FITNESS FOR A PARTICULAR PURPOSE AND NON-INFRINGEMENT.
+IN NO EVENT SHALL PRECISION INSIGHT AND/OR ITS SUPPLIERS BE LIABLE FOR
+ANY CLAIM, DAMAGES OR OTHER LIABILITY, WHETHER IN AN ACTION OF CONTRACT,
+TORT OR OTHERWISE, ARISING FROM, OUT OF OR IN CONNECTION WITH THE
+SOFTWARE OR THE USE OR OTHER DEALINGS IN THE SOFTWARE.
+
+**************************************************************************/
+
+#ifdef HAVE_XWIN_CONFIG_H
+#include <xwin-config.h>
+#endif
+#include "win.h"
+
+#include "misc.h"
+#include "dixstruct.h"
+#include "extnsionst.h"
+#include "colormapst.h"
+#include "cursorstr.h"
+#include "scrnintstr.h"
+#include "servermd.h"
+#include "swaprep.h"
+#define _WINDOWSWM_SERVER_
+#include <X11/extensions/windowswmstr.h>
+#include "protocol-versions.h"
+
+static int WMErrorBase;
+
+static DISPATCH_PROC(ProcWindowsWMDispatch);
+static DISPATCH_PROC(SProcWindowsWMDispatch);
+
+static unsigned char WMReqCode = 0;
+static int WMEventBase = 0;
+
+static RESTYPE ClientType, eventResourceType; /* resource types for event masks */
+static XID eventResource;
+
+/* Currently selected events */
+static unsigned int eventMask = 0;
+
+static int WMFreeClient (pointer data, XID id);
+static int WMFreeEvents (pointer data, XID id);
+static void SNotifyEvent(xWindowsWMNotifyEvent *from, xWindowsWMNotifyEvent *to);
+
+typedef struct _WMEvent *WMEventPtr;
+typedef struct _WMEvent {
+  WMEventPtr      next;
+  ClientPtr	    client;
+  XID		    clientResource;
+  unsigned int    mask;
+} WMEventRec;
+
+static inline BoxRec
+make_box (int x, int y, int w, int h)
+{
+  BoxRec r;
+  r.x1 = x;
+  r.y1 = y;
+  r.x2 = x + w;
+  r.y2 = y + h;
+  return r;
+}
+
+void
+winWindowsWMExtensionInit ()
+{
+  ExtensionEntry* extEntry;
+
+  ClientType = CreateNewResourceType(WMFreeClient, "WMClient");
+  eventResourceType = CreateNewResourceType(WMFreeEvents, "WMEvent");
+  eventResource = FakeClientID(0);
+
+  if (ClientType && eventResourceType &&
+      (extEntry = AddExtension(WINDOWSWMNAME,
+			       WindowsWMNumberEvents,
+			       WindowsWMNumberErrors,
+			       ProcWindowsWMDispatch,
+			       SProcWindowsWMDispatch,
+			       NULL,
+			       StandardMinorOpcode)))
+    {
+      WMReqCode = (unsigned char)extEntry->base;
+      WMErrorBase = extEntry->errorBase;
+      WMEventBase = extEntry->eventBase;
+      EventSwapVector[WMEventBase] = (EventSwapPtr) SNotifyEvent;
+    }
+}
+
+static int
+ProcWindowsWMQueryVersion(register ClientPtr client)
+{
+  xWindowsWMQueryVersionReply rep;
+  register int n;
+
+  REQUEST_SIZE_MATCH(xWindowsWMQueryVersionReq);
+  rep.type = X_Reply;
+  rep.length = 0;
+  rep.sequenceNumber = client->sequence;
+  rep.majorVersion = SERVER_WINDOWSWM_MAJOR_VERSION;
+  rep.minorVersion = SERVER_WINDOWSWM_MINOR_VERSION;
+  rep.patchVersion = SERVER_WINDOWSWM_PATCH_VERSION;
+  if (client->swapped)
+    {
+      swaps(&rep.sequenceNumber, n);
+      swapl(&rep.length, n);
+    }
+  WriteToClient(client, sizeof(xWindowsWMQueryVersionReply), (char *)&rep);
+  return (client->noClientException);
+}
+
+
+/* events */
+
+static inline void
+updateEventMask (WMEventPtr *pHead)
+{
+  WMEventPtr pCur;
+
+  eventMask = 0;
+  for (pCur = *pHead; pCur != NULL; pCur = pCur->next)
+    eventMask |= pCur->mask;
+}
+
+/*ARGSUSED*/
+static int
+WMFreeClient (pointer data, XID id)
+{
+  WMEventPtr   pEvent;
+  WMEventPtr   *pHead, pCur, pPrev;
+
+  pEvent = (WMEventPtr) data;
+  dixLookupResourceByType((pointer) &pHead, eventResource, eventResourceType,
+				NullClient, DixUnknownAccess);
+  if (pHead)
+    {
+      pPrev = 0;
+      for (pCur = *pHead; pCur && pCur != pEvent; pCur=pCur->next)
+	pPrev = pCur;
+      if (pCur)
+	{
+	  if (pPrev)
+	    pPrev->next = pEvent->next;
+	  else
+	    *pHead = pEvent->next;
+	}
+      updateEventMask (pHead);
+    }
+  xfree ((pointer) pEvent);
+  return 1;
+}
+
+/*ARGSUSED*/
+static int
+WMFreeEvents (pointer data, XID id)
+{
+  WMEventPtr   *pHead, pCur, pNext;
+  
+  pHead = (WMEventPtr *) data;
+  for (pCur = *pHead; pCur; pCur = pNext)
+    {
+      pNext = pCur->next;
+      FreeResource (pCur->clientResource, ClientType);
+      xfree ((pointer) pCur);
+    }
+  xfree ((pointer) pHead);
+  eventMask = 0;
+  return 1;
+}
+
+static int
+ProcWindowsWMSelectInput (register ClientPtr client)
+{
+  REQUEST(xWindowsWMSelectInputReq);
+  WMEventPtr		pEvent, pNewEvent, *pHead;
+  XID			clientResource;
+
+  REQUEST_SIZE_MATCH (xWindowsWMSelectInputReq);
+  dixLookupResourceByType((pointer) &pHead, eventResource, eventResourceType, client, DixWriteAccess);
+  if (stuff->mask != 0)
+    {
+      if (pHead)
+	{
+	  /* check for existing entry. */
+	  for (pEvent = *pHead; pEvent; pEvent = pEvent->next)
+	    {
+	      if (pEvent->client == client)
+		{
+		  pEvent->mask = stuff->mask;
+		  updateEventMask (pHead);
+		  return Success;
+		}
+	    }
+	}
+      
+      /* build the entry */
+      pNewEvent = (WMEventPtr) xalloc (sizeof (WMEventRec));
+      if (!pNewEvent)
+	return BadAlloc;
+      pNewEvent->next = 0;
+      pNewEvent->client = client;
+      pNewEvent->mask = stuff->mask;
+      /*
+       * add a resource that will be deleted when
+       * the client goes away
+       */
+      clientResource = FakeClientID (client->index);
+      pNewEvent->clientResource = clientResource;
+      if (!AddResource (clientResource, ClientType, (pointer)pNewEvent))
+	return BadAlloc;
+      /*
+       * create a resource to contain a pointer to the list
+       * of clients selecting input.  This must be indirect as
+       * the list may be arbitrarily rearranged which cannot be
+       * done through the resource database.
+       */
+      if (!pHead)
+	{
+	  pHead = (WMEventPtr *) xalloc (sizeof (WMEventPtr));
+	  if (!pHead ||
+	      !AddResource (eventResource, eventResourceType, (pointer)pHead))
+	    {
+	      FreeResource (clientResource, RT_NONE);
+	      return BadAlloc;
+	    }
+	  *pHead = 0;
+	}
+      pNewEvent->next = *pHead;
+      *pHead = pNewEvent;
+      updateEventMask (pHead);
+    }
+  else if (stuff->mask == 0)
+    {
+      /* delete the interest */
+      if (pHead)
+	{
+	  pNewEvent = 0;
+	  for (pEvent = *pHead; pEvent; pEvent = pEvent->next)
+	    {
+	      if (pEvent->client == client)
+		break;
+	      pNewEvent = pEvent;
+	    }
+	  if (pEvent)
+	    {
+	      FreeResource (pEvent->clientResource, ClientType);
+	      if (pNewEvent)
+		pNewEvent->next = pEvent->next;
+	      else
+		*pHead = pEvent->next;
+	      xfree (pEvent);
+	      updateEventMask (pHead);
+	    }
+	}
+    }
+  else
+    {
+      client->errorValue = stuff->mask;
+      return BadValue;
+    }
+  return Success;
+}
+
+/*
+ * deliver the event
+ */
+
+void
+winWindowsWMSendEvent (int type, unsigned int mask, int which, int arg,
+		       Window window, int x, int y, int w, int h)
+{
+  WMEventPtr		*pHead, pEvent;
+  ClientPtr		client;
+  xWindowsWMNotifyEvent se;
+  winDebug ("winWindowsWMSendEvent %d %d %d %d,  %d %d - %d %d\n",
+	  type, mask, which, arg, x, y, w, h);
+  dixLookupResourceByType((pointer) &pHead, eventResource, eventResourceType,
+				NullClient, DixUnknownAccess);
+  if (!pHead)
+    return;
+  for (pEvent = *pHead; pEvent; pEvent = pEvent->next)
+    {
+      client = pEvent->client;
+      winDebug ("winWindowsWMSendEvent - x%08x\n", (int) client);
+      if ((pEvent->mask & mask) == 0
+	  || client == serverClient || client->clientGone)
+	{
+	  continue;
+	}
+      winDebug ("winWindowsWMSendEvent - send\n");
+
+      se.type = type + WMEventBase;
+      se.kind = which;
+      se.window = window;
+      se.arg = arg;
+      se.x = x;
+      se.y = y;
+      se.w = w;
+      se.h = h;
+      se.sequenceNumber = client->sequence;
+      se.time = currentTime.milliseconds;
+      WriteEventsToClient (client, 1, (xEvent *) &se);
+    }
+}
+
+/* Safe to call from any thread. */
+unsigned int
+WindowsWMSelectedEvents (void)
+{
+  return eventMask;
+}
+
+
+/* general utility functions */
+
+static int
+ProcWindowsWMDisableUpdate (register ClientPtr client)
+{
+  REQUEST_SIZE_MATCH(xWindowsWMDisableUpdateReq);
+
+  //winDisableUpdate();
+
+  return (client->noClientException);
+}
+
+static int
+ProcWindowsWMReenableUpdate (register ClientPtr client)
+{
+  REQUEST_SIZE_MATCH(xWindowsWMReenableUpdateReq);
+
+  //winEnableUpdate(); 
+
+  return (client->noClientException);
+}
+
+
+/* window functions */
+
+static int
+ProcWindowsWMSetFrontProcess (register ClientPtr client)
+{
+  REQUEST_SIZE_MATCH(xWindowsWMSetFrontProcessReq);
+  
+  //QuartzMessageMainThread(kWindowsSetFrontProcess, NULL, 0);
+  
+  return (client->noClientException);
+}
+
+
+/* frame functions */
+
+static int
+ProcWindowsWMFrameGetRect (register ClientPtr client)
+{
+  xWindowsWMFrameGetRectReply rep;
+  BoxRec ir;
+  RECT rcNew;
+  REQUEST(xWindowsWMFrameGetRectReq);
+
+  winDebug ("ProcWindowsWMFrameGetRect %d %d\n",
+	  (sizeof(xWindowsWMFrameGetRectReq) >> 2), (int) client->req_len);
+  
+  REQUEST_SIZE_MATCH(xWindowsWMFrameGetRectReq);
+  rep.type = X_Reply;
+  rep.length = 0;
+  rep.sequenceNumber = client->sequence;
+
+  ir = make_box (stuff->ix, stuff->iy, stuff->iw, stuff->ih);
+
+  if (stuff->frame_rect != 0)
+    {
+      ErrorF ("ProcWindowsWMFrameGetRect - stuff->frame_rect != 0\n");
+      return BadValue;
+    }
+
+  /* Store the origin, height, and width in a rectangle structure */
+  SetRect (&rcNew, stuff->ix, stuff->iy,
+	   stuff->ix + stuff->iw, stuff->iy + stuff->ih);
+    
+  winDebug ("ProcWindowsWMFrameGetRect - %d %d %d %d\n",
+	  stuff->ix, stuff->iy, stuff->ix + stuff->iw, stuff->iy + stuff->ih);
+
+  /*
+   * Calculate the required size of the Windows window rectangle,
+   * given the size of the Windows window client area.
+   */
+  AdjustWindowRectEx (&rcNew, stuff->frame_style, FALSE, stuff->frame_style_ex);
+  rep.x = rcNew.left;
+  rep.y = rcNew.top;
+  rep.w = rcNew.right - rcNew.left;
+  rep.h = rcNew.bottom - rcNew.top;
+  winDebug ("ProcWindowsWMFrameGetRect - %d %d %d %d\n",
+	  rep.x, rep.y, rep.w, rep.h);
+
+  WriteToClient(client, sizeof(xWindowsWMFrameGetRectReply), (char *)&rep);
+  return (client->noClientException);
+}
+
+
+static int
+ProcWindowsWMFrameDraw (register ClientPtr client)
+{
+  REQUEST(xWindowsWMFrameDrawReq);
+  WindowPtr pWin;
+  win32RootlessWindowPtr pRLWinPriv;
+  RECT rcNew;
+  int nCmdShow, rc;
+  RegionRec newShape;
+  ScreenPtr pScreen;
+
+  REQUEST_SIZE_MATCH (xWindowsWMFrameDrawReq);
+
+  winDebug ("ProcWindowsWMFrameDraw\n");
+
+  rc = dixLookupWindow(&pWin, stuff->window, client, DixReadAccess);
+  if (rc != Success)
+      return rc;
+
+  winDebug ("ProcWindowsWMFrameDraw - Window found\n");
+
+  pRLWinPriv = (win32RootlessWindowPtr) RootlessFrameForWindow (pWin, TRUE);
+  if (pRLWinPriv == 0) return BadWindow;
+
+  winDebug ("ProcWindowsWMFrameDraw - HWND 0x%08x 0x%08x 0x%08x\n",
+	  (int) pRLWinPriv->hWnd, (int) stuff->frame_style,
+	  (int) stuff->frame_style_ex);
+  winDebug ("ProcWindowsWMFrameDraw - %d %d %d %d\n",
+	  stuff->ix, stuff->iy, stuff->iw, stuff->ih);
+
+  /* Store the origin, height, and width in a rectangle structure */
+  SetRect (&rcNew, stuff->ix, stuff->iy,
+	   stuff->ix + stuff->iw, stuff->iy + stuff->ih);
+
+  /*
+   * Calculate the required size of the Windows window rectangle,
+   * given the size of the Windows window client area.
+   */
+  AdjustWindowRectEx (&rcNew, stuff->frame_style, FALSE, stuff->frame_style_ex);
+  
+  /* Set the window extended style flags */
+  if (!SetWindowLongPtr (pRLWinPriv->hWnd, GWL_EXSTYLE, stuff->frame_style_ex))
+    {
+      return BadValue;
+    }
+
+  /* Set the window standard style flags */
+  if (!SetWindowLongPtr (pRLWinPriv->hWnd, GWL_STYLE, stuff->frame_style))
+    {
+      return BadValue;
+    }
+
+  /* Flush the window style */
+  if (!SetWindowPos (pRLWinPriv->hWnd, NULL,
+		     rcNew.left, rcNew.top,
+		     rcNew.right - rcNew.left, rcNew.bottom - rcNew.top,
+		     SWP_NOZORDER | SWP_FRAMECHANGED | SWP_NOACTIVATE))
+    {
+      return BadValue;
+    }
+  if (!IsWindowVisible(pRLWinPriv->hWnd))
+    nCmdShow = SW_HIDE;
+  else 
+    nCmdShow = SW_SHOWNA;
+
+  ShowWindow (pRLWinPriv->hWnd, nCmdShow);
+
+  winMWExtWMUpdateIcon (pWin->drawable.id);
+
+  if (wBoundingShape(pWin) != NULL)
+    {
+      pScreen = pWin->drawable.pScreen;
+      /* wBoundingShape is relative to *inner* origin of window.
+	 Translate by borderWidth to get the outside-relative position. */
+      
+      REGION_NULL(pScreen, &newShape);
+      REGION_COPY(pScreen, &newShape, wBoundingShape(pWin));
+      REGION_TRANSLATE(pScreen, &newShape, pWin->borderWidth, pWin->borderWidth);
+      winMWExtWMReshapeFrame (pRLWinPriv, &newShape);
+      REGION_UNINIT(pScreen, &newShape);
+    }
+  winDebug ("ProcWindowsWMFrameDraw - done\n");
+
+  return (client->noClientException);
+}
+
+static int
+ProcWindowsWMFrameSetTitle(
+			   register ClientPtr client
+			   )
+{
+  unsigned int title_length, title_max;
+  unsigned char *title_bytes;
+  REQUEST(xWindowsWMFrameSetTitleReq);
+  WindowPtr pWin;
+  win32RootlessWindowPtr pRLWinPriv;
+  int rc;
+
+  winDebug ("ProcWindowsWMFrameSetTitle\n");
+
+  REQUEST_AT_LEAST_SIZE(xWindowsWMFrameSetTitleReq);
+
+  rc = dixLookupWindow(&pWin, stuff->window, client, DixReadAccess);
+  if (rc != Success)
+      return rc;
+  winDebug ("ProcWindowsWMFrameSetTitle - Window found\n");
+
+  title_length = stuff->title_length;
+  title_max = (stuff->length << 2) - sizeof(xWindowsWMFrameSetTitleReq);
+
+  if (title_max < title_length)
+    return BadValue;
+
+  winDebug ("ProcWindowsWMFrameSetTitle - length is valid\n");
+
+  title_bytes = malloc (title_length+1);
+  strncpy (title_bytes, (unsigned char *) &stuff[1], title_length);
+  title_bytes[title_length] = '\0';
+
+  pRLWinPriv = (win32RootlessWindowPtr) RootlessFrameForWindow (pWin, FALSE);
+
+  if (pRLWinPriv == 0)
+    {
+      free (title_bytes);
+      return BadWindow;
+    }
+    
+  /* Flush the window style */
+  SetWindowText (pRLWinPriv->hWnd, title_bytes);
+
+  free (title_bytes);
+
+  winDebug ("ProcWindowsWMFrameSetTitle - done\n");
+
+  return (client->noClientException);
+}
+
+
+/* dispatch */
+
+static int
+ProcWindowsWMDispatch (register ClientPtr client)
+{
+  REQUEST(xReq);
+
+  switch (stuff->data)
+    {
+    case X_WindowsWMQueryVersion:
+      return ProcWindowsWMQueryVersion(client);
+    }
+
+  if (!LocalClient(client))
+    return WMErrorBase + WindowsWMClientNotLocal;
+
+  switch (stuff->data)
+    {
+    case X_WindowsWMSelectInput:
+      return ProcWindowsWMSelectInput(client);
+    case X_WindowsWMDisableUpdate:
+      return ProcWindowsWMDisableUpdate(client);
+    case X_WindowsWMReenableUpdate:
+      return ProcWindowsWMReenableUpdate(client);
+    case X_WindowsWMSetFrontProcess:
+      return ProcWindowsWMSetFrontProcess(client);
+    case X_WindowsWMFrameGetRect:
+      return ProcWindowsWMFrameGetRect(client);
+    case X_WindowsWMFrameDraw:
+      return ProcWindowsWMFrameDraw(client);
+    case X_WindowsWMFrameSetTitle:
+      return ProcWindowsWMFrameSetTitle(client);
+    default:
+      return BadRequest;
+    }
+}
+
+static void
+SNotifyEvent (xWindowsWMNotifyEvent *from, xWindowsWMNotifyEvent *to)
+{
+  to->type = from->type;
+  to->kind = from->kind;
+  cpswaps (from->sequenceNumber, to->sequenceNumber);
+  cpswapl (from->window, to->window);
+  cpswapl (from->time, to->time);
+  cpswapl (from->arg, to->arg);
+}
+
+static int
+SProcWindowsWMQueryVersion (register ClientPtr client)
+{
+  register int n;
+  REQUEST(xWindowsWMQueryVersionReq);
+  swaps(&stuff->length, n);
+  return ProcWindowsWMQueryVersion(client);
+}
+
+static int
+SProcWindowsWMDispatch (register ClientPtr client)
+{
+  REQUEST(xReq);
+
+  /* It is bound to be non-local when there is byte swapping */
+  if (!LocalClient(client))
+    return WMErrorBase + WindowsWMClientNotLocal;
+
+  /* only local clients are allowed WM access */
+  switch (stuff->data)
+    {
+    case X_WindowsWMQueryVersion:
+      return SProcWindowsWMQueryVersion(client);
+    default:
+      return BadRequest;
+    }
+}