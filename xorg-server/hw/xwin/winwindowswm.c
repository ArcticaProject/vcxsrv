/* WindowsWM extension is based on AppleWM extension */
/**************************************************************************

Copyright (c) 2002 Apple Computer, Inc. All Rights Reserved.
Copyright (c) 2003 Torrey T. Lyons. All Rights Reserved.

Permission is hereby granted, free of charge, to any person obtaining a
copy of this software and associated documentation files (the
"Software"), to deal in the Software without restriction, including
without limitation the rights to use, copy, modify, merge, publish,
distribute, sub license, and/or sell copies of the Software, and to
permit persons to whom the Software is furnished to do so, subject to
the following conditions:

The above copyright notice and this permission notice (including the
next paragraph) shall be included in all copies or substantial portions
of the Software.

THE SOFTWARE IS PROVIDED "AS IS", WITHOUT WARRANTY OF ANY KIND, EXPRESS
OR IMPLIED, INCLUDING BUT NOT LIMITED TO THE WARRANTIES OF
MERCHANTABILITY, FITNESS FOR A PARTICULAR PURPOSE AND NON-INFRINGEMENT.
IN NO EVENT SHALL PRECISION INSIGHT AND/OR ITS SUPPLIERS BE LIABLE FOR
ANY CLAIM, DAMAGES OR OTHER LIABILITY, WHETHER IN AN ACTION OF CONTRACT,
TORT OR OTHERWISE, ARISING FROM, OUT OF OR IN CONNECTION WITH THE
SOFTWARE OR THE USE OR OTHER DEALINGS IN THE SOFTWARE.

**************************************************************************/

#ifdef HAVE_XWIN_CONFIG_H
#include <xwin-config.h>
#endif
#include "win.h"

#include "misc.h"
#include "dixstruct.h"
#include "extnsionst.h"
#include "colormapst.h"
#include "cursorstr.h"
#include "scrnintstr.h"
#include "servermd.h"
#include "swaprep.h"
#define _WINDOWSWM_SERVER_
#include <X11/extensions/windowswmstr.h>
#include "protocol-versions.h"

static int WMErrorBase;
static unsigned char WMReqCode = 0;
static int WMEventBase = 0;

static RESTYPE ClientType, eventResourceType;   /* resource types for event masks */
static XID eventResource;

/* Currently selected events */
static unsigned int eventMask = 0;

static int WMFreeClient(void *data, XID id);
static int WMFreeEvents(void *data, XID id);
static void SNotifyEvent(xWindowsWMNotifyEvent * from,
                         xWindowsWMNotifyEvent * to);

typedef struct _WMEvent *WMEventPtr;
typedef struct _WMEvent {
    WMEventPtr next;
    ClientPtr client;
    XID clientResource;
    unsigned int mask;
} WMEventRec;

static int
ProcWindowsWMQueryVersion(ClientPtr client)
{
    xWindowsWMQueryVersionReply rep;

    REQUEST_SIZE_MATCH(xWindowsWMQueryVersionReq);
    rep.type = X_Reply;
    rep.length = 0;
    rep.sequenceNumber = client->sequence;
    rep.majorVersion = SERVER_WINDOWSWM_MAJOR_VERSION;
    rep.minorVersion = SERVER_WINDOWSWM_MINOR_VERSION;
    rep.patchVersion = SERVER_WINDOWSWM_PATCH_VERSION;
    if (client->swapped) {
        swaps(&rep.sequenceNumber);
        swapl(&rep.length);
    }
    WriteToClient(client, sizeof(xWindowsWMQueryVersionReply), &rep);
    return Success;
}

/* events */

static inline void
updateEventMask(WMEventPtr * pHead)
{
    WMEventPtr pCur;

    eventMask = 0;
    for (pCur = *pHead; pCur != NULL; pCur = pCur->next)
        eventMask |= pCur->mask;
}

 /*ARGSUSED*/ static int
WMFreeClient(void *data, XID id)
{
    WMEventPtr pEvent;
    WMEventPtr *pHead, pCur, pPrev;

    pEvent = (WMEventPtr) data;
    dixLookupResourceByType((void *) &pHead, eventResource, eventResourceType,
                            NullClient, DixUnknownAccess);
    if (pHead) {
        pPrev = 0;
        for (pCur = *pHead; pCur && pCur != pEvent; pCur = pCur->next)
            pPrev = pCur;
        if (pCur) {
            if (pPrev)
                pPrev->next = pEvent->next;
            else
                *pHead = pEvent->next;
        }
        updateEventMask(pHead);
    }
    free((void *) pEvent);
    return 1;
}

 /*ARGSUSED*/ static int
WMFreeEvents(void *data, XID id)
{
    WMEventPtr *pHead, pCur, pNext;

    pHead = (WMEventPtr *) data;
    for (pCur = *pHead; pCur; pCur = pNext) {
        pNext = pCur->next;
        FreeResource(pCur->clientResource, ClientType);
        free((void *) pCur);
    }
    free((void *) pHead);
    eventMask = 0;
    return 1;
}

static int
ProcWindowsWMSelectInput(ClientPtr client)
{
    REQUEST(xWindowsWMSelectInputReq);
    WMEventPtr pEvent, pNewEvent, *pHead;
    XID clientResource;

    REQUEST_SIZE_MATCH(xWindowsWMSelectInputReq);
    dixLookupResourceByType((void *) &pHead, eventResource, eventResourceType,
                            client, DixWriteAccess);
    if (stuff->mask != 0) {
        if (pHead) {
            /* check for existing entry. */
            for (pEvent = *pHead; pEvent; pEvent = pEvent->next) {
                if (pEvent->client == client) {
                    pEvent->mask = stuff->mask;
                    updateEventMask(pHead);
                    return Success;
                }
            }
        }

        /* build the entry */
        pNewEvent = (WMEventPtr) malloc(sizeof(WMEventRec));
        if (!pNewEvent)
            return BadAlloc;
        pNewEvent->next = 0;
        pNewEvent->client = client;
        pNewEvent->mask = stuff->mask;
        /*
         * add a resource that will be deleted when
         * the client goes away
         */
        clientResource = FakeClientID(client->index);
        pNewEvent->clientResource = clientResource;
        if (!AddResource(clientResource, ClientType, (void *) pNewEvent))
            return BadAlloc;
        /*
         * create a resource to contain a pointer to the list
         * of clients selecting input.  This must be indirect as
         * the list may be arbitrarily rearranged which cannot be
         * done through the resource database.
         */
        if (!pHead) {
            pHead = (WMEventPtr *) malloc(sizeof(WMEventPtr));
            if (!pHead ||
                !AddResource(eventResource, eventResourceType, (void *) pHead))
            {
                FreeResource(clientResource, RT_NONE);
                return BadAlloc;
            }
            *pHead = 0;
        }
        pNewEvent->next = *pHead;
        *pHead = pNewEvent;
        updateEventMask(pHead);
    }
    else if (stuff->mask == 0) {
        /* delete the interest */
        if (pHead) {
            pNewEvent = 0;
            for (pEvent = *pHead; pEvent; pEvent = pEvent->next) {
                if (pEvent->client == client)
                    break;
                pNewEvent = pEvent;
            }
            if (pEvent) {
                FreeResource(pEvent->clientResource, ClientType);
                if (pNewEvent)
                    pNewEvent->next = pEvent->next;
                else
                    *pHead = pEvent->next;
                free(pEvent);
                updateEventMask(pHead);
            }
        }
    }
    else {
        client->errorValue = stuff->mask;
        return BadValue;
    }
    return Success;
}

/*
 * deliver the event
 */

void
winWindowsWMSendEvent(int type, unsigned int mask, int which, int arg,
                      Window window, int x, int y, int w, int h)
{
    WMEventPtr *pHead, pEvent;
    ClientPtr client;
    xWindowsWMNotifyEvent se;
<<<<<<< HEAD
    winDebug ("winWindowsWMSendEvent %d %d %d %d,  %d %d - %d %d\n",
              type, mask, which, arg, x, y, w, h);
    dixLookupResourceByType((pointer) &pHead, eventResource, eventResourceType,
=======

#if CYGMULTIWINDOW_DEBUG
    ErrorF("winWindowsWMSendEvent %d %d %d %d,  %d %d - %d %d\n",
           type, mask, which, arg, x, y, w, h);
#endif
    dixLookupResourceByType((void *) &pHead, eventResource, eventResourceType,
>>>>>>> 1b0fcca5
                            NullClient, DixUnknownAccess);
    if (!pHead)
        return;
    for (pEvent = *pHead; pEvent; pEvent = pEvent->next) {
        client = pEvent->client;
        winDebug ("winWindowsWMSendEvent - %p\n", client);
        if ((pEvent->mask & mask) == 0) {
            continue;
        }
        winDebug ("winWindowsWMSendEvent - send\n");

        se.type = type + WMEventBase;
        se.kind = which;
        se.window = window;
        se.arg = arg;
        se.x = x;
        se.y = y;
        se.w = w;
        se.h = h;
        se.time = currentTime.milliseconds;
        WriteEventsToClient(client, 1, (xEvent *) &se);
    }
}

/* general utility functions */

static int
ProcWindowsWMDisableUpdate(ClientPtr client)
{
    REQUEST_SIZE_MATCH(xWindowsWMDisableUpdateReq);

    //winDisableUpdate();

    return Success;
}

static int
ProcWindowsWMReenableUpdate(ClientPtr client)
{
    REQUEST_SIZE_MATCH(xWindowsWMReenableUpdateReq);

    //winEnableUpdate(); 

    return Success;
}

/* window functions */

static int
ProcWindowsWMSetFrontProcess(ClientPtr client)
{
    REQUEST_SIZE_MATCH(xWindowsWMSetFrontProcessReq);

    //QuartzMessageMainThread(kWindowsSetFrontProcess, NULL, 0);

    return Success;
}

/* frame functions */

static int
ProcWindowsWMFrameGetRect(ClientPtr client)
{
    xWindowsWMFrameGetRectReply rep;
    RECT rcNew;

    REQUEST(xWindowsWMFrameGetRectReq);

  winDebug ("ProcWindowsWMFrameGetRect %d %d\n",
            (sizeof(xWindowsWMFrameGetRectReq) >> 2), (int) client->req_len);

    REQUEST_SIZE_MATCH(xWindowsWMFrameGetRectReq);
    rep.type = X_Reply;
    rep.length = 0;
    rep.sequenceNumber = client->sequence;

    if (stuff->frame_rect != 0) {
        ErrorF("ProcWindowsWMFrameGetRect - stuff->frame_rect != 0\n");
        return BadValue;
    }

    /* Store the origin, height, and width in a rectangle structure */
    SetRect(&rcNew, stuff->ix, stuff->iy,
            stuff->ix + stuff->iw, stuff->iy + stuff->ih);

    winDebug ("ProcWindowsWMFrameGetRect - %d %d %d %d\n",
              stuff->ix, stuff->iy, stuff->ix + stuff->iw, stuff->iy + stuff->ih);

    /*
     * Calculate the required size of the Windows window rectangle,
     * given the size of the Windows window client area.
     */
    AdjustWindowRectEx(&rcNew, stuff->frame_style, FALSE,
                       stuff->frame_style_ex);
    rep.x = rcNew.left;
    rep.y = rcNew.top;
    rep.w = rcNew.right - rcNew.left;
    rep.h = rcNew.bottom - rcNew.top;
    winDebug ("ProcWindowsWMFrameGetRect - %d %d %d %d\n",
           rep.x, rep.y, rep.w, rep.h);

    WriteToClient(client, sizeof(xWindowsWMFrameGetRectReply), &rep);
    return Success;
}

static int
ProcWindowsWMFrameDraw(ClientPtr client)
{
    REQUEST(xWindowsWMFrameDrawReq);
    WindowPtr pWin;
    win32RootlessWindowPtr pRLWinPriv;
    RECT rcNew;
    int nCmdShow, rc;
    RegionRec newShape;

    REQUEST_SIZE_MATCH(xWindowsWMFrameDrawReq);

    winDebug ("ProcWindowsWMFrameDraw\n");

    rc = dixLookupWindow(&pWin, stuff->window, client, DixReadAccess);
    if (rc != Success)
        return rc;

    winDebug ("ProcWindowsWMFrameDraw - Window found\n");

    pRLWinPriv = (win32RootlessWindowPtr) RootlessFrameForWindow(pWin, TRUE);
    if (pRLWinPriv == 0)
        return BadWindow;

    winDebug ("ProcWindowsWMFrameDraw - HWND %p 0x%08x 0x%08x\n",
              pRLWinPriv->hWnd, (int) stuff->frame_style,
              (int) stuff->frame_style_ex);
    winDebug ("ProcWindowsWMFrameDraw - %d %d %d %d\n",
              stuff->ix, stuff->iy, stuff->iw, stuff->ih);

    /* Store the origin, height, and width in a rectangle structure */
    SetRect(&rcNew, stuff->ix, stuff->iy,
            stuff->ix + stuff->iw, stuff->iy + stuff->ih);

    /*
     * Calculate the required size of the Windows window rectangle,
     * given the size of the Windows window client area.
     */
    AdjustWindowRectEx(&rcNew, stuff->frame_style, FALSE,
                       stuff->frame_style_ex);

    /* Set the window extended style flags */
    if (!SetWindowLongPtr(pRLWinPriv->hWnd, GWL_EXSTYLE, stuff->frame_style_ex)) {
        return BadValue;
    }

    /* Set the window standard style flags */
    if (!SetWindowLongPtr(pRLWinPriv->hWnd, GWL_STYLE, stuff->frame_style)) {
        return BadValue;
    }

    /* Flush the window style */
    if (!SetWindowPos(pRLWinPriv->hWnd, NULL,
                      rcNew.left, rcNew.top,
                      rcNew.right - rcNew.left, rcNew.bottom - rcNew.top,
                      SWP_NOZORDER | SWP_FRAMECHANGED | SWP_NOACTIVATE)) {
        return BadValue;
    }
    if (!IsWindowVisible(pRLWinPriv->hWnd))
        nCmdShow = SW_HIDE;
    else
        nCmdShow = SW_SHOWNA;

    ShowWindow(pRLWinPriv->hWnd, nCmdShow);

    if (wBoundingShape(pWin) != NULL) {
        /* wBoundingShape is relative to *inner* origin of window.
           Translate by borderWidth to get the outside-relative position. */

        RegionNull(&newShape);
        RegionCopy(&newShape, wBoundingShape(pWin));
        RegionTranslate(&newShape, pWin->borderWidth, pWin->borderWidth);
        winMWExtWMReshapeFrame(pRLWinPriv, &newShape);
        RegionUninit(&newShape);
    }
    winDebug ("ProcWindowsWMFrameDraw - done\n");

    return Success;
}

static int
ProcWindowsWMFrameSetTitle(ClientPtr client)
{
    unsigned int title_length, title_max;
    char *title_bytes;

    REQUEST(xWindowsWMFrameSetTitleReq);
    WindowPtr pWin;
    win32RootlessWindowPtr pRLWinPriv;
    int rc;

    winDebug ("ProcWindowsWMFrameSetTitle\n");

    REQUEST_AT_LEAST_SIZE(xWindowsWMFrameSetTitleReq);

    rc = dixLookupWindow(&pWin, stuff->window, client, DixReadAccess);
    if (rc != Success)
        return rc;
    winDebug ("ProcWindowsWMFrameSetTitle - Window found\n");

    title_length = stuff->title_length;
    title_max = (stuff->length << 2) - sizeof(xWindowsWMFrameSetTitleReq);

    if (title_max < title_length)
        return BadValue;

    winDebug ("ProcWindowsWMFrameSetTitle - length is valid\n");

    title_bytes = malloc(title_length + 1);
    strncpy(title_bytes, (char *) &stuff[1], title_length);
    title_bytes[title_length] = '\0';

    pRLWinPriv = (win32RootlessWindowPtr) RootlessFrameForWindow(pWin, FALSE);

    if (pRLWinPriv == 0) {
        free(title_bytes);
        return BadWindow;
    }

    /* Flush the window style */
    SetWindowText(pRLWinPriv->hWnd, title_bytes);

    free(title_bytes);

    winDebug ("ProcWindowsWMFrameSetTitle - done\n");

    return Success;
}

/* dispatch */

static int
ProcWindowsWMDispatch(ClientPtr client)
{
    REQUEST(xReq);

    switch (stuff->data) {
    case X_WindowsWMQueryVersion:
        return ProcWindowsWMQueryVersion(client);
    }

    if (!client->local)
        return WMErrorBase + WindowsWMClientNotLocal;

    switch (stuff->data) {
    case X_WindowsWMSelectInput:
        return ProcWindowsWMSelectInput(client);
    case X_WindowsWMDisableUpdate:
        return ProcWindowsWMDisableUpdate(client);
    case X_WindowsWMReenableUpdate:
        return ProcWindowsWMReenableUpdate(client);
    case X_WindowsWMSetFrontProcess:
        return ProcWindowsWMSetFrontProcess(client);
    case X_WindowsWMFrameGetRect:
        return ProcWindowsWMFrameGetRect(client);
    case X_WindowsWMFrameDraw:
        return ProcWindowsWMFrameDraw(client);
    case X_WindowsWMFrameSetTitle:
        return ProcWindowsWMFrameSetTitle(client);
    default:
        return BadRequest;
    }
}

static void
SNotifyEvent(xWindowsWMNotifyEvent * from, xWindowsWMNotifyEvent * to)
{
    to->type = from->type;
    to->kind = from->kind;
    cpswaps(from->sequenceNumber, to->sequenceNumber);
    cpswapl(from->window, to->window);
    cpswapl(from->time, to->time);
    cpswapl(from->arg, to->arg);
}

static int
SProcWindowsWMQueryVersion(ClientPtr client)
{
    REQUEST(xWindowsWMQueryVersionReq);
    swaps(&stuff->length);
    return ProcWindowsWMQueryVersion(client);
}

static int
SProcWindowsWMDispatch(ClientPtr client)
{
    REQUEST(xReq);

    /* It is bound to be non-local when there is byte swapping */
    if (!client->local)
        return WMErrorBase + WindowsWMClientNotLocal;

    /* only local clients are allowed WM access */
    switch (stuff->data) {
    case X_WindowsWMQueryVersion:
        return SProcWindowsWMQueryVersion(client);
    default:
        return BadRequest;
    }
}

void
winWindowsWMExtensionInit(void)
{
    ExtensionEntry *extEntry;

    ClientType = CreateNewResourceType(WMFreeClient, "WMClient");
    eventResourceType = CreateNewResourceType(WMFreeEvents, "WMEvent");
    eventResource = FakeClientID(0);

    if (ClientType && eventResourceType &&
        (extEntry = AddExtension(WINDOWSWMNAME,
                                 WindowsWMNumberEvents,
                                 WindowsWMNumberErrors,
                                 ProcWindowsWMDispatch,
                                 SProcWindowsWMDispatch,
                                 NULL, StandardMinorOpcode))) {
        size_t i;

        WMReqCode = (unsigned char) extEntry->base;
        WMErrorBase = extEntry->errorBase;
        WMEventBase = extEntry->eventBase;
        for (i = 0; i < WindowsWMNumberEvents; i++)
            EventSwapVector[WMEventBase + i] = (EventSwapPtr) SNotifyEvent;
    }
}<|MERGE_RESOLUTION|>--- conflicted
+++ resolved
@@ -234,18 +234,9 @@
     WMEventPtr *pHead, pEvent;
     ClientPtr client;
     xWindowsWMNotifyEvent se;
-<<<<<<< HEAD
     winDebug ("winWindowsWMSendEvent %d %d %d %d,  %d %d - %d %d\n",
               type, mask, which, arg, x, y, w, h);
-    dixLookupResourceByType((pointer) &pHead, eventResource, eventResourceType,
-=======
-
-#if CYGMULTIWINDOW_DEBUG
-    ErrorF("winWindowsWMSendEvent %d %d %d %d,  %d %d - %d %d\n",
-           type, mask, which, arg, x, y, w, h);
-#endif
     dixLookupResourceByType((void *) &pHead, eventResource, eventResourceType,
->>>>>>> 1b0fcca5
                             NullClient, DixUnknownAccess);
     if (!pHead)
         return;
