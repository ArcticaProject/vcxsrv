--- conflicted
+++ resolved
@@ -244,60 +244,23 @@
 winWindowsWMSendEvent(int type, unsigned int mask, int which, int arg,
                       Window window, int x, int y, int w, int h)
 {
-<<<<<<< HEAD
-  WMEventPtr		*pHead, pEvent;
-  ClientPtr		client;
-  xWindowsWMNotifyEvent se;
-  winDebug ("winWindowsWMSendEvent %d %d %d %d,  %d %d - %d %d\n",
-	  type, mask, which, arg, x, y, w, h);
-  dixLookupResourceByType((pointer) &pHead, eventResource, eventResourceType,
-				NullClient, DixUnknownAccess);
-  if (!pHead)
-    return;
-  for (pEvent = *pHead; pEvent; pEvent = pEvent->next)
-    {
-      client = pEvent->client;
-      winDebug ("winWindowsWMSendEvent - x%08x\n", (int) client);
-      if ((pEvent->mask & mask) == 0)
-	{
-	  continue;
-	}
-      winDebug ("winWindowsWMSendEvent - send\n");
-
-      se.type = type + WMEventBase;
-      se.kind = which;
-      se.window = window;
-      se.arg = arg;
-      se.x = x;
-      se.y = y;
-      se.w = w;
-      se.h = h;
-      se.time = currentTime.milliseconds;
-      WriteEventsToClient (client, 1, (xEvent *) &se);
-=======
     WMEventPtr *pHead, pEvent;
     ClientPtr client;
     xWindowsWMNotifyEvent se;
-
-#if CYGMULTIWINDOW_DEBUG
-    ErrorF("winWindowsWMSendEvent %d %d %d %d,  %d %d - %d %d\n",
-           type, mask, which, arg, x, y, w, h);
-#endif
+    winDebug ("winWindowsWMSendEvent %d %d %d %d,  %d %d - %d %d\n",
+              type, mask, which, arg, x, y, w, h);
     dixLookupResourceByType((pointer) &pHead, eventResource, eventResourceType,
                             NullClient, DixUnknownAccess);
     if (!pHead)
         return;
     for (pEvent = *pHead; pEvent; pEvent = pEvent->next) {
         client = pEvent->client;
-#if CYGMULTIWINDOW_DEBUG
-        ErrorF("winWindowsWMSendEvent - x%08x\n", (int) client);
-#endif
+        winDebug ("winWindowsWMSendEvent - x%08x\n", (int) client);
         if ((pEvent->mask & mask) == 0) {
             continue;
         }
-#if CYGMULTIWINDOW_DEBUG
-        ErrorF("winWindowsWMSendEvent - send\n");
-#endif
+        winDebug ("winWindowsWMSendEvent - send\n");
+
         se.type = type + WMEventBase;
         se.kind = which;
         se.window = window;
@@ -308,7 +271,6 @@
         se.h = h;
         se.time = currentTime.milliseconds;
         WriteEventsToClient(client, 1, (xEvent *) &se);
->>>>>>> 0f834b91
     }
 }
 
@@ -357,46 +319,8 @@
 
     REQUEST(xWindowsWMFrameGetRectReq);
 
-<<<<<<< HEAD
   winDebug ("ProcWindowsWMFrameGetRect %d %d\n",
-	  (sizeof(xWindowsWMFrameGetRectReq) >> 2), (int) client->req_len);
-  
-  REQUEST_SIZE_MATCH(xWindowsWMFrameGetRectReq);
-  rep.type = X_Reply;
-  rep.length = 0;
-  rep.sequenceNumber = client->sequence;
-
-  ir = make_box (stuff->ix, stuff->iy, stuff->iw, stuff->ih);
-
-  if (stuff->frame_rect != 0)
-    {
-      ErrorF ("ProcWindowsWMFrameGetRect - stuff->frame_rect != 0\n");
-      return BadValue;
-    }
-
-  /* Store the origin, height, and width in a rectangle structure */
-  SetRect (&rcNew, stuff->ix, stuff->iy,
-	   stuff->ix + stuff->iw, stuff->iy + stuff->ih);
-    
-  winDebug ("ProcWindowsWMFrameGetRect - %d %d %d %d\n",
-	  stuff->ix, stuff->iy, stuff->ix + stuff->iw, stuff->iy + stuff->ih);
-
-  /*
-   * Calculate the required size of the Windows window rectangle,
-   * given the size of the Windows window client area.
-   */
-  AdjustWindowRectEx (&rcNew, stuff->frame_style, FALSE, stuff->frame_style_ex);
-  rep.x = rcNew.left;
-  rep.y = rcNew.top;
-  rep.w = rcNew.right - rcNew.left;
-  rep.h = rcNew.bottom - rcNew.top;
-  winDebug ("ProcWindowsWMFrameGetRect - %d %d %d %d\n",
-	  rep.x, rep.y, rep.w, rep.h);
-=======
-#if CYGMULTIWINDOW_DEBUG
-    ErrorF("ProcWindowsWMFrameGetRect %d %d\n",
-           (sizeof(xWindowsWMFrameGetRectReq) >> 2), (int) client->req_len);
-#endif
+            (sizeof(xWindowsWMFrameGetRectReq) >> 2), (int) client->req_len);
 
     REQUEST_SIZE_MATCH(xWindowsWMFrameGetRectReq);
     rep.type = X_Reply;
@@ -414,10 +338,8 @@
     SetRect(&rcNew, stuff->ix, stuff->iy,
             stuff->ix + stuff->iw, stuff->iy + stuff->ih);
 
-#if CYGMULTIWINDOW_DEBUG
-    ErrorF("ProcWindowsWMFrameGetRect - %d %d %d %d\n",
-           stuff->ix, stuff->iy, stuff->ix + stuff->iw, stuff->iy + stuff->ih);
-#endif
+    winDebug ("ProcWindowsWMFrameGetRect - %d %d %d %d\n",
+              stuff->ix, stuff->iy, stuff->ix + stuff->iw, stuff->iy + stuff->ih);
 
     /*
      * Calculate the required size of the Windows window rectangle,
@@ -429,11 +351,8 @@
     rep.y = rcNew.top;
     rep.w = rcNew.right - rcNew.left;
     rep.h = rcNew.bottom - rcNew.top;
-#if CYGMULTIWINDOW_DEBUG
-    ErrorF("ProcWindowsWMFrameGetRect - %d %d %d %d\n",
+    winDebug ("ProcWindowsWMFrameGetRect - %d %d %d %d\n",
            rep.x, rep.y, rep.w, rep.h);
-#endif
->>>>>>> 0f834b91
 
     WriteToClient(client, sizeof(xWindowsWMFrameGetRectReply), (char *) &rep);
     return Success;
@@ -451,45 +370,23 @@
 
     REQUEST_SIZE_MATCH(xWindowsWMFrameDrawReq);
 
-<<<<<<< HEAD
-  winDebug ("ProcWindowsWMFrameDraw\n");
-
-  rc = dixLookupWindow(&pWin, stuff->window, client, DixReadAccess);
-  if (rc != Success)
-      return rc;
-
-  winDebug ("ProcWindowsWMFrameDraw - Window found\n");
-=======
-#if CYGMULTIWINDOW_DEBUG
-    ErrorF("ProcWindowsWMFrameDraw\n");
-#endif
+    winDebug ("ProcWindowsWMFrameDraw\n");
+
     rc = dixLookupWindow(&pWin, stuff->window, client, DixReadAccess);
     if (rc != Success)
         return rc;
-#if CYGMULTIWINDOW_DEBUG
-    ErrorF("ProcWindowsWMFrameDraw - Window found\n");
-#endif
->>>>>>> 0f834b91
+
+    winDebug ("ProcWindowsWMFrameDraw - Window found\n");
 
     pRLWinPriv = (win32RootlessWindowPtr) RootlessFrameForWindow(pWin, TRUE);
     if (pRLWinPriv == 0)
         return BadWindow;
 
-<<<<<<< HEAD
-  winDebug ("ProcWindowsWMFrameDraw - HWND 0x%08x 0x%08x 0x%08x\n",
-	  (int) pRLWinPriv->hWnd, (int) stuff->frame_style,
-	  (int) stuff->frame_style_ex);
-  winDebug ("ProcWindowsWMFrameDraw - %d %d %d %d\n",
-	  stuff->ix, stuff->iy, stuff->iw, stuff->ih);
-=======
-#if CYGMULTIWINDOW_DEBUG
-    ErrorF("ProcWindowsWMFrameDraw - HWND 0x%08x 0x%08x 0x%08x\n",
-           (int) pRLWinPriv->hWnd, (int) stuff->frame_style,
-           (int) stuff->frame_style_ex);
-    ErrorF("ProcWindowsWMFrameDraw - %d %d %d %d\n",
-           stuff->ix, stuff->iy, stuff->iw, stuff->ih);
-#endif
->>>>>>> 0f834b91
+    winDebug ("ProcWindowsWMFrameDraw - HWND 0x%08x 0x%08x 0x%08x\n",
+              (int) pRLWinPriv->hWnd, (int) stuff->frame_style,
+              (int) stuff->frame_style_ex);
+    winDebug ("ProcWindowsWMFrameDraw - %d %d %d %d\n",
+              stuff->ix, stuff->iy, stuff->iw, stuff->ih);
 
     /* Store the origin, height, and width in a rectangle structure */
     SetRect(&rcNew, stuff->ix, stuff->iy,
@@ -538,13 +435,7 @@
         winMWExtWMReshapeFrame(pRLWinPriv, &newShape);
         RegionUninit(&newShape);
     }
-<<<<<<< HEAD
-  winDebug ("ProcWindowsWMFrameDraw - done\n");
-=======
-#if CYGMULTIWINDOW_DEBUG
-    ErrorF("ProcWindowsWMFrameDraw - done\n");
-#endif
->>>>>>> 0f834b91
+    winDebug ("ProcWindowsWMFrameDraw - done\n");
 
     return Success;
 }
@@ -560,29 +451,14 @@
     win32RootlessWindowPtr pRLWinPriv;
     int rc;
 
-<<<<<<< HEAD
-  winDebug ("ProcWindowsWMFrameSetTitle\n");
-=======
-#if CYGMULTIWINDOW_DEBUG
-    ErrorF("ProcWindowsWMFrameSetTitle\n");
-#endif
->>>>>>> 0f834b91
+    winDebug ("ProcWindowsWMFrameSetTitle\n");
 
     REQUEST_AT_LEAST_SIZE(xWindowsWMFrameSetTitleReq);
 
-<<<<<<< HEAD
-  rc = dixLookupWindow(&pWin, stuff->window, client, DixReadAccess);
-  if (rc != Success)
-      return rc;
-  winDebug ("ProcWindowsWMFrameSetTitle - Window found\n");
-=======
     rc = dixLookupWindow(&pWin, stuff->window, client, DixReadAccess);
     if (rc != Success)
         return rc;
-#if CYGMULTIWINDOW_DEBUG
-    ErrorF("ProcWindowsWMFrameSetTitle - Window found\n");
-#endif
->>>>>>> 0f834b91
+    winDebug ("ProcWindowsWMFrameSetTitle - Window found\n");
 
     title_length = stuff->title_length;
     title_max = (stuff->length << 2) - sizeof(xWindowsWMFrameSetTitleReq);
@@ -590,13 +466,7 @@
     if (title_max < title_length)
         return BadValue;
 
-<<<<<<< HEAD
-  winDebug ("ProcWindowsWMFrameSetTitle - length is valid\n");
-=======
-#if CYGMULTIWINDOW_DEBUG
-    ErrorF("ProcWindowsWMFrameSetTitle - length is valid\n");
-#endif
->>>>>>> 0f834b91
+    winDebug ("ProcWindowsWMFrameSetTitle - length is valid\n");
 
     title_bytes = malloc(title_length + 1);
     strncpy(title_bytes, (unsigned char *) &stuff[1], title_length);
@@ -614,13 +484,7 @@
 
     free(title_bytes);
 
-<<<<<<< HEAD
-  winDebug ("ProcWindowsWMFrameSetTitle - done\n");
-=======
-#if CYGMULTIWINDOW_DEBUG
-    ErrorF("ProcWindowsWMFrameSetTitle - done\n");
-#endif
->>>>>>> 0f834b91
+    winDebug ("ProcWindowsWMFrameSetTitle - done\n");
 
     return Success;
 }
