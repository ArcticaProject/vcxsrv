--- conflicted
+++ resolved
@@ -1,690 +1,650 @@
-/*
- *Copyright (C) 1994-2000 The XFree86 Project, Inc. All Rights Reserved.
- *
- *Permission is hereby granted, free of charge, to any person obtaining
- * a copy of this software and associated documentation files (the
- *"Software"), to deal in the Software without restriction, including
- *without limitation the rights to use, copy, modify, merge, publish,
- *distribute, sublicense, and/or sell copies of the Software, and to
- *permit persons to whom the Software is furnished to do so, subject to
- *the following conditions:
- *
- *The above copyright notice and this permission notice shall be
- *included in all copies or substantial portions of the Software.
- *
- *THE SOFTWARE IS PROVIDED "AS IS", WITHOUT WARRANTY OF ANY KIND,
- *EXPRESS OR IMPLIED, INCLUDING BUT NOT LIMITED TO THE WARRANTIES OF
- *MERCHANTABILITY, FITNESS FOR A PARTICULAR PURPOSE AND
- *NONINFRINGEMENT. IN NO EVENT SHALL THE XFREE86 PROJECT BE LIABLE FOR
- *ANY CLAIM, DAMAGES OR OTHER LIABILITY, WHETHER IN AN ACTION OF
- *CONTRACT, TORT OR OTHERWISE, ARISING FROM, OUT OF OR IN CONNECTION
- *WITH THE SOFTWARE OR THE USE OR OTHER DEALINGS IN THE SOFTWARE.
- *
- *Except as contained in this notice, the name of the XFree86 Project
- *shall not be used in advertising or otherwise to promote the sale, use
- *or other dealings in this Software without prior written authorization
- *from the XFree86 Project.
- *
- * Authors:	Earle F. Philhower, III
- */
-
-#ifdef HAVE_XWIN_CONFIG_H
-#include <xwin-config.h>
-#endif
-#include "win.h"
-#include "dixevents.h"
-#include "winmultiwindowclass.h"
-#include "winprefs.h"
-
-#include "propertyst.h"
-
-#include "propertyst.h"
-#include "windowstr.h"
-
-<<<<<<< HEAD
-/*
- * External global variables
- */
-
-extern HICON		g_hIconX;
-extern HICON		g_hSmallIconX;
-
-=======
->>>>>>> 6ab3babb
-
-/*
- * Prototypes for local functions
- */
-
-static void
-winScaleXBitmapToWindows (int iconSize, int effBPP,
-			  PixmapPtr pixmap, unsigned char *image);
-
-
-/*
- * Scale an X icon bitmap into a Windoze icon bitmap
- */
-
-static void
-winScaleXBitmapToWindows (int iconSize,
-			  int effBPP,
-			  PixmapPtr pixmap,
-			  unsigned char *image)
-{
-  int			row, column, effXBPP, effXDepth;
-  unsigned char		*outPtr;
-  char		*iconData = 0;
-  int			stride, xStride;
-  float			factX, factY;
-  int			posX, posY;
-  unsigned char		*ptr;
-  unsigned int		zero;
-  unsigned int		color;
-
-  effXBPP = BitsPerPixel(pixmap->drawable.depth);
-  effXDepth = pixmap->drawable.depth;
-
-  if (pixmap->drawable.bitsPerPixel == 15)
-    effXBPP = 16;
-  
-  if (pixmap->drawable.depth == 15)
-    effXDepth = 16;
-
-  /* Need 16-bit aligned rows for DDBitmaps */
-  stride = ((iconSize * effBPP + 15) & (~15)) / 8;
-  xStride = PixmapBytePad (pixmap->drawable.width, pixmap->drawable.depth);
-  if (stride == 0 || xStride == 0)
-    {
-      ErrorF ("winScaleXBitmapToWindows - stride or xStride is zero.  "
-	      "Bailing.\n");
-      return;
-    }
-
-  /* Allocate memory for icon data */
-  iconData = malloc (xStride * pixmap->drawable.height);
-  if (!iconData)
-    {
-      ErrorF ("winScaleXBitmapToWindows - malloc failed for iconData.  "
-	      "Bailing.\n");
-      return;
-    }
-
-  /* Get icon data */
-  miGetImage ((DrawablePtr) &(pixmap->drawable), 0, 0,
-	      pixmap->drawable.width, pixmap->drawable.height,
-	      ZPixmap, 0xffffffff, iconData);
-
-  /* Keep aspect ratio */
-  factX = ((float)pixmap->drawable.width) / ((float)iconSize);
-  factY = ((float)pixmap->drawable.height) / ((float)iconSize);
-  if (factX > factY)
-    factY = factX;
-  else
-    factX = factY;
-  
-  /* Out-of-bounds, fill icon with zero */
-  zero = 0;
- 
-  for (row = 0; row < iconSize; row++)
-    {
-      outPtr = image + stride * row;
-      for (column = 0; column < iconSize; column++)
-	{
-	  posX = factX * column;
-	  posY = factY * row;
-	  
-	  ptr = (unsigned char*) iconData + posY*xStride;
-	  if (effXBPP == 1)
-	    {
-	      ptr += posX / 8;
-	      
-	      /* Out of X icon bounds, leave space blank */
-	      if (posX >= pixmap->drawable.width
-		  || posY >= pixmap->drawable.height)
-		ptr = (unsigned char *) &zero;
-	      
-	      if ((*ptr) & (1 << (posX & 7)))
-		switch (effBPP)
-		  {
-		  case 32:
-		    *(outPtr++) = 0;
-		  case 24:
-		    *(outPtr++) = 0;
-		  case 16:
-		    *(outPtr++) = 0;
-		  case 8:
-		    *(outPtr++) = 0;
-		    break;
-		  case 1:
-		    outPtr[column / 8] &= ~(1 << (7 - (column & 7)));
-		    break;
-		  }
-	      else
-		switch (effBPP)
-		  {
-		  case 32:
-		    *(outPtr++) = 255;
-		    *(outPtr++) = 255;
-		    *(outPtr++) = 255;
-		    *(outPtr++) = 0;
-		    break;
-		  case 24:
-		    *(outPtr++) = 255;
-		  case 16:
-		    *(outPtr++) = 255;
-		  case 8: 
-		    *(outPtr++) = 255;
-		    break;
-		  case 1:
-		    outPtr[column / 8] |= (1 << (7 - (column & 7)));
-		    break;
-		  }
-	    }
-	  else if (effXDepth == 24 || effXDepth == 32)
-	    {
-	      ptr += posX * (effXBPP / 8);
-
-	      /* Out of X icon bounds, leave space blank */
-	      if (posX >= pixmap->drawable.width
-		  || posY >= pixmap->drawable.height)
-		ptr = (unsigned char *) &zero;
-	      color = (((*ptr) << 16)
-		       + ((*(ptr + 1)) << 8)
-		       + ((*(ptr + 2)) << 0));
-	      switch (effBPP)
-		{
-		case 32:
-		  *(outPtr++) = *(ptr++); /* b */
-		  *(outPtr++) = *(ptr++); /* g */
-		  *(outPtr++) = *(ptr++); /* r */
-		  *(outPtr++) = (effXDepth == 32) ? *(ptr++) : 0x0; /* alpha */
-		  break;
-		case 24:
-		  *(outPtr++) = *(ptr++);
-		  *(outPtr++) = *(ptr++);
-		  *(outPtr++) = *(ptr++);
-		  break;
-		case 16:
-		  color = ((((*ptr) >> 2) << 10)
-			   + (((*(ptr + 1)) >> 2) << 5)
-			   + (((*(ptr + 2)) >> 2)));
-		  *(outPtr++) = (color >> 8);
-		  *(outPtr++) = (color & 255);
-		  break;
-		case 8:
-		  color = (((*ptr))) + (((*(ptr + 1)))) + (((*(ptr + 2))));
-		  color /= 3;
-		  *(outPtr++) = color;
-		  break;
-		case 1:
-		  if (color)
-		    outPtr[column / 8] |= (1 << (7 - (column & 7)));
-		  else
-		    outPtr[column / 8] &= ~(1 << (7 - (column & 7)));
-		}
-	    }
-	  else if (effXDepth == 16)
-	    {
-	      ptr += posX * (effXBPP / 8);
-	
-	      /* Out of X icon bounds, leave space blank */
-	      if (posX >= pixmap->drawable.width
-		  || posY >= pixmap->drawable.height)
-		ptr = (unsigned char *) &zero;
-	      color = ((*ptr) << 8) + (*(ptr + 1));
-	      switch (effBPP)
-		{
-		case 32:
-		  *(outPtr++) = (color & 31) << 2;
-		  *(outPtr++) = ((color >> 5) & 31) << 2;
-		  *(outPtr++) = ((color >> 10) & 31) << 2;
-		  *(outPtr++) = 0; /* resvd */
-		  break;
-		case 24:
-		  *(outPtr++) = (color & 31) << 2;
-		  *(outPtr++) = ((color >> 5) & 31) << 2;
-		  *(outPtr++) = ((color >> 10) & 31) << 2;
-		  break;
-		case 16:
-		  *(outPtr++) = *(ptr++);
-		  *(outPtr++) = *(ptr++);
-		  break;
-		case 8:
-		  *(outPtr++) = (((color & 31)
-				  + ((color >> 5) & 31)
-				  + ((color >> 10) & 31)) / 3) << 2;
-		  break;
-		case 1:
-		  if (color)
-		    outPtr[column / 8] |= (1 << (7 - (column & 7)));
-		  else
-		    outPtr[column / 8] &= ~(1 << (7 - (column & 7)));
-		  break;
-		} /* end switch(effbpp) */
-	    } /* end if effxbpp==16) */
-	} /* end for column */
-    } /* end for row */
-  free (iconData);
-}
-
-static HICON
-NetWMToWinIconAlpha(uint32_t *icon)
-{
-  int width = icon[0];
-  int height = icon[1];
-  uint32_t *pixels = &icon[2];
-  HICON result;
-  HDC hdc = GetDC(NULL);
-  uint32_t *DIB_pixels;
-<<<<<<< HEAD
-  ICONINFO ii;
-  BITMAPV5HEADER bmh;
-
-  /* Define an ARGB pixel format used for Color+Alpha icons */
-  ZeroMemory(&bmh,sizeof(bmh));
-  bmh.bV5Size = sizeof(bmh);
-  bmh.bV5Width = width;
-  bmh.bV5Height = -height; /* Invert the image */
-  bmh.bV5Planes = 1;
-  bmh.bV5BitCount = 32;
-  bmh.bV5Compression = BI_BITFIELDS;
-  bmh.bV5AlphaMask = 0xFF000000;
-  bmh.bV5RedMask =   0x00FF0000;
-  bmh.bV5GreenMask = 0x0000FF00;
-  bmh.bV5BlueMask =  0x000000FF;
-=======
-  ICONINFO ii = {TRUE};
-  BITMAPV4HEADER bmh = {sizeof(bmh)};
-
-  /* Define an ARGB pixel format used for Color+Alpha icons */
-  bmh.bV4Width = width;
-  bmh.bV4Height = -height; /* Invert the image */
-  bmh.bV4Planes = 1;
-  bmh.bV4BitCount = 32;
-  bmh.bV4V4Compression = BI_BITFIELDS;
-  bmh.bV4AlphaMask = 0xFF000000;
-  bmh.bV4RedMask =   0x00FF0000;
-  bmh.bV4GreenMask = 0x0000FF00;
-  bmh.bV4BlueMask =  0x000000FF;
->>>>>>> 6ab3babb
-
-  ii.hbmColor = CreateDIBSection(hdc, (BITMAPINFO*)&bmh,
-                DIB_RGB_COLORS, (void**)&DIB_pixels, NULL, 0);
-  ReleaseDC(NULL, hdc);
-  ii.hbmMask = CreateBitmap(width, height, 1, 1, NULL);
-  memcpy(DIB_pixels, pixels, height*width*4);
-
-  /* CreateIconIndirect() traditionally required DDBitmaps */
-  /* Systems from WinXP accept 32-bit ARGB DIBitmaps with full 8-bit alpha support */
-  /* The icon is created with a DIB + empty DDB mask (an MS example does the same) */
-<<<<<<< HEAD
-  ii.fIcon = TRUE;
-  ii.xHotspot = 0;
-  ii.yHotspot = 0;
-=======
->>>>>>> 6ab3babb
-  result = CreateIconIndirect(&ii);
-
-  DeleteObject(ii.hbmColor);
-  DeleteObject(ii.hbmMask);
-
-  winDebug("NetWMToWinIconAlpha - %d x %d = %p\n", icon[0], icon[1], result);
-  return result;
-}
-
-static HICON
-NetWMToWinIconThreshold(uint32_t *icon)
-{
-  int width = icon[0];
-  int height = icon[1];
-  uint32_t *pixels = &icon[2];
-  int row, col;
-  HICON result;
-<<<<<<< HEAD
-  ICONINFO ii;
-=======
-  ICONINFO ii = {TRUE};
->>>>>>> 6ab3babb
-
-  HDC hdc = GetDC(NULL);
-  HDC xorDC = CreateCompatibleDC(hdc);
-  HDC andDC = CreateCompatibleDC(hdc);
-  ii.hbmColor = CreateCompatibleBitmap(hdc, width, height);
-  ii.hbmMask = CreateCompatibleBitmap(hdc, width, height);
-  ReleaseDC(NULL, hdc);
-  SelectObject(xorDC, ii.hbmColor);
-  SelectObject(andDC, ii.hbmMask);
-
-  for (row = 0; row < height; row++) {
-    for (col = 0; col < width; col++) {
-      if ((*pixels & 0xFF000000) > 31<<24) { /* 31 alpha threshold, i.e. opaque above, transparent below */
-	SetPixelV(xorDC, col, row, RGB(((char*)pixels)[2], ((char*)pixels)[1],
-		((char*)pixels)[0]));
-	SetPixelV(andDC, col, row, RGB(0, 0, 0)); /* black mask */
-      }
-      else {
-	SetPixelV(xorDC, col, row, RGB(0, 0, 0));
-	SetPixelV(andDC, col, row, RGB(255, 255, 255)); /* white mask */
-      }
-      pixels++;
-    }
-  }
-  DeleteDC(xorDC);
-  DeleteDC(andDC);
-
-<<<<<<< HEAD
-  ii.fIcon = TRUE;
-  ii.xHotspot = 0;
-  ii.yHotspot = 0;
-=======
->>>>>>> 6ab3babb
-  result = CreateIconIndirect(&ii);
-
-  DeleteObject(ii.hbmColor);
-  DeleteObject(ii.hbmMask );
-
-  winDebug("NetWMToWinIconThreshold - %d x %d = %p\n", icon[0], icon[1], result);
-  return result;
-}
-
-static HICON
-NetWMToWinIcon(int bpp, uint32_t *icon)
-{
-  static Bool hasIconAlphaChannel = FALSE;
-  static BOOL versionChecked = FALSE;
-
-  if (!versionChecked)
-    {
-      OSVERSIONINFOEX osvi = {0};
-      ULONGLONG dwlConditionMask = 0;
-
-      osvi.dwOSVersionInfoSize = sizeof (osvi);
-      osvi.dwMajorVersion = 5;
-      osvi.dwMinorVersion = 1;
-
-      /* Windows versions later than XP have icon alpha channel suport, 2000 does not */
-      VER_SET_CONDITION(dwlConditionMask, VER_MAJORVERSION, VER_GREATER_EQUAL);
-      VER_SET_CONDITION(dwlConditionMask, VER_MINORVERSION, VER_GREATER_EQUAL);
-      hasIconAlphaChannel = VerifyVersionInfo(&osvi, VER_MAJORVERSION | VER_MINORVERSION, dwlConditionMask);
-      versionChecked = TRUE;
-
-<<<<<<< HEAD
-      winDebug("OS has icon alpha channel support: %s\n", hasIconAlphaChannel ? "yes" : "no");
-=======
-      ErrorF("OS has icon alpha channel support: %s\n", hasIconAlphaChannel ? "yes" : "no");
->>>>>>> 6ab3babb
-    }
-
-  if (hasIconAlphaChannel && (bpp==32))
-    return NetWMToWinIconAlpha(icon);
-  else
-    return NetWMToWinIconThreshold(icon);
-}
-
-static pointer
-GetWindowProp(WindowPtr pWin, Atom name, long int *size_return)
-{
-  struct _Window	*pwin;
-  struct _Property	*prop;
-
-  if (!pWin || !name) {
-    ErrorF ("GetWindowProp - pWin or name was NULL\n");
-    return 0;
-  }
-  pwin = (struct _Window*) pWin;
-  if (!pwin->optional) return NULL;
-  for (prop = (struct _Property *) pwin->optional->userProps;
-       prop;
-       prop=prop->next){
-    if (prop->propertyName == name) {
-      *size_return=prop->size;
-      return prop->data;
-    }
-  }
-  return NULL;
-}
-
-/*
- * Attempt to create a custom icon from the WM_HINTS bitmaps
- */
-
-HICON
-winXIconToHICON (WindowPtr pWin, int iconSize)
-{
-  unsigned char		*mask, *image, *imageMask;
-  unsigned char		*dst, *src;
-  PixmapPtr		iconPtr;
-  PixmapPtr		maskPtr;
-  int			planes, bpp, effBPP, stride, maskStride, i;
-  int			biggest_size = 0;
-  HDC			hDC;
-  ICONINFO		ii;
-  WinXWMHints		hints;
-  HICON			hIcon = NULL;
-  uint32_t		*biggest_icon = NULL;
-
-  /* Try to get _NET_WM_ICON icons first */
-  static Atom _XA_NET_WM_ICON;
-  static int generation;
-  uint32_t *icon, *icon_data = NULL;
-  long int size=0;
-
-  hDC = GetDC (GetDesktopWindow ());
-  planes = GetDeviceCaps (hDC, PLANES);
-  bpp = GetDeviceCaps (hDC, BITSPIXEL);
-  ReleaseDC (GetDesktopWindow (), hDC);
-
-  if (generation != serverGeneration) {
-     generation = serverGeneration;
-     _XA_NET_WM_ICON = MakeAtom("_NET_WM_ICON", 12, TRUE);
-  }
-
-  if (_XA_NET_WM_ICON) icon_data = GetWindowProp(pWin, _XA_NET_WM_ICON, &size);
-  if (icon_data)
-    {
-      for(icon = icon_data;
-	  icon < &icon_data[size] && *icon;
-	  icon = &icon[icon[0]*icon[1]+2])
-	{
-	  if (icon[0]==iconSize && icon[1]==iconSize)
-            return NetWMToWinIcon(bpp, icon);
-	  /* Find the biggest icon and let Windows scale the size */
-	  else if (biggest_size < icon[0])
-	    {
-	      biggest_icon = icon;
-	      biggest_size = icon[0];
-	    }
-	}
-      if (biggest_icon)
-	return NetWMToWinIcon(bpp, biggest_icon);
-    }
-  winDebug("winXIconToHICON - pWin %x: no suitable NetIcon\n",(int)pWin, iconSize);
-
-  winMultiWindowGetWMHints (pWin, &hints);
-  if (!hints.icon_pixmap) return NULL;
-
-  dixLookupResourceByType((pointer) &iconPtr, hints.icon_pixmap, RT_PIXMAP,
-				NullClient, DixUnknownAccess);
-  
-  if (!iconPtr) return NULL;
-
-  /* 15 BPP is really 16BPP as far as we care */
-  if (bpp == 15)
-    effBPP = 16;
-  else
-    effBPP = bpp;
-  
-  /* Need 16-bit aligned rows for DDBitmaps */
-  stride = ((iconSize * effBPP + 15) & (~15)) / 8;
-
-  /* Mask is 1-bit deep */
-  maskStride = ((iconSize * 1 + 15) & (~15)) / 8;
-
-  image = malloc (stride * iconSize);
-  imageMask = malloc (stride * iconSize);
-  /* Default to a completely black mask */
-  mask = calloc (maskStride, iconSize);
-  
-  winScaleXBitmapToWindows (iconSize, effBPP, iconPtr, image);
-  dixLookupResourceByType((pointer) &maskPtr, hints.icon_mask, RT_PIXMAP,
-				NullClient, DixUnknownAccess);
-
-  if (maskPtr) 
-    {
-      winScaleXBitmapToWindows (iconSize, 1, maskPtr, mask);
-      
-      winScaleXBitmapToWindows (iconSize, effBPP, maskPtr, imageMask);
-      
-      /* Now we need to set all bits of the icon which are not masked */
-      /* on to 0 because Color is really an XOR, not an OR function */
-      dst = image;
-      src = imageMask;
-
-      for (i = 0; i < (stride * iconSize); i++)
-	if ((*(src++)))
-	  *(dst++) = 0;
-	else
-	  dst++;
-    }
-  
-  ii.fIcon = TRUE;
-  ii.xHotspot = 0; /* ignored */
-  ii.yHotspot = 0; /* ignored */
-  
-  /* Create Win32 mask from pixmap shape */
-  ii.hbmMask = CreateBitmap (iconSize, iconSize, planes, 1, mask);
-
-  /* Create Win32 bitmap from pixmap */
-  ii.hbmColor = CreateBitmap (iconSize, iconSize, planes, bpp, image);
-
-  /* Merge Win32 mask and bitmap into icon */
-  hIcon = CreateIconIndirect (&ii);
-
-  /* Release Win32 mask and bitmap */
-  DeleteObject (ii.hbmMask);
-  DeleteObject (ii.hbmColor);
-
-  /* Free X mask and bitmap */
-  free (mask);
-  free (image);
-  free (imageMask);
-
-  return hIcon;
-}
-
-
-
-/*
- * Change the Windows window icon 
- */
-
-#ifdef XWIN_MULTIWINDOW
-void
-winUpdateIcon (Window id)
-{
-  WindowPtr		pWin;
-  HICON			hIcon, hIconSmall=NULL, hIconOld;
-
-  dixLookupResourceByType((pointer) &pWin, id, RT_WINDOW, NullClient, DixUnknownAccess);
-  if (pWin)
-    {
-      winWindowPriv(pWin);
-      if (pWinPriv->hWnd) {
-        hIcon = winOverrideIcon ((unsigned long)pWin);
-        if (!hIcon) {
-          hIcon = winXIconToHICON (pWin, GetSystemMetrics(SM_CXICON));
-          if (!hIcon) {
-            hIcon = g_hIconX;
-            hIconSmall = g_hSmallIconX;
-          } else {
-            /* Leave undefined if not found */
-            hIconSmall = winXIconToHICON (pWin, GetSystemMetrics(SM_CXSMICON));
-          }
-        }
-
-        /* Set the large icon */
-        hIconOld = (HICON) SendMessage (pWinPriv->hWnd,
-                                        WM_SETICON, ICON_BIG, (LPARAM) hIcon);
-
-        /* Delete the icon if its not the default */
-        winDestroyIcon(hIconOld);
-
-        /* Same for the small icon */
-        hIconOld = (HICON) SendMessage (pWinPriv->hWnd,
-                                        WM_SETICON, ICON_SMALL, (LPARAM) hIconSmall);
-        winDestroyIcon(hIconOld);
-      }
-  }
-}
-
-void winInitGlobalIcons (void)
-{
-  int sm_cx = GetSystemMetrics(SM_CXICON);
-  int sm_cxsm = GetSystemMetrics(SM_CXSMICON);
-  /* Load default X icon in case it's not ready yet */
-  if (!g_hIconX) 
-    {  
-      g_hIconX = winOverrideDefaultIcon(sm_cx);
-      g_hSmallIconX = winOverrideDefaultIcon(sm_cxsm);
-    }
-  
-  if (!g_hIconX)
-    {   
-      g_hIconX = (HICON)LoadImage (g_hInstance,
-	      MAKEINTRESOURCE(IDI_XWIN),
-	      IMAGE_ICON,
-	      GetSystemMetrics(SM_CXICON),
-	      GetSystemMetrics(SM_CYICON),
-	      0);
-      g_hSmallIconX = (HICON)LoadImage (g_hInstance,
-	      MAKEINTRESOURCE(IDI_XWIN),
-	      IMAGE_ICON,
-	      GetSystemMetrics(SM_CXSMICON),
-	      GetSystemMetrics(SM_CYSMICON),
-	      LR_DEFAULTSIZE);
-    }
-}
-
-void winSelectIcons(WindowPtr pWin, HICON *pIcon, HICON *pSmallIcon)
-{
-  HICON hIcon, hSmallIcon;
-  
-  winInitGlobalIcons();  
-  
-  /* Try and get the icon from WM_HINTS */
-  hIcon = winXIconToHICON (pWin, GetSystemMetrics(SM_CXICON));
-  hSmallIcon = winXIconToHICON (pWin, GetSystemMetrics(SM_CXSMICON));
-
-  /* If we got the small, but not the large one swap them */
-  if (!hIcon && hSmallIcon) 
-  {
-      hIcon = hSmallIcon;
-      hSmallIcon = NULL;
-  }
-  
-  /* Use default X icon if no icon loaded from WM_HINTS */
-  if (!hIcon) {
-    hIcon = g_hIconX;
-    hSmallIcon = g_hSmallIconX;
-  }
-
-  if (pIcon)
-    *pIcon = hIcon;
-  else
-    winDestroyIcon(hIcon);
-  if (pSmallIcon)
-    *pSmallIcon = hSmallIcon;
-  else
-    winDestroyIcon(hSmallIcon);
-}
-
-void winDestroyIcon(HICON hIcon)
-{
-  /* Delete the icon if its not the default */
-  if (hIcon &&
-      hIcon != g_hIconX &&
-      hIcon != g_hSmallIconX &&
-      !winIconIsOverride((unsigned long)hIcon))
-    DestroyIcon (hIcon);
-}
-#endif
+/*
+ *Copyright (C) 1994-2000 The XFree86 Project, Inc. All Rights Reserved.
+ *
+ *Permission is hereby granted, free of charge, to any person obtaining
+ * a copy of this software and associated documentation files (the
+ *"Software"), to deal in the Software without restriction, including
+ *without limitation the rights to use, copy, modify, merge, publish,
+ *distribute, sublicense, and/or sell copies of the Software, and to
+ *permit persons to whom the Software is furnished to do so, subject to
+ *the following conditions:
+ *
+ *The above copyright notice and this permission notice shall be
+ *included in all copies or substantial portions of the Software.
+ *
+ *THE SOFTWARE IS PROVIDED "AS IS", WITHOUT WARRANTY OF ANY KIND,
+ *EXPRESS OR IMPLIED, INCLUDING BUT NOT LIMITED TO THE WARRANTIES OF
+ *MERCHANTABILITY, FITNESS FOR A PARTICULAR PURPOSE AND
+ *NONINFRINGEMENT. IN NO EVENT SHALL THE XFREE86 PROJECT BE LIABLE FOR
+ *ANY CLAIM, DAMAGES OR OTHER LIABILITY, WHETHER IN AN ACTION OF
+ *CONTRACT, TORT OR OTHERWISE, ARISING FROM, OUT OF OR IN CONNECTION
+ *WITH THE SOFTWARE OR THE USE OR OTHER DEALINGS IN THE SOFTWARE.
+ *
+ *Except as contained in this notice, the name of the XFree86 Project
+ *shall not be used in advertising or otherwise to promote the sale, use
+ *or other dealings in this Software without prior written authorization
+ *from the XFree86 Project.
+ *
+ * Authors:	Earle F. Philhower, III
+ */
+
+#ifdef HAVE_XWIN_CONFIG_H
+#include <xwin-config.h>
+#endif
+#include "win.h"
+#include "dixevents.h"
+#include "winmultiwindowclass.h"
+#include "winprefs.h"
+
+#include "propertyst.h"
+
+#include "propertyst.h"
+#include "windowstr.h"
+
+
+/*
+ * Prototypes for local functions
+ */
+
+static void
+winScaleXBitmapToWindows (int iconSize, int effBPP,
+			  PixmapPtr pixmap, unsigned char *image);
+
+
+/*
+ * Scale an X icon bitmap into a Windoze icon bitmap
+ */
+
+static void
+winScaleXBitmapToWindows (int iconSize,
+			  int effBPP,
+			  PixmapPtr pixmap,
+			  unsigned char *image)
+{
+  int			row, column, effXBPP, effXDepth;
+  unsigned char		*outPtr;
+  char		*iconData = 0;
+  int			stride, xStride;
+  float			factX, factY;
+  int			posX, posY;
+  unsigned char		*ptr;
+  unsigned int		zero;
+  unsigned int		color;
+
+  effXBPP = BitsPerPixel(pixmap->drawable.depth);
+  effXDepth = pixmap->drawable.depth;
+
+  if (pixmap->drawable.bitsPerPixel == 15)
+    effXBPP = 16;
+  
+  if (pixmap->drawable.depth == 15)
+    effXDepth = 16;
+
+  /* Need 16-bit aligned rows for DDBitmaps */
+  stride = ((iconSize * effBPP + 15) & (~15)) / 8;
+  xStride = PixmapBytePad (pixmap->drawable.width, pixmap->drawable.depth);
+  if (stride == 0 || xStride == 0)
+    {
+      ErrorF ("winScaleXBitmapToWindows - stride or xStride is zero.  "
+	      "Bailing.\n");
+      return;
+    }
+
+  /* Allocate memory for icon data */
+  iconData = malloc (xStride * pixmap->drawable.height);
+  if (!iconData)
+    {
+      ErrorF ("winScaleXBitmapToWindows - malloc failed for iconData.  "
+	      "Bailing.\n");
+      return;
+    }
+
+  /* Get icon data */
+  miGetImage ((DrawablePtr) &(pixmap->drawable), 0, 0,
+	      pixmap->drawable.width, pixmap->drawable.height,
+	      ZPixmap, 0xffffffff, iconData);
+
+  /* Keep aspect ratio */
+  factX = ((float)pixmap->drawable.width) / ((float)iconSize);
+  factY = ((float)pixmap->drawable.height) / ((float)iconSize);
+  if (factX > factY)
+    factY = factX;
+  else
+    factX = factY;
+  
+  /* Out-of-bounds, fill icon with zero */
+  zero = 0;
+ 
+  for (row = 0; row < iconSize; row++)
+    {
+      outPtr = image + stride * row;
+      for (column = 0; column < iconSize; column++)
+	{
+	  posX = factX * column;
+	  posY = factY * row;
+	  
+	  ptr = (unsigned char*) iconData + posY*xStride;
+	  if (effXBPP == 1)
+	    {
+	      ptr += posX / 8;
+	      
+	      /* Out of X icon bounds, leave space blank */
+	      if (posX >= pixmap->drawable.width
+		  || posY >= pixmap->drawable.height)
+		ptr = (unsigned char *) &zero;
+	      
+	      if ((*ptr) & (1 << (posX & 7)))
+		switch (effBPP)
+		  {
+		  case 32:
+		    *(outPtr++) = 0;
+		  case 24:
+		    *(outPtr++) = 0;
+		  case 16:
+		    *(outPtr++) = 0;
+		  case 8:
+		    *(outPtr++) = 0;
+		    break;
+		  case 1:
+		    outPtr[column / 8] &= ~(1 << (7 - (column & 7)));
+		    break;
+		  }
+	      else
+		switch (effBPP)
+		  {
+		  case 32:
+		    *(outPtr++) = 255;
+		    *(outPtr++) = 255;
+		    *(outPtr++) = 255;
+		    *(outPtr++) = 0;
+		    break;
+		  case 24:
+		    *(outPtr++) = 255;
+		  case 16:
+		    *(outPtr++) = 255;
+		  case 8: 
+		    *(outPtr++) = 255;
+		    break;
+		  case 1:
+		    outPtr[column / 8] |= (1 << (7 - (column & 7)));
+		    break;
+		  }
+	    }
+	  else if (effXDepth == 24 || effXDepth == 32)
+	    {
+	      ptr += posX * (effXBPP / 8);
+
+	      /* Out of X icon bounds, leave space blank */
+	      if (posX >= pixmap->drawable.width
+		  || posY >= pixmap->drawable.height)
+		ptr = (unsigned char *) &zero;
+	      color = (((*ptr) << 16)
+		       + ((*(ptr + 1)) << 8)
+		       + ((*(ptr + 2)) << 0));
+	      switch (effBPP)
+		{
+		case 32:
+		  *(outPtr++) = *(ptr++); /* b */
+		  *(outPtr++) = *(ptr++); /* g */
+		  *(outPtr++) = *(ptr++); /* r */
+		  *(outPtr++) = (effXDepth == 32) ? *(ptr++) : 0x0; /* alpha */
+		  break;
+		case 24:
+		  *(outPtr++) = *(ptr++);
+		  *(outPtr++) = *(ptr++);
+		  *(outPtr++) = *(ptr++);
+		  break;
+		case 16:
+		  color = ((((*ptr) >> 2) << 10)
+			   + (((*(ptr + 1)) >> 2) << 5)
+			   + (((*(ptr + 2)) >> 2)));
+		  *(outPtr++) = (color >> 8);
+		  *(outPtr++) = (color & 255);
+		  break;
+		case 8:
+		  color = (((*ptr))) + (((*(ptr + 1)))) + (((*(ptr + 2))));
+		  color /= 3;
+		  *(outPtr++) = color;
+		  break;
+		case 1:
+		  if (color)
+		    outPtr[column / 8] |= (1 << (7 - (column & 7)));
+		  else
+		    outPtr[column / 8] &= ~(1 << (7 - (column & 7)));
+		}
+	    }
+	  else if (effXDepth == 16)
+	    {
+	      ptr += posX * (effXBPP / 8);
+	
+	      /* Out of X icon bounds, leave space blank */
+	      if (posX >= pixmap->drawable.width
+		  || posY >= pixmap->drawable.height)
+		ptr = (unsigned char *) &zero;
+	      color = ((*ptr) << 8) + (*(ptr + 1));
+	      switch (effBPP)
+		{
+		case 32:
+		  *(outPtr++) = (color & 31) << 2;
+		  *(outPtr++) = ((color >> 5) & 31) << 2;
+		  *(outPtr++) = ((color >> 10) & 31) << 2;
+		  *(outPtr++) = 0; /* resvd */
+		  break;
+		case 24:
+		  *(outPtr++) = (color & 31) << 2;
+		  *(outPtr++) = ((color >> 5) & 31) << 2;
+		  *(outPtr++) = ((color >> 10) & 31) << 2;
+		  break;
+		case 16:
+		  *(outPtr++) = *(ptr++);
+		  *(outPtr++) = *(ptr++);
+		  break;
+		case 8:
+		  *(outPtr++) = (((color & 31)
+				  + ((color >> 5) & 31)
+				  + ((color >> 10) & 31)) / 3) << 2;
+		  break;
+		case 1:
+		  if (color)
+		    outPtr[column / 8] |= (1 << (7 - (column & 7)));
+		  else
+		    outPtr[column / 8] &= ~(1 << (7 - (column & 7)));
+		  break;
+		} /* end switch(effbpp) */
+	    } /* end if effxbpp==16) */
+	} /* end for column */
+    } /* end for row */
+  free (iconData);
+}
+
+static HICON
+NetWMToWinIconAlpha(uint32_t *icon)
+{
+  int width = icon[0];
+  int height = icon[1];
+  uint32_t *pixels = &icon[2];
+  HICON result;
+  HDC hdc = GetDC(NULL);
+  uint32_t *DIB_pixels;
+  ICONINFO ii;
+  BITMAPV5HEADER bmh;
+
+  /* Define an ARGB pixel format used for Color+Alpha icons */
+  ZeroMemory(&bmh,sizeof(bmh));
+  bmh.bV5Size = sizeof(bmh);
+  bmh.bV5Width = width;
+  bmh.bV5Height = -height; /* Invert the image */
+  bmh.bV5Planes = 1;
+  bmh.bV5BitCount = 32;
+  bmh.bV5Compression = BI_BITFIELDS;
+  bmh.bV5AlphaMask = 0xFF000000;
+  bmh.bV5RedMask =   0x00FF0000;
+  bmh.bV5GreenMask = 0x0000FF00;
+  bmh.bV5BlueMask =  0x000000FF;
+
+  ii.hbmColor = CreateDIBSection(hdc, (BITMAPINFO*)&bmh,
+                DIB_RGB_COLORS, (void**)&DIB_pixels, NULL, 0);
+  ReleaseDC(NULL, hdc);
+  ii.hbmMask = CreateBitmap(width, height, 1, 1, NULL);
+  memcpy(DIB_pixels, pixels, height*width*4);
+
+  /* CreateIconIndirect() traditionally required DDBitmaps */
+  /* Systems from WinXP accept 32-bit ARGB DIBitmaps with full 8-bit alpha support */
+  /* The icon is created with a DIB + empty DDB mask (an MS example does the same) */
+  ii.fIcon = TRUE;
+  ii.xHotspot = 0;
+  ii.yHotspot = 0;
+  result = CreateIconIndirect(&ii);
+
+  DeleteObject(ii.hbmColor);
+  DeleteObject(ii.hbmMask);
+
+  winDebug("NetWMToWinIconAlpha - %d x %d = %p\n", icon[0], icon[1], result);
+  return result;
+}
+
+static HICON
+NetWMToWinIconThreshold(uint32_t *icon)
+{
+  int width = icon[0];
+  int height = icon[1];
+  uint32_t *pixels = &icon[2];
+  int row, col;
+  HICON result;
+  ICONINFO ii;
+
+  HDC hdc = GetDC(NULL);
+  HDC xorDC = CreateCompatibleDC(hdc);
+  HDC andDC = CreateCompatibleDC(hdc);
+  ii.hbmColor = CreateCompatibleBitmap(hdc, width, height);
+  ii.hbmMask = CreateCompatibleBitmap(hdc, width, height);
+  ReleaseDC(NULL, hdc);
+  SelectObject(xorDC, ii.hbmColor);
+  SelectObject(andDC, ii.hbmMask);
+
+  for (row = 0; row < height; row++) {
+    for (col = 0; col < width; col++) {
+      if ((*pixels & 0xFF000000) > 31<<24) { /* 31 alpha threshold, i.e. opaque above, transparent below */
+	SetPixelV(xorDC, col, row, RGB(((char*)pixels)[2], ((char*)pixels)[1],
+		((char*)pixels)[0]));
+	SetPixelV(andDC, col, row, RGB(0, 0, 0)); /* black mask */
+      }
+      else {
+	SetPixelV(xorDC, col, row, RGB(0, 0, 0));
+	SetPixelV(andDC, col, row, RGB(255, 255, 255)); /* white mask */
+      }
+      pixels++;
+    }
+  }
+  DeleteDC(xorDC);
+  DeleteDC(andDC);
+
+  ii.fIcon = TRUE;
+  ii.xHotspot = 0;
+  ii.yHotspot = 0;
+  result = CreateIconIndirect(&ii);
+
+  DeleteObject(ii.hbmColor);
+  DeleteObject(ii.hbmMask );
+
+  winDebug("NetWMToWinIconThreshold - %d x %d = %p\n", icon[0], icon[1], result);
+  return result;
+}
+
+static HICON
+NetWMToWinIcon(int bpp, uint32_t *icon)
+{
+  static Bool hasIconAlphaChannel = FALSE;
+  static BOOL versionChecked = FALSE;
+
+  if (!versionChecked)
+    {
+      OSVERSIONINFOEX osvi = {0};
+      ULONGLONG dwlConditionMask = 0;
+
+      osvi.dwOSVersionInfoSize = sizeof (osvi);
+      osvi.dwMajorVersion = 5;
+      osvi.dwMinorVersion = 1;
+
+      /* Windows versions later than XP have icon alpha channel suport, 2000 does not */
+      VER_SET_CONDITION(dwlConditionMask, VER_MAJORVERSION, VER_GREATER_EQUAL);
+      VER_SET_CONDITION(dwlConditionMask, VER_MINORVERSION, VER_GREATER_EQUAL);
+      hasIconAlphaChannel = VerifyVersionInfo(&osvi, VER_MAJORVERSION | VER_MINORVERSION, dwlConditionMask);
+      versionChecked = TRUE;
+
+      winDebug("OS has icon alpha channel support: %s\n", hasIconAlphaChannel ? "yes" : "no");
+    }
+
+  if (hasIconAlphaChannel && (bpp==32))
+    return NetWMToWinIconAlpha(icon);
+  else
+    return NetWMToWinIconThreshold(icon);
+}
+
+static pointer
+GetWindowProp(WindowPtr pWin, Atom name, long int *size_return)
+{
+  struct _Window	*pwin;
+  struct _Property	*prop;
+
+  if (!pWin || !name) {
+    ErrorF ("GetWindowProp - pWin or name was NULL\n");
+    return 0;
+  }
+  pwin = (struct _Window*) pWin;
+  if (!pwin->optional) return NULL;
+  for (prop = (struct _Property *) pwin->optional->userProps;
+       prop;
+       prop=prop->next){
+    if (prop->propertyName == name) {
+      *size_return=prop->size;
+      return prop->data;
+    }
+  }
+  return NULL;
+}
+
+/*
+ * Attempt to create a custom icon from the WM_HINTS bitmaps
+ */
+
+HICON
+winXIconToHICON (WindowPtr pWin, int iconSize)
+{
+  unsigned char		*mask, *image, *imageMask;
+  unsigned char		*dst, *src;
+  PixmapPtr		iconPtr;
+  PixmapPtr		maskPtr;
+  int			planes, bpp, effBPP, stride, maskStride, i;
+  int			biggest_size = 0;
+  HDC			hDC;
+  ICONINFO		ii;
+  WinXWMHints		hints;
+  HICON			hIcon = NULL;
+  uint32_t		*biggest_icon = NULL;
+
+  /* Try to get _NET_WM_ICON icons first */
+  static Atom _XA_NET_WM_ICON;
+  static int generation;
+  uint32_t *icon, *icon_data = NULL;
+  long int size=0;
+
+  hDC = GetDC (GetDesktopWindow ());
+  planes = GetDeviceCaps (hDC, PLANES);
+  bpp = GetDeviceCaps (hDC, BITSPIXEL);
+  ReleaseDC (GetDesktopWindow (), hDC);
+
+  if (generation != serverGeneration) {
+     generation = serverGeneration;
+     _XA_NET_WM_ICON = MakeAtom("_NET_WM_ICON", 12, TRUE);
+  }
+
+  if (_XA_NET_WM_ICON) icon_data = GetWindowProp(pWin, _XA_NET_WM_ICON, &size);
+  if (icon_data)
+    {
+      for(icon = icon_data;
+	  icon < &icon_data[size] && *icon;
+	  icon = &icon[icon[0]*icon[1]+2])
+	{
+	  if (icon[0]==iconSize && icon[1]==iconSize)
+            return NetWMToWinIcon(bpp, icon);
+	  /* Find the biggest icon and let Windows scale the size */
+	  else if (biggest_size < icon[0])
+	    {
+	      biggest_icon = icon;
+	      biggest_size = icon[0];
+	    }
+	}
+      if (biggest_icon)
+	return NetWMToWinIcon(bpp, biggest_icon);
+    }
+  winDebug("winXIconToHICON - pWin %x: no suitable NetIcon\n",(int)pWin, iconSize);
+
+  winMultiWindowGetWMHints (pWin, &hints);
+  if (!hints.icon_pixmap) return NULL;
+
+  dixLookupResourceByType((pointer) &iconPtr, hints.icon_pixmap, RT_PIXMAP,
+				NullClient, DixUnknownAccess);
+  
+  if (!iconPtr) return NULL;
+
+  /* 15 BPP is really 16BPP as far as we care */
+  if (bpp == 15)
+    effBPP = 16;
+  else
+    effBPP = bpp;
+  
+  /* Need 16-bit aligned rows for DDBitmaps */
+  stride = ((iconSize * effBPP + 15) & (~15)) / 8;
+
+  /* Mask is 1-bit deep */
+  maskStride = ((iconSize * 1 + 15) & (~15)) / 8;
+
+  image = malloc (stride * iconSize);
+  imageMask = malloc (stride * iconSize);
+  /* Default to a completely black mask */
+  mask = calloc (maskStride, iconSize);
+  
+  winScaleXBitmapToWindows (iconSize, effBPP, iconPtr, image);
+  dixLookupResourceByType((pointer) &maskPtr, hints.icon_mask, RT_PIXMAP,
+				NullClient, DixUnknownAccess);
+
+  if (maskPtr) 
+    {
+      winScaleXBitmapToWindows (iconSize, 1, maskPtr, mask);
+      
+      winScaleXBitmapToWindows (iconSize, effBPP, maskPtr, imageMask);
+      
+      /* Now we need to set all bits of the icon which are not masked */
+      /* on to 0 because Color is really an XOR, not an OR function */
+      dst = image;
+      src = imageMask;
+
+      for (i = 0; i < (stride * iconSize); i++)
+	if ((*(src++)))
+	  *(dst++) = 0;
+	else
+	  dst++;
+    }
+  
+  ii.fIcon = TRUE;
+  ii.xHotspot = 0; /* ignored */
+  ii.yHotspot = 0; /* ignored */
+  
+  /* Create Win32 mask from pixmap shape */
+  ii.hbmMask = CreateBitmap (iconSize, iconSize, planes, 1, mask);
+
+  /* Create Win32 bitmap from pixmap */
+  ii.hbmColor = CreateBitmap (iconSize, iconSize, planes, bpp, image);
+
+  /* Merge Win32 mask and bitmap into icon */
+  hIcon = CreateIconIndirect (&ii);
+
+  /* Release Win32 mask and bitmap */
+  DeleteObject (ii.hbmMask);
+  DeleteObject (ii.hbmColor);
+
+  /* Free X mask and bitmap */
+  free (mask);
+  free (image);
+  free (imageMask);
+
+  return hIcon;
+}
+
+
+
+/*
+ * Change the Windows window icon 
+ */
+
+#ifdef XWIN_MULTIWINDOW
+void
+winUpdateIcon (Window id)
+{
+  WindowPtr		pWin;
+  HICON			hIcon, hIconSmall=NULL, hIconOld;
+
+  dixLookupResourceByType((pointer) &pWin, id, RT_WINDOW, NullClient, DixUnknownAccess);
+  if (pWin)
+    {
+      winWindowPriv(pWin);
+      if (pWinPriv->hWnd) {
+        hIcon = winOverrideIcon ((unsigned long)pWin);
+        if (!hIcon) {
+          hIcon = winXIconToHICON (pWin, GetSystemMetrics(SM_CXICON));
+          if (!hIcon) {
+            hIcon = g_hIconX;
+            hIconSmall = g_hSmallIconX;
+          } else {
+            /* Leave undefined if not found */
+            hIconSmall = winXIconToHICON (pWin, GetSystemMetrics(SM_CXSMICON));
+          }
+        }
+
+        /* Set the large icon */
+        hIconOld = (HICON) SendMessage (pWinPriv->hWnd,
+                                        WM_SETICON, ICON_BIG, (LPARAM) hIcon);
+
+        /* Delete the icon if its not the default */
+        winDestroyIcon(hIconOld);
+
+        /* Same for the small icon */
+        hIconOld = (HICON) SendMessage (pWinPriv->hWnd,
+                                        WM_SETICON, ICON_SMALL, (LPARAM) hIconSmall);
+        winDestroyIcon(hIconOld);
+      }
+  }
+}
+
+void winInitGlobalIcons (void)
+{
+  int sm_cx = GetSystemMetrics(SM_CXICON);
+  int sm_cxsm = GetSystemMetrics(SM_CXSMICON);
+  /* Load default X icon in case it's not ready yet */
+  if (!g_hIconX) 
+    {  
+      g_hIconX = winOverrideDefaultIcon(sm_cx);
+      g_hSmallIconX = winOverrideDefaultIcon(sm_cxsm);
+    }
+  
+  if (!g_hIconX)
+    {   
+      g_hIconX = (HICON)LoadImage (g_hInstance,
+	      MAKEINTRESOURCE(IDI_XWIN),
+	      IMAGE_ICON,
+	      GetSystemMetrics(SM_CXICON),
+	      GetSystemMetrics(SM_CYICON),
+	      0);
+      g_hSmallIconX = (HICON)LoadImage (g_hInstance,
+	      MAKEINTRESOURCE(IDI_XWIN),
+	      IMAGE_ICON,
+	      GetSystemMetrics(SM_CXSMICON),
+	      GetSystemMetrics(SM_CYSMICON),
+	      LR_DEFAULTSIZE);
+    }
+}
+
+void winSelectIcons(WindowPtr pWin, HICON *pIcon, HICON *pSmallIcon)
+{
+  HICON hIcon, hSmallIcon;
+  
+  winInitGlobalIcons();  
+  
+  /* Try and get the icon from WM_HINTS */
+  hIcon = winXIconToHICON (pWin, GetSystemMetrics(SM_CXICON));
+  hSmallIcon = winXIconToHICON (pWin, GetSystemMetrics(SM_CXSMICON));
+
+  /* If we got the small, but not the large one swap them */
+  if (!hIcon && hSmallIcon) 
+  {
+      hIcon = hSmallIcon;
+      hSmallIcon = NULL;
+  }
+  
+  /* Use default X icon if no icon loaded from WM_HINTS */
+  if (!hIcon) {
+    hIcon = g_hIconX;
+    hSmallIcon = g_hSmallIconX;
+  }
+
+  if (pIcon)
+    *pIcon = hIcon;
+  else
+    winDestroyIcon(hIcon);
+  if (pSmallIcon)
+    *pSmallIcon = hSmallIcon;
+  else
+    winDestroyIcon(hSmallIcon);
+}
+
+void winDestroyIcon(HICON hIcon)
+{
+  /* Delete the icon if its not the default */
+  if (hIcon &&
+      hIcon != g_hIconX &&
+      hIcon != g_hSmallIconX &&
+      !winIconIsOverride((unsigned long)hIcon))
+    DestroyIcon (hIcon);
+}
+#endif