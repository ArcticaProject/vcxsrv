--- conflicted
+++ resolved
@@ -244,17 +244,16 @@
 static HICON
 NetWMToWinIconAlpha(uint32_t * icon)
 {
-<<<<<<< HEAD
-  int width = icon[0];
-  int height = icon[1];
-  uint32_t *pixels = &icon[2];
-  HICON result;
-  HDC hdc = GetDC(NULL);
-  uint32_t *DIB_pixels;
+    int width = icon[0];
+    int height = icon[1];
+    uint32_t *pixels = &icon[2];
+    HICON result;
+    HDC hdc = GetDC(NULL);
+    uint32_t *DIB_pixels;
   ICONINFO ii;
   BITMAPV5HEADER bmh;
 
-  /* Define an ARGB pixel format used for Color+Alpha icons */
+    /* Define an ARGB pixel format used for Color+Alpha icons */
   ZeroMemory(&bmh,sizeof(bmh));
   bmh.bV5Size = sizeof(bmh);
   bmh.bV5Width = width;
@@ -267,46 +266,6 @@
   bmh.bV5GreenMask = 0x0000FF00;
   bmh.bV5BlueMask =  0x000000FF;
 
-  ii.hbmColor = CreateDIBSection(hdc, (BITMAPINFO*)&bmh,
-                DIB_RGB_COLORS, (void**)&DIB_pixels, NULL, 0);
-  ReleaseDC(NULL, hdc);
-  ii.hbmMask = CreateBitmap(width, height, 1, 1, NULL);
-  memcpy(DIB_pixels, pixels, height*width*4);
-
-  /* CreateIconIndirect() traditionally required DDBitmaps */
-  /* Systems from WinXP accept 32-bit ARGB DIBitmaps with full 8-bit alpha support */
-  /* The icon is created with a DIB + empty DDB mask (an MS example does the same) */
-  ii.fIcon = TRUE;
-  ii.xHotspot = 0;
-  ii.yHotspot = 0;
-  result = CreateIconIndirect(&ii);
-
-  DeleteObject(ii.hbmColor);
-  DeleteObject(ii.hbmMask);
-
-  winDebug("NetWMToWinIconAlpha - %d x %d = %p\n", icon[0], icon[1], result);
-  return result;
-=======
-    int width = icon[0];
-    int height = icon[1];
-    uint32_t *pixels = &icon[2];
-    HICON result;
-    HDC hdc = GetDC(NULL);
-    uint32_t *DIB_pixels;
-    ICONINFO ii = { TRUE };
-    BITMAPV4HEADER bmh = { sizeof(bmh) };
-
-    /* Define an ARGB pixel format used for Color+Alpha icons */
-    bmh.bV4Width = width;
-    bmh.bV4Height = -height;    /* Invert the image */
-    bmh.bV4Planes = 1;
-    bmh.bV4BitCount = 32;
-    bmh.bV4V4Compression = BI_BITFIELDS;
-    bmh.bV4AlphaMask = 0xFF000000;
-    bmh.bV4RedMask = 0x00FF0000;
-    bmh.bV4GreenMask = 0x0000FF00;
-    bmh.bV4BlueMask = 0x000000FF;
-
     ii.hbmColor = CreateDIBSection(hdc, (BITMAPINFO *) & bmh,
                                    DIB_RGB_COLORS, (void **) &DIB_pixels, NULL,
                                    0);
@@ -317,6 +276,9 @@
     /* CreateIconIndirect() traditionally required DDBitmaps */
     /* Systems from WinXP accept 32-bit ARGB DIBitmaps with full 8-bit alpha support */
     /* The icon is created with a DIB + empty DDB mask (an MS example does the same) */
+  ii.fIcon = TRUE;
+  ii.xHotspot = 0;
+  ii.yHotspot = 0;
     result = CreateIconIndirect(&ii);
 
     DeleteObject(ii.hbmColor);
@@ -324,48 +286,17 @@
 
     winDebug("NetWMToWinIconAlpha - %d x %d = %p\n", icon[0], icon[1], result);
     return result;
->>>>>>> 0f834b91
 }
 
 static HICON
 NetWMToWinIconThreshold(uint32_t * icon)
 {
-<<<<<<< HEAD
-  int width = icon[0];
-  int height = icon[1];
-  uint32_t *pixels = &icon[2];
-  int row, col;
-  HICON result;
-  ICONINFO ii;
-
-  HDC hdc = GetDC(NULL);
-  HDC xorDC = CreateCompatibleDC(hdc);
-  HDC andDC = CreateCompatibleDC(hdc);
-  ii.hbmColor = CreateCompatibleBitmap(hdc, width, height);
-  ii.hbmMask = CreateCompatibleBitmap(hdc, width, height);
-  ReleaseDC(NULL, hdc);
-  SelectObject(xorDC, ii.hbmColor);
-  SelectObject(andDC, ii.hbmMask);
-
-  for (row = 0; row < height; row++) {
-    for (col = 0; col < width; col++) {
-      if ((*pixels & 0xFF000000) > 31<<24) { /* 31 alpha threshold, i.e. opaque above, transparent below */
-	SetPixelV(xorDC, col, row, RGB(((char*)pixels)[2], ((char*)pixels)[1],
-		((char*)pixels)[0]));
-	SetPixelV(andDC, col, row, RGB(0, 0, 0)); /* black mask */
-      }
-      else {
-	SetPixelV(xorDC, col, row, RGB(0, 0, 0));
-	SetPixelV(andDC, col, row, RGB(255, 255, 255)); /* white mask */
-      }
-      pixels++;
-=======
     int width = icon[0];
     int height = icon[1];
     uint32_t *pixels = &icon[2];
     int row, col;
     HICON result;
-    ICONINFO ii = { TRUE };
+    ICONINFO ii;
 
     HDC hdc = GetDC(NULL);
     HDC xorDC = CreateCompatibleDC(hdc);
@@ -391,19 +322,14 @@
             }
             pixels++;
         }
->>>>>>> 0f834b91
     }
     DeleteDC(xorDC);
     DeleteDC(andDC);
 
-<<<<<<< HEAD
   ii.fIcon = TRUE;
   ii.xHotspot = 0;
   ii.yHotspot = 0;
-  result = CreateIconIndirect(&ii);
-=======
     result = CreateIconIndirect(&ii);
->>>>>>> 0f834b91
 
     DeleteObject(ii.hbmColor);
     DeleteObject(ii.hbmMask);
@@ -416,27 +342,6 @@
 static HICON
 NetWMToWinIcon(int bpp, uint32_t * icon)
 {
-<<<<<<< HEAD
-  static Bool hasIconAlphaChannel = FALSE;
-  static BOOL versionChecked = FALSE;
-
-  if (!versionChecked)
-    {
-      OSVERSIONINFOEX osvi = {0};
-      ULONGLONG dwlConditionMask = 0;
-
-      osvi.dwOSVersionInfoSize = sizeof (osvi);
-      osvi.dwMajorVersion = 5;
-      osvi.dwMinorVersion = 1;
-
-      /* Windows versions later than XP have icon alpha channel suport, 2000 does not */
-      VER_SET_CONDITION(dwlConditionMask, VER_MAJORVERSION, VER_GREATER_EQUAL);
-      VER_SET_CONDITION(dwlConditionMask, VER_MINORVERSION, VER_GREATER_EQUAL);
-      hasIconAlphaChannel = VerifyVersionInfo(&osvi, VER_MAJORVERSION | VER_MINORVERSION, dwlConditionMask);
-      versionChecked = TRUE;
-
-      winDebug("OS has icon alpha channel support: %s\n", hasIconAlphaChannel ? "yes" : "no");
-=======
     static Bool hasIconAlphaChannel = FALSE;
     static BOOL versionChecked = FALSE;
 
@@ -458,9 +363,8 @@
                               dwlConditionMask);
         versionChecked = TRUE;
 
-        ErrorF("OS has icon alpha channel support: %s\n",
+      winDebug("OS has icon alpha channel support: %s\n",
                hasIconAlphaChannel ? "yes" : "no");
->>>>>>> 0f834b91
     }
 
     if (hasIconAlphaChannel && (bpp == 32))
