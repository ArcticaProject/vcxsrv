--- conflicted
+++ resolved
@@ -1,1741 +1,871 @@
-<<<<<<< HEAD
-/*
- * Copyright (C) 1994-2000 The XFree86 Project, Inc. All Rights Reserved.
- * Copyright (C) Colin Harrison 2005-2008
- *
- * Permission is hereby granted, free of charge, to any person obtaining
- * a copy of this software and associated documentation files (the
- * "Software"), to deal in the Software without restriction, including
- * without limitation the rights to use, copy, modify, merge, publish,
- * distribute, sublicense, and/or sell copies of the Software, and to
- * permit persons to whom the Software is furnished to do so, subject to
- * the following conditions:
- *
- * The above copyright notice and this permission notice shall be
- * included in all copies or substantial portions of the Software.
- *
- * THE SOFTWARE IS PROVIDED "AS IS", WITHOUT WARRANTY OF ANY KIND,
- * EXPRESS OR IMPLIED, INCLUDING BUT NOT LIMITED TO THE WARRANTIES OF
- * MERCHANTABILITY, FITNESS FOR A PARTICULAR PURPOSE AND
- * NONINFRINGEMENT. IN NO EVENT SHALL THE XFREE86 PROJECT BE LIABLE FOR
- * ANY CLAIM, DAMAGES OR OTHER LIABILITY, WHETHER IN AN ACTION OF
- * CONTRACT, TORT OR OTHERWISE, ARISING FROM, OUT OF OR IN CONNECTION
- * WITH THE SOFTWARE OR THE USE OR OTHER DEALINGS IN THE SOFTWARE.
- *
- * Except as contained in this notice, the name of the XFree86 Project
- * shall not be used in advertising or otherwise to promote the sale, use
- * or other dealings in this Software without prior written authorization
- * from the XFree86 Project.
- *
- * Authors:     Earle F. Philhower, III
- *              Colin Harrison
- */
-
-#ifdef HAVE_XWIN_CONFIG_H
-#include <xwin-config.h>
-#endif
-#include <stdio.h>
-#include <stdlib.h>
-#ifdef __CYGWIN__
-#include <sys/resource.h>
-#endif
-#include "win.h"
-
-#include <X11/Xwindows.h>
-#include <shellapi.h>
-
-#include "winprefs.h"
-#include "winmultiwindowclass.h"
-
-/* Where will the custom menu commands start counting from? */
-#define STARTMENUID WM_USER
-
-/* External global variables */
-#ifdef XWIN_MULTIWINDOW
-extern DWORD g_dwCurrentThreadID;
-#endif
-
-extern const char *winGetBaseDir(void);
-
-extern const char *g_pszLogFile;
-
-/* From winmultiwindowflex.l, the real parser */
-extern void parse_file (FILE *fp);
-
-/* From winprefyacc.y, the pref structure loaded by the parser */
-extern WINPREFS pref;
-
-/* The global X default icon */
-extern HICON		g_hIconX;
-extern HICON		g_hSmallIconX;
-
-/* Currently in use command ID, incremented each new menu item created */
-static int g_cmdid = STARTMENUID;
-
-
-/* Defined in DIX */
-extern char *display;
-
-/* Local function to handle comma-ified icon names */
-static HICON
-LoadImageComma (char *fname, int sx, int sy, int flags);
-
-
-/*
- * Creates or appends a menu from a MENUPARSED structure
- */
-static HMENU
-MakeMenu (char *name,
-	  HMENU editMenu,
-	  int editItem)
-{
-  int i;
-  int item;
-  MENUPARSED *m;
-  HMENU hmenu, hsub;
-
-  for (i=0; i<pref.menuItems; i++)
-    {
-      if (!strcmp(name, pref.menu[i].menuName))
-	break;
-    }
-  
-  /* Didn't find a match, bummer */
-  if (i==pref.menuItems)
-    {
-      ErrorF("MakeMenu: Can't find menu %s\n", name);
-      return NULL;
-    }
-  
-  m = &(pref.menu[i]);
-
-  if (editMenu)
-    {
-      hmenu = editMenu;
-      item = editItem;
-    }
-  else
-    {
-      hmenu = CreatePopupMenu();
-      if (!hmenu)
-	{
-	  ErrorF("MakeMenu: Unable to CreatePopupMenu() %s\n", name);
-	  return NULL;
-	}
-      item = 0;
-    }
-
-  /* Add the menu items */
-  for (i=0; i<m->menuItems; i++)
-    {
-      /* Only assign IDs one time... */
-      if ( m->menuItem[i].commandID == 0 )
-	m->menuItem[i].commandID = g_cmdid++;
-
-      switch (m->menuItem[i].cmd)
-	{
-	case CMD_EXEC:
-	case CMD_ALWAYSONTOP:
-	case CMD_RELOAD:
-	  InsertMenu (hmenu,
-		      item,
-		      MF_BYPOSITION|MF_ENABLED|MF_STRING,
-		      m->menuItem[i].commandID,
-		      m->menuItem[i].text);
-	  break;
-	  
-	case CMD_SEPARATOR:
-	  InsertMenu (hmenu,
-		      item,
-		      MF_BYPOSITION|MF_SEPARATOR,
-		      0,
-		      NULL);
-	  break;
-	  
-	case CMD_MENU:
-	  /* Recursive! */
-	  hsub = MakeMenu (m->menuItem[i].param, 0, 0);
-	  if (hsub)
-	    InsertMenu (hmenu,
-			item,
-			MF_BYPOSITION|MF_POPUP|MF_ENABLED|MF_STRING,
-			(UINT_PTR)hsub,
-			m->menuItem[i].text);
-	  break;
-	}
-
-      /* If item==-1 (means to add at end of menu) don't increment) */
-      if (item>=0)
-	item++;
-    }
-
-  return hmenu;
-}
-
-
-#ifdef XWIN_MULTIWINDOW
-/*
- * Callback routine that is executed once per window class.
- * Removes or creates custom window settings depending on LPARAM
- */
-static wBOOL CALLBACK
-ReloadEnumWindowsProc (HWND hwnd, LPARAM lParam)
-{
-  HICON   hicon;
-  Window  wid;
-
-  if (!hwnd) {
-    ErrorF("ReloadEnumWindowsProc: hwnd==NULL!\n");
-    return FALSE;
-  }
-
-  /* It's our baby, either clean or dirty it */
-  if (lParam==FALSE) 
-    {
-      /* Reset the window's icon to undefined. */
-      hicon = (HICON)SendMessage(hwnd, WM_SETICON, ICON_BIG, 0);
-
-      /* If the old icon is generated on-the-fly, get rid of it, will regen */
-      winDestroyIcon (hicon);
-
-      /* Same for the small icon */
-      hicon = (HICON)SendMessage(hwnd, WM_SETICON, ICON_SMALL, 0);
-      winDestroyIcon (hicon);
-
-      /* Remove any menu additions; bRevert=TRUE destroys any modified menus */
-      GetSystemMenu (hwnd, TRUE);
-      
-      /* This window is now clean of our taint (but with undefined icons) */
-    }
-  else
-    {
-      /* winUpdateIcon() will set the icon default, dynamic, or from xwinrc */
-      wid = (Window)GetProp (hwnd, WIN_WID_PROP);
-      if (wid)
-	winUpdateIcon (wid);
-
-      /* Update the system menu for this window */
-      SetupSysMenu ((unsigned long)hwnd);
-
-      /* That was easy... */
-    }
-
-  return TRUE;
-}
-#endif
-
-
-/*
- * Removes any custom icons in classes, custom menus, etc.
- * Frees all members in pref structure.
- * Reloads the preferences file.
- * Set custom icons and menus again.
- */
-static void
-ReloadPrefs (void)
-{
-  int i;
-
-#ifdef XWIN_MULTIWINDOW
-  /* First, iterate over all windows, deleting their icons and custom menus.
-   * This is really only needed because winDestroyIcon() will try to
-   * destroy the old global icons, which will have changed.
-   * It is probably better to set a windows USER_DATA to flag locally defined
-   * icons, and use that to accurately know when to destroy old icons.
-   */
-  EnumThreadWindows (g_dwCurrentThreadID, ReloadEnumWindowsProc, FALSE);
-#endif
-  
-  /* Now, free/clear all info from our prefs structure */
-  for (i=0; i<pref.menuItems; i++)
-    free (pref.menu[i].menuItem);
-  free (pref.menu);
-  pref.menu = NULL;
-  pref.menuItems = 0;
-
-  pref.rootMenuName[0] = 0;
-
-  free (pref.sysMenu);
-  pref.sysMenuItems = 0;
-
-  pref.defaultSysMenuName[0] = 0;
-  pref.defaultSysMenuPos = 0;
-
-  pref.iconDirectory[0] = 0;
-  pref.defaultIconName[0] = 0;
-  pref.trayIconName[0] = 0;
-
-  for (i=0; i<pref.iconItems; i++)
-    if (pref.icon[i].hicon)
-      DestroyIcon ((HICON)pref.icon[i].hicon);
-  free (pref.icon);
-  pref.icon = NULL;
-  pref.iconItems = 0;
-  
-  /* Free global default X icon */
-  if (g_hIconX) 
-    DestroyIcon (g_hIconX);
-  if (g_hSmallIconX)
-    DestroyIcon (g_hSmallIconX);  
-
-  /* Reset the custom command IDs */
-  g_cmdid = STARTMENUID;
-
-  /* Load the updated resource file */
-  LoadPreferences();
-
-  g_hIconX = NULL;
-  g_hSmallIconX = NULL;
-
-#ifdef XWIN_MULTIWINDOW
-  winInitGlobalIcons();
-#endif
-  
-#ifdef XWIN_MULTIWINDOW
-  /* Rebuild the icons and menus */
-  EnumThreadWindows (g_dwCurrentThreadID, ReloadEnumWindowsProc, TRUE);
-#endif
-
-  /* Whew, done */
-}
-
-/*
- * Check/uncheck the ALWAYSONTOP items in this menu
- */
-void
-HandleCustomWM_INITMENU(unsigned long hwndIn,
-			unsigned long hmenuIn)
-{
-  HWND    hwnd;
-  HMENU   hmenu;
-  DWORD   dwExStyle;
-  int     i, j;
-
-  hwnd = (HWND)hwndIn;
-  hmenu = (HMENU)hmenuIn;
-  if (!hwnd || !hmenu) 
-    return;
-  
-  if (GetWindowLongPtr(hwnd, GWL_EXSTYLE) & WS_EX_TOPMOST)
-    dwExStyle = MF_BYCOMMAND | MF_CHECKED;
-  else
-    dwExStyle = MF_BYCOMMAND | MF_UNCHECKED;
-
-  for (i=0; i<pref.menuItems; i++)
-    for (j=0; j<pref.menu[i].menuItems; j++)
-      if (pref.menu[i].menuItem[j].cmd==CMD_ALWAYSONTOP)
-	CheckMenuItem (hmenu, pref.menu[i].menuItem[j].commandID, dwExStyle );
-  
-}
-    
-/*
- * Searches for the custom WM_COMMAND command ID and performs action.
- * Return TRUE if command is proccessed, FALSE otherwise.
- */
-Bool
-HandleCustomWM_COMMAND (unsigned long hwndIn,
-			int           command)
-{
-  HWND hwnd;
-  int i, j;
-  MENUPARSED *m;
-  DWORD			dwExStyle;
-
-  hwnd = (HWND)hwndIn;
-
-  if (!command)
-    return FALSE;
-
-  for (i=0; i<pref.menuItems; i++)
-    {
-      m = &(pref.menu[i]);
-      for (j=0; j<m->menuItems; j++)
-	{
-	  if (command==m->menuItem[j].commandID)
-	    {
-	      /* Match! */
-	      switch(m->menuItem[j].cmd)
-		{
-#ifdef __CYGWIN__
-		case CMD_EXEC:
-		  if (fork()==0)
-		    {
-		      struct rlimit rl;
-		      unsigned long i;
-
-		      /* Close any open descriptors except for STD* */
-		      getrlimit (RLIMIT_NOFILE, &rl);
-		      for (i = STDERR_FILENO+1; i < rl.rlim_cur; i++)
-			close(i);
-
-		      /* Disassociate any TTYs */
-		      setsid();
-
-		      execl ("/bin/sh",
-			     "/bin/sh",
-			     "-c",
-			     m->menuItem[j].param,
-			     NULL);
-		      exit (0);
-		    }
-		  else
-		    return TRUE;
-		  break;
-#else
-		case CMD_EXEC:
-                  {
-		    /* Start process without console window */
-		    STARTUPINFO start;
-		    PROCESS_INFORMATION child;
-
-		    memset (&start, 0, sizeof (start));
-		    start.cb = sizeof (start);
-		    //start.dwFlags = STARTF_USESHOWWINDOW;
-		    //start.wShowWindow = SW_HIDE;
-
-		    memset (&child, 0, sizeof (child));
-
-		    if (CreateProcess (NULL, m->menuItem[j].param, NULL, NULL, FALSE, 0,
-				       NULL, NULL, &start, &child))
-		    {
-			CloseHandle (child.hThread);
-			CloseHandle (child.hProcess);
-		    }
-		    else
-			MessageBox(NULL, m->menuItem[j].param, "VcXsrv Exec Command Error!", MB_OK | MB_ICONEXCLAMATION);
-                  }
-		  return TRUE;
-#endif
-		case CMD_ALWAYSONTOP:
-		  if (!hwnd)
-		    return FALSE;
-
-		  /* Get extended window style */
-		  dwExStyle = GetWindowLongPtr(hwnd, GWL_EXSTYLE);
-		  
-		  /* Handle topmost windows */
-		  if (dwExStyle & WS_EX_TOPMOST)
-		    SetWindowPos (hwnd,
-				  HWND_NOTOPMOST,
-				  0, 0,
-				  0, 0,
-				  SWP_NOSIZE | SWP_NOMOVE);
-		  else
-		    SetWindowPos (hwnd,
-				  HWND_TOPMOST,
-				  0, 0,
-				  0, 0,
-				  SWP_NOSIZE | SWP_NOMOVE);
-#if XWIN_MULTIWINDOW
-		  /* Reflect the changed Z order */
-		  winReorderWindowsMultiWindow ();
-#endif
-		  return TRUE;
-		  
-		case CMD_RELOAD:
-		  ReloadPrefs();
-		  return TRUE;
-
-		default:
-		  return FALSE;
-	      }
-	    } /* match */
-	} /* for j */
-    } /* for i */
-
-  return FALSE;
-}
-
-
-#ifdef XWIN_MULTIWINDOW
-/*
- * Add the default or a custom menu depending on the class match
- */
-void
-SetupSysMenu (unsigned long hwndIn)
-{
-  HWND    hwnd;
-  HMENU	  sys;
-  int     i;
-  WindowPtr pWin;
-  char *res_name, *res_class;
-
-  hwnd = (HWND)hwndIn;
-  if (!hwnd)
-    return;
-
-  pWin = GetProp (hwnd, WIN_WINDOW_PROP);
-  
-  sys = GetSystemMenu (hwnd, FALSE);
-  if (!sys)
-    return;
-
-  if (pWin)
-    {
-      /* First see if there's a class match... */
-      if (winMultiWindowGetClassHint (pWin, &res_name, &res_class))
-	{
-	  for (i=0; i<pref.sysMenuItems; i++)
-	    {
-	      if (!strcmp(pref.sysMenu[i].match, res_name) ||
-		  !strcmp(pref.sysMenu[i].match, res_class) ) 
-		{
-		  free(res_name);
-		  free(res_class);
-  
-		  MakeMenu (pref.sysMenu[i].menuName, sys,
-			    pref.sysMenu[i].menuPos==AT_START?0:-1);
-		  return;
-		}
-	    }
-	  
-	  /* No match, just free alloc'd strings */
-	  free(res_name);
-	  free(res_class);
-	} /* Found wm_class */
-    } /* if pwin */
-
-  /* Fallback to system default */
-  if (pref.defaultSysMenuName[0])
-    {
-      if (pref.defaultSysMenuPos==AT_START)
-	MakeMenu (pref.defaultSysMenuName, sys, 0);
-      else
-	MakeMenu (pref.defaultSysMenuName, sys, -1);
-    }
-}
-#endif
-
-
-/*
- * Possibly add a menu to the toolbar icon
- */
-void
-SetupRootMenu (unsigned long hmenuRoot)
-{
-  HMENU root;
-
-  root = (HMENU)hmenuRoot;
-  if (!root)
-    return;
-
-  if (pref.rootMenuName[0])
-    {
-      MakeMenu(pref.rootMenuName, root, 0);
-    }
-}
-
-
-/*
- * Check for and return an overridden default ICON specified in the prefs
- */
-HICON
-winOverrideDefaultIcon(int size)
-{
-  HICON hicon;
-  
-  if (pref.defaultIconName[0])
-    {
-      hicon = LoadImageComma (pref.defaultIconName, size, size, 0);
-      if (hicon==NULL)
-        ErrorF ("winOverrideDefaultIcon: LoadImageComma(%s) failed\n",
-		pref.defaultIconName);
-
-      return hicon;
-    }
-
-  return 0;
-}
-
-
-/*
- * Return the HICON to use in the taskbar notification area
- */
-HICON
-winTaskbarIcon(void)
-{
-  HICON hicon;
-
-  hicon = 0;
-  /* First try and load an overridden, if success then return it */
-  if (pref.trayIconName[0])
-    {
-      hicon = LoadImageComma (pref.trayIconName,
-			      GetSystemMetrics (SM_CXSMICON),
-			      GetSystemMetrics (SM_CYSMICON),
-			      0 );
-    }
-
-  /* Otherwise return the default */
-  if (!hicon)
-    hicon =  (HICON) LoadImage (g_hInstance,
-				MAKEINTRESOURCE(IDI_XWIN),
-				IMAGE_ICON,
-				GetSystemMetrics (SM_CXSMICON),
-				GetSystemMetrics (SM_CYSMICON),
-				0);
-
-  return hicon;
-}
-
-
-/*
- * Parse a filename to extract an icon:
- *  If fname is exactly ",nnn" then extract icon from our resource
- *  else if it is "file,nnn" then extract icon nnn from that file
- *  else try to load it as an .ico file and if that fails return NULL
- */
-static HICON
-LoadImageComma (char *fname, int sx, int sy, int flags)
-{
-  HICON  hicon;
-  int    index;
-  char   file[PATH_MAX+NAME_MAX+2];
-
-  /* Some input error checking */
-  if (!fname || !fname[0])
-    return NULL;
-
-  index = 0;
-  hicon = NULL;
-
-  if (fname[0]==',')
-    {
-      /* It's the XWIN.EXE resource they want */
-      index = atoi (fname+1);
-      hicon = LoadImage (g_hInstance,
-                        MAKEINTRESOURCE(index),
-                        IMAGE_ICON,
-                        sx,
-                        sy,
-                        flags);
-    }
-  else
-    {
-      file[0] = 0;
-      /* Prepend path if not given a "X:\" filename */
-      if ( !(fname[0] && fname[1]==':' && fname[2]=='\\') )
-        {
-         strcpy (file, pref.iconDirectory);
-         if (pref.iconDirectory[0])
-           if (fname[strlen(fname)-1]!='\\')
-             strcat (file, "\\");
-        }
-      strcat (file, fname);
-
-      if (strrchr (file, ','))
-       {
-         /* Specified as <fname>,<index> */
-
-         *(strrchr (file, ',')) = 0; /* End string at comma */
-         index = atoi (strrchr (fname, ',') + 1);
-         hicon = ExtractIcon (g_hInstance, file, index);
-       }
-      else
-       {
-         /* Just an .ico file... */
-
-         hicon = (HICON)LoadImage (NULL,
-                                   file,
-                                   IMAGE_ICON,
-                                   sx,
-                                   sy,
-                                   LR_LOADFROMFILE|flags);
-       }
-    }
-  return hicon;
-}
-
-/*
- * Check for a match of the window class to one specified in the
- * ICONS{} section in the prefs file, and load the icon from a file
- */
-HICON
-winOverrideIcon (unsigned long longWin)
-{
-  WindowPtr pWin = (WindowPtr) longWin;
-  char *res_name, *res_class;
-  int i;
-  HICON hicon;
-  char *wmName;
-
-  if (pWin==NULL)
-    return 0;
-
-  /* If we can't find the class, we can't override from default! */
-  if (!winMultiWindowGetClassHint (pWin, &res_name, &res_class))
-    return 0;
-
-  winMultiWindowGetWMName (pWin, &wmName);
-  
-  for (i=0; i<pref.iconItems; i++) {
-    if (!strcmp(pref.icon[i].match, res_name) ||
-	!strcmp(pref.icon[i].match, res_class) ||
-	(wmName && strstr(wmName, pref.icon[i].match))) 
-      {
-	free (res_name);
-	free (res_class);
-	if (wmName)
-	  free (wmName);
-
-	if (pref.icon[i].hicon)
-	  return pref.icon[i].hicon;
-
-       hicon = LoadImageComma (pref.icon[i].iconFile, 0, 0, LR_DEFAULTSIZE);
-       if (hicon==NULL)
-         ErrorF ("winOverrideIcon: LoadImageComma(%s) failed\n",
-                  pref.icon[i].iconFile);
-
-	pref.icon[i].hicon = hicon;
-	return hicon;
-      }
-  }
-  
-  /* Didn't find the icon, fail gracefully */
-  free (res_name);
-  free (res_class);
-  if (wmName)
-    free (wmName);
-
-  return 0;
-}
-
-
-/*
- * Should we free this icon or leave it in memory (is it part of our
- * ICONS{} overrides)?
- */
-int
-winIconIsOverride(unsigned hiconIn)
-{
-  HICON hicon;
-  int i;
-
-  hicon = (HICON)hiconIn;
-
-  if (!hicon)
-    return 0;
-  
-  for (i=0; i<pref.iconItems; i++)
-    if ((HICON)pref.icon[i].hicon == hicon)
-      return 1;
-  
-  return 0;
-}
-
-
-
-/*
- * Try and open ~/.XWinrc and system.XWinrc
- * Load it into prefs structure for use by other functions
- */
-void
-LoadPreferences (void)
-{
-  char *home;
-  char fname[PATH_MAX+NAME_MAX+2];
-  FILE *prefFile;
-  char szDisplay[512];
-  char *szEnvDisplay;
-  int i, j;
-  char param[PARAM_MAX+1];
-  char *srcParam, *dstParam;
-
-  /* First, clear all preference settings */
-  memset (&pref, 0, sizeof(pref));
-  prefFile = NULL;
-
-  /* Now try and find a ~/.xwinrc file */
-  home = getenv ("HOME");
-  if (home)
-    {
-      strcpy (fname, home);
-      if (fname[strlen(fname)-1]!='/')
-	strcat (fname, "/");
-      strcat (fname, ".XWinrc");
-      
-      prefFile = fopen (fname, "r");
-      if (prefFile)
-      {
-	winDebug ("winPrefsLoadPreferences: %s\n", fname);
-      }
-    }
-
-  /* No home file found, check system default */
-  if (!prefFile)
-    {
-      char buffer[MAX_PATH];
-#ifdef RELOCATE_PROJECTROOT
-      snprintf(buffer, sizeof(buffer), "%s\\system.XWinrc", winGetBaseDir());
-#else
-      strncpy(buffer, SYSCONFDIR"/X11/system.XWinrc", sizeof(buffer));
-#endif
-      buffer[sizeof(buffer)-1] = 0;
-      prefFile = fopen (buffer, "r");
-      if (prefFile)
-      {
-	winDebug ("winPrefsLoadPreferences: %s\n", buffer);
-      }
-    }
-
-  /* If we could open it, then read the settings and close it */
-  if (prefFile)
-    {
-      parse_file (prefFile);
-      fclose (prefFile);
-    }
-
-  /* Setup a DISPLAY environment variable, need to allocate on heap */
-  /* because putenv doesn't copy the argument... Always use screen 0 */
-  winGetDisplayName(szDisplay, 0);
-  szEnvDisplay = (char *)(malloc(strlen(szDisplay)+9/*strlen("DISPLAY=")+1*/));
-  snprintf(szEnvDisplay, 512, "DISPLAY=%s", szDisplay);
-  putenv (szEnvDisplay);
-
-  /* Replace any "%display%" in menu commands with display string */
-  for (i=0; i<pref.menuItems; i++)
-    {
-      for (j=0; j<pref.menu[i].menuItems; j++)
-	{
-	  if (pref.menu[i].menuItem[j].cmd==CMD_EXEC)
-	    {
-	      srcParam = pref.menu[i].menuItem[j].param;
-	      dstParam = param;
-	      while (*srcParam) {
-		if (!strncmp(srcParam, "%display%", 9))
-		  {
-		    memcpy (dstParam, szDisplay, strlen(szDisplay));
-		    dstParam += strlen(szDisplay);
-		    srcParam += 9;
-		  }
-		else if (!strncmp(srcParam, "%logfile%", 9))
-		  {
-		    memcpy (dstParam, g_pszLogFile, strlen(g_pszLogFile));
-		    dstParam += strlen(g_pszLogFile);
-		    srcParam += 9;
-		  }
-		else
-		  {
-		    *dstParam = *srcParam;
-		    dstParam++;
-		    srcParam++;
-		  }
-	      }
-	      *dstParam = 0;
-	      strcpy (pref.menu[i].menuItem[j].param, param);
-	    } /* cmd==cmd_exec */
-	} /* for all menuitems */
-    } /* for all menus */
-
-}
-
-
-/*
- * Check for a match of the window class to one specified in the
- * STYLES{} section in the prefs file, and return the style type
- */
-unsigned long
-winOverrideStyle (unsigned long longpWin)
-{
-  WindowPtr pWin = (WindowPtr) longpWin;
-  char *res_name, *res_class;
-  int i;
-  char *wmName;
-
-  if (pWin==NULL)
-    return STYLE_NONE;
-
-  /* If we can't find the class, we can't override from default! */
-  if (!winMultiWindowGetClassHint (pWin, &res_name, &res_class))
-    return STYLE_NONE;
-
-  winMultiWindowGetWMName (pWin, &wmName);
-
-  for (i=0; i<pref.styleItems; i++) {
-    if (!strcmp(pref.style[i].match, res_name) ||
-	!strcmp(pref.style[i].match, res_class) ||
-	(wmName && strstr(wmName, pref.style[i].match)))
-      {
-	free (res_name);
-	free (res_class);
-	if (wmName)
-	  free (wmName);
-
-	if (pref.style[i].type)
-	  return pref.style[i].type;
-      }
-  }
-
-  /* Didn't find the style, fail gracefully */
-  free (res_name);
-  free (res_class);
-  if (wmName)
-    free (wmName);
-
-  return STYLE_NONE;
-}
-=======
-/*
- * Copyright (C) 1994-2000 The XFree86 Project, Inc. All Rights Reserved.
- * Copyright (C) Colin Harrison 2005-2008
- *
- * Permission is hereby granted, free of charge, to any person obtaining
- * a copy of this software and associated documentation files (the
- * "Software"), to deal in the Software without restriction, including
- * without limitation the rights to use, copy, modify, merge, publish,
- * distribute, sublicense, and/or sell copies of the Software, and to
- * permit persons to whom the Software is furnished to do so, subject to
- * the following conditions:
- *
- * The above copyright notice and this permission notice shall be
- * included in all copies or substantial portions of the Software.
- *
- * THE SOFTWARE IS PROVIDED "AS IS", WITHOUT WARRANTY OF ANY KIND,
- * EXPRESS OR IMPLIED, INCLUDING BUT NOT LIMITED TO THE WARRANTIES OF
- * MERCHANTABILITY, FITNESS FOR A PARTICULAR PURPOSE AND
- * NONINFRINGEMENT. IN NO EVENT SHALL THE XFREE86 PROJECT BE LIABLE FOR
- * ANY CLAIM, DAMAGES OR OTHER LIABILITY, WHETHER IN AN ACTION OF
- * CONTRACT, TORT OR OTHERWISE, ARISING FROM, OUT OF OR IN CONNECTION
- * WITH THE SOFTWARE OR THE USE OR OTHER DEALINGS IN THE SOFTWARE.
- *
- * Except as contained in this notice, the name of the XFree86 Project
- * shall not be used in advertising or otherwise to promote the sale, use
- * or other dealings in this Software without prior written authorization
- * from the XFree86 Project.
- *
- * Authors:     Earle F. Philhower, III
- *              Colin Harrison
- */
-
-#ifdef HAVE_XWIN_CONFIG_H
-#include <xwin-config.h>
-#endif
-#include <stdio.h>
-#include <stdlib.h>
-#ifdef __CYGWIN__
-#include <sys/resource.h>
-#endif
-#include "win.h"
-
-#include <X11/Xwindows.h>
-#include <shellapi.h>
-
-#include "winprefs.h"
-#include "winmultiwindowclass.h"
-
-/* Where will the custom menu commands start counting from? */
-#define STARTMENUID WM_USER
-
-/* External global variables */
-#ifdef XWIN_MULTIWINDOW
-extern DWORD g_dwCurrentThreadID;
-#endif
-
-extern const char *winGetBaseDir(void);
-
-/* From winmultiwindowflex.l, the real parser */
-extern void parse_file (FILE *fp);
-
-/* From winprefyacc.y, the pref structure loaded by the parser */
-extern WINPREFS pref;
-
-/* The global X default icon */
-extern HICON		g_hIconX;
-extern HICON		g_hSmallIconX;
-
-/* Currently in use command ID, incremented each new menu item created */
-static int g_cmdid = STARTMENUID;
-
-
-/* Defined in DIX */
-extern char *display;
-
-/* Local function to handle comma-ified icon names */
-static HICON
-LoadImageComma (char *fname, int sx, int sy, int flags);
-
-
-/*
- * Creates or appends a menu from a MENUPARSED structure
- */
-static HMENU
-MakeMenu (char *name,
-	  HMENU editMenu,
-	  int editItem)
-{
-  int i;
-  int item;
-  MENUPARSED *m;
-  HMENU hmenu, hsub;
-
-  for (i=0; i<pref.menuItems; i++)
-    {
-      if (!strcmp(name, pref.menu[i].menuName))
-	break;
-    }
-  
-  /* Didn't find a match, bummer */
-  if (i==pref.menuItems)
-    {
-      ErrorF("MakeMenu: Can't find menu %s\n", name);
-      return NULL;
-    }
-  
-  m = &(pref.menu[i]);
-
-  if (editMenu)
-    {
-      hmenu = editMenu;
-      item = editItem;
-    }
-  else
-    {
-      hmenu = CreatePopupMenu();
-      if (!hmenu)
-	{
-	  ErrorF("MakeMenu: Unable to CreatePopupMenu() %s\n", name);
-	  return NULL;
-	}
-      item = 0;
-    }
-
-  /* Add the menu items */
-  for (i=0; i<m->menuItems; i++)
-    {
-      /* Only assign IDs one time... */
-      if ( m->menuItem[i].commandID == 0 )
-	m->menuItem[i].commandID = g_cmdid++;
-
-      switch (m->menuItem[i].cmd)
-	{
-	case CMD_EXEC:
-	case CMD_ALWAYSONTOP:
-	case CMD_RELOAD:
-	  InsertMenu (hmenu,
-		      item,
-		      MF_BYPOSITION|MF_ENABLED|MF_STRING,
-		      m->menuItem[i].commandID,
-		      m->menuItem[i].text);
-	  break;
-	  
-	case CMD_SEPARATOR:
-	  InsertMenu (hmenu,
-		      item,
-		      MF_BYPOSITION|MF_SEPARATOR,
-		      0,
-		      NULL);
-	  break;
-	  
-	case CMD_MENU:
-	  /* Recursive! */
-	  hsub = MakeMenu (m->menuItem[i].param, 0, 0);
-	  if (hsub)
-	    InsertMenu (hmenu,
-			item,
-			MF_BYPOSITION|MF_POPUP|MF_ENABLED|MF_STRING,
-			(UINT_PTR)hsub,
-			m->menuItem[i].text);
-	  break;
-	}
-
-      /* If item==-1 (means to add at end of menu) don't increment) */
-      if (item>=0)
-	item++;
-    }
-
-  return hmenu;
-}
-
-
-#ifdef XWIN_MULTIWINDOW
-/*
- * Callback routine that is executed once per window class.
- * Removes or creates custom window settings depending on LPARAM
- */
-static wBOOL CALLBACK
-ReloadEnumWindowsProc (HWND hwnd, LPARAM lParam)
-{
-  HICON   hicon;
-  Window  wid;
-
-  if (!hwnd) {
-    ErrorF("ReloadEnumWindowsProc: hwnd==NULL!\n");
-    return FALSE;
-  }
-
-  /* It's our baby, either clean or dirty it */
-  if (lParam==FALSE) 
-    {
-      /* Reset the window's icon to undefined. */
-      hicon = (HICON)SendMessage(hwnd, WM_SETICON, ICON_BIG, 0);
-
-      /* If the old icon is generated on-the-fly, get rid of it, will regen */
-      winDestroyIcon (hicon);
-
-      /* Same for the small icon */
-      hicon = (HICON)SendMessage(hwnd, WM_SETICON, ICON_SMALL, 0);
-      winDestroyIcon (hicon);
-
-      /* Remove any menu additions; bRevert=TRUE destroys any modified menus */
-      GetSystemMenu (hwnd, TRUE);
-      
-      /* This window is now clean of our taint (but with undefined icons) */
-    }
-  else
-    {
-      /* winUpdateIcon() will set the icon default, dynamic, or from xwinrc */
-      wid = (Window)GetProp (hwnd, WIN_WID_PROP);
-      if (wid)
-	winUpdateIcon (wid);
-
-      /* Update the system menu for this window */
-      SetupSysMenu ((unsigned long)hwnd);
-
-      /* That was easy... */
-    }
-
-  return TRUE;
-}
-#endif
-
-
-/*
- * Removes any custom icons in classes, custom menus, etc.
- * Frees all members in pref structure.
- * Reloads the preferences file.
- * Set custom icons and menus again.
- */
-static void
-ReloadPrefs (void)
-{
-  int i;
-
-#ifdef XWIN_MULTIWINDOW
-  /* First, iterate over all windows, deleting their icons and custom menus.
-   * This is really only needed because winDestroyIcon() will try to
-   * destroy the old global icons, which will have changed.
-   * It is probably better to set a windows USER_DATA to flag locally defined
-   * icons, and use that to accurately know when to destroy old icons.
-   */
-  EnumThreadWindows (g_dwCurrentThreadID, ReloadEnumWindowsProc, FALSE);
-#endif
-  
-  /* Now, free/clear all info from our prefs structure */
-  for (i=0; i<pref.menuItems; i++)
-    free (pref.menu[i].menuItem);
-  free (pref.menu);
-  pref.menu = NULL;
-  pref.menuItems = 0;
-
-  pref.rootMenuName[0] = 0;
-
-  free (pref.sysMenu);
-  pref.sysMenuItems = 0;
-
-  pref.defaultSysMenuName[0] = 0;
-  pref.defaultSysMenuPos = 0;
-
-  pref.iconDirectory[0] = 0;
-  pref.defaultIconName[0] = 0;
-  pref.trayIconName[0] = 0;
-
-  for (i=0; i<pref.iconItems; i++)
-    if (pref.icon[i].hicon)
-      DestroyIcon ((HICON)pref.icon[i].hicon);
-  free (pref.icon);
-  pref.icon = NULL;
-  pref.iconItems = 0;
-  
-  /* Free global default X icon */
-  if (g_hIconX) 
-    DestroyIcon (g_hIconX);
-  if (g_hSmallIconX)
-    DestroyIcon (g_hSmallIconX);  
-
-  /* Reset the custom command IDs */
-  g_cmdid = STARTMENUID;
-
-  /* Load the updated resource file */
-  LoadPreferences();
-
-  g_hIconX = NULL;
-  g_hSmallIconX = NULL;
-
-#ifdef XWIN_MULTIWINDOW
-  winInitGlobalIcons();
-#endif
-  
-#ifdef XWIN_MULTIWINDOW
-  /* Rebuild the icons and menus */
-  EnumThreadWindows (g_dwCurrentThreadID, ReloadEnumWindowsProc, TRUE);
-#endif
-
-  /* Whew, done */
-}
-
-/*
- * Check/uncheck the ALWAYSONTOP items in this menu
- */
-void
-HandleCustomWM_INITMENU(unsigned long hwndIn,
-			unsigned long hmenuIn)
-{
-  HWND    hwnd;
-  HMENU   hmenu;
-  DWORD   dwExStyle;
-  int     i, j;
-
-  hwnd = (HWND)hwndIn;
-  hmenu = (HMENU)hmenuIn;
-  if (!hwnd || !hmenu) 
-    return;
-  
-  if (GetWindowLongPtr(hwnd, GWL_EXSTYLE) & WS_EX_TOPMOST)
-    dwExStyle = MF_BYCOMMAND | MF_CHECKED;
-  else
-    dwExStyle = MF_BYCOMMAND | MF_UNCHECKED;
-
-  for (i=0; i<pref.menuItems; i++)
-    for (j=0; j<pref.menu[i].menuItems; j++)
-      if (pref.menu[i].menuItem[j].cmd==CMD_ALWAYSONTOP)
-	CheckMenuItem (hmenu, pref.menu[i].menuItem[j].commandID, dwExStyle );
-  
-}
-    
-/*
- * Searches for the custom WM_COMMAND command ID and performs action.
- * Return TRUE if command is proccessed, FALSE otherwise.
- */
-Bool
-HandleCustomWM_COMMAND (unsigned long hwndIn,
-			int           command)
-{
-  HWND hwnd;
-  int i, j;
-  MENUPARSED *m;
-  DWORD			dwExStyle;
-
-  hwnd = (HWND)hwndIn;
-
-  if (!command)
-    return FALSE;
-
-  for (i=0; i<pref.menuItems; i++)
-    {
-      m = &(pref.menu[i]);
-      for (j=0; j<m->menuItems; j++)
-	{
-	  if (command==m->menuItem[j].commandID)
-	    {
-	      /* Match! */
-	      switch(m->menuItem[j].cmd)
-		{
-#ifdef __CYGWIN__
-		case CMD_EXEC:
-		  if (fork()==0)
-		    {
-		      struct rlimit rl;
-		      unsigned long i;
-
-		      /* Close any open descriptors except for STD* */
-		      getrlimit (RLIMIT_NOFILE, &rl);
-		      for (i = STDERR_FILENO+1; i < rl.rlim_cur; i++)
-			close(i);
-
-		      /* Disassociate any TTYs */
-		      setsid();
-
-		      execl ("/bin/sh",
-			     "/bin/sh",
-			     "-c",
-			     m->menuItem[j].param,
-			     NULL);
-		      exit (0);
-		    }
-		  else
-		    return TRUE;
-		  break;
-#else
-		case CMD_EXEC:
-                  {
-		    /* Start process without console window */
-		    STARTUPINFO start;
-		    PROCESS_INFORMATION child;
-
-		    memset (&start, 0, sizeof (start));
-		    start.cb = sizeof (start);
-		    start.dwFlags = STARTF_USESHOWWINDOW;
-		    start.wShowWindow = SW_HIDE;
-
-		    memset (&child, 0, sizeof (child));
-
-		    if (CreateProcess (NULL, m->menuItem[j].param, NULL, NULL, FALSE, 0,
-				       NULL, NULL, &start, &child))
-		    {
-			CloseHandle (child.hThread);
-			CloseHandle (child.hProcess);
-		    }
-		    else
-			MessageBox(NULL, m->menuItem[j].param, "Mingrc Exec Command Error!", MB_OK | MB_ICONEXCLAMATION);
-                  }
-		  return TRUE;
-#endif
-		case CMD_ALWAYSONTOP:
-		  if (!hwnd)
-		    return FALSE;
-
-		  /* Get extended window style */
-		  dwExStyle = GetWindowLongPtr(hwnd, GWL_EXSTYLE);
-		  
-		  /* Handle topmost windows */
-		  if (dwExStyle & WS_EX_TOPMOST)
-		    SetWindowPos (hwnd,
-				  HWND_NOTOPMOST,
-				  0, 0,
-				  0, 0,
-				  SWP_NOSIZE | SWP_NOMOVE);
-		  else
-		    SetWindowPos (hwnd,
-				  HWND_TOPMOST,
-				  0, 0,
-				  0, 0,
-				  SWP_NOSIZE | SWP_NOMOVE);
-#if XWIN_MULTIWINDOW
-		  /* Reflect the changed Z order */
-		  winReorderWindowsMultiWindow ();
-#endif
-		  return TRUE;
-		  
-		case CMD_RELOAD:
-		  ReloadPrefs();
-		  return TRUE;
-
-		default:
-		  return FALSE;
-	      }
-	    } /* match */
-	} /* for j */
-    } /* for i */
-
-  return FALSE;
-}
-
-
-#ifdef XWIN_MULTIWINDOW
-/*
- * Add the default or a custom menu depending on the class match
- */
-void
-SetupSysMenu (unsigned long hwndIn)
-{
-  HWND    hwnd;
-  HMENU	  sys;
-  int     i;
-  WindowPtr pWin;
-  char *res_name, *res_class;
-
-  hwnd = (HWND)hwndIn;
-  if (!hwnd)
-    return;
-
-  pWin = GetProp (hwnd, WIN_WINDOW_PROP);
-  
-  sys = GetSystemMenu (hwnd, FALSE);
-  if (!sys)
-    return;
-
-  if (pWin)
-    {
-      /* First see if there's a class match... */
-      if (winMultiWindowGetClassHint (pWin, &res_name, &res_class))
-	{
-	  for (i=0; i<pref.sysMenuItems; i++)
-	    {
-	      if (!strcmp(pref.sysMenu[i].match, res_name) ||
-		  !strcmp(pref.sysMenu[i].match, res_class) ) 
-		{
-		  free(res_name);
-		  free(res_class);
-  
-		  MakeMenu (pref.sysMenu[i].menuName, sys,
-			    pref.sysMenu[i].menuPos==AT_START?0:-1);
-		  return;
-		}
-	    }
-	  
-	  /* No match, just free alloc'd strings */
-	  free(res_name);
-	  free(res_class);
-	} /* Found wm_class */
-    } /* if pwin */
-
-  /* Fallback to system default */
-  if (pref.defaultSysMenuName[0])
-    {
-      if (pref.defaultSysMenuPos==AT_START)
-	MakeMenu (pref.defaultSysMenuName, sys, 0);
-      else
-	MakeMenu (pref.defaultSysMenuName, sys, -1);
-    }
-}
-#endif
-
-
-/*
- * Possibly add a menu to the toolbar icon
- */
-void
-SetupRootMenu (unsigned long hmenuRoot)
-{
-  HMENU root;
-
-  root = (HMENU)hmenuRoot;
-  if (!root)
-    return;
-
-  if (pref.rootMenuName[0])
-    {
-      MakeMenu(pref.rootMenuName, root, 0);
-    }
-}
-
-
-/*
- * Check for and return an overridden default ICON specified in the prefs
- */
-HICON
-winOverrideDefaultIcon(int size)
-{
-  HICON hicon;
-  
-  if (pref.defaultIconName[0])
-    {
-      hicon = LoadImageComma (pref.defaultIconName, size, size, 0);
-      if (hicon==NULL)
-        ErrorF ("winOverrideDefaultIcon: LoadImageComma(%s) failed\n",
-		pref.defaultIconName);
-
-      return hicon;
-    }
-
-  return 0;
-}
-
-
-/*
- * Return the HICON to use in the taskbar notification area
- */
-HICON
-winTaskbarIcon(void)
-{
-  HICON hicon;
-
-  hicon = 0;
-  /* First try and load an overridden, if success then return it */
-  if (pref.trayIconName[0])
-    {
-      hicon = LoadImageComma (pref.trayIconName,
-			      GetSystemMetrics (SM_CXSMICON),
-			      GetSystemMetrics (SM_CYSMICON),
-			      0 );
-    }
-
-  /* Otherwise return the default */
-  if (!hicon)
-    hicon =  (HICON) LoadImage (g_hInstance,
-				MAKEINTRESOURCE(IDI_XWIN),
-				IMAGE_ICON,
-				GetSystemMetrics (SM_CXSMICON),
-				GetSystemMetrics (SM_CYSMICON),
-				0);
-
-  return hicon;
-}
-
-
-/*
- * Parse a filename to extract an icon:
- *  If fname is exactly ",nnn" then extract icon from our resource
- *  else if it is "file,nnn" then extract icon nnn from that file
- *  else try to load it as an .ico file and if that fails return NULL
- */
-static HICON
-LoadImageComma (char *fname, int sx, int sy, int flags)
-{
-  HICON  hicon;
-  int    index;
-  char   file[PATH_MAX+NAME_MAX+2];
-
-  /* Some input error checking */
-  if (!fname || !fname[0])
-    return NULL;
-
-  index = 0;
-  hicon = NULL;
-
-  if (fname[0]==',')
-    {
-      /* It's the XWIN.EXE resource they want */
-      index = atoi (fname+1);
-      hicon = LoadImage (g_hInstance,
-                        MAKEINTRESOURCE(index),
-                        IMAGE_ICON,
-                        sx,
-                        sy,
-                        flags);
-    }
-  else
-    {
-      file[0] = 0;
-      /* Prepend path if not given a "X:\" filename */
-      if ( !(fname[0] && fname[1]==':' && fname[2]=='\\') )
-        {
-         strcpy (file, pref.iconDirectory);
-         if (pref.iconDirectory[0])
-           if (fname[strlen(fname)-1]!='\\')
-             strcat (file, "\\");
-        }
-      strcat (file, fname);
-
-      if (strrchr (file, ','))
-       {
-         /* Specified as <fname>,<index> */
-
-         *(strrchr (file, ',')) = 0; /* End string at comma */
-         index = atoi (strrchr (fname, ',') + 1);
-         hicon = ExtractIcon (g_hInstance, file, index);
-       }
-      else
-       {
-         /* Just an .ico file... */
-
-         hicon = (HICON)LoadImage (NULL,
-                                   file,
-                                   IMAGE_ICON,
-                                   sx,
-                                   sy,
-                                   LR_LOADFROMFILE|flags);
-       }
-    }
-  return hicon;
-}
-
-/*
- * Check for a match of the window class to one specified in the
- * ICONS{} section in the prefs file, and load the icon from a file
- */
-HICON
-winOverrideIcon (unsigned long longWin)
-{
-  WindowPtr pWin = (WindowPtr) longWin;
-  char *res_name, *res_class;
-  int i;
-  HICON hicon;
-  char *wmName;
-
-  if (pWin==NULL)
-    return 0;
-
-  /* If we can't find the class, we can't override from default! */
-  if (!winMultiWindowGetClassHint (pWin, &res_name, &res_class))
-    return 0;
-
-  winMultiWindowGetWMName (pWin, &wmName);
-  
-  for (i=0; i<pref.iconItems; i++) {
-    if (!strcmp(pref.icon[i].match, res_name) ||
-	!strcmp(pref.icon[i].match, res_class) ||
-	(wmName && strstr(wmName, pref.icon[i].match))) 
-      {
-	free (res_name);
-	free (res_class);
-	free(wmName);
-
-	if (pref.icon[i].hicon)
-	  return pref.icon[i].hicon;
-
-       hicon = LoadImageComma (pref.icon[i].iconFile, 0, 0, LR_DEFAULTSIZE);
-       if (hicon==NULL)
-         ErrorF ("winOverrideIcon: LoadImageComma(%s) failed\n",
-                  pref.icon[i].iconFile);
-
-	pref.icon[i].hicon = hicon;
-	return hicon;
-      }
-  }
-  
-  /* Didn't find the icon, fail gracefully */
-  free (res_name);
-  free (res_class);
-  free(wmName);
-
-  return 0;
-}
-
-
-/*
- * Should we free this icon or leave it in memory (is it part of our
- * ICONS{} overrides)?
- */
-int
-winIconIsOverride(unsigned hiconIn)
-{
-  HICON hicon;
-  int i;
-
-  hicon = (HICON)hiconIn;
-
-  if (!hicon)
-    return 0;
-  
-  for (i=0; i<pref.iconItems; i++)
-    if ((HICON)pref.icon[i].hicon == hicon)
-      return 1;
-  
-  return 0;
-}
-
-
-
-/*
- * Try and open ~/.XWinrc and system.XWinrc
- * Load it into prefs structure for use by other functions
- */
-void
-LoadPreferences (void)
-{
-  char *home;
-  char fname[PATH_MAX+NAME_MAX+2];
-  FILE *prefFile;
-  char szDisplay[512];
-  char *szEnvDisplay;
-  int i, j;
-  char param[PARAM_MAX+1];
-  char *srcParam, *dstParam;
-
-  /* First, clear all preference settings */
-  memset (&pref, 0, sizeof(pref));
-  prefFile = NULL;
-
-  /* Now try and find a ~/.xwinrc file */
-  home = getenv ("HOME");
-  if (home)
-    {
-      strcpy (fname, home);
-      if (fname[strlen(fname)-1]!='/')
-	strcat (fname, "/");
-      strcat (fname, ".XWinrc");
-      
-      prefFile = fopen (fname, "r");
-      if (prefFile)
-	ErrorF ("winPrefsLoadPreferences: %s\n", fname);
-    }
-
-  /* No home file found, check system default */
-  if (!prefFile)
-    {
-      char buffer[MAX_PATH];
-#ifdef RELOCATE_PROJECTROOT
-      snprintf(buffer, sizeof(buffer), "%s\\system.XWinrc", winGetBaseDir());
-#else
-      strncpy(buffer, SYSCONFDIR"/X11/system.XWinrc", sizeof(buffer));
-#endif
-      buffer[sizeof(buffer)-1] = 0;
-      prefFile = fopen (buffer, "r");
-      if (prefFile)
-	ErrorF ("winPrefsLoadPreferences: %s\n", buffer);
-    }
-
-  /* If we could open it, then read the settings and close it */
-  if (prefFile)
-    {
-      parse_file (prefFile);
-      fclose (prefFile);
-    }
-
-  /* Setup a DISPLAY environment variable, need to allocate on heap */
-  /* because putenv doesn't copy the argument... */
-  snprintf (szDisplay, 512, "DISPLAY=127.0.0.1:%s.0", display);
-  szEnvDisplay = (char *)(malloc (strlen(szDisplay)+1));
-  if (szEnvDisplay)
-    {
-      strcpy (szEnvDisplay, szDisplay);
-      putenv (szEnvDisplay);
-    }
-
-  /* Replace any "%display%" in menu commands with display string */
-  snprintf (szDisplay, 512, "127.0.0.1:%s.0", display);
-  for (i=0; i<pref.menuItems; i++)
-    {
-      for (j=0; j<pref.menu[i].menuItems; j++)
-	{
-	  if (pref.menu[i].menuItem[j].cmd==CMD_EXEC)
-	    {
-	      srcParam = pref.menu[i].menuItem[j].param;
-	      dstParam = param;
-	      while (*srcParam) {
-		if (!strncmp(srcParam, "%display%", 9))
-		  {
-		    memcpy (dstParam, szDisplay, strlen(szDisplay));
-		    dstParam += strlen(szDisplay);
-		    srcParam += 9;
-		  }
-		else
-		  {
-		    *dstParam = *srcParam;
-		    dstParam++;
-		    srcParam++;
-		  }
-	      }
-	      *dstParam = 0;
-	      strcpy (pref.menu[i].menuItem[j].param, param);
-	    } /* cmd==cmd_exec */
-	} /* for all menuitems */
-    } /* for all menus */
-
-}
-
-
-/*
- * Check for a match of the window class to one specified in the
- * STYLES{} section in the prefs file, and return the style type
- */
-unsigned long
-winOverrideStyle (unsigned long longpWin)
-{
-  WindowPtr pWin = (WindowPtr) longpWin;
-  char *res_name, *res_class;
-  int i;
-  char *wmName;
-
-  if (pWin==NULL)
-    return STYLE_NONE;
-
-  /* If we can't find the class, we can't override from default! */
-  if (!winMultiWindowGetClassHint (pWin, &res_name, &res_class))
-    return STYLE_NONE;
-
-  winMultiWindowGetWMName (pWin, &wmName);
-
-  for (i=0; i<pref.styleItems; i++) {
-    if (!strcmp(pref.style[i].match, res_name) ||
-	!strcmp(pref.style[i].match, res_class) ||
-	(wmName && strstr(wmName, pref.style[i].match)))
-      {
-	free (res_name);
-	free (res_class);
-	free(wmName);
-
-	if (pref.style[i].type)
-	  return pref.style[i].type;
-      }
-  }
-
-  /* Didn't find the style, fail gracefully */
-  free (res_name);
-  free (res_class);
-  free(wmName);
-
-  return STYLE_NONE;
-}
->>>>>>> 4c61bf84
+/*
+ * Copyright (C) 1994-2000 The XFree86 Project, Inc. All Rights Reserved.
+ * Copyright (C) Colin Harrison 2005-2008
+ *
+ * Permission is hereby granted, free of charge, to any person obtaining
+ * a copy of this software and associated documentation files (the
+ * "Software"), to deal in the Software without restriction, including
+ * without limitation the rights to use, copy, modify, merge, publish,
+ * distribute, sublicense, and/or sell copies of the Software, and to
+ * permit persons to whom the Software is furnished to do so, subject to
+ * the following conditions:
+ *
+ * The above copyright notice and this permission notice shall be
+ * included in all copies or substantial portions of the Software.
+ *
+ * THE SOFTWARE IS PROVIDED "AS IS", WITHOUT WARRANTY OF ANY KIND,
+ * EXPRESS OR IMPLIED, INCLUDING BUT NOT LIMITED TO THE WARRANTIES OF
+ * MERCHANTABILITY, FITNESS FOR A PARTICULAR PURPOSE AND
+ * NONINFRINGEMENT. IN NO EVENT SHALL THE XFREE86 PROJECT BE LIABLE FOR
+ * ANY CLAIM, DAMAGES OR OTHER LIABILITY, WHETHER IN AN ACTION OF
+ * CONTRACT, TORT OR OTHERWISE, ARISING FROM, OUT OF OR IN CONNECTION
+ * WITH THE SOFTWARE OR THE USE OR OTHER DEALINGS IN THE SOFTWARE.
+ *
+ * Except as contained in this notice, the name of the XFree86 Project
+ * shall not be used in advertising or otherwise to promote the sale, use
+ * or other dealings in this Software without prior written authorization
+ * from the XFree86 Project.
+ *
+ * Authors:     Earle F. Philhower, III
+ *              Colin Harrison
+ */
+
+#ifdef HAVE_XWIN_CONFIG_H
+#include <xwin-config.h>
+#endif
+#include <stdio.h>
+#include <stdlib.h>
+#ifdef __CYGWIN__
+#include <sys/resource.h>
+#endif
+#include "win.h"
+
+#include <X11/Xwindows.h>
+#include <shellapi.h>
+
+#include "winprefs.h"
+#include "winmultiwindowclass.h"
+
+/* Where will the custom menu commands start counting from? */
+#define STARTMENUID WM_USER
+
+/* External global variables */
+#ifdef XWIN_MULTIWINDOW
+extern DWORD g_dwCurrentThreadID;
+#endif
+
+extern const char *winGetBaseDir(void);
+
+extern const char *g_pszLogFile;
+
+/* From winmultiwindowflex.l, the real parser */
+extern void parse_file (FILE *fp);
+
+/* From winprefyacc.y, the pref structure loaded by the parser */
+extern WINPREFS pref;
+
+/* The global X default icon */
+extern HICON		g_hIconX;
+extern HICON		g_hSmallIconX;
+
+/* Currently in use command ID, incremented each new menu item created */
+static int g_cmdid = STARTMENUID;
+
+
+/* Defined in DIX */
+extern char *display;
+
+/* Local function to handle comma-ified icon names */
+static HICON
+LoadImageComma (char *fname, int sx, int sy, int flags);
+
+
+/*
+ * Creates or appends a menu from a MENUPARSED structure
+ */
+static HMENU
+MakeMenu (char *name,
+	  HMENU editMenu,
+	  int editItem)
+{
+  int i;
+  int item;
+  MENUPARSED *m;
+  HMENU hmenu, hsub;
+
+  for (i=0; i<pref.menuItems; i++)
+    {
+      if (!strcmp(name, pref.menu[i].menuName))
+	break;
+    }
+  
+  /* Didn't find a match, bummer */
+  if (i==pref.menuItems)
+    {
+      ErrorF("MakeMenu: Can't find menu %s\n", name);
+      return NULL;
+    }
+  
+  m = &(pref.menu[i]);
+
+  if (editMenu)
+    {
+      hmenu = editMenu;
+      item = editItem;
+    }
+  else
+    {
+      hmenu = CreatePopupMenu();
+      if (!hmenu)
+	{
+	  ErrorF("MakeMenu: Unable to CreatePopupMenu() %s\n", name);
+	  return NULL;
+	}
+      item = 0;
+    }
+
+  /* Add the menu items */
+  for (i=0; i<m->menuItems; i++)
+    {
+      /* Only assign IDs one time... */
+      if ( m->menuItem[i].commandID == 0 )
+	m->menuItem[i].commandID = g_cmdid++;
+
+      switch (m->menuItem[i].cmd)
+	{
+	case CMD_EXEC:
+	case CMD_ALWAYSONTOP:
+	case CMD_RELOAD:
+	  InsertMenu (hmenu,
+		      item,
+		      MF_BYPOSITION|MF_ENABLED|MF_STRING,
+		      m->menuItem[i].commandID,
+		      m->menuItem[i].text);
+	  break;
+	  
+	case CMD_SEPARATOR:
+	  InsertMenu (hmenu,
+		      item,
+		      MF_BYPOSITION|MF_SEPARATOR,
+		      0,
+		      NULL);
+	  break;
+	  
+	case CMD_MENU:
+	  /* Recursive! */
+	  hsub = MakeMenu (m->menuItem[i].param, 0, 0);
+	  if (hsub)
+	    InsertMenu (hmenu,
+			item,
+			MF_BYPOSITION|MF_POPUP|MF_ENABLED|MF_STRING,
+			(UINT_PTR)hsub,
+			m->menuItem[i].text);
+	  break;
+	}
+
+      /* If item==-1 (means to add at end of menu) don't increment) */
+      if (item>=0)
+	item++;
+    }
+
+  return hmenu;
+}
+
+
+#ifdef XWIN_MULTIWINDOW
+/*
+ * Callback routine that is executed once per window class.
+ * Removes or creates custom window settings depending on LPARAM
+ */
+static wBOOL CALLBACK
+ReloadEnumWindowsProc (HWND hwnd, LPARAM lParam)
+{
+  HICON   hicon;
+  Window  wid;
+
+  if (!hwnd) {
+    ErrorF("ReloadEnumWindowsProc: hwnd==NULL!\n");
+    return FALSE;
+  }
+
+  /* It's our baby, either clean or dirty it */
+  if (lParam==FALSE) 
+    {
+      /* Reset the window's icon to undefined. */
+      hicon = (HICON)SendMessage(hwnd, WM_SETICON, ICON_BIG, 0);
+
+      /* If the old icon is generated on-the-fly, get rid of it, will regen */
+      winDestroyIcon (hicon);
+
+      /* Same for the small icon */
+      hicon = (HICON)SendMessage(hwnd, WM_SETICON, ICON_SMALL, 0);
+      winDestroyIcon (hicon);
+
+      /* Remove any menu additions; bRevert=TRUE destroys any modified menus */
+      GetSystemMenu (hwnd, TRUE);
+      
+      /* This window is now clean of our taint (but with undefined icons) */
+    }
+  else
+    {
+      /* winUpdateIcon() will set the icon default, dynamic, or from xwinrc */
+      wid = (Window)GetProp (hwnd, WIN_WID_PROP);
+      if (wid)
+	winUpdateIcon (wid);
+
+      /* Update the system menu for this window */
+      SetupSysMenu ((unsigned long)hwnd);
+
+      /* That was easy... */
+    }
+
+  return TRUE;
+}
+#endif
+
+
+/*
+ * Removes any custom icons in classes, custom menus, etc.
+ * Frees all members in pref structure.
+ * Reloads the preferences file.
+ * Set custom icons and menus again.
+ */
+static void
+ReloadPrefs (void)
+{
+  int i;
+
+#ifdef XWIN_MULTIWINDOW
+  /* First, iterate over all windows, deleting their icons and custom menus.
+   * This is really only needed because winDestroyIcon() will try to
+   * destroy the old global icons, which will have changed.
+   * It is probably better to set a windows USER_DATA to flag locally defined
+   * icons, and use that to accurately know when to destroy old icons.
+   */
+  EnumThreadWindows (g_dwCurrentThreadID, ReloadEnumWindowsProc, FALSE);
+#endif
+  
+  /* Now, free/clear all info from our prefs structure */
+  for (i=0; i<pref.menuItems; i++)
+    free (pref.menu[i].menuItem);
+  free (pref.menu);
+  pref.menu = NULL;
+  pref.menuItems = 0;
+
+  pref.rootMenuName[0] = 0;
+
+  free (pref.sysMenu);
+  pref.sysMenuItems = 0;
+
+  pref.defaultSysMenuName[0] = 0;
+  pref.defaultSysMenuPos = 0;
+
+  pref.iconDirectory[0] = 0;
+  pref.defaultIconName[0] = 0;
+  pref.trayIconName[0] = 0;
+
+  for (i=0; i<pref.iconItems; i++)
+    if (pref.icon[i].hicon)
+      DestroyIcon ((HICON)pref.icon[i].hicon);
+  free (pref.icon);
+  pref.icon = NULL;
+  pref.iconItems = 0;
+  
+  /* Free global default X icon */
+  if (g_hIconX) 
+    DestroyIcon (g_hIconX);
+  if (g_hSmallIconX)
+    DestroyIcon (g_hSmallIconX);  
+
+  /* Reset the custom command IDs */
+  g_cmdid = STARTMENUID;
+
+  /* Load the updated resource file */
+  LoadPreferences();
+
+  g_hIconX = NULL;
+  g_hSmallIconX = NULL;
+
+#ifdef XWIN_MULTIWINDOW
+  winInitGlobalIcons();
+#endif
+  
+#ifdef XWIN_MULTIWINDOW
+  /* Rebuild the icons and menus */
+  EnumThreadWindows (g_dwCurrentThreadID, ReloadEnumWindowsProc, TRUE);
+#endif
+
+  /* Whew, done */
+}
+
+/*
+ * Check/uncheck the ALWAYSONTOP items in this menu
+ */
+void
+HandleCustomWM_INITMENU(unsigned long hwndIn,
+			unsigned long hmenuIn)
+{
+  HWND    hwnd;
+  HMENU   hmenu;
+  DWORD   dwExStyle;
+  int     i, j;
+
+  hwnd = (HWND)hwndIn;
+  hmenu = (HMENU)hmenuIn;
+  if (!hwnd || !hmenu) 
+    return;
+  
+  if (GetWindowLongPtr(hwnd, GWL_EXSTYLE) & WS_EX_TOPMOST)
+    dwExStyle = MF_BYCOMMAND | MF_CHECKED;
+  else
+    dwExStyle = MF_BYCOMMAND | MF_UNCHECKED;
+
+  for (i=0; i<pref.menuItems; i++)
+    for (j=0; j<pref.menu[i].menuItems; j++)
+      if (pref.menu[i].menuItem[j].cmd==CMD_ALWAYSONTOP)
+	CheckMenuItem (hmenu, pref.menu[i].menuItem[j].commandID, dwExStyle );
+  
+}
+    
+/*
+ * Searches for the custom WM_COMMAND command ID and performs action.
+ * Return TRUE if command is proccessed, FALSE otherwise.
+ */
+Bool
+HandleCustomWM_COMMAND (unsigned long hwndIn,
+			int           command)
+{
+  HWND hwnd;
+  int i, j;
+  MENUPARSED *m;
+  DWORD			dwExStyle;
+
+  hwnd = (HWND)hwndIn;
+
+  if (!command)
+    return FALSE;
+
+  for (i=0; i<pref.menuItems; i++)
+    {
+      m = &(pref.menu[i]);
+      for (j=0; j<m->menuItems; j++)
+	{
+	  if (command==m->menuItem[j].commandID)
+	    {
+	      /* Match! */
+	      switch(m->menuItem[j].cmd)
+		{
+#ifdef __CYGWIN__
+		case CMD_EXEC:
+		  if (fork()==0)
+		    {
+		      struct rlimit rl;
+		      unsigned long i;
+
+		      /* Close any open descriptors except for STD* */
+		      getrlimit (RLIMIT_NOFILE, &rl);
+		      for (i = STDERR_FILENO+1; i < rl.rlim_cur; i++)
+			close(i);
+
+		      /* Disassociate any TTYs */
+		      setsid();
+
+		      execl ("/bin/sh",
+			     "/bin/sh",
+			     "-c",
+			     m->menuItem[j].param,
+			     NULL);
+		      exit (0);
+		    }
+		  else
+		    return TRUE;
+		  break;
+#else
+		case CMD_EXEC:
+                  {
+		    /* Start process without console window */
+		    STARTUPINFO start;
+		    PROCESS_INFORMATION child;
+
+		    memset (&start, 0, sizeof (start));
+		    start.cb = sizeof (start);
+		    //start.dwFlags = STARTF_USESHOWWINDOW;
+		    //start.wShowWindow = SW_HIDE;
+
+		    memset (&child, 0, sizeof (child));
+
+		    if (CreateProcess (NULL, m->menuItem[j].param, NULL, NULL, FALSE, 0,
+				       NULL, NULL, &start, &child))
+		    {
+			CloseHandle (child.hThread);
+			CloseHandle (child.hProcess);
+		    }
+		    else
+			MessageBox(NULL, m->menuItem[j].param, "VcXsrv Exec Command Error!", MB_OK | MB_ICONEXCLAMATION);
+                  }
+		  return TRUE;
+#endif
+		case CMD_ALWAYSONTOP:
+		  if (!hwnd)
+		    return FALSE;
+
+		  /* Get extended window style */
+		  dwExStyle = GetWindowLongPtr(hwnd, GWL_EXSTYLE);
+		  
+		  /* Handle topmost windows */
+		  if (dwExStyle & WS_EX_TOPMOST)
+		    SetWindowPos (hwnd,
+				  HWND_NOTOPMOST,
+				  0, 0,
+				  0, 0,
+				  SWP_NOSIZE | SWP_NOMOVE);
+		  else
+		    SetWindowPos (hwnd,
+				  HWND_TOPMOST,
+				  0, 0,
+				  0, 0,
+				  SWP_NOSIZE | SWP_NOMOVE);
+#if XWIN_MULTIWINDOW
+		  /* Reflect the changed Z order */
+		  winReorderWindowsMultiWindow ();
+#endif
+		  return TRUE;
+		  
+		case CMD_RELOAD:
+		  ReloadPrefs();
+		  return TRUE;
+
+		default:
+		  return FALSE;
+	      }
+	    } /* match */
+	} /* for j */
+    } /* for i */
+
+  return FALSE;
+}
+
+
+#ifdef XWIN_MULTIWINDOW
+/*
+ * Add the default or a custom menu depending on the class match
+ */
+void
+SetupSysMenu (unsigned long hwndIn)
+{
+  HWND    hwnd;
+  HMENU	  sys;
+  int     i;
+  WindowPtr pWin;
+  char *res_name, *res_class;
+
+  hwnd = (HWND)hwndIn;
+  if (!hwnd)
+    return;
+
+  pWin = GetProp (hwnd, WIN_WINDOW_PROP);
+  
+  sys = GetSystemMenu (hwnd, FALSE);
+  if (!sys)
+    return;
+
+  if (pWin)
+    {
+      /* First see if there's a class match... */
+      if (winMultiWindowGetClassHint (pWin, &res_name, &res_class))
+	{
+	  for (i=0; i<pref.sysMenuItems; i++)
+	    {
+	      if (!strcmp(pref.sysMenu[i].match, res_name) ||
+		  !strcmp(pref.sysMenu[i].match, res_class) ) 
+		{
+		  free(res_name);
+		  free(res_class);
+  
+		  MakeMenu (pref.sysMenu[i].menuName, sys,
+			    pref.sysMenu[i].menuPos==AT_START?0:-1);
+		  return;
+		}
+	    }
+	  
+	  /* No match, just free alloc'd strings */
+	  free(res_name);
+	  free(res_class);
+	} /* Found wm_class */
+    } /* if pwin */
+
+  /* Fallback to system default */
+  if (pref.defaultSysMenuName[0])
+    {
+      if (pref.defaultSysMenuPos==AT_START)
+	MakeMenu (pref.defaultSysMenuName, sys, 0);
+      else
+	MakeMenu (pref.defaultSysMenuName, sys, -1);
+    }
+}
+#endif
+
+
+/*
+ * Possibly add a menu to the toolbar icon
+ */
+void
+SetupRootMenu (unsigned long hmenuRoot)
+{
+  HMENU root;
+
+  root = (HMENU)hmenuRoot;
+  if (!root)
+    return;
+
+  if (pref.rootMenuName[0])
+    {
+      MakeMenu(pref.rootMenuName, root, 0);
+    }
+}
+
+
+/*
+ * Check for and return an overridden default ICON specified in the prefs
+ */
+HICON
+winOverrideDefaultIcon(int size)
+{
+  HICON hicon;
+  
+  if (pref.defaultIconName[0])
+    {
+      hicon = LoadImageComma (pref.defaultIconName, size, size, 0);
+      if (hicon==NULL)
+        ErrorF ("winOverrideDefaultIcon: LoadImageComma(%s) failed\n",
+		pref.defaultIconName);
+
+      return hicon;
+    }
+
+  return 0;
+}
+
+
+/*
+ * Return the HICON to use in the taskbar notification area
+ */
+HICON
+winTaskbarIcon(void)
+{
+  HICON hicon;
+
+  hicon = 0;
+  /* First try and load an overridden, if success then return it */
+  if (pref.trayIconName[0])
+    {
+      hicon = LoadImageComma (pref.trayIconName,
+			      GetSystemMetrics (SM_CXSMICON),
+			      GetSystemMetrics (SM_CYSMICON),
+			      0 );
+    }
+
+  /* Otherwise return the default */
+  if (!hicon)
+    hicon =  (HICON) LoadImage (g_hInstance,
+				MAKEINTRESOURCE(IDI_XWIN),
+				IMAGE_ICON,
+				GetSystemMetrics (SM_CXSMICON),
+				GetSystemMetrics (SM_CYSMICON),
+				0);
+
+  return hicon;
+}
+
+
+/*
+ * Parse a filename to extract an icon:
+ *  If fname is exactly ",nnn" then extract icon from our resource
+ *  else if it is "file,nnn" then extract icon nnn from that file
+ *  else try to load it as an .ico file and if that fails return NULL
+ */
+static HICON
+LoadImageComma (char *fname, int sx, int sy, int flags)
+{
+  HICON  hicon;
+  int    index;
+  char   file[PATH_MAX+NAME_MAX+2];
+
+  /* Some input error checking */
+  if (!fname || !fname[0])
+    return NULL;
+
+  index = 0;
+  hicon = NULL;
+
+  if (fname[0]==',')
+    {
+      /* It's the XWIN.EXE resource they want */
+      index = atoi (fname+1);
+      hicon = LoadImage (g_hInstance,
+                        MAKEINTRESOURCE(index),
+                        IMAGE_ICON,
+                        sx,
+                        sy,
+                        flags);
+    }
+  else
+    {
+      file[0] = 0;
+      /* Prepend path if not given a "X:\" filename */
+      if ( !(fname[0] && fname[1]==':' && fname[2]=='\\') )
+        {
+         strcpy (file, pref.iconDirectory);
+         if (pref.iconDirectory[0])
+           if (fname[strlen(fname)-1]!='\\')
+             strcat (file, "\\");
+        }
+      strcat (file, fname);
+
+      if (strrchr (file, ','))
+       {
+         /* Specified as <fname>,<index> */
+
+         *(strrchr (file, ',')) = 0; /* End string at comma */
+         index = atoi (strrchr (fname, ',') + 1);
+         hicon = ExtractIcon (g_hInstance, file, index);
+       }
+      else
+       {
+         /* Just an .ico file... */
+
+         hicon = (HICON)LoadImage (NULL,
+                                   file,
+                                   IMAGE_ICON,
+                                   sx,
+                                   sy,
+                                   LR_LOADFROMFILE|flags);
+       }
+    }
+  return hicon;
+}
+
+/*
+ * Check for a match of the window class to one specified in the
+ * ICONS{} section in the prefs file, and load the icon from a file
+ */
+HICON
+winOverrideIcon (unsigned long longWin)
+{
+  WindowPtr pWin = (WindowPtr) longWin;
+  char *res_name, *res_class;
+  int i;
+  HICON hicon;
+  char *wmName;
+
+  if (pWin==NULL)
+    return 0;
+
+  /* If we can't find the class, we can't override from default! */
+  if (!winMultiWindowGetClassHint (pWin, &res_name, &res_class))
+    return 0;
+
+  winMultiWindowGetWMName (pWin, &wmName);
+  
+  for (i=0; i<pref.iconItems; i++) {
+    if (!strcmp(pref.icon[i].match, res_name) ||
+	!strcmp(pref.icon[i].match, res_class) ||
+	(wmName && strstr(wmName, pref.icon[i].match))) 
+      {
+	free (res_name);
+	free (res_class);
+	free(wmName);
+
+	if (pref.icon[i].hicon)
+	  return pref.icon[i].hicon;
+
+       hicon = LoadImageComma (pref.icon[i].iconFile, 0, 0, LR_DEFAULTSIZE);
+       if (hicon==NULL)
+         ErrorF ("winOverrideIcon: LoadImageComma(%s) failed\n",
+                  pref.icon[i].iconFile);
+
+	pref.icon[i].hicon = hicon;
+	return hicon;
+      }
+  }
+  
+  /* Didn't find the icon, fail gracefully */
+  free (res_name);
+  free (res_class);
+  free(wmName);
+
+  return 0;
+}
+
+
+/*
+ * Should we free this icon or leave it in memory (is it part of our
+ * ICONS{} overrides)?
+ */
+int
+winIconIsOverride(unsigned hiconIn)
+{
+  HICON hicon;
+  int i;
+
+  hicon = (HICON)hiconIn;
+
+  if (!hicon)
+    return 0;
+  
+  for (i=0; i<pref.iconItems; i++)
+    if ((HICON)pref.icon[i].hicon == hicon)
+      return 1;
+  
+  return 0;
+}
+
+
+
+/*
+ * Try and open ~/.XWinrc and system.XWinrc
+ * Load it into prefs structure for use by other functions
+ */
+void
+LoadPreferences (void)
+{
+  char *home;
+  char fname[PATH_MAX+NAME_MAX+2];
+  FILE *prefFile;
+  char szDisplay[512];
+  char *szEnvDisplay;
+  int i, j;
+  char param[PARAM_MAX+1];
+  char *srcParam, *dstParam;
+
+  /* First, clear all preference settings */
+  memset (&pref, 0, sizeof(pref));
+  prefFile = NULL;
+
+  /* Now try and find a ~/.xwinrc file */
+  home = getenv ("HOME");
+  if (home)
+    {
+      strcpy (fname, home);
+      if (fname[strlen(fname)-1]!='/')
+	strcat (fname, "/");
+      strcat (fname, ".XWinrc");
+      
+      prefFile = fopen (fname, "r");
+      if (prefFile)
+      {
+	winDebug ("winPrefsLoadPreferences: %s\n", fname);
+      }
+    }
+
+  /* No home file found, check system default */
+  if (!prefFile)
+    {
+      char buffer[MAX_PATH];
+#ifdef RELOCATE_PROJECTROOT
+      snprintf(buffer, sizeof(buffer), "%s\\system.XWinrc", winGetBaseDir());
+#else
+      strncpy(buffer, SYSCONFDIR"/X11/system.XWinrc", sizeof(buffer));
+#endif
+      buffer[sizeof(buffer)-1] = 0;
+      prefFile = fopen (buffer, "r");
+      if (prefFile)
+      {
+	winDebug ("winPrefsLoadPreferences: %s\n", buffer);
+      }
+    }
+
+  /* If we could open it, then read the settings and close it */
+  if (prefFile)
+    {
+      parse_file (prefFile);
+      fclose (prefFile);
+    }
+
+  /* Setup a DISPLAY environment variable, need to allocate on heap */
+  /* because putenv doesn't copy the argument... Always use screen 0 */
+  winGetDisplayName(szDisplay, 0);
+  szEnvDisplay = (char *)(malloc(strlen(szDisplay)+9/*strlen("DISPLAY=")+1*/));
+  snprintf(szEnvDisplay, 512, "DISPLAY=%s", szDisplay);
+  putenv (szEnvDisplay);
+
+  /* Replace any "%display%" in menu commands with display string */
+  for (i=0; i<pref.menuItems; i++)
+    {
+      for (j=0; j<pref.menu[i].menuItems; j++)
+	{
+	  if (pref.menu[i].menuItem[j].cmd==CMD_EXEC)
+	    {
+	      srcParam = pref.menu[i].menuItem[j].param;
+	      dstParam = param;
+	      while (*srcParam) {
+		if (!strncmp(srcParam, "%display%", 9))
+		  {
+		    memcpy (dstParam, szDisplay, strlen(szDisplay));
+		    dstParam += strlen(szDisplay);
+		    srcParam += 9;
+		  }
+		else if (!strncmp(srcParam, "%logfile%", 9))
+		  {
+		    memcpy (dstParam, g_pszLogFile, strlen(g_pszLogFile));
+		    dstParam += strlen(g_pszLogFile);
+		    srcParam += 9;
+		  }
+		else
+		  {
+		    *dstParam = *srcParam;
+		    dstParam++;
+		    srcParam++;
+		  }
+	      }
+	      *dstParam = 0;
+	      strcpy (pref.menu[i].menuItem[j].param, param);
+	    } /* cmd==cmd_exec */
+	} /* for all menuitems */
+    } /* for all menus */
+
+}
+
+
+/*
+ * Check for a match of the window class to one specified in the
+ * STYLES{} section in the prefs file, and return the style type
+ */
+unsigned long
+winOverrideStyle (unsigned long longpWin)
+{
+  WindowPtr pWin = (WindowPtr) longpWin;
+  char *res_name, *res_class;
+  int i;
+  char *wmName;
+
+  if (pWin==NULL)
+    return STYLE_NONE;
+
+  /* If we can't find the class, we can't override from default! */
+  if (!winMultiWindowGetClassHint (pWin, &res_name, &res_class))
+    return STYLE_NONE;
+
+  winMultiWindowGetWMName (pWin, &wmName);
+
+  for (i=0; i<pref.styleItems; i++) {
+    if (!strcmp(pref.style[i].match, res_name) ||
+	!strcmp(pref.style[i].match, res_class) ||
+	(wmName && strstr(wmName, pref.style[i].match)))
+      {
+	free (res_name);
+	free (res_class);
+	free(wmName);
+
+	if (pref.style[i].type)
+	  return pref.style[i].type;
+      }
+  }
+
+  /* Didn't find the style, fail gracefully */
+  free (res_name);
+  free (res_class);
+  free(wmName);
+
+  return STYLE_NONE;
+}