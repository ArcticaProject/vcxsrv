--- conflicted
+++ resolved
@@ -714,21 +714,11 @@
     }
 
     /* Setup a DISPLAY environment variable, need to allocate on heap */
-<<<<<<< HEAD
     /* because putenv doesn't copy the argument... Always use screen 0 */
     winGetDisplayName(szDisplay, 0);
     szEnvDisplay = (char *)(malloc(strlen(szDisplay)+9/*strlen("DISPLAY=")+1*/));
     snprintf(szEnvDisplay, 512, "DISPLAY=%s", szDisplay);
     putenv (szEnvDisplay);
-=======
-    /* because putenv doesn't copy the argument... */
-    winGetDisplayName(szDisplay, 0);
-    szEnvDisplay = (char *) (malloc(strlen(szDisplay) + strlen("DISPLAY=") + 1));
-    if (szEnvDisplay) {
-        snprintf(szEnvDisplay, 512, "DISPLAY=%s", szDisplay);
-        putenv(szEnvDisplay);
-    }
->>>>>>> 438af0c7
 
     /* Replace any "%display%" in menu commands with display string */
     for (i = 0; i < pref.menuItems; i++) {
