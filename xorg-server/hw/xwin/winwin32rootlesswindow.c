/*
 *Copyright (C) 1994-2000 The XFree86 Project, Inc. All Rights Reserved.
 *
 *Permission is hereby granted, free of charge, to any person obtaining
 * a copy of this software and associated documentation files (the
 *"Software"), to deal in the Software without restriction, including
 *without limitation the rights to use, copy, modify, merge, publish,
 *distribute, sublicense, and/or sell copies of the Software, and to
 *permit persons to whom the Software is furnished to do so, subject to
 *the following conditions:
 *
 *The above copyright notice and this permission notice shall be
 *included in all copies or substantial portions of the Software.
 *
 *THE SOFTWARE IS PROVIDED "AS IS", WITHOUT WARRANTY OF ANY KIND,
 *EXPRESS OR IMPLIED, INCLUDING BUT NOT LIMITED TO THE WARRANTIES OF
 *MERCHANTABILITY, FITNESS FOR A PARTICULAR PURPOSE AND
 *NONINFRINGEMENT. IN NO EVENT SHALL THE XFREE86 PROJECT BE LIABLE FOR
 *ANY CLAIM, DAMAGES OR OTHER LIABILITY, WHETHER IN AN ACTION OF
 *CONTRACT, TORT OR OTHERWISE, ARISING FROM, OUT OF OR IN CONNECTION
 *WITH THE SOFTWARE OR THE USE OR OTHER DEALINGS IN THE SOFTWARE.
 *
 *Except as contained in this notice, the name of the XFree86 Project
 *shall not be used in advertising or otherwise to promote the sale, use
 *or other dealings in this Software without prior written authorization
 *from the XFree86 Project.
 *
 * Authors:	Kensuke Matsuzaki
 *		Earle F. Philhower, III
 *		Harold L Hunt II
 */

#ifdef HAVE_XWIN_CONFIG_H
#include <xwin-config.h>
#endif
#include "win.h"
#include "winprefs.h"

#if 0
/*
 * winMWExtWMReorderWindows
 */

void
winMWExtWMReorderWindows(ScreenPtr pScreen)
{
    winScreenPriv(pScreen);
    HWND hwnd = NULL;
    win32RootlessWindowPtr pRLWin = NULL;
    win32RootlessWindowPtr pRLWinSib = NULL;
    DWORD dwCurrentProcessID = GetCurrentProcessId();
    DWORD dwWindowProcessID = 0;
    XID vlist[2];

#if CYGMULTIWINDOW_DEBUG && FALSE
    winDebug("winMWExtWMReorderWindows\n");
#endif

    pScreenPriv->fRestacking = TRUE;

    if (pScreenPriv->fWindowOrderChanged) {
#if CYGMULTIWINDOW_DEBUG
        winDebug("winMWExtWMReorderWindows - Need to restack\n");
#endif
        hwnd = GetTopWindow(NULL);

        while (hwnd) {
            GetWindowThreadProcessId(hwnd, &dwWindowProcessID);

            if ((dwWindowProcessID == dwCurrentProcessID)
                && GetProp(hwnd, WIN_WINDOW_PROP)) {
                pRLWinSib = pRLWin;
                pRLWin =
                    (win32RootlessWindowPtr) GetProp(hwnd, WIN_WINDOW_PROP);

                if (pRLWinSib) {
                    vlist[0] = pRLWinSib->pFrame->win->drawable.id;
                    vlist[1] = Below;

                    ConfigureWindow(pRLWin->pFrame->win,
                                    CWSibling | CWStackMode, vlist,
                                    wClient(pRLWin->pFrame->win));
                }
                else {
                    /* 1st window - raise to the top */
                    vlist[0] = Above;

                    ConfigureWindow(pRLWin->pFrame->win, CWStackMode,
                                    vlist, wClient(pRLWin->pFrame->win));
                }
            }
            hwnd = GetNextWindow(hwnd, GW_HWNDNEXT);
        }
    }

    pScreenPriv->fRestacking = FALSE;
    pScreenPriv->fWindowOrderChanged = FALSE;
}
#endif

/*
 * winMWExtWMMoveXWindow
 */

void
winMWExtWMMoveXWindow(WindowPtr pWin, int x, int y)
{
    CARD32 *vlist = malloc(sizeof(CARD32) * 2);

    vlist[0] = x;
    vlist[1] = y;
    ConfigureWindow(pWin, CWX | CWY, vlist, wClient(pWin));
    free(vlist);
}

/*
 * winMWExtWMResizeXWindow
 */

void
winMWExtWMResizeXWindow(WindowPtr pWin, int w, int h)
{
    CARD32 *vlist = malloc(sizeof(CARD32) * 2);

    vlist[0] = w;
    vlist[1] = h;
    ConfigureWindow(pWin, CWWidth | CWHeight, vlist, wClient(pWin));
    free(vlist);
}

/*
 * winMWExtWMMoveResizeXWindow
 */

void
winMWExtWMMoveResizeXWindow(WindowPtr pWin, int x, int y, int w, int h)
{
    CARD32 *vlist = malloc(sizeof(long) * 4);

    vlist[0] = x;
    vlist[1] = y;
    vlist[2] = w;
    vlist[3] = h;

    ConfigureWindow(pWin, CWX | CWY | CWWidth | CWHeight, vlist, wClient(pWin));
    free(vlist);
}

/*
 * winMWExtWMUpdateIcon
 * Change the Windows window icon
 */

void
winMWExtWMUpdateIcon(Window id)
{
    WindowPtr pWin;
    HICON hIcon, hiconOld;

    dixLookupResourceByType((pointer) &pWin, id, RT_WINDOW, NullClient,
                            DixUnknownAccess);
    hIcon = winOverrideIcon((unsigned long) pWin);

    if (!hIcon)
        hIcon = winXIconToHICON(pWin, GetSystemMetrics(SM_CXICON));

    if (hIcon) {
        win32RootlessWindowPtr pRLWinPriv
            = (win32RootlessWindowPtr) RootlessFrameForWindow(pWin, FALSE);

        if (pRLWinPriv->hWnd) {

            hiconOld = (HICON) SendMessage(pRLWinPriv->hWnd,
                                           WM_SETICON, ICON_BIG,
                                           (LPARAM) hIcon);
            winDestroyIcon(hiconOld);
        }
        hIcon = NULL;
    }
}

/*
 * winMWExtWMDecorateWindow - Update window style. Called by EnumWindows.
 */

wBOOL CALLBACK
winMWExtWMDecorateWindow(HWND hwnd, LPARAM lParam)
{
    win32RootlessWindowPtr pRLWinPriv = NULL;
    ScreenPtr pScreen = NULL;
    winPrivScreenPtr pScreenPriv = NULL;
    winScreenInfo *pScreenInfo = NULL;

    /* Check if the Windows window property for our X window pointer is valid */
    if ((pRLWinPriv =
         (win32RootlessWindowPtr) GetProp(hwnd, WIN_WINDOW_PROP)) != NULL) {
        if (pRLWinPriv != NULL && pRLWinPriv->pFrame != NULL &&
            pRLWinPriv->pFrame->win != NULL)
            pScreen = pRLWinPriv->pFrame->win->drawable.pScreen;
        if (pScreen)
            pScreenPriv = winGetScreenPriv(pScreen);
        if (pScreenPriv)
            pScreenInfo = pScreenPriv->pScreenInfo;
        if (pRLWinPriv && pScreenInfo)
            winMWExtWMUpdateWindowDecoration(pRLWinPriv, pScreenInfo);
    }
    return TRUE;
}

/*
 * winMWExtWMUpdateWindowDecoration - Update window style.
 */

void
winMWExtWMUpdateWindowDecoration(win32RootlessWindowPtr pRLWinPriv,
                                 winScreenInfoPtr pScreenInfo)
{
    Bool fDecorate = FALSE;
    DWORD dwExStyle = 0;
    DWORD dwStyle = 0;
    WINDOWPLACEMENT wndPlace;
    UINT showCmd = 0;

    wndPlace.length = sizeof(WINDOWPLACEMENT);

    /* Get current window placement */
    GetWindowPlacement(pRLWinPriv->hWnd, &wndPlace);

<<<<<<< HEAD
#ifdef XWIN_MULTIWINDOWINTWM
  if (winIsInternalWMRunning(pScreenInfo))
    {
      if (!pRLWinPriv->pFrame->win->overrideRedirect)
	fDecorate = TRUE;
    }
#endif
  if (wndPlace.showCmd == SW_HIDE)
    return;

  if (IsWindowVisible (pRLWinPriv->hWnd))
    showCmd = SWP_SHOWWINDOW;
=======
    if (winIsInternalWMRunning(pScreenInfo)) {
        if (!pRLWinPriv->pFrame->win->overrideRedirect)
            fDecorate = TRUE;
    }
#if 0
    if (wndPlace.showCmd == SW_HIDE)
        return;                 //showCmd = SWP_HIDEWINDOW;
    else
        showCmd = SWP_SHOWWINDOW;
#else
    if (wndPlace.showCmd == SW_HIDE)
        return;

    if (IsWindowVisible(pRLWinPriv->hWnd))
        showCmd = SWP_SHOWWINDOW;
#endif
>>>>>>> 0f834b91

    showCmd |= SWP_NOMOVE | SWP_FRAMECHANGED | SWP_NOACTIVATE | SWP_NOZORDER;

    winDebug("winMWExtWMUpdateWindowDecoration %08x %s\n",
             (int) pRLWinPriv, fDecorate ? "Decorate" : "Bare");

    /* Get the standard and extended window style information */
    dwExStyle = GetWindowLongPtr(pRLWinPriv->hWnd, GWL_EXSTYLE);
    dwStyle = GetWindowLongPtr(pRLWinPriv->hWnd, GWL_STYLE);

    if (fDecorate) {
        RECT rcNew;
        int iDx, iDy;
        winWMMessageRec wmMsg;

        winScreenPriv(pScreenInfo->pScreen);

        /* */
        if (!(dwExStyle & WS_EX_APPWINDOW)) {
            winDebug("\tBare=>Decorate\n");
            /* Setup a rectangle with the X window position and size */
            SetRect(&rcNew,
                    pRLWinPriv->pFrame->x,
                    pRLWinPriv->pFrame->y,
                    pRLWinPriv->pFrame->x + pRLWinPriv->pFrame->width,
                    pRLWinPriv->pFrame->y + pRLWinPriv->pFrame->height);

#ifdef CYGMULTIWINDOW_DEBUG
            winDebug("\tWindow extend {%d, %d, %d, %d}, {%d, %d}\n",
                     rcNew.left, rcNew.top, rcNew.right, rcNew.bottom,
                     rcNew.right - rcNew.left, rcNew.bottom - rcNew.top);
#endif
            /* */
            AdjustWindowRectEx(&rcNew,
                               WS_POPUP | WS_SIZEBOX | WS_OVERLAPPEDWINDOW,
                               FALSE, WS_EX_APPWINDOW);

#ifdef CYGMULTIWINDOW_DEBUG
            winDebug("\tAdjusted {%d, %d, %d, %d}, {%d, %d}\n",
                     rcNew.left, rcNew.top, rcNew.right, rcNew.bottom,
                     rcNew.right - rcNew.left, rcNew.bottom - rcNew.top);
#endif
            /* Calculate position deltas */
            iDx = pRLWinPriv->pFrame->x - rcNew.left;
            iDy = pRLWinPriv->pFrame->y - rcNew.top;

            /* Calculate new rectangle */
            rcNew.left += iDx;
            rcNew.right += iDx;
            rcNew.top += iDy;
            rcNew.bottom += iDy;

            /* Set the window extended style flags */
            SetWindowLongPtr(pRLWinPriv->hWnd, GWL_EXSTYLE, WS_EX_APPWINDOW);

            /* Set the window standard style flags */
            SetWindowLongPtr(pRLWinPriv->hWnd, GWL_STYLE,
                             WS_POPUP | WS_SIZEBOX | WS_OVERLAPPEDWINDOW);

#ifdef CYGMULTIWINDOW_DEBUG
            winDebug("\tWindowStyle: %08x %08x\n",
                     WS_POPUP | WS_SIZEBOX | WS_OVERLAPPEDWINDOW,
                     WS_EX_APPWINDOW);
#endif
            /* Position the Windows window */
#ifdef CYGMULTIWINDOW_DEBUG
            winDebug("\tMoved {%d, %d, %d, %d}, {%d, %d}\n",
                     rcNew.left, rcNew.top, rcNew.right, rcNew.bottom,
                     rcNew.right - rcNew.left, rcNew.bottom - rcNew.top);
#endif
            SetWindowPos(pRLWinPriv->hWnd, NULL,
                         rcNew.left, rcNew.top,
                         rcNew.right - rcNew.left, rcNew.bottom - rcNew.top,
                         showCmd);

            wmMsg.hwndWindow = pRLWinPriv->hWnd;
            wmMsg.iWindow = (Window) pRLWinPriv->pFrame->win->drawable.id;
            wmMsg.msg = WM_WM_NAME_EVENT;
            winSendMessageToWM(pScreenPriv->pWMInfo, &wmMsg);

            winMWExtWMReshapeFrame((RootlessFrameID) pRLWinPriv,
                                   wBoundingShape(pRLWinPriv->pFrame->win));
        }
    }
    else {
        RECT rcNew;

        /* */
        if (dwExStyle & WS_EX_APPWINDOW) {
            winDebug("\tDecorate=>Bare\n");
            /* Setup a rectangle with the X window position and size */
            SetRect(&rcNew,
                    pRLWinPriv->pFrame->x,
                    pRLWinPriv->pFrame->y,
                    pRLWinPriv->pFrame->x + pRLWinPriv->pFrame->width,
                    pRLWinPriv->pFrame->y + pRLWinPriv->pFrame->height);
#if 0
            /* */
            AdjustWindowRectEx(&rcNew,
                               WS_POPUP | WS_CLIPCHILDREN,
                               FALSE, WS_EX_TOOLWINDOW);

            /* Calculate position deltas */
            iDx = pRLWinPriv->pFrame->x - rcNew.left;
            iDy = pRLWinPriv->pFrame->y - rcNew.top;

            /* Calculate new rectangle */
            rcNew.left += iDx;
            rcNew.right += iDx;
            rcNew.top += iDy;
            rcNew.bottom += iDy;
#endif

            /* Hide window temporary to remove from taskbar. */
            ShowWindow(pRLWinPriv->hWnd, SW_HIDE);

            /* Set the window extended style flags */
            SetWindowLongPtr(pRLWinPriv->hWnd, GWL_EXSTYLE, WS_EX_TOOLWINDOW);

            /* Set the window standard style flags */
            SetWindowLongPtr(pRLWinPriv->hWnd, GWL_STYLE,
                             WS_POPUP | WS_CLIPCHILDREN);

            /* Position the Windows window */
            SetWindowPos(pRLWinPriv->hWnd, NULL,
                         rcNew.left, rcNew.top,
                         rcNew.right - rcNew.left, rcNew.bottom - rcNew.top,
                         showCmd);

            winMWExtWMReshapeFrame((RootlessFrameID) pRLWinPriv,
                                   wBoundingShape(pRLWinPriv->pFrame->win));
        }
    }
}

<<<<<<< HEAD
#ifdef XWIN_MULTIWINDOWINTWM
=======
>>>>>>> 0f834b91
/*
 * winIsInternalWMRunning (winScreenInfoPtr pScreenInfo)
 */
Bool
winIsInternalWMRunning(winScreenInfoPtr pScreenInfo)
{
    return pScreenInfo->fInternalWM && !pScreenInfo->fAnotherWMRunning;
}
<<<<<<< HEAD
#endif
=======
>>>>>>> 0f834b91

/*
 * winMWExtWMRestackWindows
 */

void
winMWExtWMRestackWindows(ScreenPtr pScreen)
{
    winScreenPriv(pScreen);
    WindowPtr pRoot = pScreen->root;
    WindowPtr pWin = NULL;
    WindowPtr pWinPrev = NULL;
    win32RootlessWindowPtr pRLWin = NULL;
    win32RootlessWindowPtr pRLWinPrev = NULL;
    int nWindow = 0;
    HDWP hWinPosInfo = NULL;

#if CYGMULTIWINDOW_DEBUG
    winDebug("winMWExtWMRestackWindows\n");
#endif

    pScreenPriv->fRestacking = TRUE;

    if (pRoot != NULL) {
        for (pWin = pRoot->firstChild; pWin; pWin = pWin->nextSib)
            nWindow++;

        hWinPosInfo = BeginDeferWindowPos(nWindow);

        for (pWin = pRoot->firstChild; pWin; pWin = pWin->nextSib) {
            if (pWin->realized) {
                UINT uFlags;

                pRLWin =
                    (win32RootlessWindowPtr) RootlessFrameForWindow(pWin,
                                                                    FALSE);
                if (pRLWin == NULL)
                    continue;

                if (pWinPrev)
                    pRLWinPrev =
                        (win32RootlessWindowPtr)
                        RootlessFrameForWindow(pWinPrev, FALSE);

                uFlags = SWP_NOMOVE | SWP_NOSIZE | SWP_SHOWWINDOW;
                if (pRLWinPrev != NULL)
                    uFlags |= SWP_NOACTIVATE;

#if CYGMULTIWINDOW_DEBUG
                winDebug
                    ("winMWExtWMRestackWindows - DeferWindowPos (%08x, %08x)\n",
                     pRLWin->hWnd, pRLWinPrev ? pRLWinPrev->hWnd : HWND_TOP);
#endif
                hWinPosInfo = DeferWindowPos(hWinPosInfo, pRLWin->hWnd,
                                             pRLWinPrev ? pRLWinPrev->
                                             hWnd : HWND_TOP, 0, 0, 0, 0,
                                             uFlags);
                if (hWinPosInfo == NULL) {
                    ErrorF
                        ("winMWExtWMRestackWindows - DeferWindowPos () failed: %d\n",
                         (int) GetLastError());
                    return;
                }
                pWinPrev = pWin;
            }
        }
        if (!EndDeferWindowPos(hWinPosInfo)) {
            ErrorF
                ("winMWExtWMRestackWindows - EndDeferWindowPos () failed: %d\n",
                 (int) GetLastError());
            return;
        }
    }

#if CYGMULTIWINDOW_DEBUG
    winDebug("winMWExtWMRestackWindows - done\n");
#endif
    pScreenPriv->fRestacking = FALSE;
}<|MERGE_RESOLUTION|>--- conflicted
+++ resolved
@@ -226,37 +226,17 @@
     /* Get current window placement */
     GetWindowPlacement(pRLWinPriv->hWnd, &wndPlace);
 
-<<<<<<< HEAD
 #ifdef XWIN_MULTIWINDOWINTWM
-  if (winIsInternalWMRunning(pScreenInfo))
-    {
-      if (!pRLWinPriv->pFrame->win->overrideRedirect)
-	fDecorate = TRUE;
-    }
-#endif
-  if (wndPlace.showCmd == SW_HIDE)
-    return;
-
-  if (IsWindowVisible (pRLWinPriv->hWnd))
-    showCmd = SWP_SHOWWINDOW;
-=======
     if (winIsInternalWMRunning(pScreenInfo)) {
         if (!pRLWinPriv->pFrame->win->overrideRedirect)
             fDecorate = TRUE;
     }
-#if 0
-    if (wndPlace.showCmd == SW_HIDE)
-        return;                 //showCmd = SWP_HIDEWINDOW;
-    else
-        showCmd = SWP_SHOWWINDOW;
-#else
+#endif
     if (wndPlace.showCmd == SW_HIDE)
         return;
 
     if (IsWindowVisible(pRLWinPriv->hWnd))
         showCmd = SWP_SHOWWINDOW;
-#endif
->>>>>>> 0f834b91
 
     showCmd |= SWP_NOMOVE | SWP_FRAMECHANGED | SWP_NOACTIVATE | SWP_NOZORDER;
 
@@ -392,10 +372,7 @@
     }
 }
 
-<<<<<<< HEAD
 #ifdef XWIN_MULTIWINDOWINTWM
-=======
->>>>>>> 0f834b91
 /*
  * winIsInternalWMRunning (winScreenInfoPtr pScreenInfo)
  */
@@ -404,11 +381,7 @@
 {
     return pScreenInfo->fInternalWM && !pScreenInfo->fAnotherWMRunning;
 }
-<<<<<<< HEAD
-#endif
-=======
->>>>>>> 0f834b91
-
+#endif
 /*
  * winMWExtWMRestackWindows
  */
