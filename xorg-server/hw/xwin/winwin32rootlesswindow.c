<<<<<<< HEAD
/*
 *Copyright (C) 1994-2000 The XFree86 Project, Inc. All Rights Reserved.
 *
 *Permission is hereby granted, free of charge, to any person obtaining
 * a copy of this software and associated documentation files (the
 *"Software"), to deal in the Software without restriction, including
 *without limitation the rights to use, copy, modify, merge, publish,
 *distribute, sublicense, and/or sell copies of the Software, and to
 *permit persons to whom the Software is furnished to do so, subject to
 *the following conditions:
 *
 *The above copyright notice and this permission notice shall be
 *included in all copies or substantial portions of the Software.
 *
 *THE SOFTWARE IS PROVIDED "AS IS", WITHOUT WARRANTY OF ANY KIND,
 *EXPRESS OR IMPLIED, INCLUDING BUT NOT LIMITED TO THE WARRANTIES OF
 *MERCHANTABILITY, FITNESS FOR A PARTICULAR PURPOSE AND
 *NONINFRINGEMENT. IN NO EVENT SHALL THE XFREE86 PROJECT BE LIABLE FOR
 *ANY CLAIM, DAMAGES OR OTHER LIABILITY, WHETHER IN AN ACTION OF
 *CONTRACT, TORT OR OTHERWISE, ARISING FROM, OUT OF OR IN CONNECTION
 *WITH THE SOFTWARE OR THE USE OR OTHER DEALINGS IN THE SOFTWARE.
 *
 *Except as contained in this notice, the name of the XFree86 Project
 *shall not be used in advertising or otherwise to promote the sale, use
 *or other dealings in this Software without prior written authorization
 *from the XFree86 Project.
 *
 * Authors:	Kensuke Matsuzaki
 *		Earle F. Philhower, III
 *		Harold L Hunt II
 */

#ifdef HAVE_XWIN_CONFIG_H
#include <xwin-config.h>
#endif
#include "win.h"
#include "winprefs.h"

#if 0
/*
 * winMWExtWMReorderWindows
 */

void
winMWExtWMReorderWindows (ScreenPtr pScreen)
{
  winScreenPriv(pScreen);
  HWND hwnd = NULL;
  win32RootlessWindowPtr pRLWin = NULL;
  win32RootlessWindowPtr pRLWinSib = NULL;
  DWORD dwCurrentProcessID = GetCurrentProcessId ();
  DWORD dwWindowProcessID = 0;
  XID vlist[2];

#if CYGMULTIWINDOW_DEBUG && FALSE
  winDebug ("winMWExtWMReorderWindows\n");
#endif

  pScreenPriv->fRestacking = TRUE;

  if (pScreenPriv->fWindowOrderChanged)
    {
#if CYGMULTIWINDOW_DEBUG
      winDebug ("winMWExtWMReorderWindows - Need to restack\n");
#endif
      hwnd = GetTopWindow (NULL);

      while (hwnd)
	{
	  GetWindowThreadProcessId (hwnd, &dwWindowProcessID);

	  if ((dwWindowProcessID == dwCurrentProcessID)
	      && GetProp (hwnd, WIN_WINDOW_PROP))
	    {
	      pRLWinSib = pRLWin;
	      pRLWin = (win32RootlessWindowPtr)GetProp (hwnd, WIN_WINDOW_PROP);
	      
	      if (pRLWinSib)
		{
		  vlist[0] = pRLWinSib->pFrame->win->drawable.id;
		  vlist[1] = Below;

		  ConfigureWindow (pRLWin->pFrame->win, CWSibling | CWStackMode,
				   vlist, wClient(pRLWin->pFrame->win));
		}
	      else
		{
		  /* 1st window - raise to the top */
		  vlist[0] = Above;

		  ConfigureWindow (pRLWin->pFrame->win, CWStackMode,
				   vlist, wClient(pRLWin->pFrame->win));
		}
	    }
	  hwnd = GetNextWindow (hwnd, GW_HWNDNEXT);
	}
    }

  pScreenPriv->fRestacking = FALSE;
  pScreenPriv->fWindowOrderChanged = FALSE;
}
#endif


/*
 * winMWExtWMMoveXWindow
 */

void
winMWExtWMMoveXWindow (WindowPtr pWin, int x, int y)
{
  CARD32 *vlist = malloc(sizeof(CARD32)*2);

  vlist[0] = x;
  vlist[1] = y;
  ConfigureWindow (pWin, CWX | CWY, vlist, wClient(pWin));
  free(vlist);
}


/*
 * winMWExtWMResizeXWindow
 */

void
winMWExtWMResizeXWindow (WindowPtr pWin, int w, int h)
{
  CARD32 *vlist = malloc(sizeof(CARD32)*2);

  vlist[0] = w;
  vlist[1] = h;
  ConfigureWindow (pWin, CWWidth | CWHeight, vlist, wClient(pWin));
  free(vlist);
}


/*
 * winMWExtWMMoveResizeXWindow
 */

void
winMWExtWMMoveResizeXWindow (WindowPtr pWin, int x, int y, int w, int h)
{
  CARD32 *vlist = malloc(sizeof(long)*4);

  vlist[0] = x;
  vlist[1] = y;
  vlist[2] = w;
  vlist[3] = h;

  ConfigureWindow (pWin, CWX | CWY | CWWidth | CWHeight, vlist, wClient(pWin));
  free(vlist);
}


/*
 * winMWExtWMUpdateIcon
 * Change the Windows window icon
 */

void
winMWExtWMUpdateIcon (Window id)
{
  WindowPtr		pWin;
  HICON			hIcon, hiconOld;

  dixLookupResourceByType((pointer) &pWin, id, RT_WINDOW, NullClient, DixUnknownAccess);
  hIcon = winOverrideIcon ((unsigned long)pWin);

  if (!hIcon)
    hIcon = winXIconToHICON (pWin, GetSystemMetrics(SM_CXICON));

  if (hIcon)
    {
      win32RootlessWindowPtr pRLWinPriv
	= (win32RootlessWindowPtr) RootlessFrameForWindow (pWin, FALSE);

      if (pRLWinPriv->hWnd)
	{

          hiconOld = (HICON) SendMessage (pRLWinPriv->hWnd,
                     WM_SETICON, ICON_BIG, (LPARAM) hIcon);
          winDestroyIcon(hiconOld);
	}
      hIcon=NULL;
    }
}


/*
 * winMWExtWMDecorateWindow - Update window style. Called by EnumWindows.
 */

wBOOL CALLBACK
winMWExtWMDecorateWindow (HWND hwnd, LPARAM lParam)
{
  win32RootlessWindowPtr pRLWinPriv = NULL;
  ScreenPtr		pScreen = NULL;
  winPrivScreenPtr	pScreenPriv = NULL;
  winScreenInfo		*pScreenInfo = NULL;

  /* Check if the Windows window property for our X window pointer is valid */
  if ((pRLWinPriv = (win32RootlessWindowPtr)GetProp (hwnd, WIN_WINDOW_PROP)) != NULL)
    {
      pScreen				= pRLWinPriv->pFrame->win->drawable.pScreen;
      if (pScreen) pScreenPriv		= winGetScreenPriv(pScreen);
      if (pScreenPriv) pScreenInfo	= pScreenPriv->pScreenInfo;
      if (pRLWinPriv && pScreenInfo) winMWExtWMUpdateWindowDecoration (pRLWinPriv, pScreenInfo);
    }
  return TRUE;
}


/*
 * winMWExtWMUpdateWindowDecoration - Update window style.
 */

void
winMWExtWMUpdateWindowDecoration (win32RootlessWindowPtr pRLWinPriv,
				  winScreenInfoPtr pScreenInfo)
{
  Bool		fDecorate = FALSE;
  DWORD		dwExStyle = 0;
  DWORD		dwStyle = 0;
  WINDOWPLACEMENT wndPlace;
  UINT		showCmd = 0;

  wndPlace.length = sizeof (WINDOWPLACEMENT);

  /* Get current window placement */
  GetWindowPlacement (pRLWinPriv->hWnd, &wndPlace);

#ifdef XWIN_MULTIWINDOWINTWM
  if (winIsInternalWMRunning(pScreenInfo))
    {
      if (!pRLWinPriv->pFrame->win->overrideRedirect)
	fDecorate = TRUE;
    }
#endif
  if (wndPlace.showCmd == SW_HIDE)
    return;

  if (IsWindowVisible (pRLWinPriv->hWnd))
    showCmd = SWP_SHOWWINDOW;

  showCmd |= SWP_NOMOVE | SWP_FRAMECHANGED | SWP_NOACTIVATE | SWP_NOZORDER;

  winDebug ("winMWExtWMUpdateWindowDecoration %08x %s\n",
	    (int)pRLWinPriv, fDecorate?"Decorate":"Bare");

  /* Get the standard and extended window style information */
  dwExStyle = GetWindowLongPtr (pRLWinPriv->hWnd, GWL_EXSTYLE);
  dwStyle = GetWindowLongPtr (pRLWinPriv->hWnd, GWL_STYLE);

  if (fDecorate)
    {
      RECT		rcNew;
      int		iDx, iDy;
      winWMMessageRec	wmMsg;
      winScreenPriv(pScreenInfo->pScreen);

      /* */
      if (!(dwExStyle & WS_EX_APPWINDOW))
	{
	  winDebug ("\tBare=>Decorate\n");
	  /* Setup a rectangle with the X window position and size */
	  SetRect (&rcNew,
		   pRLWinPriv->pFrame->x,
		   pRLWinPriv->pFrame->y,
		   pRLWinPriv->pFrame->x + pRLWinPriv->pFrame->width,
		   pRLWinPriv->pFrame->y + pRLWinPriv->pFrame->height);

#ifdef CYGMULTIWINDOW_DEBUG
          winDebug("\tWindow extend {%d, %d, %d, %d}, {%d, %d}\n", 
              rcNew.left, rcNew.top, rcNew.right, rcNew.bottom,
              rcNew.right - rcNew.left, rcNew.bottom - rcNew.top);
#endif
	  /* */
	  AdjustWindowRectEx (&rcNew,
			      WS_POPUP | WS_SIZEBOX | WS_OVERLAPPEDWINDOW,
			      FALSE,
			      WS_EX_APPWINDOW);

#ifdef CYGMULTIWINDOW_DEBUG
          winDebug("\tAdjusted {%d, %d, %d, %d}, {%d, %d}\n", 
              rcNew.left, rcNew.top, rcNew.right, rcNew.bottom,
              rcNew.right - rcNew.left, rcNew.bottom - rcNew.top);
#endif
	  /* Calculate position deltas */
	  iDx = pRLWinPriv->pFrame->x - rcNew.left;
	  iDy = pRLWinPriv->pFrame->y - rcNew.top;

	  /* Calculate new rectangle */
	  rcNew.left += iDx;
	  rcNew.right += iDx;
	  rcNew.top += iDy;
	  rcNew.bottom += iDy;

	  /* Set the window extended style flags */
	  SetWindowLongPtr (pRLWinPriv->hWnd, GWL_EXSTYLE, WS_EX_APPWINDOW);

	  /* Set the window standard style flags */
	  SetWindowLongPtr (pRLWinPriv->hWnd, GWL_STYLE,
			    WS_POPUP | WS_SIZEBOX | WS_OVERLAPPEDWINDOW);

#ifdef CYGMULTIWINDOW_DEBUG
          winDebug("\tWindowStyle: %08x %08x\n",
              WS_POPUP | WS_SIZEBOX | WS_OVERLAPPEDWINDOW,
              WS_EX_APPWINDOW);
#endif
	  /* Position the Windows window */
#ifdef CYGMULTIWINDOW_DEBUG
          winDebug("\tMoved {%d, %d, %d, %d}, {%d, %d}\n", 
              rcNew.left, rcNew.top, rcNew.right, rcNew.bottom,
              rcNew.right - rcNew.left, rcNew.bottom - rcNew.top);
#endif
	  SetWindowPos (pRLWinPriv->hWnd, NULL,
			rcNew.left, rcNew.top,
			rcNew.right - rcNew.left, rcNew.bottom - rcNew.top,
			showCmd);
            

	  wmMsg.hwndWindow = pRLWinPriv->hWnd;
	  wmMsg.iWindow	= (Window)pRLWinPriv->pFrame->win->drawable.id;
	  wmMsg.msg = WM_WM_NAME_EVENT;
	  winSendMessageToWM (pScreenPriv->pWMInfo, &wmMsg);

	  winMWExtWMReshapeFrame ((RootlessFrameID)pRLWinPriv ,
				  wBoundingShape(pRLWinPriv->pFrame->win));
	}
    }
  else
    {
      RECT		rcNew;

      /* */
      if (dwExStyle & WS_EX_APPWINDOW)
	{
	  winDebug ("\tDecorate=>Bare\n");
	  /* Setup a rectangle with the X window position and size */
	  SetRect (&rcNew,
		   pRLWinPriv->pFrame->x,
		   pRLWinPriv->pFrame->y,
		   pRLWinPriv->pFrame->x + pRLWinPriv->pFrame->width,
		   pRLWinPriv->pFrame->y + pRLWinPriv->pFrame->height);
#if 0
	  /* */
	  AdjustWindowRectEx (&rcNew,
			      WS_POPUP | WS_CLIPCHILDREN,
			      FALSE,
			      WS_EX_TOOLWINDOW);

	  /* Calculate position deltas */
	  iDx = pRLWinPriv->pFrame->x - rcNew.left;
	  iDy = pRLWinPriv->pFrame->y - rcNew.top;

	  /* Calculate new rectangle */
	  rcNew.left += iDx;
	  rcNew.right += iDx;
	  rcNew.top += iDy;
	  rcNew.bottom += iDy;
#endif

	  /* Hide window temporary to remove from taskbar. */
	  ShowWindow( pRLWinPriv->hWnd, SW_HIDE );

	  /* Set the window extended style flags */
	  SetWindowLongPtr (pRLWinPriv->hWnd, GWL_EXSTYLE, WS_EX_TOOLWINDOW);

	  /* Set the window standard style flags */
	  SetWindowLongPtr (pRLWinPriv->hWnd, GWL_STYLE,
			    WS_POPUP | WS_CLIPCHILDREN);

	  /* Position the Windows window */
	  SetWindowPos (pRLWinPriv->hWnd, NULL,
			rcNew.left, rcNew.top,
			rcNew.right - rcNew.left, rcNew.bottom - rcNew.top,
			showCmd);

	  winMWExtWMReshapeFrame ((RootlessFrameID)pRLWinPriv ,
				  wBoundingShape(pRLWinPriv->pFrame->win));
	}
    }
}

#ifdef XWIN_MULTIWINDOWINTWM
/*
 * winIsInternalWMRunning (winScreenInfoPtr pScreenInfo)
 */
Bool
winIsInternalWMRunning (winScreenInfoPtr pScreenInfo)
{
  return pScreenInfo->fInternalWM && !pScreenInfo->fAnotherWMRunning;
}
#endif

/*
 * winMWExtWMRestackWindows
 */

void
winMWExtWMRestackWindows (ScreenPtr pScreen)
{
  winScreenPriv(pScreen);
  WindowPtr pRoot = pScreen->root;
  WindowPtr pWin = NULL;
  WindowPtr pWinPrev = NULL;
  win32RootlessWindowPtr pRLWin = NULL;
  win32RootlessWindowPtr pRLWinPrev = NULL;
  int  nWindow = 0;
  HDWP hWinPosInfo = NULL;

#if CYGMULTIWINDOW_DEBUG
  winDebug ("winMWExtWMRestackWindows\n");
#endif

  pScreenPriv->fRestacking = TRUE;

  if (pRoot != NULL)
    {
      for (pWin = pRoot->firstChild; pWin; pWin = pWin->nextSib)
	nWindow ++;

      hWinPosInfo = BeginDeferWindowPos(nWindow);

      for (pWin = pRoot->firstChild; pWin; pWin = pWin->nextSib)
	{
	  if (pWin->realized)
	    {
	      UINT uFlags;

	      pRLWin = (win32RootlessWindowPtr) RootlessFrameForWindow (pWin, FALSE);
	      if (pRLWin == NULL) continue;

	      if (pWinPrev)
		pRLWinPrev = (win32RootlessWindowPtr) RootlessFrameForWindow (pWinPrev, FALSE);

	      uFlags = SWP_NOMOVE | SWP_NOSIZE | SWP_SHOWWINDOW;
	      if (pRLWinPrev != NULL) uFlags |= SWP_NOACTIVATE;

#if CYGMULTIWINDOW_DEBUG
	      winDebug ("winMWExtWMRestackWindows - DeferWindowPos (%08x, %08x)\n",
			pRLWin->hWnd,
			pRLWinPrev ? pRLWinPrev->hWnd : HWND_TOP);
#endif
	      hWinPosInfo = DeferWindowPos (hWinPosInfo, pRLWin->hWnd,
					    pRLWinPrev ? pRLWinPrev->hWnd : HWND_TOP,
					    0, 0, 0, 0,
					    uFlags);
	      if (hWinPosInfo == NULL)
		{
		  ErrorF ("winMWExtWMRestackWindows - DeferWindowPos () failed: %d\n",
			  (int) GetLastError ());
		  return;
		}
	      pWinPrev = pWin;
	    }
	}
      if (!EndDeferWindowPos (hWinPosInfo))
	{
	  ErrorF ("winMWExtWMRestackWindows - EndDeferWindowPos () failed: %d\n",
		  (int) GetLastError ());
	  return;
	}
    }

#if CYGMULTIWINDOW_DEBUG
  winDebug ("winMWExtWMRestackWindows - done\n");
#endif
  pScreenPriv->fRestacking = FALSE;
}
=======
/*
 *Copyright (C) 1994-2000 The XFree86 Project, Inc. All Rights Reserved.
 *
 *Permission is hereby granted, free of charge, to any person obtaining
 * a copy of this software and associated documentation files (the
 *"Software"), to deal in the Software without restriction, including
 *without limitation the rights to use, copy, modify, merge, publish,
 *distribute, sublicense, and/or sell copies of the Software, and to
 *permit persons to whom the Software is furnished to do so, subject to
 *the following conditions:
 *
 *The above copyright notice and this permission notice shall be
 *included in all copies or substantial portions of the Software.
 *
 *THE SOFTWARE IS PROVIDED "AS IS", WITHOUT WARRANTY OF ANY KIND,
 *EXPRESS OR IMPLIED, INCLUDING BUT NOT LIMITED TO THE WARRANTIES OF
 *MERCHANTABILITY, FITNESS FOR A PARTICULAR PURPOSE AND
 *NONINFRINGEMENT. IN NO EVENT SHALL THE XFREE86 PROJECT BE LIABLE FOR
 *ANY CLAIM, DAMAGES OR OTHER LIABILITY, WHETHER IN AN ACTION OF
 *CONTRACT, TORT OR OTHERWISE, ARISING FROM, OUT OF OR IN CONNECTION
 *WITH THE SOFTWARE OR THE USE OR OTHER DEALINGS IN THE SOFTWARE.
 *
 *Except as contained in this notice, the name of the XFree86 Project
 *shall not be used in advertising or otherwise to promote the sale, use
 *or other dealings in this Software without prior written authorization
 *from the XFree86 Project.
 *
 * Authors:	Kensuke Matsuzaki
 *		Earle F. Philhower, III
 *		Harold L Hunt II
 */

#ifdef HAVE_XWIN_CONFIG_H
#include <xwin-config.h>
#endif
#include "win.h"
#include "winprefs.h"

#if 0
/*
 * winMWExtWMReorderWindows
 */

void
winMWExtWMReorderWindows (ScreenPtr pScreen)
{
  winScreenPriv(pScreen);
  HWND hwnd = NULL;
  win32RootlessWindowPtr pRLWin = NULL;
  win32RootlessWindowPtr pRLWinSib = NULL;
  DWORD dwCurrentProcessID = GetCurrentProcessId ();
  DWORD dwWindowProcessID = 0;
  XID vlist[2];

#if CYGMULTIWINDOW_DEBUG && FALSE
  winDebug ("winMWExtWMReorderWindows\n");
#endif

  pScreenPriv->fRestacking = TRUE;

  if (pScreenPriv->fWindowOrderChanged)
    {
#if CYGMULTIWINDOW_DEBUG
      winDebug ("winMWExtWMReorderWindows - Need to restack\n");
#endif
      hwnd = GetTopWindow (NULL);

      while (hwnd)
	{
	  GetWindowThreadProcessId (hwnd, &dwWindowProcessID);

	  if ((dwWindowProcessID == dwCurrentProcessID)
	      && GetProp (hwnd, WIN_WINDOW_PROP))
	    {
	      pRLWinSib = pRLWin;
	      pRLWin = (win32RootlessWindowPtr)GetProp (hwnd, WIN_WINDOW_PROP);
	      
	      if (pRLWinSib)
		{
		  vlist[0] = pRLWinSib->pFrame->win->drawable.id;
		  vlist[1] = Below;

		  ConfigureWindow (pRLWin->pFrame->win, CWSibling | CWStackMode,
				   vlist, wClient(pRLWin->pFrame->win));
		}
	      else
		{
		  /* 1st window - raise to the top */
		  vlist[0] = Above;

		  ConfigureWindow (pRLWin->pFrame->win, CWStackMode,
				   vlist, wClient(pRLWin->pFrame->win));
		}
	    }
	  hwnd = GetNextWindow (hwnd, GW_HWNDNEXT);
	}
    }

  pScreenPriv->fRestacking = FALSE;
  pScreenPriv->fWindowOrderChanged = FALSE;
}
#endif


/*
 * winMWExtWMMoveXWindow
 */

void
winMWExtWMMoveXWindow (WindowPtr pWin, int x, int y)
{
  CARD32 *vlist = malloc(sizeof(CARD32)*2);

  vlist[0] = x;
  vlist[1] = y;
  ConfigureWindow (pWin, CWX | CWY, vlist, wClient(pWin));
  free(vlist);
}


/*
 * winMWExtWMResizeXWindow
 */

void
winMWExtWMResizeXWindow (WindowPtr pWin, int w, int h)
{
  CARD32 *vlist = malloc(sizeof(CARD32)*2);

  vlist[0] = w;
  vlist[1] = h;
  ConfigureWindow (pWin, CWWidth | CWHeight, vlist, wClient(pWin));
  free(vlist);
}


/*
 * winMWExtWMMoveResizeXWindow
 */

void
winMWExtWMMoveResizeXWindow (WindowPtr pWin, int x, int y, int w, int h)
{
  CARD32 *vlist = malloc(sizeof(long)*4);

  vlist[0] = x;
  vlist[1] = y;
  vlist[2] = w;
  vlist[3] = h;

  ConfigureWindow (pWin, CWX | CWY | CWWidth | CWHeight, vlist, wClient(pWin));
  free(vlist);
}


/*
 * winMWExtWMUpdateIcon
 * Change the Windows window icon
 */

void
winMWExtWMUpdateIcon (Window id)
{
  WindowPtr		pWin;
  HICON			hIcon, hiconOld;

  dixLookupResourceByType((pointer) &pWin, id, RT_WINDOW, NullClient, DixUnknownAccess);
  hIcon = winOverrideIcon ((unsigned long)pWin);

  if (!hIcon)
    hIcon = winXIconToHICON (pWin, GetSystemMetrics(SM_CXICON));

  if (hIcon)
    {
      win32RootlessWindowPtr pRLWinPriv
	= (win32RootlessWindowPtr) RootlessFrameForWindow (pWin, FALSE);

      if (pRLWinPriv->hWnd)
	{

          hiconOld = (HICON) SendMessage (pRLWinPriv->hWnd,
                     WM_SETICON, ICON_BIG, (LPARAM) hIcon);
          winDestroyIcon(hiconOld);
	}
      hIcon=NULL;
    }
}


/*
 * winMWExtWMDecorateWindow - Update window style. Called by EnumWindows.
 */

wBOOL CALLBACK
winMWExtWMDecorateWindow (HWND hwnd, LPARAM lParam)
{
  win32RootlessWindowPtr pRLWinPriv = NULL;
  ScreenPtr		pScreen = NULL;
  winPrivScreenPtr	pScreenPriv = NULL;
  winScreenInfo		*pScreenInfo = NULL;

  /* Check if the Windows window property for our X window pointer is valid */
  if ((pRLWinPriv = (win32RootlessWindowPtr)GetProp (hwnd, WIN_WINDOW_PROP)) != NULL)
    {
      if (pRLWinPriv != NULL && pRLWinPriv->pFrame != NULL && pRLWinPriv->pFrame->win != NULL)
        pScreen				= pRLWinPriv->pFrame->win->drawable.pScreen;
      if (pScreen) pScreenPriv		= winGetScreenPriv(pScreen);
      if (pScreenPriv) pScreenInfo	= pScreenPriv->pScreenInfo;
      if (pRLWinPriv && pScreenInfo) winMWExtWMUpdateWindowDecoration (pRLWinPriv, pScreenInfo);
    }
  return TRUE;
}


/*
 * winMWExtWMUpdateWindowDecoration - Update window style.
 */

void
winMWExtWMUpdateWindowDecoration (win32RootlessWindowPtr pRLWinPriv,
				  winScreenInfoPtr pScreenInfo)
{
  Bool		fDecorate = FALSE;
  DWORD		dwExStyle = 0;
  DWORD		dwStyle = 0;
  WINDOWPLACEMENT wndPlace;
  UINT		showCmd = 0;

  wndPlace.length = sizeof (WINDOWPLACEMENT);

  /* Get current window placement */
  GetWindowPlacement (pRLWinPriv->hWnd, &wndPlace);

  if (winIsInternalWMRunning(pScreenInfo))
    {
      if (!pRLWinPriv->pFrame->win->overrideRedirect)
	fDecorate = TRUE;
    }
#if 0
  if (wndPlace.showCmd == SW_HIDE)
    return;//showCmd = SWP_HIDEWINDOW;
  else
    showCmd = SWP_SHOWWINDOW;
#else
  if (wndPlace.showCmd == SW_HIDE)
    return;

  if (IsWindowVisible (pRLWinPriv->hWnd))
    showCmd = SWP_SHOWWINDOW;
#endif

  showCmd |= SWP_NOMOVE | SWP_FRAMECHANGED | SWP_NOACTIVATE | SWP_NOZORDER;

  winDebug ("winMWExtWMUpdateWindowDecoration %08x %s\n",
	    (int)pRLWinPriv, fDecorate?"Decorate":"Bare");

  /* Get the standard and extended window style information */
  dwExStyle = GetWindowLongPtr (pRLWinPriv->hWnd, GWL_EXSTYLE);
  dwStyle = GetWindowLongPtr (pRLWinPriv->hWnd, GWL_STYLE);

  if (fDecorate)
    {
      RECT		rcNew;
      int		iDx, iDy;
      winWMMessageRec	wmMsg;
      winScreenPriv(pScreenInfo->pScreen);

      /* */
      if (!(dwExStyle & WS_EX_APPWINDOW))
	{
	  winDebug ("\tBare=>Decorate\n");
	  /* Setup a rectangle with the X window position and size */
	  SetRect (&rcNew,
		   pRLWinPriv->pFrame->x,
		   pRLWinPriv->pFrame->y,
		   pRLWinPriv->pFrame->x + pRLWinPriv->pFrame->width,
		   pRLWinPriv->pFrame->y + pRLWinPriv->pFrame->height);

#ifdef CYGMULTIWINDOW_DEBUG
          winDebug("\tWindow extend {%d, %d, %d, %d}, {%d, %d}\n", 
              rcNew.left, rcNew.top, rcNew.right, rcNew.bottom,
              rcNew.right - rcNew.left, rcNew.bottom - rcNew.top);
#endif
	  /* */
	  AdjustWindowRectEx (&rcNew,
			      WS_POPUP | WS_SIZEBOX | WS_OVERLAPPEDWINDOW,
			      FALSE,
			      WS_EX_APPWINDOW);

#ifdef CYGMULTIWINDOW_DEBUG
          winDebug("\tAdjusted {%d, %d, %d, %d}, {%d, %d}\n", 
              rcNew.left, rcNew.top, rcNew.right, rcNew.bottom,
              rcNew.right - rcNew.left, rcNew.bottom - rcNew.top);
#endif
	  /* Calculate position deltas */
	  iDx = pRLWinPriv->pFrame->x - rcNew.left;
	  iDy = pRLWinPriv->pFrame->y - rcNew.top;

	  /* Calculate new rectangle */
	  rcNew.left += iDx;
	  rcNew.right += iDx;
	  rcNew.top += iDy;
	  rcNew.bottom += iDy;

	  /* Set the window extended style flags */
	  SetWindowLongPtr (pRLWinPriv->hWnd, GWL_EXSTYLE, WS_EX_APPWINDOW);

	  /* Set the window standard style flags */
	  SetWindowLongPtr (pRLWinPriv->hWnd, GWL_STYLE,
			    WS_POPUP | WS_SIZEBOX | WS_OVERLAPPEDWINDOW);

#ifdef CYGMULTIWINDOW_DEBUG
          winDebug("\tWindowStyle: %08x %08x\n",
              WS_POPUP | WS_SIZEBOX | WS_OVERLAPPEDWINDOW,
              WS_EX_APPWINDOW);
#endif
	  /* Position the Windows window */
#ifdef CYGMULTIWINDOW_DEBUG
          winDebug("\tMoved {%d, %d, %d, %d}, {%d, %d}\n", 
              rcNew.left, rcNew.top, rcNew.right, rcNew.bottom,
              rcNew.right - rcNew.left, rcNew.bottom - rcNew.top);
#endif
	  SetWindowPos (pRLWinPriv->hWnd, NULL,
			rcNew.left, rcNew.top,
			rcNew.right - rcNew.left, rcNew.bottom - rcNew.top,
			showCmd);
            

	  wmMsg.hwndWindow = pRLWinPriv->hWnd;
	  wmMsg.iWindow	= (Window)pRLWinPriv->pFrame->win->drawable.id;
	  wmMsg.msg = WM_WM_NAME_EVENT;
	  winSendMessageToWM (pScreenPriv->pWMInfo, &wmMsg);

	  winMWExtWMReshapeFrame ((RootlessFrameID)pRLWinPriv ,
				  wBoundingShape(pRLWinPriv->pFrame->win));
	}
    }
  else
    {
      RECT		rcNew;

      /* */
      if (dwExStyle & WS_EX_APPWINDOW)
	{
	  winDebug ("\tDecorate=>Bare\n");
	  /* Setup a rectangle with the X window position and size */
	  SetRect (&rcNew,
		   pRLWinPriv->pFrame->x,
		   pRLWinPriv->pFrame->y,
		   pRLWinPriv->pFrame->x + pRLWinPriv->pFrame->width,
		   pRLWinPriv->pFrame->y + pRLWinPriv->pFrame->height);
#if 0
	  /* */
	  AdjustWindowRectEx (&rcNew,
			      WS_POPUP | WS_CLIPCHILDREN,
			      FALSE,
			      WS_EX_TOOLWINDOW);

	  /* Calculate position deltas */
	  iDx = pRLWinPriv->pFrame->x - rcNew.left;
	  iDy = pRLWinPriv->pFrame->y - rcNew.top;

	  /* Calculate new rectangle */
	  rcNew.left += iDx;
	  rcNew.right += iDx;
	  rcNew.top += iDy;
	  rcNew.bottom += iDy;
#endif

	  /* Hide window temporary to remove from taskbar. */
	  ShowWindow( pRLWinPriv->hWnd, SW_HIDE );

	  /* Set the window extended style flags */
	  SetWindowLongPtr (pRLWinPriv->hWnd, GWL_EXSTYLE, WS_EX_TOOLWINDOW);

	  /* Set the window standard style flags */
	  SetWindowLongPtr (pRLWinPriv->hWnd, GWL_STYLE,
			    WS_POPUP | WS_CLIPCHILDREN);

	  /* Position the Windows window */
	  SetWindowPos (pRLWinPriv->hWnd, NULL,
			rcNew.left, rcNew.top,
			rcNew.right - rcNew.left, rcNew.bottom - rcNew.top,
			showCmd);

	  winMWExtWMReshapeFrame ((RootlessFrameID)pRLWinPriv ,
				  wBoundingShape(pRLWinPriv->pFrame->win));
	}
    }
}


/*
 * winIsInternalWMRunning (winScreenInfoPtr pScreenInfo)
 */
Bool
winIsInternalWMRunning (winScreenInfoPtr pScreenInfo)
{
  return pScreenInfo->fInternalWM && !pScreenInfo->fAnotherWMRunning;
}


/*
 * winMWExtWMRestackWindows
 */

void
winMWExtWMRestackWindows (ScreenPtr pScreen)
{
  winScreenPriv(pScreen);
  WindowPtr pRoot = pScreen->root;
  WindowPtr pWin = NULL;
  WindowPtr pWinPrev = NULL;
  win32RootlessWindowPtr pRLWin = NULL;
  win32RootlessWindowPtr pRLWinPrev = NULL;
  int  nWindow = 0;
  HDWP hWinPosInfo = NULL;

#if CYGMULTIWINDOW_DEBUG
  winDebug ("winMWExtWMRestackWindows\n");
#endif

  pScreenPriv->fRestacking = TRUE;

  if (pRoot != NULL)
    {
      for (pWin = pRoot->firstChild; pWin; pWin = pWin->nextSib)
	nWindow ++;

      hWinPosInfo = BeginDeferWindowPos(nWindow);

      for (pWin = pRoot->firstChild; pWin; pWin = pWin->nextSib)
	{
	  if (pWin->realized)
	    {
	      UINT uFlags;

	      pRLWin = (win32RootlessWindowPtr) RootlessFrameForWindow (pWin, FALSE);
	      if (pRLWin == NULL) continue;

	      if (pWinPrev)
		pRLWinPrev = (win32RootlessWindowPtr) RootlessFrameForWindow (pWinPrev, FALSE);

	      uFlags = SWP_NOMOVE | SWP_NOSIZE | SWP_SHOWWINDOW;
	      if (pRLWinPrev != NULL) uFlags |= SWP_NOACTIVATE;

#if CYGMULTIWINDOW_DEBUG
	      winDebug ("winMWExtWMRestackWindows - DeferWindowPos (%08x, %08x)\n",
			pRLWin->hWnd,
			pRLWinPrev ? pRLWinPrev->hWnd : HWND_TOP);
#endif
	      hWinPosInfo = DeferWindowPos (hWinPosInfo, pRLWin->hWnd,
					    pRLWinPrev ? pRLWinPrev->hWnd : HWND_TOP,
					    0, 0, 0, 0,
					    uFlags);
	      if (hWinPosInfo == NULL)
		{
		  ErrorF ("winMWExtWMRestackWindows - DeferWindowPos () failed: %d\n",
			  (int) GetLastError ());
		  return;
		}
	      pWinPrev = pWin;
	    }
	}
      if (!EndDeferWindowPos (hWinPosInfo))
	{
	  ErrorF ("winMWExtWMRestackWindows - EndDeferWindowPos () failed: %d\n",
		  (int) GetLastError ());
	  return;
	}
    }

#if CYGMULTIWINDOW_DEBUG
  winDebug ("winMWExtWMRestackWindows - done\n");
#endif
  pScreenPriv->fRestacking = FALSE;
}
>>>>>>> 38e661c7
<|MERGE_RESOLUTION|>--- conflicted
+++ resolved
@@ -1,4 +1,3 @@
-<<<<<<< HEAD
 /*
  *Copyright (C) 1994-2000 The XFree86 Project, Inc. All Rights Reserved.
  *
@@ -203,7 +202,8 @@
   /* Check if the Windows window property for our X window pointer is valid */
   if ((pRLWinPriv = (win32RootlessWindowPtr)GetProp (hwnd, WIN_WINDOW_PROP)) != NULL)
     {
-      pScreen				= pRLWinPriv->pFrame->win->drawable.pScreen;
+      if (pRLWinPriv != NULL && pRLWinPriv->pFrame != NULL && pRLWinPriv->pFrame->win != NULL)
+        pScreen				= pRLWinPriv->pFrame->win->drawable.pScreen;
       if (pScreen) pScreenPriv		= winGetScreenPriv(pScreen);
       if (pScreenPriv) pScreenInfo	= pScreenPriv->pScreenInfo;
       if (pRLWinPriv && pScreenInfo) winMWExtWMUpdateWindowDecoration (pRLWinPriv, pScreenInfo);
@@ -469,483 +469,4 @@
   winDebug ("winMWExtWMRestackWindows - done\n");
 #endif
   pScreenPriv->fRestacking = FALSE;
-}
-=======
-/*
- *Copyright (C) 1994-2000 The XFree86 Project, Inc. All Rights Reserved.
- *
- *Permission is hereby granted, free of charge, to any person obtaining
- * a copy of this software and associated documentation files (the
- *"Software"), to deal in the Software without restriction, including
- *without limitation the rights to use, copy, modify, merge, publish,
- *distribute, sublicense, and/or sell copies of the Software, and to
- *permit persons to whom the Software is furnished to do so, subject to
- *the following conditions:
- *
- *The above copyright notice and this permission notice shall be
- *included in all copies or substantial portions of the Software.
- *
- *THE SOFTWARE IS PROVIDED "AS IS", WITHOUT WARRANTY OF ANY KIND,
- *EXPRESS OR IMPLIED, INCLUDING BUT NOT LIMITED TO THE WARRANTIES OF
- *MERCHANTABILITY, FITNESS FOR A PARTICULAR PURPOSE AND
- *NONINFRINGEMENT. IN NO EVENT SHALL THE XFREE86 PROJECT BE LIABLE FOR
- *ANY CLAIM, DAMAGES OR OTHER LIABILITY, WHETHER IN AN ACTION OF
- *CONTRACT, TORT OR OTHERWISE, ARISING FROM, OUT OF OR IN CONNECTION
- *WITH THE SOFTWARE OR THE USE OR OTHER DEALINGS IN THE SOFTWARE.
- *
- *Except as contained in this notice, the name of the XFree86 Project
- *shall not be used in advertising or otherwise to promote the sale, use
- *or other dealings in this Software without prior written authorization
- *from the XFree86 Project.
- *
- * Authors:	Kensuke Matsuzaki
- *		Earle F. Philhower, III
- *		Harold L Hunt II
- */
-
-#ifdef HAVE_XWIN_CONFIG_H
-#include <xwin-config.h>
-#endif
-#include "win.h"
-#include "winprefs.h"
-
-#if 0
-/*
- * winMWExtWMReorderWindows
- */
-
-void
-winMWExtWMReorderWindows (ScreenPtr pScreen)
-{
-  winScreenPriv(pScreen);
-  HWND hwnd = NULL;
-  win32RootlessWindowPtr pRLWin = NULL;
-  win32RootlessWindowPtr pRLWinSib = NULL;
-  DWORD dwCurrentProcessID = GetCurrentProcessId ();
-  DWORD dwWindowProcessID = 0;
-  XID vlist[2];
-
-#if CYGMULTIWINDOW_DEBUG && FALSE
-  winDebug ("winMWExtWMReorderWindows\n");
-#endif
-
-  pScreenPriv->fRestacking = TRUE;
-
-  if (pScreenPriv->fWindowOrderChanged)
-    {
-#if CYGMULTIWINDOW_DEBUG
-      winDebug ("winMWExtWMReorderWindows - Need to restack\n");
-#endif
-      hwnd = GetTopWindow (NULL);
-
-      while (hwnd)
-	{
-	  GetWindowThreadProcessId (hwnd, &dwWindowProcessID);
-
-	  if ((dwWindowProcessID == dwCurrentProcessID)
-	      && GetProp (hwnd, WIN_WINDOW_PROP))
-	    {
-	      pRLWinSib = pRLWin;
-	      pRLWin = (win32RootlessWindowPtr)GetProp (hwnd, WIN_WINDOW_PROP);
-	      
-	      if (pRLWinSib)
-		{
-		  vlist[0] = pRLWinSib->pFrame->win->drawable.id;
-		  vlist[1] = Below;
-
-		  ConfigureWindow (pRLWin->pFrame->win, CWSibling | CWStackMode,
-				   vlist, wClient(pRLWin->pFrame->win));
-		}
-	      else
-		{
-		  /* 1st window - raise to the top */
-		  vlist[0] = Above;
-
-		  ConfigureWindow (pRLWin->pFrame->win, CWStackMode,
-				   vlist, wClient(pRLWin->pFrame->win));
-		}
-	    }
-	  hwnd = GetNextWindow (hwnd, GW_HWNDNEXT);
-	}
-    }
-
-  pScreenPriv->fRestacking = FALSE;
-  pScreenPriv->fWindowOrderChanged = FALSE;
-}
-#endif
-
-
-/*
- * winMWExtWMMoveXWindow
- */
-
-void
-winMWExtWMMoveXWindow (WindowPtr pWin, int x, int y)
-{
-  CARD32 *vlist = malloc(sizeof(CARD32)*2);
-
-  vlist[0] = x;
-  vlist[1] = y;
-  ConfigureWindow (pWin, CWX | CWY, vlist, wClient(pWin));
-  free(vlist);
-}
-
-
-/*
- * winMWExtWMResizeXWindow
- */
-
-void
-winMWExtWMResizeXWindow (WindowPtr pWin, int w, int h)
-{
-  CARD32 *vlist = malloc(sizeof(CARD32)*2);
-
-  vlist[0] = w;
-  vlist[1] = h;
-  ConfigureWindow (pWin, CWWidth | CWHeight, vlist, wClient(pWin));
-  free(vlist);
-}
-
-
-/*
- * winMWExtWMMoveResizeXWindow
- */
-
-void
-winMWExtWMMoveResizeXWindow (WindowPtr pWin, int x, int y, int w, int h)
-{
-  CARD32 *vlist = malloc(sizeof(long)*4);
-
-  vlist[0] = x;
-  vlist[1] = y;
-  vlist[2] = w;
-  vlist[3] = h;
-
-  ConfigureWindow (pWin, CWX | CWY | CWWidth | CWHeight, vlist, wClient(pWin));
-  free(vlist);
-}
-
-
-/*
- * winMWExtWMUpdateIcon
- * Change the Windows window icon
- */
-
-void
-winMWExtWMUpdateIcon (Window id)
-{
-  WindowPtr		pWin;
-  HICON			hIcon, hiconOld;
-
-  dixLookupResourceByType((pointer) &pWin, id, RT_WINDOW, NullClient, DixUnknownAccess);
-  hIcon = winOverrideIcon ((unsigned long)pWin);
-
-  if (!hIcon)
-    hIcon = winXIconToHICON (pWin, GetSystemMetrics(SM_CXICON));
-
-  if (hIcon)
-    {
-      win32RootlessWindowPtr pRLWinPriv
-	= (win32RootlessWindowPtr) RootlessFrameForWindow (pWin, FALSE);
-
-      if (pRLWinPriv->hWnd)
-	{
-
-          hiconOld = (HICON) SendMessage (pRLWinPriv->hWnd,
-                     WM_SETICON, ICON_BIG, (LPARAM) hIcon);
-          winDestroyIcon(hiconOld);
-	}
-      hIcon=NULL;
-    }
-}
-
-
-/*
- * winMWExtWMDecorateWindow - Update window style. Called by EnumWindows.
- */
-
-wBOOL CALLBACK
-winMWExtWMDecorateWindow (HWND hwnd, LPARAM lParam)
-{
-  win32RootlessWindowPtr pRLWinPriv = NULL;
-  ScreenPtr		pScreen = NULL;
-  winPrivScreenPtr	pScreenPriv = NULL;
-  winScreenInfo		*pScreenInfo = NULL;
-
-  /* Check if the Windows window property for our X window pointer is valid */
-  if ((pRLWinPriv = (win32RootlessWindowPtr)GetProp (hwnd, WIN_WINDOW_PROP)) != NULL)
-    {
-      if (pRLWinPriv != NULL && pRLWinPriv->pFrame != NULL && pRLWinPriv->pFrame->win != NULL)
-        pScreen				= pRLWinPriv->pFrame->win->drawable.pScreen;
-      if (pScreen) pScreenPriv		= winGetScreenPriv(pScreen);
-      if (pScreenPriv) pScreenInfo	= pScreenPriv->pScreenInfo;
-      if (pRLWinPriv && pScreenInfo) winMWExtWMUpdateWindowDecoration (pRLWinPriv, pScreenInfo);
-    }
-  return TRUE;
-}
-
-
-/*
- * winMWExtWMUpdateWindowDecoration - Update window style.
- */
-
-void
-winMWExtWMUpdateWindowDecoration (win32RootlessWindowPtr pRLWinPriv,
-				  winScreenInfoPtr pScreenInfo)
-{
-  Bool		fDecorate = FALSE;
-  DWORD		dwExStyle = 0;
-  DWORD		dwStyle = 0;
-  WINDOWPLACEMENT wndPlace;
-  UINT		showCmd = 0;
-
-  wndPlace.length = sizeof (WINDOWPLACEMENT);
-
-  /* Get current window placement */
-  GetWindowPlacement (pRLWinPriv->hWnd, &wndPlace);
-
-  if (winIsInternalWMRunning(pScreenInfo))
-    {
-      if (!pRLWinPriv->pFrame->win->overrideRedirect)
-	fDecorate = TRUE;
-    }
-#if 0
-  if (wndPlace.showCmd == SW_HIDE)
-    return;//showCmd = SWP_HIDEWINDOW;
-  else
-    showCmd = SWP_SHOWWINDOW;
-#else
-  if (wndPlace.showCmd == SW_HIDE)
-    return;
-
-  if (IsWindowVisible (pRLWinPriv->hWnd))
-    showCmd = SWP_SHOWWINDOW;
-#endif
-
-  showCmd |= SWP_NOMOVE | SWP_FRAMECHANGED | SWP_NOACTIVATE | SWP_NOZORDER;
-
-  winDebug ("winMWExtWMUpdateWindowDecoration %08x %s\n",
-	    (int)pRLWinPriv, fDecorate?"Decorate":"Bare");
-
-  /* Get the standard and extended window style information */
-  dwExStyle = GetWindowLongPtr (pRLWinPriv->hWnd, GWL_EXSTYLE);
-  dwStyle = GetWindowLongPtr (pRLWinPriv->hWnd, GWL_STYLE);
-
-  if (fDecorate)
-    {
-      RECT		rcNew;
-      int		iDx, iDy;
-      winWMMessageRec	wmMsg;
-      winScreenPriv(pScreenInfo->pScreen);
-
-      /* */
-      if (!(dwExStyle & WS_EX_APPWINDOW))
-	{
-	  winDebug ("\tBare=>Decorate\n");
-	  /* Setup a rectangle with the X window position and size */
-	  SetRect (&rcNew,
-		   pRLWinPriv->pFrame->x,
-		   pRLWinPriv->pFrame->y,
-		   pRLWinPriv->pFrame->x + pRLWinPriv->pFrame->width,
-		   pRLWinPriv->pFrame->y + pRLWinPriv->pFrame->height);
-
-#ifdef CYGMULTIWINDOW_DEBUG
-          winDebug("\tWindow extend {%d, %d, %d, %d}, {%d, %d}\n", 
-              rcNew.left, rcNew.top, rcNew.right, rcNew.bottom,
-              rcNew.right - rcNew.left, rcNew.bottom - rcNew.top);
-#endif
-	  /* */
-	  AdjustWindowRectEx (&rcNew,
-			      WS_POPUP | WS_SIZEBOX | WS_OVERLAPPEDWINDOW,
-			      FALSE,
-			      WS_EX_APPWINDOW);
-
-#ifdef CYGMULTIWINDOW_DEBUG
-          winDebug("\tAdjusted {%d, %d, %d, %d}, {%d, %d}\n", 
-              rcNew.left, rcNew.top, rcNew.right, rcNew.bottom,
-              rcNew.right - rcNew.left, rcNew.bottom - rcNew.top);
-#endif
-	  /* Calculate position deltas */
-	  iDx = pRLWinPriv->pFrame->x - rcNew.left;
-	  iDy = pRLWinPriv->pFrame->y - rcNew.top;
-
-	  /* Calculate new rectangle */
-	  rcNew.left += iDx;
-	  rcNew.right += iDx;
-	  rcNew.top += iDy;
-	  rcNew.bottom += iDy;
-
-	  /* Set the window extended style flags */
-	  SetWindowLongPtr (pRLWinPriv->hWnd, GWL_EXSTYLE, WS_EX_APPWINDOW);
-
-	  /* Set the window standard style flags */
-	  SetWindowLongPtr (pRLWinPriv->hWnd, GWL_STYLE,
-			    WS_POPUP | WS_SIZEBOX | WS_OVERLAPPEDWINDOW);
-
-#ifdef CYGMULTIWINDOW_DEBUG
-          winDebug("\tWindowStyle: %08x %08x\n",
-              WS_POPUP | WS_SIZEBOX | WS_OVERLAPPEDWINDOW,
-              WS_EX_APPWINDOW);
-#endif
-	  /* Position the Windows window */
-#ifdef CYGMULTIWINDOW_DEBUG
-          winDebug("\tMoved {%d, %d, %d, %d}, {%d, %d}\n", 
-              rcNew.left, rcNew.top, rcNew.right, rcNew.bottom,
-              rcNew.right - rcNew.left, rcNew.bottom - rcNew.top);
-#endif
-	  SetWindowPos (pRLWinPriv->hWnd, NULL,
-			rcNew.left, rcNew.top,
-			rcNew.right - rcNew.left, rcNew.bottom - rcNew.top,
-			showCmd);
-            
-
-	  wmMsg.hwndWindow = pRLWinPriv->hWnd;
-	  wmMsg.iWindow	= (Window)pRLWinPriv->pFrame->win->drawable.id;
-	  wmMsg.msg = WM_WM_NAME_EVENT;
-	  winSendMessageToWM (pScreenPriv->pWMInfo, &wmMsg);
-
-	  winMWExtWMReshapeFrame ((RootlessFrameID)pRLWinPriv ,
-				  wBoundingShape(pRLWinPriv->pFrame->win));
-	}
-    }
-  else
-    {
-      RECT		rcNew;
-
-      /* */
-      if (dwExStyle & WS_EX_APPWINDOW)
-	{
-	  winDebug ("\tDecorate=>Bare\n");
-	  /* Setup a rectangle with the X window position and size */
-	  SetRect (&rcNew,
-		   pRLWinPriv->pFrame->x,
-		   pRLWinPriv->pFrame->y,
-		   pRLWinPriv->pFrame->x + pRLWinPriv->pFrame->width,
-		   pRLWinPriv->pFrame->y + pRLWinPriv->pFrame->height);
-#if 0
-	  /* */
-	  AdjustWindowRectEx (&rcNew,
-			      WS_POPUP | WS_CLIPCHILDREN,
-			      FALSE,
-			      WS_EX_TOOLWINDOW);
-
-	  /* Calculate position deltas */
-	  iDx = pRLWinPriv->pFrame->x - rcNew.left;
-	  iDy = pRLWinPriv->pFrame->y - rcNew.top;
-
-	  /* Calculate new rectangle */
-	  rcNew.left += iDx;
-	  rcNew.right += iDx;
-	  rcNew.top += iDy;
-	  rcNew.bottom += iDy;
-#endif
-
-	  /* Hide window temporary to remove from taskbar. */
-	  ShowWindow( pRLWinPriv->hWnd, SW_HIDE );
-
-	  /* Set the window extended style flags */
-	  SetWindowLongPtr (pRLWinPriv->hWnd, GWL_EXSTYLE, WS_EX_TOOLWINDOW);
-
-	  /* Set the window standard style flags */
-	  SetWindowLongPtr (pRLWinPriv->hWnd, GWL_STYLE,
-			    WS_POPUP | WS_CLIPCHILDREN);
-
-	  /* Position the Windows window */
-	  SetWindowPos (pRLWinPriv->hWnd, NULL,
-			rcNew.left, rcNew.top,
-			rcNew.right - rcNew.left, rcNew.bottom - rcNew.top,
-			showCmd);
-
-	  winMWExtWMReshapeFrame ((RootlessFrameID)pRLWinPriv ,
-				  wBoundingShape(pRLWinPriv->pFrame->win));
-	}
-    }
-}
-
-
-/*
- * winIsInternalWMRunning (winScreenInfoPtr pScreenInfo)
- */
-Bool
-winIsInternalWMRunning (winScreenInfoPtr pScreenInfo)
-{
-  return pScreenInfo->fInternalWM && !pScreenInfo->fAnotherWMRunning;
-}
-
-
-/*
- * winMWExtWMRestackWindows
- */
-
-void
-winMWExtWMRestackWindows (ScreenPtr pScreen)
-{
-  winScreenPriv(pScreen);
-  WindowPtr pRoot = pScreen->root;
-  WindowPtr pWin = NULL;
-  WindowPtr pWinPrev = NULL;
-  win32RootlessWindowPtr pRLWin = NULL;
-  win32RootlessWindowPtr pRLWinPrev = NULL;
-  int  nWindow = 0;
-  HDWP hWinPosInfo = NULL;
-
-#if CYGMULTIWINDOW_DEBUG
-  winDebug ("winMWExtWMRestackWindows\n");
-#endif
-
-  pScreenPriv->fRestacking = TRUE;
-
-  if (pRoot != NULL)
-    {
-      for (pWin = pRoot->firstChild; pWin; pWin = pWin->nextSib)
-	nWindow ++;
-
-      hWinPosInfo = BeginDeferWindowPos(nWindow);
-
-      for (pWin = pRoot->firstChild; pWin; pWin = pWin->nextSib)
-	{
-	  if (pWin->realized)
-	    {
-	      UINT uFlags;
-
-	      pRLWin = (win32RootlessWindowPtr) RootlessFrameForWindow (pWin, FALSE);
-	      if (pRLWin == NULL) continue;
-
-	      if (pWinPrev)
-		pRLWinPrev = (win32RootlessWindowPtr) RootlessFrameForWindow (pWinPrev, FALSE);
-
-	      uFlags = SWP_NOMOVE | SWP_NOSIZE | SWP_SHOWWINDOW;
-	      if (pRLWinPrev != NULL) uFlags |= SWP_NOACTIVATE;
-
-#if CYGMULTIWINDOW_DEBUG
-	      winDebug ("winMWExtWMRestackWindows - DeferWindowPos (%08x, %08x)\n",
-			pRLWin->hWnd,
-			pRLWinPrev ? pRLWinPrev->hWnd : HWND_TOP);
-#endif
-	      hWinPosInfo = DeferWindowPos (hWinPosInfo, pRLWin->hWnd,
-					    pRLWinPrev ? pRLWinPrev->hWnd : HWND_TOP,
-					    0, 0, 0, 0,
-					    uFlags);
-	      if (hWinPosInfo == NULL)
-		{
-		  ErrorF ("winMWExtWMRestackWindows - DeferWindowPos () failed: %d\n",
-			  (int) GetLastError ());
-		  return;
-		}
-	      pWinPrev = pWin;
-	    }
-	}
-      if (!EndDeferWindowPos (hWinPosInfo))
-	{
-	  ErrorF ("winMWExtWMRestackWindows - EndDeferWindowPos () failed: %d\n",
-		  (int) GetLastError ());
-	  return;
-	}
-    }
-
-#if CYGMULTIWINDOW_DEBUG
-  winDebug ("winMWExtWMRestackWindows - done\n");
-#endif
-  pScreenPriv->fRestacking = FALSE;
-}
->>>>>>> 38e661c7
+}