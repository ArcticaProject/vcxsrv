--- conflicted
+++ resolved
@@ -106,40 +106,10 @@
 static Bool
 winCloseScreenNativeGDI(int nIndex, ScreenPtr pScreen)
 {
-<<<<<<< HEAD
-  winScreenPriv(pScreen);
-  winScreenInfo		*pScreenInfo = pScreenPriv->pScreenInfo;
-
-  winDebug ("winCloseScreenNativeGDI - Freeing screen resources\n");
-
-  /* Flag that the screen is closed */
-  pScreenPriv->fClosed = TRUE;
-  pScreenPriv->fActive = FALSE;
-
-  /* 
-   * NOTE: mi doesn't use a CloseScreen procedure, so we do not
-   * need to call a wrapped procedure here.
-   */
-
-  /* Delete the window property */
-  RemoveProp (pScreenPriv->hwndScreen, WIN_SCR_PROP);
-  
-  winDebug ("winCloseScreenNativeGDI - Destroying window\n");
-  
-  /* Delete tray icon, if we have one */
-  if (!pScreenInfo->fNoTrayIcon)
-    winDeleteNotifyIcon (pScreenPriv);
-
-  /* Free the exit confirmation dialog box, if it exists */
-  if (g_hDlgExit != NULL)
-    {
-      DestroyWindow (g_hDlgExit);
-      g_hDlgExit = NULL;
-=======
     winScreenPriv(pScreen);
     winScreenInfo *pScreenInfo = pScreenPriv->pScreenInfo;
 
-    ErrorF("winCloseScreenNativeGDI - Freeing screen resources\n");
+    winDebug ("winCloseScreenNativeGDI - Freeing screen resources\n");
 
     /* Flag that the screen is closed */
     pScreenPriv->fClosed = TRUE;
@@ -153,7 +123,7 @@
     /* Delete the window property */
     RemoveProp(pScreenPriv->hwndScreen, WIN_SCR_PROP);
 
-    ErrorF("winCloseScreenNativeGDI - Destroying window\n");
+    winDebug ("winCloseScreenNativeGDI - Destroying window\n");
 
     /* Delete tray icon, if we have one */
     if (!pScreenInfo->fNoTrayIcon)
@@ -163,7 +133,6 @@
     if (g_hDlgExit != NULL) {
         DestroyWindow(g_hDlgExit);
         g_hDlgExit = NULL;
->>>>>>> 0f834b91
     }
 
     /* Kill our window */
@@ -178,11 +147,7 @@
     /* Free the screen privates for this screen */
     free(pScreenPriv);
 
-<<<<<<< HEAD
-  winDebug ("winCloseScreenNativeGDI - Returning\n");
-=======
-    ErrorF("winCloseScreenNativeGDI - Returning\n");
->>>>>>> 0f834b91
+    winDebug ("winCloseScreenNativeGDI - Returning\n");
 
     return TRUE;
 }
@@ -236,15 +201,9 @@
         break;
     }
 
-<<<<<<< HEAD
-  /* Tell the user how many bits per RGB we are using */
-  winDebug ("winInitVisualsNativeGDI - Using dwBitsPerRGB: %d\n",
-	  (int) pScreenPriv->dwBitsPerRGB);
-=======
     /* Tell the user how many bits per RGB we are using */
-    ErrorF("winInitVisualsNativeGDI - Using dwBitsPerRGB: %d\n",
-           (int) pScreenPriv->dwBitsPerRGB);
->>>>>>> 0f834b91
+    winDebug ("winInitVisualsNativeGDI - Using dwBitsPerRGB: %d\n",
+              (int) pScreenPriv->dwBitsPerRGB);
 
     /* Create a single visual according to the Windows screen depth */
     switch (pScreenInfo->dwDepth) {
@@ -264,22 +223,7 @@
         break;
 
     case 8:
-<<<<<<< HEAD
-      winDebug ("winInitVisuals - Calling miSetVisualTypesAndMasks\n");
-      if (!miSetVisualTypesAndMasks (pScreenInfo->dwDepth,
-				     StaticColorMask,
-				     pScreenPriv->dwBitsPerRGB,
-				     StaticColor,
-				     pScreenPriv->dwRedMask,
-				     pScreenPriv->dwGreenMask,
-				     pScreenPriv->dwBlueMask))
-	{
-	  ErrorF ("winInitVisuals - miSetVisualTypesAndMasks failed\n");
-	  return FALSE;
-	}
-      break;
-=======
-        ErrorF("winInitVisuals - Calling miSetVisualTypesAndMasks\n");
+        winDebug ("winInitVisuals - Calling miSetVisualTypesAndMasks\n");
         if (!miSetVisualTypesAndMasks(pScreenInfo->dwDepth,
                                       StaticColorMask,
                                       pScreenPriv->dwBitsPerRGB,
@@ -291,20 +235,13 @@
             return FALSE;
         }
         break;
->>>>>>> 0f834b91
 
     default:
         ErrorF("winInitVisualsNativeGDI - Unknown screen depth\n");
         return FALSE;
     }
 
-<<<<<<< HEAD
-  winDebug ("winInitVisualsNativeGDI - Returning\n");
-=======
-#if 1
-    ErrorF("winInitVisualsNativeGDI - Returning\n");
-#endif
->>>>>>> 0f834b91
+    winDebug ("winInitVisualsNativeGDI - Returning\n");
 
     return TRUE;
 }
@@ -411,32 +348,6 @@
         ErrorF("winCreateDIBNativeGDI - malloc () failed\n");
         return FALSE;
     }
-<<<<<<< HEAD
-  ZeroMemory (pbmih, sizeof(BITMAPINFOHEADER) + 256 * sizeof (RGBQUAD));
-
-  /* Describe bitmap to be created */
-  pbmih->biSize = sizeof (BITMAPINFOHEADER);
-  pbmih->biWidth = iWidth;
-  pbmih->biHeight = -iHeight;
-  pbmih->biPlanes = 1;
-  pbmih->biBitCount = iDepth;
-  pbmih->biCompression = BI_RGB;
-  /*
-  pbmih->biSizeImage = 0;
-  pbmih->biXPelsPerMeter = 0;
-  pbmih->biYPelsPerMeter = 0;
-  pbmih->biClrUsed = 0;
-  pbmih->biClrImportant = 0;
-  */
-
-  /* Setup color table for mono DIBs */
-  if (iDepth == 1)
-    {
-      pbmi = (BITMAPINFO*) pbmih;
-      pbmi->bmiColors[1].rgbBlue = 255;
-      pbmi->bmiColors[1].rgbGreen = 255;
-      pbmi->bmiColors[1].rgbRed = 255;
-=======
     ZeroMemory(pbmih, sizeof(BITMAPINFOHEADER) + 256 * sizeof(RGBQUAD));
 
     /* Describe bitmap to be created */
@@ -446,11 +357,13 @@
     pbmih->biPlanes = 1;
     pbmih->biBitCount = iDepth;
     pbmih->biCompression = BI_RGB;
+  /*
     pbmih->biSizeImage = 0;
     pbmih->biXPelsPerMeter = 0;
     pbmih->biYPelsPerMeter = 0;
     pbmih->biClrUsed = 0;
     pbmih->biClrImportant = 0;
+  */
 
     /* Setup color table for mono DIBs */
     if (iDepth == 1) {
@@ -458,7 +371,6 @@
         pbmi->bmiColors[1].rgbBlue = 255;
         pbmi->bmiColors[1].rgbGreen = 255;
         pbmi->bmiColors[1].rgbRed = 255;
->>>>>>> 0f834b91
     }
 
     /* Create a DIB with a bit pointer */
