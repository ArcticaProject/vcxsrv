<<<<<<< HEAD
/*
 *Copyright (C) 2003-2004 Harold L Hunt II All Rights Reserved.
 *
 *Permission is hereby granted, free of charge, to any person obtaining
 * a copy of this software and associated documentation files (the
 *"Software"), to deal in the Software without restriction, including
 *without limitation the rights to use, copy, modify, merge, publish,
 *distribute, sublicense, and/or sell copies of the Software, and to
 *permit persons to whom the Software is furnished to do so, subject to
 *the following conditions:
 *
 *The above copyright notice and this permission notice shall be
 *included in all copies or substantial portions of the Software.
 *
 *THE SOFTWARE IS PROVIDED "AS IS", WITHOUT WARRANTY OF ANY KIND,
 *EXPRESS OR IMPLIED, INCLUDING BUT NOT LIMITED TO THE WARRANTIES OF
 *MERCHANTABILITY, FITNESS FOR A PARTICULAR PURPOSE AND
 *NONINFRINGEMENT. IN NO EVENT SHALL HAROLD L HUNT II BE LIABLE FOR
 *ANY CLAIM, DAMAGES OR OTHER LIABILITY, WHETHER IN AN ACTION OF
 *CONTRACT, TORT OR OTHERWISE, ARISING FROM, OUT OF OR IN CONNECTION
 *WITH THE SOFTWARE OR THE USE OR OTHER DEALINGS IN THE SOFTWARE.
 *
 *Except as contained in this notice, the name of Harold L Hunt II
 *shall not be used in advertising or otherwise to promote the sale, use
 *or other dealings in this Software without prior written authorization
 *from Harold L Hunt II.
 *
 * Authors:	Harold L Hunt II
 */

#ifdef HAVE_XWIN_CONFIG_H
#include <xwin-config.h>
#endif
#include "dixstruct.h"
#include "winclipboard.h"
#include "objbase.h"
#include "ddraw.h"
#include "winwindow.h"


/*
 * Local typedefs
 */

typedef int (*winDispatchProcPtr) (ClientPtr);

int winProcSetSelectionOwner(ClientPtr /* client */);


/*
 * References to external symbols
 */

extern pthread_t		g_ptClipboardProc;
extern winDispatchProcPtr	winProcSetSelectionOwnerOrig;
extern Bool			g_fClipboard;
extern HWND			g_hwndClipboard;


/*
 * Intialize the Clipboard module
 */

Bool
winInitClipboard (void)
{
  winDebug ("winInitClipboard ()\n");

  /* Wrap some internal server functions */
  if (ProcVector[X_SetSelectionOwner] != winProcSetSelectionOwner)
    {
      winProcSetSelectionOwnerOrig = ProcVector[X_SetSelectionOwner];
      ProcVector[X_SetSelectionOwner] = winProcSetSelectionOwner;
    }
  
  /* Spawn a thread for the Clipboard module */
  if (pthread_create (&g_ptClipboardProc,
		      NULL,
		      winClipboardProc,
		      NULL))
    {
      /* Bail if thread creation failed */
      ErrorF ("winInitClipboard - pthread_create failed.\n");
      return FALSE;
    }

  return TRUE;
}


/*
 * Create the Windows window that we use to recieve Windows messages
 */

HWND
winClipboardCreateMessagingWindow (void)
{
  WNDCLASSEX			wc;
  HWND				hwnd;

  /* Setup our window class */
  wc.cbSize=sizeof(WNDCLASSEX);
  wc.style = CS_HREDRAW | CS_VREDRAW;
  wc.lpfnWndProc = winClipboardWindowProc;
  wc.cbClsExtra = 0;
  wc.cbWndExtra = 0;
  wc.hInstance = GetModuleHandle (NULL);
  wc.hIcon = 0;
  wc.hCursor = 0;
  wc.hbrBackground = (HBRUSH) GetStockObject (WHITE_BRUSH);
  wc.lpszMenuName = NULL;
  wc.lpszClassName = WIN_CLIPBOARD_WINDOW_CLASS;
  wc.hIconSm = 0;
  RegisterClassEx (&wc);

  /* Create the window */
  hwnd = CreateWindowExA (0,			/* Extended styles */
			  WIN_CLIPBOARD_WINDOW_CLASS,/* Class name */
			  WIN_CLIPBOARD_WINDOW_TITLE,/* Window name */
			  WS_OVERLAPPED,	/* Not visible anyway */
			  CW_USEDEFAULT,	/* Horizontal position */
			  CW_USEDEFAULT,	/* Vertical position */
			  CW_USEDEFAULT,	/* Right edge */
			  CW_USEDEFAULT,	/* Bottom edge */
			  (HWND) NULL,		/* No parent or owner window */
			  (HMENU) NULL,		/* No menu */
			  GetModuleHandle (NULL),/* Instance handle */
			  NULL);		/* Creation data */
  assert (hwnd != NULL);

  /* I'm not sure, but we may need to call this to start message processing */
  ShowWindow (hwnd, SW_HIDE);

  /* Similarly, we may need a call to this even though we don't paint */
  UpdateWindow (hwnd);

  return hwnd;
}

void
winFixClipboardChain (int Removed)
{
   if (g_fClipboard
       && g_hwndClipboard)
     {
       PostMessage (g_hwndClipboard, WM_WM_REINIT, Removed, 0);
     }
}
=======
/*
 *Copyright (C) 2003-2004 Harold L Hunt II All Rights Reserved.
 *
 *Permission is hereby granted, free of charge, to any person obtaining
 * a copy of this software and associated documentation files (the
 *"Software"), to deal in the Software without restriction, including
 *without limitation the rights to use, copy, modify, merge, publish,
 *distribute, sublicense, and/or sell copies of the Software, and to
 *permit persons to whom the Software is furnished to do so, subject to
 *the following conditions:
 *
 *The above copyright notice and this permission notice shall be
 *included in all copies or substantial portions of the Software.
 *
 *THE SOFTWARE IS PROVIDED "AS IS", WITHOUT WARRANTY OF ANY KIND,
 *EXPRESS OR IMPLIED, INCLUDING BUT NOT LIMITED TO THE WARRANTIES OF
 *MERCHANTABILITY, FITNESS FOR A PARTICULAR PURPOSE AND
 *NONINFRINGEMENT. IN NO EVENT SHALL HAROLD L HUNT II BE LIABLE FOR
 *ANY CLAIM, DAMAGES OR OTHER LIABILITY, WHETHER IN AN ACTION OF
 *CONTRACT, TORT OR OTHERWISE, ARISING FROM, OUT OF OR IN CONNECTION
 *WITH THE SOFTWARE OR THE USE OR OTHER DEALINGS IN THE SOFTWARE.
 *
 *Except as contained in this notice, the name of Harold L Hunt II
 *shall not be used in advertising or otherwise to promote the sale, use
 *or other dealings in this Software without prior written authorization
 *from Harold L Hunt II.
 *
 * Authors:	Harold L Hunt II
 */

#ifdef HAVE_XWIN_CONFIG_H
#include <xwin-config.h>
#endif
#include "dixstruct.h"
#include "winclipboard.h"

/*
 * Local typedefs
 */

typedef int (*winDispatchProcPtr) (ClientPtr);

int winProcSetSelectionOwner(ClientPtr /* client */ );

/*
 * References to external symbols
 */

extern pthread_t g_ptClipboardProc;
extern winDispatchProcPtr winProcSetSelectionOwnerOrig;
extern Bool g_fClipboard;
extern HWND g_hwndClipboard;

/*
 * Intialize the Clipboard module
 */

Bool
winInitClipboard(void)
{
    ErrorF("winInitClipboard ()\n");

    /* Wrap some internal server functions */
    if (ProcVector[X_SetSelectionOwner] != winProcSetSelectionOwner) {
        winProcSetSelectionOwnerOrig = ProcVector[X_SetSelectionOwner];
        ProcVector[X_SetSelectionOwner] = winProcSetSelectionOwner;
    }

    /* Spawn a thread for the Clipboard module */
    if (pthread_create(&g_ptClipboardProc, NULL, winClipboardProc, NULL)) {
        /* Bail if thread creation failed */
        ErrorF("winInitClipboard - pthread_create failed.\n");
        return FALSE;
    }

    return TRUE;
}

/*
 * Create the Windows window that we use to recieve Windows messages
 */

HWND
winClipboardCreateMessagingWindow(void)
{
    WNDCLASSEX wc;
    HWND hwnd;

    /* Setup our window class */
    wc.cbSize = sizeof(WNDCLASSEX);
    wc.style = CS_HREDRAW | CS_VREDRAW;
    wc.lpfnWndProc = winClipboardWindowProc;
    wc.cbClsExtra = 0;
    wc.cbWndExtra = 0;
    wc.hInstance = GetModuleHandle(NULL);
    wc.hIcon = 0;
    wc.hCursor = 0;
    wc.hbrBackground = (HBRUSH) GetStockObject(WHITE_BRUSH);
    wc.lpszMenuName = NULL;
    wc.lpszClassName = WIN_CLIPBOARD_WINDOW_CLASS;
    wc.hIconSm = 0;
    RegisterClassEx(&wc);

    /* Create the window */
    hwnd = CreateWindowExA(0,   /* Extended styles */
                           WIN_CLIPBOARD_WINDOW_CLASS,  /* Class name */
                           WIN_CLIPBOARD_WINDOW_TITLE,  /* Window name */
                           WS_OVERLAPPED,       /* Not visible anyway */
                           CW_USEDEFAULT,       /* Horizontal position */
                           CW_USEDEFAULT,       /* Vertical position */
                           CW_USEDEFAULT,       /* Right edge */
                           CW_USEDEFAULT,       /* Bottom edge */
                           (HWND) NULL, /* No parent or owner window */
                           (HMENU) NULL,        /* No menu */
                           GetModuleHandle(NULL),       /* Instance handle */
                           NULL);       /* Creation data */
    assert(hwnd != NULL);

    /* I'm not sure, but we may need to call this to start message processing */
    ShowWindow(hwnd, SW_HIDE);

    /* Similarly, we may need a call to this even though we don't paint */
    UpdateWindow(hwnd);

    return hwnd;
}

void
winFixClipboardChain(void)
{
    if (g_fClipboard && g_hwndClipboard) {
        PostMessage(g_hwndClipboard, WM_WM_REINIT, 0, 0);
    }
}
>>>>>>> 0f834b91
<|MERGE_RESOLUTION|>--- conflicted
+++ resolved
@@ -1,4 +1,3 @@
-<<<<<<< HEAD
 /*
  *Copyright (C) 2003-2004 Harold L Hunt II All Rights Reserved.
  *
@@ -38,152 +37,6 @@
 #include "ddraw.h"
 #include "winwindow.h"
 
-
-/*
- * Local typedefs
- */
-
-typedef int (*winDispatchProcPtr) (ClientPtr);
-
-int winProcSetSelectionOwner(ClientPtr /* client */);
-
-
-/*
- * References to external symbols
- */
-
-extern pthread_t		g_ptClipboardProc;
-extern winDispatchProcPtr	winProcSetSelectionOwnerOrig;
-extern Bool			g_fClipboard;
-extern HWND			g_hwndClipboard;
-
-
-/*
- * Intialize the Clipboard module
- */
-
-Bool
-winInitClipboard (void)
-{
-  winDebug ("winInitClipboard ()\n");
-
-  /* Wrap some internal server functions */
-  if (ProcVector[X_SetSelectionOwner] != winProcSetSelectionOwner)
-    {
-      winProcSetSelectionOwnerOrig = ProcVector[X_SetSelectionOwner];
-      ProcVector[X_SetSelectionOwner] = winProcSetSelectionOwner;
-    }
-  
-  /* Spawn a thread for the Clipboard module */
-  if (pthread_create (&g_ptClipboardProc,
-		      NULL,
-		      winClipboardProc,
-		      NULL))
-    {
-      /* Bail if thread creation failed */
-      ErrorF ("winInitClipboard - pthread_create failed.\n");
-      return FALSE;
-    }
-
-  return TRUE;
-}
-
-
-/*
- * Create the Windows window that we use to recieve Windows messages
- */
-
-HWND
-winClipboardCreateMessagingWindow (void)
-{
-  WNDCLASSEX			wc;
-  HWND				hwnd;
-
-  /* Setup our window class */
-  wc.cbSize=sizeof(WNDCLASSEX);
-  wc.style = CS_HREDRAW | CS_VREDRAW;
-  wc.lpfnWndProc = winClipboardWindowProc;
-  wc.cbClsExtra = 0;
-  wc.cbWndExtra = 0;
-  wc.hInstance = GetModuleHandle (NULL);
-  wc.hIcon = 0;
-  wc.hCursor = 0;
-  wc.hbrBackground = (HBRUSH) GetStockObject (WHITE_BRUSH);
-  wc.lpszMenuName = NULL;
-  wc.lpszClassName = WIN_CLIPBOARD_WINDOW_CLASS;
-  wc.hIconSm = 0;
-  RegisterClassEx (&wc);
-
-  /* Create the window */
-  hwnd = CreateWindowExA (0,			/* Extended styles */
-			  WIN_CLIPBOARD_WINDOW_CLASS,/* Class name */
-			  WIN_CLIPBOARD_WINDOW_TITLE,/* Window name */
-			  WS_OVERLAPPED,	/* Not visible anyway */
-			  CW_USEDEFAULT,	/* Horizontal position */
-			  CW_USEDEFAULT,	/* Vertical position */
-			  CW_USEDEFAULT,	/* Right edge */
-			  CW_USEDEFAULT,	/* Bottom edge */
-			  (HWND) NULL,		/* No parent or owner window */
-			  (HMENU) NULL,		/* No menu */
-			  GetModuleHandle (NULL),/* Instance handle */
-			  NULL);		/* Creation data */
-  assert (hwnd != NULL);
-
-  /* I'm not sure, but we may need to call this to start message processing */
-  ShowWindow (hwnd, SW_HIDE);
-
-  /* Similarly, we may need a call to this even though we don't paint */
-  UpdateWindow (hwnd);
-
-  return hwnd;
-}
-
-void
-winFixClipboardChain (int Removed)
-{
-   if (g_fClipboard
-       && g_hwndClipboard)
-     {
-       PostMessage (g_hwndClipboard, WM_WM_REINIT, Removed, 0);
-     }
-}
-=======
-/*
- *Copyright (C) 2003-2004 Harold L Hunt II All Rights Reserved.
- *
- *Permission is hereby granted, free of charge, to any person obtaining
- * a copy of this software and associated documentation files (the
- *"Software"), to deal in the Software without restriction, including
- *without limitation the rights to use, copy, modify, merge, publish,
- *distribute, sublicense, and/or sell copies of the Software, and to
- *permit persons to whom the Software is furnished to do so, subject to
- *the following conditions:
- *
- *The above copyright notice and this permission notice shall be
- *included in all copies or substantial portions of the Software.
- *
- *THE SOFTWARE IS PROVIDED "AS IS", WITHOUT WARRANTY OF ANY KIND,
- *EXPRESS OR IMPLIED, INCLUDING BUT NOT LIMITED TO THE WARRANTIES OF
- *MERCHANTABILITY, FITNESS FOR A PARTICULAR PURPOSE AND
- *NONINFRINGEMENT. IN NO EVENT SHALL HAROLD L HUNT II BE LIABLE FOR
- *ANY CLAIM, DAMAGES OR OTHER LIABILITY, WHETHER IN AN ACTION OF
- *CONTRACT, TORT OR OTHERWISE, ARISING FROM, OUT OF OR IN CONNECTION
- *WITH THE SOFTWARE OR THE USE OR OTHER DEALINGS IN THE SOFTWARE.
- *
- *Except as contained in this notice, the name of Harold L Hunt II
- *shall not be used in advertising or otherwise to promote the sale, use
- *or other dealings in this Software without prior written authorization
- *from Harold L Hunt II.
- *
- * Authors:	Harold L Hunt II
- */
-
-#ifdef HAVE_XWIN_CONFIG_H
-#include <xwin-config.h>
-#endif
-#include "dixstruct.h"
-#include "winclipboard.h"
-
 /*
  * Local typedefs
  */
@@ -208,7 +61,7 @@
 Bool
 winInitClipboard(void)
 {
-    ErrorF("winInitClipboard ()\n");
+    winDebug ("winInitClipboard ()\n");
 
     /* Wrap some internal server functions */
     if (ProcVector[X_SetSelectionOwner] != winProcSetSelectionOwner) {
@@ -276,10 +129,9 @@
 }
 
 void
-winFixClipboardChain(void)
+winFixClipboardChain(int Removed)
 {
     if (g_fClipboard && g_hwndClipboard) {
-        PostMessage(g_hwndClipboard, WM_WM_REINIT, 0, 0);
+        PostMessage (g_hwndClipboard, WM_WM_REINIT, Removed, 0);
     }
-}
->>>>>>> 0f834b91
+}