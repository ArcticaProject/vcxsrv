/*
 *Copyright (C) 2003-2004 Harold L Hunt II All Rights Reserved.
 *
 *Permission is hereby granted, free of charge, to any person obtaining
 * a copy of this software and associated documentation files (the
 *"Software"), to deal in the Software without restriction, including
 *without limitation the rights to use, copy, modify, merge, publish,
 *distribute, sublicense, and/or sell copies of the Software, and to
 *permit persons to whom the Software is furnished to do so, subject to
 *the following conditions:
 *
 *The above copyright notice and this permission notice shall be
 *included in all copies or substantial portions of the Software.
 *
 *THE SOFTWARE IS PROVIDED "AS IS", WITHOUT WARRANTY OF ANY KIND,
 *EXPRESS OR IMPLIED, INCLUDING BUT NOT LIMITED TO THE WARRANTIES OF
 *MERCHANTABILITY, FITNESS FOR A PARTICULAR PURPOSE AND
 *NONINFRINGEMENT. IN NO EVENT SHALL HAROLD L HUNT II BE LIABLE FOR
 *ANY CLAIM, DAMAGES OR OTHER LIABILITY, WHETHER IN AN ACTION OF
 *CONTRACT, TORT OR OTHERWISE, ARISING FROM, OUT OF OR IN CONNECTION
 *WITH THE SOFTWARE OR THE USE OR OTHER DEALINGS IN THE SOFTWARE.
 *
 *Except as contained in this notice, the name of Harold L Hunt II
 *shall not be used in advertising or otherwise to promote the sale, use
 *or other dealings in this Software without prior written authorization
 *from Harold L Hunt II.
 *
 * Authors:	Harold L Hunt II
 */

#ifdef HAVE_XWIN_CONFIG_H
#include <xwin-config.h>
#endif
<<<<<<< HEAD
#include "dixstruct.h"
#include "winclipboard.h"
#include "objbase.h"
#include "ddraw.h"
#include "winwindow.h"
=======

#include <unistd.h>
#include <pthread.h>

#include "win.h"
#include "winclipboard/winclipboard.h"
#include "windisplay.h"

#define WIN_CLIPBOARD_RETRIES			40
#define WIN_CLIPBOARD_DELAY			1
>>>>>>> 30eb28e8

/*
 * Local variables
 */

static pthread_t g_ptClipboardProc;

/*
 *
 */
static void *
winClipboardThreadProc(void *arg)
{
  char szDisplay[512];
  int clipboardRestarts = 0;

  while (1)
    {
      Bool fShutdown;

      ++clipboardRestarts;

      /* Use our generated cookie for authentication */
      winSetAuthorization();

      /* Setup the display connection string */
      /*
       * NOTE: Always connect to screen 0 since we require that screen
       * numbers start at 0 and increase without gaps.  We only need
       * to connect to one screen on the display to get events
       * for all screens on the display.  That is why there is only
       * one clipboard client thread.
      */
      winGetDisplayName(szDisplay, 0);

      /* Print the display connection string */
      ErrorF("winClipboardThreadProc - DISPLAY=%s\n", szDisplay);

      /* Flag that clipboard client has been launched */
      g_fClipboardStarted = TRUE;

      fShutdown = winClipboardProc(g_fUnicodeClipboard, szDisplay);

      /* Flag that clipboard client has stopped */
      g_fClipboardStarted = FALSE;

      if (fShutdown)
        break;

      /* checking if we need to restart */
      if (clipboardRestarts >= WIN_CLIPBOARD_RETRIES) {
        /* terminates clipboard thread but the main server still lives */
        ErrorF("winClipboardProc - the clipboard thread has restarted %d times and seems to be unstable, disabling clipboard integration\n", clipboardRestarts);
        g_fClipboard = FALSE;
        break;
      }

      sleep(WIN_CLIPBOARD_DELAY);
      ErrorF("winClipboardProc - trying to restart clipboard thread \n");
    }

  return NULL;
}

/*
 * Intialize the Clipboard module
 */

Bool
winInitClipboard(void)
{
    winDebug("winInitClipboard ()\n");

    /* Spawn a thread for the Clipboard module */
    if (pthread_create(&g_ptClipboardProc, NULL, winClipboardThreadProc, NULL)) {
        /* Bail if thread creation failed */
        ErrorF("winInitClipboard - pthread_create failed.\n");
        return FALSE;
    }

    return TRUE;
}

void
<<<<<<< HEAD
winFixClipboardChain(int Removed)
{
    if (g_fClipboard && g_hwndClipboard) {
        PostMessage (g_hwndClipboard, WM_WM_REINIT, Removed, 0);
    }
=======
winClipboardShutdown(void)
{
  /* Close down clipboard resources */
  if (g_fClipboard && g_fClipboardStarted) {
    /* Synchronously destroy the clipboard window */
    winClipboardWindowDestroy();

    /* Wait for the clipboard thread to exit */
    pthread_join(g_ptClipboardProc, NULL);

    g_fClipboardStarted = FALSE;

    winDebug("winClipboardShutdown - Clipboard thread has exited.\n");
  }
>>>>>>> 30eb28e8
}<|MERGE_RESOLUTION|>--- conflicted
+++ resolved
@@ -31,87 +31,29 @@
 #ifdef HAVE_XWIN_CONFIG_H
 #include <xwin-config.h>
 #endif
-<<<<<<< HEAD
 #include "dixstruct.h"
 #include "winclipboard.h"
 #include "objbase.h"
 #include "ddraw.h"
 #include "winwindow.h"
-=======
-
-#include <unistd.h>
-#include <pthread.h>
-
-#include "win.h"
-#include "winclipboard/winclipboard.h"
-#include "windisplay.h"
-
-#define WIN_CLIPBOARD_RETRIES			40
-#define WIN_CLIPBOARD_DELAY			1
->>>>>>> 30eb28e8
+#include "internal.h"
 
 /*
- * Local variables
+ * Local typedefs
  */
 
-static pthread_t g_ptClipboardProc;
+typedef int (*winDispatchProcPtr) (ClientPtr);
+
+int winProcSetSelectionOwner(ClientPtr /* client */ );
 
 /*
- *
+ * References to external symbols
  */
-static void *
-winClipboardThreadProc(void *arg)
-{
-  char szDisplay[512];
-  int clipboardRestarts = 0;
 
-  while (1)
-    {
-      Bool fShutdown;
-
-      ++clipboardRestarts;
-
-      /* Use our generated cookie for authentication */
-      winSetAuthorization();
-
-      /* Setup the display connection string */
-      /*
-       * NOTE: Always connect to screen 0 since we require that screen
-       * numbers start at 0 and increase without gaps.  We only need
-       * to connect to one screen on the display to get events
-       * for all screens on the display.  That is why there is only
-       * one clipboard client thread.
-      */
-      winGetDisplayName(szDisplay, 0);
-
-      /* Print the display connection string */
-      ErrorF("winClipboardThreadProc - DISPLAY=%s\n", szDisplay);
-
-      /* Flag that clipboard client has been launched */
-      g_fClipboardStarted = TRUE;
-
-      fShutdown = winClipboardProc(g_fUnicodeClipboard, szDisplay);
-
-      /* Flag that clipboard client has stopped */
-      g_fClipboardStarted = FALSE;
-
-      if (fShutdown)
-        break;
-
-      /* checking if we need to restart */
-      if (clipboardRestarts >= WIN_CLIPBOARD_RETRIES) {
-        /* terminates clipboard thread but the main server still lives */
-        ErrorF("winClipboardProc - the clipboard thread has restarted %d times and seems to be unstable, disabling clipboard integration\n", clipboardRestarts);
-        g_fClipboard = FALSE;
-        break;
-      }
-
-      sleep(WIN_CLIPBOARD_DELAY);
-      ErrorF("winClipboardProc - trying to restart clipboard thread \n");
-    }
-
-  return NULL;
-}
+extern pthread_t g_ptClipboardProc;
+extern winDispatchProcPtr winProcSetSelectionOwnerOrig;
+extern Bool g_fClipboard;
+extern HWND g_hwndClipboard;
 
 /*
  * Intialize the Clipboard module
@@ -122,8 +64,14 @@
 {
     winDebug("winInitClipboard ()\n");
 
+    /* Wrap some internal server functions */
+    if (ProcVector[X_SetSelectionOwner] != winProcSetSelectionOwner) {
+        winProcSetSelectionOwnerOrig = ProcVector[X_SetSelectionOwner];
+        ProcVector[X_SetSelectionOwner] = winProcSetSelectionOwner;
+    }
+
     /* Spawn a thread for the Clipboard module */
-    if (pthread_create(&g_ptClipboardProc, NULL, winClipboardThreadProc, NULL)) {
+    if (pthread_create(&g_ptClipboardProc, NULL, winClipboardProc, NULL)) {
         /* Bail if thread creation failed */
         ErrorF("winInitClipboard - pthread_create failed.\n");
         return FALSE;
@@ -132,27 +80,59 @@
     return TRUE;
 }
 
+/*
+ * Create the Windows window that we use to receive Windows messages
+ */
+
+HWND
+winClipboardCreateMessagingWindow(void)
+{
+    WNDCLASSEX wc;
+    HWND hwnd;
+
+    /* Setup our window class */
+    wc.cbSize = sizeof(WNDCLASSEX);
+    wc.style = CS_HREDRAW | CS_VREDRAW;
+    wc.lpfnWndProc = winClipboardWindowProc;
+    wc.cbClsExtra = 0;
+    wc.cbWndExtra = 0;
+    wc.hInstance = GetModuleHandle(NULL);
+    wc.hIcon = 0;
+    wc.hCursor = 0;
+    wc.hbrBackground = (HBRUSH) GetStockObject(WHITE_BRUSH);
+    wc.lpszMenuName = NULL;
+    wc.lpszClassName = WIN_CLIPBOARD_WINDOW_CLASS;
+    wc.hIconSm = 0;
+    RegisterClassEx(&wc);
+
+    /* Create the window */
+    hwnd = CreateWindowExA(0,   /* Extended styles */
+                           WIN_CLIPBOARD_WINDOW_CLASS,  /* Class name */
+                           WIN_CLIPBOARD_WINDOW_TITLE,  /* Window name */
+                           WS_OVERLAPPED,       /* Not visible anyway */
+                           CW_USEDEFAULT,       /* Horizontal position */
+                           CW_USEDEFAULT,       /* Vertical position */
+                           CW_USEDEFAULT,       /* Right edge */
+                           CW_USEDEFAULT,       /* Bottom edge */
+                           (HWND) NULL, /* No parent or owner window */
+                           (HMENU) NULL,        /* No menu */
+                           GetModuleHandle(NULL),       /* Instance handle */
+                           NULL);       /* Creation data */
+    assert(hwnd != NULL);
+
+    /* I'm not sure, but we may need to call this to start message processing */
+    ShowWindow(hwnd, SW_HIDE);
+
+    /* Similarly, we may need a call to this even though we don't paint */
+    UpdateWindow(hwnd);
+
+    return hwnd;
+}
+
 void
-<<<<<<< HEAD
 winFixClipboardChain(int Removed)
 {
     if (g_fClipboard && g_hwndClipboard) {
         PostMessage (g_hwndClipboard, WM_WM_REINIT, Removed, 0);
     }
-=======
-winClipboardShutdown(void)
-{
-  /* Close down clipboard resources */
-  if (g_fClipboard && g_fClipboardStarted) {
-    /* Synchronously destroy the clipboard window */
-    winClipboardWindowDestroy();
-
-    /* Wait for the clipboard thread to exit */
-    pthread_join(g_ptClipboardProc, NULL);
-
-    g_fClipboardStarted = FALSE;
-
-    winDebug("winClipboardShutdown - Clipboard thread has exited.\n");
-  }
->>>>>>> 30eb28e8
 }