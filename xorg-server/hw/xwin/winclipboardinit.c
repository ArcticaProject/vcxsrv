/*
 *Copyright (C) 2003-2004 Harold L Hunt II All Rights Reserved.
 *
 *Permission is hereby granted, free of charge, to any person obtaining
 * a copy of this software and associated documentation files (the
 *"Software"), to deal in the Software without restriction, including
 *without limitation the rights to use, copy, modify, merge, publish,
 *distribute, sublicense, and/or sell copies of the Software, and to
 *permit persons to whom the Software is furnished to do so, subject to
 *the following conditions:
 *
 *The above copyright notice and this permission notice shall be
 *included in all copies or substantial portions of the Software.
 *
 *THE SOFTWARE IS PROVIDED "AS IS", WITHOUT WARRANTY OF ANY KIND,
 *EXPRESS OR IMPLIED, INCLUDING BUT NOT LIMITED TO THE WARRANTIES OF
 *MERCHANTABILITY, FITNESS FOR A PARTICULAR PURPOSE AND
 *NONINFRINGEMENT. IN NO EVENT SHALL HAROLD L HUNT II BE LIABLE FOR
 *ANY CLAIM, DAMAGES OR OTHER LIABILITY, WHETHER IN AN ACTION OF
 *CONTRACT, TORT OR OTHERWISE, ARISING FROM, OUT OF OR IN CONNECTION
 *WITH THE SOFTWARE OR THE USE OR OTHER DEALINGS IN THE SOFTWARE.
 *
 *Except as contained in this notice, the name of Harold L Hunt II
 *shall not be used in advertising or otherwise to promote the sale, use
 *or other dealings in this Software without prior written authorization
 *from Harold L Hunt II.
 *
 * Authors:	Harold L Hunt II
 */

#ifdef HAVE_XWIN_CONFIG_H
#include <xwin-config.h>
#endif
#include "dixstruct.h"
#include "winclipboard.h"
#include "objbase.h"
#include "ddraw.h"
#include "winwindow.h"

/*
 * Local typedefs
 */

typedef int (*winDispatchProcPtr) (ClientPtr);

int winProcSetSelectionOwner(ClientPtr /* client */ );

/*
 * References to external symbols
 */

extern pthread_t g_ptClipboardProc;
extern winDispatchProcPtr winProcSetSelectionOwnerOrig;
extern Bool g_fClipboard;
extern HWND g_hwndClipboard;

/*
 * Intialize the Clipboard module
 */

Bool
winInitClipboard(void)
{
<<<<<<< HEAD
    winDebug ("winInitClipboard ()\n");
=======
    winDebug("winInitClipboard ()\n");
>>>>>>> 2ff5448b

    /* Wrap some internal server functions */
    if (ProcVector[X_SetSelectionOwner] != winProcSetSelectionOwner) {
        winProcSetSelectionOwnerOrig = ProcVector[X_SetSelectionOwner];
        ProcVector[X_SetSelectionOwner] = winProcSetSelectionOwner;
    }

    /* Spawn a thread for the Clipboard module */
    if (pthread_create(&g_ptClipboardProc, NULL, winClipboardProc, NULL)) {
        /* Bail if thread creation failed */
        ErrorF("winInitClipboard - pthread_create failed.\n");
        return FALSE;
    }

    return TRUE;
}

/*
 * Create the Windows window that we use to recieve Windows messages
 */

HWND
winClipboardCreateMessagingWindow(void)
{
    WNDCLASSEX wc;
    HWND hwnd;

    /* Setup our window class */
    wc.cbSize = sizeof(WNDCLASSEX);
    wc.style = CS_HREDRAW | CS_VREDRAW;
    wc.lpfnWndProc = winClipboardWindowProc;
    wc.cbClsExtra = 0;
    wc.cbWndExtra = 0;
    wc.hInstance = GetModuleHandle(NULL);
    wc.hIcon = 0;
    wc.hCursor = 0;
    wc.hbrBackground = (HBRUSH) GetStockObject(WHITE_BRUSH);
    wc.lpszMenuName = NULL;
    wc.lpszClassName = WIN_CLIPBOARD_WINDOW_CLASS;
    wc.hIconSm = 0;
    RegisterClassEx(&wc);

    /* Create the window */
    hwnd = CreateWindowExA(0,   /* Extended styles */
                           WIN_CLIPBOARD_WINDOW_CLASS,  /* Class name */
                           WIN_CLIPBOARD_WINDOW_TITLE,  /* Window name */
                           WS_OVERLAPPED,       /* Not visible anyway */
                           CW_USEDEFAULT,       /* Horizontal position */
                           CW_USEDEFAULT,       /* Vertical position */
                           CW_USEDEFAULT,       /* Right edge */
                           CW_USEDEFAULT,       /* Bottom edge */
                           (HWND) NULL, /* No parent or owner window */
                           (HMENU) NULL,        /* No menu */
                           GetModuleHandle(NULL),       /* Instance handle */
                           NULL);       /* Creation data */
    assert(hwnd != NULL);

    /* I'm not sure, but we may need to call this to start message processing */
    ShowWindow(hwnd, SW_HIDE);

    /* Similarly, we may need a call to this even though we don't paint */
    UpdateWindow(hwnd);

    return hwnd;
}

void
winFixClipboardChain(int Removed)
{
    if (g_fClipboard && g_hwndClipboard) {
        PostMessage (g_hwndClipboard, WM_WM_REINIT, Removed, 0);
    }
}<|MERGE_RESOLUTION|>--- conflicted
+++ resolved
@@ -61,11 +61,7 @@
 Bool
 winInitClipboard(void)
 {
-<<<<<<< HEAD
-    winDebug ("winInitClipboard ()\n");
-=======
     winDebug("winInitClipboard ()\n");
->>>>>>> 2ff5448b
 
     /* Wrap some internal server functions */
     if (ProcVector[X_SetSelectionOwner] != winProcSetSelectionOwner) {
