/*
 *Copyright (C) 1994-2000 The XFree86 Project, Inc. All Rights Reserved.
 *
 *Permission is hereby granted, free of charge, to any person obtaining
 * a copy of this software and associated documentation files (the
 *"Software"), to deal in the Software without restriction, including
 *without limitation the rights to use, copy, modify, merge, publish,
 *distribute, sublicense, and/or sell copies of the Software, and to
 *permit persons to whom the Software is furnished to do so, subject to
 *the following conditions:
 *
 *The above copyright notice and this permission notice shall be
 *included in all copies or substantial portions of the Software.
 *
 *THE SOFTWARE IS PROVIDED "AS IS", WITHOUT WARRANTY OF ANY KIND,
 *EXPRESS OR IMPLIED, INCLUDING BUT NOT LIMITED TO THE WARRANTIES OF
 *MERCHANTABILITY, FITNESS FOR A PARTICULAR PURPOSE AND
 *NONINFRINGEMENT. IN NO EVENT SHALL THE XFREE86 PROJECT BE LIABLE FOR
 *ANY CLAIM, DAMAGES OR OTHER LIABILITY, WHETHER IN AN ACTION OF
 *CONTRACT, TORT OR OTHERWISE, ARISING FROM, OUT OF OR IN CONNECTION
 *WITH THE SOFTWARE OR THE USE OR OTHER DEALINGS IN THE SOFTWARE.
 *
 *Except as contained in this notice, the name of the XFree86 Project
 *shall not be used in advertising or otherwise to promote the sale, use
 *or other dealings in this Software without prior written authorization
 *from the XFree86 Project.
 *
 * Authors: Alexander Gottwald	
 */

#ifdef HAVE_XWIN_CONFIG_H
#include <xwin-config.h>
#endif
#include "win.h"
#include "winconfig.h"
#include "winmsg.h"
#include "globals.h"

#include "xkbsrv.h"

#ifdef XWIN_XF86CONFIG
#ifndef CONFIGPATH
#define CONFIGPATH  "%A," "%R," \
                    "/etc/X11/%R," "%P/etc/X11/%R," \
                    "%E," "%F," \
                    "/etc/X11/%F," "%P/etc/X11/%F," \
                    "/etc/X11/%X-%M," "/etc/X11/%X," "/etc/%X," \
                    "%P/etc/X11/%X.%H," "%P/etc/X11/%X-%M," \
                    "%P/etc/X11/%X," \
                    "%P/lib/X11/%X.%H," "%P/lib/X11/%X-%M," \
                    "%P/lib/X11/%X"
#endif
#ifndef CONFIGDIRPATH
#define CONFIGDIRPATH  "/etc/X11/%X-%M," "/etc/X11/%X," "/etc/%X," \
                       "%P/etc/X11/%X.%H," "%P/etc/X11/%X-%M," \
                       "%P/etc/X11/%X," \
                       "%P/lib/X11/%X.%H," "%P/lib/X11/%X-%M," \
                       "%P/lib/X11/%X"
#endif

XF86ConfigPtr g_xf86configptr = NULL;
#endif

WinCmdlineRec g_cmdline = {
#ifdef XWIN_XF86CONFIG
  NULL,				/* configFile */
  NULL,				/* configDir */
#endif
  NULL,				/* fontPath */
#ifdef XWIN_XF86CONFIG
  NULL,				/* keyboard */
#endif
  NULL,             /* xkbRules */
  NULL,             /* xkbModel */
  NULL,             /* xkbLayout */
  NULL,             /* xkbVariant */
  NULL,             /* xkbOptions */
  NULL,				/* screenname */
  NULL,				/* mousename */
  FALSE,			/* emulate3Buttons */
  0				/* emulate3Timeout */
};

winInfoRec g_winInfo = {
  {				/* keyboard */
   0,				/* leds */
   500,				/* delay */
   30				/* rate */
   }
  ,
  {				/* xkb */
   NULL,			/* rules */
   NULL,			/* model */
   NULL,			/* layout */
   NULL,			/* variant */
   NULL,			/* options */
   }
  ,
  {
   FALSE,
   50}
};

#define NULL_IF_EMPTY(x) (winNameCompare(x,"")?x:NULL)

#ifdef XWIN_XF86CONFIG
serverLayoutRec g_winConfigLayout;

static Bool ParseOptionValue (int scrnIndex, pointer options,
			      OptionInfoPtr p);
static Bool configLayout (serverLayoutPtr, XF86ConfLayoutPtr, char *);
static Bool configImpliedLayout (serverLayoutPtr, XF86ConfScreenPtr);
static Bool GetBoolValue (OptionInfoPtr p, const char *s);


Bool
winReadConfigfile ()
{
  Bool		retval = TRUE;
  const char	*filename, *dirname;
  MessageType	filefrom = X_DEFAULT;
  MessageType	dirfrom = X_DEFAULT;
  char		*xf86ConfigFile = NULL;
  char		*xf86ConfigDir = NULL;

  if (g_cmdline.configFile)
    {
      filefrom = X_CMDLINE;
      xf86ConfigFile = g_cmdline.configFile;
    }
  if (g_cmdline.configDir)
    {
      dirfrom = X_CMDLINE;
      xf86ConfigDir = g_cmdline.configDir;
    }

  /* Parse config file into data structure */
  xf86initConfigFiles();
  dirname = xf86openConfigDirFiles (CONFIGDIRPATH, xf86ConfigDir, PROJECTROOT);
  filename = xf86openConfigFile (CONFIGPATH, xf86ConfigFile, PROJECTROOT);

  /* Hack for backward compatibility */
  if (!filename && from == X_DEFAULT)
    filename = xf86openConfigFile (CONFIGPATH, "XF86Config", PROJECTROOT);

  if (filename)
    {
      winDebug ("Using config file: \"%s\"\n", filename);
    }
  else
    {
      ErrorF ("Unable to locate/open config file");
      if (xf86ConfigFile)
	ErrorF (": \"%s\"", xf86ConfigFile);
      ErrorF ("\n");
    }
  if (dirname)
    {
      winMsg (from, "Using config directory: \"%s\"\n", dirname);
    }
  else
    {
      winMsg (X_ERROR, "Unable to locate/open config directory");
      if (xf86ConfigDir)
	ErrorF (": \"%s\"", xf86ConfigDir);
      ErrorF ("\n");
    }
  if (!filename && !dirname)
    {
      return FALSE;
    }
  if ((g_xf86configptr = xf86readConfigFile ()) == NULL)
    {
      ErrorF ("Problem parsing the config file\n");
      return FALSE;
    }
  xf86closeConfigFile ();

  LogPrintMarkers();

  /* set options from data structure */

  if (g_xf86configptr->conf_layout_lst == NULL || g_cmdline.screenname != NULL)
    {
      if (g_cmdline.screenname == NULL)
	{
	  winDebug ("No Layout section. Using the first Screen section.\n");
	}
      if (!configImpliedLayout (&g_winConfigLayout,
				g_xf86configptr->conf_screen_lst))
	{
	  ErrorF ("Unable to determine the screen layout\n");
	  return FALSE;
	}
    }
  else
    {
      /* Check if layout is given in the config file */
      if (g_xf86configptr->conf_flags != NULL)
	{
	  char *dfltlayout = NULL;
	  pointer optlist = g_xf86configptr->conf_flags->flg_option_lst;

	  if (optlist && winFindOption (optlist, "defaultserverlayout"))
	    dfltlayout =
	      winSetStrOption (optlist, "defaultserverlayout", NULL);

	  if (!configLayout (&g_winConfigLayout,
			     g_xf86configptr->conf_layout_lst,
			     dfltlayout))
	    {
	      ErrorF ("Unable to determine the screen layout\n");
	      return FALSE;
	    }
	}
      else
	{
	  if (!configLayout (&g_winConfigLayout,
			     g_xf86configptr->conf_layout_lst,
			     NULL))
	    {
	      ErrorF ("Unable to determine the screen layout\n");
	      return FALSE;
	    }
	}
    }

  /* setup special config files */
  winConfigFiles ();
  return retval;
}
#endif

/* load layout definitions */
#include "winlayouts.h"

/* Set the keyboard configuration */
Bool
winConfigKeyboard (DeviceIntPtr pDevice)
{
  char                          layoutName[KL_NAMELENGTH];
  unsigned char                 layoutFriendlyName[256];
  static unsigned int           layoutNum = 0;
  int                           keyboardType;
#ifdef XWIN_XF86CONFIG
  XF86ConfInputPtr		kbd = NULL;
  XF86ConfInputPtr		input_list = NULL;
  MessageType			kbdfrom = X_CONFIG;
#endif
  MessageType			from = X_DEFAULT;
  char				*s = NULL;

  /* Setup defaults */
  XkbGetRulesDflts(&g_winInfo.xkb);

  /*
   * Query the windows autorepeat settings and change the xserver defaults.   
   */
  {
    int kbd_delay;
    DWORD kbd_speed;
    if (SystemParametersInfo(SPI_GETKEYBOARDDELAY, 0, &kbd_delay, 0) &&
        SystemParametersInfo(SPI_GETKEYBOARDSPEED, 0, &kbd_speed, 0))
      {
        switch (kbd_delay) 
          {
            case 0:  g_winInfo.keyboard.delay = 250; break;
            case 1:  g_winInfo.keyboard.delay = 500; break;
            case 2:  g_winInfo.keyboard.delay = 750; break;
            default:
            case 3:  g_winInfo.keyboard.delay = 1000; break;
          }
        g_winInfo.keyboard.rate = (kbd_speed>0)?kbd_speed:1;
        winDebug("Setting autorepeat to delay=%d, rate=%d\n",
                g_winInfo.keyboard.delay, g_winInfo.keyboard.rate);
      }
  }
  

  keyboardType = GetKeyboardType (0);
  if (keyboardType > 0 && GetKeyboardLayoutName (layoutName)) 
  {
    WinKBLayoutPtr	pLayout;
    Bool                bfound = FALSE;

    if (! layoutNum)
      layoutNum = strtoul (layoutName, (char **)NULL, 16);
    if ((layoutNum & 0xffff) == 0x411) {
        /* The japanese layouts know a lot of different IMEs which all have
	   different layout numbers set. Map them to a single entry. 
	   Same might apply for chinese, korean and other symbol languages
	   too */
        layoutNum = (layoutNum & 0xffff);
	if (keyboardType == 7)
	  {
	    /* Japanese layouts have problems with key event messages
	       such as the lack of WM_KEYUP for Caps Lock key.
	       Loading US layout fixes this problem. */
	    if (LoadKeyboardLayout("00000409", KLF_ACTIVATE) != NULL)
	      winDebug("Loading US keyboard layout.\n");
	    else
<<<<<<< HEAD
	      ErrorF ("LoadKeyboardLaout failed.\n");
	  }
    }
    winDebug ("winConfigKeyboard - Layout: \"%s\" (%08x) \n", 
            layoutName, layoutNum);
=======
	      winMsg (X_ERROR, "LoadKeyboardLayout failed.\n");
	  }
    }

    /* Discover the friendly name of the current layout */
    {
      HKEY                regkey = NULL;
      const char          regtempl[] = "SYSTEM\\CurrentControlSet\\Control\\Keyboard Layouts\\";
      char                *regpath;
      DWORD               namesize = sizeof(layoutFriendlyName);

      regpath = malloc(sizeof(regtempl) + KL_NAMELENGTH + 1);
      strcpy(regpath, regtempl);
      strcat(regpath, layoutName);

      if (!RegOpenKey(HKEY_LOCAL_MACHINE, regpath, &regkey))
          RegQueryValueEx(regkey, "Layout Text", 0, NULL, layoutFriendlyName, &namesize);

      /* Close registry key */
      if (regkey)
        RegCloseKey (regkey);
      free(regpath);
    }

    winMsg (X_PROBED, "Windows keyboard layout: \"%s\" (%08x) \"%s\", type %d\n",
            layoutName, layoutNum, layoutFriendlyName, keyboardType);
>>>>>>> 8a191c08

    for (pLayout = winKBLayouts; pLayout->winlayout != -1; pLayout++)
      {
	if (pLayout->winlayout != layoutNum)
	  continue;
	if (pLayout->winkbtype > 0 && pLayout->winkbtype != keyboardType)
	  continue;

        bfound = TRUE;
<<<<<<< HEAD
	winDebug ("Using preset keyboard for \"%s\" (%x), type \"%d\"\n",
		  pLayout->layoutname, pLayout->winlayout, keyboardType);
	
=======
	winMsg (X_PROBED,
		"Found matching XKB configuration \"%s\"\n",
		pLayout->layoutname);

        winMsg(X_PROBED,
               "Model = \"%s\" Layout = \"%s\""
               " Variant = \"%s\" Options = \"%s\"\n",
               pLayout->xkbmodel ? pLayout->xkbmodel : "none",
               pLayout->xkblayout ? pLayout->xkblayout : "none",
               pLayout->xkbvariant ? pLayout->xkbvariant : "none",
               pLayout->xkboptions ? pLayout->xkboptions : "none");

>>>>>>> 8a191c08
	g_winInfo.xkb.model = pLayout->xkbmodel;
	g_winInfo.xkb.layout = pLayout->xkblayout;
	g_winInfo.xkb.variant = pLayout->xkbvariant;
	g_winInfo.xkb.options = pLayout->xkboptions;


	break;
      }

    if (!bfound)
      {
<<<<<<< HEAD
        HKEY                regkey = NULL;
        const char          regtempl[] = 
          "SYSTEM\\CurrentControlSet\\Control\\Keyboard Layouts\\";
        char                *regpath;
        unsigned char       lname[256];
        DWORD               namesize = sizeof(lname);

        regpath = malloc(sizeof(regtempl) + KL_NAMELENGTH + 1);
        strcpy(regpath, regtempl);
        strcat(regpath, layoutName);

        if (!RegOpenKey(HKEY_LOCAL_MACHINE, regpath, &regkey) &&
          !RegQueryValueEx(regkey, "Layout Text", 0, NULL, lname, &namesize))
          {
	    ErrorF ("Keyboardlayout \"%s\" (%s) is unknown\n", lname, layoutName);
          }

	/* Close registry key */
	if (regkey)
	  RegCloseKey (regkey);
        free(regpath);
=======
        winMsg (X_ERROR, "Keyboardlayout \"%s\" (%s) is unknown, using X server default layout\n", layoutFriendlyName, layoutName);
>>>>>>> 8a191c08
      }
  }

  /* parse the configuration */
#ifdef XWIN_XF86CONFIG
  if (g_cmdline.keyboard)
    kbdfrom = X_CMDLINE;

  /*
   * Until the layout code is finished, I search for the keyboard 
   * device and configure the server with it.
   */

  if (g_xf86configptr != NULL)
    input_list = g_xf86configptr->conf_input_lst;

  while (input_list != NULL)
    {
      if (winNameCompare (input_list->inp_driver, "keyboard") == 0)
	{
	  /* Check if device name matches requested name */
	  if (g_cmdline.keyboard && winNameCompare (input_list->inp_identifier,
						    g_cmdline.keyboard))
	    continue;
	  kbd = input_list;
	}
      input_list = input_list->list.next;
    }

  if (kbd != NULL)
    {

      if (kbd->inp_identifier)
	winDebug ("Using keyboard \"%s\" as primary keyboard\n",
		kbd->inp_identifier);

      if ((s = winSetStrOption(kbd->inp_option_lst, "AutoRepeat", NULL)))
        {
          if ((sscanf(s, "%ld %ld", &g_winInfo.keyboard.delay, 
                      &g_winInfo.keyboard.rate) != 2) ||
                  (g_winInfo.keyboard.delay < 1) || 
                  (g_winInfo.keyboard.rate == 0) || 
                  (1000 / g_winInfo.keyboard.rate) < 1) 
            {
              ErrorF ("\"%s\" is not a valid AutoRepeat value", s);
              free(s);
              return FALSE;
            }
          free(s);
          winDebug ("AutoRepeat: %ld %ld\n", 
                  g_winInfo.keyboard.delay, g_winInfo.keyboard.rate);
        }
#endif
      
        s = NULL;
        if (g_cmdline.xkbRules)
          {
            s = g_cmdline.xkbRules;
            from = X_CMDLINE;
          }
#ifdef XWIN_XF86CONFIG
        else
          {
            s = winSetStrOption (kbd->inp_option_lst, "XkbRules", NULL);
            from = X_CONFIG;
          }
#endif
        if (s)
          {
            g_winInfo.xkb.rules = NULL_IF_EMPTY (s);
            winDebug ("XKB: rules: \"%s\"\n", s);
	  }
          
        s = NULL;
        if (g_cmdline.xkbModel)
          {
            s = g_cmdline.xkbModel;
            from = X_CMDLINE;
          }
#ifdef XWIN_XF86CONFIG
        else
          {
            s = winSetStrOption (kbd->inp_option_lst, "XkbModel", NULL);
            from = X_CONFIG;
          }
#endif
        if (s)
	  {
	    g_winInfo.xkb.model = NULL_IF_EMPTY (s);
	    winDebug ("XKB: model: \"%s\"\n", s);
	  }

        s = NULL;
        if (g_cmdline.xkbLayout)
          {
            s = g_cmdline.xkbLayout;
            from = X_CMDLINE;
          }
#ifdef XWIN_XF86CONFIG
        else
          {
            s = winSetStrOption (kbd->inp_option_lst, "XkbLayout", NULL);
            from = X_CONFIG;
          }
#endif
        if (s)
          {
	    g_winInfo.xkb.layout = NULL_IF_EMPTY (s);
	    winDebug ("XKB: layout: \"%s\"\n", s);
	  }

        s = NULL;
        if (g_cmdline.xkbVariant)
          {
            s = g_cmdline.xkbVariant;
            from = X_CMDLINE;
          }
#ifdef XWIN_XF86CONFIG
        else
          {
            s = winSetStrOption (kbd->inp_option_lst, "XkbVariant", NULL);
            from = X_CONFIG;
          }
#endif
	if (s)
	  {
	    g_winInfo.xkb.variant = NULL_IF_EMPTY (s);
	    winDebug ("XKB: variant: \"%s\"\n", s);
	  }

        s = NULL;
        if (g_cmdline.xkbOptions)
          {
            s = g_cmdline.xkbOptions;
            from = X_CMDLINE;
          }
#ifdef XWIN_XF86CONFIG
        else
          {
            s = winSetStrOption (kbd->inp_option_lst, "XkbOptions", NULL);
            from = X_CONFIG;
          }
#endif
        if (s)
	  {
	    g_winInfo.xkb.options = NULL_IF_EMPTY (s);
	    winDebug ("XKB: options: \"%s\"\n", s);
	  }

#ifdef XWIN_XF86CONFIG
    }
#endif

  return TRUE;
}


#ifdef XWIN_XF86CONFIG
Bool
winConfigMouse (DeviceIntPtr pDevice)
{
  MessageType			mousefrom = X_CONFIG;

  XF86ConfInputPtr		mouse = NULL;
  XF86ConfInputPtr		input_list = NULL;

  if (g_cmdline.mouse)
    mousefrom = X_CMDLINE;

  if (g_xf86configptr != NULL)
    input_list = g_xf86configptr->conf_input_lst;

  while (input_list != NULL)
    {
      if (winNameCompare (input_list->inp_driver, "mouse") == 0)
	{
	  /* Check if device name matches requested name */
	  if (g_cmdline.mouse && winNameCompare (input_list->inp_identifier,
						 g_cmdline.mouse))
	    continue;
	  mouse = input_list;
	}
      input_list = input_list->list.next;
    }

  if (mouse != NULL)
    {
      if (mouse->inp_identifier)
	winDebug ("Using pointer \"%s\" as primary pointer\n",
		mouse->inp_identifier);

      g_winInfo.pointer.emulate3Buttons =
	winSetBoolOption (mouse->inp_option_lst, "Emulate3Buttons", FALSE);
      if (g_cmdline.emulate3buttons)
	g_winInfo.pointer.emulate3Buttons = g_cmdline.emulate3buttons;

      g_winInfo.pointer.emulate3Timeout =
	winSetIntOption (mouse->inp_option_lst, "Emulate3Timeout", 50);
      if (g_cmdline.emulate3timeout)
	g_winInfo.pointer.emulate3Timeout = g_cmdline.emulate3timeout;
    }
  else
    {
      winDebug ("No primary pointer configured\n");
      winDebug ("Using compiletime defaults for pointer\n");
    }

  return TRUE;
}


Bool
winConfigFiles ()
{
  MessageType from;
  XF86ConfFilesPtr filesptr = NULL;

  /* set some shortcuts */
  if (g_xf86configptr != NULL)
    {
      filesptr = g_xf86configptr->conf_files;
    }


  /* Fontpath */
  from = X_DEFAULT;

  if (g_cmdline.fontPath)
    {
      from = X_CMDLINE;
      defaultFontPath = g_cmdline.fontPath;
    }
  else if (filesptr != NULL && filesptr->file_fontpath)
    {
      from = X_CONFIG;
      defaultFontPath = strdup (filesptr->file_fontpath);
    }
  winDebug ("FontPath set to \"%s\"\n", defaultFontPath);

  return TRUE;
}
#else
Bool
winConfigFiles (void)
{
  /* Fontpath */
  if (g_cmdline.fontPath)
    {
      defaultFontPath = g_cmdline.fontPath;
      winDebug("FontPath set to \"%s\"\n", defaultFontPath);
    }

  return TRUE;
}
#endif


Bool
winConfigOptions (void)
{
  return TRUE;
}


Bool
winConfigScreens (void)
{
  return TRUE;
}


#ifdef XWIN_XF86CONFIG
char *
winSetStrOption (pointer optlist, const char *name, char *deflt)
{
  OptionInfoRec o;

  o.name = name;
  o.type = OPTV_STRING;
  if (ParseOptionValue (-1, optlist, &o))
    deflt = o.value.str;
  if (deflt)
    return strdup (deflt);
  else
    return NULL;
}


int
winSetBoolOption (pointer optlist, const char *name, int deflt)
{
  OptionInfoRec o;

  o.name = name;
  o.type = OPTV_BOOLEAN;
  if (ParseOptionValue (-1, optlist, &o))
    deflt = o.value.bool;
  return deflt;
}


int
winSetIntOption (pointer optlist, const char *name, int deflt)
{
  OptionInfoRec o;

  o.name = name;
  o.type = OPTV_INTEGER;
  if (ParseOptionValue (-1, optlist, &o))
    deflt = o.value.num;
  return deflt;
}


double
winSetRealOption (pointer optlist, const char *name, double deflt)
{
  OptionInfoRec o;

  o.name = name;
  o.type = OPTV_REAL;
  if (ParseOptionValue (-1, optlist, &o))
    deflt = o.value.realnum;
  return deflt;
}

double
winSetPercentOption (pointer optlist, const char *name, double deflt)
{
  OptionInfoRec o;

  o.name = name;
  o.type = OPTV_PERCENT;
  if (ParseOptionValue (-1, optlist, &o))
    deflt = o.value.realnum;
  return deflt;
}
#endif


/*
 * Compare two strings for equality. This is caseinsensitive  and
 * The characters '_', ' ' (space) and '\t' (tab) are treated as 
 * not existing.
 */

int
winNameCompare (const char *s1, const char *s2)
{
  char c1, c2;

  if (!s1 || *s1 == 0)
    {
      if (!s2 || *s2 == 0)
	return 0;
      else
	return 1;
    }

  while (*s1 == '_' || *s1 == ' ' || *s1 == '\t')
    s1++;
  while (*s2 == '_' || *s2 == ' ' || *s2 == '\t')
    s2++;

  c1 = (isupper ((int)*s1) ? tolower ((int)*s1) : *s1);
  c2 = (isupper ((int)*s2) ? tolower ((int)*s2) : *s2);

  while (c1 == c2)
    {
      if (c1 == 0)
	return 0;
      s1++;
      s2++;

      while (*s1 == '_' || *s1 == ' ' || *s1 == '\t')
	s1++;
      while (*s2 == '_' || *s2 == ' ' || *s2 == '\t')
	s2++;

      c1 = (isupper ((int)*s1) ? tolower ((int)*s1) : *s1);
      c2 = (isupper ((int)*s2) ? tolower ((int)*s2) : *s2);
    }
  return c1 - c2;
}


#ifdef XWIN_XF86CONFIG
/*
 * Find the named option in the list. 
 * @return the pointer to the option record, or NULL if not found.
 */

XF86OptionPtr
winFindOption (XF86OptionPtr list, const char *name)
{
  while (list)
    {
      if (winNameCompare (list->opt_name, name) == 0)
	return list;
      list = list->list.next;
    }
  return NULL;
}


/*
 * Find the Value of an named option.
 * @return The option value or NULL if not found.
 */

char *
winFindOptionValue (XF86OptionPtr list, const char *name)
{
  list = winFindOption (list, name);
  if (list)
    {
      if (list->opt_val)
	return list->opt_val;
      else
	return "";
    }
  return NULL;
}


/*
 * Parse the option.
 */

static Bool
ParseOptionValue (int scrnIndex, pointer options, OptionInfoPtr p)
{
  char *s, *end;

  if ((s = winFindOptionValue (options, p->name)) != NULL)
    {
      switch (p->type)
	{
	case OPTV_INTEGER:
	  if (*s == '\0')
	    {
	      winDebug ( "Option \"%s\" requires an integer value\n",
			 p->name);
	      p->found = FALSE;
	    }
	  else
	    {
	      p->value.num = strtoul (s, &end, 0);
	      if (*end == '\0')
		{
		  p->found = TRUE;
		}
	      else
		{
		  winDebug ( "Option \"%s\" requires an integer value\n",
			     p->name);
		  p->found = FALSE;
		}
	    }
	  break;
	case OPTV_STRING:
	  if (*s == '\0')
	    {
	      winDebug ( "Option \"%s\" requires an string value\n", p->name);
	      p->found = FALSE;
	    }
	  else
	    {
	      p->value.str = s;
	      p->found = TRUE;
	    }
	  break;
	case OPTV_ANYSTR:
	  p->value.str = s;
	  p->found = TRUE;
	  break;
	case OPTV_REAL:
	  if (*s == '\0')
	    {
	      winDebug ( "Option \"%s\" requires a floating point value\n",
			 p->name);
	      p->found = FALSE;
	    }
	  else
	    {
	      p->value.realnum = strtod (s, &end);
	      if (*end == '\0')
		{
		  p->found = TRUE;
		}
	      else
		{
		  winDebug ( "Option \"%s\" requires a floating point value\n",
			     p->name);
		  p->found = FALSE;
		}
	    }
	  break;
	case OPTV_BOOLEAN:
	  if (GetBoolValue (p, s))
	    {
	      p->found = TRUE;
	    }
	  else
	    {
	      winDebug ( "Option \"%s\" requires a boolean value\n", p->name);
	      p->found = FALSE;
	    }
	  break;
	case OPTV_PERCENT:
	  if (*s == '\0')
	    {
	      winDrvMsg (scrnIndex, X_WARNING,
			 "Option \"%s\" requires a percent value\n",
			 p->name);
	      p->found = FALSE;
	    }
	  else
	    {
	       double percent = strtod (s, &end);

	       if (end != s && winNameCompare (end, "%"))
		 {
		   p->found = TRUE;
		   p->value.realnum = percent;
		 }
	       else
		 {
		   winDrvMsg (scrnIndex, X_WARNING,
			      "Option \"%s\" requires a frequency value\n",
			       p->name);
		   p->found = FALSE;
		 }
	    }
	case OPTV_FREQ:
	  if (*s == '\0')
	    {
	      winDebug ( "Option \"%s\" requires a frequency value\n",
			 p->name);
	      p->found = FALSE;
	    }
	  else
	    {
	      double freq = strtod (s, &end);
	      int units = 0;

	      if (end != s)
		{
		  p->found = TRUE;
		  if (!winNameCompare (end, "Hz"))
		    units = 1;
		  else if (!winNameCompare (end, "kHz") ||
			   !winNameCompare (end, "k"))
		    units = 1000;
		  else if (!winNameCompare (end, "MHz") ||
			   !winNameCompare (end, "M"))
		    units = 1000000;
		  else
		    {
		      winDebug ( "Option \"%s\" requires a frequency value\n",
				 p->name);
		      p->found = FALSE;
		    }
		  if (p->found)
		    freq *= (double) units;
		}
	      else
		{
		  winDebug ( "Option \"%s\" requires a frequency value\n",
			     p->name);
		  p->found = FALSE;
		}
	      if (p->found)
		{
		  p->value.freq.freq = freq;
		  p->value.freq.units = units;
		}
	    }
	  break;
	case OPTV_NONE:
	  /* Should never get here */
	  p->found = FALSE;
	  break;
	}
      if (p->found)
	{
	  winDebug ("Option \"%s\"", p->name);
	  if (!(p->type == OPTV_BOOLEAN && *s == 0))
	    {
	      winDebug (" \"%s\"", s);
	    }
	  winDebug ("\n");
	}
    }
  else if (p->type == OPTV_BOOLEAN)
    {
      /* Look for matches with options with or without a "No" prefix. */
      char *n, *newn;
      OptionInfoRec opt;

      n = winNormalizeName (p->name);
      if (!n)
	{
	  p->found = FALSE;
	  return FALSE;
	}
      if (strncmp (n, "no", 2) == 0)
	{
	  newn = n + 2;
	}
      else
	{
	  free (n);
	  n = malloc (strlen (p->name) + 2 + 1);
	  if (!n)
	    {
	      p->found = FALSE;
	      return FALSE;
	    }
	  strcpy (n, "No");
	  strcat (n, p->name);
	  newn = n;
	}
      if ((s = winFindOptionValue (options, newn)) != NULL)
	{
	  if (GetBoolValue (&opt, s))
	    {
	      p->value.bool = !opt.value.bool;
	      p->found = TRUE;
	    }
	  else
	    {
	      winDebug ( "Option \"%s\" requires a boolean value\n", newn);
	      p->found = FALSE;
	    }
	}
      else
	{
	  p->found = FALSE;
	}
      if (p->found)
	{
	  winDebug ("Option \"%s\"", newn);
	  if (*s != 0)
	    {
	      winDebug (" \"%s\"", s);
	    }
	  winDebug ("\n");
	}
      free (n);
    }
  else
    {
      p->found = FALSE;
    }
  return p->found;
}


static Bool
configLayout (serverLayoutPtr servlayoutp, XF86ConfLayoutPtr conf_layout,
	      char *default_layout)
{
#if 0
#pragma warn UNIMPLEMENTED
#endif
  return TRUE;
}


static Bool
configImpliedLayout (serverLayoutPtr servlayoutp,
		     XF86ConfScreenPtr conf_screen)
{
#if 0
#pragma warn UNIMPLEMENTED
#endif
  return TRUE;
}


static Bool
GetBoolValue (OptionInfoPtr p, const char *s)
{
  if (*s == 0)
    {
      p->value.bool = TRUE;
    }
  else
    {
      if (winNameCompare (s, "1") == 0)
	p->value.bool = TRUE;
      else if (winNameCompare (s, "on") == 0)
	p->value.bool = TRUE;
      else if (winNameCompare (s, "true") == 0)
	p->value.bool = TRUE;
      else if (winNameCompare (s, "yes") == 0)
	p->value.bool = TRUE;
      else if (winNameCompare (s, "0") == 0)
	p->value.bool = FALSE;
      else if (winNameCompare (s, "off") == 0)
	p->value.bool = FALSE;
      else if (winNameCompare (s, "false") == 0)
	p->value.bool = FALSE;
      else if (winNameCompare (s, "no") == 0)
	p->value.bool = FALSE;
    }
  return TRUE;
}
#endif


char *
winNormalizeName (const char *s)
{
  char *ret, *q;
  const char *p;

  if (s == NULL)
    return NULL;

  ret = malloc (strlen (s) + 1);
  for (p = s, q = ret; *p != 0; p++)
    {
      switch (*p)
	{
	case '_':
	case ' ':
	case '\t':
	  continue;
	default:
	  if (isupper ((int)*p))
	    *q++ = tolower ((int)*p);
	  else
	    *q++ = *p;
	}
    }
  *q = '\0';
  return ret;
}

<|MERGE_RESOLUTION|>--- conflicted
+++ resolved
@@ -1,1139 +1,1101 @@
-/*
- *Copyright (C) 1994-2000 The XFree86 Project, Inc. All Rights Reserved.
- *
- *Permission is hereby granted, free of charge, to any person obtaining
- * a copy of this software and associated documentation files (the
- *"Software"), to deal in the Software without restriction, including
- *without limitation the rights to use, copy, modify, merge, publish,
- *distribute, sublicense, and/or sell copies of the Software, and to
- *permit persons to whom the Software is furnished to do so, subject to
- *the following conditions:
- *
- *The above copyright notice and this permission notice shall be
- *included in all copies or substantial portions of the Software.
- *
- *THE SOFTWARE IS PROVIDED "AS IS", WITHOUT WARRANTY OF ANY KIND,
- *EXPRESS OR IMPLIED, INCLUDING BUT NOT LIMITED TO THE WARRANTIES OF
- *MERCHANTABILITY, FITNESS FOR A PARTICULAR PURPOSE AND
- *NONINFRINGEMENT. IN NO EVENT SHALL THE XFREE86 PROJECT BE LIABLE FOR
- *ANY CLAIM, DAMAGES OR OTHER LIABILITY, WHETHER IN AN ACTION OF
- *CONTRACT, TORT OR OTHERWISE, ARISING FROM, OUT OF OR IN CONNECTION
- *WITH THE SOFTWARE OR THE USE OR OTHER DEALINGS IN THE SOFTWARE.
- *
- *Except as contained in this notice, the name of the XFree86 Project
- *shall not be used in advertising or otherwise to promote the sale, use
- *or other dealings in this Software without prior written authorization
- *from the XFree86 Project.
- *
- * Authors: Alexander Gottwald	
- */
-
-#ifdef HAVE_XWIN_CONFIG_H
-#include <xwin-config.h>
-#endif
-#include "win.h"
-#include "winconfig.h"
-#include "winmsg.h"
-#include "globals.h"
-
-#include "xkbsrv.h"
-
-#ifdef XWIN_XF86CONFIG
-#ifndef CONFIGPATH
-#define CONFIGPATH  "%A," "%R," \
-                    "/etc/X11/%R," "%P/etc/X11/%R," \
-                    "%E," "%F," \
-                    "/etc/X11/%F," "%P/etc/X11/%F," \
-                    "/etc/X11/%X-%M," "/etc/X11/%X," "/etc/%X," \
-                    "%P/etc/X11/%X.%H," "%P/etc/X11/%X-%M," \
-                    "%P/etc/X11/%X," \
-                    "%P/lib/X11/%X.%H," "%P/lib/X11/%X-%M," \
-                    "%P/lib/X11/%X"
-#endif
-#ifndef CONFIGDIRPATH
-#define CONFIGDIRPATH  "/etc/X11/%X-%M," "/etc/X11/%X," "/etc/%X," \
-                       "%P/etc/X11/%X.%H," "%P/etc/X11/%X-%M," \
-                       "%P/etc/X11/%X," \
-                       "%P/lib/X11/%X.%H," "%P/lib/X11/%X-%M," \
-                       "%P/lib/X11/%X"
-#endif
-
-XF86ConfigPtr g_xf86configptr = NULL;
-#endif
-
-WinCmdlineRec g_cmdline = {
-#ifdef XWIN_XF86CONFIG
-  NULL,				/* configFile */
-  NULL,				/* configDir */
-#endif
-  NULL,				/* fontPath */
-#ifdef XWIN_XF86CONFIG
-  NULL,				/* keyboard */
-#endif
-  NULL,             /* xkbRules */
-  NULL,             /* xkbModel */
-  NULL,             /* xkbLayout */
-  NULL,             /* xkbVariant */
-  NULL,             /* xkbOptions */
-  NULL,				/* screenname */
-  NULL,				/* mousename */
-  FALSE,			/* emulate3Buttons */
-  0				/* emulate3Timeout */
-};
-
-winInfoRec g_winInfo = {
-  {				/* keyboard */
-   0,				/* leds */
-   500,				/* delay */
-   30				/* rate */
-   }
-  ,
-  {				/* xkb */
-   NULL,			/* rules */
-   NULL,			/* model */
-   NULL,			/* layout */
-   NULL,			/* variant */
-   NULL,			/* options */
-   }
-  ,
-  {
-   FALSE,
-   50}
-};
-
-#define NULL_IF_EMPTY(x) (winNameCompare(x,"")?x:NULL)
-
-#ifdef XWIN_XF86CONFIG
-serverLayoutRec g_winConfigLayout;
-
-static Bool ParseOptionValue (int scrnIndex, pointer options,
-			      OptionInfoPtr p);
-static Bool configLayout (serverLayoutPtr, XF86ConfLayoutPtr, char *);
-static Bool configImpliedLayout (serverLayoutPtr, XF86ConfScreenPtr);
-static Bool GetBoolValue (OptionInfoPtr p, const char *s);
-
-
-Bool
-winReadConfigfile ()
-{
-  Bool		retval = TRUE;
-  const char	*filename, *dirname;
-  MessageType	filefrom = X_DEFAULT;
-  MessageType	dirfrom = X_DEFAULT;
-  char		*xf86ConfigFile = NULL;
-  char		*xf86ConfigDir = NULL;
-
-  if (g_cmdline.configFile)
-    {
-      filefrom = X_CMDLINE;
-      xf86ConfigFile = g_cmdline.configFile;
-    }
-  if (g_cmdline.configDir)
-    {
-      dirfrom = X_CMDLINE;
-      xf86ConfigDir = g_cmdline.configDir;
-    }
-
-  /* Parse config file into data structure */
-  xf86initConfigFiles();
-  dirname = xf86openConfigDirFiles (CONFIGDIRPATH, xf86ConfigDir, PROJECTROOT);
-  filename = xf86openConfigFile (CONFIGPATH, xf86ConfigFile, PROJECTROOT);
-
-  /* Hack for backward compatibility */
-  if (!filename && from == X_DEFAULT)
-    filename = xf86openConfigFile (CONFIGPATH, "XF86Config", PROJECTROOT);
-
-  if (filename)
-    {
-      winDebug ("Using config file: \"%s\"\n", filename);
-    }
-  else
-    {
-      ErrorF ("Unable to locate/open config file");
-      if (xf86ConfigFile)
-	ErrorF (": \"%s\"", xf86ConfigFile);
-      ErrorF ("\n");
-    }
-  if (dirname)
-    {
-      winMsg (from, "Using config directory: \"%s\"\n", dirname);
-    }
-  else
-    {
-      winMsg (X_ERROR, "Unable to locate/open config directory");
-      if (xf86ConfigDir)
-	ErrorF (": \"%s\"", xf86ConfigDir);
-      ErrorF ("\n");
-    }
-  if (!filename && !dirname)
-    {
-      return FALSE;
-    }
-  if ((g_xf86configptr = xf86readConfigFile ()) == NULL)
-    {
-      ErrorF ("Problem parsing the config file\n");
-      return FALSE;
-    }
-  xf86closeConfigFile ();
-
-  LogPrintMarkers();
-
-  /* set options from data structure */
-
-  if (g_xf86configptr->conf_layout_lst == NULL || g_cmdline.screenname != NULL)
-    {
-      if (g_cmdline.screenname == NULL)
-	{
-	  winDebug ("No Layout section. Using the first Screen section.\n");
-	}
-      if (!configImpliedLayout (&g_winConfigLayout,
-				g_xf86configptr->conf_screen_lst))
-	{
-	  ErrorF ("Unable to determine the screen layout\n");
-	  return FALSE;
-	}
-    }
-  else
-    {
-      /* Check if layout is given in the config file */
-      if (g_xf86configptr->conf_flags != NULL)
-	{
-	  char *dfltlayout = NULL;
-	  pointer optlist = g_xf86configptr->conf_flags->flg_option_lst;
-
-	  if (optlist && winFindOption (optlist, "defaultserverlayout"))
-	    dfltlayout =
-	      winSetStrOption (optlist, "defaultserverlayout", NULL);
-
-	  if (!configLayout (&g_winConfigLayout,
-			     g_xf86configptr->conf_layout_lst,
-			     dfltlayout))
-	    {
-	      ErrorF ("Unable to determine the screen layout\n");
-	      return FALSE;
-	    }
-	}
-      else
-	{
-	  if (!configLayout (&g_winConfigLayout,
-			     g_xf86configptr->conf_layout_lst,
-			     NULL))
-	    {
-	      ErrorF ("Unable to determine the screen layout\n");
-	      return FALSE;
-	    }
-	}
-    }
-
-  /* setup special config files */
-  winConfigFiles ();
-  return retval;
-}
-#endif
-
-/* load layout definitions */
-#include "winlayouts.h"
-
-/* Set the keyboard configuration */
-Bool
-winConfigKeyboard (DeviceIntPtr pDevice)
-{
-  char                          layoutName[KL_NAMELENGTH];
-  unsigned char                 layoutFriendlyName[256];
-  static unsigned int           layoutNum = 0;
-  int                           keyboardType;
-#ifdef XWIN_XF86CONFIG
-  XF86ConfInputPtr		kbd = NULL;
-  XF86ConfInputPtr		input_list = NULL;
-  MessageType			kbdfrom = X_CONFIG;
-#endif
-  MessageType			from = X_DEFAULT;
-  char				*s = NULL;
-
-  /* Setup defaults */
-  XkbGetRulesDflts(&g_winInfo.xkb);
-
-  /*
-   * Query the windows autorepeat settings and change the xserver defaults.   
-   */
-  {
-    int kbd_delay;
-    DWORD kbd_speed;
-    if (SystemParametersInfo(SPI_GETKEYBOARDDELAY, 0, &kbd_delay, 0) &&
-        SystemParametersInfo(SPI_GETKEYBOARDSPEED, 0, &kbd_speed, 0))
-      {
-        switch (kbd_delay) 
-          {
-            case 0:  g_winInfo.keyboard.delay = 250; break;
-            case 1:  g_winInfo.keyboard.delay = 500; break;
-            case 2:  g_winInfo.keyboard.delay = 750; break;
-            default:
-            case 3:  g_winInfo.keyboard.delay = 1000; break;
-          }
-        g_winInfo.keyboard.rate = (kbd_speed>0)?kbd_speed:1;
-        winDebug("Setting autorepeat to delay=%d, rate=%d\n",
-                g_winInfo.keyboard.delay, g_winInfo.keyboard.rate);
-      }
-  }
-  
-
-  keyboardType = GetKeyboardType (0);
-  if (keyboardType > 0 && GetKeyboardLayoutName (layoutName)) 
-  {
-    WinKBLayoutPtr	pLayout;
-    Bool                bfound = FALSE;
-
-    if (! layoutNum)
-      layoutNum = strtoul (layoutName, (char **)NULL, 16);
-    if ((layoutNum & 0xffff) == 0x411) {
-        /* The japanese layouts know a lot of different IMEs which all have
-	   different layout numbers set. Map them to a single entry. 
-	   Same might apply for chinese, korean and other symbol languages
-	   too */
-        layoutNum = (layoutNum & 0xffff);
-	if (keyboardType == 7)
-	  {
-	    /* Japanese layouts have problems with key event messages
-	       such as the lack of WM_KEYUP for Caps Lock key.
-	       Loading US layout fixes this problem. */
-	    if (LoadKeyboardLayout("00000409", KLF_ACTIVATE) != NULL)
-	      winDebug("Loading US keyboard layout.\n");
-	    else
-<<<<<<< HEAD
-	      ErrorF ("LoadKeyboardLaout failed.\n");
-	  }
-    }
-    winDebug ("winConfigKeyboard - Layout: \"%s\" (%08x) \n", 
-            layoutName, layoutNum);
-=======
-	      winMsg (X_ERROR, "LoadKeyboardLayout failed.\n");
-	  }
-    }
-
-    /* Discover the friendly name of the current layout */
-    {
-      HKEY                regkey = NULL;
-      const char          regtempl[] = "SYSTEM\\CurrentControlSet\\Control\\Keyboard Layouts\\";
-      char                *regpath;
-      DWORD               namesize = sizeof(layoutFriendlyName);
-
-      regpath = malloc(sizeof(regtempl) + KL_NAMELENGTH + 1);
-      strcpy(regpath, regtempl);
-      strcat(regpath, layoutName);
-
-      if (!RegOpenKey(HKEY_LOCAL_MACHINE, regpath, &regkey))
-          RegQueryValueEx(regkey, "Layout Text", 0, NULL, layoutFriendlyName, &namesize);
-
-      /* Close registry key */
-      if (regkey)
-        RegCloseKey (regkey);
-      free(regpath);
-    }
-
-    winMsg (X_PROBED, "Windows keyboard layout: \"%s\" (%08x) \"%s\", type %d\n",
-            layoutName, layoutNum, layoutFriendlyName, keyboardType);
->>>>>>> 8a191c08
-
-    for (pLayout = winKBLayouts; pLayout->winlayout != -1; pLayout++)
-      {
-	if (pLayout->winlayout != layoutNum)
-	  continue;
-	if (pLayout->winkbtype > 0 && pLayout->winkbtype != keyboardType)
-	  continue;
-
-        bfound = TRUE;
-<<<<<<< HEAD
-	winDebug ("Using preset keyboard for \"%s\" (%x), type \"%d\"\n",
-		  pLayout->layoutname, pLayout->winlayout, keyboardType);
-	
-=======
-	winMsg (X_PROBED,
-		"Found matching XKB configuration \"%s\"\n",
-		pLayout->layoutname);
-
-        winMsg(X_PROBED,
-               "Model = \"%s\" Layout = \"%s\""
-               " Variant = \"%s\" Options = \"%s\"\n",
-               pLayout->xkbmodel ? pLayout->xkbmodel : "none",
-               pLayout->xkblayout ? pLayout->xkblayout : "none",
-               pLayout->xkbvariant ? pLayout->xkbvariant : "none",
-               pLayout->xkboptions ? pLayout->xkboptions : "none");
-
->>>>>>> 8a191c08
-	g_winInfo.xkb.model = pLayout->xkbmodel;
-	g_winInfo.xkb.layout = pLayout->xkblayout;
-	g_winInfo.xkb.variant = pLayout->xkbvariant;
-	g_winInfo.xkb.options = pLayout->xkboptions;
-
-
-	break;
-      }
-
-    if (!bfound)
-      {
-<<<<<<< HEAD
-        HKEY                regkey = NULL;
-        const char          regtempl[] = 
-          "SYSTEM\\CurrentControlSet\\Control\\Keyboard Layouts\\";
-        char                *regpath;
-        unsigned char       lname[256];
-        DWORD               namesize = sizeof(lname);
-
-        regpath = malloc(sizeof(regtempl) + KL_NAMELENGTH + 1);
-        strcpy(regpath, regtempl);
-        strcat(regpath, layoutName);
-
-        if (!RegOpenKey(HKEY_LOCAL_MACHINE, regpath, &regkey) &&
-          !RegQueryValueEx(regkey, "Layout Text", 0, NULL, lname, &namesize))
-          {
-	    ErrorF ("Keyboardlayout \"%s\" (%s) is unknown\n", lname, layoutName);
-          }
-
-	/* Close registry key */
-	if (regkey)
-	  RegCloseKey (regkey);
-        free(regpath);
-=======
-        winMsg (X_ERROR, "Keyboardlayout \"%s\" (%s) is unknown, using X server default layout\n", layoutFriendlyName, layoutName);
->>>>>>> 8a191c08
-      }
-  }
-
-  /* parse the configuration */
-#ifdef XWIN_XF86CONFIG
-  if (g_cmdline.keyboard)
-    kbdfrom = X_CMDLINE;
-
-  /*
-   * Until the layout code is finished, I search for the keyboard 
-   * device and configure the server with it.
-   */
-
-  if (g_xf86configptr != NULL)
-    input_list = g_xf86configptr->conf_input_lst;
-
-  while (input_list != NULL)
-    {
-      if (winNameCompare (input_list->inp_driver, "keyboard") == 0)
-	{
-	  /* Check if device name matches requested name */
-	  if (g_cmdline.keyboard && winNameCompare (input_list->inp_identifier,
-						    g_cmdline.keyboard))
-	    continue;
-	  kbd = input_list;
-	}
-      input_list = input_list->list.next;
-    }
-
-  if (kbd != NULL)
-    {
-
-      if (kbd->inp_identifier)
-	winDebug ("Using keyboard \"%s\" as primary keyboard\n",
-		kbd->inp_identifier);
-
-      if ((s = winSetStrOption(kbd->inp_option_lst, "AutoRepeat", NULL)))
-        {
-          if ((sscanf(s, "%ld %ld", &g_winInfo.keyboard.delay, 
-                      &g_winInfo.keyboard.rate) != 2) ||
-                  (g_winInfo.keyboard.delay < 1) || 
-                  (g_winInfo.keyboard.rate == 0) || 
-                  (1000 / g_winInfo.keyboard.rate) < 1) 
-            {
-              ErrorF ("\"%s\" is not a valid AutoRepeat value", s);
-              free(s);
-              return FALSE;
-            }
-          free(s);
-          winDebug ("AutoRepeat: %ld %ld\n", 
-                  g_winInfo.keyboard.delay, g_winInfo.keyboard.rate);
-        }
-#endif
-      
-        s = NULL;
-        if (g_cmdline.xkbRules)
-          {
-            s = g_cmdline.xkbRules;
-            from = X_CMDLINE;
-          }
-#ifdef XWIN_XF86CONFIG
-        else
-          {
-            s = winSetStrOption (kbd->inp_option_lst, "XkbRules", NULL);
-            from = X_CONFIG;
-          }
-#endif
-        if (s)
-          {
-            g_winInfo.xkb.rules = NULL_IF_EMPTY (s);
-            winDebug ("XKB: rules: \"%s\"\n", s);
-	  }
-          
-        s = NULL;
-        if (g_cmdline.xkbModel)
-          {
-            s = g_cmdline.xkbModel;
-            from = X_CMDLINE;
-          }
-#ifdef XWIN_XF86CONFIG
-        else
-          {
-            s = winSetStrOption (kbd->inp_option_lst, "XkbModel", NULL);
-            from = X_CONFIG;
-          }
-#endif
-        if (s)
-	  {
-	    g_winInfo.xkb.model = NULL_IF_EMPTY (s);
-	    winDebug ("XKB: model: \"%s\"\n", s);
-	  }
-
-        s = NULL;
-        if (g_cmdline.xkbLayout)
-          {
-            s = g_cmdline.xkbLayout;
-            from = X_CMDLINE;
-          }
-#ifdef XWIN_XF86CONFIG
-        else
-          {
-            s = winSetStrOption (kbd->inp_option_lst, "XkbLayout", NULL);
-            from = X_CONFIG;
-          }
-#endif
-        if (s)
-          {
-	    g_winInfo.xkb.layout = NULL_IF_EMPTY (s);
-	    winDebug ("XKB: layout: \"%s\"\n", s);
-	  }
-
-        s = NULL;
-        if (g_cmdline.xkbVariant)
-          {
-            s = g_cmdline.xkbVariant;
-            from = X_CMDLINE;
-          }
-#ifdef XWIN_XF86CONFIG
-        else
-          {
-            s = winSetStrOption (kbd->inp_option_lst, "XkbVariant", NULL);
-            from = X_CONFIG;
-          }
-#endif
-	if (s)
-	  {
-	    g_winInfo.xkb.variant = NULL_IF_EMPTY (s);
-	    winDebug ("XKB: variant: \"%s\"\n", s);
-	  }
-
-        s = NULL;
-        if (g_cmdline.xkbOptions)
-          {
-            s = g_cmdline.xkbOptions;
-            from = X_CMDLINE;
-          }
-#ifdef XWIN_XF86CONFIG
-        else
-          {
-            s = winSetStrOption (kbd->inp_option_lst, "XkbOptions", NULL);
-            from = X_CONFIG;
-          }
-#endif
-        if (s)
-	  {
-	    g_winInfo.xkb.options = NULL_IF_EMPTY (s);
-	    winDebug ("XKB: options: \"%s\"\n", s);
-	  }
-
-#ifdef XWIN_XF86CONFIG
-    }
-#endif
-
-  return TRUE;
-}
-
-
-#ifdef XWIN_XF86CONFIG
-Bool
-winConfigMouse (DeviceIntPtr pDevice)
-{
-  MessageType			mousefrom = X_CONFIG;
-
-  XF86ConfInputPtr		mouse = NULL;
-  XF86ConfInputPtr		input_list = NULL;
-
-  if (g_cmdline.mouse)
-    mousefrom = X_CMDLINE;
-
-  if (g_xf86configptr != NULL)
-    input_list = g_xf86configptr->conf_input_lst;
-
-  while (input_list != NULL)
-    {
-      if (winNameCompare (input_list->inp_driver, "mouse") == 0)
-	{
-	  /* Check if device name matches requested name */
-	  if (g_cmdline.mouse && winNameCompare (input_list->inp_identifier,
-						 g_cmdline.mouse))
-	    continue;
-	  mouse = input_list;
-	}
-      input_list = input_list->list.next;
-    }
-
-  if (mouse != NULL)
-    {
-      if (mouse->inp_identifier)
-	winDebug ("Using pointer \"%s\" as primary pointer\n",
-		mouse->inp_identifier);
-
-      g_winInfo.pointer.emulate3Buttons =
-	winSetBoolOption (mouse->inp_option_lst, "Emulate3Buttons", FALSE);
-      if (g_cmdline.emulate3buttons)
-	g_winInfo.pointer.emulate3Buttons = g_cmdline.emulate3buttons;
-
-      g_winInfo.pointer.emulate3Timeout =
-	winSetIntOption (mouse->inp_option_lst, "Emulate3Timeout", 50);
-      if (g_cmdline.emulate3timeout)
-	g_winInfo.pointer.emulate3Timeout = g_cmdline.emulate3timeout;
-    }
-  else
-    {
-      winDebug ("No primary pointer configured\n");
-      winDebug ("Using compiletime defaults for pointer\n");
-    }
-
-  return TRUE;
-}
-
-
-Bool
-winConfigFiles ()
-{
-  MessageType from;
-  XF86ConfFilesPtr filesptr = NULL;
-
-  /* set some shortcuts */
-  if (g_xf86configptr != NULL)
-    {
-      filesptr = g_xf86configptr->conf_files;
-    }
-
-
-  /* Fontpath */
-  from = X_DEFAULT;
-
-  if (g_cmdline.fontPath)
-    {
-      from = X_CMDLINE;
-      defaultFontPath = g_cmdline.fontPath;
-    }
-  else if (filesptr != NULL && filesptr->file_fontpath)
-    {
-      from = X_CONFIG;
-      defaultFontPath = strdup (filesptr->file_fontpath);
-    }
-  winDebug ("FontPath set to \"%s\"\n", defaultFontPath);
-
-  return TRUE;
-}
-#else
-Bool
-winConfigFiles (void)
-{
-  /* Fontpath */
-  if (g_cmdline.fontPath)
-    {
-      defaultFontPath = g_cmdline.fontPath;
-      winDebug("FontPath set to \"%s\"\n", defaultFontPath);
-    }
-
-  return TRUE;
-}
-#endif
-
-
-Bool
-winConfigOptions (void)
-{
-  return TRUE;
-}
-
-
-Bool
-winConfigScreens (void)
-{
-  return TRUE;
-}
-
-
-#ifdef XWIN_XF86CONFIG
-char *
-winSetStrOption (pointer optlist, const char *name, char *deflt)
-{
-  OptionInfoRec o;
-
-  o.name = name;
-  o.type = OPTV_STRING;
-  if (ParseOptionValue (-1, optlist, &o))
-    deflt = o.value.str;
-  if (deflt)
-    return strdup (deflt);
-  else
-    return NULL;
-}
-
-
-int
-winSetBoolOption (pointer optlist, const char *name, int deflt)
-{
-  OptionInfoRec o;
-
-  o.name = name;
-  o.type = OPTV_BOOLEAN;
-  if (ParseOptionValue (-1, optlist, &o))
-    deflt = o.value.bool;
-  return deflt;
-}
-
-
-int
-winSetIntOption (pointer optlist, const char *name, int deflt)
-{
-  OptionInfoRec o;
-
-  o.name = name;
-  o.type = OPTV_INTEGER;
-  if (ParseOptionValue (-1, optlist, &o))
-    deflt = o.value.num;
-  return deflt;
-}
-
-
-double
-winSetRealOption (pointer optlist, const char *name, double deflt)
-{
-  OptionInfoRec o;
-
-  o.name = name;
-  o.type = OPTV_REAL;
-  if (ParseOptionValue (-1, optlist, &o))
-    deflt = o.value.realnum;
-  return deflt;
-}
-
-double
-winSetPercentOption (pointer optlist, const char *name, double deflt)
-{
-  OptionInfoRec o;
-
-  o.name = name;
-  o.type = OPTV_PERCENT;
-  if (ParseOptionValue (-1, optlist, &o))
-    deflt = o.value.realnum;
-  return deflt;
-}
-#endif
-
-
-/*
- * Compare two strings for equality. This is caseinsensitive  and
- * The characters '_', ' ' (space) and '\t' (tab) are treated as 
- * not existing.
- */
-
-int
-winNameCompare (const char *s1, const char *s2)
-{
-  char c1, c2;
-
-  if (!s1 || *s1 == 0)
-    {
-      if (!s2 || *s2 == 0)
-	return 0;
-      else
-	return 1;
-    }
-
-  while (*s1 == '_' || *s1 == ' ' || *s1 == '\t')
-    s1++;
-  while (*s2 == '_' || *s2 == ' ' || *s2 == '\t')
-    s2++;
-
-  c1 = (isupper ((int)*s1) ? tolower ((int)*s1) : *s1);
-  c2 = (isupper ((int)*s2) ? tolower ((int)*s2) : *s2);
-
-  while (c1 == c2)
-    {
-      if (c1 == 0)
-	return 0;
-      s1++;
-      s2++;
-
-      while (*s1 == '_' || *s1 == ' ' || *s1 == '\t')
-	s1++;
-      while (*s2 == '_' || *s2 == ' ' || *s2 == '\t')
-	s2++;
-
-      c1 = (isupper ((int)*s1) ? tolower ((int)*s1) : *s1);
-      c2 = (isupper ((int)*s2) ? tolower ((int)*s2) : *s2);
-    }
-  return c1 - c2;
-}
-
-
-#ifdef XWIN_XF86CONFIG
-/*
- * Find the named option in the list. 
- * @return the pointer to the option record, or NULL if not found.
- */
-
-XF86OptionPtr
-winFindOption (XF86OptionPtr list, const char *name)
-{
-  while (list)
-    {
-      if (winNameCompare (list->opt_name, name) == 0)
-	return list;
-      list = list->list.next;
-    }
-  return NULL;
-}
-
-
-/*
- * Find the Value of an named option.
- * @return The option value or NULL if not found.
- */
-
-char *
-winFindOptionValue (XF86OptionPtr list, const char *name)
-{
-  list = winFindOption (list, name);
-  if (list)
-    {
-      if (list->opt_val)
-	return list->opt_val;
-      else
-	return "";
-    }
-  return NULL;
-}
-
-
-/*
- * Parse the option.
- */
-
-static Bool
-ParseOptionValue (int scrnIndex, pointer options, OptionInfoPtr p)
-{
-  char *s, *end;
-
-  if ((s = winFindOptionValue (options, p->name)) != NULL)
-    {
-      switch (p->type)
-	{
-	case OPTV_INTEGER:
-	  if (*s == '\0')
-	    {
-	      winDebug ( "Option \"%s\" requires an integer value\n",
-			 p->name);
-	      p->found = FALSE;
-	    }
-	  else
-	    {
-	      p->value.num = strtoul (s, &end, 0);
-	      if (*end == '\0')
-		{
-		  p->found = TRUE;
-		}
-	      else
-		{
-		  winDebug ( "Option \"%s\" requires an integer value\n",
-			     p->name);
-		  p->found = FALSE;
-		}
-	    }
-	  break;
-	case OPTV_STRING:
-	  if (*s == '\0')
-	    {
-	      winDebug ( "Option \"%s\" requires an string value\n", p->name);
-	      p->found = FALSE;
-	    }
-	  else
-	    {
-	      p->value.str = s;
-	      p->found = TRUE;
-	    }
-	  break;
-	case OPTV_ANYSTR:
-	  p->value.str = s;
-	  p->found = TRUE;
-	  break;
-	case OPTV_REAL:
-	  if (*s == '\0')
-	    {
-	      winDebug ( "Option \"%s\" requires a floating point value\n",
-			 p->name);
-	      p->found = FALSE;
-	    }
-	  else
-	    {
-	      p->value.realnum = strtod (s, &end);
-	      if (*end == '\0')
-		{
-		  p->found = TRUE;
-		}
-	      else
-		{
-		  winDebug ( "Option \"%s\" requires a floating point value\n",
-			     p->name);
-		  p->found = FALSE;
-		}
-	    }
-	  break;
-	case OPTV_BOOLEAN:
-	  if (GetBoolValue (p, s))
-	    {
-	      p->found = TRUE;
-	    }
-	  else
-	    {
-	      winDebug ( "Option \"%s\" requires a boolean value\n", p->name);
-	      p->found = FALSE;
-	    }
-	  break;
-	case OPTV_PERCENT:
-	  if (*s == '\0')
-	    {
-	      winDrvMsg (scrnIndex, X_WARNING,
-			 "Option \"%s\" requires a percent value\n",
-			 p->name);
-	      p->found = FALSE;
-	    }
-	  else
-	    {
-	       double percent = strtod (s, &end);
-
-	       if (end != s && winNameCompare (end, "%"))
-		 {
-		   p->found = TRUE;
-		   p->value.realnum = percent;
-		 }
-	       else
-		 {
-		   winDrvMsg (scrnIndex, X_WARNING,
-			      "Option \"%s\" requires a frequency value\n",
-			       p->name);
-		   p->found = FALSE;
-		 }
-	    }
-	case OPTV_FREQ:
-	  if (*s == '\0')
-	    {
-	      winDebug ( "Option \"%s\" requires a frequency value\n",
-			 p->name);
-	      p->found = FALSE;
-	    }
-	  else
-	    {
-	      double freq = strtod (s, &end);
-	      int units = 0;
-
-	      if (end != s)
-		{
-		  p->found = TRUE;
-		  if (!winNameCompare (end, "Hz"))
-		    units = 1;
-		  else if (!winNameCompare (end, "kHz") ||
-			   !winNameCompare (end, "k"))
-		    units = 1000;
-		  else if (!winNameCompare (end, "MHz") ||
-			   !winNameCompare (end, "M"))
-		    units = 1000000;
-		  else
-		    {
-		      winDebug ( "Option \"%s\" requires a frequency value\n",
-				 p->name);
-		      p->found = FALSE;
-		    }
-		  if (p->found)
-		    freq *= (double) units;
-		}
-	      else
-		{
-		  winDebug ( "Option \"%s\" requires a frequency value\n",
-			     p->name);
-		  p->found = FALSE;
-		}
-	      if (p->found)
-		{
-		  p->value.freq.freq = freq;
-		  p->value.freq.units = units;
-		}
-	    }
-	  break;
-	case OPTV_NONE:
-	  /* Should never get here */
-	  p->found = FALSE;
-	  break;
-	}
-      if (p->found)
-	{
-	  winDebug ("Option \"%s\"", p->name);
-	  if (!(p->type == OPTV_BOOLEAN && *s == 0))
-	    {
-	      winDebug (" \"%s\"", s);
-	    }
-	  winDebug ("\n");
-	}
-    }
-  else if (p->type == OPTV_BOOLEAN)
-    {
-      /* Look for matches with options with or without a "No" prefix. */
-      char *n, *newn;
-      OptionInfoRec opt;
-
-      n = winNormalizeName (p->name);
-      if (!n)
-	{
-	  p->found = FALSE;
-	  return FALSE;
-	}
-      if (strncmp (n, "no", 2) == 0)
-	{
-	  newn = n + 2;
-	}
-      else
-	{
-	  free (n);
-	  n = malloc (strlen (p->name) + 2 + 1);
-	  if (!n)
-	    {
-	      p->found = FALSE;
-	      return FALSE;
-	    }
-	  strcpy (n, "No");
-	  strcat (n, p->name);
-	  newn = n;
-	}
-      if ((s = winFindOptionValue (options, newn)) != NULL)
-	{
-	  if (GetBoolValue (&opt, s))
-	    {
-	      p->value.bool = !opt.value.bool;
-	      p->found = TRUE;
-	    }
-	  else
-	    {
-	      winDebug ( "Option \"%s\" requires a boolean value\n", newn);
-	      p->found = FALSE;
-	    }
-	}
-      else
-	{
-	  p->found = FALSE;
-	}
-      if (p->found)
-	{
-	  winDebug ("Option \"%s\"", newn);
-	  if (*s != 0)
-	    {
-	      winDebug (" \"%s\"", s);
-	    }
-	  winDebug ("\n");
-	}
-      free (n);
-    }
-  else
-    {
-      p->found = FALSE;
-    }
-  return p->found;
-}
-
-
-static Bool
-configLayout (serverLayoutPtr servlayoutp, XF86ConfLayoutPtr conf_layout,
-	      char *default_layout)
-{
-#if 0
-#pragma warn UNIMPLEMENTED
-#endif
-  return TRUE;
-}
-
-
-static Bool
-configImpliedLayout (serverLayoutPtr servlayoutp,
-		     XF86ConfScreenPtr conf_screen)
-{
-#if 0
-#pragma warn UNIMPLEMENTED
-#endif
-  return TRUE;
-}
-
-
-static Bool
-GetBoolValue (OptionInfoPtr p, const char *s)
-{
-  if (*s == 0)
-    {
-      p->value.bool = TRUE;
-    }
-  else
-    {
-      if (winNameCompare (s, "1") == 0)
-	p->value.bool = TRUE;
-      else if (winNameCompare (s, "on") == 0)
-	p->value.bool = TRUE;
-      else if (winNameCompare (s, "true") == 0)
-	p->value.bool = TRUE;
-      else if (winNameCompare (s, "yes") == 0)
-	p->value.bool = TRUE;
-      else if (winNameCompare (s, "0") == 0)
-	p->value.bool = FALSE;
-      else if (winNameCompare (s, "off") == 0)
-	p->value.bool = FALSE;
-      else if (winNameCompare (s, "false") == 0)
-	p->value.bool = FALSE;
-      else if (winNameCompare (s, "no") == 0)
-	p->value.bool = FALSE;
-    }
-  return TRUE;
-}
-#endif
-
-
-char *
-winNormalizeName (const char *s)
-{
-  char *ret, *q;
-  const char *p;
-
-  if (s == NULL)
-    return NULL;
-
-  ret = malloc (strlen (s) + 1);
-  for (p = s, q = ret; *p != 0; p++)
-    {
-      switch (*p)
-	{
-	case '_':
-	case ' ':
-	case '\t':
-	  continue;
-	default:
-	  if (isupper ((int)*p))
-	    *q++ = tolower ((int)*p);
-	  else
-	    *q++ = *p;
-	}
-    }
-  *q = '\0';
-  return ret;
-}
-
+/*
+ *Copyright (C) 1994-2000 The XFree86 Project, Inc. All Rights Reserved.
+ *
+ *Permission is hereby granted, free of charge, to any person obtaining
+ * a copy of this software and associated documentation files (the
+ *"Software"), to deal in the Software without restriction, including
+ *without limitation the rights to use, copy, modify, merge, publish,
+ *distribute, sublicense, and/or sell copies of the Software, and to
+ *permit persons to whom the Software is furnished to do so, subject to
+ *the following conditions:
+ *
+ *The above copyright notice and this permission notice shall be
+ *included in all copies or substantial portions of the Software.
+ *
+ *THE SOFTWARE IS PROVIDED "AS IS", WITHOUT WARRANTY OF ANY KIND,
+ *EXPRESS OR IMPLIED, INCLUDING BUT NOT LIMITED TO THE WARRANTIES OF
+ *MERCHANTABILITY, FITNESS FOR A PARTICULAR PURPOSE AND
+ *NONINFRINGEMENT. IN NO EVENT SHALL THE XFREE86 PROJECT BE LIABLE FOR
+ *ANY CLAIM, DAMAGES OR OTHER LIABILITY, WHETHER IN AN ACTION OF
+ *CONTRACT, TORT OR OTHERWISE, ARISING FROM, OUT OF OR IN CONNECTION
+ *WITH THE SOFTWARE OR THE USE OR OTHER DEALINGS IN THE SOFTWARE.
+ *
+ *Except as contained in this notice, the name of the XFree86 Project
+ *shall not be used in advertising or otherwise to promote the sale, use
+ *or other dealings in this Software without prior written authorization
+ *from the XFree86 Project.
+ *
+ * Authors: Alexander Gottwald	
+ */
+
+#ifdef HAVE_XWIN_CONFIG_H
+#include <xwin-config.h>
+#endif
+#include "win.h"
+#include "winconfig.h"
+#include "winmsg.h"
+#include "globals.h"
+
+#include "xkbsrv.h"
+
+#ifdef XWIN_XF86CONFIG
+#ifndef CONFIGPATH
+#define CONFIGPATH  "%A," "%R," \
+                    "/etc/X11/%R," "%P/etc/X11/%R," \
+                    "%E," "%F," \
+                    "/etc/X11/%F," "%P/etc/X11/%F," \
+                    "/etc/X11/%X-%M," "/etc/X11/%X," "/etc/%X," \
+                    "%P/etc/X11/%X.%H," "%P/etc/X11/%X-%M," \
+                    "%P/etc/X11/%X," \
+                    "%P/lib/X11/%X.%H," "%P/lib/X11/%X-%M," \
+                    "%P/lib/X11/%X"
+#endif
+#ifndef CONFIGDIRPATH
+#define CONFIGDIRPATH  "/etc/X11/%X-%M," "/etc/X11/%X," "/etc/%X," \
+                       "%P/etc/X11/%X.%H," "%P/etc/X11/%X-%M," \
+                       "%P/etc/X11/%X," \
+                       "%P/lib/X11/%X.%H," "%P/lib/X11/%X-%M," \
+                       "%P/lib/X11/%X"
+#endif
+
+XF86ConfigPtr g_xf86configptr = NULL;
+#endif
+
+WinCmdlineRec g_cmdline = {
+#ifdef XWIN_XF86CONFIG
+  NULL,				/* configFile */
+  NULL,				/* configDir */
+#endif
+  NULL,				/* fontPath */
+#ifdef XWIN_XF86CONFIG
+  NULL,				/* keyboard */
+#endif
+  NULL,             /* xkbRules */
+  NULL,             /* xkbModel */
+  NULL,             /* xkbLayout */
+  NULL,             /* xkbVariant */
+  NULL,             /* xkbOptions */
+  NULL,				/* screenname */
+  NULL,				/* mousename */
+  FALSE,			/* emulate3Buttons */
+  0				/* emulate3Timeout */
+};
+
+winInfoRec g_winInfo = {
+  {				/* keyboard */
+   0,				/* leds */
+   500,				/* delay */
+   30				/* rate */
+   }
+  ,
+  {				/* xkb */
+   NULL,			/* rules */
+   NULL,			/* model */
+   NULL,			/* layout */
+   NULL,			/* variant */
+   NULL,			/* options */
+   }
+  ,
+  {
+   FALSE,
+   50}
+};
+
+#define NULL_IF_EMPTY(x) (winNameCompare(x,"")?x:NULL)
+
+#ifdef XWIN_XF86CONFIG
+serverLayoutRec g_winConfigLayout;
+
+static Bool ParseOptionValue (int scrnIndex, pointer options,
+			      OptionInfoPtr p);
+static Bool configLayout (serverLayoutPtr, XF86ConfLayoutPtr, char *);
+static Bool configImpliedLayout (serverLayoutPtr, XF86ConfScreenPtr);
+static Bool GetBoolValue (OptionInfoPtr p, const char *s);
+
+
+Bool
+winReadConfigfile ()
+{
+  Bool		retval = TRUE;
+  const char	*filename, *dirname;
+  MessageType	filefrom = X_DEFAULT;
+  MessageType	dirfrom = X_DEFAULT;
+  char		*xf86ConfigFile = NULL;
+  char		*xf86ConfigDir = NULL;
+
+  if (g_cmdline.configFile)
+    {
+      filefrom = X_CMDLINE;
+      xf86ConfigFile = g_cmdline.configFile;
+    }
+  if (g_cmdline.configDir)
+    {
+      dirfrom = X_CMDLINE;
+      xf86ConfigDir = g_cmdline.configDir;
+    }
+
+  /* Parse config file into data structure */
+  xf86initConfigFiles();
+  dirname = xf86openConfigDirFiles (CONFIGDIRPATH, xf86ConfigDir, PROJECTROOT);
+  filename = xf86openConfigFile (CONFIGPATH, xf86ConfigFile, PROJECTROOT);
+
+  /* Hack for backward compatibility */
+  if (!filename && from == X_DEFAULT)
+    filename = xf86openConfigFile (CONFIGPATH, "XF86Config", PROJECTROOT);
+
+  if (filename)
+    {
+      winDebug ("Using config file: \"%s\"\n", filename);
+    }
+  else
+    {
+      ErrorF ("Unable to locate/open config file");
+      if (xf86ConfigFile)
+	ErrorF (": \"%s\"", xf86ConfigFile);
+      ErrorF ("\n");
+    }
+  if (dirname)
+    {
+      winMsg (from, "Using config directory: \"%s\"\n", dirname);
+    }
+  else
+    {
+      winMsg (X_ERROR, "Unable to locate/open config directory");
+      if (xf86ConfigDir)
+	ErrorF (": \"%s\"", xf86ConfigDir);
+      ErrorF ("\n");
+    }
+  if (!filename && !dirname)
+    {
+      return FALSE;
+    }
+  if ((g_xf86configptr = xf86readConfigFile ()) == NULL)
+    {
+      ErrorF ("Problem parsing the config file\n");
+      return FALSE;
+    }
+  xf86closeConfigFile ();
+
+  LogPrintMarkers();
+
+  /* set options from data structure */
+
+  if (g_xf86configptr->conf_layout_lst == NULL || g_cmdline.screenname != NULL)
+    {
+      if (g_cmdline.screenname == NULL)
+	{
+	  winDebug ("No Layout section. Using the first Screen section.\n");
+	}
+      if (!configImpliedLayout (&g_winConfigLayout,
+				g_xf86configptr->conf_screen_lst))
+	{
+	  ErrorF ("Unable to determine the screen layout\n");
+	  return FALSE;
+	}
+    }
+  else
+    {
+      /* Check if layout is given in the config file */
+      if (g_xf86configptr->conf_flags != NULL)
+	{
+	  char *dfltlayout = NULL;
+	  pointer optlist = g_xf86configptr->conf_flags->flg_option_lst;
+
+	  if (optlist && winFindOption (optlist, "defaultserverlayout"))
+	    dfltlayout =
+	      winSetStrOption (optlist, "defaultserverlayout", NULL);
+
+	  if (!configLayout (&g_winConfigLayout,
+			     g_xf86configptr->conf_layout_lst,
+			     dfltlayout))
+	    {
+	      ErrorF ("Unable to determine the screen layout\n");
+	      return FALSE;
+	    }
+	}
+      else
+	{
+	  if (!configLayout (&g_winConfigLayout,
+			     g_xf86configptr->conf_layout_lst,
+			     NULL))
+	    {
+	      ErrorF ("Unable to determine the screen layout\n");
+	      return FALSE;
+	    }
+	}
+    }
+
+  /* setup special config files */
+  winConfigFiles ();
+  return retval;
+}
+#endif
+
+/* load layout definitions */
+#include "winlayouts.h"
+
+/* Set the keyboard configuration */
+Bool
+winConfigKeyboard (DeviceIntPtr pDevice)
+{
+  char                          layoutName[KL_NAMELENGTH];
+  unsigned char                 layoutFriendlyName[256];
+  static unsigned int           layoutNum = 0;
+  int                           keyboardType;
+#ifdef XWIN_XF86CONFIG
+  XF86ConfInputPtr		kbd = NULL;
+  XF86ConfInputPtr		input_list = NULL;
+  MessageType			kbdfrom = X_CONFIG;
+#endif
+  MessageType			from = X_DEFAULT;
+  char				*s = NULL;
+
+  /* Setup defaults */
+  XkbGetRulesDflts(&g_winInfo.xkb);
+
+  /*
+   * Query the windows autorepeat settings and change the xserver defaults.   
+   */
+  {
+    int kbd_delay;
+    DWORD kbd_speed;
+    if (SystemParametersInfo(SPI_GETKEYBOARDDELAY, 0, &kbd_delay, 0) &&
+        SystemParametersInfo(SPI_GETKEYBOARDSPEED, 0, &kbd_speed, 0))
+      {
+        switch (kbd_delay) 
+          {
+            case 0:  g_winInfo.keyboard.delay = 250; break;
+            case 1:  g_winInfo.keyboard.delay = 500; break;
+            case 2:  g_winInfo.keyboard.delay = 750; break;
+            default:
+            case 3:  g_winInfo.keyboard.delay = 1000; break;
+          }
+        g_winInfo.keyboard.rate = (kbd_speed>0)?kbd_speed:1;
+        winDebug("Setting autorepeat to delay=%d, rate=%d\n",
+                g_winInfo.keyboard.delay, g_winInfo.keyboard.rate);
+      }
+  }
+  
+
+  keyboardType = GetKeyboardType (0);
+  if (keyboardType > 0 && GetKeyboardLayoutName (layoutName)) 
+  {
+    WinKBLayoutPtr	pLayout;
+    Bool                bfound = FALSE;
+
+    if (! layoutNum)
+      layoutNum = strtoul (layoutName, (char **)NULL, 16);
+    if ((layoutNum & 0xffff) == 0x411) {
+        /* The japanese layouts know a lot of different IMEs which all have
+	   different layout numbers set. Map them to a single entry. 
+	   Same might apply for chinese, korean and other symbol languages
+	   too */
+        layoutNum = (layoutNum & 0xffff);
+	if (keyboardType == 7)
+	  {
+	    /* Japanese layouts have problems with key event messages
+	       such as the lack of WM_KEYUP for Caps Lock key.
+	       Loading US layout fixes this problem. */
+	    if (LoadKeyboardLayout("00000409", KLF_ACTIVATE) != NULL)
+	      winDebug("Loading US keyboard layout.\n");
+	    else
+	      ErrorF ("LoadKeyboardLayout failed.\n");
+	  }
+    }
+
+    /* Discover the friendly name of the current layout */
+    {
+      HKEY                regkey = NULL;
+      const char          regtempl[] = "SYSTEM\\CurrentControlSet\\Control\\Keyboard Layouts\\";
+      char                *regpath;
+      DWORD               namesize = sizeof(layoutFriendlyName);
+
+      regpath = malloc(sizeof(regtempl) + KL_NAMELENGTH + 1);
+      strcpy(regpath, regtempl);
+      strcat(regpath, layoutName);
+
+      if (!RegOpenKey(HKEY_LOCAL_MACHINE, regpath, &regkey))
+          RegQueryValueEx(regkey, "Layout Text", 0, NULL, layoutFriendlyName, &namesize);
+
+      /* Close registry key */
+      if (regkey)
+        RegCloseKey (regkey);
+      free(regpath);
+    }
+
+    winDebug ("Windows keyboard layout: \"%s\" (%08x) \"%s\", type %d\n",
+            layoutName, layoutNum, layoutFriendlyName, keyboardType);
+
+    for (pLayout = winKBLayouts; pLayout->winlayout != -1; pLayout++)
+      {
+	if (pLayout->winlayout != layoutNum)
+	  continue;
+	if (pLayout->winkbtype > 0 && pLayout->winkbtype != keyboardType)
+	  continue;
+
+        bfound = TRUE;
+	winDebug (
+		"Found matching XKB configuration \"%s\"\n",
+		pLayout->layoutname);
+
+        winDebug(
+               "Model = \"%s\" Layout = \"%s\""
+               " Variant = \"%s\" Options = \"%s\"\n",
+               pLayout->xkbmodel ? pLayout->xkbmodel : "none",
+               pLayout->xkblayout ? pLayout->xkblayout : "none",
+               pLayout->xkbvariant ? pLayout->xkbvariant : "none",
+               pLayout->xkboptions ? pLayout->xkboptions : "none");
+
+	g_winInfo.xkb.model = pLayout->xkbmodel;
+	g_winInfo.xkb.layout = pLayout->xkblayout;
+	g_winInfo.xkb.variant = pLayout->xkbvariant;
+	g_winInfo.xkb.options = pLayout->xkboptions;
+
+
+	break;
+      }
+
+    if (!bfound)
+      {
+        ErrorF ("Keyboardlayout \"%s\" (%s) is unknown, using X server default layout\n", layoutFriendlyName, layoutName);
+      }
+  }
+
+  /* parse the configuration */
+#ifdef XWIN_XF86CONFIG
+  if (g_cmdline.keyboard)
+    kbdfrom = X_CMDLINE;
+
+  /*
+   * Until the layout code is finished, I search for the keyboard 
+   * device and configure the server with it.
+   */
+
+  if (g_xf86configptr != NULL)
+    input_list = g_xf86configptr->conf_input_lst;
+
+  while (input_list != NULL)
+    {
+      if (winNameCompare (input_list->inp_driver, "keyboard") == 0)
+	{
+	  /* Check if device name matches requested name */
+	  if (g_cmdline.keyboard && winNameCompare (input_list->inp_identifier,
+						    g_cmdline.keyboard))
+	    continue;
+	  kbd = input_list;
+	}
+      input_list = input_list->list.next;
+    }
+
+  if (kbd != NULL)
+    {
+
+      if (kbd->inp_identifier)
+	winDebug ("Using keyboard \"%s\" as primary keyboard\n",
+		kbd->inp_identifier);
+
+      if ((s = winSetStrOption(kbd->inp_option_lst, "AutoRepeat", NULL)))
+        {
+          if ((sscanf(s, "%ld %ld", &g_winInfo.keyboard.delay, 
+                      &g_winInfo.keyboard.rate) != 2) ||
+                  (g_winInfo.keyboard.delay < 1) || 
+                  (g_winInfo.keyboard.rate == 0) || 
+                  (1000 / g_winInfo.keyboard.rate) < 1) 
+            {
+              ErrorF ("\"%s\" is not a valid AutoRepeat value", s);
+              free(s);
+              return FALSE;
+            }
+          free(s);
+          winDebug ("AutoRepeat: %ld %ld\n", 
+                  g_winInfo.keyboard.delay, g_winInfo.keyboard.rate);
+        }
+#endif
+      
+        s = NULL;
+        if (g_cmdline.xkbRules)
+          {
+            s = g_cmdline.xkbRules;
+            from = X_CMDLINE;
+          }
+#ifdef XWIN_XF86CONFIG
+        else
+          {
+            s = winSetStrOption (kbd->inp_option_lst, "XkbRules", NULL);
+            from = X_CONFIG;
+          }
+#endif
+        if (s)
+          {
+            g_winInfo.xkb.rules = NULL_IF_EMPTY (s);
+            winDebug ("XKB: rules: \"%s\"\n", s);
+	  }
+          
+        s = NULL;
+        if (g_cmdline.xkbModel)
+          {
+            s = g_cmdline.xkbModel;
+            from = X_CMDLINE;
+          }
+#ifdef XWIN_XF86CONFIG
+        else
+          {
+            s = winSetStrOption (kbd->inp_option_lst, "XkbModel", NULL);
+            from = X_CONFIG;
+          }
+#endif
+        if (s)
+	  {
+	    g_winInfo.xkb.model = NULL_IF_EMPTY (s);
+	    winDebug ("XKB: model: \"%s\"\n", s);
+	  }
+
+        s = NULL;
+        if (g_cmdline.xkbLayout)
+          {
+            s = g_cmdline.xkbLayout;
+            from = X_CMDLINE;
+          }
+#ifdef XWIN_XF86CONFIG
+        else
+          {
+            s = winSetStrOption (kbd->inp_option_lst, "XkbLayout", NULL);
+            from = X_CONFIG;
+          }
+#endif
+        if (s)
+          {
+	    g_winInfo.xkb.layout = NULL_IF_EMPTY (s);
+	    winDebug ("XKB: layout: \"%s\"\n", s);
+	  }
+
+        s = NULL;
+        if (g_cmdline.xkbVariant)
+          {
+            s = g_cmdline.xkbVariant;
+            from = X_CMDLINE;
+          }
+#ifdef XWIN_XF86CONFIG
+        else
+          {
+            s = winSetStrOption (kbd->inp_option_lst, "XkbVariant", NULL);
+            from = X_CONFIG;
+          }
+#endif
+	if (s)
+	  {
+	    g_winInfo.xkb.variant = NULL_IF_EMPTY (s);
+	    winDebug ("XKB: variant: \"%s\"\n", s);
+	  }
+
+        s = NULL;
+        if (g_cmdline.xkbOptions)
+          {
+            s = g_cmdline.xkbOptions;
+            from = X_CMDLINE;
+          }
+#ifdef XWIN_XF86CONFIG
+        else
+          {
+            s = winSetStrOption (kbd->inp_option_lst, "XkbOptions", NULL);
+            from = X_CONFIG;
+          }
+#endif
+        if (s)
+	  {
+	    g_winInfo.xkb.options = NULL_IF_EMPTY (s);
+	    winDebug ("XKB: options: \"%s\"\n", s);
+	  }
+
+#ifdef XWIN_XF86CONFIG
+    }
+#endif
+
+  return TRUE;
+}
+
+
+#ifdef XWIN_XF86CONFIG
+Bool
+winConfigMouse (DeviceIntPtr pDevice)
+{
+  MessageType			mousefrom = X_CONFIG;
+
+  XF86ConfInputPtr		mouse = NULL;
+  XF86ConfInputPtr		input_list = NULL;
+
+  if (g_cmdline.mouse)
+    mousefrom = X_CMDLINE;
+
+  if (g_xf86configptr != NULL)
+    input_list = g_xf86configptr->conf_input_lst;
+
+  while (input_list != NULL)
+    {
+      if (winNameCompare (input_list->inp_driver, "mouse") == 0)
+	{
+	  /* Check if device name matches requested name */
+	  if (g_cmdline.mouse && winNameCompare (input_list->inp_identifier,
+						 g_cmdline.mouse))
+	    continue;
+	  mouse = input_list;
+	}
+      input_list = input_list->list.next;
+    }
+
+  if (mouse != NULL)
+    {
+      if (mouse->inp_identifier)
+	winDebug ("Using pointer \"%s\" as primary pointer\n",
+		mouse->inp_identifier);
+
+      g_winInfo.pointer.emulate3Buttons =
+	winSetBoolOption (mouse->inp_option_lst, "Emulate3Buttons", FALSE);
+      if (g_cmdline.emulate3buttons)
+	g_winInfo.pointer.emulate3Buttons = g_cmdline.emulate3buttons;
+
+      g_winInfo.pointer.emulate3Timeout =
+	winSetIntOption (mouse->inp_option_lst, "Emulate3Timeout", 50);
+      if (g_cmdline.emulate3timeout)
+	g_winInfo.pointer.emulate3Timeout = g_cmdline.emulate3timeout;
+    }
+  else
+    {
+      winDebug ("No primary pointer configured\n");
+      winDebug ("Using compiletime defaults for pointer\n");
+    }
+
+  return TRUE;
+}
+
+
+Bool
+winConfigFiles ()
+{
+  MessageType from;
+  XF86ConfFilesPtr filesptr = NULL;
+
+  /* set some shortcuts */
+  if (g_xf86configptr != NULL)
+    {
+      filesptr = g_xf86configptr->conf_files;
+    }
+
+
+  /* Fontpath */
+  from = X_DEFAULT;
+
+  if (g_cmdline.fontPath)
+    {
+      from = X_CMDLINE;
+      defaultFontPath = g_cmdline.fontPath;
+    }
+  else if (filesptr != NULL && filesptr->file_fontpath)
+    {
+      from = X_CONFIG;
+      defaultFontPath = strdup (filesptr->file_fontpath);
+    }
+  winDebug ("FontPath set to \"%s\"\n", defaultFontPath);
+
+  return TRUE;
+}
+#else
+Bool
+winConfigFiles (void)
+{
+  /* Fontpath */
+  if (g_cmdline.fontPath)
+    {
+      defaultFontPath = g_cmdline.fontPath;
+      winDebug("FontPath set to \"%s\"\n", defaultFontPath);
+    }
+
+  return TRUE;
+}
+#endif
+
+
+Bool
+winConfigOptions (void)
+{
+  return TRUE;
+}
+
+
+Bool
+winConfigScreens (void)
+{
+  return TRUE;
+}
+
+
+#ifdef XWIN_XF86CONFIG
+char *
+winSetStrOption (pointer optlist, const char *name, char *deflt)
+{
+  OptionInfoRec o;
+
+  o.name = name;
+  o.type = OPTV_STRING;
+  if (ParseOptionValue (-1, optlist, &o))
+    deflt = o.value.str;
+  if (deflt)
+    return strdup (deflt);
+  else
+    return NULL;
+}
+
+
+int
+winSetBoolOption (pointer optlist, const char *name, int deflt)
+{
+  OptionInfoRec o;
+
+  o.name = name;
+  o.type = OPTV_BOOLEAN;
+  if (ParseOptionValue (-1, optlist, &o))
+    deflt = o.value.bool;
+  return deflt;
+}
+
+
+int
+winSetIntOption (pointer optlist, const char *name, int deflt)
+{
+  OptionInfoRec o;
+
+  o.name = name;
+  o.type = OPTV_INTEGER;
+  if (ParseOptionValue (-1, optlist, &o))
+    deflt = o.value.num;
+  return deflt;
+}
+
+
+double
+winSetRealOption (pointer optlist, const char *name, double deflt)
+{
+  OptionInfoRec o;
+
+  o.name = name;
+  o.type = OPTV_REAL;
+  if (ParseOptionValue (-1, optlist, &o))
+    deflt = o.value.realnum;
+  return deflt;
+}
+
+double
+winSetPercentOption (pointer optlist, const char *name, double deflt)
+{
+  OptionInfoRec o;
+
+  o.name = name;
+  o.type = OPTV_PERCENT;
+  if (ParseOptionValue (-1, optlist, &o))
+    deflt = o.value.realnum;
+  return deflt;
+}
+#endif
+
+
+/*
+ * Compare two strings for equality. This is caseinsensitive  and
+ * The characters '_', ' ' (space) and '\t' (tab) are treated as 
+ * not existing.
+ */
+
+int
+winNameCompare (const char *s1, const char *s2)
+{
+  char c1, c2;
+
+  if (!s1 || *s1 == 0)
+    {
+      if (!s2 || *s2 == 0)
+	return 0;
+      else
+	return 1;
+    }
+
+  while (*s1 == '_' || *s1 == ' ' || *s1 == '\t')
+    s1++;
+  while (*s2 == '_' || *s2 == ' ' || *s2 == '\t')
+    s2++;
+
+  c1 = (isupper ((int)*s1) ? tolower ((int)*s1) : *s1);
+  c2 = (isupper ((int)*s2) ? tolower ((int)*s2) : *s2);
+
+  while (c1 == c2)
+    {
+      if (c1 == 0)
+	return 0;
+      s1++;
+      s2++;
+
+      while (*s1 == '_' || *s1 == ' ' || *s1 == '\t')
+	s1++;
+      while (*s2 == '_' || *s2 == ' ' || *s2 == '\t')
+	s2++;
+
+      c1 = (isupper ((int)*s1) ? tolower ((int)*s1) : *s1);
+      c2 = (isupper ((int)*s2) ? tolower ((int)*s2) : *s2);
+    }
+  return c1 - c2;
+}
+
+
+#ifdef XWIN_XF86CONFIG
+/*
+ * Find the named option in the list. 
+ * @return the pointer to the option record, or NULL if not found.
+ */
+
+XF86OptionPtr
+winFindOption (XF86OptionPtr list, const char *name)
+{
+  while (list)
+    {
+      if (winNameCompare (list->opt_name, name) == 0)
+	return list;
+      list = list->list.next;
+    }
+  return NULL;
+}
+
+
+/*
+ * Find the Value of an named option.
+ * @return The option value or NULL if not found.
+ */
+
+char *
+winFindOptionValue (XF86OptionPtr list, const char *name)
+{
+  list = winFindOption (list, name);
+  if (list)
+    {
+      if (list->opt_val)
+	return list->opt_val;
+      else
+	return "";
+    }
+  return NULL;
+}
+
+
+/*
+ * Parse the option.
+ */
+
+static Bool
+ParseOptionValue (int scrnIndex, pointer options, OptionInfoPtr p)
+{
+  char *s, *end;
+
+  if ((s = winFindOptionValue (options, p->name)) != NULL)
+    {
+      switch (p->type)
+	{
+	case OPTV_INTEGER:
+	  if (*s == '\0')
+	    {
+	      winDebug ( "Option \"%s\" requires an integer value\n",
+			 p->name);
+	      p->found = FALSE;
+	    }
+	  else
+	    {
+	      p->value.num = strtoul (s, &end, 0);
+	      if (*end == '\0')
+		{
+		  p->found = TRUE;
+		}
+	      else
+		{
+		  winDebug ( "Option \"%s\" requires an integer value\n",
+			     p->name);
+		  p->found = FALSE;
+		}
+	    }
+	  break;
+	case OPTV_STRING:
+	  if (*s == '\0')
+	    {
+	      winDebug ( "Option \"%s\" requires an string value\n", p->name);
+	      p->found = FALSE;
+	    }
+	  else
+	    {
+	      p->value.str = s;
+	      p->found = TRUE;
+	    }
+	  break;
+	case OPTV_ANYSTR:
+	  p->value.str = s;
+	  p->found = TRUE;
+	  break;
+	case OPTV_REAL:
+	  if (*s == '\0')
+	    {
+	      winDebug ( "Option \"%s\" requires a floating point value\n",
+			 p->name);
+	      p->found = FALSE;
+	    }
+	  else
+	    {
+	      p->value.realnum = strtod (s, &end);
+	      if (*end == '\0')
+		{
+		  p->found = TRUE;
+		}
+	      else
+		{
+		  winDebug ( "Option \"%s\" requires a floating point value\n",
+			     p->name);
+		  p->found = FALSE;
+		}
+	    }
+	  break;
+	case OPTV_BOOLEAN:
+	  if (GetBoolValue (p, s))
+	    {
+	      p->found = TRUE;
+	    }
+	  else
+	    {
+	      winDebug ( "Option \"%s\" requires a boolean value\n", p->name);
+	      p->found = FALSE;
+	    }
+	  break;
+	case OPTV_PERCENT:
+	  if (*s == '\0')
+	    {
+	      winDrvMsg (scrnIndex, X_WARNING,
+			 "Option \"%s\" requires a percent value\n",
+			 p->name);
+	      p->found = FALSE;
+	    }
+	  else
+	    {
+	       double percent = strtod (s, &end);
+
+	       if (end != s && winNameCompare (end, "%"))
+		 {
+		   p->found = TRUE;
+		   p->value.realnum = percent;
+		 }
+	       else
+		 {
+		   winDrvMsg (scrnIndex, X_WARNING,
+			      "Option \"%s\" requires a frequency value\n",
+			       p->name);
+		   p->found = FALSE;
+		 }
+	    }
+	case OPTV_FREQ:
+	  if (*s == '\0')
+	    {
+	      winDebug ( "Option \"%s\" requires a frequency value\n",
+			 p->name);
+	      p->found = FALSE;
+	    }
+	  else
+	    {
+	      double freq = strtod (s, &end);
+	      int units = 0;
+
+	      if (end != s)
+		{
+		  p->found = TRUE;
+		  if (!winNameCompare (end, "Hz"))
+		    units = 1;
+		  else if (!winNameCompare (end, "kHz") ||
+			   !winNameCompare (end, "k"))
+		    units = 1000;
+		  else if (!winNameCompare (end, "MHz") ||
+			   !winNameCompare (end, "M"))
+		    units = 1000000;
+		  else
+		    {
+		      winDebug ( "Option \"%s\" requires a frequency value\n",
+				 p->name);
+		      p->found = FALSE;
+		    }
+		  if (p->found)
+		    freq *= (double) units;
+		}
+	      else
+		{
+		  winDebug ( "Option \"%s\" requires a frequency value\n",
+			     p->name);
+		  p->found = FALSE;
+		}
+	      if (p->found)
+		{
+		  p->value.freq.freq = freq;
+		  p->value.freq.units = units;
+		}
+	    }
+	  break;
+	case OPTV_NONE:
+	  /* Should never get here */
+	  p->found = FALSE;
+	  break;
+	}
+      if (p->found)
+	{
+	  winDebug ("Option \"%s\"", p->name);
+	  if (!(p->type == OPTV_BOOLEAN && *s == 0))
+	    {
+	      winDebug (" \"%s\"", s);
+	    }
+	  winDebug ("\n");
+	}
+    }
+  else if (p->type == OPTV_BOOLEAN)
+    {
+      /* Look for matches with options with or without a "No" prefix. */
+      char *n, *newn;
+      OptionInfoRec opt;
+
+      n = winNormalizeName (p->name);
+      if (!n)
+	{
+	  p->found = FALSE;
+	  return FALSE;
+	}
+      if (strncmp (n, "no", 2) == 0)
+	{
+	  newn = n + 2;
+	}
+      else
+	{
+	  free (n);
+	  n = malloc (strlen (p->name) + 2 + 1);
+	  if (!n)
+	    {
+	      p->found = FALSE;
+	      return FALSE;
+	    }
+	  strcpy (n, "No");
+	  strcat (n, p->name);
+	  newn = n;
+	}
+      if ((s = winFindOptionValue (options, newn)) != NULL)
+	{
+	  if (GetBoolValue (&opt, s))
+	    {
+	      p->value.bool = !opt.value.bool;
+	      p->found = TRUE;
+	    }
+	  else
+	    {
+	      winDebug ( "Option \"%s\" requires a boolean value\n", newn);
+	      p->found = FALSE;
+	    }
+	}
+      else
+	{
+	  p->found = FALSE;
+	}
+      if (p->found)
+	{
+	  winDebug ("Option \"%s\"", newn);
+	  if (*s != 0)
+	    {
+	      winDebug (" \"%s\"", s);
+	    }
+	  winDebug ("\n");
+	}
+      free (n);
+    }
+  else
+    {
+      p->found = FALSE;
+    }
+  return p->found;
+}
+
+
+static Bool
+configLayout (serverLayoutPtr servlayoutp, XF86ConfLayoutPtr conf_layout,
+	      char *default_layout)
+{
+#if 0
+#pragma warn UNIMPLEMENTED
+#endif
+  return TRUE;
+}
+
+
+static Bool
+configImpliedLayout (serverLayoutPtr servlayoutp,
+		     XF86ConfScreenPtr conf_screen)
+{
+#if 0
+#pragma warn UNIMPLEMENTED
+#endif
+  return TRUE;
+}
+
+
+static Bool
+GetBoolValue (OptionInfoPtr p, const char *s)
+{
+  if (*s == 0)
+    {
+      p->value.bool = TRUE;
+    }
+  else
+    {
+      if (winNameCompare (s, "1") == 0)
+	p->value.bool = TRUE;
+      else if (winNameCompare (s, "on") == 0)
+	p->value.bool = TRUE;
+      else if (winNameCompare (s, "true") == 0)
+	p->value.bool = TRUE;
+      else if (winNameCompare (s, "yes") == 0)
+	p->value.bool = TRUE;
+      else if (winNameCompare (s, "0") == 0)
+	p->value.bool = FALSE;
+      else if (winNameCompare (s, "off") == 0)
+	p->value.bool = FALSE;
+      else if (winNameCompare (s, "false") == 0)
+	p->value.bool = FALSE;
+      else if (winNameCompare (s, "no") == 0)
+	p->value.bool = FALSE;
+    }
+  return TRUE;
+}
+#endif
+
+
+char *
+winNormalizeName (const char *s)
+{
+  char *ret, *q;
+  const char *p;
+
+  if (s == NULL)
+    return NULL;
+
+  ret = malloc (strlen (s) + 1);
+  for (p = s, q = ret; *p != 0; p++)
+    {
+      switch (*p)
+	{
+	case '_':
+	case ' ':
+	case '\t':
+	  continue;
+	default:
+	  if (isupper ((int)*p))
+	    *q++ = tolower ((int)*p);
+	  else
+	    *q++ = *p;
+	}
+    }
+  *q = '\0';
+  return ret;
+}
+