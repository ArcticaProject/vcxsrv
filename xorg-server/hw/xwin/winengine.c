<<<<<<< HEAD
/*
 *Copyright (C) 2001-2004 Harold L Hunt II All Rights Reserved.
 *
 *Permission is hereby granted, free of charge, to any person obtaining
 * a copy of this software and associated documentation files (the
 *"Software"), to deal in the Software without restriction, including
 *without limitation the rights to use, copy, modify, merge, publish,
 *distribute, sublicense, and/or sell copies of the Software, and to
 *permit persons to whom the Software is furnished to do so, subject to
 *the following conditions:
 *
 *The above copyright notice and this permission notice shall be
 *included in all copies or substantial portions of the Software.
 *
 *THE SOFTWARE IS PROVIDED "AS IS", WITHOUT WARRANTY OF ANY KIND,
 *EXPRESS OR IMPLIED, INCLUDING BUT NOT LIMITED TO THE WARRANTIES OF
 *MERCHANTABILITY, FITNESS FOR A PARTICULAR PURPOSE AND
 *NONINFRINGEMENT. IN NO EVENT SHALL HAROLD L HUNT II BE LIABLE FOR
 *ANY CLAIM, DAMAGES OR OTHER LIABILITY, WHETHER IN AN ACTION OF
 *CONTRACT, TORT OR OTHERWISE, ARISING FROM, OUT OF OR IN CONNECTION
 *WITH THE SOFTWARE OR THE USE OR OTHER DEALINGS IN THE SOFTWARE.
 *
 *Except as contained in this notice, the name of Harold L Hunt II
 *shall not be used in advertising or otherwise to promote the sale, use
 *or other dealings in this Software without prior written authorization
 *from Harold L Hunt II.
 *
 * Authors:	Harold L Hunt II
 */

#ifdef HAVE_XWIN_CONFIG_H
#include <xwin-config.h>
#endif
#include "win.h"
#include "winmsg.h"


/*
 * External global variables
 */

extern const GUID _IID_IDirectDraw4;


/*
 * Detect engines supported by current Windows version
 * DirectDraw version and hardware
 */

void
winDetectSupportedEngines (void)
{
  OSVERSIONINFO		osvi;

  /* Initialize the engine support flags */
  g_dwEnginesSupported = WIN_SERVER_SHADOW_GDI;

#ifdef XWIN_NATIVEGDI
  g_dwEnginesSupported |= WIN_SERVER_NATIVE_GDI;
#endif

  /* Get operating system version information */
  ZeroMemory (&osvi, sizeof (osvi));
  osvi.dwOSVersionInfoSize = sizeof (osvi);
  GetVersionEx (&osvi);

  /* Branch on platform ID */
  switch (osvi.dwPlatformId)
    {
    case VER_PLATFORM_WIN32_NT:
      /* Engine 4 is supported on NT only */
      winDebug ("winDetectSupportedEngines - Windows NT/2000/XP\n");
      break;

    case VER_PLATFORM_WIN32_WINDOWS:
      /* Engine 4 is supported on NT only */
      winDebug ("winDetectSupportedEngines - Windows 95/98/Me\n");
      break;
    }

  /* Do we have DirectDraw? */
  if (g_hmodDirectDraw != NULL)
    {
      LPDIRECTDRAW	lpdd = NULL;
      LPDIRECTDRAW4	lpdd4 = NULL;
      HRESULT		ddrval;

      /* Was the DirectDrawCreate function found? */
      if (g_fpDirectDrawCreate == NULL)
	{
	  /* No DirectDraw support */
	  return;
	}

      /* DirectDrawCreate exists, try to call it */
      /* Create a DirectDraw object, store the address at lpdd */
      ddrval = (*g_fpDirectDrawCreate) (NULL,
					(void**) &lpdd,
					NULL);
      if (FAILED (ddrval))
	{
	  /* No DirectDraw support */
	  winDebug ("winDetectSupportedEngines - DirectDraw not installed\n");
	  return;
	}
      else
	{
	  /* We have DirectDraw */
	  winDebug ("winDetectSupportedEngines - DirectDraw installed\n");
	  g_dwEnginesSupported |= WIN_SERVER_SHADOW_DD;

#ifdef XWIN_PRIMARYFB
	  /* Allow PrimaryDD engine if NT */
	  if (osvi.dwPlatformId == VER_PLATFORM_WIN32_NT)
	    {
	      g_dwEnginesSupported |= WIN_SERVER_PRIMARY_DD;
	      winDebug ("winDetectSupportedEngines - Allowing PrimaryDD\n");
	    }
#endif
	}
      
      /* Try to query for DirectDraw4 interface */
      ddrval = IDirectDraw_QueryInterface (lpdd,
					   &IID_IDirectDraw4,
					   (LPVOID*) &lpdd4);
      if (SUCCEEDED (ddrval))
	{
	  /* We have DirectDraw4 */
	  winDebug ("winDetectSupportedEngines - DirectDraw4 installed\n");
	  g_dwEnginesSupported |= WIN_SERVER_SHADOW_DDNL;
	}

      /* Cleanup DirectDraw interfaces */
      if (lpdd4 != NULL)
	IDirectDraw_Release (lpdd4);
      if (lpdd != NULL)
	IDirectDraw_Release (lpdd);
    }

  winDebug ("winDetectSupportedEngines - Returning, supported engines %08x\n",
	  (unsigned int) g_dwEnginesSupported);
}


/*
 * Set the engine type, depending on the engines
 * supported for this screen, and whether the user
 * suggested an engine type
 */

Bool
winSetEngine (ScreenPtr pScreen)
{
  winScreenPriv(pScreen);
  winScreenInfo		*pScreenInfo = pScreenPriv->pScreenInfo;
  HDC			hdc;
  DWORD			dwBPP;

  /* Get a DC */
  hdc = GetDC (NULL);
  if (hdc == NULL)
    {
      ErrorF ("winSetEngine - Couldn't get an HDC\n");
      return FALSE;
    }

  /*
   * pScreenInfo->dwBPP may be 0 to indicate that the current screen
   * depth is to be used.  Thus, we must query for the current display
   * depth here.
   */
  dwBPP = GetDeviceCaps (hdc, BITSPIXEL);

  /* Release the DC */
  ReleaseDC (NULL, hdc);
  hdc = NULL;

  /* ShadowGDI is the only engine that supports windowed PseudoColor */
  if (dwBPP == 8 && !pScreenInfo->fFullScreen)
    {
      winDebug ("winSetEngine - Windowed && PseudoColor => ShadowGDI\n");
      pScreenInfo->dwEngine = WIN_SERVER_SHADOW_GDI;

      /* Set engine function pointers */
      winSetEngineFunctionsShadowGDI (pScreen);
      return TRUE;
    }

  /* ShadowGDI is the only engine that supports Multi Window Mode */
  if (
#ifdef XWIN_MULTIWINDOWEXTWM
      pScreenInfo->fMWExtWM
#else
      FALSE
#endif
#ifdef XWIN_MULTIWINDOW
      || pScreenInfo->fMultiWindow
#else
      || FALSE
#endif
      )
    {
      winDebug ("winSetEngine - Multi Window or Rootless => ShadowGDI\n");
      pScreenInfo->dwEngine = WIN_SERVER_SHADOW_GDI;

      /* Set engine function pointers */
      winSetEngineFunctionsShadowGDI (pScreen);
      return TRUE;
    }

  /* If the user's choice is supported, we'll use that */
  if (g_dwEnginesSupported & pScreenInfo->dwEnginePreferred)
    {
      winDebug ("winSetEngine - Using user's preference: %d\n",
	      (int) pScreenInfo->dwEnginePreferred);
      pScreenInfo->dwEngine = pScreenInfo->dwEnginePreferred;

      /* Setup engine function pointers */
      switch (pScreenInfo->dwEngine)
	{
	case WIN_SERVER_SHADOW_GDI:
	  winSetEngineFunctionsShadowGDI (pScreen);
	  break;
	case WIN_SERVER_SHADOW_DD:
	  winSetEngineFunctionsShadowDD (pScreen);
	  break;
	case WIN_SERVER_SHADOW_DDNL:
	  winSetEngineFunctionsShadowDDNL (pScreen);
	  break;
#ifdef XWIN_PRIMARYFB
	case WIN_SERVER_PRIMARY_DD:
	  winSetEngineFunctionsPrimaryDD (pScreen);
	  break;
#endif
#ifdef XWIN_NATIVEGDI
	case WIN_SERVER_NATIVE_GDI:
	  winSetEngineFunctionsNativeGDI (pScreen);
	  break;
#endif
	default:
	  FatalError ("winSetEngine - Invalid engine type\n");
	}
      return TRUE;
    }

  /* ShadowDDNL has good performance, so why not */
  if (g_dwEnginesSupported & WIN_SERVER_SHADOW_DDNL)
    {
      winDebug ("winSetEngine - Using Shadow DirectDraw NonLocking\n");
      pScreenInfo->dwEngine = WIN_SERVER_SHADOW_DDNL;

      /* Set engine function pointers */
      winSetEngineFunctionsShadowDDNL (pScreen);
      return TRUE;
    }

  /* ShadowDD is next in line */
  if (g_dwEnginesSupported & WIN_SERVER_SHADOW_DD)
    {
      winDebug ("winSetEngine - Using Shadow DirectDraw\n");
      pScreenInfo->dwEngine = WIN_SERVER_SHADOW_DD;

      /* Set engine function pointers */
      winSetEngineFunctionsShadowDD (pScreen);
      return TRUE;
    }

  /* ShadowGDI is next in line */
  if (g_dwEnginesSupported & WIN_SERVER_SHADOW_GDI)
    {
      winDebug ("winSetEngine - Using Shadow GDI DIB\n");
      pScreenInfo->dwEngine = WIN_SERVER_SHADOW_GDI;

      /* Set engine function pointers */
      winSetEngineFunctionsShadowGDI (pScreen);
      return TRUE;
    }

  return TRUE;
}


/*
 * Get procedure addresses for DirectDrawCreate and DirectDrawCreateClipper
 */

Bool
winGetDDProcAddresses (void)
{
  Bool			fReturn = TRUE;
  
  /* Load the DirectDraw library */
  g_hmodDirectDraw = LoadLibraryEx ("ddraw.dll", NULL, 0);
  if (g_hmodDirectDraw == NULL)
    {
      ErrorF ("winGetDDProcAddresses - Could not load ddraw.dll\n");
      fReturn = TRUE;
      goto winGetDDProcAddresses_Exit;
    }

  /* Try to get the DirectDrawCreate address */
  g_fpDirectDrawCreate = GetProcAddress (g_hmodDirectDraw,
					 "DirectDrawCreate");
  if (g_fpDirectDrawCreate == NULL)
    {
      ErrorF ("winGetDDProcAddresses - Could not get DirectDrawCreate "
	      "address\n");
      fReturn = TRUE;
      goto winGetDDProcAddresses_Exit;
    }

  /* Try to get the DirectDrawCreateClipper address */
  g_fpDirectDrawCreateClipper = GetProcAddress (g_hmodDirectDraw,
						"DirectDrawCreateClipper");
  if (g_fpDirectDrawCreateClipper == NULL)
    {
      ErrorF ("winGetDDProcAddresses - Could not get "
	      "DirectDrawCreateClipper address\n");
      fReturn = FALSE;
      goto winGetDDProcAddresses_Exit;
    }

  /*
   * Note: Do not unload ddraw.dll here.  Do it in GiveUp
   */

 winGetDDProcAddresses_Exit:
  /* Unload the DirectDraw library if we failed to initialize */
  if (!fReturn && g_hmodDirectDraw != NULL)
    {
      FreeLibrary (g_hmodDirectDraw);
      g_hmodDirectDraw = NULL;
    }
  
  return fReturn;
}
=======
/*
 *Copyright (C) 2001-2004 Harold L Hunt II All Rights Reserved.
 *
 *Permission is hereby granted, free of charge, to any person obtaining
 * a copy of this software and associated documentation files (the
 *"Software"), to deal in the Software without restriction, including
 *without limitation the rights to use, copy, modify, merge, publish,
 *distribute, sublicense, and/or sell copies of the Software, and to
 *permit persons to whom the Software is furnished to do so, subject to
 *the following conditions:
 *
 *The above copyright notice and this permission notice shall be
 *included in all copies or substantial portions of the Software.
 *
 *THE SOFTWARE IS PROVIDED "AS IS", WITHOUT WARRANTY OF ANY KIND,
 *EXPRESS OR IMPLIED, INCLUDING BUT NOT LIMITED TO THE WARRANTIES OF
 *MERCHANTABILITY, FITNESS FOR A PARTICULAR PURPOSE AND
 *NONINFRINGEMENT. IN NO EVENT SHALL HAROLD L HUNT II BE LIABLE FOR
 *ANY CLAIM, DAMAGES OR OTHER LIABILITY, WHETHER IN AN ACTION OF
 *CONTRACT, TORT OR OTHERWISE, ARISING FROM, OUT OF OR IN CONNECTION
 *WITH THE SOFTWARE OR THE USE OR OTHER DEALINGS IN THE SOFTWARE.
 *
 *Except as contained in this notice, the name of Harold L Hunt II
 *shall not be used in advertising or otherwise to promote the sale, use
 *or other dealings in this Software without prior written authorization
 *from Harold L Hunt II.
 *
 * Authors:	Harold L Hunt II
 */

#ifdef HAVE_XWIN_CONFIG_H
#include <xwin-config.h>
#endif
#include "win.h"
#include "winmsg.h"

/*
 * Global variables for function pointers into
 * dynamically loaded libraries
 */
FARPROC		g_fpDirectDrawCreate = NULL;
FARPROC		g_fpDirectDrawCreateClipper = NULL;

/*
  module handle for dynamically loaded directdraw library
*/
static HMODULE g_hmodDirectDraw = NULL;

/*
 * Detect engines supported by current Windows version
 * DirectDraw version and hardware
 */

void
winDetectSupportedEngines (void)
{
  OSVERSIONINFO		osvi;

  /* Initialize the engine support flags */
  g_dwEnginesSupported = WIN_SERVER_SHADOW_GDI;

#ifdef XWIN_NATIVEGDI
  g_dwEnginesSupported |= WIN_SERVER_NATIVE_GDI;
#endif

  /* Get operating system version information */
  ZeroMemory (&osvi, sizeof (osvi));
  osvi.dwOSVersionInfoSize = sizeof (osvi);
  GetVersionEx (&osvi);

  /* Branch on platform ID */
  switch (osvi.dwPlatformId)
    {
    case VER_PLATFORM_WIN32_NT:
      /* Engine 4 is supported on NT only */
      winErrorFVerb (2, "winDetectSupportedEngines - Windows NT/2000/XP\n");
      break;

    case VER_PLATFORM_WIN32_WINDOWS:
      /* Engine 4 is supported on NT only */
      winErrorFVerb (2, "winDetectSupportedEngines - Windows 95/98/Me\n");
      break;
    }

  /* Do we have DirectDraw? */
  if (g_hmodDirectDraw != NULL)
    {
      LPDIRECTDRAW	lpdd = NULL;
      LPDIRECTDRAW4	lpdd4 = NULL;
      HRESULT		ddrval;

      /* Was the DirectDrawCreate function found? */
      if (g_fpDirectDrawCreate == NULL)
	{
	  /* No DirectDraw support */
	  return;
	}

      /* DirectDrawCreate exists, try to call it */
      /* Create a DirectDraw object, store the address at lpdd */
      ddrval = (*g_fpDirectDrawCreate) (NULL,
					(void**) &lpdd,
					NULL);
      if (FAILED (ddrval))
	{
	  /* No DirectDraw support */
	  winErrorFVerb (2, "winDetectSupportedEngines - DirectDraw not installed\n");
	  return;
	}
      else
	{
	  /* We have DirectDraw */
	  winErrorFVerb (2, "winDetectSupportedEngines - DirectDraw installed\n");
	  g_dwEnginesSupported |= WIN_SERVER_SHADOW_DD;

#ifdef XWIN_PRIMARYFB
	  /* Allow PrimaryDD engine if NT */
	  if (osvi.dwPlatformId == VER_PLATFORM_WIN32_NT)
	    {
	      g_dwEnginesSupported |= WIN_SERVER_PRIMARY_DD;
	      winErrorFVerb (2, "winDetectSupportedEngines - Allowing PrimaryDD\n");
	    }
#endif
	}
      
      /* Try to query for DirectDraw4 interface */
      ddrval = IDirectDraw_QueryInterface (lpdd,
					   &IID_IDirectDraw4,
					   (LPVOID*) &lpdd4);
      if (SUCCEEDED (ddrval))
	{
	  /* We have DirectDraw4 */
	  winErrorFVerb (2, "winDetectSupportedEngines - DirectDraw4 installed\n");
	  g_dwEnginesSupported |= WIN_SERVER_SHADOW_DDNL;
	}

      /* Cleanup DirectDraw interfaces */
      if (lpdd4 != NULL)
	IDirectDraw_Release (lpdd4);
      if (lpdd != NULL)
	IDirectDraw_Release (lpdd);
    }

  winErrorFVerb (2, "winDetectSupportedEngines - Returning, supported engines %08x\n",
	  (unsigned int) g_dwEnginesSupported);
}


/*
 * Set the engine type, depending on the engines
 * supported for this screen, and whether the user
 * suggested an engine type
 */

Bool
winSetEngine (ScreenPtr pScreen)
{
  winScreenPriv(pScreen);
  winScreenInfo		*pScreenInfo = pScreenPriv->pScreenInfo;
  HDC			hdc;
  DWORD			dwBPP;

  /* Get a DC */
  hdc = GetDC (NULL);
  if (hdc == NULL)
    {
      ErrorF ("winSetEngine - Couldn't get an HDC\n");
      return FALSE;
    }

  /*
   * pScreenInfo->dwBPP may be 0 to indicate that the current screen
   * depth is to be used.  Thus, we must query for the current display
   * depth here.
   */
  dwBPP = GetDeviceCaps (hdc, BITSPIXEL);

  /* Release the DC */
  ReleaseDC (NULL, hdc);
  hdc = NULL;

  /* ShadowGDI is the only engine that supports windowed PseudoColor */
  if (dwBPP == 8 && !pScreenInfo->fFullScreen)
    {
      winErrorFVerb (2, "winSetEngine - Windowed && PseudoColor => ShadowGDI\n");
      pScreenInfo->dwEngine = WIN_SERVER_SHADOW_GDI;

      /* Set engine function pointers */
      winSetEngineFunctionsShadowGDI (pScreen);
      return TRUE;
    }

  /* ShadowGDI is the only engine that supports Multi Window Mode */
  if (
#ifdef XWIN_MULTIWINDOWEXTWM
      pScreenInfo->fMWExtWM
#else
      FALSE
#endif
#ifdef XWIN_MULTIWINDOW
      || pScreenInfo->fMultiWindow
#else
      || FALSE
#endif
      )
    {
      winErrorFVerb (2, "winSetEngine - Multi Window or Rootless => ShadowGDI\n");
      pScreenInfo->dwEngine = WIN_SERVER_SHADOW_GDI;

      /* Set engine function pointers */
      winSetEngineFunctionsShadowGDI (pScreen);
      return TRUE;
    }

  /* If the user's choice is supported, we'll use that */
  if (g_dwEnginesSupported & pScreenInfo->dwEnginePreferred)
    {
      winErrorFVerb (2, "winSetEngine - Using user's preference: %d\n",
	      (int) pScreenInfo->dwEnginePreferred);
      pScreenInfo->dwEngine = pScreenInfo->dwEnginePreferred;

      /* Setup engine function pointers */
      switch (pScreenInfo->dwEngine)
	{
	case WIN_SERVER_SHADOW_GDI:
	  winSetEngineFunctionsShadowGDI (pScreen);
	  break;
	case WIN_SERVER_SHADOW_DD:
	  winSetEngineFunctionsShadowDD (pScreen);
	  break;
	case WIN_SERVER_SHADOW_DDNL:
	  winSetEngineFunctionsShadowDDNL (pScreen);
	  break;
#ifdef XWIN_PRIMARYFB
	case WIN_SERVER_PRIMARY_DD:
	  winSetEngineFunctionsPrimaryDD (pScreen);
	  break;
#endif
#ifdef XWIN_NATIVEGDI
	case WIN_SERVER_NATIVE_GDI:
	  winSetEngineFunctionsNativeGDI (pScreen);
	  break;
#endif
	default:
	  FatalError ("winSetEngine - Invalid engine type\n");
	}
      return TRUE;
    }

  /* ShadowDDNL has good performance, so why not */
  if (g_dwEnginesSupported & WIN_SERVER_SHADOW_DDNL)
    {
      winErrorFVerb (2, "winSetEngine - Using Shadow DirectDraw NonLocking\n");
      pScreenInfo->dwEngine = WIN_SERVER_SHADOW_DDNL;

      /* Set engine function pointers */
      winSetEngineFunctionsShadowDDNL (pScreen);
      return TRUE;
    }

  /* ShadowDD is next in line */
  if (g_dwEnginesSupported & WIN_SERVER_SHADOW_DD)
    {
      winErrorFVerb (2, "winSetEngine - Using Shadow DirectDraw\n");
      pScreenInfo->dwEngine = WIN_SERVER_SHADOW_DD;

      /* Set engine function pointers */
      winSetEngineFunctionsShadowDD (pScreen);
      return TRUE;
    }

  /* ShadowGDI is next in line */
  if (g_dwEnginesSupported & WIN_SERVER_SHADOW_GDI)
    {
      winErrorFVerb (2, "winSetEngine - Using Shadow GDI DIB\n");
      pScreenInfo->dwEngine = WIN_SERVER_SHADOW_GDI;

      /* Set engine function pointers */
      winSetEngineFunctionsShadowGDI (pScreen);
      return TRUE;
    }

  return TRUE;
}


/*
 * Get procedure addresses for DirectDrawCreate and DirectDrawCreateClipper
 */

Bool
winGetDDProcAddresses (void)
{
  Bool			fReturn = TRUE;
  
  /* Load the DirectDraw library */
  g_hmodDirectDraw = LoadLibraryEx ("ddraw.dll", NULL, 0);
  if (g_hmodDirectDraw == NULL)
    {
      ErrorF ("winGetDDProcAddresses - Could not load ddraw.dll\n");
      fReturn = TRUE;
      goto winGetDDProcAddresses_Exit;
    }

  /* Try to get the DirectDrawCreate address */
  g_fpDirectDrawCreate = GetProcAddress (g_hmodDirectDraw,
					 "DirectDrawCreate");
  if (g_fpDirectDrawCreate == NULL)
    {
      ErrorF ("winGetDDProcAddresses - Could not get DirectDrawCreate "
	      "address\n");
      fReturn = TRUE;
      goto winGetDDProcAddresses_Exit;
    }

  /* Try to get the DirectDrawCreateClipper address */
  g_fpDirectDrawCreateClipper = GetProcAddress (g_hmodDirectDraw,
						"DirectDrawCreateClipper");
  if (g_fpDirectDrawCreateClipper == NULL)
    {
      ErrorF ("winGetDDProcAddresses - Could not get "
	      "DirectDrawCreateClipper address\n");
      fReturn = FALSE;
      goto winGetDDProcAddresses_Exit;
    }

  /*
   * Note: Do not unload ddraw.dll here.  Do it in GiveUp
   */

 winGetDDProcAddresses_Exit:
  /* Unload the DirectDraw library if we failed to initialize */
  if (!fReturn && g_hmodDirectDraw != NULL)
    {
      FreeLibrary (g_hmodDirectDraw);
      g_hmodDirectDraw = NULL;
    }
  
  return fReturn;
}

void
winReleaseDDProcAddresses(void)
{
  if (g_hmodDirectDraw != NULL)
    {
      FreeLibrary (g_hmodDirectDraw);
      g_hmodDirectDraw = NULL;
      g_fpDirectDrawCreate = NULL;
      g_fpDirectDrawCreateClipper = NULL;
    }
}
>>>>>>> 6ab3babb
<|MERGE_RESOLUTION|>--- conflicted
+++ resolved
@@ -1,691 +1,352 @@
-<<<<<<< HEAD
-/*
- *Copyright (C) 2001-2004 Harold L Hunt II All Rights Reserved.
- *
- *Permission is hereby granted, free of charge, to any person obtaining
- * a copy of this software and associated documentation files (the
- *"Software"), to deal in the Software without restriction, including
- *without limitation the rights to use, copy, modify, merge, publish,
- *distribute, sublicense, and/or sell copies of the Software, and to
- *permit persons to whom the Software is furnished to do so, subject to
- *the following conditions:
- *
- *The above copyright notice and this permission notice shall be
- *included in all copies or substantial portions of the Software.
- *
- *THE SOFTWARE IS PROVIDED "AS IS", WITHOUT WARRANTY OF ANY KIND,
- *EXPRESS OR IMPLIED, INCLUDING BUT NOT LIMITED TO THE WARRANTIES OF
- *MERCHANTABILITY, FITNESS FOR A PARTICULAR PURPOSE AND
- *NONINFRINGEMENT. IN NO EVENT SHALL HAROLD L HUNT II BE LIABLE FOR
- *ANY CLAIM, DAMAGES OR OTHER LIABILITY, WHETHER IN AN ACTION OF
- *CONTRACT, TORT OR OTHERWISE, ARISING FROM, OUT OF OR IN CONNECTION
- *WITH THE SOFTWARE OR THE USE OR OTHER DEALINGS IN THE SOFTWARE.
- *
- *Except as contained in this notice, the name of Harold L Hunt II
- *shall not be used in advertising or otherwise to promote the sale, use
- *or other dealings in this Software without prior written authorization
- *from Harold L Hunt II.
- *
- * Authors:	Harold L Hunt II
- */
-
-#ifdef HAVE_XWIN_CONFIG_H
-#include <xwin-config.h>
-#endif
-#include "win.h"
-#include "winmsg.h"
-
-
-/*
- * External global variables
- */
-
-extern const GUID _IID_IDirectDraw4;
-
-
-/*
- * Detect engines supported by current Windows version
- * DirectDraw version and hardware
- */
-
-void
-winDetectSupportedEngines (void)
-{
-  OSVERSIONINFO		osvi;
-
-  /* Initialize the engine support flags */
-  g_dwEnginesSupported = WIN_SERVER_SHADOW_GDI;
-
-#ifdef XWIN_NATIVEGDI
-  g_dwEnginesSupported |= WIN_SERVER_NATIVE_GDI;
-#endif
-
-  /* Get operating system version information */
-  ZeroMemory (&osvi, sizeof (osvi));
-  osvi.dwOSVersionInfoSize = sizeof (osvi);
-  GetVersionEx (&osvi);
-
-  /* Branch on platform ID */
-  switch (osvi.dwPlatformId)
-    {
-    case VER_PLATFORM_WIN32_NT:
-      /* Engine 4 is supported on NT only */
-      winDebug ("winDetectSupportedEngines - Windows NT/2000/XP\n");
-      break;
-
-    case VER_PLATFORM_WIN32_WINDOWS:
-      /* Engine 4 is supported on NT only */
-      winDebug ("winDetectSupportedEngines - Windows 95/98/Me\n");
-      break;
-    }
-
-  /* Do we have DirectDraw? */
-  if (g_hmodDirectDraw != NULL)
-    {
-      LPDIRECTDRAW	lpdd = NULL;
-      LPDIRECTDRAW4	lpdd4 = NULL;
-      HRESULT		ddrval;
-
-      /* Was the DirectDrawCreate function found? */
-      if (g_fpDirectDrawCreate == NULL)
-	{
-	  /* No DirectDraw support */
-	  return;
-	}
-
-      /* DirectDrawCreate exists, try to call it */
-      /* Create a DirectDraw object, store the address at lpdd */
-      ddrval = (*g_fpDirectDrawCreate) (NULL,
-					(void**) &lpdd,
-					NULL);
-      if (FAILED (ddrval))
-	{
-	  /* No DirectDraw support */
-	  winDebug ("winDetectSupportedEngines - DirectDraw not installed\n");
-	  return;
-	}
-      else
-	{
-	  /* We have DirectDraw */
-	  winDebug ("winDetectSupportedEngines - DirectDraw installed\n");
-	  g_dwEnginesSupported |= WIN_SERVER_SHADOW_DD;
-
-#ifdef XWIN_PRIMARYFB
-	  /* Allow PrimaryDD engine if NT */
-	  if (osvi.dwPlatformId == VER_PLATFORM_WIN32_NT)
-	    {
-	      g_dwEnginesSupported |= WIN_SERVER_PRIMARY_DD;
-	      winDebug ("winDetectSupportedEngines - Allowing PrimaryDD\n");
-	    }
-#endif
-	}
-      
-      /* Try to query for DirectDraw4 interface */
-      ddrval = IDirectDraw_QueryInterface (lpdd,
-					   &IID_IDirectDraw4,
-					   (LPVOID*) &lpdd4);
-      if (SUCCEEDED (ddrval))
-	{
-	  /* We have DirectDraw4 */
-	  winDebug ("winDetectSupportedEngines - DirectDraw4 installed\n");
-	  g_dwEnginesSupported |= WIN_SERVER_SHADOW_DDNL;
-	}
-
-      /* Cleanup DirectDraw interfaces */
-      if (lpdd4 != NULL)
-	IDirectDraw_Release (lpdd4);
-      if (lpdd != NULL)
-	IDirectDraw_Release (lpdd);
-    }
-
-  winDebug ("winDetectSupportedEngines - Returning, supported engines %08x\n",
-	  (unsigned int) g_dwEnginesSupported);
-}
-
-
-/*
- * Set the engine type, depending on the engines
- * supported for this screen, and whether the user
- * suggested an engine type
- */
-
-Bool
-winSetEngine (ScreenPtr pScreen)
-{
-  winScreenPriv(pScreen);
-  winScreenInfo		*pScreenInfo = pScreenPriv->pScreenInfo;
-  HDC			hdc;
-  DWORD			dwBPP;
-
-  /* Get a DC */
-  hdc = GetDC (NULL);
-  if (hdc == NULL)
-    {
-      ErrorF ("winSetEngine - Couldn't get an HDC\n");
-      return FALSE;
-    }
-
-  /*
-   * pScreenInfo->dwBPP may be 0 to indicate that the current screen
-   * depth is to be used.  Thus, we must query for the current display
-   * depth here.
-   */
-  dwBPP = GetDeviceCaps (hdc, BITSPIXEL);
-
-  /* Release the DC */
-  ReleaseDC (NULL, hdc);
-  hdc = NULL;
-
-  /* ShadowGDI is the only engine that supports windowed PseudoColor */
-  if (dwBPP == 8 && !pScreenInfo->fFullScreen)
-    {
-      winDebug ("winSetEngine - Windowed && PseudoColor => ShadowGDI\n");
-      pScreenInfo->dwEngine = WIN_SERVER_SHADOW_GDI;
-
-      /* Set engine function pointers */
-      winSetEngineFunctionsShadowGDI (pScreen);
-      return TRUE;
-    }
-
-  /* ShadowGDI is the only engine that supports Multi Window Mode */
-  if (
-#ifdef XWIN_MULTIWINDOWEXTWM
-      pScreenInfo->fMWExtWM
-#else
-      FALSE
-#endif
-#ifdef XWIN_MULTIWINDOW
-      || pScreenInfo->fMultiWindow
-#else
-      || FALSE
-#endif
-      )
-    {
-      winDebug ("winSetEngine - Multi Window or Rootless => ShadowGDI\n");
-      pScreenInfo->dwEngine = WIN_SERVER_SHADOW_GDI;
-
-      /* Set engine function pointers */
-      winSetEngineFunctionsShadowGDI (pScreen);
-      return TRUE;
-    }
-
-  /* If the user's choice is supported, we'll use that */
-  if (g_dwEnginesSupported & pScreenInfo->dwEnginePreferred)
-    {
-      winDebug ("winSetEngine - Using user's preference: %d\n",
-	      (int) pScreenInfo->dwEnginePreferred);
-      pScreenInfo->dwEngine = pScreenInfo->dwEnginePreferred;
-
-      /* Setup engine function pointers */
-      switch (pScreenInfo->dwEngine)
-	{
-	case WIN_SERVER_SHADOW_GDI:
-	  winSetEngineFunctionsShadowGDI (pScreen);
-	  break;
-	case WIN_SERVER_SHADOW_DD:
-	  winSetEngineFunctionsShadowDD (pScreen);
-	  break;
-	case WIN_SERVER_SHADOW_DDNL:
-	  winSetEngineFunctionsShadowDDNL (pScreen);
-	  break;
-#ifdef XWIN_PRIMARYFB
-	case WIN_SERVER_PRIMARY_DD:
-	  winSetEngineFunctionsPrimaryDD (pScreen);
-	  break;
-#endif
-#ifdef XWIN_NATIVEGDI
-	case WIN_SERVER_NATIVE_GDI:
-	  winSetEngineFunctionsNativeGDI (pScreen);
-	  break;
-#endif
-	default:
-	  FatalError ("winSetEngine - Invalid engine type\n");
-	}
-      return TRUE;
-    }
-
-  /* ShadowDDNL has good performance, so why not */
-  if (g_dwEnginesSupported & WIN_SERVER_SHADOW_DDNL)
-    {
-      winDebug ("winSetEngine - Using Shadow DirectDraw NonLocking\n");
-      pScreenInfo->dwEngine = WIN_SERVER_SHADOW_DDNL;
-
-      /* Set engine function pointers */
-      winSetEngineFunctionsShadowDDNL (pScreen);
-      return TRUE;
-    }
-
-  /* ShadowDD is next in line */
-  if (g_dwEnginesSupported & WIN_SERVER_SHADOW_DD)
-    {
-      winDebug ("winSetEngine - Using Shadow DirectDraw\n");
-      pScreenInfo->dwEngine = WIN_SERVER_SHADOW_DD;
-
-      /* Set engine function pointers */
-      winSetEngineFunctionsShadowDD (pScreen);
-      return TRUE;
-    }
-
-  /* ShadowGDI is next in line */
-  if (g_dwEnginesSupported & WIN_SERVER_SHADOW_GDI)
-    {
-      winDebug ("winSetEngine - Using Shadow GDI DIB\n");
-      pScreenInfo->dwEngine = WIN_SERVER_SHADOW_GDI;
-
-      /* Set engine function pointers */
-      winSetEngineFunctionsShadowGDI (pScreen);
-      return TRUE;
-    }
-
-  return TRUE;
-}
-
-
-/*
- * Get procedure addresses for DirectDrawCreate and DirectDrawCreateClipper
- */
-
-Bool
-winGetDDProcAddresses (void)
-{
-  Bool			fReturn = TRUE;
-  
-  /* Load the DirectDraw library */
-  g_hmodDirectDraw = LoadLibraryEx ("ddraw.dll", NULL, 0);
-  if (g_hmodDirectDraw == NULL)
-    {
-      ErrorF ("winGetDDProcAddresses - Could not load ddraw.dll\n");
-      fReturn = TRUE;
-      goto winGetDDProcAddresses_Exit;
-    }
-
-  /* Try to get the DirectDrawCreate address */
-  g_fpDirectDrawCreate = GetProcAddress (g_hmodDirectDraw,
-					 "DirectDrawCreate");
-  if (g_fpDirectDrawCreate == NULL)
-    {
-      ErrorF ("winGetDDProcAddresses - Could not get DirectDrawCreate "
-	      "address\n");
-      fReturn = TRUE;
-      goto winGetDDProcAddresses_Exit;
-    }
-
-  /* Try to get the DirectDrawCreateClipper address */
-  g_fpDirectDrawCreateClipper = GetProcAddress (g_hmodDirectDraw,
-						"DirectDrawCreateClipper");
-  if (g_fpDirectDrawCreateClipper == NULL)
-    {
-      ErrorF ("winGetDDProcAddresses - Could not get "
-	      "DirectDrawCreateClipper address\n");
-      fReturn = FALSE;
-      goto winGetDDProcAddresses_Exit;
-    }
-
-  /*
-   * Note: Do not unload ddraw.dll here.  Do it in GiveUp
-   */
-
- winGetDDProcAddresses_Exit:
-  /* Unload the DirectDraw library if we failed to initialize */
-  if (!fReturn && g_hmodDirectDraw != NULL)
-    {
-      FreeLibrary (g_hmodDirectDraw);
-      g_hmodDirectDraw = NULL;
-    }
-  
-  return fReturn;
-}
-=======
-/*
- *Copyright (C) 2001-2004 Harold L Hunt II All Rights Reserved.
- *
- *Permission is hereby granted, free of charge, to any person obtaining
- * a copy of this software and associated documentation files (the
- *"Software"), to deal in the Software without restriction, including
- *without limitation the rights to use, copy, modify, merge, publish,
- *distribute, sublicense, and/or sell copies of the Software, and to
- *permit persons to whom the Software is furnished to do so, subject to
- *the following conditions:
- *
- *The above copyright notice and this permission notice shall be
- *included in all copies or substantial portions of the Software.
- *
- *THE SOFTWARE IS PROVIDED "AS IS", WITHOUT WARRANTY OF ANY KIND,
- *EXPRESS OR IMPLIED, INCLUDING BUT NOT LIMITED TO THE WARRANTIES OF
- *MERCHANTABILITY, FITNESS FOR A PARTICULAR PURPOSE AND
- *NONINFRINGEMENT. IN NO EVENT SHALL HAROLD L HUNT II BE LIABLE FOR
- *ANY CLAIM, DAMAGES OR OTHER LIABILITY, WHETHER IN AN ACTION OF
- *CONTRACT, TORT OR OTHERWISE, ARISING FROM, OUT OF OR IN CONNECTION
- *WITH THE SOFTWARE OR THE USE OR OTHER DEALINGS IN THE SOFTWARE.
- *
- *Except as contained in this notice, the name of Harold L Hunt II
- *shall not be used in advertising or otherwise to promote the sale, use
- *or other dealings in this Software without prior written authorization
- *from Harold L Hunt II.
- *
- * Authors:	Harold L Hunt II
- */
-
-#ifdef HAVE_XWIN_CONFIG_H
-#include <xwin-config.h>
-#endif
-#include "win.h"
-#include "winmsg.h"
-
-/*
- * Global variables for function pointers into
- * dynamically loaded libraries
- */
-FARPROC		g_fpDirectDrawCreate = NULL;
-FARPROC		g_fpDirectDrawCreateClipper = NULL;
-
-/*
-  module handle for dynamically loaded directdraw library
-*/
-static HMODULE g_hmodDirectDraw = NULL;
-
-/*
- * Detect engines supported by current Windows version
- * DirectDraw version and hardware
- */
-
-void
-winDetectSupportedEngines (void)
-{
-  OSVERSIONINFO		osvi;
-
-  /* Initialize the engine support flags */
-  g_dwEnginesSupported = WIN_SERVER_SHADOW_GDI;
-
-#ifdef XWIN_NATIVEGDI
-  g_dwEnginesSupported |= WIN_SERVER_NATIVE_GDI;
-#endif
-
-  /* Get operating system version information */
-  ZeroMemory (&osvi, sizeof (osvi));
-  osvi.dwOSVersionInfoSize = sizeof (osvi);
-  GetVersionEx (&osvi);
-
-  /* Branch on platform ID */
-  switch (osvi.dwPlatformId)
-    {
-    case VER_PLATFORM_WIN32_NT:
-      /* Engine 4 is supported on NT only */
-      winErrorFVerb (2, "winDetectSupportedEngines - Windows NT/2000/XP\n");
-      break;
-
-    case VER_PLATFORM_WIN32_WINDOWS:
-      /* Engine 4 is supported on NT only */
-      winErrorFVerb (2, "winDetectSupportedEngines - Windows 95/98/Me\n");
-      break;
-    }
-
-  /* Do we have DirectDraw? */
-  if (g_hmodDirectDraw != NULL)
-    {
-      LPDIRECTDRAW	lpdd = NULL;
-      LPDIRECTDRAW4	lpdd4 = NULL;
-      HRESULT		ddrval;
-
-      /* Was the DirectDrawCreate function found? */
-      if (g_fpDirectDrawCreate == NULL)
-	{
-	  /* No DirectDraw support */
-	  return;
-	}
-
-      /* DirectDrawCreate exists, try to call it */
-      /* Create a DirectDraw object, store the address at lpdd */
-      ddrval = (*g_fpDirectDrawCreate) (NULL,
-					(void**) &lpdd,
-					NULL);
-      if (FAILED (ddrval))
-	{
-	  /* No DirectDraw support */
-	  winErrorFVerb (2, "winDetectSupportedEngines - DirectDraw not installed\n");
-	  return;
-	}
-      else
-	{
-	  /* We have DirectDraw */
-	  winErrorFVerb (2, "winDetectSupportedEngines - DirectDraw installed\n");
-	  g_dwEnginesSupported |= WIN_SERVER_SHADOW_DD;
-
-#ifdef XWIN_PRIMARYFB
-	  /* Allow PrimaryDD engine if NT */
-	  if (osvi.dwPlatformId == VER_PLATFORM_WIN32_NT)
-	    {
-	      g_dwEnginesSupported |= WIN_SERVER_PRIMARY_DD;
-	      winErrorFVerb (2, "winDetectSupportedEngines - Allowing PrimaryDD\n");
-	    }
-#endif
-	}
-      
-      /* Try to query for DirectDraw4 interface */
-      ddrval = IDirectDraw_QueryInterface (lpdd,
-					   &IID_IDirectDraw4,
-					   (LPVOID*) &lpdd4);
-      if (SUCCEEDED (ddrval))
-	{
-	  /* We have DirectDraw4 */
-	  winErrorFVerb (2, "winDetectSupportedEngines - DirectDraw4 installed\n");
-	  g_dwEnginesSupported |= WIN_SERVER_SHADOW_DDNL;
-	}
-
-      /* Cleanup DirectDraw interfaces */
-      if (lpdd4 != NULL)
-	IDirectDraw_Release (lpdd4);
-      if (lpdd != NULL)
-	IDirectDraw_Release (lpdd);
-    }
-
-  winErrorFVerb (2, "winDetectSupportedEngines - Returning, supported engines %08x\n",
-	  (unsigned int) g_dwEnginesSupported);
-}
-
-
-/*
- * Set the engine type, depending on the engines
- * supported for this screen, and whether the user
- * suggested an engine type
- */
-
-Bool
-winSetEngine (ScreenPtr pScreen)
-{
-  winScreenPriv(pScreen);
-  winScreenInfo		*pScreenInfo = pScreenPriv->pScreenInfo;
-  HDC			hdc;
-  DWORD			dwBPP;
-
-  /* Get a DC */
-  hdc = GetDC (NULL);
-  if (hdc == NULL)
-    {
-      ErrorF ("winSetEngine - Couldn't get an HDC\n");
-      return FALSE;
-    }
-
-  /*
-   * pScreenInfo->dwBPP may be 0 to indicate that the current screen
-   * depth is to be used.  Thus, we must query for the current display
-   * depth here.
-   */
-  dwBPP = GetDeviceCaps (hdc, BITSPIXEL);
-
-  /* Release the DC */
-  ReleaseDC (NULL, hdc);
-  hdc = NULL;
-
-  /* ShadowGDI is the only engine that supports windowed PseudoColor */
-  if (dwBPP == 8 && !pScreenInfo->fFullScreen)
-    {
-      winErrorFVerb (2, "winSetEngine - Windowed && PseudoColor => ShadowGDI\n");
-      pScreenInfo->dwEngine = WIN_SERVER_SHADOW_GDI;
-
-      /* Set engine function pointers */
-      winSetEngineFunctionsShadowGDI (pScreen);
-      return TRUE;
-    }
-
-  /* ShadowGDI is the only engine that supports Multi Window Mode */
-  if (
-#ifdef XWIN_MULTIWINDOWEXTWM
-      pScreenInfo->fMWExtWM
-#else
-      FALSE
-#endif
-#ifdef XWIN_MULTIWINDOW
-      || pScreenInfo->fMultiWindow
-#else
-      || FALSE
-#endif
-      )
-    {
-      winErrorFVerb (2, "winSetEngine - Multi Window or Rootless => ShadowGDI\n");
-      pScreenInfo->dwEngine = WIN_SERVER_SHADOW_GDI;
-
-      /* Set engine function pointers */
-      winSetEngineFunctionsShadowGDI (pScreen);
-      return TRUE;
-    }
-
-  /* If the user's choice is supported, we'll use that */
-  if (g_dwEnginesSupported & pScreenInfo->dwEnginePreferred)
-    {
-      winErrorFVerb (2, "winSetEngine - Using user's preference: %d\n",
-	      (int) pScreenInfo->dwEnginePreferred);
-      pScreenInfo->dwEngine = pScreenInfo->dwEnginePreferred;
-
-      /* Setup engine function pointers */
-      switch (pScreenInfo->dwEngine)
-	{
-	case WIN_SERVER_SHADOW_GDI:
-	  winSetEngineFunctionsShadowGDI (pScreen);
-	  break;
-	case WIN_SERVER_SHADOW_DD:
-	  winSetEngineFunctionsShadowDD (pScreen);
-	  break;
-	case WIN_SERVER_SHADOW_DDNL:
-	  winSetEngineFunctionsShadowDDNL (pScreen);
-	  break;
-#ifdef XWIN_PRIMARYFB
-	case WIN_SERVER_PRIMARY_DD:
-	  winSetEngineFunctionsPrimaryDD (pScreen);
-	  break;
-#endif
-#ifdef XWIN_NATIVEGDI
-	case WIN_SERVER_NATIVE_GDI:
-	  winSetEngineFunctionsNativeGDI (pScreen);
-	  break;
-#endif
-	default:
-	  FatalError ("winSetEngine - Invalid engine type\n");
-	}
-      return TRUE;
-    }
-
-  /* ShadowDDNL has good performance, so why not */
-  if (g_dwEnginesSupported & WIN_SERVER_SHADOW_DDNL)
-    {
-      winErrorFVerb (2, "winSetEngine - Using Shadow DirectDraw NonLocking\n");
-      pScreenInfo->dwEngine = WIN_SERVER_SHADOW_DDNL;
-
-      /* Set engine function pointers */
-      winSetEngineFunctionsShadowDDNL (pScreen);
-      return TRUE;
-    }
-
-  /* ShadowDD is next in line */
-  if (g_dwEnginesSupported & WIN_SERVER_SHADOW_DD)
-    {
-      winErrorFVerb (2, "winSetEngine - Using Shadow DirectDraw\n");
-      pScreenInfo->dwEngine = WIN_SERVER_SHADOW_DD;
-
-      /* Set engine function pointers */
-      winSetEngineFunctionsShadowDD (pScreen);
-      return TRUE;
-    }
-
-  /* ShadowGDI is next in line */
-  if (g_dwEnginesSupported & WIN_SERVER_SHADOW_GDI)
-    {
-      winErrorFVerb (2, "winSetEngine - Using Shadow GDI DIB\n");
-      pScreenInfo->dwEngine = WIN_SERVER_SHADOW_GDI;
-
-      /* Set engine function pointers */
-      winSetEngineFunctionsShadowGDI (pScreen);
-      return TRUE;
-    }
-
-  return TRUE;
-}
-
-
-/*
- * Get procedure addresses for DirectDrawCreate and DirectDrawCreateClipper
- */
-
-Bool
-winGetDDProcAddresses (void)
-{
-  Bool			fReturn = TRUE;
-  
-  /* Load the DirectDraw library */
-  g_hmodDirectDraw = LoadLibraryEx ("ddraw.dll", NULL, 0);
-  if (g_hmodDirectDraw == NULL)
-    {
-      ErrorF ("winGetDDProcAddresses - Could not load ddraw.dll\n");
-      fReturn = TRUE;
-      goto winGetDDProcAddresses_Exit;
-    }
-
-  /* Try to get the DirectDrawCreate address */
-  g_fpDirectDrawCreate = GetProcAddress (g_hmodDirectDraw,
-					 "DirectDrawCreate");
-  if (g_fpDirectDrawCreate == NULL)
-    {
-      ErrorF ("winGetDDProcAddresses - Could not get DirectDrawCreate "
-	      "address\n");
-      fReturn = TRUE;
-      goto winGetDDProcAddresses_Exit;
-    }
-
-  /* Try to get the DirectDrawCreateClipper address */
-  g_fpDirectDrawCreateClipper = GetProcAddress (g_hmodDirectDraw,
-						"DirectDrawCreateClipper");
-  if (g_fpDirectDrawCreateClipper == NULL)
-    {
-      ErrorF ("winGetDDProcAddresses - Could not get "
-	      "DirectDrawCreateClipper address\n");
-      fReturn = FALSE;
-      goto winGetDDProcAddresses_Exit;
-    }
-
-  /*
-   * Note: Do not unload ddraw.dll here.  Do it in GiveUp
-   */
-
- winGetDDProcAddresses_Exit:
-  /* Unload the DirectDraw library if we failed to initialize */
-  if (!fReturn && g_hmodDirectDraw != NULL)
-    {
-      FreeLibrary (g_hmodDirectDraw);
-      g_hmodDirectDraw = NULL;
-    }
-  
-  return fReturn;
-}
-
-void
-winReleaseDDProcAddresses(void)
-{
-  if (g_hmodDirectDraw != NULL)
-    {
-      FreeLibrary (g_hmodDirectDraw);
-      g_hmodDirectDraw = NULL;
-      g_fpDirectDrawCreate = NULL;
-      g_fpDirectDrawCreateClipper = NULL;
-    }
-}
->>>>>>> 6ab3babb
+/*
+ *Copyright (C) 2001-2004 Harold L Hunt II All Rights Reserved.
+ *
+ *Permission is hereby granted, free of charge, to any person obtaining
+ * a copy of this software and associated documentation files (the
+ *"Software"), to deal in the Software without restriction, including
+ *without limitation the rights to use, copy, modify, merge, publish,
+ *distribute, sublicense, and/or sell copies of the Software, and to
+ *permit persons to whom the Software is furnished to do so, subject to
+ *the following conditions:
+ *
+ *The above copyright notice and this permission notice shall be
+ *included in all copies or substantial portions of the Software.
+ *
+ *THE SOFTWARE IS PROVIDED "AS IS", WITHOUT WARRANTY OF ANY KIND,
+ *EXPRESS OR IMPLIED, INCLUDING BUT NOT LIMITED TO THE WARRANTIES OF
+ *MERCHANTABILITY, FITNESS FOR A PARTICULAR PURPOSE AND
+ *NONINFRINGEMENT. IN NO EVENT SHALL HAROLD L HUNT II BE LIABLE FOR
+ *ANY CLAIM, DAMAGES OR OTHER LIABILITY, WHETHER IN AN ACTION OF
+ *CONTRACT, TORT OR OTHERWISE, ARISING FROM, OUT OF OR IN CONNECTION
+ *WITH THE SOFTWARE OR THE USE OR OTHER DEALINGS IN THE SOFTWARE.
+ *
+ *Except as contained in this notice, the name of Harold L Hunt II
+ *shall not be used in advertising or otherwise to promote the sale, use
+ *or other dealings in this Software without prior written authorization
+ *from Harold L Hunt II.
+ *
+ * Authors:	Harold L Hunt II
+ */
+
+#ifdef HAVE_XWIN_CONFIG_H
+#include <xwin-config.h>
+#endif
+#include "win.h"
+#include "winmsg.h"
+
+/*
+ * Global variables for function pointers into
+ * dynamically loaded libraries
+ */
+FARPROC		g_fpDirectDrawCreate = NULL;
+FARPROC		g_fpDirectDrawCreateClipper = NULL;
+
+/*
+  module handle for dynamically loaded directdraw library
+*/
+static HMODULE g_hmodDirectDraw = NULL;
+
+/*
+ * Detect engines supported by current Windows version
+ * DirectDraw version and hardware
+ */
+
+void
+winDetectSupportedEngines (void)
+{
+  OSVERSIONINFO		osvi;
+
+  /* Initialize the engine support flags */
+  g_dwEnginesSupported = WIN_SERVER_SHADOW_GDI;
+
+#ifdef XWIN_NATIVEGDI
+  g_dwEnginesSupported |= WIN_SERVER_NATIVE_GDI;
+#endif
+
+  /* Get operating system version information */
+  ZeroMemory (&osvi, sizeof (osvi));
+  osvi.dwOSVersionInfoSize = sizeof (osvi);
+  GetVersionEx (&osvi);
+
+  /* Branch on platform ID */
+  switch (osvi.dwPlatformId)
+    {
+    case VER_PLATFORM_WIN32_NT:
+      /* Engine 4 is supported on NT only */
+      winDebug ("winDetectSupportedEngines - Windows NT/2000/XP\n");
+      break;
+
+    case VER_PLATFORM_WIN32_WINDOWS:
+      /* Engine 4 is supported on NT only */
+      winDebug ("winDetectSupportedEngines - Windows 95/98/Me\n");
+      break;
+    }
+
+  /* Do we have DirectDraw? */
+  if (g_hmodDirectDraw != NULL)
+    {
+      LPDIRECTDRAW	lpdd = NULL;
+      LPDIRECTDRAW4	lpdd4 = NULL;
+      HRESULT		ddrval;
+
+      /* Was the DirectDrawCreate function found? */
+      if (g_fpDirectDrawCreate == NULL)
+	{
+	  /* No DirectDraw support */
+	  return;
+	}
+
+      /* DirectDrawCreate exists, try to call it */
+      /* Create a DirectDraw object, store the address at lpdd */
+      ddrval = (*g_fpDirectDrawCreate) (NULL,
+					(void**) &lpdd,
+					NULL);
+      if (FAILED (ddrval))
+	{
+	  /* No DirectDraw support */
+	  winDebug ("winDetectSupportedEngines - DirectDraw not installed\n");
+	  return;
+	}
+      else
+	{
+	  /* We have DirectDraw */
+	  winDebug ("winDetectSupportedEngines - DirectDraw installed\n");
+	  g_dwEnginesSupported |= WIN_SERVER_SHADOW_DD;
+
+#ifdef XWIN_PRIMARYFB
+	  /* Allow PrimaryDD engine if NT */
+	  if (osvi.dwPlatformId == VER_PLATFORM_WIN32_NT)
+	    {
+	      g_dwEnginesSupported |= WIN_SERVER_PRIMARY_DD;
+	      winDebug ("winDetectSupportedEngines - Allowing PrimaryDD\n");
+	    }
+#endif
+	}
+      
+      /* Try to query for DirectDraw4 interface */
+      ddrval = IDirectDraw_QueryInterface (lpdd,
+					   &IID_IDirectDraw4,
+					   (LPVOID*) &lpdd4);
+      if (SUCCEEDED (ddrval))
+	{
+	  /* We have DirectDraw4 */
+	  winDebug ("winDetectSupportedEngines - DirectDraw4 installed\n");
+	  g_dwEnginesSupported |= WIN_SERVER_SHADOW_DDNL;
+	}
+
+      /* Cleanup DirectDraw interfaces */
+      if (lpdd4 != NULL)
+	IDirectDraw_Release (lpdd4);
+      if (lpdd != NULL)
+	IDirectDraw_Release (lpdd);
+    }
+
+  winDebug ("winDetectSupportedEngines - Returning, supported engines %08x\n",
+	  (unsigned int) g_dwEnginesSupported);
+}
+
+
+/*
+ * Set the engine type, depending on the engines
+ * supported for this screen, and whether the user
+ * suggested an engine type
+ */
+
+Bool
+winSetEngine (ScreenPtr pScreen)
+{
+  winScreenPriv(pScreen);
+  winScreenInfo		*pScreenInfo = pScreenPriv->pScreenInfo;
+  HDC			hdc;
+  DWORD			dwBPP;
+
+  /* Get a DC */
+  hdc = GetDC (NULL);
+  if (hdc == NULL)
+    {
+      ErrorF ("winSetEngine - Couldn't get an HDC\n");
+      return FALSE;
+    }
+
+  /*
+   * pScreenInfo->dwBPP may be 0 to indicate that the current screen
+   * depth is to be used.  Thus, we must query for the current display
+   * depth here.
+   */
+  dwBPP = GetDeviceCaps (hdc, BITSPIXEL);
+
+  /* Release the DC */
+  ReleaseDC (NULL, hdc);
+  hdc = NULL;
+
+  /* ShadowGDI is the only engine that supports windowed PseudoColor */
+  if (dwBPP == 8 && !pScreenInfo->fFullScreen)
+    {
+      winDebug ("winSetEngine - Windowed && PseudoColor => ShadowGDI\n");
+      pScreenInfo->dwEngine = WIN_SERVER_SHADOW_GDI;
+
+      /* Set engine function pointers */
+      winSetEngineFunctionsShadowGDI (pScreen);
+      return TRUE;
+    }
+
+  /* ShadowGDI is the only engine that supports Multi Window Mode */
+  if (
+#ifdef XWIN_MULTIWINDOWEXTWM
+      pScreenInfo->fMWExtWM
+#else
+      FALSE
+#endif
+#ifdef XWIN_MULTIWINDOW
+      || pScreenInfo->fMultiWindow
+#else
+      || FALSE
+#endif
+      )
+    {
+      winDebug ("winSetEngine - Multi Window or Rootless => ShadowGDI\n");
+      pScreenInfo->dwEngine = WIN_SERVER_SHADOW_GDI;
+
+      /* Set engine function pointers */
+      winSetEngineFunctionsShadowGDI (pScreen);
+      return TRUE;
+    }
+
+  /* If the user's choice is supported, we'll use that */
+  if (g_dwEnginesSupported & pScreenInfo->dwEnginePreferred)
+    {
+      winDebug ("winSetEngine - Using user's preference: %d\n",
+	      (int) pScreenInfo->dwEnginePreferred);
+      pScreenInfo->dwEngine = pScreenInfo->dwEnginePreferred;
+
+      /* Setup engine function pointers */
+      switch (pScreenInfo->dwEngine)
+	{
+	case WIN_SERVER_SHADOW_GDI:
+	  winSetEngineFunctionsShadowGDI (pScreen);
+	  break;
+	case WIN_SERVER_SHADOW_DD:
+	  winSetEngineFunctionsShadowDD (pScreen);
+	  break;
+	case WIN_SERVER_SHADOW_DDNL:
+	  winSetEngineFunctionsShadowDDNL (pScreen);
+	  break;
+#ifdef XWIN_PRIMARYFB
+	case WIN_SERVER_PRIMARY_DD:
+	  winSetEngineFunctionsPrimaryDD (pScreen);
+	  break;
+#endif
+#ifdef XWIN_NATIVEGDI
+	case WIN_SERVER_NATIVE_GDI:
+	  winSetEngineFunctionsNativeGDI (pScreen);
+	  break;
+#endif
+	default:
+	  FatalError ("winSetEngine - Invalid engine type\n");
+	}
+      return TRUE;
+    }
+
+  /* ShadowDDNL has good performance, so why not */
+  if (g_dwEnginesSupported & WIN_SERVER_SHADOW_DDNL)
+    {
+      winDebug ("winSetEngine - Using Shadow DirectDraw NonLocking\n");
+      pScreenInfo->dwEngine = WIN_SERVER_SHADOW_DDNL;
+
+      /* Set engine function pointers */
+      winSetEngineFunctionsShadowDDNL (pScreen);
+      return TRUE;
+    }
+
+  /* ShadowDD is next in line */
+  if (g_dwEnginesSupported & WIN_SERVER_SHADOW_DD)
+    {
+      winDebug ("winSetEngine - Using Shadow DirectDraw\n");
+      pScreenInfo->dwEngine = WIN_SERVER_SHADOW_DD;
+
+      /* Set engine function pointers */
+      winSetEngineFunctionsShadowDD (pScreen);
+      return TRUE;
+    }
+
+  /* ShadowGDI is next in line */
+  if (g_dwEnginesSupported & WIN_SERVER_SHADOW_GDI)
+    {
+      winDebug ("winSetEngine - Using Shadow GDI DIB\n");
+      pScreenInfo->dwEngine = WIN_SERVER_SHADOW_GDI;
+
+      /* Set engine function pointers */
+      winSetEngineFunctionsShadowGDI (pScreen);
+      return TRUE;
+    }
+
+  return TRUE;
+}
+
+
+/*
+ * Get procedure addresses for DirectDrawCreate and DirectDrawCreateClipper
+ */
+
+Bool
+winGetDDProcAddresses (void)
+{
+  Bool			fReturn = TRUE;
+  
+  /* Load the DirectDraw library */
+  g_hmodDirectDraw = LoadLibraryEx ("ddraw.dll", NULL, 0);
+  if (g_hmodDirectDraw == NULL)
+    {
+      ErrorF ("winGetDDProcAddresses - Could not load ddraw.dll\n");
+      fReturn = TRUE;
+      goto winGetDDProcAddresses_Exit;
+    }
+
+  /* Try to get the DirectDrawCreate address */
+  g_fpDirectDrawCreate = GetProcAddress (g_hmodDirectDraw,
+					 "DirectDrawCreate");
+  if (g_fpDirectDrawCreate == NULL)
+    {
+      ErrorF ("winGetDDProcAddresses - Could not get DirectDrawCreate "
+	      "address\n");
+      fReturn = TRUE;
+      goto winGetDDProcAddresses_Exit;
+    }
+
+  /* Try to get the DirectDrawCreateClipper address */
+  g_fpDirectDrawCreateClipper = GetProcAddress (g_hmodDirectDraw,
+						"DirectDrawCreateClipper");
+  if (g_fpDirectDrawCreateClipper == NULL)
+    {
+      ErrorF ("winGetDDProcAddresses - Could not get "
+	      "DirectDrawCreateClipper address\n");
+      fReturn = FALSE;
+      goto winGetDDProcAddresses_Exit;
+    }
+
+  /*
+   * Note: Do not unload ddraw.dll here.  Do it in GiveUp
+   */
+
+ winGetDDProcAddresses_Exit:
+  /* Unload the DirectDraw library if we failed to initialize */
+  if (!fReturn && g_hmodDirectDraw != NULL)
+    {
+      FreeLibrary (g_hmodDirectDraw);
+      g_hmodDirectDraw = NULL;
+    }
+  
+  return fReturn;
+}
+
+void
+winReleaseDDProcAddresses(void)
+{
+  if (g_hmodDirectDraw != NULL)
+    {
+      FreeLibrary (g_hmodDirectDraw);
+      g_hmodDirectDraw = NULL;
+      g_fpDirectDrawCreate = NULL;
+      g_fpDirectDrawCreateClipper = NULL;
+    }
+}