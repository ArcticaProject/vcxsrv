/*
 *Copyright (C) 2001-2004 Harold L Hunt II All Rights Reserved.
 *
 *Permission is hereby granted, free of charge, to any person obtaining
 * a copy of this software and associated documentation files (the
 *"Software"), to deal in the Software without restriction, including
 *without limitation the rights to use, copy, modify, merge, publish,
 *distribute, sublicense, and/or sell copies of the Software, and to
 *permit persons to whom the Software is furnished to do so, subject to
 *the following conditions:
 *
 *The above copyright notice and this permission notice shall be
 *included in all copies or substantial portions of the Software.
 *
 *THE SOFTWARE IS PROVIDED "AS IS", WITHOUT WARRANTY OF ANY KIND,
 *EXPRESS OR IMPLIED, INCLUDING BUT NOT LIMITED TO THE WARRANTIES OF
 *MERCHANTABILITY, FITNESS FOR A PARTICULAR PURPOSE AND
 *NONINFRINGEMENT. IN NO EVENT SHALL HAROLD L HUNT II BE LIABLE FOR
 *ANY CLAIM, DAMAGES OR OTHER LIABILITY, WHETHER IN AN ACTION OF
 *CONTRACT, TORT OR OTHERWISE, ARISING FROM, OUT OF OR IN CONNECTION
 *WITH THE SOFTWARE OR THE USE OR OTHER DEALINGS IN THE SOFTWARE.
 *
 *Except as contained in this notice, the name of Harold L Hunt II
 *shall not be used in advertising or otherwise to promote the sale, use
 *or other dealings in this Software without prior written authorization
 *from Harold L Hunt II.
 *
 * Authors:	Harold L Hunt II
 */

#ifdef HAVE_XWIN_CONFIG_H
#include <xwin-config.h>
#endif
#include "win.h"
#include "winmsg.h"

/*
 * Global variables for function pointers into
 * dynamically loaded libraries
 */
FARPROC g_fpDirectDrawCreate = NULL;
FARPROC g_fpDirectDrawCreateClipper = NULL;

/*
  module handle for dynamically loaded directdraw library
*/
static HMODULE g_hmodDirectDraw = NULL;

/*
 * Detect engines supported by current Windows version
 * DirectDraw version and hardware
 */

void
winDetectSupportedEngines(void)
{
    OSVERSIONINFO osvi;

    /* Initialize the engine support flags */
    g_dwEnginesSupported = WIN_SERVER_SHADOW_GDI;

    /* Get operating system version information */
    ZeroMemory(&osvi, sizeof(osvi));
    osvi.dwOSVersionInfoSize = sizeof(osvi);
    GetVersionEx(&osvi);

    /* Do we have DirectDraw? */
    if (g_hmodDirectDraw != NULL) {
        LPDIRECTDRAW lpdd = NULL;
        LPDIRECTDRAW4 lpdd4 = NULL;
        HRESULT ddrval;

        /* Was the DirectDrawCreate function found? */
        if (g_fpDirectDrawCreate == NULL) {
            /* No DirectDraw support */
            return;
        }

        /* DirectDrawCreate exists, try to call it */
        /* Create a DirectDraw object, store the address at lpdd */
        ddrval = (*g_fpDirectDrawCreate) (NULL, (void **) &lpdd, NULL);
        if (FAILED(ddrval)) {
            /* No DirectDraw support */
            winDebug (
                          "winDetectSupportedEngines - DirectDraw not installed\n");
            return;
        }
        else {
            /* We have DirectDraw */
	          winDebug (
                          "winDetectSupportedEngines - DirectDraw installed, allowing ShadowDD\n");
            g_dwEnginesSupported |= WIN_SERVER_SHADOW_DD;
<<<<<<< HEAD

#ifdef XWIN_PRIMARYFB
            /* Allow PrimaryDD engine if NT */
            if (osvi.dwPlatformId == VER_PLATFORM_WIN32_NT) {
                g_dwEnginesSupported |= WIN_SERVER_PRIMARY_DD;
	              winDebug (
                              "winDetectSupportedEngines - Windows NT, allowing PrimaryDD\n");
            }
#endif
=======
>>>>>>> d6d5581d
        }

        /* Try to query for DirectDraw4 interface */
        ddrval = IDirectDraw_QueryInterface(lpdd,
                                            &IID_IDirectDraw4,
                                            (LPVOID *) &lpdd4);
        if (SUCCEEDED(ddrval)) {
            /* We have DirectDraw4 */
	          winDebug (
                          "winDetectSupportedEngines - DirectDraw4 installed, allowing ShadowDDNL\n");
            g_dwEnginesSupported |= WIN_SERVER_SHADOW_DDNL;
        }

        /* Cleanup DirectDraw interfaces */
        if (lpdd4 != NULL)
            IDirectDraw_Release(lpdd4);
        if (lpdd != NULL)
            IDirectDraw_Release(lpdd);
    }

    winDebug (
                  "winDetectSupportedEngines - Returning, supported engines %08x\n",
                  (unsigned int) g_dwEnginesSupported);
}

/*
 * Set the engine type, depending on the engines
 * supported for this screen, and whether the user
 * suggested an engine type
 */

Bool
winSetEngine(ScreenPtr pScreen)
{
    winScreenPriv(pScreen);
    winScreenInfo *pScreenInfo = pScreenPriv->pScreenInfo;
    HDC hdc;
    DWORD dwBPP;

    /* Get a DC */
    hdc = GetDC(NULL);
    if (hdc == NULL) {
        ErrorF("winSetEngine - Couldn't get an HDC\n");
        return FALSE;
    }

    /*
     * pScreenInfo->dwBPP may be 0 to indicate that the current screen
     * depth is to be used.  Thus, we must query for the current display
     * depth here.
     */
    dwBPP = GetDeviceCaps(hdc, BITSPIXEL);

    /* Release the DC */
    ReleaseDC(NULL, hdc);
    hdc = NULL;

    /* ShadowGDI is the only engine that supports windowed PseudoColor */
    if (dwBPP == 8 && !pScreenInfo->fFullScreen) {
        winDebug (
                      "winSetEngine - Windowed && PseudoColor => ShadowGDI\n");
        pScreenInfo->dwEngine = WIN_SERVER_SHADOW_GDI;

        /* Set engine function pointers */
        winSetEngineFunctionsShadowGDI(pScreen);
        return TRUE;
    }

    /* ShadowGDI is the only engine that supports Multi Window Mode */
    if (FALSE
#ifdef XWIN_MULTIWINDOWEXTWM
        || pScreenInfo->fMWExtWM
#endif
#ifdef XWIN_MULTIWINDOW
        || pScreenInfo->fMultiWindow
#endif
        ) {
        winDebug (
                      "winSetEngine - Multi Window or Rootless => ShadowGDI\n");
        pScreenInfo->dwEngine = WIN_SERVER_SHADOW_GDI;

        /* Set engine function pointers */
        winSetEngineFunctionsShadowGDI(pScreen);
        return TRUE;
    }

  /* If there is a user's choice, we'll use that */
  if (pScreenInfo->dwEnginePreferred) {
        winDebug ("winSetEngine - Using user's preference: %d\n",
                      (int) pScreenInfo->dwEnginePreferred);
        pScreenInfo->dwEngine = pScreenInfo->dwEnginePreferred;

        /* Setup engine function pointers */
        switch (pScreenInfo->dwEngine) {
        case WIN_SERVER_SHADOW_GDI:
            winSetEngineFunctionsShadowGDI(pScreen);
            break;
        case WIN_SERVER_SHADOW_DD:
            winSetEngineFunctionsShadowDD(pScreen);
            break;
        case WIN_SERVER_SHADOW_DDNL:
            winSetEngineFunctionsShadowDDNL(pScreen);
            break;
        default:
            FatalError ("winSetEngine - Invalid engine type %d\n",pScreenInfo->dwEngine);
        }
        return TRUE;
    }

    /* ShadowDDNL has good performance, so why not */
    if (g_dwEnginesSupported & WIN_SERVER_SHADOW_DDNL) {
        winDebug ("winSetEngine - Using Shadow DirectDraw NonLocking\n");
        pScreenInfo->dwEngine = WIN_SERVER_SHADOW_DDNL;

        /* Set engine function pointers */
        winSetEngineFunctionsShadowDDNL(pScreen);
        return TRUE;
    }

    /* ShadowDD is next in line */
    if (g_dwEnginesSupported & WIN_SERVER_SHADOW_DD) {
        winDebug ("winSetEngine - Using Shadow DirectDraw\n");
        pScreenInfo->dwEngine = WIN_SERVER_SHADOW_DD;

        /* Set engine function pointers */
        winSetEngineFunctionsShadowDD(pScreen);
        return TRUE;
    }

    /* ShadowGDI is next in line */
    if (g_dwEnginesSupported & WIN_SERVER_SHADOW_GDI) {
        winDebug ("winSetEngine - Using Shadow GDI DIB\n");
        pScreenInfo->dwEngine = WIN_SERVER_SHADOW_GDI;

        /* Set engine function pointers */
        winSetEngineFunctionsShadowGDI(pScreen);
        return TRUE;
    }

    return TRUE;
}

/*
 * Get procedure addresses for DirectDrawCreate and DirectDrawCreateClipper
 */

Bool
winGetDDProcAddresses(void)
{
    Bool fReturn = TRUE;

    /* Load the DirectDraw library */
    g_hmodDirectDraw = LoadLibraryEx("ddraw.dll", NULL, 0);
    if (g_hmodDirectDraw == NULL) {
        ErrorF("winGetDDProcAddresses - Could not load ddraw.dll\n");
        fReturn = TRUE;
        goto winGetDDProcAddresses_Exit;
    }

    /* Try to get the DirectDrawCreate address */
    g_fpDirectDrawCreate = GetProcAddress(g_hmodDirectDraw, "DirectDrawCreate");
    if (g_fpDirectDrawCreate == NULL) {
        ErrorF("winGetDDProcAddresses - Could not get DirectDrawCreate "
               "address\n");
        fReturn = TRUE;
        goto winGetDDProcAddresses_Exit;
    }

    /* Try to get the DirectDrawCreateClipper address */
    g_fpDirectDrawCreateClipper = GetProcAddress(g_hmodDirectDraw,
                                                 "DirectDrawCreateClipper");
    if (g_fpDirectDrawCreateClipper == NULL) {
        ErrorF("winGetDDProcAddresses - Could not get "
               "DirectDrawCreateClipper address\n");
        fReturn = FALSE;
        goto winGetDDProcAddresses_Exit;
    }

    /*
     * Note: Do not unload ddraw.dll here.  Do it in GiveUp
     */

 winGetDDProcAddresses_Exit:
    /* Unload the DirectDraw library if we failed to initialize */
    if (!fReturn && g_hmodDirectDraw != NULL) {
        FreeLibrary(g_hmodDirectDraw);
        g_hmodDirectDraw = NULL;
    }

    return fReturn;
}

void
winReleaseDDProcAddresses(void)
{
    if (g_hmodDirectDraw != NULL) {
        FreeLibrary(g_hmodDirectDraw);
        g_hmodDirectDraw = NULL;
        g_fpDirectDrawCreate = NULL;
        g_fpDirectDrawCreateClipper = NULL;
    }
}<|MERGE_RESOLUTION|>--- conflicted
+++ resolved
@@ -90,18 +90,6 @@
 	          winDebug (
                           "winDetectSupportedEngines - DirectDraw installed, allowing ShadowDD\n");
             g_dwEnginesSupported |= WIN_SERVER_SHADOW_DD;
-<<<<<<< HEAD
-
-#ifdef XWIN_PRIMARYFB
-            /* Allow PrimaryDD engine if NT */
-            if (osvi.dwPlatformId == VER_PLATFORM_WIN32_NT) {
-                g_dwEnginesSupported |= WIN_SERVER_PRIMARY_DD;
-	              winDebug (
-                              "winDetectSupportedEngines - Windows NT, allowing PrimaryDD\n");
-            }
-#endif
-=======
->>>>>>> d6d5581d
         }
 
         /* Try to query for DirectDraw4 interface */
@@ -110,8 +98,8 @@
                                             (LPVOID *) &lpdd4);
         if (SUCCEEDED(ddrval)) {
             /* We have DirectDraw4 */
-	          winDebug (
-                          "winDetectSupportedEngines - DirectDraw4 installed, allowing ShadowDDNL\n");
+            winDebug (
+                      "winDetectSupportedEngines - DirectDraw4 installed, allowing ShadowDDNL\n");
             g_dwEnginesSupported |= WIN_SERVER_SHADOW_DDNL;
         }
 
