--- conflicted
+++ resolved
@@ -91,26 +91,16 @@
         }
         else {
             /* We have DirectDraw */
-<<<<<<< HEAD
 	          winDebug (
-                          "winDetectSupportedEngines - DirectDraw installed\n");
-=======
-            winErrorFVerb(2,
                           "winDetectSupportedEngines - DirectDraw installed, allowing ShadowDD\n");
->>>>>>> d2d73da5
             g_dwEnginesSupported |= WIN_SERVER_SHADOW_DD;
 
 #ifdef XWIN_PRIMARYFB
             /* Allow PrimaryDD engine if NT */
             if (osvi.dwPlatformId == VER_PLATFORM_WIN32_NT) {
                 g_dwEnginesSupported |= WIN_SERVER_PRIMARY_DD;
-<<<<<<< HEAD
 	              winDebug (
-                              "winDetectSupportedEngines - Allowing PrimaryDD\n");
-=======
-                winErrorFVerb(2,
                               "winDetectSupportedEngines - Windows NT, allowing PrimaryDD\n");
->>>>>>> d2d73da5
             }
 #endif
         }
@@ -121,13 +111,8 @@
                                             (LPVOID *) & lpdd4);
         if (SUCCEEDED(ddrval)) {
             /* We have DirectDraw4 */
-<<<<<<< HEAD
 	          winDebug (
-                          "winDetectSupportedEngines - DirectDraw4 installed\n");
-=======
-            winErrorFVerb(2,
                           "winDetectSupportedEngines - DirectDraw4 installed, allowing ShadowDDNL\n");
->>>>>>> d2d73da5
             g_dwEnginesSupported |= WIN_SERVER_SHADOW_DDNL;
         }
 
