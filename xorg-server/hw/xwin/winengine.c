/*
 *Copyright (C) 2001-2004 Harold L Hunt II All Rights Reserved.
 *
 *Permission is hereby granted, free of charge, to any person obtaining
 * a copy of this software and associated documentation files (the
 *"Software"), to deal in the Software without restriction, including
 *without limitation the rights to use, copy, modify, merge, publish,
 *distribute, sublicense, and/or sell copies of the Software, and to
 *permit persons to whom the Software is furnished to do so, subject to
 *the following conditions:
 *
 *The above copyright notice and this permission notice shall be
 *included in all copies or substantial portions of the Software.
 *
 *THE SOFTWARE IS PROVIDED "AS IS", WITHOUT WARRANTY OF ANY KIND,
 *EXPRESS OR IMPLIED, INCLUDING BUT NOT LIMITED TO THE WARRANTIES OF
 *MERCHANTABILITY, FITNESS FOR A PARTICULAR PURPOSE AND
 *NONINFRINGEMENT. IN NO EVENT SHALL HAROLD L HUNT II BE LIABLE FOR
 *ANY CLAIM, DAMAGES OR OTHER LIABILITY, WHETHER IN AN ACTION OF
 *CONTRACT, TORT OR OTHERWISE, ARISING FROM, OUT OF OR IN CONNECTION
 *WITH THE SOFTWARE OR THE USE OR OTHER DEALINGS IN THE SOFTWARE.
 *
 *Except as contained in this notice, the name of Harold L Hunt II
 *shall not be used in advertising or otherwise to promote the sale, use
 *or other dealings in this Software without prior written authorization
 *from Harold L Hunt II.
 *
 * Authors:	Harold L Hunt II
 */

#ifdef HAVE_XWIN_CONFIG_H
#include <xwin-config.h>
#endif
#include "win.h"
#include "winmsg.h"

/*
 * Global variables for function pointers into
 * dynamically loaded libraries
 */
FARPROC		g_fpDirectDrawCreate = NULL;
FARPROC		g_fpDirectDrawCreateClipper = NULL;

/*
  module handle for dynamically loaded directdraw library
*/
static HMODULE g_hmodDirectDraw = NULL;

/*
 * Detect engines supported by current Windows version
 * DirectDraw version and hardware
 */

void
winDetectSupportedEngines (void)
{
  OSVERSIONINFO		osvi;

  /* Initialize the engine support flags */
  g_dwEnginesSupported = WIN_SERVER_SHADOW_GDI;

#ifdef XWIN_NATIVEGDI
  g_dwEnginesSupported |= WIN_SERVER_NATIVE_GDI;
#endif

  /* Get operating system version information */
  ZeroMemory (&osvi, sizeof (osvi));
  osvi.dwOSVersionInfoSize = sizeof (osvi);
  GetVersionEx (&osvi);

<<<<<<< HEAD
  /* Branch on platform ID */
  switch (osvi.dwPlatformId)
    {
    case VER_PLATFORM_WIN32_NT:
      /* Engine 4 is supported on NT only */
      winDebug ("winDetectSupportedEngines - Windows NT/2000/XP\n");
      break;

    case VER_PLATFORM_WIN32_WINDOWS:
      /* Engine 4 is supported on NT only */
      winDebug ("winDetectSupportedEngines - Windows 95/98/Me\n");
      break;
    }

=======
>>>>>>> 1aee8daf
  /* Do we have DirectDraw? */
  if (g_hmodDirectDraw != NULL)
    {
      LPDIRECTDRAW	lpdd = NULL;
      LPDIRECTDRAW4	lpdd4 = NULL;
      HRESULT		ddrval;

      /* Was the DirectDrawCreate function found? */
      if (g_fpDirectDrawCreate == NULL)
	{
	  /* No DirectDraw support */
	  return;
	}

      /* DirectDrawCreate exists, try to call it */
      /* Create a DirectDraw object, store the address at lpdd */
      ddrval = (*g_fpDirectDrawCreate) (NULL,
					(void**) &lpdd,
					NULL);
      if (FAILED (ddrval))
	{
	  /* No DirectDraw support */
	  winDebug ("winDetectSupportedEngines - DirectDraw not installed\n");
	  return;
	}
      else
	{
	  /* We have DirectDraw */
	  winDebug ("winDetectSupportedEngines - DirectDraw installed\n");
	  g_dwEnginesSupported |= WIN_SERVER_SHADOW_DD;

#ifdef XWIN_PRIMARYFB
	  /* Allow PrimaryDD engine if NT */
	  if (osvi.dwPlatformId == VER_PLATFORM_WIN32_NT)
	    {
	      g_dwEnginesSupported |= WIN_SERVER_PRIMARY_DD;
	      winDebug ("winDetectSupportedEngines - Allowing PrimaryDD\n");
	    }
#endif
	}
      
      /* Try to query for DirectDraw4 interface */
      ddrval = IDirectDraw_QueryInterface (lpdd,
					   &IID_IDirectDraw4,
					   (LPVOID*) &lpdd4);
      if (SUCCEEDED (ddrval))
	{
	  /* We have DirectDraw4 */
	  winDebug ("winDetectSupportedEngines - DirectDraw4 installed\n");
	  g_dwEnginesSupported |= WIN_SERVER_SHADOW_DDNL;
	}

      /* Cleanup DirectDraw interfaces */
      if (lpdd4 != NULL)
	IDirectDraw_Release (lpdd4);
      if (lpdd != NULL)
	IDirectDraw_Release (lpdd);
    }

  winDebug ("winDetectSupportedEngines - Returning, supported engines %08x\n",
	  (unsigned int) g_dwEnginesSupported);
}


/*
 * Set the engine type, depending on the engines
 * supported for this screen, and whether the user
 * suggested an engine type
 */

Bool
winSetEngine (ScreenPtr pScreen)
{
  winScreenPriv(pScreen);
  winScreenInfo		*pScreenInfo = pScreenPriv->pScreenInfo;
  HDC			hdc;
  DWORD			dwBPP;

  /* Get a DC */
  hdc = GetDC (NULL);
  if (hdc == NULL)
    {
      ErrorF ("winSetEngine - Couldn't get an HDC\n");
      return FALSE;
    }

  /*
   * pScreenInfo->dwBPP may be 0 to indicate that the current screen
   * depth is to be used.  Thus, we must query for the current display
   * depth here.
   */
  dwBPP = GetDeviceCaps (hdc, BITSPIXEL);

  /* Release the DC */
  ReleaseDC (NULL, hdc);
  hdc = NULL;

  /* ShadowGDI is the only engine that supports windowed PseudoColor */
  if (dwBPP == 8 && !pScreenInfo->fFullScreen)
    {
      winDebug ("winSetEngine - Windowed && PseudoColor => ShadowGDI\n");
      pScreenInfo->dwEngine = WIN_SERVER_SHADOW_GDI;

      /* Set engine function pointers */
      winSetEngineFunctionsShadowGDI (pScreen);
      return TRUE;
    }

  /* ShadowGDI is the only engine that supports Multi Window Mode */
  if (
      FALSE
#ifdef XWIN_MULTIWINDOWEXTWM
      || pScreenInfo->fMWExtWM
#endif
#ifdef XWIN_MULTIWINDOW
      || pScreenInfo->fMultiWindow
#endif
      )
    {
      winDebug ("winSetEngine - Multi Window or Rootless => ShadowGDI\n");
      pScreenInfo->dwEngine = WIN_SERVER_SHADOW_GDI;

      /* Set engine function pointers */
      winSetEngineFunctionsShadowGDI (pScreen);
      return TRUE;
    }

  /* If there is a user's choice, we'll use that */
  if (pScreenInfo->dwEnginePreferred)
    {
      winDebug ("winSetEngine - Using user's preference: %d\n",
	      (int) pScreenInfo->dwEnginePreferred);
      pScreenInfo->dwEngine = pScreenInfo->dwEnginePreferred;

      /* Setup engine function pointers */
      switch (pScreenInfo->dwEngine)
	{
	case WIN_SERVER_SHADOW_GDI:
	  winSetEngineFunctionsShadowGDI (pScreen);
	  break;
	case WIN_SERVER_SHADOW_DD:
	  winSetEngineFunctionsShadowDD (pScreen);
	  break;
	case WIN_SERVER_SHADOW_DDNL:
	  winSetEngineFunctionsShadowDDNL (pScreen);
	  break;
#ifdef XWIN_PRIMARYFB
	case WIN_SERVER_PRIMARY_DD:
	  winSetEngineFunctionsPrimaryDD (pScreen);
	  break;
#endif
#ifdef XWIN_NATIVEGDI
	case WIN_SERVER_NATIVE_GDI:
	  winSetEngineFunctionsNativeGDI (pScreen);
	  break;
#endif
	default:
	  FatalError ("winSetEngine - Invalid engine type %d\n",pScreenInfo->dwEngine);
	}
      return TRUE;
    }

  /* ShadowDDNL has good performance, so why not */
  if (g_dwEnginesSupported & WIN_SERVER_SHADOW_DDNL)
    {
      winDebug ("winSetEngine - Using Shadow DirectDraw NonLocking\n");
      pScreenInfo->dwEngine = WIN_SERVER_SHADOW_DDNL;

      /* Set engine function pointers */
      winSetEngineFunctionsShadowDDNL (pScreen);
      return TRUE;
    }

  /* ShadowDD is next in line */
  if (g_dwEnginesSupported & WIN_SERVER_SHADOW_DD)
    {
      winDebug ("winSetEngine - Using Shadow DirectDraw\n");
      pScreenInfo->dwEngine = WIN_SERVER_SHADOW_DD;

      /* Set engine function pointers */
      winSetEngineFunctionsShadowDD (pScreen);
      return TRUE;
    }

  /* ShadowGDI is next in line */
  if (g_dwEnginesSupported & WIN_SERVER_SHADOW_GDI)
    {
      winDebug ("winSetEngine - Using Shadow GDI DIB\n");
      pScreenInfo->dwEngine = WIN_SERVER_SHADOW_GDI;

      /* Set engine function pointers */
      winSetEngineFunctionsShadowGDI (pScreen);
      return TRUE;
    }

  return TRUE;
}


/*
 * Get procedure addresses for DirectDrawCreate and DirectDrawCreateClipper
 */

Bool
winGetDDProcAddresses (void)
{
  Bool			fReturn = TRUE;
  
  /* Load the DirectDraw library */
  g_hmodDirectDraw = LoadLibraryEx ("ddraw.dll", NULL, 0);
  if (g_hmodDirectDraw == NULL)
    {
      ErrorF ("winGetDDProcAddresses - Could not load ddraw.dll\n");
      fReturn = TRUE;
      goto winGetDDProcAddresses_Exit;
    }

  /* Try to get the DirectDrawCreate address */
  g_fpDirectDrawCreate = GetProcAddress (g_hmodDirectDraw,
					 "DirectDrawCreate");
  if (g_fpDirectDrawCreate == NULL)
    {
      ErrorF ("winGetDDProcAddresses - Could not get DirectDrawCreate "
	      "address\n");
      fReturn = TRUE;
      goto winGetDDProcAddresses_Exit;
    }

  /* Try to get the DirectDrawCreateClipper address */
  g_fpDirectDrawCreateClipper = GetProcAddress (g_hmodDirectDraw,
						"DirectDrawCreateClipper");
  if (g_fpDirectDrawCreateClipper == NULL)
    {
      ErrorF ("winGetDDProcAddresses - Could not get "
	      "DirectDrawCreateClipper address\n");
      fReturn = FALSE;
      goto winGetDDProcAddresses_Exit;
    }

  /*
   * Note: Do not unload ddraw.dll here.  Do it in GiveUp
   */

 winGetDDProcAddresses_Exit:
  /* Unload the DirectDraw library if we failed to initialize */
  if (!fReturn && g_hmodDirectDraw != NULL)
    {
      FreeLibrary (g_hmodDirectDraw);
      g_hmodDirectDraw = NULL;
    }
  
  return fReturn;
}

void
winReleaseDDProcAddresses(void)
{
  if (g_hmodDirectDraw != NULL)
    {
      FreeLibrary (g_hmodDirectDraw);
      g_hmodDirectDraw = NULL;
      g_fpDirectDrawCreate = NULL;
      g_fpDirectDrawCreateClipper = NULL;
    }
}<|MERGE_RESOLUTION|>--- conflicted
+++ resolved
@@ -68,23 +68,6 @@
   osvi.dwOSVersionInfoSize = sizeof (osvi);
   GetVersionEx (&osvi);
 
-<<<<<<< HEAD
-  /* Branch on platform ID */
-  switch (osvi.dwPlatformId)
-    {
-    case VER_PLATFORM_WIN32_NT:
-      /* Engine 4 is supported on NT only */
-      winDebug ("winDetectSupportedEngines - Windows NT/2000/XP\n");
-      break;
-
-    case VER_PLATFORM_WIN32_WINDOWS:
-      /* Engine 4 is supported on NT only */
-      winDebug ("winDetectSupportedEngines - Windows 95/98/Me\n");
-      break;
-    }
-
-=======
->>>>>>> 1aee8daf
   /* Do we have DirectDraw? */
   if (g_hmodDirectDraw != NULL)
     {
