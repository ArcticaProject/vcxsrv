/*
 *Copyright (C) 2001-2004 Harold L Hunt II All Rights Reserved.
 *
 *Permission is hereby granted, free of charge, to any person obtaining
 * a copy of this software and associated documentation files (the
 *"Software"), to deal in the Software without restriction, including
 *without limitation the rights to use, copy, modify, merge, publish,
 *distribute, sublicense, and/or sell copies of the Software, and to
 *permit persons to whom the Software is furnished to do so, subject to
 *the following conditions:
 *
 *The above copyright notice and this permission notice shall be
 *included in all copies or substantial portions of the Software.
 *
 *THE SOFTWARE IS PROVIDED "AS IS", WITHOUT WARRANTY OF ANY KIND,
 *EXPRESS OR IMPLIED, INCLUDING BUT NOT LIMITED TO THE WARRANTIES OF
 *MERCHANTABILITY, FITNESS FOR A PARTICULAR PURPOSE AND
 *NONINFRINGEMENT. IN NO EVENT SHALL HAROLD L HUNT II BE LIABLE FOR
 *ANY CLAIM, DAMAGES OR OTHER LIABILITY, WHETHER IN AN ACTION OF
 *CONTRACT, TORT OR OTHERWISE, ARISING FROM, OUT OF OR IN CONNECTION
 *WITH THE SOFTWARE OR THE USE OR OTHER DEALINGS IN THE SOFTWARE.
 *
 *Except as contained in this notice, the name of Harold L Hunt II
 *shall not be used in advertising or otherwise to promote the sale, use
 *or other dealings in this Software without prior written authorization
 *from Harold L Hunt II.
 *
 * Authors:	Harold L Hunt II
 */

#ifdef HAVE_XWIN_CONFIG_H
#include <xwin-config.h>
#endif
#include "win.h"
#include "winmsg.h"

/*
 * Global variables for function pointers into
 * dynamically loaded libraries
 */
FARPROC g_fpDirectDrawCreate = NULL;
FARPROC g_fpDirectDrawCreateClipper = NULL;

/*
  module handle for dynamically loaded directdraw library
*/
static HMODULE g_hmodDirectDraw = NULL;

/*
 * Detect engines supported by current Windows version
 * DirectDraw version and hardware
 */

void
winDetectSupportedEngines(void)
{
    /* Initialize the engine support flags */
    g_dwEnginesSupported = WIN_SERVER_SHADOW_GDI;

    /* Do we have DirectDraw? */
    if (g_hmodDirectDraw != NULL) {
        LPDIRECTDRAW lpdd = NULL;
        LPDIRECTDRAW4 lpdd4 = NULL;
        HRESULT ddrval;

        /* Was the DirectDrawCreate function found? */
        if (g_fpDirectDrawCreate == NULL) {
            /* No DirectDraw support */
            return;
        }

        /* DirectDrawCreate exists, try to call it */
        /* Create a DirectDraw object, store the address at lpdd */
        ddrval = (*g_fpDirectDrawCreate) (NULL, (void **) &lpdd, NULL);
        if (FAILED(ddrval)) {
            /* No DirectDraw support */
            winDebug (
                          "winDetectSupportedEngines - DirectDraw not installed\n");
            return;
        }
<<<<<<< HEAD
        else {
            /* We have DirectDraw */
	          winDebug (
                          "winDetectSupportedEngines - DirectDraw installed, allowing ShadowDD\n");
            g_dwEnginesSupported |= WIN_SERVER_SHADOW_DD;
        }
=======
>>>>>>> 4ba9be28

        /* Try to query for DirectDraw4 interface */
        ddrval = IDirectDraw_QueryInterface(lpdd,
                                            &IID_IDirectDraw4,
                                            (LPVOID *) &lpdd4);
        if (SUCCEEDED(ddrval)) {
            /* We have DirectDraw4 */
            winDebug (
                      "winDetectSupportedEngines - DirectDraw4 installed, allowing ShadowDDNL\n");
            g_dwEnginesSupported |= WIN_SERVER_SHADOW_DDNL;
        }

        /* Cleanup DirectDraw interfaces */
        if (lpdd4 != NULL)
            IDirectDraw_Release(lpdd4);
        if (lpdd != NULL)
            IDirectDraw_Release(lpdd);
    }

    winDebug (
                  "winDetectSupportedEngines - Returning, supported engines %08x\n",
                  (unsigned int) g_dwEnginesSupported);
}

/*
 * Set the engine type, depending on the engines
 * supported for this screen, and whether the user
 * suggested an engine type
 */

Bool
winSetEngine(ScreenPtr pScreen)
{
    winScreenPriv(pScreen);
    winScreenInfo *pScreenInfo = pScreenPriv->pScreenInfo;
    HDC hdc;
    DWORD dwBPP;

    /* Get a DC */
    hdc = GetDC(NULL);
    if (hdc == NULL) {
        ErrorF("winSetEngine - Couldn't get an HDC\n");
        return FALSE;
    }

    /*
     * pScreenInfo->dwBPP may be 0 to indicate that the current screen
     * depth is to be used.  Thus, we must query for the current display
     * depth here.
     */
    dwBPP = GetDeviceCaps(hdc, BITSPIXEL);

    /* Release the DC */
    ReleaseDC(NULL, hdc);
    hdc = NULL;

    /* ShadowGDI is the only engine that supports windowed PseudoColor */
    if (dwBPP == 8 && !pScreenInfo->fFullScreen) {
        winDebug (
                      "winSetEngine - Windowed && PseudoColor => ShadowGDI\n");
        pScreenInfo->dwEngine = WIN_SERVER_SHADOW_GDI;

        /* Set engine function pointers */
        winSetEngineFunctionsShadowGDI(pScreen);
        return TRUE;
    }

    /* ShadowGDI is the only engine that supports Multi Window Mode */
    if (FALSE
#ifdef XWIN_MULTIWINDOWEXTWM
        || pScreenInfo->fMWExtWM
#endif
#ifdef XWIN_MULTIWINDOW
        || pScreenInfo->fMultiWindow
#endif
        ) {
        winDebug (
                      "winSetEngine - Multi Window or Rootless => ShadowGDI\n");
        pScreenInfo->dwEngine = WIN_SERVER_SHADOW_GDI;

        /* Set engine function pointers */
        winSetEngineFunctionsShadowGDI(pScreen);
        return TRUE;
    }

  /* If there is a user's choice, we'll use that */
  if (pScreenInfo->dwEnginePreferred) {
        winDebug ("winSetEngine - Using user's preference: %d\n",
                      (int) pScreenInfo->dwEnginePreferred);
        pScreenInfo->dwEngine = pScreenInfo->dwEnginePreferred;

        /* Setup engine function pointers */
        switch (pScreenInfo->dwEngine) {
        case WIN_SERVER_SHADOW_GDI:
            winSetEngineFunctionsShadowGDI(pScreen);
            break;
        case WIN_SERVER_SHADOW_DDNL:
            winSetEngineFunctionsShadowDDNL(pScreen);
            break;
        default:
            FatalError ("winSetEngine - Invalid engine type %d\n",pScreenInfo->dwEngine);
        }
        return TRUE;
    }

    /* ShadowDDNL has good performance, so why not */
    if (g_dwEnginesSupported & WIN_SERVER_SHADOW_DDNL) {
        winDebug ("winSetEngine - Using Shadow DirectDraw NonLocking\n");
        pScreenInfo->dwEngine = WIN_SERVER_SHADOW_DDNL;

        /* Set engine function pointers */
        winSetEngineFunctionsShadowDDNL(pScreen);
        return TRUE;
    }

<<<<<<< HEAD
    /* ShadowDD is next in line */
    if (g_dwEnginesSupported & WIN_SERVER_SHADOW_DD) {
        winDebug ("winSetEngine - Using Shadow DirectDraw\n");
        pScreenInfo->dwEngine = WIN_SERVER_SHADOW_DD;

        /* Set engine function pointers */
        winSetEngineFunctionsShadowDD(pScreen);
        return TRUE;
    }

=======
>>>>>>> 4ba9be28
    /* ShadowGDI is next in line */
    if (g_dwEnginesSupported & WIN_SERVER_SHADOW_GDI) {
        winDebug ("winSetEngine - Using Shadow GDI DIB\n");
        pScreenInfo->dwEngine = WIN_SERVER_SHADOW_GDI;

        /* Set engine function pointers */
        winSetEngineFunctionsShadowGDI(pScreen);
        return TRUE;
    }

    return TRUE;
}

/*
 * Get procedure addresses for DirectDrawCreate and DirectDrawCreateClipper
 */

Bool
winGetDDProcAddresses(void)
{
    Bool fReturn = TRUE;

    /* Load the DirectDraw library */
    g_hmodDirectDraw = LoadLibraryEx("ddraw.dll", NULL, 0);
    if (g_hmodDirectDraw == NULL) {
        ErrorF("winGetDDProcAddresses - Could not load ddraw.dll\n");
        fReturn = TRUE;
        goto winGetDDProcAddresses_Exit;
    }

    /* Try to get the DirectDrawCreate address */
    g_fpDirectDrawCreate = GetProcAddress(g_hmodDirectDraw, "DirectDrawCreate");
    if (g_fpDirectDrawCreate == NULL) {
        ErrorF("winGetDDProcAddresses - Could not get DirectDrawCreate "
               "address\n");
        fReturn = TRUE;
        goto winGetDDProcAddresses_Exit;
    }

    /* Try to get the DirectDrawCreateClipper address */
    g_fpDirectDrawCreateClipper = GetProcAddress(g_hmodDirectDraw,
                                                 "DirectDrawCreateClipper");
    if (g_fpDirectDrawCreateClipper == NULL) {
        ErrorF("winGetDDProcAddresses - Could not get "
               "DirectDrawCreateClipper address\n");
        fReturn = FALSE;
        goto winGetDDProcAddresses_Exit;
    }

    /*
     * Note: Do not unload ddraw.dll here.  Do it in GiveUp
     */

 winGetDDProcAddresses_Exit:
    /* Unload the DirectDraw library if we failed to initialize */
    if (!fReturn && g_hmodDirectDraw != NULL) {
        FreeLibrary(g_hmodDirectDraw);
        g_hmodDirectDraw = NULL;
    }

    return fReturn;
}

void
winReleaseDDProcAddresses(void)
{
    if (g_hmodDirectDraw != NULL) {
        FreeLibrary(g_hmodDirectDraw);
        g_hmodDirectDraw = NULL;
        g_fpDirectDrawCreate = NULL;
        g_fpDirectDrawCreateClipper = NULL;
    }
}<|MERGE_RESOLUTION|>--- conflicted
+++ resolved
@@ -78,15 +78,6 @@
                           "winDetectSupportedEngines - DirectDraw not installed\n");
             return;
         }
-<<<<<<< HEAD
-        else {
-            /* We have DirectDraw */
-	          winDebug (
-                          "winDetectSupportedEngines - DirectDraw installed, allowing ShadowDD\n");
-            g_dwEnginesSupported |= WIN_SERVER_SHADOW_DD;
-        }
-=======
->>>>>>> 4ba9be28
 
         /* Try to query for DirectDraw4 interface */
         ddrval = IDirectDraw_QueryInterface(lpdd,
@@ -202,19 +193,6 @@
         return TRUE;
     }
 
-<<<<<<< HEAD
-    /* ShadowDD is next in line */
-    if (g_dwEnginesSupported & WIN_SERVER_SHADOW_DD) {
-        winDebug ("winSetEngine - Using Shadow DirectDraw\n");
-        pScreenInfo->dwEngine = WIN_SERVER_SHADOW_DD;
-
-        /* Set engine function pointers */
-        winSetEngineFunctionsShadowDD(pScreen);
-        return TRUE;
-    }
-
-=======
->>>>>>> 4ba9be28
     /* ShadowGDI is next in line */
     if (g_dwEnginesSupported & WIN_SERVER_SHADOW_GDI) {
         winDebug ("winSetEngine - Using Shadow GDI DIB\n");
