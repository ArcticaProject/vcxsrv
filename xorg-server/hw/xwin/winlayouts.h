--- conflicted
+++ resolved
@@ -1,191 +1,96 @@
-<<<<<<< HEAD
-/*
- * Copyright (c) 2005 Alexander Gottwald
- *
- * Permission is hereby granted, free of charge, to any person obtaining a
- * copy of this software and associated documentation files (the "Software"),
- * to deal in the Software without restriction, including without limitation
- * the rights to use, copy, modify, merge, publish, distribute, sublicense,
- * and/or sell copies of the Software, and to permit persons to whom the
- * Software is furnished to do so, subject to the following conditions:
- *
- * The above copyright notice and this permission notice shall be included in
- * all copies or substantial portions of the Software.
- *
- * THE SOFTWARE IS PROVIDED "AS IS", WITHOUT WARRANTY OF ANY KIND, EXPRESS OR
- * IMPLIED, INCLUDING BUT NOT LIMITED TO THE WARRANTIES OF MERCHANTABILITY,
- * FITNESS FOR A PARTICULAR PURPOSE AND NONINFRINGEMENT. IN NO EVENT SHALL
- * THE ABOVE LISTED COPYRIGHT HOLDER(S) BE LIABLE FOR ANY CLAIM, DAMAGES OR
- * OTHER LIABILITY, WHETHER IN AN ACTION OF CONTRACT, TORT OR OTHERWISE,
- * ARISING FROM, OUT OF OR IN CONNECTION WITH THE SOFTWARE OR THE USE OR OTHER
- * DEALINGS IN THE SOFTWARE.
- *
- * Except as contained in this notice, the name(s) of the above copyright
- * holders shall not be used in advertising or otherwise to promote the sale,
- * use or other dealings in this Software without prior written authorization.
- */
-/* Definitions for various keyboard layouts from windows and their 
- * XKB settings.
- */
-
-typedef struct 
-{
-    unsigned int winlayout;
-    int winkbtype;
-    char *xkbmodel;
-    char *xkblayout;
-    char *xkbvariant;
-    char *xkboptions;
-    char *layoutname;
-} WinKBLayoutRec, *WinKBLayoutPtr;
-
-/*
-   This table is sorted by low byte of winlayout, then by next byte, etc.
-*/
-
-WinKBLayoutRec winKBLayouts[] = 
-{
-    {  0x404, -1, "pc105", "zh_TW",   NULL, NULL, "Chinese (Taiwan)"},
-    {  0x405, -1, "pc105", "cz",      NULL, NULL, "Czech"},
-    {0x10405, -1, "pc105", "cz_qwerty", NULL, NULL, "Czech (QWERTY)"},
-    {  0x406, -1, "pc105", "dk",      NULL, NULL, "Danish"},
-    {  0x407, -1, "pc105", "de",      NULL, NULL, "German (Germany)"},
-    {0x10407, -1, "pc105", "de",      NULL, NULL, "German (Germany, IBM)"},
-    {  0x807, -1, "pc105", "ch",      "de", NULL, "German (Switzerland)"},
-    {  0x409, -1, "pc105", "us",      NULL, NULL, "English (USA)"},
-    {0x10409, -1, "pc105", "dvorak",  NULL, NULL, "English (USA, Dvorak)"}, 
-    {0x20409, -1, "pc105", "us_intl", NULL, NULL, "English (USA, International)"}, 
-    {  0x809, -1, "pc105", "gb",      NULL, NULL, "English (United Kingdom)"},
-    { 0x1009, -1, "pc105", "ca",      "fr", NULL, "French (Canada)"},
-    {0x11009, -1, "pc105", "ca",      "multix", NULL, "Candian Multilingual Standard"},
-    { 0x1809, -1, "pc105", "ie",      NULL, NULL, "Irish"},
-    {  0x40a, -1, "pc105", "es",      NULL, NULL, "Spanish (Spain, Traditional Sort)"},
-    {  0x80a, -1, "pc105", "latam",   NULL, NULL, "Latin American"},
-    {  0x40b, -1, "pc105", "fi",      NULL, NULL, "Finnish"},
-    {  0x40c, -1, "pc105", "fr",      NULL, NULL, "French (Standard)"},
-    {  0x80c, -1, "pc105", "be",      NULL, NULL, "French (Belgian)"},
-    {0x1080c, -1, "pc105", "be",      NULL, NULL, "Belgian (Comma)"},
-    {  0xc0c, -1, "pc105", "ca",      "fr-legacy", NULL, "French (Canada) (Legacy)"},
-    { 0x100c, -1, "pc105", "ch",      "fr", NULL, "French (Switzerland)"},
-    {  0x40d, -1, "pc105", "il",      NULL, NULL, "Hebrew"},
-    {  0x40e, -1, "pc105", "hu",      NULL, NULL, "Hungarian"},
-    {  0x40f, -1, "pc105", "is",      NULL, NULL, "Icelandic"},
-    {  0x410, -1, "pc105", "it",      NULL, NULL, "Italian"},
-    {0x10410, -1, "pc105", "it",      NULL, NULL, "Italian (142)"},
-    {0xa0000410,-1, "macbook79","it",   "mac",NULL, "Italiano (Apple)"},
-    {  0x411,  7, "jp106", "jp",      NULL, NULL, "Japanese"},
-    {  0x413, -1, "pc105", "nl",      NULL, NULL, "Dutch"},
-    {  0x813, -1, "pc105", "be",      NULL, NULL, "Dutch (Belgian)"},  
-    {  0x414, -1, "pc105", "no",      NULL, NULL, "Norwegian"},
-    {  0x415, -1, "pc105", "pl",      NULL, NULL, "Polish (Programmers)"},
-    {  0x416, -1, "pc105", "br",      NULL, NULL, "Portuguese (Brazil, ABNT)"},
-    {0x10416, -1, "abnt2", "br",      NULL, NULL, "Portuguese (Brazil, ABNT2)"},
-    {  0x816, -1, "pc105", "pt",      NULL, NULL, "Portuguese (Portugal)"},
-    {  0x41a, -1, "pc105", "hr",      NULL, NULL, "Croatian"},
-    {  0x41d, -1, "pc105", "se",      NULL, NULL, "Swedish (Sweden)"},
-    {  0x424, -1, "pc105", "si",      NULL, NULL, "Slovenian"},
-    {  0x425, -1, "pc105", "ee",      NULL, NULL, "Estonian"},
-    {  0x452, -1, "pc105", "gb",      "intl", NULL, "United Kingdom (Extended)"},
-    {     -1, -1, NULL,    NULL,      NULL, NULL, NULL}
-};
-
-/*
-  See http://technet.microsoft.com/en-us/library/cc766503%28WS.10%29.aspx
-  for a listing of input locale (keyboard layout) codes
-*/    
-
-=======
-/*
- * Copyright (c) 2005 Alexander Gottwald
- *
- * Permission is hereby granted, free of charge, to any person obtaining a
- * copy of this software and associated documentation files (the "Software"),
- * to deal in the Software without restriction, including without limitation
- * the rights to use, copy, modify, merge, publish, distribute, sublicense,
- * and/or sell copies of the Software, and to permit persons to whom the
- * Software is furnished to do so, subject to the following conditions:
- *
- * The above copyright notice and this permission notice shall be included in
- * all copies or substantial portions of the Software.
- *
- * THE SOFTWARE IS PROVIDED "AS IS", WITHOUT WARRANTY OF ANY KIND, EXPRESS OR
- * IMPLIED, INCLUDING BUT NOT LIMITED TO THE WARRANTIES OF MERCHANTABILITY,
- * FITNESS FOR A PARTICULAR PURPOSE AND NONINFRINGEMENT. IN NO EVENT SHALL
- * THE ABOVE LISTED COPYRIGHT HOLDER(S) BE LIABLE FOR ANY CLAIM, DAMAGES OR
- * OTHER LIABILITY, WHETHER IN AN ACTION OF CONTRACT, TORT OR OTHERWISE,
- * ARISING FROM, OUT OF OR IN CONNECTION WITH THE SOFTWARE OR THE USE OR OTHER
- * DEALINGS IN THE SOFTWARE.
- *
- * Except as contained in this notice, the name(s) of the above copyright
- * holders shall not be used in advertising or otherwise to promote the sale,
- * use or other dealings in this Software without prior written authorization.
- */
-/* Definitions for various keyboard layouts from windows and their 
- * XKB settings.
- */
-
-typedef struct 
-{
-    unsigned int winlayout;
-    int winkbtype;
-    char *xkbmodel;
-    char *xkblayout;
-    char *xkbvariant;
-    char *xkboptions;
-    char *layoutname;
-} WinKBLayoutRec, *WinKBLayoutPtr;
-
-/*
-   This table is sorted by low byte of winlayout, then by next byte, etc.
-*/
-
-WinKBLayoutRec winKBLayouts[] =
-{
-    {  0x00000404, -1, "pc105",     "zh_TW",     NULL,        NULL, "Chinese (Taiwan)"},
-    {  0x00000405, -1, "pc105",     "cz",        NULL,        NULL, "Czech"},
-    {  0x00010405, -1, "pc105",     "cz_qwerty", NULL,        NULL, "Czech (QWERTY)"},
-    {  0x00000406, -1, "pc105",     "dk",        NULL,        NULL, "Danish"},
-    {  0x00000407, -1, "pc105",     "de",        NULL,        NULL, "German (Germany)"},
-    {  0x00010407, -1, "pc105",     "de",        NULL,        NULL, "German (Germany,IBM)"},
-    {  0x00000807, -1, "pc105",     "ch",        "de",        NULL, "German (Switzerland)"},
-    {  0x00000409, -1, "pc105",     "us",        NULL,        NULL, "English (USA)"},
-    {  0x00010409, -1, "pc105",     "dvorak",    NULL,        NULL, "English (USA,Dvorak)"},
-    {  0x00020409, -1, "pc105",     "us_intl",   NULL,        NULL, "English (USA,International)"},
-    {  0x00000809, -1, "pc105",     "gb",        NULL,        NULL, "English (United Kingdom)"},
-    {  0x00001809, -1, "pc105",     "ie",        NULL,        NULL, "Irish"},
-    {  0x0000040a, -1, "pc105",     "es",        NULL,        NULL, "Spanish (Spain,Traditional Sort)"},
-    {  0x0000080a, -1, "pc105",     "latam",     NULL,        NULL, "Latin American"},
-    {  0x0000040b, -1, "pc105",     "fi",        NULL,        NULL, "Finnish"},
-    {  0x0000040c, -1, "pc105",     "fr",        NULL,        NULL, "French (Standard)"},
-    {  0x0000080c, -1, "pc105",     "be",        NULL,        NULL, "French (Belgian)"},
-    {  0x00000c0c, -1, "pc105",     "ca",        "fr",        NULL, "French (Canada)"},
-    {  0x0000100c, -1, "pc105",     "ch",        "fr",        NULL, "French (Switzerland)"},
-    {  0x0000040d, -1, "pc105",     "il",        NULL,        NULL, "Hebrew"},
-    {  0x0000040e, -1, "pc105",     "hu",        NULL,        NULL, "Hungarian"},
-    {  0x0000040f, -1, "pc105",     "is",        NULL,        NULL, "Icelandic"},
-    {  0x00000410, -1, "pc105",     "it",        NULL,        NULL, "Italian"},
-    {  0x00010410, -1, "pc105",     "it",        NULL,        NULL, "Italian (142)"},
-    {  0xa0000410, -1, "macbook79", "it",        "mac",       NULL, "Italiano (Apple)"},
-    {  0x00000411,  7, "jp106",     "jp",        NULL,        NULL, "Japanese"},
-    {  0x00000413, -1, "pc105",     "nl",        NULL,        NULL, "Dutch"},
-    {  0x00000813, -1, "pc105",     "be",        NULL,        NULL, "Dutch (Belgian)"},
-    {  0x00000414, -1, "pc105",     "no",        NULL,        NULL, "Norwegian"},
-    {  0x00000415, -1, "pc105",     "pl",        NULL,        NULL, "Polish (Programmers)"},
-    {  0x00000416, -1, "pc105",     "br",        NULL,        NULL, "Portuguese (Brazil,ABNT)"},
-    {  0x00010416, -1, "abnt2",     "br",        NULL,        NULL, "Portuguese (Brazil,ABNT2)"},
-    {  0x00000816, -1, "pc105",     "pt",        NULL,        NULL, "Portuguese (Portugal)"},
-    {  0x0000041a, -1, "pc105",     "hr",        NULL,        NULL, "Croatian"},
-    {  0x0000041d, -1, "pc105",     "se",        NULL,        NULL, "Swedish (Sweden)"},
-    {  0x00000424, -1, "pc105",     "si",        NULL,        NULL, "Slovenian"},
-    {  0x00000425, -1, "pc105",     "ee",        NULL,        NULL, "Estonian"},
-    {  0x00000452, -1, "pc105",     "gb",        "intl",      NULL, "United Kingdom (Extended)"},
-    {          -1, -1, NULL,        NULL,        NULL,        NULL, NULL}
-};
-
-/*
-  See http://technet.microsoft.com/en-us/library/cc766503%28WS.10%29.aspx
-  for a listing of input locale (keyboard layout) codes
-*/
-
-
->>>>>>> 6ab3babb
+/*
+ * Copyright (c) 2005 Alexander Gottwald
+ *
+ * Permission is hereby granted, free of charge, to any person obtaining a
+ * copy of this software and associated documentation files (the "Software"),
+ * to deal in the Software without restriction, including without limitation
+ * the rights to use, copy, modify, merge, publish, distribute, sublicense,
+ * and/or sell copies of the Software, and to permit persons to whom the
+ * Software is furnished to do so, subject to the following conditions:
+ *
+ * The above copyright notice and this permission notice shall be included in
+ * all copies or substantial portions of the Software.
+ *
+ * THE SOFTWARE IS PROVIDED "AS IS", WITHOUT WARRANTY OF ANY KIND, EXPRESS OR
+ * IMPLIED, INCLUDING BUT NOT LIMITED TO THE WARRANTIES OF MERCHANTABILITY,
+ * FITNESS FOR A PARTICULAR PURPOSE AND NONINFRINGEMENT. IN NO EVENT SHALL
+ * THE ABOVE LISTED COPYRIGHT HOLDER(S) BE LIABLE FOR ANY CLAIM, DAMAGES OR
+ * OTHER LIABILITY, WHETHER IN AN ACTION OF CONTRACT, TORT OR OTHERWISE,
+ * ARISING FROM, OUT OF OR IN CONNECTION WITH THE SOFTWARE OR THE USE OR OTHER
+ * DEALINGS IN THE SOFTWARE.
+ *
+ * Except as contained in this notice, the name(s) of the above copyright
+ * holders shall not be used in advertising or otherwise to promote the sale,
+ * use or other dealings in this Software without prior written authorization.
+ */
+/* Definitions for various keyboard layouts from windows and their 
+ * XKB settings.
+ */
+
+typedef struct 
+{
+    unsigned int winlayout;
+    int winkbtype;
+    char *xkbmodel;
+    char *xkblayout;
+    char *xkbvariant;
+    char *xkboptions;
+    char *layoutname;
+} WinKBLayoutRec, *WinKBLayoutPtr;
+
+/*
+   This table is sorted by low byte of winlayout, then by next byte, etc.
+*/
+
+WinKBLayoutRec winKBLayouts[] =
+{
+    {  0x00000404, -1, "pc105",     "zh_TW",     NULL,        NULL, "Chinese (Taiwan)"},
+    {  0x00000405, -1, "pc105",     "cz",        NULL,        NULL, "Czech"},
+    {  0x00010405, -1, "pc105",     "cz_qwerty", NULL,        NULL, "Czech (QWERTY)"},
+    {  0x00000406, -1, "pc105",     "dk",        NULL,        NULL, "Danish"},
+    {  0x00000407, -1, "pc105",     "de",        NULL,        NULL, "German (Germany)"},
+    {  0x00010407, -1, "pc105",     "de",        NULL,        NULL, "German (Germany,IBM)"},
+    {  0x00000807, -1, "pc105",     "ch",        "de",        NULL, "German (Switzerland)"},
+    {  0x00000409, -1, "pc105",     "us",        NULL,        NULL, "English (USA)"},
+    {  0x00010409, -1, "pc105",     "dvorak",    NULL,        NULL, "English (USA,Dvorak)"},
+    {  0x00020409, -1, "pc105",     "us_intl",   NULL,        NULL, "English (USA,International)"},
+    {  0x00000809, -1, "pc105",     "gb",        NULL,        NULL, "English (United Kingdom)"},
+    {  0x00001009, -1, "pc105",     "ca",        "fr",        NULL, "French (Canada)"},
+    {  0x00011009, -1, "pc105",     "ca",        "multix",    NULL, "Candian Multilingual Standard"},
+    {  0x00001809, -1, "pc105",     "ie",        NULL,        NULL, "Irish"},
+    {  0x0000040a, -1, "pc105",     "es",        NULL,        NULL, "Spanish (Spain,Traditional Sort)"},
+    {  0x0000080a, -1, "pc105",     "latam",     NULL,        NULL, "Latin American"},
+    {  0x0000040b, -1, "pc105",     "fi",        NULL,        NULL, "Finnish"},
+    {  0x0000040c, -1, "pc105",     "fr",        NULL,        NULL, "French (Standard)"},
+    {  0x0000080c, -1, "pc105",     "be",        NULL,        NULL, "French (Belgian)"},
+    {  0x0001080c, -1, "pc105",     "be",        NULL,        NULL, "Belgian (Comma)"},
+    {  0x00000c0c, -1, "pc105",     "ca",        "fr-legacy", NULL, "French (Canada) (Legacy)"},
+    {  0x0000100c, -1, "pc105",     "ch",        "fr",        NULL, "French (Switzerland)"},
+    {  0x0000040d, -1, "pc105",     "il",        NULL,        NULL, "Hebrew"},
+    {  0x0000040e, -1, "pc105",     "hu",        NULL,        NULL, "Hungarian"},
+    {  0x0000040f, -1, "pc105",     "is",        NULL,        NULL, "Icelandic"},
+    {  0x00000410, -1, "pc105",     "it",        NULL,        NULL, "Italian"},
+    {  0x00010410, -1, "pc105",     "it",        NULL,        NULL, "Italian (142)"},
+    {  0xa0000410, -1, "macbook79", "it",        "mac",       NULL, "Italiano (Apple)"},
+    {  0x00000411,  7, "jp106",     "jp",        NULL,        NULL, "Japanese"},
+    {  0x00000413, -1, "pc105",     "nl",        NULL,        NULL, "Dutch"},
+    {  0x00000813, -1, "pc105",     "be",        NULL,        NULL, "Dutch (Belgian)"},
+    {  0x00000414, -1, "pc105",     "no",        NULL,        NULL, "Norwegian"},
+    {  0x00000415, -1, "pc105",     "pl",        NULL,        NULL, "Polish (Programmers)"},
+    {  0x00000416, -1, "pc105",     "br",        NULL,        NULL, "Portuguese (Brazil,ABNT)"},
+    {  0x00010416, -1, "abnt2",     "br",        NULL,        NULL, "Portuguese (Brazil,ABNT2)"},
+    {  0x00000816, -1, "pc105",     "pt",        NULL,        NULL, "Portuguese (Portugal)"},
+    {  0x0000041a, -1, "pc105",     "hr",        NULL,        NULL, "Croatian"},
+    {  0x0000041d, -1, "pc105",     "se",        NULL,        NULL, "Swedish (Sweden)"},
+    {  0x00000424, -1, "pc105",     "si",        NULL,        NULL, "Slovenian"},
+    {  0x00000425, -1, "pc105",     "ee",        NULL,        NULL, "Estonian"},
+    {  0x00000452, -1, "pc105",     "gb",        "intl",      NULL, "United Kingdom (Extended)"},
+    {          -1, -1, NULL,        NULL,        NULL,        NULL, NULL}
+};
+
+/*
+  See http://technet.microsoft.com/en-us/library/cc766503%28WS.10%29.aspx
+  for a listing of input locale (keyboard layout) codes
+*/
+
+