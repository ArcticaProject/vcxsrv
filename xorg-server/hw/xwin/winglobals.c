--- conflicted
+++ resolved
@@ -78,11 +78,8 @@
 Bool g_fSoftwareCursor = FALSE;
 Bool g_fSilentDupError = FALSE;
 Bool g_fNativeGl = TRUE;
-<<<<<<< HEAD
 Bool g_fswrastwgl = FALSE;
-=======
 Bool g_fHostInTitle = FALSE;
->>>>>>> e0927d90
 pthread_mutex_t g_pmTerminating = PTHREAD_MUTEX_INITIALIZER;
 
 #ifdef XWIN_CLIPBOARD
