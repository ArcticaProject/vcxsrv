/*
 *Copyright (C) 2003-2004 Harold L Hunt II All Rights Reserved.
 *Copyright (C) Colin Harrison 2005-2008
 *
 *Permission is hereby granted, free of charge, to any person obtaining
 * a copy of this software and associated documentation files (the
 *"Software"), to deal in the Software without restriction, including
 *without limitation the rights to use, copy, modify, merge, publish,
 *distribute, sublicense, and/or sell copies of the Software, and to
 *permit persons to whom the Software is furnished to do so, subject to
 *the following conditions:
 *
 *The above copyright notice and this permission notice shall be
 *included in all copies or substantial portions of the Software.
 *
 *THE SOFTWARE IS PROVIDED "AS IS", WITHOUT WARRANTY OF ANY KIND,
 *EXPRESS OR IMPLIED, INCLUDING BUT NOT LIMITED TO THE WARRANTIES OF
 *MERCHANTABILITY, FITNESS FOR A PARTICULAR PURPOSE AND
 *NONINFRINGEMENT. IN NO EVENT SHALL HAROLD L HUNT II BE LIABLE FOR
 *ANY CLAIM, DAMAGES OR OTHER LIABILITY, WHETHER IN AN ACTION OF
 *CONTRACT, TORT OR OTHERWISE, ARISING FROM, OUT OF OR IN CONNECTION
 *WITH THE SOFTWARE OR THE USE OR OTHER DEALINGS IN THE SOFTWARE.
 *
 *Except as contained in this notice, the name of Harold L Hunt II
 *shall not be used in advertising or otherwise to promote the sale, use
 *or other dealings in this Software without prior written authorization
 *from Harold L Hunt II.
 *
 * Authors:	Harold L Hunt II
 *              Colin Harrison
 */

#ifdef HAVE_XWIN_CONFIG_H
#include <xwin-config.h>
#endif
#include "win.h"

/*
 * General global variables
 */

int g_iNumScreens = 0;
winScreenInfo *g_ScreenInfo = 0;

#ifdef HAS_DEVWINDOWS
int g_fdMessageQueue = WIN_FD_INVALID;
#endif
DevPrivateKeyRec g_iScreenPrivateKeyRec;
DevPrivateKeyRec g_iCmapPrivateKeyRec;
DevPrivateKeyRec g_iGCPrivateKeyRec;
DevPrivateKeyRec g_iPixmapPrivateKeyRec;
DevPrivateKeyRec g_iWindowPrivateKeyRec;
unsigned long g_ulServerGeneration = 0;
DWORD g_dwEnginesSupported = 0;
HINSTANCE g_hInstance = 0;
HWND g_hDlgDepthChange = NULL;
HWND g_hDlgExit = NULL;
HWND g_hDlgAbout = NULL;
const char *g_pszQueryHost = NULL;
Bool g_fXdmcpEnabled = FALSE;
Bool g_fAuthEnabled = FALSE;
HICON g_hIconX = NULL;
HICON g_hSmallIconX = NULL;

#ifndef RELOCATE_PROJECTROOT
const char *g_pszLogFile = DEFAULT_LOGDIR "/XWin.%s.log";
#else
const char *g_pszLogFile = "XWin.log";
Bool g_fLogFileChanged = FALSE;
#endif
int g_iLogVerbose = 2;
Bool g_fLogInited = FALSE;
char *g_pszCommandLine = NULL;
Bool g_fSilentFatalError = FALSE;
DWORD g_dwCurrentThreadID = 0;
Bool g_fKeyboardHookLL = FALSE;
Bool g_fNoHelpMessageBox = FALSE;
Bool g_fSoftwareCursor = FALSE;
Bool g_fSilentDupError = FALSE;
Bool g_fNativeGl = TRUE;
Bool g_fswrastwgl = FALSE;
Bool g_fHostInTitle = FALSE;
pthread_mutex_t g_pmTerminating = PTHREAD_MUTEX_INITIALIZER;

#ifdef XWIN_CLIPBOARD
/*
 * Wrapped DIX functions
 */
winDispatchProcPtr winProcEstablishConnectionOrig = NULL;

/*
 * Clipboard variables
 */

Bool g_fUnicodeClipboard = TRUE;
Bool g_fClipboard = TRUE;
<<<<<<< HEAD
Bool g_fClipboardPrimary = TRUE;
Bool g_fClipboardLaunched = FALSE;
=======
>>>>>>> 30eb28e8
Bool g_fClipboardStarted = FALSE;
#endif

const char WIN_WINDOW_PROP[]=     "vcxsrv_window_prop_rl";
const char WIN_WID_PROP[]=        "vcxsrv_wid_prop_rl";
const char WIN_NEEDMANAGE_PROP[]= "vcxsrv_override_redirect_prop_rl";
const char WIN_SCR_PROP[]=        "vcxsrv_screen_prop_rl";

/*
 * Re-initialize global variables that are invalidated
 * by a server reset.
 */

void
winInitializeGlobals(void)
{
    g_dwCurrentThreadID = GetCurrentThreadId();
}<|MERGE_RESOLUTION|>--- conflicted
+++ resolved
@@ -87,6 +87,7 @@
  * Wrapped DIX functions
  */
 winDispatchProcPtr winProcEstablishConnectionOrig = NULL;
+winDispatchProcPtr winProcSetSelectionOwnerOrig = NULL;
 
 /*
  * Clipboard variables
@@ -94,12 +95,14 @@
 
 Bool g_fUnicodeClipboard = TRUE;
 Bool g_fClipboard = TRUE;
-<<<<<<< HEAD
 Bool g_fClipboardPrimary = TRUE;
 Bool g_fClipboardLaunched = FALSE;
-=======
->>>>>>> 30eb28e8
 Bool g_fClipboardStarted = FALSE;
+pthread_t g_ptClipboardProc;
+HWND g_hwndClipboard = NULL;
+void *g_pClipboardDisplay = NULL;
+Window g_iClipboardWindow = None;
+Atom g_atomLastOwnedSelection = None;
 #endif
 
 const char WIN_WINDOW_PROP[]=     "vcxsrv_window_prop_rl";
@@ -116,4 +119,10 @@
 winInitializeGlobals(void)
 {
     g_dwCurrentThreadID = GetCurrentThreadId();
+#ifdef XWIN_CLIPBOARD
+    g_iClipboardWindow = None;
+    g_pClipboardDisplay = NULL;
+    g_atomLastOwnedSelection = None;
+    g_hwndClipboard = NULL;
+#endif
 }