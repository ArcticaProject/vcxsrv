/*
 *Copyright (C) 2003-2004 Harold L Hunt II All Rights Reserved.
 *Copyright (C) Colin Harrison 2005-2008
 *
 *Permission is hereby granted, free of charge, to any person obtaining
 * a copy of this software and associated documentation files (the
 *"Software"), to deal in the Software without restriction, including
 *without limitation the rights to use, copy, modify, merge, publish,
 *distribute, sublicense, and/or sell copies of the Software, and to
 *permit persons to whom the Software is furnished to do so, subject to
 *the following conditions:
 *
 *The above copyright notice and this permission notice shall be
 *included in all copies or substantial portions of the Software.
 *
 *THE SOFTWARE IS PROVIDED "AS IS", WITHOUT WARRANTY OF ANY KIND,
 *EXPRESS OR IMPLIED, INCLUDING BUT NOT LIMITED TO THE WARRANTIES OF
 *MERCHANTABILITY, FITNESS FOR A PARTICULAR PURPOSE AND
 *NONINFRINGEMENT. IN NO EVENT SHALL HAROLD L HUNT II BE LIABLE FOR
 *ANY CLAIM, DAMAGES OR OTHER LIABILITY, WHETHER IN AN ACTION OF
 *CONTRACT, TORT OR OTHERWISE, ARISING FROM, OUT OF OR IN CONNECTION
 *WITH THE SOFTWARE OR THE USE OR OTHER DEALINGS IN THE SOFTWARE.
 *
 *Except as contained in this notice, the name of Harold L Hunt II
 *shall not be used in advertising or otherwise to promote the sale, use
 *or other dealings in this Software without prior written authorization
 *from Harold L Hunt II.
 *
 * Authors:	Harold L Hunt II
 *              Colin Harrison
 */

#ifdef HAVE_XWIN_CONFIG_H
#include <xwin-config.h>
#endif
#include "win.h"

/*
 * General global variables
 */

int g_iNumScreens = 0;
winScreenInfo *g_ScreenInfo = 0;

#ifdef HAS_DEVWINDOWS
int g_fdMessageQueue = WIN_FD_INVALID;
#endif
DevPrivateKeyRec g_iScreenPrivateKeyRec;
DevPrivateKeyRec g_iCmapPrivateKeyRec;
DevPrivateKeyRec g_iGCPrivateKeyRec;
DevPrivateKeyRec g_iPixmapPrivateKeyRec;
DevPrivateKeyRec g_iWindowPrivateKeyRec;
unsigned long g_ulServerGeneration = 0;
DWORD g_dwEnginesSupported = 0;
HINSTANCE g_hInstance = 0;
HWND g_hDlgDepthChange = NULL;
HWND g_hDlgExit = NULL;
HWND g_hDlgAbout = NULL;
const char *g_pszQueryHost = NULL;
Bool g_fXdmcpEnabled = FALSE;
Bool g_fAuthEnabled = FALSE;
HICON g_hIconX = NULL;
HICON g_hSmallIconX = NULL;

#ifndef RELOCATE_PROJECTROOT
const char *g_pszLogFile = DEFAULT_LOGDIR "/XWin.%s.log";
#else
const char *g_pszLogFile = "XWin.log";
Bool g_fLogFileChanged = FALSE;
#endif
int g_iLogVerbose = 2;
Bool g_fLogInited = FALSE;
char *g_pszCommandLine = NULL;
Bool g_fSilentFatalError = FALSE;
DWORD g_dwCurrentThreadID = 0;
Bool g_fKeyboardHookLL = FALSE;
Bool g_fNoHelpMessageBox = FALSE;
Bool g_fSoftwareCursor = FALSE;
Bool g_fSilentDupError = FALSE;
Bool g_fNativeGl = TRUE;
<<<<<<< HEAD
Bool g_fswrastwgl = FALSE;
=======
pthread_mutex_t g_pmTerminating = PTHREAD_MUTEX_INITIALIZER;
>>>>>>> acf3535c

#ifdef XWIN_CLIPBOARD
/*
 * Wrapped DIX functions
 */
winDispatchProcPtr winProcEstablishConnectionOrig = NULL;
winDispatchProcPtr winProcSetSelectionOwnerOrig = NULL;

/*
 * Clipboard variables
 */

Bool g_fUnicodeClipboard = TRUE;
Bool g_fClipboard = TRUE;
Bool g_fClipboardPrimary = TRUE;
Bool g_fClipboardLaunched = FALSE;
Bool g_fClipboardStarted = FALSE;
pthread_t g_ptClipboardProc;
HWND g_hwndClipboard = NULL;
void *g_pClipboardDisplay = NULL;
Window g_iClipboardWindow = None;
Atom g_atomLastOwnedSelection = None;
#endif

const char WIN_WINDOW_PROP[]=     "vcxsrv_window_prop_rl";
const char WIN_WID_PROP[]=        "vcxsrv_wid_prop_rl";
const char WIN_NEEDMANAGE_PROP[]= "vcxsrv_override_redirect_prop_rl";
const char WIN_SCR_PROP[]=        "vcxsrv_screen_prop_rl";

/*
 * Re-initialize global variables that are invalidated
 * by a server reset.
 */

void
winInitializeGlobals(void)
{
    g_dwCurrentThreadID = GetCurrentThreadId();
#ifdef XWIN_CLIPBOARD
    g_iClipboardWindow = None;
    g_pClipboardDisplay = NULL;
    g_atomLastOwnedSelection = None;
    g_hwndClipboard = NULL;
#endif
}<|MERGE_RESOLUTION|>--- conflicted
+++ resolved
@@ -78,11 +78,8 @@
 Bool g_fSoftwareCursor = FALSE;
 Bool g_fSilentDupError = FALSE;
 Bool g_fNativeGl = TRUE;
-<<<<<<< HEAD
 Bool g_fswrastwgl = FALSE;
-=======
 pthread_mutex_t g_pmTerminating = PTHREAD_MUTEX_INITIALIZER;
->>>>>>> acf3535c
 
 #ifdef XWIN_CLIPBOARD
 /*
