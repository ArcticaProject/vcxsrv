/*
 *Copyright (C) 2003-2004 Harold L Hunt II All Rights Reserved.
 *Copyright (C) Colin Harrison 2005-2008
 *
 *Permission is hereby granted, free of charge, to any person obtaining
 * a copy of this software and associated documentation files (the
 *"Software"), to deal in the Software without restriction, including
 *without limitation the rights to use, copy, modify, merge, publish,
 *distribute, sublicense, and/or sell copies of the Software, and to
 *permit persons to whom the Software is furnished to do so, subject to
 *the following conditions:
 *
 *The above copyright notice and this permission notice shall be
 *included in all copies or substantial portions of the Software.
 *
 *THE SOFTWARE IS PROVIDED "AS IS", WITHOUT WARRANTY OF ANY KIND,
 *EXPRESS OR IMPLIED, INCLUDING BUT NOT LIMITED TO THE WARRANTIES OF
 *MERCHANTABILITY, FITNESS FOR A PARTICULAR PURPOSE AND
 *NONINFRINGEMENT. IN NO EVENT SHALL HAROLD L HUNT II BE LIABLE FOR
 *ANY CLAIM, DAMAGES OR OTHER LIABILITY, WHETHER IN AN ACTION OF
 *CONTRACT, TORT OR OTHERWISE, ARISING FROM, OUT OF OR IN CONNECTION
 *WITH THE SOFTWARE OR THE USE OR OTHER DEALINGS IN THE SOFTWARE.
 *
 *Except as contained in this notice, the name of Harold L Hunt II
 *shall not be used in advertising or otherwise to promote the sale, use
 *or other dealings in this Software without prior written authorization
 *from Harold L Hunt II.
 *
 * Authors:	Harold L Hunt II
 *              Colin Harrison
 */

#ifdef HAVE_XWIN_CONFIG_H
#include <xwin-config.h>
#endif
#include "win.h"

/*
 * General global variables
 */

int g_iNumScreens = 0;
winScreenInfo *g_ScreenInfo = 0;

#ifdef HAS_DEVWINDOWS
int g_fdMessageQueue = WIN_FD_INVALID;
#endif
DevPrivateKeyRec g_iScreenPrivateKeyRec;
DevPrivateKeyRec g_iCmapPrivateKeyRec;
DevPrivateKeyRec g_iGCPrivateKeyRec;
DevPrivateKeyRec g_iPixmapPrivateKeyRec;
DevPrivateKeyRec g_iWindowPrivateKeyRec;
unsigned long g_ulServerGeneration = 0;
DWORD g_dwEnginesSupported = 0;
HINSTANCE g_hInstance = 0;
HWND g_hDlgDepthChange = NULL;
HWND g_hDlgExit = NULL;
HWND g_hDlgAbout = NULL;
const char *g_pszQueryHost = NULL;
Bool g_fXdmcpEnabled = FALSE;
Bool g_fAuthEnabled = FALSE;
HICON g_hIconX = NULL;
HICON g_hSmallIconX = NULL;

#ifndef RELOCATE_PROJECTROOT
const char *g_pszLogFile = DEFAULT_LOGDIR "/XWin.%s.log";
#else
const char *g_pszLogFile = "XWin.log";
Bool g_fLogFileChanged = FALSE;
#endif
int g_iLogVerbose = 2;
Bool g_fLogInited = FALSE;
char *g_pszCommandLine = NULL;
Bool g_fSilentFatalError = FALSE;
DWORD g_dwCurrentThreadID = 0;
Bool g_fKeyboardHookLL = FALSE;
Bool g_fNoHelpMessageBox = FALSE;
Bool g_fSoftwareCursor = FALSE;
Bool g_fSilentDupError = FALSE;
<<<<<<< HEAD
Bool g_fNativeGl = FALSE;
Bool g_fswrastwgl = FALSE;
=======
Bool g_fNativeGl = TRUE;
>>>>>>> d2d73da5

#ifdef XWIN_CLIPBOARD
/*
 * Wrapped DIX functions
 */
winDispatchProcPtr winProcEstablishConnectionOrig = NULL;
winDispatchProcPtr winProcSetSelectionOwnerOrig = NULL;

/*
 * Clipboard variables
 */

Bool g_fUnicodeClipboard = TRUE;
Bool g_fClipboard = TRUE;
Bool g_fClipboardPrimary = TRUE;
Bool g_fClipboardLaunched = FALSE;
Bool g_fClipboardStarted = FALSE;
pthread_t g_ptClipboardProc;
HWND g_hwndClipboard = NULL;
void *g_pClipboardDisplay = NULL;
Window g_iClipboardWindow = None;
Atom g_atomLastOwnedSelection = None;
#endif

/*
 * Re-initialize global variables that are invalidated
 * by a server reset.
 */

void
winInitializeGlobals(void)
{
    g_dwCurrentThreadID = GetCurrentThreadId();
#ifdef XWIN_CLIPBOARD
    g_iClipboardWindow = None;
    g_pClipboardDisplay = NULL;
    g_atomLastOwnedSelection = None;
    g_hwndClipboard = NULL;
#endif
}<|MERGE_RESOLUTION|>--- conflicted
+++ resolved
@@ -77,12 +77,8 @@
 Bool g_fNoHelpMessageBox = FALSE;
 Bool g_fSoftwareCursor = FALSE;
 Bool g_fSilentDupError = FALSE;
-<<<<<<< HEAD
-Bool g_fNativeGl = FALSE;
+Bool g_fNativeGl = TRUE;
 Bool g_fswrastwgl = FALSE;
-=======
-Bool g_fNativeGl = TRUE;
->>>>>>> d2d73da5
 
 #ifdef XWIN_CLIPBOARD
 /*
