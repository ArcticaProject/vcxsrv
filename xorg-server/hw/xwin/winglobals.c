/*
 *Copyright (C) 2003-2004 Harold L Hunt II All Rights Reserved.
 *Copyright (C) Colin Harrison 2005-2008
 *
 *Permission is hereby granted, free of charge, to any person obtaining
 * a copy of this software and associated documentation files (the
 *"Software"), to deal in the Software without restriction, including
 *without limitation the rights to use, copy, modify, merge, publish,
 *distribute, sublicense, and/or sell copies of the Software, and to
 *permit persons to whom the Software is furnished to do so, subject to
 *the following conditions:
 *
 *The above copyright notice and this permission notice shall be
 *included in all copies or substantial portions of the Software.
 *
 *THE SOFTWARE IS PROVIDED "AS IS", WITHOUT WARRANTY OF ANY KIND,
 *EXPRESS OR IMPLIED, INCLUDING BUT NOT LIMITED TO THE WARRANTIES OF
 *MERCHANTABILITY, FITNESS FOR A PARTICULAR PURPOSE AND
 *NONINFRINGEMENT. IN NO EVENT SHALL HAROLD L HUNT II BE LIABLE FOR
 *ANY CLAIM, DAMAGES OR OTHER LIABILITY, WHETHER IN AN ACTION OF
 *CONTRACT, TORT OR OTHERWISE, ARISING FROM, OUT OF OR IN CONNECTION
 *WITH THE SOFTWARE OR THE USE OR OTHER DEALINGS IN THE SOFTWARE.
 *
 *Except as contained in this notice, the name of Harold L Hunt II
 *shall not be used in advertising or otherwise to promote the sale, use
 *or other dealings in this Software without prior written authorization
 *from Harold L Hunt II.
 *
 * Authors:	Harold L Hunt II
 *              Colin Harrison
 */

#ifdef HAVE_XWIN_CONFIG_H
#include <xwin-config.h>
#endif
#include "win.h"

/*
 * General global variables
 */

int g_iNumScreens = 0;
winScreenInfo *g_ScreenInfo = 0;

#ifdef HAS_DEVWINDOWS
int g_fdMessageQueue = WIN_FD_INVALID;
#endif
DevPrivateKeyRec g_iScreenPrivateKeyRec;
DevPrivateKeyRec g_iCmapPrivateKeyRec;
DevPrivateKeyRec g_iGCPrivateKeyRec;
DevPrivateKeyRec g_iPixmapPrivateKeyRec;
DevPrivateKeyRec g_iWindowPrivateKeyRec;
unsigned long g_ulServerGeneration = 0;
DWORD g_dwEnginesSupported = 0;
HINSTANCE g_hInstance = 0;
HWND g_hDlgDepthChange = NULL;
HWND g_hDlgExit = NULL;
HWND g_hDlgAbout = NULL;
const char *g_pszQueryHost = NULL;
Bool g_fXdmcpEnabled = FALSE;
Bool g_fAuthEnabled = FALSE;
HICON g_hIconX = NULL;
HICON g_hSmallIconX = NULL;

#ifndef RELOCATE_PROJECTROOT
const char *g_pszLogFile = DEFAULT_LOGDIR "/XWin.%s.log";
#else
const char *g_pszLogFile = "XWin.log";
Bool g_fLogFileChanged = FALSE;
#endif
<<<<<<< HEAD
int		g_iLogVerbose = 2;
Bool		g_fLogInited = FALSE;
char *		g_pszCommandLine = NULL;
Bool		g_fSilentFatalError = FALSE;
DWORD		g_dwCurrentThreadID = 0;
Bool		g_fKeyboardHookLL = FALSE;
Bool		g_fNoHelpMessageBox = FALSE;
Bool		g_fSoftwareCursor = FALSE;
Bool		g_fSilentDupError = FALSE;
Bool		g_fNativeGl = FALSE;
Bool		g_fswrastwgl = FALSE;

=======
int g_iLogVerbose = 2;
Bool g_fLogInited = FALSE;
char *g_pszCommandLine = NULL;
Bool g_fSilentFatalError = FALSE;
DWORD g_dwCurrentThreadID = 0;
Bool g_fKeyboardHookLL = FALSE;
Bool g_fNoHelpMessageBox = FALSE;
Bool g_fSoftwareCursor = FALSE;
Bool g_fSilentDupError = FALSE;
Bool g_fNativeGl = FALSE;
>>>>>>> d6d3999c

#ifdef XWIN_CLIPBOARD
/*
 * Wrapped DIX functions
 */
<<<<<<< HEAD
winDispatchProcPtr	winProcEstablishConnectionOrig = NULL;
winDispatchProcPtr	winProcSetSelectionOwnerOrig = NULL;

=======
winDispatchProcPtr winProcEstablishConnectionOrig = NULL;
winDispatchProcPtr winProcQueryTreeOrig = NULL;
winDispatchProcPtr winProcSetSelectionOwnerOrig = NULL;
>>>>>>> d6d3999c

/*
 * Clipboard variables
 */

<<<<<<< HEAD
Bool			g_fUnicodeClipboard = TRUE;
Bool			g_fClipboard = TRUE;
Bool			g_fClipboardPrimary = TRUE;
Bool			g_fClipboardLaunched = FALSE;
Bool			g_fClipboardStarted = FALSE;
pthread_t		g_ptClipboardProc;
HWND			g_hwndClipboard = NULL;
void			*g_pClipboardDisplay = NULL;
Window			g_iClipboardWindow = None;
Atom			g_atomLastOwnedSelection = None;
=======
Bool g_fUnicodeClipboard = TRUE;
Bool g_fClipboard = TRUE;
Bool g_fClipboardLaunched = FALSE;
Bool g_fClipboardStarted = FALSE;
pthread_t g_ptClipboardProc;
HWND g_hwndClipboard = NULL;
void *g_pClipboardDisplay = NULL;
Window g_iClipboardWindow = None;
Atom g_atomLastOwnedSelection = None;
>>>>>>> d6d3999c
#endif

/*
 * Re-initialize global variables that are invalidated
 * by a server reset.
 */

void
winInitializeGlobals(void)
{
    g_dwCurrentThreadID = GetCurrentThreadId();
#ifdef XWIN_CLIPBOARD
    g_iClipboardWindow = None;
    g_pClipboardDisplay = NULL;
    g_atomLastOwnedSelection = None;
    g_hwndClipboard = NULL;
#endif
}<|MERGE_RESOLUTION|>--- conflicted
+++ resolved
@@ -68,20 +68,6 @@
 const char *g_pszLogFile = "XWin.log";
 Bool g_fLogFileChanged = FALSE;
 #endif
-<<<<<<< HEAD
-int		g_iLogVerbose = 2;
-Bool		g_fLogInited = FALSE;
-char *		g_pszCommandLine = NULL;
-Bool		g_fSilentFatalError = FALSE;
-DWORD		g_dwCurrentThreadID = 0;
-Bool		g_fKeyboardHookLL = FALSE;
-Bool		g_fNoHelpMessageBox = FALSE;
-Bool		g_fSoftwareCursor = FALSE;
-Bool		g_fSilentDupError = FALSE;
-Bool		g_fNativeGl = FALSE;
-Bool		g_fswrastwgl = FALSE;
-
-=======
 int g_iLogVerbose = 2;
 Bool g_fLogInited = FALSE;
 char *g_pszCommandLine = NULL;
@@ -92,40 +78,22 @@
 Bool g_fSoftwareCursor = FALSE;
 Bool g_fSilentDupError = FALSE;
 Bool g_fNativeGl = FALSE;
->>>>>>> d6d3999c
+Bool g_fswrastwgl = FALSE;
 
 #ifdef XWIN_CLIPBOARD
 /*
  * Wrapped DIX functions
  */
-<<<<<<< HEAD
-winDispatchProcPtr	winProcEstablishConnectionOrig = NULL;
-winDispatchProcPtr	winProcSetSelectionOwnerOrig = NULL;
-
-=======
 winDispatchProcPtr winProcEstablishConnectionOrig = NULL;
-winDispatchProcPtr winProcQueryTreeOrig = NULL;
 winDispatchProcPtr winProcSetSelectionOwnerOrig = NULL;
->>>>>>> d6d3999c
 
 /*
  * Clipboard variables
  */
 
-<<<<<<< HEAD
-Bool			g_fUnicodeClipboard = TRUE;
-Bool			g_fClipboard = TRUE;
-Bool			g_fClipboardPrimary = TRUE;
-Bool			g_fClipboardLaunched = FALSE;
-Bool			g_fClipboardStarted = FALSE;
-pthread_t		g_ptClipboardProc;
-HWND			g_hwndClipboard = NULL;
-void			*g_pClipboardDisplay = NULL;
-Window			g_iClipboardWindow = None;
-Atom			g_atomLastOwnedSelection = None;
-=======
 Bool g_fUnicodeClipboard = TRUE;
 Bool g_fClipboard = TRUE;
+Bool g_fClipboardPrimary = TRUE;
 Bool g_fClipboardLaunched = FALSE;
 Bool g_fClipboardStarted = FALSE;
 pthread_t g_ptClipboardProc;
@@ -133,7 +101,6 @@
 void *g_pClipboardDisplay = NULL;
 Window g_iClipboardWindow = None;
 Atom g_atomLastOwnedSelection = None;
->>>>>>> d6d3999c
 #endif
 
 /*
