/*
 *Copyright (C) 2003-2004 Harold L Hunt II All Rights Reserved.
 *Copyright (C) Colin Harrison 2005-2008
 *
 *Permission is hereby granted, free of charge, to any person obtaining
 * a copy of this software and associated documentation files (the
 *"Software"), to deal in the Software without restriction, including
 *without limitation the rights to use, copy, modify, merge, publish,
 *distribute, sublicense, and/or sell copies of the Software, and to
 *permit persons to whom the Software is furnished to do so, subject to
 *the following conditions:
 *
 *The above copyright notice and this permission notice shall be
 *included in all copies or substantial portions of the Software.
 *
 *THE SOFTWARE IS PROVIDED "AS IS", WITHOUT WARRANTY OF ANY KIND,
 *EXPRESS OR IMPLIED, INCLUDING BUT NOT LIMITED TO THE WARRANTIES OF
 *MERCHANTABILITY, FITNESS FOR A PARTICULAR PURPOSE AND
 *NONINFRINGEMENT. IN NO EVENT SHALL HAROLD L HUNT II BE LIABLE FOR
 *ANY CLAIM, DAMAGES OR OTHER LIABILITY, WHETHER IN AN ACTION OF
 *CONTRACT, TORT OR OTHERWISE, ARISING FROM, OUT OF OR IN CONNECTION
 *WITH THE SOFTWARE OR THE USE OR OTHER DEALINGS IN THE SOFTWARE.
 *
 *Except as contained in this notice, the name of the copyright holder(s)
 *and author(s) shall not be used in advertising or otherwise to promote
 *the sale, use or other dealings in this Software without prior written
 *authorization from the copyright holder(s) and author(s).
 *
 * Authors:	Harold L Hunt II
 *              Colin Harrison
 */

#ifdef HAVE_XWIN_CONFIG_H
#include <xwin-config.h>
#else
#define HAS_WINSOCK 1
#endif
#include <sys/types.h>
#include "winclipboard.h"
#ifdef __CYGWIN__
#include <errno.h>
#endif
#include "misc.h"
#include "winmsg.h"

#ifdef _MSC_VER
#define snprintf _snprintf
#endif
/*
 * References to external symbols
 */

extern Bool g_fUnicodeClipboard;
extern Bool g_fClipboardStarted;
extern Bool	g_fClipboardLaunched;
extern HWND g_hwndClipboard;
extern void *g_pClipboardDisplay;
extern Window g_iClipboardWindow;
extern Bool		g_fClipboardPrimary;

/*
 * Global variables
 */

static jmp_buf g_jmpEntry;
static XIOErrorHandler g_winClipboardOldIOErrorHandler;
static pthread_t g_winClipboardProcThread;

Bool g_fUseUnicode = FALSE;

/*
 * Local function prototypes
 */

static int
 winClipboardErrorHandler(Display * pDisplay, XErrorEvent * pErr);

static int
 winClipboardIOErrorHandler(Display * pDisplay);

static void
winClipboardThreadExit(void *arg);
/*
 * Main thread function
 */

void *
winClipboardProc(void *pvNotUsed)
{
    Atom atomClipboard, atomClipboardManager;
    int iReturn;
    HWND hwnd = NULL;
    int iConnectionNumber = 0;

#ifdef HAS_DEVWINDOWS
    int fdMessageQueue = 0;
#else
    struct timeval tvTimeout;
#endif
    fd_set fdsRead;
    int iMaxDescriptor;
    Display *pDisplay = NULL;
    Window iWindow = None;
    int iRetries;
    Bool fUseUnicode;
    char szDisplay[512];
    int iSelectError;

    pthread_cleanup_push(&winClipboardThreadExit, NULL);

    winDebug ("winClipboardProc - Hello\n");

    /* Do we use Unicode clipboard? */
    fUseUnicode = g_fUnicodeClipboard;

    /* Save the Unicode support flag in a global */
    g_fUseUnicode = fUseUnicode;

    /* Create Windows messaging window */
    hwnd = winClipboardCreateMessagingWindow ();
  
    /* Save copy of HWND in screen privates */
    g_hwndClipboard = hwnd;

    /* Set error handler */
    XSetErrorHandler(winClipboardErrorHandler);
    g_winClipboardProcThread = pthread_self();
    g_winClipboardOldIOErrorHandler =
        XSetIOErrorHandler(winClipboardIOErrorHandler);

    /* Set jump point for Error exits */
    iReturn = setjmp(g_jmpEntry);

    /* Check if we should continue operations */
    if (iReturn != WIN_JMP_ERROR_IO && iReturn != WIN_JMP_OKAY) {
        /* setjmp returned an unknown value, exit */
        ErrorF("winClipboardProc - setjmp returned: %d exiting\n", iReturn);
        goto thread_errorexit;
    }
    else if (iReturn == WIN_JMP_ERROR_IO) {
        /* TODO: Cleanup the Win32 window and free any allocated memory */
        ErrorF("winClipboardProc - setjmp returned for IO Error Handler.\n");
    }

    /* Use our generated cookie for authentication */
    winSetAuthorization();

    /* Initialize retry count */
    iRetries = 0;

    /* Setup the display connection string x */
    /*
     * NOTE: Always connect to screen 0 since we require that screen
     * numbers start at 0 and increase without gaps.  We only need
     * to connect to one screen on the display to get events
     * for all screens on the display.  That is why there is only
     * one clipboard client thread.
     */
    winGetDisplayName(szDisplay,0);

    /* Print the display connection string */
    winDebug ("winClipboardProc - DISPLAY=%s\n", szDisplay);

    /* Open the X display */
    do {
        pDisplay = XOpenDisplay(szDisplay);
        if (pDisplay == NULL) {
            ErrorF("winClipboardProc - Could not open display, "
                   "try: %d, sleeping: %d\n", iRetries + 1, WIN_CONNECT_DELAY);
            ++iRetries;
            sleep(WIN_CONNECT_DELAY);
            continue;
        }
        else
            break;
    }
    while (pDisplay == NULL && iRetries < WIN_CONNECT_RETRIES);

    /* Make sure that the display opened */
    if (pDisplay == NULL) {
        ErrorF("winClipboardProc - Failed opening the display, giving up\n");
        goto thread_errorexit;
    }

    /* Save the display in the screen privates */
    g_pClipboardDisplay = pDisplay;

    winDebug ("winClipboardProc - XOpenDisplay () returned and "
           "successfully opened the display.\n");

    /* Get our connection number */
    iConnectionNumber = ConnectionNumber(pDisplay);

    winDebug("Clipboard is using socket %d\n",iConnectionNumber);

#ifdef HAS_DEVWINDOWS
    /* Open a file descriptor for the windows message queue */
    fdMessageQueue = open (WIN_MSG_QUEUE_FNAME, _O_RDONLY);
    if (fdMessageQueue == -1) {
        ErrorF("winClipboardProc - Failed opening %s\n", WIN_MSG_QUEUE_FNAME);
      goto thread_errorexit;
    }

    /* Find max of our file descriptors */
    iMaxDescriptor = max(fdMessageQueue, iConnectionNumber) + 1;
#else
    iMaxDescriptor = iConnectionNumber + 1;
#endif

    /* Create atoms */
    atomClipboard = XInternAtom(pDisplay, "CLIPBOARD", False);
    atomClipboardManager = XInternAtom(pDisplay, "CLIPBOARD_MANAGER", False);
    XInternAtom (pDisplay, WIN_LOCAL_PROPERTY, False);
    XInternAtom (pDisplay, "UTF8_STRING", False);
    XInternAtom (pDisplay, "COMPOUND_TEXT", False);
    XInternAtom (pDisplay, "TARGETS", False);

    /* Create a messaging window */
    iWindow = XCreateSimpleWindow(pDisplay,
                                  DefaultRootWindow(pDisplay),
                                  1, 1,
                                  500, 500,
                                  0,
                                  BlackPixel(pDisplay, 0),
                                  BlackPixel(pDisplay, 0));
    if (iWindow == 0) {
        ErrorF("winClipboardProc - Could not create an X window.\n");
        goto thread_errorexit;
    }

    XStoreName(pDisplay, iWindow, "xwinclip");

    /* Select event types to watch */
    if (XSelectInput(pDisplay, iWindow, PropertyChangeMask) == BadWindow)
        ErrorF("winClipboardProc - XSelectInput generated BadWindow "
               "on messaging window\n");

    /* Save the window in the screen privates */
    g_iClipboardWindow = iWindow;

    /* Assert ownership of selections if Win32 clipboard is owned */
    if (NULL != GetClipboardOwner()) {
      if (g_fClipboardPrimary)
      {
	      /* PRIMARY */
        winDebug("winClipboardProc - asserted ownership.\n");
        iReturn = XSetSelectionOwner (pDisplay, XA_PRIMARY,
				                              iWindow, CurrentTime);
        if (iReturn == BadAtom || iReturn == BadWindow /*||
	          XGetSelectionOwner (pDisplay, XA_PRIMARY) != iWindow*/)
	      {
	          ErrorF ("winClipboardProc - Could not set PRIMARY owner\n");
            goto thread_errorexit;
	      }
      }

        /* CLIPBOARD */
        iReturn = XSetSelectionOwner(pDisplay, atomClipboard,
                                     iWindow, CurrentTime);
      if (iReturn == BadAtom || iReturn == BadWindow /*||
	        XGetSelectionOwner (pDisplay, atomClipboard) != iWindow*/)
	      {
	          ErrorF ("winClipboardProc - Could not set CLIPBOARD owner\n");
            goto thread_errorexit;
        }
    }

    /* Pre-flush X events */
    /* 
     * NOTE: Apparently you'll freeze if you don't do this,
     *       because there may be events in local data structures
     *       already.
     */
    //winClipboardFlushXEvents(hwnd, iWindow, pDisplay, fUseUnicode);

    /* Pre-flush Windows messages */
    winDebug ("Start flushing \n");
    if (!winClipboardFlushWindowsMessageQueue(hwnd))
    {
      ErrorF ("winClipboardFlushWindowsMessageQueue - returned 0\n");
      goto thread_errorexit;
    }

    winDebug ("winClipboardProc - Started\n");
    /* Signal that the clipboard client has started */
    g_fClipboardStarted = TRUE;

    /* Loop for X events */
    while (1) {
        /* Setup the file descriptor set */
        /*
         * NOTE: You have to do this before every call to select
         *       because select modifies the mask to indicate
         *       which descriptors are ready.
         */
        FD_ZERO(&fdsRead);
        FD_SET(iConnectionNumber, &fdsRead);
#ifdef HAS_DEVWINDOWS
        FD_SET(fdMessageQueue, &fdsRead);
#else
        tvTimeout.tv_sec = 0;
        tvTimeout.tv_usec = 100;
#endif

        /* Wait for a Windows event or an X event */
        iReturn = select(iMaxDescriptor,        /* Highest fds number */
                         &fdsRead,      /* Read mask */
                         NULL,  /* No write mask */
                         NULL,  /* No exception mask */
#ifdef HAS_DEVWINDOWS
                         NULL   /* No timeout */
#else
                         &tvTimeout     /* Set timeout */
#endif
            );

#ifndef HAS_WINSOCK
        iSelectError = errno;
#else
        iSelectError = WSAGetLastError();
#endif

        if (iReturn < 0) {
#ifndef HAS_WINSOCK
            if (iSelectError == EINTR)
#else
            if (iSelectError == WSAEINTR)
#endif
                continue;

            ErrorF("winClipboardProc - Call to select () failed: %d.  "
                   "Bailing.\n", iReturn);
            break;
        }

        /* Branch on which descriptor became active */
//      if (FD_ISSET (iConnectionNumber, &fdsRead))
//	{ Also do it when no read since winClipboardFlushXEvents
//    is sending the output.
            /* Process X events */
            /* Exit when we see that server is shutting down */
            iReturn = winClipboardFlushXEvents(hwnd,
                                               iWindow, pDisplay, fUseUnicode, FALSE);
            if (WIN_XEVENTS_SHUTDOWN == iReturn) {
                ErrorF("winClipboardProc - winClipboardFlushXEvents "
                       "trapped shutdown event, exiting main loop.\n");
                break;
            }
//	}

#ifdef HAS_DEVWINDOWS
        /* Check for Windows event ready */
        if (FD_ISSET(fdMessageQueue, &fdsRead))
#else
        if (1)
#endif
        {
            /* Process Windows messages */
            if (!winClipboardFlushWindowsMessageQueue(hwnd)) {
                ErrorF("winClipboardProc - "
                       "winClipboardFlushWindowsMessageQueue trapped "
                       "WM_QUIT message, exiting main loop.\n");
                break;
            }
        }
    }

    /* Close our X window */
    if (pDisplay && iWindow) {
        iReturn = XDestroyWindow(pDisplay, iWindow);
        if (iReturn == BadWindow)
            ErrorF("winClipboardProc - XDestroyWindow returned BadWindow.\n");
#ifdef WINDBG
        else
            winDebug("winClipboardProc - XDestroyWindow succeeded.\n");
#endif
    }

#ifdef HAS_DEVWINDOWS
    /* Close our Win32 message handle */
    if (fdMessageQueue)
        close(fdMessageQueue);
#endif

#if 0
    /*
     * FIXME: XCloseDisplay hangs if we call it, as of 2004/03/26.  The
     * XSync and XSelectInput calls did not help.
     */

    /* Discard any remaining events */
    XSync(pDisplay, TRUE);

    /* Select event types to watch */
    XSelectInput(pDisplay, DefaultRootWindow(pDisplay), None);

    /* Close our X display */
    if (pDisplay) {
        XCloseDisplay(pDisplay);
    }
#endif

<<<<<<< HEAD
  goto commonexit;

thread_errorexit:
  if (g_pClipboardDisplay && g_iClipboardWindow)
  {
    iReturn = XDestroyWindow (g_pClipboardDisplay, g_iClipboardWindow);
    if (iReturn == BadWindow)
	    ErrorF ("winClipboardProc - XDestroyWindow returned BadWindow.\n");
#ifdef WINDBG
    else
	    winDebug ("winClipboardProc - XDestroyWindow succeeded.\n");
#endif
  }
  winDebug ("Clipboard thread died.\n");

commonexit:
  g_iClipboardWindow = None;
  g_pClipboardDisplay = NULL;
  g_fClipboardLaunched = FALSE;
  g_fClipboardStarted = FALSE;
=======
    /* global clipboard variable reset */
    g_fClipboardLaunched = FALSE;
    g_fClipboardStarted = FALSE;
    g_iClipboardWindow = None;
    g_pClipboardDisplay = NULL;
    g_hwndClipboard = NULL;

    /* checking if we need to restart */
    if (clipboardRestarts >= WIN_CLIPBOARD_RETRIES) {
        /* terminates clipboard thread but the main server still lives */
        ErrorF
            ("winClipboardProc - the clipboard thread has restarted %d times and seems to be unstable, disabling clipboard integration\n",
             clipboardRestarts);
        g_fClipboard = FALSE;
        return NULL;
    }

    if (g_fClipboard) {
        sleep(WIN_CLIPBOARD_DELAY);
        ErrorF("winClipboardProc - trying to restart clipboard thread \n");
        /* Create the clipboard client thread */
        if (!winInitClipboard()) {
            ErrorF("winClipboardProc - winClipboardInit failed.\n");
            return NULL;
        }
>>>>>>> 7b3f315a

  pthread_cleanup_pop(0);

    return NULL;
}

/*
 * winClipboardErrorHandler - Our application specific error handler
 */

static int
winClipboardErrorHandler(Display * pDisplay, XErrorEvent * pErr)
{
    char pszErrorMsg[100];

    XGetErrorText(pDisplay, pErr->error_code, pszErrorMsg, sizeof(pszErrorMsg));
    ErrorF("winClipboardErrorHandler - ERROR: \n\t%s\n"
          "  errorCode %d\n"
          "  serial %lu\n"
          "  resourceID 0x%x\n"
          "  majorCode %d\n"
          "  minorCode %d\n"
          , pszErrorMsg
          , pErr->error_code
          , pErr->serial
          , pErr->resourceid
          , pErr->request_code
          , pErr->minor_code);
    return 0;
}

/*
 * winClipboardIOErrorHandler - Our application specific IO error handler
 */

static int
winClipboardIOErrorHandler(Display * pDisplay)
{
    ErrorF("winClipboardIOErrorHandler!\n\n");

    if (pthread_equal(pthread_self(), g_winClipboardProcThread)) {
        /* Restart at the main entry point */
        longjmp(g_jmpEntry, WIN_JMP_ERROR_IO);
    }

    if (g_winClipboardOldIOErrorHandler)
        g_winClipboardOldIOErrorHandler(pDisplay);

    return 0;
}

/*
 * winClipboardThreadExit - Thread exit handler
 */

static void
winClipboardThreadExit(void *arg)
{
  /* clipboard thread has exited, stop server as well */
  AbortDDX(EXIT_ERR_ABORT);
  TerminateProcess(GetCurrentProcess(),1);
}<|MERGE_RESOLUTION|>--- conflicted
+++ resolved
@@ -400,7 +400,6 @@
     }
 #endif
 
-<<<<<<< HEAD
   goto commonexit;
 
 thread_errorexit:
@@ -421,33 +420,6 @@
   g_pClipboardDisplay = NULL;
   g_fClipboardLaunched = FALSE;
   g_fClipboardStarted = FALSE;
-=======
-    /* global clipboard variable reset */
-    g_fClipboardLaunched = FALSE;
-    g_fClipboardStarted = FALSE;
-    g_iClipboardWindow = None;
-    g_pClipboardDisplay = NULL;
-    g_hwndClipboard = NULL;
-
-    /* checking if we need to restart */
-    if (clipboardRestarts >= WIN_CLIPBOARD_RETRIES) {
-        /* terminates clipboard thread but the main server still lives */
-        ErrorF
-            ("winClipboardProc - the clipboard thread has restarted %d times and seems to be unstable, disabling clipboard integration\n",
-             clipboardRestarts);
-        g_fClipboard = FALSE;
-        return NULL;
-    }
-
-    if (g_fClipboard) {
-        sleep(WIN_CLIPBOARD_DELAY);
-        ErrorF("winClipboardProc - trying to restart clipboard thread \n");
-        /* Create the clipboard client thread */
-        if (!winInitClipboard()) {
-            ErrorF("winClipboardProc - winClipboardInit failed.\n");
-            return NULL;
-        }
->>>>>>> 7b3f315a
 
   pthread_cleanup_pop(0);
 
