/*
 *Copyright (C) 2003-2004 Harold L Hunt II All Rights Reserved.
 *Copyright (C) Colin Harrison 2005-2008
 *
 *Permission is hereby granted, free of charge, to any person obtaining
 * a copy of this software and associated documentation files (the
 *"Software"), to deal in the Software without restriction, including
 *without limitation the rights to use, copy, modify, merge, publish,
 *distribute, sublicense, and/or sell copies of the Software, and to
 *permit persons to whom the Software is furnished to do so, subject to
 *the following conditions:
 *
 *The above copyright notice and this permission notice shall be
 *included in all copies or substantial portions of the Software.
 *
 *THE SOFTWARE IS PROVIDED "AS IS", WITHOUT WARRANTY OF ANY KIND,
 *EXPRESS OR IMPLIED, INCLUDING BUT NOT LIMITED TO THE WARRANTIES OF
 *MERCHANTABILITY, FITNESS FOR A PARTICULAR PURPOSE AND
 *NONINFRINGEMENT. IN NO EVENT SHALL HAROLD L HUNT II BE LIABLE FOR
 *ANY CLAIM, DAMAGES OR OTHER LIABILITY, WHETHER IN AN ACTION OF
 *CONTRACT, TORT OR OTHERWISE, ARISING FROM, OUT OF OR IN CONNECTION
 *WITH THE SOFTWARE OR THE USE OR OTHER DEALINGS IN THE SOFTWARE.
 *
 *Except as contained in this notice, the name of the copyright holder(s)
 *and author(s) shall not be used in advertising or otherwise to promote
 *the sale, use or other dealings in this Software without prior written
 *authorization from the copyright holder(s) and author(s).
 *
 * Authors:	Harold L Hunt II
 *              Colin Harrison
 */

#ifdef HAVE_XWIN_CONFIG_H
#include <xwin-config.h>
#else
#define HAS_WINSOCK 1
#endif
#include <sys/types.h>
#include "winclipboard.h"
#ifdef __CYGWIN__
#include <errno.h>
#endif
#include "misc.h"
#include "winmsg.h"

#ifdef _MSC_VER
#define snprintf _snprintf
#endif

/*
 * References to external symbols
 */

extern Bool		g_fUnicodeClipboard;
extern unsigned long	serverGeneration;
extern Bool		g_fClipboardLaunched;
extern Bool		g_fClipboardStarted;
extern Bool             g_fClipboardLaunched;
extern Bool             g_fClipboard;
extern HWND		g_hwndClipboard;
extern void		*g_pClipboardDisplay;
extern Window		g_iClipboardWindow;
extern Bool		g_fClipboardPrimary;


/*
 * Global variables
 */

static jmp_buf			g_jmpEntry;
<<<<<<< HEAD
=======
static int clipboardRestarts = 0;
>>>>>>> 1aee8daf
static XIOErrorHandler g_winClipboardOldIOErrorHandler;
static pthread_t g_winClipboardProcThread;

Bool				g_fUnicodeSupport = FALSE;
Bool				g_fUseUnicode = FALSE;


/*
 * Local function prototypes
 */

static int
winClipboardErrorHandler (Display *pDisplay, XErrorEvent *pErr);

static int
winClipboardIOErrorHandler (Display *pDisplay);

<<<<<<< HEAD
static void
winClipboardThreadExit(void *arg);

=======
>>>>>>> 1aee8daf
/*
 * Main thread function
 */

void *
winClipboardProc (void *pvNotUsed)
{
  Atom			atomClipboard, atomClipboardManager;
  int			iReturn;
  HWND			hwnd = NULL;
  int			iConnectionNumber = 0;
#ifdef HAS_DEVWINDOWS
  int			fdMessageQueue = 0;
#else
  struct timeval        tvTimeout;
#endif
  fd_set		fdsRead;
  int			iMaxDescriptor;
  Display		*pDisplay = NULL;
  Window		iWindow = None;
  int			iRetries;
  Bool			fUseUnicode;
  char			szDisplay[512];
  int			iSelectError;

<<<<<<< HEAD
  pthread_cleanup_push(&winClipboardThreadExit, NULL);

  winDebug ("winClipboardProc - Hello\n");
=======
  ErrorF ("winClipboardProc - Hello\n");
  ++clipboardRestarts;
>>>>>>> 1aee8daf

  /* Do we have Unicode support? */
  g_fUnicodeSupport = winClipboardDetectUnicodeSupport ();

  /* Do we use Unicode clipboard? */
  fUseUnicode = g_fUnicodeClipboard && g_fUnicodeSupport;

  /* Save the Unicode support flag in a global */
  g_fUseUnicode = fUseUnicode;

<<<<<<< HEAD
  /* Create Windows messaging window */
  hwnd = winClipboardCreateMessagingWindow ();
  
  /* Save copy of HWND in screen privates */
  g_hwndClipboard = hwnd;
=======
  /* Allow multiple threads to access Xlib */
  if (XInitThreads () == 0)
    {
      ErrorF ("winClipboardProc - XInitThreads failed.\n");
      goto winClipboardProc_Exit;
    }
>>>>>>> 1aee8daf

  /* Set error handler */
  XSetErrorHandler (winClipboardErrorHandler);
  g_winClipboardProcThread = pthread_self();
  g_winClipboardOldIOErrorHandler = XSetIOErrorHandler (winClipboardIOErrorHandler);

  /* Set error handler */
  XSetErrorHandler (winClipboardErrorHandler);
  g_winClipboardProcThread = pthread_self();
  g_winClipboardOldIOErrorHandler = XSetIOErrorHandler (winClipboardIOErrorHandler);

  /* Set jump point for Error exits */
  iReturn = setjmp (g_jmpEntry);
  
  /* Check if we should continue operations */
  if (iReturn != WIN_JMP_ERROR_IO
      && iReturn != WIN_JMP_OKAY)
    {
      /* setjmp returned an unknown value, exit */
      ErrorF ("winClipboardProc - setjmp returned: %d exiting\n",
	      iReturn);
<<<<<<< HEAD
      goto thread_errorexit;
=======
      goto winClipboardProc_Exit;
>>>>>>> 1aee8daf
    }
  else if (iReturn == WIN_JMP_ERROR_IO)
    {
      /* TODO: Cleanup the Win32 window and free any allocated memory */
      ErrorF ("winClipboardProc - setjmp returned for IO Error Handler.\n");
      //goto thread_errorexit;
    }

  /* Use our generated cookie for authentication */
  winSetAuthorization();

  /* Initialize retry count */
  iRetries = 0;

  /* Setup the display connection string x */
  /*
   * NOTE: Always connect to screen 0 since we require that screen
   * numbers start at 0 and increase without gaps.  We only need
   * to connect to one screen on the display to get events
   * for all screens on the display.  That is why there is only
   * one clipboard client thread.
   */
  winGetDisplayName(szDisplay,0);

  /* Print the display connection string */
  winDebug ("winClipboardProc - DISPLAY=%s\n", szDisplay);

  /* Open the X display */
  do
    {
      pDisplay = XOpenDisplay (szDisplay);
      if (pDisplay == NULL)
	{
	  ErrorF ("winClipboardProc - Could not open display, "
		  "try: %d, sleeping: %d\n",
		  iRetries + 1, WIN_CONNECT_DELAY);
	  ++iRetries;
	  sleep (WIN_CONNECT_DELAY);
	  continue;
	}
      else
	break;
    }
  while (pDisplay == NULL && iRetries < WIN_CONNECT_RETRIES);

  /* Make sure that the display opened */
  if (pDisplay == NULL)
    {
      ErrorF ("winClipboardProc - Failed opening the display, giving up\n");
<<<<<<< HEAD
      goto thread_errorexit;
=======
      goto winClipboardProc_Done;
>>>>>>> 1aee8daf
    }

  /* Save the display in the screen privates */
  g_pClipboardDisplay = pDisplay;

  winDebug ("winClipboardProc - XOpenDisplay () returned and "
	  "successfully opened the display.\n");

  /* Get our connection number */
  iConnectionNumber = ConnectionNumber (pDisplay);

  winDebug("Clipboard is using socket %d\n",iConnectionNumber);

#ifdef HAS_DEVWINDOWS
  /* Open a file descriptor for the windows message queue */
  fdMessageQueue = open (WIN_MSG_QUEUE_FNAME, _O_RDONLY);
  if (fdMessageQueue == -1)
    {
      ErrorF ("winClipboardProc - Failed opening %s\n", WIN_MSG_QUEUE_FNAME);
<<<<<<< HEAD
      goto thread_errorexit;
=======
      goto winClipboardProc_Done;
>>>>>>> 1aee8daf
    }

  /* Find max of our file descriptors */
  iMaxDescriptor = max (fdMessageQueue, iConnectionNumber) + 1;
#else
  iMaxDescriptor = iConnectionNumber + 1;
#endif

  /* Create atoms */
  atomClipboard = XInternAtom (pDisplay, "CLIPBOARD", False);
  atomClipboardManager = XInternAtom (pDisplay, "CLIPBOARD_MANAGER", False);
  XInternAtom (pDisplay, WIN_LOCAL_PROPERTY, False);
  XInternAtom (pDisplay, "UTF8_STRING", False);
  XInternAtom (pDisplay, "COMPOUND_TEXT", False);
  XInternAtom (pDisplay, "TARGETS", False);

  /* Create a messaging window */
  iWindow = XCreateSimpleWindow (pDisplay,
				 DefaultRootWindow (pDisplay),
				 1, 1,
				 500, 500,
				 0,
				 BlackPixel (pDisplay, 0),
				 BlackPixel (pDisplay, 0));
  if (iWindow == 0)
    {
      ErrorF ("winClipboardProc - Could not create an X window.\n");
<<<<<<< HEAD
      goto thread_errorexit;
=======
      goto winClipboardProc_Done;
>>>>>>> 1aee8daf
    }

  XStoreName(pDisplay, iWindow, "xwinclip");

  /* Select event types to watch */
  if (XSelectInput (pDisplay,
		    iWindow,
		    PropertyChangeMask) == BadWindow)
    ErrorF ("winClipboardProc - XSelectInput generated BadWindow "
	    "on messaging window\n");

  /* Save the window in the screen privates */
  g_iClipboardWindow = iWindow;

  /* Assert ownership of selections if Win32 clipboard is owned */
  if (NULL != GetClipboardOwner ())
    {
      if (g_fClipboardPrimary)
      {
	/* PRIMARY */
	winDebug("winClipboardProc - asserted ownership.\n");
	iReturn = XSetSelectionOwner (pDisplay, XA_PRIMARY,
				      iWindow, CurrentTime);
	if (iReturn == BadAtom || iReturn == BadWindow /*||
	    XGetSelectionOwner (pDisplay, XA_PRIMARY) != iWindow*/)
	{
	  ErrorF ("winClipboardProc - Could not set PRIMARY owner\n");
<<<<<<< HEAD
          goto thread_errorexit;
=======
	  goto winClipboardProc_Done;
>>>>>>> 1aee8daf
	}
      }

      /* CLIPBOARD */
      iReturn = XSetSelectionOwner (pDisplay, atomClipboard,
				    iWindow, CurrentTime);
      if (iReturn == BadAtom || iReturn == BadWindow /*||
	  XGetSelectionOwner (pDisplay, atomClipboard) != iWindow*/)
	{
	  ErrorF ("winClipboardProc - Could not set CLIPBOARD owner\n");
<<<<<<< HEAD
          goto thread_errorexit;
=======
	  goto winClipboardProc_Done;
>>>>>>> 1aee8daf
	}
    }

  /* Pre-flush X events */
  /* 
   * NOTE: Apparently you'll freeze if you don't do this,
   *	   because there may be events in local data structures
   *	   already.
   */
  /*winClipboardFlushXEvents (hwnd,
			    iWindow,
			    pDisplay,
			    fUseUnicode);
    */
  /* Pre-flush Windows messages */
  winDebug ("Start flushing \n");
  if (!winClipboardFlushWindowsMessageQueue (hwnd))
  {
    ErrorF ("winClipboardFlushWindowsMessageQueue - returned 0\n");
    goto thread_errorexit;
  }

  winDebug ("winClipboardProc - Started\n");
  /* Signal that the clipboard client has started */
  g_fClipboardStarted = TRUE;

  /* Loop for X events */
  while (1)
    {
      /* Setup the file descriptor set */
      /*
       * NOTE: You have to do this before every call to select
       *       because select modifies the mask to indicate
       *       which descriptors are ready.
       */
      FD_ZERO (&fdsRead);
      FD_SET (iConnectionNumber, &fdsRead);
#ifdef HAS_DEVWINDOWS
      FD_SET (fdMessageQueue, &fdsRead);
#else
      tvTimeout.tv_sec = 0;
      tvTimeout.tv_usec = 100;
#endif

      /* Wait for a Windows event or an X event */
      iReturn = select (iMaxDescriptor,	/* Highest fds number */
			&fdsRead,	/* Read mask */
			NULL,		/* No write mask */
			NULL,		/* No exception mask */
#ifdef HAS_DEVWINDOWS
			NULL		/* No timeout */
#else
			&tvTimeout      /* Set timeout */
#endif
          );

#ifndef HAS_WINSOCK
      iSelectError = errno;
#else
      iSelectError = WSAGetLastError();
#endif

      if (iReturn < 0)
	{
#ifndef HAS_WINSOCK
          if (iSelectError == EINTR)
#else
          if (iSelectError == WSAEINTR)
#endif
            continue;
          
	  ErrorF ("winClipboardProc - Call to select () failed: %d.  "
		  "Bailing.\n", iReturn);
	  break;
	}

      /* Branch on which descriptor became active */
//      if (FD_ISSET (iConnectionNumber, &fdsRead))
//	{ Also do it when no read since winClipboardFlushXEvents
//    is sending the output.
	  /* Process X events */
	  /* Exit when we see that server is shutting down */
	  iReturn = winClipboardFlushXEvents (hwnd,
					      iWindow,
					      pDisplay,
					      fUseUnicode,
					      FALSE
					      );
	  if (WIN_XEVENTS_SHUTDOWN == iReturn)
	    {
	      ErrorF ("winClipboardProc - winClipboardFlushXEvents "
		      "trapped shutdown event, exiting main loop.\n");
	      break;
	    }
//	}

#ifdef HAS_DEVWINDOWS
      /* Check for Windows event ready */
      if (FD_ISSET (fdMessageQueue, &fdsRead))
#else
      if (1)
#endif
	{
	  /* Process Windows messages */
	  if (!winClipboardFlushWindowsMessageQueue (hwnd))
	    {
	      ErrorF ("winClipboardProc - "
		      "winClipboardFlushWindowsMessageQueue trapped "
		      "WM_QUIT message, exiting main loop.\n");
	      break;
	    }
	}
    }

winClipboardProc_Exit:
  /* disable the clipboard, which means the thread will die */
  g_fClipboard = FALSE;

winClipboardProc_Done:
  /* Close our Windows window */
  if (g_hwndClipboard )
    {
      /* Destroy the Window window (hwnd) */
      winDebug("winClipboardProc - Destroy Windows window\n");
      PostMessage(g_hwndClipboard, WM_DESTROY, 0, 0);
      winClipboardFlushWindowsMessageQueue(g_hwndClipboard);
    }

  /* Close our X window */
  if (pDisplay && iWindow)
    {
      iReturn = XDestroyWindow (pDisplay, iWindow);
      if (iReturn == BadWindow)
	ErrorF ("winClipboardProc - XDestroyWindow returned BadWindow.\n");
#ifdef WINDBG
      else
	winDebug ("winClipboardProc - XDestroyWindow succeeded.\n");
#endif
    }


#ifdef HAS_DEVWINDOWS
  /* Close our Win32 message handle */
  if (fdMessageQueue)
    close (fdMessageQueue);
#endif

#if 0
  /*
   * FIXME: XCloseDisplay hangs if we call it, as of 2004/03/26.  The
   * XSync and XSelectInput calls did not help.
   */

  /* Discard any remaining events */
  XSync (pDisplay, TRUE);

  /* Select event types to watch */
  XSelectInput (pDisplay,
		DefaultRootWindow (pDisplay),
		None);

  /* Close our X display */
  if (pDisplay)
    {
      XCloseDisplay (pDisplay);
    }
#endif

<<<<<<< HEAD
  goto commonexit;

thread_errorexit:
  if (g_pClipboardDisplay && g_iClipboardWindow)
  {
    iReturn = XDestroyWindow (g_pClipboardDisplay, g_iClipboardWindow);
    if (iReturn == BadWindow)
	    ErrorF ("winClipboardProc - XDestroyWindow returned BadWindow.\n");
#ifdef WINDBG
    else
	    winDebug ("winClipboardProc - XDestroyWindow succeeded.\n");
#endif
  }
  winDebug ("Clipboard thread died.\n");

commonexit:
=======
  /* global clipboard variable reset */
  g_fClipboardLaunched = FALSE;
  g_fClipboardStarted = FALSE;
>>>>>>> 1aee8daf
  g_iClipboardWindow = None;
  g_pClipboardDisplay = NULL;
  g_fClipboardLaunched = FALSE;
  g_fClipboardStarted = FALSE;

  pthread_cleanup_pop(0);

  /* checking if we need to restart */
  if (clipboardRestarts >= WIN_CLIPBOARD_RETRIES)
    {
      /* terminates clipboard thread but the main server still lives */
      ErrorF("winClipboardProc - the clipboard thread has restarted %d times and seems to be unstable, disabling clipboard integration\n",  clipboardRestarts);
      g_fClipboard = FALSE;
      return;
    }

  if (g_fClipboard)
    {
      sleep(WIN_CLIPBOARD_DELAY);
      ErrorF("winClipboardProc - trying to restart clipboard thread \n");
      /* Create the clipboard client thread */
      if (!winInitClipboard ())
        {
          ErrorF ("winClipboardProc - winClipboardInit failed.\n");
          return;
        }

      winDebug ("winClipboardProc - winInitClipboard returned.\n");
      /* Flag that clipboard client has been launched */
      g_fClipboardLaunched = TRUE;
    }
  else
    {
      ErrorF ("winClipboardProc - Clipboard disabled  - Exit from server \n");
      /* clipboard thread has exited, stop server as well */
      kill(getpid(), SIGTERM);
    }

  return NULL;
}


/*
 * winClipboardErrorHandler - Our application specific error handler
 */

static int
winClipboardErrorHandler (Display *pDisplay, XErrorEvent *pErr)
{
  char pszErrorMsg[100];
  
  XGetErrorText (pDisplay,
		 pErr->error_code,
		 pszErrorMsg,
		 sizeof (pszErrorMsg));
  ErrorF ("winClipboardErrorHandler - ERROR: \n\t%s\n"
          "  errorCode %d\n"
          "  serial %lu\n"
          "  resourceID 0x%x\n"
          "  majorCode %d\n"
          "  minorCode %d\n"
          , pszErrorMsg
          , pErr->error_code
          , pErr->serial
          , pErr->resourceid
          , pErr->request_code
          , pErr->minor_code);
  return 0;
}


/*
 * winClipboardIOErrorHandler - Our application specific IO error handler
 */

static int
winClipboardIOErrorHandler (Display *pDisplay)
{
  ErrorF ("winClipboardIOErrorHandler!\n\n");

  if (pthread_equal(pthread_self(),g_winClipboardProcThread))
    {
      /* Restart at the main entry point */
      longjmp (g_jmpEntry, WIN_JMP_ERROR_IO);
    }

  if (g_winClipboardOldIOErrorHandler)
    g_winClipboardOldIOErrorHandler(pDisplay);

  return 0;
}

/*
 * winClipboardThreadExit - Thread exit handler
 */

static void
winClipboardThreadExit(void *arg)
{
  /* clipboard thread has exited, stop server as well */
  AbortDDX(EXIT_ERR_ABORT);
  TerminateProcess(GetCurrentProcess(),1);
}<|MERGE_RESOLUTION|>--- conflicted
+++ resolved
@@ -53,10 +53,8 @@
 
 extern Bool		g_fUnicodeClipboard;
 extern unsigned long	serverGeneration;
+extern Bool		g_fClipboardStarted;
 extern Bool		g_fClipboardLaunched;
-extern Bool		g_fClipboardStarted;
-extern Bool             g_fClipboardLaunched;
-extern Bool             g_fClipboard;
 extern HWND		g_hwndClipboard;
 extern void		*g_pClipboardDisplay;
 extern Window		g_iClipboardWindow;
@@ -68,10 +66,6 @@
  */
 
 static jmp_buf			g_jmpEntry;
-<<<<<<< HEAD
-=======
-static int clipboardRestarts = 0;
->>>>>>> 1aee8daf
 static XIOErrorHandler g_winClipboardOldIOErrorHandler;
 static pthread_t g_winClipboardProcThread;
 
@@ -89,12 +83,8 @@
 static int
 winClipboardIOErrorHandler (Display *pDisplay);
 
-<<<<<<< HEAD
 static void
 winClipboardThreadExit(void *arg);
-
-=======
->>>>>>> 1aee8daf
 /*
  * Main thread function
  */
@@ -120,14 +110,9 @@
   char			szDisplay[512];
   int			iSelectError;
 
-<<<<<<< HEAD
   pthread_cleanup_push(&winClipboardThreadExit, NULL);
 
   winDebug ("winClipboardProc - Hello\n");
-=======
-  ErrorF ("winClipboardProc - Hello\n");
-  ++clipboardRestarts;
->>>>>>> 1aee8daf
 
   /* Do we have Unicode support? */
   g_fUnicodeSupport = winClipboardDetectUnicodeSupport ();
@@ -138,25 +123,11 @@
   /* Save the Unicode support flag in a global */
   g_fUseUnicode = fUseUnicode;
 
-<<<<<<< HEAD
   /* Create Windows messaging window */
   hwnd = winClipboardCreateMessagingWindow ();
   
   /* Save copy of HWND in screen privates */
   g_hwndClipboard = hwnd;
-=======
-  /* Allow multiple threads to access Xlib */
-  if (XInitThreads () == 0)
-    {
-      ErrorF ("winClipboardProc - XInitThreads failed.\n");
-      goto winClipboardProc_Exit;
-    }
->>>>>>> 1aee8daf
-
-  /* Set error handler */
-  XSetErrorHandler (winClipboardErrorHandler);
-  g_winClipboardProcThread = pthread_self();
-  g_winClipboardOldIOErrorHandler = XSetIOErrorHandler (winClipboardIOErrorHandler);
 
   /* Set error handler */
   XSetErrorHandler (winClipboardErrorHandler);
@@ -173,17 +144,12 @@
       /* setjmp returned an unknown value, exit */
       ErrorF ("winClipboardProc - setjmp returned: %d exiting\n",
 	      iReturn);
-<<<<<<< HEAD
       goto thread_errorexit;
-=======
-      goto winClipboardProc_Exit;
->>>>>>> 1aee8daf
     }
   else if (iReturn == WIN_JMP_ERROR_IO)
     {
       /* TODO: Cleanup the Win32 window and free any allocated memory */
       ErrorF ("winClipboardProc - setjmp returned for IO Error Handler.\n");
-      //goto thread_errorexit;
     }
 
   /* Use our generated cookie for authentication */
@@ -227,11 +193,7 @@
   if (pDisplay == NULL)
     {
       ErrorF ("winClipboardProc - Failed opening the display, giving up\n");
-<<<<<<< HEAD
       goto thread_errorexit;
-=======
-      goto winClipboardProc_Done;
->>>>>>> 1aee8daf
     }
 
   /* Save the display in the screen privates */
@@ -251,11 +213,7 @@
   if (fdMessageQueue == -1)
     {
       ErrorF ("winClipboardProc - Failed opening %s\n", WIN_MSG_QUEUE_FNAME);
-<<<<<<< HEAD
       goto thread_errorexit;
-=======
-      goto winClipboardProc_Done;
->>>>>>> 1aee8daf
     }
 
   /* Find max of our file descriptors */
@@ -283,11 +241,7 @@
   if (iWindow == 0)
     {
       ErrorF ("winClipboardProc - Could not create an X window.\n");
-<<<<<<< HEAD
       goto thread_errorexit;
-=======
-      goto winClipboardProc_Done;
->>>>>>> 1aee8daf
     }
 
   XStoreName(pDisplay, iWindow, "xwinclip");
@@ -315,11 +269,7 @@
 	    XGetSelectionOwner (pDisplay, XA_PRIMARY) != iWindow*/)
 	{
 	  ErrorF ("winClipboardProc - Could not set PRIMARY owner\n");
-<<<<<<< HEAD
           goto thread_errorexit;
-=======
-	  goto winClipboardProc_Done;
->>>>>>> 1aee8daf
 	}
       }
 
@@ -330,11 +280,7 @@
 	  XGetSelectionOwner (pDisplay, atomClipboard) != iWindow*/)
 	{
 	  ErrorF ("winClipboardProc - Could not set CLIPBOARD owner\n");
-<<<<<<< HEAD
           goto thread_errorexit;
-=======
-	  goto winClipboardProc_Done;
->>>>>>> 1aee8daf
 	}
     }
 
@@ -449,20 +395,6 @@
 	}
     }
 
-winClipboardProc_Exit:
-  /* disable the clipboard, which means the thread will die */
-  g_fClipboard = FALSE;
-
-winClipboardProc_Done:
-  /* Close our Windows window */
-  if (g_hwndClipboard )
-    {
-      /* Destroy the Window window (hwnd) */
-      winDebug("winClipboardProc - Destroy Windows window\n");
-      PostMessage(g_hwndClipboard, WM_DESTROY, 0, 0);
-      winClipboardFlushWindowsMessageQueue(g_hwndClipboard);
-    }
-
   /* Close our X window */
   if (pDisplay && iWindow)
     {
@@ -503,7 +435,6 @@
     }
 #endif
 
-<<<<<<< HEAD
   goto commonexit;
 
 thread_errorexit:
@@ -520,48 +451,12 @@
   winDebug ("Clipboard thread died.\n");
 
 commonexit:
-=======
-  /* global clipboard variable reset */
-  g_fClipboardLaunched = FALSE;
-  g_fClipboardStarted = FALSE;
->>>>>>> 1aee8daf
   g_iClipboardWindow = None;
   g_pClipboardDisplay = NULL;
   g_fClipboardLaunched = FALSE;
   g_fClipboardStarted = FALSE;
 
   pthread_cleanup_pop(0);
-
-  /* checking if we need to restart */
-  if (clipboardRestarts >= WIN_CLIPBOARD_RETRIES)
-    {
-      /* terminates clipboard thread but the main server still lives */
-      ErrorF("winClipboardProc - the clipboard thread has restarted %d times and seems to be unstable, disabling clipboard integration\n",  clipboardRestarts);
-      g_fClipboard = FALSE;
-      return;
-    }
-
-  if (g_fClipboard)
-    {
-      sleep(WIN_CLIPBOARD_DELAY);
-      ErrorF("winClipboardProc - trying to restart clipboard thread \n");
-      /* Create the clipboard client thread */
-      if (!winInitClipboard ())
-        {
-          ErrorF ("winClipboardProc - winClipboardInit failed.\n");
-          return;
-        }
-
-      winDebug ("winClipboardProc - winInitClipboard returned.\n");
-      /* Flag that clipboard client has been launched */
-      g_fClipboardLaunched = TRUE;
-    }
-  else
-    {
-      ErrorF ("winClipboardProc - Clipboard disabled  - Exit from server \n");
-      /* clipboard thread has exited, stop server as well */
-      kill(getpid(), SIGTERM);
-    }
 
   return NULL;
 }
