/*
 *Copyright (C) 2003-2004 Harold L Hunt II All Rights Reserved.
 *Copyright (C) Colin Harrison 2005-2008
 *
 *Permission is hereby granted, free of charge, to any person obtaining
 * a copy of this software and associated documentation files (the
 *"Software"), to deal in the Software without restriction, including
 *without limitation the rights to use, copy, modify, merge, publish,
 *distribute, sublicense, and/or sell copies of the Software, and to
 *permit persons to whom the Software is furnished to do so, subject to
 *the following conditions:
 *
 *The above copyright notice and this permission notice shall be
 *included in all copies or substantial portions of the Software.
 *
 *THE SOFTWARE IS PROVIDED "AS IS", WITHOUT WARRANTY OF ANY KIND,
 *EXPRESS OR IMPLIED, INCLUDING BUT NOT LIMITED TO THE WARRANTIES OF
 *MERCHANTABILITY, FITNESS FOR A PARTICULAR PURPOSE AND
 *NONINFRINGEMENT. IN NO EVENT SHALL HAROLD L HUNT II BE LIABLE FOR
 *ANY CLAIM, DAMAGES OR OTHER LIABILITY, WHETHER IN AN ACTION OF
 *CONTRACT, TORT OR OTHERWISE, ARISING FROM, OUT OF OR IN CONNECTION
 *WITH THE SOFTWARE OR THE USE OR OTHER DEALINGS IN THE SOFTWARE.
 *
 *Except as contained in this notice, the name of the copyright holder(s)
 *and author(s) shall not be used in advertising or otherwise to promote
 *the sale, use or other dealings in this Software without prior written
 *authorization from the copyright holder(s) and author(s).
 *
 * Authors:	Harold L Hunt II
 *              Colin Harrison
 */

#ifdef HAVE_XWIN_CONFIG_H
#include <xwin-config.h>
#else
#define HAS_WINSOCK 1
#endif
#include <sys/types.h>
#include "winclipboard.h"
#ifdef __CYGWIN__
#include <errno.h>
#endif
#include "misc.h"
#include "winmsg.h"

<<<<<<< HEAD
#ifdef _MSC_VER
#define snprintf _snprintf
#endif

=======
>>>>>>> 0f834b91
/*
 * References to external symbols
 */

<<<<<<< HEAD
extern Bool		g_fUnicodeClipboard;
extern unsigned long	serverGeneration;
extern Bool		g_fClipboardStarted;
extern Bool		g_fClipboardLaunched;
extern HWND		g_hwndClipboard;
extern void		*g_pClipboardDisplay;
extern Window		g_iClipboardWindow;
extern Bool		g_fClipboardPrimary;

=======
extern Bool g_fUnicodeClipboard;
extern unsigned long serverGeneration;
extern Bool g_fClipboardStarted;
extern Bool g_fClipboardLaunched;
extern Bool g_fClipboard;
extern HWND g_hwndClipboard;
extern void *g_pClipboardDisplay;
extern Window g_iClipboardWindow;
>>>>>>> 0f834b91

/*
 * Global variables
 */

<<<<<<< HEAD
static jmp_buf			g_jmpEntry;
=======
static jmp_buf g_jmpEntry;
static int clipboardRestarts = 0;
>>>>>>> 0f834b91
static XIOErrorHandler g_winClipboardOldIOErrorHandler;
static pthread_t g_winClipboardProcThread;

Bool g_fUnicodeSupport = FALSE;
Bool g_fUseUnicode = FALSE;

/*
 * Local function prototypes
 */

static int
 winClipboardErrorHandler(Display * pDisplay, XErrorEvent * pErr);

static int
 winClipboardIOErrorHandler(Display * pDisplay);

static void
winClipboardThreadExit(void *arg);
/*
 * Main thread function
 */

void *
winClipboardProc(void *pvNotUsed)
{
    Atom atomClipboard, atomClipboardManager;
    int iReturn;
    HWND hwnd = NULL;
    int iConnectionNumber = 0;

#ifdef HAS_DEVWINDOWS
    int fdMessageQueue = 0;
#else
    struct timeval tvTimeout;
#endif
<<<<<<< HEAD
  fd_set		fdsRead;
  int			iMaxDescriptor;
  Display		*pDisplay = NULL;
  Window		iWindow = None;
  int			iRetries;
  Bool			fUseUnicode;
  char			szDisplay[512];
  int			iSelectError;

  pthread_cleanup_push(&winClipboardThreadExit, NULL);

  winDebug ("winClipboardProc - Hello\n");

  /* Do we have Unicode support? */
  g_fUnicodeSupport = winClipboardDetectUnicodeSupport ();

  /* Do we use Unicode clipboard? */
  fUseUnicode = g_fUnicodeClipboard && g_fUnicodeSupport;

  /* Save the Unicode support flag in a global */
  g_fUseUnicode = fUseUnicode;

  /* Create Windows messaging window */
  hwnd = winClipboardCreateMessagingWindow ();
  
  /* Save copy of HWND in screen privates */
  g_hwndClipboard = hwnd;

  /* Set error handler */
  XSetErrorHandler (winClipboardErrorHandler);
  g_winClipboardProcThread = pthread_self();
  g_winClipboardOldIOErrorHandler = XSetIOErrorHandler (winClipboardIOErrorHandler);

  /* Set jump point for Error exits */
  iReturn = setjmp (g_jmpEntry);
  
  /* Check if we should continue operations */
  if (iReturn != WIN_JMP_ERROR_IO
      && iReturn != WIN_JMP_OKAY)
    {
      /* setjmp returned an unknown value, exit */
      ErrorF ("winClipboardProc - setjmp returned: %d exiting\n",
	      iReturn);
      goto thread_errorexit;
    }
  else if (iReturn == WIN_JMP_ERROR_IO)
    {
      /* TODO: Cleanup the Win32 window and free any allocated memory */
      ErrorF ("winClipboardProc - setjmp returned for IO Error Handler.\n");
    }

  /* Use our generated cookie for authentication */
  winSetAuthorization();

  /* Initialize retry count */
  iRetries = 0;

  /* Setup the display connection string x */
  /*
   * NOTE: Always connect to screen 0 since we require that screen
   * numbers start at 0 and increase without gaps.  We only need
   * to connect to one screen on the display to get events
   * for all screens on the display.  That is why there is only
   * one clipboard client thread.
   */
  winGetDisplayName(szDisplay,0);

  /* Print the display connection string */
  winDebug ("winClipboardProc - DISPLAY=%s\n", szDisplay);

  /* Open the X display */
  do
    {
      pDisplay = XOpenDisplay (szDisplay);
      if (pDisplay == NULL)
	{
	  ErrorF ("winClipboardProc - Could not open display, "
		  "try: %d, sleeping: %d\n",
		  iRetries + 1, WIN_CONNECT_DELAY);
	  ++iRetries;
	  sleep (WIN_CONNECT_DELAY);
	  continue;
	}
      else
	break;
=======
    fd_set fdsRead;
    int iMaxDescriptor;
    Display *pDisplay = NULL;
    Window iWindow = None;
    int iRetries;
    Bool fUseUnicode;
    char szDisplay[512];
    int iSelectError;

    ErrorF("winClipboardProc - Hello\n");
    ++clipboardRestarts;

    /* Do we have Unicode support? */
    g_fUnicodeSupport = winClipboardDetectUnicodeSupport();

    /* Do we use Unicode clipboard? */
    fUseUnicode = g_fUnicodeClipboard && g_fUnicodeSupport;

    /* Save the Unicode support flag in a global */
    g_fUseUnicode = fUseUnicode;

    /* Allow multiple threads to access Xlib */
    if (XInitThreads() == 0) {
        ErrorF("winClipboardProc - XInitThreads failed.\n");
        goto winClipboardProc_Exit;
    }

    /* See if X supports the current locale */
    if (XSupportsLocale() == False) {
        ErrorF("winClipboardProc - Warning: Locale not supported by X.\n");
    }

    /* Set error handler */
    XSetErrorHandler(winClipboardErrorHandler);
    g_winClipboardProcThread = pthread_self();
    g_winClipboardOldIOErrorHandler =
        XSetIOErrorHandler(winClipboardIOErrorHandler);

    /* Set jump point for Error exits */
    iReturn = setjmp(g_jmpEntry);

    /* Check if we should continue operations */
    if (iReturn != WIN_JMP_ERROR_IO && iReturn != WIN_JMP_OKAY) {
        /* setjmp returned an unknown value, exit */
        ErrorF("winClipboardProc - setjmp returned: %d exiting\n", iReturn);
        goto winClipboardProc_Exit;
    }
    else if (iReturn == WIN_JMP_ERROR_IO) {
        /* TODO: Cleanup the Win32 window and free any allocated memory */
        ErrorF("winClipboardProc - setjmp returned for IO Error Handler.\n");
        pthread_exit(NULL);
    }

    /* Use our generated cookie for authentication */
    winSetAuthorization();

    /* Initialize retry count */
    iRetries = 0;

    /* Setup the display connection string x */
    /*
     * NOTE: Always connect to screen 0 since we require that screen
     * numbers start at 0 and increase without gaps.  We only need
     * to connect to one screen on the display to get events
     * for all screens on the display.  That is why there is only
     * one clipboard client thread.
     */
    snprintf(szDisplay, 512, "127.0.0.1:%s.0", display);

    /* Print the display connection string */
    ErrorF("winClipboardProc - DISPLAY=%s\n", szDisplay);

    /* Open the X display */
    do {
        pDisplay = XOpenDisplay(szDisplay);
        if (pDisplay == NULL) {
            ErrorF("winClipboardProc - Could not open display, "
                   "try: %d, sleeping: %d\n", iRetries + 1, WIN_CONNECT_DELAY);
            ++iRetries;
            sleep(WIN_CONNECT_DELAY);
            continue;
        }
        else
            break;
>>>>>>> 0f834b91
    }
    while (pDisplay == NULL && iRetries < WIN_CONNECT_RETRIES);

<<<<<<< HEAD
  /* Make sure that the display opened */
  if (pDisplay == NULL)
    {
      ErrorF ("winClipboardProc - Failed opening the display, giving up\n");
      goto thread_errorexit;
=======
    /* Make sure that the display opened */
    if (pDisplay == NULL) {
        ErrorF("winClipboardProc - Failed opening the display, giving up\n");
        goto winClipboardProc_Done;
>>>>>>> 0f834b91
    }

    /* Save the display in the screen privates */
    g_pClipboardDisplay = pDisplay;

<<<<<<< HEAD
  winDebug ("winClipboardProc - XOpenDisplay () returned and "
	  "successfully opened the display.\n");
=======
    ErrorF("winClipboardProc - XOpenDisplay () returned and "
           "successfully opened the display.\n");
>>>>>>> 0f834b91

    /* Get our connection number */
    iConnectionNumber = ConnectionNumber(pDisplay);

  winDebug("Clipboard is using socket %d\n",iConnectionNumber);

#ifdef HAS_DEVWINDOWS
<<<<<<< HEAD
  /* Open a file descriptor for the windows message queue */
  fdMessageQueue = open (WIN_MSG_QUEUE_FNAME, _O_RDONLY);
  if (fdMessageQueue == -1)
    {
      ErrorF ("winClipboardProc - Failed opening %s\n", WIN_MSG_QUEUE_FNAME);
      goto thread_errorexit;
=======
    /* Open a file descriptor for the windows message queue */
    fdMessageQueue = open(WIN_MSG_QUEUE_FNAME, O_RDONLY);
    if (fdMessageQueue == -1) {
        ErrorF("winClipboardProc - Failed opening %s\n", WIN_MSG_QUEUE_FNAME);
        goto winClipboardProc_Done;
>>>>>>> 0f834b91
    }

    /* Find max of our file descriptors */
    iMaxDescriptor = max(fdMessageQueue, iConnectionNumber) + 1;
#else
    iMaxDescriptor = iConnectionNumber + 1;
#endif

<<<<<<< HEAD
  /* Create atoms */
  atomClipboard = XInternAtom (pDisplay, "CLIPBOARD", False);
  atomClipboardManager = XInternAtom (pDisplay, "CLIPBOARD_MANAGER", False);
  XInternAtom (pDisplay, WIN_LOCAL_PROPERTY, False);
  XInternAtom (pDisplay, "UTF8_STRING", False);
  XInternAtom (pDisplay, "COMPOUND_TEXT", False);
  XInternAtom (pDisplay, "TARGETS", False);

  /* Create a messaging window */
  iWindow = XCreateSimpleWindow (pDisplay,
				 DefaultRootWindow (pDisplay),
				 1, 1,
				 500, 500,
				 0,
				 BlackPixel (pDisplay, 0),
				 BlackPixel (pDisplay, 0));
  if (iWindow == 0)
    {
      ErrorF ("winClipboardProc - Could not create an X window.\n");
      goto thread_errorexit;
    }

  XStoreName(pDisplay, iWindow, "xwinclip");

  /* Select event types to watch */
  if (XSelectInput (pDisplay,
		    iWindow,
		    PropertyChangeMask) == BadWindow)
    ErrorF ("winClipboardProc - XSelectInput generated BadWindow "
	    "on messaging window\n");

  /* Save the window in the screen privates */
  g_iClipboardWindow = iWindow;

  /* Assert ownership of selections if Win32 clipboard is owned */
  if (NULL != GetClipboardOwner ())
    {
      if (g_fClipboardPrimary)
      {
	/* PRIMARY */
	winDebug("winClipboardProc - asserted ownership.\n");
	iReturn = XSetSelectionOwner (pDisplay, XA_PRIMARY,
				      iWindow, CurrentTime);
	if (iReturn == BadAtom || iReturn == BadWindow /*||
	    XGetSelectionOwner (pDisplay, XA_PRIMARY) != iWindow*/)
	{
	  ErrorF ("winClipboardProc - Could not set PRIMARY owner\n");
          goto thread_errorexit;
	}
      }

      /* CLIPBOARD */
      iReturn = XSetSelectionOwner (pDisplay, atomClipboard,
				    iWindow, CurrentTime);
      if (iReturn == BadAtom || iReturn == BadWindow /*||
	  XGetSelectionOwner (pDisplay, atomClipboard) != iWindow*/)
	{
	  ErrorF ("winClipboardProc - Could not set CLIPBOARD owner\n");
          goto thread_errorexit;
	}
    }

  /* Pre-flush X events */
  /* 
   * NOTE: Apparently you'll freeze if you don't do this,
   *	   because there may be events in local data structures
   *	   already.
   */
  /*winClipboardFlushXEvents (hwnd,
			    iWindow,
			    pDisplay,
			    fUseUnicode);
    */
  /* Pre-flush Windows messages */
  winDebug ("Start flushing \n");
  if (!winClipboardFlushWindowsMessageQueue (hwnd))
  {
    ErrorF ("winClipboardFlushWindowsMessageQueue - returned 0\n");
    goto thread_errorexit;
  }

  winDebug ("winClipboardProc - Started\n");
  /* Signal that the clipboard client has started */
  g_fClipboardStarted = TRUE;

  /* Loop for X events */
  while (1)
    {
      /* Setup the file descriptor set */
      /*
       * NOTE: You have to do this before every call to select
       *       because select modifies the mask to indicate
       *       which descriptors are ready.
       */
      FD_ZERO (&fdsRead);
      FD_SET (iConnectionNumber, &fdsRead);
=======
    /* Create atoms */
    atomClipboard = XInternAtom(pDisplay, "CLIPBOARD", False);
    atomClipboardManager = XInternAtom(pDisplay, "CLIPBOARD_MANAGER", False);

    /* Create a messaging window */
    iWindow = XCreateSimpleWindow(pDisplay,
                                  DefaultRootWindow(pDisplay),
                                  1, 1,
                                  500, 500,
                                  0,
                                  BlackPixel(pDisplay, 0),
                                  BlackPixel(pDisplay, 0));
    if (iWindow == 0) {
        ErrorF("winClipboardProc - Could not create an X window.\n");
        goto winClipboardProc_Done;
    }

    XStoreName(pDisplay, iWindow, "xwinclip");

    /* Select event types to watch */
    if (XSelectInput(pDisplay, iWindow, PropertyChangeMask) == BadWindow)
        ErrorF("winClipboardProc - XSelectInput generated BadWindow "
               "on messaging window\n");

    /* Save the window in the screen privates */
    g_iClipboardWindow = iWindow;

    /* Create Windows messaging window */
    hwnd = winClipboardCreateMessagingWindow();

    /* Save copy of HWND in screen privates */
    g_hwndClipboard = hwnd;

    /* Assert ownership of selections if Win32 clipboard is owned */
    if (NULL != GetClipboardOwner()) {
        /* PRIMARY */
        iReturn = XSetSelectionOwner(pDisplay, XA_PRIMARY,
                                     iWindow, CurrentTime);
        if (iReturn == BadAtom || iReturn == BadWindow ||
            XGetSelectionOwner(pDisplay, XA_PRIMARY) != iWindow) {
            ErrorF("winClipboardProc - Could not set PRIMARY owner\n");
            goto winClipboardProc_Done;
        }

        /* CLIPBOARD */
        iReturn = XSetSelectionOwner(pDisplay, atomClipboard,
                                     iWindow, CurrentTime);
        if (iReturn == BadAtom || iReturn == BadWindow ||
            XGetSelectionOwner(pDisplay, atomClipboard) != iWindow) {
            ErrorF("winClipboardProc - Could not set CLIPBOARD owner\n");
            goto winClipboardProc_Done;
        }
    }

    /* Pre-flush X events */
    /* 
     * NOTE: Apparently you'll freeze if you don't do this,
     *       because there may be events in local data structures
     *       already.
     */
    winClipboardFlushXEvents(hwnd, iWindow, pDisplay, fUseUnicode);

    /* Pre-flush Windows messages */
    if (!winClipboardFlushWindowsMessageQueue(hwnd))
        return 0;

    /* Signal that the clipboard client has started */
    g_fClipboardStarted = TRUE;

    /* Loop for X events */
    while (1) {
        /* Setup the file descriptor set */
        /*
         * NOTE: You have to do this before every call to select
         *       because select modifies the mask to indicate
         *       which descriptors are ready.
         */
        FD_ZERO(&fdsRead);
        FD_SET(iConnectionNumber, &fdsRead);
>>>>>>> 0f834b91
#ifdef HAS_DEVWINDOWS
        FD_SET(fdMessageQueue, &fdsRead);
#else
        tvTimeout.tv_sec = 0;
        tvTimeout.tv_usec = 100;
#endif

        /* Wait for a Windows event or an X event */
        iReturn = select(iMaxDescriptor,        /* Highest fds number */
                         &fdsRead,      /* Read mask */
                         NULL,  /* No write mask */
                         NULL,  /* No exception mask */
#ifdef HAS_DEVWINDOWS
                         NULL   /* No timeout */
#else
                         &tvTimeout     /* Set timeout */
#endif
            );

#ifndef HAS_WINSOCK
        iSelectError = errno;
#else
        iSelectError = WSAGetLastError();
#endif

        if (iReturn < 0) {
#ifndef HAS_WINSOCK
            if (iSelectError == EINTR)
#else
            if (iSelectError == WSAEINTR)
#endif
<<<<<<< HEAD
            continue;
          
	  ErrorF ("winClipboardProc - Call to select () failed: %d.  "
		  "Bailing.\n", iReturn);
	  break;
	}

      /* Branch on which descriptor became active */
//      if (FD_ISSET (iConnectionNumber, &fdsRead))
//	{ Also do it when no read since winClipboardFlushXEvents
//    is sending the output.
	  /* Process X events */
	  /* Exit when we see that server is shutting down */
	  iReturn = winClipboardFlushXEvents (hwnd,
					      iWindow,
					      pDisplay,
					      fUseUnicode,
					      FALSE
					      );
	  if (WIN_XEVENTS_SHUTDOWN == iReturn)
	    {
	      ErrorF ("winClipboardProc - winClipboardFlushXEvents "
		      "trapped shutdown event, exiting main loop.\n");
	      break;
	    }
//	}
=======
                continue;

            ErrorF("winClipboardProc - Call to select () failed: %d.  "
                   "Bailing.\n", iReturn);
            break;
        }

        /* Branch on which descriptor became active */
        if (FD_ISSET(iConnectionNumber, &fdsRead)) {
            /* Process X events */
            /* Exit when we see that server is shutting down */
            iReturn = winClipboardFlushXEvents(hwnd,
                                               iWindow, pDisplay, fUseUnicode);
            if (WIN_XEVENTS_SHUTDOWN == iReturn) {
                ErrorF("winClipboardProc - winClipboardFlushXEvents "
                       "trapped shutdown event, exiting main loop.\n");
                break;
            }
        }
>>>>>>> 0f834b91

#ifdef HAS_DEVWINDOWS
        /* Check for Windows event ready */
        if (FD_ISSET(fdMessageQueue, &fdsRead))
#else
        if (1)
#endif
        {
            /* Process Windows messages */
            if (!winClipboardFlushWindowsMessageQueue(hwnd)) {
                ErrorF("winClipboardProc - "
                       "winClipboardFlushWindowsMessageQueue trapped "
                       "WM_QUIT message, exiting main loop.\n");
                break;
            }
        }
    }

<<<<<<< HEAD
  /* Close our X window */
  if (pDisplay && iWindow)
    {
      iReturn = XDestroyWindow (pDisplay, iWindow);
      if (iReturn == BadWindow)
	ErrorF ("winClipboardProc - XDestroyWindow returned BadWindow.\n");
#ifdef WINDBG
      else
	winDebug ("winClipboardProc - XDestroyWindow succeeded.\n");
#endif
=======
 winClipboardProc_Exit:
    /* disable the clipboard, which means the thread will die */
    g_fClipboard = FALSE;

 winClipboardProc_Done:
    /* Close our Windows window */
    if (g_hwndClipboard) {
        /* Destroy the Window window (hwnd) */
        winDebug("winClipboardProc - Destroy Windows window\n");
        PostMessage(g_hwndClipboard, WM_DESTROY, 0, 0);
        winClipboardFlushWindowsMessageQueue(g_hwndClipboard);
    }

    /* Close our X window */
    if (pDisplay && iWindow) {
        iReturn = XDestroyWindow(pDisplay, iWindow);
        if (iReturn == BadWindow)
            ErrorF("winClipboardProc - XDestroyWindow returned BadWindow.\n");
        else
            ErrorF("winClipboardProc - XDestroyWindow succeeded.\n");
>>>>>>> 0f834b91
    }

#ifdef HAS_DEVWINDOWS
    /* Close our Win32 message handle */
    if (fdMessageQueue)
        close(fdMessageQueue);
#endif

#if 0
    /*
     * FIXME: XCloseDisplay hangs if we call it, as of 2004/03/26.  The
     * XSync and XSelectInput calls did not help.
     */

    /* Discard any remaining events */
    XSync(pDisplay, TRUE);

    /* Select event types to watch */
    XSelectInput(pDisplay, DefaultRootWindow(pDisplay), None);

    /* Close our X display */
    if (pDisplay) {
        XCloseDisplay(pDisplay);
    }
#endif

<<<<<<< HEAD
  goto commonexit;

thread_errorexit:
  if (g_pClipboardDisplay && g_iClipboardWindow)
  {
    iReturn = XDestroyWindow (g_pClipboardDisplay, g_iClipboardWindow);
    if (iReturn == BadWindow)
	    ErrorF ("winClipboardProc - XDestroyWindow returned BadWindow.\n");
#ifdef WINDBG
    else
	    winDebug ("winClipboardProc - XDestroyWindow succeeded.\n");
#endif
  }
  winDebug ("Clipboard thread died.\n");

commonexit:
  g_iClipboardWindow = None;
  g_pClipboardDisplay = NULL;
  g_fClipboardLaunched = FALSE;
  g_fClipboardStarted = FALSE;

  pthread_cleanup_pop(0);
=======
    /* global clipboard variable reset */
    g_fClipboardLaunched = FALSE;
    g_fClipboardStarted = FALSE;
    g_iClipboardWindow = None;
    g_pClipboardDisplay = NULL;
    g_hwndClipboard = NULL;

    /* checking if we need to restart */
    if (clipboardRestarts >= WIN_CLIPBOARD_RETRIES) {
        /* terminates clipboard thread but the main server still lives */
        ErrorF
            ("winClipboardProc - the clipboard thread has restarted %d times and seems to be unstable, disabling clipboard integration\n",
             clipboardRestarts);
        g_fClipboard = FALSE;
        return;
    }

    if (g_fClipboard) {
        sleep(WIN_CLIPBOARD_DELAY);
        ErrorF("winClipboardProc - trying to restart clipboard thread \n");
        /* Create the clipboard client thread */
        if (!winInitClipboard()) {
            ErrorF("winClipboardProc - winClipboardInit failed.\n");
            return;
        }

        winDebug("winClipboardProc - winInitClipboard returned.\n");
        /* Flag that clipboard client has been launched */
        g_fClipboardLaunched = TRUE;
    }
    else {
        ErrorF("winClipboardProc - Clipboard disabled  - Exit from server \n");
        /* clipboard thread has exited, stop server as well */
        kill(getpid(), SIGTERM);
    }
>>>>>>> 0f834b91

    return NULL;
}

/*
 * winClipboardErrorHandler - Our application specific error handler
 */

static int
winClipboardErrorHandler(Display * pDisplay, XErrorEvent * pErr)
{
<<<<<<< HEAD
  char pszErrorMsg[100];
  
  XGetErrorText (pDisplay,
		 pErr->error_code,
		 pszErrorMsg,
		 sizeof (pszErrorMsg));
  ErrorF ("winClipboardErrorHandler - ERROR: \n\t%s\n"
          "  errorCode %d\n"
          "  serial %lu\n"
          "  resourceID 0x%x\n"
          "  majorCode %d\n"
          "  minorCode %d\n"
          , pszErrorMsg
          , pErr->error_code
          , pErr->serial
          , pErr->resourceid
          , pErr->request_code
          , pErr->minor_code);
  return 0;
}
=======
    char pszErrorMsg[100];
>>>>>>> 0f834b91

    XGetErrorText(pDisplay, pErr->error_code, pszErrorMsg, sizeof(pszErrorMsg));
    ErrorF("winClipboardErrorHandler - ERROR: \n\t%s\n"
           "\tSerial: %lu, Request Code: %d, Minor Code: %d\n",
           pszErrorMsg, pErr->serial, pErr->request_code, pErr->minor_code);
    return 0;
}

/*
 * winClipboardIOErrorHandler - Our application specific IO error handler
 */

static int
winClipboardIOErrorHandler(Display * pDisplay)
{
    ErrorF("winClipboardIOErrorHandler!\n\n");

    if (pthread_equal(pthread_self(), g_winClipboardProcThread)) {
        /* Restart at the main entry point */
        longjmp(g_jmpEntry, WIN_JMP_ERROR_IO);
    }

    if (g_winClipboardOldIOErrorHandler)
        g_winClipboardOldIOErrorHandler(pDisplay);

<<<<<<< HEAD
  return 0;
}

/*
 * winClipboardThreadExit - Thread exit handler
 */

static void
winClipboardThreadExit(void *arg)
{
  /* clipboard thread has exited, stop server as well */
  AbortDDX(EXIT_ERR_ABORT);
  TerminateProcess(GetCurrentProcess(),1);
=======
    return 0;
>>>>>>> 0f834b91
}<|MERGE_RESOLUTION|>--- conflicted
+++ resolved
@@ -43,48 +43,27 @@
 #include "misc.h"
 #include "winmsg.h"
 
-<<<<<<< HEAD
 #ifdef _MSC_VER
 #define snprintf _snprintf
 #endif
-
-=======
->>>>>>> 0f834b91
 /*
  * References to external symbols
  */
 
-<<<<<<< HEAD
-extern Bool		g_fUnicodeClipboard;
-extern unsigned long	serverGeneration;
-extern Bool		g_fClipboardStarted;
-extern Bool		g_fClipboardLaunched;
-extern HWND		g_hwndClipboard;
-extern void		*g_pClipboardDisplay;
-extern Window		g_iClipboardWindow;
-extern Bool		g_fClipboardPrimary;
-
-=======
 extern Bool g_fUnicodeClipboard;
 extern unsigned long serverGeneration;
 extern Bool g_fClipboardStarted;
-extern Bool g_fClipboardLaunched;
-extern Bool g_fClipboard;
+extern Bool	g_fClipboardLaunched;
 extern HWND g_hwndClipboard;
 extern void *g_pClipboardDisplay;
 extern Window g_iClipboardWindow;
->>>>>>> 0f834b91
+extern Bool		g_fClipboardPrimary;
 
 /*
  * Global variables
  */
 
-<<<<<<< HEAD
-static jmp_buf			g_jmpEntry;
-=======
 static jmp_buf g_jmpEntry;
-static int clipboardRestarts = 0;
->>>>>>> 0f834b91
 static XIOErrorHandler g_winClipboardOldIOErrorHandler;
 static pthread_t g_winClipboardProcThread;
 
@@ -120,93 +99,6 @@
 #else
     struct timeval tvTimeout;
 #endif
-<<<<<<< HEAD
-  fd_set		fdsRead;
-  int			iMaxDescriptor;
-  Display		*pDisplay = NULL;
-  Window		iWindow = None;
-  int			iRetries;
-  Bool			fUseUnicode;
-  char			szDisplay[512];
-  int			iSelectError;
-
-  pthread_cleanup_push(&winClipboardThreadExit, NULL);
-
-  winDebug ("winClipboardProc - Hello\n");
-
-  /* Do we have Unicode support? */
-  g_fUnicodeSupport = winClipboardDetectUnicodeSupport ();
-
-  /* Do we use Unicode clipboard? */
-  fUseUnicode = g_fUnicodeClipboard && g_fUnicodeSupport;
-
-  /* Save the Unicode support flag in a global */
-  g_fUseUnicode = fUseUnicode;
-
-  /* Create Windows messaging window */
-  hwnd = winClipboardCreateMessagingWindow ();
-  
-  /* Save copy of HWND in screen privates */
-  g_hwndClipboard = hwnd;
-
-  /* Set error handler */
-  XSetErrorHandler (winClipboardErrorHandler);
-  g_winClipboardProcThread = pthread_self();
-  g_winClipboardOldIOErrorHandler = XSetIOErrorHandler (winClipboardIOErrorHandler);
-
-  /* Set jump point for Error exits */
-  iReturn = setjmp (g_jmpEntry);
-  
-  /* Check if we should continue operations */
-  if (iReturn != WIN_JMP_ERROR_IO
-      && iReturn != WIN_JMP_OKAY)
-    {
-      /* setjmp returned an unknown value, exit */
-      ErrorF ("winClipboardProc - setjmp returned: %d exiting\n",
-	      iReturn);
-      goto thread_errorexit;
-    }
-  else if (iReturn == WIN_JMP_ERROR_IO)
-    {
-      /* TODO: Cleanup the Win32 window and free any allocated memory */
-      ErrorF ("winClipboardProc - setjmp returned for IO Error Handler.\n");
-    }
-
-  /* Use our generated cookie for authentication */
-  winSetAuthorization();
-
-  /* Initialize retry count */
-  iRetries = 0;
-
-  /* Setup the display connection string x */
-  /*
-   * NOTE: Always connect to screen 0 since we require that screen
-   * numbers start at 0 and increase without gaps.  We only need
-   * to connect to one screen on the display to get events
-   * for all screens on the display.  That is why there is only
-   * one clipboard client thread.
-   */
-  winGetDisplayName(szDisplay,0);
-
-  /* Print the display connection string */
-  winDebug ("winClipboardProc - DISPLAY=%s\n", szDisplay);
-
-  /* Open the X display */
-  do
-    {
-      pDisplay = XOpenDisplay (szDisplay);
-      if (pDisplay == NULL)
-	{
-	  ErrorF ("winClipboardProc - Could not open display, "
-		  "try: %d, sleeping: %d\n",
-		  iRetries + 1, WIN_CONNECT_DELAY);
-	  ++iRetries;
-	  sleep (WIN_CONNECT_DELAY);
-	  continue;
-	}
-      else
-	break;
-=======
     fd_set fdsRead;
     int iMaxDescriptor;
     Display *pDisplay = NULL;
@@ -216,8 +108,9 @@
     char szDisplay[512];
     int iSelectError;
 
-    ErrorF("winClipboardProc - Hello\n");
-    ++clipboardRestarts;
+    pthread_cleanup_push(&winClipboardThreadExit, NULL);
+
+    winDebug ("winClipboardProc - Hello\n");
 
     /* Do we have Unicode support? */
     g_fUnicodeSupport = winClipboardDetectUnicodeSupport();
@@ -228,16 +121,11 @@
     /* Save the Unicode support flag in a global */
     g_fUseUnicode = fUseUnicode;
 
-    /* Allow multiple threads to access Xlib */
-    if (XInitThreads() == 0) {
-        ErrorF("winClipboardProc - XInitThreads failed.\n");
-        goto winClipboardProc_Exit;
-    }
-
-    /* See if X supports the current locale */
-    if (XSupportsLocale() == False) {
-        ErrorF("winClipboardProc - Warning: Locale not supported by X.\n");
-    }
+    /* Create Windows messaging window */
+    hwnd = winClipboardCreateMessagingWindow ();
+  
+    /* Save copy of HWND in screen privates */
+    g_hwndClipboard = hwnd;
 
     /* Set error handler */
     XSetErrorHandler(winClipboardErrorHandler);
@@ -252,12 +140,11 @@
     if (iReturn != WIN_JMP_ERROR_IO && iReturn != WIN_JMP_OKAY) {
         /* setjmp returned an unknown value, exit */
         ErrorF("winClipboardProc - setjmp returned: %d exiting\n", iReturn);
-        goto winClipboardProc_Exit;
+        goto thread_errorexit;
     }
     else if (iReturn == WIN_JMP_ERROR_IO) {
         /* TODO: Cleanup the Win32 window and free any allocated memory */
         ErrorF("winClipboardProc - setjmp returned for IO Error Handler.\n");
-        pthread_exit(NULL);
     }
 
     /* Use our generated cookie for authentication */
@@ -274,10 +161,10 @@
      * for all screens on the display.  That is why there is only
      * one clipboard client thread.
      */
-    snprintf(szDisplay, 512, "127.0.0.1:%s.0", display);
+    winGetDisplayName(szDisplay,0);
 
     /* Print the display connection string */
-    ErrorF("winClipboardProc - DISPLAY=%s\n", szDisplay);
+    winDebug ("winClipboardProc - DISPLAY=%s\n", szDisplay);
 
     /* Open the X display */
     do {
@@ -291,55 +178,32 @@
         }
         else
             break;
->>>>>>> 0f834b91
     }
     while (pDisplay == NULL && iRetries < WIN_CONNECT_RETRIES);
 
-<<<<<<< HEAD
-  /* Make sure that the display opened */
-  if (pDisplay == NULL)
-    {
-      ErrorF ("winClipboardProc - Failed opening the display, giving up\n");
-      goto thread_errorexit;
-=======
     /* Make sure that the display opened */
     if (pDisplay == NULL) {
         ErrorF("winClipboardProc - Failed opening the display, giving up\n");
-        goto winClipboardProc_Done;
->>>>>>> 0f834b91
+        goto thread_errorexit;
     }
 
     /* Save the display in the screen privates */
     g_pClipboardDisplay = pDisplay;
 
-<<<<<<< HEAD
-  winDebug ("winClipboardProc - XOpenDisplay () returned and "
-	  "successfully opened the display.\n");
-=======
-    ErrorF("winClipboardProc - XOpenDisplay () returned and "
+    winDebug ("winClipboardProc - XOpenDisplay () returned and "
            "successfully opened the display.\n");
->>>>>>> 0f834b91
 
     /* Get our connection number */
     iConnectionNumber = ConnectionNumber(pDisplay);
 
-  winDebug("Clipboard is using socket %d\n",iConnectionNumber);
-
-#ifdef HAS_DEVWINDOWS
-<<<<<<< HEAD
-  /* Open a file descriptor for the windows message queue */
-  fdMessageQueue = open (WIN_MSG_QUEUE_FNAME, _O_RDONLY);
-  if (fdMessageQueue == -1)
-    {
-      ErrorF ("winClipboardProc - Failed opening %s\n", WIN_MSG_QUEUE_FNAME);
-      goto thread_errorexit;
-=======
+    winDebug("Clipboard is using socket %d\n",iConnectionNumber);
+
+#ifdef HAS_DEVWINDOWS
     /* Open a file descriptor for the windows message queue */
-    fdMessageQueue = open(WIN_MSG_QUEUE_FNAME, O_RDONLY);
+    fdMessageQueue = open (WIN_MSG_QUEUE_FNAME, _O_RDONLY);
     if (fdMessageQueue == -1) {
         ErrorF("winClipboardProc - Failed opening %s\n", WIN_MSG_QUEUE_FNAME);
-        goto winClipboardProc_Done;
->>>>>>> 0f834b91
+      goto thread_errorexit;
     }
 
     /* Find max of our file descriptors */
@@ -348,107 +212,13 @@
     iMaxDescriptor = iConnectionNumber + 1;
 #endif
 
-<<<<<<< HEAD
-  /* Create atoms */
-  atomClipboard = XInternAtom (pDisplay, "CLIPBOARD", False);
-  atomClipboardManager = XInternAtom (pDisplay, "CLIPBOARD_MANAGER", False);
-  XInternAtom (pDisplay, WIN_LOCAL_PROPERTY, False);
-  XInternAtom (pDisplay, "UTF8_STRING", False);
-  XInternAtom (pDisplay, "COMPOUND_TEXT", False);
-  XInternAtom (pDisplay, "TARGETS", False);
-
-  /* Create a messaging window */
-  iWindow = XCreateSimpleWindow (pDisplay,
-				 DefaultRootWindow (pDisplay),
-				 1, 1,
-				 500, 500,
-				 0,
-				 BlackPixel (pDisplay, 0),
-				 BlackPixel (pDisplay, 0));
-  if (iWindow == 0)
-    {
-      ErrorF ("winClipboardProc - Could not create an X window.\n");
-      goto thread_errorexit;
-    }
-
-  XStoreName(pDisplay, iWindow, "xwinclip");
-
-  /* Select event types to watch */
-  if (XSelectInput (pDisplay,
-		    iWindow,
-		    PropertyChangeMask) == BadWindow)
-    ErrorF ("winClipboardProc - XSelectInput generated BadWindow "
-	    "on messaging window\n");
-
-  /* Save the window in the screen privates */
-  g_iClipboardWindow = iWindow;
-
-  /* Assert ownership of selections if Win32 clipboard is owned */
-  if (NULL != GetClipboardOwner ())
-    {
-      if (g_fClipboardPrimary)
-      {
-	/* PRIMARY */
-	winDebug("winClipboardProc - asserted ownership.\n");
-	iReturn = XSetSelectionOwner (pDisplay, XA_PRIMARY,
-				      iWindow, CurrentTime);
-	if (iReturn == BadAtom || iReturn == BadWindow /*||
-	    XGetSelectionOwner (pDisplay, XA_PRIMARY) != iWindow*/)
-	{
-	  ErrorF ("winClipboardProc - Could not set PRIMARY owner\n");
-          goto thread_errorexit;
-	}
-      }
-
-      /* CLIPBOARD */
-      iReturn = XSetSelectionOwner (pDisplay, atomClipboard,
-				    iWindow, CurrentTime);
-      if (iReturn == BadAtom || iReturn == BadWindow /*||
-	  XGetSelectionOwner (pDisplay, atomClipboard) != iWindow*/)
-	{
-	  ErrorF ("winClipboardProc - Could not set CLIPBOARD owner\n");
-          goto thread_errorexit;
-	}
-    }
-
-  /* Pre-flush X events */
-  /* 
-   * NOTE: Apparently you'll freeze if you don't do this,
-   *	   because there may be events in local data structures
-   *	   already.
-   */
-  /*winClipboardFlushXEvents (hwnd,
-			    iWindow,
-			    pDisplay,
-			    fUseUnicode);
-    */
-  /* Pre-flush Windows messages */
-  winDebug ("Start flushing \n");
-  if (!winClipboardFlushWindowsMessageQueue (hwnd))
-  {
-    ErrorF ("winClipboardFlushWindowsMessageQueue - returned 0\n");
-    goto thread_errorexit;
-  }
-
-  winDebug ("winClipboardProc - Started\n");
-  /* Signal that the clipboard client has started */
-  g_fClipboardStarted = TRUE;
-
-  /* Loop for X events */
-  while (1)
-    {
-      /* Setup the file descriptor set */
-      /*
-       * NOTE: You have to do this before every call to select
-       *       because select modifies the mask to indicate
-       *       which descriptors are ready.
-       */
-      FD_ZERO (&fdsRead);
-      FD_SET (iConnectionNumber, &fdsRead);
-=======
     /* Create atoms */
     atomClipboard = XInternAtom(pDisplay, "CLIPBOARD", False);
     atomClipboardManager = XInternAtom(pDisplay, "CLIPBOARD_MANAGER", False);
+    XInternAtom (pDisplay, WIN_LOCAL_PROPERTY, False);
+    XInternAtom (pDisplay, "UTF8_STRING", False);
+    XInternAtom (pDisplay, "COMPOUND_TEXT", False);
+    XInternAtom (pDisplay, "TARGETS", False);
 
     /* Create a messaging window */
     iWindow = XCreateSimpleWindow(pDisplay,
@@ -460,7 +230,7 @@
                                   BlackPixel(pDisplay, 0));
     if (iWindow == 0) {
         ErrorF("winClipboardProc - Could not create an X window.\n");
-        goto winClipboardProc_Done;
+        goto thread_errorexit;
     }
 
     XStoreName(pDisplay, iWindow, "xwinclip");
@@ -473,30 +243,30 @@
     /* Save the window in the screen privates */
     g_iClipboardWindow = iWindow;
 
-    /* Create Windows messaging window */
-    hwnd = winClipboardCreateMessagingWindow();
-
-    /* Save copy of HWND in screen privates */
-    g_hwndClipboard = hwnd;
-
     /* Assert ownership of selections if Win32 clipboard is owned */
     if (NULL != GetClipboardOwner()) {
-        /* PRIMARY */
-        iReturn = XSetSelectionOwner(pDisplay, XA_PRIMARY,
-                                     iWindow, CurrentTime);
-        if (iReturn == BadAtom || iReturn == BadWindow ||
-            XGetSelectionOwner(pDisplay, XA_PRIMARY) != iWindow) {
-            ErrorF("winClipboardProc - Could not set PRIMARY owner\n");
-            goto winClipboardProc_Done;
-        }
+      if (g_fClipboardPrimary)
+      {
+	      /* PRIMARY */
+        winDebug("winClipboardProc - asserted ownership.\n");
+        iReturn = XSetSelectionOwner (pDisplay, XA_PRIMARY,
+				                              iWindow, CurrentTime);
+        if (iReturn == BadAtom || iReturn == BadWindow /*||
+	          XGetSelectionOwner (pDisplay, XA_PRIMARY) != iWindow*/)
+	      {
+	          ErrorF ("winClipboardProc - Could not set PRIMARY owner\n");
+            goto thread_errorexit;
+	      }
+      }
 
         /* CLIPBOARD */
         iReturn = XSetSelectionOwner(pDisplay, atomClipboard,
                                      iWindow, CurrentTime);
-        if (iReturn == BadAtom || iReturn == BadWindow ||
-            XGetSelectionOwner(pDisplay, atomClipboard) != iWindow) {
-            ErrorF("winClipboardProc - Could not set CLIPBOARD owner\n");
-            goto winClipboardProc_Done;
+      if (iReturn == BadAtom || iReturn == BadWindow /*||
+	        XGetSelectionOwner (pDisplay, atomClipboard) != iWindow*/)
+	      {
+	          ErrorF ("winClipboardProc - Could not set CLIPBOARD owner\n");
+            goto thread_errorexit;
         }
     }
 
@@ -506,12 +276,17 @@
      *       because there may be events in local data structures
      *       already.
      */
-    winClipboardFlushXEvents(hwnd, iWindow, pDisplay, fUseUnicode);
+    //winClipboardFlushXEvents(hwnd, iWindow, pDisplay, fUseUnicode);
 
     /* Pre-flush Windows messages */
+    winDebug ("Start flushing \n");
     if (!winClipboardFlushWindowsMessageQueue(hwnd))
-        return 0;
-
+    {
+      ErrorF ("winClipboardFlushWindowsMessageQueue - returned 0\n");
+      goto thread_errorexit;
+    }
+
+    winDebug ("winClipboardProc - Started\n");
     /* Signal that the clipboard client has started */
     g_fClipboardStarted = TRUE;
 
@@ -525,7 +300,6 @@
          */
         FD_ZERO(&fdsRead);
         FD_SET(iConnectionNumber, &fdsRead);
->>>>>>> 0f834b91
 #ifdef HAS_DEVWINDOWS
         FD_SET(fdMessageQueue, &fdsRead);
 #else
@@ -557,34 +331,6 @@
 #else
             if (iSelectError == WSAEINTR)
 #endif
-<<<<<<< HEAD
-            continue;
-          
-	  ErrorF ("winClipboardProc - Call to select () failed: %d.  "
-		  "Bailing.\n", iReturn);
-	  break;
-	}
-
-      /* Branch on which descriptor became active */
-//      if (FD_ISSET (iConnectionNumber, &fdsRead))
-//	{ Also do it when no read since winClipboardFlushXEvents
-//    is sending the output.
-	  /* Process X events */
-	  /* Exit when we see that server is shutting down */
-	  iReturn = winClipboardFlushXEvents (hwnd,
-					      iWindow,
-					      pDisplay,
-					      fUseUnicode,
-					      FALSE
-					      );
-	  if (WIN_XEVENTS_SHUTDOWN == iReturn)
-	    {
-	      ErrorF ("winClipboardProc - winClipboardFlushXEvents "
-		      "trapped shutdown event, exiting main loop.\n");
-	      break;
-	    }
-//	}
-=======
                 continue;
 
             ErrorF("winClipboardProc - Call to select () failed: %d.  "
@@ -593,18 +339,19 @@
         }
 
         /* Branch on which descriptor became active */
-        if (FD_ISSET(iConnectionNumber, &fdsRead)) {
+//      if (FD_ISSET (iConnectionNumber, &fdsRead))
+//	{ Also do it when no read since winClipboardFlushXEvents
+//    is sending the output.
             /* Process X events */
             /* Exit when we see that server is shutting down */
             iReturn = winClipboardFlushXEvents(hwnd,
-                                               iWindow, pDisplay, fUseUnicode);
+                                               iWindow, pDisplay, fUseUnicode, FALSE);
             if (WIN_XEVENTS_SHUTDOWN == iReturn) {
                 ErrorF("winClipboardProc - winClipboardFlushXEvents "
                        "trapped shutdown event, exiting main loop.\n");
                 break;
             }
-        }
->>>>>>> 0f834b91
+//	}
 
 #ifdef HAS_DEVWINDOWS
         /* Check for Windows event ready */
@@ -623,39 +370,15 @@
         }
     }
 
-<<<<<<< HEAD
-  /* Close our X window */
-  if (pDisplay && iWindow)
-    {
-      iReturn = XDestroyWindow (pDisplay, iWindow);
-      if (iReturn == BadWindow)
-	ErrorF ("winClipboardProc - XDestroyWindow returned BadWindow.\n");
-#ifdef WINDBG
-      else
-	winDebug ("winClipboardProc - XDestroyWindow succeeded.\n");
-#endif
-=======
- winClipboardProc_Exit:
-    /* disable the clipboard, which means the thread will die */
-    g_fClipboard = FALSE;
-
- winClipboardProc_Done:
-    /* Close our Windows window */
-    if (g_hwndClipboard) {
-        /* Destroy the Window window (hwnd) */
-        winDebug("winClipboardProc - Destroy Windows window\n");
-        PostMessage(g_hwndClipboard, WM_DESTROY, 0, 0);
-        winClipboardFlushWindowsMessageQueue(g_hwndClipboard);
-    }
-
     /* Close our X window */
     if (pDisplay && iWindow) {
         iReturn = XDestroyWindow(pDisplay, iWindow);
         if (iReturn == BadWindow)
             ErrorF("winClipboardProc - XDestroyWindow returned BadWindow.\n");
+#ifdef WINDBG
         else
-            ErrorF("winClipboardProc - XDestroyWindow succeeded.\n");
->>>>>>> 0f834b91
+            winDebug("winClipboardProc - XDestroyWindow succeeded.\n");
+#endif
     }
 
 #ifdef HAS_DEVWINDOWS
@@ -682,7 +405,6 @@
     }
 #endif
 
-<<<<<<< HEAD
   goto commonexit;
 
 thread_errorexit:
@@ -705,43 +427,6 @@
   g_fClipboardStarted = FALSE;
 
   pthread_cleanup_pop(0);
-=======
-    /* global clipboard variable reset */
-    g_fClipboardLaunched = FALSE;
-    g_fClipboardStarted = FALSE;
-    g_iClipboardWindow = None;
-    g_pClipboardDisplay = NULL;
-    g_hwndClipboard = NULL;
-
-    /* checking if we need to restart */
-    if (clipboardRestarts >= WIN_CLIPBOARD_RETRIES) {
-        /* terminates clipboard thread but the main server still lives */
-        ErrorF
-            ("winClipboardProc - the clipboard thread has restarted %d times and seems to be unstable, disabling clipboard integration\n",
-             clipboardRestarts);
-        g_fClipboard = FALSE;
-        return;
-    }
-
-    if (g_fClipboard) {
-        sleep(WIN_CLIPBOARD_DELAY);
-        ErrorF("winClipboardProc - trying to restart clipboard thread \n");
-        /* Create the clipboard client thread */
-        if (!winInitClipboard()) {
-            ErrorF("winClipboardProc - winClipboardInit failed.\n");
-            return;
-        }
-
-        winDebug("winClipboardProc - winInitClipboard returned.\n");
-        /* Flag that clipboard client has been launched */
-        g_fClipboardLaunched = TRUE;
-    }
-    else {
-        ErrorF("winClipboardProc - Clipboard disabled  - Exit from server \n");
-        /* clipboard thread has exited, stop server as well */
-        kill(getpid(), SIGTERM);
-    }
->>>>>>> 0f834b91
 
     return NULL;
 }
@@ -753,14 +438,10 @@
 static int
 winClipboardErrorHandler(Display * pDisplay, XErrorEvent * pErr)
 {
-<<<<<<< HEAD
-  char pszErrorMsg[100];
-  
-  XGetErrorText (pDisplay,
-		 pErr->error_code,
-		 pszErrorMsg,
-		 sizeof (pszErrorMsg));
-  ErrorF ("winClipboardErrorHandler - ERROR: \n\t%s\n"
+    char pszErrorMsg[100];
+
+    XGetErrorText(pDisplay, pErr->error_code, pszErrorMsg, sizeof(pszErrorMsg));
+    ErrorF("winClipboardErrorHandler - ERROR: \n\t%s\n"
           "  errorCode %d\n"
           "  serial %lu\n"
           "  resourceID 0x%x\n"
@@ -772,16 +453,6 @@
           , pErr->resourceid
           , pErr->request_code
           , pErr->minor_code);
-  return 0;
-}
-=======
-    char pszErrorMsg[100];
->>>>>>> 0f834b91
-
-    XGetErrorText(pDisplay, pErr->error_code, pszErrorMsg, sizeof(pszErrorMsg));
-    ErrorF("winClipboardErrorHandler - ERROR: \n\t%s\n"
-           "\tSerial: %lu, Request Code: %d, Minor Code: %d\n",
-           pszErrorMsg, pErr->serial, pErr->request_code, pErr->minor_code);
     return 0;
 }
 
@@ -802,8 +473,7 @@
     if (g_winClipboardOldIOErrorHandler)
         g_winClipboardOldIOErrorHandler(pDisplay);
 
-<<<<<<< HEAD
-  return 0;
+    return 0;
 }
 
 /*
@@ -816,7 +486,4 @@
   /* clipboard thread has exited, stop server as well */
   AbortDDX(EXIT_ERR_ABORT);
   TerminateProcess(GetCurrentProcess(),1);
-=======
-    return 0;
->>>>>>> 0f834b91
 }