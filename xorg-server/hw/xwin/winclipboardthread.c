/*
 *Copyright (C) 2003-2004 Harold L Hunt II All Rights Reserved.
 *Copyright (C) Colin Harrison 2005-2008
 *
 *Permission is hereby granted, free of charge, to any person obtaining
 * a copy of this software and associated documentation files (the
 *"Software"), to deal in the Software without restriction, including
 *without limitation the rights to use, copy, modify, merge, publish,
 *distribute, sublicense, and/or sell copies of the Software, and to
 *permit persons to whom the Software is furnished to do so, subject to
 *the following conditions:
 *
 *The above copyright notice and this permission notice shall be
 *included in all copies or substantial portions of the Software.
 *
 *THE SOFTWARE IS PROVIDED "AS IS", WITHOUT WARRANTY OF ANY KIND,
 *EXPRESS OR IMPLIED, INCLUDING BUT NOT LIMITED TO THE WARRANTIES OF
 *MERCHANTABILITY, FITNESS FOR A PARTICULAR PURPOSE AND
 *NONINFRINGEMENT. IN NO EVENT SHALL HAROLD L HUNT II BE LIABLE FOR
 *ANY CLAIM, DAMAGES OR OTHER LIABILITY, WHETHER IN AN ACTION OF
 *CONTRACT, TORT OR OTHERWISE, ARISING FROM, OUT OF OR IN CONNECTION
 *WITH THE SOFTWARE OR THE USE OR OTHER DEALINGS IN THE SOFTWARE.
 *
 *Except as contained in this notice, the name of the copyright holder(s)
 *and author(s) shall not be used in advertising or otherwise to promote
 *the sale, use or other dealings in this Software without prior written
 *authorization from the copyright holder(s) and author(s).
 *
 * Authors:	Harold L Hunt II
 *              Colin Harrison
 */

#ifdef HAVE_XWIN_CONFIG_H
#include <xwin-config.h>
#else
#define HAS_WINSOCK 1
#endif
#include <sys/types.h>
#include <signal.h>
#include "winclipboard.h"
#ifdef __CYGWIN__
#include <errno.h>
#endif
#include "misc.h"
#include "winmsg.h"

#ifdef _MSC_VER
#define snprintf _snprintf
#endif
/*
 * References to external symbols
 */

extern Bool g_fUnicodeClipboard;
extern Bool g_fClipboardStarted;
extern Bool	g_fClipboardLaunched;
extern HWND g_hwndClipboard;
extern void *g_pClipboardDisplay;
extern Window g_iClipboardWindow;
extern Bool		g_fClipboardPrimary;

/*
 * Global variables
 */

static jmp_buf g_jmpEntry;
static XIOErrorHandler g_winClipboardOldIOErrorHandler;
static pthread_t g_winClipboardProcThread;

Bool g_fUseUnicode = FALSE;

/*
 * Local function prototypes
 */

static int
 winClipboardErrorHandler(Display * pDisplay, XErrorEvent * pErr);

static int
 winClipboardIOErrorHandler(Display * pDisplay);

static void
winClipboardThreadExit(void *arg);
/*
 * Main thread function
 */

void *
winClipboardProc(void *pvNotUsed)
{
    Atom atomClipboard, atomClipboardManager;
    int iReturn;
    HWND hwnd = NULL;
    int iConnectionNumber = 0;

#ifdef HAS_DEVWINDOWS
    int fdMessageQueue = 0;
#else
    struct timeval tvTimeout;
#endif
    fd_set fdsRead;
    int iMaxDescriptor;
    Display *pDisplay = NULL;
    Window iWindow = None;
    int iRetries;
    Bool fUseUnicode;
    char szDisplay[512];
    int iSelectError;

    pthread_cleanup_push(&winClipboardThreadExit, NULL);

    winDebug ("winClipboardProc - Hello\n");

    /* Do we use Unicode clipboard? */
    fUseUnicode = g_fUnicodeClipboard;

    /* Save the Unicode support flag in a global */
    g_fUseUnicode = fUseUnicode;

    /* Create Windows messaging window */
    hwnd = winClipboardCreateMessagingWindow ();
  
    /* Save copy of HWND in screen privates */
    g_hwndClipboard = hwnd;

    /* Set error handler */
    XSetErrorHandler(winClipboardErrorHandler);
    g_winClipboardProcThread = pthread_self();
    g_winClipboardOldIOErrorHandler =
        XSetIOErrorHandler(winClipboardIOErrorHandler);

    /* Set jump point for Error exits */
    iReturn = setjmp(g_jmpEntry);

    /* Check if we should continue operations */
    if (iReturn != WIN_JMP_ERROR_IO && iReturn != WIN_JMP_OKAY) {
        /* setjmp returned an unknown value, exit */
        ErrorF("winClipboardProc - setjmp returned: %d exiting\n", iReturn);
        goto thread_errorexit;
    }
    else if (iReturn == WIN_JMP_ERROR_IO) {
        /* TODO: Cleanup the Win32 window and free any allocated memory */
        ErrorF("winClipboardProc - setjmp returned for IO Error Handler.\n");
    }

    /* Use our generated cookie for authentication */
    winSetAuthorization();

    /* Initialize retry count */
    iRetries = 0;

    /* Setup the display connection string x */
    /*
     * NOTE: Always connect to screen 0 since we require that screen
     * numbers start at 0 and increase without gaps.  We only need
     * to connect to one screen on the display to get events
     * for all screens on the display.  That is why there is only
     * one clipboard client thread.
     */
    winGetDisplayName(szDisplay,0);

    /* Print the display connection string */
    winDebug ("winClipboardProc - DISPLAY=%s\n", szDisplay);

    /* Open the X display */
    do {
        pDisplay = XOpenDisplay(szDisplay);
        if (pDisplay == NULL) {
            ErrorF("winClipboardProc - Could not open display, "
                   "try: %d, sleeping: %d\n", iRetries + 1, WIN_CONNECT_DELAY);
            ++iRetries;
            sleep(WIN_CONNECT_DELAY);
            continue;
        }
        else
            break;
    }
    while (pDisplay == NULL && iRetries < WIN_CONNECT_RETRIES);

    /* Make sure that the display opened */
    if (pDisplay == NULL) {
        ErrorF("winClipboardProc - Failed opening the display, giving up\n");
        goto thread_errorexit;
    }

    /* Save the display in the screen privates */
    g_pClipboardDisplay = pDisplay;

    winDebug ("winClipboardProc - XOpenDisplay () returned and "
           "successfully opened the display.\n");

    /* Get our connection number */
    iConnectionNumber = ConnectionNumber(pDisplay);

    winDebug("Clipboard is using socket %d\n",iConnectionNumber);

#ifdef HAS_DEVWINDOWS
    /* Open a file descriptor for the windows message queue */
    fdMessageQueue = open (WIN_MSG_QUEUE_FNAME, _O_RDONLY);
    if (fdMessageQueue == -1) {
        ErrorF("winClipboardProc - Failed opening %s\n", WIN_MSG_QUEUE_FNAME);
      goto thread_errorexit;
    }

    /* Find max of our file descriptors */
    iMaxDescriptor = max(fdMessageQueue, iConnectionNumber) + 1;
#else
    iMaxDescriptor = iConnectionNumber + 1;
#endif

    /* Create atoms */
    atomClipboard = XInternAtom(pDisplay, "CLIPBOARD", False);
    atomClipboardManager = XInternAtom(pDisplay, "CLIPBOARD_MANAGER", False);
    XInternAtom (pDisplay, WIN_LOCAL_PROPERTY, False);
    XInternAtom (pDisplay, "UTF8_STRING", False);
    XInternAtom (pDisplay, "COMPOUND_TEXT", False);
    XInternAtom (pDisplay, "TARGETS", False);

    /* Create a messaging window */
    iWindow = XCreateSimpleWindow(pDisplay,
                                  DefaultRootWindow(pDisplay),
                                  1, 1,
                                  500, 500,
                                  0,
                                  BlackPixel(pDisplay, 0),
                                  BlackPixel(pDisplay, 0));
    if (iWindow == 0) {
        ErrorF("winClipboardProc - Could not create an X window.\n");
        goto thread_errorexit;
    }

    XStoreName(pDisplay, iWindow, "xwinclip");

    /* Select event types to watch */
    if (XSelectInput(pDisplay, iWindow, PropertyChangeMask) == BadWindow)
        ErrorF("winClipboardProc - XSelectInput generated BadWindow "
               "on messaging window\n");

    /* Save the window in the screen privates */
    g_iClipboardWindow = iWindow;

    /* Assert ownership of selections if Win32 clipboard is owned */
    if (NULL != GetClipboardOwner()) {
      if (g_fClipboardPrimary)
      {
	      /* PRIMARY */
        winDebug("winClipboardProc - asserted ownership.\n");
        iReturn = XSetSelectionOwner (pDisplay, XA_PRIMARY,
				                              iWindow, CurrentTime);
        if (iReturn == BadAtom || iReturn == BadWindow /*||
	          XGetSelectionOwner (pDisplay, XA_PRIMARY) != iWindow*/)
	      {
	          ErrorF ("winClipboardProc - Could not set PRIMARY owner\n");
            goto thread_errorexit;
	      }
      }

        /* CLIPBOARD */
        iReturn = XSetSelectionOwner(pDisplay, atomClipboard,
                                     iWindow, CurrentTime);
      if (iReturn == BadAtom || iReturn == BadWindow /*||
	        XGetSelectionOwner (pDisplay, atomClipboard) != iWindow*/)
	      {
	          ErrorF ("winClipboardProc - Could not set CLIPBOARD owner\n");
            goto thread_errorexit;
        }
    }

    /* Pre-flush X events */
    /* 
     * NOTE: Apparently you'll freeze if you don't do this,
     *       because there may be events in local data structures
     *       already.
     */
    //winClipboardFlushXEvents(hwnd, iWindow, pDisplay, fUseUnicode);

    /* Pre-flush Windows messages */
    winDebug ("Start flushing \n");
    if (!winClipboardFlushWindowsMessageQueue(hwnd))
    {
      ErrorF ("winClipboardFlushWindowsMessageQueue - returned 0\n");
      goto thread_errorexit;
    }

    winDebug ("winClipboardProc - Started\n");
    /* Signal that the clipboard client has started */
    g_fClipboardStarted = TRUE;

    /* Loop for X events */
    while (1) {
        /* Setup the file descriptor set */
        /*
         * NOTE: You have to do this before every call to select
         *       because select modifies the mask to indicate
         *       which descriptors are ready.
         */
        FD_ZERO(&fdsRead);
        FD_SET(iConnectionNumber, &fdsRead);
#ifdef HAS_DEVWINDOWS
        FD_SET(fdMessageQueue, &fdsRead);
#else
        tvTimeout.tv_sec = 0;
        tvTimeout.tv_usec = 100;
#endif

        /* Wait for a Windows event or an X event */
        iReturn = select(iMaxDescriptor,        /* Highest fds number */
                         &fdsRead,      /* Read mask */
                         NULL,  /* No write mask */
                         NULL,  /* No exception mask */
#ifdef HAS_DEVWINDOWS
                         NULL   /* No timeout */
#else
                         &tvTimeout     /* Set timeout */
#endif
            );

#ifndef HAS_WINSOCK
        iSelectError = errno;
#else
        iSelectError = WSAGetLastError();
#endif

        if (iReturn < 0) {
#ifndef HAS_WINSOCK
            if (iSelectError == EINTR)
#else
            if (iSelectError == WSAEINTR)
#endif
                continue;

            ErrorF("winClipboardProc - Call to select () failed: %d.  "
                   "Bailing.\n", iReturn);
            break;
        }

        /* Branch on which descriptor became active */
//      if (FD_ISSET (iConnectionNumber, &fdsRead))
//	{ Also do it when no read since winClipboardFlushXEvents
//    is sending the output.
            /* Process X events */
            /* Exit when we see that server is shutting down */
            iReturn = winClipboardFlushXEvents(hwnd,
                                               iWindow, pDisplay, fUseUnicode, FALSE);
            if (WIN_XEVENTS_SHUTDOWN == iReturn) {
                ErrorF("winClipboardProc - winClipboardFlushXEvents "
                       "trapped shutdown event, exiting main loop.\n");
                break;
            }
//	}

#ifdef HAS_DEVWINDOWS
        /* Check for Windows event ready */
        if (FD_ISSET(fdMessageQueue, &fdsRead))
#else
        if (1)
#endif
        {
            /* Process Windows messages */
            if (!winClipboardFlushWindowsMessageQueue(hwnd)) {
                ErrorF("winClipboardProc - "
                       "winClipboardFlushWindowsMessageQueue trapped "
                       "WM_QUIT message, exiting main loop.\n");
                break;
            }
        }
    }

    /* Close our X window */
    if (pDisplay && iWindow) {
        iReturn = XDestroyWindow(pDisplay, iWindow);
        if (iReturn == BadWindow)
            ErrorF("winClipboardProc - XDestroyWindow returned BadWindow.\n");
#ifdef WINDBG
        else
            winDebug("winClipboardProc - XDestroyWindow succeeded.\n");
#endif
    }

#ifdef HAS_DEVWINDOWS
    /* Close our Win32 message handle */
    if (fdMessageQueue)
        close(fdMessageQueue);
#endif

#if 0
    /*
     * FIXME: XCloseDisplay hangs if we call it, as of 2004/03/26.  The
     * XSync and XSelectInput calls did not help.
     */

    /* Discard any remaining events */
    XSync(pDisplay, TRUE);

    /* Select event types to watch */
    XSelectInput(pDisplay, DefaultRootWindow(pDisplay), None);

    /* Close our X display */
    if (pDisplay) {
        XCloseDisplay(pDisplay);
    }
#endif

  goto commonexit;

thread_errorexit:
  if (g_pClipboardDisplay && g_iClipboardWindow)
  {
    iReturn = XDestroyWindow (g_pClipboardDisplay, g_iClipboardWindow);
    if (iReturn == BadWindow)
	    ErrorF ("winClipboardProc - XDestroyWindow returned BadWindow.\n");
#ifdef WINDBG
    else
	    winDebug ("winClipboardProc - XDestroyWindow succeeded.\n");
#endif
  }
  winDebug ("Clipboard thread died.\n");

commonexit:
  g_iClipboardWindow = None;
  g_pClipboardDisplay = NULL;
  g_fClipboardLaunched = FALSE;
  g_fClipboardStarted = FALSE;

<<<<<<< HEAD
  pthread_cleanup_pop(0);
=======
        winDebug("winClipboardProc - winInitClipboard returned.\n");
        /* Flag that clipboard client has been launched */
        g_fClipboardLaunched = TRUE;
    }
    else {
        ErrorF("winClipboardProc - Clipboard disabled  - Exit from server \n");
        /* clipboard thread has exited, stop server as well */
        raise(SIGTERM);
    }
>>>>>>> d2d73da5

    return NULL;
}

/*
 * winClipboardErrorHandler - Our application specific error handler
 */

static int
winClipboardErrorHandler(Display * pDisplay, XErrorEvent * pErr)
{
    char pszErrorMsg[100];

    XGetErrorText(pDisplay, pErr->error_code, pszErrorMsg, sizeof(pszErrorMsg));
    ErrorF("winClipboardErrorHandler - ERROR: \n\t%s\n"
          "  errorCode %d\n"
          "  serial %lu\n"
          "  resourceID 0x%x\n"
          "  majorCode %d\n"
          "  minorCode %d\n"
          , pszErrorMsg
          , pErr->error_code
          , pErr->serial
          , pErr->resourceid
          , pErr->request_code
          , pErr->minor_code);
    return 0;
}

/*
 * winClipboardIOErrorHandler - Our application specific IO error handler
 */

static int
winClipboardIOErrorHandler(Display * pDisplay)
{
    ErrorF("winClipboardIOErrorHandler!\n\n");

    if (pthread_equal(pthread_self(), g_winClipboardProcThread)) {
        /* Restart at the main entry point */
        longjmp(g_jmpEntry, WIN_JMP_ERROR_IO);
    }

    if (g_winClipboardOldIOErrorHandler)
        g_winClipboardOldIOErrorHandler(pDisplay);

    return 0;
}

/*
 * winClipboardThreadExit - Thread exit handler
 */

static void
winClipboardThreadExit(void *arg)
{
  /* clipboard thread has exited, stop server as well */
  AbortDDX(EXIT_ERR_ABORT);
  TerminateProcess(GetCurrentProcess(),1);
}<|MERGE_RESOLUTION|>--- conflicted
+++ resolved
@@ -422,19 +422,7 @@
   g_fClipboardLaunched = FALSE;
   g_fClipboardStarted = FALSE;
 
-<<<<<<< HEAD
   pthread_cleanup_pop(0);
-=======
-        winDebug("winClipboardProc - winInitClipboard returned.\n");
-        /* Flag that clipboard client has been launched */
-        g_fClipboardLaunched = TRUE;
-    }
-    else {
-        ErrorF("winClipboardProc - Clipboard disabled  - Exit from server \n");
-        /* clipboard thread has exited, stop server as well */
-        raise(SIGTERM);
-    }
->>>>>>> d2d73da5
 
     return NULL;
 }
