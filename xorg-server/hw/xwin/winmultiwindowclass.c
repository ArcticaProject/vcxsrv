/*
 *Copyright (C) 1994-2000 The XFree86 Project, Inc. All Rights Reserved.
 *
 *Permission is hereby granted, free of charge, to any person obtaining
 * a copy of this software and associated documentation files (the
 *"Software"), to deal in the Software without restriction, including
 *without limitation the rights to use, copy, modify, merge, publish,
 *distribute, sublicense, and/or sell copies of the Software, and to
 *permit persons to whom the Software is furnished to do so, subject to
 *the following conditions:
 *
 *The above copyright notice and this permission notice shall be
 *included in all copies or substantial portions of the Software.
 *
 *THE SOFTWARE IS PROVIDED "AS IS", WITHOUT WARRANTY OF ANY KIND,
 *EXPRESS OR IMPLIED, INCLUDING BUT NOT LIMITED TO THE WARRANTIES OF
 *MERCHANTABILITY, FITNESS FOR A PARTICULAR PURPOSE AND
 *NONINFRINGEMENT. IN NO EVENT SHALL THE XFREE86 PROJECT BE LIABLE FOR
 *ANY CLAIM, DAMAGES OR OTHER LIABILITY, WHETHER IN AN ACTION OF
 *CONTRACT, TORT OR OTHERWISE, ARISING FROM, OUT OF OR IN CONNECTION
 *WITH THE SOFTWARE OR THE USE OR OTHER DEALINGS IN THE SOFTWARE.
 *
 *Except as contained in this notice, the name of the XFree86 Project
 *shall not be used in advertising or otherwise to promote the sale, use
 *or other dealings in this Software without prior written authorization
 *from the XFree86 Project.
 *
 * Authors:     Earle F. Philhower, III
 */

#ifdef HAVE_XWIN_CONFIG_H
#include <xwin-config.h>
#endif
#include <X11/Xatom.h>
#include "propertyst.h"
#include "windowstr.h"
#include "winmultiwindowclass.h"
#include "win.h"

/*
 * Local function
 */

DEFINE_ATOM_HELPER(AtmWmWindowRole, "WM_WINDOW_ROLE")

int
winMultiWindowGetClassHint(WindowPtr pWin, char **res_name, char **res_class)
{
    struct _Window *pwin;
    struct _Property *prop;
    int len_name, len_class;

    if (!pWin || !res_name || !res_class) {
        ErrorF("winMultiWindowGetClassHint - pWin, res_name, or res_class was "
               "NULL\n");
        return 0;
    }

    pwin = (struct _Window *) pWin;

    if (pwin->optional)
        prop = (struct _Property *) pwin->optional->userProps;
    else
        prop = NULL;

    *res_name = *res_class = NULL;

    while (prop) {
        if (prop->propertyName == XA_WM_CLASS
            && prop->type == XA_STRING && prop->format == 8 && prop->data) {
<<<<<<< HEAD
            len_name = strnlen((char *) prop->data, prop->size);
=======
            /*
              WM_CLASS property should consist of 2 null terminated strings, but we
              must handle the cases when one or both is absent or not null terminated
            */
            len_name = strlen((char *) prop->data);
            if (len_name > prop->size) len_name = prop->size;
>>>>>>> acf3535c

            (*res_name) = malloc(len_name + 1);

            if (!*res_name) {
                ErrorF("winMultiWindowGetClassHint - *res_name was NULL\n");
                return 0;
            }

<<<<<<< HEAD
            /* Add one to len_name to allow copying of trailing 0 */
            memcpy((*res_name), prop->data, len_name );
            (*res_name)[len_name]='\0';

            if (len_name < prop->size-1)
            {
              // It could be that the string is not null terminated
              len_class = strnlen(((char *) prop->data) + 1 + len_name, prop->size-1-len_name);
            }
            else
            {
              len_class = 0;
            }
=======
            /* Copy name and ensure null terminated */
            strncpy((*res_name), prop->data, len_name);
            (*res_name)[len_name] = '\0';

            /* Compute length of class name, it could be that it is absent or not null terminated */
            len_class = (len_name >= prop->size) ? 0 : (strlen(((char *) prop->data) + 1 + len_name));
            if (len_class > prop->size - 1 - len_name) len_class = prop->size - 1 - len_name;
>>>>>>> acf3535c

            (*res_class) = malloc(len_class + 1);

            if (!*res_class) {
                ErrorF("winMultiWindowGetClassHint - *res_class was NULL\n");

                /* Free the previously allocated res_name */
                free(*res_name);
                return 0;
            }

<<<<<<< HEAD
            memcpy((*res_class), ((char *) prop->data) + 1 + len_name, len_class);
            (*res_class)[len_class]='\0';
=======
            /* Copy class name and ensure null terminated */
            strncpy((*res_class), ((char *) prop->data) + 1 + len_name, len_class);
            (*res_class)[len_class] = '\0';
>>>>>>> acf3535c

            return 1;
        }
        else
            prop = prop->next;
    }

    return 0;
}

int
winMultiWindowGetWMHints(WindowPtr pWin, WinXWMHints * hints)
{
    struct _Window *pwin;
    struct _Property *prop;

    if (!pWin || !hints) {
        ErrorF("winMultiWindowGetWMHints - pWin or hints was NULL\n");
        return 0;
    }

    pwin = (struct _Window *) pWin;

    if (pwin->optional)
        prop = (struct _Property *) pwin->optional->userProps;
    else
        prop = NULL;

    memset(hints, 0, sizeof(WinXWMHints));

    while (prop) {
        if (prop->propertyName == XA_WM_HINTS && prop->data
            && prop->format == 32) {
            memcpy (hints, prop->data, 4*(int)prop->size); /* format/8 = 4 */
            return 1;
        }
        else
            prop = prop->next;
    }

    return 0;
}

int
winMultiWindowGetWindowRole(WindowPtr pWin, char **res_role)
{
    struct _Window *pwin;
    struct _Property *prop;
    int len_role;

    if (!pWin || !res_role)
        return 0;

    pwin = (struct _Window *) pWin;

    if (pwin->optional)
        prop = (struct _Property *) pwin->optional->userProps;
    else
        prop = NULL;

    *res_role = NULL;
    while (prop) {
        if (prop->propertyName == AtmWmWindowRole()
            && prop->type == XA_STRING && prop->format == 8 && prop->data) {
            len_role = prop->size;

            (*res_role) = malloc(len_role + 1);

            if (!*res_role) {
                ErrorF("winMultiWindowGetWindowRole - *res_role was NULL\n");
                return 0;
            }

            strncpy((*res_role), prop->data, len_role);
            (*res_role)[len_role] = 0;

            return 1;
        }
        else
            prop = prop->next;
    }

    return 0;
}

int
winMultiWindowGetWMNormalHints(WindowPtr pWin, WinXSizeHints * hints)
{
    struct _Window *pwin;
    struct _Property *prop;

    if (!pWin || !hints) {
        ErrorF("winMultiWindowGetWMNormalHints - pWin or hints was NULL\n");
        return 0;
    }

    pwin = (struct _Window *) pWin;

    if (pwin->optional)
        prop = (struct _Property *) pwin->optional->userProps;
    else
        prop = NULL;

    memset(hints, 0, sizeof(WinXSizeHints));

    while (prop) {
        if (prop->propertyName == XA_WM_NORMAL_HINTS && prop->data
            && prop->format == 32) {
            memcpy (hints, prop->data, 4*(int)prop->size); /* format/8 = 4 */
            return 1;
        }
        else
            prop = prop->next;
    }

    return 0;
}

int
winMultiWindowGetTransientFor(WindowPtr pWin, Window *pDaddyId)
{
    struct _Window *pwin;
    struct _Property *prop;

    if (!pWin) {
        ErrorF("winMultiWindowGetTransientFor - pWin was NULL\n");
        return 0;
    }

    pwin = (struct _Window *) pWin;

    if (pwin->optional)
        prop = (struct _Property *) pwin->optional->userProps;
    else
        prop = NULL;

    if (pDaddyId)
        *pDaddyId = 0;

    while (prop) {
        if (prop->propertyName == XA_WM_TRANSIENT_FOR
            && prop->format == 32
            && prop->data) {
            if (pDaddyId)
                memcpy (pDaddyId, prop->data, 4*(int)prop->size); /* format/8 = 4 */
            return 1;
        }
        else
            prop = prop->next;
    }

    return 0;
}

int
winMultiWindowGetWMName(WindowPtr pWin, char **wmName)
{
    struct _Window *pwin;
    struct _Property *prop;
    int len_name;

    if (!pWin || !wmName) {
        ErrorF("winMultiWindowGetClassHint - pWin, res_name, or res_class was "
               "NULL\n");
        return 0;
    }

    pwin = (struct _Window *) pWin;

    if (pwin->optional)
        prop = (struct _Property *) pwin->optional->userProps;
    else
        prop = NULL;

    *wmName = NULL;

    while (prop) {
        if (prop->propertyName == XA_WM_NAME
            && prop->type == XA_STRING && prop->data) {
            len_name = prop->size;

            (*wmName) = malloc(len_name + 1);

            if (!*wmName) {
                ErrorF("winMultiWindowGetWMName - *wmName was NULL\n");
                return 0;
            }

            strncpy((*wmName), prop->data, len_name);
            (*wmName)[len_name] = 0;

            return 1;
        }
        else
            prop = prop->next;
    }

    return 0;
}<|MERGE_RESOLUTION|>--- conflicted
+++ resolved
@@ -68,16 +68,12 @@
     while (prop) {
         if (prop->propertyName == XA_WM_CLASS
             && prop->type == XA_STRING && prop->format == 8 && prop->data) {
-<<<<<<< HEAD
-            len_name = strnlen((char *) prop->data, prop->size);
-=======
             /*
               WM_CLASS property should consist of 2 null terminated strings, but we
               must handle the cases when one or both is absent or not null terminated
             */
             len_name = strlen((char *) prop->data);
             if (len_name > prop->size) len_name = prop->size;
->>>>>>> acf3535c
 
             (*res_name) = malloc(len_name + 1);
 
@@ -86,21 +82,6 @@
                 return 0;
             }
 
-<<<<<<< HEAD
-            /* Add one to len_name to allow copying of trailing 0 */
-            memcpy((*res_name), prop->data, len_name );
-            (*res_name)[len_name]='\0';
-
-            if (len_name < prop->size-1)
-            {
-              // It could be that the string is not null terminated
-              len_class = strnlen(((char *) prop->data) + 1 + len_name, prop->size-1-len_name);
-            }
-            else
-            {
-              len_class = 0;
-            }
-=======
             /* Copy name and ensure null terminated */
             strncpy((*res_name), prop->data, len_name);
             (*res_name)[len_name] = '\0';
@@ -108,7 +89,6 @@
             /* Compute length of class name, it could be that it is absent or not null terminated */
             len_class = (len_name >= prop->size) ? 0 : (strlen(((char *) prop->data) + 1 + len_name));
             if (len_class > prop->size - 1 - len_name) len_class = prop->size - 1 - len_name;
->>>>>>> acf3535c
 
             (*res_class) = malloc(len_class + 1);
 
@@ -120,14 +100,9 @@
                 return 0;
             }
 
-<<<<<<< HEAD
-            memcpy((*res_class), ((char *) prop->data) + 1 + len_name, len_class);
-            (*res_class)[len_class]='\0';
-=======
             /* Copy class name and ensure null terminated */
             strncpy((*res_class), ((char *) prop->data) + 1 + len_name, len_class);
             (*res_class)[len_class] = '\0';
->>>>>>> acf3535c
 
             return 1;
         }
