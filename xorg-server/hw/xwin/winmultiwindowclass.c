--- conflicted
+++ resolved
@@ -243,17 +243,11 @@
         *pDaddyId = 0;
 
     while (prop) {
-<<<<<<< HEAD
         if (prop->propertyName == XA_WM_TRANSIENT_FOR
             && prop->format == 32
             && prop->data) {
             if (ppDaddy)
-                memcpy (ppDaddy, prop->data, 4*(int)prop->size); /* format/8 = 4 */
-=======
-        if (prop->propertyName == XA_WM_TRANSIENT_FOR) {
-            if (pDaddyId)
-                memcpy(pDaddyId, prop->data, sizeof(Window));
->>>>>>> 7f9fb534
+                memcpy (pDaddy, prop->data, 4*(int)prop->size); /* format/8 = 4 */
             return 1;
         }
         else
