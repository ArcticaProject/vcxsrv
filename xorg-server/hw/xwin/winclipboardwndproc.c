/*
 *Copyright (C) 2003-2004 Harold L Hunt II All Rights Reserved.
 *Copyright (C) Colin Harrison 2005-2008
 *
 *Permission is hereby granted, free of charge, to any person obtaining
 * a copy of this software and associated documentation files (the
 *"Software"), to deal in the Software without restriction, including
 *without limitation the rights to use, copy, modify, merge, publish,
 *distribute, sublicense, and/or sell copies of the Software, and to
 *permit persons to whom the Software is furnished to do so, subject to
 *the following conditions:
 *
 *The above copyright notice and this permission notice shall be
 *included in all copies or substantial portions of the Software.
 *
 *THE SOFTWARE IS PROVIDED "AS IS", WITHOUT WARRANTY OF ANY KIND,
 *EXPRESS OR IMPLIED, INCLUDING BUT NOT LIMITED TO THE WARRANTIES OF
 *MERCHANTABILITY, FITNESS FOR A PARTICULAR PURPOSE AND
 *NONINFRINGEMENT. IN NO EVENT SHALL HAROLD L HUNT II BE LIABLE FOR
 *ANY CLAIM, DAMAGES OR OTHER LIABILITY, WHETHER IN AN ACTION OF
 *CONTRACT, TORT OR OTHERWISE, ARISING FROM, OUT OF OR IN CONNECTION
 *WITH THE SOFTWARE OR THE USE OR OTHER DEALINGS IN THE SOFTWARE.
 *
 *Except as contained in this notice, the name of the copyright holder(s)
 *and author(s) shall not be used in advertising or otherwise to promote
 *the sale, use or other dealings in this Software without prior written
 *authorization from the copyright holder(s) and author(s).
 *
 * Authors:     Harold L Hunt II
 *              Colin Harrison
 */

#ifdef HAVE_XWIN_CONFIG_H
#include <xwin-config.h>
#endif
#include <sys/types.h>
#include <sys/time.h>
#include "winclipboard.h"
#include "misc.h"
#include "winmsg.h"
#include "objbase.h"
#include "ddraw.h"
#include "winwindow.h"

/*
 * Constants
 */

#define WIN_POLL_TIMEOUT        1

/*
 * References to external symbols
 */

extern void *g_pClipboardDisplay;
extern Window g_iClipboardWindow;
extern Atom g_atomLastOwnedSelection;
<<<<<<< HEAD
extern Bool g_fClipboardStarted;
extern HWND g_hwndClipboard;
extern Bool g_fClipboardPrimary;
/*
 * Local function prototypes
 */

static int


winProcessXEventsTimeout(HWND hwnd, int iWindow, Display * pDisplay,
                         Bool fUseUnicode, int iTimeoutSec);
=======
>>>>>>> 889d7dd8

/*
 * Process X events up to specified timeout
 */

static int
winProcessXEventsTimeout(HWND hwnd, int iWindow, Display * pDisplay,
                         Bool fUseUnicode, int iTimeoutSec)
{
    int iConnNumber;
    struct timeval tv;
    int iReturn;
    DWORD dwStopTime = GetTickCount() + iTimeoutSec * 1000;

  /* Make sure the output messages are sent before waiting on a response. */
  iReturn = winClipboardFlushXEvents (hwnd,
                                      iWindow,
                                      pDisplay,
                                      fUseUnicode,
                                      TRUE);
  if (WIN_XEVENTS_NOTIFY == iReturn)
    {
      /* Bail out if notify processed */
      return iReturn;
    }

    /* Get our connection number */
    iConnNumber = ConnectionNumber(pDisplay);

    /* Loop for X events */
    while (1) {
        fd_set fdsRead;
        long remainingTime;

        /* Setup the file descriptor set */
        FD_ZERO(&fdsRead);
        FD_SET(iConnNumber, &fdsRead);

        /* Adjust timeout */
        remainingTime = dwStopTime - GetTickCount();
        tv.tv_sec = remainingTime / 1000;
        tv.tv_usec = (remainingTime % 1000) * 1000;
        winDebug("winProcessXEventsTimeout () - %d milliseconds left\n",
                 remainingTime);

        /* Break out if no time left */
        if (remainingTime <= 0)
            return WIN_XEVENTS_SUCCESS;

        /* Wait for an X event */
        iReturn = select(iConnNumber + 1,       /* Highest fds number */
                         &fdsRead,      /* Read mask */
                         NULL,  /* No write mask */
                         NULL,  /* No exception mask */
                         &tv);  /* Timeout */
        if (iReturn < 0) {
            ErrorF("winProcessXEventsTimeout - Call to select () failed: %d (%x).  "
                   "Bailing.\n", iReturn, WSAGetLastError());
            break;
        }

        /* Branch on which descriptor became active */
        if (FD_ISSET(iConnNumber, &fdsRead)) {
            /* Process X events */
            /* Exit when we see that server is shutting down */
            iReturn = winClipboardFlushXEvents(hwnd,
                                               iWindow, pDisplay, fUseUnicode, TRUE);

            winDebug
                ("winProcessXEventsTimeout () - winClipboardFlushXEvents returned %d\n",
                 iReturn);

            if (WIN_XEVENTS_NOTIFY == iReturn) {
                /* Bail out if notify processed */
                return iReturn;
            }
        }
        else {
            winDebug("winProcessXEventsTimeout - Spurious wake\n");
        }
    }

    return WIN_XEVENTS_SUCCESS;
}

/*
 * Process a given Windows message
 */

LRESULT CALLBACK
winClipboardWindowProc(HWND hwnd, UINT message, WPARAM wParam, LPARAM lParam)
{
    static HWND s_hwndNextViewer;

    /* Branch on message type */
    switch (message) {
    case WM_DESTROY:
    {
        winDebug("winClipboardWindowProc - WM_DESTROY\n");

        /* Remove ourselves from the clipboard chain */
        ChangeClipboardChain(hwnd, s_hwndNextViewer);

        s_hwndNextViewer = NULL;
        g_hwndClipboard = NULL;
        PostQuitMessage(0);
    }
        return 0;

    case WM_CREATE:
    {
        HWND first, next;
        DWORD error_code = 0;

        winDebug("winClipboardWindowProc - WM_CREATE\n");

        /* Add ourselves to the clipboard viewer chain */
        s_hwndNextViewer = SetClipboardViewer (hwnd);
        #ifdef _DEBUG
        if (s_hwndNextViewer== hwnd)
        {
          ErrorF("WM_CREATE: SetClipboardViewer returned own window. This causes an endless loop, so reset s_hwndNextViewer. ");
          s_hwndNextViewer=NULL;
        }
        #endif

    }
        return 0;

    case WM_CHANGECBCHAIN:
    {
        winDebug("winClipboardWindowProc - WM_CHANGECBCHAIN: wParam(%x) "
                 "lParam(%x) s_hwndNextViewer(%x)\n",
                 wParam, lParam, s_hwndNextViewer);

        if ((HWND) wParam == s_hwndNextViewer) {
            s_hwndNextViewer = (HWND) lParam;
            if (s_hwndNextViewer == hwnd) {
              winDebug("WM_CHANGECBCHAIN: trying to set s_hwndNextViewer to own window. Resetting it back to NULL. ");
              s_hwndNextViewer=NULL;  /* This would cause an endless loop, so break it by ending the loop here. I have seen this happening, why??? */
            }
        }
        else if (s_hwndNextViewer)
            SendMessage(s_hwndNextViewer, message, wParam, lParam);

    }
        winDebug("winClipboardWindowProc - WM_CHANGECBCHAIN: Exit\n");
        return 0;

    case WM_WM_REINIT:
    {
        /* Ensure that we're in the clipboard chain.  Some apps,
         * WinXP's remote desktop for one, don't play nice with the
         * chain.  This message is called whenever we receive a
         * WM_ACTIVATEAPP message to ensure that we continue to
         * receive clipboard messages.
         *
         * It might be possible to detect if we're still in the chain
         * by calling SendMessage (GetClipboardViewer(),
         * WM_DRAWCLIPBOARD, 0, 0); and then seeing if we get the
         * WM_DRAWCLIPBOARD message.  That, however, might be more
         * expensive than just putting ourselves back into the chain.
         */

        HWND first, next;
        DWORD error_code = 0;
        if (!g_hwndClipboard)
          return 0;
        winDebug("winClipboardWindowProc - WM_WM_REINIT: Enter\n");

        first = GetClipboardViewer();   /* Get handle to first viewer in chain. */
        if (first != hwnd)
        {
          winDebug ("  WM_WM_REINIT: Replacing us(%x) with %x at head "
                    "of chain\n", hwnd, s_hwndNextViewer);
          if (!wParam) ChangeClipboardChain (hwnd, s_hwndNextViewer);   /* When wParam is set, the window was already removed from the chain */
          winDebug ("  WM_WM_REINIT: Putting us back at head of chain.\n");
          s_hwndNextViewer = SetClipboardViewer (hwnd);
          #ifdef _DEBUG
          if (s_hwndNextViewer== hwnd)
          {
            ErrorF("WM_WM_REINIT: SetClipboardViewer returned own window. This causes an endless loop, so reset s_hwndNextViewer. ");
            s_hwndNextViewer=NULL;
          }
          #endif
        }
        winDebug ("winClipboardWindowProc - WM_WM_REINIT: Exit\n");
    }
        return 0;

    case WM_DRAWCLIPBOARD:
    {
        static Atom atomClipboard;
        static int generation;
        static Bool s_fProcessingDrawClipboard = FALSE;
        Display *pDisplay = g_pClipboardDisplay;
        Window iWindow = g_iClipboardWindow;
        int iReturn;

        winDebug ("winClipboardWindowProc - WM_DRAWCLIPBOARD 0x%x 0x%x 0x%x: Enter\n",hwnd,wParam,lParam);

        if (!g_fClipboardStarted) {
          winDebug ("winClipboardWindowProc - WM_DRAWCLIPBOARD: Exit with no processing\n");
          if (s_hwndNextViewer)
            SendMessage (s_hwndNextViewer, message, wParam, lParam);
          return 0;
        }

        if (generation != serverGeneration) {
            generation = serverGeneration;
            atomClipboard = XInternAtom(pDisplay, "CLIPBOARD", False);
        }

        /*
         * We've occasionally seen a loop in the clipboard chain.
         * Try and fix it on the first hint of recursion.
         */
        if (!s_fProcessingDrawClipboard) {
            s_fProcessingDrawClipboard = TRUE;
        }
        else {
            /* Attempt to break the nesting by getting out of the chain, twice?, and then fix and bail */
            ChangeClipboardChain(hwnd, s_hwndNextViewer);
            winFixClipboardChain(1);
            ErrorF ("winClipboardWindowProc - WM_DRAWCLIPBOARD - "
                          "Nested calls detected.  Re-initing.\n");
            winDebug("winClipboardWindowProc - WM_DRAWCLIPBOARD: Exit\n");
            s_fProcessingDrawClipboard = FALSE;
            return 0;
        }

        /*
         * Do not take ownership of the X11 selections when something
         * other than CF_TEXT or CF_UNICODETEXT has been copied
         * into the Win32 clipboard.
         */
        if (!IsClipboardFormatAvailable(CF_TEXT)
            && !IsClipboardFormatAvailable(CF_UNICODETEXT)) {

            winDebug("winClipboardWindowProc - WM_DRAWCLIPBOARD - "
                     "Clipboard does not contain CF_TEXT nor "
                     "CF_UNICODETEXT.\n");

            /*
             * We need to make sure that the X Server has processed
             * previous XSetSelectionOwner messages.
             */
            XSync(pDisplay, FALSE);

            if (g_fClipboardPrimary)
            {
                /* Release PRIMARY selection if owned */
              iReturn = XGetSelectionOwner (pDisplay, XA_PRIMARY);
              if (iReturn == g_iClipboardWindow) {
                  winDebug ("winClipboardWindowProc - WM_DRAWCLIPBOARD - "
                            "PRIMARY selection is owned by us.\n");
                  XSetSelectionOwner (pDisplay, XA_PRIMARY, None, CurrentTime);
              }
              else if (BadWindow == iReturn || BadAtom == iReturn)
                ErrorF ("winClipboardWindowProc - WM_DRAWCLIPBOARD - "
                        "XGetSelection failed for PRIMARY: %d\n",
                        iReturn);
            }
            /* Release CLIPBOARD selection if owned */
            iReturn = XGetSelectionOwner(pDisplay, atomClipboard);
            if (iReturn == g_iClipboardWindow) {
                winDebug("winClipboardWindowProc - WM_DRAWCLIPBOARD - "
                         "CLIPBOARD selection is owned by us.\n");
                XSetSelectionOwner(pDisplay, atomClipboard, None, CurrentTime);
            }
            else if (BadWindow == iReturn || BadAtom == iReturn)
                ErrorF ("winClipboardWindowProc - WM_DRAWCLIPBOARD - "
                              "XGetSelection failed for CLIPBOARD: %d\n",
                              iReturn);

            winDebug("winClipboardWindowProc - WM_DRAWCLIPBOARD: Exit\n");
            s_fProcessingDrawClipboard = FALSE;
            if (s_hwndNextViewer)
                SendMessage(s_hwndNextViewer, message, wParam, lParam);
            return 0;
        }
          /* Only reassert ownership when we did not change the clipboard ourselves */
        if (hwnd!=(HWND)wParam) {
          if (g_fClipboardPrimary) {
                  /* Reassert ownership of PRIMARY */
            iReturn = XSetSelectionOwner (pDisplay,
                                          XA_PRIMARY, iWindow, CurrentTime);
            if (iReturn == BadAtom || iReturn == BadWindow ||
                XGetSelectionOwner (pDisplay, XA_PRIMARY) != iWindow) {
                ErrorF ("winClipboardWindowProc - WM_DRAWCLIPBOARD - "
                        "Could not reassert ownership of PRIMARY\n");
            }
            else {
                winDebug ("winClipboardWindowProc - WM_DRAWCLIPBOARD - "
                          "Reasserted ownership of PRIMARY\n");
            }
          }
          /* Reassert ownership of the CLIPBOARD */
          iReturn = XSetSelectionOwner (pDisplay,
                                        atomClipboard, iWindow, CurrentTime);

          if (iReturn == BadAtom || iReturn == BadWindow ||
              XGetSelectionOwner (pDisplay, atomClipboard) != iWindow) {
              ErrorF ("winClipboardWindowProc - WM_DRAWCLIPBOARD - "
                      "Could not reassert ownership of CLIPBOARD\n");
          }
          else {
              winDebug ("winClipboardWindowProc - WM_DRAWCLIPBOARD - "
                      "Reasserted ownership of CLIPBOARD\n");
          }

          /* Flush the pending SetSelectionOwner event now */
          XFlush (pDisplay);
        }

        s_fProcessingDrawClipboard = FALSE;
        winDebug("winClipboardWindowProc - WM_DRAWCLIPBOARD: Exit\n");
        /* Pass the message on the next window in the clipboard viewer chain */
        if (s_hwndNextViewer)
            SendMessage(s_hwndNextViewer, message, wParam, lParam);
        return 0;

      }
    case WM_DESTROYCLIPBOARD:
        /*
         * NOTE: Intentionally do nothing.
         * Changes in the Win32 clipboard are handled by WM_DRAWCLIPBOARD
         * above.  We only process this message to conform to the specs
         * for delayed clipboard rendering in Win32.  You might think
         * that we need to release ownership of the X11 selections, but
         * we do not, because a WM_DRAWCLIPBOARD message will closely
         * follow this message and reassert ownership of the X11
         * selections, handling the issue for us.
         */
        winDebug("winClipboardWindowProc - WM_DESTROYCLIPBOARD - Ignored.\n");
        return 0;

    case WM_RENDERFORMAT:
    case WM_RENDERALLFORMATS:
    {
        int iReturn;
        Display *pDisplay = g_pClipboardDisplay;
        Window iWindow = g_iClipboardWindow;
        Bool fConvertToUnicode;

        winDebug("winClipboardWindowProc - WM_RENDER*FORMAT - Hello.\n");

        /* Flag whether to convert to Unicode or not */
        if (message == WM_RENDERALLFORMATS)
            fConvertToUnicode = FALSE;
        else
            fConvertToUnicode = (CF_UNICODETEXT == wParam);

        /* Request the selection contents */
        iReturn = XConvertSelection(pDisplay,
                                    g_atomLastOwnedSelection,
                                    XInternAtom(pDisplay,
                                                "COMPOUND_TEXT", False),
                                    XInternAtom(pDisplay,
                                                WIN_LOCAL_PROPERTY, False),
                                    iWindow, CurrentTime);
        if (iReturn == BadAtom || iReturn == BadWindow) {
            ErrorF ("winClipboardWindowProc - WM_RENDER*FORMAT - "
                          "XConvertSelection () failed\n");
            break;
        }

        /* Special handling for WM_RENDERALLFORMATS */
        if (message == WM_RENDERALLFORMATS) {
            /* We must open and empty the clipboard */
            if (!OpenClipboard(hwnd)) {
                ErrorF ("winClipboardWindowProc - WM_RENDER*FORMATS - "
                              "OpenClipboard () failed: %08x\n",
                              GetLastError());
                break;
            }

            if (!EmptyClipboard()) {
                ErrorF ("winClipboardWindowProc - WM_RENDER*FORMATS - "
                              "EmptyClipboard () failed: %08x\n",
                              GetLastError());
                CloseClipboard ();
                break;
            }
        }

        /* Process the SelectionNotify event */
        iReturn = winProcessXEventsTimeout(hwnd,
                                           iWindow,
                                           pDisplay,
                                           fConvertToUnicode, WIN_POLL_TIMEOUT);

        /*
         * The last call to winProcessXEventsTimeout
         * from above had better have seen a notify event, or else we
         * are dealing with a buggy or old X11 app.  In these cases we
         * have to paste some fake data to the Win32 clipboard to
         * satisfy the requirement that we write something to it.
         */
        if (WIN_XEVENTS_NOTIFY != iReturn) {
            ErrorF("winClipboardWindowProc - winProcessXEventsTimeout should have returned WIN_XEVENTS_NOTIFY was %d\n",iReturn);
            /* Paste no data, to satisfy required call to SetClipboardData */
            SetClipboardData(CF_UNICODETEXT, NULL);
            SetClipboardData(CF_TEXT, NULL);

            ErrorF
                ("winClipboardWindowProc - timed out waiting for WIN_XEVENTS_NOTIFY\n");
        }

        /* Special handling for WM_RENDERALLFORMATS */
        if (message == WM_RENDERALLFORMATS) {
            /* We must close the clipboard */

            if (!CloseClipboard()) {
                ErrorF (
                              "winClipboardWindowProc - WM_RENDERALLFORMATS - "
                              "CloseClipboard () failed: %08x\n",
                              GetLastError());
                break;
            }
        }

        winDebug("winClipboardWindowProc - WM_RENDER*FORMAT - Returning.\n");
        return 0;
    }
    }

    /* Let Windows perform default processing for unhandled messages */
    return DefWindowProc(hwnd, message, wParam, lParam);
}

/*
 * Process any pending Windows messages
 */

BOOL
winClipboardFlushWindowsMessageQueue(HWND hwnd)
{
    MSG msg;

    /* Flush the messaging window queue */
    /* NOTE: Do not pass the hwnd of our messaging window to PeekMessage,
     * as this will filter out many non-window-specific messages that
     * are sent to our thread, such as WM_QUIT.
     */
    while (PeekMessage(&msg, NULL, 0, 0, PM_REMOVE)) {
        /* Dispatch the message if not WM_QUIT */
        if (msg.message == WM_QUIT)
            return FALSE;
        else
            DispatchMessage(&msg);
    }

    return TRUE;
}<|MERGE_RESOLUTION|>--- conflicted
+++ resolved
@@ -55,21 +55,9 @@
 extern void *g_pClipboardDisplay;
 extern Window g_iClipboardWindow;
 extern Atom g_atomLastOwnedSelection;
-<<<<<<< HEAD
 extern Bool g_fClipboardStarted;
 extern HWND g_hwndClipboard;
 extern Bool g_fClipboardPrimary;
-/*
- * Local function prototypes
- */
-
-static int
-
-
-winProcessXEventsTimeout(HWND hwnd, int iWindow, Display * pDisplay,
-                         Bool fUseUnicode, int iTimeoutSec);
-=======
->>>>>>> 889d7dd8
 
 /*
  * Process X events up to specified timeout
