--- conflicted
+++ resolved
@@ -57,14 +57,8 @@
 extern void		*g_pClipboardDisplay;
 extern Window		g_iClipboardWindow;
 extern Atom		g_atomLastOwnedSelection;
-<<<<<<< HEAD
 extern Bool		g_fClipboardStarted;
-/* BPS - g_hwndClipboard needed for X app->Windows paste fix */
-extern HWND		g_hwndClipboard;
 extern Bool		g_fClipboardPrimary;
-=======
-
->>>>>>> 02f377d5
 
 /* 
  * Local function prototypes
@@ -330,8 +324,6 @@
 	     * previous XSetSelectionOwner messages.
 	     */
 	    XSync (pDisplay, FALSE);
-
-            winDebug("winClipboardWindowProc - XSync done.\n");
 	    
 	    if (g_fClipboardPrimary)
 	    {
