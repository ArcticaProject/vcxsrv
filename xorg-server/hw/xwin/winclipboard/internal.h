/*
 *Copyright (C) 2003-2004 Harold L Hunt II All Rights Reserved.
 *
 *Permission is hereby granted, free of charge, to any person obtaining
 * a copy of this software and associated documentation files (the
 *"Software"), to deal in the Software without restriction, including
 *without limitation the rights to use, copy, modify, merge, publish,
 *distribute, sublicense, and/or sell copies of the Software, and to
 *permit persons to whom the Software is furnished to do so, subject to
 *the following conditions:
 *
 *The above copyright notice and this permission notice shall be
 *included in all copies or substantial portions of the Software.
 *
 *THE SOFTWARE IS PROVIDED "AS IS", WITHOUT WARRANTY OF ANY KIND,
 *EXPRESS OR IMPLIED, INCLUDING BUT NOT LIMITED TO THE WARRANTIES OF
 *MERCHANTABILITY, FITNESS FOR A PARTICULAR PURPOSE AND
 *NONINFRINGEMENT. IN NO EVENT SHALL HAROLD L HUNT II BE LIABLE FOR
 *ANY CLAIM, DAMAGES OR OTHER LIABILITY, WHETHER IN AN ACTION OF
 *CONTRACT, TORT OR OTHERWISE, ARISING FROM, OUT OF OR IN CONNECTION
 *WITH THE SOFTWARE OR THE USE OR OTHER DEALINGS IN THE SOFTWARE.
 *
 *Except as contained in this notice, the name of Harold L Hunt II
 *shall not be used in advertising or otherwise to promote the sale, use
 *or other dealings in this Software without prior written authorization
 *from Harold L Hunt II.
 *
 * Authors:	Harold L Hunt II
 */

#ifndef WINCLIPBOARD_INTERNAL_H
#define WINCLIPBOARD_INTERNAL_H

/* Standard library headers */
#include <assert.h>
#include <stdio.h>
#include <stdlib.h>
#ifndef _MSC_VER
#include <unistd.h>
#endif
#ifdef __CYGWIN__
#include <sys/select.h>
#else
#include <X11/Xwinsock.h>
#endif
#include <fcntl.h>
#include <setjmp.h>
#ifdef _MSC_VER
typedef int pid_t;
#endif
#include <pthread.h>

/* X headers */
#include <X11/X.h>
#include <X11/Xatom.h>
#include <X11/Xproto.h>
#include <X11/Xutil.h>

/* Windows headers */
#include <X11/Xwindows.h>

#include "winmsg.h"

#define WIN_XEVENTS_SUCCESS			0
#define WIN_XEVENTS_FAILED			1
#define WIN_XEVENTS_NOTIFY_DATA			3
#define WIN_XEVENTS_NOTIFY_TARGETS		4
<<<<<<< HEAD
#define WIN_LOCAL_PROPERTY			"CYGX_CUT_BUFFER"

#define WM_WM_REINIT                           (WM_USER + 200)
#define WM_WM_QUIT                             (WM_USER + 201)
=======

#define WM_WM_REINIT                           (WM_USER + 1)
#define WM_WM_QUIT                             (WM_USER + 2)
>>>>>>> ac2c8a70

/*
 * References to external symbols
 */

extern char *display;
/*
 * winclipboardinit.c
 */

Bool
 winInitClipboard(void);

/*
 * winclipboardtextconv.c
 */

void
 winClipboardDOStoUNIX(char *pszData, int iLength);

void
 winClipboardUNIXtoDOS(char **ppszData, int iLength);

/*
 * winclipboardthread.c
 */


typedef struct
{
    Atom atomClipboard;
    Atom atomLocalProperty;
    Atom atomUTF8String;
    Atom atomCompoundText;
    Atom atomTargets;
} ClipboardAtoms;

/*
 * winclipboardwndproc.c
 */

Bool winClipboardFlushWindowsMessageQueue(HWND hwnd);

LRESULT CALLBACK
winClipboardWindowProc(HWND hwnd, UINT message, WPARAM wParam, LPARAM lParam);

typedef struct
{
  Display *pClipboardDisplay;
  Window iClipboardWindow;
  ClipboardAtoms *atoms;
} ClipboardWindowCreationParams;

/*
 * winclipboardxevents.c
 */

typedef struct
{
  Bool fUseUnicode;
  Atom *targetList;
} ClipboardConversionData;

int

winClipboardFlushXEvents(HWND hwnd,
                         Window iWindow, Display * pDisplay, ClipboardConversionData *data, ClipboardAtoms *atom);


Atom
winClipboardGetLastOwnedSelectionAtom(ClipboardAtoms *atoms);

void
winClipboardInitMonitoredSelections(void);

#endif<|MERGE_RESOLUTION|>--- conflicted
+++ resolved
@@ -65,16 +65,10 @@
 #define WIN_XEVENTS_FAILED			1
 #define WIN_XEVENTS_NOTIFY_DATA			3
 #define WIN_XEVENTS_NOTIFY_TARGETS		4
-<<<<<<< HEAD
 #define WIN_LOCAL_PROPERTY			"CYGX_CUT_BUFFER"
 
 #define WM_WM_REINIT                           (WM_USER + 200)
 #define WM_WM_QUIT                             (WM_USER + 201)
-=======
-
-#define WM_WM_REINIT                           (WM_USER + 1)
-#define WM_WM_QUIT                             (WM_USER + 2)
->>>>>>> ac2c8a70
 
 /*
  * References to external symbols
@@ -139,7 +133,6 @@
 } ClipboardConversionData;
 
 int
-
 winClipboardFlushXEvents(HWND hwnd,
                          Window iWindow, Display * pDisplay, ClipboardConversionData *data, ClipboardAtoms *atom);
 
