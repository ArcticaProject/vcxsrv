--- conflicted
+++ resolved
@@ -34,6 +34,7 @@
 #include <xwin-config.h>
 #endif
 #include "winclipboard.h"
+#include "winglobals.h"
 #include "misc.h"
 #include "winmsg.h"
 /*
@@ -46,17 +47,11 @@
 #endif
 
 #include <limits.h>
-<<<<<<< HEAD
 #include <unistd.h>
-=======
->>>>>>> ac2c8a70
 #include <wchar.h>
 #include <X11/Xutil.h>
 #include <X11/Xatom.h>
-//#include <X11/extensions/Xfixes.h>
-
-#include "winclipboard.h"
-#include "internal.h"
+#include <X11/extensions/Xfixes.h>
 
 #include "winclipboard.h"
 #include "internal.h"
@@ -76,11 +71,6 @@
 
 extern int xfixes_event_base;
 Bool fPrimarySelection = TRUE;
-<<<<<<< HEAD
-
-extern Bool g_fClipboardPrimary;
-=======
->>>>>>> ac2c8a70
 
 /*
  * Local variables
@@ -317,22 +307,23 @@
                 break;
             }
 
-              /* Access the clipboard */
-            if (!ClipboardOpened)
-            {
-              if (!OpenClipboard (hwnd))
-              {
-                ErrorF ("winClipboardFlushXEvents - SelectionRequest - "
+            /* Close clipboard if we have it open already */
+            if (GetOpenClipboardWindow() == hwnd) {
+                CloseClipboard();
+            }
+
+            /* Access the clipboard */
+            if (!OpenClipboard(hwnd)) {
+                ErrorF("winClipboardFlushXEvents - SelectionRequest - "
                        "OpenClipboard () failed: %08lx\n", GetLastError());
 
                 /* Abort */
                 fAbort = TRUE;
                 goto winClipboardFlushXEvents_SelectionRequest_Done;
-              }
-	  
-              /* Indicate that clipboard was opened */
-              fCloseClipboard = TRUE;
-            }
+            }
+
+            /* Indicate that clipboard was opened */
+            fCloseClipboard = TRUE;
 
             /* Check that clipboard format is available */
             if (data->fUseUnicode && !IsClipboardFormatAvailable(CF_UNICODETEXT)) {
@@ -383,13 +374,13 @@
                 hGlobal = GetClipboardData(CF_TEXT);
             }
             if (!hGlobal) {
-                if (GetLastError()==ERROR_CLIPBOARD_NOT_OPEN && ClipboardOpened)
+                if (GetLastError()==ERROR_CLIPBOARD_NOT_OPEN && g_fClipboardStarted)
                 {
                     ErrorF("We should not have received a SelectionRequest????\n"
                             "The owner is the clipboard, but in reality it was"
                             "an X window\n");
                     /* Set the owner to None */
-                    if (g_fClipboardPrimary) XSetSelectionOwner (pDisplay, XA_PRIMARY, None, CurrentTime);
+                    if (fPrimarySelection) XSetSelectionOwner (pDisplay, XA_PRIMARY, None, CurrentTime);
                     XSetSelectionOwner (pDisplay, XInternAtom (pDisplay, "CLIPBOARD", False), None, CurrentTime);
                 }
                 ErrorF ("winClipboardFlushXEvents - SelectionRequest - "
@@ -479,11 +470,9 @@
             /* Release the clipboard data */
             GlobalUnlock(hGlobal);
             pszGlobalData = NULL;
-            if (fCloseClipboard)
-            {
-                fCloseClipboard = FALSE;
-                CloseClipboard ();
-            }
+            fCloseClipboard = FALSE;
+            CloseClipboard();
+
             /* Clean up */
             XFree(xtpText.value);
             xtpText.value = NULL;
@@ -564,10 +553,7 @@
              */
 
         case SelectionNotify:
-<<<<<<< HEAD
 #ifdef _DEBUG
-=======
->>>>>>> ac2c8a70
             winDebug("winClipboardFlushXEvents - SelectionNotify\n");
             {
                 char *pszAtomName;
