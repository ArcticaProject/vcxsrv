<<<<<<< HEAD
/*
 *Copyright (C) 2003-2004 Harold L Hunt II All Rights Reserved.
 *
 *Permission is hereby granted, free of charge, to any person obtaining
 * a copy of this software and associated documentation files (the
 *"Software"), to deal in the Software without restriction, including
 *without limitation the rights to use, copy, modify, merge, publish,
 *distribute, sublicense, and/or sell copies of the Software, and to
 *permit persons to whom the Software is furnished to do so, subject to
 *the following conditions:
 *
 *The above copyright notice and this permission notice shall be
 *included in all copies or substantial portions of the Software.
 *
 *THE SOFTWARE IS PROVIDED "AS IS", WITHOUT WARRANTY OF ANY KIND,
 *EXPRESS OR IMPLIED, INCLUDING BUT NOT LIMITED TO THE WARRANTIES OF
 *MERCHANTABILITY, FITNESS FOR A PARTICULAR PURPOSE AND
 *NONINFRINGEMENT. IN NO EVENT SHALL HAROLD L HUNT II BE LIABLE FOR
 *ANY CLAIM, DAMAGES OR OTHER LIABILITY, WHETHER IN AN ACTION OF
 *CONTRACT, TORT OR OTHERWISE, ARISING FROM, OUT OF OR IN CONNECTION
 *WITH THE SOFTWARE OR THE USE OR OTHER DEALINGS IN THE SOFTWARE.
 *
 *Except as contained in this notice, the name of Harold L Hunt II
 *shall not be used in advertising or otherwise to promote the sale, use
 *or other dealings in this Software without prior written authorization
 *from Harold L Hunt II.
 *
 * Authors:	Harold L Hunt II
 */

#ifdef HAVE_XWIN_CONFIG_H
#include <xwin-config.h>
#endif
#include "win.h"
#include "winmsg.h"




/*
 * Verify all screens have been explicitly specified
 */
static BOOL
isEveryScreenExplicit(void)
{
  int i;

  for (i = 0; i < g_iNumScreens; i++)
    if (!g_ScreenInfo[i].fExplicitScreen)
      return FALSE;

  return TRUE;
}

/*
 * winValidateArgs - Look for invalid argument combinations
 */

Bool
winValidateArgs (void)
{
  int		i;
  int		iMaxConsecutiveScreen = 0;
  BOOL		fHasNormalScreen0 = FALSE;
  BOOL		fImplicitScreenFound = FALSE;

  /*
   * Check for a malformed set of -screen parameters.
   * Examples of malformed parameters:
   *	XWin -screen 1
   *	XWin -screen 0 -screen 2
   *	XWin -screen 1 -screen 2
   */
  if (!isEveryScreenExplicit())
    {
      ErrorF ("winValidateArgs - Malformed set of screen parameter(s).  "
	      "Screens must be specified consecutively starting with "
	      "screen 0.  That is, you cannot have only a screen 1, nor "
	      "could you have screen 0 and screen 2.  You instead must "
	      "have screen 0, or screen 0 and screen 1, respectively.  "
	      "You can specify as many screens as you want.\n");
      return FALSE;
    }

  /* Loop through all screens */
  for (i = 0; i < g_iNumScreens; ++i)
    {
      /*
       * Check for any combination of
       * -multiwindow, -mwextwm, and -rootless.
       */
      {
	int		iCount = 0;

	/* Count conflicting options */
#ifdef XWIN_MULTIWINDOW
	if (g_ScreenInfo[i].fMultiWindow)
	  ++iCount;
#endif
#ifdef XWIN_MULTIWINDOWEXTWM
	if (g_ScreenInfo[i].fMWExtWM)
	  ++iCount;
#endif
	if (g_ScreenInfo[i].fRootless)
	  ++iCount;

	/* Check if the first screen is without rootless and multiwindow */ 
	if (iCount == 0 && i == 0)
	  fHasNormalScreen0 = TRUE;  

	/* Fail if two or more conflicting options */
	if (iCount > 1)
	  {
	    ErrorF ("winValidateArgs - Only one of -multiwindow, -mwextwm, "
		    "and -rootless can be specific at a time.\n");
	    return FALSE;
	  }
      }

      /* Check for -multiwindow or -mwextwm and Xdmcp */
      /* allow xdmcp if screen 0 is normal. */
      if (g_fXdmcpEnabled && !fHasNormalScreen0
	  && (FALSE
#ifdef XWIN_MULTIWINDOW
	      || g_ScreenInfo[i].fMultiWindow
#endif
#ifdef XWIN_MULTIWINDOWEXTWM
	      || g_ScreenInfo[i].fMWExtWM
#endif
	      )
	  )
	{
	  ErrorF ("winValidateArgs - Xdmcp (-query, -broadcast, or -indirect) "
		  "is invalid with -multiwindow or -mwextwm.\n");
	  return FALSE;
	}

      /* Check for -multiwindow, -mwextwm, or -rootless and fullscreen */
      if (g_ScreenInfo[i].fFullScreen
	  && (FALSE
#ifdef XWIN_MULTIWINDOW
	      || g_ScreenInfo[i].fMultiWindow
#endif
#ifdef XWIN_MULTIWINDOWEXTWM
	      || g_ScreenInfo[i].fMWExtWM
#endif
	      || g_ScreenInfo[i].fRootless)
	  )
	{
	  ErrorF ("winValidateArgs - -fullscreen is invalid with "
		  "-multiwindow, -mwextwm, or -rootless.\n");
	  return FALSE;
	}
      
      /* Check for !fullscreen and any fullscreen-only parameters */
      if (!g_ScreenInfo[i].fFullScreen
	  && (g_ScreenInfo[i].dwRefreshRate != WIN_DEFAULT_REFRESH
	      || g_ScreenInfo[i].dwBPP != WIN_DEFAULT_BPP))
	{
	  ErrorF ("winValidateArgs - -refresh and -depth are only valid "
		  "with -fullscreen.\n");
	  return FALSE;
	}

      /* Check for fullscreen and any non-fullscreen parameters */
      if (g_ScreenInfo[i].fFullScreen
	  && (g_ScreenInfo[i].fScrollbars
	      || !g_ScreenInfo[i].fDecoration
	      || g_ScreenInfo[i].fLessPointer))
	{
	  ErrorF ("winValidateArgs - -fullscreen is invalid with "
		  "-scrollbars, -nodecoration, or -lesspointer.\n");
	  return FALSE;
	}
    }

  winDebug ("winValidateArgs - Returning.\n");

  return TRUE;
}
=======
/*
 *Copyright (C) 2003-2004 Harold L Hunt II All Rights Reserved.
 *
 *Permission is hereby granted, free of charge, to any person obtaining
 * a copy of this software and associated documentation files (the
 *"Software"), to deal in the Software without restriction, including
 *without limitation the rights to use, copy, modify, merge, publish,
 *distribute, sublicense, and/or sell copies of the Software, and to
 *permit persons to whom the Software is furnished to do so, subject to
 *the following conditions:
 *
 *The above copyright notice and this permission notice shall be
 *included in all copies or substantial portions of the Software.
 *
 *THE SOFTWARE IS PROVIDED "AS IS", WITHOUT WARRANTY OF ANY KIND,
 *EXPRESS OR IMPLIED, INCLUDING BUT NOT LIMITED TO THE WARRANTIES OF
 *MERCHANTABILITY, FITNESS FOR A PARTICULAR PURPOSE AND
 *NONINFRINGEMENT. IN NO EVENT SHALL HAROLD L HUNT II BE LIABLE FOR
 *ANY CLAIM, DAMAGES OR OTHER LIABILITY, WHETHER IN AN ACTION OF
 *CONTRACT, TORT OR OTHERWISE, ARISING FROM, OUT OF OR IN CONNECTION
 *WITH THE SOFTWARE OR THE USE OR OTHER DEALINGS IN THE SOFTWARE.
 *
 *Except as contained in this notice, the name of Harold L Hunt II
 *shall not be used in advertising or otherwise to promote the sale, use
 *or other dealings in this Software without prior written authorization
 *from Harold L Hunt II.
 *
 * Authors:	Harold L Hunt II
 */

#ifdef HAVE_XWIN_CONFIG_H
#include <xwin-config.h>
#endif
#include "win.h"
#include "winmsg.h"




/*
 * Verify all screens have been explicitly specified
 */
static BOOL
isEveryScreenExplicit(void)
{
  int i;

  for (i = 0; i < g_iNumScreens; i++)
    if (!g_ScreenInfo[i].fExplicitScreen)
      return FALSE;

  return TRUE;
}

/*
 * winValidateArgs - Look for invalid argument combinations
 */

Bool
winValidateArgs (void)
{
  int		i;
  int		iMaxConsecutiveScreen = 0;
  BOOL		fHasNormalScreen0 = FALSE;
  BOOL		fImplicitScreenFound = FALSE;

  /*
   * Check for a malformed set of -screen parameters.
   * Examples of malformed parameters:
   *	XWin -screen 1
   *	XWin -screen 0 -screen 2
   *	XWin -screen 1 -screen 2
   */
  if (!isEveryScreenExplicit())
    {
      ErrorF ("winValidateArgs - Malformed set of screen parameter(s).  "
	      "Screens must be specified consecutively starting with "
	      "screen 0.  That is, you cannot have only a screen 1, nor "
	      "could you have screen 0 and screen 2.  You instead must "
	      "have screen 0, or screen 0 and screen 1, respectively.  "
	      "You can specify as many screens as you want.\n");
      return FALSE;
    }

  /* Loop through all screens */
  for (i = 0; i < g_iNumScreens; ++i)
    {
      /*
       * Check for any combination of
       * -multiwindow, -mwextwm, and -rootless.
       */
      {
	int		iCount = 0;

	/* Count conflicting options */
#ifdef XWIN_MULTIWINDOW
	if (g_ScreenInfo[i].fMultiWindow)
	  ++iCount;
#endif
#ifdef XWIN_MULTIWINDOWEXTWM
	if (g_ScreenInfo[i].fMWExtWM)
	  ++iCount;
#endif
	if (g_ScreenInfo[i].fRootless)
	  ++iCount;

	/* Check if the first screen is without rootless and multiwindow */ 
	if (iCount == 0 && i == 0)
	  fHasNormalScreen0 = TRUE;  

	/* Fail if two or more conflicting options */
	if (iCount > 1)
	  {
	    ErrorF ("winValidateArgs - Only one of -multiwindow, -mwextwm, "
		    "and -rootless can be specific at a time.\n");
	    return FALSE;
	  }
      }

      /* Check for -multiwindow or -mwextwm and Xdmcp */
      /* allow xdmcp if screen 0 is normal. */
      if (g_fXdmcpEnabled && !fHasNormalScreen0
	  && (FALSE
#ifdef XWIN_MULTIWINDOW
	      || g_ScreenInfo[i].fMultiWindow
#endif
#ifdef XWIN_MULTIWINDOWEXTWM
	      || g_ScreenInfo[i].fMWExtWM
#endif
	      )
	  )
	{
	  ErrorF ("winValidateArgs - Xdmcp (-query, -broadcast, or -indirect) "
		  "is invalid with -multiwindow or -mwextwm.\n");
	  return FALSE;
	}

      /* Check for -multiwindow, -mwextwm, or -rootless and fullscreen */
      if (g_ScreenInfo[i].fFullScreen
	  && (FALSE
#ifdef XWIN_MULTIWINDOW
	      || g_ScreenInfo[i].fMultiWindow
#endif
#ifdef XWIN_MULTIWINDOWEXTWM
	      || g_ScreenInfo[i].fMWExtWM
#endif
	      || g_ScreenInfo[i].fRootless)
	  )
	{
	  ErrorF ("winValidateArgs - -fullscreen is invalid with "
		  "-multiwindow, -mwextwm, or -rootless.\n");
	  return FALSE;
	}
      
      /* Check for !fullscreen and any fullscreen-only parameters */
      if (!g_ScreenInfo[i].fFullScreen
	  && (g_ScreenInfo[i].dwRefreshRate != WIN_DEFAULT_REFRESH
	      || g_ScreenInfo[i].dwBPP != WIN_DEFAULT_BPP))
	{
	  ErrorF ("winValidateArgs - -refresh and -depth are only valid "
		  "with -fullscreen.\n");
	  return FALSE;
	}

      /* Check for fullscreen and any non-fullscreen parameters */
      if (g_ScreenInfo[i].fFullScreen
	  && ((g_ScreenInfo[i].iResizeMode != notAllowed)
	      || !g_ScreenInfo[i].fDecoration
	      || g_ScreenInfo[i].fLessPointer))
	{
	  ErrorF ("winValidateArgs - -fullscreen is invalid with "
		  "-scrollbars, -resize, -nodecoration, or -lesspointer.\n");
	  return FALSE;
	}
    }

  winDebug ("winValidateArgs - Returning.\n");

  return TRUE;
}
>>>>>>> b0be6a88
<|MERGE_RESOLUTION|>--- conflicted
+++ resolved
@@ -1,185 +1,3 @@
-<<<<<<< HEAD
-/*
- *Copyright (C) 2003-2004 Harold L Hunt II All Rights Reserved.
- *
- *Permission is hereby granted, free of charge, to any person obtaining
- * a copy of this software and associated documentation files (the
- *"Software"), to deal in the Software without restriction, including
- *without limitation the rights to use, copy, modify, merge, publish,
- *distribute, sublicense, and/or sell copies of the Software, and to
- *permit persons to whom the Software is furnished to do so, subject to
- *the following conditions:
- *
- *The above copyright notice and this permission notice shall be
- *included in all copies or substantial portions of the Software.
- *
- *THE SOFTWARE IS PROVIDED "AS IS", WITHOUT WARRANTY OF ANY KIND,
- *EXPRESS OR IMPLIED, INCLUDING BUT NOT LIMITED TO THE WARRANTIES OF
- *MERCHANTABILITY, FITNESS FOR A PARTICULAR PURPOSE AND
- *NONINFRINGEMENT. IN NO EVENT SHALL HAROLD L HUNT II BE LIABLE FOR
- *ANY CLAIM, DAMAGES OR OTHER LIABILITY, WHETHER IN AN ACTION OF
- *CONTRACT, TORT OR OTHERWISE, ARISING FROM, OUT OF OR IN CONNECTION
- *WITH THE SOFTWARE OR THE USE OR OTHER DEALINGS IN THE SOFTWARE.
- *
- *Except as contained in this notice, the name of Harold L Hunt II
- *shall not be used in advertising or otherwise to promote the sale, use
- *or other dealings in this Software without prior written authorization
- *from Harold L Hunt II.
- *
- * Authors:	Harold L Hunt II
- */
-
-#ifdef HAVE_XWIN_CONFIG_H
-#include <xwin-config.h>
-#endif
-#include "win.h"
-#include "winmsg.h"
-
-
-
-
-/*
- * Verify all screens have been explicitly specified
- */
-static BOOL
-isEveryScreenExplicit(void)
-{
-  int i;
-
-  for (i = 0; i < g_iNumScreens; i++)
-    if (!g_ScreenInfo[i].fExplicitScreen)
-      return FALSE;
-
-  return TRUE;
-}
-
-/*
- * winValidateArgs - Look for invalid argument combinations
- */
-
-Bool
-winValidateArgs (void)
-{
-  int		i;
-  int		iMaxConsecutiveScreen = 0;
-  BOOL		fHasNormalScreen0 = FALSE;
-  BOOL		fImplicitScreenFound = FALSE;
-
-  /*
-   * Check for a malformed set of -screen parameters.
-   * Examples of malformed parameters:
-   *	XWin -screen 1
-   *	XWin -screen 0 -screen 2
-   *	XWin -screen 1 -screen 2
-   */
-  if (!isEveryScreenExplicit())
-    {
-      ErrorF ("winValidateArgs - Malformed set of screen parameter(s).  "
-	      "Screens must be specified consecutively starting with "
-	      "screen 0.  That is, you cannot have only a screen 1, nor "
-	      "could you have screen 0 and screen 2.  You instead must "
-	      "have screen 0, or screen 0 and screen 1, respectively.  "
-	      "You can specify as many screens as you want.\n");
-      return FALSE;
-    }
-
-  /* Loop through all screens */
-  for (i = 0; i < g_iNumScreens; ++i)
-    {
-      /*
-       * Check for any combination of
-       * -multiwindow, -mwextwm, and -rootless.
-       */
-      {
-	int		iCount = 0;
-
-	/* Count conflicting options */
-#ifdef XWIN_MULTIWINDOW
-	if (g_ScreenInfo[i].fMultiWindow)
-	  ++iCount;
-#endif
-#ifdef XWIN_MULTIWINDOWEXTWM
-	if (g_ScreenInfo[i].fMWExtWM)
-	  ++iCount;
-#endif
-	if (g_ScreenInfo[i].fRootless)
-	  ++iCount;
-
-	/* Check if the first screen is without rootless and multiwindow */ 
-	if (iCount == 0 && i == 0)
-	  fHasNormalScreen0 = TRUE;  
-
-	/* Fail if two or more conflicting options */
-	if (iCount > 1)
-	  {
-	    ErrorF ("winValidateArgs - Only one of -multiwindow, -mwextwm, "
-		    "and -rootless can be specific at a time.\n");
-	    return FALSE;
-	  }
-      }
-
-      /* Check for -multiwindow or -mwextwm and Xdmcp */
-      /* allow xdmcp if screen 0 is normal. */
-      if (g_fXdmcpEnabled && !fHasNormalScreen0
-	  && (FALSE
-#ifdef XWIN_MULTIWINDOW
-	      || g_ScreenInfo[i].fMultiWindow
-#endif
-#ifdef XWIN_MULTIWINDOWEXTWM
-	      || g_ScreenInfo[i].fMWExtWM
-#endif
-	      )
-	  )
-	{
-	  ErrorF ("winValidateArgs - Xdmcp (-query, -broadcast, or -indirect) "
-		  "is invalid with -multiwindow or -mwextwm.\n");
-	  return FALSE;
-	}
-
-      /* Check for -multiwindow, -mwextwm, or -rootless and fullscreen */
-      if (g_ScreenInfo[i].fFullScreen
-	  && (FALSE
-#ifdef XWIN_MULTIWINDOW
-	      || g_ScreenInfo[i].fMultiWindow
-#endif
-#ifdef XWIN_MULTIWINDOWEXTWM
-	      || g_ScreenInfo[i].fMWExtWM
-#endif
-	      || g_ScreenInfo[i].fRootless)
-	  )
-	{
-	  ErrorF ("winValidateArgs - -fullscreen is invalid with "
-		  "-multiwindow, -mwextwm, or -rootless.\n");
-	  return FALSE;
-	}
-      
-      /* Check for !fullscreen and any fullscreen-only parameters */
-      if (!g_ScreenInfo[i].fFullScreen
-	  && (g_ScreenInfo[i].dwRefreshRate != WIN_DEFAULT_REFRESH
-	      || g_ScreenInfo[i].dwBPP != WIN_DEFAULT_BPP))
-	{
-	  ErrorF ("winValidateArgs - -refresh and -depth are only valid "
-		  "with -fullscreen.\n");
-	  return FALSE;
-	}
-
-      /* Check for fullscreen and any non-fullscreen parameters */
-      if (g_ScreenInfo[i].fFullScreen
-	  && (g_ScreenInfo[i].fScrollbars
-	      || !g_ScreenInfo[i].fDecoration
-	      || g_ScreenInfo[i].fLessPointer))
-	{
-	  ErrorF ("winValidateArgs - -fullscreen is invalid with "
-		  "-scrollbars, -nodecoration, or -lesspointer.\n");
-	  return FALSE;
-	}
-    }
-
-  winDebug ("winValidateArgs - Returning.\n");
-
-  return TRUE;
-}
-=======
 /*
  *Copyright (C) 2003-2004 Harold L Hunt II All Rights Reserved.
  *
@@ -359,5 +177,4 @@
   winDebug ("winValidateArgs - Returning.\n");
 
   return TRUE;
-}
->>>>>>> b0be6a88
+}