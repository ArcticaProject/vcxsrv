--- conflicted
+++ resolved
@@ -733,47 +733,6 @@
 {
     win32RootlessWindowPtr pRLWinPriv = (win32RootlessWindowPtr) wid;
 
-<<<<<<< HEAD
-=======
-#if 0
-    BLENDFUNCTION bfBlend;
-    SIZE szWin;
-    POINT ptSrc;
-#endif
-#if CYGMULTIWINDOW_DEBUG && 0
-    winDebug("winMWExtWMUpdateRegion (%08x)\n", pRLWinPriv);
-#endif
-#if 0
-    szWin.cx = pRLWinPriv->dwWidth;
-    szWin.cy = pRLWinPriv->dwHeight;
-    ptSrc.x = 0;
-    ptSrc.y = 0;
-    bfBlend.BlendOp = AC_SRC_OVER;
-    bfBlend.BlendFlags = 0;
-    bfBlend.SourceConstantAlpha = 255;
-    bfBlend.AlphaFormat = AC_SRC_ALPHA;
-
-    if (!UpdateLayeredWindow(pRLWinPriv->hWnd,
-                             NULL, NULL, &szWin,
-                             pRLWinPriv->hdcShadow, &ptSrc,
-                             0, &bfBlend, ULW_ALPHA)) {
-        LPVOID lpMsgBuf;
-
-        /* Display a fancy error message */
-        FormatMessage(FORMAT_MESSAGE_ALLOCATE_BUFFER |
-                      FORMAT_MESSAGE_FROM_SYSTEM |
-                      FORMAT_MESSAGE_IGNORE_INSERTS,
-                      NULL,
-                      GetLastError(),
-                      MAKELANGID(LANG_NEUTRAL, SUBLANG_DEFAULT),
-                      (LPTSTR) &lpMsgBuf, 0, NULL);
-
-        ErrorF("winMWExtWMUpdateRegion - UpdateLayeredWindow failed: %s\n",
-               (LPSTR) lpMsgBuf);
-        LocalFree(lpMsgBuf);
-    }
-#endif
->>>>>>> 3f553aac
     if (!g_fNoConfigureWindow)
         UpdateWindow(pRLWinPriv->hWnd);
 }
