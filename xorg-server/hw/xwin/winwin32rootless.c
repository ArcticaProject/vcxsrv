/*
 *Copyright (C) 1994-2000 The XFree86 Project, Inc. All Rights Reserved.
 *
 *Permission is hereby granted, free of charge, to any person obtaining
 * a copy of this software and associated documentation files (the
 *"Software"), to deal in the Software without restriction, including
 *without limitation the rights to use, copy, modify, merge, publish,
 *distribute, sublicense, and/or sell copies of the Software, and to
 *permit persons to whom the Software is furnished to do so, subject to
 *the following conditions:
 *
 *The above copyright notice and this permission notice shall be
 *included in all copies or substantial portions of the Software.
 *
 *THE SOFTWARE IS PROVIDED "AS IS", WITHOUT WARRANTY OF ANY KIND,
 *EXPRESS OR IMPLIED, INCLUDING BUT NOT LIMITED TO THE WARRANTIES OF
 *MERCHANTABILITY, FITNESS FOR A PARTICULAR PURPOSE AND
 *NONINFRINGEMENT. IN NO EVENT SHALL THE XFREE86 PROJECT BE LIABLE FOR
 *ANY CLAIM, DAMAGES OR OTHER LIABILITY, WHETHER IN AN ACTION OF
 *CONTRACT, TORT OR OTHERWISE, ARISING FROM, OUT OF OR IN CONNECTION
 *WITH THE SOFTWARE OR THE USE OR OTHER DEALINGS IN THE SOFTWARE.
 *
 *Except as contained in this notice, the name of the XFree86 Project
 *shall not be used in advertising or otherwise to promote the sale, use
 *or other dealings in this Software without prior written authorization
 *from the XFree86 Project.
 *
 * Authors:	Kensuke Matsuzaki
 *		Earle F. Philhower, III
 *		Harold L Hunt II
 */
/*
 * Look at hw/darwin/quartz/xpr/xprFrame.c and hw/darwin/quartz/cr/crFrame.c
 */
#ifdef HAVE_XWIN_CONFIG_H
#include <xwin-config.h>
#endif
#include "win.h"
#include <winuser.h>
#define _WINDOWSWM_SERVER_
#include <X11/extensions/windowswmstr.h>
#include "dixevents.h"
#include "winmultiwindowclass.h"
#include <X11/Xatom.h>

/*
 * Constant defines
 */

#ifndef ULW_COLORKEY
#define ULW_COLORKEY	0x00000001
#endif
#ifndef ULW_ALPHA
#define ULW_ALPHA	0x00000002
#endif
#ifndef ULW_OPAQUE
#define ULW_OPAQUE	0x00000004
#endif
#define AC_SRC_ALPHA	0x01

/*
 * Local function
 */

DEFINE_ATOM_HELPER(AtmWindowsWmNativeHwnd, WINDOWSWM_NATIVE_HWND)
static void
winMWExtWMSetNativeProperty(RootlessWindowPtr pFrame);

/*
 * Global variables
 */

Bool g_fNoConfigureWindow = FALSE;

/*
 * Internal function to get the DIB format that is compatible with the screen
 * Fixme: Share code with winshadgdi.c
 */

static
Bool
winMWExtWMQueryDIBFormat(win32RootlessWindowPtr pRLWinPriv,
                         BITMAPINFOHEADER * pbmih)
{
    HBITMAP hbmp;
#ifdef _DEBUG
    LPDWORD pdw = NULL;
#endif

    /* Create a memory bitmap compatible with the screen */
    hbmp = CreateCompatibleBitmap(pRLWinPriv->hdcScreen, 1, 1);
    if (hbmp == NULL) {
        ErrorF("winMWExtWMQueryDIBFormat - CreateCompatibleBitmap failed\n");
        return FALSE;
    }

    /* Initialize our bitmap info header */
    ZeroMemory(pbmih, sizeof(BITMAPINFOHEADER) + 256 * sizeof(RGBQUAD));
    pbmih->biSize = sizeof(BITMAPINFOHEADER);

    /* Get the biBitCount */
    if (!GetDIBits(pRLWinPriv->hdcScreen,
                   hbmp, 0, 1, NULL, (BITMAPINFO *) pbmih, DIB_RGB_COLORS)) {
        ErrorF("winMWExtWMQueryDIBFormat - First call to GetDIBits failed\n");
        DeleteObject(hbmp);
        return FALSE;
    }

#ifdef _DEBUG
    /* Get a pointer to bitfields */
    pdw = (DWORD *) ((CARD8 *) pbmih + sizeof(BITMAPINFOHEADER));

    winDebug("winMWExtWMQueryDIBFormat - First call masks: %08x %08x %08x\n",
             (unsigned int) pdw[0], (unsigned int) pdw[1],
             (unsigned int) pdw[2]);
#endif

    /* Get optimal color table, or the optimal bitfields */
    if (!GetDIBits(pRLWinPriv->hdcScreen,
                   hbmp, 0, 1, NULL, (BITMAPINFO *) pbmih, DIB_RGB_COLORS)) {
        ErrorF("winMWExtWMQueryDIBFormat - Second call to GetDIBits "
               "failed\n");
        DeleteObject(hbmp);
        return FALSE;
    }

    /* Free memory */
    DeleteObject(hbmp);

    return TRUE;
}

static HRGN
winMWExtWMCreateRgnFromRegion(RegionPtr pShape)
{
    int nRects;
    BoxPtr pRects, pEnd;
    HRGN hRgn, hRgnRect;

    if (pShape == NULL)
        return NULL;

    nRects = RegionNumRects(pShape);
    pRects = RegionRects(pShape);

    hRgn = CreateRectRgn(0, 0, 0, 0);
    if (hRgn == NULL) {
        ErrorF("winReshape - Initial CreateRectRgn (%d, %d, %d, %d) "
               "failed: %d\n", 0, 0, 0, 0, (int) GetLastError());
    }

    /* Loop through all rectangles in the X region */
    for (pEnd = pRects + nRects; pRects < pEnd; pRects++) {
        /* Create a Windows region for the X rectangle */
        hRgnRect = CreateRectRgn(pRects->x1,
                                 pRects->y1, pRects->x2, pRects->y2);
        if (hRgnRect == NULL) {
            ErrorF("winReshape - Loop CreateRectRgn (%d, %d, %d, %d) "
                   "failed: %d\n",
                   pRects->x1,
                   pRects->y1, pRects->x2, pRects->y2, (int) GetLastError());
        }

        /* Merge the Windows region with the accumulated region */
        if (CombineRgn(hRgn, hRgn, hRgnRect, RGN_OR) == ERROR) {
            ErrorF("winReshape - CombineRgn () failed: %d\n",
                   (int) GetLastError());
        }

        /* Delete the temporary Windows region */
        DeleteObject(hRgnRect);
    }

    return hRgn;
}

static void
InitWin32RootlessEngine(win32RootlessWindowPtr pRLWinPriv)
{
    pRLWinPriv->hdcScreen = GetDC(pRLWinPriv->hWnd);
    pRLWinPriv->hdcShadow = CreateCompatibleDC(pRLWinPriv->hdcScreen);
    pRLWinPriv->hbmpShadow = NULL;

    /* Allocate bitmap info header */
    pRLWinPriv->pbmihShadow =
        (BITMAPINFOHEADER *) malloc(sizeof(BITMAPINFOHEADER)
                                    + 256 * sizeof(RGBQUAD));
    if (pRLWinPriv->pbmihShadow == NULL) {
        ErrorF("InitWin32RootlessEngine - malloc () failed\n");
        return;
    }

    /* Query the screen format */
    winMWExtWMQueryDIBFormat(pRLWinPriv, pRLWinPriv->pbmihShadow);
}

Bool
winMWExtWMCreateFrame(RootlessWindowPtr pFrame, ScreenPtr pScreen,
                      int newX, int newY, RegionPtr pShape)
{
#define CLASS_NAME_LENGTH 512
    Bool fResult = TRUE;
    win32RootlessWindowPtr pRLWinPriv;
    WNDCLASSEX wc;
    char pszClass[CLASS_NAME_LENGTH], pszWindowID[12];
    HICON hIcon;
    HICON hIconSmall;
    char *res_name, *res_class, *res_role;
    static int s_iWindowID = 0;

    winDebug("winMWExtWMCreateFrame %d %d - %d %d\n",
             newX, newY, pFrame->width, pFrame->height);

    pRLWinPriv =
        (win32RootlessWindowPtr) malloc(sizeof(win32RootlessWindowRec));
    pRLWinPriv->pFrame = pFrame;
    pRLWinPriv->pfb = NULL;
    pRLWinPriv->hbmpShadow = NULL;
    pRLWinPriv->hdcShadow = NULL;
    pRLWinPriv->hdcScreen = NULL;
    pRLWinPriv->pbmihShadow = NULL;
    pRLWinPriv->fResized = TRUE;
    pRLWinPriv->fClose = FALSE;
    pRLWinPriv->fRestackingNow = FALSE;
    pRLWinPriv->fDestroyed = FALSE;
    pRLWinPriv->fMovingOrSizing = FALSE;

    // Store the implementation private frame ID
    pFrame->wid = (RootlessFrameID) pRLWinPriv;

    winSelectIcons(&hIcon, &hIconSmall);

    /* Set standard class name prefix so we can identify window easily */
    strncpy(pszClass, WINDOW_CLASS_X, sizeof(pszClass));

    if (winMultiWindowGetClassHint(pFrame->win, &res_name, &res_class)) {
        strncat(pszClass, "-", 1);
        strncat(pszClass, res_name, CLASS_NAME_LENGTH - strlen(pszClass));
        strncat(pszClass, "-", 1);
        strncat(pszClass, res_class, CLASS_NAME_LENGTH - strlen(pszClass));

        /* Check if a window class is provided by the WM_WINDOW_ROLE property,
         * if not use the WM_CLASS information.
         * For further information see:
         * http://tronche.com/gui/x/icccm/sec-5.html
         */
        if (winMultiWindowGetWindowRole(pFrame->win, &res_role)) {
            strcat(pszClass, "-");
            strcat(pszClass, res_role);
            free(res_role);
        }

        free(res_name);
        free(res_class);
    }

    /* Add incrementing window ID to make unique class name */
    snprintf(pszWindowID, sizeof(pszWindowID), "-%x", s_iWindowID++);
    pszWindowID[sizeof(pszWindowID) - 1] = 0;
    strcat(pszClass, pszWindowID);

    winDebug("winMWExtWMCreateFrame - Creating class: %s\n", pszClass);

    /* Setup our window class */
    wc.cbSize = sizeof(wc);
    wc.style = CS_HREDRAW | CS_VREDRAW;
    wc.lpfnWndProc = winMWExtWMWindowProc;
    wc.cbClsExtra = 0;
    wc.cbWndExtra = 0;
    wc.hInstance = g_hInstance;
    wc.hIcon = hIcon;
    wc.hIconSm = hIconSmall;
    wc.hCursor = 0;
    wc.hbrBackground = (HBRUSH) GetStockObject(WHITE_BRUSH);
    wc.lpszMenuName = NULL;
    wc.lpszClassName = pszClass;
    RegisterClassEx(&wc);

    /* Create the window */
    g_fNoConfigureWindow = TRUE;
    pRLWinPriv->hWnd = CreateWindowExA(WS_EX_TOOLWINDOW,        /* Extended styles */
                                       pszClass,        /* Class name */
                                       WINDOW_TITLE_X,  /* Window name */
                                       WS_POPUP | WS_CLIPCHILDREN, newX,        /* Horizontal position */
                                       newY,    /* Vertical position */
                                       pFrame->width,   /* Right edge */
                                       pFrame->height,  /* Bottom edge */
                                       (HWND) NULL,     /* No parent or owner window */
                                       (HMENU) NULL,    /* No menu */
                                       GetModuleHandle(NULL),   /* Instance handle */
                                       pRLWinPriv);     /* ScreenPrivates */
    if (pRLWinPriv->hWnd == NULL) {
        ErrorF("winMWExtWMCreateFrame - CreateWindowExA () failed: %d\n",
               (int) GetLastError());
        fResult = FALSE;
    }

    winDebug("winMWExtWMCreateFrame - ShowWindow\n");

    //ShowWindow (pRLWinPriv->hWnd, SW_SHOWNOACTIVATE);
    g_fNoConfigureWindow = FALSE;

    if (pShape != NULL) {
        winMWExtWMReshapeFrame(pFrame->wid, pShape);
    }

<<<<<<< HEAD
    winDebug("winMWExtWMCreateFrame - (%08x) %08x\n",
             (int) pFrame->wid, (int) pRLWinPriv->hWnd);
=======
#if CYGMULTIWINDOW_DEBUG
    winDebug("winMWExtWMCreateFrame - (%p) %p\n",
             pFrame->wid, pRLWinPriv->hWnd);
#if 0
    {
        WindowPtr pWin2 = NULL;
        win32RootlessWindowPtr pRLWinPriv2 = NULL;

        /* Check if the Windows window property for our X window pointer is valid */
        if ((pWin2 =
             (WindowPtr) GetProp(pRLWinPriv->hWnd, WIN_WINDOW_PROP)) != NULL) {
            pRLWinPriv2 =
                (win32RootlessWindowPtr) RootlessFrameForWindow(pWin2, FALSE);
        }
        winDebug("winMWExtWMCreateFrame2 (%08x) %08x\n",
                 pRLWinPriv2, pRLWinPriv2->hWnd);
        if (pRLWinPriv != pRLWinPriv2 || pRLWinPriv->hWnd != pRLWinPriv2->hWnd) {
            winDebug("Error param missmatch\n");
        }
    }
#endif
#endif
>>>>>>> acf3535c

    winMWExtWMSetNativeProperty(pFrame);

    return fResult;
}

void
winMWExtWMDestroyFrame(RootlessFrameID wid)
{
    win32RootlessWindowPtr pRLWinPriv = (win32RootlessWindowPtr) wid;
    HICON hIcon;
    HICON hIconSm;
    HMODULE hInstance;
    int iReturn;
    char pszClass[CLASS_NAME_LENGTH];

<<<<<<< HEAD
    winDebug("winMWExtWMDestroyFrame (%08x) %08x\n",
             (int) pRLWinPriv, (int) pRLWinPriv->hWnd);
=======
#if CYGMULTIWINDOW_DEBUG
    winDebug("winMWExtWMDestroyFrame (%p) %p\n",
             pRLWinPriv, pRLWinPriv->hWnd);
#if 0
    {
        WindowPtr pWin2 = NULL;
        win32RootlessWindowPtr pRLWinPriv2 = NULL;

        /* Check if the Windows window property for our X window pointer is valid */
        if ((pWin2 =
             (WindowPtr) GetProp(pRLWinPriv->hWnd, WIN_WINDOW_PROP)) != NULL) {
            pRLWinPriv2 =
                (win32RootlessWindowPtr) RootlessFrameForWindow(pWin2, FALSE);
        }
        winDebug("winMWExtWMDestroyFrame2 (%08x) %08x\n",
                 pRLWinPriv2, pRLWinPriv2->hWnd);
        if (pRLWinPriv != pRLWinPriv2 || pRLWinPriv->hWnd != pRLWinPriv2->hWnd) {
            winDebug("Error param missmatch\n");
            *(int *) 0 = 1;     //raise exseption
        }
    }
#endif
#endif
>>>>>>> acf3535c

    /* Store the info we need to destroy after this window is gone */
    hInstance = (HINSTANCE) GetClassLongPtr(pRLWinPriv->hWnd, GCLP_HMODULE);
    hIcon = (HICON) SendMessage(pRLWinPriv->hWnd, WM_GETICON, ICON_BIG, 0);
    hIconSm = (HICON) SendMessage(pRLWinPriv->hWnd, WM_GETICON, ICON_SMALL, 0);
    iReturn = GetClassName(pRLWinPriv->hWnd, pszClass, CLASS_NAME_LENGTH);

    pRLWinPriv->fClose = TRUE;
    pRLWinPriv->fDestroyed = TRUE;

    /* Destroy the Windows window */
    DestroyWindow(pRLWinPriv->hWnd);

    /* Only if we were able to get the name */
    if (iReturn) {
        winDebug("winMWExtWMDestroyFrame - Unregistering %s: ", pszClass);
        iReturn = UnregisterClass(pszClass, hInstance);
      
        winDebug ("winMWExtWMDestroyFramew - Deleting Icon\n");
    }

    winDestroyIcon(hiconClass);
    winDestroyIcon(hiconSmClass);

    winDebug("winMWExtWMDestroyFrame - done\n");
}

void
winMWExtWMMoveFrame(RootlessFrameID wid, ScreenPtr pScreen, int iNewX,
                    int iNewY)
{
    win32RootlessWindowPtr pRLWinPriv = (win32RootlessWindowPtr) wid;
    RECT rcNew;
    DWORD dwExStyle;
    DWORD dwStyle;
    int iX, iY, iWidth, iHeight;

<<<<<<< HEAD
    winDebug("winMWExtWMMoveFrame (%08x) (%d %d)\n", (int) pRLWinPriv, iNewX,
=======
#if CYGMULTIWINDOW_DEBUG
    winDebug("winMWExtWMMoveFrame (%p) (%d %d)\n", pRLWinPriv, iNewX,
>>>>>>> acf3535c
             iNewY);

    /* Get the Windows window style and extended style */
    dwExStyle = GetWindowLongPtr(pRLWinPriv->hWnd, GWL_EXSTYLE);
    dwStyle = GetWindowLongPtr(pRLWinPriv->hWnd, GWL_STYLE);

    /* Get the X and Y location of the X window */
    iX = iNewX + GetSystemMetrics(SM_XVIRTUALSCREEN);
    iY = iNewY + GetSystemMetrics(SM_YVIRTUALSCREEN);

    /* Get the height and width of the X window */
    iWidth = pRLWinPriv->pFrame->width;
    iHeight = pRLWinPriv->pFrame->height;

    /* Store the origin, height, and width in a rectangle structure */
    SetRect(&rcNew, iX, iY, iX + iWidth, iY + iHeight);

    winDebug("\tWindow {%d, %d, %d, %d}, {%d, %d}\n",
             rcNew.left, rcNew.top, rcNew.right, rcNew.bottom,
             rcNew.right - rcNew.left, rcNew.bottom - rcNew.top);
    /*
     * Calculate the required size of the Windows window rectangle,
     * given the size of the Windows window client area.
     */
    AdjustWindowRectEx(&rcNew, dwStyle, FALSE, dwExStyle);

    winDebug("\tAdjusted {%d, %d, %d, %d}, {%d, %d}\n",
             rcNew.left, rcNew.top, rcNew.right, rcNew.bottom,
             rcNew.right - rcNew.left, rcNew.bottom - rcNew.top);
    g_fNoConfigureWindow = TRUE;
    SetWindowPos(pRLWinPriv->hWnd, NULL, rcNew.left, rcNew.top, 0, 0,
                 SWP_NOACTIVATE | SWP_NOSIZE | SWP_NOZORDER);
    g_fNoConfigureWindow = FALSE;
<<<<<<< HEAD
    winDebug("winMWExtWMMoveFrame (%08x) done\n", (int) pRLWinPriv);
=======
#if CYGMULTIWINDOW_DEBUG
    winDebug("winMWExtWMMoveFrame (%p) done\n", pRLWinPriv);
#endif
>>>>>>> acf3535c
}

void
winMWExtWMResizeFrame(RootlessFrameID wid, ScreenPtr pScreen,
                      int iNewX, int iNewY,
                      unsigned int uiNewWidth, unsigned int uiNewHeight,
                      unsigned int uiGravity)
{
    win32RootlessWindowPtr pRLWinPriv = (win32RootlessWindowPtr) wid;
    RECT rcNew;
    RECT rcOld;
    DWORD dwExStyle;
    DWORD dwStyle;
    int iX, iY;

<<<<<<< HEAD
    winDebug("winMWExtWMResizeFrame (%08x) (%d %d)-(%d %d)\n",
             (int) pRLWinPriv, iNewX, iNewY, uiNewWidth, uiNewHeight);
=======
#if CYGMULTIWINDOW_DEBUG
    winDebug("winMWExtWMResizeFrame (%p) (%d %d)-(%d %d)\n",
             pRLWinPriv, iNewX, iNewY, uiNewWidth, uiNewHeight);
#endif
>>>>>>> acf3535c

    pRLWinPriv->fResized = TRUE;

    /* Get the Windows window style and extended style */
    dwExStyle = GetWindowLongPtr(pRLWinPriv->hWnd, GWL_EXSTYLE);
    dwStyle = GetWindowLongPtr(pRLWinPriv->hWnd, GWL_STYLE);

    /* Get the X and Y location of the X window */
    iX = iNewX + GetSystemMetrics(SM_XVIRTUALSCREEN);
    iY = iNewY + GetSystemMetrics(SM_YVIRTUALSCREEN);

    /* Store the origin, height, and width in a rectangle structure */
    SetRect(&rcNew, iX, iY, iX + uiNewWidth, iY + uiNewHeight);

    /*
     * Calculate the required size of the Windows window rectangle,
     * given the size of the Windows window client area.
     */
    AdjustWindowRectEx(&rcNew, dwStyle, FALSE, dwExStyle);

    /* Get a rectangle describing the old Windows window */
    GetWindowRect(pRLWinPriv->hWnd, &rcOld);

    /* Check if the old rectangle and new rectangle are the same */
    if (!EqualRect(&rcNew, &rcOld)) {

        g_fNoConfigureWindow = TRUE;
        MoveWindow(pRLWinPriv->hWnd,
                   rcNew.left, rcNew.top,
                   rcNew.right - rcNew.left, rcNew.bottom - rcNew.top, TRUE);
        g_fNoConfigureWindow = FALSE;
    }
}

void
winMWExtWMRestackFrame(RootlessFrameID wid, RootlessFrameID nextWid)
{
    win32RootlessWindowPtr pRLWinPriv = (win32RootlessWindowPtr) wid;
    win32RootlessWindowPtr pRLNextWinPriv = (win32RootlessWindowPtr) nextWid;

    winScreenPriv(pRLWinPriv->pFrame->win->drawable.pScreen);
    winScreenInfo *pScreenInfo = NULL;
    DWORD dwCurrentProcessID = GetCurrentProcessId();
    DWORD dwWindowProcessID = 0;
    HWND hWnd;
    Bool fFirst = TRUE;
    Bool fNeedRestack = TRUE;

<<<<<<< HEAD
    winDebug("winMWExtWMRestackFrame (%08x)\n", (int) pRLWinPriv);

=======
#if CYGMULTIWINDOW_DEBUG
    winDebug("winMWExtWMRestackFrame (%p)\n", pRLWinPriv);
#endif
>>>>>>> acf3535c

    if (pScreenPriv && pScreenPriv->fRestacking)
        return;

    if (pScreenPriv)
        pScreenInfo = pScreenPriv->pScreenInfo;

    pRLWinPriv->fRestackingNow = TRUE;

    /* Show window */
    if (!IsWindowVisible(pRLWinPriv->hWnd))
        ShowWindow(pRLWinPriv->hWnd, SW_SHOWNOACTIVATE);

    if (pRLNextWinPriv == NULL) {
        winDebug("Win %08x is top\n", pRLWinPriv);
        pScreenPriv->widTop = wid;
        SetWindowPos(pRLWinPriv->hWnd, HWND_TOP,
                     0, 0, 0, 0, SWP_NOMOVE | SWP_NOSIZE | SWP_NOACTIVATE);
    }
#ifdef XWIN_MULTIWINDOWINTWM
  else if (winIsInternalWMRunning(pScreenInfo)) {
      /* using mulwinidow wm */
        winDebug("Win %08x is not top\n", pRLWinPriv);

        for (hWnd = GetNextWindow(pRLWinPriv->hWnd, GW_HWNDPREV);
             fNeedRestack && hWnd != NULL;
             hWnd = GetNextWindow(hWnd, GW_HWNDPREV)) {
            GetWindowThreadProcessId(hWnd, &dwWindowProcessID);

            if ((dwWindowProcessID == dwCurrentProcessID)
                && GetProp(hWnd, WIN_WINDOW_PROP)) {
                if (hWnd == pRLNextWinPriv->hWnd) {
                    /* Enable interleave X window and Windows window */
                    if (!fFirst) {
                        winDebug("raise: Insert after Win %08x\n",
                                 pRLNextWinPriv);
                        SetWindowPos(pRLWinPriv->hWnd, pRLNextWinPriv->hWnd,
                                     0, 0, 0, 0,
                                     SWP_NOMOVE | SWP_NOSIZE | SWP_NOACTIVATE);
                    }
                    else {
                        winDebug("No change\n");
                    }
                    fNeedRestack = FALSE;
                    break;
                }
                if (fFirst)
                    fFirst = FALSE;
            }
        }

        for (hWnd = GetNextWindow(pRLWinPriv->hWnd, GW_HWNDNEXT);
             fNeedRestack && hWnd != NULL;
             hWnd = GetNextWindow(hWnd, GW_HWNDNEXT)) {
            GetWindowThreadProcessId(hWnd, &dwWindowProcessID);

            if ((dwWindowProcessID == dwCurrentProcessID)
                && GetProp(hWnd, WIN_WINDOW_PROP)) {
                if (hWnd == pRLNextWinPriv->hWnd) {
                    winDebug("lower: Insert after Win %08x\n", pRLNextWinPriv);

                    SetWindowPos(pRLWinPriv->hWnd, pRLNextWinPriv->hWnd,
                                 0, 0, 0, 0,
                                 SWP_NOMOVE | SWP_NOSIZE | SWP_NOACTIVATE);
                    fNeedRestack = FALSE;
                    break;
                }
            }
        }
    }
#endif
    else {
        /* using general wm like twm, wmaker etc.
           Interleave X window and Windows window will cause problem. */
        SetWindowPos(pRLWinPriv->hWnd, pRLNextWinPriv->hWnd,
                     0, 0, 0, 0, SWP_NOMOVE | SWP_NOSIZE | SWP_NOACTIVATE);
    }
<<<<<<< HEAD
    winDebug("winMWExtWMRestackFrame - done (%08x)\n", (int) pRLWinPriv);
=======
#if CYGMULTIWINDOW_DEBUG
    winDebug("winMWExtWMRestackFrame - done (%p)\n", pRLWinPriv);
#endif
>>>>>>> acf3535c

    pRLWinPriv->fRestackingNow = FALSE;
}

void
winMWExtWMReshapeFrame(RootlessFrameID wid, RegionPtr pShape)
{
    win32RootlessWindowPtr pRLWinPriv = (win32RootlessWindowPtr) wid;
    HRGN hRgn, hRgnWindow, hRgnClient;
    RECT rcWindow, rcClient;

<<<<<<< HEAD
    winDebug("winMWExtWMReshapeFrame (%08x)\n", (int) pRLWinPriv);
=======
#if CYGMULTIWINDOW_DEBUG
    winDebug("winMWExtWMReshapeFrame (%p)\n", pRLWinPriv);
#endif
>>>>>>> acf3535c

    hRgn = winMWExtWMCreateRgnFromRegion(pShape);

    /* Create region for non-client area */
    GetWindowRect(pRLWinPriv->hWnd, &rcWindow);
    GetClientRect(pRLWinPriv->hWnd, &rcClient);
    MapWindowPoints(pRLWinPriv->hWnd, HWND_DESKTOP, (LPPOINT) &rcClient, 2);
    OffsetRgn(hRgn, rcClient.left - rcWindow.left, rcClient.top - rcWindow.top);
    OffsetRect(&rcClient, -rcWindow.left, -rcWindow.top);
    OffsetRect(&rcWindow, -rcWindow.left, -rcWindow.top);
    hRgnWindow = CreateRectRgnIndirect(&rcWindow);
    hRgnClient = CreateRectRgnIndirect(&rcClient);
    CombineRgn(hRgnWindow, hRgnWindow, hRgnClient, RGN_DIFF);
    CombineRgn(hRgn, hRgnWindow, hRgn, RGN_OR);

    SetWindowRgn(pRLWinPriv->hWnd, hRgn, TRUE);

    DeleteObject(hRgnWindow);
    DeleteObject(hRgnClient);
}

void
winMWExtWMUnmapFrame(RootlessFrameID wid)
{
    win32RootlessWindowPtr pRLWinPriv = (win32RootlessWindowPtr) wid;

<<<<<<< HEAD
    winDebug("winMWExtWMUnmapFrame (%08x)\n", (int) pRLWinPriv);
=======
#if CYGMULTIWINDOW_DEBUG
    winDebug("winMWExtWMUnmapFrame (%p)\n", pRLWinPriv);
#endif
>>>>>>> acf3535c

    g_fNoConfigureWindow = TRUE;
    //ShowWindow (pRLWinPriv->hWnd, SW_MINIMIZE);
    ShowWindow(pRLWinPriv->hWnd, SW_HIDE);
    g_fNoConfigureWindow = FALSE;
}

/*
 * Fixme: Code sharing with winshadgdi.c and other engine support
 */
void
winMWExtWMStartDrawing(RootlessFrameID wid, char **pixelData, int *bytesPerRow)
{
    win32RootlessWindowPtr pRLWinPriv = (win32RootlessWindowPtr) wid;
    winPrivScreenPtr pScreenPriv = NULL;
    winScreenInfo *pScreenInfo = NULL;
    ScreenPtr pScreen = NULL;
    DIBSECTION dibsection;
    Bool fReturn = TRUE;
    HDC hdcNew;
    HBITMAP hbmpNew;

<<<<<<< HEAD
    winDebug("winMWExtWMStartDrawing (%08x) %08x\n", (int) pRLWinPriv,
=======
#if CYGMULTIWINDOW_DEBUG
    winDebug("winMWExtWMStartDrawing (%p) %08x\n", pRLWinPriv,
>>>>>>> acf3535c
             pRLWinPriv->fDestroyed);

    if (!pRLWinPriv->fDestroyed) {
        pScreen = pRLWinPriv->pFrame->win->drawable.pScreen;
        if (pScreen)
            pScreenPriv = winGetScreenPriv(pScreen);
        if (pScreenPriv)
            pScreenInfo = pScreenPriv->pScreenInfo;

<<<<<<< HEAD
        winDebug("\tpScreenPriv %08X\n", (int) pScreenPriv);
        winDebug("\tpScreenInfo %08X\n", (int) pScreenInfo);
=======
#if CYGMULTIWINDOW_DEBUG
        winDebug("\tpScreenPriv %p\n", pScreenPriv);
        winDebug("\tpScreenInfo %p\n", pScreenInfo);
>>>>>>> acf3535c
        winDebug("\t(%d, %d)\n", (int) pRLWinPriv->pFrame->width,
                 (int) pRLWinPriv->pFrame->height);

        if (pRLWinPriv->hdcScreen == NULL) {
            InitWin32RootlessEngine(pRLWinPriv);
        }

        if (pRLWinPriv->fResized) {
            /* width * bpp must be multiple of 4 to match 32bit alignment */
            int stridesize;
            int misalignment;

            pRLWinPriv->pbmihShadow->biWidth = pRLWinPriv->pFrame->width;
            pRLWinPriv->pbmihShadow->biHeight = -pRLWinPriv->pFrame->height;

            stridesize = pRLWinPriv->pFrame->width * (pScreenInfo->dwBPP >> 3);
            misalignment = stridesize & 3;
            if (misalignment != 0) {
                stridesize += 4 - misalignment;
                pRLWinPriv->pbmihShadow->biWidth =
                    stridesize / (pScreenInfo->dwBPP >> 3);
                winDebug("\tresizing to %d (was %d)\n",
                         pRLWinPriv->pbmihShadow->biWidth,
                         pRLWinPriv->pFrame->width);
            }

            hdcNew = CreateCompatibleDC(pRLWinPriv->hdcScreen);
            /* Create a DI shadow bitmap with a bit pointer */
            hbmpNew = CreateDIBSection(pRLWinPriv->hdcScreen,
                                       (BITMAPINFO *) pRLWinPriv->pbmihShadow,
                                       DIB_RGB_COLORS,
                                       (VOID **) &pRLWinPriv->pfb, NULL, 0);
            if (hbmpNew == NULL || pRLWinPriv->pfb == NULL) {
                ErrorF("winMWExtWMStartDrawing - CreateDIBSection failed\n");
                //return FALSE;
            }
            else {
                winDebug("winMWExtWMStartDrawing - Shadow buffer allocated\n");
            }

            /* Get information about the bitmap that was allocated */
            GetObject(hbmpNew, sizeof(dibsection), &dibsection);

            /* Print information about bitmap allocated */
            winDebug("winMWExtWMStartDrawing - Dibsection width: %d height: %d "
                     "depth: %d size image: %d\n",
                     (unsigned int) dibsection.dsBmih.biWidth,
                     (unsigned int) dibsection.dsBmih.biHeight,
                     (unsigned int) dibsection.dsBmih.biBitCount,
                     (unsigned int) dibsection.dsBmih.biSizeImage);

            /* Select the shadow bitmap into the shadow DC */
            SelectObject(hdcNew, hbmpNew);

            winDebug("winMWExtWMStartDrawing - Attempting a shadow blit\n");

            /* Blit from the old shadow to the new shadow */
            fReturn = BitBlt(hdcNew,
                             0, 0,
                             pRLWinPriv->pFrame->width,
                             pRLWinPriv->pFrame->height, pRLWinPriv->hdcShadow,
                             0, 0, SRCCOPY);
            if (fReturn) {
                winDebug("winMWExtWMStartDrawing - Shadow blit success\n");
            }
            else {
                ErrorF("winMWExtWMStartDrawing - Shadow blit failure\n");
            }

            /* Look for height weirdness */
            if (dibsection.dsBmih.biHeight < 0) {
                /* FIXME: Figure out why biHeight is sometimes negative */
                ErrorF("winMWExtWMStartDrawing - WEIRDNESS - "
                       "biHeight still negative: %d\n",
                       (int) dibsection.dsBmih.biHeight);
                ErrorF("winMWExtWMStartDrawing - WEIRDNESS - "
                       "Flipping biHeight sign\n");
                dibsection.dsBmih.biHeight = -dibsection.dsBmih.biHeight;
            }

            pRLWinPriv->dwWidthBytes = dibsection.dsBm.bmWidthBytes;

            winDebug("winMWExtWMStartDrawing - bytesPerRow: %d\n",
                     (unsigned int) dibsection.dsBm.bmWidthBytes);

            /* Free the old shadow bitmap */
            DeleteObject(pRLWinPriv->hdcShadow);
            DeleteObject(pRLWinPriv->hbmpShadow);

            pRLWinPriv->hdcShadow = hdcNew;
            pRLWinPriv->hbmpShadow = hbmpNew;

            pRLWinPriv->fResized = FALSE;
            winDebug("winMWExtWMStartDrawing - 0x%08x %d\n",
                     (unsigned int) pRLWinPriv->pfb,
                     (unsigned int) dibsection.dsBm.bmWidthBytes);
        }
    }
    else {
        ErrorF("winMWExtWMStartDrawing - Already window was destroyed \n");
    }
<<<<<<< HEAD
    winDebug("winMWExtWMStartDrawing - done (0x%08x) 0x%08x %d\n",
             (int) pRLWinPriv,
             (unsigned int) pRLWinPriv->pfb,
=======
#if CYGMULTIWINDOW_DEBUG
    winDebug("winMWExtWMStartDrawing - done (%p) %p %d\n",
             pRLWinPriv,
             pRLWinPriv->pfb,
>>>>>>> acf3535c
             (unsigned int) pRLWinPriv->dwWidthBytes);
    *pixelData = pRLWinPriv->pfb;
    *bytesPerRow = pRLWinPriv->dwWidthBytes;
}

void
winMWExtWMStopDrawing(RootlessFrameID wid, Bool fFlush)
{
}

void
winMWExtWMUpdateRegion(RootlessFrameID wid, RegionPtr pDamage)
{
    win32RootlessWindowPtr pRLWinPriv = (win32RootlessWindowPtr) wid;

    if (!g_fNoConfigureWindow)
        UpdateWindow(pRLWinPriv->hWnd);
}

void
winMWExtWMDamageRects(RootlessFrameID wid, int nCount, const BoxRec * pRects,
                      int shift_x, int shift_y)
{
    win32RootlessWindowPtr pRLWinPriv = (win32RootlessWindowPtr) wid;
    const BoxRec *pEnd;

    winDebug("winMWExtWMDamageRects (%08x, %d, %08x, %d, %d)\n",
             pRLWinPriv, nCount, pRects, shift_x, shift_y);

    for (pEnd = pRects + nCount; pRects < pEnd; pRects++) {
        RECT rcDmg;

        rcDmg.left = pRects->x1 + shift_x;
        rcDmg.top = pRects->y1 + shift_y;
        rcDmg.right = pRects->x2 + shift_x;
        rcDmg.bottom = pRects->y2 + shift_y;

        InvalidateRect(pRLWinPriv->hWnd, &rcDmg, FALSE);
    }
}

void
winMWExtWMRootlessSwitchWindow(RootlessWindowPtr pFrame, WindowPtr oldWin)
{
    win32RootlessWindowPtr pRLWinPriv = (win32RootlessWindowPtr) pFrame->wid;

<<<<<<< HEAD
    winDebug("winMWExtWMRootlessSwitchWindow (%08x) %08x\n",
             (int) pRLWinPriv, (int) pRLWinPriv->hWnd);
=======
#if CYGMULTIWINDOW_DEBUG
    winDebug("winMWExtWMRootlessSwitchWindow (%p) %p\n",
             pRLWinPriv, pRLWinPriv->hWnd);
#endif
>>>>>>> acf3535c
    pRLWinPriv->pFrame = pFrame;
    pRLWinPriv->fResized = TRUE;

    /* Set the window extended style flags */
    SetWindowLongPtr(pRLWinPriv->hWnd, GWL_EXSTYLE, WS_EX_TOOLWINDOW);

    /* Set the window standard style flags */
    SetWindowLongPtr(pRLWinPriv->hWnd, GWL_STYLE, WS_POPUP | WS_CLIPCHILDREN);

    DeleteProperty(serverClient, oldWin, AtmWindowsWmNativeHwnd());
    winMWExtWMSetNativeProperty(pFrame);
}

void
winMWExtWMCopyBytes(unsigned int width, unsigned int height,
                    const void *src, unsigned int srcRowBytes,
                    void *dst, unsigned int dstRowBytes)
{
    winDebug("winMWExtWMCopyBytes - Not implemented\n");
}

void
winMWExtWMCopyWindow(RootlessFrameID wid, int nDstRects,
                     const BoxRec * pDstRects, int nDx, int nDy)
{
    win32RootlessWindowPtr pRLWinPriv = (win32RootlessWindowPtr) wid;
    const BoxRec *pEnd;
    RECT rcDmg;

<<<<<<< HEAD
    winDebug("winMWExtWMCopyWindow (%08x, %d, %08x, %d, %d)\n",
             (int) pRLWinPriv, nDstRects, (int) pDstRects, nDx, nDy);
=======
#if CYGMULTIWINDOW_DEBUG
    winDebug("winMWExtWMCopyWindow (%p, %d, %p, %d, %d)\n",
             pRLWinPriv, nDstRects, pDstRects, nDx, nDy);
#endif
>>>>>>> acf3535c

    for (pEnd = pDstRects + nDstRects; pDstRects < pEnd; pDstRects++) {
        winDebug("BitBlt (%d, %d, %d, %d) (%d, %d)\n",
                 pDstRects->x1, pDstRects->y1,
                 pDstRects->x2 - pDstRects->x1,
                 pDstRects->y2 - pDstRects->y1,
                 pDstRects->x1 + nDx, pDstRects->y1 + nDy);

        if (!BitBlt(pRLWinPriv->hdcShadow,
                    pDstRects->x1, pDstRects->y1,
                    pDstRects->x2 - pDstRects->x1,
                    pDstRects->y2 - pDstRects->y1,
                    pRLWinPriv->hdcShadow,
                    pDstRects->x1 + nDx, pDstRects->y1 + nDy, SRCCOPY)) {
            ErrorF("winMWExtWMCopyWindow - BitBlt failed.\n");
        }

        rcDmg.left = pDstRects->x1;
        rcDmg.top = pDstRects->y1;
        rcDmg.right = pDstRects->x2;
        rcDmg.bottom = pDstRects->y2;

        InvalidateRect(pRLWinPriv->hWnd, &rcDmg, FALSE);
    }
    winDebug("winMWExtWMCopyWindow - done\n");
}

/*
 * winMWExtWMSetNativeProperty
 */

static void
winMWExtWMSetNativeProperty(RootlessWindowPtr pFrame)
{
    win32RootlessWindowPtr pRLWinPriv = (win32RootlessWindowPtr) pFrame->wid;
    long lData;

    /* FIXME: move this to WindowsWM extension */

    lData = (long) pRLWinPriv->hWnd;
    dixChangeWindowProperty(serverClient, pFrame->win, AtmWindowsWmNativeHwnd(),
                            XA_INTEGER, 32, PropModeReplace, 1, &lData, TRUE);
}<|MERGE_RESOLUTION|>--- conflicted
+++ resolved
@@ -304,33 +304,8 @@
         winMWExtWMReshapeFrame(pFrame->wid, pShape);
     }
 
-<<<<<<< HEAD
-    winDebug("winMWExtWMCreateFrame - (%08x) %08x\n",
-             (int) pFrame->wid, (int) pRLWinPriv->hWnd);
-=======
-#if CYGMULTIWINDOW_DEBUG
     winDebug("winMWExtWMCreateFrame - (%p) %p\n",
              pFrame->wid, pRLWinPriv->hWnd);
-#if 0
-    {
-        WindowPtr pWin2 = NULL;
-        win32RootlessWindowPtr pRLWinPriv2 = NULL;
-
-        /* Check if the Windows window property for our X window pointer is valid */
-        if ((pWin2 =
-             (WindowPtr) GetProp(pRLWinPriv->hWnd, WIN_WINDOW_PROP)) != NULL) {
-            pRLWinPriv2 =
-                (win32RootlessWindowPtr) RootlessFrameForWindow(pWin2, FALSE);
-        }
-        winDebug("winMWExtWMCreateFrame2 (%08x) %08x\n",
-                 pRLWinPriv2, pRLWinPriv2->hWnd);
-        if (pRLWinPriv != pRLWinPriv2 || pRLWinPriv->hWnd != pRLWinPriv2->hWnd) {
-            winDebug("Error param missmatch\n");
-        }
-    }
-#endif
-#endif
->>>>>>> acf3535c
 
     winMWExtWMSetNativeProperty(pFrame);
 
@@ -347,34 +322,8 @@
     int iReturn;
     char pszClass[CLASS_NAME_LENGTH];
 
-<<<<<<< HEAD
-    winDebug("winMWExtWMDestroyFrame (%08x) %08x\n",
-             (int) pRLWinPriv, (int) pRLWinPriv->hWnd);
-=======
-#if CYGMULTIWINDOW_DEBUG
     winDebug("winMWExtWMDestroyFrame (%p) %p\n",
              pRLWinPriv, pRLWinPriv->hWnd);
-#if 0
-    {
-        WindowPtr pWin2 = NULL;
-        win32RootlessWindowPtr pRLWinPriv2 = NULL;
-
-        /* Check if the Windows window property for our X window pointer is valid */
-        if ((pWin2 =
-             (WindowPtr) GetProp(pRLWinPriv->hWnd, WIN_WINDOW_PROP)) != NULL) {
-            pRLWinPriv2 =
-                (win32RootlessWindowPtr) RootlessFrameForWindow(pWin2, FALSE);
-        }
-        winDebug("winMWExtWMDestroyFrame2 (%08x) %08x\n",
-                 pRLWinPriv2, pRLWinPriv2->hWnd);
-        if (pRLWinPriv != pRLWinPriv2 || pRLWinPriv->hWnd != pRLWinPriv2->hWnd) {
-            winDebug("Error param missmatch\n");
-            *(int *) 0 = 1;     //raise exseption
-        }
-    }
-#endif
-#endif
->>>>>>> acf3535c
 
     /* Store the info we need to destroy after this window is gone */
     hInstance = (HINSTANCE) GetClassLongPtr(pRLWinPriv->hWnd, GCLP_HMODULE);
@@ -412,12 +361,7 @@
     DWORD dwStyle;
     int iX, iY, iWidth, iHeight;
 
-<<<<<<< HEAD
-    winDebug("winMWExtWMMoveFrame (%08x) (%d %d)\n", (int) pRLWinPriv, iNewX,
-=======
-#if CYGMULTIWINDOW_DEBUG
     winDebug("winMWExtWMMoveFrame (%p) (%d %d)\n", pRLWinPriv, iNewX,
->>>>>>> acf3535c
              iNewY);
 
     /* Get the Windows window style and extended style */
@@ -451,13 +395,7 @@
     SetWindowPos(pRLWinPriv->hWnd, NULL, rcNew.left, rcNew.top, 0, 0,
                  SWP_NOACTIVATE | SWP_NOSIZE | SWP_NOZORDER);
     g_fNoConfigureWindow = FALSE;
-<<<<<<< HEAD
-    winDebug("winMWExtWMMoveFrame (%08x) done\n", (int) pRLWinPriv);
-=======
-#if CYGMULTIWINDOW_DEBUG
     winDebug("winMWExtWMMoveFrame (%p) done\n", pRLWinPriv);
-#endif
->>>>>>> acf3535c
 }
 
 void
@@ -473,15 +411,8 @@
     DWORD dwStyle;
     int iX, iY;
 
-<<<<<<< HEAD
-    winDebug("winMWExtWMResizeFrame (%08x) (%d %d)-(%d %d)\n",
-             (int) pRLWinPriv, iNewX, iNewY, uiNewWidth, uiNewHeight);
-=======
-#if CYGMULTIWINDOW_DEBUG
     winDebug("winMWExtWMResizeFrame (%p) (%d %d)-(%d %d)\n",
              pRLWinPriv, iNewX, iNewY, uiNewWidth, uiNewHeight);
-#endif
->>>>>>> acf3535c
 
     pRLWinPriv->fResized = TRUE;
 
@@ -530,14 +461,8 @@
     Bool fFirst = TRUE;
     Bool fNeedRestack = TRUE;
 
-<<<<<<< HEAD
-    winDebug("winMWExtWMRestackFrame (%08x)\n", (int) pRLWinPriv);
-
-=======
-#if CYGMULTIWINDOW_DEBUG
     winDebug("winMWExtWMRestackFrame (%p)\n", pRLWinPriv);
-#endif
->>>>>>> acf3535c
+
 
     if (pScreenPriv && pScreenPriv->fRestacking)
         return;
@@ -615,13 +540,7 @@
         SetWindowPos(pRLWinPriv->hWnd, pRLNextWinPriv->hWnd,
                      0, 0, 0, 0, SWP_NOMOVE | SWP_NOSIZE | SWP_NOACTIVATE);
     }
-<<<<<<< HEAD
-    winDebug("winMWExtWMRestackFrame - done (%08x)\n", (int) pRLWinPriv);
-=======
-#if CYGMULTIWINDOW_DEBUG
     winDebug("winMWExtWMRestackFrame - done (%p)\n", pRLWinPriv);
-#endif
->>>>>>> acf3535c
 
     pRLWinPriv->fRestackingNow = FALSE;
 }
@@ -633,13 +552,7 @@
     HRGN hRgn, hRgnWindow, hRgnClient;
     RECT rcWindow, rcClient;
 
-<<<<<<< HEAD
-    winDebug("winMWExtWMReshapeFrame (%08x)\n", (int) pRLWinPriv);
-=======
-#if CYGMULTIWINDOW_DEBUG
     winDebug("winMWExtWMReshapeFrame (%p)\n", pRLWinPriv);
-#endif
->>>>>>> acf3535c
 
     hRgn = winMWExtWMCreateRgnFromRegion(pShape);
 
@@ -666,13 +579,7 @@
 {
     win32RootlessWindowPtr pRLWinPriv = (win32RootlessWindowPtr) wid;
 
-<<<<<<< HEAD
-    winDebug("winMWExtWMUnmapFrame (%08x)\n", (int) pRLWinPriv);
-=======
-#if CYGMULTIWINDOW_DEBUG
     winDebug("winMWExtWMUnmapFrame (%p)\n", pRLWinPriv);
-#endif
->>>>>>> acf3535c
 
     g_fNoConfigureWindow = TRUE;
     //ShowWindow (pRLWinPriv->hWnd, SW_MINIMIZE);
@@ -695,12 +602,7 @@
     HDC hdcNew;
     HBITMAP hbmpNew;
 
-<<<<<<< HEAD
-    winDebug("winMWExtWMStartDrawing (%08x) %08x\n", (int) pRLWinPriv,
-=======
-#if CYGMULTIWINDOW_DEBUG
     winDebug("winMWExtWMStartDrawing (%p) %08x\n", pRLWinPriv,
->>>>>>> acf3535c
              pRLWinPriv->fDestroyed);
 
     if (!pRLWinPriv->fDestroyed) {
@@ -710,14 +612,8 @@
         if (pScreenPriv)
             pScreenInfo = pScreenPriv->pScreenInfo;
 
-<<<<<<< HEAD
-        winDebug("\tpScreenPriv %08X\n", (int) pScreenPriv);
-        winDebug("\tpScreenInfo %08X\n", (int) pScreenInfo);
-=======
-#if CYGMULTIWINDOW_DEBUG
         winDebug("\tpScreenPriv %p\n", pScreenPriv);
         winDebug("\tpScreenInfo %p\n", pScreenInfo);
->>>>>>> acf3535c
         winDebug("\t(%d, %d)\n", (int) pRLWinPriv->pFrame->width,
                  (int) pRLWinPriv->pFrame->height);
 
@@ -819,16 +715,9 @@
     else {
         ErrorF("winMWExtWMStartDrawing - Already window was destroyed \n");
     }
-<<<<<<< HEAD
-    winDebug("winMWExtWMStartDrawing - done (0x%08x) 0x%08x %d\n",
-             (int) pRLWinPriv,
-             (unsigned int) pRLWinPriv->pfb,
-=======
-#if CYGMULTIWINDOW_DEBUG
     winDebug("winMWExtWMStartDrawing - done (%p) %p %d\n",
              pRLWinPriv,
              pRLWinPriv->pfb,
->>>>>>> acf3535c
              (unsigned int) pRLWinPriv->dwWidthBytes);
     *pixelData = pRLWinPriv->pfb;
     *bytesPerRow = pRLWinPriv->dwWidthBytes;
@@ -875,15 +764,8 @@
 {
     win32RootlessWindowPtr pRLWinPriv = (win32RootlessWindowPtr) pFrame->wid;
 
-<<<<<<< HEAD
-    winDebug("winMWExtWMRootlessSwitchWindow (%08x) %08x\n",
-             (int) pRLWinPriv, (int) pRLWinPriv->hWnd);
-=======
-#if CYGMULTIWINDOW_DEBUG
     winDebug("winMWExtWMRootlessSwitchWindow (%p) %p\n",
              pRLWinPriv, pRLWinPriv->hWnd);
-#endif
->>>>>>> acf3535c
     pRLWinPriv->pFrame = pFrame;
     pRLWinPriv->fResized = TRUE;
 
@@ -913,15 +795,8 @@
     const BoxRec *pEnd;
     RECT rcDmg;
 
-<<<<<<< HEAD
-    winDebug("winMWExtWMCopyWindow (%08x, %d, %08x, %d, %d)\n",
-             (int) pRLWinPriv, nDstRects, (int) pDstRects, nDx, nDy);
-=======
-#if CYGMULTIWINDOW_DEBUG
     winDebug("winMWExtWMCopyWindow (%p, %d, %p, %d, %d)\n",
              pRLWinPriv, nDstRects, pDstRects, nDx, nDy);
-#endif
->>>>>>> acf3535c
 
     for (pEnd = pDstRects + nDstRects; pDstRects < pEnd; pDstRects++) {
         winDebug("BitBlt (%d, %d, %d, %d) (%d, %d)\n",
