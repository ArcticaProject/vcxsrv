--- conflicted
+++ resolved
@@ -82,16 +82,9 @@
 winMWExtWMQueryDIBFormat(win32RootlessWindowPtr pRLWinPriv,
                          BITMAPINFOHEADER * pbmih)
 {
-<<<<<<< HEAD
-  HBITMAP		hbmp;
+    HBITMAP hbmp;
 #ifdef _DEBUG
-  LPDWORD		pdw = NULL;
-=======
-    HBITMAP hbmp;
-
-#if CYGMULTIWINDOW_DEBUG
     LPDWORD pdw = NULL;
->>>>>>> 0f834b91
 #endif
 
     /* Create a memory bitmap compatible with the screen */
@@ -113,15 +106,9 @@
         return FALSE;
     }
 
-<<<<<<< HEAD
 #ifdef _DEBUG
-  /* Get a pointer to bitfields */
-  pdw = (DWORD*) ((CARD8*)pbmih + sizeof (BITMAPINFOHEADER));
-=======
-#if CYGMULTIWINDOW_DEBUG
     /* Get a pointer to bitfields */
     pdw = (DWORD *) ((CARD8 *) pbmih + sizeof(BITMAPINFOHEADER));
->>>>>>> 0f834b91
 
     winDebug("winMWExtWMQueryDIBFormat - First call masks: %08x %08x %08x\n",
              (unsigned int) pdw[0], (unsigned int) pdw[1],
@@ -212,19 +199,6 @@
                       int newX, int newY, RegionPtr pShape)
 {
 #define CLASS_NAME_LENGTH 512
-<<<<<<< HEAD
-  Bool				fResult = TRUE;
-  win32RootlessWindowPtr	pRLWinPriv;
-  WNDCLASSEX			wc;
-  char				pszClass[CLASS_NAME_LENGTH], pszWindowID[12];
-  HICON				hIcon;
-  HICON				hIconSmall;
-  char				*res_name, *res_class, *res_role;
-  static int			s_iWindowID = 0;
- 
-  winDebug ("winMWExtWMCreateFrame %d %d - %d %d\n",
-	  newX, newY, pFrame->width, pFrame->height);
-=======
     Bool fResult = TRUE;
     win32RootlessWindowPtr pRLWinPriv;
     WNDCLASSEX wc;
@@ -234,11 +208,8 @@
     char *res_name, *res_class, *res_role;
     static int s_iWindowID = 0;
 
-#if CYGMULTIWINDOW_DEBUG
     winDebug("winMWExtWMCreateFrame %d %d - %d %d\n",
              newX, newY, pFrame->width, pFrame->height);
-#endif
->>>>>>> 0f834b91
 
     pRLWinPriv =
         (win32RootlessWindowPtr) malloc(sizeof(win32RootlessWindowRec));
@@ -288,13 +259,7 @@
     pszWindowID[sizeof(pszWindowID) - 1] = 0;
     strcat(pszClass, pszWindowID);
 
-<<<<<<< HEAD
-  winDebug ("winCreateWindowsWindow - Creating class: %s\n", pszClass);
-=======
-#if CYGMULTIWINDOW_DEBUG
     winDebug("winCreateWindowsWindow - Creating class: %s\n", pszClass);
-#endif
->>>>>>> 0f834b91
 
     /* Setup our window class */
     wc.cbSize = sizeof(wc);
@@ -330,13 +295,7 @@
         fResult = FALSE;
     }
 
-<<<<<<< HEAD
-  winDebug ("winMWExtWMCreateFrame - ShowWindow\n");
-=======
-#if CYGMULTIWINDOW_DEBUG
     winDebug("winMWExtWMCreateFrame - ShowWindow\n");
-#endif
->>>>>>> 0f834b91
 
     //ShowWindow (pRLWinPriv->hWnd, SW_SHOWNOACTIVATE);
     g_fNoConfigureWindow = FALSE;
@@ -345,33 +304,8 @@
         winMWExtWMReshapeFrame(pFrame->wid, pShape);
     }
 
-<<<<<<< HEAD
-  winDebug ("winMWExtWMCreateFrame - (%08x) %08x\n",
-	  (int) pFrame->wid, (int) pRLWinPriv->hWnd);
-=======
-#if CYGMULTIWINDOW_DEBUG
     winDebug("winMWExtWMCreateFrame - (%08x) %08x\n",
              (int) pFrame->wid, (int) pRLWinPriv->hWnd);
-#if 0
-    {
-        WindowPtr pWin2 = NULL;
-        win32RootlessWindowPtr pRLWinPriv2 = NULL;
-
-        /* Check if the Windows window property for our X window pointer is valid */
-        if ((pWin2 =
-             (WindowPtr) GetProp(pRLWinPriv->hWnd, WIN_WINDOW_PROP)) != NULL) {
-            pRLWinPriv2 =
-                (win32RootlessWindowPtr) RootlessFrameForWindow(pWin2, FALSE);
-        }
-        winDebug("winMWExtWMCreateFrame2 (%08x) %08x\n",
-                 pRLWinPriv2, pRLWinPriv2->hWnd);
-        if (pRLWinPriv != pRLWinPriv2 || pRLWinPriv->hWnd != pRLWinPriv2->hWnd) {
-            winDebug("Error param missmatch\n");
-        }
-    }
-#endif
-#endif
->>>>>>> 0f834b91
 
     winMWExtWMSetNativeProperty(pFrame);
 
@@ -388,34 +322,8 @@
     int iReturn;
     char pszClass[CLASS_NAME_LENGTH];
 
-<<<<<<< HEAD
-  winDebug ("winMWExtWMDestroyFrame (%08x) %08x\n",
-	  (int) pRLWinPriv, (int) pRLWinPriv->hWnd);
-=======
-#if CYGMULTIWINDOW_DEBUG
     winDebug("winMWExtWMDestroyFrame (%08x) %08x\n",
              (int) pRLWinPriv, (int) pRLWinPriv->hWnd);
-#if 0
-    {
-        WindowPtr pWin2 = NULL;
-        win32RootlessWindowPtr pRLWinPriv2 = NULL;
-
-        /* Check if the Windows window property for our X window pointer is valid */
-        if ((pWin2 =
-             (WindowPtr) GetProp(pRLWinPriv->hWnd, WIN_WINDOW_PROP)) != NULL) {
-            pRLWinPriv2 =
-                (win32RootlessWindowPtr) RootlessFrameForWindow(pWin2, FALSE);
-        }
-        winDebug("winMWExtWMDestroyFrame2 (%08x) %08x\n",
-                 pRLWinPriv2, pRLWinPriv2->hWnd);
-        if (pRLWinPriv != pRLWinPriv2 || pRLWinPriv->hWnd != pRLWinPriv2->hWnd) {
-            winDebug("Error param missmatch\n");
-            *(int *) 0 = 1;     //raise exseption
-        }
-    }
-#endif
-#endif
->>>>>>> 0f834b91
 
     /* Store the info we need to destroy after this window is gone */
     hInstance = (HINSTANCE) GetClassLongPtr(pRLWinPriv->hWnd, GCLP_HMODULE);
@@ -429,40 +337,18 @@
     /* Destroy the Windows window */
     DestroyWindow(pRLWinPriv->hWnd);
 
-<<<<<<< HEAD
-  /* Only if we were able to get the name */
-  if (iReturn)
-    { 
-      winDebug ("winMWExtWMDestroyFrame - Unregistering %s: ", pszClass);
-      iReturn = UnregisterClass (pszClass, hInstance);
+    /* Only if we were able to get the name */
+    if (iReturn) {
+        winDebug("winMWExtWMDestroyFrame - Unregistering %s: ", pszClass);
+        iReturn = UnregisterClass(pszClass, hInstance);
       
-      winDebug ("winMWExtWMDestroyFramew - Deleting Icon\n");
+        winDebug ("winMWExtWMDestroyFramew - Deleting Icon\n");
     }
 
     winDestroyIcon(hiconClass);
     winDestroyIcon(hiconSmClass);
 
-  winDebug ("winMWExtWMDestroyFrame - done\n");
-=======
-    /* Only if we were able to get the name */
-    if (iReturn) {
-#if CYGMULTIWINDOW_DEBUG
-        winDebug("winMWExtWMDestroyFrame - Unregistering %s: ", pszClass);
-#endif
-        iReturn = UnregisterClass(pszClass, hInstance);
-    }
-
-#if CYGMULTIWINDOW_DEBUG
-    winDebug("winMWExtWMDestroyFramew - Deleting Icon\n");
-#endif
-
-    winDestroyIcon(hIcon);
-    winDestroyIcon(hIconSm);
-
-#if CYGMULTIWINDOW_DEBUG
     winDebug("winMWExtWMDestroyFrame - done\n");
-#endif
->>>>>>> 0f834b91
 }
 
 void
@@ -475,14 +361,8 @@
     DWORD dwStyle;
     int iX, iY, iWidth, iHeight;
 
-<<<<<<< HEAD
-  winDebug ("winMWExtWMMoveFrame (%08x) (%d %d)\n", (int) pRLWinPriv, iNewX, iNewY);
-=======
-#if CYGMULTIWINDOW_DEBUG
     winDebug("winMWExtWMMoveFrame (%08x) (%d %d)\n", (int) pRLWinPriv, iNewX,
              iNewY);
-#endif
->>>>>>> 0f834b91
 
     /* Get the Windows window style and extended style */
     dwExStyle = GetWindowLongPtr(pRLWinPriv->hWnd, GWL_EXSTYLE);
@@ -499,49 +379,23 @@
     /* Store the origin, height, and width in a rectangle structure */
     SetRect(&rcNew, iX, iY, iX + iWidth, iY + iHeight);
 
-<<<<<<< HEAD
-          winDebug("\tWindow {%d, %d, %d, %d}, {%d, %d}\n", 
-              rcNew.left, rcNew.top, rcNew.right, rcNew.bottom,
-              rcNew.right - rcNew.left, rcNew.bottom - rcNew.top);
-  /*
-   * Calculate the required size of the Windows window rectangle,
-   * given the size of the Windows window client area.
-   */
-  AdjustWindowRectEx (&rcNew, dwStyle, FALSE, dwExStyle);
-
-          winDebug("\tAdjusted {%d, %d, %d, %d}, {%d, %d}\n", 
-              rcNew.left, rcNew.top, rcNew.right, rcNew.bottom,
-              rcNew.right - rcNew.left, rcNew.bottom - rcNew.top);
-  g_fNoConfigureWindow = TRUE;
-  SetWindowPos (pRLWinPriv->hWnd, NULL, rcNew.left, rcNew.top, 0, 0,
-		SWP_NOACTIVATE | SWP_NOSIZE | SWP_NOZORDER);
-  g_fNoConfigureWindow = FALSE;
-  winDebug ("winMWExtWMMoveFrame (%08x) done\n", (int) pRLWinPriv);
-=======
-#ifdef CYGMULTIWINDOW_DEBUG
     winDebug("\tWindow {%d, %d, %d, %d}, {%d, %d}\n",
              rcNew.left, rcNew.top, rcNew.right, rcNew.bottom,
              rcNew.right - rcNew.left, rcNew.bottom - rcNew.top);
-#endif
     /*
      * Calculate the required size of the Windows window rectangle,
      * given the size of the Windows window client area.
      */
     AdjustWindowRectEx(&rcNew, dwStyle, FALSE, dwExStyle);
 
-#ifdef CYGMULTIWINDOW_DEBUG
     winDebug("\tAdjusted {%d, %d, %d, %d}, {%d, %d}\n",
              rcNew.left, rcNew.top, rcNew.right, rcNew.bottom,
              rcNew.right - rcNew.left, rcNew.bottom - rcNew.top);
-#endif
     g_fNoConfigureWindow = TRUE;
     SetWindowPos(pRLWinPriv->hWnd, NULL, rcNew.left, rcNew.top, 0, 0,
                  SWP_NOACTIVATE | SWP_NOSIZE | SWP_NOZORDER);
     g_fNoConfigureWindow = FALSE;
-#if CYGMULTIWINDOW_DEBUG
     winDebug("winMWExtWMMoveFrame (%08x) done\n", (int) pRLWinPriv);
-#endif
->>>>>>> 0f834b91
 }
 
 void
@@ -557,15 +411,8 @@
     DWORD dwStyle;
     int iX, iY;
 
-<<<<<<< HEAD
-  winDebug ("winMWExtWMResizeFrame (%08x) (%d %d)-(%d %d)\n",
-	  (int) pRLWinPriv, iNewX, iNewY, uiNewWidth, uiNewHeight);
-=======
-#if CYGMULTIWINDOW_DEBUG
     winDebug("winMWExtWMResizeFrame (%08x) (%d %d)-(%d %d)\n",
              (int) pRLWinPriv, iNewX, iNewY, uiNewWidth, uiNewHeight);
-#endif
->>>>>>> 0f834b91
 
     pRLWinPriv->fResized = TRUE;
 
@@ -603,20 +450,6 @@
 void
 winMWExtWMRestackFrame(RootlessFrameID wid, RootlessFrameID nextWid)
 {
-<<<<<<< HEAD
-  win32RootlessWindowPtr pRLWinPriv = (win32RootlessWindowPtr) wid;
-  win32RootlessWindowPtr pRLNextWinPriv = (win32RootlessWindowPtr) nextWid;
-  winScreenPriv(pRLWinPriv->pFrame->win->drawable.pScreen);
-  winScreenInfo *pScreenInfo = NULL;
-  DWORD dwCurrentProcessID = GetCurrentProcessId ();
-  DWORD dwWindowProcessID = 0;
-  HWND hWnd;
-  Bool fFirst = TRUE;
-  Bool fNeedRestack = TRUE;
-
-  winDebug ("winMWExtWMRestackFrame (%08x)\n", (int) pRLWinPriv);
-
-=======
     win32RootlessWindowPtr pRLWinPriv = (win32RootlessWindowPtr) wid;
     win32RootlessWindowPtr pRLNextWinPriv = (win32RootlessWindowPtr) nextWid;
 
@@ -628,10 +461,8 @@
     Bool fFirst = TRUE;
     Bool fNeedRestack = TRUE;
 
-#if CYGMULTIWINDOW_DEBUG
     winDebug("winMWExtWMRestackFrame (%08x)\n", (int) pRLWinPriv);
-#endif
->>>>>>> 0f834b91
+
 
     if (pScreenPriv && pScreenPriv->fRestacking)
         return;
@@ -645,97 +476,17 @@
     if (!IsWindowVisible(pRLWinPriv->hWnd))
         ShowWindow(pRLWinPriv->hWnd, SW_SHOWNOACTIVATE);
 
-<<<<<<< HEAD
-  if (pRLNextWinPriv == NULL)
-    {
-      winDebug ("Win %08x is top\n", pRLWinPriv);
-      pScreenPriv->widTop = wid;
-      SetWindowPos (pRLWinPriv->hWnd, HWND_TOP,
-		    0, 0, 0, 0, SWP_NOMOVE|SWP_NOSIZE|SWP_NOACTIVATE);
-    }
-#ifdef XWIN_MULTIWINDOWINTWM
-  else if (winIsInternalWMRunning(pScreenInfo))
-    {
-      /* using mulwinidow wm */
-      winDebug ("Win %08x is not top\n", pRLWinPriv);
-
-      for (hWnd = GetNextWindow (pRLWinPriv->hWnd, GW_HWNDPREV);
-	   fNeedRestack && hWnd != NULL;
-	   hWnd = GetNextWindow (hWnd, GW_HWNDPREV))
-	{
-	  GetWindowThreadProcessId (hWnd, &dwWindowProcessID);
-
-	  if ((dwWindowProcessID == dwCurrentProcessID)
-	      && GetProp (hWnd, WIN_WINDOW_PROP))
-	    {
-	      if (hWnd == pRLNextWinPriv->hWnd)
-		{
-		  /* Enable interleave X window and Windows window */
-		  if (!fFirst)
-		    {
-		      winDebug ("raise: Insert after Win %08x\n", pRLNextWinPriv);
-
-		      SetWindowPos (pRLWinPriv->hWnd, pRLNextWinPriv->hWnd,
-				    0, 0, 0, 0,
-				    SWP_NOMOVE|SWP_NOSIZE|SWP_NOACTIVATE);
-		    }
-		  else
-		    {
-		      winDebug ("No change\n");
-		    }
-		  fNeedRestack = FALSE;
-		  break;
-		}
-	      if (fFirst) fFirst = FALSE;
-	    }
-	}
-
-      for (hWnd = GetNextWindow (pRLWinPriv->hWnd, GW_HWNDNEXT);
-	   fNeedRestack && hWnd != NULL;
-	   hWnd = GetNextWindow (hWnd, GW_HWNDNEXT))
-	{
-	  GetWindowThreadProcessId (hWnd, &dwWindowProcessID);
-
-	  if ((dwWindowProcessID == dwCurrentProcessID)
-	      && GetProp (hWnd, WIN_WINDOW_PROP))
-	    {
-	      if (hWnd == pRLNextWinPriv->hWnd)
-		{
-		  winDebug ("lower: Insert after Win %08x\n", pRLNextWinPriv);
-
-		  SetWindowPos (pRLWinPriv->hWnd, pRLNextWinPriv->hWnd,
-				0, 0, 0, 0,
-				SWP_NOMOVE|SWP_NOSIZE|SWP_NOACTIVATE);
-		  fNeedRestack = FALSE;
-		  break;
-		}
-	    }
-	}
-    }
-#endif
-    else
-    {
-      /* using general wm like twm, wmaker etc.
-	 Interleave X window and Windows window will cause problem. */
-      SetWindowPos (pRLWinPriv->hWnd, pRLNextWinPriv->hWnd,
-		    0, 0, 0, 0,
-		    SWP_NOMOVE|SWP_NOSIZE|SWP_NOACTIVATE);
-    }
-  winDebug ("winMWExtWMRestackFrame - done (%08x)\n", (int) pRLWinPriv);
-=======
     if (pRLNextWinPriv == NULL) {
-#if CYGMULTIWINDOW_DEBUG
         winDebug("Win %08x is top\n", pRLWinPriv);
-#endif
         pScreenPriv->widTop = wid;
         SetWindowPos(pRLWinPriv->hWnd, HWND_TOP,
                      0, 0, 0, 0, SWP_NOMOVE | SWP_NOSIZE | SWP_NOACTIVATE);
     }
-    else if (winIsInternalWMRunning(pScreenInfo)) {
-        /* using mulwinidow wm */
-#if CYGMULTIWINDOW_DEBUG
+#ifdef XWIN_MULTIWINDOWINTWM
+  else if (winIsInternalWMRunning(pScreenInfo)) {
+      /* using mulwinidow wm */
         winDebug("Win %08x is not top\n", pRLWinPriv);
-#endif
+
         for (hWnd = GetNextWindow(pRLWinPriv->hWnd, GW_HWNDPREV);
              fNeedRestack && hWnd != NULL;
              hWnd = GetNextWindow(hWnd, GW_HWNDPREV)) {
@@ -746,18 +497,14 @@
                 if (hWnd == pRLNextWinPriv->hWnd) {
                     /* Enable interleave X window and Windows window */
                     if (!fFirst) {
-#if CYGMULTIWINDOW_DEBUG
                         winDebug("raise: Insert after Win %08x\n",
                                  pRLNextWinPriv);
-#endif
                         SetWindowPos(pRLWinPriv->hWnd, pRLNextWinPriv->hWnd,
                                      0, 0, 0, 0,
                                      SWP_NOMOVE | SWP_NOSIZE | SWP_NOACTIVATE);
                     }
                     else {
-#if CYGMULTIWINDOW_DEBUG
                         winDebug("No change\n");
-#endif
                     }
                     fNeedRestack = FALSE;
                     break;
@@ -775,9 +522,8 @@
             if ((dwWindowProcessID == dwCurrentProcessID)
                 && GetProp(hWnd, WIN_WINDOW_PROP)) {
                 if (hWnd == pRLNextWinPriv->hWnd) {
-#if CYGMULTIWINDOW_DEBUG
                     winDebug("lower: Insert after Win %08x\n", pRLNextWinPriv);
-#endif
+
                     SetWindowPos(pRLWinPriv->hWnd, pRLNextWinPriv->hWnd,
                                  0, 0, 0, 0,
                                  SWP_NOMOVE | SWP_NOSIZE | SWP_NOACTIVATE);
@@ -787,16 +533,14 @@
             }
         }
     }
+#endif
     else {
         /* using general wm like twm, wmaker etc.
            Interleave X window and Windows window will cause problem. */
         SetWindowPos(pRLWinPriv->hWnd, pRLNextWinPriv->hWnd,
                      0, 0, 0, 0, SWP_NOMOVE | SWP_NOSIZE | SWP_NOACTIVATE);
     }
-#if CYGMULTIWINDOW_DEBUG
     winDebug("winMWExtWMRestackFrame - done (%08x)\n", (int) pRLWinPriv);
-#endif
->>>>>>> 0f834b91
 
     pRLWinPriv->fRestackingNow = FALSE;
 }
@@ -804,21 +548,11 @@
 void
 winMWExtWMReshapeFrame(RootlessFrameID wid, RegionPtr pShape)
 {
-<<<<<<< HEAD
-  win32RootlessWindowPtr pRLWinPriv = (win32RootlessWindowPtr) wid;
-  HRGN hRgn, hRgnWindow, hRgnClient;
-  RECT rcWindow, rcClient;
-
-  winDebug ("winMWExtWMReshapeFrame (%08x)\n", (int) pRLWinPriv);
-=======
     win32RootlessWindowPtr pRLWinPriv = (win32RootlessWindowPtr) wid;
     HRGN hRgn, hRgnWindow, hRgnClient;
     RECT rcWindow, rcClient;
 
-#if CYGMULTIWINDOW_DEBUG
     winDebug("winMWExtWMReshapeFrame (%08x)\n", (int) pRLWinPriv);
-#endif
->>>>>>> 0f834b91
 
     hRgn = winMWExtWMCreateRgnFromRegion(pShape);
 
@@ -843,17 +577,9 @@
 void
 winMWExtWMUnmapFrame(RootlessFrameID wid)
 {
-<<<<<<< HEAD
-  win32RootlessWindowPtr pRLWinPriv = (win32RootlessWindowPtr) wid;
-
-  winDebug ("winMWExtWMUnmapFrame (%08x)\n", (int) pRLWinPriv);
-=======
-    win32RootlessWindowPtr pRLWinPriv = (win32RootlessWindowPtr) wid;
-
-#if CYGMULTIWINDOW_DEBUG
+    win32RootlessWindowPtr pRLWinPriv = (win32RootlessWindowPtr) wid;
+
     winDebug("winMWExtWMUnmapFrame (%08x)\n", (int) pRLWinPriv);
-#endif
->>>>>>> 0f834b91
 
     g_fNoConfigureWindow = TRUE;
     //ShowWindow (pRLWinPriv->hWnd, SW_MINIMIZE);
@@ -867,133 +593,6 @@
 void
 winMWExtWMStartDrawing(RootlessFrameID wid, char **pixelData, int *bytesPerRow)
 {
-<<<<<<< HEAD
-  win32RootlessWindowPtr pRLWinPriv = (win32RootlessWindowPtr) wid;
-  winPrivScreenPtr	pScreenPriv = NULL;
-  winScreenInfo		*pScreenInfo = NULL;
-  ScreenPtr		pScreen = NULL;
-  DIBSECTION		dibsection;
-  Bool			fReturn = TRUE;
-  HDC			hdcNew;
-  HBITMAP		hbmpNew;
-
-  winDebug ("winMWExtWMStartDrawing (%08x) %08x\n", (int) pRLWinPriv, pRLWinPriv->fDestroyed);
-
-  if (!pRLWinPriv->fDestroyed)
-    {
-      pScreen = pRLWinPriv->pFrame->win->drawable.pScreen;
-      if (pScreen) pScreenPriv = winGetScreenPriv(pScreen);
-      if (pScreenPriv) pScreenInfo = pScreenPriv->pScreenInfo;
-      
-      winDebug ("\tpScreenPriv %08X\n", (int) pScreenPriv);
-      winDebug ("\tpScreenInfo %08X\n", (int) pScreenInfo);
-      winDebug ("\t(%d, %d)\n", (int)pRLWinPriv->pFrame->width,
-		(int) pRLWinPriv->pFrame->height);
-
-      if (pRLWinPriv->hdcScreen == NULL)
-	{
-	  InitWin32RootlessEngine (pRLWinPriv);
-	}
-      
-      if (pRLWinPriv->fResized)
-	{
-          /* width * bpp must be multiple of 4 to match 32bit alignment */
-	  int stridesize;
-	  int misalignment;
-         
-	  pRLWinPriv->pbmihShadow->biWidth = pRLWinPriv->pFrame->width;
-	  pRLWinPriv->pbmihShadow->biHeight = -pRLWinPriv->pFrame->height;
- 
-	  stridesize = pRLWinPriv->pFrame->width * (pScreenInfo->dwBPP >> 3);
-	  misalignment = stridesize & 3; 
-	  if (misalignment != 0)
-	  {
-	    stridesize += 4 - misalignment;
-	    pRLWinPriv->pbmihShadow->biWidth = stridesize / (pScreenInfo->dwBPP >> 3);
-	    winDebug("\tresizing to %d (was %d)\n", 
-		    pRLWinPriv->pbmihShadow->biWidth, pRLWinPriv->pFrame->width);
-	  }
-	  
-	  hdcNew = CreateCompatibleDC (pRLWinPriv->hdcScreen);
-	  /* Create a DI shadow bitmap with a bit pointer */
-	  hbmpNew = CreateDIBSection (pRLWinPriv->hdcScreen,
-				      (BITMAPINFO *) pRLWinPriv->pbmihShadow,
-				      DIB_RGB_COLORS,
-				      (VOID**) &pRLWinPriv->pfb,
-				      NULL,
-				      0);
-	  if (hbmpNew == NULL || pRLWinPriv->pfb == NULL)
-	    {
-	      ErrorF ("winMWExtWMStartDrawing - CreateDIBSection failed\n");
-	      //return FALSE;
-	    }
-	  else
-	    {
-	      winDebug ("winMWExtWMStartDrawing - Shadow buffer allocated\n");
-	    }
-	  
-	  /* Get information about the bitmap that was allocated */
-	  GetObject (hbmpNew, sizeof (dibsection), &dibsection);
-	  
-	  /* Print information about bitmap allocated */
-	  winDebug ("winMWExtWMStartDrawing - Dibsection width: %d height: %d "
-		    "depth: %d size image: %d\n",
-		    (unsigned int)dibsection.dsBmih.biWidth,
-		    (unsigned int)dibsection.dsBmih.biHeight,
-		    (unsigned int)dibsection.dsBmih.biBitCount,
-		    (unsigned int)dibsection.dsBmih.biSizeImage);
-	  
-	  /* Select the shadow bitmap into the shadow DC */
-	  SelectObject (hdcNew, hbmpNew);
-	  
-	  winDebug ("winMWExtWMStartDrawing - Attempting a shadow blit\n");
-	  
-	  /* Blit from the old shadow to the new shadow */
-	  fReturn = BitBlt (hdcNew,
-			    0, 0,
-			    pRLWinPriv->pFrame->width, pRLWinPriv->pFrame->height,
-			    pRLWinPriv->hdcShadow,
-			    0, 0,
-			    SRCCOPY);
-	  if (fReturn)
-	    {
-	      winDebug ("winMWExtWMStartDrawing - Shadow blit success\n");
-	    }
-	  else
-	    {
-	      ErrorF ("winMWExtWMStartDrawing - Shadow blit failure\n");
-	    }
-	  
-	  /* Look for height weirdness */
-	  if (dibsection.dsBmih.biHeight < 0)
-	    {
-	      /* FIXME: Figure out why biHeight is sometimes negative */
-	      ErrorF ("winMWExtWMStartDrawing - WEIRDNESS - "
-                  "biHeight still negative: %d\n", 
-                  (int) dibsection.dsBmih.biHeight);
-	      ErrorF ("winMWExtWMStartDrawing - WEIRDNESS - "
-                  "Flipping biHeight sign\n");
-	      dibsection.dsBmih.biHeight = -dibsection.dsBmih.biHeight;
-	    }
-	  
-	  pRLWinPriv->dwWidthBytes = dibsection.dsBm.bmWidthBytes;
-	  
-	  winDebug ("winMWExtWMStartDrawing - bytesPerRow: %d\n",
-		    (unsigned int)dibsection.dsBm.bmWidthBytes);
-	  
-	  /* Free the old shadow bitmap */
-	  DeleteObject (pRLWinPriv->hdcShadow);
-	  DeleteObject (pRLWinPriv->hbmpShadow);
-	  
-	  pRLWinPriv->hdcShadow = hdcNew;
-	  pRLWinPriv->hbmpShadow = hbmpNew;
-	  
-	  pRLWinPriv->fResized = FALSE;
-	  winDebug ("winMWExtWMStartDrawing - 0x%08x %d\n",
-		(unsigned int)pRLWinPriv->pfb, 
-		(unsigned int)dibsection.dsBm.bmWidthBytes);
-	}
-=======
     win32RootlessWindowPtr pRLWinPriv = (win32RootlessWindowPtr) wid;
     winPrivScreenPtr pScreenPriv = NULL;
     winScreenInfo *pScreenInfo = NULL;
@@ -1003,10 +602,8 @@
     HDC hdcNew;
     HBITMAP hbmpNew;
 
-#if CYGMULTIWINDOW_DEBUG
     winDebug("winMWExtWMStartDrawing (%08x) %08x\n", (int) pRLWinPriv,
              pRLWinPriv->fDestroyed);
-#endif
 
     if (!pRLWinPriv->fDestroyed) {
         pScreen = pRLWinPriv->pFrame->win->drawable.pScreen;
@@ -1015,12 +612,11 @@
         if (pScreenPriv)
             pScreenInfo = pScreenPriv->pScreenInfo;
 
-#if CYGMULTIWINDOW_DEBUG
         winDebug("\tpScreenPriv %08X\n", (int) pScreenPriv);
         winDebug("\tpScreenInfo %08X\n", (int) pScreenInfo);
         winDebug("\t(%d, %d)\n", (int) pRLWinPriv->pFrame->width,
                  (int) pRLWinPriv->pFrame->height);
-#endif
+
         if (pRLWinPriv->hdcScreen == NULL) {
             InitWin32RootlessEngine(pRLWinPriv);
         }
@@ -1055,15 +651,12 @@
                 //return FALSE;
             }
             else {
-#if CYGMULTIWINDOW_DEBUG
                 winDebug("winMWExtWMStartDrawing - Shadow buffer allocated\n");
-#endif
             }
 
             /* Get information about the bitmap that was allocated */
             GetObject(hbmpNew, sizeof(dibsection), &dibsection);
 
-#if CYGMULTIWINDOW_DEBUG
             /* Print information about bitmap allocated */
             winDebug("winMWExtWMStartDrawing - Dibsection width: %d height: %d "
                      "depth: %d size image: %d\n",
@@ -1071,14 +664,11 @@
                      (unsigned int) dibsection.dsBmih.biHeight,
                      (unsigned int) dibsection.dsBmih.biBitCount,
                      (unsigned int) dibsection.dsBmih.biSizeImage);
-#endif
 
             /* Select the shadow bitmap into the shadow DC */
             SelectObject(hdcNew, hbmpNew);
 
-#if CYGMULTIWINDOW_DEBUG
             winDebug("winMWExtWMStartDrawing - Attempting a shadow blit\n");
-#endif
 
             /* Blit from the old shadow to the new shadow */
             fReturn = BitBlt(hdcNew,
@@ -1087,9 +677,7 @@
                              pRLWinPriv->pFrame->height, pRLWinPriv->hdcShadow,
                              0, 0, SRCCOPY);
             if (fReturn) {
-#if CYGMULTIWINDOW_DEBUG
                 winDebug("winMWExtWMStartDrawing - Shadow blit success\n");
-#endif
             }
             else {
                 ErrorF("winMWExtWMStartDrawing - Shadow blit failure\n");
@@ -1108,10 +696,8 @@
 
             pRLWinPriv->dwWidthBytes = dibsection.dsBm.bmWidthBytes;
 
-#if CYGMULTIWINDOW_DEBUG
             winDebug("winMWExtWMStartDrawing - bytesPerRow: %d\n",
                      (unsigned int) dibsection.dsBm.bmWidthBytes);
-#endif
 
             /* Free the old shadow bitmap */
             DeleteObject(pRLWinPriv->hdcShadow);
@@ -1121,138 +707,45 @@
             pRLWinPriv->hbmpShadow = hbmpNew;
 
             pRLWinPriv->fResized = FALSE;
-#if CYGMULTIWINDOW_DEBUG && FALSE
             winDebug("winMWExtWMStartDrawing - 0x%08x %d\n",
                      (unsigned int) pRLWinPriv->pfb,
                      (unsigned int) dibsection.dsBm.bmWidthBytes);
-#endif
         }
->>>>>>> 0f834b91
     }
     else {
         ErrorF("winMWExtWMStartDrawing - Already window was destroyed \n");
     }
-<<<<<<< HEAD
-  winDebug ("winMWExtWMStartDrawing - done (0x%08x) 0x%08x %d\n",
-	    (int) pRLWinPriv,
-	    (unsigned int)pRLWinPriv->pfb, (unsigned int)pRLWinPriv->dwWidthBytes);
-  *pixelData = pRLWinPriv->pfb;
-  *bytesPerRow = pRLWinPriv->dwWidthBytes;
-=======
-#if CYGMULTIWINDOW_DEBUG
     winDebug("winMWExtWMStartDrawing - done (0x%08x) 0x%08x %d\n",
              (int) pRLWinPriv,
              (unsigned int) pRLWinPriv->pfb,
              (unsigned int) pRLWinPriv->dwWidthBytes);
-#endif
     *pixelData = pRLWinPriv->pfb;
     *bytesPerRow = pRLWinPriv->dwWidthBytes;
->>>>>>> 0f834b91
 }
 
 void
 winMWExtWMStopDrawing(RootlessFrameID wid, Bool fFlush)
 {
-<<<<<<< HEAD
-=======
-#if 0
-    win32RootlessWindowPtr pRLWinPriv = (win32RootlessWindowPtr) wid;
-    BLENDFUNCTION bfBlend;
-    SIZE szWin;
-    POINT ptSrc;
-
-#if CYGMULTIWINDOW_DEBUG || TRUE
-    winDebug("winMWExtWMStopDrawing (%08x)\n", pRLWinPriv);
-#endif
-    szWin.cx = pRLWinPriv->dwWidth;
-    szWin.cy = pRLWinPriv->dwHeight;
-    ptSrc.x = 0;
-    ptSrc.y = 0;
-    bfBlend.BlendOp = AC_SRC_OVER;
-    bfBlend.BlendFlags = 0;
-    bfBlend.SourceConstantAlpha = 255;
-    bfBlend.AlphaFormat = AC_SRC_ALPHA;
-
-    if (!UpdateLayeredWindow(pRLWinPriv->hWnd,
-                             NULL, NULL, &szWin,
-                             pRLWinPriv->hdcShadow, &ptSrc,
-                             0, &bfBlend, ULW_ALPHA)) {
-        ErrorF("winMWExtWMStopDrawing - UpdateLayeredWindow failed\n");
-    }
-#endif
->>>>>>> 0f834b91
 }
 
 void
 winMWExtWMUpdateRegion(RootlessFrameID wid, RegionPtr pDamage)
 {
-<<<<<<< HEAD
-  win32RootlessWindowPtr pRLWinPriv = (win32RootlessWindowPtr) wid;
-  if (!g_fNoConfigureWindow) UpdateWindow (pRLWinPriv->hWnd);
-=======
-    win32RootlessWindowPtr pRLWinPriv = (win32RootlessWindowPtr) wid;
-
-#if 0
-    BLENDFUNCTION bfBlend;
-    SIZE szWin;
-    POINT ptSrc;
-#endif
-#if CYGMULTIWINDOW_DEBUG && 0
-    winDebug("winMWExtWMUpdateRegion (%08x)\n", pRLWinPriv);
-#endif
-#if 0
-    szWin.cx = pRLWinPriv->dwWidth;
-    szWin.cy = pRLWinPriv->dwHeight;
-    ptSrc.x = 0;
-    ptSrc.y = 0;
-    bfBlend.BlendOp = AC_SRC_OVER;
-    bfBlend.BlendFlags = 0;
-    bfBlend.SourceConstantAlpha = 255;
-    bfBlend.AlphaFormat = AC_SRC_ALPHA;
-
-    if (!UpdateLayeredWindow(pRLWinPriv->hWnd,
-                             NULL, NULL, &szWin,
-                             pRLWinPriv->hdcShadow, &ptSrc,
-                             0, &bfBlend, ULW_ALPHA)) {
-        LPVOID lpMsgBuf;
-
-        /* Display a fancy error message */
-        FormatMessage(FORMAT_MESSAGE_ALLOCATE_BUFFER |
-                      FORMAT_MESSAGE_FROM_SYSTEM |
-                      FORMAT_MESSAGE_IGNORE_INSERTS,
-                      NULL,
-                      GetLastError(),
-                      MAKELANGID(LANG_NEUTRAL, SUBLANG_DEFAULT),
-                      (LPTSTR) & lpMsgBuf, 0, NULL);
-
-        ErrorF("winMWExtWMUpdateRegion - UpdateLayeredWindow failed: %s\n",
-               (LPSTR) lpMsgBuf);
-        LocalFree(lpMsgBuf);
-    }
-#endif
+    win32RootlessWindowPtr pRLWinPriv = (win32RootlessWindowPtr) wid;
+
     if (!g_fNoConfigureWindow)
         UpdateWindow(pRLWinPriv->hWnd);
->>>>>>> 0f834b91
 }
 
 void
 winMWExtWMDamageRects(RootlessFrameID wid, int nCount, const BoxRec * pRects,
                       int shift_x, int shift_y)
 {
-<<<<<<< HEAD
-  win32RootlessWindowPtr pRLWinPriv = (win32RootlessWindowPtr) wid;
-  const BoxRec *pEnd;
-  winDebug ("winMWExtWMDamageRects (%08x, %d, %08x, %d, %d)\n",
-	    pRLWinPriv, nCount, pRects, shift_x, shift_y);
-=======
     win32RootlessWindowPtr pRLWinPriv = (win32RootlessWindowPtr) wid;
     const BoxRec *pEnd;
 
-#if CYGMULTIWINDOW_DEBUG && 0
     winDebug("winMWExtWMDamageRects (%08x, %d, %08x, %d, %d)\n",
              pRLWinPriv, nCount, pRects, shift_x, shift_y);
-#endif
->>>>>>> 0f834b91
 
     for (pEnd = pRects + nCount; pRects < pEnd; pRects++) {
         RECT rcDmg;
@@ -1269,22 +762,12 @@
 void
 winMWExtWMRootlessSwitchWindow(RootlessWindowPtr pFrame, WindowPtr oldWin)
 {
-<<<<<<< HEAD
-  win32RootlessWindowPtr pRLWinPriv = (win32RootlessWindowPtr) pFrame->wid;
-  winDebug ("winMWExtWMRootlessSwitchWindow (%08x) %08x\n",
-	    (int) pRLWinPriv, (int) pRLWinPriv->hWnd);
-  pRLWinPriv->pFrame = pFrame;
-  pRLWinPriv->fResized = TRUE;
-=======
     win32RootlessWindowPtr pRLWinPriv = (win32RootlessWindowPtr) pFrame->wid;
 
-#if CYGMULTIWINDOW_DEBUG
     winDebug("winMWExtWMRootlessSwitchWindow (%08x) %08x\n",
              (int) pRLWinPriv, (int) pRLWinPriv->hWnd);
-#endif
     pRLWinPriv->pFrame = pFrame;
     pRLWinPriv->fResized = TRUE;
->>>>>>> 0f834b91
 
     /* Set the window extended style flags */
     SetWindowLongPtr(pRLWinPriv->hWnd, GWL_EXSTYLE, WS_EX_TOOLWINDOW);
@@ -1292,33 +775,8 @@
     /* Set the window standard style flags */
     SetWindowLongPtr(pRLWinPriv->hWnd, GWL_STYLE, WS_POPUP | WS_CLIPCHILDREN);
 
-<<<<<<< HEAD
-  DeleteProperty (serverClient, oldWin, AtmWindowsWmNativeHwnd ());
-  winMWExtWMSetNativeProperty (pFrame);
-=======
     DeleteProperty(serverClient, oldWin, AtmWindowsWmNativeHwnd());
     winMWExtWMSetNativeProperty(pFrame);
-#if CYGMULTIWINDOW_DEBUG
-#if 0
-    {
-        WindowPtr pWin2 = NULL;
-        win32RootlessWindowPtr pRLWinPriv2 = NULL;
-
-        /* Check if the Windows window property for our X window pointer is valid */
-        if ((pWin2 =
-             (WindowPtr) GetProp(pRLWinPriv->hWnd, WIN_WINDOW_PROP)) != NULL) {
-            pRLWinPriv2 =
-                (win32RootlessWindowPtr) RootlessFrameForWindow(pWin2, FALSE);
-        }
-        winDebug("winMWExtWMSwitchFrame2 (%08x) %08x\n",
-                 pRLWinPriv2, pRLWinPriv2->hWnd);
-        if (pRLWinPriv != pRLWinPriv2 || pRLWinPriv->hWnd != pRLWinPriv2->hWnd) {
-            winDebug("Error param missmatch\n");
-        }
-    }
-#endif
-#endif
->>>>>>> 0f834b91
 }
 
 void
@@ -1326,53 +784,26 @@
                     const void *src, unsigned int srcRowBytes,
                     void *dst, unsigned int dstRowBytes)
 {
-<<<<<<< HEAD
-  winDebug ("winMWExtWMCopyBytes - Not implemented\n");
-=======
-#if CYGMULTIWINDOW_DEBUG
     winDebug("winMWExtWMCopyBytes - Not implemented\n");
-#endif
->>>>>>> 0f834b91
 }
 
 void
 winMWExtWMCopyWindow(RootlessFrameID wid, int nDstRects,
                      const BoxRec * pDstRects, int nDx, int nDy)
 {
-<<<<<<< HEAD
-  win32RootlessWindowPtr pRLWinPriv = (win32RootlessWindowPtr) wid;
-  const BoxRec *pEnd;
-  RECT rcDmg;
-  winDebug ("winMWExtWMCopyWindow (%08x, %d, %08x, %d, %d)\n",
-	  (int) pRLWinPriv, nDstRects, (int) pDstRects, nDx, nDy);
-
-  for (pEnd = pDstRects + nDstRects; pDstRects < pEnd; pDstRects++)
-    {
-      winDebug ("BitBlt (%d, %d, %d, %d) (%d, %d)\n",
-	      pDstRects->x1, pDstRects->y1,
-	      pDstRects->x2 - pDstRects->x1,
-	      pDstRects->y2 - pDstRects->y1,
-	      pDstRects->x1 + nDx,
-	      pDstRects->y1 + nDy);
-=======
     win32RootlessWindowPtr pRLWinPriv = (win32RootlessWindowPtr) wid;
     const BoxRec *pEnd;
     RECT rcDmg;
 
-#if CYGMULTIWINDOW_DEBUG
     winDebug("winMWExtWMCopyWindow (%08x, %d, %08x, %d, %d)\n",
              (int) pRLWinPriv, nDstRects, (int) pDstRects, nDx, nDy);
-#endif
 
     for (pEnd = pDstRects + nDstRects; pDstRects < pEnd; pDstRects++) {
-#if CYGMULTIWINDOW_DEBUG
         winDebug("BitBlt (%d, %d, %d, %d) (%d, %d)\n",
                  pDstRects->x1, pDstRects->y1,
                  pDstRects->x2 - pDstRects->x1,
                  pDstRects->y2 - pDstRects->y1,
                  pDstRects->x1 + nDx, pDstRects->y1 + nDy);
-#endif
->>>>>>> 0f834b91
 
         if (!BitBlt(pRLWinPriv->hdcShadow,
                     pDstRects->x1, pDstRects->y1,
@@ -1390,13 +821,7 @@
 
         InvalidateRect(pRLWinPriv->hWnd, &rcDmg, FALSE);
     }
-<<<<<<< HEAD
-  winDebug ("winMWExtWMCopyWindow - done\n");
-=======
-#if CYGMULTIWINDOW_DEBUG
     winDebug("winMWExtWMCopyWindow - done\n");
-#endif
->>>>>>> 0f834b91
 }
 
 /*
