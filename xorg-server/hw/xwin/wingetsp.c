<<<<<<< HEAD
/*
 *Copyright (C) 1994-2000 The XFree86 Project, Inc. All Rights Reserved.
 *
 *Permission is hereby granted, free of charge, to any person obtaining
 * a copy of this software and associated documentation files (the
 *"Software"), to deal in the Software without restriction, including
 *without limitation the rights to use, copy, modify, merge, publish,
 *distribute, sublicense, and/or sell copies of the Software, and to
 *permit persons to whom the Software is furnished to do so, subject to
 *the following conditions:
 *
 *The above copyright notice and this permission notice shall be
 *included in all copies or substantial portions of the Software.
 *
 *THE SOFTWARE IS PROVIDED "AS IS", WITHOUT WARRANTY OF ANY KIND,
 *EXPRESS OR IMPLIED, INCLUDING BUT NOT LIMITED TO THE WARRANTIES OF
 *MERCHANTABILITY, FITNESS FOR A PARTICULAR PURPOSE AND
 *NONINFRINGEMENT. IN NO EVENT SHALL THE XFREE86 PROJECT BE LIABLE FOR
 *ANY CLAIM, DAMAGES OR OTHER LIABILITY, WHETHER IN AN ACTION OF
 *CONTRACT, TORT OR OTHERWISE, ARISING FROM, OUT OF OR IN CONNECTION
 *WITH THE SOFTWARE OR THE USE OR OTHER DEALINGS IN THE SOFTWARE.
 *
 *Except as contained in this notice, the name of the XFree86 Project
 *shall not be used in advertising or otherwise to promote the sale, use
 *or other dealings in this Software without prior written authorization
 *from the XFree86 Project.
 *
 * Authors:	Harold L Hunt II
 * 		Alan Hourihane <alanh@fairlite.demon.co.uk>
 */

#ifdef HAVE_XWIN_CONFIG_H
#include <xwin-config.h>
#endif
#include "win.h"

/* See Porting Layer Definition - p. 55 */
void
winGetSpansNativeGDI (DrawablePtr	pDrawable, 
		      int		nMax, 
		      DDXPointPtr	pPoints, 
		      int		*piWidths, 
		      int		iSpans, 
		      char		*pDsts)
{
  PixmapPtr		pPixmap = NULL;
  winPrivPixmapPtr	pPixmapPriv = NULL;
  int			iSpan;
  DDXPointPtr		pPoint = NULL;
  int			*piWidth = NULL;
  char			*pDst = pDsts;
  HBITMAP		hbmpWindow, hbmpOrig, hbmpOrig1;
  BYTE			*pbWindow = NULL;
  HDC			hdcMem, hdcMem1;
  ScreenPtr		pScreen = pDrawable->pScreen;
  winScreenPriv(pScreen);

  /* Branch on the drawable type */
  switch (pDrawable->type)
    {
    case DRAWABLE_PIXMAP:
      winDebug ("winGetSpans - DRAWABLE_PIXMAP %08x\n",
	      pDrawable);

      pPixmap = (PixmapPtr) pDrawable;
      pPixmapPriv = winGetPixmapPriv (pPixmap);

      /* Open a memory HDC */
      hdcMem1 = CreateCompatibleDC (NULL);
      hdcMem = CreateCompatibleDC (NULL);

      /* Select the drawable pixmap into a DC */
      hbmpOrig1 = SelectObject (hdcMem1, pPixmapPriv->hBitmap);

      if (hbmpOrig1 == NULL)
	FatalError ("winGetSpans - DRAWABLE_PIXMAP - SelectObject () "
		    "failed on pPixmapPriv->hBitmap\n");

      /* Loop through spans */
      for (iSpan = 0; iSpan < iSpans; ++iSpan)
	{
	  pPoint = pPoints + iSpan;
	  piWidth = piWidths + iSpan;

      	  hbmpWindow = winCreateDIBNativeGDI (*piWidth, 1,
					      pDrawable->depth,
					      &pbWindow,
					      NULL);

      	  hbmpOrig = SelectObject (hdcMem, hbmpWindow);
			       
          /* Transfer the window bits to the window bitmap */
          BitBlt (hdcMem,
		  0, 0,
		  *piWidth, 1, 
		  hdcMem1,
		  pPoint->x, pPoint->y,
		  SRCCOPY);

	  memcpy (pDst,
		  (char*) pbWindow,
		  PixmapBytePad (*piWidth, pDrawable->depth));

      	  /* Pop the window bitmap out of the HDC and delete the bitmap */
      	  SelectObject (hdcMem, hbmpOrig);
	  DeleteObject (hbmpWindow);

	  /* Calculate offset of next bit destination */
	  pDst += PixmapBytePad (*piWidth, pDrawable->depth);
	}
      
      /* Pop the pixmap's bitmap out of the HDC */
      SelectObject (hdcMem1, hbmpOrig1);

      /* Delete the HDCs */
      DeleteDC (hdcMem1);
      DeleteDC (hdcMem);
      break;

    case DRAWABLE_WINDOW:

      /* Open a memory HDC */
      hdcMem = CreateCompatibleDC (NULL);

      /* Loop through spans */
      for (iSpan = 0; iSpan < iSpans; ++iSpan)
	{
	  pPoint = pPoints + iSpan;
	  piWidth = piWidths + iSpan;

      	  hbmpWindow = winCreateDIBNativeGDI (*piWidth, 1,
					      pDrawable->depth,
					      &pbWindow,
					      NULL);

      	  hbmpOrig = SelectObject (hdcMem, hbmpWindow);

          /* Transfer the window bits to the window bitmap */
          BitBlt (hdcMem,
		  0, 0,
		  *piWidth, 1, 
		  pScreenPriv->hdcScreen,
		  pPoint->x, pPoint->y,
		  SRCCOPY);

	  memcpy (pDst,
		  (char*) pbWindow,
		  PixmapBytePad (*piWidth, pDrawable->depth));

      	  /* Pop the window bitmap out of the HDC */
      	  SelectObject (hdcMem, hbmpOrig);

	  DeleteObject (hbmpWindow);

	  /* Calculate offset of next bit destination */
	  pDst += PixmapBytePad (*piWidth, pDrawable->depth);
	}

      /* Delete the window bitmap */
      DeleteDC (hdcMem);
      break;

    default:
      FatalError ("winGetSpans - Unknown drawable type\n");
      break;
    }
}
=======
/*
 *Copyright (C) 1994-2000 The XFree86 Project, Inc. All Rights Reserved.
 *
 *Permission is hereby granted, free of charge, to any person obtaining
 * a copy of this software and associated documentation files (the
 *"Software"), to deal in the Software without restriction, including
 *without limitation the rights to use, copy, modify, merge, publish,
 *distribute, sublicense, and/or sell copies of the Software, and to
 *permit persons to whom the Software is furnished to do so, subject to
 *the following conditions:
 *
 *The above copyright notice and this permission notice shall be
 *included in all copies or substantial portions of the Software.
 *
 *THE SOFTWARE IS PROVIDED "AS IS", WITHOUT WARRANTY OF ANY KIND,
 *EXPRESS OR IMPLIED, INCLUDING BUT NOT LIMITED TO THE WARRANTIES OF
 *MERCHANTABILITY, FITNESS FOR A PARTICULAR PURPOSE AND
 *NONINFRINGEMENT. IN NO EVENT SHALL THE XFREE86 PROJECT BE LIABLE FOR
 *ANY CLAIM, DAMAGES OR OTHER LIABILITY, WHETHER IN AN ACTION OF
 *CONTRACT, TORT OR OTHERWISE, ARISING FROM, OUT OF OR IN CONNECTION
 *WITH THE SOFTWARE OR THE USE OR OTHER DEALINGS IN THE SOFTWARE.
 *
 *Except as contained in this notice, the name of the XFree86 Project
 *shall not be used in advertising or otherwise to promote the sale, use
 *or other dealings in this Software without prior written authorization
 *from the XFree86 Project.
 *
 * Authors:	Harold L Hunt II
 * 		Alan Hourihane <alanh@fairlite.demon.co.uk>
 */

#ifdef HAVE_XWIN_CONFIG_H
#include <xwin-config.h>
#endif
#include "win.h"

/* See Porting Layer Definition - p. 55 */
void
winGetSpansNativeGDI(DrawablePtr pDrawable,
                     int nMax,
                     DDXPointPtr pPoints,
                     int *piWidths, int iSpans, char *pDsts)
{
    PixmapPtr pPixmap = NULL;
    winPrivPixmapPtr pPixmapPriv = NULL;
    int iSpan;
    DDXPointPtr pPoint = NULL;
    int *piWidth = NULL;
    char *pDst = pDsts;
    HBITMAP hbmpWindow, hbmpOrig, hbmpOrig1;
    BYTE *pbWindow = NULL;
    HDC hdcMem, hdcMem1;
    ScreenPtr pScreen = pDrawable->pScreen;

    winScreenPriv(pScreen);

    /* Branch on the drawable type */
    switch (pDrawable->type) {
    case DRAWABLE_PIXMAP:
#if 0
        ErrorF("winGetSpans - DRAWABLE_PIXMAP %08x\n", pDrawable);
#endif

        pPixmap = (PixmapPtr) pDrawable;
        pPixmapPriv = winGetPixmapPriv(pPixmap);

        /* Open a memory HDC */
        hdcMem1 = CreateCompatibleDC(NULL);
        hdcMem = CreateCompatibleDC(NULL);

        /* Select the drawable pixmap into a DC */
        hbmpOrig1 = SelectObject(hdcMem1, pPixmapPriv->hBitmap);

        if (hbmpOrig1 == NULL)
            FatalError("winGetSpans - DRAWABLE_PIXMAP - SelectObject () "
                       "failed on pPixmapPriv->hBitmap\n");

        /* Loop through spans */
        for (iSpan = 0; iSpan < iSpans; ++iSpan) {
            pPoint = pPoints + iSpan;
            piWidth = piWidths + iSpan;

            hbmpWindow = winCreateDIBNativeGDI(*piWidth, 1,
                                               pDrawable->depth,
                                               &pbWindow, NULL);

            hbmpOrig = SelectObject(hdcMem, hbmpWindow);

            /* Transfer the window bits to the window bitmap */
            BitBlt(hdcMem,
                   0, 0, *piWidth, 1, hdcMem1, pPoint->x, pPoint->y, SRCCOPY);

            memcpy(pDst,
                   (char *) pbWindow,
                   PixmapBytePad(*piWidth, pDrawable->depth));

            /* Pop the window bitmap out of the HDC and delete the bitmap */
            SelectObject(hdcMem, hbmpOrig);
            DeleteObject(hbmpWindow);

#if 0
            ErrorF("(%dx%dx%d) (%d,%d) w: %d\n",
                   pDrawable->width, pDrawable->height, pDrawable->depth,
                   pPoint->x, pPoint->y, *piWidth);
#endif

            /* Calculate offset of next bit destination */
            pDst += PixmapBytePad(*piWidth, pDrawable->depth);
        }

        /* Pop the pixmap's bitmap out of the HDC */
        SelectObject(hdcMem1, hbmpOrig1);

        /* Delete the HDCs */
        DeleteDC(hdcMem1);
        DeleteDC(hdcMem);
        break;

    case DRAWABLE_WINDOW:
#if 0
        ErrorF("winGetSpans - DRAWABLE_WINDOW\n");
#endif

        /* Open a memory HDC */
        hdcMem = CreateCompatibleDC(NULL);

        /* Loop through spans */
        for (iSpan = 0; iSpan < iSpans; ++iSpan) {
            pPoint = pPoints + iSpan;
            piWidth = piWidths + iSpan;

            hbmpWindow = winCreateDIBNativeGDI(*piWidth, 1,
                                               pDrawable->depth,
                                               &pbWindow, NULL);

            hbmpOrig = SelectObject(hdcMem, hbmpWindow);

            /* Transfer the window bits to the window bitmap */
            BitBlt(hdcMem,
                   0, 0,
                   *piWidth, 1,
                   pScreenPriv->hdcScreen, pPoint->x, pPoint->y, SRCCOPY);

            memcpy(pDst,
                   (char *) pbWindow,
                   PixmapBytePad(*piWidth, pDrawable->depth));

            /* Pop the window bitmap out of the HDC */
            SelectObject(hdcMem, hbmpOrig);

            DeleteObject(hbmpWindow);

#if 0
            ErrorF("(%dx%dx%d) (%d,%d) w: %d\n",
                   pDrawable->width, pDrawable->height, pDrawable->depth,
                   pPoint->x, pPoint->y, *piWidth);
#endif

            /* Calculate offset of next bit destination */
            pDst += PixmapBytePad(*piWidth, pDrawable->depth);
        }

        /* Delete the window bitmap */
        DeleteDC(hdcMem);
        break;

    default:
        FatalError("winGetSpans - Unknown drawable type\n");
        break;
    }
}
>>>>>>> 0f834b91
<|MERGE_RESOLUTION|>--- conflicted
+++ resolved
@@ -1,172 +1,3 @@
-<<<<<<< HEAD
-/*
- *Copyright (C) 1994-2000 The XFree86 Project, Inc. All Rights Reserved.
- *
- *Permission is hereby granted, free of charge, to any person obtaining
- * a copy of this software and associated documentation files (the
- *"Software"), to deal in the Software without restriction, including
- *without limitation the rights to use, copy, modify, merge, publish,
- *distribute, sublicense, and/or sell copies of the Software, and to
- *permit persons to whom the Software is furnished to do so, subject to
- *the following conditions:
- *
- *The above copyright notice and this permission notice shall be
- *included in all copies or substantial portions of the Software.
- *
- *THE SOFTWARE IS PROVIDED "AS IS", WITHOUT WARRANTY OF ANY KIND,
- *EXPRESS OR IMPLIED, INCLUDING BUT NOT LIMITED TO THE WARRANTIES OF
- *MERCHANTABILITY, FITNESS FOR A PARTICULAR PURPOSE AND
- *NONINFRINGEMENT. IN NO EVENT SHALL THE XFREE86 PROJECT BE LIABLE FOR
- *ANY CLAIM, DAMAGES OR OTHER LIABILITY, WHETHER IN AN ACTION OF
- *CONTRACT, TORT OR OTHERWISE, ARISING FROM, OUT OF OR IN CONNECTION
- *WITH THE SOFTWARE OR THE USE OR OTHER DEALINGS IN THE SOFTWARE.
- *
- *Except as contained in this notice, the name of the XFree86 Project
- *shall not be used in advertising or otherwise to promote the sale, use
- *or other dealings in this Software without prior written authorization
- *from the XFree86 Project.
- *
- * Authors:	Harold L Hunt II
- * 		Alan Hourihane <alanh@fairlite.demon.co.uk>
- */
-
-#ifdef HAVE_XWIN_CONFIG_H
-#include <xwin-config.h>
-#endif
-#include "win.h"
-
-/* See Porting Layer Definition - p. 55 */
-void
-winGetSpansNativeGDI (DrawablePtr	pDrawable, 
-		      int		nMax, 
-		      DDXPointPtr	pPoints, 
-		      int		*piWidths, 
-		      int		iSpans, 
-		      char		*pDsts)
-{
-  PixmapPtr		pPixmap = NULL;
-  winPrivPixmapPtr	pPixmapPriv = NULL;
-  int			iSpan;
-  DDXPointPtr		pPoint = NULL;
-  int			*piWidth = NULL;
-  char			*pDst = pDsts;
-  HBITMAP		hbmpWindow, hbmpOrig, hbmpOrig1;
-  BYTE			*pbWindow = NULL;
-  HDC			hdcMem, hdcMem1;
-  ScreenPtr		pScreen = pDrawable->pScreen;
-  winScreenPriv(pScreen);
-
-  /* Branch on the drawable type */
-  switch (pDrawable->type)
-    {
-    case DRAWABLE_PIXMAP:
-      winDebug ("winGetSpans - DRAWABLE_PIXMAP %08x\n",
-	      pDrawable);
-
-      pPixmap = (PixmapPtr) pDrawable;
-      pPixmapPriv = winGetPixmapPriv (pPixmap);
-
-      /* Open a memory HDC */
-      hdcMem1 = CreateCompatibleDC (NULL);
-      hdcMem = CreateCompatibleDC (NULL);
-
-      /* Select the drawable pixmap into a DC */
-      hbmpOrig1 = SelectObject (hdcMem1, pPixmapPriv->hBitmap);
-
-      if (hbmpOrig1 == NULL)
-	FatalError ("winGetSpans - DRAWABLE_PIXMAP - SelectObject () "
-		    "failed on pPixmapPriv->hBitmap\n");
-
-      /* Loop through spans */
-      for (iSpan = 0; iSpan < iSpans; ++iSpan)
-	{
-	  pPoint = pPoints + iSpan;
-	  piWidth = piWidths + iSpan;
-
-      	  hbmpWindow = winCreateDIBNativeGDI (*piWidth, 1,
-					      pDrawable->depth,
-					      &pbWindow,
-					      NULL);
-
-      	  hbmpOrig = SelectObject (hdcMem, hbmpWindow);
-			       
-          /* Transfer the window bits to the window bitmap */
-          BitBlt (hdcMem,
-		  0, 0,
-		  *piWidth, 1, 
-		  hdcMem1,
-		  pPoint->x, pPoint->y,
-		  SRCCOPY);
-
-	  memcpy (pDst,
-		  (char*) pbWindow,
-		  PixmapBytePad (*piWidth, pDrawable->depth));
-
-      	  /* Pop the window bitmap out of the HDC and delete the bitmap */
-      	  SelectObject (hdcMem, hbmpOrig);
-	  DeleteObject (hbmpWindow);
-
-	  /* Calculate offset of next bit destination */
-	  pDst += PixmapBytePad (*piWidth, pDrawable->depth);
-	}
-      
-      /* Pop the pixmap's bitmap out of the HDC */
-      SelectObject (hdcMem1, hbmpOrig1);
-
-      /* Delete the HDCs */
-      DeleteDC (hdcMem1);
-      DeleteDC (hdcMem);
-      break;
-
-    case DRAWABLE_WINDOW:
-
-      /* Open a memory HDC */
-      hdcMem = CreateCompatibleDC (NULL);
-
-      /* Loop through spans */
-      for (iSpan = 0; iSpan < iSpans; ++iSpan)
-	{
-	  pPoint = pPoints + iSpan;
-	  piWidth = piWidths + iSpan;
-
-      	  hbmpWindow = winCreateDIBNativeGDI (*piWidth, 1,
-					      pDrawable->depth,
-					      &pbWindow,
-					      NULL);
-
-      	  hbmpOrig = SelectObject (hdcMem, hbmpWindow);
-
-          /* Transfer the window bits to the window bitmap */
-          BitBlt (hdcMem,
-		  0, 0,
-		  *piWidth, 1, 
-		  pScreenPriv->hdcScreen,
-		  pPoint->x, pPoint->y,
-		  SRCCOPY);
-
-	  memcpy (pDst,
-		  (char*) pbWindow,
-		  PixmapBytePad (*piWidth, pDrawable->depth));
-
-      	  /* Pop the window bitmap out of the HDC */
-      	  SelectObject (hdcMem, hbmpOrig);
-
-	  DeleteObject (hbmpWindow);
-
-	  /* Calculate offset of next bit destination */
-	  pDst += PixmapBytePad (*piWidth, pDrawable->depth);
-	}
-
-      /* Delete the window bitmap */
-      DeleteDC (hdcMem);
-      break;
-
-    default:
-      FatalError ("winGetSpans - Unknown drawable type\n");
-      break;
-    }
-}
-=======
 /*
  *Copyright (C) 1994-2000 The XFree86 Project, Inc. All Rights Reserved.
  *
@@ -226,9 +57,7 @@
     /* Branch on the drawable type */
     switch (pDrawable->type) {
     case DRAWABLE_PIXMAP:
-#if 0
-        ErrorF("winGetSpans - DRAWABLE_PIXMAP %08x\n", pDrawable);
-#endif
+      winDebug ("winGetSpans - DRAWABLE_PIXMAP %08x\n", pDrawable);
 
         pPixmap = (PixmapPtr) pDrawable;
         pPixmapPriv = winGetPixmapPriv(pPixmap);
@@ -267,12 +96,6 @@
             SelectObject(hdcMem, hbmpOrig);
             DeleteObject(hbmpWindow);
 
-#if 0
-            ErrorF("(%dx%dx%d) (%d,%d) w: %d\n",
-                   pDrawable->width, pDrawable->height, pDrawable->depth,
-                   pPoint->x, pPoint->y, *piWidth);
-#endif
-
             /* Calculate offset of next bit destination */
             pDst += PixmapBytePad(*piWidth, pDrawable->depth);
         }
@@ -286,9 +109,6 @@
         break;
 
     case DRAWABLE_WINDOW:
-#if 0
-        ErrorF("winGetSpans - DRAWABLE_WINDOW\n");
-#endif
 
         /* Open a memory HDC */
         hdcMem = CreateCompatibleDC(NULL);
@@ -319,12 +139,6 @@
 
             DeleteObject(hbmpWindow);
 
-#if 0
-            ErrorF("(%dx%dx%d) (%d,%d) w: %d\n",
-                   pDrawable->width, pDrawable->height, pDrawable->depth,
-                   pPoint->x, pPoint->y, *piWidth);
-#endif
-
             /* Calculate offset of next bit destination */
             pDst += PixmapBytePad(*piWidth, pDrawable->depth);
         }
@@ -337,5 +151,4 @@
         FatalError("winGetSpans - Unknown drawable type\n");
         break;
     }
-}
->>>>>>> 0f834b91
+}