bin_PROGRAMS = XWin

if XWIN_CLIPBOARD
SRCS_CLIPBOARD = \
	winclipboardinit.c \
	winclipboardtextconv.c \
	winclipboardthread.c \
	winclipboardwndproc.c \
	winclipboardwrappers.c \
	winclipboardxevents.c
DEFS_CLIPBOARD = -DXWIN_CLIPBOARD
endif

if XWIN_GLX_WINDOWS
GLX_DIR = glx
DEFS_GLX_WINDOWS = -DXWIN_GLX_WINDOWS
XWIN_GLX_LIBS = $(top_builddir)/hw/xwin/glx/libXwinGLX.la
XWIN_GLX_SYS_LIBS = -lopengl32
endif

if XWIN_MULTIWINDOW
SRCS_MULTIWINDOW = \
	winmultiwindowshape.c \
	winmultiwindowwindow.c \
	winmultiwindowwm.c \
	winmultiwindowwndproc.c \
	propertystore.h \
	winSetAppUserModelID.c
DEFS_MULTIWINDOW = -DXWIN_MULTIWINDOW
MULTIWINDOW_SYS_LIBS = -lshlwapi -lole32
endif

if XWIN_MULTIWINDOWEXTWM
SRCS_MULTIWINDOWEXTWM = \
	winwin32rootless.c \
	winwin32rootlesswindow.c \
	winwin32rootlesswndproc.c \
	winwindowswm.c
DEFS_MULTIWINDOWEXTWM = -DXWIN_MULTIWINDOWEXTWM
MULTIWINDOWEXTWM_LIBS = $(top_builddir)/miext/rootless/librootless.la
endif

if XWIN_NATIVEGDI
SRCS_NATIVEGDI = \
	winclip.c \
	winfillsp.c \
	winfont.c \
	wingc.c \
	wingetsp.c \
	winnativegdi.c \
	winpixmap.c \
	winpolyline.c \
	winrop.c \
	winsetsp.c
DEFS_NATIVEGDI = -DXWIN_NATIVEGDI
endif

if XWIN_PRIMARYFB
SRCS_PRIMARYFB = \
	winpfbdd.c
DEFS_PRIMARYFB = -DXWIN_PRIMARYFB
endif

if XWIN_RANDR
SRCS_RANDR = \
	winrandr.c
DEFS_RANDR = -DXWIN_RANDR
endif

if XWIN_XV
SRCS_XV = \
	winvideo.c
DEFS_XV = -DXWIN_XV
endif

SRCS =	InitInput.c \
	InitOutput.c \
	winallpriv.c \
	winauth.c \
	winblock.c \
	wincmap.c \
	winconfig.c \
	wincreatewnd.c \
	wincursor.c \
	windialogs.c \
	winengine.c \
	winerror.c \
	winglobals.c \
	winkeybd.c \
	winkeyhook.c \
	winmisc.c \
	winmonitors.c \
	winmouse.c \
	winmsg.c \
	winmsgwindow.c \
	winmultiwindowclass.c \
	winmultiwindowicons.c \
	winprefs.c \
	winprefsyacc.y \
	winprefslex.l \
	winprocarg.c \
	winscrinit.c \
	winshaddd.c \
	winshadddnl.c \
	winshadgdi.c \
	wintaskbar.c \
	wintrayicon.c \
	winvalargs.c \
	winwakeup.c \
	winwindow.c \
	winwndproc.c \
	ddraw.h \
	winclipboard.h \
	winconfig.h \
	win.h \
	winglobals.h \
	winkeybd.h \
	winkeynames.h \
	winlayouts.h \
	winmessages.h \
	winmonitors.h \
	winmsg.h \
	winms.h \
	winmultiwindowclass.h \
	winmultiwindowicons.h \
	winprefs.h \
	winresource.h \
	winwindow.h \
	windisplay.c \
<<<<<<< HEAD
=======
	windisplay.h \
>>>>>>> 438af0c7
	XWin.rc \
	$(top_srcdir)/mi/miinitext.c \
	$(SRCS_CLIPBOARD) \
	$(SRCS_MULTIWINDOW) \
	$(SRCS_MULTIWINDOWEXTWM) \
	$(SRCS_NATIVEGDI) \
	$(SRCS_PRIMARYFB) \
	$(SRCS_RANDR) \
	$(SRCS_XV)

 DEFS = $(DEFS_CLIPBOARD) \
	$(DEFS_GLX_WINDOWS) \
	$(DEFS_MULTIWINDOW) \
	$(DEFS_MULTIWINDOWEXTWM) \
	$(DEFS_NATIVEGDI) \
	$(DEFS_PRIMARYFB) \
	$(DEFS_RANDR) \
	$(DEFS_XV)

XWin_SOURCES = $(SRCS)

AM_CPPFLAGS = -I$(top_srcdir)/miext/rootless

XWIN_SYS_LIBS += -ldxguid

XWIN_LIBS += \
	$(top_builddir)/pseudoramiX/libPseudoramiX.la \
	$(top_builddir)/Xext/libXextdpmsstubs.la \
	$(top_builddir)/Xi/libXistubs.la

XWin_DEPENDENCIES = \
	$(MULTIWINDOWEXTWM_LIBS) \
	$(XWIN_GLX_LIBS) \
	$(XWIN_LIBS) \
	$(XSERVER_LIBS)

XWin_LDADD = \
	$(MULTIWINDOWEXTWM_LIBS) \
	$(XWIN_GLX_LIBS) \
	$(XWIN_LIBS) \
	$(XSERVER_LIBS) \
	$(XWIN_GLX_SYS_LIBS) \
	$(XSERVER_SYS_LIBS) \
	$(XWIN_SYS_LIBS) \
	$(MULTIWINDOW_SYS_LIBS)

XWin_LDFLAGS = -mwindows -Wl,--disable-stdcall-fixup $(LD_EXPORT_SYMBOLS_FLAG)


.rc.o:
	$(AM_V_GEN)$(WINDRES) --use-temp-file -i $< --input-format=rc -o $@ -O coff -I $(top_builddir)/include

XWin.o: XWin.rc XWin.exe.manifest X.ico

winprefsyacc.h: winprefsyacc.c
winprefslex.c: winprefslex.l winprefsyacc.c winprefsyacc.h

BUILT_SOURCES = winprefsyacc.h winprefsyacc.c winprefslex.c
CLEANFILES = $(BUILT_SOURCES)

AM_YFLAGS = -d
AM_LFLAGS = -i
AM_CFLAGS = -DHAVE_XWIN_CONFIG_H $(DIX_CFLAGS) \
            $(XWINMODULES_CFLAGS) \
            -I$(top_srcdir) \
            -Wno-bad-function-cast

xwinconfigdir = $(sysconfdir)/X11
xwinconfig_DATA = system.XWinrc

install-exec-hook:
	(cd $(DESTDIR)$(bindir) && rm -f X && $(LN_S) XWin$(EXEEXT) X)

EXTRA_DIST = \
	$(xwinconfig_DATA) \
	X.ico \
	XWin.rc \
	XWin.exe.manifest

relink:
	$(AM_V_at)rm -f XWin$(EXEEXT) && $(MAKE) XWin$(EXEEXT)

SUBDIRS = man $(GLX_DIR) .
DIST_SUBDIRS = man glx .<|MERGE_RESOLUTION|>--- conflicted
+++ resolved
@@ -127,10 +127,7 @@
 	winresource.h \
 	winwindow.h \
 	windisplay.c \
-<<<<<<< HEAD
-=======
 	windisplay.h \
->>>>>>> 438af0c7
 	XWin.rc \
 	$(top_srcdir)/mi/miinitext.c \
 	$(SRCS_CLIPBOARD) \
