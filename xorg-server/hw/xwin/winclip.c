--- conflicted
+++ resolved
@@ -37,11 +37,6 @@
 RegionPtr
 winPixmapToRegionNativeGDI(PixmapPtr pPix)
 {
-<<<<<<< HEAD
-  winDebug ("winPixmapToRegion()\n");
-  return NULL;
-=======
-    ErrorF("winPixmapToRegion()\n");
+    winDebug("winPixmapToRegion()\n");
     return NULL;
->>>>>>> d6d3999c
 }