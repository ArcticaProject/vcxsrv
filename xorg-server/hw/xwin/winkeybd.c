--- conflicted
+++ resolved
@@ -261,53 +261,21 @@
         XkbStateFieldFromRec(&inputInfo.keyboard->key->xkbInfo->state);
     winDebug("winRestoreModeKeyStates: state %d\n", internalKeyStates);
 
-<<<<<<< HEAD
-  {
-    /* Make sure the message queue is empty, otherwise the GetKeyState will not always
-      return the correct state of the numlock key, capslock key, ... 
-      This is mainly because this function is called from the WM_SETFOCUS handler. 
-      From MSDN GetKeyState: The key status returned from this function changes as a thread
-      reads key messages from its message queue.*/
-    MSG msg;
-
-    /* Process all messages on our queue */
-    while (PeekMessage (&msg, NULL, 0, 0, PM_REMOVE))
     {
-      DispatchMessage (&msg);
-    }
-  }
-
-    /* 
-     * NOTE: The C XOR operator, ^, will not work here because it is
-     * a bitwise operator, not a logical operator.  C does not
-     * have a logical XOR operator, so we use a macro instead.
-     */
-
-  {
-    /* consider modifer keys */
-
-    BOOL ctrl   = (GetAsyncKeyState (VK_CONTROL) < 0);
-    BOOL shift  = (GetAsyncKeyState (VK_SHIFT)   < 0);
-    BOOL alt    = (GetAsyncKeyState (VK_LMENU)   < 0);
-    BOOL altgr  = (GetAsyncKeyState (VK_RMENU)   < 0);
-
-    if (ctrl && altgr) ctrl = FALSE;
-
-    if (WIN_XOR (internalKeyStates & ControlMask, ctrl))
-      winSendKeyEvent (KEY_LCtrl, ctrl);
-
-    if (WIN_XOR (internalKeyStates & ShiftMask, shift))
-      winSendKeyEvent (KEY_ShiftL, shift);
-
-    if (WIN_XOR (internalKeyStates & Mod1Mask, alt))
-      winSendKeyEvent (KEY_Alt, alt);
-
-    if (WIN_XOR (internalKeyStates & Mod5Mask, altgr))
-      winSendKeyEvent (KEY_AltLang, altgr);
-  }
-
-    /* Has the key state changed? */
-=======
+        /* Make sure the message queue is empty, otherwise the GetKeyState will not always
+          return the correct state of the numlock key, capslock key, ... 
+          This is mainly because this function is called from the WM_SETFOCUS handler. 
+          From MSDN GetKeyState: The key status returned from this function changes as a thread
+          reads key messages from its message queue.*/
+        MSG msg;
+
+        /* Process all messages on our queue */
+        while (PeekMessage (&msg, NULL, 0, 0, PM_REMOVE))
+        {
+            DispatchMessage (&msg);
+        }
+    }
+
     /* Check if modifier keys are pressed, and if so, fake a press */
     {
         BOOL ctrl = (GetAsyncKeyState(VK_CONTROL) < 0);
@@ -336,7 +304,6 @@
        fake a press and a release to toggle the modifier to the correct
        state
     */
->>>>>>> d2d73da5
     dwKeyState = GetKeyState(VK_NUMLOCK) & 0x0001;
     if (LOGICAL_XOR(internalKeyStates & NumLockMask, dwKeyState)) {
         winSendKeyEvent(KEY_NumLock, TRUE);
