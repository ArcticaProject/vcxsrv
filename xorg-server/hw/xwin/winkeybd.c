--- conflicted
+++ resolved
@@ -1,534 +1,531 @@
-/*
- *Copyright (C) 1994-2000 The XFree86 Project, Inc. All Rights Reserved.
- *
- *Permission is hereby granted, free of charge, to any person obtaining
- * a copy of this software and associated documentation files (the
- *"Software"), to deal in the Software without restriction, including
- *without limitation the rights to use, copy, modify, merge, publish,
- *distribute, sublicense, and/or sell copies of the Software, and to
- *permit persons to whom the Software is furnished to do so, subject to
- *the following conditions:
- *
- *The above copyright notice and this permission notice shall be
- *included in all copies or substantial portions of the Software.
- *
- *THE SOFTWARE IS PROVIDED "AS IS", WITHOUT WARRANTY OF ANY KIND,
- *EXPRESS OR IMPLIED, INCLUDING BUT NOT LIMITED TO THE WARRANTIES OF
- *MERCHANTABILITY, FITNESS FOR A PARTICULAR PURPOSE AND
- *NONINFRINGEMENT. IN NO EVENT SHALL THE XFREE86 PROJECT BE LIABLE FOR
- *ANY CLAIM, DAMAGES OR OTHER LIABILITY, WHETHER IN AN ACTION OF
- *CONTRACT, TORT OR OTHERWISE, ARISING FROM, OUT OF OR IN CONNECTION
- *WITH THE SOFTWARE OR THE USE OR OTHER DEALINGS IN THE SOFTWARE.
- *
- *Except as contained in this notice, the name of the XFree86 Project
- *shall not be used in advertising or otherwise to promote the sale, use
- *or other dealings in this Software without prior written authorization
- *from the XFree86 Project.
- *
- * Authors:	Dakshinamurthy Karra
- *		Suhaib M Siddiqi
- *		Peter Busch
- *		Harold L Hunt II
- */
-
-
-#ifdef HAVE_XWIN_CONFIG_H
-#include <xwin-config.h>
-#endif
-#include "win.h"
-#include "winkeybd.h"
-#include "winconfig.h"
-#include "winmsg.h"
-
-#include "xkbsrv.h"
-
-static Bool g_winKeyState[NUM_KEYCODES];
-
-/*
- * Local prototypes
- */
-
-static void
-winKeybdBell (int iPercent, DeviceIntPtr pDeviceInt,
-	      pointer pCtrl, int iClass);
-
-static void
-winKeybdCtrl (DeviceIntPtr pDevice, KeybdCtrl *pCtrl);
-
-
-/* 
- * Translate a Windows WM_[SYS]KEY(UP/DOWN) message
- * into an ASCII scan code.
- *
- * We do this ourselves, rather than letting Windows handle it,
- * because Windows tends to munge the handling of special keys,
- * like AltGr on European keyboards.
- */
-
-void
-winTranslateKey (WPARAM wParam, LPARAM lParam, int *piScanCode)
-{
-  int		iKeyFixup = g_iKeyMap[wParam * WIN_KEYMAP_COLS + 1];
-  int		iKeyFixupEx = g_iKeyMap[wParam * WIN_KEYMAP_COLS + 2];
-  int		iParam = HIWORD (lParam);
-  int		iParamScanCode = LOBYTE (iParam);
-
-  winDebug("winTranslateKey: wParam %08x lParam %08x\n", wParam, lParam);
-
-/* WM_ key messages faked by Vista speech recognition (WSR) don't have a
- * scan code.
- *
- * Vocola 3 (Rick Mohr's supplement to WSR) uses
- * System.Windows.Forms.SendKeys.SendWait(), which appears always to give a
- * scan code of 1
- */
-  if (iParamScanCode <= 1)
-    {
-      if (VK_PRIOR <= wParam && wParam <= VK_DOWN)
-        /* Trigger special case table to translate to extended
-         * keycode, otherwise if num_lock is on, we can get keypad
-         * numbers instead of navigation keys. */
-        iParam |= KF_EXTENDED;
-      else
-        iParamScanCode = MapVirtualKeyEx(wParam,
-                         /*MAPVK_VK_TO_VSC*/0,
-                         GetKeyboardLayout(0));
-    }
-
-  /* Branch on special extended, special non-extended, or normal key */
-  if ((iParam & KF_EXTENDED) && iKeyFixupEx)
-    *piScanCode = iKeyFixupEx;
-  else if (iKeyFixup)
-    *piScanCode = iKeyFixup;
-  else if (wParam == 0 && iParamScanCode == 0x70)
-    *piScanCode = KEY_HKTG;
-  else
-    switch (iParamScanCode)
-    {
-      case 0x70:
-        *piScanCode = KEY_HKTG;
-        break;
-      case 0x73:
-        *piScanCode = KEY_BSlash2;
-        break;
-      default: 
-        *piScanCode = iParamScanCode;
-        break;
-    }
-}
-
-/* Ring the keyboard bell (system speaker on PCs) */
-static void
-winKeybdBell (int iPercent, DeviceIntPtr pDeviceInt,
-	      pointer pCtrl, int iClass)
-{
-  /*
-   * We can't use Beep () here because it uses the PC speaker
-   * on NT/2000.  MessageBeep (MB_OK) will play the default system
-   * sound on systems with a sound card or it will beep the PC speaker
-   * on systems that do not have a sound card.
-   */
-  MessageBeep (MB_OK);
-}
-
-
-/* Change some keyboard configuration parameters */
-static void
-winKeybdCtrl (DeviceIntPtr pDevice, KeybdCtrl *pCtrl)
-{
-}
-
-
-/* 
- * See Porting Layer Definition - p. 18
- * winKeybdProc is known as a DeviceProc.
- */
-
-int
-winKeybdProc (DeviceIntPtr pDeviceInt, int iState)
-{
-  DevicePtr		pDevice = (DevicePtr) pDeviceInt;
-  XkbSrvInfoPtr       xkbi;
-  XkbControlsPtr      ctrl;
-
-  switch (iState)
-    {
-    case DEVICE_INIT:
-      winConfigKeyboard (pDeviceInt);
-
-      /* FIXME: Maybe we should use winGetKbdLeds () here? */
-      defaultKeyboardControl.leds = g_winInfo.keyboard.leds;
-
-      winDebug("Rules = \"%s\" Model = \"%s\" Layout = \"%s\""
-               " Variant = \"%s\" Options = \"%s\"\n",
-               g_winInfo.xkb.rules ? g_winInfo.xkb.rules : "none",
-               g_winInfo.xkb.model ? g_winInfo.xkb.model : "none",
-               g_winInfo.xkb.layout ? g_winInfo.xkb.layout : "none",
-               g_winInfo.xkb.variant ? g_winInfo.xkb.variant : "none",
-               g_winInfo.xkb.options ? g_winInfo.xkb.options : "none");
-
-      InitKeyboardDeviceStruct (pDeviceInt,
-                                &g_winInfo.xkb,
-                                winKeybdBell,
-                                winKeybdCtrl);
-
-      xkbi = pDeviceInt->key->xkbInfo;
-      if ((xkbi != NULL) && (xkbi->desc != NULL))
-        {
-          ctrl = xkbi->desc->ctrls;
-          ctrl->repeat_delay = g_winInfo.keyboard.delay;
-          ctrl->repeat_interval = 1000/g_winInfo.keyboard.rate;
-        }
-      else
-        {
-          winDebug ("winKeybdProc - Error initializing keyboard AutoRepeat\n");
-        }
-
-      break;
-      
-    case DEVICE_ON: 
-      pDevice->on = TRUE;
-
-      // immediately copy the state of this keyboard device to the VCK
-      // (which otherwise happens lazily after the first keypress)
-      CopyKeyClass(pDeviceInt, inputInfo.keyboard);
-      break;
-
-    case DEVICE_CLOSE:
-    case DEVICE_OFF: 
-      pDevice->on = FALSE;
-      break;
-    }
-
-  return Success;
-}
-
-
-/*
- * Detect current mode key states upon server startup.
- *
- * Simulate a press and release of any key that is currently
- * toggled.
- */
-
-void
-winInitializeModeKeyStates (void)
-{
-  /* Restore NumLock */
-  if (GetKeyState (VK_NUMLOCK) & 0x0001)
-    {
-      winSendKeyEvent (KEY_NumLock, TRUE);
-      winSendKeyEvent (KEY_NumLock, FALSE);
-    }
-
-  /* Restore CapsLock */
-  if (GetKeyState (VK_CAPITAL) & 0x0001)
-    {
-      winSendKeyEvent (KEY_CapsLock, TRUE);
-      winSendKeyEvent (KEY_CapsLock, FALSE);
-    }
-
-  /* Restore ScrollLock */
-  if (GetKeyState (VK_SCROLL) & 0x0001)
-    {
-      winSendKeyEvent (KEY_ScrollLock, TRUE);
-      winSendKeyEvent (KEY_ScrollLock, FALSE);
-    }
-
-  /* Restore KanaLock */
-  if (GetKeyState (VK_KANA) & 0x0001)
-    {
-      winSendKeyEvent (KEY_HKTG, TRUE);
-      winSendKeyEvent (KEY_HKTG, FALSE);
-    }
-}
-
-
-/*
- * Upon regaining the keyboard focus we must
- * resynchronize our internal mode key states
- * with the actual state of the keys.
- */
-
-void
-winRestoreModeKeyStates (void)
-{
-  DWORD			dwKeyState;
-  BOOL			processEvents = TRUE;
-  unsigned short	internalKeyStates;
-
-  /* X server is being initialized */
-  if (!inputInfo.keyboard)
-    return;
-
-  /* Only process events if the rootwindow is mapped. The keyboard events
-   * will cause segfaults otherwise */
-  if (screenInfo.screens[0]->root && screenInfo.screens[0]->root->mapped == FALSE)
-    processEvents = FALSE;    
-  
-  /* Force to process all pending events in the mi event queue */
-  if (processEvents)
-    mieqProcessInputEvents ();
-  
-  /* Read the mode key states of our X server */
-  /* (stored in the virtual core keyboard) */
-  internalKeyStates = XkbStateFieldFromRec(&inputInfo.keyboard->key->xkbInfo->state);
-  winDebug("winRestoreModeKeyStates: state %d\n", internalKeyStates);
-
-  /* 
-   * NOTE: The C XOR operator, ^, will not work here because it is
-   * a bitwise operator, not a logical operator.  C does not
-   * have a logical XOR operator, so we use a macro instead.
-   */
-
-  /* Has the key state changed? */
-  dwKeyState = GetKeyState (VK_NUMLOCK) & 0x0001;
-  if (WIN_XOR (internalKeyStates & NumLockMask, dwKeyState))
-    {
-      winSendKeyEvent (KEY_NumLock, TRUE);
-      winSendKeyEvent (KEY_NumLock, FALSE);
-    }
-
-  /* Has the key state changed? */
-  dwKeyState = GetKeyState (VK_CAPITAL) & 0x0001;
-  if (WIN_XOR (internalKeyStates & LockMask, dwKeyState))
-    {
-      winSendKeyEvent (KEY_CapsLock, TRUE);
-      winSendKeyEvent (KEY_CapsLock, FALSE);
-    }
-
-  /* Has the key state changed? */
-  dwKeyState = GetKeyState (VK_SCROLL) & 0x0001;
-  if (WIN_XOR (internalKeyStates & ScrollLockMask, dwKeyState))
-    {
-      winSendKeyEvent (KEY_ScrollLock, TRUE);
-      winSendKeyEvent (KEY_ScrollLock, FALSE);
-    }
-
-  /* Has the key state changed? */
-  dwKeyState = GetKeyState (VK_KANA) & 0x0001;
-  if (WIN_XOR (internalKeyStates & KanaMask, dwKeyState))
-    {
-      winSendKeyEvent (KEY_HKTG, TRUE);
-      winSendKeyEvent (KEY_HKTG, FALSE);
-    }
-}
-
-
-/*
- * Look for the lovely fake Control_L press/release generated by Windows
- * when AltGr is pressed/released on a non-U.S. keyboard.
- */
-
-Bool
-winIsFakeCtrl_L (UINT message, WPARAM wParam, LPARAM lParam)
-{
-  MSG		msgNext;
-  LONG		lTime;
-  Bool		fReturn;
-
-  /*
-   * Fake Ctrl_L presses will be followed by an Alt_R keypress
-   * with the same timestamp as the Ctrl_L press.
-   */
-  if ((message == WM_KEYDOWN || message == WM_SYSKEYDOWN)
-      && wParam == VK_CONTROL
-      && (HIWORD (lParam) & KF_EXTENDED) == 0)
-    {
-      /* Got a Ctrl_L press */
-
-      /* Get time of current message */
-      lTime = GetMessageTime ();
-
-      /* Look for fake Ctrl_L preceeding an Alt_R press. */
-      fReturn = PeekMessage (&msgNext, NULL,
-			     WM_KEYDOWN, WM_SYSKEYDOWN,
-			     PM_NOREMOVE);
-
-      /*
-       * Try again if the first call fails.
-       * NOTE: This usually happens when TweakUI is enabled.
-       */
-      if (!fReturn)
-	{
-	  /* Voodoo to make sure that the Alt_R message has posted */
-	  Sleep (0);
-
-	  /* Look for fake Ctrl_L preceeding an Alt_R press. */
-	  fReturn = PeekMessage (&msgNext, NULL,
-				 WM_KEYDOWN, WM_SYSKEYDOWN,
-				 PM_NOREMOVE);
-	}
-      if (msgNext.message != WM_KEYDOWN && msgNext.message != WM_SYSKEYDOWN)
-          fReturn = 0;
-
-      /* Is next press an Alt_R with the same timestamp? */
-      if (fReturn && msgNext.wParam == VK_MENU
-	  && msgNext.time == lTime
-	  && (HIWORD (msgNext.lParam) & KF_EXTENDED))
-	{
-	  /* 
-	   * Next key press is Alt_R with same timestamp as current
-	   * Ctrl_L message.  Therefore, this Ctrl_L press is a fake
-	   * event, so discard it.
-	   */
-	  return TRUE;
-	}
-    }
-
-  /* 
-   * Fake Ctrl_L releases will be followed by an Alt_R release
-   * with the same timestamp as the Ctrl_L release.
-   */
-  if ((message == WM_KEYUP || message == WM_SYSKEYUP)
-      && wParam == VK_CONTROL
-      && (HIWORD (lParam) & KF_EXTENDED) == 0)
-    {
-      /* Got a Ctrl_L release */
-
-      /* Get time of current message */
-      lTime = GetMessageTime ();
-
-      /* Look for fake Ctrl_L release preceeding an Alt_R release. */
-      fReturn = PeekMessage (&msgNext, NULL,
-			     WM_KEYUP, WM_SYSKEYUP, 
-			     PM_NOREMOVE);
-
-      /*
-       * Try again if the first call fails.
-       * NOTE: This usually happens when TweakUI is enabled.
-       */
-      if (!fReturn)
-	{
-	  /* Voodoo to make sure that the Alt_R message has posted */
-	  Sleep (0);
-
-	  /* Look for fake Ctrl_L release preceeding an Alt_R release. */
-	  fReturn = PeekMessage (&msgNext, NULL,
-				 WM_KEYUP, WM_SYSKEYUP, 
-				 PM_NOREMOVE);
-	}
-
-      if (msgNext.message != WM_KEYUP && msgNext.message != WM_SYSKEYUP)
-          fReturn = 0;
-      
-      /* Is next press an Alt_R with the same timestamp? */
-      if (fReturn
-	  && (msgNext.message == WM_KEYUP
-	      || msgNext.message == WM_SYSKEYUP)
-	  && msgNext.wParam == VK_MENU
-	  && msgNext.time == lTime
-	  && (HIWORD (msgNext.lParam) & KF_EXTENDED))
-	{
-	  /*
-	   * Next key release is Alt_R with same timestamp as current
-	   * Ctrl_L message. Therefore, this Ctrl_L release is a fake
-	   * event, so discard it.
-	   */
-	  return TRUE;
-	}
-    }
-  
-  /* Not a fake control left press/release */
-  return FALSE;
-}
-
-
-/*
- * Lift any modifier keys that are pressed
- */
-
-void
-winKeybdReleaseKeys (void)
-{
-  int				i;
-
-#ifdef HAS_DEVWINDOWS
-  /* Verify that the mi input system has been initialized */
-  if (g_fdMessageQueue == WIN_FD_INVALID)
-    return;
-#endif
-
-  /* Loop through all keys */
-  for (i = 0; i < NUM_KEYCODES; ++i)
-    {
-      /* Pop key if pressed */
-      if (g_winKeyState[i])
-	winSendKeyEvent (i, FALSE);
-
-      /* Reset pressed flag for keys */
-      g_winKeyState[i] = FALSE;
-    }
-}
-
-
-/*
- * Take a raw X key code and send an up or down event for it.
- *
- * Thanks to VNC for inspiration, though it is a simple function.
- */
-
-void
-winSendKeyEvent (DWORD dwKey, Bool fDown)
-{
-  EventListPtr events;
-  int i, nevents;
-
-  /*
-   * When alt-tabing between screens we can get phantom key up messages
-   * Here we only pass them through it we think we should!
-   */
-  if (g_winKeyState[dwKey] == FALSE && fDown == FALSE) return;
-
-  /* Update the keyState map */
-  g_winKeyState[dwKey] = fDown;
-
-  GetEventList(&events);
-  nevents = GetKeyboardEvents(events, g_pwinKeyboard, fDown ? KeyPress : KeyRelease, dwKey + MIN_KEYCODE);
-
-  for (i = 0; i < nevents; i++)
-    mieqEnqueue(g_pwinKeyboard, (InternalEvent*)events[i].event);
-
-  winDebug("winSendKeyEvent: dwKey: %d, fDown: %d, nEvents %d\n",
-<<<<<<< HEAD
-          dwKey, fDown, nevents);
-=======
-           dwKey, fDown, nevents);
->>>>>>> 8a191c08
-}
-
-BOOL winCheckKeyPressed(WPARAM wParam, LPARAM lParam)
-{
-  switch (wParam)
-  {
-    case VK_CONTROL:
-      if ((lParam & 0x1ff0000) == 0x11d0000 && g_winKeyState[KEY_RCtrl])
-        return TRUE;
-      if ((lParam & 0x1ff0000) == 0x01d0000 && g_winKeyState[KEY_LCtrl])
-        return TRUE;
-      break;
-    case VK_SHIFT:
-      if ((lParam & 0x1ff0000) == 0x0360000 && g_winKeyState[KEY_ShiftR])
-        return TRUE;
-      if ((lParam & 0x1ff0000) == 0x02a0000 && g_winKeyState[KEY_ShiftL])
-        return TRUE;
-      break;
-    default:
-      return TRUE;
-  }
-  return FALSE;
-}
-
-/* Only on shift release message is sent even if both are pressed.
- * Fix this here 
- */
-void winFixShiftKeys (int iScanCode)
-{
-  if (GetKeyState (VK_SHIFT) & 0x8000)
-    return;
-
-  if (iScanCode == KEY_ShiftL && g_winKeyState[KEY_ShiftR])
-    winSendKeyEvent (KEY_ShiftR, FALSE);
-  if (iScanCode == KEY_ShiftR && g_winKeyState[KEY_ShiftL])
-    winSendKeyEvent (KEY_ShiftL, FALSE);
-}
+/*
+ *Copyright (C) 1994-2000 The XFree86 Project, Inc. All Rights Reserved.
+ *
+ *Permission is hereby granted, free of charge, to any person obtaining
+ * a copy of this software and associated documentation files (the
+ *"Software"), to deal in the Software without restriction, including
+ *without limitation the rights to use, copy, modify, merge, publish,
+ *distribute, sublicense, and/or sell copies of the Software, and to
+ *permit persons to whom the Software is furnished to do so, subject to
+ *the following conditions:
+ *
+ *The above copyright notice and this permission notice shall be
+ *included in all copies or substantial portions of the Software.
+ *
+ *THE SOFTWARE IS PROVIDED "AS IS", WITHOUT WARRANTY OF ANY KIND,
+ *EXPRESS OR IMPLIED, INCLUDING BUT NOT LIMITED TO THE WARRANTIES OF
+ *MERCHANTABILITY, FITNESS FOR A PARTICULAR PURPOSE AND
+ *NONINFRINGEMENT. IN NO EVENT SHALL THE XFREE86 PROJECT BE LIABLE FOR
+ *ANY CLAIM, DAMAGES OR OTHER LIABILITY, WHETHER IN AN ACTION OF
+ *CONTRACT, TORT OR OTHERWISE, ARISING FROM, OUT OF OR IN CONNECTION
+ *WITH THE SOFTWARE OR THE USE OR OTHER DEALINGS IN THE SOFTWARE.
+ *
+ *Except as contained in this notice, the name of the XFree86 Project
+ *shall not be used in advertising or otherwise to promote the sale, use
+ *or other dealings in this Software without prior written authorization
+ *from the XFree86 Project.
+ *
+ * Authors:	Dakshinamurthy Karra
+ *		Suhaib M Siddiqi
+ *		Peter Busch
+ *		Harold L Hunt II
+ */
+
+
+#ifdef HAVE_XWIN_CONFIG_H
+#include <xwin-config.h>
+#endif
+#include "win.h"
+#include "winkeybd.h"
+#include "winconfig.h"
+#include "winmsg.h"
+
+#include "xkbsrv.h"
+
+static Bool g_winKeyState[NUM_KEYCODES];
+
+/*
+ * Local prototypes
+ */
+
+static void
+winKeybdBell (int iPercent, DeviceIntPtr pDeviceInt,
+	      pointer pCtrl, int iClass);
+
+static void
+winKeybdCtrl (DeviceIntPtr pDevice, KeybdCtrl *pCtrl);
+
+
+/* 
+ * Translate a Windows WM_[SYS]KEY(UP/DOWN) message
+ * into an ASCII scan code.
+ *
+ * We do this ourselves, rather than letting Windows handle it,
+ * because Windows tends to munge the handling of special keys,
+ * like AltGr on European keyboards.
+ */
+
+void
+winTranslateKey (WPARAM wParam, LPARAM lParam, int *piScanCode)
+{
+  int		iKeyFixup = g_iKeyMap[wParam * WIN_KEYMAP_COLS + 1];
+  int		iKeyFixupEx = g_iKeyMap[wParam * WIN_KEYMAP_COLS + 2];
+  int		iParam = HIWORD (lParam);
+  int		iParamScanCode = LOBYTE (iParam);
+
+  winDebug("winTranslateKey: wParam %08x lParam %08x\n", wParam, lParam);
+
+/* WM_ key messages faked by Vista speech recognition (WSR) don't have a
+ * scan code.
+ *
+ * Vocola 3 (Rick Mohr's supplement to WSR) uses
+ * System.Windows.Forms.SendKeys.SendWait(), which appears always to give a
+ * scan code of 1
+ */
+  if (iParamScanCode <= 1)
+    {
+      if (VK_PRIOR <= wParam && wParam <= VK_DOWN)
+        /* Trigger special case table to translate to extended
+         * keycode, otherwise if num_lock is on, we can get keypad
+         * numbers instead of navigation keys. */
+        iParam |= KF_EXTENDED;
+      else
+        iParamScanCode = MapVirtualKeyEx(wParam,
+                         /*MAPVK_VK_TO_VSC*/0,
+                         GetKeyboardLayout(0));
+    }
+
+  /* Branch on special extended, special non-extended, or normal key */
+  if ((iParam & KF_EXTENDED) && iKeyFixupEx)
+    *piScanCode = iKeyFixupEx;
+  else if (iKeyFixup)
+    *piScanCode = iKeyFixup;
+  else if (wParam == 0 && iParamScanCode == 0x70)
+    *piScanCode = KEY_HKTG;
+  else
+    switch (iParamScanCode)
+    {
+      case 0x70:
+        *piScanCode = KEY_HKTG;
+        break;
+      case 0x73:
+        *piScanCode = KEY_BSlash2;
+        break;
+      default: 
+        *piScanCode = iParamScanCode;
+        break;
+    }
+}
+
+
+/* Ring the keyboard bell (system speaker on PCs) */
+static void
+winKeybdBell (int iPercent, DeviceIntPtr pDeviceInt,
+	      pointer pCtrl, int iClass)
+{
+  /*
+   * We can't use Beep () here because it uses the PC speaker
+   * on NT/2000.  MessageBeep (MB_OK) will play the default system
+   * sound on systems with a sound card or it will beep the PC speaker
+   * on systems that do not have a sound card.
+   */
+  MessageBeep (MB_OK);
+}
+
+
+/* Change some keyboard configuration parameters */
+static void
+winKeybdCtrl (DeviceIntPtr pDevice, KeybdCtrl *pCtrl)
+{
+}
+
+
+/* 
+ * See Porting Layer Definition - p. 18
+ * winKeybdProc is known as a DeviceProc.
+ */
+
+int
+winKeybdProc (DeviceIntPtr pDeviceInt, int iState)
+{
+  DevicePtr		pDevice = (DevicePtr) pDeviceInt;
+  XkbSrvInfoPtr       xkbi;
+  XkbControlsPtr      ctrl;
+
+  switch (iState)
+    {
+    case DEVICE_INIT:
+      winConfigKeyboard (pDeviceInt);
+
+      /* FIXME: Maybe we should use winGetKbdLeds () here? */
+      defaultKeyboardControl.leds = g_winInfo.keyboard.leds;
+
+      winDebug("Rules = \"%s\" Model = \"%s\" Layout = \"%s\""
+               " Variant = \"%s\" Options = \"%s\"\n",
+               g_winInfo.xkb.rules ? g_winInfo.xkb.rules : "none",
+               g_winInfo.xkb.model ? g_winInfo.xkb.model : "none",
+               g_winInfo.xkb.layout ? g_winInfo.xkb.layout : "none",
+               g_winInfo.xkb.variant ? g_winInfo.xkb.variant : "none",
+               g_winInfo.xkb.options ? g_winInfo.xkb.options : "none");
+
+      InitKeyboardDeviceStruct (pDeviceInt,
+                                &g_winInfo.xkb,
+                                winKeybdBell,
+                                winKeybdCtrl);
+
+      xkbi = pDeviceInt->key->xkbInfo;
+      if ((xkbi != NULL) && (xkbi->desc != NULL))
+        {
+          ctrl = xkbi->desc->ctrls;
+          ctrl->repeat_delay = g_winInfo.keyboard.delay;
+          ctrl->repeat_interval = 1000/g_winInfo.keyboard.rate;
+        }
+      else
+        {
+          winDebug ("winKeybdProc - Error initializing keyboard AutoRepeat\n");
+        }
+
+      break;
+      
+    case DEVICE_ON: 
+      pDevice->on = TRUE;
+
+      // immediately copy the state of this keyboard device to the VCK
+      // (which otherwise happens lazily after the first keypress)
+      CopyKeyClass(pDeviceInt, inputInfo.keyboard);
+      break;
+
+    case DEVICE_CLOSE:
+    case DEVICE_OFF: 
+      pDevice->on = FALSE;
+      break;
+    }
+
+  return Success;
+}
+
+
+/*
+ * Detect current mode key states upon server startup.
+ *
+ * Simulate a press and release of any key that is currently
+ * toggled.
+ */
+
+void
+winInitializeModeKeyStates (void)
+{
+  /* Restore NumLock */
+  if (GetKeyState (VK_NUMLOCK) & 0x0001)
+    {
+      winSendKeyEvent (KEY_NumLock, TRUE);
+      winSendKeyEvent (KEY_NumLock, FALSE);
+    }
+
+  /* Restore CapsLock */
+  if (GetKeyState (VK_CAPITAL) & 0x0001)
+    {
+      winSendKeyEvent (KEY_CapsLock, TRUE);
+      winSendKeyEvent (KEY_CapsLock, FALSE);
+    }
+
+  /* Restore ScrollLock */
+  if (GetKeyState (VK_SCROLL) & 0x0001)
+    {
+      winSendKeyEvent (KEY_ScrollLock, TRUE);
+      winSendKeyEvent (KEY_ScrollLock, FALSE);
+    }
+
+  /* Restore KanaLock */
+  if (GetKeyState (VK_KANA) & 0x0001)
+    {
+      winSendKeyEvent (KEY_HKTG, TRUE);
+      winSendKeyEvent (KEY_HKTG, FALSE);
+    }
+}
+
+
+/*
+ * Upon regaining the keyboard focus we must
+ * resynchronize our internal mode key states
+ * with the actual state of the keys.
+ */
+
+void
+winRestoreModeKeyStates (void)
+{
+  DWORD			dwKeyState;
+  BOOL			processEvents = TRUE;
+  unsigned short	internalKeyStates;
+
+  /* X server is being initialized */
+  if (!inputInfo.keyboard)
+    return;
+
+  /* Only process events if the rootwindow is mapped. The keyboard events
+   * will cause segfaults otherwise */
+  if (screenInfo.screens[0]->root && screenInfo.screens[0]->root->mapped == FALSE)
+    processEvents = FALSE;    
+  
+  /* Force to process all pending events in the mi event queue */
+  if (processEvents)
+    mieqProcessInputEvents ();
+  
+  /* Read the mode key states of our X server */
+  /* (stored in the virtual core keyboard) */
+  internalKeyStates = XkbStateFieldFromRec(&inputInfo.keyboard->key->xkbInfo->state);
+  winDebug("winRestoreModeKeyStates: state %d\n", internalKeyStates);
+
+  /* 
+   * NOTE: The C XOR operator, ^, will not work here because it is
+   * a bitwise operator, not a logical operator.  C does not
+   * have a logical XOR operator, so we use a macro instead.
+   */
+
+  /* Has the key state changed? */
+  dwKeyState = GetKeyState (VK_NUMLOCK) & 0x0001;
+  if (WIN_XOR (internalKeyStates & NumLockMask, dwKeyState))
+    {
+      winSendKeyEvent (KEY_NumLock, TRUE);
+      winSendKeyEvent (KEY_NumLock, FALSE);
+    }
+
+  /* Has the key state changed? */
+  dwKeyState = GetKeyState (VK_CAPITAL) & 0x0001;
+  if (WIN_XOR (internalKeyStates & LockMask, dwKeyState))
+    {
+      winSendKeyEvent (KEY_CapsLock, TRUE);
+      winSendKeyEvent (KEY_CapsLock, FALSE);
+    }
+
+  /* Has the key state changed? */
+  dwKeyState = GetKeyState (VK_SCROLL) & 0x0001;
+  if (WIN_XOR (internalKeyStates & ScrollLockMask, dwKeyState))
+    {
+      winSendKeyEvent (KEY_ScrollLock, TRUE);
+      winSendKeyEvent (KEY_ScrollLock, FALSE);
+    }
+
+  /* Has the key state changed? */
+  dwKeyState = GetKeyState (VK_KANA) & 0x0001;
+  if (WIN_XOR (internalKeyStates & KanaMask, dwKeyState))
+    {
+      winSendKeyEvent (KEY_HKTG, TRUE);
+      winSendKeyEvent (KEY_HKTG, FALSE);
+    }
+}
+
+
+/*
+ * Look for the lovely fake Control_L press/release generated by Windows
+ * when AltGr is pressed/released on a non-U.S. keyboard.
+ */
+
+Bool
+winIsFakeCtrl_L (UINT message, WPARAM wParam, LPARAM lParam)
+{
+  MSG		msgNext;
+  LONG		lTime;
+  Bool		fReturn;
+
+  /*
+   * Fake Ctrl_L presses will be followed by an Alt_R keypress
+   * with the same timestamp as the Ctrl_L press.
+   */
+  if ((message == WM_KEYDOWN || message == WM_SYSKEYDOWN)
+      && wParam == VK_CONTROL
+      && (HIWORD (lParam) & KF_EXTENDED) == 0)
+    {
+      /* Got a Ctrl_L press */
+
+      /* Get time of current message */
+      lTime = GetMessageTime ();
+
+      /* Look for fake Ctrl_L preceeding an Alt_R press. */
+      fReturn = PeekMessage (&msgNext, NULL,
+			     WM_KEYDOWN, WM_SYSKEYDOWN,
+			     PM_NOREMOVE);
+
+      /*
+       * Try again if the first call fails.
+       * NOTE: This usually happens when TweakUI is enabled.
+       */
+      if (!fReturn)
+	{
+	  /* Voodoo to make sure that the Alt_R message has posted */
+	  Sleep (0);
+
+	  /* Look for fake Ctrl_L preceeding an Alt_R press. */
+	  fReturn = PeekMessage (&msgNext, NULL,
+				 WM_KEYDOWN, WM_SYSKEYDOWN,
+				 PM_NOREMOVE);
+	}
+      if (msgNext.message != WM_KEYDOWN && msgNext.message != WM_SYSKEYDOWN)
+          fReturn = 0;
+
+      /* Is next press an Alt_R with the same timestamp? */
+      if (fReturn && msgNext.wParam == VK_MENU
+	  && msgNext.time == lTime
+	  && (HIWORD (msgNext.lParam) & KF_EXTENDED))
+	{
+	  /* 
+	   * Next key press is Alt_R with same timestamp as current
+	   * Ctrl_L message.  Therefore, this Ctrl_L press is a fake
+	   * event, so discard it.
+	   */
+	  return TRUE;
+	}
+    }
+
+  /* 
+   * Fake Ctrl_L releases will be followed by an Alt_R release
+   * with the same timestamp as the Ctrl_L release.
+   */
+  if ((message == WM_KEYUP || message == WM_SYSKEYUP)
+      && wParam == VK_CONTROL
+      && (HIWORD (lParam) & KF_EXTENDED) == 0)
+    {
+      /* Got a Ctrl_L release */
+
+      /* Get time of current message */
+      lTime = GetMessageTime ();
+
+      /* Look for fake Ctrl_L release preceeding an Alt_R release. */
+      fReturn = PeekMessage (&msgNext, NULL,
+			     WM_KEYUP, WM_SYSKEYUP, 
+			     PM_NOREMOVE);
+
+      /*
+       * Try again if the first call fails.
+       * NOTE: This usually happens when TweakUI is enabled.
+       */
+      if (!fReturn)
+	{
+	  /* Voodoo to make sure that the Alt_R message has posted */
+	  Sleep (0);
+
+	  /* Look for fake Ctrl_L release preceeding an Alt_R release. */
+	  fReturn = PeekMessage (&msgNext, NULL,
+				 WM_KEYUP, WM_SYSKEYUP, 
+				 PM_NOREMOVE);
+	}
+
+      if (msgNext.message != WM_KEYUP && msgNext.message != WM_SYSKEYUP)
+          fReturn = 0;
+      
+      /* Is next press an Alt_R with the same timestamp? */
+      if (fReturn
+	  && (msgNext.message == WM_KEYUP
+	      || msgNext.message == WM_SYSKEYUP)
+	  && msgNext.wParam == VK_MENU
+	  && msgNext.time == lTime
+	  && (HIWORD (msgNext.lParam) & KF_EXTENDED))
+	{
+	  /*
+	   * Next key release is Alt_R with same timestamp as current
+	   * Ctrl_L message. Therefore, this Ctrl_L release is a fake
+	   * event, so discard it.
+	   */
+	  return TRUE;
+	}
+    }
+  
+  /* Not a fake control left press/release */
+  return FALSE;
+}
+
+
+/*
+ * Lift any modifier keys that are pressed
+ */
+
+void
+winKeybdReleaseKeys (void)
+{
+  int				i;
+
+#ifdef HAS_DEVWINDOWS
+  /* Verify that the mi input system has been initialized */
+  if (g_fdMessageQueue == WIN_FD_INVALID)
+    return;
+#endif
+
+  /* Loop through all keys */
+  for (i = 0; i < NUM_KEYCODES; ++i)
+    {
+      /* Pop key if pressed */
+      if (g_winKeyState[i])
+	winSendKeyEvent (i, FALSE);
+
+      /* Reset pressed flag for keys */
+      g_winKeyState[i] = FALSE;
+    }
+}
+
+
+/*
+ * Take a raw X key code and send an up or down event for it.
+ *
+ * Thanks to VNC for inspiration, though it is a simple function.
+ */
+
+void
+winSendKeyEvent (DWORD dwKey, Bool fDown)
+{
+  EventListPtr events;
+  int i, nevents;
+
+  /*
+   * When alt-tabing between screens we can get phantom key up messages
+   * Here we only pass them through it we think we should!
+   */
+  if (g_winKeyState[dwKey] == FALSE && fDown == FALSE) return;
+
+  /* Update the keyState map */
+  g_winKeyState[dwKey] = fDown;
+
+  GetEventList(&events);
+  nevents = GetKeyboardEvents(events, g_pwinKeyboard, fDown ? KeyPress : KeyRelease, dwKey + MIN_KEYCODE);
+
+  for (i = 0; i < nevents; i++)
+    mieqEnqueue(g_pwinKeyboard, (InternalEvent*)events[i].event);
+
+  winDebug("winSendKeyEvent: dwKey: %d, fDown: %d, nEvents %d\n",
+           dwKey, fDown, nevents);
+}
+
+BOOL winCheckKeyPressed(WPARAM wParam, LPARAM lParam)
+{
+  switch (wParam)
+  {
+    case VK_CONTROL:
+      if ((lParam & 0x1ff0000) == 0x11d0000 && g_winKeyState[KEY_RCtrl])
+        return TRUE;
+      if ((lParam & 0x1ff0000) == 0x01d0000 && g_winKeyState[KEY_LCtrl])
+        return TRUE;
+      break;
+    case VK_SHIFT:
+      if ((lParam & 0x1ff0000) == 0x0360000 && g_winKeyState[KEY_ShiftR])
+        return TRUE;
+      if ((lParam & 0x1ff0000) == 0x02a0000 && g_winKeyState[KEY_ShiftL])
+        return TRUE;
+      break;
+    default:
+      return TRUE;
+  }
+  return FALSE;
+}
+
+/* Only on shift release message is sent even if both are pressed.
+ * Fix this here 
+ */
+void winFixShiftKeys (int iScanCode)
+{
+  if (GetKeyState (VK_SHIFT) & 0x8000)
+    return;
+
+  if (iScanCode == KEY_ShiftL && g_winKeyState[KEY_ShiftR])
+    winSendKeyEvent (KEY_ShiftR, FALSE);
+  if (iScanCode == KEY_ShiftR && g_winKeyState[KEY_ShiftL])
+    winSendKeyEvent (KEY_ShiftL, FALSE);
+}