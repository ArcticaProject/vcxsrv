#ifndef _WINCLIPBOARD_H_
#define _WINCLIPBOARD_H_
/*
 *Copyright (C) 2003-2004 Harold L Hunt II All Rights Reserved.
 *
 *Permission is hereby granted, free of charge, to any person obtaining
 * a copy of this software and associated documentation files (the
 *"Software"), to deal in the Software without restriction, including
 *without limitation the rights to use, copy, modify, merge, publish,
 *distribute, sublicense, and/or sell copies of the Software, and to
 *permit persons to whom the Software is furnished to do so, subject to
 *the following conditions:
 *
 *The above copyright notice and this permission notice shall be
 *included in all copies or substantial portions of the Software.
 *
 *THE SOFTWARE IS PROVIDED "AS IS", WITHOUT WARRANTY OF ANY KIND,
 *EXPRESS OR IMPLIED, INCLUDING BUT NOT LIMITED TO THE WARRANTIES OF
 *MERCHANTABILITY, FITNESS FOR A PARTICULAR PURPOSE AND
 *NONINFRINGEMENT. IN NO EVENT SHALL HAROLD L HUNT II BE LIABLE FOR
 *ANY CLAIM, DAMAGES OR OTHER LIABILITY, WHETHER IN AN ACTION OF
 *CONTRACT, TORT OR OTHERWISE, ARISING FROM, OUT OF OR IN CONNECTION
 *WITH THE SOFTWARE OR THE USE OR OTHER DEALINGS IN THE SOFTWARE.
 *
 *Except as contained in this notice, the name of Harold L Hunt II
 *shall not be used in advertising or otherwise to promote the sale, use
 *or other dealings in this Software without prior written authorization
 *from Harold L Hunt II.
 *
 * Authors:	Harold L Hunt II
 */

/* Standard library headers */
#include <assert.h>
#include <stdio.h>
#include <stdlib.h>
#ifndef _MSC_VER
#include <unistd.h>
#endif
#ifdef __CYGWIN__
#include <sys/select.h>
#else
#include <X11/Xwinsock.h>
#endif
#include <fcntl.h>
#include <setjmp.h>
#ifdef _MSC_VER
typedef int pid_t;
#endif
#include <pthread.h>

/* X headers */
#include <X11/X.h>
#include <X11/Xatom.h>
#include <X11/Xproto.h>
#include <X11/Xutil.h>

/* Windows headers */
#include <X11/Xwindows.h>

/* Clipboard module constants */
#define WIN_CLIPBOARD_WINDOW_CLASS		"xwinclip"
#define WIN_CLIPBOARD_WINDOW_TITLE		"xwinclip"
#ifdef HAS_DEVWINDOWS
#define WIN_MSG_QUEUE_FNAME			"/dev/windows"
#endif
#define WIN_CONNECT_RETRIES			40
#define WIN_CONNECT_DELAY			4
#define WIN_JMP_OKAY				0
#define WIN_JMP_ERROR_IO			2
#define WIN_LOCAL_PROPERTY			"CYGX_CUT_BUFFER"
#define WIN_XEVENTS_SUCCESS			0
#define WIN_XEVENTS_SHUTDOWN			1
#define WIN_XEVENTS_CONVERT			2
#define WIN_XEVENTS_NOTIFY			3

#include "winmsg.h"

/*
 * References to external symbols
 */

extern char *display;
<<<<<<< HEAD
=======
extern void winDebug(const char *format, ...);
extern void winErrorFVerb(int verb, const char *format, ...);

>>>>>>> 7b3f315a
/*
 * winclipboardinit.c
 */

Bool
 winInitClipboard(void);

HWND winClipboardCreateMessagingWindow(void);

/*
 * winclipboardtextconv.c
 */

void
 winClipboardDOStoUNIX(char *pszData, int iLength);

void
 winClipboardUNIXtoDOS(char **ppszData, int iLength);

/*
 * winclipboardthread.c
 */

void *winClipboardProc(void *);

void
 winDeinitClipboard(void);

/*
 * winclipboardwndproc.c
 */

BOOL winClipboardFlushWindowsMessageQueue(HWND hwnd);

LRESULT CALLBACK
winClipboardWindowProc(HWND hwnd, UINT message, WPARAM wParam, LPARAM lParam);

/*
 * winclipboardxevents.c
 */

int

winClipboardFlushXEvents(HWND hwnd,
                         int iWindow, Display * pDisplay, Bool fUnicodeSupport, Bool ClipboardOpened);
#endif<|MERGE_RESOLUTION|>--- conflicted
+++ resolved
@@ -81,12 +81,6 @@
  */
 
 extern char *display;
-<<<<<<< HEAD
-=======
-extern void winDebug(const char *format, ...);
-extern void winErrorFVerb(int verb, const char *format, ...);
-
->>>>>>> 7b3f315a
 /*
  * winclipboardinit.c
  */
