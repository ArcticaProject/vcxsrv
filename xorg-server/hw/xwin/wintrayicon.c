--- conflicted
+++ resolved
@@ -42,78 +42,52 @@
  */
 
 void
-<<<<<<< HEAD
-winInitNotifyIcon (winPrivScreenPtr pScreenPriv, Bool Modify)
-{
-  winScreenInfo		*pScreenInfo = pScreenPriv->pScreenInfo;
-  char HostName[256];
-  
-  if (!Modify)
-  {
-    nid.cbSize = sizeof (NOTIFYICONDATA);
-=======
-winInitNotifyIcon(winPrivScreenPtr pScreenPriv)
+winInitNotifyIcon(winPrivScreenPtr pScreenPriv, Bool Modify)
 {
     winScreenInfo *pScreenInfo = pScreenPriv->pScreenInfo;
-    NOTIFYICONDATA nid = { 0 };
-
-    nid.cbSize = sizeof(NOTIFYICONDATA);
->>>>>>> 0f834b91
-    nid.hWnd = pScreenPriv->hwndScreen;
-    nid.uID = pScreenInfo->dwScreen;
-    nid.uFlags = NIF_ICON | NIF_MESSAGE | NIF_TIP;
-    nid.uCallbackMessage = WM_TRAYICON;
-<<<<<<< HEAD
-    nid.hIcon = winTaskbarIcon ();
-
-    /* Save handle to the icon so it can be freed later */
-    pScreenPriv->hiconNotifyIcon = nid.hIcon;
-  }
-
-  gethostname(HostName,256);
-
-  /* Set display and screen-specific tooltip text */
-  if (g_pszQueryHost)
-  {
-    snprintf (nid.szTip,
-	    sizeof (nid.szTip),
-	    "%s - %s:%s.%d - %d clients",
-	    g_pszQueryHost,
-	    HostName,
-	    display, 
-	    (int) pScreenInfo->dwScreen,
-            pScreenPriv->iConnectedClients);
-  }
-  else
-  {
-    snprintf (nid.szTip,
-	    sizeof (nid.szTip),
-	    "%s:%s.%d - %d clients",
-	    HostName,
-	    display, 
-	    (int) pScreenInfo->dwScreen,
-            pScreenPriv->iConnectedClients);
-  }
-
-  /* Add the tray icon */
-  if (!Shell_NotifyIcon ((Modify) ? NIM_MODIFY : NIM_ADD, &nid))
-    ErrorF ("winInitNotifyIcon - Shell_NotifyIcon Failed\n");
-=======
-    nid.hIcon = winTaskbarIcon();
-
-    /* Save handle to the icon so it can be freed later */
-    pScreenPriv->hiconNotifyIcon = nid.hIcon;
+    char HostName[256];
+
+    if (!Modify)
+    {
+        nid.cbSize = sizeof(NOTIFYICONDATA);
+        nid.hWnd = pScreenPriv->hwndScreen;
+        nid.uID = pScreenInfo->dwScreen;
+        nid.uFlags = NIF_ICON | NIF_MESSAGE | NIF_TIP;
+        nid.uCallbackMessage = WM_TRAYICON;
+        nid.hIcon = winTaskbarIcon();
+
+        /* Save handle to the icon so it can be freed later */
+        pScreenPriv->hiconNotifyIcon = nid.hIcon;
+    }
+
+    gethostname(HostName,256);
 
     /* Set display and screen-specific tooltip text */
-    snprintf(nid.szTip,
-             sizeof(nid.szTip),
-             PROJECT_NAME " Server:%s.%d",
-             display, (int) pScreenInfo->dwScreen);
+    if (g_pszQueryHost)
+    {
+        snprintf(nid.szTip,
+                 sizeof(nid.szTip),
+                 "%s - %s:%s.%d - %d clients",
+	               g_pszQueryHost,
+	               HostName,
+                 display, 
+                 (int) pScreenInfo->dwScreen,
+                 pScreenPriv->iConnectedClients);
+    }
+    else
+    {
+        snprintf (nid.szTip,
+                  sizeof (nid.szTip),
+                  "%s:%s.%d - %d clients",
+                  HostName,
+                  display, 
+                  (int) pScreenInfo->dwScreen,
+                  pScreenPriv->iConnectedClients);
+    }
 
     /* Add the tray icon */
-    if (!Shell_NotifyIcon(NIM_ADD, &nid))
+    if (!Shell_NotifyIcon ((Modify) ? NIM_MODIFY : NIM_ADD, &nid))
         ErrorF("winInitNotifyIcon - Shell_NotifyIcon Failed\n");
->>>>>>> 0f834b91
 }
 
 /*
@@ -123,44 +97,18 @@
 void
 winDeleteNotifyIcon(winPrivScreenPtr pScreenPriv)
 {
-<<<<<<< HEAD
-  winScreenInfo		*pScreenInfo = pScreenPriv->pScreenInfo;
-  
-  if (!pScreenPriv->hiconNotifyIcon)
-    return;
-    
-  /* Delete the tray icon */
-  Shell_NotifyIcon (NIM_DELETE, &nid);
-
-  /* Free the icon that was loaded */
-  DestroyIcon (pScreenPriv->hiconNotifyIcon);
-
-  pScreenPriv->hiconNotifyIcon = NULL;
-=======
     winScreenInfo *pScreenInfo = pScreenPriv->pScreenInfo;
-    NOTIFYICONDATA nid = { 0 };
-
-#if 0
-    ErrorF("winDeleteNotifyIcon\n");
-#endif
-
-    nid.cbSize = sizeof(NOTIFYICONDATA);
-    nid.hWnd = pScreenPriv->hwndScreen;
-    nid.uID = pScreenInfo->dwScreen;
+
+    if (!pScreenPriv->hiconNotifyIcon)
+        return;
 
     /* Delete the tray icon */
-    if (!Shell_NotifyIcon(NIM_DELETE, &nid)) {
-        ErrorF("winDeleteNotifyIcon - Shell_NotifyIcon failed\n");
-        return;
-    }
+    Shell_NotifyIcon (NIM_DELETE, &nid);
 
     /* Free the icon that was loaded */
-    if (pScreenPriv->hiconNotifyIcon != NULL
-        && DestroyIcon(pScreenPriv->hiconNotifyIcon) == 0) {
-        ErrorF("winDeleteNotifyIcon - DestroyIcon failed\n");
-    }
+    DestroyIcon (pScreenPriv->hiconNotifyIcon);
+
     pScreenPriv->hiconNotifyIcon = NULL;
->>>>>>> 0f834b91
 }
 
 /*
@@ -175,9 +123,7 @@
     winScreenInfo *pScreenInfo = pScreenPriv->pScreenInfo;
 #endif
 
-<<<<<<< HEAD
-  switch (lParam)
-    {
+    switch (lParam) {
     case WM_MOUSEMOVE:
     {
       static int PrevNrClients;
@@ -189,9 +135,6 @@
       }
     }
     break;
-=======
-    switch (lParam) {
->>>>>>> 0f834b91
     case WM_LBUTTONUP:
         /* Restack and bring all windows to top */
         SetForegroundWindow(hwnd);
