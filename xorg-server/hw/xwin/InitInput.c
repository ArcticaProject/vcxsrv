/*

  Copyright 1993, 1998  The Open Group

  Permission to use, copy, modify, distribute, and sell this software and its
  documentation for any purpose is hereby granted without fee, provided that
  the above copyright notice appear in all copies and that both that
  copyright notice and this permission notice appear in supporting
  documentation.

  The above copyright notice and this permission notice shall be included
  in all copies or substantial portions of the Software.

  THE SOFTWARE IS PROVIDED "AS IS", WITHOUT WARRANTY OF ANY KIND, EXPRESS
  OR IMPLIED, INCLUDING BUT NOT LIMITED TO THE WARRANTIES OF
  MERCHANTABILITY, FITNESS FOR A PARTICULAR PURPOSE AND NONINFRINGEMENT.
  IN NO EVENT SHALL THE OPEN GROUP BE LIABLE FOR ANY CLAIM, DAMAGES OR
  OTHER LIABILITY, WHETHER IN AN ACTION OF CONTRACT, TORT OR OTHERWISE,
  ARISING FROM, OUT OF OR IN CONNECTION WITH THE SOFTWARE OR THE USE OR
  OTHER DEALINGS IN THE SOFTWARE.

  Except as contained in this notice, the name of The Open Group shall
  not be used in advertising or otherwise to promote the sale, use or
  other dealings in this Software without prior written authorization
  from The Open Group.

*/

#ifdef HAVE_XWIN_CONFIG_H
#include <xwin-config.h>
#endif
#include "win.h"
#include "dixstruct.h"
#include "inputstr.h"
<<<<<<< HEAD
#include <unistd.h>
=======
>>>>>>> 0f834b91

/*
 * Local function prototypes
 */

#ifdef XWIN_CLIPBOARD
<<<<<<< HEAD
int winProcEstablishConnection(ClientPtr /* client */);
int winProcSetSelectionOwner(ClientPtr /* client */);
=======
int winProcEstablishConnection(ClientPtr /* client */ );
int winProcQueryTree(ClientPtr /* client */ );
int winProcSetSelectionOwner(ClientPtr /* client */ );
>>>>>>> 0f834b91
#endif

/*
 * Local global declarations
 */

DeviceIntPtr g_pwinPointer;
DeviceIntPtr g_pwinKeyboard;

/* Called from dix/devices.c */
/*
 * All of our keys generate up and down transition notifications,
 * so all of our keys can be used as modifiers.
 * 
 * An example of a modifier is mapping the A key to the Control key.
 * A has to be a legal modifier.  I think.
 */

Bool
LegalModifier(unsigned int uiKey, DeviceIntPtr pDevice)
{
    return TRUE;
}

/* Called from dix/dispatch.c */
/*
 * Run through the Windows message queue(s) one more time.
 * Tell mi to dequeue the events that we have sent it.
 */
void
ProcessInputEvents(void)
{
<<<<<<< HEAD
  mieqProcessInputEvents ();
=======
#if 0
    ErrorF("ProcessInputEvents\n");
#endif

    mieqProcessInputEvents();

#if 0
    ErrorF("ProcessInputEvents - returning\n");
#endif
>>>>>>> 0f834b91
}

void
DDXRingBell(int volume, int pitch, int duration)
{
    /* winKeybdBell is used instead */
    return;
}

/* See Porting Layer Definition - p. 17 */
void
InitInput(int argc, char *argv[])
{
<<<<<<< HEAD
  int rc;
  winDebug ("InitInput\n");
=======
#if CYGDEBUG
    winDebug("InitInput\n");
#endif
>>>>>>> 0f834b91

#ifdef XWIN_CLIPBOARD
    /*
     * Wrap some functions at every generation of the server.
     */
    if (InitialVector[2] != winProcEstablishConnection) {
        winProcEstablishConnectionOrig = InitialVector[2];
        InitialVector[2] = winProcEstablishConnection;
    }
#endif

<<<<<<< HEAD
  rc = AllocDevicePair(serverClient, "Windows",
                       &g_pwinPointer,
                       &g_pwinKeyboard,
                       winMouseProc,
                       winKeybdProc,
                       FALSE);

  if (rc != Success)
      FatalError("Failed to init vcxsrv default devices.\n");
=======
    g_pwinPointer = AddInputDevice(serverClient, winMouseProc, TRUE);
    g_pwinKeyboard = AddInputDevice(serverClient, winKeybdProc, TRUE);
    g_pwinPointer->name = strdup("Windows mouse");
    g_pwinKeyboard->name = strdup("Windows keyboard");
>>>>>>> 0f834b91

    mieqInit();

<<<<<<< HEAD
  /* Do not nitialize the mode key states here yet since the keyboard device is not started yet
  winInitializeModeKeyStates (); */
=======
    /* Initialize the mode key states */
    winInitializeModeKeyStates();
>>>>>>> 0f834b91

#ifdef HAS_DEVWINDOWS
    /* Only open the windows message queue device once */
    if (g_fdMessageQueue == WIN_FD_INVALID) {
        /* Open a file descriptor for the Windows message queue */
        g_fdMessageQueue = open(WIN_MSG_QUEUE_FNAME, O_RDONLY);

        if (g_fdMessageQueue == -1) {
            FatalError("InitInput - Failed opening %s\n", WIN_MSG_QUEUE_FNAME);
        }

        /* Add the message queue as a device to wait for in WaitForSomething */
        AddEnabledDevice(g_fdMessageQueue);
    }
#endif

<<<<<<< HEAD
  winDebug ("InitInput - returning\n");
=======
#if CYGDEBUG
    winDebug("InitInput - returning\n");
#endif
>>>>>>> 0f834b91
}

void
CloseInput(void)
{
<<<<<<< HEAD
  mieqFini ();
  g_pwinPointer=NULL;
  g_pwinKeyboard=NULL;
=======
    mieqFini();
>>>>>>> 0f834b91
}<|MERGE_RESOLUTION|>--- conflicted
+++ resolved
@@ -32,24 +32,14 @@
 #include "win.h"
 #include "dixstruct.h"
 #include "inputstr.h"
-<<<<<<< HEAD
 #include <unistd.h>
-=======
->>>>>>> 0f834b91
-
 /*
  * Local function prototypes
  */
 
 #ifdef XWIN_CLIPBOARD
-<<<<<<< HEAD
-int winProcEstablishConnection(ClientPtr /* client */);
-int winProcSetSelectionOwner(ClientPtr /* client */);
-=======
 int winProcEstablishConnection(ClientPtr /* client */ );
-int winProcQueryTree(ClientPtr /* client */ );
 int winProcSetSelectionOwner(ClientPtr /* client */ );
->>>>>>> 0f834b91
 #endif
 
 /*
@@ -82,19 +72,7 @@
 void
 ProcessInputEvents(void)
 {
-<<<<<<< HEAD
-  mieqProcessInputEvents ();
-=======
-#if 0
-    ErrorF("ProcessInputEvents\n");
-#endif
-
     mieqProcessInputEvents();
-
-#if 0
-    ErrorF("ProcessInputEvents - returning\n");
-#endif
->>>>>>> 0f834b91
 }
 
 void
@@ -108,14 +86,8 @@
 void
 InitInput(int argc, char *argv[])
 {
-<<<<<<< HEAD
   int rc;
-  winDebug ("InitInput\n");
-=======
-#if CYGDEBUG
     winDebug("InitInput\n");
-#endif
->>>>>>> 0f834b91
 
 #ifdef XWIN_CLIPBOARD
     /*
@@ -127,32 +99,20 @@
     }
 #endif
 
-<<<<<<< HEAD
-  rc = AllocDevicePair(serverClient, "Windows",
-                       &g_pwinPointer,
-                       &g_pwinKeyboard,
-                       winMouseProc,
-                       winKeybdProc,
-                       FALSE);
+    rc = AllocDevicePair(serverClient, "Windows",
+                         &g_pwinPointer,
+                         &g_pwinKeyboard,
+                         winMouseProc,
+                         winKeybdProc,
+                         FALSE);
 
-  if (rc != Success)
-      FatalError("Failed to init vcxsrv default devices.\n");
-=======
-    g_pwinPointer = AddInputDevice(serverClient, winMouseProc, TRUE);
-    g_pwinKeyboard = AddInputDevice(serverClient, winKeybdProc, TRUE);
-    g_pwinPointer->name = strdup("Windows mouse");
-    g_pwinKeyboard->name = strdup("Windows keyboard");
->>>>>>> 0f834b91
+    if (rc != Success)
+        FatalError("Failed to init vcxsrv default devices.\n");
 
     mieqInit();
 
-<<<<<<< HEAD
-  /* Do not nitialize the mode key states here yet since the keyboard device is not started yet
-  winInitializeModeKeyStates (); */
-=======
-    /* Initialize the mode key states */
-    winInitializeModeKeyStates();
->>>>>>> 0f834b91
+    /* Do not nitialize the mode key states here yet since the keyboard device is not started yet
+    winInitializeModeKeyStates (); */
 
 #ifdef HAS_DEVWINDOWS
     /* Only open the windows message queue device once */
@@ -169,23 +129,13 @@
     }
 #endif
 
-<<<<<<< HEAD
-  winDebug ("InitInput - returning\n");
-=======
-#if CYGDEBUG
     winDebug("InitInput - returning\n");
-#endif
->>>>>>> 0f834b91
 }
 
 void
 CloseInput(void)
 {
-<<<<<<< HEAD
-  mieqFini ();
-  g_pwinPointer=NULL;
-  g_pwinKeyboard=NULL;
-=======
     mieqFini();
->>>>>>> 0f834b91
+    g_pwinPointer=NULL;
+    g_pwinKeyboard=NULL;
 }