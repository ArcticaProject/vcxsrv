/*

  Copyright 1993, 1998  The Open Group

  Permission to use, copy, modify, distribute, and sell this software and its
  documentation for any purpose is hereby granted without fee, provided that
  the above copyright notice appear in all copies and that both that
  copyright notice and this permission notice appear in supporting
  documentation.

  The above copyright notice and this permission notice shall be included
  in all copies or substantial portions of the Software.

  THE SOFTWARE IS PROVIDED "AS IS", WITHOUT WARRANTY OF ANY KIND, EXPRESS
  OR IMPLIED, INCLUDING BUT NOT LIMITED TO THE WARRANTIES OF
  MERCHANTABILITY, FITNESS FOR A PARTICULAR PURPOSE AND NONINFRINGEMENT.
  IN NO EVENT SHALL THE OPEN GROUP BE LIABLE FOR ANY CLAIM, DAMAGES OR
  OTHER LIABILITY, WHETHER IN AN ACTION OF CONTRACT, TORT OR OTHERWISE,
  ARISING FROM, OUT OF OR IN CONNECTION WITH THE SOFTWARE OR THE USE OR
  OTHER DEALINGS IN THE SOFTWARE.

  Except as contained in this notice, the name of The Open Group shall
  not be used in advertising or otherwise to promote the sale, use or
  other dealings in this Software without prior written authorization
  from The Open Group.

*/

#ifdef HAVE_XWIN_CONFIG_H
#include <xwin-config.h>
#endif
#include "win.h"
#include "dixstruct.h"
#include "inputstr.h"
#include <unistd.h>
/*
 * Local function prototypes
 */

#ifdef XWIN_CLIPBOARD
int winProcEstablishConnection(ClientPtr /* client */ );
int winProcSetSelectionOwner(ClientPtr /* client */ );
#endif

/*
 * Local global declarations
 */

DeviceIntPtr g_pwinPointer;
DeviceIntPtr g_pwinKeyboard;

/* Called from dix/devices.c */
/*
 * All of our keys generate up and down transition notifications,
 * so all of our keys can be used as modifiers.
 * 
 * An example of a modifier is mapping the A key to the Control key.
 * A has to be a legal modifier.  I think.
 */

Bool
LegalModifier(unsigned int uiKey, DeviceIntPtr pDevice)
{
    return TRUE;
}

/* Called from dix/dispatch.c */
/*
 * Run through the Windows message queue(s) one more time.
 * Tell mi to dequeue the events that we have sent it.
 */
void
ProcessInputEvents(void)
{
    mieqProcessInputEvents();
}

void
DDXRingBell(int volume, int pitch, int duration)
{
    /* winKeybdBell is used instead */
    return;
}

/* See Porting Layer Definition - p. 17 */
void
InitInput(int argc, char *argv[])
{
  int rc;
    winDebug("InitInput\n");

#ifdef XWIN_CLIPBOARD
    /*
     * Wrap some functions at every generation of the server.
     */
    if (InitialVector[2] != winProcEstablishConnection) {
        winProcEstablishConnectionOrig = InitialVector[2];
        InitialVector[2] = winProcEstablishConnection;
    }
#endif

<<<<<<< HEAD
    rc = AllocDevicePair(serverClient, "Windows",
                         &g_pwinPointer,
                         &g_pwinKeyboard,
                         winMouseProc,
                         winKeybdProc,
                         FALSE);

    if (rc != Success)
        FatalError("Failed to init vcxsrv default devices.\n");
=======
    if (AllocDevicePair(serverClient, "Windows",
                        &g_pwinPointer, &g_pwinKeyboard,
                        winMouseProc, winKeybdProc,
                        FALSE) != Success)
        FatalError("InitInput - Failed to allocate slave devices.\n");
>>>>>>> e0927d90

    mieqInit();

    /* Do not nitialize the mode key states here yet since the keyboard device is not started yet
    winInitializeModeKeyStates (); */

#ifdef HAS_DEVWINDOWS
    /* Only open the windows message queue device once */
    if (g_fdMessageQueue == WIN_FD_INVALID) {
        /* Open a file descriptor for the Windows message queue */
        g_fdMessageQueue = open(WIN_MSG_QUEUE_FNAME, O_RDONLY);

        if (g_fdMessageQueue == -1) {
            FatalError("InitInput - Failed opening %s\n", WIN_MSG_QUEUE_FNAME);
        }

        /* Add the message queue as a device to wait for in WaitForSomething */
        AddEnabledDevice(g_fdMessageQueue);
    }
#endif

    winDebug("InitInput - returning\n");
}

void
CloseInput(void)
{
    mieqFini();
    g_pwinPointer=NULL;
    g_pwinKeyboard=NULL;
}<|MERGE_RESOLUTION|>--- conflicted
+++ resolved
@@ -99,23 +99,11 @@
     }
 #endif
 
-<<<<<<< HEAD
-    rc = AllocDevicePair(serverClient, "Windows",
-                         &g_pwinPointer,
-                         &g_pwinKeyboard,
-                         winMouseProc,
-                         winKeybdProc,
-                         FALSE);
-
-    if (rc != Success)
-        FatalError("Failed to init vcxsrv default devices.\n");
-=======
     if (AllocDevicePair(serverClient, "Windows",
                         &g_pwinPointer, &g_pwinKeyboard,
                         winMouseProc, winKeybdProc,
                         FALSE) != Success)
         FatalError("InitInput - Failed to allocate slave devices.\n");
->>>>>>> e0927d90
 
     mieqInit();
 
