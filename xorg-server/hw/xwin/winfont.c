--- conflicted
+++ resolved
@@ -39,20 +39,11 @@
 Bool
 winRealizeFontNativeGDI(ScreenPtr pScreen, FontPtr pFont)
 {
-<<<<<<< HEAD
-  BOOL			fResult = TRUE;
-  winScreenPriv(pScreen);
-  
-  winDebug ("winRealizeFont (%p, %p)\n", pScreen, pFont);
-=======
     BOOL fResult = TRUE;
 
     winScreenPriv(pScreen);
 
-#if CYGDEBUG
-    winTrace("winRealizeFont (%p, %p)\n", pScreen, pFont);
-#endif
->>>>>>> d6d3999c
+    winDebug("winRealizeFont (%p, %p)\n", pScreen, pFont);
 
     WIN_UNWRAP(RealizeFont);
     if (pScreen->RealizeFont)
@@ -67,26 +58,11 @@
 Bool
 winUnrealizeFontNativeGDI(ScreenPtr pScreen, FontPtr pFont)
 {
-<<<<<<< HEAD
-  BOOL			fResult = TRUE;
-  winScreenPriv(pScreen);
-  
-  winDebug ("winUnrealizeFont (%p, %p)\n", pScreen, pFont);
-
-  WIN_UNWRAP(UnrealizeFont);
-  if (pScreen->UnrealizeFont)
-    fResult = (*pScreen->UnrealizeFont) (pScreen, pFont);
-  WIN_WRAP(UnrealizeFont, winUnrealizeFontNativeGDI);
-  
-  return fResult;
-=======
     BOOL fResult = TRUE;
 
     winScreenPriv(pScreen);
 
-#if CYGDEBUG
-    winTrace("winUnrealizeFont (%p, %p)\n", pScreen, pFont);
-#endif
+    winDebug("winUnrealizeFont (%p, %p)\n", pScreen, pFont);
 
     WIN_UNWRAP(UnrealizeFont);
     if (pScreen->UnrealizeFont)
@@ -94,10 +70,5 @@
     WIN_WRAP(UnrealizeFont, winUnrealizeFontNativeGDI);
 
     return fResult;
-#if CYGDEBUG
-    winDebug("winUnrealizeFont()\n");
-#endif
-    return TRUE;
->>>>>>> d6d3999c
 }
 #endif