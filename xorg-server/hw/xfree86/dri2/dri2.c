--- conflicted
+++ resolved
@@ -1,2471 +1,1236 @@
-<<<<<<< HEAD
-/*
- * Copyright © 2007, 2008 Red Hat, Inc.
- *
- * Permission is hereby granted, free of charge, to any person obtaining a
- * copy of this software and associated documentation files (the "Soft-
- * ware"), to deal in the Software without restriction, including without
- * limitation the rights to use, copy, modify, merge, publish, distribute,
- * and/or sell copies of the Software, and to permit persons to whom the
- * Software is furnished to do so, provided that the above copyright
- * notice(s) and this permission notice appear in all copies of the Soft-
- * ware and that both the above copyright notice(s) and this permission
- * notice appear in supporting documentation.
- *
- * THE SOFTWARE IS PROVIDED "AS IS", WITHOUT WARRANTY OF ANY KIND, EXPRESS
- * OR IMPLIED, INCLUDING BUT NOT LIMITED TO THE WARRANTIES OF MERCHANTABIL-
- * ITY, FITNESS FOR A PARTICULAR PURPOSE AND NONINFRINGEMENT OF THIRD PARTY
- * RIGHTS. IN NO EVENT SHALL THE COPYRIGHT HOLDER OR HOLDERS INCLUDED IN
- * THIS NOTICE BE LIABLE FOR ANY CLAIM, OR ANY SPECIAL INDIRECT OR CONSE-
- * QUENTIAL DAMAGES, OR ANY DAMAGES WHATSOEVER RESULTING FROM LOSS OF USE,
- * DATA OR PROFITS, WHETHER IN AN ACTION OF CONTRACT, NEGLIGENCE OR OTHER
- * TORTIOUS ACTION, ARISING OUT OF OR IN CONNECTION WITH THE USE OR PERFOR-
- * MANCE OF THIS SOFTWARE.
- *
- * Except as contained in this notice, the name of a copyright holder shall
- * not be used in advertising or otherwise to promote the sale, use or
- * other dealings in this Software without prior written authorization of
- * the copyright holder.
- *
- * Authors:
- *   Kristian Høgsberg (krh@redhat.com)
- */
-
-#ifdef HAVE_XORG_CONFIG_H
-#include <xorg-config.h>
-#endif
-
-#include <errno.h>
-#ifdef WITH_LIBDRM
-#include <xf86drm.h>
-#endif
-#include "xf86Module.h"
-#include "list.h"
-#include "scrnintstr.h"
-#include "windowstr.h"
-#include "dixstruct.h"
-#include "dri2.h"
-#include "xf86VGAarbiter.h"
-
-#include "xf86.h"
-
-CARD8 dri2_major; /* version of DRI2 supported by DDX */
-CARD8 dri2_minor;
-
-static DevPrivateKeyRec dri2ScreenPrivateKeyRec;
-#define dri2ScreenPrivateKey (&dri2ScreenPrivateKeyRec)
-
-static DevPrivateKeyRec dri2WindowPrivateKeyRec;
-#define dri2WindowPrivateKey (&dri2WindowPrivateKeyRec)
-
-static DevPrivateKeyRec dri2PixmapPrivateKeyRec;
-#define dri2PixmapPrivateKey (&dri2PixmapPrivateKeyRec)
-
-static RESTYPE       dri2DrawableRes;
-
-typedef struct _DRI2Screen *DRI2ScreenPtr;
-
-typedef struct _DRI2Drawable {
-    DRI2ScreenPtr        dri2_screen;
-    DrawablePtr		 drawable;
-    struct list		 reference_list;
-    int			 width;
-    int			 height;
-    DRI2BufferPtr	*buffers;
-    int			 bufferCount;
-    unsigned int	 swapsPending;
-    ClientPtr		 blockedClient;
-    Bool		 blockedOnMsc;
-    int			 swap_interval;
-    CARD64		 swap_count;
-    int64_t		 target_sbc; /* -1 means no SBC wait outstanding */
-    CARD64		 last_swap_target; /* most recently queued swap target */
-    CARD64		 last_swap_msc; /* msc at completion of most recent swap */
-    CARD64		 last_swap_ust; /* ust at completion of most recent swap */
-    int			 swap_limit; /* for N-buffering */
-    unsigned long	 serialNumber;
-} DRI2DrawableRec, *DRI2DrawablePtr;
-
-typedef struct _DRI2Screen {
-    ScreenPtr			 screen;
-    int				 refcnt;
-    unsigned int		 numDrivers;
-    const char			**driverNames;
-    const char			*deviceName;
-    int				 fd;
-    unsigned int		 lastSequence;
-
-    DRI2CreateBufferProcPtr	 CreateBuffer;
-    DRI2DestroyBufferProcPtr	 DestroyBuffer;
-    DRI2CopyRegionProcPtr	 CopyRegion;
-    DRI2ScheduleSwapProcPtr	 ScheduleSwap;
-    DRI2GetMSCProcPtr		 GetMSC;
-    DRI2ScheduleWaitMSCProcPtr	 ScheduleWaitMSC;
-    DRI2AuthMagicProcPtr	 AuthMagic;
-
-    HandleExposuresProcPtr       HandleExposures;
-
-    ConfigNotifyProcPtr		 ConfigNotify;
-} DRI2ScreenRec;
-
-static DRI2ScreenPtr
-DRI2GetScreen(ScreenPtr pScreen)
-{
-    return dixLookupPrivate(&pScreen->devPrivates, dri2ScreenPrivateKey);
-}
-
-static DRI2DrawablePtr
-DRI2GetDrawable(DrawablePtr pDraw)
-{
-    WindowPtr pWin;
-    PixmapPtr pPixmap;
-
-    switch (pDraw->type) {
-    case DRAWABLE_WINDOW:
-	pWin = (WindowPtr) pDraw;
-	return dixLookupPrivate(&pWin->devPrivates, dri2WindowPrivateKey);
-    case DRAWABLE_PIXMAP:
-	pPixmap = (PixmapPtr) pDraw;
-	return dixLookupPrivate(&pPixmap->devPrivates, dri2PixmapPrivateKey);
-    default:
-	return NULL;
-    }
-}
-
-static unsigned long
-DRI2DrawableSerial(DrawablePtr pDraw)
-{
-    ScreenPtr pScreen = pDraw->pScreen;
-    PixmapPtr pPix;
-
-    if (pDraw->type != DRAWABLE_WINDOW)
-	return pDraw->serialNumber;
-
-    pPix = pScreen->GetWindowPixmap((WindowPtr)pDraw);
-    return pPix->drawable.serialNumber;
-}
-
-static DRI2DrawablePtr
-DRI2AllocateDrawable(DrawablePtr pDraw)
-{
-    DRI2ScreenPtr   ds = DRI2GetScreen(pDraw->pScreen);
-    DRI2DrawablePtr pPriv;
-    CARD64          ust;
-    WindowPtr pWin;
-    PixmapPtr pPixmap;
-
-    pPriv = malloc(sizeof *pPriv);
-    if (pPriv == NULL)
-	return NULL;
-
-    pPriv->dri2_screen = ds;
-    pPriv->drawable = pDraw;
-    pPriv->width = pDraw->width;
-    pPriv->height = pDraw->height;
-    pPriv->buffers = NULL;
-    pPriv->bufferCount = 0;
-    pPriv->swapsPending = 0;
-    pPriv->blockedClient = NULL;
-    pPriv->blockedOnMsc = FALSE;
-    pPriv->swap_count = 0;
-    pPriv->target_sbc = -1;
-    pPriv->swap_interval = 1;
-    /* Initialize last swap target from DDX if possible */
-    if (!ds->GetMSC || !(*ds->GetMSC)(pDraw, &ust, &pPriv->last_swap_target))
-	pPriv->last_swap_target = 0;
-
-    pPriv->swap_limit = 1; /* default to double buffering */
-    pPriv->last_swap_msc = 0;
-    pPriv->last_swap_ust = 0;
-    list_init(&pPriv->reference_list);
-    pPriv->serialNumber = DRI2DrawableSerial(pDraw);
-
-    if (pDraw->type == DRAWABLE_WINDOW) {
-	pWin = (WindowPtr) pDraw;
-	dixSetPrivate(&pWin->devPrivates, dri2WindowPrivateKey, pPriv);
-    } else {
-	pPixmap = (PixmapPtr) pDraw;
-	dixSetPrivate(&pPixmap->devPrivates, dri2PixmapPrivateKey, pPriv);
-    }
-
-    return pPriv;
-}
-
-typedef struct DRI2DrawableRefRec {
-    XID		  id;
-    XID		  dri2_id;
-    DRI2InvalidateProcPtr	invalidate;
-    void	 *priv;
-    struct list	  link;
-} DRI2DrawableRefRec, *DRI2DrawableRefPtr;
-
-static DRI2DrawableRefPtr
-DRI2LookupDrawableRef(DRI2DrawablePtr pPriv, XID id)
-{
-    DRI2DrawableRefPtr ref;
-
-    list_for_each_entry(ref, &pPriv->reference_list, link) {
-	if (ref->id == id)
-	    return ref;
-    }
-    
-    return NULL;
-}
-
-static int
-DRI2AddDrawableRef(DRI2DrawablePtr pPriv, XID id, XID dri2_id,
-		   DRI2InvalidateProcPtr invalidate, void *priv)
-{
-    DRI2DrawableRefPtr ref;
-
-    ref = malloc(sizeof *ref);
-    if (ref == NULL)
-	return BadAlloc;
-	
-    if (!AddResource(dri2_id, dri2DrawableRes, pPriv)) {
-	free(ref);
-	return BadAlloc;
-    }
-    if (!DRI2LookupDrawableRef(pPriv, id))
-	if (!AddResource(id, dri2DrawableRes, pPriv)) {
-	    FreeResourceByType(dri2_id, dri2DrawableRes, TRUE);
-	    free(ref);
-	    return BadAlloc;
-        }
-
-    ref->id = id;
-    ref->dri2_id = dri2_id; 
-    ref->invalidate = invalidate;
-    ref->priv = priv;
-    list_add(&ref->link, &pPriv->reference_list);
-
-    return Success;
-}
-
-int
-DRI2CreateDrawable(ClientPtr client, DrawablePtr pDraw, XID id,
-		   DRI2InvalidateProcPtr invalidate, void *priv)
-{
-    DRI2DrawablePtr pPriv;
-    XID dri2_id;
-    int rc;
-
-    pPriv = DRI2GetDrawable(pDraw);
-    if (pPriv == NULL)
-	pPriv = DRI2AllocateDrawable(pDraw);
-    if (pPriv == NULL)
-	return BadAlloc;
-    
-    dri2_id = FakeClientID(client->index);
-    rc = DRI2AddDrawableRef(pPriv, id, dri2_id, invalidate, priv);
-    if (rc != Success)
-	return rc;
-
-    return Success;
-}
-
-static int DRI2DrawableGone(pointer p, XID id)
-{
-    DRI2DrawablePtr pPriv = p;
-    DRI2ScreenPtr   ds = pPriv->dri2_screen;
-    DRI2DrawableRefPtr ref, next;
-    WindowPtr pWin;
-    PixmapPtr pPixmap;
-    DrawablePtr pDraw;
-    int i;
-
-    list_for_each_entry_safe(ref, next, &pPriv->reference_list, link) {
-	if (ref->dri2_id == id) {
-	    list_del(&ref->link);
-	    /* If this was the last ref under this X drawable XID,
-	     * unregister the X drawable resource. */
-	    if (!DRI2LookupDrawableRef(pPriv, ref->id))
-		FreeResourceByType(ref->id, dri2DrawableRes, TRUE);
-	    free(ref);
-	    break;
-	}
-
-	if (ref->id == id) {
-	    list_del(&ref->link);
-	    FreeResourceByType(ref->dri2_id, dri2DrawableRes, TRUE);
-	    free(ref);
-	}
-    }
-
-    if (!list_is_empty(&pPriv->reference_list))
-	return Success;
-
-    pDraw = pPriv->drawable;
-    if (pDraw->type == DRAWABLE_WINDOW) {
-	pWin = (WindowPtr) pDraw;
-	dixSetPrivate(&pWin->devPrivates, dri2WindowPrivateKey, NULL);
-    } else {
-	pPixmap = (PixmapPtr) pDraw;
-	dixSetPrivate(&pPixmap->devPrivates, dri2PixmapPrivateKey, NULL);
-    }
-
-    if (pPriv->buffers != NULL) {
-	for (i = 0; i < pPriv->bufferCount; i++)
-	    (*ds->DestroyBuffer)(pDraw, pPriv->buffers[i]);
-
-	free(pPriv->buffers);
-    }
-
-    free(pPriv);
-
-    return Success;
-}
-
-static int
-find_attachment(DRI2DrawablePtr pPriv, unsigned attachment)
-{
-    int i;
-
-    if (pPriv->buffers == NULL) {
-	return -1;
-    }
-
-    for (i = 0; i < pPriv->bufferCount; i++) {
-	if ((pPriv->buffers[i] != NULL)
-	    && (pPriv->buffers[i]->attachment == attachment)) {
-	    return i;
-	}
-    }
-
-    return -1;
-}
-
-static Bool
-allocate_or_reuse_buffer(DrawablePtr pDraw, DRI2ScreenPtr ds,
-			 DRI2DrawablePtr pPriv,
-			 unsigned int attachment, unsigned int format,
-			 int dimensions_match, DRI2BufferPtr *buffer)
-{
-    int old_buf = find_attachment(pPriv, attachment);
-
-    if ((old_buf < 0)
-	|| !dimensions_match
-	|| (pPriv->buffers[old_buf]->format != format)) {
-	*buffer = (*ds->CreateBuffer)(pDraw, attachment, format);
-	pPriv->serialNumber = DRI2DrawableSerial(pDraw);
-	return TRUE;
-
-    } else {
-	*buffer = pPriv->buffers[old_buf];
-	pPriv->buffers[old_buf] = NULL;
-	return FALSE;
-    }
-}
-
-static void
-update_dri2_drawable_buffers(DRI2DrawablePtr pPriv, DrawablePtr pDraw,
-			     DRI2BufferPtr *buffers, int *out_count, int *width, int *height)
-{
-    DRI2ScreenPtr   ds = DRI2GetScreen(pDraw->pScreen);
-    int i;
-
-    if (pPriv->buffers != NULL) {
-	for (i = 0; i < pPriv->bufferCount; i++) {
-	    if (pPriv->buffers[i] != NULL) {
-		(*ds->DestroyBuffer)(pDraw, pPriv->buffers[i]);
-	    }
-	}
-
-	free(pPriv->buffers);
-    }
-
-    pPriv->buffers = buffers;
-    pPriv->bufferCount = *out_count;
-    pPriv->width = pDraw->width;
-    pPriv->height = pDraw->height;
-    *width = pPriv->width;
-    *height = pPriv->height;
-}
-
-static DRI2BufferPtr *
-do_get_buffers(DrawablePtr pDraw, int *width, int *height,
-	       unsigned int *attachments, int count, int *out_count,
-	       int has_format)
-{
-    DRI2ScreenPtr   ds = DRI2GetScreen(pDraw->pScreen);
-    DRI2DrawablePtr pPriv = DRI2GetDrawable(pDraw);
-    DRI2BufferPtr  *buffers;
-    int need_real_front = 0;
-    int need_fake_front = 0;
-    int have_fake_front = 0;
-    int front_format = 0;
-    int dimensions_match;
-    int buffers_changed = 0;
-    int i;
-
-    if (!pPriv) {
-	*width = pDraw->width;
-	*height = pDraw->height;
-	*out_count = 0;
-	return NULL;
-    }
-
-    dimensions_match = (pDraw->width == pPriv->width)
-	&& (pDraw->height == pPriv->height)
-	&& (pPriv->serialNumber == DRI2DrawableSerial(pDraw));
-
-    buffers = calloc((count + 1), sizeof(buffers[0]));
-
-    for (i = 0; i < count; i++) {
-	const unsigned attachment = *(attachments++);
-	const unsigned format = (has_format) ? *(attachments++) : 0;
-
-	if (allocate_or_reuse_buffer(pDraw, ds, pPriv, attachment,
-				     format, dimensions_match,
-				     &buffers[i]))
-		buffers_changed = 1;
-
-	if (buffers[i] == NULL)
-	    goto err_out;
-
-	/* If the drawable is a window and the front-buffer is requested,
-	 * silently add the fake front-buffer to the list of requested
-	 * attachments.  The counting logic in the loop accounts for the case
-	 * where the client requests both the fake and real front-buffer.
-	 */
-	if (attachment == DRI2BufferBackLeft) {
-	    need_real_front++;
-	    front_format = format;
-	}
-
-	if (attachment == DRI2BufferFrontLeft) {
-	    need_real_front--;
-	    front_format = format;
-
-	    if (pDraw->type == DRAWABLE_WINDOW) {
-		need_fake_front++;
-	    }
-	}
-
-	if (pDraw->type == DRAWABLE_WINDOW) {
-	    if (attachment == DRI2BufferFakeFrontLeft) {
-		need_fake_front--;
-		have_fake_front = 1;
-	    }
-	}
-    }
-
-    if (need_real_front > 0) {
-	if (allocate_or_reuse_buffer(pDraw, ds, pPriv, DRI2BufferFrontLeft,
-				     front_format, dimensions_match,
-				     &buffers[i]))
-	    buffers_changed = 1;
-
-	if (buffers[i] == NULL)
-	    goto err_out;
-	i++;
-    }
-
-    if (need_fake_front > 0) {
-	if (allocate_or_reuse_buffer(pDraw, ds, pPriv, DRI2BufferFakeFrontLeft,
-				     front_format, dimensions_match,
-				     &buffers[i]))
-	    buffers_changed = 1;
-
-	if (buffers[i] == NULL)
-	    goto err_out;
-
-	i++;
-	have_fake_front = 1;
-    }
-
-    *out_count = i;
-
-    update_dri2_drawable_buffers(pPriv, pDraw, buffers, out_count, width, height);
-
-    /* If the client is getting a fake front-buffer, pre-fill it with the
-     * contents of the real front-buffer.  This ensures correct operation of
-     * applications that call glXWaitX before calling glDrawBuffer.
-     */
-    if (have_fake_front && buffers_changed) {
-	BoxRec box;
-	RegionRec region;
-
-	box.x1 = 0;
-	box.y1 = 0;
-	box.x2 = pPriv->width;
-	box.y2 = pPriv->height;
-	RegionInit(&region, &box, 0);
-
-	DRI2CopyRegion(pDraw, &region, DRI2BufferFakeFrontLeft,
-		       DRI2BufferFrontLeft);
-    }
-
-    return pPriv->buffers;
-
-err_out:
-
-    *out_count = 0;
-
-    for (i = 0; i < count; i++) {
-	    if (buffers[i] != NULL)
-		    (*ds->DestroyBuffer)(pDraw, buffers[i]);
-    }
-
-    free(buffers);
-    buffers = NULL;
-
-    update_dri2_drawable_buffers(pPriv, pDraw, buffers, out_count, width, height);
-
-    return buffers;
-}
-
-DRI2BufferPtr *
-DRI2GetBuffers(DrawablePtr pDraw, int *width, int *height,
-	       unsigned int *attachments, int count, int *out_count)
-{
-    return do_get_buffers(pDraw, width, height, attachments, count,
-			  out_count, FALSE);
-}
-
-DRI2BufferPtr *
-DRI2GetBuffersWithFormat(DrawablePtr pDraw, int *width, int *height,
-			 unsigned int *attachments, int count, int *out_count)
-{
-    return do_get_buffers(pDraw, width, height, attachments, count,
-			  out_count, TRUE);
-}
-
-static void
-DRI2InvalidateDrawable(DrawablePtr pDraw)
-{
-    DRI2DrawablePtr pPriv = DRI2GetDrawable(pDraw);
-    DRI2DrawableRefPtr ref;
-
-    if (!pPriv)
-        return;
-
-    list_for_each_entry(ref, &pPriv->reference_list, link)
-	ref->invalidate(pDraw, ref->priv);
-}
-
-/*
- * In the direct rendered case, we throttle the clients that have more
- * than their share of outstanding swaps (and thus busy buffers) when a
- * new GetBuffers request is received.  In the AIGLX case, we allow the
- * client to get the new buffers, but throttle when the next GLX request
- * comes in (see __glXDRIcontextWait()).
- */
-Bool
-DRI2ThrottleClient(ClientPtr client, DrawablePtr pDraw)
-{
-    DRI2DrawablePtr pPriv;
-
-    pPriv = DRI2GetDrawable(pDraw);
-    if (pPriv == NULL)
-	return FALSE;
-
-    /* Throttle to swap limit */
-    if ((pPriv->swapsPending >= pPriv->swap_limit) &&
-	!pPriv->blockedClient) {
-	ResetCurrentRequest(client);
-	client->sequence--;
-	IgnoreClient(client);
-	pPriv->blockedClient = client;
-	return TRUE;
-    }
-
-    return FALSE;
-}
-
-static void
-__DRI2BlockClient(ClientPtr client, DRI2DrawablePtr pPriv)
-{
-    if (pPriv->blockedClient == NULL) {
-	IgnoreClient(client);
-	pPriv->blockedClient = client;
-    }
-}
-
-void
-DRI2BlockClient(ClientPtr client, DrawablePtr pDraw)
-{
-    DRI2DrawablePtr pPriv;
-
-    pPriv = DRI2GetDrawable(pDraw);
-    if (pPriv == NULL)
-	return;
-
-    __DRI2BlockClient(client, pPriv);
-    pPriv->blockedOnMsc = TRUE;
-}
-
-int
-DRI2CopyRegion(DrawablePtr pDraw, RegionPtr pRegion,
-	       unsigned int dest, unsigned int src)
-{
-    DRI2ScreenPtr   ds = DRI2GetScreen(pDraw->pScreen);
-    DRI2DrawablePtr pPriv;
-    DRI2BufferPtr   pDestBuffer, pSrcBuffer;
-    int		    i;
-
-    pPriv = DRI2GetDrawable(pDraw);
-    if (pPriv == NULL)
-	return BadDrawable;
-
-    pDestBuffer = NULL;
-    pSrcBuffer = NULL;
-    for (i = 0; i < pPriv->bufferCount; i++)
-    {
-	if (pPriv->buffers[i]->attachment == dest)
-	    pDestBuffer = (DRI2BufferPtr) pPriv->buffers[i];
-	if (pPriv->buffers[i]->attachment == src)
-	    pSrcBuffer = (DRI2BufferPtr) pPriv->buffers[i];
-    }
-    if (pSrcBuffer == NULL || pDestBuffer == NULL)
-	return BadValue;
-
-    (*ds->CopyRegion)(pDraw, pRegion, pDestBuffer, pSrcBuffer);
-
-    return Success;
-}
-
-/* Can this drawable be page flipped? */
-Bool
-DRI2CanFlip(DrawablePtr pDraw)
-{
-    ScreenPtr pScreen = pDraw->pScreen;
-    WindowPtr pWin, pRoot;
-    PixmapPtr pWinPixmap, pRootPixmap;
-
-    if (pDraw->type == DRAWABLE_PIXMAP)
-	return TRUE;
-
-    pRoot = pScreen->root;
-    pRootPixmap = pScreen->GetWindowPixmap(pRoot);
-
-    pWin = (WindowPtr) pDraw;
-    pWinPixmap = pScreen->GetWindowPixmap(pWin);
-    if (pRootPixmap != pWinPixmap)
-	return FALSE;
-    if (!RegionEqual(&pWin->clipList, &pRoot->winSize))
-	return FALSE;
-
-    /* Does the window match the pixmap exactly? */
-    if (pDraw->x != 0 ||
-	pDraw->y != 0 ||
-#ifdef COMPOSITE
-	pDraw->x != pWinPixmap->screen_x ||
-	pDraw->y != pWinPixmap->screen_y ||
-#endif
-	pDraw->width != pWinPixmap->drawable.width ||
-	pDraw->height != pWinPixmap->drawable.height)
-	return FALSE;
-
-    return TRUE;
-}
-
-/* Can we do a pixmap exchange instead of a blit? */
-Bool
-DRI2CanExchange(DrawablePtr pDraw)
-{
-    return FALSE;
-}
-
-void
-DRI2WaitMSCComplete(ClientPtr client, DrawablePtr pDraw, int frame,
-		    unsigned int tv_sec, unsigned int tv_usec)
-{
-    DRI2DrawablePtr pPriv;
-
-    pPriv = DRI2GetDrawable(pDraw);
-    if (pPriv == NULL)
-	return;
-
-    ProcDRI2WaitMSCReply(client, ((CARD64)tv_sec * 1000000) + tv_usec,
-			 frame, pPriv->swap_count);
-
-    if (pPriv->blockedClient)
-	AttendClient(pPriv->blockedClient);
-
-    pPriv->blockedClient = NULL;
-    pPriv->blockedOnMsc = FALSE;
-}
-
-static void
-DRI2WakeClient(ClientPtr client, DrawablePtr pDraw, int frame,
-	       unsigned int tv_sec, unsigned int tv_usec)
-{
-    ScreenPtr	    pScreen = pDraw->pScreen;
-    DRI2DrawablePtr pPriv;
-
-    pPriv = DRI2GetDrawable(pDraw);
-    if (pPriv == NULL) {
-        xf86DrvMsg(pScreen->myNum, X_ERROR,
-		   "[DRI2] %s: bad drawable\n", __func__);
-	return;
-    }
-
-    /*
-     * Swap completed.
-     * Wake the client iff:
-     *   - it was waiting on SBC
-     *   - was blocked due to GLX make current
-     *   - was blocked due to swap throttling
-     *   - is not blocked due to an MSC wait
-     */
-    if (pPriv->target_sbc != -1 &&
-	pPriv->target_sbc <= pPriv->swap_count) {
-	ProcDRI2WaitMSCReply(client, ((CARD64)tv_sec * 1000000) + tv_usec,
-			     frame, pPriv->swap_count);
-	pPriv->target_sbc = -1;
-
-	AttendClient(pPriv->blockedClient);
-	pPriv->blockedClient = NULL;
-    } else if (pPriv->target_sbc == -1 && !pPriv->blockedOnMsc) {
-	if (pPriv->blockedClient) {
-	    AttendClient(pPriv->blockedClient);
-	    pPriv->blockedClient = NULL;
-	}
-    }
-}
-
-void
-DRI2SwapComplete(ClientPtr client, DrawablePtr pDraw, int frame,
-		   unsigned int tv_sec, unsigned int tv_usec, int type,
-		   DRI2SwapEventPtr swap_complete, void *swap_data)
-{
-    ScreenPtr	    pScreen = pDraw->pScreen;
-    DRI2DrawablePtr pPriv;
-    CARD64          ust = 0;
-    BoxRec          box;
-    RegionRec       region;
-
-    pPriv = DRI2GetDrawable(pDraw);
-    if (pPriv == NULL) {
-        xf86DrvMsg(pScreen->myNum, X_ERROR,
-		   "[DRI2] %s: bad drawable\n", __func__);
-	return;
-    }
-
-    pPriv->swapsPending--;
-    pPriv->swap_count++;
-
-    box.x1 = 0;
-    box.y1 = 0;
-    box.x2 = pDraw->width;
-    box.y2 = pDraw->height;
-    RegionInit(&region, &box, 0);
-    DRI2CopyRegion(pDraw, &region, DRI2BufferFakeFrontLeft,
-		   DRI2BufferFrontLeft);
-
-    ust = ((CARD64)tv_sec * 1000000) + tv_usec;
-    if (swap_complete)
-	swap_complete(client, swap_data, type, ust, frame, pPriv->swap_count);
-
-    pPriv->last_swap_msc = frame;
-    pPriv->last_swap_ust = ust;
-
-    DRI2WakeClient(client, pDraw, frame, tv_sec, tv_usec);
-}
-
-Bool
-DRI2WaitSwap(ClientPtr client, DrawablePtr pDrawable)
-{
-    DRI2DrawablePtr pPriv = DRI2GetDrawable(pDrawable);
-
-    /* If we're currently waiting for a swap on this drawable, reset
-     * the request and suspend the client.  We only support one
-     * blocked client per drawable. */
-    if ((pPriv->swapsPending) &&
-	pPriv->blockedClient == NULL) {
-	ResetCurrentRequest(client);
-	client->sequence--;
-	__DRI2BlockClient(client, pPriv);
-	return TRUE;
-    }
-
-    return FALSE;
-}
-
-int
-DRI2SwapBuffers(ClientPtr client, DrawablePtr pDraw, CARD64 target_msc,
-		CARD64 divisor, CARD64 remainder, CARD64 *swap_target,
-		DRI2SwapEventPtr func, void *data)
-{
-    ScreenPtr       pScreen = pDraw->pScreen;
-    DRI2ScreenPtr   ds = DRI2GetScreen(pDraw->pScreen);
-    DRI2DrawablePtr pPriv;
-    DRI2BufferPtr   pDestBuffer = NULL, pSrcBuffer = NULL;
-    int             ret, i;
-    CARD64          ust, current_msc;
-
-    pPriv = DRI2GetDrawable(pDraw);
-    if (pPriv == NULL) {
-        xf86DrvMsg(pScreen->myNum, X_ERROR,
-		   "[DRI2] %s: bad drawable\n", __func__);
-	return BadDrawable;
-    }
-
-    for (i = 0; i < pPriv->bufferCount; i++) {
-	if (pPriv->buffers[i]->attachment == DRI2BufferFrontLeft)
-	    pDestBuffer = (DRI2BufferPtr) pPriv->buffers[i];
-	if (pPriv->buffers[i]->attachment == DRI2BufferBackLeft)
-	    pSrcBuffer = (DRI2BufferPtr) pPriv->buffers[i];
-    }
-    if (pSrcBuffer == NULL || pDestBuffer == NULL) {
-        xf86DrvMsg(pScreen->myNum, X_ERROR,
-		   "[DRI2] %s: drawable has no back or front?\n", __func__);
-	return BadDrawable;
-    }
-
-    /* Old DDX or no swap interval, just blit */
-    if (!ds->ScheduleSwap || !pPriv->swap_interval) {
-	BoxRec box;
-	RegionRec region;
-
-	box.x1 = 0;
-	box.y1 = 0;
-	box.x2 = pDraw->width;
-	box.y2 = pDraw->height;
-	RegionInit(&region, &box, 0);
-
-	pPriv->swapsPending++;
-
-	(*ds->CopyRegion)(pDraw, &region, pDestBuffer, pSrcBuffer);
-	DRI2SwapComplete(client, pDraw, target_msc, 0, 0, DRI2_BLIT_COMPLETE,
-			 func, data);
-	return Success;
-    }
-
-    /*
-     * In the simple glXSwapBuffers case, all params will be 0, and we just
-     * need to schedule a swap for the last swap target + the swap interval.
-     */
-    if (target_msc == 0 && divisor == 0 && remainder == 0) {
-	/* If the current vblank count of the drawable's crtc is lower
-	 * than the count stored in last_swap_target from a previous swap
-	 * then reinitialize last_swap_target to the current crtc's msc,
-	 * otherwise the swap will hang. This will happen if the drawable
-	 * is moved to a crtc with a lower refresh rate, or a crtc that just
-	 * got enabled.
-	 */
-	if (ds->GetMSC) {
-	    if (!(*ds->GetMSC)(pDraw, &ust, &current_msc))
-		pPriv->last_swap_target = 0;
-
-	    if (current_msc < pPriv->last_swap_target)
-		pPriv->last_swap_target = current_msc;
-
-	}
-
-	/*
-	 * Swap target for this swap is last swap target + swap interval since
-	 * we have to account for the current swap count, interval, and the
-	 * number of pending swaps.
-	 */
-	*swap_target = pPriv->last_swap_target + pPriv->swap_interval;
-
-    } else {
-	/* glXSwapBuffersMscOML could have a 0 target_msc, honor it */
-	*swap_target = target_msc;
-    }
-
-    pPriv->swapsPending++;
-    ret = (*ds->ScheduleSwap)(client, pDraw, pDestBuffer, pSrcBuffer,
-			      swap_target, divisor, remainder, func, data);
-    if (!ret) {
-	pPriv->swapsPending--; /* didn't schedule */
-        xf86DrvMsg(pScreen->myNum, X_ERROR,
-		   "[DRI2] %s: driver failed to schedule swap\n", __func__);
-	return BadDrawable;
-    }
-
-    pPriv->last_swap_target = *swap_target;
-
-    /* According to spec, return expected swapbuffers count SBC after this swap
-     * will complete.
-     */
-    *swap_target = pPriv->swap_count + pPriv->swapsPending;
-
-    DRI2InvalidateDrawable(pDraw);
-
-    return Success;
-}
-
-void
-DRI2SwapInterval(DrawablePtr pDrawable, int interval)
-{
-    ScreenPtr       pScreen = pDrawable->pScreen;
-    DRI2DrawablePtr pPriv = DRI2GetDrawable(pDrawable);
-
-    if (pPriv == NULL) {
-        xf86DrvMsg(pScreen->myNum, X_ERROR,
-		   "[DRI2] %s: bad drawable\n", __func__);
-	return;
-    }
-
-    /* fixme: check against arbitrary max? */
-    pPriv->swap_interval = interval;
-}
-
-int
-DRI2GetMSC(DrawablePtr pDraw, CARD64 *ust, CARD64 *msc, CARD64 *sbc)
-{
-    ScreenPtr pScreen = pDraw->pScreen;
-    DRI2ScreenPtr ds = DRI2GetScreen(pDraw->pScreen);
-    DRI2DrawablePtr pPriv;
-    Bool ret;
-
-    pPriv = DRI2GetDrawable(pDraw);
-    if (pPriv == NULL) {
-        xf86DrvMsg(pScreen->myNum, X_ERROR,
-		   "[DRI2] %s: bad drawable\n", __func__);
-	return BadDrawable;
-    }
-
-    if (!ds->GetMSC) {
-	*ust = 0;
-	*msc = 0;
-	*sbc = pPriv->swap_count;
-	return Success;
-    }
-
-    /*
-     * Spec needs to be updated to include unmapped or redirected
-     * drawables
-     */
-
-    ret = (*ds->GetMSC)(pDraw, ust, msc);
-    if (!ret)
-	return BadDrawable;
-
-    *sbc = pPriv->swap_count;
-
-    return Success;
-}
-
-int
-DRI2WaitMSC(ClientPtr client, DrawablePtr pDraw, CARD64 target_msc,
-	    CARD64 divisor, CARD64 remainder)
-{
-    DRI2ScreenPtr ds = DRI2GetScreen(pDraw->pScreen);
-    DRI2DrawablePtr pPriv;
-    Bool ret;
-
-    pPriv = DRI2GetDrawable(pDraw);
-    if (pPriv == NULL)
-	return BadDrawable;
-
-    /* Old DDX just completes immediately */
-    if (!ds->ScheduleWaitMSC) {
-	DRI2WaitMSCComplete(client, pDraw, target_msc, 0, 0);
-
-	return Success;
-    }
-
-    ret = (*ds->ScheduleWaitMSC)(client, pDraw, target_msc, divisor, remainder);
-    if (!ret)
-	return BadDrawable;
-
-    return Success;
-}
-
-int
-DRI2WaitSBC(ClientPtr client, DrawablePtr pDraw, CARD64 target_sbc)
-{
-    DRI2DrawablePtr pPriv;
-
-    pPriv = DRI2GetDrawable(pDraw);
-    if (pPriv == NULL)
-	return BadDrawable;
-
-    /* target_sbc == 0 means to block until all pending swaps are
-     * finished. Recalculate target_sbc to get that behaviour.
-     */
-    if (target_sbc == 0)
-        target_sbc = pPriv->swap_count + pPriv->swapsPending;
-
-    /* If current swap count already >= target_sbc, reply and
-     * return immediately with (ust, msc, sbc) triplet of
-     * most recent completed swap.
-     */
-    if (pPriv->swap_count >= target_sbc) {
-        ProcDRI2WaitMSCReply(client, pPriv->last_swap_ust,
-                             pPriv->last_swap_msc, pPriv->swap_count);
-        return Success;
-    }
-
-    pPriv->target_sbc = target_sbc;
-    __DRI2BlockClient(client, pPriv);
-
-    return Success;
-}
-
-Bool
-DRI2HasSwapControl(ScreenPtr pScreen)
-{
-    DRI2ScreenPtr ds = DRI2GetScreen(pScreen);
-
-    return ds->ScheduleSwap && ds->GetMSC;
-}
-
-Bool
-DRI2Connect(ScreenPtr pScreen, unsigned int driverType, int *fd,
-	    const char **driverName, const char **deviceName)
-{
-    DRI2ScreenPtr ds;
-
-    if (!dixPrivateKeyRegistered(dri2ScreenPrivateKey))
-	return FALSE;
-
-    ds = DRI2GetScreen(pScreen);
-    if (ds == NULL || driverType >= ds->numDrivers ||
-	    !ds->driverNames[driverType])
-	return FALSE;
-
-    *fd = ds->fd;
-    *driverName = ds->driverNames[driverType];
-    *deviceName = ds->deviceName;
-
-    return TRUE;
-}
-
-Bool
-DRI2Authenticate(ScreenPtr pScreen, uint32_t magic)
-{
-    DRI2ScreenPtr ds = DRI2GetScreen(pScreen);
-
-    if (ds == NULL || (*ds->AuthMagic)(ds->fd, magic))
-        return FALSE;
-
-    return TRUE;
-}
-
-static int
-DRI2ConfigNotify(WindowPtr pWin, int x, int y, int w, int h, int bw,
-		 WindowPtr pSib)
-{
-    DrawablePtr pDraw = (DrawablePtr)pWin;
-    ScreenPtr pScreen = pDraw->pScreen;
-    DRI2ScreenPtr ds = DRI2GetScreen(pScreen);
-    DRI2DrawablePtr dd = DRI2GetDrawable(pDraw);
-    int ret;
-
-    if (ds->ConfigNotify) {
-	pScreen->ConfigNotify = ds->ConfigNotify;
-
-	ret = (*pScreen->ConfigNotify)(pWin, x, y, w, h, bw, pSib);
-
-	ds->ConfigNotify = pScreen->ConfigNotify;
-	pScreen->ConfigNotify = DRI2ConfigNotify;
-	if (ret)
-	    return ret;
-    }
-
-    if (!dd || (dd->width == w && dd->height == h))
-	return Success;
-
-    DRI2InvalidateDrawable(pDraw);
-    return Success;
-}
-
-Bool
-DRI2ScreenInit(ScreenPtr pScreen, DRI2InfoPtr info)
-{
-    DRI2ScreenPtr ds;
-    const char* driverTypeNames[] = {
-	"DRI", /* DRI2DriverDRI */
-	"VDPAU", /* DRI2DriverVDPAU */
-    };
-    unsigned int i;
-    CARD8 cur_minor;
-
-    if (info->version < 3)
-	return FALSE;
-
-    if (!xf86VGAarbiterAllowDRI(pScreen)) {
-        xf86DrvMsg(pScreen->myNum, X_WARNING,
-                  "[DRI2] Direct rendering is not supported when VGA arb is necessary for the device\n");
-        return FALSE;
-    }
-
-    if (!dixRegisterPrivateKey(&dri2ScreenPrivateKeyRec, PRIVATE_SCREEN, 0))
-	return FALSE;
-
-    if (!dixRegisterPrivateKey(&dri2WindowPrivateKeyRec, PRIVATE_WINDOW, 0))
-	return FALSE;
-
-    if (!dixRegisterPrivateKey(&dri2PixmapPrivateKeyRec, PRIVATE_PIXMAP, 0))
-	return FALSE;
-
-    ds = calloc(1, sizeof *ds);
-    if (!ds)
-	return FALSE;
-
-    ds->screen         = pScreen;
-    ds->fd	       = info->fd;
-    ds->deviceName     = info->deviceName;
-    dri2_major         = 1;
-
-    ds->CreateBuffer   = info->CreateBuffer;
-    ds->DestroyBuffer  = info->DestroyBuffer;
-    ds->CopyRegion     = info->CopyRegion;
-
-    if (info->version >= 4) {
-	ds->ScheduleSwap = info->ScheduleSwap;
-	ds->ScheduleWaitMSC = info->ScheduleWaitMSC;
-	ds->GetMSC = info->GetMSC;
-	cur_minor = 3;
-    } else {
-	cur_minor = 1;
-    }
-
-    if (info->version >= 5) {
-        ds->AuthMagic = info->AuthMagic;
-    }
-
-    /*
-     * if the driver doesn't provide an AuthMagic function or the info struct
-     * version is too low, it relies on the old method (using libdrm) or fail
-     */
-    if (!ds->AuthMagic)
-#ifdef WITH_LIBDRM
-        ds->AuthMagic = drmAuthMagic;
-#else
-        goto err_out;
-#endif
-
-    /* Initialize minor if needed and set to minimum provied by DDX */
-    if (!dri2_minor || dri2_minor > cur_minor)
-	dri2_minor = cur_minor;
-
-    if (info->version == 3 || info->numDrivers == 0) {
-	/* Driver too old: use the old-style driverName field */
-	ds->numDrivers = 1;
-	ds->driverNames = malloc(sizeof(*ds->driverNames));
-	if (!ds->driverNames)
-	    goto err_out;
-	ds->driverNames[0] = info->driverName;
-    } else {
-	ds->numDrivers = info->numDrivers;
-	ds->driverNames = malloc(info->numDrivers * sizeof(*ds->driverNames));
-	if (!ds->driverNames)
-		goto err_out;
-	memcpy(ds->driverNames, info->driverNames,
-	       info->numDrivers * sizeof(*ds->driverNames));
-    }
-
-    dixSetPrivate(&pScreen->devPrivates, dri2ScreenPrivateKey, ds);
-
-    ds->ConfigNotify = pScreen->ConfigNotify;
-    pScreen->ConfigNotify = DRI2ConfigNotify;
-
-    xf86DrvMsg(pScreen->myNum, X_INFO, "[DRI2] Setup complete\n");
-    for (i = 0; i < sizeof(driverTypeNames) / sizeof(driverTypeNames[0]); i++) {
-	if (i < ds->numDrivers && ds->driverNames[i]) {
-	    xf86DrvMsg(pScreen->myNum, X_INFO, "[DRI2]   %s driver: %s\n",
-		       driverTypeNames[i], ds->driverNames[i]);
-	}
-    }
-
-    return TRUE;
-
-err_out:
-    xf86DrvMsg(pScreen->myNum, X_WARNING,
-            "[DRI2] Initialization failed for info version %d.\n", info->version);
-    free(ds);
-    return FALSE;
-}
-
-void
-DRI2CloseScreen(ScreenPtr pScreen)
-{
-    DRI2ScreenPtr ds = DRI2GetScreen(pScreen);
-
-    free(ds->driverNames);
-    free(ds);
-    dixSetPrivate(&pScreen->devPrivates, dri2ScreenPrivateKey, NULL);
-}
-
-extern ExtensionModule dri2ExtensionModule;
-
-static pointer
-DRI2Setup(pointer module, pointer opts, int *errmaj, int *errmin)
-{
-    static Bool setupDone = FALSE;
-
-    dri2DrawableRes = CreateNewResourceType(DRI2DrawableGone, "DRI2Drawable");
-
-    if (!setupDone)
-    {
-	setupDone = TRUE;
-	LoadExtension(&dri2ExtensionModule, FALSE);
-    }
-    else
-    {
-	if (errmaj)
-	    *errmaj = LDR_ONCEONLY;
-    }
-
-    return (pointer) 1;
-}
-
-static XF86ModuleVersionInfo DRI2VersRec =
-{
-    "dri2",
-    MODULEVENDORSTRING,
-    MODINFOSTRING1,
-    MODINFOSTRING2,
-    XORG_VERSION_CURRENT,
-    1, 2, 0,
-    ABI_CLASS_EXTENSION,
-    ABI_EXTENSION_VERSION,
-    MOD_CLASS_NONE,
-    { 0, 0, 0, 0 }
-};
-
-_X_EXPORT XF86ModuleData dri2ModuleData = { &DRI2VersRec, DRI2Setup, NULL };
-
-void
-DRI2Version(int *major, int *minor)
-{
-    if (major != NULL)
-	*major = DRI2VersRec.majorversion;
-
-    if (minor != NULL)
-	*minor = DRI2VersRec.minorversion;
-}
-=======
-/*
- * Copyright © 2007, 2008 Red Hat, Inc.
- *
- * Permission is hereby granted, free of charge, to any person obtaining a
- * copy of this software and associated documentation files (the "Soft-
- * ware"), to deal in the Software without restriction, including without
- * limitation the rights to use, copy, modify, merge, publish, distribute,
- * and/or sell copies of the Software, and to permit persons to whom the
- * Software is furnished to do so, provided that the above copyright
- * notice(s) and this permission notice appear in all copies of the Soft-
- * ware and that both the above copyright notice(s) and this permission
- * notice appear in supporting documentation.
- *
- * THE SOFTWARE IS PROVIDED "AS IS", WITHOUT WARRANTY OF ANY KIND, EXPRESS
- * OR IMPLIED, INCLUDING BUT NOT LIMITED TO THE WARRANTIES OF MERCHANTABIL-
- * ITY, FITNESS FOR A PARTICULAR PURPOSE AND NONINFRINGEMENT OF THIRD PARTY
- * RIGHTS. IN NO EVENT SHALL THE COPYRIGHT HOLDER OR HOLDERS INCLUDED IN
- * THIS NOTICE BE LIABLE FOR ANY CLAIM, OR ANY SPECIAL INDIRECT OR CONSE-
- * QUENTIAL DAMAGES, OR ANY DAMAGES WHATSOEVER RESULTING FROM LOSS OF USE,
- * DATA OR PROFITS, WHETHER IN AN ACTION OF CONTRACT, NEGLIGENCE OR OTHER
- * TORTIOUS ACTION, ARISING OUT OF OR IN CONNECTION WITH THE USE OR PERFOR-
- * MANCE OF THIS SOFTWARE.
- *
- * Except as contained in this notice, the name of a copyright holder shall
- * not be used in advertising or otherwise to promote the sale, use or
- * other dealings in this Software without prior written authorization of
- * the copyright holder.
- *
- * Authors:
- *   Kristian Høgsberg (krh@redhat.com)
- */
-
-#ifdef HAVE_XORG_CONFIG_H
-#include <xorg-config.h>
-#endif
-
-#include <errno.h>
-#ifdef WITH_LIBDRM
-#include <xf86drm.h>
-#endif
-#include "xf86Module.h"
-#include "list.h"
-#include "scrnintstr.h"
-#include "windowstr.h"
-#include "dixstruct.h"
-#include "dri2.h"
-#include "xf86VGAarbiter.h"
-
-#include "xf86.h"
-
-CARD8 dri2_major; /* version of DRI2 supported by DDX */
-CARD8 dri2_minor;
-
-static DevPrivateKeyRec dri2ScreenPrivateKeyRec;
-#define dri2ScreenPrivateKey (&dri2ScreenPrivateKeyRec)
-
-static DevPrivateKeyRec dri2WindowPrivateKeyRec;
-#define dri2WindowPrivateKey (&dri2WindowPrivateKeyRec)
-
-static DevPrivateKeyRec dri2PixmapPrivateKeyRec;
-#define dri2PixmapPrivateKey (&dri2PixmapPrivateKeyRec)
-
-static RESTYPE       dri2DrawableRes;
-
-typedef struct _DRI2Screen *DRI2ScreenPtr;
-
-typedef struct _DRI2Drawable {
-    DRI2ScreenPtr        dri2_screen;
-    DrawablePtr		 drawable;
-    struct list		 reference_list;
-    int			 width;
-    int			 height;
-    DRI2BufferPtr	*buffers;
-    int			 bufferCount;
-    unsigned int	 swapsPending;
-    ClientPtr		 blockedClient;
-    Bool		 blockedOnMsc;
-    int			 swap_interval;
-    CARD64		 swap_count;
-    int64_t		 target_sbc; /* -1 means no SBC wait outstanding */
-    CARD64		 last_swap_target; /* most recently queued swap target */
-    CARD64		 last_swap_msc; /* msc at completion of most recent swap */
-    CARD64		 last_swap_ust; /* ust at completion of most recent swap */
-    int			 swap_limit; /* for N-buffering */
-    unsigned long	 serialNumber;
-} DRI2DrawableRec, *DRI2DrawablePtr;
-
-typedef struct _DRI2Screen {
-    ScreenPtr			 screen;
-    int				 refcnt;
-    unsigned int		 numDrivers;
-    const char			**driverNames;
-    const char			*deviceName;
-    int				 fd;
-    unsigned int		 lastSequence;
-
-    DRI2CreateBufferProcPtr	 CreateBuffer;
-    DRI2DestroyBufferProcPtr	 DestroyBuffer;
-    DRI2CopyRegionProcPtr	 CopyRegion;
-    DRI2ScheduleSwapProcPtr	 ScheduleSwap;
-    DRI2GetMSCProcPtr		 GetMSC;
-    DRI2ScheduleWaitMSCProcPtr	 ScheduleWaitMSC;
-    DRI2AuthMagicProcPtr	 AuthMagic;
-
-    HandleExposuresProcPtr       HandleExposures;
-
-    ConfigNotifyProcPtr		 ConfigNotify;
-} DRI2ScreenRec;
-
-static DRI2ScreenPtr
-DRI2GetScreen(ScreenPtr pScreen)
-{
-    return dixLookupPrivate(&pScreen->devPrivates, dri2ScreenPrivateKey);
-}
-
-static DRI2DrawablePtr
-DRI2GetDrawable(DrawablePtr pDraw)
-{
-    WindowPtr pWin;
-    PixmapPtr pPixmap;
-
-    switch (pDraw->type) {
-    case DRAWABLE_WINDOW:
-	pWin = (WindowPtr) pDraw;
-	return dixLookupPrivate(&pWin->devPrivates, dri2WindowPrivateKey);
-    case DRAWABLE_PIXMAP:
-	pPixmap = (PixmapPtr) pDraw;
-	return dixLookupPrivate(&pPixmap->devPrivates, dri2PixmapPrivateKey);
-    default:
-	return NULL;
-    }
-}
-
-static unsigned long
-DRI2DrawableSerial(DrawablePtr pDraw)
-{
-    ScreenPtr pScreen = pDraw->pScreen;
-    PixmapPtr pPix;
-
-    if (pDraw->type != DRAWABLE_WINDOW)
-	return pDraw->serialNumber;
-
-    pPix = pScreen->GetWindowPixmap((WindowPtr)pDraw);
-    return pPix->drawable.serialNumber;
-}
-
-static DRI2DrawablePtr
-DRI2AllocateDrawable(DrawablePtr pDraw)
-{
-    DRI2ScreenPtr   ds = DRI2GetScreen(pDraw->pScreen);
-    DRI2DrawablePtr pPriv;
-    CARD64          ust;
-    WindowPtr pWin;
-    PixmapPtr pPixmap;
-
-    pPriv = malloc(sizeof *pPriv);
-    if (pPriv == NULL)
-	return NULL;
-
-    pPriv->dri2_screen = ds;
-    pPriv->drawable = pDraw;
-    pPriv->width = pDraw->width;
-    pPriv->height = pDraw->height;
-    pPriv->buffers = NULL;
-    pPriv->bufferCount = 0;
-    pPriv->swapsPending = 0;
-    pPriv->blockedClient = NULL;
-    pPriv->blockedOnMsc = FALSE;
-    pPriv->swap_count = 0;
-    pPriv->target_sbc = -1;
-    pPriv->swap_interval = 1;
-    /* Initialize last swap target from DDX if possible */
-    if (!ds->GetMSC || !(*ds->GetMSC)(pDraw, &ust, &pPriv->last_swap_target))
-	pPriv->last_swap_target = 0;
-
-    pPriv->swap_limit = 1; /* default to double buffering */
-    pPriv->last_swap_msc = 0;
-    pPriv->last_swap_ust = 0;
-    list_init(&pPriv->reference_list);
-    pPriv->serialNumber = DRI2DrawableSerial(pDraw);
-
-    if (pDraw->type == DRAWABLE_WINDOW) {
-	pWin = (WindowPtr) pDraw;
-	dixSetPrivate(&pWin->devPrivates, dri2WindowPrivateKey, pPriv);
-    } else {
-	pPixmap = (PixmapPtr) pDraw;
-	dixSetPrivate(&pPixmap->devPrivates, dri2PixmapPrivateKey, pPriv);
-    }
-
-    return pPriv;
-}
-
-typedef struct DRI2DrawableRefRec {
-    XID		  id;
-    XID		  dri2_id;
-    DRI2InvalidateProcPtr	invalidate;
-    void	 *priv;
-    struct list	  link;
-} DRI2DrawableRefRec, *DRI2DrawableRefPtr;
-
-static DRI2DrawableRefPtr
-DRI2LookupDrawableRef(DRI2DrawablePtr pPriv, XID id)
-{
-    DRI2DrawableRefPtr ref;
-
-    list_for_each_entry(ref, &pPriv->reference_list, link) {
-	if (ref->id == id)
-	    return ref;
-    }
-    
-    return NULL;
-}
-
-static int
-DRI2AddDrawableRef(DRI2DrawablePtr pPriv, XID id, XID dri2_id,
-		   DRI2InvalidateProcPtr invalidate, void *priv)
-{
-    DRI2DrawableRefPtr ref;
-
-    ref = malloc(sizeof *ref);
-    if (ref == NULL)
-	return BadAlloc;
-	
-    if (!AddResource(dri2_id, dri2DrawableRes, pPriv)) {
-	free(ref);
-	return BadAlloc;
-    }
-    if (!DRI2LookupDrawableRef(pPriv, id))
-	if (!AddResource(id, dri2DrawableRes, pPriv)) {
-	    FreeResourceByType(dri2_id, dri2DrawableRes, TRUE);
-	    free(ref);
-	    return BadAlloc;
-        }
-
-    ref->id = id;
-    ref->dri2_id = dri2_id; 
-    ref->invalidate = invalidate;
-    ref->priv = priv;
-    list_add(&ref->link, &pPriv->reference_list);
-
-    return Success;
-}
-
-int
-DRI2CreateDrawable(ClientPtr client, DrawablePtr pDraw, XID id,
-		   DRI2InvalidateProcPtr invalidate, void *priv)
-{
-    DRI2DrawablePtr pPriv;
-    XID dri2_id;
-    int rc;
-
-    pPriv = DRI2GetDrawable(pDraw);
-    if (pPriv == NULL)
-	pPriv = DRI2AllocateDrawable(pDraw);
-    if (pPriv == NULL)
-	return BadAlloc;
-    
-    dri2_id = FakeClientID(client->index);
-    rc = DRI2AddDrawableRef(pPriv, id, dri2_id, invalidate, priv);
-    if (rc != Success)
-	return rc;
-
-    return Success;
-}
-
-static int DRI2DrawableGone(pointer p, XID id)
-{
-    DRI2DrawablePtr pPriv = p;
-    DRI2ScreenPtr   ds = pPriv->dri2_screen;
-    DRI2DrawableRefPtr ref, next;
-    WindowPtr pWin;
-    PixmapPtr pPixmap;
-    DrawablePtr pDraw;
-    int i;
-
-    list_for_each_entry_safe(ref, next, &pPriv->reference_list, link) {
-	if (ref->dri2_id == id) {
-	    list_del(&ref->link);
-	    /* If this was the last ref under this X drawable XID,
-	     * unregister the X drawable resource. */
-	    if (!DRI2LookupDrawableRef(pPriv, ref->id))
-		FreeResourceByType(ref->id, dri2DrawableRes, TRUE);
-	    free(ref);
-	    break;
-	}
-
-	if (ref->id == id) {
-	    list_del(&ref->link);
-	    FreeResourceByType(ref->dri2_id, dri2DrawableRes, TRUE);
-	    free(ref);
-	}
-    }
-
-    if (!list_is_empty(&pPriv->reference_list))
-	return Success;
-
-    pDraw = pPriv->drawable;
-    if (pDraw->type == DRAWABLE_WINDOW) {
-	pWin = (WindowPtr) pDraw;
-	dixSetPrivate(&pWin->devPrivates, dri2WindowPrivateKey, NULL);
-    } else {
-	pPixmap = (PixmapPtr) pDraw;
-	dixSetPrivate(&pPixmap->devPrivates, dri2PixmapPrivateKey, NULL);
-    }
-
-    if (pPriv->buffers != NULL) {
-	for (i = 0; i < pPriv->bufferCount; i++)
-	    (*ds->DestroyBuffer)(pDraw, pPriv->buffers[i]);
-
-	free(pPriv->buffers);
-    }
-
-    free(pPriv);
-
-    return Success;
-}
-
-static int
-find_attachment(DRI2DrawablePtr pPriv, unsigned attachment)
-{
-    int i;
-
-    if (pPriv->buffers == NULL) {
-	return -1;
-    }
-
-    for (i = 0; i < pPriv->bufferCount; i++) {
-	if ((pPriv->buffers[i] != NULL)
-	    && (pPriv->buffers[i]->attachment == attachment)) {
-	    return i;
-	}
-    }
-
-    return -1;
-}
-
-static Bool
-allocate_or_reuse_buffer(DrawablePtr pDraw, DRI2ScreenPtr ds,
-			 DRI2DrawablePtr pPriv,
-			 unsigned int attachment, unsigned int format,
-			 int dimensions_match, DRI2BufferPtr *buffer)
-{
-    int old_buf = find_attachment(pPriv, attachment);
-
-    if ((old_buf < 0)
-	|| !dimensions_match
-	|| (pPriv->buffers[old_buf]->format != format)) {
-	*buffer = (*ds->CreateBuffer)(pDraw, attachment, format);
-	pPriv->serialNumber = DRI2DrawableSerial(pDraw);
-	return TRUE;
-
-    } else {
-	*buffer = pPriv->buffers[old_buf];
-	pPriv->buffers[old_buf] = NULL;
-	return FALSE;
-    }
-}
-
-static void
-update_dri2_drawable_buffers(DRI2DrawablePtr pPriv, DrawablePtr pDraw,
-			     DRI2BufferPtr *buffers, int out_count, int *width, int *height)
-{
-    DRI2ScreenPtr   ds = DRI2GetScreen(pDraw->pScreen);
-    int i;
-
-    if (pPriv->buffers != NULL) {
-	for (i = 0; i < pPriv->bufferCount; i++) {
-	    if (pPriv->buffers[i] != NULL) {
-		(*ds->DestroyBuffer)(pDraw, pPriv->buffers[i]);
-	    }
-	}
-
-	free(pPriv->buffers);
-    }
-
-    pPriv->buffers = buffers;
-    pPriv->bufferCount = out_count;
-    pPriv->width = pDraw->width;
-    pPriv->height = pDraw->height;
-    *width = pPriv->width;
-    *height = pPriv->height;
-}
-
-static DRI2BufferPtr *
-do_get_buffers(DrawablePtr pDraw, int *width, int *height,
-	       unsigned int *attachments, int count, int *out_count,
-	       int has_format)
-{
-    DRI2ScreenPtr   ds = DRI2GetScreen(pDraw->pScreen);
-    DRI2DrawablePtr pPriv = DRI2GetDrawable(pDraw);
-    DRI2BufferPtr  *buffers;
-    int need_real_front = 0;
-    int need_fake_front = 0;
-    int have_fake_front = 0;
-    int front_format = 0;
-    int dimensions_match;
-    int buffers_changed = 0;
-    int i;
-
-    if (!pPriv) {
-	*width = pDraw->width;
-	*height = pDraw->height;
-	*out_count = 0;
-	return NULL;
-    }
-
-    dimensions_match = (pDraw->width == pPriv->width)
-	&& (pDraw->height == pPriv->height)
-	&& (pPriv->serialNumber == DRI2DrawableSerial(pDraw));
-
-    buffers = calloc((count + 1), sizeof(buffers[0]));
-    if (!buffers)
-	goto err_out;
-
-    for (i = 0; i < count; i++) {
-	const unsigned attachment = *(attachments++);
-	const unsigned format = (has_format) ? *(attachments++) : 0;
-
-	if (allocate_or_reuse_buffer(pDraw, ds, pPriv, attachment,
-				     format, dimensions_match,
-				     &buffers[i]))
-		buffers_changed = 1;
-
-	if (buffers[i] == NULL)
-	    goto err_out;
-
-	/* If the drawable is a window and the front-buffer is requested,
-	 * silently add the fake front-buffer to the list of requested
-	 * attachments.  The counting logic in the loop accounts for the case
-	 * where the client requests both the fake and real front-buffer.
-	 */
-	if (attachment == DRI2BufferBackLeft) {
-	    need_real_front++;
-	    front_format = format;
-	}
-
-	if (attachment == DRI2BufferFrontLeft) {
-	    need_real_front--;
-	    front_format = format;
-
-	    if (pDraw->type == DRAWABLE_WINDOW) {
-		need_fake_front++;
-	    }
-	}
-
-	if (pDraw->type == DRAWABLE_WINDOW) {
-	    if (attachment == DRI2BufferFakeFrontLeft) {
-		need_fake_front--;
-		have_fake_front = 1;
-	    }
-	}
-    }
-
-    if (need_real_front > 0) {
-	if (allocate_or_reuse_buffer(pDraw, ds, pPriv, DRI2BufferFrontLeft,
-				     front_format, dimensions_match,
-				     &buffers[i]))
-	    buffers_changed = 1;
-
-	if (buffers[i] == NULL)
-	    goto err_out;
-	i++;
-    }
-
-    if (need_fake_front > 0) {
-	if (allocate_or_reuse_buffer(pDraw, ds, pPriv, DRI2BufferFakeFrontLeft,
-				     front_format, dimensions_match,
-				     &buffers[i]))
-	    buffers_changed = 1;
-
-	if (buffers[i] == NULL)
-	    goto err_out;
-
-	i++;
-	have_fake_front = 1;
-    }
-
-    *out_count = i;
-
-    update_dri2_drawable_buffers(pPriv, pDraw, buffers, *out_count, width, height);
-
-    /* If the client is getting a fake front-buffer, pre-fill it with the
-     * contents of the real front-buffer.  This ensures correct operation of
-     * applications that call glXWaitX before calling glDrawBuffer.
-     */
-    if (have_fake_front && buffers_changed) {
-	BoxRec box;
-	RegionRec region;
-
-	box.x1 = 0;
-	box.y1 = 0;
-	box.x2 = pPriv->width;
-	box.y2 = pPriv->height;
-	RegionInit(&region, &box, 0);
-
-	DRI2CopyRegion(pDraw, &region, DRI2BufferFakeFrontLeft,
-		       DRI2BufferFrontLeft);
-    }
-
-    return pPriv->buffers;
-
-err_out:
-
-    *out_count = 0;
-
-    if (buffers) {
-	for (i = 0; i < count; i++) {
-	    if (buffers[i] != NULL)
-		(*ds->DestroyBuffer)(pDraw, buffers[i]);
-	}
-
-	free(buffers);
-	buffers = NULL;
-    }
-
-    update_dri2_drawable_buffers(pPriv, pDraw, buffers, *out_count, width, height);
-
-    return buffers;
-}
-
-DRI2BufferPtr *
-DRI2GetBuffers(DrawablePtr pDraw, int *width, int *height,
-	       unsigned int *attachments, int count, int *out_count)
-{
-    return do_get_buffers(pDraw, width, height, attachments, count,
-			  out_count, FALSE);
-}
-
-DRI2BufferPtr *
-DRI2GetBuffersWithFormat(DrawablePtr pDraw, int *width, int *height,
-			 unsigned int *attachments, int count, int *out_count)
-{
-    return do_get_buffers(pDraw, width, height, attachments, count,
-			  out_count, TRUE);
-}
-
-static void
-DRI2InvalidateDrawable(DrawablePtr pDraw)
-{
-    DRI2DrawablePtr pPriv = DRI2GetDrawable(pDraw);
-    DRI2DrawableRefPtr ref;
-
-    if (!pPriv)
-        return;
-
-    list_for_each_entry(ref, &pPriv->reference_list, link)
-	ref->invalidate(pDraw, ref->priv);
-}
-
-/*
- * In the direct rendered case, we throttle the clients that have more
- * than their share of outstanding swaps (and thus busy buffers) when a
- * new GetBuffers request is received.  In the AIGLX case, we allow the
- * client to get the new buffers, but throttle when the next GLX request
- * comes in (see __glXDRIcontextWait()).
- */
-Bool
-DRI2ThrottleClient(ClientPtr client, DrawablePtr pDraw)
-{
-    DRI2DrawablePtr pPriv;
-
-    pPriv = DRI2GetDrawable(pDraw);
-    if (pPriv == NULL)
-	return FALSE;
-
-    /* Throttle to swap limit */
-    if ((pPriv->swapsPending >= pPriv->swap_limit) &&
-	!pPriv->blockedClient) {
-	ResetCurrentRequest(client);
-	client->sequence--;
-	IgnoreClient(client);
-	pPriv->blockedClient = client;
-	return TRUE;
-    }
-
-    return FALSE;
-}
-
-static void
-__DRI2BlockClient(ClientPtr client, DRI2DrawablePtr pPriv)
-{
-    if (pPriv->blockedClient == NULL) {
-	IgnoreClient(client);
-	pPriv->blockedClient = client;
-    }
-}
-
-void
-DRI2BlockClient(ClientPtr client, DrawablePtr pDraw)
-{
-    DRI2DrawablePtr pPriv;
-
-    pPriv = DRI2GetDrawable(pDraw);
-    if (pPriv == NULL)
-	return;
-
-    __DRI2BlockClient(client, pPriv);
-    pPriv->blockedOnMsc = TRUE;
-}
-
-int
-DRI2CopyRegion(DrawablePtr pDraw, RegionPtr pRegion,
-	       unsigned int dest, unsigned int src)
-{
-    DRI2ScreenPtr   ds = DRI2GetScreen(pDraw->pScreen);
-    DRI2DrawablePtr pPriv;
-    DRI2BufferPtr   pDestBuffer, pSrcBuffer;
-    int		    i;
-
-    pPriv = DRI2GetDrawable(pDraw);
-    if (pPriv == NULL)
-	return BadDrawable;
-
-    pDestBuffer = NULL;
-    pSrcBuffer = NULL;
-    for (i = 0; i < pPriv->bufferCount; i++)
-    {
-	if (pPriv->buffers[i]->attachment == dest)
-	    pDestBuffer = (DRI2BufferPtr) pPriv->buffers[i];
-	if (pPriv->buffers[i]->attachment == src)
-	    pSrcBuffer = (DRI2BufferPtr) pPriv->buffers[i];
-    }
-    if (pSrcBuffer == NULL || pDestBuffer == NULL)
-	return BadValue;
-
-    (*ds->CopyRegion)(pDraw, pRegion, pDestBuffer, pSrcBuffer);
-
-    return Success;
-}
-
-/* Can this drawable be page flipped? */
-Bool
-DRI2CanFlip(DrawablePtr pDraw)
-{
-    ScreenPtr pScreen = pDraw->pScreen;
-    WindowPtr pWin, pRoot;
-    PixmapPtr pWinPixmap, pRootPixmap;
-
-    if (pDraw->type == DRAWABLE_PIXMAP)
-	return TRUE;
-
-    pRoot = pScreen->root;
-    pRootPixmap = pScreen->GetWindowPixmap(pRoot);
-
-    pWin = (WindowPtr) pDraw;
-    pWinPixmap = pScreen->GetWindowPixmap(pWin);
-    if (pRootPixmap != pWinPixmap)
-	return FALSE;
-    if (!RegionEqual(&pWin->clipList, &pRoot->winSize))
-	return FALSE;
-
-    /* Does the window match the pixmap exactly? */
-    if (pDraw->x != 0 ||
-	pDraw->y != 0 ||
-#ifdef COMPOSITE
-	pDraw->x != pWinPixmap->screen_x ||
-	pDraw->y != pWinPixmap->screen_y ||
-#endif
-	pDraw->width != pWinPixmap->drawable.width ||
-	pDraw->height != pWinPixmap->drawable.height)
-	return FALSE;
-
-    return TRUE;
-}
-
-/* Can we do a pixmap exchange instead of a blit? */
-Bool
-DRI2CanExchange(DrawablePtr pDraw)
-{
-    return FALSE;
-}
-
-void
-DRI2WaitMSCComplete(ClientPtr client, DrawablePtr pDraw, int frame,
-		    unsigned int tv_sec, unsigned int tv_usec)
-{
-    DRI2DrawablePtr pPriv;
-
-    pPriv = DRI2GetDrawable(pDraw);
-    if (pPriv == NULL)
-	return;
-
-    ProcDRI2WaitMSCReply(client, ((CARD64)tv_sec * 1000000) + tv_usec,
-			 frame, pPriv->swap_count);
-
-    if (pPriv->blockedClient)
-	AttendClient(pPriv->blockedClient);
-
-    pPriv->blockedClient = NULL;
-    pPriv->blockedOnMsc = FALSE;
-}
-
-static void
-DRI2WakeClient(ClientPtr client, DrawablePtr pDraw, int frame,
-	       unsigned int tv_sec, unsigned int tv_usec)
-{
-    ScreenPtr	    pScreen = pDraw->pScreen;
-    DRI2DrawablePtr pPriv;
-
-    pPriv = DRI2GetDrawable(pDraw);
-    if (pPriv == NULL) {
-        xf86DrvMsg(pScreen->myNum, X_ERROR,
-		   "[DRI2] %s: bad drawable\n", __func__);
-	return;
-    }
-
-    /*
-     * Swap completed.
-     * Wake the client iff:
-     *   - it was waiting on SBC
-     *   - was blocked due to GLX make current
-     *   - was blocked due to swap throttling
-     *   - is not blocked due to an MSC wait
-     */
-    if (pPriv->target_sbc != -1 &&
-	pPriv->target_sbc <= pPriv->swap_count) {
-	ProcDRI2WaitMSCReply(client, ((CARD64)tv_sec * 1000000) + tv_usec,
-			     frame, pPriv->swap_count);
-	pPriv->target_sbc = -1;
-
-	AttendClient(pPriv->blockedClient);
-	pPriv->blockedClient = NULL;
-    } else if (pPriv->target_sbc == -1 && !pPriv->blockedOnMsc) {
-	if (pPriv->blockedClient) {
-	    AttendClient(pPriv->blockedClient);
-	    pPriv->blockedClient = NULL;
-	}
-    }
-}
-
-void
-DRI2SwapComplete(ClientPtr client, DrawablePtr pDraw, int frame,
-		   unsigned int tv_sec, unsigned int tv_usec, int type,
-		   DRI2SwapEventPtr swap_complete, void *swap_data)
-{
-    ScreenPtr	    pScreen = pDraw->pScreen;
-    DRI2DrawablePtr pPriv;
-    CARD64          ust = 0;
-    BoxRec          box;
-    RegionRec       region;
-
-    pPriv = DRI2GetDrawable(pDraw);
-    if (pPriv == NULL) {
-        xf86DrvMsg(pScreen->myNum, X_ERROR,
-		   "[DRI2] %s: bad drawable\n", __func__);
-	return;
-    }
-
-    pPriv->swapsPending--;
-    pPriv->swap_count++;
-
-    box.x1 = 0;
-    box.y1 = 0;
-    box.x2 = pDraw->width;
-    box.y2 = pDraw->height;
-    RegionInit(&region, &box, 0);
-    DRI2CopyRegion(pDraw, &region, DRI2BufferFakeFrontLeft,
-		   DRI2BufferFrontLeft);
-
-    ust = ((CARD64)tv_sec * 1000000) + tv_usec;
-    if (swap_complete)
-	swap_complete(client, swap_data, type, ust, frame, pPriv->swap_count);
-
-    pPriv->last_swap_msc = frame;
-    pPriv->last_swap_ust = ust;
-
-    DRI2WakeClient(client, pDraw, frame, tv_sec, tv_usec);
-}
-
-Bool
-DRI2WaitSwap(ClientPtr client, DrawablePtr pDrawable)
-{
-    DRI2DrawablePtr pPriv = DRI2GetDrawable(pDrawable);
-
-    /* If we're currently waiting for a swap on this drawable, reset
-     * the request and suspend the client.  We only support one
-     * blocked client per drawable. */
-    if ((pPriv->swapsPending) &&
-	pPriv->blockedClient == NULL) {
-	ResetCurrentRequest(client);
-	client->sequence--;
-	__DRI2BlockClient(client, pPriv);
-	return TRUE;
-    }
-
-    return FALSE;
-}
-
-int
-DRI2SwapBuffers(ClientPtr client, DrawablePtr pDraw, CARD64 target_msc,
-		CARD64 divisor, CARD64 remainder, CARD64 *swap_target,
-		DRI2SwapEventPtr func, void *data)
-{
-    ScreenPtr       pScreen = pDraw->pScreen;
-    DRI2ScreenPtr   ds = DRI2GetScreen(pDraw->pScreen);
-    DRI2DrawablePtr pPriv;
-    DRI2BufferPtr   pDestBuffer = NULL, pSrcBuffer = NULL;
-    int             ret, i;
-    CARD64          ust, current_msc;
-
-    pPriv = DRI2GetDrawable(pDraw);
-    if (pPriv == NULL) {
-        xf86DrvMsg(pScreen->myNum, X_ERROR,
-		   "[DRI2] %s: bad drawable\n", __func__);
-	return BadDrawable;
-    }
-
-    for (i = 0; i < pPriv->bufferCount; i++) {
-	if (pPriv->buffers[i]->attachment == DRI2BufferFrontLeft)
-	    pDestBuffer = (DRI2BufferPtr) pPriv->buffers[i];
-	if (pPriv->buffers[i]->attachment == DRI2BufferBackLeft)
-	    pSrcBuffer = (DRI2BufferPtr) pPriv->buffers[i];
-    }
-    if (pSrcBuffer == NULL || pDestBuffer == NULL) {
-        xf86DrvMsg(pScreen->myNum, X_ERROR,
-		   "[DRI2] %s: drawable has no back or front?\n", __func__);
-	return BadDrawable;
-    }
-
-    /* Old DDX or no swap interval, just blit */
-    if (!ds->ScheduleSwap || !pPriv->swap_interval) {
-	BoxRec box;
-	RegionRec region;
-
-	box.x1 = 0;
-	box.y1 = 0;
-	box.x2 = pDraw->width;
-	box.y2 = pDraw->height;
-	RegionInit(&region, &box, 0);
-
-	pPriv->swapsPending++;
-
-	(*ds->CopyRegion)(pDraw, &region, pDestBuffer, pSrcBuffer);
-	DRI2SwapComplete(client, pDraw, target_msc, 0, 0, DRI2_BLIT_COMPLETE,
-			 func, data);
-	return Success;
-    }
-
-    /*
-     * In the simple glXSwapBuffers case, all params will be 0, and we just
-     * need to schedule a swap for the last swap target + the swap interval.
-     */
-    if (target_msc == 0 && divisor == 0 && remainder == 0) {
-	/* If the current vblank count of the drawable's crtc is lower
-	 * than the count stored in last_swap_target from a previous swap
-	 * then reinitialize last_swap_target to the current crtc's msc,
-	 * otherwise the swap will hang. This will happen if the drawable
-	 * is moved to a crtc with a lower refresh rate, or a crtc that just
-	 * got enabled.
-	 */
-	if (ds->GetMSC) {
-	    if (!(*ds->GetMSC)(pDraw, &ust, &current_msc))
-		pPriv->last_swap_target = 0;
-
-	    if (current_msc < pPriv->last_swap_target)
-		pPriv->last_swap_target = current_msc;
-
-	}
-
-	/*
-	 * Swap target for this swap is last swap target + swap interval since
-	 * we have to account for the current swap count, interval, and the
-	 * number of pending swaps.
-	 */
-	*swap_target = pPriv->last_swap_target + pPriv->swap_interval;
-
-    } else {
-	/* glXSwapBuffersMscOML could have a 0 target_msc, honor it */
-	*swap_target = target_msc;
-    }
-
-    pPriv->swapsPending++;
-    ret = (*ds->ScheduleSwap)(client, pDraw, pDestBuffer, pSrcBuffer,
-			      swap_target, divisor, remainder, func, data);
-    if (!ret) {
-	pPriv->swapsPending--; /* didn't schedule */
-        xf86DrvMsg(pScreen->myNum, X_ERROR,
-		   "[DRI2] %s: driver failed to schedule swap\n", __func__);
-	return BadDrawable;
-    }
-
-    pPriv->last_swap_target = *swap_target;
-
-    /* According to spec, return expected swapbuffers count SBC after this swap
-     * will complete.
-     */
-    *swap_target = pPriv->swap_count + pPriv->swapsPending;
-
-    DRI2InvalidateDrawable(pDraw);
-
-    return Success;
-}
-
-void
-DRI2SwapInterval(DrawablePtr pDrawable, int interval)
-{
-    ScreenPtr       pScreen = pDrawable->pScreen;
-    DRI2DrawablePtr pPriv = DRI2GetDrawable(pDrawable);
-
-    if (pPriv == NULL) {
-        xf86DrvMsg(pScreen->myNum, X_ERROR,
-		   "[DRI2] %s: bad drawable\n", __func__);
-	return;
-    }
-
-    /* fixme: check against arbitrary max? */
-    pPriv->swap_interval = interval;
-}
-
-int
-DRI2GetMSC(DrawablePtr pDraw, CARD64 *ust, CARD64 *msc, CARD64 *sbc)
-{
-    ScreenPtr pScreen = pDraw->pScreen;
-    DRI2ScreenPtr ds = DRI2GetScreen(pDraw->pScreen);
-    DRI2DrawablePtr pPriv;
-    Bool ret;
-
-    pPriv = DRI2GetDrawable(pDraw);
-    if (pPriv == NULL) {
-        xf86DrvMsg(pScreen->myNum, X_ERROR,
-		   "[DRI2] %s: bad drawable\n", __func__);
-	return BadDrawable;
-    }
-
-    if (!ds->GetMSC) {
-	*ust = 0;
-	*msc = 0;
-	*sbc = pPriv->swap_count;
-	return Success;
-    }
-
-    /*
-     * Spec needs to be updated to include unmapped or redirected
-     * drawables
-     */
-
-    ret = (*ds->GetMSC)(pDraw, ust, msc);
-    if (!ret)
-	return BadDrawable;
-
-    *sbc = pPriv->swap_count;
-
-    return Success;
-}
-
-int
-DRI2WaitMSC(ClientPtr client, DrawablePtr pDraw, CARD64 target_msc,
-	    CARD64 divisor, CARD64 remainder)
-{
-    DRI2ScreenPtr ds = DRI2GetScreen(pDraw->pScreen);
-    DRI2DrawablePtr pPriv;
-    Bool ret;
-
-    pPriv = DRI2GetDrawable(pDraw);
-    if (pPriv == NULL)
-	return BadDrawable;
-
-    /* Old DDX just completes immediately */
-    if (!ds->ScheduleWaitMSC) {
-	DRI2WaitMSCComplete(client, pDraw, target_msc, 0, 0);
-
-	return Success;
-    }
-
-    ret = (*ds->ScheduleWaitMSC)(client, pDraw, target_msc, divisor, remainder);
-    if (!ret)
-	return BadDrawable;
-
-    return Success;
-}
-
-int
-DRI2WaitSBC(ClientPtr client, DrawablePtr pDraw, CARD64 target_sbc)
-{
-    DRI2DrawablePtr pPriv;
-
-    pPriv = DRI2GetDrawable(pDraw);
-    if (pPriv == NULL)
-	return BadDrawable;
-
-    /* target_sbc == 0 means to block until all pending swaps are
-     * finished. Recalculate target_sbc to get that behaviour.
-     */
-    if (target_sbc == 0)
-        target_sbc = pPriv->swap_count + pPriv->swapsPending;
-
-    /* If current swap count already >= target_sbc, reply and
-     * return immediately with (ust, msc, sbc) triplet of
-     * most recent completed swap.
-     */
-    if (pPriv->swap_count >= target_sbc) {
-        ProcDRI2WaitMSCReply(client, pPriv->last_swap_ust,
-                             pPriv->last_swap_msc, pPriv->swap_count);
-        return Success;
-    }
-
-    pPriv->target_sbc = target_sbc;
-    __DRI2BlockClient(client, pPriv);
-
-    return Success;
-}
-
-Bool
-DRI2HasSwapControl(ScreenPtr pScreen)
-{
-    DRI2ScreenPtr ds = DRI2GetScreen(pScreen);
-
-    return ds->ScheduleSwap && ds->GetMSC;
-}
-
-Bool
-DRI2Connect(ScreenPtr pScreen, unsigned int driverType, int *fd,
-	    const char **driverName, const char **deviceName)
-{
-    DRI2ScreenPtr ds;
-
-    if (!dixPrivateKeyRegistered(dri2ScreenPrivateKey))
-	return FALSE;
-
-    ds = DRI2GetScreen(pScreen);
-    if (ds == NULL || driverType >= ds->numDrivers ||
-	    !ds->driverNames[driverType])
-	return FALSE;
-
-    *fd = ds->fd;
-    *driverName = ds->driverNames[driverType];
-    *deviceName = ds->deviceName;
-
-    return TRUE;
-}
-
-Bool
-DRI2Authenticate(ScreenPtr pScreen, uint32_t magic)
-{
-    DRI2ScreenPtr ds = DRI2GetScreen(pScreen);
-
-    if (ds == NULL || (*ds->AuthMagic)(ds->fd, magic))
-        return FALSE;
-
-    return TRUE;
-}
-
-static int
-DRI2ConfigNotify(WindowPtr pWin, int x, int y, int w, int h, int bw,
-		 WindowPtr pSib)
-{
-    DrawablePtr pDraw = (DrawablePtr)pWin;
-    ScreenPtr pScreen = pDraw->pScreen;
-    DRI2ScreenPtr ds = DRI2GetScreen(pScreen);
-    DRI2DrawablePtr dd = DRI2GetDrawable(pDraw);
-    int ret;
-
-    if (ds->ConfigNotify) {
-	pScreen->ConfigNotify = ds->ConfigNotify;
-
-	ret = (*pScreen->ConfigNotify)(pWin, x, y, w, h, bw, pSib);
-
-	ds->ConfigNotify = pScreen->ConfigNotify;
-	pScreen->ConfigNotify = DRI2ConfigNotify;
-	if (ret)
-	    return ret;
-    }
-
-    if (!dd || (dd->width == w && dd->height == h))
-	return Success;
-
-    DRI2InvalidateDrawable(pDraw);
-    return Success;
-}
-
-Bool
-DRI2ScreenInit(ScreenPtr pScreen, DRI2InfoPtr info)
-{
-    DRI2ScreenPtr ds;
-    const char* driverTypeNames[] = {
-	"DRI", /* DRI2DriverDRI */
-	"VDPAU", /* DRI2DriverVDPAU */
-    };
-    unsigned int i;
-    CARD8 cur_minor;
-
-    if (info->version < 3)
-	return FALSE;
-
-    if (!xf86VGAarbiterAllowDRI(pScreen)) {
-        xf86DrvMsg(pScreen->myNum, X_WARNING,
-                  "[DRI2] Direct rendering is not supported when VGA arb is necessary for the device\n");
-        return FALSE;
-    }
-
-    if (!dixRegisterPrivateKey(&dri2ScreenPrivateKeyRec, PRIVATE_SCREEN, 0))
-	return FALSE;
-
-    if (!dixRegisterPrivateKey(&dri2WindowPrivateKeyRec, PRIVATE_WINDOW, 0))
-	return FALSE;
-
-    if (!dixRegisterPrivateKey(&dri2PixmapPrivateKeyRec, PRIVATE_PIXMAP, 0))
-	return FALSE;
-
-    ds = calloc(1, sizeof *ds);
-    if (!ds)
-	return FALSE;
-
-    ds->screen         = pScreen;
-    ds->fd	       = info->fd;
-    ds->deviceName     = info->deviceName;
-    dri2_major         = 1;
-
-    ds->CreateBuffer   = info->CreateBuffer;
-    ds->DestroyBuffer  = info->DestroyBuffer;
-    ds->CopyRegion     = info->CopyRegion;
-
-    if (info->version >= 4) {
-	ds->ScheduleSwap = info->ScheduleSwap;
-	ds->ScheduleWaitMSC = info->ScheduleWaitMSC;
-	ds->GetMSC = info->GetMSC;
-	cur_minor = 3;
-    } else {
-	cur_minor = 1;
-    }
-
-    if (info->version >= 5) {
-        ds->AuthMagic = info->AuthMagic;
-    }
-
-    /*
-     * if the driver doesn't provide an AuthMagic function or the info struct
-     * version is too low, it relies on the old method (using libdrm) or fail
-     */
-    if (!ds->AuthMagic)
-#ifdef WITH_LIBDRM
-        ds->AuthMagic = drmAuthMagic;
-#else
-        goto err_out;
-#endif
-
-    /* Initialize minor if needed and set to minimum provied by DDX */
-    if (!dri2_minor || dri2_minor > cur_minor)
-	dri2_minor = cur_minor;
-
-    if (info->version == 3 || info->numDrivers == 0) {
-	/* Driver too old: use the old-style driverName field */
-	ds->numDrivers = 1;
-	ds->driverNames = malloc(sizeof(*ds->driverNames));
-	if (!ds->driverNames)
-	    goto err_out;
-	ds->driverNames[0] = info->driverName;
-    } else {
-	ds->numDrivers = info->numDrivers;
-	ds->driverNames = malloc(info->numDrivers * sizeof(*ds->driverNames));
-	if (!ds->driverNames)
-		goto err_out;
-	memcpy(ds->driverNames, info->driverNames,
-	       info->numDrivers * sizeof(*ds->driverNames));
-    }
-
-    dixSetPrivate(&pScreen->devPrivates, dri2ScreenPrivateKey, ds);
-
-    ds->ConfigNotify = pScreen->ConfigNotify;
-    pScreen->ConfigNotify = DRI2ConfigNotify;
-
-    xf86DrvMsg(pScreen->myNum, X_INFO, "[DRI2] Setup complete\n");
-    for (i = 0; i < sizeof(driverTypeNames) / sizeof(driverTypeNames[0]); i++) {
-	if (i < ds->numDrivers && ds->driverNames[i]) {
-	    xf86DrvMsg(pScreen->myNum, X_INFO, "[DRI2]   %s driver: %s\n",
-		       driverTypeNames[i], ds->driverNames[i]);
-	}
-    }
-
-    return TRUE;
-
-err_out:
-    xf86DrvMsg(pScreen->myNum, X_WARNING,
-            "[DRI2] Initialization failed for info version %d.\n", info->version);
-    free(ds);
-    return FALSE;
-}
-
-void
-DRI2CloseScreen(ScreenPtr pScreen)
-{
-    DRI2ScreenPtr ds = DRI2GetScreen(pScreen);
-
-    free(ds->driverNames);
-    free(ds);
-    dixSetPrivate(&pScreen->devPrivates, dri2ScreenPrivateKey, NULL);
-}
-
-extern ExtensionModule dri2ExtensionModule;
-
-static pointer
-DRI2Setup(pointer module, pointer opts, int *errmaj, int *errmin)
-{
-    static Bool setupDone = FALSE;
-
-    dri2DrawableRes = CreateNewResourceType(DRI2DrawableGone, "DRI2Drawable");
-
-    if (!setupDone)
-    {
-	setupDone = TRUE;
-	LoadExtension(&dri2ExtensionModule, FALSE);
-    }
-    else
-    {
-	if (errmaj)
-	    *errmaj = LDR_ONCEONLY;
-    }
-
-    return (pointer) 1;
-}
-
-static XF86ModuleVersionInfo DRI2VersRec =
-{
-    "dri2",
-    MODULEVENDORSTRING,
-    MODINFOSTRING1,
-    MODINFOSTRING2,
-    XORG_VERSION_CURRENT,
-    1, 2, 0,
-    ABI_CLASS_EXTENSION,
-    ABI_EXTENSION_VERSION,
-    MOD_CLASS_NONE,
-    { 0, 0, 0, 0 }
-};
-
-_X_EXPORT XF86ModuleData dri2ModuleData = { &DRI2VersRec, DRI2Setup, NULL };
-
-void
-DRI2Version(int *major, int *minor)
-{
-    if (major != NULL)
-	*major = DRI2VersRec.majorversion;
-
-    if (minor != NULL)
-	*minor = DRI2VersRec.minorversion;
-}
->>>>>>> 71372d36
+/*
+ * Copyright © 2007, 2008 Red Hat, Inc.
+ *
+ * Permission is hereby granted, free of charge, to any person obtaining a
+ * copy of this software and associated documentation files (the "Soft-
+ * ware"), to deal in the Software without restriction, including without
+ * limitation the rights to use, copy, modify, merge, publish, distribute,
+ * and/or sell copies of the Software, and to permit persons to whom the
+ * Software is furnished to do so, provided that the above copyright
+ * notice(s) and this permission notice appear in all copies of the Soft-
+ * ware and that both the above copyright notice(s) and this permission
+ * notice appear in supporting documentation.
+ *
+ * THE SOFTWARE IS PROVIDED "AS IS", WITHOUT WARRANTY OF ANY KIND, EXPRESS
+ * OR IMPLIED, INCLUDING BUT NOT LIMITED TO THE WARRANTIES OF MERCHANTABIL-
+ * ITY, FITNESS FOR A PARTICULAR PURPOSE AND NONINFRINGEMENT OF THIRD PARTY
+ * RIGHTS. IN NO EVENT SHALL THE COPYRIGHT HOLDER OR HOLDERS INCLUDED IN
+ * THIS NOTICE BE LIABLE FOR ANY CLAIM, OR ANY SPECIAL INDIRECT OR CONSE-
+ * QUENTIAL DAMAGES, OR ANY DAMAGES WHATSOEVER RESULTING FROM LOSS OF USE,
+ * DATA OR PROFITS, WHETHER IN AN ACTION OF CONTRACT, NEGLIGENCE OR OTHER
+ * TORTIOUS ACTION, ARISING OUT OF OR IN CONNECTION WITH THE USE OR PERFOR-
+ * MANCE OF THIS SOFTWARE.
+ *
+ * Except as contained in this notice, the name of a copyright holder shall
+ * not be used in advertising or otherwise to promote the sale, use or
+ * other dealings in this Software without prior written authorization of
+ * the copyright holder.
+ *
+ * Authors:
+ *   Kristian Høgsberg (krh@redhat.com)
+ */
+
+#ifdef HAVE_XORG_CONFIG_H
+#include <xorg-config.h>
+#endif
+
+#include <errno.h>
+#ifdef WITH_LIBDRM
+#include <xf86drm.h>
+#endif
+#include "xf86Module.h"
+#include "list.h"
+#include "scrnintstr.h"
+#include "windowstr.h"
+#include "dixstruct.h"
+#include "dri2.h"
+#include "xf86VGAarbiter.h"
+
+#include "xf86.h"
+
+CARD8 dri2_major; /* version of DRI2 supported by DDX */
+CARD8 dri2_minor;
+
+static DevPrivateKeyRec dri2ScreenPrivateKeyRec;
+#define dri2ScreenPrivateKey (&dri2ScreenPrivateKeyRec)
+
+static DevPrivateKeyRec dri2WindowPrivateKeyRec;
+#define dri2WindowPrivateKey (&dri2WindowPrivateKeyRec)
+
+static DevPrivateKeyRec dri2PixmapPrivateKeyRec;
+#define dri2PixmapPrivateKey (&dri2PixmapPrivateKeyRec)
+
+static RESTYPE       dri2DrawableRes;
+
+typedef struct _DRI2Screen *DRI2ScreenPtr;
+
+typedef struct _DRI2Drawable {
+    DRI2ScreenPtr        dri2_screen;
+    DrawablePtr		 drawable;
+    struct list		 reference_list;
+    int			 width;
+    int			 height;
+    DRI2BufferPtr	*buffers;
+    int			 bufferCount;
+    unsigned int	 swapsPending;
+    ClientPtr		 blockedClient;
+    Bool		 blockedOnMsc;
+    int			 swap_interval;
+    CARD64		 swap_count;
+    int64_t		 target_sbc; /* -1 means no SBC wait outstanding */
+    CARD64		 last_swap_target; /* most recently queued swap target */
+    CARD64		 last_swap_msc; /* msc at completion of most recent swap */
+    CARD64		 last_swap_ust; /* ust at completion of most recent swap */
+    int			 swap_limit; /* for N-buffering */
+    unsigned long	 serialNumber;
+} DRI2DrawableRec, *DRI2DrawablePtr;
+
+typedef struct _DRI2Screen {
+    ScreenPtr			 screen;
+    int				 refcnt;
+    unsigned int		 numDrivers;
+    const char			**driverNames;
+    const char			*deviceName;
+    int				 fd;
+    unsigned int		 lastSequence;
+
+    DRI2CreateBufferProcPtr	 CreateBuffer;
+    DRI2DestroyBufferProcPtr	 DestroyBuffer;
+    DRI2CopyRegionProcPtr	 CopyRegion;
+    DRI2ScheduleSwapProcPtr	 ScheduleSwap;
+    DRI2GetMSCProcPtr		 GetMSC;
+    DRI2ScheduleWaitMSCProcPtr	 ScheduleWaitMSC;
+    DRI2AuthMagicProcPtr	 AuthMagic;
+
+    HandleExposuresProcPtr       HandleExposures;
+
+    ConfigNotifyProcPtr		 ConfigNotify;
+} DRI2ScreenRec;
+
+static DRI2ScreenPtr
+DRI2GetScreen(ScreenPtr pScreen)
+{
+    return dixLookupPrivate(&pScreen->devPrivates, dri2ScreenPrivateKey);
+}
+
+static DRI2DrawablePtr
+DRI2GetDrawable(DrawablePtr pDraw)
+{
+    WindowPtr pWin;
+    PixmapPtr pPixmap;
+
+    switch (pDraw->type) {
+    case DRAWABLE_WINDOW:
+	pWin = (WindowPtr) pDraw;
+	return dixLookupPrivate(&pWin->devPrivates, dri2WindowPrivateKey);
+    case DRAWABLE_PIXMAP:
+	pPixmap = (PixmapPtr) pDraw;
+	return dixLookupPrivate(&pPixmap->devPrivates, dri2PixmapPrivateKey);
+    default:
+	return NULL;
+    }
+}
+
+static unsigned long
+DRI2DrawableSerial(DrawablePtr pDraw)
+{
+    ScreenPtr pScreen = pDraw->pScreen;
+    PixmapPtr pPix;
+
+    if (pDraw->type != DRAWABLE_WINDOW)
+	return pDraw->serialNumber;
+
+    pPix = pScreen->GetWindowPixmap((WindowPtr)pDraw);
+    return pPix->drawable.serialNumber;
+}
+
+static DRI2DrawablePtr
+DRI2AllocateDrawable(DrawablePtr pDraw)
+{
+    DRI2ScreenPtr   ds = DRI2GetScreen(pDraw->pScreen);
+    DRI2DrawablePtr pPriv;
+    CARD64          ust;
+    WindowPtr pWin;
+    PixmapPtr pPixmap;
+
+    pPriv = malloc(sizeof *pPriv);
+    if (pPriv == NULL)
+	return NULL;
+
+    pPriv->dri2_screen = ds;
+    pPriv->drawable = pDraw;
+    pPriv->width = pDraw->width;
+    pPriv->height = pDraw->height;
+    pPriv->buffers = NULL;
+    pPriv->bufferCount = 0;
+    pPriv->swapsPending = 0;
+    pPriv->blockedClient = NULL;
+    pPriv->blockedOnMsc = FALSE;
+    pPriv->swap_count = 0;
+    pPriv->target_sbc = -1;
+    pPriv->swap_interval = 1;
+    /* Initialize last swap target from DDX if possible */
+    if (!ds->GetMSC || !(*ds->GetMSC)(pDraw, &ust, &pPriv->last_swap_target))
+	pPriv->last_swap_target = 0;
+
+    pPriv->swap_limit = 1; /* default to double buffering */
+    pPriv->last_swap_msc = 0;
+    pPriv->last_swap_ust = 0;
+    list_init(&pPriv->reference_list);
+    pPriv->serialNumber = DRI2DrawableSerial(pDraw);
+
+    if (pDraw->type == DRAWABLE_WINDOW) {
+	pWin = (WindowPtr) pDraw;
+	dixSetPrivate(&pWin->devPrivates, dri2WindowPrivateKey, pPriv);
+    } else {
+	pPixmap = (PixmapPtr) pDraw;
+	dixSetPrivate(&pPixmap->devPrivates, dri2PixmapPrivateKey, pPriv);
+    }
+
+    return pPriv;
+}
+
+typedef struct DRI2DrawableRefRec {
+    XID		  id;
+    XID		  dri2_id;
+    DRI2InvalidateProcPtr	invalidate;
+    void	 *priv;
+    struct list	  link;
+} DRI2DrawableRefRec, *DRI2DrawableRefPtr;
+
+static DRI2DrawableRefPtr
+DRI2LookupDrawableRef(DRI2DrawablePtr pPriv, XID id)
+{
+    DRI2DrawableRefPtr ref;
+
+    list_for_each_entry(ref, &pPriv->reference_list, link) {
+	if (ref->id == id)
+	    return ref;
+    }
+    
+    return NULL;
+}
+
+static int
+DRI2AddDrawableRef(DRI2DrawablePtr pPriv, XID id, XID dri2_id,
+		   DRI2InvalidateProcPtr invalidate, void *priv)
+{
+    DRI2DrawableRefPtr ref;
+
+    ref = malloc(sizeof *ref);
+    if (ref == NULL)
+	return BadAlloc;
+	
+    if (!AddResource(dri2_id, dri2DrawableRes, pPriv)) {
+	free(ref);
+	return BadAlloc;
+    }
+    if (!DRI2LookupDrawableRef(pPriv, id))
+	if (!AddResource(id, dri2DrawableRes, pPriv)) {
+	    FreeResourceByType(dri2_id, dri2DrawableRes, TRUE);
+	    free(ref);
+	    return BadAlloc;
+        }
+
+    ref->id = id;
+    ref->dri2_id = dri2_id; 
+    ref->invalidate = invalidate;
+    ref->priv = priv;
+    list_add(&ref->link, &pPriv->reference_list);
+
+    return Success;
+}
+
+int
+DRI2CreateDrawable(ClientPtr client, DrawablePtr pDraw, XID id,
+		   DRI2InvalidateProcPtr invalidate, void *priv)
+{
+    DRI2DrawablePtr pPriv;
+    XID dri2_id;
+    int rc;
+
+    pPriv = DRI2GetDrawable(pDraw);
+    if (pPriv == NULL)
+	pPriv = DRI2AllocateDrawable(pDraw);
+    if (pPriv == NULL)
+	return BadAlloc;
+    
+    dri2_id = FakeClientID(client->index);
+    rc = DRI2AddDrawableRef(pPriv, id, dri2_id, invalidate, priv);
+    if (rc != Success)
+	return rc;
+
+    return Success;
+}
+
+static int DRI2DrawableGone(pointer p, XID id)
+{
+    DRI2DrawablePtr pPriv = p;
+    DRI2ScreenPtr   ds = pPriv->dri2_screen;
+    DRI2DrawableRefPtr ref, next;
+    WindowPtr pWin;
+    PixmapPtr pPixmap;
+    DrawablePtr pDraw;
+    int i;
+
+    list_for_each_entry_safe(ref, next, &pPriv->reference_list, link) {
+	if (ref->dri2_id == id) {
+	    list_del(&ref->link);
+	    /* If this was the last ref under this X drawable XID,
+	     * unregister the X drawable resource. */
+	    if (!DRI2LookupDrawableRef(pPriv, ref->id))
+		FreeResourceByType(ref->id, dri2DrawableRes, TRUE);
+	    free(ref);
+	    break;
+	}
+
+	if (ref->id == id) {
+	    list_del(&ref->link);
+	    FreeResourceByType(ref->dri2_id, dri2DrawableRes, TRUE);
+	    free(ref);
+	}
+    }
+
+    if (!list_is_empty(&pPriv->reference_list))
+	return Success;
+
+    pDraw = pPriv->drawable;
+    if (pDraw->type == DRAWABLE_WINDOW) {
+	pWin = (WindowPtr) pDraw;
+	dixSetPrivate(&pWin->devPrivates, dri2WindowPrivateKey, NULL);
+    } else {
+	pPixmap = (PixmapPtr) pDraw;
+	dixSetPrivate(&pPixmap->devPrivates, dri2PixmapPrivateKey, NULL);
+    }
+
+    if (pPriv->buffers != NULL) {
+	for (i = 0; i < pPriv->bufferCount; i++)
+	    (*ds->DestroyBuffer)(pDraw, pPriv->buffers[i]);
+
+	free(pPriv->buffers);
+    }
+
+    free(pPriv);
+
+    return Success;
+}
+
+static int
+find_attachment(DRI2DrawablePtr pPriv, unsigned attachment)
+{
+    int i;
+
+    if (pPriv->buffers == NULL) {
+	return -1;
+    }
+
+    for (i = 0; i < pPriv->bufferCount; i++) {
+	if ((pPriv->buffers[i] != NULL)
+	    && (pPriv->buffers[i]->attachment == attachment)) {
+	    return i;
+	}
+    }
+
+    return -1;
+}
+
+static Bool
+allocate_or_reuse_buffer(DrawablePtr pDraw, DRI2ScreenPtr ds,
+			 DRI2DrawablePtr pPriv,
+			 unsigned int attachment, unsigned int format,
+			 int dimensions_match, DRI2BufferPtr *buffer)
+{
+    int old_buf = find_attachment(pPriv, attachment);
+
+    if ((old_buf < 0)
+	|| !dimensions_match
+	|| (pPriv->buffers[old_buf]->format != format)) {
+	*buffer = (*ds->CreateBuffer)(pDraw, attachment, format);
+	pPriv->serialNumber = DRI2DrawableSerial(pDraw);
+	return TRUE;
+
+    } else {
+	*buffer = pPriv->buffers[old_buf];
+	pPriv->buffers[old_buf] = NULL;
+	return FALSE;
+    }
+}
+
+static void
+update_dri2_drawable_buffers(DRI2DrawablePtr pPriv, DrawablePtr pDraw,
+			     DRI2BufferPtr *buffers, int out_count, int *width, int *height)
+{
+    DRI2ScreenPtr   ds = DRI2GetScreen(pDraw->pScreen);
+    int i;
+
+    if (pPriv->buffers != NULL) {
+	for (i = 0; i < pPriv->bufferCount; i++) {
+	    if (pPriv->buffers[i] != NULL) {
+		(*ds->DestroyBuffer)(pDraw, pPriv->buffers[i]);
+	    }
+	}
+
+	free(pPriv->buffers);
+    }
+
+    pPriv->buffers = buffers;
+    pPriv->bufferCount = out_count;
+    pPriv->width = pDraw->width;
+    pPriv->height = pDraw->height;
+    *width = pPriv->width;
+    *height = pPriv->height;
+}
+
+static DRI2BufferPtr *
+do_get_buffers(DrawablePtr pDraw, int *width, int *height,
+	       unsigned int *attachments, int count, int *out_count,
+	       int has_format)
+{
+    DRI2ScreenPtr   ds = DRI2GetScreen(pDraw->pScreen);
+    DRI2DrawablePtr pPriv = DRI2GetDrawable(pDraw);
+    DRI2BufferPtr  *buffers;
+    int need_real_front = 0;
+    int need_fake_front = 0;
+    int have_fake_front = 0;
+    int front_format = 0;
+    int dimensions_match;
+    int buffers_changed = 0;
+    int i;
+
+    if (!pPriv) {
+	*width = pDraw->width;
+	*height = pDraw->height;
+	*out_count = 0;
+	return NULL;
+    }
+
+    dimensions_match = (pDraw->width == pPriv->width)
+	&& (pDraw->height == pPriv->height)
+	&& (pPriv->serialNumber == DRI2DrawableSerial(pDraw));
+
+    buffers = calloc((count + 1), sizeof(buffers[0]));
+    if (!buffers)
+	goto err_out;
+
+    for (i = 0; i < count; i++) {
+	const unsigned attachment = *(attachments++);
+	const unsigned format = (has_format) ? *(attachments++) : 0;
+
+	if (allocate_or_reuse_buffer(pDraw, ds, pPriv, attachment,
+				     format, dimensions_match,
+				     &buffers[i]))
+		buffers_changed = 1;
+
+	if (buffers[i] == NULL)
+	    goto err_out;
+
+	/* If the drawable is a window and the front-buffer is requested,
+	 * silently add the fake front-buffer to the list of requested
+	 * attachments.  The counting logic in the loop accounts for the case
+	 * where the client requests both the fake and real front-buffer.
+	 */
+	if (attachment == DRI2BufferBackLeft) {
+	    need_real_front++;
+	    front_format = format;
+	}
+
+	if (attachment == DRI2BufferFrontLeft) {
+	    need_real_front--;
+	    front_format = format;
+
+	    if (pDraw->type == DRAWABLE_WINDOW) {
+		need_fake_front++;
+	    }
+	}
+
+	if (pDraw->type == DRAWABLE_WINDOW) {
+	    if (attachment == DRI2BufferFakeFrontLeft) {
+		need_fake_front--;
+		have_fake_front = 1;
+	    }
+	}
+    }
+
+    if (need_real_front > 0) {
+	if (allocate_or_reuse_buffer(pDraw, ds, pPriv, DRI2BufferFrontLeft,
+				     front_format, dimensions_match,
+				     &buffers[i]))
+	    buffers_changed = 1;
+
+	if (buffers[i] == NULL)
+	    goto err_out;
+	i++;
+    }
+
+    if (need_fake_front > 0) {
+	if (allocate_or_reuse_buffer(pDraw, ds, pPriv, DRI2BufferFakeFrontLeft,
+				     front_format, dimensions_match,
+				     &buffers[i]))
+	    buffers_changed = 1;
+
+	if (buffers[i] == NULL)
+	    goto err_out;
+
+	i++;
+	have_fake_front = 1;
+    }
+
+    *out_count = i;
+
+    update_dri2_drawable_buffers(pPriv, pDraw, buffers, *out_count, width, height);
+
+    /* If the client is getting a fake front-buffer, pre-fill it with the
+     * contents of the real front-buffer.  This ensures correct operation of
+     * applications that call glXWaitX before calling glDrawBuffer.
+     */
+    if (have_fake_front && buffers_changed) {
+	BoxRec box;
+	RegionRec region;
+
+	box.x1 = 0;
+	box.y1 = 0;
+	box.x2 = pPriv->width;
+	box.y2 = pPriv->height;
+	RegionInit(&region, &box, 0);
+
+	DRI2CopyRegion(pDraw, &region, DRI2BufferFakeFrontLeft,
+		       DRI2BufferFrontLeft);
+    }
+
+    return pPriv->buffers;
+
+err_out:
+
+    *out_count = 0;
+
+    if (buffers) {
+	for (i = 0; i < count; i++) {
+	    if (buffers[i] != NULL)
+		(*ds->DestroyBuffer)(pDraw, buffers[i]);
+	}
+
+	free(buffers);
+	buffers = NULL;
+    }
+
+    update_dri2_drawable_buffers(pPriv, pDraw, buffers, *out_count, width, height);
+
+    return buffers;
+}
+
+DRI2BufferPtr *
+DRI2GetBuffers(DrawablePtr pDraw, int *width, int *height,
+	       unsigned int *attachments, int count, int *out_count)
+{
+    return do_get_buffers(pDraw, width, height, attachments, count,
+			  out_count, FALSE);
+}
+
+DRI2BufferPtr *
+DRI2GetBuffersWithFormat(DrawablePtr pDraw, int *width, int *height,
+			 unsigned int *attachments, int count, int *out_count)
+{
+    return do_get_buffers(pDraw, width, height, attachments, count,
+			  out_count, TRUE);
+}
+
+static void
+DRI2InvalidateDrawable(DrawablePtr pDraw)
+{
+    DRI2DrawablePtr pPriv = DRI2GetDrawable(pDraw);
+    DRI2DrawableRefPtr ref;
+
+    if (!pPriv)
+        return;
+
+    list_for_each_entry(ref, &pPriv->reference_list, link)
+	ref->invalidate(pDraw, ref->priv);
+}
+
+/*
+ * In the direct rendered case, we throttle the clients that have more
+ * than their share of outstanding swaps (and thus busy buffers) when a
+ * new GetBuffers request is received.  In the AIGLX case, we allow the
+ * client to get the new buffers, but throttle when the next GLX request
+ * comes in (see __glXDRIcontextWait()).
+ */
+Bool
+DRI2ThrottleClient(ClientPtr client, DrawablePtr pDraw)
+{
+    DRI2DrawablePtr pPriv;
+
+    pPriv = DRI2GetDrawable(pDraw);
+    if (pPriv == NULL)
+	return FALSE;
+
+    /* Throttle to swap limit */
+    if ((pPriv->swapsPending >= pPriv->swap_limit) &&
+	!pPriv->blockedClient) {
+	ResetCurrentRequest(client);
+	client->sequence--;
+	IgnoreClient(client);
+	pPriv->blockedClient = client;
+	return TRUE;
+    }
+
+    return FALSE;
+}
+
+static void
+__DRI2BlockClient(ClientPtr client, DRI2DrawablePtr pPriv)
+{
+    if (pPriv->blockedClient == NULL) {
+	IgnoreClient(client);
+	pPriv->blockedClient = client;
+    }
+}
+
+void
+DRI2BlockClient(ClientPtr client, DrawablePtr pDraw)
+{
+    DRI2DrawablePtr pPriv;
+
+    pPriv = DRI2GetDrawable(pDraw);
+    if (pPriv == NULL)
+	return;
+
+    __DRI2BlockClient(client, pPriv);
+    pPriv->blockedOnMsc = TRUE;
+}
+
+int
+DRI2CopyRegion(DrawablePtr pDraw, RegionPtr pRegion,
+	       unsigned int dest, unsigned int src)
+{
+    DRI2ScreenPtr   ds = DRI2GetScreen(pDraw->pScreen);
+    DRI2DrawablePtr pPriv;
+    DRI2BufferPtr   pDestBuffer, pSrcBuffer;
+    int		    i;
+
+    pPriv = DRI2GetDrawable(pDraw);
+    if (pPriv == NULL)
+	return BadDrawable;
+
+    pDestBuffer = NULL;
+    pSrcBuffer = NULL;
+    for (i = 0; i < pPriv->bufferCount; i++)
+    {
+	if (pPriv->buffers[i]->attachment == dest)
+	    pDestBuffer = (DRI2BufferPtr) pPriv->buffers[i];
+	if (pPriv->buffers[i]->attachment == src)
+	    pSrcBuffer = (DRI2BufferPtr) pPriv->buffers[i];
+    }
+    if (pSrcBuffer == NULL || pDestBuffer == NULL)
+	return BadValue;
+
+    (*ds->CopyRegion)(pDraw, pRegion, pDestBuffer, pSrcBuffer);
+
+    return Success;
+}
+
+/* Can this drawable be page flipped? */
+Bool
+DRI2CanFlip(DrawablePtr pDraw)
+{
+    ScreenPtr pScreen = pDraw->pScreen;
+    WindowPtr pWin, pRoot;
+    PixmapPtr pWinPixmap, pRootPixmap;
+
+    if (pDraw->type == DRAWABLE_PIXMAP)
+	return TRUE;
+
+    pRoot = pScreen->root;
+    pRootPixmap = pScreen->GetWindowPixmap(pRoot);
+
+    pWin = (WindowPtr) pDraw;
+    pWinPixmap = pScreen->GetWindowPixmap(pWin);
+    if (pRootPixmap != pWinPixmap)
+	return FALSE;
+    if (!RegionEqual(&pWin->clipList, &pRoot->winSize))
+	return FALSE;
+
+    /* Does the window match the pixmap exactly? */
+    if (pDraw->x != 0 ||
+	pDraw->y != 0 ||
+#ifdef COMPOSITE
+	pDraw->x != pWinPixmap->screen_x ||
+	pDraw->y != pWinPixmap->screen_y ||
+#endif
+	pDraw->width != pWinPixmap->drawable.width ||
+	pDraw->height != pWinPixmap->drawable.height)
+	return FALSE;
+
+    return TRUE;
+}
+
+/* Can we do a pixmap exchange instead of a blit? */
+Bool
+DRI2CanExchange(DrawablePtr pDraw)
+{
+    return FALSE;
+}
+
+void
+DRI2WaitMSCComplete(ClientPtr client, DrawablePtr pDraw, int frame,
+		    unsigned int tv_sec, unsigned int tv_usec)
+{
+    DRI2DrawablePtr pPriv;
+
+    pPriv = DRI2GetDrawable(pDraw);
+    if (pPriv == NULL)
+	return;
+
+    ProcDRI2WaitMSCReply(client, ((CARD64)tv_sec * 1000000) + tv_usec,
+			 frame, pPriv->swap_count);
+
+    if (pPriv->blockedClient)
+	AttendClient(pPriv->blockedClient);
+
+    pPriv->blockedClient = NULL;
+    pPriv->blockedOnMsc = FALSE;
+}
+
+static void
+DRI2WakeClient(ClientPtr client, DrawablePtr pDraw, int frame,
+	       unsigned int tv_sec, unsigned int tv_usec)
+{
+    ScreenPtr	    pScreen = pDraw->pScreen;
+    DRI2DrawablePtr pPriv;
+
+    pPriv = DRI2GetDrawable(pDraw);
+    if (pPriv == NULL) {
+        xf86DrvMsg(pScreen->myNum, X_ERROR,
+		   "[DRI2] %s: bad drawable\n", __func__);
+	return;
+    }
+
+    /*
+     * Swap completed.
+     * Wake the client iff:
+     *   - it was waiting on SBC
+     *   - was blocked due to GLX make current
+     *   - was blocked due to swap throttling
+     *   - is not blocked due to an MSC wait
+     */
+    if (pPriv->target_sbc != -1 &&
+	pPriv->target_sbc <= pPriv->swap_count) {
+	ProcDRI2WaitMSCReply(client, ((CARD64)tv_sec * 1000000) + tv_usec,
+			     frame, pPriv->swap_count);
+	pPriv->target_sbc = -1;
+
+	AttendClient(pPriv->blockedClient);
+	pPriv->blockedClient = NULL;
+    } else if (pPriv->target_sbc == -1 && !pPriv->blockedOnMsc) {
+	if (pPriv->blockedClient) {
+	    AttendClient(pPriv->blockedClient);
+	    pPriv->blockedClient = NULL;
+	}
+    }
+}
+
+void
+DRI2SwapComplete(ClientPtr client, DrawablePtr pDraw, int frame,
+		   unsigned int tv_sec, unsigned int tv_usec, int type,
+		   DRI2SwapEventPtr swap_complete, void *swap_data)
+{
+    ScreenPtr	    pScreen = pDraw->pScreen;
+    DRI2DrawablePtr pPriv;
+    CARD64          ust = 0;
+    BoxRec          box;
+    RegionRec       region;
+
+    pPriv = DRI2GetDrawable(pDraw);
+    if (pPriv == NULL) {
+        xf86DrvMsg(pScreen->myNum, X_ERROR,
+		   "[DRI2] %s: bad drawable\n", __func__);
+	return;
+    }
+
+    pPriv->swapsPending--;
+    pPriv->swap_count++;
+
+    box.x1 = 0;
+    box.y1 = 0;
+    box.x2 = pDraw->width;
+    box.y2 = pDraw->height;
+    RegionInit(&region, &box, 0);
+    DRI2CopyRegion(pDraw, &region, DRI2BufferFakeFrontLeft,
+		   DRI2BufferFrontLeft);
+
+    ust = ((CARD64)tv_sec * 1000000) + tv_usec;
+    if (swap_complete)
+	swap_complete(client, swap_data, type, ust, frame, pPriv->swap_count);
+
+    pPriv->last_swap_msc = frame;
+    pPriv->last_swap_ust = ust;
+
+    DRI2WakeClient(client, pDraw, frame, tv_sec, tv_usec);
+}
+
+Bool
+DRI2WaitSwap(ClientPtr client, DrawablePtr pDrawable)
+{
+    DRI2DrawablePtr pPriv = DRI2GetDrawable(pDrawable);
+
+    /* If we're currently waiting for a swap on this drawable, reset
+     * the request and suspend the client.  We only support one
+     * blocked client per drawable. */
+    if ((pPriv->swapsPending) &&
+	pPriv->blockedClient == NULL) {
+	ResetCurrentRequest(client);
+	client->sequence--;
+	__DRI2BlockClient(client, pPriv);
+	return TRUE;
+    }
+
+    return FALSE;
+}
+
+int
+DRI2SwapBuffers(ClientPtr client, DrawablePtr pDraw, CARD64 target_msc,
+		CARD64 divisor, CARD64 remainder, CARD64 *swap_target,
+		DRI2SwapEventPtr func, void *data)
+{
+    ScreenPtr       pScreen = pDraw->pScreen;
+    DRI2ScreenPtr   ds = DRI2GetScreen(pDraw->pScreen);
+    DRI2DrawablePtr pPriv;
+    DRI2BufferPtr   pDestBuffer = NULL, pSrcBuffer = NULL;
+    int             ret, i;
+    CARD64          ust, current_msc;
+
+    pPriv = DRI2GetDrawable(pDraw);
+    if (pPriv == NULL) {
+        xf86DrvMsg(pScreen->myNum, X_ERROR,
+		   "[DRI2] %s: bad drawable\n", __func__);
+	return BadDrawable;
+    }
+
+    for (i = 0; i < pPriv->bufferCount; i++) {
+	if (pPriv->buffers[i]->attachment == DRI2BufferFrontLeft)
+	    pDestBuffer = (DRI2BufferPtr) pPriv->buffers[i];
+	if (pPriv->buffers[i]->attachment == DRI2BufferBackLeft)
+	    pSrcBuffer = (DRI2BufferPtr) pPriv->buffers[i];
+    }
+    if (pSrcBuffer == NULL || pDestBuffer == NULL) {
+        xf86DrvMsg(pScreen->myNum, X_ERROR,
+		   "[DRI2] %s: drawable has no back or front?\n", __func__);
+	return BadDrawable;
+    }
+
+    /* Old DDX or no swap interval, just blit */
+    if (!ds->ScheduleSwap || !pPriv->swap_interval) {
+	BoxRec box;
+	RegionRec region;
+
+	box.x1 = 0;
+	box.y1 = 0;
+	box.x2 = pDraw->width;
+	box.y2 = pDraw->height;
+	RegionInit(&region, &box, 0);
+
+	pPriv->swapsPending++;
+
+	(*ds->CopyRegion)(pDraw, &region, pDestBuffer, pSrcBuffer);
+	DRI2SwapComplete(client, pDraw, target_msc, 0, 0, DRI2_BLIT_COMPLETE,
+			 func, data);
+	return Success;
+    }
+
+    /*
+     * In the simple glXSwapBuffers case, all params will be 0, and we just
+     * need to schedule a swap for the last swap target + the swap interval.
+     */
+    if (target_msc == 0 && divisor == 0 && remainder == 0) {
+	/* If the current vblank count of the drawable's crtc is lower
+	 * than the count stored in last_swap_target from a previous swap
+	 * then reinitialize last_swap_target to the current crtc's msc,
+	 * otherwise the swap will hang. This will happen if the drawable
+	 * is moved to a crtc with a lower refresh rate, or a crtc that just
+	 * got enabled.
+	 */
+	if (ds->GetMSC) {
+	    if (!(*ds->GetMSC)(pDraw, &ust, &current_msc))
+		pPriv->last_swap_target = 0;
+
+	    if (current_msc < pPriv->last_swap_target)
+		pPriv->last_swap_target = current_msc;
+
+	}
+
+	/*
+	 * Swap target for this swap is last swap target + swap interval since
+	 * we have to account for the current swap count, interval, and the
+	 * number of pending swaps.
+	 */
+	*swap_target = pPriv->last_swap_target + pPriv->swap_interval;
+
+    } else {
+	/* glXSwapBuffersMscOML could have a 0 target_msc, honor it */
+	*swap_target = target_msc;
+    }
+
+    pPriv->swapsPending++;
+    ret = (*ds->ScheduleSwap)(client, pDraw, pDestBuffer, pSrcBuffer,
+			      swap_target, divisor, remainder, func, data);
+    if (!ret) {
+	pPriv->swapsPending--; /* didn't schedule */
+        xf86DrvMsg(pScreen->myNum, X_ERROR,
+		   "[DRI2] %s: driver failed to schedule swap\n", __func__);
+	return BadDrawable;
+    }
+
+    pPriv->last_swap_target = *swap_target;
+
+    /* According to spec, return expected swapbuffers count SBC after this swap
+     * will complete.
+     */
+    *swap_target = pPriv->swap_count + pPriv->swapsPending;
+
+    DRI2InvalidateDrawable(pDraw);
+
+    return Success;
+}
+
+void
+DRI2SwapInterval(DrawablePtr pDrawable, int interval)
+{
+    ScreenPtr       pScreen = pDrawable->pScreen;
+    DRI2DrawablePtr pPriv = DRI2GetDrawable(pDrawable);
+
+    if (pPriv == NULL) {
+        xf86DrvMsg(pScreen->myNum, X_ERROR,
+		   "[DRI2] %s: bad drawable\n", __func__);
+	return;
+    }
+
+    /* fixme: check against arbitrary max? */
+    pPriv->swap_interval = interval;
+}
+
+int
+DRI2GetMSC(DrawablePtr pDraw, CARD64 *ust, CARD64 *msc, CARD64 *sbc)
+{
+    ScreenPtr pScreen = pDraw->pScreen;
+    DRI2ScreenPtr ds = DRI2GetScreen(pDraw->pScreen);
+    DRI2DrawablePtr pPriv;
+    Bool ret;
+
+    pPriv = DRI2GetDrawable(pDraw);
+    if (pPriv == NULL) {
+        xf86DrvMsg(pScreen->myNum, X_ERROR,
+		   "[DRI2] %s: bad drawable\n", __func__);
+	return BadDrawable;
+    }
+
+    if (!ds->GetMSC) {
+	*ust = 0;
+	*msc = 0;
+	*sbc = pPriv->swap_count;
+	return Success;
+    }
+
+    /*
+     * Spec needs to be updated to include unmapped or redirected
+     * drawables
+     */
+
+    ret = (*ds->GetMSC)(pDraw, ust, msc);
+    if (!ret)
+	return BadDrawable;
+
+    *sbc = pPriv->swap_count;
+
+    return Success;
+}
+
+int
+DRI2WaitMSC(ClientPtr client, DrawablePtr pDraw, CARD64 target_msc,
+	    CARD64 divisor, CARD64 remainder)
+{
+    DRI2ScreenPtr ds = DRI2GetScreen(pDraw->pScreen);
+    DRI2DrawablePtr pPriv;
+    Bool ret;
+
+    pPriv = DRI2GetDrawable(pDraw);
+    if (pPriv == NULL)
+	return BadDrawable;
+
+    /* Old DDX just completes immediately */
+    if (!ds->ScheduleWaitMSC) {
+	DRI2WaitMSCComplete(client, pDraw, target_msc, 0, 0);
+
+	return Success;
+    }
+
+    ret = (*ds->ScheduleWaitMSC)(client, pDraw, target_msc, divisor, remainder);
+    if (!ret)
+	return BadDrawable;
+
+    return Success;
+}
+
+int
+DRI2WaitSBC(ClientPtr client, DrawablePtr pDraw, CARD64 target_sbc)
+{
+    DRI2DrawablePtr pPriv;
+
+    pPriv = DRI2GetDrawable(pDraw);
+    if (pPriv == NULL)
+	return BadDrawable;
+
+    /* target_sbc == 0 means to block until all pending swaps are
+     * finished. Recalculate target_sbc to get that behaviour.
+     */
+    if (target_sbc == 0)
+        target_sbc = pPriv->swap_count + pPriv->swapsPending;
+
+    /* If current swap count already >= target_sbc, reply and
+     * return immediately with (ust, msc, sbc) triplet of
+     * most recent completed swap.
+     */
+    if (pPriv->swap_count >= target_sbc) {
+        ProcDRI2WaitMSCReply(client, pPriv->last_swap_ust,
+                             pPriv->last_swap_msc, pPriv->swap_count);
+        return Success;
+    }
+
+    pPriv->target_sbc = target_sbc;
+    __DRI2BlockClient(client, pPriv);
+
+    return Success;
+}
+
+Bool
+DRI2HasSwapControl(ScreenPtr pScreen)
+{
+    DRI2ScreenPtr ds = DRI2GetScreen(pScreen);
+
+    return ds->ScheduleSwap && ds->GetMSC;
+}
+
+Bool
+DRI2Connect(ScreenPtr pScreen, unsigned int driverType, int *fd,
+	    const char **driverName, const char **deviceName)
+{
+    DRI2ScreenPtr ds;
+
+    if (!dixPrivateKeyRegistered(dri2ScreenPrivateKey))
+	return FALSE;
+
+    ds = DRI2GetScreen(pScreen);
+    if (ds == NULL || driverType >= ds->numDrivers ||
+	    !ds->driverNames[driverType])
+	return FALSE;
+
+    *fd = ds->fd;
+    *driverName = ds->driverNames[driverType];
+    *deviceName = ds->deviceName;
+
+    return TRUE;
+}
+
+Bool
+DRI2Authenticate(ScreenPtr pScreen, uint32_t magic)
+{
+    DRI2ScreenPtr ds = DRI2GetScreen(pScreen);
+
+    if (ds == NULL || (*ds->AuthMagic)(ds->fd, magic))
+        return FALSE;
+
+    return TRUE;
+}
+
+static int
+DRI2ConfigNotify(WindowPtr pWin, int x, int y, int w, int h, int bw,
+		 WindowPtr pSib)
+{
+    DrawablePtr pDraw = (DrawablePtr)pWin;
+    ScreenPtr pScreen = pDraw->pScreen;
+    DRI2ScreenPtr ds = DRI2GetScreen(pScreen);
+    DRI2DrawablePtr dd = DRI2GetDrawable(pDraw);
+    int ret;
+
+    if (ds->ConfigNotify) {
+	pScreen->ConfigNotify = ds->ConfigNotify;
+
+	ret = (*pScreen->ConfigNotify)(pWin, x, y, w, h, bw, pSib);
+
+	ds->ConfigNotify = pScreen->ConfigNotify;
+	pScreen->ConfigNotify = DRI2ConfigNotify;
+	if (ret)
+	    return ret;
+    }
+
+    if (!dd || (dd->width == w && dd->height == h))
+	return Success;
+
+    DRI2InvalidateDrawable(pDraw);
+    return Success;
+}
+
+Bool
+DRI2ScreenInit(ScreenPtr pScreen, DRI2InfoPtr info)
+{
+    DRI2ScreenPtr ds;
+    const char* driverTypeNames[] = {
+	"DRI", /* DRI2DriverDRI */
+	"VDPAU", /* DRI2DriverVDPAU */
+    };
+    unsigned int i;
+    CARD8 cur_minor;
+
+    if (info->version < 3)
+	return FALSE;
+
+    if (!xf86VGAarbiterAllowDRI(pScreen)) {
+        xf86DrvMsg(pScreen->myNum, X_WARNING,
+                  "[DRI2] Direct rendering is not supported when VGA arb is necessary for the device\n");
+        return FALSE;
+    }
+
+    if (!dixRegisterPrivateKey(&dri2ScreenPrivateKeyRec, PRIVATE_SCREEN, 0))
+	return FALSE;
+
+    if (!dixRegisterPrivateKey(&dri2WindowPrivateKeyRec, PRIVATE_WINDOW, 0))
+	return FALSE;
+
+    if (!dixRegisterPrivateKey(&dri2PixmapPrivateKeyRec, PRIVATE_PIXMAP, 0))
+	return FALSE;
+
+    ds = calloc(1, sizeof *ds);
+    if (!ds)
+	return FALSE;
+
+    ds->screen         = pScreen;
+    ds->fd	       = info->fd;
+    ds->deviceName     = info->deviceName;
+    dri2_major         = 1;
+
+    ds->CreateBuffer   = info->CreateBuffer;
+    ds->DestroyBuffer  = info->DestroyBuffer;
+    ds->CopyRegion     = info->CopyRegion;
+
+    if (info->version >= 4) {
+	ds->ScheduleSwap = info->ScheduleSwap;
+	ds->ScheduleWaitMSC = info->ScheduleWaitMSC;
+	ds->GetMSC = info->GetMSC;
+	cur_minor = 3;
+    } else {
+	cur_minor = 1;
+    }
+
+    if (info->version >= 5) {
+        ds->AuthMagic = info->AuthMagic;
+    }
+
+    /*
+     * if the driver doesn't provide an AuthMagic function or the info struct
+     * version is too low, it relies on the old method (using libdrm) or fail
+     */
+    if (!ds->AuthMagic)
+#ifdef WITH_LIBDRM
+        ds->AuthMagic = drmAuthMagic;
+#else
+        goto err_out;
+#endif
+
+    /* Initialize minor if needed and set to minimum provied by DDX */
+    if (!dri2_minor || dri2_minor > cur_minor)
+	dri2_minor = cur_minor;
+
+    if (info->version == 3 || info->numDrivers == 0) {
+	/* Driver too old: use the old-style driverName field */
+	ds->numDrivers = 1;
+	ds->driverNames = malloc(sizeof(*ds->driverNames));
+	if (!ds->driverNames)
+	    goto err_out;
+	ds->driverNames[0] = info->driverName;
+    } else {
+	ds->numDrivers = info->numDrivers;
+	ds->driverNames = malloc(info->numDrivers * sizeof(*ds->driverNames));
+	if (!ds->driverNames)
+		goto err_out;
+	memcpy(ds->driverNames, info->driverNames,
+	       info->numDrivers * sizeof(*ds->driverNames));
+    }
+
+    dixSetPrivate(&pScreen->devPrivates, dri2ScreenPrivateKey, ds);
+
+    ds->ConfigNotify = pScreen->ConfigNotify;
+    pScreen->ConfigNotify = DRI2ConfigNotify;
+
+    xf86DrvMsg(pScreen->myNum, X_INFO, "[DRI2] Setup complete\n");
+    for (i = 0; i < sizeof(driverTypeNames) / sizeof(driverTypeNames[0]); i++) {
+	if (i < ds->numDrivers && ds->driverNames[i]) {
+	    xf86DrvMsg(pScreen->myNum, X_INFO, "[DRI2]   %s driver: %s\n",
+		       driverTypeNames[i], ds->driverNames[i]);
+	}
+    }
+
+    return TRUE;
+
+err_out:
+    xf86DrvMsg(pScreen->myNum, X_WARNING,
+            "[DRI2] Initialization failed for info version %d.\n", info->version);
+    free(ds);
+    return FALSE;
+}
+
+void
+DRI2CloseScreen(ScreenPtr pScreen)
+{
+    DRI2ScreenPtr ds = DRI2GetScreen(pScreen);
+
+    free(ds->driverNames);
+    free(ds);
+    dixSetPrivate(&pScreen->devPrivates, dri2ScreenPrivateKey, NULL);
+}
+
+extern ExtensionModule dri2ExtensionModule;
+
+static pointer
+DRI2Setup(pointer module, pointer opts, int *errmaj, int *errmin)
+{
+    static Bool setupDone = FALSE;
+
+    dri2DrawableRes = CreateNewResourceType(DRI2DrawableGone, "DRI2Drawable");
+
+    if (!setupDone)
+    {
+	setupDone = TRUE;
+	LoadExtension(&dri2ExtensionModule, FALSE);
+    }
+    else
+    {
+	if (errmaj)
+	    *errmaj = LDR_ONCEONLY;
+    }
+
+    return (pointer) 1;
+}
+
+static XF86ModuleVersionInfo DRI2VersRec =
+{
+    "dri2",
+    MODULEVENDORSTRING,
+    MODINFOSTRING1,
+    MODINFOSTRING2,
+    XORG_VERSION_CURRENT,
+    1, 2, 0,
+    ABI_CLASS_EXTENSION,
+    ABI_EXTENSION_VERSION,
+    MOD_CLASS_NONE,
+    { 0, 0, 0, 0 }
+};
+
+_X_EXPORT XF86ModuleData dri2ModuleData = { &DRI2VersRec, DRI2Setup, NULL };
+
+void
+DRI2Version(int *major, int *minor)
+{
+    if (major != NULL)
+	*major = DRI2VersRec.majorversion;
+
+    if (minor != NULL)
+	*minor = DRI2VersRec.minorversion;
+}