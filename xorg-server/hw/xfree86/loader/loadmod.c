--- conflicted
+++ resolved
@@ -1,2517 +1,1253 @@
-<<<<<<< HEAD
-/*
- * Copyright 1995-1998 by Metro Link, Inc.
- *
- * Permission to use, copy, modify, distribute, and sell this software and its
- * documentation for any purpose is hereby granted without fee, provided that
- * the above copyright notice appear in all copies and that both that
- * copyright notice and this permission notice appear in supporting
- * documentation, and that the name of Metro Link, Inc. not be used in
- * advertising or publicity pertaining to distribution of the software without
- * specific, written prior permission.  Metro Link, Inc. makes no
- * representations about the suitability of this software for any purpose.
- *  It is provided "as is" without express or implied warranty.
- *
- * METRO LINK, INC. DISCLAIMS ALL WARRANTIES WITH REGARD TO THIS SOFTWARE,
- * INCLUDING ALL IMPLIED WARRANTIES OF MERCHANTABILITY AND FITNESS, IN NO
- * EVENT SHALL METRO LINK, INC. BE LIABLE FOR ANY SPECIAL, INDIRECT OR
- * CONSEQUENTIAL DAMAGES OR ANY DAMAGES WHATSOEVER RESULTING FROM LOSS OF USE,
- * DATA OR PROFITS, WHETHER IN AN ACTION OF CONTRACT, NEGLIGENCE OR OTHER
- * TORTIOUS ACTION, ARISING OUT OF OR IN CONNECTION WITH THE USE OR
- * PERFORMANCE OF THIS SOFTWARE.
- */
-/*
- * Copyright (c) 1997-2002 by The XFree86 Project, Inc.
- *
- * Permission is hereby granted, free of charge, to any person obtaining a
- * copy of this software and associated documentation files (the "Software"),
- * to deal in the Software without restriction, including without limitation
- * the rights to use, copy, modify, merge, publish, distribute, sublicense,
- * and/or sell copies of the Software, and to permit persons to whom the
- * Software is furnished to do so, subject to the following conditions:
- *
- * The above copyright notice and this permission notice shall be included in
- * all copies or substantial portions of the Software.
- *
- * THE SOFTWARE IS PROVIDED "AS IS", WITHOUT WARRANTY OF ANY KIND, EXPRESS OR
- * IMPLIED, INCLUDING BUT NOT LIMITED TO THE WARRANTIES OF MERCHANTABILITY,
- * FITNESS FOR A PARTICULAR PURPOSE AND NONINFRINGEMENT.  IN NO EVENT SHALL
- * THE COPYRIGHT HOLDER(S) OR AUTHOR(S) BE LIABLE FOR ANY CLAIM, DAMAGES OR
- * OTHER LIABILITY, WHETHER IN AN ACTION OF CONTRACT, TORT OR OTHERWISE,
- * ARISING FROM, OUT OF OR IN CONNECTION WITH THE SOFTWARE OR THE USE OR
- * OTHER DEALINGS IN THE SOFTWARE.
- *
- * Except as contained in this notice, the name of the copyright holder(s)
- * and author(s) shall not be used in advertising or otherwise to promote
- * the sale, use or other dealings in this Software without prior written
- * authorization from the copyright holder(s) and author(s).
- */
-
-#ifdef HAVE_XORG_CONFIG_H
-#include <xorg-config.h>
-#endif
-
-#include "os.h"
-/* For stat() and related stuff */
-#define NO_OSLIB_PROTOTYPES
-#include "xf86_OSlib.h"
-#define LOADERDECLARATIONS
-#include "loaderProcs.h"
-#include "misc.h"
-#include "xf86.h"
-#include "xf86Priv.h"
-#include "xf86Xinput.h"
-#include "loader.h"
-#include "xf86Optrec.h"
-
-#include <sys/types.h>
-#include <regex.h>
-#include <dirent.h>
-#include <limits.h>
-
-typedef struct _pattern {
-    const char *pattern;
-    regex_t rex;
-} PatternRec, *PatternPtr;
-
-/* Prototypes for static functions */
-static char *FindModule(const char *, const char *, const char **,
-			PatternPtr);
-static Bool CheckVersion(const char *, XF86ModuleVersionInfo *,
-			 const XF86ModReqInfo *);
-static void UnloadModuleOrDriver(ModuleDescPtr mod);
-static char *LoaderGetCanonicalName(const char *, PatternPtr);
-static void RemoveChild(ModuleDescPtr);
-static ModuleDescPtr doLoadModule(const char *, const char *, const char **,
-				  const char **, pointer,
-				  const XF86ModReqInfo *, int *, int *);
-
-const ModuleVersions LoaderVersionInfo = {
-    XORG_VERSION_CURRENT,
-    ABI_ANSIC_VERSION,
-    ABI_VIDEODRV_VERSION,
-    ABI_XINPUT_VERSION,
-    ABI_EXTENSION_VERSION,
-    ABI_FONT_VERSION
-};
-
-static void
-FreeStringList(char **paths)
-{
-    char **p;
-
-    if (!paths)
-	return;
-
-    for (p = paths; *p; p++)
-	free(*p);
-
-    free(paths);
-}
-
-static char **defaultPathList = NULL;
-
-static Bool
-PathIsAbsolute(const char *path)
-{
-    return *path == '/';
-}	
-
-/*
- * Convert a comma-separated path into a NULL-terminated array of path
- * elements, rejecting any that are not full absolute paths, and appending
- * a '/' when it isn't already present.
- */
-static char **
-InitPathList(const char *path)
-{
-    char *fullpath = NULL;
-    char *elem = NULL;
-    char **list = NULL, **save = NULL;
-    int len;
-    int addslash;
-    int n = 0;
-
-    if (!path)
-	return defaultPathList;
-
-    fullpath = strdup(path);
-    if (!fullpath)
-	return NULL;
-    elem = strtok(fullpath, ",");
-    while (elem) {
-	if (PathIsAbsolute(elem))
-	{
-	    len = strlen(elem);
-	    addslash = (elem[len - 1] != '/');
-	    if (addslash)
-		len++;
-	    save = list;
-	    list = realloc(list, (n + 2) * sizeof(char *));
-	    if (!list) {
-		if (save) {
-		    save[n] = NULL;
-		    FreeStringList(save);
-		}
-		free(fullpath);
-		return NULL;
-	    }
-	    list[n] = malloc(len + 1);
-	    if (!list[n]) {
-		FreeStringList(list);
-		free(fullpath);
-		return NULL;
-	    }
-	    strcpy(list[n], elem);
-	    if (addslash) {
-		list[n][len - 1] = '/';
-		list[n][len] = '\0';
-	    }
-	    n++;
-	}
-	elem = strtok(NULL, ",");
-    }
-    if (list)
-	list[n] = NULL;
-    free(fullpath);
-    return list;
-}
-
-static void
-FreePathList(char **pathlist)
-{
-    if (pathlist && pathlist != defaultPathList)
-	FreeStringList(pathlist);
-}
-
-void
-LoaderSetPath(const char *path)
-{
-    if (!path)
-	return;
-
-    defaultPathList = InitPathList(path);
-}
-
-/* Standard set of module subdirectories to search, in order of preference */
-static const char *stdSubdirs[] = {
-    "",
-    "input/",
-    "drivers/",
-    "multimedia/",
-    "extensions/",
-    "internal/",
-    NULL
-};
-
-/*
- * Standard set of module name patterns to check, in order of preference
- * These are regular expressions (suitable for use with POSIX regex(3)).
- *
- * This list assumes that you're an ELFish platform and therefore your
- * shared libraries are named something.so.  If we're ever nuts enough
- * to port this DDX to, say, Darwin, we'll need to fix this.
- */
-static PatternRec stdPatterns[] = {
-    {"^lib(.*)\\.so$",},
-    {"(.*)_drv\\.so$",},
-    {"(.*)\\.so$",},
-    {NULL,}
-};
-
-static PatternPtr
-InitPatterns(const char **patternlist)
-{
-    char errmsg[80];
-    int i, e;
-    PatternPtr patterns = NULL;
-    PatternPtr p = NULL;
-    static int firstTime = 1;
-    const char **s;
-
-    if (firstTime) {
-	/* precompile stdPatterns */
-	firstTime = 0;
-	for (p = stdPatterns; p->pattern; p++)
-	    if ((e = regcomp(&p->rex, p->pattern, REG_EXTENDED)) != 0) {
-		regerror(e, &p->rex, errmsg, sizeof(errmsg));
-		FatalError("InitPatterns: regcomp error for `%s': %s\n",
-			   p->pattern, errmsg);
-	    }
-    }
-
-    if (patternlist) {
-	for (i = 0, s = patternlist; *s; i++, s++)
-	    if (*s == DEFAULT_LIST)
-		i += sizeof(stdPatterns) / sizeof(stdPatterns[0]) - 1 - 1;
-	patterns = malloc((i + 1) * sizeof(PatternRec));
-	if (!patterns) {
-	    return NULL;
-	}
-	for (i = 0, s = patternlist; *s; i++, s++)
-	    if (*s != DEFAULT_LIST) {
-		p = patterns + i;
-		p->pattern = *s;
-		if ((e = regcomp(&p->rex, p->pattern, REG_EXTENDED)) != 0) {
-		    regerror(e, &p->rex, errmsg, sizeof(errmsg));
-		    ErrorF("InitPatterns: regcomp error for `%s': %s\n",
-			   p->pattern, errmsg);
-		    i--;
-		}
-	    } else {
-		for (p = stdPatterns; p->pattern; p++, i++)
-		    patterns[i] = *p;
-		if (p != stdPatterns)
-		    i--;
-	    }
-	patterns[i].pattern = NULL;
-    } else
-	patterns = stdPatterns;
-    return patterns;
-}
-
-static void
-FreePatterns(PatternPtr patterns)
-{
-    if (patterns && patterns != stdPatterns)
-	free(patterns);
-}
-
-static const char **
-InitSubdirs(const char **subdirlist)
-{
-    int i;
-    const char **tmp_subdirlist = NULL;
-    char **subdirs = NULL;
-    const char **s, **stmp = NULL;
-    const char *osname;
-    const char *slash;
-    int oslen = 0, len;
-    Bool indefault;
-
-    if (subdirlist == NULL) {
-	subdirlist = tmp_subdirlist = malloc(2 * sizeof(char *));
-	if (subdirlist == NULL)
-	    return NULL;
-	subdirlist[0] = DEFAULT_LIST;
-	subdirlist[1] = NULL;
-    }
-
-    LoaderGetOS(&osname, NULL, NULL, NULL);
-    oslen = strlen(osname);
-
-    {
-	/* Count number of entries and check for invalid paths */
-	for (i = 0, s = subdirlist; *s; i++, s++) {
-	    if (*s == DEFAULT_LIST) {
-		i += sizeof(stdSubdirs) / sizeof(stdSubdirs[0]) - 1 - 1;
-	    } else {
-		/*
-		 * Path validity check.  Don't allow absolute paths, or
-		 * paths containing "..".  To catch absolute paths on
-		 * platforms that use driver letters, don't allow the ':'
-		 * character to appear at all.
-		 */
-		if (**s == '/' || **s == '\\' || strchr(*s, ':') ||
-		    strstr(*s, "..")) {
-		    xf86Msg(X_ERROR, "InitSubdirs: Bad subdir: \"%s\"\n", *s);
-		    free(tmp_subdirlist);
-		    return NULL;
-		}
-	    }
-	}
-	subdirs = malloc((i * 2 + 1) * sizeof(char *));
-	if (!subdirs) {
-	    free(tmp_subdirlist);
-	    return NULL;
-	}
-	i = 0;
-	s = subdirlist;
-	indefault = FALSE;
-	while (*s) {
-	    if (*s == DEFAULT_LIST) {
-		/* Divert to the default list */
-		indefault = TRUE;
-		stmp = ++s;
-		s = stdSubdirs;
-	    }
-	    len = strlen(*s);
-	    if (**s && (*s)[len - 1] != '/') {
-		slash = "/";
-		len++;
-	    } else
-		slash = "";
-	    len += oslen + 2;
-	    if (!(subdirs[i] = malloc(len))) {
-		while (--i >= 0)
-		    free(subdirs[i]);
-		free(subdirs);
-		free(tmp_subdirlist);
-		return NULL;
-	    }
-	    /* tack on the OS name */
-	    sprintf(subdirs[i], "%s%s%s/", *s, slash, osname);
-	    i++;
-	    /* path as given */
-	    subdirs[i] = strdup(*s);
-	    i++;
-	    s++;
-	    if (indefault && !s) {
-		/* revert back to the main list */
-		indefault = FALSE;
-		s = stmp;
-	    }
-	}
-	subdirs[i] = NULL;
-    }
-    free(tmp_subdirlist);
-    return (const char **)subdirs;
-}
-
-static void
-FreeSubdirs(const char **subdirs)
-{
-    const char **s;
-
-    if (subdirs) {
-	for (s = subdirs; *s; s++)
-	    free((char *)*s);
-	free(subdirs);
-    }
-}
-
-static char *
-FindModuleInSubdir(const char *dirpath, const char *module)
-{
-    struct dirent *direntry = NULL;
-    DIR *dir = NULL;
-    char *ret = NULL, tmpBuf[PATH_MAX];
-    struct stat stat_buf;
-
-    dir = opendir(dirpath);
-    if (!dir)
-        return NULL;
-
-    while ((direntry = readdir(dir))) {
-        if (direntry->d_name[0] == '.')
-            continue;
-        snprintf(tmpBuf, PATH_MAX, "%s%s/", dirpath, direntry->d_name);
-	/* the stat with the appended / fails for normal files,
-	   and works for sub dirs fine, looks a bit strange in strace
-	   but does seem to work */
-        if ((stat(tmpBuf, &stat_buf) == 0) && S_ISDIR(stat_buf.st_mode)) {
-            if ((ret = FindModuleInSubdir(tmpBuf, module)))
-                break;
-            continue;
-        }
- 
-        snprintf(tmpBuf, PATH_MAX, "lib%s.so", module);
-        if (strcmp(direntry->d_name, tmpBuf) == 0) {
-            if (asprintf(&ret, "%s%s", dirpath, tmpBuf) == -1)
-		ret = NULL;
-            break;
-        }
-
-        snprintf(tmpBuf, PATH_MAX, "%s_drv.so", module);
-        if (strcmp(direntry->d_name, tmpBuf) == 0) {
-            if (asprintf(&ret, "%s%s", dirpath, tmpBuf) == -1)
-		ret = NULL;
-            break;
-        }
-
-        snprintf(tmpBuf, PATH_MAX, "%s.so", module);
-        if (strcmp(direntry->d_name, tmpBuf) == 0) {
-            if (asprintf(&ret, "%s%s", dirpath, tmpBuf) == -1)
-		ret = NULL;
-            break;
-        }
-    }
-    
-    closedir(dir);
-    return ret;
-}
-
-static char *
-FindModule(const char *module, const char *dirname, const char **subdirlist,
-	   PatternPtr patterns)
-{
-    char buf[PATH_MAX + 1];
-    char *dirpath = NULL;
-    char *name = NULL;
-    int dirlen;
-    const char **subdirs = NULL;
-    const char **s;
-
-    dirpath = (char *)dirname;
-    if (strlen(dirpath) > PATH_MAX)
-	return NULL;
-    
-    subdirs = InitSubdirs(subdirlist);
-    if (!subdirs)
-	return NULL;
-
-    for (s = subdirs; *s; s++) {
-	if ((dirlen = strlen(dirpath) + strlen(*s)) > PATH_MAX)
-	    continue;
-	strcpy(buf, dirpath);
-	strcat(buf, *s);
-        if ((name = FindModuleInSubdir(buf, module)))
-            break;
-    }
-
-    FreeSubdirs(subdirs);
-    if (dirpath != dirname)
-	free(dirpath);
-
-    return name;
-}
-
-char **
-LoaderListDirs(const char **subdirlist, const char **patternlist)
-{
-    char buf[PATH_MAX + 1];
-    char **pathlist;
-    char **elem;
-    const char **subdirs;
-    const char **s;
-    PatternPtr patterns;
-    PatternPtr p;
-    DIR *d;
-    struct dirent *dp;
-    regmatch_t match[2];
-    struct stat stat_buf;
-    int len, dirlen;
-    char *fp;
-    char **listing = NULL;
-    char **save;
-    int n = 0;
-
-    if (!(pathlist = InitPathList(NULL)))
-	return NULL;
-    if (!(subdirs = InitSubdirs(subdirlist))) {
-	FreePathList(pathlist);
-	return NULL;
-    }
-    if (!(patterns = InitPatterns(patternlist))) {
-	FreePathList(pathlist);
-	FreeSubdirs(subdirs);
-	return NULL;
-    }
-
-    for (elem = pathlist; *elem; elem++) {
-	for (s = subdirs; *s; s++) {
-	    if ((dirlen = strlen(*elem) + strlen(*s)) > PATH_MAX)
-		continue;
-	    strcpy(buf, *elem);
-	    strcat(buf, *s);
-	    fp = buf + dirlen;
-	    if (stat(buf, &stat_buf) == 0 && S_ISDIR(stat_buf.st_mode) &&
-		(d = opendir(buf))) {
-		if (buf[dirlen - 1] != '/') {
-		    buf[dirlen++] = '/';
-		    fp++;
-		}
-		while ((dp = readdir(d))) {
-		    if (dirlen + strlen(dp->d_name) > PATH_MAX)
-			continue;
-		    strcpy(fp, dp->d_name);
-		    if (!(stat(buf, &stat_buf) == 0 &&
-			  S_ISREG(stat_buf.st_mode)))
-			continue;
-		    for (p = patterns; p->pattern; p++) {
-			if (regexec(&p->rex, dp->d_name, 2, match, 0) == 0 &&
-			    match[1].rm_so != -1) {
-			    len = match[1].rm_eo - match[1].rm_so;
-			    save = listing;
-			    listing = realloc(listing,
-					       (n + 2) * sizeof(char *));
-			    if (!listing) {
-				if (save) {
-				    save[n] = NULL;
-				    FreeStringList(save);
-				}
-				FreePathList(pathlist);
-				FreeSubdirs(subdirs);
-				FreePatterns(patterns);
-				closedir(d);
-				return NULL;
-			    }
-			    listing[n] = malloc(len + 1);
-			    if (!listing[n]) {
-				FreeStringList(listing);
-				FreePathList(pathlist);
-				FreeSubdirs(subdirs);
-				FreePatterns(patterns);
-				closedir(d);
-				return NULL;
-			    }
-			    strncpy(listing[n], dp->d_name + match[1].rm_so,
-				    len);
-			    listing[n][len] = '\0';
-			    n++;
-			    break;
-			}
-		    }
-		}
-		closedir(d);
-	    }
-	}
-    }
-    if (listing)
-	listing[n] = NULL;
-
-    FreePathList(pathlist);
-    FreeSubdirs(subdirs);
-    FreePatterns(patterns);
-    return listing;
-}
-
-void
-LoaderFreeDirList(char **list)
-{
-    FreeStringList(list);
-}
-
-static Bool
-CheckVersion(const char *module, XF86ModuleVersionInfo * data,
-	     const XF86ModReqInfo * req)
-{
-    int vercode[4];
-    char verstr[4];
-    long ver = data->xf86version;
-    MessageType errtype;
-
-    xf86Msg(X_INFO, "Module %s: vendor=\"%s\"\n",
-	    data->modname ? data->modname : "UNKNOWN!",
-	    data->vendor ? data->vendor : "UNKNOWN!");
-
-    /* Check for the different scheme used in XFree86 4.0.x releases:
-     * ((((((((major << 7) | minor) << 7) | subminor) << 5) | beta) << 5) | alpha)
-     * Since it wasn't used in 4.1.0 or later, limit to versions in the 4.0.x
-     * range, which limits the overlap with the new version scheme to conflicts
-     * with 6.71.8.764 through 6.72.39.934.
-     */
-    if ((ver > (4 << 24)) && (ver < ( (4 << 24) + (1 << 17)))) {
-	/* 4.0.x and earlier */
-	verstr[1] = verstr[3] = 0;
-	verstr[2] = (ver & 0x1f) ? (ver & 0x1f) + 'a' - 1 : 0;
-	ver >>= 5;
-	verstr[0] = (ver & 0x1f) ? (ver & 0x1f) + 'A' - 1 : 0;
-	ver >>= 5;
-	vercode[2] = ver & 0x7f;
-	ver >>= 7;
-	vercode[1] = ver & 0x7f;
-	ver >>= 7;
-	vercode[0] = ver;
-	xf86ErrorF("\tcompiled for %d.%d", vercode[0], vercode[1]);
-	if (vercode[2] != 0)
-	    xf86ErrorF(".%d", vercode[2]);
-	xf86ErrorF("%s%s, module version = %d.%d.%d\n", verstr, verstr + 2,
-		   data->majorversion, data->minorversion, data->patchlevel);
-    } else {
-	vercode[0] = ver / 10000000;
-	vercode[1] = (ver / 100000) % 100;
-	vercode[2] = (ver / 1000) % 100;
-	vercode[3] = ver % 1000;
-	xf86ErrorF("\tcompiled for %d.%d.%d", vercode[0], vercode[1],
-		   vercode[2]);
-	if (vercode[3] != 0)
-	    xf86ErrorF(".%d", vercode[3]);
-	xf86ErrorF(", module version = %d.%d.%d\n", data->majorversion,
-		   data->minorversion, data->patchlevel);
-    }
-
-    if (data->moduleclass)
-	xf86ErrorFVerb(2, "\tModule class: %s\n", data->moduleclass);
-
-    ver = -1;
-    if (data->abiclass) {
-	int abimaj, abimin;
-	int vermaj, vermin;
-
-	if (!strcmp(data->abiclass, ABI_CLASS_ANSIC))
-	    ver = LoaderVersionInfo.ansicVersion;
-	else if (!strcmp(data->abiclass, ABI_CLASS_VIDEODRV))
-	    ver = LoaderVersionInfo.videodrvVersion;
-	else if (!strcmp(data->abiclass, ABI_CLASS_XINPUT))
-	    ver = LoaderVersionInfo.xinputVersion;
-	else if (!strcmp(data->abiclass, ABI_CLASS_EXTENSION))
-	    ver = LoaderVersionInfo.extensionVersion;
-	else if (!strcmp(data->abiclass, ABI_CLASS_FONT))
-	    ver = LoaderVersionInfo.fontVersion;
-
-	abimaj = GET_ABI_MAJOR(data->abiversion);
-	abimin = GET_ABI_MINOR(data->abiversion);
-	xf86ErrorFVerb(2, "\tABI class: %s, version %d.%d\n",
-		       data->abiclass, abimaj, abimin);
-	if (ver != -1) {
-	    vermaj = GET_ABI_MAJOR(ver);
-	    vermin = GET_ABI_MINOR(ver);
-	    if (abimaj != vermaj) {
-		if (LoaderOptions & LDR_OPT_ABI_MISMATCH_NONFATAL)
-		    errtype = X_WARNING;
-		else
-		    errtype = X_ERROR;
-		xf86MsgVerb(errtype, 0,
-			    "module ABI major version (%d) doesn't"
-			    " match the server's version (%d)\n",
-			    abimaj, vermaj);
-		if (!(LoaderOptions & LDR_OPT_ABI_MISMATCH_NONFATAL))
-		    return FALSE;
-	    } else if (abimin > vermin) {
-		if (LoaderOptions & LDR_OPT_ABI_MISMATCH_NONFATAL)
-		    errtype = X_WARNING;
-		else
-		    errtype = X_ERROR;
-		xf86MsgVerb(errtype, 0,
-			    "module ABI minor version (%d) is "
-			    "newer than the server's version "
-			    "(%d)\n", abimin, vermin);
-		if (!(LoaderOptions & LDR_OPT_ABI_MISMATCH_NONFATAL))
-		    return FALSE;
-	    }
-	}
-    }
-
-    /* Check against requirements that the caller has specified */
-    if (req) {
-	if (req->majorversion != MAJOR_UNSPEC) {
-	    if (data->majorversion != req->majorversion) {
-		xf86MsgVerb(X_WARNING, 2, "module major version (%d) "
-			    "doesn't match required major version (%d)\n",
-			    data->majorversion, req->majorversion);
-		return FALSE;
-	    } else if (req->minorversion != MINOR_UNSPEC) {
-		if (data->minorversion < req->minorversion) {
-		    xf86MsgVerb(X_WARNING, 2, "module minor version (%d) "
-				"is less than the required minor version (%d)\n",
-				data->minorversion, req->minorversion);
-		    return FALSE;
-		} else if (data->minorversion == req->minorversion &&
-			   req->patchlevel != PATCH_UNSPEC) {
-		    if (data->patchlevel < req->patchlevel) {
-			xf86MsgVerb(X_WARNING, 2, "module patch level (%d) "
-				    "is less than the required patch level (%d)\n",
-				    data->patchlevel, req->patchlevel);
-			return FALSE;
-		    }
-		}
-	    }
-	}
-	if (req->moduleclass) {
-	    if (!data->moduleclass ||
-		strcmp(req->moduleclass, data->moduleclass)) {
-		xf86MsgVerb(X_WARNING, 2, "Module class (%s) doesn't match "
-			    "the required class (%s)\n",
-			    data->moduleclass ? data->moduleclass : "<NONE>",
-			    req->moduleclass);
-		return FALSE;
-	    }
-	} else if (req->abiclass != ABI_CLASS_NONE) {
-	    if (!data->abiclass || strcmp(req->abiclass, data->abiclass)) {
-		xf86MsgVerb(X_WARNING, 2, "ABI class (%s) doesn't match the "
-			    "required ABI class (%s)\n",
-			    data->abiclass ? data->abiclass : "<NONE>",
-			    req->abiclass);
-		return FALSE;
-	    }
-	}
-	if ((req->abiclass != ABI_CLASS_NONE) &&
-	    req->abiversion != ABI_VERS_UNSPEC) {
-	    int reqmaj, reqmin, maj, min;
-
-	    reqmaj = GET_ABI_MAJOR(req->abiversion);
-	    reqmin = GET_ABI_MINOR(req->abiversion);
-	    maj = GET_ABI_MAJOR(data->abiversion);
-	    min = GET_ABI_MINOR(data->abiversion);
-	    if (maj != reqmaj) {
-		xf86MsgVerb(X_WARNING, 2, "ABI major version (%d) doesn't "
-			    "match the required ABI major version (%d)\n",
-			    maj, reqmaj);
-		return FALSE;
-	    }
-	    /* XXX Maybe this should be the other way around? */
-	    if (min > reqmin) {
-		xf86MsgVerb(X_WARNING, 2, "module ABI minor version (%d) "
-			    "is newer than that available (%d)\n", min, reqmin);
-		return FALSE;
-	    }
-	}
-    }
-    return TRUE;
-}
-
-static ModuleDescPtr
-AddSibling(ModuleDescPtr head, ModuleDescPtr new)
-{
-    new->sib = head;
-    return new;
-}
-
-pointer
-LoadSubModule(pointer _parent, const char *module,
-	      const char **subdirlist, const char **patternlist,
-	      pointer options, const XF86ModReqInfo * modreq,
-	      int *errmaj, int *errmin)
-{
-    ModuleDescPtr submod;
-    ModuleDescPtr parent = (ModuleDescPtr)_parent;
-
-    xf86MsgVerb(X_INFO, 3, "Loading sub module \"%s\"\n", module);
-
-    if (PathIsAbsolute(module)) {
-	xf86Msg(X_ERROR,
-		"LoadSubModule: Absolute module path not permitted: \"%s\"\n",
-		module);
-	if (errmaj)
-	    *errmaj = LDR_BADUSAGE;
-	if (errmin)
-	    *errmin = 0;
-	return NULL;
-    }
-
-    submod = doLoadModule(module, NULL, subdirlist, patternlist, options,
-			  modreq, errmaj, errmin);
-    if (submod && submod != (ModuleDescPtr) 1) {
-	parent->child = AddSibling(parent->child, submod);
-	submod->parent = parent;
-    }
-    return submod;
-}
-
-static ModuleDescPtr
-NewModuleDesc(const char *name)
-{
-    ModuleDescPtr mdp = calloc(1, sizeof(ModuleDesc));
-
-    if (mdp)
-	mdp->name = xstrdup(name);
-
-    return mdp;
-}
-
-ModuleDescPtr
-DuplicateModule(ModuleDescPtr mod, ModuleDescPtr parent)
-{
-    ModuleDescPtr ret;
-    int errmaj, errmin;
-
-    if (!mod)
-	return NULL;
-
-    ret = NewModuleDesc(mod->name);
-    if (ret == NULL)
-	return NULL;
-
-    if (!(ret->handle = LoaderOpen(mod->path, &errmaj, &errmin))) {
-        free(ret);
-        return NULL;
-    }
-
-    ret->SetupProc = mod->SetupProc;
-    ret->TearDownProc = mod->TearDownProc;
-    ret->TearDownData = NULL;
-    ret->child = DuplicateModule(mod->child, ret);
-    ret->sib = DuplicateModule(mod->sib, parent);
-    ret->parent = parent;
-    ret->VersionInfo = mod->VersionInfo;
-    ret->path = strdup(mod->path);
-
-    return ret;
-}
-
-static const char *compiled_in_modules[] = {
-    "ddc",
-    "i2c",
-    "ramdac",
-    NULL
-};
-
-static ModuleDescPtr
-doLoadModule(const char *module, const char *path, const char **subdirlist,
-	     const char **patternlist, pointer options,
-	     const XF86ModReqInfo * modreq,
-	     int *errmaj, int *errmin)
-{
-    XF86ModuleData *initdata = NULL;
-    char **pathlist = NULL;
-    char *found = NULL;
-    char *name = NULL;
-    char **path_elem = NULL;
-    char *p = NULL;
-    ModuleDescPtr ret = NULL;
-    PatternPtr patterns = NULL;
-    int noncanonical = 0;
-    char *m = NULL;
-    const char **cim;
-
-    xf86MsgVerb(X_INFO, 3, "LoadModule: \"%s\"", module);
-
-    patterns = InitPatterns(patternlist);
-    name = LoaderGetCanonicalName(module, patterns);
-    noncanonical = (name && strcmp(module, name) != 0);
-    if (noncanonical) {
-	xf86ErrorFVerb(3, " (%s)\n", name);
-	xf86MsgVerb(X_WARNING, 1,
-		    "LoadModule: given non-canonical module name \"%s\"\n",
-		    module);
-	m = name;
-    } else {
-	xf86ErrorFVerb(3, "\n");
-	m = (char *)module;
-    }
-
-    for (cim = compiled_in_modules; *cim; cim++)
-	if (!strcmp (m, *cim))
-	{
-	    xf86MsgVerb(X_INFO, 3, "Module \"%s\" already built-in\n", m);
-	    ret = (ModuleDescPtr) 1;
-	    goto LoadModule_exit;
-	}
-
-    if (!name) {
-	if (errmaj)
-	    *errmaj = LDR_BADUSAGE;
-	if (errmin)
-	    *errmin = 0;
-	goto LoadModule_fail;
-    }
-    ret = NewModuleDesc(name);
-    if (!ret) {
-	if (errmaj)
-	    *errmaj = LDR_NOMEM;
-	if (errmin)
-	    *errmin = 0;
-	goto LoadModule_fail;
-    }
-
-    pathlist = InitPathList(path);
-    if (!pathlist) {
-	/* This could be a malloc failure too */
-	if (errmaj)
-	    *errmaj = LDR_BADUSAGE;
-	if (errmin)
-	    *errmin = 1;
-	goto LoadModule_fail;
-    }
-
-    /* 
-     * if the module name is not a full pathname, we need to
-     * check the elements in the path
-     */
-    if (PathIsAbsolute(module))
-	found = xstrdup(module);
-    path_elem = pathlist;
-    while (!found && *path_elem != NULL) {
-	found = FindModule(m, *path_elem, subdirlist, patterns);
-	path_elem++;
-	/*
-	 * When the module name isn't the canonical name, search for the
-	 * former if no match was found for the latter.
-	 */
-	if (!*path_elem && m == name) {
-	    path_elem = pathlist;
-	    m = (char *)module;
-	}
-    }
-
-    /* 
-     * did we find the module?
-     */
-    if (!found) {
-	xf86Msg(X_WARNING, "Warning, couldn't open module %s\n", module);
-	if (errmaj)
-	    *errmaj = LDR_NOENT;
-	if (errmin)
-	    *errmin = 0;
-	goto LoadModule_fail;
-    }
-    ret->handle = LoaderOpen(found, errmaj, errmin);
-    if (ret->handle < 0)
-	goto LoadModule_fail;
-    ret->path = strdup(found);
-
-    /* drop any explicit suffix from the module name */
-    p = strchr(name, '.');
-    if (p)
-        *p = '\0';
-
-    /*
-     * now check if the special data object <modulename>ModuleData is
-     * present.
-     */
-    if (asprintf(&p, "%sModuleData", name) == -1) {
-	p = NULL;
-	if (errmaj)
-	    *errmaj = LDR_NOMEM;
-	if (errmin)
-	    *errmin = 0;
-	goto LoadModule_fail;
-    }
-    initdata = LoaderSymbol(p);
-    if (initdata) {
-	ModuleSetupProc setup;
-	ModuleTearDownProc teardown;
-	XF86ModuleVersionInfo *vers;
-
-	vers = initdata->vers;
-	setup = initdata->setup;
-	teardown = initdata->teardown;
-
-        if (vers) {
-            if (!CheckVersion(module, vers, modreq)) {
-                if (errmaj)
-                    *errmaj = LDR_MISMATCH;
-                if (errmin)
-                    *errmin = 0;
-                goto LoadModule_fail;
-            }
-        } else {
-            xf86Msg(X_ERROR,
-                    "LoadModule: Module %s does not supply"
-                    " version information\n", module);
-            if (errmaj)
-                *errmaj = LDR_INVALID;
-            if (errmin)
-                *errmin = 0;
-            goto LoadModule_fail;
-        }
-	if (setup)
-	    ret->SetupProc = setup;
-	if (teardown)
-	    ret->TearDownProc = teardown;
-	ret->VersionInfo = vers;
-    } else {
-	/* No initdata is OK for external modules */
-	if (options == EXTERN_MODULE)
-	    goto LoadModule_exit;
-
-	/* no initdata, fail the load */
-	xf86Msg(X_ERROR, "LoadModule: Module %s does not have a %s "
-		"data object.\n", module, p);
-	if (errmaj)
-	    *errmaj = LDR_INVALID;
-	if (errmin)
-	    *errmin = 0;
-	goto LoadModule_fail;
-    }
-    if (ret->SetupProc) {
-	ret->TearDownData = ret->SetupProc(ret, options, errmaj, errmin);
-	if (!ret->TearDownData) {
-	    goto LoadModule_fail;
-	}
-    } else if (options) {
-	xf86Msg(X_WARNING, "Module Options present, but no SetupProc "
-		"available for %s\n", module);
-    }
-    goto LoadModule_exit;
-
-  LoadModule_fail:
-    UnloadModule(ret);
-    ret = NULL;
-
-  LoadModule_exit:
-    FreePathList(pathlist);
-    FreePatterns(patterns);
-    free(found);
-    free(name);
-    free(p);
-
-    return ret;
-}
-
-/*
- * LoadModule: load a module
- *
- * module       The module name.  Normally this is not a filename but the
- *              module's "canonical name.  A full pathname is, however,
- *              also accepted.
- * path         A comma separated list of module directories.
- * subdirlist   A NULL terminated list of subdirectories to search.  When
- *              NULL, the default "stdSubdirs" list is used.  The default
- *              list is also substituted for entries with value DEFAULT_LIST.
- * patternlist  A NULL terminated list of regular expressions used to find
- *              module filenames.  Each regex should contain exactly one
- *              subexpression that corresponds to the canonical module name.
- *              When NULL, the default "stdPatterns" list is used.  The
- *              default list is also substituted for entries with value
- *              DEFAULT_LIST.
- * options      A NULL terminated list of Options that are passed to the
- *              module's SetupProc function.
- * modreq       An optional XF86ModReqInfo* containing
- *              version/ABI/vendor-ABI requirements to check for when
- *              loading the module.  The following fields of the
- *              XF86ModReqInfo struct are checked:
- *                majorversion - must match the module's majorversion exactly
- *                minorversion - the module's minorversion must be >= this
- *                patchlevel   - the module's minorversion.patchlevel must be
- *                               >= this.  Patchlevel is ignored when
- *                               minorversion is not set.
- *                abiclass     - (string) must match the module's abiclass
- *                abiversion   - must be consistent with the module's
- *                               abiversion (major equal, minor no older)
- *                moduleclass  - string must match the module's moduleclass
- *                               string
- *              "don't care" values are ~0 for numbers, and NULL for strings
- * errmaj       Major error return.
- * errmin       Minor error return.
- *
- */
-ModuleDescPtr
-LoadModule(const char *module, const char *path, const char **subdirlist,
-	   const char **patternlist, pointer options,
-	   const XF86ModReqInfo * modreq, int *errmaj, int *errmin)
-{
-  return doLoadModule(module, path, subdirlist, patternlist, options,
-		      modreq, errmaj, errmin);
-}
-
-void
-UnloadModule(pointer mod)
-{
-    UnloadModuleOrDriver((ModuleDescPtr)mod);
-}
-
-static void
-UnloadModuleOrDriver(ModuleDescPtr mod)
-{
-    if (mod == (ModuleDescPtr) 1)
-	return;
-
-    if (mod == NULL || mod->name == NULL)
-	return;
-
-    xf86MsgVerb(X_INFO, 3, "UnloadModule: \"%s\"\n", mod->name);
-
-    if ((mod->TearDownProc) && (mod->TearDownData))
-	mod->TearDownProc(mod->TearDownData);
-    LoaderUnload(mod->name, mod->handle);
-
-    if (mod->child)
-	UnloadModuleOrDriver(mod->child);
-    if (mod->sib)
-	UnloadModuleOrDriver(mod->sib);
-    free(mod->path);
-    free(mod->name);
-    free(mod);
-}
-
-void
-UnloadSubModule(pointer _mod)
-{
-    ModuleDescPtr mod = (ModuleDescPtr)_mod;
-
-    if (mod == NULL || mod->name == NULL)
-	return;
-
-    xf86MsgVerb(X_INFO, 3, "UnloadSubModule: \"%s\"\n", mod->name);
-
-    if ((mod->TearDownProc) && (mod->TearDownData))
-	mod->TearDownProc(mod->TearDownData);
-    LoaderUnload(mod->name, mod->handle);
-
-    RemoveChild(mod);
-
-    if (mod->child)
-	UnloadModuleOrDriver(mod->child);
-
-    free(mod->path);
-    free(mod->name);
-    free(mod);
-}
-
-static void
-RemoveChild(ModuleDescPtr child)
-{
-    ModuleDescPtr mdp;
-    ModuleDescPtr prevsib;
-    ModuleDescPtr parent;
-
-    if (!child->parent)
-	return;
-
-    parent = child->parent;
-    if (parent->child == child) {
-	parent->child = child->sib;
-	return;
-    }
-
-    prevsib = parent->child;
-    mdp = prevsib->sib;
-    while (mdp && mdp != child) {
-	prevsib = mdp;
-	mdp = mdp->sib;
-    }
-    if (mdp == child)
-	prevsib->sib = child->sib;
-    return;
-}
-
-void
-LoaderErrorMsg(const char *name, const char *modname, int errmaj, int errmin)
-{
-    const char *msg;
-    MessageType type = X_ERROR;
-
-    switch (errmaj) {
-    case LDR_NOERROR:
-	msg = "no error";
-	break;
-    case LDR_NOMEM:
-	msg = "out of memory";
-	break;
-    case LDR_NOENT:
-	msg = "module does not exist";
-	break;
-    case LDR_NOSUBENT:
-	msg = "a required submodule could not be loaded";
-	break;
-    case LDR_NOSPACE:
-	msg = "too many modules";
-	break;
-    case LDR_NOMODOPEN:
-	msg = "open failed";
-	break;
-    case LDR_UNKTYPE:
-	msg = "unknown module type";
-	break;
-    case LDR_NOLOAD:
-	msg = "loader failed";
-	break;
-    case LDR_ONCEONLY:
-	msg = "already loaded";
-        type = X_INFO;
-	break;
-    case LDR_NOPORTOPEN:
-	msg = "port open failed";
-	break;
-    case LDR_NOHARDWARE:
-	msg = "no hardware found";
-	break;
-    case LDR_MISMATCH:
-	msg = "module requirement mismatch";
-	break;
-    case LDR_BADUSAGE:
-	msg = "invalid argument(s) to LoadModule()";
-	break;
-    case LDR_INVALID:
-	msg = "invalid module";
-	break;
-    case LDR_BADOS:
-	msg = "module doesn't support this OS";
-	break;
-    case LDR_MODSPECIFIC:
-	msg = "module-specific error";
-	break;
-    default:
-	msg = "unknown error";
-    }
-    if (name)
-	xf86Msg(type, "%s: Failed to load module \"%s\" (%s, %d)\n",
-		name, modname, msg, errmin);
-    else
-	xf86Msg(type, "Failed to load module \"%s\" (%s, %d)\n",
-		modname, msg, errmin);
-}
-
-/* Given a module path or file name, return the module's canonical name */
-static char *
-LoaderGetCanonicalName(const char *modname, PatternPtr patterns)
-{
-    char *str;
-    const char *s;
-    int len;
-    PatternPtr p;
-    regmatch_t match[2];
-
-    /* Strip off any leading path */
-    s = strrchr(modname, '/');
-    if (s == NULL)
-	s = modname;
-    else
-	s++;
-
-    /* Find the first regex that is matched */
-    for (p = patterns; p->pattern; p++)
-	if (regexec(&p->rex, s, 2, match, 0) == 0 && match[1].rm_so != -1) {
-	    len = match[1].rm_eo - match[1].rm_so;
-	    str = malloc(len + 1);
-	    if (!str)
-		return NULL;
-	    strncpy(str, s + match[1].rm_so, len);
-	    str[len] = '\0';
-	    return str;
-	}
-
-    /* If there is no match, return the whole name minus the leading path */
-    return strdup(s);
-}
-
-/*
- * Return the module version information.
- */
-unsigned long
-LoaderGetModuleVersion(ModuleDescPtr mod)
-{
-    if (!mod || mod == (ModuleDescPtr) 1 || !mod->VersionInfo)
-	return 0;
-
-    return MODULE_VERSION_NUMERIC(mod->VersionInfo->majorversion,
-				  mod->VersionInfo->minorversion,
-				  mod->VersionInfo->patchlevel);
-}
-=======
-/*
- * Copyright 1995-1998 by Metro Link, Inc.
- *
- * Permission to use, copy, modify, distribute, and sell this software and its
- * documentation for any purpose is hereby granted without fee, provided that
- * the above copyright notice appear in all copies and that both that
- * copyright notice and this permission notice appear in supporting
- * documentation, and that the name of Metro Link, Inc. not be used in
- * advertising or publicity pertaining to distribution of the software without
- * specific, written prior permission.  Metro Link, Inc. makes no
- * representations about the suitability of this software for any purpose.
- *  It is provided "as is" without express or implied warranty.
- *
- * METRO LINK, INC. DISCLAIMS ALL WARRANTIES WITH REGARD TO THIS SOFTWARE,
- * INCLUDING ALL IMPLIED WARRANTIES OF MERCHANTABILITY AND FITNESS, IN NO
- * EVENT SHALL METRO LINK, INC. BE LIABLE FOR ANY SPECIAL, INDIRECT OR
- * CONSEQUENTIAL DAMAGES OR ANY DAMAGES WHATSOEVER RESULTING FROM LOSS OF USE,
- * DATA OR PROFITS, WHETHER IN AN ACTION OF CONTRACT, NEGLIGENCE OR OTHER
- * TORTIOUS ACTION, ARISING OUT OF OR IN CONNECTION WITH THE USE OR
- * PERFORMANCE OF THIS SOFTWARE.
- */
-/*
- * Copyright (c) 1997-2002 by The XFree86 Project, Inc.
- *
- * Permission is hereby granted, free of charge, to any person obtaining a
- * copy of this software and associated documentation files (the "Software"),
- * to deal in the Software without restriction, including without limitation
- * the rights to use, copy, modify, merge, publish, distribute, sublicense,
- * and/or sell copies of the Software, and to permit persons to whom the
- * Software is furnished to do so, subject to the following conditions:
- *
- * The above copyright notice and this permission notice shall be included in
- * all copies or substantial portions of the Software.
- *
- * THE SOFTWARE IS PROVIDED "AS IS", WITHOUT WARRANTY OF ANY KIND, EXPRESS OR
- * IMPLIED, INCLUDING BUT NOT LIMITED TO THE WARRANTIES OF MERCHANTABILITY,
- * FITNESS FOR A PARTICULAR PURPOSE AND NONINFRINGEMENT.  IN NO EVENT SHALL
- * THE COPYRIGHT HOLDER(S) OR AUTHOR(S) BE LIABLE FOR ANY CLAIM, DAMAGES OR
- * OTHER LIABILITY, WHETHER IN AN ACTION OF CONTRACT, TORT OR OTHERWISE,
- * ARISING FROM, OUT OF OR IN CONNECTION WITH THE SOFTWARE OR THE USE OR
- * OTHER DEALINGS IN THE SOFTWARE.
- *
- * Except as contained in this notice, the name of the copyright holder(s)
- * and author(s) shall not be used in advertising or otherwise to promote
- * the sale, use or other dealings in this Software without prior written
- * authorization from the copyright holder(s) and author(s).
- */
-
-#ifdef HAVE_XORG_CONFIG_H
-#include <xorg-config.h>
-#endif
-
-#include "os.h"
-/* For stat() and related stuff */
-#define NO_OSLIB_PROTOTYPES
-#include "xf86_OSlib.h"
-#define LOADERDECLARATIONS
-#include "loaderProcs.h"
-#include "misc.h"
-#include "xf86.h"
-#include "xf86Priv.h"
-#include "xf86Xinput.h"
-#include "loader.h"
-#include "xf86Optrec.h"
-
-#include <sys/types.h>
-#include <regex.h>
-#include <dirent.h>
-#include <limits.h>
-
-typedef struct _pattern {
-    const char *pattern;
-    regex_t rex;
-} PatternRec, *PatternPtr;
-
-/* Prototypes for static functions */
-static char *FindModule(const char *, const char *, const char **,
-			PatternPtr);
-static Bool CheckVersion(const char *, XF86ModuleVersionInfo *,
-			 const XF86ModReqInfo *);
-static void UnloadModuleOrDriver(ModuleDescPtr mod);
-static char *LoaderGetCanonicalName(const char *, PatternPtr);
-static void RemoveChild(ModuleDescPtr);
-static ModuleDescPtr doLoadModule(const char *, const char *, const char **,
-				  const char **, pointer,
-				  const XF86ModReqInfo *, int *, int *);
-
-const ModuleVersions LoaderVersionInfo = {
-    XORG_VERSION_CURRENT,
-    ABI_ANSIC_VERSION,
-    ABI_VIDEODRV_VERSION,
-    ABI_XINPUT_VERSION,
-    ABI_EXTENSION_VERSION,
-    ABI_FONT_VERSION
-};
-
-static void
-FreeStringList(char **paths)
-{
-    char **p;
-
-    if (!paths)
-	return;
-
-    for (p = paths; *p; p++)
-	free(*p);
-
-    free(paths);
-}
-
-static char **defaultPathList = NULL;
-
-static Bool
-PathIsAbsolute(const char *path)
-{
-    return *path == '/';
-}	
-
-/*
- * Convert a comma-separated path into a NULL-terminated array of path
- * elements, rejecting any that are not full absolute paths, and appending
- * a '/' when it isn't already present.
- */
-static char **
-InitPathList(const char *path)
-{
-    char *fullpath = NULL;
-    char *elem = NULL;
-    char **list = NULL, **save = NULL;
-    int len;
-    int addslash;
-    int n = 0;
-
-    if (!path)
-	return defaultPathList;
-
-    fullpath = strdup(path);
-    if (!fullpath)
-	return NULL;
-    elem = strtok(fullpath, ",");
-    while (elem) {
-	if (PathIsAbsolute(elem))
-	{
-	    len = strlen(elem);
-	    addslash = (elem[len - 1] != '/');
-	    if (addslash)
-		len++;
-	    save = list;
-	    list = realloc(list, (n + 2) * sizeof(char *));
-	    if (!list) {
-		if (save) {
-		    save[n] = NULL;
-		    FreeStringList(save);
-		}
-		free(fullpath);
-		return NULL;
-	    }
-	    list[n] = malloc(len + 1);
-	    if (!list[n]) {
-		FreeStringList(list);
-		free(fullpath);
-		return NULL;
-	    }
-	    strcpy(list[n], elem);
-	    if (addslash) {
-		list[n][len - 1] = '/';
-		list[n][len] = '\0';
-	    }
-	    n++;
-	}
-	elem = strtok(NULL, ",");
-    }
-    if (list)
-	list[n] = NULL;
-    free(fullpath);
-    return list;
-}
-
-static void
-FreePathList(char **pathlist)
-{
-    if (pathlist && pathlist != defaultPathList)
-	FreeStringList(pathlist);
-}
-
-void
-LoaderSetPath(const char *path)
-{
-    if (!path)
-	return;
-
-    defaultPathList = InitPathList(path);
-}
-
-/* Standard set of module subdirectories to search, in order of preference */
-static const char *stdSubdirs[] = {
-    "",
-    "input/",
-    "drivers/",
-    "multimedia/",
-    "extensions/",
-    "internal/",
-    NULL
-};
-
-/*
- * Standard set of module name patterns to check, in order of preference
- * These are regular expressions (suitable for use with POSIX regex(3)).
- *
- * This list assumes that you're an ELFish platform and therefore your
- * shared libraries are named something.so.  If we're ever nuts enough
- * to port this DDX to, say, Darwin, we'll need to fix this.
- */
-static PatternRec stdPatterns[] = {
-    {"^lib(.*)\\.so$",},
-    {"(.*)_drv\\.so$",},
-    {"(.*)\\.so$",},
-    {NULL,}
-};
-
-static PatternPtr
-InitPatterns(const char **patternlist)
-{
-    char errmsg[80];
-    int i, e;
-    PatternPtr patterns = NULL;
-    PatternPtr p = NULL;
-    static int firstTime = 1;
-    const char **s;
-
-    if (firstTime) {
-	/* precompile stdPatterns */
-	firstTime = 0;
-	for (p = stdPatterns; p->pattern; p++)
-	    if ((e = regcomp(&p->rex, p->pattern, REG_EXTENDED)) != 0) {
-		regerror(e, &p->rex, errmsg, sizeof(errmsg));
-		FatalError("InitPatterns: regcomp error for `%s': %s\n",
-			   p->pattern, errmsg);
-	    }
-    }
-
-    if (patternlist) {
-	for (i = 0, s = patternlist; *s; i++, s++)
-	    if (*s == DEFAULT_LIST)
-		i += sizeof(stdPatterns) / sizeof(stdPatterns[0]) - 1 - 1;
-	patterns = malloc((i + 1) * sizeof(PatternRec));
-	if (!patterns) {
-	    return NULL;
-	}
-	for (i = 0, s = patternlist; *s; i++, s++)
-	    if (*s != DEFAULT_LIST) {
-		p = patterns + i;
-		p->pattern = *s;
-		if ((e = regcomp(&p->rex, p->pattern, REG_EXTENDED)) != 0) {
-		    regerror(e, &p->rex, errmsg, sizeof(errmsg));
-		    ErrorF("InitPatterns: regcomp error for `%s': %s\n",
-			   p->pattern, errmsg);
-		    i--;
-		}
-	    } else {
-		for (p = stdPatterns; p->pattern; p++, i++)
-		    patterns[i] = *p;
-		if (p != stdPatterns)
-		    i--;
-	    }
-	patterns[i].pattern = NULL;
-    } else
-	patterns = stdPatterns;
-    return patterns;
-}
-
-static void
-FreePatterns(PatternPtr patterns)
-{
-    if (patterns && patterns != stdPatterns)
-	free(patterns);
-}
-
-static const char **
-InitSubdirs(const char **subdirlist)
-{
-    int i;
-    const char **tmp_subdirlist = NULL;
-    char **subdirs = NULL;
-    const char **s, **stmp = NULL;
-    const char *osname;
-    const char *slash;
-    int oslen = 0, len;
-    Bool indefault;
-
-    if (subdirlist == NULL) {
-	subdirlist = tmp_subdirlist = malloc(2 * sizeof(char *));
-	if (subdirlist == NULL)
-	    return NULL;
-	subdirlist[0] = DEFAULT_LIST;
-	subdirlist[1] = NULL;
-    }
-
-    LoaderGetOS(&osname, NULL, NULL, NULL);
-    oslen = strlen(osname);
-
-    {
-	/* Count number of entries and check for invalid paths */
-	for (i = 0, s = subdirlist; *s; i++, s++) {
-	    if (*s == DEFAULT_LIST) {
-		i += sizeof(stdSubdirs) / sizeof(stdSubdirs[0]) - 1 - 1;
-	    } else {
-		/*
-		 * Path validity check.  Don't allow absolute paths, or
-		 * paths containing "..".  To catch absolute paths on
-		 * platforms that use driver letters, don't allow the ':'
-		 * character to appear at all.
-		 */
-		if (**s == '/' || **s == '\\' || strchr(*s, ':') ||
-		    strstr(*s, "..")) {
-		    xf86Msg(X_ERROR, "InitSubdirs: Bad subdir: \"%s\"\n", *s);
-		    free(tmp_subdirlist);
-		    return NULL;
-		}
-	    }
-	}
-	subdirs = malloc((i * 2 + 1) * sizeof(char *));
-	if (!subdirs) {
-	    free(tmp_subdirlist);
-	    return NULL;
-	}
-	i = 0;
-	s = subdirlist;
-	indefault = FALSE;
-	while (*s) {
-	    if (*s == DEFAULT_LIST) {
-		/* Divert to the default list */
-		indefault = TRUE;
-		stmp = ++s;
-		s = stdSubdirs;
-	    }
-	    len = strlen(*s);
-	    if (**s && (*s)[len - 1] != '/') {
-		slash = "/";
-		len++;
-	    } else
-		slash = "";
-	    len += oslen + 2;
-	    if (!(subdirs[i] = malloc(len))) {
-		while (--i >= 0)
-		    free(subdirs[i]);
-		free(subdirs);
-		free(tmp_subdirlist);
-		return NULL;
-	    }
-	    /* tack on the OS name */
-	    sprintf(subdirs[i], "%s%s%s/", *s, slash, osname);
-	    i++;
-	    /* path as given */
-	    subdirs[i] = strdup(*s);
-	    i++;
-	    s++;
-	    if (indefault && !s) {
-		/* revert back to the main list */
-		indefault = FALSE;
-		s = stmp;
-	    }
-	}
-	subdirs[i] = NULL;
-    }
-    free(tmp_subdirlist);
-    return (const char **)subdirs;
-}
-
-static void
-FreeSubdirs(const char **subdirs)
-{
-    const char **s;
-
-    if (subdirs) {
-	for (s = subdirs; *s; s++)
-	    free((char *)*s);
-	free(subdirs);
-    }
-}
-
-static char *
-FindModuleInSubdir(const char *dirpath, const char *module)
-{
-    struct dirent *direntry = NULL;
-    DIR *dir = NULL;
-    char *ret = NULL, tmpBuf[PATH_MAX];
-    struct stat stat_buf;
-
-    dir = opendir(dirpath);
-    if (!dir)
-        return NULL;
-
-    while ((direntry = readdir(dir))) {
-        if (direntry->d_name[0] == '.')
-            continue;
-        snprintf(tmpBuf, PATH_MAX, "%s%s/", dirpath, direntry->d_name);
-	/* the stat with the appended / fails for normal files,
-	   and works for sub dirs fine, looks a bit strange in strace
-	   but does seem to work */
-        if ((stat(tmpBuf, &stat_buf) == 0) && S_ISDIR(stat_buf.st_mode)) {
-            if ((ret = FindModuleInSubdir(tmpBuf, module)))
-                break;
-            continue;
-        }
- 
-        snprintf(tmpBuf, PATH_MAX, "lib%s.so", module);
-        if (strcmp(direntry->d_name, tmpBuf) == 0) {
-            if (asprintf(&ret, "%s%s", dirpath, tmpBuf) == -1)
-		ret = NULL;
-            break;
-        }
-
-        snprintf(tmpBuf, PATH_MAX, "%s_drv.so", module);
-        if (strcmp(direntry->d_name, tmpBuf) == 0) {
-            if (asprintf(&ret, "%s%s", dirpath, tmpBuf) == -1)
-		ret = NULL;
-            break;
-        }
-
-        snprintf(tmpBuf, PATH_MAX, "%s.so", module);
-        if (strcmp(direntry->d_name, tmpBuf) == 0) {
-            if (asprintf(&ret, "%s%s", dirpath, tmpBuf) == -1)
-		ret = NULL;
-            break;
-        }
-    }
-    
-    closedir(dir);
-    return ret;
-}
-
-static char *
-FindModule(const char *module, const char *dirname, const char **subdirlist,
-	   PatternPtr patterns)
-{
-    char buf[PATH_MAX + 1];
-    char *dirpath = NULL;
-    char *name = NULL;
-    int dirlen;
-    const char **subdirs = NULL;
-    const char **s;
-
-    dirpath = (char *)dirname;
-    if (strlen(dirpath) > PATH_MAX)
-	return NULL;
-    
-    subdirs = InitSubdirs(subdirlist);
-    if (!subdirs)
-	return NULL;
-
-    for (s = subdirs; *s; s++) {
-	if ((dirlen = strlen(dirpath) + strlen(*s)) > PATH_MAX)
-	    continue;
-	strcpy(buf, dirpath);
-	strcat(buf, *s);
-        if ((name = FindModuleInSubdir(buf, module)))
-            break;
-    }
-
-    FreeSubdirs(subdirs);
-    if (dirpath != dirname)
-	free(dirpath);
-
-    return name;
-}
-
-char **
-LoaderListDirs(const char **subdirlist, const char **patternlist)
-{
-    char buf[PATH_MAX + 1];
-    char **pathlist;
-    char **elem;
-    const char **subdirs;
-    const char **s;
-    PatternPtr patterns;
-    PatternPtr p;
-    DIR *d;
-    struct dirent *dp;
-    regmatch_t match[2];
-    struct stat stat_buf;
-    int len, dirlen;
-    char *fp;
-    char **listing = NULL;
-    char **save;
-    char **ret = NULL;
-    int n = 0;
-
-    if (!(pathlist = InitPathList(NULL)))
-	return NULL;
-    if (!(subdirs = InitSubdirs(subdirlist)))
-	goto bail;
-    if (!(patterns = InitPatterns(patternlist)))
-	goto bail;
-
-    for (elem = pathlist; *elem; elem++) {
-	for (s = subdirs; *s; s++) {
-	    if ((dirlen = strlen(*elem) + strlen(*s)) > PATH_MAX)
-		continue;
-	    strcpy(buf, *elem);
-	    strcat(buf, *s);
-	    fp = buf + dirlen;
-	    if (stat(buf, &stat_buf) == 0 && S_ISDIR(stat_buf.st_mode) &&
-		(d = opendir(buf))) {
-		if (buf[dirlen - 1] != '/') {
-		    buf[dirlen++] = '/';
-		    fp++;
-		}
-		while ((dp = readdir(d))) {
-		    if (dirlen + strlen(dp->d_name) > PATH_MAX)
-			continue;
-		    strcpy(fp, dp->d_name);
-		    if (!(stat(buf, &stat_buf) == 0 &&
-			  S_ISREG(stat_buf.st_mode)))
-			continue;
-		    for (p = patterns; p->pattern; p++) {
-			if (regexec(&p->rex, dp->d_name, 2, match, 0) == 0 &&
-			    match[1].rm_so != -1) {
-			    len = match[1].rm_eo - match[1].rm_so;
-			    save = listing;
-			    listing = realloc(listing,
-					       (n + 2) * sizeof(char *));
-			    if (!listing) {
-				if (save) {
-				    save[n] = NULL;
-				    FreeStringList(save);
-				}
-				closedir(d);
-				goto bail;
-			    }
-			    listing[n] = malloc(len + 1);
-			    if (!listing[n]) {
-				FreeStringList(listing);
-				closedir(d);
-				goto bail;
-			    }
-			    strncpy(listing[n], dp->d_name + match[1].rm_so,
-				    len);
-			    listing[n][len] = '\0';
-			    n++;
-			    break;
-			}
-		    }
-		}
-		closedir(d);
-	    }
-	}
-    }
-    if (listing)
-	listing[n] = NULL;
-    ret = listing;
-
-bail:
-    FreePatterns(patterns);
-    FreeSubdirs(subdirs);
-    FreePathList(pathlist);
-    return ret;
-}
-
-void
-LoaderFreeDirList(char **list)
-{
-    FreeStringList(list);
-}
-
-static Bool
-CheckVersion(const char *module, XF86ModuleVersionInfo * data,
-	     const XF86ModReqInfo * req)
-{
-    int vercode[4];
-    char verstr[4];
-    long ver = data->xf86version;
-    MessageType errtype;
-
-    xf86Msg(X_INFO, "Module %s: vendor=\"%s\"\n",
-	    data->modname ? data->modname : "UNKNOWN!",
-	    data->vendor ? data->vendor : "UNKNOWN!");
-
-    /* Check for the different scheme used in XFree86 4.0.x releases:
-     * ((((((((major << 7) | minor) << 7) | subminor) << 5) | beta) << 5) | alpha)
-     * Since it wasn't used in 4.1.0 or later, limit to versions in the 4.0.x
-     * range, which limits the overlap with the new version scheme to conflicts
-     * with 6.71.8.764 through 6.72.39.934.
-     */
-    if ((ver > (4 << 24)) && (ver < ( (4 << 24) + (1 << 17)))) {
-	/* 4.0.x and earlier */
-	verstr[1] = verstr[3] = 0;
-	verstr[2] = (ver & 0x1f) ? (ver & 0x1f) + 'a' - 1 : 0;
-	ver >>= 5;
-	verstr[0] = (ver & 0x1f) ? (ver & 0x1f) + 'A' - 1 : 0;
-	ver >>= 5;
-	vercode[2] = ver & 0x7f;
-	ver >>= 7;
-	vercode[1] = ver & 0x7f;
-	ver >>= 7;
-	vercode[0] = ver;
-	xf86ErrorF("\tcompiled for %d.%d", vercode[0], vercode[1]);
-	if (vercode[2] != 0)
-	    xf86ErrorF(".%d", vercode[2]);
-	xf86ErrorF("%s%s, module version = %d.%d.%d\n", verstr, verstr + 2,
-		   data->majorversion, data->minorversion, data->patchlevel);
-    } else {
-	vercode[0] = ver / 10000000;
-	vercode[1] = (ver / 100000) % 100;
-	vercode[2] = (ver / 1000) % 100;
-	vercode[3] = ver % 1000;
-	xf86ErrorF("\tcompiled for %d.%d.%d", vercode[0], vercode[1],
-		   vercode[2]);
-	if (vercode[3] != 0)
-	    xf86ErrorF(".%d", vercode[3]);
-	xf86ErrorF(", module version = %d.%d.%d\n", data->majorversion,
-		   data->minorversion, data->patchlevel);
-    }
-
-    if (data->moduleclass)
-	xf86ErrorFVerb(2, "\tModule class: %s\n", data->moduleclass);
-
-    ver = -1;
-    if (data->abiclass) {
-	int abimaj, abimin;
-	int vermaj, vermin;
-
-	if (!strcmp(data->abiclass, ABI_CLASS_ANSIC))
-	    ver = LoaderVersionInfo.ansicVersion;
-	else if (!strcmp(data->abiclass, ABI_CLASS_VIDEODRV))
-	    ver = LoaderVersionInfo.videodrvVersion;
-	else if (!strcmp(data->abiclass, ABI_CLASS_XINPUT))
-	    ver = LoaderVersionInfo.xinputVersion;
-	else if (!strcmp(data->abiclass, ABI_CLASS_EXTENSION))
-	    ver = LoaderVersionInfo.extensionVersion;
-	else if (!strcmp(data->abiclass, ABI_CLASS_FONT))
-	    ver = LoaderVersionInfo.fontVersion;
-
-	abimaj = GET_ABI_MAJOR(data->abiversion);
-	abimin = GET_ABI_MINOR(data->abiversion);
-	xf86ErrorFVerb(2, "\tABI class: %s, version %d.%d\n",
-		       data->abiclass, abimaj, abimin);
-	if (ver != -1) {
-	    vermaj = GET_ABI_MAJOR(ver);
-	    vermin = GET_ABI_MINOR(ver);
-	    if (abimaj != vermaj) {
-		if (LoaderOptions & LDR_OPT_ABI_MISMATCH_NONFATAL)
-		    errtype = X_WARNING;
-		else
-		    errtype = X_ERROR;
-		xf86MsgVerb(errtype, 0,
-			    "module ABI major version (%d) doesn't"
-			    " match the server's version (%d)\n",
-			    abimaj, vermaj);
-		if (!(LoaderOptions & LDR_OPT_ABI_MISMATCH_NONFATAL))
-		    return FALSE;
-	    } else if (abimin > vermin) {
-		if (LoaderOptions & LDR_OPT_ABI_MISMATCH_NONFATAL)
-		    errtype = X_WARNING;
-		else
-		    errtype = X_ERROR;
-		xf86MsgVerb(errtype, 0,
-			    "module ABI minor version (%d) is "
-			    "newer than the server's version "
-			    "(%d)\n", abimin, vermin);
-		if (!(LoaderOptions & LDR_OPT_ABI_MISMATCH_NONFATAL))
-		    return FALSE;
-	    }
-	}
-    }
-
-    /* Check against requirements that the caller has specified */
-    if (req) {
-	if (req->majorversion != MAJOR_UNSPEC) {
-	    if (data->majorversion != req->majorversion) {
-		xf86MsgVerb(X_WARNING, 2, "module major version (%d) "
-			    "doesn't match required major version (%d)\n",
-			    data->majorversion, req->majorversion);
-		return FALSE;
-	    } else if (req->minorversion != MINOR_UNSPEC) {
-		if (data->minorversion < req->minorversion) {
-		    xf86MsgVerb(X_WARNING, 2, "module minor version (%d) "
-				"is less than the required minor version (%d)\n",
-				data->minorversion, req->minorversion);
-		    return FALSE;
-		} else if (data->minorversion == req->minorversion &&
-			   req->patchlevel != PATCH_UNSPEC) {
-		    if (data->patchlevel < req->patchlevel) {
-			xf86MsgVerb(X_WARNING, 2, "module patch level (%d) "
-				    "is less than the required patch level (%d)\n",
-				    data->patchlevel, req->patchlevel);
-			return FALSE;
-		    }
-		}
-	    }
-	}
-	if (req->moduleclass) {
-	    if (!data->moduleclass ||
-		strcmp(req->moduleclass, data->moduleclass)) {
-		xf86MsgVerb(X_WARNING, 2, "Module class (%s) doesn't match "
-			    "the required class (%s)\n",
-			    data->moduleclass ? data->moduleclass : "<NONE>",
-			    req->moduleclass);
-		return FALSE;
-	    }
-	} else if (req->abiclass != ABI_CLASS_NONE) {
-	    if (!data->abiclass || strcmp(req->abiclass, data->abiclass)) {
-		xf86MsgVerb(X_WARNING, 2, "ABI class (%s) doesn't match the "
-			    "required ABI class (%s)\n",
-			    data->abiclass ? data->abiclass : "<NONE>",
-			    req->abiclass);
-		return FALSE;
-	    }
-	}
-	if ((req->abiclass != ABI_CLASS_NONE) &&
-	    req->abiversion != ABI_VERS_UNSPEC) {
-	    int reqmaj, reqmin, maj, min;
-
-	    reqmaj = GET_ABI_MAJOR(req->abiversion);
-	    reqmin = GET_ABI_MINOR(req->abiversion);
-	    maj = GET_ABI_MAJOR(data->abiversion);
-	    min = GET_ABI_MINOR(data->abiversion);
-	    if (maj != reqmaj) {
-		xf86MsgVerb(X_WARNING, 2, "ABI major version (%d) doesn't "
-			    "match the required ABI major version (%d)\n",
-			    maj, reqmaj);
-		return FALSE;
-	    }
-	    /* XXX Maybe this should be the other way around? */
-	    if (min > reqmin) {
-		xf86MsgVerb(X_WARNING, 2, "module ABI minor version (%d) "
-			    "is newer than that available (%d)\n", min, reqmin);
-		return FALSE;
-	    }
-	}
-    }
-    return TRUE;
-}
-
-static ModuleDescPtr
-AddSibling(ModuleDescPtr head, ModuleDescPtr new)
-{
-    new->sib = head;
-    return new;
-}
-
-pointer
-LoadSubModule(pointer _parent, const char *module,
-	      const char **subdirlist, const char **patternlist,
-	      pointer options, const XF86ModReqInfo * modreq,
-	      int *errmaj, int *errmin)
-{
-    ModuleDescPtr submod;
-    ModuleDescPtr parent = (ModuleDescPtr)_parent;
-
-    xf86MsgVerb(X_INFO, 3, "Loading sub module \"%s\"\n", module);
-
-    if (PathIsAbsolute(module)) {
-	xf86Msg(X_ERROR,
-		"LoadSubModule: Absolute module path not permitted: \"%s\"\n",
-		module);
-	if (errmaj)
-	    *errmaj = LDR_BADUSAGE;
-	if (errmin)
-	    *errmin = 0;
-	return NULL;
-    }
-
-    submod = doLoadModule(module, NULL, subdirlist, patternlist, options,
-			  modreq, errmaj, errmin);
-    if (submod && submod != (ModuleDescPtr) 1) {
-	parent->child = AddSibling(parent->child, submod);
-	submod->parent = parent;
-    }
-    return submod;
-}
-
-static ModuleDescPtr
-NewModuleDesc(const char *name)
-{
-    ModuleDescPtr mdp = calloc(1, sizeof(ModuleDesc));
-
-    if (mdp)
-	mdp->name = xstrdup(name);
-
-    return mdp;
-}
-
-ModuleDescPtr
-DuplicateModule(ModuleDescPtr mod, ModuleDescPtr parent)
-{
-    ModuleDescPtr ret;
-    int errmaj, errmin;
-
-    if (!mod)
-	return NULL;
-
-    ret = NewModuleDesc(mod->name);
-    if (ret == NULL)
-	return NULL;
-
-    if (!(ret->handle = LoaderOpen(mod->path, &errmaj, &errmin))) {
-        free(ret);
-        return NULL;
-    }
-
-    ret->SetupProc = mod->SetupProc;
-    ret->TearDownProc = mod->TearDownProc;
-    ret->TearDownData = NULL;
-    ret->child = DuplicateModule(mod->child, ret);
-    ret->sib = DuplicateModule(mod->sib, parent);
-    ret->parent = parent;
-    ret->VersionInfo = mod->VersionInfo;
-    ret->path = strdup(mod->path);
-
-    return ret;
-}
-
-static const char *compiled_in_modules[] = {
-    "ddc",
-    "i2c",
-    "ramdac",
-    NULL
-};
-
-static ModuleDescPtr
-doLoadModule(const char *module, const char *path, const char **subdirlist,
-	     const char **patternlist, pointer options,
-	     const XF86ModReqInfo * modreq,
-	     int *errmaj, int *errmin)
-{
-    XF86ModuleData *initdata = NULL;
-    char **pathlist = NULL;
-    char *found = NULL;
-    char *name = NULL;
-    char **path_elem = NULL;
-    char *p = NULL;
-    ModuleDescPtr ret = NULL;
-    PatternPtr patterns = NULL;
-    int noncanonical = 0;
-    char *m = NULL;
-    const char **cim;
-
-    xf86MsgVerb(X_INFO, 3, "LoadModule: \"%s\"", module);
-
-    patterns = InitPatterns(patternlist);
-    name = LoaderGetCanonicalName(module, patterns);
-    noncanonical = (name && strcmp(module, name) != 0);
-    if (noncanonical) {
-	xf86ErrorFVerb(3, " (%s)\n", name);
-	xf86MsgVerb(X_WARNING, 1,
-		    "LoadModule: given non-canonical module name \"%s\"\n",
-		    module);
-	m = name;
-    } else {
-	xf86ErrorFVerb(3, "\n");
-	m = (char *)module;
-    }
-
-    for (cim = compiled_in_modules; *cim; cim++)
-	if (!strcmp (m, *cim))
-	{
-	    xf86MsgVerb(X_INFO, 3, "Module \"%s\" already built-in\n", m);
-	    ret = (ModuleDescPtr) 1;
-	    goto LoadModule_exit;
-	}
-
-    if (!name) {
-	if (errmaj)
-	    *errmaj = LDR_BADUSAGE;
-	if (errmin)
-	    *errmin = 0;
-	goto LoadModule_fail;
-    }
-    ret = NewModuleDesc(name);
-    if (!ret) {
-	if (errmaj)
-	    *errmaj = LDR_NOMEM;
-	if (errmin)
-	    *errmin = 0;
-	goto LoadModule_fail;
-    }
-
-    pathlist = InitPathList(path);
-    if (!pathlist) {
-	/* This could be a malloc failure too */
-	if (errmaj)
-	    *errmaj = LDR_BADUSAGE;
-	if (errmin)
-	    *errmin = 1;
-	goto LoadModule_fail;
-    }
-
-    /* 
-     * if the module name is not a full pathname, we need to
-     * check the elements in the path
-     */
-    if (PathIsAbsolute(module))
-	found = xstrdup(module);
-    path_elem = pathlist;
-    while (!found && *path_elem != NULL) {
-	found = FindModule(m, *path_elem, subdirlist, patterns);
-	path_elem++;
-	/*
-	 * When the module name isn't the canonical name, search for the
-	 * former if no match was found for the latter.
-	 */
-	if (!*path_elem && m == name) {
-	    path_elem = pathlist;
-	    m = (char *)module;
-	}
-    }
-
-    /* 
-     * did we find the module?
-     */
-    if (!found) {
-	xf86Msg(X_WARNING, "Warning, couldn't open module %s\n", module);
-	if (errmaj)
-	    *errmaj = LDR_NOENT;
-	if (errmin)
-	    *errmin = 0;
-	goto LoadModule_fail;
-    }
-    ret->handle = LoaderOpen(found, errmaj, errmin);
-    if (ret->handle < 0)
-	goto LoadModule_fail;
-    ret->path = strdup(found);
-
-    /* drop any explicit suffix from the module name */
-    p = strchr(name, '.');
-    if (p)
-        *p = '\0';
-
-    /*
-     * now check if the special data object <modulename>ModuleData is
-     * present.
-     */
-    if (asprintf(&p, "%sModuleData", name) == -1) {
-	p = NULL;
-	if (errmaj)
-	    *errmaj = LDR_NOMEM;
-	if (errmin)
-	    *errmin = 0;
-	goto LoadModule_fail;
-    }
-    initdata = LoaderSymbol(p);
-    if (initdata) {
-	ModuleSetupProc setup;
-	ModuleTearDownProc teardown;
-	XF86ModuleVersionInfo *vers;
-
-	vers = initdata->vers;
-	setup = initdata->setup;
-	teardown = initdata->teardown;
-
-        if (vers) {
-            if (!CheckVersion(module, vers, modreq)) {
-                if (errmaj)
-                    *errmaj = LDR_MISMATCH;
-                if (errmin)
-                    *errmin = 0;
-                goto LoadModule_fail;
-            }
-        } else {
-            xf86Msg(X_ERROR,
-                    "LoadModule: Module %s does not supply"
-                    " version information\n", module);
-            if (errmaj)
-                *errmaj = LDR_INVALID;
-            if (errmin)
-                *errmin = 0;
-            goto LoadModule_fail;
-        }
-	if (setup)
-	    ret->SetupProc = setup;
-	if (teardown)
-	    ret->TearDownProc = teardown;
-	ret->VersionInfo = vers;
-    } else {
-	/* No initdata is OK for external modules */
-	if (options == EXTERN_MODULE)
-	    goto LoadModule_exit;
-
-	/* no initdata, fail the load */
-	xf86Msg(X_ERROR, "LoadModule: Module %s does not have a %s "
-		"data object.\n", module, p);
-	if (errmaj)
-	    *errmaj = LDR_INVALID;
-	if (errmin)
-	    *errmin = 0;
-	goto LoadModule_fail;
-    }
-    if (ret->SetupProc) {
-	ret->TearDownData = ret->SetupProc(ret, options, errmaj, errmin);
-	if (!ret->TearDownData) {
-	    goto LoadModule_fail;
-	}
-    } else if (options) {
-	xf86Msg(X_WARNING, "Module Options present, but no SetupProc "
-		"available for %s\n", module);
-    }
-    goto LoadModule_exit;
-
-  LoadModule_fail:
-    UnloadModule(ret);
-    ret = NULL;
-
-  LoadModule_exit:
-    FreePathList(pathlist);
-    FreePatterns(patterns);
-    free(found);
-    free(name);
-    free(p);
-
-    return ret;
-}
-
-/*
- * LoadModule: load a module
- *
- * module       The module name.  Normally this is not a filename but the
- *              module's "canonical name.  A full pathname is, however,
- *              also accepted.
- * path         A comma separated list of module directories.
- * subdirlist   A NULL terminated list of subdirectories to search.  When
- *              NULL, the default "stdSubdirs" list is used.  The default
- *              list is also substituted for entries with value DEFAULT_LIST.
- * patternlist  A NULL terminated list of regular expressions used to find
- *              module filenames.  Each regex should contain exactly one
- *              subexpression that corresponds to the canonical module name.
- *              When NULL, the default "stdPatterns" list is used.  The
- *              default list is also substituted for entries with value
- *              DEFAULT_LIST.
- * options      A NULL terminated list of Options that are passed to the
- *              module's SetupProc function.
- * modreq       An optional XF86ModReqInfo* containing
- *              version/ABI/vendor-ABI requirements to check for when
- *              loading the module.  The following fields of the
- *              XF86ModReqInfo struct are checked:
- *                majorversion - must match the module's majorversion exactly
- *                minorversion - the module's minorversion must be >= this
- *                patchlevel   - the module's minorversion.patchlevel must be
- *                               >= this.  Patchlevel is ignored when
- *                               minorversion is not set.
- *                abiclass     - (string) must match the module's abiclass
- *                abiversion   - must be consistent with the module's
- *                               abiversion (major equal, minor no older)
- *                moduleclass  - string must match the module's moduleclass
- *                               string
- *              "don't care" values are ~0 for numbers, and NULL for strings
- * errmaj       Major error return.
- * errmin       Minor error return.
- *
- */
-ModuleDescPtr
-LoadModule(const char *module, const char *path, const char **subdirlist,
-	   const char **patternlist, pointer options,
-	   const XF86ModReqInfo * modreq, int *errmaj, int *errmin)
-{
-  return doLoadModule(module, path, subdirlist, patternlist, options,
-		      modreq, errmaj, errmin);
-}
-
-void
-UnloadModule(pointer mod)
-{
-    UnloadModuleOrDriver((ModuleDescPtr)mod);
-}
-
-static void
-UnloadModuleOrDriver(ModuleDescPtr mod)
-{
-    if (mod == (ModuleDescPtr) 1)
-	return;
-
-    if (mod == NULL || mod->name == NULL)
-	return;
-
-    xf86MsgVerb(X_INFO, 3, "UnloadModule: \"%s\"\n", mod->name);
-
-    if ((mod->TearDownProc) && (mod->TearDownData))
-	mod->TearDownProc(mod->TearDownData);
-    LoaderUnload(mod->name, mod->handle);
-
-    if (mod->child)
-	UnloadModuleOrDriver(mod->child);
-    if (mod->sib)
-	UnloadModuleOrDriver(mod->sib);
-    free(mod->path);
-    free(mod->name);
-    free(mod);
-}
-
-void
-UnloadSubModule(pointer _mod)
-{
-    ModuleDescPtr mod = (ModuleDescPtr)_mod;
-
-    if (mod == NULL || mod->name == NULL)
-	return;
-
-    xf86MsgVerb(X_INFO, 3, "UnloadSubModule: \"%s\"\n", mod->name);
-
-    if ((mod->TearDownProc) && (mod->TearDownData))
-	mod->TearDownProc(mod->TearDownData);
-    LoaderUnload(mod->name, mod->handle);
-
-    RemoveChild(mod);
-
-    if (mod->child)
-	UnloadModuleOrDriver(mod->child);
-
-    free(mod->path);
-    free(mod->name);
-    free(mod);
-}
-
-static void
-RemoveChild(ModuleDescPtr child)
-{
-    ModuleDescPtr mdp;
-    ModuleDescPtr prevsib;
-    ModuleDescPtr parent;
-
-    if (!child->parent)
-	return;
-
-    parent = child->parent;
-    if (parent->child == child) {
-	parent->child = child->sib;
-	return;
-    }
-
-    prevsib = parent->child;
-    mdp = prevsib->sib;
-    while (mdp && mdp != child) {
-	prevsib = mdp;
-	mdp = mdp->sib;
-    }
-    if (mdp == child)
-	prevsib->sib = child->sib;
-    return;
-}
-
-void
-LoaderErrorMsg(const char *name, const char *modname, int errmaj, int errmin)
-{
-    const char *msg;
-    MessageType type = X_ERROR;
-
-    switch (errmaj) {
-    case LDR_NOERROR:
-	msg = "no error";
-	break;
-    case LDR_NOMEM:
-	msg = "out of memory";
-	break;
-    case LDR_NOENT:
-	msg = "module does not exist";
-	break;
-    case LDR_NOSUBENT:
-	msg = "a required submodule could not be loaded";
-	break;
-    case LDR_NOSPACE:
-	msg = "too many modules";
-	break;
-    case LDR_NOMODOPEN:
-	msg = "open failed";
-	break;
-    case LDR_UNKTYPE:
-	msg = "unknown module type";
-	break;
-    case LDR_NOLOAD:
-	msg = "loader failed";
-	break;
-    case LDR_ONCEONLY:
-	msg = "already loaded";
-        type = X_INFO;
-	break;
-    case LDR_NOPORTOPEN:
-	msg = "port open failed";
-	break;
-    case LDR_NOHARDWARE:
-	msg = "no hardware found";
-	break;
-    case LDR_MISMATCH:
-	msg = "module requirement mismatch";
-	break;
-    case LDR_BADUSAGE:
-	msg = "invalid argument(s) to LoadModule()";
-	break;
-    case LDR_INVALID:
-	msg = "invalid module";
-	break;
-    case LDR_BADOS:
-	msg = "module doesn't support this OS";
-	break;
-    case LDR_MODSPECIFIC:
-	msg = "module-specific error";
-	break;
-    default:
-	msg = "unknown error";
-    }
-    if (name)
-	xf86Msg(type, "%s: Failed to load module \"%s\" (%s, %d)\n",
-		name, modname, msg, errmin);
-    else
-	xf86Msg(type, "Failed to load module \"%s\" (%s, %d)\n",
-		modname, msg, errmin);
-}
-
-/* Given a module path or file name, return the module's canonical name */
-static char *
-LoaderGetCanonicalName(const char *modname, PatternPtr patterns)
-{
-    char *str;
-    const char *s;
-    int len;
-    PatternPtr p;
-    regmatch_t match[2];
-
-    /* Strip off any leading path */
-    s = strrchr(modname, '/');
-    if (s == NULL)
-	s = modname;
-    else
-	s++;
-
-    /* Find the first regex that is matched */
-    for (p = patterns; p->pattern; p++)
-	if (regexec(&p->rex, s, 2, match, 0) == 0 && match[1].rm_so != -1) {
-	    len = match[1].rm_eo - match[1].rm_so;
-	    str = malloc(len + 1);
-	    if (!str)
-		return NULL;
-	    strncpy(str, s + match[1].rm_so, len);
-	    str[len] = '\0';
-	    return str;
-	}
-
-    /* If there is no match, return the whole name minus the leading path */
-    return strdup(s);
-}
-
-/*
- * Return the module version information.
- */
-unsigned long
-LoaderGetModuleVersion(ModuleDescPtr mod)
-{
-    if (!mod || mod == (ModuleDescPtr) 1 || !mod->VersionInfo)
-	return 0;
-
-    return MODULE_VERSION_NUMERIC(mod->VersionInfo->majorversion,
-				  mod->VersionInfo->minorversion,
-				  mod->VersionInfo->patchlevel);
-}
->>>>>>> 019fc27c
+/*
+ * Copyright 1995-1998 by Metro Link, Inc.
+ *
+ * Permission to use, copy, modify, distribute, and sell this software and its
+ * documentation for any purpose is hereby granted without fee, provided that
+ * the above copyright notice appear in all copies and that both that
+ * copyright notice and this permission notice appear in supporting
+ * documentation, and that the name of Metro Link, Inc. not be used in
+ * advertising or publicity pertaining to distribution of the software without
+ * specific, written prior permission.  Metro Link, Inc. makes no
+ * representations about the suitability of this software for any purpose.
+ *  It is provided "as is" without express or implied warranty.
+ *
+ * METRO LINK, INC. DISCLAIMS ALL WARRANTIES WITH REGARD TO THIS SOFTWARE,
+ * INCLUDING ALL IMPLIED WARRANTIES OF MERCHANTABILITY AND FITNESS, IN NO
+ * EVENT SHALL METRO LINK, INC. BE LIABLE FOR ANY SPECIAL, INDIRECT OR
+ * CONSEQUENTIAL DAMAGES OR ANY DAMAGES WHATSOEVER RESULTING FROM LOSS OF USE,
+ * DATA OR PROFITS, WHETHER IN AN ACTION OF CONTRACT, NEGLIGENCE OR OTHER
+ * TORTIOUS ACTION, ARISING OUT OF OR IN CONNECTION WITH THE USE OR
+ * PERFORMANCE OF THIS SOFTWARE.
+ */
+/*
+ * Copyright (c) 1997-2002 by The XFree86 Project, Inc.
+ *
+ * Permission is hereby granted, free of charge, to any person obtaining a
+ * copy of this software and associated documentation files (the "Software"),
+ * to deal in the Software without restriction, including without limitation
+ * the rights to use, copy, modify, merge, publish, distribute, sublicense,
+ * and/or sell copies of the Software, and to permit persons to whom the
+ * Software is furnished to do so, subject to the following conditions:
+ *
+ * The above copyright notice and this permission notice shall be included in
+ * all copies or substantial portions of the Software.
+ *
+ * THE SOFTWARE IS PROVIDED "AS IS", WITHOUT WARRANTY OF ANY KIND, EXPRESS OR
+ * IMPLIED, INCLUDING BUT NOT LIMITED TO THE WARRANTIES OF MERCHANTABILITY,
+ * FITNESS FOR A PARTICULAR PURPOSE AND NONINFRINGEMENT.  IN NO EVENT SHALL
+ * THE COPYRIGHT HOLDER(S) OR AUTHOR(S) BE LIABLE FOR ANY CLAIM, DAMAGES OR
+ * OTHER LIABILITY, WHETHER IN AN ACTION OF CONTRACT, TORT OR OTHERWISE,
+ * ARISING FROM, OUT OF OR IN CONNECTION WITH THE SOFTWARE OR THE USE OR
+ * OTHER DEALINGS IN THE SOFTWARE.
+ *
+ * Except as contained in this notice, the name of the copyright holder(s)
+ * and author(s) shall not be used in advertising or otherwise to promote
+ * the sale, use or other dealings in this Software without prior written
+ * authorization from the copyright holder(s) and author(s).
+ */
+
+#ifdef HAVE_XORG_CONFIG_H
+#include <xorg-config.h>
+#endif
+
+#include "os.h"
+/* For stat() and related stuff */
+#define NO_OSLIB_PROTOTYPES
+#include "xf86_OSlib.h"
+#define LOADERDECLARATIONS
+#include "loaderProcs.h"
+#include "misc.h"
+#include "xf86.h"
+#include "xf86Priv.h"
+#include "xf86Xinput.h"
+#include "loader.h"
+#include "xf86Optrec.h"
+
+#include <sys/types.h>
+#include <regex.h>
+#include <dirent.h>
+#include <limits.h>
+
+typedef struct _pattern {
+    const char *pattern;
+    regex_t rex;
+} PatternRec, *PatternPtr;
+
+/* Prototypes for static functions */
+static char *FindModule(const char *, const char *, const char **,
+			PatternPtr);
+static Bool CheckVersion(const char *, XF86ModuleVersionInfo *,
+			 const XF86ModReqInfo *);
+static void UnloadModuleOrDriver(ModuleDescPtr mod);
+static char *LoaderGetCanonicalName(const char *, PatternPtr);
+static void RemoveChild(ModuleDescPtr);
+static ModuleDescPtr doLoadModule(const char *, const char *, const char **,
+				  const char **, pointer,
+				  const XF86ModReqInfo *, int *, int *);
+
+const ModuleVersions LoaderVersionInfo = {
+    XORG_VERSION_CURRENT,
+    ABI_ANSIC_VERSION,
+    ABI_VIDEODRV_VERSION,
+    ABI_XINPUT_VERSION,
+    ABI_EXTENSION_VERSION,
+    ABI_FONT_VERSION
+};
+
+static void
+FreeStringList(char **paths)
+{
+    char **p;
+
+    if (!paths)
+	return;
+
+    for (p = paths; *p; p++)
+	free(*p);
+
+    free(paths);
+}
+
+static char **defaultPathList = NULL;
+
+static Bool
+PathIsAbsolute(const char *path)
+{
+    return *path == '/';
+}	
+
+/*
+ * Convert a comma-separated path into a NULL-terminated array of path
+ * elements, rejecting any that are not full absolute paths, and appending
+ * a '/' when it isn't already present.
+ */
+static char **
+InitPathList(const char *path)
+{
+    char *fullpath = NULL;
+    char *elem = NULL;
+    char **list = NULL, **save = NULL;
+    int len;
+    int addslash;
+    int n = 0;
+
+    if (!path)
+	return defaultPathList;
+
+    fullpath = strdup(path);
+    if (!fullpath)
+	return NULL;
+    elem = strtok(fullpath, ",");
+    while (elem) {
+	if (PathIsAbsolute(elem))
+	{
+	    len = strlen(elem);
+	    addslash = (elem[len - 1] != '/');
+	    if (addslash)
+		len++;
+	    save = list;
+	    list = realloc(list, (n + 2) * sizeof(char *));
+	    if (!list) {
+		if (save) {
+		    save[n] = NULL;
+		    FreeStringList(save);
+		}
+		free(fullpath);
+		return NULL;
+	    }
+	    list[n] = malloc(len + 1);
+	    if (!list[n]) {
+		FreeStringList(list);
+		free(fullpath);
+		return NULL;
+	    }
+	    strcpy(list[n], elem);
+	    if (addslash) {
+		list[n][len - 1] = '/';
+		list[n][len] = '\0';
+	    }
+	    n++;
+	}
+	elem = strtok(NULL, ",");
+    }
+    if (list)
+	list[n] = NULL;
+    free(fullpath);
+    return list;
+}
+
+static void
+FreePathList(char **pathlist)
+{
+    if (pathlist && pathlist != defaultPathList)
+	FreeStringList(pathlist);
+}
+
+void
+LoaderSetPath(const char *path)
+{
+    if (!path)
+	return;
+
+    defaultPathList = InitPathList(path);
+}
+
+/* Standard set of module subdirectories to search, in order of preference */
+static const char *stdSubdirs[] = {
+    "",
+    "input/",
+    "drivers/",
+    "multimedia/",
+    "extensions/",
+    "internal/",
+    NULL
+};
+
+/*
+ * Standard set of module name patterns to check, in order of preference
+ * These are regular expressions (suitable for use with POSIX regex(3)).
+ *
+ * This list assumes that you're an ELFish platform and therefore your
+ * shared libraries are named something.so.  If we're ever nuts enough
+ * to port this DDX to, say, Darwin, we'll need to fix this.
+ */
+static PatternRec stdPatterns[] = {
+    {"^lib(.*)\\.so$",},
+    {"(.*)_drv\\.so$",},
+    {"(.*)\\.so$",},
+    {NULL,}
+};
+
+static PatternPtr
+InitPatterns(const char **patternlist)
+{
+    char errmsg[80];
+    int i, e;
+    PatternPtr patterns = NULL;
+    PatternPtr p = NULL;
+    static int firstTime = 1;
+    const char **s;
+
+    if (firstTime) {
+	/* precompile stdPatterns */
+	firstTime = 0;
+	for (p = stdPatterns; p->pattern; p++)
+	    if ((e = regcomp(&p->rex, p->pattern, REG_EXTENDED)) != 0) {
+		regerror(e, &p->rex, errmsg, sizeof(errmsg));
+		FatalError("InitPatterns: regcomp error for `%s': %s\n",
+			   p->pattern, errmsg);
+	    }
+    }
+
+    if (patternlist) {
+	for (i = 0, s = patternlist; *s; i++, s++)
+	    if (*s == DEFAULT_LIST)
+		i += sizeof(stdPatterns) / sizeof(stdPatterns[0]) - 1 - 1;
+	patterns = malloc((i + 1) * sizeof(PatternRec));
+	if (!patterns) {
+	    return NULL;
+	}
+	for (i = 0, s = patternlist; *s; i++, s++)
+	    if (*s != DEFAULT_LIST) {
+		p = patterns + i;
+		p->pattern = *s;
+		if ((e = regcomp(&p->rex, p->pattern, REG_EXTENDED)) != 0) {
+		    regerror(e, &p->rex, errmsg, sizeof(errmsg));
+		    ErrorF("InitPatterns: regcomp error for `%s': %s\n",
+			   p->pattern, errmsg);
+		    i--;
+		}
+	    } else {
+		for (p = stdPatterns; p->pattern; p++, i++)
+		    patterns[i] = *p;
+		if (p != stdPatterns)
+		    i--;
+	    }
+	patterns[i].pattern = NULL;
+    } else
+	patterns = stdPatterns;
+    return patterns;
+}
+
+static void
+FreePatterns(PatternPtr patterns)
+{
+    if (patterns && patterns != stdPatterns)
+	free(patterns);
+}
+
+static const char **
+InitSubdirs(const char **subdirlist)
+{
+    int i;
+    const char **tmp_subdirlist = NULL;
+    char **subdirs = NULL;
+    const char **s, **stmp = NULL;
+    const char *osname;
+    const char *slash;
+    int oslen = 0, len;
+    Bool indefault;
+
+    if (subdirlist == NULL) {
+	subdirlist = tmp_subdirlist = malloc(2 * sizeof(char *));
+	if (subdirlist == NULL)
+	    return NULL;
+	subdirlist[0] = DEFAULT_LIST;
+	subdirlist[1] = NULL;
+    }
+
+    LoaderGetOS(&osname, NULL, NULL, NULL);
+    oslen = strlen(osname);
+
+    {
+	/* Count number of entries and check for invalid paths */
+	for (i = 0, s = subdirlist; *s; i++, s++) {
+	    if (*s == DEFAULT_LIST) {
+		i += sizeof(stdSubdirs) / sizeof(stdSubdirs[0]) - 1 - 1;
+	    } else {
+		/*
+		 * Path validity check.  Don't allow absolute paths, or
+		 * paths containing "..".  To catch absolute paths on
+		 * platforms that use driver letters, don't allow the ':'
+		 * character to appear at all.
+		 */
+		if (**s == '/' || **s == '\\' || strchr(*s, ':') ||
+		    strstr(*s, "..")) {
+		    xf86Msg(X_ERROR, "InitSubdirs: Bad subdir: \"%s\"\n", *s);
+		    free(tmp_subdirlist);
+		    return NULL;
+		}
+	    }
+	}
+	subdirs = malloc((i * 2 + 1) * sizeof(char *));
+	if (!subdirs) {
+	    free(tmp_subdirlist);
+	    return NULL;
+	}
+	i = 0;
+	s = subdirlist;
+	indefault = FALSE;
+	while (*s) {
+	    if (*s == DEFAULT_LIST) {
+		/* Divert to the default list */
+		indefault = TRUE;
+		stmp = ++s;
+		s = stdSubdirs;
+	    }
+	    len = strlen(*s);
+	    if (**s && (*s)[len - 1] != '/') {
+		slash = "/";
+		len++;
+	    } else
+		slash = "";
+	    len += oslen + 2;
+	    if (!(subdirs[i] = malloc(len))) {
+		while (--i >= 0)
+		    free(subdirs[i]);
+		free(subdirs);
+		free(tmp_subdirlist);
+		return NULL;
+	    }
+	    /* tack on the OS name */
+	    sprintf(subdirs[i], "%s%s%s/", *s, slash, osname);
+	    i++;
+	    /* path as given */
+	    subdirs[i] = strdup(*s);
+	    i++;
+	    s++;
+	    if (indefault && !s) {
+		/* revert back to the main list */
+		indefault = FALSE;
+		s = stmp;
+	    }
+	}
+	subdirs[i] = NULL;
+    }
+    free(tmp_subdirlist);
+    return (const char **)subdirs;
+}
+
+static void
+FreeSubdirs(const char **subdirs)
+{
+    const char **s;
+
+    if (subdirs) {
+	for (s = subdirs; *s; s++)
+	    free((char *)*s);
+	free(subdirs);
+    }
+}
+
+static char *
+FindModuleInSubdir(const char *dirpath, const char *module)
+{
+    struct dirent *direntry = NULL;
+    DIR *dir = NULL;
+    char *ret = NULL, tmpBuf[PATH_MAX];
+    struct stat stat_buf;
+
+    dir = opendir(dirpath);
+    if (!dir)
+        return NULL;
+
+    while ((direntry = readdir(dir))) {
+        if (direntry->d_name[0] == '.')
+            continue;
+        snprintf(tmpBuf, PATH_MAX, "%s%s/", dirpath, direntry->d_name);
+	/* the stat with the appended / fails for normal files,
+	   and works for sub dirs fine, looks a bit strange in strace
+	   but does seem to work */
+        if ((stat(tmpBuf, &stat_buf) == 0) && S_ISDIR(stat_buf.st_mode)) {
+            if ((ret = FindModuleInSubdir(tmpBuf, module)))
+                break;
+            continue;
+        }
+ 
+        snprintf(tmpBuf, PATH_MAX, "lib%s.so", module);
+        if (strcmp(direntry->d_name, tmpBuf) == 0) {
+            if (asprintf(&ret, "%s%s", dirpath, tmpBuf) == -1)
+		ret = NULL;
+            break;
+        }
+
+        snprintf(tmpBuf, PATH_MAX, "%s_drv.so", module);
+        if (strcmp(direntry->d_name, tmpBuf) == 0) {
+            if (asprintf(&ret, "%s%s", dirpath, tmpBuf) == -1)
+		ret = NULL;
+            break;
+        }
+
+        snprintf(tmpBuf, PATH_MAX, "%s.so", module);
+        if (strcmp(direntry->d_name, tmpBuf) == 0) {
+            if (asprintf(&ret, "%s%s", dirpath, tmpBuf) == -1)
+		ret = NULL;
+            break;
+        }
+    }
+    
+    closedir(dir);
+    return ret;
+}
+
+static char *
+FindModule(const char *module, const char *dirname, const char **subdirlist,
+	   PatternPtr patterns)
+{
+    char buf[PATH_MAX + 1];
+    char *dirpath = NULL;
+    char *name = NULL;
+    int dirlen;
+    const char **subdirs = NULL;
+    const char **s;
+
+    dirpath = (char *)dirname;
+    if (strlen(dirpath) > PATH_MAX)
+	return NULL;
+    
+    subdirs = InitSubdirs(subdirlist);
+    if (!subdirs)
+	return NULL;
+
+    for (s = subdirs; *s; s++) {
+	if ((dirlen = strlen(dirpath) + strlen(*s)) > PATH_MAX)
+	    continue;
+	strcpy(buf, dirpath);
+	strcat(buf, *s);
+        if ((name = FindModuleInSubdir(buf, module)))
+            break;
+    }
+
+    FreeSubdirs(subdirs);
+    if (dirpath != dirname)
+	free(dirpath);
+
+    return name;
+}
+
+char **
+LoaderListDirs(const char **subdirlist, const char **patternlist)
+{
+    char buf[PATH_MAX + 1];
+    char **pathlist;
+    char **elem;
+    const char **subdirs;
+    const char **s;
+    PatternPtr patterns;
+    PatternPtr p;
+    DIR *d;
+    struct dirent *dp;
+    regmatch_t match[2];
+    struct stat stat_buf;
+    int len, dirlen;
+    char *fp;
+    char **listing = NULL;
+    char **save;
+    char **ret = NULL;
+    int n = 0;
+
+    if (!(pathlist = InitPathList(NULL)))
+	return NULL;
+    if (!(subdirs = InitSubdirs(subdirlist)))
+	goto bail;
+    if (!(patterns = InitPatterns(patternlist)))
+	goto bail;
+
+    for (elem = pathlist; *elem; elem++) {
+	for (s = subdirs; *s; s++) {
+	    if ((dirlen = strlen(*elem) + strlen(*s)) > PATH_MAX)
+		continue;
+	    strcpy(buf, *elem);
+	    strcat(buf, *s);
+	    fp = buf + dirlen;
+	    if (stat(buf, &stat_buf) == 0 && S_ISDIR(stat_buf.st_mode) &&
+		(d = opendir(buf))) {
+		if (buf[dirlen - 1] != '/') {
+		    buf[dirlen++] = '/';
+		    fp++;
+		}
+		while ((dp = readdir(d))) {
+		    if (dirlen + strlen(dp->d_name) > PATH_MAX)
+			continue;
+		    strcpy(fp, dp->d_name);
+		    if (!(stat(buf, &stat_buf) == 0 &&
+			  S_ISREG(stat_buf.st_mode)))
+			continue;
+		    for (p = patterns; p->pattern; p++) {
+			if (regexec(&p->rex, dp->d_name, 2, match, 0) == 0 &&
+			    match[1].rm_so != -1) {
+			    len = match[1].rm_eo - match[1].rm_so;
+			    save = listing;
+			    listing = realloc(listing,
+					       (n + 2) * sizeof(char *));
+			    if (!listing) {
+				if (save) {
+				    save[n] = NULL;
+				    FreeStringList(save);
+				}
+				closedir(d);
+				goto bail;
+			    }
+			    listing[n] = malloc(len + 1);
+			    if (!listing[n]) {
+				FreeStringList(listing);
+				closedir(d);
+				goto bail;
+			    }
+			    strncpy(listing[n], dp->d_name + match[1].rm_so,
+				    len);
+			    listing[n][len] = '\0';
+			    n++;
+			    break;
+			}
+		    }
+		}
+		closedir(d);
+	    }
+	}
+    }
+    if (listing)
+	listing[n] = NULL;
+    ret = listing;
+
+bail:
+    FreePatterns(patterns);
+    FreeSubdirs(subdirs);
+    FreePathList(pathlist);
+    return ret;
+}
+
+void
+LoaderFreeDirList(char **list)
+{
+    FreeStringList(list);
+}
+
+static Bool
+CheckVersion(const char *module, XF86ModuleVersionInfo * data,
+	     const XF86ModReqInfo * req)
+{
+    int vercode[4];
+    char verstr[4];
+    long ver = data->xf86version;
+    MessageType errtype;
+
+    xf86Msg(X_INFO, "Module %s: vendor=\"%s\"\n",
+	    data->modname ? data->modname : "UNKNOWN!",
+	    data->vendor ? data->vendor : "UNKNOWN!");
+
+    /* Check for the different scheme used in XFree86 4.0.x releases:
+     * ((((((((major << 7) | minor) << 7) | subminor) << 5) | beta) << 5) | alpha)
+     * Since it wasn't used in 4.1.0 or later, limit to versions in the 4.0.x
+     * range, which limits the overlap with the new version scheme to conflicts
+     * with 6.71.8.764 through 6.72.39.934.
+     */
+    if ((ver > (4 << 24)) && (ver < ( (4 << 24) + (1 << 17)))) {
+	/* 4.0.x and earlier */
+	verstr[1] = verstr[3] = 0;
+	verstr[2] = (ver & 0x1f) ? (ver & 0x1f) + 'a' - 1 : 0;
+	ver >>= 5;
+	verstr[0] = (ver & 0x1f) ? (ver & 0x1f) + 'A' - 1 : 0;
+	ver >>= 5;
+	vercode[2] = ver & 0x7f;
+	ver >>= 7;
+	vercode[1] = ver & 0x7f;
+	ver >>= 7;
+	vercode[0] = ver;
+	xf86ErrorF("\tcompiled for %d.%d", vercode[0], vercode[1]);
+	if (vercode[2] != 0)
+	    xf86ErrorF(".%d", vercode[2]);
+	xf86ErrorF("%s%s, module version = %d.%d.%d\n", verstr, verstr + 2,
+		   data->majorversion, data->minorversion, data->patchlevel);
+    } else {
+	vercode[0] = ver / 10000000;
+	vercode[1] = (ver / 100000) % 100;
+	vercode[2] = (ver / 1000) % 100;
+	vercode[3] = ver % 1000;
+	xf86ErrorF("\tcompiled for %d.%d.%d", vercode[0], vercode[1],
+		   vercode[2]);
+	if (vercode[3] != 0)
+	    xf86ErrorF(".%d", vercode[3]);
+	xf86ErrorF(", module version = %d.%d.%d\n", data->majorversion,
+		   data->minorversion, data->patchlevel);
+    }
+
+    if (data->moduleclass)
+	xf86ErrorFVerb(2, "\tModule class: %s\n", data->moduleclass);
+
+    ver = -1;
+    if (data->abiclass) {
+	int abimaj, abimin;
+	int vermaj, vermin;
+
+	if (!strcmp(data->abiclass, ABI_CLASS_ANSIC))
+	    ver = LoaderVersionInfo.ansicVersion;
+	else if (!strcmp(data->abiclass, ABI_CLASS_VIDEODRV))
+	    ver = LoaderVersionInfo.videodrvVersion;
+	else if (!strcmp(data->abiclass, ABI_CLASS_XINPUT))
+	    ver = LoaderVersionInfo.xinputVersion;
+	else if (!strcmp(data->abiclass, ABI_CLASS_EXTENSION))
+	    ver = LoaderVersionInfo.extensionVersion;
+	else if (!strcmp(data->abiclass, ABI_CLASS_FONT))
+	    ver = LoaderVersionInfo.fontVersion;
+
+	abimaj = GET_ABI_MAJOR(data->abiversion);
+	abimin = GET_ABI_MINOR(data->abiversion);
+	xf86ErrorFVerb(2, "\tABI class: %s, version %d.%d\n",
+		       data->abiclass, abimaj, abimin);
+	if (ver != -1) {
+	    vermaj = GET_ABI_MAJOR(ver);
+	    vermin = GET_ABI_MINOR(ver);
+	    if (abimaj != vermaj) {
+		if (LoaderOptions & LDR_OPT_ABI_MISMATCH_NONFATAL)
+		    errtype = X_WARNING;
+		else
+		    errtype = X_ERROR;
+		xf86MsgVerb(errtype, 0,
+			    "module ABI major version (%d) doesn't"
+			    " match the server's version (%d)\n",
+			    abimaj, vermaj);
+		if (!(LoaderOptions & LDR_OPT_ABI_MISMATCH_NONFATAL))
+		    return FALSE;
+	    } else if (abimin > vermin) {
+		if (LoaderOptions & LDR_OPT_ABI_MISMATCH_NONFATAL)
+		    errtype = X_WARNING;
+		else
+		    errtype = X_ERROR;
+		xf86MsgVerb(errtype, 0,
+			    "module ABI minor version (%d) is "
+			    "newer than the server's version "
+			    "(%d)\n", abimin, vermin);
+		if (!(LoaderOptions & LDR_OPT_ABI_MISMATCH_NONFATAL))
+		    return FALSE;
+	    }
+	}
+    }
+
+    /* Check against requirements that the caller has specified */
+    if (req) {
+	if (req->majorversion != MAJOR_UNSPEC) {
+	    if (data->majorversion != req->majorversion) {
+		xf86MsgVerb(X_WARNING, 2, "module major version (%d) "
+			    "doesn't match required major version (%d)\n",
+			    data->majorversion, req->majorversion);
+		return FALSE;
+	    } else if (req->minorversion != MINOR_UNSPEC) {
+		if (data->minorversion < req->minorversion) {
+		    xf86MsgVerb(X_WARNING, 2, "module minor version (%d) "
+				"is less than the required minor version (%d)\n",
+				data->minorversion, req->minorversion);
+		    return FALSE;
+		} else if (data->minorversion == req->minorversion &&
+			   req->patchlevel != PATCH_UNSPEC) {
+		    if (data->patchlevel < req->patchlevel) {
+			xf86MsgVerb(X_WARNING, 2, "module patch level (%d) "
+				    "is less than the required patch level (%d)\n",
+				    data->patchlevel, req->patchlevel);
+			return FALSE;
+		    }
+		}
+	    }
+	}
+	if (req->moduleclass) {
+	    if (!data->moduleclass ||
+		strcmp(req->moduleclass, data->moduleclass)) {
+		xf86MsgVerb(X_WARNING, 2, "Module class (%s) doesn't match "
+			    "the required class (%s)\n",
+			    data->moduleclass ? data->moduleclass : "<NONE>",
+			    req->moduleclass);
+		return FALSE;
+	    }
+	} else if (req->abiclass != ABI_CLASS_NONE) {
+	    if (!data->abiclass || strcmp(req->abiclass, data->abiclass)) {
+		xf86MsgVerb(X_WARNING, 2, "ABI class (%s) doesn't match the "
+			    "required ABI class (%s)\n",
+			    data->abiclass ? data->abiclass : "<NONE>",
+			    req->abiclass);
+		return FALSE;
+	    }
+	}
+	if ((req->abiclass != ABI_CLASS_NONE) &&
+	    req->abiversion != ABI_VERS_UNSPEC) {
+	    int reqmaj, reqmin, maj, min;
+
+	    reqmaj = GET_ABI_MAJOR(req->abiversion);
+	    reqmin = GET_ABI_MINOR(req->abiversion);
+	    maj = GET_ABI_MAJOR(data->abiversion);
+	    min = GET_ABI_MINOR(data->abiversion);
+	    if (maj != reqmaj) {
+		xf86MsgVerb(X_WARNING, 2, "ABI major version (%d) doesn't "
+			    "match the required ABI major version (%d)\n",
+			    maj, reqmaj);
+		return FALSE;
+	    }
+	    /* XXX Maybe this should be the other way around? */
+	    if (min > reqmin) {
+		xf86MsgVerb(X_WARNING, 2, "module ABI minor version (%d) "
+			    "is newer than that available (%d)\n", min, reqmin);
+		return FALSE;
+	    }
+	}
+    }
+    return TRUE;
+}
+
+static ModuleDescPtr
+AddSibling(ModuleDescPtr head, ModuleDescPtr new)
+{
+    new->sib = head;
+    return new;
+}
+
+pointer
+LoadSubModule(pointer _parent, const char *module,
+	      const char **subdirlist, const char **patternlist,
+	      pointer options, const XF86ModReqInfo * modreq,
+	      int *errmaj, int *errmin)
+{
+    ModuleDescPtr submod;
+    ModuleDescPtr parent = (ModuleDescPtr)_parent;
+
+    xf86MsgVerb(X_INFO, 3, "Loading sub module \"%s\"\n", module);
+
+    if (PathIsAbsolute(module)) {
+	xf86Msg(X_ERROR,
+		"LoadSubModule: Absolute module path not permitted: \"%s\"\n",
+		module);
+	if (errmaj)
+	    *errmaj = LDR_BADUSAGE;
+	if (errmin)
+	    *errmin = 0;
+	return NULL;
+    }
+
+    submod = doLoadModule(module, NULL, subdirlist, patternlist, options,
+			  modreq, errmaj, errmin);
+    if (submod && submod != (ModuleDescPtr) 1) {
+	parent->child = AddSibling(parent->child, submod);
+	submod->parent = parent;
+    }
+    return submod;
+}
+
+static ModuleDescPtr
+NewModuleDesc(const char *name)
+{
+    ModuleDescPtr mdp = calloc(1, sizeof(ModuleDesc));
+
+    if (mdp)
+	mdp->name = xstrdup(name);
+
+    return mdp;
+}
+
+ModuleDescPtr
+DuplicateModule(ModuleDescPtr mod, ModuleDescPtr parent)
+{
+    ModuleDescPtr ret;
+    int errmaj, errmin;
+
+    if (!mod)
+	return NULL;
+
+    ret = NewModuleDesc(mod->name);
+    if (ret == NULL)
+	return NULL;
+
+    if (!(ret->handle = LoaderOpen(mod->path, &errmaj, &errmin))) {
+        free(ret);
+        return NULL;
+    }
+
+    ret->SetupProc = mod->SetupProc;
+    ret->TearDownProc = mod->TearDownProc;
+    ret->TearDownData = NULL;
+    ret->child = DuplicateModule(mod->child, ret);
+    ret->sib = DuplicateModule(mod->sib, parent);
+    ret->parent = parent;
+    ret->VersionInfo = mod->VersionInfo;
+    ret->path = strdup(mod->path);
+
+    return ret;
+}
+
+static const char *compiled_in_modules[] = {
+    "ddc",
+    "i2c",
+    "ramdac",
+    NULL
+};
+
+static ModuleDescPtr
+doLoadModule(const char *module, const char *path, const char **subdirlist,
+	     const char **patternlist, pointer options,
+	     const XF86ModReqInfo * modreq,
+	     int *errmaj, int *errmin)
+{
+    XF86ModuleData *initdata = NULL;
+    char **pathlist = NULL;
+    char *found = NULL;
+    char *name = NULL;
+    char **path_elem = NULL;
+    char *p = NULL;
+    ModuleDescPtr ret = NULL;
+    PatternPtr patterns = NULL;
+    int noncanonical = 0;
+    char *m = NULL;
+    const char **cim;
+
+    xf86MsgVerb(X_INFO, 3, "LoadModule: \"%s\"", module);
+
+    patterns = InitPatterns(patternlist);
+    name = LoaderGetCanonicalName(module, patterns);
+    noncanonical = (name && strcmp(module, name) != 0);
+    if (noncanonical) {
+	xf86ErrorFVerb(3, " (%s)\n", name);
+	xf86MsgVerb(X_WARNING, 1,
+		    "LoadModule: given non-canonical module name \"%s\"\n",
+		    module);
+	m = name;
+    } else {
+	xf86ErrorFVerb(3, "\n");
+	m = (char *)module;
+    }
+
+    for (cim = compiled_in_modules; *cim; cim++)
+	if (!strcmp (m, *cim))
+	{
+	    xf86MsgVerb(X_INFO, 3, "Module \"%s\" already built-in\n", m);
+	    ret = (ModuleDescPtr) 1;
+	    goto LoadModule_exit;
+	}
+
+    if (!name) {
+	if (errmaj)
+	    *errmaj = LDR_BADUSAGE;
+	if (errmin)
+	    *errmin = 0;
+	goto LoadModule_fail;
+    }
+    ret = NewModuleDesc(name);
+    if (!ret) {
+	if (errmaj)
+	    *errmaj = LDR_NOMEM;
+	if (errmin)
+	    *errmin = 0;
+	goto LoadModule_fail;
+    }
+
+    pathlist = InitPathList(path);
+    if (!pathlist) {
+	/* This could be a malloc failure too */
+	if (errmaj)
+	    *errmaj = LDR_BADUSAGE;
+	if (errmin)
+	    *errmin = 1;
+	goto LoadModule_fail;
+    }
+
+    /* 
+     * if the module name is not a full pathname, we need to
+     * check the elements in the path
+     */
+    if (PathIsAbsolute(module))
+	found = xstrdup(module);
+    path_elem = pathlist;
+    while (!found && *path_elem != NULL) {
+	found = FindModule(m, *path_elem, subdirlist, patterns);
+	path_elem++;
+	/*
+	 * When the module name isn't the canonical name, search for the
+	 * former if no match was found for the latter.
+	 */
+	if (!*path_elem && m == name) {
+	    path_elem = pathlist;
+	    m = (char *)module;
+	}
+    }
+
+    /* 
+     * did we find the module?
+     */
+    if (!found) {
+	xf86Msg(X_WARNING, "Warning, couldn't open module %s\n", module);
+	if (errmaj)
+	    *errmaj = LDR_NOENT;
+	if (errmin)
+	    *errmin = 0;
+	goto LoadModule_fail;
+    }
+    ret->handle = LoaderOpen(found, errmaj, errmin);
+    if (ret->handle < 0)
+	goto LoadModule_fail;
+    ret->path = strdup(found);
+
+    /* drop any explicit suffix from the module name */
+    p = strchr(name, '.');
+    if (p)
+        *p = '\0';
+
+    /*
+     * now check if the special data object <modulename>ModuleData is
+     * present.
+     */
+    if (asprintf(&p, "%sModuleData", name) == -1) {
+	p = NULL;
+	if (errmaj)
+	    *errmaj = LDR_NOMEM;
+	if (errmin)
+	    *errmin = 0;
+	goto LoadModule_fail;
+    }
+    initdata = LoaderSymbol(p);
+    if (initdata) {
+	ModuleSetupProc setup;
+	ModuleTearDownProc teardown;
+	XF86ModuleVersionInfo *vers;
+
+	vers = initdata->vers;
+	setup = initdata->setup;
+	teardown = initdata->teardown;
+
+        if (vers) {
+            if (!CheckVersion(module, vers, modreq)) {
+                if (errmaj)
+                    *errmaj = LDR_MISMATCH;
+                if (errmin)
+                    *errmin = 0;
+                goto LoadModule_fail;
+            }
+        } else {
+            xf86Msg(X_ERROR,
+                    "LoadModule: Module %s does not supply"
+                    " version information\n", module);
+            if (errmaj)
+                *errmaj = LDR_INVALID;
+            if (errmin)
+                *errmin = 0;
+            goto LoadModule_fail;
+        }
+	if (setup)
+	    ret->SetupProc = setup;
+	if (teardown)
+	    ret->TearDownProc = teardown;
+	ret->VersionInfo = vers;
+    } else {
+	/* No initdata is OK for external modules */
+	if (options == EXTERN_MODULE)
+	    goto LoadModule_exit;
+
+	/* no initdata, fail the load */
+	xf86Msg(X_ERROR, "LoadModule: Module %s does not have a %s "
+		"data object.\n", module, p);
+	if (errmaj)
+	    *errmaj = LDR_INVALID;
+	if (errmin)
+	    *errmin = 0;
+	goto LoadModule_fail;
+    }
+    if (ret->SetupProc) {
+	ret->TearDownData = ret->SetupProc(ret, options, errmaj, errmin);
+	if (!ret->TearDownData) {
+	    goto LoadModule_fail;
+	}
+    } else if (options) {
+	xf86Msg(X_WARNING, "Module Options present, but no SetupProc "
+		"available for %s\n", module);
+    }
+    goto LoadModule_exit;
+
+  LoadModule_fail:
+    UnloadModule(ret);
+    ret = NULL;
+
+  LoadModule_exit:
+    FreePathList(pathlist);
+    FreePatterns(patterns);
+    free(found);
+    free(name);
+    free(p);
+
+    return ret;
+}
+
+/*
+ * LoadModule: load a module
+ *
+ * module       The module name.  Normally this is not a filename but the
+ *              module's "canonical name.  A full pathname is, however,
+ *              also accepted.
+ * path         A comma separated list of module directories.
+ * subdirlist   A NULL terminated list of subdirectories to search.  When
+ *              NULL, the default "stdSubdirs" list is used.  The default
+ *              list is also substituted for entries with value DEFAULT_LIST.
+ * patternlist  A NULL terminated list of regular expressions used to find
+ *              module filenames.  Each regex should contain exactly one
+ *              subexpression that corresponds to the canonical module name.
+ *              When NULL, the default "stdPatterns" list is used.  The
+ *              default list is also substituted for entries with value
+ *              DEFAULT_LIST.
+ * options      A NULL terminated list of Options that are passed to the
+ *              module's SetupProc function.
+ * modreq       An optional XF86ModReqInfo* containing
+ *              version/ABI/vendor-ABI requirements to check for when
+ *              loading the module.  The following fields of the
+ *              XF86ModReqInfo struct are checked:
+ *                majorversion - must match the module's majorversion exactly
+ *                minorversion - the module's minorversion must be >= this
+ *                patchlevel   - the module's minorversion.patchlevel must be
+ *                               >= this.  Patchlevel is ignored when
+ *                               minorversion is not set.
+ *                abiclass     - (string) must match the module's abiclass
+ *                abiversion   - must be consistent with the module's
+ *                               abiversion (major equal, minor no older)
+ *                moduleclass  - string must match the module's moduleclass
+ *                               string
+ *              "don't care" values are ~0 for numbers, and NULL for strings
+ * errmaj       Major error return.
+ * errmin       Minor error return.
+ *
+ */
+ModuleDescPtr
+LoadModule(const char *module, const char *path, const char **subdirlist,
+	   const char **patternlist, pointer options,
+	   const XF86ModReqInfo * modreq, int *errmaj, int *errmin)
+{
+  return doLoadModule(module, path, subdirlist, patternlist, options,
+		      modreq, errmaj, errmin);
+}
+
+void
+UnloadModule(pointer mod)
+{
+    UnloadModuleOrDriver((ModuleDescPtr)mod);
+}
+
+static void
+UnloadModuleOrDriver(ModuleDescPtr mod)
+{
+    if (mod == (ModuleDescPtr) 1)
+	return;
+
+    if (mod == NULL || mod->name == NULL)
+	return;
+
+    xf86MsgVerb(X_INFO, 3, "UnloadModule: \"%s\"\n", mod->name);
+
+    if ((mod->TearDownProc) && (mod->TearDownData))
+	mod->TearDownProc(mod->TearDownData);
+    LoaderUnload(mod->name, mod->handle);
+
+    if (mod->child)
+	UnloadModuleOrDriver(mod->child);
+    if (mod->sib)
+	UnloadModuleOrDriver(mod->sib);
+    free(mod->path);
+    free(mod->name);
+    free(mod);
+}
+
+void
+UnloadSubModule(pointer _mod)
+{
+    ModuleDescPtr mod = (ModuleDescPtr)_mod;
+
+    if (mod == NULL || mod->name == NULL)
+	return;
+
+    xf86MsgVerb(X_INFO, 3, "UnloadSubModule: \"%s\"\n", mod->name);
+
+    if ((mod->TearDownProc) && (mod->TearDownData))
+	mod->TearDownProc(mod->TearDownData);
+    LoaderUnload(mod->name, mod->handle);
+
+    RemoveChild(mod);
+
+    if (mod->child)
+	UnloadModuleOrDriver(mod->child);
+
+    free(mod->path);
+    free(mod->name);
+    free(mod);
+}
+
+static void
+RemoveChild(ModuleDescPtr child)
+{
+    ModuleDescPtr mdp;
+    ModuleDescPtr prevsib;
+    ModuleDescPtr parent;
+
+    if (!child->parent)
+	return;
+
+    parent = child->parent;
+    if (parent->child == child) {
+	parent->child = child->sib;
+	return;
+    }
+
+    prevsib = parent->child;
+    mdp = prevsib->sib;
+    while (mdp && mdp != child) {
+	prevsib = mdp;
+	mdp = mdp->sib;
+    }
+    if (mdp == child)
+	prevsib->sib = child->sib;
+    return;
+}
+
+void
+LoaderErrorMsg(const char *name, const char *modname, int errmaj, int errmin)
+{
+    const char *msg;
+    MessageType type = X_ERROR;
+
+    switch (errmaj) {
+    case LDR_NOERROR:
+	msg = "no error";
+	break;
+    case LDR_NOMEM:
+	msg = "out of memory";
+	break;
+    case LDR_NOENT:
+	msg = "module does not exist";
+	break;
+    case LDR_NOSUBENT:
+	msg = "a required submodule could not be loaded";
+	break;
+    case LDR_NOSPACE:
+	msg = "too many modules";
+	break;
+    case LDR_NOMODOPEN:
+	msg = "open failed";
+	break;
+    case LDR_UNKTYPE:
+	msg = "unknown module type";
+	break;
+    case LDR_NOLOAD:
+	msg = "loader failed";
+	break;
+    case LDR_ONCEONLY:
+	msg = "already loaded";
+        type = X_INFO;
+	break;
+    case LDR_NOPORTOPEN:
+	msg = "port open failed";
+	break;
+    case LDR_NOHARDWARE:
+	msg = "no hardware found";
+	break;
+    case LDR_MISMATCH:
+	msg = "module requirement mismatch";
+	break;
+    case LDR_BADUSAGE:
+	msg = "invalid argument(s) to LoadModule()";
+	break;
+    case LDR_INVALID:
+	msg = "invalid module";
+	break;
+    case LDR_BADOS:
+	msg = "module doesn't support this OS";
+	break;
+    case LDR_MODSPECIFIC:
+	msg = "module-specific error";
+	break;
+    default:
+	msg = "unknown error";
+    }
+    if (name)
+	xf86Msg(type, "%s: Failed to load module \"%s\" (%s, %d)\n",
+		name, modname, msg, errmin);
+    else
+	xf86Msg(type, "Failed to load module \"%s\" (%s, %d)\n",
+		modname, msg, errmin);
+}
+
+/* Given a module path or file name, return the module's canonical name */
+static char *
+LoaderGetCanonicalName(const char *modname, PatternPtr patterns)
+{
+    char *str;
+    const char *s;
+    int len;
+    PatternPtr p;
+    regmatch_t match[2];
+
+    /* Strip off any leading path */
+    s = strrchr(modname, '/');
+    if (s == NULL)
+	s = modname;
+    else
+	s++;
+
+    /* Find the first regex that is matched */
+    for (p = patterns; p->pattern; p++)
+	if (regexec(&p->rex, s, 2, match, 0) == 0 && match[1].rm_so != -1) {
+	    len = match[1].rm_eo - match[1].rm_so;
+	    str = malloc(len + 1);
+	    if (!str)
+		return NULL;
+	    strncpy(str, s + match[1].rm_so, len);
+	    str[len] = '\0';
+	    return str;
+	}
+
+    /* If there is no match, return the whole name minus the leading path */
+    return strdup(s);
+}
+
+/*
+ * Return the module version information.
+ */
+unsigned long
+LoaderGetModuleVersion(ModuleDescPtr mod)
+{
+    if (!mod || mod == (ModuleDescPtr) 1 || !mod->VersionInfo)
+	return 0;
+
+    return MODULE_VERSION_NUMERIC(mod->VersionInfo->majorversion,
+				  mod->VersionInfo->minorversion,
+				  mod->VersionInfo->patchlevel);
+}