<<<<<<< HEAD
noinst_LTLIBRARIES = libloader.la

INCLUDES = $(XORG_INCS) -I$(srcdir)/../parser -I$(top_srcdir)/miext/cw \
	   -I$(srcdir)/../ddc -I$(srcdir)/../i2c -I$(srcdir)/../modes \
	   -I$(srcdir)/../ramdac

#AM_LDFLAGS = -r
AM_CFLAGS = $(DIX_CFLAGS) $(XORG_CFLAGS)

EXTRA_DIST = \
	loader.h \
	loaderProcs.h \
	sdksyms.sh

nodist_libloader_la_SOURCES = \
	sdksyms.c

libloader_la_SOURCES = \
	loader.c \
	loaderProcs.h \
	loadext.c \
        loadmod.c \
	os.c

libloader_la_LIBADD = $(DLOPEN_LIBS)

CLEANFILES = sdksyms.c sdksyms.dep

sdksyms.dep sdksyms.c: sdksyms.sh $(top_builddir)/include/do-not-use-config.h
	CPP='$(CPP)' AWK='$(AWK)' $(srcdir)/sdksyms.sh $(top_srcdir) $(AM_CFLAGS) $(CFLAGS) $(INCLUDES)

SDKSYMS_DEP = sdksyms.dep
include $(SDKSYMS_DEP)
=======
noinst_LTLIBRARIES = libloader.la

INCLUDES = $(XORG_INCS) -I$(srcdir)/../parser -I$(top_srcdir)/miext/cw \
	   -I$(srcdir)/../ddc -I$(srcdir)/../i2c -I$(srcdir)/../modes \
	   -I$(srcdir)/../ramdac

#AM_LDFLAGS = -r
AM_CFLAGS = $(DIX_CFLAGS) $(XORG_CFLAGS)

EXTRA_DIST = \
	loader.h \
	loaderProcs.h

libloader_la_SOURCES = \
	loader.c \
	loaderProcs.h \
	loadext.c \
        loadmod.c \
	os.c

libloader_la_LIBADD = $(DLOPEN_LIBS)
>>>>>>> d9f970a8
<|MERGE_RESOLUTION|>--- conflicted
+++ resolved
@@ -1,57 +1,21 @@
-<<<<<<< HEAD
-noinst_LTLIBRARIES = libloader.la
-
-INCLUDES = $(XORG_INCS) -I$(srcdir)/../parser -I$(top_srcdir)/miext/cw \
-	   -I$(srcdir)/../ddc -I$(srcdir)/../i2c -I$(srcdir)/../modes \
-	   -I$(srcdir)/../ramdac
-
-#AM_LDFLAGS = -r
-AM_CFLAGS = $(DIX_CFLAGS) $(XORG_CFLAGS)
-
-EXTRA_DIST = \
-	loader.h \
-	loaderProcs.h \
-	sdksyms.sh
-
-nodist_libloader_la_SOURCES = \
-	sdksyms.c
-
-libloader_la_SOURCES = \
-	loader.c \
-	loaderProcs.h \
-	loadext.c \
-        loadmod.c \
-	os.c
-
-libloader_la_LIBADD = $(DLOPEN_LIBS)
-
-CLEANFILES = sdksyms.c sdksyms.dep
-
-sdksyms.dep sdksyms.c: sdksyms.sh $(top_builddir)/include/do-not-use-config.h
-	CPP='$(CPP)' AWK='$(AWK)' $(srcdir)/sdksyms.sh $(top_srcdir) $(AM_CFLAGS) $(CFLAGS) $(INCLUDES)
-
-SDKSYMS_DEP = sdksyms.dep
-include $(SDKSYMS_DEP)
-=======
-noinst_LTLIBRARIES = libloader.la
-
-INCLUDES = $(XORG_INCS) -I$(srcdir)/../parser -I$(top_srcdir)/miext/cw \
-	   -I$(srcdir)/../ddc -I$(srcdir)/../i2c -I$(srcdir)/../modes \
-	   -I$(srcdir)/../ramdac
-
-#AM_LDFLAGS = -r
-AM_CFLAGS = $(DIX_CFLAGS) $(XORG_CFLAGS)
-
-EXTRA_DIST = \
-	loader.h \
-	loaderProcs.h
-
-libloader_la_SOURCES = \
-	loader.c \
-	loaderProcs.h \
-	loadext.c \
-        loadmod.c \
-	os.c
-
-libloader_la_LIBADD = $(DLOPEN_LIBS)
->>>>>>> d9f970a8
+noinst_LTLIBRARIES = libloader.la
+
+INCLUDES = $(XORG_INCS) -I$(srcdir)/../parser -I$(top_srcdir)/miext/cw \
+	   -I$(srcdir)/../ddc -I$(srcdir)/../i2c -I$(srcdir)/../modes \
+	   -I$(srcdir)/../ramdac
+
+#AM_LDFLAGS = -r
+AM_CFLAGS = $(DIX_CFLAGS) $(XORG_CFLAGS)
+
+EXTRA_DIST = \
+	loader.h \
+	loaderProcs.h
+
+libloader_la_SOURCES = \
+	loader.c \
+	loaderProcs.h \
+	loadext.c \
+        loadmod.c \
+	os.c
+
+libloader_la_LIBADD = $(DLOPEN_LIBS)